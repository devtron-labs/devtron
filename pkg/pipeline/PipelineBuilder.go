/*
 * Copyright (c) 2020 Devtron Labs
 *
 * Licensed under the Apache License, Version 2.0 (the "License");
 * you may not use this file except in compliance with the License.
 * You may obtain a copy of the License at
 *
 *    http://www.apache.org/licenses/LICENSE-2.0
 *
 * Unless required by applicable law or agreed to in writing, software
 * distributed under the License is distributed on an "AS IS" BASIS,
 * WITHOUT WARRANTIES OR CONDITIONS OF ANY KIND, either express or implied.
 * See the License for the specific language governing permissions and
 * limitations under the License.
 *
 */

package pipeline

import (
	"context"
	"encoding/json"
	"fmt"
	application2 "github.com/argoproj/argo-cd/v2/pkg/apiclient/application"
	client "github.com/devtron-labs/devtron/api/helm-app"
	app2 "github.com/devtron-labs/devtron/internal/sql/repository/app"
	"github.com/devtron-labs/devtron/internal/sql/repository/appStatus"
	"github.com/devtron-labs/devtron/internal/sql/repository/helper"
	"github.com/devtron-labs/devtron/internal/sql/repository/security"
	appGroup2 "github.com/devtron-labs/devtron/pkg/appGroup"
	"github.com/devtron-labs/devtron/pkg/chart"
	chartRepoRepository "github.com/devtron-labs/devtron/pkg/chartRepo/repository"
	"github.com/devtron-labs/devtron/pkg/cluster"
	repository2 "github.com/devtron-labs/devtron/pkg/cluster/repository"
	bean3 "github.com/devtron-labs/devtron/pkg/pipeline/bean"
	"github.com/devtron-labs/devtron/pkg/pipeline/history"
	repository4 "github.com/devtron-labs/devtron/pkg/pipeline/history/repository"
	"github.com/devtron-labs/devtron/pkg/sql"
	"github.com/devtron-labs/devtron/pkg/user"
	util3 "github.com/devtron-labs/devtron/pkg/util"
	"github.com/devtron-labs/devtron/util/argo"
	"github.com/devtron-labs/devtron/util/rbac"
	"go.opentelemetry.io/otel"
	"net/http"
	"net/url"
	"sort"
	"strconv"
	"strings"
	"time"

	"github.com/caarlos0/env"
	bean2 "github.com/devtron-labs/devtron/api/bean"
	"github.com/devtron-labs/devtron/client/argocdServer"
	"github.com/devtron-labs/devtron/client/argocdServer/application"
	"github.com/devtron-labs/devtron/internal/sql/models"
	"github.com/devtron-labs/devtron/internal/sql/repository"
	"github.com/devtron-labs/devtron/internal/sql/repository/appWorkflow"
	"github.com/devtron-labs/devtron/internal/sql/repository/chartConfig"
	dockerRegistryRepository "github.com/devtron-labs/devtron/internal/sql/repository/dockerRegistry"
	"github.com/devtron-labs/devtron/internal/sql/repository/pipelineConfig"
	"github.com/devtron-labs/devtron/internal/util"
	"github.com/devtron-labs/devtron/pkg/app"
	"github.com/devtron-labs/devtron/pkg/attributes"
	"github.com/devtron-labs/devtron/pkg/bean"
	util2 "github.com/devtron-labs/devtron/util"
	"github.com/go-pg/pg"
	"github.com/juju/errors"
	"go.uber.org/zap"
)

const DashboardConfigMap = "dashboard-cm"
const SECURITY_SCANNING = "FORCE_SECURITY_SCANNING"

var DefaultPipelineValue = []byte(`{"ConfigMaps":{"enabled":false},"ConfigSecrets":{"enabled":false},"ContainerPort":[],"EnvVariables":[],"GracePeriod":30,"LivenessProbe":{},"MaxSurge":1,"MaxUnavailable":0,"MinReadySeconds":60,"ReadinessProbe":{},"Spec":{"Affinity":{"Values":"nodes","key":""}},"app":"13","appMetrics":false,"args":{},"autoscaling":{},"command":{"enabled":false,"value":[]},"containers":[],"dbMigrationConfig":{"enabled":false},"deployment":{"strategy":{"rolling":{"maxSurge":"25%","maxUnavailable":1}}},"deploymentType":"ROLLING","env":"1","envoyproxy":{"configMapName":"","image":"","resources":{"limits":{"cpu":"50m","memory":"50Mi"},"requests":{"cpu":"50m","memory":"50Mi"}}},"image":{"pullPolicy":"IfNotPresent"},"ingress":{},"ingressInternal":{"annotations":{},"enabled":false,"host":"","path":"","tls":[]},"initContainers":[],"pauseForSecondsBeforeSwitchActive":30,"pipelineName":"","prometheus":{"release":"monitoring"},"rawYaml":[],"releaseVersion":"1","replicaCount":1,"resources":{"limits":{"cpu":"0.05","memory":"50Mi"},"requests":{"cpu":"0.01","memory":"10Mi"}},"secret":{"data":{},"enabled":false},"server":{"deployment":{"image":"","image_tag":""}},"service":{"annotations":{},"type":"ClusterIP"},"servicemonitor":{"additionalLabels":{}},"tolerations":[],"volumeMounts":[],"volumes":[],"waitForSecondsBeforeScalingDown":30}`)

type EcrConfig struct {
	EcrPrefix string `env:"ECR_REPO_NAME_PREFIX" envDefault:"test/"`
}

func GetEcrConfig() (*EcrConfig, error) {
	cfg := &EcrConfig{}
	err := env.Parse(cfg)
	return cfg, err
}

type DeploymentServiceTypeConfig struct {
	IsInternalUse bool `env:"IS_INTERNAL_USE" envDefault:"false"`
}

func GetDeploymentServiceTypeConfig() (*DeploymentServiceTypeConfig, error) {
	cfg := &DeploymentServiceTypeConfig{}
	err := env.Parse(cfg)
	return cfg, err
}

type PipelineBuilder interface {
	CreateCiPipeline(createRequest *bean.CiConfigRequest) (*bean.PipelineCreateResponse, error)
	CreateApp(request *bean.CreateAppDTO) (*bean.CreateAppDTO, error)
	CreateMaterialsForApp(request *bean.CreateMaterialDTO) (*bean.CreateMaterialDTO, error)
	UpdateMaterialsForApp(request *bean.UpdateMaterialDTO) (*bean.UpdateMaterialDTO, error)
	DeleteMaterial(request *bean.UpdateMaterialDTO) error
	DeleteApp(appId int, userId int32) error
	GetCiPipeline(appId int) (ciConfig *bean.CiConfigRequest, err error)
	GetTriggerViewCiPipeline(appId int) (*bean.TriggerViewCiConfig, error)
	GetExternalCi(appId int) (ciConfig []*bean.ExternalCiConfig, err error)
	GetExternalCiById(appId int, externalCiId int) (ciConfig *bean.ExternalCiConfig, err error)
	UpdateCiTemplate(updateRequest *bean.CiConfigRequest) (*bean.CiConfigRequest, error)
	PatchCiPipeline(request *bean.CiPatchRequest) (ciConfig *bean.CiConfigRequest, err error)
	CreateCdPipelines(cdPipelines *bean.CdPipelines, ctx context.Context) (*bean.CdPipelines, error)
	GetApp(appId int) (application *bean.CreateAppDTO, err error)
	PatchCdPipelines(cdPipelines *bean.CDPatchRequest, ctx context.Context) (*bean.CdPipelines, error)
	DeleteCdPipeline(pipeline *pipelineConfig.Pipeline, ctx context.Context, deleteAction int, acdDelete bool, userId int32) (*bean.AppDeleteResponseDTO, error)
	DeleteACDAppCdPipelineWithNonCascade(pipeline *pipelineConfig.Pipeline, ctx context.Context, forceDelete bool, userId int32) (err error)
	ChangeDeploymentType(ctx context.Context, request *bean.DeploymentAppTypeChangeRequest) (*bean.DeploymentAppTypeChangeResponse, error)
	ChangePipelineDeploymentType(ctx context.Context, request *bean.DeploymentAppTypeChangeRequest) (*bean.DeploymentAppTypeChangeResponse, error)
	TriggerDeploymentAfterTypeChange(ctx context.Context, request *bean.DeploymentAppTypeChangeRequest) (*bean.DeploymentAppTypeChangeResponse, error)
	DeleteDeploymentAppsForEnvironment(ctx context.Context, environmentId int, currentDeploymentAppType bean.DeploymentType, exclusionList []int, includeApps []int, userId int32) (*bean.DeploymentAppTypeChangeResponse, error)
	DeleteDeploymentApps(ctx context.Context, pipelines []*pipelineConfig.Pipeline, userId int32) *bean.DeploymentAppTypeChangeResponse
	GetTriggerViewCdPipelinesForApp(appId int) (cdPipelines *bean.CdPipelines, err error)
	GetCdPipelinesForApp(appId int) (cdPipelines *bean.CdPipelines, err error)
	GetCdPipelinesForAppAndEnv(appId int, envId int) (cdPipelines *bean.CdPipelines, err error)
	/*	CreateCdPipelines(cdPipelines bean.CdPipelines) (*bean.CdPipelines, error)*/
	RetrieveArtifactsByCDPipeline(pipeline *pipelineConfig.Pipeline, stage bean2.WorkflowType) (*bean.CiArtifactResponse, error)
	RetrieveParentDetails(pipelineId int) (parentId int, parentType bean2.WorkflowType, err error)
	FetchArtifactForRollback(cdPipelineId, offset, limit int) (bean.CiArtifactResponse, error)
	FindAppsByTeamId(teamId int) ([]*AppBean, error)
	FindAppsByTeamName(teamName string) ([]AppBean, error)
	FindPipelineById(cdPipelineId int) (*pipelineConfig.Pipeline, error)
	FindAppAndEnvDetailsByPipelineId(cdPipelineId int) (*pipelineConfig.Pipeline, error)
	GetAppList() ([]AppBean, error)
	GetCiPipelineMin(appId int) ([]*bean.CiPipelineMin, error)

	FetchCDPipelineStrategy(appId int) (PipelineStrategiesResponse, error)
	FetchDefaultCDPipelineStrategy(appId int, envId int) (PipelineStrategy, error)
	GetCdPipelineById(pipelineId int) (cdPipeline *bean.CDPipelineConfigObject, err error)

	FetchConfigmapSecretsForCdStages(appId, envId, cdPipelineId int) (ConfigMapSecretsResponse, error)
	FindByIds(ids []*int) ([]*AppBean, error)
	GetCiPipelineById(pipelineId int) (ciPipeline *bean.CiPipeline, err error)

	GetMaterialsForAppId(appId int) []*bean.GitMaterial
	FindAllMatchesByAppName(appName string, appType helper.AppType) ([]*AppBean, error)
	GetEnvironmentByCdPipelineId(pipelineId int) (int, error)
	PatchRegexCiPipeline(request *bean.CiRegexPatchRequest) (err error)

	GetBulkActionImpactedPipelines(dto *bean.CdBulkActionRequestDto) ([]*pipelineConfig.Pipeline, error)
	PerformBulkActionOnCdPipelines(dto *bean.CdBulkActionRequestDto, impactedPipelines []*pipelineConfig.Pipeline, ctx context.Context, dryRun bool, userId int32) ([]*bean.CdBulkActionResponseDto, error)
	DeleteCiPipeline(request *bean.CiPatchRequest) (*bean.CiPipeline, error)
	IsGitOpsRequiredForCD(pipelineCreateRequest *bean.CdPipelines) bool
	SetPipelineDeploymentAppType(pipelineCreateRequest *bean.CdPipelines, isGitOpsConfigured bool)
	MarkGitOpsDevtronAppsDeletedWhereArgoAppIsDeleted(appId int, envId int, acdToken string, pipeline *pipelineConfig.Pipeline) (bool, error)
	GetCiPipelineByEnvironment(request appGroup2.AppGroupingRequest) ([]*bean.CiConfigRequest, error)
	GetCiPipelineByEnvironmentMin(request appGroup2.AppGroupingRequest) ([]*bean.CiPipelineMinResponse, error)
	GetCdPipelinesByEnvironment(request appGroup2.AppGroupingRequest) (cdPipelines *bean.CdPipelines, err error)
	GetCdPipelinesByEnvironmentMin(request appGroup2.AppGroupingRequest) (cdPipelines []*bean.CDPipelineConfigObject, err error)
	GetExternalCiByEnvironment(request appGroup2.AppGroupingRequest) (ciConfig []*bean.ExternalCiConfig, err error)
	GetEnvironmentListForAutocompleteFilter(envName string, clusterIds []int, offset int, size int, emailId string, checkAuthBatch func(emailId string, appObject []string, envObject []string) (map[string]bool, map[string]bool), ctx context.Context) (*cluster.AppGroupingResponse, error)
	GetAppListForEnvironment(request appGroup2.AppGroupingRequest) ([]*AppBean, error)
}
type PipelineBuilderImpl struct {
	logger                        *zap.SugaredLogger
	ciCdPipelineOrchestrator      CiCdPipelineOrchestrator
	dockerArtifactStoreRepository dockerRegistryRepository.DockerArtifactStoreRepository
	materialRepo                  pipelineConfig.MaterialRepository
	appRepo                       app2.AppRepository
	pipelineRepository            pipelineConfig.PipelineRepository
	propertiesConfigService       PropertiesConfigService
	//	ciTemplateRepository             pipelineConfig.CiTemplateRepository
	ciPipelineRepository             pipelineConfig.CiPipelineRepository
	application                      application.ServiceClient
	chartRepository                  chartRepoRepository.ChartRepository
	ciArtifactRepository             repository.CiArtifactRepository
	ecrConfig                        *EcrConfig
	envConfigOverrideRepository      chartConfig.EnvConfigOverrideRepository
	environmentRepository            repository2.EnvironmentRepository
	clusterRepository                repository2.ClusterRepository
	pipelineConfigRepository         chartConfig.PipelineConfigRepository
	mergeUtil                        util.MergeUtil
	appWorkflowRepository            appWorkflow.AppWorkflowRepository
	ciConfig                         *CiConfig
	cdWorkflowRepository             pipelineConfig.CdWorkflowRepository
	appService                       app.AppService
	imageScanResultRepository        security.ImageScanResultRepository
	GitFactory                       *util.GitFactory
	ArgoK8sClient                    argocdServer.ArgoK8sClient
	attributesService                attributes.AttributesService
	aCDAuthConfig                    *util3.ACDAuthConfig
	gitOpsRepository                 repository.GitOpsConfigRepository
	pipelineStrategyHistoryService   history.PipelineStrategyHistoryService
	prePostCiScriptHistoryService    history.PrePostCiScriptHistoryService
	prePostCdScriptHistoryService    history.PrePostCdScriptHistoryService
	deploymentTemplateHistoryService history.DeploymentTemplateHistoryService
	appLevelMetricsRepository        repository.AppLevelMetricsRepository
	pipelineStageService             PipelineStageService
	chartTemplateService             util.ChartTemplateService
	chartRefRepository               chartRepoRepository.ChartRefRepository
	chartService                     chart.ChartService
	helmAppService                   client.HelmAppService
	deploymentGroupRepository        repository.DeploymentGroupRepository
	ciPipelineMaterialRepository     pipelineConfig.CiPipelineMaterialRepository
	ciWorkflowRepository             pipelineConfig.CiWorkflowRepository
	//ciTemplateOverrideRepository     pipelineConfig.CiTemplateOverrideRepository
	//ciBuildConfigService CiBuildConfigService
	ciTemplateService                               CiTemplateService
	userService                                     user.UserService
	ciTemplateOverrideRepository                    pipelineConfig.CiTemplateOverrideRepository
	gitMaterialHistoryService                       history.GitMaterialHistoryService
	CiTemplateHistoryService                        history.CiTemplateHistoryService
	CiPipelineHistoryService                        history.CiPipelineHistoryService
	globalStrategyMetadataRepository                chartRepoRepository.GlobalStrategyMetadataRepository
	globalStrategyMetadataChartRefMappingRepository chartRepoRepository.GlobalStrategyMetadataChartRefMappingRepository
	deploymentConfig                                *DeploymentServiceTypeConfig
	appStatusRepository                             appStatus.AppStatusRepository
	ArgoUserService                                 argo.ArgoUserService
	workflowDagExecutor                             WorkflowDagExecutor
	enforcerUtil                                    rbac.EnforcerUtil
	appGroupService                                 appGroup2.AppGroupService
	chartDeploymentService                          util.ChartDeploymentService
<<<<<<< HEAD
	imageTaggingService                             ImageTaggingService
=======
	K8sUtil                                         *util.K8sUtil
>>>>>>> 3cf61155
}

func NewPipelineBuilderImpl(logger *zap.SugaredLogger,
	ciCdPipelineOrchestrator CiCdPipelineOrchestrator,
	dockerArtifactStoreRepository dockerRegistryRepository.DockerArtifactStoreRepository,
	materialRepo pipelineConfig.MaterialRepository,
	pipelineGroupRepo app2.AppRepository,
	pipelineRepository pipelineConfig.PipelineRepository,
	propertiesConfigService PropertiesConfigService,
	ciTemplateRepository pipelineConfig.CiTemplateRepository,
	ciPipelineRepository pipelineConfig.CiPipelineRepository,
	application application.ServiceClient,
	chartRepository chartRepoRepository.ChartRepository,
	ciArtifactRepository repository.CiArtifactRepository,
	ecrConfig *EcrConfig,
	envConfigOverrideRepository chartConfig.EnvConfigOverrideRepository,
	environmentRepository repository2.EnvironmentRepository,
	clusterRepository repository2.ClusterRepository,
	pipelineConfigRepository chartConfig.PipelineConfigRepository,
	mergeUtil util.MergeUtil,
	appWorkflowRepository appWorkflow.AppWorkflowRepository,
	ciConfig *CiConfig,
	cdWorkflowRepository pipelineConfig.CdWorkflowRepository,
	appService app.AppService,
	imageScanResultRepository security.ImageScanResultRepository,
	ArgoK8sClient argocdServer.ArgoK8sClient,
	GitFactory *util.GitFactory, attributesService attributes.AttributesService,
	aCDAuthConfig *util3.ACDAuthConfig, gitOpsRepository repository.GitOpsConfigRepository,
	pipelineStrategyHistoryService history.PipelineStrategyHistoryService,
	prePostCiScriptHistoryService history.PrePostCiScriptHistoryService,
	prePostCdScriptHistoryService history.PrePostCdScriptHistoryService,
	deploymentTemplateHistoryService history.DeploymentTemplateHistoryService,
	appLevelMetricsRepository repository.AppLevelMetricsRepository,
	pipelineStageService PipelineStageService, chartRefRepository chartRepoRepository.ChartRefRepository,
	chartTemplateService util.ChartTemplateService, chartService chart.ChartService,
	helmAppService client.HelmAppService,
	deploymentGroupRepository repository.DeploymentGroupRepository,
	ciPipelineMaterialRepository pipelineConfig.CiPipelineMaterialRepository,
	userService user.UserService,
	ciTemplateService CiTemplateService,
	ciTemplateOverrideRepository pipelineConfig.CiTemplateOverrideRepository,
	gitMaterialHistoryService history.GitMaterialHistoryService,
	CiTemplateHistoryService history.CiTemplateHistoryService,
	CiPipelineHistoryService history.CiPipelineHistoryService,
	globalStrategyMetadataRepository chartRepoRepository.GlobalStrategyMetadataRepository,
	globalStrategyMetadataChartRefMappingRepository chartRepoRepository.GlobalStrategyMetadataChartRefMappingRepository,
	deploymentConfig *DeploymentServiceTypeConfig, appStatusRepository appStatus.AppStatusRepository,
	workflowDagExecutor WorkflowDagExecutor,
	enforcerUtil rbac.EnforcerUtil, ArgoUserService argo.ArgoUserService,
	ciWorkflowRepository pipelineConfig.CiWorkflowRepository,
	appGroupService appGroup2.AppGroupService,
	chartDeploymentService util.ChartDeploymentService,
<<<<<<< HEAD
	imageTaggingService ImageTaggingService) *PipelineBuilderImpl {
=======
	K8sUtil *util.K8sUtil) *PipelineBuilderImpl {
>>>>>>> 3cf61155
	return &PipelineBuilderImpl{
		logger:                        logger,
		ciCdPipelineOrchestrator:      ciCdPipelineOrchestrator,
		dockerArtifactStoreRepository: dockerArtifactStoreRepository,
		materialRepo:                  materialRepo,
		appService:                    appService,
		appRepo:                       pipelineGroupRepo,
		pipelineRepository:            pipelineRepository,
		propertiesConfigService:       propertiesConfigService,
		//ciTemplateRepository:             ciTemplateRepository,
		ciPipelineRepository:             ciPipelineRepository,
		application:                      application,
		chartRepository:                  chartRepository,
		ciArtifactRepository:             ciArtifactRepository,
		ecrConfig:                        ecrConfig,
		envConfigOverrideRepository:      envConfigOverrideRepository,
		environmentRepository:            environmentRepository,
		clusterRepository:                clusterRepository,
		pipelineConfigRepository:         pipelineConfigRepository,
		mergeUtil:                        mergeUtil,
		appWorkflowRepository:            appWorkflowRepository,
		ciConfig:                         ciConfig,
		cdWorkflowRepository:             cdWorkflowRepository,
		imageScanResultRepository:        imageScanResultRepository,
		ArgoK8sClient:                    ArgoK8sClient,
		GitFactory:                       GitFactory,
		attributesService:                attributesService,
		aCDAuthConfig:                    aCDAuthConfig,
		gitOpsRepository:                 gitOpsRepository,
		pipelineStrategyHistoryService:   pipelineStrategyHistoryService,
		prePostCiScriptHistoryService:    prePostCiScriptHistoryService,
		prePostCdScriptHistoryService:    prePostCdScriptHistoryService,
		deploymentTemplateHistoryService: deploymentTemplateHistoryService,
		appLevelMetricsRepository:        appLevelMetricsRepository,
		pipelineStageService:             pipelineStageService,
		chartTemplateService:             chartTemplateService,
		chartRefRepository:               chartRefRepository,
		chartService:                     chartService,
		helmAppService:                   helmAppService,
		deploymentGroupRepository:        deploymentGroupRepository,
		ciPipelineMaterialRepository:     ciPipelineMaterialRepository,
		ciTemplateService:                ciTemplateService,
		//ciTemplateOverrideRepository:     ciTemplateOverrideRepository,
		//ciBuildConfigService: ciBuildConfigService,
		userService:                                     userService,
		ciTemplateOverrideRepository:                    ciTemplateOverrideRepository,
		gitMaterialHistoryService:                       gitMaterialHistoryService,
		CiTemplateHistoryService:                        CiTemplateHistoryService,
		CiPipelineHistoryService:                        CiPipelineHistoryService,
		globalStrategyMetadataRepository:                globalStrategyMetadataRepository,
		globalStrategyMetadataChartRefMappingRepository: globalStrategyMetadataChartRefMappingRepository,
		deploymentConfig:                                deploymentConfig,
		appStatusRepository:                             appStatusRepository,
		ArgoUserService:                                 ArgoUserService,
		workflowDagExecutor:                             workflowDagExecutor,
		enforcerUtil:                                    enforcerUtil,
		ciWorkflowRepository:                            ciWorkflowRepository,
		appGroupService:                                 appGroupService,
		chartDeploymentService:                          chartDeploymentService,
<<<<<<< HEAD
		imageTaggingService:                             imageTaggingService,
=======
		K8sUtil:                                         K8sUtil,
>>>>>>> 3cf61155
	}
}

// internal use only
const (
	teamIdKey                string = "teamId"
	teamNameKey              string = "teamName"
	appIdKey                 string = "appId"
	appNameKey               string = "appName"
	environmentIdKey         string = "environmentId"
	environmentNameKey       string = "environmentName"
	environmentIdentifierKey string = "environmentIdentifier"
)

func formatDate(t time.Time, layout string) string {
	if t.IsZero() {
		return ""
	}
	return t.Format(layout)
}

func (impl PipelineBuilderImpl) CreateApp(request *bean.CreateAppDTO) (*bean.CreateAppDTO, error) {
	impl.logger.Debugw("app create request received", "req", request)

	res, err := impl.ciCdPipelineOrchestrator.CreateApp(request)
	if err != nil {
		impl.logger.Errorw("error in saving create app req", "req", request, "err", err)
	}
	return res, err
}

func (impl PipelineBuilderImpl) DeleteApp(appId int, userId int32) error {
	impl.logger.Debugw("app delete request received", "app", appId)
	err := impl.ciCdPipelineOrchestrator.DeleteApp(appId, userId)
	return err
}

func (impl PipelineBuilderImpl) CreateMaterialsForApp(request *bean.CreateMaterialDTO) (*bean.CreateMaterialDTO, error) {
	res, err := impl.ciCdPipelineOrchestrator.CreateMaterials(request)
	if err != nil {
		impl.logger.Errorw("error in saving create materials req", "req", request, "err", err)
	}
	return res, err
}

func (impl PipelineBuilderImpl) UpdateMaterialsForApp(request *bean.UpdateMaterialDTO) (*bean.UpdateMaterialDTO, error) {
	res, err := impl.ciCdPipelineOrchestrator.UpdateMaterial(request)
	if err != nil {
		impl.logger.Errorw("error in updating materials req", "req", request, "err", err)
	}
	return res, err
}

func (impl PipelineBuilderImpl) DeleteMaterial(request *bean.UpdateMaterialDTO) error {
	//finding ci pipelines for this app; if found any, will not delete git material
	pipelines, err := impl.ciPipelineRepository.FindByAppId(request.AppId)
	if err != nil && err != pg.ErrNoRows {
		impl.logger.Errorw("err in deleting git material", "gitMaterial", request.Material, "err", err)
		return err
	}
	if len(pipelines) > 0 {
		//pipelines are present, in this case we will check if this material is used in docker config
		//if it is used, then we won't delete
		ciTemplateBean, err := impl.ciTemplateService.FindByAppId(request.AppId)
		if err != nil && err == errors.NotFoundf(err.Error()) {
			impl.logger.Errorw("err in getting docker registry", "appId", request.AppId, "err", err)
			return err
		}
		if ciTemplateBean != nil {
			ciTemplate := ciTemplateBean.CiTemplate
			if ciTemplate != nil && ciTemplate.GitMaterialId == request.Material.Id {
				return fmt.Errorf("cannot delete git material, is being used in docker config")
			}
		}
	}
	existingMaterial, err := impl.materialRepo.FindById(request.Material.Id)
	if err != nil {
		impl.logger.Errorw("No matching entry found for delete", "gitMaterial", request.Material)
		return err
	}
	existingMaterial.UpdatedOn = time.Now()
	existingMaterial.UpdatedBy = request.UserId

	err = impl.materialRepo.MarkMaterialDeleted(existingMaterial)

	if err != nil {
		impl.logger.Errorw("error in deleting git material", "gitMaterial", existingMaterial)
		return err
	}
	err = impl.gitMaterialHistoryService.MarkMaterialDeletedAndCreateHistory(existingMaterial)

	return nil
}

func (impl PipelineBuilderImpl) GetApp(appId int) (application *bean.CreateAppDTO, err error) {
	app, err := impl.appRepo.FindById(appId)
	if err != nil {
		impl.logger.Errorw("error in fetching app", "id", appId, "err", err)
		return nil, err
	}
	application = &bean.CreateAppDTO{
		Id:      app.Id,
		AppName: app.AppName,
		TeamId:  app.TeamId,
		AppType: app.AppType,
	}
	if app.AppType == helper.ChartStoreApp {
		return application, nil
	}
	gitMaterials := impl.GetMaterialsForAppId(appId)
	application.Material = gitMaterials
	if app.AppType == helper.Job {
		app.AppName = app.DisplayName
	}
	application.AppType = app.AppType
	return application, nil
}

func (impl PipelineBuilderImpl) GetMaterialsForAppId(appId int) []*bean.GitMaterial {
	materials, err := impl.materialRepo.FindByAppId(appId)
	if err != nil {
		impl.logger.Errorw("error in fetching materials", "appId", appId, "err", err)
	}

	ciTemplateBean, err := impl.ciTemplateService.FindByAppId(appId)
	if err != nil && err != errors.NotFoundf(err.Error()) {
		impl.logger.Errorw("err in getting ci-template", "appId", appId, "err", err)
	}

	var gitMaterials []*bean.GitMaterial
	for _, material := range materials {
		gitMaterial := &bean.GitMaterial{
			Url:             material.Url,
			Name:            material.Name[strings.Index(material.Name, "-")+1:],
			Id:              material.Id,
			GitProviderId:   material.GitProviderId,
			CheckoutPath:    material.CheckoutPath,
			FetchSubmodules: material.FetchSubmodules,
			FilterPattern:   material.FilterPattern,
		}
		//check if git material is deletable or not
		if ciTemplateBean != nil {
			ciTemplate := ciTemplateBean.CiTemplate
			if ciTemplate != nil && (ciTemplate.GitMaterialId == material.Id || ciTemplate.BuildContextGitMaterialId == material.Id) {
				gitMaterial.IsUsedInCiConfig = true
			}
		}
		gitMaterials = append(gitMaterials, gitMaterial)
	}
	return gitMaterials
}

/*
   1. create pipelineGroup
   2. save material (add credential provider support)

*/

func (impl PipelineBuilderImpl) getDefaultArtifactStore(id string) (store *dockerRegistryRepository.DockerArtifactStore, err error) {
	if id == "" {
		impl.logger.Debugw("docker repo is empty adding default repo")
		store, err = impl.dockerArtifactStoreRepository.FindActiveDefaultStore()

	} else {
		store, err = impl.dockerArtifactStoreRepository.FindOne(id)
	}
	return
}

func (impl PipelineBuilderImpl) getCiTemplateVariables(appId int) (ciConfig *bean.CiConfigRequest, err error) {
	ciTemplateBean, err := impl.ciTemplateService.FindByAppId(appId)
	if err != nil && !errors.IsNotFound(err) {
		impl.logger.Errorw("error in fetching ci pipeline", "appId", appId, "err", err)
		return nil, err
	}
	if errors.IsNotFound(err) {
		impl.logger.Debugw("no ci pipeline exists", "appId", appId, "err", err)
		err = &util.ApiError{Code: "404", HttpStatusCode: 200, UserMessage: "no ci pipeline exists"}
		return nil, err
	}
	template := ciTemplateBean.CiTemplate

	gitMaterials, err := impl.materialRepo.FindByAppId(appId)
	if err != nil && err != pg.ErrNoRows {
		impl.logger.Errorw("error in fetching git materials", "appId", appId, "err", err)
		return nil, err
	}
	if err == pg.ErrNoRows {
		impl.logger.Debugw(" no git materials exists", "appId", appId, "err", err)
		err = &util.ApiError{Code: "404", HttpStatusCode: 200, UserMessage: "no git materials exists"}
		return nil, err
	}

	var materials []bean.Material
	for _, g := range gitMaterials {
		m := bean.Material{
			GitMaterialId: g.Id,
			MaterialName:  g.Name[strings.Index(g.Name, "-")+1:],
		}
		materials = append(materials, m)
	}

	var regHost string
	dockerRegistry := template.DockerRegistry
	if dockerRegistry != nil {
		regHost, err = dockerRegistry.GetRegistryLocation()
		if err != nil {
			impl.logger.Errorw("invalid reg url", "err", err)
			return nil, err
		}
	}
	ciConfig = &bean.CiConfigRequest{
		Id:                template.Id,
		AppId:             template.AppId,
		AppName:           template.App.AppName,
		DockerRepository:  template.DockerRepository,
		DockerRegistryUrl: regHost,
		CiBuildConfig:     ciTemplateBean.CiBuildConfig,
		Version:           template.Version,
		CiTemplateName:    template.TemplateName,
		Materials:         materials,
		UpdatedOn:         template.UpdatedOn,
		UpdatedBy:         template.UpdatedBy,
		CreatedBy:         template.CreatedBy,
		CreatedOn:         template.CreatedOn,
		CiGitMaterialId:   template.GitMaterialId,
	}
	if dockerRegistry != nil {
		ciConfig.DockerRegistry = dockerRegistry.Id
	}
	return ciConfig, err
}

func (impl PipelineBuilderImpl) getCiTemplateVariablesByAppIds(appIds []int) (map[int]*bean.CiConfigRequest, error) {
	ciConfigMap := make(map[int]*bean.CiConfigRequest)
	ciTemplateMap, err := impl.ciTemplateService.FindByAppIds(appIds)
	if err != nil && !errors.IsNotFound(err) {
		impl.logger.Errorw("error in fetching ci pipeline", "appIds", appIds, "err", err)
		return nil, err
	}
	if errors.IsNotFound(err) {
		impl.logger.Debugw("no ci pipeline exists", "appIds", appIds, "err", err)
		err = &util.ApiError{Code: "404", HttpStatusCode: 200, UserMessage: "no ci pipeline exists"}
		return nil, err
	}
	gitMaterialsMap := make(map[int][]*pipelineConfig.GitMaterial)
	allGitMaterials, err := impl.materialRepo.FindByAppIds(appIds)
	if err != nil && err != pg.ErrNoRows {
		impl.logger.Errorw("error in fetching git materials", "appIds", appIds, "err", err)
		return nil, err
	}
	if err == pg.ErrNoRows {
		impl.logger.Debugw(" no git materials exists", "appIds", appIds, "err", err)
		err = &util.ApiError{Code: "404", HttpStatusCode: 200, UserMessage: "no git materials exists"}
		return nil, err
	}
	for _, gitMaterial := range allGitMaterials {
		gitMaterialsMap[gitMaterial.AppId] = append(gitMaterialsMap[gitMaterial.AppId], gitMaterial)
	}
	for _, ciTemplate := range ciTemplateMap {
		template := ciTemplate.CiTemplate
		var materials []bean.Material
		gitMaterials := gitMaterialsMap[ciTemplate.CiTemplate.AppId]
		for _, g := range gitMaterials {
			m := bean.Material{
				GitMaterialId: g.Id,
				MaterialName:  g.Name[strings.Index(g.Name, "-")+1:],
			}
			materials = append(materials, m)
		}

		var regHost string
		dockerRegistry := template.DockerRegistry
		if dockerRegistry != nil {
			regHost, err = dockerRegistry.GetRegistryLocation()
			if err != nil {
				impl.logger.Errorw("invalid reg url", "err", err)
				return nil, err
			}
		}
		ciConfig := &bean.CiConfigRequest{
			Id:                template.Id,
			AppId:             template.AppId,
			AppName:           template.App.AppName,
			DockerRepository:  template.DockerRepository,
			DockerRegistryUrl: regHost,
			CiBuildConfig:     ciTemplate.CiBuildConfig,
			Version:           template.Version,
			CiTemplateName:    template.TemplateName,
			Materials:         materials,
			//UpdatedOn:         template.UpdatedOn,
			//UpdatedBy:         template.UpdatedBy,
			//CreatedBy:         template.CreatedBy,
			//CreatedOn:         template.CreatedOn,
		}
		if dockerRegistry != nil {
			ciConfig.DockerRegistry = dockerRegistry.Id
		}
		ciConfigMap[template.AppId] = ciConfig
	}
	return ciConfigMap, err
}

func (impl PipelineBuilderImpl) GetTriggerViewCiPipeline(appId int) (*bean.TriggerViewCiConfig, error) {

	triggerViewCiConfig := &bean.TriggerViewCiConfig{}

	ciConfig, err := impl.getCiTemplateVariables(appId)
	if err != nil {
		impl.logger.Debugw("error in fetching ci pipeline", "appId", appId, "err", err)
		return nil, err
	}

	triggerViewCiConfig.CiGitMaterialId = ciConfig.CiBuildConfig.GitMaterialId

	// fetch pipelines
	pipelines, err := impl.ciPipelineRepository.FindByAppId(appId)
	if err != nil && !util.IsErrNoRows(err) {
		impl.logger.Errorw("error in fetching ci pipeline", "appId", appId, "err", err)
		return nil, err
	}

	ciOverrideTemplateMap := make(map[int]*bean3.CiTemplateBean)
	ciTemplateBeanOverrides, err := impl.ciTemplateService.FindTemplateOverrideByAppId(appId)
	if err != nil {
		return nil, err
	}

	for _, templateBeanOverride := range ciTemplateBeanOverrides {
		ciTemplateOverride := templateBeanOverride.CiTemplateOverride
		ciOverrideTemplateMap[ciTemplateOverride.CiPipelineId] = templateBeanOverride
	}

	var ciPipelineResp []*bean.CiPipeline
	for _, pipeline := range pipelines {
		isLinkedCiPipeline := pipeline.IsExternal
		ciPipeline := &bean.CiPipeline{
			Id:                       pipeline.Id,
			Version:                  pipeline.Version,
			Name:                     pipeline.Name,
			Active:                   pipeline.Active,
			Deleted:                  pipeline.Deleted,
			IsManual:                 pipeline.IsManual,
			IsExternal:               isLinkedCiPipeline,
			ParentCiPipeline:         pipeline.ParentCiPipeline,
			ScanEnabled:              pipeline.ScanEnabled,
			IsDockerConfigOverridden: pipeline.IsDockerConfigOverridden,
		}
		if ciTemplateBean, ok := ciOverrideTemplateMap[pipeline.Id]; ok {
			templateOverride := ciTemplateBean.CiTemplateOverride
			ciPipeline.DockerConfigOverride = bean.DockerConfigOverride{
				DockerRegistry:   templateOverride.DockerRegistryId,
				DockerRepository: templateOverride.DockerRepository,
				CiBuildConfig:    ciTemplateBean.CiBuildConfig,
			}
		}
		for _, material := range pipeline.CiPipelineMaterials {
			// ignore those materials which have inactive git material
			if material == nil || material.GitMaterial == nil || !material.GitMaterial.Active {
				continue
			}
			ciMaterial := &bean.CiMaterial{
				Id:              material.Id,
				CheckoutPath:    material.CheckoutPath,
				Path:            material.Path,
				ScmId:           material.ScmId,
				GitMaterialId:   material.GitMaterialId,
				GitMaterialName: material.GitMaterial.Name[strings.Index(material.GitMaterial.Name, "-")+1:],
				ScmName:         material.ScmName,
				ScmVersion:      material.ScmVersion,
				IsRegex:         material.Regex != "",
				Source:          &bean.SourceTypeConfig{Type: material.Type, Value: material.Value, Regex: material.Regex},
			}
			ciPipeline.CiMaterial = append(ciPipeline.CiMaterial, ciMaterial)
		}
		linkedCis, err := impl.ciPipelineRepository.FindByParentCiPipelineId(ciPipeline.Id)
		if err != nil && !util.IsErrNoRows(err) {
			return nil, err
		}
		ciPipeline.LinkedCount = len(linkedCis)
		ciPipelineResp = append(ciPipelineResp, ciPipeline)
	}
	triggerViewCiConfig.CiPipelines = ciPipelineResp
	triggerViewCiConfig.Materials = ciConfig.Materials

	return triggerViewCiConfig, nil
}

func (impl PipelineBuilderImpl) GetCiPipeline(appId int) (ciConfig *bean.CiConfigRequest, err error) {
	ciConfig, err = impl.getCiTemplateVariables(appId)
	if err != nil {
		impl.logger.Debugw("error in fetching ci pipeline", "appId", appId, "err", err)
		return nil, err
	}
	//TODO fill these variables
	//ciConfig.CiPipeline=
	//--------pipeline population start
	pipelines, err := impl.ciPipelineRepository.FindByAppId(appId)
	if err != nil && !util.IsErrNoRows(err) {
		impl.logger.Errorw("error in fetching ci pipeline", "appId", appId, "err", err)
		return nil, err
	}

	if impl.ciConfig.ExternalCiWebhookUrl == "" {
		hostUrl, err := impl.attributesService.GetByKey(attributes.HostUrlKey)
		if err != nil {
			return nil, err
		}
		if hostUrl != nil {
			impl.ciConfig.ExternalCiWebhookUrl = fmt.Sprintf("%s/%s", hostUrl.Value, ExternalCiWebhookPath)
		}
	}
	//map of ciPipelineId and their templateOverrideConfig
	ciOverrideTemplateMap := make(map[int]*bean3.CiTemplateBean)
	ciTemplateBeanOverrides, err := impl.ciTemplateService.FindTemplateOverrideByAppId(appId)
	if err != nil {
		return nil, err
	}

	for _, templateBeanOverride := range ciTemplateBeanOverrides {
		ciTemplateOverride := templateBeanOverride.CiTemplateOverride
		ciOverrideTemplateMap[ciTemplateOverride.CiPipelineId] = templateBeanOverride
	}
	var ciPipelineResp []*bean.CiPipeline
	for _, pipeline := range pipelines {

		dockerArgs := make(map[string]string)
		if len(pipeline.DockerArgs) > 0 {
			err := json.Unmarshal([]byte(pipeline.DockerArgs), &dockerArgs)
			if err != nil {
				impl.logger.Warnw("error in unmarshal", "err", err)
			}
		}

		var externalCiConfig bean.ExternalCiConfig

		ciPipelineScripts, err := impl.ciPipelineRepository.FindCiScriptsByCiPipelineId(pipeline.Id)
		if err != nil && !util.IsErrNoRows(err) {
			impl.logger.Errorw("error in fetching ci scripts")
			return nil, err
		}

		var beforeDockerBuildScripts []*bean.CiScript
		var afterDockerBuildScripts []*bean.CiScript
		for _, ciScript := range ciPipelineScripts {
			ciScriptResp := &bean.CiScript{
				Id:             ciScript.Id,
				Index:          ciScript.Index,
				Name:           ciScript.Name,
				Script:         ciScript.Script,
				OutputLocation: ciScript.OutputLocation,
			}
			if ciScript.Stage == BEFORE_DOCKER_BUILD {
				beforeDockerBuildScripts = append(beforeDockerBuildScripts, ciScriptResp)
			} else if ciScript.Stage == AFTER_DOCKER_BUILD {
				afterDockerBuildScripts = append(afterDockerBuildScripts, ciScriptResp)
			}
		}
		parentCiPipeline, err := impl.ciPipelineRepository.FindById(pipeline.ParentCiPipeline)
		if err != nil && !util.IsErrNoRows(err) {
			impl.logger.Errorw("err", err)
			return nil, err
		}
		ciPipeline := &bean.CiPipeline{
			Id:                       pipeline.Id,
			Version:                  pipeline.Version,
			Name:                     pipeline.Name,
			Active:                   pipeline.Active,
			Deleted:                  pipeline.Deleted,
			DockerArgs:               dockerArgs,
			IsManual:                 pipeline.IsManual,
			IsExternal:               pipeline.IsExternal,
			ParentCiPipeline:         pipeline.ParentCiPipeline,
			ParentAppId:              parentCiPipeline.AppId,
			ExternalCiConfig:         externalCiConfig,
			BeforeDockerBuildScripts: beforeDockerBuildScripts,
			AfterDockerBuildScripts:  afterDockerBuildScripts,
			ScanEnabled:              pipeline.ScanEnabled,
			IsDockerConfigOverridden: pipeline.IsDockerConfigOverridden,
		}
		if ciTemplateBean, ok := ciOverrideTemplateMap[pipeline.Id]; ok {
			templateOverride := ciTemplateBean.CiTemplateOverride
			ciPipeline.DockerConfigOverride = bean.DockerConfigOverride{
				DockerRegistry:   templateOverride.DockerRegistryId,
				DockerRepository: templateOverride.DockerRepository,
				CiBuildConfig:    ciTemplateBean.CiBuildConfig,
			}
		}
		for _, material := range pipeline.CiPipelineMaterials {
			// ignore those materials which have inactive git material
			if material == nil || material.GitMaterial == nil || !material.GitMaterial.Active {
				continue
			}
			ciMaterial := &bean.CiMaterial{
				Id:              material.Id,
				CheckoutPath:    material.CheckoutPath,
				Path:            material.Path,
				ScmId:           material.ScmId,
				GitMaterialId:   material.GitMaterialId,
				GitMaterialName: material.GitMaterial.Name[strings.Index(material.GitMaterial.Name, "-")+1:],
				ScmName:         material.ScmName,
				ScmVersion:      material.ScmVersion,
				IsRegex:         material.Regex != "",
				Source:          &bean.SourceTypeConfig{Type: material.Type, Value: material.Value, Regex: material.Regex},
			}
			ciPipeline.CiMaterial = append(ciPipeline.CiMaterial, ciMaterial)
		}
		linkedCis, err := impl.ciPipelineRepository.FindByParentCiPipelineId(ciPipeline.Id)
		if err != nil && !util.IsErrNoRows(err) {
			return nil, err
		}
		ciPipeline.LinkedCount = len(linkedCis)
		ciPipelineResp = append(ciPipelineResp, ciPipeline)
	}
	ciConfig.CiPipelines = ciPipelineResp
	//--------pipeline population end
	return ciConfig, err
}

func (impl PipelineBuilderImpl) GetExternalCi(appId int) (ciConfig []*bean.ExternalCiConfig, err error) {
	externalCiPipelines, err := impl.ciPipelineRepository.FindExternalCiByAppId(appId)
	if err != nil && !util.IsErrNoRows(err) {
		impl.logger.Errorw("error in fetching external ci", "appId", appId, "err", err)
		return nil, err
	}

	hostUrl, err := impl.attributesService.GetByKey(attributes.HostUrlKey)
	if err != nil {
		impl.logger.Errorw("error in fetching external ci", "appId", appId, "err", err)
		return nil, err
	}
	if hostUrl != nil {
		impl.ciConfig.ExternalCiWebhookUrl = fmt.Sprintf("%s/%s", hostUrl.Value, ExternalCiWebhookPath)
	}

	externalCiConfigs := make([]*bean.ExternalCiConfig, 0)

	var externalCiPipelineIds []int
	appWorkflowMappingsMap := make(map[int][]*appWorkflow.AppWorkflowMapping)

	for _, externalCiPipeline := range externalCiPipelines {
		externalCiPipelineIds = append(externalCiPipelineIds, externalCiPipeline.Id)
	}
	if len(externalCiPipelineIds) == 0 {
		err = &util.ApiError{Code: "404", HttpStatusCode: 200, UserMessage: "no external ci pipeline found"}
		return externalCiConfigs, err
	}
	appWorkflowMappings, err := impl.appWorkflowRepository.FindWFCDMappingByExternalCiIdByIdsIn(externalCiPipelineIds)
	if err != nil {
		impl.logger.Errorw("Error in fetching app workflow mapping for CD pipeline by external CI ID", "err", err)
		return nil, err
	}

	for _, appWorkflowMapping := range appWorkflowMappings {
		appWorkflowMappingsMap[appWorkflowMapping.ParentId] = append(appWorkflowMappingsMap[appWorkflowMapping.ParentId], appWorkflowMapping)
	}

	for _, externalCiPipeline := range externalCiPipelines {
		externalCiConfig := &bean.ExternalCiConfig{
			Id:         externalCiPipeline.Id,
			WebhookUrl: fmt.Sprintf("%s/%d", impl.ciConfig.ExternalCiWebhookUrl, externalCiPipeline.Id),
			Payload:    impl.ciConfig.ExternalCiPayload,
			AccessKey:  "",
		}

		if _, ok := appWorkflowMappingsMap[externalCiPipeline.Id]; !ok {
			impl.logger.Errorw("unable to find app workflow cd mapping corresponding to external ci pipeline id")
			return nil, errors.New("unable to find app workflow cd mapping corresponding to external ci pipeline id")
		}

		var appWorkflowComponentIds []int
		var appIds []int

		CDPipelineMap := make(map[int]*pipelineConfig.Pipeline)
		appIdMap := make(map[int]*app2.App)

		for _, appWorkflowMappings := range appWorkflowMappings {
			appWorkflowComponentIds = append(appWorkflowComponentIds, appWorkflowMappings.ComponentId)
		}
		if len(appWorkflowComponentIds) == 0 {
			continue
		}
		cdPipelines, err := impl.pipelineRepository.FindAppAndEnvironmentAndProjectByPipelineIds(appWorkflowComponentIds)
		if err != nil && !util.IsErrNoRows(err) {
			impl.logger.Errorw("error in fetching external ci", "appId", appId, "err", err)
			return nil, err
		}
		for _, pipeline := range cdPipelines {
			CDPipelineMap[pipeline.Id] = pipeline
			appIds = append(appIds, pipeline.AppId)
		}
		if len(appIds) == 0 {
			continue
		}
		apps, err := impl.appRepo.FindAppAndProjectByIdsIn(appIds)
		for _, app := range apps {
			appIdMap[app.Id] = app
		}

		roleData := make(map[string]interface{})
		for _, appWorkflowMapping := range appWorkflowMappings {
			if _, ok := CDPipelineMap[appWorkflowMapping.ComponentId]; !ok {
				impl.logger.Errorw("error in getting cd pipeline data for workflow", "app workflow id", appWorkflowMapping.ComponentId, "err", err)
				return nil, errors.New("error in getting cd pipeline data for workflow")
			}
			cdPipeline := CDPipelineMap[appWorkflowMapping.ComponentId]

			if _, ok := roleData[teamIdKey]; !ok {
				if _, ok := appIdMap[cdPipeline.AppId]; !ok {
					impl.logger.Errorw("error in getting app data for pipeline", "app id", cdPipeline.AppId)
					return nil, errors.New("error in getting app data for pipeline")
				}
				app := appIdMap[cdPipeline.AppId]
				roleData[teamIdKey] = app.TeamId
				roleData[teamNameKey] = app.Team.Name
				roleData[appIdKey] = cdPipeline.AppId
				roleData[appNameKey] = cdPipeline.App.AppName
			}
			if _, ok := roleData[environmentNameKey]; !ok {
				roleData[environmentNameKey] = cdPipeline.Environment.Name
			} else {
				roleData[environmentNameKey] = fmt.Sprintf("%s,%s", roleData[environmentNameKey], cdPipeline.Environment.Name)
			}
			if _, ok := roleData[environmentIdentifierKey]; !ok {
				roleData[environmentIdentifierKey] = cdPipeline.Environment.EnvironmentIdentifier
			} else {
				roleData[environmentIdentifierKey] = fmt.Sprintf("%s,%s", roleData[environmentIdentifierKey], cdPipeline.Environment.EnvironmentIdentifier)
			}
		}

		externalCiConfig.ExternalCiConfigRole = bean.ExternalCiConfigRole{
			ProjectId:             roleData[teamIdKey].(int),
			ProjectName:           roleData[teamNameKey].(string),
			AppId:                 roleData[appIdKey].(int),
			AppName:               roleData[appNameKey].(string),
			EnvironmentName:       roleData[environmentNameKey].(string),
			EnvironmentIdentifier: roleData[environmentIdentifierKey].(string),
			Role:                  "Build and deploy",
		}
		externalCiConfigs = append(externalCiConfigs, externalCiConfig)
	}
	//--------pipeline population end
	return externalCiConfigs, err
}

func (impl PipelineBuilderImpl) GetExternalCiById(appId int, externalCiId int) (ciConfig *bean.ExternalCiConfig, err error) {

	externalCiPipeline, err := impl.ciPipelineRepository.FindExternalCiById(externalCiId)
	if err != nil && !util.IsErrNoRows(err) {
		impl.logger.Errorw("error in fetching external ci", "appId", appId, "err", err)
		return nil, err
	}

	if externalCiPipeline.Id == 0 {
		impl.logger.Errorw("invalid external ci id", "externalCiId", externalCiId, "err", err)
		return nil, &util.ApiError{Code: "400", HttpStatusCode: 400, UserMessage: "invalid external ci id"}
	}

	hostUrl, err := impl.attributesService.GetByKey(attributes.HostUrlKey)
	if err != nil {
		impl.logger.Errorw("error in fetching external ci", "appId", appId, "err", err)
		return nil, err
	}
	if hostUrl != nil {
		impl.ciConfig.ExternalCiWebhookUrl = fmt.Sprintf("%s/%s", hostUrl.Value, ExternalCiWebhookPath)
	}

	appWorkflowMappings, err := impl.appWorkflowRepository.FindWFCDMappingByExternalCiId(externalCiPipeline.Id)
	if err != nil && !util.IsErrNoRows(err) {
		impl.logger.Errorw("error in fetching external ci", "appId", appId, "err", err)
		return nil, err
	}

	roleData := make(map[string]interface{})
	for _, appWorkflowMapping := range appWorkflowMappings {
		cdPipeline, err := impl.pipelineRepository.FindById(appWorkflowMapping.ComponentId)
		if err != nil && !util.IsErrNoRows(err) {
			impl.logger.Errorw("error in fetching external ci", "appId", appId, "err", err)
			return nil, err
		}
		if _, ok := roleData[teamIdKey]; !ok {
			app, err := impl.appRepo.FindAppAndProjectByAppId(cdPipeline.AppId)
			if err != nil && !util.IsErrNoRows(err) {
				impl.logger.Errorw("error in fetching external ci", "appId", appId, "err", err)
				return nil, err
			}
			roleData[teamIdKey] = app.TeamId
			roleData[teamNameKey] = app.Team.Name
			roleData[appIdKey] = cdPipeline.AppId
			roleData[appNameKey] = cdPipeline.App.AppName
		}
		if _, ok := roleData[environmentNameKey]; !ok {
			roleData[environmentNameKey] = cdPipeline.Environment.Name
		} else {
			roleData[environmentNameKey] = fmt.Sprintf("%s,%s", roleData[environmentNameKey], cdPipeline.Environment.Name)
		}
		if _, ok := roleData[environmentIdentifierKey]; !ok {
			roleData[environmentIdentifierKey] = cdPipeline.Environment.EnvironmentIdentifier
		} else {
			roleData[environmentIdentifierKey] = fmt.Sprintf("%s,%s", roleData[environmentIdentifierKey], cdPipeline.Environment.EnvironmentIdentifier)
		}
	}

	externalCiConfig := &bean.ExternalCiConfig{
		Id:         externalCiPipeline.Id,
		WebhookUrl: fmt.Sprintf("%s/%d", impl.ciConfig.ExternalCiWebhookUrl, externalCiId),
		Payload:    impl.ciConfig.ExternalCiPayload,
		AccessKey:  "",
	}
	externalCiConfig.ExternalCiConfigRole = bean.ExternalCiConfigRole{
		ProjectId:             roleData[teamIdKey].(int),
		ProjectName:           roleData[teamNameKey].(string),
		AppId:                 roleData[appIdKey].(int),
		AppName:               roleData[appNameKey].(string),
		EnvironmentName:       roleData[environmentNameKey].(string),
		EnvironmentIdentifier: roleData[environmentIdentifierKey].(string),
		Role:                  "Build and deploy",
	}
	externalCiConfig.Schema = impl.buildExternalCiWebhookSchema()
	externalCiConfig.PayloadOption = impl.buildPayloadOption()
	externalCiConfig.Responses = impl.buildResponses()
	//--------pipeline population end
	return externalCiConfig, err
}

func (impl PipelineBuilderImpl) GetCiPipelineMin(appId int) ([]*bean.CiPipelineMin, error) {
	pipelines, err := impl.ciPipelineRepository.FindByAppId(appId)
	if err != nil && err != pg.ErrNoRows {
		impl.logger.Errorw("error in fetching ci pipeline", "appId", appId, "err", err)
		return nil, err
	}
	if err == pg.ErrNoRows || len(pipelines) == 0 {
		impl.logger.Errorw("no ci pipeline found", "appId", appId, "err", err)
		err = &util.ApiError{Code: "404", HttpStatusCode: 200, UserMessage: "no ci pipeline found"}
		return nil, err
	}
	parentCiPipelines, linkedCiPipelineIds, err := impl.ciPipelineRepository.FindParentCiPipelineMapByAppId(appId)
	if err != nil && !util.IsErrNoRows(err) {
		impl.logger.Errorw("err", err)
		return nil, err
	}
	pipelineParentCiMap := make(map[int]*pipelineConfig.CiPipeline)
	for index, item := range parentCiPipelines {
		pipelineParentCiMap[linkedCiPipelineIds[index]] = item
	}

	var ciPipelineResp []*bean.CiPipelineMin
	for _, pipeline := range pipelines {
		parentCiPipeline := pipelineConfig.CiPipeline{}
		pipelineType := bean.PipelineType(bean.NORMAL)

		if pipelineParentCiMap[pipeline.Id] != nil {
			parentCiPipeline = *pipelineParentCiMap[pipeline.Id]
			pipelineType = bean.PipelineType(bean.LINKED)
		} else if pipeline.IsExternal == true {
			pipelineType = bean.PipelineType(bean.EXTERNAL)
		}

		ciPipeline := &bean.CiPipelineMin{
			Id:               pipeline.Id,
			Name:             pipeline.Name,
			ParentCiPipeline: pipeline.ParentCiPipeline,
			ParentAppId:      parentCiPipeline.AppId,
			PipelineType:     pipelineType,
			ScanEnabled:      pipeline.ScanEnabled,
		}
		ciPipelineResp = append(ciPipelineResp, ciPipeline)
	}
	return ciPipelineResp, err
}

func (impl PipelineBuilderImpl) UpdateCiTemplate(updateRequest *bean.CiConfigRequest) (*bean.CiConfigRequest, error) {
	originalCiConf, err := impl.getCiTemplateVariables(updateRequest.AppId)
	if err != nil {
		impl.logger.Errorw("error in fetching original ciConfig for update", "appId", updateRequest.Id, "err", err)
		return nil, err
	}
	if originalCiConf.Version != updateRequest.Version {
		impl.logger.Errorw("stale version requested", "appId", updateRequest.Id, "old", originalCiConf.Version, "new", updateRequest.Version)
		return nil, fmt.Errorf("stale version of resource requested kindly refresh. requested: %s, found %s", updateRequest.Version, originalCiConf.Version)
	}
	dockerArtifaceStore, err := impl.dockerArtifactStoreRepository.FindOne(updateRequest.DockerRegistry)
	if err != nil {
		impl.logger.Errorw("error in fetching DockerRegistry  for update", "appId", updateRequest.Id, "err", err, "registry", updateRequest.DockerRegistry)
		return nil, err
	}
	regHost, err := dockerArtifaceStore.GetRegistryLocation()
	if err != nil {
		impl.logger.Errorw("invalid reg url", "err", err)
		return nil, err
	}

	var repo string
	if updateRequest.DockerRepository != "" {
		repo = updateRequest.DockerRepository
	} else {
		repo = originalCiConf.DockerRepository
	}

	if dockerArtifaceStore.RegistryType == dockerRegistryRepository.REGISTRYTYPE_ECR {
		err := impl.ciCdPipelineOrchestrator.CreateEcrRepo(repo, dockerArtifaceStore.AWSRegion, dockerArtifaceStore.AWSAccessKeyId, dockerArtifaceStore.AWSSecretAccessKey)
		if err != nil {
			impl.logger.Errorw("ecr repo creation failed while updating ci template", "repo", repo, "err", err)
			return nil, err
		}
	}

	originalCiConf.AfterDockerBuild = updateRequest.AfterDockerBuild
	originalCiConf.BeforeDockerBuild = updateRequest.BeforeDockerBuild
	//originalCiConf.CiBuildConfigBean = updateRequest.CiBuildConfigBean
	originalCiConf.DockerRegistry = updateRequest.DockerRegistry
	originalCiConf.DockerRepository = updateRequest.DockerRepository
	originalCiConf.DockerRegistryUrl = regHost

	//argByte, err := json.Marshal(originalCiConf.DockerBuildConfig.Args)
	//if err != nil {
	//	return nil, err
	//}
	afterByte, err := json.Marshal(originalCiConf.AfterDockerBuild)
	if err != nil {
		return nil, err
	}
	beforeByte, err := json.Marshal(originalCiConf.BeforeDockerBuild)
	if err != nil {
		return nil, err
	}
	//buildOptionsByte, err := json.Marshal(originalCiConf.DockerBuildConfig.DockerBuildOptions)
	//if err != nil {
	//	impl.logger.Errorw("error in marshaling dockerBuildOptions", "err", err)
	//	return nil, err
	//}
	ciBuildConfig := updateRequest.CiBuildConfig
	originalCiBuildConfig := originalCiConf.CiBuildConfig
	ciTemplate := &pipelineConfig.CiTemplate{
		//DockerfilePath:    originalCiConf.DockerBuildConfig.DockerfilePath,
		GitMaterialId:             ciBuildConfig.GitMaterialId,
		BuildContextGitMaterialId: ciBuildConfig.BuildContextGitMaterialId,
		//Args:              string(argByte),
		//TargetPlatform:    originalCiConf.DockerBuildConfig.TargetPlatform,
		AppId:             originalCiConf.AppId,
		BeforeDockerBuild: string(beforeByte),
		AfterDockerBuild:  string(afterByte),
		Version:           originalCiConf.Version,
		Id:                originalCiConf.Id,
		DockerRepository:  originalCiConf.DockerRepository,
		DockerRegistryId:  &originalCiConf.DockerRegistry,
		Active:            true,
		AuditLog: sql.AuditLog{
			CreatedOn: originalCiConf.CreatedOn,
			CreatedBy: originalCiConf.CreatedBy,
			UpdatedOn: time.Now(),
			UpdatedBy: updateRequest.UserId,
		},
	}

	ciBuildConfig.Id = originalCiBuildConfig.Id
	ciTemplateBean := &bean3.CiTemplateBean{
		CiTemplate:    ciTemplate,
		CiBuildConfig: ciBuildConfig,
		UserId:        updateRequest.UserId,
	}
	err = impl.ciTemplateService.Update(ciTemplateBean)
	if err != nil {
		return nil, err
	}

	originalCiConf.CiBuildConfig = ciBuildConfig

	err = impl.CiTemplateHistoryService.SaveHistory(ciTemplateBean, "update")

	if err != nil {
		impl.logger.Errorw("error in saving update history for ci template", "error", err)
	}

	return originalCiConf, nil
}

func (impl PipelineBuilderImpl) CreateCiPipeline(createRequest *bean.CiConfigRequest) (*bean.PipelineCreateResponse, error) {
	impl.logger.Debugw("pipeline create request received", "req", createRequest)

	//-----------fetch data
	app, err := impl.appRepo.FindById(createRequest.AppId)
	if err != nil {
		impl.logger.Errorw("error in fetching pipeline group", "groupId", createRequest.AppId, "err", err)
		return nil, err
	}
	//--ecr config
	createRequest.AppName = app.AppName
	if !createRequest.IsJob {
		store, err := impl.getDefaultArtifactStore(createRequest.DockerRegistry)
		if err != nil {
			impl.logger.Errorw("error in fetching docker store ", "id", createRequest.DockerRepository, "err", err)
			return nil, err
		}

		regHost, err := store.GetRegistryLocation()
		if err != nil {
			impl.logger.Errorw("invalid reg url", "err", err)
			return nil, err
		}
		createRequest.DockerRegistryUrl = regHost
		createRequest.DockerRegistry = store.Id

		var repo string
		if createRequest.DockerRepository != "" {
			repo = createRequest.DockerRepository
		} else {
			repo = impl.ecrConfig.EcrPrefix + app.AppName
		}

		if store.RegistryType == dockerRegistryRepository.REGISTRYTYPE_ECR {
			err := impl.ciCdPipelineOrchestrator.CreateEcrRepo(repo, store.AWSRegion, store.AWSAccessKeyId, store.AWSSecretAccessKey)
			if err != nil {
				impl.logger.Errorw("ecr repo creation failed while creating ci pipeline", "repo", repo, "err", err)
				return nil, err
			}
		}
		createRequest.DockerRepository = repo
	}
	//--ecr config	end
	//-- template config start

	//argByte, err := json.Marshal(createRequest.DockerBuildConfig.Args)
	//if err != nil {
	//	return nil, err
	//}
	afterByte, err := json.Marshal(createRequest.AfterDockerBuild)
	if err != nil {
		return nil, err
	}
	beforeByte, err := json.Marshal(createRequest.BeforeDockerBuild)
	if err != nil {
		return nil, err
	}
	buildConfig := createRequest.CiBuildConfig
	ciTemplate := &pipelineConfig.CiTemplate{
		//DockerRegistryId: createRequest.DockerRegistry,
		//DockerRepository: createRequest.DockerRepository,
		GitMaterialId:             buildConfig.GitMaterialId,
		BuildContextGitMaterialId: buildConfig.BuildContextGitMaterialId,
		//DockerfilePath:    createRequest.DockerBuildConfig.DockerfilePath,
		//Args:              string(argByte),
		//TargetPlatform:    createRequest.DockerBuildConfig.TargetPlatform,
		Active:            true,
		TemplateName:      createRequest.CiTemplateName,
		Version:           createRequest.Version,
		AppId:             createRequest.AppId,
		AfterDockerBuild:  string(afterByte),
		BeforeDockerBuild: string(beforeByte),
		AuditLog:          sql.AuditLog{CreatedOn: time.Now(), UpdatedOn: time.Now(), CreatedBy: createRequest.UserId, UpdatedBy: createRequest.UserId},
	}
	if !createRequest.IsJob {
		ciTemplate.DockerRegistryId = &createRequest.DockerRegistry
		ciTemplate.DockerRepository = createRequest.DockerRepository
	}

	ciTemplateBean := &bean3.CiTemplateBean{
		CiTemplate:    ciTemplate,
		CiBuildConfig: createRequest.CiBuildConfig,
	}
	err = impl.ciTemplateService.Save(ciTemplateBean)
	if err != nil {
		return nil, err
	}

	//-- template config end

	err = impl.CiTemplateHistoryService.SaveHistory(ciTemplateBean, "add")

	if err != nil {
		impl.logger.Errorw("error in saving audit logs of ci Template", "error", err)
	}

	createRequest.Id = ciTemplate.Id
	createRequest.CiTemplateName = ciTemplate.TemplateName
	if len(createRequest.CiPipelines) > 0 {
		conf, err := impl.addpipelineToTemplate(createRequest)
		if err != nil {
			impl.logger.Errorw("error in pipeline creation ", "err", err)
			return nil, err
		}
		impl.logger.Debugw("pipeline created ", "detail", conf)
	}
	createRes := &bean.PipelineCreateResponse{AppName: app.AppName, AppId: createRequest.AppId} //FIXME
	return createRes, nil
}

func (impl PipelineBuilderImpl) getGitMaterialsForApp(appId int) ([]*bean.GitMaterial, error) {
	materials, err := impl.materialRepo.FindByAppId(appId)
	if err != nil {
		impl.logger.Errorw("error in fetching materials for app", "appId", appId, "err", err)
		return nil, err
	}
	var gitMaterials []*bean.GitMaterial

	for _, material := range materials {
		gitUrl := material.Url
		if material.GitProvider.AuthMode == repository.AUTH_MODE_USERNAME_PASSWORD ||
			material.GitProvider.AuthMode == repository.AUTH_MODE_ACCESS_TOKEN {
			u, err := url.Parse(gitUrl)
			if err != nil {
				return nil, err
			}
			var password string
			userName := material.GitProvider.UserName
			if material.GitProvider.AuthMode == repository.AUTH_MODE_USERNAME_PASSWORD {
				password = material.GitProvider.Password

			} else if material.GitProvider.AuthMode == repository.AUTH_MODE_ACCESS_TOKEN {
				password = material.GitProvider.AccessToken
				if userName == "" {
					userName = "devtron-boat"
				}
			}
			if userName == "" || password == "" {
				return nil, util.ApiError{}.ErrorfUser("invalid git credentials config")
			}
			u.User = url.UserPassword(userName, password)
			gitUrl = u.String()
		}
		gitMaterial := &bean.GitMaterial{
			Id:            material.Id,
			Url:           gitUrl,
			GitProviderId: material.GitProviderId,
			Name:          material.Name[strings.Index(material.Name, "-")+1:],
			CheckoutPath:  material.CheckoutPath,
		}
		gitMaterials = append(gitMaterials, gitMaterial)
	}
	return gitMaterials, nil
}

func (impl PipelineBuilderImpl) addpipelineToTemplate(createRequest *bean.CiConfigRequest) (resp *bean.CiConfigRequest, err error) {

	if createRequest.AppWorkflowId == 0 {
		// create workflow
		wf := &appWorkflow.AppWorkflow{
			Name:   fmt.Sprintf("wf-%d-%s", createRequest.AppId, util2.Generate(4)),
			AppId:  createRequest.AppId,
			Active: true,
			AuditLog: sql.AuditLog{
				CreatedOn: time.Now(),
				UpdatedOn: time.Now(),
				CreatedBy: createRequest.UserId,
				UpdatedBy: createRequest.UserId,
			},
		}
		savedAppWf, err := impl.appWorkflowRepository.SaveAppWorkflow(wf)
		if err != nil {
			impl.logger.Errorw("err", err)
			return nil, err
		}
		// workflow creation ends
		createRequest.AppWorkflowId = savedAppWf.Id
	}
	//single ci in same wf validation
	workflowMapping, err := impl.appWorkflowRepository.FindWFCIMappingByWorkflowId(createRequest.AppWorkflowId)
	if err != nil && err != pg.ErrNoRows {
		impl.logger.Errorw("error in fetching workflow mapping for ci validation", "err", err)
		return nil, err
	}
	if len(workflowMapping) > 0 {
		return nil, &util.ApiError{
			InternalMessage:   "pipeline already exists",
			UserDetailMessage: fmt.Sprintf("pipeline already exists in workflow"),
			UserMessage:       fmt.Sprintf("pipeline already exists in workflow")}
	}

	//pipeline name validation
	var pipelineNames []string
	for _, pipeline := range createRequest.CiPipelines {
		pipelineNames = append(pipelineNames, pipeline.Name)
	}
	if err != nil {
		impl.logger.Errorw("error in creating pipeline group", "err", err)
		return nil, err
	}
	createRequest, err = impl.ciCdPipelineOrchestrator.CreateCiConf(createRequest, createRequest.Id)
	if err != nil {
		return nil, err
	}
	return createRequest, err
}

func (impl PipelineBuilderImpl) PatchCiPipeline(request *bean.CiPatchRequest) (ciConfig *bean.CiConfigRequest, err error) {
	ciConfig, err = impl.getCiTemplateVariables(request.AppId)
	if err != nil {
		impl.logger.Errorw("err in fetching template for pipeline patch, ", "err", err, "appId", request.AppId)
		return nil, err
	}
	ciConfig.AppWorkflowId = request.AppWorkflowId
	ciConfig.UserId = request.UserId
	if request.CiPipeline != nil {
		client, err := impl.K8sUtil.GetClientForInCluster()
		if err != nil {
			impl.logger.Errorw("exception while getting unique client id", "error", err)
			return nil, err
		}
		cm, err := impl.K8sUtil.GetConfigMap(argo.DEVTRONCD_NAMESPACE, DashboardConfigMap, client)
		if err != nil {
			impl.logger.Errorw("error while getting dashboard-cm", "error", err)
			return nil, err
		}
		if cm == nil {
			impl.logger.Errorw("error while getting dashboard-cm", "error", err)
			return nil, err
		}
		datamap := cm.Data
		forceScanConfig, err := strconv.ParseBool(datamap[SECURITY_SCANNING])
		if err != nil {
			forceScanConfig = false
		}
		if forceScanConfig {
			request.CiPipeline.ScanEnabled = true
		}
		ciConfig.ScanEnabled = request.CiPipeline.ScanEnabled
	}
	switch request.Action {
	case bean.CREATE:
		impl.logger.Debugw("create patch request")
		ciConfig.CiPipelines = []*bean.CiPipeline{request.CiPipeline} //request.CiPipeline
		res, err := impl.addpipelineToTemplate(ciConfig)
		if err != nil {
			impl.logger.Errorw("error in adding pipeline to template", "ciConf", ciConfig, "err", err)
			return nil, err
		}
		return res, nil
	case bean.UPDATE_SOURCE:
		return impl.patchCiPipelineUpdateSource(ciConfig, request.CiPipeline)
	case bean.DELETE:
		pipeline, err := impl.DeleteCiPipeline(request)
		if err != nil {
			return nil, err
		}
		ciConfig.CiPipelines = []*bean.CiPipeline{pipeline}
		return ciConfig, nil
	default:
		impl.logger.Errorw("unsupported operation ", "op", request.Action)
		return nil, fmt.Errorf("unsupported operation %s", request.Action)
	}

}

func (impl PipelineBuilderImpl) PatchRegexCiPipeline(request *bean.CiRegexPatchRequest) (err error) {
	var materials []*pipelineConfig.CiPipelineMaterial
	for _, material := range request.CiPipelineMaterial {
		materialDbObject, err := impl.ciPipelineMaterialRepository.GetById(material.Id)
		if err != nil {
			impl.logger.Errorw("err in fetching material, ", "err", err)
			return err
		}
		if materialDbObject.Regex != "" {
			if !impl.ciCdPipelineOrchestrator.CheckStringMatchRegex(materialDbObject.Regex, material.Value) {
				impl.logger.Errorw("not matching given regex, ", "err", err)
				return errors.New("not matching given regex")
			}
		}
		pipelineMaterial := &pipelineConfig.CiPipelineMaterial{
			Id:            material.Id,
			Value:         material.Value,
			CiPipelineId:  materialDbObject.CiPipelineId,
			Type:          pipelineConfig.SourceType(material.Type),
			Active:        true,
			GitMaterialId: materialDbObject.GitMaterialId,
			Regex:         materialDbObject.Regex,
			AuditLog:      sql.AuditLog{UpdatedBy: request.UserId, UpdatedOn: time.Now(), CreatedOn: time.Now(), CreatedBy: request.UserId},
		}
		materials = append(materials, pipelineMaterial)
	}

	dbConnection := impl.pipelineRepository.GetConnection()
	tx, err := dbConnection.Begin()
	if err != nil {
		return err
	}
	// Rollback tx on error.
	defer tx.Rollback()

	err = impl.ciPipelineMaterialRepository.Update(tx, materials...)
	if err != nil {
		return err
	}

	err = tx.Commit()
	if err != nil {
		return err
	}

	err = impl.ciCdPipelineOrchestrator.AddPipelineMaterialInGitSensor(materials)
	if err != nil {
		impl.logger.Errorf("error in saving pipelineMaterials in git sensor", "materials", materials, "err", err)
		return err
	}
	return nil
}
func (impl PipelineBuilderImpl) DeleteCiPipeline(request *bean.CiPatchRequest) (*bean.CiPipeline, error) {
	ciPipelineId := request.CiPipeline.Id
	//wf validation
	workflowMapping, err := impl.appWorkflowRepository.FindWFCDMappingByCIPipelineId(ciPipelineId)
	if err != nil && err != pg.ErrNoRows {
		impl.logger.Errorw("error in fetching workflow mapping for ci validation", "err", err)
		return nil, err
	}
	if len(workflowMapping) > 0 {
		return nil, &util.ApiError{
			InternalMessage:   "cd pipeline exists for this CI",
			UserDetailMessage: fmt.Sprintf("cd pipeline exists for this CI"),
			UserMessage:       fmt.Sprintf("cd pipeline exists for this CI")}
	}

	pipeline, err := impl.ciPipelineRepository.FindById(ciPipelineId)
	if err != nil {
		impl.logger.Errorw("pipeline fetch err", "id", ciPipelineId, "err", err)
		return nil, err
	}
	appId := request.AppId
	if pipeline.AppId != appId {
		return nil, fmt.Errorf("invalid appid: %d pipelineId: %d mapping", appId, ciPipelineId)
	}

	dbConnection := impl.pipelineRepository.GetConnection()
	tx, err := dbConnection.Begin()
	if err != nil {
		return nil, err
	}
	// Rollback tx on error.
	defer tx.Rollback()

	err = impl.ciCdPipelineOrchestrator.DeleteCiPipeline(pipeline, request, tx)
	if err != nil {
		impl.logger.Errorw("error in deleting pipeline db")
		return nil, err
	}

	//delete app workflow mapping
	appWorkflowMappings, err := impl.appWorkflowRepository.FindWFCIMappingByCIPipelineId(pipeline.Id)
	for _, mapping := range appWorkflowMappings {
		err := impl.appWorkflowRepository.DeleteAppWorkflowMapping(mapping, tx)
		if err != nil {
			impl.logger.Errorw("error in deleting workflow mapping", "err", err)
			return nil, err
		}
	}
	if request.CiPipeline.PreBuildStage != nil && request.CiPipeline.PreBuildStage.Id > 0 {
		//deleting pre stage
		err = impl.pipelineStageService.DeleteCiStage(request.CiPipeline.PreBuildStage, request.UserId, tx)
		if err != nil {
			impl.logger.Errorw("error in deleting pre stage", "err", err, "preBuildStage", request.CiPipeline.PreBuildStage)
			return nil, err
		}
	}
	if request.CiPipeline.PostBuildStage != nil && request.CiPipeline.PostBuildStage.Id > 0 {
		//deleting post stage
		err = impl.pipelineStageService.DeleteCiStage(request.CiPipeline.PostBuildStage, request.UserId, tx)
		if err != nil {
			impl.logger.Errorw("error in deleting post stage", "err", err, "postBuildStage", request.CiPipeline.PostBuildStage)
			return nil, err
		}
	}
	err = tx.Commit()
	if err != nil {
		return nil, err
	}
	request.CiPipeline.Deleted = true
	request.CiPipeline.Name = pipeline.Name
	return request.CiPipeline, nil
	//delete pipeline
	//delete scm

}

func (impl PipelineBuilderImpl) patchCiPipelineUpdateSource(baseCiConfig *bean.CiConfigRequest, modifiedCiPipeline *bean.CiPipeline) (ciConfig *bean.CiConfigRequest, err error) {

	pipeline, err := impl.ciPipelineRepository.FindById(modifiedCiPipeline.Id)
	if err != nil {
		impl.logger.Errorw("error in fetching pipeline", "id", modifiedCiPipeline.Id, "err", err)
		return nil, err
	}

	cannotUpdate := false
	for _, material := range pipeline.CiPipelineMaterials {
		if material.ScmId != "" {
			cannotUpdate = true
		}
	}

	if cannotUpdate {
		//scm plugin material change scm object
		//material.ScmName
		return nil, fmt.Errorf("update of plugin scm material not supported")
	} else {
		modifiedCiPipeline.ScanEnabled = baseCiConfig.ScanEnabled
		modifiedCiPipeline, err = impl.ciCdPipelineOrchestrator.PatchMaterialValue(modifiedCiPipeline, baseCiConfig.UserId, pipeline)
		if err != nil {
			return nil, err
		}
		baseCiConfig.CiPipelines = append(baseCiConfig.CiPipelines, modifiedCiPipeline)
		return baseCiConfig, err
	}

}

func (impl PipelineBuilderImpl) IsGitopsConfigured() (bool, error) {

	isGitOpsConfigured := false
	gitOpsConfig, err := impl.gitOpsRepository.GetGitOpsConfigActive()

	if err != nil && err != pg.ErrNoRows {
		impl.logger.Errorw("GetGitOpsConfigActive, error while getting", "err", err)
		return false, err
	}
	if gitOpsConfig != nil && gitOpsConfig.Id > 0 {
		isGitOpsConfigured = true
	}

	return isGitOpsConfigured, nil

}

func (impl PipelineBuilderImpl) ValidateCDPipelineRequest(pipelineCreateRequest *bean.CdPipelines, isGitOpsConfigured, haveAtleastOneGitOps bool) (bool, error) {

	if isGitOpsConfigured == false && haveAtleastOneGitOps {
		impl.logger.Errorw("Gitops not configured but selected in creating cd pipeline")
		err := &util.ApiError{
			HttpStatusCode:  http.StatusBadRequest,
			InternalMessage: "Gitops integration is not installed/configured. Please install/configure gitops or use helm option.",
			UserMessage:     "Gitops integration is not installed/configured. Please install/configure gitops or use helm option.",
		}
		return false, err
	}

	envPipelineMap := make(map[int]string)
	for _, pipeline := range pipelineCreateRequest.Pipelines {
		if envPipelineMap[pipeline.EnvironmentId] != "" {
			err := &util.ApiError{
				HttpStatusCode:  http.StatusBadRequest,
				InternalMessage: "cd-pipelines already exist for this app and env, cannot create multiple cd-pipelines",
				UserMessage:     "cd-pipelines already exist for this app and env, cannot create multiple cd-pipelines",
			}
			return false, err
		}
		envPipelineMap[pipeline.EnvironmentId] = pipeline.Name

		existingCdPipelinesForEnv, pErr := impl.pipelineRepository.FindActiveByAppIdAndEnvironmentId(pipelineCreateRequest.AppId, pipeline.EnvironmentId)
		if pErr != nil && !util.IsErrNoRows(pErr) {
			impl.logger.Errorw("error in fetching cd pipelines ", "err", pErr, "appId", pipelineCreateRequest.AppId)
			return false, pErr
		}
		if len(existingCdPipelinesForEnv) > 0 {
			err := &util.ApiError{
				HttpStatusCode:  http.StatusBadRequest,
				InternalMessage: "cd-pipelines already exist for this app and env, cannot create multiple cd-pipelines",
				UserMessage:     "cd-pipelines already exist for this app and env, cannot create multiple cd-pipelines",
			}
			return false, err
		}

		if len(pipeline.PreStage.Config) > 0 && !strings.Contains(pipeline.PreStage.Config, "beforeStages") {
			err := &util.ApiError{
				HttpStatusCode:  http.StatusBadRequest,
				InternalMessage: "invalid yaml config, must include - beforeStages",
				UserMessage:     "invalid yaml config, must include - beforeStages",
			}
			return false, err
		}
		if len(pipeline.PostStage.Config) > 0 && !strings.Contains(pipeline.PostStage.Config, "afterStages") {
			err := &util.ApiError{
				HttpStatusCode:  http.StatusBadRequest,
				InternalMessage: "invalid yaml config, must include - afterStages",
				UserMessage:     "invalid yaml config, must include - afterStages",
			}
			return false, err
		}
	}

	return true, nil

}

func (impl PipelineBuilderImpl) RegisterInACD(gitOpsRepoName string, chartGitAttr *util.ChartGitAttribute, userId int32, ctx context.Context) error {

	err := impl.chartDeploymentService.RegisterInArgo(chartGitAttr, ctx)
	if err != nil {
		impl.logger.Errorw("error while register git repo in argo", "err", err)
		emptyRepoErrorMessage := []string{"failed to get index: 404 Not Found", "remote repository is empty"}
		if strings.Contains(err.Error(), emptyRepoErrorMessage[0]) || strings.Contains(err.Error(), emptyRepoErrorMessage[1]) {
			// - found empty repository, create some file in repository
			err := impl.chartTemplateService.CreateReadmeInGitRepo(gitOpsRepoName, userId)
			if err != nil {
				impl.logger.Errorw("error in creating file in git repo", "err", err)
				return err
			}
			// - retry register in argo
			err = impl.chartDeploymentService.RegisterInArgo(chartGitAttr, ctx)
			if err != nil {
				impl.logger.Errorw("error in re-try register in argo", "err", err)
				return err
			}
		} else {
			return err
		}
	}

	return nil
}

func (impl PipelineBuilderImpl) IsGitOpsRequiredForCD(pipelineCreateRequest *bean.CdPipelines) bool {

	// if deploymentAppType is not coming in request than hasAtLeastOneGitOps will be false

	haveAtLeastOneGitOps := false
	for _, pipeline := range pipelineCreateRequest.Pipelines {
		if pipeline.DeploymentAppType == util.PIPELINE_DEPLOYMENT_TYPE_ACD {
			haveAtLeastOneGitOps = true
		}
	}
	return haveAtLeastOneGitOps
}

func (impl PipelineBuilderImpl) SetPipelineDeploymentAppType(pipelineCreateRequest *bean.CdPipelines, isGitOpsConfigured bool) {
	//isInternalUse := impl.deploymentConfig.IsInternalUse
	//var globalDeploymentAppType string
	//if !isInternalUse {
	//	if isGitOpsConfigured {
	//		globalDeploymentAppType = util.PIPELINE_DEPLOYMENT_TYPE_ACD
	//	} else {
	//		globalDeploymentAppType = util.PIPELINE_DEPLOYMENT_TYPE_HELM
	//	}
	//} else {
	//	// if gitops or helm is option available, and deployment app type is not present in pipeline request/
	//	for _, pipeline := range pipelineCreateRequest.Pipelines {
	//		if pipeline.DeploymentAppType == "" {
	//			if isGitOpsConfigured {
	//				pipeline.DeploymentAppType = util.PIPELINE_DEPLOYMENT_TYPE_ACD
	//			} else {
	//				pipeline.DeploymentAppType = util.PIPELINE_DEPLOYMENT_TYPE_HELM
	//			}
	//		}
	//	}
	//}
	//for _, pipeline := range pipelineCreateRequest.Pipelines {
	//	if !isInternalUse {
	//		pipeline.DeploymentAppType = globalDeploymentAppType
	//	}
	//}

	for _, pipeline := range pipelineCreateRequest.Pipelines {
		if !impl.deploymentConfig.IsInternalUse {
			if isGitOpsConfigured {
				pipeline.DeploymentAppType = util.PIPELINE_DEPLOYMENT_TYPE_ACD
			} else {
				pipeline.DeploymentAppType = util.PIPELINE_DEPLOYMENT_TYPE_HELM
			}
		}
		if pipeline.DeploymentAppType == "" {
			if isGitOpsConfigured {
				pipeline.DeploymentAppType = util.PIPELINE_DEPLOYMENT_TYPE_ACD
			} else {
				pipeline.DeploymentAppType = util.PIPELINE_DEPLOYMENT_TYPE_HELM
			}
		}
	}

}

func (impl PipelineBuilderImpl) CreateCdPipelines(pipelineCreateRequest *bean.CdPipelines, ctx context.Context) (*bean.CdPipelines, error) {

	isGitOpsConfigured, err := impl.IsGitopsConfigured()
	impl.SetPipelineDeploymentAppType(pipelineCreateRequest, isGitOpsConfigured)
	isGitOpsRequiredForCD := impl.IsGitOpsRequiredForCD(pipelineCreateRequest)
	app, err := impl.appRepo.FindById(pipelineCreateRequest.AppId)
	if err != nil {
		impl.logger.Errorw("app not found", "err", err, "appId", pipelineCreateRequest.AppId)
		return nil, err
	}
	_, err = impl.ValidateCDPipelineRequest(pipelineCreateRequest, isGitOpsConfigured, isGitOpsRequiredForCD)
	if err != nil {
		return nil, err
	}

	// TODO: creating git repo for all apps irrespective of acd or helm
	if isGitOpsConfigured && isGitOpsRequiredForCD {

		gitopsRepoName, chartGitAttr, err := impl.appService.CreateGitopsRepo(app, pipelineCreateRequest.UserId)
		if err != nil {
			impl.logger.Errorw("error in creating git repo", "err", err)
			return nil, err
		}

		err = impl.RegisterInACD(gitopsRepoName, chartGitAttr, pipelineCreateRequest.UserId, ctx)
		if err != nil {
			impl.logger.Errorw("error in registering app in acd", "err", err)
			return nil, err
		}

		err = impl.updateGitRepoUrlInCharts(pipelineCreateRequest.AppId, chartGitAttr, pipelineCreateRequest.UserId)
		if err != nil {
			impl.logger.Errorw("error in updating git repo url in charts", "err", err)
			return nil, err
		}
	}

	for _, pipeline := range pipelineCreateRequest.Pipelines {

		id, err := impl.createCdPipeline(ctx, app, pipeline, pipelineCreateRequest.UserId)
		if err != nil {
			impl.logger.Errorw("error in creating pipeline", "name", pipeline.Name, "err", err)
			return nil, err
		}
		pipeline.Id = id
	}

	return pipelineCreateRequest, nil
}

func (impl PipelineBuilderImpl) PatchCdPipelines(cdPipelines *bean.CDPatchRequest, ctx context.Context) (*bean.CdPipelines, error) {
	pipelineRequest := &bean.CdPipelines{
		UserId:    cdPipelines.UserId,
		AppId:     cdPipelines.AppId,
		Pipelines: []*bean.CDPipelineConfigObject{cdPipelines.Pipeline},
	}
	deleteAction := bean.CASCADE_DELETE
	if cdPipelines.ForceDelete {
		deleteAction = bean.FORCE_DELETE
	} else if cdPipelines.NonCascadeDelete {
		deleteAction = bean.NON_CASCADE_DELETE
	}
	switch cdPipelines.Action {
	case bean.CD_CREATE:
		return impl.CreateCdPipelines(pipelineRequest, ctx)
	case bean.CD_UPDATE:
		err := impl.updateCdPipeline(ctx, cdPipelines.Pipeline, cdPipelines.UserId)
		return pipelineRequest, err
	case bean.CD_DELETE:
		pipeline, err := impl.pipelineRepository.FindById(cdPipelines.Pipeline.Id)
		if err != nil {
			impl.logger.Errorw("error in getting cd pipeline by id", "err", err, "id", cdPipelines.Pipeline.Id)
			return pipelineRequest, err
		}
		deleteResponse, err := impl.DeleteCdPipeline(pipeline, ctx, deleteAction, false, cdPipelines.UserId)
		pipelineRequest.AppDeleteResponse = deleteResponse
		return pipelineRequest, err
	case bean.CD_DELETE_PARTIAL:
		pipeline, err := impl.pipelineRepository.FindById(cdPipelines.Pipeline.Id)
		if err != nil {
			impl.logger.Errorw("error in getting cd pipeline by id", "err", err, "id", cdPipelines.Pipeline.Id)
			return pipelineRequest, err
		}
		deleteResponse, err := impl.DeleteCdPipelinePartial(pipeline, ctx, deleteAction)
		pipelineRequest.AppDeleteResponse = deleteResponse
		return pipelineRequest, err
	default:
		return nil, &util.ApiError{Code: "404", HttpStatusCode: 404, UserMessage: "operation not supported"}
	}
}

func (impl PipelineBuilderImpl) DeleteCdPipeline(pipeline *pipelineConfig.Pipeline, ctx context.Context, deleteAction int, deleteFromAcd bool, userId int32) (*bean.AppDeleteResponseDTO, error) {
	cascadeDelete := true
	forceDelete := false
	deleteResponse := &bean.AppDeleteResponseDTO{
		DeleteInitiated:  false,
		ClusterReachable: true,
	}
	if deleteAction == bean.FORCE_DELETE {
		forceDelete = true
		cascadeDelete = false
	} else if deleteAction == bean.NON_CASCADE_DELETE {
		cascadeDelete = false
	}
	// updating cluster reachable flag
	clusterBean, err := impl.clusterRepository.FindById(pipeline.Environment.ClusterId)
	if err != nil {
		impl.logger.Errorw("error in getting cluster details", "err", err, "clusterId", pipeline.Environment.ClusterId)
	}
	deleteResponse.ClusterName = clusterBean.ClusterName
	if len(clusterBean.ErrorInConnecting) > 0 {
		deleteResponse.ClusterReachable = false
	}
	//getting children CD pipeline details
	childNodes, err := impl.appWorkflowRepository.FindWFCDMappingByParentCDPipelineId(pipeline.Id)
	if err != nil && err != pg.ErrNoRows {
		impl.logger.Errorw("error in getting children cd details", "err", err)
		return deleteResponse, err
	} else if len(childNodes) > 0 {
		impl.logger.Debugw("cannot delete cd pipeline, contains children cd")
		return deleteResponse, fmt.Errorf("Please delete children CD pipelines before deleting this pipeline.")
	}
	//getting deployment group for this pipeline
	deploymentGroupNames, err := impl.deploymentGroupRepository.GetNamesByAppIdAndEnvId(pipeline.EnvironmentId, pipeline.AppId)
	if err != nil && err != pg.ErrNoRows {
		impl.logger.Errorw("error in getting deployment group names by appId and envId", "err", err)
		return deleteResponse, err
	} else if len(deploymentGroupNames) > 0 {
		groupNamesByte, err := json.Marshal(deploymentGroupNames)
		if err != nil {
			impl.logger.Errorw("error in marshaling deployment group names", "err", err, "deploymentGroupNames", deploymentGroupNames)
		}
		impl.logger.Debugw("cannot delete cd pipeline, is being used in deployment group")
		return deleteResponse, fmt.Errorf("Please remove this CD pipeline from deployment groups : %s", string(groupNamesByte))
	}
	dbConnection := impl.pipelineRepository.GetConnection()
	tx, err := dbConnection.Begin()
	if err != nil {
		return deleteResponse, err
	}
	// Rollback tx on error.
	defer tx.Rollback()
	if err = impl.ciCdPipelineOrchestrator.DeleteCdPipeline(pipeline.Id, userId, tx); err != nil {
		impl.logger.Errorw("err in deleting pipeline from db", "id", pipeline, "err", err)
		return deleteResponse, err
	}
	// delete entry in app_status table
	err = impl.appStatusRepository.Delete(tx, pipeline.AppId, pipeline.EnvironmentId)
	if err != nil && err != pg.ErrNoRows {
		impl.logger.Errorw("err in deleting app_status from db", "appId", pipeline.AppId, "envId", pipeline.EnvironmentId, "err", err)
		return deleteResponse, err
	}
	//delete app workflow mapping
	appWorkflowMapping, err := impl.appWorkflowRepository.FindWFCDMappingByCDPipelineId(pipeline.Id)
	if err != nil {
		impl.logger.Errorw("error in deleting workflow mapping", "err", err)
		return deleteResponse, err
	}
	if appWorkflowMapping.ParentType == appWorkflow.WEBHOOK {
		childNodes, err := impl.appWorkflowRepository.FindWFCDMappingByExternalCiId(appWorkflowMapping.ParentId)
		if err != nil && !util.IsErrNoRows(err) {
			impl.logger.Errorw("error in fetching external ci", "err", err)
			return deleteResponse, err
		}
		noOtherChildNodes := true
		for _, childNode := range childNodes {
			if appWorkflowMapping.Id != childNode.Id {
				noOtherChildNodes = false
			}
		}
		if noOtherChildNodes {
			externalCiPipeline, err := impl.ciPipelineRepository.FindExternalCiById(appWorkflowMapping.ParentId)
			if err != nil {
				impl.logger.Errorw("error in deleting workflow mapping", "err", err)
				return deleteResponse, err
			}
			externalCiPipeline.Active = false
			externalCiPipeline.UpdatedOn = time.Now()
			externalCiPipeline.UpdatedBy = userId
			_, err = impl.ciPipelineRepository.UpdateExternalCi(externalCiPipeline, tx)
			if err != nil {
				impl.logger.Errorw("error in deleting workflow mapping", "err", err)
				return deleteResponse, err
			}

			appWorkflow, err := impl.appWorkflowRepository.FindById(appWorkflowMapping.AppWorkflowId)
			if err != nil {
				impl.logger.Errorw("error in deleting workflow mapping", "err", err)
				return deleteResponse, err
			}
			err = impl.appWorkflowRepository.DeleteAppWorkflow(appWorkflow, tx)
			if err != nil {
				impl.logger.Errorw("error in deleting workflow mapping", "err", err)
				return deleteResponse, err
			}
		}
	}
	err = impl.appWorkflowRepository.DeleteAppWorkflowMapping(appWorkflowMapping, tx)
	if err != nil {
		impl.logger.Errorw("error in deleting workflow mapping", "err", err)
		return deleteResponse, err
	}

	if pipeline.PreStageConfig != "" {
		err = impl.prePostCdScriptHistoryService.CreatePrePostCdScriptHistory(pipeline, tx, repository4.PRE_CD_TYPE, false, 0, time.Time{})
		if err != nil {
			impl.logger.Errorw("error in creating pre cd script entry", "err", err, "pipeline", pipeline)
			return deleteResponse, err
		}
	}
	if pipeline.PostStageConfig != "" {
		err = impl.prePostCdScriptHistoryService.CreatePrePostCdScriptHistory(pipeline, tx, repository4.POST_CD_TYPE, false, 0, time.Time{})
		if err != nil {
			impl.logger.Errorw("error in creating post cd script entry", "err", err, "pipeline", pipeline)
			return deleteResponse, err
		}
	}
	//delete app from argo cd, if created
	if pipeline.DeploymentAppCreated == true {
		deploymentAppName := fmt.Sprintf("%s-%s", pipeline.App.AppName, pipeline.Environment.Name)
		if util.IsAcdApp(pipeline.DeploymentAppType) {
			if !deleteResponse.ClusterReachable {
				impl.logger.Errorw("cluster connection error", "err", clusterBean.ErrorInConnecting)
				if cascadeDelete {
					return deleteResponse, nil
				}
			}
			impl.logger.Debugw("acd app is already deleted for this pipeline", "pipeline", pipeline)
			if deleteFromAcd {
				req := &application2.ApplicationDeleteRequest{
					Name:    &deploymentAppName,
					Cascade: &cascadeDelete,
				}
				if _, err := impl.application.Delete(ctx, req); err != nil {
					impl.logger.Errorw("err in deleting pipeline on argocd", "id", pipeline, "err", err)

					if forceDelete {
						impl.logger.Warnw("error while deletion of app in acd, continue to delete in db as this operation is force delete", "error", err)
					} else {
						//statusError, _ := err.(*errors2.StatusError)
						if cascadeDelete && strings.Contains(err.Error(), "code = NotFound") {
							err = &util.ApiError{
								UserMessage:     "Could not delete as application not found in argocd",
								InternalMessage: err.Error(),
							}
						} else {
							err = &util.ApiError{
								UserMessage:     "Could not delete application",
								InternalMessage: err.Error(),
							}
						}
						return deleteResponse, err
					}
				}
				impl.logger.Infow("app deleted from argocd", "id", pipeline.Id, "pipelineName", pipeline.Name, "app", deploymentAppName)
			}
		} else if util.IsHelmApp(pipeline.DeploymentAppType) {
			appIdentifier := &client.AppIdentifier{
				ClusterId:   pipeline.Environment.ClusterId,
				ReleaseName: deploymentAppName,
				Namespace:   pipeline.Environment.Namespace,
			}
			deleteResourceResponse, err := impl.helmAppService.DeleteApplication(ctx, appIdentifier)
			if forceDelete {
				impl.logger.Warnw("error while deletion of helm application, ignore error and delete from db since force delete req", "error", err, "pipelineId", pipeline.Id)
			} else {
				if err != nil {
					impl.logger.Errorw("error in deleting helm application", "error", err, "appIdentifier", appIdentifier)
					return deleteResponse, err
				}
				if deleteResourceResponse == nil || !deleteResourceResponse.GetSuccess() {
					return deleteResponse, errors.New("delete application response unsuccessful")
				}
			}
		}
	}
	err = tx.Commit()
	if err != nil {
		impl.logger.Errorw("error in committing db transaction", "err", err)
		return deleteResponse, err
	}
	deleteResponse.DeleteInitiated = true
	return deleteResponse, nil
}

func (impl PipelineBuilderImpl) DeleteCdPipelinePartial(pipeline *pipelineConfig.Pipeline, ctx context.Context, deleteAction int) (*bean.AppDeleteResponseDTO, error) {
	cascadeDelete := true
	forceDelete := false
	deleteResponse := &bean.AppDeleteResponseDTO{
		DeleteInitiated:  false,
		ClusterReachable: true,
	}
	if deleteAction == bean.FORCE_DELETE {
		forceDelete = true
		cascadeDelete = false
	} else if deleteAction == bean.NON_CASCADE_DELETE {
		cascadeDelete = false
	}
	//Updating clusterReachable flag
	clusterBean, err := impl.clusterRepository.FindById(pipeline.Environment.ClusterId)
	if err != nil {
		impl.logger.Errorw("error in getting cluster details", "err", err, "clusterId", pipeline.Environment.ClusterId)
	}
	deleteResponse.ClusterName = clusterBean.ClusterName
	if len(clusterBean.ErrorInConnecting) > 0 {
		deleteResponse.ClusterReachable = false
	}
	//getting children CD pipeline details
	childNodes, err := impl.appWorkflowRepository.FindWFCDMappingByParentCDPipelineId(pipeline.Id)
	if err != nil && err != pg.ErrNoRows {
		impl.logger.Errorw("error in getting children cd details", "err", err)
		return deleteResponse, err
	} else if len(childNodes) > 0 {
		impl.logger.Debugw("cannot delete cd pipeline, contains children cd")
		return deleteResponse, fmt.Errorf("Please delete children CD pipelines before deleting this pipeline.")
	}
	//getting deployment group for this pipeline
	deploymentGroupNames, err := impl.deploymentGroupRepository.GetNamesByAppIdAndEnvId(pipeline.EnvironmentId, pipeline.AppId)
	if err != nil && err != pg.ErrNoRows {
		impl.logger.Errorw("error in getting deployment group names by appId and envId", "err", err)
		return deleteResponse, err
	} else if len(deploymentGroupNames) > 0 {
		groupNamesByte, err := json.Marshal(deploymentGroupNames)
		if err != nil {
			impl.logger.Errorw("error in marshaling deployment group names", "err", err, "deploymentGroupNames", deploymentGroupNames)
		}
		impl.logger.Debugw("cannot delete cd pipeline, is being used in deployment group")
		return deleteResponse, fmt.Errorf("Please remove this CD pipeline from deployment groups : %s", string(groupNamesByte))
	}
	dbConnection := impl.pipelineRepository.GetConnection()
	tx, err := dbConnection.Begin()
	if err != nil {
		return deleteResponse, err
	}
	// Rollback tx on error.
	defer tx.Rollback()

	//delete app from argo cd, if created
	if pipeline.DeploymentAppCreated && !pipeline.DeploymentAppDeleteRequest {
		deploymentAppName := fmt.Sprintf("%s-%s", pipeline.App.AppName, pipeline.Environment.Name)
		if util.IsAcdApp(pipeline.DeploymentAppType) {
			if !deleteResponse.ClusterReachable {
				impl.logger.Errorw("cluster connection error", "err", clusterBean.ErrorInConnecting)
				if cascadeDelete {
					return deleteResponse, nil
				}
			}
			impl.logger.Debugw("acd app is already deleted for this pipeline", "pipeline", pipeline)
			req := &application2.ApplicationDeleteRequest{
				Name:    &deploymentAppName,
				Cascade: &cascadeDelete,
			}
			if _, err := impl.application.Delete(ctx, req); err != nil {
				impl.logger.Errorw("err in deleting pipeline on argocd", "id", pipeline, "err", err)

				if forceDelete {
					impl.logger.Warnw("error while deletion of app in acd, continue to delete in db as this operation is force delete", "error", err)
				} else {
					//statusError, _ := err.(*errors2.StatusError)
					if cascadeDelete && strings.Contains(err.Error(), "code = NotFound") {
						err = &util.ApiError{
							UserMessage:     "Could not delete as application not found in argocd",
							InternalMessage: err.Error(),
						}
					} else {
						err = &util.ApiError{
							UserMessage:     "Could not delete application",
							InternalMessage: err.Error(),
						}
					}
					return deleteResponse, err
				}
			}
			impl.logger.Infow("app deleted from argocd", "id", pipeline.Id, "pipelineName", pipeline.Name, "app", deploymentAppName)
			pipeline.DeploymentAppDeleteRequest = true
			err = impl.pipelineRepository.Update(pipeline, tx)
			if err != nil {
				impl.logger.Errorw("error in partially delete cd pipeline", "err", err)
				return deleteResponse, err
			}
		}
		deleteResponse.DeleteInitiated = true
	}
	err = tx.Commit()
	if err != nil {
		impl.logger.Errorw("error in committing db transaction", "err", err)
		return deleteResponse, err
	}
	return deleteResponse, nil
}

func (impl PipelineBuilderImpl) DeleteACDAppCdPipelineWithNonCascade(pipeline *pipelineConfig.Pipeline, ctx context.Context, forceDelete bool, userId int32) error {
	if forceDelete {
		_, err := impl.DeleteCdPipeline(pipeline, ctx, bean.FORCE_DELETE, false, userId)
		return err
	}
	//delete app from argo cd with non-cascade, if created
	if pipeline.DeploymentAppCreated && util.IsAcdApp(pipeline.DeploymentAppType) {
		appDetails, err := impl.appRepo.FindById(pipeline.AppId)
		deploymentAppName := fmt.Sprintf("%s-%s", appDetails.AppName, pipeline.Environment.Name)
		impl.logger.Debugw("acd app is already deleted for this pipeline", "pipeline", pipeline)
		cascadeDelete := false
		req := &application2.ApplicationDeleteRequest{
			Name:    &deploymentAppName,
			Cascade: &cascadeDelete,
		}
		if _, err = impl.application.Delete(ctx, req); err != nil {
			impl.logger.Errorw("err in deleting pipeline on argocd", "id", pipeline, "err", err)
			//statusError, _ := err.(*errors2.StatusError)
			if !strings.Contains(err.Error(), "code = NotFound") {
				err = &util.ApiError{
					UserMessage:     "Could not delete application",
					InternalMessage: err.Error(),
				}
				return err
			}
		}

	}
	return nil
}

// ChangeDeploymentType takes in DeploymentAppTypeChangeRequest struct and
// deletes all the cd pipelines for that deployment type in all apps that belongs to
// that environment and updates the db with desired deployment app type
func (impl PipelineBuilderImpl) ChangeDeploymentType(ctx context.Context,
	request *bean.DeploymentAppTypeChangeRequest) (*bean.DeploymentAppTypeChangeResponse, error) {

	var response *bean.DeploymentAppTypeChangeResponse
	var deleteDeploymentType bean.DeploymentType
	var err error

	if request.DesiredDeploymentType == bean.ArgoCd {
		deleteDeploymentType = bean.Helm
	} else {
		deleteDeploymentType = bean.ArgoCd
	}

	// Force delete apps
	response, err = impl.DeleteDeploymentAppsForEnvironment(ctx,
		request.EnvId, deleteDeploymentType, request.ExcludeApps, request.IncludeApps, request.UserId)

	if err != nil {
		return nil, err
	}

	// Updating the env id and desired deployment app type received from request in the response
	response.EnvId = request.EnvId
	response.DesiredDeploymentType = request.DesiredDeploymentType
	response.TriggeredPipelines = make([]*bean.CdPipelineTrigger, 0)

	// Update the deployment app type to Helm and toggle deployment_app_created to false in db
	var cdPipelineIds []int
	for _, item := range response.SuccessfulPipelines {
		cdPipelineIds = append(cdPipelineIds, item.Id)
	}

	// If nothing to update in db
	if len(cdPipelineIds) == 0 {
		return response, nil
	}

	// Update in db
	err = impl.pipelineRepository.UpdateCdPipelineDeploymentAppInFilter(string(request.DesiredDeploymentType),
		cdPipelineIds, request.UserId, false, true)

	if err != nil {
		impl.logger.Errorw("failed to update deployment app type in db",
			"pipeline ids", cdPipelineIds,
			"desired deployment type", request.DesiredDeploymentType,
			"err", err)

		return response, nil
	}

	if !request.AutoTriggerDeployment {
		return response, nil
	}

	// Bulk trigger all the successfully changed pipelines (async)
	bulkTriggerRequest := make([]*BulkTriggerRequest, 0)

	pipelineIds := make([]int, 0, len(response.SuccessfulPipelines))
	for _, item := range response.SuccessfulPipelines {
		pipelineIds = append(pipelineIds, item.Id)
	}

	// Get all pipelines
	pipelines, err := impl.pipelineRepository.FindByIdsIn(pipelineIds)
	if err != nil {
		impl.logger.Errorw("failed to fetch pipeline details",
			"ids", pipelineIds,
			"err", err)

		return response, nil
	}

	for _, pipeline := range pipelines {

		artifactDetails, err := impl.RetrieveArtifactsByCDPipeline(pipeline, "DEPLOY")

		if err != nil {
			impl.logger.Errorw("failed to fetch artifact details for cd pipeline",
				"pipelineId", pipeline.Id,
				"appId", pipeline.AppId,
				"envId", pipeline.EnvironmentId,
				"err", err)

			return response, nil
		}

		if artifactDetails.LatestWfArtifactId == 0 || artifactDetails.LatestWfArtifactStatus == "" {
			continue
		}

		bulkTriggerRequest = append(bulkTriggerRequest, &BulkTriggerRequest{
			CiArtifactId: artifactDetails.LatestWfArtifactId,
			PipelineId:   pipeline.Id,
		})
		response.TriggeredPipelines = append(response.TriggeredPipelines, &bean.CdPipelineTrigger{
			CiArtifactId: artifactDetails.LatestWfArtifactId,
			PipelineId:   pipeline.Id,
		})
	}

	// pg panics if empty slice is passed as an argument
	if len(bulkTriggerRequest) == 0 {
		return response, nil
	}

	// Trigger
	_, err = impl.workflowDagExecutor.TriggerBulkDeploymentAsync(bulkTriggerRequest, request.UserId)

	if err != nil {
		impl.logger.Errorw("failed to bulk trigger cd pipelines with error: "+err.Error(),
			"err", err)
	}
	return response, nil
}

func (impl PipelineBuilderImpl) ChangePipelineDeploymentType(ctx context.Context,
	request *bean.DeploymentAppTypeChangeRequest) (*bean.DeploymentAppTypeChangeResponse, error) {

	response := &bean.DeploymentAppTypeChangeResponse{
		EnvId:                 request.EnvId,
		DesiredDeploymentType: request.DesiredDeploymentType,
		TriggeredPipelines:    make([]*bean.CdPipelineTrigger, 0),
	}

	var deleteDeploymentType bean.DeploymentType

	if request.DesiredDeploymentType == bean.ArgoCd {
		deleteDeploymentType = bean.Helm
	} else {
		deleteDeploymentType = bean.ArgoCd
	}

	pipelines, err := impl.pipelineRepository.FindActiveByEnvIdAndDeploymentType(request.EnvId,
		string(deleteDeploymentType), request.ExcludeApps, request.IncludeApps)

	if err != nil {
		impl.logger.Errorw("Error fetching cd pipelines",
			"environmentId", request.EnvId,
			"currentDeploymentAppType", string(deleteDeploymentType),
			"err", err)
		return response, err
	}

	var pipelineIds []int
	for _, item := range pipelines {
		pipelineIds = append(pipelineIds, item.Id)
	}

	if len(pipelineIds) == 0 {
		return response, nil
	}

	err = impl.pipelineRepository.UpdateCdPipelineDeploymentAppInFilter(string(request.DesiredDeploymentType),
		pipelineIds, request.UserId, false, true)

	if err != nil {
		impl.logger.Errorw("failed to update deployment app type in db",
			"pipeline ids", pipelineIds,
			"desired deployment type", request.DesiredDeploymentType,
			"err", err)

		return response, nil
	}
	deleteResponse := impl.DeleteDeploymentApps(ctx, pipelines, request.UserId)

	response.SuccessfulPipelines = deleteResponse.SuccessfulPipelines
	response.FailedPipelines = deleteResponse.FailedPipelines

	var cdPipelineIds []int
	for _, item := range response.FailedPipelines {
		cdPipelineIds = append(cdPipelineIds, item.Id)
	}

	if len(cdPipelineIds) == 0 {
		return response, nil
	}

	err = impl.pipelineRepository.UpdateCdPipelineDeploymentAppInFilter(string(deleteDeploymentType),
		cdPipelineIds, request.UserId, true, false)

	if err != nil {
		impl.logger.Errorw("failed to update deployment app type in db",
			"pipeline ids", cdPipelineIds,
			"desired deployment type", request.DesiredDeploymentType,
			"err", err)

		return response, nil
	}

	return response, nil
}

func (impl PipelineBuilderImpl) TriggerDeploymentAfterTypeChange(ctx context.Context,
	request *bean.DeploymentAppTypeChangeRequest) (*bean.DeploymentAppTypeChangeResponse, error) {

	response := &bean.DeploymentAppTypeChangeResponse{
		EnvId:                 request.EnvId,
		DesiredDeploymentType: request.DesiredDeploymentType,
		TriggeredPipelines:    make([]*bean.CdPipelineTrigger, 0),
	}
	var err error

	cdPipelines, err := impl.pipelineRepository.FindActiveByEnvIdAndDeploymentType(request.EnvId,
		string(request.DesiredDeploymentType), request.ExcludeApps, request.IncludeApps)

	if err != nil {
		impl.logger.Errorw("Error fetching cd pipelines",
			"environmentId", request.EnvId,
			"desiredDeploymentAppType", string(request.DesiredDeploymentType),
			"err", err)
		return response, err
	}

	var cdPipelineIds []int
	for _, item := range cdPipelines {
		cdPipelineIds = append(cdPipelineIds, item.Id)
	}

	if len(cdPipelineIds) == 0 {
		return response, nil
	}

	deleteResponse := impl.FetchDeletedApp(ctx, cdPipelines)

	response.SuccessfulPipelines = deleteResponse.SuccessfulPipelines
	response.FailedPipelines = deleteResponse.FailedPipelines

	var successPipelines []int
	for _, item := range response.SuccessfulPipelines {
		successPipelines = append(successPipelines, item.Id)
	}

	bulkTriggerRequest := make([]*BulkTriggerRequest, 0)

	pipelineIds := make([]int, 0, len(response.SuccessfulPipelines))
	for _, item := range response.SuccessfulPipelines {
		pipelineIds = append(pipelineIds, item.Id)
	}

	pipelines, err := impl.pipelineRepository.FindByIdsIn(pipelineIds)
	if err != nil {
		impl.logger.Errorw("failed to fetch pipeline details",
			"ids", pipelineIds,
			"err", err)

		return response, nil
	}

	for _, pipeline := range pipelines {

		artifactDetails, err := impl.RetrieveArtifactsByCDPipeline(pipeline, "DEPLOY")

		if err != nil {
			impl.logger.Errorw("failed to fetch artifact details for cd pipeline",
				"pipelineId", pipeline.Id,
				"appId", pipeline.AppId,
				"envId", pipeline.EnvironmentId,
				"err", err)

			return response, nil
		}

		if artifactDetails.LatestWfArtifactId == 0 || artifactDetails.LatestWfArtifactStatus == "" {
			continue
		}

		bulkTriggerRequest = append(bulkTriggerRequest, &BulkTriggerRequest{
			CiArtifactId: artifactDetails.LatestWfArtifactId,
			PipelineId:   pipeline.Id,
		})
		response.TriggeredPipelines = append(response.TriggeredPipelines, &bean.CdPipelineTrigger{
			CiArtifactId: artifactDetails.LatestWfArtifactId,
			PipelineId:   pipeline.Id,
		})
	}

	if len(bulkTriggerRequest) == 0 {
		return response, nil
	}

	_, err = impl.workflowDagExecutor.TriggerBulkDeploymentAsync(bulkTriggerRequest, request.UserId)

	if err != nil {
		impl.logger.Errorw("failed to bulk trigger cd pipelines with error: "+err.Error(),
			"err", err)
	}

	err = impl.pipelineRepository.UpdateCdPipelineAfterDeployment(string(request.DesiredDeploymentType),
		successPipelines, request.UserId, false)

	if err != nil {
		impl.logger.Errorw("failed to update cd pipelines with error: : "+err.Error(),
			"err", err)
	}

	return response, nil
}

// DeleteDeploymentAppsForEnvironment takes in environment id and current deployment app type
// and deletes all the cd pipelines for that deployment type in all apps that belongs to
// that environment.
func (impl PipelineBuilderImpl) DeleteDeploymentAppsForEnvironment(ctx context.Context, environmentId int,
	currentDeploymentAppType bean.DeploymentType, exclusionList []int, includeApps []int, userId int32) (*bean.DeploymentAppTypeChangeResponse, error) {

	// fetch active pipelines from database for the given environment id and current deployment app type
	pipelines, err := impl.pipelineRepository.FindActiveByEnvIdAndDeploymentType(environmentId,
		string(currentDeploymentAppType), exclusionList, includeApps)

	if err != nil {
		impl.logger.Errorw("Error fetching cd pipelines",
			"environmentId", environmentId,
			"currentDeploymentAppType", currentDeploymentAppType,
			"err", err)

		return &bean.DeploymentAppTypeChangeResponse{
			EnvId:               environmentId,
			SuccessfulPipelines: []*bean.DeploymentChangeStatus{},
			FailedPipelines:     []*bean.DeploymentChangeStatus{},
		}, err
	}

	// Currently deleting apps only in argocd is supported
	return impl.DeleteDeploymentApps(ctx, pipelines, userId), nil
}

// DeleteDeploymentApps takes in a list of pipelines and delete the applications

func (impl PipelineBuilderImpl) DeleteDeploymentApps(ctx context.Context,
	pipelines []*pipelineConfig.Pipeline, userId int32) *bean.DeploymentAppTypeChangeResponse {

	successfulPipelines := make([]*bean.DeploymentChangeStatus, 0)
	failedPipelines := make([]*bean.DeploymentChangeStatus, 0)

	isGitOpsConfigured, gitOpsConfigErr := impl.IsGitopsConfigured()

	// Iterate over all the pipelines in the environment for given deployment app type
	for _, pipeline := range pipelines {

		var isValid bool
		// check if pipeline info like app name and environment is empty or not
		if failedPipelines, isValid = impl.isPipelineInfoValid(pipeline, failedPipelines); !isValid {
			continue
		}

		var healthChkErr error
		// check health of the app if it is argocd deployment type
		if _, healthChkErr = impl.handleNotDeployedAppsIfArgoDeploymentType(pipeline, failedPipelines); healthChkErr != nil {

			// cannot delete unhealthy app
			continue
		}

		deploymentAppName := fmt.Sprintf("%s-%s", pipeline.App.AppName, pipeline.Environment.Name)
		var err error

		// delete request
		if pipeline.DeploymentAppType == bean.ArgoCd {
			err = impl.deleteArgoCdApp(ctx, pipeline, deploymentAppName, true)

		} else {

			// For converting from Helm to ArgoCD, GitOps should be configured
			if gitOpsConfigErr != nil || !isGitOpsConfigured {
				err = errors.New("GitOps not configured or unable to fetch GitOps configuration")

			} else {
				// Register app in ACD
				var AcdRegisterErr, RepoURLUpdateErr error
				gitopsRepoName, chartGitAttr, createGitRepoErr := impl.appService.CreateGitopsRepo(&app2.App{Id: pipeline.AppId, AppName: pipeline.App.AppName}, userId)
				if createGitRepoErr != nil {
					impl.logger.Errorw("error increating git repo", "err", err)
				}
				if createGitRepoErr == nil {
					AcdRegisterErr = impl.RegisterInACD(gitopsRepoName,
						chartGitAttr,
						userId,
						ctx)
					if AcdRegisterErr != nil {
						impl.logger.Errorw("error in registering acd app", "err", err)
					}
					if AcdRegisterErr == nil {
						RepoURLUpdateErr = impl.chartTemplateService.UpdateGitRepoUrlInCharts(pipeline.AppId, chartGitAttr, userId)
						if RepoURLUpdateErr != nil {
							impl.logger.Errorw("error in updating git repo url in charts", "err", err)
						}
					}
				}
				if createGitRepoErr != nil {
					err = createGitRepoErr
				} else if AcdRegisterErr != nil {
					err = AcdRegisterErr
				} else if RepoURLUpdateErr != nil {
					err = RepoURLUpdateErr
				}
			}
			if err != nil {
				impl.logger.Errorw("error registering app on ACD with error: "+err.Error(),
					"deploymentAppName", deploymentAppName,
					"envId", pipeline.EnvironmentId,
					"appId", pipeline.AppId,
					"err", err)

				// deletion failed, append to the list of failed pipelines
				failedPipelines = impl.handleFailedDeploymentAppChange(pipeline, failedPipelines,
					"failed to register app on ACD with error: "+err.Error())

				continue
			}
			err = impl.deleteHelmApp(ctx, pipeline)
		}

		if err != nil {
			impl.logger.Errorw("error deleting app on "+pipeline.DeploymentAppType,
				"deployment app name", deploymentAppName,
				"err", err)

			// deletion failed, append to the list of failed pipelines
			failedPipelines = impl.handleFailedDeploymentAppChange(pipeline, failedPipelines,
				"error deleting app with error: "+err.Error())

			continue
		}

		// deletion successful, append to the list of successful pipelines
		successfulPipelines = impl.appendToDeploymentChangeStatusList(
			successfulPipelines,
			pipeline,
			"",
			bean.INITIATED)
	}

	return &bean.DeploymentAppTypeChangeResponse{
		SuccessfulPipelines: successfulPipelines,
		FailedPipelines:     failedPipelines,
	}
}

// from argocd / helm.

func (impl PipelineBuilderImpl) isGitRepoUrlPresent(appId int) bool {
	fetchedChart, err := impl.chartRepository.FindLatestByAppId(appId)

	if err != nil || len(fetchedChart.GitRepoUrl) == 0 {
		impl.logger.Errorw("error fetching git repo url or it is not present")
		return false
	}
	return true
}

func (impl PipelineBuilderImpl) isPipelineInfoValid(pipeline *pipelineConfig.Pipeline,
	failedPipelines []*bean.DeploymentChangeStatus) ([]*bean.DeploymentChangeStatus, bool) {

	if len(pipeline.App.AppName) == 0 || len(pipeline.Environment.Name) == 0 {
		impl.logger.Errorw("app name or environment name is not present",
			"pipeline id", pipeline.Id)

		failedPipelines = impl.handleFailedDeploymentAppChange(pipeline, failedPipelines,
			"could not fetch app name or environment name")

		return failedPipelines, false
	}
	return failedPipelines, true
}

func (impl PipelineBuilderImpl) handleFailedDeploymentAppChange(pipeline *pipelineConfig.Pipeline,
	failedPipelines []*bean.DeploymentChangeStatus, err string) []*bean.DeploymentChangeStatus {

	return impl.appendToDeploymentChangeStatusList(
		failedPipelines,
		pipeline,
		err,
		bean.Failed)
}

func (impl PipelineBuilderImpl) handleNotHealthyAppsIfArgoDeploymentType(pipeline *pipelineConfig.Pipeline,
	failedPipelines []*bean.DeploymentChangeStatus) ([]*bean.DeploymentChangeStatus, error) {

	if pipeline.DeploymentAppType == bean.ArgoCd {
		// check if app status is Healthy
		status, err := impl.appStatusRepository.Get(pipeline.AppId, pipeline.EnvironmentId)

		// case: missing status row in db
		if len(status.Status) == 0 {
			return failedPipelines, nil
		}

		// cannot delete the app from argocd if app status is Progressing
		if err != nil || status.Status == "Progressing" {

			healthCheckErr := errors.New("unable to fetch app status or app status is progressing")

			impl.logger.Errorw(healthCheckErr.Error(),
				"appId", pipeline.AppId,
				"environmentId", pipeline.EnvironmentId,
				"err", err)

			failedPipelines = impl.handleFailedDeploymentAppChange(pipeline, failedPipelines, healthCheckErr.Error())

			return failedPipelines, healthCheckErr
		}
		return failedPipelines, nil
	}
	return failedPipelines, nil
}

func (impl PipelineBuilderImpl) handleNotDeployedAppsIfArgoDeploymentType(pipeline *pipelineConfig.Pipeline,
	failedPipelines []*bean.DeploymentChangeStatus) ([]*bean.DeploymentChangeStatus, error) {

	if pipeline.DeploymentAppType == string(bean.ArgoCd) {
		// check if app status is Healthy
		status, err := impl.appStatusRepository.Get(pipeline.AppId, pipeline.EnvironmentId)

		// case: missing status row in db
		if len(status.Status) == 0 {
			return failedPipelines, nil
		}

		// cannot delete the app from argocd if app status is Progressing
		if err != nil {

			healthCheckErr := errors.New("unable to fetch app status")

			impl.logger.Errorw(healthCheckErr.Error(),
				"appId", pipeline.AppId,
				"environmentId", pipeline.EnvironmentId,
				"err", err)

			failedPipelines = impl.handleFailedDeploymentAppChange(pipeline, failedPipelines, healthCheckErr.Error())

			return failedPipelines, healthCheckErr
		}
		return failedPipelines, nil
	}
	return failedPipelines, nil
}

func (impl PipelineBuilderImpl) FetchDeletedApp(ctx context.Context,
	pipelines []*pipelineConfig.Pipeline) *bean.DeploymentAppTypeChangeResponse {

	successfulPipelines := make([]*bean.DeploymentChangeStatus, 0)
	failedPipelines := make([]*bean.DeploymentChangeStatus, 0)
	// Iterate over all the pipelines in the environment for given deployment app type
	for _, pipeline := range pipelines {

		deploymentAppName := fmt.Sprintf("%s-%s", pipeline.App.AppName, pipeline.Environment.Name)
		var err error
		if pipeline.DeploymentAppType == string(bean.ArgoCd) {
			appIdentifier := &client.AppIdentifier{
				ClusterId:   pipeline.Environment.ClusterId,
				ReleaseName: pipeline.DeploymentAppName,
				Namespace:   pipeline.Environment.Namespace,
			}
			_, err = impl.helmAppService.GetApplicationDetail(ctx, appIdentifier)
		} else {
			req := &application2.ApplicationQuery{
				Name: &deploymentAppName,
			}
			_, err = impl.application.Get(ctx, req)
		}
		if strings.Contains(err.Error(), "not found") {
			successfulPipelines = impl.appendToDeploymentChangeStatusList(
				successfulPipelines,
				pipeline,
				"",
				bean.Success)
		} else {
			failedPipelines = impl.appendToDeploymentChangeStatusList(
				failedPipelines,
				pipeline,
				"App Not Yet Deleted.",
				bean.NOT_YET_DELETED)
		}
	}

	return &bean.DeploymentAppTypeChangeResponse{
		SuccessfulPipelines: successfulPipelines,
		FailedPipelines:     failedPipelines,
	}
}

// deleteArgoCdApp takes context and deployment app name used in argo cd and deletes
// the application in argo cd.
func (impl PipelineBuilderImpl) deleteArgoCdApp(ctx context.Context, pipeline *pipelineConfig.Pipeline, deploymentAppName string,
	cascadeDelete bool) error {

	if !pipeline.DeploymentAppCreated {
		return nil
	}

	// building the argocd application delete request
	req := &application2.ApplicationDeleteRequest{
		Name:    &deploymentAppName,
		Cascade: &cascadeDelete,
	}

	_, err := impl.application.Delete(ctx, req)

	if err != nil {
		impl.logger.Errorw("error in deleting argocd application", "err", err)
		// Possible that argocd app got deleted but db updation failed
		if strings.Contains(err.Error(), "code = NotFound") {
			return nil
		}
		return err
	}
	return nil
}

// deleteHelmApp takes in context and pipeline object and deletes the release in helm
func (impl PipelineBuilderImpl) deleteHelmApp(ctx context.Context, pipeline *pipelineConfig.Pipeline) error {

	if !pipeline.DeploymentAppCreated {
		return nil
	}

	// validation
	if !util.IsHelmApp(pipeline.DeploymentAppType) {
		return errors.New("unable to delete pipeline with id: " + strconv.Itoa(pipeline.Id) + ", not a helm app")
	}

	// create app identifier
	appIdentifier := &client.AppIdentifier{
		ClusterId:   pipeline.Environment.ClusterId,
		ReleaseName: pipeline.DeploymentAppName,
		Namespace:   pipeline.Environment.Namespace,
	}

	// call for delete resource
	deleteResponse, err := impl.helmAppService.DeleteApplication(ctx, appIdentifier)

	if err != nil {
		impl.logger.Errorw("error in deleting helm application", "error", err, "appIdentifier", appIdentifier)
		return err
	}

	if deleteResponse == nil || !deleteResponse.GetSuccess() {
		return errors.New("helm delete application response unsuccessful")
	}
	return nil
}

func (impl PipelineBuilderImpl) appendToDeploymentChangeStatusList(pipelines []*bean.DeploymentChangeStatus,
	pipeline *pipelineConfig.Pipeline, error string, status bean.Status) []*bean.DeploymentChangeStatus {

	return append(pipelines, &bean.DeploymentChangeStatus{
		Id:      pipeline.Id,
		AppId:   pipeline.AppId,
		AppName: pipeline.App.AppName,
		EnvId:   pipeline.EnvironmentId,
		EnvName: pipeline.Environment.Name,
		Error:   error,
		Status:  status,
	})
}

type DeploymentType struct {
	Deployment Deployment `json:"deployment"`
}

type Deployment struct {
	Strategy map[string]interface{} `json:"strategy"`
}

func (impl PipelineBuilderImpl) createCdPipeline(ctx context.Context, app *app2.App, pipeline *bean.CDPipelineConfigObject, userId int32) (pipelineRes int, err error) {
	dbConnection := impl.pipelineRepository.GetConnection()
	tx, err := dbConnection.Begin()
	if err != nil {
		return 0, err
	}
	// Rollback tx on error.
	defer tx.Rollback()

	if pipeline.AppWorkflowId == 0 && pipeline.ParentPipelineType == "WEBHOOK" {
		externalCiPipeline := &pipelineConfig.ExternalCiPipeline{
			AppId:       app.Id,
			AccessToken: "",
			Active:      true,
			AuditLog:    sql.AuditLog{CreatedBy: userId, CreatedOn: time.Now(), UpdatedOn: time.Now(), UpdatedBy: userId},
		}
		externalCiPipeline, err = impl.ciPipelineRepository.SaveExternalCi(externalCiPipeline, tx)
		wf := &appWorkflow.AppWorkflow{
			Name:     fmt.Sprintf("wf-%d-%s", app.Id, util2.Generate(4)),
			AppId:    app.Id,
			Active:   true,
			AuditLog: sql.AuditLog{CreatedBy: userId, CreatedOn: time.Now(), UpdatedOn: time.Now(), UpdatedBy: userId},
		}
		savedAppWf, err := impl.appWorkflowRepository.SaveAppWorkflowWithTx(wf, tx)
		if err != nil {
			impl.logger.Errorw("err", err)
			return 0, err
		}
		appWorkflowMap := &appWorkflow.AppWorkflowMapping{
			AppWorkflowId: savedAppWf.Id,
			ComponentId:   externalCiPipeline.Id,
			Type:          "WEBHOOK",
			Active:        true,
			AuditLog:      sql.AuditLog{CreatedBy: userId, CreatedOn: time.Now(), UpdatedOn: time.Now(), UpdatedBy: userId},
		}
		appWorkflowMap, err = impl.appWorkflowRepository.SaveAppWorkflowMapping(appWorkflowMap, tx)
		if err != nil {
			return 0, err
		}
		pipeline.ParentPipelineId = externalCiPipeline.Id
		pipeline.AppWorkflowId = savedAppWf.Id
	}

	chart, err := impl.chartRepository.FindLatestChartForAppByAppId(app.Id)
	if err != nil {
		return 0, err
	}
	envOverride, err := impl.propertiesConfigService.CreateIfRequired(chart, pipeline.EnvironmentId, userId, false, models.CHARTSTATUS_NEW, false, false, pipeline.Namespace, chart.IsBasicViewLocked, chart.CurrentViewEditor, tx)
	if err != nil {
		return 0, err
	}

	// Get pipeline override based on Deployment strategy
	//TODO: mark as created in our db
	pipelineId, err := impl.ciCdPipelineOrchestrator.CreateCDPipelines(pipeline, app.Id, userId, tx, app.AppName)
	if err != nil {
		impl.logger.Errorw("error in ")
		return 0, err
	}

	//adding pipeline to workflow
	_, err = impl.appWorkflowRepository.FindByIdAndAppId(pipeline.AppWorkflowId, app.Id)
	if err != nil && err != pg.ErrNoRows {
		return 0, err
	}
	if pipeline.AppWorkflowId > 0 {
		var parentPipelineId int
		var parentPipelineType string
		if pipeline.ParentPipelineId == 0 {
			parentPipelineId = pipeline.CiPipelineId
			parentPipelineType = "CI_PIPELINE"
		} else {
			parentPipelineId = pipeline.ParentPipelineId
			parentPipelineType = pipeline.ParentPipelineType
		}
		appWorkflowMap := &appWorkflow.AppWorkflowMapping{
			AppWorkflowId: pipeline.AppWorkflowId,
			ParentId:      parentPipelineId,
			ParentType:    parentPipelineType,
			ComponentId:   pipelineId,
			Type:          "CD_PIPELINE",
			Active:        true,
			AuditLog:      sql.AuditLog{CreatedBy: userId, CreatedOn: time.Now(), UpdatedOn: time.Now(), UpdatedBy: userId},
		}
		_, err = impl.appWorkflowRepository.SaveAppWorkflowMapping(appWorkflowMap, tx)
		if err != nil {
			return 0, err
		}
	}
	//getting global app metrics for cd pipeline create because env level metrics is not created yet
	appLevelAppMetricsEnabled := false
	appLevelMetrics, err := impl.appLevelMetricsRepository.FindByAppId(app.Id)
	if err != nil && err != pg.ErrNoRows {
		impl.logger.Errorw("error in getting app level metrics app level", "error", err)
	} else if err == nil {
		appLevelAppMetricsEnabled = appLevelMetrics.AppMetrics
	}
	err = impl.deploymentTemplateHistoryService.CreateDeploymentTemplateHistoryFromEnvOverrideTemplate(envOverride, tx, appLevelAppMetricsEnabled, pipelineId)
	if err != nil {
		impl.logger.Errorw("error in creating entry for env deployment template history", "err", err, "envOverride", envOverride)
		return 0, err
	}
	// strategies for pipeline ids, there is only one is default
	defaultCount := 0
	for _, item := range pipeline.Strategies {
		if item.Default {
			defaultCount = defaultCount + 1
			if defaultCount > 1 {
				impl.logger.Warnw("already have one strategy is default in this pipeline", "strategy", item.DeploymentTemplate)
				item.Default = false
			}
		}
		strategy := &chartConfig.PipelineStrategy{
			PipelineId: pipelineId,
			Strategy:   item.DeploymentTemplate,
			Config:     string(item.Config),
			Default:    item.Default,
			Deleted:    false,
			AuditLog:   sql.AuditLog{UpdatedBy: userId, CreatedBy: userId, UpdatedOn: time.Now(), CreatedOn: time.Now()},
		}
		err = impl.pipelineConfigRepository.Save(strategy, tx)
		if err != nil {
			impl.logger.Errorw("error in saving strategy", "strategy", item.DeploymentTemplate)
			return pipelineId, fmt.Errorf("pipeline created but failed to add strategy")
		}
		//creating history entry for strategy
		_, err = impl.pipelineStrategyHistoryService.CreatePipelineStrategyHistory(strategy, pipeline.TriggerType, tx)
		if err != nil {
			impl.logger.Errorw("error in creating strategy history entry", "err", err)
			return 0, err
		}

	}

	err = tx.Commit()
	if err != nil {
		return 0, err
	}

	impl.logger.Debugw("pipeline created with GitMaterialId ", "id", pipelineId, "pipeline", pipeline)
	return pipelineId, nil
}

func (impl PipelineBuilderImpl) updateCdPipeline(ctx context.Context, pipeline *bean.CDPipelineConfigObject, userID int32) (err error) {

	if len(pipeline.PreStage.Config) > 0 && !strings.Contains(pipeline.PreStage.Config, "beforeStages") {
		err = &util.ApiError{
			HttpStatusCode:  http.StatusBadRequest,
			InternalMessage: "invalid yaml config, must include - beforeStages",
			UserMessage:     "invalid yaml config, must include - beforeStages",
		}
		return err
	}
	if len(pipeline.PostStage.Config) > 0 && !strings.Contains(pipeline.PostStage.Config, "afterStages") {
		err = &util.ApiError{
			HttpStatusCode:  http.StatusBadRequest,
			InternalMessage: "invalid yaml config, must include - afterStages",
			UserMessage:     "invalid yaml config, must include - afterStages",
		}
		return err
	}
	dbConnection := impl.pipelineRepository.GetConnection()
	tx, err := dbConnection.Begin()
	if err != nil {
		return err
	}
	// Rollback tx on error.
	defer tx.Rollback()
	err = impl.ciCdPipelineOrchestrator.UpdateCDPipeline(pipeline, userID, tx)
	if err != nil {
		impl.logger.Errorw("error in updating pipeline")
		return err
	}

	// strategies for pipeline ids, there is only one is default
	existingStrategies, err := impl.pipelineConfigRepository.GetAllStrategyByPipelineId(pipeline.Id)
	if err != nil && !errors.IsNotFound(err) {
		impl.logger.Errorw("error in getting pipeline strategies", "err", err)
		return err
	}
	for _, oldItem := range existingStrategies {
		notFound := true
		for _, newItem := range pipeline.Strategies {
			if newItem.DeploymentTemplate == oldItem.Strategy {
				notFound = false
			}
		}

		if notFound {
			//delete from db
			err := impl.pipelineConfigRepository.Delete(oldItem, tx)
			if err != nil {
				impl.logger.Errorw("error in delete pipeline strategies", "err", err)
				return fmt.Errorf("error in delete pipeline strategies")
			}
		}
	}

	defaultCount := 0
	for _, item := range pipeline.Strategies {
		if item.Default {
			defaultCount = defaultCount + 1
			if defaultCount > 1 {
				impl.logger.Warnw("already have one strategy is default in this pipeline, skip this", "strategy", item.DeploymentTemplate)
				continue
			}
		}
		strategy, err := impl.pipelineConfigRepository.FindByStrategyAndPipelineId(item.DeploymentTemplate, pipeline.Id)
		if err != nil && pg.ErrNoRows != err {
			impl.logger.Errorw("error in getting strategy", "err", err)
			return err
		}
		if strategy.Id > 0 {
			strategy.Config = string(item.Config)
			strategy.Default = item.Default
			strategy.UpdatedBy = userID
			strategy.UpdatedOn = time.Now()
			err = impl.pipelineConfigRepository.Update(strategy, tx)
			if err != nil {
				impl.logger.Errorw("error in updating strategy", "strategy", item.DeploymentTemplate)
				return fmt.Errorf("pipeline updated but failed to update one strategy")
			}
			//creating history entry for strategy
			_, err = impl.pipelineStrategyHistoryService.CreatePipelineStrategyHistory(strategy, pipeline.TriggerType, tx)
			if err != nil {
				impl.logger.Errorw("error in creating strategy history entry", "err", err)
				return err
			}
		} else {
			strategy := &chartConfig.PipelineStrategy{
				PipelineId: pipeline.Id,
				Strategy:   item.DeploymentTemplate,
				Config:     string(item.Config),
				Default:    item.Default,
				Deleted:    false,
				AuditLog:   sql.AuditLog{UpdatedBy: userID, CreatedBy: userID, UpdatedOn: time.Now(), CreatedOn: time.Now()},
			}
			err = impl.pipelineConfigRepository.Save(strategy, tx)
			if err != nil {
				impl.logger.Errorw("error in saving strategy", "strategy", item.DeploymentTemplate)
				return fmt.Errorf("pipeline created but failed to add strategy")
			}
			//creating history entry for strategy
			_, err = impl.pipelineStrategyHistoryService.CreatePipelineStrategyHistory(strategy, pipeline.TriggerType, tx)
			if err != nil {
				impl.logger.Errorw("error in creating strategy history entry", "err", err)
				return err
			}
		}
	}
	err = tx.Commit()
	if err != nil {
		return err
	}
	return nil
}

func (impl PipelineBuilderImpl) filterDeploymentTemplate(strategyKey string, pipelineStrategiesJson string) (string, error) {
	var pipelineStrategies DeploymentType
	err := json.Unmarshal([]byte(pipelineStrategiesJson), &pipelineStrategies)
	if err != nil {
		impl.logger.Errorw("error while unmarshal strategies", "err", err)
		return "", err
	}
	if pipelineStrategies.Deployment.Strategy[strategyKey] == nil {
		return "", fmt.Errorf("no deployment strategy found for %s", strategyKey)
	}
	strategy := make(map[string]interface{})
	strategy[strategyKey] = pipelineStrategies.Deployment.Strategy[strategyKey].(map[string]interface{})
	pipelineStrategy := DeploymentType{
		Deployment: Deployment{
			Strategy: strategy,
		},
	}
	pipelineOverrideBytes, err := json.Marshal(pipelineStrategy)
	if err != nil {
		impl.logger.Errorw("error while marshal strategies", "err", err)
		return "", err
	}
	pipelineStrategyJson := string(pipelineOverrideBytes)
	return pipelineStrategyJson, nil
}

func (impl PipelineBuilderImpl) getStrategiesMapping(dbPipelineIds []int) (map[int][]*chartConfig.PipelineStrategy, error) {
	strategiesMapping := make(map[int][]*chartConfig.PipelineStrategy)
	strategiesByPipelineIds, err := impl.pipelineConfigRepository.GetAllStrategyByPipelineIds(dbPipelineIds)
	if err != nil && !errors.IsNotFound(err) {
		impl.logger.Errorw("error in fetching strategies by pipelineIds", "PipelineIds", dbPipelineIds, "err", err)
		return strategiesMapping, err
	}
	for _, strategy := range strategiesByPipelineIds {
		strategiesMapping[strategy.PipelineId] = append(strategiesMapping[strategy.PipelineId], strategy)
	}
	return strategiesMapping, nil
}

func (impl PipelineBuilderImpl) GetTriggerViewCdPipelinesForApp(appId int) (cdPipelines *bean.CdPipelines, err error) {
	triggerViewCdPipelinesResp, err := impl.ciCdPipelineOrchestrator.GetCdPipelinesForApp(appId)
	if err != nil {
		impl.logger.Errorw("error in fetching triggerViewCdPipelinesResp by appId", "err", err, "appId", appId)
		return triggerViewCdPipelinesResp, err
	}
	var dbPipelineIds []int
	for _, dbPipeline := range triggerViewCdPipelinesResp.Pipelines {
		dbPipelineIds = append(dbPipelineIds, dbPipeline.Id)
	}

	//construct strategiesMapping to get all strategies against pipelineId
	strategiesMapping, err := impl.getStrategiesMapping(dbPipelineIds)
	if err != nil {
		return triggerViewCdPipelinesResp, err
	}
	for _, dbPipeline := range triggerViewCdPipelinesResp.Pipelines {
		var strategies []*chartConfig.PipelineStrategy
		var deploymentTemplate chartRepoRepository.DeploymentStrategy
		if len(strategiesMapping[dbPipeline.Id]) != 0 {
			strategies = strategiesMapping[dbPipeline.Id]
		}
		for _, item := range strategies {
			if item.Default {
				deploymentTemplate = item.Strategy
			}
		}
		dbPipeline.DeploymentTemplate = deploymentTemplate
	}

	return triggerViewCdPipelinesResp, err
}

func (impl PipelineBuilderImpl) GetCdPipelinesForApp(appId int) (cdPipelines *bean.CdPipelines, err error) {
	cdPipelines, err = impl.ciCdPipelineOrchestrator.GetCdPipelinesForApp(appId)
	if err != nil {
		impl.logger.Errorw("error in fetching cd Pipelines for appId", "err", err, "appId", appId)
		return nil, err
	}
	var envIds []*int
	var dbPipelineIds []int
	for _, dbPipeline := range cdPipelines.Pipelines {
		envIds = append(envIds, &dbPipeline.EnvironmentId)
		dbPipelineIds = append(dbPipelineIds, dbPipeline.Id)
	}
	if len(envIds) == 0 || len(dbPipelineIds) == 0 {
		return cdPipelines, nil
	}
	envMapping := make(map[int]*repository2.Environment)
	appWorkflowMapping := make(map[int]*appWorkflow.AppWorkflowMapping)

	envs, err := impl.environmentRepository.FindByIds(envIds)
	if err != nil && errors.IsNotFound(err) {
		impl.logger.Errorw("error in fetching environments", "err", err)
		return cdPipelines, err
	}
	//creating map for envId and respective env
	for _, env := range envs {
		envMapping[env.Id] = env
	}
	strategiesMapping, err := impl.getStrategiesMapping(dbPipelineIds)
	if err != nil {
		return cdPipelines, err
	}
	appWorkflowMappings, err := impl.appWorkflowRepository.FindByCDPipelineIds(dbPipelineIds)
	if err != nil {
		impl.logger.Errorw("error in fetching app workflow mappings by pipelineIds", "err", err)
		return nil, err
	}
	for _, appWorkflow := range appWorkflowMappings {
		appWorkflowMapping[appWorkflow.ComponentId] = appWorkflow
	}

	var pipelines []*bean.CDPipelineConfigObject
	for _, dbPipeline := range cdPipelines.Pipelines {
		environment := &repository2.Environment{}
		var strategies []*chartConfig.PipelineStrategy
		appToWorkflowMapping := &appWorkflow.AppWorkflowMapping{}

		if envMapping[dbPipeline.EnvironmentId] != nil {
			environment = envMapping[dbPipeline.EnvironmentId]
		}
		if len(strategiesMapping[dbPipeline.Id]) != 0 {
			strategies = strategiesMapping[dbPipeline.Id]
		}
		if appWorkflowMapping[dbPipeline.Id] != nil {
			appToWorkflowMapping = appWorkflowMapping[dbPipeline.Id]
		}
		var strategiesBean []bean.Strategy
		var deploymentTemplate chartRepoRepository.DeploymentStrategy
		for _, item := range strategies {
			strategiesBean = append(strategiesBean, bean.Strategy{
				Config:             []byte(item.Config),
				DeploymentTemplate: item.Strategy,
				Default:            item.Default,
			})

			if item.Default {
				deploymentTemplate = item.Strategy
			}
		}
		pipeline := &bean.CDPipelineConfigObject{
			Id:                            dbPipeline.Id,
			Name:                          dbPipeline.Name,
			EnvironmentId:                 dbPipeline.EnvironmentId,
			EnvironmentName:               environment.Name,
			Description:                   environment.Description,
			CiPipelineId:                  dbPipeline.CiPipelineId,
			DeploymentTemplate:            deploymentTemplate,
			TriggerType:                   dbPipeline.TriggerType,
			Strategies:                    strategiesBean,
			PreStage:                      dbPipeline.PreStage,
			PostStage:                     dbPipeline.PostStage,
			PreStageConfigMapSecretNames:  dbPipeline.PreStageConfigMapSecretNames,
			PostStageConfigMapSecretNames: dbPipeline.PostStageConfigMapSecretNames,
			RunPreStageInEnv:              dbPipeline.RunPreStageInEnv,
			RunPostStageInEnv:             dbPipeline.RunPostStageInEnv,
			DeploymentAppType:             dbPipeline.DeploymentAppType,
			ParentPipelineType:            appToWorkflowMapping.ParentType,
			ParentPipelineId:              appToWorkflowMapping.ParentId,
			DeploymentAppDeleteRequest:    dbPipeline.DeploymentAppDeleteRequest,
			IsVirtualEnvironment:          dbPipeline.IsVirtualEnvironment,
		}
		pipelines = append(pipelines, pipeline)
	}
	cdPipelines.Pipelines = pipelines
	return cdPipelines, err
}

func (impl PipelineBuilderImpl) GetCdPipelinesForAppAndEnv(appId int, envId int) (cdPipelines *bean.CdPipelines, err error) {
	return impl.ciCdPipelineOrchestrator.GetCdPipelinesForAppAndEnv(appId, envId)
}

type ConfigMapSecretsResponse struct {
	Maps    []bean2.ConfigSecretMap `json:"maps"`
	Secrets []bean2.ConfigSecretMap `json:"secrets"`
}

func (impl PipelineBuilderImpl) FetchConfigmapSecretsForCdStages(appId, envId, cdPipelineId int) (ConfigMapSecretsResponse, error) {
	configMapSecrets, err := impl.appService.GetConfigMapAndSecretJson(appId, envId, cdPipelineId)
	if err != nil {
		impl.logger.Errorw("error while fetching config secrets ", "err", err)
		return ConfigMapSecretsResponse{}, err
	}
	existingConfigMapSecrets := ConfigMapSecretsResponse{}
	err = json.Unmarshal([]byte(configMapSecrets), &existingConfigMapSecrets)
	if err != nil {
		impl.logger.Error(err)
		return ConfigMapSecretsResponse{}, err
	}
	return existingConfigMapSecrets, nil
}

// RetrieveParentDetails returns the parent id and type of the parent
func (impl PipelineBuilderImpl) RetrieveParentDetails(pipelineId int) (parentId int, parentType bean2.WorkflowType, err error) {

	workflow, err := impl.appWorkflowRepository.GetParentDetailsByPipelineId(pipelineId)
	if err != nil {
		impl.logger.Errorw("failed to get parent component details",
			"componentId", pipelineId,
			"err", err)
		return 0, "", err
	}

	if workflow.ParentType == appWorkflow.CDPIPELINE {
		// workflow is of type CD, check for stage
		parentPipeline, err := impl.pipelineRepository.GetPostStageConfigById(workflow.ParentId)
		if err != nil {
			impl.logger.Errorw("failed to get the post_stage_config_yaml",
				"cdPipelineId", workflow.ParentId,
				"err", err)
			return 0, "", err
		}

		if len(parentPipeline.PostStageConfig) == 0 {
			return workflow.ParentId, bean2.CD_WORKFLOW_TYPE_DEPLOY, nil
		}
		return workflow.ParentId, bean2.CD_WORKFLOW_TYPE_POST, nil

	} else if workflow.ParentType == appWorkflow.WEBHOOK {
		// For webhook type
		return workflow.ParentId, bean2.WEBHOOK_WORKFLOW_TYPE, nil
	}

	return workflow.ParentId, bean2.CI_WORKFLOW_TYPE, nil
}

// RetrieveArtifactsByCDPipeline returns all the artifacts for the cd pipeline (pre / deploy / post)
func (impl PipelineBuilderImpl) RetrieveArtifactsByCDPipeline(pipeline *pipelineConfig.Pipeline, stage bean2.WorkflowType) (*bean.CiArtifactResponse, error) {

	// retrieve parent details
	parentId, parentType, err := impl.RetrieveParentDetails(pipeline.Id)
	if err != nil {
		impl.logger.Errorw("failed to retrieve parent details",
			"cdPipelineId", pipeline.Id,
			"err", err)
		return nil, err
	}

	parentCdId := 0
	if parentType == bean2.CD_WORKFLOW_TYPE_POST || (parentType == bean2.CD_WORKFLOW_TYPE_DEPLOY && stage != bean2.CD_WORKFLOW_TYPE_POST) {
		// parentCdId is being set to store the artifact currently deployed on parent cd (if applicable).
		// Parent component is CD only if parent type is POST/DEPLOY
		parentCdId = parentId
	}

	if stage == bean2.CD_WORKFLOW_TYPE_DEPLOY && len(pipeline.PreStageConfig) > 0 {
		// Parent type will be PRE for DEPLOY stage
		parentId = pipeline.Id
		parentType = bean2.CD_WORKFLOW_TYPE_PRE
	}
	if stage == bean2.CD_WORKFLOW_TYPE_POST {
		// Parent type will be DEPLOY for POST stage
		parentId = pipeline.Id
		parentType = bean2.CD_WORKFLOW_TYPE_DEPLOY
	}

	// Build artifacts for cd stages
	var ciArtifacts []bean.CiArtifactBean
	ciArtifactsResponse := &bean.CiArtifactResponse{}

	artifactMap := make(map[int]int)
	limit := 10

	ciArtifacts, artifactMap, latestWfArtifactId, latestWfArtifactStatus, err := impl.
		BuildArtifactsForCdStage(pipeline.Id, stage, ciArtifacts, artifactMap, false, limit, parentCdId)
	if err != nil && err != pg.ErrNoRows {
		impl.logger.Errorw("error in getting artifacts for child cd stage", "err", err, "stage", stage)
		return nil, err
	}

	ciArtifacts, err = impl.BuildArtifactsForParentStage(pipeline.Id, parentId, parentType, ciArtifacts, artifactMap, limit, parentCdId)
	if err != nil && err != pg.ErrNoRows {
		impl.logger.Errorw("error in getting artifacts for cd", "err", err, "parentStage", parentType, "stage", stage)
		return nil, err
	}

	//sorting ci artifacts on the basis of creation time
	if ciArtifacts != nil {
		sort.SliceStable(ciArtifacts, func(i, j int) bool {
			return ciArtifacts[i].Id > ciArtifacts[j].Id
		})
	}

	artifactIds := make([]int, 0, len(ciArtifacts))
	for _, artifact := range ciArtifacts {
		artifactIds = append(artifactIds, artifact.Id)
	}

	artifacts, err := impl.ciArtifactRepository.GetArtifactParentCiAndWorkflowDetailsByIds(artifactIds)
	if err != nil {
		return ciArtifactsResponse, err
	}
	imageTagsDataMap, err := impl.imageTaggingService.GetTagsDataMapByAppId(pipeline.AppId)
	if err != nil {
		impl.logger.Errorw("error in getting image tagging data with appId", "err", err, "appId", pipeline.AppId)
		return ciArtifactsResponse, err
	}

	imageCommentsDataMap, err := impl.imageTaggingService.GetImageCommentsDataMapByArtifactIds(artifactIds)
	if err != nil {
		impl.logger.Errorw("error in getting GetImageCommentsDataMapByArtifactIds", "err", err, "appId", pipeline.AppId, "artifactIds", artifactIds)
		return ciArtifactsResponse, err
	}

	for i, artifact := range artifacts {
		if imageTaggingResp := imageTagsDataMap[ciArtifacts[i].Id]; imageTaggingResp != nil {
			ciArtifacts[i].ImageReleaseTags = imageTaggingResp
		}
		if imageCommentResp := imageCommentsDataMap[ciArtifacts[i].Id]; imageCommentResp != nil {
			ciArtifacts[i].ImageComment = imageCommentResp
		}

		if artifact.ExternalCiPipelineId != 0 {
			// if external webhook continue
			continue
		}

		var ciWorkflow *pipelineConfig.CiWorkflow
		if artifact.ParentCiArtifact != 0 {
			ciWorkflow, err = impl.ciWorkflowRepository.FindLastTriggeredWorkflowGitTriggersByArtifactId(artifact.ParentCiArtifact)
			if err != nil {
				impl.logger.Errorw("error in getting ci_workflow for artifacts", "err", err, "artifact", artifact, "parentStage", parentType, "stage", stage)
				return ciArtifactsResponse, err
			}

		} else {
			ciWorkflow, err = impl.ciWorkflowRepository.FindCiWorkflowGitTriggersById(*artifact.WorkflowId)
			if err != nil {
				impl.logger.Errorw("error in getting ci_workflow for artifacts", "err", err, "artifact", artifact, "parentStage", parentType, "stage", stage)
				return ciArtifactsResponse, err
			}
		}
		ciArtifacts[i].CiConfigureSourceType = ciWorkflow.GitTriggers[ciWorkflow.CiPipelineId].CiConfigureSourceType
		ciArtifacts[i].CiConfigureSourceValue = ciWorkflow.GitTriggers[ciWorkflow.CiPipelineId].CiConfigureSourceValue
	}

	ciArtifactsResponse.CdPipelineId = pipeline.Id
	ciArtifactsResponse.LatestWfArtifactId = latestWfArtifactId
	ciArtifactsResponse.LatestWfArtifactStatus = latestWfArtifactStatus
	if ciArtifacts == nil {
		ciArtifacts = []bean.CiArtifactBean{}
	}
	ciArtifactsResponse.CiArtifacts = ciArtifacts
	return ciArtifactsResponse, nil
}

func (impl PipelineBuilderImpl) BuildArtifactsForParentStage(cdPipelineId int, parentId int, parentType bean2.WorkflowType, ciArtifacts []bean.CiArtifactBean, artifactMap map[int]int, limit int, parentCdId int) ([]bean.CiArtifactBean, error) {
	var ciArtifactsFinal []bean.CiArtifactBean
	var err error
	if parentType == bean2.CI_WORKFLOW_TYPE {
		ciArtifactsFinal, err = impl.BuildArtifactsForCIParent(cdPipelineId, parentId, parentType, ciArtifacts, artifactMap, limit)
	} else if parentType == bean2.WEBHOOK_WORKFLOW_TYPE {
		ciArtifactsFinal, err = impl.BuildArtifactsForCIParent(cdPipelineId, parentId, parentType, ciArtifacts, artifactMap, limit)
	} else {
		//parent type is PRE, POST or DEPLOY type
		ciArtifactsFinal, _, _, _, err = impl.BuildArtifactsForCdStage(parentId, parentType, ciArtifacts, artifactMap, true, limit, parentCdId)
	}
	return ciArtifactsFinal, err
}

func (impl PipelineBuilderImpl) BuildArtifactsForCdStage(pipelineId int, stageType bean2.WorkflowType, ciArtifacts []bean.CiArtifactBean, artifactMap map[int]int, parent bool, limit int, parentCdId int) ([]bean.CiArtifactBean, map[int]int, int, string, error) {
	//getting running artifact id for parent cd
	parentCdRunningArtifactId := 0
	if parentCdId > 0 && parent {
		parentCdWfrList, err := impl.cdWorkflowRepository.FindArtifactByPipelineIdAndRunnerType(parentCdId, bean2.CD_WORKFLOW_TYPE_DEPLOY, 1)
		if err != nil || len(parentCdWfrList) == 0 {
			impl.logger.Errorw("error in getting artifact for parent cd", "parentCdPipelineId", parentCdId)
			return ciArtifacts, artifactMap, 0, "", err
		}
		parentCdRunningArtifactId = parentCdWfrList[0].CdWorkflow.CiArtifact.Id
	}
	//getting wfr for parent and updating artifacts
	parentWfrList, err := impl.cdWorkflowRepository.FindArtifactByPipelineIdAndRunnerType(pipelineId, stageType, limit)
	if err != nil {
		impl.logger.Errorw("error in getting artifact for deployed items", "cdPipelineId", pipelineId)
		return ciArtifacts, artifactMap, 0, "", err
	}
	deploymentArtifactId := 0
	deploymentArtifactStatus := ""
	for index, wfr := range parentWfrList {
		if !parent && index == 0 {
			deploymentArtifactId = wfr.CdWorkflow.CiArtifact.Id
			deploymentArtifactStatus = wfr.Status
		}
		if wfr.Status == application.Healthy || wfr.Status == application.SUCCEEDED {
			lastSuccessfulTriggerOnParent := parent && index == 0
			latest := !parent && index == 0
			runningOnParentCd := parentCdRunningArtifactId == wfr.CdWorkflow.CiArtifact.Id
			if ciArtifactIndex, ok := artifactMap[wfr.CdWorkflow.CiArtifact.Id]; !ok {
				//entry not present, creating new entry
				mInfo, err := parseMaterialInfo([]byte(wfr.CdWorkflow.CiArtifact.MaterialInfo), wfr.CdWorkflow.CiArtifact.DataSource)
				if err != nil {
					mInfo = []byte("[]")
					impl.logger.Errorw("Error in parsing artifact material info", "err", err)
				}
				ciArtifact := bean.CiArtifactBean{
					Id:                            wfr.CdWorkflow.CiArtifact.Id,
					Image:                         wfr.CdWorkflow.CiArtifact.Image,
					ImageDigest:                   wfr.CdWorkflow.CiArtifact.ImageDigest,
					MaterialInfo:                  mInfo,
					LastSuccessfulTriggerOnParent: lastSuccessfulTriggerOnParent,
					Latest:                        latest,
					Scanned:                       wfr.CdWorkflow.CiArtifact.Scanned,
					ScanEnabled:                   wfr.CdWorkflow.CiArtifact.ScanEnabled,
				}
				if !parent {
					ciArtifact.Deployed = true
					ciArtifact.DeployedTime = formatDate(wfr.StartedOn, bean.LayoutRFC3339)
				}
				if runningOnParentCd {
					ciArtifact.RunningOnParentCd = runningOnParentCd
				}
				ciArtifacts = append(ciArtifacts, ciArtifact)
				//storing index of ci artifact for using when updating old entry
				artifactMap[wfr.CdWorkflow.CiArtifact.Id] = len(ciArtifacts) - 1
			} else {
				//entry already present, updating running on parent
				if parent {
					ciArtifacts[ciArtifactIndex].LastSuccessfulTriggerOnParent = lastSuccessfulTriggerOnParent
				}
				if runningOnParentCd {
					ciArtifacts[ciArtifactIndex].RunningOnParentCd = runningOnParentCd
				}
			}
		}
	}
	return ciArtifacts, artifactMap, deploymentArtifactId, deploymentArtifactStatus, nil
}

// method for building artifacts for parent CI

func (impl PipelineBuilderImpl) BuildArtifactsForCIParent(cdPipelineId int, parentId int, parentType bean2.WorkflowType, ciArtifacts []bean.CiArtifactBean, artifactMap map[int]int, limit int) ([]bean.CiArtifactBean, error) {
	artifacts, err := impl.ciArtifactRepository.GetArtifactsByCDPipeline(cdPipelineId, limit, parentId, parentType)
	if err != nil {
		impl.logger.Errorw("error in getting artifacts for ci", "err", err)
		return ciArtifacts, err
	}
	for _, artifact := range artifacts {
		if _, ok := artifactMap[artifact.Id]; !ok {
			mInfo, err := parseMaterialInfo([]byte(artifact.MaterialInfo), artifact.DataSource)
			if err != nil {
				mInfo = []byte("[]")
				impl.logger.Errorw("Error in parsing artifact material info", "err", err, "artifact", artifact)
			}
			ciArtifacts = append(ciArtifacts, bean.CiArtifactBean{
				Id:           artifact.Id,
				Image:        artifact.Image,
				ImageDigest:  artifact.ImageDigest,
				MaterialInfo: mInfo,
				ScanEnabled:  artifact.ScanEnabled,
				Scanned:      artifact.Scanned,
			})
		}
	}
	return ciArtifacts, nil
}

func (impl PipelineBuilderImpl) FetchArtifactForRollback(cdPipelineId, offset, limit int) (bean.CiArtifactResponse, error) {
	var deployedCiArtifacts []bean.CiArtifactBean
	var deployedCiArtifactsResponse bean.CiArtifactResponse

	cdWfrs, err := impl.cdWorkflowRepository.FetchArtifactsByCdPipelineId(cdPipelineId, bean2.CD_WORKFLOW_TYPE_DEPLOY, offset, limit)
	if err != nil {
		impl.logger.Errorw("error in getting artifacts for rollback by cdPipelineId", "err", err, "cdPipelineId", cdPipelineId)
		return deployedCiArtifactsResponse, err
	}
	var ids []int32
	for _, item := range cdWfrs {
		ids = append(ids, item.TriggeredBy)
	}
	userEmails := make(map[int32]string)
	users, err := impl.userService.GetByIds(ids)
	if err != nil {
		impl.logger.Errorw("unable to fetch users by ids", "err", err, "ids", ids)
	}
	for _, item := range users {
		userEmails[item.Id] = item.EmailId
	}
	for _, cdWfr := range cdWfrs {
		ciArtifact := &repository.CiArtifact{}
		if cdWfr.CdWorkflow != nil && cdWfr.CdWorkflow.CiArtifact != nil {
			ciArtifact = cdWfr.CdWorkflow.CiArtifact
		}
		if ciArtifact == nil {
			continue
		}
		mInfo, err := parseMaterialInfo([]byte(ciArtifact.MaterialInfo), ciArtifact.DataSource)
		if err != nil {
			mInfo = []byte("[]")
			impl.logger.Errorw("error in parsing ciArtifact material info", "err", err, "ciArtifact", ciArtifact)
		}
		userEmail := userEmails[cdWfr.TriggeredBy]
		deployedCiArtifacts = append(deployedCiArtifacts, bean.CiArtifactBean{
			Id:           ciArtifact.Id,
			Image:        ciArtifact.Image,
			MaterialInfo: mInfo,
			DeployedTime: formatDate(cdWfr.StartedOn, bean.LayoutRFC3339),
			WfrId:        cdWfr.Id,
			DeployedBy:   userEmail,
		})
	}

	deployedCiArtifactsResponse.CdPipelineId = cdPipelineId
	if deployedCiArtifacts == nil {
		deployedCiArtifacts = []bean.CiArtifactBean{}
	}
	deployedCiArtifactsResponse.CiArtifacts = deployedCiArtifacts

	return deployedCiArtifactsResponse, nil
}

func parseMaterialInfo(materialInfo json.RawMessage, source string) (json.RawMessage, error) {
	if source != "GOCD" && source != "CI-RUNNER" && source != "EXTERNAL" {
		return nil, fmt.Errorf("datasource: %s not supported", source)
	}
	var ciMaterials []repository.CiMaterialInfo
	err := json.Unmarshal(materialInfo, &ciMaterials)
	if err != nil {
		println("material info", materialInfo)
		println("unmarshal error for material info", "err", err)
	}
	var scmMapList []map[string]string

	for _, material := range ciMaterials {
		scmMap := map[string]string{}
		var url string
		if material.Material.Type == "git" {
			url = material.Material.GitConfiguration.URL
		} else if material.Material.Type == "scm" {
			url = material.Material.ScmConfiguration.URL
		} else {
			return nil, fmt.Errorf("unknown material type:%s ", material.Material.Type)
		}
		if material.Modifications != nil && len(material.Modifications) > 0 {
			_modification := material.Modifications[0]

			revision := _modification.Revision
			url = strings.TrimSpace(url)

			_webhookDataStr := ""
			_webhookDataByteArr, err := json.Marshal(_modification.WebhookData)
			if err == nil {
				_webhookDataStr = string(_webhookDataByteArr)
			}

			scmMap["url"] = url
			scmMap["revision"] = revision
			scmMap["modifiedTime"] = _modification.ModifiedTime
			scmMap["author"] = _modification.Author
			scmMap["message"] = _modification.Message
			scmMap["tag"] = _modification.Tag
			scmMap["webhookData"] = _webhookDataStr
			scmMap["branch"] = _modification.Branch
		}
		scmMapList = append(scmMapList, scmMap)
	}
	mInfo, err := json.Marshal(scmMapList)
	return mInfo, err
}

func (impl PipelineBuilderImpl) FindAppsByTeamId(teamId int) ([]*AppBean, error) {
	var appsRes []*AppBean
	apps, err := impl.appRepo.FindAppsByTeamId(teamId)
	if err != nil {
		impl.logger.Errorw("error while fetching app", "err", err)
		return nil, err
	}
	for _, app := range apps {
		appsRes = append(appsRes, &AppBean{Id: app.Id, Name: app.AppName})
	}
	return appsRes, err
}

func (impl PipelineBuilderImpl) FindAppsByTeamName(teamName string) ([]AppBean, error) {
	var appsRes []AppBean
	apps, err := impl.appRepo.FindAppsByTeamName(teamName)
	if err != nil {
		impl.logger.Errorw("error while fetching app", "err", err)
		return nil, err
	}
	for _, app := range apps {
		appsRes = append(appsRes, AppBean{Id: app.Id, Name: app.AppName})
	}
	return appsRes, err
}

func (impl PipelineBuilderImpl) FindPipelineById(cdPipelineId int) (*pipelineConfig.Pipeline, error) {
	return impl.pipelineRepository.FindById(cdPipelineId)
}

func (impl PipelineBuilderImpl) FindAppAndEnvDetailsByPipelineId(cdPipelineId int) (*pipelineConfig.Pipeline, error) {
	return impl.pipelineRepository.FindAppAndEnvDetailsByPipelineId(cdPipelineId)
}

type TeamAppBean struct {
	ProjectId   int        `json:"projectId"`
	ProjectName string     `json:"projectName"`
	AppList     []*AppBean `json:"appList"`
}

type AppBean struct {
	Id     int    `json:"id"`
	Name   string `json:"name,notnull"`
	TeamId int    `json:"teamId,omitempty"`
}

func (impl PipelineBuilderImpl) GetAppList() ([]AppBean, error) {
	var appsRes []AppBean
	apps, err := impl.appRepo.FindAll()
	if err != nil {
		impl.logger.Errorw("error while fetching app", "err", err)
		return nil, err
	}
	for _, app := range apps {
		appsRes = append(appsRes, AppBean{Id: app.Id, Name: app.AppName})
	}
	return appsRes, err
}

func (impl PipelineBuilderImpl) FetchCDPipelineStrategy(appId int) (PipelineStrategiesResponse, error) {
	pipelineStrategiesResponse := PipelineStrategiesResponse{}
	chart, err := impl.chartRepository.FindLatestChartForAppByAppId(appId)
	if err != nil && err != pg.ErrNoRows {
		impl.logger.Errorf("invalid state", "err", err, "appId", appId)
		return pipelineStrategiesResponse, err
	}
	if chart.Id == 0 {
		return pipelineStrategiesResponse, fmt.Errorf("no chart configured")
	}

	//get global strategy for this chart
	globalStrategies, err := impl.globalStrategyMetadataChartRefMappingRepository.GetByChartRefId(chart.ChartRefId)
	if err != nil && err != pg.ErrNoRows {
		impl.logger.Errorw("error in getting global strategies", "err", err)
		return pipelineStrategiesResponse, err
	} else if err == pg.ErrNoRows {
		impl.logger.Infow("no strategies configured for chart", "chartRefId", chart.ChartRefId)
		return pipelineStrategiesResponse, nil
	}
	pipelineOverride := chart.PipelineOverride
	for _, globalStrategy := range globalStrategies {
		pipelineStrategyJson, err := impl.filterDeploymentTemplate(globalStrategy.GlobalStrategyMetadata.Key, pipelineOverride)
		if err != nil {
			return pipelineStrategiesResponse, err
		}
		pipelineStrategy := PipelineStrategy{
			DeploymentTemplate: globalStrategy.GlobalStrategyMetadata.Name,
			Config:             []byte(pipelineStrategyJson),
		}
		pipelineStrategy.Default = globalStrategy.Default
		pipelineStrategiesResponse.PipelineStrategy = append(pipelineStrategiesResponse.PipelineStrategy, pipelineStrategy)
	}
	return pipelineStrategiesResponse, nil
}

func (impl PipelineBuilderImpl) FetchDefaultCDPipelineStrategy(appId int, envId int) (PipelineStrategy, error) {
	pipelineStrategy := PipelineStrategy{}
	cdPipelines, err := impl.ciCdPipelineOrchestrator.GetCdPipelinesForAppAndEnv(appId, envId)
	if err != nil || (cdPipelines.Pipelines) == nil || len(cdPipelines.Pipelines) == 0 {
		return pipelineStrategy, err
	}
	cdPipelineId := cdPipelines.Pipelines[0].Id

	cdPipeline, err := impl.GetCdPipelineById(cdPipelineId)
	if err != nil {
		return pipelineStrategy, nil
	}
	pipelineStrategy.DeploymentTemplate = cdPipeline.DeploymentTemplate
	pipelineStrategy.Default = true
	return pipelineStrategy, nil
}

type PipelineStrategiesResponse struct {
	PipelineStrategy []PipelineStrategy `json:"pipelineStrategy"`
}
type PipelineStrategy struct {
	DeploymentTemplate chartRepoRepository.DeploymentStrategy `json:"deploymentTemplate,omitempty"` //
	Config             json.RawMessage                        `json:"config"`
	Default            bool                                   `json:"default"`
}

func (impl PipelineBuilderImpl) GetEnvironmentByCdPipelineId(pipelineId int) (int, error) {
	dbPipeline, err := impl.pipelineRepository.FindById(pipelineId)
	if err != nil || dbPipeline == nil {
		impl.logger.Errorw("error in fetching pipeline", "err", err)
		return 0, err
	}
	return dbPipeline.EnvironmentId, err
}

func (impl PipelineBuilderImpl) GetCdPipelineById(pipelineId int) (cdPipeline *bean.CDPipelineConfigObject, err error) {
	dbPipeline, err := impl.pipelineRepository.FindById(pipelineId)
	if err != nil && errors.IsNotFound(err) {
		impl.logger.Errorw("error in fetching pipeline", "err", err)
		return cdPipeline, err
	}
	environment, err := impl.environmentRepository.FindById(dbPipeline.EnvironmentId)
	if err != nil && errors.IsNotFound(err) {
		impl.logger.Errorw("error in fetching pipeline", "err", err)
		return cdPipeline, err
	}
	strategies, err := impl.pipelineConfigRepository.GetAllStrategyByPipelineId(dbPipeline.Id)
	if err != nil && errors.IsNotFound(err) {
		impl.logger.Errorw("error in fetching strategies", "err", err)
		return cdPipeline, err
	}
	var strategiesBean []bean.Strategy
	var deploymentTemplate chartRepoRepository.DeploymentStrategy
	for _, item := range strategies {
		strategiesBean = append(strategiesBean, bean.Strategy{
			Config:             []byte(item.Config),
			DeploymentTemplate: item.Strategy,
			Default:            item.Default,
		})

		if item.Default {
			deploymentTemplate = item.Strategy
		}
	}

	preStage := bean.CdStage{}
	if len(dbPipeline.PreStageConfig) > 0 {
		preStage.Name = "Pre-Deployment"
		preStage.Config = dbPipeline.PreStageConfig
		preStage.TriggerType = dbPipeline.PreTriggerType
	}
	postStage := bean.CdStage{}
	if len(dbPipeline.PostStageConfig) > 0 {
		postStage.Name = "Post-Deployment"
		postStage.Config = dbPipeline.PostStageConfig
		postStage.TriggerType = dbPipeline.PostTriggerType
	}

	preStageConfigmapSecrets := bean.PreStageConfigMapSecretNames{}
	postStageConfigmapSecrets := bean.PostStageConfigMapSecretNames{}

	if dbPipeline.PreStageConfigMapSecretNames != "" {
		err = json.Unmarshal([]byte(dbPipeline.PreStageConfigMapSecretNames), &preStageConfigmapSecrets)
		if err != nil {
			impl.logger.Error(err)
			return nil, err
		}
	}
	if dbPipeline.PostStageConfigMapSecretNames != "" {
		err = json.Unmarshal([]byte(dbPipeline.PostStageConfigMapSecretNames), &postStageConfigmapSecrets)
		if err != nil {
			impl.logger.Error(err)
			return nil, err
		}
	}
	appWorkflowMapping, err := impl.appWorkflowRepository.FindWFCDMappingByCDPipelineId(pipelineId)
	if err != nil {
		return nil, err
	}
	cdPipeline = &bean.CDPipelineConfigObject{
		Id:                            dbPipeline.Id,
		Name:                          dbPipeline.Name,
		EnvironmentId:                 dbPipeline.EnvironmentId,
		EnvironmentName:               environment.Name,
		CiPipelineId:                  dbPipeline.CiPipelineId,
		DeploymentTemplate:            deploymentTemplate,
		TriggerType:                   dbPipeline.TriggerType,
		Strategies:                    strategiesBean,
		PreStage:                      preStage,
		PostStage:                     postStage,
		PreStageConfigMapSecretNames:  preStageConfigmapSecrets,
		PostStageConfigMapSecretNames: postStageConfigmapSecrets,
		RunPreStageInEnv:              dbPipeline.RunPreStageInEnv,
		RunPostStageInEnv:             dbPipeline.RunPostStageInEnv,
		CdArgoSetup:                   environment.Cluster.CdArgoSetup,
		ParentPipelineId:              appWorkflowMapping.ParentId,
		ParentPipelineType:            appWorkflowMapping.ParentType,
		DeploymentAppType:             dbPipeline.DeploymentAppType,
		DeploymentAppCreated:          dbPipeline.DeploymentAppCreated,
		IsVirtualEnvironment:          dbPipeline.Environment.IsVirtualEnvironment,
	}

	return cdPipeline, err
}

func (impl PipelineBuilderImpl) FindByIds(ids []*int) ([]*AppBean, error) {
	var appsRes []*AppBean
	apps, err := impl.appRepo.FindByIds(ids)
	if err != nil {
		impl.logger.Errorw("error while fetching app", "err", err)
		return nil, err
	}
	for _, app := range apps {
		appsRes = append(appsRes, &AppBean{Id: app.Id, Name: app.AppName, TeamId: app.TeamId})
	}
	return appsRes, err
}

func (impl PipelineBuilderImpl) GetCiPipelineById(pipelineId int) (ciPipeline *bean.CiPipeline, err error) {
	pipeline, err := impl.ciPipelineRepository.FindById(pipelineId)
	if err != nil && !util.IsErrNoRows(err) {
		impl.logger.Errorw("error in fetching ci pipeline", "pipelineId", pipelineId, "err", err)
		return nil, err
	}
	dockerArgs := make(map[string]string)
	if len(pipeline.DockerArgs) > 0 {
		err := json.Unmarshal([]byte(pipeline.DockerArgs), &dockerArgs)
		if err != nil {
			impl.logger.Warnw("error in unmarshal", "err", err)
		}
	}

	if impl.ciConfig.ExternalCiWebhookUrl == "" {
		hostUrl, err := impl.attributesService.GetByKey(attributes.HostUrlKey)
		if err != nil {
			impl.logger.Errorw("there is no external ci webhook url configured", "ci pipeline", pipeline)
			return nil, err
		}
		if hostUrl != nil {
			impl.ciConfig.ExternalCiWebhookUrl = fmt.Sprintf("%s/%s", hostUrl.Value, ExternalCiWebhookPath)
		}
	}

	var externalCiConfig bean.ExternalCiConfig

	ciPipelineScripts, err := impl.ciPipelineRepository.FindCiScriptsByCiPipelineId(pipeline.Id)
	if err != nil && !util.IsErrNoRows(err) {
		impl.logger.Errorw("error in fetching ci scripts")
		return nil, err
	}

	var beforeDockerBuildScripts []*bean.CiScript
	var afterDockerBuildScripts []*bean.CiScript
	for _, ciScript := range ciPipelineScripts {
		ciScriptResp := &bean.CiScript{
			Id:             ciScript.Id,
			Index:          ciScript.Index,
			Name:           ciScript.Name,
			Script:         ciScript.Script,
			OutputLocation: ciScript.OutputLocation,
		}
		if ciScript.Stage == BEFORE_DOCKER_BUILD {
			beforeDockerBuildScripts = append(beforeDockerBuildScripts, ciScriptResp)
		} else if ciScript.Stage == AFTER_DOCKER_BUILD {
			afterDockerBuildScripts = append(afterDockerBuildScripts, ciScriptResp)
		}
	}
	parentCiPipeline, err := impl.ciPipelineRepository.FindById(pipeline.ParentCiPipeline)
	if err != nil && !util.IsErrNoRows(err) {
		impl.logger.Errorw("err", err)
		return nil, err
	}
	ciPipeline = &bean.CiPipeline{
		Id:                       pipeline.Id,
		Version:                  pipeline.Version,
		Name:                     pipeline.Name,
		Active:                   pipeline.Active,
		Deleted:                  pipeline.Deleted,
		DockerArgs:               dockerArgs,
		IsManual:                 pipeline.IsManual,
		IsExternal:               pipeline.IsExternal,
		AppId:                    pipeline.AppId,
		ParentCiPipeline:         pipeline.ParentCiPipeline,
		ParentAppId:              parentCiPipeline.AppId,
		ExternalCiConfig:         externalCiConfig,
		BeforeDockerBuildScripts: beforeDockerBuildScripts,
		AfterDockerBuildScripts:  afterDockerBuildScripts,
		ScanEnabled:              pipeline.ScanEnabled,
		IsDockerConfigOverridden: pipeline.IsDockerConfigOverridden,
	}
	if !ciPipeline.IsExternal && ciPipeline.IsDockerConfigOverridden {
		ciTemplateBean, err := impl.ciTemplateService.FindTemplateOverrideByCiPipelineId(ciPipeline.Id)
		if err != nil {
			return nil, err
		}
		templateOverride := ciTemplateBean.CiTemplateOverride
		ciBuildConfig := ciTemplateBean.CiBuildConfig
		ciPipeline.DockerConfigOverride = bean.DockerConfigOverride{
			DockerRegistry:   templateOverride.DockerRegistryId,
			DockerRepository: templateOverride.DockerRepository,
			CiBuildConfig:    ciBuildConfig,
			//DockerBuildConfig: &bean.DockerBuildConfig{
			//	GitMaterialId:  templateOverride.GitMaterialId,
			//	DockerfilePath: templateOverride.DockerfilePath,
			//},
		}
	}
	for _, material := range pipeline.CiPipelineMaterials {
		if material == nil || material.GitMaterial == nil || !material.GitMaterial.Active {
			continue
		}
		ciMaterial := &bean.CiMaterial{
			Id:              material.Id,
			CheckoutPath:    material.CheckoutPath,
			Path:            material.Path,
			ScmId:           material.ScmId,
			GitMaterialId:   material.GitMaterialId,
			GitMaterialName: material.GitMaterial.Name[strings.Index(material.GitMaterial.Name, "-")+1:],
			ScmName:         material.ScmName,
			ScmVersion:      material.ScmVersion,
			IsRegex:         material.Regex != "",
			Source:          &bean.SourceTypeConfig{Type: material.Type, Value: material.Value, Regex: material.Regex},
		}
		ciPipeline.CiMaterial = append(ciPipeline.CiMaterial, ciMaterial)
	}

	linkedCis, err := impl.ciPipelineRepository.FindByParentCiPipelineId(ciPipeline.Id)
	if err != nil && !util.IsErrNoRows(err) {
		return nil, err
	}
	ciPipeline.LinkedCount = len(linkedCis)

	appWorkflowMappings, err := impl.appWorkflowRepository.FindWFCIMappingByCIPipelineId(ciPipeline.Id)
	for _, mapping := range appWorkflowMappings {
		//there will be only one active entry in db always
		ciPipeline.AppWorkflowId = mapping.AppWorkflowId
	}

	//getting pre stage and post stage details
	preStageDetail, postStageDetail, err := impl.pipelineStageService.GetCiPipelineStageData(ciPipeline.Id)
	if err != nil {
		impl.logger.Errorw("error in getting pre & post stage detail by ciPipelineId", "err", err, "ciPipelineId", ciPipeline.Id)
		return nil, err
	}
	ciPipeline.PreBuildStage = preStageDetail
	ciPipeline.PostBuildStage = postStageDetail
	return ciPipeline, err
}

func (impl PipelineBuilderImpl) FindAllMatchesByAppName(appName string, appType helper.AppType) ([]*AppBean, error) {
	var appsRes []*AppBean
	var apps []*app2.App
	var err error
	if len(appName) == 0 {
		apps, err = impl.appRepo.FindAll()
	} else {
		apps, err = impl.appRepo.FindAllMatchesByAppName(appName, appType)
	}
	if err != nil {
		impl.logger.Errorw("error while fetching app", "err", err)
		return nil, err
	}
	for _, app := range apps {
		name := app.AppName
		if appType == helper.Job {
			name = app.DisplayName
		}
		appsRes = append(appsRes, &AppBean{Id: app.Id, Name: name})
	}
	return appsRes, err
}

func (impl PipelineBuilderImpl) updateGitRepoUrlInCharts(appId int, chartGitAttribute *util.ChartGitAttribute, userId int32) error {
	charts, err := impl.chartRepository.FindActiveChartsByAppId(appId)
	if err != nil && pg.ErrNoRows != err {
		return err
	}
	for _, ch := range charts {
		if len(ch.GitRepoUrl) == 0 {
			ch.GitRepoUrl = chartGitAttribute.RepoUrl
			ch.ChartLocation = chartGitAttribute.ChartLocation
			ch.UpdatedOn = time.Now()
			ch.UpdatedBy = userId
			err = impl.chartRepository.Update(ch)
			if err != nil {
				return err
			}
		}
	}
	return nil
}

func (impl PipelineBuilderImpl) PerformBulkActionOnCdPipelines(dto *bean.CdBulkActionRequestDto, impactedPipelines []*pipelineConfig.Pipeline, ctx context.Context, dryRun bool, userId int32) ([]*bean.CdBulkActionResponseDto, error) {
	switch dto.Action {
	case bean.CD_BULK_DELETE:
		deleteAction := bean.CASCADE_DELETE
		if dto.ForceDelete {
			deleteAction = bean.FORCE_DELETE
		} else if !dto.CascadeDelete {
			deleteAction = bean.NON_CASCADE_DELETE
		}
		bulkDeleteResp := impl.BulkDeleteCdPipelines(impactedPipelines, ctx, dryRun, deleteAction, userId)
		return bulkDeleteResp, nil
	default:
		return nil, &util.ApiError{Code: "400", HttpStatusCode: 400, UserMessage: "this action is not supported"}
	}
}

func (impl PipelineBuilderImpl) BulkDeleteCdPipelines(impactedPipelines []*pipelineConfig.Pipeline, ctx context.Context, dryRun bool, deleteAction int, userId int32) []*bean.CdBulkActionResponseDto {
	var respDtos []*bean.CdBulkActionResponseDto
	for _, pipeline := range impactedPipelines {
		respDto := &bean.CdBulkActionResponseDto{
			PipelineName:    pipeline.Name,
			AppName:         pipeline.App.AppName,
			EnvironmentName: pipeline.Environment.Name,
		}
		if !dryRun {
			deleteResponse, err := impl.DeleteCdPipeline(pipeline, ctx, deleteAction, true, userId)
			if err != nil {
				impl.logger.Errorw("error in deleting cd pipeline", "err", err, "pipelineId", pipeline.Id)
				respDto.DeletionResult = fmt.Sprintf("Not able to delete pipeline, %v", err)
			} else if !(deleteResponse.DeleteInitiated || deleteResponse.ClusterReachable) {
				respDto.DeletionResult = fmt.Sprintf("Not able to delete pipeline, cluster connection error")
			} else {
				respDto.DeletionResult = "Pipeline deleted successfully."
			}
		}
		respDtos = append(respDtos, respDto)
	}
	return respDtos

}

func (impl PipelineBuilderImpl) GetBulkActionImpactedPipelines(dto *bean.CdBulkActionRequestDto) ([]*pipelineConfig.Pipeline, error) {
	if len(dto.EnvIds) == 0 || (len(dto.AppIds) == 0 && len(dto.ProjectIds) == 0) {
		//invalid payload, envIds are must and either of appIds or projectIds are must
		return nil, &util.ApiError{Code: "400", HttpStatusCode: 400, UserMessage: "invalid payload, can not get pipelines for this filter"}
	}
	var pipelineIdsByAppLevel []int
	var pipelineIdsByProjectLevel []int
	var err error
	if len(dto.AppIds) > 0 && len(dto.EnvIds) > 0 {
		//getting pipeline IDs for app level deletion request
		pipelineIdsByAppLevel, err = impl.pipelineRepository.FindIdsByAppIdsAndEnvironmentIds(dto.AppIds, dto.EnvIds)
		if err != nil && err != pg.ErrNoRows {
			impl.logger.Errorw("error in getting cd pipelines by appIds and envIds", "err", err)
			return nil, err
		}
	}
	if len(dto.ProjectIds) > 0 && len(dto.EnvIds) > 0 {
		//getting pipeline IDs for project level deletion request
		pipelineIdsByProjectLevel, err = impl.pipelineRepository.FindIdsByProjectIdsAndEnvironmentIds(dto.ProjectIds, dto.EnvIds)
		if err != nil && err != pg.ErrNoRows {
			impl.logger.Errorw("error in getting cd pipelines by projectIds and envIds", "err", err)
			return nil, err
		}
	}
	var pipelineIdsMerged []int
	//it might be possible that pipelineIdsByAppLevel & pipelineIdsByProjectLevel have some same values
	//we are still appending them to save operation cost of checking same ids as we will get pipelines from
	//in clause which gives correct results even if some values are repeating
	pipelineIdsMerged = append(pipelineIdsMerged, pipelineIdsByAppLevel...)
	pipelineIdsMerged = append(pipelineIdsMerged, pipelineIdsByProjectLevel...)
	var pipelines []*pipelineConfig.Pipeline
	if len(pipelineIdsMerged) > 0 {
		pipelines, err = impl.pipelineRepository.FindByIdsIn(pipelineIdsMerged)
		if err != nil {
			impl.logger.Errorw("error in getting cd pipelines by ids", "err", err, "ids", pipelineIdsMerged)
			return nil, err
		}
	}
	return pipelines, nil
}

func (impl PipelineBuilderImpl) buildExternalCiWebhookSchema() map[string]interface{} {
	schema := make(map[string]interface{})
	schema["dockerImage"] = &bean.SchemaObject{Description: "docker image created for your application (Eg. quay.io/devtron/test:da3ba325-161-467)", DataType: "String", Example: "test-docker-repo/test:b150cc81-5-20", Optional: false}
	//schema["digest"] = &bean.SchemaObject{Description: "docker image sha1 digest", DataType: "String", Example: "sha256:94180dead8336237430e848ef8145f060b51", Optional: true}
	//schema["materialType"] = &bean.SchemaObject{Description: "git", DataType: "String", Example: "git", Optional: true}

	ciProjectDetails := make([]map[string]interface{}, 0)
	ciProjectDetail := make(map[string]interface{})
	ciProjectDetail["commitHash"] = &bean.SchemaObject{Description: "Hash of git commit used to build the image (Eg. 4bd84gba5ebdd6b1937ffd6c0734c2ad52ede782)", DataType: "String", Example: "dg46f67559dbsdfdfdfdsfba47901caf47f8b7e", Optional: true}
	ciProjectDetail["commitTime"] = &bean.SchemaObject{Description: "Time at which the code was committed to git (Eg. 2022-11-12T12:12:00)", DataType: "String", Example: "2022-11-12T12:12:00", Optional: true}
	ciProjectDetail["message"] = &bean.SchemaObject{Description: "Message provided during code commit (Eg. This is a sample commit message)", DataType: "String", Example: "commit message", Optional: true}
	ciProjectDetail["author"] = &bean.SchemaObject{Description: "Name or email id of the user who has done git commit (Eg. John Doe, johndoe@company.com)", DataType: "String", Example: "Devtron User", Optional: true}
	ciProjectDetails = append(ciProjectDetails, ciProjectDetail)

	schema["ciProjectDetails"] = &bean.SchemaObject{Description: "Git commit details used to build the image", DataType: "Array", Example: "[{}]", Optional: true, Child: ciProjectDetails}
	return schema
}

func (impl PipelineBuilderImpl) buildPayloadOption() []bean.PayloadOptionObject {
	payloadOption := make([]bean.PayloadOptionObject, 0)
	payloadOption = append(payloadOption, bean.PayloadOptionObject{
		Key:        "dockerImage",
		PayloadKey: []string{"dockerImage"},
		Label:      "Container image tag",
		Mandatory:  true,
	})

	payloadOption = append(payloadOption, bean.PayloadOptionObject{
		Key:        "commitHash",
		PayloadKey: []string{"ciProjectDetails.commitHash"},
		Label:      "Commit hash",
		Mandatory:  false,
	})
	payloadOption = append(payloadOption, bean.PayloadOptionObject{
		Key:        "message",
		PayloadKey: []string{"ciProjectDetails.message"},
		Label:      "Commit message",
		Mandatory:  false,
	})
	payloadOption = append(payloadOption, bean.PayloadOptionObject{
		Key:        "author",
		PayloadKey: []string{"ciProjectDetails.author"},
		Label:      "Author",
		Mandatory:  false,
	})
	payloadOption = append(payloadOption, bean.PayloadOptionObject{
		Key:        "commitTime",
		PayloadKey: []string{"ciProjectDetails.commitTime"},
		Label:      "Date & time of commit",
		Mandatory:  false,
	})
	return payloadOption
}

func (impl PipelineBuilderImpl) buildResponses() []bean.ResponseSchemaObject {
	responseSchemaObjects := make([]bean.ResponseSchemaObject, 0)
	schema := make(map[string]interface{})
	schema["code"] = &bean.SchemaObject{Description: "http status code", DataType: "integer", Example: "200,400,401", Optional: false}
	schema["result"] = &bean.SchemaObject{Description: "api response", DataType: "string", Example: "url", Optional: true}
	schema["status"] = &bean.SchemaObject{Description: "api response status", DataType: "string", Example: "url", Optional: true}

	error := make(map[string]interface{})
	error["code"] = &bean.SchemaObject{Description: "http status code", DataType: "integer", Example: "200,400,401", Optional: true}
	error["userMessage"] = &bean.SchemaObject{Description: "api error user message", DataType: "string", Example: "message", Optional: true}
	schema["error"] = &bean.SchemaObject{Description: "api error", DataType: "object", Example: "{}", Optional: true, Child: error}
	description200 := bean.ResponseDescriptionSchemaObject{
		Description: "success http api response",
		ExampleValue: bean.ExampleValueDto{
			Code:   200,
			Result: "api response result",
		},
		Schema: schema,
	}
	response200 := bean.ResponseSchemaObject{
		Description: description200,
		Code:        "200",
	}
	badReq := bean.ErrorDto{
		Code:        400,
		UserMessage: "Bad request",
	}
	description400 := bean.ResponseDescriptionSchemaObject{
		Description: "bad http request api response",
		ExampleValue: bean.ExampleValueDto{
			Code:   400,
			Errors: []bean.ErrorDto{badReq},
		},
		Schema: schema,
	}

	response400 := bean.ResponseSchemaObject{
		Description: description400,
		Code:        "400",
	}
	description401 := bean.ResponseDescriptionSchemaObject{
		Description: "unauthorized http api response",
		ExampleValue: bean.ExampleValueDto{
			Code:   401,
			Result: "Unauthorized",
		},
		Schema: schema,
	}
	response401 := bean.ResponseSchemaObject{
		Description: description401,
		Code:        "401",
	}
	responseSchemaObjects = append(responseSchemaObjects, response200)
	responseSchemaObjects = append(responseSchemaObjects, response400)
	responseSchemaObjects = append(responseSchemaObjects, response401)
	return responseSchemaObjects
}

func (impl PipelineBuilderImpl) MarkGitOpsDevtronAppsDeletedWhereArgoAppIsDeleted(appId int, envId int, acdToken string, pipeline *pipelineConfig.Pipeline) (bool, error) {

	acdAppFound := false
	ctx := context.Background()
	ctx = context.WithValue(ctx, "token", acdToken)
	acdAppName := pipeline.DeploymentAppName
	_, err := impl.application.Get(ctx, &application2.ApplicationQuery{Name: &acdAppName})
	if err == nil {
		// acd app is not yet deleted so return
		acdAppFound = true
		return acdAppFound, err
	}
	impl.logger.Warnw("app not found in argo, deleting from db ", "err", err)
	//make call to delete it from pipeline DB because it's ACD counterpart is deleted
	_, err = impl.DeleteCdPipeline(pipeline, context.Background(), bean.FORCE_DELETE, false, 1)
	if err != nil {
		impl.logger.Errorw("error in deleting cd pipeline", "err", err)
		return acdAppFound, err
	}
	return acdAppFound, nil
}

func (impl PipelineBuilderImpl) GetCiPipelineByEnvironment(request appGroup2.AppGroupingRequest) ([]*bean.CiConfigRequest, error) {
	ciPipelinesConfigByApps := make([]*bean.CiConfigRequest, 0)
	_, span := otel.Tracer("orchestrator").Start(request.Ctx, "ciHandler.AppGroupingCiPipelinesAuthorization")
	var cdPipelines []*pipelineConfig.Pipeline
	var err error
	if request.AppGroupId > 0 {
		appIds, err := impl.appGroupService.GetAppIdsByAppGroupId(request.AppGroupId)
		if err != nil {
			return nil, err
		}
		//override appIds if already provided app group id in request.
		request.AppIds = appIds
	}
	if len(request.AppIds) > 0 {
		cdPipelines, err = impl.pipelineRepository.FindActiveByInFilter(request.EnvId, request.AppIds)
	} else {
		cdPipelines, err = impl.pipelineRepository.FindActiveByEnvId(request.EnvId)
	}
	if err != nil {
		impl.logger.Errorw("error in fetching pipelines", "request", request, "err", err)
		return nil, err
	}

	var appIds []int
	ciPipelineIds := make([]int, 0)
	cdPipelineIds := make([]int, 0)
	for _, pipeline := range cdPipelines {
		cdPipelineIds = append(cdPipelineIds, pipeline.Id)
	}

	//authorization block starts here
	var appObjectArr []string
	objects := impl.enforcerUtil.GetAppAndEnvObjectByDbPipeline(cdPipelines)
	ciPipelineIds = []int{}
	for _, object := range objects {
		appObjectArr = append(appObjectArr, object[0])
	}
	appResults, _ := request.CheckAuthBatch(request.EmailId, appObjectArr, []string{})
	for _, pipeline := range cdPipelines {
		appObject := objects[pipeline.Id]
		if !appResults[appObject[0]] {
			//if user unauthorized, skip items
			continue
		}
		appIds = append(appIds, pipeline.AppId)
		ciPipelineIds = append(ciPipelineIds, pipeline.CiPipelineId)
	}
	//authorization block ends here
	span.End()
	if len(appIds) == 0 {
		err = &util.ApiError{Code: "404", HttpStatusCode: 200, UserMessage: "no matching app found"}
		return nil, err
	}
	if impl.ciConfig.ExternalCiWebhookUrl == "" {
		hostUrl, err := impl.attributesService.GetByKey(attributes.HostUrlKey)
		if err != nil {
			return nil, err
		}
		if hostUrl != nil {
			impl.ciConfig.ExternalCiWebhookUrl = fmt.Sprintf("%s/%s", hostUrl.Value, ExternalCiWebhookPath)
		}
	}

	_, span = otel.Tracer("orchestrator").Start(request.Ctx, "ciHandler.GetCiTemplateVariables")
	defer span.End()
	ciPipelinesConfigMap, err := impl.getCiTemplateVariablesByAppIds(appIds)
	if err != nil {
		impl.logger.Debugw("error in fetching ci pipeline", "appIds", appIds, "err", err)
		return nil, err
	}

	ciPipelineByApp := make(map[int][]*pipelineConfig.CiPipeline)
	_, span = otel.Tracer("orchestrator").Start(request.Ctx, "ciHandler.FindByAppIds")
	ciPipelines, err := impl.ciPipelineRepository.FindByAppIds(appIds)
	span.End()
	if err != nil && !util.IsErrNoRows(err) {
		impl.logger.Errorw("error in fetching ci pipeline", "appIds", appIds, "err", err)
		return nil, err
	}
	parentCiPipelineIds := make([]int, 0)
	for _, ciPipeline := range ciPipelines {
		ciPipelineByApp[ciPipeline.AppId] = append(ciPipelineByApp[ciPipeline.AppId], ciPipeline)
		if ciPipeline.ParentCiPipeline > 0 && ciPipeline.IsExternal {
			parentCiPipelineIds = append(parentCiPipelineIds, ciPipeline.ParentCiPipeline)
		}
	}
	pipelineIdVsAppId, err := impl.ciPipelineRepository.FindAppIdsForCiPipelineIds(parentCiPipelineIds)
	if err != nil {
		impl.logger.Errorw("error occurred while fetching appIds for pipelineIds", "parentCiPipelineIds", parentCiPipelineIds, "err", err)
		return nil, err
	}

	if len(ciPipelineIds) == 0 {
		err = &util.ApiError{Code: "404", HttpStatusCode: 200, UserMessage: "no matching ci pipeline found"}
		return nil, err
	}
	linkedCiPipelinesMap := make(map[int][]*pipelineConfig.CiPipeline)
	_, span = otel.Tracer("orchestrator").Start(request.Ctx, "ciHandler.FindByParentCiPipelineIds")
	linkedCiPipelines, err := impl.ciPipelineRepository.FindByParentCiPipelineIds(ciPipelineIds)
	span.End()
	if err != nil && !util.IsErrNoRows(err) {
		return nil, err
	}
	for _, linkedCiPipeline := range linkedCiPipelines {
		linkedCiPipelinesMap[linkedCiPipeline.ParentCiPipeline] = append(linkedCiPipelinesMap[linkedCiPipeline.Id], linkedCiPipeline)
	}

	_, span = otel.Tracer("orchestrator").Start(request.Ctx, "ciHandler.FindTemplateOverrideByCiPipelineIds")
	ciTemplateBeanOverrides, err := impl.ciTemplateService.FindTemplateOverrideByCiPipelineIds(ciPipelineIds)
	span.End()
	if err != nil {
		impl.logger.Errorw("error in fetching templates override", "appIds", appIds, "err", err)
		return nil, err
	}
	ciOverrideTemplateMap := make(map[int]*bean3.CiTemplateBean)
	for _, templateBeanOverride := range ciTemplateBeanOverrides {
		ciTemplateOverride := templateBeanOverride.CiTemplateOverride
		ciOverrideTemplateMap[ciTemplateOverride.CiPipelineId] = templateBeanOverride
	}

	var externalCiConfig bean.ExternalCiConfig
	//var parentCiPipelineIds []int
	for appId, ciPipelinesConfigByApp := range ciPipelinesConfigMap {
		var ciPipelineResp []*bean.CiPipeline

		ciPipelines := ciPipelineByApp[appId]
		for _, pipeline := range ciPipelines {
			dockerArgs := make(map[string]string)
			if len(pipeline.DockerArgs) > 0 {
				err := json.Unmarshal([]byte(pipeline.DockerArgs), &dockerArgs)
				if err != nil {
					impl.logger.Warnw("error in unmarshal", "err", err)
				}
			}
			parentCiPipelineId := pipeline.ParentCiPipeline
			ciPipeline := &bean.CiPipeline{
				Id:                       pipeline.Id,
				Version:                  pipeline.Version,
				Name:                     pipeline.Name,
				Active:                   pipeline.Active,
				Deleted:                  pipeline.Deleted,
				DockerArgs:               dockerArgs,
				IsManual:                 pipeline.IsManual,
				IsExternal:               pipeline.IsExternal,
				ParentCiPipeline:         parentCiPipelineId,
				ExternalCiConfig:         externalCiConfig,
				ScanEnabled:              pipeline.ScanEnabled,
				IsDockerConfigOverridden: pipeline.IsDockerConfigOverridden,
			}
			parentPipelineAppId, ok := pipelineIdVsAppId[parentCiPipelineId]
			if ok {
				ciPipeline.ParentAppId = parentPipelineAppId
			}
			if ciTemplateBean, ok := ciOverrideTemplateMap[pipeline.Id]; ok {
				templateOverride := ciTemplateBean.CiTemplateOverride
				ciPipeline.DockerConfigOverride = bean.DockerConfigOverride{
					DockerRegistry:   templateOverride.DockerRegistryId,
					DockerRepository: templateOverride.DockerRepository,
					CiBuildConfig:    ciTemplateBean.CiBuildConfig,
				}
			}

			//this will build ci materials for each ci pipeline
			for _, material := range pipeline.CiPipelineMaterials {
				// ignore those materials which have inactive git material
				if material == nil || material.GitMaterial == nil || !material.GitMaterial.Active {
					continue
				}
				ciMaterial := &bean.CiMaterial{
					Id:              material.Id,
					CheckoutPath:    material.CheckoutPath,
					Path:            material.Path,
					ScmId:           material.ScmId,
					GitMaterialId:   material.GitMaterialId,
					GitMaterialName: material.GitMaterial.Name[strings.Index(material.GitMaterial.Name, "-")+1:],
					ScmName:         material.ScmName,
					ScmVersion:      material.ScmVersion,
					IsRegex:         material.Regex != "",
					Source:          &bean.SourceTypeConfig{Type: material.Type, Value: material.Value, Regex: material.Regex},
				}
				ciPipeline.CiMaterial = append(ciPipeline.CiMaterial, ciMaterial)
			}

			//this will count the length of child ci pipelines, of each ci pipeline
			linkedCi := linkedCiPipelinesMap[pipeline.Id]
			ciPipeline.LinkedCount = len(linkedCi)
			ciPipelineResp = append(ciPipelineResp, ciPipeline)

			//this will use for fetch the parent ci pipeline app id, of each ci pipeline
			//parentCiPipelineIds = append(parentCiPipelineIds, pipeline.ParentCiPipeline)
		}
		ciPipelinesConfigByApp.CiPipelines = ciPipelineResp
		ciPipelinesConfigByApp.CiGitMaterialId = ciPipelinesConfigByApp.CiBuildConfig.GitMaterialId
		ciPipelinesConfigByApps = append(ciPipelinesConfigByApps, ciPipelinesConfigByApp)
	}

	return ciPipelinesConfigByApps, err
}

func (impl PipelineBuilderImpl) GetCiPipelineByEnvironmentMin(request appGroup2.AppGroupingRequest) ([]*bean.CiPipelineMinResponse, error) {
	results := make([]*bean.CiPipelineMinResponse, 0)
	var cdPipelines []*pipelineConfig.Pipeline
	var err error
	if request.AppGroupId > 0 {
		appIds, err := impl.appGroupService.GetAppIdsByAppGroupId(request.AppGroupId)
		if err != nil {
			return results, err
		}
		//override appIds if already provided app group id in request.
		request.AppIds = appIds
	}
	if len(request.AppIds) > 0 {
		cdPipelines, err = impl.pipelineRepository.FindActiveByInFilter(request.EnvId, request.AppIds)
	} else {
		cdPipelines, err = impl.pipelineRepository.FindActiveByEnvId(request.EnvId)
	}
	if err != nil {
		impl.logger.Errorw("error in fetching pipelines", "request", request, "err", err)
		return results, err
	}
	foundAppIds := make([]int, 0)
	for _, pipeline := range cdPipelines {
		foundAppIds = append(foundAppIds, pipeline.AppId)
	}
	if len(foundAppIds) == 0 {
		err = &util.ApiError{Code: "404", HttpStatusCode: 200, UserMessage: "no matching pipeline found"}
		return nil, err
	}
	ciPipelines, err := impl.ciPipelineRepository.FindByAppIds(foundAppIds)
	if err != nil && !util.IsErrNoRows(err) {
		impl.logger.Errorw("error in fetching ci pipeline", "err", err)
		return nil, err
	}
	ciPipelineByApp := make(map[int]*pipelineConfig.CiPipeline)
	parentCiPipelineIds := make([]int, 0)
	for _, ciPipeline := range ciPipelines {
		ciPipelineByApp[ciPipeline.Id] = ciPipeline
		if ciPipeline.ParentCiPipeline > 0 && ciPipeline.IsExternal {
			parentCiPipelineIds = append(parentCiPipelineIds, ciPipeline.ParentCiPipeline)
		}
	}
	pipelineIdVsAppId, err := impl.ciPipelineRepository.FindAppIdsForCiPipelineIds(parentCiPipelineIds)
	if err != nil {
		impl.logger.Errorw("error occurred while fetching appIds for pipelineIds", "parentCiPipelineIds", parentCiPipelineIds, "err", err)
		return nil, err
	}

	//authorization block starts here
	var appObjectArr []string
	objects := impl.enforcerUtil.GetAppAndEnvObjectByDbPipeline(cdPipelines)
	for _, object := range objects {
		appObjectArr = append(appObjectArr, object[0])
	}
	appResults, _ := request.CheckAuthBatch(request.EmailId, appObjectArr, []string{})
	authorizedIds := make([]int, 0)
	for _, pipeline := range cdPipelines {
		appObject := objects[pipeline.Id]
		if !appResults[appObject[0]] {
			//if user unauthorized, skip items
			continue
		}
		if pipeline.CiPipelineId == 0 {
			//skip for external ci
			continue
		}
		ciPipeline := ciPipelineByApp[pipeline.CiPipelineId]
		parentAppId := pipelineIdVsAppId[ciPipeline.ParentCiPipeline]
		result := &bean.CiPipelineMinResponse{
			Id:               pipeline.CiPipelineId,
			AppId:            pipeline.AppId,
			AppName:          pipeline.App.AppName,
			ParentCiPipeline: ciPipeline.ParentCiPipeline,
			ParentAppId:      parentAppId,
		}
		results = append(results, result)
		authorizedIds = append(authorizedIds, pipeline.CiPipelineId)
	}
	//authorization block ends here

	return results, err
}

func (impl PipelineBuilderImpl) GetCdPipelinesByEnvironment(request appGroup2.AppGroupingRequest) (cdPipelines *bean.CdPipelines, err error) {
	_, span := otel.Tracer("orchestrator").Start(request.Ctx, "cdHandler.authorizationCdPipelinesForAppGrouping")
	if request.AppGroupId > 0 {
		appIds, err := impl.appGroupService.GetAppIdsByAppGroupId(request.AppGroupId)
		if err != nil {
			return nil, err
		}
		//override appIds if already provided app group id in request.
		request.AppIds = appIds
	}
	cdPipelines, err = impl.ciCdPipelineOrchestrator.GetCdPipelinesForEnv(request.EnvId, request.AppIds)
	if err != nil {
		impl.logger.Errorw("error in fetching pipeline", "err", err)
		return cdPipelines, err
	}
	pipelineIds := make([]int, 0)
	for _, pipeline := range cdPipelines.Pipelines {
		pipelineIds = append(pipelineIds, pipeline.Id)
	}
	if len(pipelineIds) == 0 {
		err = &util.ApiError{Code: "404", HttpStatusCode: 200, UserMessage: "no matching pipeline found"}
		return cdPipelines, err
	}
	//authorization block starts here
	var appObjectArr []string
	var envObjectArr []string
	objects := impl.enforcerUtil.GetAppAndEnvObjectByPipeline(cdPipelines.Pipelines)
	pipelineIds = []int{}
	for _, object := range objects {
		appObjectArr = append(appObjectArr, object[0])
		envObjectArr = append(envObjectArr, object[1])
	}
	appResults, envResults := request.CheckAuthBatch(request.EmailId, appObjectArr, envObjectArr)
	//authorization block ends here
	span.End()
	var pipelines []*bean.CDPipelineConfigObject
	authorizedPipelines := make(map[int]*bean.CDPipelineConfigObject)
	for _, dbPipeline := range cdPipelines.Pipelines {
		appObject := objects[dbPipeline.Id][0]
		envObject := objects[dbPipeline.Id][1]
		if !(appResults[appObject] && envResults[envObject]) {
			//if user unauthorized, skip items
			continue
		}
		pipelineIds = append(pipelineIds, dbPipeline.Id)
		authorizedPipelines[dbPipeline.Id] = dbPipeline
	}

	pipelineDeploymentTemplate := make(map[int]chartRepoRepository.DeploymentStrategy)
	pipelineWorkflowMapping := make(map[int]*appWorkflow.AppWorkflowMapping)
	if len(pipelineIds) == 0 {
		err = &util.ApiError{Code: "404", HttpStatusCode: 200, UserMessage: "no authorized pipeline found"}
		return cdPipelines, err
	}
	_, span = otel.Tracer("orchestrator").Start(request.Ctx, "cdHandler.GetAllStrategyByPipelineIds")
	strategies, err := impl.pipelineConfigRepository.GetAllStrategyByPipelineIds(pipelineIds)
	span.End()
	if err != nil {
		impl.logger.Errorw("error in fetching strategies", "err", err)
		return cdPipelines, err
	}
	for _, item := range strategies {
		if item.Default {
			pipelineDeploymentTemplate[item.PipelineId] = item.Strategy
		}
	}
	_, span = otel.Tracer("orchestrator").Start(request.Ctx, "cdHandler.FindByCDPipelineIds")
	appWorkflowMappings, err := impl.appWorkflowRepository.FindByCDPipelineIds(pipelineIds)
	span.End()
	if err != nil {
		impl.logger.Errorw("error in fetching workflows", "err", err)
		return nil, err
	}
	for _, item := range appWorkflowMappings {
		pipelineWorkflowMapping[item.ComponentId] = item
	}

	for _, dbPipeline := range authorizedPipelines {
		pipeline := &bean.CDPipelineConfigObject{
			Id:                            dbPipeline.Id,
			Name:                          dbPipeline.Name,
			EnvironmentId:                 dbPipeline.EnvironmentId,
			EnvironmentName:               dbPipeline.EnvironmentName,
			CiPipelineId:                  dbPipeline.CiPipelineId,
			DeploymentTemplate:            pipelineDeploymentTemplate[dbPipeline.Id],
			TriggerType:                   dbPipeline.TriggerType,
			PreStage:                      dbPipeline.PreStage,
			PostStage:                     dbPipeline.PostStage,
			PreStageConfigMapSecretNames:  dbPipeline.PreStageConfigMapSecretNames,
			PostStageConfigMapSecretNames: dbPipeline.PostStageConfigMapSecretNames,
			RunPreStageInEnv:              dbPipeline.RunPreStageInEnv,
			RunPostStageInEnv:             dbPipeline.RunPostStageInEnv,
			DeploymentAppType:             dbPipeline.DeploymentAppType,
			ParentPipelineType:            pipelineWorkflowMapping[dbPipeline.Id].ParentType,
			ParentPipelineId:              pipelineWorkflowMapping[dbPipeline.Id].ParentId,
			AppName:                       dbPipeline.AppName,
			AppId:                         dbPipeline.AppId,
			IsVirtualEnvironment:          dbPipeline.IsVirtualEnvironment,
		}
		pipelines = append(pipelines, pipeline)
	}
	cdPipelines.Pipelines = pipelines
	return cdPipelines, err
}

func (impl PipelineBuilderImpl) GetCdPipelinesByEnvironmentMin(request appGroup2.AppGroupingRequest) (cdPipelines []*bean.CDPipelineConfigObject, err error) {
	_, span := otel.Tracer("orchestrator").Start(request.Ctx, "cdHandler.authorizationCdPipelinesForAppGrouping")
	if request.AppGroupId > 0 {
		appIds, err := impl.appGroupService.GetAppIdsByAppGroupId(request.AppGroupId)
		if err != nil {
			return cdPipelines, err
		}
		//override appIds if already provided app group id in request.
		request.AppIds = appIds
	}
	var pipelines []*pipelineConfig.Pipeline
	if len(request.AppIds) > 0 {
		pipelines, err = impl.pipelineRepository.FindActiveByInFilter(request.EnvId, request.AppIds)
	} else {
		pipelines, err = impl.pipelineRepository.FindActiveByEnvId(request.EnvId)
	}
	if err != nil {
		impl.logger.Errorw("error in fetching pipelines", "request", request, "err", err)
		return cdPipelines, err
	}
	//authorization block starts here
	var appObjectArr []string
	var envObjectArr []string
	objects := impl.enforcerUtil.GetAppAndEnvObjectByDbPipeline(pipelines)
	for _, object := range objects {
		appObjectArr = append(appObjectArr, object[0])
		envObjectArr = append(envObjectArr, object[1])
	}
	appResults, envResults := request.CheckAuthBatch(request.EmailId, appObjectArr, envObjectArr)
	//authorization block ends here
	span.End()
	for _, dbPipeline := range pipelines {
		appObject := objects[dbPipeline.Id][0]
		envObject := objects[dbPipeline.Id][1]
		if !(appResults[appObject] && envResults[envObject]) {
			//if user unauthorized, skip items
			continue
		}
		pcObject := &bean.CDPipelineConfigObject{
			AppId:                dbPipeline.AppId,
			AppName:              dbPipeline.App.AppName,
			EnvironmentId:        dbPipeline.EnvironmentId,
			Id:                   dbPipeline.Id,
			DeploymentAppType:    dbPipeline.DeploymentAppType,
			IsVirtualEnvironment: dbPipeline.Environment.IsVirtualEnvironment,
		}
		cdPipelines = append(cdPipelines, pcObject)
	}
	return cdPipelines, err
}

func (impl PipelineBuilderImpl) GetExternalCiByEnvironment(request appGroup2.AppGroupingRequest) (ciConfig []*bean.ExternalCiConfig, err error) {
	_, span := otel.Tracer("orchestrator").Start(request.Ctx, "ciHandler.authorizationExternalCiForAppGrouping")
	externalCiConfigs := make([]*bean.ExternalCiConfig, 0)
	var cdPipelines []*pipelineConfig.Pipeline
	if request.AppGroupId > 0 {
		appIds, err := impl.appGroupService.GetAppIdsByAppGroupId(request.AppGroupId)
		if err != nil {
			return nil, err
		}
		//override appIds if already provided app group id in request.
		request.AppIds = appIds
	}
	if len(request.AppIds) > 0 {
		cdPipelines, err = impl.pipelineRepository.FindActiveByInFilter(request.EnvId, request.AppIds)
	} else {
		cdPipelines, err = impl.pipelineRepository.FindActiveByEnvId(request.EnvId)
	}
	if err != nil {
		impl.logger.Errorw("error in fetching pipelines", "request", request, "err", err)
		return nil, err
	}

	var appIds []int
	//authorization block starts here
	var appObjectArr []string
	objects := impl.enforcerUtil.GetAppAndEnvObjectByDbPipeline(cdPipelines)
	for _, object := range objects {
		appObjectArr = append(appObjectArr, object[0])
	}
	appResults, _ := request.CheckAuthBatch(request.EmailId, appObjectArr, []string{})
	for _, pipeline := range cdPipelines {
		appObject := objects[pipeline.Id]
		if !appResults[appObject[0]] {
			//if user unauthorized, skip items
			continue
		}
		//add only those who have external ci
		if pipeline.CiPipelineId == 0 {
			appIds = append(appIds, pipeline.AppId)
		}
	}

	//authorization block ends here
	span.End()

	if len(appIds) == 0 {
		impl.logger.Warnw("there is no app id found for fetching external ci pipelines", "request", request)
		return externalCiConfigs, nil
	}
	_, span = otel.Tracer("orchestrator").Start(request.Ctx, "ciHandler.FindExternalCiByAppIds")
	externalCiPipelines, err := impl.ciPipelineRepository.FindExternalCiByAppIds(appIds)
	span.End()
	if err != nil && !util.IsErrNoRows(err) {
		impl.logger.Errorw("error in fetching external ci", "request", request, "err", err)
		return nil, err
	}
	hostUrl, err := impl.attributesService.GetByKey(attributes.HostUrlKey)
	if err != nil {
		impl.logger.Errorw("error in fetching external ci", "request", request, "err", err)
		return nil, err
	}
	if hostUrl != nil {
		impl.ciConfig.ExternalCiWebhookUrl = fmt.Sprintf("%s/%s", hostUrl.Value, ExternalCiWebhookPath)
	}

	var externalCiPipelineIds []int
	appWorkflowMappingsMap := make(map[int][]*appWorkflow.AppWorkflowMapping)

	for _, externalCiPipeline := range externalCiPipelines {
		externalCiPipelineIds = append(externalCiPipelineIds, externalCiPipeline.Id)
	}
	if len(externalCiPipelineIds) == 0 {
		err = &util.ApiError{Code: "404", HttpStatusCode: 200, UserMessage: "no external ci pipeline found"}
		return externalCiConfigs, err
	}
	appWorkflowMappings, err := impl.appWorkflowRepository.FindWFCDMappingByExternalCiIdByIdsIn(externalCiPipelineIds)
	if err != nil {
		impl.logger.Errorw("Error in fetching app workflow mapping for CD pipeline by external CI ID", "err", err)
		return nil, err
	}

	CDPipelineMap := make(map[int]*pipelineConfig.Pipeline)
	appIdMap := make(map[int]*app2.App)
	var componentIds []int
	for _, appWorkflowMapping := range appWorkflowMappings {
		appWorkflowMappingsMap[appWorkflowMapping.ParentId] = append(appWorkflowMappingsMap[appWorkflowMapping.ParentId], appWorkflowMapping)
		componentIds = append(componentIds, appWorkflowMapping.ComponentId)
	}
	if len(componentIds) == 0 {
		return nil, err
	}
	cdPipelines, err = impl.pipelineRepository.FindAppAndEnvironmentAndProjectByPipelineIds(componentIds)
	if err != nil && !util.IsErrNoRows(err) {
		impl.logger.Errorw("error in fetching external ci", "request", request, "err", err)
		return nil, err
	}
	for _, pipeline := range cdPipelines {
		CDPipelineMap[pipeline.Id] = pipeline
		appIds = append(appIds, pipeline.AppId)
	}
	if len(appIds) == 0 {
		err = &util.ApiError{Code: "404", HttpStatusCode: 200, UserMessage: "no matching apps found"}
		return nil, err
	}
	apps, err := impl.appRepo.FindAppAndProjectByIdsIn(appIds)
	for _, app := range apps {
		appIdMap[app.Id] = app
	}

	_, span = otel.Tracer("orchestrator").Start(request.Ctx, "ciHandler.FindAppAndEnvironmentAndProjectByPipelineIds")
	for _, externalCiPipeline := range externalCiPipelines {
		externalCiConfig := &bean.ExternalCiConfig{
			Id:         externalCiPipeline.Id,
			WebhookUrl: fmt.Sprintf("%s/%d", impl.ciConfig.ExternalCiWebhookUrl, externalCiPipeline.Id),
			Payload:    impl.ciConfig.ExternalCiPayload,
			AccessKey:  "",
		}

		if _, ok := appWorkflowMappingsMap[externalCiPipeline.Id]; !ok {
			return nil, errors.New("Error in fetching app workflow mapping for cd pipeline by parent id")
		}
		appWorkflowMappings := appWorkflowMappingsMap[externalCiPipeline.Id]
		roleData := make(map[string]interface{})
		for _, appWorkflowMapping := range appWorkflowMappings {
			if _, ok := CDPipelineMap[appWorkflowMapping.ComponentId]; !ok {
				impl.logger.Errorw("error in getting cd pipeline data for workflow", "app workflow id", appWorkflowMapping.ComponentId, "err", err)
				return nil, errors.New("error in getting cd pipeline data for workflow")
			}
			cdPipeline := CDPipelineMap[appWorkflowMapping.ComponentId]
			if _, ok := roleData[teamIdKey]; !ok {
				if _, ok := appIdMap[cdPipeline.AppId]; !ok {
					impl.logger.Errorw("error in getting app data for pipeline", "app id", cdPipeline.AppId, "err", err)
					return nil, errors.New("error in getting app data for pipeline")
				}
				app := appIdMap[cdPipeline.AppId]
				roleData[teamIdKey] = app.TeamId
				roleData[teamNameKey] = app.Team.Name
				roleData[appIdKey] = cdPipeline.AppId
				roleData[appNameKey] = cdPipeline.App.AppName
			}
			if _, ok := roleData[environmentNameKey]; !ok {
				roleData[environmentNameKey] = cdPipeline.Environment.Name
			} else {
				roleData[environmentNameKey] = fmt.Sprintf("%s,%s", roleData[environmentNameKey], cdPipeline.Environment.Name)
			}
			if _, ok := roleData[environmentIdentifierKey]; !ok {
				roleData[environmentIdentifierKey] = cdPipeline.Environment.EnvironmentIdentifier
			} else {
				roleData[environmentIdentifierKey] = fmt.Sprintf("%s,%s", roleData[environmentIdentifierKey], cdPipeline.Environment.EnvironmentIdentifier)
			}
		}

		externalCiConfig.ExternalCiConfigRole = bean.ExternalCiConfigRole{
			ProjectId:             roleData[teamIdKey].(int),
			ProjectName:           roleData[teamNameKey].(string),
			AppId:                 roleData[appIdKey].(int),
			AppName:               roleData[appNameKey].(string),
			EnvironmentName:       roleData[environmentNameKey].(string),
			EnvironmentIdentifier: roleData[environmentIdentifierKey].(string),
			Role:                  "Build and deploy",
		}
		externalCiConfigs = append(externalCiConfigs, externalCiConfig)
	}
	span.End()
	//--------pipeline population end
	return externalCiConfigs, err
}

func (impl PipelineBuilderImpl) GetEnvironmentListForAutocompleteFilter(envName string, clusterIds []int, offset int, size int, emailId string, checkAuthBatch func(emailId string, appObject []string, envObject []string) (map[string]bool, map[string]bool), ctx context.Context) (*cluster.AppGroupingResponse, error) {
	result := &cluster.AppGroupingResponse{}
	var models []*repository2.Environment
	var beans []cluster.EnvironmentBean
	var err error
	if len(envName) > 0 && len(clusterIds) > 0 {
		models, err = impl.environmentRepository.FindByEnvNameAndClusterIds(envName, clusterIds)
	} else if len(clusterIds) > 0 {
		models, err = impl.environmentRepository.FindByClusterIdsWithFilter(clusterIds)
	} else if len(envName) > 0 {
		models, err = impl.environmentRepository.FindByEnvName(envName)
	} else {
		models, err = impl.environmentRepository.FindAllActiveWithFilter()
	}
	if err != nil && err != pg.ErrNoRows {
		impl.logger.Errorw("error in fetching environment", "err", err)
		return result, err
	}
	var envIds []int
	for _, model := range models {
		envIds = append(envIds, model.Id)
	}
	if len(envIds) == 0 {
		err = &util.ApiError{Code: "404", HttpStatusCode: 200, UserMessage: "no matching environment found"}
		return nil, err
	}
	_, span := otel.Tracer("orchestrator").Start(ctx, "pipelineBuilder.FindActiveByEnvIds")
	cdPipelines, err := impl.pipelineRepository.FindActiveByEnvIds(envIds)
	span.End()
	if err != nil && err != pg.ErrNoRows {
		return result, err
	}
	pipelineIds := make([]int, 0)
	for _, pipeline := range cdPipelines {
		pipelineIds = append(pipelineIds, pipeline.Id)
	}
	if len(pipelineIds) == 0 {
		err = &util.ApiError{Code: "404", HttpStatusCode: 200, UserMessage: "no matching pipeline found"}
		return nil, err
	}
	//authorization block starts here
	var appObjectArr []string
	var envObjectArr []string
	_, span = otel.Tracer("orchestrator").Start(ctx, "pipelineBuilder.GetAppAndEnvObjectByPipelineIds")
	objects := impl.enforcerUtil.GetAppAndEnvObjectByPipelineIds(pipelineIds)
	span.End()
	pipelineIds = []int{}
	for _, object := range objects {
		appObjectArr = append(appObjectArr, object[0])
		envObjectArr = append(envObjectArr, object[1])
	}
	_, span = otel.Tracer("orchestrator").Start(ctx, "pipelineBuilder.checkAuthBatch")
	appResults, envResults := checkAuthBatch(emailId, appObjectArr, envObjectArr)
	span.End()
	//authorization block ends here

	pipelinesMap := make(map[int][]*pipelineConfig.Pipeline)
	for _, pipeline := range cdPipelines {
		appObject := objects[pipeline.Id][0]
		envObject := objects[pipeline.Id][1]
		if !(appResults[appObject] && envResults[envObject]) {
			//if user unauthorized, skip items
			continue
		}
		pipelinesMap[pipeline.EnvironmentId] = append(pipelinesMap[pipeline.EnvironmentId], pipeline)
	}
	for _, model := range models {
		environment := cluster.EnvironmentBean{
			Id:                    model.Id,
			Environment:           model.Name,
			Namespace:             model.Namespace,
			CdArgoSetup:           model.Cluster.CdArgoSetup,
			EnvironmentIdentifier: model.EnvironmentIdentifier,
			ClusterName:           model.Cluster.ClusterName,
			IsVirtualEnvironment:  model.IsVirtualEnvironment,
		}

		//authorization block starts here
		appCount := 0
		envPipelines := pipelinesMap[model.Id]
		if _, ok := pipelinesMap[model.Id]; ok {
			appCount = len(envPipelines)
		}
		environment.AppCount = appCount
		beans = append(beans, environment)
	}

	envCount := len(beans)
	// Apply pagination
	if size > 0 {
		if offset+size <= len(beans) {
			beans = beans[offset : offset+size]
		} else {
			beans = beans[offset:]
		}
	}
	result.EnvList = beans
	result.EnvCount = envCount
	return result, nil
}

func (impl PipelineBuilderImpl) GetAppListForEnvironment(request appGroup2.AppGroupingRequest) ([]*AppBean, error) {
	var applicationList []*AppBean
	var cdPipelines []*pipelineConfig.Pipeline
	var err error
	if request.AppGroupId > 0 {
		appIds, err := impl.appGroupService.GetAppIdsByAppGroupId(request.AppGroupId)
		if err != nil {
			return nil, err
		}
		//override appIds if already provided app group id in request.
		request.AppIds = appIds
	}
	if len(request.AppIds) > 0 {
		cdPipelines, err = impl.pipelineRepository.FindActiveByInFilter(request.EnvId, request.AppIds)
	} else {
		cdPipelines, err = impl.pipelineRepository.FindActiveByEnvId(request.EnvId)
	}
	if err != nil {
		impl.logger.Errorw("error in fetching pipelines", "request", request, "err", err)
		return nil, err
	}
	if len(cdPipelines) == 0 {
		return applicationList, nil
	}
	var appObjectArr []string
	var envObjectArr []string
	objects := impl.enforcerUtil.GetAppAndEnvObjectByDbPipeline(cdPipelines)
	for _, object := range objects {
		appObjectArr = append(appObjectArr, object[0])
		envObjectArr = append(envObjectArr, object[1])
	}
	appResults, envResults := request.CheckAuthBatch(request.EmailId, appObjectArr, envObjectArr)
	for _, pipeline := range cdPipelines {
		appObject := objects[pipeline.Id][0]
		envObject := objects[pipeline.Id][1]
		if !(appResults[appObject] && envResults[envObject]) {
			//if user unauthorized, skip items
			continue
		}
		applicationList = append(applicationList, &AppBean{Id: pipeline.AppId, Name: pipeline.App.AppName})
	}
	return applicationList, err
}<|MERGE_RESOLUTION|>--- conflicted
+++ resolved
@@ -216,11 +216,8 @@
 	enforcerUtil                                    rbac.EnforcerUtil
 	appGroupService                                 appGroup2.AppGroupService
 	chartDeploymentService                          util.ChartDeploymentService
-<<<<<<< HEAD
+	K8sUtil                                         *util.K8sUtil
 	imageTaggingService                             ImageTaggingService
-=======
-	K8sUtil                                         *util.K8sUtil
->>>>>>> 3cf61155
 }
 
 func NewPipelineBuilderImpl(logger *zap.SugaredLogger,
@@ -273,11 +270,8 @@
 	ciWorkflowRepository pipelineConfig.CiWorkflowRepository,
 	appGroupService appGroup2.AppGroupService,
 	chartDeploymentService util.ChartDeploymentService,
-<<<<<<< HEAD
+	K8sUtil *util.K8sUtil,
 	imageTaggingService ImageTaggingService) *PipelineBuilderImpl {
-=======
-	K8sUtil *util.K8sUtil) *PipelineBuilderImpl {
->>>>>>> 3cf61155
 	return &PipelineBuilderImpl{
 		logger:                        logger,
 		ciCdPipelineOrchestrator:      ciCdPipelineOrchestrator,
@@ -337,11 +331,8 @@
 		ciWorkflowRepository:                            ciWorkflowRepository,
 		appGroupService:                                 appGroupService,
 		chartDeploymentService:                          chartDeploymentService,
-<<<<<<< HEAD
+		K8sUtil:                                         K8sUtil,
 		imageTaggingService:                             imageTaggingService,
-=======
-		K8sUtil:                                         K8sUtil,
->>>>>>> 3cf61155
 	}
 }
 
