--- conflicted
+++ resolved
@@ -192,11 +192,8 @@
 	globalStrategyMetadataChartRefMappingRepository chartRepoRepository.GlobalStrategyMetadataChartRefMappingRepository
 	deploymentConfig                                *DeploymentServiceTypeConfig
 	appStatusRepository                             appStatus.AppStatusRepository
-<<<<<<< HEAD
 	workflowDagExecutor                             WorkflowDagExecutor
-=======
 	enforcerUtil                                    rbac.EnforcerUtil
->>>>>>> 98b1f8f8
 }
 
 func NewPipelineBuilderImpl(logger *zap.SugaredLogger,
@@ -243,11 +240,8 @@
 	globalStrategyMetadataRepository chartRepoRepository.GlobalStrategyMetadataRepository,
 	globalStrategyMetadataChartRefMappingRepository chartRepoRepository.GlobalStrategyMetadataChartRefMappingRepository,
 	deploymentConfig *DeploymentServiceTypeConfig, appStatusRepository appStatus.AppStatusRepository,
-<<<<<<< HEAD
-	workflowDagExecutor WorkflowDagExecutor) *PipelineBuilderImpl {
-=======
+	workflowDagExecutor WorkflowDagExecutor,
 	enforcerUtil rbac.EnforcerUtil) *PipelineBuilderImpl {
->>>>>>> 98b1f8f8
 	return &PipelineBuilderImpl{
 		logger:                        logger,
 		ciCdPipelineOrchestrator:      ciCdPipelineOrchestrator,
@@ -300,11 +294,8 @@
 		globalStrategyMetadataChartRefMappingRepository: globalStrategyMetadataChartRefMappingRepository,
 		deploymentConfig:                                deploymentConfig,
 		appStatusRepository:                             appStatusRepository,
-<<<<<<< HEAD
 		workflowDagExecutor:                             workflowDagExecutor,
-=======
 		enforcerUtil:                                    enforcerUtil,
->>>>>>> 98b1f8f8
 	}
 }
 
