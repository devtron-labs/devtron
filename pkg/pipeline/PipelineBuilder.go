--- conflicted
+++ resolved
@@ -272,11 +272,8 @@
 	ciWorkflowRepository pipelineConfig.CiWorkflowRepository,
 	appGroupService appGroup2.AppGroupService,
 	chartDeploymentService util.ChartDeploymentService,
-<<<<<<< HEAD
-	globalPolicyService globalPolicy.GlobalPolicyService) *PipelineBuilderImpl {
-=======
+	globalPolicyService globalPolicy.GlobalPolicyService,
 	K8sUtil *util.K8sUtil) *PipelineBuilderImpl {
->>>>>>> d28dead2
 	return &PipelineBuilderImpl{
 		logger:                        logger,
 		ciCdPipelineOrchestrator:      ciCdPipelineOrchestrator,
@@ -1885,16 +1882,6 @@
 
 	for _, pipeline := range pipelineCreateRequest.Pipelines {
 		if !impl.deploymentConfig.IsInternalUse {
-<<<<<<< HEAD
-=======
-			if isGitOpsConfigured {
-				pipeline.DeploymentAppType = util.PIPELINE_DEPLOYMENT_TYPE_ACD
-			} else {
-				pipeline.DeploymentAppType = util.PIPELINE_DEPLOYMENT_TYPE_HELM
-			}
-		}
-		if pipeline.DeploymentAppType == "" {
->>>>>>> d28dead2
 			if isGitOpsConfigured {
 				pipeline.DeploymentAppType = util.PIPELINE_DEPLOYMENT_TYPE_ACD
 			} else {
