--- conflicted
+++ resolved
@@ -538,7 +538,76 @@
 	return ciConfig, err
 }
 
-<<<<<<< HEAD
+func (impl PipelineBuilderImpl) getCiTemplateVariablesByAppIds(appIds []int) (map[int]*bean.CiConfigRequest, error) {
+	ciConfigMap := make(map[int]*bean.CiConfigRequest)
+	ciTemplateMap, err := impl.ciTemplateService.FindByAppIds(appIds)
+	if err != nil && !errors.IsNotFound(err) {
+		impl.logger.Errorw("error in fetching ci pipeline", "appIds", appIds, "err", err)
+		return nil, err
+	}
+	if errors.IsNotFound(err) {
+		impl.logger.Debugw("no ci pipeline exists", "appIds", appIds, "err", err)
+		err = &util.ApiError{Code: "404", HttpStatusCode: 200, UserMessage: "no ci pipeline exists"}
+		return nil, err
+	}
+	gitMaterialsMap := make(map[int][]*pipelineConfig.GitMaterial)
+	allGitMaterials, err := impl.materialRepo.FindByAppIds(appIds)
+	if err != nil && err != pg.ErrNoRows {
+		impl.logger.Errorw("error in fetching git materials", "appIds", appIds, "err", err)
+		return nil, err
+	}
+	if err == pg.ErrNoRows {
+		impl.logger.Debugw(" no git materials exists", "appIds", appIds, "err", err)
+		err = &util.ApiError{Code: "404", HttpStatusCode: 200, UserMessage: "no git materials exists"}
+		return nil, err
+	}
+	for _, gitMaterial := range allGitMaterials {
+		gitMaterialsMap[gitMaterial.AppId] = append(gitMaterialsMap[gitMaterial.AppId], gitMaterial)
+	}
+	for _, ciTemplate := range ciTemplateMap {
+		template := ciTemplate.CiTemplate
+		var materials []bean.Material
+		gitMaterials := gitMaterialsMap[ciTemplate.CiTemplate.AppId]
+		for _, g := range gitMaterials {
+			m := bean.Material{
+				GitMaterialId: g.Id,
+				MaterialName:  g.Name[strings.Index(g.Name, "-")+1:],
+			}
+			materials = append(materials, m)
+		}
+
+		var regHost string
+		dockerRegistry := template.DockerRegistry
+		if dockerRegistry != nil {
+			regHost, err = dockerRegistry.GetRegistryLocation()
+			if err != nil {
+				impl.logger.Errorw("invalid reg url", "err", err)
+				return nil, err
+			}
+		}
+		ciConfig := &bean.CiConfigRequest{
+			Id:                template.Id,
+			AppId:             template.AppId,
+			AppName:           template.App.AppName,
+			DockerRepository:  template.DockerRepository,
+			DockerRegistryUrl: regHost,
+			CiBuildConfig:     ciTemplate.CiBuildConfig,
+			Version:           template.Version,
+			CiTemplateName:    template.TemplateName,
+			Materials:         materials,
+			UpdatedOn:         template.UpdatedOn,
+			UpdatedBy:         template.UpdatedBy,
+			CreatedBy:         template.CreatedBy,
+			CreatedOn:         template.CreatedOn,
+		}
+		if dockerRegistry != nil {
+			ciConfig.DockerRegistry = dockerRegistry.Id
+		}
+		ciConfigMap[template.AppId] = ciConfig
+	}
+	return ciConfigMap, err
+}
+
 func (impl PipelineBuilderImpl) GetTriggerViewCiPipeline(appId int) (*bean.TriggerViewCiConfig, error) {
 
 	triggerViewCiConfig := &bean.TriggerViewCiConfig{}
@@ -622,76 +691,6 @@
 	triggerViewCiConfig.Materials = ciConfig.Materials
 
 	return triggerViewCiConfig, nil
-=======
-func (impl PipelineBuilderImpl) getCiTemplateVariablesByAppIds(appIds []int) (map[int]*bean.CiConfigRequest, error) {
-	ciConfigMap := make(map[int]*bean.CiConfigRequest)
-	ciTemplateMap, err := impl.ciTemplateService.FindByAppIds(appIds)
-	if err != nil && !errors.IsNotFound(err) {
-		impl.logger.Errorw("error in fetching ci pipeline", "appIds", appIds, "err", err)
-		return nil, err
-	}
-	if errors.IsNotFound(err) {
-		impl.logger.Debugw("no ci pipeline exists", "appIds", appIds, "err", err)
-		err = &util.ApiError{Code: "404", HttpStatusCode: 200, UserMessage: "no ci pipeline exists"}
-		return nil, err
-	}
-	gitMaterialsMap := make(map[int][]*pipelineConfig.GitMaterial)
-	allGitMaterials, err := impl.materialRepo.FindByAppIds(appIds)
-	if err != nil && err != pg.ErrNoRows {
-		impl.logger.Errorw("error in fetching git materials", "appIds", appIds, "err", err)
-		return nil, err
-	}
-	if err == pg.ErrNoRows {
-		impl.logger.Debugw(" no git materials exists", "appIds", appIds, "err", err)
-		err = &util.ApiError{Code: "404", HttpStatusCode: 200, UserMessage: "no git materials exists"}
-		return nil, err
-	}
-	for _, gitMaterial := range allGitMaterials {
-		gitMaterialsMap[gitMaterial.AppId] = append(gitMaterialsMap[gitMaterial.AppId], gitMaterial)
-	}
-	for _, ciTemplate := range ciTemplateMap {
-		template := ciTemplate.CiTemplate
-		var materials []bean.Material
-		gitMaterials := gitMaterialsMap[ciTemplate.CiTemplate.AppId]
-		for _, g := range gitMaterials {
-			m := bean.Material{
-				GitMaterialId: g.Id,
-				MaterialName:  g.Name[strings.Index(g.Name, "-")+1:],
-			}
-			materials = append(materials, m)
-		}
-
-		var regHost string
-		dockerRegistry := template.DockerRegistry
-		if dockerRegistry != nil {
-			regHost, err = dockerRegistry.GetRegistryLocation()
-			if err != nil {
-				impl.logger.Errorw("invalid reg url", "err", err)
-				return nil, err
-			}
-		}
-		ciConfig := &bean.CiConfigRequest{
-			Id:                template.Id,
-			AppId:             template.AppId,
-			AppName:           template.App.AppName,
-			DockerRepository:  template.DockerRepository,
-			DockerRegistryUrl: regHost,
-			CiBuildConfig:     ciTemplate.CiBuildConfig,
-			Version:           template.Version,
-			CiTemplateName:    template.TemplateName,
-			Materials:         materials,
-			UpdatedOn:         template.UpdatedOn,
-			UpdatedBy:         template.UpdatedBy,
-			CreatedBy:         template.CreatedBy,
-			CreatedOn:         template.CreatedOn,
-		}
-		if dockerRegistry != nil {
-			ciConfig.DockerRegistry = dockerRegistry.Id
-		}
-		ciConfigMap[template.AppId] = ciConfig
-	}
-	return ciConfigMap, err
->>>>>>> d7a283e9
 }
 
 func (impl PipelineBuilderImpl) GetCiPipeline(appId int) (ciConfig *bean.CiConfigRequest, err error) {
