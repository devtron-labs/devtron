--- conflicted
+++ resolved
@@ -102,12 +102,8 @@
 	GetApp(appId int) (application *bean.CreateAppDTO, err error)
 	PatchCdPipelines(cdPipelines *bean.CDPatchRequest, ctx context.Context) (*bean.CdPipelines, error)
 	DeleteCdPipeline(pipeline *pipelineConfig.Pipeline, ctx context.Context, forceDelete bool, userId int32) (err error)
-<<<<<<< HEAD
 	ChangeDeploymentType(ctx context.Context, request *bean.DeploymentAppTypeChangeRequest) (*bean.DeploymentAppTypeChangeResponse, error)
 	DeleteDeploymentAppsForEnvironment(ctx context.Context, environmentId int, currentDeploymentAppType bean.DeploymentType, exclusionList []int) (*bean.DeploymentAppTypeChangeResponse, error)
-=======
-	DeleteDeploymentAppsForEnvironment(ctx context.Context, environmentId int, deploymentAppType bean.DeploymentType) (*bean.DeploymentAppTypeChangeResponse, error)
->>>>>>> cb18adf3
 	DeleteDeploymentApps(ctx context.Context, pipelines []*pipelineConfig.Pipeline) *bean.DeploymentAppTypeChangeResponse
 	GetCdPipelinesForApp(appId int) (cdPipelines *bean.CdPipelines, err error)
 	GetCdPipelinesForAppAndEnv(appId int, envId int) (cdPipelines *bean.CdPipelines, err error)
@@ -1729,7 +1725,6 @@
 	return nil
 }
 
-<<<<<<< HEAD
 // ChangeDeploymentType takes in DeploymentAppTypeChangeRequest struct and
 // deletes all the cd pipelines for that deployment type in all apps that belongs to
 // that environment and updates the db with desired deployment app type
@@ -1778,25 +1773,15 @@
 	return response, nil
 }
 
-=======
->>>>>>> cb18adf3
 // DeleteDeploymentAppsForEnvironment takes in environment id and current deployment app type
 // and deletes all the cd pipelines for that deployment type in all apps that belongs to
 // that environment.
 func (impl PipelineBuilderImpl) DeleteDeploymentAppsForEnvironment(ctx context.Context, environmentId int,
-<<<<<<< HEAD
 	currentDeploymentAppType bean.DeploymentType, exclusionList []int) (*bean.DeploymentAppTypeChangeResponse, error) {
 
 	// fetch active pipelines from database for the given environment id and current deployment app type
 	pipelines, err := impl.pipelineRepository.FindActiveByEnvIdAndDeploymentTypeExcludingAppIds(environmentId,
 		string(currentDeploymentAppType), exclusionList)
-=======
-	currentDeploymentAppType bean.DeploymentType) (*bean.DeploymentAppTypeChangeResponse, error) {
-
-	// fetch active pipelines from database for the given environment id and current deployment app type
-	pipelines, err := impl.pipelineRepository.FindActiveByEnvironmentIdAndDeploymentAppType(environmentId,
-		string(currentDeploymentAppType))
->>>>>>> cb18adf3
 
 	if err != nil {
 		impl.logger.Errorw("Error fetching cd pipelines",
@@ -1820,34 +1805,19 @@
 func (impl PipelineBuilderImpl) DeleteDeploymentApps(ctx context.Context,
 	pipelines []*pipelineConfig.Pipeline) *bean.DeploymentAppTypeChangeResponse {
 
-<<<<<<< HEAD
 	successfulPipelines := make([]*bean.DeploymentChangeStatus, 0)
 	failedPipelines := make([]*bean.DeploymentChangeStatus, 0)
-=======
-	var successfulPipelines []*bean.DeploymentChangeStatus
-	var failedPipelines []*bean.DeploymentChangeStatus
->>>>>>> cb18adf3
 
 	// Iterate over all the pipelines in the environment for given deployment app type
 	for _, pipeline := range pipelines {
 
 		// Cannot delete app if deployment app is not created
 		if !pipeline.DeploymentAppCreated {
-<<<<<<< HEAD
 			successfulPipelines = impl.appendToDeploymentChangeStatusList(
 				successfulPipelines,
 				pipeline,
 				"",
 				bean.Success)
-=======
-			successfulPipelines = impl.append(
-				successfulPipelines,
-				pipeline.Id,
-				pipeline.App.AppName,
-				pipeline.Environment.Name,
-				"",
-				bean.SUCCESS)
->>>>>>> cb18adf3
 			continue
 		}
 
@@ -1867,19 +1837,12 @@
 		var err error
 
 		// delete request
-<<<<<<< HEAD
 		if pipeline.DeploymentAppType == string(bean.ArgoCd) {
-=======
-		if pipeline.DeploymentAppType == string(bean.ARGO_CD) {
->>>>>>> cb18adf3
 			err = impl.deleteArgoCdApp(ctx, deploymentAppName, true)
 
 		} else {
 			// check if git repo url is present in db
-<<<<<<< HEAD
 			// NOTE: If git_repo_url is not saved in db, deployment cannot be changed to argo_cd
-=======
->>>>>>> cb18adf3
 			if isGitRepoUrlPresent := impl.isGitRepoUrlPresent(pipeline.AppId); !isGitRepoUrlPresent {
 
 				failedPipelines = impl.handleFailedDeploymentAppChange(pipeline, failedPipelines,
@@ -1902,21 +1865,11 @@
 		}
 
 		// deletion successful, append to the list of successful pipelines
-<<<<<<< HEAD
 		successfulPipelines = impl.appendToDeploymentChangeStatusList(
 			successfulPipelines,
 			pipeline,
 			"",
 			bean.Success)
-=======
-		successfulPipelines = impl.append(
-			successfulPipelines,
-			pipeline.Id,
-			pipeline.App.AppName,
-			pipeline.Environment.Name,
-			"",
-			bean.SUCCESS)
->>>>>>> cb18adf3
 	}
 
 	return &bean.DeploymentAppTypeChangeResponse{
@@ -1953,31 +1906,17 @@
 func (impl PipelineBuilderImpl) handleFailedDeploymentAppChange(pipeline *pipelineConfig.Pipeline,
 	failedPipelines []*bean.DeploymentChangeStatus, err string) []*bean.DeploymentChangeStatus {
 
-<<<<<<< HEAD
 	return impl.appendToDeploymentChangeStatusList(
 		failedPipelines,
 		pipeline,
 		err,
 		bean.Failed)
-=======
-	return impl.append(
-		failedPipelines,
-		pipeline.Id,
-		pipeline.App.AppName,
-		pipeline.Environment.Name,
-		err,
-		bean.FAILED)
->>>>>>> cb18adf3
 }
 
 func (impl PipelineBuilderImpl) handleUnhealthyAppsIfArgoDeploymentType(pipeline *pipelineConfig.Pipeline,
 	failedPipelines []*bean.DeploymentChangeStatus) error {
 
-<<<<<<< HEAD
 	if pipeline.DeploymentAppType == string(bean.ArgoCd) {
-=======
-	if pipeline.DeploymentAppType == string(bean.ARGO_CD) {
->>>>>>> cb18adf3
 		// check if app status is Healthy
 		status, err := impl.appStatusRepository.Get(pipeline.AppId, pipeline.EnvironmentId)
 
@@ -2012,15 +1951,12 @@
 	}
 
 	_, err := impl.application.Delete(ctx, req)
-<<<<<<< HEAD
 
 	// Possible that argocd app got deleted but db updation failed
 	if strings.Contains(err.Error(), "code = NotFound") {
 		return nil
 	}
 
-=======
->>>>>>> cb18adf3
 	return err
 }
 
@@ -2029,11 +1965,7 @@
 
 	// validation
 	if !util.IsHelmApp(pipeline.DeploymentAppType) {
-<<<<<<< HEAD
 		return errors.New("unable to delete pipeline with id: " + strconv.Itoa(pipeline.Id) + ", not a helm app")
-=======
-		return errors.New("")
->>>>>>> cb18adf3
 	}
 
 	// create app identifier
@@ -2058,7 +1990,6 @@
 	return nil
 }
 
-<<<<<<< HEAD
 func (impl PipelineBuilderImpl) appendToDeploymentChangeStatusList(pipelines []*bean.DeploymentChangeStatus,
 	pipeline *pipelineConfig.Pipeline, error string, status bean.Status) []*bean.DeploymentChangeStatus {
 
@@ -2070,17 +2001,6 @@
 		EnvName: pipeline.Environment.Name,
 		Error:   error,
 		Status:  status,
-=======
-func (impl PipelineBuilderImpl) append(pipelines []*bean.DeploymentChangeStatus,
-	pipelineId int, appName string, environmentName string, error string, status bean.Status) []*bean.DeploymentChangeStatus {
-
-	return append(pipelines, &bean.DeploymentChangeStatus{
-		Id:              pipelineId,
-		AppName:         appName,
-		EnvironmentName: environmentName,
-		Error:           error,
-		Status:          status,
->>>>>>> cb18adf3
 	})
 }
 
