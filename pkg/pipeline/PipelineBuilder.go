--- conflicted
+++ resolved
@@ -3625,11 +3625,8 @@
 		ParentPipelineType:            appWorkflowMapping.ParentType,
 		DeploymentAppType:             dbPipeline.DeploymentAppType,
 		DeploymentAppCreated:          dbPipeline.DeploymentAppCreated,
-<<<<<<< HEAD
 		UserApprovalConf:              approvalConfig,
-=======
 		IsVirtualEnvironment:          dbPipeline.Environment.IsVirtualEnvironment,
->>>>>>> 424afb3f
 	}
 
 	return cdPipeline, err
