/*
 * Copyright (c) 2020 Devtron Labs
 *
 * Licensed under the Apache License, Version 2.0 (the "License");
 * you may not use this file except in compliance with the License.
 * You may obtain a copy of the License at
 *
 *    http://www.apache.org/licenses/LICENSE-2.0
 *
 * Unless required by applicable law or agreed to in writing, software
 * distributed under the License is distributed on an "AS IS" BASIS,
 * WITHOUT WARRANTIES OR CONDITIONS OF ANY KIND, either express or implied.
 * See the License for the specific language governing permissions and
 * limitations under the License.
 *
 */

package pipeline

import (
	"context"
	"encoding/json"
	"fmt"
	client "github.com/devtron-labs/devtron/api/helm-app"
	app2 "github.com/devtron-labs/devtron/internal/sql/repository/app"
	"github.com/devtron-labs/devtron/internal/sql/repository/appStatus"
	"github.com/devtron-labs/devtron/internal/sql/repository/security"
	"github.com/devtron-labs/devtron/pkg/chart"
	chartRepoRepository "github.com/devtron-labs/devtron/pkg/chartRepo/repository"
	"github.com/devtron-labs/devtron/pkg/cluster"
	repository2 "github.com/devtron-labs/devtron/pkg/cluster/repository"
	bean3 "github.com/devtron-labs/devtron/pkg/pipeline/bean"
	"github.com/devtron-labs/devtron/pkg/pipeline/history"
	repository4 "github.com/devtron-labs/devtron/pkg/pipeline/history/repository"
	"github.com/devtron-labs/devtron/pkg/sql"
	"github.com/devtron-labs/devtron/pkg/user"
	util3 "github.com/devtron-labs/devtron/pkg/util"
	"github.com/devtron-labs/devtron/util/rbac"
	"net/http"
	"net/url"
	"sort"
	"strconv"
	"strings"
	"time"

	application2 "github.com/argoproj/argo-cd/v2/pkg/apiclient/application"
	"github.com/caarlos0/env"
	bean2 "github.com/devtron-labs/devtron/api/bean"
	"github.com/devtron-labs/devtron/client/argocdServer"
	"github.com/devtron-labs/devtron/client/argocdServer/application"
	"github.com/devtron-labs/devtron/internal/sql/models"
	"github.com/devtron-labs/devtron/internal/sql/repository"
	"github.com/devtron-labs/devtron/internal/sql/repository/appWorkflow"
	"github.com/devtron-labs/devtron/internal/sql/repository/chartConfig"
	dockerRegistryRepository "github.com/devtron-labs/devtron/internal/sql/repository/dockerRegistry"
	"github.com/devtron-labs/devtron/internal/sql/repository/pipelineConfig"
	"github.com/devtron-labs/devtron/internal/util"
	"github.com/devtron-labs/devtron/pkg/app"
	"github.com/devtron-labs/devtron/pkg/attributes"
	"github.com/devtron-labs/devtron/pkg/bean"
	util2 "github.com/devtron-labs/devtron/util"
	"github.com/go-pg/pg"
	"github.com/juju/errors"
	"go.uber.org/zap"
)

var DefaultPipelineValue = []byte(`{"ConfigMaps":{"enabled":false},"ConfigSecrets":{"enabled":false},"ContainerPort":[],"EnvVariables":[],"GracePeriod":30,"LivenessProbe":{},"MaxSurge":1,"MaxUnavailable":0,"MinReadySeconds":60,"ReadinessProbe":{},"Spec":{"Affinity":{"Values":"nodes","key":""}},"app":"13","appMetrics":false,"args":{},"autoscaling":{},"command":{"enabled":false,"value":[]},"containers":[],"dbMigrationConfig":{"enabled":false},"deployment":{"strategy":{"rolling":{"maxSurge":"25%","maxUnavailable":1}}},"deploymentType":"ROLLING","env":"1","envoyproxy":{"configMapName":"","image":"","resources":{"limits":{"cpu":"50m","memory":"50Mi"},"requests":{"cpu":"50m","memory":"50Mi"}}},"image":{"pullPolicy":"IfNotPresent"},"ingress":{},"ingressInternal":{"annotations":{},"enabled":false,"host":"","path":"","tls":[]},"initContainers":[],"pauseForSecondsBeforeSwitchActive":30,"pipelineName":"","prometheus":{"release":"monitoring"},"rawYaml":[],"releaseVersion":"1","replicaCount":1,"resources":{"limits":{"cpu":"0.05","memory":"50Mi"},"requests":{"cpu":"0.01","memory":"10Mi"}},"secret":{"data":{},"enabled":false},"server":{"deployment":{"image":"","image_tag":""}},"service":{"annotations":{},"type":"ClusterIP"},"servicemonitor":{"additionalLabels":{}},"tolerations":[],"volumeMounts":[],"volumes":[],"waitForSecondsBeforeScalingDown":30}`)

type EcrConfig struct {
	EcrPrefix string `env:"ECR_REPO_NAME_PREFIX" envDefault:"test/"`
}

func GetEcrConfig() (*EcrConfig, error) {
	cfg := &EcrConfig{}
	err := env.Parse(cfg)
	return cfg, err
}

type DeploymentServiceTypeConfig struct {
	IsInternalUse bool `env:"IS_INTERNAL_USE" envDefault:"false"`
}

func GetDeploymentServiceTypeConfig() (*DeploymentServiceTypeConfig, error) {
	cfg := &DeploymentServiceTypeConfig{}
	err := env.Parse(cfg)
	return cfg, err
}

type PipelineBuilder interface {
	CreateCiPipeline(createRequest *bean.CiConfigRequest) (*bean.PipelineCreateResponse, error)
	CreateApp(request *bean.CreateAppDTO) (*bean.CreateAppDTO, error)
	CreateMaterialsForApp(request *bean.CreateMaterialDTO) (*bean.CreateMaterialDTO, error)
	UpdateMaterialsForApp(request *bean.UpdateMaterialDTO) (*bean.UpdateMaterialDTO, error)
	DeleteMaterial(request *bean.UpdateMaterialDTO) error
	DeleteApp(appId int, userId int32) error
	GetCiPipeline(appId int) (ciConfig *bean.CiConfigRequest, err error)
	GetExternalCi(appId int) (ciConfig []*bean.ExternalCiConfig, err error)
	GetExternalCiById(appId int, externalCiId int) (ciConfig *bean.ExternalCiConfig, err error)
	UpdateCiTemplate(updateRequest *bean.CiConfigRequest) (*bean.CiConfigRequest, error)
	PatchCiPipeline(request *bean.CiPatchRequest) (ciConfig *bean.CiConfigRequest, err error)
	CreateCdPipelines(cdPipelines *bean.CdPipelines, ctx context.Context) (*bean.CdPipelines, error)
	GetApp(appId int) (application *bean.CreateAppDTO, err error)
	PatchCdPipelines(cdPipelines *bean.CDPatchRequest, ctx context.Context) (*bean.CdPipelines, error)
	DeleteCdPipeline(pipeline *pipelineConfig.Pipeline, ctx context.Context, forceDelete bool, userId int32) (err error)
	ChangeDeploymentType(ctx context.Context, request *bean.DeploymentAppTypeChangeRequest) (*bean.DeploymentAppTypeChangeResponse, error)
<<<<<<< HEAD
	DeleteDeploymentAppsForEnvironment(ctx context.Context, environmentId int, currentDeploymentAppType bean.DeploymentType, exclusionList []int, userId int32) (*bean.DeploymentAppTypeChangeResponse, error)
=======
	DeleteDeploymentAppsForEnvironment(ctx context.Context, environmentId int, currentDeploymentAppType bean.DeploymentType, exclusionList []int, includeApps []int, userId int32) (*bean.DeploymentAppTypeChangeResponse, error)
>>>>>>> 5585be7c
	DeleteDeploymentApps(ctx context.Context, pipelines []*pipelineConfig.Pipeline, userId int32) *bean.DeploymentAppTypeChangeResponse
	GetCdPipelinesForApp(appId int) (cdPipelines *bean.CdPipelines, err error)
	GetCdPipelinesForAppAndEnv(appId int, envId int) (cdPipelines *bean.CdPipelines, err error)
	/*	CreateCdPipelines(cdPipelines bean.CdPipelines) (*bean.CdPipelines, error)*/
	GetArtifactsByCDPipeline(cdPipelineId int, stage bean2.WorkflowType) (bean.CiArtifactResponse, error)
	FetchArtifactForRollback(cdPipelineId, offset, limit int) (bean.CiArtifactResponse, error)
	FindAppsByTeamId(teamId int) ([]*AppBean, error)
	FindAppsByTeamName(teamName string) ([]AppBean, error)
	FindPipelineById(cdPipelineId int) (*pipelineConfig.Pipeline, error)
	GetAppList() ([]AppBean, error)
	GetCiPipelineMin(appId int) ([]*bean.CiPipelineMin, error)

	FetchCDPipelineStrategy(appId int) (PipelineStrategiesResponse, error)
	GetCdPipelineById(pipelineId int) (cdPipeline *bean.CDPipelineConfigObject, err error)

	FetchConfigmapSecretsForCdStages(appId, envId, cdPipelineId int) (ConfigMapSecretsResponse, error)
	FindByIds(ids []*int) ([]*AppBean, error)
	GetCiPipelineById(pipelineId int) (ciPipeline *bean.CiPipeline, err error)

	GetMaterialsForAppId(appId int) []*bean.GitMaterial
	FindAllMatchesByAppName(appName string) ([]*AppBean, error)
	GetEnvironmentByCdPipelineId(pipelineId int) (int, error)
	PatchRegexCiPipeline(request *bean.CiRegexPatchRequest) (err error)

	GetBulkActionImpactedPipelines(dto *bean.CdBulkActionRequestDto) ([]*pipelineConfig.Pipeline, error)
	PerformBulkActionOnCdPipelines(dto *bean.CdBulkActionRequestDto, impactedPipelines []*pipelineConfig.Pipeline, ctx context.Context, dryRun bool, userId int32) ([]*bean.CdBulkActionResponseDto, error)
	DeleteCiPipeline(request *bean.CiPatchRequest) (*bean.CiPipeline, error)
	IsGitOpsRequiredForCD(pipelineCreateRequest *bean.CdPipelines) bool
	SetPipelineDeploymentAppType(pipelineCreateRequest *bean.CdPipelines, isGitOpsConfigured bool)
	GetCiPipelineByEnvironment(envId int, emailId string, checkAuthBatch func(emailId string, appObject []string, envObject []string) (map[string]bool, map[string]bool)) ([]*bean.CiConfigRequest, error)
	GetCdPipelinesByEnvironment(envId int, emailId string, checkAuthBatch func(emailId string, appObject []string, envObject []string) (map[string]bool, map[string]bool)) (cdPipelines *bean.CdPipelines, err error)
	GetExternalCiByEnvironment(envId int, emailId string, checkAuthBatch func(emailId string, appObject []string, envObject []string) (map[string]bool, map[string]bool)) (ciConfig []*bean.ExternalCiConfig, err error)
	GetEnvironmentListForAutocompleteFilter(envName string, clusterIds []int, offset int, size int, emailId string, checkAuthBatch func(emailId string, appObject []string, envObject []string) (map[string]bool, map[string]bool)) (*cluster.AppGroupingResponse, error)
	GetAppListForEnvironment(envId int, emailId string, checkAuthBatch func(emailId string, appObject []string, envObject []string) (map[string]bool, map[string]bool)) ([]*AppBean, error)
}

type PipelineBuilderImpl struct {
	logger                        *zap.SugaredLogger
	ciCdPipelineOrchestrator      CiCdPipelineOrchestrator
	dockerArtifactStoreRepository dockerRegistryRepository.DockerArtifactStoreRepository
	materialRepo                  pipelineConfig.MaterialRepository
	appRepo                       app2.AppRepository
	pipelineRepository            pipelineConfig.PipelineRepository
	propertiesConfigService       PropertiesConfigService
	//	ciTemplateRepository             pipelineConfig.CiTemplateRepository
	ciPipelineRepository             pipelineConfig.CiPipelineRepository
	application                      application.ServiceClient
	chartRepository                  chartRepoRepository.ChartRepository
	ciArtifactRepository             repository.CiArtifactRepository
	ecrConfig                        *EcrConfig
	envConfigOverrideRepository      chartConfig.EnvConfigOverrideRepository
	environmentRepository            repository2.EnvironmentRepository
	pipelineConfigRepository         chartConfig.PipelineConfigRepository
	mergeUtil                        util.MergeUtil
	appWorkflowRepository            appWorkflow.AppWorkflowRepository
	ciConfig                         *CiConfig
	cdWorkflowRepository             pipelineConfig.CdWorkflowRepository
	appService                       app.AppService
	imageScanResultRepository        security.ImageScanResultRepository
	GitFactory                       *util.GitFactory
	ArgoK8sClient                    argocdServer.ArgoK8sClient
	attributesService                attributes.AttributesService
	aCDAuthConfig                    *util3.ACDAuthConfig
	gitOpsRepository                 repository.GitOpsConfigRepository
	pipelineStrategyHistoryService   history.PipelineStrategyHistoryService
	prePostCiScriptHistoryService    history.PrePostCiScriptHistoryService
	prePostCdScriptHistoryService    history.PrePostCdScriptHistoryService
	deploymentTemplateHistoryService history.DeploymentTemplateHistoryService
	appLevelMetricsRepository        repository.AppLevelMetricsRepository
	pipelineStageService             PipelineStageService
	chartTemplateService             util.ChartTemplateService
	chartRefRepository               chartRepoRepository.ChartRefRepository
	chartService                     chart.ChartService
	helmAppService                   client.HelmAppService
	deploymentGroupRepository        repository.DeploymentGroupRepository
	ciPipelineMaterialRepository     pipelineConfig.CiPipelineMaterialRepository
	//ciTemplateOverrideRepository     pipelineConfig.CiTemplateOverrideRepository
	//ciBuildConfigService CiBuildConfigService
	ciTemplateService                               CiTemplateService
	userService                                     user.UserService
	ciTemplateOverrideRepository                    pipelineConfig.CiTemplateOverrideRepository
	gitMaterialHistoryService                       history.GitMaterialHistoryService
	CiTemplateHistoryService                        history.CiTemplateHistoryService
	CiPipelineHistoryService                        history.CiPipelineHistoryService
	globalStrategyMetadataRepository                chartRepoRepository.GlobalStrategyMetadataRepository
	globalStrategyMetadataChartRefMappingRepository chartRepoRepository.GlobalStrategyMetadataChartRefMappingRepository
	deploymentConfig                                *DeploymentServiceTypeConfig
	appStatusRepository                             appStatus.AppStatusRepository
	workflowDagExecutor                             WorkflowDagExecutor
	enforcerUtil                                    rbac.EnforcerUtil
}

func NewPipelineBuilderImpl(logger *zap.SugaredLogger,
	ciCdPipelineOrchestrator CiCdPipelineOrchestrator,
	dockerArtifactStoreRepository dockerRegistryRepository.DockerArtifactStoreRepository,
	materialRepo pipelineConfig.MaterialRepository,
	pipelineGroupRepo app2.AppRepository,
	pipelineRepository pipelineConfig.PipelineRepository,
	propertiesConfigService PropertiesConfigService,
	ciTemplateRepository pipelineConfig.CiTemplateRepository,
	ciPipelineRepository pipelineConfig.CiPipelineRepository,
	application application.ServiceClient,
	chartRepository chartRepoRepository.ChartRepository,
	ciArtifactRepository repository.CiArtifactRepository,
	ecrConfig *EcrConfig,
	envConfigOverrideRepository chartConfig.EnvConfigOverrideRepository,
	environmentRepository repository2.EnvironmentRepository,
	pipelineConfigRepository chartConfig.PipelineConfigRepository,
	mergeUtil util.MergeUtil,
	appWorkflowRepository appWorkflow.AppWorkflowRepository,
	ciConfig *CiConfig,
	cdWorkflowRepository pipelineConfig.CdWorkflowRepository,
	appService app.AppService,
	imageScanResultRepository security.ImageScanResultRepository,
	ArgoK8sClient argocdServer.ArgoK8sClient,
	GitFactory *util.GitFactory, attributesService attributes.AttributesService,
	aCDAuthConfig *util3.ACDAuthConfig, gitOpsRepository repository.GitOpsConfigRepository,
	pipelineStrategyHistoryService history.PipelineStrategyHistoryService,
	prePostCiScriptHistoryService history.PrePostCiScriptHistoryService,
	prePostCdScriptHistoryService history.PrePostCdScriptHistoryService,
	deploymentTemplateHistoryService history.DeploymentTemplateHistoryService,
	appLevelMetricsRepository repository.AppLevelMetricsRepository,
	pipelineStageService PipelineStageService, chartRefRepository chartRepoRepository.ChartRefRepository,
	chartTemplateService util.ChartTemplateService, chartService chart.ChartService,
	helmAppService client.HelmAppService,
	deploymentGroupRepository repository.DeploymentGroupRepository,
	ciPipelineMaterialRepository pipelineConfig.CiPipelineMaterialRepository,
	userService user.UserService,
	ciTemplateService CiTemplateService,
	ciTemplateOverrideRepository pipelineConfig.CiTemplateOverrideRepository,
	gitMaterialHistoryService history.GitMaterialHistoryService,
	CiTemplateHistoryService history.CiTemplateHistoryService,
	CiPipelineHistoryService history.CiPipelineHistoryService,
	globalStrategyMetadataRepository chartRepoRepository.GlobalStrategyMetadataRepository,
	globalStrategyMetadataChartRefMappingRepository chartRepoRepository.GlobalStrategyMetadataChartRefMappingRepository,
	deploymentConfig *DeploymentServiceTypeConfig, appStatusRepository appStatus.AppStatusRepository,
	workflowDagExecutor WorkflowDagExecutor,
	enforcerUtil rbac.EnforcerUtil) *PipelineBuilderImpl {
	return &PipelineBuilderImpl{
		logger:                        logger,
		ciCdPipelineOrchestrator:      ciCdPipelineOrchestrator,
		dockerArtifactStoreRepository: dockerArtifactStoreRepository,
		materialRepo:                  materialRepo,
		appService:                    appService,
		appRepo:                       pipelineGroupRepo,
		pipelineRepository:            pipelineRepository,
		propertiesConfigService:       propertiesConfigService,
		//ciTemplateRepository:             ciTemplateRepository,
		ciPipelineRepository:             ciPipelineRepository,
		application:                      application,
		chartRepository:                  chartRepository,
		ciArtifactRepository:             ciArtifactRepository,
		ecrConfig:                        ecrConfig,
		envConfigOverrideRepository:      envConfigOverrideRepository,
		environmentRepository:            environmentRepository,
		pipelineConfigRepository:         pipelineConfigRepository,
		mergeUtil:                        mergeUtil,
		appWorkflowRepository:            appWorkflowRepository,
		ciConfig:                         ciConfig,
		cdWorkflowRepository:             cdWorkflowRepository,
		imageScanResultRepository:        imageScanResultRepository,
		ArgoK8sClient:                    ArgoK8sClient,
		GitFactory:                       GitFactory,
		attributesService:                attributesService,
		aCDAuthConfig:                    aCDAuthConfig,
		gitOpsRepository:                 gitOpsRepository,
		pipelineStrategyHistoryService:   pipelineStrategyHistoryService,
		prePostCiScriptHistoryService:    prePostCiScriptHistoryService,
		prePostCdScriptHistoryService:    prePostCdScriptHistoryService,
		deploymentTemplateHistoryService: deploymentTemplateHistoryService,
		appLevelMetricsRepository:        appLevelMetricsRepository,
		pipelineStageService:             pipelineStageService,
		chartTemplateService:             chartTemplateService,
		chartRefRepository:               chartRefRepository,
		chartService:                     chartService,
		helmAppService:                   helmAppService,
		deploymentGroupRepository:        deploymentGroupRepository,
		ciPipelineMaterialRepository:     ciPipelineMaterialRepository,
		ciTemplateService:                ciTemplateService,
		//ciTemplateOverrideRepository:     ciTemplateOverrideRepository,
		//ciBuildConfigService: ciBuildConfigService,
		userService:                                     userService,
		ciTemplateOverrideRepository:                    ciTemplateOverrideRepository,
		gitMaterialHistoryService:                       gitMaterialHistoryService,
		CiTemplateHistoryService:                        CiTemplateHistoryService,
		CiPipelineHistoryService:                        CiPipelineHistoryService,
		globalStrategyMetadataRepository:                globalStrategyMetadataRepository,
		globalStrategyMetadataChartRefMappingRepository: globalStrategyMetadataChartRefMappingRepository,
		deploymentConfig:                                deploymentConfig,
		appStatusRepository:                             appStatusRepository,
		workflowDagExecutor:                             workflowDagExecutor,
		enforcerUtil:                                    enforcerUtil,
	}
}

// internal use only
const (
	teamIdKey                string = "teamId"
	teamNameKey              string = "teamName"
	appIdKey                 string = "appId"
	appNameKey               string = "appName"
	environmentIdKey         string = "environmentId"
	environmentNameKey       string = "environmentName"
	environmentIdentifierKey string = "environmentIdentifier"
)

func formatDate(t time.Time, layout string) string {
	if t.IsZero() {
		return ""
	}
	return t.Format(layout)
}

func (impl PipelineBuilderImpl) CreateApp(request *bean.CreateAppDTO) (*bean.CreateAppDTO, error) {
	impl.logger.Debugw("app create request received", "req", request)
	res, err := impl.ciCdPipelineOrchestrator.CreateApp(request)
	if err != nil {
		impl.logger.Errorw("error in saving create app req", "req", request, "err", err)
	}
	return res, err
}

func (impl PipelineBuilderImpl) DeleteApp(appId int, userId int32) error {
	impl.logger.Debugw("app delete request received", "app", appId)
	err := impl.ciCdPipelineOrchestrator.DeleteApp(appId, userId)
	return err
}

func (impl PipelineBuilderImpl) CreateMaterialsForApp(request *bean.CreateMaterialDTO) (*bean.CreateMaterialDTO, error) {
	res, err := impl.ciCdPipelineOrchestrator.CreateMaterials(request)
	if err != nil {
		impl.logger.Errorw("error in saving create materials req", "req", request, "err", err)
	}
	return res, err
}

func (impl PipelineBuilderImpl) UpdateMaterialsForApp(request *bean.UpdateMaterialDTO) (*bean.UpdateMaterialDTO, error) {
	res, err := impl.ciCdPipelineOrchestrator.UpdateMaterial(request)
	if err != nil {
		impl.logger.Errorw("error in updating materials req", "req", request, "err", err)
	}
	return res, err
}

func (impl PipelineBuilderImpl) DeleteMaterial(request *bean.UpdateMaterialDTO) error {
	//finding ci pipelines for this app; if found any, will not delete git material
	pipelines, err := impl.ciPipelineRepository.FindByAppId(request.AppId)
	if err != nil && err != pg.ErrNoRows {
		impl.logger.Errorw("err in deleting git material", "gitMaterial", request.Material, "err", err)
		return err
	}
	if len(pipelines) > 0 {
		//pipelines are present, in this case we will check if this material is used in docker config
		//if it is used, then we won't delete
		ciTemplateBean, err := impl.ciTemplateService.FindByAppId(request.AppId)
		if err != nil && err == errors.NotFoundf(err.Error()) {
			impl.logger.Errorw("err in getting docker registry", "appId", request.AppId, "err", err)
			return err
		}
		if ciTemplateBean != nil {
			ciTemplate := ciTemplateBean.CiTemplate
			if ciTemplate != nil && ciTemplate.GitMaterialId == request.Material.Id {
				return fmt.Errorf("cannot delete git material, is being used in docker config")
			}
		}
	}
	existingMaterial, err := impl.materialRepo.FindById(request.Material.Id)
	if err != nil {
		impl.logger.Errorw("No matching entry found for delete", "gitMaterial", request.Material)
		return err
	}
	existingMaterial.UpdatedOn = time.Now()
	existingMaterial.UpdatedBy = request.UserId

	err = impl.materialRepo.MarkMaterialDeleted(existingMaterial)

	if err != nil {
		impl.logger.Errorw("error in deleting git material", "gitMaterial", existingMaterial)
		return err
	}
	err = impl.gitMaterialHistoryService.MarkMaterialDeletedAndCreateHistory(existingMaterial)

	return nil
}

func (impl PipelineBuilderImpl) GetApp(appId int) (application *bean.CreateAppDTO, err error) {
	app, err := impl.appRepo.FindById(appId)
	if err != nil {
		impl.logger.Errorw("error in fetching app", "id", appId, "err", err)
		return nil, err
	}
	gitMaterials := impl.GetMaterialsForAppId(appId)

	application = &bean.CreateAppDTO{
		Id:       app.Id,
		AppName:  app.AppName,
		Material: gitMaterials,
		TeamId:   app.TeamId,
	}
	return application, nil
}

func (impl PipelineBuilderImpl) GetMaterialsForAppId(appId int) []*bean.GitMaterial {
	materials, err := impl.materialRepo.FindByAppId(appId)
	if err != nil {
		impl.logger.Errorw("error in fetching materials", "appId", appId, "err", err)
	}

	ciTemplateBean, err := impl.ciTemplateService.FindByAppId(appId)
	if err != nil && err != errors.NotFoundf(err.Error()) {
		impl.logger.Errorw("err in getting ci-template", "appId", appId, "err", err)
	}

	var gitMaterials []*bean.GitMaterial
	for _, material := range materials {
		gitMaterial := &bean.GitMaterial{
			Url:             material.Url,
			Name:            material.Name[strings.Index(material.Name, "-")+1:],
			Id:              material.Id,
			GitProviderId:   material.GitProviderId,
			CheckoutPath:    material.CheckoutPath,
			FetchSubmodules: material.FetchSubmodules,
		}
		//check if git material is deletable or not
		if ciTemplateBean != nil {
			ciTemplate := ciTemplateBean.CiTemplate
			if ciTemplate != nil && ciTemplate.GitMaterialId == material.Id {
				gitMaterial.IsUsedInCiConfig = true
			}
		}
		gitMaterials = append(gitMaterials, gitMaterial)
	}
	return gitMaterials
}

/*
   1. create pipelineGroup
   2. save material (add credential provider support)

*/

func (impl PipelineBuilderImpl) getDefaultArtifactStore(id string) (store *dockerRegistryRepository.DockerArtifactStore, err error) {
	if id == "" {
		impl.logger.Debugw("docker repo is empty adding default repo")
		store, err = impl.dockerArtifactStoreRepository.FindActiveDefaultStore()

	} else {
		store, err = impl.dockerArtifactStoreRepository.FindOne(id)
	}
	return
}

func (impl PipelineBuilderImpl) getCiTemplateVariables(appId int) (ciConfig *bean.CiConfigRequest, err error) {
	//template, err := impl.ciTemplateRepository.FindByAppId(appId)
	ciTemplateBean, err := impl.ciTemplateService.FindByAppId(appId)
	if err != nil && !errors.IsNotFound(err) {
		impl.logger.Errorw("error in fetching ci pipeline", "appId", appId, "err", err)
		return nil, err
	}
	if errors.IsNotFound(err) {
		impl.logger.Debugw("no ci pipeline exists", "appId", appId, "err", err)
		err = &util.ApiError{Code: "404", HttpStatusCode: 200, UserMessage: "no ci pipeline exists"}
		return nil, err
	}
	template := ciTemplateBean.CiTemplate

	gitMaterials, err := impl.materialRepo.FindByAppId(appId)
	if err != nil && err != pg.ErrNoRows {
		impl.logger.Errorw("error in fetching git materials", "appId", appId, "err", err)
		return nil, err
	}
	if err == pg.ErrNoRows {
		impl.logger.Debugw(" no git materials exists", "appId", appId, "err", err)
		err = &util.ApiError{Code: "404", HttpStatusCode: 200, UserMessage: "no git materials exists"}
		return nil, err
	}

	var materials []bean.Material
	for _, g := range gitMaterials {
		m := bean.Material{
			GitMaterialId: g.Id,
			MaterialName:  g.Name[strings.Index(g.Name, "-")+1:],
		}
		materials = append(materials, m)
	}

	//dockerArgs := map[string]string{}
	//if err := json.Unmarshal([]byte(template.Args), &dockerArgs); err != nil {
	//	impl.logger.Debugw("error in json unmarshal", "app", appId, "err", err)
	//	return nil, err
	//}
	regHost, err := template.DockerRegistry.GetRegistryLocation()
	if err != nil {
		impl.logger.Errorw("invalid reg url", "err", err)
		return nil, err
	}
	ciConfig = &bean.CiConfigRequest{
		Id:                template.Id,
		AppId:             template.AppId,
		AppName:           template.App.AppName,
		DockerRepository:  template.DockerRepository,
		DockerRegistry:    template.DockerRegistry.Id,
		DockerRegistryUrl: regHost,
		CiBuildConfig:     ciTemplateBean.CiBuildConfig,
		//DockerBuildConfig: &bean.DockerBuildConfig{DockerfilePath: template.DockerfilePath, Args: dockerArgs, GitMaterialId: template.GitMaterialId, TargetPlatform: template.TargetPlatform},
		Version:        template.Version,
		CiTemplateName: template.TemplateName,
		Materials:      materials,
		UpdatedOn:      template.UpdatedOn,
		UpdatedBy:      template.UpdatedBy,
		CreatedBy:      template.CreatedBy,
		CreatedOn:      template.CreatedOn,
	}
	return ciConfig, err
}

func (impl PipelineBuilderImpl) GetCiPipeline(appId int) (ciConfig *bean.CiConfigRequest, err error) {
	ciConfig, err = impl.getCiTemplateVariables(appId)
	if err != nil {
		impl.logger.Debugw("error in fetching ci pipeline", "appId", appId, "err", err)
		return nil, err
	}
	//TODO fill these variables
	//ciConfig.CiPipeline=
	//--------pipeline population start
	pipelines, err := impl.ciPipelineRepository.FindByAppId(appId)
	if err != nil && !util.IsErrNoRows(err) {
		impl.logger.Errorw("error in fetching ci pipeline", "appId", appId, "err", err)
		return nil, err
	}

	if impl.ciConfig.ExternalCiWebhookUrl == "" {
		hostUrl, err := impl.attributesService.GetByKey(attributes.HostUrlKey)
		if err != nil {
			return nil, err
		}
		if hostUrl != nil {
			impl.ciConfig.ExternalCiWebhookUrl = fmt.Sprintf("%s/%s", hostUrl.Value, ExternalCiWebhookPath)
		}
	}
	//map of ciPipelineId and their templateOverrideConfig
	ciOverrideTemplateMap := make(map[int]*bean3.CiTemplateBean)
	ciTemplateBeanOverrides, err := impl.ciTemplateService.FindTemplateOverrideByAppId(appId)
	if err != nil {
		return nil, err
	}

	for _, templateBeanOverride := range ciTemplateBeanOverrides {
		ciTemplateOverride := templateBeanOverride.CiTemplateOverride
		ciOverrideTemplateMap[ciTemplateOverride.CiPipelineId] = templateBeanOverride
	}
	var ciPipelineResp []*bean.CiPipeline
	for _, pipeline := range pipelines {

		dockerArgs := make(map[string]string)
		if len(pipeline.DockerArgs) > 0 {
			err := json.Unmarshal([]byte(pipeline.DockerArgs), &dockerArgs)
			if err != nil {
				impl.logger.Warnw("error in unmarshal", "err", err)
			}
		}

		var externalCiConfig bean.ExternalCiConfig

		ciPipelineScripts, err := impl.ciPipelineRepository.FindCiScriptsByCiPipelineId(pipeline.Id)
		if err != nil && !util.IsErrNoRows(err) {
			impl.logger.Errorw("error in fetching ci scripts")
			return nil, err
		}

		var beforeDockerBuildScripts []*bean.CiScript
		var afterDockerBuildScripts []*bean.CiScript
		for _, ciScript := range ciPipelineScripts {
			ciScriptResp := &bean.CiScript{
				Id:             ciScript.Id,
				Index:          ciScript.Index,
				Name:           ciScript.Name,
				Script:         ciScript.Script,
				OutputLocation: ciScript.OutputLocation,
			}
			if ciScript.Stage == BEFORE_DOCKER_BUILD {
				beforeDockerBuildScripts = append(beforeDockerBuildScripts, ciScriptResp)
			} else if ciScript.Stage == AFTER_DOCKER_BUILD {
				afterDockerBuildScripts = append(afterDockerBuildScripts, ciScriptResp)
			}
		}
		parentCiPipeline, err := impl.ciPipelineRepository.FindById(pipeline.ParentCiPipeline)
		if err != nil && !util.IsErrNoRows(err) {
			impl.logger.Errorw("err", err)
			return nil, err
		}
		ciPipeline := &bean.CiPipeline{
			Id:                       pipeline.Id,
			Version:                  pipeline.Version,
			Name:                     pipeline.Name,
			Active:                   pipeline.Active,
			Deleted:                  pipeline.Deleted,
			DockerArgs:               dockerArgs,
			IsManual:                 pipeline.IsManual,
			IsExternal:               pipeline.IsExternal,
			ParentCiPipeline:         pipeline.ParentCiPipeline,
			ParentAppId:              parentCiPipeline.AppId,
			ExternalCiConfig:         externalCiConfig,
			BeforeDockerBuildScripts: beforeDockerBuildScripts,
			AfterDockerBuildScripts:  afterDockerBuildScripts,
			ScanEnabled:              pipeline.ScanEnabled,
			IsDockerConfigOverridden: pipeline.IsDockerConfigOverridden,
		}
		if ciTemplateBean, ok := ciOverrideTemplateMap[pipeline.Id]; ok {
			templateOverride := ciTemplateBean.CiTemplateOverride
			ciPipeline.DockerConfigOverride = bean.DockerConfigOverride{
				DockerRegistry:   templateOverride.DockerRegistryId,
				DockerRepository: templateOverride.DockerRepository,
				CiBuildConfig:    ciTemplateBean.CiBuildConfig,
			}
		}
		for _, material := range pipeline.CiPipelineMaterials {
			// ignore those materials which have inactive git material
			if material == nil || material.GitMaterial == nil || !material.GitMaterial.Active {
				continue
			}
			ciMaterial := &bean.CiMaterial{
				Id:              material.Id,
				CheckoutPath:    material.CheckoutPath,
				Path:            material.Path,
				ScmId:           material.ScmId,
				GitMaterialId:   material.GitMaterialId,
				GitMaterialName: material.GitMaterial.Name[strings.Index(material.GitMaterial.Name, "-")+1:],
				ScmName:         material.ScmName,
				ScmVersion:      material.ScmVersion,
				IsRegex:         material.Regex != "",
				Source:          &bean.SourceTypeConfig{Type: material.Type, Value: material.Value, Regex: material.Regex},
			}
			ciPipeline.CiMaterial = append(ciPipeline.CiMaterial, ciMaterial)
		}
		linkedCis, err := impl.ciPipelineRepository.FindByParentCiPipelineId(ciPipeline.Id)
		if err != nil && !util.IsErrNoRows(err) {
			return nil, err
		}
		ciPipeline.LinkedCount = len(linkedCis)
		ciPipelineResp = append(ciPipelineResp, ciPipeline)
	}
	ciConfig.CiPipelines = ciPipelineResp
	//--------pipeline population end
	return ciConfig, err
}

func (impl PipelineBuilderImpl) GetExternalCi(appId int) (ciConfig []*bean.ExternalCiConfig, err error) {
	externalCiPipelines, err := impl.ciPipelineRepository.FindExternalCiByAppId(appId)
	if err != nil && !util.IsErrNoRows(err) {
		impl.logger.Errorw("error in fetching external ci", "appId", appId, "err", err)
		return nil, err
	}

	hostUrl, err := impl.attributesService.GetByKey(attributes.HostUrlKey)
	if err != nil {
		impl.logger.Errorw("error in fetching external ci", "appId", appId, "err", err)
		return nil, err
	}
	if hostUrl != nil {
		impl.ciConfig.ExternalCiWebhookUrl = fmt.Sprintf("%s/%s", hostUrl.Value, ExternalCiWebhookPath)
	}

	externalCiConfigs := make([]*bean.ExternalCiConfig, 0)
	for _, externalCiPipeline := range externalCiPipelines {
		externalCiConfig := &bean.ExternalCiConfig{
			Id:         externalCiPipeline.Id,
			WebhookUrl: fmt.Sprintf("%s/%d", impl.ciConfig.ExternalCiWebhookUrl, externalCiPipeline.Id),
			Payload:    impl.ciConfig.ExternalCiPayload,
			AccessKey:  "",
		}

		appWorkflowMappings, err := impl.appWorkflowRepository.FindWFCDMappingByExternalCiId(externalCiPipeline.Id)
		if err != nil && !util.IsErrNoRows(err) {
			impl.logger.Errorw("error in fetching external ci", "appId", appId, "err", err)
			return nil, err
		}

		roleData := make(map[string]interface{})
		for _, appWorkflowMapping := range appWorkflowMappings {
			cdPipeline, err := impl.pipelineRepository.FindById(appWorkflowMapping.ComponentId)
			if err != nil && !util.IsErrNoRows(err) {
				impl.logger.Errorw("error in fetching external ci", "appId", appId, "err", err)
				return nil, err
			}
			if _, ok := roleData[teamIdKey]; !ok {
				app, err := impl.appRepo.FindAppAndProjectByAppId(cdPipeline.AppId)
				if err != nil && !util.IsErrNoRows(err) {
					impl.logger.Errorw("error in fetching external ci", "appId", appId, "err", err)
					return nil, err
				}
				roleData[teamIdKey] = app.TeamId
				roleData[teamNameKey] = app.Team.Name
				roleData[appIdKey] = cdPipeline.AppId
				roleData[appNameKey] = cdPipeline.App.AppName
			}
			if _, ok := roleData[environmentNameKey]; !ok {
				roleData[environmentNameKey] = cdPipeline.Environment.Name
			} else {
				roleData[environmentNameKey] = fmt.Sprintf("%s,%s", roleData[environmentNameKey], cdPipeline.Environment.Name)
			}
			if _, ok := roleData[environmentIdentifierKey]; !ok {
				roleData[environmentIdentifierKey] = cdPipeline.Environment.EnvironmentIdentifier
			} else {
				roleData[environmentIdentifierKey] = fmt.Sprintf("%s,%s", roleData[environmentIdentifierKey], cdPipeline.Environment.EnvironmentIdentifier)
			}
		}

		externalCiConfig.ExternalCiConfigRole = bean.ExternalCiConfigRole{
			ProjectId:             roleData[teamIdKey].(int),
			ProjectName:           roleData[teamNameKey].(string),
			AppId:                 roleData[appIdKey].(int),
			AppName:               roleData[appNameKey].(string),
			EnvironmentName:       roleData[environmentNameKey].(string),
			EnvironmentIdentifier: roleData[environmentIdentifierKey].(string),
			Role:                  "Build and deploy",
		}
		externalCiConfigs = append(externalCiConfigs, externalCiConfig)
	}
	//--------pipeline population end
	return externalCiConfigs, err
}

func (impl PipelineBuilderImpl) GetExternalCiById(appId int, externalCiId int) (ciConfig *bean.ExternalCiConfig, err error) {

	externalCiPipeline, err := impl.ciPipelineRepository.FindExternalCiById(externalCiId)
	if err != nil && !util.IsErrNoRows(err) {
		impl.logger.Errorw("error in fetching external ci", "appId", appId, "err", err)
		return nil, err
	}

	if externalCiPipeline.Id == 0 {
		impl.logger.Errorw("invalid external ci id", "externalCiId", externalCiId, "err", err)
		return nil, &util.ApiError{Code: "400", HttpStatusCode: 400, UserMessage: "invalid external ci id"}
	}

	hostUrl, err := impl.attributesService.GetByKey(attributes.HostUrlKey)
	if err != nil {
		impl.logger.Errorw("error in fetching external ci", "appId", appId, "err", err)
		return nil, err
	}
	if hostUrl != nil {
		impl.ciConfig.ExternalCiWebhookUrl = fmt.Sprintf("%s/%s", hostUrl.Value, ExternalCiWebhookPath)
	}

	appWorkflowMappings, err := impl.appWorkflowRepository.FindWFCDMappingByExternalCiId(externalCiPipeline.Id)
	if err != nil && !util.IsErrNoRows(err) {
		impl.logger.Errorw("error in fetching external ci", "appId", appId, "err", err)
		return nil, err
	}

	roleData := make(map[string]interface{})
	for _, appWorkflowMapping := range appWorkflowMappings {
		cdPipeline, err := impl.pipelineRepository.FindById(appWorkflowMapping.ComponentId)
		if err != nil && !util.IsErrNoRows(err) {
			impl.logger.Errorw("error in fetching external ci", "appId", appId, "err", err)
			return nil, err
		}
		if _, ok := roleData[teamIdKey]; !ok {
			app, err := impl.appRepo.FindAppAndProjectByAppId(cdPipeline.AppId)
			if err != nil && !util.IsErrNoRows(err) {
				impl.logger.Errorw("error in fetching external ci", "appId", appId, "err", err)
				return nil, err
			}
			roleData[teamIdKey] = app.TeamId
			roleData[teamNameKey] = app.Team.Name
			roleData[appIdKey] = cdPipeline.AppId
			roleData[appNameKey] = cdPipeline.App.AppName
		}
		if _, ok := roleData[environmentNameKey]; !ok {
			roleData[environmentNameKey] = cdPipeline.Environment.Name
		} else {
			roleData[environmentNameKey] = fmt.Sprintf("%s,%s", roleData[environmentNameKey], cdPipeline.Environment.Name)
		}
		if _, ok := roleData[environmentIdentifierKey]; !ok {
			roleData[environmentIdentifierKey] = cdPipeline.Environment.EnvironmentIdentifier
		} else {
			roleData[environmentIdentifierKey] = fmt.Sprintf("%s,%s", roleData[environmentIdentifierKey], cdPipeline.Environment.EnvironmentIdentifier)
		}
	}

	externalCiConfig := &bean.ExternalCiConfig{
		Id:         externalCiPipeline.Id,
		WebhookUrl: fmt.Sprintf("%s/%d", impl.ciConfig.ExternalCiWebhookUrl, externalCiId),
		Payload:    impl.ciConfig.ExternalCiPayload,
		AccessKey:  "",
	}
	externalCiConfig.ExternalCiConfigRole = bean.ExternalCiConfigRole{
		ProjectId:             roleData[teamIdKey].(int),
		ProjectName:           roleData[teamNameKey].(string),
		AppId:                 roleData[appIdKey].(int),
		AppName:               roleData[appNameKey].(string),
		EnvironmentName:       roleData[environmentNameKey].(string),
		EnvironmentIdentifier: roleData[environmentIdentifierKey].(string),
		Role:                  "Build and deploy",
	}
	externalCiConfig.Schema = impl.buildExternalCiWebhookSchema()
	externalCiConfig.PayloadOption = impl.buildPayloadOption()
	externalCiConfig.Responses = impl.buildResponses()
	//--------pipeline population end
	return externalCiConfig, err
}

func (impl PipelineBuilderImpl) GetCiPipelineMin(appId int) ([]*bean.CiPipelineMin, error) {
	pipelines, err := impl.ciPipelineRepository.FindByAppId(appId)
	if err != nil && err != pg.ErrNoRows {
		impl.logger.Errorw("error in fetching ci pipeline", "appId", appId, "err", err)
		return nil, err
	}
	if err == pg.ErrNoRows || len(pipelines) == 0 {
		impl.logger.Errorw("no ci pipeline found", "appId", appId, "err", err)
		err = &util.ApiError{Code: "404", HttpStatusCode: 200, UserMessage: "no ci pipeline found"}
		return nil, err
	}
	var ciPipelineResp []*bean.CiPipelineMin
	for _, pipeline := range pipelines {
		parentCiPipeline, err := impl.ciPipelineRepository.FindById(pipeline.ParentCiPipeline)
		if err != nil && !util.IsErrNoRows(err) {
			impl.logger.Errorw("err", err)
			return nil, err
		}

		pipelineType := bean.PipelineType(bean.NORMAL)
		if parentCiPipeline.Id > 0 {
			pipelineType = bean.PipelineType(bean.LINKED)
		} else if pipeline.IsExternal == true {
			pipelineType = bean.PipelineType(bean.EXTERNAL)
		}

		ciPipeline := &bean.CiPipelineMin{
			Id:               pipeline.Id,
			Name:             pipeline.Name,
			ParentCiPipeline: pipeline.ParentCiPipeline,
			ParentAppId:      parentCiPipeline.AppId,
			PipelineType:     pipelineType,
			ScanEnabled:      pipeline.ScanEnabled,
		}
		ciPipelineResp = append(ciPipelineResp, ciPipeline)
	}
	return ciPipelineResp, err
}

func (impl PipelineBuilderImpl) UpdateCiTemplate(updateRequest *bean.CiConfigRequest) (*bean.CiConfigRequest, error) {
	originalCiConf, err := impl.getCiTemplateVariables(updateRequest.AppId)
	if err != nil {
		impl.logger.Errorw("error in fetching original ciConfig for update", "appId", updateRequest.Id, "err", err)
		return nil, err
	}
	if originalCiConf.Version != updateRequest.Version {
		impl.logger.Errorw("stale version requested", "appId", updateRequest.Id, "old", originalCiConf.Version, "new", updateRequest.Version)
		return nil, fmt.Errorf("stale version of resource requested kindly refresh. requested: %s, found %s", updateRequest.Version, originalCiConf.Version)
	}
	dockerArtifaceStore, err := impl.dockerArtifactStoreRepository.FindOne(updateRequest.DockerRegistry)
	if err != nil {
		impl.logger.Errorw("error in fetching DockerRegistry  for update", "appId", updateRequest.Id, "err", err, "registry", updateRequest.DockerRegistry)
		return nil, err
	}
	regHost, err := dockerArtifaceStore.GetRegistryLocation()
	if err != nil {
		impl.logger.Errorw("invalid reg url", "err", err)
		return nil, err
	}

	var repo string
	if updateRequest.DockerRepository != "" {
		repo = updateRequest.DockerRepository
	} else {
		repo = originalCiConf.DockerRepository
	}

	if dockerArtifaceStore.RegistryType == dockerRegistryRepository.REGISTRYTYPE_ECR {
		err := impl.ciCdPipelineOrchestrator.CreateEcrRepo(repo, dockerArtifaceStore.AWSRegion, dockerArtifaceStore.AWSAccessKeyId, dockerArtifaceStore.AWSSecretAccessKey)
		if err != nil {
			impl.logger.Errorw("ecr repo creation failed while updating ci template", "repo", repo, "err", err)
			return nil, err
		}
	}

	originalCiConf.AfterDockerBuild = updateRequest.AfterDockerBuild
	originalCiConf.BeforeDockerBuild = updateRequest.BeforeDockerBuild
	//originalCiConf.CiBuildConfigBean = updateRequest.CiBuildConfigBean
	originalCiConf.DockerRegistry = updateRequest.DockerRegistry
	originalCiConf.DockerRepository = updateRequest.DockerRepository
	originalCiConf.DockerRegistryUrl = regHost

	//argByte, err := json.Marshal(originalCiConf.DockerBuildConfig.Args)
	//if err != nil {
	//	return nil, err
	//}
	afterByte, err := json.Marshal(originalCiConf.AfterDockerBuild)
	if err != nil {
		return nil, err
	}
	beforeByte, err := json.Marshal(originalCiConf.BeforeDockerBuild)
	if err != nil {
		return nil, err
	}
	//buildOptionsByte, err := json.Marshal(originalCiConf.DockerBuildConfig.DockerBuildOptions)
	//if err != nil {
	//	impl.logger.Errorw("error in marshaling dockerBuildOptions", "err", err)
	//	return nil, err
	//}
	ciBuildConfig := updateRequest.CiBuildConfig
	originalCiBuildConfig := originalCiConf.CiBuildConfig
	ciTemplate := &pipelineConfig.CiTemplate{
		//DockerfilePath:    originalCiConf.DockerBuildConfig.DockerfilePath,
		GitMaterialId: ciBuildConfig.GitMaterialId,
		//Args:              string(argByte),
		//TargetPlatform:    originalCiConf.DockerBuildConfig.TargetPlatform,
		AppId:             originalCiConf.AppId,
		BeforeDockerBuild: string(beforeByte),
		AfterDockerBuild:  string(afterByte),
		Version:           originalCiConf.Version,
		Id:                originalCiConf.Id,
		DockerRepository:  originalCiConf.DockerRepository,
		DockerRegistryId:  originalCiConf.DockerRegistry,
		Active:            true,
		AuditLog: sql.AuditLog{
			CreatedOn: originalCiConf.CreatedOn,
			CreatedBy: originalCiConf.CreatedBy,
			UpdatedOn: time.Now(),
			UpdatedBy: updateRequest.UpdatedBy,
		},
	}

	ciBuildConfig.Id = originalCiBuildConfig.Id
	ciTemplateBean := &bean3.CiTemplateBean{
		CiTemplate:    ciTemplate,
		CiBuildConfig: ciBuildConfig,
		UserId:        updateRequest.UserId,
	}
	err = impl.ciTemplateService.Update(ciTemplateBean)
	if err != nil {
		return nil, err
	}

	originalCiConf.CiBuildConfig = ciBuildConfig

	err = impl.CiTemplateHistoryService.SaveHistory(ciTemplateBean, "update")

	if err != nil {
		impl.logger.Errorw("error in saving update history for ci template", "error", err)
	}

	return originalCiConf, nil
}

func (impl PipelineBuilderImpl) CreateCiPipeline(createRequest *bean.CiConfigRequest) (*bean.PipelineCreateResponse, error) {
	impl.logger.Debugw("pipeline create request received", "req", createRequest)

	//-----------fetch data
	app, err := impl.appRepo.FindById(createRequest.AppId)
	if err != nil {
		impl.logger.Errorw("error in fetching pipeline group", "groupId", createRequest.AppId, "err", err)
		return nil, err
	}
	//--ecr config
	createRequest.AppName = app.AppName
	store, err := impl.getDefaultArtifactStore(createRequest.DockerRegistry)
	if err != nil {
		impl.logger.Errorw("error in fetching docker store ", "id", createRequest.DockerRepository, "err", err)
		return nil, err
	}
	regHost, err := store.GetRegistryLocation()
	if err != nil {
		impl.logger.Errorw("invalid reg url", "err", err)
		return nil, err
	}
	createRequest.DockerRegistryUrl = regHost
	createRequest.DockerRegistry = store.Id

	var repo string
	if createRequest.DockerRepository != "" {
		repo = createRequest.DockerRepository
	} else {
		repo = impl.ecrConfig.EcrPrefix + app.AppName
	}

	if store.RegistryType == dockerRegistryRepository.REGISTRYTYPE_ECR {
		err := impl.ciCdPipelineOrchestrator.CreateEcrRepo(repo, store.AWSRegion, store.AWSAccessKeyId, store.AWSSecretAccessKey)
		if err != nil {
			impl.logger.Errorw("ecr repo creation failed while creating ci pipeline", "repo", repo, "err", err)
			return nil, err
		}
	}
	createRequest.DockerRepository = repo

	//--ecr config	end
	//-- template config start

	//argByte, err := json.Marshal(createRequest.DockerBuildConfig.Args)
	//if err != nil {
	//	return nil, err
	//}
	afterByte, err := json.Marshal(createRequest.AfterDockerBuild)
	if err != nil {
		return nil, err
	}
	beforeByte, err := json.Marshal(createRequest.BeforeDockerBuild)
	if err != nil {
		return nil, err
	}
	buildConfig := createRequest.CiBuildConfig
	ciTemplate := &pipelineConfig.CiTemplate{
		DockerRegistryId: createRequest.DockerRegistry,
		DockerRepository: createRequest.DockerRepository,
		GitMaterialId:    buildConfig.GitMaterialId,
		//DockerfilePath:    createRequest.DockerBuildConfig.DockerfilePath,
		//Args:              string(argByte),
		//TargetPlatform:    createRequest.DockerBuildConfig.TargetPlatform,
		Active:            true,
		TemplateName:      createRequest.CiTemplateName,
		Version:           createRequest.Version,
		AppId:             createRequest.AppId,
		AfterDockerBuild:  string(afterByte),
		BeforeDockerBuild: string(beforeByte),
		AuditLog:          sql.AuditLog{CreatedOn: time.Now(), UpdatedOn: time.Now(), CreatedBy: createRequest.UserId, UpdatedBy: createRequest.UserId},
	}

	ciTemplateBean := &bean3.CiTemplateBean{
		CiTemplate:    ciTemplate,
		CiBuildConfig: createRequest.CiBuildConfig,
	}
	err = impl.ciTemplateService.Save(ciTemplateBean)
	if err != nil {
		return nil, err
	}

	//-- template config end

	err = impl.CiTemplateHistoryService.SaveHistory(ciTemplateBean, "add")

	if err != nil {
		impl.logger.Errorw("error in saving audit logs of ci Template", "error", err)
	}

	createRequest.Id = ciTemplate.Id
	createRequest.CiTemplateName = ciTemplate.TemplateName
	if len(createRequest.CiPipelines) > 0 {
		conf, err := impl.addpipelineToTemplate(createRequest)
		if err != nil {
			impl.logger.Errorw("error in pipeline creation ", "err", err)
			return nil, err
		}
		impl.logger.Debugw("pipeline created ", "detail", conf)
	}
	createRes := &bean.PipelineCreateResponse{AppName: app.AppName, AppId: createRequest.AppId} //FIXME
	return createRes, nil
}

func (impl PipelineBuilderImpl) getGitMaterialsForApp(appId int) ([]*bean.GitMaterial, error) {
	materials, err := impl.materialRepo.FindByAppId(appId)
	if err != nil {
		impl.logger.Errorw("error in fetching materials for app", "appId", appId, "err", err)
		return nil, err
	}
	var gitMaterials []*bean.GitMaterial

	for _, material := range materials {
		gitUrl := material.Url
		if material.GitProvider.AuthMode == repository.AUTH_MODE_USERNAME_PASSWORD ||
			material.GitProvider.AuthMode == repository.AUTH_MODE_ACCESS_TOKEN {
			u, err := url.Parse(gitUrl)
			if err != nil {
				return nil, err
			}
			var password string
			userName := material.GitProvider.UserName
			if material.GitProvider.AuthMode == repository.AUTH_MODE_USERNAME_PASSWORD {
				password = material.GitProvider.Password

			} else if material.GitProvider.AuthMode == repository.AUTH_MODE_ACCESS_TOKEN {
				password = material.GitProvider.AccessToken
				if userName == "" {
					userName = "devtron-boat"
				}
			}
			if userName == "" || password == "" {
				return nil, util.ApiError{}.ErrorfUser("invalid git credentials config")
			}
			u.User = url.UserPassword(userName, password)
			gitUrl = u.String()
		}
		gitMaterial := &bean.GitMaterial{
			Id:            material.Id,
			Url:           gitUrl,
			GitProviderId: material.GitProviderId,
			Name:          material.Name[strings.Index(material.Name, "-")+1:],
			CheckoutPath:  material.CheckoutPath,
		}
		gitMaterials = append(gitMaterials, gitMaterial)
	}
	return gitMaterials, nil
}

func (impl PipelineBuilderImpl) addpipelineToTemplate(createRequest *bean.CiConfigRequest) (resp *bean.CiConfigRequest, err error) {

	if createRequest.AppWorkflowId == 0 {
		// create workflow
		wf := &appWorkflow.AppWorkflow{
			Name:   fmt.Sprintf("wf-%d-%s", createRequest.AppId, util2.Generate(4)),
			AppId:  createRequest.AppId,
			Active: true,
			AuditLog: sql.AuditLog{
				CreatedOn: time.Now(),
				UpdatedOn: time.Now(),
				CreatedBy: createRequest.UserId,
				UpdatedBy: createRequest.UserId,
			},
		}
		savedAppWf, err := impl.appWorkflowRepository.SaveAppWorkflow(wf)
		if err != nil {
			impl.logger.Errorw("err", err)
			return nil, err
		}
		// workflow creation ends
		createRequest.AppWorkflowId = savedAppWf.Id
	}
	//single ci in same wf validation
	workflowMapping, err := impl.appWorkflowRepository.FindWFCIMappingByWorkflowId(createRequest.AppWorkflowId)
	if err != nil && err != pg.ErrNoRows {
		impl.logger.Errorw("error in fetching workflow mapping for ci validation", "err", err)
		return nil, err
	}
	if len(workflowMapping) > 0 {
		return nil, &util.ApiError{
			InternalMessage:   "pipeline already exists",
			UserDetailMessage: fmt.Sprintf("pipeline already exists in workflow"),
			UserMessage:       fmt.Sprintf("pipeline already exists in workflow")}
	}

	//pipeline name validation
	var pipelineNames []string
	for _, pipeline := range createRequest.CiPipelines {
		pipelineNames = append(pipelineNames, pipeline.Name)
	}
	if err != nil {
		impl.logger.Errorw("error in creating pipeline group", "err", err)
		return nil, err
	}
	createRequest, err = impl.ciCdPipelineOrchestrator.CreateCiConf(createRequest, createRequest.Id)
	if err != nil {
		return nil, err
	}
	return createRequest, err
}

func (impl PipelineBuilderImpl) PatchCiPipeline(request *bean.CiPatchRequest) (ciConfig *bean.CiConfigRequest, err error) {
	ciConfig, err = impl.getCiTemplateVariables(request.AppId)
	if err != nil {
		impl.logger.Errorw("err in fetching template for pipeline patch, ", "err", err, "appId", request.AppId)
		return nil, err
	}
	ciConfig.AppWorkflowId = request.AppWorkflowId
	ciConfig.UserId = request.UserId
	if request.CiPipeline != nil {
		ciConfig.ScanEnabled = request.CiPipeline.ScanEnabled
	}
	switch request.Action {
	case bean.CREATE:
		impl.logger.Debugw("create patch request")
		ciConfig.CiPipelines = []*bean.CiPipeline{request.CiPipeline} //request.CiPipeline
		res, err := impl.addpipelineToTemplate(ciConfig)
		if err != nil {
			impl.logger.Errorw("error in adding pipeline to template", "ciConf", ciConfig, "err", err)
			return nil, err
		}
		return res, nil
	case bean.UPDATE_SOURCE:
		return impl.patchCiPipelineUpdateSource(ciConfig, request.CiPipeline)
	case bean.DELETE:
		pipeline, err := impl.DeleteCiPipeline(request)
		if err != nil {
			return nil, err
		}
		ciConfig.CiPipelines = []*bean.CiPipeline{pipeline}
		return ciConfig, nil
	default:
		impl.logger.Errorw("unsupported operation ", "op", request.Action)
		return nil, fmt.Errorf("unsupported operation %s", request.Action)
	}

}

func (impl PipelineBuilderImpl) PatchRegexCiPipeline(request *bean.CiRegexPatchRequest) (err error) {
	var materials []*pipelineConfig.CiPipelineMaterial
	for _, material := range request.CiPipelineMaterial {
		materialDbObject, err := impl.ciPipelineMaterialRepository.GetById(material.Id)
		if err != nil {
			impl.logger.Errorw("err in fetching material, ", "err", err)
			return err
		}
		if materialDbObject.Regex != "" {
			if !impl.ciCdPipelineOrchestrator.CheckStringMatchRegex(materialDbObject.Regex, material.Value) {
				impl.logger.Errorw("not matching given regex, ", "err", err)
				return errors.New("not matching given regex")
			}
		}
		pipelineMaterial := &pipelineConfig.CiPipelineMaterial{
			Id:            material.Id,
			Value:         material.Value,
			Type:          pipelineConfig.SourceType(material.Type),
			Active:        true,
			GitMaterialId: materialDbObject.GitMaterialId,
			Regex:         materialDbObject.Regex,
			AuditLog:      sql.AuditLog{UpdatedBy: request.UserId, UpdatedOn: time.Now()},
		}
		materials = append(materials, pipelineMaterial)
	}
	dbConnection := impl.pipelineRepository.GetConnection()
	tx, err := dbConnection.Begin()
	if err != nil {
		return err
	}
	// Rollback tx on error.
	defer tx.Rollback()

	err = impl.ciPipelineMaterialRepository.Update(tx, materials...)
	if err != nil {
		return err
	}

	err = tx.Commit()
	if err != nil {
		return err
	}

	err = impl.ciCdPipelineOrchestrator.AddPipelineMaterialInGitSensor(materials)
	if err != nil {
		impl.logger.Errorf("error in saving pipelineMaterials in git sensor", "materials", materials, "err", err)
		return err
	}
	return nil
}
func (impl PipelineBuilderImpl) DeleteCiPipeline(request *bean.CiPatchRequest) (*bean.CiPipeline, error) {
	ciPipelineId := request.CiPipeline.Id
	//wf validation
	workflowMapping, err := impl.appWorkflowRepository.FindWFCDMappingByCIPipelineId(ciPipelineId)
	if err != nil && err != pg.ErrNoRows {
		impl.logger.Errorw("error in fetching workflow mapping for ci validation", "err", err)
		return nil, err
	}
	if len(workflowMapping) > 0 {
		return nil, &util.ApiError{
			InternalMessage:   "cd pipeline exists for this CI",
			UserDetailMessage: fmt.Sprintf("cd pipeline exists for this CI"),
			UserMessage:       fmt.Sprintf("cd pipeline exists for this CI")}
	}

	pipeline, err := impl.ciPipelineRepository.FindById(ciPipelineId)
	if err != nil {
		impl.logger.Errorw("pipeline fetch err", "id", ciPipelineId, "err", err)
	}
	appId := request.AppId
	if pipeline.AppId != appId {
		return nil, fmt.Errorf("invalid appid: %d pipelineId: %d mapping", appId, ciPipelineId)
	}

	dbConnection := impl.pipelineRepository.GetConnection()
	tx, err := dbConnection.Begin()
	if err != nil {
		return nil, err
	}
	// Rollback tx on error.
	defer tx.Rollback()

	err = impl.ciCdPipelineOrchestrator.DeleteCiPipeline(pipeline, request, tx)
	if err != nil {
		impl.logger.Errorw("error in deleting pipeline db")
		return nil, err
	}

	//delete app workflow mapping
	appWorkflowMappings, err := impl.appWorkflowRepository.FindWFCIMappingByCIPipelineId(pipeline.Id)
	for _, mapping := range appWorkflowMappings {
		err := impl.appWorkflowRepository.DeleteAppWorkflowMapping(mapping, tx)
		if err != nil {
			impl.logger.Errorw("error in deleting workflow mapping", "err", err)
			return nil, err
		}
	}
	if request.CiPipeline.PreBuildStage != nil && request.CiPipeline.PreBuildStage.Id > 0 {
		//deleting pre stage
		err = impl.pipelineStageService.DeleteCiStage(request.CiPipeline.PreBuildStage, request.UserId, tx)
		if err != nil {
			impl.logger.Errorw("error in deleting pre stage", "err", err, "preBuildStage", request.CiPipeline.PreBuildStage)
			return nil, err
		}
	}
	if request.CiPipeline.PostBuildStage != nil && request.CiPipeline.PostBuildStage.Id > 0 {
		//deleting post stage
		err = impl.pipelineStageService.DeleteCiStage(request.CiPipeline.PostBuildStage, request.UserId, tx)
		if err != nil {
			impl.logger.Errorw("error in deleting post stage", "err", err, "postBuildStage", request.CiPipeline.PostBuildStage)
			return nil, err
		}
	}
	err = tx.Commit()
	if err != nil {
		return nil, err
	}
	request.CiPipeline.Deleted = true
	request.CiPipeline.Name = pipeline.Name
	return request.CiPipeline, nil
	//delete pipeline
	//delete scm

}

func (impl PipelineBuilderImpl) patchCiPipelineUpdateSource(baseCiConfig *bean.CiConfigRequest, modifiedCiPipeline *bean.CiPipeline) (ciConfig *bean.CiConfigRequest, err error) {

	pipeline, err := impl.ciPipelineRepository.FindById(modifiedCiPipeline.Id)
	if err != nil {
		impl.logger.Errorw("error in fetching pipeline", "id", modifiedCiPipeline.Id, "err", err)
		return nil, err
	}

	cannotUpdate := false
	for _, material := range pipeline.CiPipelineMaterials {
		if material.ScmId != "" {
			cannotUpdate = true
		}
	}

	if cannotUpdate {
		//scm plugin material change scm object
		//material.ScmName
		return nil, fmt.Errorf("update of plugin scm material not supported")
	} else {
		modifiedCiPipeline.ScanEnabled = baseCiConfig.ScanEnabled
		modifiedCiPipeline, err = impl.ciCdPipelineOrchestrator.PatchMaterialValue(modifiedCiPipeline, baseCiConfig.UserId, pipeline)
		if err != nil {
			return nil, err
		}
		baseCiConfig.CiPipelines = append(baseCiConfig.CiPipelines, modifiedCiPipeline)
		return baseCiConfig, err
	}

}

func (impl PipelineBuilderImpl) IsGitopsConfigured() (bool, error) {

	isGitOpsConfigured := false
	gitOpsConfig, err := impl.gitOpsRepository.GetGitOpsConfigActive()

	if err != nil && err != pg.ErrNoRows {
		impl.logger.Errorw("GetGitOpsConfigActive, error while getting", "err", err)
		return false, err
	}
	if gitOpsConfig != nil && gitOpsConfig.Id > 0 {
		isGitOpsConfigured = true
	}

	return isGitOpsConfigured, nil

}

func (impl PipelineBuilderImpl) ValidateCDPipelineRequest(pipelineCreateRequest *bean.CdPipelines, isGitOpsConfigured, haveAtleastOneGitOps bool) (bool, error) {

	if isGitOpsConfigured == false && haveAtleastOneGitOps {
		impl.logger.Errorw("Gitops not configured but selected in creating cd pipeline")
		err := &util.ApiError{
			HttpStatusCode:  http.StatusBadRequest,
			InternalMessage: "Gitops integration is not installed/configured. Please install/configure gitops or use helm option.",
			UserMessage:     "Gitops integration is not installed/configured. Please install/configure gitops or use helm option.",
		}
		return false, err
	}

	envPipelineMap := make(map[int]string)
	for _, pipeline := range pipelineCreateRequest.Pipelines {
		if envPipelineMap[pipeline.EnvironmentId] != "" {
			err := &util.ApiError{
				HttpStatusCode:  http.StatusBadRequest,
				InternalMessage: "cd-pipelines already exist for this app and env, cannot create multiple cd-pipelines",
				UserMessage:     "cd-pipelines already exist for this app and env, cannot create multiple cd-pipelines",
			}
			return false, err
		}
		envPipelineMap[pipeline.EnvironmentId] = pipeline.Name

		existingCdPipelinesForEnv, pErr := impl.pipelineRepository.FindActiveByAppIdAndEnvironmentId(pipelineCreateRequest.AppId, pipeline.EnvironmentId)
		if pErr != nil && !util.IsErrNoRows(pErr) {
			impl.logger.Errorw("error in fetching cd pipelines ", "err", pErr, "appId", pipelineCreateRequest.AppId)
			return false, pErr
		}
		if len(existingCdPipelinesForEnv) > 0 {
			err := &util.ApiError{
				HttpStatusCode:  http.StatusBadRequest,
				InternalMessage: "cd-pipelines already exist for this app and env, cannot create multiple cd-pipelines",
				UserMessage:     "cd-pipelines already exist for this app and env, cannot create multiple cd-pipelines",
			}
			return false, err
		}

		if len(pipeline.PreStage.Config) > 0 && !strings.Contains(pipeline.PreStage.Config, "beforeStages") {
			err := &util.ApiError{
				HttpStatusCode:  http.StatusBadRequest,
				InternalMessage: "invalid yaml config, must include - beforeStages",
				UserMessage:     "invalid yaml config, must include - beforeStages",
			}
			return false, err
		}
		if len(pipeline.PostStage.Config) > 0 && !strings.Contains(pipeline.PostStage.Config, "afterStages") {
			err := &util.ApiError{
				HttpStatusCode:  http.StatusBadRequest,
				InternalMessage: "invalid yaml config, must include - afterStages",
				UserMessage:     "invalid yaml config, must include - afterStages",
			}
			return false, err
		}
	}

	return true, nil

}

func (impl PipelineBuilderImpl) RegisterInACD(app *app2.App, pipelineCreateRequest *bean.CdPipelines, ctx context.Context) error {

	//if gitops configured create GIT repository and register into ACD
	chart, err := impl.chartRepository.FindLatestChartForAppByAppId(app.Id)
	if err != nil && pg.ErrNoRows != err {
		return err
	}
	gitOpsRepoName := impl.chartTemplateService.GetGitOpsRepoName(app.AppName)
	chartGitAttr, err := impl.chartTemplateService.CreateGitRepositoryForApp(gitOpsRepoName, chart.ReferenceTemplate, chart.ChartVersion, pipelineCreateRequest.UserId)
	if err != nil {
		impl.logger.Errorw("error in pushing chart to git ", "path", chartGitAttr.ChartLocation, "err", err)
		return err
	}
	err = impl.chartTemplateService.RegisterInArgo(chartGitAttr, ctx)
	if err != nil {
		impl.logger.Errorw("error while register git repo in argo", "err", err)
		emptyRepoErrorMessage := []string{"failed to get index: 404 Not Found", "remote repository is empty"}
		if strings.Contains(err.Error(), emptyRepoErrorMessage[0]) || strings.Contains(err.Error(), emptyRepoErrorMessage[1]) {
			// - found empty repository, create some file in repository
			err := impl.chartTemplateService.CreateReadmeInGitRepo(gitOpsRepoName, pipelineCreateRequest.UserId)
			if err != nil {
				impl.logger.Errorw("error in creating file in git repo", "err", err)
				return err
			}
			// - retry register in argo
			err = impl.chartTemplateService.RegisterInArgo(chartGitAttr, ctx)
			if err != nil {
				impl.logger.Errorw("error in re-try register in argo", "err", err)
				return err
			}
		} else {
			return err
		}
	}

	// here updating all the chart version git repo url, as per current implementation all are same git repo url but we have to update each row
	err = impl.updateGitRepoUrlInCharts(app.Id, chartGitAttr, pipelineCreateRequest.UserId)
	if err != nil {
		impl.logger.Errorw("error in updating git repo urls in charts", "appId", app.Id, "chartGitAttr", chartGitAttr, "err", err)
		return err

	}
	return nil
}

func (impl PipelineBuilderImpl) IsGitOpsRequiredForCD(pipelineCreateRequest *bean.CdPipelines) bool {

	// if deploymentAppType is not coming in request than hasAtLeastOneGitOps will be false

	haveAtLeastOneGitOps := false
	for _, pipeline := range pipelineCreateRequest.Pipelines {
		if pipeline.DeploymentAppType == util.PIPELINE_DEPLOYMENT_TYPE_ACD {
			haveAtLeastOneGitOps = true
		}
	}
	return haveAtLeastOneGitOps
}

func (impl PipelineBuilderImpl) SetPipelineDeploymentAppType(pipelineCreateRequest *bean.CdPipelines, isGitOpsConfigured bool) {
	isInternalUse := impl.deploymentConfig.IsInternalUse
	var globalDeploymentAppType string
	if !isInternalUse {
		if isGitOpsConfigured {
			globalDeploymentAppType = util.PIPELINE_DEPLOYMENT_TYPE_ACD
		} else {
			globalDeploymentAppType = util.PIPELINE_DEPLOYMENT_TYPE_HELM
		}
	} else {
		// if gitops or helm is option available, and deployment app type is not present in pipeline request/
		for _, pipeline := range pipelineCreateRequest.Pipelines {
			if pipeline.DeploymentAppType == "" {
				if isGitOpsConfigured {
					pipeline.DeploymentAppType = util.PIPELINE_DEPLOYMENT_TYPE_ACD
				} else {
					pipeline.DeploymentAppType = util.PIPELINE_DEPLOYMENT_TYPE_HELM
				}
			}
		}
	}
	for _, pipeline := range pipelineCreateRequest.Pipelines {
		if !isInternalUse {
			pipeline.DeploymentAppType = globalDeploymentAppType
		}
	}
}

func (impl PipelineBuilderImpl) CreateCdPipelines(pipelineCreateRequest *bean.CdPipelines, ctx context.Context) (*bean.CdPipelines, error) {

	isGitOpsConfigured, err := impl.IsGitopsConfigured()
	impl.SetPipelineDeploymentAppType(pipelineCreateRequest, isGitOpsConfigured)
	isGitOpsRequiredForCD := impl.IsGitOpsRequiredForCD(pipelineCreateRequest)
	app, err := impl.appRepo.FindById(pipelineCreateRequest.AppId)
	if err != nil {
		impl.logger.Errorw("app not found", "err", err, "appId", pipelineCreateRequest.AppId)
		return nil, err
	}
	_, err = impl.ValidateCDPipelineRequest(pipelineCreateRequest, isGitOpsConfigured, isGitOpsRequiredForCD)
	if err != nil {
		return nil, err
	}
	if isGitOpsConfigured && isGitOpsRequiredForCD {
		err = impl.RegisterInACD(app, pipelineCreateRequest, ctx)
		if err != nil {
			return nil, err
		}
	}

	for _, pipeline := range pipelineCreateRequest.Pipelines {

		id, err := impl.createCdPipeline(ctx, app, pipeline, pipelineCreateRequest.UserId)
		if err != nil {
			impl.logger.Errorw("error in creating pipeline", "name", pipeline.Name, "err", err)
			return nil, err
		}
		pipeline.Id = id
	}

	return pipelineCreateRequest, nil
}

func (impl PipelineBuilderImpl) PatchCdPipelines(cdPipelines *bean.CDPatchRequest, ctx context.Context) (*bean.CdPipelines, error) {
	pipelineRequest := &bean.CdPipelines{
		UserId:    cdPipelines.UserId,
		AppId:     cdPipelines.AppId,
		Pipelines: []*bean.CDPipelineConfigObject{cdPipelines.Pipeline},
	}
	switch cdPipelines.Action {
	case bean.CD_CREATE:
		return impl.CreateCdPipelines(pipelineRequest, ctx)
	case bean.CD_UPDATE:
		err := impl.updateCdPipeline(ctx, cdPipelines.Pipeline, cdPipelines.UserId)
		return pipelineRequest, err
	case bean.CD_DELETE:
		pipeline, err := impl.pipelineRepository.FindById(cdPipelines.Pipeline.Id)
		if err != nil {
			impl.logger.Errorw("error in getting cd pipeline by id", "err", err, "id", cdPipelines.Pipeline.Id)
			return pipelineRequest, err
		}

		err = impl.DeleteCdPipeline(pipeline, ctx, cdPipelines.ForceDelete, cdPipelines.UserId)
		return pipelineRequest, err
	default:
		return nil, &util.ApiError{Code: "404", HttpStatusCode: 404, UserMessage: "operation not supported"}
	}
}

func (impl PipelineBuilderImpl) DeleteCdPipeline(pipeline *pipelineConfig.Pipeline, ctx context.Context, forceDelete bool, userId int32) (err error) {
	//getting children CD pipeline details
	childNodes, err := impl.appWorkflowRepository.FindWFCDMappingByParentCDPipelineId(pipeline.Id)
	if err != nil && err != pg.ErrNoRows {
		impl.logger.Errorw("error in getting children cd details", "err", err)
		return err
	} else if len(childNodes) > 0 {
		impl.logger.Debugw("cannot delete cd pipeline, contains children cd")
		return fmt.Errorf("Please delete children CD pipelines before deleting this pipeline.")
	}
	//getting deployment group for this pipeline
	deploymentGroupNames, err := impl.deploymentGroupRepository.GetNamesByAppIdAndEnvId(pipeline.EnvironmentId, pipeline.AppId)
	if err != nil && err != pg.ErrNoRows {
		impl.logger.Errorw("error in getting deployment group names by appId and envId", "err", err)
		return err
	} else if len(deploymentGroupNames) > 0 {
		groupNamesByte, err := json.Marshal(deploymentGroupNames)
		if err != nil {
			impl.logger.Errorw("error in marshaling deployment group names", "err", err, "deploymentGroupNames", deploymentGroupNames)
		}
		impl.logger.Debugw("cannot delete cd pipeline, is being used in deployment group")
		return fmt.Errorf("Please remove this CD pipeline from deployment groups : %s", string(groupNamesByte))
	}
	dbConnection := impl.pipelineRepository.GetConnection()
	tx, err := dbConnection.Begin()
	if err != nil {
		return err
	}
	// Rollback tx on error.
	defer tx.Rollback()
	if err = impl.ciCdPipelineOrchestrator.DeleteCdPipeline(pipeline.Id, tx); err != nil {
		impl.logger.Errorw("err in deleting pipeline from db", "id", pipeline, "err", err)
		return err
	}
	// delete entry in app_status table
	err = impl.appStatusRepository.Delete(tx, pipeline.AppId, pipeline.EnvironmentId)
	if err != nil && err != pg.ErrNoRows {
		impl.logger.Errorw("err in deleting app_status from db", "appId", pipeline.AppId, "envId", pipeline.EnvironmentId, "err", err)
		return err
	}
	//delete app workflow mapping
	appWorkflowMapping, err := impl.appWorkflowRepository.FindWFCDMappingByCDPipelineId(pipeline.Id)
	if err != nil {
		impl.logger.Errorw("error in deleting workflow mapping", "err", err)
		return err
	}
	if appWorkflowMapping.ParentType == appWorkflow.WEBHOOK {
		childNodes, err := impl.appWorkflowRepository.FindWFCDMappingByExternalCiId(appWorkflowMapping.ParentId)
		if err != nil && !util.IsErrNoRows(err) {
			impl.logger.Errorw("error in fetching external ci", "err", err)
			return err
		}
		noOtherChildNodes := true
		for _, childNode := range childNodes {
			if appWorkflowMapping.Id != childNode.Id {
				noOtherChildNodes = false
			}
		}
		if noOtherChildNodes {
			externalCiPipeline, err := impl.ciPipelineRepository.FindExternalCiById(appWorkflowMapping.ParentId)
			if err != nil {
				impl.logger.Errorw("error in deleting workflow mapping", "err", err)
				return err
			}
			externalCiPipeline.Active = false
			externalCiPipeline.UpdatedOn = time.Now()
			externalCiPipeline.UpdatedBy = userId
			_, err = impl.ciPipelineRepository.UpdateExternalCi(externalCiPipeline, tx)
			if err != nil {
				impl.logger.Errorw("error in deleting workflow mapping", "err", err)
				return err
			}

			appWorkflow, err := impl.appWorkflowRepository.FindById(appWorkflowMapping.AppWorkflowId)
			if err != nil {
				impl.logger.Errorw("error in deleting workflow mapping", "err", err)
				return err
			}
			err = impl.appWorkflowRepository.DeleteAppWorkflow(appWorkflow, tx)
			if err != nil {
				impl.logger.Errorw("error in deleting workflow mapping", "err", err)
				return err
			}
		}
	}
	err = impl.appWorkflowRepository.DeleteAppWorkflowMapping(appWorkflowMapping, tx)
	if err != nil {
		impl.logger.Errorw("error in deleting workflow mapping", "err", err)
		return err
	}

	if pipeline.PreStageConfig != "" {
		err = impl.prePostCdScriptHistoryService.CreatePrePostCdScriptHistory(pipeline, tx, repository4.PRE_CD_TYPE, false, 0, time.Time{})
		if err != nil {
			impl.logger.Errorw("error in creating pre cd script entry", "err", err, "pipeline", pipeline)
			return err
		}
	}
	if pipeline.PostStageConfig != "" {
		err = impl.prePostCdScriptHistoryService.CreatePrePostCdScriptHistory(pipeline, tx, repository4.POST_CD_TYPE, false, 0, time.Time{})
		if err != nil {
			impl.logger.Errorw("error in creating post cd script entry", "err", err, "pipeline", pipeline)
			return err
		}
	}
	//delete app from argo cd, if created
	if pipeline.DeploymentAppCreated == true {
		deploymentAppName := fmt.Sprintf("%s-%s", pipeline.App.AppName, pipeline.Environment.Name)
		if util.IsAcdApp(pipeline.DeploymentAppType) {
			//todo: provide option for cascading to user
			cascadeDelete := true
			req := &application2.ApplicationDeleteRequest{
				Name:    &deploymentAppName,
				Cascade: &cascadeDelete,
			}
			if _, err := impl.application.Delete(ctx, req); err != nil {
				impl.logger.Errorw("err in deleting pipeline on argocd", "id", pipeline, "err", err)

				if forceDelete {
					impl.logger.Warnw("error while deletion of app in acd, continue to delete in db as this operation is force delete", "error", err)
				} else {
					//statusError, _ := err.(*errors2.StatusError)
					if strings.Contains(err.Error(), "code = NotFound") {
						err = &util.ApiError{
							UserMessage:     "Could not delete as application not found in argocd",
							InternalMessage: err.Error(),
						}
					} else {
						err = &util.ApiError{
							UserMessage:     "Could not delete application",
							InternalMessage: err.Error(),
						}
					}
					return err
				}
			}
			impl.logger.Infow("app deleted from argocd", "id", pipeline.Id, "pipelineName", pipeline.Name, "app", deploymentAppName)
		} else if util.IsHelmApp(pipeline.DeploymentAppType) {
			appIdentifier := &client.AppIdentifier{
				ClusterId:   pipeline.Environment.ClusterId,
				ReleaseName: deploymentAppName,
				Namespace:   pipeline.Environment.Namespace,
			}
			deleteResponse, err := impl.helmAppService.DeleteApplication(ctx, appIdentifier)
			if err != nil {
				impl.logger.Errorw("error in deleting helm application", "error", err, "appIdentifier", appIdentifier)
				return err
			}
			if deleteResponse == nil || !deleteResponse.GetSuccess() {
				return errors.New("delete application response unsuccessful")
			}
		}
	}
	err = tx.Commit()
	if err != nil {
		impl.logger.Errorw("error in committing db transaction", "err", err)
		return err
	}
	return nil
}

// ChangeDeploymentType takes in DeploymentAppTypeChangeRequest struct and
// deletes all the cd pipelines for that deployment type in all apps that belongs to
// that environment and updates the db with desired deployment app type
func (impl PipelineBuilderImpl) ChangeDeploymentType(ctx context.Context,
	request *bean.DeploymentAppTypeChangeRequest) (*bean.DeploymentAppTypeChangeResponse, error) {

	var response *bean.DeploymentAppTypeChangeResponse
	var deleteDeploymentType bean.DeploymentType
	var err error

	if request.DesiredDeploymentType == bean.ArgoCd {
		deleteDeploymentType = bean.Helm
	} else {
		deleteDeploymentType = bean.ArgoCd
	}

	// Force delete apps
	response, err = impl.DeleteDeploymentAppsForEnvironment(ctx,
<<<<<<< HEAD
		request.EnvId, deleteDeploymentType, request.ExcludeApps, request.UserId)
=======
		request.EnvId, deleteDeploymentType, request.ExcludeApps, request.IncludeApps, request.UserId)
>>>>>>> 5585be7c

	if err != nil {
		return nil, err
	}

	// Updating the env id and desired deployment app type received from request in the response
	response.EnvId = request.EnvId
	response.DesiredDeploymentType = request.DesiredDeploymentType
<<<<<<< HEAD
=======
	response.TriggeredPipelines = make([]*bean.CdPipelineTrigger, 0)
>>>>>>> 5585be7c

	// Update the deployment app type to Helm and toggle deployment_app_created to false in db
	var cdPipelineIds []int
	for _, item := range response.SuccessfulPipelines {
		cdPipelineIds = append(cdPipelineIds, item.Id)
	}

	// If nothing to update in db
	if len(cdPipelineIds) == 0 {
		return response, nil
	}

	// Update in db
	err = impl.pipelineRepository.UpdateCdPipelineDeploymentAppInFilter(string(request.DesiredDeploymentType),
		cdPipelineIds, request.UserId)

	if err != nil {
		impl.logger.Errorw("failed to update deployment app type in db",
			"pipeline ids", cdPipelineIds,
			"desired deployment type", request.DesiredDeploymentType,
			"err", err)

		return response, nil
	}

<<<<<<< HEAD
=======
	if !request.AutoTriggerDeployment {
		return response, nil
	}

>>>>>>> 5585be7c
	// Bulk trigger all the successfully changed pipelines (async)
	bulkTriggerRequest := make([]*BulkTriggerRequest, 0)

	for _, item := range response.SuccessfulPipelines {

		artifactDetails, err := impl.GetArtifactsByCDPipeline(item.Id, bean2.WorkflowType("DEPLOY"))

		if err != nil {
			impl.logger.Errorw("failed to fetch artifact details for cd pipeline",
				"pipelineId", item.Id,
				"appId", item.AppId,
				"envId", item.EnvId,
				"err", err)

			return response, nil
		}

<<<<<<< HEAD
=======
		if artifactDetails.LatestWfArtifactId == 0 || artifactDetails.LatestWfArtifactStatus == "" {
			continue
		}

>>>>>>> 5585be7c
		bulkTriggerRequest = append(bulkTriggerRequest, &BulkTriggerRequest{
			CiArtifactId: artifactDetails.LatestWfArtifactId,
			PipelineId:   item.Id,
		})
<<<<<<< HEAD
=======
		response.TriggeredPipelines = append(response.TriggeredPipelines, &bean.CdPipelineTrigger{
			CiArtifactId: artifactDetails.LatestWfArtifactId,
			PipelineId:   item.Id,
		})
	}

	// pg panics if empty slice is passed as an argument
	if len(bulkTriggerRequest) == 0 {
		return response, nil
>>>>>>> 5585be7c
	}

	// Trigger
	_, err = impl.workflowDagExecutor.TriggerBulkDeploymentAsync(bulkTriggerRequest, request.UserId)

	if err != nil {
		impl.logger.Errorw("failed to bulk trigger cd pipelines with error: "+err.Error(),
			"err", err)
	}
	return response, nil
}

// DeleteDeploymentAppsForEnvironment takes in environment id and current deployment app type
// and deletes all the cd pipelines for that deployment type in all apps that belongs to
// that environment.
func (impl PipelineBuilderImpl) DeleteDeploymentAppsForEnvironment(ctx context.Context, environmentId int,
<<<<<<< HEAD
	currentDeploymentAppType bean.DeploymentType, exclusionList []int, userId int32) (*bean.DeploymentAppTypeChangeResponse, error) {

	// fetch active pipelines from database for the given environment id and current deployment app type
	pipelines, err := impl.pipelineRepository.FindActiveByEnvIdAndDeploymentTypeExcludingAppIds(environmentId,
		string(currentDeploymentAppType), exclusionList)
=======
	currentDeploymentAppType bean.DeploymentType, exclusionList []int, includeApps []int, userId int32) (*bean.DeploymentAppTypeChangeResponse, error) {

	// fetch active pipelines from database for the given environment id and current deployment app type
	pipelines, err := impl.pipelineRepository.FindActiveByEnvIdAndDeploymentType(environmentId,
		string(currentDeploymentAppType), exclusionList, includeApps)
>>>>>>> 5585be7c

	if err != nil {
		impl.logger.Errorw("Error fetching cd pipelines",
			"environmentId", environmentId,
			"currentDeploymentAppType", currentDeploymentAppType,
			"err", err)

		return &bean.DeploymentAppTypeChangeResponse{
			EnvId:               environmentId,
			SuccessfulPipelines: []*bean.DeploymentChangeStatus{},
			FailedPipelines:     []*bean.DeploymentChangeStatus{},
		}, err
	}

	// Currently deleting apps only in argocd is supported
	return impl.DeleteDeploymentApps(ctx, pipelines, userId), nil
}

// DeleteDeploymentApps takes in a list of pipelines and delete the applications
// from argocd / helm.
func (impl PipelineBuilderImpl) DeleteDeploymentApps(ctx context.Context,
	pipelines []*pipelineConfig.Pipeline, userId int32) *bean.DeploymentAppTypeChangeResponse {

	successfulPipelines := make([]*bean.DeploymentChangeStatus, 0)
	failedPipelines := make([]*bean.DeploymentChangeStatus, 0)

	isGitOpsConfigured, gitOpsConfigErr := impl.IsGitopsConfigured()

	// Iterate over all the pipelines in the environment for given deployment app type
	for _, pipeline := range pipelines {

		var isValid bool
		// check if pipeline info like app name and environment is empty or not
		if failedPipelines, isValid = impl.isPipelineInfoValid(pipeline, failedPipelines); !isValid {
			continue
		}

		var healthChkErr error
		// check health of the app if it is argocd deployment type
		if failedPipelines, healthChkErr = impl.handleNotHealthyAppsIfArgoDeploymentType(pipeline, failedPipelines); healthChkErr != nil {

			// cannot delete unhealthy app
			continue
		}

		deploymentAppName := fmt.Sprintf("%s-%s", pipeline.App.AppName, pipeline.Environment.Name)
		var err error

		// delete request
		if pipeline.DeploymentAppType == string(bean.ArgoCd) {
			err = impl.deleteArgoCdApp(ctx, pipeline, deploymentAppName, true)

		} else {

			// For converting from Helm to ArgoCD, GitOps should be configured
			if gitOpsConfigErr != nil || !isGitOpsConfigured {
				err = errors.New("GitOps not configured or unable to fetch GitOps configuration")

			} else {
				// Register app in ACD
				err = impl.RegisterInACD(
					&app2.App{Id: pipeline.AppId, AppName: pipeline.App.AppName},
					&bean.CdPipelines{UserId: userId},
					ctx)
			}
			if err != nil {
				impl.logger.Errorw("error registering app on ACD with error: "+err.Error(),
					"deploymentAppName", deploymentAppName,
					"envId", pipeline.EnvironmentId,
					"appId", pipeline.AppId,
					"err", err)

				// deletion failed, append to the list of failed pipelines
				failedPipelines = impl.handleFailedDeploymentAppChange(pipeline, failedPipelines,
					"failed to register app on ACD with error: "+err.Error())

				continue
			}
			err = impl.deleteHelmApp(ctx, pipeline)
		}

		if err != nil {
			impl.logger.Errorw("error deleting app on "+pipeline.DeploymentAppType,
				"deployment app name", deploymentAppName,
				"err", err)

			// deletion failed, append to the list of failed pipelines
			failedPipelines = impl.handleFailedDeploymentAppChange(pipeline, failedPipelines,
				"error deleting app with error: "+err.Error())

			continue
		}

		// deletion successful, append to the list of successful pipelines
		successfulPipelines = impl.appendToDeploymentChangeStatusList(
			successfulPipelines,
			pipeline,
			"",
			bean.Success)
	}

	return &bean.DeploymentAppTypeChangeResponse{
		SuccessfulPipelines: successfulPipelines,
		FailedPipelines:     failedPipelines,
	}
}

func (impl PipelineBuilderImpl) isGitRepoUrlPresent(appId int) bool {
	fetchedChart, err := impl.chartRepository.FindLatestByAppId(appId)

	if err != nil || len(fetchedChart.GitRepoUrl) == 0 {
		impl.logger.Errorw("error fetching git repo url or it is not present")
		return false
	}
	return true
}

func (impl PipelineBuilderImpl) isPipelineInfoValid(pipeline *pipelineConfig.Pipeline,
	failedPipelines []*bean.DeploymentChangeStatus) ([]*bean.DeploymentChangeStatus, bool) {

	if len(pipeline.App.AppName) == 0 || len(pipeline.Environment.Name) == 0 {
		impl.logger.Errorw("app name or environment name is not present",
			"pipeline id", pipeline.Id)

		failedPipelines = impl.handleFailedDeploymentAppChange(pipeline, failedPipelines,
			"could not fetch app name or environment name")

		return failedPipelines, false
	}
	return failedPipelines, true
}

func (impl PipelineBuilderImpl) handleFailedDeploymentAppChange(pipeline *pipelineConfig.Pipeline,
	failedPipelines []*bean.DeploymentChangeStatus, err string) []*bean.DeploymentChangeStatus {

	return impl.appendToDeploymentChangeStatusList(
		failedPipelines,
		pipeline,
		err,
		bean.Failed)
}

func (impl PipelineBuilderImpl) handleNotHealthyAppsIfArgoDeploymentType(pipeline *pipelineConfig.Pipeline,
	failedPipelines []*bean.DeploymentChangeStatus) ([]*bean.DeploymentChangeStatus, error) {

	if pipeline.DeploymentAppType == string(bean.ArgoCd) {
		// check if app status is Healthy
		status, err := impl.appStatusRepository.Get(pipeline.AppId, pipeline.EnvironmentId)

		// case: missing status row in db
		if len(status.Status) == 0 {
			return failedPipelines, nil
		}

		// cannot delete the app from argocd if app status is Progressing
		if err != nil || status.Status == "Progressing" {

			healthCheckErr := errors.New("unable to fetch app status or app status is progressing")

			impl.logger.Errorw(healthCheckErr.Error(),
				"appId", pipeline.AppId,
				"environmentId", pipeline.EnvironmentId,
				"err", err)

			failedPipelines = impl.handleFailedDeploymentAppChange(pipeline, failedPipelines, healthCheckErr.Error())

			return failedPipelines, healthCheckErr
		}
		return failedPipelines, nil
	}
	return failedPipelines, nil
}

// deleteArgoCdApp takes context and deployment app name used in argo cd and deletes
// the application in argo cd.
func (impl PipelineBuilderImpl) deleteArgoCdApp(ctx context.Context, pipeline *pipelineConfig.Pipeline, deploymentAppName string,
	cascadeDelete bool) error {

	if !pipeline.DeploymentAppCreated {
		return nil
	}

	// building the argocd application delete request
	req := &application2.ApplicationDeleteRequest{
		Name:    &deploymentAppName,
		Cascade: &cascadeDelete,
	}

	_, err := impl.application.Delete(ctx, req)

<<<<<<< HEAD
	// Possible that argocd app got deleted but db updation failed
	if err != nil {
		if strings.Contains(err.Error(), "code = NotFound") {
			return nil
		}
	}
	return err
=======
	if err != nil {
		impl.logger.Errorw("error in deleting argocd application", "err", err)
		// Possible that argocd app got deleted but db updation failed
		if strings.Contains(err.Error(), "code = NotFound") {
			return nil
		}
		return err
	}
	return nil
>>>>>>> 5585be7c
}

// deleteHelmApp takes in context and pipeline object and deletes the release in helm
func (impl PipelineBuilderImpl) deleteHelmApp(ctx context.Context, pipeline *pipelineConfig.Pipeline) error {

	if !pipeline.DeploymentAppCreated {
		return nil
	}

	// validation
	if !util.IsHelmApp(pipeline.DeploymentAppType) {
		return errors.New("unable to delete pipeline with id: " + strconv.Itoa(pipeline.Id) + ", not a helm app")
	}

	// create app identifier
	appIdentifier := &client.AppIdentifier{
		ClusterId:   pipeline.Environment.ClusterId,
		ReleaseName: pipeline.DeploymentAppName,
		Namespace:   pipeline.Environment.Namespace,
	}

	// call for delete resource
	deleteResponse, err := impl.helmAppService.DeleteApplication(ctx, appIdentifier)

	if err != nil {
		impl.logger.Errorw("error in deleting helm application", "error", err, "appIdentifier", appIdentifier)
		return err
	}

	if deleteResponse == nil || !deleteResponse.GetSuccess() {
		return errors.New("helm delete application response unsuccessful")
	}
	return nil
}

func (impl PipelineBuilderImpl) appendToDeploymentChangeStatusList(pipelines []*bean.DeploymentChangeStatus,
	pipeline *pipelineConfig.Pipeline, error string, status bean.Status) []*bean.DeploymentChangeStatus {

	return append(pipelines, &bean.DeploymentChangeStatus{
		Id:      pipeline.Id,
		AppId:   pipeline.AppId,
		AppName: pipeline.App.AppName,
		EnvId:   pipeline.EnvironmentId,
		EnvName: pipeline.Environment.Name,
		Error:   error,
		Status:  status,
	})
}

type DeploymentType struct {
	Deployment Deployment `json:"deployment"`
}

type Deployment struct {
	Strategy Strategy `json:"strategy"`
}

type Strategy struct {
	BlueGreen *BlueGreen `json:"blueGreen,omitempty"`
	Rolling   *Rolling   `json:"rolling,omitempty"`
	Canary    *Canary    `json:"canary,omitempty"`
	Recreate  *Recreate  `json:"recreate,omitempty"`
}

type BlueGreen struct {
	AutoPromotionSeconds  int  `json:"autoPromotionSeconds"`
	ScaleDownDelaySeconds int  `json:"scaleDownDelaySeconds"`
	PreviewReplicaCount   int  `json:"previewReplicaCount"`
	AutoPromotionEnabled  bool `json:"autoPromotionEnabled"`
}

type Canary struct {
	MaxSurge       string       `json:"maxSurge,omitempty"`
	MaxUnavailable int          `json:"maxUnavailable,omitempty"`
	Steps          []CanaryStep `json:"steps,omitempty"`
}

type CanaryStep struct {
	// SetWeight sets what percentage of the newRS should receive
	SetWeight *int32 `json:"setWeight,omitempty"`
	// Pause freezes the rollout by setting spec.Paused to true.
	// A Rollout will resume when spec.Paused is reset to false.
	// +optional
	Pause *RolloutPause `json:"pause,omitempty"`
}

type RolloutPause struct {
	// Duration the amount of time to wait before moving to the next step.
	// +optional
	Duration *int32 `json:"duration,omitempty"`
}
type Recreate struct {
}

type Rolling struct {
	MaxSurge       string `json:"maxSurge"`
	MaxUnavailable int    `json:"maxUnavailable"`
}

func (impl PipelineBuilderImpl) createCdPipeline(ctx context.Context, app *app2.App, pipeline *bean.CDPipelineConfigObject, userId int32) (pipelineRes int, err error) {
	dbConnection := impl.pipelineRepository.GetConnection()
	tx, err := dbConnection.Begin()
	if err != nil {
		return 0, err
	}
	// Rollback tx on error.
	defer tx.Rollback()

	if pipeline.AppWorkflowId == 0 && pipeline.ParentPipelineType == "WEBHOOK" {
		externalCiPipeline := &pipelineConfig.ExternalCiPipeline{
			AppId:       app.Id,
			AccessToken: "",
			Active:      true,
			AuditLog:    sql.AuditLog{CreatedBy: userId, CreatedOn: time.Now(), UpdatedOn: time.Now(), UpdatedBy: userId},
		}
		externalCiPipeline, err = impl.ciPipelineRepository.SaveExternalCi(externalCiPipeline, tx)
		wf := &appWorkflow.AppWorkflow{
			Name:     fmt.Sprintf("wf-%d-%s", app.Id, util2.Generate(4)),
			AppId:    app.Id,
			Active:   true,
			AuditLog: sql.AuditLog{CreatedBy: userId, CreatedOn: time.Now(), UpdatedOn: time.Now(), UpdatedBy: userId},
		}
		savedAppWf, err := impl.appWorkflowRepository.SaveAppWorkflowWithTx(wf, tx)
		if err != nil {
			impl.logger.Errorw("err", err)
			return 0, err
		}
		appWorkflowMap := &appWorkflow.AppWorkflowMapping{
			AppWorkflowId: savedAppWf.Id,
			ComponentId:   externalCiPipeline.Id,
			Type:          "WEBHOOK",
			Active:        true,
			AuditLog:      sql.AuditLog{CreatedBy: userId, CreatedOn: time.Now(), UpdatedOn: time.Now(), UpdatedBy: userId},
		}
		appWorkflowMap, err = impl.appWorkflowRepository.SaveAppWorkflowMapping(appWorkflowMap, tx)
		if err != nil {
			return 0, err
		}
		pipeline.ParentPipelineId = externalCiPipeline.Id
		pipeline.AppWorkflowId = savedAppWf.Id
	}

	chart, err := impl.chartRepository.FindLatestChartForAppByAppId(app.Id)
	if err != nil {
		return 0, err
	}
	envOverride, err := impl.propertiesConfigService.CreateIfRequired(chart, pipeline.EnvironmentId, userId, false, models.CHARTSTATUS_NEW, false, false, pipeline.Namespace, chart.IsBasicViewLocked, chart.CurrentViewEditor, tx)
	if err != nil {
		return 0, err
	}

	// Get pipeline override based on Deployment strategy
	//TODO: mark as created in our db
	pipelineId, err := impl.ciCdPipelineOrchestrator.CreateCDPipelines(pipeline, app.Id, userId, tx, app.AppName)
	if err != nil {
		impl.logger.Errorw("error in ")
		return 0, err
	}

	//adding pipeline to workflow
	_, err = impl.appWorkflowRepository.FindByIdAndAppId(pipeline.AppWorkflowId, app.Id)
	if err != nil && err != pg.ErrNoRows {
		return 0, err
	}
	if pipeline.AppWorkflowId > 0 {
		var parentPipelineId int
		var parentPipelineType string
		if pipeline.ParentPipelineId == 0 {
			parentPipelineId = pipeline.CiPipelineId
			parentPipelineType = "CI_PIPELINE"
		} else {
			parentPipelineId = pipeline.ParentPipelineId
			parentPipelineType = pipeline.ParentPipelineType
		}
		appWorkflowMap := &appWorkflow.AppWorkflowMapping{
			AppWorkflowId: pipeline.AppWorkflowId,
			ParentId:      parentPipelineId,
			ParentType:    parentPipelineType,
			ComponentId:   pipelineId,
			Type:          "CD_PIPELINE",
			Active:        true,
			AuditLog:      sql.AuditLog{CreatedBy: userId, CreatedOn: time.Now(), UpdatedOn: time.Now(), UpdatedBy: userId},
		}
		_, err = impl.appWorkflowRepository.SaveAppWorkflowMapping(appWorkflowMap, tx)
		if err != nil {
			return 0, err
		}
	}
	//getting global app metrics for cd pipeline create because env level metrics is not created yet
	appLevelAppMetricsEnabled := false
	appLevelMetrics, err := impl.appLevelMetricsRepository.FindByAppId(app.Id)
	if err != nil && err != pg.ErrNoRows {
		impl.logger.Errorw("error in getting app level metrics app level", "error", err)
	} else if err == nil {
		appLevelAppMetricsEnabled = appLevelMetrics.AppMetrics
	}
	err = impl.deploymentTemplateHistoryService.CreateDeploymentTemplateHistoryFromEnvOverrideTemplate(envOverride, tx, appLevelAppMetricsEnabled, pipelineId)
	if err != nil {
		impl.logger.Errorw("error in creating entry for env deployment template history", "err", err, "envOverride", envOverride)
		return 0, err
	}
	// strategies for pipeline ids, there is only one is default
	defaultCount := 0
	for _, item := range pipeline.Strategies {
		if item.Default {
			defaultCount = defaultCount + 1
			if defaultCount > 1 {
				impl.logger.Warnw("already have one strategy is default in this pipeline", "strategy", item.DeploymentTemplate)
				item.Default = false
			}
		}
		strategy := &chartConfig.PipelineStrategy{
			PipelineId: pipelineId,
			Strategy:   item.DeploymentTemplate,
			Config:     string(item.Config),
			Default:    item.Default,
			Deleted:    false,
			AuditLog:   sql.AuditLog{UpdatedBy: userId, CreatedBy: userId, UpdatedOn: time.Now(), CreatedOn: time.Now()},
		}
		err = impl.pipelineConfigRepository.Save(strategy, tx)
		if err != nil {
			impl.logger.Errorw("error in saving strategy", "strategy", item.DeploymentTemplate)
			return pipelineId, fmt.Errorf("pipeline created but failed to add strategy")
		}
		//creating history entry for strategy
		_, err = impl.pipelineStrategyHistoryService.CreatePipelineStrategyHistory(strategy, pipeline.TriggerType, tx)
		if err != nil {
			impl.logger.Errorw("error in creating strategy history entry", "err", err)
			return 0, err
		}

	}

	err = tx.Commit()
	if err != nil {
		return 0, err
	}

	impl.logger.Debugw("pipeline created with GitMaterialId ", "id", pipelineId, "pipeline", pipeline)
	return pipelineId, nil
}

func (impl PipelineBuilderImpl) updateCdPipeline(ctx context.Context, pipeline *bean.CDPipelineConfigObject, userID int32) (err error) {

	if len(pipeline.PreStage.Config) > 0 && !strings.Contains(pipeline.PreStage.Config, "beforeStages") {
		err = &util.ApiError{
			HttpStatusCode:  http.StatusBadRequest,
			InternalMessage: "invalid yaml config, must include - beforeStages",
			UserMessage:     "invalid yaml config, must include - beforeStages",
		}
		return err
	}
	if len(pipeline.PostStage.Config) > 0 && !strings.Contains(pipeline.PostStage.Config, "afterStages") {
		err = &util.ApiError{
			HttpStatusCode:  http.StatusBadRequest,
			InternalMessage: "invalid yaml config, must include - afterStages",
			UserMessage:     "invalid yaml config, must include - afterStages",
		}
		return err
	}
	dbConnection := impl.pipelineRepository.GetConnection()
	tx, err := dbConnection.Begin()
	if err != nil {
		return err
	}
	// Rollback tx on error.
	defer tx.Rollback()
	err = impl.ciCdPipelineOrchestrator.UpdateCDPipeline(pipeline, userID, tx)
	if err != nil {
		impl.logger.Errorw("error in updating pipeline")
		return err
	}

	// strategies for pipeline ids, there is only one is default
	existingStrategies, err := impl.pipelineConfigRepository.GetAllStrategyByPipelineId(pipeline.Id)
	if err != nil && !errors.IsNotFound(err) {
		impl.logger.Errorw("error in getting pipeline strategies", "err", err)
		return err
	}
	for _, oldItem := range existingStrategies {
		notFound := true
		for _, newItem := range pipeline.Strategies {
			if newItem.DeploymentTemplate == oldItem.Strategy {
				notFound = false
			}
		}

		if notFound {
			//delete from db
			err := impl.pipelineConfigRepository.Delete(oldItem, tx)
			if err != nil {
				impl.logger.Errorw("error in delete pipeline strategies", "err", err)
				return fmt.Errorf("error in delete pipeline strategies")
			}
		}
	}

	defaultCount := 0
	for _, item := range pipeline.Strategies {
		if item.Default {
			defaultCount = defaultCount + 1
			if defaultCount > 1 {
				impl.logger.Warnw("already have one strategy is default in this pipeline, skip this", "strategy", item.DeploymentTemplate)
				continue
			}
		}
		strategy, err := impl.pipelineConfigRepository.FindByStrategyAndPipelineId(item.DeploymentTemplate, pipeline.Id)
		if err != nil && pg.ErrNoRows != err {
			impl.logger.Errorw("error in getting strategy", "err", err)
			return err
		}
		if strategy.Id > 0 {
			strategy.Config = string(item.Config)
			strategy.Default = item.Default
			strategy.UpdatedBy = userID
			strategy.UpdatedOn = time.Now()
			err = impl.pipelineConfigRepository.Update(strategy, tx)
			if err != nil {
				impl.logger.Errorw("error in updating strategy", "strategy", item.DeploymentTemplate)
				return fmt.Errorf("pipeline updated but failed to update one strategy")
			}
			//creating history entry for strategy
			_, err = impl.pipelineStrategyHistoryService.CreatePipelineStrategyHistory(strategy, pipeline.TriggerType, tx)
			if err != nil {
				impl.logger.Errorw("error in creating strategy history entry", "err", err)
				return err
			}
		} else {
			strategy := &chartConfig.PipelineStrategy{
				PipelineId: pipeline.Id,
				Strategy:   item.DeploymentTemplate,
				Config:     string(item.Config),
				Default:    item.Default,
				Deleted:    false,
				AuditLog:   sql.AuditLog{UpdatedBy: userID, CreatedBy: userID, UpdatedOn: time.Now(), CreatedOn: time.Now()},
			}
			err = impl.pipelineConfigRepository.Save(strategy, tx)
			if err != nil {
				impl.logger.Errorw("error in saving strategy", "strategy", item.DeploymentTemplate)
				return fmt.Errorf("pipeline created but failed to add strategy")
			}
			//creating history entry for strategy
			_, err = impl.pipelineStrategyHistoryService.CreatePipelineStrategyHistory(strategy, pipeline.TriggerType, tx)
			if err != nil {
				impl.logger.Errorw("error in creating strategy history entry", "err", err)
				return err
			}
		}
	}
	err = tx.Commit()
	if err != nil {
		return err
	}
	return nil
}

func (impl PipelineBuilderImpl) filterDeploymentTemplate(deploymentTemplate chartRepoRepository.DeploymentStrategy, pipelineOverride string) (string, error) {
	var deploymentType DeploymentType
	err := json.Unmarshal([]byte(pipelineOverride), &deploymentType)
	if err != nil {
		impl.logger.Errorw("err", err)
		return "", err
	}
	if chartRepoRepository.DEPLOYMENT_STRATEGY_BLUE_GREEN == deploymentTemplate {
		newDeploymentType := DeploymentType{
			Deployment: Deployment{
				Strategy: Strategy{
					BlueGreen: deploymentType.Deployment.Strategy.BlueGreen,
				},
			},
		}
		pipelineOverrideBytes, err := json.Marshal(newDeploymentType)
		if err != nil {
			impl.logger.Errorw("err", err)
			return "", err
		}
		pipelineOverride = string(pipelineOverrideBytes)
	} else if chartRepoRepository.DEPLOYMENT_STRATEGY_ROLLING == deploymentTemplate {
		newDeploymentType := DeploymentType{
			Deployment: Deployment{
				Strategy: Strategy{
					Rolling: deploymentType.Deployment.Strategy.Rolling,
				},
			},
		}
		pipelineOverrideBytes, err := json.Marshal(newDeploymentType)
		if err != nil {
			impl.logger.Errorw("err", err)
			return "", err
		}
		pipelineOverride = string(pipelineOverrideBytes)
	} else if chartRepoRepository.DEPLOYMENT_STRATEGY_CANARY == deploymentTemplate {
		newDeploymentType := DeploymentType{
			Deployment: Deployment{
				Strategy: Strategy{
					Canary: deploymentType.Deployment.Strategy.Canary,
				},
			},
		}
		pipelineOverrideBytes, err := json.Marshal(newDeploymentType)
		if err != nil {
			impl.logger.Errorw("err", err)
			return "", err
		}
		pipelineOverride = string(pipelineOverrideBytes)
	} else if chartRepoRepository.DEPLOYMENT_STRATEGY_RECREATE == deploymentTemplate {
		newDeploymentType := DeploymentType{
			Deployment: Deployment{
				Strategy: Strategy{
					Recreate: deploymentType.Deployment.Strategy.Recreate,
				},
			},
		}
		pipelineOverrideBytes, err := json.Marshal(newDeploymentType)
		if err != nil {
			impl.logger.Errorw("err", err)
			return "", err
		}
		pipelineOverride = string(pipelineOverrideBytes)
	}
	return pipelineOverride, nil
}

func (impl PipelineBuilderImpl) GetCdPipelinesForApp(appId int) (cdPipelines *bean.CdPipelines, err error) {
	cdPipelines, err = impl.ciCdPipelineOrchestrator.GetCdPipelinesForApp(appId)
	var pipelines []*bean.CDPipelineConfigObject
	for _, dbPipeline := range cdPipelines.Pipelines {
		environment, err := impl.environmentRepository.FindById(dbPipeline.EnvironmentId)
		if err != nil && errors.IsNotFound(err) {
			impl.logger.Errorw("error in fetching pipeline", "err", err)
			return cdPipelines, err
		}
		strategies, err := impl.pipelineConfigRepository.GetAllStrategyByPipelineId(dbPipeline.Id)
		if err != nil && errors.IsNotFound(err) {
			impl.logger.Errorw("error in fetching strategies", "err", err)
			return cdPipelines, err
		}
		var strategiesBean []bean.Strategy
		var deploymentTemplate chartRepoRepository.DeploymentStrategy
		for _, item := range strategies {
			strategiesBean = append(strategiesBean, bean.Strategy{
				Config:             []byte(item.Config),
				DeploymentTemplate: item.Strategy,
				Default:            item.Default,
			})

			if item.Default {
				deploymentTemplate = item.Strategy
			}
		}
		appWorkflowMapping, err := impl.appWorkflowRepository.FindWFCDMappingByCDPipelineId(dbPipeline.Id)
		if err != nil {
			return nil, err
		}
		pipeline := &bean.CDPipelineConfigObject{
			Id:                            dbPipeline.Id,
			Name:                          dbPipeline.Name,
			EnvironmentId:                 dbPipeline.EnvironmentId,
			EnvironmentName:               environment.Name,
			CiPipelineId:                  dbPipeline.CiPipelineId,
			DeploymentTemplate:            deploymentTemplate,
			TriggerType:                   dbPipeline.TriggerType,
			Strategies:                    strategiesBean,
			PreStage:                      dbPipeline.PreStage,
			PostStage:                     dbPipeline.PostStage,
			PreStageConfigMapSecretNames:  dbPipeline.PreStageConfigMapSecretNames,
			PostStageConfigMapSecretNames: dbPipeline.PostStageConfigMapSecretNames,
			RunPreStageInEnv:              dbPipeline.RunPreStageInEnv,
			RunPostStageInEnv:             dbPipeline.RunPostStageInEnv,
			DeploymentAppType:             dbPipeline.DeploymentAppType,
			ParentPipelineType:            appWorkflowMapping.ParentType,
			ParentPipelineId:              appWorkflowMapping.ParentId,
		}
		pipelines = append(pipelines, pipeline)
	}
	cdPipelines.Pipelines = pipelines
	return cdPipelines, err
}

func (impl PipelineBuilderImpl) GetCdPipelinesForAppAndEnv(appId int, envId int) (cdPipelines *bean.CdPipelines, err error) {
	return impl.ciCdPipelineOrchestrator.GetCdPipelinesForAppAndEnv(appId, envId)
}

type ConfigMapSecretsResponse struct {
	Maps    []bean2.Map `json:"maps"`
	Secrets []bean2.Map `json:"secrets"`
}

func (impl PipelineBuilderImpl) FetchConfigmapSecretsForCdStages(appId, envId, cdPipelineId int) (ConfigMapSecretsResponse, error) {
	configMapSecrets, err := impl.appService.GetConfigMapAndSecretJson(appId, envId, cdPipelineId)
	if err != nil {
		impl.logger.Errorw("error while fetching config secrets ", "err", err)
		return ConfigMapSecretsResponse{}, err
	}
	existingConfigMapSecrets := ConfigMapSecretsResponse{}
	err = json.Unmarshal([]byte(configMapSecrets), &existingConfigMapSecrets)
	if err != nil {
		impl.logger.Error(err)
		return ConfigMapSecretsResponse{}, err
	}
	return existingConfigMapSecrets, nil
}

func (impl PipelineBuilderImpl) GetArtifactsByCDPipeline(cdPipelineId int, stage bean2.WorkflowType) (bean.CiArtifactResponse, error) {
	var ciArtifactsResponse bean.CiArtifactResponse
	var err error
	parentId, parentType, err := impl.GetCdParentDetails(cdPipelineId)
	if err != nil {
		impl.logger.Errorw("error in getting cd parent details", "err", err, "cdPipelineId", cdPipelineId, "stage", stage)
		return ciArtifactsResponse, err
	}
	//setting parent cd id for checking latest image running on parent cd
	parentCdId := 0
	if parentType == bean2.CD_WORKFLOW_TYPE_POST || (parentType == bean2.CD_WORKFLOW_TYPE_DEPLOY && stage != bean2.CD_WORKFLOW_TYPE_POST) {
		parentCdId = parentId
	}
	pipeline, err := impl.pipelineRepository.FindById(cdPipelineId)
	if err != nil && err != pg.ErrNoRows {
		impl.logger.Errorw("Error in getting cd pipeline details", err, "cdPipelineId", cdPipelineId)
	}
	if stage == bean2.CD_WORKFLOW_TYPE_DEPLOY && len(pipeline.PreStageConfig) > 0 {
		parentId = cdPipelineId
		parentType = bean2.CD_WORKFLOW_TYPE_PRE
	}
	if stage == bean2.CD_WORKFLOW_TYPE_POST {
		parentId = cdPipelineId
		parentType = bean2.CD_WORKFLOW_TYPE_DEPLOY
	}
	ciArtifactsResponse, err = impl.GetArtifactsForCdStage(cdPipelineId, parentId, parentType, stage, parentCdId)
	if err != nil {
		impl.logger.Errorw("error in getting artifacts for cd", "err", err, "stage", stage, "cdPipelineId", cdPipelineId)
		return ciArtifactsResponse, err
	}
	return ciArtifactsResponse, nil
}

func (impl PipelineBuilderImpl) GetCdParentDetails(cdPipelineId int) (parentId int, parentType bean2.WorkflowType, err error) {
	appWorkflowMapping, err := impl.appWorkflowRepository.FindWFCDMappingByCDPipelineId(cdPipelineId)
	if err != nil {
		return 0, "", err
	}
	parentId = appWorkflowMapping.ParentId
	if appWorkflowMapping.ParentType == appWorkflow.CDPIPELINE {
		pipeline, err := impl.pipelineRepository.FindById(parentId)
		if err != nil && err != pg.ErrNoRows {
			impl.logger.Errorw("Error in fetching cd pipeline details", err, "pipelineId", parentId)
			return 0, "", err
		}
		if len(pipeline.PostStageConfig) > 0 {
			return parentId, bean2.CD_WORKFLOW_TYPE_POST, nil
		} else {
			return parentId, bean2.CD_WORKFLOW_TYPE_DEPLOY, nil
		}
	} else if appWorkflowMapping.ParentType == appWorkflow.WEBHOOK {
		return parentId, bean2.WEBHOOK_WORKFLOW_TYPE, nil
	}
	return parentId, bean2.CI_WORKFLOW_TYPE, nil
}

func (impl PipelineBuilderImpl) GetArtifactsForCdStage(cdPipelineId int, parentId int, parentType bean2.WorkflowType, stage bean2.WorkflowType, parentCdId int) (bean.CiArtifactResponse, error) {
	var ciArtifacts []bean.CiArtifactBean
	var ciArtifactsResponse bean.CiArtifactResponse
	var err error
	artifactMap := make(map[int]int)
	limit := 10
	ciArtifacts, artifactMap, latestWfArtifactId, latestWfArtifactStatus, err := impl.BuildArtifactsForCdStage(cdPipelineId, stage, ciArtifacts, artifactMap, false, limit, parentCdId)
	if err != nil && err != pg.ErrNoRows {
		impl.logger.Errorw("error in getting artifacts for child cd stage", "err", err, "stage", stage)
		return ciArtifactsResponse, err
	}
	ciArtifacts, err = impl.BuildArtifactsForParentStage(cdPipelineId, parentId, parentType, ciArtifacts, artifactMap, limit, parentCdId)
	if err != nil && err != pg.ErrNoRows {
		impl.logger.Errorw("error in getting artifacts for cd", "err", err, "parentStage", parentType, "stage", stage)
		return ciArtifactsResponse, err
	}
	//sorting ci artifacts on the basis of creation time
	if ciArtifacts != nil {
		sort.SliceStable(ciArtifacts, func(i, j int) bool {
			return ciArtifacts[i].Id > ciArtifacts[j].Id
		})
	}
	ciArtifactsResponse.CdPipelineId = cdPipelineId
	ciArtifactsResponse.LatestWfArtifactId = latestWfArtifactId
	ciArtifactsResponse.LatestWfArtifactStatus = latestWfArtifactStatus
	if ciArtifacts == nil {
		ciArtifacts = []bean.CiArtifactBean{}
	}
	ciArtifactsResponse.CiArtifacts = ciArtifacts
	return ciArtifactsResponse, nil
}

func (impl PipelineBuilderImpl) BuildArtifactsForParentStage(cdPipelineId int, parentId int, parentType bean2.WorkflowType, ciArtifacts []bean.CiArtifactBean, artifactMap map[int]int, limit int, parentCdId int) ([]bean.CiArtifactBean, error) {
	var ciArtifactsFinal []bean.CiArtifactBean
	var err error
	if parentType == bean2.CI_WORKFLOW_TYPE {
		ciArtifactsFinal, err = impl.BuildArtifactsForCIParent(cdPipelineId, parentId, parentType, ciArtifacts, artifactMap, limit)
	} else if parentType == bean2.WEBHOOK_WORKFLOW_TYPE {
		ciArtifactsFinal, err = impl.BuildArtifactsForCIParent(cdPipelineId, parentId, parentType, ciArtifacts, artifactMap, limit)
	} else {
		//parent type is PRE, POST or DEPLOY type
		ciArtifactsFinal, _, _, _, err = impl.BuildArtifactsForCdStage(parentId, parentType, ciArtifacts, artifactMap, true, limit, parentCdId)
	}
	return ciArtifactsFinal, err
}

func (impl PipelineBuilderImpl) BuildArtifactsForCdStage(pipelineId int, stageType bean2.WorkflowType, ciArtifacts []bean.CiArtifactBean, artifactMap map[int]int, parent bool, limit int, parentCdId int) ([]bean.CiArtifactBean, map[int]int, int, string, error) {
	//getting running artifact id for parent cd
	parentCdRunningArtifactId := 0
	if parentCdId > 0 && parent {
		parentCdWfrList, err := impl.cdWorkflowRepository.FindArtifactByPipelineIdAndRunnerType(parentCdId, bean2.CD_WORKFLOW_TYPE_DEPLOY, 1)
		if err != nil || len(parentCdWfrList) == 0 {
			impl.logger.Errorw("error in getting artifact for parent cd", "parentCdPipelineId", parentCdId)
			return ciArtifacts, artifactMap, 0, "", err
		}
		parentCdRunningArtifactId = parentCdWfrList[0].CdWorkflow.CiArtifact.Id
	}
	//getting wfr for parent and updating artifacts
	parentWfrList, err := impl.cdWorkflowRepository.FindArtifactByPipelineIdAndRunnerType(pipelineId, stageType, limit)
	if err != nil {
		impl.logger.Errorw("error in getting artifact for deployed items", "cdPipelineId", pipelineId)
		return ciArtifacts, artifactMap, 0, "", err
	}
	deploymentArtifactId := 0
	deploymentArtifactStatus := ""
	for index, wfr := range parentWfrList {
		if !parent && index == 0 {
			deploymentArtifactId = wfr.CdWorkflow.CiArtifact.Id
			deploymentArtifactStatus = wfr.Status
		}
		if wfr.Status == application.Healthy || wfr.Status == application.SUCCEEDED {
			lastSuccessfulTriggerOnParent := parent && index == 0
			latest := !parent && index == 0
			runningOnParentCd := parentCdRunningArtifactId == wfr.CdWorkflow.CiArtifact.Id
			if ciArtifactIndex, ok := artifactMap[wfr.CdWorkflow.CiArtifact.Id]; !ok {
				//entry not present, creating new entry
				mInfo, err := parseMaterialInfo([]byte(wfr.CdWorkflow.CiArtifact.MaterialInfo), wfr.CdWorkflow.CiArtifact.DataSource)
				if err != nil {
					mInfo = []byte("[]")
					impl.logger.Errorw("Error in parsing artifact material info", "err", err)
				}
				ciArtifact := bean.CiArtifactBean{
					Id:                            wfr.CdWorkflow.CiArtifact.Id,
					Image:                         wfr.CdWorkflow.CiArtifact.Image,
					ImageDigest:                   wfr.CdWorkflow.CiArtifact.ImageDigest,
					MaterialInfo:                  mInfo,
					LastSuccessfulTriggerOnParent: lastSuccessfulTriggerOnParent,
					Latest:                        latest,
					Scanned:                       wfr.CdWorkflow.CiArtifact.Scanned,
					ScanEnabled:                   wfr.CdWorkflow.CiArtifact.ScanEnabled,
				}
				if !parent {
					ciArtifact.Deployed = true
					ciArtifact.DeployedTime = formatDate(wfr.StartedOn, bean.LayoutRFC3339)
				}
				if runningOnParentCd {
					ciArtifact.RunningOnParentCd = runningOnParentCd
				}
				ciArtifacts = append(ciArtifacts, ciArtifact)
				//storing index of ci artifact for using when updating old entry
				artifactMap[wfr.CdWorkflow.CiArtifact.Id] = len(ciArtifacts) - 1
			} else {
				//entry already present, updating running on parent
				if parent {
					ciArtifacts[ciArtifactIndex].LastSuccessfulTriggerOnParent = lastSuccessfulTriggerOnParent
				}
				if runningOnParentCd {
					ciArtifacts[ciArtifactIndex].RunningOnParentCd = runningOnParentCd
				}
			}
		}
	}
	return ciArtifacts, artifactMap, deploymentArtifactId, deploymentArtifactStatus, nil
}

// method for building artifacts for parent CI

func (impl PipelineBuilderImpl) BuildArtifactsForCIParent(cdPipelineId int, parentId int, parentType bean2.WorkflowType, ciArtifacts []bean.CiArtifactBean, artifactMap map[int]int, limit int) ([]bean.CiArtifactBean, error) {
	artifacts, err := impl.ciArtifactRepository.GetArtifactsByCDPipeline(cdPipelineId, limit, parentId, parentType)
	if err != nil {
		impl.logger.Errorw("error in getting artifacts for ci", "err", err)
		return ciArtifacts, err
	}
	for _, artifact := range artifacts {
		if _, ok := artifactMap[artifact.Id]; !ok {
			mInfo, err := parseMaterialInfo([]byte(artifact.MaterialInfo), artifact.DataSource)
			if err != nil {
				mInfo = []byte("[]")
				impl.logger.Errorw("Error in parsing artifact material info", "err", err, "artifact", artifact)
			}
			ciArtifacts = append(ciArtifacts, bean.CiArtifactBean{
				Id:           artifact.Id,
				Image:        artifact.Image,
				ImageDigest:  artifact.ImageDigest,
				MaterialInfo: mInfo,
				ScanEnabled:  artifact.ScanEnabled,
				Scanned:      artifact.Scanned,
			})
		}
	}
	return ciArtifacts, nil
}

func (impl PipelineBuilderImpl) FetchArtifactForRollback(cdPipelineId, offset, limit int) (bean.CiArtifactResponse, error) {
	var deployedCiArtifacts []bean.CiArtifactBean
	var deployedCiArtifactsResponse bean.CiArtifactResponse

	cdWfrs, err := impl.cdWorkflowRepository.FetchArtifactsByCdPipelineId(cdPipelineId, bean2.CD_WORKFLOW_TYPE_DEPLOY, offset, limit)
	if err != nil {
		impl.logger.Errorw("error in getting artifacts for rollback by cdPipelineId", "err", err, "cdPipelineId", cdPipelineId)
		return deployedCiArtifactsResponse, err
	}
	var ids []int32
	for _, item := range cdWfrs {
		ids = append(ids, item.TriggeredBy)
	}
	userEmails := make(map[int32]string)
	users, err := impl.userService.GetByIds(ids)
	if err != nil {
		impl.logger.Errorw("unable to fetch users by ids", "err", err, "ids", ids)
	}
	for _, item := range users {
		userEmails[item.Id] = item.EmailId
	}
	for _, cdWfr := range cdWfrs {
		ciArtifact := &repository.CiArtifact{}
		if cdWfr.CdWorkflow != nil && cdWfr.CdWorkflow.CiArtifact != nil {
			ciArtifact = cdWfr.CdWorkflow.CiArtifact
		}
		if ciArtifact == nil {
			continue
		}
		mInfo, err := parseMaterialInfo([]byte(ciArtifact.MaterialInfo), ciArtifact.DataSource)
		if err != nil {
			mInfo = []byte("[]")
			impl.logger.Errorw("error in parsing ciArtifact material info", "err", err, "ciArtifact", ciArtifact)
		}
		userEmail := userEmails[cdWfr.TriggeredBy]
		deployedCiArtifacts = append(deployedCiArtifacts, bean.CiArtifactBean{
			Id:           ciArtifact.Id,
			Image:        ciArtifact.Image,
			MaterialInfo: mInfo,
			DeployedTime: formatDate(cdWfr.StartedOn, bean.LayoutRFC3339),
			WfrId:        cdWfr.Id,
			DeployedBy:   userEmail,
		})
	}

	deployedCiArtifactsResponse.CdPipelineId = cdPipelineId
	if deployedCiArtifacts == nil {
		deployedCiArtifacts = []bean.CiArtifactBean{}
	}
	deployedCiArtifactsResponse.CiArtifacts = deployedCiArtifacts

	return deployedCiArtifactsResponse, nil
}

func parseMaterialInfo(materialInfo json.RawMessage, source string) (json.RawMessage, error) {
	if source != "GOCD" && source != "CI-RUNNER" && source != "EXTERNAL" {
		return nil, fmt.Errorf("datasource: %s not supported", source)
	}
	var ciMaterials []repository.CiMaterialInfo
	err := json.Unmarshal(materialInfo, &ciMaterials)
	if err != nil {
		println("material info", materialInfo)
		println("unmarshal error for material info", "err", err)
	}
	var scmMapList []map[string]string

	for _, material := range ciMaterials {
		scmMap := map[string]string{}
		var url string
		if material.Material.Type == "git" {
			url = material.Material.GitConfiguration.URL
		} else if material.Material.Type == "scm" {
			url = material.Material.ScmConfiguration.URL
		} else {
			return nil, fmt.Errorf("unknown material type:%s ", material.Material.Type)
		}
		if material.Modifications != nil && len(material.Modifications) > 0 {
			_modification := material.Modifications[0]

			revision := _modification.Revision
			url = strings.TrimSpace(url)

			_webhookDataStr := ""
			_webhookDataByteArr, err := json.Marshal(_modification.WebhookData)
			if err == nil {
				_webhookDataStr = string(_webhookDataByteArr)
			}

			scmMap["url"] = url
			scmMap["revision"] = revision
			scmMap["modifiedTime"] = _modification.ModifiedTime
			scmMap["author"] = _modification.Author
			scmMap["message"] = _modification.Message
			scmMap["tag"] = _modification.Tag
			scmMap["webhookData"] = _webhookDataStr
		}
		scmMapList = append(scmMapList, scmMap)
	}
	mInfo, err := json.Marshal(scmMapList)
	return mInfo, err
}

func (impl PipelineBuilderImpl) FindAppsByTeamId(teamId int) ([]*AppBean, error) {
	var appsRes []*AppBean
	apps, err := impl.appRepo.FindAppsByTeamId(teamId)
	if err != nil {
		impl.logger.Errorw("error while fetching app", "err", err)
		return nil, err
	}
	for _, app := range apps {
		appsRes = append(appsRes, &AppBean{Id: app.Id, Name: app.AppName})
	}
	return appsRes, err
}

func (impl PipelineBuilderImpl) FindAppsByTeamName(teamName string) ([]AppBean, error) {
	var appsRes []AppBean
	apps, err := impl.appRepo.FindAppsByTeamName(teamName)
	if err != nil {
		impl.logger.Errorw("error while fetching app", "err", err)
		return nil, err
	}
	for _, app := range apps {
		appsRes = append(appsRes, AppBean{Id: app.Id, Name: app.AppName})
	}
	return appsRes, err
}

func (impl PipelineBuilderImpl) FindPipelineById(cdPipelineId int) (*pipelineConfig.Pipeline, error) {
	return impl.pipelineRepository.FindById(cdPipelineId)
}

type TeamAppBean struct {
	ProjectId   int        `json:"projectId"`
	ProjectName string     `json:"projectName"`
	AppList     []*AppBean `json:"appList"`
}

type AppBean struct {
	Id     int    `json:"id"`
	Name   string `json:"name,notnull"`
	TeamId int    `json:"teamId,omitempty"`
}

func (impl PipelineBuilderImpl) GetAppList() ([]AppBean, error) {
	var appsRes []AppBean
	apps, err := impl.appRepo.FindAll()
	if err != nil {
		impl.logger.Errorw("error while fetching app", "err", err)
		return nil, err
	}
	for _, app := range apps {
		appsRes = append(appsRes, AppBean{Id: app.Id, Name: app.AppName})
	}
	return appsRes, err
}

func (impl PipelineBuilderImpl) FetchCDPipelineStrategy(appId int) (PipelineStrategiesResponse, error) {
	pipelineStrategiesResponse := PipelineStrategiesResponse{}
	chart, err := impl.chartRepository.FindLatestChartForAppByAppId(appId)
	if err != nil && err != pg.ErrNoRows {
		impl.logger.Errorf("invalid state", "err", err, "appId", appId)
		return pipelineStrategiesResponse, err
	}
	if chart.Id == 0 {
		return pipelineStrategiesResponse, fmt.Errorf("no chart configured")
	}

	//get global strategy for this chart
	globalStrategies, err := impl.globalStrategyMetadataRepository.GetByChartRefId(chart.ChartRefId)
	if err != nil && err != pg.ErrNoRows {
		impl.logger.Errorw("error in getting global strategies", "err", err)
		return pipelineStrategiesResponse, err
	} else if err == pg.ErrNoRows {
		impl.logger.Infow("no strategies configured for chart", "chartRefId", chart.ChartRefId)
		return pipelineStrategiesResponse, nil
	}
	pipelineOverride := chart.PipelineOverride
	for _, globalStrategy := range globalStrategies {
		config, err := impl.filterDeploymentTemplate(globalStrategy.Name, pipelineOverride)
		if err != nil {
			return pipelineStrategiesResponse, err
		}
		pipelineStrategy := PipelineStrategy{
			DeploymentTemplate: globalStrategy.Name,
			Config:             []byte(config),
		}
		if globalStrategy.Name == chartRepoRepository.DEPLOYMENT_STRATEGY_ROLLING {
			pipelineStrategy.Default = true
		} else {
			pipelineStrategy.Default = false
		}
		pipelineStrategiesResponse.PipelineStrategy = append(pipelineStrategiesResponse.PipelineStrategy, pipelineStrategy)
	}
	return pipelineStrategiesResponse, nil
}

type PipelineStrategiesResponse struct {
	PipelineStrategy []PipelineStrategy `json:"pipelineStrategy"`
}
type PipelineStrategy struct {
	DeploymentTemplate chartRepoRepository.DeploymentStrategy `json:"deploymentTemplate,omitempty"` //
	Config             json.RawMessage                        `json:"config"`
	Default            bool                                   `json:"default"`
}

func (impl PipelineBuilderImpl) GetEnvironmentByCdPipelineId(pipelineId int) (int, error) {
	dbPipeline, err := impl.pipelineRepository.FindById(pipelineId)
	if err != nil || dbPipeline == nil {
		impl.logger.Errorw("error in fetching pipeline", "err", err)
		return 0, err
	}
	return dbPipeline.EnvironmentId, err
}

func (impl PipelineBuilderImpl) GetCdPipelineById(pipelineId int) (cdPipeline *bean.CDPipelineConfigObject, err error) {
	dbPipeline, err := impl.pipelineRepository.FindById(pipelineId)
	if err != nil && errors.IsNotFound(err) {
		impl.logger.Errorw("error in fetching pipeline", "err", err)
		return cdPipeline, err
	}
	environment, err := impl.environmentRepository.FindById(dbPipeline.EnvironmentId)
	if err != nil && errors.IsNotFound(err) {
		impl.logger.Errorw("error in fetching pipeline", "err", err)
		return cdPipeline, err
	}
	strategies, err := impl.pipelineConfigRepository.GetAllStrategyByPipelineId(dbPipeline.Id)
	if err != nil && errors.IsNotFound(err) {
		impl.logger.Errorw("error in fetching strategies", "err", err)
		return cdPipeline, err
	}
	var strategiesBean []bean.Strategy
	var deploymentTemplate chartRepoRepository.DeploymentStrategy
	for _, item := range strategies {
		strategiesBean = append(strategiesBean, bean.Strategy{
			Config:             []byte(item.Config),
			DeploymentTemplate: item.Strategy,
			Default:            item.Default,
		})

		if item.Default {
			deploymentTemplate = item.Strategy
		}
	}

	preStage := bean.CdStage{}
	if len(dbPipeline.PreStageConfig) > 0 {
		preStage.Name = "Pre-Deployment"
		preStage.Config = dbPipeline.PreStageConfig
		preStage.TriggerType = dbPipeline.PreTriggerType
	}
	postStage := bean.CdStage{}
	if len(dbPipeline.PostStageConfig) > 0 {
		postStage.Name = "Post-Deployment"
		postStage.Config = dbPipeline.PostStageConfig
		postStage.TriggerType = dbPipeline.PostTriggerType
	}

	preStageConfigmapSecrets := bean.PreStageConfigMapSecretNames{}
	postStageConfigmapSecrets := bean.PostStageConfigMapSecretNames{}

	if dbPipeline.PreStageConfigMapSecretNames != "" {
		err = json.Unmarshal([]byte(dbPipeline.PreStageConfigMapSecretNames), &preStageConfigmapSecrets)
		if err != nil {
			impl.logger.Error(err)
			return nil, err
		}
	}
	if dbPipeline.PostStageConfigMapSecretNames != "" {
		err = json.Unmarshal([]byte(dbPipeline.PostStageConfigMapSecretNames), &postStageConfigmapSecrets)
		if err != nil {
			impl.logger.Error(err)
			return nil, err
		}
	}
	appWorkflowMapping, err := impl.appWorkflowRepository.FindWFCDMappingByCDPipelineId(pipelineId)
	if err != nil {
		return nil, err
	}
	cdPipeline = &bean.CDPipelineConfigObject{
		Id:                            dbPipeline.Id,
		Name:                          dbPipeline.Name,
		EnvironmentId:                 dbPipeline.EnvironmentId,
		EnvironmentName:               environment.Name,
		CiPipelineId:                  dbPipeline.CiPipelineId,
		DeploymentTemplate:            deploymentTemplate,
		TriggerType:                   dbPipeline.TriggerType,
		Strategies:                    strategiesBean,
		PreStage:                      preStage,
		PostStage:                     postStage,
		PreStageConfigMapSecretNames:  preStageConfigmapSecrets,
		PostStageConfigMapSecretNames: postStageConfigmapSecrets,
		RunPreStageInEnv:              dbPipeline.RunPreStageInEnv,
		RunPostStageInEnv:             dbPipeline.RunPostStageInEnv,
		CdArgoSetup:                   environment.Cluster.CdArgoSetup,
		ParentPipelineId:              appWorkflowMapping.ParentId,
		ParentPipelineType:            appWorkflowMapping.ParentType,
		DeploymentAppType:             dbPipeline.DeploymentAppType,
	}

	return cdPipeline, err
}

func (impl PipelineBuilderImpl) FindByIds(ids []*int) ([]*AppBean, error) {
	var appsRes []*AppBean
	apps, err := impl.appRepo.FindByIds(ids)
	if err != nil {
		impl.logger.Errorw("error while fetching app", "err", err)
		return nil, err
	}
	for _, app := range apps {
		appsRes = append(appsRes, &AppBean{Id: app.Id, Name: app.AppName, TeamId: app.TeamId})
	}
	return appsRes, err
}

func (impl PipelineBuilderImpl) GetCiPipelineById(pipelineId int) (ciPipeline *bean.CiPipeline, err error) {
	pipeline, err := impl.ciPipelineRepository.FindById(pipelineId)
	if err != nil && !util.IsErrNoRows(err) {
		impl.logger.Errorw("error in fetching ci pipeline", "pipelineId", pipelineId, "err", err)
		return nil, err
	}
	dockerArgs := make(map[string]string)
	if len(pipeline.DockerArgs) > 0 {
		err := json.Unmarshal([]byte(pipeline.DockerArgs), &dockerArgs)
		if err != nil {
			impl.logger.Warnw("error in unmarshal", "err", err)
		}
	}

	if impl.ciConfig.ExternalCiWebhookUrl == "" {
		hostUrl, err := impl.attributesService.GetByKey(attributes.HostUrlKey)
		if err != nil {
			impl.logger.Errorw("there is no external ci webhook url configured", "ci pipeline", pipeline)
			return nil, err
		}
		if hostUrl != nil {
			impl.ciConfig.ExternalCiWebhookUrl = fmt.Sprintf("%s/%s", hostUrl.Value, ExternalCiWebhookPath)
		}
	}

	var externalCiConfig bean.ExternalCiConfig

	ciPipelineScripts, err := impl.ciPipelineRepository.FindCiScriptsByCiPipelineId(pipeline.Id)
	if err != nil && !util.IsErrNoRows(err) {
		impl.logger.Errorw("error in fetching ci scripts")
		return nil, err
	}

	var beforeDockerBuildScripts []*bean.CiScript
	var afterDockerBuildScripts []*bean.CiScript
	for _, ciScript := range ciPipelineScripts {
		ciScriptResp := &bean.CiScript{
			Id:             ciScript.Id,
			Index:          ciScript.Index,
			Name:           ciScript.Name,
			Script:         ciScript.Script,
			OutputLocation: ciScript.OutputLocation,
		}
		if ciScript.Stage == BEFORE_DOCKER_BUILD {
			beforeDockerBuildScripts = append(beforeDockerBuildScripts, ciScriptResp)
		} else if ciScript.Stage == AFTER_DOCKER_BUILD {
			afterDockerBuildScripts = append(afterDockerBuildScripts, ciScriptResp)
		}
	}
	parentCiPipeline, err := impl.ciPipelineRepository.FindById(pipeline.ParentCiPipeline)
	if err != nil && !util.IsErrNoRows(err) {
		impl.logger.Errorw("err", err)
		return nil, err
	}
	ciPipeline = &bean.CiPipeline{
		Id:                       pipeline.Id,
		Version:                  pipeline.Version,
		Name:                     pipeline.Name,
		Active:                   pipeline.Active,
		Deleted:                  pipeline.Deleted,
		DockerArgs:               dockerArgs,
		IsManual:                 pipeline.IsManual,
		IsExternal:               pipeline.IsExternal,
		AppId:                    pipeline.AppId,
		ParentCiPipeline:         pipeline.ParentCiPipeline,
		ParentAppId:              parentCiPipeline.AppId,
		ExternalCiConfig:         externalCiConfig,
		BeforeDockerBuildScripts: beforeDockerBuildScripts,
		AfterDockerBuildScripts:  afterDockerBuildScripts,
		ScanEnabled:              pipeline.ScanEnabled,
		IsDockerConfigOverridden: pipeline.IsDockerConfigOverridden,
	}
	if !ciPipeline.IsExternal && ciPipeline.IsDockerConfigOverridden {
		ciTemplateBean, err := impl.ciTemplateService.FindTemplateOverrideByCiPipelineId(ciPipeline.Id)
		if err != nil {
			return nil, err
		}
		templateOverride := ciTemplateBean.CiTemplateOverride
		ciBuildConfig := ciTemplateBean.CiBuildConfig
		ciPipeline.DockerConfigOverride = bean.DockerConfigOverride{
			DockerRegistry:   templateOverride.DockerRegistryId,
			DockerRepository: templateOverride.DockerRepository,
			CiBuildConfig:    ciBuildConfig,
			//DockerBuildConfig: &bean.DockerBuildConfig{
			//	GitMaterialId:  templateOverride.GitMaterialId,
			//	DockerfilePath: templateOverride.DockerfilePath,
			//},
		}
	}
	for _, material := range pipeline.CiPipelineMaterials {
		if material == nil || material.GitMaterial == nil || !material.GitMaterial.Active {
			continue
		}
		ciMaterial := &bean.CiMaterial{
			Id:              material.Id,
			CheckoutPath:    material.CheckoutPath,
			Path:            material.Path,
			ScmId:           material.ScmId,
			GitMaterialId:   material.GitMaterialId,
			GitMaterialName: material.GitMaterial.Name[strings.Index(material.GitMaterial.Name, "-")+1:],
			ScmName:         material.ScmName,
			ScmVersion:      material.ScmVersion,
			IsRegex:         material.Regex != "",
			Source:          &bean.SourceTypeConfig{Type: material.Type, Value: material.Value, Regex: material.Regex},
		}
		ciPipeline.CiMaterial = append(ciPipeline.CiMaterial, ciMaterial)
	}

	linkedCis, err := impl.ciPipelineRepository.FindByParentCiPipelineId(ciPipeline.Id)
	if err != nil && !util.IsErrNoRows(err) {
		return nil, err
	}
	ciPipeline.LinkedCount = len(linkedCis)

	appWorkflowMappings, err := impl.appWorkflowRepository.FindWFCIMappingByCIPipelineId(ciPipeline.Id)
	for _, mapping := range appWorkflowMappings {
		//there will be only one active entry in db always
		ciPipeline.AppWorkflowId = mapping.AppWorkflowId
	}

	//getting pre stage and post stage details
	preStageDetail, postStageDetail, err := impl.pipelineStageService.GetCiPipelineStageData(ciPipeline.Id)
	if err != nil {
		impl.logger.Errorw("error in getting pre & post stage detail by ciPipelineId", "err", err, "ciPipelineId", ciPipeline.Id)
		return nil, err
	}
	ciPipeline.PreBuildStage = preStageDetail
	ciPipeline.PostBuildStage = postStageDetail
	return ciPipeline, err
}

func (impl PipelineBuilderImpl) FindAllMatchesByAppName(appName string) ([]*AppBean, error) {
	var appsRes []*AppBean
	var apps []*app2.App
	var err error
	if len(appName) == 0 {
		apps, err = impl.appRepo.FindAll()
	} else {
		apps, err = impl.appRepo.FindAllMatchesByAppName(appName)
	}
	if err != nil {
		impl.logger.Errorw("error while fetching app", "err", err)
		return nil, err
	}
	for _, app := range apps {
		appsRes = append(appsRes, &AppBean{Id: app.Id, Name: app.AppName})
	}
	return appsRes, err
}

func (impl PipelineBuilderImpl) updateGitRepoUrlInCharts(appId int, chartGitAttribute *util.ChartGitAttribute, userId int32) error {
	charts, err := impl.chartRepository.FindActiveChartsByAppId(appId)
	if err != nil && pg.ErrNoRows != err {
		return err
	}
	for _, ch := range charts {
		if len(ch.GitRepoUrl) == 0 {
			ch.GitRepoUrl = chartGitAttribute.RepoUrl
			ch.ChartLocation = chartGitAttribute.ChartLocation
			ch.UpdatedOn = time.Now()
			ch.UpdatedBy = userId
			err = impl.chartRepository.Update(ch)
			if err != nil {
				return err
			}
		}
	}
	return nil
}

func (impl PipelineBuilderImpl) PerformBulkActionOnCdPipelines(dto *bean.CdBulkActionRequestDto, impactedPipelines []*pipelineConfig.Pipeline, ctx context.Context, dryRun bool, userId int32) ([]*bean.CdBulkActionResponseDto, error) {
	switch dto.Action {
	case bean.CD_BULK_DELETE:
		bulkDeleteResp := impl.BulkDeleteCdPipelines(impactedPipelines, ctx, dryRun, dto.ForceDelete, userId)
		return bulkDeleteResp, nil
	default:
		return nil, &util.ApiError{Code: "400", HttpStatusCode: 400, UserMessage: "this action is not supported"}
	}
}

func (impl PipelineBuilderImpl) BulkDeleteCdPipelines(impactedPipelines []*pipelineConfig.Pipeline, ctx context.Context, dryRun, forceDelete bool, userId int32) []*bean.CdBulkActionResponseDto {
	var respDtos []*bean.CdBulkActionResponseDto
	for _, pipeline := range impactedPipelines {
		respDto := &bean.CdBulkActionResponseDto{
			PipelineName:    pipeline.Name,
			AppName:         pipeline.App.AppName,
			EnvironmentName: pipeline.Environment.Name,
		}
		if !dryRun {
			err := impl.DeleteCdPipeline(pipeline, ctx, forceDelete, userId)
			if err != nil {
				impl.logger.Errorw("error in deleting cd pipeline", "err", err, "pipelineId", pipeline.Id)
				respDto.DeletionResult = fmt.Sprintf("Not able to delete pipeline, %v", err)
			} else {
				respDto.DeletionResult = "Pipeline deleted successfully."
			}
		}
		respDtos = append(respDtos, respDto)
	}
	return respDtos

}

func (impl PipelineBuilderImpl) GetBulkActionImpactedPipelines(dto *bean.CdBulkActionRequestDto) ([]*pipelineConfig.Pipeline, error) {
	if len(dto.EnvIds) == 0 || (len(dto.AppIds) == 0 && len(dto.ProjectIds) == 0) {
		//invalid payload, envIds are must and either of appIds or projectIds are must
		return nil, &util.ApiError{Code: "400", HttpStatusCode: 400, UserMessage: "invalid payload, can not get pipelines for this filter"}
	}
	var pipelineIdsByAppLevel []int
	var pipelineIdsByProjectLevel []int
	var err error
	if len(dto.AppIds) > 0 && len(dto.EnvIds) > 0 {
		//getting pipeline IDs for app level deletion request
		pipelineIdsByAppLevel, err = impl.pipelineRepository.FindIdsByAppIdsAndEnvironmentIds(dto.AppIds, dto.EnvIds)
		if err != nil && err != pg.ErrNoRows {
			impl.logger.Errorw("error in getting cd pipelines by appIds and envIds", "err", err)
			return nil, err
		}
	}
	if len(dto.ProjectIds) > 0 && len(dto.EnvIds) > 0 {
		//getting pipeline IDs for project level deletion request
		pipelineIdsByProjectLevel, err = impl.pipelineRepository.FindIdsByProjectIdsAndEnvironmentIds(dto.ProjectIds, dto.EnvIds)
		if err != nil && err != pg.ErrNoRows {
			impl.logger.Errorw("error in getting cd pipelines by projectIds and envIds", "err", err)
			return nil, err
		}
	}
	var pipelineIdsMerged []int
	//it might be possible that pipelineIdsByAppLevel & pipelineIdsByProjectLevel have some same values
	//we are still appending them to save operation cost of checking same ids as we will get pipelines from
	//in clause which gives correct results even if some values are repeating
	pipelineIdsMerged = append(pipelineIdsMerged, pipelineIdsByAppLevel...)
	pipelineIdsMerged = append(pipelineIdsMerged, pipelineIdsByProjectLevel...)
	var pipelines []*pipelineConfig.Pipeline
	if len(pipelineIdsMerged) > 0 {
		pipelines, err = impl.pipelineRepository.FindByIdsIn(pipelineIdsMerged)
		if err != nil {
			impl.logger.Errorw("error in getting cd pipelines by ids", "err", err, "ids", pipelineIdsMerged)
			return nil, err
		}
	}
	return pipelines, nil
}

func (impl PipelineBuilderImpl) buildExternalCiWebhookSchema() map[string]interface{} {
	schema := make(map[string]interface{})
	schema["dockerImage"] = &bean.SchemaObject{Description: "docker image created for your application (Eg. quay.io/devtron/test:da3ba325-161-467)", DataType: "String", Example: "test-docker-repo/test:b150cc81-5-20", Optional: false}
	//schema["digest"] = &bean.SchemaObject{Description: "docker image sha1 digest", DataType: "String", Example: "sha256:94180dead8336237430e848ef8145f060b51", Optional: true}
	//schema["materialType"] = &bean.SchemaObject{Description: "git", DataType: "String", Example: "git", Optional: true}

	ciProjectDetails := make([]map[string]interface{}, 0)
	ciProjectDetail := make(map[string]interface{})
	ciProjectDetail["commitHash"] = &bean.SchemaObject{Description: "Hash of git commit used to build the image (Eg. 4bd84gba5ebdd6b1937ffd6c0734c2ad52ede782)", DataType: "String", Example: "dg46f67559dbsdfdfdfdsfba47901caf47f8b7e", Optional: true}
	ciProjectDetail["commitTime"] = &bean.SchemaObject{Description: "Time at which the code was committed to git (Eg. 2022-11-12T12:12:00)", DataType: "String", Example: "2022-11-12T12:12:00", Optional: true}
	ciProjectDetail["message"] = &bean.SchemaObject{Description: "Message provided during code commit (Eg. This is a sample commit message)", DataType: "String", Example: "commit message", Optional: true}
	ciProjectDetail["author"] = &bean.SchemaObject{Description: "Name or email id of the user who has done git commit (Eg. John Doe, johndoe@company.com)", DataType: "String", Example: "Devtron User", Optional: true}
	ciProjectDetails = append(ciProjectDetails, ciProjectDetail)

	schema["ciProjectDetails"] = &bean.SchemaObject{Description: "Git commit details used to build the image", DataType: "Array", Example: "[{}]", Optional: true, Child: ciProjectDetails}
	return schema
}

func (impl PipelineBuilderImpl) buildPayloadOption() []bean.PayloadOptionObject {
	payloadOption := make([]bean.PayloadOptionObject, 0)
	payloadOption = append(payloadOption, bean.PayloadOptionObject{
		Key:        "dockerImage",
		PayloadKey: []string{"dockerImage"},
		Label:      "Container image tag",
		Mandatory:  true,
	})

	payloadOption = append(payloadOption, bean.PayloadOptionObject{
		Key:        "commitHash",
		PayloadKey: []string{"ciProjectDetails.commitHash"},
		Label:      "Commit hash",
		Mandatory:  false,
	})
	payloadOption = append(payloadOption, bean.PayloadOptionObject{
		Key:        "message",
		PayloadKey: []string{"ciProjectDetails.message"},
		Label:      "Commit message",
		Mandatory:  false,
	})
	payloadOption = append(payloadOption, bean.PayloadOptionObject{
		Key:        "author",
		PayloadKey: []string{"ciProjectDetails.author"},
		Label:      "Author",
		Mandatory:  false,
	})
	payloadOption = append(payloadOption, bean.PayloadOptionObject{
		Key:        "commitTime",
		PayloadKey: []string{"ciProjectDetails.commitTime"},
		Label:      "Date & time of commit",
		Mandatory:  false,
	})
	return payloadOption
}

func (impl PipelineBuilderImpl) buildResponses() []bean.ResponseSchemaObject {
	responseSchemaObjects := make([]bean.ResponseSchemaObject, 0)
	schema := make(map[string]interface{})
	schema["code"] = &bean.SchemaObject{Description: "http status code", DataType: "integer", Example: "200,400,401", Optional: false}
	schema["result"] = &bean.SchemaObject{Description: "api response", DataType: "string", Example: "url", Optional: true}
	schema["status"] = &bean.SchemaObject{Description: "api response status", DataType: "string", Example: "url", Optional: true}

	error := make(map[string]interface{})
	error["code"] = &bean.SchemaObject{Description: "http status code", DataType: "integer", Example: "200,400,401", Optional: true}
	error["userMessage"] = &bean.SchemaObject{Description: "api error user message", DataType: "string", Example: "message", Optional: true}
	schema["error"] = &bean.SchemaObject{Description: "api error", DataType: "object", Example: "{}", Optional: true, Child: error}
	description200 := bean.ResponseDescriptionSchemaObject{
		Description: "success http api response",
		ExampleValue: bean.ExampleValueDto{
			Code:   200,
			Result: "api response result",
		},
		Schema: schema,
	}
	response200 := bean.ResponseSchemaObject{
		Description: description200,
		Code:        "200",
	}
	badReq := bean.ErrorDto{
		Code:        400,
		UserMessage: "Bad request",
	}
	description400 := bean.ResponseDescriptionSchemaObject{
		Description: "bad http request api response",
		ExampleValue: bean.ExampleValueDto{
			Code:   400,
			Errors: []bean.ErrorDto{badReq},
		},
		Schema: schema,
	}

	response400 := bean.ResponseSchemaObject{
		Description: description400,
		Code:        "400",
	}
	description401 := bean.ResponseDescriptionSchemaObject{
		Description: "unauthorized http api response",
		ExampleValue: bean.ExampleValueDto{
			Code:   401,
			Result: "Unauthorized",
		},
		Schema: schema,
	}
	response401 := bean.ResponseSchemaObject{
		Description: description401,
		Code:        "401",
	}
	responseSchemaObjects = append(responseSchemaObjects, response200)
	responseSchemaObjects = append(responseSchemaObjects, response400)
	responseSchemaObjects = append(responseSchemaObjects, response401)
	return responseSchemaObjects
}

func (impl PipelineBuilderImpl) GetCiPipelineByEnvironment(envId int, emailId string, checkAuthBatch func(emailId string, appObject []string, envObject []string) (map[string]bool, map[string]bool)) ([]*bean.CiConfigRequest, error) {
	ciPipelines, err := impl.pipelineRepository.FindActiveByEnvId(envId)
	if err != nil && err != pg.ErrNoRows {
		impl.logger.Errorw("error fetching pipelines for env id", "err", err)
		return nil, err
	}
	var appIds []int
	//authorization block starts here
	var appObjectArr []string
	rbacObjectMap := make(map[int][]string)
	for _, pipeline := range ciPipelines {
		appObject := impl.enforcerUtil.GetAppRBACName(pipeline.App.AppName)
		appObjectArr = append(appObjectArr, appObject)
		rbacObjectMap[pipeline.Id] = []string{appObject, ""}
	}
	appResults, _ := checkAuthBatch(emailId, appObjectArr, []string{}) //here only app permission need to check
	for _, pipeline := range ciPipelines {
		appObject := rbacObjectMap[pipeline.Id][0]
		if !appResults[appObject] {
			//if user unauthorized, skip items
			continue
		}
		appIds = append(appIds, pipeline.AppId)
	}
	//authorization block ends here

	ciConfigs := make([]*bean.CiConfigRequest, 0)
	var ciPipelineResp []*bean.CiPipeline
	for _, appId := range appIds {
		ciConfig, err := impl.getCiTemplateVariables(appId)
		if err != nil {
			impl.logger.Debugw("error in fetching ci pipeline", "appId", appId, "err", err)
			return nil, err
		}
		//TODO fill these variables
		//--------pipeline population start
		ciPipelines, err := impl.ciPipelineRepository.FindByAppId(appId)
		if err != nil && !util.IsErrNoRows(err) {
			impl.logger.Errorw("error in fetching ci pipeline", "appId", appId, "err", err)
			return nil, err
		}

		if impl.ciConfig.ExternalCiWebhookUrl == "" {
			hostUrl, err := impl.attributesService.GetByKey(attributes.HostUrlKey)
			if err != nil {
				return nil, err
			}
			if hostUrl != nil {
				impl.ciConfig.ExternalCiWebhookUrl = fmt.Sprintf("%s/%s", hostUrl.Value, ExternalCiWebhookPath)
			}
		}
		//map of ciPipelineId and their templateOverrideConfig
		ciOverrideTemplateMap := make(map[int]*bean3.CiTemplateBean)
		ciTemplateBeanOverrides, err := impl.ciTemplateService.FindTemplateOverrideByAppId(appId)
		if err != nil {
			return nil, err
		}

		for _, templateBeanOverride := range ciTemplateBeanOverrides {
			ciTemplateOverride := templateBeanOverride.CiTemplateOverride
			ciOverrideTemplateMap[ciTemplateOverride.CiPipelineId] = templateBeanOverride
		}
		for _, pipeline := range ciPipelines {

			dockerArgs := make(map[string]string)
			if len(pipeline.DockerArgs) > 0 {
				err := json.Unmarshal([]byte(pipeline.DockerArgs), &dockerArgs)
				if err != nil {
					impl.logger.Warnw("error in unmarshal", "err", err)
				}
			}

			var externalCiConfig bean.ExternalCiConfig

			ciPipelineScripts, err := impl.ciPipelineRepository.FindCiScriptsByCiPipelineId(pipeline.Id)
			if err != nil && !util.IsErrNoRows(err) {
				impl.logger.Errorw("error in fetching ci scripts")
				return nil, err
			}

			var beforeDockerBuildScripts []*bean.CiScript
			var afterDockerBuildScripts []*bean.CiScript
			for _, ciScript := range ciPipelineScripts {
				ciScriptResp := &bean.CiScript{
					Id:             ciScript.Id,
					Index:          ciScript.Index,
					Name:           ciScript.Name,
					Script:         ciScript.Script,
					OutputLocation: ciScript.OutputLocation,
				}
				if ciScript.Stage == BEFORE_DOCKER_BUILD {
					beforeDockerBuildScripts = append(beforeDockerBuildScripts, ciScriptResp)
				} else if ciScript.Stage == AFTER_DOCKER_BUILD {
					afterDockerBuildScripts = append(afterDockerBuildScripts, ciScriptResp)
				}
			}
			parentCiPipeline, err := impl.ciPipelineRepository.FindById(pipeline.ParentCiPipeline)
			if err != nil && !util.IsErrNoRows(err) {
				impl.logger.Errorw("err", err)
				return nil, err
			}
			ciPipeline := &bean.CiPipeline{
				Id:                       pipeline.Id,
				Version:                  pipeline.Version,
				Name:                     pipeline.Name,
				Active:                   pipeline.Active,
				Deleted:                  pipeline.Deleted,
				DockerArgs:               dockerArgs,
				IsManual:                 pipeline.IsManual,
				IsExternal:               pipeline.IsExternal,
				ParentCiPipeline:         pipeline.ParentCiPipeline,
				ParentAppId:              parentCiPipeline.AppId,
				ExternalCiConfig:         externalCiConfig,
				BeforeDockerBuildScripts: beforeDockerBuildScripts,
				AfterDockerBuildScripts:  afterDockerBuildScripts,
				ScanEnabled:              pipeline.ScanEnabled,
				IsDockerConfigOverridden: pipeline.IsDockerConfigOverridden,
			}
			if ciTemplateBean, ok := ciOverrideTemplateMap[pipeline.Id]; ok {
				templateOverride := ciTemplateBean.CiTemplateOverride
				ciPipeline.DockerConfigOverride = bean.DockerConfigOverride{
					DockerRegistry:   templateOverride.DockerRegistryId,
					DockerRepository: templateOverride.DockerRepository,
					CiBuildConfig:    ciTemplateBean.CiBuildConfig,
				}
			}
			for _, material := range pipeline.CiPipelineMaterials {
				// ignore those materials which have inactive git material
				if material == nil || material.GitMaterial == nil || !material.GitMaterial.Active {
					continue
				}
				ciMaterial := &bean.CiMaterial{
					Id:              material.Id,
					CheckoutPath:    material.CheckoutPath,
					Path:            material.Path,
					ScmId:           material.ScmId,
					GitMaterialId:   material.GitMaterialId,
					GitMaterialName: material.GitMaterial.Name[strings.Index(material.GitMaterial.Name, "-")+1:],
					ScmName:         material.ScmName,
					ScmVersion:      material.ScmVersion,
					IsRegex:         material.Regex != "",
					Source:          &bean.SourceTypeConfig{Type: material.Type, Value: material.Value, Regex: material.Regex},
				}
				ciPipeline.CiMaterial = append(ciPipeline.CiMaterial, ciMaterial)
			}
			linkedCis, err := impl.ciPipelineRepository.FindByParentCiPipelineId(ciPipeline.Id)
			if err != nil && !util.IsErrNoRows(err) {
				return nil, err
			}
			ciPipeline.LinkedCount = len(linkedCis)
			ciPipelineResp = append(ciPipelineResp, ciPipeline)
		}
		ciConfig.CiPipelines = ciPipelineResp
		ciConfigs = append(ciConfigs, ciConfig)
	}
	//--------pipeline population end
	return ciConfigs, err
}

func (impl PipelineBuilderImpl) GetCdPipelinesByEnvironment(envId int, emailId string, checkAuthBatch func(emailId string, appObject []string, envObject []string) (map[string]bool, map[string]bool)) (cdPipelines *bean.CdPipelines, err error) {
	cdPipelines, err = impl.ciCdPipelineOrchestrator.GetCdPipelinesForEnv(envId)
	if err != nil {
		impl.logger.Errorw("error in fetching pipeline", "err", err)
		return cdPipelines, err
	}

	//authorization block starts here
	var envObjectArr []string
	var appObjectArr []string
	rbacObjectMap := make(map[int][]string)
	for _, dbPipeline := range cdPipelines.Pipelines {
		appObject := impl.enforcerUtil.GetAppRBACName(dbPipeline.AppName)
		envObject := impl.enforcerUtil.GetEnvRBACNameByCdPipelineIdAndEnvId(dbPipeline.Id)
		appObjectArr = append(appObjectArr, appObject)
		envObjectArr = append(envObjectArr, envObject)
		rbacObjectMap[dbPipeline.Id] = []string{appObject, envObject}
	}
	//authorization block ends here
	appResults, envResults := checkAuthBatch(emailId, appObjectArr, envObjectArr)
	var pipelines []*bean.CDPipelineConfigObject
	for _, dbPipeline := range cdPipelines.Pipelines {
		appObject := rbacObjectMap[dbPipeline.Id][0]
		envObject := rbacObjectMap[dbPipeline.Id][1]
		if !(appResults[appObject] && envResults[envObject]) {
			//if user unauthorized, skip items
			continue
		}
		environment, err := impl.environmentRepository.FindById(dbPipeline.EnvironmentId)
		if err != nil && errors.IsNotFound(err) {
			impl.logger.Errorw("error in fetching pipeline", "err", err)
			return cdPipelines, err
		}
		strategies, err := impl.pipelineConfigRepository.GetAllStrategyByPipelineId(dbPipeline.Id)
		if err != nil && errors.IsNotFound(err) {
			impl.logger.Errorw("error in fetching strategies", "err", err)
			return cdPipelines, err
		}
		var strategiesBean []bean.Strategy
		var deploymentTemplate chartRepoRepository.DeploymentStrategy
		for _, item := range strategies {
			strategiesBean = append(strategiesBean, bean.Strategy{
				Config:             []byte(item.Config),
				DeploymentTemplate: item.Strategy,
				Default:            item.Default,
			})
			if item.Default {
				deploymentTemplate = item.Strategy
			}
		}
		appWorkflowMapping, err := impl.appWorkflowRepository.FindWFCDMappingByCDPipelineId(dbPipeline.Id)
		if err != nil && errors.IsNotFound(err) {
			impl.logger.Errorw("error in fetching workflows", "err", err)
			return nil, err
		}
		pipeline := &bean.CDPipelineConfigObject{
			Id:                            dbPipeline.Id,
			Name:                          dbPipeline.Name,
			EnvironmentId:                 dbPipeline.EnvironmentId,
			EnvironmentName:               environment.Name,
			CiPipelineId:                  dbPipeline.CiPipelineId,
			DeploymentTemplate:            deploymentTemplate,
			TriggerType:                   dbPipeline.TriggerType,
			Strategies:                    strategiesBean,
			PreStage:                      dbPipeline.PreStage,
			PostStage:                     dbPipeline.PostStage,
			PreStageConfigMapSecretNames:  dbPipeline.PreStageConfigMapSecretNames,
			PostStageConfigMapSecretNames: dbPipeline.PostStageConfigMapSecretNames,
			RunPreStageInEnv:              dbPipeline.RunPreStageInEnv,
			RunPostStageInEnv:             dbPipeline.RunPostStageInEnv,
			DeploymentAppType:             dbPipeline.DeploymentAppType,
			ParentPipelineType:            appWorkflowMapping.ParentType,
			ParentPipelineId:              appWorkflowMapping.ParentId,
		}
		pipelines = append(pipelines, pipeline)
	}
	cdPipelines.Pipelines = pipelines
	return cdPipelines, err
}

func (impl PipelineBuilderImpl) GetExternalCiByEnvironment(envId int, emailId string, checkAuthBatch func(emailId string, appObject []string, envObject []string) (map[string]bool, map[string]bool)) (ciConfig []*bean.ExternalCiConfig, err error) {
	externalCiConfigs := make([]*bean.ExternalCiConfig, 0)
	pipelines, err := impl.pipelineRepository.FindActiveByEnvId(envId)
	if err != nil && err != pg.ErrNoRows {
		impl.logger.Errorw("error fetching pipelines for env id", "err", err)
		return nil, err
	}
	var appIds []int
	//authorization block starts here
	var appObjectArr []string
	rbacObjectMap := make(map[int][]string)
	for _, pipeline := range pipelines {
		appObject := impl.enforcerUtil.GetAppRBACName(pipeline.App.AppName)
		appObjectArr = append(appObjectArr, appObject)
		rbacObjectMap[pipeline.Id] = []string{appObject, ""}
	}
	appResults, _ := checkAuthBatch(emailId, appObjectArr, []string{})
	for _, pipeline := range pipelines {
		appObject := rbacObjectMap[pipeline.Id][0]
		if !appResults[appObject] {
			//if user unauthorized, skip items
			continue
		}
		appIds = append(appIds, pipeline.AppId)
	}
	//authorization block ends here
	if len(appIds) == 0 {
		impl.logger.Warnw("there is no app id found for fetching external ci pipelines", "envId", envId)
		return externalCiConfigs, nil
	}
	externalCiPipelines, err := impl.ciPipelineRepository.FindExternalCiByAppIds(appIds)
	if err != nil && !util.IsErrNoRows(err) {
		impl.logger.Errorw("error in fetching external ci", "envId", envId, "err", err)
		return nil, err
	}
	hostUrl, err := impl.attributesService.GetByKey(attributes.HostUrlKey)
	if err != nil {
		impl.logger.Errorw("error in fetching external ci", "envId", envId, "err", err)
		return nil, err
	}
	if hostUrl != nil {
		impl.ciConfig.ExternalCiWebhookUrl = fmt.Sprintf("%s/%s", hostUrl.Value, ExternalCiWebhookPath)
	}

	for _, externalCiPipeline := range externalCiPipelines {
		externalCiConfig := &bean.ExternalCiConfig{
			Id:         externalCiPipeline.Id,
			WebhookUrl: fmt.Sprintf("%s/%d", impl.ciConfig.ExternalCiWebhookUrl, externalCiPipeline.Id),
			Payload:    impl.ciConfig.ExternalCiPayload,
			AccessKey:  "",
		}

		appWorkflowMappings, err := impl.appWorkflowRepository.FindWFCDMappingByExternalCiId(externalCiPipeline.Id)
		if err != nil && !util.IsErrNoRows(err) {
			impl.logger.Errorw("error in fetching external ci", "envId", envId, "err", err)
			return nil, err
		}

		roleData := make(map[string]interface{})
		for _, appWorkflowMapping := range appWorkflowMappings {
			cdPipeline, err := impl.pipelineRepository.FindById(appWorkflowMapping.ComponentId)
			if err != nil && !util.IsErrNoRows(err) {
				impl.logger.Errorw("error in fetching external ci", "envId", envId, "err", err)
				return nil, err
			}
			if _, ok := roleData[teamIdKey]; !ok {
				app, err := impl.appRepo.FindAppAndProjectByAppId(cdPipeline.AppId)
				if err != nil && !util.IsErrNoRows(err) {
					impl.logger.Errorw("error in fetching external ci", "envId", envId, "err", err)
					return nil, err
				}
				roleData[teamIdKey] = app.TeamId
				roleData[teamNameKey] = app.Team.Name
				roleData[appIdKey] = cdPipeline.AppId
				roleData[appNameKey] = cdPipeline.App.AppName
			}
			if _, ok := roleData[environmentNameKey]; !ok {
				roleData[environmentNameKey] = cdPipeline.Environment.Name
			} else {
				roleData[environmentNameKey] = fmt.Sprintf("%s,%s", roleData[environmentNameKey], cdPipeline.Environment.Name)
			}
			if _, ok := roleData[environmentIdentifierKey]; !ok {
				roleData[environmentIdentifierKey] = cdPipeline.Environment.EnvironmentIdentifier
			} else {
				roleData[environmentIdentifierKey] = fmt.Sprintf("%s,%s", roleData[environmentIdentifierKey], cdPipeline.Environment.EnvironmentIdentifier)
			}
		}

		externalCiConfig.ExternalCiConfigRole = bean.ExternalCiConfigRole{
			ProjectId:             roleData[teamIdKey].(int),
			ProjectName:           roleData[teamNameKey].(string),
			AppId:                 roleData[appIdKey].(int),
			AppName:               roleData[appNameKey].(string),
			EnvironmentName:       roleData[environmentNameKey].(string),
			EnvironmentIdentifier: roleData[environmentIdentifierKey].(string),
			Role:                  "Build and deploy",
		}
		externalCiConfigs = append(externalCiConfigs, externalCiConfig)
	}
	//--------pipeline population end
	return externalCiConfigs, err
}

func (impl PipelineBuilderImpl) GetEnvironmentListForAutocompleteFilter(envName string, clusterIds []int, offset int, size int, emailId string, checkAuthBatch func(emailId string, appObject []string, envObject []string) (map[string]bool, map[string]bool)) (*cluster.AppGroupingResponse, error) {
	result := &cluster.AppGroupingResponse{}
	var models []*repository2.Environment
	var beans []cluster.EnvironmentBean
	var err error
	if len(envName) > 0 && len(clusterIds) > 0 {
		models, err = impl.environmentRepository.FindByEnvNameAndClusterIds(envName, clusterIds)
	} else if len(clusterIds) > 0 {
		models, err = impl.environmentRepository.FindByClusterIdsWithFilter(clusterIds)
	} else if len(envName) > 0 {
		models, err = impl.environmentRepository.FindByEnvName(envName)
	} else {
		models, err = impl.environmentRepository.FindAllActiveWithFilter()
	}
	if err != nil && err != pg.ErrNoRows {
		impl.logger.Errorw("error in fetching environment", "err", err)
		return result, err
	}
	for _, model := range models {
		environment := cluster.EnvironmentBean{
			Id:                    model.Id,
			Environment:           model.Name,
			Namespace:             model.Namespace,
			CdArgoSetup:           model.Cluster.CdArgoSetup,
			EnvironmentIdentifier: model.EnvironmentIdentifier,
			ClusterName:           model.Cluster.ClusterName,
		}
		pipelines, err := impl.pipelineRepository.FindActiveByEnvId(model.Id)
		if err != nil && err != pg.ErrNoRows {
			return result, err
		}
		appCount := 0
		//authorization block starts here
		var envObjectArr []string
		var appObjectArr []string
		rbacObjectMap := make(map[int][]string)
		for _, pipeline := range pipelines {
			appObject := impl.enforcerUtil.GetAppRBACName(pipeline.App.AppName)
			envObject := impl.enforcerUtil.GetEnvRBACNameByCdPipelineIdAndEnvId(pipeline.Id)
			appObjectArr = append(appObjectArr, appObject)
			envObjectArr = append(envObjectArr, envObject)
			rbacObjectMap[pipeline.Id] = []string{appObject, envObject}
		}
		appResults, envResults := checkAuthBatch(emailId, appObjectArr, envObjectArr)
		for _, pipeline := range pipelines {
			appObject := rbacObjectMap[pipeline.Id][0]
			envObject := rbacObjectMap[pipeline.Id][1]
			if !(appResults[appObject] && envResults[envObject]) {
				//if user unauthorized, skip items
				continue
			}
			appCount = appCount + 1
		}
		//authorization block ends here
		environment.AppCount = appCount
		beans = append(beans, environment)
	}

	envCount := len(beans)
	// Apply pagination
	if size > 0 {
		if offset+size <= len(beans) {
			beans = beans[offset : offset+size]
		} else {
			beans = beans[offset:]
		}
	}
	result.EnvList = beans
	result.EnvCount = envCount
	return result, nil
}

func (impl PipelineBuilderImpl) GetAppListForEnvironment(envId int, emailId string, checkAuthBatch func(emailId string, appObject []string, envObject []string) (map[string]bool, map[string]bool)) ([]*AppBean, error) {
	var appsRes []*AppBean
	pipelines, err := impl.pipelineRepository.FindActiveByEnvId(envId)
	if err != nil {
		impl.logger.Errorw("error while fetching app", "err", err)
		return nil, err
	}

	//authorization block starts here
	var envObjectArr []string
	var appObjectArr []string
	rbacObjectMap := make(map[int][]string)
	for _, pipeline := range pipelines {
		appObject := impl.enforcerUtil.GetAppRBACName(pipeline.App.AppName)
		envObject := impl.enforcerUtil.GetEnvRBACNameByCdPipelineIdAndEnvId(pipeline.Id)
		appObjectArr = append(appObjectArr, appObject)
		envObjectArr = append(envObjectArr, envObject)
		rbacObjectMap[pipeline.Id] = []string{appObject, envObject}
	}
	appResults, envResults := checkAuthBatch(emailId, appObjectArr, envObjectArr)
	for _, pipeline := range pipelines {
		appObject := rbacObjectMap[pipeline.Id][0]
		envObject := rbacObjectMap[pipeline.Id][1]
		if !(appResults[appObject] && envResults[envObject]) {
			//if user unauthorized, skip items
			continue
		}
		appsRes = append(appsRes, &AppBean{Id: pipeline.AppId, Name: pipeline.App.AppName})
	}
	//authorization block ends here
	return appsRes, err
}<|MERGE_RESOLUTION|>--- conflicted
+++ resolved
@@ -103,11 +103,7 @@
 	PatchCdPipelines(cdPipelines *bean.CDPatchRequest, ctx context.Context) (*bean.CdPipelines, error)
 	DeleteCdPipeline(pipeline *pipelineConfig.Pipeline, ctx context.Context, forceDelete bool, userId int32) (err error)
 	ChangeDeploymentType(ctx context.Context, request *bean.DeploymentAppTypeChangeRequest) (*bean.DeploymentAppTypeChangeResponse, error)
-<<<<<<< HEAD
-	DeleteDeploymentAppsForEnvironment(ctx context.Context, environmentId int, currentDeploymentAppType bean.DeploymentType, exclusionList []int, userId int32) (*bean.DeploymentAppTypeChangeResponse, error)
-=======
 	DeleteDeploymentAppsForEnvironment(ctx context.Context, environmentId int, currentDeploymentAppType bean.DeploymentType, exclusionList []int, includeApps []int, userId int32) (*bean.DeploymentAppTypeChangeResponse, error)
->>>>>>> 5585be7c
 	DeleteDeploymentApps(ctx context.Context, pipelines []*pipelineConfig.Pipeline, userId int32) *bean.DeploymentAppTypeChangeResponse
 	GetCdPipelinesForApp(appId int) (cdPipelines *bean.CdPipelines, err error)
 	GetCdPipelinesForAppAndEnv(appId int, envId int) (cdPipelines *bean.CdPipelines, err error)
@@ -1750,11 +1746,7 @@
 
 	// Force delete apps
 	response, err = impl.DeleteDeploymentAppsForEnvironment(ctx,
-<<<<<<< HEAD
-		request.EnvId, deleteDeploymentType, request.ExcludeApps, request.UserId)
-=======
 		request.EnvId, deleteDeploymentType, request.ExcludeApps, request.IncludeApps, request.UserId)
->>>>>>> 5585be7c
 
 	if err != nil {
 		return nil, err
@@ -1763,10 +1755,7 @@
 	// Updating the env id and desired deployment app type received from request in the response
 	response.EnvId = request.EnvId
 	response.DesiredDeploymentType = request.DesiredDeploymentType
-<<<<<<< HEAD
-=======
 	response.TriggeredPipelines = make([]*bean.CdPipelineTrigger, 0)
->>>>>>> 5585be7c
 
 	// Update the deployment app type to Helm and toggle deployment_app_created to false in db
 	var cdPipelineIds []int
@@ -1792,13 +1781,10 @@
 		return response, nil
 	}
 
-<<<<<<< HEAD
-=======
 	if !request.AutoTriggerDeployment {
 		return response, nil
 	}
 
->>>>>>> 5585be7c
 	// Bulk trigger all the successfully changed pipelines (async)
 	bulkTriggerRequest := make([]*BulkTriggerRequest, 0)
 
@@ -1816,19 +1802,14 @@
 			return response, nil
 		}
 
-<<<<<<< HEAD
-=======
 		if artifactDetails.LatestWfArtifactId == 0 || artifactDetails.LatestWfArtifactStatus == "" {
 			continue
 		}
 
->>>>>>> 5585be7c
 		bulkTriggerRequest = append(bulkTriggerRequest, &BulkTriggerRequest{
 			CiArtifactId: artifactDetails.LatestWfArtifactId,
 			PipelineId:   item.Id,
 		})
-<<<<<<< HEAD
-=======
 		response.TriggeredPipelines = append(response.TriggeredPipelines, &bean.CdPipelineTrigger{
 			CiArtifactId: artifactDetails.LatestWfArtifactId,
 			PipelineId:   item.Id,
@@ -1838,7 +1819,6 @@
 	// pg panics if empty slice is passed as an argument
 	if len(bulkTriggerRequest) == 0 {
 		return response, nil
->>>>>>> 5585be7c
 	}
 
 	// Trigger
@@ -1855,19 +1835,11 @@
 // and deletes all the cd pipelines for that deployment type in all apps that belongs to
 // that environment.
 func (impl PipelineBuilderImpl) DeleteDeploymentAppsForEnvironment(ctx context.Context, environmentId int,
-<<<<<<< HEAD
-	currentDeploymentAppType bean.DeploymentType, exclusionList []int, userId int32) (*bean.DeploymentAppTypeChangeResponse, error) {
-
-	// fetch active pipelines from database for the given environment id and current deployment app type
-	pipelines, err := impl.pipelineRepository.FindActiveByEnvIdAndDeploymentTypeExcludingAppIds(environmentId,
-		string(currentDeploymentAppType), exclusionList)
-=======
 	currentDeploymentAppType bean.DeploymentType, exclusionList []int, includeApps []int, userId int32) (*bean.DeploymentAppTypeChangeResponse, error) {
 
 	// fetch active pipelines from database for the given environment id and current deployment app type
 	pipelines, err := impl.pipelineRepository.FindActiveByEnvIdAndDeploymentType(environmentId,
 		string(currentDeploymentAppType), exclusionList, includeApps)
->>>>>>> 5585be7c
 
 	if err != nil {
 		impl.logger.Errorw("Error fetching cd pipelines",
@@ -2058,15 +2030,6 @@
 
 	_, err := impl.application.Delete(ctx, req)
 
-<<<<<<< HEAD
-	// Possible that argocd app got deleted but db updation failed
-	if err != nil {
-		if strings.Contains(err.Error(), "code = NotFound") {
-			return nil
-		}
-	}
-	return err
-=======
 	if err != nil {
 		impl.logger.Errorw("error in deleting argocd application", "err", err)
 		// Possible that argocd app got deleted but db updation failed
@@ -2076,7 +2039,6 @@
 		return err
 	}
 	return nil
->>>>>>> 5585be7c
 }
 
 // deleteHelmApp takes in context and pipeline object and deletes the release in helm
