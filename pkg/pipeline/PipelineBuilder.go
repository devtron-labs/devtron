/*
 * Copyright (c) 2020 Devtron Labs
 *
 * Licensed under the Apache License, Version 2.0 (the "License");
 * you may not use this file except in compliance with the License.
 * You may obtain a copy of the License at
 *
 *    http://www.apache.org/licenses/LICENSE-2.0
 *
 * Unless required by applicable law or agreed to in writing, software
 * distributed under the License is distributed on an "AS IS" BASIS,
 * WITHOUT WARRANTIES OR CONDITIONS OF ANY KIND, either express or implied.
 * See the License for the specific language governing permissions and
 * limitations under the License.
 *
 */

package pipeline

import (
	"context"
	"encoding/base64"
	"encoding/json"
	"fmt"
	client "github.com/devtron-labs/devtron/api/helm-app"
	app2 "github.com/devtron-labs/devtron/internal/sql/repository/app"
	"github.com/devtron-labs/devtron/internal/sql/repository/security"
	"github.com/devtron-labs/devtron/pkg/chart"
	chartRepoRepository "github.com/devtron-labs/devtron/pkg/chartRepo/repository"
	repository2 "github.com/devtron-labs/devtron/pkg/cluster/repository"
	bean3 "github.com/devtron-labs/devtron/pkg/pipeline/bean"
	"github.com/devtron-labs/devtron/pkg/pipeline/history"
	repository4 "github.com/devtron-labs/devtron/pkg/pipeline/history/repository"
	"github.com/devtron-labs/devtron/pkg/sql"
	"github.com/devtron-labs/devtron/pkg/user"
	util3 "github.com/devtron-labs/devtron/pkg/util"
	"net/http"
	"net/url"
	"sort"
	"strconv"
	"strings"
	"time"

	application2 "github.com/argoproj/argo-cd/v2/pkg/apiclient/application"
	"github.com/caarlos0/env"
	bean2 "github.com/devtron-labs/devtron/api/bean"
	"github.com/devtron-labs/devtron/client/argocdServer"
	"github.com/devtron-labs/devtron/client/argocdServer/application"
	"github.com/devtron-labs/devtron/internal/sql/models"
	"github.com/devtron-labs/devtron/internal/sql/repository"
	"github.com/devtron-labs/devtron/internal/sql/repository/appWorkflow"
	"github.com/devtron-labs/devtron/internal/sql/repository/chartConfig"
	dockerRegistryRepository "github.com/devtron-labs/devtron/internal/sql/repository/dockerRegistry"
	"github.com/devtron-labs/devtron/internal/sql/repository/pipelineConfig"
	"github.com/devtron-labs/devtron/internal/util"
	"github.com/devtron-labs/devtron/pkg/app"
	"github.com/devtron-labs/devtron/pkg/attributes"
	"github.com/devtron-labs/devtron/pkg/bean"
	util2 "github.com/devtron-labs/devtron/util"
	"github.com/go-pg/pg"
	"github.com/juju/errors"
	"go.uber.org/zap"
)

var DefaultPipelineValue = []byte(`{"ConfigMaps":{"enabled":false},"ConfigSecrets":{"enabled":false},"ContainerPort":[],"EnvVariables":[],"GracePeriod":30,"LivenessProbe":{},"MaxSurge":1,"MaxUnavailable":0,"MinReadySeconds":60,"ReadinessProbe":{},"Spec":{"Affinity":{"Values":"nodes","key":""}},"app":"13","appMetrics":false,"args":{},"autoscaling":{},"command":{"enabled":false,"value":[]},"containers":[],"dbMigrationConfig":{"enabled":false},"deployment":{"strategy":{"rolling":{"maxSurge":"25%","maxUnavailable":1}}},"deploymentType":"ROLLING","env":"1","envoyproxy":{"configMapName":"","image":"","resources":{"limits":{"cpu":"50m","memory":"50Mi"},"requests":{"cpu":"50m","memory":"50Mi"}}},"image":{"pullPolicy":"IfNotPresent"},"ingress":{},"ingressInternal":{"annotations":{},"enabled":false,"host":"","path":"","tls":[]},"initContainers":[],"pauseForSecondsBeforeSwitchActive":30,"pipelineName":"","prometheus":{"release":"monitoring"},"rawYaml":[],"releaseVersion":"1","replicaCount":1,"resources":{"limits":{"cpu":"0.05","memory":"50Mi"},"requests":{"cpu":"0.01","memory":"10Mi"}},"secret":{"data":{},"enabled":false},"server":{"deployment":{"image":"","image_tag":""}},"service":{"annotations":{},"type":"ClusterIP"},"servicemonitor":{"additionalLabels":{}},"tolerations":[],"volumeMounts":[],"volumes":[],"waitForSecondsBeforeScalingDown":30}`)

type EcrConfig struct {
	EcrPrefix string `env:"ECR_REPO_NAME_PREFIX" envDefault:"test/"`
}

func GetEcrConfig() (*EcrConfig, error) {
	cfg := &EcrConfig{}
	err := env.Parse(cfg)
	return cfg, err
}

type PipelineBuilder interface {
	CreateCiPipeline(createRequest *bean.CiConfigRequest) (*bean.PipelineCreateResponse, error)
	CreateApp(request *bean.CreateAppDTO) (*bean.CreateAppDTO, error)
	CreateMaterialsForApp(request *bean.CreateMaterialDTO) (*bean.CreateMaterialDTO, error)
	UpdateMaterialsForApp(request *bean.UpdateMaterialDTO) (*bean.UpdateMaterialDTO, error)
	DeleteMaterial(request *bean.UpdateMaterialDTO) error
	DeleteApp(appId int, userId int32) error
	GetCiPipeline(appId int) (ciConfig *bean.CiConfigRequest, err error)
	UpdateCiTemplate(updateRequest *bean.CiConfigRequest) (*bean.CiConfigRequest, error)
	PatchCiPipeline(request *bean.CiPatchRequest) (ciConfig *bean.CiConfigRequest, err error)
	CreateCdPipelines(cdPipelines *bean.CdPipelines, ctx context.Context) (*bean.CdPipelines, error)
	GetApp(appId int) (application *bean.CreateAppDTO, err error)
	PatchCdPipelines(cdPipelines *bean.CDPatchRequest, ctx context.Context) (*bean.CdPipelines, error)
	DeleteCdPipeline(pipeline *pipelineConfig.Pipeline, ctx context.Context, forceDelete bool) (err error)
	GetCdPipelinesForApp(appId int) (cdPipelines *bean.CdPipelines, err error)
	GetCdPipelinesForAppAndEnv(appId int, envId int) (cdPipelines *bean.CdPipelines, err error)
	/*	CreateCdPipelines(cdPipelines bean.CdPipelines) (*bean.CdPipelines, error)*/
	GetArtifactsByCDPipeline(cdPipelineId int, stage bean2.WorkflowType) (bean.CiArtifactResponse, error)
	FetchArtifactForRollback(cdPipelineId, offset, limit int) (bean.CiArtifactResponse, error)
	FindAppsByTeamId(teamId int) ([]*AppBean, error)
	GetAppListByTeamIds(teamIds []int, appType string) ([]*TeamAppBean, error)
	FindAppsByTeamName(teamName string) ([]AppBean, error)
	FindPipelineById(cdPipelineId int) (*pipelineConfig.Pipeline, error)
	GetAppList() ([]AppBean, error)
	GetCiPipelineMin(appId int) ([]*bean.CiPipelineMin, error)

	FetchCDPipelineStrategy(appId int) (PipelineStrategiesResponse, error)
	GetCdPipelineById(pipelineId int) (cdPipeline *bean.CDPipelineConfigObject, err error)

	FetchConfigmapSecretsForCdStages(appId, envId, cdPipelineId int) (ConfigMapSecretsResponse, error)
	FindByIds(ids []*int) ([]*AppBean, error)
	GetCiPipelineById(pipelineId int) (ciPipeline *bean.CiPipeline, err error)

	GetMaterialsForAppId(appId int) []*bean.GitMaterial
	FindAllMatchesByAppName(appName string) ([]*AppBean, error)
	GetEnvironmentByCdPipelineId(pipelineId int) (int, error)
	PatchRegexCiPipeline(request *bean.CiRegexPatchRequest) (err error)
	DeleteCiPipeline(request *bean.CiPatchRequest) (*bean.CiPipeline, error)
}

type PipelineBuilderImpl struct {
	logger                        *zap.SugaredLogger
	dbPipelineOrchestrator        DbPipelineOrchestrator
	dockerArtifactStoreRepository dockerRegistryRepository.DockerArtifactStoreRepository
	materialRepo                  pipelineConfig.MaterialRepository
	appRepo                       app2.AppRepository
	pipelineRepository            pipelineConfig.PipelineRepository
	propertiesConfigService       PropertiesConfigService
	//	ciTemplateRepository             pipelineConfig.CiTemplateRepository
	ciPipelineRepository             pipelineConfig.CiPipelineRepository
	application                      application.ServiceClient
	chartRepository                  chartRepoRepository.ChartRepository
	ciArtifactRepository             repository.CiArtifactRepository
	ecrConfig                        *EcrConfig
	envConfigOverrideRepository      chartConfig.EnvConfigOverrideRepository
	environmentRepository            repository2.EnvironmentRepository
	pipelineConfigRepository         chartConfig.PipelineConfigRepository
	mergeUtil                        util.MergeUtil
	appWorkflowRepository            appWorkflow.AppWorkflowRepository
	ciConfig                         *CiConfig
	cdWorkflowRepository             pipelineConfig.CdWorkflowRepository
	appService                       app.AppService
	imageScanResultRepository        security.ImageScanResultRepository
	GitFactory                       *util.GitFactory
	ArgoK8sClient                    argocdServer.ArgoK8sClient
	attributesService                attributes.AttributesService
	aCDAuthConfig                    *util3.ACDAuthConfig
	gitOpsRepository                 repository.GitOpsConfigRepository
	pipelineStrategyHistoryService   history.PipelineStrategyHistoryService
	prePostCiScriptHistoryService    history.PrePostCiScriptHistoryService
	prePostCdScriptHistoryService    history.PrePostCdScriptHistoryService
	deploymentTemplateHistoryService history.DeploymentTemplateHistoryService
	appLevelMetricsRepository        repository.AppLevelMetricsRepository
	pipelineStageService             PipelineStageService
	chartTemplateService             util.ChartTemplateService
	chartRefRepository               chartRepoRepository.ChartRefRepository
	chartService                     chart.ChartService
	helmAppService                   client.HelmAppService
	deploymentGroupRepository        repository.DeploymentGroupRepository
	ciPipelineMaterialRepository     pipelineConfig.CiPipelineMaterialRepository
	//ciTemplateOverrideRepository     pipelineConfig.CiTemplateOverrideRepository
	//ciBuildConfigService CiBuildConfigService
	ciTemplateService            CiTemplateService
	userService                  user.UserService
	ciTemplateOverrideRepository pipelineConfig.CiTemplateOverrideRepository
	gitMaterialHistoryService    history.GitMaterialHistoryService
	CiTemplateHistoryService     history.CiTemplateHistoryService
	CiPipelineHistoryService     history.CiPipelineHistoryService
}

func NewPipelineBuilderImpl(logger *zap.SugaredLogger,
	dbPipelineOrchestrator DbPipelineOrchestrator,
	dockerArtifactStoreRepository dockerRegistryRepository.DockerArtifactStoreRepository,
	materialRepo pipelineConfig.MaterialRepository,
	pipelineGroupRepo app2.AppRepository,
	pipelineRepository pipelineConfig.PipelineRepository,
	propertiesConfigService PropertiesConfigService,
	ciTemplateRepository pipelineConfig.CiTemplateRepository,
	ciPipelineRepository pipelineConfig.CiPipelineRepository,
	application application.ServiceClient,
	chartRepository chartRepoRepository.ChartRepository,
	ciArtifactRepository repository.CiArtifactRepository,
	ecrConfig *EcrConfig,
	envConfigOverrideRepository chartConfig.EnvConfigOverrideRepository,
	environmentRepository repository2.EnvironmentRepository,
	pipelineConfigRepository chartConfig.PipelineConfigRepository,
	mergeUtil util.MergeUtil,
	appWorkflowRepository appWorkflow.AppWorkflowRepository,
	ciConfig *CiConfig,
	cdWorkflowRepository pipelineConfig.CdWorkflowRepository,
	appService app.AppService,
	imageScanResultRepository security.ImageScanResultRepository,
	ArgoK8sClient argocdServer.ArgoK8sClient,
	GitFactory *util.GitFactory, attributesService attributes.AttributesService,
	aCDAuthConfig *util3.ACDAuthConfig, gitOpsRepository repository.GitOpsConfigRepository,
	pipelineStrategyHistoryService history.PipelineStrategyHistoryService,
	prePostCiScriptHistoryService history.PrePostCiScriptHistoryService,
	prePostCdScriptHistoryService history.PrePostCdScriptHistoryService,
	deploymentTemplateHistoryService history.DeploymentTemplateHistoryService,
	appLevelMetricsRepository repository.AppLevelMetricsRepository,
	pipelineStageService PipelineStageService, chartRefRepository chartRepoRepository.ChartRefRepository,
	chartTemplateService util.ChartTemplateService, chartService chart.ChartService,
	helmAppService client.HelmAppService,
	deploymentGroupRepository repository.DeploymentGroupRepository,
	ciPipelineMaterialRepository pipelineConfig.CiPipelineMaterialRepository,
	userService user.UserService,
	ciTemplateService CiTemplateService,
	ciTemplateOverrideRepository pipelineConfig.CiTemplateOverrideRepository,
	gitMaterialHistoryService history.GitMaterialHistoryService,
	CiTemplateHistoryService history.CiTemplateHistoryService,
	CiPipelineHistoryService history.CiPipelineHistoryService) *PipelineBuilderImpl {
	return &PipelineBuilderImpl{
		logger:                        logger,
		dbPipelineOrchestrator:        dbPipelineOrchestrator,
		dockerArtifactStoreRepository: dockerArtifactStoreRepository,
		materialRepo:                  materialRepo,
		appService:                    appService,
		appRepo:                       pipelineGroupRepo,
		pipelineRepository:            pipelineRepository,
		propertiesConfigService:       propertiesConfigService,
		//ciTemplateRepository:             ciTemplateRepository,
		ciPipelineRepository:             ciPipelineRepository,
		application:                      application,
		chartRepository:                  chartRepository,
		ciArtifactRepository:             ciArtifactRepository,
		ecrConfig:                        ecrConfig,
		envConfigOverrideRepository:      envConfigOverrideRepository,
		environmentRepository:            environmentRepository,
		pipelineConfigRepository:         pipelineConfigRepository,
		mergeUtil:                        mergeUtil,
		appWorkflowRepository:            appWorkflowRepository,
		ciConfig:                         ciConfig,
		cdWorkflowRepository:             cdWorkflowRepository,
		imageScanResultRepository:        imageScanResultRepository,
		ArgoK8sClient:                    ArgoK8sClient,
		GitFactory:                       GitFactory,
		attributesService:                attributesService,
		aCDAuthConfig:                    aCDAuthConfig,
		gitOpsRepository:                 gitOpsRepository,
		pipelineStrategyHistoryService:   pipelineStrategyHistoryService,
		prePostCiScriptHistoryService:    prePostCiScriptHistoryService,
		prePostCdScriptHistoryService:    prePostCdScriptHistoryService,
		deploymentTemplateHistoryService: deploymentTemplateHistoryService,
		appLevelMetricsRepository:        appLevelMetricsRepository,
		pipelineStageService:             pipelineStageService,
		chartTemplateService:             chartTemplateService,
		chartRefRepository:               chartRefRepository,
		chartService:                     chartService,
		helmAppService:                   helmAppService,
		deploymentGroupRepository:        deploymentGroupRepository,
		ciPipelineMaterialRepository:     ciPipelineMaterialRepository,
		ciTemplateService:                ciTemplateService,
		//ciTemplateOverrideRepository:     ciTemplateOverrideRepository,
		//ciBuildConfigService: ciBuildConfigService,
		userService:                  userService,
		ciTemplateOverrideRepository: ciTemplateOverrideRepository,
		gitMaterialHistoryService:    gitMaterialHistoryService,
		CiTemplateHistoryService:     CiTemplateHistoryService,
		CiPipelineHistoryService:     CiPipelineHistoryService,
	}
}

func formatDate(t time.Time, layout string) string {
	if t.IsZero() {
		return ""
	}
	return t.Format(layout)
}

func (impl PipelineBuilderImpl) CreateApp(request *bean.CreateAppDTO) (*bean.CreateAppDTO, error) {
	impl.logger.Debugw("app create request received", "req", request)
	res, err := impl.dbPipelineOrchestrator.CreateApp(request)
	if err != nil {
		impl.logger.Errorw("error in saving create app req", "req", request, "err", err)
	}
	return res, err
}

func (impl PipelineBuilderImpl) DeleteApp(appId int, userId int32) error {
	impl.logger.Debugw("app delete request received", "app", appId)
	err := impl.dbPipelineOrchestrator.DeleteApp(appId, userId)
	return err
}

func (impl PipelineBuilderImpl) CreateMaterialsForApp(request *bean.CreateMaterialDTO) (*bean.CreateMaterialDTO, error) {
	res, err := impl.dbPipelineOrchestrator.CreateMaterials(request)
	if err != nil {
		impl.logger.Errorw("error in saving create materials req", "req", request, "err", err)
	}
	return res, err
}

func (impl PipelineBuilderImpl) UpdateMaterialsForApp(request *bean.UpdateMaterialDTO) (*bean.UpdateMaterialDTO, error) {
	res, err := impl.dbPipelineOrchestrator.UpdateMaterial(request)
	if err != nil {
		impl.logger.Errorw("error in updating materials req", "req", request, "err", err)
	}
	return res, err
}

func (impl PipelineBuilderImpl) DeleteMaterial(request *bean.UpdateMaterialDTO) error {
	//finding ci pipelines for this app; if found any, will not delete git material
	pipelines, err := impl.ciPipelineRepository.FindByAppId(request.AppId)
	if err != nil && err != pg.ErrNoRows {
		impl.logger.Errorw("err in deleting git material", "gitMaterial", request.Material, "err", err)
		return err
	}
	if len(pipelines) > 0 {
		//pipelines are present, in this case we will check if this material is used in docker config
		//if it is used, then we won't delete
		ciTemplateBean, err := impl.ciTemplateService.FindByAppId(request.AppId)
		if err != nil && err == errors.NotFoundf(err.Error()) {
			impl.logger.Errorw("err in getting docker registry", "appId", request.AppId, "err", err)
			return err
		}
		if ciTemplateBean != nil {
			ciTemplate := ciTemplateBean.CiTemplate
			if ciTemplate != nil && ciTemplate.GitMaterialId == request.Material.Id {
				return fmt.Errorf("cannot delete git material, is being used in docker config")
			}
		}
	}
	existingMaterial, err := impl.materialRepo.FindById(request.Material.Id)
	if err != nil {
		impl.logger.Errorw("No matching entry found for delete", "gitMaterial", request.Material)
		return err
	}
	existingMaterial.UpdatedOn = time.Now()
	existingMaterial.UpdatedBy = request.UserId

	err = impl.materialRepo.MarkMaterialDeleted(existingMaterial)

	if err != nil {
		impl.logger.Errorw("error in deleting git material", "gitMaterial", existingMaterial)
		return err
	}
	err = impl.gitMaterialHistoryService.MarkMaterialDeletedAndCreateHistory(existingMaterial)

<<<<<<< HEAD
	//TODO: delete ci_pipeline_materials

=======
>>>>>>> 1026dc9d
	return nil
}

func (impl PipelineBuilderImpl) GetApp(appId int) (application *bean.CreateAppDTO, err error) {
	app, err := impl.appRepo.FindById(appId)
	if err != nil {
		impl.logger.Errorw("error in fetching app", "id", appId, "err", err)
		return nil, err
	}
	gitMaterials := impl.GetMaterialsForAppId(appId)

	application = &bean.CreateAppDTO{
		Id:       app.Id,
		AppName:  app.AppName,
		Material: gitMaterials,
		TeamId:   app.TeamId,
	}
	return application, nil
}

func (impl PipelineBuilderImpl) GetMaterialsForAppId(appId int) []*bean.GitMaterial {
	materials, err := impl.materialRepo.FindByAppId(appId)
	if err != nil {
		impl.logger.Errorw("error in fetching materials", "appId", appId, "err", err)
	}
	var gitMaterials []*bean.GitMaterial
	for _, material := range materials {
		gitMaterial := &bean.GitMaterial{
			Url:             material.Url,
			Name:            material.Name[strings.Index(material.Name, "-")+1:],
			Id:              material.Id,
			GitProviderId:   material.GitProviderId,
			CheckoutPath:    material.CheckoutPath,
			FetchSubmodules: material.FetchSubmodules,
		}
		gitMaterials = append(gitMaterials, gitMaterial)
	}
	return gitMaterials
}

/*
   1. create pipelineGroup
   2. save material (add credential provider support)

*/

func (impl PipelineBuilderImpl) getDefaultArtifactStore(id string) (store *dockerRegistryRepository.DockerArtifactStore, err error) {
	if id == "" {
		impl.logger.Debugw("docker repo is empty adding default repo")
		store, err = impl.dockerArtifactStoreRepository.FindActiveDefaultStore()

	} else {
		store, err = impl.dockerArtifactStoreRepository.FindOne(id)
	}
	return
}

func (impl PipelineBuilderImpl) getCiTemplateVariables(appId int) (ciConfig *bean.CiConfigRequest, err error) {
	//template, err := impl.ciTemplateRepository.FindByAppId(appId)
	ciTemplateBean, err := impl.ciTemplateService.FindByAppId(appId)
	if err != nil && !errors.IsNotFound(err) {
		impl.logger.Errorw("error in fetching ci pipeline", "appId", appId, "err", err)
		return nil, err
	}
	if errors.IsNotFound(err) {
		impl.logger.Debugw("no ci pipeline exists", "appId", appId, "err", err)
		err = &util.ApiError{Code: "404", HttpStatusCode: 200, UserMessage: "no ci pipeline exists"}
		return nil, err
	}
	template := ciTemplateBean.CiTemplate

	gitMaterials, err := impl.materialRepo.FindByAppId(appId)
	if err != nil && err != pg.ErrNoRows {
		impl.logger.Errorw("error in fetching git materials", "appId", appId, "err", err)
		return nil, err
	}
	if err == pg.ErrNoRows {
		impl.logger.Debugw(" no git materials exists", "appId", appId, "err", err)
		err = &util.ApiError{Code: "404", HttpStatusCode: 200, UserMessage: "no git materials exists"}
		return nil, err
	}

	var materials []bean.Material
	for _, g := range gitMaterials {
		m := bean.Material{
			GitMaterialId: g.Id,
			MaterialName:  g.Name[strings.Index(g.Name, "-")+1:],
		}
		materials = append(materials, m)
	}

	//dockerArgs := map[string]string{}
	//if err := json.Unmarshal([]byte(template.Args), &dockerArgs); err != nil {
	//	impl.logger.Debugw("error in json unmarshal", "app", appId, "err", err)
	//	return nil, err
	//}
	regHost, err := template.DockerRegistry.GetRegistryLocation()
	if err != nil {
		impl.logger.Errorw("invalid reg url", "err", err)
		return nil, err
	}
	ciConfig = &bean.CiConfigRequest{
		Id:                template.Id,
		AppId:             template.AppId,
		AppName:           template.App.AppName,
		DockerRepository:  template.DockerRepository,
		DockerRegistry:    template.DockerRegistry.Id,
		DockerRegistryUrl: regHost,
		CiBuildConfig:     ciTemplateBean.CiBuildConfig,
		//DockerBuildConfig: &bean.DockerBuildConfig{DockerfilePath: template.DockerfilePath, Args: dockerArgs, GitMaterialId: template.GitMaterialId, TargetPlatform: template.TargetPlatform},
		Version:        template.Version,
		CiTemplateName: template.TemplateName,
		Materials:      materials,
		UpdatedOn:      template.UpdatedOn,
		UpdatedBy:      template.UpdatedBy,
		CreatedBy:      template.CreatedBy,
		CreatedOn:      template.CreatedOn,
	}
	return ciConfig, err
}

func (impl PipelineBuilderImpl) GetCiPipeline(appId int) (ciConfig *bean.CiConfigRequest, err error) {
	ciConfig, err = impl.getCiTemplateVariables(appId)
	if err != nil {
		impl.logger.Debugw("error in fetching ci pipeline", "appId", appId, "err", err)
		return nil, err
	}
	//TODO fill these variables
	//ciConfig.CiPipeline=
	//--------pipeline population start
	pipelines, err := impl.ciPipelineRepository.FindByAppId(appId)
	if err != nil && !util.IsErrNoRows(err) {
		impl.logger.Errorw("error in fetching ci pipeline", "appId", appId, "err", err)
		return nil, err
	}

	if impl.ciConfig.ExternalCiWebhookUrl == "" {
		hostUrl, err := impl.attributesService.GetByKey(attributes.HostUrlKey)
		if err != nil {
			return nil, err
		}
		if hostUrl != nil {
			impl.ciConfig.ExternalCiWebhookUrl = fmt.Sprintf("%s/%s", hostUrl.Value, ExternalCiWebhookPath)
		}
	}
	//map of ciPipelineId and their templateOverrideConfig
	ciOverrideTemplateMap := make(map[int]*bean3.CiTemplateBean)
	ciTemplateBeanOverrides, err := impl.ciTemplateService.FindTemplateOverrideByAppId(appId)
	if err != nil {
		return nil, err
	}

	for _, templateBeanOverride := range ciTemplateBeanOverrides {
		ciTemplateOverride := templateBeanOverride.CiTemplateOverride
		ciOverrideTemplateMap[ciTemplateOverride.CiPipelineId] = templateBeanOverride
	}
	var ciPipelineResp []*bean.CiPipeline
	for _, pipeline := range pipelines {

		dockerArgs := make(map[string]string)
		if len(pipeline.DockerArgs) > 0 {
			err := json.Unmarshal([]byte(pipeline.DockerArgs), &dockerArgs)
			if err != nil {
				impl.logger.Warnw("error in unmarshal", "err", err)
			}
		}

		var externalCiConfig bean.ExternalCiConfig
		if pipeline.ExternalCiPipeline != nil {
			externalCiConfig = bean.ExternalCiConfig{
				Id:         pipeline.ExternalCiPipeline.Id,
				AccessKey:  pipeline.ExternalCiPipeline.AccessToken,
				WebhookUrl: impl.ciConfig.ExternalCiWebhookUrl,
				Payload:    impl.ciConfig.ExternalCiPayload,
			}
		}

		ciPipelineScripts, err := impl.ciPipelineRepository.FindCiScriptsByCiPipelineId(pipeline.Id)
		if err != nil && !util.IsErrNoRows(err) {
			impl.logger.Errorw("error in fetching ci scripts")
			return nil, err
		}

		var beforeDockerBuildScripts []*bean.CiScript
		var afterDockerBuildScripts []*bean.CiScript
		for _, ciScript := range ciPipelineScripts {
			ciScriptResp := &bean.CiScript{
				Id:             ciScript.Id,
				Index:          ciScript.Index,
				Name:           ciScript.Name,
				Script:         ciScript.Script,
				OutputLocation: ciScript.OutputLocation,
			}
			if ciScript.Stage == BEFORE_DOCKER_BUILD {
				beforeDockerBuildScripts = append(beforeDockerBuildScripts, ciScriptResp)
			} else if ciScript.Stage == AFTER_DOCKER_BUILD {
				afterDockerBuildScripts = append(afterDockerBuildScripts, ciScriptResp)
			}
		}
		parentCiPipeline, err := impl.ciPipelineRepository.FindById(pipeline.ParentCiPipeline)
		if err != nil && !util.IsErrNoRows(err) {
			impl.logger.Errorw("err", err)
			return nil, err
		}
		ciPipeline := &bean.CiPipeline{
			Id:                       pipeline.Id,
			Version:                  pipeline.Version,
			Name:                     pipeline.Name,
			Active:                   pipeline.Active,
			Deleted:                  pipeline.Deleted,
			DockerArgs:               dockerArgs,
			IsManual:                 pipeline.IsManual,
			IsExternal:               pipeline.IsExternal,
			ParentCiPipeline:         pipeline.ParentCiPipeline,
			ParentAppId:              parentCiPipeline.AppId,
			ExternalCiConfig:         externalCiConfig,
			BeforeDockerBuildScripts: beforeDockerBuildScripts,
			AfterDockerBuildScripts:  afterDockerBuildScripts,
			ScanEnabled:              pipeline.ScanEnabled,
			IsDockerConfigOverridden: pipeline.IsDockerConfigOverridden,
		}
		if ciTemplateBean, ok := ciOverrideTemplateMap[pipeline.Id]; ok {
			templateOverride := ciTemplateBean.CiTemplateOverride
			ciPipeline.DockerConfigOverride = bean.DockerConfigOverride{
				DockerRegistry:   templateOverride.DockerRegistryId,
				DockerRepository: templateOverride.DockerRepository,
				CiBuildConfig:    ciTemplateBean.CiBuildConfig,
			}
		}
		var gitMaterials []int
		for _, gitMaterial := range ciConfig.Materials {
			gitMaterials = append(gitMaterials, gitMaterial.GitMaterialId)
		}
		for _, material := range pipeline.CiPipelineMaterials {
			// ignore those materials which have inactive git material
			if material == nil || material.GitMaterial == nil || !material.GitMaterial.Active {
				continue
			}
			ciMaterial := &bean.CiMaterial{
				Id:              material.Id,
				CheckoutPath:    material.CheckoutPath,
				Path:            material.Path,
				ScmId:           material.ScmId,
				GitMaterialId:   material.GitMaterialId,
				GitMaterialName: material.GitMaterial.Name[strings.Index(material.GitMaterial.Name, "-")+1:],
				ScmName:         material.ScmName,
				ScmVersion:      material.ScmVersion,
				IsRegex:         material.Regex != "",
				Source:          &bean.SourceTypeConfig{Type: material.Type, Value: material.Value, Regex: material.Regex},
			}
			for _, gitId := range gitMaterials {
				if gitId == ciMaterial.GitMaterialId {
					ciPipeline.CiMaterial = append(ciPipeline.CiMaterial, ciMaterial)
					break
				}
			}

		}

		linkedCis, err := impl.ciPipelineRepository.FindByParentCiPipelineId(ciPipeline.Id)
		if err != nil && !util.IsErrNoRows(err) {
			return nil, err
		}
		ciPipeline.LinkedCount = len(linkedCis)
		ciPipelineResp = append(ciPipelineResp, ciPipeline)
	}
	ciConfig.CiPipelines = ciPipelineResp
	//--------pipeline population end
	return ciConfig, err
}

func (impl PipelineBuilderImpl) GetCiPipelineMin(appId int) ([]*bean.CiPipelineMin, error) {
	pipelines, err := impl.ciPipelineRepository.FindByAppId(appId)
	if err != nil && err != pg.ErrNoRows {
		impl.logger.Errorw("error in fetching ci pipeline", "appId", appId, "err", err)
		return nil, err
	}
	if err == pg.ErrNoRows || len(pipelines) == 0 {
		impl.logger.Errorw("no ci pipeline found", "appId", appId, "err", err)
		err = &util.ApiError{Code: "404", HttpStatusCode: 200, UserMessage: "no ci pipeline found"}
		return nil, err
	}
	var ciPipelineResp []*bean.CiPipelineMin
	for _, pipeline := range pipelines {
		parentCiPipeline, err := impl.ciPipelineRepository.FindById(pipeline.ParentCiPipeline)
		if err != nil && !util.IsErrNoRows(err) {
			impl.logger.Errorw("err", err)
			return nil, err
		}

		pipelineType := bean.PipelineType(bean.NORMAL)
		if parentCiPipeline.Id > 0 {
			pipelineType = bean.PipelineType(bean.LINKED)
		} else if pipeline.IsExternal == true {
			pipelineType = bean.PipelineType(bean.EXTERNAL)
		}

		ciPipeline := &bean.CiPipelineMin{
			Id:               pipeline.Id,
			Name:             pipeline.Name,
			ParentCiPipeline: pipeline.ParentCiPipeline,
			ParentAppId:      parentCiPipeline.AppId,
			PipelineType:     pipelineType,
			ScanEnabled:      pipeline.ScanEnabled,
		}
		ciPipelineResp = append(ciPipelineResp, ciPipeline)
	}
	return ciPipelineResp, err
}

func (impl PipelineBuilderImpl) UpdateCiTemplate(updateRequest *bean.CiConfigRequest) (*bean.CiConfigRequest, error) {
	originalCiConf, err := impl.getCiTemplateVariables(updateRequest.AppId)
	if err != nil {
		impl.logger.Errorw("error in fetching original ciConfig for update", "appId", updateRequest.Id, "err", err)
		return nil, err
	}
	if originalCiConf.Version != updateRequest.Version {
		impl.logger.Errorw("stale version requested", "appId", updateRequest.Id, "old", originalCiConf.Version, "new", updateRequest.Version)
		return nil, fmt.Errorf("stale version of resource requested kindly refresh. requested: %s, found %s", updateRequest.Version, originalCiConf.Version)
	}
	dockerArtifaceStore, err := impl.dockerArtifactStoreRepository.FindOne(updateRequest.DockerRegistry)
	if err != nil {
		impl.logger.Errorw("error in fetching DockerRegistry  for update", "appId", updateRequest.Id, "err", err, "registry", updateRequest.DockerRegistry)
		return nil, err
	}
	regHost, err := dockerArtifaceStore.GetRegistryLocation()
	if err != nil {
		impl.logger.Errorw("invalid reg url", "err", err)
		return nil, err
	}

	var repo string
	if updateRequest.DockerRepository != "" {
		repo = updateRequest.DockerRepository
	} else {
		repo = originalCiConf.DockerRepository
	}

	if dockerArtifaceStore.RegistryType == dockerRegistryRepository.REGISTRYTYPE_ECR {
		err := impl.createEcrRepo(repo, dockerArtifaceStore.AWSRegion, dockerArtifaceStore.AWSAccessKeyId, dockerArtifaceStore.AWSSecretAccessKey)
		if err != nil {
			impl.logger.Errorw("ecr repo creation failed while updating ci template", "repo", repo, "err", err)
			return nil, err
		}
	}

	originalCiConf.AfterDockerBuild = updateRequest.AfterDockerBuild
	originalCiConf.BeforeDockerBuild = updateRequest.BeforeDockerBuild
	//originalCiConf.CiBuildConfigBean = updateRequest.CiBuildConfigBean
	originalCiConf.DockerRegistry = updateRequest.DockerRegistry
	originalCiConf.DockerRepository = updateRequest.DockerRepository
	originalCiConf.DockerRegistryUrl = regHost

	//argByte, err := json.Marshal(originalCiConf.DockerBuildConfig.Args)
	//if err != nil {
	//	return nil, err
	//}
	afterByte, err := json.Marshal(originalCiConf.AfterDockerBuild)
	if err != nil {
		return nil, err
	}
	beforeByte, err := json.Marshal(originalCiConf.BeforeDockerBuild)
	if err != nil {
		return nil, err
	}
	//buildOptionsByte, err := json.Marshal(originalCiConf.DockerBuildConfig.DockerBuildOptions)
	//if err != nil {
	//	impl.logger.Errorw("error in marshaling dockerBuildOptions", "err", err)
	//	return nil, err
	//}
	ciBuildConfig := updateRequest.CiBuildConfig
	originalCiBuildConfig := originalCiConf.CiBuildConfig
	ciTemplate := &pipelineConfig.CiTemplate{
		//DockerfilePath:    originalCiConf.DockerBuildConfig.DockerfilePath,
		GitMaterialId: ciBuildConfig.GitMaterialId,
		//Args:              string(argByte),
		//TargetPlatform:    originalCiConf.DockerBuildConfig.TargetPlatform,
		AppId:             originalCiConf.AppId,
		BeforeDockerBuild: string(beforeByte),
		AfterDockerBuild:  string(afterByte),
		Version:           originalCiConf.Version,
		Id:                originalCiConf.Id,
		DockerRepository:  originalCiConf.DockerRepository,
		DockerRegistryId:  originalCiConf.DockerRegistry,
		Active:            true,
		AuditLog: sql.AuditLog{
			CreatedOn: originalCiConf.CreatedOn,
			CreatedBy: originalCiConf.CreatedBy,
			UpdatedOn: time.Now(),
			UpdatedBy: originalCiConf.UpdatedBy,
		},
	}

	ciBuildConfig.Id = originalCiBuildConfig.Id
	ciTemplateBean := &bean3.CiTemplateBean{
		CiTemplate:    ciTemplate,
		CiBuildConfig: ciBuildConfig,
		UserId:        updateRequest.UserId,
	}
	err = impl.ciTemplateService.Update(ciTemplateBean)
	if err != nil {
		return nil, err
	}

	originalCiConf.CiBuildConfig = ciBuildConfig

	err = impl.CiTemplateHistoryService.SaveHistory(ciTemplateBean, "update")

	if err != nil {
		impl.logger.Errorw("error in saving update history for ci template", "error", err)
	}

	return originalCiConf, nil
}

func (impl PipelineBuilderImpl) CreateCiPipeline(createRequest *bean.CiConfigRequest) (*bean.PipelineCreateResponse, error) {
	impl.logger.Debugw("pipeline create request received", "req", createRequest)

	//-----------fetch data
	app, err := impl.appRepo.FindById(createRequest.AppId)
	if err != nil {
		impl.logger.Errorw("error in fetching pipeline group", "groupId", createRequest.AppId, "err", err)
		return nil, err
	}
	//--ecr config
	createRequest.AppName = app.AppName
	store, err := impl.getDefaultArtifactStore(createRequest.DockerRegistry)
	if err != nil {
		impl.logger.Errorw("error in fetching docker store ", "id", createRequest.DockerRepository, "err", err)
		return nil, err
	}
	regHost, err := store.GetRegistryLocation()
	if err != nil {
		impl.logger.Errorw("invalid reg url", "err", err)
		return nil, err
	}
	createRequest.DockerRegistryUrl = regHost
	createRequest.DockerRegistry = store.Id

	var repo string
	if createRequest.DockerRepository != "" {
		repo = createRequest.DockerRepository
	} else {
		repo = impl.ecrConfig.EcrPrefix + app.AppName
	}

	if store.RegistryType == dockerRegistryRepository.REGISTRYTYPE_ECR {
		err := impl.createEcrRepo(repo, store.AWSRegion, store.AWSAccessKeyId, store.AWSSecretAccessKey)
		if err != nil {
			impl.logger.Errorw("ecr repo creation failed while creating ci pipeline", "repo", repo, "err", err)
			return nil, err
		}
	}
	createRequest.DockerRepository = repo

	//--ecr config	end
	//-- template config start

	//argByte, err := json.Marshal(createRequest.DockerBuildConfig.Args)
	//if err != nil {
	//	return nil, err
	//}
	afterByte, err := json.Marshal(createRequest.AfterDockerBuild)
	if err != nil {
		return nil, err
	}
	beforeByte, err := json.Marshal(createRequest.BeforeDockerBuild)
	if err != nil {
		return nil, err
	}
	buildConfig := createRequest.CiBuildConfig
	ciTemplate := &pipelineConfig.CiTemplate{
		DockerRegistryId: createRequest.DockerRegistry,
		DockerRepository: createRequest.DockerRepository,
		GitMaterialId:    buildConfig.GitMaterialId,
		//DockerfilePath:    createRequest.DockerBuildConfig.DockerfilePath,
		//Args:              string(argByte),
		//TargetPlatform:    createRequest.DockerBuildConfig.TargetPlatform,
		Active:            true,
		TemplateName:      createRequest.CiTemplateName,
		Version:           createRequest.Version,
		AppId:             createRequest.AppId,
		AfterDockerBuild:  string(afterByte),
		BeforeDockerBuild: string(beforeByte),
		AuditLog:          sql.AuditLog{CreatedOn: time.Now(), UpdatedOn: time.Now(), CreatedBy: createRequest.UserId, UpdatedBy: createRequest.UserId},
	}

	ciTemplateBean := &bean3.CiTemplateBean{
		CiTemplate:    ciTemplate,
		CiBuildConfig: createRequest.CiBuildConfig,
	}
	err = impl.ciTemplateService.Save(ciTemplateBean)
	if err != nil {
		return nil, err
	}

	//-- template config end

	err = impl.CiTemplateHistoryService.SaveHistory(ciTemplateBean, "add")

	if err != nil {
		impl.logger.Errorw("error in saving audit logs of ci Template", "error", err)
	}

	createRequest.Id = ciTemplate.Id
	createRequest.CiTemplateName = ciTemplate.TemplateName
	if len(createRequest.CiPipelines) > 0 {
		conf, err := impl.addpipelineToTemplate(createRequest)
		if err != nil {
			impl.logger.Errorw("error in pipeline creation ", "err", err)
			return nil, err
		}
		impl.logger.Debugw("pipeline created ", "detail", conf)
	}
	createRes := &bean.PipelineCreateResponse{AppName: app.AppName, AppId: createRequest.AppId} //FIXME
	return createRes, nil
}

func (impl PipelineBuilderImpl) createEcrRepo(dockerRepository, AWSRegion, AWSAccessKeyId, AWSSecretAccessKey string) error {
	impl.logger.Debugw("attempting ecr repo creation ", "repo", dockerRepository)
	err := util.CreateEcrRepo(dockerRepository, AWSRegion, AWSAccessKeyId, AWSSecretAccessKey)
	if err != nil {
		if errors.IsAlreadyExists(err) {
			impl.logger.Warnw("this repo already exists!!, skipping repo creation", "repo", dockerRepository)
		} else {
			impl.logger.Errorw("ecr repo creation failed, it might be due to authorization or any other external "+
				"dependency. please create repo manually before triggering ci", "repo", dockerRepository, "err", err)
			return err
		}
	}
	return nil
}

func (impl PipelineBuilderImpl) getGitMaterialsForApp(appId int) ([]*bean.GitMaterial, error) {
	materials, err := impl.materialRepo.FindByAppId(appId)
	if err != nil {
		impl.logger.Errorw("error in fetching materials for app", "appId", appId, "err", err)
		return nil, err
	}
	var gitMaterials []*bean.GitMaterial

	for _, material := range materials {
		gitUrl := material.Url
		if material.GitProvider.AuthMode == repository.AUTH_MODE_USERNAME_PASSWORD ||
			material.GitProvider.AuthMode == repository.AUTH_MODE_ACCESS_TOKEN {
			u, err := url.Parse(gitUrl)
			if err != nil {
				return nil, err
			}
			var password string
			userName := material.GitProvider.UserName
			if material.GitProvider.AuthMode == repository.AUTH_MODE_USERNAME_PASSWORD {
				password = material.GitProvider.Password

			} else if material.GitProvider.AuthMode == repository.AUTH_MODE_ACCESS_TOKEN {
				password = material.GitProvider.AccessToken
				if userName == "" {
					userName = "devtron-boat"
				}
			}
			if userName == "" || password == "" {
				return nil, util.ApiError{}.ErrorfUser("invalid git credentials config")
			}
			u.User = url.UserPassword(userName, password)
			gitUrl = u.String()
		}
		gitMaterial := &bean.GitMaterial{
			Id:            material.Id,
			Url:           gitUrl,
			GitProviderId: material.GitProviderId,
			Name:          material.Name[strings.Index(material.Name, "-")+1:],
			CheckoutPath:  material.CheckoutPath,
		}
		gitMaterials = append(gitMaterials, gitMaterial)
	}
	return gitMaterials, nil
}

func (impl PipelineBuilderImpl) addpipelineToTemplate(createRequest *bean.CiConfigRequest) (resp *bean.CiConfigRequest, err error) {

	if createRequest.AppWorkflowId == 0 {
		// create workflow
		wf := &appWorkflow.AppWorkflow{
			Name:   fmt.Sprintf("wf-%d-%s", createRequest.AppId, util2.Generate(4)),
			AppId:  createRequest.AppId,
			Active: true,
			AuditLog: sql.AuditLog{
				CreatedOn: time.Now(),
				UpdatedOn: time.Now(),
				CreatedBy: createRequest.UserId,
				UpdatedBy: createRequest.UserId,
			},
		}
		savedAppWf, err := impl.appWorkflowRepository.SaveAppWorkflow(wf)
		if err != nil {
			impl.logger.Errorw("err", err)
			return nil, err
		}
		// workflow creation ends
		createRequest.AppWorkflowId = savedAppWf.Id
	}
	//single ci in same wf validation
	workflowMapping, err := impl.appWorkflowRepository.FindWFCIMappingByWorkflowId(createRequest.AppWorkflowId)
	if err != nil && err != pg.ErrNoRows {
		impl.logger.Errorw("error in fetching workflow mapping for ci validation", "err", err)
		return nil, err
	}
	if len(workflowMapping) > 0 {
		return nil, &util.ApiError{
			InternalMessage:   "pipeline already exists",
			UserDetailMessage: fmt.Sprintf("pipeline already exists in workflow"),
			UserMessage:       fmt.Sprintf("pipeline already exists in workflow")}
	}

	//pipeline name validation
	var pipelineNames []string
	for _, pipeline := range createRequest.CiPipelines {
		pipelineNames = append(pipelineNames, pipeline.Name)
	}
	if err != nil {
		impl.logger.Errorw("error in creating pipeline group", "err", err)
		return nil, err
	}
	createRequest, err = impl.dbPipelineOrchestrator.CreateCiConf(createRequest, createRequest.Id)
	if err != nil {
		return nil, err
	}
	return createRequest, err
}

func (impl PipelineBuilderImpl) PatchCiPipeline(request *bean.CiPatchRequest) (ciConfig *bean.CiConfigRequest, err error) {
	ciConfig, err = impl.getCiTemplateVariables(request.AppId)
	if err != nil {
		impl.logger.Errorw("err in fetching template for pipeline patch, ", "err", err, "appId", request.AppId)
		return nil, err
	}
	ciConfig.AppWorkflowId = request.AppWorkflowId
	ciConfig.UserId = request.UserId
	if request.CiPipeline != nil {
		ciConfig.ScanEnabled = request.CiPipeline.ScanEnabled
	}
	switch request.Action {
	case bean.CREATE:
		impl.logger.Debugw("create patch request")
		ciConfig.CiPipelines = []*bean.CiPipeline{request.CiPipeline} //request.CiPipeline
		res, err := impl.addpipelineToTemplate(ciConfig)
		if err != nil {
			impl.logger.Errorw("error in adding pipeline to template", "ciConf", ciConfig, "err", err)
			return nil, err
		}
		return res, nil
	case bean.UPDATE_SOURCE:
		return impl.patchCiPipelineUpdateSource(ciConfig, request.CiPipeline)
	case bean.DELETE:
		pipeline, err := impl.DeleteCiPipeline(request)
		if err != nil {
			return nil, err
		}
		ciConfig.CiPipelines = []*bean.CiPipeline{pipeline}
		return ciConfig, nil
	default:
		impl.logger.Errorw("unsupported operation ", "op", request.Action)
		return nil, fmt.Errorf("unsupported operation %s", request.Action)
	}

}

func (impl PipelineBuilderImpl) PatchRegexCiPipeline(request *bean.CiRegexPatchRequest) (err error) {
	var materials []*pipelineConfig.CiPipelineMaterial
	for _, material := range request.CiPipelineMaterial {
		materialDbObject, err := impl.ciPipelineMaterialRepository.GetById(material.Id)
		if err != nil {
			impl.logger.Errorw("err in fetching material, ", "err", err)
			return err
		}
		if materialDbObject.Regex != "" {
			if !impl.dbPipelineOrchestrator.CheckStringMatchRegex(materialDbObject.Regex, material.Value) {
				impl.logger.Errorw("not matching given regex, ", "err", err)
				return errors.New("not matching given regex")
			}
		}
		pipelineMaterial := &pipelineConfig.CiPipelineMaterial{
			Id:            material.Id,
			Value:         material.Value,
			Type:          pipelineConfig.SourceType(material.Type),
			Active:        true,
			GitMaterialId: materialDbObject.GitMaterialId,
			Regex:         materialDbObject.Regex,
			AuditLog:      sql.AuditLog{UpdatedBy: request.UserId, UpdatedOn: time.Now()},
		}
		materials = append(materials, pipelineMaterial)
	}
	dbConnection := impl.pipelineRepository.GetConnection()
	tx, err := dbConnection.Begin()
	if err != nil {
		return err
	}
	// Rollback tx on error.
	defer tx.Rollback()

	err = impl.ciPipelineMaterialRepository.Update(tx, materials...)
	if err != nil {
		return err
	}

	err = tx.Commit()
	if err != nil {
		return err
	}

	err = impl.dbPipelineOrchestrator.AddPipelineMaterialInGitSensor(materials)
	if err != nil {
		impl.logger.Errorf("error in saving pipelineMaterials in git sensor", "materials", materials, "err", err)
		return err
	}
	return nil
}
func (impl PipelineBuilderImpl) DeleteCiPipeline(request *bean.CiPatchRequest) (*bean.CiPipeline, error) {
	ciPipelineId := request.CiPipeline.Id
	//wf validation
	workflowMapping, err := impl.appWorkflowRepository.FindWFCDMappingByCIPipelineId(ciPipelineId)
	if err != nil && err != pg.ErrNoRows {
		impl.logger.Errorw("error in fetching workflow mapping for ci validation", "err", err)
		return nil, err
	}
	if len(workflowMapping) > 0 {
		return nil, &util.ApiError{
			InternalMessage:   "cd pipeline exists for this CI",
			UserDetailMessage: fmt.Sprintf("cd pipeline exists for this CI"),
			UserMessage:       fmt.Sprintf("cd pipeline exists for this CI")}
	}

	pipeline, err := impl.ciPipelineRepository.FindById(ciPipelineId)
	if err != nil {
		impl.logger.Errorw("pipeline fetch err", "id", ciPipelineId, "err", err)
	}
	appId := request.AppId
	if pipeline.AppId != appId {
		return nil, fmt.Errorf("invalid appid: %d pipelineId: %d mapping", appId, ciPipelineId)
	}

	dbConnection := impl.pipelineRepository.GetConnection()
	tx, err := dbConnection.Begin()
	if err != nil {
		return nil, err
	}
	// Rollback tx on error.
	defer tx.Rollback()

	err = impl.dbPipelineOrchestrator.DeleteCiPipeline(pipeline, request, tx)
	if err != nil {
		impl.logger.Errorw("error in deleting pipeline db")
		return nil, err
	}

	//delete app workflow mapping
	appWorkflowMappings, err := impl.appWorkflowRepository.FindWFCIMappingByCIPipelineId(pipeline.Id)
	for _, mapping := range appWorkflowMappings {
		err := impl.appWorkflowRepository.DeleteAppWorkflowMapping(mapping, tx)
		if err != nil {
			impl.logger.Errorw("error in deleting workflow mapping", "err", err)
			return nil, err
		}
	}
	if request.CiPipeline.PreBuildStage != nil && request.CiPipeline.PreBuildStage.Id > 0 {
		//deleting pre stage
		err = impl.pipelineStageService.DeleteCiStage(request.CiPipeline.PreBuildStage, request.UserId, tx)
		if err != nil {
			impl.logger.Errorw("error in deleting pre stage", "err", err, "preBuildStage", request.CiPipeline.PreBuildStage)
			return nil, err
		}
	}
	if request.CiPipeline.PostBuildStage != nil && request.CiPipeline.PostBuildStage.Id > 0 {
		//deleting post stage
		err = impl.pipelineStageService.DeleteCiStage(request.CiPipeline.PostBuildStage, request.UserId, tx)
		if err != nil {
			impl.logger.Errorw("error in deleting post stage", "err", err, "postBuildStage", request.CiPipeline.PostBuildStage)
			return nil, err
		}
	}
	err = tx.Commit()
	if err != nil {
		return nil, err
	}
	request.CiPipeline.Deleted = true
	request.CiPipeline.Name = pipeline.Name
	return request.CiPipeline, nil
	//delete pipeline
	//delete scm

}

func (impl PipelineBuilderImpl) patchCiPipelineUpdateSource(baseCiConfig *bean.CiConfigRequest, modifiedCiPipeline *bean.CiPipeline) (ciConfig *bean.CiConfigRequest, err error) {

	pipeline, err := impl.ciPipelineRepository.FindById(modifiedCiPipeline.Id)
	if err != nil {
		impl.logger.Errorw("error in fetching pipeline", "id", modifiedCiPipeline.Id, "err", err)
		return nil, err
	}

	cannotUpdate := false
	for _, material := range pipeline.CiPipelineMaterials {
		if material.ScmId != "" {
			cannotUpdate = true
		}
	}

	if cannotUpdate {
		//scm plugin material change scm object
		//material.ScmName
		return nil, fmt.Errorf("update of plugin scm material not supported")
	} else {
		modifiedCiPipeline.ScanEnabled = baseCiConfig.ScanEnabled
		modifiedCiPipeline, err = impl.dbPipelineOrchestrator.PatchMaterialValue(modifiedCiPipeline, baseCiConfig.UserId, pipeline)
		if err != nil {
			return nil, err
		}
		baseCiConfig.CiPipelines = append(baseCiConfig.CiPipelines, modifiedCiPipeline)
		return baseCiConfig, err
	}

}

func (impl PipelineBuilderImpl) CreateCdPipelines(pipelineCreateRequest *bean.CdPipelines, ctx context.Context) (*bean.CdPipelines, error) {
	isGitOpsConfigured := false
	gitOpsConfig, err := impl.gitOpsRepository.GetGitOpsConfigActive()
	if err != nil && err != pg.ErrNoRows {
		impl.logger.Errorw("GetGitOpsConfigActive, error while getting", "err", err)
		return nil, err
	}
	if gitOpsConfig != nil && gitOpsConfig.Id > 0 {
		isGitOpsConfigured = true
	}

	app, err := impl.appRepo.FindById(pipelineCreateRequest.AppId)
	if err != nil {
		impl.logger.Errorw("app not found", "err", err, "appId", pipelineCreateRequest.AppId)
		return nil, err
	}
	envPipelineMap := make(map[int]string)
	for _, pipeline := range pipelineCreateRequest.Pipelines {
		if envPipelineMap[pipeline.EnvironmentId] != "" {
			err = &util.ApiError{
				HttpStatusCode:  http.StatusBadRequest,
				InternalMessage: "cd-pipelines already exist for this app and env, cannot create multiple cd-pipelines",
				UserMessage:     "cd-pipelines already exist for this app and env, cannot create multiple cd-pipelines",
			}
			return nil, err
		}
		envPipelineMap[pipeline.EnvironmentId] = pipeline.Name

		existingCdPipelinesForEnv, pErr := impl.pipelineRepository.FindActiveByAppIdAndEnvironmentId(pipelineCreateRequest.AppId, pipeline.EnvironmentId)
		if pErr != nil && !util.IsErrNoRows(pErr) {
			impl.logger.Errorw("error in fetching cd pipelines ", "err", pErr, "appId", pipelineCreateRequest.AppId)
			return nil, pErr
		}
		if len(existingCdPipelinesForEnv) > 0 {
			err = &util.ApiError{
				HttpStatusCode:  http.StatusBadRequest,
				InternalMessage: "cd-pipelines already exist for this app and env, cannot create multiple cd-pipelines",
				UserMessage:     "cd-pipelines already exist for this app and env, cannot create multiple cd-pipelines",
			}
			return nil, err
		}

		if len(pipeline.PreStage.Config) > 0 && !strings.Contains(pipeline.PreStage.Config, "beforeStages") {
			err = &util.ApiError{
				HttpStatusCode:  http.StatusBadRequest,
				InternalMessage: "invalid yaml config, must include - beforeStages",
				UserMessage:     "invalid yaml config, must include - beforeStages",
			}
			return nil, err
		}
		if len(pipeline.PostStage.Config) > 0 && !strings.Contains(pipeline.PostStage.Config, "afterStages") {
			err = &util.ApiError{
				HttpStatusCode:  http.StatusBadRequest,
				InternalMessage: "invalid yaml config, must include - afterStages",
				UserMessage:     "invalid yaml config, must include - afterStages",
			}
			return nil, err
		}
	}

	if isGitOpsConfigured {
		//if gitops configured create GIT repository and register into ACD
		chart, err := impl.chartRepository.FindLatestChartForAppByAppId(app.Id)
		if err != nil && pg.ErrNoRows != err {
			return nil, err
		}
		gitOpsRepoName := impl.chartTemplateService.GetGitOpsRepoName(app.AppName)
		chartGitAttr, err := impl.chartTemplateService.CreateGitRepositoryForApp(gitOpsRepoName, chart.ReferenceTemplate, chart.ChartVersion, pipelineCreateRequest.UserId)
		if err != nil {
			impl.logger.Errorw("error in pushing chart to git ", "path", chartGitAttr.ChartLocation, "err", err)
			return nil, err
		}
		err = impl.chartTemplateService.RegisterInArgo(chartGitAttr, ctx)
		if err != nil {
			impl.logger.Errorw("error while register git repo in argo", "err", err)
			emptyRepoErrorMessage := []string{"failed to get index: 404 Not Found", "remote repository is empty"}
			if strings.Contains(err.Error(), emptyRepoErrorMessage[0]) || strings.Contains(err.Error(), emptyRepoErrorMessage[1]) {
				// - found empty repository, create some file in repository
				err := impl.chartTemplateService.CreateReadmeInGitRepo(gitOpsRepoName, pipelineCreateRequest.UserId)
				if err != nil {
					impl.logger.Errorw("error in creating file in git repo", "err", err)
					return nil, err
				}
				// - retry register in argo
				err = impl.chartTemplateService.RegisterInArgo(chartGitAttr, ctx)
				if err != nil {
					impl.logger.Errorw("error in re-try register in argo", "err", err)
					return nil, err
				}
			} else {
				return nil, err
			}
		}

		// here updating all the chart version git repo url, as per current implementation all are same git repo url but we have to update each row
		err = impl.updateGitRepoUrlInCharts(app.Id, chartGitAttr, pipelineCreateRequest.UserId)
		if err != nil {
			impl.logger.Errorw("error in updating git repo urls in charts", "appId", app.Id, "chartGitAttr", chartGitAttr, "err", err)
			return nil, err
		}
	}

	for _, pipeline := range pipelineCreateRequest.Pipelines {
		if isGitOpsConfigured {
			pipeline.DeploymentAppType = util.PIPELINE_DEPLOYMENT_TYPE_ACD
		} else {
			pipeline.DeploymentAppType = util.PIPELINE_DEPLOYMENT_TYPE_HELM
		}
		id, err := impl.createCdPipeline(ctx, app, pipeline, pipelineCreateRequest.UserId)
		if err != nil {
			impl.logger.Errorw("error in creating pipeline", "name", pipeline.Name, "err", err)
			return nil, err
		}
		pipeline.Id = id
	}

	return pipelineCreateRequest, nil
}

func (impl PipelineBuilderImpl) PatchCdPipelines(cdPipelines *bean.CDPatchRequest, ctx context.Context) (*bean.CdPipelines, error) {
	pipelineRequest := &bean.CdPipelines{
		UserId:    cdPipelines.UserId,
		AppId:     cdPipelines.AppId,
		Pipelines: []*bean.CDPipelineConfigObject{cdPipelines.Pipeline},
	}
	switch cdPipelines.Action {
	case bean.CD_CREATE:
		return impl.CreateCdPipelines(pipelineRequest, ctx)
	case bean.CD_UPDATE:
		err := impl.updateCdPipeline(ctx, cdPipelines.Pipeline, cdPipelines.UserId)
		return pipelineRequest, err
	case bean.CD_DELETE:
		pipeline, err := impl.pipelineRepository.FindById(cdPipelines.Pipeline.Id)
		if err != nil {
			impl.logger.Errorw("error in getting cd pipeline by id", "err", err, "id", cdPipelines.Pipeline.Id)
			return pipelineRequest, err
		}
		err = impl.DeleteCdPipeline(pipeline, ctx, cdPipelines.ForceDelete)
		return pipelineRequest, err
	default:
		return nil, &util.ApiError{Code: "404", HttpStatusCode: 404, UserMessage: "operation not supported"}
	}
}

func (impl PipelineBuilderImpl) DeleteCdPipeline(pipeline *pipelineConfig.Pipeline, ctx context.Context, forceDelete bool) (err error) {
	//getting children CD pipeline details
	appWorkflowMapping, err := impl.appWorkflowRepository.FindWFCDMappingByParentCDPipelineId(pipeline.Id)
	if err != nil && err != pg.ErrNoRows {
		impl.logger.Errorw("error in getting children cd details", "err", err)
		return err
	} else if len(appWorkflowMapping) > 0 {
		impl.logger.Debugw("cannot delete cd pipeline, contains children cd")
		return fmt.Errorf("Please delete children CD pipelines before deleting this pipeline.")
	}
	//getting deployment group for this pipeline
	deploymentGroupNames, err := impl.deploymentGroupRepository.GetNamesByAppIdAndEnvId(pipeline.EnvironmentId, pipeline.AppId)
	if err != nil && err != pg.ErrNoRows {
		impl.logger.Errorw("error in getting deployment group names by appId and envId", "err", err)
		return err
	} else if len(deploymentGroupNames) > 0 {
		groupNamesByte, err := json.Marshal(deploymentGroupNames)
		if err != nil {
			impl.logger.Errorw("error in marshaling deployment group names", "err", err, "deploymentGroupNames", deploymentGroupNames)
		}
		impl.logger.Debugw("cannot delete cd pipeline, is being used in deployment group")
		return fmt.Errorf("Please remove this CD pipeline from deployment groups : %s", string(groupNamesByte))
	}
	dbConnection := impl.pipelineRepository.GetConnection()
	tx, err := dbConnection.Begin()
	if err != nil {
		return err
	}
	// Rollback tx on error.
	defer tx.Rollback()
	if err = impl.dbPipelineOrchestrator.DeleteCdPipeline(pipeline.Id, tx); err != nil {
		impl.logger.Errorw("err in deleting pipeline from db", "id", pipeline, "err", err)
		return err
	}

	//delete app workflow mapping
	err = impl.appWorkflowRepository.DeleteAppWorkflowMappingsByCdPipelineId(pipeline.Id, tx)
	if err != nil {
		impl.logger.Errorw("error in deleting workflow mapping", "err", err)
		return err
	}

	if pipeline.PreStageConfig != "" {
		err = impl.prePostCdScriptHistoryService.CreatePrePostCdScriptHistory(pipeline, tx, repository4.PRE_CD_TYPE, false, 0, time.Time{})
		if err != nil {
			impl.logger.Errorw("error in creating pre cd script entry", "err", err, "pipeline", pipeline)
			return err
		}
	}
	if pipeline.PostStageConfig != "" {
		err = impl.prePostCdScriptHistoryService.CreatePrePostCdScriptHistory(pipeline, tx, repository4.POST_CD_TYPE, false, 0, time.Time{})
		if err != nil {
			impl.logger.Errorw("error in creating post cd script entry", "err", err, "pipeline", pipeline)
			return err
		}
	}
	//delete app from argo cd, if created
	if pipeline.DeploymentAppCreated == true {
		deploymentAppName := fmt.Sprintf("%s-%s", pipeline.App.AppName, pipeline.Environment.Name)
		if util.IsAcdApp(pipeline.DeploymentAppType) {
			//todo: provide option for cascading to user
			cascadeDelete := true
			req := &application2.ApplicationDeleteRequest{
				Name:    &deploymentAppName,
				Cascade: &cascadeDelete,
			}
			if _, err := impl.application.Delete(ctx, req); err != nil {
				impl.logger.Errorw("err in deleting pipeline on argocd", "id", pipeline, "err", err)

				if forceDelete {
					impl.logger.Warnw("error while deletion of app in acd, continue to delete in db as this operation is force delete", "error", err)
				} else {
					//statusError, _ := err.(*errors2.StatusError)
					if strings.Contains(err.Error(), "code = NotFound") {
						err = &util.ApiError{
							UserMessage:     "Could not delete as application not found in argocd",
							InternalMessage: err.Error(),
						}
					} else {
						err = &util.ApiError{
							UserMessage:     "Could not delete application",
							InternalMessage: err.Error(),
						}
					}
					return err
				}
			}
			impl.logger.Infow("app deleted from argocd", "id", pipeline.Id, "pipelineName", pipeline.Name, "app", deploymentAppName)
		} else if util.IsHelmApp(pipeline.DeploymentAppType) {
			appIdentifier := &client.AppIdentifier{
				ClusterId:   pipeline.Environment.ClusterId,
				ReleaseName: deploymentAppName,
				Namespace:   pipeline.Environment.Namespace,
			}
			deleteResponse, err := impl.helmAppService.DeleteApplication(ctx, appIdentifier)
			if err != nil {
				impl.logger.Errorw("error in deleting helm application", "error", err, "appIdentifier", appIdentifier)
				return err
			}
			if deleteResponse == nil || !deleteResponse.GetSuccess() {
				return errors.New("delete application response unsuccessful")
			}
		}
	}
	err = tx.Commit()
	if err != nil {
		impl.logger.Errorw("error in committing db transaction", "err", err)
		return err
	}
	return nil
}

type DeploymentType struct {
	Deployment Deployment `json:"deployment"`
}

type Deployment struct {
	Strategy Strategy `json:"strategy"`
}

type Strategy struct {
	BlueGreen *BlueGreen `json:"blueGreen,omitempty"`
	Rolling   *Rolling   `json:"rolling,omitempty"`
	Canary    *Canary    `json:"canary,omitempty"`
	Recreate  *Recreate  `json:"recreate,omitempty"`
}

type BlueGreen struct {
	AutoPromotionSeconds  int  `json:"autoPromotionSeconds"`
	ScaleDownDelaySeconds int  `json:"scaleDownDelaySeconds"`
	PreviewReplicaCount   int  `json:"previewReplicaCount"`
	AutoPromotionEnabled  bool `json:"autoPromotionEnabled"`
}

type Canary struct {
	MaxSurge       string       `json:"maxSurge,omitempty"`
	MaxUnavailable int          `json:"maxUnavailable,omitempty"`
	Steps          []CanaryStep `json:"steps,omitempty"`
}

type CanaryStep struct {
	// SetWeight sets what percentage of the newRS should receive
	SetWeight *int32 `json:"setWeight,omitempty"`
	// Pause freezes the rollout by setting spec.Paused to true.
	// A Rollout will resume when spec.Paused is reset to false.
	// +optional
	Pause *RolloutPause `json:"pause,omitempty"`
}

type RolloutPause struct {
	// Duration the amount of time to wait before moving to the next step.
	// +optional
	Duration *int32 `json:"duration,omitempty"`
}
type Recreate struct {
}

type Rolling struct {
	MaxSurge       string `json:"maxSurge"`
	MaxUnavailable int    `json:"maxUnavailable"`
}

func (impl PipelineBuilderImpl) createCdPipeline(ctx context.Context, app *app2.App, pipeline *bean.CDPipelineConfigObject, userId int32) (pipelineRes int, err error) {
	dbConnection := impl.pipelineRepository.GetConnection()
	tx, err := dbConnection.Begin()
	if err != nil {
		return 0, err
	}
	// Rollback tx on error.
	defer tx.Rollback()

	chart, err := impl.chartRepository.FindLatestChartForAppByAppId(app.Id)
	if err != nil {
		return 0, err
	}
	envOverride, err := impl.propertiesConfigService.CreateIfRequired(chart, pipeline.EnvironmentId, userId, false, models.CHARTSTATUS_NEW, false, false, pipeline.Namespace, chart.IsBasicViewLocked, chart.CurrentViewEditor, tx)
	if err != nil {
		return 0, err
	}

	// Get pipeline override based on Deployment strategy
	//TODO: mark as created in our db
	pipelineId, err := impl.dbPipelineOrchestrator.CreateCDPipelines(pipeline, app.Id, userId, tx)
	if err != nil {
		impl.logger.Errorw("error in ")
		return 0, err
	}

	//adding ci pipeline to workflow
	appWorkflowModel, err := impl.appWorkflowRepository.FindByIdAndAppId(pipeline.AppWorkflowId, app.Id)
	if err != nil && err != pg.ErrNoRows {
		return 0, err
	}
	if appWorkflowModel.Id > 0 {
		var parentPipelineId int
		var parentPipelineType string
		if pipeline.ParentPipelineId == 0 {
			parentPipelineId = pipeline.CiPipelineId
			parentPipelineType = "CI_PIPELINE"
		} else {
			parentPipelineId = pipeline.ParentPipelineId
			parentPipelineType = pipeline.ParentPipelineType
		}
		appWorkflowMap := &appWorkflow.AppWorkflowMapping{
			AppWorkflowId: appWorkflowModel.Id,
			ParentId:      parentPipelineId,
			ParentType:    parentPipelineType,
			ComponentId:   pipelineId,
			Type:          "CD_PIPELINE",
			Active:        true,
			AuditLog:      sql.AuditLog{CreatedBy: userId, CreatedOn: time.Now(), UpdatedOn: time.Now(), UpdatedBy: userId},
		}
		_, err = impl.appWorkflowRepository.SaveAppWorkflowMapping(appWorkflowMap, tx)
		if err != nil {
			return 0, err
		}
	}
	//getting global app metrics for cd pipeline create because env level metrics is not created yet
	appLevelAppMetricsEnabled := false
	appLevelMetrics, err := impl.appLevelMetricsRepository.FindByAppId(app.Id)
	if err != nil && err != pg.ErrNoRows {
		impl.logger.Errorw("error in getting app level metrics app level", "error", err)
	} else if err == nil {
		appLevelAppMetricsEnabled = appLevelMetrics.AppMetrics
	}
	err = impl.deploymentTemplateHistoryService.CreateDeploymentTemplateHistoryFromEnvOverrideTemplate(envOverride, tx, appLevelAppMetricsEnabled, pipelineId)
	if err != nil {
		impl.logger.Errorw("error in creating entry for env deployment template history", "err", err, "envOverride", envOverride)
		return 0, err
	}
	// strategies for pipeline ids, there is only one is default
	defaultCount := 0
	for _, item := range pipeline.Strategies {
		if item.Default {
			defaultCount = defaultCount + 1
			if defaultCount > 1 {
				impl.logger.Warnw("already have one strategy is default in this pipeline", "strategy", item.DeploymentTemplate)
				item.Default = false
			}
		}
		strategy := &chartConfig.PipelineStrategy{
			PipelineId: pipelineId,
			Strategy:   item.DeploymentTemplate,
			Config:     string(item.Config),
			Default:    item.Default,
			Deleted:    false,
			AuditLog:   sql.AuditLog{UpdatedBy: userId, CreatedBy: userId, UpdatedOn: time.Now(), CreatedOn: time.Now()},
		}
		err = impl.pipelineConfigRepository.Save(strategy, tx)
		if err != nil {
			impl.logger.Errorw("error in saving strategy", "strategy", item.DeploymentTemplate)
			return pipelineId, fmt.Errorf("pipeline created but failed to add strategy")
		}
		//creating history entry for strategy
		_, err = impl.pipelineStrategyHistoryService.CreatePipelineStrategyHistory(strategy, pipeline.TriggerType, tx)
		if err != nil {
			impl.logger.Errorw("error in creating strategy history entry", "err", err)
			return 0, err
		}

	}

	err = tx.Commit()
	if err != nil {
		return 0, err
	}

	impl.logger.Debugw("pipeline created with GitMaterialId ", "id", pipelineId, "pipeline", pipeline)
	return pipelineId, nil
}

func (impl PipelineBuilderImpl) updateCdPipeline(ctx context.Context, pipeline *bean.CDPipelineConfigObject, userID int32) (err error) {

	if len(pipeline.PreStage.Config) > 0 && !strings.Contains(pipeline.PreStage.Config, "beforeStages") {
		err = &util.ApiError{
			HttpStatusCode:  http.StatusBadRequest,
			InternalMessage: "invalid yaml config, must include - beforeStages",
			UserMessage:     "invalid yaml config, must include - beforeStages",
		}
		return err
	}
	if len(pipeline.PostStage.Config) > 0 && !strings.Contains(pipeline.PostStage.Config, "afterStages") {
		err = &util.ApiError{
			HttpStatusCode:  http.StatusBadRequest,
			InternalMessage: "invalid yaml config, must include - afterStages",
			UserMessage:     "invalid yaml config, must include - afterStages",
		}
		return err
	}
	dbConnection := impl.pipelineRepository.GetConnection()
	tx, err := dbConnection.Begin()
	if err != nil {
		return err
	}
	// Rollback tx on error.
	defer tx.Rollback()
	err = impl.dbPipelineOrchestrator.UpdateCDPipeline(pipeline, userID, tx)
	if err != nil {
		impl.logger.Errorw("error in updating pipeline")
		return err
	}

	// strategies for pipeline ids, there is only one is default
	existingStrategies, err := impl.pipelineConfigRepository.GetAllStrategyByPipelineId(pipeline.Id)
	if err != nil && !errors.IsNotFound(err) {
		impl.logger.Errorw("error in getting pipeline strategies", "err", err)
		return err
	}
	for _, oldItem := range existingStrategies {
		notFound := true
		for _, newItem := range pipeline.Strategies {
			if newItem.DeploymentTemplate == oldItem.Strategy {
				notFound = false
			}
		}

		if notFound {
			//delete from db
			err := impl.pipelineConfigRepository.Delete(oldItem, tx)
			if err != nil {
				impl.logger.Errorw("error in delete pipeline strategies", "err", err)
				return fmt.Errorf("error in delete pipeline strategies")
			}
		}
	}

	defaultCount := 0
	for _, item := range pipeline.Strategies {
		if item.Default {
			defaultCount = defaultCount + 1
			if defaultCount > 1 {
				impl.logger.Warnw("already have one strategy is default in this pipeline, skip this", "strategy", item.DeploymentTemplate)
				continue
			}
		}
		strategy, err := impl.pipelineConfigRepository.FindByStrategyAndPipelineId(item.DeploymentTemplate, pipeline.Id)
		if err != nil && pg.ErrNoRows != err {
			impl.logger.Errorw("error in getting strategy", "err", err)
			return err
		}
		if strategy.Id > 0 {
			strategy.Config = string(item.Config)
			strategy.Default = item.Default
			strategy.UpdatedBy = userID
			strategy.UpdatedOn = time.Now()
			err = impl.pipelineConfigRepository.Update(strategy, tx)
			if err != nil {
				impl.logger.Errorw("error in updating strategy", "strategy", item.DeploymentTemplate)
				return fmt.Errorf("pipeline updated but failed to update one strategy")
			}
			//creating history entry for strategy
			_, err = impl.pipelineStrategyHistoryService.CreatePipelineStrategyHistory(strategy, pipeline.TriggerType, tx)
			if err != nil {
				impl.logger.Errorw("error in creating strategy history entry", "err", err)
				return err
			}
		} else {
			strategy := &chartConfig.PipelineStrategy{
				PipelineId: pipeline.Id,
				Strategy:   item.DeploymentTemplate,
				Config:     string(item.Config),
				Default:    item.Default,
				Deleted:    false,
				AuditLog:   sql.AuditLog{UpdatedBy: userID, CreatedBy: userID, UpdatedOn: time.Now(), CreatedOn: time.Now()},
			}
			err = impl.pipelineConfigRepository.Save(strategy, tx)
			if err != nil {
				impl.logger.Errorw("error in saving strategy", "strategy", item.DeploymentTemplate)
				return fmt.Errorf("pipeline created but failed to add strategy")
			}
			//creating history entry for strategy
			_, err = impl.pipelineStrategyHistoryService.CreatePipelineStrategyHistory(strategy, pipeline.TriggerType, tx)
			if err != nil {
				impl.logger.Errorw("error in creating strategy history entry", "err", err)
				return err
			}
		}
	}
	err = tx.Commit()
	if err != nil {
		return err
	}
	return nil
}

func (impl PipelineBuilderImpl) filterDeploymentTemplate(deploymentTemplate pipelineConfig.DeploymentTemplate, pipelineOverride string) (string, error) {
	var deploymentType DeploymentType
	err := json.Unmarshal([]byte(pipelineOverride), &deploymentType)
	if err != nil {
		impl.logger.Errorw("err", err)
		return "", err
	}
	if pipelineConfig.DEPLOYMENT_TEMPLATE_BLUE_GREEN == deploymentTemplate {
		newDeploymentType := DeploymentType{
			Deployment: Deployment{
				Strategy: Strategy{
					BlueGreen: deploymentType.Deployment.Strategy.BlueGreen,
				},
			},
		}
		pipelineOverrideBytes, err := json.Marshal(newDeploymentType)
		if err != nil {
			impl.logger.Errorw("err", err)
			return "", err
		}
		pipelineOverride = string(pipelineOverrideBytes)
	} else if pipelineConfig.DEPLOYMENT_TEMPLATE_ROLLING == deploymentTemplate {
		newDeploymentType := DeploymentType{
			Deployment: Deployment{
				Strategy: Strategy{
					Rolling: deploymentType.Deployment.Strategy.Rolling,
				},
			},
		}
		pipelineOverrideBytes, err := json.Marshal(newDeploymentType)
		if err != nil {
			impl.logger.Errorw("err", err)
			return "", err
		}
		pipelineOverride = string(pipelineOverrideBytes)
	} else if pipelineConfig.DEPLOYMENT_TEMPLATE_CANARY == deploymentTemplate {
		newDeploymentType := DeploymentType{
			Deployment: Deployment{
				Strategy: Strategy{
					Canary: deploymentType.Deployment.Strategy.Canary,
				},
			},
		}
		pipelineOverrideBytes, err := json.Marshal(newDeploymentType)
		if err != nil {
			impl.logger.Errorw("err", err)
			return "", err
		}
		pipelineOverride = string(pipelineOverrideBytes)
	} else if pipelineConfig.DEPLOYMENT_TEMPLATE_RECREATE == deploymentTemplate {
		newDeploymentType := DeploymentType{
			Deployment: Deployment{
				Strategy: Strategy{
					Recreate: deploymentType.Deployment.Strategy.Recreate,
				},
			},
		}
		pipelineOverrideBytes, err := json.Marshal(newDeploymentType)
		if err != nil {
			impl.logger.Errorw("err", err)
			return "", err
		}
		pipelineOverride = string(pipelineOverrideBytes)
	}
	return pipelineOverride, nil
}

func (impl PipelineBuilderImpl) GetCdPipelinesForApp(appId int) (cdPipelines *bean.CdPipelines, err error) {
	cdPipelines, err = impl.dbPipelineOrchestrator.GetCdPipelinesForApp(appId)
	var pipelines []*bean.CDPipelineConfigObject
	for _, dbPipeline := range cdPipelines.Pipelines {
		environment, err := impl.environmentRepository.FindById(dbPipeline.EnvironmentId)
		if err != nil && errors.IsNotFound(err) {
			impl.logger.Errorw("error in fetching pipeline", "err", err)
			return cdPipelines, err
		}
		strategies, err := impl.pipelineConfigRepository.GetAllStrategyByPipelineId(dbPipeline.Id)
		if err != nil && errors.IsNotFound(err) {
			impl.logger.Errorw("error in fetching strategies", "err", err)
			return cdPipelines, err
		}
		var strategiesBean []bean.Strategy
		var deploymentTemplate pipelineConfig.DeploymentTemplate
		for _, item := range strategies {
			strategiesBean = append(strategiesBean, bean.Strategy{
				Config:             []byte(item.Config),
				DeploymentTemplate: item.Strategy,
				Default:            item.Default,
			})

			if item.Default {
				deploymentTemplate = item.Strategy
			}
		}
		pipeline := &bean.CDPipelineConfigObject{
			Id:                            dbPipeline.Id,
			Name:                          dbPipeline.Name,
			EnvironmentId:                 dbPipeline.EnvironmentId,
			EnvironmentName:               environment.Name,
			CiPipelineId:                  dbPipeline.CiPipelineId,
			DeploymentTemplate:            deploymentTemplate,
			TriggerType:                   dbPipeline.TriggerType,
			Strategies:                    strategiesBean,
			PreStage:                      dbPipeline.PreStage,
			PostStage:                     dbPipeline.PostStage,
			PreStageConfigMapSecretNames:  dbPipeline.PreStageConfigMapSecretNames,
			PostStageConfigMapSecretNames: dbPipeline.PostStageConfigMapSecretNames,
			RunPreStageInEnv:              dbPipeline.RunPreStageInEnv,
			RunPostStageInEnv:             dbPipeline.RunPostStageInEnv,
			DeploymentAppType:             dbPipeline.DeploymentAppType,
		}
		pipelines = append(pipelines, pipeline)
	}
	cdPipelines.Pipelines = pipelines
	return cdPipelines, err
}

func (impl PipelineBuilderImpl) GetCdPipelinesForAppAndEnv(appId int, envId int) (cdPipelines *bean.CdPipelines, err error) {
	return impl.dbPipelineOrchestrator.GetCdPipelinesForAppAndEnv(appId, envId)
}

type ConfigMapSecretsResponse struct {
	Maps    []bean2.Map `json:"maps"`
	Secrets []bean2.Map `json:"secrets"`
}

func (impl PipelineBuilderImpl) FetchConfigmapSecretsForCdStages(appId, envId, cdPipelineId int) (ConfigMapSecretsResponse, error) {
	configMapSecrets, err := impl.appService.GetConfigMapAndSecretJson(appId, envId, cdPipelineId)
	if err != nil {
		impl.logger.Errorw("error while fetching config secrets ", "err", err)
		return ConfigMapSecretsResponse{}, err
	}
	existingConfigMapSecrets := ConfigMapSecretsResponse{}
	err = json.Unmarshal([]byte(configMapSecrets), &existingConfigMapSecrets)
	if err != nil {
		impl.logger.Error(err)
		return ConfigMapSecretsResponse{}, err
	}
	return existingConfigMapSecrets, nil
}

func (impl PipelineBuilderImpl) GetArtifactsByCDPipeline(cdPipelineId int, stage bean2.WorkflowType) (bean.CiArtifactResponse, error) {
	var ciArtifactsResponse bean.CiArtifactResponse
	var err error
	parentId, parentType, err := impl.GetCdParentDetails(cdPipelineId)
	if err != nil {
		impl.logger.Errorw("error in getting cd parent details", "err", err, "cdPipelineId", cdPipelineId, "stage", stage)
		return ciArtifactsResponse, err
	}
	//setting parent cd id for checking latest image running on parent cd
	parentCdId := 0
	if parentType == bean2.CD_WORKFLOW_TYPE_POST || (parentType == bean2.CD_WORKFLOW_TYPE_DEPLOY && stage != bean2.CD_WORKFLOW_TYPE_POST) {
		parentCdId = parentId
	}
	pipeline, err := impl.pipelineRepository.FindById(cdPipelineId)
	if err != nil && err != pg.ErrNoRows {
		impl.logger.Errorw("Error in getting cd pipeline details", err, "cdPipelineId", cdPipelineId)
	}
	if stage == bean2.CD_WORKFLOW_TYPE_DEPLOY && len(pipeline.PreStageConfig) > 0 {
		parentId = cdPipelineId
		parentType = bean2.CD_WORKFLOW_TYPE_PRE
	}
	if stage == bean2.CD_WORKFLOW_TYPE_POST {
		parentId = cdPipelineId
		parentType = bean2.CD_WORKFLOW_TYPE_DEPLOY
	}
	ciArtifactsResponse, err = impl.GetArtifactsForCdStage(cdPipelineId, parentId, parentType, stage, parentCdId)
	if err != nil {
		impl.logger.Errorw("error in getting artifacts for cd", "err", err, "stage", stage, "cdPipelineId", cdPipelineId)
		return ciArtifactsResponse, err
	}
	return ciArtifactsResponse, nil
}

func (impl PipelineBuilderImpl) GetCdParentDetails(cdPipelineId int) (parentId int, parentType bean2.WorkflowType, err error) {
	appWorkflowMapping, err := impl.appWorkflowRepository.FindWFCDMappingByCDPipelineId(cdPipelineId)
	if err != nil {
		return 0, "", err
	}
	if len(appWorkflowMapping) != 1 || appWorkflowMapping == nil {
		return 0, "", fmt.Errorf("improper mapping found for cd pipeline")
	}
	parentId = appWorkflowMapping[0].ParentId
	if appWorkflowMapping[0].ParentType == appWorkflow.CDPIPELINE {
		pipeline, err := impl.pipelineRepository.FindById(parentId)
		if err != nil && err != pg.ErrNoRows {
			impl.logger.Errorw("Error in fetching cd pipeline details", err, "pipelineId", parentId)
			return 0, "", err
		}
		if len(pipeline.PostStageConfig) > 0 {
			return parentId, bean2.CD_WORKFLOW_TYPE_POST, nil
		} else {
			return parentId, bean2.CD_WORKFLOW_TYPE_DEPLOY, nil
		}
	}
	return parentId, bean2.CI_WORKFLOW_TYPE, nil
}

func (impl PipelineBuilderImpl) GetArtifactsForCdStage(cdPipelineId int, parentId int, parentType bean2.WorkflowType, stage bean2.WorkflowType, parentCdId int) (bean.CiArtifactResponse, error) {
	var ciArtifacts []bean.CiArtifactBean
	var ciArtifactsResponse bean.CiArtifactResponse
	var err error
	artifactMap := make(map[int]int)
	limit := 10
	ciArtifacts, artifactMap, err = impl.BuildArtifactsForCdStage(cdPipelineId, stage, ciArtifacts, artifactMap, false, limit, parentCdId)
	if err != nil && err != pg.ErrNoRows {
		impl.logger.Errorw("error in getting artifacts for child cd stage", "err", err, "stage", stage)
		return ciArtifactsResponse, err
	}
	ciArtifacts, err = impl.BuildArtifactsForParentStage(cdPipelineId, parentId, parentType, ciArtifacts, artifactMap, limit, parentCdId)
	if err != nil && err != pg.ErrNoRows {
		impl.logger.Errorw("error in getting artifacts for cd", "err", err, "parentStage", parentType, "stage", stage)
		return ciArtifactsResponse, err
	}
	//sorting ci artifacts on the basis of creation time
	if ciArtifacts != nil {
		sort.SliceStable(ciArtifacts, func(i, j int) bool {
			return ciArtifacts[i].Id > ciArtifacts[j].Id
		})
	}
	ciArtifactsResponse.CdPipelineId = cdPipelineId
	if ciArtifacts == nil {
		ciArtifacts = []bean.CiArtifactBean{}
	}
	ciArtifactsResponse.CiArtifacts = ciArtifacts
	return ciArtifactsResponse, nil
}

func (impl PipelineBuilderImpl) BuildArtifactsForParentStage(cdPipelineId int, parentId int, parentType bean2.WorkflowType, ciArtifacts []bean.CiArtifactBean, artifactMap map[int]int, limit int, parentCdId int) ([]bean.CiArtifactBean, error) {
	var ciArtifactsFinal []bean.CiArtifactBean
	var err error
	if parentType == bean2.CI_WORKFLOW_TYPE {
		ciArtifactsFinal, err = impl.BuildArtifactsForCIParent(cdPipelineId, ciArtifacts, artifactMap, limit)
	} else {
		//parent type is PRE, POST or DEPLOY type
		ciArtifactsFinal, _, err = impl.BuildArtifactsForCdStage(parentId, parentType, ciArtifacts, artifactMap, true, limit, parentCdId)
	}
	return ciArtifactsFinal, err
}

func (impl PipelineBuilderImpl) BuildArtifactsForCdStage(pipelineId int, stageType bean2.WorkflowType, ciArtifacts []bean.CiArtifactBean, artifactMap map[int]int, parent bool, limit int, parentCdId int) ([]bean.CiArtifactBean, map[int]int, error) {
	//getting running artifact id for parent cd
	parentCdRunningArtifactId := 0
	if parentCdId > 0 && parent {
		parentCdWfrList, err := impl.cdWorkflowRepository.FindArtifactByPipelineIdAndRunnerType(parentCdId, bean2.CD_WORKFLOW_TYPE_DEPLOY, 1)
		if err != nil {
			impl.logger.Errorw("error in getting artifact for parent cd", "parentCdPipelineId", parentCdId)
			return ciArtifacts, artifactMap, err
		}
		parentCdRunningArtifactId = parentCdWfrList[0].CdWorkflow.CiArtifact.Id
	}
	//getting wfr for parent and updating artifacts
	parentWfrList, err := impl.cdWorkflowRepository.FindArtifactByPipelineIdAndRunnerType(pipelineId, stageType, limit)
	if err != nil {
		impl.logger.Errorw("error in getting artifact for deployed items", "cdPipelineId", pipelineId)
		return ciArtifacts, artifactMap, err
	}
	var acceptedStatus string
	if stageType == bean2.CD_WORKFLOW_TYPE_DEPLOY {
		acceptedStatus = application.Healthy
	} else {
		acceptedStatus = application.SUCCEEDED
	}
	for index, wfr := range parentWfrList {
		if wfr.Status == acceptedStatus {
			lastSuccessfulTriggerOnParent := parent && index == 0
			latest := !parent && index == 0
			runningOnParentCd := parentCdRunningArtifactId == wfr.CdWorkflow.CiArtifact.Id
			if ciArtifactIndex, ok := artifactMap[wfr.CdWorkflow.CiArtifact.Id]; !ok {
				//entry not present, creating new entry
				mInfo, err := parseMaterialInfo([]byte(wfr.CdWorkflow.CiArtifact.MaterialInfo), wfr.CdWorkflow.CiArtifact.DataSource)
				if err != nil {
					mInfo = []byte("[]")
					impl.logger.Errorw("Error in parsing artifact material info", "err", err)
				}
				ciArtifact := bean.CiArtifactBean{
					Id:                            wfr.CdWorkflow.CiArtifact.Id,
					Image:                         wfr.CdWorkflow.CiArtifact.Image,
					ImageDigest:                   wfr.CdWorkflow.CiArtifact.ImageDigest,
					MaterialInfo:                  mInfo,
					LastSuccessfulTriggerOnParent: lastSuccessfulTriggerOnParent,
					Latest:                        latest,
					Scanned:                       wfr.CdWorkflow.CiArtifact.Scanned,
					ScanEnabled:                   wfr.CdWorkflow.CiArtifact.ScanEnabled,
				}
				if !parent {
					ciArtifact.Deployed = true
					ciArtifact.DeployedTime = formatDate(wfr.StartedOn, bean.LayoutRFC3339)
				}
				if runningOnParentCd {
					ciArtifact.RunningOnParentCd = runningOnParentCd
				}
				ciArtifacts = append(ciArtifacts, ciArtifact)
				//storing index of ci artifact for using when updating old entry
				artifactMap[wfr.CdWorkflow.CiArtifact.Id] = len(ciArtifacts) - 1
			} else {
				//entry already present, updating running on parent
				if parent {
					ciArtifacts[ciArtifactIndex].LastSuccessfulTriggerOnParent = lastSuccessfulTriggerOnParent
				}
				if runningOnParentCd {
					ciArtifacts[ciArtifactIndex].RunningOnParentCd = runningOnParentCd
				}
			}
		}
	}
	return ciArtifacts, artifactMap, nil
}

// method for building artifacts for parent CI

func (impl PipelineBuilderImpl) BuildArtifactsForCIParent(cdPipelineId int, ciArtifacts []bean.CiArtifactBean, artifactMap map[int]int, limit int) ([]bean.CiArtifactBean, error) {
	artifacts, err := impl.ciArtifactRepository.GetArtifactsByCDPipeline(cdPipelineId, limit)
	if err != nil {
		impl.logger.Errorw("error in getting artifacts for ci", "err", err)
		return ciArtifacts, err
	}
	for _, artifact := range artifacts {
		if _, ok := artifactMap[artifact.Id]; !ok {
			mInfo, err := parseMaterialInfo([]byte(artifact.MaterialInfo), artifact.DataSource)
			if err != nil {
				mInfo = []byte("[]")
				impl.logger.Errorw("Error in parsing artifact material info", "err", err, "artifact", artifact)
			}
			ciArtifacts = append(ciArtifacts, bean.CiArtifactBean{
				Id:           artifact.Id,
				Image:        artifact.Image,
				ImageDigest:  artifact.ImageDigest,
				MaterialInfo: mInfo,
				ScanEnabled:  artifact.ScanEnabled,
				Scanned:      artifact.Scanned,
			})
		}
	}
	return ciArtifacts, nil
}

func (impl PipelineBuilderImpl) FetchArtifactForRollback(cdPipelineId, offset, limit int) (bean.CiArtifactResponse, error) {
	var deployedCiArtifacts []bean.CiArtifactBean
	var deployedCiArtifactsResponse bean.CiArtifactResponse

	cdWfrs, err := impl.cdWorkflowRepository.FetchArtifactsByCdPipelineId(cdPipelineId, bean2.CD_WORKFLOW_TYPE_DEPLOY, offset, limit)
	if err != nil {
		impl.logger.Errorw("error in getting artifacts for rollback by cdPipelineId", "err", err, "cdPipelineId", cdPipelineId)
		return deployedCiArtifactsResponse, err
	}
	var ids []int32
	for _, item := range cdWfrs {
		ids = append(ids, item.TriggeredBy)
	}
	userEmails := make(map[int32]string)
	users, err := impl.userService.GetByIds(ids)
	if err != nil {
		impl.logger.Errorw("unable to fetch users by ids", "err", err, "ids", ids)
	}
	for _, item := range users {
		userEmails[item.Id] = item.EmailId
	}
	for _, cdWfr := range cdWfrs {
		ciArtifact := &repository.CiArtifact{}
		if cdWfr.CdWorkflow != nil && cdWfr.CdWorkflow.CiArtifact != nil {
			ciArtifact = cdWfr.CdWorkflow.CiArtifact
		}
		if ciArtifact == nil {
			continue
		}
		mInfo, err := parseMaterialInfo([]byte(ciArtifact.MaterialInfo), ciArtifact.DataSource)
		if err != nil {
			mInfo = []byte("[]")
			impl.logger.Errorw("error in parsing ciArtifact material info", "err", err, "ciArtifact", ciArtifact)
		}
		userEmail := userEmails[cdWfr.TriggeredBy]
		deployedCiArtifacts = append(deployedCiArtifacts, bean.CiArtifactBean{
			Id:           ciArtifact.Id,
			Image:        ciArtifact.Image,
			MaterialInfo: mInfo,
			DeployedTime: formatDate(cdWfr.StartedOn, bean.LayoutRFC3339),
			WfrId:        cdWfr.Id,
			DeployedBy:   userEmail,
		})
	}

	deployedCiArtifactsResponse.CdPipelineId = cdPipelineId
	if deployedCiArtifacts == nil {
		deployedCiArtifacts = []bean.CiArtifactBean{}
	}
	deployedCiArtifactsResponse.CiArtifacts = deployedCiArtifacts

	return deployedCiArtifactsResponse, nil
}

func parseMaterialInfo(materialInfo json.RawMessage, source string) (json.RawMessage, error) {
	if source != "GOCD" && source != "CI-RUNNER" && source != "EXTERNAL" {
		return nil, fmt.Errorf("datasource: %s not supported", source)
	}
	var ciMaterials []repository.CiMaterialInfo
	err := json.Unmarshal(materialInfo, &ciMaterials)
	if err != nil {
		println("material info", materialInfo)
		println("unmarshal error for material info", "err", err)
	}
	var scmMapList []map[string]string

	for _, material := range ciMaterials {
		scmMap := map[string]string{}
		var url string
		if material.Material.Type == "git" {
			url = material.Material.GitConfiguration.URL
		} else if material.Material.Type == "scm" {
			url = material.Material.ScmConfiguration.URL
		} else {
			return nil, fmt.Errorf("unknown material type:%s ", material.Material.Type)
		}
		if material.Modifications != nil && len(material.Modifications) > 0 {
			_modification := material.Modifications[0]

			revision := _modification.Revision
			url = strings.TrimSpace(url)

			_webhookDataStr := ""
			_webhookDataByteArr, err := json.Marshal(_modification.WebhookData)
			if err == nil {
				_webhookDataStr = string(_webhookDataByteArr)
			}

			scmMap["url"] = url
			scmMap["revision"] = revision
			scmMap["modifiedTime"] = _modification.ModifiedTime
			scmMap["author"] = _modification.Author
			scmMap["message"] = _modification.Message
			scmMap["tag"] = _modification.Tag
			scmMap["webhookData"] = _webhookDataStr
		}
		scmMapList = append(scmMapList, scmMap)
	}
	mInfo, err := json.Marshal(scmMapList)
	return mInfo, err
}

func (impl PipelineBuilderImpl) FindAppsByTeamId(teamId int) ([]*AppBean, error) {
	var appsRes []*AppBean
	apps, err := impl.appRepo.FindAppsByTeamId(teamId)
	if err != nil {
		impl.logger.Errorw("error while fetching app", "err", err)
		return nil, err
	}
	for _, app := range apps {
		appsRes = append(appsRes, &AppBean{Id: app.Id, Name: app.AppName})
	}
	return appsRes, err
}

func (impl PipelineBuilderImpl) FindAppsByTeamName(teamName string) ([]AppBean, error) {
	var appsRes []AppBean
	apps, err := impl.appRepo.FindAppsByTeamName(teamName)
	if err != nil {
		impl.logger.Errorw("error while fetching app", "err", err)
		return nil, err
	}
	for _, app := range apps {
		appsRes = append(appsRes, AppBean{Id: app.Id, Name: app.AppName})
	}
	return appsRes, err
}

func (impl PipelineBuilderImpl) FindPipelineById(cdPipelineId int) (*pipelineConfig.Pipeline, error) {
	return impl.pipelineRepository.FindById(cdPipelineId)
}

type TeamAppBean struct {
	ProjectId   int        `json:"projectId"`
	ProjectName string     `json:"projectName"`
	AppList     []*AppBean `json:"appList"`
}

type AppBean struct {
	Id     int    `json:"id"`
	Name   string `json:"name,notnull"`
	TeamId int    `json:"teamId,omitempty"`
}

func (impl PipelineBuilderImpl) GetAppListByTeamIds(teamIds []int, appType string) ([]*TeamAppBean, error) {
	var appsRes []*TeamAppBean
	teamMap := make(map[int]*TeamAppBean)
	if len(teamIds) == 0 {
		return appsRes, nil
	}
	apps, err := impl.appRepo.FindAppsByTeamIds(teamIds, appType)
	if err != nil {
		impl.logger.Errorw("error while fetching app", "err", err)
		return nil, err
	}
	for _, app := range apps {
		if _, ok := teamMap[app.TeamId]; ok {
			teamMap[app.TeamId].AppList = append(teamMap[app.TeamId].AppList, &AppBean{Id: app.Id, Name: app.AppName})
		} else {

			teamMap[app.TeamId] = &TeamAppBean{ProjectId: app.Team.Id, ProjectName: app.Team.Name}
			teamMap[app.TeamId].AppList = append(teamMap[app.TeamId].AppList, &AppBean{Id: app.Id, Name: app.AppName})
		}
	}

	for _, v := range teamMap {
		if len(v.AppList) == 0 {
			v.AppList = make([]*AppBean, 0)
		}
		appsRes = append(appsRes, v)
	}

	if len(appsRes) == 0 {
		appsRes = make([]*TeamAppBean, 0)
	}

	return appsRes, err
}

func (impl PipelineBuilderImpl) GetAppList() ([]AppBean, error) {
	var appsRes []AppBean
	apps, err := impl.appRepo.FindAll()
	if err != nil {
		impl.logger.Errorw("error while fetching app", "err", err)
		return nil, err
	}
	for _, app := range apps {
		appsRes = append(appsRes, AppBean{Id: app.Id, Name: app.AppName})
	}
	return appsRes, err
}

func (impl PipelineBuilderImpl) FetchCDPipelineStrategy(appId int) (PipelineStrategiesResponse, error) {
	pipelineStrategiesResponse := PipelineStrategiesResponse{}
	chart, err := impl.chartRepository.FindLatestChartForAppByAppId(appId)
	if err != nil && err != pg.ErrNoRows {
		impl.logger.Errorf("invalid state", "err", err, "appId", appId)
		return pipelineStrategiesResponse, err
	}
	chartInfo, err := impl.chartRefRepository.FindById(chart.ChartRefId)
	if err != nil {
		impl.logger.Errorf("invalid chart", "err", err, "appId", appId)
		return pipelineStrategiesResponse, err
	}

	if chart.Id == 0 {
		return pipelineStrategiesResponse, fmt.Errorf("no chart configured")
	}

	if chartInfo.UserUploaded {
		impl.logger.Errorw("invalid for custom charts", "err", err)
		return pipelineStrategiesResponse, err
	}

	pipelineOverride := chart.PipelineOverride
	rollingConfig, err := impl.filterDeploymentTemplate("ROLLING", pipelineOverride)
	if err != nil {
		return pipelineStrategiesResponse, err
	}
	pipelineStrategiesResponse.PipelineStrategy = append(pipelineStrategiesResponse.PipelineStrategy, PipelineStrategy{
		DeploymentTemplate: "ROLLING",
		Config:             []byte(rollingConfig),
		Default:            true,
	})

	bgConfig, err := impl.filterDeploymentTemplate("BLUE-GREEN", pipelineOverride)
	if err != nil {
		return pipelineStrategiesResponse, err
	}
	pipelineStrategiesResponse.PipelineStrategy = append(pipelineStrategiesResponse.PipelineStrategy, PipelineStrategy{
		DeploymentTemplate: "BLUE-GREEN",
		Config:             []byte(bgConfig),
		Default:            false,
	})

	chartVersion := chart.ChartVersion
	chartMajorVersion, chartMinorVersion, err := util2.ExtractChartVersion(chartVersion)
	if err != nil {
		impl.logger.Errorw("chart version parsing", "err", err)
		return pipelineStrategiesResponse, err
	}
	if chartMajorVersion <= 3 && chartMinorVersion < 2 {
		return pipelineStrategiesResponse, nil
	}

	canaryConfig, err := impl.filterDeploymentTemplate("CANARY", pipelineOverride)
	if err != nil {
		return pipelineStrategiesResponse, err
	}
	pipelineStrategiesResponse.PipelineStrategy = append(pipelineStrategiesResponse.PipelineStrategy, PipelineStrategy{
		DeploymentTemplate: "CANARY",
		Config:             []byte(canaryConfig),
		Default:            false,
	})

	recreateConfig, err := impl.filterDeploymentTemplate("RECREATE", pipelineOverride)
	if err != nil {
		return pipelineStrategiesResponse, err
	}
	pipelineStrategiesResponse.PipelineStrategy = append(pipelineStrategiesResponse.PipelineStrategy, PipelineStrategy{
		DeploymentTemplate: "RECREATE",
		Config:             []byte(recreateConfig),
		Default:            false,
	})

	return pipelineStrategiesResponse, nil
}

type PipelineStrategiesResponse struct {
	PipelineStrategy []PipelineStrategy `json:"pipelineStrategy"`
}
type PipelineStrategy struct {
	DeploymentTemplate pipelineConfig.DeploymentTemplate `json:"deploymentTemplate,omitempty" validate:"oneof=BLUE-GREEN ROLLING"` //
	Config             json.RawMessage                   `json:"config"`
	Default            bool                              `json:"default"`
}

func (impl PipelineBuilderImpl) GetEnvironmentByCdPipelineId(pipelineId int) (int, error) {
	dbPipeline, err := impl.pipelineRepository.FindById(pipelineId)
	if err != nil || dbPipeline == nil {
		impl.logger.Errorw("error in fetching pipeline", "err", err)
		return 0, err
	}
	return dbPipeline.EnvironmentId, err
}

func (impl PipelineBuilderImpl) GetCdPipelineById(pipelineId int) (cdPipeline *bean.CDPipelineConfigObject, err error) {
	dbPipeline, err := impl.pipelineRepository.FindById(pipelineId)
	if err != nil && errors.IsNotFound(err) {
		impl.logger.Errorw("error in fetching pipeline", "err", err)
		return cdPipeline, err
	}
	environment, err := impl.environmentRepository.FindById(dbPipeline.EnvironmentId)
	if err != nil && errors.IsNotFound(err) {
		impl.logger.Errorw("error in fetching pipeline", "err", err)
		return cdPipeline, err
	}
	strategies, err := impl.pipelineConfigRepository.GetAllStrategyByPipelineId(dbPipeline.Id)
	if err != nil && errors.IsNotFound(err) {
		impl.logger.Errorw("error in fetching strategies", "err", err)
		return cdPipeline, err
	}
	var strategiesBean []bean.Strategy
	var deploymentTemplate pipelineConfig.DeploymentTemplate
	for _, item := range strategies {
		strategiesBean = append(strategiesBean, bean.Strategy{
			Config:             []byte(item.Config),
			DeploymentTemplate: item.Strategy,
			Default:            item.Default,
		})

		if item.Default {
			deploymentTemplate = item.Strategy
		}
	}

	preStage := bean.CdStage{}
	if len(dbPipeline.PreStageConfig) > 0 {
		preStage.Name = "Pre-Deployment"
		preStage.Config = dbPipeline.PreStageConfig
		preStage.TriggerType = dbPipeline.PreTriggerType
	}
	postStage := bean.CdStage{}
	if len(dbPipeline.PostStageConfig) > 0 {
		postStage.Name = "Post-Deployment"
		postStage.Config = dbPipeline.PostStageConfig
		postStage.TriggerType = dbPipeline.PostTriggerType
	}

	preStageConfigmapSecrets := bean.PreStageConfigMapSecretNames{}
	postStageConfigmapSecrets := bean.PostStageConfigMapSecretNames{}

	if dbPipeline.PreStageConfigMapSecretNames != "" {
		err = json.Unmarshal([]byte(dbPipeline.PreStageConfigMapSecretNames), &preStageConfigmapSecrets)
		if err != nil {
			impl.logger.Error(err)
			return nil, err
		}
	}
	if dbPipeline.PostStageConfigMapSecretNames != "" {
		err = json.Unmarshal([]byte(dbPipeline.PostStageConfigMapSecretNames), &postStageConfigmapSecrets)
		if err != nil {
			impl.logger.Error(err)
			return nil, err
		}
	}

	cdPipeline = &bean.CDPipelineConfigObject{
		Id:                            dbPipeline.Id,
		Name:                          dbPipeline.Name,
		EnvironmentId:                 dbPipeline.EnvironmentId,
		EnvironmentName:               environment.Name,
		CiPipelineId:                  dbPipeline.CiPipelineId,
		DeploymentTemplate:            deploymentTemplate,
		TriggerType:                   dbPipeline.TriggerType,
		Strategies:                    strategiesBean,
		PreStage:                      preStage,
		PostStage:                     postStage,
		PreStageConfigMapSecretNames:  preStageConfigmapSecrets,
		PostStageConfigMapSecretNames: postStageConfigmapSecrets,
		RunPreStageInEnv:              dbPipeline.RunPreStageInEnv,
		RunPostStageInEnv:             dbPipeline.RunPostStageInEnv,
		CdArgoSetup:                   environment.Cluster.CdArgoSetup,
	}

	return cdPipeline, err
}

func (impl PipelineBuilderImpl) FindByIds(ids []*int) ([]*AppBean, error) {
	var appsRes []*AppBean
	apps, err := impl.appRepo.FindByIds(ids)
	if err != nil {
		impl.logger.Errorw("error while fetching app", "err", err)
		return nil, err
	}
	for _, app := range apps {
		appsRes = append(appsRes, &AppBean{Id: app.Id, Name: app.AppName, TeamId: app.TeamId})
	}
	return appsRes, err
}

func (impl PipelineBuilderImpl) GetCiPipelineById(pipelineId int) (ciPipeline *bean.CiPipeline, err error) {
	pipeline, err := impl.ciPipelineRepository.FindById(pipelineId)
	if err != nil && !util.IsErrNoRows(err) {
		impl.logger.Errorw("error in fetching ci pipeline", "pipelineId", pipelineId, "err", err)
		return nil, err
	}
	dockerArgs := make(map[string]string)
	if len(pipeline.DockerArgs) > 0 {
		err := json.Unmarshal([]byte(pipeline.DockerArgs), &dockerArgs)
		if err != nil {
			impl.logger.Warnw("error in unmarshal", "err", err)
		}
	}

	if impl.ciConfig.ExternalCiWebhookUrl == "" {
		hostUrl, err := impl.attributesService.GetByKey(attributes.HostUrlKey)
		if err != nil {
			impl.logger.Errorw("there is no external ci webhook url configured", "ci pipeline", pipeline)
			return nil, err
		}
		if hostUrl != nil {
			impl.ciConfig.ExternalCiWebhookUrl = fmt.Sprintf("%s/%s", hostUrl.Value, ExternalCiWebhookPath)
		}
	}

	ciPipelineIdByte := []byte(strconv.Itoa(pipeline.Id))
	base64EncodedCiPipelineId := base64.StdEncoding.EncodeToString(ciPipelineIdByte)
	var externalCiConfig bean.ExternalCiConfig
	if pipeline.ExternalCiPipeline != nil {
		externalCiConfig = bean.ExternalCiConfig{
			Id:         pipeline.ExternalCiPipeline.Id,
			AccessKey:  fmt.Sprintf("%s.%s", base64EncodedCiPipelineId, pipeline.ExternalCiPipeline.AccessToken),
			WebhookUrl: impl.ciConfig.ExternalCiWebhookUrl,
			Payload:    impl.ciConfig.ExternalCiPayload,
		}
	}

	ciPipelineScripts, err := impl.ciPipelineRepository.FindCiScriptsByCiPipelineId(pipeline.Id)
	if err != nil && !util.IsErrNoRows(err) {
		impl.logger.Errorw("error in fetching ci scripts")
		return nil, err
	}

	var beforeDockerBuildScripts []*bean.CiScript
	var afterDockerBuildScripts []*bean.CiScript
	for _, ciScript := range ciPipelineScripts {
		ciScriptResp := &bean.CiScript{
			Id:             ciScript.Id,
			Index:          ciScript.Index,
			Name:           ciScript.Name,
			Script:         ciScript.Script,
			OutputLocation: ciScript.OutputLocation,
		}
		if ciScript.Stage == BEFORE_DOCKER_BUILD {
			beforeDockerBuildScripts = append(beforeDockerBuildScripts, ciScriptResp)
		} else if ciScript.Stage == AFTER_DOCKER_BUILD {
			afterDockerBuildScripts = append(afterDockerBuildScripts, ciScriptResp)
		}
	}
	parentCiPipeline, err := impl.ciPipelineRepository.FindById(pipeline.ParentCiPipeline)
	if err != nil && !util.IsErrNoRows(err) {
		impl.logger.Errorw("err", err)
		return nil, err
	}
	ciPipeline = &bean.CiPipeline{
		Id:                       pipeline.Id,
		Version:                  pipeline.Version,
		Name:                     pipeline.Name,
		Active:                   pipeline.Active,
		Deleted:                  pipeline.Deleted,
		DockerArgs:               dockerArgs,
		IsManual:                 pipeline.IsManual,
		IsExternal:               pipeline.IsExternal,
		AppId:                    pipeline.AppId,
		ParentCiPipeline:         pipeline.ParentCiPipeline,
		ParentAppId:              parentCiPipeline.AppId,
		ExternalCiConfig:         externalCiConfig,
		BeforeDockerBuildScripts: beforeDockerBuildScripts,
		AfterDockerBuildScripts:  afterDockerBuildScripts,
		ScanEnabled:              pipeline.ScanEnabled,
		IsDockerConfigOverridden: pipeline.IsDockerConfigOverridden,
	}
	if !ciPipeline.IsExternal && ciPipeline.IsDockerConfigOverridden {
		ciTemplateBean, err := impl.ciTemplateService.FindTemplateOverrideByCiPipelineId(ciPipeline.Id)
		if err != nil {
			return nil, err
		}
		templateOverride := ciTemplateBean.CiTemplateOverride
		ciBuildConfig := ciTemplateBean.CiBuildConfig
		ciPipeline.DockerConfigOverride = bean.DockerConfigOverride{
			DockerRegistry:   templateOverride.DockerRegistryId,
			DockerRepository: templateOverride.DockerRepository,
			CiBuildConfig:    ciBuildConfig,
			//DockerBuildConfig: &bean.DockerBuildConfig{
			//	GitMaterialId:  templateOverride.GitMaterialId,
			//	DockerfilePath: templateOverride.DockerfilePath,
			//},
		}
	}
	for _, material := range pipeline.CiPipelineMaterials {
		if material == nil || material.GitMaterial == nil || !material.GitMaterial.Active {
			continue
		}
		ciMaterial := &bean.CiMaterial{
			Id:              material.Id,
			CheckoutPath:    material.CheckoutPath,
			Path:            material.Path,
			ScmId:           material.ScmId,
			GitMaterialId:   material.GitMaterialId,
			GitMaterialName: material.GitMaterial.Name[strings.Index(material.GitMaterial.Name, "-")+1:],
			ScmName:         material.ScmName,
			ScmVersion:      material.ScmVersion,
			IsRegex:         material.Regex != "",
			Source:          &bean.SourceTypeConfig{Type: material.Type, Value: material.Value, Regex: material.Regex},
		}
		ciPipeline.CiMaterial = append(ciPipeline.CiMaterial, ciMaterial)
	}

	linkedCis, err := impl.ciPipelineRepository.FindByParentCiPipelineId(ciPipeline.Id)
	if err != nil && !util.IsErrNoRows(err) {
		return nil, err
	}
	ciPipeline.LinkedCount = len(linkedCis)

	appWorkflowMappings, err := impl.appWorkflowRepository.FindWFCIMappingByCIPipelineId(ciPipeline.Id)
	for _, mapping := range appWorkflowMappings {
		//there will be only one active entry in db always
		ciPipeline.AppWorkflowId = mapping.AppWorkflowId
	}

	//getting pre stage and post stage details
	preStageDetail, postStageDetail, err := impl.pipelineStageService.GetCiPipelineStageData(ciPipeline.Id)
	if err != nil {
		impl.logger.Errorw("error in getting pre & post stage detail by ciPipelineId", "err", err, "ciPipelineId", ciPipeline.Id)
		return nil, err
	}
	ciPipeline.PreBuildStage = preStageDetail
	ciPipeline.PostBuildStage = postStageDetail
	return ciPipeline, err
}

func (impl PipelineBuilderImpl) FindAllMatchesByAppName(appName string) ([]*AppBean, error) {
	var appsRes []*AppBean
	var apps []*app2.App
	var err error
	if len(appName) == 0 {
		apps, err = impl.appRepo.FindAll()
	} else {
		apps, err = impl.appRepo.FindAllMatchesByAppName(appName)
	}
	if err != nil {
		impl.logger.Errorw("error while fetching app", "err", err)
		return nil, err
	}
	for _, app := range apps {
		appsRes = append(appsRes, &AppBean{Id: app.Id, Name: app.AppName})
	}
	return appsRes, err
}

func (impl PipelineBuilderImpl) updateGitRepoUrlInCharts(appId int, chartGitAttribute *util.ChartGitAttribute, userId int32) error {
	charts, err := impl.chartRepository.FindActiveChartsByAppId(appId)
	if err != nil && pg.ErrNoRows != err {
		return err
	}
	for _, ch := range charts {
		if len(ch.GitRepoUrl) == 0 {
			ch.GitRepoUrl = chartGitAttribute.RepoUrl
			ch.ChartLocation = chartGitAttribute.ChartLocation
			ch.UpdatedOn = time.Now()
			ch.UpdatedBy = userId
			err = impl.chartRepository.Update(ch)
			if err != nil {
				return err
			}
		}
	}
	return nil
}<|MERGE_RESOLUTION|>--- conflicted
+++ resolved
@@ -332,11 +332,8 @@
 	}
 	err = impl.gitMaterialHistoryService.MarkMaterialDeletedAndCreateHistory(existingMaterial)
 
-<<<<<<< HEAD
 	//TODO: delete ci_pipeline_materials
 
-=======
->>>>>>> 1026dc9d
 	return nil
 }
 
