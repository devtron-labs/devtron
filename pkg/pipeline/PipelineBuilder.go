/*
 * Copyright (c) 2020 Devtron Labs
 *
 * Licensed under the Apache License, Version 2.0 (the "License");
 * you may not use this file except in compliance with the License.
 * You may obtain a copy of the License at
 *
 *    http://www.apache.org/licenses/LICENSE-2.0
 *
 * Unless required by applicable law or agreed to in writing, software
 * distributed under the License is distributed on an "AS IS" BASIS,
 * WITHOUT WARRANTIES OR CONDITIONS OF ANY KIND, either express or implied.
 * See the License for the specific language governing permissions and
 * limitations under the License.
 *
 */

package pipeline

import (
	"context"
	"encoding/json"
	"fmt"
	client "github.com/devtron-labs/devtron/api/helm-app"
	app2 "github.com/devtron-labs/devtron/internal/sql/repository/app"
	"github.com/devtron-labs/devtron/internal/sql/repository/security"
	"github.com/devtron-labs/devtron/pkg/chart"
	chartRepoRepository "github.com/devtron-labs/devtron/pkg/chartRepo/repository"
	repository2 "github.com/devtron-labs/devtron/pkg/cluster/repository"
	bean3 "github.com/devtron-labs/devtron/pkg/pipeline/bean"
	"github.com/devtron-labs/devtron/pkg/pipeline/history"
	repository4 "github.com/devtron-labs/devtron/pkg/pipeline/history/repository"
	"github.com/devtron-labs/devtron/pkg/sql"
	"github.com/devtron-labs/devtron/pkg/user"
	util3 "github.com/devtron-labs/devtron/pkg/util"
	"net/http"
	"net/url"
	"sort"
	"strings"
	"time"

	application2 "github.com/argoproj/argo-cd/v2/pkg/apiclient/application"
	"github.com/caarlos0/env"
	bean2 "github.com/devtron-labs/devtron/api/bean"
	"github.com/devtron-labs/devtron/client/argocdServer"
	"github.com/devtron-labs/devtron/client/argocdServer/application"
	"github.com/devtron-labs/devtron/internal/sql/models"
	"github.com/devtron-labs/devtron/internal/sql/repository"
	"github.com/devtron-labs/devtron/internal/sql/repository/appWorkflow"
	"github.com/devtron-labs/devtron/internal/sql/repository/chartConfig"
	dockerRegistryRepository "github.com/devtron-labs/devtron/internal/sql/repository/dockerRegistry"
	"github.com/devtron-labs/devtron/internal/sql/repository/pipelineConfig"
	"github.com/devtron-labs/devtron/internal/util"
	"github.com/devtron-labs/devtron/pkg/app"
	"github.com/devtron-labs/devtron/pkg/attributes"
	"github.com/devtron-labs/devtron/pkg/bean"
	util2 "github.com/devtron-labs/devtron/util"
	"github.com/go-pg/pg"
	"github.com/juju/errors"
	"go.uber.org/zap"
)

var DefaultPipelineValue = []byte(`{"ConfigMaps":{"enabled":false},"ConfigSecrets":{"enabled":false},"ContainerPort":[],"EnvVariables":[],"GracePeriod":30,"LivenessProbe":{},"MaxSurge":1,"MaxUnavailable":0,"MinReadySeconds":60,"ReadinessProbe":{},"Spec":{"Affinity":{"Values":"nodes","key":""}},"app":"13","appMetrics":false,"args":{},"autoscaling":{},"command":{"enabled":false,"value":[]},"containers":[],"dbMigrationConfig":{"enabled":false},"deployment":{"strategy":{"rolling":{"maxSurge":"25%","maxUnavailable":1}}},"deploymentType":"ROLLING","env":"1","envoyproxy":{"configMapName":"","image":"","resources":{"limits":{"cpu":"50m","memory":"50Mi"},"requests":{"cpu":"50m","memory":"50Mi"}}},"image":{"pullPolicy":"IfNotPresent"},"ingress":{},"ingressInternal":{"annotations":{},"enabled":false,"host":"","path":"","tls":[]},"initContainers":[],"pauseForSecondsBeforeSwitchActive":30,"pipelineName":"","prometheus":{"release":"monitoring"},"rawYaml":[],"releaseVersion":"1","replicaCount":1,"resources":{"limits":{"cpu":"0.05","memory":"50Mi"},"requests":{"cpu":"0.01","memory":"10Mi"}},"secret":{"data":{},"enabled":false},"server":{"deployment":{"image":"","image_tag":""}},"service":{"annotations":{},"type":"ClusterIP"},"servicemonitor":{"additionalLabels":{}},"tolerations":[],"volumeMounts":[],"volumes":[],"waitForSecondsBeforeScalingDown":30}`)

type EcrConfig struct {
	EcrPrefix string `env:"ECR_REPO_NAME_PREFIX" envDefault:"test/"`
}

func GetEcrConfig() (*EcrConfig, error) {
	cfg := &EcrConfig{}
	err := env.Parse(cfg)
	return cfg, err
}

type PipelineBuilder interface {
	CreateCiPipeline(createRequest *bean.CiConfigRequest) (*bean.PipelineCreateResponse, error)
	CreateApp(request *bean.CreateAppDTO) (*bean.CreateAppDTO, error)
	CreateMaterialsForApp(request *bean.CreateMaterialDTO) (*bean.CreateMaterialDTO, error)
	UpdateMaterialsForApp(request *bean.UpdateMaterialDTO) (*bean.UpdateMaterialDTO, error)
	DeleteMaterial(request *bean.UpdateMaterialDTO) error
	DeleteApp(appId int, userId int32) error
	GetCiPipeline(appId int) (ciConfig *bean.CiConfigRequest, err error)
	GetExternalCi(appId int) (ciConfig []*bean.ExternalCiConfig, err error)
	GetExternalCiById(appId int, externalCiId int) (ciConfig *bean.ExternalCiConfig, err error)
	UpdateCiTemplate(updateRequest *bean.CiConfigRequest) (*bean.CiConfigRequest, error)
	PatchCiPipeline(request *bean.CiPatchRequest) (ciConfig *bean.CiConfigRequest, err error)
	CreateCdPipelines(cdPipelines *bean.CdPipelines, ctx context.Context) (*bean.CdPipelines, error)
	GetApp(appId int) (application *bean.CreateAppDTO, err error)
	PatchCdPipelines(cdPipelines *bean.CDPatchRequest, ctx context.Context) (*bean.CdPipelines, error)
	DeleteCdPipeline(pipeline *pipelineConfig.Pipeline, ctx context.Context, forceDelete bool, userId int32) (err error)
	GetCdPipelinesForApp(appId int) (cdPipelines *bean.CdPipelines, err error)
	GetCdPipelinesForAppAndEnv(appId int, envId int) (cdPipelines *bean.CdPipelines, err error)
	/*	CreateCdPipelines(cdPipelines bean.CdPipelines) (*bean.CdPipelines, error)*/
	GetArtifactsByCDPipeline(cdPipelineId int, stage bean2.WorkflowType) (bean.CiArtifactResponse, error)
	FetchArtifactForRollback(cdPipelineId, offset, limit int) (bean.CiArtifactResponse, error)
	FindAppsByTeamId(teamId int) ([]*AppBean, error)
	GetAppListByTeamIds(teamIds []int, appType string) ([]*TeamAppBean, error)
	FindAppsByTeamName(teamName string) ([]AppBean, error)
	FindPipelineById(cdPipelineId int) (*pipelineConfig.Pipeline, error)
	GetAppList() ([]AppBean, error)
	GetCiPipelineMin(appId int) ([]*bean.CiPipelineMin, error)

	FetchCDPipelineStrategy(appId int) (PipelineStrategiesResponse, error)
	GetCdPipelineById(pipelineId int) (cdPipeline *bean.CDPipelineConfigObject, err error)

	FetchConfigmapSecretsForCdStages(appId, envId, cdPipelineId int) (ConfigMapSecretsResponse, error)
	FindByIds(ids []*int) ([]*AppBean, error)
	GetCiPipelineById(pipelineId int) (ciPipeline *bean.CiPipeline, err error)

	GetMaterialsForAppId(appId int) []*bean.GitMaterial
	FindAllMatchesByAppName(appName string) ([]*AppBean, error)
	GetEnvironmentByCdPipelineId(pipelineId int) (int, error)
	PatchRegexCiPipeline(request *bean.CiRegexPatchRequest) (err error)

	GetBulkActionImpactedPipelines(dto *bean.CdBulkActionRequestDto) ([]*pipelineConfig.Pipeline, error)
	PerformBulkActionOnCdPipelines(dto *bean.CdBulkActionRequestDto, impactedPipelines []*pipelineConfig.Pipeline, ctx context.Context, dryRun bool, userId int32) ([]*bean.CdBulkActionResponseDto, error)
	DeleteCiPipeline(request *bean.CiPatchRequest) (*bean.CiPipeline, error)
}

type PipelineBuilderImpl struct {
	logger                        *zap.SugaredLogger
	ciCdPipelineOrchestrator      CiCdPipelineOrchestrator
	dockerArtifactStoreRepository dockerRegistryRepository.DockerArtifactStoreRepository
	materialRepo                  pipelineConfig.MaterialRepository
	appRepo                       app2.AppRepository
	pipelineRepository            pipelineConfig.PipelineRepository
	propertiesConfigService       PropertiesConfigService
	//	ciTemplateRepository             pipelineConfig.CiTemplateRepository
	ciPipelineRepository             pipelineConfig.CiPipelineRepository
	application                      application.ServiceClient
	chartRepository                  chartRepoRepository.ChartRepository
	ciArtifactRepository             repository.CiArtifactRepository
	ecrConfig                        *EcrConfig
	envConfigOverrideRepository      chartConfig.EnvConfigOverrideRepository
	environmentRepository            repository2.EnvironmentRepository
	pipelineConfigRepository         chartConfig.PipelineConfigRepository
	mergeUtil                        util.MergeUtil
	appWorkflowRepository            appWorkflow.AppWorkflowRepository
	ciConfig                         *CiConfig
	cdWorkflowRepository             pipelineConfig.CdWorkflowRepository
	appService                       app.AppService
	imageScanResultRepository        security.ImageScanResultRepository
	GitFactory                       *util.GitFactory
	ArgoK8sClient                    argocdServer.ArgoK8sClient
	attributesService                attributes.AttributesService
	aCDAuthConfig                    *util3.ACDAuthConfig
	gitOpsRepository                 repository.GitOpsConfigRepository
	pipelineStrategyHistoryService   history.PipelineStrategyHistoryService
	prePostCiScriptHistoryService    history.PrePostCiScriptHistoryService
	prePostCdScriptHistoryService    history.PrePostCdScriptHistoryService
	deploymentTemplateHistoryService history.DeploymentTemplateHistoryService
	appLevelMetricsRepository        repository.AppLevelMetricsRepository
	pipelineStageService             PipelineStageService
	chartTemplateService             util.ChartTemplateService
	chartRefRepository               chartRepoRepository.ChartRefRepository
	chartService                     chart.ChartService
	helmAppService                   client.HelmAppService
	deploymentGroupRepository        repository.DeploymentGroupRepository
	ciPipelineMaterialRepository     pipelineConfig.CiPipelineMaterialRepository
	//ciTemplateOverrideRepository     pipelineConfig.CiTemplateOverrideRepository
	//ciBuildConfigService CiBuildConfigService
<<<<<<< HEAD
	ciTemplateService                               CiTemplateService
	userService                                     user.UserService
	globalStrategyMetadataRepository                chartRepoRepository.GlobalStrategyMetadataRepository
	globalStrategyMetadataChartRefMappingRepository chartRepoRepository.GlobalStrategyMetadataChartRefMappingRepository
=======
	ciTemplateService            CiTemplateService
	userService                  user.UserService
	ciTemplateOverrideRepository pipelineConfig.CiTemplateOverrideRepository
	gitMaterialHistoryService    history.GitMaterialHistoryService
	CiTemplateHistoryService     history.CiTemplateHistoryService
	CiPipelineHistoryService     history.CiPipelineHistoryService
>>>>>>> 40664ff0
}

func NewPipelineBuilderImpl(logger *zap.SugaredLogger,
	ciCdPipelineOrchestrator CiCdPipelineOrchestrator,
	dockerArtifactStoreRepository dockerRegistryRepository.DockerArtifactStoreRepository,
	materialRepo pipelineConfig.MaterialRepository,
	pipelineGroupRepo app2.AppRepository,
	pipelineRepository pipelineConfig.PipelineRepository,
	propertiesConfigService PropertiesConfigService,
	ciTemplateRepository pipelineConfig.CiTemplateRepository,
	ciPipelineRepository pipelineConfig.CiPipelineRepository,
	application application.ServiceClient,
	chartRepository chartRepoRepository.ChartRepository,
	ciArtifactRepository repository.CiArtifactRepository,
	ecrConfig *EcrConfig,
	envConfigOverrideRepository chartConfig.EnvConfigOverrideRepository,
	environmentRepository repository2.EnvironmentRepository,
	pipelineConfigRepository chartConfig.PipelineConfigRepository,
	mergeUtil util.MergeUtil,
	appWorkflowRepository appWorkflow.AppWorkflowRepository,
	ciConfig *CiConfig,
	cdWorkflowRepository pipelineConfig.CdWorkflowRepository,
	appService app.AppService,
	imageScanResultRepository security.ImageScanResultRepository,
	ArgoK8sClient argocdServer.ArgoK8sClient,
	GitFactory *util.GitFactory, attributesService attributes.AttributesService,
	aCDAuthConfig *util3.ACDAuthConfig, gitOpsRepository repository.GitOpsConfigRepository,
	pipelineStrategyHistoryService history.PipelineStrategyHistoryService,
	prePostCiScriptHistoryService history.PrePostCiScriptHistoryService,
	prePostCdScriptHistoryService history.PrePostCdScriptHistoryService,
	deploymentTemplateHistoryService history.DeploymentTemplateHistoryService,
	appLevelMetricsRepository repository.AppLevelMetricsRepository,
	pipelineStageService PipelineStageService, chartRefRepository chartRepoRepository.ChartRefRepository,
	chartTemplateService util.ChartTemplateService, chartService chart.ChartService,
	helmAppService client.HelmAppService,
	deploymentGroupRepository repository.DeploymentGroupRepository,
	ciPipelineMaterialRepository pipelineConfig.CiPipelineMaterialRepository,
	userService user.UserService,
<<<<<<< HEAD
	ciTemplateOverrideRepository pipelineConfig.CiTemplateOverrideRepository, ciTemplateService CiTemplateService,
	globalStrategyMetadataRepository chartRepoRepository.GlobalStrategyMetadataRepository,
	globalStrategyMetadataChartRefMappingRepository chartRepoRepository.GlobalStrategyMetadataChartRefMappingRepository) *PipelineBuilderImpl {
=======
	ciTemplateService CiTemplateService,
	ciTemplateOverrideRepository pipelineConfig.CiTemplateOverrideRepository,
	gitMaterialHistoryService history.GitMaterialHistoryService,
	CiTemplateHistoryService history.CiTemplateHistoryService,
	CiPipelineHistoryService history.CiPipelineHistoryService) *PipelineBuilderImpl {
>>>>>>> 40664ff0
	return &PipelineBuilderImpl{
		logger:                        logger,
		ciCdPipelineOrchestrator:      ciCdPipelineOrchestrator,
		dockerArtifactStoreRepository: dockerArtifactStoreRepository,
		materialRepo:                  materialRepo,
		appService:                    appService,
		appRepo:                       pipelineGroupRepo,
		pipelineRepository:            pipelineRepository,
		propertiesConfigService:       propertiesConfigService,
		//ciTemplateRepository:             ciTemplateRepository,
		ciPipelineRepository:             ciPipelineRepository,
		application:                      application,
		chartRepository:                  chartRepository,
		ciArtifactRepository:             ciArtifactRepository,
		ecrConfig:                        ecrConfig,
		envConfigOverrideRepository:      envConfigOverrideRepository,
		environmentRepository:            environmentRepository,
		pipelineConfigRepository:         pipelineConfigRepository,
		mergeUtil:                        mergeUtil,
		appWorkflowRepository:            appWorkflowRepository,
		ciConfig:                         ciConfig,
		cdWorkflowRepository:             cdWorkflowRepository,
		imageScanResultRepository:        imageScanResultRepository,
		ArgoK8sClient:                    ArgoK8sClient,
		GitFactory:                       GitFactory,
		attributesService:                attributesService,
		aCDAuthConfig:                    aCDAuthConfig,
		gitOpsRepository:                 gitOpsRepository,
		pipelineStrategyHistoryService:   pipelineStrategyHistoryService,
		prePostCiScriptHistoryService:    prePostCiScriptHistoryService,
		prePostCdScriptHistoryService:    prePostCdScriptHistoryService,
		deploymentTemplateHistoryService: deploymentTemplateHistoryService,
		appLevelMetricsRepository:        appLevelMetricsRepository,
		pipelineStageService:             pipelineStageService,
		chartTemplateService:             chartTemplateService,
		chartRefRepository:               chartRefRepository,
		chartService:                     chartService,
		helmAppService:                   helmAppService,
		deploymentGroupRepository:        deploymentGroupRepository,
		ciPipelineMaterialRepository:     ciPipelineMaterialRepository,
		ciTemplateService:                ciTemplateService,
		//ciTemplateOverrideRepository:     ciTemplateOverrideRepository,
		//ciBuildConfigService: ciBuildConfigService,
<<<<<<< HEAD
		userService:                      userService,
		globalStrategyMetadataRepository: globalStrategyMetadataRepository,
		globalStrategyMetadataChartRefMappingRepository: globalStrategyMetadataChartRefMappingRepository,
	}
}
=======
		userService:                  userService,
		ciTemplateOverrideRepository: ciTemplateOverrideRepository,
		gitMaterialHistoryService:    gitMaterialHistoryService,
		CiTemplateHistoryService:     CiTemplateHistoryService,
		CiPipelineHistoryService:     CiPipelineHistoryService,
	}
}

//internal use only
const (
	teamIdKey                string = "teamId"
	teamNameKey              string = "teamName"
	appIdKey                 string = "appId"
	appNameKey               string = "appName"
	environmentIdKey         string = "environmentId"
	environmentNameKey       string = "environmentName"
	environmentIdentifierKey string = "environmentIdentifier"
)
>>>>>>> 40664ff0

func formatDate(t time.Time, layout string) string {
	if t.IsZero() {
		return ""
	}
	return t.Format(layout)
}

func (impl PipelineBuilderImpl) CreateApp(request *bean.CreateAppDTO) (*bean.CreateAppDTO, error) {
	impl.logger.Debugw("app create request received", "req", request)
	res, err := impl.ciCdPipelineOrchestrator.CreateApp(request)
	if err != nil {
		impl.logger.Errorw("error in saving create app req", "req", request, "err", err)
	}
	return res, err
}

func (impl PipelineBuilderImpl) DeleteApp(appId int, userId int32) error {
	impl.logger.Debugw("app delete request received", "app", appId)
	err := impl.ciCdPipelineOrchestrator.DeleteApp(appId, userId)
	return err
}

func (impl PipelineBuilderImpl) CreateMaterialsForApp(request *bean.CreateMaterialDTO) (*bean.CreateMaterialDTO, error) {
	res, err := impl.ciCdPipelineOrchestrator.CreateMaterials(request)
	if err != nil {
		impl.logger.Errorw("error in saving create materials req", "req", request, "err", err)
	}
	return res, err
}

func (impl PipelineBuilderImpl) UpdateMaterialsForApp(request *bean.UpdateMaterialDTO) (*bean.UpdateMaterialDTO, error) {
	res, err := impl.ciCdPipelineOrchestrator.UpdateMaterial(request)
	if err != nil {
		impl.logger.Errorw("error in updating materials req", "req", request, "err", err)
	}
	return res, err
}

func (impl PipelineBuilderImpl) DeleteMaterial(request *bean.UpdateMaterialDTO) error {
	//finding ci pipelines for this app; if found any, will not delete git material
	pipelines, err := impl.ciPipelineRepository.FindByAppId(request.AppId)
	if err != nil && err != pg.ErrNoRows {
		impl.logger.Errorw("err in deleting git material", "gitMaterial", request.Material, "err", err)
		return err
	}
	if len(pipelines) > 0 {
		//pipelines are present, in this case we will check if this material is used in docker config
		//if it is used, then we won't delete
		ciTemplateBean, err := impl.ciTemplateService.FindByAppId(request.AppId)
		if err != nil && err == errors.NotFoundf(err.Error()) {
			impl.logger.Errorw("err in getting docker registry", "appId", request.AppId, "err", err)
			return err
		}
		if ciTemplateBean != nil {
			ciTemplate := ciTemplateBean.CiTemplate
			if ciTemplate != nil && ciTemplate.GitMaterialId == request.Material.Id {
				return fmt.Errorf("cannot delete git material, is being used in docker config")
			}
		}
	}
	existingMaterial, err := impl.materialRepo.FindById(request.Material.Id)
	if err != nil {
		impl.logger.Errorw("No matching entry found for delete", "gitMaterial", request.Material)
		return err
	}
	existingMaterial.UpdatedOn = time.Now()
	existingMaterial.UpdatedBy = request.UserId

	err = impl.materialRepo.MarkMaterialDeleted(existingMaterial)

	if err != nil {
		impl.logger.Errorw("error in deleting git material", "gitMaterial", existingMaterial)
		return err
	}
	err = impl.gitMaterialHistoryService.MarkMaterialDeletedAndCreateHistory(existingMaterial)

	return nil
}

func (impl PipelineBuilderImpl) GetApp(appId int) (application *bean.CreateAppDTO, err error) {
	app, err := impl.appRepo.FindById(appId)
	if err != nil {
		impl.logger.Errorw("error in fetching app", "id", appId, "err", err)
		return nil, err
	}
	gitMaterials := impl.GetMaterialsForAppId(appId)

	application = &bean.CreateAppDTO{
		Id:       app.Id,
		AppName:  app.AppName,
		Material: gitMaterials,
		TeamId:   app.TeamId,
	}
	return application, nil
}

func (impl PipelineBuilderImpl) GetMaterialsForAppId(appId int) []*bean.GitMaterial {
	materials, err := impl.materialRepo.FindByAppId(appId)
	if err != nil {
		impl.logger.Errorw("error in fetching materials", "appId", appId, "err", err)
	}
	var gitMaterials []*bean.GitMaterial
	for _, material := range materials {
		gitMaterial := &bean.GitMaterial{
			Url:             material.Url,
			Name:            material.Name[strings.Index(material.Name, "-")+1:],
			Id:              material.Id,
			GitProviderId:   material.GitProviderId,
			CheckoutPath:    material.CheckoutPath,
			FetchSubmodules: material.FetchSubmodules,
		}
		gitMaterials = append(gitMaterials, gitMaterial)
	}
	return gitMaterials
}

/*
   1. create pipelineGroup
   2. save material (add credential provider support)

*/

func (impl PipelineBuilderImpl) getDefaultArtifactStore(id string) (store *dockerRegistryRepository.DockerArtifactStore, err error) {
	if id == "" {
		impl.logger.Debugw("docker repo is empty adding default repo")
		store, err = impl.dockerArtifactStoreRepository.FindActiveDefaultStore()

	} else {
		store, err = impl.dockerArtifactStoreRepository.FindOne(id)
	}
	return
}

func (impl PipelineBuilderImpl) getCiTemplateVariables(appId int) (ciConfig *bean.CiConfigRequest, err error) {
	//template, err := impl.ciTemplateRepository.FindByAppId(appId)
	ciTemplateBean, err := impl.ciTemplateService.FindByAppId(appId)
	if err != nil && !errors.IsNotFound(err) {
		impl.logger.Errorw("error in fetching ci pipeline", "appId", appId, "err", err)
		return nil, err
	}
	if errors.IsNotFound(err) {
		impl.logger.Debugw("no ci pipeline exists", "appId", appId, "err", err)
		err = &util.ApiError{Code: "404", HttpStatusCode: 200, UserMessage: "no ci pipeline exists"}
		return nil, err
	}
	template := ciTemplateBean.CiTemplate

	gitMaterials, err := impl.materialRepo.FindByAppId(appId)
	if err != nil && err != pg.ErrNoRows {
		impl.logger.Errorw("error in fetching git materials", "appId", appId, "err", err)
		return nil, err
	}
	if err == pg.ErrNoRows {
		impl.logger.Debugw(" no git materials exists", "appId", appId, "err", err)
		err = &util.ApiError{Code: "404", HttpStatusCode: 200, UserMessage: "no git materials exists"}
		return nil, err
	}

	var materials []bean.Material
	for _, g := range gitMaterials {
		m := bean.Material{
			GitMaterialId: g.Id,
			MaterialName:  g.Name[strings.Index(g.Name, "-")+1:],
		}
		materials = append(materials, m)
	}

	//dockerArgs := map[string]string{}
	//if err := json.Unmarshal([]byte(template.Args), &dockerArgs); err != nil {
	//	impl.logger.Debugw("error in json unmarshal", "app", appId, "err", err)
	//	return nil, err
	//}
	regHost, err := template.DockerRegistry.GetRegistryLocation()
	if err != nil {
		impl.logger.Errorw("invalid reg url", "err", err)
		return nil, err
	}
	ciConfig = &bean.CiConfigRequest{
		Id:                template.Id,
		AppId:             template.AppId,
		AppName:           template.App.AppName,
		DockerRepository:  template.DockerRepository,
		DockerRegistry:    template.DockerRegistry.Id,
		DockerRegistryUrl: regHost,
		CiBuildConfig:     ciTemplateBean.CiBuildConfig,
		//DockerBuildConfig: &bean.DockerBuildConfig{DockerfilePath: template.DockerfilePath, Args: dockerArgs, GitMaterialId: template.GitMaterialId, TargetPlatform: template.TargetPlatform},
		Version:        template.Version,
		CiTemplateName: template.TemplateName,
		Materials:      materials,
		UpdatedOn:      template.UpdatedOn,
		UpdatedBy:      template.UpdatedBy,
		CreatedBy:      template.CreatedBy,
		CreatedOn:      template.CreatedOn,
	}
	return ciConfig, err
}

func (impl PipelineBuilderImpl) GetCiPipeline(appId int) (ciConfig *bean.CiConfigRequest, err error) {
	ciConfig, err = impl.getCiTemplateVariables(appId)
	if err != nil {
		impl.logger.Debugw("error in fetching ci pipeline", "appId", appId, "err", err)
		return nil, err
	}
	//TODO fill these variables
	//ciConfig.CiPipeline=
	//--------pipeline population start
	pipelines, err := impl.ciPipelineRepository.FindByAppId(appId)
	if err != nil && !util.IsErrNoRows(err) {
		impl.logger.Errorw("error in fetching ci pipeline", "appId", appId, "err", err)
		return nil, err
	}

	if impl.ciConfig.ExternalCiWebhookUrl == "" {
		hostUrl, err := impl.attributesService.GetByKey(attributes.HostUrlKey)
		if err != nil {
			return nil, err
		}
		if hostUrl != nil {
			impl.ciConfig.ExternalCiWebhookUrl = fmt.Sprintf("%s/%s", hostUrl.Value, ExternalCiWebhookPath)
		}
	}
	//map of ciPipelineId and their templateOverrideConfig
	ciOverrideTemplateMap := make(map[int]*bean3.CiTemplateBean)
	ciTemplateBeanOverrides, err := impl.ciTemplateService.FindTemplateOverrideByAppId(appId)
	if err != nil {
		return nil, err
	}

	for _, templateBeanOverride := range ciTemplateBeanOverrides {
		ciTemplateOverride := templateBeanOverride.CiTemplateOverride
		ciOverrideTemplateMap[ciTemplateOverride.CiPipelineId] = templateBeanOverride
	}
	var ciPipelineResp []*bean.CiPipeline
	for _, pipeline := range pipelines {

		dockerArgs := make(map[string]string)
		if len(pipeline.DockerArgs) > 0 {
			err := json.Unmarshal([]byte(pipeline.DockerArgs), &dockerArgs)
			if err != nil {
				impl.logger.Warnw("error in unmarshal", "err", err)
			}
		}

		var externalCiConfig bean.ExternalCiConfig

		ciPipelineScripts, err := impl.ciPipelineRepository.FindCiScriptsByCiPipelineId(pipeline.Id)
		if err != nil && !util.IsErrNoRows(err) {
			impl.logger.Errorw("error in fetching ci scripts")
			return nil, err
		}

		var beforeDockerBuildScripts []*bean.CiScript
		var afterDockerBuildScripts []*bean.CiScript
		for _, ciScript := range ciPipelineScripts {
			ciScriptResp := &bean.CiScript{
				Id:             ciScript.Id,
				Index:          ciScript.Index,
				Name:           ciScript.Name,
				Script:         ciScript.Script,
				OutputLocation: ciScript.OutputLocation,
			}
			if ciScript.Stage == BEFORE_DOCKER_BUILD {
				beforeDockerBuildScripts = append(beforeDockerBuildScripts, ciScriptResp)
			} else if ciScript.Stage == AFTER_DOCKER_BUILD {
				afterDockerBuildScripts = append(afterDockerBuildScripts, ciScriptResp)
			}
		}
		parentCiPipeline, err := impl.ciPipelineRepository.FindById(pipeline.ParentCiPipeline)
		if err != nil && !util.IsErrNoRows(err) {
			impl.logger.Errorw("err", err)
			return nil, err
		}
		ciPipeline := &bean.CiPipeline{
			Id:                       pipeline.Id,
			Version:                  pipeline.Version,
			Name:                     pipeline.Name,
			Active:                   pipeline.Active,
			Deleted:                  pipeline.Deleted,
			DockerArgs:               dockerArgs,
			IsManual:                 pipeline.IsManual,
			IsExternal:               pipeline.IsExternal,
			ParentCiPipeline:         pipeline.ParentCiPipeline,
			ParentAppId:              parentCiPipeline.AppId,
			ExternalCiConfig:         externalCiConfig,
			BeforeDockerBuildScripts: beforeDockerBuildScripts,
			AfterDockerBuildScripts:  afterDockerBuildScripts,
			ScanEnabled:              pipeline.ScanEnabled,
			IsDockerConfigOverridden: pipeline.IsDockerConfigOverridden,
		}
		if ciTemplateBean, ok := ciOverrideTemplateMap[pipeline.Id]; ok {
			templateOverride := ciTemplateBean.CiTemplateOverride
			ciPipeline.DockerConfigOverride = bean.DockerConfigOverride{
				DockerRegistry:   templateOverride.DockerRegistryId,
				DockerRepository: templateOverride.DockerRepository,
				CiBuildConfig:    ciTemplateBean.CiBuildConfig,
			}
		}
		for _, material := range pipeline.CiPipelineMaterials {
			ciMaterial := &bean.CiMaterial{
				Id:              material.Id,
				CheckoutPath:    material.CheckoutPath,
				Path:            material.Path,
				ScmId:           material.ScmId,
				GitMaterialId:   material.GitMaterialId,
				GitMaterialName: material.GitMaterial.Name[strings.Index(material.GitMaterial.Name, "-")+1:],
				ScmName:         material.ScmName,
				ScmVersion:      material.ScmVersion,
				IsRegex:         material.Regex != "",
				Source:          &bean.SourceTypeConfig{Type: material.Type, Value: material.Value, Regex: material.Regex},
			}
			ciPipeline.CiMaterial = append(ciPipeline.CiMaterial, ciMaterial)
		}

		linkedCis, err := impl.ciPipelineRepository.FindByParentCiPipelineId(ciPipeline.Id)
		if err != nil && !util.IsErrNoRows(err) {
			return nil, err
		}
		ciPipeline.LinkedCount = len(linkedCis)
		ciPipelineResp = append(ciPipelineResp, ciPipeline)
	}
	ciConfig.CiPipelines = ciPipelineResp
	//--------pipeline population end
	return ciConfig, err
}

func (impl PipelineBuilderImpl) GetExternalCi(appId int) (ciConfig []*bean.ExternalCiConfig, err error) {
	externalCiPipelines, err := impl.ciPipelineRepository.FindExternalCiByAppId(appId)
	if err != nil && !util.IsErrNoRows(err) {
		impl.logger.Errorw("error in fetching external ci", "appId", appId, "err", err)
		return nil, err
	}

	hostUrl, err := impl.attributesService.GetByKey(attributes.HostUrlKey)
	if err != nil {
		impl.logger.Errorw("error in fetching external ci", "appId", appId, "err", err)
		return nil, err
	}
	if hostUrl != nil {
		impl.ciConfig.ExternalCiWebhookUrl = fmt.Sprintf("%s/%s", hostUrl.Value, ExternalCiWebhookPath)
	}

	externalCiConfigs := make([]*bean.ExternalCiConfig, 0)
	for _, externalCiPipeline := range externalCiPipelines {
		externalCiConfig := &bean.ExternalCiConfig{
			Id:         externalCiPipeline.Id,
			WebhookUrl: fmt.Sprintf("%s/%d", impl.ciConfig.ExternalCiWebhookUrl, externalCiPipeline.Id),
			Payload:    impl.ciConfig.ExternalCiPayload,
			AccessKey:  "",
		}

		appWorkflowMappings, err := impl.appWorkflowRepository.FindWFCDMappingByExternalCiId(externalCiPipeline.Id)
		if err != nil && !util.IsErrNoRows(err) {
			impl.logger.Errorw("error in fetching external ci", "appId", appId, "err", err)
			return nil, err
		}

		roleData := make(map[string]interface{})
		for _, appWorkflowMapping := range appWorkflowMappings {
			cdPipeline, err := impl.pipelineRepository.FindById(appWorkflowMapping.ComponentId)
			if err != nil && !util.IsErrNoRows(err) {
				impl.logger.Errorw("error in fetching external ci", "appId", appId, "err", err)
				return nil, err
			}
			if _, ok := roleData[teamIdKey]; !ok {
				app, err := impl.appRepo.FindAppAndProjectByAppId(cdPipeline.AppId)
				if err != nil && !util.IsErrNoRows(err) {
					impl.logger.Errorw("error in fetching external ci", "appId", appId, "err", err)
					return nil, err
				}
				roleData[teamIdKey] = app.TeamId
				roleData[teamNameKey] = app.Team.Name
				roleData[appIdKey] = cdPipeline.AppId
				roleData[appNameKey] = cdPipeline.App.AppName
			}
			if _, ok := roleData[environmentNameKey]; !ok {
				roleData[environmentNameKey] = cdPipeline.Environment.Name
			} else {
				roleData[environmentNameKey] = fmt.Sprintf("%s,%s", roleData[environmentNameKey], cdPipeline.Environment.Name)
			}
			if _, ok := roleData[environmentIdentifierKey]; !ok {
				roleData[environmentIdentifierKey] = cdPipeline.Environment.EnvironmentIdentifier
			} else {
				roleData[environmentIdentifierKey] = fmt.Sprintf("%s,%s", roleData[environmentIdentifierKey], cdPipeline.Environment.EnvironmentIdentifier)
			}
		}

		externalCiConfig.ExternalCiConfigRole = bean.ExternalCiConfigRole{
			ProjectId:             roleData[teamIdKey].(int),
			ProjectName:           roleData[teamNameKey].(string),
			AppId:                 roleData[appIdKey].(int),
			AppName:               roleData[appNameKey].(string),
			EnvironmentName:       roleData[environmentNameKey].(string),
			EnvironmentIdentifier: roleData[environmentIdentifierKey].(string),
			Role:                  "Build and deploy",
		}
		externalCiConfigs = append(externalCiConfigs, externalCiConfig)
	}
	//--------pipeline population end
	return externalCiConfigs, err
}

func (impl PipelineBuilderImpl) GetExternalCiById(appId int, externalCiId int) (ciConfig *bean.ExternalCiConfig, err error) {

	externalCiPipeline, err := impl.ciPipelineRepository.FindExternalCiById(externalCiId)
	if err != nil && !util.IsErrNoRows(err) {
		impl.logger.Errorw("error in fetching external ci", "appId", appId, "err", err)
		return nil, err
	}

	if externalCiPipeline.Id == 0 {
		impl.logger.Errorw("invalid external ci id", "externalCiId", externalCiId, "err", err)
		return nil, &util.ApiError{Code: "400", HttpStatusCode: 400, UserMessage: "invalid external ci id"}
	}

	hostUrl, err := impl.attributesService.GetByKey(attributes.HostUrlKey)
	if err != nil {
		impl.logger.Errorw("error in fetching external ci", "appId", appId, "err", err)
		return nil, err
	}
	if hostUrl != nil {
		impl.ciConfig.ExternalCiWebhookUrl = fmt.Sprintf("%s/%s", hostUrl.Value, ExternalCiWebhookPath)
	}

	appWorkflowMappings, err := impl.appWorkflowRepository.FindWFCDMappingByExternalCiId(externalCiPipeline.Id)
	if err != nil && !util.IsErrNoRows(err) {
		impl.logger.Errorw("error in fetching external ci", "appId", appId, "err", err)
		return nil, err
	}

	roleData := make(map[string]interface{})
	for _, appWorkflowMapping := range appWorkflowMappings {
		cdPipeline, err := impl.pipelineRepository.FindById(appWorkflowMapping.ComponentId)
		if err != nil && !util.IsErrNoRows(err) {
			impl.logger.Errorw("error in fetching external ci", "appId", appId, "err", err)
			return nil, err
		}
		if _, ok := roleData[teamIdKey]; !ok {
			app, err := impl.appRepo.FindAppAndProjectByAppId(cdPipeline.AppId)
			if err != nil && !util.IsErrNoRows(err) {
				impl.logger.Errorw("error in fetching external ci", "appId", appId, "err", err)
				return nil, err
			}
			roleData[teamIdKey] = app.TeamId
			roleData[teamNameKey] = app.Team.Name
			roleData[appIdKey] = cdPipeline.AppId
			roleData[appNameKey] = cdPipeline.App.AppName
		}
		if _, ok := roleData[environmentNameKey]; !ok {
			roleData[environmentNameKey] = cdPipeline.Environment.Name
		} else {
			roleData[environmentNameKey] = fmt.Sprintf("%s,%s", roleData[environmentNameKey], cdPipeline.Environment.Name)
		}
		if _, ok := roleData[environmentIdentifierKey]; !ok {
			roleData[environmentIdentifierKey] = cdPipeline.Environment.EnvironmentIdentifier
		} else {
			roleData[environmentIdentifierKey] = fmt.Sprintf("%s,%s", roleData[environmentIdentifierKey], cdPipeline.Environment.EnvironmentIdentifier)
		}
	}

	externalCiConfig := &bean.ExternalCiConfig{
		Id:         externalCiPipeline.Id,
		WebhookUrl: fmt.Sprintf("%s/%d", impl.ciConfig.ExternalCiWebhookUrl, externalCiId),
		Payload:    impl.ciConfig.ExternalCiPayload,
		AccessKey:  "",
	}
	externalCiConfig.ExternalCiConfigRole = bean.ExternalCiConfigRole{
		ProjectId:             roleData[teamIdKey].(int),
		ProjectName:           roleData[teamNameKey].(string),
		AppId:                 roleData[appIdKey].(int),
		AppName:               roleData[appNameKey].(string),
		EnvironmentName:       roleData[environmentNameKey].(string),
		EnvironmentIdentifier: roleData[environmentIdentifierKey].(string),
		Role:                  "Build and deploy",
	}
	externalCiConfig.Schema = impl.buildExternalCiWebhookSchema()
	externalCiConfig.PayloadOption = impl.buildPayloadOption()
	externalCiConfig.Responses = impl.buildResponses()
	//--------pipeline population end
	return externalCiConfig, err
}

func (impl PipelineBuilderImpl) GetCiPipelineMin(appId int) ([]*bean.CiPipelineMin, error) {
	pipelines, err := impl.ciPipelineRepository.FindByAppId(appId)
	if err != nil && err != pg.ErrNoRows {
		impl.logger.Errorw("error in fetching ci pipeline", "appId", appId, "err", err)
		return nil, err
	}
	if err == pg.ErrNoRows || len(pipelines) == 0 {
		impl.logger.Errorw("no ci pipeline found", "appId", appId, "err", err)
		err = &util.ApiError{Code: "404", HttpStatusCode: 200, UserMessage: "no ci pipeline found"}
		return nil, err
	}
	var ciPipelineResp []*bean.CiPipelineMin
	for _, pipeline := range pipelines {
		parentCiPipeline, err := impl.ciPipelineRepository.FindById(pipeline.ParentCiPipeline)
		if err != nil && !util.IsErrNoRows(err) {
			impl.logger.Errorw("err", err)
			return nil, err
		}

		pipelineType := bean.PipelineType(bean.NORMAL)
		if parentCiPipeline.Id > 0 {
			pipelineType = bean.PipelineType(bean.LINKED)
		} else if pipeline.IsExternal == true {
			pipelineType = bean.PipelineType(bean.EXTERNAL)
		}

		ciPipeline := &bean.CiPipelineMin{
			Id:               pipeline.Id,
			Name:             pipeline.Name,
			ParentCiPipeline: pipeline.ParentCiPipeline,
			ParentAppId:      parentCiPipeline.AppId,
			PipelineType:     pipelineType,
			ScanEnabled:      pipeline.ScanEnabled,
		}
		ciPipelineResp = append(ciPipelineResp, ciPipeline)
	}
	return ciPipelineResp, err
}

func (impl PipelineBuilderImpl) UpdateCiTemplate(updateRequest *bean.CiConfigRequest) (*bean.CiConfigRequest, error) {
	originalCiConf, err := impl.getCiTemplateVariables(updateRequest.AppId)
	if err != nil {
		impl.logger.Errorw("error in fetching original ciConfig for update", "appId", updateRequest.Id, "err", err)
		return nil, err
	}
	if originalCiConf.Version != updateRequest.Version {
		impl.logger.Errorw("stale version requested", "appId", updateRequest.Id, "old", originalCiConf.Version, "new", updateRequest.Version)
		return nil, fmt.Errorf("stale version of resource requested kindly refresh. requested: %s, found %s", updateRequest.Version, originalCiConf.Version)
	}
	dockerArtifaceStore, err := impl.dockerArtifactStoreRepository.FindOne(updateRequest.DockerRegistry)
	if err != nil {
		impl.logger.Errorw("error in fetching DockerRegistry  for update", "appId", updateRequest.Id, "err", err, "registry", updateRequest.DockerRegistry)
		return nil, err
	}
	regHost, err := dockerArtifaceStore.GetRegistryLocation()
	if err != nil {
		impl.logger.Errorw("invalid reg url", "err", err)
		return nil, err
	}

	var repo string
	if updateRequest.DockerRepository != "" {
		repo = updateRequest.DockerRepository
	} else {
		repo = originalCiConf.DockerRepository
	}

	if dockerArtifaceStore.RegistryType == dockerRegistryRepository.REGISTRYTYPE_ECR {
		err := impl.ciCdPipelineOrchestrator.CreateEcrRepo(repo, dockerArtifaceStore.AWSRegion, dockerArtifaceStore.AWSAccessKeyId, dockerArtifaceStore.AWSSecretAccessKey)
		if err != nil {
			impl.logger.Errorw("ecr repo creation failed while updating ci template", "repo", repo, "err", err)
			return nil, err
		}
	}

	originalCiConf.AfterDockerBuild = updateRequest.AfterDockerBuild
	originalCiConf.BeforeDockerBuild = updateRequest.BeforeDockerBuild
	//originalCiConf.CiBuildConfigBean = updateRequest.CiBuildConfigBean
	originalCiConf.DockerRegistry = updateRequest.DockerRegistry
	originalCiConf.DockerRepository = updateRequest.DockerRepository
	originalCiConf.DockerRegistryUrl = regHost

	//argByte, err := json.Marshal(originalCiConf.DockerBuildConfig.Args)
	//if err != nil {
	//	return nil, err
	//}
	afterByte, err := json.Marshal(originalCiConf.AfterDockerBuild)
	if err != nil {
		return nil, err
	}
	beforeByte, err := json.Marshal(originalCiConf.BeforeDockerBuild)
	if err != nil {
		return nil, err
	}
	//buildOptionsByte, err := json.Marshal(originalCiConf.DockerBuildConfig.DockerBuildOptions)
	//if err != nil {
	//	impl.logger.Errorw("error in marshaling dockerBuildOptions", "err", err)
	//	return nil, err
	//}
	ciBuildConfig := updateRequest.CiBuildConfig
	originalCiBuildConfig := originalCiConf.CiBuildConfig
	ciTemplate := &pipelineConfig.CiTemplate{
		//DockerfilePath:    originalCiConf.DockerBuildConfig.DockerfilePath,
		GitMaterialId: ciBuildConfig.GitMaterialId,
		//Args:              string(argByte),
		//TargetPlatform:    originalCiConf.DockerBuildConfig.TargetPlatform,
		AppId:             originalCiConf.AppId,
		BeforeDockerBuild: string(beforeByte),
		AfterDockerBuild:  string(afterByte),
		Version:           originalCiConf.Version,
		Id:                originalCiConf.Id,
		DockerRepository:  originalCiConf.DockerRepository,
		DockerRegistryId:  originalCiConf.DockerRegistry,
		Active:            true,
		AuditLog: sql.AuditLog{
			CreatedOn: originalCiConf.CreatedOn,
			CreatedBy: originalCiConf.CreatedBy,
			UpdatedOn: time.Now(),
			UpdatedBy: originalCiConf.UpdatedBy,
		},
	}

	ciBuildConfig.Id = originalCiBuildConfig.Id
	ciTemplateBean := &bean3.CiTemplateBean{
		CiTemplate:    ciTemplate,
		CiBuildConfig: ciBuildConfig,
		UserId:        updateRequest.UserId,
	}
	err = impl.ciTemplateService.Update(ciTemplateBean)
	if err != nil {
		return nil, err
	}

	originalCiConf.CiBuildConfig = ciBuildConfig

	err = impl.CiTemplateHistoryService.SaveHistory(ciTemplateBean, "update")

	if err != nil {
		impl.logger.Errorw("error in saving update history for ci template", "error", err)
	}

	return originalCiConf, nil
}

func (impl PipelineBuilderImpl) CreateCiPipeline(createRequest *bean.CiConfigRequest) (*bean.PipelineCreateResponse, error) {
	impl.logger.Debugw("pipeline create request received", "req", createRequest)

	//-----------fetch data
	app, err := impl.appRepo.FindById(createRequest.AppId)
	if err != nil {
		impl.logger.Errorw("error in fetching pipeline group", "groupId", createRequest.AppId, "err", err)
		return nil, err
	}
	//--ecr config
	createRequest.AppName = app.AppName
	store, err := impl.getDefaultArtifactStore(createRequest.DockerRegistry)
	if err != nil {
		impl.logger.Errorw("error in fetching docker store ", "id", createRequest.DockerRepository, "err", err)
		return nil, err
	}
	regHost, err := store.GetRegistryLocation()
	if err != nil {
		impl.logger.Errorw("invalid reg url", "err", err)
		return nil, err
	}
	createRequest.DockerRegistryUrl = regHost
	createRequest.DockerRegistry = store.Id

	var repo string
	if createRequest.DockerRepository != "" {
		repo = createRequest.DockerRepository
	} else {
		repo = impl.ecrConfig.EcrPrefix + app.AppName
	}

	if store.RegistryType == dockerRegistryRepository.REGISTRYTYPE_ECR {
		err := impl.ciCdPipelineOrchestrator.CreateEcrRepo(repo, store.AWSRegion, store.AWSAccessKeyId, store.AWSSecretAccessKey)
		if err != nil {
			impl.logger.Errorw("ecr repo creation failed while creating ci pipeline", "repo", repo, "err", err)
			return nil, err
		}
	}
	createRequest.DockerRepository = repo

	//--ecr config	end
	//-- template config start

	//argByte, err := json.Marshal(createRequest.DockerBuildConfig.Args)
	//if err != nil {
	//	return nil, err
	//}
	afterByte, err := json.Marshal(createRequest.AfterDockerBuild)
	if err != nil {
		return nil, err
	}
	beforeByte, err := json.Marshal(createRequest.BeforeDockerBuild)
	if err != nil {
		return nil, err
	}
	buildConfig := createRequest.CiBuildConfig
	ciTemplate := &pipelineConfig.CiTemplate{
		DockerRegistryId: createRequest.DockerRegistry,
		DockerRepository: createRequest.DockerRepository,
		GitMaterialId:    buildConfig.GitMaterialId,
		//DockerfilePath:    createRequest.DockerBuildConfig.DockerfilePath,
		//Args:              string(argByte),
		//TargetPlatform:    createRequest.DockerBuildConfig.TargetPlatform,
		Active:            true,
		TemplateName:      createRequest.CiTemplateName,
		Version:           createRequest.Version,
		AppId:             createRequest.AppId,
		AfterDockerBuild:  string(afterByte),
		BeforeDockerBuild: string(beforeByte),
		AuditLog:          sql.AuditLog{CreatedOn: time.Now(), UpdatedOn: time.Now(), CreatedBy: createRequest.UserId, UpdatedBy: createRequest.UserId},
	}

	ciTemplateBean := &bean3.CiTemplateBean{
		CiTemplate:    ciTemplate,
		CiBuildConfig: createRequest.CiBuildConfig,
	}
	err = impl.ciTemplateService.Save(ciTemplateBean)
	if err != nil {
		return nil, err
	}

	//-- template config end

	err = impl.CiTemplateHistoryService.SaveHistory(ciTemplateBean, "add")

	if err != nil {
		impl.logger.Errorw("error in saving audit logs of ci Template", "error", err)
	}

	createRequest.Id = ciTemplate.Id
	createRequest.CiTemplateName = ciTemplate.TemplateName
	if len(createRequest.CiPipelines) > 0 {
		conf, err := impl.addpipelineToTemplate(createRequest)
		if err != nil {
			impl.logger.Errorw("error in pipeline creation ", "err", err)
			return nil, err
		}
		impl.logger.Debugw("pipeline created ", "detail", conf)
	}
	createRes := &bean.PipelineCreateResponse{AppName: app.AppName, AppId: createRequest.AppId} //FIXME
	return createRes, nil
}

func (impl PipelineBuilderImpl) getGitMaterialsForApp(appId int) ([]*bean.GitMaterial, error) {
	materials, err := impl.materialRepo.FindByAppId(appId)
	if err != nil {
		impl.logger.Errorw("error in fetching materials for app", "appId", appId, "err", err)
		return nil, err
	}
	var gitMaterials []*bean.GitMaterial

	for _, material := range materials {
		gitUrl := material.Url
		if material.GitProvider.AuthMode == repository.AUTH_MODE_USERNAME_PASSWORD ||
			material.GitProvider.AuthMode == repository.AUTH_MODE_ACCESS_TOKEN {
			u, err := url.Parse(gitUrl)
			if err != nil {
				return nil, err
			}
			var password string
			userName := material.GitProvider.UserName
			if material.GitProvider.AuthMode == repository.AUTH_MODE_USERNAME_PASSWORD {
				password = material.GitProvider.Password

			} else if material.GitProvider.AuthMode == repository.AUTH_MODE_ACCESS_TOKEN {
				password = material.GitProvider.AccessToken
				if userName == "" {
					userName = "devtron-boat"
				}
			}
			if userName == "" || password == "" {
				return nil, util.ApiError{}.ErrorfUser("invalid git credentials config")
			}
			u.User = url.UserPassword(userName, password)
			gitUrl = u.String()
		}
		gitMaterial := &bean.GitMaterial{
			Id:            material.Id,
			Url:           gitUrl,
			GitProviderId: material.GitProviderId,
			Name:          material.Name[strings.Index(material.Name, "-")+1:],
			CheckoutPath:  material.CheckoutPath,
		}
		gitMaterials = append(gitMaterials, gitMaterial)
	}
	return gitMaterials, nil
}

func (impl PipelineBuilderImpl) addpipelineToTemplate(createRequest *bean.CiConfigRequest) (resp *bean.CiConfigRequest, err error) {

	if createRequest.AppWorkflowId == 0 {
		// create workflow
		wf := &appWorkflow.AppWorkflow{
			Name:   fmt.Sprintf("wf-%d-%s", createRequest.AppId, util2.Generate(4)),
			AppId:  createRequest.AppId,
			Active: true,
			AuditLog: sql.AuditLog{
				CreatedOn: time.Now(),
				UpdatedOn: time.Now(),
				CreatedBy: createRequest.UserId,
				UpdatedBy: createRequest.UserId,
			},
		}
		savedAppWf, err := impl.appWorkflowRepository.SaveAppWorkflow(wf)
		if err != nil {
			impl.logger.Errorw("err", err)
			return nil, err
		}
		// workflow creation ends
		createRequest.AppWorkflowId = savedAppWf.Id
	}
	//single ci in same wf validation
	workflowMapping, err := impl.appWorkflowRepository.FindWFCIMappingByWorkflowId(createRequest.AppWorkflowId)
	if err != nil && err != pg.ErrNoRows {
		impl.logger.Errorw("error in fetching workflow mapping for ci validation", "err", err)
		return nil, err
	}
	if len(workflowMapping) > 0 {
		return nil, &util.ApiError{
			InternalMessage:   "pipeline already exists",
			UserDetailMessage: fmt.Sprintf("pipeline already exists in workflow"),
			UserMessage:       fmt.Sprintf("pipeline already exists in workflow")}
	}

	//pipeline name validation
	var pipelineNames []string
	for _, pipeline := range createRequest.CiPipelines {
		pipelineNames = append(pipelineNames, pipeline.Name)
	}
	if err != nil {
		impl.logger.Errorw("error in creating pipeline group", "err", err)
		return nil, err
	}
	createRequest, err = impl.ciCdPipelineOrchestrator.CreateCiConf(createRequest, createRequest.Id)
	if err != nil {
		return nil, err
	}
	return createRequest, err
}

func (impl PipelineBuilderImpl) PatchCiPipeline(request *bean.CiPatchRequest) (ciConfig *bean.CiConfigRequest, err error) {
	ciConfig, err = impl.getCiTemplateVariables(request.AppId)
	if err != nil {
		impl.logger.Errorw("err in fetching template for pipeline patch, ", "err", err, "appId", request.AppId)
		return nil, err
	}
	ciConfig.AppWorkflowId = request.AppWorkflowId
	ciConfig.UserId = request.UserId
	if request.CiPipeline != nil {
		ciConfig.ScanEnabled = request.CiPipeline.ScanEnabled
	}
	switch request.Action {
	case bean.CREATE:
		impl.logger.Debugw("create patch request")
		ciConfig.CiPipelines = []*bean.CiPipeline{request.CiPipeline} //request.CiPipeline
		res, err := impl.addpipelineToTemplate(ciConfig)
		if err != nil {
			impl.logger.Errorw("error in adding pipeline to template", "ciConf", ciConfig, "err", err)
			return nil, err
		}
		return res, nil
	case bean.UPDATE_SOURCE:
		return impl.patchCiPipelineUpdateSource(ciConfig, request.CiPipeline)
	case bean.DELETE:
		pipeline, err := impl.DeleteCiPipeline(request)
		if err != nil {
			return nil, err
		}
		ciConfig.CiPipelines = []*bean.CiPipeline{pipeline}
		return ciConfig, nil
	default:
		impl.logger.Errorw("unsupported operation ", "op", request.Action)
		return nil, fmt.Errorf("unsupported operation %s", request.Action)
	}

}

func (impl PipelineBuilderImpl) PatchRegexCiPipeline(request *bean.CiRegexPatchRequest) (err error) {
	var materials []*pipelineConfig.CiPipelineMaterial
	for _, material := range request.CiPipelineMaterial {
		materialDbObject, err := impl.ciPipelineMaterialRepository.GetById(material.Id)
		if err != nil {
			impl.logger.Errorw("err in fetching material, ", "err", err)
			return err
		}
		if materialDbObject.Regex != "" {
			if !impl.ciCdPipelineOrchestrator.CheckStringMatchRegex(materialDbObject.Regex, material.Value) {
				impl.logger.Errorw("not matching given regex, ", "err", err)
				return errors.New("not matching given regex")
			}
		}
		pipelineMaterial := &pipelineConfig.CiPipelineMaterial{
			Id:            material.Id,
			Value:         material.Value,
			Type:          pipelineConfig.SourceType(material.Type),
			Active:        true,
			GitMaterialId: materialDbObject.GitMaterialId,
			Regex:         materialDbObject.Regex,
			AuditLog:      sql.AuditLog{UpdatedBy: request.UserId, UpdatedOn: time.Now()},
		}
		materials = append(materials, pipelineMaterial)
	}
	dbConnection := impl.pipelineRepository.GetConnection()
	tx, err := dbConnection.Begin()
	if err != nil {
		return err
	}
	// Rollback tx on error.
	defer tx.Rollback()

	err = impl.ciPipelineMaterialRepository.Update(tx, materials...)
	if err != nil {
		return err
	}

	err = tx.Commit()
	if err != nil {
		return err
	}

	err = impl.ciCdPipelineOrchestrator.AddPipelineMaterialInGitSensor(materials)
	if err != nil {
		impl.logger.Errorf("error in saving pipelineMaterials in git sensor", "materials", materials, "err", err)
		return err
	}
	return nil
}
func (impl PipelineBuilderImpl) DeleteCiPipeline(request *bean.CiPatchRequest) (*bean.CiPipeline, error) {
	ciPipelineId := request.CiPipeline.Id
	//wf validation
	workflowMapping, err := impl.appWorkflowRepository.FindWFCDMappingByCIPipelineId(ciPipelineId)
	if err != nil && err != pg.ErrNoRows {
		impl.logger.Errorw("error in fetching workflow mapping for ci validation", "err", err)
		return nil, err
	}
	if len(workflowMapping) > 0 {
		return nil, &util.ApiError{
			InternalMessage:   "cd pipeline exists for this CI",
			UserDetailMessage: fmt.Sprintf("cd pipeline exists for this CI"),
			UserMessage:       fmt.Sprintf("cd pipeline exists for this CI")}
	}

	pipeline, err := impl.ciPipelineRepository.FindById(ciPipelineId)
	if err != nil {
		impl.logger.Errorw("pipeline fetch err", "id", ciPipelineId, "err", err)
	}
	appId := request.AppId
	if pipeline.AppId != appId {
		return nil, fmt.Errorf("invalid appid: %d pipelineId: %d mapping", appId, ciPipelineId)
	}

	dbConnection := impl.pipelineRepository.GetConnection()
	tx, err := dbConnection.Begin()
	if err != nil {
		return nil, err
	}
	// Rollback tx on error.
	defer tx.Rollback()

	err = impl.ciCdPipelineOrchestrator.DeleteCiPipeline(pipeline, request, tx)
	if err != nil {
		impl.logger.Errorw("error in deleting pipeline db")
		return nil, err
	}

	//delete app workflow mapping
	appWorkflowMappings, err := impl.appWorkflowRepository.FindWFCIMappingByCIPipelineId(pipeline.Id)
	for _, mapping := range appWorkflowMappings {
		err := impl.appWorkflowRepository.DeleteAppWorkflowMapping(mapping, tx)
		if err != nil {
			impl.logger.Errorw("error in deleting workflow mapping", "err", err)
			return nil, err
		}
	}
	if request.CiPipeline.PreBuildStage != nil && request.CiPipeline.PreBuildStage.Id > 0 {
		//deleting pre stage
		err = impl.pipelineStageService.DeleteCiStage(request.CiPipeline.PreBuildStage, request.UserId, tx)
		if err != nil {
			impl.logger.Errorw("error in deleting pre stage", "err", err, "preBuildStage", request.CiPipeline.PreBuildStage)
			return nil, err
		}
	}
	if request.CiPipeline.PostBuildStage != nil && request.CiPipeline.PostBuildStage.Id > 0 {
		//deleting post stage
		err = impl.pipelineStageService.DeleteCiStage(request.CiPipeline.PostBuildStage, request.UserId, tx)
		if err != nil {
			impl.logger.Errorw("error in deleting post stage", "err", err, "postBuildStage", request.CiPipeline.PostBuildStage)
			return nil, err
		}
	}
	err = tx.Commit()
	if err != nil {
		return nil, err
	}
	request.CiPipeline.Deleted = true
	request.CiPipeline.Name = pipeline.Name
	return request.CiPipeline, nil
	//delete pipeline
	//delete scm

}

func (impl PipelineBuilderImpl) patchCiPipelineUpdateSource(baseCiConfig *bean.CiConfigRequest, modifiedCiPipeline *bean.CiPipeline) (ciConfig *bean.CiConfigRequest, err error) {

	pipeline, err := impl.ciPipelineRepository.FindById(modifiedCiPipeline.Id)
	if err != nil {
		impl.logger.Errorw("error in fetching pipeline", "id", modifiedCiPipeline.Id, "err", err)
		return nil, err
	}

	cannotUpdate := false
	for _, material := range pipeline.CiPipelineMaterials {
		if material.ScmId != "" {
			cannotUpdate = true
		}
	}

	if cannotUpdate {
		//scm plugin material change scm object
		//material.ScmName
		return nil, fmt.Errorf("update of plugin scm material not supported")
	} else {
		modifiedCiPipeline.ScanEnabled = baseCiConfig.ScanEnabled
		modifiedCiPipeline, err = impl.ciCdPipelineOrchestrator.PatchMaterialValue(modifiedCiPipeline, baseCiConfig.UserId, pipeline)
		if err != nil {
			return nil, err
		}
		baseCiConfig.CiPipelines = append(baseCiConfig.CiPipelines, modifiedCiPipeline)
		return baseCiConfig, err
	}

}

func (impl PipelineBuilderImpl) CreateCdPipelines(pipelineCreateRequest *bean.CdPipelines, ctx context.Context) (*bean.CdPipelines, error) {
	isGitOpsConfigured := false
	gitOpsConfig, err := impl.gitOpsRepository.GetGitOpsConfigActive()
	if err != nil && err != pg.ErrNoRows {
		impl.logger.Errorw("GetGitOpsConfigActive, error while getting", "err", err)
		return nil, err
	}
	if gitOpsConfig != nil && gitOpsConfig.Id > 0 {
		isGitOpsConfigured = true
	}

	app, err := impl.appRepo.FindById(pipelineCreateRequest.AppId)
	if err != nil {
		impl.logger.Errorw("app not found", "err", err, "appId", pipelineCreateRequest.AppId)
		return nil, err
	}
	envPipelineMap := make(map[int]string)
	for _, pipeline := range pipelineCreateRequest.Pipelines {
		if envPipelineMap[pipeline.EnvironmentId] != "" {
			err = &util.ApiError{
				HttpStatusCode:  http.StatusBadRequest,
				InternalMessage: "cd-pipelines already exist for this app and env, cannot create multiple cd-pipelines",
				UserMessage:     "cd-pipelines already exist for this app and env, cannot create multiple cd-pipelines",
			}
			return nil, err
		}
		envPipelineMap[pipeline.EnvironmentId] = pipeline.Name

		existingCdPipelinesForEnv, pErr := impl.pipelineRepository.FindActiveByAppIdAndEnvironmentId(pipelineCreateRequest.AppId, pipeline.EnvironmentId)
		if pErr != nil && !util.IsErrNoRows(pErr) {
			impl.logger.Errorw("error in fetching cd pipelines ", "err", pErr, "appId", pipelineCreateRequest.AppId)
			return nil, pErr
		}
		if len(existingCdPipelinesForEnv) > 0 {
			err = &util.ApiError{
				HttpStatusCode:  http.StatusBadRequest,
				InternalMessage: "cd-pipelines already exist for this app and env, cannot create multiple cd-pipelines",
				UserMessage:     "cd-pipelines already exist for this app and env, cannot create multiple cd-pipelines",
			}
			return nil, err
		}

		if len(pipeline.PreStage.Config) > 0 && !strings.Contains(pipeline.PreStage.Config, "beforeStages") {
			err = &util.ApiError{
				HttpStatusCode:  http.StatusBadRequest,
				InternalMessage: "invalid yaml config, must include - beforeStages",
				UserMessage:     "invalid yaml config, must include - beforeStages",
			}
			return nil, err
		}
		if len(pipeline.PostStage.Config) > 0 && !strings.Contains(pipeline.PostStage.Config, "afterStages") {
			err = &util.ApiError{
				HttpStatusCode:  http.StatusBadRequest,
				InternalMessage: "invalid yaml config, must include - afterStages",
				UserMessage:     "invalid yaml config, must include - afterStages",
			}
			return nil, err
		}
	}

	if isGitOpsConfigured {
		//if gitops configured create GIT repository and register into ACD
		chart, err := impl.chartRepository.FindLatestChartForAppByAppId(app.Id)
		if err != nil && pg.ErrNoRows != err {
			return nil, err
		}
		gitOpsRepoName := impl.chartTemplateService.GetGitOpsRepoName(app.AppName)
		chartGitAttr, err := impl.chartTemplateService.CreateGitRepositoryForApp(gitOpsRepoName, chart.ReferenceTemplate, chart.ChartVersion, pipelineCreateRequest.UserId)
		if err != nil {
			impl.logger.Errorw("error in pushing chart to git ", "path", chartGitAttr.ChartLocation, "err", err)
			return nil, err
		}
		err = impl.chartTemplateService.RegisterInArgo(chartGitAttr, ctx)
		if err != nil {
			impl.logger.Errorw("error while register git repo in argo", "err", err)
			emptyRepoErrorMessage := []string{"failed to get index: 404 Not Found", "remote repository is empty"}
			if strings.Contains(err.Error(), emptyRepoErrorMessage[0]) || strings.Contains(err.Error(), emptyRepoErrorMessage[1]) {
				// - found empty repository, create some file in repository
				err := impl.chartTemplateService.CreateReadmeInGitRepo(gitOpsRepoName, pipelineCreateRequest.UserId)
				if err != nil {
					impl.logger.Errorw("error in creating file in git repo", "err", err)
					return nil, err
				}
				// - retry register in argo
				err = impl.chartTemplateService.RegisterInArgo(chartGitAttr, ctx)
				if err != nil {
					impl.logger.Errorw("error in re-try register in argo", "err", err)
					return nil, err
				}
			} else {
				return nil, err
			}
		}

		// here updating all the chart version git repo url, as per current implementation all are same git repo url but we have to update each row
		err = impl.updateGitRepoUrlInCharts(app.Id, chartGitAttr, pipelineCreateRequest.UserId)
		if err != nil {
			impl.logger.Errorw("error in updating git repo urls in charts", "appId", app.Id, "chartGitAttr", chartGitAttr, "err", err)
			return nil, err
		}
	}

	for _, pipeline := range pipelineCreateRequest.Pipelines {
		if isGitOpsConfigured {
			pipeline.DeploymentAppType = util.PIPELINE_DEPLOYMENT_TYPE_ACD
		} else {
			pipeline.DeploymentAppType = util.PIPELINE_DEPLOYMENT_TYPE_HELM
		}
		id, err := impl.createCdPipeline(ctx, app, pipeline, pipelineCreateRequest.UserId)
		if err != nil {
			impl.logger.Errorw("error in creating pipeline", "name", pipeline.Name, "err", err)
			return nil, err
		}
		pipeline.Id = id
	}

	return pipelineCreateRequest, nil
}

func (impl PipelineBuilderImpl) PatchCdPipelines(cdPipelines *bean.CDPatchRequest, ctx context.Context) (*bean.CdPipelines, error) {
	pipelineRequest := &bean.CdPipelines{
		UserId:    cdPipelines.UserId,
		AppId:     cdPipelines.AppId,
		Pipelines: []*bean.CDPipelineConfigObject{cdPipelines.Pipeline},
	}
	switch cdPipelines.Action {
	case bean.CD_CREATE:
		return impl.CreateCdPipelines(pipelineRequest, ctx)
	case bean.CD_UPDATE:
		err := impl.updateCdPipeline(ctx, cdPipelines.Pipeline, cdPipelines.UserId)
		return pipelineRequest, err
	case bean.CD_DELETE:
		pipeline, err := impl.pipelineRepository.FindById(cdPipelines.Pipeline.Id)
		if err != nil {
			impl.logger.Errorw("error in getting cd pipeline by id", "err", err, "id", cdPipelines.Pipeline.Id)
			return pipelineRequest, err
		}
		err = impl.DeleteCdPipeline(pipeline, ctx, cdPipelines.ForceDelete, cdPipelines.UserId)
		return pipelineRequest, err
	default:
		return nil, &util.ApiError{Code: "404", HttpStatusCode: 404, UserMessage: "operation not supported"}
	}
}

func (impl PipelineBuilderImpl) DeleteCdPipeline(pipeline *pipelineConfig.Pipeline, ctx context.Context, forceDelete bool, userId int32) (err error) {
	//getting children CD pipeline details
	childNodes, err := impl.appWorkflowRepository.FindWFCDMappingByParentCDPipelineId(pipeline.Id)
	if err != nil && err != pg.ErrNoRows {
		impl.logger.Errorw("error in getting children cd details", "err", err)
		return err
	} else if len(childNodes) > 0 {
		impl.logger.Debugw("cannot delete cd pipeline, contains children cd")
		return fmt.Errorf("Please delete children CD pipelines before deleting this pipeline.")
	}
	//getting deployment group for this pipeline
	deploymentGroupNames, err := impl.deploymentGroupRepository.GetNamesByAppIdAndEnvId(pipeline.EnvironmentId, pipeline.AppId)
	if err != nil && err != pg.ErrNoRows {
		impl.logger.Errorw("error in getting deployment group names by appId and envId", "err", err)
		return err
	} else if len(deploymentGroupNames) > 0 {
		groupNamesByte, err := json.Marshal(deploymentGroupNames)
		if err != nil {
			impl.logger.Errorw("error in marshaling deployment group names", "err", err, "deploymentGroupNames", deploymentGroupNames)
		}
		impl.logger.Debugw("cannot delete cd pipeline, is being used in deployment group")
		return fmt.Errorf("Please remove this CD pipeline from deployment groups : %s", string(groupNamesByte))
	}
	dbConnection := impl.pipelineRepository.GetConnection()
	tx, err := dbConnection.Begin()
	if err != nil {
		return err
	}
	// Rollback tx on error.
	defer tx.Rollback()
	if err = impl.ciCdPipelineOrchestrator.DeleteCdPipeline(pipeline.Id, tx); err != nil {
		impl.logger.Errorw("err in deleting pipeline from db", "id", pipeline, "err", err)
		return err
	}

	//delete app workflow mapping
	appWorkflowMapping, err := impl.appWorkflowRepository.FindWFCDMappingByCDPipelineId(pipeline.Id)
	if err != nil {
		impl.logger.Errorw("error in deleting workflow mapping", "err", err)
		return err
	}
	if appWorkflowMapping.ParentType == appWorkflow.WEBHOOK {
		childNodes, err := impl.appWorkflowRepository.FindWFCDMappingByExternalCiId(appWorkflowMapping.ParentId)
		if err != nil && !util.IsErrNoRows(err) {
			impl.logger.Errorw("error in fetching external ci", "err", err)
			return err
		}
		noOtherChildNodes := true
		for _, childNode := range childNodes {
			if appWorkflowMapping.Id != childNode.Id {
				noOtherChildNodes = false
			}
		}
		if noOtherChildNodes {
			externalCiPipeline, err := impl.ciPipelineRepository.FindExternalCiById(appWorkflowMapping.ParentId)
			if err != nil {
				impl.logger.Errorw("error in deleting workflow mapping", "err", err)
				return err
			}
			externalCiPipeline.Active = false
			externalCiPipeline.UpdatedOn = time.Now()
			externalCiPipeline.UpdatedBy = userId
			_, err = impl.ciPipelineRepository.UpdateExternalCi(externalCiPipeline, tx)
			if err != nil {
				impl.logger.Errorw("error in deleting workflow mapping", "err", err)
				return err
			}

			appWorkflow, err := impl.appWorkflowRepository.FindById(appWorkflowMapping.AppWorkflowId)
			if err != nil {
				impl.logger.Errorw("error in deleting workflow mapping", "err", err)
				return err
			}
			err = impl.appWorkflowRepository.DeleteAppWorkflow(appWorkflow, tx)
			if err != nil {
				impl.logger.Errorw("error in deleting workflow mapping", "err", err)
				return err
			}
		}
	}
	err = impl.appWorkflowRepository.DeleteAppWorkflowMapping(appWorkflowMapping, tx)
	if err != nil {
		impl.logger.Errorw("error in deleting workflow mapping", "err", err)
		return err
	}

	if pipeline.PreStageConfig != "" {
		err = impl.prePostCdScriptHistoryService.CreatePrePostCdScriptHistory(pipeline, tx, repository4.PRE_CD_TYPE, false, 0, time.Time{})
		if err != nil {
			impl.logger.Errorw("error in creating pre cd script entry", "err", err, "pipeline", pipeline)
			return err
		}
	}
	if pipeline.PostStageConfig != "" {
		err = impl.prePostCdScriptHistoryService.CreatePrePostCdScriptHistory(pipeline, tx, repository4.POST_CD_TYPE, false, 0, time.Time{})
		if err != nil {
			impl.logger.Errorw("error in creating post cd script entry", "err", err, "pipeline", pipeline)
			return err
		}
	}
	//delete app from argo cd, if created
	if pipeline.DeploymentAppCreated == true {
		deploymentAppName := fmt.Sprintf("%s-%s", pipeline.App.AppName, pipeline.Environment.Name)
		if util.IsAcdApp(pipeline.DeploymentAppType) {
			//todo: provide option for cascading to user
			cascadeDelete := true
			req := &application2.ApplicationDeleteRequest{
				Name:    &deploymentAppName,
				Cascade: &cascadeDelete,
			}
			if _, err := impl.application.Delete(ctx, req); err != nil {
				impl.logger.Errorw("err in deleting pipeline on argocd", "id", pipeline, "err", err)

				if forceDelete {
					impl.logger.Warnw("error while deletion of app in acd, continue to delete in db as this operation is force delete", "error", err)
				} else {
					//statusError, _ := err.(*errors2.StatusError)
					if strings.Contains(err.Error(), "code = NotFound") {
						err = &util.ApiError{
							UserMessage:     "Could not delete as application not found in argocd",
							InternalMessage: err.Error(),
						}
					} else {
						err = &util.ApiError{
							UserMessage:     "Could not delete application",
							InternalMessage: err.Error(),
						}
					}
					return err
				}
			}
			impl.logger.Infow("app deleted from argocd", "id", pipeline.Id, "pipelineName", pipeline.Name, "app", deploymentAppName)
		} else if util.IsHelmApp(pipeline.DeploymentAppType) {
			appIdentifier := &client.AppIdentifier{
				ClusterId:   pipeline.Environment.ClusterId,
				ReleaseName: deploymentAppName,
				Namespace:   pipeline.Environment.Namespace,
			}
			deleteResponse, err := impl.helmAppService.DeleteApplication(ctx, appIdentifier)
			if err != nil {
				impl.logger.Errorw("error in deleting helm application", "error", err, "appIdentifier", appIdentifier)
				return err
			}
			if deleteResponse == nil || !deleteResponse.GetSuccess() {
				return errors.New("delete application response unsuccessful")
			}
		}
	}
	err = tx.Commit()
	if err != nil {
		impl.logger.Errorw("error in committing db transaction", "err", err)
		return err
	}
	return nil
}

type DeploymentType struct {
	Deployment Deployment `json:"deployment"`
}

type Deployment struct {
	Strategy Strategy `json:"strategy"`
}

type Strategy struct {
	BlueGreen *BlueGreen `json:"blueGreen,omitempty"`
	Rolling   *Rolling   `json:"rolling,omitempty"`
	Canary    *Canary    `json:"canary,omitempty"`
	Recreate  *Recreate  `json:"recreate,omitempty"`
}

type BlueGreen struct {
	AutoPromotionSeconds  int  `json:"autoPromotionSeconds"`
	ScaleDownDelaySeconds int  `json:"scaleDownDelaySeconds"`
	PreviewReplicaCount   int  `json:"previewReplicaCount"`
	AutoPromotionEnabled  bool `json:"autoPromotionEnabled"`
}

type Canary struct {
	MaxSurge       string       `json:"maxSurge,omitempty"`
	MaxUnavailable int          `json:"maxUnavailable,omitempty"`
	Steps          []CanaryStep `json:"steps,omitempty"`
}

type CanaryStep struct {
	// SetWeight sets what percentage of the newRS should receive
	SetWeight *int32 `json:"setWeight,omitempty"`
	// Pause freezes the rollout by setting spec.Paused to true.
	// A Rollout will resume when spec.Paused is reset to false.
	// +optional
	Pause *RolloutPause `json:"pause,omitempty"`
}

type RolloutPause struct {
	// Duration the amount of time to wait before moving to the next step.
	// +optional
	Duration *int32 `json:"duration,omitempty"`
}
type Recreate struct {
}

type Rolling struct {
	MaxSurge       string `json:"maxSurge"`
	MaxUnavailable int    `json:"maxUnavailable"`
}

func (impl PipelineBuilderImpl) createCdPipeline(ctx context.Context, app *app2.App, pipeline *bean.CDPipelineConfigObject, userId int32) (pipelineRes int, err error) {
	dbConnection := impl.pipelineRepository.GetConnection()
	tx, err := dbConnection.Begin()
	if err != nil {
		return 0, err
	}
	// Rollback tx on error.
	defer tx.Rollback()

	if pipeline.AppWorkflowId == 0 && pipeline.ParentPipelineType == "WEBHOOK" {
		externalCiPipeline := &pipelineConfig.ExternalCiPipeline{
			AppId:       app.Id,
			AccessToken: "",
			Active:      true,
			AuditLog:    sql.AuditLog{CreatedBy: userId, CreatedOn: time.Now(), UpdatedOn: time.Now(), UpdatedBy: userId},
		}
		externalCiPipeline, err = impl.ciPipelineRepository.SaveExternalCi(externalCiPipeline, tx)
		wf := &appWorkflow.AppWorkflow{
			Name:     fmt.Sprintf("wf-%d-%s", app.Id, util2.Generate(4)),
			AppId:    app.Id,
			Active:   true,
			AuditLog: sql.AuditLog{CreatedBy: userId, CreatedOn: time.Now(), UpdatedOn: time.Now(), UpdatedBy: userId},
		}
		savedAppWf, err := impl.appWorkflowRepository.SaveAppWorkflowWithTx(wf, tx)
		if err != nil {
			impl.logger.Errorw("err", err)
			return 0, err
		}
		appWorkflowMap := &appWorkflow.AppWorkflowMapping{
			AppWorkflowId: savedAppWf.Id,
			ComponentId:   externalCiPipeline.Id,
			Type:          "WEBHOOK",
			Active:        true,
			AuditLog:      sql.AuditLog{CreatedBy: userId, CreatedOn: time.Now(), UpdatedOn: time.Now(), UpdatedBy: userId},
		}
		appWorkflowMap, err = impl.appWorkflowRepository.SaveAppWorkflowMapping(appWorkflowMap, tx)
		if err != nil {
			return 0, err
		}
		pipeline.ParentPipelineId = externalCiPipeline.Id
		pipeline.AppWorkflowId = savedAppWf.Id
	}

	chart, err := impl.chartRepository.FindLatestChartForAppByAppId(app.Id)
	if err != nil {
		return 0, err
	}
	envOverride, err := impl.propertiesConfigService.CreateIfRequired(chart, pipeline.EnvironmentId, userId, false, models.CHARTSTATUS_NEW, false, false, pipeline.Namespace, chart.IsBasicViewLocked, chart.CurrentViewEditor, tx)
	if err != nil {
		return 0, err
	}

	// Get pipeline override based on Deployment strategy
	//TODO: mark as created in our db
	pipelineId, err := impl.ciCdPipelineOrchestrator.CreateCDPipelines(pipeline, app.Id, userId, tx)
	if err != nil {
		impl.logger.Errorw("error in ")
		return 0, err
	}

	//adding pipeline to workflow
	_, err = impl.appWorkflowRepository.FindByIdAndAppId(pipeline.AppWorkflowId, app.Id)
	if err != nil && err != pg.ErrNoRows {
		return 0, err
	}
	if pipeline.AppWorkflowId > 0 {
		var parentPipelineId int
		var parentPipelineType string
		if pipeline.ParentPipelineId == 0 {
			parentPipelineId = pipeline.CiPipelineId
			parentPipelineType = "CI_PIPELINE"
		} else {
			parentPipelineId = pipeline.ParentPipelineId
			parentPipelineType = pipeline.ParentPipelineType
		}
		appWorkflowMap := &appWorkflow.AppWorkflowMapping{
			AppWorkflowId: pipeline.AppWorkflowId,
			ParentId:      parentPipelineId,
			ParentType:    parentPipelineType,
			ComponentId:   pipelineId,
			Type:          "CD_PIPELINE",
			Active:        true,
			AuditLog:      sql.AuditLog{CreatedBy: userId, CreatedOn: time.Now(), UpdatedOn: time.Now(), UpdatedBy: userId},
		}
		_, err = impl.appWorkflowRepository.SaveAppWorkflowMapping(appWorkflowMap, tx)
		if err != nil {
			return 0, err
		}
	}
	//getting global app metrics for cd pipeline create because env level metrics is not created yet
	appLevelAppMetricsEnabled := false
	appLevelMetrics, err := impl.appLevelMetricsRepository.FindByAppId(app.Id)
	if err != nil && err != pg.ErrNoRows {
		impl.logger.Errorw("error in getting app level metrics app level", "error", err)
	} else if err == nil {
		appLevelAppMetricsEnabled = appLevelMetrics.AppMetrics
	}
	err = impl.deploymentTemplateHistoryService.CreateDeploymentTemplateHistoryFromEnvOverrideTemplate(envOverride, tx, appLevelAppMetricsEnabled, pipelineId)
	if err != nil {
		impl.logger.Errorw("error in creating entry for env deployment template history", "err", err, "envOverride", envOverride)
		return 0, err
	}
	// strategies for pipeline ids, there is only one is default
	defaultCount := 0
	for _, item := range pipeline.Strategies {
		if item.Default {
			defaultCount = defaultCount + 1
			if defaultCount > 1 {
				impl.logger.Warnw("already have one strategy is default in this pipeline", "strategy", item.DeploymentTemplate)
				item.Default = false
			}
		}
		strategy := &chartConfig.PipelineStrategy{
			PipelineId: pipelineId,
			Strategy:   item.DeploymentTemplate,
			Config:     string(item.Config),
			Default:    item.Default,
			Deleted:    false,
			AuditLog:   sql.AuditLog{UpdatedBy: userId, CreatedBy: userId, UpdatedOn: time.Now(), CreatedOn: time.Now()},
		}
		err = impl.pipelineConfigRepository.Save(strategy, tx)
		if err != nil {
			impl.logger.Errorw("error in saving strategy", "strategy", item.DeploymentTemplate)
			return pipelineId, fmt.Errorf("pipeline created but failed to add strategy")
		}
		//creating history entry for strategy
		_, err = impl.pipelineStrategyHistoryService.CreatePipelineStrategyHistory(strategy, pipeline.TriggerType, tx)
		if err != nil {
			impl.logger.Errorw("error in creating strategy history entry", "err", err)
			return 0, err
		}

	}

	err = tx.Commit()
	if err != nil {
		return 0, err
	}

	impl.logger.Debugw("pipeline created with GitMaterialId ", "id", pipelineId, "pipeline", pipeline)
	return pipelineId, nil
}

func (impl PipelineBuilderImpl) updateCdPipeline(ctx context.Context, pipeline *bean.CDPipelineConfigObject, userID int32) (err error) {

	if len(pipeline.PreStage.Config) > 0 && !strings.Contains(pipeline.PreStage.Config, "beforeStages") {
		err = &util.ApiError{
			HttpStatusCode:  http.StatusBadRequest,
			InternalMessage: "invalid yaml config, must include - beforeStages",
			UserMessage:     "invalid yaml config, must include - beforeStages",
		}
		return err
	}
	if len(pipeline.PostStage.Config) > 0 && !strings.Contains(pipeline.PostStage.Config, "afterStages") {
		err = &util.ApiError{
			HttpStatusCode:  http.StatusBadRequest,
			InternalMessage: "invalid yaml config, must include - afterStages",
			UserMessage:     "invalid yaml config, must include - afterStages",
		}
		return err
	}
	dbConnection := impl.pipelineRepository.GetConnection()
	tx, err := dbConnection.Begin()
	if err != nil {
		return err
	}
	// Rollback tx on error.
	defer tx.Rollback()
	err = impl.ciCdPipelineOrchestrator.UpdateCDPipeline(pipeline, userID, tx)
	if err != nil {
		impl.logger.Errorw("error in updating pipeline")
		return err
	}

	// strategies for pipeline ids, there is only one is default
	existingStrategies, err := impl.pipelineConfigRepository.GetAllStrategyByPipelineId(pipeline.Id)
	if err != nil && !errors.IsNotFound(err) {
		impl.logger.Errorw("error in getting pipeline strategies", "err", err)
		return err
	}
	for _, oldItem := range existingStrategies {
		notFound := true
		for _, newItem := range pipeline.Strategies {
			if newItem.DeploymentTemplate == oldItem.Strategy {
				notFound = false
			}
		}

		if notFound {
			//delete from db
			err := impl.pipelineConfigRepository.Delete(oldItem, tx)
			if err != nil {
				impl.logger.Errorw("error in delete pipeline strategies", "err", err)
				return fmt.Errorf("error in delete pipeline strategies")
			}
		}
	}

	defaultCount := 0
	for _, item := range pipeline.Strategies {
		if item.Default {
			defaultCount = defaultCount + 1
			if defaultCount > 1 {
				impl.logger.Warnw("already have one strategy is default in this pipeline, skip this", "strategy", item.DeploymentTemplate)
				continue
			}
		}
		strategy, err := impl.pipelineConfigRepository.FindByStrategyAndPipelineId(item.DeploymentTemplate, pipeline.Id)
		if err != nil && pg.ErrNoRows != err {
			impl.logger.Errorw("error in getting strategy", "err", err)
			return err
		}
		if strategy.Id > 0 {
			strategy.Config = string(item.Config)
			strategy.Default = item.Default
			strategy.UpdatedBy = userID
			strategy.UpdatedOn = time.Now()
			err = impl.pipelineConfigRepository.Update(strategy, tx)
			if err != nil {
				impl.logger.Errorw("error in updating strategy", "strategy", item.DeploymentTemplate)
				return fmt.Errorf("pipeline updated but failed to update one strategy")
			}
			//creating history entry for strategy
			_, err = impl.pipelineStrategyHistoryService.CreatePipelineStrategyHistory(strategy, pipeline.TriggerType, tx)
			if err != nil {
				impl.logger.Errorw("error in creating strategy history entry", "err", err)
				return err
			}
		} else {
			strategy := &chartConfig.PipelineStrategy{
				PipelineId: pipeline.Id,
				Strategy:   item.DeploymentTemplate,
				Config:     string(item.Config),
				Default:    item.Default,
				Deleted:    false,
				AuditLog:   sql.AuditLog{UpdatedBy: userID, CreatedBy: userID, UpdatedOn: time.Now(), CreatedOn: time.Now()},
			}
			err = impl.pipelineConfigRepository.Save(strategy, tx)
			if err != nil {
				impl.logger.Errorw("error in saving strategy", "strategy", item.DeploymentTemplate)
				return fmt.Errorf("pipeline created but failed to add strategy")
			}
			//creating history entry for strategy
			_, err = impl.pipelineStrategyHistoryService.CreatePipelineStrategyHistory(strategy, pipeline.TriggerType, tx)
			if err != nil {
				impl.logger.Errorw("error in creating strategy history entry", "err", err)
				return err
			}
		}
	}
	err = tx.Commit()
	if err != nil {
		return err
	}
	return nil
}

func (impl PipelineBuilderImpl) filterDeploymentTemplate(deploymentTemplate chartRepoRepository.DeploymentStrategy, pipelineOverride string) (string, error) {
	var deploymentType DeploymentType
	err := json.Unmarshal([]byte(pipelineOverride), &deploymentType)
	if err != nil {
		impl.logger.Errorw("err", err)
		return "", err
	}
	if chartRepoRepository.DEPLOYMENT_STRATEGY_BLUE_GREEN == deploymentTemplate {
		newDeploymentType := DeploymentType{
			Deployment: Deployment{
				Strategy: Strategy{
					BlueGreen: deploymentType.Deployment.Strategy.BlueGreen,
				},
			},
		}
		pipelineOverrideBytes, err := json.Marshal(newDeploymentType)
		if err != nil {
			impl.logger.Errorw("err", err)
			return "", err
		}
		pipelineOverride = string(pipelineOverrideBytes)
	} else if chartRepoRepository.DEPLOYMENT_STRATEGY_ROLLING == deploymentTemplate {
		newDeploymentType := DeploymentType{
			Deployment: Deployment{
				Strategy: Strategy{
					Rolling: deploymentType.Deployment.Strategy.Rolling,
				},
			},
		}
		pipelineOverrideBytes, err := json.Marshal(newDeploymentType)
		if err != nil {
			impl.logger.Errorw("err", err)
			return "", err
		}
		pipelineOverride = string(pipelineOverrideBytes)
	} else if chartRepoRepository.DEPLOYMENT_STRATEGY_CANARY == deploymentTemplate {
		newDeploymentType := DeploymentType{
			Deployment: Deployment{
				Strategy: Strategy{
					Canary: deploymentType.Deployment.Strategy.Canary,
				},
			},
		}
		pipelineOverrideBytes, err := json.Marshal(newDeploymentType)
		if err != nil {
			impl.logger.Errorw("err", err)
			return "", err
		}
		pipelineOverride = string(pipelineOverrideBytes)
	} else if chartRepoRepository.DEPLOYMENT_STRATEGY_RECREATE == deploymentTemplate {
		newDeploymentType := DeploymentType{
			Deployment: Deployment{
				Strategy: Strategy{
					Recreate: deploymentType.Deployment.Strategy.Recreate,
				},
			},
		}
		pipelineOverrideBytes, err := json.Marshal(newDeploymentType)
		if err != nil {
			impl.logger.Errorw("err", err)
			return "", err
		}
		pipelineOverride = string(pipelineOverrideBytes)
	}
	return pipelineOverride, nil
}

func (impl PipelineBuilderImpl) GetCdPipelinesForApp(appId int) (cdPipelines *bean.CdPipelines, err error) {
	cdPipelines, err = impl.ciCdPipelineOrchestrator.GetCdPipelinesForApp(appId)
	var pipelines []*bean.CDPipelineConfigObject
	for _, dbPipeline := range cdPipelines.Pipelines {
		environment, err := impl.environmentRepository.FindById(dbPipeline.EnvironmentId)
		if err != nil && errors.IsNotFound(err) {
			impl.logger.Errorw("error in fetching pipeline", "err", err)
			return cdPipelines, err
		}
		strategies, err := impl.pipelineConfigRepository.GetAllStrategyByPipelineId(dbPipeline.Id)
		if err != nil && errors.IsNotFound(err) {
			impl.logger.Errorw("error in fetching strategies", "err", err)
			return cdPipelines, err
		}
		var strategiesBean []bean.Strategy
		var deploymentTemplate chartRepoRepository.DeploymentStrategy
		for _, item := range strategies {
			strategiesBean = append(strategiesBean, bean.Strategy{
				Config:             []byte(item.Config),
				DeploymentTemplate: item.Strategy,
				Default:            item.Default,
			})

			if item.Default {
				deploymentTemplate = item.Strategy
			}
		}
		appWorkflowMapping, err := impl.appWorkflowRepository.FindWFCDMappingByCDPipelineId(dbPipeline.Id)
		if err != nil {
			return nil, err
		}
		pipeline := &bean.CDPipelineConfigObject{
			Id:                            dbPipeline.Id,
			Name:                          dbPipeline.Name,
			EnvironmentId:                 dbPipeline.EnvironmentId,
			EnvironmentName:               environment.Name,
			CiPipelineId:                  dbPipeline.CiPipelineId,
			DeploymentTemplate:            deploymentTemplate,
			TriggerType:                   dbPipeline.TriggerType,
			Strategies:                    strategiesBean,
			PreStage:                      dbPipeline.PreStage,
			PostStage:                     dbPipeline.PostStage,
			PreStageConfigMapSecretNames:  dbPipeline.PreStageConfigMapSecretNames,
			PostStageConfigMapSecretNames: dbPipeline.PostStageConfigMapSecretNames,
			RunPreStageInEnv:              dbPipeline.RunPreStageInEnv,
			RunPostStageInEnv:             dbPipeline.RunPostStageInEnv,
			DeploymentAppType:             dbPipeline.DeploymentAppType,
			ParentPipelineType:            appWorkflowMapping.ParentType,
			ParentPipelineId:              appWorkflowMapping.ParentId,
		}
		pipelines = append(pipelines, pipeline)
	}
	cdPipelines.Pipelines = pipelines
	return cdPipelines, err
}

func (impl PipelineBuilderImpl) GetCdPipelinesForAppAndEnv(appId int, envId int) (cdPipelines *bean.CdPipelines, err error) {
	return impl.ciCdPipelineOrchestrator.GetCdPipelinesForAppAndEnv(appId, envId)
}

type ConfigMapSecretsResponse struct {
	Maps    []bean2.Map `json:"maps"`
	Secrets []bean2.Map `json:"secrets"`
}

func (impl PipelineBuilderImpl) FetchConfigmapSecretsForCdStages(appId, envId, cdPipelineId int) (ConfigMapSecretsResponse, error) {
	configMapSecrets, err := impl.appService.GetConfigMapAndSecretJson(appId, envId, cdPipelineId)
	if err != nil {
		impl.logger.Errorw("error while fetching config secrets ", "err", err)
		return ConfigMapSecretsResponse{}, err
	}
	existingConfigMapSecrets := ConfigMapSecretsResponse{}
	err = json.Unmarshal([]byte(configMapSecrets), &existingConfigMapSecrets)
	if err != nil {
		impl.logger.Error(err)
		return ConfigMapSecretsResponse{}, err
	}
	return existingConfigMapSecrets, nil
}

func (impl PipelineBuilderImpl) GetArtifactsByCDPipeline(cdPipelineId int, stage bean2.WorkflowType) (bean.CiArtifactResponse, error) {
	var ciArtifactsResponse bean.CiArtifactResponse
	var err error
	parentId, parentType, err := impl.GetCdParentDetails(cdPipelineId)
	if err != nil {
		impl.logger.Errorw("error in getting cd parent details", "err", err, "cdPipelineId", cdPipelineId, "stage", stage)
		return ciArtifactsResponse, err
	}
	//setting parent cd id for checking latest image running on parent cd
	parentCdId := 0
	if parentType == bean2.CD_WORKFLOW_TYPE_POST || (parentType == bean2.CD_WORKFLOW_TYPE_DEPLOY && stage != bean2.CD_WORKFLOW_TYPE_POST) {
		parentCdId = parentId
	}
	pipeline, err := impl.pipelineRepository.FindById(cdPipelineId)
	if err != nil && err != pg.ErrNoRows {
		impl.logger.Errorw("Error in getting cd pipeline details", err, "cdPipelineId", cdPipelineId)
	}
	if stage == bean2.CD_WORKFLOW_TYPE_DEPLOY && len(pipeline.PreStageConfig) > 0 {
		parentId = cdPipelineId
		parentType = bean2.CD_WORKFLOW_TYPE_PRE
	}
	if stage == bean2.CD_WORKFLOW_TYPE_POST {
		parentId = cdPipelineId
		parentType = bean2.CD_WORKFLOW_TYPE_DEPLOY
	}
	ciArtifactsResponse, err = impl.GetArtifactsForCdStage(cdPipelineId, parentId, parentType, stage, parentCdId)
	if err != nil {
		impl.logger.Errorw("error in getting artifacts for cd", "err", err, "stage", stage, "cdPipelineId", cdPipelineId)
		return ciArtifactsResponse, err
	}
	return ciArtifactsResponse, nil
}

func (impl PipelineBuilderImpl) GetCdParentDetails(cdPipelineId int) (parentId int, parentType bean2.WorkflowType, err error) {
	appWorkflowMapping, err := impl.appWorkflowRepository.FindWFCDMappingByCDPipelineId(cdPipelineId)
	if err != nil {
		return 0, "", err
	}
	parentId = appWorkflowMapping.ParentId
	if appWorkflowMapping.ParentType == appWorkflow.CDPIPELINE {
		pipeline, err := impl.pipelineRepository.FindById(parentId)
		if err != nil && err != pg.ErrNoRows {
			impl.logger.Errorw("Error in fetching cd pipeline details", err, "pipelineId", parentId)
			return 0, "", err
		}
		if len(pipeline.PostStageConfig) > 0 {
			return parentId, bean2.CD_WORKFLOW_TYPE_POST, nil
		} else {
			return parentId, bean2.CD_WORKFLOW_TYPE_DEPLOY, nil
		}
	} else if appWorkflowMapping.ParentType == appWorkflow.WEBHOOK {
		return parentId, bean2.WEBHOOK_WORKFLOW_TYPE, nil
	}
	return parentId, bean2.CI_WORKFLOW_TYPE, nil
}

func (impl PipelineBuilderImpl) GetArtifactsForCdStage(cdPipelineId int, parentId int, parentType bean2.WorkflowType, stage bean2.WorkflowType, parentCdId int) (bean.CiArtifactResponse, error) {
	var ciArtifacts []bean.CiArtifactBean
	var ciArtifactsResponse bean.CiArtifactResponse
	var err error
	artifactMap := make(map[int]int)
	limit := 10
	ciArtifacts, artifactMap, err = impl.BuildArtifactsForCdStage(cdPipelineId, stage, ciArtifacts, artifactMap, false, limit, parentCdId)
	if err != nil && err != pg.ErrNoRows {
		impl.logger.Errorw("error in getting artifacts for child cd stage", "err", err, "stage", stage)
		return ciArtifactsResponse, err
	}
	ciArtifacts, err = impl.BuildArtifactsForParentStage(cdPipelineId, parentId, parentType, ciArtifacts, artifactMap, limit, parentCdId)
	if err != nil && err != pg.ErrNoRows {
		impl.logger.Errorw("error in getting artifacts for cd", "err", err, "parentStage", parentType, "stage", stage)
		return ciArtifactsResponse, err
	}
	//sorting ci artifacts on the basis of creation time
	if ciArtifacts != nil {
		sort.SliceStable(ciArtifacts, func(i, j int) bool {
			return ciArtifacts[i].Id > ciArtifacts[j].Id
		})
	}
	ciArtifactsResponse.CdPipelineId = cdPipelineId
	if ciArtifacts == nil {
		ciArtifacts = []bean.CiArtifactBean{}
	}
	ciArtifactsResponse.CiArtifacts = ciArtifacts
	return ciArtifactsResponse, nil
}

func (impl PipelineBuilderImpl) BuildArtifactsForParentStage(cdPipelineId int, parentId int, parentType bean2.WorkflowType, ciArtifacts []bean.CiArtifactBean, artifactMap map[int]int, limit int, parentCdId int) ([]bean.CiArtifactBean, error) {
	var ciArtifactsFinal []bean.CiArtifactBean
	var err error
	if parentType == bean2.CI_WORKFLOW_TYPE {
		ciArtifactsFinal, err = impl.BuildArtifactsForCIParent(cdPipelineId, parentId, parentType, ciArtifacts, artifactMap, limit)
	} else if parentType == bean2.WEBHOOK_WORKFLOW_TYPE {
		ciArtifactsFinal, err = impl.BuildArtifactsForCIParent(cdPipelineId, parentId, parentType, ciArtifacts, artifactMap, limit)
	} else {
		//parent type is PRE, POST or DEPLOY type
		ciArtifactsFinal, _, err = impl.BuildArtifactsForCdStage(parentId, parentType, ciArtifacts, artifactMap, true, limit, parentCdId)
	}
	return ciArtifactsFinal, err
}

func (impl PipelineBuilderImpl) BuildArtifactsForCdStage(pipelineId int, stageType bean2.WorkflowType, ciArtifacts []bean.CiArtifactBean, artifactMap map[int]int, parent bool, limit int, parentCdId int) ([]bean.CiArtifactBean, map[int]int, error) {
	//getting running artifact id for parent cd
	parentCdRunningArtifactId := 0
	if parentCdId > 0 && parent {
		parentCdWfrList, err := impl.cdWorkflowRepository.FindArtifactByPipelineIdAndRunnerType(parentCdId, bean2.CD_WORKFLOW_TYPE_DEPLOY, 1)
		if err != nil {
			impl.logger.Errorw("error in getting artifact for parent cd", "parentCdPipelineId", parentCdId)
			return ciArtifacts, artifactMap, err
		}
		parentCdRunningArtifactId = parentCdWfrList[0].CdWorkflow.CiArtifact.Id
	}
	//getting wfr for parent and updating artifacts
	parentWfrList, err := impl.cdWorkflowRepository.FindArtifactByPipelineIdAndRunnerType(pipelineId, stageType, limit)
	if err != nil {
		impl.logger.Errorw("error in getting artifact for deployed items", "cdPipelineId", pipelineId)
		return ciArtifacts, artifactMap, err
	}
	var acceptedStatus string
	if stageType == bean2.CD_WORKFLOW_TYPE_DEPLOY {
		acceptedStatus = application.Healthy
	} else {
		acceptedStatus = application.SUCCEEDED
	}
	for index, wfr := range parentWfrList {
		if wfr.Status == acceptedStatus {
			lastSuccessfulTriggerOnParent := parent && index == 0
			latest := !parent && index == 0
			runningOnParentCd := parentCdRunningArtifactId == wfr.CdWorkflow.CiArtifact.Id
			if ciArtifactIndex, ok := artifactMap[wfr.CdWorkflow.CiArtifact.Id]; !ok {
				//entry not present, creating new entry
				mInfo, err := parseMaterialInfo([]byte(wfr.CdWorkflow.CiArtifact.MaterialInfo), wfr.CdWorkflow.CiArtifact.DataSource)
				if err != nil {
					mInfo = []byte("[]")
					impl.logger.Errorw("Error in parsing artifact material info", "err", err)
				}
				ciArtifact := bean.CiArtifactBean{
					Id:                            wfr.CdWorkflow.CiArtifact.Id,
					Image:                         wfr.CdWorkflow.CiArtifact.Image,
					ImageDigest:                   wfr.CdWorkflow.CiArtifact.ImageDigest,
					MaterialInfo:                  mInfo,
					LastSuccessfulTriggerOnParent: lastSuccessfulTriggerOnParent,
					Latest:                        latest,
					Scanned:                       wfr.CdWorkflow.CiArtifact.Scanned,
					ScanEnabled:                   wfr.CdWorkflow.CiArtifact.ScanEnabled,
				}
				if !parent {
					ciArtifact.Deployed = true
					ciArtifact.DeployedTime = formatDate(wfr.StartedOn, bean.LayoutRFC3339)
				}
				if runningOnParentCd {
					ciArtifact.RunningOnParentCd = runningOnParentCd
				}
				ciArtifacts = append(ciArtifacts, ciArtifact)
				//storing index of ci artifact for using when updating old entry
				artifactMap[wfr.CdWorkflow.CiArtifact.Id] = len(ciArtifacts) - 1
			} else {
				//entry already present, updating running on parent
				if parent {
					ciArtifacts[ciArtifactIndex].LastSuccessfulTriggerOnParent = lastSuccessfulTriggerOnParent
				}
				if runningOnParentCd {
					ciArtifacts[ciArtifactIndex].RunningOnParentCd = runningOnParentCd
				}
			}
		}
	}
	return ciArtifacts, artifactMap, nil
}

// method for building artifacts for parent CI

func (impl PipelineBuilderImpl) BuildArtifactsForCIParent(cdPipelineId int, parentId int, parentType bean2.WorkflowType, ciArtifacts []bean.CiArtifactBean, artifactMap map[int]int, limit int) ([]bean.CiArtifactBean, error) {
	artifacts, err := impl.ciArtifactRepository.GetArtifactsByCDPipeline(cdPipelineId, limit, parentId, parentType)
	if err != nil {
		impl.logger.Errorw("error in getting artifacts for ci", "err", err)
		return ciArtifacts, err
	}
	for _, artifact := range artifacts {
		if _, ok := artifactMap[artifact.Id]; !ok {
			mInfo, err := parseMaterialInfo([]byte(artifact.MaterialInfo), artifact.DataSource)
			if err != nil {
				mInfo = []byte("[]")
				impl.logger.Errorw("Error in parsing artifact material info", "err", err, "artifact", artifact)
			}
			ciArtifacts = append(ciArtifacts, bean.CiArtifactBean{
				Id:           artifact.Id,
				Image:        artifact.Image,
				ImageDigest:  artifact.ImageDigest,
				MaterialInfo: mInfo,
				ScanEnabled:  artifact.ScanEnabled,
				Scanned:      artifact.Scanned,
			})
		}
	}
	return ciArtifacts, nil
}

func (impl PipelineBuilderImpl) FetchArtifactForRollback(cdPipelineId, offset, limit int) (bean.CiArtifactResponse, error) {
	var deployedCiArtifacts []bean.CiArtifactBean
	var deployedCiArtifactsResponse bean.CiArtifactResponse

	cdWfrs, err := impl.cdWorkflowRepository.FetchArtifactsByCdPipelineId(cdPipelineId, bean2.CD_WORKFLOW_TYPE_DEPLOY, offset, limit)
	if err != nil {
		impl.logger.Errorw("error in getting artifacts for rollback by cdPipelineId", "err", err, "cdPipelineId", cdPipelineId)
		return deployedCiArtifactsResponse, err
	}
	var ids []int32
	for _, item := range cdWfrs {
		ids = append(ids, item.TriggeredBy)
	}
	userEmails := make(map[int32]string)
	users, err := impl.userService.GetByIds(ids)
	if err != nil {
		impl.logger.Errorw("unable to fetch users by ids", "err", err, "ids", ids)
	}
	for _, item := range users {
		userEmails[item.Id] = item.EmailId
	}
	for _, cdWfr := range cdWfrs {
		ciArtifact := &repository.CiArtifact{}
		if cdWfr.CdWorkflow != nil && cdWfr.CdWorkflow.CiArtifact != nil {
			ciArtifact = cdWfr.CdWorkflow.CiArtifact
		}
		if ciArtifact == nil {
			continue
		}
		mInfo, err := parseMaterialInfo([]byte(ciArtifact.MaterialInfo), ciArtifact.DataSource)
		if err != nil {
			mInfo = []byte("[]")
			impl.logger.Errorw("error in parsing ciArtifact material info", "err", err, "ciArtifact", ciArtifact)
		}
		userEmail := userEmails[cdWfr.TriggeredBy]
		deployedCiArtifacts = append(deployedCiArtifacts, bean.CiArtifactBean{
			Id:           ciArtifact.Id,
			Image:        ciArtifact.Image,
			MaterialInfo: mInfo,
			DeployedTime: formatDate(cdWfr.StartedOn, bean.LayoutRFC3339),
			WfrId:        cdWfr.Id,
			DeployedBy:   userEmail,
		})
	}

	deployedCiArtifactsResponse.CdPipelineId = cdPipelineId
	if deployedCiArtifacts == nil {
		deployedCiArtifacts = []bean.CiArtifactBean{}
	}
	deployedCiArtifactsResponse.CiArtifacts = deployedCiArtifacts

	return deployedCiArtifactsResponse, nil
}

func parseMaterialInfo(materialInfo json.RawMessage, source string) (json.RawMessage, error) {
	if source != "GOCD" && source != "CI-RUNNER" && source != "EXTERNAL" {
		return nil, fmt.Errorf("datasource: %s not supported", source)
	}
	var ciMaterials []repository.CiMaterialInfo
	err := json.Unmarshal(materialInfo, &ciMaterials)
	if err != nil {
		println("material info", materialInfo)
		println("unmarshal error for material info", "err", err)
	}
	var scmMapList []map[string]string

	for _, material := range ciMaterials {
		scmMap := map[string]string{}
		var url string
		if material.Material.Type == "git" {
			url = material.Material.GitConfiguration.URL
		} else if material.Material.Type == "scm" {
			url = material.Material.ScmConfiguration.URL
		} else {
			return nil, fmt.Errorf("unknown material type:%s ", material.Material.Type)
		}
		if material.Modifications != nil && len(material.Modifications) > 0 {
			_modification := material.Modifications[0]

			revision := _modification.Revision
			url = strings.TrimSpace(url)

			_webhookDataStr := ""
			_webhookDataByteArr, err := json.Marshal(_modification.WebhookData)
			if err == nil {
				_webhookDataStr = string(_webhookDataByteArr)
			}

			scmMap["url"] = url
			scmMap["revision"] = revision
			scmMap["modifiedTime"] = _modification.ModifiedTime
			scmMap["author"] = _modification.Author
			scmMap["message"] = _modification.Message
			scmMap["tag"] = _modification.Tag
			scmMap["webhookData"] = _webhookDataStr
		}
		scmMapList = append(scmMapList, scmMap)
	}
	mInfo, err := json.Marshal(scmMapList)
	return mInfo, err
}

func (impl PipelineBuilderImpl) FindAppsByTeamId(teamId int) ([]*AppBean, error) {
	var appsRes []*AppBean
	apps, err := impl.appRepo.FindAppsByTeamId(teamId)
	if err != nil {
		impl.logger.Errorw("error while fetching app", "err", err)
		return nil, err
	}
	for _, app := range apps {
		appsRes = append(appsRes, &AppBean{Id: app.Id, Name: app.AppName})
	}
	return appsRes, err
}

func (impl PipelineBuilderImpl) FindAppsByTeamName(teamName string) ([]AppBean, error) {
	var appsRes []AppBean
	apps, err := impl.appRepo.FindAppsByTeamName(teamName)
	if err != nil {
		impl.logger.Errorw("error while fetching app", "err", err)
		return nil, err
	}
	for _, app := range apps {
		appsRes = append(appsRes, AppBean{Id: app.Id, Name: app.AppName})
	}
	return appsRes, err
}

func (impl PipelineBuilderImpl) FindPipelineById(cdPipelineId int) (*pipelineConfig.Pipeline, error) {
	return impl.pipelineRepository.FindById(cdPipelineId)
}

type TeamAppBean struct {
	ProjectId   int        `json:"projectId"`
	ProjectName string     `json:"projectName"`
	AppList     []*AppBean `json:"appList"`
}

type AppBean struct {
	Id     int    `json:"id"`
	Name   string `json:"name,notnull"`
	TeamId int    `json:"teamId,omitempty"`
}

func (impl PipelineBuilderImpl) GetAppListByTeamIds(teamIds []int, appType string) ([]*TeamAppBean, error) {
	var appsRes []*TeamAppBean
	teamMap := make(map[int]*TeamAppBean)
	if len(teamIds) == 0 {
		return appsRes, nil
	}
	apps, err := impl.appRepo.FindAppsByTeamIds(teamIds, appType)
	if err != nil {
		impl.logger.Errorw("error while fetching app", "err", err)
		return nil, err
	}
	for _, app := range apps {
		if _, ok := teamMap[app.TeamId]; ok {
			teamMap[app.TeamId].AppList = append(teamMap[app.TeamId].AppList, &AppBean{Id: app.Id, Name: app.AppName})
		} else {

			teamMap[app.TeamId] = &TeamAppBean{ProjectId: app.Team.Id, ProjectName: app.Team.Name}
			teamMap[app.TeamId].AppList = append(teamMap[app.TeamId].AppList, &AppBean{Id: app.Id, Name: app.AppName})
		}
	}

	for _, v := range teamMap {
		if len(v.AppList) == 0 {
			v.AppList = make([]*AppBean, 0)
		}
		appsRes = append(appsRes, v)
	}

	if len(appsRes) == 0 {
		appsRes = make([]*TeamAppBean, 0)
	}

	return appsRes, err
}

func (impl PipelineBuilderImpl) GetAppList() ([]AppBean, error) {
	var appsRes []AppBean
	apps, err := impl.appRepo.FindAll()
	if err != nil {
		impl.logger.Errorw("error while fetching app", "err", err)
		return nil, err
	}
	for _, app := range apps {
		appsRes = append(appsRes, AppBean{Id: app.Id, Name: app.AppName})
	}
	return appsRes, err
}

func (impl PipelineBuilderImpl) FetchCDPipelineStrategy(appId int) (PipelineStrategiesResponse, error) {
	pipelineStrategiesResponse := PipelineStrategiesResponse{}
	chart, err := impl.chartRepository.FindLatestChartForAppByAppId(appId)
	if err != nil && err != pg.ErrNoRows {
		impl.logger.Errorf("invalid state", "err", err, "appId", appId)
		return pipelineStrategiesResponse, err
	}
	if chart.Id == 0 {
		return pipelineStrategiesResponse, fmt.Errorf("no chart configured")
	}

	//get global strategy for this chart
	globalStrategies, err := impl.globalStrategyMetadataRepository.GetByChartRefId(chart.ChartRefId)
	if err != nil && err != pg.ErrNoRows {
		impl.logger.Errorw("error in getting global strategies", "err", err)
		return pipelineStrategiesResponse, err
	} else if err == pg.ErrNoRows {
		impl.logger.Infow("no strategies configured for chart", "chartRefId", chart.ChartRefId)
		return pipelineStrategiesResponse, nil
	}
	pipelineOverride := chart.PipelineOverride
	for _, globalStrategy := range globalStrategies {
		config, err := impl.filterDeploymentTemplate(globalStrategy.Name, pipelineOverride)
		if err != nil {
			return pipelineStrategiesResponse, err
		}
		pipelineStrategiesResponse.PipelineStrategy = append(pipelineStrategiesResponse.PipelineStrategy, PipelineStrategy{
			DeploymentTemplate: globalStrategy.Name,
			Config:             []byte(config),
			Default:            true,
		})
	}

	return pipelineStrategiesResponse, nil
}

type PipelineStrategiesResponse struct {
	PipelineStrategy []PipelineStrategy `json:"pipelineStrategy"`
}
type PipelineStrategy struct {
	DeploymentTemplate chartRepoRepository.DeploymentStrategy `json:"deploymentTemplate,omitempty" validate:"oneof=BLUE-GREEN ROLLING"` //
	Config             json.RawMessage                        `json:"config"`
	Default            bool                                   `json:"default"`
}

func (impl PipelineBuilderImpl) GetEnvironmentByCdPipelineId(pipelineId int) (int, error) {
	dbPipeline, err := impl.pipelineRepository.FindById(pipelineId)
	if err != nil || dbPipeline == nil {
		impl.logger.Errorw("error in fetching pipeline", "err", err)
		return 0, err
	}
	return dbPipeline.EnvironmentId, err
}

func (impl PipelineBuilderImpl) GetCdPipelineById(pipelineId int) (cdPipeline *bean.CDPipelineConfigObject, err error) {
	dbPipeline, err := impl.pipelineRepository.FindById(pipelineId)
	if err != nil && errors.IsNotFound(err) {
		impl.logger.Errorw("error in fetching pipeline", "err", err)
		return cdPipeline, err
	}
	environment, err := impl.environmentRepository.FindById(dbPipeline.EnvironmentId)
	if err != nil && errors.IsNotFound(err) {
		impl.logger.Errorw("error in fetching pipeline", "err", err)
		return cdPipeline, err
	}
	strategies, err := impl.pipelineConfigRepository.GetAllStrategyByPipelineId(dbPipeline.Id)
	if err != nil && errors.IsNotFound(err) {
		impl.logger.Errorw("error in fetching strategies", "err", err)
		return cdPipeline, err
	}
	var strategiesBean []bean.Strategy
	var deploymentTemplate chartRepoRepository.DeploymentStrategy
	for _, item := range strategies {
		strategiesBean = append(strategiesBean, bean.Strategy{
			Config:             []byte(item.Config),
			DeploymentTemplate: item.Strategy,
			Default:            item.Default,
		})

		if item.Default {
			deploymentTemplate = item.Strategy
		}
	}

	preStage := bean.CdStage{}
	if len(dbPipeline.PreStageConfig) > 0 {
		preStage.Name = "Pre-Deployment"
		preStage.Config = dbPipeline.PreStageConfig
		preStage.TriggerType = dbPipeline.PreTriggerType
	}
	postStage := bean.CdStage{}
	if len(dbPipeline.PostStageConfig) > 0 {
		postStage.Name = "Post-Deployment"
		postStage.Config = dbPipeline.PostStageConfig
		postStage.TriggerType = dbPipeline.PostTriggerType
	}

	preStageConfigmapSecrets := bean.PreStageConfigMapSecretNames{}
	postStageConfigmapSecrets := bean.PostStageConfigMapSecretNames{}

	if dbPipeline.PreStageConfigMapSecretNames != "" {
		err = json.Unmarshal([]byte(dbPipeline.PreStageConfigMapSecretNames), &preStageConfigmapSecrets)
		if err != nil {
			impl.logger.Error(err)
			return nil, err
		}
	}
	if dbPipeline.PostStageConfigMapSecretNames != "" {
		err = json.Unmarshal([]byte(dbPipeline.PostStageConfigMapSecretNames), &postStageConfigmapSecrets)
		if err != nil {
			impl.logger.Error(err)
			return nil, err
		}
	}
	appWorkflowMapping, err := impl.appWorkflowRepository.FindWFCDMappingByCDPipelineId(pipelineId)
	if err != nil {
		return nil, err
	}
	cdPipeline = &bean.CDPipelineConfigObject{
		Id:                            dbPipeline.Id,
		Name:                          dbPipeline.Name,
		EnvironmentId:                 dbPipeline.EnvironmentId,
		EnvironmentName:               environment.Name,
		CiPipelineId:                  dbPipeline.CiPipelineId,
		DeploymentTemplate:            deploymentTemplate,
		TriggerType:                   dbPipeline.TriggerType,
		Strategies:                    strategiesBean,
		PreStage:                      preStage,
		PostStage:                     postStage,
		PreStageConfigMapSecretNames:  preStageConfigmapSecrets,
		PostStageConfigMapSecretNames: postStageConfigmapSecrets,
		RunPreStageInEnv:              dbPipeline.RunPreStageInEnv,
		RunPostStageInEnv:             dbPipeline.RunPostStageInEnv,
		CdArgoSetup:                   environment.Cluster.CdArgoSetup,
		ParentPipelineId:              appWorkflowMapping.ParentId,
		ParentPipelineType:            appWorkflowMapping.ParentType,
	}

	return cdPipeline, err
}

func (impl PipelineBuilderImpl) FindByIds(ids []*int) ([]*AppBean, error) {
	var appsRes []*AppBean
	apps, err := impl.appRepo.FindByIds(ids)
	if err != nil {
		impl.logger.Errorw("error while fetching app", "err", err)
		return nil, err
	}
	for _, app := range apps {
		appsRes = append(appsRes, &AppBean{Id: app.Id, Name: app.AppName, TeamId: app.TeamId})
	}
	return appsRes, err
}

func (impl PipelineBuilderImpl) GetCiPipelineById(pipelineId int) (ciPipeline *bean.CiPipeline, err error) {
	pipeline, err := impl.ciPipelineRepository.FindById(pipelineId)
	if err != nil && !util.IsErrNoRows(err) {
		impl.logger.Errorw("error in fetching ci pipeline", "pipelineId", pipelineId, "err", err)
		return nil, err
	}
	dockerArgs := make(map[string]string)
	if len(pipeline.DockerArgs) > 0 {
		err := json.Unmarshal([]byte(pipeline.DockerArgs), &dockerArgs)
		if err != nil {
			impl.logger.Warnw("error in unmarshal", "err", err)
		}
	}

	if impl.ciConfig.ExternalCiWebhookUrl == "" {
		hostUrl, err := impl.attributesService.GetByKey(attributes.HostUrlKey)
		if err != nil {
			impl.logger.Errorw("there is no external ci webhook url configured", "ci pipeline", pipeline)
			return nil, err
		}
		if hostUrl != nil {
			impl.ciConfig.ExternalCiWebhookUrl = fmt.Sprintf("%s/%s", hostUrl.Value, ExternalCiWebhookPath)
		}
	}

	var externalCiConfig bean.ExternalCiConfig

	ciPipelineScripts, err := impl.ciPipelineRepository.FindCiScriptsByCiPipelineId(pipeline.Id)
	if err != nil && !util.IsErrNoRows(err) {
		impl.logger.Errorw("error in fetching ci scripts")
		return nil, err
	}

	var beforeDockerBuildScripts []*bean.CiScript
	var afterDockerBuildScripts []*bean.CiScript
	for _, ciScript := range ciPipelineScripts {
		ciScriptResp := &bean.CiScript{
			Id:             ciScript.Id,
			Index:          ciScript.Index,
			Name:           ciScript.Name,
			Script:         ciScript.Script,
			OutputLocation: ciScript.OutputLocation,
		}
		if ciScript.Stage == BEFORE_DOCKER_BUILD {
			beforeDockerBuildScripts = append(beforeDockerBuildScripts, ciScriptResp)
		} else if ciScript.Stage == AFTER_DOCKER_BUILD {
			afterDockerBuildScripts = append(afterDockerBuildScripts, ciScriptResp)
		}
	}
	parentCiPipeline, err := impl.ciPipelineRepository.FindById(pipeline.ParentCiPipeline)
	if err != nil && !util.IsErrNoRows(err) {
		impl.logger.Errorw("err", err)
		return nil, err
	}
	ciPipeline = &bean.CiPipeline{
		Id:                       pipeline.Id,
		Version:                  pipeline.Version,
		Name:                     pipeline.Name,
		Active:                   pipeline.Active,
		Deleted:                  pipeline.Deleted,
		DockerArgs:               dockerArgs,
		IsManual:                 pipeline.IsManual,
		IsExternal:               pipeline.IsExternal,
		AppId:                    pipeline.AppId,
		ParentCiPipeline:         pipeline.ParentCiPipeline,
		ParentAppId:              parentCiPipeline.AppId,
		ExternalCiConfig:         externalCiConfig,
		BeforeDockerBuildScripts: beforeDockerBuildScripts,
		AfterDockerBuildScripts:  afterDockerBuildScripts,
		ScanEnabled:              pipeline.ScanEnabled,
		IsDockerConfigOverridden: pipeline.IsDockerConfigOverridden,
	}
	if !ciPipeline.IsExternal && ciPipeline.IsDockerConfigOverridden {
		ciTemplateBean, err := impl.ciTemplateService.FindTemplateOverrideByCiPipelineId(ciPipeline.Id)
		if err != nil {
			return nil, err
		}
		templateOverride := ciTemplateBean.CiTemplateOverride
		ciBuildConfig := ciTemplateBean.CiBuildConfig
		ciPipeline.DockerConfigOverride = bean.DockerConfigOverride{
			DockerRegistry:   templateOverride.DockerRegistryId,
			DockerRepository: templateOverride.DockerRepository,
			CiBuildConfig:    ciBuildConfig,
			//DockerBuildConfig: &bean.DockerBuildConfig{
			//	GitMaterialId:  templateOverride.GitMaterialId,
			//	DockerfilePath: templateOverride.DockerfilePath,
			//},
		}
	}
	for _, material := range pipeline.CiPipelineMaterials {
		ciMaterial := &bean.CiMaterial{
			Id:              material.Id,
			CheckoutPath:    material.CheckoutPath,
			Path:            material.Path,
			ScmId:           material.ScmId,
			GitMaterialId:   material.GitMaterialId,
			GitMaterialName: material.GitMaterial.Name[strings.Index(material.GitMaterial.Name, "-")+1:],
			ScmName:         material.ScmName,
			ScmVersion:      material.ScmVersion,
			IsRegex:         material.Regex != "",
			Source:          &bean.SourceTypeConfig{Type: material.Type, Value: material.Value, Regex: material.Regex},
		}
		ciPipeline.CiMaterial = append(ciPipeline.CiMaterial, ciMaterial)
	}

	linkedCis, err := impl.ciPipelineRepository.FindByParentCiPipelineId(ciPipeline.Id)
	if err != nil && !util.IsErrNoRows(err) {
		return nil, err
	}
	ciPipeline.LinkedCount = len(linkedCis)

	appWorkflowMappings, err := impl.appWorkflowRepository.FindWFCIMappingByCIPipelineId(ciPipeline.Id)
	for _, mapping := range appWorkflowMappings {
		//there will be only one active entry in db always
		ciPipeline.AppWorkflowId = mapping.AppWorkflowId
	}

	//getting pre stage and post stage details
	preStageDetail, postStageDetail, err := impl.pipelineStageService.GetCiPipelineStageData(ciPipeline.Id)
	if err != nil {
		impl.logger.Errorw("error in getting pre & post stage detail by ciPipelineId", "err", err, "ciPipelineId", ciPipeline.Id)
		return nil, err
	}
	ciPipeline.PreBuildStage = preStageDetail
	ciPipeline.PostBuildStage = postStageDetail
	return ciPipeline, err
}

func (impl PipelineBuilderImpl) FindAllMatchesByAppName(appName string) ([]*AppBean, error) {
	var appsRes []*AppBean
	var apps []*app2.App
	var err error
	if len(appName) == 0 {
		apps, err = impl.appRepo.FindAll()
	} else {
		apps, err = impl.appRepo.FindAllMatchesByAppName(appName)
	}
	if err != nil {
		impl.logger.Errorw("error while fetching app", "err", err)
		return nil, err
	}
	for _, app := range apps {
		appsRes = append(appsRes, &AppBean{Id: app.Id, Name: app.AppName})
	}
	return appsRes, err
}

func (impl PipelineBuilderImpl) updateGitRepoUrlInCharts(appId int, chartGitAttribute *util.ChartGitAttribute, userId int32) error {
	charts, err := impl.chartRepository.FindActiveChartsByAppId(appId)
	if err != nil && pg.ErrNoRows != err {
		return err
	}
	for _, ch := range charts {
		if len(ch.GitRepoUrl) == 0 {
			ch.GitRepoUrl = chartGitAttribute.RepoUrl
			ch.ChartLocation = chartGitAttribute.ChartLocation
			ch.UpdatedOn = time.Now()
			ch.UpdatedBy = userId
			err = impl.chartRepository.Update(ch)
			if err != nil {
				return err
			}
		}
	}
	return nil
}

func (impl PipelineBuilderImpl) PerformBulkActionOnCdPipelines(dto *bean.CdBulkActionRequestDto, impactedPipelines []*pipelineConfig.Pipeline, ctx context.Context, dryRun bool, userId int32) ([]*bean.CdBulkActionResponseDto, error) {
	switch dto.Action {
	case bean.CD_BULK_DELETE:
		bulkDeleteResp := impl.BulkDeleteCdPipelines(impactedPipelines, ctx, dryRun, dto.ForceDelete, userId)
		return bulkDeleteResp, nil
	default:
		return nil, &util.ApiError{Code: "400", HttpStatusCode: 400, UserMessage: "this action is not supported"}
	}
}

func (impl PipelineBuilderImpl) BulkDeleteCdPipelines(impactedPipelines []*pipelineConfig.Pipeline, ctx context.Context, dryRun, forceDelete bool, userId int32) []*bean.CdBulkActionResponseDto {
	var respDtos []*bean.CdBulkActionResponseDto
	for _, pipeline := range impactedPipelines {
		respDto := &bean.CdBulkActionResponseDto{
			PipelineName:    pipeline.Name,
			AppName:         pipeline.App.AppName,
			EnvironmentName: pipeline.Environment.Name,
		}
		if !dryRun {
			err := impl.DeleteCdPipeline(pipeline, ctx, forceDelete, userId)
			if err != nil {
				impl.logger.Errorw("error in deleting cd pipeline", "err", err, "pipelineId", pipeline.Id)
				respDto.DeletionResult = fmt.Sprintf("Not able to delete pipeline, %v", err)
			} else {
				respDto.DeletionResult = "Pipeline deleted successfully."
			}
		}
		respDtos = append(respDtos, respDto)
	}
	return respDtos

}

func (impl PipelineBuilderImpl) GetBulkActionImpactedPipelines(dto *bean.CdBulkActionRequestDto) ([]*pipelineConfig.Pipeline, error) {
	if len(dto.EnvIds) == 0 || (len(dto.AppIds) == 0 && len(dto.ProjectIds) == 0) {
		//invalid payload, envIds are must and either of appIds or projectIds are must
		return nil, &util.ApiError{Code: "400", HttpStatusCode: 400, UserMessage: "invalid payload, can not get pipelines for this filter"}
	}
	var pipelineIdsByAppLevel []int
	var pipelineIdsByProjectLevel []int
	var err error
	if len(dto.AppIds) > 0 && len(dto.EnvIds) > 0 {
		//getting pipeline IDs for app level deletion request
		pipelineIdsByAppLevel, err = impl.pipelineRepository.FindIdsByAppIdsAndEnvironmentIds(dto.AppIds, dto.EnvIds)
		if err != nil && err != pg.ErrNoRows {
			impl.logger.Errorw("error in getting cd pipelines by appIds and envIds", "err", err)
			return nil, err
		}
	}
	if len(dto.ProjectIds) > 0 && len(dto.EnvIds) > 0 {
		//getting pipeline IDs for project level deletion request
		pipelineIdsByProjectLevel, err = impl.pipelineRepository.FindIdsByProjectIdsAndEnvironmentIds(dto.ProjectIds, dto.EnvIds)
		if err != nil && err != pg.ErrNoRows {
			impl.logger.Errorw("error in getting cd pipelines by projectIds and envIds", "err", err)
			return nil, err
		}
	}
	var pipelineIdsMerged []int
	//it might be possible that pipelineIdsByAppLevel & pipelineIdsByProjectLevel have some same values
	//we are still appending them to save operation cost of checking same ids as we will get pipelines from
	//in clause which gives correct results even if some values are repeating
	pipelineIdsMerged = append(pipelineIdsMerged, pipelineIdsByAppLevel...)
	pipelineIdsMerged = append(pipelineIdsMerged, pipelineIdsByProjectLevel...)
	var pipelines []*pipelineConfig.Pipeline
	if len(pipelineIdsMerged) > 0 {
		pipelines, err = impl.pipelineRepository.FindByIdsIn(pipelineIdsMerged)
		if err != nil {
			impl.logger.Errorw("error in getting cd pipelines by ids", "err", err, "ids", pipelineIdsMerged)
			return nil, err
		}
	}
	return pipelines, nil
}

func (impl PipelineBuilderImpl) buildExternalCiWebhookSchema() map[string]interface{} {
	schema := make(map[string]interface{})
	schema["dockerImage"] = &bean.SchemaObject{Description: "docker image created for your application (Eg. quay.io/devtron/test:da3ba325-161-467)", DataType: "String", Example: "test-docker-repo/test:b150cc81-5-20", Optional: false}
	//schema["digest"] = &bean.SchemaObject{Description: "docker image sha1 digest", DataType: "String", Example: "sha256:94180dead8336237430e848ef8145f060b51", Optional: true}
	//schema["materialType"] = &bean.SchemaObject{Description: "git", DataType: "String", Example: "git", Optional: true}

	ciProjectDetails := make([]map[string]interface{}, 0)
	ciProjectDetail := make(map[string]interface{})
	ciProjectDetail["commitHash"] = &bean.SchemaObject{Description: "Hash of git commit used to build the image (Eg. 4bd84gba5ebdd6b1937ffd6c0734c2ad52ede782)", DataType: "String", Example: "dg46f67559dbsdfdfdfdsfba47901caf47f8b7e", Optional: true}
	ciProjectDetail["commitTime"] = &bean.SchemaObject{Description: "Time at which the code was committed to git (Eg. 2022-11-12T12:12:00)", DataType: "String", Example: "2022-11-12T12:12:00", Optional: true}
	ciProjectDetail["message"] = &bean.SchemaObject{Description: "Message provided during code commit (Eg. This is a sample commit message)", DataType: "String", Example: "commit message", Optional: true}
	ciProjectDetail["author"] = &bean.SchemaObject{Description: "Name or email id of the user who has done git commit (Eg. John Doe, johndoe@company.com)", DataType: "String", Example: "Devtron User", Optional: true}
	ciProjectDetails = append(ciProjectDetails, ciProjectDetail)

	schema["ciProjectDetails"] = &bean.SchemaObject{Description: "Git commit details used to build the image", DataType: "Array", Example: "[{}]", Optional: true, Child: ciProjectDetails}
	return schema
}

func (impl PipelineBuilderImpl) buildPayloadOption() []bean.PayloadOptionObject {
	payloadOption := make([]bean.PayloadOptionObject, 0)
	payloadOption = append(payloadOption, bean.PayloadOptionObject{
		Key:        "dockerImage",
		PayloadKey: []string{"dockerImage"},
		Label:      "Container image tag",
		Mandatory:  true,
	})

	payloadOption = append(payloadOption, bean.PayloadOptionObject{
		Key:        "commitHash",
		PayloadKey: []string{"ciProjectDetails.commitHash"},
		Label:      "Commit hash",
		Mandatory:  false,
	})
	payloadOption = append(payloadOption, bean.PayloadOptionObject{
		Key:        "message",
		PayloadKey: []string{"ciProjectDetails.message"},
		Label:      "Commit message",
		Mandatory:  false,
	})
	payloadOption = append(payloadOption, bean.PayloadOptionObject{
		Key:        "author",
		PayloadKey: []string{"ciProjectDetails.author"},
		Label:      "Author",
		Mandatory:  false,
	})
	payloadOption = append(payloadOption, bean.PayloadOptionObject{
		Key:        "commitTime",
		PayloadKey: []string{"ciProjectDetails.commitTime"},
		Label:      "Date & time of commit",
		Mandatory:  false,
	})
	return payloadOption
}

func (impl PipelineBuilderImpl) buildResponses() []bean.ResponseSchemaObject {
	responseSchemaObjects := make([]bean.ResponseSchemaObject, 0)
	schema := make(map[string]interface{})
	schema["code"] = &bean.SchemaObject{Description: "http status code", DataType: "integer", Example: "200,400,401", Optional: false}
	schema["result"] = &bean.SchemaObject{Description: "api response", DataType: "string", Example: "url", Optional: true}
	schema["status"] = &bean.SchemaObject{Description: "api response status", DataType: "string", Example: "url", Optional: true}

	error := make(map[string]interface{})
	error["code"] = &bean.SchemaObject{Description: "http status code", DataType: "integer", Example: "200,400,401", Optional: true}
	error["userMessage"] = &bean.SchemaObject{Description: "api error user message", DataType: "string", Example: "message", Optional: true}
	schema["error"] = &bean.SchemaObject{Description: "api error", DataType: "object", Example: "{}", Optional: true, Child: error}
	description200 := bean.ResponseDescriptionSchemaObject{
		Description: "success http api response",
		ExampleValue: bean.ExampleValueDto{
			Code:   200,
			Result: "api response result",
		},
		Schema: schema,
	}
	response200 := bean.ResponseSchemaObject{
		Description: description200,
		Code:        "200",
	}
	badReq := bean.ErrorDto{
		Code:        400,
		UserMessage: "Bad request",
	}
	description400 := bean.ResponseDescriptionSchemaObject{
		Description: "bad http request api response",
		ExampleValue: bean.ExampleValueDto{
			Code:   400,
			Errors: []bean.ErrorDto{badReq},
		},
		Schema: schema,
	}

	response400 := bean.ResponseSchemaObject{
		Description: description400,
		Code:        "400",
	}
	description401 := bean.ResponseDescriptionSchemaObject{
		Description: "unauthorized http api response",
		ExampleValue: bean.ExampleValueDto{
			Code:   401,
			Result: "Unauthorized",
		},
		Schema: schema,
	}
	response401 := bean.ResponseSchemaObject{
		Description: description401,
		Code:        "401",
	}
	responseSchemaObjects = append(responseSchemaObjects, response200)
	responseSchemaObjects = append(responseSchemaObjects, response400)
	responseSchemaObjects = append(responseSchemaObjects, response401)
	return responseSchemaObjects
}<|MERGE_RESOLUTION|>--- conflicted
+++ resolved
@@ -159,19 +159,14 @@
 	ciPipelineMaterialRepository     pipelineConfig.CiPipelineMaterialRepository
 	//ciTemplateOverrideRepository     pipelineConfig.CiTemplateOverrideRepository
 	//ciBuildConfigService CiBuildConfigService
-<<<<<<< HEAD
-	ciTemplateService                               CiTemplateService
-	userService                                     user.UserService
-	globalStrategyMetadataRepository                chartRepoRepository.GlobalStrategyMetadataRepository
-	globalStrategyMetadataChartRefMappingRepository chartRepoRepository.GlobalStrategyMetadataChartRefMappingRepository
-=======
 	ciTemplateService            CiTemplateService
 	userService                  user.UserService
 	ciTemplateOverrideRepository pipelineConfig.CiTemplateOverrideRepository
 	gitMaterialHistoryService    history.GitMaterialHistoryService
 	CiTemplateHistoryService     history.CiTemplateHistoryService
 	CiPipelineHistoryService     history.CiPipelineHistoryService
->>>>>>> 40664ff0
+	globalStrategyMetadataRepository                chartRepoRepository.GlobalStrategyMetadataRepository
+	globalStrategyMetadataChartRefMappingRepository chartRepoRepository.GlobalStrategyMetadataChartRefMappingRepository
 }
 
 func NewPipelineBuilderImpl(logger *zap.SugaredLogger,
@@ -210,17 +205,13 @@
 	deploymentGroupRepository repository.DeploymentGroupRepository,
 	ciPipelineMaterialRepository pipelineConfig.CiPipelineMaterialRepository,
 	userService user.UserService,
-<<<<<<< HEAD
-	ciTemplateOverrideRepository pipelineConfig.CiTemplateOverrideRepository, ciTemplateService CiTemplateService,
-	globalStrategyMetadataRepository chartRepoRepository.GlobalStrategyMetadataRepository,
-	globalStrategyMetadataChartRefMappingRepository chartRepoRepository.GlobalStrategyMetadataChartRefMappingRepository) *PipelineBuilderImpl {
-=======
 	ciTemplateService CiTemplateService,
 	ciTemplateOverrideRepository pipelineConfig.CiTemplateOverrideRepository,
 	gitMaterialHistoryService history.GitMaterialHistoryService,
 	CiTemplateHistoryService history.CiTemplateHistoryService,
-	CiPipelineHistoryService history.CiPipelineHistoryService) *PipelineBuilderImpl {
->>>>>>> 40664ff0
+	CiPipelineHistoryService history.CiPipelineHistoryService,
+	globalStrategyMetadataRepository chartRepoRepository.GlobalStrategyMetadataRepository,
+	globalStrategyMetadataChartRefMappingRepository chartRepoRepository.GlobalStrategyMetadataChartRefMappingRepository) *PipelineBuilderImpl {
 	return &PipelineBuilderImpl{
 		logger:                        logger,
 		ciCdPipelineOrchestrator:      ciCdPipelineOrchestrator,
@@ -264,18 +255,13 @@
 		ciTemplateService:                ciTemplateService,
 		//ciTemplateOverrideRepository:     ciTemplateOverrideRepository,
 		//ciBuildConfigService: ciBuildConfigService,
-<<<<<<< HEAD
-		userService:                      userService,
-		globalStrategyMetadataRepository: globalStrategyMetadataRepository,
-		globalStrategyMetadataChartRefMappingRepository: globalStrategyMetadataChartRefMappingRepository,
-	}
-}
-=======
 		userService:                  userService,
 		ciTemplateOverrideRepository: ciTemplateOverrideRepository,
 		gitMaterialHistoryService:    gitMaterialHistoryService,
 		CiTemplateHistoryService:     CiTemplateHistoryService,
 		CiPipelineHistoryService:     CiPipelineHistoryService,
+		globalStrategyMetadataRepository: globalStrategyMetadataRepository,
+		globalStrategyMetadataChartRefMappingRepository: globalStrategyMetadataChartRefMappingRepository,
 	}
 }
 
@@ -289,7 +275,6 @@
 	environmentNameKey       string = "environmentName"
 	environmentIdentifierKey string = "environmentIdentifier"
 )
->>>>>>> 40664ff0
 
 func formatDate(t time.Time, layout string) string {
 	if t.IsZero() {
