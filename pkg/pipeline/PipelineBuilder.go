--- conflicted
+++ resolved
@@ -142,12 +142,8 @@
 	pipelineStageService             PipelineStageService
 	chartTemplateService             util.ChartTemplateService
 	chartRefRepository               chartRepoRepository.ChartRefRepository
-<<<<<<< HEAD
-	chartService                     ChartService
+	chartService                     chart.ChartService
 	helmAppService                   client.HelmAppService
-=======
-	chartService                     chart.ChartService
->>>>>>> 76714714
 }
 
 func NewPipelineBuilderImpl(logger *zap.SugaredLogger,
@@ -181,12 +177,8 @@
 	deploymentTemplateHistoryService history.DeploymentTemplateHistoryService,
 	appLevelMetricsRepository repository.AppLevelMetricsRepository,
 	pipelineStageService PipelineStageService, chartRefRepository chartRepoRepository.ChartRefRepository,
-<<<<<<< HEAD
-	chartTemplateService util.ChartTemplateService, chartService ChartService,
+	chartTemplateService util.ChartTemplateService, chartService chart.ChartService,
 	helmAppService client.HelmAppService) *PipelineBuilderImpl {
-=======
-	chartTemplateService util.ChartTemplateService, chartService chart.ChartService) *PipelineBuilderImpl {
->>>>>>> 76714714
 	return &PipelineBuilderImpl{
 		logger:                           logger,
 		dbPipelineOrchestrator:           dbPipelineOrchestrator,
@@ -1037,7 +1029,6 @@
 		}
 	}
 
-<<<<<<< HEAD
 	isGitOpsConfigured := false
 	gitOpsConfig, err := impl.gitOpsRepository.GetGitOpsConfigActive()
 	if err != nil && err != pg.ErrNoRows {
@@ -1056,40 +1047,17 @@
 			impl.logger.Errorw("error in pushing chart to git ", "path", chartGitAttr.ChartLocation, "err", err)
 			return nil, err
 		}
-		chart.GitRepoUrl = chartGitAttr.RepoUrl
-		chart.ChartLocation = chartGitAttr.ChartLocation
-		chart.UpdatedOn = time.Now()
-		chart.UpdatedBy = pipelineCreateRequest.UserId
-		err = impl.chartRepository.Update(chart)
-		if err != nil {
-			return nil, err
-		}
-		err = impl.chartTemplateService.RegisterInArgo(chartGitAttr, ctx)
-		if err != nil {
-			return nil, err
-		}
-=======
-	chart, err := impl.chartRepository.FindLatestChartForAppByAppId(app.Id)
-	if err != nil && pg.ErrNoRows != err {
-		return nil, err
-	}
-	gitOpsRepoName := impl.chartTemplateService.GetGitOpsRepoName(app.AppName)
-	chartGitAttr, err := impl.chartTemplateService.CreateGitRepositoryForApp(gitOpsRepoName, chart.ReferenceTemplate, chart.ChartVersion, pipelineCreateRequest.UserId)
-	if err != nil {
-		impl.logger.Errorw("error in pushing chart to git ", "path", chartGitAttr.ChartLocation, "err", err)
-		return nil, err
-	}
 	err = impl.chartTemplateService.RegisterInArgo(chartGitAttr, ctx)
-	if err != nil {
-		return nil, err
-	}
+		if err != nil {
+			return nil, err
+		}
 
 	// here updating all the chart version git repo url, as per current implementation all are same git repo url but we have to update each row
 	err = impl.updateGitRepoUrlInCharts(app.Id, chartGitAttr, pipelineCreateRequest.UserId)
-	if err != nil {
+		if err != nil {
 		impl.logger.Errorw("error in updating git repo urls in charts", "appId", app.Id, "chartGitAttr", chartGitAttr, "err", err)
-		return nil, err
->>>>>>> 76714714
+			return nil, err
+		}
 	}
 
 	for _, pipeline := range pipelineCreateRequest.Pipelines {
