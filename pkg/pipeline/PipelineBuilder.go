/*
 * Copyright (c) 2020 Devtron Labs
 *
 * Licensed under the Apache License, Version 2.0 (the "License");
 * you may not use this file except in compliance with the License.
 * You may obtain a copy of the License at
 *
 *    http://www.apache.org/licenses/LICENSE-2.0
 *
 * Unless required by applicable law or agreed to in writing, software
 * distributed under the License is distributed on an "AS IS" BASIS,
 * WITHOUT WARRANTIES OR CONDITIONS OF ANY KIND, either express or implied.
 * See the License for the specific language governing permissions and
 * limitations under the License.
 *
 */

package pipeline

import (
	"context"
	"encoding/json"
	"fmt"
	client "github.com/devtron-labs/devtron/api/helm-app"
	app2 "github.com/devtron-labs/devtron/internal/sql/repository/app"
	"github.com/devtron-labs/devtron/internal/sql/repository/security"
	"github.com/devtron-labs/devtron/pkg/chart"
	chartRepoRepository "github.com/devtron-labs/devtron/pkg/chartRepo/repository"
	repository2 "github.com/devtron-labs/devtron/pkg/cluster/repository"
	bean3 "github.com/devtron-labs/devtron/pkg/pipeline/bean"
	"github.com/devtron-labs/devtron/pkg/pipeline/history"
	repository4 "github.com/devtron-labs/devtron/pkg/pipeline/history/repository"
	"github.com/devtron-labs/devtron/pkg/sql"
	"github.com/devtron-labs/devtron/pkg/user"
	util3 "github.com/devtron-labs/devtron/pkg/util"
	"net/http"
	"net/url"
	"sort"
	"strings"
	"time"

	application2 "github.com/argoproj/argo-cd/v2/pkg/apiclient/application"
	"github.com/caarlos0/env"
	bean2 "github.com/devtron-labs/devtron/api/bean"
	"github.com/devtron-labs/devtron/client/argocdServer"
	"github.com/devtron-labs/devtron/client/argocdServer/application"
	"github.com/devtron-labs/devtron/internal/sql/models"
	"github.com/devtron-labs/devtron/internal/sql/repository"
	"github.com/devtron-labs/devtron/internal/sql/repository/appWorkflow"
	"github.com/devtron-labs/devtron/internal/sql/repository/chartConfig"
	dockerRegistryRepository "github.com/devtron-labs/devtron/internal/sql/repository/dockerRegistry"
	"github.com/devtron-labs/devtron/internal/sql/repository/pipelineConfig"
	"github.com/devtron-labs/devtron/internal/util"
	"github.com/devtron-labs/devtron/pkg/app"
	"github.com/devtron-labs/devtron/pkg/attributes"
	"github.com/devtron-labs/devtron/pkg/bean"
	util2 "github.com/devtron-labs/devtron/util"
	"github.com/go-pg/pg"
	"github.com/juju/errors"
	"go.uber.org/zap"
)

var DefaultPipelineValue = []byte(`{"ConfigMaps":{"enabled":false},"ConfigSecrets":{"enabled":false},"ContainerPort":[],"EnvVariables":[],"GracePeriod":30,"LivenessProbe":{},"MaxSurge":1,"MaxUnavailable":0,"MinReadySeconds":60,"ReadinessProbe":{},"Spec":{"Affinity":{"Values":"nodes","key":""}},"app":"13","appMetrics":false,"args":{},"autoscaling":{},"command":{"enabled":false,"value":[]},"containers":[],"dbMigrationConfig":{"enabled":false},"deployment":{"strategy":{"rolling":{"maxSurge":"25%","maxUnavailable":1}}},"deploymentType":"ROLLING","env":"1","envoyproxy":{"configMapName":"","image":"","resources":{"limits":{"cpu":"50m","memory":"50Mi"},"requests":{"cpu":"50m","memory":"50Mi"}}},"image":{"pullPolicy":"IfNotPresent"},"ingress":{},"ingressInternal":{"annotations":{},"enabled":false,"host":"","path":"","tls":[]},"initContainers":[],"pauseForSecondsBeforeSwitchActive":30,"pipelineName":"","prometheus":{"release":"monitoring"},"rawYaml":[],"releaseVersion":"1","replicaCount":1,"resources":{"limits":{"cpu":"0.05","memory":"50Mi"},"requests":{"cpu":"0.01","memory":"10Mi"}},"secret":{"data":{},"enabled":false},"server":{"deployment":{"image":"","image_tag":""}},"service":{"annotations":{},"type":"ClusterIP"},"servicemonitor":{"additionalLabels":{}},"tolerations":[],"volumeMounts":[],"volumes":[],"waitForSecondsBeforeScalingDown":30}`)

type EcrConfig struct {
	EcrPrefix string `env:"ECR_REPO_NAME_PREFIX" envDefault:"test/"`
}

func GetEcrConfig() (*EcrConfig, error) {
	cfg := &EcrConfig{}
	err := env.Parse(cfg)
	return cfg, err
}

type DeploymentServiceTypeConfig struct {
	IsInternalUse bool `env:"IS_INTERNAL_USE" envDefault:"false"`
}

func GetDeploymentServiceTypeConfig() (*DeploymentServiceTypeConfig, error) {
	cfg := &DeploymentServiceTypeConfig{}
	err := env.Parse(cfg)
	return cfg, err
}

type PipelineBuilder interface {
	CreateCiPipeline(createRequest *bean.CiConfigRequest) (*bean.PipelineCreateResponse, error)
	CreateApp(request *bean.CreateAppDTO) (*bean.CreateAppDTO, error)
	CreateMaterialsForApp(request *bean.CreateMaterialDTO) (*bean.CreateMaterialDTO, error)
	UpdateMaterialsForApp(request *bean.UpdateMaterialDTO) (*bean.UpdateMaterialDTO, error)
	DeleteMaterial(request *bean.UpdateMaterialDTO) error
	DeleteApp(appId int, userId int32) error
	GetCiPipeline(appId int) (ciConfig *bean.CiConfigRequest, err error)
	GetExternalCi(appId int) (ciConfig []*bean.ExternalCiConfig, err error)
	GetExternalCiById(appId int, externalCiId int) (ciConfig *bean.ExternalCiConfig, err error)
	UpdateCiTemplate(updateRequest *bean.CiConfigRequest) (*bean.CiConfigRequest, error)
	PatchCiPipeline(request *bean.CiPatchRequest) (ciConfig *bean.CiConfigRequest, err error)
	CreateCdPipelines(cdPipelines *bean.CdPipelines, ctx context.Context) (*bean.CdPipelines, error)
	GetApp(appId int) (application *bean.CreateAppDTO, err error)
	PatchCdPipelines(cdPipelines *bean.CDPatchRequest, ctx context.Context) (*bean.CdPipelines, error)
	DeleteCdPipeline(pipeline *pipelineConfig.Pipeline, ctx context.Context, forceDelete bool, userId int32) (err error)
	GetCdPipelinesForApp(appId int) (cdPipelines *bean.CdPipelines, err error)
	GetCdPipelinesForAppAndEnv(appId int, envId int) (cdPipelines *bean.CdPipelines, err error)
	/*	CreateCdPipelines(cdPipelines bean.CdPipelines) (*bean.CdPipelines, error)*/
	GetArtifactsByCDPipeline(cdPipelineId int, stage bean2.WorkflowType) (bean.CiArtifactResponse, error)
	FetchArtifactForRollback(cdPipelineId, offset, limit int) (bean.CiArtifactResponse, error)
	FindAppsByTeamId(teamId int) ([]*AppBean, error)
	GetAppListByTeamIds(teamIds []int, appType string) ([]*TeamAppBean, error)
	FindAppsByTeamName(teamName string) ([]AppBean, error)
	FindPipelineById(cdPipelineId int) (*pipelineConfig.Pipeline, error)
	GetAppList() ([]AppBean, error)
	GetCiPipelineMin(appId int) ([]*bean.CiPipelineMin, error)

	FetchCDPipelineStrategy(appId int) (PipelineStrategiesResponse, error)
	GetCdPipelineById(pipelineId int) (cdPipeline *bean.CDPipelineConfigObject, err error)

	FetchConfigmapSecretsForCdStages(appId, envId, cdPipelineId int) (ConfigMapSecretsResponse, error)
	FindByIds(ids []*int) ([]*AppBean, error)
	GetCiPipelineById(pipelineId int) (ciPipeline *bean.CiPipeline, err error)

	GetMaterialsForAppId(appId int) []*bean.GitMaterial
	FindAllMatchesByAppName(appName string) ([]*AppBean, error)
	GetEnvironmentByCdPipelineId(pipelineId int) (int, error)
	PatchRegexCiPipeline(request *bean.CiRegexPatchRequest) (err error)

	GetBulkActionImpactedPipelines(dto *bean.CdBulkActionRequestDto) ([]*pipelineConfig.Pipeline, error)
	PerformBulkActionOnCdPipelines(dto *bean.CdBulkActionRequestDto, impactedPipelines []*pipelineConfig.Pipeline, ctx context.Context, dryRun bool, userId int32) ([]*bean.CdBulkActionResponseDto, error)
	DeleteCiPipeline(request *bean.CiPatchRequest) (*bean.CiPipeline, error)
	IsGitOpsRequiredForCD(pipelineCreateRequest *bean.CdPipelines) bool
	SetPipelineDeploymentAppType(pipelineCreateRequest *bean.CdPipelines, isGitOpsConfigured bool)
}

type PipelineBuilderImpl struct {
	logger                        *zap.SugaredLogger
	ciCdPipelineOrchestrator      CiCdPipelineOrchestrator
	dockerArtifactStoreRepository dockerRegistryRepository.DockerArtifactStoreRepository
	materialRepo                  pipelineConfig.MaterialRepository
	appRepo                       app2.AppRepository
	pipelineRepository            pipelineConfig.PipelineRepository
	propertiesConfigService       PropertiesConfigService
	//	ciTemplateRepository             pipelineConfig.CiTemplateRepository
	ciPipelineRepository             pipelineConfig.CiPipelineRepository
	application                      application.ServiceClient
	chartRepository                  chartRepoRepository.ChartRepository
	ciArtifactRepository             repository.CiArtifactRepository
	ecrConfig                        *EcrConfig
	envConfigOverrideRepository      chartConfig.EnvConfigOverrideRepository
	environmentRepository            repository2.EnvironmentRepository
	pipelineConfigRepository         chartConfig.PipelineConfigRepository
	mergeUtil                        util.MergeUtil
	appWorkflowRepository            appWorkflow.AppWorkflowRepository
	ciConfig                         *CiConfig
	cdWorkflowRepository             pipelineConfig.CdWorkflowRepository
	appService                       app.AppService
	imageScanResultRepository        security.ImageScanResultRepository
	GitFactory                       *util.GitFactory
	ArgoK8sClient                    argocdServer.ArgoK8sClient
	attributesService                attributes.AttributesService
	aCDAuthConfig                    *util3.ACDAuthConfig
	gitOpsRepository                 repository.GitOpsConfigRepository
	pipelineStrategyHistoryService   history.PipelineStrategyHistoryService
	prePostCiScriptHistoryService    history.PrePostCiScriptHistoryService
	prePostCdScriptHistoryService    history.PrePostCdScriptHistoryService
	deploymentTemplateHistoryService history.DeploymentTemplateHistoryService
	appLevelMetricsRepository        repository.AppLevelMetricsRepository
	pipelineStageService             PipelineStageService
	chartTemplateService             util.ChartTemplateService
	chartRefRepository               chartRepoRepository.ChartRefRepository
	chartService                     chart.ChartService
	helmAppService                   client.HelmAppService
	deploymentGroupRepository        repository.DeploymentGroupRepository
	ciPipelineMaterialRepository     pipelineConfig.CiPipelineMaterialRepository
	//ciTemplateOverrideRepository     pipelineConfig.CiTemplateOverrideRepository
	//ciBuildConfigService CiBuildConfigService
	ciTemplateService            CiTemplateService
	userService                  user.UserService
	ciTemplateOverrideRepository pipelineConfig.CiTemplateOverrideRepository
	gitMaterialHistoryService    history.GitMaterialHistoryService
	CiTemplateHistoryService     history.CiTemplateHistoryService
	CiPipelineHistoryService     history.CiPipelineHistoryService
	deploymentConfig             *DeploymentServiceTypeConfig
}

func NewPipelineBuilderImpl(logger *zap.SugaredLogger,
	ciCdPipelineOrchestrator CiCdPipelineOrchestrator,
	dockerArtifactStoreRepository dockerRegistryRepository.DockerArtifactStoreRepository,
	materialRepo pipelineConfig.MaterialRepository,
	pipelineGroupRepo app2.AppRepository,
	pipelineRepository pipelineConfig.PipelineRepository,
	propertiesConfigService PropertiesConfigService,
	ciTemplateRepository pipelineConfig.CiTemplateRepository,
	ciPipelineRepository pipelineConfig.CiPipelineRepository,
	application application.ServiceClient,
	chartRepository chartRepoRepository.ChartRepository,
	ciArtifactRepository repository.CiArtifactRepository,
	ecrConfig *EcrConfig,
	envConfigOverrideRepository chartConfig.EnvConfigOverrideRepository,
	environmentRepository repository2.EnvironmentRepository,
	pipelineConfigRepository chartConfig.PipelineConfigRepository,
	mergeUtil util.MergeUtil,
	appWorkflowRepository appWorkflow.AppWorkflowRepository,
	ciConfig *CiConfig,
	cdWorkflowRepository pipelineConfig.CdWorkflowRepository,
	appService app.AppService,
	imageScanResultRepository security.ImageScanResultRepository,
	ArgoK8sClient argocdServer.ArgoK8sClient,
	GitFactory *util.GitFactory, attributesService attributes.AttributesService,
	aCDAuthConfig *util3.ACDAuthConfig, gitOpsRepository repository.GitOpsConfigRepository,
	pipelineStrategyHistoryService history.PipelineStrategyHistoryService,
	prePostCiScriptHistoryService history.PrePostCiScriptHistoryService,
	prePostCdScriptHistoryService history.PrePostCdScriptHistoryService,
	deploymentTemplateHistoryService history.DeploymentTemplateHistoryService,
	appLevelMetricsRepository repository.AppLevelMetricsRepository,
	pipelineStageService PipelineStageService, chartRefRepository chartRepoRepository.ChartRefRepository,
	chartTemplateService util.ChartTemplateService, chartService chart.ChartService,
	helmAppService client.HelmAppService,
	deploymentGroupRepository repository.DeploymentGroupRepository,
	ciPipelineMaterialRepository pipelineConfig.CiPipelineMaterialRepository,
	userService user.UserService,
	ciTemplateService CiTemplateService,
	ciTemplateOverrideRepository pipelineConfig.CiTemplateOverrideRepository,
	gitMaterialHistoryService history.GitMaterialHistoryService,
	CiTemplateHistoryService history.CiTemplateHistoryService,
	CiPipelineHistoryService history.CiPipelineHistoryService,
	deploymentConfig *DeploymentServiceTypeConfig) *PipelineBuilderImpl {
	return &PipelineBuilderImpl{
		logger:                        logger,
		ciCdPipelineOrchestrator:      ciCdPipelineOrchestrator,
		dockerArtifactStoreRepository: dockerArtifactStoreRepository,
		materialRepo:                  materialRepo,
		appService:                    appService,
		appRepo:                       pipelineGroupRepo,
		pipelineRepository:            pipelineRepository,
		propertiesConfigService:       propertiesConfigService,
		//ciTemplateRepository:             ciTemplateRepository,
		ciPipelineRepository:             ciPipelineRepository,
		application:                      application,
		chartRepository:                  chartRepository,
		ciArtifactRepository:             ciArtifactRepository,
		ecrConfig:                        ecrConfig,
		envConfigOverrideRepository:      envConfigOverrideRepository,
		environmentRepository:            environmentRepository,
		pipelineConfigRepository:         pipelineConfigRepository,
		mergeUtil:                        mergeUtil,
		appWorkflowRepository:            appWorkflowRepository,
		ciConfig:                         ciConfig,
		cdWorkflowRepository:             cdWorkflowRepository,
		imageScanResultRepository:        imageScanResultRepository,
		ArgoK8sClient:                    ArgoK8sClient,
		GitFactory:                       GitFactory,
		attributesService:                attributesService,
		aCDAuthConfig:                    aCDAuthConfig,
		gitOpsRepository:                 gitOpsRepository,
		pipelineStrategyHistoryService:   pipelineStrategyHistoryService,
		prePostCiScriptHistoryService:    prePostCiScriptHistoryService,
		prePostCdScriptHistoryService:    prePostCdScriptHistoryService,
		deploymentTemplateHistoryService: deploymentTemplateHistoryService,
		appLevelMetricsRepository:        appLevelMetricsRepository,
		pipelineStageService:             pipelineStageService,
		chartTemplateService:             chartTemplateService,
		chartRefRepository:               chartRefRepository,
		chartService:                     chartService,
		helmAppService:                   helmAppService,
		deploymentGroupRepository:        deploymentGroupRepository,
		ciPipelineMaterialRepository:     ciPipelineMaterialRepository,
		ciTemplateService:                ciTemplateService,
		//ciTemplateOverrideRepository:     ciTemplateOverrideRepository,
		//ciBuildConfigService: ciBuildConfigService,
		userService:                  userService,
		ciTemplateOverrideRepository: ciTemplateOverrideRepository,
		gitMaterialHistoryService:    gitMaterialHistoryService,
		CiTemplateHistoryService:     CiTemplateHistoryService,
		CiPipelineHistoryService:     CiPipelineHistoryService,
		deploymentConfig:             deploymentConfig,
	}
}

//internal use only
const (
	teamIdKey                string = "teamId"
	teamNameKey              string = "teamName"
	appIdKey                 string = "appId"
	appNameKey               string = "appName"
	environmentIdKey         string = "environmentId"
	environmentNameKey       string = "environmentName"
	environmentIdentifierKey string = "environmentIdentifier"
)

func formatDate(t time.Time, layout string) string {
	if t.IsZero() {
		return ""
	}
	return t.Format(layout)
}

func (impl PipelineBuilderImpl) CreateApp(request *bean.CreateAppDTO) (*bean.CreateAppDTO, error) {
	impl.logger.Debugw("app create request received", "req", request)
	res, err := impl.ciCdPipelineOrchestrator.CreateApp(request)
	if err != nil {
		impl.logger.Errorw("error in saving create app req", "req", request, "err", err)
	}
	return res, err
}

func (impl PipelineBuilderImpl) DeleteApp(appId int, userId int32) error {
	impl.logger.Debugw("app delete request received", "app", appId)
	err := impl.ciCdPipelineOrchestrator.DeleteApp(appId, userId)
	return err
}

func (impl PipelineBuilderImpl) CreateMaterialsForApp(request *bean.CreateMaterialDTO) (*bean.CreateMaterialDTO, error) {
	res, err := impl.ciCdPipelineOrchestrator.CreateMaterials(request)
	if err != nil {
		impl.logger.Errorw("error in saving create materials req", "req", request, "err", err)
	}
	return res, err
}

func (impl PipelineBuilderImpl) UpdateMaterialsForApp(request *bean.UpdateMaterialDTO) (*bean.UpdateMaterialDTO, error) {
	res, err := impl.ciCdPipelineOrchestrator.UpdateMaterial(request)
	if err != nil {
		impl.logger.Errorw("error in updating materials req", "req", request, "err", err)
	}
	return res, err
}

func (impl PipelineBuilderImpl) DeleteMaterial(request *bean.UpdateMaterialDTO) error {
	//finding ci pipelines for this app; if found any, will not delete git material
	pipelines, err := impl.ciPipelineRepository.FindByAppId(request.AppId)
	if err != nil && err != pg.ErrNoRows {
		impl.logger.Errorw("err in deleting git material", "gitMaterial", request.Material, "err", err)
		return err
	}
	if len(pipelines) > 0 {
		//pipelines are present, in this case we will check if this material is used in docker config
		//if it is used, then we won't delete
		ciTemplateBean, err := impl.ciTemplateService.FindByAppId(request.AppId)
		if err != nil && err == errors.NotFoundf(err.Error()) {
			impl.logger.Errorw("err in getting docker registry", "appId", request.AppId, "err", err)
			return err
		}
		if ciTemplateBean != nil {
			ciTemplate := ciTemplateBean.CiTemplate
			if ciTemplate != nil && ciTemplate.GitMaterialId == request.Material.Id {
				return fmt.Errorf("cannot delete git material, is being used in docker config")
			}
		}
	}
	existingMaterial, err := impl.materialRepo.FindById(request.Material.Id)
	if err != nil {
		impl.logger.Errorw("No matching entry found for delete", "gitMaterial", request.Material)
		return err
	}
	existingMaterial.UpdatedOn = time.Now()
	existingMaterial.UpdatedBy = request.UserId

	err = impl.materialRepo.MarkMaterialDeleted(existingMaterial)

	if err != nil {
		impl.logger.Errorw("error in deleting git material", "gitMaterial", existingMaterial)
		return err
	}
	err = impl.gitMaterialHistoryService.MarkMaterialDeletedAndCreateHistory(existingMaterial)

	return nil
}

func (impl PipelineBuilderImpl) GetApp(appId int) (application *bean.CreateAppDTO, err error) {
	app, err := impl.appRepo.FindById(appId)
	if err != nil {
		impl.logger.Errorw("error in fetching app", "id", appId, "err", err)
		return nil, err
	}
	gitMaterials := impl.GetMaterialsForAppId(appId)

	application = &bean.CreateAppDTO{
		Id:       app.Id,
		AppName:  app.AppName,
		Material: gitMaterials,
		TeamId:   app.TeamId,
	}
	return application, nil
}

func (impl PipelineBuilderImpl) GetMaterialsForAppId(appId int) []*bean.GitMaterial {
	materials, err := impl.materialRepo.FindByAppId(appId)
	if err != nil {
		impl.logger.Errorw("error in fetching materials", "appId", appId, "err", err)
	}
	var gitMaterials []*bean.GitMaterial
	for _, material := range materials {
		gitMaterial := &bean.GitMaterial{
			Url:             material.Url,
			Name:            material.Name[strings.Index(material.Name, "-")+1:],
			Id:              material.Id,
			GitProviderId:   material.GitProviderId,
			CheckoutPath:    material.CheckoutPath,
			FetchSubmodules: material.FetchSubmodules,
		}
		gitMaterials = append(gitMaterials, gitMaterial)
	}
	return gitMaterials
}

/*
   1. create pipelineGroup
   2. save material (add credential provider support)

*/

func (impl PipelineBuilderImpl) getDefaultArtifactStore(id string) (store *dockerRegistryRepository.DockerArtifactStore, err error) {
	if id == "" {
		impl.logger.Debugw("docker repo is empty adding default repo")
		store, err = impl.dockerArtifactStoreRepository.FindActiveDefaultStore()

	} else {
		store, err = impl.dockerArtifactStoreRepository.FindOne(id)
	}
	return
}

func (impl PipelineBuilderImpl) getCiTemplateVariables(appId int) (ciConfig *bean.CiConfigRequest, err error) {
	//template, err := impl.ciTemplateRepository.FindByAppId(appId)
	ciTemplateBean, err := impl.ciTemplateService.FindByAppId(appId)
	if err != nil && !errors.IsNotFound(err) {
		impl.logger.Errorw("error in fetching ci pipeline", "appId", appId, "err", err)
		return nil, err
	}
	if errors.IsNotFound(err) {
		impl.logger.Debugw("no ci pipeline exists", "appId", appId, "err", err)
		err = &util.ApiError{Code: "404", HttpStatusCode: 200, UserMessage: "no ci pipeline exists"}
		return nil, err
	}
	template := ciTemplateBean.CiTemplate

	gitMaterials, err := impl.materialRepo.FindByAppId(appId)
	if err != nil && err != pg.ErrNoRows {
		impl.logger.Errorw("error in fetching git materials", "appId", appId, "err", err)
		return nil, err
	}
	if err == pg.ErrNoRows {
		impl.logger.Debugw(" no git materials exists", "appId", appId, "err", err)
		err = &util.ApiError{Code: "404", HttpStatusCode: 200, UserMessage: "no git materials exists"}
		return nil, err
	}

	var materials []bean.Material
	for _, g := range gitMaterials {
		m := bean.Material{
			GitMaterialId: g.Id,
			MaterialName:  g.Name[strings.Index(g.Name, "-")+1:],
		}
		materials = append(materials, m)
	}

	//dockerArgs := map[string]string{}
	//if err := json.Unmarshal([]byte(template.Args), &dockerArgs); err != nil {
	//	impl.logger.Debugw("error in json unmarshal", "app", appId, "err", err)
	//	return nil, err
	//}
	regHost, err := template.DockerRegistry.GetRegistryLocation()
	if err != nil {
		impl.logger.Errorw("invalid reg url", "err", err)
		return nil, err
	}
	ciConfig = &bean.CiConfigRequest{
		Id:                template.Id,
		AppId:             template.AppId,
		AppName:           template.App.AppName,
		DockerRepository:  template.DockerRepository,
		DockerRegistry:    template.DockerRegistry.Id,
		DockerRegistryUrl: regHost,
		CiBuildConfig:     ciTemplateBean.CiBuildConfig,
		//DockerBuildConfig: &bean.DockerBuildConfig{DockerfilePath: template.DockerfilePath, Args: dockerArgs, GitMaterialId: template.GitMaterialId, TargetPlatform: template.TargetPlatform},
		Version:        template.Version,
		CiTemplateName: template.TemplateName,
		Materials:      materials,
		UpdatedOn:      template.UpdatedOn,
		UpdatedBy:      template.UpdatedBy,
		CreatedBy:      template.CreatedBy,
		CreatedOn:      template.CreatedOn,
	}
	return ciConfig, err
}

func (impl PipelineBuilderImpl) GetCiPipeline(appId int) (ciConfig *bean.CiConfigRequest, err error) {
	ciConfig, err = impl.getCiTemplateVariables(appId)
	if err != nil {
		impl.logger.Debugw("error in fetching ci pipeline", "appId", appId, "err", err)
		return nil, err
	}
	//TODO fill these variables
	//ciConfig.CiPipeline=
	//--------pipeline population start
	pipelines, err := impl.ciPipelineRepository.FindByAppId(appId)
	if err != nil && !util.IsErrNoRows(err) {
		impl.logger.Errorw("error in fetching ci pipeline", "appId", appId, "err", err)
		return nil, err
	}

	if impl.ciConfig.ExternalCiWebhookUrl == "" {
		hostUrl, err := impl.attributesService.GetByKey(attributes.HostUrlKey)
		if err != nil {
			return nil, err
		}
		if hostUrl != nil {
			impl.ciConfig.ExternalCiWebhookUrl = fmt.Sprintf("%s/%s", hostUrl.Value, ExternalCiWebhookPath)
		}
	}
	//map of ciPipelineId and their templateOverrideConfig
	ciOverrideTemplateMap := make(map[int]*bean3.CiTemplateBean)
	ciTemplateBeanOverrides, err := impl.ciTemplateService.FindTemplateOverrideByAppId(appId)
	if err != nil {
		return nil, err
	}

	for _, templateBeanOverride := range ciTemplateBeanOverrides {
		ciTemplateOverride := templateBeanOverride.CiTemplateOverride
		ciOverrideTemplateMap[ciTemplateOverride.CiPipelineId] = templateBeanOverride
	}
	var ciPipelineResp []*bean.CiPipeline
	for _, pipeline := range pipelines {

		dockerArgs := make(map[string]string)
		if len(pipeline.DockerArgs) > 0 {
			err := json.Unmarshal([]byte(pipeline.DockerArgs), &dockerArgs)
			if err != nil {
				impl.logger.Warnw("error in unmarshal", "err", err)
			}
		}

		var externalCiConfig bean.ExternalCiConfig

		ciPipelineScripts, err := impl.ciPipelineRepository.FindCiScriptsByCiPipelineId(pipeline.Id)
		if err != nil && !util.IsErrNoRows(err) {
			impl.logger.Errorw("error in fetching ci scripts")
			return nil, err
		}

		var beforeDockerBuildScripts []*bean.CiScript
		var afterDockerBuildScripts []*bean.CiScript
		for _, ciScript := range ciPipelineScripts {
			ciScriptResp := &bean.CiScript{
				Id:             ciScript.Id,
				Index:          ciScript.Index,
				Name:           ciScript.Name,
				Script:         ciScript.Script,
				OutputLocation: ciScript.OutputLocation,
			}
			if ciScript.Stage == BEFORE_DOCKER_BUILD {
				beforeDockerBuildScripts = append(beforeDockerBuildScripts, ciScriptResp)
			} else if ciScript.Stage == AFTER_DOCKER_BUILD {
				afterDockerBuildScripts = append(afterDockerBuildScripts, ciScriptResp)
			}
		}
		parentCiPipeline, err := impl.ciPipelineRepository.FindById(pipeline.ParentCiPipeline)
		if err != nil && !util.IsErrNoRows(err) {
			impl.logger.Errorw("err", err)
			return nil, err
		}
		ciPipeline := &bean.CiPipeline{
			Id:                       pipeline.Id,
			Version:                  pipeline.Version,
			Name:                     pipeline.Name,
			Active:                   pipeline.Active,
			Deleted:                  pipeline.Deleted,
			DockerArgs:               dockerArgs,
			IsManual:                 pipeline.IsManual,
			IsExternal:               pipeline.IsExternal,
			ParentCiPipeline:         pipeline.ParentCiPipeline,
			ParentAppId:              parentCiPipeline.AppId,
			ExternalCiConfig:         externalCiConfig,
			BeforeDockerBuildScripts: beforeDockerBuildScripts,
			AfterDockerBuildScripts:  afterDockerBuildScripts,
			ScanEnabled:              pipeline.ScanEnabled,
			IsDockerConfigOverridden: pipeline.IsDockerConfigOverridden,
		}
		if ciTemplateBean, ok := ciOverrideTemplateMap[pipeline.Id]; ok {
			templateOverride := ciTemplateBean.CiTemplateOverride
			ciPipeline.DockerConfigOverride = bean.DockerConfigOverride{
				DockerRegistry:   templateOverride.DockerRegistryId,
				DockerRepository: templateOverride.DockerRepository,
				CiBuildConfig:    ciTemplateBean.CiBuildConfig,
			}
		}
		for _, material := range pipeline.CiPipelineMaterials {
			ciMaterial := &bean.CiMaterial{
				Id:              material.Id,
				CheckoutPath:    material.CheckoutPath,
				Path:            material.Path,
				ScmId:           material.ScmId,
				GitMaterialId:   material.GitMaterialId,
				GitMaterialName: material.GitMaterial.Name[strings.Index(material.GitMaterial.Name, "-")+1:],
				ScmName:         material.ScmName,
				ScmVersion:      material.ScmVersion,
				IsRegex:         material.Regex != "",
				Source:          &bean.SourceTypeConfig{Type: material.Type, Value: material.Value, Regex: material.Regex},
			}
			ciPipeline.CiMaterial = append(ciPipeline.CiMaterial, ciMaterial)
		}

		linkedCis, err := impl.ciPipelineRepository.FindByParentCiPipelineId(ciPipeline.Id)
		if err != nil && !util.IsErrNoRows(err) {
			return nil, err
		}
		ciPipeline.LinkedCount = len(linkedCis)
		ciPipelineResp = append(ciPipelineResp, ciPipeline)
	}
	ciConfig.CiPipelines = ciPipelineResp
	//--------pipeline population end
	return ciConfig, err
}

func (impl PipelineBuilderImpl) GetExternalCi(appId int) (ciConfig []*bean.ExternalCiConfig, err error) {
	externalCiPipelines, err := impl.ciPipelineRepository.FindExternalCiByAppId(appId)
	if err != nil && !util.IsErrNoRows(err) {
		impl.logger.Errorw("error in fetching external ci", "appId", appId, "err", err)
		return nil, err
	}

	hostUrl, err := impl.attributesService.GetByKey(attributes.HostUrlKey)
	if err != nil {
		impl.logger.Errorw("error in fetching external ci", "appId", appId, "err", err)
		return nil, err
	}
	if hostUrl != nil {
		impl.ciConfig.ExternalCiWebhookUrl = fmt.Sprintf("%s/%s", hostUrl.Value, ExternalCiWebhookPath)
	}

	externalCiConfigs := make([]*bean.ExternalCiConfig, 0)
	for _, externalCiPipeline := range externalCiPipelines {
		externalCiConfig := &bean.ExternalCiConfig{
			Id:         externalCiPipeline.Id,
			WebhookUrl: fmt.Sprintf("%s/%d", impl.ciConfig.ExternalCiWebhookUrl, externalCiPipeline.Id),
			Payload:    impl.ciConfig.ExternalCiPayload,
			AccessKey:  "",
		}

		appWorkflowMappings, err := impl.appWorkflowRepository.FindWFCDMappingByExternalCiId(externalCiPipeline.Id)
		if err != nil && !util.IsErrNoRows(err) {
			impl.logger.Errorw("error in fetching external ci", "appId", appId, "err", err)
			return nil, err
		}

		roleData := make(map[string]interface{})
		for _, appWorkflowMapping := range appWorkflowMappings {
			cdPipeline, err := impl.pipelineRepository.FindById(appWorkflowMapping.ComponentId)
			if err != nil && !util.IsErrNoRows(err) {
				impl.logger.Errorw("error in fetching external ci", "appId", appId, "err", err)
				return nil, err
			}
			if _, ok := roleData[teamIdKey]; !ok {
				app, err := impl.appRepo.FindAppAndProjectByAppId(cdPipeline.AppId)
				if err != nil && !util.IsErrNoRows(err) {
					impl.logger.Errorw("error in fetching external ci", "appId", appId, "err", err)
					return nil, err
				}
				roleData[teamIdKey] = app.TeamId
				roleData[teamNameKey] = app.Team.Name
				roleData[appIdKey] = cdPipeline.AppId
				roleData[appNameKey] = cdPipeline.App.AppName
			}
			if _, ok := roleData[environmentNameKey]; !ok {
				roleData[environmentNameKey] = cdPipeline.Environment.Name
			} else {
				roleData[environmentNameKey] = fmt.Sprintf("%s,%s", roleData[environmentNameKey], cdPipeline.Environment.Name)
			}
			if _, ok := roleData[environmentIdentifierKey]; !ok {
				roleData[environmentIdentifierKey] = cdPipeline.Environment.EnvironmentIdentifier
			} else {
				roleData[environmentIdentifierKey] = fmt.Sprintf("%s,%s", roleData[environmentIdentifierKey], cdPipeline.Environment.EnvironmentIdentifier)
			}
		}

		externalCiConfig.ExternalCiConfigRole = bean.ExternalCiConfigRole{
			ProjectId:             roleData[teamIdKey].(int),
			ProjectName:           roleData[teamNameKey].(string),
			AppId:                 roleData[appIdKey].(int),
			AppName:               roleData[appNameKey].(string),
			EnvironmentName:       roleData[environmentNameKey].(string),
			EnvironmentIdentifier: roleData[environmentIdentifierKey].(string),
			Role:                  "Build and deploy",
		}
		externalCiConfigs = append(externalCiConfigs, externalCiConfig)
	}
	//--------pipeline population end
	return externalCiConfigs, err
}

func (impl PipelineBuilderImpl) GetExternalCiById(appId int, externalCiId int) (ciConfig *bean.ExternalCiConfig, err error) {

	externalCiPipeline, err := impl.ciPipelineRepository.FindExternalCiById(externalCiId)
	if err != nil && !util.IsErrNoRows(err) {
		impl.logger.Errorw("error in fetching external ci", "appId", appId, "err", err)
		return nil, err
	}

	if externalCiPipeline.Id == 0 {
		impl.logger.Errorw("invalid external ci id", "externalCiId", externalCiId, "err", err)
		return nil, &util.ApiError{Code: "400", HttpStatusCode: 400, UserMessage: "invalid external ci id"}
	}

	hostUrl, err := impl.attributesService.GetByKey(attributes.HostUrlKey)
	if err != nil {
		impl.logger.Errorw("error in fetching external ci", "appId", appId, "err", err)
		return nil, err
	}
	if hostUrl != nil {
		impl.ciConfig.ExternalCiWebhookUrl = fmt.Sprintf("%s/%s", hostUrl.Value, ExternalCiWebhookPath)
	}

	appWorkflowMappings, err := impl.appWorkflowRepository.FindWFCDMappingByExternalCiId(externalCiPipeline.Id)
	if err != nil && !util.IsErrNoRows(err) {
		impl.logger.Errorw("error in fetching external ci", "appId", appId, "err", err)
		return nil, err
	}

	roleData := make(map[string]interface{})
	for _, appWorkflowMapping := range appWorkflowMappings {
		cdPipeline, err := impl.pipelineRepository.FindById(appWorkflowMapping.ComponentId)
		if err != nil && !util.IsErrNoRows(err) {
			impl.logger.Errorw("error in fetching external ci", "appId", appId, "err", err)
			return nil, err
		}
		if _, ok := roleData[teamIdKey]; !ok {
			app, err := impl.appRepo.FindAppAndProjectByAppId(cdPipeline.AppId)
			if err != nil && !util.IsErrNoRows(err) {
				impl.logger.Errorw("error in fetching external ci", "appId", appId, "err", err)
				return nil, err
			}
			roleData[teamIdKey] = app.TeamId
			roleData[teamNameKey] = app.Team.Name
			roleData[appIdKey] = cdPipeline.AppId
			roleData[appNameKey] = cdPipeline.App.AppName
		}
		if _, ok := roleData[environmentNameKey]; !ok {
			roleData[environmentNameKey] = cdPipeline.Environment.Name
		} else {
			roleData[environmentNameKey] = fmt.Sprintf("%s,%s", roleData[environmentNameKey], cdPipeline.Environment.Name)
		}
		if _, ok := roleData[environmentIdentifierKey]; !ok {
			roleData[environmentIdentifierKey] = cdPipeline.Environment.EnvironmentIdentifier
		} else {
			roleData[environmentIdentifierKey] = fmt.Sprintf("%s,%s", roleData[environmentIdentifierKey], cdPipeline.Environment.EnvironmentIdentifier)
		}
	}

	externalCiConfig := &bean.ExternalCiConfig{
		Id:         externalCiPipeline.Id,
		WebhookUrl: fmt.Sprintf("%s/%d", impl.ciConfig.ExternalCiWebhookUrl, externalCiId),
		Payload:    impl.ciConfig.ExternalCiPayload,
		AccessKey:  "",
	}
	externalCiConfig.ExternalCiConfigRole = bean.ExternalCiConfigRole{
		ProjectId:             roleData[teamIdKey].(int),
		ProjectName:           roleData[teamNameKey].(string),
		AppId:                 roleData[appIdKey].(int),
		AppName:               roleData[appNameKey].(string),
		EnvironmentName:       roleData[environmentNameKey].(string),
		EnvironmentIdentifier: roleData[environmentIdentifierKey].(string),
		Role:                  "Build and deploy",
	}
	externalCiConfig.Schema = impl.buildExternalCiWebhookSchema()
	externalCiConfig.PayloadOption = impl.buildPayloadOption()
	externalCiConfig.Responses = impl.buildResponses()
	//--------pipeline population end
	return externalCiConfig, err
}

func (impl PipelineBuilderImpl) GetCiPipelineMin(appId int) ([]*bean.CiPipelineMin, error) {
	pipelines, err := impl.ciPipelineRepository.FindByAppId(appId)
	if err != nil && err != pg.ErrNoRows {
		impl.logger.Errorw("error in fetching ci pipeline", "appId", appId, "err", err)
		return nil, err
	}
	if err == pg.ErrNoRows || len(pipelines) == 0 {
		impl.logger.Errorw("no ci pipeline found", "appId", appId, "err", err)
		err = &util.ApiError{Code: "404", HttpStatusCode: 200, UserMessage: "no ci pipeline found"}
		return nil, err
	}
	var ciPipelineResp []*bean.CiPipelineMin
	for _, pipeline := range pipelines {
		parentCiPipeline, err := impl.ciPipelineRepository.FindById(pipeline.ParentCiPipeline)
		if err != nil && !util.IsErrNoRows(err) {
			impl.logger.Errorw("err", err)
			return nil, err
		}

		pipelineType := bean.PipelineType(bean.NORMAL)
		if parentCiPipeline.Id > 0 {
			pipelineType = bean.PipelineType(bean.LINKED)
		} else if pipeline.IsExternal == true {
			pipelineType = bean.PipelineType(bean.EXTERNAL)
		}

		ciPipeline := &bean.CiPipelineMin{
			Id:               pipeline.Id,
			Name:             pipeline.Name,
			ParentCiPipeline: pipeline.ParentCiPipeline,
			ParentAppId:      parentCiPipeline.AppId,
			PipelineType:     pipelineType,
			ScanEnabled:      pipeline.ScanEnabled,
		}
		ciPipelineResp = append(ciPipelineResp, ciPipeline)
	}
	return ciPipelineResp, err
}

func (impl PipelineBuilderImpl) UpdateCiTemplate(updateRequest *bean.CiConfigRequest) (*bean.CiConfigRequest, error) {
	originalCiConf, err := impl.getCiTemplateVariables(updateRequest.AppId)
	if err != nil {
		impl.logger.Errorw("error in fetching original ciConfig for update", "appId", updateRequest.Id, "err", err)
		return nil, err
	}
	if originalCiConf.Version != updateRequest.Version {
		impl.logger.Errorw("stale version requested", "appId", updateRequest.Id, "old", originalCiConf.Version, "new", updateRequest.Version)
		return nil, fmt.Errorf("stale version of resource requested kindly refresh. requested: %s, found %s", updateRequest.Version, originalCiConf.Version)
	}
	dockerArtifaceStore, err := impl.dockerArtifactStoreRepository.FindOne(updateRequest.DockerRegistry)
	if err != nil {
		impl.logger.Errorw("error in fetching DockerRegistry  for update", "appId", updateRequest.Id, "err", err, "registry", updateRequest.DockerRegistry)
		return nil, err
	}
	regHost, err := dockerArtifaceStore.GetRegistryLocation()
	if err != nil {
		impl.logger.Errorw("invalid reg url", "err", err)
		return nil, err
	}

	var repo string
	if updateRequest.DockerRepository != "" {
		repo = updateRequest.DockerRepository
	} else {
		repo = originalCiConf.DockerRepository
	}

	if dockerArtifaceStore.RegistryType == dockerRegistryRepository.REGISTRYTYPE_ECR {
		err := impl.ciCdPipelineOrchestrator.CreateEcrRepo(repo, dockerArtifaceStore.AWSRegion, dockerArtifaceStore.AWSAccessKeyId, dockerArtifaceStore.AWSSecretAccessKey)
		if err != nil {
			impl.logger.Errorw("ecr repo creation failed while updating ci template", "repo", repo, "err", err)
			return nil, err
		}
	}

	originalCiConf.AfterDockerBuild = updateRequest.AfterDockerBuild
	originalCiConf.BeforeDockerBuild = updateRequest.BeforeDockerBuild
	//originalCiConf.CiBuildConfigBean = updateRequest.CiBuildConfigBean
	originalCiConf.DockerRegistry = updateRequest.DockerRegistry
	originalCiConf.DockerRepository = updateRequest.DockerRepository
	originalCiConf.DockerRegistryUrl = regHost

	//argByte, err := json.Marshal(originalCiConf.DockerBuildConfig.Args)
	//if err != nil {
	//	return nil, err
	//}
	afterByte, err := json.Marshal(originalCiConf.AfterDockerBuild)
	if err != nil {
		return nil, err
	}
	beforeByte, err := json.Marshal(originalCiConf.BeforeDockerBuild)
	if err != nil {
		return nil, err
	}
	//buildOptionsByte, err := json.Marshal(originalCiConf.DockerBuildConfig.DockerBuildOptions)
	//if err != nil {
	//	impl.logger.Errorw("error in marshaling dockerBuildOptions", "err", err)
	//	return nil, err
	//}
	ciBuildConfig := updateRequest.CiBuildConfig
	originalCiBuildConfig := originalCiConf.CiBuildConfig
	ciTemplate := &pipelineConfig.CiTemplate{
		//DockerfilePath:    originalCiConf.DockerBuildConfig.DockerfilePath,
		GitMaterialId: ciBuildConfig.GitMaterialId,
		//Args:              string(argByte),
		//TargetPlatform:    originalCiConf.DockerBuildConfig.TargetPlatform,
		AppId:             originalCiConf.AppId,
		BeforeDockerBuild: string(beforeByte),
		AfterDockerBuild:  string(afterByte),
		Version:           originalCiConf.Version,
		Id:                originalCiConf.Id,
		DockerRepository:  originalCiConf.DockerRepository,
		DockerRegistryId:  originalCiConf.DockerRegistry,
		Active:            true,
		AuditLog: sql.AuditLog{
			CreatedOn: originalCiConf.CreatedOn,
			CreatedBy: originalCiConf.CreatedBy,
			UpdatedOn: time.Now(),
			UpdatedBy: originalCiConf.UpdatedBy,
		},
	}

	ciBuildConfig.Id = originalCiBuildConfig.Id
	ciTemplateBean := &bean3.CiTemplateBean{
		CiTemplate:    ciTemplate,
		CiBuildConfig: ciBuildConfig,
		UserId:        updateRequest.UserId,
	}
	err = impl.ciTemplateService.Update(ciTemplateBean)
	if err != nil {
		return nil, err
	}

	originalCiConf.CiBuildConfig = ciBuildConfig

	err = impl.CiTemplateHistoryService.SaveHistory(ciTemplateBean, "update")

	if err != nil {
		impl.logger.Errorw("error in saving update history for ci template", "error", err)
	}

	return originalCiConf, nil
}

func (impl PipelineBuilderImpl) CreateCiPipeline(createRequest *bean.CiConfigRequest) (*bean.PipelineCreateResponse, error) {
	impl.logger.Debugw("pipeline create request received", "req", createRequest)

	//-----------fetch data
	app, err := impl.appRepo.FindById(createRequest.AppId)
	if err != nil {
		impl.logger.Errorw("error in fetching pipeline group", "groupId", createRequest.AppId, "err", err)
		return nil, err
	}
	//--ecr config
	createRequest.AppName = app.AppName
	store, err := impl.getDefaultArtifactStore(createRequest.DockerRegistry)
	if err != nil {
		impl.logger.Errorw("error in fetching docker store ", "id", createRequest.DockerRepository, "err", err)
		return nil, err
	}
	regHost, err := store.GetRegistryLocation()
	if err != nil {
		impl.logger.Errorw("invalid reg url", "err", err)
		return nil, err
	}
	createRequest.DockerRegistryUrl = regHost
	createRequest.DockerRegistry = store.Id

	var repo string
	if createRequest.DockerRepository != "" {
		repo = createRequest.DockerRepository
	} else {
		repo = impl.ecrConfig.EcrPrefix + app.AppName
	}

	if store.RegistryType == dockerRegistryRepository.REGISTRYTYPE_ECR {
		err := impl.ciCdPipelineOrchestrator.CreateEcrRepo(repo, store.AWSRegion, store.AWSAccessKeyId, store.AWSSecretAccessKey)
		if err != nil {
			impl.logger.Errorw("ecr repo creation failed while creating ci pipeline", "repo", repo, "err", err)
			return nil, err
		}
	}
	createRequest.DockerRepository = repo

	//--ecr config	end
	//-- template config start

	//argByte, err := json.Marshal(createRequest.DockerBuildConfig.Args)
	//if err != nil {
	//	return nil, err
	//}
	afterByte, err := json.Marshal(createRequest.AfterDockerBuild)
	if err != nil {
		return nil, err
	}
	beforeByte, err := json.Marshal(createRequest.BeforeDockerBuild)
	if err != nil {
		return nil, err
	}
	buildConfig := createRequest.CiBuildConfig
	ciTemplate := &pipelineConfig.CiTemplate{
		DockerRegistryId: createRequest.DockerRegistry,
		DockerRepository: createRequest.DockerRepository,
		GitMaterialId:    buildConfig.GitMaterialId,
		//DockerfilePath:    createRequest.DockerBuildConfig.DockerfilePath,
		//Args:              string(argByte),
		//TargetPlatform:    createRequest.DockerBuildConfig.TargetPlatform,
		Active:            true,
		TemplateName:      createRequest.CiTemplateName,
		Version:           createRequest.Version,
		AppId:             createRequest.AppId,
		AfterDockerBuild:  string(afterByte),
		BeforeDockerBuild: string(beforeByte),
		AuditLog:          sql.AuditLog{CreatedOn: time.Now(), UpdatedOn: time.Now(), CreatedBy: createRequest.UserId, UpdatedBy: createRequest.UserId},
	}

	ciTemplateBean := &bean3.CiTemplateBean{
		CiTemplate:    ciTemplate,
		CiBuildConfig: createRequest.CiBuildConfig,
	}
	err = impl.ciTemplateService.Save(ciTemplateBean)
	if err != nil {
		return nil, err
	}

	//-- template config end

	err = impl.CiTemplateHistoryService.SaveHistory(ciTemplateBean, "add")

	if err != nil {
		impl.logger.Errorw("error in saving audit logs of ci Template", "error", err)
	}

	createRequest.Id = ciTemplate.Id
	createRequest.CiTemplateName = ciTemplate.TemplateName
	if len(createRequest.CiPipelines) > 0 {
		conf, err := impl.addpipelineToTemplate(createRequest)
		if err != nil {
			impl.logger.Errorw("error in pipeline creation ", "err", err)
			return nil, err
		}
		impl.logger.Debugw("pipeline created ", "detail", conf)
	}
	createRes := &bean.PipelineCreateResponse{AppName: app.AppName, AppId: createRequest.AppId} //FIXME
	return createRes, nil
}

func (impl PipelineBuilderImpl) getGitMaterialsForApp(appId int) ([]*bean.GitMaterial, error) {
	materials, err := impl.materialRepo.FindByAppId(appId)
	if err != nil {
		impl.logger.Errorw("error in fetching materials for app", "appId", appId, "err", err)
		return nil, err
	}
	var gitMaterials []*bean.GitMaterial

	for _, material := range materials {
		gitUrl := material.Url
		if material.GitProvider.AuthMode == repository.AUTH_MODE_USERNAME_PASSWORD ||
			material.GitProvider.AuthMode == repository.AUTH_MODE_ACCESS_TOKEN {
			u, err := url.Parse(gitUrl)
			if err != nil {
				return nil, err
			}
			var password string
			userName := material.GitProvider.UserName
			if material.GitProvider.AuthMode == repository.AUTH_MODE_USERNAME_PASSWORD {
				password = material.GitProvider.Password

			} else if material.GitProvider.AuthMode == repository.AUTH_MODE_ACCESS_TOKEN {
				password = material.GitProvider.AccessToken
				if userName == "" {
					userName = "devtron-boat"
				}
			}
			if userName == "" || password == "" {
				return nil, util.ApiError{}.ErrorfUser("invalid git credentials config")
			}
			u.User = url.UserPassword(userName, password)
			gitUrl = u.String()
		}
		gitMaterial := &bean.GitMaterial{
			Id:            material.Id,
			Url:           gitUrl,
			GitProviderId: material.GitProviderId,
			Name:          material.Name[strings.Index(material.Name, "-")+1:],
			CheckoutPath:  material.CheckoutPath,
		}
		gitMaterials = append(gitMaterials, gitMaterial)
	}
	return gitMaterials, nil
}

func (impl PipelineBuilderImpl) addpipelineToTemplate(createRequest *bean.CiConfigRequest) (resp *bean.CiConfigRequest, err error) {

	if createRequest.AppWorkflowId == 0 {
		// create workflow
		wf := &appWorkflow.AppWorkflow{
			Name:   fmt.Sprintf("wf-%d-%s", createRequest.AppId, util2.Generate(4)),
			AppId:  createRequest.AppId,
			Active: true,
			AuditLog: sql.AuditLog{
				CreatedOn: time.Now(),
				UpdatedOn: time.Now(),
				CreatedBy: createRequest.UserId,
				UpdatedBy: createRequest.UserId,
			},
		}
		savedAppWf, err := impl.appWorkflowRepository.SaveAppWorkflow(wf)
		if err != nil {
			impl.logger.Errorw("err", err)
			return nil, err
		}
		// workflow creation ends
		createRequest.AppWorkflowId = savedAppWf.Id
	}
	//single ci in same wf validation
	workflowMapping, err := impl.appWorkflowRepository.FindWFCIMappingByWorkflowId(createRequest.AppWorkflowId)
	if err != nil && err != pg.ErrNoRows {
		impl.logger.Errorw("error in fetching workflow mapping for ci validation", "err", err)
		return nil, err
	}
	if len(workflowMapping) > 0 {
		return nil, &util.ApiError{
			InternalMessage:   "pipeline already exists",
			UserDetailMessage: fmt.Sprintf("pipeline already exists in workflow"),
			UserMessage:       fmt.Sprintf("pipeline already exists in workflow")}
	}

	//pipeline name validation
	var pipelineNames []string
	for _, pipeline := range createRequest.CiPipelines {
		pipelineNames = append(pipelineNames, pipeline.Name)
	}
	if err != nil {
		impl.logger.Errorw("error in creating pipeline group", "err", err)
		return nil, err
	}
	createRequest, err = impl.ciCdPipelineOrchestrator.CreateCiConf(createRequest, createRequest.Id)
	if err != nil {
		return nil, err
	}
	return createRequest, err
}

func (impl PipelineBuilderImpl) PatchCiPipeline(request *bean.CiPatchRequest) (ciConfig *bean.CiConfigRequest, err error) {
	ciConfig, err = impl.getCiTemplateVariables(request.AppId)
	if err != nil {
		impl.logger.Errorw("err in fetching template for pipeline patch, ", "err", err, "appId", request.AppId)
		return nil, err
	}
	ciConfig.AppWorkflowId = request.AppWorkflowId
	ciConfig.UserId = request.UserId
	if request.CiPipeline != nil {
		ciConfig.ScanEnabled = request.CiPipeline.ScanEnabled
	}
	switch request.Action {
	case bean.CREATE:
		impl.logger.Debugw("create patch request")
		ciConfig.CiPipelines = []*bean.CiPipeline{request.CiPipeline} //request.CiPipeline
		res, err := impl.addpipelineToTemplate(ciConfig)
		if err != nil {
			impl.logger.Errorw("error in adding pipeline to template", "ciConf", ciConfig, "err", err)
			return nil, err
		}
		return res, nil
	case bean.UPDATE_SOURCE:
		return impl.patchCiPipelineUpdateSource(ciConfig, request.CiPipeline)
	case bean.DELETE:
		pipeline, err := impl.DeleteCiPipeline(request)
		if err != nil {
			return nil, err
		}
		ciConfig.CiPipelines = []*bean.CiPipeline{pipeline}
		return ciConfig, nil
	default:
		impl.logger.Errorw("unsupported operation ", "op", request.Action)
		return nil, fmt.Errorf("unsupported operation %s", request.Action)
	}

}

func (impl PipelineBuilderImpl) PatchRegexCiPipeline(request *bean.CiRegexPatchRequest) (err error) {
	var materials []*pipelineConfig.CiPipelineMaterial
	for _, material := range request.CiPipelineMaterial {
		materialDbObject, err := impl.ciPipelineMaterialRepository.GetById(material.Id)
		if err != nil {
			impl.logger.Errorw("err in fetching material, ", "err", err)
			return err
		}
		if materialDbObject.Regex != "" {
			if !impl.ciCdPipelineOrchestrator.CheckStringMatchRegex(materialDbObject.Regex, material.Value) {
				impl.logger.Errorw("not matching given regex, ", "err", err)
				return errors.New("not matching given regex")
			}
		}
		pipelineMaterial := &pipelineConfig.CiPipelineMaterial{
			Id:            material.Id,
			Value:         material.Value,
			Type:          pipelineConfig.SourceType(material.Type),
			Active:        true,
			GitMaterialId: materialDbObject.GitMaterialId,
			Regex:         materialDbObject.Regex,
			AuditLog:      sql.AuditLog{UpdatedBy: request.UserId, UpdatedOn: time.Now()},
		}
		materials = append(materials, pipelineMaterial)
	}
	dbConnection := impl.pipelineRepository.GetConnection()
	tx, err := dbConnection.Begin()
	if err != nil {
		return err
	}
	// Rollback tx on error.
	defer tx.Rollback()

	err = impl.ciPipelineMaterialRepository.Update(tx, materials...)
	if err != nil {
		return err
	}

	err = tx.Commit()
	if err != nil {
		return err
	}

	err = impl.ciCdPipelineOrchestrator.AddPipelineMaterialInGitSensor(materials)
	if err != nil {
		impl.logger.Errorf("error in saving pipelineMaterials in git sensor", "materials", materials, "err", err)
		return err
	}
	return nil
}
func (impl PipelineBuilderImpl) DeleteCiPipeline(request *bean.CiPatchRequest) (*bean.CiPipeline, error) {
	ciPipelineId := request.CiPipeline.Id
	//wf validation
	workflowMapping, err := impl.appWorkflowRepository.FindWFCDMappingByCIPipelineId(ciPipelineId)
	if err != nil && err != pg.ErrNoRows {
		impl.logger.Errorw("error in fetching workflow mapping for ci validation", "err", err)
		return nil, err
	}
	if len(workflowMapping) > 0 {
		return nil, &util.ApiError{
			InternalMessage:   "cd pipeline exists for this CI",
			UserDetailMessage: fmt.Sprintf("cd pipeline exists for this CI"),
			UserMessage:       fmt.Sprintf("cd pipeline exists for this CI")}
	}

	pipeline, err := impl.ciPipelineRepository.FindById(ciPipelineId)
	if err != nil {
		impl.logger.Errorw("pipeline fetch err", "id", ciPipelineId, "err", err)
	}
	appId := request.AppId
	if pipeline.AppId != appId {
		return nil, fmt.Errorf("invalid appid: %d pipelineId: %d mapping", appId, ciPipelineId)
	}

	dbConnection := impl.pipelineRepository.GetConnection()
	tx, err := dbConnection.Begin()
	if err != nil {
		return nil, err
	}
	// Rollback tx on error.
	defer tx.Rollback()

	err = impl.ciCdPipelineOrchestrator.DeleteCiPipeline(pipeline, request, tx)
	if err != nil {
		impl.logger.Errorw("error in deleting pipeline db")
		return nil, err
	}

	//delete app workflow mapping
	appWorkflowMappings, err := impl.appWorkflowRepository.FindWFCIMappingByCIPipelineId(pipeline.Id)
	for _, mapping := range appWorkflowMappings {
		err := impl.appWorkflowRepository.DeleteAppWorkflowMapping(mapping, tx)
		if err != nil {
			impl.logger.Errorw("error in deleting workflow mapping", "err", err)
			return nil, err
		}
	}
	if request.CiPipeline.PreBuildStage != nil && request.CiPipeline.PreBuildStage.Id > 0 {
		//deleting pre stage
		err = impl.pipelineStageService.DeleteCiStage(request.CiPipeline.PreBuildStage, request.UserId, tx)
		if err != nil {
			impl.logger.Errorw("error in deleting pre stage", "err", err, "preBuildStage", request.CiPipeline.PreBuildStage)
			return nil, err
		}
	}
	if request.CiPipeline.PostBuildStage != nil && request.CiPipeline.PostBuildStage.Id > 0 {
		//deleting post stage
		err = impl.pipelineStageService.DeleteCiStage(request.CiPipeline.PostBuildStage, request.UserId, tx)
		if err != nil {
			impl.logger.Errorw("error in deleting post stage", "err", err, "postBuildStage", request.CiPipeline.PostBuildStage)
			return nil, err
		}
	}
	err = tx.Commit()
	if err != nil {
		return nil, err
	}
	request.CiPipeline.Deleted = true
	request.CiPipeline.Name = pipeline.Name
	return request.CiPipeline, nil
	//delete pipeline
	//delete scm

}

func (impl PipelineBuilderImpl) patchCiPipelineUpdateSource(baseCiConfig *bean.CiConfigRequest, modifiedCiPipeline *bean.CiPipeline) (ciConfig *bean.CiConfigRequest, err error) {

	pipeline, err := impl.ciPipelineRepository.FindById(modifiedCiPipeline.Id)
	if err != nil {
		impl.logger.Errorw("error in fetching pipeline", "id", modifiedCiPipeline.Id, "err", err)
		return nil, err
	}

	cannotUpdate := false
	for _, material := range pipeline.CiPipelineMaterials {
		if material.ScmId != "" {
			cannotUpdate = true
		}
	}

	if cannotUpdate {
		//scm plugin material change scm object
		//material.ScmName
		return nil, fmt.Errorf("update of plugin scm material not supported")
	} else {
		modifiedCiPipeline.ScanEnabled = baseCiConfig.ScanEnabled
		modifiedCiPipeline, err = impl.ciCdPipelineOrchestrator.PatchMaterialValue(modifiedCiPipeline, baseCiConfig.UserId, pipeline)
		if err != nil {
			return nil, err
		}
		baseCiConfig.CiPipelines = append(baseCiConfig.CiPipelines, modifiedCiPipeline)
		return baseCiConfig, err
	}

}

func (impl PipelineBuilderImpl) IsGitopsConfigured() (bool, error) {

	isGitOpsConfigured := false
	gitOpsConfig, err := impl.gitOpsRepository.GetGitOpsConfigActive()

	if err != nil && err != pg.ErrNoRows {
		impl.logger.Errorw("GetGitOpsConfigActive, error while getting", "err", err)
		return false, err
	}
	if gitOpsConfig != nil && gitOpsConfig.Id > 0 {
		isGitOpsConfigured = true
	}

	return isGitOpsConfigured, nil

}

func (impl PipelineBuilderImpl) ValidateCDPipelineRequest(pipelineCreateRequest *bean.CdPipelines, isGitOpsConfigured, haveAtleastOneGitOps bool) (bool, error) {

	if isGitOpsConfigured == false && haveAtleastOneGitOps {
		impl.logger.Errorw("Gitops not configured but selected in creating cd pipeline")
		err := &util.ApiError{
			HttpStatusCode:  http.StatusBadRequest,
			InternalMessage: "GitOps not configured but selected in creating cd pipeline",
			UserMessage:     "GitOps not configured but selected in creating cd pipeline",
		}
		return false, err
	}

	envPipelineMap := make(map[int]string)
	for _, pipeline := range pipelineCreateRequest.Pipelines {
		if envPipelineMap[pipeline.EnvironmentId] != "" {
			err := &util.ApiError{
				HttpStatusCode:  http.StatusBadRequest,
				InternalMessage: "cd-pipelines already exist for this app and env, cannot create multiple cd-pipelines",
				UserMessage:     "cd-pipelines already exist for this app and env, cannot create multiple cd-pipelines",
			}
			return false, err
		}
		envPipelineMap[pipeline.EnvironmentId] = pipeline.Name

		existingCdPipelinesForEnv, pErr := impl.pipelineRepository.FindActiveByAppIdAndEnvironmentId(pipelineCreateRequest.AppId, pipeline.EnvironmentId)
		if pErr != nil && !util.IsErrNoRows(pErr) {
			impl.logger.Errorw("error in fetching cd pipelines ", "err", pErr, "appId", pipelineCreateRequest.AppId)
			return false, pErr
		}
		if len(existingCdPipelinesForEnv) > 0 {
			err := &util.ApiError{
				HttpStatusCode:  http.StatusBadRequest,
				InternalMessage: "cd-pipelines already exist for this app and env, cannot create multiple cd-pipelines",
				UserMessage:     "cd-pipelines already exist for this app and env, cannot create multiple cd-pipelines",
			}
			return false, err
		}

		if len(pipeline.PreStage.Config) > 0 && !strings.Contains(pipeline.PreStage.Config, "beforeStages") {
			err := &util.ApiError{
				HttpStatusCode:  http.StatusBadRequest,
				InternalMessage: "invalid yaml config, must include - beforeStages",
				UserMessage:     "invalid yaml config, must include - beforeStages",
			}
			return false, err
		}
		if len(pipeline.PostStage.Config) > 0 && !strings.Contains(pipeline.PostStage.Config, "afterStages") {
			err := &util.ApiError{
				HttpStatusCode:  http.StatusBadRequest,
				InternalMessage: "invalid yaml config, must include - afterStages",
				UserMessage:     "invalid yaml config, must include - afterStages",
			}
			return false, err
		}
	}

	return true, nil

}

func (impl PipelineBuilderImpl) RegisterInACD(app *app2.App, pipelineCreateRequest *bean.CdPipelines, ctx context.Context) error {

	//if gitops configured create GIT repository and register into ACD
	chart, err := impl.chartRepository.FindLatestChartForAppByAppId(app.Id)
	if err != nil && pg.ErrNoRows != err {
		return err
	}
	gitOpsRepoName := impl.chartTemplateService.GetGitOpsRepoName(app.AppName)
	chartGitAttr, err := impl.chartTemplateService.CreateGitRepositoryForApp(gitOpsRepoName, chart.ReferenceTemplate, chart.ChartVersion, pipelineCreateRequest.UserId)
	if err != nil {
		impl.logger.Errorw("error in pushing chart to git ", "path", chartGitAttr.ChartLocation, "err", err)
		return err
	}
	err = impl.chartTemplateService.RegisterInArgo(chartGitAttr, ctx)
	if err != nil {
		impl.logger.Errorw("error while register git repo in argo", "err", err)
		emptyRepoErrorMessage := []string{"failed to get index: 404 Not Found", "remote repository is empty"}
		if strings.Contains(err.Error(), emptyRepoErrorMessage[0]) || strings.Contains(err.Error(), emptyRepoErrorMessage[1]) {
			// - found empty repository, create some file in repository
			err := impl.chartTemplateService.CreateReadmeInGitRepo(gitOpsRepoName, pipelineCreateRequest.UserId)
			if err != nil {
				impl.logger.Errorw("error in creating file in git repo", "err", err)
				return err
			}
			// - retry register in argo
			err = impl.chartTemplateService.RegisterInArgo(chartGitAttr, ctx)
			if err != nil {
				impl.logger.Errorw("error in re-try register in argo", "err", err)
				return err
			}
		} else {
			return err
		}
	}

	// here updating all the chart version git repo url, as per current implementation all are same git repo url but we have to update each row
	err = impl.updateGitRepoUrlInCharts(app.Id, chartGitAttr, pipelineCreateRequest.UserId)
	if err != nil {
		impl.logger.Errorw("error in updating git repo urls in charts", "appId", app.Id, "chartGitAttr", chartGitAttr, "err", err)
		return err

	}
	return nil
}

func (impl PipelineBuilderImpl) IsGitOpsRequiredForCD(pipelineCreateRequest *bean.CdPipelines) bool {

	// if deploymentAppType is not coming in request than hasAtLeastOneGitOps will be false

	haveAtLeastOneGitOps := false
	for _, pipeline := range pipelineCreateRequest.Pipelines {
		if pipeline.DeploymentAppType == util.PIPELINE_DEPLOYMENT_TYPE_ACD {
			haveAtLeastOneGitOps = true
		}
	}
	return haveAtLeastOneGitOps
}

func (impl PipelineBuilderImpl) SetPipelineDeploymentAppType(pipelineCreateRequest *bean.CdPipelines, isGitOpsConfigured bool) {
	isInternalUse := impl.deploymentConfig.IsInternalUse
	var globalDeploymentAppType string
	if !isInternalUse {
		if isGitOpsConfigured {
			globalDeploymentAppType = util.PIPELINE_DEPLOYMENT_TYPE_ACD
		} else {
			globalDeploymentAppType = util.PIPELINE_DEPLOYMENT_TYPE_HELM
		}
	} else {
		// if gitops or helm is option available, and deployment app type is not present in pipeline request/
		for _, pipeline := range pipelineCreateRequest.Pipelines {
			if pipeline.DeploymentAppType == "" {
				if isGitOpsConfigured {
					pipeline.DeploymentAppType = util.PIPELINE_DEPLOYMENT_TYPE_ACD
				} else {
					pipeline.DeploymentAppType = util.PIPELINE_DEPLOYMENT_TYPE_HELM
				}
			}
		}
	}
	for _, pipeline := range pipelineCreateRequest.Pipelines {
		if !isInternalUse {
			pipeline.DeploymentAppType = globalDeploymentAppType
		}
	}
}

func (impl PipelineBuilderImpl) CreateCdPipelines(pipelineCreateRequest *bean.CdPipelines, ctx context.Context) (*bean.CdPipelines, error) {

	isGitOpsConfigured, err := impl.IsGitopsConfigured()

	isGitOpsRequiredForCD := impl.IsGitOpsRequiredForCD(pipelineCreateRequest)

	app, err := impl.appRepo.FindById(pipelineCreateRequest.AppId)
	if err != nil {
		impl.logger.Errorw("app not found", "err", err, "appId", pipelineCreateRequest.AppId)
		return nil, err
	}

	_, err = impl.ValidateCDPipelineRequest(pipelineCreateRequest, isGitOpsConfigured, isGitOpsRequiredForCD)
	if err != nil {
		return nil, err
	}

	impl.SetPipelineDeploymentAppType(pipelineCreateRequest, isGitOpsConfigured)

	if isGitOpsConfigured && isGitOpsRequiredForCD {
		err = impl.RegisterInACD(app, pipelineCreateRequest, ctx)
		if err != nil {
			return nil, err
		}
	}

	for _, pipeline := range pipelineCreateRequest.Pipelines {

		id, err := impl.createCdPipeline(ctx, app, pipeline, pipelineCreateRequest.UserId)
		if err != nil {
			impl.logger.Errorw("error in creating pipeline", "name", pipeline.Name, "err", err)
			return nil, err
		}
		pipeline.Id = id
	}

	return pipelineCreateRequest, nil
}

func (impl PipelineBuilderImpl) PatchCdPipelines(cdPipelines *bean.CDPatchRequest, ctx context.Context) (*bean.CdPipelines, error) {
	pipelineRequest := &bean.CdPipelines{
		UserId:    cdPipelines.UserId,
		AppId:     cdPipelines.AppId,
		Pipelines: []*bean.CDPipelineConfigObject{cdPipelines.Pipeline},
	}
	switch cdPipelines.Action {
	case bean.CD_CREATE:
		return impl.CreateCdPipelines(pipelineRequest, ctx)
	case bean.CD_UPDATE:
		err := impl.updateCdPipeline(ctx, cdPipelines.Pipeline, cdPipelines.UserId)
		return pipelineRequest, err
	case bean.CD_DELETE:
		pipeline, err := impl.pipelineRepository.FindById(cdPipelines.Pipeline.Id)
		if err != nil {
			impl.logger.Errorw("error in getting cd pipeline by id", "err", err, "id", cdPipelines.Pipeline.Id)
			return pipelineRequest, err
		}
		err = impl.DeleteCdPipeline(pipeline, ctx, cdPipelines.ForceDelete, cdPipelines.UserId)
		return pipelineRequest, err
	default:
		return nil, &util.ApiError{Code: "404", HttpStatusCode: 404, UserMessage: "operation not supported"}
	}
}

func (impl PipelineBuilderImpl) DeleteCdPipeline(pipeline *pipelineConfig.Pipeline, ctx context.Context, forceDelete bool, userId int32) (err error) {
	//getting children CD pipeline details
	childNodes, err := impl.appWorkflowRepository.FindWFCDMappingByParentCDPipelineId(pipeline.Id)
	if err != nil && err != pg.ErrNoRows {
		impl.logger.Errorw("error in getting children cd details", "err", err)
		return err
	} else if len(childNodes) > 0 {
		impl.logger.Debugw("cannot delete cd pipeline, contains children cd")
		return fmt.Errorf("Please delete children CD pipelines before deleting this pipeline.")
	}
	//getting deployment group for this pipeline
	deploymentGroupNames, err := impl.deploymentGroupRepository.GetNamesByAppIdAndEnvId(pipeline.EnvironmentId, pipeline.AppId)
	if err != nil && err != pg.ErrNoRows {
		impl.logger.Errorw("error in getting deployment group names by appId and envId", "err", err)
		return err
	} else if len(deploymentGroupNames) > 0 {
		groupNamesByte, err := json.Marshal(deploymentGroupNames)
		if err != nil {
			impl.logger.Errorw("error in marshaling deployment group names", "err", err, "deploymentGroupNames", deploymentGroupNames)
		}
		impl.logger.Debugw("cannot delete cd pipeline, is being used in deployment group")
		return fmt.Errorf("Please remove this CD pipeline from deployment groups : %s", string(groupNamesByte))
	}
	dbConnection := impl.pipelineRepository.GetConnection()
	tx, err := dbConnection.Begin()
	if err != nil {
		return err
	}
	// Rollback tx on error.
	defer tx.Rollback()
	if err = impl.ciCdPipelineOrchestrator.DeleteCdPipeline(pipeline.Id, tx); err != nil {
		impl.logger.Errorw("err in deleting pipeline from db", "id", pipeline, "err", err)
		return err
	}

	//delete app workflow mapping
	appWorkflowMapping, err := impl.appWorkflowRepository.FindWFCDMappingByCDPipelineId(pipeline.Id)
	if err != nil {
		impl.logger.Errorw("error in deleting workflow mapping", "err", err)
		return err
	}
	if appWorkflowMapping.ParentType == appWorkflow.WEBHOOK {
		childNodes, err := impl.appWorkflowRepository.FindWFCDMappingByExternalCiId(appWorkflowMapping.ParentId)
		if err != nil && !util.IsErrNoRows(err) {
			impl.logger.Errorw("error in fetching external ci", "err", err)
			return err
		}
		noOtherChildNodes := true
		for _, childNode := range childNodes {
			if appWorkflowMapping.Id != childNode.Id {
				noOtherChildNodes = false
			}
		}
		if noOtherChildNodes {
			externalCiPipeline, err := impl.ciPipelineRepository.FindExternalCiById(appWorkflowMapping.ParentId)
			if err != nil {
				impl.logger.Errorw("error in deleting workflow mapping", "err", err)
				return err
			}
			externalCiPipeline.Active = false
			externalCiPipeline.UpdatedOn = time.Now()
			externalCiPipeline.UpdatedBy = userId
			_, err = impl.ciPipelineRepository.UpdateExternalCi(externalCiPipeline, tx)
			if err != nil {
				impl.logger.Errorw("error in deleting workflow mapping", "err", err)
				return err
			}

			appWorkflow, err := impl.appWorkflowRepository.FindById(appWorkflowMapping.AppWorkflowId)
			if err != nil {
				impl.logger.Errorw("error in deleting workflow mapping", "err", err)
				return err
			}
			err = impl.appWorkflowRepository.DeleteAppWorkflow(appWorkflow, tx)
			if err != nil {
				impl.logger.Errorw("error in deleting workflow mapping", "err", err)
				return err
			}
		}
	}
	err = impl.appWorkflowRepository.DeleteAppWorkflowMapping(appWorkflowMapping, tx)
	if err != nil {
		impl.logger.Errorw("error in deleting workflow mapping", "err", err)
		return err
	}

	if pipeline.PreStageConfig != "" {
		err = impl.prePostCdScriptHistoryService.CreatePrePostCdScriptHistory(pipeline, tx, repository4.PRE_CD_TYPE, false, 0, time.Time{})
		if err != nil {
			impl.logger.Errorw("error in creating pre cd script entry", "err", err, "pipeline", pipeline)
			return err
		}
	}
	if pipeline.PostStageConfig != "" {
		err = impl.prePostCdScriptHistoryService.CreatePrePostCdScriptHistory(pipeline, tx, repository4.POST_CD_TYPE, false, 0, time.Time{})
		if err != nil {
			impl.logger.Errorw("error in creating post cd script entry", "err", err, "pipeline", pipeline)
			return err
		}
	}
	//delete app from argo cd, if created
	if pipeline.DeploymentAppCreated == true {
		deploymentAppName := fmt.Sprintf("%s-%s", pipeline.App.AppName, pipeline.Environment.Name)
		if util.IsAcdApp(pipeline.DeploymentAppType) {
			//todo: provide option for cascading to user
			cascadeDelete := true
			req := &application2.ApplicationDeleteRequest{
				Name:    &deploymentAppName,
				Cascade: &cascadeDelete,
			}
			if _, err := impl.application.Delete(ctx, req); err != nil {
				impl.logger.Errorw("err in deleting pipeline on argocd", "id", pipeline, "err", err)

				if forceDelete {
					impl.logger.Warnw("error while deletion of app in acd, continue to delete in db as this operation is force delete", "error", err)
				} else {
					//statusError, _ := err.(*errors2.StatusError)
					if strings.Contains(err.Error(), "code = NotFound") {
						err = &util.ApiError{
							UserMessage:     "Could not delete as application not found in argocd",
							InternalMessage: err.Error(),
						}
					} else {
						err = &util.ApiError{
							UserMessage:     "Could not delete application",
							InternalMessage: err.Error(),
						}
					}
					return err
				}
			}
			impl.logger.Infow("app deleted from argocd", "id", pipeline.Id, "pipelineName", pipeline.Name, "app", deploymentAppName)
		} else if util.IsHelmApp(pipeline.DeploymentAppType) {
			appIdentifier := &client.AppIdentifier{
				ClusterId:   pipeline.Environment.ClusterId,
				ReleaseName: deploymentAppName,
				Namespace:   pipeline.Environment.Namespace,
			}
			deleteResponse, err := impl.helmAppService.DeleteApplication(ctx, appIdentifier)
			if err != nil {
				impl.logger.Errorw("error in deleting helm application", "error", err, "appIdentifier", appIdentifier)
				return err
			}
			if deleteResponse == nil || !deleteResponse.GetSuccess() {
				return errors.New("delete application response unsuccessful")
			}
		}
	}
	err = tx.Commit()
	if err != nil {
		impl.logger.Errorw("error in committing db transaction", "err", err)
		return err
	}
	return nil
}

type DeploymentType struct {
	Deployment Deployment `json:"deployment"`
}

type Deployment struct {
	Strategy Strategy `json:"strategy"`
}

type Strategy struct {
	BlueGreen *BlueGreen `json:"blueGreen,omitempty"`
	Rolling   *Rolling   `json:"rolling,omitempty"`
	Canary    *Canary    `json:"canary,omitempty"`
	Recreate  *Recreate  `json:"recreate,omitempty"`
}

type BlueGreen struct {
	AutoPromotionSeconds  int  `json:"autoPromotionSeconds"`
	ScaleDownDelaySeconds int  `json:"scaleDownDelaySeconds"`
	PreviewReplicaCount   int  `json:"previewReplicaCount"`
	AutoPromotionEnabled  bool `json:"autoPromotionEnabled"`
}

type Canary struct {
	MaxSurge       string       `json:"maxSurge,omitempty"`
	MaxUnavailable int          `json:"maxUnavailable,omitempty"`
	Steps          []CanaryStep `json:"steps,omitempty"`
}

type CanaryStep struct {
	// SetWeight sets what percentage of the newRS should receive
	SetWeight *int32 `json:"setWeight,omitempty"`
	// Pause freezes the rollout by setting spec.Paused to true.
	// A Rollout will resume when spec.Paused is reset to false.
	// +optional
	Pause *RolloutPause `json:"pause,omitempty"`
}

type RolloutPause struct {
	// Duration the amount of time to wait before moving to the next step.
	// +optional
	Duration *int32 `json:"duration,omitempty"`
}
type Recreate struct {
}

type Rolling struct {
	MaxSurge       string `json:"maxSurge"`
	MaxUnavailable int    `json:"maxUnavailable"`
}

func (impl PipelineBuilderImpl) createCdPipeline(ctx context.Context, app *app2.App, pipeline *bean.CDPipelineConfigObject, userId int32) (pipelineRes int, err error) {
	dbConnection := impl.pipelineRepository.GetConnection()
	tx, err := dbConnection.Begin()
	if err != nil {
		return 0, err
	}
	// Rollback tx on error.
	defer tx.Rollback()

	if pipeline.AppWorkflowId == 0 && pipeline.ParentPipelineType == "WEBHOOK" {
		externalCiPipeline := &pipelineConfig.ExternalCiPipeline{
			AppId:       app.Id,
			AccessToken: "",
			Active:      true,
			AuditLog:    sql.AuditLog{CreatedBy: userId, CreatedOn: time.Now(), UpdatedOn: time.Now(), UpdatedBy: userId},
		}
		externalCiPipeline, err = impl.ciPipelineRepository.SaveExternalCi(externalCiPipeline, tx)
		wf := &appWorkflow.AppWorkflow{
			Name:     fmt.Sprintf("wf-%d-%s", app.Id, util2.Generate(4)),
			AppId:    app.Id,
			Active:   true,
			AuditLog: sql.AuditLog{CreatedBy: userId, CreatedOn: time.Now(), UpdatedOn: time.Now(), UpdatedBy: userId},
		}
		savedAppWf, err := impl.appWorkflowRepository.SaveAppWorkflowWithTx(wf, tx)
		if err != nil {
			impl.logger.Errorw("err", err)
			return 0, err
		}
		appWorkflowMap := &appWorkflow.AppWorkflowMapping{
			AppWorkflowId: savedAppWf.Id,
			ComponentId:   externalCiPipeline.Id,
			Type:          "WEBHOOK",
			Active:        true,
			AuditLog:      sql.AuditLog{CreatedBy: userId, CreatedOn: time.Now(), UpdatedOn: time.Now(), UpdatedBy: userId},
		}
		appWorkflowMap, err = impl.appWorkflowRepository.SaveAppWorkflowMapping(appWorkflowMap, tx)
		if err != nil {
			return 0, err
		}
		pipeline.ParentPipelineId = externalCiPipeline.Id
		pipeline.AppWorkflowId = savedAppWf.Id
	}

	chart, err := impl.chartRepository.FindLatestChartForAppByAppId(app.Id)
	if err != nil {
		return 0, err
	}
	envOverride, err := impl.propertiesConfigService.CreateIfRequired(chart, pipeline.EnvironmentId, userId, false, models.CHARTSTATUS_NEW, false, false, pipeline.Namespace, chart.IsBasicViewLocked, chart.CurrentViewEditor, tx)
	if err != nil {
		return 0, err
	}

	// Get pipeline override based on Deployment strategy
	//TODO: mark as created in our db
	pipelineId, err := impl.ciCdPipelineOrchestrator.CreateCDPipelines(pipeline, app.Id, userId, tx)
	if err != nil {
		impl.logger.Errorw("error in ")
		return 0, err
	}

	//adding pipeline to workflow
	_, err = impl.appWorkflowRepository.FindByIdAndAppId(pipeline.AppWorkflowId, app.Id)
	if err != nil && err != pg.ErrNoRows {
		return 0, err
	}
	if pipeline.AppWorkflowId > 0 {
		var parentPipelineId int
		var parentPipelineType string
		if pipeline.ParentPipelineId == 0 {
			parentPipelineId = pipeline.CiPipelineId
			parentPipelineType = "CI_PIPELINE"
		} else {
			parentPipelineId = pipeline.ParentPipelineId
			parentPipelineType = pipeline.ParentPipelineType
		}
		appWorkflowMap := &appWorkflow.AppWorkflowMapping{
			AppWorkflowId: pipeline.AppWorkflowId,
			ParentId:      parentPipelineId,
			ParentType:    parentPipelineType,
			ComponentId:   pipelineId,
			Type:          "CD_PIPELINE",
			Active:        true,
			AuditLog:      sql.AuditLog{CreatedBy: userId, CreatedOn: time.Now(), UpdatedOn: time.Now(), UpdatedBy: userId},
		}
		_, err = impl.appWorkflowRepository.SaveAppWorkflowMapping(appWorkflowMap, tx)
		if err != nil {
			return 0, err
		}
	}
	//getting global app metrics for cd pipeline create because env level metrics is not created yet
	appLevelAppMetricsEnabled := false
	appLevelMetrics, err := impl.appLevelMetricsRepository.FindByAppId(app.Id)
	if err != nil && err != pg.ErrNoRows {
		impl.logger.Errorw("error in getting app level metrics app level", "error", err)
	} else if err == nil {
		appLevelAppMetricsEnabled = appLevelMetrics.AppMetrics
	}
	err = impl.deploymentTemplateHistoryService.CreateDeploymentTemplateHistoryFromEnvOverrideTemplate(envOverride, tx, appLevelAppMetricsEnabled, pipelineId)
	if err != nil {
		impl.logger.Errorw("error in creating entry for env deployment template history", "err", err, "envOverride", envOverride)
		return 0, err
	}
	// strategies for pipeline ids, there is only one is default
	defaultCount := 0
	for _, item := range pipeline.Strategies {
		if item.Default {
			defaultCount = defaultCount + 1
			if defaultCount > 1 {
				impl.logger.Warnw("already have one strategy is default in this pipeline", "strategy", item.DeploymentTemplate)
				item.Default = false
			}
		}
		strategy := &chartConfig.PipelineStrategy{
			PipelineId: pipelineId,
			Strategy:   item.DeploymentTemplate,
			Config:     string(item.Config),
			Default:    item.Default,
			Deleted:    false,
			AuditLog:   sql.AuditLog{UpdatedBy: userId, CreatedBy: userId, UpdatedOn: time.Now(), CreatedOn: time.Now()},
		}
		err = impl.pipelineConfigRepository.Save(strategy, tx)
		if err != nil {
			impl.logger.Errorw("error in saving strategy", "strategy", item.DeploymentTemplate)
			return pipelineId, fmt.Errorf("pipeline created but failed to add strategy")
		}
		//creating history entry for strategy
		_, err = impl.pipelineStrategyHistoryService.CreatePipelineStrategyHistory(strategy, pipeline.TriggerType, tx)
		if err != nil {
			impl.logger.Errorw("error in creating strategy history entry", "err", err)
			return 0, err
		}

	}

	err = tx.Commit()
	if err != nil {
		return 0, err
	}

	impl.logger.Debugw("pipeline created with GitMaterialId ", "id", pipelineId, "pipeline", pipeline)
	return pipelineId, nil
}

func (impl PipelineBuilderImpl) updateCdPipeline(ctx context.Context, pipeline *bean.CDPipelineConfigObject, userID int32) (err error) {

	if len(pipeline.PreStage.Config) > 0 && !strings.Contains(pipeline.PreStage.Config, "beforeStages") {
		err = &util.ApiError{
			HttpStatusCode:  http.StatusBadRequest,
			InternalMessage: "invalid yaml config, must include - beforeStages",
			UserMessage:     "invalid yaml config, must include - beforeStages",
		}
		return err
	}
	if len(pipeline.PostStage.Config) > 0 && !strings.Contains(pipeline.PostStage.Config, "afterStages") {
		err = &util.ApiError{
			HttpStatusCode:  http.StatusBadRequest,
			InternalMessage: "invalid yaml config, must include - afterStages",
			UserMessage:     "invalid yaml config, must include - afterStages",
		}
		return err
	}
	dbConnection := impl.pipelineRepository.GetConnection()
	tx, err := dbConnection.Begin()
	if err != nil {
		return err
	}
	// Rollback tx on error.
	defer tx.Rollback()
	err = impl.ciCdPipelineOrchestrator.UpdateCDPipeline(pipeline, userID, tx)
	if err != nil {
		impl.logger.Errorw("error in updating pipeline")
		return err
	}

	// strategies for pipeline ids, there is only one is default
	existingStrategies, err := impl.pipelineConfigRepository.GetAllStrategyByPipelineId(pipeline.Id)
	if err != nil && !errors.IsNotFound(err) {
		impl.logger.Errorw("error in getting pipeline strategies", "err", err)
		return err
	}
	for _, oldItem := range existingStrategies {
		notFound := true
		for _, newItem := range pipeline.Strategies {
			if newItem.DeploymentTemplate == oldItem.Strategy {
				notFound = false
			}
		}

		if notFound {
			//delete from db
			err := impl.pipelineConfigRepository.Delete(oldItem, tx)
			if err != nil {
				impl.logger.Errorw("error in delete pipeline strategies", "err", err)
				return fmt.Errorf("error in delete pipeline strategies")
			}
		}
	}

	defaultCount := 0
	for _, item := range pipeline.Strategies {
		if item.Default {
			defaultCount = defaultCount + 1
			if defaultCount > 1 {
				impl.logger.Warnw("already have one strategy is default in this pipeline, skip this", "strategy", item.DeploymentTemplate)
				continue
			}
		}
		strategy, err := impl.pipelineConfigRepository.FindByStrategyAndPipelineId(item.DeploymentTemplate, pipeline.Id)
		if err != nil && pg.ErrNoRows != err {
			impl.logger.Errorw("error in getting strategy", "err", err)
			return err
		}
		if strategy.Id > 0 {
			strategy.Config = string(item.Config)
			strategy.Default = item.Default
			strategy.UpdatedBy = userID
			strategy.UpdatedOn = time.Now()
			err = impl.pipelineConfigRepository.Update(strategy, tx)
			if err != nil {
				impl.logger.Errorw("error in updating strategy", "strategy", item.DeploymentTemplate)
				return fmt.Errorf("pipeline updated but failed to update one strategy")
			}
			//creating history entry for strategy
			_, err = impl.pipelineStrategyHistoryService.CreatePipelineStrategyHistory(strategy, pipeline.TriggerType, tx)
			if err != nil {
				impl.logger.Errorw("error in creating strategy history entry", "err", err)
				return err
			}
		} else {
			strategy := &chartConfig.PipelineStrategy{
				PipelineId: pipeline.Id,
				Strategy:   item.DeploymentTemplate,
				Config:     string(item.Config),
				Default:    item.Default,
				Deleted:    false,
				AuditLog:   sql.AuditLog{UpdatedBy: userID, CreatedBy: userID, UpdatedOn: time.Now(), CreatedOn: time.Now()},
			}
			err = impl.pipelineConfigRepository.Save(strategy, tx)
			if err != nil {
				impl.logger.Errorw("error in saving strategy", "strategy", item.DeploymentTemplate)
				return fmt.Errorf("pipeline created but failed to add strategy")
			}
			//creating history entry for strategy
			_, err = impl.pipelineStrategyHistoryService.CreatePipelineStrategyHistory(strategy, pipeline.TriggerType, tx)
			if err != nil {
				impl.logger.Errorw("error in creating strategy history entry", "err", err)
				return err
			}
		}
	}
	err = tx.Commit()
	if err != nil {
		return err
	}
	return nil
}

func (impl PipelineBuilderImpl) filterDeploymentTemplate(deploymentTemplate pipelineConfig.DeploymentTemplate, pipelineOverride string) (string, error) {
	var deploymentType DeploymentType
	err := json.Unmarshal([]byte(pipelineOverride), &deploymentType)
	if err != nil {
		impl.logger.Errorw("err", err)
		return "", err
	}
	if pipelineConfig.DEPLOYMENT_TEMPLATE_BLUE_GREEN == deploymentTemplate {
		newDeploymentType := DeploymentType{
			Deployment: Deployment{
				Strategy: Strategy{
					BlueGreen: deploymentType.Deployment.Strategy.BlueGreen,
				},
			},
		}
		pipelineOverrideBytes, err := json.Marshal(newDeploymentType)
		if err != nil {
			impl.logger.Errorw("err", err)
			return "", err
		}
		pipelineOverride = string(pipelineOverrideBytes)
	} else if pipelineConfig.DEPLOYMENT_TEMPLATE_ROLLING == deploymentTemplate {
		newDeploymentType := DeploymentType{
			Deployment: Deployment{
				Strategy: Strategy{
					Rolling: deploymentType.Deployment.Strategy.Rolling,
				},
			},
		}
		pipelineOverrideBytes, err := json.Marshal(newDeploymentType)
		if err != nil {
			impl.logger.Errorw("err", err)
			return "", err
		}
		pipelineOverride = string(pipelineOverrideBytes)
	} else if pipelineConfig.DEPLOYMENT_TEMPLATE_CANARY == deploymentTemplate {
		newDeploymentType := DeploymentType{
			Deployment: Deployment{
				Strategy: Strategy{
					Canary: deploymentType.Deployment.Strategy.Canary,
				},
			},
		}
		pipelineOverrideBytes, err := json.Marshal(newDeploymentType)
		if err != nil {
			impl.logger.Errorw("err", err)
			return "", err
		}
		pipelineOverride = string(pipelineOverrideBytes)
	} else if pipelineConfig.DEPLOYMENT_TEMPLATE_RECREATE == deploymentTemplate {
		newDeploymentType := DeploymentType{
			Deployment: Deployment{
				Strategy: Strategy{
					Recreate: deploymentType.Deployment.Strategy.Recreate,
				},
			},
		}
		pipelineOverrideBytes, err := json.Marshal(newDeploymentType)
		if err != nil {
			impl.logger.Errorw("err", err)
			return "", err
		}
		pipelineOverride = string(pipelineOverrideBytes)
	}
	return pipelineOverride, nil
}

func (impl PipelineBuilderImpl) GetCdPipelinesForApp(appId int) (cdPipelines *bean.CdPipelines, err error) {
	cdPipelines, err = impl.ciCdPipelineOrchestrator.GetCdPipelinesForApp(appId)
	var pipelines []*bean.CDPipelineConfigObject
	for _, dbPipeline := range cdPipelines.Pipelines {
		environment, err := impl.environmentRepository.FindById(dbPipeline.EnvironmentId)
		if err != nil && errors.IsNotFound(err) {
			impl.logger.Errorw("error in fetching pipeline", "err", err)
			return cdPipelines, err
		}
		strategies, err := impl.pipelineConfigRepository.GetAllStrategyByPipelineId(dbPipeline.Id)
		if err != nil && errors.IsNotFound(err) {
			impl.logger.Errorw("error in fetching strategies", "err", err)
			return cdPipelines, err
		}
		var strategiesBean []bean.Strategy
		var deploymentTemplate pipelineConfig.DeploymentTemplate
		for _, item := range strategies {
			strategiesBean = append(strategiesBean, bean.Strategy{
				Config:             []byte(item.Config),
				DeploymentTemplate: item.Strategy,
				Default:            item.Default,
			})

			if item.Default {
				deploymentTemplate = item.Strategy
			}
		}
		appWorkflowMapping, err := impl.appWorkflowRepository.FindWFCDMappingByCDPipelineId(dbPipeline.Id)
		if err != nil {
			return nil, err
		}
		pipeline := &bean.CDPipelineConfigObject{
			Id:                            dbPipeline.Id,
			Name:                          dbPipeline.Name,
			EnvironmentId:                 dbPipeline.EnvironmentId,
			EnvironmentName:               environment.Name,
			CiPipelineId:                  dbPipeline.CiPipelineId,
			DeploymentTemplate:            deploymentTemplate,
			TriggerType:                   dbPipeline.TriggerType,
			Strategies:                    strategiesBean,
			PreStage:                      dbPipeline.PreStage,
			PostStage:                     dbPipeline.PostStage,
			PreStageConfigMapSecretNames:  dbPipeline.PreStageConfigMapSecretNames,
			PostStageConfigMapSecretNames: dbPipeline.PostStageConfigMapSecretNames,
			RunPreStageInEnv:              dbPipeline.RunPreStageInEnv,
			RunPostStageInEnv:             dbPipeline.RunPostStageInEnv,
			DeploymentAppType:             dbPipeline.DeploymentAppType,
			ParentPipelineType:            appWorkflowMapping.ParentType,
			ParentPipelineId:              appWorkflowMapping.ParentId,
		}
		pipelines = append(pipelines, pipeline)
	}
	cdPipelines.Pipelines = pipelines
	return cdPipelines, err
}

func (impl PipelineBuilderImpl) GetCdPipelinesForAppAndEnv(appId int, envId int) (cdPipelines *bean.CdPipelines, err error) {
	return impl.ciCdPipelineOrchestrator.GetCdPipelinesForAppAndEnv(appId, envId)
}

type ConfigMapSecretsResponse struct {
	Maps    []bean2.Map `json:"maps"`
	Secrets []bean2.Map `json:"secrets"`
}

func (impl PipelineBuilderImpl) FetchConfigmapSecretsForCdStages(appId, envId, cdPipelineId int) (ConfigMapSecretsResponse, error) {
	configMapSecrets, err := impl.appService.GetConfigMapAndSecretJson(appId, envId, cdPipelineId)
	if err != nil {
		impl.logger.Errorw("error while fetching config secrets ", "err", err)
		return ConfigMapSecretsResponse{}, err
	}
	existingConfigMapSecrets := ConfigMapSecretsResponse{}
	err = json.Unmarshal([]byte(configMapSecrets), &existingConfigMapSecrets)
	if err != nil {
		impl.logger.Error(err)
		return ConfigMapSecretsResponse{}, err
	}
	return existingConfigMapSecrets, nil
}

func (impl PipelineBuilderImpl) GetArtifactsByCDPipeline(cdPipelineId int, stage bean2.WorkflowType) (bean.CiArtifactResponse, error) {
	var ciArtifactsResponse bean.CiArtifactResponse
	var err error
	parentId, parentType, err := impl.GetCdParentDetails(cdPipelineId)
	if err != nil {
		impl.logger.Errorw("error in getting cd parent details", "err", err, "cdPipelineId", cdPipelineId, "stage", stage)
		return ciArtifactsResponse, err
	}
	//setting parent cd id for checking latest image running on parent cd
	parentCdId := 0
	if parentType == bean2.CD_WORKFLOW_TYPE_POST || (parentType == bean2.CD_WORKFLOW_TYPE_DEPLOY && stage != bean2.CD_WORKFLOW_TYPE_POST) {
		parentCdId = parentId
	}
	pipeline, err := impl.pipelineRepository.FindById(cdPipelineId)
	if err != nil && err != pg.ErrNoRows {
		impl.logger.Errorw("Error in getting cd pipeline details", err, "cdPipelineId", cdPipelineId)
	}
	if stage == bean2.CD_WORKFLOW_TYPE_DEPLOY && len(pipeline.PreStageConfig) > 0 {
		parentId = cdPipelineId
		parentType = bean2.CD_WORKFLOW_TYPE_PRE
	}
	if stage == bean2.CD_WORKFLOW_TYPE_POST {
		parentId = cdPipelineId
		parentType = bean2.CD_WORKFLOW_TYPE_DEPLOY
	}
	ciArtifactsResponse, err = impl.GetArtifactsForCdStage(cdPipelineId, parentId, parentType, stage, parentCdId)
	if err != nil {
		impl.logger.Errorw("error in getting artifacts for cd", "err", err, "stage", stage, "cdPipelineId", cdPipelineId)
		return ciArtifactsResponse, err
	}
	return ciArtifactsResponse, nil
}

func (impl PipelineBuilderImpl) GetCdParentDetails(cdPipelineId int) (parentId int, parentType bean2.WorkflowType, err error) {
	appWorkflowMapping, err := impl.appWorkflowRepository.FindWFCDMappingByCDPipelineId(cdPipelineId)
	if err != nil {
		return 0, "", err
	}
	parentId = appWorkflowMapping.ParentId
	if appWorkflowMapping.ParentType == appWorkflow.CDPIPELINE {
		pipeline, err := impl.pipelineRepository.FindById(parentId)
		if err != nil && err != pg.ErrNoRows {
			impl.logger.Errorw("Error in fetching cd pipeline details", err, "pipelineId", parentId)
			return 0, "", err
		}
		if len(pipeline.PostStageConfig) > 0 {
			return parentId, bean2.CD_WORKFLOW_TYPE_POST, nil
		} else {
			return parentId, bean2.CD_WORKFLOW_TYPE_DEPLOY, nil
		}
	} else if appWorkflowMapping.ParentType == appWorkflow.WEBHOOK {
		return parentId, bean2.WEBHOOK_WORKFLOW_TYPE, nil
	}
	return parentId, bean2.CI_WORKFLOW_TYPE, nil
}

func (impl PipelineBuilderImpl) GetArtifactsForCdStage(cdPipelineId int, parentId int, parentType bean2.WorkflowType, stage bean2.WorkflowType, parentCdId int) (bean.CiArtifactResponse, error) {
	var ciArtifacts []bean.CiArtifactBean
	var ciArtifactsResponse bean.CiArtifactResponse
	var err error
	artifactMap := make(map[int]int)
	limit := 10
	ciArtifacts, artifactMap, err = impl.BuildArtifactsForCdStage(cdPipelineId, stage, ciArtifacts, artifactMap, false, limit, parentCdId)
	if err != nil && err != pg.ErrNoRows {
		impl.logger.Errorw("error in getting artifacts for child cd stage", "err", err, "stage", stage)
		return ciArtifactsResponse, err
	}
	ciArtifacts, err = impl.BuildArtifactsForParentStage(cdPipelineId, parentId, parentType, ciArtifacts, artifactMap, limit, parentCdId)
	if err != nil && err != pg.ErrNoRows {
		impl.logger.Errorw("error in getting artifacts for cd", "err", err, "parentStage", parentType, "stage", stage)
		return ciArtifactsResponse, err
	}
	//sorting ci artifacts on the basis of creation time
	if ciArtifacts != nil {
		sort.SliceStable(ciArtifacts, func(i, j int) bool {
			return ciArtifacts[i].Id > ciArtifacts[j].Id
		})
	}
	ciArtifactsResponse.CdPipelineId = cdPipelineId
	if ciArtifacts == nil {
		ciArtifacts = []bean.CiArtifactBean{}
	}
	ciArtifactsResponse.CiArtifacts = ciArtifacts
	return ciArtifactsResponse, nil
}

func (impl PipelineBuilderImpl) BuildArtifactsForParentStage(cdPipelineId int, parentId int, parentType bean2.WorkflowType, ciArtifacts []bean.CiArtifactBean, artifactMap map[int]int, limit int, parentCdId int) ([]bean.CiArtifactBean, error) {
	var ciArtifactsFinal []bean.CiArtifactBean
	var err error
	if parentType == bean2.CI_WORKFLOW_TYPE {
		ciArtifactsFinal, err = impl.BuildArtifactsForCIParent(cdPipelineId, parentId, parentType, ciArtifacts, artifactMap, limit)
	} else if parentType == bean2.WEBHOOK_WORKFLOW_TYPE {
		ciArtifactsFinal, err = impl.BuildArtifactsForCIParent(cdPipelineId, parentId, parentType, ciArtifacts, artifactMap, limit)
	} else {
		//parent type is PRE, POST or DEPLOY type
		ciArtifactsFinal, _, err = impl.BuildArtifactsForCdStage(parentId, parentType, ciArtifacts, artifactMap, true, limit, parentCdId)
	}
	return ciArtifactsFinal, err
}

func (impl PipelineBuilderImpl) BuildArtifactsForCdStage(pipelineId int, stageType bean2.WorkflowType, ciArtifacts []bean.CiArtifactBean, artifactMap map[int]int, parent bool, limit int, parentCdId int) ([]bean.CiArtifactBean, map[int]int, error) {
	//getting running artifact id for parent cd
	parentCdRunningArtifactId := 0
	if parentCdId > 0 && parent {
		parentCdWfrList, err := impl.cdWorkflowRepository.FindArtifactByPipelineIdAndRunnerType(parentCdId, bean2.CD_WORKFLOW_TYPE_DEPLOY, 1)
		if err != nil {
			impl.logger.Errorw("error in getting artifact for parent cd", "parentCdPipelineId", parentCdId)
			return ciArtifacts, artifactMap, err
		}
		parentCdRunningArtifactId = parentCdWfrList[0].CdWorkflow.CiArtifact.Id
	}
	//getting wfr for parent and updating artifacts
	parentWfrList, err := impl.cdWorkflowRepository.FindArtifactByPipelineIdAndRunnerType(pipelineId, stageType, limit)
	if err != nil {
		impl.logger.Errorw("error in getting artifact for deployed items", "cdPipelineId", pipelineId)
		return ciArtifacts, artifactMap, err
	}
	var acceptedStatus string
	if stageType == bean2.CD_WORKFLOW_TYPE_DEPLOY {
		acceptedStatus = application.Healthy
	} else {
		acceptedStatus = application.SUCCEEDED
	}
	for index, wfr := range parentWfrList {
		if wfr.Status == acceptedStatus {
			lastSuccessfulTriggerOnParent := parent && index == 0
			latest := !parent && index == 0
			runningOnParentCd := parentCdRunningArtifactId == wfr.CdWorkflow.CiArtifact.Id
			if ciArtifactIndex, ok := artifactMap[wfr.CdWorkflow.CiArtifact.Id]; !ok {
				//entry not present, creating new entry
				mInfo, err := parseMaterialInfo([]byte(wfr.CdWorkflow.CiArtifact.MaterialInfo), wfr.CdWorkflow.CiArtifact.DataSource)
				if err != nil {
					mInfo = []byte("[]")
					impl.logger.Errorw("Error in parsing artifact material info", "err", err)
				}
				ciArtifact := bean.CiArtifactBean{
					Id:                            wfr.CdWorkflow.CiArtifact.Id,
					Image:                         wfr.CdWorkflow.CiArtifact.Image,
					ImageDigest:                   wfr.CdWorkflow.CiArtifact.ImageDigest,
					MaterialInfo:                  mInfo,
					LastSuccessfulTriggerOnParent: lastSuccessfulTriggerOnParent,
					Latest:                        latest,
					Scanned:                       wfr.CdWorkflow.CiArtifact.Scanned,
					ScanEnabled:                   wfr.CdWorkflow.CiArtifact.ScanEnabled,
				}
				if !parent {
					ciArtifact.Deployed = true
					ciArtifact.DeployedTime = formatDate(wfr.StartedOn, bean.LayoutRFC3339)
				}
				if runningOnParentCd {
					ciArtifact.RunningOnParentCd = runningOnParentCd
				}
				ciArtifacts = append(ciArtifacts, ciArtifact)
				//storing index of ci artifact for using when updating old entry
				artifactMap[wfr.CdWorkflow.CiArtifact.Id] = len(ciArtifacts) - 1
			} else {
				//entry already present, updating running on parent
				if parent {
					ciArtifacts[ciArtifactIndex].LastSuccessfulTriggerOnParent = lastSuccessfulTriggerOnParent
				}
				if runningOnParentCd {
					ciArtifacts[ciArtifactIndex].RunningOnParentCd = runningOnParentCd
				}
			}
		}
	}
	return ciArtifacts, artifactMap, nil
}

// method for building artifacts for parent CI

func (impl PipelineBuilderImpl) BuildArtifactsForCIParent(cdPipelineId int, parentId int, parentType bean2.WorkflowType, ciArtifacts []bean.CiArtifactBean, artifactMap map[int]int, limit int) ([]bean.CiArtifactBean, error) {
	artifacts, err := impl.ciArtifactRepository.GetArtifactsByCDPipeline(cdPipelineId, limit, parentId, parentType)
	if err != nil {
		impl.logger.Errorw("error in getting artifacts for ci", "err", err)
		return ciArtifacts, err
	}
	for _, artifact := range artifacts {
		if _, ok := artifactMap[artifact.Id]; !ok {
			mInfo, err := parseMaterialInfo([]byte(artifact.MaterialInfo), artifact.DataSource)
			if err != nil {
				mInfo = []byte("[]")
				impl.logger.Errorw("Error in parsing artifact material info", "err", err, "artifact", artifact)
			}
			ciArtifacts = append(ciArtifacts, bean.CiArtifactBean{
				Id:           artifact.Id,
				Image:        artifact.Image,
				ImageDigest:  artifact.ImageDigest,
				MaterialInfo: mInfo,
				ScanEnabled:  artifact.ScanEnabled,
				Scanned:      artifact.Scanned,
			})
		}
	}
	return ciArtifacts, nil
}

func (impl PipelineBuilderImpl) FetchArtifactForRollback(cdPipelineId, offset, limit int) (bean.CiArtifactResponse, error) {
	var deployedCiArtifacts []bean.CiArtifactBean
	var deployedCiArtifactsResponse bean.CiArtifactResponse

	cdWfrs, err := impl.cdWorkflowRepository.FetchArtifactsByCdPipelineId(cdPipelineId, bean2.CD_WORKFLOW_TYPE_DEPLOY, offset, limit)
	if err != nil {
		impl.logger.Errorw("error in getting artifacts for rollback by cdPipelineId", "err", err, "cdPipelineId", cdPipelineId)
		return deployedCiArtifactsResponse, err
	}
	var ids []int32
	for _, item := range cdWfrs {
		ids = append(ids, item.TriggeredBy)
	}
	userEmails := make(map[int32]string)
	users, err := impl.userService.GetByIds(ids)
	if err != nil {
		impl.logger.Errorw("unable to fetch users by ids", "err", err, "ids", ids)
	}
	for _, item := range users {
		userEmails[item.Id] = item.EmailId
	}
	for _, cdWfr := range cdWfrs {
		ciArtifact := &repository.CiArtifact{}
		if cdWfr.CdWorkflow != nil && cdWfr.CdWorkflow.CiArtifact != nil {
			ciArtifact = cdWfr.CdWorkflow.CiArtifact
		}
		if ciArtifact == nil {
			continue
		}
		mInfo, err := parseMaterialInfo([]byte(ciArtifact.MaterialInfo), ciArtifact.DataSource)
		if err != nil {
			mInfo = []byte("[]")
			impl.logger.Errorw("error in parsing ciArtifact material info", "err", err, "ciArtifact", ciArtifact)
		}
		userEmail := userEmails[cdWfr.TriggeredBy]
		deployedCiArtifacts = append(deployedCiArtifacts, bean.CiArtifactBean{
			Id:           ciArtifact.Id,
			Image:        ciArtifact.Image,
			MaterialInfo: mInfo,
			DeployedTime: formatDate(cdWfr.StartedOn, bean.LayoutRFC3339),
			WfrId:        cdWfr.Id,
			DeployedBy:   userEmail,
		})
	}

	deployedCiArtifactsResponse.CdPipelineId = cdPipelineId
	if deployedCiArtifacts == nil {
		deployedCiArtifacts = []bean.CiArtifactBean{}
	}
	deployedCiArtifactsResponse.CiArtifacts = deployedCiArtifacts

	return deployedCiArtifactsResponse, nil
}

func parseMaterialInfo(materialInfo json.RawMessage, source string) (json.RawMessage, error) {
	if source != "GOCD" && source != "CI-RUNNER" && source != "EXTERNAL" {
		return nil, fmt.Errorf("datasource: %s not supported", source)
	}
	var ciMaterials []repository.CiMaterialInfo
	err := json.Unmarshal(materialInfo, &ciMaterials)
	if err != nil {
		println("material info", materialInfo)
		println("unmarshal error for material info", "err", err)
	}
	var scmMapList []map[string]string

	for _, material := range ciMaterials {
		scmMap := map[string]string{}
		var url string
		if material.Material.Type == "git" {
			url = material.Material.GitConfiguration.URL
		} else if material.Material.Type == "scm" {
			url = material.Material.ScmConfiguration.URL
		} else {
			return nil, fmt.Errorf("unknown material type:%s ", material.Material.Type)
		}
		if material.Modifications != nil && len(material.Modifications) > 0 {
			_modification := material.Modifications[0]

			revision := _modification.Revision
			url = strings.TrimSpace(url)

			_webhookDataStr := ""
			_webhookDataByteArr, err := json.Marshal(_modification.WebhookData)
			if err == nil {
				_webhookDataStr = string(_webhookDataByteArr)
			}

			scmMap["url"] = url
			scmMap["revision"] = revision
			scmMap["modifiedTime"] = _modification.ModifiedTime
			scmMap["author"] = _modification.Author
			scmMap["message"] = _modification.Message
			scmMap["tag"] = _modification.Tag
			scmMap["webhookData"] = _webhookDataStr
		}
		scmMapList = append(scmMapList, scmMap)
	}
	mInfo, err := json.Marshal(scmMapList)
	return mInfo, err
}

func (impl PipelineBuilderImpl) FindAppsByTeamId(teamId int) ([]*AppBean, error) {
	var appsRes []*AppBean
	apps, err := impl.appRepo.FindAppsByTeamId(teamId)
	if err != nil {
		impl.logger.Errorw("error while fetching app", "err", err)
		return nil, err
	}
	for _, app := range apps {
		appsRes = append(appsRes, &AppBean{Id: app.Id, Name: app.AppName})
	}
	return appsRes, err
}

func (impl PipelineBuilderImpl) FindAppsByTeamName(teamName string) ([]AppBean, error) {
	var appsRes []AppBean
	apps, err := impl.appRepo.FindAppsByTeamName(teamName)
	if err != nil {
		impl.logger.Errorw("error while fetching app", "err", err)
		return nil, err
	}
	for _, app := range apps {
		appsRes = append(appsRes, AppBean{Id: app.Id, Name: app.AppName})
	}
	return appsRes, err
}

func (impl PipelineBuilderImpl) FindPipelineById(cdPipelineId int) (*pipelineConfig.Pipeline, error) {
	return impl.pipelineRepository.FindById(cdPipelineId)
}

type TeamAppBean struct {
	ProjectId   int        `json:"projectId"`
	ProjectName string     `json:"projectName"`
	AppList     []*AppBean `json:"appList"`
}

type AppBean struct {
	Id     int    `json:"id"`
	Name   string `json:"name,notnull"`
	TeamId int    `json:"teamId,omitempty"`
}

func (impl PipelineBuilderImpl) GetAppListByTeamIds(teamIds []int, appType string) ([]*TeamAppBean, error) {
	var appsRes []*TeamAppBean
	teamMap := make(map[int]*TeamAppBean)
	if len(teamIds) == 0 {
		return appsRes, nil
	}
	apps, err := impl.appRepo.FindAppsByTeamIds(teamIds, appType)
	if err != nil {
		impl.logger.Errorw("error while fetching app", "err", err)
		return nil, err
	}
	for _, app := range apps {
		if _, ok := teamMap[app.TeamId]; ok {
			teamMap[app.TeamId].AppList = append(teamMap[app.TeamId].AppList, &AppBean{Id: app.Id, Name: app.AppName})
		} else {

			teamMap[app.TeamId] = &TeamAppBean{ProjectId: app.Team.Id, ProjectName: app.Team.Name}
			teamMap[app.TeamId].AppList = append(teamMap[app.TeamId].AppList, &AppBean{Id: app.Id, Name: app.AppName})
		}
	}

	for _, v := range teamMap {
		if len(v.AppList) == 0 {
			v.AppList = make([]*AppBean, 0)
		}
		appsRes = append(appsRes, v)
	}

	if len(appsRes) == 0 {
		appsRes = make([]*TeamAppBean, 0)
	}

	return appsRes, err
}

func (impl PipelineBuilderImpl) GetAppList() ([]AppBean, error) {
	var appsRes []AppBean
	apps, err := impl.appRepo.FindAll()
	if err != nil {
		impl.logger.Errorw("error while fetching app", "err", err)
		return nil, err
	}
	for _, app := range apps {
		appsRes = append(appsRes, AppBean{Id: app.Id, Name: app.AppName})
	}
	return appsRes, err
}

func (impl PipelineBuilderImpl) FetchCDPipelineStrategy(appId int) (PipelineStrategiesResponse, error) {
	pipelineStrategiesResponse := PipelineStrategiesResponse{}
	chart, err := impl.chartRepository.FindLatestChartForAppByAppId(appId)
	if err != nil && err != pg.ErrNoRows {
		impl.logger.Errorf("invalid state", "err", err, "appId", appId)
		return pipelineStrategiesResponse, err
	}
	chartInfo, err := impl.chartRefRepository.FindById(chart.ChartRefId)
	if err != nil {
		impl.logger.Errorf("invalid chart", "err", err, "appId", appId)
		return pipelineStrategiesResponse, err
	}

	if chart.Id == 0 {
		return pipelineStrategiesResponse, fmt.Errorf("no chart configured")
	}

	if chartInfo.UserUploaded {
		impl.logger.Errorw("invalid for custom charts", "err", err)
		return pipelineStrategiesResponse, err
	}

	pipelineOverride := chart.PipelineOverride
	rollingConfig, err := impl.filterDeploymentTemplate("ROLLING", pipelineOverride)
	if err != nil {
		return pipelineStrategiesResponse, err
	}
	pipelineStrategiesResponse.PipelineStrategy = append(pipelineStrategiesResponse.PipelineStrategy, PipelineStrategy{
		DeploymentTemplate: "ROLLING",
		Config:             []byte(rollingConfig),
		Default:            true,
	})

	bgConfig, err := impl.filterDeploymentTemplate("BLUE-GREEN", pipelineOverride)
	if err != nil {
		return pipelineStrategiesResponse, err
	}
	pipelineStrategiesResponse.PipelineStrategy = append(pipelineStrategiesResponse.PipelineStrategy, PipelineStrategy{
		DeploymentTemplate: "BLUE-GREEN",
		Config:             []byte(bgConfig),
		Default:            false,
	})

	chartVersion := chart.ChartVersion
	chartMajorVersion, chartMinorVersion, err := util2.ExtractChartVersion(chartVersion)
	if err != nil {
		impl.logger.Errorw("chart version parsing", "err", err)
		return pipelineStrategiesResponse, err
	}
	if chartMajorVersion <= 3 && chartMinorVersion < 2 {
		return pipelineStrategiesResponse, nil
	}

	canaryConfig, err := impl.filterDeploymentTemplate("CANARY", pipelineOverride)
	if err != nil {
		return pipelineStrategiesResponse, err
	}
	pipelineStrategiesResponse.PipelineStrategy = append(pipelineStrategiesResponse.PipelineStrategy, PipelineStrategy{
		DeploymentTemplate: "CANARY",
		Config:             []byte(canaryConfig),
		Default:            false,
	})

	recreateConfig, err := impl.filterDeploymentTemplate("RECREATE", pipelineOverride)
	if err != nil {
		return pipelineStrategiesResponse, err
	}
	pipelineStrategiesResponse.PipelineStrategy = append(pipelineStrategiesResponse.PipelineStrategy, PipelineStrategy{
		DeploymentTemplate: "RECREATE",
		Config:             []byte(recreateConfig),
		Default:            false,
	})

	return pipelineStrategiesResponse, nil
}

type PipelineStrategiesResponse struct {
	PipelineStrategy []PipelineStrategy `json:"pipelineStrategy"`
}
type PipelineStrategy struct {
	DeploymentTemplate pipelineConfig.DeploymentTemplate `json:"deploymentTemplate,omitempty" validate:"oneof=BLUE-GREEN ROLLING"` //
	Config             json.RawMessage                   `json:"config"`
	Default            bool                              `json:"default"`
}

func (impl PipelineBuilderImpl) GetEnvironmentByCdPipelineId(pipelineId int) (int, error) {
	dbPipeline, err := impl.pipelineRepository.FindById(pipelineId)
	if err != nil || dbPipeline == nil {
		impl.logger.Errorw("error in fetching pipeline", "err", err)
		return 0, err
	}
	return dbPipeline.EnvironmentId, err
}

func (impl PipelineBuilderImpl) GetCdPipelineById(pipelineId int) (cdPipeline *bean.CDPipelineConfigObject, err error) {
	dbPipeline, err := impl.pipelineRepository.FindById(pipelineId)
	if err != nil && errors.IsNotFound(err) {
		impl.logger.Errorw("error in fetching pipeline", "err", err)
		return cdPipeline, err
	}
	environment, err := impl.environmentRepository.FindById(dbPipeline.EnvironmentId)
	if err != nil && errors.IsNotFound(err) {
		impl.logger.Errorw("error in fetching pipeline", "err", err)
		return cdPipeline, err
	}
	strategies, err := impl.pipelineConfigRepository.GetAllStrategyByPipelineId(dbPipeline.Id)
	if err != nil && errors.IsNotFound(err) {
		impl.logger.Errorw("error in fetching strategies", "err", err)
		return cdPipeline, err
	}
	var strategiesBean []bean.Strategy
	var deploymentTemplate pipelineConfig.DeploymentTemplate
	for _, item := range strategies {
		strategiesBean = append(strategiesBean, bean.Strategy{
			Config:             []byte(item.Config),
			DeploymentTemplate: item.Strategy,
			Default:            item.Default,
		})

		if item.Default {
			deploymentTemplate = item.Strategy
		}
	}

	preStage := bean.CdStage{}
	if len(dbPipeline.PreStageConfig) > 0 {
		preStage.Name = "Pre-Deployment"
		preStage.Config = dbPipeline.PreStageConfig
		preStage.TriggerType = dbPipeline.PreTriggerType
	}
	postStage := bean.CdStage{}
	if len(dbPipeline.PostStageConfig) > 0 {
		postStage.Name = "Post-Deployment"
		postStage.Config = dbPipeline.PostStageConfig
		postStage.TriggerType = dbPipeline.PostTriggerType
	}

	preStageConfigmapSecrets := bean.PreStageConfigMapSecretNames{}
	postStageConfigmapSecrets := bean.PostStageConfigMapSecretNames{}

	if dbPipeline.PreStageConfigMapSecretNames != "" {
		err = json.Unmarshal([]byte(dbPipeline.PreStageConfigMapSecretNames), &preStageConfigmapSecrets)
		if err != nil {
			impl.logger.Error(err)
			return nil, err
		}
	}
	if dbPipeline.PostStageConfigMapSecretNames != "" {
		err = json.Unmarshal([]byte(dbPipeline.PostStageConfigMapSecretNames), &postStageConfigmapSecrets)
		if err != nil {
			impl.logger.Error(err)
			return nil, err
		}
	}
	appWorkflowMapping, err := impl.appWorkflowRepository.FindWFCDMappingByCDPipelineId(pipelineId)
	if err != nil {
		return nil, err
	}
	cdPipeline = &bean.CDPipelineConfigObject{
		Id:                            dbPipeline.Id,
		Name:                          dbPipeline.Name,
		EnvironmentId:                 dbPipeline.EnvironmentId,
		EnvironmentName:               environment.Name,
		CiPipelineId:                  dbPipeline.CiPipelineId,
		DeploymentTemplate:            deploymentTemplate,
		TriggerType:                   dbPipeline.TriggerType,
		Strategies:                    strategiesBean,
		PreStage:                      preStage,
		PostStage:                     postStage,
		PreStageConfigMapSecretNames:  preStageConfigmapSecrets,
		PostStageConfigMapSecretNames: postStageConfigmapSecrets,
		RunPreStageInEnv:              dbPipeline.RunPreStageInEnv,
		RunPostStageInEnv:             dbPipeline.RunPostStageInEnv,
		CdArgoSetup:                   environment.Cluster.CdArgoSetup,
<<<<<<< HEAD
		DeploymentAppType:             dbPipeline.DeploymentAppType,
=======
		ParentPipelineId:              appWorkflowMapping.ParentId,
		ParentPipelineType:            appWorkflowMapping.ParentType,
>>>>>>> 4c31141f
	}

	return cdPipeline, err
}

func (impl PipelineBuilderImpl) FindByIds(ids []*int) ([]*AppBean, error) {
	var appsRes []*AppBean
	apps, err := impl.appRepo.FindByIds(ids)
	if err != nil {
		impl.logger.Errorw("error while fetching app", "err", err)
		return nil, err
	}
	for _, app := range apps {
		appsRes = append(appsRes, &AppBean{Id: app.Id, Name: app.AppName, TeamId: app.TeamId})
	}
	return appsRes, err
}

func (impl PipelineBuilderImpl) GetCiPipelineById(pipelineId int) (ciPipeline *bean.CiPipeline, err error) {
	pipeline, err := impl.ciPipelineRepository.FindById(pipelineId)
	if err != nil && !util.IsErrNoRows(err) {
		impl.logger.Errorw("error in fetching ci pipeline", "pipelineId", pipelineId, "err", err)
		return nil, err
	}
	dockerArgs := make(map[string]string)
	if len(pipeline.DockerArgs) > 0 {
		err := json.Unmarshal([]byte(pipeline.DockerArgs), &dockerArgs)
		if err != nil {
			impl.logger.Warnw("error in unmarshal", "err", err)
		}
	}

	if impl.ciConfig.ExternalCiWebhookUrl == "" {
		hostUrl, err := impl.attributesService.GetByKey(attributes.HostUrlKey)
		if err != nil {
			impl.logger.Errorw("there is no external ci webhook url configured", "ci pipeline", pipeline)
			return nil, err
		}
		if hostUrl != nil {
			impl.ciConfig.ExternalCiWebhookUrl = fmt.Sprintf("%s/%s", hostUrl.Value, ExternalCiWebhookPath)
		}
	}

	var externalCiConfig bean.ExternalCiConfig

	ciPipelineScripts, err := impl.ciPipelineRepository.FindCiScriptsByCiPipelineId(pipeline.Id)
	if err != nil && !util.IsErrNoRows(err) {
		impl.logger.Errorw("error in fetching ci scripts")
		return nil, err
	}

	var beforeDockerBuildScripts []*bean.CiScript
	var afterDockerBuildScripts []*bean.CiScript
	for _, ciScript := range ciPipelineScripts {
		ciScriptResp := &bean.CiScript{
			Id:             ciScript.Id,
			Index:          ciScript.Index,
			Name:           ciScript.Name,
			Script:         ciScript.Script,
			OutputLocation: ciScript.OutputLocation,
		}
		if ciScript.Stage == BEFORE_DOCKER_BUILD {
			beforeDockerBuildScripts = append(beforeDockerBuildScripts, ciScriptResp)
		} else if ciScript.Stage == AFTER_DOCKER_BUILD {
			afterDockerBuildScripts = append(afterDockerBuildScripts, ciScriptResp)
		}
	}
	parentCiPipeline, err := impl.ciPipelineRepository.FindById(pipeline.ParentCiPipeline)
	if err != nil && !util.IsErrNoRows(err) {
		impl.logger.Errorw("err", err)
		return nil, err
	}
	ciPipeline = &bean.CiPipeline{
		Id:                       pipeline.Id,
		Version:                  pipeline.Version,
		Name:                     pipeline.Name,
		Active:                   pipeline.Active,
		Deleted:                  pipeline.Deleted,
		DockerArgs:               dockerArgs,
		IsManual:                 pipeline.IsManual,
		IsExternal:               pipeline.IsExternal,
		AppId:                    pipeline.AppId,
		ParentCiPipeline:         pipeline.ParentCiPipeline,
		ParentAppId:              parentCiPipeline.AppId,
		ExternalCiConfig:         externalCiConfig,
		BeforeDockerBuildScripts: beforeDockerBuildScripts,
		AfterDockerBuildScripts:  afterDockerBuildScripts,
		ScanEnabled:              pipeline.ScanEnabled,
		IsDockerConfigOverridden: pipeline.IsDockerConfigOverridden,
	}
	if !ciPipeline.IsExternal && ciPipeline.IsDockerConfigOverridden {
		ciTemplateBean, err := impl.ciTemplateService.FindTemplateOverrideByCiPipelineId(ciPipeline.Id)
		if err != nil {
			return nil, err
		}
		templateOverride := ciTemplateBean.CiTemplateOverride
		ciBuildConfig := ciTemplateBean.CiBuildConfig
		ciPipeline.DockerConfigOverride = bean.DockerConfigOverride{
			DockerRegistry:   templateOverride.DockerRegistryId,
			DockerRepository: templateOverride.DockerRepository,
			CiBuildConfig:    ciBuildConfig,
			//DockerBuildConfig: &bean.DockerBuildConfig{
			//	GitMaterialId:  templateOverride.GitMaterialId,
			//	DockerfilePath: templateOverride.DockerfilePath,
			//},
		}
	}
	for _, material := range pipeline.CiPipelineMaterials {
		ciMaterial := &bean.CiMaterial{
			Id:              material.Id,
			CheckoutPath:    material.CheckoutPath,
			Path:            material.Path,
			ScmId:           material.ScmId,
			GitMaterialId:   material.GitMaterialId,
			GitMaterialName: material.GitMaterial.Name[strings.Index(material.GitMaterial.Name, "-")+1:],
			ScmName:         material.ScmName,
			ScmVersion:      material.ScmVersion,
			IsRegex:         material.Regex != "",
			Source:          &bean.SourceTypeConfig{Type: material.Type, Value: material.Value, Regex: material.Regex},
		}
		ciPipeline.CiMaterial = append(ciPipeline.CiMaterial, ciMaterial)
	}

	linkedCis, err := impl.ciPipelineRepository.FindByParentCiPipelineId(ciPipeline.Id)
	if err != nil && !util.IsErrNoRows(err) {
		return nil, err
	}
	ciPipeline.LinkedCount = len(linkedCis)

	appWorkflowMappings, err := impl.appWorkflowRepository.FindWFCIMappingByCIPipelineId(ciPipeline.Id)
	for _, mapping := range appWorkflowMappings {
		//there will be only one active entry in db always
		ciPipeline.AppWorkflowId = mapping.AppWorkflowId
	}

	//getting pre stage and post stage details
	preStageDetail, postStageDetail, err := impl.pipelineStageService.GetCiPipelineStageData(ciPipeline.Id)
	if err != nil {
		impl.logger.Errorw("error in getting pre & post stage detail by ciPipelineId", "err", err, "ciPipelineId", ciPipeline.Id)
		return nil, err
	}
	ciPipeline.PreBuildStage = preStageDetail
	ciPipeline.PostBuildStage = postStageDetail
	return ciPipeline, err
}

func (impl PipelineBuilderImpl) FindAllMatchesByAppName(appName string) ([]*AppBean, error) {
	var appsRes []*AppBean
	var apps []*app2.App
	var err error
	if len(appName) == 0 {
		apps, err = impl.appRepo.FindAll()
	} else {
		apps, err = impl.appRepo.FindAllMatchesByAppName(appName)
	}
	if err != nil {
		impl.logger.Errorw("error while fetching app", "err", err)
		return nil, err
	}
	for _, app := range apps {
		appsRes = append(appsRes, &AppBean{Id: app.Id, Name: app.AppName})
	}
	return appsRes, err
}

func (impl PipelineBuilderImpl) updateGitRepoUrlInCharts(appId int, chartGitAttribute *util.ChartGitAttribute, userId int32) error {
	charts, err := impl.chartRepository.FindActiveChartsByAppId(appId)
	if err != nil && pg.ErrNoRows != err {
		return err
	}
	for _, ch := range charts {
		if len(ch.GitRepoUrl) == 0 {
			ch.GitRepoUrl = chartGitAttribute.RepoUrl
			ch.ChartLocation = chartGitAttribute.ChartLocation
			ch.UpdatedOn = time.Now()
			ch.UpdatedBy = userId
			err = impl.chartRepository.Update(ch)
			if err != nil {
				return err
			}
		}
	}
	return nil
}

func (impl PipelineBuilderImpl) PerformBulkActionOnCdPipelines(dto *bean.CdBulkActionRequestDto, impactedPipelines []*pipelineConfig.Pipeline, ctx context.Context, dryRun bool, userId int32) ([]*bean.CdBulkActionResponseDto, error) {
	switch dto.Action {
	case bean.CD_BULK_DELETE:
		bulkDeleteResp := impl.BulkDeleteCdPipelines(impactedPipelines, ctx, dryRun, dto.ForceDelete, userId)
		return bulkDeleteResp, nil
	default:
		return nil, &util.ApiError{Code: "400", HttpStatusCode: 400, UserMessage: "this action is not supported"}
	}
}

func (impl PipelineBuilderImpl) BulkDeleteCdPipelines(impactedPipelines []*pipelineConfig.Pipeline, ctx context.Context, dryRun, forceDelete bool, userId int32) []*bean.CdBulkActionResponseDto {
	var respDtos []*bean.CdBulkActionResponseDto
	for _, pipeline := range impactedPipelines {
		respDto := &bean.CdBulkActionResponseDto{
			PipelineName:    pipeline.Name,
			AppName:         pipeline.App.AppName,
			EnvironmentName: pipeline.Environment.Name,
		}
		if !dryRun {
			err := impl.DeleteCdPipeline(pipeline, ctx, forceDelete, userId)
			if err != nil {
				impl.logger.Errorw("error in deleting cd pipeline", "err", err, "pipelineId", pipeline.Id)
				respDto.DeletionResult = fmt.Sprintf("Not able to delete pipeline, %v", err)
			} else {
				respDto.DeletionResult = "Pipeline deleted successfully."
			}
		}
		respDtos = append(respDtos, respDto)
	}
	return respDtos

}

func (impl PipelineBuilderImpl) GetBulkActionImpactedPipelines(dto *bean.CdBulkActionRequestDto) ([]*pipelineConfig.Pipeline, error) {
	if len(dto.EnvIds) == 0 || (len(dto.AppIds) == 0 && len(dto.ProjectIds) == 0) {
		//invalid payload, envIds are must and either of appIds or projectIds are must
		return nil, &util.ApiError{Code: "400", HttpStatusCode: 400, UserMessage: "invalid payload, can not get pipelines for this filter"}
	}
	var pipelineIdsByAppLevel []int
	var pipelineIdsByProjectLevel []int
	var err error
	if len(dto.AppIds) > 0 && len(dto.EnvIds) > 0 {
		//getting pipeline IDs for app level deletion request
		pipelineIdsByAppLevel, err = impl.pipelineRepository.FindIdsByAppIdsAndEnvironmentIds(dto.AppIds, dto.EnvIds)
		if err != nil && err != pg.ErrNoRows {
			impl.logger.Errorw("error in getting cd pipelines by appIds and envIds", "err", err)
			return nil, err
		}
	}
	if len(dto.ProjectIds) > 0 && len(dto.EnvIds) > 0 {
		//getting pipeline IDs for project level deletion request
		pipelineIdsByProjectLevel, err = impl.pipelineRepository.FindIdsByProjectIdsAndEnvironmentIds(dto.ProjectIds, dto.EnvIds)
		if err != nil && err != pg.ErrNoRows {
			impl.logger.Errorw("error in getting cd pipelines by projectIds and envIds", "err", err)
			return nil, err
		}
	}
	var pipelineIdsMerged []int
	//it might be possible that pipelineIdsByAppLevel & pipelineIdsByProjectLevel have some same values
	//we are still appending them to save operation cost of checking same ids as we will get pipelines from
	//in clause which gives correct results even if some values are repeating
	pipelineIdsMerged = append(pipelineIdsMerged, pipelineIdsByAppLevel...)
	pipelineIdsMerged = append(pipelineIdsMerged, pipelineIdsByProjectLevel...)
	var pipelines []*pipelineConfig.Pipeline
	if len(pipelineIdsMerged) > 0 {
		pipelines, err = impl.pipelineRepository.FindByIdsIn(pipelineIdsMerged)
		if err != nil {
			impl.logger.Errorw("error in getting cd pipelines by ids", "err", err, "ids", pipelineIdsMerged)
			return nil, err
		}
	}
	return pipelines, nil
}

func (impl PipelineBuilderImpl) buildExternalCiWebhookSchema() map[string]interface{} {
	schema := make(map[string]interface{})
	schema["dockerImage"] = &bean.SchemaObject{Description: "docker image created for your application (Eg. quay.io/devtron/test:da3ba325-161-467)", DataType: "String", Example: "test-docker-repo/test:b150cc81-5-20", Optional: false}
	//schema["digest"] = &bean.SchemaObject{Description: "docker image sha1 digest", DataType: "String", Example: "sha256:94180dead8336237430e848ef8145f060b51", Optional: true}
	//schema["materialType"] = &bean.SchemaObject{Description: "git", DataType: "String", Example: "git", Optional: true}

	ciProjectDetails := make([]map[string]interface{}, 0)
	ciProjectDetail := make(map[string]interface{})
	ciProjectDetail["commitHash"] = &bean.SchemaObject{Description: "Hash of git commit used to build the image (Eg. 4bd84gba5ebdd6b1937ffd6c0734c2ad52ede782)", DataType: "String", Example: "dg46f67559dbsdfdfdfdsfba47901caf47f8b7e", Optional: true}
	ciProjectDetail["commitTime"] = &bean.SchemaObject{Description: "Time at which the code was committed to git (Eg. 2022-11-12T12:12:00)", DataType: "String", Example: "2022-11-12T12:12:00", Optional: true}
	ciProjectDetail["message"] = &bean.SchemaObject{Description: "Message provided during code commit (Eg. This is a sample commit message)", DataType: "String", Example: "commit message", Optional: true}
	ciProjectDetail["author"] = &bean.SchemaObject{Description: "Name or email id of the user who has done git commit (Eg. John Doe, johndoe@company.com)", DataType: "String", Example: "Devtron User", Optional: true}
	ciProjectDetails = append(ciProjectDetails, ciProjectDetail)

	schema["ciProjectDetails"] = &bean.SchemaObject{Description: "Git commit details used to build the image", DataType: "Array", Example: "[{}]", Optional: true, Child: ciProjectDetails}
	return schema
}

func (impl PipelineBuilderImpl) buildPayloadOption() []bean.PayloadOptionObject {
	payloadOption := make([]bean.PayloadOptionObject, 0)
	payloadOption = append(payloadOption, bean.PayloadOptionObject{
		Key:        "dockerImage",
		PayloadKey: []string{"dockerImage"},
		Label:      "Container image tag",
		Mandatory:  true,
	})

	payloadOption = append(payloadOption, bean.PayloadOptionObject{
		Key:        "commitHash",
		PayloadKey: []string{"ciProjectDetails.commitHash"},
		Label:      "Commit hash",
		Mandatory:  false,
	})
	payloadOption = append(payloadOption, bean.PayloadOptionObject{
		Key:        "message",
		PayloadKey: []string{"ciProjectDetails.message"},
		Label:      "Commit message",
		Mandatory:  false,
	})
	payloadOption = append(payloadOption, bean.PayloadOptionObject{
		Key:        "author",
		PayloadKey: []string{"ciProjectDetails.author"},
		Label:      "Author",
		Mandatory:  false,
	})
	payloadOption = append(payloadOption, bean.PayloadOptionObject{
		Key:        "commitTime",
		PayloadKey: []string{"ciProjectDetails.commitTime"},
		Label:      "Date & time of commit",
		Mandatory:  false,
	})
	return payloadOption
}

func (impl PipelineBuilderImpl) buildResponses() []bean.ResponseSchemaObject {
	responseSchemaObjects := make([]bean.ResponseSchemaObject, 0)
	schema := make(map[string]interface{})
	schema["code"] = &bean.SchemaObject{Description: "http status code", DataType: "integer", Example: "200,400,401", Optional: false}
	schema["result"] = &bean.SchemaObject{Description: "api response", DataType: "string", Example: "url", Optional: true}
	schema["status"] = &bean.SchemaObject{Description: "api response status", DataType: "string", Example: "url", Optional: true}

	error := make(map[string]interface{})
	error["code"] = &bean.SchemaObject{Description: "http status code", DataType: "integer", Example: "200,400,401", Optional: true}
	error["userMessage"] = &bean.SchemaObject{Description: "api error user message", DataType: "string", Example: "message", Optional: true}
	schema["error"] = &bean.SchemaObject{Description: "api error", DataType: "object", Example: "{}", Optional: true, Child: error}
	description200 := bean.ResponseDescriptionSchemaObject{
		Description: "success http api response",
		ExampleValue: bean.ExampleValueDto{
			Code:   200,
			Result: "api response result",
		},
		Schema: schema,
	}
	response200 := bean.ResponseSchemaObject{
		Description: description200,
		Code:        "200",
	}
	badReq := bean.ErrorDto{
		Code:        400,
		UserMessage: "Bad request",
	}
	description400 := bean.ResponseDescriptionSchemaObject{
		Description: "bad http request api response",
		ExampleValue: bean.ExampleValueDto{
			Code:   400,
			Errors: []bean.ErrorDto{badReq},
		},
		Schema: schema,
	}

	response400 := bean.ResponseSchemaObject{
		Description: description400,
		Code:        "400",
	}
	description401 := bean.ResponseDescriptionSchemaObject{
		Description: "unauthorized http api response",
		ExampleValue: bean.ExampleValueDto{
			Code:   401,
			Result: "Unauthorized",
		},
		Schema: schema,
	}
	response401 := bean.ResponseSchemaObject{
		Description: description401,
		Code:        "401",
	}
	responseSchemaObjects = append(responseSchemaObjects, response200)
	responseSchemaObjects = append(responseSchemaObjects, response400)
	responseSchemaObjects = append(responseSchemaObjects, response401)
	return responseSchemaObjects
}<|MERGE_RESOLUTION|>--- conflicted
+++ resolved
@@ -2703,12 +2703,9 @@
 		RunPreStageInEnv:              dbPipeline.RunPreStageInEnv,
 		RunPostStageInEnv:             dbPipeline.RunPostStageInEnv,
 		CdArgoSetup:                   environment.Cluster.CdArgoSetup,
-<<<<<<< HEAD
-		DeploymentAppType:             dbPipeline.DeploymentAppType,
-=======
 		ParentPipelineId:              appWorkflowMapping.ParentId,
 		ParentPipelineType:            appWorkflowMapping.ParentType,
->>>>>>> 4c31141f
+		DeploymentAppType:             dbPipeline.DeploymentAppType,
 	}
 
 	return cdPipeline, err
