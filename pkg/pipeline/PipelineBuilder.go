--- conflicted
+++ resolved
@@ -133,11 +133,7 @@
 	GetCdPipelinesForApp(appId int) (cdPipelines *bean.CdPipelines, err error)
 	GetCdPipelinesForAppAndEnv(appId int, envId int) (cdPipelines *bean.CdPipelines, err error)
 	/*	CreateCdPipelines(cdPipelines bean.CdPipelines) (*bean.CdPipelines, error)*/
-<<<<<<< HEAD
-	RetrieveArtifactsByCDPipeline(pipeline *pipelineConfig.Pipeline, stage bean2.WorkflowType, isApprovalNode bool) (*bean.CiArtifactResponse, error)
-=======
 	RetrieveArtifactsByCDPipeline(pipeline *pipelineConfig.Pipeline, stage bean2.WorkflowType, searchString string, isApprovalNode bool) (*bean.CiArtifactResponse, error)
->>>>>>> 482cdbb4
 	RetrieveParentDetails(pipelineId int) (parentId int, parentType bean2.WorkflowType, err error)
 	FetchArtifactForRollback(cdPipelineId, offset, limit int) (bean.CiArtifactResponse, error)
 	FindAppsByTeamId(teamId int) ([]*AppBean, error)
@@ -2612,11 +2608,7 @@
 
 	for _, pipeline := range pipelines {
 
-<<<<<<< HEAD
-		artifactDetails, err := impl.RetrieveArtifactsByCDPipeline(pipeline, "DEPLOY", false)
-=======
 		artifactDetails, err := impl.RetrieveArtifactsByCDPipeline(pipeline, "DEPLOY", SearchString, false)
->>>>>>> 482cdbb4
 
 		if err != nil {
 			impl.logger.Errorw("failed to fetch artifact details for cd pipeline",
@@ -2792,11 +2784,7 @@
 
 	for _, pipeline := range pipelines {
 
-<<<<<<< HEAD
-		artifactDetails, err := impl.RetrieveArtifactsByCDPipeline(pipeline, "DEPLOY", false)
-=======
 		artifactDetails, err := impl.RetrieveArtifactsByCDPipeline(pipeline, "DEPLOY", "", false)
->>>>>>> 482cdbb4
 
 		if err != nil {
 			impl.logger.Errorw("failed to fetch artifact details for cd pipeline",
@@ -3873,11 +3861,7 @@
 }
 
 // RetrieveArtifactsByCDPipeline returns all the artifacts for the cd pipeline (pre / deploy / post)
-<<<<<<< HEAD
-func (impl PipelineBuilderImpl) RetrieveArtifactsByCDPipeline(pipeline *pipelineConfig.Pipeline, stage bean2.WorkflowType, isApprovalNode bool) (*bean.CiArtifactResponse, error) {
-=======
 func (impl PipelineBuilderImpl) RetrieveArtifactsByCDPipeline(pipeline *pipelineConfig.Pipeline, stage bean2.WorkflowType, searchString string, isApprovalNode bool) (*bean.CiArtifactResponse, error) {
->>>>>>> 482cdbb4
 
 	// retrieve parent details
 	parentId, parentType, err := impl.RetrieveParentDetails(pipeline.Id)
@@ -4006,11 +3990,7 @@
 	return ciArtifactsResponse, nil
 }
 
-<<<<<<< HEAD
-func (impl PipelineBuilderImpl) BuildArtifactsForParentStage(cdPipelineId int, parentId int, parentType bean2.WorkflowType, ciArtifacts []bean.CiArtifactBean, artifactMap map[int]int, limit int, parentCdId int) ([]bean.CiArtifactBean, error) {
-=======
 func (impl PipelineBuilderImpl) BuildArtifactsForParentStage(cdPipelineId int, parentId int, parentType bean2.WorkflowType, ciArtifacts []bean.CiArtifactBean, artifactMap map[int]int, searchString string, limit int, parentCdId int) ([]bean.CiArtifactBean, error) {
->>>>>>> 482cdbb4
 	var ciArtifactsFinal []bean.CiArtifactBean
 	var err error
 	if parentType == bean2.CI_WORKFLOW_TYPE {
@@ -4024,11 +4004,7 @@
 	return ciArtifactsFinal, err
 }
 
-<<<<<<< HEAD
-func (impl PipelineBuilderImpl) BuildArtifactsForCdStage(pipelineId int, stageType bean2.WorkflowType, ciArtifacts []bean.CiArtifactBean, artifactMap map[int]int, parent bool, limit int, parentCdId int) ([]bean.CiArtifactBean, map[int]int, int, string, error) {
-=======
 func (impl PipelineBuilderImpl) BuildArtifactsForCdStage(pipelineId int, stageType bean2.WorkflowType, ciArtifacts []bean.CiArtifactBean, artifactMap map[int]int, parent bool, searchString string, limit int, parentCdId int) ([]bean.CiArtifactBean, map[int]int, int, string, error) {
->>>>>>> 482cdbb4
 	//getting running artifact id for parent cd
 	parentCdRunningArtifactId := 0
 	if parentCdId > 0 && parent {
@@ -4102,13 +4078,8 @@
 
 // method for building artifacts for parent CI
 
-<<<<<<< HEAD
-func (impl PipelineBuilderImpl) BuildArtifactsForCIParent(cdPipelineId int, parentId int, parentType bean2.WorkflowType, ciArtifacts []bean.CiArtifactBean, artifactMap map[int]int, limit int) ([]bean.CiArtifactBean, error) {
-	artifacts, err := impl.ciArtifactRepository.GetArtifactsByCDPipeline(cdPipelineId, limit, parentId, parentType)
-=======
 func (impl PipelineBuilderImpl) BuildArtifactsForCIParent(cdPipelineId int, parentId int, parentType bean2.WorkflowType, ciArtifacts []bean.CiArtifactBean, artifactMap map[int]int, searchString string, limit int) ([]bean.CiArtifactBean, error) {
 	artifacts, err := impl.ciArtifactRepository.GetArtifactsByCDPipeline(cdPipelineId, limit, parentId, searchString, parentType)
->>>>>>> 482cdbb4
 	if err != nil {
 		impl.logger.Errorw("error in getting artifacts for ci", "err", err)
 		return ciArtifacts, err
