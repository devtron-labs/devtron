--- conflicted
+++ resolved
@@ -20,15 +20,6 @@
 import (
 	"encoding/json"
 	"fmt"
-<<<<<<< HEAD
-=======
-	"github.com/devtron-labs/devtron/internal/sql/repository/helper"
-	repository3 "github.com/devtron-labs/devtron/pkg/pipeline/repository"
-	"github.com/devtron-labs/devtron/pkg/variables"
-	"github.com/devtron-labs/devtron/pkg/variables/parsers"
-	repository6 "github.com/devtron-labs/devtron/pkg/variables/repository"
-	"net/http"
->>>>>>> 7079d357
 	"net/url"
 	"strings"
 	"time"
@@ -83,80 +74,11 @@
 	DevtronAppCMCSService
 	DevtronAppStrategyService
 	AppDeploymentTypeChangeManager
-	CdPipelineConfigService
 }
 type PipelineBuilderImpl struct {
-<<<<<<< HEAD
 	logger          *zap.SugaredLogger
 	materialRepo    pipelineConfig.MaterialRepository
 	chartRepository chartRepoRepository.ChartRepository
-=======
-	logger                        *zap.SugaredLogger
-	ciCdPipelineOrchestrator      CiCdPipelineOrchestrator
-	dockerArtifactStoreRepository dockerRegistryRepository.DockerArtifactStoreRepository
-	materialRepo                  pipelineConfig.MaterialRepository
-	appRepo                       app2.AppRepository
-	pipelineRepository            pipelineConfig.PipelineRepository
-	propertiesConfigService       PropertiesConfigService
-	//	ciTemplateRepository             pipelineConfig.CiTemplateRepository
-	ciPipelineRepository             pipelineConfig.CiPipelineRepository
-	application                      application.ServiceClient
-	chartRepository                  chartRepoRepository.ChartRepository
-	ciArtifactRepository             repository.CiArtifactRepository
-	ecrConfig                        *EcrConfig
-	envConfigOverrideRepository      chartConfig.EnvConfigOverrideRepository
-	environmentRepository            repository2.EnvironmentRepository
-	clusterRepository                repository2.ClusterRepository
-	pipelineConfigRepository         chartConfig.PipelineConfigRepository
-	mergeUtil                        util.MergeUtil
-	appWorkflowRepository            appWorkflow.AppWorkflowRepository
-	ciConfig                         *CiCdConfig
-	cdWorkflowRepository             pipelineConfig.CdWorkflowRepository
-	appService                       app.AppService
-	imageScanResultRepository        security.ImageScanResultRepository
-	GitFactory                       *util.GitFactory
-	ArgoK8sClient                    argocdServer.ArgoK8sClient
-	attributesService                attributes.AttributesService
-	aCDAuthConfig                    *util3.ACDAuthConfig
-	gitOpsRepository                 repository.GitOpsConfigRepository
-	pipelineStrategyHistoryService   history.PipelineStrategyHistoryService
-	prePostCiScriptHistoryService    history.PrePostCiScriptHistoryService
-	prePostCdScriptHistoryService    history.PrePostCdScriptHistoryService
-	deploymentTemplateHistoryService history.DeploymentTemplateHistoryService
-	appLevelMetricsRepository        repository.AppLevelMetricsRepository
-	pipelineStageService             PipelineStageService
-	chartTemplateService             util.ChartTemplateService
-	chartRefRepository               chartRepoRepository.ChartRefRepository
-	chartService                     chart.ChartService
-	helmAppService                   client.HelmAppService
-	deploymentGroupRepository        repository.DeploymentGroupRepository
-	ciPipelineMaterialRepository     pipelineConfig.CiPipelineMaterialRepository
-	ciWorkflowRepository             pipelineConfig.CiWorkflowRepository
-	//ciTemplateOverrideRepository     pipelineConfig.CiTemplateOverrideRepository
-	//ciBuildConfigService CiBuildConfigService
-	ciTemplateService                               CiTemplateService
-	userService                                     user.UserService
-	ciTemplateOverrideRepository                    pipelineConfig.CiTemplateOverrideRepository
-	gitMaterialHistoryService                       history.GitMaterialHistoryService
-	CiTemplateHistoryService                        history.CiTemplateHistoryService
-	CiPipelineHistoryService                        history.CiPipelineHistoryService
-	globalStrategyMetadataRepository                chartRepoRepository.GlobalStrategyMetadataRepository
-	globalStrategyMetadataChartRefMappingRepository chartRepoRepository.GlobalStrategyMetadataChartRefMappingRepository
-	deploymentConfig                                *DeploymentServiceTypeConfig
-	appStatusRepository                             appStatus.AppStatusRepository
-	ArgoUserService                                 argo.ArgoUserService
-	workflowDagExecutor                             WorkflowDagExecutor
-	enforcerUtil                                    rbac.EnforcerUtil
-	resourceGroupService                            resourceGroup2.ResourceGroupService
-	chartDeploymentService                          util.ChartDeploymentService
-	K8sUtil                                         *util4.K8sUtil
-	attributesRepository                            repository.AttributesRepository
-	securityConfig                                  *SecurityConfig
-	imageTaggingService                             ImageTaggingService
-	variableEntityMappingService                    variables.VariableEntityMappingService
-	variableTemplateParser                          parsers.VariableTemplateParser
-	pipelineStageRepository                         repository3.PipelineStageRepository
->>>>>>> 7079d357
 	CiPipelineConfigService
 	CiMaterialConfigService
 	AppArtifactManager
@@ -171,7 +93,6 @@
 	logger *zap.SugaredLogger,
 	materialRepo pipelineConfig.MaterialRepository,
 	chartRepository chartRepoRepository.ChartRepository,
-<<<<<<< HEAD
 	ciPipelineConfigService CiPipelineConfigService,
 	ciMaterialConfigService CiMaterialConfigService,
 	appArtifactManager AppArtifactManager,
@@ -180,54 +101,6 @@
 	appDeploymentTypeChangeManager AppDeploymentTypeChangeManager,
 	cdPipelineConfigService CdPipelineConfigService,
 	devtronAppConfigService DevtronAppConfigService) *PipelineBuilderImpl {
-=======
-	ciArtifactRepository repository.CiArtifactRepository,
-	ecrConfig *EcrConfig,
-	envConfigOverrideRepository chartConfig.EnvConfigOverrideRepository,
-	environmentRepository repository2.EnvironmentRepository,
-	clusterRepository repository2.ClusterRepository,
-	pipelineConfigRepository chartConfig.PipelineConfigRepository,
-	mergeUtil util.MergeUtil,
-	appWorkflowRepository appWorkflow.AppWorkflowRepository,
-	ciConfig *CiCdConfig,
-	cdWorkflowRepository pipelineConfig.CdWorkflowRepository,
-	appService app.AppService,
-	imageScanResultRepository security.ImageScanResultRepository,
-	ArgoK8sClient argocdServer.ArgoK8sClient,
-	GitFactory *util.GitFactory, attributesService attributes.AttributesService,
-	aCDAuthConfig *util3.ACDAuthConfig, gitOpsRepository repository.GitOpsConfigRepository,
-	pipelineStrategyHistoryService history.PipelineStrategyHistoryService,
-	prePostCiScriptHistoryService history.PrePostCiScriptHistoryService,
-	prePostCdScriptHistoryService history.PrePostCdScriptHistoryService,
-	deploymentTemplateHistoryService history.DeploymentTemplateHistoryService,
-	appLevelMetricsRepository repository.AppLevelMetricsRepository,
-	pipelineStageService PipelineStageService, chartRefRepository chartRepoRepository.ChartRefRepository,
-	chartTemplateService util.ChartTemplateService, chartService chart.ChartService,
-	helmAppService client.HelmAppService,
-	deploymentGroupRepository repository.DeploymentGroupRepository,
-	ciPipelineMaterialRepository pipelineConfig.CiPipelineMaterialRepository,
-	userService user.UserService,
-	ciTemplateService CiTemplateService,
-	ciTemplateOverrideRepository pipelineConfig.CiTemplateOverrideRepository,
-	gitMaterialHistoryService history.GitMaterialHistoryService,
-	CiTemplateHistoryService history.CiTemplateHistoryService,
-	CiPipelineHistoryService history.CiPipelineHistoryService,
-	globalStrategyMetadataRepository chartRepoRepository.GlobalStrategyMetadataRepository,
-	globalStrategyMetadataChartRefMappingRepository chartRepoRepository.GlobalStrategyMetadataChartRefMappingRepository,
-	deploymentConfig *DeploymentServiceTypeConfig, appStatusRepository appStatus.AppStatusRepository,
-	workflowDagExecutor WorkflowDagExecutor,
-	enforcerUtil rbac.EnforcerUtil, ArgoUserService argo.ArgoUserService,
-	ciWorkflowRepository pipelineConfig.CiWorkflowRepository,
-	resourceGroupService resourceGroup2.ResourceGroupService,
-	chartDeploymentService util.ChartDeploymentService,
-	K8sUtil *util4.K8sUtil,
-	attributesRepository repository.AttributesRepository,
-	imageTaggingService ImageTaggingService,
-	variableEntityMappingService variables.VariableEntityMappingService,
-	variableTemplateParser parsers.VariableTemplateParser,
-	pipelineStageRepository repository3.PipelineStageRepository,
-	ciPipelineConfigService CiPipelineConfigService) *PipelineBuilderImpl {
->>>>>>> 7079d357
 
 	securityConfig := &SecurityConfig{}
 	err := env.Parse(securityConfig)
@@ -235,7 +108,6 @@
 		logger.Errorw("error in parsing securityConfig,setting  ForceSecurityScanning to default value", "defaultValue", securityConfig.ForceSecurityScanning, "err", err)
 	}
 	return &PipelineBuilderImpl{
-<<<<<<< HEAD
 		logger:                         logger,
 		materialRepo:                   materialRepo,
 		chartRepository:                chartRepository,
@@ -247,74 +119,6 @@
 		AppDeploymentTypeChangeManager: appDeploymentTypeChangeManager,
 		CdPipelineConfigService:        cdPipelineConfigService,
 		DevtronAppConfigService:        devtronAppConfigService,
-=======
-		logger:                        logger,
-		ciCdPipelineOrchestrator:      ciCdPipelineOrchestrator,
-		dockerArtifactStoreRepository: dockerArtifactStoreRepository,
-		materialRepo:                  materialRepo,
-		appService:                    appService,
-		appRepo:                       pipelineGroupRepo,
-		pipelineRepository:            pipelineRepository,
-		propertiesConfigService:       propertiesConfigService,
-		//ciTemplateRepository:             ciTemplateRepository,
-		ciPipelineRepository:             ciPipelineRepository,
-		application:                      application,
-		chartRepository:                  chartRepository,
-		ciArtifactRepository:             ciArtifactRepository,
-		ecrConfig:                        ecrConfig,
-		envConfigOverrideRepository:      envConfigOverrideRepository,
-		environmentRepository:            environmentRepository,
-		clusterRepository:                clusterRepository,
-		pipelineConfigRepository:         pipelineConfigRepository,
-		mergeUtil:                        mergeUtil,
-		appWorkflowRepository:            appWorkflowRepository,
-		ciConfig:                         ciConfig,
-		cdWorkflowRepository:             cdWorkflowRepository,
-		imageScanResultRepository:        imageScanResultRepository,
-		ArgoK8sClient:                    ArgoK8sClient,
-		GitFactory:                       GitFactory,
-		attributesService:                attributesService,
-		aCDAuthConfig:                    aCDAuthConfig,
-		gitOpsRepository:                 gitOpsRepository,
-		pipelineStrategyHistoryService:   pipelineStrategyHistoryService,
-		prePostCiScriptHistoryService:    prePostCiScriptHistoryService,
-		prePostCdScriptHistoryService:    prePostCdScriptHistoryService,
-		deploymentTemplateHistoryService: deploymentTemplateHistoryService,
-		appLevelMetricsRepository:        appLevelMetricsRepository,
-		pipelineStageService:             pipelineStageService,
-		chartTemplateService:             chartTemplateService,
-		chartRefRepository:               chartRefRepository,
-		chartService:                     chartService,
-		helmAppService:                   helmAppService,
-		deploymentGroupRepository:        deploymentGroupRepository,
-		ciPipelineMaterialRepository:     ciPipelineMaterialRepository,
-		ciTemplateService:                ciTemplateService,
-		//ciTemplateOverrideRepository:     ciTemplateOverrideRepository,
-		//ciBuildConfigService: ciBuildConfigService,
-		userService:                                     userService,
-		ciTemplateOverrideRepository:                    ciTemplateOverrideRepository,
-		gitMaterialHistoryService:                       gitMaterialHistoryService,
-		CiTemplateHistoryService:                        CiTemplateHistoryService,
-		CiPipelineHistoryService:                        CiPipelineHistoryService,
-		globalStrategyMetadataRepository:                globalStrategyMetadataRepository,
-		globalStrategyMetadataChartRefMappingRepository: globalStrategyMetadataChartRefMappingRepository,
-		deploymentConfig:                                deploymentConfig,
-		appStatusRepository:                             appStatusRepository,
-		ArgoUserService:                                 ArgoUserService,
-		workflowDagExecutor:                             workflowDagExecutor,
-		enforcerUtil:                                    enforcerUtil,
-		ciWorkflowRepository:                            ciWorkflowRepository,
-		resourceGroupService:                            resourceGroupService,
-		chartDeploymentService:                          chartDeploymentService,
-		K8sUtil:                                         K8sUtil,
-		attributesRepository:                            attributesRepository,
-		securityConfig:                                  securityConfig,
-		imageTaggingService:                             imageTaggingService,
-		variableEntityMappingService:                    variableEntityMappingService,
-		variableTemplateParser:                          variableTemplateParser,
-		pipelineStageRepository:                         pipelineStageRepository,
-		CiPipelineConfigService:                         ciPipelineConfigService,
->>>>>>> 7079d357
 	}
 }
 
