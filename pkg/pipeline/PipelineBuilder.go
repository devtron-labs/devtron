/*
 * Copyright (c) 2020 Devtron Labs
 *
 * Licensed under the Apache License, Version 2.0 (the "License");
 * you may not use this file except in compliance with the License.
 * You may obtain a copy of the License at
 *
 *    http://www.apache.org/licenses/LICENSE-2.0
 *
 * Unless required by applicable law or agreed to in writing, software
 * distributed under the License is distributed on an "AS IS" BASIS,
 * WITHOUT WARRANTIES OR CONDITIONS OF ANY KIND, either express or implied.
 * See the License for the specific language governing permissions and
 * limitations under the License.
 *
 */

package pipeline

import (
	"context"
	"encoding/json"
	"fmt"
	client "github.com/devtron-labs/devtron/api/helm-app"
	app2 "github.com/devtron-labs/devtron/internal/sql/repository/app"
	"github.com/devtron-labs/devtron/internal/sql/repository/security"
	"github.com/devtron-labs/devtron/pkg/chart"
	chartRepoRepository "github.com/devtron-labs/devtron/pkg/chartRepo/repository"
	repository2 "github.com/devtron-labs/devtron/pkg/cluster/repository"
	bean3 "github.com/devtron-labs/devtron/pkg/pipeline/bean"
	"github.com/devtron-labs/devtron/pkg/pipeline/history"
	repository4 "github.com/devtron-labs/devtron/pkg/pipeline/history/repository"
	"github.com/devtron-labs/devtron/pkg/sql"
	"github.com/devtron-labs/devtron/pkg/user"
	util3 "github.com/devtron-labs/devtron/pkg/util"
	"net/http"
	"net/url"
	"sort"
	"strings"
	"time"

	application2 "github.com/argoproj/argo-cd/v2/pkg/apiclient/application"
	"github.com/caarlos0/env"
	bean2 "github.com/devtron-labs/devtron/api/bean"
	"github.com/devtron-labs/devtron/client/argocdServer"
	"github.com/devtron-labs/devtron/client/argocdServer/application"
	"github.com/devtron-labs/devtron/internal/sql/models"
	"github.com/devtron-labs/devtron/internal/sql/repository"
	"github.com/devtron-labs/devtron/internal/sql/repository/appWorkflow"
	"github.com/devtron-labs/devtron/internal/sql/repository/chartConfig"
	dockerRegistryRepository "github.com/devtron-labs/devtron/internal/sql/repository/dockerRegistry"
	"github.com/devtron-labs/devtron/internal/sql/repository/pipelineConfig"
	"github.com/devtron-labs/devtron/internal/util"
	"github.com/devtron-labs/devtron/pkg/app"
	"github.com/devtron-labs/devtron/pkg/attributes"
	"github.com/devtron-labs/devtron/pkg/bean"
	util2 "github.com/devtron-labs/devtron/util"
	"github.com/go-pg/pg"
	"github.com/juju/errors"
	"go.uber.org/zap"
)

var DefaultPipelineValue = []byte(`{"ConfigMaps":{"enabled":false},"ConfigSecrets":{"enabled":false},"ContainerPort":[],"EnvVariables":[],"GracePeriod":30,"LivenessProbe":{},"MaxSurge":1,"MaxUnavailable":0,"MinReadySeconds":60,"ReadinessProbe":{},"Spec":{"Affinity":{"Values":"nodes","key":""}},"app":"13","appMetrics":false,"args":{},"autoscaling":{},"command":{"enabled":false,"value":[]},"containers":[],"dbMigrationConfig":{"enabled":false},"deployment":{"strategy":{"rolling":{"maxSurge":"25%","maxUnavailable":1}}},"deploymentType":"ROLLING","env":"1","envoyproxy":{"configMapName":"","image":"","resources":{"limits":{"cpu":"50m","memory":"50Mi"},"requests":{"cpu":"50m","memory":"50Mi"}}},"image":{"pullPolicy":"IfNotPresent"},"ingress":{},"ingressInternal":{"annotations":{},"enabled":false,"host":"","path":"","tls":[]},"initContainers":[],"pauseForSecondsBeforeSwitchActive":30,"pipelineName":"","prometheus":{"release":"monitoring"},"rawYaml":[],"releaseVersion":"1","replicaCount":1,"resources":{"limits":{"cpu":"0.05","memory":"50Mi"},"requests":{"cpu":"0.01","memory":"10Mi"}},"secret":{"data":{},"enabled":false},"server":{"deployment":{"image":"","image_tag":""}},"service":{"annotations":{},"type":"ClusterIP"},"servicemonitor":{"additionalLabels":{}},"tolerations":[],"volumeMounts":[],"volumes":[],"waitForSecondsBeforeScalingDown":30}`)

type EcrConfig struct {
	EcrPrefix string `env:"ECR_REPO_NAME_PREFIX" envDefault:"test/"`
}

func GetEcrConfig() (*EcrConfig, error) {
	cfg := &EcrConfig{}
	err := env.Parse(cfg)
	return cfg, err
}

type PipelineBuilder interface {
	CreateCiPipeline(createRequest *bean.CiConfigRequest) (*bean.PipelineCreateResponse, error)
	CreateApp(request *bean.CreateAppDTO) (*bean.CreateAppDTO, error)
	CreateMaterialsForApp(request *bean.CreateMaterialDTO) (*bean.CreateMaterialDTO, error)
	UpdateMaterialsForApp(request *bean.UpdateMaterialDTO) (*bean.UpdateMaterialDTO, error)
	DeleteMaterial(request *bean.UpdateMaterialDTO) error
	DeleteApp(appId int, userId int32) error
	GetCiPipeline(appId int) (ciConfig *bean.CiConfigRequest, err error)
	GetExternalCi(appId int) (ciConfig []*bean.ExternalCiConfig, err error)
	GetExternalCiById(appId int, externalCiId int) (ciConfig *bean.ExternalCiConfig, err error)
	UpdateCiTemplate(updateRequest *bean.CiConfigRequest) (*bean.CiConfigRequest, error)
	PatchCiPipeline(request *bean.CiPatchRequest) (ciConfig *bean.CiConfigRequest, err error)
	CreateCdPipelines(cdPipelines *bean.CdPipelines, ctx context.Context) (*bean.CdPipelines, error)
	GetApp(appId int) (application *bean.CreateAppDTO, err error)
	PatchCdPipelines(cdPipelines *bean.CDPatchRequest, ctx context.Context) (*bean.CdPipelines, error)
<<<<<<< HEAD
	DeleteCdPipeline(pipeline *pipelineConfig.Pipeline, ctx context.Context, forceDelete bool) (err error)
=======
	DeleteCdPipeline(pipeline *pipelineConfig.Pipeline, ctx context.Context, forceDelete bool, userId int32) (err error)
>>>>>>> 9bed8867
	GetCdPipelinesForApp(appId int) (cdPipelines *bean.CdPipelines, err error)
	GetCdPipelinesForAppAndEnv(appId int, envId int) (cdPipelines *bean.CdPipelines, err error)
	/*	CreateCdPipelines(cdPipelines bean.CdPipelines) (*bean.CdPipelines, error)*/
	GetArtifactsByCDPipeline(cdPipelineId int, stage bean2.WorkflowType) (bean.CiArtifactResponse, error)
	FetchArtifactForRollback(cdPipelineId, offset, limit int) (bean.CiArtifactResponse, error)
	FindAppsByTeamId(teamId int) ([]*AppBean, error)
	GetAppListByTeamIds(teamIds []int, appType string) ([]*TeamAppBean, error)
	FindAppsByTeamName(teamName string) ([]AppBean, error)
	FindPipelineById(cdPipelineId int) (*pipelineConfig.Pipeline, error)
	GetAppList() ([]AppBean, error)
	GetCiPipelineMin(appId int) ([]*bean.CiPipelineMin, error)

	FetchCDPipelineStrategy(appId int) (PipelineStrategiesResponse, error)
	GetCdPipelineById(pipelineId int) (cdPipeline *bean.CDPipelineConfigObject, err error)

	FetchConfigmapSecretsForCdStages(appId, envId, cdPipelineId int) (ConfigMapSecretsResponse, error)
	FindByIds(ids []*int) ([]*AppBean, error)
	GetCiPipelineById(pipelineId int) (ciPipeline *bean.CiPipeline, err error)

	GetMaterialsForAppId(appId int) []*bean.GitMaterial
	FindAllMatchesByAppName(appName string) ([]*AppBean, error)
	GetEnvironmentByCdPipelineId(pipelineId int) (int, error)
	PatchRegexCiPipeline(request *bean.CiRegexPatchRequest) (err error)
<<<<<<< HEAD
=======

	GetBulkActionImpactedPipelines(dto *bean.CdBulkActionRequestDto) ([]*pipelineConfig.Pipeline, error)
	PerformBulkActionOnCdPipelines(dto *bean.CdBulkActionRequestDto, impactedPipelines []*pipelineConfig.Pipeline, ctx context.Context, dryRun bool, userId int32) ([]*bean.CdBulkActionResponseDto, error)
>>>>>>> 9bed8867
	DeleteCiPipeline(request *bean.CiPatchRequest) (*bean.CiPipeline, error)
}

type PipelineBuilderImpl struct {
	logger                        *zap.SugaredLogger
	dbPipelineOrchestrator        DbPipelineOrchestrator
<<<<<<< HEAD
	dockerArtifactStoreRepository repository.DockerArtifactStoreRepository
=======
	dockerArtifactStoreRepository dockerRegistryRepository.DockerArtifactStoreRepository
>>>>>>> 9bed8867
	materialRepo                  pipelineConfig.MaterialRepository
	appRepo                       app2.AppRepository
	pipelineRepository            pipelineConfig.PipelineRepository
	propertiesConfigService       PropertiesConfigService
<<<<<<< HEAD
	//ciTemplateRepository             pipelineConfig.CiTemplateRepository
=======
	//	ciTemplateRepository             pipelineConfig.CiTemplateRepository
>>>>>>> 9bed8867
	ciPipelineRepository             pipelineConfig.CiPipelineRepository
	application                      application.ServiceClient
	chartRepository                  chartRepoRepository.ChartRepository
	ciArtifactRepository             repository.CiArtifactRepository
	ecrConfig                        *EcrConfig
	envConfigOverrideRepository      chartConfig.EnvConfigOverrideRepository
	environmentRepository            repository2.EnvironmentRepository
	pipelineConfigRepository         chartConfig.PipelineConfigRepository
	mergeUtil                        util.MergeUtil
	appWorkflowRepository            appWorkflow.AppWorkflowRepository
	ciConfig                         *CiConfig
	cdWorkflowRepository             pipelineConfig.CdWorkflowRepository
	appService                       app.AppService
	imageScanResultRepository        security.ImageScanResultRepository
	GitFactory                       *util.GitFactory
	ArgoK8sClient                    argocdServer.ArgoK8sClient
	attributesService                attributes.AttributesService
	aCDAuthConfig                    *util3.ACDAuthConfig
	gitOpsRepository                 repository.GitOpsConfigRepository
	pipelineStrategyHistoryService   history.PipelineStrategyHistoryService
	prePostCiScriptHistoryService    history.PrePostCiScriptHistoryService
	prePostCdScriptHistoryService    history.PrePostCdScriptHistoryService
	deploymentTemplateHistoryService history.DeploymentTemplateHistoryService
	appLevelMetricsRepository        repository.AppLevelMetricsRepository
	pipelineStageService             PipelineStageService
	chartTemplateService             util.ChartTemplateService
	chartRefRepository               chartRepoRepository.ChartRefRepository
	chartService                     chart.ChartService
	helmAppService                   client.HelmAppService
	deploymentGroupRepository        repository.DeploymentGroupRepository
	ciPipelineMaterialRepository     pipelineConfig.CiPipelineMaterialRepository
	//ciTemplateOverrideRepository     pipelineConfig.CiTemplateOverrideRepository
	//ciBuildConfigService CiBuildConfigService
<<<<<<< HEAD
	ciTemplateService CiTemplateService
	userService       user.UserService
=======
	ciTemplateService            CiTemplateService
	userService                  user.UserService
	ciTemplateOverrideRepository pipelineConfig.CiTemplateOverrideRepository
	gitMaterialHistoryService    history.GitMaterialHistoryService
	CiTemplateHistoryService     history.CiTemplateHistoryService
	CiPipelineHistoryService     history.CiPipelineHistoryService
>>>>>>> 9bed8867
}

func NewPipelineBuilderImpl(logger *zap.SugaredLogger,
	dbPipelineOrchestrator DbPipelineOrchestrator,
	dockerArtifactStoreRepository dockerRegistryRepository.DockerArtifactStoreRepository,
	materialRepo pipelineConfig.MaterialRepository,
	pipelineGroupRepo app2.AppRepository,
	pipelineRepository pipelineConfig.PipelineRepository,
	propertiesConfigService PropertiesConfigService,
	ciTemplateRepository pipelineConfig.CiTemplateRepository,
	ciPipelineRepository pipelineConfig.CiPipelineRepository,
	application application.ServiceClient,
	chartRepository chartRepoRepository.ChartRepository,
	ciArtifactRepository repository.CiArtifactRepository,
	ecrConfig *EcrConfig,
	envConfigOverrideRepository chartConfig.EnvConfigOverrideRepository,
	environmentRepository repository2.EnvironmentRepository,
	pipelineConfigRepository chartConfig.PipelineConfigRepository,
	mergeUtil util.MergeUtil,
	appWorkflowRepository appWorkflow.AppWorkflowRepository,
	ciConfig *CiConfig,
	cdWorkflowRepository pipelineConfig.CdWorkflowRepository,
	appService app.AppService,
	imageScanResultRepository security.ImageScanResultRepository,
	ArgoK8sClient argocdServer.ArgoK8sClient,
	GitFactory *util.GitFactory, attributesService attributes.AttributesService,
	aCDAuthConfig *util3.ACDAuthConfig, gitOpsRepository repository.GitOpsConfigRepository,
	pipelineStrategyHistoryService history.PipelineStrategyHistoryService,
	prePostCiScriptHistoryService history.PrePostCiScriptHistoryService,
	prePostCdScriptHistoryService history.PrePostCdScriptHistoryService,
	deploymentTemplateHistoryService history.DeploymentTemplateHistoryService,
	appLevelMetricsRepository repository.AppLevelMetricsRepository,
	pipelineStageService PipelineStageService, chartRefRepository chartRepoRepository.ChartRefRepository,
	chartTemplateService util.ChartTemplateService, chartService chart.ChartService,
	helmAppService client.HelmAppService,
	deploymentGroupRepository repository.DeploymentGroupRepository,
	ciPipelineMaterialRepository pipelineConfig.CiPipelineMaterialRepository,
	userService user.UserService,
<<<<<<< HEAD
	ciTemplateOverrideRepository pipelineConfig.CiTemplateOverrideRepository, ciTemplateService CiTemplateService) *PipelineBuilderImpl {
=======
	ciTemplateService CiTemplateService,
	ciTemplateOverrideRepository pipelineConfig.CiTemplateOverrideRepository,
	gitMaterialHistoryService history.GitMaterialHistoryService,
	CiTemplateHistoryService history.CiTemplateHistoryService,
	CiPipelineHistoryService history.CiPipelineHistoryService) *PipelineBuilderImpl {
>>>>>>> 9bed8867
	return &PipelineBuilderImpl{
		logger:                        logger,
		dbPipelineOrchestrator:        dbPipelineOrchestrator,
		dockerArtifactStoreRepository: dockerArtifactStoreRepository,
		materialRepo:                  materialRepo,
		appService:                    appService,
		appRepo:                       pipelineGroupRepo,
		pipelineRepository:            pipelineRepository,
		propertiesConfigService:       propertiesConfigService,
		//ciTemplateRepository:             ciTemplateRepository,
		ciPipelineRepository:             ciPipelineRepository,
		application:                      application,
		chartRepository:                  chartRepository,
		ciArtifactRepository:             ciArtifactRepository,
		ecrConfig:                        ecrConfig,
		envConfigOverrideRepository:      envConfigOverrideRepository,
		environmentRepository:            environmentRepository,
		pipelineConfigRepository:         pipelineConfigRepository,
		mergeUtil:                        mergeUtil,
		appWorkflowRepository:            appWorkflowRepository,
		ciConfig:                         ciConfig,
		cdWorkflowRepository:             cdWorkflowRepository,
		imageScanResultRepository:        imageScanResultRepository,
		ArgoK8sClient:                    ArgoK8sClient,
		GitFactory:                       GitFactory,
		attributesService:                attributesService,
		aCDAuthConfig:                    aCDAuthConfig,
		gitOpsRepository:                 gitOpsRepository,
		pipelineStrategyHistoryService:   pipelineStrategyHistoryService,
		prePostCiScriptHistoryService:    prePostCiScriptHistoryService,
		prePostCdScriptHistoryService:    prePostCdScriptHistoryService,
		deploymentTemplateHistoryService: deploymentTemplateHistoryService,
		appLevelMetricsRepository:        appLevelMetricsRepository,
		pipelineStageService:             pipelineStageService,
		chartTemplateService:             chartTemplateService,
		chartRefRepository:               chartRefRepository,
		chartService:                     chartService,
		helmAppService:                   helmAppService,
		deploymentGroupRepository:        deploymentGroupRepository,
		ciPipelineMaterialRepository:     ciPipelineMaterialRepository,
		ciTemplateService:                ciTemplateService,
		//ciTemplateOverrideRepository:     ciTemplateOverrideRepository,
		//ciBuildConfigService: ciBuildConfigService,
<<<<<<< HEAD
		userService: userService,
=======
		userService:                  userService,
		ciTemplateOverrideRepository: ciTemplateOverrideRepository,
		gitMaterialHistoryService:    gitMaterialHistoryService,
		CiTemplateHistoryService:     CiTemplateHistoryService,
		CiPipelineHistoryService:     CiPipelineHistoryService,
>>>>>>> 9bed8867
	}
}

func formatDate(t time.Time, layout string) string {
	if t.IsZero() {
		return ""
	}
	return t.Format(layout)
}

func (impl PipelineBuilderImpl) CreateApp(request *bean.CreateAppDTO) (*bean.CreateAppDTO, error) {
	impl.logger.Debugw("app create request received", "req", request)
	res, err := impl.dbPipelineOrchestrator.CreateApp(request)
	if err != nil {
		impl.logger.Errorw("error in saving create app req", "req", request, "err", err)
	}
	return res, err
}

func (impl PipelineBuilderImpl) DeleteApp(appId int, userId int32) error {
	impl.logger.Debugw("app delete request received", "app", appId)
	err := impl.dbPipelineOrchestrator.DeleteApp(appId, userId)
	return err
}

func (impl PipelineBuilderImpl) CreateMaterialsForApp(request *bean.CreateMaterialDTO) (*bean.CreateMaterialDTO, error) {
	res, err := impl.dbPipelineOrchestrator.CreateMaterials(request)
	if err != nil {
		impl.logger.Errorw("error in saving create materials req", "req", request, "err", err)
	}
	return res, err
}

func (impl PipelineBuilderImpl) UpdateMaterialsForApp(request *bean.UpdateMaterialDTO) (*bean.UpdateMaterialDTO, error) {
	res, err := impl.dbPipelineOrchestrator.UpdateMaterial(request)
	if err != nil {
		impl.logger.Errorw("error in updating materials req", "req", request, "err", err)
	}
	return res, err
}

func (impl PipelineBuilderImpl) DeleteMaterial(request *bean.UpdateMaterialDTO) error {
	//finding ci pipelines for this app; if found any, will not delete git material
	pipelines, err := impl.ciPipelineRepository.FindByAppId(request.AppId)
	if err != nil && err != pg.ErrNoRows {
		impl.logger.Errorw("err in deleting git material", "gitMaterial", request.Material, "err", err)
		return err
	}
	if len(pipelines) > 0 {
		//pipelines are present, in this case we will check if this material is used in docker config
		//if it is used, then we won't delete
		ciTemplateBean, err := impl.ciTemplateService.FindByAppId(request.AppId)
		if err != nil && err == errors.NotFoundf(err.Error()) {
			impl.logger.Errorw("err in getting docker registry", "appId", request.AppId, "err", err)
			return err
		}
		if ciTemplateBean != nil {
			ciTemplate := ciTemplateBean.CiTemplate
			if ciTemplate != nil && ciTemplate.GitMaterialId == request.Material.Id {
				return fmt.Errorf("cannot delete git material, is being used in docker config")
			}
		}
	}
	existingMaterial, err := impl.materialRepo.FindById(request.Material.Id)
	if err != nil {
		impl.logger.Errorw("No matching entry found for delete", "gitMaterial", request.Material)
		return err
	}
	existingMaterial.UpdatedOn = time.Now()
	existingMaterial.UpdatedBy = request.UserId

	err = impl.materialRepo.MarkMaterialDeleted(existingMaterial)

	if err != nil {
		impl.logger.Errorw("error in deleting git material", "gitMaterial", existingMaterial)
		return err
	}
	err = impl.gitMaterialHistoryService.MarkMaterialDeletedAndCreateHistory(existingMaterial)

	return nil
}

func (impl PipelineBuilderImpl) GetApp(appId int) (application *bean.CreateAppDTO, err error) {
	app, err := impl.appRepo.FindById(appId)
	if err != nil {
		impl.logger.Errorw("error in fetching app", "id", appId, "err", err)
		return nil, err
	}
	gitMaterials := impl.GetMaterialsForAppId(appId)

	application = &bean.CreateAppDTO{
		Id:       app.Id,
		AppName:  app.AppName,
		Material: gitMaterials,
		TeamId:   app.TeamId,
	}
	return application, nil
}

func (impl PipelineBuilderImpl) GetMaterialsForAppId(appId int) []*bean.GitMaterial {
	materials, err := impl.materialRepo.FindByAppId(appId)
	if err != nil {
		impl.logger.Errorw("error in fetching materials", "appId", appId, "err", err)
	}
	var gitMaterials []*bean.GitMaterial
	for _, material := range materials {
		gitMaterial := &bean.GitMaterial{
			Url:             material.Url,
			Name:            material.Name[strings.Index(material.Name, "-")+1:],
			Id:              material.Id,
			GitProviderId:   material.GitProviderId,
			CheckoutPath:    material.CheckoutPath,
			FetchSubmodules: material.FetchSubmodules,
		}
		gitMaterials = append(gitMaterials, gitMaterial)
	}
	return gitMaterials
}

/*
   1. create pipelineGroup
   2. save material (add credential provider support)

*/

func (impl PipelineBuilderImpl) getDefaultArtifactStore(id string) (store *dockerRegistryRepository.DockerArtifactStore, err error) {
	if id == "" {
		impl.logger.Debugw("docker repo is empty adding default repo")
		store, err = impl.dockerArtifactStoreRepository.FindActiveDefaultStore()

	} else {
		store, err = impl.dockerArtifactStoreRepository.FindOne(id)
	}
	return
}

func (impl PipelineBuilderImpl) getCiTemplateVariables(appId int) (ciConfig *bean.CiConfigRequest, err error) {
	//template, err := impl.ciTemplateRepository.FindByAppId(appId)
	ciTemplateBean, err := impl.ciTemplateService.FindByAppId(appId)
	if err != nil && !errors.IsNotFound(err) {
		impl.logger.Errorw("error in fetching ci pipeline", "appId", appId, "err", err)
		return nil, err
	}
	if errors.IsNotFound(err) {
		impl.logger.Debugw("no ci pipeline exists", "appId", appId, "err", err)
		err = &util.ApiError{Code: "404", HttpStatusCode: 200, UserMessage: "no ci pipeline exists"}
		return nil, err
	}
	template := ciTemplateBean.CiTemplate

	gitMaterials, err := impl.materialRepo.FindByAppId(appId)
	if err != nil && err != pg.ErrNoRows {
		impl.logger.Errorw("error in fetching git materials", "appId", appId, "err", err)
		return nil, err
	}
	if err == pg.ErrNoRows {
		impl.logger.Debugw(" no git materials exists", "appId", appId, "err", err)
		err = &util.ApiError{Code: "404", HttpStatusCode: 200, UserMessage: "no git materials exists"}
		return nil, err
	}

	var materials []bean.Material
	for _, g := range gitMaterials {
		m := bean.Material{
			GitMaterialId: g.Id,
			MaterialName:  g.Name[strings.Index(g.Name, "-")+1:],
		}
		materials = append(materials, m)
	}

	//dockerArgs := map[string]string{}
	//if err := json.Unmarshal([]byte(template.Args), &dockerArgs); err != nil {
	//	impl.logger.Debugw("error in json unmarshal", "app", appId, "err", err)
	//	return nil, err
	//}
	regHost, err := template.DockerRegistry.GetRegistryLocation()
	if err != nil {
		impl.logger.Errorw("invalid reg url", "err", err)
		return nil, err
	}
	ciConfig = &bean.CiConfigRequest{
		Id:                template.Id,
		AppId:             template.AppId,
		AppName:           template.App.AppName,
		DockerRepository:  template.DockerRepository,
		DockerRegistry:    template.DockerRegistry.Id,
		DockerRegistryUrl: regHost,
		CiBuildConfig:     ciTemplateBean.CiBuildConfig,
		//DockerBuildConfig: &bean.DockerBuildConfig{DockerfilePath: template.DockerfilePath, Args: dockerArgs, GitMaterialId: template.GitMaterialId, TargetPlatform: template.TargetPlatform},
		Version:        template.Version,
		CiTemplateName: template.TemplateName,
		Materials:      materials,
		UpdatedOn:      template.UpdatedOn,
		UpdatedBy:      template.UpdatedBy,
		CreatedBy:      template.CreatedBy,
		CreatedOn:      template.CreatedOn,
	}
	return ciConfig, err
}

func (impl PipelineBuilderImpl) GetCiPipeline(appId int) (ciConfig *bean.CiConfigRequest, err error) {
	ciConfig, err = impl.getCiTemplateVariables(appId)
	if err != nil {
		impl.logger.Debugw("error in fetching ci pipeline", "appId", appId, "err", err)
		return nil, err
	}
	//TODO fill these variables
	//ciConfig.CiPipeline=
	//--------pipeline population start
	pipelines, err := impl.ciPipelineRepository.FindByAppId(appId)
	if err != nil && !util.IsErrNoRows(err) {
		impl.logger.Errorw("error in fetching ci pipeline", "appId", appId, "err", err)
		return nil, err
	}

	if impl.ciConfig.ExternalCiWebhookUrl == "" {
		hostUrl, err := impl.attributesService.GetByKey(attributes.HostUrlKey)
		if err != nil {
			return nil, err
		}
		if hostUrl != nil {
			impl.ciConfig.ExternalCiWebhookUrl = fmt.Sprintf("%s/%s", hostUrl.Value, ExternalCiWebhookPath)
		}
	}
	//map of ciPipelineId and their templateOverrideConfig
	ciOverrideTemplateMap := make(map[int]*bean3.CiTemplateBean)
	ciTemplateBeanOverrides, err := impl.ciTemplateService.FindTemplateOverrideByAppId(appId)
	if err != nil {
		return nil, err
	}

	for _, templateBeanOverride := range ciTemplateBeanOverrides {
		ciTemplateOverride := templateBeanOverride.CiTemplateOverride
		ciOverrideTemplateMap[ciTemplateOverride.CiPipelineId] = templateBeanOverride
	}
	var ciPipelineResp []*bean.CiPipeline
	for _, pipeline := range pipelines {

		dockerArgs := make(map[string]string)
		if len(pipeline.DockerArgs) > 0 {
			err := json.Unmarshal([]byte(pipeline.DockerArgs), &dockerArgs)
			if err != nil {
				impl.logger.Warnw("error in unmarshal", "err", err)
			}
		}

		var externalCiConfig bean.ExternalCiConfig

		ciPipelineScripts, err := impl.ciPipelineRepository.FindCiScriptsByCiPipelineId(pipeline.Id)
		if err != nil && !util.IsErrNoRows(err) {
			impl.logger.Errorw("error in fetching ci scripts")
			return nil, err
		}

		var beforeDockerBuildScripts []*bean.CiScript
		var afterDockerBuildScripts []*bean.CiScript
		for _, ciScript := range ciPipelineScripts {
			ciScriptResp := &bean.CiScript{
				Id:             ciScript.Id,
				Index:          ciScript.Index,
				Name:           ciScript.Name,
				Script:         ciScript.Script,
				OutputLocation: ciScript.OutputLocation,
			}
			if ciScript.Stage == BEFORE_DOCKER_BUILD {
				beforeDockerBuildScripts = append(beforeDockerBuildScripts, ciScriptResp)
			} else if ciScript.Stage == AFTER_DOCKER_BUILD {
				afterDockerBuildScripts = append(afterDockerBuildScripts, ciScriptResp)
			}
		}
		parentCiPipeline, err := impl.ciPipelineRepository.FindById(pipeline.ParentCiPipeline)
		if err != nil && !util.IsErrNoRows(err) {
			impl.logger.Errorw("err", err)
			return nil, err
		}
		ciPipeline := &bean.CiPipeline{
			Id:                       pipeline.Id,
			Version:                  pipeline.Version,
			Name:                     pipeline.Name,
			Active:                   pipeline.Active,
			Deleted:                  pipeline.Deleted,
			DockerArgs:               dockerArgs,
			IsManual:                 pipeline.IsManual,
			IsExternal:               pipeline.IsExternal,
			ParentCiPipeline:         pipeline.ParentCiPipeline,
			ParentAppId:              parentCiPipeline.AppId,
			ExternalCiConfig:         externalCiConfig,
			BeforeDockerBuildScripts: beforeDockerBuildScripts,
			AfterDockerBuildScripts:  afterDockerBuildScripts,
			ScanEnabled:              pipeline.ScanEnabled,
			IsDockerConfigOverridden: pipeline.IsDockerConfigOverridden,
		}
		if ciTemplateBean, ok := ciOverrideTemplateMap[pipeline.Id]; ok {
			templateOverride := ciTemplateBean.CiTemplateOverride
			ciPipeline.DockerConfigOverride = bean.DockerConfigOverride{
				DockerRegistry:   templateOverride.DockerRegistryId,
				DockerRepository: templateOverride.DockerRepository,
				CiBuildConfig:    ciTemplateBean.CiBuildConfig,
			}
		}
		for _, material := range pipeline.CiPipelineMaterials {
			ciMaterial := &bean.CiMaterial{
				Id:              material.Id,
				CheckoutPath:    material.CheckoutPath,
				Path:            material.Path,
				ScmId:           material.ScmId,
				GitMaterialId:   material.GitMaterialId,
				GitMaterialName: material.GitMaterial.Name[strings.Index(material.GitMaterial.Name, "-")+1:],
				ScmName:         material.ScmName,
				ScmVersion:      material.ScmVersion,
				IsRegex:         material.Regex != "",
				Source:          &bean.SourceTypeConfig{Type: material.Type, Value: material.Value, Regex: material.Regex},
			}
			ciPipeline.CiMaterial = append(ciPipeline.CiMaterial, ciMaterial)
		}

		linkedCis, err := impl.ciPipelineRepository.FindByParentCiPipelineId(ciPipeline.Id)
		if err != nil && !util.IsErrNoRows(err) {
			return nil, err
		}
		ciPipeline.LinkedCount = len(linkedCis)
		ciPipelineResp = append(ciPipelineResp, ciPipeline)
	}
	ciConfig.CiPipelines = ciPipelineResp
	//--------pipeline population end
	return ciConfig, err
}

func (impl PipelineBuilderImpl) GetExternalCi(appId int) (ciConfig []*bean.ExternalCiConfig, err error) {
	externalCiPipelines, err := impl.ciPipelineRepository.FindExternalCiByAppId(appId)
	if err != nil && !util.IsErrNoRows(err) {
		impl.logger.Errorw("error in fetching external ci", "appId", appId, "err", err)
		return nil, err
	}

	hostUrl, err := impl.attributesService.GetByKey(attributes.HostUrlKey)
	if err != nil {
		impl.logger.Errorw("error in fetching external ci", "appId", appId, "err", err)
		return nil, err
	}
	if hostUrl != nil {
		impl.ciConfig.ExternalCiWebhookUrl = fmt.Sprintf("%s/%s", hostUrl.Value, ExternalCiWebhookPath)
	}

	externalCiConfigs := make([]*bean.ExternalCiConfig, 0)
	for _, externalCiPipeline := range externalCiPipelines {
		externalCiConfig := &bean.ExternalCiConfig{
			Id:         externalCiPipeline.Id,
			WebhookUrl: fmt.Sprintf("%s/%d", impl.ciConfig.ExternalCiWebhookUrl, externalCiPipeline.Id),
			Payload:    impl.ciConfig.ExternalCiPayload,
			AccessKey:  "",
		}

		appWorkflowMappings, err := impl.appWorkflowRepository.FindWFCDMappingByExternalCiId(externalCiPipeline.Id)
		if err != nil && !util.IsErrNoRows(err) {
			impl.logger.Errorw("error in fetching external ci", "appId", appId, "err", err)
			return nil, err
		}

		roleData := make(map[string]interface{})
		for _, appWorkflowMapping := range appWorkflowMappings {
			cdPipeline, err := impl.pipelineRepository.FindById(appWorkflowMapping.ComponentId)
			if err != nil && !util.IsErrNoRows(err) {
				impl.logger.Errorw("error in fetching external ci", "appId", appId, "err", err)
				return nil, err
			}
			if _, ok := roleData["TeamId"]; !ok {
				app, err := impl.appRepo.FindAppAndProjectByAppId(cdPipeline.AppId)
				if err != nil && !util.IsErrNoRows(err) {
					impl.logger.Errorw("error in fetching external ci", "appId", appId, "err", err)
					return nil, err
				}
				roleData["teamId"] = app.TeamId
				roleData["teamName"] = app.Team.Name
			}
			roleData["appId"] = cdPipeline.AppId
			roleData["appName"] = cdPipeline.App.AppName
			if _, ok := roleData["environmentId"]; !ok {
				roleData["environmentId"] = cdPipeline.Environment.Name
			} else {
				roleData["environmentId"] = fmt.Sprintf("%s,%s", roleData["environmentId"], cdPipeline.Environment.Name)
			}
			if _, ok := roleData["environmentName"]; !ok {
				roleData["environmentName"] = cdPipeline.Environment.Name
			} else {
				roleData["environmentName"] = fmt.Sprintf("%s,%s", roleData["environmentName"], cdPipeline.Environment.Name)
			}

		}

		externalCiConfig.ExternalCiConfigRole = bean.ExternalCiConfigRole{
			ProjectId:       roleData["teamId"].(int),
			ProjectName:     roleData["teamName"].(string),
			AppId:           roleData["appId"].(int),
			AppName:         roleData["appName"].(string),
			EnvironmentId:   roleData["environmentId"].(string),
			EnvironmentName: roleData["environmentName"].(string),
			Role:            "Build and deploy",
		}
		externalCiConfigs = append(externalCiConfigs, externalCiConfig)
	}
	//--------pipeline population end
	return externalCiConfigs, err
}

func (impl PipelineBuilderImpl) GetExternalCiById(appId int, externalCiId int) (ciConfig *bean.ExternalCiConfig, err error) {
	externalCiPipeline, err := impl.ciPipelineRepository.FindExternalCiById(externalCiId)
	if err != nil && !util.IsErrNoRows(err) {
		impl.logger.Errorw("error in fetching external ci", "appId", appId, "err", err)
		return nil, err
	}
	hostUrl, err := impl.attributesService.GetByKey(attributes.HostUrlKey)
	if err != nil {
		impl.logger.Errorw("error in fetching external ci", "appId", appId, "err", err)
		return nil, err
	}
	if hostUrl != nil {
		impl.ciConfig.ExternalCiWebhookUrl = fmt.Sprintf("%s/%s", hostUrl.Value, ExternalCiWebhookPath)
	}

	appWorkflowMappings, err := impl.appWorkflowRepository.FindWFCDMappingByExternalCiId(externalCiPipeline.Id)
	if err != nil && !util.IsErrNoRows(err) {
		impl.logger.Errorw("error in fetching external ci", "appId", appId, "err", err)
		return nil, err
	}

	roleData := make(map[string]interface{})
	for _, appWorkflowMapping := range appWorkflowMappings {
		cdPipeline, err := impl.pipelineRepository.FindById(appWorkflowMapping.ComponentId)
		if err != nil && !util.IsErrNoRows(err) {
			impl.logger.Errorw("error in fetching external ci", "appId", appId, "err", err)
			return nil, err
		}
		if _, ok := roleData["TeamId"]; !ok {
			app, err := impl.appRepo.FindAppAndProjectByAppId(cdPipeline.AppId)
			if err != nil && !util.IsErrNoRows(err) {
				impl.logger.Errorw("error in fetching external ci", "appId", appId, "err", err)
				return nil, err
			}
			roleData["teamId"] = app.TeamId
			roleData["teamName"] = app.Team.Name
		}
		roleData["appId"] = cdPipeline.AppId
		roleData["appName"] = cdPipeline.App.AppName
		if _, ok := roleData["environmentId"]; !ok {
			roleData["environmentId"] = cdPipeline.Environment.Name
		} else {
			roleData["environmentId"] = fmt.Sprintf("%s,%s", roleData["environmentId"], cdPipeline.Environment.Name)
		}
		if _, ok := roleData["environmentName"]; !ok {
			roleData["environmentName"] = cdPipeline.Environment.Name
		} else {
			roleData["environmentName"] = fmt.Sprintf("%s,%s", roleData["environmentName"], cdPipeline.Environment.Name)
		}
	}

	externalCiConfig := &bean.ExternalCiConfig{
		Id:         externalCiPipeline.Id,
		WebhookUrl: fmt.Sprintf("%s/%d", impl.ciConfig.ExternalCiWebhookUrl, externalCiId),
		Payload:    impl.ciConfig.ExternalCiPayload,
		AccessKey:  "",
	}
	externalCiConfig.ExternalCiConfigRole = bean.ExternalCiConfigRole{
		ProjectId:       roleData["teamId"].(int),
		ProjectName:     roleData["teamName"].(string),
		AppId:           roleData["appId"].(int),
		AppName:         roleData["appName"].(string),
		EnvironmentId:   roleData["environmentId"].(string),
		EnvironmentName: roleData["environmentName"].(string),
		Role:            "Build and deploy",
	}
	externalCiConfig.Schema = impl.buildExternalCiWebhookSchema()
	externalCiConfig.PayloadOption = impl.buildPayloadOption()
	externalCiConfig.Responses = impl.buildResponses()
	//--------pipeline population end
	return externalCiConfig, err
}

func (impl PipelineBuilderImpl) buildExternalCiWebhookSchema() map[string]interface{} {
	schema := make(map[string]interface{})
	schema["dockerImage"] = &bean.SchemaObject{Description: "docker image of your application", DataType: "String", Example: "test-docker-repo/test:b150cc81-5-20", Optional: false}
	//schema["digest"] = &bean.SchemaObject{Description: "docker image sha1 digest", DataType: "String", Example: "sha256:94180dead8336237430e848ef8145f060b51", Optional: true}
	//schema["materialType"] = &bean.SchemaObject{Description: "git", DataType: "String", Example: "git", Optional: true}

	ciProjectDetails := make([]map[string]interface{}, 0)
	ciProjectDetail := make(map[string]interface{})
	ciProjectDetail["commitHash"] = &bean.SchemaObject{Description: "commit hash is git commit", DataType: "String", Example: "dg46f67559dbsdfdfdfdsfba47901caf47f8b7e", Optional: true}
	ciProjectDetail["commitTime"] = &bean.SchemaObject{Description: "commit date time, when code has pushed", DataType: "String", Example: "2022-11-12T12:12:00", Optional: true}
	ciProjectDetail["message"] = &bean.SchemaObject{Description: "commit message", DataType: "String", Example: "commit message", Optional: true}
	ciProjectDetail["author"] = &bean.SchemaObject{Description: "author or user name or email id who have done git commit", DataType: "String", Example: "Devtron User", Optional: true}
	ciProjectDetails = append(ciProjectDetails, ciProjectDetail)

	schema["ciProjectDetails"] = &bean.SchemaObject{Description: "project and git commit details", DataType: "Array", Example: "[{}]", Optional: true, Child: ciProjectDetails}
	return schema
}

func (impl PipelineBuilderImpl) buildPayloadOption() []bean.PayloadOptionObject {
	payloadOption := make([]bean.PayloadOptionObject, 0)
	payloadOption = append(payloadOption, bean.PayloadOptionObject{
		Key:        "dockerImage",
		PayloadKey: []string{"dockerImage"},
		Label:      "Container image tag",
		Mandatory:  true,
	})

	payloadOption = append(payloadOption, bean.PayloadOptionObject{
		Key:        "commitHash",
		PayloadKey: []string{"ciProjectDetails.commitHash"},
		Label:      "Commit hash",
		Mandatory:  false,
	})
	payloadOption = append(payloadOption, bean.PayloadOptionObject{
		Key:        "message",
		PayloadKey: []string{"ciProjectDetails.message"},
		Label:      "Commit message",
		Mandatory:  false,
	})
	payloadOption = append(payloadOption, bean.PayloadOptionObject{
		Key:        "author",
		PayloadKey: []string{"ciProjectDetails.author"},
		Label:      "Author",
		Mandatory:  false,
	})
	payloadOption = append(payloadOption, bean.PayloadOptionObject{
		Key:        "commitTime",
		PayloadKey: []string{"ciProjectDetails.commitTime"},
		Label:      "Date & time of commit",
		Mandatory:  false,
	})
	return payloadOption
}

func (impl PipelineBuilderImpl) buildResponses() []bean.ResponseSchemaObject {
	responseSchemaObjects := make([]bean.ResponseSchemaObject, 0)
	schema := make(map[string]interface{})
	schema["code"] = &bean.SchemaObject{Description: "http status code", DataType: "integer", Example: "200/400/401", Optional: false}
	schema["result"] = &bean.SchemaObject{Description: "detail page url", DataType: "string", Example: "url", Optional: true}
	schema["status"] = &bean.SchemaObject{Description: "result message", DataType: "string", Example: "url", Optional: true}

	error := make(map[string]interface{})
	error["code"] = &bean.SchemaObject{Description: "http status code", DataType: "integer", Example: "200/400/403", Optional: true}
	error["userMessage"] = &bean.SchemaObject{Description: "http status message", DataType: "string", Example: "message", Optional: true}
	schema["error"] = &bean.SchemaObject{Description: "error desc", DataType: "object", Example: "{}", Optional: true, Child: error}
	description200 := bean.ResponseDescriptionSchemaObject{
		Description: "sample description",
		ExampleValue: bean.ExampleValueDto{
			Code:   200,
			Result: "app detail page url",
		},
		Schema: schema,
	}
	response200 := bean.ResponseSchemaObject{
		Description: description200,
		Code:        "200",
	}
	badReq := bean.ErrorDto{
		Code:        400,
		UserMessage: "Bad request",
	}
	description400 := bean.ResponseDescriptionSchemaObject{
		Description: "sample description",
		ExampleValue: bean.ExampleValueDto{
			Code:   400,
			Errors: []bean.ErrorDto{badReq},
		},
		Schema: schema,
	}

	response400 := bean.ResponseSchemaObject{
		Description: description400,
		Code:        "400",
	}
	description401 := bean.ResponseDescriptionSchemaObject{
		Description: "sample description",
		ExampleValue: bean.ExampleValueDto{
			Code:   401,
			Result: "Unauthorized",
		},
		Schema: schema,
	}
	response401 := bean.ResponseSchemaObject{
		Description: description401,
		Code:        "401",
	}
	responseSchemaObjects = append(responseSchemaObjects, response200)
	responseSchemaObjects = append(responseSchemaObjects, response400)
	responseSchemaObjects = append(responseSchemaObjects, response401)
	return responseSchemaObjects
}

func (impl PipelineBuilderImpl) GetCiPipelineMin(appId int) ([]*bean.CiPipelineMin, error) {
	pipelines, err := impl.ciPipelineRepository.FindByAppId(appId)
	if err != nil && err != pg.ErrNoRows {
		impl.logger.Errorw("error in fetching ci pipeline", "appId", appId, "err", err)
		return nil, err
	}
	if err == pg.ErrNoRows || len(pipelines) == 0 {
		impl.logger.Errorw("no ci pipeline found", "appId", appId, "err", err)
		err = &util.ApiError{Code: "404", HttpStatusCode: 200, UserMessage: "no ci pipeline found"}
		return nil, err
	}
	var ciPipelineResp []*bean.CiPipelineMin
	for _, pipeline := range pipelines {
		parentCiPipeline, err := impl.ciPipelineRepository.FindById(pipeline.ParentCiPipeline)
		if err != nil && !util.IsErrNoRows(err) {
			impl.logger.Errorw("err", err)
			return nil, err
		}

		pipelineType := bean.PipelineType(bean.NORMAL)
		if parentCiPipeline.Id > 0 {
			pipelineType = bean.PipelineType(bean.LINKED)
		} else if pipeline.IsExternal == true {
			pipelineType = bean.PipelineType(bean.EXTERNAL)
		}

		ciPipeline := &bean.CiPipelineMin{
			Id:               pipeline.Id,
			Name:             pipeline.Name,
			ParentCiPipeline: pipeline.ParentCiPipeline,
			ParentAppId:      parentCiPipeline.AppId,
			PipelineType:     pipelineType,
			ScanEnabled:      pipeline.ScanEnabled,
		}
		ciPipelineResp = append(ciPipelineResp, ciPipeline)
	}
	return ciPipelineResp, err
}

func (impl PipelineBuilderImpl) UpdateCiTemplate(updateRequest *bean.CiConfigRequest) (*bean.CiConfigRequest, error) {
	originalCiConf, err := impl.getCiTemplateVariables(updateRequest.AppId)
	if err != nil {
		impl.logger.Errorw("error in fetching original ciConfig for update", "appId", updateRequest.Id, "err", err)
		return nil, err
	}
	if originalCiConf.Version != updateRequest.Version {
		impl.logger.Errorw("stale version requested", "appId", updateRequest.Id, "old", originalCiConf.Version, "new", updateRequest.Version)
		return nil, fmt.Errorf("stale version of resource requested kindly refresh. requested: %s, found %s", updateRequest.Version, originalCiConf.Version)
	}
	dockerArtifaceStore, err := impl.dockerArtifactStoreRepository.FindOne(updateRequest.DockerRegistry)
	if err != nil {
		impl.logger.Errorw("error in fetching DockerRegistry  for update", "appId", updateRequest.Id, "err", err, "registry", updateRequest.DockerRegistry)
		return nil, err
	}
	regHost, err := dockerArtifaceStore.GetRegistryLocation()
	if err != nil {
		impl.logger.Errorw("invalid reg url", "err", err)
		return nil, err
	}

	var repo string
	if updateRequest.DockerRepository != "" {
		repo = updateRequest.DockerRepository
	} else {
		repo = originalCiConf.DockerRepository
	}

	if dockerArtifaceStore.RegistryType == dockerRegistryRepository.REGISTRYTYPE_ECR {
		err := impl.createEcrRepo(repo, dockerArtifaceStore.AWSRegion, dockerArtifaceStore.AWSAccessKeyId, dockerArtifaceStore.AWSSecretAccessKey)
		if err != nil {
			impl.logger.Errorw("ecr repo creation failed while updating ci template", "repo", repo, "err", err)
			return nil, err
		}
	}

	originalCiConf.AfterDockerBuild = updateRequest.AfterDockerBuild
	originalCiConf.BeforeDockerBuild = updateRequest.BeforeDockerBuild
	//originalCiConf.CiBuildConfigBean = updateRequest.CiBuildConfigBean
	originalCiConf.DockerRegistry = updateRequest.DockerRegistry
	originalCiConf.DockerRepository = updateRequest.DockerRepository
	originalCiConf.DockerRegistryUrl = regHost

	//argByte, err := json.Marshal(originalCiConf.DockerBuildConfig.Args)
	//if err != nil {
	//	return nil, err
	//}
	afterByte, err := json.Marshal(originalCiConf.AfterDockerBuild)
	if err != nil {
		return nil, err
	}
	beforeByte, err := json.Marshal(originalCiConf.BeforeDockerBuild)
	if err != nil {
		return nil, err
	}
	//buildOptionsByte, err := json.Marshal(originalCiConf.DockerBuildConfig.DockerBuildOptions)
	//if err != nil {
	//	impl.logger.Errorw("error in marshaling dockerBuildOptions", "err", err)
	//	return nil, err
	//}
	ciBuildConfig := updateRequest.CiBuildConfig
	originalCiBuildConfig := originalCiConf.CiBuildConfig
	ciTemplate := &pipelineConfig.CiTemplate{
		//DockerfilePath:    originalCiConf.DockerBuildConfig.DockerfilePath,
		GitMaterialId: ciBuildConfig.GitMaterialId,
		//Args:              string(argByte),
		//TargetPlatform:    originalCiConf.DockerBuildConfig.TargetPlatform,
<<<<<<< HEAD
=======
		AppId:             originalCiConf.AppId,
>>>>>>> 9bed8867
		BeforeDockerBuild: string(beforeByte),
		AfterDockerBuild:  string(afterByte),
		Version:           originalCiConf.Version,
		Id:                originalCiConf.Id,
		DockerRepository:  originalCiConf.DockerRepository,
		DockerRegistryId:  originalCiConf.DockerRegistry,
		Active:            true,
<<<<<<< HEAD
=======
		AuditLog: sql.AuditLog{
			CreatedOn: originalCiConf.CreatedOn,
			CreatedBy: originalCiConf.CreatedBy,
			UpdatedOn: time.Now(),
			UpdatedBy: originalCiConf.UpdatedBy,
		},
>>>>>>> 9bed8867
	}

	ciBuildConfig.Id = originalCiBuildConfig.Id
	ciTemplateBean := &bean3.CiTemplateBean{
		CiTemplate:    ciTemplate,
		CiBuildConfig: ciBuildConfig,
		UserId:        updateRequest.UserId,
	}
	err = impl.ciTemplateService.Update(ciTemplateBean)
	if err != nil {
		return nil, err
<<<<<<< HEAD
	}
	originalCiConf.CiBuildConfig = ciBuildConfig
=======
	}

	originalCiConf.CiBuildConfig = ciBuildConfig

	err = impl.CiTemplateHistoryService.SaveHistory(ciTemplateBean, "update")

	if err != nil {
		impl.logger.Errorw("error in saving update history for ci template", "error", err)
	}

>>>>>>> 9bed8867
	return originalCiConf, nil
}

func (impl PipelineBuilderImpl) CreateCiPipeline(createRequest *bean.CiConfigRequest) (*bean.PipelineCreateResponse, error) {
	impl.logger.Debugw("pipeline create request received", "req", createRequest)

	//-----------fetch data
	app, err := impl.appRepo.FindById(createRequest.AppId)
	if err != nil {
		impl.logger.Errorw("error in fetching pipeline group", "groupId", createRequest.AppId, "err", err)
		return nil, err
	}
	//--ecr config
	createRequest.AppName = app.AppName
	store, err := impl.getDefaultArtifactStore(createRequest.DockerRegistry)
	if err != nil {
		impl.logger.Errorw("error in fetching docker store ", "id", createRequest.DockerRepository, "err", err)
		return nil, err
	}
	regHost, err := store.GetRegistryLocation()
	if err != nil {
		impl.logger.Errorw("invalid reg url", "err", err)
		return nil, err
	}
	createRequest.DockerRegistryUrl = regHost
	createRequest.DockerRegistry = store.Id

	var repo string
	if createRequest.DockerRepository != "" {
		repo = createRequest.DockerRepository
	} else {
		repo = impl.ecrConfig.EcrPrefix + app.AppName
	}

	if store.RegistryType == dockerRegistryRepository.REGISTRYTYPE_ECR {
		err := impl.createEcrRepo(repo, store.AWSRegion, store.AWSAccessKeyId, store.AWSSecretAccessKey)
		if err != nil {
			impl.logger.Errorw("ecr repo creation failed while creating ci pipeline", "repo", repo, "err", err)
			return nil, err
		}
	}
	createRequest.DockerRepository = repo

	//--ecr config	end
	//-- template config start

	//argByte, err := json.Marshal(createRequest.DockerBuildConfig.Args)
	//if err != nil {
	//	return nil, err
	//}
	afterByte, err := json.Marshal(createRequest.AfterDockerBuild)
	if err != nil {
		return nil, err
	}
	beforeByte, err := json.Marshal(createRequest.BeforeDockerBuild)
	if err != nil {
		return nil, err
	}
	buildConfig := createRequest.CiBuildConfig
	ciTemplate := &pipelineConfig.CiTemplate{
		DockerRegistryId: createRequest.DockerRegistry,
		DockerRepository: createRequest.DockerRepository,
		GitMaterialId:    buildConfig.GitMaterialId,
		//DockerfilePath:    createRequest.DockerBuildConfig.DockerfilePath,
		//Args:              string(argByte),
		//TargetPlatform:    createRequest.DockerBuildConfig.TargetPlatform,
		Active:            true,
		TemplateName:      createRequest.CiTemplateName,
		Version:           createRequest.Version,
		AppId:             createRequest.AppId,
		AfterDockerBuild:  string(afterByte),
		BeforeDockerBuild: string(beforeByte),
		AuditLog:          sql.AuditLog{CreatedOn: time.Now(), UpdatedOn: time.Now(), CreatedBy: createRequest.UserId, UpdatedBy: createRequest.UserId},
	}

	ciTemplateBean := &bean3.CiTemplateBean{
		CiTemplate:    ciTemplate,
		CiBuildConfig: createRequest.CiBuildConfig,
	}
	err = impl.ciTemplateService.Save(ciTemplateBean)
	if err != nil {
		return nil, err
	}

	//-- template config end

	err = impl.CiTemplateHistoryService.SaveHistory(ciTemplateBean, "add")

	if err != nil {
		impl.logger.Errorw("error in saving audit logs of ci Template", "error", err)
	}

	createRequest.Id = ciTemplate.Id
	createRequest.CiTemplateName = ciTemplate.TemplateName
	if len(createRequest.CiPipelines) > 0 {
		conf, err := impl.addpipelineToTemplate(createRequest)
		if err != nil {
			impl.logger.Errorw("error in pipeline creation ", "err", err)
			return nil, err
		}
		impl.logger.Debugw("pipeline created ", "detail", conf)
	}
	createRes := &bean.PipelineCreateResponse{AppName: app.AppName, AppId: createRequest.AppId} //FIXME
	return createRes, nil
}

func (impl PipelineBuilderImpl) createEcrRepo(dockerRepository, AWSRegion, AWSAccessKeyId, AWSSecretAccessKey string) error {
	impl.logger.Debugw("attempting ecr repo creation ", "repo", dockerRepository)
	err := util.CreateEcrRepo(dockerRepository, AWSRegion, AWSAccessKeyId, AWSSecretAccessKey)
	if err != nil {
		if errors.IsAlreadyExists(err) {
			impl.logger.Warnw("this repo already exists!!, skipping repo creation", "repo", dockerRepository)
		} else {
			impl.logger.Errorw("ecr repo creation failed, it might be due to authorization or any other external "+
				"dependency. please create repo manually before triggering ci", "repo", dockerRepository, "err", err)
			return err
		}
	}
	return nil
}

func (impl PipelineBuilderImpl) getGitMaterialsForApp(appId int) ([]*bean.GitMaterial, error) {
	materials, err := impl.materialRepo.FindByAppId(appId)
	if err != nil {
		impl.logger.Errorw("error in fetching materials for app", "appId", appId, "err", err)
		return nil, err
	}
	var gitMaterials []*bean.GitMaterial

	for _, material := range materials {
		gitUrl := material.Url
		if material.GitProvider.AuthMode == repository.AUTH_MODE_USERNAME_PASSWORD ||
			material.GitProvider.AuthMode == repository.AUTH_MODE_ACCESS_TOKEN {
			u, err := url.Parse(gitUrl)
			if err != nil {
				return nil, err
			}
			var password string
			userName := material.GitProvider.UserName
			if material.GitProvider.AuthMode == repository.AUTH_MODE_USERNAME_PASSWORD {
				password = material.GitProvider.Password

			} else if material.GitProvider.AuthMode == repository.AUTH_MODE_ACCESS_TOKEN {
				password = material.GitProvider.AccessToken
				if userName == "" {
					userName = "devtron-boat"
				}
			}
			if userName == "" || password == "" {
				return nil, util.ApiError{}.ErrorfUser("invalid git credentials config")
			}
			u.User = url.UserPassword(userName, password)
			gitUrl = u.String()
		}
		gitMaterial := &bean.GitMaterial{
			Id:            material.Id,
			Url:           gitUrl,
			GitProviderId: material.GitProviderId,
			Name:          material.Name[strings.Index(material.Name, "-")+1:],
			CheckoutPath:  material.CheckoutPath,
		}
		gitMaterials = append(gitMaterials, gitMaterial)
	}
	return gitMaterials, nil
}

func (impl PipelineBuilderImpl) addpipelineToTemplate(createRequest *bean.CiConfigRequest) (resp *bean.CiConfigRequest, err error) {

	if createRequest.AppWorkflowId == 0 {
		// create workflow
		wf := &appWorkflow.AppWorkflow{
			Name:   fmt.Sprintf("wf-%d-%s", createRequest.AppId, util2.Generate(4)),
			AppId:  createRequest.AppId,
			Active: true,
			AuditLog: sql.AuditLog{
				CreatedOn: time.Now(),
				UpdatedOn: time.Now(),
				CreatedBy: createRequest.UserId,
				UpdatedBy: createRequest.UserId,
			},
		}
		savedAppWf, err := impl.appWorkflowRepository.SaveAppWorkflow(wf)
		if err != nil {
			impl.logger.Errorw("err", err)
			return nil, err
		}
		// workflow creation ends
		createRequest.AppWorkflowId = savedAppWf.Id
	}
	//single ci in same wf validation
	workflowMapping, err := impl.appWorkflowRepository.FindWFCIMappingByWorkflowId(createRequest.AppWorkflowId)
	if err != nil && err != pg.ErrNoRows {
		impl.logger.Errorw("error in fetching workflow mapping for ci validation", "err", err)
		return nil, err
	}
	if len(workflowMapping) > 0 {
		return nil, &util.ApiError{
			InternalMessage:   "pipeline already exists",
			UserDetailMessage: fmt.Sprintf("pipeline already exists in workflow"),
			UserMessage:       fmt.Sprintf("pipeline already exists in workflow")}
	}

	//pipeline name validation
	var pipelineNames []string
	for _, pipeline := range createRequest.CiPipelines {
		pipelineNames = append(pipelineNames, pipeline.Name)
	}
	if err != nil {
		impl.logger.Errorw("error in creating pipeline group", "err", err)
		return nil, err
	}
	createRequest, err = impl.dbPipelineOrchestrator.CreateCiConf(createRequest, createRequest.Id)
	if err != nil {
		return nil, err
	}
	return createRequest, err
}

func (impl PipelineBuilderImpl) PatchCiPipeline(request *bean.CiPatchRequest) (ciConfig *bean.CiConfigRequest, err error) {
	ciConfig, err = impl.getCiTemplateVariables(request.AppId)
	if err != nil {
		impl.logger.Errorw("err in fetching template for pipeline patch, ", "err", err, "appId", request.AppId)
		return nil, err
	}
	ciConfig.AppWorkflowId = request.AppWorkflowId
	ciConfig.UserId = request.UserId
	if request.CiPipeline != nil {
		ciConfig.ScanEnabled = request.CiPipeline.ScanEnabled
	}
	switch request.Action {
	case bean.CREATE:
		impl.logger.Debugw("create patch request")
		ciConfig.CiPipelines = []*bean.CiPipeline{request.CiPipeline} //request.CiPipeline
		res, err := impl.addpipelineToTemplate(ciConfig)
		if err != nil {
			impl.logger.Errorw("error in adding pipeline to template", "ciConf", ciConfig, "err", err)
			return nil, err
		}
		return res, nil
	case bean.UPDATE_SOURCE:
		return impl.patchCiPipelineUpdateSource(ciConfig, request.CiPipeline)
	case bean.DELETE:
		pipeline, err := impl.DeleteCiPipeline(request)
		if err != nil {
			return nil, err
		}
		ciConfig.CiPipelines = []*bean.CiPipeline{pipeline}
		return ciConfig, nil
	default:
		impl.logger.Errorw("unsupported operation ", "op", request.Action)
		return nil, fmt.Errorf("unsupported operation %s", request.Action)
	}

}

func (impl PipelineBuilderImpl) PatchRegexCiPipeline(request *bean.CiRegexPatchRequest) (err error) {
	var materials []*pipelineConfig.CiPipelineMaterial
	for _, material := range request.CiPipelineMaterial {
		materialDbObject, err := impl.ciPipelineMaterialRepository.GetById(material.Id)
		if err != nil {
			impl.logger.Errorw("err in fetching material, ", "err", err)
			return err
		}
		if materialDbObject.Regex != "" {
			if !impl.dbPipelineOrchestrator.CheckStringMatchRegex(materialDbObject.Regex, material.Value) {
				impl.logger.Errorw("not matching given regex, ", "err", err)
				return errors.New("not matching given regex")
			}
		}
		pipelineMaterial := &pipelineConfig.CiPipelineMaterial{
			Id:            material.Id,
			Value:         material.Value,
			Type:          pipelineConfig.SourceType(material.Type),
			Active:        true,
			GitMaterialId: materialDbObject.GitMaterialId,
			Regex:         materialDbObject.Regex,
			AuditLog:      sql.AuditLog{UpdatedBy: request.UserId, UpdatedOn: time.Now()},
		}
		materials = append(materials, pipelineMaterial)
	}
	dbConnection := impl.pipelineRepository.GetConnection()
	tx, err := dbConnection.Begin()
	if err != nil {
		return err
	}
	// Rollback tx on error.
	defer tx.Rollback()

	err = impl.ciPipelineMaterialRepository.Update(tx, materials...)
	if err != nil {
		return err
	}

	err = tx.Commit()
	if err != nil {
		return err
	}

	err = impl.dbPipelineOrchestrator.AddPipelineMaterialInGitSensor(materials)
	if err != nil {
		impl.logger.Errorf("error in saving pipelineMaterials in git sensor", "materials", materials, "err", err)
		return err
	}
	return nil
}
func (impl PipelineBuilderImpl) DeleteCiPipeline(request *bean.CiPatchRequest) (*bean.CiPipeline, error) {
	ciPipelineId := request.CiPipeline.Id
	//wf validation
	workflowMapping, err := impl.appWorkflowRepository.FindWFCDMappingByCIPipelineId(ciPipelineId)
	if err != nil && err != pg.ErrNoRows {
		impl.logger.Errorw("error in fetching workflow mapping for ci validation", "err", err)
		return nil, err
	}
	if len(workflowMapping) > 0 {
		return nil, &util.ApiError{
			InternalMessage:   "cd pipeline exists for this CI",
			UserDetailMessage: fmt.Sprintf("cd pipeline exists for this CI"),
			UserMessage:       fmt.Sprintf("cd pipeline exists for this CI")}
	}

	pipeline, err := impl.ciPipelineRepository.FindById(ciPipelineId)
	if err != nil {
		impl.logger.Errorw("pipeline fetch err", "id", ciPipelineId, "err", err)
	}
	appId := request.AppId
	if pipeline.AppId != appId {
		return nil, fmt.Errorf("invalid appid: %d pipelineId: %d mapping", appId, ciPipelineId)
	}

	dbConnection := impl.pipelineRepository.GetConnection()
	tx, err := dbConnection.Begin()
	if err != nil {
		return nil, err
	}
	// Rollback tx on error.
	defer tx.Rollback()

	err = impl.dbPipelineOrchestrator.DeleteCiPipeline(pipeline, request, tx)
	if err != nil {
		impl.logger.Errorw("error in deleting pipeline db")
		return nil, err
	}

	//delete app workflow mapping
	appWorkflowMappings, err := impl.appWorkflowRepository.FindWFCIMappingByCIPipelineId(pipeline.Id)
	for _, mapping := range appWorkflowMappings {
		err := impl.appWorkflowRepository.DeleteAppWorkflowMapping(mapping, tx)
		if err != nil {
			impl.logger.Errorw("error in deleting workflow mapping", "err", err)
			return nil, err
		}
	}
	if request.CiPipeline.PreBuildStage != nil && request.CiPipeline.PreBuildStage.Id > 0 {
		//deleting pre stage
		err = impl.pipelineStageService.DeleteCiStage(request.CiPipeline.PreBuildStage, request.UserId, tx)
		if err != nil {
			impl.logger.Errorw("error in deleting pre stage", "err", err, "preBuildStage", request.CiPipeline.PreBuildStage)
			return nil, err
		}
	}
	if request.CiPipeline.PostBuildStage != nil && request.CiPipeline.PostBuildStage.Id > 0 {
		//deleting post stage
		err = impl.pipelineStageService.DeleteCiStage(request.CiPipeline.PostBuildStage, request.UserId, tx)
		if err != nil {
			impl.logger.Errorw("error in deleting post stage", "err", err, "postBuildStage", request.CiPipeline.PostBuildStage)
			return nil, err
		}
	}
	err = tx.Commit()
	if err != nil {
		return nil, err
	}
	request.CiPipeline.Deleted = true
	request.CiPipeline.Name = pipeline.Name
	return request.CiPipeline, nil
	//delete pipeline
	//delete scm

}

func (impl PipelineBuilderImpl) patchCiPipelineUpdateSource(baseCiConfig *bean.CiConfigRequest, modifiedCiPipeline *bean.CiPipeline) (ciConfig *bean.CiConfigRequest, err error) {

	pipeline, err := impl.ciPipelineRepository.FindById(modifiedCiPipeline.Id)
	if err != nil {
		impl.logger.Errorw("error in fetching pipeline", "id", modifiedCiPipeline.Id, "err", err)
		return nil, err
	}

	cannotUpdate := false
	for _, material := range pipeline.CiPipelineMaterials {
		if material.ScmId != "" {
			cannotUpdate = true
		}
	}

	if cannotUpdate {
		//scm plugin material change scm object
		//material.ScmName
		return nil, fmt.Errorf("update of plugin scm material not supported")
	} else {
		modifiedCiPipeline.ScanEnabled = baseCiConfig.ScanEnabled
		modifiedCiPipeline, err = impl.dbPipelineOrchestrator.PatchMaterialValue(modifiedCiPipeline, baseCiConfig.UserId)
		if err != nil {
			return nil, err
		}
		baseCiConfig.CiPipelines = append(baseCiConfig.CiPipelines, modifiedCiPipeline)
		return baseCiConfig, err
	}

}

func (impl PipelineBuilderImpl) CreateCdPipelines(pipelineCreateRequest *bean.CdPipelines, ctx context.Context) (*bean.CdPipelines, error) {
	isGitOpsConfigured := false
	gitOpsConfig, err := impl.gitOpsRepository.GetGitOpsConfigActive()

	if err != nil && err != pg.ErrNoRows {
		impl.logger.Errorw("GetGitOpsConfigActive, error while getting", "err", err)
		return nil, err
	}
	if gitOpsConfig != nil && gitOpsConfig.Id > 0 {
		isGitOpsConfigured = true
	}

	if isGitOpsConfigured == false && pipelineCreateRequest.Pipelines[0].DeploymentAppType == util.PIPELINE_DEPLOYMENT_TYPE_ACD {
		impl.logger.Errorw("Gitops not configured but selected in creating cd pipeline")
		return nil, errors.New("Gitops not configured but selected in creating cd pipeline")
	}

	app, err := impl.appRepo.FindById(pipelineCreateRequest.AppId)
	if err != nil {
		impl.logger.Errorw("app not found", "err", err, "appId", pipelineCreateRequest.AppId)
		return nil, err
	}
	envPipelineMap := make(map[int]string)
	for _, pipeline := range pipelineCreateRequest.Pipelines {
		if envPipelineMap[pipeline.EnvironmentId] != "" {
			err = &util.ApiError{
				HttpStatusCode:  http.StatusBadRequest,
				InternalMessage: "cd-pipelines already exist for this app and env, cannot create multiple cd-pipelines",
				UserMessage:     "cd-pipelines already exist for this app and env, cannot create multiple cd-pipelines",
			}
			return nil, err
		}
		envPipelineMap[pipeline.EnvironmentId] = pipeline.Name

		existingCdPipelinesForEnv, pErr := impl.pipelineRepository.FindActiveByAppIdAndEnvironmentId(pipelineCreateRequest.AppId, pipeline.EnvironmentId)
		if pErr != nil && !util.IsErrNoRows(pErr) {
			impl.logger.Errorw("error in fetching cd pipelines ", "err", pErr, "appId", pipelineCreateRequest.AppId)
			return nil, pErr
		}
		if len(existingCdPipelinesForEnv) > 0 {
			err = &util.ApiError{
				HttpStatusCode:  http.StatusBadRequest,
				InternalMessage: "cd-pipelines already exist for this app and env, cannot create multiple cd-pipelines",
				UserMessage:     "cd-pipelines already exist for this app and env, cannot create multiple cd-pipelines",
			}
			return nil, err
		}

		if len(pipeline.PreStage.Config) > 0 && !strings.Contains(pipeline.PreStage.Config, "beforeStages") {
			err = &util.ApiError{
				HttpStatusCode:  http.StatusBadRequest,
				InternalMessage: "invalid yaml config, must include - beforeStages",
				UserMessage:     "invalid yaml config, must include - beforeStages",
			}
			return nil, err
		}
		if len(pipeline.PostStage.Config) > 0 && !strings.Contains(pipeline.PostStage.Config, "afterStages") {
			err = &util.ApiError{
				HttpStatusCode:  http.StatusBadRequest,
				InternalMessage: "invalid yaml config, must include - afterStages",
				UserMessage:     "invalid yaml config, must include - afterStages",
			}
			return nil, err
		}
	}

	if isGitOpsConfigured && pipelineCreateRequest.Pipelines[0].DeploymentAppType == util.PIPELINE_DEPLOYMENT_TYPE_ACD {
		//if gitops configured create GIT repository and register into ACD
		chart, err := impl.chartRepository.FindLatestChartForAppByAppId(app.Id)
		if err != nil && pg.ErrNoRows != err {
			return nil, err
		}
		gitOpsRepoName := impl.chartTemplateService.GetGitOpsRepoName(app.AppName)
		chartGitAttr, err := impl.chartTemplateService.CreateGitRepositoryForApp(gitOpsRepoName, chart.ReferenceTemplate, chart.ChartVersion, pipelineCreateRequest.UserId)
		if err != nil {
			impl.logger.Errorw("error in pushing chart to git ", "path", chartGitAttr.ChartLocation, "err", err)
			return nil, err
		}
		err = impl.chartTemplateService.RegisterInArgo(chartGitAttr, ctx)
		if err != nil {
			impl.logger.Errorw("error while register git repo in argo", "err", err)
			emptyRepoErrorMessage := []string{"failed to get index: 404 Not Found", "remote repository is empty"}
			if strings.Contains(err.Error(), emptyRepoErrorMessage[0]) || strings.Contains(err.Error(), emptyRepoErrorMessage[1]) {
				// - found empty repository, create some file in repository
				err := impl.chartTemplateService.CreateReadmeInGitRepo(gitOpsRepoName, pipelineCreateRequest.UserId)
				if err != nil {
					impl.logger.Errorw("error in creating file in git repo", "err", err)
					return nil, err
				}
				// - retry register in argo
				err = impl.chartTemplateService.RegisterInArgo(chartGitAttr, ctx)
				if err != nil {
					impl.logger.Errorw("error in re-try register in argo", "err", err)
					return nil, err
				}
			} else {
				return nil, err
			}
		}

		// here updating all the chart version git repo url, as per current implementation all are same git repo url but we have to update each row
		err = impl.updateGitRepoUrlInCharts(app.Id, chartGitAttr, pipelineCreateRequest.UserId)
		if err != nil {
			impl.logger.Errorw("error in updating git repo urls in charts", "appId", app.Id, "chartGitAttr", chartGitAttr, "err", err)
			return nil, err
		}
	}

	for _, pipeline := range pipelineCreateRequest.Pipelines {

		//if pipeline.DeploymentAppType == util.PIPELINE_DEPLOYMENT_TYPE_ACD {
		//	pipeline.DeploymentAppType = util.PIPELINE_DEPLOYMENT_TYPE_ACD
		//} else {
		//	pipeline.DeploymentAppType = util.PIPELINE_DEPLOYMENT_TYPE_HELM
		//}
		id, err := impl.createCdPipeline(ctx, app, pipeline, pipelineCreateRequest.UserId)
		if err != nil {
			impl.logger.Errorw("error in creating pipeline", "name", pipeline.Name, "err", err)
			return nil, err
		}
		pipeline.Id = id
	}

	return pipelineCreateRequest, nil
}

func (impl PipelineBuilderImpl) PatchCdPipelines(cdPipelines *bean.CDPatchRequest, ctx context.Context) (*bean.CdPipelines, error) {
	pipelineRequest := &bean.CdPipelines{
		UserId:    cdPipelines.UserId,
		AppId:     cdPipelines.AppId,
		Pipelines: []*bean.CDPipelineConfigObject{cdPipelines.Pipeline},
	}
	switch cdPipelines.Action {
	case bean.CD_CREATE:
		return impl.CreateCdPipelines(pipelineRequest, ctx)
	case bean.CD_UPDATE:
		err := impl.updateCdPipeline(ctx, cdPipelines.Pipeline, cdPipelines.UserId)
		return pipelineRequest, err
	case bean.CD_DELETE:
		pipeline, err := impl.pipelineRepository.FindById(cdPipelines.Pipeline.Id)
		if err != nil {
			impl.logger.Errorw("error in getting cd pipeline by id", "err", err, "id", cdPipelines.Pipeline.Id)
			return pipelineRequest, err
		}
<<<<<<< HEAD
		err = impl.DeleteCdPipeline(pipeline, ctx, cdPipelines.ForceDelete)
=======
		err = impl.DeleteCdPipeline(pipeline, ctx, cdPipelines.ForceDelete, cdPipelines.UserId)
>>>>>>> 9bed8867
		return pipelineRequest, err
	default:
		return nil, &util.ApiError{Code: "404", HttpStatusCode: 404, UserMessage: "operation not supported"}
	}
}

<<<<<<< HEAD
func (impl PipelineBuilderImpl) DeleteCdPipeline(pipeline *pipelineConfig.Pipeline, ctx context.Context, forceDelete bool) (err error) {
	//getting children CD pipeline details
	appWorkflowMapping, err := impl.appWorkflowRepository.FindWFCDMappingByParentCDPipelineId(pipeline.Id)
=======
func (impl PipelineBuilderImpl) DeleteCdPipeline(pipeline *pipelineConfig.Pipeline, ctx context.Context, forceDelete bool, userId int32) (err error) {
	//getting children CD pipeline details
	childNodes, err := impl.appWorkflowRepository.FindWFCDMappingByParentCDPipelineId(pipeline.Id)
>>>>>>> 9bed8867
	if err != nil && err != pg.ErrNoRows {
		impl.logger.Errorw("error in getting children cd details", "err", err)
		return err
	} else if len(childNodes) > 0 {
		impl.logger.Debugw("cannot delete cd pipeline, contains children cd")
		return fmt.Errorf("Please delete children CD pipelines before deleting this pipeline.")
	}
	//getting deployment group for this pipeline
	deploymentGroupNames, err := impl.deploymentGroupRepository.GetNamesByAppIdAndEnvId(pipeline.EnvironmentId, pipeline.AppId)
	if err != nil && err != pg.ErrNoRows {
		impl.logger.Errorw("error in getting deployment group names by appId and envId", "err", err)
		return err
	} else if len(deploymentGroupNames) > 0 {
		groupNamesByte, err := json.Marshal(deploymentGroupNames)
		if err != nil {
			impl.logger.Errorw("error in marshaling deployment group names", "err", err, "deploymentGroupNames", deploymentGroupNames)
		}
		impl.logger.Debugw("cannot delete cd pipeline, is being used in deployment group")
		return fmt.Errorf("Please remove this CD pipeline from deployment groups : %s", string(groupNamesByte))
	}
	dbConnection := impl.pipelineRepository.GetConnection()
	tx, err := dbConnection.Begin()
	if err != nil {
		return err
	}
	// Rollback tx on error.
	defer tx.Rollback()
	if err = impl.dbPipelineOrchestrator.DeleteCdPipeline(pipeline.Id, tx); err != nil {
		impl.logger.Errorw("err in deleting pipeline from db", "id", pipeline, "err", err)
		return err
	}

	//delete app workflow mapping
<<<<<<< HEAD
	err = impl.appWorkflowRepository.DeleteAppWorkflowMappingsByCdPipelineId(pipeline.Id, tx)
=======
	appWorkflowMapping, err := impl.appWorkflowRepository.FindWFCDMappingByCDPipelineId(pipeline.Id)
	if err != nil {
		impl.logger.Errorw("error in deleting workflow mapping", "err", err)
		return err
	}
	if appWorkflowMapping.ParentType == appWorkflow.WEBHOOK {
		childNodes, err := impl.appWorkflowRepository.FindWFCDMappingByExternalCiId(appWorkflowMapping.ParentId)
		if err != nil && !util.IsErrNoRows(err) {
			impl.logger.Errorw("error in fetching external ci", "err", err)
			return err
		}
		noOtherChildNodes := true
		for _, childNode := range childNodes {
			if appWorkflowMapping.Id != childNode.Id {
				noOtherChildNodes = false
			}
		}
		if noOtherChildNodes {
			externalCiPipeline, err := impl.ciPipelineRepository.FindExternalCiById(appWorkflowMapping.ParentId)
			if err != nil {
				impl.logger.Errorw("error in deleting workflow mapping", "err", err)
				return err
			}
			externalCiPipeline.Active = false
			externalCiPipeline.UpdatedOn = time.Now()
			externalCiPipeline.UpdatedBy = userId
			_, err = impl.ciPipelineRepository.UpdateExternalCi(externalCiPipeline, tx)
			if err != nil {
				impl.logger.Errorw("error in deleting workflow mapping", "err", err)
				return err
			}

			appWorkflow, err := impl.appWorkflowRepository.FindById(appWorkflowMapping.AppWorkflowId)
			if err != nil {
				impl.logger.Errorw("error in deleting workflow mapping", "err", err)
				return err
			}
			err = impl.appWorkflowRepository.DeleteAppWorkflow(appWorkflow, tx)
			if err != nil {
				impl.logger.Errorw("error in deleting workflow mapping", "err", err)
				return err
			}
		}
	}
	err = impl.appWorkflowRepository.DeleteAppWorkflowMapping(appWorkflowMapping, tx)
>>>>>>> 9bed8867
	if err != nil {
		impl.logger.Errorw("error in deleting workflow mapping", "err", err)
		return err
	}

	if pipeline.PreStageConfig != "" {
		err = impl.prePostCdScriptHistoryService.CreatePrePostCdScriptHistory(pipeline, tx, repository4.PRE_CD_TYPE, false, 0, time.Time{})
		if err != nil {
			impl.logger.Errorw("error in creating pre cd script entry", "err", err, "pipeline", pipeline)
			return err
		}
	}
	if pipeline.PostStageConfig != "" {
		err = impl.prePostCdScriptHistoryService.CreatePrePostCdScriptHistory(pipeline, tx, repository4.POST_CD_TYPE, false, 0, time.Time{})
		if err != nil {
			impl.logger.Errorw("error in creating post cd script entry", "err", err, "pipeline", pipeline)
			return err
		}
	}
	//delete app from argo cd, if created
	if pipeline.DeploymentAppCreated == true {
		deploymentAppName := fmt.Sprintf("%s-%s", pipeline.App.AppName, pipeline.Environment.Name)
		if util.IsAcdApp(pipeline.DeploymentAppType) {
			//todo: provide option for cascading to user
			cascadeDelete := true
			req := &application2.ApplicationDeleteRequest{
				Name:    &deploymentAppName,
				Cascade: &cascadeDelete,
			}
			if _, err := impl.application.Delete(ctx, req); err != nil {
				impl.logger.Errorw("err in deleting pipeline on argocd", "id", pipeline, "err", err)

				if forceDelete {
					impl.logger.Warnw("error while deletion of app in acd, continue to delete in db as this operation is force delete", "error", err)
				} else {
					//statusError, _ := err.(*errors2.StatusError)
					if strings.Contains(err.Error(), "code = NotFound") {
						err = &util.ApiError{
							UserMessage:     "Could not delete as application not found in argocd",
							InternalMessage: err.Error(),
						}
					} else {
						err = &util.ApiError{
							UserMessage:     "Could not delete application",
							InternalMessage: err.Error(),
						}
					}
					return err
				}
			}
			impl.logger.Infow("app deleted from argocd", "id", pipeline.Id, "pipelineName", pipeline.Name, "app", deploymentAppName)
		} else if util.IsHelmApp(pipeline.DeploymentAppType) {
			appIdentifier := &client.AppIdentifier{
				ClusterId:   pipeline.Environment.ClusterId,
				ReleaseName: deploymentAppName,
				Namespace:   pipeline.Environment.Namespace,
			}
			deleteResponse, err := impl.helmAppService.DeleteApplication(ctx, appIdentifier)
			if err != nil {
				impl.logger.Errorw("error in deleting helm application", "error", err, "appIdentifier", appIdentifier)
				return err
			}
			if deleteResponse == nil || !deleteResponse.GetSuccess() {
				return errors.New("delete application response unsuccessful")
			}
		}
	}
	err = tx.Commit()
	if err != nil {
		impl.logger.Errorw("error in committing db transaction", "err", err)
		return err
	}
	return nil
}

type DeploymentType struct {
	Deployment Deployment `json:"deployment"`
}

type Deployment struct {
	Strategy Strategy `json:"strategy"`
}

type Strategy struct {
	BlueGreen *BlueGreen `json:"blueGreen,omitempty"`
	Rolling   *Rolling   `json:"rolling,omitempty"`
	Canary    *Canary    `json:"canary,omitempty"`
	Recreate  *Recreate  `json:"recreate,omitempty"`
}

type BlueGreen struct {
	AutoPromotionSeconds  int  `json:"autoPromotionSeconds"`
	ScaleDownDelaySeconds int  `json:"scaleDownDelaySeconds"`
	PreviewReplicaCount   int  `json:"previewReplicaCount"`
	AutoPromotionEnabled  bool `json:"autoPromotionEnabled"`
}

type Canary struct {
	MaxSurge       string       `json:"maxSurge,omitempty"`
	MaxUnavailable int          `json:"maxUnavailable,omitempty"`
	Steps          []CanaryStep `json:"steps,omitempty"`
}

type CanaryStep struct {
	// SetWeight sets what percentage of the newRS should receive
	SetWeight *int32 `json:"setWeight,omitempty"`
	// Pause freezes the rollout by setting spec.Paused to true.
	// A Rollout will resume when spec.Paused is reset to false.
	// +optional
	Pause *RolloutPause `json:"pause,omitempty"`
}

type RolloutPause struct {
	// Duration the amount of time to wait before moving to the next step.
	// +optional
	Duration *int32 `json:"duration,omitempty"`
}
type Recreate struct {
}

type Rolling struct {
	MaxSurge       string `json:"maxSurge"`
	MaxUnavailable int    `json:"maxUnavailable"`
}

func (impl PipelineBuilderImpl) createCdPipeline(ctx context.Context, app *app2.App, pipeline *bean.CDPipelineConfigObject, userId int32) (pipelineRes int, err error) {
	dbConnection := impl.pipelineRepository.GetConnection()
	tx, err := dbConnection.Begin()
	if err != nil {
		return 0, err
	}
	// Rollback tx on error.
	defer tx.Rollback()

	if pipeline.AppWorkflowId == 0 && pipeline.ParentPipelineType == "WEBHOOK" {
		externalCiPipeline := &pipelineConfig.ExternalCiPipeline{
			AppId:       app.Id,
			AccessToken: "",
			Active:      true,
			AuditLog:    sql.AuditLog{CreatedBy: userId, CreatedOn: time.Now(), UpdatedOn: time.Now(), UpdatedBy: userId},
		}
		externalCiPipeline, err = impl.ciPipelineRepository.SaveExternalCi(externalCiPipeline, tx)
		wf := &appWorkflow.AppWorkflow{
			Name:     fmt.Sprintf("wf-%d-%s", app.Id, util2.Generate(4)),
			AppId:    app.Id,
			Active:   true,
			AuditLog: sql.AuditLog{CreatedBy: userId, CreatedOn: time.Now(), UpdatedOn: time.Now(), UpdatedBy: userId},
		}
		savedAppWf, err := impl.appWorkflowRepository.SaveAppWorkflowWithTx(wf, tx)
		if err != nil {
			impl.logger.Errorw("err", err)
			return 0, err
		}
		appWorkflowMap := &appWorkflow.AppWorkflowMapping{
			AppWorkflowId: savedAppWf.Id,
			ComponentId:   externalCiPipeline.Id,
			Type:          "WEBHOOK",
			Active:        true,
			AuditLog:      sql.AuditLog{CreatedBy: userId, CreatedOn: time.Now(), UpdatedOn: time.Now(), UpdatedBy: userId},
		}
		appWorkflowMap, err = impl.appWorkflowRepository.SaveAppWorkflowMapping(appWorkflowMap, tx)
		if err != nil {
			return 0, err
		}
		pipeline.ParentPipelineId = externalCiPipeline.Id
		pipeline.AppWorkflowId = savedAppWf.Id
	}

	chart, err := impl.chartRepository.FindLatestChartForAppByAppId(app.Id)
	if err != nil {
		return 0, err
	}
	envOverride, err := impl.propertiesConfigService.CreateIfRequired(chart, pipeline.EnvironmentId, userId, false, models.CHARTSTATUS_NEW, false, false, pipeline.Namespace, chart.IsBasicViewLocked, chart.CurrentViewEditor, tx)
	if err != nil {
		return 0, err
	}

	// Get pipeline override based on Deployment strategy
	//TODO: mark as created in our db
	pipelineId, err := impl.dbPipelineOrchestrator.CreateCDPipelines(pipeline, app.Id, userId, tx)
	if err != nil {
		impl.logger.Errorw("error in ")
		return 0, err
	}

	//adding pipeline to workflow
	_, err = impl.appWorkflowRepository.FindByIdAndAppId(pipeline.AppWorkflowId, app.Id)
	if err != nil && err != pg.ErrNoRows {
		return 0, err
	}
	if pipeline.AppWorkflowId > 0 {
		var parentPipelineId int
		var parentPipelineType string
		if pipeline.ParentPipelineId == 0 {
			parentPipelineId = pipeline.CiPipelineId
			parentPipelineType = "CI_PIPELINE"
		} else {
			parentPipelineId = pipeline.ParentPipelineId
			parentPipelineType = pipeline.ParentPipelineType
		}
		appWorkflowMap := &appWorkflow.AppWorkflowMapping{
			AppWorkflowId: pipeline.AppWorkflowId,
			ParentId:      parentPipelineId,
			ParentType:    parentPipelineType,
			ComponentId:   pipelineId,
			Type:          "CD_PIPELINE",
			Active:        true,
			AuditLog:      sql.AuditLog{CreatedBy: userId, CreatedOn: time.Now(), UpdatedOn: time.Now(), UpdatedBy: userId},
		}
		_, err = impl.appWorkflowRepository.SaveAppWorkflowMapping(appWorkflowMap, tx)
		if err != nil {
			return 0, err
		}
	}
	//getting global app metrics for cd pipeline create because env level metrics is not created yet
	appLevelAppMetricsEnabled := false
	appLevelMetrics, err := impl.appLevelMetricsRepository.FindByAppId(app.Id)
	if err != nil && err != pg.ErrNoRows {
		impl.logger.Errorw("error in getting app level metrics app level", "error", err)
	} else if err == nil {
		appLevelAppMetricsEnabled = appLevelMetrics.AppMetrics
	}
	err = impl.deploymentTemplateHistoryService.CreateDeploymentTemplateHistoryFromEnvOverrideTemplate(envOverride, tx, appLevelAppMetricsEnabled, pipelineId)
	if err != nil {
		impl.logger.Errorw("error in creating entry for env deployment template history", "err", err, "envOverride", envOverride)
		return 0, err
	}
	// strategies for pipeline ids, there is only one is default
	defaultCount := 0
	for _, item := range pipeline.Strategies {
		if item.Default {
			defaultCount = defaultCount + 1
			if defaultCount > 1 {
				impl.logger.Warnw("already have one strategy is default in this pipeline", "strategy", item.DeploymentTemplate)
				item.Default = false
			}
		}
		strategy := &chartConfig.PipelineStrategy{
			PipelineId: pipelineId,
			Strategy:   item.DeploymentTemplate,
			Config:     string(item.Config),
			Default:    item.Default,
			Deleted:    false,
			AuditLog:   sql.AuditLog{UpdatedBy: userId, CreatedBy: userId, UpdatedOn: time.Now(), CreatedOn: time.Now()},
		}
		err = impl.pipelineConfigRepository.Save(strategy, tx)
		if err != nil {
			impl.logger.Errorw("error in saving strategy", "strategy", item.DeploymentTemplate)
			return pipelineId, fmt.Errorf("pipeline created but failed to add strategy")
		}
		//creating history entry for strategy
		_, err = impl.pipelineStrategyHistoryService.CreatePipelineStrategyHistory(strategy, pipeline.TriggerType, tx)
		if err != nil {
			impl.logger.Errorw("error in creating strategy history entry", "err", err)
			return 0, err
		}

	}

	err = tx.Commit()
	if err != nil {
		return 0, err
	}

	impl.logger.Debugw("pipeline created with GitMaterialId ", "id", pipelineId, "pipeline", pipeline)
	return pipelineId, nil
}

func (impl PipelineBuilderImpl) updateCdPipeline(ctx context.Context, pipeline *bean.CDPipelineConfigObject, userID int32) (err error) {

	if len(pipeline.PreStage.Config) > 0 && !strings.Contains(pipeline.PreStage.Config, "beforeStages") {
		err = &util.ApiError{
			HttpStatusCode:  http.StatusBadRequest,
			InternalMessage: "invalid yaml config, must include - beforeStages",
			UserMessage:     "invalid yaml config, must include - beforeStages",
		}
		return err
	}
	if len(pipeline.PostStage.Config) > 0 && !strings.Contains(pipeline.PostStage.Config, "afterStages") {
		err = &util.ApiError{
			HttpStatusCode:  http.StatusBadRequest,
			InternalMessage: "invalid yaml config, must include - afterStages",
			UserMessage:     "invalid yaml config, must include - afterStages",
		}
		return err
	}
	dbConnection := impl.pipelineRepository.GetConnection()
	tx, err := dbConnection.Begin()
	if err != nil {
		return err
	}
	// Rollback tx on error.
	defer tx.Rollback()
	err = impl.dbPipelineOrchestrator.UpdateCDPipeline(pipeline, userID, tx)
	if err != nil {
		impl.logger.Errorw("error in updating pipeline")
		return err
	}

	// strategies for pipeline ids, there is only one is default
	existingStrategies, err := impl.pipelineConfigRepository.GetAllStrategyByPipelineId(pipeline.Id)
	if err != nil && !errors.IsNotFound(err) {
		impl.logger.Errorw("error in getting pipeline strategies", "err", err)
		return err
	}
	for _, oldItem := range existingStrategies {
		notFound := true
		for _, newItem := range pipeline.Strategies {
			if newItem.DeploymentTemplate == oldItem.Strategy {
				notFound = false
			}
		}

		if notFound {
			//delete from db
			err := impl.pipelineConfigRepository.Delete(oldItem, tx)
			if err != nil {
				impl.logger.Errorw("error in delete pipeline strategies", "err", err)
				return fmt.Errorf("error in delete pipeline strategies")
			}
		}
	}

	defaultCount := 0
	for _, item := range pipeline.Strategies {
		if item.Default {
			defaultCount = defaultCount + 1
			if defaultCount > 1 {
				impl.logger.Warnw("already have one strategy is default in this pipeline, skip this", "strategy", item.DeploymentTemplate)
				continue
			}
		}
		strategy, err := impl.pipelineConfigRepository.FindByStrategyAndPipelineId(item.DeploymentTemplate, pipeline.Id)
		if err != nil && pg.ErrNoRows != err {
			impl.logger.Errorw("error in getting strategy", "err", err)
			return err
		}
		if strategy.Id > 0 {
			strategy.Config = string(item.Config)
			strategy.Default = item.Default
			strategy.UpdatedBy = userID
			strategy.UpdatedOn = time.Now()
			err = impl.pipelineConfigRepository.Update(strategy, tx)
			if err != nil {
				impl.logger.Errorw("error in updating strategy", "strategy", item.DeploymentTemplate)
				return fmt.Errorf("pipeline updated but failed to update one strategy")
			}
			//creating history entry for strategy
			_, err = impl.pipelineStrategyHistoryService.CreatePipelineStrategyHistory(strategy, pipeline.TriggerType, tx)
			if err != nil {
				impl.logger.Errorw("error in creating strategy history entry", "err", err)
				return err
			}
		} else {
			strategy := &chartConfig.PipelineStrategy{
				PipelineId: pipeline.Id,
				Strategy:   item.DeploymentTemplate,
				Config:     string(item.Config),
				Default:    item.Default,
				Deleted:    false,
				AuditLog:   sql.AuditLog{UpdatedBy: userID, CreatedBy: userID, UpdatedOn: time.Now(), CreatedOn: time.Now()},
			}
			err = impl.pipelineConfigRepository.Save(strategy, tx)
			if err != nil {
				impl.logger.Errorw("error in saving strategy", "strategy", item.DeploymentTemplate)
				return fmt.Errorf("pipeline created but failed to add strategy")
			}
			//creating history entry for strategy
			_, err = impl.pipelineStrategyHistoryService.CreatePipelineStrategyHistory(strategy, pipeline.TriggerType, tx)
			if err != nil {
				impl.logger.Errorw("error in creating strategy history entry", "err", err)
				return err
			}
		}
	}
	err = tx.Commit()
	if err != nil {
		return err
	}
	return nil
}

func (impl PipelineBuilderImpl) filterDeploymentTemplate(deploymentTemplate pipelineConfig.DeploymentTemplate, pipelineOverride string) (string, error) {
	var deploymentType DeploymentType
	err := json.Unmarshal([]byte(pipelineOverride), &deploymentType)
	if err != nil {
		impl.logger.Errorw("err", err)
		return "", err
	}
	if pipelineConfig.DEPLOYMENT_TEMPLATE_BLUE_GREEN == deploymentTemplate {
		newDeploymentType := DeploymentType{
			Deployment: Deployment{
				Strategy: Strategy{
					BlueGreen: deploymentType.Deployment.Strategy.BlueGreen,
				},
			},
		}
		pipelineOverrideBytes, err := json.Marshal(newDeploymentType)
		if err != nil {
			impl.logger.Errorw("err", err)
			return "", err
		}
		pipelineOverride = string(pipelineOverrideBytes)
	} else if pipelineConfig.DEPLOYMENT_TEMPLATE_ROLLING == deploymentTemplate {
		newDeploymentType := DeploymentType{
			Deployment: Deployment{
				Strategy: Strategy{
					Rolling: deploymentType.Deployment.Strategy.Rolling,
				},
			},
		}
		pipelineOverrideBytes, err := json.Marshal(newDeploymentType)
		if err != nil {
			impl.logger.Errorw("err", err)
			return "", err
		}
		pipelineOverride = string(pipelineOverrideBytes)
	} else if pipelineConfig.DEPLOYMENT_TEMPLATE_CANARY == deploymentTemplate {
		newDeploymentType := DeploymentType{
			Deployment: Deployment{
				Strategy: Strategy{
					Canary: deploymentType.Deployment.Strategy.Canary,
				},
			},
		}
		pipelineOverrideBytes, err := json.Marshal(newDeploymentType)
		if err != nil {
			impl.logger.Errorw("err", err)
			return "", err
		}
		pipelineOverride = string(pipelineOverrideBytes)
	} else if pipelineConfig.DEPLOYMENT_TEMPLATE_RECREATE == deploymentTemplate {
		newDeploymentType := DeploymentType{
			Deployment: Deployment{
				Strategy: Strategy{
					Recreate: deploymentType.Deployment.Strategy.Recreate,
				},
			},
		}
		pipelineOverrideBytes, err := json.Marshal(newDeploymentType)
		if err != nil {
			impl.logger.Errorw("err", err)
			return "", err
		}
		pipelineOverride = string(pipelineOverrideBytes)
	}
	return pipelineOverride, nil
}

func (impl PipelineBuilderImpl) GetCdPipelinesForApp(appId int) (cdPipelines *bean.CdPipelines, err error) {
	cdPipelines, err = impl.dbPipelineOrchestrator.GetCdPipelinesForApp(appId)
	var pipelines []*bean.CDPipelineConfigObject
	for _, dbPipeline := range cdPipelines.Pipelines {
		environment, err := impl.environmentRepository.FindById(dbPipeline.EnvironmentId)
		if err != nil && errors.IsNotFound(err) {
			impl.logger.Errorw("error in fetching pipeline", "err", err)
			return cdPipelines, err
		}
		strategies, err := impl.pipelineConfigRepository.GetAllStrategyByPipelineId(dbPipeline.Id)
		if err != nil && errors.IsNotFound(err) {
			impl.logger.Errorw("error in fetching strategies", "err", err)
			return cdPipelines, err
		}
		var strategiesBean []bean.Strategy
		var deploymentTemplate pipelineConfig.DeploymentTemplate
		for _, item := range strategies {
			strategiesBean = append(strategiesBean, bean.Strategy{
				Config:             []byte(item.Config),
				DeploymentTemplate: item.Strategy,
				Default:            item.Default,
			})

			if item.Default {
				deploymentTemplate = item.Strategy
			}
		}
		appWorkflowMapping, err := impl.appWorkflowRepository.FindWFCDMappingByCDPipelineId(dbPipeline.Id)
		if err != nil {
			return nil, err
		}
		pipeline := &bean.CDPipelineConfigObject{
			Id:                            dbPipeline.Id,
			Name:                          dbPipeline.Name,
			EnvironmentId:                 dbPipeline.EnvironmentId,
			EnvironmentName:               environment.Name,
			CiPipelineId:                  dbPipeline.CiPipelineId,
			DeploymentTemplate:            deploymentTemplate,
			TriggerType:                   dbPipeline.TriggerType,
			Strategies:                    strategiesBean,
			PreStage:                      dbPipeline.PreStage,
			PostStage:                     dbPipeline.PostStage,
			PreStageConfigMapSecretNames:  dbPipeline.PreStageConfigMapSecretNames,
			PostStageConfigMapSecretNames: dbPipeline.PostStageConfigMapSecretNames,
			RunPreStageInEnv:              dbPipeline.RunPreStageInEnv,
			RunPostStageInEnv:             dbPipeline.RunPostStageInEnv,
			DeploymentAppType:             dbPipeline.DeploymentAppType,
			ParentPipelineType:            appWorkflowMapping.ParentType,
			ParentPipelineId:              appWorkflowMapping.ParentId,
		}
		pipelines = append(pipelines, pipeline)
	}
	cdPipelines.Pipelines = pipelines
	return cdPipelines, err
}

func (impl PipelineBuilderImpl) GetCdPipelinesForAppAndEnv(appId int, envId int) (cdPipelines *bean.CdPipelines, err error) {
	return impl.dbPipelineOrchestrator.GetCdPipelinesForAppAndEnv(appId, envId)
}

type ConfigMapSecretsResponse struct {
	Maps    []bean2.Map `json:"maps"`
	Secrets []bean2.Map `json:"secrets"`
}

func (impl PipelineBuilderImpl) FetchConfigmapSecretsForCdStages(appId, envId, cdPipelineId int) (ConfigMapSecretsResponse, error) {
	configMapSecrets, err := impl.appService.GetConfigMapAndSecretJson(appId, envId, cdPipelineId)
	if err != nil {
		impl.logger.Errorw("error while fetching config secrets ", "err", err)
		return ConfigMapSecretsResponse{}, err
	}
	existingConfigMapSecrets := ConfigMapSecretsResponse{}
	err = json.Unmarshal([]byte(configMapSecrets), &existingConfigMapSecrets)
	if err != nil {
		impl.logger.Error(err)
		return ConfigMapSecretsResponse{}, err
	}
	return existingConfigMapSecrets, nil
}

func (impl PipelineBuilderImpl) GetArtifactsByCDPipeline(cdPipelineId int, stage bean2.WorkflowType) (bean.CiArtifactResponse, error) {
	var ciArtifactsResponse bean.CiArtifactResponse
	var err error
	parentId, parentType, err := impl.GetCdParentDetails(cdPipelineId)
	if err != nil {
		impl.logger.Errorw("error in getting cd parent details", "err", err, "cdPipelineId", cdPipelineId, "stage", stage)
		return ciArtifactsResponse, err
	}
	//setting parent cd id for checking latest image running on parent cd
	parentCdId := 0
	if parentType == bean2.CD_WORKFLOW_TYPE_POST || (parentType == bean2.CD_WORKFLOW_TYPE_DEPLOY && stage != bean2.CD_WORKFLOW_TYPE_POST) {
		parentCdId = parentId
	}
	pipeline, err := impl.pipelineRepository.FindById(cdPipelineId)
	if err != nil && err != pg.ErrNoRows {
		impl.logger.Errorw("Error in getting cd pipeline details", err, "cdPipelineId", cdPipelineId)
	}
	if stage == bean2.CD_WORKFLOW_TYPE_DEPLOY && len(pipeline.PreStageConfig) > 0 {
		parentId = cdPipelineId
		parentType = bean2.CD_WORKFLOW_TYPE_PRE
	}
	if stage == bean2.CD_WORKFLOW_TYPE_POST {
		parentId = cdPipelineId
		parentType = bean2.CD_WORKFLOW_TYPE_DEPLOY
	}
	ciArtifactsResponse, err = impl.GetArtifactsForCdStage(cdPipelineId, parentId, parentType, stage, parentCdId)
	if err != nil {
		impl.logger.Errorw("error in getting artifacts for cd", "err", err, "stage", stage, "cdPipelineId", cdPipelineId)
		return ciArtifactsResponse, err
	}
	return ciArtifactsResponse, nil
}

func (impl PipelineBuilderImpl) GetCdParentDetails(cdPipelineId int) (parentId int, parentType bean2.WorkflowType, err error) {
	appWorkflowMapping, err := impl.appWorkflowRepository.FindWFCDMappingByCDPipelineId(cdPipelineId)
	if err != nil {
		return 0, "", err
	}
	parentId = appWorkflowMapping.ParentId
	if appWorkflowMapping.ParentType == appWorkflow.CDPIPELINE {
		pipeline, err := impl.pipelineRepository.FindById(parentId)
		if err != nil && err != pg.ErrNoRows {
			impl.logger.Errorw("Error in fetching cd pipeline details", err, "pipelineId", parentId)
			return 0, "", err
		}
		if len(pipeline.PostStageConfig) > 0 {
			return parentId, bean2.CD_WORKFLOW_TYPE_POST, nil
		} else {
			return parentId, bean2.CD_WORKFLOW_TYPE_DEPLOY, nil
		}
	} else if appWorkflowMapping.ParentType == appWorkflow.WEBHOOK {
		return parentId, bean2.WEBHOOK_WORKFLOW_TYPE, nil
	}
	return parentId, bean2.CI_WORKFLOW_TYPE, nil
}

func (impl PipelineBuilderImpl) GetArtifactsForCdStage(cdPipelineId int, parentId int, parentType bean2.WorkflowType, stage bean2.WorkflowType, parentCdId int) (bean.CiArtifactResponse, error) {
	var ciArtifacts []bean.CiArtifactBean
	var ciArtifactsResponse bean.CiArtifactResponse
	var err error
	artifactMap := make(map[int]int)
	limit := 10
	ciArtifacts, artifactMap, err = impl.BuildArtifactsForCdStage(cdPipelineId, stage, ciArtifacts, artifactMap, false, limit, parentCdId)
	if err != nil && err != pg.ErrNoRows {
		impl.logger.Errorw("error in getting artifacts for child cd stage", "err", err, "stage", stage)
		return ciArtifactsResponse, err
	}
	ciArtifacts, err = impl.BuildArtifactsForParentStage(cdPipelineId, parentId, parentType, ciArtifacts, artifactMap, limit, parentCdId)
	if err != nil && err != pg.ErrNoRows {
		impl.logger.Errorw("error in getting artifacts for cd", "err", err, "parentStage", parentType, "stage", stage)
		return ciArtifactsResponse, err
	}
	//sorting ci artifacts on the basis of creation time
	if ciArtifacts != nil {
		sort.SliceStable(ciArtifacts, func(i, j int) bool {
			return ciArtifacts[i].Id > ciArtifacts[j].Id
		})
	}
	ciArtifactsResponse.CdPipelineId = cdPipelineId
	if ciArtifacts == nil {
		ciArtifacts = []bean.CiArtifactBean{}
	}
	ciArtifactsResponse.CiArtifacts = ciArtifacts
	return ciArtifactsResponse, nil
}

func (impl PipelineBuilderImpl) BuildArtifactsForParentStage(cdPipelineId int, parentId int, parentType bean2.WorkflowType, ciArtifacts []bean.CiArtifactBean, artifactMap map[int]int, limit int, parentCdId int) ([]bean.CiArtifactBean, error) {
	var ciArtifactsFinal []bean.CiArtifactBean
	var err error
	if parentType == bean2.CI_WORKFLOW_TYPE {
		ciArtifactsFinal, err = impl.BuildArtifactsForCIParent(cdPipelineId, parentId, parentType, ciArtifacts, artifactMap, limit)
	} else if parentType == bean2.WEBHOOK_WORKFLOW_TYPE {
		ciArtifactsFinal, err = impl.BuildArtifactsForCIParent(cdPipelineId, parentId, parentType, ciArtifacts, artifactMap, limit)
	} else {
		//parent type is PRE, POST or DEPLOY type
		ciArtifactsFinal, _, err = impl.BuildArtifactsForCdStage(parentId, parentType, ciArtifacts, artifactMap, true, limit, parentCdId)
	}
	return ciArtifactsFinal, err
}

func (impl PipelineBuilderImpl) BuildArtifactsForCdStage(pipelineId int, stageType bean2.WorkflowType, ciArtifacts []bean.CiArtifactBean, artifactMap map[int]int, parent bool, limit int, parentCdId int) ([]bean.CiArtifactBean, map[int]int, error) {
	//getting running artifact id for parent cd
	parentCdRunningArtifactId := 0
	if parentCdId > 0 && parent {
		parentCdWfrList, err := impl.cdWorkflowRepository.FindArtifactByPipelineIdAndRunnerType(parentCdId, bean2.CD_WORKFLOW_TYPE_DEPLOY, 1)
		if err != nil {
			impl.logger.Errorw("error in getting artifact for parent cd", "parentCdPipelineId", parentCdId)
			return ciArtifacts, artifactMap, err
		}
		parentCdRunningArtifactId = parentCdWfrList[0].CdWorkflow.CiArtifact.Id
	}
	//getting wfr for parent and updating artifacts
	parentWfrList, err := impl.cdWorkflowRepository.FindArtifactByPipelineIdAndRunnerType(pipelineId, stageType, limit)
	if err != nil {
		impl.logger.Errorw("error in getting artifact for deployed items", "cdPipelineId", pipelineId)
		return ciArtifacts, artifactMap, err
	}
	var acceptedStatus string
	if stageType == bean2.CD_WORKFLOW_TYPE_DEPLOY {
		acceptedStatus = application.Healthy
	} else {
		acceptedStatus = application.SUCCEEDED
	}
	for index, wfr := range parentWfrList {
		if wfr.Status == acceptedStatus {
			lastSuccessfulTriggerOnParent := parent && index == 0
			latest := !parent && index == 0
			runningOnParentCd := parentCdRunningArtifactId == wfr.CdWorkflow.CiArtifact.Id
			if ciArtifactIndex, ok := artifactMap[wfr.CdWorkflow.CiArtifact.Id]; !ok {
				//entry not present, creating new entry
				mInfo, err := parseMaterialInfo([]byte(wfr.CdWorkflow.CiArtifact.MaterialInfo), wfr.CdWorkflow.CiArtifact.DataSource)
				if err != nil {
					mInfo = []byte("[]")
					impl.logger.Errorw("Error in parsing artifact material info", "err", err)
				}
				ciArtifact := bean.CiArtifactBean{
					Id:                            wfr.CdWorkflow.CiArtifact.Id,
					Image:                         wfr.CdWorkflow.CiArtifact.Image,
					ImageDigest:                   wfr.CdWorkflow.CiArtifact.ImageDigest,
					MaterialInfo:                  mInfo,
					LastSuccessfulTriggerOnParent: lastSuccessfulTriggerOnParent,
					Latest:                        latest,
					Scanned:                       wfr.CdWorkflow.CiArtifact.Scanned,
					ScanEnabled:                   wfr.CdWorkflow.CiArtifact.ScanEnabled,
				}
				if !parent {
					ciArtifact.Deployed = true
					ciArtifact.DeployedTime = formatDate(wfr.StartedOn, bean.LayoutRFC3339)
				}
				if runningOnParentCd {
					ciArtifact.RunningOnParentCd = runningOnParentCd
				}
				ciArtifacts = append(ciArtifacts, ciArtifact)
				//storing index of ci artifact for using when updating old entry
				artifactMap[wfr.CdWorkflow.CiArtifact.Id] = len(ciArtifacts) - 1
			} else {
				//entry already present, updating running on parent
				if parent {
					ciArtifacts[ciArtifactIndex].LastSuccessfulTriggerOnParent = lastSuccessfulTriggerOnParent
				}
				if runningOnParentCd {
					ciArtifacts[ciArtifactIndex].RunningOnParentCd = runningOnParentCd
				}
			}
		}
	}
	return ciArtifacts, artifactMap, nil
}

// method for building artifacts for parent CI

func (impl PipelineBuilderImpl) BuildArtifactsForCIParent(cdPipelineId int, parentId int, parentType bean2.WorkflowType, ciArtifacts []bean.CiArtifactBean, artifactMap map[int]int, limit int) ([]bean.CiArtifactBean, error) {
	artifacts, err := impl.ciArtifactRepository.GetArtifactsByCDPipeline(cdPipelineId, limit, parentId, parentType)
	if err != nil {
		impl.logger.Errorw("error in getting artifacts for ci", "err", err)
		return ciArtifacts, err
	}
	for _, artifact := range artifacts {
		if _, ok := artifactMap[artifact.Id]; !ok {
			mInfo, err := parseMaterialInfo([]byte(artifact.MaterialInfo), artifact.DataSource)
			if err != nil {
				mInfo = []byte("[]")
				impl.logger.Errorw("Error in parsing artifact material info", "err", err, "artifact", artifact)
			}
			ciArtifacts = append(ciArtifacts, bean.CiArtifactBean{
				Id:           artifact.Id,
				Image:        artifact.Image,
				ImageDigest:  artifact.ImageDigest,
				MaterialInfo: mInfo,
				ScanEnabled:  artifact.ScanEnabled,
				Scanned:      artifact.Scanned,
			})
		}
	}
	return ciArtifacts, nil
}

func (impl PipelineBuilderImpl) FetchArtifactForRollback(cdPipelineId, offset, limit int) (bean.CiArtifactResponse, error) {
	var deployedCiArtifacts []bean.CiArtifactBean
	var deployedCiArtifactsResponse bean.CiArtifactResponse

	cdWfrs, err := impl.cdWorkflowRepository.FetchArtifactsByCdPipelineId(cdPipelineId, bean2.CD_WORKFLOW_TYPE_DEPLOY, offset, limit)
	if err != nil {
		impl.logger.Errorw("error in getting artifacts for rollback by cdPipelineId", "err", err, "cdPipelineId", cdPipelineId)
		return deployedCiArtifactsResponse, err
	}
	var ids []int32
	for _, item := range cdWfrs {
		ids = append(ids, item.TriggeredBy)
	}
	userEmails := make(map[int32]string)
	users, err := impl.userService.GetByIds(ids)
	if err != nil {
		impl.logger.Errorw("unable to fetch users by ids", "err", err, "ids", ids)
	}
	for _, item := range users {
		userEmails[item.Id] = item.EmailId
	}
	for _, cdWfr := range cdWfrs {
		ciArtifact := &repository.CiArtifact{}
		if cdWfr.CdWorkflow != nil && cdWfr.CdWorkflow.CiArtifact != nil {
			ciArtifact = cdWfr.CdWorkflow.CiArtifact
		}
		if ciArtifact == nil {
			continue
		}
		mInfo, err := parseMaterialInfo([]byte(ciArtifact.MaterialInfo), ciArtifact.DataSource)
		if err != nil {
			mInfo = []byte("[]")
			impl.logger.Errorw("error in parsing ciArtifact material info", "err", err, "ciArtifact", ciArtifact)
		}
		userEmail := userEmails[cdWfr.TriggeredBy]
		deployedCiArtifacts = append(deployedCiArtifacts, bean.CiArtifactBean{
			Id:           ciArtifact.Id,
			Image:        ciArtifact.Image,
			MaterialInfo: mInfo,
			DeployedTime: formatDate(cdWfr.StartedOn, bean.LayoutRFC3339),
			WfrId:        cdWfr.Id,
			DeployedBy:   userEmail,
		})
	}

	deployedCiArtifactsResponse.CdPipelineId = cdPipelineId
	if deployedCiArtifacts == nil {
		deployedCiArtifacts = []bean.CiArtifactBean{}
	}
	deployedCiArtifactsResponse.CiArtifacts = deployedCiArtifacts

	return deployedCiArtifactsResponse, nil
}

func parseMaterialInfo(materialInfo json.RawMessage, source string) (json.RawMessage, error) {
	if source != "GOCD" && source != "CI-RUNNER" && source != "EXTERNAL" {
		return nil, fmt.Errorf("datasource: %s not supported", source)
	}
	var ciMaterials []repository.CiMaterialInfo
	err := json.Unmarshal(materialInfo, &ciMaterials)
	if err != nil {
		println("material info", materialInfo)
		println("unmarshal error for material info", "err", err)
	}
	var scmMapList []map[string]string

	for _, material := range ciMaterials {
		scmMap := map[string]string{}
		var url string
		if material.Material.Type == "git" {
			url = material.Material.GitConfiguration.URL
		} else if material.Material.Type == "scm" {
			url = material.Material.ScmConfiguration.URL
		} else {
			return nil, fmt.Errorf("unknown material type:%s ", material.Material.Type)
		}
		if material.Modifications != nil && len(material.Modifications) > 0 {
			_modification := material.Modifications[0]

			revision := _modification.Revision
			url = strings.TrimSpace(url)

			_webhookDataStr := ""
			_webhookDataByteArr, err := json.Marshal(_modification.WebhookData)
			if err == nil {
				_webhookDataStr = string(_webhookDataByteArr)
			}

			scmMap["url"] = url
			scmMap["revision"] = revision
			scmMap["modifiedTime"] = _modification.ModifiedTime
			scmMap["author"] = _modification.Author
			scmMap["message"] = _modification.Message
			scmMap["tag"] = _modification.Tag
			scmMap["webhookData"] = _webhookDataStr
		}
		scmMapList = append(scmMapList, scmMap)
	}
	mInfo, err := json.Marshal(scmMapList)
	return mInfo, err
}

func (impl PipelineBuilderImpl) FindAppsByTeamId(teamId int) ([]*AppBean, error) {
	var appsRes []*AppBean
	apps, err := impl.appRepo.FindAppsByTeamId(teamId)
	if err != nil {
		impl.logger.Errorw("error while fetching app", "err", err)
		return nil, err
	}
	for _, app := range apps {
		appsRes = append(appsRes, &AppBean{Id: app.Id, Name: app.AppName})
	}
	return appsRes, err
}

func (impl PipelineBuilderImpl) FindAppsByTeamName(teamName string) ([]AppBean, error) {
	var appsRes []AppBean
	apps, err := impl.appRepo.FindAppsByTeamName(teamName)
	if err != nil {
		impl.logger.Errorw("error while fetching app", "err", err)
		return nil, err
	}
	for _, app := range apps {
		appsRes = append(appsRes, AppBean{Id: app.Id, Name: app.AppName})
	}
	return appsRes, err
}

func (impl PipelineBuilderImpl) FindPipelineById(cdPipelineId int) (*pipelineConfig.Pipeline, error) {
	return impl.pipelineRepository.FindById(cdPipelineId)
}

type TeamAppBean struct {
	ProjectId   int        `json:"projectId"`
	ProjectName string     `json:"projectName"`
	AppList     []*AppBean `json:"appList"`
}

type AppBean struct {
	Id     int    `json:"id"`
	Name   string `json:"name,notnull"`
	TeamId int    `json:"teamId,omitempty"`
}

func (impl PipelineBuilderImpl) GetAppListByTeamIds(teamIds []int, appType string) ([]*TeamAppBean, error) {
	var appsRes []*TeamAppBean
	teamMap := make(map[int]*TeamAppBean)
	if len(teamIds) == 0 {
		return appsRes, nil
	}
	apps, err := impl.appRepo.FindAppsByTeamIds(teamIds, appType)
	if err != nil {
		impl.logger.Errorw("error while fetching app", "err", err)
		return nil, err
	}
	for _, app := range apps {
		if _, ok := teamMap[app.TeamId]; ok {
			teamMap[app.TeamId].AppList = append(teamMap[app.TeamId].AppList, &AppBean{Id: app.Id, Name: app.AppName})
		} else {

			teamMap[app.TeamId] = &TeamAppBean{ProjectId: app.Team.Id, ProjectName: app.Team.Name}
			teamMap[app.TeamId].AppList = append(teamMap[app.TeamId].AppList, &AppBean{Id: app.Id, Name: app.AppName})
		}
	}

	for _, v := range teamMap {
		if len(v.AppList) == 0 {
			v.AppList = make([]*AppBean, 0)
		}
		appsRes = append(appsRes, v)
	}

	if len(appsRes) == 0 {
		appsRes = make([]*TeamAppBean, 0)
	}

	return appsRes, err
}

func (impl PipelineBuilderImpl) GetAppList() ([]AppBean, error) {
	var appsRes []AppBean
	apps, err := impl.appRepo.FindAll()
	if err != nil {
		impl.logger.Errorw("error while fetching app", "err", err)
		return nil, err
	}
	for _, app := range apps {
		appsRes = append(appsRes, AppBean{Id: app.Id, Name: app.AppName})
	}
	return appsRes, err
}

func (impl PipelineBuilderImpl) FetchCDPipelineStrategy(appId int) (PipelineStrategiesResponse, error) {
	pipelineStrategiesResponse := PipelineStrategiesResponse{}
	chart, err := impl.chartRepository.FindLatestChartForAppByAppId(appId)
	if err != nil && err != pg.ErrNoRows {
		impl.logger.Errorf("invalid state", "err", err, "appId", appId)
		return pipelineStrategiesResponse, err
	}
	chartInfo, err := impl.chartRefRepository.FindById(chart.ChartRefId)
	if err != nil {
		impl.logger.Errorf("invalid chart", "err", err, "appId", appId)
		return pipelineStrategiesResponse, err
	}

	if chart.Id == 0 {
		return pipelineStrategiesResponse, fmt.Errorf("no chart configured")
	}

	if chartInfo.UserUploaded {
		impl.logger.Errorw("invalid for custom charts", "err", err)
		return pipelineStrategiesResponse, err
	}

	pipelineOverride := chart.PipelineOverride
	rollingConfig, err := impl.filterDeploymentTemplate("ROLLING", pipelineOverride)
	if err != nil {
		return pipelineStrategiesResponse, err
	}
	pipelineStrategiesResponse.PipelineStrategy = append(pipelineStrategiesResponse.PipelineStrategy, PipelineStrategy{
		DeploymentTemplate: "ROLLING",
		Config:             []byte(rollingConfig),
		Default:            true,
	})

	bgConfig, err := impl.filterDeploymentTemplate("BLUE-GREEN", pipelineOverride)
	if err != nil {
		return pipelineStrategiesResponse, err
	}
	pipelineStrategiesResponse.PipelineStrategy = append(pipelineStrategiesResponse.PipelineStrategy, PipelineStrategy{
		DeploymentTemplate: "BLUE-GREEN",
		Config:             []byte(bgConfig),
		Default:            false,
	})

	chartVersion := chart.ChartVersion
	chartMajorVersion, chartMinorVersion, err := util2.ExtractChartVersion(chartVersion)
	if err != nil {
		impl.logger.Errorw("chart version parsing", "err", err)
		return pipelineStrategiesResponse, err
	}
	if chartMajorVersion <= 3 && chartMinorVersion < 2 {
		return pipelineStrategiesResponse, nil
	}

	canaryConfig, err := impl.filterDeploymentTemplate("CANARY", pipelineOverride)
	if err != nil {
		return pipelineStrategiesResponse, err
	}
	pipelineStrategiesResponse.PipelineStrategy = append(pipelineStrategiesResponse.PipelineStrategy, PipelineStrategy{
		DeploymentTemplate: "CANARY",
		Config:             []byte(canaryConfig),
		Default:            false,
	})

	recreateConfig, err := impl.filterDeploymentTemplate("RECREATE", pipelineOverride)
	if err != nil {
		return pipelineStrategiesResponse, err
	}
	pipelineStrategiesResponse.PipelineStrategy = append(pipelineStrategiesResponse.PipelineStrategy, PipelineStrategy{
		DeploymentTemplate: "RECREATE",
		Config:             []byte(recreateConfig),
		Default:            false,
	})

	return pipelineStrategiesResponse, nil
}

type PipelineStrategiesResponse struct {
	PipelineStrategy []PipelineStrategy `json:"pipelineStrategy"`
}
type PipelineStrategy struct {
	DeploymentTemplate pipelineConfig.DeploymentTemplate `json:"deploymentTemplate,omitempty" validate:"oneof=BLUE-GREEN ROLLING"` //
	Config             json.RawMessage                   `json:"config"`
	Default            bool                              `json:"default"`
}

func (impl PipelineBuilderImpl) GetEnvironmentByCdPipelineId(pipelineId int) (int, error) {
	dbPipeline, err := impl.pipelineRepository.FindById(pipelineId)
	if err != nil || dbPipeline == nil {
		impl.logger.Errorw("error in fetching pipeline", "err", err)
		return 0, err
	}
	return dbPipeline.EnvironmentId, err
}

func (impl PipelineBuilderImpl) GetCdPipelineById(pipelineId int) (cdPipeline *bean.CDPipelineConfigObject, err error) {
	dbPipeline, err := impl.pipelineRepository.FindById(pipelineId)
	if err != nil && errors.IsNotFound(err) {
		impl.logger.Errorw("error in fetching pipeline", "err", err)
		return cdPipeline, err
	}
	environment, err := impl.environmentRepository.FindById(dbPipeline.EnvironmentId)
	if err != nil && errors.IsNotFound(err) {
		impl.logger.Errorw("error in fetching pipeline", "err", err)
		return cdPipeline, err
	}
	strategies, err := impl.pipelineConfigRepository.GetAllStrategyByPipelineId(dbPipeline.Id)
	if err != nil && errors.IsNotFound(err) {
		impl.logger.Errorw("error in fetching strategies", "err", err)
		return cdPipeline, err
	}
	var strategiesBean []bean.Strategy
	var deploymentTemplate pipelineConfig.DeploymentTemplate
	for _, item := range strategies {
		strategiesBean = append(strategiesBean, bean.Strategy{
			Config:             []byte(item.Config),
			DeploymentTemplate: item.Strategy,
			Default:            item.Default,
		})

		if item.Default {
			deploymentTemplate = item.Strategy
		}
	}

	preStage := bean.CdStage{}
	if len(dbPipeline.PreStageConfig) > 0 {
		preStage.Name = "Pre-Deployment"
		preStage.Config = dbPipeline.PreStageConfig
		preStage.TriggerType = dbPipeline.PreTriggerType
	}
	postStage := bean.CdStage{}
	if len(dbPipeline.PostStageConfig) > 0 {
		postStage.Name = "Post-Deployment"
		postStage.Config = dbPipeline.PostStageConfig
		postStage.TriggerType = dbPipeline.PostTriggerType
	}

	preStageConfigmapSecrets := bean.PreStageConfigMapSecretNames{}
	postStageConfigmapSecrets := bean.PostStageConfigMapSecretNames{}

	if dbPipeline.PreStageConfigMapSecretNames != "" {
		err = json.Unmarshal([]byte(dbPipeline.PreStageConfigMapSecretNames), &preStageConfigmapSecrets)
		if err != nil {
			impl.logger.Error(err)
			return nil, err
		}
	}
	if dbPipeline.PostStageConfigMapSecretNames != "" {
		err = json.Unmarshal([]byte(dbPipeline.PostStageConfigMapSecretNames), &postStageConfigmapSecrets)
		if err != nil {
			impl.logger.Error(err)
			return nil, err
		}
	}
	appWorkflowMapping, err := impl.appWorkflowRepository.FindWFCDMappingByCDPipelineId(pipelineId)
	if err != nil {
		return nil, err
	}
	cdPipeline = &bean.CDPipelineConfigObject{
		Id:                            dbPipeline.Id,
		Name:                          dbPipeline.Name,
		EnvironmentId:                 dbPipeline.EnvironmentId,
		EnvironmentName:               environment.Name,
		CiPipelineId:                  dbPipeline.CiPipelineId,
		DeploymentTemplate:            deploymentTemplate,
		TriggerType:                   dbPipeline.TriggerType,
		Strategies:                    strategiesBean,
		PreStage:                      preStage,
		PostStage:                     postStage,
		PreStageConfigMapSecretNames:  preStageConfigmapSecrets,
		PostStageConfigMapSecretNames: postStageConfigmapSecrets,
		RunPreStageInEnv:              dbPipeline.RunPreStageInEnv,
		RunPostStageInEnv:             dbPipeline.RunPostStageInEnv,
		CdArgoSetup:                   environment.Cluster.CdArgoSetup,
		ParentPipelineId:              appWorkflowMapping.ParentId,
		ParentPipelineType:            appWorkflowMapping.ParentType,
		DeploymentAppType:             dbPipeline.DeploymentAppType,
	}

	return cdPipeline, err
}

func (impl PipelineBuilderImpl) FindByIds(ids []*int) ([]*AppBean, error) {
	var appsRes []*AppBean
	apps, err := impl.appRepo.FindByIds(ids)
	if err != nil {
		impl.logger.Errorw("error while fetching app", "err", err)
		return nil, err
	}
	for _, app := range apps {
		appsRes = append(appsRes, &AppBean{Id: app.Id, Name: app.AppName, TeamId: app.TeamId})
	}
	return appsRes, err
}

func (impl PipelineBuilderImpl) GetCiPipelineById(pipelineId int) (ciPipeline *bean.CiPipeline, err error) {
	pipeline, err := impl.ciPipelineRepository.FindById(pipelineId)
	if err != nil && !util.IsErrNoRows(err) {
		impl.logger.Errorw("error in fetching ci pipeline", "pipelineId", pipelineId, "err", err)
		return nil, err
	}
	dockerArgs := make(map[string]string)
	if len(pipeline.DockerArgs) > 0 {
		err := json.Unmarshal([]byte(pipeline.DockerArgs), &dockerArgs)
		if err != nil {
			impl.logger.Warnw("error in unmarshal", "err", err)
		}
	}

	if impl.ciConfig.ExternalCiWebhookUrl == "" {
		hostUrl, err := impl.attributesService.GetByKey(attributes.HostUrlKey)
		if err != nil {
			impl.logger.Errorw("there is no external ci webhook url configured", "ci pipeline", pipeline)
			return nil, err
		}
		if hostUrl != nil {
			impl.ciConfig.ExternalCiWebhookUrl = fmt.Sprintf("%s/%s", hostUrl.Value, ExternalCiWebhookPath)
		}
	}

	var externalCiConfig bean.ExternalCiConfig

	ciPipelineScripts, err := impl.ciPipelineRepository.FindCiScriptsByCiPipelineId(pipeline.Id)
	if err != nil && !util.IsErrNoRows(err) {
		impl.logger.Errorw("error in fetching ci scripts")
		return nil, err
	}

	var beforeDockerBuildScripts []*bean.CiScript
	var afterDockerBuildScripts []*bean.CiScript
	for _, ciScript := range ciPipelineScripts {
		ciScriptResp := &bean.CiScript{
			Id:             ciScript.Id,
			Index:          ciScript.Index,
			Name:           ciScript.Name,
			Script:         ciScript.Script,
			OutputLocation: ciScript.OutputLocation,
		}
		if ciScript.Stage == BEFORE_DOCKER_BUILD {
			beforeDockerBuildScripts = append(beforeDockerBuildScripts, ciScriptResp)
		} else if ciScript.Stage == AFTER_DOCKER_BUILD {
			afterDockerBuildScripts = append(afterDockerBuildScripts, ciScriptResp)
		}
	}
	parentCiPipeline, err := impl.ciPipelineRepository.FindById(pipeline.ParentCiPipeline)
	if err != nil && !util.IsErrNoRows(err) {
		impl.logger.Errorw("err", err)
		return nil, err
	}
	ciPipeline = &bean.CiPipeline{
		Id:                       pipeline.Id,
		Version:                  pipeline.Version,
		Name:                     pipeline.Name,
		Active:                   pipeline.Active,
		Deleted:                  pipeline.Deleted,
		DockerArgs:               dockerArgs,
		IsManual:                 pipeline.IsManual,
		IsExternal:               pipeline.IsExternal,
		AppId:                    pipeline.AppId,
		ParentCiPipeline:         pipeline.ParentCiPipeline,
		ParentAppId:              parentCiPipeline.AppId,
		ExternalCiConfig:         externalCiConfig,
		BeforeDockerBuildScripts: beforeDockerBuildScripts,
		AfterDockerBuildScripts:  afterDockerBuildScripts,
		ScanEnabled:              pipeline.ScanEnabled,
		IsDockerConfigOverridden: pipeline.IsDockerConfigOverridden,
	}
	if !ciPipeline.IsExternal && ciPipeline.IsDockerConfigOverridden {
		ciTemplateBean, err := impl.ciTemplateService.FindTemplateOverrideByCiPipelineId(ciPipeline.Id)
		if err != nil {
			return nil, err
		}
		templateOverride := ciTemplateBean.CiTemplateOverride
		ciBuildConfig := ciTemplateBean.CiBuildConfig
		ciPipeline.DockerConfigOverride = bean.DockerConfigOverride{
			DockerRegistry:   templateOverride.DockerRegistryId,
			DockerRepository: templateOverride.DockerRepository,
			CiBuildConfig:    ciBuildConfig,
			//DockerBuildConfig: &bean.DockerBuildConfig{
			//	GitMaterialId:  templateOverride.GitMaterialId,
			//	DockerfilePath: templateOverride.DockerfilePath,
			//},
		}
	}
	for _, material := range pipeline.CiPipelineMaterials {
		ciMaterial := &bean.CiMaterial{
			Id:              material.Id,
			CheckoutPath:    material.CheckoutPath,
			Path:            material.Path,
			ScmId:           material.ScmId,
			GitMaterialId:   material.GitMaterialId,
			GitMaterialName: material.GitMaterial.Name[strings.Index(material.GitMaterial.Name, "-")+1:],
			ScmName:         material.ScmName,
			ScmVersion:      material.ScmVersion,
			IsRegex:         material.Regex != "",
			Source:          &bean.SourceTypeConfig{Type: material.Type, Value: material.Value, Regex: material.Regex},
		}
		ciPipeline.CiMaterial = append(ciPipeline.CiMaterial, ciMaterial)
	}

	linkedCis, err := impl.ciPipelineRepository.FindByParentCiPipelineId(ciPipeline.Id)
	if err != nil && !util.IsErrNoRows(err) {
		return nil, err
	}
	ciPipeline.LinkedCount = len(linkedCis)

	appWorkflowMappings, err := impl.appWorkflowRepository.FindWFCIMappingByCIPipelineId(ciPipeline.Id)
	for _, mapping := range appWorkflowMappings {
		//there will be only one active entry in db always
		ciPipeline.AppWorkflowId = mapping.AppWorkflowId
	}

	//getting pre stage and post stage details
	preStageDetail, postStageDetail, err := impl.pipelineStageService.GetCiPipelineStageData(ciPipeline.Id)
	if err != nil {
		impl.logger.Errorw("error in getting pre & post stage detail by ciPipelineId", "err", err, "ciPipelineId", ciPipeline.Id)
		return nil, err
	}
	ciPipeline.PreBuildStage = preStageDetail
	ciPipeline.PostBuildStage = postStageDetail
	return ciPipeline, err
}

func (impl PipelineBuilderImpl) FindAllMatchesByAppName(appName string) ([]*AppBean, error) {
	var appsRes []*AppBean
	var apps []*app2.App
	var err error
	if len(appName) == 0 {
		apps, err = impl.appRepo.FindAll()
	} else {
		apps, err = impl.appRepo.FindAllMatchesByAppName(appName)
	}
	if err != nil {
		impl.logger.Errorw("error while fetching app", "err", err)
		return nil, err
	}
	for _, app := range apps {
		appsRes = append(appsRes, &AppBean{Id: app.Id, Name: app.AppName})
	}
	return appsRes, err
}

func (impl PipelineBuilderImpl) updateGitRepoUrlInCharts(appId int, chartGitAttribute *util.ChartGitAttribute, userId int32) error {
	charts, err := impl.chartRepository.FindActiveChartsByAppId(appId)
	if err != nil && pg.ErrNoRows != err {
		return err
	}
	for _, ch := range charts {
		if len(ch.GitRepoUrl) == 0 {
			ch.GitRepoUrl = chartGitAttribute.RepoUrl
			ch.ChartLocation = chartGitAttribute.ChartLocation
			ch.UpdatedOn = time.Now()
			ch.UpdatedBy = userId
			err = impl.chartRepository.Update(ch)
			if err != nil {
				return err
			}
		}
	}
	return nil
}

func (impl PipelineBuilderImpl) PerformBulkActionOnCdPipelines(dto *bean.CdBulkActionRequestDto, impactedPipelines []*pipelineConfig.Pipeline, ctx context.Context, dryRun bool, userId int32) ([]*bean.CdBulkActionResponseDto, error) {
	switch dto.Action {
	case bean.CD_BULK_DELETE:
		bulkDeleteResp := impl.BulkDeleteCdPipelines(impactedPipelines, ctx, dryRun, dto.ForceDelete, userId)
		return bulkDeleteResp, nil
	default:
		return nil, &util.ApiError{Code: "400", HttpStatusCode: 400, UserMessage: "this action is not supported"}
	}
}

func (impl PipelineBuilderImpl) BulkDeleteCdPipelines(impactedPipelines []*pipelineConfig.Pipeline, ctx context.Context, dryRun, forceDelete bool, userId int32) []*bean.CdBulkActionResponseDto {
	var respDtos []*bean.CdBulkActionResponseDto
	for _, pipeline := range impactedPipelines {
		respDto := &bean.CdBulkActionResponseDto{
			PipelineName:    pipeline.Name,
			AppName:         pipeline.App.AppName,
			EnvironmentName: pipeline.Environment.Name,
		}
		if !dryRun {
			err := impl.DeleteCdPipeline(pipeline, ctx, forceDelete, userId)
			if err != nil {
				impl.logger.Errorw("error in deleting cd pipeline", "err", err, "pipelineId", pipeline.Id)
				respDto.DeletionResult = fmt.Sprintf("Not able to delete pipeline, %v", err)
			} else {
				respDto.DeletionResult = "Pipeline deleted successfully."
			}
		}
		respDtos = append(respDtos, respDto)
	}
	return respDtos

}

func (impl PipelineBuilderImpl) GetBulkActionImpactedPipelines(dto *bean.CdBulkActionRequestDto) ([]*pipelineConfig.Pipeline, error) {
	if len(dto.EnvIds) == 0 || (len(dto.AppIds) == 0 && len(dto.ProjectIds) == 0) {
		//invalid payload, envIds are must and either of appIds or projectIds are must
		return nil, &util.ApiError{Code: "400", HttpStatusCode: 400, UserMessage: "invalid payload, can not get pipelines for this filter"}
	}
	var pipelineIdsByAppLevel []int
	var pipelineIdsByProjectLevel []int
	var err error
	if len(dto.AppIds) > 0 && len(dto.EnvIds) > 0 {
		//getting pipeline IDs for app level deletion request
		pipelineIdsByAppLevel, err = impl.pipelineRepository.FindIdsByAppIdsAndEnvironmentIds(dto.AppIds, dto.EnvIds)
		if err != nil && err != pg.ErrNoRows {
			impl.logger.Errorw("error in getting cd pipelines by appIds and envIds", "err", err)
			return nil, err
		}
	}
	if len(dto.ProjectIds) > 0 && len(dto.EnvIds) > 0 {
		//getting pipeline IDs for project level deletion request
		pipelineIdsByProjectLevel, err = impl.pipelineRepository.FindIdsByProjectIdsAndEnvironmentIds(dto.ProjectIds, dto.EnvIds)
		if err != nil && err != pg.ErrNoRows {
			impl.logger.Errorw("error in getting cd pipelines by projectIds and envIds", "err", err)
			return nil, err
		}
	}
	var pipelineIdsMerged []int
	//it might be possible that pipelineIdsByAppLevel & pipelineIdsByProjectLevel have some same values
	//we are still appending them to save operation cost of checking same ids as we will get pipelines from
	//in clause which gives correct results even if some values are repeating
	pipelineIdsMerged = append(pipelineIdsMerged, pipelineIdsByAppLevel...)
	pipelineIdsMerged = append(pipelineIdsMerged, pipelineIdsByProjectLevel...)
	var pipelines []*pipelineConfig.Pipeline
	if len(pipelineIdsMerged) > 0 {
		pipelines, err = impl.pipelineRepository.FindByIdsIn(pipelineIdsMerged)
		if err != nil {
			impl.logger.Errorw("error in getting cd pipelines by ids", "err", err, "ids", pipelineIdsMerged)
			return nil, err
		}
	}
	return pipelines, nil
}<|MERGE_RESOLUTION|>--- conflicted
+++ resolved
@@ -87,11 +87,7 @@
 	CreateCdPipelines(cdPipelines *bean.CdPipelines, ctx context.Context) (*bean.CdPipelines, error)
 	GetApp(appId int) (application *bean.CreateAppDTO, err error)
 	PatchCdPipelines(cdPipelines *bean.CDPatchRequest, ctx context.Context) (*bean.CdPipelines, error)
-<<<<<<< HEAD
-	DeleteCdPipeline(pipeline *pipelineConfig.Pipeline, ctx context.Context, forceDelete bool) (err error)
-=======
 	DeleteCdPipeline(pipeline *pipelineConfig.Pipeline, ctx context.Context, forceDelete bool, userId int32) (err error)
->>>>>>> 9bed8867
 	GetCdPipelinesForApp(appId int) (cdPipelines *bean.CdPipelines, err error)
 	GetCdPipelinesForAppAndEnv(appId int, envId int) (cdPipelines *bean.CdPipelines, err error)
 	/*	CreateCdPipelines(cdPipelines bean.CdPipelines) (*bean.CdPipelines, error)*/
@@ -115,32 +111,21 @@
 	FindAllMatchesByAppName(appName string) ([]*AppBean, error)
 	GetEnvironmentByCdPipelineId(pipelineId int) (int, error)
 	PatchRegexCiPipeline(request *bean.CiRegexPatchRequest) (err error)
-<<<<<<< HEAD
-=======
 
 	GetBulkActionImpactedPipelines(dto *bean.CdBulkActionRequestDto) ([]*pipelineConfig.Pipeline, error)
 	PerformBulkActionOnCdPipelines(dto *bean.CdBulkActionRequestDto, impactedPipelines []*pipelineConfig.Pipeline, ctx context.Context, dryRun bool, userId int32) ([]*bean.CdBulkActionResponseDto, error)
->>>>>>> 9bed8867
 	DeleteCiPipeline(request *bean.CiPatchRequest) (*bean.CiPipeline, error)
 }
 
 type PipelineBuilderImpl struct {
 	logger                        *zap.SugaredLogger
 	dbPipelineOrchestrator        DbPipelineOrchestrator
-<<<<<<< HEAD
-	dockerArtifactStoreRepository repository.DockerArtifactStoreRepository
-=======
 	dockerArtifactStoreRepository dockerRegistryRepository.DockerArtifactStoreRepository
->>>>>>> 9bed8867
 	materialRepo                  pipelineConfig.MaterialRepository
 	appRepo                       app2.AppRepository
 	pipelineRepository            pipelineConfig.PipelineRepository
 	propertiesConfigService       PropertiesConfigService
-<<<<<<< HEAD
-	//ciTemplateRepository             pipelineConfig.CiTemplateRepository
-=======
 	//	ciTemplateRepository             pipelineConfig.CiTemplateRepository
->>>>>>> 9bed8867
 	ciPipelineRepository             pipelineConfig.CiPipelineRepository
 	application                      application.ServiceClient
 	chartRepository                  chartRepoRepository.ChartRepository
@@ -174,17 +159,12 @@
 	ciPipelineMaterialRepository     pipelineConfig.CiPipelineMaterialRepository
 	//ciTemplateOverrideRepository     pipelineConfig.CiTemplateOverrideRepository
 	//ciBuildConfigService CiBuildConfigService
-<<<<<<< HEAD
-	ciTemplateService CiTemplateService
-	userService       user.UserService
-=======
 	ciTemplateService            CiTemplateService
 	userService                  user.UserService
 	ciTemplateOverrideRepository pipelineConfig.CiTemplateOverrideRepository
 	gitMaterialHistoryService    history.GitMaterialHistoryService
 	CiTemplateHistoryService     history.CiTemplateHistoryService
 	CiPipelineHistoryService     history.CiPipelineHistoryService
->>>>>>> 9bed8867
 }
 
 func NewPipelineBuilderImpl(logger *zap.SugaredLogger,
@@ -223,15 +203,11 @@
 	deploymentGroupRepository repository.DeploymentGroupRepository,
 	ciPipelineMaterialRepository pipelineConfig.CiPipelineMaterialRepository,
 	userService user.UserService,
-<<<<<<< HEAD
-	ciTemplateOverrideRepository pipelineConfig.CiTemplateOverrideRepository, ciTemplateService CiTemplateService) *PipelineBuilderImpl {
-=======
 	ciTemplateService CiTemplateService,
 	ciTemplateOverrideRepository pipelineConfig.CiTemplateOverrideRepository,
 	gitMaterialHistoryService history.GitMaterialHistoryService,
 	CiTemplateHistoryService history.CiTemplateHistoryService,
 	CiPipelineHistoryService history.CiPipelineHistoryService) *PipelineBuilderImpl {
->>>>>>> 9bed8867
 	return &PipelineBuilderImpl{
 		logger:                        logger,
 		dbPipelineOrchestrator:        dbPipelineOrchestrator,
@@ -275,15 +251,11 @@
 		ciTemplateService:                ciTemplateService,
 		//ciTemplateOverrideRepository:     ciTemplateOverrideRepository,
 		//ciBuildConfigService: ciBuildConfigService,
-<<<<<<< HEAD
-		userService: userService,
-=======
 		userService:                  userService,
 		ciTemplateOverrideRepository: ciTemplateOverrideRepository,
 		gitMaterialHistoryService:    gitMaterialHistoryService,
 		CiTemplateHistoryService:     CiTemplateHistoryService,
 		CiPipelineHistoryService:     CiPipelineHistoryService,
->>>>>>> 9bed8867
 	}
 }
 
@@ -980,10 +952,7 @@
 		GitMaterialId: ciBuildConfig.GitMaterialId,
 		//Args:              string(argByte),
 		//TargetPlatform:    originalCiConf.DockerBuildConfig.TargetPlatform,
-<<<<<<< HEAD
-=======
 		AppId:             originalCiConf.AppId,
->>>>>>> 9bed8867
 		BeforeDockerBuild: string(beforeByte),
 		AfterDockerBuild:  string(afterByte),
 		Version:           originalCiConf.Version,
@@ -991,15 +960,12 @@
 		DockerRepository:  originalCiConf.DockerRepository,
 		DockerRegistryId:  originalCiConf.DockerRegistry,
 		Active:            true,
-<<<<<<< HEAD
-=======
 		AuditLog: sql.AuditLog{
 			CreatedOn: originalCiConf.CreatedOn,
 			CreatedBy: originalCiConf.CreatedBy,
 			UpdatedOn: time.Now(),
 			UpdatedBy: originalCiConf.UpdatedBy,
 		},
->>>>>>> 9bed8867
 	}
 
 	ciBuildConfig.Id = originalCiBuildConfig.Id
@@ -1011,13 +977,9 @@
 	err = impl.ciTemplateService.Update(ciTemplateBean)
 	if err != nil {
 		return nil, err
-<<<<<<< HEAD
-	}
+	}
+
 	originalCiConf.CiBuildConfig = ciBuildConfig
-=======
-	}
-
-	originalCiConf.CiBuildConfig = ciBuildConfig
 
 	err = impl.CiTemplateHistoryService.SaveHistory(ciTemplateBean, "update")
 
@@ -1025,7 +987,6 @@
 		impl.logger.Errorw("error in saving update history for ci template", "error", err)
 	}
 
->>>>>>> 9bed8867
 	return originalCiConf, nil
 }
 
@@ -1581,26 +1542,16 @@
 			impl.logger.Errorw("error in getting cd pipeline by id", "err", err, "id", cdPipelines.Pipeline.Id)
 			return pipelineRequest, err
 		}
-<<<<<<< HEAD
-		err = impl.DeleteCdPipeline(pipeline, ctx, cdPipelines.ForceDelete)
-=======
 		err = impl.DeleteCdPipeline(pipeline, ctx, cdPipelines.ForceDelete, cdPipelines.UserId)
->>>>>>> 9bed8867
 		return pipelineRequest, err
 	default:
 		return nil, &util.ApiError{Code: "404", HttpStatusCode: 404, UserMessage: "operation not supported"}
 	}
 }
 
-<<<<<<< HEAD
-func (impl PipelineBuilderImpl) DeleteCdPipeline(pipeline *pipelineConfig.Pipeline, ctx context.Context, forceDelete bool) (err error) {
-	//getting children CD pipeline details
-	appWorkflowMapping, err := impl.appWorkflowRepository.FindWFCDMappingByParentCDPipelineId(pipeline.Id)
-=======
 func (impl PipelineBuilderImpl) DeleteCdPipeline(pipeline *pipelineConfig.Pipeline, ctx context.Context, forceDelete bool, userId int32) (err error) {
 	//getting children CD pipeline details
 	childNodes, err := impl.appWorkflowRepository.FindWFCDMappingByParentCDPipelineId(pipeline.Id)
->>>>>>> 9bed8867
 	if err != nil && err != pg.ErrNoRows {
 		impl.logger.Errorw("error in getting children cd details", "err", err)
 		return err
@@ -1634,9 +1585,6 @@
 	}
 
 	//delete app workflow mapping
-<<<<<<< HEAD
-	err = impl.appWorkflowRepository.DeleteAppWorkflowMappingsByCdPipelineId(pipeline.Id, tx)
-=======
 	appWorkflowMapping, err := impl.appWorkflowRepository.FindWFCDMappingByCDPipelineId(pipeline.Id)
 	if err != nil {
 		impl.logger.Errorw("error in deleting workflow mapping", "err", err)
@@ -1682,7 +1630,6 @@
 		}
 	}
 	err = impl.appWorkflowRepository.DeleteAppWorkflowMapping(appWorkflowMapping, tx)
->>>>>>> 9bed8867
 	if err != nil {
 		impl.logger.Errorw("error in deleting workflow mapping", "err", err)
 		return err
