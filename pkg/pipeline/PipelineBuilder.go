--- conflicted
+++ resolved
@@ -1957,28 +1957,16 @@
 		impl.logger.Errorf("invalid state", "err", err, "appId", appId)
 		return pipelineStrategiesResponse, err
 	}
-<<<<<<< HEAD
-=======
 	chartInfo, err := impl.chartRefRepository.FindById(chart.ChartRefId)
 	if err != nil {
 		impl.logger.Errorf("invalid chart", "err", err, "appId", appId)
 		return pipelineStrategiesResponse, err
 	}
->>>>>>> 6668e3c3
 
 	if chart.Id == 0 {
 		return pipelineStrategiesResponse, fmt.Errorf("no chart configured")
 	}
 
-<<<<<<< HEAD
-	chartInfo, err := impl.chartRefRepository.FindById(chart.ChartRefId)
-	if err != nil {
-		impl.logger.Errorf("invalid chart", "err", err, "appId", appId)
-		return pipelineStrategiesResponse, err
-	}
-
-=======
->>>>>>> 6668e3c3
 	if chartInfo.UserUploaded {
 		impl.logger.Errorw("invalid for custom charts", "err", err)
 		return pipelineStrategiesResponse, err
