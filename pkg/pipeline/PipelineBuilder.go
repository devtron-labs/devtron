/*
 * Copyright (c) 2020 Devtron Labs
 *
 * Licensed under the Apache License, Version 2.0 (the "License");
 * you may not use this file except in compliance with the License.
 * You may obtain a copy of the License at
 *
 *    http://www.apache.org/licenses/LICENSE-2.0
 *
 * Unless required by applicable law or agreed to in writing, software
 * distributed under the License is distributed on an "AS IS" BASIS,
 * WITHOUT WARRANTIES OR CONDITIONS OF ANY KIND, either express or implied.
 * See the License for the specific language governing permissions and
 * limitations under the License.
 *
 */

package pipeline

import (
	"context"
	"encoding/json"
	"fmt"
	client "github.com/devtron-labs/devtron/api/helm-app"
	app2 "github.com/devtron-labs/devtron/internal/sql/repository/app"
	"github.com/devtron-labs/devtron/pkg/chart"
	chartRepoRepository "github.com/devtron-labs/devtron/pkg/chartRepo/repository"
	repository2 "github.com/devtron-labs/devtron/pkg/cluster/repository"
	"github.com/devtron-labs/devtron/pkg/pipeline/history"
	repository4 "github.com/devtron-labs/devtron/pkg/pipeline/history/repository"
	"github.com/devtron-labs/devtron/pkg/sql"
	"github.com/devtron-labs/devtron/pkg/user"
	util3 "github.com/devtron-labs/devtron/pkg/util"
	"net/http"
	"net/url"
	"sort"
	"strings"
	"time"

	application2 "github.com/argoproj/argo-cd/v2/pkg/apiclient/application"
	"github.com/caarlos0/env"
	bean2 "github.com/devtron-labs/devtron/api/bean"
	"github.com/devtron-labs/devtron/client/argocdServer"
	"github.com/devtron-labs/devtron/client/argocdServer/application"
	"github.com/devtron-labs/devtron/internal/sql/models"
	"github.com/devtron-labs/devtron/internal/sql/repository"
	"github.com/devtron-labs/devtron/internal/sql/repository/appWorkflow"
	"github.com/devtron-labs/devtron/internal/sql/repository/chartConfig"
	"github.com/devtron-labs/devtron/internal/sql/repository/pipelineConfig"
	"github.com/devtron-labs/devtron/internal/sql/repository/security"
	"github.com/devtron-labs/devtron/internal/util"
	"github.com/devtron-labs/devtron/pkg/app"
	"github.com/devtron-labs/devtron/pkg/attributes"
	"github.com/devtron-labs/devtron/pkg/bean"
	util2 "github.com/devtron-labs/devtron/util"
	"github.com/go-pg/pg"
	"github.com/juju/errors"
	"go.uber.org/zap"
)

var DefaultPipelineValue = []byte(`{"ConfigMaps":{"enabled":false},"ConfigSecrets":{"enabled":false},"ContainerPort":[],"EnvVariables":[],"GracePeriod":30,"LivenessProbe":{},"MaxSurge":1,"MaxUnavailable":0,"MinReadySeconds":60,"ReadinessProbe":{},"Spec":{"Affinity":{"Values":"nodes","key":""}},"app":"13","appMetrics":false,"args":{},"autoscaling":{},"command":{"enabled":false,"value":[]},"containers":[],"dbMigrationConfig":{"enabled":false},"deployment":{"strategy":{"rolling":{"maxSurge":"25%","maxUnavailable":1}}},"deploymentType":"ROLLING","env":"1","envoyproxy":{"configMapName":"","image":"","resources":{"limits":{"cpu":"50m","memory":"50Mi"},"requests":{"cpu":"50m","memory":"50Mi"}}},"image":{"pullPolicy":"IfNotPresent"},"ingress":{},"ingressInternal":{"annotations":{},"enabled":false,"host":"","path":"","tls":[]},"initContainers":[],"pauseForSecondsBeforeSwitchActive":30,"pipelineName":"","prometheus":{"release":"monitoring"},"rawYaml":[],"releaseVersion":"1","replicaCount":1,"resources":{"limits":{"cpu":"0.05","memory":"50Mi"},"requests":{"cpu":"0.01","memory":"10Mi"}},"secret":{"data":{},"enabled":false},"server":{"deployment":{"image":"","image_tag":""}},"service":{"annotations":{},"type":"ClusterIP"},"servicemonitor":{"additionalLabels":{}},"tolerations":[],"volumeMounts":[],"volumes":[],"waitForSecondsBeforeScalingDown":30}`)

type EcrConfig struct {
	EcrPrefix string `env:"ECR_REPO_NAME_PREFIX" envDefault:"test/"`
}

func GetEcrConfig() (*EcrConfig, error) {
	cfg := &EcrConfig{}
	err := env.Parse(cfg)
	return cfg, err
}

type PipelineBuilder interface {
	CreateCiPipeline(createRequest *bean.CiConfigRequest) (*bean.PipelineCreateResponse, error)
	CreateApp(request *bean.CreateAppDTO) (*bean.CreateAppDTO, error)
	CreateMaterialsForApp(request *bean.CreateMaterialDTO) (*bean.CreateMaterialDTO, error)
	UpdateMaterialsForApp(request *bean.UpdateMaterialDTO) (*bean.UpdateMaterialDTO, error)
	DeleteMaterial(request *bean.UpdateMaterialDTO) error
	DeleteApp(appId int, userId int32) error
	GetCiPipeline(appId int) (ciConfig *bean.CiConfigRequest, err error)
	GetExternalCi(appId int) (ciConfig []*bean.ExternalCiConfig, err error)
	UpdateCiTemplate(updateRequest *bean.CiConfigRequest) (*bean.CiConfigRequest, error)
	PatchCiPipeline(request *bean.CiPatchRequest) (ciConfig *bean.CiConfigRequest, err error)
	CreateCdPipelines(cdPipelines *bean.CdPipelines, ctx context.Context) (*bean.CdPipelines, error)
	GetApp(appId int) (application *bean.CreateAppDTO, err error)
	PatchCdPipelines(cdPipelines *bean.CDPatchRequest, ctx context.Context) (*bean.CdPipelines, error)
	GetCdPipelinesForApp(appId int) (cdPipelines *bean.CdPipelines, err error)
	GetCdPipelinesForAppAndEnv(appId int, envId int) (cdPipelines *bean.CdPipelines, err error)
	/*	CreateCdPipelines(cdPipelines bean.CdPipelines) (*bean.CdPipelines, error)*/
	GetArtifactsByCDPipeline(cdPipelineId int, stage bean2.WorkflowType) (bean.CiArtifactResponse, error)
	FetchArtifactForRollback(cdPipelineId, offset, limit int) (bean.CiArtifactResponse, error)
	FindAppsByTeamId(teamId int) ([]*AppBean, error)
	GetAppListByTeamIds(teamIds []int, appType string) ([]*TeamAppBean, error)
	FindAppsByTeamName(teamName string) ([]AppBean, error)
	FindPipelineById(cdPipelineId int) (*pipelineConfig.Pipeline, error)
	GetAppList() ([]AppBean, error)
	GetCiPipelineMin(appId int) ([]*bean.CiPipelineMin, error)

	FetchCDPipelineStrategy(appId int) (PipelineStrategiesResponse, error)
	GetCdPipelineById(pipelineId int) (cdPipeline *bean.CDPipelineConfigObject, err error)

	FetchConfigmapSecretsForCdStages(appId, envId, cdPipelineId int) (ConfigMapSecretsResponse, error)
	FindByIds(ids []*int) ([]*AppBean, error)
	GetCiPipelineById(pipelineId int) (ciPipeline *bean.CiPipeline, err error)

	GetMaterialsForAppId(appId int) []*bean.GitMaterial
	FindAllMatchesByAppName(appName string) ([]*AppBean, error)
	GetEnvironmentByCdPipelineId(pipelineId int) (int, error)
	PatchRegexCiPipeline(request *bean.CiRegexPatchRequest) (err error)

	GetBulkActionImpactedPipelines(dto *bean.CdBulkActionRequestDto) ([]*pipelineConfig.Pipeline, error)
	PerformBulkActionOnCdPipelines(dto *bean.CdBulkActionRequestDto, impactedPipelines []*pipelineConfig.Pipeline, ctx context.Context, dryRun bool) ([]*bean.CdBulkActionResponseDto, error)
}

type PipelineBuilderImpl struct {
	logger                           *zap.SugaredLogger
	dbPipelineOrchestrator           DbPipelineOrchestrator
	dockerArtifactStoreRepository    repository.DockerArtifactStoreRepository
	materialRepo                     pipelineConfig.MaterialRepository
	appRepo                          app2.AppRepository
	pipelineRepository               pipelineConfig.PipelineRepository
	propertiesConfigService          PropertiesConfigService
	ciTemplateRepository             pipelineConfig.CiTemplateRepository
	ciPipelineRepository             pipelineConfig.CiPipelineRepository
	application                      application.ServiceClient
	chartRepository                  chartRepoRepository.ChartRepository
	ciArtifactRepository             repository.CiArtifactRepository
	ecrConfig                        *EcrConfig
	envConfigOverrideRepository      chartConfig.EnvConfigOverrideRepository
	environmentRepository            repository2.EnvironmentRepository
	pipelineConfigRepository         chartConfig.PipelineConfigRepository
	mergeUtil                        util.MergeUtil
	appWorkflowRepository            appWorkflow.AppWorkflowRepository
	ciConfig                         *CiConfig
	cdWorkflowRepository             pipelineConfig.CdWorkflowRepository
	appService                       app.AppService
	imageScanResultRepository        security.ImageScanResultRepository
	GitFactory                       *util.GitFactory
	ArgoK8sClient                    argocdServer.ArgoK8sClient
	attributesService                attributes.AttributesService
	aCDAuthConfig                    *util3.ACDAuthConfig
	gitOpsRepository                 repository.GitOpsConfigRepository
	pipelineStrategyHistoryService   history.PipelineStrategyHistoryService
	prePostCiScriptHistoryService    history.PrePostCiScriptHistoryService
	prePostCdScriptHistoryService    history.PrePostCdScriptHistoryService
	deploymentTemplateHistoryService history.DeploymentTemplateHistoryService
	appLevelMetricsRepository        repository.AppLevelMetricsRepository
	pipelineStageService             PipelineStageService
	chartTemplateService             util.ChartTemplateService
	chartRefRepository               chartRepoRepository.ChartRefRepository
	chartService                     chart.ChartService
	helmAppService                   client.HelmAppService
	deploymentGroupRepository        repository.DeploymentGroupRepository
	ciPipelineMaterialRepository     pipelineConfig.CiPipelineMaterialRepository
	userService                      user.UserService
	ciTemplateOverrideRepository     pipelineConfig.CiTemplateOverrideRepository
}

func NewPipelineBuilderImpl(logger *zap.SugaredLogger,
	dbPipelineOrchestrator DbPipelineOrchestrator,
	dockerArtifactStoreRepository repository.DockerArtifactStoreRepository,
	materialRepo pipelineConfig.MaterialRepository,
	pipelineGroupRepo app2.AppRepository,
	pipelineRepository pipelineConfig.PipelineRepository,
	propertiesConfigService PropertiesConfigService,
	ciTemplateRepository pipelineConfig.CiTemplateRepository,
	ciPipelineRepository pipelineConfig.CiPipelineRepository,
	application application.ServiceClient,
	chartRepository chartRepoRepository.ChartRepository,
	ciArtifactRepository repository.CiArtifactRepository,
	ecrConfig *EcrConfig,
	envConfigOverrideRepository chartConfig.EnvConfigOverrideRepository,
	environmentRepository repository2.EnvironmentRepository,
	pipelineConfigRepository chartConfig.PipelineConfigRepository,
	mergeUtil util.MergeUtil,
	appWorkflowRepository appWorkflow.AppWorkflowRepository,
	ciConfig *CiConfig,
	cdWorkflowRepository pipelineConfig.CdWorkflowRepository,
	appService app.AppService,
	imageScanResultRepository security.ImageScanResultRepository,
	ArgoK8sClient argocdServer.ArgoK8sClient,
	GitFactory *util.GitFactory, attributesService attributes.AttributesService,
	aCDAuthConfig *util3.ACDAuthConfig, gitOpsRepository repository.GitOpsConfigRepository,
	pipelineStrategyHistoryService history.PipelineStrategyHistoryService,
	prePostCiScriptHistoryService history.PrePostCiScriptHistoryService,
	prePostCdScriptHistoryService history.PrePostCdScriptHistoryService,
	deploymentTemplateHistoryService history.DeploymentTemplateHistoryService,
	appLevelMetricsRepository repository.AppLevelMetricsRepository,
	pipelineStageService PipelineStageService, chartRefRepository chartRepoRepository.ChartRefRepository,
	chartTemplateService util.ChartTemplateService, chartService chart.ChartService,
	helmAppService client.HelmAppService,
	deploymentGroupRepository repository.DeploymentGroupRepository,
	ciPipelineMaterialRepository pipelineConfig.CiPipelineMaterialRepository,
	userService user.UserService,
	ciTemplateOverrideRepository pipelineConfig.CiTemplateOverrideRepository) *PipelineBuilderImpl {
	return &PipelineBuilderImpl{
		logger:                           logger,
		dbPipelineOrchestrator:           dbPipelineOrchestrator,
		dockerArtifactStoreRepository:    dockerArtifactStoreRepository,
		materialRepo:                     materialRepo,
		appService:                       appService,
		appRepo:                          pipelineGroupRepo,
		pipelineRepository:               pipelineRepository,
		propertiesConfigService:          propertiesConfigService,
		ciTemplateRepository:             ciTemplateRepository,
		ciPipelineRepository:             ciPipelineRepository,
		application:                      application,
		chartRepository:                  chartRepository,
		ciArtifactRepository:             ciArtifactRepository,
		ecrConfig:                        ecrConfig,
		envConfigOverrideRepository:      envConfigOverrideRepository,
		environmentRepository:            environmentRepository,
		pipelineConfigRepository:         pipelineConfigRepository,
		mergeUtil:                        mergeUtil,
		appWorkflowRepository:            appWorkflowRepository,
		ciConfig:                         ciConfig,
		cdWorkflowRepository:             cdWorkflowRepository,
		imageScanResultRepository:        imageScanResultRepository,
		ArgoK8sClient:                    ArgoK8sClient,
		GitFactory:                       GitFactory,
		attributesService:                attributesService,
		aCDAuthConfig:                    aCDAuthConfig,
		gitOpsRepository:                 gitOpsRepository,
		pipelineStrategyHistoryService:   pipelineStrategyHistoryService,
		prePostCiScriptHistoryService:    prePostCiScriptHistoryService,
		prePostCdScriptHistoryService:    prePostCdScriptHistoryService,
		deploymentTemplateHistoryService: deploymentTemplateHistoryService,
		appLevelMetricsRepository:        appLevelMetricsRepository,
		pipelineStageService:             pipelineStageService,
		chartTemplateService:             chartTemplateService,
		chartRefRepository:               chartRefRepository,
		chartService:                     chartService,
		helmAppService:                   helmAppService,
		deploymentGroupRepository:        deploymentGroupRepository,
		ciPipelineMaterialRepository:     ciPipelineMaterialRepository,
		userService:                      userService,
		ciTemplateOverrideRepository:     ciTemplateOverrideRepository,
	}
}

func formatDate(t time.Time, layout string) string {
	if t.IsZero() {
		return ""
	}
	return t.Format(layout)
}

func (impl PipelineBuilderImpl) CreateApp(request *bean.CreateAppDTO) (*bean.CreateAppDTO, error) {
	impl.logger.Debugw("app create request received", "req", request)
	res, err := impl.dbPipelineOrchestrator.CreateApp(request)
	if err != nil {
		impl.logger.Errorw("error in saving create app req", "req", request, "err", err)
	}
	return res, err
}

func (impl PipelineBuilderImpl) DeleteApp(appId int, userId int32) error {
	impl.logger.Debugw("app delete request received", "app", appId)
	err := impl.dbPipelineOrchestrator.DeleteApp(appId, userId)
	return err
}

func (impl PipelineBuilderImpl) CreateMaterialsForApp(request *bean.CreateMaterialDTO) (*bean.CreateMaterialDTO, error) {
	res, err := impl.dbPipelineOrchestrator.CreateMaterials(request)
	if err != nil {
		impl.logger.Errorw("error in saving create materials req", "req", request, "err", err)
	}
	return res, err
}

func (impl PipelineBuilderImpl) UpdateMaterialsForApp(request *bean.UpdateMaterialDTO) (*bean.UpdateMaterialDTO, error) {
	res, err := impl.dbPipelineOrchestrator.UpdateMaterial(request)
	if err != nil {
		impl.logger.Errorw("error in updating materials req", "req", request, "err", err)
	}
	return res, err
}

func (impl PipelineBuilderImpl) DeleteMaterial(request *bean.UpdateMaterialDTO) error {
	//finding ci pipelines for this app; if found any, will not delete git material
	pipelines, err := impl.ciPipelineRepository.FindByAppId(request.AppId)
	if err != nil && err != pg.ErrNoRows {
		impl.logger.Errorw("err in deleting git material", "gitMaterial", request.Material, "err", err)
		return err
	}
	if len(pipelines) > 0 {
		//pipelines are present, in this case we will check if this material is used in docker config
		//if it is used, then we won't delete
		ciTemplate, err := impl.ciTemplateRepository.FindByAppId(request.AppId)
		if err != nil && err == errors.NotFoundf(err.Error()) {
			impl.logger.Errorw("err in getting docker registry", "appId", request.AppId, "err", err)
			return err
		}
		if ciTemplate != nil && ciTemplate.GitMaterialId == request.Material.Id {
			return fmt.Errorf("cannot delete git material, is being used in docker config")
		}
	}
	existingMaterial, err := impl.materialRepo.FindById(request.Material.Id)
	if err != nil {
		impl.logger.Errorw("No matching entry found for delete", "gitMaterial", request.Material)
		return err
	}
	existingMaterial.UpdatedOn = time.Now()
	existingMaterial.UpdatedBy = request.UserId
	err = impl.materialRepo.MarkMaterialDeleted(existingMaterial)
	if err != nil {
		impl.logger.Errorw("error in deleting git material", "gitMaterial", existingMaterial)
		return err
	}
	return nil
}

func (impl PipelineBuilderImpl) GetApp(appId int) (application *bean.CreateAppDTO, err error) {
	app, err := impl.appRepo.FindById(appId)
	if err != nil {
		impl.logger.Errorw("error in fetching app", "id", appId, "err", err)
		return nil, err
	}
	gitMaterials := impl.GetMaterialsForAppId(appId)

	application = &bean.CreateAppDTO{
		Id:       app.Id,
		AppName:  app.AppName,
		Material: gitMaterials,
		TeamId:   app.TeamId,
	}
	return application, nil
}

func (impl PipelineBuilderImpl) GetMaterialsForAppId(appId int) []*bean.GitMaterial {
	materials, err := impl.materialRepo.FindByAppId(appId)
	if err != nil {
		impl.logger.Errorw("error in fetching materials", "appId", appId, "err", err)
	}
	var gitMaterials []*bean.GitMaterial
	for _, material := range materials {
		gitMaterial := &bean.GitMaterial{
			Url:             material.Url,
			Name:            material.Name[strings.Index(material.Name, "-")+1:],
			Id:              material.Id,
			GitProviderId:   material.GitProviderId,
			CheckoutPath:    material.CheckoutPath,
			FetchSubmodules: material.FetchSubmodules,
		}
		gitMaterials = append(gitMaterials, gitMaterial)
	}
	return gitMaterials
}

/*
1. create pipelineGroup
2. save material (add credential provider support)

*/

func (impl PipelineBuilderImpl) getDefaultArtifactStore(id string) (store *repository.DockerArtifactStore, err error) {
	if id == "" {
		impl.logger.Debugw("docker repo is empty adding default repo")
		store, err = impl.dockerArtifactStoreRepository.FindActiveDefaultStore()

	} else {
		store, err = impl.dockerArtifactStoreRepository.FindOne(id)
	}
	return
}

func (impl PipelineBuilderImpl) getCiTemplateVariables(appId int) (ciConfig *bean.CiConfigRequest, err error) {
	template, err := impl.ciTemplateRepository.FindByAppId(appId)
	if err != nil && !errors.IsNotFound(err) {
		impl.logger.Errorw("error in fetching ci pipeline", "appId", appId, "err", err)
		return nil, err
	}
	if errors.IsNotFound(err) {
		impl.logger.Debugw("no ci pipeline exists", "appId", appId, "err", err)
		err = &util.ApiError{Code: "404", HttpStatusCode: 200, UserMessage: "no ci pipeline exists"}
		return nil, err
	}

	gitMaterials, err := impl.materialRepo.FindByAppId(appId)
	if err != nil && err != pg.ErrNoRows {
		impl.logger.Errorw("error in fetching git materials", "appId", appId, "err", err)
		return nil, err
	}
	if err == pg.ErrNoRows {
		impl.logger.Debugw(" no git materials exists", "appId", appId, "err", err)
		err = &util.ApiError{Code: "404", HttpStatusCode: 200, UserMessage: "no git materials exists"}
		return nil, err
	}

	var materials []bean.Material
	for _, g := range gitMaterials {
		m := bean.Material{
			GitMaterialId: g.Id,
			MaterialName:  g.Name[strings.Index(g.Name, "-")+1:],
		}
		materials = append(materials, m)
	}

	dockerArgs := map[string]string{}
	if err := json.Unmarshal([]byte(template.Args), &dockerArgs); err != nil {
		impl.logger.Debugw("error in json unmarshal", "app", appId, "err", err)
		return nil, err
	}
	if template.DockerBuildOptions == "" {
		template.DockerBuildOptions = "{}"
	}
	dockerBuildOptions := map[string]string{}
	if err := json.Unmarshal([]byte(template.DockerBuildOptions), &dockerBuildOptions); err != nil {
		impl.logger.Debugw("error in json unmarshal", "app", appId, "err", err)
		return nil, err
	}
	regHost, err := template.DockerRegistry.GetRegistryLocation()
	if err != nil {
		impl.logger.Errorw("invalid reg url", "err", err)
		return nil, err
	}
	ciConfig = &bean.CiConfigRequest{
		Id:                template.Id,
		AppId:             template.AppId,
		AppName:           template.App.AppName,
		DockerRepository:  template.DockerRepository,
		DockerRegistry:    template.DockerRegistry.Id,
		DockerRegistryUrl: regHost,
		DockerBuildConfig: &bean.DockerBuildConfig{
			DockerfilePath:     template.DockerfilePath,
			Args:               dockerArgs,
			GitMaterialId:      template.GitMaterialId,
			TargetPlatform:     template.TargetPlatform,
			DockerBuildOptions: dockerBuildOptions,
		},
		Version:        template.Version,
		CiTemplateName: template.TemplateName,
		Materials:      materials,
	}
	return ciConfig, err
}
func (impl PipelineBuilderImpl) GetCiPipeline(appId int) (ciConfig *bean.CiConfigRequest, err error) {
	ciConfig, err = impl.getCiTemplateVariables(appId)
	if err != nil {
		impl.logger.Debugw("error in fetching ci pipeline", "appId", appId, "err", err)
		return nil, err
	}
	//TODO fill these variables
	//ciConfig.CiPipeline=
	//--------pipeline population start
	pipelines, err := impl.ciPipelineRepository.FindByAppId(appId)
	if err != nil && !util.IsErrNoRows(err) {
		impl.logger.Errorw("error in fetching ci pipeline", "appId", appId, "err", err)
		return nil, err
	}

	if impl.ciConfig.ExternalCiWebhookUrl == "" {
		hostUrl, err := impl.attributesService.GetByKey(attributes.HostUrlKey)
		if err != nil {
			return nil, err
		}
		if hostUrl != nil {
			impl.ciConfig.ExternalCiWebhookUrl = fmt.Sprintf("%s/%s", hostUrl.Value, ExternalCiWebhookPath)
		}
	}
	//map of ciPipelineId and their templateOverrideConfig
	templateOverrideMap := make(map[int]*pipelineConfig.CiTemplateOverride)
	templateOverrides, err := impl.ciTemplateOverrideRepository.FindByAppId(appId)
	if err != nil && err != pg.ErrNoRows {
		impl.logger.Errorw("error in getting ciTemplateOverrides by appId", "err", err, "appId", appId)
		return nil, err
	}
	for _, templateOverride := range templateOverrides {
		templateOverrideMap[templateOverride.CiPipelineId] = templateOverride
	}
	var ciPipelineResp []*bean.CiPipeline
	for _, pipeline := range pipelines {

		dockerArgs := make(map[string]string)
		if len(pipeline.DockerArgs) > 0 {
			err := json.Unmarshal([]byte(pipeline.DockerArgs), &dockerArgs)
			if err != nil {
				impl.logger.Warnw("error in unmarshal", "err", err)
			}
		}

		var externalCiConfig bean.ExternalCiConfig

		ciPipelineScripts, err := impl.ciPipelineRepository.FindCiScriptsByCiPipelineId(pipeline.Id)
		if err != nil && !util.IsErrNoRows(err) {
			impl.logger.Errorw("error in fetching ci scripts")
			return nil, err
		}

		var beforeDockerBuildScripts []*bean.CiScript
		var afterDockerBuildScripts []*bean.CiScript
		for _, ciScript := range ciPipelineScripts {
			ciScriptResp := &bean.CiScript{
				Id:             ciScript.Id,
				Index:          ciScript.Index,
				Name:           ciScript.Name,
				Script:         ciScript.Script,
				OutputLocation: ciScript.OutputLocation,
			}
			if ciScript.Stage == BEFORE_DOCKER_BUILD {
				beforeDockerBuildScripts = append(beforeDockerBuildScripts, ciScriptResp)
			} else if ciScript.Stage == AFTER_DOCKER_BUILD {
				afterDockerBuildScripts = append(afterDockerBuildScripts, ciScriptResp)
			}
		}
		parentCiPipeline, err := impl.ciPipelineRepository.FindById(pipeline.ParentCiPipeline)
		if err != nil && !util.IsErrNoRows(err) {
			impl.logger.Errorw("err", err)
			return nil, err
		}
		ciPipeline := &bean.CiPipeline{
			Id:                       pipeline.Id,
			Version:                  pipeline.Version,
			Name:                     pipeline.Name,
			Active:                   pipeline.Active,
			Deleted:                  pipeline.Deleted,
			DockerArgs:               dockerArgs,
			IsManual:                 pipeline.IsManual,
			IsExternal:               pipeline.IsExternal,
			ParentCiPipeline:         pipeline.ParentCiPipeline,
			ParentAppId:              parentCiPipeline.AppId,
			ExternalCiConfig:         externalCiConfig,
			BeforeDockerBuildScripts: beforeDockerBuildScripts,
			AfterDockerBuildScripts:  afterDockerBuildScripts,
			ScanEnabled:              pipeline.ScanEnabled,
			IsDockerConfigOverridden: pipeline.IsDockerConfigOverridden,
		}
		if templateOverride, ok := templateOverrideMap[pipeline.Id]; ok {
			ciPipeline.DockerConfigOverride = bean.DockerConfigOverride{
				DockerRegistry:   templateOverride.DockerRegistryId,
				DockerRepository: templateOverride.DockerRepository,
				DockerBuildConfig: &bean.DockerBuildConfig{
					GitMaterialId:  templateOverride.GitMaterialId,
					DockerfilePath: templateOverride.DockerfilePath,
				},
			}
		}
		for _, material := range pipeline.CiPipelineMaterials {
			ciMaterial := &bean.CiMaterial{
				Id:              material.Id,
				CheckoutPath:    material.CheckoutPath,
				Path:            material.Path,
				ScmId:           material.ScmId,
				GitMaterialId:   material.GitMaterialId,
				GitMaterialName: material.GitMaterial.Name[strings.Index(material.GitMaterial.Name, "-")+1:],
				ScmName:         material.ScmName,
				ScmVersion:      material.ScmVersion,
				IsRegex:         material.Regex != "",
				Source:          &bean.SourceTypeConfig{Type: material.Type, Value: material.Value, Regex: material.Regex},
			}
			ciPipeline.CiMaterial = append(ciPipeline.CiMaterial, ciMaterial)
		}

		linkedCis, err := impl.ciPipelineRepository.FindByParentCiPipelineId(ciPipeline.Id)
		if err != nil && !util.IsErrNoRows(err) {
			return nil, err
		}
		ciPipeline.LinkedCount = len(linkedCis)
		ciPipelineResp = append(ciPipelineResp, ciPipeline)
	}
	ciConfig.CiPipelines = ciPipelineResp
	//--------pipeline population end
	return ciConfig, err
}

func (impl PipelineBuilderImpl) GetExternalCi(appId int) (ciConfig []*bean.ExternalCiConfig, err error) {
	externalCiPipelines, err := impl.ciPipelineRepository.FindExternalCiByAppId(appId)
	if err != nil && !util.IsErrNoRows(err) {
		impl.logger.Errorw("error in fetching external ci", "appId", appId, "err", err)
		return nil, err
	}

	hostUrl, err := impl.attributesService.GetByKey(attributes.HostUrlKey)
	if err != nil {
		impl.logger.Errorw("error in fetching external ci", "appId", appId, "err", err)
		return nil, err
	}
	if hostUrl != nil {
		impl.ciConfig.ExternalCiWebhookUrl = fmt.Sprintf("%s/%s", hostUrl.Value, ExternalCiWebhookPath)
	}

	var externalCiConfig []*bean.ExternalCiConfig
	for _, externalCiPipeline := range externalCiPipelines {
		appWorkflowMapping, err := impl.appWorkflowRepository.FindWFCDMappingByExternalCiId(externalCiPipeline.Id)
		if err != nil && !util.IsErrNoRows(err) {
			impl.logger.Errorw("error in fetching external ci", "appId", appId, "err", err)
			return nil, err
		}
		cdPipeline, err := impl.pipelineRepository.FindById(appWorkflowMapping.ComponentId)
		if err != nil && !util.IsErrNoRows(err) {
			impl.logger.Errorw("error in fetching external ci", "appId", appId, "err", err)
			return nil, err
		}

		app, err := impl.appRepo.FindAppAndProjectByAppId(cdPipeline.AppId)
		if err != nil && !util.IsErrNoRows(err) {
			impl.logger.Errorw("error in fetching external ci", "appId", appId, "err", err)
			return nil, err
		}

		externalCiConfig = append(externalCiConfig, &bean.ExternalCiConfig{
			Id:         externalCiPipeline.Id,
			WebhookUrl: impl.ciConfig.ExternalCiWebhookUrl,
			Payload:    impl.ciConfig.ExternalCiPayload,
			AccessKey:  "",
			ExternalCiConfigRole: bean.ExternalCiConfigRole{
				ProjectId:       app.TeamId,
				ProjectName:     app.Team.Name,
				EnvironmentId:   cdPipeline.EnvironmentId,
				EnvironmentName: cdPipeline.Environment.Name,
				AppId:           cdPipeline.AppId,
				AppName:         cdPipeline.App.AppName,
				Role:            "Build and deploy",
			},
		})
	}
	//--------pipeline population end
	return externalCiConfig, err
}

func (impl PipelineBuilderImpl) GetCiPipelineMin(appId int) ([]*bean.CiPipelineMin, error) {
	pipelines, err := impl.ciPipelineRepository.FindByAppId(appId)
	if err != nil && err != pg.ErrNoRows {
		impl.logger.Errorw("error in fetching ci pipeline", "appId", appId, "err", err)
		return nil, err
	}
	if err == pg.ErrNoRows || len(pipelines) == 0 {
		impl.logger.Errorw("no ci pipeline found", "appId", appId, "err", err)
		err = &util.ApiError{Code: "404", HttpStatusCode: 200, UserMessage: "no ci pipeline found"}
		return nil, err
	}
	var ciPipelineResp []*bean.CiPipelineMin
	for _, pipeline := range pipelines {
		parentCiPipeline, err := impl.ciPipelineRepository.FindById(pipeline.ParentCiPipeline)
		if err != nil && !util.IsErrNoRows(err) {
			impl.logger.Errorw("err", err)
			return nil, err
		}

		pipelineType := bean.PipelineType(bean.NORMAL)
		if parentCiPipeline.Id > 0 {
			pipelineType = bean.PipelineType(bean.LINKED)
		} else if pipeline.IsExternal == true {
			pipelineType = bean.PipelineType(bean.EXTERNAL)
		}

		ciPipeline := &bean.CiPipelineMin{
			Id:               pipeline.Id,
			Name:             pipeline.Name,
			ParentCiPipeline: pipeline.ParentCiPipeline,
			ParentAppId:      parentCiPipeline.AppId,
			PipelineType:     pipelineType,
			ScanEnabled:      pipeline.ScanEnabled,
		}
		ciPipelineResp = append(ciPipelineResp, ciPipeline)
	}
	return ciPipelineResp, err
}

func (impl PipelineBuilderImpl) UpdateCiTemplate(updateRequest *bean.CiConfigRequest) (*bean.CiConfigRequest, error) {
	originalCiConf, err := impl.getCiTemplateVariables(updateRequest.AppId)
	if err != nil {
		impl.logger.Errorw("error in fetching original ciConfig for update", "appId", updateRequest.Id, "err", err)
		return nil, err
	}
	if originalCiConf.Version != updateRequest.Version {
		impl.logger.Errorw("stale version requested", "appId", updateRequest.Id, "old", originalCiConf.Version, "new", updateRequest.Version)
		return nil, fmt.Errorf("stale version of resource requested kindly refresh. requested: %s, found %s", updateRequest.Version, originalCiConf.Version)
	}
	dockerArtifaceStore, err := impl.dockerArtifactStoreRepository.FindOne(updateRequest.DockerRegistry)
	if err != nil {
		impl.logger.Errorw("error in fetching DockerRegistry  for update", "appId", updateRequest.Id, "err", err, "registry", updateRequest.DockerRegistry)
		return nil, err
	}
	regHost, err := dockerArtifaceStore.GetRegistryLocation()
	if err != nil {
		impl.logger.Errorw("invalid reg url", "err", err)
		return nil, err
	}

	var repo string
	if updateRequest.DockerRepository != "" {
		repo = updateRequest.DockerRepository
	} else {
		repo = originalCiConf.DockerRepository
	}

	if dockerArtifaceStore.RegistryType == repository.REGISTRYTYPE_ECR {
		err := impl.createEcrRepo(repo, dockerArtifaceStore.AWSRegion, dockerArtifaceStore.AWSAccessKeyId, dockerArtifaceStore.AWSSecretAccessKey)
		if err != nil {
			impl.logger.Errorw("ecr repo creation failed while updating ci template", "repo", repo, "err", err)
			return nil, err
		}
	}

	originalCiConf.AfterDockerBuild = updateRequest.AfterDockerBuild
	originalCiConf.BeforeDockerBuild = updateRequest.BeforeDockerBuild
	originalCiConf.DockerBuildConfig = updateRequest.DockerBuildConfig
	originalCiConf.DockerRegistry = updateRequest.DockerRegistry
	originalCiConf.DockerRepository = updateRequest.DockerRepository
	originalCiConf.DockerRegistryUrl = regHost

	argByte, err := json.Marshal(originalCiConf.DockerBuildConfig.Args)
	if err != nil {
		return nil, err
	}
	afterByte, err := json.Marshal(originalCiConf.AfterDockerBuild)
	if err != nil {
		return nil, err
	}
	beforeByte, err := json.Marshal(originalCiConf.BeforeDockerBuild)
	if err != nil {
		return nil, err
	}
	buildOptionsByte, err := json.Marshal(originalCiConf.DockerBuildConfig.DockerBuildOptions)
	if err != nil {
		impl.logger.Errorw("error in marshaling dockerBuildOptions", "err", err)
		return nil, err
	}
	ciTemplate := &pipelineConfig.CiTemplate{
		DockerfilePath:     originalCiConf.DockerBuildConfig.DockerfilePath,
		GitMaterialId:      originalCiConf.DockerBuildConfig.GitMaterialId,
		Args:               string(argByte),
		DockerBuildOptions: string(buildOptionsByte),
		TargetPlatform:     originalCiConf.DockerBuildConfig.TargetPlatform,
		BeforeDockerBuild:  string(beforeByte),
		AfterDockerBuild:   string(afterByte),
		Version:            originalCiConf.Version,
		Id:                 originalCiConf.Id,
		DockerRepository:   originalCiConf.DockerRepository,
		DockerRegistryId:   originalCiConf.DockerRegistry,
		Active:             true,
	}

	err = impl.ciTemplateRepository.Update(ciTemplate)
	if err != nil {
		impl.logger.Errorw("error in updating ci template in db", "template", ciTemplate, "err", err)
		return nil, err
	}
	return originalCiConf, nil
}

func (impl PipelineBuilderImpl) CreateCiPipeline(createRequest *bean.CiConfigRequest) (*bean.PipelineCreateResponse, error) {
	impl.logger.Debugw("pipeline create request received", "req", createRequest)

	//-----------fetch data
	app, err := impl.appRepo.FindById(createRequest.AppId)
	if err != nil {
		impl.logger.Errorw("error in fetching pipeline group", "groupId", createRequest.AppId, "err", err)
		return nil, err
	}
	//--ecr config
	createRequest.AppName = app.AppName
	store, err := impl.getDefaultArtifactStore(createRequest.DockerRegistry)
	if err != nil {
		impl.logger.Errorw("error in fetching docker store ", "id", createRequest.DockerRepository, "err", err)
		return nil, err
	}
	regHost, err := store.GetRegistryLocation()
	if err != nil {
		impl.logger.Errorw("invalid reg url", "err", err)
		return nil, err
	}
	createRequest.DockerRegistryUrl = regHost
	createRequest.DockerRegistry = store.Id

	var repo string
	if createRequest.DockerRepository != "" {
		repo = createRequest.DockerRepository
	} else {
		repo = impl.ecrConfig.EcrPrefix + app.AppName
	}

	if store.RegistryType == repository.REGISTRYTYPE_ECR {
		err := impl.createEcrRepo(repo, store.AWSRegion, store.AWSAccessKeyId, store.AWSSecretAccessKey)
		if err != nil {
			impl.logger.Errorw("ecr repo creation failed while creating ci pipeline", "repo", repo, "err", err)
			return nil, err
		}
	}
	createRequest.DockerRepository = repo

	//--ecr config	end
	//-- template config start

	argByte, err := json.Marshal(createRequest.DockerBuildConfig.Args)
	if err != nil {
		return nil, err
	}
	afterByte, err := json.Marshal(createRequest.AfterDockerBuild)
	if err != nil {
		return nil, err
	}
	beforeByte, err := json.Marshal(createRequest.BeforeDockerBuild)
	if err != nil {
		return nil, err
	}
	buildOptionsByte, err := json.Marshal(createRequest.DockerBuildConfig.DockerBuildOptions)
	if err != nil {
		impl.logger.Errorw("error in marshaling dockerBuildOptions", "err", err)
		return nil, err
	}
	ciTemplate := &pipelineConfig.CiTemplate{
		DockerRegistryId:   createRequest.DockerRegistry,
		DockerRepository:   createRequest.DockerRepository,
		GitMaterialId:      createRequest.DockerBuildConfig.GitMaterialId,
		DockerfilePath:     createRequest.DockerBuildConfig.DockerfilePath,
		Args:               string(argByte),
		DockerBuildOptions: string(buildOptionsByte),
		TargetPlatform:     createRequest.DockerBuildConfig.TargetPlatform,
		Active:             true,
		TemplateName:       createRequest.CiTemplateName,
		Version:            createRequest.Version,
		AppId:              createRequest.AppId,
		AfterDockerBuild:   string(afterByte),
		BeforeDockerBuild:  string(beforeByte),
		AuditLog:           sql.AuditLog{CreatedOn: time.Now(), UpdatedOn: time.Now(), CreatedBy: createRequest.UserId, UpdatedBy: createRequest.UserId},
	}

	err = impl.ciTemplateRepository.Save(ciTemplate)
	if err != nil {
		impl.logger.Errorw("error in saving ci template in db ", "template", ciTemplate, "err", err)
		//TODO delete template from gocd otherwise dangling+ no create in future
		return nil, err
	}
	//-- template config end
	createRequest.Id = ciTemplate.Id
	createRequest.CiTemplateName = ciTemplate.TemplateName
	if len(createRequest.CiPipelines) > 0 {
		conf, err := impl.addpipelineToTemplate(createRequest)
		if err != nil {
			impl.logger.Errorw("error in pipeline creation ", "err", err)
			return nil, err
		}
		impl.logger.Debugw("pipeline created ", "detail", conf)
	}
	createRes := &bean.PipelineCreateResponse{AppName: app.AppName, AppId: createRequest.AppId} //FIXME
	return createRes, nil
}

func (impl PipelineBuilderImpl) createEcrRepo(dockerRepository, AWSRegion, AWSAccessKeyId, AWSSecretAccessKey string) error {
	impl.logger.Debugw("attempting ecr repo creation ", "repo", dockerRepository)
	err := util.CreateEcrRepo(dockerRepository, AWSRegion, AWSAccessKeyId, AWSSecretAccessKey)
	if err != nil {
		if errors.IsAlreadyExists(err) {
			impl.logger.Warnw("this repo already exists!!, skipping repo creation", "repo", dockerRepository)
		} else {
			impl.logger.Errorw("ecr repo creation failed, it might be due to authorization or any other external "+
				"dependency. please create repo manually before triggering ci", "repo", dockerRepository, "err", err)
			return err
		}
	}
	return nil
}

func (impl PipelineBuilderImpl) getGitMaterialsForApp(appId int) ([]*bean.GitMaterial, error) {
	materials, err := impl.materialRepo.FindByAppId(appId)
	if err != nil {
		impl.logger.Errorw("error in fetching materials for app", "appId", appId, "err", err)
		return nil, err
	}
	var gitMaterials []*bean.GitMaterial

	for _, material := range materials {
		gitUrl := material.Url
		if material.GitProvider.AuthMode == repository.AUTH_MODE_USERNAME_PASSWORD ||
			material.GitProvider.AuthMode == repository.AUTH_MODE_ACCESS_TOKEN {
			u, err := url.Parse(gitUrl)
			if err != nil {
				return nil, err
			}
			var password string
			userName := material.GitProvider.UserName
			if material.GitProvider.AuthMode == repository.AUTH_MODE_USERNAME_PASSWORD {
				password = material.GitProvider.Password

			} else if material.GitProvider.AuthMode == repository.AUTH_MODE_ACCESS_TOKEN {
				password = material.GitProvider.AccessToken
				if userName == "" {
					userName = "devtron-boat"
				}
			}
			if userName == "" || password == "" {
				return nil, util.ApiError{}.ErrorfUser("invalid git credentials config")
			}
			u.User = url.UserPassword(userName, password)
			gitUrl = u.String()
		}
		gitMaterial := &bean.GitMaterial{
			Id:            material.Id,
			Url:           gitUrl,
			GitProviderId: material.GitProviderId,
			Name:          material.Name[strings.Index(material.Name, "-")+1:],
			CheckoutPath:  material.CheckoutPath,
		}
		gitMaterials = append(gitMaterials, gitMaterial)
	}
	return gitMaterials, nil
}

func (impl PipelineBuilderImpl) addpipelineToTemplate(createRequest *bean.CiConfigRequest) (resp *bean.CiConfigRequest, err error) {

	if createRequest.AppWorkflowId == 0 {
		// create workflow
		wf := &appWorkflow.AppWorkflow{
			Name:   fmt.Sprintf("wf-%d-%s", createRequest.AppId, util2.Generate(4)),
			AppId:  createRequest.AppId,
			Active: true,
			AuditLog: sql.AuditLog{
				CreatedOn: time.Now(),
				UpdatedOn: time.Now(),
				CreatedBy: createRequest.UserId,
				UpdatedBy: createRequest.UserId,
			},
		}
		savedAppWf, err := impl.appWorkflowRepository.SaveAppWorkflow(wf)
		if err != nil {
			impl.logger.Errorw("err", err)
			return nil, err
		}
		// workflow creation ends
		createRequest.AppWorkflowId = savedAppWf.Id
	}
	//single ci in same wf validation
	workflowMapping, err := impl.appWorkflowRepository.FindWFCIMappingByWorkflowId(createRequest.AppWorkflowId)
	if err != nil && err != pg.ErrNoRows {
		impl.logger.Errorw("error in fetching workflow mapping for ci validation", "err", err)
		return nil, err
	}
	if len(workflowMapping) > 0 {
		return nil, &util.ApiError{
			InternalMessage:   "pipeline already exists",
			UserDetailMessage: fmt.Sprintf("pipeline already exists in workflow"),
			UserMessage:       fmt.Sprintf("pipeline already exists in workflow")}
	}

	//pipeline name validation
	var pipelineNames []string
	for _, pipeline := range createRequest.CiPipelines {
		pipelineNames = append(pipelineNames, pipeline.Name)
	}
	if err != nil {
		impl.logger.Errorw("error in creating pipeline group", "err", err)
		return nil, err
	}
	createRequest, err = impl.dbPipelineOrchestrator.CreateCiConf(createRequest, createRequest.Id)
	if err != nil {
		return nil, err
	}
	return createRequest, err
}

func (impl PipelineBuilderImpl) PatchCiPipeline(request *bean.CiPatchRequest) (ciConfig *bean.CiConfigRequest, err error) {
	ciConfig, err = impl.getCiTemplateVariables(request.AppId)
	if err != nil {
		impl.logger.Errorw("err in fetching template for pipeline patch, ", "err", err, "appId", request.AppId)
		return nil, err
	}
	ciConfig.AppWorkflowId = request.AppWorkflowId
	ciConfig.UserId = request.UserId
	if request.CiPipeline != nil {
		ciConfig.ScanEnabled = request.CiPipeline.ScanEnabled
	}
	switch request.Action {
	case bean.CREATE:
		impl.logger.Debugw("create patch request")
		ciConfig.CiPipelines = []*bean.CiPipeline{request.CiPipeline} //request.CiPipeline
		res, err := impl.addpipelineToTemplate(ciConfig)
		if err != nil {
			impl.logger.Errorw("error in adding pipeline to template", "ciConf", ciConfig, "err", err)
			return nil, err
		}
		return res, nil
	case bean.UPDATE_SOURCE:
		return impl.patchCiPipelineUpdateSource(ciConfig, request.CiPipeline)
	case bean.DELETE:
		pipeline, err := impl.deletePipeline(request)
		if err != nil {
			return nil, err
		}
		ciConfig.CiPipelines = []*bean.CiPipeline{pipeline}
		return ciConfig, nil
	default:
		impl.logger.Errorw("unsupported operation ", "op", request.Action)
		return nil, fmt.Errorf("unsupported operation %s", request.Action)
	}

}

func (impl PipelineBuilderImpl) PatchRegexCiPipeline(request *bean.CiRegexPatchRequest) (err error) {
	var materials []*pipelineConfig.CiPipelineMaterial
	for _, material := range request.CiPipelineMaterial {
		materialDbObject, err := impl.ciPipelineMaterialRepository.GetById(material.Id)
		if err != nil {
			impl.logger.Errorw("err in fetching material, ", "err", err)
			return err
		}
		if materialDbObject.Regex != "" {
			if !impl.dbPipelineOrchestrator.CheckStringMatchRegex(materialDbObject.Regex, material.Value) {
				impl.logger.Errorw("not matching given regex, ", "err", err)
				return errors.New("not matching given regex")
			}
		}
		pipelineMaterial := &pipelineConfig.CiPipelineMaterial{
			Id:            material.Id,
			Value:         material.Value,
			Type:          pipelineConfig.SourceType(material.Type),
			Active:        true,
			GitMaterialId: materialDbObject.GitMaterialId,
			Regex:         materialDbObject.Regex,
			AuditLog:      sql.AuditLog{UpdatedBy: request.UserId, UpdatedOn: time.Now()},
		}
		materials = append(materials, pipelineMaterial)
	}
	dbConnection := impl.pipelineRepository.GetConnection()
	tx, err := dbConnection.Begin()
	if err != nil {
		return err
	}
	// Rollback tx on error.
	defer tx.Rollback()

	err = impl.ciPipelineMaterialRepository.Update(tx, materials...)
	if err != nil {
		return err
	}

	err = tx.Commit()
	if err != nil {
		return err
	}

	err = impl.dbPipelineOrchestrator.AddPipelineMaterialInGitSensor(materials)
	if err != nil {
		impl.logger.Errorf("error in saving pipelineMaterials in git sensor", "materials", materials, "err", err)
		return err
	}
	return nil
}
func (impl PipelineBuilderImpl) deletePipeline(request *bean.CiPatchRequest) (*bean.CiPipeline, error) {

	//wf validation
	workflowMapping, err := impl.appWorkflowRepository.FindWFCDMappingByCIPipelineId(request.CiPipeline.Id)
	if err != nil && err != pg.ErrNoRows {
		impl.logger.Errorw("error in fetching workflow mapping for ci validation", "err", err)
		return nil, err
	}
	if len(workflowMapping) > 0 {
		return nil, &util.ApiError{
			InternalMessage:   "cd pipeline exists for this CI",
			UserDetailMessage: fmt.Sprintf("cd pipeline exists for this CI"),
			UserMessage:       fmt.Sprintf("cd pipeline exists for this CI")}
	}

	pipeline, err := impl.ciPipelineRepository.FindById(request.CiPipeline.Id)
	if err != nil {
		impl.logger.Errorw("pipeline fetch err", "id", request.CiPipeline.Id, "err", err)
	}
	if pipeline.AppId != request.AppId {
		return nil, fmt.Errorf("invalid appid: %d pipelineId: %d mapping", request.AppId, request.CiPipeline.Id)
	}

	dbConnection := impl.pipelineRepository.GetConnection()
	tx, err := dbConnection.Begin()
	if err != nil {
		return nil, err
	}
	// Rollback tx on error.
	defer tx.Rollback()

	err = impl.dbPipelineOrchestrator.DeleteCiPipeline(pipeline, request.UserId, tx)
	if err != nil {
		impl.logger.Errorw("error in deleting pipeline db")
		return nil, err
	}

	//delete app workflow mapping
	appWorkflowMappings, err := impl.appWorkflowRepository.FindWFCIMappingByCIPipelineId(pipeline.Id)
	for _, mapping := range appWorkflowMappings {
		err := impl.appWorkflowRepository.DeleteAppWorkflowMapping(mapping, tx)
		if err != nil {
			impl.logger.Errorw("error in deleting workflow mapping", "err", err)
			return nil, err
		}
	}
	if request.CiPipeline.PreBuildStage != nil && request.CiPipeline.PreBuildStage.Id > 0 {
		//deleting pre stage
		err = impl.pipelineStageService.DeleteCiStage(request.CiPipeline.PreBuildStage, request.UserId, tx)
		if err != nil {
			impl.logger.Errorw("error in deleting pre stage", "err", err, "preBuildStage", request.CiPipeline.PreBuildStage)
			return nil, err
		}
	}
	if request.CiPipeline.PostBuildStage != nil && request.CiPipeline.PostBuildStage.Id > 0 {
		//deleting post stage
		err = impl.pipelineStageService.DeleteCiStage(request.CiPipeline.PreBuildStage, request.UserId, tx)
		if err != nil {
			impl.logger.Errorw("error in deleting post stage", "err", err, "postBuildStage", request.CiPipeline.PostBuildStage)
			return nil, err
		}
	}
	err = tx.Commit()
	if err != nil {
		return nil, err
	}
	request.CiPipeline.Deleted = true
	request.CiPipeline.Name = pipeline.Name
	return request.CiPipeline, nil
	//delete pipeline
	//delete scm

}

func (impl PipelineBuilderImpl) patchCiPipelineUpdateSource(baseCiConfig *bean.CiConfigRequest, modifiedCiPipeline *bean.CiPipeline) (ciConfig *bean.CiConfigRequest, err error) {

	pipeline, err := impl.ciPipelineRepository.FindById(modifiedCiPipeline.Id)
	if err != nil {
		impl.logger.Errorw("error in fetching pipeline", "id", modifiedCiPipeline.Id, "err", err)
		return nil, err
	}

	cannotUpdate := false
	for _, material := range pipeline.CiPipelineMaterials {
		if material.ScmId != "" {
			cannotUpdate = true
		}
	}

	if cannotUpdate {
		//scm plugin material change scm object
		//material.ScmName
		return nil, fmt.Errorf("update of plugin scm material not supported")
	} else {
		modifiedCiPipeline.ScanEnabled = baseCiConfig.ScanEnabled
		modifiedCiPipeline, err = impl.dbPipelineOrchestrator.PatchMaterialValue(modifiedCiPipeline, baseCiConfig.UserId)
		if err != nil {
			return nil, err
		}
		baseCiConfig.CiPipelines = append(baseCiConfig.CiPipelines, modifiedCiPipeline)
		return baseCiConfig, err
	}

}

func (impl PipelineBuilderImpl) CreateCdPipelines(pipelineCreateRequest *bean.CdPipelines, ctx context.Context) (*bean.CdPipelines, error) {
	isGitOpsConfigured := false
	gitOpsConfig, err := impl.gitOpsRepository.GetGitOpsConfigActive()
	if err != nil && err != pg.ErrNoRows {
		impl.logger.Errorw("GetGitOpsConfigActive, error while getting", "err", err)
		return nil, err
	}
	if gitOpsConfig != nil && gitOpsConfig.Id > 0 {
		isGitOpsConfigured = true
	}

	app, err := impl.appRepo.FindById(pipelineCreateRequest.AppId)
	if err != nil {
		impl.logger.Errorw("app not found", "err", err, "appId", pipelineCreateRequest.AppId)
		return nil, err
	}
	envPipelineMap := make(map[int]string)
	for _, pipeline := range pipelineCreateRequest.Pipelines {
		if envPipelineMap[pipeline.EnvironmentId] != "" {
			err = &util.ApiError{
				HttpStatusCode:  http.StatusBadRequest,
				InternalMessage: "cd-pipelines already exist for this app and env, cannot create multiple cd-pipelines",
				UserMessage:     "cd-pipelines already exist for this app and env, cannot create multiple cd-pipelines",
			}
			return nil, err
		}
		envPipelineMap[pipeline.EnvironmentId] = pipeline.Name

		existingCdPipelinesForEnv, pErr := impl.pipelineRepository.FindActiveByAppIdAndEnvironmentId(pipelineCreateRequest.AppId, pipeline.EnvironmentId)
		if pErr != nil && !util.IsErrNoRows(pErr) {
			impl.logger.Errorw("error in fetching cd pipelines ", "err", pErr, "appId", pipelineCreateRequest.AppId)
			return nil, pErr
		}
		if len(existingCdPipelinesForEnv) > 0 {
			err = &util.ApiError{
				HttpStatusCode:  http.StatusBadRequest,
				InternalMessage: "cd-pipelines already exist for this app and env, cannot create multiple cd-pipelines",
				UserMessage:     "cd-pipelines already exist for this app and env, cannot create multiple cd-pipelines",
			}
			return nil, err
		}

		if len(pipeline.PreStage.Config) > 0 && !strings.Contains(pipeline.PreStage.Config, "beforeStages") {
			err = &util.ApiError{
				HttpStatusCode:  http.StatusBadRequest,
				InternalMessage: "invalid yaml config, must include - beforeStages",
				UserMessage:     "invalid yaml config, must include - beforeStages",
			}
			return nil, err
		}
		if len(pipeline.PostStage.Config) > 0 && !strings.Contains(pipeline.PostStage.Config, "afterStages") {
			err = &util.ApiError{
				HttpStatusCode:  http.StatusBadRequest,
				InternalMessage: "invalid yaml config, must include - afterStages",
				UserMessage:     "invalid yaml config, must include - afterStages",
			}
			return nil, err
		}
	}

	if isGitOpsConfigured {
		//if gitops configured create GIT repository and register into ACD
		chart, err := impl.chartRepository.FindLatestChartForAppByAppId(app.Id)
		if err != nil && pg.ErrNoRows != err {
			return nil, err
		}
		gitOpsRepoName := impl.chartTemplateService.GetGitOpsRepoName(app.AppName)
		chartGitAttr, err := impl.chartTemplateService.CreateGitRepositoryForApp(gitOpsRepoName, chart.ReferenceTemplate, chart.ChartVersion, pipelineCreateRequest.UserId)
		if err != nil {
			impl.logger.Errorw("error in pushing chart to git ", "path", chartGitAttr.ChartLocation, "err", err)
			return nil, err
		}
		err = impl.chartTemplateService.RegisterInArgo(chartGitAttr, ctx)
		if err != nil {
			impl.logger.Errorw("error while register git repo in argo", "err", err)
			emptyRepoErrorMessage := []string{"failed to get index: 404 Not Found", "remote repository is empty"}
			if strings.Contains(err.Error(), emptyRepoErrorMessage[0]) || strings.Contains(err.Error(), emptyRepoErrorMessage[1]) {
				// - found empty repository, create some file in repository
				err := impl.chartTemplateService.CreateReadmeInGitRepo(gitOpsRepoName, pipelineCreateRequest.UserId)
				if err != nil {
					impl.logger.Errorw("error in creating file in git repo", "err", err)
					return nil, err
				}
				// - retry register in argo
				err = impl.chartTemplateService.RegisterInArgo(chartGitAttr, ctx)
				if err != nil {
					impl.logger.Errorw("error in re-try register in argo", "err", err)
					return nil, err
				}
			} else {
				return nil, err
			}
		}

		// here updating all the chart version git repo url, as per current implementation all are same git repo url but we have to update each row
		err = impl.updateGitRepoUrlInCharts(app.Id, chartGitAttr, pipelineCreateRequest.UserId)
		if err != nil {
			impl.logger.Errorw("error in updating git repo urls in charts", "appId", app.Id, "chartGitAttr", chartGitAttr, "err", err)
			return nil, err
		}
	}

	for _, pipeline := range pipelineCreateRequest.Pipelines {
		if isGitOpsConfigured {
			pipeline.DeploymentAppType = util.PIPELINE_DEPLOYMENT_TYPE_ACD
		} else {
			pipeline.DeploymentAppType = util.PIPELINE_DEPLOYMENT_TYPE_HELM
		}
		id, err := impl.createCdPipeline(ctx, app, pipeline, pipelineCreateRequest.UserId)
		if err != nil {
			impl.logger.Errorw("error in creating pipeline", "name", pipeline.Name, "err", err)
			return nil, err
		}
		pipeline.Id = id
	}

	return pipelineCreateRequest, nil
}

func (impl PipelineBuilderImpl) PatchCdPipelines(cdPipelines *bean.CDPatchRequest, ctx context.Context) (*bean.CdPipelines, error) {
	pipelineRequest := &bean.CdPipelines{
		UserId:    cdPipelines.UserId,
		AppId:     cdPipelines.AppId,
		Pipelines: []*bean.CDPipelineConfigObject{cdPipelines.Pipeline},
	}
	switch cdPipelines.Action {
	case bean.CD_CREATE:
		return impl.CreateCdPipelines(pipelineRequest, ctx)
	case bean.CD_UPDATE:
		err := impl.updateCdPipeline(ctx, cdPipelines.Pipeline, cdPipelines.UserId)
		return pipelineRequest, err
	case bean.CD_DELETE:
		pipeline, err := impl.pipelineRepository.FindById(cdPipelines.Pipeline.Id)
		if err != nil {
			impl.logger.Errorw("error in getting cd pipeline by id", "err", err, "id", cdPipelines.Pipeline.Id)
			return pipelineRequest, err
		}
		err = impl.deleteCdPipeline(pipeline, ctx, cdPipelines.ForceDelete)
		return pipelineRequest, err
	default:
		return nil, &util.ApiError{Code: "404", HttpStatusCode: 404, UserMessage: "operation not supported"}
	}
}

func (impl PipelineBuilderImpl) deleteCdPipeline(pipeline *pipelineConfig.Pipeline, ctx context.Context, forceDelete bool) (err error) {
	//getting children CD pipeline details
<<<<<<< HEAD
	childNodes, err := impl.appWorkflowRepository.FindWFCDMappingByParentCDPipelineId(pipelineId)
=======
	appWorkflowMapping, err := impl.appWorkflowRepository.FindWFCDMappingByParentCDPipelineId(pipeline.Id)
>>>>>>> e3a2b505
	if err != nil && err != pg.ErrNoRows {
		impl.logger.Errorw("error in getting children cd details", "err", err)
		return err
	} else if len(childNodes) > 0 {
		impl.logger.Debugw("cannot delete cd pipeline, contains children cd")
		return fmt.Errorf("Please delete children CD pipelines before deleting this pipeline.")
	}
	//getting deployment group for this pipeline
	deploymentGroupNames, err := impl.deploymentGroupRepository.GetNamesByAppIdAndEnvId(pipeline.EnvironmentId, pipeline.AppId)
	if err != nil && err != pg.ErrNoRows {
		impl.logger.Errorw("error in getting deployment group names by appId and envId", "err", err)
		return err
	} else if len(deploymentGroupNames) > 0 {
		groupNamesByte, err := json.Marshal(deploymentGroupNames)
		if err != nil {
			impl.logger.Errorw("error in marshaling deployment group names", "err", err, "deploymentGroupNames", deploymentGroupNames)
		}
		impl.logger.Debugw("cannot delete cd pipeline, is being used in deployment group")
		return fmt.Errorf("Please remove this CD pipeline from deployment groups : %s", string(groupNamesByte))
	}
	dbConnection := impl.pipelineRepository.GetConnection()
	tx, err := dbConnection.Begin()
	if err != nil {
		return err
	}
	// Rollback tx on error.
	defer tx.Rollback()
	if err = impl.dbPipelineOrchestrator.DeleteCdPipeline(pipeline.Id, tx); err != nil {
		impl.logger.Errorw("err in deleting pipeline from db", "id", pipeline, "err", err)
		return err
	}

	//delete app workflow mapping
<<<<<<< HEAD
	appWorkflowMapping, err := impl.appWorkflowRepository.FindWFCDMappingByCDPipelineId(pipelineId)
	if err != nil {
		impl.logger.Errorw("error in deleting workflow mapping", "err", err)
		return err
	}
	if appWorkflowMapping.ParentType == appWorkflow.WEBHOOK {
		externalCiPipeline := &pipelineConfig.ExternalCiPipeline{
			Id:       appWorkflowMapping.ParentId,
			Active:   false,
			AuditLog: sql.AuditLog{UpdatedBy: userId, UpdatedOn: time.Now()},
		}
		_, _, err = impl.ciPipelineRepository.UpdateExternalCi(externalCiPipeline, tx)
		if err != nil {
			impl.logger.Errorw("error in deleting workflow mapping", "err", err)
			return err
		}

		webhookWorkflowMapping, err := impl.appWorkflowRepository.FindByTypeAndComponentId(appWorkflowMapping.AppWorkflowId, appWorkflowMapping.ParentId, appWorkflow.WEBHOOK)
		if err != nil {
			impl.logger.Errorw("error in deleting workflow mapping", "err", err)
			return err
		}
		err = impl.appWorkflowRepository.DeleteAppWorkflowMapping(webhookWorkflowMapping, tx)
		if err != nil {
			impl.logger.Errorw("error in deleting workflow mapping", "err", err)
			return err
		}
=======
	err = impl.appWorkflowRepository.DeleteAppWorkflowMappingsByCdPipelineId(pipeline.Id, tx)
	if err != nil {
		impl.logger.Errorw("error in deleting workflow mapping", "err", err)
		return err
>>>>>>> e3a2b505
	}
	err = impl.appWorkflowRepository.DeleteAppWorkflowMapping(appWorkflowMapping, tx)
	if err != nil {
		impl.logger.Errorw("error in deleting workflow mapping", "err", err)
		return err
	}

	if pipeline.PreStageConfig != "" {
		err = impl.prePostCdScriptHistoryService.CreatePrePostCdScriptHistory(pipeline, tx, repository4.PRE_CD_TYPE, false, 0, time.Time{})
		if err != nil {
			impl.logger.Errorw("error in creating pre cd script entry", "err", err, "pipeline", pipeline)
			return err
		}
	}
	if pipeline.PostStageConfig != "" {
		err = impl.prePostCdScriptHistoryService.CreatePrePostCdScriptHistory(pipeline, tx, repository4.POST_CD_TYPE, false, 0, time.Time{})
		if err != nil {
			impl.logger.Errorw("error in creating post cd script entry", "err", err, "pipeline", pipeline)
			return err
		}
	}
	//delete app from argo cd, if created
	if pipeline.DeploymentAppCreated == true {
		deploymentAppName := fmt.Sprintf("%s-%s", pipeline.App.AppName, pipeline.Environment.Name)
		if util.IsAcdApp(pipeline.DeploymentAppType) {
			//todo: provide option for cascading to user
			cascadeDelete := true
			req := &application2.ApplicationDeleteRequest{
				Name:    &deploymentAppName,
				Cascade: &cascadeDelete,
			}
			if _, err := impl.application.Delete(ctx, req); err != nil {
				impl.logger.Errorw("err in deleting pipeline on argocd", "id", pipeline, "err", err)

				if forceDelete {
					impl.logger.Warnw("error while deletion of app in acd, continue to delete in db as this operation is force delete", "error", err)
				} else {
					//statusError, _ := err.(*errors2.StatusError)
					if strings.Contains(err.Error(), "code = NotFound") {
						err = &util.ApiError{
							UserMessage:     "Could not delete as application not found in argocd",
							InternalMessage: err.Error(),
						}
					} else {
						err = &util.ApiError{
							UserMessage:     "Could not delete application",
							InternalMessage: err.Error(),
						}
					}
					return err
				}
			}
			impl.logger.Infow("app deleted from argocd", "id", pipeline.Id, "pipelineName", pipeline.Name, "app", deploymentAppName)
		} else if util.IsHelmApp(pipeline.DeploymentAppType) {
			appIdentifier := &client.AppIdentifier{
				ClusterId:   pipeline.Environment.ClusterId,
				ReleaseName: deploymentAppName,
				Namespace:   pipeline.Environment.Namespace,
			}
			deleteResponse, err := impl.helmAppService.DeleteApplication(ctx, appIdentifier)
			if err != nil {
				impl.logger.Errorw("error in deleting helm application", "error", err, "appIdentifier", appIdentifier)
				return err
			}
			if deleteResponse == nil || !deleteResponse.GetSuccess() {
				return errors.New("delete application response unsuccessful")
			}
		}
	}
	err = tx.Commit()
	if err != nil {
		impl.logger.Errorw("error in committing db transaction", "err", err)
		return err
	}
	return nil
}

type DeploymentType struct {
	Deployment Deployment `json:"deployment"`
}

type Deployment struct {
	Strategy Strategy `json:"strategy"`
}

type Strategy struct {
	BlueGreen *BlueGreen `json:"blueGreen,omitempty"`
	Rolling   *Rolling   `json:"rolling,omitempty"`
	Canary    *Canary    `json:"canary,omitempty"`
	Recreate  *Recreate  `json:"recreate,omitempty"`
}

type BlueGreen struct {
	AutoPromotionSeconds  int  `json:"autoPromotionSeconds"`
	ScaleDownDelaySeconds int  `json:"scaleDownDelaySeconds"`
	PreviewReplicaCount   int  `json:"previewReplicaCount"`
	AutoPromotionEnabled  bool `json:"autoPromotionEnabled"`
}

type Canary struct {
	MaxSurge       string       `json:"maxSurge,omitempty"`
	MaxUnavailable int          `json:"maxUnavailable,omitempty"`
	Steps          []CanaryStep `json:"steps,omitempty"`
}

type CanaryStep struct {
	// SetWeight sets what percentage of the newRS should receive
	SetWeight *int32 `json:"setWeight,omitempty"`
	// Pause freezes the rollout by setting spec.Paused to true.
	// A Rollout will resume when spec.Paused is reset to false.
	// +optional
	Pause *RolloutPause `json:"pause,omitempty"`
}

type RolloutPause struct {
	// Duration the amount of time to wait before moving to the next step.
	// +optional
	Duration *int32 `json:"duration,omitempty"`
}
type Recreate struct {
}

type Rolling struct {
	MaxSurge       string `json:"maxSurge"`
	MaxUnavailable int    `json:"maxUnavailable"`
}

func (impl PipelineBuilderImpl) createCdPipeline(ctx context.Context, app *app2.App, pipeline *bean.CDPipelineConfigObject, userId int32) (pipelineRes int, err error) {
	dbConnection := impl.pipelineRepository.GetConnection()
	tx, err := dbConnection.Begin()
	if err != nil {
		return 0, err
	}
	// Rollback tx on error.
	defer tx.Rollback()

	if pipeline.AppWorkflowId == 0 && pipeline.ParentPipelineType == "WEBHOOK" {
		externalCiPipeline := &pipelineConfig.ExternalCiPipeline{
			AppId:       app.Id,
			AccessToken: "",
			Active:      true,
			AuditLog:    sql.AuditLog{CreatedBy: userId, CreatedOn: time.Now(), UpdatedOn: time.Now(), UpdatedBy: userId},
		}
		externalCiPipeline, err = impl.ciPipelineRepository.SaveExternalCi(externalCiPipeline, tx)
		wf := &appWorkflow.AppWorkflow{
			Name:     fmt.Sprintf("wf-%d-%s", app.Id, util2.Generate(4)),
			AppId:    app.Id,
			Active:   true,
			AuditLog: sql.AuditLog{CreatedBy: userId, CreatedOn: time.Now(), UpdatedOn: time.Now(), UpdatedBy: userId},
		}
		savedAppWf, err := impl.appWorkflowRepository.SaveAppWorkflowWithTx(wf, tx)
		if err != nil {
			impl.logger.Errorw("err", err)
			return 0, err
		}
		appWorkflowMap := &appWorkflow.AppWorkflowMapping{
			AppWorkflowId: savedAppWf.Id,
			ComponentId:   externalCiPipeline.Id,
			Type:          "WEBHOOK",
			Active:        true,
			AuditLog:      sql.AuditLog{CreatedBy: userId, CreatedOn: time.Now(), UpdatedOn: time.Now(), UpdatedBy: userId},
		}
		appWorkflowMap, err = impl.appWorkflowRepository.SaveAppWorkflowMapping(appWorkflowMap, tx)
		if err != nil {
			return 0, err
		}
		pipeline.ParentPipelineId = externalCiPipeline.Id
		pipeline.AppWorkflowId = savedAppWf.Id
	}

	chart, err := impl.chartRepository.FindLatestChartForAppByAppId(app.Id)
	if err != nil {
		return 0, err
	}
	envOverride, err := impl.propertiesConfigService.CreateIfRequired(chart, pipeline.EnvironmentId, userId, false, models.CHARTSTATUS_NEW, false, false, pipeline.Namespace, chart.IsBasicViewLocked, chart.CurrentViewEditor, tx)
	if err != nil {
		return 0, err
	}

	// Get pipeline override based on Deployment strategy
	//TODO: mark as created in our db
	pipelineId, err := impl.dbPipelineOrchestrator.CreateCDPipelines(pipeline, app.Id, userId, tx)
	if err != nil {
		impl.logger.Errorw("error in ")
		return 0, err
	}

	//adding pipeline to workflow
	_, err = impl.appWorkflowRepository.FindByIdAndAppId(pipeline.AppWorkflowId, app.Id)
	if err != nil && err != pg.ErrNoRows {
		return 0, err
	}
	if pipeline.AppWorkflowId > 0 {
		var parentPipelineId int
		var parentPipelineType string
		if pipeline.ParentPipelineId == 0 {
			parentPipelineId = pipeline.CiPipelineId
			parentPipelineType = "CI_PIPELINE"
		} else {
			parentPipelineId = pipeline.ParentPipelineId
			parentPipelineType = pipeline.ParentPipelineType
		}
		appWorkflowMap := &appWorkflow.AppWorkflowMapping{
			AppWorkflowId: pipeline.AppWorkflowId,
			ParentId:      parentPipelineId,
			ParentType:    parentPipelineType,
			ComponentId:   pipelineId,
			Type:          "CD_PIPELINE",
			Active:        true,
			AuditLog:      sql.AuditLog{CreatedBy: userId, CreatedOn: time.Now(), UpdatedOn: time.Now(), UpdatedBy: userId},
		}
		_, err = impl.appWorkflowRepository.SaveAppWorkflowMapping(appWorkflowMap, tx)
		if err != nil {
			return 0, err
		}
	}
	//getting global app metrics for cd pipeline create because env level metrics is not created yet
	appLevelAppMetricsEnabled := false
	appLevelMetrics, err := impl.appLevelMetricsRepository.FindByAppId(app.Id)
	if err != nil && err != pg.ErrNoRows {
		impl.logger.Errorw("error in getting app level metrics app level", "error", err)
	} else if err == nil {
		appLevelAppMetricsEnabled = appLevelMetrics.AppMetrics
	}
	err = impl.deploymentTemplateHistoryService.CreateDeploymentTemplateHistoryFromEnvOverrideTemplate(envOverride, tx, appLevelAppMetricsEnabled, pipelineId)
	if err != nil {
		impl.logger.Errorw("error in creating entry for env deployment template history", "err", err, "envOverride", envOverride)
		return 0, err
	}
	// strategies for pipeline ids, there is only one is default
	defaultCount := 0
	for _, item := range pipeline.Strategies {
		if item.Default {
			defaultCount = defaultCount + 1
			if defaultCount > 1 {
				impl.logger.Warnw("already have one strategy is default in this pipeline", "strategy", item.DeploymentTemplate)
				item.Default = false
			}
		}
		strategy := &chartConfig.PipelineStrategy{
			PipelineId: pipelineId,
			Strategy:   item.DeploymentTemplate,
			Config:     string(item.Config),
			Default:    item.Default,
			Deleted:    false,
			AuditLog:   sql.AuditLog{UpdatedBy: userId, CreatedBy: userId, UpdatedOn: time.Now(), CreatedOn: time.Now()},
		}
		err = impl.pipelineConfigRepository.Save(strategy, tx)
		if err != nil {
			impl.logger.Errorw("error in saving strategy", "strategy", item.DeploymentTemplate)
			return pipelineId, fmt.Errorf("pipeline created but failed to add strategy")
		}
		//creating history entry for strategy
		_, err = impl.pipelineStrategyHistoryService.CreatePipelineStrategyHistory(strategy, pipeline.TriggerType, tx)
		if err != nil {
			impl.logger.Errorw("error in creating strategy history entry", "err", err)
			return 0, err
		}

	}

	err = tx.Commit()
	if err != nil {
		return 0, err
	}

	impl.logger.Debugw("pipeline created with GitMaterialId ", "id", pipelineId, "pipeline", pipeline)
	return pipelineId, nil
}

func (impl PipelineBuilderImpl) updateCdPipeline(ctx context.Context, pipeline *bean.CDPipelineConfigObject, userID int32) (err error) {

	if len(pipeline.PreStage.Config) > 0 && !strings.Contains(pipeline.PreStage.Config, "beforeStages") {
		err = &util.ApiError{
			HttpStatusCode:  http.StatusBadRequest,
			InternalMessage: "invalid yaml config, must include - beforeStages",
			UserMessage:     "invalid yaml config, must include - beforeStages",
		}
		return err
	}
	if len(pipeline.PostStage.Config) > 0 && !strings.Contains(pipeline.PostStage.Config, "afterStages") {
		err = &util.ApiError{
			HttpStatusCode:  http.StatusBadRequest,
			InternalMessage: "invalid yaml config, must include - afterStages",
			UserMessage:     "invalid yaml config, must include - afterStages",
		}
		return err
	}
	dbConnection := impl.pipelineRepository.GetConnection()
	tx, err := dbConnection.Begin()
	if err != nil {
		return err
	}
	// Rollback tx on error.
	defer tx.Rollback()
	err = impl.dbPipelineOrchestrator.UpdateCDPipeline(pipeline, userID, tx)
	if err != nil {
		impl.logger.Errorw("error in updating pipeline")
		return err
	}

	// strategies for pipeline ids, there is only one is default
	existingStrategies, err := impl.pipelineConfigRepository.GetAllStrategyByPipelineId(pipeline.Id)
	if err != nil && !errors.IsNotFound(err) {
		impl.logger.Errorw("error in getting pipeline strategies", "err", err)
		return err
	}
	for _, oldItem := range existingStrategies {
		notFound := true
		for _, newItem := range pipeline.Strategies {
			if newItem.DeploymentTemplate == oldItem.Strategy {
				notFound = false
			}
		}

		if notFound {
			//delete from db
			err := impl.pipelineConfigRepository.Delete(oldItem, tx)
			if err != nil {
				impl.logger.Errorw("error in delete pipeline strategies", "err", err)
				return fmt.Errorf("error in delete pipeline strategies")
			}
		}
	}

	defaultCount := 0
	for _, item := range pipeline.Strategies {
		if item.Default {
			defaultCount = defaultCount + 1
			if defaultCount > 1 {
				impl.logger.Warnw("already have one strategy is default in this pipeline, skip this", "strategy", item.DeploymentTemplate)
				continue
			}
		}
		strategy, err := impl.pipelineConfigRepository.FindByStrategyAndPipelineId(item.DeploymentTemplate, pipeline.Id)
		if err != nil && pg.ErrNoRows != err {
			impl.logger.Errorw("error in getting strategy", "err", err)
			return err
		}
		if strategy.Id > 0 {
			strategy.Config = string(item.Config)
			strategy.Default = item.Default
			strategy.UpdatedBy = userID
			strategy.UpdatedOn = time.Now()
			err = impl.pipelineConfigRepository.Update(strategy, tx)
			if err != nil {
				impl.logger.Errorw("error in updating strategy", "strategy", item.DeploymentTemplate)
				return fmt.Errorf("pipeline updated but failed to update one strategy")
			}
			//creating history entry for strategy
			_, err = impl.pipelineStrategyHistoryService.CreatePipelineStrategyHistory(strategy, pipeline.TriggerType, tx)
			if err != nil {
				impl.logger.Errorw("error in creating strategy history entry", "err", err)
				return err
			}
		} else {
			strategy := &chartConfig.PipelineStrategy{
				PipelineId: pipeline.Id,
				Strategy:   item.DeploymentTemplate,
				Config:     string(item.Config),
				Default:    item.Default,
				Deleted:    false,
				AuditLog:   sql.AuditLog{UpdatedBy: userID, CreatedBy: userID, UpdatedOn: time.Now(), CreatedOn: time.Now()},
			}
			err = impl.pipelineConfigRepository.Save(strategy, tx)
			if err != nil {
				impl.logger.Errorw("error in saving strategy", "strategy", item.DeploymentTemplate)
				return fmt.Errorf("pipeline created but failed to add strategy")
			}
			//creating history entry for strategy
			_, err = impl.pipelineStrategyHistoryService.CreatePipelineStrategyHistory(strategy, pipeline.TriggerType, tx)
			if err != nil {
				impl.logger.Errorw("error in creating strategy history entry", "err", err)
				return err
			}
		}
	}
	err = tx.Commit()
	if err != nil {
		return err
	}
	return nil
}

func (impl PipelineBuilderImpl) filterDeploymentTemplate(deploymentTemplate pipelineConfig.DeploymentTemplate, pipelineOverride string) (string, error) {
	var deploymentType DeploymentType
	err := json.Unmarshal([]byte(pipelineOverride), &deploymentType)
	if err != nil {
		impl.logger.Errorw("err", err)
		return "", err
	}
	if pipelineConfig.DEPLOYMENT_TEMPLATE_BLUE_GREEN == deploymentTemplate {
		newDeploymentType := DeploymentType{
			Deployment: Deployment{
				Strategy: Strategy{
					BlueGreen: deploymentType.Deployment.Strategy.BlueGreen,
				},
			},
		}
		pipelineOverrideBytes, err := json.Marshal(newDeploymentType)
		if err != nil {
			impl.logger.Errorw("err", err)
			return "", err
		}
		pipelineOverride = string(pipelineOverrideBytes)
	} else if pipelineConfig.DEPLOYMENT_TEMPLATE_ROLLING == deploymentTemplate {
		newDeploymentType := DeploymentType{
			Deployment: Deployment{
				Strategy: Strategy{
					Rolling: deploymentType.Deployment.Strategy.Rolling,
				},
			},
		}
		pipelineOverrideBytes, err := json.Marshal(newDeploymentType)
		if err != nil {
			impl.logger.Errorw("err", err)
			return "", err
		}
		pipelineOverride = string(pipelineOverrideBytes)
	} else if pipelineConfig.DEPLOYMENT_TEMPLATE_CANARY == deploymentTemplate {
		newDeploymentType := DeploymentType{
			Deployment: Deployment{
				Strategy: Strategy{
					Canary: deploymentType.Deployment.Strategy.Canary,
				},
			},
		}
		pipelineOverrideBytes, err := json.Marshal(newDeploymentType)
		if err != nil {
			impl.logger.Errorw("err", err)
			return "", err
		}
		pipelineOverride = string(pipelineOverrideBytes)
	} else if pipelineConfig.DEPLOYMENT_TEMPLATE_RECREATE == deploymentTemplate {
		newDeploymentType := DeploymentType{
			Deployment: Deployment{
				Strategy: Strategy{
					Recreate: deploymentType.Deployment.Strategy.Recreate,
				},
			},
		}
		pipelineOverrideBytes, err := json.Marshal(newDeploymentType)
		if err != nil {
			impl.logger.Errorw("err", err)
			return "", err
		}
		pipelineOverride = string(pipelineOverrideBytes)
	}
	return pipelineOverride, nil
}

func (impl PipelineBuilderImpl) GetCdPipelinesForApp(appId int) (cdPipelines *bean.CdPipelines, err error) {
	cdPipelines, err = impl.dbPipelineOrchestrator.GetCdPipelinesForApp(appId)
	var pipelines []*bean.CDPipelineConfigObject
	for _, dbPipeline := range cdPipelines.Pipelines {
		environment, err := impl.environmentRepository.FindById(dbPipeline.EnvironmentId)
		if err != nil && errors.IsNotFound(err) {
			impl.logger.Errorw("error in fetching pipeline", "err", err)
			return cdPipelines, err
		}
		strategies, err := impl.pipelineConfigRepository.GetAllStrategyByPipelineId(dbPipeline.Id)
		if err != nil && errors.IsNotFound(err) {
			impl.logger.Errorw("error in fetching strategies", "err", err)
			return cdPipelines, err
		}
		var strategiesBean []bean.Strategy
		var deploymentTemplate pipelineConfig.DeploymentTemplate
		for _, item := range strategies {
			strategiesBean = append(strategiesBean, bean.Strategy{
				Config:             []byte(item.Config),
				DeploymentTemplate: item.Strategy,
				Default:            item.Default,
			})

			if item.Default {
				deploymentTemplate = item.Strategy
			}
		}
		appWorkflowMapping, err := impl.appWorkflowRepository.FindWFCDMappingByCDPipelineId(dbPipeline.Id)
		if err != nil {
			return nil, err
		}
		pipeline := &bean.CDPipelineConfigObject{
			Id:                            dbPipeline.Id,
			Name:                          dbPipeline.Name,
			EnvironmentId:                 dbPipeline.EnvironmentId,
			EnvironmentName:               environment.Name,
			CiPipelineId:                  dbPipeline.CiPipelineId,
			DeploymentTemplate:            deploymentTemplate,
			TriggerType:                   dbPipeline.TriggerType,
			Strategies:                    strategiesBean,
			PreStage:                      dbPipeline.PreStage,
			PostStage:                     dbPipeline.PostStage,
			PreStageConfigMapSecretNames:  dbPipeline.PreStageConfigMapSecretNames,
			PostStageConfigMapSecretNames: dbPipeline.PostStageConfigMapSecretNames,
			RunPreStageInEnv:              dbPipeline.RunPreStageInEnv,
			RunPostStageInEnv:             dbPipeline.RunPostStageInEnv,
			DeploymentAppType:             dbPipeline.DeploymentAppType,
			ParentPipelineType:            appWorkflowMapping.ParentType,
			ParentPipelineId:              appWorkflowMapping.ParentId,
		}
		pipelines = append(pipelines, pipeline)
	}
	cdPipelines.Pipelines = pipelines
	return cdPipelines, err
}

func (impl PipelineBuilderImpl) GetCdPipelinesForAppAndEnv(appId int, envId int) (cdPipelines *bean.CdPipelines, err error) {
	return impl.dbPipelineOrchestrator.GetCdPipelinesForAppAndEnv(appId, envId)
}

type ConfigMapSecretsResponse struct {
	Maps    []bean2.Map `json:"maps"`
	Secrets []bean2.Map `json:"secrets"`
}

func (impl PipelineBuilderImpl) FetchConfigmapSecretsForCdStages(appId, envId, cdPipelineId int) (ConfigMapSecretsResponse, error) {
	configMapSecrets, err := impl.appService.GetConfigMapAndSecretJson(appId, envId, cdPipelineId)
	if err != nil {
		impl.logger.Errorw("error while fetching config secrets ", "err", err)
		return ConfigMapSecretsResponse{}, err
	}
	existingConfigMapSecrets := ConfigMapSecretsResponse{}
	err = json.Unmarshal([]byte(configMapSecrets), &existingConfigMapSecrets)
	if err != nil {
		impl.logger.Error(err)
		return ConfigMapSecretsResponse{}, err
	}
	return existingConfigMapSecrets, nil
}

func (impl PipelineBuilderImpl) GetArtifactsByCDPipeline(cdPipelineId int, stage bean2.WorkflowType) (bean.CiArtifactResponse, error) {
	var ciArtifactsResponse bean.CiArtifactResponse
	var err error
	parentId, parentType, err := impl.GetCdParentDetails(cdPipelineId)
	if err != nil {
		impl.logger.Errorw("error in getting cd parent details", "err", err, "cdPipelineId", cdPipelineId, "stage", stage)
		return ciArtifactsResponse, err
	}
	//setting parent cd id for checking latest image running on parent cd
	parentCdId := 0
	if parentType == bean2.CD_WORKFLOW_TYPE_POST || (parentType == bean2.CD_WORKFLOW_TYPE_DEPLOY && stage != bean2.CD_WORKFLOW_TYPE_POST) {
		parentCdId = parentId
	}
	pipeline, err := impl.pipelineRepository.FindById(cdPipelineId)
	if err != nil && err != pg.ErrNoRows {
		impl.logger.Errorw("Error in getting cd pipeline details", err, "cdPipelineId", cdPipelineId)
	}
	if stage == bean2.CD_WORKFLOW_TYPE_DEPLOY && len(pipeline.PreStageConfig) > 0 {
		parentId = cdPipelineId
		parentType = bean2.CD_WORKFLOW_TYPE_PRE
	}
	if stage == bean2.CD_WORKFLOW_TYPE_POST {
		parentId = cdPipelineId
		parentType = bean2.CD_WORKFLOW_TYPE_DEPLOY
	}
	ciArtifactsResponse, err = impl.GetArtifactsForCdStage(cdPipelineId, parentId, parentType, stage, parentCdId)
	if err != nil {
		impl.logger.Errorw("error in getting artifacts for cd", "err", err, "stage", stage, "cdPipelineId", cdPipelineId)
		return ciArtifactsResponse, err
	}
	return ciArtifactsResponse, nil
}

func (impl PipelineBuilderImpl) GetCdParentDetails(cdPipelineId int) (parentId int, parentType bean2.WorkflowType, err error) {
	appWorkflowMapping, err := impl.appWorkflowRepository.FindWFCDMappingByCDPipelineId(cdPipelineId)
	if err != nil {
		return 0, "", err
	}
	parentId = appWorkflowMapping.ParentId
	if appWorkflowMapping.ParentType == appWorkflow.CDPIPELINE {
		pipeline, err := impl.pipelineRepository.FindById(parentId)
		if err != nil && err != pg.ErrNoRows {
			impl.logger.Errorw("Error in fetching cd pipeline details", err, "pipelineId", parentId)
			return 0, "", err
		}
		if len(pipeline.PostStageConfig) > 0 {
			return parentId, bean2.CD_WORKFLOW_TYPE_POST, nil
		} else {
			return parentId, bean2.CD_WORKFLOW_TYPE_DEPLOY, nil
		}
	}
	return parentId, bean2.CI_WORKFLOW_TYPE, nil
}

func (impl PipelineBuilderImpl) GetArtifactsForCdStage(cdPipelineId int, parentId int, parentType bean2.WorkflowType, stage bean2.WorkflowType, parentCdId int) (bean.CiArtifactResponse, error) {
	var ciArtifacts []bean.CiArtifactBean
	var ciArtifactsResponse bean.CiArtifactResponse
	var err error
	artifactMap := make(map[int]int)
	limit := 10
	ciArtifacts, artifactMap, err = impl.BuildArtifactsForCdStage(cdPipelineId, stage, ciArtifacts, artifactMap, false, limit, parentCdId)
	if err != nil && err != pg.ErrNoRows {
		impl.logger.Errorw("error in getting artifacts for child cd stage", "err", err, "stage", stage)
		return ciArtifactsResponse, err
	}
	ciArtifacts, err = impl.BuildArtifactsForParentStage(cdPipelineId, parentId, parentType, ciArtifacts, artifactMap, limit, parentCdId)
	if err != nil && err != pg.ErrNoRows {
		impl.logger.Errorw("error in getting artifacts for cd", "err", err, "parentStage", parentType, "stage", stage)
		return ciArtifactsResponse, err
	}
	//sorting ci artifacts on the basis of creation time
	if ciArtifacts != nil {
		sort.SliceStable(ciArtifacts, func(i, j int) bool {
			return ciArtifacts[i].Id > ciArtifacts[j].Id
		})
	}
	ciArtifactsResponse.CdPipelineId = cdPipelineId
	if ciArtifacts == nil {
		ciArtifacts = []bean.CiArtifactBean{}
	}
	ciArtifactsResponse.CiArtifacts = ciArtifacts
	return ciArtifactsResponse, nil
}

func (impl PipelineBuilderImpl) BuildArtifactsForParentStage(cdPipelineId int, parentId int, parentType bean2.WorkflowType, ciArtifacts []bean.CiArtifactBean, artifactMap map[int]int, limit int, parentCdId int) ([]bean.CiArtifactBean, error) {
	var ciArtifactsFinal []bean.CiArtifactBean
	var err error
	if parentType == bean2.CI_WORKFLOW_TYPE {
		ciArtifactsFinal, err = impl.BuildArtifactsForCIParent(cdPipelineId, ciArtifacts, artifactMap, limit)
	} else {
		//parent type is PRE, POST or DEPLOY type
		ciArtifactsFinal, _, err = impl.BuildArtifactsForCdStage(parentId, parentType, ciArtifacts, artifactMap, true, limit, parentCdId)
	}
	return ciArtifactsFinal, err
}

func (impl PipelineBuilderImpl) BuildArtifactsForCdStage(pipelineId int, stageType bean2.WorkflowType, ciArtifacts []bean.CiArtifactBean, artifactMap map[int]int, parent bool, limit int, parentCdId int) ([]bean.CiArtifactBean, map[int]int, error) {
	//getting running artifact id for parent cd
	parentCdRunningArtifactId := 0
	if parentCdId > 0 && parent {
		parentCdWfrList, err := impl.cdWorkflowRepository.FindArtifactByPipelineIdAndRunnerType(parentCdId, bean2.CD_WORKFLOW_TYPE_DEPLOY, 1)
		if err != nil {
			impl.logger.Errorw("error in getting artifact for parent cd", "parentCdPipelineId", parentCdId)
			return ciArtifacts, artifactMap, err
		}
		parentCdRunningArtifactId = parentCdWfrList[0].CdWorkflow.CiArtifact.Id
	}
	//getting wfr for parent and updating artifacts
	parentWfrList, err := impl.cdWorkflowRepository.FindArtifactByPipelineIdAndRunnerType(pipelineId, stageType, limit)
	if err != nil {
		impl.logger.Errorw("error in getting artifact for deployed items", "cdPipelineId", pipelineId)
		return ciArtifacts, artifactMap, err
	}
	var acceptedStatus string
	if stageType == bean2.CD_WORKFLOW_TYPE_DEPLOY {
		acceptedStatus = application.Healthy
	} else {
		acceptedStatus = application.SUCCEEDED
	}
	for index, wfr := range parentWfrList {
		if wfr.Status == acceptedStatus {
			lastSuccessfulTriggerOnParent := parent && index == 0
			latest := !parent && index == 0
			runningOnParentCd := parentCdRunningArtifactId == wfr.CdWorkflow.CiArtifact.Id
			if ciArtifactIndex, ok := artifactMap[wfr.CdWorkflow.CiArtifact.Id]; !ok {
				//entry not present, creating new entry
				mInfo, err := parseMaterialInfo([]byte(wfr.CdWorkflow.CiArtifact.MaterialInfo), wfr.CdWorkflow.CiArtifact.DataSource)
				if err != nil {
					mInfo = []byte("[]")
					impl.logger.Errorw("Error in parsing artifact material info", "err", err)
				}
				ciArtifact := bean.CiArtifactBean{
					Id:                            wfr.CdWorkflow.CiArtifact.Id,
					Image:                         wfr.CdWorkflow.CiArtifact.Image,
					ImageDigest:                   wfr.CdWorkflow.CiArtifact.ImageDigest,
					MaterialInfo:                  mInfo,
					LastSuccessfulTriggerOnParent: lastSuccessfulTriggerOnParent,
					Latest:                        latest,
					Scanned:                       wfr.CdWorkflow.CiArtifact.Scanned,
					ScanEnabled:                   wfr.CdWorkflow.CiArtifact.ScanEnabled,
				}
				if !parent {
					ciArtifact.Deployed = true
					ciArtifact.DeployedTime = formatDate(wfr.StartedOn, bean.LayoutRFC3339)
				}
				if runningOnParentCd {
					ciArtifact.RunningOnParentCd = runningOnParentCd
				}
				ciArtifacts = append(ciArtifacts, ciArtifact)
				//storing index of ci artifact for using when updating old entry
				artifactMap[wfr.CdWorkflow.CiArtifact.Id] = len(ciArtifacts) - 1
			} else {
				//entry already present, updating running on parent
				if parent {
					ciArtifacts[ciArtifactIndex].LastSuccessfulTriggerOnParent = lastSuccessfulTriggerOnParent
				}
				if runningOnParentCd {
					ciArtifacts[ciArtifactIndex].RunningOnParentCd = runningOnParentCd
				}
			}
		}
	}
	return ciArtifacts, artifactMap, nil
}

// method for building artifacts for parent CI

func (impl PipelineBuilderImpl) BuildArtifactsForCIParent(cdPipelineId int, ciArtifacts []bean.CiArtifactBean, artifactMap map[int]int, limit int) ([]bean.CiArtifactBean, error) {
	artifacts, err := impl.ciArtifactRepository.GetArtifactsByCDPipeline(cdPipelineId, limit)
	if err != nil {
		impl.logger.Errorw("error in getting artifacts for ci", "err", err)
		return ciArtifacts, err
	}
	for _, artifact := range artifacts {
		if _, ok := artifactMap[artifact.Id]; !ok {
			mInfo, err := parseMaterialInfo([]byte(artifact.MaterialInfo), artifact.DataSource)
			if err != nil {
				mInfo = []byte("[]")
				impl.logger.Errorw("Error in parsing artifact material info", "err", err, "artifact", artifact)
			}
			ciArtifacts = append(ciArtifacts, bean.CiArtifactBean{
				Id:           artifact.Id,
				Image:        artifact.Image,
				ImageDigest:  artifact.ImageDigest,
				MaterialInfo: mInfo,
				ScanEnabled:  artifact.ScanEnabled,
				Scanned:      artifact.Scanned,
			})
		}
	}
	return ciArtifacts, nil
}

func (impl PipelineBuilderImpl) FetchArtifactForRollback(cdPipelineId, offset, limit int) (bean.CiArtifactResponse, error) {
	var deployedCiArtifacts []bean.CiArtifactBean
	var deployedCiArtifactsResponse bean.CiArtifactResponse

	cdWfrs, err := impl.cdWorkflowRepository.FetchArtifactsByCdPipelineId(cdPipelineId, bean2.CD_WORKFLOW_TYPE_DEPLOY, offset, limit)
	if err != nil {
		impl.logger.Errorw("error in getting artifacts for rollback by cdPipelineId", "err", err, "cdPipelineId", cdPipelineId)
		return deployedCiArtifactsResponse, err
	}
	var ids []int32
	for _, item := range cdWfrs {
		ids = append(ids, item.TriggeredBy)
	}
	userEmails := make(map[int32]string)
	users, err := impl.userService.GetByIds(ids)
	if err != nil {
		impl.logger.Errorw("unable to fetch users by ids", "err", err, "ids", ids)
	}
	for _, item := range users {
		userEmails[item.Id] = item.EmailId
	}
	for _, cdWfr := range cdWfrs {
		ciArtifact := &repository.CiArtifact{}
		if cdWfr.CdWorkflow != nil && cdWfr.CdWorkflow.CiArtifact != nil {
			ciArtifact = cdWfr.CdWorkflow.CiArtifact
		}
		if ciArtifact == nil {
			continue
		}
		mInfo, err := parseMaterialInfo([]byte(ciArtifact.MaterialInfo), ciArtifact.DataSource)
		if err != nil {
			mInfo = []byte("[]")
			impl.logger.Errorw("error in parsing ciArtifact material info", "err", err, "ciArtifact", ciArtifact)
		}
		userEmail := userEmails[cdWfr.TriggeredBy]
		deployedCiArtifacts = append(deployedCiArtifacts, bean.CiArtifactBean{
			Id:           ciArtifact.Id,
			Image:        ciArtifact.Image,
			MaterialInfo: mInfo,
			DeployedTime: formatDate(cdWfr.StartedOn, bean.LayoutRFC3339),
			WfrId:        cdWfr.Id,
			DeployedBy:   userEmail,
		})
	}

	deployedCiArtifactsResponse.CdPipelineId = cdPipelineId
	if deployedCiArtifacts == nil {
		deployedCiArtifacts = []bean.CiArtifactBean{}
	}
	deployedCiArtifactsResponse.CiArtifacts = deployedCiArtifacts

	return deployedCiArtifactsResponse, nil
}

func parseMaterialInfo(materialInfo json.RawMessage, source string) (json.RawMessage, error) {
	if source != "GOCD" && source != "CI-RUNNER" && source != "EXTERNAL" {
		return nil, fmt.Errorf("datasource: %s not supported", source)
	}
	var ciMaterials []repository.CiMaterialInfo
	err := json.Unmarshal(materialInfo, &ciMaterials)
	if err != nil {
		println("material info", materialInfo)
		println("unmarshal error for material info", "err", err)
	}
	var scmMapList []map[string]string

	for _, material := range ciMaterials {
		scmMap := map[string]string{}
		var url string
		if material.Material.Type == "git" {
			url = material.Material.GitConfiguration.URL
		} else if material.Material.Type == "scm" {
			url = material.Material.ScmConfiguration.URL
		} else {
			return nil, fmt.Errorf("unknown material type:%s ", material.Material.Type)
		}
		if material.Modifications != nil && len(material.Modifications) > 0 {
			_modification := material.Modifications[0]

			revision := _modification.Revision
			url = strings.TrimSpace(url)

			_webhookDataStr := ""
			_webhookDataByteArr, err := json.Marshal(_modification.WebhookData)
			if err == nil {
				_webhookDataStr = string(_webhookDataByteArr)
			}

			scmMap["url"] = url
			scmMap["revision"] = revision
			scmMap["modifiedTime"] = _modification.ModifiedTime
			scmMap["author"] = _modification.Author
			scmMap["message"] = _modification.Message
			scmMap["tag"] = _modification.Tag
			scmMap["webhookData"] = _webhookDataStr
		}
		scmMapList = append(scmMapList, scmMap)
	}
	mInfo, err := json.Marshal(scmMapList)
	return mInfo, err
}

func (impl PipelineBuilderImpl) FindAppsByTeamId(teamId int) ([]*AppBean, error) {
	var appsRes []*AppBean
	apps, err := impl.appRepo.FindAppsByTeamId(teamId)
	if err != nil {
		impl.logger.Errorw("error while fetching app", "err", err)
		return nil, err
	}
	for _, app := range apps {
		appsRes = append(appsRes, &AppBean{Id: app.Id, Name: app.AppName})
	}
	return appsRes, err
}

func (impl PipelineBuilderImpl) FindAppsByTeamName(teamName string) ([]AppBean, error) {
	var appsRes []AppBean
	apps, err := impl.appRepo.FindAppsByTeamName(teamName)
	if err != nil {
		impl.logger.Errorw("error while fetching app", "err", err)
		return nil, err
	}
	for _, app := range apps {
		appsRes = append(appsRes, AppBean{Id: app.Id, Name: app.AppName})
	}
	return appsRes, err
}

func (impl PipelineBuilderImpl) FindPipelineById(cdPipelineId int) (*pipelineConfig.Pipeline, error) {
	return impl.pipelineRepository.FindById(cdPipelineId)
}

type TeamAppBean struct {
	ProjectId   int        `json:"projectId"`
	ProjectName string     `json:"projectName"`
	AppList     []*AppBean `json:"appList"`
}

type AppBean struct {
	Id     int    `json:"id"`
	Name   string `json:"name,notnull"`
	TeamId int    `json:"teamId,omitempty"`
}

func (impl PipelineBuilderImpl) GetAppListByTeamIds(teamIds []int, appType string) ([]*TeamAppBean, error) {
	var appsRes []*TeamAppBean
	teamMap := make(map[int]*TeamAppBean)
	if len(teamIds) == 0 {
		return appsRes, nil
	}
	apps, err := impl.appRepo.FindAppsByTeamIds(teamIds, appType)
	if err != nil {
		impl.logger.Errorw("error while fetching app", "err", err)
		return nil, err
	}
	for _, app := range apps {
		if _, ok := teamMap[app.TeamId]; ok {
			teamMap[app.TeamId].AppList = append(teamMap[app.TeamId].AppList, &AppBean{Id: app.Id, Name: app.AppName})
		} else {

			teamMap[app.TeamId] = &TeamAppBean{ProjectId: app.Team.Id, ProjectName: app.Team.Name}
			teamMap[app.TeamId].AppList = append(teamMap[app.TeamId].AppList, &AppBean{Id: app.Id, Name: app.AppName})
		}
	}

	for _, v := range teamMap {
		if len(v.AppList) == 0 {
			v.AppList = make([]*AppBean, 0)
		}
		appsRes = append(appsRes, v)
	}

	if len(appsRes) == 0 {
		appsRes = make([]*TeamAppBean, 0)
	}

	return appsRes, err
}

func (impl PipelineBuilderImpl) GetAppList() ([]AppBean, error) {
	var appsRes []AppBean
	apps, err := impl.appRepo.FindAll()
	if err != nil {
		impl.logger.Errorw("error while fetching app", "err", err)
		return nil, err
	}
	for _, app := range apps {
		appsRes = append(appsRes, AppBean{Id: app.Id, Name: app.AppName})
	}
	return appsRes, err
}

func (impl PipelineBuilderImpl) FetchCDPipelineStrategy(appId int) (PipelineStrategiesResponse, error) {
	pipelineStrategiesResponse := PipelineStrategiesResponse{}
	chart, err := impl.chartRepository.FindLatestChartForAppByAppId(appId)
	if err != nil && err != pg.ErrNoRows {
		impl.logger.Errorf("invalid state", "err", err, "appId", appId)
		return pipelineStrategiesResponse, err
	}
	chartInfo, err := impl.chartRefRepository.FindById(chart.ChartRefId)
	if err != nil {
		impl.logger.Errorf("invalid chart", "err", err, "appId", appId)
		return pipelineStrategiesResponse, err
	}

	if chart.Id == 0 {
		return pipelineStrategiesResponse, fmt.Errorf("no chart configured")
	}

	if chartInfo.UserUploaded {
		impl.logger.Errorw("invalid for custom charts", "err", err)
		return pipelineStrategiesResponse, err
	}

	pipelineOverride := chart.PipelineOverride
	rollingConfig, err := impl.filterDeploymentTemplate("ROLLING", pipelineOverride)
	if err != nil {
		return pipelineStrategiesResponse, err
	}
	pipelineStrategiesResponse.PipelineStrategy = append(pipelineStrategiesResponse.PipelineStrategy, PipelineStrategy{
		DeploymentTemplate: "ROLLING",
		Config:             []byte(rollingConfig),
		Default:            true,
	})

	bgConfig, err := impl.filterDeploymentTemplate("BLUE-GREEN", pipelineOverride)
	if err != nil {
		return pipelineStrategiesResponse, err
	}
	pipelineStrategiesResponse.PipelineStrategy = append(pipelineStrategiesResponse.PipelineStrategy, PipelineStrategy{
		DeploymentTemplate: "BLUE-GREEN",
		Config:             []byte(bgConfig),
		Default:            false,
	})

	chartVersion := chart.ChartVersion
	chartMajorVersion, chartMinorVersion, err := util2.ExtractChartVersion(chartVersion)
	if err != nil {
		impl.logger.Errorw("chart version parsing", "err", err)
		return pipelineStrategiesResponse, err
	}
	if chartMajorVersion <= 3 && chartMinorVersion < 2 {
		return pipelineStrategiesResponse, nil
	}

	canaryConfig, err := impl.filterDeploymentTemplate("CANARY", pipelineOverride)
	if err != nil {
		return pipelineStrategiesResponse, err
	}
	pipelineStrategiesResponse.PipelineStrategy = append(pipelineStrategiesResponse.PipelineStrategy, PipelineStrategy{
		DeploymentTemplate: "CANARY",
		Config:             []byte(canaryConfig),
		Default:            false,
	})

	recreateConfig, err := impl.filterDeploymentTemplate("RECREATE", pipelineOverride)
	if err != nil {
		return pipelineStrategiesResponse, err
	}
	pipelineStrategiesResponse.PipelineStrategy = append(pipelineStrategiesResponse.PipelineStrategy, PipelineStrategy{
		DeploymentTemplate: "RECREATE",
		Config:             []byte(recreateConfig),
		Default:            false,
	})

	return pipelineStrategiesResponse, nil
}

type PipelineStrategiesResponse struct {
	PipelineStrategy []PipelineStrategy `json:"pipelineStrategy"`
}
type PipelineStrategy struct {
	DeploymentTemplate pipelineConfig.DeploymentTemplate `json:"deploymentTemplate,omitempty" validate:"oneof=BLUE-GREEN ROLLING"` //
	Config             json.RawMessage                   `json:"config"`
	Default            bool                              `json:"default"`
}

func (impl PipelineBuilderImpl) GetEnvironmentByCdPipelineId(pipelineId int) (int, error) {
	dbPipeline, err := impl.pipelineRepository.FindById(pipelineId)
	if err != nil || dbPipeline == nil {
		impl.logger.Errorw("error in fetching pipeline", "err", err)
		return 0, err
	}
	return dbPipeline.EnvironmentId, err
}

func (impl PipelineBuilderImpl) GetCdPipelineById(pipelineId int) (cdPipeline *bean.CDPipelineConfigObject, err error) {
	dbPipeline, err := impl.pipelineRepository.FindById(pipelineId)
	if err != nil && errors.IsNotFound(err) {
		impl.logger.Errorw("error in fetching pipeline", "err", err)
		return cdPipeline, err
	}
	environment, err := impl.environmentRepository.FindById(dbPipeline.EnvironmentId)
	if err != nil && errors.IsNotFound(err) {
		impl.logger.Errorw("error in fetching pipeline", "err", err)
		return cdPipeline, err
	}
	strategies, err := impl.pipelineConfigRepository.GetAllStrategyByPipelineId(dbPipeline.Id)
	if err != nil && errors.IsNotFound(err) {
		impl.logger.Errorw("error in fetching strategies", "err", err)
		return cdPipeline, err
	}
	var strategiesBean []bean.Strategy
	var deploymentTemplate pipelineConfig.DeploymentTemplate
	for _, item := range strategies {
		strategiesBean = append(strategiesBean, bean.Strategy{
			Config:             []byte(item.Config),
			DeploymentTemplate: item.Strategy,
			Default:            item.Default,
		})

		if item.Default {
			deploymentTemplate = item.Strategy
		}
	}

	preStage := bean.CdStage{}
	if len(dbPipeline.PreStageConfig) > 0 {
		preStage.Name = "Pre-Deployment"
		preStage.Config = dbPipeline.PreStageConfig
		preStage.TriggerType = dbPipeline.PreTriggerType
	}
	postStage := bean.CdStage{}
	if len(dbPipeline.PostStageConfig) > 0 {
		postStage.Name = "Post-Deployment"
		postStage.Config = dbPipeline.PostStageConfig
		postStage.TriggerType = dbPipeline.PostTriggerType
	}

	preStageConfigmapSecrets := bean.PreStageConfigMapSecretNames{}
	postStageConfigmapSecrets := bean.PostStageConfigMapSecretNames{}

	if dbPipeline.PreStageConfigMapSecretNames != "" {
		err = json.Unmarshal([]byte(dbPipeline.PreStageConfigMapSecretNames), &preStageConfigmapSecrets)
		if err != nil {
			impl.logger.Error(err)
			return nil, err
		}
	}
	if dbPipeline.PostStageConfigMapSecretNames != "" {
		err = json.Unmarshal([]byte(dbPipeline.PostStageConfigMapSecretNames), &postStageConfigmapSecrets)
		if err != nil {
			impl.logger.Error(err)
			return nil, err
		}
	}
	appWorkflowMapping, err := impl.appWorkflowRepository.FindWFCDMappingByCDPipelineId(pipelineId)
	if err != nil {
		return nil, err
	}
	cdPipeline = &bean.CDPipelineConfigObject{
		Id:                            dbPipeline.Id,
		Name:                          dbPipeline.Name,
		EnvironmentId:                 dbPipeline.EnvironmentId,
		EnvironmentName:               environment.Name,
		CiPipelineId:                  dbPipeline.CiPipelineId,
		DeploymentTemplate:            deploymentTemplate,
		TriggerType:                   dbPipeline.TriggerType,
		Strategies:                    strategiesBean,
		PreStage:                      preStage,
		PostStage:                     postStage,
		PreStageConfigMapSecretNames:  preStageConfigmapSecrets,
		PostStageConfigMapSecretNames: postStageConfigmapSecrets,
		RunPreStageInEnv:              dbPipeline.RunPreStageInEnv,
		RunPostStageInEnv:             dbPipeline.RunPostStageInEnv,
		CdArgoSetup:                   environment.Cluster.CdArgoSetup,
		ParentPipelineId:              appWorkflowMapping.ParentId,
		ParentPipelineType:            appWorkflowMapping.ParentType,
	}

	return cdPipeline, err
}

func (impl PipelineBuilderImpl) FindByIds(ids []*int) ([]*AppBean, error) {
	var appsRes []*AppBean
	apps, err := impl.appRepo.FindByIds(ids)
	if err != nil {
		impl.logger.Errorw("error while fetching app", "err", err)
		return nil, err
	}
	for _, app := range apps {
		appsRes = append(appsRes, &AppBean{Id: app.Id, Name: app.AppName, TeamId: app.TeamId})
	}
	return appsRes, err
}

func (impl PipelineBuilderImpl) GetCiPipelineById(pipelineId int) (ciPipeline *bean.CiPipeline, err error) {
	pipeline, err := impl.ciPipelineRepository.FindById(pipelineId)
	if err != nil && !util.IsErrNoRows(err) {
		impl.logger.Errorw("error in fetching ci pipeline", "pipelineId", pipelineId, "err", err)
		return nil, err
	}
	dockerArgs := make(map[string]string)
	if len(pipeline.DockerArgs) > 0 {
		err := json.Unmarshal([]byte(pipeline.DockerArgs), &dockerArgs)
		if err != nil {
			impl.logger.Warnw("error in unmarshal", "err", err)
		}
	}

	if impl.ciConfig.ExternalCiWebhookUrl == "" {
		hostUrl, err := impl.attributesService.GetByKey(attributes.HostUrlKey)
		if err != nil {
			impl.logger.Errorw("there is no external ci webhook url configured", "ci pipeline", pipeline)
			return nil, err
		}
		if hostUrl != nil {
			impl.ciConfig.ExternalCiWebhookUrl = fmt.Sprintf("%s/%s", hostUrl.Value, ExternalCiWebhookPath)
		}
	}

	var externalCiConfig bean.ExternalCiConfig

	ciPipelineScripts, err := impl.ciPipelineRepository.FindCiScriptsByCiPipelineId(pipeline.Id)
	if err != nil && !util.IsErrNoRows(err) {
		impl.logger.Errorw("error in fetching ci scripts")
		return nil, err
	}

	var beforeDockerBuildScripts []*bean.CiScript
	var afterDockerBuildScripts []*bean.CiScript
	for _, ciScript := range ciPipelineScripts {
		ciScriptResp := &bean.CiScript{
			Id:             ciScript.Id,
			Index:          ciScript.Index,
			Name:           ciScript.Name,
			Script:         ciScript.Script,
			OutputLocation: ciScript.OutputLocation,
		}
		if ciScript.Stage == BEFORE_DOCKER_BUILD {
			beforeDockerBuildScripts = append(beforeDockerBuildScripts, ciScriptResp)
		} else if ciScript.Stage == AFTER_DOCKER_BUILD {
			afterDockerBuildScripts = append(afterDockerBuildScripts, ciScriptResp)
		}
	}
	parentCiPipeline, err := impl.ciPipelineRepository.FindById(pipeline.ParentCiPipeline)
	if err != nil && !util.IsErrNoRows(err) {
		impl.logger.Errorw("err", err)
		return nil, err
	}
	ciPipeline = &bean.CiPipeline{
		Id:                       pipeline.Id,
		Version:                  pipeline.Version,
		Name:                     pipeline.Name,
		Active:                   pipeline.Active,
		Deleted:                  pipeline.Deleted,
		DockerArgs:               dockerArgs,
		IsManual:                 pipeline.IsManual,
		IsExternal:               pipeline.IsExternal,
		ParentCiPipeline:         pipeline.ParentCiPipeline,
		ParentAppId:              parentCiPipeline.AppId,
		ExternalCiConfig:         externalCiConfig,
		BeforeDockerBuildScripts: beforeDockerBuildScripts,
		AfterDockerBuildScripts:  afterDockerBuildScripts,
		ScanEnabled:              pipeline.ScanEnabled,
		IsDockerConfigOverridden: pipeline.IsDockerConfigOverridden,
	}
	if !ciPipeline.IsExternal && ciPipeline.IsDockerConfigOverridden {
		templateOverride, err := impl.ciTemplateOverrideRepository.FindByCiPipelineId(ciPipeline.Id)
		if err != nil && err != pg.ErrNoRows {
			impl.logger.Errorw("error in getting ciTemplateOverrides by ciPipelineId", "err", err, "ciPipelineId", ciPipeline.IsDockerConfigOverridden)
			return nil, err
		}
		ciPipeline.DockerConfigOverride = bean.DockerConfigOverride{
			DockerRegistry:   templateOverride.DockerRegistryId,
			DockerRepository: templateOverride.DockerRepository,
			DockerBuildConfig: &bean.DockerBuildConfig{
				GitMaterialId:  templateOverride.GitMaterialId,
				DockerfilePath: templateOverride.DockerfilePath,
			},
		}
	}
	for _, material := range pipeline.CiPipelineMaterials {
		ciMaterial := &bean.CiMaterial{
			Id:              material.Id,
			CheckoutPath:    material.CheckoutPath,
			Path:            material.Path,
			ScmId:           material.ScmId,
			GitMaterialId:   material.GitMaterialId,
			GitMaterialName: material.GitMaterial.Name[strings.Index(material.GitMaterial.Name, "-")+1:],
			ScmName:         material.ScmName,
			ScmVersion:      material.ScmVersion,
			IsRegex:         material.Regex != "",
			Source:          &bean.SourceTypeConfig{Type: material.Type, Value: material.Value, Regex: material.Regex},
		}
		ciPipeline.CiMaterial = append(ciPipeline.CiMaterial, ciMaterial)
	}

	linkedCis, err := impl.ciPipelineRepository.FindByParentCiPipelineId(ciPipeline.Id)
	if err != nil && !util.IsErrNoRows(err) {
		return nil, err
	}
	ciPipeline.LinkedCount = len(linkedCis)

	appWorkflowMappings, err := impl.appWorkflowRepository.FindWFCIMappingByCIPipelineId(ciPipeline.Id)
	for _, mapping := range appWorkflowMappings {
		//there will be only one active entry in db always
		ciPipeline.AppWorkflowId = mapping.AppWorkflowId
	}

	//getting pre stage and post stage details
	preStageDetail, postStageDetail, err := impl.pipelineStageService.GetCiPipelineStageData(ciPipeline.Id)
	if err != nil {
		impl.logger.Errorw("error in getting pre & post stage detail by ciPipelineId", "err", err, "ciPipelineId", ciPipeline.Id)
		return nil, err
	}
	ciPipeline.PreBuildStage = preStageDetail
	ciPipeline.PostBuildStage = postStageDetail
	return ciPipeline, err
}

func (impl PipelineBuilderImpl) FindAllMatchesByAppName(appName string) ([]*AppBean, error) {
	var appsRes []*AppBean
	var apps []*app2.App
	var err error
	if len(appName) == 0 {
		apps, err = impl.appRepo.FindAll()
	} else {
		apps, err = impl.appRepo.FindAllMatchesByAppName(appName)
	}
	if err != nil {
		impl.logger.Errorw("error while fetching app", "err", err)
		return nil, err
	}
	for _, app := range apps {
		appsRes = append(appsRes, &AppBean{Id: app.Id, Name: app.AppName})
	}
	return appsRes, err
}

func (impl PipelineBuilderImpl) updateGitRepoUrlInCharts(appId int, chartGitAttribute *util.ChartGitAttribute, userId int32) error {
	charts, err := impl.chartRepository.FindActiveChartsByAppId(appId)
	if err != nil && pg.ErrNoRows != err {
		return err
	}
	for _, ch := range charts {
		if len(ch.GitRepoUrl) == 0 {
			ch.GitRepoUrl = chartGitAttribute.RepoUrl
			ch.ChartLocation = chartGitAttribute.ChartLocation
			ch.UpdatedOn = time.Now()
			ch.UpdatedBy = userId
			err = impl.chartRepository.Update(ch)
			if err != nil {
				return err
			}
		}
	}
	return nil
}

func (impl PipelineBuilderImpl) PerformBulkActionOnCdPipelines(dto *bean.CdBulkActionRequestDto, impactedPipelines []*pipelineConfig.Pipeline, ctx context.Context, dryRun bool) ([]*bean.CdBulkActionResponseDto, error) {
	switch dto.Action {
	case bean.CD_BULK_DELETE:
		bulkDeleteResp := impl.BulkDeleteCdPipelines(impactedPipelines, ctx, dryRun, dto.ForceDelete)
		return bulkDeleteResp, nil
	default:
		return nil, &util.ApiError{Code: "400", HttpStatusCode: 400, UserMessage: "this action is not supported"}
	}
}

func (impl PipelineBuilderImpl) BulkDeleteCdPipelines(impactedPipelines []*pipelineConfig.Pipeline, ctx context.Context, dryRun, forceDelete bool) []*bean.CdBulkActionResponseDto {
	var respDtos []*bean.CdBulkActionResponseDto
	for _, pipeline := range impactedPipelines {
		respDto := &bean.CdBulkActionResponseDto{
			PipelineName:    pipeline.Name,
			AppName:         pipeline.App.AppName,
			EnvironmentName: pipeline.Environment.Name,
		}
		if !dryRun {
			err := impl.deleteCdPipeline(pipeline, ctx, forceDelete)
			if err != nil {
				impl.logger.Errorw("error in deleting cd pipeline", "err", err, "pipelineId", pipeline.Id)
				respDto.DeletionResult = fmt.Sprintf("Not able to delete pipeline, %v", err)
			} else {
				respDto.DeletionResult = "Pipeline deleted successfully."
			}
		}
		respDtos = append(respDtos, respDto)
	}
	return respDtos

}

func (impl PipelineBuilderImpl) GetBulkActionImpactedPipelines(dto *bean.CdBulkActionRequestDto) ([]*pipelineConfig.Pipeline, error) {
	if len(dto.EnvIds) == 0 || (len(dto.AppIds) == 0 && len(dto.ProjectIds) == 0) {
		//invalid payload, envIds are must and either of appIds or projectIds are must
		return nil, &util.ApiError{Code: "400", HttpStatusCode: 400, UserMessage: "invalid payload, can not get pipelines for this filter"}
	}
	var pipelineIdsByAppLevel []int
	var pipelineIdsByProjectLevel []int
	var err error
	if len(dto.AppIds) > 0 && len(dto.EnvIds) > 0 {
		//getting pipeline IDs for app level deletion request
		pipelineIdsByAppLevel, err = impl.pipelineRepository.FindIdsByAppIdsAndEnvironmentIds(dto.AppIds, dto.EnvIds)
		if err != nil && err != pg.ErrNoRows {
			impl.logger.Errorw("error in getting cd pipelines by appIds and envIds", "err", err)
			return nil, err
		}
	}
	if len(dto.ProjectIds) > 0 && len(dto.EnvIds) > 0 {
		//getting pipeline IDs for project level deletion request
		pipelineIdsByProjectLevel, err = impl.pipelineRepository.FindIdsByProjectIdsAndEnvironmentIds(dto.ProjectIds, dto.EnvIds)
		if err != nil && err != pg.ErrNoRows {
			impl.logger.Errorw("error in getting cd pipelines by projectIds and envIds", "err", err)
			return nil, err
		}
	}
	var pipelineIdsMerged []int
	//it might be possible that pipelineIdsByAppLevel & pipelineIdsByProjectLevel have some same values
	//we are still appending them to save operation cost of checking same ids as we will get pipelines from
	//in clause which gives correct results even if some values are repeating
	pipelineIdsMerged = append(pipelineIdsMerged, pipelineIdsByAppLevel...)
	pipelineIdsMerged = append(pipelineIdsMerged, pipelineIdsByProjectLevel...)
	var pipelines []*pipelineConfig.Pipeline
	if len(pipelineIdsMerged) > 0 {
		pipelines, err = impl.pipelineRepository.FindByIdsIn(pipelineIdsMerged)
		if err != nil {
			impl.logger.Errorw("error in getting cd pipelines by ids", "err", err, "ids", pipelineIdsMerged)
			return nil, err
		}
	}
	return pipelines, nil
}<|MERGE_RESOLUTION|>--- conflicted
+++ resolved
@@ -1288,11 +1288,7 @@
 
 func (impl PipelineBuilderImpl) deleteCdPipeline(pipeline *pipelineConfig.Pipeline, ctx context.Context, forceDelete bool) (err error) {
 	//getting children CD pipeline details
-<<<<<<< HEAD
-	childNodes, err := impl.appWorkflowRepository.FindWFCDMappingByParentCDPipelineId(pipelineId)
-=======
-	appWorkflowMapping, err := impl.appWorkflowRepository.FindWFCDMappingByParentCDPipelineId(pipeline.Id)
->>>>>>> e3a2b505
+	childNodes, err := impl.appWorkflowRepository.FindWFCDMappingByParentCDPipelineId(pipeline.Id)
 	if err != nil && err != pg.ErrNoRows {
 		impl.logger.Errorw("error in getting children cd details", "err", err)
 		return err
@@ -1326,8 +1322,7 @@
 	}
 
 	//delete app workflow mapping
-<<<<<<< HEAD
-	appWorkflowMapping, err := impl.appWorkflowRepository.FindWFCDMappingByCDPipelineId(pipelineId)
+	appWorkflowMapping, err := impl.appWorkflowRepository.FindWFCDMappingByCDPipelineId(pipeline.Id)
 	if err != nil {
 		impl.logger.Errorw("error in deleting workflow mapping", "err", err)
 		return err
@@ -1336,7 +1331,7 @@
 		externalCiPipeline := &pipelineConfig.ExternalCiPipeline{
 			Id:       appWorkflowMapping.ParentId,
 			Active:   false,
-			AuditLog: sql.AuditLog{UpdatedBy: userId, UpdatedOn: time.Now()},
+			AuditLog: sql.AuditLog{UpdatedBy: 1, UpdatedOn: time.Now()},
 		}
 		_, _, err = impl.ciPipelineRepository.UpdateExternalCi(externalCiPipeline, tx)
 		if err != nil {
@@ -1354,12 +1349,6 @@
 			impl.logger.Errorw("error in deleting workflow mapping", "err", err)
 			return err
 		}
-=======
-	err = impl.appWorkflowRepository.DeleteAppWorkflowMappingsByCdPipelineId(pipeline.Id, tx)
-	if err != nil {
-		impl.logger.Errorw("error in deleting workflow mapping", "err", err)
-		return err
->>>>>>> e3a2b505
 	}
 	err = impl.appWorkflowRepository.DeleteAppWorkflowMapping(appWorkflowMapping, tx)
 	if err != nil {
