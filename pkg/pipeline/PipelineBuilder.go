--- conflicted
+++ resolved
@@ -181,10 +181,7 @@
 	globalStrategyMetadataRepository                chartRepoRepository.GlobalStrategyMetadataRepository
 	globalStrategyMetadataChartRefMappingRepository chartRepoRepository.GlobalStrategyMetadataChartRefMappingRepository
 	deploymentConfig                                *DeploymentServiceTypeConfig
-<<<<<<< HEAD
 	appStatusRepository                             appStatus.AppStatusRepository
-=======
->>>>>>> e76c6539
 }
 
 func NewPipelineBuilderImpl(logger *zap.SugaredLogger,
@@ -282,10 +279,7 @@
 		globalStrategyMetadataRepository:                globalStrategyMetadataRepository,
 		globalStrategyMetadataChartRefMappingRepository: globalStrategyMetadataChartRefMappingRepository,
 		deploymentConfig:                                deploymentConfig,
-<<<<<<< HEAD
 		appStatusRepository:                             appStatusRepository,
-=======
->>>>>>> e76c6539
 	}
 }
 
