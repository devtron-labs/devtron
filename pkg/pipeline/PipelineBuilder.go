--- conflicted
+++ resolved
@@ -44,11 +44,8 @@
 	bean3 "github.com/devtron-labs/devtron/pkg/pipeline/bean"
 	"github.com/devtron-labs/devtron/pkg/pipeline/history"
 	repository4 "github.com/devtron-labs/devtron/pkg/pipeline/history/repository"
-<<<<<<< HEAD
 	repository3 "github.com/devtron-labs/devtron/pkg/pipeline/repository"
-=======
 	repository5 "github.com/devtron-labs/devtron/pkg/pipeline/repository"
->>>>>>> 95fca63e
 	"github.com/devtron-labs/devtron/pkg/sql"
 	"github.com/devtron-labs/devtron/pkg/user"
 	util3 "github.com/devtron-labs/devtron/pkg/util"
@@ -2299,7 +2296,27 @@
 			return deleteResponse, err
 		}
 	}
-<<<<<<< HEAD
+	cdPipelinePluginDeleteReq, err := impl.GetCdPipelineById(pipeline.Id)
+	if err != nil {
+		impl.logger.Errorw("error in getting cdPipeline by id", "err", err, "id", pipeline.Id)
+		return deleteResponse, err
+	}
+	if cdPipelinePluginDeleteReq.PreDeployStage != nil && cdPipelinePluginDeleteReq.PreDeployStage.Id > 0 {
+		//deleting pre-stage
+		err = impl.pipelineStageService.DeletePipelineStage(cdPipelinePluginDeleteReq.PreDeployStage, userId, tx)
+		if err != nil {
+			impl.logger.Errorw("error in deleting pre-CD stage", "err", err, "preDeployStage", cdPipelinePluginDeleteReq.PreDeployStage)
+			return deleteResponse, err
+		}
+	}
+	if cdPipelinePluginDeleteReq.PostDeployStage != nil && cdPipelinePluginDeleteReq.PostDeployStage.Id > 0 {
+		//deleting post-stage
+		err = impl.pipelineStageService.DeletePipelineStage(cdPipelinePluginDeleteReq.PostDeployStage, userId, tx)
+		if err != nil {
+			impl.logger.Errorw("error in deleting post-CD stage", "err", err, "postDeployStage", cdPipelinePluginDeleteReq.PostDeployStage)
+			return deleteResponse, err
+		}
+	}
 	// delete manifest push config if exists
 	if util.IsManifestPush(pipeline.DeploymentAppType) {
 		manifestPushConfig, err := impl.manifestPushConfigRepository.GetManifestPushConfigByAppIdAndEnvId(pipeline.AppId, pipeline.EnvironmentId)
@@ -2314,27 +2331,6 @@
 				impl.logger.Errorw("error in updating config for oci helm repo", "err", err)
 				return deleteResponse, err
 			}
-=======
-	cdPipelinePluginDeleteReq, err := impl.GetCdPipelineById(pipeline.Id)
-	if err != nil {
-		impl.logger.Errorw("error in getting cdPipeline by id", "err", err, "id", pipeline.Id)
-		return deleteResponse, err
-	}
-	if cdPipelinePluginDeleteReq.PreDeployStage != nil && cdPipelinePluginDeleteReq.PreDeployStage.Id > 0 {
-		//deleting pre-stage
-		err = impl.pipelineStageService.DeletePipelineStage(cdPipelinePluginDeleteReq.PreDeployStage, userId, tx)
-		if err != nil {
-			impl.logger.Errorw("error in deleting pre-CD stage", "err", err, "preDeployStage", cdPipelinePluginDeleteReq.PreDeployStage)
-			return deleteResponse, err
-		}
-	}
-	if cdPipelinePluginDeleteReq.PostDeployStage != nil && cdPipelinePluginDeleteReq.PostDeployStage.Id > 0 {
-		//deleting post-stage
-		err = impl.pipelineStageService.DeletePipelineStage(cdPipelinePluginDeleteReq.PostDeployStage, userId, tx)
-		if err != nil {
-			impl.logger.Errorw("error in deleting post-CD stage", "err", err, "postDeployStage", cdPipelinePluginDeleteReq.PostDeployStage)
-			return deleteResponse, err
->>>>>>> 95fca63e
 		}
 	}
 	//delete app from argo cd, if created
@@ -3756,14 +3752,11 @@
 			DeploymentAppDeleteRequest:    dbPipeline.DeploymentAppDeleteRequest,
 			UserApprovalConf:              dbPipeline.UserApprovalConf,
 			IsVirtualEnvironment:          dbPipeline.IsVirtualEnvironment,
-<<<<<<< HEAD
 			ManifestStorageType:           dbPipeline.ManifestStorageType,
 			ContainerRegistryName:         dbPipeline.ContainerRegistryName,
 			RepoName:                      dbPipeline.RepoName,
-=======
 			PreDeployStage:                dbPipeline.PreDeployStage,
 			PostDeployStage:               dbPipeline.PostDeployStage,
->>>>>>> 95fca63e
 		}
 		pipelines = append(pipelines, pipeline)
 	}
