/*
 * Copyright (c) 2020 Devtron Labs
 *
 * Licensed under the Apache License, Version 2.0 (the "License");
 * you may not use this file except in compliance with the License.
 * You may obtain a copy of the License at
 *
 *    http://www.apache.org/licenses/LICENSE-2.0
 *
 * Unless required by applicable law or agreed to in writing, software
 * distributed under the License is distributed on an "AS IS" BASIS,
 * WITHOUT WARRANTIES OR CONDITIONS OF ANY KIND, either express or implied.
 * See the License for the specific language governing permissions and
 * limitations under the License.
 *
 */

package pipeline

import (
	"context"
	"encoding/json"
	"fmt"
	application2 "github.com/argoproj/argo-cd/v2/pkg/apiclient/application"
	client "github.com/devtron-labs/devtron/api/helm-app"
	app2 "github.com/devtron-labs/devtron/internal/sql/repository/app"
	"github.com/devtron-labs/devtron/internal/sql/repository/appStatus"
	"github.com/devtron-labs/devtron/internal/sql/repository/helper"
	"github.com/devtron-labs/devtron/internal/sql/repository/security"
	appGroup2 "github.com/devtron-labs/devtron/pkg/appGroup"
	"github.com/devtron-labs/devtron/pkg/chart"
	chartRepoRepository "github.com/devtron-labs/devtron/pkg/chartRepo/repository"
	"github.com/devtron-labs/devtron/pkg/cluster"
	repository2 "github.com/devtron-labs/devtron/pkg/cluster/repository"
	bean3 "github.com/devtron-labs/devtron/pkg/pipeline/bean"
	"github.com/devtron-labs/devtron/pkg/pipeline/history"
	repository4 "github.com/devtron-labs/devtron/pkg/pipeline/history/repository"
	"github.com/devtron-labs/devtron/pkg/sql"
	"github.com/devtron-labs/devtron/pkg/user"
	util3 "github.com/devtron-labs/devtron/pkg/util"
	"github.com/devtron-labs/devtron/util/argo"
	"github.com/devtron-labs/devtron/util/rbac"
	"go.opentelemetry.io/otel"
	"net/http"
	"net/url"
	"sort"
	"strconv"
	"strings"
	"time"

	"github.com/caarlos0/env"
	bean2 "github.com/devtron-labs/devtron/api/bean"
	"github.com/devtron-labs/devtron/client/argocdServer"
	"github.com/devtron-labs/devtron/client/argocdServer/application"
	"github.com/devtron-labs/devtron/internal/sql/models"
	"github.com/devtron-labs/devtron/internal/sql/repository"
	"github.com/devtron-labs/devtron/internal/sql/repository/appWorkflow"
	"github.com/devtron-labs/devtron/internal/sql/repository/chartConfig"
	dockerRegistryRepository "github.com/devtron-labs/devtron/internal/sql/repository/dockerRegistry"
	"github.com/devtron-labs/devtron/internal/sql/repository/pipelineConfig"
	"github.com/devtron-labs/devtron/internal/util"
	"github.com/devtron-labs/devtron/pkg/app"
	"github.com/devtron-labs/devtron/pkg/attributes"
	"github.com/devtron-labs/devtron/pkg/bean"
	util2 "github.com/devtron-labs/devtron/util"
	"github.com/go-pg/pg"
	"github.com/juju/errors"
	"go.uber.org/zap"
)

var DefaultPipelineValue = []byte(`{"ConfigMaps":{"enabled":false},"ConfigSecrets":{"enabled":false},"ContainerPort":[],"EnvVariables":[],"GracePeriod":30,"LivenessProbe":{},"MaxSurge":1,"MaxUnavailable":0,"MinReadySeconds":60,"ReadinessProbe":{},"Spec":{"Affinity":{"Values":"nodes","key":""}},"app":"13","appMetrics":false,"args":{},"autoscaling":{},"command":{"enabled":false,"value":[]},"containers":[],"dbMigrationConfig":{"enabled":false},"deployment":{"strategy":{"rolling":{"maxSurge":"25%","maxUnavailable":1}}},"deploymentType":"ROLLING","env":"1","envoyproxy":{"configMapName":"","image":"","resources":{"limits":{"cpu":"50m","memory":"50Mi"},"requests":{"cpu":"50m","memory":"50Mi"}}},"image":{"pullPolicy":"IfNotPresent"},"ingress":{},"ingressInternal":{"annotations":{},"enabled":false,"host":"","path":"","tls":[]},"initContainers":[],"pauseForSecondsBeforeSwitchActive":30,"pipelineName":"","prometheus":{"release":"monitoring"},"rawYaml":[],"releaseVersion":"1","replicaCount":1,"resources":{"limits":{"cpu":"0.05","memory":"50Mi"},"requests":{"cpu":"0.01","memory":"10Mi"}},"secret":{"data":{},"enabled":false},"server":{"deployment":{"image":"","image_tag":""}},"service":{"annotations":{},"type":"ClusterIP"},"servicemonitor":{"additionalLabels":{}},"tolerations":[],"volumeMounts":[],"volumes":[],"waitForSecondsBeforeScalingDown":30}`)

type EcrConfig struct {
	EcrPrefix string `env:"ECR_REPO_NAME_PREFIX" envDefault:"test/"`
}

func GetEcrConfig() (*EcrConfig, error) {
	cfg := &EcrConfig{}
	err := env.Parse(cfg)
	return cfg, err
}

type DeploymentServiceTypeConfig struct {
	IsInternalUse bool `env:"IS_INTERNAL_USE" envDefault:"false"`
}

func GetDeploymentServiceTypeConfig() (*DeploymentServiceTypeConfig, error) {
	cfg := &DeploymentServiceTypeConfig{}
	err := env.Parse(cfg)
	return cfg, err
}

type PipelineBuilder interface {
	CreateCiPipeline(createRequest *bean.CiConfigRequest) (*bean.PipelineCreateResponse, error)
	CreateApp(request *bean.CreateAppDTO) (*bean.CreateAppDTO, error)
	CreateMaterialsForApp(request *bean.CreateMaterialDTO) (*bean.CreateMaterialDTO, error)
	UpdateMaterialsForApp(request *bean.UpdateMaterialDTO) (*bean.UpdateMaterialDTO, error)
	DeleteMaterial(request *bean.UpdateMaterialDTO) error
	DeleteApp(appId int, userId int32) error
	GetCiPipeline(appId int) (ciConfig *bean.CiConfigRequest, err error)
	GetTriggerViewCiPipeline(appId int) (*bean.TriggerViewCiConfig, error)
	GetExternalCi(appId int) (ciConfig []*bean.ExternalCiConfig, err error)
	GetExternalCiById(appId int, externalCiId int) (ciConfig *bean.ExternalCiConfig, err error)
	UpdateCiTemplate(updateRequest *bean.CiConfigRequest) (*bean.CiConfigRequest, error)
	PatchCiPipeline(request *bean.CiPatchRequest) (ciConfig *bean.CiConfigRequest, err error)
	CreateCdPipelines(cdPipelines *bean.CdPipelines, ctx context.Context) (*bean.CdPipelines, error)
	GetApp(appId int) (application *bean.CreateAppDTO, err error)
	PatchCdPipelines(cdPipelines *bean.CDPatchRequest, ctx context.Context) (*bean.CdPipelines, error)
	DeleteCdPipeline(pipeline *pipelineConfig.Pipeline, ctx context.Context, forceDelete bool, acdDelete bool, userId int32) (err error)
	ChangeDeploymentType(ctx context.Context, request *bean.DeploymentAppTypeChangeRequest) (*bean.DeploymentAppTypeChangeResponse, error)
	ChangePipelineDeploymentType(ctx context.Context, request *bean.DeploymentAppTypeChangeRequest) (*bean.DeploymentAppTypeChangeResponse, error)
	TriggerDeploymentAfterTypeChange(ctx context.Context, request *bean.DeploymentAppTypeChangeRequest) (*bean.DeploymentAppTypeChangeResponse, error)
	DeleteDeploymentAppsForEnvironment(ctx context.Context, environmentId int, currentDeploymentAppType bean.DeploymentType, exclusionList []int, includeApps []int, userId int32) (*bean.DeploymentAppTypeChangeResponse, error)
	DeleteDeploymentApps(ctx context.Context, pipelines []*pipelineConfig.Pipeline, userId int32) *bean.DeploymentAppTypeChangeResponse
	GetTriggerViewCdPipelinesForApp(appId int) (cdPipelines *bean.CdPipelines, err error)
	GetCdPipelinesForApp(appId int) (cdPipelines *bean.CdPipelines, err error)
	GetCdPipelinesForAppAndEnv(appId int, envId int) (cdPipelines *bean.CdPipelines, err error)
	/*	CreateCdPipelines(cdPipelines bean.CdPipelines) (*bean.CdPipelines, error)*/
	RetrieveArtifactsByCDPipeline(pipeline *pipelineConfig.Pipeline, stage bean2.WorkflowType, isApprovalNode bool) (*bean.CiArtifactResponse, error)
	RetrieveParentDetails(pipelineId int) (parentId int, parentType bean2.WorkflowType, err error)
	FetchArtifactForRollback(cdPipelineId, offset, limit int) (bean.CiArtifactResponse, error)
	FindAppsByTeamId(teamId int) ([]*AppBean, error)
	FindAppsByTeamName(teamName string) ([]AppBean, error)
	FindPipelineById(cdPipelineId int) (*pipelineConfig.Pipeline, error)
	FindAppAndEnvDetailsByPipelineId(cdPipelineId int) (*pipelineConfig.Pipeline, error)
	GetAppList() ([]AppBean, error)
	GetCiPipelineMin(appId int) ([]*bean.CiPipelineMin, error)

	FetchCDPipelineStrategy(appId int) (PipelineStrategiesResponse, error)
	FetchDefaultCDPipelineStrategy(appId int, envId int) (PipelineStrategy, error)
	GetCdPipelineById(pipelineId int) (cdPipeline *bean.CDPipelineConfigObject, err error)

	FetchConfigmapSecretsForCdStages(appId, envId, cdPipelineId int) (ConfigMapSecretsResponse, error)
	FindByIds(ids []*int) ([]*AppBean, error)
	GetCiPipelineById(pipelineId int) (ciPipeline *bean.CiPipeline, err error)

	GetMaterialsForAppId(appId int) []*bean.GitMaterial
	FindAllMatchesByAppName(appName string, appType helper.AppType) ([]*AppBean, error)
	GetEnvironmentByCdPipelineId(pipelineId int) (int, error)
	PatchRegexCiPipeline(request *bean.CiRegexPatchRequest) (err error)

	GetBulkActionImpactedPipelines(dto *bean.CdBulkActionRequestDto) ([]*pipelineConfig.Pipeline, error)
	PerformBulkActionOnCdPipelines(dto *bean.CdBulkActionRequestDto, impactedPipelines []*pipelineConfig.Pipeline, ctx context.Context, dryRun bool, userId int32) ([]*bean.CdBulkActionResponseDto, error)
	DeleteCiPipeline(request *bean.CiPatchRequest) (*bean.CiPipeline, error)
	IsGitOpsRequiredForCD(pipelineCreateRequest *bean.CdPipelines) bool
	SetPipelineDeploymentAppType(pipelineCreateRequest *bean.CdPipelines, isGitOpsConfigured bool)
	MarkGitOpsDevtronAppsDeletedWhereArgoAppIsDeleted(appId int, envId int, acdToken string, pipeline *pipelineConfig.Pipeline) (bool, error)
	GetCiPipelineByEnvironment(request appGroup2.AppGroupingRequest) ([]*bean.CiConfigRequest, error)
	GetCiPipelineByEnvironmentMin(request appGroup2.AppGroupingRequest) ([]*bean.CiPipelineMinResponse, error)
	GetCdPipelinesByEnvironment(request appGroup2.AppGroupingRequest) (cdPipelines *bean.CdPipelines, err error)
	GetCdPipelinesByEnvironmentMin(request appGroup2.AppGroupingRequest) (cdPipelines []*bean.CDPipelineConfigObject, err error)
	GetExternalCiByEnvironment(request appGroup2.AppGroupingRequest) (ciConfig []*bean.ExternalCiConfig, err error)
	GetEnvironmentListForAutocompleteFilter(envName string, clusterIds []int, offset int, size int, emailId string, checkAuthBatch func(emailId string, appObject []string, envObject []string) (map[string]bool, map[string]bool), ctx context.Context) (*cluster.AppGroupingResponse, error)
	GetAppListForEnvironment(request appGroup2.AppGroupingRequest) ([]*AppBean, error)
}
type PipelineBuilderImpl struct {
	logger                        *zap.SugaredLogger
	ciCdPipelineOrchestrator      CiCdPipelineOrchestrator
	dockerArtifactStoreRepository dockerRegistryRepository.DockerArtifactStoreRepository
	materialRepo                  pipelineConfig.MaterialRepository
	appRepo                       app2.AppRepository
	pipelineRepository            pipelineConfig.PipelineRepository
	propertiesConfigService       PropertiesConfigService
	//	ciTemplateRepository             pipelineConfig.CiTemplateRepository
	ciPipelineRepository             pipelineConfig.CiPipelineRepository
	application                      application.ServiceClient
	chartRepository                  chartRepoRepository.ChartRepository
	ciArtifactRepository             repository.CiArtifactRepository
	ecrConfig                        *EcrConfig
	envConfigOverrideRepository      chartConfig.EnvConfigOverrideRepository
	environmentRepository            repository2.EnvironmentRepository
	pipelineConfigRepository         chartConfig.PipelineConfigRepository
	mergeUtil                        util.MergeUtil
	appWorkflowRepository            appWorkflow.AppWorkflowRepository
	ciConfig                         *CiConfig
	cdWorkflowRepository             pipelineConfig.CdWorkflowRepository
	appService                       app.AppService
	imageScanResultRepository        security.ImageScanResultRepository
	GitFactory                       *util.GitFactory
	ArgoK8sClient                    argocdServer.ArgoK8sClient
	attributesService                attributes.AttributesService
	aCDAuthConfig                    *util3.ACDAuthConfig
	gitOpsRepository                 repository.GitOpsConfigRepository
	pipelineStrategyHistoryService   history.PipelineStrategyHistoryService
	prePostCiScriptHistoryService    history.PrePostCiScriptHistoryService
	prePostCdScriptHistoryService    history.PrePostCdScriptHistoryService
	deploymentTemplateHistoryService history.DeploymentTemplateHistoryService
	appLevelMetricsRepository        repository.AppLevelMetricsRepository
	pipelineStageService             PipelineStageService
	chartTemplateService             util.ChartTemplateService
	chartRefRepository               chartRepoRepository.ChartRefRepository
	chartService                     chart.ChartService
	helmAppService                   client.HelmAppService
	deploymentGroupRepository        repository.DeploymentGroupRepository
	ciPipelineMaterialRepository     pipelineConfig.CiPipelineMaterialRepository
	ciWorkflowRepository             pipelineConfig.CiWorkflowRepository
	//ciTemplateOverrideRepository     pipelineConfig.CiTemplateOverrideRepository
	//ciBuildConfigService CiBuildConfigService
	ciTemplateService                               CiTemplateService
	userService                                     user.UserService
	ciTemplateOverrideRepository                    pipelineConfig.CiTemplateOverrideRepository
	gitMaterialHistoryService                       history.GitMaterialHistoryService
	CiTemplateHistoryService                        history.CiTemplateHistoryService
	CiPipelineHistoryService                        history.CiPipelineHistoryService
	globalStrategyMetadataRepository                chartRepoRepository.GlobalStrategyMetadataRepository
	globalStrategyMetadataChartRefMappingRepository chartRepoRepository.GlobalStrategyMetadataChartRefMappingRepository
	deploymentConfig                                *DeploymentServiceTypeConfig
	appStatusRepository                             appStatus.AppStatusRepository
	ArgoUserService                                 argo.ArgoUserService
	workflowDagExecutor                             WorkflowDagExecutor
	enforcerUtil                                    rbac.EnforcerUtil
	appGroupService                                 appGroup2.AppGroupService
}

func NewPipelineBuilderImpl(logger *zap.SugaredLogger,
	ciCdPipelineOrchestrator CiCdPipelineOrchestrator,
	dockerArtifactStoreRepository dockerRegistryRepository.DockerArtifactStoreRepository,
	materialRepo pipelineConfig.MaterialRepository,
	pipelineGroupRepo app2.AppRepository,
	pipelineRepository pipelineConfig.PipelineRepository,
	propertiesConfigService PropertiesConfigService,
	ciTemplateRepository pipelineConfig.CiTemplateRepository,
	ciPipelineRepository pipelineConfig.CiPipelineRepository,
	application application.ServiceClient,
	chartRepository chartRepoRepository.ChartRepository,
	ciArtifactRepository repository.CiArtifactRepository,
	ecrConfig *EcrConfig,
	envConfigOverrideRepository chartConfig.EnvConfigOverrideRepository,
	environmentRepository repository2.EnvironmentRepository,
	pipelineConfigRepository chartConfig.PipelineConfigRepository,
	mergeUtil util.MergeUtil,
	appWorkflowRepository appWorkflow.AppWorkflowRepository,
	ciConfig *CiConfig,
	cdWorkflowRepository pipelineConfig.CdWorkflowRepository,
	appService app.AppService,
	imageScanResultRepository security.ImageScanResultRepository,
	ArgoK8sClient argocdServer.ArgoK8sClient,
	GitFactory *util.GitFactory, attributesService attributes.AttributesService,
	aCDAuthConfig *util3.ACDAuthConfig, gitOpsRepository repository.GitOpsConfigRepository,
	pipelineStrategyHistoryService history.PipelineStrategyHistoryService,
	prePostCiScriptHistoryService history.PrePostCiScriptHistoryService,
	prePostCdScriptHistoryService history.PrePostCdScriptHistoryService,
	deploymentTemplateHistoryService history.DeploymentTemplateHistoryService,
	appLevelMetricsRepository repository.AppLevelMetricsRepository,
	pipelineStageService PipelineStageService, chartRefRepository chartRepoRepository.ChartRefRepository,
	chartTemplateService util.ChartTemplateService, chartService chart.ChartService,
	helmAppService client.HelmAppService,
	deploymentGroupRepository repository.DeploymentGroupRepository,
	ciPipelineMaterialRepository pipelineConfig.CiPipelineMaterialRepository,
	userService user.UserService,
	ciTemplateService CiTemplateService,
	ciTemplateOverrideRepository pipelineConfig.CiTemplateOverrideRepository,
	gitMaterialHistoryService history.GitMaterialHistoryService,
	CiTemplateHistoryService history.CiTemplateHistoryService,
	CiPipelineHistoryService history.CiPipelineHistoryService,
	globalStrategyMetadataRepository chartRepoRepository.GlobalStrategyMetadataRepository,
	globalStrategyMetadataChartRefMappingRepository chartRepoRepository.GlobalStrategyMetadataChartRefMappingRepository,
	deploymentConfig *DeploymentServiceTypeConfig, appStatusRepository appStatus.AppStatusRepository,
	workflowDagExecutor WorkflowDagExecutor,
	enforcerUtil rbac.EnforcerUtil, ArgoUserService argo.ArgoUserService,
	ciWorkflowRepository pipelineConfig.CiWorkflowRepository,
	appGroupService appGroup2.AppGroupService) *PipelineBuilderImpl {
	return &PipelineBuilderImpl{
		logger:                        logger,
		ciCdPipelineOrchestrator:      ciCdPipelineOrchestrator,
		dockerArtifactStoreRepository: dockerArtifactStoreRepository,
		materialRepo:                  materialRepo,
		appService:                    appService,
		appRepo:                       pipelineGroupRepo,
		pipelineRepository:            pipelineRepository,
		propertiesConfigService:       propertiesConfigService,
		//ciTemplateRepository:             ciTemplateRepository,
		ciPipelineRepository:             ciPipelineRepository,
		application:                      application,
		chartRepository:                  chartRepository,
		ciArtifactRepository:             ciArtifactRepository,
		ecrConfig:                        ecrConfig,
		envConfigOverrideRepository:      envConfigOverrideRepository,
		environmentRepository:            environmentRepository,
		pipelineConfigRepository:         pipelineConfigRepository,
		mergeUtil:                        mergeUtil,
		appWorkflowRepository:            appWorkflowRepository,
		ciConfig:                         ciConfig,
		cdWorkflowRepository:             cdWorkflowRepository,
		imageScanResultRepository:        imageScanResultRepository,
		ArgoK8sClient:                    ArgoK8sClient,
		GitFactory:                       GitFactory,
		attributesService:                attributesService,
		aCDAuthConfig:                    aCDAuthConfig,
		gitOpsRepository:                 gitOpsRepository,
		pipelineStrategyHistoryService:   pipelineStrategyHistoryService,
		prePostCiScriptHistoryService:    prePostCiScriptHistoryService,
		prePostCdScriptHistoryService:    prePostCdScriptHistoryService,
		deploymentTemplateHistoryService: deploymentTemplateHistoryService,
		appLevelMetricsRepository:        appLevelMetricsRepository,
		pipelineStageService:             pipelineStageService,
		chartTemplateService:             chartTemplateService,
		chartRefRepository:               chartRefRepository,
		chartService:                     chartService,
		helmAppService:                   helmAppService,
		deploymentGroupRepository:        deploymentGroupRepository,
		ciPipelineMaterialRepository:     ciPipelineMaterialRepository,
		ciTemplateService:                ciTemplateService,
		//ciTemplateOverrideRepository:     ciTemplateOverrideRepository,
		//ciBuildConfigService: ciBuildConfigService,
		userService:                                     userService,
		ciTemplateOverrideRepository:                    ciTemplateOverrideRepository,
		gitMaterialHistoryService:                       gitMaterialHistoryService,
		CiTemplateHistoryService:                        CiTemplateHistoryService,
		CiPipelineHistoryService:                        CiPipelineHistoryService,
		globalStrategyMetadataRepository:                globalStrategyMetadataRepository,
		globalStrategyMetadataChartRefMappingRepository: globalStrategyMetadataChartRefMappingRepository,
		deploymentConfig:                                deploymentConfig,
		appStatusRepository:                             appStatusRepository,
		ArgoUserService:                                 ArgoUserService,
		workflowDagExecutor:                             workflowDagExecutor,
		enforcerUtil:                                    enforcerUtil,
		ciWorkflowRepository:                            ciWorkflowRepository,
		appGroupService:                                 appGroupService,
	}
}

// internal use only
const (
	teamIdKey                string = "teamId"
	teamNameKey              string = "teamName"
	appIdKey                 string = "appId"
	appNameKey               string = "appName"
	environmentIdKey         string = "environmentId"
	environmentNameKey       string = "environmentName"
	environmentIdentifierKey string = "environmentIdentifier"
)

func formatDate(t time.Time, layout string) string {
	if t.IsZero() {
		return ""
	}
	return t.Format(layout)
}

func (impl PipelineBuilderImpl) CreateApp(request *bean.CreateAppDTO) (*bean.CreateAppDTO, error) {
	impl.logger.Debugw("app create request received", "req", request)

	res, err := impl.ciCdPipelineOrchestrator.CreateApp(request)
	if err != nil {
		impl.logger.Errorw("error in saving create app req", "req", request, "err", err)
	}
	return res, err
}

func (impl PipelineBuilderImpl) DeleteApp(appId int, userId int32) error {
	impl.logger.Debugw("app delete request received", "app", appId)
	err := impl.ciCdPipelineOrchestrator.DeleteApp(appId, userId)
	return err
}

func (impl PipelineBuilderImpl) CreateMaterialsForApp(request *bean.CreateMaterialDTO) (*bean.CreateMaterialDTO, error) {
	res, err := impl.ciCdPipelineOrchestrator.CreateMaterials(request)
	if err != nil {
		impl.logger.Errorw("error in saving create materials req", "req", request, "err", err)
	}
	return res, err
}

func (impl PipelineBuilderImpl) UpdateMaterialsForApp(request *bean.UpdateMaterialDTO) (*bean.UpdateMaterialDTO, error) {
	res, err := impl.ciCdPipelineOrchestrator.UpdateMaterial(request)
	if err != nil {
		impl.logger.Errorw("error in updating materials req", "req", request, "err", err)
	}
	return res, err
}

func (impl PipelineBuilderImpl) DeleteMaterial(request *bean.UpdateMaterialDTO) error {
	//finding ci pipelines for this app; if found any, will not delete git material
	pipelines, err := impl.ciPipelineRepository.FindByAppId(request.AppId)
	if err != nil && err != pg.ErrNoRows {
		impl.logger.Errorw("err in deleting git material", "gitMaterial", request.Material, "err", err)
		return err
	}
	if len(pipelines) > 0 {
		//pipelines are present, in this case we will check if this material is used in docker config
		//if it is used, then we won't delete
		ciTemplateBean, err := impl.ciTemplateService.FindByAppId(request.AppId)
		if err != nil && err == errors.NotFoundf(err.Error()) {
			impl.logger.Errorw("err in getting docker registry", "appId", request.AppId, "err", err)
			return err
		}
		if ciTemplateBean != nil {
			ciTemplate := ciTemplateBean.CiTemplate
			if ciTemplate != nil && ciTemplate.GitMaterialId == request.Material.Id {
				return fmt.Errorf("cannot delete git material, is being used in docker config")
			}
		}
	}
	existingMaterial, err := impl.materialRepo.FindById(request.Material.Id)
	if err != nil {
		impl.logger.Errorw("No matching entry found for delete", "gitMaterial", request.Material)
		return err
	}
	existingMaterial.UpdatedOn = time.Now()
	existingMaterial.UpdatedBy = request.UserId

	err = impl.materialRepo.MarkMaterialDeleted(existingMaterial)

	if err != nil {
		impl.logger.Errorw("error in deleting git material", "gitMaterial", existingMaterial)
		return err
	}
	err = impl.gitMaterialHistoryService.MarkMaterialDeletedAndCreateHistory(existingMaterial)

	return nil
}

func (impl PipelineBuilderImpl) GetApp(appId int) (application *bean.CreateAppDTO, err error) {
	app, err := impl.appRepo.FindById(appId)
	if err != nil {
		impl.logger.Errorw("error in fetching app", "id", appId, "err", err)
		return nil, err
	}
	application = &bean.CreateAppDTO{
		Id:      app.Id,
		AppName: app.AppName,
		TeamId:  app.TeamId,
		AppType: app.AppType,
	}
	if app.AppType == helper.ChartStoreApp {
		return application, nil
	}
	gitMaterials := impl.GetMaterialsForAppId(appId)
	application.Material = gitMaterials
	if app.AppType == helper.Job {
		app.AppName = app.DisplayName
	}
	application.AppType = app.AppType
	return application, nil
}

func (impl PipelineBuilderImpl) GetMaterialsForAppId(appId int) []*bean.GitMaterial {
	materials, err := impl.materialRepo.FindByAppId(appId)
	if err != nil {
		impl.logger.Errorw("error in fetching materials", "appId", appId, "err", err)
	}

	ciTemplateBean, err := impl.ciTemplateService.FindByAppId(appId)
	if err != nil && err != errors.NotFoundf(err.Error()) {
		impl.logger.Errorw("err in getting ci-template", "appId", appId, "err", err)
	}

	var gitMaterials []*bean.GitMaterial
	for _, material := range materials {
		gitMaterial := &bean.GitMaterial{
			Url:             material.Url,
			Name:            material.Name[strings.Index(material.Name, "-")+1:],
			Id:              material.Id,
			GitProviderId:   material.GitProviderId,
			CheckoutPath:    material.CheckoutPath,
			FetchSubmodules: material.FetchSubmodules,
			FilterPattern:   material.FilterPattern,
		}
		//check if git material is deletable or not
		if ciTemplateBean != nil {
			ciTemplate := ciTemplateBean.CiTemplate
			if ciTemplate != nil && (ciTemplate.GitMaterialId == material.Id || ciTemplate.BuildContextGitMaterialId == material.Id) {
				gitMaterial.IsUsedInCiConfig = true
			}
		}
		gitMaterials = append(gitMaterials, gitMaterial)
	}
	return gitMaterials
}

/*
   1. create pipelineGroup
   2. save material (add credential provider support)

*/

func (impl PipelineBuilderImpl) getDefaultArtifactStore(id string) (store *dockerRegistryRepository.DockerArtifactStore, err error) {
	if id == "" {
		impl.logger.Debugw("docker repo is empty adding default repo")
		store, err = impl.dockerArtifactStoreRepository.FindActiveDefaultStore()

	} else {
		store, err = impl.dockerArtifactStoreRepository.FindOne(id)
	}
	return
}

func (impl PipelineBuilderImpl) getCiTemplateVariables(appId int) (ciConfig *bean.CiConfigRequest, err error) {
	ciTemplateBean, err := impl.ciTemplateService.FindByAppId(appId)
	if err != nil && !errors.IsNotFound(err) {
		impl.logger.Errorw("error in fetching ci pipeline", "appId", appId, "err", err)
		return nil, err
	}
	if errors.IsNotFound(err) {
		impl.logger.Debugw("no ci pipeline exists", "appId", appId, "err", err)
		err = &util.ApiError{Code: "404", HttpStatusCode: 200, UserMessage: "no ci pipeline exists"}
		return nil, err
	}
	template := ciTemplateBean.CiTemplate

	gitMaterials, err := impl.materialRepo.FindByAppId(appId)
	if err != nil && err != pg.ErrNoRows {
		impl.logger.Errorw("error in fetching git materials", "appId", appId, "err", err)
		return nil, err
	}
	if err == pg.ErrNoRows {
		impl.logger.Debugw(" no git materials exists", "appId", appId, "err", err)
		err = &util.ApiError{Code: "404", HttpStatusCode: 200, UserMessage: "no git materials exists"}
		return nil, err
	}

	var materials []bean.Material
	for _, g := range gitMaterials {
		m := bean.Material{
			GitMaterialId: g.Id,
			MaterialName:  g.Name[strings.Index(g.Name, "-")+1:],
		}
		materials = append(materials, m)
	}

	var regHost string
	dockerRegistry := template.DockerRegistry
	if dockerRegistry != nil {
		regHost, err = dockerRegistry.GetRegistryLocation()
		if err != nil {
			impl.logger.Errorw("invalid reg url", "err", err)
			return nil, err
		}
	}
	ciConfig = &bean.CiConfigRequest{
		Id:                template.Id,
		AppId:             template.AppId,
		AppName:           template.App.AppName,
		DockerRepository:  template.DockerRepository,
		DockerRegistryUrl: regHost,
		CiBuildConfig:     ciTemplateBean.CiBuildConfig,
		Version:           template.Version,
		CiTemplateName:    template.TemplateName,
		Materials:         materials,
		UpdatedOn:         template.UpdatedOn,
		UpdatedBy:         template.UpdatedBy,
		CreatedBy:         template.CreatedBy,
		CreatedOn:         template.CreatedOn,
		CiGitMaterialId:   template.GitMaterialId,
	}
	if dockerRegistry != nil {
		ciConfig.DockerRegistry = dockerRegistry.Id
	}
	return ciConfig, err
}

func (impl PipelineBuilderImpl) getCiTemplateVariablesByAppIds(appIds []int) (map[int]*bean.CiConfigRequest, error) {
	ciConfigMap := make(map[int]*bean.CiConfigRequest)
	ciTemplateMap, err := impl.ciTemplateService.FindByAppIds(appIds)
	if err != nil && !errors.IsNotFound(err) {
		impl.logger.Errorw("error in fetching ci pipeline", "appIds", appIds, "err", err)
		return nil, err
	}
	if errors.IsNotFound(err) {
		impl.logger.Debugw("no ci pipeline exists", "appIds", appIds, "err", err)
		err = &util.ApiError{Code: "404", HttpStatusCode: 200, UserMessage: "no ci pipeline exists"}
		return nil, err
	}
	gitMaterialsMap := make(map[int][]*pipelineConfig.GitMaterial)
	allGitMaterials, err := impl.materialRepo.FindByAppIds(appIds)
	if err != nil && err != pg.ErrNoRows {
		impl.logger.Errorw("error in fetching git materials", "appIds", appIds, "err", err)
		return nil, err
	}
	if err == pg.ErrNoRows {
		impl.logger.Debugw(" no git materials exists", "appIds", appIds, "err", err)
		err = &util.ApiError{Code: "404", HttpStatusCode: 200, UserMessage: "no git materials exists"}
		return nil, err
	}
	for _, gitMaterial := range allGitMaterials {
		gitMaterialsMap[gitMaterial.AppId] = append(gitMaterialsMap[gitMaterial.AppId], gitMaterial)
	}
	for _, ciTemplate := range ciTemplateMap {
		template := ciTemplate.CiTemplate
		var materials []bean.Material
		gitMaterials := gitMaterialsMap[ciTemplate.CiTemplate.AppId]
		for _, g := range gitMaterials {
			m := bean.Material{
				GitMaterialId: g.Id,
				MaterialName:  g.Name[strings.Index(g.Name, "-")+1:],
			}
			materials = append(materials, m)
		}

		var regHost string
		dockerRegistry := template.DockerRegistry
		if dockerRegistry != nil {
			regHost, err = dockerRegistry.GetRegistryLocation()
			if err != nil {
				impl.logger.Errorw("invalid reg url", "err", err)
				return nil, err
			}
		}
		ciConfig := &bean.CiConfigRequest{
			Id:                template.Id,
			AppId:             template.AppId,
			AppName:           template.App.AppName,
			DockerRepository:  template.DockerRepository,
			DockerRegistryUrl: regHost,
			CiBuildConfig:     ciTemplate.CiBuildConfig,
			Version:           template.Version,
			CiTemplateName:    template.TemplateName,
			Materials:         materials,
			//UpdatedOn:         template.UpdatedOn,
			//UpdatedBy:         template.UpdatedBy,
			//CreatedBy:         template.CreatedBy,
			//CreatedOn:         template.CreatedOn,
		}
		if dockerRegistry != nil {
			ciConfig.DockerRegistry = dockerRegistry.Id
		}
		ciConfigMap[template.AppId] = ciConfig
	}
	return ciConfigMap, err
}

func (impl PipelineBuilderImpl) GetTriggerViewCiPipeline(appId int) (*bean.TriggerViewCiConfig, error) {

	triggerViewCiConfig := &bean.TriggerViewCiConfig{}

	ciConfig, err := impl.getCiTemplateVariables(appId)
	if err != nil {
		impl.logger.Debugw("error in fetching ci pipeline", "appId", appId, "err", err)
		return nil, err
	}

	triggerViewCiConfig.CiGitMaterialId = ciConfig.CiBuildConfig.GitMaterialId

	// fetch pipelines
	pipelines, err := impl.ciPipelineRepository.FindByAppId(appId)
	if err != nil && !util.IsErrNoRows(err) {
		impl.logger.Errorw("error in fetching ci pipeline", "appId", appId, "err", err)
		return nil, err
	}

	ciOverrideTemplateMap := make(map[int]*bean3.CiTemplateBean)
	ciTemplateBeanOverrides, err := impl.ciTemplateService.FindTemplateOverrideByAppId(appId)
	if err != nil {
		return nil, err
	}

	for _, templateBeanOverride := range ciTemplateBeanOverrides {
		ciTemplateOverride := templateBeanOverride.CiTemplateOverride
		ciOverrideTemplateMap[ciTemplateOverride.CiPipelineId] = templateBeanOverride
	}

	var ciPipelineResp []*bean.CiPipeline
	for _, pipeline := range pipelines {
		isLinkedCiPipeline := pipeline.IsExternal
		ciPipeline := &bean.CiPipeline{
			Id:                       pipeline.Id,
			Version:                  pipeline.Version,
			Name:                     pipeline.Name,
			Active:                   pipeline.Active,
			Deleted:                  pipeline.Deleted,
			IsManual:                 pipeline.IsManual,
			IsExternal:               isLinkedCiPipeline,
			ParentCiPipeline:         pipeline.ParentCiPipeline,
			ScanEnabled:              pipeline.ScanEnabled,
			IsDockerConfigOverridden: pipeline.IsDockerConfigOverridden,
		}
		if ciTemplateBean, ok := ciOverrideTemplateMap[pipeline.Id]; ok {
			templateOverride := ciTemplateBean.CiTemplateOverride
			ciPipeline.DockerConfigOverride = bean.DockerConfigOverride{
				DockerRegistry:   templateOverride.DockerRegistryId,
				DockerRepository: templateOverride.DockerRepository,
				CiBuildConfig:    ciTemplateBean.CiBuildConfig,
			}
		}
		for _, material := range pipeline.CiPipelineMaterials {
			// ignore those materials which have inactive git material
			if material == nil || material.GitMaterial == nil || !material.GitMaterial.Active {
				continue
			}
			ciMaterial := &bean.CiMaterial{
				Id:              material.Id,
				CheckoutPath:    material.CheckoutPath,
				Path:            material.Path,
				ScmId:           material.ScmId,
				GitMaterialId:   material.GitMaterialId,
				GitMaterialName: material.GitMaterial.Name[strings.Index(material.GitMaterial.Name, "-")+1:],
				ScmName:         material.ScmName,
				ScmVersion:      material.ScmVersion,
				IsRegex:         material.Regex != "",
				Source:          &bean.SourceTypeConfig{Type: material.Type, Value: material.Value, Regex: material.Regex},
			}
			ciPipeline.CiMaterial = append(ciPipeline.CiMaterial, ciMaterial)
		}
		linkedCis, err := impl.ciPipelineRepository.FindByParentCiPipelineId(ciPipeline.Id)
		if err != nil && !util.IsErrNoRows(err) {
			return nil, err
		}
		ciPipeline.LinkedCount = len(linkedCis)
		ciPipelineResp = append(ciPipelineResp, ciPipeline)
	}
	triggerViewCiConfig.CiPipelines = ciPipelineResp
	triggerViewCiConfig.Materials = ciConfig.Materials

	return triggerViewCiConfig, nil
}

func (impl PipelineBuilderImpl) GetCiPipeline(appId int) (ciConfig *bean.CiConfigRequest, err error) {
	ciConfig, err = impl.getCiTemplateVariables(appId)
	if err != nil {
		impl.logger.Debugw("error in fetching ci pipeline", "appId", appId, "err", err)
		return nil, err
	}
	//TODO fill these variables
	//ciConfig.CiPipeline=
	//--------pipeline population start
	pipelines, err := impl.ciPipelineRepository.FindByAppId(appId)
	if err != nil && !util.IsErrNoRows(err) {
		impl.logger.Errorw("error in fetching ci pipeline", "appId", appId, "err", err)
		return nil, err
	}

	if impl.ciConfig.ExternalCiWebhookUrl == "" {
		hostUrl, err := impl.attributesService.GetByKey(attributes.HostUrlKey)
		if err != nil {
			return nil, err
		}
		if hostUrl != nil {
			impl.ciConfig.ExternalCiWebhookUrl = fmt.Sprintf("%s/%s", hostUrl.Value, ExternalCiWebhookPath)
		}
	}
	//map of ciPipelineId and their templateOverrideConfig
	ciOverrideTemplateMap := make(map[int]*bean3.CiTemplateBean)
	ciTemplateBeanOverrides, err := impl.ciTemplateService.FindTemplateOverrideByAppId(appId)
	if err != nil {
		return nil, err
	}

	for _, templateBeanOverride := range ciTemplateBeanOverrides {
		ciTemplateOverride := templateBeanOverride.CiTemplateOverride
		ciOverrideTemplateMap[ciTemplateOverride.CiPipelineId] = templateBeanOverride
	}
	var ciPipelineResp []*bean.CiPipeline
	for _, pipeline := range pipelines {

		dockerArgs := make(map[string]string)
		if len(pipeline.DockerArgs) > 0 {
			err := json.Unmarshal([]byte(pipeline.DockerArgs), &dockerArgs)
			if err != nil {
				impl.logger.Warnw("error in unmarshal", "err", err)
			}
		}

		var externalCiConfig bean.ExternalCiConfig

		ciPipelineScripts, err := impl.ciPipelineRepository.FindCiScriptsByCiPipelineId(pipeline.Id)
		if err != nil && !util.IsErrNoRows(err) {
			impl.logger.Errorw("error in fetching ci scripts")
			return nil, err
		}

		var beforeDockerBuildScripts []*bean.CiScript
		var afterDockerBuildScripts []*bean.CiScript
		for _, ciScript := range ciPipelineScripts {
			ciScriptResp := &bean.CiScript{
				Id:             ciScript.Id,
				Index:          ciScript.Index,
				Name:           ciScript.Name,
				Script:         ciScript.Script,
				OutputLocation: ciScript.OutputLocation,
			}
			if ciScript.Stage == BEFORE_DOCKER_BUILD {
				beforeDockerBuildScripts = append(beforeDockerBuildScripts, ciScriptResp)
			} else if ciScript.Stage == AFTER_DOCKER_BUILD {
				afterDockerBuildScripts = append(afterDockerBuildScripts, ciScriptResp)
			}
		}
		parentCiPipeline, err := impl.ciPipelineRepository.FindById(pipeline.ParentCiPipeline)
		if err != nil && !util.IsErrNoRows(err) {
			impl.logger.Errorw("err", err)
			return nil, err
		}
		ciPipeline := &bean.CiPipeline{
			Id:                       pipeline.Id,
			Version:                  pipeline.Version,
			Name:                     pipeline.Name,
			Active:                   pipeline.Active,
			Deleted:                  pipeline.Deleted,
			DockerArgs:               dockerArgs,
			IsManual:                 pipeline.IsManual,
			IsExternal:               pipeline.IsExternal,
			ParentCiPipeline:         pipeline.ParentCiPipeline,
			ParentAppId:              parentCiPipeline.AppId,
			ExternalCiConfig:         externalCiConfig,
			BeforeDockerBuildScripts: beforeDockerBuildScripts,
			AfterDockerBuildScripts:  afterDockerBuildScripts,
			ScanEnabled:              pipeline.ScanEnabled,
			IsDockerConfigOverridden: pipeline.IsDockerConfigOverridden,
		}
		if ciTemplateBean, ok := ciOverrideTemplateMap[pipeline.Id]; ok {
			templateOverride := ciTemplateBean.CiTemplateOverride
			ciPipeline.DockerConfigOverride = bean.DockerConfigOverride{
				DockerRegistry:   templateOverride.DockerRegistryId,
				DockerRepository: templateOverride.DockerRepository,
				CiBuildConfig:    ciTemplateBean.CiBuildConfig,
			}
		}
		for _, material := range pipeline.CiPipelineMaterials {
			// ignore those materials which have inactive git material
			if material == nil || material.GitMaterial == nil || !material.GitMaterial.Active {
				continue
			}
			ciMaterial := &bean.CiMaterial{
				Id:              material.Id,
				CheckoutPath:    material.CheckoutPath,
				Path:            material.Path,
				ScmId:           material.ScmId,
				GitMaterialId:   material.GitMaterialId,
				GitMaterialName: material.GitMaterial.Name[strings.Index(material.GitMaterial.Name, "-")+1:],
				ScmName:         material.ScmName,
				ScmVersion:      material.ScmVersion,
				IsRegex:         material.Regex != "",
				Source:          &bean.SourceTypeConfig{Type: material.Type, Value: material.Value, Regex: material.Regex},
			}
			ciPipeline.CiMaterial = append(ciPipeline.CiMaterial, ciMaterial)
		}
		linkedCis, err := impl.ciPipelineRepository.FindByParentCiPipelineId(ciPipeline.Id)
		if err != nil && !util.IsErrNoRows(err) {
			return nil, err
		}
		ciPipeline.LinkedCount = len(linkedCis)
		ciPipelineResp = append(ciPipelineResp, ciPipeline)
	}
	ciConfig.CiPipelines = ciPipelineResp
	//--------pipeline population end
	return ciConfig, err
}

func (impl PipelineBuilderImpl) GetExternalCi(appId int) (ciConfig []*bean.ExternalCiConfig, err error) {
	externalCiPipelines, err := impl.ciPipelineRepository.FindExternalCiByAppId(appId)
	if err != nil && !util.IsErrNoRows(err) {
		impl.logger.Errorw("error in fetching external ci", "appId", appId, "err", err)
		return nil, err
	}

	hostUrl, err := impl.attributesService.GetByKey(attributes.HostUrlKey)
	if err != nil {
		impl.logger.Errorw("error in fetching external ci", "appId", appId, "err", err)
		return nil, err
	}
	if hostUrl != nil {
		impl.ciConfig.ExternalCiWebhookUrl = fmt.Sprintf("%s/%s", hostUrl.Value, ExternalCiWebhookPath)
	}

	externalCiConfigs := make([]*bean.ExternalCiConfig, 0)

	var externalCiPipelineIds []int
	appWorkflowMappingsMap := make(map[int][]*appWorkflow.AppWorkflowMapping)

	for _, externalCiPipeline := range externalCiPipelines {
		externalCiPipelineIds = append(externalCiPipelineIds, externalCiPipeline.Id)
	}
	if len(externalCiPipelineIds) == 0 {
		err = &util.ApiError{Code: "404", HttpStatusCode: 200, UserMessage: "no external ci pipeline found"}
		return externalCiConfigs, err
	}
	appWorkflowMappings, err := impl.appWorkflowRepository.FindWFCDMappingByExternalCiIdByIdsIn(externalCiPipelineIds)
	if err != nil {
		impl.logger.Errorw("Error in fetching app workflow mapping for CD pipeline by external CI ID", "err", err)
		return nil, err
	}

	for _, appWorkflowMapping := range appWorkflowMappings {
		appWorkflowMappingsMap[appWorkflowMapping.ParentId] = append(appWorkflowMappingsMap[appWorkflowMapping.ParentId], appWorkflowMapping)
	}

	for _, externalCiPipeline := range externalCiPipelines {
		externalCiConfig := &bean.ExternalCiConfig{
			Id:         externalCiPipeline.Id,
			WebhookUrl: fmt.Sprintf("%s/%d", impl.ciConfig.ExternalCiWebhookUrl, externalCiPipeline.Id),
			Payload:    impl.ciConfig.ExternalCiPayload,
			AccessKey:  "",
		}

		if _, ok := appWorkflowMappingsMap[externalCiPipeline.Id]; !ok {
			impl.logger.Errorw("unable to find app workflow cd mapping corresponding to external ci pipeline id")
			return nil, errors.New("unable to find app workflow cd mapping corresponding to external ci pipeline id")
		}

		var appWorkflowComponentIds []int
		var appIds []int

		CDPipelineMap := make(map[int]*pipelineConfig.Pipeline)
		appIdMap := make(map[int]*app2.App)

		for _, appWorkflowMappings := range appWorkflowMappings {
			appWorkflowComponentIds = append(appWorkflowComponentIds, appWorkflowMappings.ComponentId)
		}
		if len(appWorkflowComponentIds) == 0 {
			continue
		}
		cdPipelines, err := impl.pipelineRepository.FindAppAndEnvironmentAndProjectByPipelineIds(appWorkflowComponentIds)
		if err != nil && !util.IsErrNoRows(err) {
			impl.logger.Errorw("error in fetching external ci", "appId", appId, "err", err)
			return nil, err
		}
		for _, pipeline := range cdPipelines {
			CDPipelineMap[pipeline.Id] = pipeline
			appIds = append(appIds, pipeline.AppId)
		}
		if len(appIds) == 0 {
			continue
		}
		apps, err := impl.appRepo.FindAppAndProjectByIdsIn(appIds)
		for _, app := range apps {
			appIdMap[app.Id] = app
		}

		roleData := make(map[string]interface{})
		for _, appWorkflowMapping := range appWorkflowMappings {
			if _, ok := CDPipelineMap[appWorkflowMapping.ComponentId]; !ok {
				impl.logger.Errorw("error in getting cd pipeline data for workflow", "app workflow id", appWorkflowMapping.ComponentId, "err", err)
				return nil, errors.New("error in getting cd pipeline data for workflow")
			}
			cdPipeline := CDPipelineMap[appWorkflowMapping.ComponentId]

			if _, ok := roleData[teamIdKey]; !ok {
				if _, ok := appIdMap[cdPipeline.AppId]; !ok {
					impl.logger.Errorw("error in getting app data for pipeline", "app id", cdPipeline.AppId)
					return nil, errors.New("error in getting app data for pipeline")
				}
				app := appIdMap[cdPipeline.AppId]
				roleData[teamIdKey] = app.TeamId
				roleData[teamNameKey] = app.Team.Name
				roleData[appIdKey] = cdPipeline.AppId
				roleData[appNameKey] = cdPipeline.App.AppName
			}
			if _, ok := roleData[environmentNameKey]; !ok {
				roleData[environmentNameKey] = cdPipeline.Environment.Name
			} else {
				roleData[environmentNameKey] = fmt.Sprintf("%s,%s", roleData[environmentNameKey], cdPipeline.Environment.Name)
			}
			if _, ok := roleData[environmentIdentifierKey]; !ok {
				roleData[environmentIdentifierKey] = cdPipeline.Environment.EnvironmentIdentifier
			} else {
				roleData[environmentIdentifierKey] = fmt.Sprintf("%s,%s", roleData[environmentIdentifierKey], cdPipeline.Environment.EnvironmentIdentifier)
			}
		}

		externalCiConfig.ExternalCiConfigRole = bean.ExternalCiConfigRole{
			ProjectId:             roleData[teamIdKey].(int),
			ProjectName:           roleData[teamNameKey].(string),
			AppId:                 roleData[appIdKey].(int),
			AppName:               roleData[appNameKey].(string),
			EnvironmentName:       roleData[environmentNameKey].(string),
			EnvironmentIdentifier: roleData[environmentIdentifierKey].(string),
			Role:                  "Build and deploy",
		}
		externalCiConfigs = append(externalCiConfigs, externalCiConfig)
	}
	//--------pipeline population end
	return externalCiConfigs, err
}

func (impl PipelineBuilderImpl) GetExternalCiById(appId int, externalCiId int) (ciConfig *bean.ExternalCiConfig, err error) {

	externalCiPipeline, err := impl.ciPipelineRepository.FindExternalCiById(externalCiId)
	if err != nil && !util.IsErrNoRows(err) {
		impl.logger.Errorw("error in fetching external ci", "appId", appId, "err", err)
		return nil, err
	}

	if externalCiPipeline.Id == 0 {
		impl.logger.Errorw("invalid external ci id", "externalCiId", externalCiId, "err", err)
		return nil, &util.ApiError{Code: "400", HttpStatusCode: 400, UserMessage: "invalid external ci id"}
	}

	hostUrl, err := impl.attributesService.GetByKey(attributes.HostUrlKey)
	if err != nil {
		impl.logger.Errorw("error in fetching external ci", "appId", appId, "err", err)
		return nil, err
	}
	if hostUrl != nil {
		impl.ciConfig.ExternalCiWebhookUrl = fmt.Sprintf("%s/%s", hostUrl.Value, ExternalCiWebhookPath)
	}

	appWorkflowMappings, err := impl.appWorkflowRepository.FindWFCDMappingByExternalCiId(externalCiPipeline.Id)
	if err != nil && !util.IsErrNoRows(err) {
		impl.logger.Errorw("error in fetching external ci", "appId", appId, "err", err)
		return nil, err
	}

	roleData := make(map[string]interface{})
	for _, appWorkflowMapping := range appWorkflowMappings {
		cdPipeline, err := impl.pipelineRepository.FindById(appWorkflowMapping.ComponentId)
		if err != nil && !util.IsErrNoRows(err) {
			impl.logger.Errorw("error in fetching external ci", "appId", appId, "err", err)
			return nil, err
		}
		if _, ok := roleData[teamIdKey]; !ok {
			app, err := impl.appRepo.FindAppAndProjectByAppId(cdPipeline.AppId)
			if err != nil && !util.IsErrNoRows(err) {
				impl.logger.Errorw("error in fetching external ci", "appId", appId, "err", err)
				return nil, err
			}
			roleData[teamIdKey] = app.TeamId
			roleData[teamNameKey] = app.Team.Name
			roleData[appIdKey] = cdPipeline.AppId
			roleData[appNameKey] = cdPipeline.App.AppName
		}
		if _, ok := roleData[environmentNameKey]; !ok {
			roleData[environmentNameKey] = cdPipeline.Environment.Name
		} else {
			roleData[environmentNameKey] = fmt.Sprintf("%s,%s", roleData[environmentNameKey], cdPipeline.Environment.Name)
		}
		if _, ok := roleData[environmentIdentifierKey]; !ok {
			roleData[environmentIdentifierKey] = cdPipeline.Environment.EnvironmentIdentifier
		} else {
			roleData[environmentIdentifierKey] = fmt.Sprintf("%s,%s", roleData[environmentIdentifierKey], cdPipeline.Environment.EnvironmentIdentifier)
		}
	}

	externalCiConfig := &bean.ExternalCiConfig{
		Id:         externalCiPipeline.Id,
		WebhookUrl: fmt.Sprintf("%s/%d", impl.ciConfig.ExternalCiWebhookUrl, externalCiId),
		Payload:    impl.ciConfig.ExternalCiPayload,
		AccessKey:  "",
	}
	externalCiConfig.ExternalCiConfigRole = bean.ExternalCiConfigRole{
		ProjectId:             roleData[teamIdKey].(int),
		ProjectName:           roleData[teamNameKey].(string),
		AppId:                 roleData[appIdKey].(int),
		AppName:               roleData[appNameKey].(string),
		EnvironmentName:       roleData[environmentNameKey].(string),
		EnvironmentIdentifier: roleData[environmentIdentifierKey].(string),
		Role:                  "Build and deploy",
	}
	externalCiConfig.Schema = impl.buildExternalCiWebhookSchema()
	externalCiConfig.PayloadOption = impl.buildPayloadOption()
	externalCiConfig.Responses = impl.buildResponses()
	//--------pipeline population end
	return externalCiConfig, err
}

func (impl PipelineBuilderImpl) GetCiPipelineMin(appId int) ([]*bean.CiPipelineMin, error) {
	pipelines, err := impl.ciPipelineRepository.FindByAppId(appId)
	if err != nil && err != pg.ErrNoRows {
		impl.logger.Errorw("error in fetching ci pipeline", "appId", appId, "err", err)
		return nil, err
	}
	if err == pg.ErrNoRows || len(pipelines) == 0 {
		impl.logger.Errorw("no ci pipeline found", "appId", appId, "err", err)
		err = &util.ApiError{Code: "404", HttpStatusCode: 200, UserMessage: "no ci pipeline found"}
		return nil, err
	}
	parentCiPipelines, linkedCiPipelineIds, err := impl.ciPipelineRepository.FindParentCiPipelineMapByAppId(appId)
	if err != nil && !util.IsErrNoRows(err) {
		impl.logger.Errorw("err", err)
		return nil, err
	}
	pipelineParentCiMap := make(map[int]*pipelineConfig.CiPipeline)
	for index, item := range parentCiPipelines {
		pipelineParentCiMap[linkedCiPipelineIds[index]] = item
	}

	var ciPipelineResp []*bean.CiPipelineMin
	for _, pipeline := range pipelines {
		parentCiPipeline := pipelineConfig.CiPipeline{}
		pipelineType := bean.PipelineType(bean.NORMAL)

		if pipelineParentCiMap[pipeline.Id] != nil {
			parentCiPipeline = *pipelineParentCiMap[pipeline.Id]
			pipelineType = bean.PipelineType(bean.LINKED)
		} else if pipeline.IsExternal == true {
			pipelineType = bean.PipelineType(bean.EXTERNAL)
		}

		ciPipeline := &bean.CiPipelineMin{
			Id:               pipeline.Id,
			Name:             pipeline.Name,
			ParentCiPipeline: pipeline.ParentCiPipeline,
			ParentAppId:      parentCiPipeline.AppId,
			PipelineType:     pipelineType,
			ScanEnabled:      pipeline.ScanEnabled,
		}
		ciPipelineResp = append(ciPipelineResp, ciPipeline)
	}
	return ciPipelineResp, err
}

func (impl PipelineBuilderImpl) UpdateCiTemplate(updateRequest *bean.CiConfigRequest) (*bean.CiConfigRequest, error) {
	originalCiConf, err := impl.getCiTemplateVariables(updateRequest.AppId)
	if err != nil {
		impl.logger.Errorw("error in fetching original ciConfig for update", "appId", updateRequest.Id, "err", err)
		return nil, err
	}
	if originalCiConf.Version != updateRequest.Version {
		impl.logger.Errorw("stale version requested", "appId", updateRequest.Id, "old", originalCiConf.Version, "new", updateRequest.Version)
		return nil, fmt.Errorf("stale version of resource requested kindly refresh. requested: %s, found %s", updateRequest.Version, originalCiConf.Version)
	}
	dockerArtifaceStore, err := impl.dockerArtifactStoreRepository.FindOne(updateRequest.DockerRegistry)
	if err != nil {
		impl.logger.Errorw("error in fetching DockerRegistry  for update", "appId", updateRequest.Id, "err", err, "registry", updateRequest.DockerRegistry)
		return nil, err
	}
	regHost, err := dockerArtifaceStore.GetRegistryLocation()
	if err != nil {
		impl.logger.Errorw("invalid reg url", "err", err)
		return nil, err
	}

	var repo string
	if updateRequest.DockerRepository != "" {
		repo = updateRequest.DockerRepository
	} else {
		repo = originalCiConf.DockerRepository
	}

	if dockerArtifaceStore.RegistryType == dockerRegistryRepository.REGISTRYTYPE_ECR {
		err := impl.ciCdPipelineOrchestrator.CreateEcrRepo(repo, dockerArtifaceStore.AWSRegion, dockerArtifaceStore.AWSAccessKeyId, dockerArtifaceStore.AWSSecretAccessKey)
		if err != nil {
			impl.logger.Errorw("ecr repo creation failed while updating ci template", "repo", repo, "err", err)
			return nil, err
		}
	}

	originalCiConf.AfterDockerBuild = updateRequest.AfterDockerBuild
	originalCiConf.BeforeDockerBuild = updateRequest.BeforeDockerBuild
	//originalCiConf.CiBuildConfigBean = updateRequest.CiBuildConfigBean
	originalCiConf.DockerRegistry = updateRequest.DockerRegistry
	originalCiConf.DockerRepository = updateRequest.DockerRepository
	originalCiConf.DockerRegistryUrl = regHost

	//argByte, err := json.Marshal(originalCiConf.DockerBuildConfig.Args)
	//if err != nil {
	//	return nil, err
	//}
	afterByte, err := json.Marshal(originalCiConf.AfterDockerBuild)
	if err != nil {
		return nil, err
	}
	beforeByte, err := json.Marshal(originalCiConf.BeforeDockerBuild)
	if err != nil {
		return nil, err
	}
	//buildOptionsByte, err := json.Marshal(originalCiConf.DockerBuildConfig.DockerBuildOptions)
	//if err != nil {
	//	impl.logger.Errorw("error in marshaling dockerBuildOptions", "err", err)
	//	return nil, err
	//}
	ciBuildConfig := updateRequest.CiBuildConfig
	originalCiBuildConfig := originalCiConf.CiBuildConfig
	ciTemplate := &pipelineConfig.CiTemplate{
		//DockerfilePath:    originalCiConf.DockerBuildConfig.DockerfilePath,
		GitMaterialId:             ciBuildConfig.GitMaterialId,
		BuildContextGitMaterialId: ciBuildConfig.BuildContextGitMaterialId,
		//Args:              string(argByte),
		//TargetPlatform:    originalCiConf.DockerBuildConfig.TargetPlatform,
		AppId:             originalCiConf.AppId,
		BeforeDockerBuild: string(beforeByte),
		AfterDockerBuild:  string(afterByte),
		Version:           originalCiConf.Version,
		Id:                originalCiConf.Id,
		DockerRepository:  originalCiConf.DockerRepository,
		DockerRegistryId:  &originalCiConf.DockerRegistry,
		Active:            true,
		AuditLog: sql.AuditLog{
			CreatedOn: originalCiConf.CreatedOn,
			CreatedBy: originalCiConf.CreatedBy,
			UpdatedOn: time.Now(),
			UpdatedBy: updateRequest.UserId,
		},
	}

	ciBuildConfig.Id = originalCiBuildConfig.Id
	ciTemplateBean := &bean3.CiTemplateBean{
		CiTemplate:    ciTemplate,
		CiBuildConfig: ciBuildConfig,
		UserId:        updateRequest.UserId,
	}
	err = impl.ciTemplateService.Update(ciTemplateBean)
	if err != nil {
		return nil, err
	}

	originalCiConf.CiBuildConfig = ciBuildConfig

	err = impl.CiTemplateHistoryService.SaveHistory(ciTemplateBean, "update")

	if err != nil {
		impl.logger.Errorw("error in saving update history for ci template", "error", err)
	}

	return originalCiConf, nil
}

func (impl PipelineBuilderImpl) CreateCiPipeline(createRequest *bean.CiConfigRequest) (*bean.PipelineCreateResponse, error) {
	impl.logger.Debugw("pipeline create request received", "req", createRequest)

	//-----------fetch data
	app, err := impl.appRepo.FindById(createRequest.AppId)
	if err != nil {
		impl.logger.Errorw("error in fetching pipeline group", "groupId", createRequest.AppId, "err", err)
		return nil, err
	}
	//--ecr config
	createRequest.AppName = app.AppName
	if !createRequest.IsJob {
		store, err := impl.getDefaultArtifactStore(createRequest.DockerRegistry)
		if err != nil {
			impl.logger.Errorw("error in fetching docker store ", "id", createRequest.DockerRepository, "err", err)
			return nil, err
		}

		regHost, err := store.GetRegistryLocation()
		if err != nil {
			impl.logger.Errorw("invalid reg url", "err", err)
			return nil, err
		}
		createRequest.DockerRegistryUrl = regHost
		createRequest.DockerRegistry = store.Id

		var repo string
		if createRequest.DockerRepository != "" {
			repo = createRequest.DockerRepository
		} else {
			repo = impl.ecrConfig.EcrPrefix + app.AppName
		}

		if store.RegistryType == dockerRegistryRepository.REGISTRYTYPE_ECR {
			err := impl.ciCdPipelineOrchestrator.CreateEcrRepo(repo, store.AWSRegion, store.AWSAccessKeyId, store.AWSSecretAccessKey)
			if err != nil {
				impl.logger.Errorw("ecr repo creation failed while creating ci pipeline", "repo", repo, "err", err)
				return nil, err
			}
		}
		createRequest.DockerRepository = repo
	}
	//--ecr config	end
	//-- template config start

	//argByte, err := json.Marshal(createRequest.DockerBuildConfig.Args)
	//if err != nil {
	//	return nil, err
	//}
	afterByte, err := json.Marshal(createRequest.AfterDockerBuild)
	if err != nil {
		return nil, err
	}
	beforeByte, err := json.Marshal(createRequest.BeforeDockerBuild)
	if err != nil {
		return nil, err
	}
	buildConfig := createRequest.CiBuildConfig
	ciTemplate := &pipelineConfig.CiTemplate{
		//DockerRegistryId: createRequest.DockerRegistry,
		//DockerRepository: createRequest.DockerRepository,
		GitMaterialId:             buildConfig.GitMaterialId,
		BuildContextGitMaterialId: buildConfig.BuildContextGitMaterialId,
		//DockerfilePath:    createRequest.DockerBuildConfig.DockerfilePath,
		//Args:              string(argByte),
		//TargetPlatform:    createRequest.DockerBuildConfig.TargetPlatform,
		Active:            true,
		TemplateName:      createRequest.CiTemplateName,
		Version:           createRequest.Version,
		AppId:             createRequest.AppId,
		AfterDockerBuild:  string(afterByte),
		BeforeDockerBuild: string(beforeByte),
		AuditLog:          sql.AuditLog{CreatedOn: time.Now(), UpdatedOn: time.Now(), CreatedBy: createRequest.UserId, UpdatedBy: createRequest.UserId},
	}
	if !createRequest.IsJob {
		ciTemplate.DockerRegistryId = &createRequest.DockerRegistry
		ciTemplate.DockerRepository = createRequest.DockerRepository
	}

	ciTemplateBean := &bean3.CiTemplateBean{
		CiTemplate:    ciTemplate,
		CiBuildConfig: createRequest.CiBuildConfig,
	}
	err = impl.ciTemplateService.Save(ciTemplateBean)
	if err != nil {
		return nil, err
	}

	//-- template config end

	err = impl.CiTemplateHistoryService.SaveHistory(ciTemplateBean, "add")

	if err != nil {
		impl.logger.Errorw("error in saving audit logs of ci Template", "error", err)
	}

	createRequest.Id = ciTemplate.Id
	createRequest.CiTemplateName = ciTemplate.TemplateName
	if len(createRequest.CiPipelines) > 0 {
		conf, err := impl.addpipelineToTemplate(createRequest)
		if err != nil {
			impl.logger.Errorw("error in pipeline creation ", "err", err)
			return nil, err
		}
		impl.logger.Debugw("pipeline created ", "detail", conf)
	}
	createRes := &bean.PipelineCreateResponse{AppName: app.AppName, AppId: createRequest.AppId} //FIXME
	return createRes, nil
}

func (impl PipelineBuilderImpl) getGitMaterialsForApp(appId int) ([]*bean.GitMaterial, error) {
	materials, err := impl.materialRepo.FindByAppId(appId)
	if err != nil {
		impl.logger.Errorw("error in fetching materials for app", "appId", appId, "err", err)
		return nil, err
	}
	var gitMaterials []*bean.GitMaterial

	for _, material := range materials {
		gitUrl := material.Url
		if material.GitProvider.AuthMode == repository.AUTH_MODE_USERNAME_PASSWORD ||
			material.GitProvider.AuthMode == repository.AUTH_MODE_ACCESS_TOKEN {
			u, err := url.Parse(gitUrl)
			if err != nil {
				return nil, err
			}
			var password string
			userName := material.GitProvider.UserName
			if material.GitProvider.AuthMode == repository.AUTH_MODE_USERNAME_PASSWORD {
				password = material.GitProvider.Password

			} else if material.GitProvider.AuthMode == repository.AUTH_MODE_ACCESS_TOKEN {
				password = material.GitProvider.AccessToken
				if userName == "" {
					userName = "devtron-boat"
				}
			}
			if userName == "" || password == "" {
				return nil, util.ApiError{}.ErrorfUser("invalid git credentials config")
			}
			u.User = url.UserPassword(userName, password)
			gitUrl = u.String()
		}
		gitMaterial := &bean.GitMaterial{
			Id:            material.Id,
			Url:           gitUrl,
			GitProviderId: material.GitProviderId,
			Name:          material.Name[strings.Index(material.Name, "-")+1:],
			CheckoutPath:  material.CheckoutPath,
		}
		gitMaterials = append(gitMaterials, gitMaterial)
	}
	return gitMaterials, nil
}

func (impl PipelineBuilderImpl) addpipelineToTemplate(createRequest *bean.CiConfigRequest) (resp *bean.CiConfigRequest, err error) {

	if createRequest.AppWorkflowId == 0 {
		// create workflow
		wf := &appWorkflow.AppWorkflow{
			Name:   fmt.Sprintf("wf-%d-%s", createRequest.AppId, util2.Generate(4)),
			AppId:  createRequest.AppId,
			Active: true,
			AuditLog: sql.AuditLog{
				CreatedOn: time.Now(),
				UpdatedOn: time.Now(),
				CreatedBy: createRequest.UserId,
				UpdatedBy: createRequest.UserId,
			},
		}
		savedAppWf, err := impl.appWorkflowRepository.SaveAppWorkflow(wf)
		if err != nil {
			impl.logger.Errorw("err", err)
			return nil, err
		}
		// workflow creation ends
		createRequest.AppWorkflowId = savedAppWf.Id
	}
	//single ci in same wf validation
	workflowMapping, err := impl.appWorkflowRepository.FindWFCIMappingByWorkflowId(createRequest.AppWorkflowId)
	if err != nil && err != pg.ErrNoRows {
		impl.logger.Errorw("error in fetching workflow mapping for ci validation", "err", err)
		return nil, err
	}
	if len(workflowMapping) > 0 {
		return nil, &util.ApiError{
			InternalMessage:   "pipeline already exists",
			UserDetailMessage: fmt.Sprintf("pipeline already exists in workflow"),
			UserMessage:       fmt.Sprintf("pipeline already exists in workflow")}
	}

	//pipeline name validation
	var pipelineNames []string
	for _, pipeline := range createRequest.CiPipelines {
		pipelineNames = append(pipelineNames, pipeline.Name)
	}
	if err != nil {
		impl.logger.Errorw("error in creating pipeline group", "err", err)
		return nil, err
	}
	createRequest, err = impl.ciCdPipelineOrchestrator.CreateCiConf(createRequest, createRequest.Id)
	if err != nil {
		return nil, err
	}
	return createRequest, err
}

func (impl PipelineBuilderImpl) PatchCiPipeline(request *bean.CiPatchRequest) (ciConfig *bean.CiConfigRequest, err error) {
	ciConfig, err = impl.getCiTemplateVariables(request.AppId)
	if err != nil {
		impl.logger.Errorw("err in fetching template for pipeline patch, ", "err", err, "appId", request.AppId)
		return nil, err
	}
	ciConfig.AppWorkflowId = request.AppWorkflowId
	ciConfig.UserId = request.UserId
	if request.CiPipeline != nil {
		ciConfig.ScanEnabled = request.CiPipeline.ScanEnabled
	}
	switch request.Action {
	case bean.CREATE:
		impl.logger.Debugw("create patch request")
		ciConfig.CiPipelines = []*bean.CiPipeline{request.CiPipeline} //request.CiPipeline
		res, err := impl.addpipelineToTemplate(ciConfig)
		if err != nil {
			impl.logger.Errorw("error in adding pipeline to template", "ciConf", ciConfig, "err", err)
			return nil, err
		}
		return res, nil
	case bean.UPDATE_SOURCE:
		return impl.updateCiPipelineSourceValue(ciConfig, request.CiPipeline)
	case bean.DELETE:
		pipeline, err := impl.DeleteCiPipeline(request)
		if err != nil {
			return nil, err
		}
		ciConfig.CiPipelines = []*bean.CiPipeline{pipeline}
		return ciConfig, nil
	case bean.UPDATE_PIPELINE:
		return impl.updateCiPipeline(ciConfig, request.CiPipeline)
	default:
		impl.logger.Errorw("unsupported operation ", "op", request.Action)
		return nil, fmt.Errorf("unsupported operation %s", request.Action)
	}

}

func (impl PipelineBuilderImpl) PatchRegexCiPipeline(request *bean.CiRegexPatchRequest) (err error) {
	var materials []*pipelineConfig.CiPipelineMaterial
	for _, material := range request.CiPipelineMaterial {
		materialDbObject, err := impl.ciPipelineMaterialRepository.GetById(material.Id)
		if err != nil {
			impl.logger.Errorw("err in fetching material, ", "err", err)
			return err
		}
		if materialDbObject.Regex != "" {
			if !impl.ciCdPipelineOrchestrator.CheckStringMatchRegex(materialDbObject.Regex, material.Value) {
				impl.logger.Errorw("not matching given regex, ", "err", err)
				return errors.New("not matching given regex")
			}
		}
		pipelineMaterial := &pipelineConfig.CiPipelineMaterial{
			Id:            material.Id,
			Value:         material.Value,
			CiPipelineId:  materialDbObject.CiPipelineId,
			Type:          pipelineConfig.SourceType(material.Type),
			Active:        true,
			GitMaterialId: materialDbObject.GitMaterialId,
			Regex:         materialDbObject.Regex,
			AuditLog:      sql.AuditLog{UpdatedBy: request.UserId, UpdatedOn: time.Now(), CreatedOn: time.Now(), CreatedBy: request.UserId},
		}
		materials = append(materials, pipelineMaterial)
	}

	dbConnection := impl.pipelineRepository.GetConnection()
	tx, err := dbConnection.Begin()
	if err != nil {
		return err
	}
	// Rollback tx on error.
	defer tx.Rollback()

	err = impl.ciPipelineMaterialRepository.Update(tx, materials...)
	if err != nil {
		return err
	}

	err = tx.Commit()
	if err != nil {
		return err
	}

	err = impl.ciCdPipelineOrchestrator.AddPipelineMaterialInGitSensor(materials)
	if err != nil {
		impl.logger.Errorf("error in saving pipelineMaterials in git sensor", "materials", materials, "err", err)
		return err
	}
	return nil
}
func (impl PipelineBuilderImpl) DeleteCiPipeline(request *bean.CiPatchRequest) (*bean.CiPipeline, error) {
	ciPipelineId := request.CiPipeline.Id
	//wf validation
	workflowMapping, err := impl.appWorkflowRepository.FindWFCDMappingByCIPipelineId(ciPipelineId)
	if err != nil && err != pg.ErrNoRows {
		impl.logger.Errorw("error in fetching workflow mapping for ci validation", "err", err)
		return nil, err
	}
	if len(workflowMapping) > 0 {
		return nil, &util.ApiError{
			InternalMessage:   "cd pipeline exists for this CI",
			UserDetailMessage: fmt.Sprintf("cd pipeline exists for this CI"),
			UserMessage:       fmt.Sprintf("cd pipeline exists for this CI")}
	}

	pipeline, err := impl.ciPipelineRepository.FindById(ciPipelineId)
	if err != nil {
		impl.logger.Errorw("pipeline fetch err", "id", ciPipelineId, "err", err)
		return nil, err
	}
	appId := request.AppId
	if pipeline.AppId != appId {
		return nil, fmt.Errorf("invalid appid: %d pipelineId: %d mapping", appId, ciPipelineId)
	}

	dbConnection := impl.pipelineRepository.GetConnection()
	tx, err := dbConnection.Begin()
	if err != nil {
		return nil, err
	}
	// Rollback tx on error.
	defer tx.Rollback()

	err = impl.ciCdPipelineOrchestrator.DeleteCiPipeline(pipeline, request, tx)
	if err != nil {
		impl.logger.Errorw("error in deleting pipeline db")
		return nil, err
	}

	//delete app workflow mapping
	appWorkflowMappings, err := impl.appWorkflowRepository.FindWFCIMappingByCIPipelineId(pipeline.Id)
	for _, mapping := range appWorkflowMappings {
		err := impl.appWorkflowRepository.DeleteAppWorkflowMapping(mapping, tx)
		if err != nil {
			impl.logger.Errorw("error in deleting workflow mapping", "err", err)
			return nil, err
		}
	}
	if request.CiPipeline.PreBuildStage != nil && request.CiPipeline.PreBuildStage.Id > 0 {
		//deleting pre stage
		err = impl.pipelineStageService.DeleteCiStage(request.CiPipeline.PreBuildStage, request.UserId, tx)
		if err != nil {
			impl.logger.Errorw("error in deleting pre stage", "err", err, "preBuildStage", request.CiPipeline.PreBuildStage)
			return nil, err
		}
	}
	if request.CiPipeline.PostBuildStage != nil && request.CiPipeline.PostBuildStage.Id > 0 {
		//deleting post stage
		err = impl.pipelineStageService.DeleteCiStage(request.CiPipeline.PostBuildStage, request.UserId, tx)
		if err != nil {
			impl.logger.Errorw("error in deleting post stage", "err", err, "postBuildStage", request.CiPipeline.PostBuildStage)
			return nil, err
		}
	}
	err = tx.Commit()
	if err != nil {
		return nil, err
	}
	request.CiPipeline.Deleted = true
	request.CiPipeline.Name = pipeline.Name
	return request.CiPipeline, nil
	//delete pipeline
	//delete scm

}

func (impl PipelineBuilderImpl) updateCiPipeline(baseCiConfig *bean.CiConfigRequest, modifiedCiPipeline *bean.CiPipeline) (ciConfig *bean.CiConfigRequest, err error) {

	pipeline, err := impl.ciPipelineRepository.FindById(modifiedCiPipeline.Id)
	if err != nil {
		impl.logger.Errorw("error in fetching pipeline", "id", modifiedCiPipeline.Id, "err", err)
		return nil, err
	}

	cannotUpdate := false
	for _, material := range pipeline.CiPipelineMaterials {
		if material.ScmId != "" {
			cannotUpdate = true
		}
	}

	if cannotUpdate {
		//scm plugin material change scm object
		//material.ScmName
		return nil, fmt.Errorf("update of plugin scm material not supported")
	} else {
		modifiedCiPipeline.ScanEnabled = baseCiConfig.ScanEnabled
		modifiedCiPipeline, err = impl.ciCdPipelineOrchestrator.PatchMaterialValue(modifiedCiPipeline, baseCiConfig.UserId, pipeline)
		if err != nil {
			return nil, err
		}
		baseCiConfig.CiPipelines = append(baseCiConfig.CiPipelines, modifiedCiPipeline)
		return baseCiConfig, err
	}

}

func (impl PipelineBuilderImpl) updateCiPipelineSourceValue(baseCiConfig *bean.CiConfigRequest, modifiedCiPipeline *bean.CiPipeline) (ciConfig *bean.CiConfigRequest, err error) {
	pipeline, err := impl.ciPipelineRepository.FindById(modifiedCiPipeline.Id)
	if err != nil {
		impl.logger.Errorw("error in fetching pipeline", "id", modifiedCiPipeline.Id, "err", err)
		return nil, err
	}
	cannotUpdate := false
	for _, material := range pipeline.CiPipelineMaterials {
		if material.ScmId != "" {
			cannotUpdate = true
		}
	}
	if cannotUpdate {
		return nil, fmt.Errorf("update of plugin scm material not supported")
	} else {
		dbConnection := impl.pipelineRepository.GetConnection()
		tx, err := dbConnection.Begin()
		if err != nil {
			return nil, err
		}
		// Rollback tx on error.
		defer tx.Rollback()
		var materialsUpdate []*pipelineConfig.CiPipelineMaterial
		for _, material := range modifiedCiPipeline.CiMaterial {
			pipelineMaterial := &pipelineConfig.CiPipelineMaterial{
				Id:       material.Id,
				Value:    material.Source.Value,
				Active:   true,
				AuditLog: sql.AuditLog{UpdatedBy: baseCiConfig.UserId, UpdatedOn: time.Now()},
			}
			if material.Id == 0 {
				continue
			} else {
				materialsUpdate = append(materialsUpdate, pipelineMaterial)
			}
		}
		if len(materialsUpdate) > 0 {
			//using update not null
			err = impl.ciPipelineMaterialRepository.UpdateNotNull(tx, materialsUpdate...)
			if err != nil {
				return nil, err
			}
		}
		err = tx.Commit()
		if err != nil {
			impl.logger.Errorw("error in committing transaction", "err", err)
			return nil, err
		}
<<<<<<< HEAD
=======
		if !modifiedCiPipeline.IsExternal {
			err = impl.ciCdPipelineOrchestrator.AddPipelineMaterialInGitSensor(materialsUpdate)
			if err != nil {
				impl.logger.Errorw("error in saving pipelineMaterials in git sensor", "materials", materialsUpdate, "err", err)
				return nil, err
			}
		}
>>>>>>> 3bf0f67f
		modifiedCiPipeline.ScanEnabled = baseCiConfig.ScanEnabled
		baseCiConfig.CiPipelines = append(baseCiConfig.CiPipelines, modifiedCiPipeline)
		return baseCiConfig, nil
	}

}

func (impl PipelineBuilderImpl) IsGitopsConfigured() (bool, error) {

	isGitOpsConfigured := false
	gitOpsConfig, err := impl.gitOpsRepository.GetGitOpsConfigActive()

	if err != nil && err != pg.ErrNoRows {
		impl.logger.Errorw("GetGitOpsConfigActive, error while getting", "err", err)
		return false, err
	}
	if gitOpsConfig != nil && gitOpsConfig.Id > 0 {
		isGitOpsConfigured = true
	}

	return isGitOpsConfigured, nil

}

func (impl PipelineBuilderImpl) ValidateCDPipelineRequest(pipelineCreateRequest *bean.CdPipelines, isGitOpsConfigured, haveAtleastOneGitOps bool) (bool, error) {

	if isGitOpsConfigured == false && haveAtleastOneGitOps {
		impl.logger.Errorw("Gitops not configured but selected in creating cd pipeline")
		err := &util.ApiError{
			HttpStatusCode:  http.StatusBadRequest,
			InternalMessage: "Gitops integration is not installed/configured. Please install/configure gitops or use helm option.",
			UserMessage:     "Gitops integration is not installed/configured. Please install/configure gitops or use helm option.",
		}
		return false, err
	}

	envPipelineMap := make(map[int]string)
	for _, pipeline := range pipelineCreateRequest.Pipelines {
		if envPipelineMap[pipeline.EnvironmentId] != "" {
			err := &util.ApiError{
				HttpStatusCode:  http.StatusBadRequest,
				InternalMessage: "cd-pipelines already exist for this app and env, cannot create multiple cd-pipelines",
				UserMessage:     "cd-pipelines already exist for this app and env, cannot create multiple cd-pipelines",
			}
			return false, err
		}
		envPipelineMap[pipeline.EnvironmentId] = pipeline.Name

		existingCdPipelinesForEnv, pErr := impl.pipelineRepository.FindActiveByAppIdAndEnvironmentId(pipelineCreateRequest.AppId, pipeline.EnvironmentId)
		if pErr != nil && !util.IsErrNoRows(pErr) {
			impl.logger.Errorw("error in fetching cd pipelines ", "err", pErr, "appId", pipelineCreateRequest.AppId)
			return false, pErr
		}
		if len(existingCdPipelinesForEnv) > 0 {
			err := &util.ApiError{
				HttpStatusCode:  http.StatusBadRequest,
				InternalMessage: "cd-pipelines already exist for this app and env, cannot create multiple cd-pipelines",
				UserMessage:     "cd-pipelines already exist for this app and env, cannot create multiple cd-pipelines",
			}
			return false, err
		}

		if len(pipeline.PreStage.Config) > 0 && !strings.Contains(pipeline.PreStage.Config, "beforeStages") {
			err := &util.ApiError{
				HttpStatusCode:  http.StatusBadRequest,
				InternalMessage: "invalid yaml config, must include - beforeStages",
				UserMessage:     "invalid yaml config, must include - beforeStages",
			}
			return false, err
		}
		if len(pipeline.PostStage.Config) > 0 && !strings.Contains(pipeline.PostStage.Config, "afterStages") {
			err := &util.ApiError{
				HttpStatusCode:  http.StatusBadRequest,
				InternalMessage: "invalid yaml config, must include - afterStages",
				UserMessage:     "invalid yaml config, must include - afterStages",
			}
			return false, err
		}
	}

	return true, nil

}

func (impl PipelineBuilderImpl) RegisterInACD(app *app2.App, pipelineCreateRequest *bean.CdPipelines, ctx context.Context) error {

	//if gitops configured create GIT repository and register into ACD
	chart, err := impl.chartRepository.FindLatestChartForAppByAppId(app.Id)
	if err != nil && pg.ErrNoRows != err {
		return err
	}
	gitOpsRepoName := impl.chartTemplateService.GetGitOpsRepoName(app.AppName)
	chartGitAttr, err := impl.chartTemplateService.CreateGitRepositoryForApp(gitOpsRepoName, chart.ReferenceTemplate, chart.ChartVersion, pipelineCreateRequest.UserId)
	if err != nil {
		impl.logger.Errorw("error in pushing chart to git ", "path", chartGitAttr.ChartLocation, "err", err)
		return err
	}
	err = impl.chartTemplateService.RegisterInArgo(chartGitAttr, ctx)
	if err != nil {
		impl.logger.Errorw("error while register git repo in argo", "err", err)
		emptyRepoErrorMessage := []string{"failed to get index: 404 Not Found", "remote repository is empty"}
		if strings.Contains(err.Error(), emptyRepoErrorMessage[0]) || strings.Contains(err.Error(), emptyRepoErrorMessage[1]) {
			// - found empty repository, create some file in repository
			err := impl.chartTemplateService.CreateReadmeInGitRepo(gitOpsRepoName, pipelineCreateRequest.UserId)
			if err != nil {
				impl.logger.Errorw("error in creating file in git repo", "err", err)
				return err
			}
			// - retry register in argo
			err = impl.chartTemplateService.RegisterInArgo(chartGitAttr, ctx)
			if err != nil {
				impl.logger.Errorw("error in re-try register in argo", "err", err)
				return err
			}
		} else {
			return err
		}
	}

	// here updating all the chart version git repo url, as per current implementation all are same git repo url but we have to update each row
	err = impl.updateGitRepoUrlInCharts(app.Id, chartGitAttr, pipelineCreateRequest.UserId)
	if err != nil {
		impl.logger.Errorw("error in updating git repo urls in charts", "appId", app.Id, "chartGitAttr", chartGitAttr, "err", err)
		return err

	}
	return nil
}

func (impl PipelineBuilderImpl) IsGitOpsRequiredForCD(pipelineCreateRequest *bean.CdPipelines) bool {

	// if deploymentAppType is not coming in request than hasAtLeastOneGitOps will be false

	haveAtLeastOneGitOps := false
	for _, pipeline := range pipelineCreateRequest.Pipelines {
		if pipeline.DeploymentAppType == util.PIPELINE_DEPLOYMENT_TYPE_ACD {
			haveAtLeastOneGitOps = true
		}
	}
	return haveAtLeastOneGitOps
}

func (impl PipelineBuilderImpl) SetPipelineDeploymentAppType(pipelineCreateRequest *bean.CdPipelines, isGitOpsConfigured bool) {
	isInternalUse := impl.deploymentConfig.IsInternalUse
	var globalDeploymentAppType string
	if !isInternalUse {
		if isGitOpsConfigured {
			globalDeploymentAppType = util.PIPELINE_DEPLOYMENT_TYPE_ACD
		} else {
			globalDeploymentAppType = util.PIPELINE_DEPLOYMENT_TYPE_HELM
		}
	} else {
		// if gitops or helm is option available, and deployment app type is not present in pipeline request/
		for _, pipeline := range pipelineCreateRequest.Pipelines {
			if pipeline.DeploymentAppType == "" {
				if isGitOpsConfigured {
					pipeline.DeploymentAppType = util.PIPELINE_DEPLOYMENT_TYPE_ACD
				} else {
					pipeline.DeploymentAppType = util.PIPELINE_DEPLOYMENT_TYPE_HELM
				}
			}
		}
	}
	for _, pipeline := range pipelineCreateRequest.Pipelines {
		if !isInternalUse {
			pipeline.DeploymentAppType = globalDeploymentAppType
		}
	}
}

func (impl PipelineBuilderImpl) CreateCdPipelines(pipelineCreateRequest *bean.CdPipelines, ctx context.Context) (*bean.CdPipelines, error) {

	isGitOpsConfigured, err := impl.IsGitopsConfigured()
	impl.SetPipelineDeploymentAppType(pipelineCreateRequest, isGitOpsConfigured)
	isGitOpsRequiredForCD := impl.IsGitOpsRequiredForCD(pipelineCreateRequest)
	app, err := impl.appRepo.FindById(pipelineCreateRequest.AppId)
	if err != nil {
		impl.logger.Errorw("app not found", "err", err, "appId", pipelineCreateRequest.AppId)
		return nil, err
	}
	_, err = impl.ValidateCDPipelineRequest(pipelineCreateRequest, isGitOpsConfigured, isGitOpsRequiredForCD)
	if err != nil {
		return nil, err
	}
	if isGitOpsConfigured && isGitOpsRequiredForCD {
		err = impl.RegisterInACD(app, pipelineCreateRequest, ctx)
		if err != nil {
			return nil, err
		}
	}

	for _, pipeline := range pipelineCreateRequest.Pipelines {

		id, err := impl.createCdPipeline(ctx, app, pipeline, pipelineCreateRequest.UserId)
		if err != nil {
			impl.logger.Errorw("error in creating pipeline", "name", pipeline.Name, "err", err)
			return nil, err
		}
		pipeline.Id = id
	}

	return pipelineCreateRequest, nil
}

func (impl PipelineBuilderImpl) PatchCdPipelines(cdPipelines *bean.CDPatchRequest, ctx context.Context) (*bean.CdPipelines, error) {
	pipelineRequest := &bean.CdPipelines{
		UserId:    cdPipelines.UserId,
		AppId:     cdPipelines.AppId,
		Pipelines: []*bean.CDPipelineConfigObject{cdPipelines.Pipeline},
	}
	switch cdPipelines.Action {
	case bean.CD_CREATE:
		return impl.CreateCdPipelines(pipelineRequest, ctx)
	case bean.CD_UPDATE:
		err := impl.updateCdPipeline(ctx, cdPipelines.Pipeline, cdPipelines.UserId)
		return pipelineRequest, err
	case bean.CD_DELETE:
		pipeline, err := impl.pipelineRepository.FindById(cdPipelines.Pipeline.Id)
		if err != nil {
			impl.logger.Errorw("error in getting cd pipeline by id", "err", err, "id", cdPipelines.Pipeline.Id)
			return pipelineRequest, err
		}
		err = impl.DeleteCdPipeline(pipeline, ctx, cdPipelines.ForceDelete, false, cdPipelines.UserId)
		return pipelineRequest, err
	case bean.CD_DELETE_PARTIAL:
		pipeline, err := impl.pipelineRepository.FindById(cdPipelines.Pipeline.Id)
		if err != nil {
			impl.logger.Errorw("error in getting cd pipeline by id", "err", err, "id", cdPipelines.Pipeline.Id)
			return pipelineRequest, err
		}
		err = impl.DeleteCdPipelinePartial(pipeline, ctx, cdPipelines.ForceDelete, cdPipelines.UserId)
		return pipelineRequest, err
	default:
		return nil, &util.ApiError{Code: "404", HttpStatusCode: 404, UserMessage: "operation not supported"}
	}
}

func (impl PipelineBuilderImpl) DeleteCdPipeline(pipeline *pipelineConfig.Pipeline, ctx context.Context, forceDelete, deleteFromAcd bool, userId int32) (err error) {
	//getting children CD pipeline details
	childNodes, err := impl.appWorkflowRepository.FindWFCDMappingByParentCDPipelineId(pipeline.Id)
	if err != nil && err != pg.ErrNoRows {
		impl.logger.Errorw("error in getting children cd details", "err", err)
		return err
	} else if len(childNodes) > 0 {
		impl.logger.Debugw("cannot delete cd pipeline, contains children cd")
		return fmt.Errorf("Please delete children CD pipelines before deleting this pipeline.")
	}
	//getting deployment group for this pipeline
	deploymentGroupNames, err := impl.deploymentGroupRepository.GetNamesByAppIdAndEnvId(pipeline.EnvironmentId, pipeline.AppId)
	if err != nil && err != pg.ErrNoRows {
		impl.logger.Errorw("error in getting deployment group names by appId and envId", "err", err)
		return err
	} else if len(deploymentGroupNames) > 0 {
		groupNamesByte, err := json.Marshal(deploymentGroupNames)
		if err != nil {
			impl.logger.Errorw("error in marshaling deployment group names", "err", err, "deploymentGroupNames", deploymentGroupNames)
		}
		impl.logger.Debugw("cannot delete cd pipeline, is being used in deployment group")
		return fmt.Errorf("Please remove this CD pipeline from deployment groups : %s", string(groupNamesByte))
	}
	dbConnection := impl.pipelineRepository.GetConnection()
	tx, err := dbConnection.Begin()
	if err != nil {
		return err
	}
	// Rollback tx on error.
	defer tx.Rollback()
	if err = impl.ciCdPipelineOrchestrator.DeleteCdPipeline(pipeline.Id, userId, tx); err != nil {
		impl.logger.Errorw("err in deleting pipeline from db", "id", pipeline, "err", err)
		return err
	}
	// delete entry in app_status table
	err = impl.appStatusRepository.Delete(tx, pipeline.AppId, pipeline.EnvironmentId)
	if err != nil && err != pg.ErrNoRows {
		impl.logger.Errorw("err in deleting app_status from db", "appId", pipeline.AppId, "envId", pipeline.EnvironmentId, "err", err)
		return err
	}
	//delete app workflow mapping
	appWorkflowMapping, err := impl.appWorkflowRepository.FindWFCDMappingByCDPipelineId(pipeline.Id)
	if err != nil {
		impl.logger.Errorw("error in deleting workflow mapping", "err", err)
		return err
	}
	if appWorkflowMapping.ParentType == appWorkflow.WEBHOOK {
		childNodes, err := impl.appWorkflowRepository.FindWFCDMappingByExternalCiId(appWorkflowMapping.ParentId)
		if err != nil && !util.IsErrNoRows(err) {
			impl.logger.Errorw("error in fetching external ci", "err", err)
			return err
		}
		noOtherChildNodes := true
		for _, childNode := range childNodes {
			if appWorkflowMapping.Id != childNode.Id {
				noOtherChildNodes = false
			}
		}
		if noOtherChildNodes {
			externalCiPipeline, err := impl.ciPipelineRepository.FindExternalCiById(appWorkflowMapping.ParentId)
			if err != nil {
				impl.logger.Errorw("error in deleting workflow mapping", "err", err)
				return err
			}
			externalCiPipeline.Active = false
			externalCiPipeline.UpdatedOn = time.Now()
			externalCiPipeline.UpdatedBy = userId
			_, err = impl.ciPipelineRepository.UpdateExternalCi(externalCiPipeline, tx)
			if err != nil {
				impl.logger.Errorw("error in deleting workflow mapping", "err", err)
				return err
			}

			appWorkflow, err := impl.appWorkflowRepository.FindById(appWorkflowMapping.AppWorkflowId)
			if err != nil {
				impl.logger.Errorw("error in deleting workflow mapping", "err", err)
				return err
			}
			err = impl.appWorkflowRepository.DeleteAppWorkflow(appWorkflow, tx)
			if err != nil {
				impl.logger.Errorw("error in deleting workflow mapping", "err", err)
				return err
			}
		}
	}
	err = impl.appWorkflowRepository.DeleteAppWorkflowMapping(appWorkflowMapping, tx)
	if err != nil {
		impl.logger.Errorw("error in deleting workflow mapping", "err", err)
		return err
	}

	if pipeline.PreStageConfig != "" {
		err = impl.prePostCdScriptHistoryService.CreatePrePostCdScriptHistory(pipeline, tx, repository4.PRE_CD_TYPE, false, 0, time.Time{})
		if err != nil {
			impl.logger.Errorw("error in creating pre cd script entry", "err", err, "pipeline", pipeline)
			return err
		}
	}
	if pipeline.PostStageConfig != "" {
		err = impl.prePostCdScriptHistoryService.CreatePrePostCdScriptHistory(pipeline, tx, repository4.POST_CD_TYPE, false, 0, time.Time{})
		if err != nil {
			impl.logger.Errorw("error in creating post cd script entry", "err", err, "pipeline", pipeline)
			return err
		}
	}
	//delete app from argo cd, if created
	if pipeline.DeploymentAppCreated == true {
		deploymentAppName := fmt.Sprintf("%s-%s", pipeline.App.AppName, pipeline.Environment.Name)
		if util.IsAcdApp(pipeline.DeploymentAppType) {
			//todo: provide option for cascading to user
			impl.logger.Debugw("acd app is already deleted for this pipeline", "pipeline", pipeline)
			if deleteFromAcd {
				cascadeDelete := true
				req := &application2.ApplicationDeleteRequest{
					Name:    &deploymentAppName,
					Cascade: &cascadeDelete,
				}
				if _, err := impl.application.Delete(ctx, req); err != nil {
					impl.logger.Errorw("err in deleting pipeline on argocd", "id", pipeline, "err", err)

					if forceDelete {
						impl.logger.Warnw("error while deletion of app in acd, continue to delete in db as this operation is force delete", "error", err)
					} else {
						//statusError, _ := err.(*errors2.StatusError)
						if strings.Contains(err.Error(), "code = NotFound") {
							err = &util.ApiError{
								UserMessage:     "Could not delete as application not found in argocd",
								InternalMessage: err.Error(),
							}
						} else {
							err = &util.ApiError{
								UserMessage:     "Could not delete application",
								InternalMessage: err.Error(),
							}
						}
						return err
					}
				}

				impl.logger.Infow("app deleted from argocd", "id", pipeline.Id, "pipelineName", pipeline.Name, "app", deploymentAppName)
			}
		} else if util.IsHelmApp(pipeline.DeploymentAppType) {
			appIdentifier := &client.AppIdentifier{
				ClusterId:   pipeline.Environment.ClusterId,
				ReleaseName: deploymentAppName,
				Namespace:   pipeline.Environment.Namespace,
			}
			deleteResponse, err := impl.helmAppService.DeleteApplication(ctx, appIdentifier)
			if forceDelete {
				impl.logger.Warnw("error while deletion of helm application, ignore error and delete from db since force delete req", "error", err, "pipelineId", pipeline.Id)
			} else {
				if err != nil {
					impl.logger.Errorw("error in deleting helm application", "error", err, "appIdentifier", appIdentifier)
					return err
				}
				if deleteResponse == nil || !deleteResponse.GetSuccess() {
					return errors.New("delete application response unsuccessful")
				}
			}
		}
	}
	err = tx.Commit()
	if err != nil {
		impl.logger.Errorw("error in committing db transaction", "err", err)
		return err
	}
	return nil
}

func (impl PipelineBuilderImpl) DeleteCdPipelinePartial(pipeline *pipelineConfig.Pipeline, ctx context.Context, forceDelete bool, userId int32) (err error) {
	//getting children CD pipeline details
	childNodes, err := impl.appWorkflowRepository.FindWFCDMappingByParentCDPipelineId(pipeline.Id)
	if err != nil && err != pg.ErrNoRows {
		impl.logger.Errorw("error in getting children cd details", "err", err)
		return err
	} else if len(childNodes) > 0 {
		impl.logger.Debugw("cannot delete cd pipeline, contains children cd")
		return fmt.Errorf("Please delete children CD pipelines before deleting this pipeline.")
	}
	//getting deployment group for this pipeline
	deploymentGroupNames, err := impl.deploymentGroupRepository.GetNamesByAppIdAndEnvId(pipeline.EnvironmentId, pipeline.AppId)
	if err != nil && err != pg.ErrNoRows {
		impl.logger.Errorw("error in getting deployment group names by appId and envId", "err", err)
		return err
	} else if len(deploymentGroupNames) > 0 {
		groupNamesByte, err := json.Marshal(deploymentGroupNames)
		if err != nil {
			impl.logger.Errorw("error in marshaling deployment group names", "err", err, "deploymentGroupNames", deploymentGroupNames)
		}
		impl.logger.Debugw("cannot delete cd pipeline, is being used in deployment group")
		return fmt.Errorf("Please remove this CD pipeline from deployment groups : %s", string(groupNamesByte))
	}
	dbConnection := impl.pipelineRepository.GetConnection()
	tx, err := dbConnection.Begin()
	if err != nil {
		return err
	}
	// Rollback tx on error.
	defer tx.Rollback()

	//delete app from argo cd, if created
	if pipeline.DeploymentAppCreated == true && pipeline.DeploymentAppDeleteRequest == false {
		deploymentAppName := fmt.Sprintf("%s-%s", pipeline.App.AppName, pipeline.Environment.Name)
		if util.IsAcdApp(pipeline.DeploymentAppType) {
			//todo: provide option for cascading to user
			impl.logger.Debugw("acd app is already deleted for this pipeline", "pipeline", pipeline)
			cascadeDelete := true
			req := &application2.ApplicationDeleteRequest{
				Name:    &deploymentAppName,
				Cascade: &cascadeDelete,
			}
			if _, err := impl.application.Delete(ctx, req); err != nil {
				impl.logger.Errorw("err in deleting pipeline on argocd", "id", pipeline, "err", err)

				if forceDelete {
					impl.logger.Warnw("error while deletion of app in acd, continue to delete in db as this operation is force delete", "error", err)
				} else {
					//statusError, _ := err.(*errors2.StatusError)
					if strings.Contains(err.Error(), "code = NotFound") {
						err = &util.ApiError{
							UserMessage:     "Could not delete as application not found in argocd",
							InternalMessage: err.Error(),
						}
					} else {
						err = &util.ApiError{
							UserMessage:     "Could not delete application",
							InternalMessage: err.Error(),
						}
					}
					return err
				}
			}
			impl.logger.Infow("app deleted from argocd", "id", pipeline.Id, "pipelineName", pipeline.Name, "app", deploymentAppName)
			pipeline.DeploymentAppDeleteRequest = true
			err = impl.pipelineRepository.Update(pipeline, tx)
			if err != nil {
				impl.logger.Errorw("error in partially delete cd pipeline", "err", err)
				return err
			}
		}
	}
	err = tx.Commit()
	if err != nil {
		impl.logger.Errorw("error in committing db transaction", "err", err)
		return err
	}
	return nil
}

// ChangeDeploymentType takes in DeploymentAppTypeChangeRequest struct and
// deletes all the cd pipelines for that deployment type in all apps that belongs to
// that environment and updates the db with desired deployment app type
func (impl PipelineBuilderImpl) ChangeDeploymentType(ctx context.Context,
	request *bean.DeploymentAppTypeChangeRequest) (*bean.DeploymentAppTypeChangeResponse, error) {

	var response *bean.DeploymentAppTypeChangeResponse
	var deleteDeploymentType bean.DeploymentType
	var err error

	if request.DesiredDeploymentType == bean.ArgoCd {
		deleteDeploymentType = bean.Helm
	} else {
		deleteDeploymentType = bean.ArgoCd
	}

	// Force delete apps
	response, err = impl.DeleteDeploymentAppsForEnvironment(ctx,
		request.EnvId, deleteDeploymentType, request.ExcludeApps, request.IncludeApps, request.UserId)

	if err != nil {
		return nil, err
	}

	// Updating the env id and desired deployment app type received from request in the response
	response.EnvId = request.EnvId
	response.DesiredDeploymentType = request.DesiredDeploymentType
	response.TriggeredPipelines = make([]*bean.CdPipelineTrigger, 0)

	// Update the deployment app type to Helm and toggle deployment_app_created to false in db
	var cdPipelineIds []int
	for _, item := range response.SuccessfulPipelines {
		cdPipelineIds = append(cdPipelineIds, item.Id)
	}

	// If nothing to update in db
	if len(cdPipelineIds) == 0 {
		return response, nil
	}

	// Update in db
	err = impl.pipelineRepository.UpdateCdPipelineDeploymentAppInFilter(string(request.DesiredDeploymentType),
		cdPipelineIds, request.UserId, false, true)

	if err != nil {
		impl.logger.Errorw("failed to update deployment app type in db",
			"pipeline ids", cdPipelineIds,
			"desired deployment type", request.DesiredDeploymentType,
			"err", err)

		return response, nil
	}

	if !request.AutoTriggerDeployment {
		return response, nil
	}

	// Bulk trigger all the successfully changed pipelines (async)
	bulkTriggerRequest := make([]*BulkTriggerRequest, 0)

	pipelineIds := make([]int, 0, len(response.SuccessfulPipelines))
	for _, item := range response.SuccessfulPipelines {
		pipelineIds = append(pipelineIds, item.Id)
	}

	// Get all pipelines
	pipelines, err := impl.pipelineRepository.FindByIdsIn(pipelineIds)
	if err != nil {
		impl.logger.Errorw("failed to fetch pipeline details",
			"ids", pipelineIds,
			"err", err)

		return response, nil
	}

	for _, pipeline := range pipelines {

		artifactDetails, err := impl.RetrieveArtifactsByCDPipeline(pipeline, "DEPLOY", false)

		if err != nil {
			impl.logger.Errorw("failed to fetch artifact details for cd pipeline",
				"pipelineId", pipeline.Id,
				"appId", pipeline.AppId,
				"envId", pipeline.EnvironmentId,
				"err", err)

			return response, nil
		}

		if artifactDetails.LatestWfArtifactId == 0 || artifactDetails.LatestWfArtifactStatus == "" {
			continue
		}

		bulkTriggerRequest = append(bulkTriggerRequest, &BulkTriggerRequest{
			CiArtifactId: artifactDetails.LatestWfArtifactId,
			PipelineId:   pipeline.Id,
		})
		response.TriggeredPipelines = append(response.TriggeredPipelines, &bean.CdPipelineTrigger{
			CiArtifactId: artifactDetails.LatestWfArtifactId,
			PipelineId:   pipeline.Id,
		})
	}

	// pg panics if empty slice is passed as an argument
	if len(bulkTriggerRequest) == 0 {
		return response, nil
	}

	// Trigger
	_, err = impl.workflowDagExecutor.TriggerBulkDeploymentAsync(bulkTriggerRequest, request.UserId)

	if err != nil {
		impl.logger.Errorw("failed to bulk trigger cd pipelines with error: "+err.Error(),
			"err", err)
	}
	return response, nil
}

func (impl PipelineBuilderImpl) ChangePipelineDeploymentType(ctx context.Context,
	request *bean.DeploymentAppTypeChangeRequest) (*bean.DeploymentAppTypeChangeResponse, error) {

	response := &bean.DeploymentAppTypeChangeResponse{
		EnvId:                 request.EnvId,
		DesiredDeploymentType: request.DesiredDeploymentType,
		TriggeredPipelines:    make([]*bean.CdPipelineTrigger, 0),
	}

	var deleteDeploymentType bean.DeploymentType

	if request.DesiredDeploymentType == bean.ArgoCd {
		deleteDeploymentType = bean.Helm
	} else {
		deleteDeploymentType = bean.ArgoCd
	}

	pipelines, err := impl.pipelineRepository.FindActiveByEnvIdAndDeploymentType(request.EnvId,
		string(deleteDeploymentType), request.ExcludeApps, request.IncludeApps)

	if err != nil {
		impl.logger.Errorw("Error fetching cd pipelines",
			"environmentId", request.EnvId,
			"currentDeploymentAppType", string(deleteDeploymentType),
			"err", err)
		return response, err
	}

	var pipelineIds []int
	for _, item := range pipelines {
		pipelineIds = append(pipelineIds, item.Id)
	}

	if len(pipelineIds) == 0 {
		return response, nil
	}

	err = impl.pipelineRepository.UpdateCdPipelineDeploymentAppInFilter(string(request.DesiredDeploymentType),
		pipelineIds, request.UserId, false, true)

	if err != nil {
		impl.logger.Errorw("failed to update deployment app type in db",
			"pipeline ids", pipelineIds,
			"desired deployment type", request.DesiredDeploymentType,
			"err", err)

		return response, nil
	}
	deleteResponse := impl.DeleteDeploymentApps(ctx, pipelines, request.UserId)

	response.SuccessfulPipelines = deleteResponse.SuccessfulPipelines
	response.FailedPipelines = deleteResponse.FailedPipelines

	var cdPipelineIds []int
	for _, item := range response.FailedPipelines {
		cdPipelineIds = append(cdPipelineIds, item.Id)
	}

	if len(cdPipelineIds) == 0 {
		return response, nil
	}

	err = impl.pipelineRepository.UpdateCdPipelineDeploymentAppInFilter(string(deleteDeploymentType),
		cdPipelineIds, request.UserId, true, false)

	if err != nil {
		impl.logger.Errorw("failed to update deployment app type in db",
			"pipeline ids", cdPipelineIds,
			"desired deployment type", request.DesiredDeploymentType,
			"err", err)

		return response, nil
	}

	return response, nil
}

func (impl PipelineBuilderImpl) TriggerDeploymentAfterTypeChange(ctx context.Context,
	request *bean.DeploymentAppTypeChangeRequest) (*bean.DeploymentAppTypeChangeResponse, error) {

	response := &bean.DeploymentAppTypeChangeResponse{
		EnvId:                 request.EnvId,
		DesiredDeploymentType: request.DesiredDeploymentType,
		TriggeredPipelines:    make([]*bean.CdPipelineTrigger, 0),
	}
	var err error

	cdPipelines, err := impl.pipelineRepository.FindActiveByEnvIdAndDeploymentType(request.EnvId,
		string(request.DesiredDeploymentType), request.ExcludeApps, request.IncludeApps)

	if err != nil {
		impl.logger.Errorw("Error fetching cd pipelines",
			"environmentId", request.EnvId,
			"desiredDeploymentAppType", string(request.DesiredDeploymentType),
			"err", err)
		return response, err
	}

	var cdPipelineIds []int
	for _, item := range cdPipelines {
		cdPipelineIds = append(cdPipelineIds, item.Id)
	}

	if len(cdPipelineIds) == 0 {
		return response, nil
	}

	deleteResponse := impl.FetchDeletedApp(ctx, cdPipelines)

	response.SuccessfulPipelines = deleteResponse.SuccessfulPipelines
	response.FailedPipelines = deleteResponse.FailedPipelines

	var successPipelines []int
	for _, item := range response.SuccessfulPipelines {
		successPipelines = append(successPipelines, item.Id)
	}

	bulkTriggerRequest := make([]*BulkTriggerRequest, 0)

	pipelineIds := make([]int, 0, len(response.SuccessfulPipelines))
	for _, item := range response.SuccessfulPipelines {
		pipelineIds = append(pipelineIds, item.Id)
	}

	pipelines, err := impl.pipelineRepository.FindByIdsIn(pipelineIds)
	if err != nil {
		impl.logger.Errorw("failed to fetch pipeline details",
			"ids", pipelineIds,
			"err", err)

		return response, nil
	}

	for _, pipeline := range pipelines {

		artifactDetails, err := impl.RetrieveArtifactsByCDPipeline(pipeline, "DEPLOY", false)

		if err != nil {
			impl.logger.Errorw("failed to fetch artifact details for cd pipeline",
				"pipelineId", pipeline.Id,
				"appId", pipeline.AppId,
				"envId", pipeline.EnvironmentId,
				"err", err)

			return response, nil
		}

		if artifactDetails.LatestWfArtifactId == 0 || artifactDetails.LatestWfArtifactStatus == "" {
			continue
		}

		bulkTriggerRequest = append(bulkTriggerRequest, &BulkTriggerRequest{
			CiArtifactId: artifactDetails.LatestWfArtifactId,
			PipelineId:   pipeline.Id,
		})
		response.TriggeredPipelines = append(response.TriggeredPipelines, &bean.CdPipelineTrigger{
			CiArtifactId: artifactDetails.LatestWfArtifactId,
			PipelineId:   pipeline.Id,
		})
	}

	if len(bulkTriggerRequest) == 0 {
		return response, nil
	}

	_, err = impl.workflowDagExecutor.TriggerBulkDeploymentAsync(bulkTriggerRequest, request.UserId)

	if err != nil {
		impl.logger.Errorw("failed to bulk trigger cd pipelines with error: "+err.Error(),
			"err", err)
	}

	err = impl.pipelineRepository.UpdateCdPipelineAfterDeployment(string(request.DesiredDeploymentType),
		successPipelines, request.UserId, false)

	if err != nil {
		impl.logger.Errorw("failed to update cd pipelines with error: : "+err.Error(),
			"err", err)
	}

	return response, nil
}

// DeleteDeploymentAppsForEnvironment takes in environment id and current deployment app type
// and deletes all the cd pipelines for that deployment type in all apps that belongs to
// that environment.
func (impl PipelineBuilderImpl) DeleteDeploymentAppsForEnvironment(ctx context.Context, environmentId int,
	currentDeploymentAppType bean.DeploymentType, exclusionList []int, includeApps []int, userId int32) (*bean.DeploymentAppTypeChangeResponse, error) {

	// fetch active pipelines from database for the given environment id and current deployment app type
	pipelines, err := impl.pipelineRepository.FindActiveByEnvIdAndDeploymentType(environmentId,
		string(currentDeploymentAppType), exclusionList, includeApps)

	if err != nil {
		impl.logger.Errorw("Error fetching cd pipelines",
			"environmentId", environmentId,
			"currentDeploymentAppType", currentDeploymentAppType,
			"err", err)

		return &bean.DeploymentAppTypeChangeResponse{
			EnvId:               environmentId,
			SuccessfulPipelines: []*bean.DeploymentChangeStatus{},
			FailedPipelines:     []*bean.DeploymentChangeStatus{},
		}, err
	}

	// Currently deleting apps only in argocd is supported
	return impl.DeleteDeploymentApps(ctx, pipelines, userId), nil
}

// DeleteDeploymentApps takes in a list of pipelines and delete the applications

func (impl PipelineBuilderImpl) DeleteDeploymentApps(ctx context.Context,
	pipelines []*pipelineConfig.Pipeline, userId int32) *bean.DeploymentAppTypeChangeResponse {

	successfulPipelines := make([]*bean.DeploymentChangeStatus, 0)
	failedPipelines := make([]*bean.DeploymentChangeStatus, 0)

	isGitOpsConfigured, gitOpsConfigErr := impl.IsGitopsConfigured()

	// Iterate over all the pipelines in the environment for given deployment app type
	for _, pipeline := range pipelines {

		var isValid bool
		// check if pipeline info like app name and environment is empty or not
		if failedPipelines, isValid = impl.isPipelineInfoValid(pipeline, failedPipelines); !isValid {
			continue
		}

		var healthChkErr error
		// check health of the app if it is argocd deployment type
		if _, healthChkErr = impl.handleNotDeployedAppsIfArgoDeploymentType(pipeline, failedPipelines); healthChkErr != nil {

			// cannot delete unhealthy app
			continue
		}

		deploymentAppName := fmt.Sprintf("%s-%s", pipeline.App.AppName, pipeline.Environment.Name)
		var err error

		// delete request
		if pipeline.DeploymentAppType == string(bean.ArgoCd) {
			err = impl.deleteArgoCdApp(ctx, pipeline, deploymentAppName, true)

		} else {

			// For converting from Helm to ArgoCD, GitOps should be configured
			if gitOpsConfigErr != nil || !isGitOpsConfigured {
				err = errors.New("GitOps not configured or unable to fetch GitOps configuration")

			} else {
				// Register app in ACD
				err = impl.RegisterInACD(
					&app2.App{Id: pipeline.AppId, AppName: pipeline.App.AppName},
					&bean.CdPipelines{UserId: userId},
					ctx)
			}
			if err != nil {
				impl.logger.Errorw("error registering app on ACD with error: "+err.Error(),
					"deploymentAppName", deploymentAppName,
					"envId", pipeline.EnvironmentId,
					"appId", pipeline.AppId,
					"err", err)

				// deletion failed, append to the list of failed pipelines
				failedPipelines = impl.handleFailedDeploymentAppChange(pipeline, failedPipelines,
					"failed to register app on ACD with error: "+err.Error())

				continue
			}
			err = impl.deleteHelmApp(ctx, pipeline)
		}

		if err != nil {
			impl.logger.Errorw("error deleting app on "+pipeline.DeploymentAppType,
				"deployment app name", deploymentAppName,
				"err", err)

			// deletion failed, append to the list of failed pipelines
			failedPipelines = impl.handleFailedDeploymentAppChange(pipeline, failedPipelines,
				"error deleting app with error: "+err.Error())

			continue
		}

		// deletion successful, append to the list of successful pipelines
		successfulPipelines = impl.appendToDeploymentChangeStatusList(
			successfulPipelines,
			pipeline,
			"",
			bean.INITIATED)
	}

	return &bean.DeploymentAppTypeChangeResponse{
		SuccessfulPipelines: successfulPipelines,
		FailedPipelines:     failedPipelines,
	}
}

// from argocd / helm.

func (impl PipelineBuilderImpl) isGitRepoUrlPresent(appId int) bool {
	fetchedChart, err := impl.chartRepository.FindLatestByAppId(appId)

	if err != nil || len(fetchedChart.GitRepoUrl) == 0 {
		impl.logger.Errorw("error fetching git repo url or it is not present")
		return false
	}
	return true
}

func (impl PipelineBuilderImpl) isPipelineInfoValid(pipeline *pipelineConfig.Pipeline,
	failedPipelines []*bean.DeploymentChangeStatus) ([]*bean.DeploymentChangeStatus, bool) {

	if len(pipeline.App.AppName) == 0 || len(pipeline.Environment.Name) == 0 {
		impl.logger.Errorw("app name or environment name is not present",
			"pipeline id", pipeline.Id)

		failedPipelines = impl.handleFailedDeploymentAppChange(pipeline, failedPipelines,
			"could not fetch app name or environment name")

		return failedPipelines, false
	}
	return failedPipelines, true
}

func (impl PipelineBuilderImpl) handleFailedDeploymentAppChange(pipeline *pipelineConfig.Pipeline,
	failedPipelines []*bean.DeploymentChangeStatus, err string) []*bean.DeploymentChangeStatus {

	return impl.appendToDeploymentChangeStatusList(
		failedPipelines,
		pipeline,
		err,
		bean.Failed)
}

func (impl PipelineBuilderImpl) handleNotHealthyAppsIfArgoDeploymentType(pipeline *pipelineConfig.Pipeline,
	failedPipelines []*bean.DeploymentChangeStatus) ([]*bean.DeploymentChangeStatus, error) {

	if pipeline.DeploymentAppType == string(bean.ArgoCd) {
		// check if app status is Healthy
		status, err := impl.appStatusRepository.Get(pipeline.AppId, pipeline.EnvironmentId)

		// case: missing status row in db
		if len(status.Status) == 0 {
			return failedPipelines, nil
		}

		// cannot delete the app from argocd if app status is Progressing
		if err != nil || status.Status == "Progressing" {

			healthCheckErr := errors.New("unable to fetch app status or app status is progressing")

			impl.logger.Errorw(healthCheckErr.Error(),
				"appId", pipeline.AppId,
				"environmentId", pipeline.EnvironmentId,
				"err", err)

			failedPipelines = impl.handleFailedDeploymentAppChange(pipeline, failedPipelines, healthCheckErr.Error())

			return failedPipelines, healthCheckErr
		}
		return failedPipelines, nil
	}
	return failedPipelines, nil
}

func (impl PipelineBuilderImpl) handleNotDeployedAppsIfArgoDeploymentType(pipeline *pipelineConfig.Pipeline,
	failedPipelines []*bean.DeploymentChangeStatus) ([]*bean.DeploymentChangeStatus, error) {

	if pipeline.DeploymentAppType == string(bean.ArgoCd) {
		// check if app status is Healthy
		status, err := impl.appStatusRepository.Get(pipeline.AppId, pipeline.EnvironmentId)

		// case: missing status row in db
		if len(status.Status) == 0 {
			return failedPipelines, nil
		}

		// cannot delete the app from argocd if app status is Progressing
		if err != nil {

			healthCheckErr := errors.New("unable to fetch app status")

			impl.logger.Errorw(healthCheckErr.Error(),
				"appId", pipeline.AppId,
				"environmentId", pipeline.EnvironmentId,
				"err", err)

			failedPipelines = impl.handleFailedDeploymentAppChange(pipeline, failedPipelines, healthCheckErr.Error())

			return failedPipelines, healthCheckErr
		}
		return failedPipelines, nil
	}
	return failedPipelines, nil
}

func (impl PipelineBuilderImpl) FetchDeletedApp(ctx context.Context,
	pipelines []*pipelineConfig.Pipeline) *bean.DeploymentAppTypeChangeResponse {

	successfulPipelines := make([]*bean.DeploymentChangeStatus, 0)
	failedPipelines := make([]*bean.DeploymentChangeStatus, 0)
	// Iterate over all the pipelines in the environment for given deployment app type
	for _, pipeline := range pipelines {

		deploymentAppName := fmt.Sprintf("%s-%s", pipeline.App.AppName, pipeline.Environment.Name)
		var err error
		if pipeline.DeploymentAppType == string(bean.ArgoCd) {
			appIdentifier := &client.AppIdentifier{
				ClusterId:   pipeline.Environment.ClusterId,
				ReleaseName: pipeline.DeploymentAppName,
				Namespace:   pipeline.Environment.Namespace,
			}
			_, err = impl.helmAppService.GetApplicationDetail(ctx, appIdentifier)
		} else {
			req := &application2.ApplicationQuery{
				Name: &deploymentAppName,
			}
			_, err = impl.application.Get(ctx, req)
		}
		if strings.Contains(err.Error(), "not found") {
			successfulPipelines = impl.appendToDeploymentChangeStatusList(
				successfulPipelines,
				pipeline,
				"",
				bean.Success)
		} else {
			failedPipelines = impl.appendToDeploymentChangeStatusList(
				failedPipelines,
				pipeline,
				"App Not Yet Deleted.",
				bean.NOT_YET_DELETED)
		}
	}

	return &bean.DeploymentAppTypeChangeResponse{
		SuccessfulPipelines: successfulPipelines,
		FailedPipelines:     failedPipelines,
	}
}

// deleteArgoCdApp takes context and deployment app name used in argo cd and deletes
// the application in argo cd.
func (impl PipelineBuilderImpl) deleteArgoCdApp(ctx context.Context, pipeline *pipelineConfig.Pipeline, deploymentAppName string,
	cascadeDelete bool) error {

	if !pipeline.DeploymentAppCreated {
		return nil
	}

	// building the argocd application delete request
	req := &application2.ApplicationDeleteRequest{
		Name:    &deploymentAppName,
		Cascade: &cascadeDelete,
	}

	_, err := impl.application.Delete(ctx, req)

	if err != nil {
		impl.logger.Errorw("error in deleting argocd application", "err", err)
		// Possible that argocd app got deleted but db updation failed
		if strings.Contains(err.Error(), "code = NotFound") {
			return nil
		}
		return err
	}
	return nil
}

// deleteHelmApp takes in context and pipeline object and deletes the release in helm
func (impl PipelineBuilderImpl) deleteHelmApp(ctx context.Context, pipeline *pipelineConfig.Pipeline) error {

	if !pipeline.DeploymentAppCreated {
		return nil
	}

	// validation
	if !util.IsHelmApp(pipeline.DeploymentAppType) {
		return errors.New("unable to delete pipeline with id: " + strconv.Itoa(pipeline.Id) + ", not a helm app")
	}

	// create app identifier
	appIdentifier := &client.AppIdentifier{
		ClusterId:   pipeline.Environment.ClusterId,
		ReleaseName: pipeline.DeploymentAppName,
		Namespace:   pipeline.Environment.Namespace,
	}

	// call for delete resource
	deleteResponse, err := impl.helmAppService.DeleteApplication(ctx, appIdentifier)

	if err != nil {
		impl.logger.Errorw("error in deleting helm application", "error", err, "appIdentifier", appIdentifier)
		return err
	}

	if deleteResponse == nil || !deleteResponse.GetSuccess() {
		return errors.New("helm delete application response unsuccessful")
	}
	return nil
}

func (impl PipelineBuilderImpl) appendToDeploymentChangeStatusList(pipelines []*bean.DeploymentChangeStatus,
	pipeline *pipelineConfig.Pipeline, error string, status bean.Status) []*bean.DeploymentChangeStatus {

	return append(pipelines, &bean.DeploymentChangeStatus{
		Id:      pipeline.Id,
		AppId:   pipeline.AppId,
		AppName: pipeline.App.AppName,
		EnvId:   pipeline.EnvironmentId,
		EnvName: pipeline.Environment.Name,
		Error:   error,
		Status:  status,
	})
}

type DeploymentType struct {
	Deployment Deployment `json:"deployment"`
}

type Deployment struct {
	Strategy map[string]interface{} `json:"strategy"`
}

func (impl PipelineBuilderImpl) createCdPipeline(ctx context.Context, app *app2.App, pipeline *bean.CDPipelineConfigObject, userId int32) (pipelineRes int, err error) {
	dbConnection := impl.pipelineRepository.GetConnection()
	tx, err := dbConnection.Begin()
	if err != nil {
		return 0, err
	}
	// Rollback tx on error.
	defer tx.Rollback()

	if pipeline.AppWorkflowId == 0 && pipeline.ParentPipelineType == "WEBHOOK" {
		externalCiPipeline := &pipelineConfig.ExternalCiPipeline{
			AppId:       app.Id,
			AccessToken: "",
			Active:      true,
			AuditLog:    sql.AuditLog{CreatedBy: userId, CreatedOn: time.Now(), UpdatedOn: time.Now(), UpdatedBy: userId},
		}
		externalCiPipeline, err = impl.ciPipelineRepository.SaveExternalCi(externalCiPipeline, tx)
		wf := &appWorkflow.AppWorkflow{
			Name:     fmt.Sprintf("wf-%d-%s", app.Id, util2.Generate(4)),
			AppId:    app.Id,
			Active:   true,
			AuditLog: sql.AuditLog{CreatedBy: userId, CreatedOn: time.Now(), UpdatedOn: time.Now(), UpdatedBy: userId},
		}
		savedAppWf, err := impl.appWorkflowRepository.SaveAppWorkflowWithTx(wf, tx)
		if err != nil {
			impl.logger.Errorw("err", err)
			return 0, err
		}
		appWorkflowMap := &appWorkflow.AppWorkflowMapping{
			AppWorkflowId: savedAppWf.Id,
			ComponentId:   externalCiPipeline.Id,
			Type:          "WEBHOOK",
			Active:        true,
			AuditLog:      sql.AuditLog{CreatedBy: userId, CreatedOn: time.Now(), UpdatedOn: time.Now(), UpdatedBy: userId},
		}
		appWorkflowMap, err = impl.appWorkflowRepository.SaveAppWorkflowMapping(appWorkflowMap, tx)
		if err != nil {
			return 0, err
		}
		pipeline.ParentPipelineId = externalCiPipeline.Id
		pipeline.AppWorkflowId = savedAppWf.Id
	}

	chart, err := impl.chartRepository.FindLatestChartForAppByAppId(app.Id)
	if err != nil {
		return 0, err
	}
	envOverride, err := impl.propertiesConfigService.CreateIfRequired(chart, pipeline.EnvironmentId, userId, false, models.CHARTSTATUS_NEW, false, false, pipeline.Namespace, chart.IsBasicViewLocked, chart.CurrentViewEditor, tx)
	if err != nil {
		return 0, err
	}

	// Get pipeline override based on Deployment strategy
	//TODO: mark as created in our db
	pipelineId, err := impl.ciCdPipelineOrchestrator.CreateCDPipelines(pipeline, app.Id, userId, tx, app.AppName)
	if err != nil {
		impl.logger.Errorw("error in ")
		return 0, err
	}

	//adding pipeline to workflow
	_, err = impl.appWorkflowRepository.FindByIdAndAppId(pipeline.AppWorkflowId, app.Id)
	if err != nil && err != pg.ErrNoRows {
		return 0, err
	}
	if pipeline.AppWorkflowId > 0 {
		var parentPipelineId int
		var parentPipelineType string
		if pipeline.ParentPipelineId == 0 {
			parentPipelineId = pipeline.CiPipelineId
			parentPipelineType = "CI_PIPELINE"
		} else {
			parentPipelineId = pipeline.ParentPipelineId
			parentPipelineType = pipeline.ParentPipelineType
		}
		appWorkflowMap := &appWorkflow.AppWorkflowMapping{
			AppWorkflowId: pipeline.AppWorkflowId,
			ParentId:      parentPipelineId,
			ParentType:    parentPipelineType,
			ComponentId:   pipelineId,
			Type:          "CD_PIPELINE",
			Active:        true,
			AuditLog:      sql.AuditLog{CreatedBy: userId, CreatedOn: time.Now(), UpdatedOn: time.Now(), UpdatedBy: userId},
		}
		_, err = impl.appWorkflowRepository.SaveAppWorkflowMapping(appWorkflowMap, tx)
		if err != nil {
			return 0, err
		}
	}
	//getting global app metrics for cd pipeline create because env level metrics is not created yet
	appLevelAppMetricsEnabled := false
	appLevelMetrics, err := impl.appLevelMetricsRepository.FindByAppId(app.Id)
	if err != nil && err != pg.ErrNoRows {
		impl.logger.Errorw("error in getting app level metrics app level", "error", err)
	} else if err == nil {
		appLevelAppMetricsEnabled = appLevelMetrics.AppMetrics
	}
	err = impl.deploymentTemplateHistoryService.CreateDeploymentTemplateHistoryFromEnvOverrideTemplate(envOverride, tx, appLevelAppMetricsEnabled, pipelineId)
	if err != nil {
		impl.logger.Errorw("error in creating entry for env deployment template history", "err", err, "envOverride", envOverride)
		return 0, err
	}
	// strategies for pipeline ids, there is only one is default
	defaultCount := 0
	for _, item := range pipeline.Strategies {
		if item.Default {
			defaultCount = defaultCount + 1
			if defaultCount > 1 {
				impl.logger.Warnw("already have one strategy is default in this pipeline", "strategy", item.DeploymentTemplate)
				item.Default = false
			}
		}
		strategy := &chartConfig.PipelineStrategy{
			PipelineId: pipelineId,
			Strategy:   item.DeploymentTemplate,
			Config:     string(item.Config),
			Default:    item.Default,
			Deleted:    false,
			AuditLog:   sql.AuditLog{UpdatedBy: userId, CreatedBy: userId, UpdatedOn: time.Now(), CreatedOn: time.Now()},
		}
		err = impl.pipelineConfigRepository.Save(strategy, tx)
		if err != nil {
			impl.logger.Errorw("error in saving strategy", "strategy", item.DeploymentTemplate)
			return pipelineId, fmt.Errorf("pipeline created but failed to add strategy")
		}
		//creating history entry for strategy
		_, err = impl.pipelineStrategyHistoryService.CreatePipelineStrategyHistory(strategy, pipeline.TriggerType, tx)
		if err != nil {
			impl.logger.Errorw("error in creating strategy history entry", "err", err)
			return 0, err
		}

	}

	err = tx.Commit()
	if err != nil {
		return 0, err
	}

	impl.logger.Debugw("pipeline created with GitMaterialId ", "id", pipelineId, "pipeline", pipeline)
	return pipelineId, nil
}

func (impl PipelineBuilderImpl) updateCdPipeline(ctx context.Context, pipeline *bean.CDPipelineConfigObject, userID int32) (err error) {

	if len(pipeline.PreStage.Config) > 0 && !strings.Contains(pipeline.PreStage.Config, "beforeStages") {
		err = &util.ApiError{
			HttpStatusCode:  http.StatusBadRequest,
			InternalMessage: "invalid yaml config, must include - beforeStages",
			UserMessage:     "invalid yaml config, must include - beforeStages",
		}
		return err
	}
	if len(pipeline.PostStage.Config) > 0 && !strings.Contains(pipeline.PostStage.Config, "afterStages") {
		err = &util.ApiError{
			HttpStatusCode:  http.StatusBadRequest,
			InternalMessage: "invalid yaml config, must include - afterStages",
			UserMessage:     "invalid yaml config, must include - afterStages",
		}
		return err
	}
	dbConnection := impl.pipelineRepository.GetConnection()
	tx, err := dbConnection.Begin()
	if err != nil {
		return err
	}
	// Rollback tx on error.
	defer tx.Rollback()

	err = impl.ciCdPipelineOrchestrator.UpdateCDPipeline(pipeline, userID, tx)
	if err != nil {
		impl.logger.Errorw("error in updating pipeline")
		return err
	}

	// strategies for pipeline ids, there is only one is default
	existingStrategies, err := impl.pipelineConfigRepository.GetAllStrategyByPipelineId(pipeline.Id)
	if err != nil && !errors.IsNotFound(err) {
		impl.logger.Errorw("error in getting pipeline strategies", "err", err)
		return err
	}
	for _, oldItem := range existingStrategies {
		notFound := true
		for _, newItem := range pipeline.Strategies {
			if newItem.DeploymentTemplate == oldItem.Strategy {
				notFound = false
			}
		}

		if notFound {
			//delete from db
			err := impl.pipelineConfigRepository.Delete(oldItem, tx)
			if err != nil {
				impl.logger.Errorw("error in delete pipeline strategies", "err", err)
				return fmt.Errorf("error in delete pipeline strategies")
			}
		}
	}

	defaultCount := 0
	for _, item := range pipeline.Strategies {
		if item.Default {
			defaultCount = defaultCount + 1
			if defaultCount > 1 {
				impl.logger.Warnw("already have one strategy is default in this pipeline, skip this", "strategy", item.DeploymentTemplate)
				continue
			}
		}
		strategy, err := impl.pipelineConfigRepository.FindByStrategyAndPipelineId(item.DeploymentTemplate, pipeline.Id)
		if err != nil && pg.ErrNoRows != err {
			impl.logger.Errorw("error in getting strategy", "err", err)
			return err
		}
		if strategy.Id > 0 {
			strategy.Config = string(item.Config)
			strategy.Default = item.Default
			strategy.UpdatedBy = userID
			strategy.UpdatedOn = time.Now()
			err = impl.pipelineConfigRepository.Update(strategy, tx)
			if err != nil {
				impl.logger.Errorw("error in updating strategy", "strategy", item.DeploymentTemplate)
				return fmt.Errorf("pipeline updated but failed to update one strategy")
			}
			//creating history entry for strategy
			_, err = impl.pipelineStrategyHistoryService.CreatePipelineStrategyHistory(strategy, pipeline.TriggerType, tx)
			if err != nil {
				impl.logger.Errorw("error in creating strategy history entry", "err", err)
				return err
			}
		} else {
			strategy := &chartConfig.PipelineStrategy{
				PipelineId: pipeline.Id,
				Strategy:   item.DeploymentTemplate,
				Config:     string(item.Config),
				Default:    item.Default,
				Deleted:    false,
				AuditLog:   sql.AuditLog{UpdatedBy: userID, CreatedBy: userID, UpdatedOn: time.Now(), CreatedOn: time.Now()},
			}
			err = impl.pipelineConfigRepository.Save(strategy, tx)
			if err != nil {
				impl.logger.Errorw("error in saving strategy", "strategy", item.DeploymentTemplate)
				return fmt.Errorf("pipeline created but failed to add strategy")
			}
			//creating history entry for strategy
			_, err = impl.pipelineStrategyHistoryService.CreatePipelineStrategyHistory(strategy, pipeline.TriggerType, tx)
			if err != nil {
				impl.logger.Errorw("error in creating strategy history entry", "err", err)
				return err
			}
		}
	}
	err = tx.Commit()
	if err != nil {
		return err
	}
	return nil
}

func (impl PipelineBuilderImpl) filterDeploymentTemplate(strategyKey string, pipelineStrategiesJson string) (string, error) {
	var pipelineStrategies DeploymentType
	err := json.Unmarshal([]byte(pipelineStrategiesJson), &pipelineStrategies)
	if err != nil {
		impl.logger.Errorw("error while unmarshal strategies", "err", err)
		return "", err
	}
	if pipelineStrategies.Deployment.Strategy[strategyKey] == nil {
		return "", fmt.Errorf("no deployment strategy found for %s", strategyKey)
	}
	strategy := make(map[string]interface{})
	strategy[strategyKey] = pipelineStrategies.Deployment.Strategy[strategyKey].(map[string]interface{})
	pipelineStrategy := DeploymentType{
		Deployment: Deployment{
			Strategy: strategy,
		},
	}
	pipelineOverrideBytes, err := json.Marshal(pipelineStrategy)
	if err != nil {
		impl.logger.Errorw("error while marshal strategies", "err", err)
		return "", err
	}
	pipelineStrategyJson := string(pipelineOverrideBytes)
	return pipelineStrategyJson, nil
}

func (impl PipelineBuilderImpl) getStrategiesMapping(dbPipelineIds []int) (map[int][]*chartConfig.PipelineStrategy, error) {
	strategiesMapping := make(map[int][]*chartConfig.PipelineStrategy)
	strategiesByPipelineIds, err := impl.pipelineConfigRepository.GetAllStrategyByPipelineIds(dbPipelineIds)
	if err != nil && !errors.IsNotFound(err) {
		impl.logger.Errorw("error in fetching strategies by pipelineIds", "PipelineIds", dbPipelineIds, "err", err)
		return strategiesMapping, err
	}
	for _, strategy := range strategiesByPipelineIds {
		strategiesMapping[strategy.PipelineId] = append(strategiesMapping[strategy.PipelineId], strategy)
	}
	return strategiesMapping, nil
}

func (impl PipelineBuilderImpl) GetTriggerViewCdPipelinesForApp(appId int) (cdPipelines *bean.CdPipelines, err error) {
	triggerViewCdPipelinesResp, err := impl.ciCdPipelineOrchestrator.GetCdPipelinesForApp(appId)
	if err != nil {
		impl.logger.Errorw("error in fetching triggerViewCdPipelinesResp by appId", "err", err, "appId", appId)
		return triggerViewCdPipelinesResp, err
	}
	var dbPipelineIds []int
	for _, dbPipeline := range triggerViewCdPipelinesResp.Pipelines {
		dbPipelineIds = append(dbPipelineIds, dbPipeline.Id)
	}

	//construct strategiesMapping to get all strategies against pipelineId
	strategiesMapping, err := impl.getStrategiesMapping(dbPipelineIds)
	if err != nil {
		return triggerViewCdPipelinesResp, err
	}
	for _, dbPipeline := range triggerViewCdPipelinesResp.Pipelines {
		var strategies []*chartConfig.PipelineStrategy
		var deploymentTemplate chartRepoRepository.DeploymentStrategy
		if len(strategiesMapping[dbPipeline.Id]) != 0 {
			strategies = strategiesMapping[dbPipeline.Id]
		}
		for _, item := range strategies {
			if item.Default {
				deploymentTemplate = item.Strategy
			}
		}
		dbPipeline.DeploymentTemplate = deploymentTemplate
	}

	return triggerViewCdPipelinesResp, err
}

func (impl PipelineBuilderImpl) GetCdPipelinesForApp(appId int) (cdPipelines *bean.CdPipelines, err error) {
	cdPipelines, err = impl.ciCdPipelineOrchestrator.GetCdPipelinesForApp(appId)
	if err != nil {
		impl.logger.Errorw("error in fetching cd Pipelines for appId", "err", err, "appId", appId)
		return nil, err
	}
	var envIds []*int
	var dbPipelineIds []int
	for _, dbPipeline := range cdPipelines.Pipelines {
		envIds = append(envIds, &dbPipeline.EnvironmentId)
		dbPipelineIds = append(dbPipelineIds, dbPipeline.Id)
	}
	if len(envIds) == 0 || len(dbPipelineIds) == 0 {
		return cdPipelines, nil
	}
	envMapping := make(map[int]*repository2.Environment)
	appWorkflowMapping := make(map[int]*appWorkflow.AppWorkflowMapping)

	envs, err := impl.environmentRepository.FindByIds(envIds)
	if err != nil && errors.IsNotFound(err) {
		impl.logger.Errorw("error in fetching environments", "err", err)
		return cdPipelines, err
	}
	//creating map for envId and respective env
	for _, env := range envs {
		envMapping[env.Id] = env
	}
	strategiesMapping, err := impl.getStrategiesMapping(dbPipelineIds)
	if err != nil {
		return cdPipelines, err
	}
	appWorkflowMappings, err := impl.appWorkflowRepository.FindByCDPipelineIds(dbPipelineIds)
	if err != nil {
		impl.logger.Errorw("error in fetching app workflow mappings by pipelineIds", "err", err)
		return nil, err
	}
	for _, appWorkflow := range appWorkflowMappings {
		appWorkflowMapping[appWorkflow.ComponentId] = appWorkflow
	}

	var pipelines []*bean.CDPipelineConfigObject
	for _, dbPipeline := range cdPipelines.Pipelines {
		environment := &repository2.Environment{}
		var strategies []*chartConfig.PipelineStrategy
		appToWorkflowMapping := &appWorkflow.AppWorkflowMapping{}

		if envMapping[dbPipeline.EnvironmentId] != nil {
			environment = envMapping[dbPipeline.EnvironmentId]
		}
		if len(strategiesMapping[dbPipeline.Id]) != 0 {
			strategies = strategiesMapping[dbPipeline.Id]
		}
		if appWorkflowMapping[dbPipeline.Id] != nil {
			appToWorkflowMapping = appWorkflowMapping[dbPipeline.Id]
		}
		var strategiesBean []bean.Strategy
		var deploymentTemplate chartRepoRepository.DeploymentStrategy
		for _, item := range strategies {
			strategiesBean = append(strategiesBean, bean.Strategy{
				Config:             []byte(item.Config),
				DeploymentTemplate: item.Strategy,
				Default:            item.Default,
			})

			if item.Default {
				deploymentTemplate = item.Strategy
			}
		}
		pipeline := &bean.CDPipelineConfigObject{
			Id:                            dbPipeline.Id,
			Name:                          dbPipeline.Name,
			EnvironmentId:                 dbPipeline.EnvironmentId,
			EnvironmentName:               environment.Name,
			Description:                   environment.Description,
			CiPipelineId:                  dbPipeline.CiPipelineId,
			DeploymentTemplate:            deploymentTemplate,
			TriggerType:                   dbPipeline.TriggerType,
			Strategies:                    strategiesBean,
			PreStage:                      dbPipeline.PreStage,
			PostStage:                     dbPipeline.PostStage,
			PreStageConfigMapSecretNames:  dbPipeline.PreStageConfigMapSecretNames,
			PostStageConfigMapSecretNames: dbPipeline.PostStageConfigMapSecretNames,
			RunPreStageInEnv:              dbPipeline.RunPreStageInEnv,
			RunPostStageInEnv:             dbPipeline.RunPostStageInEnv,
			DeploymentAppType:             dbPipeline.DeploymentAppType,
			ParentPipelineType:            appToWorkflowMapping.ParentType,
			ParentPipelineId:              appToWorkflowMapping.ParentId,
			DeploymentAppDeleteRequest:    dbPipeline.DeploymentAppDeleteRequest,
			UserApprovalConf:              dbPipeline.UserApprovalConf,
		}
		pipelines = append(pipelines, pipeline)
	}
	cdPipelines.Pipelines = pipelines
	return cdPipelines, err
}

func (impl PipelineBuilderImpl) GetCdPipelinesForAppAndEnv(appId int, envId int) (cdPipelines *bean.CdPipelines, err error) {
	return impl.ciCdPipelineOrchestrator.GetCdPipelinesForAppAndEnv(appId, envId)
}

type ConfigMapSecretsResponse struct {
	Maps    []bean2.ConfigSecretMap `json:"maps"`
	Secrets []bean2.ConfigSecretMap `json:"secrets"`
}

func (impl PipelineBuilderImpl) FetchConfigmapSecretsForCdStages(appId, envId, cdPipelineId int) (ConfigMapSecretsResponse, error) {
	configMapSecrets, err := impl.appService.GetConfigMapAndSecretJson(appId, envId, cdPipelineId)
	if err != nil {
		impl.logger.Errorw("error while fetching config secrets ", "err", err)
		return ConfigMapSecretsResponse{}, err
	}
	existingConfigMapSecrets := ConfigMapSecretsResponse{}
	err = json.Unmarshal([]byte(configMapSecrets), &existingConfigMapSecrets)
	if err != nil {
		impl.logger.Error(err)
		return ConfigMapSecretsResponse{}, err
	}
	return existingConfigMapSecrets, nil
}

func (impl PipelineBuilderImpl) overrideArtifactsWithUserApprovalData(pipeline *pipelineConfig.Pipeline, inputArtifacts []bean.CiArtifactBean, isApprovalNode bool, latestArtifactId int) ([]bean.CiArtifactBean, pipelineConfig.UserApprovalConfig, error) {
	impl.logger.Infow("approval node configured", "pipelineId", pipeline.Id, "isApproval", isApprovalNode)
	ciArtifactsFinal := make([]bean.CiArtifactBean, 0, len(inputArtifacts))
	artifactIds := make([]int, 0, len(inputArtifacts))
	cdPipelineId := pipeline.Id
	approvalConfig, err := pipeline.GetApprovalConfig()
	if err != nil {
		impl.logger.Errorw("failed to unmarshal userApprovalConfig", "err", err, "cdPipelineId", cdPipelineId, "approvalConfig", approvalConfig)
		return ciArtifactsFinal, approvalConfig, err
	}

	for _, item := range inputArtifacts {
		artifactIds = append(artifactIds, item.Id)
	}

	var userApprovalMetadata map[int]*pipelineConfig.UserApprovalMetadata
	requiredApprovals := approvalConfig.RequiredCount
	userApprovalMetadata, err = impl.workflowDagExecutor.FetchApprovalDataForArtifacts(artifactIds, cdPipelineId, requiredApprovals) // it will fetch all the request data with nil cd_wfr_rnr_id
	if err != nil {
		impl.logger.Errorw("error occurred while fetching approval data for artifacts", "cdPipelineId", cdPipelineId, "artifactIds", artifactIds, "err", err)
		return ciArtifactsFinal, approvalConfig, err
	}
	for _, artifact := range inputArtifacts {
		approvalRuntimeState := pipelineConfig.InitApprovalState
		approvalMetadataForArtifact, ok := userApprovalMetadata[artifact.Id]
		if ok { // either approved or requested
			approvalRuntimeState = approvalMetadataForArtifact.ApprovalRuntimeState
			artifact.UserApprovalMetadata = approvalMetadataForArtifact
		} else if artifact.Deployed {
			approvalRuntimeState = pipelineConfig.ConsumedApprovalState
		}

		allowed := false
		if isApprovalNode { // return all the artifacts with state in init, requested or consumed
			allowed = approvalRuntimeState == pipelineConfig.InitApprovalState || approvalRuntimeState == pipelineConfig.RequestedApprovalState || approvalRuntimeState == pipelineConfig.ConsumedApprovalState
		} else { // return only approved state artifacts
			allowed = approvalRuntimeState == pipelineConfig.ApprovedApprovalState || artifact.Latest || artifact.Id == latestArtifactId
		}
		if allowed {
			ciArtifactsFinal = append(ciArtifactsFinal, artifact)
		}
	}
	return ciArtifactsFinal, approvalConfig, nil
}

// RetrieveParentDetails returns the parent id and type of the parent
func (impl PipelineBuilderImpl) RetrieveParentDetails(pipelineId int) (parentId int, parentType bean2.WorkflowType, err error) {

	workflow, err := impl.appWorkflowRepository.GetParentDetailsByPipelineId(pipelineId)
	if err != nil {
		impl.logger.Errorw("failed to get parent component details",
			"componentId", pipelineId,
			"err", err)
		return 0, "", err
	}

	if workflow.ParentType == appWorkflow.CDPIPELINE {
		// workflow is of type CD, check for stage
		parentPipeline, err := impl.pipelineRepository.GetPostStageConfigById(workflow.ParentId)
		if err != nil {
			impl.logger.Errorw("failed to get the post_stage_config_yaml",
				"cdPipelineId", workflow.ParentId,
				"err", err)
			return 0, "", err
		}

		if len(parentPipeline.PostStageConfig) == 0 {
			return workflow.ParentId, bean2.CD_WORKFLOW_TYPE_DEPLOY, nil
		}
		return workflow.ParentId, bean2.CD_WORKFLOW_TYPE_POST, nil

	} else if workflow.ParentType == appWorkflow.WEBHOOK {
		// For webhook type
		return workflow.ParentId, bean2.WEBHOOK_WORKFLOW_TYPE, nil
	}

	return workflow.ParentId, bean2.CI_WORKFLOW_TYPE, nil
}

// RetrieveArtifactsByCDPipeline returns all the artifacts for the cd pipeline (pre / deploy / post)
func (impl PipelineBuilderImpl) RetrieveArtifactsByCDPipeline(pipeline *pipelineConfig.Pipeline, stage bean2.WorkflowType, isApprovalNode bool) (*bean.CiArtifactResponse, error) {

	// retrieve parent details
	parentId, parentType, err := impl.RetrieveParentDetails(pipeline.Id)
	if err != nil {
		impl.logger.Errorw("failed to retrieve parent details",
			"cdPipelineId", pipeline.Id,
			"err", err)
		return nil, err
	}

	parentCdId := 0
	if parentType == bean2.CD_WORKFLOW_TYPE_POST || (parentType == bean2.CD_WORKFLOW_TYPE_DEPLOY && stage != bean2.CD_WORKFLOW_TYPE_POST) {
		// parentCdId is being set to store the artifact currently deployed on parent cd (if applicable).
		// Parent component is CD only if parent type is POST/DEPLOY
		parentCdId = parentId
	}

	if stage == bean2.CD_WORKFLOW_TYPE_DEPLOY && len(pipeline.PreStageConfig) > 0 {
		// Parent type will be PRE for DEPLOY stage
		parentId = pipeline.Id
		parentType = bean2.CD_WORKFLOW_TYPE_PRE
	}
	if stage == bean2.CD_WORKFLOW_TYPE_POST {
		// Parent type will be DEPLOY for POST stage
		parentId = pipeline.Id
		parentType = bean2.CD_WORKFLOW_TYPE_DEPLOY
	}

	// Build artifacts for cd stages
	var ciArtifacts []bean.CiArtifactBean
	ciArtifactsResponse := &bean.CiArtifactResponse{}

	artifactMap := make(map[int]int)
	limit := 10

	ciArtifacts, artifactMap, latestWfArtifactId, latestWfArtifactStatus, err := impl.
		BuildArtifactsForCdStage(pipeline.Id, stage, ciArtifacts, artifactMap, false, limit, parentCdId)
	if err != nil && err != pg.ErrNoRows {
		impl.logger.Errorw("error in getting artifacts for child cd stage", "err", err, "stage", stage)
		return nil, err
	}

	ciArtifacts, err = impl.BuildArtifactsForParentStage(pipeline.Id, parentId, parentType, ciArtifacts, artifactMap, limit, parentCdId)
	if err != nil && err != pg.ErrNoRows {
		impl.logger.Errorw("error in getting artifacts for cd", "err", err, "parentStage", parentType, "stage", stage)
		return nil, err
	}

	//sorting ci artifacts on the basis of creation time
	if ciArtifacts != nil {
		sort.SliceStable(ciArtifacts, func(i, j int) bool {
			return ciArtifacts[i].Id > ciArtifacts[j].Id
		})
	}

	artifactIds := make([]int, 0, len(ciArtifacts))
	for _, artifact := range ciArtifacts {
		artifactIds = append(artifactIds, artifact.Id)
	}

	artifacts, err := impl.ciArtifactRepository.GetArtifactParentCiAndWorkflowDetailsByIdsInDesc(artifactIds)
	if err != nil {
		return ciArtifactsResponse, err
	}

	for i, artifact := range artifacts {
		if artifact.ExternalCiPipelineId != 0 {
			// if external webhook continue
			continue
		}

		var ciWorkflow *pipelineConfig.CiWorkflow
		if artifact.ParentCiArtifact != 0 {
			ciWorkflow, err = impl.ciWorkflowRepository.FindLastTriggeredWorkflowGitTriggersByArtifactId(artifact.ParentCiArtifact)
			if err != nil {
				impl.logger.Errorw("error in getting ci_workflow for artifacts", "err", err, "artifact", artifact, "parentStage", parentType, "stage", stage)
				return ciArtifactsResponse, err
			}

		} else {
			ciWorkflow, err = impl.ciWorkflowRepository.FindCiWorkflowGitTriggersById(*artifact.WorkflowId)
			if err != nil {
				impl.logger.Errorw("error in getting ci_workflow for artifacts", "err", err, "artifact", artifact, "parentStage", parentType, "stage", stage)
				return ciArtifactsResponse, err
			}
		}
		ciArtifacts[i].TriggeredBy = ciWorkflow.TriggeredBy
		ciArtifacts[i].CiConfigureSourceType = ciWorkflow.GitTriggers[ciWorkflow.CiPipelineId].CiConfigureSourceType
		ciArtifacts[i].CiConfigureSourceValue = ciWorkflow.GitTriggers[ciWorkflow.CiPipelineId].CiConfigureSourceValue
	}

	ciArtifactsResponse.CdPipelineId = pipeline.Id
	ciArtifactsResponse.LatestWfArtifactId = latestWfArtifactId
	ciArtifactsResponse.LatestWfArtifactStatus = latestWfArtifactStatus
	if ciArtifacts == nil {
		ciArtifacts = []bean.CiArtifactBean{}
	}
	ciArtifactsResponse.CiArtifacts = ciArtifacts

	if pipeline.ApprovalNodeConfigured() && stage == bean2.CD_WORKFLOW_TYPE_DEPLOY { // for now, we are checking artifacts for deploy stage only
		ciArtifactsFinal, approvalConfig, err := impl.overrideArtifactsWithUserApprovalData(pipeline, ciArtifactsResponse.CiArtifacts, isApprovalNode, latestWfArtifactId)
		if err != nil {
			return ciArtifactsResponse, err
		}
		ciArtifactsResponse.UserApprovalConfig = &approvalConfig
		ciArtifactsResponse.CiArtifacts = ciArtifactsFinal
	}
	return ciArtifactsResponse, nil
}

func (impl PipelineBuilderImpl) BuildArtifactsForParentStage(cdPipelineId int, parentId int, parentType bean2.WorkflowType, ciArtifacts []bean.CiArtifactBean, artifactMap map[int]int, limit int, parentCdId int) ([]bean.CiArtifactBean, error) {
	var ciArtifactsFinal []bean.CiArtifactBean
	var err error
	if parentType == bean2.CI_WORKFLOW_TYPE {
		ciArtifactsFinal, err = impl.BuildArtifactsForCIParent(cdPipelineId, parentId, parentType, ciArtifacts, artifactMap, limit)
	} else if parentType == bean2.WEBHOOK_WORKFLOW_TYPE {
		ciArtifactsFinal, err = impl.BuildArtifactsForCIParent(cdPipelineId, parentId, parentType, ciArtifacts, artifactMap, limit)
	} else {
		//parent type is PRE, POST or DEPLOY type
		ciArtifactsFinal, _, _, _, err = impl.BuildArtifactsForCdStage(parentId, parentType, ciArtifacts, artifactMap, true, limit, parentCdId)
	}
	return ciArtifactsFinal, err
}

func (impl PipelineBuilderImpl) BuildArtifactsForCdStage(pipelineId int, stageType bean2.WorkflowType, ciArtifacts []bean.CiArtifactBean, artifactMap map[int]int, parent bool, limit int, parentCdId int) ([]bean.CiArtifactBean, map[int]int, int, string, error) {
	//getting running artifact id for parent cd
	parentCdRunningArtifactId := 0
	if parentCdId > 0 && parent {
		parentCdWfrList, err := impl.cdWorkflowRepository.FindArtifactByPipelineIdAndRunnerType(parentCdId, bean2.CD_WORKFLOW_TYPE_DEPLOY, 1)
		if err != nil || len(parentCdWfrList) == 0 {
			impl.logger.Errorw("error in getting artifact for parent cd", "parentCdPipelineId", parentCdId)
			return ciArtifacts, artifactMap, 0, "", err
		}
		parentCdRunningArtifactId = parentCdWfrList[0].CdWorkflow.CiArtifact.Id
	}
	//getting wfr for parent and updating artifacts
	parentWfrList, err := impl.cdWorkflowRepository.FindArtifactByPipelineIdAndRunnerType(pipelineId, stageType, limit)
	if err != nil {
		impl.logger.Errorw("error in getting artifact for deployed items", "cdPipelineId", pipelineId)
		return ciArtifacts, artifactMap, 0, "", err
	}
	deploymentArtifactId := 0
	deploymentArtifactStatus := ""
	for index, wfr := range parentWfrList {
		if !parent && index == 0 {
			deploymentArtifactId = wfr.CdWorkflow.CiArtifact.Id
			deploymentArtifactStatus = wfr.Status
		}
		if wfr.Status == application.Healthy || wfr.Status == application.SUCCEEDED {
			lastSuccessfulTriggerOnParent := parent && index == 0
			latest := !parent && index == 0
			runningOnParentCd := parentCdRunningArtifactId == wfr.CdWorkflow.CiArtifact.Id
			if ciArtifactIndex, ok := artifactMap[wfr.CdWorkflow.CiArtifact.Id]; !ok {
				//entry not present, creating new entry
				mInfo, err := parseMaterialInfo([]byte(wfr.CdWorkflow.CiArtifact.MaterialInfo), wfr.CdWorkflow.CiArtifact.DataSource)
				if err != nil {
					mInfo = []byte("[]")
					impl.logger.Errorw("Error in parsing artifact material info", "err", err)
				}
				ciArtifact := bean.CiArtifactBean{
					Id:                            wfr.CdWorkflow.CiArtifact.Id,
					Image:                         wfr.CdWorkflow.CiArtifact.Image,
					ImageDigest:                   wfr.CdWorkflow.CiArtifact.ImageDigest,
					MaterialInfo:                  mInfo,
					LastSuccessfulTriggerOnParent: lastSuccessfulTriggerOnParent,
					Latest:                        latest,
					Scanned:                       wfr.CdWorkflow.CiArtifact.Scanned,
					ScanEnabled:                   wfr.CdWorkflow.CiArtifact.ScanEnabled,
				}
				if wfr.DeploymentApprovalRequest != nil {
					ciArtifact.UserApprovalMetadata = wfr.DeploymentApprovalRequest.ConvertToApprovalMetadata()
				}
				if !parent {
					ciArtifact.Deployed = true
					ciArtifact.DeployedTime = formatDate(wfr.StartedOn, bean.LayoutRFC3339)
				}
				if runningOnParentCd {
					ciArtifact.RunningOnParentCd = runningOnParentCd
				}
				ciArtifacts = append(ciArtifacts, ciArtifact)
				//storing index of ci artifact for using when updating old entry
				artifactMap[wfr.CdWorkflow.CiArtifact.Id] = len(ciArtifacts) - 1
			} else {
				//entry already present, updating running on parent
				if parent {
					ciArtifacts[ciArtifactIndex].LastSuccessfulTriggerOnParent = lastSuccessfulTriggerOnParent
				}
				if runningOnParentCd {
					ciArtifacts[ciArtifactIndex].RunningOnParentCd = runningOnParentCd
				}
			}
		}
	}
	return ciArtifacts, artifactMap, deploymentArtifactId, deploymentArtifactStatus, nil
}

// method for building artifacts for parent CI

func (impl PipelineBuilderImpl) BuildArtifactsForCIParent(cdPipelineId int, parentId int, parentType bean2.WorkflowType, ciArtifacts []bean.CiArtifactBean, artifactMap map[int]int, limit int) ([]bean.CiArtifactBean, error) {
	artifacts, err := impl.ciArtifactRepository.GetArtifactsByCDPipeline(cdPipelineId, limit, parentId, parentType)
	if err != nil {
		impl.logger.Errorw("error in getting artifacts for ci", "err", err)
		return ciArtifacts, err
	}
	for _, artifact := range artifacts {
		if _, ok := artifactMap[artifact.Id]; !ok {
			mInfo, err := parseMaterialInfo([]byte(artifact.MaterialInfo), artifact.DataSource)
			if err != nil {
				mInfo = []byte("[]")
				impl.logger.Errorw("Error in parsing artifact material info", "err", err, "artifact", artifact)
			}
			ciArtifacts = append(ciArtifacts, bean.CiArtifactBean{
				Id:           artifact.Id,
				Image:        artifact.Image,
				ImageDigest:  artifact.ImageDigest,
				MaterialInfo: mInfo,
				ScanEnabled:  artifact.ScanEnabled,
				Scanned:      artifact.Scanned,
			})
		}
	}
	return ciArtifacts, nil
}

func (impl PipelineBuilderImpl) FetchArtifactForRollback(cdPipelineId, offset, limit int) (bean.CiArtifactResponse, error) {
	var deployedCiArtifacts []bean.CiArtifactBean
	var deployedCiArtifactsResponse bean.CiArtifactResponse
	var pipeline *pipelineConfig.Pipeline

	cdWfrs, err := impl.cdWorkflowRepository.FetchArtifactsByCdPipelineId(cdPipelineId, bean2.CD_WORKFLOW_TYPE_DEPLOY, offset, limit)
	if err != nil {
		impl.logger.Errorw("error in getting artifacts for rollback by cdPipelineId", "err", err, "cdPipelineId", cdPipelineId)
		return deployedCiArtifactsResponse, err
	}
	var ids []int32
	for _, item := range cdWfrs {
		ids = append(ids, item.TriggeredBy)
		if pipeline == nil && item.CdWorkflow != nil {
			pipeline = item.CdWorkflow.Pipeline
		}
	}
	userEmails := make(map[int32]string)
	users, err := impl.userService.GetByIds(ids)
	if err != nil {
		impl.logger.Errorw("unable to fetch users by ids", "err", err, "ids", ids)
	}
	for _, item := range users {
		userEmails[item.Id] = item.EmailId
	}
	for _, cdWfr := range cdWfrs {
		ciArtifact := &repository.CiArtifact{}
		if cdWfr.CdWorkflow != nil && cdWfr.CdWorkflow.CiArtifact != nil {
			ciArtifact = cdWfr.CdWorkflow.CiArtifact
		}
		if ciArtifact == nil {
			continue
		}
		mInfo, err := parseMaterialInfo([]byte(ciArtifact.MaterialInfo), ciArtifact.DataSource)
		if err != nil {
			mInfo = []byte("[]")
			impl.logger.Errorw("error in parsing ciArtifact material info", "err", err, "ciArtifact", ciArtifact)
		}
		userEmail := userEmails[cdWfr.TriggeredBy]
		deployedCiArtifacts = append(deployedCiArtifacts, bean.CiArtifactBean{
			Id:           ciArtifact.Id,
			Image:        ciArtifact.Image,
			MaterialInfo: mInfo,
			DeployedTime: formatDate(cdWfr.StartedOn, bean.LayoutRFC3339),
			WfrId:        cdWfr.Id,
			DeployedBy:   userEmail,
		})
	}

	deployedCiArtifactsResponse.CdPipelineId = cdPipelineId
	if deployedCiArtifacts == nil {
		deployedCiArtifacts = []bean.CiArtifactBean{}
	}
	if pipeline != nil && pipeline.ApprovalNodeConfigured() {
		deployedCiArtifacts, _, err = impl.overrideArtifactsWithUserApprovalData(pipeline, deployedCiArtifacts, false, 0)
		if err != nil {
			return deployedCiArtifactsResponse, err
		}
	}
	deployedCiArtifactsResponse.CiArtifacts = deployedCiArtifacts

	return deployedCiArtifactsResponse, nil
}

func parseMaterialInfo(materialInfo json.RawMessage, source string) (json.RawMessage, error) {
	if source != "GOCD" && source != "CI-RUNNER" && source != "EXTERNAL" {
		return nil, fmt.Errorf("datasource: %s not supported", source)
	}
	var ciMaterials []repository.CiMaterialInfo
	err := json.Unmarshal(materialInfo, &ciMaterials)
	if err != nil {
		println("material info", materialInfo)
		println("unmarshal error for material info", "err", err)
	}
	var scmMapList []map[string]string

	for _, material := range ciMaterials {
		scmMap := map[string]string{}
		var url string
		if material.Material.Type == "git" {
			url = material.Material.GitConfiguration.URL
		} else if material.Material.Type == "scm" {
			url = material.Material.ScmConfiguration.URL
		} else {
			return nil, fmt.Errorf("unknown material type:%s ", material.Material.Type)
		}
		if material.Modifications != nil && len(material.Modifications) > 0 {
			_modification := material.Modifications[0]

			revision := _modification.Revision
			url = strings.TrimSpace(url)

			_webhookDataStr := ""
			_webhookDataByteArr, err := json.Marshal(_modification.WebhookData)
			if err == nil {
				_webhookDataStr = string(_webhookDataByteArr)
			}

			scmMap["url"] = url
			scmMap["revision"] = revision
			scmMap["modifiedTime"] = _modification.ModifiedTime
			scmMap["author"] = _modification.Author
			scmMap["message"] = _modification.Message
			scmMap["tag"] = _modification.Tag
			scmMap["webhookData"] = _webhookDataStr
			scmMap["branch"] = _modification.Branch
		}
		scmMapList = append(scmMapList, scmMap)
	}
	mInfo, err := json.Marshal(scmMapList)
	return mInfo, err
}

func (impl PipelineBuilderImpl) FindAppsByTeamId(teamId int) ([]*AppBean, error) {
	var appsRes []*AppBean
	apps, err := impl.appRepo.FindAppsByTeamId(teamId)
	if err != nil {
		impl.logger.Errorw("error while fetching app", "err", err)
		return nil, err
	}
	for _, app := range apps {
		appsRes = append(appsRes, &AppBean{Id: app.Id, Name: app.AppName})
	}
	return appsRes, err
}

func (impl PipelineBuilderImpl) FindAppsByTeamName(teamName string) ([]AppBean, error) {
	var appsRes []AppBean
	apps, err := impl.appRepo.FindAppsByTeamName(teamName)
	if err != nil {
		impl.logger.Errorw("error while fetching app", "err", err)
		return nil, err
	}
	for _, app := range apps {
		appsRes = append(appsRes, AppBean{Id: app.Id, Name: app.AppName})
	}
	return appsRes, err
}

func (impl PipelineBuilderImpl) FindPipelineById(cdPipelineId int) (*pipelineConfig.Pipeline, error) {
	return impl.pipelineRepository.FindById(cdPipelineId)
}

func (impl PipelineBuilderImpl) FindAppAndEnvDetailsByPipelineId(cdPipelineId int) (*pipelineConfig.Pipeline, error) {
	return impl.pipelineRepository.FindAppAndEnvDetailsByPipelineId(cdPipelineId)
}

type TeamAppBean struct {
	ProjectId   int        `json:"projectId"`
	ProjectName string     `json:"projectName"`
	AppList     []*AppBean `json:"appList"`
}

type AppBean struct {
	Id     int    `json:"id"`
	Name   string `json:"name,notnull"`
	TeamId int    `json:"teamId,omitempty"`
}

func (impl PipelineBuilderImpl) GetAppList() ([]AppBean, error) {
	var appsRes []AppBean
	apps, err := impl.appRepo.FindAll()
	if err != nil {
		impl.logger.Errorw("error while fetching app", "err", err)
		return nil, err
	}
	for _, app := range apps {
		appsRes = append(appsRes, AppBean{Id: app.Id, Name: app.AppName})
	}
	return appsRes, err
}

func (impl PipelineBuilderImpl) FetchCDPipelineStrategy(appId int) (PipelineStrategiesResponse, error) {
	pipelineStrategiesResponse := PipelineStrategiesResponse{}
	chart, err := impl.chartRepository.FindLatestChartForAppByAppId(appId)
	if err != nil && err != pg.ErrNoRows {
		impl.logger.Errorf("invalid state", "err", err, "appId", appId)
		return pipelineStrategiesResponse, err
	}
	if chart.Id == 0 {
		return pipelineStrategiesResponse, fmt.Errorf("no chart configured")
	}

	//get global strategy for this chart
	globalStrategies, err := impl.globalStrategyMetadataChartRefMappingRepository.GetByChartRefId(chart.ChartRefId)
	if err != nil && err != pg.ErrNoRows {
		impl.logger.Errorw("error in getting global strategies", "err", err)
		return pipelineStrategiesResponse, err
	} else if err == pg.ErrNoRows {
		impl.logger.Infow("no strategies configured for chart", "chartRefId", chart.ChartRefId)
		return pipelineStrategiesResponse, nil
	}
	pipelineOverride := chart.PipelineOverride
	for _, globalStrategy := range globalStrategies {
		pipelineStrategyJson, err := impl.filterDeploymentTemplate(globalStrategy.GlobalStrategyMetadata.Key, pipelineOverride)
		if err != nil {
			return pipelineStrategiesResponse, err
		}
		pipelineStrategy := PipelineStrategy{
			DeploymentTemplate: globalStrategy.GlobalStrategyMetadata.Name,
			Config:             []byte(pipelineStrategyJson),
		}
		pipelineStrategy.Default = globalStrategy.Default
		pipelineStrategiesResponse.PipelineStrategy = append(pipelineStrategiesResponse.PipelineStrategy, pipelineStrategy)
	}
	return pipelineStrategiesResponse, nil
}

func (impl PipelineBuilderImpl) FetchDefaultCDPipelineStrategy(appId int, envId int) (PipelineStrategy, error) {
	pipelineStrategy := PipelineStrategy{}
	cdPipelines, err := impl.ciCdPipelineOrchestrator.GetCdPipelinesForAppAndEnv(appId, envId)
	if err != nil || (cdPipelines.Pipelines) == nil || len(cdPipelines.Pipelines) == 0 {
		return pipelineStrategy, err
	}
	cdPipelineId := cdPipelines.Pipelines[0].Id

	cdPipeline, err := impl.GetCdPipelineById(cdPipelineId)
	if err != nil {
		return pipelineStrategy, nil
	}
	pipelineStrategy.DeploymentTemplate = cdPipeline.DeploymentTemplate
	pipelineStrategy.Default = true
	return pipelineStrategy, nil
}

type PipelineStrategiesResponse struct {
	PipelineStrategy []PipelineStrategy `json:"pipelineStrategy"`
}
type PipelineStrategy struct {
	DeploymentTemplate chartRepoRepository.DeploymentStrategy `json:"deploymentTemplate,omitempty"` //
	Config             json.RawMessage                        `json:"config"`
	Default            bool                                   `json:"default"`
}

func (impl PipelineBuilderImpl) GetEnvironmentByCdPipelineId(pipelineId int) (int, error) {
	dbPipeline, err := impl.pipelineRepository.FindById(pipelineId)
	if err != nil || dbPipeline == nil {
		impl.logger.Errorw("error in fetching pipeline", "err", err)
		return 0, err
	}
	return dbPipeline.EnvironmentId, err
}

func (impl PipelineBuilderImpl) GetCdPipelineById(pipelineId int) (cdPipeline *bean.CDPipelineConfigObject, err error) {
	dbPipeline, err := impl.pipelineRepository.FindById(pipelineId)
	if err != nil && errors.IsNotFound(err) {
		impl.logger.Errorw("error in fetching pipeline", "err", err)
		return cdPipeline, err
	}
	environment, err := impl.environmentRepository.FindById(dbPipeline.EnvironmentId)
	if err != nil && errors.IsNotFound(err) {
		impl.logger.Errorw("error in fetching pipeline", "err", err)
		return cdPipeline, err
	}
	strategies, err := impl.pipelineConfigRepository.GetAllStrategyByPipelineId(dbPipeline.Id)
	if err != nil && errors.IsNotFound(err) {
		impl.logger.Errorw("error in fetching strategies", "err", err)
		return cdPipeline, err
	}
	var strategiesBean []bean.Strategy
	var deploymentTemplate chartRepoRepository.DeploymentStrategy
	for _, item := range strategies {
		strategiesBean = append(strategiesBean, bean.Strategy{
			Config:             []byte(item.Config),
			DeploymentTemplate: item.Strategy,
			Default:            item.Default,
		})

		if item.Default {
			deploymentTemplate = item.Strategy
		}
	}

	preStage := bean.CdStage{}
	if len(dbPipeline.PreStageConfig) > 0 {
		preStage.Name = "Pre-Deployment"
		preStage.Config = dbPipeline.PreStageConfig
		preStage.TriggerType = dbPipeline.PreTriggerType
	}
	postStage := bean.CdStage{}
	if len(dbPipeline.PostStageConfig) > 0 {
		postStage.Name = "Post-Deployment"
		postStage.Config = dbPipeline.PostStageConfig
		postStage.TriggerType = dbPipeline.PostTriggerType
	}

	preStageConfigmapSecrets := bean.PreStageConfigMapSecretNames{}
	postStageConfigmapSecrets := bean.PostStageConfigMapSecretNames{}
	var approvalConfig *pipelineConfig.UserApprovalConfig

	if dbPipeline.PreStageConfigMapSecretNames != "" {
		err = json.Unmarshal([]byte(dbPipeline.PreStageConfigMapSecretNames), &preStageConfigmapSecrets)
		if err != nil {
			impl.logger.Error(err)
			return nil, err
		}
	}
	if dbPipeline.PostStageConfigMapSecretNames != "" {
		err = json.Unmarshal([]byte(dbPipeline.PostStageConfigMapSecretNames), &postStageConfigmapSecrets)
		if err != nil {
			impl.logger.Error(err)
			return nil, err
		}
	}

	if dbPipeline.ApprovalNodeConfigured() {
		approvalConfig = &pipelineConfig.UserApprovalConfig{}
		err = json.Unmarshal([]byte(dbPipeline.UserApprovalConfig), approvalConfig)
		if err != nil {
			impl.logger.Errorw("error occurred while unmarshalling user approval config", "err", err)
			return nil, err
		}
	}

	appWorkflowMapping, err := impl.appWorkflowRepository.FindWFCDMappingByCDPipelineId(pipelineId)
	if err != nil {
		return nil, err
	}
	cdPipeline = &bean.CDPipelineConfigObject{
		Id:                            dbPipeline.Id,
		Name:                          dbPipeline.Name,
		EnvironmentId:                 dbPipeline.EnvironmentId,
		EnvironmentName:               environment.Name,
		CiPipelineId:                  dbPipeline.CiPipelineId,
		DeploymentTemplate:            deploymentTemplate,
		TriggerType:                   dbPipeline.TriggerType,
		Strategies:                    strategiesBean,
		PreStage:                      preStage,
		PostStage:                     postStage,
		PreStageConfigMapSecretNames:  preStageConfigmapSecrets,
		PostStageConfigMapSecretNames: postStageConfigmapSecrets,
		RunPreStageInEnv:              dbPipeline.RunPreStageInEnv,
		RunPostStageInEnv:             dbPipeline.RunPostStageInEnv,
		CdArgoSetup:                   environment.Cluster.CdArgoSetup,
		ParentPipelineId:              appWorkflowMapping.ParentId,
		ParentPipelineType:            appWorkflowMapping.ParentType,
		DeploymentAppType:             dbPipeline.DeploymentAppType,
		DeploymentAppCreated:          dbPipeline.DeploymentAppCreated,
		UserApprovalConf:              approvalConfig,
	}

	return cdPipeline, err
}

func (impl PipelineBuilderImpl) FindByIds(ids []*int) ([]*AppBean, error) {
	var appsRes []*AppBean
	apps, err := impl.appRepo.FindByIds(ids)
	if err != nil {
		impl.logger.Errorw("error while fetching app", "err", err)
		return nil, err
	}
	for _, app := range apps {
		appsRes = append(appsRes, &AppBean{Id: app.Id, Name: app.AppName, TeamId: app.TeamId})
	}
	return appsRes, err
}

func (impl PipelineBuilderImpl) GetCiPipelineById(pipelineId int) (ciPipeline *bean.CiPipeline, err error) {
	pipeline, err := impl.ciPipelineRepository.FindById(pipelineId)
	if err != nil && !util.IsErrNoRows(err) {
		impl.logger.Errorw("error in fetching ci pipeline", "pipelineId", pipelineId, "err", err)
		return nil, err
	}
	dockerArgs := make(map[string]string)
	if len(pipeline.DockerArgs) > 0 {
		err := json.Unmarshal([]byte(pipeline.DockerArgs), &dockerArgs)
		if err != nil {
			impl.logger.Warnw("error in unmarshal", "err", err)
		}
	}

	if impl.ciConfig.ExternalCiWebhookUrl == "" {
		hostUrl, err := impl.attributesService.GetByKey(attributes.HostUrlKey)
		if err != nil {
			impl.logger.Errorw("there is no external ci webhook url configured", "ci pipeline", pipeline)
			return nil, err
		}
		if hostUrl != nil {
			impl.ciConfig.ExternalCiWebhookUrl = fmt.Sprintf("%s/%s", hostUrl.Value, ExternalCiWebhookPath)
		}
	}

	var externalCiConfig bean.ExternalCiConfig

	ciPipelineScripts, err := impl.ciPipelineRepository.FindCiScriptsByCiPipelineId(pipeline.Id)
	if err != nil && !util.IsErrNoRows(err) {
		impl.logger.Errorw("error in fetching ci scripts")
		return nil, err
	}

	var beforeDockerBuildScripts []*bean.CiScript
	var afterDockerBuildScripts []*bean.CiScript
	for _, ciScript := range ciPipelineScripts {
		ciScriptResp := &bean.CiScript{
			Id:             ciScript.Id,
			Index:          ciScript.Index,
			Name:           ciScript.Name,
			Script:         ciScript.Script,
			OutputLocation: ciScript.OutputLocation,
		}
		if ciScript.Stage == BEFORE_DOCKER_BUILD {
			beforeDockerBuildScripts = append(beforeDockerBuildScripts, ciScriptResp)
		} else if ciScript.Stage == AFTER_DOCKER_BUILD {
			afterDockerBuildScripts = append(afterDockerBuildScripts, ciScriptResp)
		}
	}
	parentCiPipeline, err := impl.ciPipelineRepository.FindById(pipeline.ParentCiPipeline)
	if err != nil && !util.IsErrNoRows(err) {
		impl.logger.Errorw("err", err)
		return nil, err
	}
	ciPipeline = &bean.CiPipeline{
		Id:                       pipeline.Id,
		Version:                  pipeline.Version,
		Name:                     pipeline.Name,
		Active:                   pipeline.Active,
		Deleted:                  pipeline.Deleted,
		DockerArgs:               dockerArgs,
		IsManual:                 pipeline.IsManual,
		IsExternal:               pipeline.IsExternal,
		AppId:                    pipeline.AppId,
		ParentCiPipeline:         pipeline.ParentCiPipeline,
		ParentAppId:              parentCiPipeline.AppId,
		ExternalCiConfig:         externalCiConfig,
		BeforeDockerBuildScripts: beforeDockerBuildScripts,
		AfterDockerBuildScripts:  afterDockerBuildScripts,
		ScanEnabled:              pipeline.ScanEnabled,
		IsDockerConfigOverridden: pipeline.IsDockerConfigOverridden,
	}
	if !ciPipeline.IsExternal && ciPipeline.IsDockerConfigOverridden {
		ciTemplateBean, err := impl.ciTemplateService.FindTemplateOverrideByCiPipelineId(ciPipeline.Id)
		if err != nil {
			return nil, err
		}
		templateOverride := ciTemplateBean.CiTemplateOverride
		ciBuildConfig := ciTemplateBean.CiBuildConfig
		ciPipeline.DockerConfigOverride = bean.DockerConfigOverride{
			DockerRegistry:   templateOverride.DockerRegistryId,
			DockerRepository: templateOverride.DockerRepository,
			CiBuildConfig:    ciBuildConfig,
			//DockerBuildConfig: &bean.DockerBuildConfig{
			//	GitMaterialId:  templateOverride.GitMaterialId,
			//	DockerfilePath: templateOverride.DockerfilePath,
			//},
		}
	}
	for _, material := range pipeline.CiPipelineMaterials {
		if material == nil || material.GitMaterial == nil || !material.GitMaterial.Active {
			continue
		}
		ciMaterial := &bean.CiMaterial{
			Id:              material.Id,
			CheckoutPath:    material.CheckoutPath,
			Path:            material.Path,
			ScmId:           material.ScmId,
			GitMaterialId:   material.GitMaterialId,
			GitMaterialName: material.GitMaterial.Name[strings.Index(material.GitMaterial.Name, "-")+1:],
			ScmName:         material.ScmName,
			ScmVersion:      material.ScmVersion,
			IsRegex:         material.Regex != "",
			Source:          &bean.SourceTypeConfig{Type: material.Type, Value: material.Value, Regex: material.Regex},
		}
		ciPipeline.CiMaterial = append(ciPipeline.CiMaterial, ciMaterial)
	}

	linkedCis, err := impl.ciPipelineRepository.FindByParentCiPipelineId(ciPipeline.Id)
	if err != nil && !util.IsErrNoRows(err) {
		return nil, err
	}
	ciPipeline.LinkedCount = len(linkedCis)

	appWorkflowMappings, err := impl.appWorkflowRepository.FindWFCIMappingByCIPipelineId(ciPipeline.Id)
	for _, mapping := range appWorkflowMappings {
		//there will be only one active entry in db always
		ciPipeline.AppWorkflowId = mapping.AppWorkflowId
	}

	//getting pre stage and post stage details
	preStageDetail, postStageDetail, err := impl.pipelineStageService.GetCiPipelineStageData(ciPipeline.Id)
	if err != nil {
		impl.logger.Errorw("error in getting pre & post stage detail by ciPipelineId", "err", err, "ciPipelineId", ciPipeline.Id)
		return nil, err
	}
	ciPipeline.PreBuildStage = preStageDetail
	ciPipeline.PostBuildStage = postStageDetail
	return ciPipeline, err
}

func (impl PipelineBuilderImpl) FindAllMatchesByAppName(appName string, appType helper.AppType) ([]*AppBean, error) {
	var appsRes []*AppBean
	var apps []*app2.App
	var err error
	if len(appName) == 0 {
		apps, err = impl.appRepo.FindAll()
	} else {
		apps, err = impl.appRepo.FindAllMatchesByAppName(appName, appType)
	}
	if err != nil {
		impl.logger.Errorw("error while fetching app", "err", err)
		return nil, err
	}
	for _, app := range apps {
		name := app.AppName
		if appType == helper.Job {
			name = app.DisplayName
		}
		appsRes = append(appsRes, &AppBean{Id: app.Id, Name: name})
	}
	return appsRes, err
}

func (impl PipelineBuilderImpl) updateGitRepoUrlInCharts(appId int, chartGitAttribute *util.ChartGitAttribute, userId int32) error {
	charts, err := impl.chartRepository.FindActiveChartsByAppId(appId)
	if err != nil && pg.ErrNoRows != err {
		return err
	}
	for _, ch := range charts {
		if len(ch.GitRepoUrl) == 0 {
			ch.GitRepoUrl = chartGitAttribute.RepoUrl
			ch.ChartLocation = chartGitAttribute.ChartLocation
			ch.UpdatedOn = time.Now()
			ch.UpdatedBy = userId
			err = impl.chartRepository.Update(ch)
			if err != nil {
				return err
			}
		}
	}
	return nil
}

func (impl PipelineBuilderImpl) PerformBulkActionOnCdPipelines(dto *bean.CdBulkActionRequestDto, impactedPipelines []*pipelineConfig.Pipeline, ctx context.Context, dryRun bool, userId int32) ([]*bean.CdBulkActionResponseDto, error) {
	switch dto.Action {
	case bean.CD_BULK_DELETE:
		bulkDeleteResp := impl.BulkDeleteCdPipelines(impactedPipelines, ctx, dryRun, dto.ForceDelete, userId)
		return bulkDeleteResp, nil
	default:
		return nil, &util.ApiError{Code: "400", HttpStatusCode: 400, UserMessage: "this action is not supported"}
	}
}

func (impl PipelineBuilderImpl) BulkDeleteCdPipelines(impactedPipelines []*pipelineConfig.Pipeline, ctx context.Context, dryRun, forceDelete bool, userId int32) []*bean.CdBulkActionResponseDto {
	var respDtos []*bean.CdBulkActionResponseDto
	for _, pipeline := range impactedPipelines {
		respDto := &bean.CdBulkActionResponseDto{
			PipelineName:    pipeline.Name,
			AppName:         pipeline.App.AppName,
			EnvironmentName: pipeline.Environment.Name,
		}
		if !dryRun {
			err := impl.DeleteCdPipeline(pipeline, ctx, forceDelete, true, userId)
			if err != nil {
				impl.logger.Errorw("error in deleting cd pipeline", "err", err, "pipelineId", pipeline.Id)
				respDto.DeletionResult = fmt.Sprintf("Not able to delete pipeline, %v", err)
			} else {
				respDto.DeletionResult = "Pipeline deleted successfully."
			}
		}
		respDtos = append(respDtos, respDto)
	}
	return respDtos

}

func (impl PipelineBuilderImpl) GetBulkActionImpactedPipelines(dto *bean.CdBulkActionRequestDto) ([]*pipelineConfig.Pipeline, error) {
	if len(dto.EnvIds) == 0 || (len(dto.AppIds) == 0 && len(dto.ProjectIds) == 0) {
		//invalid payload, envIds are must and either of appIds or projectIds are must
		return nil, &util.ApiError{Code: "400", HttpStatusCode: 400, UserMessage: "invalid payload, can not get pipelines for this filter"}
	}
	var pipelineIdsByAppLevel []int
	var pipelineIdsByProjectLevel []int
	var err error
	if len(dto.AppIds) > 0 && len(dto.EnvIds) > 0 {
		//getting pipeline IDs for app level deletion request
		pipelineIdsByAppLevel, err = impl.pipelineRepository.FindIdsByAppIdsAndEnvironmentIds(dto.AppIds, dto.EnvIds)
		if err != nil && err != pg.ErrNoRows {
			impl.logger.Errorw("error in getting cd pipelines by appIds and envIds", "err", err)
			return nil, err
		}
	}
	if len(dto.ProjectIds) > 0 && len(dto.EnvIds) > 0 {
		//getting pipeline IDs for project level deletion request
		pipelineIdsByProjectLevel, err = impl.pipelineRepository.FindIdsByProjectIdsAndEnvironmentIds(dto.ProjectIds, dto.EnvIds)
		if err != nil && err != pg.ErrNoRows {
			impl.logger.Errorw("error in getting cd pipelines by projectIds and envIds", "err", err)
			return nil, err
		}
	}
	var pipelineIdsMerged []int
	//it might be possible that pipelineIdsByAppLevel & pipelineIdsByProjectLevel have some same values
	//we are still appending them to save operation cost of checking same ids as we will get pipelines from
	//in clause which gives correct results even if some values are repeating
	pipelineIdsMerged = append(pipelineIdsMerged, pipelineIdsByAppLevel...)
	pipelineIdsMerged = append(pipelineIdsMerged, pipelineIdsByProjectLevel...)
	var pipelines []*pipelineConfig.Pipeline
	if len(pipelineIdsMerged) > 0 {
		pipelines, err = impl.pipelineRepository.FindByIdsIn(pipelineIdsMerged)
		if err != nil {
			impl.logger.Errorw("error in getting cd pipelines by ids", "err", err, "ids", pipelineIdsMerged)
			return nil, err
		}
	}
	return pipelines, nil
}

func (impl PipelineBuilderImpl) buildExternalCiWebhookSchema() map[string]interface{} {
	schema := make(map[string]interface{})
	schema["dockerImage"] = &bean.SchemaObject{Description: "docker image created for your application (Eg. quay.io/devtron/test:da3ba325-161-467)", DataType: "String", Example: "test-docker-repo/test:b150cc81-5-20", Optional: false}
	//schema["digest"] = &bean.SchemaObject{Description: "docker image sha1 digest", DataType: "String", Example: "sha256:94180dead8336237430e848ef8145f060b51", Optional: true}
	//schema["materialType"] = &bean.SchemaObject{Description: "git", DataType: "String", Example: "git", Optional: true}

	ciProjectDetails := make([]map[string]interface{}, 0)
	ciProjectDetail := make(map[string]interface{})
	ciProjectDetail["commitHash"] = &bean.SchemaObject{Description: "Hash of git commit used to build the image (Eg. 4bd84gba5ebdd6b1937ffd6c0734c2ad52ede782)", DataType: "String", Example: "dg46f67559dbsdfdfdfdsfba47901caf47f8b7e", Optional: true}
	ciProjectDetail["commitTime"] = &bean.SchemaObject{Description: "Time at which the code was committed to git (Eg. 2022-11-12T12:12:00)", DataType: "String", Example: "2022-11-12T12:12:00", Optional: true}
	ciProjectDetail["message"] = &bean.SchemaObject{Description: "Message provided during code commit (Eg. This is a sample commit message)", DataType: "String", Example: "commit message", Optional: true}
	ciProjectDetail["author"] = &bean.SchemaObject{Description: "Name or email id of the user who has done git commit (Eg. John Doe, johndoe@company.com)", DataType: "String", Example: "Devtron User", Optional: true}
	ciProjectDetails = append(ciProjectDetails, ciProjectDetail)

	schema["ciProjectDetails"] = &bean.SchemaObject{Description: "Git commit details used to build the image", DataType: "Array", Example: "[{}]", Optional: true, Child: ciProjectDetails}
	return schema
}

func (impl PipelineBuilderImpl) buildPayloadOption() []bean.PayloadOptionObject {
	payloadOption := make([]bean.PayloadOptionObject, 0)
	payloadOption = append(payloadOption, bean.PayloadOptionObject{
		Key:        "dockerImage",
		PayloadKey: []string{"dockerImage"},
		Label:      "Container image tag",
		Mandatory:  true,
	})

	payloadOption = append(payloadOption, bean.PayloadOptionObject{
		Key:        "commitHash",
		PayloadKey: []string{"ciProjectDetails.commitHash"},
		Label:      "Commit hash",
		Mandatory:  false,
	})
	payloadOption = append(payloadOption, bean.PayloadOptionObject{
		Key:        "message",
		PayloadKey: []string{"ciProjectDetails.message"},
		Label:      "Commit message",
		Mandatory:  false,
	})
	payloadOption = append(payloadOption, bean.PayloadOptionObject{
		Key:        "author",
		PayloadKey: []string{"ciProjectDetails.author"},
		Label:      "Author",
		Mandatory:  false,
	})
	payloadOption = append(payloadOption, bean.PayloadOptionObject{
		Key:        "commitTime",
		PayloadKey: []string{"ciProjectDetails.commitTime"},
		Label:      "Date & time of commit",
		Mandatory:  false,
	})
	return payloadOption
}

func (impl PipelineBuilderImpl) buildResponses() []bean.ResponseSchemaObject {
	responseSchemaObjects := make([]bean.ResponseSchemaObject, 0)
	schema := make(map[string]interface{})
	schema["code"] = &bean.SchemaObject{Description: "http status code", DataType: "integer", Example: "200,400,401", Optional: false}
	schema["result"] = &bean.SchemaObject{Description: "api response", DataType: "string", Example: "url", Optional: true}
	schema["status"] = &bean.SchemaObject{Description: "api response status", DataType: "string", Example: "url", Optional: true}

	error := make(map[string]interface{})
	error["code"] = &bean.SchemaObject{Description: "http status code", DataType: "integer", Example: "200,400,401", Optional: true}
	error["userMessage"] = &bean.SchemaObject{Description: "api error user message", DataType: "string", Example: "message", Optional: true}
	schema["error"] = &bean.SchemaObject{Description: "api error", DataType: "object", Example: "{}", Optional: true, Child: error}
	description200 := bean.ResponseDescriptionSchemaObject{
		Description: "success http api response",
		ExampleValue: bean.ExampleValueDto{
			Code:   200,
			Result: "api response result",
		},
		Schema: schema,
	}
	response200 := bean.ResponseSchemaObject{
		Description: description200,
		Code:        "200",
	}
	badReq := bean.ErrorDto{
		Code:        400,
		UserMessage: "Bad request",
	}
	description400 := bean.ResponseDescriptionSchemaObject{
		Description: "bad http request api response",
		ExampleValue: bean.ExampleValueDto{
			Code:   400,
			Errors: []bean.ErrorDto{badReq},
		},
		Schema: schema,
	}

	response400 := bean.ResponseSchemaObject{
		Description: description400,
		Code:        "400",
	}
	description401 := bean.ResponseDescriptionSchemaObject{
		Description: "unauthorized http api response",
		ExampleValue: bean.ExampleValueDto{
			Code:   401,
			Result: "Unauthorized",
		},
		Schema: schema,
	}
	response401 := bean.ResponseSchemaObject{
		Description: description401,
		Code:        "401",
	}
	responseSchemaObjects = append(responseSchemaObjects, response200)
	responseSchemaObjects = append(responseSchemaObjects, response400)
	responseSchemaObjects = append(responseSchemaObjects, response401)
	return responseSchemaObjects
}

func (impl PipelineBuilderImpl) MarkGitOpsDevtronAppsDeletedWhereArgoAppIsDeleted(appId int, envId int, acdToken string, pipeline *pipelineConfig.Pipeline) (bool, error) {

	acdAppFound := false
	ctx := context.Background()
	ctx = context.WithValue(ctx, "token", acdToken)
	acdAppName := pipeline.DeploymentAppName
	_, err := impl.application.Get(ctx, &application2.ApplicationQuery{Name: &acdAppName})
	if err == nil {
		// acd app is not yet deleted so return
		acdAppFound = true
		return acdAppFound, err
	}
	impl.logger.Warnw("app not found in argo, deleting from db ", "err", err)
	//make call to delete it from pipeline DB because it's ACD counterpart is deleted
	err = impl.DeleteCdPipeline(pipeline, context.Background(), true, false, 1)
	if err != nil {
		impl.logger.Errorw("error in deleting cd pipeline", "err", err)
		return acdAppFound, err
	}
	return acdAppFound, nil
}

func (impl PipelineBuilderImpl) GetCiPipelineByEnvironment(request appGroup2.AppGroupingRequest) ([]*bean.CiConfigRequest, error) {
	ciPipelinesConfigByApps := make([]*bean.CiConfigRequest, 0)
	_, span := otel.Tracer("orchestrator").Start(request.Ctx, "ciHandler.AppGroupingCiPipelinesAuthorization")
	var cdPipelines []*pipelineConfig.Pipeline
	var err error
	if request.AppGroupId > 0 {
		appIds, err := impl.appGroupService.GetAppIdsByAppGroupId(request.AppGroupId)
		if err != nil {
			return nil, err
		}
		//override appIds if already provided app group id in request.
		request.AppIds = appIds
	}
	if len(request.AppIds) > 0 {
		cdPipelines, err = impl.pipelineRepository.FindActiveByInFilter(request.EnvId, request.AppIds)
	} else {
		cdPipelines, err = impl.pipelineRepository.FindActiveByEnvId(request.EnvId)
	}
	if err != nil {
		impl.logger.Errorw("error in fetching pipelines", "request", request, "err", err)
		return nil, err
	}

	var appIds []int
	ciPipelineIds := make([]int, 0)
	cdPipelineIds := make([]int, 0)
	for _, pipeline := range cdPipelines {
		cdPipelineIds = append(cdPipelineIds, pipeline.Id)
	}

	//authorization block starts here
	var appObjectArr []string
	objects := impl.enforcerUtil.GetAppAndEnvObjectByDbPipeline(cdPipelines)
	ciPipelineIds = []int{}
	for _, object := range objects {
		appObjectArr = append(appObjectArr, object[0])
	}
	appResults, _ := request.CheckAuthBatch(request.EmailId, appObjectArr, []string{})
	for _, pipeline := range cdPipelines {
		appObject := objects[pipeline.Id]
		if !appResults[appObject[0]] {
			//if user unauthorized, skip items
			continue
		}
		appIds = append(appIds, pipeline.AppId)
		ciPipelineIds = append(ciPipelineIds, pipeline.CiPipelineId)
	}
	//authorization block ends here
	span.End()
	if len(appIds) == 0 {
		err = &util.ApiError{Code: "404", HttpStatusCode: 200, UserMessage: "no matching app found"}
		return nil, err
	}
	if impl.ciConfig.ExternalCiWebhookUrl == "" {
		hostUrl, err := impl.attributesService.GetByKey(attributes.HostUrlKey)
		if err != nil {
			return nil, err
		}
		if hostUrl != nil {
			impl.ciConfig.ExternalCiWebhookUrl = fmt.Sprintf("%s/%s", hostUrl.Value, ExternalCiWebhookPath)
		}
	}

	_, span = otel.Tracer("orchestrator").Start(request.Ctx, "ciHandler.GetCiTemplateVariables")
	defer span.End()
	ciPipelinesConfigMap, err := impl.getCiTemplateVariablesByAppIds(appIds)
	if err != nil {
		impl.logger.Debugw("error in fetching ci pipeline", "appIds", appIds, "err", err)
		return nil, err
	}

	ciPipelineByApp := make(map[int][]*pipelineConfig.CiPipeline)
	_, span = otel.Tracer("orchestrator").Start(request.Ctx, "ciHandler.FindByAppIds")
	ciPipelines, err := impl.ciPipelineRepository.FindByAppIds(appIds)
	span.End()
	if err != nil && !util.IsErrNoRows(err) {
		impl.logger.Errorw("error in fetching ci pipeline", "appIds", appIds, "err", err)
		return nil, err
	}
	parentCiPipelineIds := make([]int, 0)
	for _, ciPipeline := range ciPipelines {
		ciPipelineByApp[ciPipeline.AppId] = append(ciPipelineByApp[ciPipeline.AppId], ciPipeline)
		if ciPipeline.ParentCiPipeline > 0 && ciPipeline.IsExternal {
			parentCiPipelineIds = append(parentCiPipelineIds, ciPipeline.ParentCiPipeline)
		}
	}
	pipelineIdVsAppId, err := impl.ciPipelineRepository.FindAppIdsForCiPipelineIds(parentCiPipelineIds)
	if err != nil {
		impl.logger.Errorw("error occurred while fetching appIds for pipelineIds", "parentCiPipelineIds", parentCiPipelineIds, "err", err)
		return nil, err
	}

	if len(ciPipelineIds) == 0 {
		err = &util.ApiError{Code: "404", HttpStatusCode: 200, UserMessage: "no matching ci pipeline found"}
		return nil, err
	}
	linkedCiPipelinesMap := make(map[int][]*pipelineConfig.CiPipeline)
	_, span = otel.Tracer("orchestrator").Start(request.Ctx, "ciHandler.FindByParentCiPipelineIds")
	linkedCiPipelines, err := impl.ciPipelineRepository.FindByParentCiPipelineIds(ciPipelineIds)
	span.End()
	if err != nil && !util.IsErrNoRows(err) {
		return nil, err
	}
	for _, linkedCiPipeline := range linkedCiPipelines {
		linkedCiPipelinesMap[linkedCiPipeline.ParentCiPipeline] = append(linkedCiPipelinesMap[linkedCiPipeline.Id], linkedCiPipeline)
	}

	_, span = otel.Tracer("orchestrator").Start(request.Ctx, "ciHandler.FindTemplateOverrideByCiPipelineIds")
	ciTemplateBeanOverrides, err := impl.ciTemplateService.FindTemplateOverrideByCiPipelineIds(ciPipelineIds)
	span.End()
	if err != nil {
		impl.logger.Errorw("error in fetching templates override", "appIds", appIds, "err", err)
		return nil, err
	}
	ciOverrideTemplateMap := make(map[int]*bean3.CiTemplateBean)
	for _, templateBeanOverride := range ciTemplateBeanOverrides {
		ciTemplateOverride := templateBeanOverride.CiTemplateOverride
		ciOverrideTemplateMap[ciTemplateOverride.CiPipelineId] = templateBeanOverride
	}

	var externalCiConfig bean.ExternalCiConfig
	//var parentCiPipelineIds []int
	for appId, ciPipelinesConfigByApp := range ciPipelinesConfigMap {
		var ciPipelineResp []*bean.CiPipeline

		ciPipelines := ciPipelineByApp[appId]
		for _, pipeline := range ciPipelines {
			dockerArgs := make(map[string]string)
			if len(pipeline.DockerArgs) > 0 {
				err := json.Unmarshal([]byte(pipeline.DockerArgs), &dockerArgs)
				if err != nil {
					impl.logger.Warnw("error in unmarshal", "err", err)
				}
			}
			parentCiPipelineId := pipeline.ParentCiPipeline
			ciPipeline := &bean.CiPipeline{
				Id:                       pipeline.Id,
				Version:                  pipeline.Version,
				Name:                     pipeline.Name,
				Active:                   pipeline.Active,
				Deleted:                  pipeline.Deleted,
				DockerArgs:               dockerArgs,
				IsManual:                 pipeline.IsManual,
				IsExternal:               pipeline.IsExternal,
				ParentCiPipeline:         parentCiPipelineId,
				ExternalCiConfig:         externalCiConfig,
				ScanEnabled:              pipeline.ScanEnabled,
				IsDockerConfigOverridden: pipeline.IsDockerConfigOverridden,
			}
			parentPipelineAppId, ok := pipelineIdVsAppId[parentCiPipelineId]
			if ok {
				ciPipeline.ParentAppId = parentPipelineAppId
			}
			if ciTemplateBean, ok := ciOverrideTemplateMap[pipeline.Id]; ok {
				templateOverride := ciTemplateBean.CiTemplateOverride
				ciPipeline.DockerConfigOverride = bean.DockerConfigOverride{
					DockerRegistry:   templateOverride.DockerRegistryId,
					DockerRepository: templateOverride.DockerRepository,
					CiBuildConfig:    ciTemplateBean.CiBuildConfig,
				}
			}

			//this will build ci materials for each ci pipeline
			for _, material := range pipeline.CiPipelineMaterials {
				// ignore those materials which have inactive git material
				if material == nil || material.GitMaterial == nil || !material.GitMaterial.Active {
					continue
				}
				ciMaterial := &bean.CiMaterial{
					Id:              material.Id,
					CheckoutPath:    material.CheckoutPath,
					Path:            material.Path,
					ScmId:           material.ScmId,
					GitMaterialId:   material.GitMaterialId,
					GitMaterialName: material.GitMaterial.Name[strings.Index(material.GitMaterial.Name, "-")+1:],
					ScmName:         material.ScmName,
					ScmVersion:      material.ScmVersion,
					IsRegex:         material.Regex != "",
					Source:          &bean.SourceTypeConfig{Type: material.Type, Value: material.Value, Regex: material.Regex},
				}
				ciPipeline.CiMaterial = append(ciPipeline.CiMaterial, ciMaterial)
			}

			//this will count the length of child ci pipelines, of each ci pipeline
			linkedCi := linkedCiPipelinesMap[pipeline.Id]
			ciPipeline.LinkedCount = len(linkedCi)
			ciPipelineResp = append(ciPipelineResp, ciPipeline)

			//this will use for fetch the parent ci pipeline app id, of each ci pipeline
			//parentCiPipelineIds = append(parentCiPipelineIds, pipeline.ParentCiPipeline)
		}
		ciPipelinesConfigByApp.CiPipelines = ciPipelineResp
		ciPipelinesConfigByApp.CiGitMaterialId = ciPipelinesConfigByApp.CiBuildConfig.GitMaterialId
		ciPipelinesConfigByApps = append(ciPipelinesConfigByApps, ciPipelinesConfigByApp)
	}

	return ciPipelinesConfigByApps, err
}

func (impl PipelineBuilderImpl) GetCiPipelineByEnvironmentMin(request appGroup2.AppGroupingRequest) ([]*bean.CiPipelineMinResponse, error) {
	results := make([]*bean.CiPipelineMinResponse, 0)
	var cdPipelines []*pipelineConfig.Pipeline
	var err error
	if request.AppGroupId > 0 {
		appIds, err := impl.appGroupService.GetAppIdsByAppGroupId(request.AppGroupId)
		if err != nil {
			return results, err
		}
		//override appIds if already provided app group id in request.
		request.AppIds = appIds
	}
	if len(request.AppIds) > 0 {
		cdPipelines, err = impl.pipelineRepository.FindActiveByInFilter(request.EnvId, request.AppIds)
	} else {
		cdPipelines, err = impl.pipelineRepository.FindActiveByEnvId(request.EnvId)
	}
	if err != nil {
		impl.logger.Errorw("error in fetching pipelines", "request", request, "err", err)
		return results, err
	}
	foundAppIds := make([]int, 0)
	for _, pipeline := range cdPipelines {
		foundAppIds = append(foundAppIds, pipeline.AppId)
	}
	if len(foundAppIds) == 0 {
		err = &util.ApiError{Code: "404", HttpStatusCode: 200, UserMessage: "no matching pipeline found"}
		return nil, err
	}
	ciPipelines, err := impl.ciPipelineRepository.FindByAppIds(foundAppIds)
	if err != nil && !util.IsErrNoRows(err) {
		impl.logger.Errorw("error in fetching ci pipeline", "err", err)
		return nil, err
	}
	ciPipelineByApp := make(map[int]*pipelineConfig.CiPipeline)
	parentCiPipelineIds := make([]int, 0)
	for _, ciPipeline := range ciPipelines {
		ciPipelineByApp[ciPipeline.Id] = ciPipeline
		if ciPipeline.ParentCiPipeline > 0 && ciPipeline.IsExternal {
			parentCiPipelineIds = append(parentCiPipelineIds, ciPipeline.ParentCiPipeline)
		}
	}
	pipelineIdVsAppId, err := impl.ciPipelineRepository.FindAppIdsForCiPipelineIds(parentCiPipelineIds)
	if err != nil {
		impl.logger.Errorw("error occurred while fetching appIds for pipelineIds", "parentCiPipelineIds", parentCiPipelineIds, "err", err)
		return nil, err
	}

	//authorization block starts here
	var appObjectArr []string
	objects := impl.enforcerUtil.GetAppAndEnvObjectByDbPipeline(cdPipelines)
	for _, object := range objects {
		appObjectArr = append(appObjectArr, object[0])
	}
	appResults, _ := request.CheckAuthBatch(request.EmailId, appObjectArr, []string{})
	authorizedIds := make([]int, 0)
	for _, pipeline := range cdPipelines {
		appObject := objects[pipeline.Id]
		if !appResults[appObject[0]] {
			//if user unauthorized, skip items
			continue
		}
		if pipeline.CiPipelineId == 0 {
			//skip for external ci
			continue
		}
		ciPipeline := ciPipelineByApp[pipeline.CiPipelineId]
		parentAppId := pipelineIdVsAppId[ciPipeline.ParentCiPipeline]
		result := &bean.CiPipelineMinResponse{
			Id:               pipeline.CiPipelineId,
			AppId:            pipeline.AppId,
			AppName:          pipeline.App.AppName,
			ParentCiPipeline: ciPipeline.ParentCiPipeline,
			ParentAppId:      parentAppId,
		}
		results = append(results, result)
		authorizedIds = append(authorizedIds, pipeline.CiPipelineId)
	}
	//authorization block ends here

	return results, err
}

func (impl PipelineBuilderImpl) GetCdPipelinesByEnvironment(request appGroup2.AppGroupingRequest) (cdPipelines *bean.CdPipelines, err error) {
	_, span := otel.Tracer("orchestrator").Start(request.Ctx, "cdHandler.authorizationCdPipelinesForAppGrouping")
	if request.AppGroupId > 0 {
		appIds, err := impl.appGroupService.GetAppIdsByAppGroupId(request.AppGroupId)
		if err != nil {
			return nil, err
		}
		//override appIds if already provided app group id in request.
		request.AppIds = appIds
	}
	cdPipelines, err = impl.ciCdPipelineOrchestrator.GetCdPipelinesForEnv(request.EnvId, request.AppIds)
	if err != nil {
		impl.logger.Errorw("error in fetching pipeline", "err", err)
		return cdPipelines, err
	}
	pipelineIds := make([]int, 0)
	for _, pipeline := range cdPipelines.Pipelines {
		pipelineIds = append(pipelineIds, pipeline.Id)
	}
	if len(pipelineIds) == 0 {
		err = &util.ApiError{Code: "404", HttpStatusCode: 200, UserMessage: "no matching pipeline found"}
		return cdPipelines, err
	}
	//authorization block starts here
	var appObjectArr []string
	var envObjectArr []string
	objects := impl.enforcerUtil.GetAppAndEnvObjectByPipeline(cdPipelines.Pipelines)
	pipelineIds = []int{}
	for _, object := range objects {
		appObjectArr = append(appObjectArr, object[0])
		envObjectArr = append(envObjectArr, object[1])
	}
	appResults, envResults := request.CheckAuthBatch(request.EmailId, appObjectArr, envObjectArr)
	//authorization block ends here
	span.End()
	var pipelines []*bean.CDPipelineConfigObject
	authorizedPipelines := make(map[int]*bean.CDPipelineConfigObject)
	for _, dbPipeline := range cdPipelines.Pipelines {
		appObject := objects[dbPipeline.Id][0]
		envObject := objects[dbPipeline.Id][1]
		if !(appResults[appObject] && envResults[envObject]) {
			//if user unauthorized, skip items
			continue
		}
		pipelineIds = append(pipelineIds, dbPipeline.Id)
		authorizedPipelines[dbPipeline.Id] = dbPipeline
	}

	pipelineDeploymentTemplate := make(map[int]chartRepoRepository.DeploymentStrategy)
	pipelineWorkflowMapping := make(map[int]*appWorkflow.AppWorkflowMapping)
	if len(pipelineIds) == 0 {
		err = &util.ApiError{Code: "404", HttpStatusCode: 200, UserMessage: "no authorized pipeline found"}
		return cdPipelines, err
	}
	_, span = otel.Tracer("orchestrator").Start(request.Ctx, "cdHandler.GetAllStrategyByPipelineIds")
	strategies, err := impl.pipelineConfigRepository.GetAllStrategyByPipelineIds(pipelineIds)
	span.End()
	if err != nil {
		impl.logger.Errorw("error in fetching strategies", "err", err)
		return cdPipelines, err
	}
	for _, item := range strategies {
		if item.Default {
			pipelineDeploymentTemplate[item.PipelineId] = item.Strategy
		}
	}
	_, span = otel.Tracer("orchestrator").Start(request.Ctx, "cdHandler.FindByCDPipelineIds")
	appWorkflowMappings, err := impl.appWorkflowRepository.FindByCDPipelineIds(pipelineIds)
	span.End()
	if err != nil {
		impl.logger.Errorw("error in fetching workflows", "err", err)
		return nil, err
	}
	for _, item := range appWorkflowMappings {
		pipelineWorkflowMapping[item.ComponentId] = item
	}

	for _, dbPipeline := range authorizedPipelines {
		pipeline := &bean.CDPipelineConfigObject{
			Id:                            dbPipeline.Id,
			Name:                          dbPipeline.Name,
			EnvironmentId:                 dbPipeline.EnvironmentId,
			EnvironmentName:               dbPipeline.EnvironmentName,
			CiPipelineId:                  dbPipeline.CiPipelineId,
			DeploymentTemplate:            pipelineDeploymentTemplate[dbPipeline.Id],
			TriggerType:                   dbPipeline.TriggerType,
			PreStage:                      dbPipeline.PreStage,
			PostStage:                     dbPipeline.PostStage,
			PreStageConfigMapSecretNames:  dbPipeline.PreStageConfigMapSecretNames,
			PostStageConfigMapSecretNames: dbPipeline.PostStageConfigMapSecretNames,
			RunPreStageInEnv:              dbPipeline.RunPreStageInEnv,
			RunPostStageInEnv:             dbPipeline.RunPostStageInEnv,
			DeploymentAppType:             dbPipeline.DeploymentAppType,
			ParentPipelineType:            pipelineWorkflowMapping[dbPipeline.Id].ParentType,
			ParentPipelineId:              pipelineWorkflowMapping[dbPipeline.Id].ParentId,
			AppName:                       dbPipeline.AppName,
			AppId:                         dbPipeline.AppId,
			UserApprovalConf:              dbPipeline.UserApprovalConf,
		}
		pipelines = append(pipelines, pipeline)
	}
	cdPipelines.Pipelines = pipelines
	return cdPipelines, err
}

func (impl PipelineBuilderImpl) GetCdPipelinesByEnvironmentMin(request appGroup2.AppGroupingRequest) (cdPipelines []*bean.CDPipelineConfigObject, err error) {
	_, span := otel.Tracer("orchestrator").Start(request.Ctx, "cdHandler.authorizationCdPipelinesForAppGrouping")
	if request.AppGroupId > 0 {
		appIds, err := impl.appGroupService.GetAppIdsByAppGroupId(request.AppGroupId)
		if err != nil {
			return cdPipelines, err
		}
		//override appIds if already provided app group id in request.
		request.AppIds = appIds
	}
	var pipelines []*pipelineConfig.Pipeline
	if len(request.AppIds) > 0 {
		pipelines, err = impl.pipelineRepository.FindActiveByInFilter(request.EnvId, request.AppIds)
	} else {
		pipelines, err = impl.pipelineRepository.FindActiveByEnvId(request.EnvId)
	}
	if err != nil {
		impl.logger.Errorw("error in fetching pipelines", "request", request, "err", err)
		return cdPipelines, err
	}
	//authorization block starts here
	var appObjectArr []string
	var envObjectArr []string
	objects := impl.enforcerUtil.GetAppAndEnvObjectByDbPipeline(pipelines)
	for _, object := range objects {
		appObjectArr = append(appObjectArr, object[0])
		envObjectArr = append(envObjectArr, object[1])
	}
	appResults, envResults := request.CheckAuthBatch(request.EmailId, appObjectArr, envObjectArr)
	//authorization block ends here
	span.End()
	for _, dbPipeline := range pipelines {
		appObject := objects[dbPipeline.Id][0]
		envObject := objects[dbPipeline.Id][1]
		if !(appResults[appObject] && envResults[envObject]) {
			//if user unauthorized, skip items
			continue
		}
		pcObject := &bean.CDPipelineConfigObject{
			AppId:             dbPipeline.AppId,
			AppName:           dbPipeline.App.AppName,
			EnvironmentId:     dbPipeline.EnvironmentId,
			Id:                dbPipeline.Id,
			DeploymentAppType: dbPipeline.DeploymentAppType,
		}
		cdPipelines = append(cdPipelines, pcObject)
	}
	return cdPipelines, err
}

func (impl PipelineBuilderImpl) GetExternalCiByEnvironment(request appGroup2.AppGroupingRequest) (ciConfig []*bean.ExternalCiConfig, err error) {
	_, span := otel.Tracer("orchestrator").Start(request.Ctx, "ciHandler.authorizationExternalCiForAppGrouping")
	externalCiConfigs := make([]*bean.ExternalCiConfig, 0)
	var cdPipelines []*pipelineConfig.Pipeline
	if request.AppGroupId > 0 {
		appIds, err := impl.appGroupService.GetAppIdsByAppGroupId(request.AppGroupId)
		if err != nil {
			return nil, err
		}
		//override appIds if already provided app group id in request.
		request.AppIds = appIds
	}
	if len(request.AppIds) > 0 {
		cdPipelines, err = impl.pipelineRepository.FindActiveByInFilter(request.EnvId, request.AppIds)
	} else {
		cdPipelines, err = impl.pipelineRepository.FindActiveByEnvId(request.EnvId)
	}
	if err != nil {
		impl.logger.Errorw("error in fetching pipelines", "request", request, "err", err)
		return nil, err
	}

	var appIds []int
	//authorization block starts here
	var appObjectArr []string
	objects := impl.enforcerUtil.GetAppAndEnvObjectByDbPipeline(cdPipelines)
	for _, object := range objects {
		appObjectArr = append(appObjectArr, object[0])
	}
	appResults, _ := request.CheckAuthBatch(request.EmailId, appObjectArr, []string{})
	for _, pipeline := range cdPipelines {
		appObject := objects[pipeline.Id]
		if !appResults[appObject[0]] {
			//if user unauthorized, skip items
			continue
		}
		//add only those who have external ci
		if pipeline.CiPipelineId == 0 {
			appIds = append(appIds, pipeline.AppId)
		}
	}

	//authorization block ends here
	span.End()

	if len(appIds) == 0 {
		impl.logger.Warnw("there is no app id found for fetching external ci pipelines", "request", request)
		return externalCiConfigs, nil
	}
	_, span = otel.Tracer("orchestrator").Start(request.Ctx, "ciHandler.FindExternalCiByAppIds")
	externalCiPipelines, err := impl.ciPipelineRepository.FindExternalCiByAppIds(appIds)
	span.End()
	if err != nil && !util.IsErrNoRows(err) {
		impl.logger.Errorw("error in fetching external ci", "request", request, "err", err)
		return nil, err
	}
	hostUrl, err := impl.attributesService.GetByKey(attributes.HostUrlKey)
	if err != nil {
		impl.logger.Errorw("error in fetching external ci", "request", request, "err", err)
		return nil, err
	}
	if hostUrl != nil {
		impl.ciConfig.ExternalCiWebhookUrl = fmt.Sprintf("%s/%s", hostUrl.Value, ExternalCiWebhookPath)
	}

	var externalCiPipelineIds []int
	appWorkflowMappingsMap := make(map[int][]*appWorkflow.AppWorkflowMapping)

	for _, externalCiPipeline := range externalCiPipelines {
		externalCiPipelineIds = append(externalCiPipelineIds, externalCiPipeline.Id)
	}
	if len(externalCiPipelineIds) == 0 {
		err = &util.ApiError{Code: "404", HttpStatusCode: 200, UserMessage: "no external ci pipeline found"}
		return externalCiConfigs, err
	}
	appWorkflowMappings, err := impl.appWorkflowRepository.FindWFCDMappingByExternalCiIdByIdsIn(externalCiPipelineIds)
	if err != nil {
		impl.logger.Errorw("Error in fetching app workflow mapping for CD pipeline by external CI ID", "err", err)
		return nil, err
	}

	CDPipelineMap := make(map[int]*pipelineConfig.Pipeline)
	appIdMap := make(map[int]*app2.App)
	var componentIds []int
	for _, appWorkflowMapping := range appWorkflowMappings {
		appWorkflowMappingsMap[appWorkflowMapping.ParentId] = append(appWorkflowMappingsMap[appWorkflowMapping.ParentId], appWorkflowMapping)
		componentIds = append(componentIds, appWorkflowMapping.ComponentId)
	}
	if len(componentIds) == 0 {
		return nil, err
	}
	cdPipelines, err = impl.pipelineRepository.FindAppAndEnvironmentAndProjectByPipelineIds(componentIds)
	if err != nil && !util.IsErrNoRows(err) {
		impl.logger.Errorw("error in fetching external ci", "request", request, "err", err)
		return nil, err
	}
	for _, pipeline := range cdPipelines {
		CDPipelineMap[pipeline.Id] = pipeline
		appIds = append(appIds, pipeline.AppId)
	}
	if len(appIds) == 0 {
		err = &util.ApiError{Code: "404", HttpStatusCode: 200, UserMessage: "no matching apps found"}
		return nil, err
	}
	apps, err := impl.appRepo.FindAppAndProjectByIdsIn(appIds)
	for _, app := range apps {
		appIdMap[app.Id] = app
	}

	_, span = otel.Tracer("orchestrator").Start(request.Ctx, "ciHandler.FindAppAndEnvironmentAndProjectByPipelineIds")
	for _, externalCiPipeline := range externalCiPipelines {
		externalCiConfig := &bean.ExternalCiConfig{
			Id:         externalCiPipeline.Id,
			WebhookUrl: fmt.Sprintf("%s/%d", impl.ciConfig.ExternalCiWebhookUrl, externalCiPipeline.Id),
			Payload:    impl.ciConfig.ExternalCiPayload,
			AccessKey:  "",
		}

		if _, ok := appWorkflowMappingsMap[externalCiPipeline.Id]; !ok {
			return nil, errors.New("Error in fetching app workflow mapping for cd pipeline by parent id")
		}
		appWorkflowMappings := appWorkflowMappingsMap[externalCiPipeline.Id]
		roleData := make(map[string]interface{})
		for _, appWorkflowMapping := range appWorkflowMappings {
			if _, ok := CDPipelineMap[appWorkflowMapping.ComponentId]; !ok {
				impl.logger.Errorw("error in getting cd pipeline data for workflow", "app workflow id", appWorkflowMapping.ComponentId, "err", err)
				return nil, errors.New("error in getting cd pipeline data for workflow")
			}
			cdPipeline := CDPipelineMap[appWorkflowMapping.ComponentId]
			if _, ok := roleData[teamIdKey]; !ok {
				if _, ok := appIdMap[cdPipeline.AppId]; !ok {
					impl.logger.Errorw("error in getting app data for pipeline", "app id", cdPipeline.AppId, "err", err)
					return nil, errors.New("error in getting app data for pipeline")
				}
				app := appIdMap[cdPipeline.AppId]
				roleData[teamIdKey] = app.TeamId
				roleData[teamNameKey] = app.Team.Name
				roleData[appIdKey] = cdPipeline.AppId
				roleData[appNameKey] = cdPipeline.App.AppName
			}
			if _, ok := roleData[environmentNameKey]; !ok {
				roleData[environmentNameKey] = cdPipeline.Environment.Name
			} else {
				roleData[environmentNameKey] = fmt.Sprintf("%s,%s", roleData[environmentNameKey], cdPipeline.Environment.Name)
			}
			if _, ok := roleData[environmentIdentifierKey]; !ok {
				roleData[environmentIdentifierKey] = cdPipeline.Environment.EnvironmentIdentifier
			} else {
				roleData[environmentIdentifierKey] = fmt.Sprintf("%s,%s", roleData[environmentIdentifierKey], cdPipeline.Environment.EnvironmentIdentifier)
			}
		}

		externalCiConfig.ExternalCiConfigRole = bean.ExternalCiConfigRole{
			ProjectId:             roleData[teamIdKey].(int),
			ProjectName:           roleData[teamNameKey].(string),
			AppId:                 roleData[appIdKey].(int),
			AppName:               roleData[appNameKey].(string),
			EnvironmentName:       roleData[environmentNameKey].(string),
			EnvironmentIdentifier: roleData[environmentIdentifierKey].(string),
			Role:                  "Build and deploy",
		}
		externalCiConfigs = append(externalCiConfigs, externalCiConfig)
	}
	span.End()
	//--------pipeline population end
	return externalCiConfigs, err
}

func (impl PipelineBuilderImpl) GetEnvironmentListForAutocompleteFilter(envName string, clusterIds []int, offset int, size int, emailId string, checkAuthBatch func(emailId string, appObject []string, envObject []string) (map[string]bool, map[string]bool), ctx context.Context) (*cluster.AppGroupingResponse, error) {
	result := &cluster.AppGroupingResponse{}
	var models []*repository2.Environment
	var beans []cluster.EnvironmentBean
	var err error
	if len(envName) > 0 && len(clusterIds) > 0 {
		models, err = impl.environmentRepository.FindByEnvNameAndClusterIds(envName, clusterIds)
	} else if len(clusterIds) > 0 {
		models, err = impl.environmentRepository.FindByClusterIdsWithFilter(clusterIds)
	} else if len(envName) > 0 {
		models, err = impl.environmentRepository.FindByEnvName(envName)
	} else {
		models, err = impl.environmentRepository.FindAllActiveWithFilter()
	}
	if err != nil && err != pg.ErrNoRows {
		impl.logger.Errorw("error in fetching environment", "err", err)
		return result, err
	}
	var envIds []int
	for _, model := range models {
		envIds = append(envIds, model.Id)
	}
	if len(envIds) == 0 {
		err = &util.ApiError{Code: "404", HttpStatusCode: 200, UserMessage: "no matching environment found"}
		return nil, err
	}
	_, span := otel.Tracer("orchestrator").Start(ctx, "pipelineBuilder.FindActiveByEnvIds")
	cdPipelines, err := impl.pipelineRepository.FindActiveByEnvIds(envIds)
	span.End()
	if err != nil && err != pg.ErrNoRows {
		return result, err
	}
	pipelineIds := make([]int, 0)
	for _, pipeline := range cdPipelines {
		pipelineIds = append(pipelineIds, pipeline.Id)
	}
	if len(pipelineIds) == 0 {
		err = &util.ApiError{Code: "404", HttpStatusCode: 200, UserMessage: "no matching pipeline found"}
		return nil, err
	}
	//authorization block starts here
	var appObjectArr []string
	var envObjectArr []string
	_, span = otel.Tracer("orchestrator").Start(ctx, "pipelineBuilder.GetAppAndEnvObjectByPipelineIds")
	objects := impl.enforcerUtil.GetAppAndEnvObjectByPipelineIds(pipelineIds)
	span.End()
	pipelineIds = []int{}
	for _, object := range objects {
		appObjectArr = append(appObjectArr, object[0])
		envObjectArr = append(envObjectArr, object[1])
	}
	_, span = otel.Tracer("orchestrator").Start(ctx, "pipelineBuilder.checkAuthBatch")
	appResults, envResults := checkAuthBatch(emailId, appObjectArr, envObjectArr)
	span.End()
	//authorization block ends here

	pipelinesMap := make(map[int][]*pipelineConfig.Pipeline)
	for _, pipeline := range cdPipelines {
		appObject := objects[pipeline.Id][0]
		envObject := objects[pipeline.Id][1]
		if !(appResults[appObject] && envResults[envObject]) {
			//if user unauthorized, skip items
			continue
		}
		pipelinesMap[pipeline.EnvironmentId] = append(pipelinesMap[pipeline.EnvironmentId], pipeline)
	}
	for _, model := range models {
		environment := cluster.EnvironmentBean{
			Id:                    model.Id,
			Environment:           model.Name,
			Namespace:             model.Namespace,
			CdArgoSetup:           model.Cluster.CdArgoSetup,
			EnvironmentIdentifier: model.EnvironmentIdentifier,
			ClusterName:           model.Cluster.ClusterName,
		}

		//authorization block starts here
		appCount := 0
		envPipelines := pipelinesMap[model.Id]
		if _, ok := pipelinesMap[model.Id]; ok {
			appCount = len(envPipelines)
		}
		environment.AppCount = appCount
		beans = append(beans, environment)
	}

	envCount := len(beans)
	// Apply pagination
	if size > 0 {
		if offset+size <= len(beans) {
			beans = beans[offset : offset+size]
		} else {
			beans = beans[offset:]
		}
	}
	result.EnvList = beans
	result.EnvCount = envCount
	return result, nil
}

func (impl PipelineBuilderImpl) GetAppListForEnvironment(request appGroup2.AppGroupingRequest) ([]*AppBean, error) {
	var applicationList []*AppBean
	var cdPipelines []*pipelineConfig.Pipeline
	var err error
	if request.AppGroupId > 0 {
		appIds, err := impl.appGroupService.GetAppIdsByAppGroupId(request.AppGroupId)
		if err != nil {
			return nil, err
		}
		//override appIds if already provided app group id in request.
		request.AppIds = appIds
	}
	if len(request.AppIds) > 0 {
		cdPipelines, err = impl.pipelineRepository.FindActiveByInFilter(request.EnvId, request.AppIds)
	} else {
		cdPipelines, err = impl.pipelineRepository.FindActiveByEnvId(request.EnvId)
	}
	if err != nil {
		impl.logger.Errorw("error in fetching pipelines", "request", request, "err", err)
		return nil, err
	}
	if len(cdPipelines) == 0 {
		return applicationList, nil
	}
	var appObjectArr []string
	var envObjectArr []string
	objects := impl.enforcerUtil.GetAppAndEnvObjectByDbPipeline(cdPipelines)
	for _, object := range objects {
		appObjectArr = append(appObjectArr, object[0])
		envObjectArr = append(envObjectArr, object[1])
	}
	appResults, envResults := request.CheckAuthBatch(request.EmailId, appObjectArr, envObjectArr)
	for _, pipeline := range cdPipelines {
		appObject := objects[pipeline.Id][0]
		envObject := objects[pipeline.Id][1]
		if !(appResults[appObject] && envResults[envObject]) {
			//if user unauthorized, skip items
			continue
		}
		applicationList = append(applicationList, &AppBean{Id: pipeline.AppId, Name: pipeline.App.AppName})
	}
	return applicationList, err
}<|MERGE_RESOLUTION|>--- conflicted
+++ resolved
@@ -1647,8 +1647,6 @@
 			impl.logger.Errorw("error in committing transaction", "err", err)
 			return nil, err
 		}
-<<<<<<< HEAD
-=======
 		if !modifiedCiPipeline.IsExternal {
 			err = impl.ciCdPipelineOrchestrator.AddPipelineMaterialInGitSensor(materialsUpdate)
 			if err != nil {
@@ -1656,7 +1654,6 @@
 				return nil, err
 			}
 		}
->>>>>>> 3bf0f67f
 		modifiedCiPipeline.ScanEnabled = baseCiConfig.ScanEnabled
 		baseCiConfig.CiPipelines = append(baseCiConfig.CiPipelines, modifiedCiPipeline)
 		return baseCiConfig, nil
