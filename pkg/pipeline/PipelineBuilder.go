/*
 * Copyright (c) 2020 Devtron Labs
 *
 * Licensed under the Apache License, Version 2.0 (the "License");
 * you may not use this file except in compliance with the License.
 * You may obtain a copy of the License at
 *
 *    http://www.apache.org/licenses/LICENSE-2.0
 *
 * Unless required by applicable law or agreed to in writing, software
 * distributed under the License is distributed on an "AS IS" BASIS,
 * WITHOUT WARRANTIES OR CONDITIONS OF ANY KIND, either express or implied.
 * See the License for the specific language governing permissions and
 * limitations under the License.
 *
 */

package pipeline

import (
	"context"
	"encoding/json"
	"fmt"
	client "github.com/devtron-labs/devtron/api/helm-app"
	app2 "github.com/devtron-labs/devtron/internal/sql/repository/app"
	"github.com/devtron-labs/devtron/internal/sql/repository/appStatus"
	"github.com/devtron-labs/devtron/internal/sql/repository/security"
	"github.com/devtron-labs/devtron/pkg/chart"
	chartRepoRepository "github.com/devtron-labs/devtron/pkg/chartRepo/repository"
	"github.com/devtron-labs/devtron/pkg/cluster"
	repository2 "github.com/devtron-labs/devtron/pkg/cluster/repository"
	bean3 "github.com/devtron-labs/devtron/pkg/pipeline/bean"
	"github.com/devtron-labs/devtron/pkg/pipeline/history"
	repository4 "github.com/devtron-labs/devtron/pkg/pipeline/history/repository"
	"github.com/devtron-labs/devtron/pkg/sql"
	"github.com/devtron-labs/devtron/pkg/user"
	util3 "github.com/devtron-labs/devtron/pkg/util"
	"github.com/devtron-labs/devtron/util/rbac"
	"net/http"
	"net/url"
	"sort"
	"strconv"
	"strings"
	"time"

	application2 "github.com/argoproj/argo-cd/v2/pkg/apiclient/application"
	"github.com/caarlos0/env"
	bean2 "github.com/devtron-labs/devtron/api/bean"
	"github.com/devtron-labs/devtron/client/argocdServer"
	"github.com/devtron-labs/devtron/client/argocdServer/application"
	"github.com/devtron-labs/devtron/internal/sql/models"
	"github.com/devtron-labs/devtron/internal/sql/repository"
	"github.com/devtron-labs/devtron/internal/sql/repository/appWorkflow"
	"github.com/devtron-labs/devtron/internal/sql/repository/chartConfig"
	dockerRegistryRepository "github.com/devtron-labs/devtron/internal/sql/repository/dockerRegistry"
	"github.com/devtron-labs/devtron/internal/sql/repository/pipelineConfig"
	"github.com/devtron-labs/devtron/internal/util"
	"github.com/devtron-labs/devtron/pkg/app"
	"github.com/devtron-labs/devtron/pkg/attributes"
	"github.com/devtron-labs/devtron/pkg/bean"
	util2 "github.com/devtron-labs/devtron/util"
	"github.com/go-pg/pg"
	"github.com/juju/errors"
	"go.uber.org/zap"
)

var DefaultPipelineValue = []byte(`{"ConfigMaps":{"enabled":false},"ConfigSecrets":{"enabled":false},"ContainerPort":[],"EnvVariables":[],"GracePeriod":30,"LivenessProbe":{},"MaxSurge":1,"MaxUnavailable":0,"MinReadySeconds":60,"ReadinessProbe":{},"Spec":{"Affinity":{"Values":"nodes","key":""}},"app":"13","appMetrics":false,"args":{},"autoscaling":{},"command":{"enabled":false,"value":[]},"containers":[],"dbMigrationConfig":{"enabled":false},"deployment":{"strategy":{"rolling":{"maxSurge":"25%","maxUnavailable":1}}},"deploymentType":"ROLLING","env":"1","envoyproxy":{"configMapName":"","image":"","resources":{"limits":{"cpu":"50m","memory":"50Mi"},"requests":{"cpu":"50m","memory":"50Mi"}}},"image":{"pullPolicy":"IfNotPresent"},"ingress":{},"ingressInternal":{"annotations":{},"enabled":false,"host":"","path":"","tls":[]},"initContainers":[],"pauseForSecondsBeforeSwitchActive":30,"pipelineName":"","prometheus":{"release":"monitoring"},"rawYaml":[],"releaseVersion":"1","replicaCount":1,"resources":{"limits":{"cpu":"0.05","memory":"50Mi"},"requests":{"cpu":"0.01","memory":"10Mi"}},"secret":{"data":{},"enabled":false},"server":{"deployment":{"image":"","image_tag":""}},"service":{"annotations":{},"type":"ClusterIP"},"servicemonitor":{"additionalLabels":{}},"tolerations":[],"volumeMounts":[],"volumes":[],"waitForSecondsBeforeScalingDown":30}`)

type EcrConfig struct {
	EcrPrefix string `env:"ECR_REPO_NAME_PREFIX" envDefault:"test/"`
}

func GetEcrConfig() (*EcrConfig, error) {
	cfg := &EcrConfig{}
	err := env.Parse(cfg)
	return cfg, err
}

type DeploymentServiceTypeConfig struct {
	IsInternalUse bool `env:"IS_INTERNAL_USE" envDefault:"false"`
}

func GetDeploymentServiceTypeConfig() (*DeploymentServiceTypeConfig, error) {
	cfg := &DeploymentServiceTypeConfig{}
	err := env.Parse(cfg)
	return cfg, err
}

type PipelineBuilder interface {
	CreateCiPipeline(createRequest *bean.CiConfigRequest) (*bean.PipelineCreateResponse, error)
	CreateApp(request *bean.CreateAppDTO) (*bean.CreateAppDTO, error)
	CreateMaterialsForApp(request *bean.CreateMaterialDTO) (*bean.CreateMaterialDTO, error)
	UpdateMaterialsForApp(request *bean.UpdateMaterialDTO) (*bean.UpdateMaterialDTO, error)
	DeleteMaterial(request *bean.UpdateMaterialDTO) error
	DeleteApp(appId int, userId int32) error
	GetCiPipeline(appId int) (ciConfig *bean.CiConfigRequest, err error)
	GetExternalCi(appId int) (ciConfig []*bean.ExternalCiConfig, err error)
	GetExternalCiById(appId int, externalCiId int) (ciConfig *bean.ExternalCiConfig, err error)
	UpdateCiTemplate(updateRequest *bean.CiConfigRequest) (*bean.CiConfigRequest, error)
	PatchCiPipeline(request *bean.CiPatchRequest) (ciConfig *bean.CiConfigRequest, err error)
	CreateCdPipelines(cdPipelines *bean.CdPipelines, ctx context.Context) (*bean.CdPipelines, error)
	GetApp(appId int) (application *bean.CreateAppDTO, err error)
	PatchCdPipelines(cdPipelines *bean.CDPatchRequest, ctx context.Context) (*bean.CdPipelines, error)
	DeleteCdPipeline(pipeline *pipelineConfig.Pipeline, ctx context.Context, forceDelete bool, userId int32) (err error)
	ChangeDeploymentType(ctx context.Context, request *bean.DeploymentAppTypeChangeRequest) (*bean.DeploymentAppTypeChangeResponse, error)
	DeleteDeploymentAppsForEnvironment(ctx context.Context, environmentId int, currentDeploymentAppType bean.DeploymentType, exclusionList []int, includeApps []int, userId int32) (*bean.DeploymentAppTypeChangeResponse, error)
	DeleteDeploymentApps(ctx context.Context, pipelines []*pipelineConfig.Pipeline, userId int32) *bean.DeploymentAppTypeChangeResponse
	GetCdPipelinesForApp(appId int) (cdPipelines *bean.CdPipelines, err error)
	GetCdPipelinesForAppAndEnv(appId int, envId int) (cdPipelines *bean.CdPipelines, err error)
	/*	CreateCdPipelines(cdPipelines bean.CdPipelines) (*bean.CdPipelines, error)*/
	GetArtifactsByCDPipeline(cdPipelineId int, stage bean2.WorkflowType) (bean.CiArtifactResponse, error)
	FetchArtifactForRollback(cdPipelineId, offset, limit int) (bean.CiArtifactResponse, error)
	FindAppsByTeamId(teamId int) ([]*AppBean, error)
	FindAppsByTeamName(teamName string) ([]AppBean, error)
	FindPipelineById(cdPipelineId int) (*pipelineConfig.Pipeline, error)
	GetAppList() ([]AppBean, error)
	GetCiPipelineMin(appId int) ([]*bean.CiPipelineMin, error)

	FetchCDPipelineStrategy(appId int) (PipelineStrategiesResponse, error)
	GetCdPipelineById(pipelineId int) (cdPipeline *bean.CDPipelineConfigObject, err error)

	FetchConfigmapSecretsForCdStages(appId, envId, cdPipelineId int) (ConfigMapSecretsResponse, error)
	FindByIds(ids []*int) ([]*AppBean, error)
	GetCiPipelineById(pipelineId int) (ciPipeline *bean.CiPipeline, err error)

	GetMaterialsForAppId(appId int) []*bean.GitMaterial
	FindAllMatchesByAppName(appName string) ([]*AppBean, error)
	GetEnvironmentByCdPipelineId(pipelineId int) (int, error)
	PatchRegexCiPipeline(request *bean.CiRegexPatchRequest) (err error)

	GetBulkActionImpactedPipelines(dto *bean.CdBulkActionRequestDto) ([]*pipelineConfig.Pipeline, error)
	PerformBulkActionOnCdPipelines(dto *bean.CdBulkActionRequestDto, impactedPipelines []*pipelineConfig.Pipeline, ctx context.Context, dryRun bool, userId int32) ([]*bean.CdBulkActionResponseDto, error)
	DeleteCiPipeline(request *bean.CiPatchRequest) (*bean.CiPipeline, error)
	IsGitOpsRequiredForCD(pipelineCreateRequest *bean.CdPipelines) bool
	SetPipelineDeploymentAppType(pipelineCreateRequest *bean.CdPipelines, isGitOpsConfigured bool)
	GetCiPipelineByEnvironment(envId int, emailId string, checkAuthBatch func(emailId string, appObject []string, envObject []string) (map[string]bool, map[string]bool)) ([]*bean.CiConfigRequest, error)
	GetCdPipelinesByEnvironment(envId int, emailId string, checkAuthBatch func(emailId string, appObject []string, envObject []string) (map[string]bool, map[string]bool)) (cdPipelines *bean.CdPipelines, err error)
	GetExternalCiByEnvironment(envId int, emailId string, checkAuthBatch func(emailId string, appObject []string, envObject []string) (map[string]bool, map[string]bool)) (ciConfig []*bean.ExternalCiConfig, err error)
	GetEnvironmentListForAutocompleteFilter(envName string, clusterIds []int, offset int, size int, emailId string, checkAuthBatch func(emailId string, appObject []string, envObject []string) (map[string]bool, map[string]bool)) (*cluster.AppGroupingResponse, error)
	GetAppListForEnvironment(envId int, emailId string, checkAuthBatch func(emailId string, appObject []string, envObject []string) (map[string]bool, map[string]bool)) ([]*AppBean, error)
}

type PipelineBuilderImpl struct {
	logger                        *zap.SugaredLogger
	ciCdPipelineOrchestrator      CiCdPipelineOrchestrator
	dockerArtifactStoreRepository dockerRegistryRepository.DockerArtifactStoreRepository
	materialRepo                  pipelineConfig.MaterialRepository
	appRepo                       app2.AppRepository
	pipelineRepository            pipelineConfig.PipelineRepository
	propertiesConfigService       PropertiesConfigService
	//	ciTemplateRepository             pipelineConfig.CiTemplateRepository
	ciPipelineRepository             pipelineConfig.CiPipelineRepository
	application                      application.ServiceClient
	chartRepository                  chartRepoRepository.ChartRepository
	ciArtifactRepository             repository.CiArtifactRepository
	ecrConfig                        *EcrConfig
	envConfigOverrideRepository      chartConfig.EnvConfigOverrideRepository
	environmentRepository            repository2.EnvironmentRepository
	pipelineConfigRepository         chartConfig.PipelineConfigRepository
	mergeUtil                        util.MergeUtil
	appWorkflowRepository            appWorkflow.AppWorkflowRepository
	ciConfig                         *CiConfig
	cdWorkflowRepository             pipelineConfig.CdWorkflowRepository
	appService                       app.AppService
	imageScanResultRepository        security.ImageScanResultRepository
	GitFactory                       *util.GitFactory
	ArgoK8sClient                    argocdServer.ArgoK8sClient
	attributesService                attributes.AttributesService
	aCDAuthConfig                    *util3.ACDAuthConfig
	gitOpsRepository                 repository.GitOpsConfigRepository
	pipelineStrategyHistoryService   history.PipelineStrategyHistoryService
	prePostCiScriptHistoryService    history.PrePostCiScriptHistoryService
	prePostCdScriptHistoryService    history.PrePostCdScriptHistoryService
	deploymentTemplateHistoryService history.DeploymentTemplateHistoryService
	appLevelMetricsRepository        repository.AppLevelMetricsRepository
	pipelineStageService             PipelineStageService
	chartTemplateService             util.ChartTemplateService
	chartRefRepository               chartRepoRepository.ChartRefRepository
	chartService                     chart.ChartService
	helmAppService                   client.HelmAppService
	deploymentGroupRepository        repository.DeploymentGroupRepository
	ciPipelineMaterialRepository     pipelineConfig.CiPipelineMaterialRepository
	//ciTemplateOverrideRepository     pipelineConfig.CiTemplateOverrideRepository
	//ciBuildConfigService CiBuildConfigService
	ciTemplateService                               CiTemplateService
	userService                                     user.UserService
	ciTemplateOverrideRepository                    pipelineConfig.CiTemplateOverrideRepository
	gitMaterialHistoryService                       history.GitMaterialHistoryService
	CiTemplateHistoryService                        history.CiTemplateHistoryService
	CiPipelineHistoryService                        history.CiPipelineHistoryService
	globalStrategyMetadataRepository                chartRepoRepository.GlobalStrategyMetadataRepository
	globalStrategyMetadataChartRefMappingRepository chartRepoRepository.GlobalStrategyMetadataChartRefMappingRepository
	deploymentConfig                                *DeploymentServiceTypeConfig
	appStatusRepository                             appStatus.AppStatusRepository
	workflowDagExecutor                             WorkflowDagExecutor
<<<<<<< HEAD
=======
	enforcerUtil                                    rbac.EnforcerUtil
>>>>>>> ba4795d0
}

func NewPipelineBuilderImpl(logger *zap.SugaredLogger,
	ciCdPipelineOrchestrator CiCdPipelineOrchestrator,
	dockerArtifactStoreRepository dockerRegistryRepository.DockerArtifactStoreRepository,
	materialRepo pipelineConfig.MaterialRepository,
	pipelineGroupRepo app2.AppRepository,
	pipelineRepository pipelineConfig.PipelineRepository,
	propertiesConfigService PropertiesConfigService,
	ciTemplateRepository pipelineConfig.CiTemplateRepository,
	ciPipelineRepository pipelineConfig.CiPipelineRepository,
	application application.ServiceClient,
	chartRepository chartRepoRepository.ChartRepository,
	ciArtifactRepository repository.CiArtifactRepository,
	ecrConfig *EcrConfig,
	envConfigOverrideRepository chartConfig.EnvConfigOverrideRepository,
	environmentRepository repository2.EnvironmentRepository,
	pipelineConfigRepository chartConfig.PipelineConfigRepository,
	mergeUtil util.MergeUtil,
	appWorkflowRepository appWorkflow.AppWorkflowRepository,
	ciConfig *CiConfig,
	cdWorkflowRepository pipelineConfig.CdWorkflowRepository,
	appService app.AppService,
	imageScanResultRepository security.ImageScanResultRepository,
	ArgoK8sClient argocdServer.ArgoK8sClient,
	GitFactory *util.GitFactory, attributesService attributes.AttributesService,
	aCDAuthConfig *util3.ACDAuthConfig, gitOpsRepository repository.GitOpsConfigRepository,
	pipelineStrategyHistoryService history.PipelineStrategyHistoryService,
	prePostCiScriptHistoryService history.PrePostCiScriptHistoryService,
	prePostCdScriptHistoryService history.PrePostCdScriptHistoryService,
	deploymentTemplateHistoryService history.DeploymentTemplateHistoryService,
	appLevelMetricsRepository repository.AppLevelMetricsRepository,
	pipelineStageService PipelineStageService, chartRefRepository chartRepoRepository.ChartRefRepository,
	chartTemplateService util.ChartTemplateService, chartService chart.ChartService,
	helmAppService client.HelmAppService,
	deploymentGroupRepository repository.DeploymentGroupRepository,
	ciPipelineMaterialRepository pipelineConfig.CiPipelineMaterialRepository,
	userService user.UserService,
	ciTemplateService CiTemplateService,
	ciTemplateOverrideRepository pipelineConfig.CiTemplateOverrideRepository,
	gitMaterialHistoryService history.GitMaterialHistoryService,
	CiTemplateHistoryService history.CiTemplateHistoryService,
	CiPipelineHistoryService history.CiPipelineHistoryService,
	globalStrategyMetadataRepository chartRepoRepository.GlobalStrategyMetadataRepository,
	globalStrategyMetadataChartRefMappingRepository chartRepoRepository.GlobalStrategyMetadataChartRefMappingRepository,
	deploymentConfig *DeploymentServiceTypeConfig, appStatusRepository appStatus.AppStatusRepository,
<<<<<<< HEAD
	workflowDagExecutor WorkflowDagExecutor) *PipelineBuilderImpl {
=======
	workflowDagExecutor WorkflowDagExecutor,
	enforcerUtil rbac.EnforcerUtil) *PipelineBuilderImpl {
>>>>>>> ba4795d0
	return &PipelineBuilderImpl{
		logger:                        logger,
		ciCdPipelineOrchestrator:      ciCdPipelineOrchestrator,
		dockerArtifactStoreRepository: dockerArtifactStoreRepository,
		materialRepo:                  materialRepo,
		appService:                    appService,
		appRepo:                       pipelineGroupRepo,
		pipelineRepository:            pipelineRepository,
		propertiesConfigService:       propertiesConfigService,
		//ciTemplateRepository:             ciTemplateRepository,
		ciPipelineRepository:             ciPipelineRepository,
		application:                      application,
		chartRepository:                  chartRepository,
		ciArtifactRepository:             ciArtifactRepository,
		ecrConfig:                        ecrConfig,
		envConfigOverrideRepository:      envConfigOverrideRepository,
		environmentRepository:            environmentRepository,
		pipelineConfigRepository:         pipelineConfigRepository,
		mergeUtil:                        mergeUtil,
		appWorkflowRepository:            appWorkflowRepository,
		ciConfig:                         ciConfig,
		cdWorkflowRepository:             cdWorkflowRepository,
		imageScanResultRepository:        imageScanResultRepository,
		ArgoK8sClient:                    ArgoK8sClient,
		GitFactory:                       GitFactory,
		attributesService:                attributesService,
		aCDAuthConfig:                    aCDAuthConfig,
		gitOpsRepository:                 gitOpsRepository,
		pipelineStrategyHistoryService:   pipelineStrategyHistoryService,
		prePostCiScriptHistoryService:    prePostCiScriptHistoryService,
		prePostCdScriptHistoryService:    prePostCdScriptHistoryService,
		deploymentTemplateHistoryService: deploymentTemplateHistoryService,
		appLevelMetricsRepository:        appLevelMetricsRepository,
		pipelineStageService:             pipelineStageService,
		chartTemplateService:             chartTemplateService,
		chartRefRepository:               chartRefRepository,
		chartService:                     chartService,
		helmAppService:                   helmAppService,
		deploymentGroupRepository:        deploymentGroupRepository,
		ciPipelineMaterialRepository:     ciPipelineMaterialRepository,
		ciTemplateService:                ciTemplateService,
		//ciTemplateOverrideRepository:     ciTemplateOverrideRepository,
		//ciBuildConfigService: ciBuildConfigService,
		userService:                                     userService,
		ciTemplateOverrideRepository:                    ciTemplateOverrideRepository,
		gitMaterialHistoryService:                       gitMaterialHistoryService,
		CiTemplateHistoryService:                        CiTemplateHistoryService,
		CiPipelineHistoryService:                        CiPipelineHistoryService,
		globalStrategyMetadataRepository:                globalStrategyMetadataRepository,
		globalStrategyMetadataChartRefMappingRepository: globalStrategyMetadataChartRefMappingRepository,
		deploymentConfig:                                deploymentConfig,
		appStatusRepository:                             appStatusRepository,
		workflowDagExecutor:                             workflowDagExecutor,
<<<<<<< HEAD
=======
		enforcerUtil:                                    enforcerUtil,
>>>>>>> ba4795d0
	}
}

// internal use only
const (
	teamIdKey                string = "teamId"
	teamNameKey              string = "teamName"
	appIdKey                 string = "appId"
	appNameKey               string = "appName"
	environmentIdKey         string = "environmentId"
	environmentNameKey       string = "environmentName"
	environmentIdentifierKey string = "environmentIdentifier"
)

func formatDate(t time.Time, layout string) string {
	if t.IsZero() {
		return ""
	}
	return t.Format(layout)
}

func (impl PipelineBuilderImpl) CreateApp(request *bean.CreateAppDTO) (*bean.CreateAppDTO, error) {
	impl.logger.Debugw("app create request received", "req", request)
	res, err := impl.ciCdPipelineOrchestrator.CreateApp(request)
	if err != nil {
		impl.logger.Errorw("error in saving create app req", "req", request, "err", err)
	}
	return res, err
}

func (impl PipelineBuilderImpl) DeleteApp(appId int, userId int32) error {
	impl.logger.Debugw("app delete request received", "app", appId)
	err := impl.ciCdPipelineOrchestrator.DeleteApp(appId, userId)
	return err
}

func (impl PipelineBuilderImpl) CreateMaterialsForApp(request *bean.CreateMaterialDTO) (*bean.CreateMaterialDTO, error) {
	res, err := impl.ciCdPipelineOrchestrator.CreateMaterials(request)
	if err != nil {
		impl.logger.Errorw("error in saving create materials req", "req", request, "err", err)
	}
	return res, err
}

func (impl PipelineBuilderImpl) UpdateMaterialsForApp(request *bean.UpdateMaterialDTO) (*bean.UpdateMaterialDTO, error) {
	res, err := impl.ciCdPipelineOrchestrator.UpdateMaterial(request)
	if err != nil {
		impl.logger.Errorw("error in updating materials req", "req", request, "err", err)
	}
	return res, err
}

func (impl PipelineBuilderImpl) DeleteMaterial(request *bean.UpdateMaterialDTO) error {
	//finding ci pipelines for this app; if found any, will not delete git material
	pipelines, err := impl.ciPipelineRepository.FindByAppId(request.AppId)
	if err != nil && err != pg.ErrNoRows {
		impl.logger.Errorw("err in deleting git material", "gitMaterial", request.Material, "err", err)
		return err
	}
	if len(pipelines) > 0 {
		//pipelines are present, in this case we will check if this material is used in docker config
		//if it is used, then we won't delete
		ciTemplateBean, err := impl.ciTemplateService.FindByAppId(request.AppId)
		if err != nil && err == errors.NotFoundf(err.Error()) {
			impl.logger.Errorw("err in getting docker registry", "appId", request.AppId, "err", err)
			return err
		}
		if ciTemplateBean != nil {
			ciTemplate := ciTemplateBean.CiTemplate
			if ciTemplate != nil && ciTemplate.GitMaterialId == request.Material.Id {
				return fmt.Errorf("cannot delete git material, is being used in docker config")
			}
		}
	}
	existingMaterial, err := impl.materialRepo.FindById(request.Material.Id)
	if err != nil {
		impl.logger.Errorw("No matching entry found for delete", "gitMaterial", request.Material)
		return err
	}
	existingMaterial.UpdatedOn = time.Now()
	existingMaterial.UpdatedBy = request.UserId

	err = impl.materialRepo.MarkMaterialDeleted(existingMaterial)

	if err != nil {
		impl.logger.Errorw("error in deleting git material", "gitMaterial", existingMaterial)
		return err
	}
	err = impl.gitMaterialHistoryService.MarkMaterialDeletedAndCreateHistory(existingMaterial)

	return nil
}

func (impl PipelineBuilderImpl) GetApp(appId int) (application *bean.CreateAppDTO, err error) {
	app, err := impl.appRepo.FindById(appId)
	if err != nil {
		impl.logger.Errorw("error in fetching app", "id", appId, "err", err)
		return nil, err
	}
	gitMaterials := impl.GetMaterialsForAppId(appId)

	application = &bean.CreateAppDTO{
		Id:       app.Id,
		AppName:  app.AppName,
		Material: gitMaterials,
		TeamId:   app.TeamId,
	}
	return application, nil
}

func (impl PipelineBuilderImpl) GetMaterialsForAppId(appId int) []*bean.GitMaterial {
	materials, err := impl.materialRepo.FindByAppId(appId)
	if err != nil {
		impl.logger.Errorw("error in fetching materials", "appId", appId, "err", err)
	}

	ciTemplateBean, err := impl.ciTemplateService.FindByAppId(appId)
	if err != nil && err != errors.NotFoundf(err.Error()) {
		impl.logger.Errorw("err in getting ci-template", "appId", appId, "err", err)
	}

	var gitMaterials []*bean.GitMaterial
	for _, material := range materials {
		gitMaterial := &bean.GitMaterial{
			Url:             material.Url,
			Name:            material.Name[strings.Index(material.Name, "-")+1:],
			Id:              material.Id,
			GitProviderId:   material.GitProviderId,
			CheckoutPath:    material.CheckoutPath,
			FetchSubmodules: material.FetchSubmodules,
		}
		//check if git material is deletable or not
		if ciTemplateBean != nil {
			ciTemplate := ciTemplateBean.CiTemplate
			if ciTemplate != nil && ciTemplate.GitMaterialId == material.Id {
				gitMaterial.IsUsedInCiConfig = true
			}
		}
		gitMaterials = append(gitMaterials, gitMaterial)
	}
	return gitMaterials
}

/*
   1. create pipelineGroup
   2. save material (add credential provider support)

*/

func (impl PipelineBuilderImpl) getDefaultArtifactStore(id string) (store *dockerRegistryRepository.DockerArtifactStore, err error) {
	if id == "" {
		impl.logger.Debugw("docker repo is empty adding default repo")
		store, err = impl.dockerArtifactStoreRepository.FindActiveDefaultStore()

	} else {
		store, err = impl.dockerArtifactStoreRepository.FindOne(id)
	}
	return
}

func (impl PipelineBuilderImpl) getCiTemplateVariables(appId int) (ciConfig *bean.CiConfigRequest, err error) {
	//template, err := impl.ciTemplateRepository.FindByAppId(appId)
	ciTemplateBean, err := impl.ciTemplateService.FindByAppId(appId)
	if err != nil && !errors.IsNotFound(err) {
		impl.logger.Errorw("error in fetching ci pipeline", "appId", appId, "err", err)
		return nil, err
	}
	if errors.IsNotFound(err) {
		impl.logger.Debugw("no ci pipeline exists", "appId", appId, "err", err)
		err = &util.ApiError{Code: "404", HttpStatusCode: 200, UserMessage: "no ci pipeline exists"}
		return nil, err
	}
	template := ciTemplateBean.CiTemplate

	gitMaterials, err := impl.materialRepo.FindByAppId(appId)
	if err != nil && err != pg.ErrNoRows {
		impl.logger.Errorw("error in fetching git materials", "appId", appId, "err", err)
		return nil, err
	}
	if err == pg.ErrNoRows {
		impl.logger.Debugw(" no git materials exists", "appId", appId, "err", err)
		err = &util.ApiError{Code: "404", HttpStatusCode: 200, UserMessage: "no git materials exists"}
		return nil, err
	}

	var materials []bean.Material
	for _, g := range gitMaterials {
		m := bean.Material{
			GitMaterialId: g.Id,
			MaterialName:  g.Name[strings.Index(g.Name, "-")+1:],
		}
		materials = append(materials, m)
	}

	//dockerArgs := map[string]string{}
	//if err := json.Unmarshal([]byte(template.Args), &dockerArgs); err != nil {
	//	impl.logger.Debugw("error in json unmarshal", "app", appId, "err", err)
	//	return nil, err
	//}
	regHost, err := template.DockerRegistry.GetRegistryLocation()
	if err != nil {
		impl.logger.Errorw("invalid reg url", "err", err)
		return nil, err
	}
	ciConfig = &bean.CiConfigRequest{
		Id:                template.Id,
		AppId:             template.AppId,
		AppName:           template.App.AppName,
		DockerRepository:  template.DockerRepository,
		DockerRegistry:    template.DockerRegistry.Id,
		DockerRegistryUrl: regHost,
		CiBuildConfig:     ciTemplateBean.CiBuildConfig,
		//DockerBuildConfig: &bean.DockerBuildConfig{DockerfilePath: template.DockerfilePath, Args: dockerArgs, GitMaterialId: template.GitMaterialId, TargetPlatform: template.TargetPlatform},
		Version:        template.Version,
		CiTemplateName: template.TemplateName,
		Materials:      materials,
		UpdatedOn:      template.UpdatedOn,
		UpdatedBy:      template.UpdatedBy,
		CreatedBy:      template.CreatedBy,
		CreatedOn:      template.CreatedOn,
	}
	return ciConfig, err
}

func (impl PipelineBuilderImpl) GetCiPipeline(appId int) (ciConfig *bean.CiConfigRequest, err error) {
	ciConfig, err = impl.getCiTemplateVariables(appId)
	if err != nil {
		impl.logger.Debugw("error in fetching ci pipeline", "appId", appId, "err", err)
		return nil, err
	}
	//TODO fill these variables
	//ciConfig.CiPipeline=
	//--------pipeline population start
	pipelines, err := impl.ciPipelineRepository.FindByAppId(appId)
	if err != nil && !util.IsErrNoRows(err) {
		impl.logger.Errorw("error in fetching ci pipeline", "appId", appId, "err", err)
		return nil, err
	}

	if impl.ciConfig.ExternalCiWebhookUrl == "" {
		hostUrl, err := impl.attributesService.GetByKey(attributes.HostUrlKey)
		if err != nil {
			return nil, err
		}
		if hostUrl != nil {
			impl.ciConfig.ExternalCiWebhookUrl = fmt.Sprintf("%s/%s", hostUrl.Value, ExternalCiWebhookPath)
		}
	}
	//map of ciPipelineId and their templateOverrideConfig
	ciOverrideTemplateMap := make(map[int]*bean3.CiTemplateBean)
	ciTemplateBeanOverrides, err := impl.ciTemplateService.FindTemplateOverrideByAppId(appId)
	if err != nil {
		return nil, err
	}

	for _, templateBeanOverride := range ciTemplateBeanOverrides {
		ciTemplateOverride := templateBeanOverride.CiTemplateOverride
		ciOverrideTemplateMap[ciTemplateOverride.CiPipelineId] = templateBeanOverride
	}
	var ciPipelineResp []*bean.CiPipeline
	for _, pipeline := range pipelines {

		dockerArgs := make(map[string]string)
		if len(pipeline.DockerArgs) > 0 {
			err := json.Unmarshal([]byte(pipeline.DockerArgs), &dockerArgs)
			if err != nil {
				impl.logger.Warnw("error in unmarshal", "err", err)
			}
		}

		var externalCiConfig bean.ExternalCiConfig

		ciPipelineScripts, err := impl.ciPipelineRepository.FindCiScriptsByCiPipelineId(pipeline.Id)
		if err != nil && !util.IsErrNoRows(err) {
			impl.logger.Errorw("error in fetching ci scripts")
			return nil, err
		}

		var beforeDockerBuildScripts []*bean.CiScript
		var afterDockerBuildScripts []*bean.CiScript
		for _, ciScript := range ciPipelineScripts {
			ciScriptResp := &bean.CiScript{
				Id:             ciScript.Id,
				Index:          ciScript.Index,
				Name:           ciScript.Name,
				Script:         ciScript.Script,
				OutputLocation: ciScript.OutputLocation,
			}
			if ciScript.Stage == BEFORE_DOCKER_BUILD {
				beforeDockerBuildScripts = append(beforeDockerBuildScripts, ciScriptResp)
			} else if ciScript.Stage == AFTER_DOCKER_BUILD {
				afterDockerBuildScripts = append(afterDockerBuildScripts, ciScriptResp)
			}
		}
		parentCiPipeline, err := impl.ciPipelineRepository.FindById(pipeline.ParentCiPipeline)
		if err != nil && !util.IsErrNoRows(err) {
			impl.logger.Errorw("err", err)
			return nil, err
		}
		ciPipeline := &bean.CiPipeline{
			Id:                       pipeline.Id,
			Version:                  pipeline.Version,
			Name:                     pipeline.Name,
			Active:                   pipeline.Active,
			Deleted:                  pipeline.Deleted,
			DockerArgs:               dockerArgs,
			IsManual:                 pipeline.IsManual,
			IsExternal:               pipeline.IsExternal,
			ParentCiPipeline:         pipeline.ParentCiPipeline,
			ParentAppId:              parentCiPipeline.AppId,
			ExternalCiConfig:         externalCiConfig,
			BeforeDockerBuildScripts: beforeDockerBuildScripts,
			AfterDockerBuildScripts:  afterDockerBuildScripts,
			ScanEnabled:              pipeline.ScanEnabled,
			IsDockerConfigOverridden: pipeline.IsDockerConfigOverridden,
		}
		if ciTemplateBean, ok := ciOverrideTemplateMap[pipeline.Id]; ok {
			templateOverride := ciTemplateBean.CiTemplateOverride
			ciPipeline.DockerConfigOverride = bean.DockerConfigOverride{
				DockerRegistry:   templateOverride.DockerRegistryId,
				DockerRepository: templateOverride.DockerRepository,
				CiBuildConfig:    ciTemplateBean.CiBuildConfig,
			}
		}
		for _, material := range pipeline.CiPipelineMaterials {
			// ignore those materials which have inactive git material
			if material == nil || material.GitMaterial == nil || !material.GitMaterial.Active {
				continue
			}
			ciMaterial := &bean.CiMaterial{
				Id:              material.Id,
				CheckoutPath:    material.CheckoutPath,
				Path:            material.Path,
				ScmId:           material.ScmId,
				GitMaterialId:   material.GitMaterialId,
				GitMaterialName: material.GitMaterial.Name[strings.Index(material.GitMaterial.Name, "-")+1:],
				ScmName:         material.ScmName,
				ScmVersion:      material.ScmVersion,
				IsRegex:         material.Regex != "",
				Source:          &bean.SourceTypeConfig{Type: material.Type, Value: material.Value, Regex: material.Regex},
			}
			ciPipeline.CiMaterial = append(ciPipeline.CiMaterial, ciMaterial)
		}
		linkedCis, err := impl.ciPipelineRepository.FindByParentCiPipelineId(ciPipeline.Id)
		if err != nil && !util.IsErrNoRows(err) {
			return nil, err
		}
		ciPipeline.LinkedCount = len(linkedCis)
		ciPipelineResp = append(ciPipelineResp, ciPipeline)
	}
	ciConfig.CiPipelines = ciPipelineResp
	//--------pipeline population end
	return ciConfig, err
}

func (impl PipelineBuilderImpl) GetExternalCi(appId int) (ciConfig []*bean.ExternalCiConfig, err error) {
	externalCiPipelines, err := impl.ciPipelineRepository.FindExternalCiByAppId(appId)
	if err != nil && !util.IsErrNoRows(err) {
		impl.logger.Errorw("error in fetching external ci", "appId", appId, "err", err)
		return nil, err
	}

	hostUrl, err := impl.attributesService.GetByKey(attributes.HostUrlKey)
	if err != nil {
		impl.logger.Errorw("error in fetching external ci", "appId", appId, "err", err)
		return nil, err
	}
	if hostUrl != nil {
		impl.ciConfig.ExternalCiWebhookUrl = fmt.Sprintf("%s/%s", hostUrl.Value, ExternalCiWebhookPath)
	}

	externalCiConfigs := make([]*bean.ExternalCiConfig, 0)
	for _, externalCiPipeline := range externalCiPipelines {
		externalCiConfig := &bean.ExternalCiConfig{
			Id:         externalCiPipeline.Id,
			WebhookUrl: fmt.Sprintf("%s/%d", impl.ciConfig.ExternalCiWebhookUrl, externalCiPipeline.Id),
			Payload:    impl.ciConfig.ExternalCiPayload,
			AccessKey:  "",
		}

		appWorkflowMappings, err := impl.appWorkflowRepository.FindWFCDMappingByExternalCiId(externalCiPipeline.Id)
		if err != nil && !util.IsErrNoRows(err) {
			impl.logger.Errorw("error in fetching external ci", "appId", appId, "err", err)
			return nil, err
		}

		roleData := make(map[string]interface{})
		for _, appWorkflowMapping := range appWorkflowMappings {
			cdPipeline, err := impl.pipelineRepository.FindById(appWorkflowMapping.ComponentId)
			if err != nil && !util.IsErrNoRows(err) {
				impl.logger.Errorw("error in fetching external ci", "appId", appId, "err", err)
				return nil, err
			}
			if _, ok := roleData[teamIdKey]; !ok {
				app, err := impl.appRepo.FindAppAndProjectByAppId(cdPipeline.AppId)
				if err != nil && !util.IsErrNoRows(err) {
					impl.logger.Errorw("error in fetching external ci", "appId", appId, "err", err)
					return nil, err
				}
				roleData[teamIdKey] = app.TeamId
				roleData[teamNameKey] = app.Team.Name
				roleData[appIdKey] = cdPipeline.AppId
				roleData[appNameKey] = cdPipeline.App.AppName
			}
			if _, ok := roleData[environmentNameKey]; !ok {
				roleData[environmentNameKey] = cdPipeline.Environment.Name
			} else {
				roleData[environmentNameKey] = fmt.Sprintf("%s,%s", roleData[environmentNameKey], cdPipeline.Environment.Name)
			}
			if _, ok := roleData[environmentIdentifierKey]; !ok {
				roleData[environmentIdentifierKey] = cdPipeline.Environment.EnvironmentIdentifier
			} else {
				roleData[environmentIdentifierKey] = fmt.Sprintf("%s,%s", roleData[environmentIdentifierKey], cdPipeline.Environment.EnvironmentIdentifier)
			}
		}

		externalCiConfig.ExternalCiConfigRole = bean.ExternalCiConfigRole{
			ProjectId:             roleData[teamIdKey].(int),
			ProjectName:           roleData[teamNameKey].(string),
			AppId:                 roleData[appIdKey].(int),
			AppName:               roleData[appNameKey].(string),
			EnvironmentName:       roleData[environmentNameKey].(string),
			EnvironmentIdentifier: roleData[environmentIdentifierKey].(string),
			Role:                  "Build and deploy",
		}
		externalCiConfigs = append(externalCiConfigs, externalCiConfig)
	}
	//--------pipeline population end
	return externalCiConfigs, err
}

func (impl PipelineBuilderImpl) GetExternalCiById(appId int, externalCiId int) (ciConfig *bean.ExternalCiConfig, err error) {

	externalCiPipeline, err := impl.ciPipelineRepository.FindExternalCiById(externalCiId)
	if err != nil && !util.IsErrNoRows(err) {
		impl.logger.Errorw("error in fetching external ci", "appId", appId, "err", err)
		return nil, err
	}

	if externalCiPipeline.Id == 0 {
		impl.logger.Errorw("invalid external ci id", "externalCiId", externalCiId, "err", err)
		return nil, &util.ApiError{Code: "400", HttpStatusCode: 400, UserMessage: "invalid external ci id"}
	}

	hostUrl, err := impl.attributesService.GetByKey(attributes.HostUrlKey)
	if err != nil {
		impl.logger.Errorw("error in fetching external ci", "appId", appId, "err", err)
		return nil, err
	}
	if hostUrl != nil {
		impl.ciConfig.ExternalCiWebhookUrl = fmt.Sprintf("%s/%s", hostUrl.Value, ExternalCiWebhookPath)
	}

	appWorkflowMappings, err := impl.appWorkflowRepository.FindWFCDMappingByExternalCiId(externalCiPipeline.Id)
	if err != nil && !util.IsErrNoRows(err) {
		impl.logger.Errorw("error in fetching external ci", "appId", appId, "err", err)
		return nil, err
	}

	roleData := make(map[string]interface{})
	for _, appWorkflowMapping := range appWorkflowMappings {
		cdPipeline, err := impl.pipelineRepository.FindById(appWorkflowMapping.ComponentId)
		if err != nil && !util.IsErrNoRows(err) {
			impl.logger.Errorw("error in fetching external ci", "appId", appId, "err", err)
			return nil, err
		}
		if _, ok := roleData[teamIdKey]; !ok {
			app, err := impl.appRepo.FindAppAndProjectByAppId(cdPipeline.AppId)
			if err != nil && !util.IsErrNoRows(err) {
				impl.logger.Errorw("error in fetching external ci", "appId", appId, "err", err)
				return nil, err
			}
			roleData[teamIdKey] = app.TeamId
			roleData[teamNameKey] = app.Team.Name
			roleData[appIdKey] = cdPipeline.AppId
			roleData[appNameKey] = cdPipeline.App.AppName
		}
		if _, ok := roleData[environmentNameKey]; !ok {
			roleData[environmentNameKey] = cdPipeline.Environment.Name
		} else {
			roleData[environmentNameKey] = fmt.Sprintf("%s,%s", roleData[environmentNameKey], cdPipeline.Environment.Name)
		}
		if _, ok := roleData[environmentIdentifierKey]; !ok {
			roleData[environmentIdentifierKey] = cdPipeline.Environment.EnvironmentIdentifier
		} else {
			roleData[environmentIdentifierKey] = fmt.Sprintf("%s,%s", roleData[environmentIdentifierKey], cdPipeline.Environment.EnvironmentIdentifier)
		}
	}

	externalCiConfig := &bean.ExternalCiConfig{
		Id:         externalCiPipeline.Id,
		WebhookUrl: fmt.Sprintf("%s/%d", impl.ciConfig.ExternalCiWebhookUrl, externalCiId),
		Payload:    impl.ciConfig.ExternalCiPayload,
		AccessKey:  "",
	}
	externalCiConfig.ExternalCiConfigRole = bean.ExternalCiConfigRole{
		ProjectId:             roleData[teamIdKey].(int),
		ProjectName:           roleData[teamNameKey].(string),
		AppId:                 roleData[appIdKey].(int),
		AppName:               roleData[appNameKey].(string),
		EnvironmentName:       roleData[environmentNameKey].(string),
		EnvironmentIdentifier: roleData[environmentIdentifierKey].(string),
		Role:                  "Build and deploy",
	}
	externalCiConfig.Schema = impl.buildExternalCiWebhookSchema()
	externalCiConfig.PayloadOption = impl.buildPayloadOption()
	externalCiConfig.Responses = impl.buildResponses()
	//--------pipeline population end
	return externalCiConfig, err
}

func (impl PipelineBuilderImpl) GetCiPipelineMin(appId int) ([]*bean.CiPipelineMin, error) {
	pipelines, err := impl.ciPipelineRepository.FindByAppId(appId)
	if err != nil && err != pg.ErrNoRows {
		impl.logger.Errorw("error in fetching ci pipeline", "appId", appId, "err", err)
		return nil, err
	}
	if err == pg.ErrNoRows || len(pipelines) == 0 {
		impl.logger.Errorw("no ci pipeline found", "appId", appId, "err", err)
		err = &util.ApiError{Code: "404", HttpStatusCode: 200, UserMessage: "no ci pipeline found"}
		return nil, err
	}
	var ciPipelineResp []*bean.CiPipelineMin
	for _, pipeline := range pipelines {
		parentCiPipeline, err := impl.ciPipelineRepository.FindById(pipeline.ParentCiPipeline)
		if err != nil && !util.IsErrNoRows(err) {
			impl.logger.Errorw("err", err)
			return nil, err
		}

		pipelineType := bean.PipelineType(bean.NORMAL)
		if parentCiPipeline.Id > 0 {
			pipelineType = bean.PipelineType(bean.LINKED)
		} else if pipeline.IsExternal == true {
			pipelineType = bean.PipelineType(bean.EXTERNAL)
		}

		ciPipeline := &bean.CiPipelineMin{
			Id:               pipeline.Id,
			Name:             pipeline.Name,
			ParentCiPipeline: pipeline.ParentCiPipeline,
			ParentAppId:      parentCiPipeline.AppId,
			PipelineType:     pipelineType,
			ScanEnabled:      pipeline.ScanEnabled,
		}
		ciPipelineResp = append(ciPipelineResp, ciPipeline)
	}
	return ciPipelineResp, err
}

func (impl PipelineBuilderImpl) UpdateCiTemplate(updateRequest *bean.CiConfigRequest) (*bean.CiConfigRequest, error) {
	originalCiConf, err := impl.getCiTemplateVariables(updateRequest.AppId)
	if err != nil {
		impl.logger.Errorw("error in fetching original ciConfig for update", "appId", updateRequest.Id, "err", err)
		return nil, err
	}
	if originalCiConf.Version != updateRequest.Version {
		impl.logger.Errorw("stale version requested", "appId", updateRequest.Id, "old", originalCiConf.Version, "new", updateRequest.Version)
		return nil, fmt.Errorf("stale version of resource requested kindly refresh. requested: %s, found %s", updateRequest.Version, originalCiConf.Version)
	}
	dockerArtifaceStore, err := impl.dockerArtifactStoreRepository.FindOne(updateRequest.DockerRegistry)
	if err != nil {
		impl.logger.Errorw("error in fetching DockerRegistry  for update", "appId", updateRequest.Id, "err", err, "registry", updateRequest.DockerRegistry)
		return nil, err
	}
	regHost, err := dockerArtifaceStore.GetRegistryLocation()
	if err != nil {
		impl.logger.Errorw("invalid reg url", "err", err)
		return nil, err
	}

	var repo string
	if updateRequest.DockerRepository != "" {
		repo = updateRequest.DockerRepository
	} else {
		repo = originalCiConf.DockerRepository
	}

	if dockerArtifaceStore.RegistryType == dockerRegistryRepository.REGISTRYTYPE_ECR {
		err := impl.ciCdPipelineOrchestrator.CreateEcrRepo(repo, dockerArtifaceStore.AWSRegion, dockerArtifaceStore.AWSAccessKeyId, dockerArtifaceStore.AWSSecretAccessKey)
		if err != nil {
			impl.logger.Errorw("ecr repo creation failed while updating ci template", "repo", repo, "err", err)
			return nil, err
		}
	}

	originalCiConf.AfterDockerBuild = updateRequest.AfterDockerBuild
	originalCiConf.BeforeDockerBuild = updateRequest.BeforeDockerBuild
	//originalCiConf.CiBuildConfigBean = updateRequest.CiBuildConfigBean
	originalCiConf.DockerRegistry = updateRequest.DockerRegistry
	originalCiConf.DockerRepository = updateRequest.DockerRepository
	originalCiConf.DockerRegistryUrl = regHost

	//argByte, err := json.Marshal(originalCiConf.DockerBuildConfig.Args)
	//if err != nil {
	//	return nil, err
	//}
	afterByte, err := json.Marshal(originalCiConf.AfterDockerBuild)
	if err != nil {
		return nil, err
	}
	beforeByte, err := json.Marshal(originalCiConf.BeforeDockerBuild)
	if err != nil {
		return nil, err
	}
	//buildOptionsByte, err := json.Marshal(originalCiConf.DockerBuildConfig.DockerBuildOptions)
	//if err != nil {
	//	impl.logger.Errorw("error in marshaling dockerBuildOptions", "err", err)
	//	return nil, err
	//}
	ciBuildConfig := updateRequest.CiBuildConfig
	originalCiBuildConfig := originalCiConf.CiBuildConfig
	ciTemplate := &pipelineConfig.CiTemplate{
		//DockerfilePath:    originalCiConf.DockerBuildConfig.DockerfilePath,
		GitMaterialId: ciBuildConfig.GitMaterialId,
		//Args:              string(argByte),
		//TargetPlatform:    originalCiConf.DockerBuildConfig.TargetPlatform,
		AppId:             originalCiConf.AppId,
		BeforeDockerBuild: string(beforeByte),
		AfterDockerBuild:  string(afterByte),
		Version:           originalCiConf.Version,
		Id:                originalCiConf.Id,
		DockerRepository:  originalCiConf.DockerRepository,
		DockerRegistryId:  originalCiConf.DockerRegistry,
		Active:            true,
		AuditLog: sql.AuditLog{
			CreatedOn: originalCiConf.CreatedOn,
			CreatedBy: originalCiConf.CreatedBy,
			UpdatedOn: time.Now(),
			UpdatedBy: updateRequest.UpdatedBy,
		},
	}

	ciBuildConfig.Id = originalCiBuildConfig.Id
	ciTemplateBean := &bean3.CiTemplateBean{
		CiTemplate:    ciTemplate,
		CiBuildConfig: ciBuildConfig,
		UserId:        updateRequest.UserId,
	}
	err = impl.ciTemplateService.Update(ciTemplateBean)
	if err != nil {
		return nil, err
	}

	originalCiConf.CiBuildConfig = ciBuildConfig

	err = impl.CiTemplateHistoryService.SaveHistory(ciTemplateBean, "update")

	if err != nil {
		impl.logger.Errorw("error in saving update history for ci template", "error", err)
	}

	return originalCiConf, nil
}

func (impl PipelineBuilderImpl) CreateCiPipeline(createRequest *bean.CiConfigRequest) (*bean.PipelineCreateResponse, error) {
	impl.logger.Debugw("pipeline create request received", "req", createRequest)

	//-----------fetch data
	app, err := impl.appRepo.FindById(createRequest.AppId)
	if err != nil {
		impl.logger.Errorw("error in fetching pipeline group", "groupId", createRequest.AppId, "err", err)
		return nil, err
	}
	//--ecr config
	createRequest.AppName = app.AppName
	store, err := impl.getDefaultArtifactStore(createRequest.DockerRegistry)
	if err != nil {
		impl.logger.Errorw("error in fetching docker store ", "id", createRequest.DockerRepository, "err", err)
		return nil, err
	}
	regHost, err := store.GetRegistryLocation()
	if err != nil {
		impl.logger.Errorw("invalid reg url", "err", err)
		return nil, err
	}
	createRequest.DockerRegistryUrl = regHost
	createRequest.DockerRegistry = store.Id

	var repo string
	if createRequest.DockerRepository != "" {
		repo = createRequest.DockerRepository
	} else {
		repo = impl.ecrConfig.EcrPrefix + app.AppName
	}

	if store.RegistryType == dockerRegistryRepository.REGISTRYTYPE_ECR {
		err := impl.ciCdPipelineOrchestrator.CreateEcrRepo(repo, store.AWSRegion, store.AWSAccessKeyId, store.AWSSecretAccessKey)
		if err != nil {
			impl.logger.Errorw("ecr repo creation failed while creating ci pipeline", "repo", repo, "err", err)
			return nil, err
		}
	}
	createRequest.DockerRepository = repo

	//--ecr config	end
	//-- template config start

	//argByte, err := json.Marshal(createRequest.DockerBuildConfig.Args)
	//if err != nil {
	//	return nil, err
	//}
	afterByte, err := json.Marshal(createRequest.AfterDockerBuild)
	if err != nil {
		return nil, err
	}
	beforeByte, err := json.Marshal(createRequest.BeforeDockerBuild)
	if err != nil {
		return nil, err
	}
	buildConfig := createRequest.CiBuildConfig
	ciTemplate := &pipelineConfig.CiTemplate{
		DockerRegistryId: createRequest.DockerRegistry,
		DockerRepository: createRequest.DockerRepository,
		GitMaterialId:    buildConfig.GitMaterialId,
		//DockerfilePath:    createRequest.DockerBuildConfig.DockerfilePath,
		//Args:              string(argByte),
		//TargetPlatform:    createRequest.DockerBuildConfig.TargetPlatform,
		Active:            true,
		TemplateName:      createRequest.CiTemplateName,
		Version:           createRequest.Version,
		AppId:             createRequest.AppId,
		AfterDockerBuild:  string(afterByte),
		BeforeDockerBuild: string(beforeByte),
		AuditLog:          sql.AuditLog{CreatedOn: time.Now(), UpdatedOn: time.Now(), CreatedBy: createRequest.UserId, UpdatedBy: createRequest.UserId},
	}

	ciTemplateBean := &bean3.CiTemplateBean{
		CiTemplate:    ciTemplate,
		CiBuildConfig: createRequest.CiBuildConfig,
	}
	err = impl.ciTemplateService.Save(ciTemplateBean)
	if err != nil {
		return nil, err
	}

	//-- template config end

	err = impl.CiTemplateHistoryService.SaveHistory(ciTemplateBean, "add")

	if err != nil {
		impl.logger.Errorw("error in saving audit logs of ci Template", "error", err)
	}

	createRequest.Id = ciTemplate.Id
	createRequest.CiTemplateName = ciTemplate.TemplateName
	if len(createRequest.CiPipelines) > 0 {
		conf, err := impl.addpipelineToTemplate(createRequest)
		if err != nil {
			impl.logger.Errorw("error in pipeline creation ", "err", err)
			return nil, err
		}
		impl.logger.Debugw("pipeline created ", "detail", conf)
	}
	createRes := &bean.PipelineCreateResponse{AppName: app.AppName, AppId: createRequest.AppId} //FIXME
	return createRes, nil
}

func (impl PipelineBuilderImpl) getGitMaterialsForApp(appId int) ([]*bean.GitMaterial, error) {
	materials, err := impl.materialRepo.FindByAppId(appId)
	if err != nil {
		impl.logger.Errorw("error in fetching materials for app", "appId", appId, "err", err)
		return nil, err
	}
	var gitMaterials []*bean.GitMaterial

	for _, material := range materials {
		gitUrl := material.Url
		if material.GitProvider.AuthMode == repository.AUTH_MODE_USERNAME_PASSWORD ||
			material.GitProvider.AuthMode == repository.AUTH_MODE_ACCESS_TOKEN {
			u, err := url.Parse(gitUrl)
			if err != nil {
				return nil, err
			}
			var password string
			userName := material.GitProvider.UserName
			if material.GitProvider.AuthMode == repository.AUTH_MODE_USERNAME_PASSWORD {
				password = material.GitProvider.Password

			} else if material.GitProvider.AuthMode == repository.AUTH_MODE_ACCESS_TOKEN {
				password = material.GitProvider.AccessToken
				if userName == "" {
					userName = "devtron-boat"
				}
			}
			if userName == "" || password == "" {
				return nil, util.ApiError{}.ErrorfUser("invalid git credentials config")
			}
			u.User = url.UserPassword(userName, password)
			gitUrl = u.String()
		}
		gitMaterial := &bean.GitMaterial{
			Id:            material.Id,
			Url:           gitUrl,
			GitProviderId: material.GitProviderId,
			Name:          material.Name[strings.Index(material.Name, "-")+1:],
			CheckoutPath:  material.CheckoutPath,
		}
		gitMaterials = append(gitMaterials, gitMaterial)
	}
	return gitMaterials, nil
}

func (impl PipelineBuilderImpl) addpipelineToTemplate(createRequest *bean.CiConfigRequest) (resp *bean.CiConfigRequest, err error) {

	if createRequest.AppWorkflowId == 0 {
		// create workflow
		wf := &appWorkflow.AppWorkflow{
			Name:   fmt.Sprintf("wf-%d-%s", createRequest.AppId, util2.Generate(4)),
			AppId:  createRequest.AppId,
			Active: true,
			AuditLog: sql.AuditLog{
				CreatedOn: time.Now(),
				UpdatedOn: time.Now(),
				CreatedBy: createRequest.UserId,
				UpdatedBy: createRequest.UserId,
			},
		}
		savedAppWf, err := impl.appWorkflowRepository.SaveAppWorkflow(wf)
		if err != nil {
			impl.logger.Errorw("err", err)
			return nil, err
		}
		// workflow creation ends
		createRequest.AppWorkflowId = savedAppWf.Id
	}
	//single ci in same wf validation
	workflowMapping, err := impl.appWorkflowRepository.FindWFCIMappingByWorkflowId(createRequest.AppWorkflowId)
	if err != nil && err != pg.ErrNoRows {
		impl.logger.Errorw("error in fetching workflow mapping for ci validation", "err", err)
		return nil, err
	}
	if len(workflowMapping) > 0 {
		return nil, &util.ApiError{
			InternalMessage:   "pipeline already exists",
			UserDetailMessage: fmt.Sprintf("pipeline already exists in workflow"),
			UserMessage:       fmt.Sprintf("pipeline already exists in workflow")}
	}

	//pipeline name validation
	var pipelineNames []string
	for _, pipeline := range createRequest.CiPipelines {
		pipelineNames = append(pipelineNames, pipeline.Name)
	}
	if err != nil {
		impl.logger.Errorw("error in creating pipeline group", "err", err)
		return nil, err
	}
	createRequest, err = impl.ciCdPipelineOrchestrator.CreateCiConf(createRequest, createRequest.Id)
	if err != nil {
		return nil, err
	}
	return createRequest, err
}

func (impl PipelineBuilderImpl) PatchCiPipeline(request *bean.CiPatchRequest) (ciConfig *bean.CiConfigRequest, err error) {
	ciConfig, err = impl.getCiTemplateVariables(request.AppId)
	if err != nil {
		impl.logger.Errorw("err in fetching template for pipeline patch, ", "err", err, "appId", request.AppId)
		return nil, err
	}
	ciConfig.AppWorkflowId = request.AppWorkflowId
	ciConfig.UserId = request.UserId
	if request.CiPipeline != nil {
		ciConfig.ScanEnabled = request.CiPipeline.ScanEnabled
	}
	switch request.Action {
	case bean.CREATE:
		impl.logger.Debugw("create patch request")
		ciConfig.CiPipelines = []*bean.CiPipeline{request.CiPipeline} //request.CiPipeline
		res, err := impl.addpipelineToTemplate(ciConfig)
		if err != nil {
			impl.logger.Errorw("error in adding pipeline to template", "ciConf", ciConfig, "err", err)
			return nil, err
		}
		return res, nil
	case bean.UPDATE_SOURCE:
		return impl.patchCiPipelineUpdateSource(ciConfig, request.CiPipeline)
	case bean.DELETE:
		pipeline, err := impl.DeleteCiPipeline(request)
		if err != nil {
			return nil, err
		}
		ciConfig.CiPipelines = []*bean.CiPipeline{pipeline}
		return ciConfig, nil
	default:
		impl.logger.Errorw("unsupported operation ", "op", request.Action)
		return nil, fmt.Errorf("unsupported operation %s", request.Action)
	}

}

func (impl PipelineBuilderImpl) PatchRegexCiPipeline(request *bean.CiRegexPatchRequest) (err error) {
	var materials []*pipelineConfig.CiPipelineMaterial
	for _, material := range request.CiPipelineMaterial {
		materialDbObject, err := impl.ciPipelineMaterialRepository.GetById(material.Id)
		if err != nil {
			impl.logger.Errorw("err in fetching material, ", "err", err)
			return err
		}
		if materialDbObject.Regex != "" {
			if !impl.ciCdPipelineOrchestrator.CheckStringMatchRegex(materialDbObject.Regex, material.Value) {
				impl.logger.Errorw("not matching given regex, ", "err", err)
				return errors.New("not matching given regex")
			}
		}
		pipelineMaterial := &pipelineConfig.CiPipelineMaterial{
			Id:            material.Id,
			Value:         material.Value,
			Type:          pipelineConfig.SourceType(material.Type),
			Active:        true,
			GitMaterialId: materialDbObject.GitMaterialId,
			Regex:         materialDbObject.Regex,
			AuditLog:      sql.AuditLog{UpdatedBy: request.UserId, UpdatedOn: time.Now()},
		}
		materials = append(materials, pipelineMaterial)
	}
	dbConnection := impl.pipelineRepository.GetConnection()
	tx, err := dbConnection.Begin()
	if err != nil {
		return err
	}
	// Rollback tx on error.
	defer tx.Rollback()

	err = impl.ciPipelineMaterialRepository.Update(tx, materials...)
	if err != nil {
		return err
	}

	err = tx.Commit()
	if err != nil {
		return err
	}

	err = impl.ciCdPipelineOrchestrator.AddPipelineMaterialInGitSensor(materials)
	if err != nil {
		impl.logger.Errorf("error in saving pipelineMaterials in git sensor", "materials", materials, "err", err)
		return err
	}
	return nil
}
func (impl PipelineBuilderImpl) DeleteCiPipeline(request *bean.CiPatchRequest) (*bean.CiPipeline, error) {
	ciPipelineId := request.CiPipeline.Id
	//wf validation
	workflowMapping, err := impl.appWorkflowRepository.FindWFCDMappingByCIPipelineId(ciPipelineId)
	if err != nil && err != pg.ErrNoRows {
		impl.logger.Errorw("error in fetching workflow mapping for ci validation", "err", err)
		return nil, err
	}
	if len(workflowMapping) > 0 {
		return nil, &util.ApiError{
			InternalMessage:   "cd pipeline exists for this CI",
			UserDetailMessage: fmt.Sprintf("cd pipeline exists for this CI"),
			UserMessage:       fmt.Sprintf("cd pipeline exists for this CI")}
	}

	pipeline, err := impl.ciPipelineRepository.FindById(ciPipelineId)
	if err != nil {
		impl.logger.Errorw("pipeline fetch err", "id", ciPipelineId, "err", err)
	}
	appId := request.AppId
	if pipeline.AppId != appId {
		return nil, fmt.Errorf("invalid appid: %d pipelineId: %d mapping", appId, ciPipelineId)
	}

	dbConnection := impl.pipelineRepository.GetConnection()
	tx, err := dbConnection.Begin()
	if err != nil {
		return nil, err
	}
	// Rollback tx on error.
	defer tx.Rollback()

	err = impl.ciCdPipelineOrchestrator.DeleteCiPipeline(pipeline, request, tx)
	if err != nil {
		impl.logger.Errorw("error in deleting pipeline db")
		return nil, err
	}

	//delete app workflow mapping
	appWorkflowMappings, err := impl.appWorkflowRepository.FindWFCIMappingByCIPipelineId(pipeline.Id)
	for _, mapping := range appWorkflowMappings {
		err := impl.appWorkflowRepository.DeleteAppWorkflowMapping(mapping, tx)
		if err != nil {
			impl.logger.Errorw("error in deleting workflow mapping", "err", err)
			return nil, err
		}
	}
	if request.CiPipeline.PreBuildStage != nil && request.CiPipeline.PreBuildStage.Id > 0 {
		//deleting pre stage
		err = impl.pipelineStageService.DeleteCiStage(request.CiPipeline.PreBuildStage, request.UserId, tx)
		if err != nil {
			impl.logger.Errorw("error in deleting pre stage", "err", err, "preBuildStage", request.CiPipeline.PreBuildStage)
			return nil, err
		}
	}
	if request.CiPipeline.PostBuildStage != nil && request.CiPipeline.PostBuildStage.Id > 0 {
		//deleting post stage
		err = impl.pipelineStageService.DeleteCiStage(request.CiPipeline.PostBuildStage, request.UserId, tx)
		if err != nil {
			impl.logger.Errorw("error in deleting post stage", "err", err, "postBuildStage", request.CiPipeline.PostBuildStage)
			return nil, err
		}
	}
	err = tx.Commit()
	if err != nil {
		return nil, err
	}
	request.CiPipeline.Deleted = true
	request.CiPipeline.Name = pipeline.Name
	return request.CiPipeline, nil
	//delete pipeline
	//delete scm

}

func (impl PipelineBuilderImpl) patchCiPipelineUpdateSource(baseCiConfig *bean.CiConfigRequest, modifiedCiPipeline *bean.CiPipeline) (ciConfig *bean.CiConfigRequest, err error) {

	pipeline, err := impl.ciPipelineRepository.FindById(modifiedCiPipeline.Id)
	if err != nil {
		impl.logger.Errorw("error in fetching pipeline", "id", modifiedCiPipeline.Id, "err", err)
		return nil, err
	}

	cannotUpdate := false
	for _, material := range pipeline.CiPipelineMaterials {
		if material.ScmId != "" {
			cannotUpdate = true
		}
	}

	if cannotUpdate {
		//scm plugin material change scm object
		//material.ScmName
		return nil, fmt.Errorf("update of plugin scm material not supported")
	} else {
		modifiedCiPipeline.ScanEnabled = baseCiConfig.ScanEnabled
		modifiedCiPipeline, err = impl.ciCdPipelineOrchestrator.PatchMaterialValue(modifiedCiPipeline, baseCiConfig.UserId, pipeline)
		if err != nil {
			return nil, err
		}
		baseCiConfig.CiPipelines = append(baseCiConfig.CiPipelines, modifiedCiPipeline)
		return baseCiConfig, err
	}

}

func (impl PipelineBuilderImpl) IsGitopsConfigured() (bool, error) {

	isGitOpsConfigured := false
	gitOpsConfig, err := impl.gitOpsRepository.GetGitOpsConfigActive()

	if err != nil && err != pg.ErrNoRows {
		impl.logger.Errorw("GetGitOpsConfigActive, error while getting", "err", err)
		return false, err
	}
	if gitOpsConfig != nil && gitOpsConfig.Id > 0 {
		isGitOpsConfigured = true
	}

	return isGitOpsConfigured, nil

}

func (impl PipelineBuilderImpl) ValidateCDPipelineRequest(pipelineCreateRequest *bean.CdPipelines, isGitOpsConfigured, haveAtleastOneGitOps bool) (bool, error) {

	if isGitOpsConfigured == false && haveAtleastOneGitOps {
		impl.logger.Errorw("Gitops not configured but selected in creating cd pipeline")
		err := &util.ApiError{
			HttpStatusCode:  http.StatusBadRequest,
			InternalMessage: "Gitops integration is not installed/configured. Please install/configure gitops or use helm option.",
			UserMessage:     "Gitops integration is not installed/configured. Please install/configure gitops or use helm option.",
		}
		return false, err
	}

	envPipelineMap := make(map[int]string)
	for _, pipeline := range pipelineCreateRequest.Pipelines {
		if envPipelineMap[pipeline.EnvironmentId] != "" {
			err := &util.ApiError{
				HttpStatusCode:  http.StatusBadRequest,
				InternalMessage: "cd-pipelines already exist for this app and env, cannot create multiple cd-pipelines",
				UserMessage:     "cd-pipelines already exist for this app and env, cannot create multiple cd-pipelines",
			}
			return false, err
		}
		envPipelineMap[pipeline.EnvironmentId] = pipeline.Name

		existingCdPipelinesForEnv, pErr := impl.pipelineRepository.FindActiveByAppIdAndEnvironmentId(pipelineCreateRequest.AppId, pipeline.EnvironmentId)
		if pErr != nil && !util.IsErrNoRows(pErr) {
			impl.logger.Errorw("error in fetching cd pipelines ", "err", pErr, "appId", pipelineCreateRequest.AppId)
			return false, pErr
		}
		if len(existingCdPipelinesForEnv) > 0 {
			err := &util.ApiError{
				HttpStatusCode:  http.StatusBadRequest,
				InternalMessage: "cd-pipelines already exist for this app and env, cannot create multiple cd-pipelines",
				UserMessage:     "cd-pipelines already exist for this app and env, cannot create multiple cd-pipelines",
			}
			return false, err
		}

		if len(pipeline.PreStage.Config) > 0 && !strings.Contains(pipeline.PreStage.Config, "beforeStages") {
			err := &util.ApiError{
				HttpStatusCode:  http.StatusBadRequest,
				InternalMessage: "invalid yaml config, must include - beforeStages",
				UserMessage:     "invalid yaml config, must include - beforeStages",
			}
			return false, err
		}
		if len(pipeline.PostStage.Config) > 0 && !strings.Contains(pipeline.PostStage.Config, "afterStages") {
			err := &util.ApiError{
				HttpStatusCode:  http.StatusBadRequest,
				InternalMessage: "invalid yaml config, must include - afterStages",
				UserMessage:     "invalid yaml config, must include - afterStages",
			}
			return false, err
		}
	}

	return true, nil

}

func (impl PipelineBuilderImpl) RegisterInACD(app *app2.App, pipelineCreateRequest *bean.CdPipelines, ctx context.Context) error {

	//if gitops configured create GIT repository and register into ACD
	chart, err := impl.chartRepository.FindLatestChartForAppByAppId(app.Id)
	if err != nil && pg.ErrNoRows != err {
		return err
	}
	gitOpsRepoName := impl.chartTemplateService.GetGitOpsRepoName(app.AppName)
	chartGitAttr, err := impl.chartTemplateService.CreateGitRepositoryForApp(gitOpsRepoName, chart.ReferenceTemplate, chart.ChartVersion, pipelineCreateRequest.UserId)
	if err != nil {
		impl.logger.Errorw("error in pushing chart to git ", "path", chartGitAttr.ChartLocation, "err", err)
		return err
	}
	err = impl.chartTemplateService.RegisterInArgo(chartGitAttr, ctx)
	if err != nil {
		impl.logger.Errorw("error while register git repo in argo", "err", err)
		emptyRepoErrorMessage := []string{"failed to get index: 404 Not Found", "remote repository is empty"}
		if strings.Contains(err.Error(), emptyRepoErrorMessage[0]) || strings.Contains(err.Error(), emptyRepoErrorMessage[1]) {
			// - found empty repository, create some file in repository
			err := impl.chartTemplateService.CreateReadmeInGitRepo(gitOpsRepoName, pipelineCreateRequest.UserId)
			if err != nil {
				impl.logger.Errorw("error in creating file in git repo", "err", err)
				return err
			}
			// - retry register in argo
			err = impl.chartTemplateService.RegisterInArgo(chartGitAttr, ctx)
			if err != nil {
				impl.logger.Errorw("error in re-try register in argo", "err", err)
				return err
			}
		} else {
			return err
		}
	}

	// here updating all the chart version git repo url, as per current implementation all are same git repo url but we have to update each row
	err = impl.updateGitRepoUrlInCharts(app.Id, chartGitAttr, pipelineCreateRequest.UserId)
	if err != nil {
		impl.logger.Errorw("error in updating git repo urls in charts", "appId", app.Id, "chartGitAttr", chartGitAttr, "err", err)
		return err

	}
	return nil
}

func (impl PipelineBuilderImpl) IsGitOpsRequiredForCD(pipelineCreateRequest *bean.CdPipelines) bool {

	// if deploymentAppType is not coming in request than hasAtLeastOneGitOps will be false

	haveAtLeastOneGitOps := false
	for _, pipeline := range pipelineCreateRequest.Pipelines {
		if pipeline.DeploymentAppType == util.PIPELINE_DEPLOYMENT_TYPE_ACD {
			haveAtLeastOneGitOps = true
		}
	}
	return haveAtLeastOneGitOps
}

func (impl PipelineBuilderImpl) SetPipelineDeploymentAppType(pipelineCreateRequest *bean.CdPipelines, isGitOpsConfigured bool) {
	isInternalUse := impl.deploymentConfig.IsInternalUse
	var globalDeploymentAppType string
	if !isInternalUse {
		if isGitOpsConfigured {
			globalDeploymentAppType = util.PIPELINE_DEPLOYMENT_TYPE_ACD
		} else {
			globalDeploymentAppType = util.PIPELINE_DEPLOYMENT_TYPE_HELM
		}
	} else {
		// if gitops or helm is option available, and deployment app type is not present in pipeline request/
		for _, pipeline := range pipelineCreateRequest.Pipelines {
			if pipeline.DeploymentAppType == "" {
				if isGitOpsConfigured {
					pipeline.DeploymentAppType = util.PIPELINE_DEPLOYMENT_TYPE_ACD
				} else {
					pipeline.DeploymentAppType = util.PIPELINE_DEPLOYMENT_TYPE_HELM
				}
			}
		}
	}
	for _, pipeline := range pipelineCreateRequest.Pipelines {
		if !isInternalUse {
			pipeline.DeploymentAppType = globalDeploymentAppType
		}
	}
}

func (impl PipelineBuilderImpl) CreateCdPipelines(pipelineCreateRequest *bean.CdPipelines, ctx context.Context) (*bean.CdPipelines, error) {

	isGitOpsConfigured, err := impl.IsGitopsConfigured()
	impl.SetPipelineDeploymentAppType(pipelineCreateRequest, isGitOpsConfigured)
	isGitOpsRequiredForCD := impl.IsGitOpsRequiredForCD(pipelineCreateRequest)
	app, err := impl.appRepo.FindById(pipelineCreateRequest.AppId)
	if err != nil {
		impl.logger.Errorw("app not found", "err", err, "appId", pipelineCreateRequest.AppId)
		return nil, err
	}
	_, err = impl.ValidateCDPipelineRequest(pipelineCreateRequest, isGitOpsConfigured, isGitOpsRequiredForCD)
	if err != nil {
		return nil, err
	}
	if isGitOpsConfigured && isGitOpsRequiredForCD {
		err = impl.RegisterInACD(app, pipelineCreateRequest, ctx)
		if err != nil {
			return nil, err
		}
	}

	for _, pipeline := range pipelineCreateRequest.Pipelines {

		id, err := impl.createCdPipeline(ctx, app, pipeline, pipelineCreateRequest.UserId)
		if err != nil {
			impl.logger.Errorw("error in creating pipeline", "name", pipeline.Name, "err", err)
			return nil, err
		}
		pipeline.Id = id
	}

	return pipelineCreateRequest, nil
}

func (impl PipelineBuilderImpl) PatchCdPipelines(cdPipelines *bean.CDPatchRequest, ctx context.Context) (*bean.CdPipelines, error) {
	pipelineRequest := &bean.CdPipelines{
		UserId:    cdPipelines.UserId,
		AppId:     cdPipelines.AppId,
		Pipelines: []*bean.CDPipelineConfigObject{cdPipelines.Pipeline},
	}
	switch cdPipelines.Action {
	case bean.CD_CREATE:
		return impl.CreateCdPipelines(pipelineRequest, ctx)
	case bean.CD_UPDATE:
		err := impl.updateCdPipeline(ctx, cdPipelines.Pipeline, cdPipelines.UserId)
		return pipelineRequest, err
	case bean.CD_DELETE:
		pipeline, err := impl.pipelineRepository.FindById(cdPipelines.Pipeline.Id)
		if err != nil {
			impl.logger.Errorw("error in getting cd pipeline by id", "err", err, "id", cdPipelines.Pipeline.Id)
			return pipelineRequest, err
		}

		err = impl.DeleteCdPipeline(pipeline, ctx, cdPipelines.ForceDelete, cdPipelines.UserId)
		return pipelineRequest, err
	default:
		return nil, &util.ApiError{Code: "404", HttpStatusCode: 404, UserMessage: "operation not supported"}
	}
}

func (impl PipelineBuilderImpl) DeleteCdPipeline(pipeline *pipelineConfig.Pipeline, ctx context.Context, forceDelete bool, userId int32) (err error) {
	//getting children CD pipeline details
	childNodes, err := impl.appWorkflowRepository.FindWFCDMappingByParentCDPipelineId(pipeline.Id)
	if err != nil && err != pg.ErrNoRows {
		impl.logger.Errorw("error in getting children cd details", "err", err)
		return err
	} else if len(childNodes) > 0 {
		impl.logger.Debugw("cannot delete cd pipeline, contains children cd")
		return fmt.Errorf("Please delete children CD pipelines before deleting this pipeline.")
	}
	//getting deployment group for this pipeline
	deploymentGroupNames, err := impl.deploymentGroupRepository.GetNamesByAppIdAndEnvId(pipeline.EnvironmentId, pipeline.AppId)
	if err != nil && err != pg.ErrNoRows {
		impl.logger.Errorw("error in getting deployment group names by appId and envId", "err", err)
		return err
	} else if len(deploymentGroupNames) > 0 {
		groupNamesByte, err := json.Marshal(deploymentGroupNames)
		if err != nil {
			impl.logger.Errorw("error in marshaling deployment group names", "err", err, "deploymentGroupNames", deploymentGroupNames)
		}
		impl.logger.Debugw("cannot delete cd pipeline, is being used in deployment group")
		return fmt.Errorf("Please remove this CD pipeline from deployment groups : %s", string(groupNamesByte))
	}
	dbConnection := impl.pipelineRepository.GetConnection()
	tx, err := dbConnection.Begin()
	if err != nil {
		return err
	}
	// Rollback tx on error.
	defer tx.Rollback()
	if err = impl.ciCdPipelineOrchestrator.DeleteCdPipeline(pipeline.Id, tx); err != nil {
		impl.logger.Errorw("err in deleting pipeline from db", "id", pipeline, "err", err)
		return err
	}
	// delete entry in app_status table
	err = impl.appStatusRepository.Delete(tx, pipeline.AppId, pipeline.EnvironmentId)
	if err != nil && err != pg.ErrNoRows {
		impl.logger.Errorw("err in deleting app_status from db", "appId", pipeline.AppId, "envId", pipeline.EnvironmentId, "err", err)
		return err
	}
	//delete app workflow mapping
	appWorkflowMapping, err := impl.appWorkflowRepository.FindWFCDMappingByCDPipelineId(pipeline.Id)
	if err != nil {
		impl.logger.Errorw("error in deleting workflow mapping", "err", err)
		return err
	}
	if appWorkflowMapping.ParentType == appWorkflow.WEBHOOK {
		childNodes, err := impl.appWorkflowRepository.FindWFCDMappingByExternalCiId(appWorkflowMapping.ParentId)
		if err != nil && !util.IsErrNoRows(err) {
			impl.logger.Errorw("error in fetching external ci", "err", err)
			return err
		}
		noOtherChildNodes := true
		for _, childNode := range childNodes {
			if appWorkflowMapping.Id != childNode.Id {
				noOtherChildNodes = false
			}
		}
		if noOtherChildNodes {
			externalCiPipeline, err := impl.ciPipelineRepository.FindExternalCiById(appWorkflowMapping.ParentId)
			if err != nil {
				impl.logger.Errorw("error in deleting workflow mapping", "err", err)
				return err
			}
			externalCiPipeline.Active = false
			externalCiPipeline.UpdatedOn = time.Now()
			externalCiPipeline.UpdatedBy = userId
			_, err = impl.ciPipelineRepository.UpdateExternalCi(externalCiPipeline, tx)
			if err != nil {
				impl.logger.Errorw("error in deleting workflow mapping", "err", err)
				return err
			}

			appWorkflow, err := impl.appWorkflowRepository.FindById(appWorkflowMapping.AppWorkflowId)
			if err != nil {
				impl.logger.Errorw("error in deleting workflow mapping", "err", err)
				return err
			}
			err = impl.appWorkflowRepository.DeleteAppWorkflow(appWorkflow, tx)
			if err != nil {
				impl.logger.Errorw("error in deleting workflow mapping", "err", err)
				return err
			}
		}
	}
	err = impl.appWorkflowRepository.DeleteAppWorkflowMapping(appWorkflowMapping, tx)
	if err != nil {
		impl.logger.Errorw("error in deleting workflow mapping", "err", err)
		return err
	}

	if pipeline.PreStageConfig != "" {
		err = impl.prePostCdScriptHistoryService.CreatePrePostCdScriptHistory(pipeline, tx, repository4.PRE_CD_TYPE, false, 0, time.Time{})
		if err != nil {
			impl.logger.Errorw("error in creating pre cd script entry", "err", err, "pipeline", pipeline)
			return err
		}
	}
	if pipeline.PostStageConfig != "" {
		err = impl.prePostCdScriptHistoryService.CreatePrePostCdScriptHistory(pipeline, tx, repository4.POST_CD_TYPE, false, 0, time.Time{})
		if err != nil {
			impl.logger.Errorw("error in creating post cd script entry", "err", err, "pipeline", pipeline)
			return err
		}
	}
	//delete app from argo cd, if created
	if pipeline.DeploymentAppCreated == true {
		deploymentAppName := fmt.Sprintf("%s-%s", pipeline.App.AppName, pipeline.Environment.Name)
		if util.IsAcdApp(pipeline.DeploymentAppType) {
			//todo: provide option for cascading to user
			cascadeDelete := true
			req := &application2.ApplicationDeleteRequest{
				Name:    &deploymentAppName,
				Cascade: &cascadeDelete,
			}
			if _, err := impl.application.Delete(ctx, req); err != nil {
				impl.logger.Errorw("err in deleting pipeline on argocd", "id", pipeline, "err", err)

				if forceDelete {
					impl.logger.Warnw("error while deletion of app in acd, continue to delete in db as this operation is force delete", "error", err)
				} else {
					//statusError, _ := err.(*errors2.StatusError)
					if strings.Contains(err.Error(), "code = NotFound") {
						err = &util.ApiError{
							UserMessage:     "Could not delete as application not found in argocd",
							InternalMessage: err.Error(),
						}
					} else {
						err = &util.ApiError{
							UserMessage:     "Could not delete application",
							InternalMessage: err.Error(),
						}
					}
					return err
				}
			}
			impl.logger.Infow("app deleted from argocd", "id", pipeline.Id, "pipelineName", pipeline.Name, "app", deploymentAppName)
		} else if util.IsHelmApp(pipeline.DeploymentAppType) {
			appIdentifier := &client.AppIdentifier{
				ClusterId:   pipeline.Environment.ClusterId,
				ReleaseName: deploymentAppName,
				Namespace:   pipeline.Environment.Namespace,
			}
			deleteResponse, err := impl.helmAppService.DeleteApplication(ctx, appIdentifier)
			if err != nil {
				impl.logger.Errorw("error in deleting helm application", "error", err, "appIdentifier", appIdentifier)
				return err
			}
			if deleteResponse == nil || !deleteResponse.GetSuccess() {
				return errors.New("delete application response unsuccessful")
			}
		}
	}
	err = tx.Commit()
	if err != nil {
		impl.logger.Errorw("error in committing db transaction", "err", err)
		return err
	}
	return nil
}

// ChangeDeploymentType takes in DeploymentAppTypeChangeRequest struct and
// deletes all the cd pipelines for that deployment type in all apps that belongs to
// that environment and updates the db with desired deployment app type
func (impl PipelineBuilderImpl) ChangeDeploymentType(ctx context.Context,
	request *bean.DeploymentAppTypeChangeRequest) (*bean.DeploymentAppTypeChangeResponse, error) {

	var response *bean.DeploymentAppTypeChangeResponse
	var deleteDeploymentType bean.DeploymentType
	var err error

	if request.DesiredDeploymentType == bean.ArgoCd {
		deleteDeploymentType = bean.Helm
	} else {
		deleteDeploymentType = bean.ArgoCd
	}

	// Force delete apps
	response, err = impl.DeleteDeploymentAppsForEnvironment(ctx,
		request.EnvId, deleteDeploymentType, request.ExcludeApps, request.IncludeApps, request.UserId)

	if err != nil {
		return nil, err
	}

	// Updating the env id and desired deployment app type received from request in the response
	response.EnvId = request.EnvId
	response.DesiredDeploymentType = request.DesiredDeploymentType
	response.TriggeredPipelines = make([]*bean.CdPipelineTrigger, 0)

	// Update the deployment app type to Helm and toggle deployment_app_created to false in db
	var cdPipelineIds []int
	for _, item := range response.SuccessfulPipelines {
		cdPipelineIds = append(cdPipelineIds, item.Id)
	}

	// If nothing to update in db
	if len(cdPipelineIds) == 0 {
		return response, nil
	}

	// Update in db
	err = impl.pipelineRepository.UpdateCdPipelineDeploymentAppInFilter(string(request.DesiredDeploymentType),
		cdPipelineIds, request.UserId)

	if err != nil {
		impl.logger.Errorw("failed to update deployment app type in db",
			"pipeline ids", cdPipelineIds,
			"desired deployment type", request.DesiredDeploymentType,
			"err", err)

		return response, nil
	}

<<<<<<< HEAD
	if !request.AutoTriggerDeployment {
=======
	if !request.WantToDeploy {
>>>>>>> ba4795d0
		return response, nil
	}

	// Bulk trigger all the successfully changed pipelines (async)
	bulkTriggerRequest := make([]*BulkTriggerRequest, 0)

	for _, item := range response.SuccessfulPipelines {

		artifactDetails, err := impl.GetArtifactsByCDPipeline(item.Id, bean2.WorkflowType("DEPLOY"))

		if err != nil {
			impl.logger.Errorw("failed to fetch artifact details for cd pipeline",
				"pipelineId", item.Id,
				"appId", item.AppId,
				"envId", item.EnvId,
				"err", err)

			return response, nil
		}

<<<<<<< HEAD
		if artifactDetails.LatestWfArtifactId == 0 || artifactDetails.LatestWfArtifactStatus != "" {
=======
		if artifactDetails.LatestWfArtifactId == 0 || artifactDetails.LatestWfArtifactStatus != "Succeeded" {
>>>>>>> ba4795d0
			continue
		}

		bulkTriggerRequest = append(bulkTriggerRequest, &BulkTriggerRequest{
			CiArtifactId: artifactDetails.LatestWfArtifactId,
			PipelineId:   item.Id,
		})
		response.TriggeredPipelines = append(response.TriggeredPipelines, &bean.CdPipelineTrigger{
			CiArtifactId: artifactDetails.LatestWfArtifactId,
			PipelineId:   item.Id,
		})
	}

	// pg panics if empty slice is passed as an argument
	if len(bulkTriggerRequest) == 0 {
		return response, nil
	}

	// Trigger
	_, err = impl.workflowDagExecutor.TriggerBulkDeploymentAsync(bulkTriggerRequest, request.UserId)

	if err != nil {
		impl.logger.Errorw("failed to bulk trigger cd pipelines with error: "+err.Error(),
			"err", err)
	}
	return response, nil
}

// DeleteDeploymentAppsForEnvironment takes in environment id and current deployment app type
// and deletes all the cd pipelines for that deployment type in all apps that belongs to
// that environment.
func (impl PipelineBuilderImpl) DeleteDeploymentAppsForEnvironment(ctx context.Context, environmentId int,
	currentDeploymentAppType bean.DeploymentType, exclusionList []int, includeApps []int, userId int32) (*bean.DeploymentAppTypeChangeResponse, error) {

	// fetch active pipelines from database for the given environment id and current deployment app type
	pipelines, err := impl.pipelineRepository.FindActiveByEnvIdAndDeploymentType(environmentId,
		string(currentDeploymentAppType), exclusionList, includeApps)

	if err != nil {
		impl.logger.Errorw("Error fetching cd pipelines",
			"environmentId", environmentId,
			"currentDeploymentAppType", currentDeploymentAppType,
			"err", err)

		return &bean.DeploymentAppTypeChangeResponse{
			EnvId:               environmentId,
			SuccessfulPipelines: []*bean.DeploymentChangeStatus{},
			FailedPipelines:     []*bean.DeploymentChangeStatus{},
		}, err
	}

	// Currently deleting apps only in argocd is supported
	return impl.DeleteDeploymentApps(ctx, pipelines, userId), nil
}

// DeleteDeploymentApps takes in a list of pipelines and delete the applications
// from argocd / helm.
func (impl PipelineBuilderImpl) DeleteDeploymentApps(ctx context.Context,
	pipelines []*pipelineConfig.Pipeline, userId int32) *bean.DeploymentAppTypeChangeResponse {

	successfulPipelines := make([]*bean.DeploymentChangeStatus, 0)
	failedPipelines := make([]*bean.DeploymentChangeStatus, 0)

	isGitOpsConfigured, gitOpsConfigErr := impl.IsGitopsConfigured()

	// Iterate over all the pipelines in the environment for given deployment app type
	for _, pipeline := range pipelines {

		var isValid bool
		// check if pipeline info like app name and environment is empty or not
		if failedPipelines, isValid = impl.isPipelineInfoValid(pipeline, failedPipelines); !isValid {
			continue
		}

		var healthChkErr error
		// check health of the app if it is argocd deployment type
		if failedPipelines, healthChkErr = impl.handleNotHealthyAppsIfArgoDeploymentType(pipeline, failedPipelines); healthChkErr != nil {

			// cannot delete unhealthy app
			continue
		}

		deploymentAppName := fmt.Sprintf("%s-%s", pipeline.App.AppName, pipeline.Environment.Name)
		var err error

		// delete request
		if pipeline.DeploymentAppType == string(bean.ArgoCd) {
			err = impl.deleteArgoCdApp(ctx, pipeline, deploymentAppName, true)

		} else {

			// For converting from Helm to ArgoCD, GitOps should be configured
			if gitOpsConfigErr != nil || !isGitOpsConfigured {
				err = errors.New("GitOps not configured or unable to fetch GitOps configuration")

			} else {
				// Register app in ACD
				err = impl.RegisterInACD(
					&app2.App{Id: pipeline.AppId, AppName: pipeline.App.AppName},
					&bean.CdPipelines{UserId: userId},
					ctx)
			}
			if err != nil {
				impl.logger.Errorw("error registering app on ACD with error: "+err.Error(),
					"deploymentAppName", deploymentAppName,
					"envId", pipeline.EnvironmentId,
					"appId", pipeline.AppId,
					"err", err)

				// deletion failed, append to the list of failed pipelines
				failedPipelines = impl.handleFailedDeploymentAppChange(pipeline, failedPipelines,
					"failed to register app on ACD with error: "+err.Error())

				continue
			}
			err = impl.deleteHelmApp(ctx, pipeline)
		}

		if err != nil {
			impl.logger.Errorw("error deleting app on "+pipeline.DeploymentAppType,
				"deployment app name", deploymentAppName,
				"err", err)

			// deletion failed, append to the list of failed pipelines
			failedPipelines = impl.handleFailedDeploymentAppChange(pipeline, failedPipelines,
				"error deleting app with error: "+err.Error())

			continue
		}

		// deletion successful, append to the list of successful pipelines
		successfulPipelines = impl.appendToDeploymentChangeStatusList(
			successfulPipelines,
			pipeline,
			"",
			bean.Success)
	}

	return &bean.DeploymentAppTypeChangeResponse{
		SuccessfulPipelines: successfulPipelines,
		FailedPipelines:     failedPipelines,
	}
}

func (impl PipelineBuilderImpl) isGitRepoUrlPresent(appId int) bool {
	fetchedChart, err := impl.chartRepository.FindLatestByAppId(appId)

	if err != nil || len(fetchedChart.GitRepoUrl) == 0 {
		impl.logger.Errorw("error fetching git repo url or it is not present")
		return false
	}
	return true
}

func (impl PipelineBuilderImpl) isPipelineInfoValid(pipeline *pipelineConfig.Pipeline,
	failedPipelines []*bean.DeploymentChangeStatus) ([]*bean.DeploymentChangeStatus, bool) {

	if len(pipeline.App.AppName) == 0 || len(pipeline.Environment.Name) == 0 {
		impl.logger.Errorw("app name or environment name is not present",
			"pipeline id", pipeline.Id)

		failedPipelines = impl.handleFailedDeploymentAppChange(pipeline, failedPipelines,
			"could not fetch app name or environment name")

		return failedPipelines, false
	}
	return failedPipelines, true
}

func (impl PipelineBuilderImpl) handleFailedDeploymentAppChange(pipeline *pipelineConfig.Pipeline,
	failedPipelines []*bean.DeploymentChangeStatus, err string) []*bean.DeploymentChangeStatus {

	return impl.appendToDeploymentChangeStatusList(
		failedPipelines,
		pipeline,
		err,
		bean.Failed)
}

func (impl PipelineBuilderImpl) handleNotHealthyAppsIfArgoDeploymentType(pipeline *pipelineConfig.Pipeline,
	failedPipelines []*bean.DeploymentChangeStatus) ([]*bean.DeploymentChangeStatus, error) {

	if pipeline.DeploymentAppType == string(bean.ArgoCd) {
		// check if app status is Healthy
		status, err := impl.appStatusRepository.Get(pipeline.AppId, pipeline.EnvironmentId)

		// case: missing status row in db
		if len(status.Status) == 0 {
			return failedPipelines, nil
		}

		// cannot delete the app from argocd if app status is Progressing
		if err != nil || status.Status == "Progressing" {

			healthCheckErr := errors.New("unable to fetch app status or app status is progressing")

			impl.logger.Errorw(healthCheckErr.Error(),
				"appId", pipeline.AppId,
				"environmentId", pipeline.EnvironmentId,
				"err", err)

			failedPipelines = impl.handleFailedDeploymentAppChange(pipeline, failedPipelines, healthCheckErr.Error())

			return failedPipelines, healthCheckErr
		}
		return failedPipelines, nil
	}
	return failedPipelines, nil
}

// deleteArgoCdApp takes context and deployment app name used in argo cd and deletes
// the application in argo cd.
func (impl PipelineBuilderImpl) deleteArgoCdApp(ctx context.Context, pipeline *pipelineConfig.Pipeline, deploymentAppName string,
	cascadeDelete bool) error {

	if !pipeline.DeploymentAppCreated {
		return nil
	}

	// building the argocd application delete request
	req := &application2.ApplicationDeleteRequest{
		Name:    &deploymentAppName,
		Cascade: &cascadeDelete,
	}

	_, err := impl.application.Delete(ctx, req)

	if err != nil {
		impl.logger.Errorw("error in deleting argocd application", "err", err)
		// Possible that argocd app got deleted but db updation failed
		if strings.Contains(err.Error(), "code = NotFound") {
			return nil
		}
		return err
	}
	return nil
}

// deleteHelmApp takes in context and pipeline object and deletes the release in helm
func (impl PipelineBuilderImpl) deleteHelmApp(ctx context.Context, pipeline *pipelineConfig.Pipeline) error {

	if !pipeline.DeploymentAppCreated {
		return nil
	}

	// validation
	if !util.IsHelmApp(pipeline.DeploymentAppType) {
		return errors.New("unable to delete pipeline with id: " + strconv.Itoa(pipeline.Id) + ", not a helm app")
	}

	// create app identifier
	appIdentifier := &client.AppIdentifier{
		ClusterId:   pipeline.Environment.ClusterId,
		ReleaseName: pipeline.DeploymentAppName,
		Namespace:   pipeline.Environment.Namespace,
	}

	// call for delete resource
	deleteResponse, err := impl.helmAppService.DeleteApplication(ctx, appIdentifier)

	if err != nil {
		impl.logger.Errorw("error in deleting helm application", "error", err, "appIdentifier", appIdentifier)
		return err
	}

	if deleteResponse == nil || !deleteResponse.GetSuccess() {
		return errors.New("helm delete application response unsuccessful")
	}
	return nil
}

func (impl PipelineBuilderImpl) appendToDeploymentChangeStatusList(pipelines []*bean.DeploymentChangeStatus,
	pipeline *pipelineConfig.Pipeline, error string, status bean.Status) []*bean.DeploymentChangeStatus {

	return append(pipelines, &bean.DeploymentChangeStatus{
		Id:      pipeline.Id,
		AppId:   pipeline.AppId,
		AppName: pipeline.App.AppName,
		EnvId:   pipeline.EnvironmentId,
		EnvName: pipeline.Environment.Name,
		Error:   error,
		Status:  status,
	})
}

type DeploymentType struct {
	Deployment Deployment `json:"deployment"`
}

type Deployment struct {
	Strategy Strategy `json:"strategy"`
}

type Strategy struct {
	BlueGreen *BlueGreen `json:"blueGreen,omitempty"`
	Rolling   *Rolling   `json:"rolling,omitempty"`
	Canary    *Canary    `json:"canary,omitempty"`
	Recreate  *Recreate  `json:"recreate,omitempty"`
}

type BlueGreen struct {
	AutoPromotionSeconds  int  `json:"autoPromotionSeconds"`
	ScaleDownDelaySeconds int  `json:"scaleDownDelaySeconds"`
	PreviewReplicaCount   int  `json:"previewReplicaCount"`
	AutoPromotionEnabled  bool `json:"autoPromotionEnabled"`
}

type Canary struct {
	MaxSurge       string       `json:"maxSurge,omitempty"`
	MaxUnavailable int          `json:"maxUnavailable,omitempty"`
	Steps          []CanaryStep `json:"steps,omitempty"`
}

type CanaryStep struct {
	// SetWeight sets what percentage of the newRS should receive
	SetWeight *int32 `json:"setWeight,omitempty"`
	// Pause freezes the rollout by setting spec.Paused to true.
	// A Rollout will resume when spec.Paused is reset to false.
	// +optional
	Pause *RolloutPause `json:"pause,omitempty"`
}

type RolloutPause struct {
	// Duration the amount of time to wait before moving to the next step.
	// +optional
	Duration *int32 `json:"duration,omitempty"`
}
type Recreate struct {
}

type Rolling struct {
	MaxSurge       string `json:"maxSurge"`
	MaxUnavailable int    `json:"maxUnavailable"`
}

func (impl PipelineBuilderImpl) createCdPipeline(ctx context.Context, app *app2.App, pipeline *bean.CDPipelineConfigObject, userId int32) (pipelineRes int, err error) {
	dbConnection := impl.pipelineRepository.GetConnection()
	tx, err := dbConnection.Begin()
	if err != nil {
		return 0, err
	}
	// Rollback tx on error.
	defer tx.Rollback()

	if pipeline.AppWorkflowId == 0 && pipeline.ParentPipelineType == "WEBHOOK" {
		externalCiPipeline := &pipelineConfig.ExternalCiPipeline{
			AppId:       app.Id,
			AccessToken: "",
			Active:      true,
			AuditLog:    sql.AuditLog{CreatedBy: userId, CreatedOn: time.Now(), UpdatedOn: time.Now(), UpdatedBy: userId},
		}
		externalCiPipeline, err = impl.ciPipelineRepository.SaveExternalCi(externalCiPipeline, tx)
		wf := &appWorkflow.AppWorkflow{
			Name:     fmt.Sprintf("wf-%d-%s", app.Id, util2.Generate(4)),
			AppId:    app.Id,
			Active:   true,
			AuditLog: sql.AuditLog{CreatedBy: userId, CreatedOn: time.Now(), UpdatedOn: time.Now(), UpdatedBy: userId},
		}
		savedAppWf, err := impl.appWorkflowRepository.SaveAppWorkflowWithTx(wf, tx)
		if err != nil {
			impl.logger.Errorw("err", err)
			return 0, err
		}
		appWorkflowMap := &appWorkflow.AppWorkflowMapping{
			AppWorkflowId: savedAppWf.Id,
			ComponentId:   externalCiPipeline.Id,
			Type:          "WEBHOOK",
			Active:        true,
			AuditLog:      sql.AuditLog{CreatedBy: userId, CreatedOn: time.Now(), UpdatedOn: time.Now(), UpdatedBy: userId},
		}
		appWorkflowMap, err = impl.appWorkflowRepository.SaveAppWorkflowMapping(appWorkflowMap, tx)
		if err != nil {
			return 0, err
		}
		pipeline.ParentPipelineId = externalCiPipeline.Id
		pipeline.AppWorkflowId = savedAppWf.Id
	}

	chart, err := impl.chartRepository.FindLatestChartForAppByAppId(app.Id)
	if err != nil {
		return 0, err
	}
	envOverride, err := impl.propertiesConfigService.CreateIfRequired(chart, pipeline.EnvironmentId, userId, false, models.CHARTSTATUS_NEW, false, false, pipeline.Namespace, chart.IsBasicViewLocked, chart.CurrentViewEditor, tx)
	if err != nil {
		return 0, err
	}

	// Get pipeline override based on Deployment strategy
	//TODO: mark as created in our db
	pipelineId, err := impl.ciCdPipelineOrchestrator.CreateCDPipelines(pipeline, app.Id, userId, tx, app.AppName)
	if err != nil {
		impl.logger.Errorw("error in ")
		return 0, err
	}

	//adding pipeline to workflow
	_, err = impl.appWorkflowRepository.FindByIdAndAppId(pipeline.AppWorkflowId, app.Id)
	if err != nil && err != pg.ErrNoRows {
		return 0, err
	}
	if pipeline.AppWorkflowId > 0 {
		var parentPipelineId int
		var parentPipelineType string
		if pipeline.ParentPipelineId == 0 {
			parentPipelineId = pipeline.CiPipelineId
			parentPipelineType = "CI_PIPELINE"
		} else {
			parentPipelineId = pipeline.ParentPipelineId
			parentPipelineType = pipeline.ParentPipelineType
		}
		appWorkflowMap := &appWorkflow.AppWorkflowMapping{
			AppWorkflowId: pipeline.AppWorkflowId,
			ParentId:      parentPipelineId,
			ParentType:    parentPipelineType,
			ComponentId:   pipelineId,
			Type:          "CD_PIPELINE",
			Active:        true,
			AuditLog:      sql.AuditLog{CreatedBy: userId, CreatedOn: time.Now(), UpdatedOn: time.Now(), UpdatedBy: userId},
		}
		_, err = impl.appWorkflowRepository.SaveAppWorkflowMapping(appWorkflowMap, tx)
		if err != nil {
			return 0, err
		}
	}
	//getting global app metrics for cd pipeline create because env level metrics is not created yet
	appLevelAppMetricsEnabled := false
	appLevelMetrics, err := impl.appLevelMetricsRepository.FindByAppId(app.Id)
	if err != nil && err != pg.ErrNoRows {
		impl.logger.Errorw("error in getting app level metrics app level", "error", err)
	} else if err == nil {
		appLevelAppMetricsEnabled = appLevelMetrics.AppMetrics
	}
	err = impl.deploymentTemplateHistoryService.CreateDeploymentTemplateHistoryFromEnvOverrideTemplate(envOverride, tx, appLevelAppMetricsEnabled, pipelineId)
	if err != nil {
		impl.logger.Errorw("error in creating entry for env deployment template history", "err", err, "envOverride", envOverride)
		return 0, err
	}
	// strategies for pipeline ids, there is only one is default
	defaultCount := 0
	for _, item := range pipeline.Strategies {
		if item.Default {
			defaultCount = defaultCount + 1
			if defaultCount > 1 {
				impl.logger.Warnw("already have one strategy is default in this pipeline", "strategy", item.DeploymentTemplate)
				item.Default = false
			}
		}
		strategy := &chartConfig.PipelineStrategy{
			PipelineId: pipelineId,
			Strategy:   item.DeploymentTemplate,
			Config:     string(item.Config),
			Default:    item.Default,
			Deleted:    false,
			AuditLog:   sql.AuditLog{UpdatedBy: userId, CreatedBy: userId, UpdatedOn: time.Now(), CreatedOn: time.Now()},
		}
		err = impl.pipelineConfigRepository.Save(strategy, tx)
		if err != nil {
			impl.logger.Errorw("error in saving strategy", "strategy", item.DeploymentTemplate)
			return pipelineId, fmt.Errorf("pipeline created but failed to add strategy")
		}
		//creating history entry for strategy
		_, err = impl.pipelineStrategyHistoryService.CreatePipelineStrategyHistory(strategy, pipeline.TriggerType, tx)
		if err != nil {
			impl.logger.Errorw("error in creating strategy history entry", "err", err)
			return 0, err
		}

	}

	err = tx.Commit()
	if err != nil {
		return 0, err
	}

	impl.logger.Debugw("pipeline created with GitMaterialId ", "id", pipelineId, "pipeline", pipeline)
	return pipelineId, nil
}

func (impl PipelineBuilderImpl) updateCdPipeline(ctx context.Context, pipeline *bean.CDPipelineConfigObject, userID int32) (err error) {

	if len(pipeline.PreStage.Config) > 0 && !strings.Contains(pipeline.PreStage.Config, "beforeStages") {
		err = &util.ApiError{
			HttpStatusCode:  http.StatusBadRequest,
			InternalMessage: "invalid yaml config, must include - beforeStages",
			UserMessage:     "invalid yaml config, must include - beforeStages",
		}
		return err
	}
	if len(pipeline.PostStage.Config) > 0 && !strings.Contains(pipeline.PostStage.Config, "afterStages") {
		err = &util.ApiError{
			HttpStatusCode:  http.StatusBadRequest,
			InternalMessage: "invalid yaml config, must include - afterStages",
			UserMessage:     "invalid yaml config, must include - afterStages",
		}
		return err
	}
	dbConnection := impl.pipelineRepository.GetConnection()
	tx, err := dbConnection.Begin()
	if err != nil {
		return err
	}
	// Rollback tx on error.
	defer tx.Rollback()
	err = impl.ciCdPipelineOrchestrator.UpdateCDPipeline(pipeline, userID, tx)
	if err != nil {
		impl.logger.Errorw("error in updating pipeline")
		return err
	}

	// strategies for pipeline ids, there is only one is default
	existingStrategies, err := impl.pipelineConfigRepository.GetAllStrategyByPipelineId(pipeline.Id)
	if err != nil && !errors.IsNotFound(err) {
		impl.logger.Errorw("error in getting pipeline strategies", "err", err)
		return err
	}
	for _, oldItem := range existingStrategies {
		notFound := true
		for _, newItem := range pipeline.Strategies {
			if newItem.DeploymentTemplate == oldItem.Strategy {
				notFound = false
			}
		}

		if notFound {
			//delete from db
			err := impl.pipelineConfigRepository.Delete(oldItem, tx)
			if err != nil {
				impl.logger.Errorw("error in delete pipeline strategies", "err", err)
				return fmt.Errorf("error in delete pipeline strategies")
			}
		}
	}

	defaultCount := 0
	for _, item := range pipeline.Strategies {
		if item.Default {
			defaultCount = defaultCount + 1
			if defaultCount > 1 {
				impl.logger.Warnw("already have one strategy is default in this pipeline, skip this", "strategy", item.DeploymentTemplate)
				continue
			}
		}
		strategy, err := impl.pipelineConfigRepository.FindByStrategyAndPipelineId(item.DeploymentTemplate, pipeline.Id)
		if err != nil && pg.ErrNoRows != err {
			impl.logger.Errorw("error in getting strategy", "err", err)
			return err
		}
		if strategy.Id > 0 {
			strategy.Config = string(item.Config)
			strategy.Default = item.Default
			strategy.UpdatedBy = userID
			strategy.UpdatedOn = time.Now()
			err = impl.pipelineConfigRepository.Update(strategy, tx)
			if err != nil {
				impl.logger.Errorw("error in updating strategy", "strategy", item.DeploymentTemplate)
				return fmt.Errorf("pipeline updated but failed to update one strategy")
			}
			//creating history entry for strategy
			_, err = impl.pipelineStrategyHistoryService.CreatePipelineStrategyHistory(strategy, pipeline.TriggerType, tx)
			if err != nil {
				impl.logger.Errorw("error in creating strategy history entry", "err", err)
				return err
			}
		} else {
			strategy := &chartConfig.PipelineStrategy{
				PipelineId: pipeline.Id,
				Strategy:   item.DeploymentTemplate,
				Config:     string(item.Config),
				Default:    item.Default,
				Deleted:    false,
				AuditLog:   sql.AuditLog{UpdatedBy: userID, CreatedBy: userID, UpdatedOn: time.Now(), CreatedOn: time.Now()},
			}
			err = impl.pipelineConfigRepository.Save(strategy, tx)
			if err != nil {
				impl.logger.Errorw("error in saving strategy", "strategy", item.DeploymentTemplate)
				return fmt.Errorf("pipeline created but failed to add strategy")
			}
			//creating history entry for strategy
			_, err = impl.pipelineStrategyHistoryService.CreatePipelineStrategyHistory(strategy, pipeline.TriggerType, tx)
			if err != nil {
				impl.logger.Errorw("error in creating strategy history entry", "err", err)
				return err
			}
		}
	}
	err = tx.Commit()
	if err != nil {
		return err
	}
	return nil
}

func (impl PipelineBuilderImpl) filterDeploymentTemplate(deploymentTemplate chartRepoRepository.DeploymentStrategy, pipelineOverride string) (string, error) {
	var deploymentType DeploymentType
	err := json.Unmarshal([]byte(pipelineOverride), &deploymentType)
	if err != nil {
		impl.logger.Errorw("err", err)
		return "", err
	}
	if chartRepoRepository.DEPLOYMENT_STRATEGY_BLUE_GREEN == deploymentTemplate {
		newDeploymentType := DeploymentType{
			Deployment: Deployment{
				Strategy: Strategy{
					BlueGreen: deploymentType.Deployment.Strategy.BlueGreen,
				},
			},
		}
		pipelineOverrideBytes, err := json.Marshal(newDeploymentType)
		if err != nil {
			impl.logger.Errorw("err", err)
			return "", err
		}
		pipelineOverride = string(pipelineOverrideBytes)
	} else if chartRepoRepository.DEPLOYMENT_STRATEGY_ROLLING == deploymentTemplate {
		newDeploymentType := DeploymentType{
			Deployment: Deployment{
				Strategy: Strategy{
					Rolling: deploymentType.Deployment.Strategy.Rolling,
				},
			},
		}
		pipelineOverrideBytes, err := json.Marshal(newDeploymentType)
		if err != nil {
			impl.logger.Errorw("err", err)
			return "", err
		}
		pipelineOverride = string(pipelineOverrideBytes)
	} else if chartRepoRepository.DEPLOYMENT_STRATEGY_CANARY == deploymentTemplate {
		newDeploymentType := DeploymentType{
			Deployment: Deployment{
				Strategy: Strategy{
					Canary: deploymentType.Deployment.Strategy.Canary,
				},
			},
		}
		pipelineOverrideBytes, err := json.Marshal(newDeploymentType)
		if err != nil {
			impl.logger.Errorw("err", err)
			return "", err
		}
		pipelineOverride = string(pipelineOverrideBytes)
	} else if chartRepoRepository.DEPLOYMENT_STRATEGY_RECREATE == deploymentTemplate {
		newDeploymentType := DeploymentType{
			Deployment: Deployment{
				Strategy: Strategy{
					Recreate: deploymentType.Deployment.Strategy.Recreate,
				},
			},
		}
		pipelineOverrideBytes, err := json.Marshal(newDeploymentType)
		if err != nil {
			impl.logger.Errorw("err", err)
			return "", err
		}
		pipelineOverride = string(pipelineOverrideBytes)
	}
	return pipelineOverride, nil
}

func (impl PipelineBuilderImpl) GetCdPipelinesForApp(appId int) (cdPipelines *bean.CdPipelines, err error) {
	cdPipelines, err = impl.ciCdPipelineOrchestrator.GetCdPipelinesForApp(appId)
	var pipelines []*bean.CDPipelineConfigObject
	for _, dbPipeline := range cdPipelines.Pipelines {
		environment, err := impl.environmentRepository.FindById(dbPipeline.EnvironmentId)
		if err != nil && errors.IsNotFound(err) {
			impl.logger.Errorw("error in fetching pipeline", "err", err)
			return cdPipelines, err
		}
		strategies, err := impl.pipelineConfigRepository.GetAllStrategyByPipelineId(dbPipeline.Id)
		if err != nil && errors.IsNotFound(err) {
			impl.logger.Errorw("error in fetching strategies", "err", err)
			return cdPipelines, err
		}
		var strategiesBean []bean.Strategy
		var deploymentTemplate chartRepoRepository.DeploymentStrategy
		for _, item := range strategies {
			strategiesBean = append(strategiesBean, bean.Strategy{
				Config:             []byte(item.Config),
				DeploymentTemplate: item.Strategy,
				Default:            item.Default,
			})

			if item.Default {
				deploymentTemplate = item.Strategy
			}
		}
		appWorkflowMapping, err := impl.appWorkflowRepository.FindWFCDMappingByCDPipelineId(dbPipeline.Id)
		if err != nil {
			return nil, err
		}
		pipeline := &bean.CDPipelineConfigObject{
			Id:                            dbPipeline.Id,
			Name:                          dbPipeline.Name,
			EnvironmentId:                 dbPipeline.EnvironmentId,
			EnvironmentName:               environment.Name,
			CiPipelineId:                  dbPipeline.CiPipelineId,
			DeploymentTemplate:            deploymentTemplate,
			TriggerType:                   dbPipeline.TriggerType,
			Strategies:                    strategiesBean,
			PreStage:                      dbPipeline.PreStage,
			PostStage:                     dbPipeline.PostStage,
			PreStageConfigMapSecretNames:  dbPipeline.PreStageConfigMapSecretNames,
			PostStageConfigMapSecretNames: dbPipeline.PostStageConfigMapSecretNames,
			RunPreStageInEnv:              dbPipeline.RunPreStageInEnv,
			RunPostStageInEnv:             dbPipeline.RunPostStageInEnv,
			DeploymentAppType:             dbPipeline.DeploymentAppType,
			ParentPipelineType:            appWorkflowMapping.ParentType,
			ParentPipelineId:              appWorkflowMapping.ParentId,
		}
		pipelines = append(pipelines, pipeline)
	}
	cdPipelines.Pipelines = pipelines
	return cdPipelines, err
}

func (impl PipelineBuilderImpl) GetCdPipelinesForAppAndEnv(appId int, envId int) (cdPipelines *bean.CdPipelines, err error) {
	return impl.ciCdPipelineOrchestrator.GetCdPipelinesForAppAndEnv(appId, envId)
}

type ConfigMapSecretsResponse struct {
	Maps    []bean2.Map `json:"maps"`
	Secrets []bean2.Map `json:"secrets"`
}

func (impl PipelineBuilderImpl) FetchConfigmapSecretsForCdStages(appId, envId, cdPipelineId int) (ConfigMapSecretsResponse, error) {
	configMapSecrets, err := impl.appService.GetConfigMapAndSecretJson(appId, envId, cdPipelineId)
	if err != nil {
		impl.logger.Errorw("error while fetching config secrets ", "err", err)
		return ConfigMapSecretsResponse{}, err
	}
	existingConfigMapSecrets := ConfigMapSecretsResponse{}
	err = json.Unmarshal([]byte(configMapSecrets), &existingConfigMapSecrets)
	if err != nil {
		impl.logger.Error(err)
		return ConfigMapSecretsResponse{}, err
	}
	return existingConfigMapSecrets, nil
}

func (impl PipelineBuilderImpl) GetArtifactsByCDPipeline(cdPipelineId int, stage bean2.WorkflowType) (bean.CiArtifactResponse, error) {
	var ciArtifactsResponse bean.CiArtifactResponse
	var err error
	parentId, parentType, err := impl.GetCdParentDetails(cdPipelineId)
	if err != nil {
		impl.logger.Errorw("error in getting cd parent details", "err", err, "cdPipelineId", cdPipelineId, "stage", stage)
		return ciArtifactsResponse, err
	}
	//setting parent cd id for checking latest image running on parent cd
	parentCdId := 0
	if parentType == bean2.CD_WORKFLOW_TYPE_POST || (parentType == bean2.CD_WORKFLOW_TYPE_DEPLOY && stage != bean2.CD_WORKFLOW_TYPE_POST) {
		parentCdId = parentId
	}
	pipeline, err := impl.pipelineRepository.FindById(cdPipelineId)
	if err != nil && err != pg.ErrNoRows {
		impl.logger.Errorw("Error in getting cd pipeline details", err, "cdPipelineId", cdPipelineId)
	}
	if stage == bean2.CD_WORKFLOW_TYPE_DEPLOY && len(pipeline.PreStageConfig) > 0 {
		parentId = cdPipelineId
		parentType = bean2.CD_WORKFLOW_TYPE_PRE
	}
	if stage == bean2.CD_WORKFLOW_TYPE_POST {
		parentId = cdPipelineId
		parentType = bean2.CD_WORKFLOW_TYPE_DEPLOY
	}
	ciArtifactsResponse, err = impl.GetArtifactsForCdStage(cdPipelineId, parentId, parentType, stage, parentCdId)
	if err != nil {
		impl.logger.Errorw("error in getting artifacts for cd", "err", err, "stage", stage, "cdPipelineId", cdPipelineId)
		return ciArtifactsResponse, err
	}
	return ciArtifactsResponse, nil
}

func (impl PipelineBuilderImpl) GetCdParentDetails(cdPipelineId int) (parentId int, parentType bean2.WorkflowType, err error) {
	appWorkflowMapping, err := impl.appWorkflowRepository.FindWFCDMappingByCDPipelineId(cdPipelineId)
	if err != nil {
		return 0, "", err
	}
	parentId = appWorkflowMapping.ParentId
	if appWorkflowMapping.ParentType == appWorkflow.CDPIPELINE {
		pipeline, err := impl.pipelineRepository.FindById(parentId)
		if err != nil && err != pg.ErrNoRows {
			impl.logger.Errorw("Error in fetching cd pipeline details", err, "pipelineId", parentId)
			return 0, "", err
		}
		if len(pipeline.PostStageConfig) > 0 {
			return parentId, bean2.CD_WORKFLOW_TYPE_POST, nil
		} else {
			return parentId, bean2.CD_WORKFLOW_TYPE_DEPLOY, nil
		}
	} else if appWorkflowMapping.ParentType == appWorkflow.WEBHOOK {
		return parentId, bean2.WEBHOOK_WORKFLOW_TYPE, nil
	}
	return parentId, bean2.CI_WORKFLOW_TYPE, nil
}

func (impl PipelineBuilderImpl) GetArtifactsForCdStage(cdPipelineId int, parentId int, parentType bean2.WorkflowType, stage bean2.WorkflowType, parentCdId int) (bean.CiArtifactResponse, error) {
	var ciArtifacts []bean.CiArtifactBean
	var ciArtifactsResponse bean.CiArtifactResponse
	var err error
	artifactMap := make(map[int]int)
	limit := 10
	ciArtifacts, artifactMap, latestWfArtifactId, latestWfArtifactStatus, err := impl.BuildArtifactsForCdStage(cdPipelineId, stage, ciArtifacts, artifactMap, false, limit, parentCdId)
	if err != nil && err != pg.ErrNoRows {
		impl.logger.Errorw("error in getting artifacts for child cd stage", "err", err, "stage", stage)
		return ciArtifactsResponse, err
	}
	ciArtifacts, err = impl.BuildArtifactsForParentStage(cdPipelineId, parentId, parentType, ciArtifacts, artifactMap, limit, parentCdId)
	if err != nil && err != pg.ErrNoRows {
		impl.logger.Errorw("error in getting artifacts for cd", "err", err, "parentStage", parentType, "stage", stage)
		return ciArtifactsResponse, err
	}
	//sorting ci artifacts on the basis of creation time
	if ciArtifacts != nil {
		sort.SliceStable(ciArtifacts, func(i, j int) bool {
			return ciArtifacts[i].Id > ciArtifacts[j].Id
		})
	}
	ciArtifactsResponse.CdPipelineId = cdPipelineId
	ciArtifactsResponse.LatestWfArtifactId = latestWfArtifactId
	ciArtifactsResponse.LatestWfArtifactStatus = latestWfArtifactStatus
	if ciArtifacts == nil {
		ciArtifacts = []bean.CiArtifactBean{}
	}
	ciArtifactsResponse.CiArtifacts = ciArtifacts
	return ciArtifactsResponse, nil
}

func (impl PipelineBuilderImpl) BuildArtifactsForParentStage(cdPipelineId int, parentId int, parentType bean2.WorkflowType, ciArtifacts []bean.CiArtifactBean, artifactMap map[int]int, limit int, parentCdId int) ([]bean.CiArtifactBean, error) {
	var ciArtifactsFinal []bean.CiArtifactBean
	var err error
	if parentType == bean2.CI_WORKFLOW_TYPE {
		ciArtifactsFinal, err = impl.BuildArtifactsForCIParent(cdPipelineId, parentId, parentType, ciArtifacts, artifactMap, limit)
	} else if parentType == bean2.WEBHOOK_WORKFLOW_TYPE {
		ciArtifactsFinal, err = impl.BuildArtifactsForCIParent(cdPipelineId, parentId, parentType, ciArtifacts, artifactMap, limit)
	} else {
		//parent type is PRE, POST or DEPLOY type
		ciArtifactsFinal, _, _, _, err = impl.BuildArtifactsForCdStage(parentId, parentType, ciArtifacts, artifactMap, true, limit, parentCdId)
	}
	return ciArtifactsFinal, err
}

func (impl PipelineBuilderImpl) BuildArtifactsForCdStage(pipelineId int, stageType bean2.WorkflowType, ciArtifacts []bean.CiArtifactBean, artifactMap map[int]int, parent bool, limit int, parentCdId int) ([]bean.CiArtifactBean, map[int]int, int, string, error) {
	//getting running artifact id for parent cd
	parentCdRunningArtifactId := 0
	if parentCdId > 0 && parent {
		parentCdWfrList, err := impl.cdWorkflowRepository.FindArtifactByPipelineIdAndRunnerType(parentCdId, bean2.CD_WORKFLOW_TYPE_DEPLOY, 1)
		if err != nil || len(parentCdWfrList) == 0 {
			impl.logger.Errorw("error in getting artifact for parent cd", "parentCdPipelineId", parentCdId)
			return ciArtifacts, artifactMap, 0, "", err
		}
		parentCdRunningArtifactId = parentCdWfrList[0].CdWorkflow.CiArtifact.Id
	}
	//getting wfr for parent and updating artifacts
	parentWfrList, err := impl.cdWorkflowRepository.FindArtifactByPipelineIdAndRunnerType(pipelineId, stageType, limit)
	if err != nil {
		impl.logger.Errorw("error in getting artifact for deployed items", "cdPipelineId", pipelineId)
		return ciArtifacts, artifactMap, 0, "", err
	}
	deploymentArtifactId := 0
	deploymentArtifactStatus := ""
	for index, wfr := range parentWfrList {
		if !parent && index == 0 {
			deploymentArtifactId = wfr.CdWorkflow.CiArtifact.Id
			deploymentArtifactStatus = wfr.Status
		}
		if wfr.Status == application.Healthy || wfr.Status == application.SUCCEEDED {
			lastSuccessfulTriggerOnParent := parent && index == 0
			latest := !parent && index == 0
			runningOnParentCd := parentCdRunningArtifactId == wfr.CdWorkflow.CiArtifact.Id
			if ciArtifactIndex, ok := artifactMap[wfr.CdWorkflow.CiArtifact.Id]; !ok {
				//entry not present, creating new entry
				mInfo, err := parseMaterialInfo([]byte(wfr.CdWorkflow.CiArtifact.MaterialInfo), wfr.CdWorkflow.CiArtifact.DataSource)
				if err != nil {
					mInfo = []byte("[]")
					impl.logger.Errorw("Error in parsing artifact material info", "err", err)
				}
				ciArtifact := bean.CiArtifactBean{
					Id:                            wfr.CdWorkflow.CiArtifact.Id,
					Image:                         wfr.CdWorkflow.CiArtifact.Image,
					ImageDigest:                   wfr.CdWorkflow.CiArtifact.ImageDigest,
					MaterialInfo:                  mInfo,
					LastSuccessfulTriggerOnParent: lastSuccessfulTriggerOnParent,
					Latest:                        latest,
					Scanned:                       wfr.CdWorkflow.CiArtifact.Scanned,
					ScanEnabled:                   wfr.CdWorkflow.CiArtifact.ScanEnabled,
				}
				if !parent {
					ciArtifact.Deployed = true
					ciArtifact.DeployedTime = formatDate(wfr.StartedOn, bean.LayoutRFC3339)
				}
				if runningOnParentCd {
					ciArtifact.RunningOnParentCd = runningOnParentCd
				}
				ciArtifacts = append(ciArtifacts, ciArtifact)
				//storing index of ci artifact for using when updating old entry
				artifactMap[wfr.CdWorkflow.CiArtifact.Id] = len(ciArtifacts) - 1
			} else {
				//entry already present, updating running on parent
				if parent {
					ciArtifacts[ciArtifactIndex].LastSuccessfulTriggerOnParent = lastSuccessfulTriggerOnParent
				}
				if runningOnParentCd {
					ciArtifacts[ciArtifactIndex].RunningOnParentCd = runningOnParentCd
				}
			}
		}
	}
	return ciArtifacts, artifactMap, deploymentArtifactId, deploymentArtifactStatus, nil
}

// method for building artifacts for parent CI

func (impl PipelineBuilderImpl) BuildArtifactsForCIParent(cdPipelineId int, parentId int, parentType bean2.WorkflowType, ciArtifacts []bean.CiArtifactBean, artifactMap map[int]int, limit int) ([]bean.CiArtifactBean, error) {
	artifacts, err := impl.ciArtifactRepository.GetArtifactsByCDPipeline(cdPipelineId, limit, parentId, parentType)
	if err != nil {
		impl.logger.Errorw("error in getting artifacts for ci", "err", err)
		return ciArtifacts, err
	}
	for _, artifact := range artifacts {
		if _, ok := artifactMap[artifact.Id]; !ok {
			mInfo, err := parseMaterialInfo([]byte(artifact.MaterialInfo), artifact.DataSource)
			if err != nil {
				mInfo = []byte("[]")
				impl.logger.Errorw("Error in parsing artifact material info", "err", err, "artifact", artifact)
			}
			ciArtifacts = append(ciArtifacts, bean.CiArtifactBean{
				Id:           artifact.Id,
				Image:        artifact.Image,
				ImageDigest:  artifact.ImageDigest,
				MaterialInfo: mInfo,
				ScanEnabled:  artifact.ScanEnabled,
				Scanned:      artifact.Scanned,
			})
		}
	}
	return ciArtifacts, nil
}

func (impl PipelineBuilderImpl) FetchArtifactForRollback(cdPipelineId, offset, limit int) (bean.CiArtifactResponse, error) {
	var deployedCiArtifacts []bean.CiArtifactBean
	var deployedCiArtifactsResponse bean.CiArtifactResponse

	cdWfrs, err := impl.cdWorkflowRepository.FetchArtifactsByCdPipelineId(cdPipelineId, bean2.CD_WORKFLOW_TYPE_DEPLOY, offset, limit)
	if err != nil {
		impl.logger.Errorw("error in getting artifacts for rollback by cdPipelineId", "err", err, "cdPipelineId", cdPipelineId)
		return deployedCiArtifactsResponse, err
	}
	var ids []int32
	for _, item := range cdWfrs {
		ids = append(ids, item.TriggeredBy)
	}
	userEmails := make(map[int32]string)
	users, err := impl.userService.GetByIds(ids)
	if err != nil {
		impl.logger.Errorw("unable to fetch users by ids", "err", err, "ids", ids)
	}
	for _, item := range users {
		userEmails[item.Id] = item.EmailId
	}
	for _, cdWfr := range cdWfrs {
		ciArtifact := &repository.CiArtifact{}
		if cdWfr.CdWorkflow != nil && cdWfr.CdWorkflow.CiArtifact != nil {
			ciArtifact = cdWfr.CdWorkflow.CiArtifact
		}
		if ciArtifact == nil {
			continue
		}
		mInfo, err := parseMaterialInfo([]byte(ciArtifact.MaterialInfo), ciArtifact.DataSource)
		if err != nil {
			mInfo = []byte("[]")
			impl.logger.Errorw("error in parsing ciArtifact material info", "err", err, "ciArtifact", ciArtifact)
		}
		userEmail := userEmails[cdWfr.TriggeredBy]
		deployedCiArtifacts = append(deployedCiArtifacts, bean.CiArtifactBean{
			Id:           ciArtifact.Id,
			Image:        ciArtifact.Image,
			MaterialInfo: mInfo,
			DeployedTime: formatDate(cdWfr.StartedOn, bean.LayoutRFC3339),
			WfrId:        cdWfr.Id,
			DeployedBy:   userEmail,
		})
	}

	deployedCiArtifactsResponse.CdPipelineId = cdPipelineId
	if deployedCiArtifacts == nil {
		deployedCiArtifacts = []bean.CiArtifactBean{}
	}
	deployedCiArtifactsResponse.CiArtifacts = deployedCiArtifacts

	return deployedCiArtifactsResponse, nil
}

func parseMaterialInfo(materialInfo json.RawMessage, source string) (json.RawMessage, error) {
	if source != "GOCD" && source != "CI-RUNNER" && source != "EXTERNAL" {
		return nil, fmt.Errorf("datasource: %s not supported", source)
	}
	var ciMaterials []repository.CiMaterialInfo
	err := json.Unmarshal(materialInfo, &ciMaterials)
	if err != nil {
		println("material info", materialInfo)
		println("unmarshal error for material info", "err", err)
	}
	var scmMapList []map[string]string

	for _, material := range ciMaterials {
		scmMap := map[string]string{}
		var url string
		if material.Material.Type == "git" {
			url = material.Material.GitConfiguration.URL
		} else if material.Material.Type == "scm" {
			url = material.Material.ScmConfiguration.URL
		} else {
			return nil, fmt.Errorf("unknown material type:%s ", material.Material.Type)
		}
		if material.Modifications != nil && len(material.Modifications) > 0 {
			_modification := material.Modifications[0]

			revision := _modification.Revision
			url = strings.TrimSpace(url)

			_webhookDataStr := ""
			_webhookDataByteArr, err := json.Marshal(_modification.WebhookData)
			if err == nil {
				_webhookDataStr = string(_webhookDataByteArr)
			}

			scmMap["url"] = url
			scmMap["revision"] = revision
			scmMap["modifiedTime"] = _modification.ModifiedTime
			scmMap["author"] = _modification.Author
			scmMap["message"] = _modification.Message
			scmMap["tag"] = _modification.Tag
			scmMap["webhookData"] = _webhookDataStr
		}
		scmMapList = append(scmMapList, scmMap)
	}
	mInfo, err := json.Marshal(scmMapList)
	return mInfo, err
}

func (impl PipelineBuilderImpl) FindAppsByTeamId(teamId int) ([]*AppBean, error) {
	var appsRes []*AppBean
	apps, err := impl.appRepo.FindAppsByTeamId(teamId)
	if err != nil {
		impl.logger.Errorw("error while fetching app", "err", err)
		return nil, err
	}
	for _, app := range apps {
		appsRes = append(appsRes, &AppBean{Id: app.Id, Name: app.AppName})
	}
	return appsRes, err
}

func (impl PipelineBuilderImpl) FindAppsByTeamName(teamName string) ([]AppBean, error) {
	var appsRes []AppBean
	apps, err := impl.appRepo.FindAppsByTeamName(teamName)
	if err != nil {
		impl.logger.Errorw("error while fetching app", "err", err)
		return nil, err
	}
	for _, app := range apps {
		appsRes = append(appsRes, AppBean{Id: app.Id, Name: app.AppName})
	}
	return appsRes, err
}

func (impl PipelineBuilderImpl) FindPipelineById(cdPipelineId int) (*pipelineConfig.Pipeline, error) {
	return impl.pipelineRepository.FindById(cdPipelineId)
}

type TeamAppBean struct {
	ProjectId   int        `json:"projectId"`
	ProjectName string     `json:"projectName"`
	AppList     []*AppBean `json:"appList"`
}

type AppBean struct {
	Id     int    `json:"id"`
	Name   string `json:"name,notnull"`
	TeamId int    `json:"teamId,omitempty"`
}

func (impl PipelineBuilderImpl) GetAppList() ([]AppBean, error) {
	var appsRes []AppBean
	apps, err := impl.appRepo.FindAll()
	if err != nil {
		impl.logger.Errorw("error while fetching app", "err", err)
		return nil, err
	}
	for _, app := range apps {
		appsRes = append(appsRes, AppBean{Id: app.Id, Name: app.AppName})
	}
	return appsRes, err
}

func (impl PipelineBuilderImpl) FetchCDPipelineStrategy(appId int) (PipelineStrategiesResponse, error) {
	pipelineStrategiesResponse := PipelineStrategiesResponse{}
	chart, err := impl.chartRepository.FindLatestChartForAppByAppId(appId)
	if err != nil && err != pg.ErrNoRows {
		impl.logger.Errorf("invalid state", "err", err, "appId", appId)
		return pipelineStrategiesResponse, err
	}
	if chart.Id == 0 {
		return pipelineStrategiesResponse, fmt.Errorf("no chart configured")
	}

	//get global strategy for this chart
	globalStrategies, err := impl.globalStrategyMetadataRepository.GetByChartRefId(chart.ChartRefId)
	if err != nil && err != pg.ErrNoRows {
		impl.logger.Errorw("error in getting global strategies", "err", err)
		return pipelineStrategiesResponse, err
	} else if err == pg.ErrNoRows {
		impl.logger.Infow("no strategies configured for chart", "chartRefId", chart.ChartRefId)
		return pipelineStrategiesResponse, nil
	}
	pipelineOverride := chart.PipelineOverride
	for _, globalStrategy := range globalStrategies {
		config, err := impl.filterDeploymentTemplate(globalStrategy.Name, pipelineOverride)
		if err != nil {
			return pipelineStrategiesResponse, err
		}
		pipelineStrategy := PipelineStrategy{
			DeploymentTemplate: globalStrategy.Name,
			Config:             []byte(config),
		}
		if globalStrategy.Name == chartRepoRepository.DEPLOYMENT_STRATEGY_ROLLING {
			pipelineStrategy.Default = true
		} else {
			pipelineStrategy.Default = false
		}
		pipelineStrategiesResponse.PipelineStrategy = append(pipelineStrategiesResponse.PipelineStrategy, pipelineStrategy)
	}
	return pipelineStrategiesResponse, nil
}

type PipelineStrategiesResponse struct {
	PipelineStrategy []PipelineStrategy `json:"pipelineStrategy"`
}
type PipelineStrategy struct {
	DeploymentTemplate chartRepoRepository.DeploymentStrategy `json:"deploymentTemplate,omitempty"` //
	Config             json.RawMessage                        `json:"config"`
	Default            bool                                   `json:"default"`
}

func (impl PipelineBuilderImpl) GetEnvironmentByCdPipelineId(pipelineId int) (int, error) {
	dbPipeline, err := impl.pipelineRepository.FindById(pipelineId)
	if err != nil || dbPipeline == nil {
		impl.logger.Errorw("error in fetching pipeline", "err", err)
		return 0, err
	}
	return dbPipeline.EnvironmentId, err
}

func (impl PipelineBuilderImpl) GetCdPipelineById(pipelineId int) (cdPipeline *bean.CDPipelineConfigObject, err error) {
	dbPipeline, err := impl.pipelineRepository.FindById(pipelineId)
	if err != nil && errors.IsNotFound(err) {
		impl.logger.Errorw("error in fetching pipeline", "err", err)
		return cdPipeline, err
	}
	environment, err := impl.environmentRepository.FindById(dbPipeline.EnvironmentId)
	if err != nil && errors.IsNotFound(err) {
		impl.logger.Errorw("error in fetching pipeline", "err", err)
		return cdPipeline, err
	}
	strategies, err := impl.pipelineConfigRepository.GetAllStrategyByPipelineId(dbPipeline.Id)
	if err != nil && errors.IsNotFound(err) {
		impl.logger.Errorw("error in fetching strategies", "err", err)
		return cdPipeline, err
	}
	var strategiesBean []bean.Strategy
	var deploymentTemplate chartRepoRepository.DeploymentStrategy
	for _, item := range strategies {
		strategiesBean = append(strategiesBean, bean.Strategy{
			Config:             []byte(item.Config),
			DeploymentTemplate: item.Strategy,
			Default:            item.Default,
		})

		if item.Default {
			deploymentTemplate = item.Strategy
		}
	}

	preStage := bean.CdStage{}
	if len(dbPipeline.PreStageConfig) > 0 {
		preStage.Name = "Pre-Deployment"
		preStage.Config = dbPipeline.PreStageConfig
		preStage.TriggerType = dbPipeline.PreTriggerType
	}
	postStage := bean.CdStage{}
	if len(dbPipeline.PostStageConfig) > 0 {
		postStage.Name = "Post-Deployment"
		postStage.Config = dbPipeline.PostStageConfig
		postStage.TriggerType = dbPipeline.PostTriggerType
	}

	preStageConfigmapSecrets := bean.PreStageConfigMapSecretNames{}
	postStageConfigmapSecrets := bean.PostStageConfigMapSecretNames{}

	if dbPipeline.PreStageConfigMapSecretNames != "" {
		err = json.Unmarshal([]byte(dbPipeline.PreStageConfigMapSecretNames), &preStageConfigmapSecrets)
		if err != nil {
			impl.logger.Error(err)
			return nil, err
		}
	}
	if dbPipeline.PostStageConfigMapSecretNames != "" {
		err = json.Unmarshal([]byte(dbPipeline.PostStageConfigMapSecretNames), &postStageConfigmapSecrets)
		if err != nil {
			impl.logger.Error(err)
			return nil, err
		}
	}
	appWorkflowMapping, err := impl.appWorkflowRepository.FindWFCDMappingByCDPipelineId(pipelineId)
	if err != nil {
		return nil, err
	}
	cdPipeline = &bean.CDPipelineConfigObject{
		Id:                            dbPipeline.Id,
		Name:                          dbPipeline.Name,
		EnvironmentId:                 dbPipeline.EnvironmentId,
		EnvironmentName:               environment.Name,
		CiPipelineId:                  dbPipeline.CiPipelineId,
		DeploymentTemplate:            deploymentTemplate,
		TriggerType:                   dbPipeline.TriggerType,
		Strategies:                    strategiesBean,
		PreStage:                      preStage,
		PostStage:                     postStage,
		PreStageConfigMapSecretNames:  preStageConfigmapSecrets,
		PostStageConfigMapSecretNames: postStageConfigmapSecrets,
		RunPreStageInEnv:              dbPipeline.RunPreStageInEnv,
		RunPostStageInEnv:             dbPipeline.RunPostStageInEnv,
		CdArgoSetup:                   environment.Cluster.CdArgoSetup,
		ParentPipelineId:              appWorkflowMapping.ParentId,
		ParentPipelineType:            appWorkflowMapping.ParentType,
		DeploymentAppType:             dbPipeline.DeploymentAppType,
	}

	return cdPipeline, err
}

func (impl PipelineBuilderImpl) FindByIds(ids []*int) ([]*AppBean, error) {
	var appsRes []*AppBean
	apps, err := impl.appRepo.FindByIds(ids)
	if err != nil {
		impl.logger.Errorw("error while fetching app", "err", err)
		return nil, err
	}
	for _, app := range apps {
		appsRes = append(appsRes, &AppBean{Id: app.Id, Name: app.AppName, TeamId: app.TeamId})
	}
	return appsRes, err
}

func (impl PipelineBuilderImpl) GetCiPipelineById(pipelineId int) (ciPipeline *bean.CiPipeline, err error) {
	pipeline, err := impl.ciPipelineRepository.FindById(pipelineId)
	if err != nil && !util.IsErrNoRows(err) {
		impl.logger.Errorw("error in fetching ci pipeline", "pipelineId", pipelineId, "err", err)
		return nil, err
	}
	dockerArgs := make(map[string]string)
	if len(pipeline.DockerArgs) > 0 {
		err := json.Unmarshal([]byte(pipeline.DockerArgs), &dockerArgs)
		if err != nil {
			impl.logger.Warnw("error in unmarshal", "err", err)
		}
	}

	if impl.ciConfig.ExternalCiWebhookUrl == "" {
		hostUrl, err := impl.attributesService.GetByKey(attributes.HostUrlKey)
		if err != nil {
			impl.logger.Errorw("there is no external ci webhook url configured", "ci pipeline", pipeline)
			return nil, err
		}
		if hostUrl != nil {
			impl.ciConfig.ExternalCiWebhookUrl = fmt.Sprintf("%s/%s", hostUrl.Value, ExternalCiWebhookPath)
		}
	}

	var externalCiConfig bean.ExternalCiConfig

	ciPipelineScripts, err := impl.ciPipelineRepository.FindCiScriptsByCiPipelineId(pipeline.Id)
	if err != nil && !util.IsErrNoRows(err) {
		impl.logger.Errorw("error in fetching ci scripts")
		return nil, err
	}

	var beforeDockerBuildScripts []*bean.CiScript
	var afterDockerBuildScripts []*bean.CiScript
	for _, ciScript := range ciPipelineScripts {
		ciScriptResp := &bean.CiScript{
			Id:             ciScript.Id,
			Index:          ciScript.Index,
			Name:           ciScript.Name,
			Script:         ciScript.Script,
			OutputLocation: ciScript.OutputLocation,
		}
		if ciScript.Stage == BEFORE_DOCKER_BUILD {
			beforeDockerBuildScripts = append(beforeDockerBuildScripts, ciScriptResp)
		} else if ciScript.Stage == AFTER_DOCKER_BUILD {
			afterDockerBuildScripts = append(afterDockerBuildScripts, ciScriptResp)
		}
	}
	parentCiPipeline, err := impl.ciPipelineRepository.FindById(pipeline.ParentCiPipeline)
	if err != nil && !util.IsErrNoRows(err) {
		impl.logger.Errorw("err", err)
		return nil, err
	}
	ciPipeline = &bean.CiPipeline{
		Id:                       pipeline.Id,
		Version:                  pipeline.Version,
		Name:                     pipeline.Name,
		Active:                   pipeline.Active,
		Deleted:                  pipeline.Deleted,
		DockerArgs:               dockerArgs,
		IsManual:                 pipeline.IsManual,
		IsExternal:               pipeline.IsExternal,
		AppId:                    pipeline.AppId,
		ParentCiPipeline:         pipeline.ParentCiPipeline,
		ParentAppId:              parentCiPipeline.AppId,
		ExternalCiConfig:         externalCiConfig,
		BeforeDockerBuildScripts: beforeDockerBuildScripts,
		AfterDockerBuildScripts:  afterDockerBuildScripts,
		ScanEnabled:              pipeline.ScanEnabled,
		IsDockerConfigOverridden: pipeline.IsDockerConfigOverridden,
	}
	if !ciPipeline.IsExternal && ciPipeline.IsDockerConfigOverridden {
		ciTemplateBean, err := impl.ciTemplateService.FindTemplateOverrideByCiPipelineId(ciPipeline.Id)
		if err != nil {
			return nil, err
		}
		templateOverride := ciTemplateBean.CiTemplateOverride
		ciBuildConfig := ciTemplateBean.CiBuildConfig
		ciPipeline.DockerConfigOverride = bean.DockerConfigOverride{
			DockerRegistry:   templateOverride.DockerRegistryId,
			DockerRepository: templateOverride.DockerRepository,
			CiBuildConfig:    ciBuildConfig,
			//DockerBuildConfig: &bean.DockerBuildConfig{
			//	GitMaterialId:  templateOverride.GitMaterialId,
			//	DockerfilePath: templateOverride.DockerfilePath,
			//},
		}
	}
	for _, material := range pipeline.CiPipelineMaterials {
		if material == nil || material.GitMaterial == nil || !material.GitMaterial.Active {
			continue
		}
		ciMaterial := &bean.CiMaterial{
			Id:              material.Id,
			CheckoutPath:    material.CheckoutPath,
			Path:            material.Path,
			ScmId:           material.ScmId,
			GitMaterialId:   material.GitMaterialId,
			GitMaterialName: material.GitMaterial.Name[strings.Index(material.GitMaterial.Name, "-")+1:],
			ScmName:         material.ScmName,
			ScmVersion:      material.ScmVersion,
			IsRegex:         material.Regex != "",
			Source:          &bean.SourceTypeConfig{Type: material.Type, Value: material.Value, Regex: material.Regex},
		}
		ciPipeline.CiMaterial = append(ciPipeline.CiMaterial, ciMaterial)
	}

	linkedCis, err := impl.ciPipelineRepository.FindByParentCiPipelineId(ciPipeline.Id)
	if err != nil && !util.IsErrNoRows(err) {
		return nil, err
	}
	ciPipeline.LinkedCount = len(linkedCis)

	appWorkflowMappings, err := impl.appWorkflowRepository.FindWFCIMappingByCIPipelineId(ciPipeline.Id)
	for _, mapping := range appWorkflowMappings {
		//there will be only one active entry in db always
		ciPipeline.AppWorkflowId = mapping.AppWorkflowId
	}

	//getting pre stage and post stage details
	preStageDetail, postStageDetail, err := impl.pipelineStageService.GetCiPipelineStageData(ciPipeline.Id)
	if err != nil {
		impl.logger.Errorw("error in getting pre & post stage detail by ciPipelineId", "err", err, "ciPipelineId", ciPipeline.Id)
		return nil, err
	}
	ciPipeline.PreBuildStage = preStageDetail
	ciPipeline.PostBuildStage = postStageDetail
	return ciPipeline, err
}

func (impl PipelineBuilderImpl) FindAllMatchesByAppName(appName string) ([]*AppBean, error) {
	var appsRes []*AppBean
	var apps []*app2.App
	var err error
	if len(appName) == 0 {
		apps, err = impl.appRepo.FindAll()
	} else {
		apps, err = impl.appRepo.FindAllMatchesByAppName(appName)
	}
	if err != nil {
		impl.logger.Errorw("error while fetching app", "err", err)
		return nil, err
	}
	for _, app := range apps {
		appsRes = append(appsRes, &AppBean{Id: app.Id, Name: app.AppName})
	}
	return appsRes, err
}

func (impl PipelineBuilderImpl) updateGitRepoUrlInCharts(appId int, chartGitAttribute *util.ChartGitAttribute, userId int32) error {
	charts, err := impl.chartRepository.FindActiveChartsByAppId(appId)
	if err != nil && pg.ErrNoRows != err {
		return err
	}
	for _, ch := range charts {
		if len(ch.GitRepoUrl) == 0 {
			ch.GitRepoUrl = chartGitAttribute.RepoUrl
			ch.ChartLocation = chartGitAttribute.ChartLocation
			ch.UpdatedOn = time.Now()
			ch.UpdatedBy = userId
			err = impl.chartRepository.Update(ch)
			if err != nil {
				return err
			}
		}
	}
	return nil
}

func (impl PipelineBuilderImpl) PerformBulkActionOnCdPipelines(dto *bean.CdBulkActionRequestDto, impactedPipelines []*pipelineConfig.Pipeline, ctx context.Context, dryRun bool, userId int32) ([]*bean.CdBulkActionResponseDto, error) {
	switch dto.Action {
	case bean.CD_BULK_DELETE:
		bulkDeleteResp := impl.BulkDeleteCdPipelines(impactedPipelines, ctx, dryRun, dto.ForceDelete, userId)
		return bulkDeleteResp, nil
	default:
		return nil, &util.ApiError{Code: "400", HttpStatusCode: 400, UserMessage: "this action is not supported"}
	}
}

func (impl PipelineBuilderImpl) BulkDeleteCdPipelines(impactedPipelines []*pipelineConfig.Pipeline, ctx context.Context, dryRun, forceDelete bool, userId int32) []*bean.CdBulkActionResponseDto {
	var respDtos []*bean.CdBulkActionResponseDto
	for _, pipeline := range impactedPipelines {
		respDto := &bean.CdBulkActionResponseDto{
			PipelineName:    pipeline.Name,
			AppName:         pipeline.App.AppName,
			EnvironmentName: pipeline.Environment.Name,
		}
		if !dryRun {
			err := impl.DeleteCdPipeline(pipeline, ctx, forceDelete, userId)
			if err != nil {
				impl.logger.Errorw("error in deleting cd pipeline", "err", err, "pipelineId", pipeline.Id)
				respDto.DeletionResult = fmt.Sprintf("Not able to delete pipeline, %v", err)
			} else {
				respDto.DeletionResult = "Pipeline deleted successfully."
			}
		}
		respDtos = append(respDtos, respDto)
	}
	return respDtos

}

func (impl PipelineBuilderImpl) GetBulkActionImpactedPipelines(dto *bean.CdBulkActionRequestDto) ([]*pipelineConfig.Pipeline, error) {
	if len(dto.EnvIds) == 0 || (len(dto.AppIds) == 0 && len(dto.ProjectIds) == 0) {
		//invalid payload, envIds are must and either of appIds or projectIds are must
		return nil, &util.ApiError{Code: "400", HttpStatusCode: 400, UserMessage: "invalid payload, can not get pipelines for this filter"}
	}
	var pipelineIdsByAppLevel []int
	var pipelineIdsByProjectLevel []int
	var err error
	if len(dto.AppIds) > 0 && len(dto.EnvIds) > 0 {
		//getting pipeline IDs for app level deletion request
		pipelineIdsByAppLevel, err = impl.pipelineRepository.FindIdsByAppIdsAndEnvironmentIds(dto.AppIds, dto.EnvIds)
		if err != nil && err != pg.ErrNoRows {
			impl.logger.Errorw("error in getting cd pipelines by appIds and envIds", "err", err)
			return nil, err
		}
	}
	if len(dto.ProjectIds) > 0 && len(dto.EnvIds) > 0 {
		//getting pipeline IDs for project level deletion request
		pipelineIdsByProjectLevel, err = impl.pipelineRepository.FindIdsByProjectIdsAndEnvironmentIds(dto.ProjectIds, dto.EnvIds)
		if err != nil && err != pg.ErrNoRows {
			impl.logger.Errorw("error in getting cd pipelines by projectIds and envIds", "err", err)
			return nil, err
		}
	}
	var pipelineIdsMerged []int
	//it might be possible that pipelineIdsByAppLevel & pipelineIdsByProjectLevel have some same values
	//we are still appending them to save operation cost of checking same ids as we will get pipelines from
	//in clause which gives correct results even if some values are repeating
	pipelineIdsMerged = append(pipelineIdsMerged, pipelineIdsByAppLevel...)
	pipelineIdsMerged = append(pipelineIdsMerged, pipelineIdsByProjectLevel...)
	var pipelines []*pipelineConfig.Pipeline
	if len(pipelineIdsMerged) > 0 {
		pipelines, err = impl.pipelineRepository.FindByIdsIn(pipelineIdsMerged)
		if err != nil {
			impl.logger.Errorw("error in getting cd pipelines by ids", "err", err, "ids", pipelineIdsMerged)
			return nil, err
		}
	}
	return pipelines, nil
}

func (impl PipelineBuilderImpl) buildExternalCiWebhookSchema() map[string]interface{} {
	schema := make(map[string]interface{})
	schema["dockerImage"] = &bean.SchemaObject{Description: "docker image created for your application (Eg. quay.io/devtron/test:da3ba325-161-467)", DataType: "String", Example: "test-docker-repo/test:b150cc81-5-20", Optional: false}
	//schema["digest"] = &bean.SchemaObject{Description: "docker image sha1 digest", DataType: "String", Example: "sha256:94180dead8336237430e848ef8145f060b51", Optional: true}
	//schema["materialType"] = &bean.SchemaObject{Description: "git", DataType: "String", Example: "git", Optional: true}

	ciProjectDetails := make([]map[string]interface{}, 0)
	ciProjectDetail := make(map[string]interface{})
	ciProjectDetail["commitHash"] = &bean.SchemaObject{Description: "Hash of git commit used to build the image (Eg. 4bd84gba5ebdd6b1937ffd6c0734c2ad52ede782)", DataType: "String", Example: "dg46f67559dbsdfdfdfdsfba47901caf47f8b7e", Optional: true}
	ciProjectDetail["commitTime"] = &bean.SchemaObject{Description: "Time at which the code was committed to git (Eg. 2022-11-12T12:12:00)", DataType: "String", Example: "2022-11-12T12:12:00", Optional: true}
	ciProjectDetail["message"] = &bean.SchemaObject{Description: "Message provided during code commit (Eg. This is a sample commit message)", DataType: "String", Example: "commit message", Optional: true}
	ciProjectDetail["author"] = &bean.SchemaObject{Description: "Name or email id of the user who has done git commit (Eg. John Doe, johndoe@company.com)", DataType: "String", Example: "Devtron User", Optional: true}
	ciProjectDetails = append(ciProjectDetails, ciProjectDetail)

	schema["ciProjectDetails"] = &bean.SchemaObject{Description: "Git commit details used to build the image", DataType: "Array", Example: "[{}]", Optional: true, Child: ciProjectDetails}
	return schema
}

func (impl PipelineBuilderImpl) buildPayloadOption() []bean.PayloadOptionObject {
	payloadOption := make([]bean.PayloadOptionObject, 0)
	payloadOption = append(payloadOption, bean.PayloadOptionObject{
		Key:        "dockerImage",
		PayloadKey: []string{"dockerImage"},
		Label:      "Container image tag",
		Mandatory:  true,
	})

	payloadOption = append(payloadOption, bean.PayloadOptionObject{
		Key:        "commitHash",
		PayloadKey: []string{"ciProjectDetails.commitHash"},
		Label:      "Commit hash",
		Mandatory:  false,
	})
	payloadOption = append(payloadOption, bean.PayloadOptionObject{
		Key:        "message",
		PayloadKey: []string{"ciProjectDetails.message"},
		Label:      "Commit message",
		Mandatory:  false,
	})
	payloadOption = append(payloadOption, bean.PayloadOptionObject{
		Key:        "author",
		PayloadKey: []string{"ciProjectDetails.author"},
		Label:      "Author",
		Mandatory:  false,
	})
	payloadOption = append(payloadOption, bean.PayloadOptionObject{
		Key:        "commitTime",
		PayloadKey: []string{"ciProjectDetails.commitTime"},
		Label:      "Date & time of commit",
		Mandatory:  false,
	})
	return payloadOption
}

func (impl PipelineBuilderImpl) buildResponses() []bean.ResponseSchemaObject {
	responseSchemaObjects := make([]bean.ResponseSchemaObject, 0)
	schema := make(map[string]interface{})
	schema["code"] = &bean.SchemaObject{Description: "http status code", DataType: "integer", Example: "200,400,401", Optional: false}
	schema["result"] = &bean.SchemaObject{Description: "api response", DataType: "string", Example: "url", Optional: true}
	schema["status"] = &bean.SchemaObject{Description: "api response status", DataType: "string", Example: "url", Optional: true}

	error := make(map[string]interface{})
	error["code"] = &bean.SchemaObject{Description: "http status code", DataType: "integer", Example: "200,400,401", Optional: true}
	error["userMessage"] = &bean.SchemaObject{Description: "api error user message", DataType: "string", Example: "message", Optional: true}
	schema["error"] = &bean.SchemaObject{Description: "api error", DataType: "object", Example: "{}", Optional: true, Child: error}
	description200 := bean.ResponseDescriptionSchemaObject{
		Description: "success http api response",
		ExampleValue: bean.ExampleValueDto{
			Code:   200,
			Result: "api response result",
		},
		Schema: schema,
	}
	response200 := bean.ResponseSchemaObject{
		Description: description200,
		Code:        "200",
	}
	badReq := bean.ErrorDto{
		Code:        400,
		UserMessage: "Bad request",
	}
	description400 := bean.ResponseDescriptionSchemaObject{
		Description: "bad http request api response",
		ExampleValue: bean.ExampleValueDto{
			Code:   400,
			Errors: []bean.ErrorDto{badReq},
		},
		Schema: schema,
	}

	response400 := bean.ResponseSchemaObject{
		Description: description400,
		Code:        "400",
	}
	description401 := bean.ResponseDescriptionSchemaObject{
		Description: "unauthorized http api response",
		ExampleValue: bean.ExampleValueDto{
			Code:   401,
			Result: "Unauthorized",
		},
		Schema: schema,
	}
	response401 := bean.ResponseSchemaObject{
		Description: description401,
		Code:        "401",
	}
	responseSchemaObjects = append(responseSchemaObjects, response200)
	responseSchemaObjects = append(responseSchemaObjects, response400)
	responseSchemaObjects = append(responseSchemaObjects, response401)
	return responseSchemaObjects
}

func (impl PipelineBuilderImpl) GetCiPipelineByEnvironment(envId int, emailId string, checkAuthBatch func(emailId string, appObject []string, envObject []string) (map[string]bool, map[string]bool)) ([]*bean.CiConfigRequest, error) {
	ciPipelines, err := impl.pipelineRepository.FindActiveByEnvId(envId)
	if err != nil && err != pg.ErrNoRows {
		impl.logger.Errorw("error fetching pipelines for env id", "err", err)
		return nil, err
	}
	var appIds []int
	//authorization block starts here
	var appObjectArr []string
	rbacObjectMap := make(map[int][]string)
	for _, pipeline := range ciPipelines {
		appObject := impl.enforcerUtil.GetAppRBACName(pipeline.App.AppName)
		appObjectArr = append(appObjectArr, appObject)
		rbacObjectMap[pipeline.Id] = []string{appObject, ""}
	}
	appResults, _ := checkAuthBatch(emailId, appObjectArr, []string{}) //here only app permission need to check
	for _, pipeline := range ciPipelines {
		appObject := rbacObjectMap[pipeline.Id][0]
		if !appResults[appObject] {
			//if user unauthorized, skip items
			continue
		}
		appIds = append(appIds, pipeline.AppId)
	}
	//authorization block ends here

	ciConfigs := make([]*bean.CiConfigRequest, 0)
	var ciPipelineResp []*bean.CiPipeline
	for _, appId := range appIds {
		ciConfig, err := impl.getCiTemplateVariables(appId)
		if err != nil {
			impl.logger.Debugw("error in fetching ci pipeline", "appId", appId, "err", err)
			return nil, err
		}
		//TODO fill these variables
		//--------pipeline population start
		ciPipelines, err := impl.ciPipelineRepository.FindByAppId(appId)
		if err != nil && !util.IsErrNoRows(err) {
			impl.logger.Errorw("error in fetching ci pipeline", "appId", appId, "err", err)
			return nil, err
		}

		if impl.ciConfig.ExternalCiWebhookUrl == "" {
			hostUrl, err := impl.attributesService.GetByKey(attributes.HostUrlKey)
			if err != nil {
				return nil, err
			}
			if hostUrl != nil {
				impl.ciConfig.ExternalCiWebhookUrl = fmt.Sprintf("%s/%s", hostUrl.Value, ExternalCiWebhookPath)
			}
		}
		//map of ciPipelineId and their templateOverrideConfig
		ciOverrideTemplateMap := make(map[int]*bean3.CiTemplateBean)
		ciTemplateBeanOverrides, err := impl.ciTemplateService.FindTemplateOverrideByAppId(appId)
		if err != nil {
			return nil, err
		}

		for _, templateBeanOverride := range ciTemplateBeanOverrides {
			ciTemplateOverride := templateBeanOverride.CiTemplateOverride
			ciOverrideTemplateMap[ciTemplateOverride.CiPipelineId] = templateBeanOverride
		}
		for _, pipeline := range ciPipelines {

			dockerArgs := make(map[string]string)
			if len(pipeline.DockerArgs) > 0 {
				err := json.Unmarshal([]byte(pipeline.DockerArgs), &dockerArgs)
				if err != nil {
					impl.logger.Warnw("error in unmarshal", "err", err)
				}
			}

			var externalCiConfig bean.ExternalCiConfig

			ciPipelineScripts, err := impl.ciPipelineRepository.FindCiScriptsByCiPipelineId(pipeline.Id)
			if err != nil && !util.IsErrNoRows(err) {
				impl.logger.Errorw("error in fetching ci scripts")
				return nil, err
			}

			var beforeDockerBuildScripts []*bean.CiScript
			var afterDockerBuildScripts []*bean.CiScript
			for _, ciScript := range ciPipelineScripts {
				ciScriptResp := &bean.CiScript{
					Id:             ciScript.Id,
					Index:          ciScript.Index,
					Name:           ciScript.Name,
					Script:         ciScript.Script,
					OutputLocation: ciScript.OutputLocation,
				}
				if ciScript.Stage == BEFORE_DOCKER_BUILD {
					beforeDockerBuildScripts = append(beforeDockerBuildScripts, ciScriptResp)
				} else if ciScript.Stage == AFTER_DOCKER_BUILD {
					afterDockerBuildScripts = append(afterDockerBuildScripts, ciScriptResp)
				}
			}
			parentCiPipeline, err := impl.ciPipelineRepository.FindById(pipeline.ParentCiPipeline)
			if err != nil && !util.IsErrNoRows(err) {
				impl.logger.Errorw("err", err)
				return nil, err
			}
			ciPipeline := &bean.CiPipeline{
				Id:                       pipeline.Id,
				Version:                  pipeline.Version,
				Name:                     pipeline.Name,
				Active:                   pipeline.Active,
				Deleted:                  pipeline.Deleted,
				DockerArgs:               dockerArgs,
				IsManual:                 pipeline.IsManual,
				IsExternal:               pipeline.IsExternal,
				ParentCiPipeline:         pipeline.ParentCiPipeline,
				ParentAppId:              parentCiPipeline.AppId,
				ExternalCiConfig:         externalCiConfig,
				BeforeDockerBuildScripts: beforeDockerBuildScripts,
				AfterDockerBuildScripts:  afterDockerBuildScripts,
				ScanEnabled:              pipeline.ScanEnabled,
				IsDockerConfigOverridden: pipeline.IsDockerConfigOverridden,
			}
			if ciTemplateBean, ok := ciOverrideTemplateMap[pipeline.Id]; ok {
				templateOverride := ciTemplateBean.CiTemplateOverride
				ciPipeline.DockerConfigOverride = bean.DockerConfigOverride{
					DockerRegistry:   templateOverride.DockerRegistryId,
					DockerRepository: templateOverride.DockerRepository,
					CiBuildConfig:    ciTemplateBean.CiBuildConfig,
				}
			}
			for _, material := range pipeline.CiPipelineMaterials {
				// ignore those materials which have inactive git material
				if material == nil || material.GitMaterial == nil || !material.GitMaterial.Active {
					continue
				}
				ciMaterial := &bean.CiMaterial{
					Id:              material.Id,
					CheckoutPath:    material.CheckoutPath,
					Path:            material.Path,
					ScmId:           material.ScmId,
					GitMaterialId:   material.GitMaterialId,
					GitMaterialName: material.GitMaterial.Name[strings.Index(material.GitMaterial.Name, "-")+1:],
					ScmName:         material.ScmName,
					ScmVersion:      material.ScmVersion,
					IsRegex:         material.Regex != "",
					Source:          &bean.SourceTypeConfig{Type: material.Type, Value: material.Value, Regex: material.Regex},
				}
				ciPipeline.CiMaterial = append(ciPipeline.CiMaterial, ciMaterial)
			}
			linkedCis, err := impl.ciPipelineRepository.FindByParentCiPipelineId(ciPipeline.Id)
			if err != nil && !util.IsErrNoRows(err) {
				return nil, err
			}
			ciPipeline.LinkedCount = len(linkedCis)
			ciPipelineResp = append(ciPipelineResp, ciPipeline)
		}
		ciConfig.CiPipelines = ciPipelineResp
		ciConfigs = append(ciConfigs, ciConfig)
	}
	//--------pipeline population end
	return ciConfigs, err
}

func (impl PipelineBuilderImpl) GetCdPipelinesByEnvironment(envId int, emailId string, checkAuthBatch func(emailId string, appObject []string, envObject []string) (map[string]bool, map[string]bool)) (cdPipelines *bean.CdPipelines, err error) {
	cdPipelines, err = impl.ciCdPipelineOrchestrator.GetCdPipelinesForEnv(envId)
	if err != nil {
		impl.logger.Errorw("error in fetching pipeline", "err", err)
		return cdPipelines, err
	}

	//authorization block starts here
	var envObjectArr []string
	var appObjectArr []string
	rbacObjectMap := make(map[int][]string)
	for _, dbPipeline := range cdPipelines.Pipelines {
		appObject := impl.enforcerUtil.GetAppRBACName(dbPipeline.AppName)
		envObject := impl.enforcerUtil.GetEnvRBACNameByCdPipelineIdAndEnvId(dbPipeline.Id)
		appObjectArr = append(appObjectArr, appObject)
		envObjectArr = append(envObjectArr, envObject)
		rbacObjectMap[dbPipeline.Id] = []string{appObject, envObject}
	}
	//authorization block ends here
	appResults, envResults := checkAuthBatch(emailId, appObjectArr, envObjectArr)
	var pipelines []*bean.CDPipelineConfigObject
	for _, dbPipeline := range cdPipelines.Pipelines {
		appObject := rbacObjectMap[dbPipeline.Id][0]
		envObject := rbacObjectMap[dbPipeline.Id][1]
		if !(appResults[appObject] && envResults[envObject]) {
			//if user unauthorized, skip items
			continue
		}
		environment, err := impl.environmentRepository.FindById(dbPipeline.EnvironmentId)
		if err != nil && errors.IsNotFound(err) {
			impl.logger.Errorw("error in fetching pipeline", "err", err)
			return cdPipelines, err
		}
		strategies, err := impl.pipelineConfigRepository.GetAllStrategyByPipelineId(dbPipeline.Id)
		if err != nil && errors.IsNotFound(err) {
			impl.logger.Errorw("error in fetching strategies", "err", err)
			return cdPipelines, err
		}
		var strategiesBean []bean.Strategy
		var deploymentTemplate chartRepoRepository.DeploymentStrategy
		for _, item := range strategies {
			strategiesBean = append(strategiesBean, bean.Strategy{
				Config:             []byte(item.Config),
				DeploymentTemplate: item.Strategy,
				Default:            item.Default,
			})
			if item.Default {
				deploymentTemplate = item.Strategy
			}
		}
		appWorkflowMapping, err := impl.appWorkflowRepository.FindWFCDMappingByCDPipelineId(dbPipeline.Id)
		if err != nil && errors.IsNotFound(err) {
			impl.logger.Errorw("error in fetching workflows", "err", err)
			return nil, err
		}
		pipeline := &bean.CDPipelineConfigObject{
			Id:                            dbPipeline.Id,
			Name:                          dbPipeline.Name,
			EnvironmentId:                 dbPipeline.EnvironmentId,
			EnvironmentName:               environment.Name,
			CiPipelineId:                  dbPipeline.CiPipelineId,
			DeploymentTemplate:            deploymentTemplate,
			TriggerType:                   dbPipeline.TriggerType,
			Strategies:                    strategiesBean,
			PreStage:                      dbPipeline.PreStage,
			PostStage:                     dbPipeline.PostStage,
			PreStageConfigMapSecretNames:  dbPipeline.PreStageConfigMapSecretNames,
			PostStageConfigMapSecretNames: dbPipeline.PostStageConfigMapSecretNames,
			RunPreStageInEnv:              dbPipeline.RunPreStageInEnv,
			RunPostStageInEnv:             dbPipeline.RunPostStageInEnv,
			DeploymentAppType:             dbPipeline.DeploymentAppType,
			ParentPipelineType:            appWorkflowMapping.ParentType,
			ParentPipelineId:              appWorkflowMapping.ParentId,
		}
		pipelines = append(pipelines, pipeline)
	}
	cdPipelines.Pipelines = pipelines
	return cdPipelines, err
}

func (impl PipelineBuilderImpl) GetExternalCiByEnvironment(envId int, emailId string, checkAuthBatch func(emailId string, appObject []string, envObject []string) (map[string]bool, map[string]bool)) (ciConfig []*bean.ExternalCiConfig, err error) {
	externalCiConfigs := make([]*bean.ExternalCiConfig, 0)
	pipelines, err := impl.pipelineRepository.FindActiveByEnvId(envId)
	if err != nil && err != pg.ErrNoRows {
		impl.logger.Errorw("error fetching pipelines for env id", "err", err)
		return nil, err
	}
	var appIds []int
	//authorization block starts here
	var appObjectArr []string
	rbacObjectMap := make(map[int][]string)
	for _, pipeline := range pipelines {
		appObject := impl.enforcerUtil.GetAppRBACName(pipeline.App.AppName)
		appObjectArr = append(appObjectArr, appObject)
		rbacObjectMap[pipeline.Id] = []string{appObject, ""}
	}
	appResults, _ := checkAuthBatch(emailId, appObjectArr, []string{})
	for _, pipeline := range pipelines {
		appObject := rbacObjectMap[pipeline.Id][0]
		if !appResults[appObject] {
			//if user unauthorized, skip items
			continue
		}
		appIds = append(appIds, pipeline.AppId)
	}
	//authorization block ends here
	if len(appIds) == 0 {
		impl.logger.Warnw("there is no app id found for fetching external ci pipelines", "envId", envId)
		return externalCiConfigs, nil
	}
	externalCiPipelines, err := impl.ciPipelineRepository.FindExternalCiByAppIds(appIds)
	if err != nil && !util.IsErrNoRows(err) {
		impl.logger.Errorw("error in fetching external ci", "envId", envId, "err", err)
		return nil, err
	}
	hostUrl, err := impl.attributesService.GetByKey(attributes.HostUrlKey)
	if err != nil {
		impl.logger.Errorw("error in fetching external ci", "envId", envId, "err", err)
		return nil, err
	}
	if hostUrl != nil {
		impl.ciConfig.ExternalCiWebhookUrl = fmt.Sprintf("%s/%s", hostUrl.Value, ExternalCiWebhookPath)
	}

	for _, externalCiPipeline := range externalCiPipelines {
		externalCiConfig := &bean.ExternalCiConfig{
			Id:         externalCiPipeline.Id,
			WebhookUrl: fmt.Sprintf("%s/%d", impl.ciConfig.ExternalCiWebhookUrl, externalCiPipeline.Id),
			Payload:    impl.ciConfig.ExternalCiPayload,
			AccessKey:  "",
		}

		appWorkflowMappings, err := impl.appWorkflowRepository.FindWFCDMappingByExternalCiId(externalCiPipeline.Id)
		if err != nil && !util.IsErrNoRows(err) {
			impl.logger.Errorw("error in fetching external ci", "envId", envId, "err", err)
			return nil, err
		}

		roleData := make(map[string]interface{})
		for _, appWorkflowMapping := range appWorkflowMappings {
			cdPipeline, err := impl.pipelineRepository.FindById(appWorkflowMapping.ComponentId)
			if err != nil && !util.IsErrNoRows(err) {
				impl.logger.Errorw("error in fetching external ci", "envId", envId, "err", err)
				return nil, err
			}
			if _, ok := roleData[teamIdKey]; !ok {
				app, err := impl.appRepo.FindAppAndProjectByAppId(cdPipeline.AppId)
				if err != nil && !util.IsErrNoRows(err) {
					impl.logger.Errorw("error in fetching external ci", "envId", envId, "err", err)
					return nil, err
				}
				roleData[teamIdKey] = app.TeamId
				roleData[teamNameKey] = app.Team.Name
				roleData[appIdKey] = cdPipeline.AppId
				roleData[appNameKey] = cdPipeline.App.AppName
			}
			if _, ok := roleData[environmentNameKey]; !ok {
				roleData[environmentNameKey] = cdPipeline.Environment.Name
			} else {
				roleData[environmentNameKey] = fmt.Sprintf("%s,%s", roleData[environmentNameKey], cdPipeline.Environment.Name)
			}
			if _, ok := roleData[environmentIdentifierKey]; !ok {
				roleData[environmentIdentifierKey] = cdPipeline.Environment.EnvironmentIdentifier
			} else {
				roleData[environmentIdentifierKey] = fmt.Sprintf("%s,%s", roleData[environmentIdentifierKey], cdPipeline.Environment.EnvironmentIdentifier)
			}
		}

		externalCiConfig.ExternalCiConfigRole = bean.ExternalCiConfigRole{
			ProjectId:             roleData[teamIdKey].(int),
			ProjectName:           roleData[teamNameKey].(string),
			AppId:                 roleData[appIdKey].(int),
			AppName:               roleData[appNameKey].(string),
			EnvironmentName:       roleData[environmentNameKey].(string),
			EnvironmentIdentifier: roleData[environmentIdentifierKey].(string),
			Role:                  "Build and deploy",
		}
		externalCiConfigs = append(externalCiConfigs, externalCiConfig)
	}
	//--------pipeline population end
	return externalCiConfigs, err
}

func (impl PipelineBuilderImpl) GetEnvironmentListForAutocompleteFilter(envName string, clusterIds []int, offset int, size int, emailId string, checkAuthBatch func(emailId string, appObject []string, envObject []string) (map[string]bool, map[string]bool)) (*cluster.AppGroupingResponse, error) {
	result := &cluster.AppGroupingResponse{}
	var models []*repository2.Environment
	var beans []cluster.EnvironmentBean
	var err error
	if len(envName) > 0 && len(clusterIds) > 0 {
		models, err = impl.environmentRepository.FindByEnvNameAndClusterIds(envName, clusterIds)
	} else if len(clusterIds) > 0 {
		models, err = impl.environmentRepository.FindByClusterIdsWithFilter(clusterIds)
	} else if len(envName) > 0 {
		models, err = impl.environmentRepository.FindByEnvName(envName)
	} else {
		models, err = impl.environmentRepository.FindAllActiveWithFilter()
	}
	if err != nil && err != pg.ErrNoRows {
		impl.logger.Errorw("error in fetching environment", "err", err)
		return result, err
	}
	for _, model := range models {
		environment := cluster.EnvironmentBean{
			Id:                    model.Id,
			Environment:           model.Name,
			Namespace:             model.Namespace,
			CdArgoSetup:           model.Cluster.CdArgoSetup,
			EnvironmentIdentifier: model.EnvironmentIdentifier,
			ClusterName:           model.Cluster.ClusterName,
		}
		pipelines, err := impl.pipelineRepository.FindActiveByEnvId(model.Id)
		if err != nil && err != pg.ErrNoRows {
			return result, err
		}
		appCount := 0
		//authorization block starts here
		var envObjectArr []string
		var appObjectArr []string
		rbacObjectMap := make(map[int][]string)
		for _, pipeline := range pipelines {
			appObject := impl.enforcerUtil.GetAppRBACName(pipeline.App.AppName)
			envObject := impl.enforcerUtil.GetEnvRBACNameByCdPipelineIdAndEnvId(pipeline.Id)
			appObjectArr = append(appObjectArr, appObject)
			envObjectArr = append(envObjectArr, envObject)
			rbacObjectMap[pipeline.Id] = []string{appObject, envObject}
		}
		appResults, envResults := checkAuthBatch(emailId, appObjectArr, envObjectArr)
		for _, pipeline := range pipelines {
			appObject := rbacObjectMap[pipeline.Id][0]
			envObject := rbacObjectMap[pipeline.Id][1]
			if !(appResults[appObject] && envResults[envObject]) {
				//if user unauthorized, skip items
				continue
			}
			appCount = appCount + 1
		}
		//authorization block ends here
		environment.AppCount = appCount
		beans = append(beans, environment)
	}

	envCount := len(beans)
	// Apply pagination
	if size > 0 {
		if offset+size <= len(beans) {
			beans = beans[offset : offset+size]
		} else {
			beans = beans[offset:]
		}
	}
	result.EnvList = beans
	result.EnvCount = envCount
	return result, nil
}

func (impl PipelineBuilderImpl) GetAppListForEnvironment(envId int, emailId string, checkAuthBatch func(emailId string, appObject []string, envObject []string) (map[string]bool, map[string]bool)) ([]*AppBean, error) {
	var appsRes []*AppBean
	pipelines, err := impl.pipelineRepository.FindActiveByEnvId(envId)
	if err != nil {
		impl.logger.Errorw("error while fetching app", "err", err)
		return nil, err
	}

	//authorization block starts here
	var envObjectArr []string
	var appObjectArr []string
	rbacObjectMap := make(map[int][]string)
	for _, pipeline := range pipelines {
		appObject := impl.enforcerUtil.GetAppRBACName(pipeline.App.AppName)
		envObject := impl.enforcerUtil.GetEnvRBACNameByCdPipelineIdAndEnvId(pipeline.Id)
		appObjectArr = append(appObjectArr, appObject)
		envObjectArr = append(envObjectArr, envObject)
		rbacObjectMap[pipeline.Id] = []string{appObject, envObject}
	}
	appResults, envResults := checkAuthBatch(emailId, appObjectArr, envObjectArr)
	for _, pipeline := range pipelines {
		appObject := rbacObjectMap[pipeline.Id][0]
		envObject := rbacObjectMap[pipeline.Id][1]
		if !(appResults[appObject] && envResults[envObject]) {
			//if user unauthorized, skip items
			continue
		}
		appsRes = append(appsRes, &AppBean{Id: pipeline.AppId, Name: pipeline.App.AppName})
	}
	//authorization block ends here
	return appsRes, err
}<|MERGE_RESOLUTION|>--- conflicted
+++ resolved
@@ -193,10 +193,7 @@
 	deploymentConfig                                *DeploymentServiceTypeConfig
 	appStatusRepository                             appStatus.AppStatusRepository
 	workflowDagExecutor                             WorkflowDagExecutor
-<<<<<<< HEAD
-=======
 	enforcerUtil                                    rbac.EnforcerUtil
->>>>>>> ba4795d0
 }
 
 func NewPipelineBuilderImpl(logger *zap.SugaredLogger,
@@ -243,12 +240,8 @@
 	globalStrategyMetadataRepository chartRepoRepository.GlobalStrategyMetadataRepository,
 	globalStrategyMetadataChartRefMappingRepository chartRepoRepository.GlobalStrategyMetadataChartRefMappingRepository,
 	deploymentConfig *DeploymentServiceTypeConfig, appStatusRepository appStatus.AppStatusRepository,
-<<<<<<< HEAD
-	workflowDagExecutor WorkflowDagExecutor) *PipelineBuilderImpl {
-=======
 	workflowDagExecutor WorkflowDagExecutor,
 	enforcerUtil rbac.EnforcerUtil) *PipelineBuilderImpl {
->>>>>>> ba4795d0
 	return &PipelineBuilderImpl{
 		logger:                        logger,
 		ciCdPipelineOrchestrator:      ciCdPipelineOrchestrator,
@@ -302,10 +295,7 @@
 		deploymentConfig:                                deploymentConfig,
 		appStatusRepository:                             appStatusRepository,
 		workflowDagExecutor:                             workflowDagExecutor,
-<<<<<<< HEAD
-=======
 		enforcerUtil:                                    enforcerUtil,
->>>>>>> ba4795d0
 	}
 }
 
@@ -1791,11 +1781,7 @@
 		return response, nil
 	}
 
-<<<<<<< HEAD
 	if !request.AutoTriggerDeployment {
-=======
-	if !request.WantToDeploy {
->>>>>>> ba4795d0
 		return response, nil
 	}
 
@@ -1816,11 +1802,7 @@
 			return response, nil
 		}
 
-<<<<<<< HEAD
 		if artifactDetails.LatestWfArtifactId == 0 || artifactDetails.LatestWfArtifactStatus != "" {
-=======
-		if artifactDetails.LatestWfArtifactId == 0 || artifactDetails.LatestWfArtifactStatus != "Succeeded" {
->>>>>>> ba4795d0
 			continue
 		}
 
