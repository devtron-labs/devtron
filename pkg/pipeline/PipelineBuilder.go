--- conflicted
+++ resolved
@@ -39,11 +39,7 @@
 	"github.com/devtron-labs/devtron/internal/sql/repository/appStatus"
 	"github.com/devtron-labs/devtron/internal/sql/repository/helper"
 	"github.com/devtron-labs/devtron/internal/sql/repository/security"
-<<<<<<< HEAD
 	bean4 "github.com/devtron-labs/devtron/pkg/app/bean"
-	appGroup2 "github.com/devtron-labs/devtron/pkg/appGroup"
-=======
->>>>>>> b32607e7
 	"github.com/devtron-labs/devtron/pkg/chart"
 	chartRepoRepository "github.com/devtron-labs/devtron/pkg/chartRepo/repository"
 	"github.com/devtron-labs/devtron/pkg/cluster"
@@ -239,12 +235,8 @@
 	ArgoUserService                                 argo.ArgoUserService
 	workflowDagExecutor                             WorkflowDagExecutor
 	enforcerUtil                                    rbac.EnforcerUtil
-<<<<<<< HEAD
-	appGroupService                                 appGroup2.AppGroupService
+	resourceGroupService                            resourceGroup2.ResourceGroupService
 	globalPolicyService                             globalPolicy.GlobalPolicyService
-=======
-	resourceGroupService                            resourceGroup2.ResourceGroupService
->>>>>>> b32607e7
 	chartDeploymentService                          util.ChartDeploymentService
 	K8sUtil                                         *util4.K8sUtil
 	manifestPushConfigRepository                    repository3.ManifestPushConfigRepository
@@ -377,12 +369,8 @@
 		workflowDagExecutor:                             workflowDagExecutor,
 		enforcerUtil:                                    enforcerUtil,
 		ciWorkflowRepository:                            ciWorkflowRepository,
-<<<<<<< HEAD
-		appGroupService:                                 appGroupService,
+		resourceGroupService:                            resourceGroupService,
 		globalPolicyService:                             globalPolicyService,
-=======
-		resourceGroupService:                            resourceGroupService,
->>>>>>> b32607e7
 		chartDeploymentService:                          chartDeploymentService,
 		manifestPushConfigRepository:                    manifestPushConfigRepository,
 		K8sUtil:                                         K8sUtil,
@@ -1217,10 +1205,6 @@
 	return externalCiConfig, err
 }
 
-<<<<<<< HEAD
-func (impl PipelineBuilderImpl) GetCiPipelineMin(appId int) ([]*bean.CiPipelineMin, error) {
-	pipelines, err := impl.ciPipelineRepository.FindByAppId(appId)
-=======
 func (impl *PipelineBuilderImpl) GetCiPipelineMin(appId int, envIds []int) ([]*bean.CiPipelineMin, error) {
 	pipelines := make([]*pipelineConfig.CiPipeline, 0)
 	var err error
@@ -1231,7 +1215,6 @@
 		pipelines, err = impl.ciPipelineRepository.FindByAppId(appId)
 	}
 
->>>>>>> b32607e7
 	if err != nil && err != pg.ErrNoRows {
 		impl.logger.Errorw("error in fetching ci pipeline", "appId", appId, "err", err)
 		return nil, err
@@ -5123,11 +5106,7 @@
 	return acdAppFound, nil
 }
 
-<<<<<<< HEAD
-func (impl PipelineBuilderImpl) GetCiPipelineByEnvironment(request appGroup2.AppGroupingRequest) ([]*bean.CiConfigRequest, error) {
-=======
 func (impl PipelineBuilderImpl) GetCiPipelineByEnvironment(request resourceGroup2.ResourceGroupingRequest) ([]*bean.CiConfigRequest, error) {
->>>>>>> b32607e7
 	ciPipelinesConfigByApps := make([]*bean.CiConfigRequest, 0)
 	_, span := otel.Tracer("orchestrator").Start(request.Ctx, "ciHandler.ResourceGroupingCiPipelinesAuthorization")
 	var cdPipelines []*pipelineConfig.Pipeline
@@ -5338,11 +5317,7 @@
 	return ciPipelinesConfigByApps, err
 }
 
-<<<<<<< HEAD
-func (impl PipelineBuilderImpl) GetCiPipelineByEnvironmentMin(request appGroup2.AppGroupingRequest) ([]*bean.CiPipelineMinResponse, error) {
-=======
 func (impl PipelineBuilderImpl) GetCiPipelineByEnvironmentMin(request resourceGroup2.ResourceGroupingRequest) ([]*bean.CiPipelineMinResponse, error) {
->>>>>>> b32607e7
 	results := make([]*bean.CiPipelineMinResponse, 0)
 	var cdPipelines []*pipelineConfig.Pipeline
 	var err error
@@ -5426,17 +5401,10 @@
 	return results, err
 }
 
-<<<<<<< HEAD
-func (impl PipelineBuilderImpl) GetCdPipelinesByEnvironment(request appGroup2.AppGroupingRequest) (cdPipelines *bean.CdPipelines, err error) {
-	_, span := otel.Tracer("orchestrator").Start(request.Ctx, "cdHandler.authorizationCdPipelinesForAppGrouping")
-	if request.AppGroupId > 0 {
-		appIds, err := impl.appGroupService.GetAppIdsByAppGroupId(request.AppGroupId)
-=======
 func (impl PipelineBuilderImpl) GetCdPipelinesByEnvironment(request resourceGroup2.ResourceGroupingRequest) (cdPipelines *bean.CdPipelines, err error) {
 	_, span := otel.Tracer("orchestrator").Start(request.Ctx, "cdHandler.authorizationCdPipelinesForResourceGrouping")
 	if request.ResourceGroupId > 0 {
 		appIds, err := impl.resourceGroupService.GetResourceIdsByResourceGroupId(request.ResourceGroupId)
->>>>>>> b32607e7
 		if err != nil {
 			return nil, err
 		}
@@ -5541,17 +5509,10 @@
 	return cdPipelines, err
 }
 
-<<<<<<< HEAD
-func (impl PipelineBuilderImpl) GetCdPipelinesByEnvironmentMin(request appGroup2.AppGroupingRequest) (cdPipelines []*bean.CDPipelineConfigObject, err error) {
-	_, span := otel.Tracer("orchestrator").Start(request.Ctx, "cdHandler.authorizationCdPipelinesForAppGrouping")
-	if request.AppGroupId > 0 {
-		appIds, err := impl.appGroupService.GetAppIdsByAppGroupId(request.AppGroupId)
-=======
 func (impl PipelineBuilderImpl) GetCdPipelinesByEnvironmentMin(request resourceGroup2.ResourceGroupingRequest) (cdPipelines []*bean.CDPipelineConfigObject, err error) {
 	_, span := otel.Tracer("orchestrator").Start(request.Ctx, "cdHandler.authorizationCdPipelinesForResourceGrouping")
 	if request.ResourceGroupId > 0 {
 		appIds, err := impl.resourceGroupService.GetResourceIdsByResourceGroupId(request.ResourceGroupId)
->>>>>>> b32607e7
 		if err != nil {
 			return cdPipelines, err
 		}
@@ -5599,13 +5560,8 @@
 	return cdPipelines, err
 }
 
-<<<<<<< HEAD
-func (impl PipelineBuilderImpl) GetExternalCiByEnvironment(request appGroup2.AppGroupingRequest) (ciConfig []*bean.ExternalCiConfig, err error) {
-	_, span := otel.Tracer("orchestrator").Start(request.Ctx, "ciHandler.authorizationExternalCiForAppGrouping")
-=======
 func (impl PipelineBuilderImpl) GetExternalCiByEnvironment(request resourceGroup2.ResourceGroupingRequest) (ciConfig []*bean.ExternalCiConfig, err error) {
 	_, span := otel.Tracer("orchestrator").Start(request.Ctx, "ciHandler.authorizationExternalCiForResourceGrouping")
->>>>>>> b32607e7
 	externalCiConfigs := make([]*bean.ExternalCiConfig, 0)
 	var cdPipelines []*pipelineConfig.Pipeline
 	if request.ResourceGroupId > 0 {
@@ -5772,13 +5728,8 @@
 	return externalCiConfigs, err
 }
 
-<<<<<<< HEAD
-func (impl PipelineBuilderImpl) GetEnvironmentListForAutocompleteFilter(envName string, clusterIds []int, offset int, size int, emailId string, checkAuthBatch func(emailId string, appObject []string, envObject []string) (map[string]bool, map[string]bool), ctx context.Context) (*cluster.AppGroupingResponse, error) {
-	result := &cluster.AppGroupingResponse{}
-=======
 func (impl PipelineBuilderImpl) GetEnvironmentListForAutocompleteFilter(envName string, clusterIds []int, offset int, size int, emailId string, checkAuthBatch func(emailId string, appObject []string, envObject []string) (map[string]bool, map[string]bool), ctx context.Context) (*cluster.ResourceGroupingResponse, error) {
 	result := &cluster.ResourceGroupingResponse{}
->>>>>>> b32607e7
 	var models []*repository2.Environment
 	var beans []cluster.EnvironmentBean
 	var err error
@@ -5878,11 +5829,7 @@
 	return result, nil
 }
 
-<<<<<<< HEAD
-func (impl PipelineBuilderImpl) GetAppListForEnvironment(request appGroup2.AppGroupingRequest) ([]*AppBean, error) {
-=======
 func (impl PipelineBuilderImpl) GetAppListForEnvironment(request resourceGroup2.ResourceGroupingRequest) ([]*AppBean, error) {
->>>>>>> b32607e7
 	var applicationList []*AppBean
 	var cdPipelines []*pipelineConfig.Pipeline
 	var err error
