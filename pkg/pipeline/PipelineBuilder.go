--- conflicted
+++ resolved
@@ -99,13 +99,8 @@
 	GetApp(appId int) (application *bean.CreateAppDTO, err error)
 	PatchCdPipelines(cdPipelines *bean.CDPatchRequest, ctx context.Context) (*bean.CdPipelines, error)
 	DeleteCdPipeline(pipeline *pipelineConfig.Pipeline, ctx context.Context, forceDelete bool, userId int32) (err error)
-<<<<<<< HEAD
 	DeleteDeploymentAppsForEnvironment(ctx context.Context, environmentId int, deploymentAppType bean.DeploymentType) (*bean.DeploymentAppTypeChangeResponse, error)
 	DeleteDeploymentApps(ctx context.Context, pipelines []*pipelineConfig.Pipeline) *bean.DeploymentAppTypeChangeResponse
-=======
-	DeleteInDeploymentAppsByEnvironmentId(ctx context.Context, environmentId int, deploymentAppType bean.DeploymentAppType) (*bean.DeploymentAppTypeChangeResponse, error)
-	DeleteAppsInArgoCd(ctx context.Context, pipelines []*pipelineConfig.Pipeline) *bean.DeploymentAppTypeChangeResponse
->>>>>>> 14dd52ef
 	GetCdPipelinesForApp(appId int) (cdPipelines *bean.CdPipelines, err error)
 	GetCdPipelinesForAppAndEnv(appId int, envId int) (cdPipelines *bean.CdPipelines, err error)
 	/*	CreateCdPipelines(cdPipelines bean.CdPipelines) (*bean.CdPipelines, error)*/
@@ -1722,31 +1717,11 @@
 	return nil
 }
 
-<<<<<<< HEAD
 // DeleteDeploymentAppsForEnvironment takes in environment id and current deployment app type
 // and deletes all the cd pipelines for that deployment type in all apps that belongs to
 // that environment.
 func (impl PipelineBuilderImpl) DeleteDeploymentAppsForEnvironment(ctx context.Context, environmentId int,
 	currentDeploymentAppType bean.DeploymentType) (*bean.DeploymentAppTypeChangeResponse, error) {
-=======
-// DeleteInDeploymentAppsByEnvironmentId takes in environment id and current deployment app type
-// and deletes all the cd pipelines for that deployment type in all apps that belongs to
-// that environment.
-// NOTE: This method is used by app.ChangeCdAppType method to change the deployment app type of
-// the cd pipelines. Currently changing from argocd to helm deployment type is supported.
-func (impl PipelineBuilderImpl) DeleteInDeploymentAppsByEnvironmentId(ctx context.Context, environmentId int,
-	currentDeploymentAppType bean.DeploymentAppType) (*bean.DeploymentAppTypeChangeResponse, error) {
-
-	// not supported
-	if currentDeploymentAppType == bean.HELM {
-		return &bean.DeploymentAppTypeChangeResponse{
-				EnvId:               environmentId,
-				SuccessfulPipelines: []*bean.DeploymentAppTypeChangeRequestPipelineStatus{},
-				FailedPipelines:     []*bean.DeploymentAppTypeChangeRequestPipelineStatus{},
-			},
-			errors.New("deleting applications in helm type deployment is not supported")
-	}
->>>>>>> 14dd52ef
 
 	// fetch active pipelines from database for the given environment id and current deployment app type
 	pipelines, err := impl.pipelineRepository.FindActiveByEnvironmentIdAndDeploymentAppType(environmentId,
@@ -1760,18 +1735,12 @@
 
 		return &bean.DeploymentAppTypeChangeResponse{
 			EnvId:               environmentId,
-<<<<<<< HEAD
 			SuccessfulPipelines: []*bean.DeploymentChangeStatus{},
 			FailedPipelines:     []*bean.DeploymentChangeStatus{},
-=======
-			SuccessfulPipelines: []*bean.DeploymentAppTypeChangeRequestPipelineStatus{},
-			FailedPipelines:     []*bean.DeploymentAppTypeChangeRequestPipelineStatus{},
->>>>>>> 14dd52ef
 		}, err
 	}
 
 	// Currently deleting apps only in argocd is supported
-<<<<<<< HEAD
 	return impl.DeleteDeploymentApps(ctx, pipelines), nil
 }
 
@@ -1782,38 +1751,18 @@
 
 	var successfulPipelines []*bean.DeploymentChangeStatus
 	var failedPipelines []*bean.DeploymentChangeStatus
-=======
-	return impl.DeleteAppsInArgoCd(ctx, pipelines), nil
-}
-
-// DeleteAppsInArgoCd takes in a list of pipelines and delete the applications
-// from argocd.
-func (impl PipelineBuilderImpl) DeleteAppsInArgoCd(ctx context.Context,
-	pipelines []*pipelineConfig.Pipeline) *bean.DeploymentAppTypeChangeResponse {
-
-	var successfulPipelines []*bean.DeploymentAppTypeChangeRequestPipelineStatus
-	var failedPipelines []*bean.DeploymentAppTypeChangeRequestPipelineStatus
->>>>>>> 14dd52ef
 
 	// Iterate over all the pipelines in the environment for given deployment app type
 	for _, pipeline := range pipelines {
 
 		// delete if it is argocd app and deployment app is created
-<<<<<<< HEAD
 		if pipeline.DeploymentAppCreated {
-=======
-		if util.IsAcdApp(pipeline.DeploymentAppType) && pipeline.DeploymentAppCreated {
->>>>>>> 14dd52ef
 
 			if len(pipeline.App.AppName) == 0 || len(pipeline.Environment.Name) == 0 {
 				impl.logger.Errorw("app name or environment name is not present",
 					"pipeline id", pipeline.Id)
 
-<<<<<<< HEAD
 				failedPipelines = impl.append(
-=======
-				failedPipelines = impl.appendToDeploymentAppTypeChangeRequestPipelineStatuses(
->>>>>>> 14dd52ef
 					failedPipelines,
 					pipeline.Id,
 					pipeline.App.AppName,
@@ -1823,7 +1772,6 @@
 				continue
 			}
 
-<<<<<<< HEAD
 			if pipeline.DeploymentAppType == string(bean.ARGO_CD) {
 				// check if app status is Healthy
 				status, appStatusErr := impl.appStatusRepository.Get(pipeline.AppId, pipeline.EnvironmentId)
@@ -1874,63 +1822,22 @@
 
 			if err != nil {
 				impl.logger.Errorw("error deleting app on "+pipeline.DeploymentAppType,
-=======
-			// check if app status is Healthy
-			status, appStatusErr := impl.appStatusRepository.Get(pipeline.AppId, pipeline.EnvironmentId)
-
-			// cannot delete the app from argocd if app status is not healthy
-			if appStatusErr != nil || status.Status != "Healthy" {
-				impl.logger.Errorw("unable to fetch app status or app status is not healthy",
-					"appId", pipeline.AppId,
-					"environmentId", pipeline.EnvironmentId,
-					"err", appStatusErr)
-
-				failedPipelines = impl.appendToDeploymentAppTypeChangeRequestPipelineStatuses(
+					"deployment app name", deploymentAppName,
+					"err", err)
+
+				// deletion failed, append to the list of failed pipelines
+				failedPipelines = impl.append(
 					failedPipelines,
 					pipeline.Id,
 					pipeline.App.AppName,
 					pipeline.Environment.Name,
-					"unable to fetch app status or app status is not healthy",
+					"error deleting app with error: "+err.Error(),
 					bean.FAILED)
 				continue
 			}
 
-			deploymentAppName := fmt.Sprintf("%s-%s", pipeline.App.AppName, pipeline.Environment.Name)
-
-			// delete request
-			_, err := impl.deleteAppInArgoCd(ctx, deploymentAppName, true)
-
-			if err != nil {
-				impl.logger.Errorw("error deleting app on argocd: ",
->>>>>>> 14dd52ef
-					"deployment app name", deploymentAppName,
-					"err", err)
-
-				// deletion failed, append to the list of failed pipelines
-<<<<<<< HEAD
-				failedPipelines = impl.append(
-=======
-				failedPipelines = impl.appendToDeploymentAppTypeChangeRequestPipelineStatuses(
->>>>>>> 14dd52ef
-					failedPipelines,
-					pipeline.Id,
-					pipeline.App.AppName,
-					pipeline.Environment.Name,
-<<<<<<< HEAD
-					"error deleting app with error: "+err.Error(),
-=======
-					"error deleting app on argocd with error: "+err.Error(),
->>>>>>> 14dd52ef
-					bean.FAILED)
-				continue
-			}
-
 			// deletion successful, append to the list of successful pipelines
-<<<<<<< HEAD
 			successfulPipelines = impl.append(
-=======
-			successfulPipelines = impl.appendToDeploymentAppTypeChangeRequestPipelineStatuses(
->>>>>>> 14dd52ef
 				successfulPipelines,
 				pipeline.Id,
 				pipeline.App.AppName,
@@ -1946,24 +1853,16 @@
 	}
 }
 
-<<<<<<< HEAD
 // deleteArgoCdApp takes context and deployment app name used in argo cd and deletes
 // the application in argo cd.
 func (impl PipelineBuilderImpl) deleteArgoCdApp(ctx context.Context, deploymentAppName string,
 	cascadeDelete bool) error {
-=======
-// deleteAppInArgoCd takes context and deployment app name used in argo cd and deletes
-// the application in argo cd.
-func (impl PipelineBuilderImpl) deleteAppInArgoCd(ctx context.Context, deploymentAppName string,
-	cascadeDelete bool) (*application2.ApplicationResponse, error) {
->>>>>>> 14dd52ef
 
 	// building the argocd application delete request
 	req := &application2.ApplicationDeleteRequest{
 		Name:    &deploymentAppName,
 		Cascade: &cascadeDelete,
 	}
-<<<<<<< HEAD
 
 	_, err := impl.application.Delete(ctx, req)
 	return err
@@ -2003,15 +1902,6 @@
 	pipelineId int, appName string, environmentName string, error string, status bean.Status) []*bean.DeploymentChangeStatus {
 
 	return append(pipelines, &bean.DeploymentChangeStatus{
-=======
-	return impl.application.Delete(ctx, req)
-}
-
-func (impl PipelineBuilderImpl) appendToDeploymentAppTypeChangeRequestPipelineStatuses(pipelines []*bean.DeploymentAppTypeChangeRequestPipelineStatus,
-	pipelineId int, appName string, environmentName string, error string, status bean.Status) []*bean.DeploymentAppTypeChangeRequestPipelineStatus {
-
-	return append(pipelines, &bean.DeploymentAppTypeChangeRequestPipelineStatus{
->>>>>>> 14dd52ef
 		Id:              pipelineId,
 		AppName:         appName,
 		EnvironmentName: environmentName,
