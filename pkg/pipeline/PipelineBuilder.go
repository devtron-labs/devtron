--- conflicted
+++ resolved
@@ -65,54 +65,6 @@
 	return cfg, err
 }
 
-<<<<<<< HEAD
-type DevtronAppConfigService interface {
-	//CreateApp : This function creates applications of type Job as well as Devtronapps
-	// In case of error response object is nil
-	CreateApp(request *bean.CreateAppDTO) (*bean.CreateAppDTO, error)
-	//DeleteApp : This function deletes applications of type Job as well as DevtronApps
-	DeleteApp(appId int, userId int32) error
-	//GetApp : Gets Application along with Git materials for given appId.
-	//If the application type is a 'Chart Store App', it doesnt provide any detail.
-	//For application types like Jobs and DevtronApps, it retrieves Git materials associated with the application.
-	//In case of error response object is nil
-	GetApp(appId int) (application *bean.CreateAppDTO, err error)
-	//FindByIds : Find applications by given IDs, delegating the request to the appRepository.
-	// It queries the repository for applications corresponding to the given IDs and constructs
-	//a list of AppBean objects containing ID, name, and team ID.
-	//It returns the list of AppBean instances.
-	//In case of error,AppBean is returned as nil.
-	FindByIds(ids []*int) ([]*AppBean, error)
-	//GetAppList : Retrieve and return a list of applications after converting in proper bean object.
-	//In case of any error , []AppBean is returned as nil.
-	GetAppList() ([]AppBean, error)
-	//FindAllMatchesByAppName : Find and return applications matching the given name and type.
-	//Internally,It performs a case-insensitive search based on the applicationName("%"+appName+"%") and type.
-	//In case of error,[]*AppBean is returned as nil.
-	FindAllMatchesByAppName(appName string, appType helper.AppType) ([]*AppBean, error)
-	//GetAppListForEnvironment : Retrieves a list of applications (AppBean) based on the provided ResourceGroupingRequest.
-	// It first determines the relevant application and environment objects based on the active pipelines fetched from the repository.
-	//The function then performs authorization checks on these objects for the given user.
-	//Finally , the corresponding AppBean objects are added to the applicationList and then returned.
-	//In case of error,[]*AppBean is returned as nil.
-	GetAppListForEnvironment(request resourceGroup2.ResourceGroupingRequest) ([]*AppBean, error)
-	//FindAppsByTeamId : Retrieves applications (AppBean) associated with the provided teamId
-	//It queries the repository for applications belonging to the specified team(project) and
-	//constructs a list of AppBean instances containing ID and name.
-	//The function returns the list of applications in valid case.
-	//In case of error,[]*AppBean is returned as nil.
-	FindAppsByTeamId(teamId int) ([]*AppBean, error)
-	//FindAppsByTeamName : Retrieves applications (AppBean) associated with the provided teamName
-	// It queries the repository for applications belonging to the specified team(project) and
-	// constructs a list of AppBean instances containing ID and name.
-	// The function returns the list of applications in valid case.
-	// In case of error,[]*AppBean is returned as nil.
-	FindAppsByTeamName(teamName string) ([]AppBean, error)
-	CreateExternalCiAndAppWorkflowMapping(appId, appWorkflowId int, userId int32, tx *pg.Tx) (int, error)
-}
-
-=======
->>>>>>> b3461a43
 type PipelineBuilder interface {
 	DevtronAppConfigService
 	CiPipelineConfigService
@@ -292,345 +244,6 @@
 	Strategy map[string]interface{} `json:"strategy"`
 }
 
-<<<<<<< HEAD
-func (impl *PipelineBuilderImpl) createCdPipeline(ctx context.Context, app *app2.App, pipeline *bean.CDPipelineConfigObject, userId int32) (pipelineRes int, err error) {
-	dbConnection := impl.pipelineRepository.GetConnection()
-	tx, err := dbConnection.Begin()
-	if err != nil {
-		return 0, err
-	}
-	// Rollback tx on error.
-	defer tx.Rollback()
-	if pipeline.AppWorkflowId == 0 && pipeline.ParentPipelineType == "WEBHOOK" {
-		wf := &appWorkflow.AppWorkflow{
-			Name:     fmt.Sprintf("wf-%d-%s", app.Id, util2.Generate(4)),
-			AppId:    app.Id,
-			Active:   true,
-			AuditLog: sql.AuditLog{CreatedBy: userId, CreatedOn: time.Now(), UpdatedOn: time.Now(), UpdatedBy: userId},
-		}
-		savedAppWf, err := impl.appWorkflowRepository.SaveAppWorkflowWithTx(wf, tx)
-		if err != nil {
-			impl.logger.Errorw("error in saving app workflow", "appId", app.Id, "err", err)
-			return 0, err
-		}
-		externalCiPipelineId, err := impl.CreateExternalCiAndAppWorkflowMapping(app.Id, savedAppWf.Id, userId, tx)
-		if err != nil {
-			impl.logger.Errorw("error in creating new external ci pipeline and new app workflow mapping", "appId", app.Id, "err", err)
-			return 0, err
-		}
-		pipeline.ParentPipelineId = externalCiPipelineId
-		pipeline.AppWorkflowId = savedAppWf.Id
-	}
-
-	chart, err := impl.chartRepository.FindLatestChartForAppByAppId(app.Id)
-	if err != nil {
-		return 0, err
-	}
-	envOverride, err := impl.propertiesConfigService.CreateIfRequired(chart, pipeline.EnvironmentId, userId, false, models.CHARTSTATUS_NEW, false, false, pipeline.Namespace, chart.IsBasicViewLocked, chart.CurrentViewEditor, tx)
-	if err != nil {
-		return 0, err
-	}
-
-	// Get pipeline override based on Deployment strategy
-	//TODO: mark as created in our db
-	pipelineId, err := impl.ciCdPipelineOrchestrator.CreateCDPipelines(pipeline, app.Id, userId, tx, app.AppName)
-	if err != nil {
-		impl.logger.Errorw("error in creating cd pipeline", "appId", app.Id, "pipeline", pipeline)
-		return 0, err
-	}
-	if pipeline.RefPipelineId > 0 {
-		pipeline.SourceToNewPipelineId[pipeline.RefPipelineId] = pipelineId
-	}
-
-	//adding pipeline to workflow
-	_, err = impl.appWorkflowRepository.FindByIdAndAppId(pipeline.AppWorkflowId, app.Id)
-	if err != nil && err != pg.ErrNoRows {
-		return 0, err
-	}
-	if pipeline.AppWorkflowId > 0 {
-		var parentPipelineId int
-		var parentPipelineType string
-
-		if pipeline.ParentPipelineId == 0 {
-			parentPipelineId = pipeline.CiPipelineId
-			parentPipelineType = "CI_PIPELINE"
-		} else {
-			parentPipelineId = pipeline.ParentPipelineId
-			parentPipelineType = pipeline.ParentPipelineType
-			if pipeline.ParentPipelineType != appWorkflow.WEBHOOK && pipeline.RefPipelineId > 0 && len(pipeline.SourceToNewPipelineId) > 0 {
-				parentPipelineId = pipeline.SourceToNewPipelineId[pipeline.ParentPipelineId]
-			}
-		}
-		appWorkflowMap := &appWorkflow.AppWorkflowMapping{
-			AppWorkflowId: pipeline.AppWorkflowId,
-			ParentId:      parentPipelineId,
-			ParentType:    parentPipelineType,
-			ComponentId:   pipelineId,
-			Type:          "CD_PIPELINE",
-			Active:        true,
-			AuditLog:      sql.AuditLog{CreatedBy: userId, CreatedOn: time.Now(), UpdatedOn: time.Now(), UpdatedBy: userId},
-		}
-		_, err = impl.appWorkflowRepository.SaveAppWorkflowMapping(appWorkflowMap, tx)
-		if err != nil {
-			return 0, err
-		}
-	}
-	//getting global app metrics for cd pipeline create because env level metrics is not created yet
-	appLevelAppMetricsEnabled := false
-	appLevelMetrics, err := impl.appLevelMetricsRepository.FindByAppId(app.Id)
-	if err != nil && err != pg.ErrNoRows {
-		impl.logger.Errorw("error in getting app level metrics app level", "error", err)
-	} else if err == nil {
-		appLevelAppMetricsEnabled = appLevelMetrics.AppMetrics
-	}
-	err = impl.deploymentTemplateHistoryService.CreateDeploymentTemplateHistoryFromEnvOverrideTemplate(envOverride, tx, appLevelAppMetricsEnabled, pipelineId)
-	if err != nil {
-		impl.logger.Errorw("error in creating entry for env deployment template history", "err", err, "envOverride", envOverride)
-		return 0, err
-	}
-	//VARIABLE_MAPPING_UPDATE
-	err = impl.extractAndMapVariables(envOverride.EnvOverrideValues, envOverride.Id, repository6.EntityTypeDeploymentTemplateEnvLevel, envOverride.UpdatedBy, tx)
-	if err != nil {
-		return 0, err
-	}
-	// strategies for pipeline ids, there is only one is default
-	defaultCount := 0
-	for _, item := range pipeline.Strategies {
-		if item.Default {
-			defaultCount = defaultCount + 1
-			if defaultCount > 1 {
-				impl.logger.Warnw("already have one strategy is default in this pipeline", "strategy", item.DeploymentTemplate)
-				item.Default = false
-			}
-		}
-		strategy := &chartConfig.PipelineStrategy{
-			PipelineId: pipelineId,
-			Strategy:   item.DeploymentTemplate,
-			Config:     string(item.Config),
-			Default:    item.Default,
-			Deleted:    false,
-			AuditLog:   sql.AuditLog{UpdatedBy: userId, CreatedBy: userId, UpdatedOn: time.Now(), CreatedOn: time.Now()},
-		}
-		err = impl.pipelineConfigRepository.Save(strategy, tx)
-		if err != nil {
-			impl.logger.Errorw("error in saving strategy", "strategy", item.DeploymentTemplate)
-			return pipelineId, fmt.Errorf("pipeline created but failed to add strategy")
-		}
-		//creating history entry for strategy
-		_, err = impl.pipelineStrategyHistoryService.CreatePipelineStrategyHistory(strategy, pipeline.TriggerType, tx)
-		if err != nil {
-			impl.logger.Errorw("error in creating strategy history entry", "err", err)
-			return 0, err
-		}
-
-	}
-
-	err = tx.Commit()
-	if err != nil {
-		return 0, err
-	}
-
-	impl.logger.Debugw("pipeline created with GitMaterialId ", "id", pipelineId, "pipeline", pipeline)
-	return pipelineId, nil
-}
-
-func (impl PipelineBuilderImpl) CreateExternalCiAndAppWorkflowMapping(appId, appWorkflowId int, userId int32, tx *pg.Tx) (int, error) {
-	externalCiPipeline := &pipelineConfig.ExternalCiPipeline{
-		AppId:       appId,
-		AccessToken: "",
-		Active:      true,
-		AuditLog:    sql.AuditLog{CreatedBy: userId, CreatedOn: time.Now(), UpdatedOn: time.Now(), UpdatedBy: userId},
-	}
-	externalCiPipeline, err := impl.ciPipelineRepository.SaveExternalCi(externalCiPipeline, tx)
-	if err != nil {
-		impl.logger.Errorw("error in saving external ci", "appId", appId, "err", err)
-		return 0, err
-	}
-	appWorkflowMap := &appWorkflow.AppWorkflowMapping{
-		AppWorkflowId: appWorkflowId,
-		ComponentId:   externalCiPipeline.Id,
-		Type:          "WEBHOOK",
-		Active:        true,
-		AuditLog:      sql.AuditLog{CreatedBy: userId, CreatedOn: time.Now(), UpdatedOn: time.Now(), UpdatedBy: userId},
-	}
-	appWorkflowMap, err = impl.appWorkflowRepository.SaveAppWorkflowMapping(appWorkflowMap, tx)
-	if err != nil {
-		impl.logger.Errorw("error in saving app workflow mapping for external ci", "appId", appId, "appWorkflowId", appWorkflowId, "externalCiPipelineId", externalCiPipeline.Id, "err", err)
-		return 0, err
-	}
-	return externalCiPipeline.Id, nil
-}
-
-func (impl PipelineBuilderImpl) extractAndMapVariables(template string, entityId int, entityType repository6.EntityType, userId int32, tx *pg.Tx) error {
-	usedVariables, err := impl.variableTemplateParser.ExtractVariables(template, parsers.JsonVariableTemplate)
-	if err != nil {
-		return err
-	}
-	err = impl.variableEntityMappingService.UpdateVariablesForEntity(usedVariables, repository6.Entity{
-		EntityType: entityType,
-		EntityId:   entityId,
-	}, userId, tx)
-	if err != nil {
-		return err
-	}
-	return nil
-}
-
-func (impl *PipelineBuilderImpl) updateCdPipeline(ctx context.Context, pipeline *bean.CDPipelineConfigObject, userID int32) (err error) {
-
-	if len(pipeline.PreStage.Config) > 0 && !strings.Contains(pipeline.PreStage.Config, "beforeStages") {
-		err = &util.ApiError{
-			HttpStatusCode:  http.StatusBadRequest,
-			InternalMessage: "invalid yaml config, must include - beforeStages",
-			UserMessage:     "invalid yaml config, must include - beforeStages",
-		}
-		return err
-	}
-	if len(pipeline.PostStage.Config) > 0 && !strings.Contains(pipeline.PostStage.Config, "afterStages") {
-		err = &util.ApiError{
-			HttpStatusCode:  http.StatusBadRequest,
-			InternalMessage: "invalid yaml config, must include - afterStages",
-			UserMessage:     "invalid yaml config, must include - afterStages",
-		}
-		return err
-	}
-	dbConnection := impl.pipelineRepository.GetConnection()
-	tx, err := dbConnection.Begin()
-	if err != nil {
-		return err
-	}
-	// Rollback tx on error.
-	defer tx.Rollback()
-	err = impl.ciCdPipelineOrchestrator.UpdateCDPipeline(pipeline, userID, tx)
-	if err != nil {
-		impl.logger.Errorw("error in updating pipeline")
-		return err
-	}
-
-	// strategies for pipeline ids, there is only one is default
-	existingStrategies, err := impl.pipelineConfigRepository.GetAllStrategyByPipelineId(pipeline.Id)
-	if err != nil && !errors.IsNotFound(err) {
-		impl.logger.Errorw("error in getting pipeline strategies", "err", err)
-		return err
-	}
-	for _, oldItem := range existingStrategies {
-		notFound := true
-		for _, newItem := range pipeline.Strategies {
-			if newItem.DeploymentTemplate == oldItem.Strategy {
-				notFound = false
-			}
-		}
-
-		if notFound {
-			//delete from db
-			err := impl.pipelineConfigRepository.Delete(oldItem, tx)
-			if err != nil {
-				impl.logger.Errorw("error in delete pipeline strategies", "err", err)
-				return fmt.Errorf("error in delete pipeline strategies")
-			}
-		}
-	}
-
-	defaultCount := 0
-	for _, item := range pipeline.Strategies {
-		if item.Default {
-			defaultCount = defaultCount + 1
-			if defaultCount > 1 {
-				impl.logger.Warnw("already have one strategy is default in this pipeline, skip this", "strategy", item.DeploymentTemplate)
-				continue
-			}
-		}
-		strategy, err := impl.pipelineConfigRepository.FindByStrategyAndPipelineId(item.DeploymentTemplate, pipeline.Id)
-		if err != nil && pg.ErrNoRows != err {
-			impl.logger.Errorw("error in getting strategy", "err", err)
-			return err
-		}
-		if strategy.Id > 0 {
-			strategy.Config = string(item.Config)
-			strategy.Default = item.Default
-			strategy.UpdatedBy = userID
-			strategy.UpdatedOn = time.Now()
-			err = impl.pipelineConfigRepository.Update(strategy, tx)
-			if err != nil {
-				impl.logger.Errorw("error in updating strategy", "strategy", item.DeploymentTemplate)
-				return fmt.Errorf("pipeline updated but failed to update one strategy")
-			}
-			//creating history entry for strategy
-			_, err = impl.pipelineStrategyHistoryService.CreatePipelineStrategyHistory(strategy, pipeline.TriggerType, tx)
-			if err != nil {
-				impl.logger.Errorw("error in creating strategy history entry", "err", err)
-				return err
-			}
-		} else {
-			strategy := &chartConfig.PipelineStrategy{
-				PipelineId: pipeline.Id,
-				Strategy:   item.DeploymentTemplate,
-				Config:     string(item.Config),
-				Default:    item.Default,
-				Deleted:    false,
-				AuditLog:   sql.AuditLog{UpdatedBy: userID, CreatedBy: userID, UpdatedOn: time.Now(), CreatedOn: time.Now()},
-			}
-			err = impl.pipelineConfigRepository.Save(strategy, tx)
-			if err != nil {
-				impl.logger.Errorw("error in saving strategy", "strategy", item.DeploymentTemplate)
-				return fmt.Errorf("pipeline created but failed to add strategy")
-			}
-			//creating history entry for strategy
-			_, err = impl.pipelineStrategyHistoryService.CreatePipelineStrategyHistory(strategy, pipeline.TriggerType, tx)
-			if err != nil {
-				impl.logger.Errorw("error in creating strategy history entry", "err", err)
-				return err
-			}
-		}
-	}
-	err = tx.Commit()
-	if err != nil {
-		return err
-	}
-	return nil
-}
-
-func (impl *PipelineBuilderImpl) filterDeploymentTemplate(strategyKey string, pipelineStrategiesJson string) (string, error) {
-	var pipelineStrategies DeploymentType
-	err := json.Unmarshal([]byte(pipelineStrategiesJson), &pipelineStrategies)
-	if err != nil {
-		impl.logger.Errorw("error while unmarshal strategies", "err", err)
-		return "", err
-	}
-	if pipelineStrategies.Deployment.Strategy[strategyKey] == nil {
-		return "", fmt.Errorf("no deployment strategy found for %s", strategyKey)
-	}
-	strategy := make(map[string]interface{})
-	strategy[strategyKey] = pipelineStrategies.Deployment.Strategy[strategyKey].(map[string]interface{})
-	pipelineStrategy := DeploymentType{
-		Deployment: Deployment{
-			Strategy: strategy,
-		},
-	}
-	pipelineOverrideBytes, err := json.Marshal(pipelineStrategy)
-	if err != nil {
-		impl.logger.Errorw("error while marshal strategies", "err", err)
-		return "", err
-	}
-	pipelineStrategyJson := string(pipelineOverrideBytes)
-	return pipelineStrategyJson, nil
-}
-
-func (impl *PipelineBuilderImpl) getStrategiesMapping(dbPipelineIds []int) (map[int][]*chartConfig.PipelineStrategy, error) {
-	strategiesMapping := make(map[int][]*chartConfig.PipelineStrategy)
-	strategiesByPipelineIds, err := impl.pipelineConfigRepository.GetAllStrategyByPipelineIds(dbPipelineIds)
-	if err != nil && !errors.IsNotFound(err) {
-		impl.logger.Errorw("error in fetching strategies by pipelineIds", "PipelineIds", dbPipelineIds, "err", err)
-		return strategiesMapping, err
-	}
-	for _, strategy := range strategiesByPipelineIds {
-		strategiesMapping[strategy.PipelineId] = append(strategiesMapping[strategy.PipelineId], strategy)
-	}
-	return strategiesMapping, nil
-}
-
-=======
->>>>>>> b3461a43
 type ConfigMapSecretsResponse struct {
 	Maps    []bean2.ConfigSecretMap `json:"maps"`
 	Secrets []bean2.ConfigSecretMap `json:"secrets"`
