--- conflicted
+++ resolved
@@ -166,20 +166,15 @@
 	helmAppService                   client.HelmAppService
 	deploymentGroupRepository        repository.DeploymentGroupRepository
 	ciPipelineMaterialRepository     pipelineConfig.CiPipelineMaterialRepository
-	ciTemplateService                CiTemplateService
-	userService                      user.UserService
-	deploymentConfig                 *DeploymentServiceTypeConfig
 	//ciTemplateOverrideRepository     pipelineConfig.CiTemplateOverrideRepository
 	//ciBuildConfigService CiBuildConfigService
-<<<<<<< HEAD
-=======
 	ciTemplateService            CiTemplateService
 	userService                  user.UserService
 	ciTemplateOverrideRepository pipelineConfig.CiTemplateOverrideRepository
 	gitMaterialHistoryService    history.GitMaterialHistoryService
 	CiTemplateHistoryService     history.CiTemplateHistoryService
 	CiPipelineHistoryService     history.CiPipelineHistoryService
->>>>>>> ec470473
+	deploymentConfig                 *DeploymentServiceTypeConfig
 }
 
 func NewPipelineBuilderImpl(logger *zap.SugaredLogger,
@@ -218,16 +213,12 @@
 	deploymentGroupRepository repository.DeploymentGroupRepository,
 	ciPipelineMaterialRepository pipelineConfig.CiPipelineMaterialRepository,
 	userService user.UserService,
-<<<<<<< HEAD
-	ciTemplateOverrideRepository pipelineConfig.CiTemplateOverrideRepository, ciTemplateService CiTemplateService,
-	deploymentConfig *DeploymentServiceTypeConfig) *PipelineBuilderImpl {
-=======
 	ciTemplateService CiTemplateService,
 	ciTemplateOverrideRepository pipelineConfig.CiTemplateOverrideRepository,
 	gitMaterialHistoryService history.GitMaterialHistoryService,
 	CiTemplateHistoryService history.CiTemplateHistoryService,
-	CiPipelineHistoryService history.CiPipelineHistoryService) *PipelineBuilderImpl {
->>>>>>> ec470473
+	CiPipelineHistoryService history.CiPipelineHistoryService,
+	deploymentConfig *DeploymentServiceTypeConfig) *PipelineBuilderImpl {
 	return &PipelineBuilderImpl{
 		logger:                        logger,
 		dbPipelineOrchestrator:        dbPipelineOrchestrator,
@@ -271,16 +262,12 @@
 		ciTemplateService:                ciTemplateService,
 		//ciTemplateOverrideRepository:     ciTemplateOverrideRepository,
 		//ciBuildConfigService: ciBuildConfigService,
-<<<<<<< HEAD
-		userService:      userService,
-		deploymentConfig: deploymentConfig,
-=======
 		userService:                  userService,
 		ciTemplateOverrideRepository: ciTemplateOverrideRepository,
 		gitMaterialHistoryService:    gitMaterialHistoryService,
 		CiTemplateHistoryService:     CiTemplateHistoryService,
 		CiPipelineHistoryService:     CiPipelineHistoryService,
->>>>>>> ec470473
+		deploymentConfig: deploymentConfig,
 	}
 }
 
