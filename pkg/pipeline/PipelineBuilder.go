/*
 * Copyright (c) 2020 Devtron Labs
 *
 * Licensed under the Apache License, Version 2.0 (the "License");
 * you may not use this file except in compliance with the License.
 * You may obtain a copy of the License at
 *
 *    http://www.apache.org/licenses/LICENSE-2.0
 *
 * Unless required by applicable law or agreed to in writing, software
 * distributed under the License is distributed on an "AS IS" BASIS,
 * WITHOUT WARRANTIES OR CONDITIONS OF ANY KIND, either express or implied.
 * See the License for the specific language governing permissions and
 * limitations under the License.
 *
 */

package pipeline

import (
	"context"
	"encoding/json"
	"fmt"
	application2 "github.com/argoproj/argo-cd/v2/pkg/apiclient/application"
	client "github.com/devtron-labs/devtron/api/helm-app"
	app2 "github.com/devtron-labs/devtron/internal/sql/repository/app"
	"github.com/devtron-labs/devtron/internal/sql/repository/appStatus"
	"github.com/devtron-labs/devtron/internal/sql/repository/helper"
	"github.com/devtron-labs/devtron/internal/sql/repository/security"
	appGroup2 "github.com/devtron-labs/devtron/pkg/appGroup"
	"github.com/devtron-labs/devtron/pkg/chart"
	chartRepoRepository "github.com/devtron-labs/devtron/pkg/chartRepo/repository"
	"github.com/devtron-labs/devtron/pkg/cluster"
	repository2 "github.com/devtron-labs/devtron/pkg/cluster/repository"
	bean3 "github.com/devtron-labs/devtron/pkg/pipeline/bean"
	"github.com/devtron-labs/devtron/pkg/pipeline/history"
	repository4 "github.com/devtron-labs/devtron/pkg/pipeline/history/repository"
	"github.com/devtron-labs/devtron/pkg/sql"
	"github.com/devtron-labs/devtron/pkg/user"
	util3 "github.com/devtron-labs/devtron/pkg/util"
	"github.com/devtron-labs/devtron/util/argo"
	"github.com/devtron-labs/devtron/util/rbac"
	"go.opentelemetry.io/otel"
	"net/http"
	"net/url"
	"sort"
	"strconv"
	"strings"
	"time"

	"github.com/caarlos0/env"
	bean2 "github.com/devtron-labs/devtron/api/bean"
	"github.com/devtron-labs/devtron/client/argocdServer"
	"github.com/devtron-labs/devtron/client/argocdServer/application"
	"github.com/devtron-labs/devtron/internal/sql/models"
	"github.com/devtron-labs/devtron/internal/sql/repository"
	"github.com/devtron-labs/devtron/internal/sql/repository/appWorkflow"
	"github.com/devtron-labs/devtron/internal/sql/repository/chartConfig"
	dockerRegistryRepository "github.com/devtron-labs/devtron/internal/sql/repository/dockerRegistry"
	"github.com/devtron-labs/devtron/internal/sql/repository/pipelineConfig"
	"github.com/devtron-labs/devtron/internal/util"
	"github.com/devtron-labs/devtron/pkg/app"
	"github.com/devtron-labs/devtron/pkg/attributes"
	"github.com/devtron-labs/devtron/pkg/bean"
	util2 "github.com/devtron-labs/devtron/util"
	"github.com/go-pg/pg"
	"github.com/juju/errors"
	"go.uber.org/zap"
)

var DefaultPipelineValue = []byte(`{"ConfigMaps":{"enabled":false},"ConfigSecrets":{"enabled":false},"ContainerPort":[],"EnvVariables":[],"GracePeriod":30,"LivenessProbe":{},"MaxSurge":1,"MaxUnavailable":0,"MinReadySeconds":60,"ReadinessProbe":{},"Spec":{"Affinity":{"Values":"nodes","key":""}},"app":"13","appMetrics":false,"args":{},"autoscaling":{},"command":{"enabled":false,"value":[]},"containers":[],"dbMigrationConfig":{"enabled":false},"deployment":{"strategy":{"rolling":{"maxSurge":"25%","maxUnavailable":1}}},"deploymentType":"ROLLING","env":"1","envoyproxy":{"configMapName":"","image":"","resources":{"limits":{"cpu":"50m","memory":"50Mi"},"requests":{"cpu":"50m","memory":"50Mi"}}},"image":{"pullPolicy":"IfNotPresent"},"ingress":{},"ingressInternal":{"annotations":{},"enabled":false,"host":"","path":"","tls":[]},"initContainers":[],"pauseForSecondsBeforeSwitchActive":30,"pipelineName":"","prometheus":{"release":"monitoring"},"rawYaml":[],"releaseVersion":"1","replicaCount":1,"resources":{"limits":{"cpu":"0.05","memory":"50Mi"},"requests":{"cpu":"0.01","memory":"10Mi"}},"secret":{"data":{},"enabled":false},"server":{"deployment":{"image":"","image_tag":""}},"service":{"annotations":{},"type":"ClusterIP"},"servicemonitor":{"additionalLabels":{}},"tolerations":[],"volumeMounts":[],"volumes":[],"waitForSecondsBeforeScalingDown":30}`)

type EcrConfig struct {
	EcrPrefix string `env:"ECR_REPO_NAME_PREFIX" envDefault:"test/"`
}

func GetEcrConfig() (*EcrConfig, error) {
	cfg := &EcrConfig{}
	err := env.Parse(cfg)
	return cfg, err
}

type DeploymentServiceTypeConfig struct {
	IsInternalUse bool `env:"IS_INTERNAL_USE" envDefault:"false"`
}

func GetDeploymentServiceTypeConfig() (*DeploymentServiceTypeConfig, error) {
	cfg := &DeploymentServiceTypeConfig{}
	err := env.Parse(cfg)
	return cfg, err
}

type PipelineBuilder interface {
	CreateCiPipeline(createRequest *bean.CiConfigRequest) (*bean.PipelineCreateResponse, error)
	CreateApp(request *bean.CreateAppDTO) (*bean.CreateAppDTO, error)
	CreateMaterialsForApp(request *bean.CreateMaterialDTO) (*bean.CreateMaterialDTO, error)
	UpdateMaterialsForApp(request *bean.UpdateMaterialDTO) (*bean.UpdateMaterialDTO, error)
	DeleteMaterial(request *bean.UpdateMaterialDTO) error
	DeleteApp(appId int, userId int32) error
	GetCiPipeline(appId int) (ciConfig *bean.CiConfigRequest, err error)
	GetTriggerViewCiPipeline(appId int) (*bean.TriggerViewCiConfig, error)
	GetExternalCi(appId int) (ciConfig []*bean.ExternalCiConfig, err error)
	GetExternalCiById(appId int, externalCiId int) (ciConfig *bean.ExternalCiConfig, err error)
	UpdateCiTemplate(updateRequest *bean.CiConfigRequest) (*bean.CiConfigRequest, error)
	PatchCiPipeline(request *bean.CiPatchRequest) (ciConfig *bean.CiConfigRequest, err error)
	CreateCdPipelines(cdPipelines *bean.CdPipelines, ctx context.Context) (*bean.CdPipelines, error)
	GetApp(appId int) (application *bean.CreateAppDTO, err error)
	PatchCdPipelines(cdPipelines *bean.CDPatchRequest, ctx context.Context) (*bean.CdPipelines, error)
	DeleteCdPipeline(pipeline *pipelineConfig.Pipeline, ctx context.Context, forceDelete bool, acdDelete bool, userId int32) (err error)
	ChangeDeploymentType(ctx context.Context, request *bean.DeploymentAppTypeChangeRequest) (*bean.DeploymentAppTypeChangeResponse, error)
	DeleteDeploymentAppsForEnvironment(ctx context.Context, environmentId int, currentDeploymentAppType bean.DeploymentType, exclusionList []int, includeApps []int, userId int32) (*bean.DeploymentAppTypeChangeResponse, error)
	DeleteDeploymentApps(ctx context.Context, pipelines []*pipelineConfig.Pipeline, userId int32) *bean.DeploymentAppTypeChangeResponse
	GetTriggerViewCdPipelinesForApp(appId int) (cdPipelines *bean.CdPipelines, err error)
	GetCdPipelinesForApp(appId int) (cdPipelines *bean.CdPipelines, err error)
	GetCdPipelinesForAppAndEnv(appId int, envId int) (cdPipelines *bean.CdPipelines, err error)
	/*	CreateCdPipelines(cdPipelines bean.CdPipelines) (*bean.CdPipelines, error)*/
	RetrieveArtifactsByCDPipeline(pipeline *pipelineConfig.Pipeline, stage bean2.WorkflowType) (*bean.CiArtifactResponse, error)
	RetrieveParentDetails(pipelineId int) (parentId int, parentType bean2.WorkflowType, err error)
	FetchArtifactForRollback(cdPipelineId, offset, limit int) (bean.CiArtifactResponse, error)
	FindAppsByTeamId(teamId int) ([]*AppBean, error)
	FindAppsByTeamName(teamName string) ([]AppBean, error)
	FindPipelineById(cdPipelineId int) (*pipelineConfig.Pipeline, error)
	FindAppAndEnvDetailsByPipelineId(cdPipelineId int) (*pipelineConfig.Pipeline, error)
	GetAppList() ([]AppBean, error)
	GetCiPipelineMin(appId int) ([]*bean.CiPipelineMin, error)

	FetchCDPipelineStrategy(appId int) (PipelineStrategiesResponse, error)
	GetCdPipelineById(pipelineId int) (cdPipeline *bean.CDPipelineConfigObject, err error)

	FetchConfigmapSecretsForCdStages(appId, envId, cdPipelineId int) (ConfigMapSecretsResponse, error)
	FindByIds(ids []*int) ([]*AppBean, error)
	GetCiPipelineById(pipelineId int) (ciPipeline *bean.CiPipeline, err error)

	GetMaterialsForAppId(appId int) []*bean.GitMaterial
	FindAllMatchesByAppName(appName string, appType helper.AppType) ([]*AppBean, error)
	GetEnvironmentByCdPipelineId(pipelineId int) (int, error)
	PatchRegexCiPipeline(request *bean.CiRegexPatchRequest) (err error)

	GetBulkActionImpactedPipelines(dto *bean.CdBulkActionRequestDto) ([]*pipelineConfig.Pipeline, error)
	PerformBulkActionOnCdPipelines(dto *bean.CdBulkActionRequestDto, impactedPipelines []*pipelineConfig.Pipeline, ctx context.Context, dryRun bool, userId int32) ([]*bean.CdBulkActionResponseDto, error)
	DeleteCiPipeline(request *bean.CiPatchRequest) (*bean.CiPipeline, error)
	IsGitOpsRequiredForCD(pipelineCreateRequest *bean.CdPipelines) bool
	SetPipelineDeploymentAppType(pipelineCreateRequest *bean.CdPipelines, isGitOpsConfigured bool)
	MarkGitOpsDevtronAppsDeletedWhereArgoAppIsDeleted(appId int, envId int, acdToken string, pipeline *pipelineConfig.Pipeline) (bool, error)
	GetCiPipelineByEnvironment(request appGroup2.AppGroupingRequest) ([]*bean.CiConfigRequest, error)
	GetCiPipelineByEnvironmentMin(request appGroup2.AppGroupingRequest) ([]*bean.CiPipelineMinResponse, error)
	GetCdPipelinesByEnvironment(request appGroup2.AppGroupingRequest) (cdPipelines *bean.CdPipelines, err error)
	GetCdPipelinesByEnvironmentMin(request appGroup2.AppGroupingRequest) (cdPipelines []*bean.CDPipelineConfigObject, err error)
	GetExternalCiByEnvironment(request appGroup2.AppGroupingRequest) (ciConfig []*bean.ExternalCiConfig, err error)
	GetEnvironmentListForAutocompleteFilter(envName string, clusterIds []int, offset int, size int, emailId string, checkAuthBatch func(emailId string, appObject []string, envObject []string) (map[string]bool, map[string]bool), ctx context.Context) (*cluster.AppGroupingResponse, error)
	GetAppListForEnvironment(request appGroup2.AppGroupingRequest) ([]*AppBean, error)
}
type PipelineBuilderImpl struct {
	logger                        *zap.SugaredLogger
	ciCdPipelineOrchestrator      CiCdPipelineOrchestrator
	dockerArtifactStoreRepository dockerRegistryRepository.DockerArtifactStoreRepository
	materialRepo                  pipelineConfig.MaterialRepository
	appRepo                       app2.AppRepository
	pipelineRepository            pipelineConfig.PipelineRepository
	propertiesConfigService       PropertiesConfigService
	//	ciTemplateRepository             pipelineConfig.CiTemplateRepository
	ciPipelineRepository             pipelineConfig.CiPipelineRepository
	application                      application.ServiceClient
	chartRepository                  chartRepoRepository.ChartRepository
	ciArtifactRepository             repository.CiArtifactRepository
	ecrConfig                        *EcrConfig
	envConfigOverrideRepository      chartConfig.EnvConfigOverrideRepository
	environmentRepository            repository2.EnvironmentRepository
	pipelineConfigRepository         chartConfig.PipelineConfigRepository
	mergeUtil                        util.MergeUtil
	appWorkflowRepository            appWorkflow.AppWorkflowRepository
	ciConfig                         *CiConfig
	cdWorkflowRepository             pipelineConfig.CdWorkflowRepository
	appService                       app.AppService
	imageScanResultRepository        security.ImageScanResultRepository
	GitFactory                       *util.GitFactory
	ArgoK8sClient                    argocdServer.ArgoK8sClient
	attributesService                attributes.AttributesService
	aCDAuthConfig                    *util3.ACDAuthConfig
	gitOpsRepository                 repository.GitOpsConfigRepository
	pipelineStrategyHistoryService   history.PipelineStrategyHistoryService
	prePostCiScriptHistoryService    history.PrePostCiScriptHistoryService
	prePostCdScriptHistoryService    history.PrePostCdScriptHistoryService
	deploymentTemplateHistoryService history.DeploymentTemplateHistoryService
	appLevelMetricsRepository        repository.AppLevelMetricsRepository
	pipelineStageService             PipelineStageService
	chartTemplateService             util.ChartTemplateService
	chartRefRepository               chartRepoRepository.ChartRefRepository
	chartService                     chart.ChartService
	helmAppService                   client.HelmAppService
	deploymentGroupRepository        repository.DeploymentGroupRepository
	ciPipelineMaterialRepository     pipelineConfig.CiPipelineMaterialRepository
	ciWorkflowRepository             pipelineConfig.CiWorkflowRepository
	//ciTemplateOverrideRepository     pipelineConfig.CiTemplateOverrideRepository
	//ciBuildConfigService CiBuildConfigService
	ciTemplateService                               CiTemplateService
	userService                                     user.UserService
	ciTemplateOverrideRepository                    pipelineConfig.CiTemplateOverrideRepository
	gitMaterialHistoryService                       history.GitMaterialHistoryService
	CiTemplateHistoryService                        history.CiTemplateHistoryService
	CiPipelineHistoryService                        history.CiPipelineHistoryService
	globalStrategyMetadataRepository                chartRepoRepository.GlobalStrategyMetadataRepository
	globalStrategyMetadataChartRefMappingRepository chartRepoRepository.GlobalStrategyMetadataChartRefMappingRepository
	deploymentConfig                                *DeploymentServiceTypeConfig
	appStatusRepository                             appStatus.AppStatusRepository
	ArgoUserService                                 argo.ArgoUserService
	workflowDagExecutor                             WorkflowDagExecutor
	enforcerUtil                                    rbac.EnforcerUtil
	appGroupService                                 appGroup2.AppGroupService
}

func NewPipelineBuilderImpl(logger *zap.SugaredLogger,
	ciCdPipelineOrchestrator CiCdPipelineOrchestrator,
	dockerArtifactStoreRepository dockerRegistryRepository.DockerArtifactStoreRepository,
	materialRepo pipelineConfig.MaterialRepository,
	pipelineGroupRepo app2.AppRepository,
	pipelineRepository pipelineConfig.PipelineRepository,
	propertiesConfigService PropertiesConfigService,
	ciTemplateRepository pipelineConfig.CiTemplateRepository,
	ciPipelineRepository pipelineConfig.CiPipelineRepository,
	application application.ServiceClient,
	chartRepository chartRepoRepository.ChartRepository,
	ciArtifactRepository repository.CiArtifactRepository,
	ecrConfig *EcrConfig,
	envConfigOverrideRepository chartConfig.EnvConfigOverrideRepository,
	environmentRepository repository2.EnvironmentRepository,
	pipelineConfigRepository chartConfig.PipelineConfigRepository,
	mergeUtil util.MergeUtil,
	appWorkflowRepository appWorkflow.AppWorkflowRepository,
	ciConfig *CiConfig,
	cdWorkflowRepository pipelineConfig.CdWorkflowRepository,
	appService app.AppService,
	imageScanResultRepository security.ImageScanResultRepository,
	ArgoK8sClient argocdServer.ArgoK8sClient,
	GitFactory *util.GitFactory, attributesService attributes.AttributesService,
	aCDAuthConfig *util3.ACDAuthConfig, gitOpsRepository repository.GitOpsConfigRepository,
	pipelineStrategyHistoryService history.PipelineStrategyHistoryService,
	prePostCiScriptHistoryService history.PrePostCiScriptHistoryService,
	prePostCdScriptHistoryService history.PrePostCdScriptHistoryService,
	deploymentTemplateHistoryService history.DeploymentTemplateHistoryService,
	appLevelMetricsRepository repository.AppLevelMetricsRepository,
	pipelineStageService PipelineStageService, chartRefRepository chartRepoRepository.ChartRefRepository,
	chartTemplateService util.ChartTemplateService, chartService chart.ChartService,
	helmAppService client.HelmAppService,
	deploymentGroupRepository repository.DeploymentGroupRepository,
	ciPipelineMaterialRepository pipelineConfig.CiPipelineMaterialRepository,
	userService user.UserService,
	ciTemplateService CiTemplateService,
	ciTemplateOverrideRepository pipelineConfig.CiTemplateOverrideRepository,
	gitMaterialHistoryService history.GitMaterialHistoryService,
	CiTemplateHistoryService history.CiTemplateHistoryService,
	CiPipelineHistoryService history.CiPipelineHistoryService,
	globalStrategyMetadataRepository chartRepoRepository.GlobalStrategyMetadataRepository,
	globalStrategyMetadataChartRefMappingRepository chartRepoRepository.GlobalStrategyMetadataChartRefMappingRepository,
	deploymentConfig *DeploymentServiceTypeConfig, appStatusRepository appStatus.AppStatusRepository,
	workflowDagExecutor WorkflowDagExecutor,
	enforcerUtil rbac.EnforcerUtil, ArgoUserService argo.ArgoUserService,
	ciWorkflowRepository pipelineConfig.CiWorkflowRepository,
	appGroupService appGroup2.AppGroupService) *PipelineBuilderImpl {
	return &PipelineBuilderImpl{
		logger:                        logger,
		ciCdPipelineOrchestrator:      ciCdPipelineOrchestrator,
		dockerArtifactStoreRepository: dockerArtifactStoreRepository,
		materialRepo:                  materialRepo,
		appService:                    appService,
		appRepo:                       pipelineGroupRepo,
		pipelineRepository:            pipelineRepository,
		propertiesConfigService:       propertiesConfigService,
		//ciTemplateRepository:             ciTemplateRepository,
		ciPipelineRepository:             ciPipelineRepository,
		application:                      application,
		chartRepository:                  chartRepository,
		ciArtifactRepository:             ciArtifactRepository,
		ecrConfig:                        ecrConfig,
		envConfigOverrideRepository:      envConfigOverrideRepository,
		environmentRepository:            environmentRepository,
		pipelineConfigRepository:         pipelineConfigRepository,
		mergeUtil:                        mergeUtil,
		appWorkflowRepository:            appWorkflowRepository,
		ciConfig:                         ciConfig,
		cdWorkflowRepository:             cdWorkflowRepository,
		imageScanResultRepository:        imageScanResultRepository,
		ArgoK8sClient:                    ArgoK8sClient,
		GitFactory:                       GitFactory,
		attributesService:                attributesService,
		aCDAuthConfig:                    aCDAuthConfig,
		gitOpsRepository:                 gitOpsRepository,
		pipelineStrategyHistoryService:   pipelineStrategyHistoryService,
		prePostCiScriptHistoryService:    prePostCiScriptHistoryService,
		prePostCdScriptHistoryService:    prePostCdScriptHistoryService,
		deploymentTemplateHistoryService: deploymentTemplateHistoryService,
		appLevelMetricsRepository:        appLevelMetricsRepository,
		pipelineStageService:             pipelineStageService,
		chartTemplateService:             chartTemplateService,
		chartRefRepository:               chartRefRepository,
		chartService:                     chartService,
		helmAppService:                   helmAppService,
		deploymentGroupRepository:        deploymentGroupRepository,
		ciPipelineMaterialRepository:     ciPipelineMaterialRepository,
		ciTemplateService:                ciTemplateService,
		//ciTemplateOverrideRepository:     ciTemplateOverrideRepository,
		//ciBuildConfigService: ciBuildConfigService,
		userService:                                     userService,
		ciTemplateOverrideRepository:                    ciTemplateOverrideRepository,
		gitMaterialHistoryService:                       gitMaterialHistoryService,
		CiTemplateHistoryService:                        CiTemplateHistoryService,
		CiPipelineHistoryService:                        CiPipelineHistoryService,
		globalStrategyMetadataRepository:                globalStrategyMetadataRepository,
		globalStrategyMetadataChartRefMappingRepository: globalStrategyMetadataChartRefMappingRepository,
		deploymentConfig:                                deploymentConfig,
		appStatusRepository:                             appStatusRepository,
		ArgoUserService:                                 ArgoUserService,
		workflowDagExecutor:                             workflowDagExecutor,
		enforcerUtil:                                    enforcerUtil,
		ciWorkflowRepository:                            ciWorkflowRepository,
		appGroupService:                                 appGroupService,
	}
}

// internal use only
const (
	teamIdKey                string = "teamId"
	teamNameKey              string = "teamName"
	appIdKey                 string = "appId"
	appNameKey               string = "appName"
	environmentIdKey         string = "environmentId"
	environmentNameKey       string = "environmentName"
	environmentIdentifierKey string = "environmentIdentifier"
)

func formatDate(t time.Time, layout string) string {
	if t.IsZero() {
		return ""
	}
	return t.Format(layout)
}

func (impl PipelineBuilderImpl) CreateApp(request *bean.CreateAppDTO) (*bean.CreateAppDTO, error) {
	impl.logger.Debugw("app create request received", "req", request)

	res, err := impl.ciCdPipelineOrchestrator.CreateApp(request)
	if err != nil {
		impl.logger.Errorw("error in saving create app req", "req", request, "err", err)
	}
	return res, err
}

func (impl PipelineBuilderImpl) DeleteApp(appId int, userId int32) error {
	impl.logger.Debugw("app delete request received", "app", appId)
	err := impl.ciCdPipelineOrchestrator.DeleteApp(appId, userId)
	return err
}

func (impl PipelineBuilderImpl) CreateMaterialsForApp(request *bean.CreateMaterialDTO) (*bean.CreateMaterialDTO, error) {
	res, err := impl.ciCdPipelineOrchestrator.CreateMaterials(request)
	if err != nil {
		impl.logger.Errorw("error in saving create materials req", "req", request, "err", err)
	}
	return res, err
}

func (impl PipelineBuilderImpl) UpdateMaterialsForApp(request *bean.UpdateMaterialDTO) (*bean.UpdateMaterialDTO, error) {
	res, err := impl.ciCdPipelineOrchestrator.UpdateMaterial(request)
	if err != nil {
		impl.logger.Errorw("error in updating materials req", "req", request, "err", err)
	}
	return res, err
}

func (impl PipelineBuilderImpl) DeleteMaterial(request *bean.UpdateMaterialDTO) error {
	//finding ci pipelines for this app; if found any, will not delete git material
	pipelines, err := impl.ciPipelineRepository.FindByAppId(request.AppId)
	if err != nil && err != pg.ErrNoRows {
		impl.logger.Errorw("err in deleting git material", "gitMaterial", request.Material, "err", err)
		return err
	}
	if len(pipelines) > 0 {
		//pipelines are present, in this case we will check if this material is used in docker config
		//if it is used, then we won't delete
		ciTemplateBean, err := impl.ciTemplateService.FindByAppId(request.AppId)
		if err != nil && err == errors.NotFoundf(err.Error()) {
			impl.logger.Errorw("err in getting docker registry", "appId", request.AppId, "err", err)
			return err
		}
		if ciTemplateBean != nil {
			ciTemplate := ciTemplateBean.CiTemplate
			if ciTemplate != nil && ciTemplate.GitMaterialId == request.Material.Id {
				return fmt.Errorf("cannot delete git material, is being used in docker config")
			}
		}
	}
	existingMaterial, err := impl.materialRepo.FindById(request.Material.Id)
	if err != nil {
		impl.logger.Errorw("No matching entry found for delete", "gitMaterial", request.Material)
		return err
	}
	existingMaterial.UpdatedOn = time.Now()
	existingMaterial.UpdatedBy = request.UserId

	err = impl.materialRepo.MarkMaterialDeleted(existingMaterial)

	if err != nil {
		impl.logger.Errorw("error in deleting git material", "gitMaterial", existingMaterial)
		return err
	}
	err = impl.gitMaterialHistoryService.MarkMaterialDeletedAndCreateHistory(existingMaterial)

	return nil
}

func (impl PipelineBuilderImpl) GetApp(appId int) (application *bean.CreateAppDTO, err error) {
	app, err := impl.appRepo.FindById(appId)
	if err != nil {
		impl.logger.Errorw("error in fetching app", "id", appId, "err", err)
		return nil, err
	}

	gitMaterials := impl.GetMaterialsForAppId(appId)
	if app.AppType == helper.Job {
		app.AppName = app.DisplayName
	}
	application = &bean.CreateAppDTO{
		Id:       app.Id,
		AppName:  app.AppName,
		Material: gitMaterials,
		TeamId:   app.TeamId,
		AppType:  app.AppType,
	}
	return application, nil
}

func (impl PipelineBuilderImpl) GetMaterialsForAppId(appId int) []*bean.GitMaterial {
	materials, err := impl.materialRepo.FindByAppId(appId)
	if err != nil {
		impl.logger.Errorw("error in fetching materials", "appId", appId, "err", err)
	}

	ciTemplateBean, err := impl.ciTemplateService.FindByAppId(appId)
	if err != nil && err != errors.NotFoundf(err.Error()) {
		impl.logger.Errorw("err in getting ci-template", "appId", appId, "err", err)
	}

	var gitMaterials []*bean.GitMaterial
	for _, material := range materials {
		gitMaterial := &bean.GitMaterial{
			Url:             material.Url,
			Name:            material.Name[strings.Index(material.Name, "-")+1:],
			Id:              material.Id,
			GitProviderId:   material.GitProviderId,
			CheckoutPath:    material.CheckoutPath,
			FetchSubmodules: material.FetchSubmodules,
		}
		//check if git material is deletable or not
		if ciTemplateBean != nil {
			ciTemplate := ciTemplateBean.CiTemplate
			if ciTemplate != nil && ciTemplate.GitMaterialId == material.Id {
				gitMaterial.IsUsedInCiConfig = true
			}
		}
		gitMaterials = append(gitMaterials, gitMaterial)
	}
	return gitMaterials
}

/*
   1. create pipelineGroup
   2. save material (add credential provider support)

*/

func (impl PipelineBuilderImpl) getDefaultArtifactStore(id string) (store *dockerRegistryRepository.DockerArtifactStore, err error) {
	if id == "" {
		impl.logger.Debugw("docker repo is empty adding default repo")
		store, err = impl.dockerArtifactStoreRepository.FindActiveDefaultStore()

	} else {
		store, err = impl.dockerArtifactStoreRepository.FindOne(id)
	}
	return
}

func (impl PipelineBuilderImpl) getCiTemplateVariables(appId int) (ciConfig *bean.CiConfigRequest, err error) {
	ciTemplateBean, err := impl.ciTemplateService.FindByAppId(appId)
	if err != nil && !errors.IsNotFound(err) {
		impl.logger.Errorw("error in fetching ci pipeline", "appId", appId, "err", err)
		return nil, err
	}
	if errors.IsNotFound(err) {
		impl.logger.Debugw("no ci pipeline exists", "appId", appId, "err", err)
		err = &util.ApiError{Code: "404", HttpStatusCode: 200, UserMessage: "no ci pipeline exists"}
		return nil, err
	}
	template := ciTemplateBean.CiTemplate

	gitMaterials, err := impl.materialRepo.FindByAppId(appId)
	if err != nil && err != pg.ErrNoRows {
		impl.logger.Errorw("error in fetching git materials", "appId", appId, "err", err)
		return nil, err
	}
	if err == pg.ErrNoRows {
		impl.logger.Debugw(" no git materials exists", "appId", appId, "err", err)
		err = &util.ApiError{Code: "404", HttpStatusCode: 200, UserMessage: "no git materials exists"}
		return nil, err
	}

	var materials []bean.Material
	for _, g := range gitMaterials {
		m := bean.Material{
			GitMaterialId: g.Id,
			MaterialName:  g.Name[strings.Index(g.Name, "-")+1:],
		}
		materials = append(materials, m)
	}

	var regHost string
	dockerRegistry := template.DockerRegistry
	if dockerRegistry != nil {
		regHost, err = dockerRegistry.GetRegistryLocation()
		if err != nil {
			impl.logger.Errorw("invalid reg url", "err", err)
			return nil, err
		}
	}
	ciConfig = &bean.CiConfigRequest{
		Id:                template.Id,
		AppId:             template.AppId,
		AppName:           template.App.AppName,
		DockerRepository:  template.DockerRepository,
		DockerRegistryUrl: regHost,
		CiBuildConfig:     ciTemplateBean.CiBuildConfig,
		Version:           template.Version,
		CiTemplateName:    template.TemplateName,
		Materials:         materials,
		UpdatedOn:         template.UpdatedOn,
		UpdatedBy:         template.UpdatedBy,
		CreatedBy:         template.CreatedBy,
		CreatedOn:         template.CreatedOn,
		CiGitMaterialId:   template.GitMaterialId,
	}
	if dockerRegistry != nil {
		ciConfig.DockerRegistry = dockerRegistry.Id
	}
	return ciConfig, err
}

func (impl PipelineBuilderImpl) getCiTemplateVariablesByAppIds(appIds []int) (map[int]*bean.CiConfigRequest, error) {
	ciConfigMap := make(map[int]*bean.CiConfigRequest)
	ciTemplateMap, err := impl.ciTemplateService.FindByAppIds(appIds)
	if err != nil && !errors.IsNotFound(err) {
		impl.logger.Errorw("error in fetching ci pipeline", "appIds", appIds, "err", err)
		return nil, err
	}
	if errors.IsNotFound(err) {
		impl.logger.Debugw("no ci pipeline exists", "appIds", appIds, "err", err)
		err = &util.ApiError{Code: "404", HttpStatusCode: 200, UserMessage: "no ci pipeline exists"}
		return nil, err
	}
	gitMaterialsMap := make(map[int][]*pipelineConfig.GitMaterial)
	allGitMaterials, err := impl.materialRepo.FindByAppIds(appIds)
	if err != nil && err != pg.ErrNoRows {
		impl.logger.Errorw("error in fetching git materials", "appIds", appIds, "err", err)
		return nil, err
	}
	if err == pg.ErrNoRows {
		impl.logger.Debugw(" no git materials exists", "appIds", appIds, "err", err)
		err = &util.ApiError{Code: "404", HttpStatusCode: 200, UserMessage: "no git materials exists"}
		return nil, err
	}
	for _, gitMaterial := range allGitMaterials {
		gitMaterialsMap[gitMaterial.AppId] = append(gitMaterialsMap[gitMaterial.AppId], gitMaterial)
	}
	for _, ciTemplate := range ciTemplateMap {
		template := ciTemplate.CiTemplate
		var materials []bean.Material
		gitMaterials := gitMaterialsMap[ciTemplate.CiTemplate.AppId]
		for _, g := range gitMaterials {
			m := bean.Material{
				GitMaterialId: g.Id,
				MaterialName:  g.Name[strings.Index(g.Name, "-")+1:],
			}
			materials = append(materials, m)
		}

		var regHost string
		dockerRegistry := template.DockerRegistry
		if dockerRegistry != nil {
			regHost, err = dockerRegistry.GetRegistryLocation()
			if err != nil {
				impl.logger.Errorw("invalid reg url", "err", err)
				return nil, err
			}
		}
		ciConfig := &bean.CiConfigRequest{
			Id:                template.Id,
			AppId:             template.AppId,
			AppName:           template.App.AppName,
			DockerRepository:  template.DockerRepository,
			DockerRegistryUrl: regHost,
			CiBuildConfig:     ciTemplate.CiBuildConfig,
			Version:           template.Version,
			CiTemplateName:    template.TemplateName,
			Materials:         materials,
			//UpdatedOn:         template.UpdatedOn,
			//UpdatedBy:         template.UpdatedBy,
			//CreatedBy:         template.CreatedBy,
			//CreatedOn:         template.CreatedOn,
		}
		if dockerRegistry != nil {
			ciConfig.DockerRegistry = dockerRegistry.Id
		}
		ciConfigMap[template.AppId] = ciConfig
	}
	return ciConfigMap, err
}

func (impl PipelineBuilderImpl) GetTriggerViewCiPipeline(appId int) (*bean.TriggerViewCiConfig, error) {

	triggerViewCiConfig := &bean.TriggerViewCiConfig{}

	ciConfig, err := impl.getCiTemplateVariables(appId)
	if err != nil {
		impl.logger.Debugw("error in fetching ci pipeline", "appId", appId, "err", err)
		return nil, err
	}

	triggerViewCiConfig.CiGitMaterialId = ciConfig.CiBuildConfig.GitMaterialId

	// fetch pipelines
	pipelines, err := impl.ciPipelineRepository.FindByAppId(appId)
	if err != nil && !util.IsErrNoRows(err) {
		impl.logger.Errorw("error in fetching ci pipeline", "appId", appId, "err", err)
		return nil, err
	}

	ciOverrideTemplateMap := make(map[int]*bean3.CiTemplateBean)
	ciTemplateBeanOverrides, err := impl.ciTemplateService.FindTemplateOverrideByAppId(appId)
	if err != nil {
		return nil, err
	}

	for _, templateBeanOverride := range ciTemplateBeanOverrides {
		ciTemplateOverride := templateBeanOverride.CiTemplateOverride
		ciOverrideTemplateMap[ciTemplateOverride.CiPipelineId] = templateBeanOverride
	}

	var ciPipelineResp []*bean.CiPipeline
	for _, pipeline := range pipelines {
		isLinkedCiPipeline := pipeline.IsExternal
		ciPipeline := &bean.CiPipeline{
			Id:                       pipeline.Id,
			Version:                  pipeline.Version,
			Name:                     pipeline.Name,
			Active:                   pipeline.Active,
			Deleted:                  pipeline.Deleted,
			IsManual:                 pipeline.IsManual,
			IsExternal:               isLinkedCiPipeline,
			ParentCiPipeline:         pipeline.ParentCiPipeline,
			ScanEnabled:              pipeline.ScanEnabled,
			IsDockerConfigOverridden: pipeline.IsDockerConfigOverridden,
		}
		if ciTemplateBean, ok := ciOverrideTemplateMap[pipeline.Id]; ok {
			templateOverride := ciTemplateBean.CiTemplateOverride
			ciPipeline.DockerConfigOverride = bean.DockerConfigOverride{
				DockerRegistry:   templateOverride.DockerRegistryId,
				DockerRepository: templateOverride.DockerRepository,
				CiBuildConfig:    ciTemplateBean.CiBuildConfig,
			}
		}
		for _, material := range pipeline.CiPipelineMaterials {
			// ignore those materials which have inactive git material
			if material == nil || material.GitMaterial == nil || !material.GitMaterial.Active {
				continue
			}
			ciMaterial := &bean.CiMaterial{
				Id:              material.Id,
				CheckoutPath:    material.CheckoutPath,
				Path:            material.Path,
				ScmId:           material.ScmId,
				GitMaterialId:   material.GitMaterialId,
				GitMaterialName: material.GitMaterial.Name[strings.Index(material.GitMaterial.Name, "-")+1:],
				ScmName:         material.ScmName,
				ScmVersion:      material.ScmVersion,
				IsRegex:         material.Regex != "",
				Source:          &bean.SourceTypeConfig{Type: material.Type, Value: material.Value, Regex: material.Regex},
			}
			ciPipeline.CiMaterial = append(ciPipeline.CiMaterial, ciMaterial)
		}
		linkedCis, err := impl.ciPipelineRepository.FindByParentCiPipelineId(ciPipeline.Id)
		if err != nil && !util.IsErrNoRows(err) {
			return nil, err
		}
		ciPipeline.LinkedCount = len(linkedCis)
		ciPipelineResp = append(ciPipelineResp, ciPipeline)
	}
	triggerViewCiConfig.CiPipelines = ciPipelineResp
	triggerViewCiConfig.Materials = ciConfig.Materials

	return triggerViewCiConfig, nil
}

func (impl PipelineBuilderImpl) GetCiPipeline(appId int) (ciConfig *bean.CiConfigRequest, err error) {
	ciConfig, err = impl.getCiTemplateVariables(appId)
	if err != nil {
		impl.logger.Debugw("error in fetching ci pipeline", "appId", appId, "err", err)
		return nil, err
	}
	//TODO fill these variables
	//ciConfig.CiPipeline=
	//--------pipeline population start
	pipelines, err := impl.ciPipelineRepository.FindByAppId(appId)
	if err != nil && !util.IsErrNoRows(err) {
		impl.logger.Errorw("error in fetching ci pipeline", "appId", appId, "err", err)
		return nil, err
	}

	if impl.ciConfig.ExternalCiWebhookUrl == "" {
		hostUrl, err := impl.attributesService.GetByKey(attributes.HostUrlKey)
		if err != nil {
			return nil, err
		}
		if hostUrl != nil {
			impl.ciConfig.ExternalCiWebhookUrl = fmt.Sprintf("%s/%s", hostUrl.Value, ExternalCiWebhookPath)
		}
	}
	//map of ciPipelineId and their templateOverrideConfig
	ciOverrideTemplateMap := make(map[int]*bean3.CiTemplateBean)
	ciTemplateBeanOverrides, err := impl.ciTemplateService.FindTemplateOverrideByAppId(appId)
	if err != nil {
		return nil, err
	}

	for _, templateBeanOverride := range ciTemplateBeanOverrides {
		ciTemplateOverride := templateBeanOverride.CiTemplateOverride
		ciOverrideTemplateMap[ciTemplateOverride.CiPipelineId] = templateBeanOverride
	}
	var ciPipelineResp []*bean.CiPipeline
	for _, pipeline := range pipelines {

		dockerArgs := make(map[string]string)
		if len(pipeline.DockerArgs) > 0 {
			err := json.Unmarshal([]byte(pipeline.DockerArgs), &dockerArgs)
			if err != nil {
				impl.logger.Warnw("error in unmarshal", "err", err)
			}
		}

		var externalCiConfig bean.ExternalCiConfig

		ciPipelineScripts, err := impl.ciPipelineRepository.FindCiScriptsByCiPipelineId(pipeline.Id)
		if err != nil && !util.IsErrNoRows(err) {
			impl.logger.Errorw("error in fetching ci scripts")
			return nil, err
		}

		var beforeDockerBuildScripts []*bean.CiScript
		var afterDockerBuildScripts []*bean.CiScript
		for _, ciScript := range ciPipelineScripts {
			ciScriptResp := &bean.CiScript{
				Id:             ciScript.Id,
				Index:          ciScript.Index,
				Name:           ciScript.Name,
				Script:         ciScript.Script,
				OutputLocation: ciScript.OutputLocation,
			}
			if ciScript.Stage == BEFORE_DOCKER_BUILD {
				beforeDockerBuildScripts = append(beforeDockerBuildScripts, ciScriptResp)
			} else if ciScript.Stage == AFTER_DOCKER_BUILD {
				afterDockerBuildScripts = append(afterDockerBuildScripts, ciScriptResp)
			}
		}
		parentCiPipeline, err := impl.ciPipelineRepository.FindById(pipeline.ParentCiPipeline)
		if err != nil && !util.IsErrNoRows(err) {
			impl.logger.Errorw("err", err)
			return nil, err
		}
		ciPipeline := &bean.CiPipeline{
			Id:                       pipeline.Id,
			Version:                  pipeline.Version,
			Name:                     pipeline.Name,
			Active:                   pipeline.Active,
			Deleted:                  pipeline.Deleted,
			DockerArgs:               dockerArgs,
			IsManual:                 pipeline.IsManual,
			IsExternal:               pipeline.IsExternal,
			ParentCiPipeline:         pipeline.ParentCiPipeline,
			ParentAppId:              parentCiPipeline.AppId,
			ExternalCiConfig:         externalCiConfig,
			BeforeDockerBuildScripts: beforeDockerBuildScripts,
			AfterDockerBuildScripts:  afterDockerBuildScripts,
			ScanEnabled:              pipeline.ScanEnabled,
			IsDockerConfigOverridden: pipeline.IsDockerConfigOverridden,
		}
		if ciTemplateBean, ok := ciOverrideTemplateMap[pipeline.Id]; ok {
			templateOverride := ciTemplateBean.CiTemplateOverride
			ciPipeline.DockerConfigOverride = bean.DockerConfigOverride{
				DockerRegistry:   templateOverride.DockerRegistryId,
				DockerRepository: templateOverride.DockerRepository,
				CiBuildConfig:    ciTemplateBean.CiBuildConfig,
			}
		}
		for _, material := range pipeline.CiPipelineMaterials {
			// ignore those materials which have inactive git material
			if material == nil || material.GitMaterial == nil || !material.GitMaterial.Active {
				continue
			}
			ciMaterial := &bean.CiMaterial{
				Id:              material.Id,
				CheckoutPath:    material.CheckoutPath,
				Path:            material.Path,
				ScmId:           material.ScmId,
				GitMaterialId:   material.GitMaterialId,
				GitMaterialName: material.GitMaterial.Name[strings.Index(material.GitMaterial.Name, "-")+1:],
				ScmName:         material.ScmName,
				ScmVersion:      material.ScmVersion,
				IsRegex:         material.Regex != "",
				Source:          &bean.SourceTypeConfig{Type: material.Type, Value: material.Value, Regex: material.Regex},
			}
			ciPipeline.CiMaterial = append(ciPipeline.CiMaterial, ciMaterial)
		}
		linkedCis, err := impl.ciPipelineRepository.FindByParentCiPipelineId(ciPipeline.Id)
		if err != nil && !util.IsErrNoRows(err) {
			return nil, err
		}
		ciPipeline.LinkedCount = len(linkedCis)
		ciPipelineResp = append(ciPipelineResp, ciPipeline)
	}
	ciConfig.CiPipelines = ciPipelineResp
	//--------pipeline population end
	return ciConfig, err
}

func (impl PipelineBuilderImpl) GetExternalCi(appId int) (ciConfig []*bean.ExternalCiConfig, err error) {
	externalCiPipelines, err := impl.ciPipelineRepository.FindExternalCiByAppId(appId)
	if err != nil && !util.IsErrNoRows(err) {
		impl.logger.Errorw("error in fetching external ci", "appId", appId, "err", err)
		return nil, err
	}

	hostUrl, err := impl.attributesService.GetByKey(attributes.HostUrlKey)
	if err != nil {
		impl.logger.Errorw("error in fetching external ci", "appId", appId, "err", err)
		return nil, err
	}
	if hostUrl != nil {
		impl.ciConfig.ExternalCiWebhookUrl = fmt.Sprintf("%s/%s", hostUrl.Value, ExternalCiWebhookPath)
	}

	externalCiConfigs := make([]*bean.ExternalCiConfig, 0)

	var externalCiPipelineIds []int
	appWorkflowMappingsMap := make(map[int][]*appWorkflow.AppWorkflowMapping)

	for _, externalCiPipeline := range externalCiPipelines {
		externalCiPipelineIds = append(externalCiPipelineIds, externalCiPipeline.Id)
	}
	if len(externalCiPipelineIds) == 0 {
		err = &util.ApiError{Code: "404", HttpStatusCode: 200, UserMessage: "no external ci pipeline found"}
		return externalCiConfigs, err
	}
	appWorkflowMappings, err := impl.appWorkflowRepository.FindWFCDMappingByExternalCiIdByIdsIn(externalCiPipelineIds)
	if err != nil {
		impl.logger.Errorw("Error in fetching app workflow mapping for CD pipeline by external CI ID", "err", err)
		return nil, err
	}

	for _, appWorkflowMapping := range appWorkflowMappings {
		appWorkflowMappingsMap[appWorkflowMapping.ParentId] = append(appWorkflowMappingsMap[appWorkflowMapping.ParentId], appWorkflowMapping)
	}

	for _, externalCiPipeline := range externalCiPipelines {
		externalCiConfig := &bean.ExternalCiConfig{
			Id:         externalCiPipeline.Id,
			WebhookUrl: fmt.Sprintf("%s/%d", impl.ciConfig.ExternalCiWebhookUrl, externalCiPipeline.Id),
			Payload:    impl.ciConfig.ExternalCiPayload,
			AccessKey:  "",
		}

		if _, ok := appWorkflowMappingsMap[externalCiPipeline.Id]; !ok {
			impl.logger.Errorw("unable to find app workflow cd mapping corresponding to external ci pipeline id")
			return nil, errors.New("unable to find app workflow cd mapping corresponding to external ci pipeline id")
		}

		var appWorkflowComponentIds []int
		var appIds []int

		CDPipelineMap := make(map[int]*pipelineConfig.Pipeline)
		appIdMap := make(map[int]*app2.App)

		for _, appWorkflowMappings := range appWorkflowMappings {
			appWorkflowComponentIds = append(appWorkflowComponentIds, appWorkflowMappings.ComponentId)
		}
		if len(appWorkflowComponentIds) == 0 {
			continue
		}
		cdPipelines, err := impl.pipelineRepository.FindAppAndEnvironmentAndProjectByPipelineIds(appWorkflowComponentIds)
		if err != nil && !util.IsErrNoRows(err) {
			impl.logger.Errorw("error in fetching external ci", "appId", appId, "err", err)
			return nil, err
		}
		for _, pipeline := range cdPipelines {
			CDPipelineMap[pipeline.Id] = pipeline
			appIds = append(appIds, pipeline.AppId)
		}
		if len(appIds) == 0 {
			continue
		}
		apps, err := impl.appRepo.FindAppAndProjectByIdsIn(appIds)
		for _, app := range apps {
			appIdMap[app.Id] = app
		}

		roleData := make(map[string]interface{})
		for _, appWorkflowMapping := range appWorkflowMappings {
			if _, ok := CDPipelineMap[appWorkflowMapping.ComponentId]; !ok {
				impl.logger.Errorw("error in getting cd pipeline data for workflow", "app workflow id", appWorkflowMapping.ComponentId, "err", err)
				return nil, errors.New("error in getting cd pipeline data for workflow")
			}
			cdPipeline := CDPipelineMap[appWorkflowMapping.ComponentId]

			if _, ok := roleData[teamIdKey]; !ok {
				if _, ok := appIdMap[cdPipeline.AppId]; !ok {
					impl.logger.Errorw("error in getting app data for pipeline", "app id", cdPipeline.AppId)
					return nil, errors.New("error in getting app data for pipeline")
				}
				app := appIdMap[cdPipeline.AppId]
				roleData[teamIdKey] = app.TeamId
				roleData[teamNameKey] = app.Team.Name
				roleData[appIdKey] = cdPipeline.AppId
				roleData[appNameKey] = cdPipeline.App.AppName
			}
			if _, ok := roleData[environmentNameKey]; !ok {
				roleData[environmentNameKey] = cdPipeline.Environment.Name
			} else {
				roleData[environmentNameKey] = fmt.Sprintf("%s,%s", roleData[environmentNameKey], cdPipeline.Environment.Name)
			}
			if _, ok := roleData[environmentIdentifierKey]; !ok {
				roleData[environmentIdentifierKey] = cdPipeline.Environment.EnvironmentIdentifier
			} else {
				roleData[environmentIdentifierKey] = fmt.Sprintf("%s,%s", roleData[environmentIdentifierKey], cdPipeline.Environment.EnvironmentIdentifier)
			}
		}

		externalCiConfig.ExternalCiConfigRole = bean.ExternalCiConfigRole{
			ProjectId:             roleData[teamIdKey].(int),
			ProjectName:           roleData[teamNameKey].(string),
			AppId:                 roleData[appIdKey].(int),
			AppName:               roleData[appNameKey].(string),
			EnvironmentName:       roleData[environmentNameKey].(string),
			EnvironmentIdentifier: roleData[environmentIdentifierKey].(string),
			Role:                  "Build and deploy",
		}
		externalCiConfigs = append(externalCiConfigs, externalCiConfig)
	}
	//--------pipeline population end
	return externalCiConfigs, err
}

func (impl PipelineBuilderImpl) GetExternalCiById(appId int, externalCiId int) (ciConfig *bean.ExternalCiConfig, err error) {

	externalCiPipeline, err := impl.ciPipelineRepository.FindExternalCiById(externalCiId)
	if err != nil && !util.IsErrNoRows(err) {
		impl.logger.Errorw("error in fetching external ci", "appId", appId, "err", err)
		return nil, err
	}

	if externalCiPipeline.Id == 0 {
		impl.logger.Errorw("invalid external ci id", "externalCiId", externalCiId, "err", err)
		return nil, &util.ApiError{Code: "400", HttpStatusCode: 400, UserMessage: "invalid external ci id"}
	}

	hostUrl, err := impl.attributesService.GetByKey(attributes.HostUrlKey)
	if err != nil {
		impl.logger.Errorw("error in fetching external ci", "appId", appId, "err", err)
		return nil, err
	}
	if hostUrl != nil {
		impl.ciConfig.ExternalCiWebhookUrl = fmt.Sprintf("%s/%s", hostUrl.Value, ExternalCiWebhookPath)
	}

	appWorkflowMappings, err := impl.appWorkflowRepository.FindWFCDMappingByExternalCiId(externalCiPipeline.Id)
	if err != nil && !util.IsErrNoRows(err) {
		impl.logger.Errorw("error in fetching external ci", "appId", appId, "err", err)
		return nil, err
	}

	roleData := make(map[string]interface{})
	for _, appWorkflowMapping := range appWorkflowMappings {
		cdPipeline, err := impl.pipelineRepository.FindById(appWorkflowMapping.ComponentId)
		if err != nil && !util.IsErrNoRows(err) {
			impl.logger.Errorw("error in fetching external ci", "appId", appId, "err", err)
			return nil, err
		}
		if _, ok := roleData[teamIdKey]; !ok {
			app, err := impl.appRepo.FindAppAndProjectByAppId(cdPipeline.AppId)
			if err != nil && !util.IsErrNoRows(err) {
				impl.logger.Errorw("error in fetching external ci", "appId", appId, "err", err)
				return nil, err
			}
			roleData[teamIdKey] = app.TeamId
			roleData[teamNameKey] = app.Team.Name
			roleData[appIdKey] = cdPipeline.AppId
			roleData[appNameKey] = cdPipeline.App.AppName
		}
		if _, ok := roleData[environmentNameKey]; !ok {
			roleData[environmentNameKey] = cdPipeline.Environment.Name
		} else {
			roleData[environmentNameKey] = fmt.Sprintf("%s,%s", roleData[environmentNameKey], cdPipeline.Environment.Name)
		}
		if _, ok := roleData[environmentIdentifierKey]; !ok {
			roleData[environmentIdentifierKey] = cdPipeline.Environment.EnvironmentIdentifier
		} else {
			roleData[environmentIdentifierKey] = fmt.Sprintf("%s,%s", roleData[environmentIdentifierKey], cdPipeline.Environment.EnvironmentIdentifier)
		}
	}

	externalCiConfig := &bean.ExternalCiConfig{
		Id:         externalCiPipeline.Id,
		WebhookUrl: fmt.Sprintf("%s/%d", impl.ciConfig.ExternalCiWebhookUrl, externalCiId),
		Payload:    impl.ciConfig.ExternalCiPayload,
		AccessKey:  "",
	}
	externalCiConfig.ExternalCiConfigRole = bean.ExternalCiConfigRole{
		ProjectId:             roleData[teamIdKey].(int),
		ProjectName:           roleData[teamNameKey].(string),
		AppId:                 roleData[appIdKey].(int),
		AppName:               roleData[appNameKey].(string),
		EnvironmentName:       roleData[environmentNameKey].(string),
		EnvironmentIdentifier: roleData[environmentIdentifierKey].(string),
		Role:                  "Build and deploy",
	}
	externalCiConfig.Schema = impl.buildExternalCiWebhookSchema()
	externalCiConfig.PayloadOption = impl.buildPayloadOption()
	externalCiConfig.Responses = impl.buildResponses()
	//--------pipeline population end
	return externalCiConfig, err
}

func (impl PipelineBuilderImpl) GetCiPipelineMin(appId int) ([]*bean.CiPipelineMin, error) {
	pipelines, err := impl.ciPipelineRepository.FindByAppId(appId)
	if err != nil && err != pg.ErrNoRows {
		impl.logger.Errorw("error in fetching ci pipeline", "appId", appId, "err", err)
		return nil, err
	}
	if err == pg.ErrNoRows || len(pipelines) == 0 {
		impl.logger.Errorw("no ci pipeline found", "appId", appId, "err", err)
		err = &util.ApiError{Code: "404", HttpStatusCode: 200, UserMessage: "no ci pipeline found"}
		return nil, err
	}
	parentCiPipelines, linkedCiPipelineIds, err := impl.ciPipelineRepository.FindParentCiPipelineMapByAppId(appId)
	if err != nil && !util.IsErrNoRows(err) {
		impl.logger.Errorw("err", err)
		return nil, err
	}
	pipelineParentCiMap := make(map[int]*pipelineConfig.CiPipeline)
	for index, item := range parentCiPipelines {
		pipelineParentCiMap[linkedCiPipelineIds[index]] = item
	}

	var ciPipelineResp []*bean.CiPipelineMin
	for _, pipeline := range pipelines {
		parentCiPipeline := pipelineConfig.CiPipeline{}
		pipelineType := bean.PipelineType(bean.NORMAL)

		if pipelineParentCiMap[pipeline.Id] != nil {
			parentCiPipeline = *pipelineParentCiMap[pipeline.Id]
			pipelineType = bean.PipelineType(bean.LINKED)
		} else if pipeline.IsExternal == true {
			pipelineType = bean.PipelineType(bean.EXTERNAL)
		}

		ciPipeline := &bean.CiPipelineMin{
			Id:               pipeline.Id,
			Name:             pipeline.Name,
			ParentCiPipeline: pipeline.ParentCiPipeline,
			ParentAppId:      parentCiPipeline.AppId,
			PipelineType:     pipelineType,
			ScanEnabled:      pipeline.ScanEnabled,
		}
		ciPipelineResp = append(ciPipelineResp, ciPipeline)
	}
	return ciPipelineResp, err
}

func (impl PipelineBuilderImpl) UpdateCiTemplate(updateRequest *bean.CiConfigRequest) (*bean.CiConfigRequest, error) {
	originalCiConf, err := impl.getCiTemplateVariables(updateRequest.AppId)
	if err != nil {
		impl.logger.Errorw("error in fetching original ciConfig for update", "appId", updateRequest.Id, "err", err)
		return nil, err
	}
	if originalCiConf.Version != updateRequest.Version {
		impl.logger.Errorw("stale version requested", "appId", updateRequest.Id, "old", originalCiConf.Version, "new", updateRequest.Version)
		return nil, fmt.Errorf("stale version of resource requested kindly refresh. requested: %s, found %s", updateRequest.Version, originalCiConf.Version)
	}
	dockerArtifaceStore, err := impl.dockerArtifactStoreRepository.FindOne(updateRequest.DockerRegistry)
	if err != nil {
		impl.logger.Errorw("error in fetching DockerRegistry  for update", "appId", updateRequest.Id, "err", err, "registry", updateRequest.DockerRegistry)
		return nil, err
	}
	regHost, err := dockerArtifaceStore.GetRegistryLocation()
	if err != nil {
		impl.logger.Errorw("invalid reg url", "err", err)
		return nil, err
	}

	var repo string
	if updateRequest.DockerRepository != "" {
		repo = updateRequest.DockerRepository
	} else {
		repo = originalCiConf.DockerRepository
	}

	if dockerArtifaceStore.RegistryType == dockerRegistryRepository.REGISTRYTYPE_ECR {
		err := impl.ciCdPipelineOrchestrator.CreateEcrRepo(repo, dockerArtifaceStore.AWSRegion, dockerArtifaceStore.AWSAccessKeyId, dockerArtifaceStore.AWSSecretAccessKey)
		if err != nil {
			impl.logger.Errorw("ecr repo creation failed while updating ci template", "repo", repo, "err", err)
			return nil, err
		}
	}

	originalCiConf.AfterDockerBuild = updateRequest.AfterDockerBuild
	originalCiConf.BeforeDockerBuild = updateRequest.BeforeDockerBuild
	//originalCiConf.CiBuildConfigBean = updateRequest.CiBuildConfigBean
	originalCiConf.DockerRegistry = updateRequest.DockerRegistry
	originalCiConf.DockerRepository = updateRequest.DockerRepository
	originalCiConf.DockerRegistryUrl = regHost

	//argByte, err := json.Marshal(originalCiConf.DockerBuildConfig.Args)
	//if err != nil {
	//	return nil, err
	//}
	afterByte, err := json.Marshal(originalCiConf.AfterDockerBuild)
	if err != nil {
		return nil, err
	}
	beforeByte, err := json.Marshal(originalCiConf.BeforeDockerBuild)
	if err != nil {
		return nil, err
	}
	//buildOptionsByte, err := json.Marshal(originalCiConf.DockerBuildConfig.DockerBuildOptions)
	//if err != nil {
	//	impl.logger.Errorw("error in marshaling dockerBuildOptions", "err", err)
	//	return nil, err
	//}
	ciBuildConfig := updateRequest.CiBuildConfig
	originalCiBuildConfig := originalCiConf.CiBuildConfig
	ciTemplate := &pipelineConfig.CiTemplate{
		//DockerfilePath:    originalCiConf.DockerBuildConfig.DockerfilePath,
		GitMaterialId: ciBuildConfig.GitMaterialId,
		//Args:              string(argByte),
		//TargetPlatform:    originalCiConf.DockerBuildConfig.TargetPlatform,
		AppId:             originalCiConf.AppId,
		BeforeDockerBuild: string(beforeByte),
		AfterDockerBuild:  string(afterByte),
		Version:           originalCiConf.Version,
		Id:                originalCiConf.Id,
		DockerRepository:  originalCiConf.DockerRepository,
		DockerRegistryId:  &originalCiConf.DockerRegistry,
		Active:            true,
		AuditLog: sql.AuditLog{
			CreatedOn: originalCiConf.CreatedOn,
			CreatedBy: originalCiConf.CreatedBy,
			UpdatedOn: time.Now(),
			UpdatedBy: updateRequest.UserId,
		},
	}

	ciBuildConfig.Id = originalCiBuildConfig.Id
	ciTemplateBean := &bean3.CiTemplateBean{
		CiTemplate:    ciTemplate,
		CiBuildConfig: ciBuildConfig,
		UserId:        updateRequest.UserId,
	}
	err = impl.ciTemplateService.Update(ciTemplateBean)
	if err != nil {
		return nil, err
	}

	originalCiConf.CiBuildConfig = ciBuildConfig

	err = impl.CiTemplateHistoryService.SaveHistory(ciTemplateBean, "update")

	if err != nil {
		impl.logger.Errorw("error in saving update history for ci template", "error", err)
	}

	return originalCiConf, nil
}

func (impl PipelineBuilderImpl) CreateCiPipeline(createRequest *bean.CiConfigRequest) (*bean.PipelineCreateResponse, error) {
	impl.logger.Debugw("pipeline create request received", "req", createRequest)

	//-----------fetch data
	app, err := impl.appRepo.FindById(createRequest.AppId)
	if err != nil {
		impl.logger.Errorw("error in fetching pipeline group", "groupId", createRequest.AppId, "err", err)
		return nil, err
	}
	//--ecr config
	createRequest.AppName = app.AppName
	if !createRequest.IsJob {
		store, err := impl.getDefaultArtifactStore(createRequest.DockerRegistry)
		if err != nil {
			impl.logger.Errorw("error in fetching docker store ", "id", createRequest.DockerRepository, "err", err)
			return nil, err
		}

		regHost, err := store.GetRegistryLocation()
		if err != nil {
			impl.logger.Errorw("invalid reg url", "err", err)
			return nil, err
		}
		createRequest.DockerRegistryUrl = regHost
		createRequest.DockerRegistry = store.Id

		var repo string
		if createRequest.DockerRepository != "" {
			repo = createRequest.DockerRepository
		} else {
			repo = impl.ecrConfig.EcrPrefix + app.AppName
		}

		if store.RegistryType == dockerRegistryRepository.REGISTRYTYPE_ECR {
			err := impl.ciCdPipelineOrchestrator.CreateEcrRepo(repo, store.AWSRegion, store.AWSAccessKeyId, store.AWSSecretAccessKey)
			if err != nil {
				impl.logger.Errorw("ecr repo creation failed while creating ci pipeline", "repo", repo, "err", err)
				return nil, err
			}
		}
		createRequest.DockerRepository = repo
	}
	//--ecr config	end
	//-- template config start

	//argByte, err := json.Marshal(createRequest.DockerBuildConfig.Args)
	//if err != nil {
	//	return nil, err
	//}
	afterByte, err := json.Marshal(createRequest.AfterDockerBuild)
	if err != nil {
		return nil, err
	}
	beforeByte, err := json.Marshal(createRequest.BeforeDockerBuild)
	if err != nil {
		return nil, err
	}
	buildConfig := createRequest.CiBuildConfig
	ciTemplate := &pipelineConfig.CiTemplate{
		//DockerRegistryId: createRequest.DockerRegistry,
		//DockerRepository: createRequest.DockerRepository,
		GitMaterialId: buildConfig.GitMaterialId,
		//DockerfilePath:    createRequest.DockerBuildConfig.DockerfilePath,
		//Args:              string(argByte),
		//TargetPlatform:    createRequest.DockerBuildConfig.TargetPlatform,
		Active:            true,
		TemplateName:      createRequest.CiTemplateName,
		Version:           createRequest.Version,
		AppId:             createRequest.AppId,
		AfterDockerBuild:  string(afterByte),
		BeforeDockerBuild: string(beforeByte),
		AuditLog:          sql.AuditLog{CreatedOn: time.Now(), UpdatedOn: time.Now(), CreatedBy: createRequest.UserId, UpdatedBy: createRequest.UserId},
	}
	if !createRequest.IsJob {
		ciTemplate.DockerRegistryId = &createRequest.DockerRegistry
		ciTemplate.DockerRepository = createRequest.DockerRepository
	}

	ciTemplateBean := &bean3.CiTemplateBean{
		CiTemplate:    ciTemplate,
		CiBuildConfig: createRequest.CiBuildConfig,
	}
	err = impl.ciTemplateService.Save(ciTemplateBean)
	if err != nil {
		return nil, err
	}

	//-- template config end

	err = impl.CiTemplateHistoryService.SaveHistory(ciTemplateBean, "add")

	if err != nil {
		impl.logger.Errorw("error in saving audit logs of ci Template", "error", err)
	}

	createRequest.Id = ciTemplate.Id
	createRequest.CiTemplateName = ciTemplate.TemplateName
	if len(createRequest.CiPipelines) > 0 {
		conf, err := impl.addpipelineToTemplate(createRequest)
		if err != nil {
			impl.logger.Errorw("error in pipeline creation ", "err", err)
			return nil, err
		}
		impl.logger.Debugw("pipeline created ", "detail", conf)
	}
	createRes := &bean.PipelineCreateResponse{AppName: app.AppName, AppId: createRequest.AppId} //FIXME
	return createRes, nil
}

func (impl PipelineBuilderImpl) getGitMaterialsForApp(appId int) ([]*bean.GitMaterial, error) {
	materials, err := impl.materialRepo.FindByAppId(appId)
	if err != nil {
		impl.logger.Errorw("error in fetching materials for app", "appId", appId, "err", err)
		return nil, err
	}
	var gitMaterials []*bean.GitMaterial

	for _, material := range materials {
		gitUrl := material.Url
		if material.GitProvider.AuthMode == repository.AUTH_MODE_USERNAME_PASSWORD ||
			material.GitProvider.AuthMode == repository.AUTH_MODE_ACCESS_TOKEN {
			u, err := url.Parse(gitUrl)
			if err != nil {
				return nil, err
			}
			var password string
			userName := material.GitProvider.UserName
			if material.GitProvider.AuthMode == repository.AUTH_MODE_USERNAME_PASSWORD {
				password = material.GitProvider.Password

			} else if material.GitProvider.AuthMode == repository.AUTH_MODE_ACCESS_TOKEN {
				password = material.GitProvider.AccessToken
				if userName == "" {
					userName = "devtron-boat"
				}
			}
			if userName == "" || password == "" {
				return nil, util.ApiError{}.ErrorfUser("invalid git credentials config")
			}
			u.User = url.UserPassword(userName, password)
			gitUrl = u.String()
		}
		gitMaterial := &bean.GitMaterial{
			Id:            material.Id,
			Url:           gitUrl,
			GitProviderId: material.GitProviderId,
			Name:          material.Name[strings.Index(material.Name, "-")+1:],
			CheckoutPath:  material.CheckoutPath,
		}
		gitMaterials = append(gitMaterials, gitMaterial)
	}
	return gitMaterials, nil
}

func (impl PipelineBuilderImpl) addpipelineToTemplate(createRequest *bean.CiConfigRequest) (resp *bean.CiConfigRequest, err error) {

	if createRequest.AppWorkflowId == 0 {
		// create workflow
		wf := &appWorkflow.AppWorkflow{
			Name:   fmt.Sprintf("wf-%d-%s", createRequest.AppId, util2.Generate(4)),
			AppId:  createRequest.AppId,
			Active: true,
			AuditLog: sql.AuditLog{
				CreatedOn: time.Now(),
				UpdatedOn: time.Now(),
				CreatedBy: createRequest.UserId,
				UpdatedBy: createRequest.UserId,
			},
		}
		savedAppWf, err := impl.appWorkflowRepository.SaveAppWorkflow(wf)
		if err != nil {
			impl.logger.Errorw("err", err)
			return nil, err
		}
		// workflow creation ends
		createRequest.AppWorkflowId = savedAppWf.Id
	}
	//single ci in same wf validation
	workflowMapping, err := impl.appWorkflowRepository.FindWFCIMappingByWorkflowId(createRequest.AppWorkflowId)
	if err != nil && err != pg.ErrNoRows {
		impl.logger.Errorw("error in fetching workflow mapping for ci validation", "err", err)
		return nil, err
	}
	if len(workflowMapping) > 0 {
		return nil, &util.ApiError{
			InternalMessage:   "pipeline already exists",
			UserDetailMessage: fmt.Sprintf("pipeline already exists in workflow"),
			UserMessage:       fmt.Sprintf("pipeline already exists in workflow")}
	}

	//pipeline name validation
	var pipelineNames []string
	for _, pipeline := range createRequest.CiPipelines {
		pipelineNames = append(pipelineNames, pipeline.Name)
	}
	if err != nil {
		impl.logger.Errorw("error in creating pipeline group", "err", err)
		return nil, err
	}
	createRequest, err = impl.ciCdPipelineOrchestrator.CreateCiConf(createRequest, createRequest.Id)
	if err != nil {
		return nil, err
	}
	return createRequest, err
}

func (impl PipelineBuilderImpl) PatchCiPipeline(request *bean.CiPatchRequest) (ciConfig *bean.CiConfigRequest, err error) {
	ciConfig, err = impl.getCiTemplateVariables(request.AppId)
	if err != nil {
		impl.logger.Errorw("err in fetching template for pipeline patch, ", "err", err, "appId", request.AppId)
		return nil, err
	}
	ciConfig.AppWorkflowId = request.AppWorkflowId
	ciConfig.UserId = request.UserId
	if request.CiPipeline != nil {
		ciConfig.ScanEnabled = request.CiPipeline.ScanEnabled
	}
	switch request.Action {
	case bean.CREATE:
		impl.logger.Debugw("create patch request")
		ciConfig.CiPipelines = []*bean.CiPipeline{request.CiPipeline} //request.CiPipeline
		res, err := impl.addpipelineToTemplate(ciConfig)
		if err != nil {
			impl.logger.Errorw("error in adding pipeline to template", "ciConf", ciConfig, "err", err)
			return nil, err
		}
		return res, nil
	case bean.UPDATE_SOURCE:
		return impl.patchCiPipelineUpdateSource(ciConfig, request.CiPipeline)
	case bean.DELETE:
		pipeline, err := impl.DeleteCiPipeline(request)
		if err != nil {
			return nil, err
		}
		ciConfig.CiPipelines = []*bean.CiPipeline{pipeline}
		return ciConfig, nil
	default:
		impl.logger.Errorw("unsupported operation ", "op", request.Action)
		return nil, fmt.Errorf("unsupported operation %s", request.Action)
	}

}

func (impl PipelineBuilderImpl) PatchRegexCiPipeline(request *bean.CiRegexPatchRequest) (err error) {
	var materials []*pipelineConfig.CiPipelineMaterial
	for _, material := range request.CiPipelineMaterial {
		materialDbObject, err := impl.ciPipelineMaterialRepository.GetById(material.Id)
		if err != nil {
			impl.logger.Errorw("err in fetching material, ", "err", err)
			return err
		}
		if materialDbObject.Regex != "" {
			if !impl.ciCdPipelineOrchestrator.CheckStringMatchRegex(materialDbObject.Regex, material.Value) {
				impl.logger.Errorw("not matching given regex, ", "err", err)
				return errors.New("not matching given regex")
			}
		}
		pipelineMaterial := &pipelineConfig.CiPipelineMaterial{
			Id:            material.Id,
			Value:         material.Value,
			CiPipelineId:  materialDbObject.CiPipelineId,
			Type:          pipelineConfig.SourceType(material.Type),
			Active:        true,
			GitMaterialId: materialDbObject.GitMaterialId,
			Regex:         materialDbObject.Regex,
			AuditLog:      sql.AuditLog{UpdatedBy: request.UserId, UpdatedOn: time.Now(), CreatedOn: time.Now(), CreatedBy: request.UserId},
		}
		materials = append(materials, pipelineMaterial)
	}

	dbConnection := impl.pipelineRepository.GetConnection()
	tx, err := dbConnection.Begin()
	if err != nil {
		return err
	}
	// Rollback tx on error.
	defer tx.Rollback()

	err = impl.ciPipelineMaterialRepository.Update(tx, materials...)
	if err != nil {
		return err
	}

	err = tx.Commit()
	if err != nil {
		return err
	}

	err = impl.ciCdPipelineOrchestrator.AddPipelineMaterialInGitSensor(materials)
	if err != nil {
		impl.logger.Errorf("error in saving pipelineMaterials in git sensor", "materials", materials, "err", err)
		return err
	}
	return nil
}
func (impl PipelineBuilderImpl) DeleteCiPipeline(request *bean.CiPatchRequest) (*bean.CiPipeline, error) {
	ciPipelineId := request.CiPipeline.Id
	//wf validation
	workflowMapping, err := impl.appWorkflowRepository.FindWFCDMappingByCIPipelineId(ciPipelineId)
	if err != nil && err != pg.ErrNoRows {
		impl.logger.Errorw("error in fetching workflow mapping for ci validation", "err", err)
		return nil, err
	}
	if len(workflowMapping) > 0 {
		return nil, &util.ApiError{
			InternalMessage:   "cd pipeline exists for this CI",
			UserDetailMessage: fmt.Sprintf("cd pipeline exists for this CI"),
			UserMessage:       fmt.Sprintf("cd pipeline exists for this CI")}
	}

	pipeline, err := impl.ciPipelineRepository.FindById(ciPipelineId)
	if err != nil {
		impl.logger.Errorw("pipeline fetch err", "id", ciPipelineId, "err", err)
		return nil, err
	}
	appId := request.AppId
	if pipeline.AppId != appId {
		return nil, fmt.Errorf("invalid appid: %d pipelineId: %d mapping", appId, ciPipelineId)
	}

	dbConnection := impl.pipelineRepository.GetConnection()
	tx, err := dbConnection.Begin()
	if err != nil {
		return nil, err
	}
	// Rollback tx on error.
	defer tx.Rollback()

	err = impl.ciCdPipelineOrchestrator.DeleteCiPipeline(pipeline, request, tx)
	if err != nil {
		impl.logger.Errorw("error in deleting pipeline db")
		return nil, err
	}

	//delete app workflow mapping
	appWorkflowMappings, err := impl.appWorkflowRepository.FindWFCIMappingByCIPipelineId(pipeline.Id)
	for _, mapping := range appWorkflowMappings {
		err := impl.appWorkflowRepository.DeleteAppWorkflowMapping(mapping, tx)
		if err != nil {
			impl.logger.Errorw("error in deleting workflow mapping", "err", err)
			return nil, err
		}
	}
	if request.CiPipeline.PreBuildStage != nil && request.CiPipeline.PreBuildStage.Id > 0 {
		//deleting pre stage
		err = impl.pipelineStageService.DeleteCiStage(request.CiPipeline.PreBuildStage, request.UserId, tx)
		if err != nil {
			impl.logger.Errorw("error in deleting pre stage", "err", err, "preBuildStage", request.CiPipeline.PreBuildStage)
			return nil, err
		}
	}
	if request.CiPipeline.PostBuildStage != nil && request.CiPipeline.PostBuildStage.Id > 0 {
		//deleting post stage
		err = impl.pipelineStageService.DeleteCiStage(request.CiPipeline.PostBuildStage, request.UserId, tx)
		if err != nil {
			impl.logger.Errorw("error in deleting post stage", "err", err, "postBuildStage", request.CiPipeline.PostBuildStage)
			return nil, err
		}
	}
	err = tx.Commit()
	if err != nil {
		return nil, err
	}
	request.CiPipeline.Deleted = true
	request.CiPipeline.Name = pipeline.Name
	return request.CiPipeline, nil
	//delete pipeline
	//delete scm

}

func (impl PipelineBuilderImpl) patchCiPipelineUpdateSource(baseCiConfig *bean.CiConfigRequest, modifiedCiPipeline *bean.CiPipeline) (ciConfig *bean.CiConfigRequest, err error) {

	pipeline, err := impl.ciPipelineRepository.FindById(modifiedCiPipeline.Id)
	if err != nil {
		impl.logger.Errorw("error in fetching pipeline", "id", modifiedCiPipeline.Id, "err", err)
		return nil, err
	}

	cannotUpdate := false
	for _, material := range pipeline.CiPipelineMaterials {
		if material.ScmId != "" {
			cannotUpdate = true
		}
	}

	if cannotUpdate {
		//scm plugin material change scm object
		//material.ScmName
		return nil, fmt.Errorf("update of plugin scm material not supported")
	} else {
		modifiedCiPipeline.ScanEnabled = baseCiConfig.ScanEnabled
		modifiedCiPipeline, err = impl.ciCdPipelineOrchestrator.PatchMaterialValue(modifiedCiPipeline, baseCiConfig.UserId, pipeline)
		if err != nil {
			return nil, err
		}
		baseCiConfig.CiPipelines = append(baseCiConfig.CiPipelines, modifiedCiPipeline)
		return baseCiConfig, err
	}

}

func (impl PipelineBuilderImpl) IsGitopsConfigured() (bool, error) {

	isGitOpsConfigured := false
	gitOpsConfig, err := impl.gitOpsRepository.GetGitOpsConfigActive()

	if err != nil && err != pg.ErrNoRows {
		impl.logger.Errorw("GetGitOpsConfigActive, error while getting", "err", err)
		return false, err
	}
	if gitOpsConfig != nil && gitOpsConfig.Id > 0 {
		isGitOpsConfigured = true
	}

	return isGitOpsConfigured, nil

}

func (impl PipelineBuilderImpl) ValidateCDPipelineRequest(pipelineCreateRequest *bean.CdPipelines, isGitOpsConfigured, haveAtleastOneGitOps bool) (bool, error) {

	if isGitOpsConfigured == false && haveAtleastOneGitOps {
		impl.logger.Errorw("Gitops not configured but selected in creating cd pipeline")
		err := &util.ApiError{
			HttpStatusCode:  http.StatusBadRequest,
			InternalMessage: "Gitops integration is not installed/configured. Please install/configure gitops or use helm option.",
			UserMessage:     "Gitops integration is not installed/configured. Please install/configure gitops or use helm option.",
		}
		return false, err
	}

	envPipelineMap := make(map[int]string)
	for _, pipeline := range pipelineCreateRequest.Pipelines {
		if envPipelineMap[pipeline.EnvironmentId] != "" {
			err := &util.ApiError{
				HttpStatusCode:  http.StatusBadRequest,
				InternalMessage: "cd-pipelines already exist for this app and env, cannot create multiple cd-pipelines",
				UserMessage:     "cd-pipelines already exist for this app and env, cannot create multiple cd-pipelines",
			}
			return false, err
		}
		envPipelineMap[pipeline.EnvironmentId] = pipeline.Name

		existingCdPipelinesForEnv, pErr := impl.pipelineRepository.FindActiveByAppIdAndEnvironmentId(pipelineCreateRequest.AppId, pipeline.EnvironmentId)
		if pErr != nil && !util.IsErrNoRows(pErr) {
			impl.logger.Errorw("error in fetching cd pipelines ", "err", pErr, "appId", pipelineCreateRequest.AppId)
			return false, pErr
		}
		if len(existingCdPipelinesForEnv) > 0 {
			err := &util.ApiError{
				HttpStatusCode:  http.StatusBadRequest,
				InternalMessage: "cd-pipelines already exist for this app and env, cannot create multiple cd-pipelines",
				UserMessage:     "cd-pipelines already exist for this app and env, cannot create multiple cd-pipelines",
			}
			return false, err
		}

		if len(pipeline.PreStage.Config) > 0 && !strings.Contains(pipeline.PreStage.Config, "beforeStages") {
			err := &util.ApiError{
				HttpStatusCode:  http.StatusBadRequest,
				InternalMessage: "invalid yaml config, must include - beforeStages",
				UserMessage:     "invalid yaml config, must include - beforeStages",
			}
			return false, err
		}
		if len(pipeline.PostStage.Config) > 0 && !strings.Contains(pipeline.PostStage.Config, "afterStages") {
			err := &util.ApiError{
				HttpStatusCode:  http.StatusBadRequest,
				InternalMessage: "invalid yaml config, must include - afterStages",
				UserMessage:     "invalid yaml config, must include - afterStages",
			}
			return false, err
		}
	}

	return true, nil

}

func (impl PipelineBuilderImpl) RegisterInACD(app *app2.App, pipelineCreateRequest *bean.CdPipelines, ctx context.Context) error {

	//if gitops configured create GIT repository and register into ACD
	chart, err := impl.chartRepository.FindLatestChartForAppByAppId(app.Id)
	if err != nil && pg.ErrNoRows != err {
		return err
	}
	gitOpsRepoName := impl.chartTemplateService.GetGitOpsRepoName(app.AppName)
	chartGitAttr, err := impl.chartTemplateService.CreateGitRepositoryForApp(gitOpsRepoName, chart.ReferenceTemplate, chart.ChartVersion, pipelineCreateRequest.UserId)
	if err != nil {
		impl.logger.Errorw("error in pushing chart to git ", "path", chartGitAttr.ChartLocation, "err", err)
		return err
	}
	err = impl.chartTemplateService.RegisterInArgo(chartGitAttr, ctx)
	if err != nil {
		impl.logger.Errorw("error while register git repo in argo", "err", err)
		emptyRepoErrorMessage := []string{"failed to get index: 404 Not Found", "remote repository is empty"}
		if strings.Contains(err.Error(), emptyRepoErrorMessage[0]) || strings.Contains(err.Error(), emptyRepoErrorMessage[1]) {
			// - found empty repository, create some file in repository
			err := impl.chartTemplateService.CreateReadmeInGitRepo(gitOpsRepoName, pipelineCreateRequest.UserId)
			if err != nil {
				impl.logger.Errorw("error in creating file in git repo", "err", err)
				return err
			}
			// - retry register in argo
			err = impl.chartTemplateService.RegisterInArgo(chartGitAttr, ctx)
			if err != nil {
				impl.logger.Errorw("error in re-try register in argo", "err", err)
				return err
			}
		} else {
			return err
		}
	}

	// here updating all the chart version git repo url, as per current implementation all are same git repo url but we have to update each row
	err = impl.updateGitRepoUrlInCharts(app.Id, chartGitAttr, pipelineCreateRequest.UserId)
	if err != nil {
		impl.logger.Errorw("error in updating git repo urls in charts", "appId", app.Id, "chartGitAttr", chartGitAttr, "err", err)
		return err

	}
	return nil
}

func (impl PipelineBuilderImpl) IsGitOpsRequiredForCD(pipelineCreateRequest *bean.CdPipelines) bool {

	// if deploymentAppType is not coming in request than hasAtLeastOneGitOps will be false

	haveAtLeastOneGitOps := false
	for _, pipeline := range pipelineCreateRequest.Pipelines {
		if pipeline.DeploymentAppType == util.PIPELINE_DEPLOYMENT_TYPE_ACD {
			haveAtLeastOneGitOps = true
		}
	}
	return haveAtLeastOneGitOps
}

func (impl PipelineBuilderImpl) SetPipelineDeploymentAppType(pipelineCreateRequest *bean.CdPipelines, isGitOpsConfigured bool) {
	isInternalUse := impl.deploymentConfig.IsInternalUse
	var globalDeploymentAppType string
	if !isInternalUse {
		if isGitOpsConfigured {
			globalDeploymentAppType = util.PIPELINE_DEPLOYMENT_TYPE_ACD
		} else {
			globalDeploymentAppType = util.PIPELINE_DEPLOYMENT_TYPE_HELM
		}
	} else {
		// if gitops or helm is option available, and deployment app type is not present in pipeline request/
		for _, pipeline := range pipelineCreateRequest.Pipelines {
			if pipeline.DeploymentAppType == "" {
				if isGitOpsConfigured {
					pipeline.DeploymentAppType = util.PIPELINE_DEPLOYMENT_TYPE_ACD
				} else {
					pipeline.DeploymentAppType = util.PIPELINE_DEPLOYMENT_TYPE_HELM
				}
			}
		}
	}
	for _, pipeline := range pipelineCreateRequest.Pipelines {
		if !isInternalUse {
			pipeline.DeploymentAppType = globalDeploymentAppType
		}
	}
}

func (impl PipelineBuilderImpl) CreateCdPipelines(pipelineCreateRequest *bean.CdPipelines, ctx context.Context) (*bean.CdPipelines, error) {

	isGitOpsConfigured, err := impl.IsGitopsConfigured()
	impl.SetPipelineDeploymentAppType(pipelineCreateRequest, isGitOpsConfigured)
	isGitOpsRequiredForCD := impl.IsGitOpsRequiredForCD(pipelineCreateRequest)
	app, err := impl.appRepo.FindById(pipelineCreateRequest.AppId)
	if err != nil {
		impl.logger.Errorw("app not found", "err", err, "appId", pipelineCreateRequest.AppId)
		return nil, err
	}
	_, err = impl.ValidateCDPipelineRequest(pipelineCreateRequest, isGitOpsConfigured, isGitOpsRequiredForCD)
	if err != nil {
		return nil, err
	}
	if isGitOpsConfigured && isGitOpsRequiredForCD {
		err = impl.RegisterInACD(app, pipelineCreateRequest, ctx)
		if err != nil {
			return nil, err
		}
	}

	for _, pipeline := range pipelineCreateRequest.Pipelines {

		id, err := impl.createCdPipeline(ctx, app, pipeline, pipelineCreateRequest.UserId)
		if err != nil {
			impl.logger.Errorw("error in creating pipeline", "name", pipeline.Name, "err", err)
			return nil, err
		}
		pipeline.Id = id
	}

	return pipelineCreateRequest, nil
}

func (impl PipelineBuilderImpl) PatchCdPipelines(cdPipelines *bean.CDPatchRequest, ctx context.Context) (*bean.CdPipelines, error) {
	pipelineRequest := &bean.CdPipelines{
		UserId:    cdPipelines.UserId,
		AppId:     cdPipelines.AppId,
		Pipelines: []*bean.CDPipelineConfigObject{cdPipelines.Pipeline},
	}
	switch cdPipelines.Action {
	case bean.CD_CREATE:
		return impl.CreateCdPipelines(pipelineRequest, ctx)
	case bean.CD_UPDATE:
		err := impl.updateCdPipeline(ctx, cdPipelines.Pipeline, cdPipelines.UserId)
		return pipelineRequest, err
	case bean.CD_DELETE:
		pipeline, err := impl.pipelineRepository.FindById(cdPipelines.Pipeline.Id)
		if err != nil {
			impl.logger.Errorw("error in getting cd pipeline by id", "err", err, "id", cdPipelines.Pipeline.Id)
			return pipelineRequest, err
		}
		err = impl.DeleteCdPipeline(pipeline, ctx, cdPipelines.ForceDelete, false, cdPipelines.UserId)
		return pipelineRequest, err
	case bean.CD_DELETE_PARTIAL:
		pipeline, err := impl.pipelineRepository.FindById(cdPipelines.Pipeline.Id)
		if err != nil {
			impl.logger.Errorw("error in getting cd pipeline by id", "err", err, "id", cdPipelines.Pipeline.Id)
			return pipelineRequest, err
		}
		err = impl.DeleteCdPipelinePartial(pipeline, ctx, cdPipelines.ForceDelete, cdPipelines.UserId)
		return pipelineRequest, err
	default:
		return nil, &util.ApiError{Code: "404", HttpStatusCode: 404, UserMessage: "operation not supported"}
	}
}

func (impl PipelineBuilderImpl) DeleteCdPipeline(pipeline *pipelineConfig.Pipeline, ctx context.Context, forceDelete, deleteFromAcd bool, userId int32) (err error) {
	//getting children CD pipeline details
	childNodes, err := impl.appWorkflowRepository.FindWFCDMappingByParentCDPipelineId(pipeline.Id)
	if err != nil && err != pg.ErrNoRows {
		impl.logger.Errorw("error in getting children cd details", "err", err)
		return err
	} else if len(childNodes) > 0 {
		impl.logger.Debugw("cannot delete cd pipeline, contains children cd")
		return fmt.Errorf("Please delete children CD pipelines before deleting this pipeline.")
	}
	//getting deployment group for this pipeline
	deploymentGroupNames, err := impl.deploymentGroupRepository.GetNamesByAppIdAndEnvId(pipeline.EnvironmentId, pipeline.AppId)
	if err != nil && err != pg.ErrNoRows {
		impl.logger.Errorw("error in getting deployment group names by appId and envId", "err", err)
		return err
	} else if len(deploymentGroupNames) > 0 {
		groupNamesByte, err := json.Marshal(deploymentGroupNames)
		if err != nil {
			impl.logger.Errorw("error in marshaling deployment group names", "err", err, "deploymentGroupNames", deploymentGroupNames)
		}
		impl.logger.Debugw("cannot delete cd pipeline, is being used in deployment group")
		return fmt.Errorf("Please remove this CD pipeline from deployment groups : %s", string(groupNamesByte))
	}
	dbConnection := impl.pipelineRepository.GetConnection()
	tx, err := dbConnection.Begin()
	if err != nil {
		return err
	}
	// Rollback tx on error.
	defer tx.Rollback()
	if err = impl.ciCdPipelineOrchestrator.DeleteCdPipeline(pipeline.Id, tx); err != nil {
		impl.logger.Errorw("err in deleting pipeline from db", "id", pipeline, "err", err)
		return err
	}
	// delete entry in app_status table
	err = impl.appStatusRepository.Delete(tx, pipeline.AppId, pipeline.EnvironmentId)
	if err != nil && err != pg.ErrNoRows {
		impl.logger.Errorw("err in deleting app_status from db", "appId", pipeline.AppId, "envId", pipeline.EnvironmentId, "err", err)
		return err
	}
	//delete app workflow mapping
	appWorkflowMapping, err := impl.appWorkflowRepository.FindWFCDMappingByCDPipelineId(pipeline.Id)
	if err != nil {
		impl.logger.Errorw("error in deleting workflow mapping", "err", err)
		return err
	}
	if appWorkflowMapping.ParentType == appWorkflow.WEBHOOK {
		childNodes, err := impl.appWorkflowRepository.FindWFCDMappingByExternalCiId(appWorkflowMapping.ParentId)
		if err != nil && !util.IsErrNoRows(err) {
			impl.logger.Errorw("error in fetching external ci", "err", err)
			return err
		}
		noOtherChildNodes := true
		for _, childNode := range childNodes {
			if appWorkflowMapping.Id != childNode.Id {
				noOtherChildNodes = false
			}
		}
		if noOtherChildNodes {
			externalCiPipeline, err := impl.ciPipelineRepository.FindExternalCiById(appWorkflowMapping.ParentId)
			if err != nil {
				impl.logger.Errorw("error in deleting workflow mapping", "err", err)
				return err
			}
			externalCiPipeline.Active = false
			externalCiPipeline.UpdatedOn = time.Now()
			externalCiPipeline.UpdatedBy = userId
			_, err = impl.ciPipelineRepository.UpdateExternalCi(externalCiPipeline, tx)
			if err != nil {
				impl.logger.Errorw("error in deleting workflow mapping", "err", err)
				return err
			}

			appWorkflow, err := impl.appWorkflowRepository.FindById(appWorkflowMapping.AppWorkflowId)
			if err != nil {
				impl.logger.Errorw("error in deleting workflow mapping", "err", err)
				return err
			}
			err = impl.appWorkflowRepository.DeleteAppWorkflow(appWorkflow, tx)
			if err != nil {
				impl.logger.Errorw("error in deleting workflow mapping", "err", err)
				return err
			}
		}
	}
	err = impl.appWorkflowRepository.DeleteAppWorkflowMapping(appWorkflowMapping, tx)
	if err != nil {
		impl.logger.Errorw("error in deleting workflow mapping", "err", err)
		return err
	}

	if pipeline.PreStageConfig != "" {
		err = impl.prePostCdScriptHistoryService.CreatePrePostCdScriptHistory(pipeline, tx, repository4.PRE_CD_TYPE, false, 0, time.Time{})
		if err != nil {
			impl.logger.Errorw("error in creating pre cd script entry", "err", err, "pipeline", pipeline)
			return err
		}
	}
	if pipeline.PostStageConfig != "" {
		err = impl.prePostCdScriptHistoryService.CreatePrePostCdScriptHistory(pipeline, tx, repository4.POST_CD_TYPE, false, 0, time.Time{})
		if err != nil {
			impl.logger.Errorw("error in creating post cd script entry", "err", err, "pipeline", pipeline)
			return err
		}
	}
	//delete app from argo cd, if created
	if pipeline.DeploymentAppCreated == true {
		deploymentAppName := fmt.Sprintf("%s-%s", pipeline.App.AppName, pipeline.Environment.Name)
		if util.IsAcdApp(pipeline.DeploymentAppType) {
			//todo: provide option for cascading to user
			impl.logger.Debugw("acd app is already deleted for this pipeline", "pipeline", pipeline)
			if deleteFromAcd {
				cascadeDelete := true
				req := &application2.ApplicationDeleteRequest{
					Name:    &deploymentAppName,
					Cascade: &cascadeDelete,
				}
				if _, err := impl.application.Delete(ctx, req); err != nil {
					impl.logger.Errorw("err in deleting pipeline on argocd", "id", pipeline, "err", err)

					if forceDelete {
						impl.logger.Warnw("error while deletion of app in acd, continue to delete in db as this operation is force delete", "error", err)
					} else {
						//statusError, _ := err.(*errors2.StatusError)
						if strings.Contains(err.Error(), "code = NotFound") {
							err = &util.ApiError{
								UserMessage:     "Could not delete as application not found in argocd",
								InternalMessage: err.Error(),
							}
						} else {
							err = &util.ApiError{
								UserMessage:     "Could not delete application",
								InternalMessage: err.Error(),
							}
						}
						return err
					}
				}

				impl.logger.Infow("app deleted from argocd", "id", pipeline.Id, "pipelineName", pipeline.Name, "app", deploymentAppName)
			}
		} else if util.IsHelmApp(pipeline.DeploymentAppType) {
			appIdentifier := &client.AppIdentifier{
				ClusterId:   pipeline.Environment.ClusterId,
				ReleaseName: deploymentAppName,
				Namespace:   pipeline.Environment.Namespace,
			}
			deleteResponse, err := impl.helmAppService.DeleteApplication(ctx, appIdentifier)
			if forceDelete {
				impl.logger.Warnw("error while deletion of helm application, ignore error and delete from db since force delete req", "error", err, "pipelineId", pipeline.Id)
			} else {
				if err != nil {
					impl.logger.Errorw("error in deleting helm application", "error", err, "appIdentifier", appIdentifier)
					return err
				}
				if deleteResponse == nil || !deleteResponse.GetSuccess() {
					return errors.New("delete application response unsuccessful")
				}
			}
		}
	}
	err = tx.Commit()
	if err != nil {
		impl.logger.Errorw("error in committing db transaction", "err", err)
		return err
	}
	return nil
}

func (impl PipelineBuilderImpl) DeleteCdPipelinePartial(pipeline *pipelineConfig.Pipeline, ctx context.Context, forceDelete bool, userId int32) (err error) {
	//getting children CD pipeline details
	childNodes, err := impl.appWorkflowRepository.FindWFCDMappingByParentCDPipelineId(pipeline.Id)
	if err != nil && err != pg.ErrNoRows {
		impl.logger.Errorw("error in getting children cd details", "err", err)
		return err
	} else if len(childNodes) > 0 {
		impl.logger.Debugw("cannot delete cd pipeline, contains children cd")
		return fmt.Errorf("Please delete children CD pipelines before deleting this pipeline.")
	}
	//getting deployment group for this pipeline
	deploymentGroupNames, err := impl.deploymentGroupRepository.GetNamesByAppIdAndEnvId(pipeline.EnvironmentId, pipeline.AppId)
	if err != nil && err != pg.ErrNoRows {
		impl.logger.Errorw("error in getting deployment group names by appId and envId", "err", err)
		return err
	} else if len(deploymentGroupNames) > 0 {
		groupNamesByte, err := json.Marshal(deploymentGroupNames)
		if err != nil {
			impl.logger.Errorw("error in marshaling deployment group names", "err", err, "deploymentGroupNames", deploymentGroupNames)
		}
		impl.logger.Debugw("cannot delete cd pipeline, is being used in deployment group")
		return fmt.Errorf("Please remove this CD pipeline from deployment groups : %s", string(groupNamesByte))
	}
	dbConnection := impl.pipelineRepository.GetConnection()
	tx, err := dbConnection.Begin()
	if err != nil {
		return err
	}
	// Rollback tx on error.
	defer tx.Rollback()

	//delete app from argo cd, if created
	if pipeline.DeploymentAppCreated == true && pipeline.DeploymentAppDeleteRequest == false {
		deploymentAppName := fmt.Sprintf("%s-%s", pipeline.App.AppName, pipeline.Environment.Name)
		if util.IsAcdApp(pipeline.DeploymentAppType) {
			//todo: provide option for cascading to user
			impl.logger.Debugw("acd app is already deleted for this pipeline", "pipeline", pipeline)
			cascadeDelete := true
			req := &application2.ApplicationDeleteRequest{
				Name:    &deploymentAppName,
				Cascade: &cascadeDelete,
			}
			if _, err := impl.application.Delete(ctx, req); err != nil {
				impl.logger.Errorw("err in deleting pipeline on argocd", "id", pipeline, "err", err)

				if forceDelete {
					impl.logger.Warnw("error while deletion of app in acd, continue to delete in db as this operation is force delete", "error", err)
				} else {
					//statusError, _ := err.(*errors2.StatusError)
					if strings.Contains(err.Error(), "code = NotFound") {
						err = &util.ApiError{
							UserMessage:     "Could not delete as application not found in argocd",
							InternalMessage: err.Error(),
						}
					} else {
						err = &util.ApiError{
							UserMessage:     "Could not delete application",
							InternalMessage: err.Error(),
						}
					}
					return err
				}
			}
			impl.logger.Infow("app deleted from argocd", "id", pipeline.Id, "pipelineName", pipeline.Name, "app", deploymentAppName)
			pipeline.DeploymentAppDeleteRequest = true
			err = impl.pipelineRepository.Update(pipeline, tx)
			if err != nil {
				impl.logger.Errorw("error in partially delete cd pipeline", "err", err)
				return err
			}
		}
	}
	err = tx.Commit()
	if err != nil {
		impl.logger.Errorw("error in committing db transaction", "err", err)
		return err
	}
	return nil
}

// ChangeDeploymentType takes in DeploymentAppTypeChangeRequest struct and
// deletes all the cd pipelines for that deployment type in all apps that belongs to
// that environment and updates the db with desired deployment app type
func (impl PipelineBuilderImpl) ChangeDeploymentType(ctx context.Context,
	request *bean.DeploymentAppTypeChangeRequest) (*bean.DeploymentAppTypeChangeResponse, error) {

	var response *bean.DeploymentAppTypeChangeResponse
	var deleteDeploymentType bean.DeploymentType
	var err error

	if request.DesiredDeploymentType == bean.ArgoCd {
		deleteDeploymentType = bean.Helm
	} else {
		deleteDeploymentType = bean.ArgoCd
	}

	// Force delete apps
	response, err = impl.DeleteDeploymentAppsForEnvironment(ctx,
		request.EnvId, deleteDeploymentType, request.ExcludeApps, request.IncludeApps, request.UserId)

	if err != nil {
		return nil, err
	}

	// Updating the env id and desired deployment app type received from request in the response
	response.EnvId = request.EnvId
	response.DesiredDeploymentType = request.DesiredDeploymentType
	response.TriggeredPipelines = make([]*bean.CdPipelineTrigger, 0)

	// Update the deployment app type to Helm and toggle deployment_app_created to false in db
	var cdPipelineIds []int
	for _, item := range response.SuccessfulPipelines {
		cdPipelineIds = append(cdPipelineIds, item.Id)
	}

	// If nothing to update in db
	if len(cdPipelineIds) == 0 {
		return response, nil
	}

	// Update in db
	err = impl.pipelineRepository.UpdateCdPipelineDeploymentAppInFilter(string(request.DesiredDeploymentType),
		cdPipelineIds, request.UserId)

	if err != nil {
		impl.logger.Errorw("failed to update deployment app type in db",
			"pipeline ids", cdPipelineIds,
			"desired deployment type", request.DesiredDeploymentType,
			"err", err)

		return response, nil
	}

	if !request.AutoTriggerDeployment {
		return response, nil
	}

	// Bulk trigger all the successfully changed pipelines (async)
	bulkTriggerRequest := make([]*BulkTriggerRequest, 0)

	pipelineIds := make([]int, 0, len(response.SuccessfulPipelines))
	for _, item := range response.SuccessfulPipelines {
		pipelineIds = append(pipelineIds, item.Id)
	}

	// Get all pipelines
	pipelines, err := impl.pipelineRepository.FindByIdsIn(pipelineIds)
	if err != nil {
		impl.logger.Errorw("failed to fetch pipeline details",
			"ids", pipelineIds,
			"err", err)

		return response, nil
	}

	for _, pipeline := range pipelines {

		artifactDetails, err := impl.RetrieveArtifactsByCDPipeline(pipeline, "DEPLOY")

		if err != nil {
			impl.logger.Errorw("failed to fetch artifact details for cd pipeline",
				"pipelineId", pipeline.Id,
				"appId", pipeline.AppId,
				"envId", pipeline.EnvironmentId,
				"err", err)

			return response, nil
		}

		if artifactDetails.LatestWfArtifactId == 0 || artifactDetails.LatestWfArtifactStatus == "" {
			continue
		}

		bulkTriggerRequest = append(bulkTriggerRequest, &BulkTriggerRequest{
			CiArtifactId: artifactDetails.LatestWfArtifactId,
			PipelineId:   pipeline.Id,
		})
		response.TriggeredPipelines = append(response.TriggeredPipelines, &bean.CdPipelineTrigger{
			CiArtifactId: artifactDetails.LatestWfArtifactId,
			PipelineId:   pipeline.Id,
		})
	}

	// pg panics if empty slice is passed as an argument
	if len(bulkTriggerRequest) == 0 {
		return response, nil
	}

	// Trigger
	_, err = impl.workflowDagExecutor.TriggerBulkDeploymentAsync(bulkTriggerRequest, request.UserId)

	if err != nil {
		impl.logger.Errorw("failed to bulk trigger cd pipelines with error: "+err.Error(),
			"err", err)
	}
	return response, nil
}

// DeleteDeploymentAppsForEnvironment takes in environment id and current deployment app type
// and deletes all the cd pipelines for that deployment type in all apps that belongs to
// that environment.
func (impl PipelineBuilderImpl) DeleteDeploymentAppsForEnvironment(ctx context.Context, environmentId int,
	currentDeploymentAppType bean.DeploymentType, exclusionList []int, includeApps []int, userId int32) (*bean.DeploymentAppTypeChangeResponse, error) {

	// fetch active pipelines from database for the given environment id and current deployment app type
	pipelines, err := impl.pipelineRepository.FindActiveByEnvIdAndDeploymentType(environmentId,
		string(currentDeploymentAppType), exclusionList, includeApps)

	if err != nil {
		impl.logger.Errorw("Error fetching cd pipelines",
			"environmentId", environmentId,
			"currentDeploymentAppType", currentDeploymentAppType,
			"err", err)

		return &bean.DeploymentAppTypeChangeResponse{
			EnvId:               environmentId,
			SuccessfulPipelines: []*bean.DeploymentChangeStatus{},
			FailedPipelines:     []*bean.DeploymentChangeStatus{},
		}, err
	}

	// Currently deleting apps only in argocd is supported
	return impl.DeleteDeploymentApps(ctx, pipelines, userId), nil
}

// DeleteDeploymentApps takes in a list of pipelines and delete the applications
// from argocd / helm.
func (impl PipelineBuilderImpl) DeleteDeploymentApps(ctx context.Context,
	pipelines []*pipelineConfig.Pipeline, userId int32) *bean.DeploymentAppTypeChangeResponse {

	successfulPipelines := make([]*bean.DeploymentChangeStatus, 0)
	failedPipelines := make([]*bean.DeploymentChangeStatus, 0)

	isGitOpsConfigured, gitOpsConfigErr := impl.IsGitopsConfigured()

	// Iterate over all the pipelines in the environment for given deployment app type
	for _, pipeline := range pipelines {

		var isValid bool
		// check if pipeline info like app name and environment is empty or not
		if failedPipelines, isValid = impl.isPipelineInfoValid(pipeline, failedPipelines); !isValid {
			continue
		}

		var healthChkErr error
		// check health of the app if it is argocd deployment type
		if failedPipelines, healthChkErr = impl.handleNotHealthyAppsIfArgoDeploymentType(pipeline, failedPipelines); healthChkErr != nil {

			// cannot delete unhealthy app
			continue
		}

		deploymentAppName := fmt.Sprintf("%s-%s", pipeline.App.AppName, pipeline.Environment.Name)
		var err error

		// delete request
		if pipeline.DeploymentAppType == string(bean.ArgoCd) {
			err = impl.deleteArgoCdApp(ctx, pipeline, deploymentAppName, true)

		} else {

			// For converting from Helm to ArgoCD, GitOps should be configured
			if gitOpsConfigErr != nil || !isGitOpsConfigured {
				err = errors.New("GitOps not configured or unable to fetch GitOps configuration")

			} else {
				// Register app in ACD
				err = impl.RegisterInACD(
					&app2.App{Id: pipeline.AppId, AppName: pipeline.App.AppName},
					&bean.CdPipelines{UserId: userId},
					ctx)
			}
			if err != nil {
				impl.logger.Errorw("error registering app on ACD with error: "+err.Error(),
					"deploymentAppName", deploymentAppName,
					"envId", pipeline.EnvironmentId,
					"appId", pipeline.AppId,
					"err", err)

				// deletion failed, append to the list of failed pipelines
				failedPipelines = impl.handleFailedDeploymentAppChange(pipeline, failedPipelines,
					"failed to register app on ACD with error: "+err.Error())

				continue
			}
			err = impl.deleteHelmApp(ctx, pipeline)
		}

		if err != nil {
			impl.logger.Errorw("error deleting app on "+pipeline.DeploymentAppType,
				"deployment app name", deploymentAppName,
				"err", err)

			// deletion failed, append to the list of failed pipelines
			failedPipelines = impl.handleFailedDeploymentAppChange(pipeline, failedPipelines,
				"error deleting app with error: "+err.Error())

			continue
		}

		// deletion successful, append to the list of successful pipelines
		successfulPipelines = impl.appendToDeploymentChangeStatusList(
			successfulPipelines,
			pipeline,
			"",
			bean.Success)
	}

	return &bean.DeploymentAppTypeChangeResponse{
		SuccessfulPipelines: successfulPipelines,
		FailedPipelines:     failedPipelines,
	}
}

func (impl PipelineBuilderImpl) isGitRepoUrlPresent(appId int) bool {
	fetchedChart, err := impl.chartRepository.FindLatestByAppId(appId)

	if err != nil || len(fetchedChart.GitRepoUrl) == 0 {
		impl.logger.Errorw("error fetching git repo url or it is not present")
		return false
	}
	return true
}

func (impl PipelineBuilderImpl) isPipelineInfoValid(pipeline *pipelineConfig.Pipeline,
	failedPipelines []*bean.DeploymentChangeStatus) ([]*bean.DeploymentChangeStatus, bool) {

	if len(pipeline.App.AppName) == 0 || len(pipeline.Environment.Name) == 0 {
		impl.logger.Errorw("app name or environment name is not present",
			"pipeline id", pipeline.Id)

		failedPipelines = impl.handleFailedDeploymentAppChange(pipeline, failedPipelines,
			"could not fetch app name or environment name")

		return failedPipelines, false
	}
	return failedPipelines, true
}

func (impl PipelineBuilderImpl) handleFailedDeploymentAppChange(pipeline *pipelineConfig.Pipeline,
	failedPipelines []*bean.DeploymentChangeStatus, err string) []*bean.DeploymentChangeStatus {

	return impl.appendToDeploymentChangeStatusList(
		failedPipelines,
		pipeline,
		err,
		bean.Failed)
}

func (impl PipelineBuilderImpl) handleNotHealthyAppsIfArgoDeploymentType(pipeline *pipelineConfig.Pipeline,
	failedPipelines []*bean.DeploymentChangeStatus) ([]*bean.DeploymentChangeStatus, error) {

	if pipeline.DeploymentAppType == string(bean.ArgoCd) {
		// check if app status is Healthy
		status, err := impl.appStatusRepository.Get(pipeline.AppId, pipeline.EnvironmentId)

		// case: missing status row in db
		if len(status.Status) == 0 {
			return failedPipelines, nil
		}

		// cannot delete the app from argocd if app status is Progressing
		if err != nil || status.Status == "Progressing" {

			healthCheckErr := errors.New("unable to fetch app status or app status is progressing")

			impl.logger.Errorw(healthCheckErr.Error(),
				"appId", pipeline.AppId,
				"environmentId", pipeline.EnvironmentId,
				"err", err)

			failedPipelines = impl.handleFailedDeploymentAppChange(pipeline, failedPipelines, healthCheckErr.Error())

			return failedPipelines, healthCheckErr
		}
		return failedPipelines, nil
	}
	return failedPipelines, nil
}

// deleteArgoCdApp takes context and deployment app name used in argo cd and deletes
// the application in argo cd.
func (impl PipelineBuilderImpl) deleteArgoCdApp(ctx context.Context, pipeline *pipelineConfig.Pipeline, deploymentAppName string,
	cascadeDelete bool) error {

	if !pipeline.DeploymentAppCreated {
		return nil
	}

	// building the argocd application delete request
	req := &application2.ApplicationDeleteRequest{
		Name:    &deploymentAppName,
		Cascade: &cascadeDelete,
	}

	_, err := impl.application.Delete(ctx, req)

	if err != nil {
		impl.logger.Errorw("error in deleting argocd application", "err", err)
		// Possible that argocd app got deleted but db updation failed
		if strings.Contains(err.Error(), "code = NotFound") {
			return nil
		}
		return err
	}
	return nil
}

// deleteHelmApp takes in context and pipeline object and deletes the release in helm
func (impl PipelineBuilderImpl) deleteHelmApp(ctx context.Context, pipeline *pipelineConfig.Pipeline) error {

	if !pipeline.DeploymentAppCreated {
		return nil
	}

	// validation
	if !util.IsHelmApp(pipeline.DeploymentAppType) {
		return errors.New("unable to delete pipeline with id: " + strconv.Itoa(pipeline.Id) + ", not a helm app")
	}

	// create app identifier
	appIdentifier := &client.AppIdentifier{
		ClusterId:   pipeline.Environment.ClusterId,
		ReleaseName: pipeline.DeploymentAppName,
		Namespace:   pipeline.Environment.Namespace,
	}

	// call for delete resource
	deleteResponse, err := impl.helmAppService.DeleteApplication(ctx, appIdentifier)

	if err != nil {
		impl.logger.Errorw("error in deleting helm application", "error", err, "appIdentifier", appIdentifier)
		return err
	}

	if deleteResponse == nil || !deleteResponse.GetSuccess() {
		return errors.New("helm delete application response unsuccessful")
	}
	return nil
}

func (impl PipelineBuilderImpl) appendToDeploymentChangeStatusList(pipelines []*bean.DeploymentChangeStatus,
	pipeline *pipelineConfig.Pipeline, error string, status bean.Status) []*bean.DeploymentChangeStatus {

	return append(pipelines, &bean.DeploymentChangeStatus{
		Id:      pipeline.Id,
		AppId:   pipeline.AppId,
		AppName: pipeline.App.AppName,
		EnvId:   pipeline.EnvironmentId,
		EnvName: pipeline.Environment.Name,
		Error:   error,
		Status:  status,
	})
}

type DeploymentType struct {
	Deployment Deployment `json:"deployment"`
}

type Deployment struct {
	Strategy map[string]interface{} `json:"strategy"`
}

func (impl PipelineBuilderImpl) createCdPipeline(ctx context.Context, app *app2.App, pipeline *bean.CDPipelineConfigObject, userId int32) (pipelineRes int, err error) {
	dbConnection := impl.pipelineRepository.GetConnection()
	tx, err := dbConnection.Begin()
	if err != nil {
		return 0, err
	}
	// Rollback tx on error.
	defer tx.Rollback()

	if pipeline.AppWorkflowId == 0 && pipeline.ParentPipelineType == "WEBHOOK" {
		externalCiPipeline := &pipelineConfig.ExternalCiPipeline{
			AppId:       app.Id,
			AccessToken: "",
			Active:      true,
			AuditLog:    sql.AuditLog{CreatedBy: userId, CreatedOn: time.Now(), UpdatedOn: time.Now(), UpdatedBy: userId},
		}
		externalCiPipeline, err = impl.ciPipelineRepository.SaveExternalCi(externalCiPipeline, tx)
		wf := &appWorkflow.AppWorkflow{
			Name:     fmt.Sprintf("wf-%d-%s", app.Id, util2.Generate(4)),
			AppId:    app.Id,
			Active:   true,
			AuditLog: sql.AuditLog{CreatedBy: userId, CreatedOn: time.Now(), UpdatedOn: time.Now(), UpdatedBy: userId},
		}
		savedAppWf, err := impl.appWorkflowRepository.SaveAppWorkflowWithTx(wf, tx)
		if err != nil {
			impl.logger.Errorw("err", err)
			return 0, err
		}
		appWorkflowMap := &appWorkflow.AppWorkflowMapping{
			AppWorkflowId: savedAppWf.Id,
			ComponentId:   externalCiPipeline.Id,
			Type:          "WEBHOOK",
			Active:        true,
			AuditLog:      sql.AuditLog{CreatedBy: userId, CreatedOn: time.Now(), UpdatedOn: time.Now(), UpdatedBy: userId},
		}
		appWorkflowMap, err = impl.appWorkflowRepository.SaveAppWorkflowMapping(appWorkflowMap, tx)
		if err != nil {
			return 0, err
		}
		pipeline.ParentPipelineId = externalCiPipeline.Id
		pipeline.AppWorkflowId = savedAppWf.Id
	}

	chart, err := impl.chartRepository.FindLatestChartForAppByAppId(app.Id)
	if err != nil {
		return 0, err
	}
	envOverride, err := impl.propertiesConfigService.CreateIfRequired(chart, pipeline.EnvironmentId, userId, false, models.CHARTSTATUS_NEW, false, false, pipeline.Namespace, chart.IsBasicViewLocked, chart.CurrentViewEditor, tx)
	if err != nil {
		return 0, err
	}

	// Get pipeline override based on Deployment strategy
	//TODO: mark as created in our db
	pipelineId, err := impl.ciCdPipelineOrchestrator.CreateCDPipelines(pipeline, app.Id, userId, tx, app.AppName)
	if err != nil {
		impl.logger.Errorw("error in ")
		return 0, err
	}

	//adding pipeline to workflow
	_, err = impl.appWorkflowRepository.FindByIdAndAppId(pipeline.AppWorkflowId, app.Id)
	if err != nil && err != pg.ErrNoRows {
		return 0, err
	}
	if pipeline.AppWorkflowId > 0 {
		var parentPipelineId int
		var parentPipelineType string
		if pipeline.ParentPipelineId == 0 {
			parentPipelineId = pipeline.CiPipelineId
			parentPipelineType = "CI_PIPELINE"
		} else {
			parentPipelineId = pipeline.ParentPipelineId
			parentPipelineType = pipeline.ParentPipelineType
		}
		appWorkflowMap := &appWorkflow.AppWorkflowMapping{
			AppWorkflowId: pipeline.AppWorkflowId,
			ParentId:      parentPipelineId,
			ParentType:    parentPipelineType,
			ComponentId:   pipelineId,
			Type:          "CD_PIPELINE",
			Active:        true,
			AuditLog:      sql.AuditLog{CreatedBy: userId, CreatedOn: time.Now(), UpdatedOn: time.Now(), UpdatedBy: userId},
		}
		_, err = impl.appWorkflowRepository.SaveAppWorkflowMapping(appWorkflowMap, tx)
		if err != nil {
			return 0, err
		}
	}
	//getting global app metrics for cd pipeline create because env level metrics is not created yet
	appLevelAppMetricsEnabled := false
	appLevelMetrics, err := impl.appLevelMetricsRepository.FindByAppId(app.Id)
	if err != nil && err != pg.ErrNoRows {
		impl.logger.Errorw("error in getting app level metrics app level", "error", err)
	} else if err == nil {
		appLevelAppMetricsEnabled = appLevelMetrics.AppMetrics
	}
	err = impl.deploymentTemplateHistoryService.CreateDeploymentTemplateHistoryFromEnvOverrideTemplate(envOverride, tx, appLevelAppMetricsEnabled, pipelineId)
	if err != nil {
		impl.logger.Errorw("error in creating entry for env deployment template history", "err", err, "envOverride", envOverride)
		return 0, err
	}
	// strategies for pipeline ids, there is only one is default
	defaultCount := 0
	for _, item := range pipeline.Strategies {
		if item.Default {
			defaultCount = defaultCount + 1
			if defaultCount > 1 {
				impl.logger.Warnw("already have one strategy is default in this pipeline", "strategy", item.DeploymentTemplate)
				item.Default = false
			}
		}
		strategy := &chartConfig.PipelineStrategy{
			PipelineId: pipelineId,
			Strategy:   item.DeploymentTemplate,
			Config:     string(item.Config),
			Default:    item.Default,
			Deleted:    false,
			AuditLog:   sql.AuditLog{UpdatedBy: userId, CreatedBy: userId, UpdatedOn: time.Now(), CreatedOn: time.Now()},
		}
		err = impl.pipelineConfigRepository.Save(strategy, tx)
		if err != nil {
			impl.logger.Errorw("error in saving strategy", "strategy", item.DeploymentTemplate)
			return pipelineId, fmt.Errorf("pipeline created but failed to add strategy")
		}
		//creating history entry for strategy
		_, err = impl.pipelineStrategyHistoryService.CreatePipelineStrategyHistory(strategy, pipeline.TriggerType, tx)
		if err != nil {
			impl.logger.Errorw("error in creating strategy history entry", "err", err)
			return 0, err
		}

	}

	err = tx.Commit()
	if err != nil {
		return 0, err
	}

	impl.logger.Debugw("pipeline created with GitMaterialId ", "id", pipelineId, "pipeline", pipeline)
	return pipelineId, nil
}

func (impl PipelineBuilderImpl) updateCdPipeline(ctx context.Context, pipeline *bean.CDPipelineConfigObject, userID int32) (err error) {

	if len(pipeline.PreStage.Config) > 0 && !strings.Contains(pipeline.PreStage.Config, "beforeStages") {
		err = &util.ApiError{
			HttpStatusCode:  http.StatusBadRequest,
			InternalMessage: "invalid yaml config, must include - beforeStages",
			UserMessage:     "invalid yaml config, must include - beforeStages",
		}
		return err
	}
	if len(pipeline.PostStage.Config) > 0 && !strings.Contains(pipeline.PostStage.Config, "afterStages") {
		err = &util.ApiError{
			HttpStatusCode:  http.StatusBadRequest,
			InternalMessage: "invalid yaml config, must include - afterStages",
			UserMessage:     "invalid yaml config, must include - afterStages",
		}
		return err
	}
	dbConnection := impl.pipelineRepository.GetConnection()
	tx, err := dbConnection.Begin()
	if err != nil {
		return err
	}
	// Rollback tx on error.
	defer tx.Rollback()
	err = impl.ciCdPipelineOrchestrator.UpdateCDPipeline(pipeline, userID, tx)
	if err != nil {
		impl.logger.Errorw("error in updating pipeline")
		return err
	}

	// strategies for pipeline ids, there is only one is default
	existingStrategies, err := impl.pipelineConfigRepository.GetAllStrategyByPipelineId(pipeline.Id)
	if err != nil && !errors.IsNotFound(err) {
		impl.logger.Errorw("error in getting pipeline strategies", "err", err)
		return err
	}
	for _, oldItem := range existingStrategies {
		notFound := true
		for _, newItem := range pipeline.Strategies {
			if newItem.DeploymentTemplate == oldItem.Strategy {
				notFound = false
			}
		}

		if notFound {
			//delete from db
			err := impl.pipelineConfigRepository.Delete(oldItem, tx)
			if err != nil {
				impl.logger.Errorw("error in delete pipeline strategies", "err", err)
				return fmt.Errorf("error in delete pipeline strategies")
			}
		}
	}

	defaultCount := 0
	for _, item := range pipeline.Strategies {
		if item.Default {
			defaultCount = defaultCount + 1
			if defaultCount > 1 {
				impl.logger.Warnw("already have one strategy is default in this pipeline, skip this", "strategy", item.DeploymentTemplate)
				continue
			}
		}
		strategy, err := impl.pipelineConfigRepository.FindByStrategyAndPipelineId(item.DeploymentTemplate, pipeline.Id)
		if err != nil && pg.ErrNoRows != err {
			impl.logger.Errorw("error in getting strategy", "err", err)
			return err
		}
		if strategy.Id > 0 {
			strategy.Config = string(item.Config)
			strategy.Default = item.Default
			strategy.UpdatedBy = userID
			strategy.UpdatedOn = time.Now()
			err = impl.pipelineConfigRepository.Update(strategy, tx)
			if err != nil {
				impl.logger.Errorw("error in updating strategy", "strategy", item.DeploymentTemplate)
				return fmt.Errorf("pipeline updated but failed to update one strategy")
			}
			//creating history entry for strategy
			_, err = impl.pipelineStrategyHistoryService.CreatePipelineStrategyHistory(strategy, pipeline.TriggerType, tx)
			if err != nil {
				impl.logger.Errorw("error in creating strategy history entry", "err", err)
				return err
			}
		} else {
			strategy := &chartConfig.PipelineStrategy{
				PipelineId: pipeline.Id,
				Strategy:   item.DeploymentTemplate,
				Config:     string(item.Config),
				Default:    item.Default,
				Deleted:    false,
				AuditLog:   sql.AuditLog{UpdatedBy: userID, CreatedBy: userID, UpdatedOn: time.Now(), CreatedOn: time.Now()},
			}
			err = impl.pipelineConfigRepository.Save(strategy, tx)
			if err != nil {
				impl.logger.Errorw("error in saving strategy", "strategy", item.DeploymentTemplate)
				return fmt.Errorf("pipeline created but failed to add strategy")
			}
			//creating history entry for strategy
			_, err = impl.pipelineStrategyHistoryService.CreatePipelineStrategyHistory(strategy, pipeline.TriggerType, tx)
			if err != nil {
				impl.logger.Errorw("error in creating strategy history entry", "err", err)
				return err
			}
		}
	}
	err = tx.Commit()
	if err != nil {
		return err
	}
	return nil
}

func (impl PipelineBuilderImpl) filterDeploymentTemplate(strategyKey string, pipelineStrategiesJson string) (string, error) {
	var pipelineStrategies DeploymentType
	err := json.Unmarshal([]byte(pipelineStrategiesJson), &pipelineStrategies)
	if err != nil {
		impl.logger.Errorw("error while unmarshal strategies", "err", err)
		return "", err
	}
	if pipelineStrategies.Deployment.Strategy[strategyKey] == nil {
		return "", fmt.Errorf("no deployment strategy found for %s", strategyKey)
	}
	strategy := make(map[string]interface{})
	strategy[strategyKey] = pipelineStrategies.Deployment.Strategy[strategyKey].(map[string]interface{})
	pipelineStrategy := DeploymentType{
		Deployment: Deployment{
			Strategy: strategy,
		},
	}
	pipelineOverrideBytes, err := json.Marshal(pipelineStrategy)
	if err != nil {
		impl.logger.Errorw("error while marshal strategies", "err", err)
		return "", err
<<<<<<< HEAD
	}
	pipelineStrategyJson := string(pipelineOverrideBytes)
	return pipelineStrategyJson, nil
=======
	}
	pipelineStrategyJson := string(pipelineOverrideBytes)
	return pipelineStrategyJson, nil
}

func (impl PipelineBuilderImpl) getStrategiesMapping(dbPipelineIds []int) (map[int][]*chartConfig.PipelineStrategy, error) {
	strategiesMapping := make(map[int][]*chartConfig.PipelineStrategy)
	strategiesByPipelineIds, err := impl.pipelineConfigRepository.GetAllStrategyByPipelineIds(dbPipelineIds)
	if err != nil && !errors.IsNotFound(err) {
		impl.logger.Errorw("error in fetching strategies by pipelineIds", "PipelineIds", dbPipelineIds, "err", err)
		return strategiesMapping, err
	}
	for _, strategy := range strategiesByPipelineIds {
		strategiesMapping[strategy.PipelineId] = append(strategiesMapping[strategy.PipelineId], strategy)
	}
	return strategiesMapping, nil
>>>>>>> 369188e5
}

func (impl PipelineBuilderImpl) GetTriggerViewCdPipelinesForApp(appId int) (cdPipelines *bean.CdPipelines, err error) {
	triggerViewCdPipelinesResp, err := impl.ciCdPipelineOrchestrator.GetCdPipelinesForApp(appId)
	if err != nil {
		impl.logger.Errorw("error in fetching triggerViewCdPipelinesResp by appId", "err", err, "appId", appId)
		return triggerViewCdPipelinesResp, err
	}
	var dbPipelineIds []int
	for _, dbPipeline := range triggerViewCdPipelinesResp.Pipelines {
		dbPipelineIds = append(dbPipelineIds, dbPipeline.Id)
	}

	//construct strategiesMapping to get all strategies against pipelineId
	strategiesMapping, err := impl.getStrategiesMapping(dbPipelineIds)
	if err != nil {
		return triggerViewCdPipelinesResp, err
	}
	for _, dbPipeline := range triggerViewCdPipelinesResp.Pipelines {
		var strategies []*chartConfig.PipelineStrategy
		var deploymentTemplate chartRepoRepository.DeploymentStrategy
		if len(strategiesMapping[dbPipeline.Id]) != 0 {
			strategies = strategiesMapping[dbPipeline.Id]
		}
		for _, item := range strategies {
			if item.Default {
				deploymentTemplate = item.Strategy
			}
		}
		dbPipeline.DeploymentTemplate = deploymentTemplate
	}

	return triggerViewCdPipelinesResp, err
}

func (impl PipelineBuilderImpl) GetCdPipelinesForApp(appId int) (cdPipelines *bean.CdPipelines, err error) {
	cdPipelines, err = impl.ciCdPipelineOrchestrator.GetCdPipelinesForApp(appId)
	if err != nil {
		impl.logger.Errorw("error in fetching cd Pipelines for appId", "err", err, "appId", appId)
		return nil, err
	}
	var envIds []*int
	var dbPipelineIds []int
	for _, dbPipeline := range cdPipelines.Pipelines {
		envIds = append(envIds, &dbPipeline.EnvironmentId)
		dbPipelineIds = append(dbPipelineIds, dbPipeline.Id)
	}
	if len(envIds) == 0 || len(dbPipelineIds) == 0 {
		return cdPipelines, nil
	}
	envMapping := make(map[int]*repository2.Environment)
	appWorkflowMapping := make(map[int]*appWorkflow.AppWorkflowMapping)

	envs, err := impl.environmentRepository.FindByIds(envIds)
	if err != nil && errors.IsNotFound(err) {
		impl.logger.Errorw("error in fetching environments", "err", err)
		return cdPipelines, err
	}
	//creating map for envId and respective env
	for _, env := range envs {
		envMapping[env.Id] = env
	}
	strategiesMapping, err := impl.getStrategiesMapping(dbPipelineIds)
	if err != nil {
		return cdPipelines, err
	}
	appWorkflowMappings, err := impl.appWorkflowRepository.FindByCDPipelineIds(dbPipelineIds)
	if err != nil {
		impl.logger.Errorw("error in fetching app workflow mappings by pipelineIds", "err", err)
		return nil, err
	}
	for _, appWorkflow := range appWorkflowMappings {
		appWorkflowMapping[appWorkflow.ComponentId] = appWorkflow
	}

	var pipelines []*bean.CDPipelineConfigObject
	for _, dbPipeline := range cdPipelines.Pipelines {
		environment := &repository2.Environment{}
		var strategies []*chartConfig.PipelineStrategy
		appToWorkflowMapping := &appWorkflow.AppWorkflowMapping{}

		if envMapping[dbPipeline.EnvironmentId] != nil {
			environment = envMapping[dbPipeline.EnvironmentId]
		}
		if len(strategiesMapping[dbPipeline.Id]) != 0 {
			strategies = strategiesMapping[dbPipeline.Id]
		}
		if appWorkflowMapping[dbPipeline.Id] != nil {
			appToWorkflowMapping = appWorkflowMapping[dbPipeline.Id]
		}
		var strategiesBean []bean.Strategy
		var deploymentTemplate chartRepoRepository.DeploymentStrategy
		for _, item := range strategies {
			strategiesBean = append(strategiesBean, bean.Strategy{
				Config:             []byte(item.Config),
				DeploymentTemplate: item.Strategy,
				Default:            item.Default,
			})

			if item.Default {
				deploymentTemplate = item.Strategy
			}
		}
		pipeline := &bean.CDPipelineConfigObject{
			Id:                            dbPipeline.Id,
			Name:                          dbPipeline.Name,
			EnvironmentId:                 dbPipeline.EnvironmentId,
			EnvironmentName:               environment.Name,
			Description:                   environment.Description,
			CiPipelineId:                  dbPipeline.CiPipelineId,
			DeploymentTemplate:            deploymentTemplate,
			TriggerType:                   dbPipeline.TriggerType,
			Strategies:                    strategiesBean,
			PreStage:                      dbPipeline.PreStage,
			PostStage:                     dbPipeline.PostStage,
			PreStageConfigMapSecretNames:  dbPipeline.PreStageConfigMapSecretNames,
			PostStageConfigMapSecretNames: dbPipeline.PostStageConfigMapSecretNames,
			RunPreStageInEnv:              dbPipeline.RunPreStageInEnv,
			RunPostStageInEnv:             dbPipeline.RunPostStageInEnv,
			DeploymentAppType:             dbPipeline.DeploymentAppType,
			ParentPipelineType:            appToWorkflowMapping.ParentType,
			ParentPipelineId:              appToWorkflowMapping.ParentId,
			DeploymentAppDeleteRequest:    dbPipeline.DeploymentAppDeleteRequest,
		}
		pipelines = append(pipelines, pipeline)
	}
	cdPipelines.Pipelines = pipelines
	return cdPipelines, err
}

func (impl PipelineBuilderImpl) GetCdPipelinesForAppAndEnv(appId int, envId int) (cdPipelines *bean.CdPipelines, err error) {
	return impl.ciCdPipelineOrchestrator.GetCdPipelinesForAppAndEnv(appId, envId)
}

type ConfigMapSecretsResponse struct {
	Maps    []bean2.Map `json:"maps"`
	Secrets []bean2.Map `json:"secrets"`
}

func (impl PipelineBuilderImpl) FetchConfigmapSecretsForCdStages(appId, envId, cdPipelineId int) (ConfigMapSecretsResponse, error) {
	configMapSecrets, err := impl.appService.GetConfigMapAndSecretJson(appId, envId, cdPipelineId)
	if err != nil {
		impl.logger.Errorw("error while fetching config secrets ", "err", err)
		return ConfigMapSecretsResponse{}, err
	}
	existingConfigMapSecrets := ConfigMapSecretsResponse{}
	err = json.Unmarshal([]byte(configMapSecrets), &existingConfigMapSecrets)
	if err != nil {
		impl.logger.Error(err)
		return ConfigMapSecretsResponse{}, err
	}
	return existingConfigMapSecrets, nil
}

// RetrieveParentDetails returns the parent id and type of the parent
func (impl PipelineBuilderImpl) RetrieveParentDetails(pipelineId int) (parentId int, parentType bean2.WorkflowType, err error) {

	workflow, err := impl.appWorkflowRepository.GetParentDetailsByPipelineId(pipelineId)
	if err != nil {
		impl.logger.Errorw("failed to get parent component details",
			"componentId", pipelineId,
			"err", err)
		return 0, "", err
	}

	if workflow.ParentType == appWorkflow.CDPIPELINE {
		// workflow is of type CD, check for stage
		parentPipeline, err := impl.pipelineRepository.GetPostStageConfigById(workflow.ParentId)
		if err != nil {
			impl.logger.Errorw("failed to get the post_stage_config_yaml",
				"cdPipelineId", workflow.ParentId,
				"err", err)
			return 0, "", err
		}

		if len(parentPipeline.PostStageConfig) == 0 {
			return workflow.ParentId, bean2.CD_WORKFLOW_TYPE_DEPLOY, nil
		}
		return workflow.ParentId, bean2.CD_WORKFLOW_TYPE_POST, nil

	} else if workflow.ParentType == appWorkflow.WEBHOOK {
		// For webhook type
		return workflow.ParentId, bean2.WEBHOOK_WORKFLOW_TYPE, nil
	}

	return workflow.ParentId, bean2.CI_WORKFLOW_TYPE, nil
}

// RetrieveArtifactsByCDPipeline returns all the artifacts for the cd pipeline (pre / deploy / post)
func (impl PipelineBuilderImpl) RetrieveArtifactsByCDPipeline(pipeline *pipelineConfig.Pipeline, stage bean2.WorkflowType) (*bean.CiArtifactResponse, error) {

	// retrieve parent details
	parentId, parentType, err := impl.RetrieveParentDetails(pipeline.Id)
	if err != nil {
		impl.logger.Errorw("failed to retrieve parent details",
			"cdPipelineId", pipeline.Id,
			"err", err)
		return nil, err
	}

	parentCdId := 0
	if parentType == bean2.CD_WORKFLOW_TYPE_POST || (parentType == bean2.CD_WORKFLOW_TYPE_DEPLOY && stage != bean2.CD_WORKFLOW_TYPE_POST) {
		// parentCdId is being set to store the artifact currently deployed on parent cd (if applicable).
		// Parent component is CD only if parent type is POST/DEPLOY
		parentCdId = parentId
	}

	if stage == bean2.CD_WORKFLOW_TYPE_DEPLOY && len(pipeline.PreStageConfig) > 0 {
		// Parent type will be PRE for DEPLOY stage
		parentId = pipeline.Id
		parentType = bean2.CD_WORKFLOW_TYPE_PRE
	}
	if stage == bean2.CD_WORKFLOW_TYPE_POST {
		// Parent type will be DEPLOY for POST stage
		parentId = pipeline.Id
		parentType = bean2.CD_WORKFLOW_TYPE_DEPLOY
	}

	// Build artifacts for cd stages
	var ciArtifacts []bean.CiArtifactBean
	ciArtifactsResponse := &bean.CiArtifactResponse{}

	artifactMap := make(map[int]int)
	limit := 10

	ciArtifacts, artifactMap, latestWfArtifactId, latestWfArtifactStatus, err := impl.
		BuildArtifactsForCdStage(pipeline.Id, stage, ciArtifacts, artifactMap, false, limit, parentCdId)
	if err != nil && err != pg.ErrNoRows {
		impl.logger.Errorw("error in getting artifacts for child cd stage", "err", err, "stage", stage)
		return nil, err
	}

	ciArtifacts, err = impl.BuildArtifactsForParentStage(pipeline.Id, parentId, parentType, ciArtifacts, artifactMap, limit, parentCdId)
	if err != nil && err != pg.ErrNoRows {
		impl.logger.Errorw("error in getting artifacts for cd", "err", err, "parentStage", parentType, "stage", stage)
		return nil, err
	}

	//sorting ci artifacts on the basis of creation time
	if ciArtifacts != nil {
		sort.SliceStable(ciArtifacts, func(i, j int) bool {
			return ciArtifacts[i].Id > ciArtifacts[j].Id
		})
	}

	artifactIds := make([]int, 0, len(ciArtifacts))
	for _, artifact := range ciArtifacts {
		artifactIds = append(artifactIds, artifact.Id)
	}

	artifacts, err := impl.ciArtifactRepository.GetArtifactParentCiAndWorkflowDetailsByIds(artifactIds)
	if err != nil {
		return ciArtifactsResponse, err
	}

	for i, artifact := range artifacts {
		if artifact.ExternalCiPipelineId != 0 {
			// if external webhook continue
			continue
		}

		var ciWorkflow *pipelineConfig.CiWorkflow
		if artifact.ParentCiArtifact != 0 {
			ciWorkflow, err = impl.ciWorkflowRepository.FindLastTriggeredWorkflowGitTriggersByArtifactId(artifact.ParentCiArtifact)
			if err != nil {
				impl.logger.Errorw("error in getting ci_workflow for artifacts", "err", err, "artifact", artifact, "parentStage", parentType, "stage", stage)
				return ciArtifactsResponse, err
			}

		} else {
			ciWorkflow, err = impl.ciWorkflowRepository.FindCiWorkflowGitTriggersById(*artifact.WorkflowId)
			if err != nil {
				impl.logger.Errorw("error in getting ci_workflow for artifacts", "err", err, "artifact", artifact, "parentStage", parentType, "stage", stage)
				return ciArtifactsResponse, err
			}
		}
		ciArtifacts[i].CiConfigureSourceType = ciWorkflow.GitTriggers[ciWorkflow.CiPipelineId].CiConfigureSourceType
		ciArtifacts[i].CiConfigureSourceValue = ciWorkflow.GitTriggers[ciWorkflow.CiPipelineId].CiConfigureSourceValue
	}

	ciArtifactsResponse.CdPipelineId = pipeline.Id
	ciArtifactsResponse.LatestWfArtifactId = latestWfArtifactId
	ciArtifactsResponse.LatestWfArtifactStatus = latestWfArtifactStatus
	if ciArtifacts == nil {
		ciArtifacts = []bean.CiArtifactBean{}
	}
	ciArtifactsResponse.CiArtifacts = ciArtifacts
	return ciArtifactsResponse, nil
}

func (impl PipelineBuilderImpl) BuildArtifactsForParentStage(cdPipelineId int, parentId int, parentType bean2.WorkflowType, ciArtifacts []bean.CiArtifactBean, artifactMap map[int]int, limit int, parentCdId int) ([]bean.CiArtifactBean, error) {
	var ciArtifactsFinal []bean.CiArtifactBean
	var err error
	if parentType == bean2.CI_WORKFLOW_TYPE {
		ciArtifactsFinal, err = impl.BuildArtifactsForCIParent(cdPipelineId, parentId, parentType, ciArtifacts, artifactMap, limit)
	} else if parentType == bean2.WEBHOOK_WORKFLOW_TYPE {
		ciArtifactsFinal, err = impl.BuildArtifactsForCIParent(cdPipelineId, parentId, parentType, ciArtifacts, artifactMap, limit)
	} else {
		//parent type is PRE, POST or DEPLOY type
		ciArtifactsFinal, _, _, _, err = impl.BuildArtifactsForCdStage(parentId, parentType, ciArtifacts, artifactMap, true, limit, parentCdId)
	}
	return ciArtifactsFinal, err
}

func (impl PipelineBuilderImpl) BuildArtifactsForCdStage(pipelineId int, stageType bean2.WorkflowType, ciArtifacts []bean.CiArtifactBean, artifactMap map[int]int, parent bool, limit int, parentCdId int) ([]bean.CiArtifactBean, map[int]int, int, string, error) {
	//getting running artifact id for parent cd
	parentCdRunningArtifactId := 0
	if parentCdId > 0 && parent {
		parentCdWfrList, err := impl.cdWorkflowRepository.FindArtifactByPipelineIdAndRunnerType(parentCdId, bean2.CD_WORKFLOW_TYPE_DEPLOY, 1)
		if err != nil || len(parentCdWfrList) == 0 {
			impl.logger.Errorw("error in getting artifact for parent cd", "parentCdPipelineId", parentCdId)
			return ciArtifacts, artifactMap, 0, "", err
		}
		parentCdRunningArtifactId = parentCdWfrList[0].CdWorkflow.CiArtifact.Id
	}
	//getting wfr for parent and updating artifacts
	parentWfrList, err := impl.cdWorkflowRepository.FindArtifactByPipelineIdAndRunnerType(pipelineId, stageType, limit)
	if err != nil {
		impl.logger.Errorw("error in getting artifact for deployed items", "cdPipelineId", pipelineId)
		return ciArtifacts, artifactMap, 0, "", err
	}
	deploymentArtifactId := 0
	deploymentArtifactStatus := ""
	for index, wfr := range parentWfrList {
		if !parent && index == 0 {
			deploymentArtifactId = wfr.CdWorkflow.CiArtifact.Id
			deploymentArtifactStatus = wfr.Status
		}
		if wfr.Status == application.Healthy || wfr.Status == application.SUCCEEDED {
			lastSuccessfulTriggerOnParent := parent && index == 0
			latest := !parent && index == 0
			runningOnParentCd := parentCdRunningArtifactId == wfr.CdWorkflow.CiArtifact.Id
			if ciArtifactIndex, ok := artifactMap[wfr.CdWorkflow.CiArtifact.Id]; !ok {
				//entry not present, creating new entry
				mInfo, err := parseMaterialInfo([]byte(wfr.CdWorkflow.CiArtifact.MaterialInfo), wfr.CdWorkflow.CiArtifact.DataSource)
				if err != nil {
					mInfo = []byte("[]")
					impl.logger.Errorw("Error in parsing artifact material info", "err", err)
				}
				ciArtifact := bean.CiArtifactBean{
					Id:                            wfr.CdWorkflow.CiArtifact.Id,
					Image:                         wfr.CdWorkflow.CiArtifact.Image,
					ImageDigest:                   wfr.CdWorkflow.CiArtifact.ImageDigest,
					MaterialInfo:                  mInfo,
					LastSuccessfulTriggerOnParent: lastSuccessfulTriggerOnParent,
					Latest:                        latest,
					Scanned:                       wfr.CdWorkflow.CiArtifact.Scanned,
					ScanEnabled:                   wfr.CdWorkflow.CiArtifact.ScanEnabled,
				}
				if !parent {
					ciArtifact.Deployed = true
					ciArtifact.DeployedTime = formatDate(wfr.StartedOn, bean.LayoutRFC3339)
				}
				if runningOnParentCd {
					ciArtifact.RunningOnParentCd = runningOnParentCd
				}
				ciArtifacts = append(ciArtifacts, ciArtifact)
				//storing index of ci artifact for using when updating old entry
				artifactMap[wfr.CdWorkflow.CiArtifact.Id] = len(ciArtifacts) - 1
			} else {
				//entry already present, updating running on parent
				if parent {
					ciArtifacts[ciArtifactIndex].LastSuccessfulTriggerOnParent = lastSuccessfulTriggerOnParent
				}
				if runningOnParentCd {
					ciArtifacts[ciArtifactIndex].RunningOnParentCd = runningOnParentCd
				}
			}
		}
	}
	return ciArtifacts, artifactMap, deploymentArtifactId, deploymentArtifactStatus, nil
}

// method for building artifacts for parent CI

func (impl PipelineBuilderImpl) BuildArtifactsForCIParent(cdPipelineId int, parentId int, parentType bean2.WorkflowType, ciArtifacts []bean.CiArtifactBean, artifactMap map[int]int, limit int) ([]bean.CiArtifactBean, error) {
	artifacts, err := impl.ciArtifactRepository.GetArtifactsByCDPipeline(cdPipelineId, limit, parentId, parentType)
	if err != nil {
		impl.logger.Errorw("error in getting artifacts for ci", "err", err)
		return ciArtifacts, err
	}
	for _, artifact := range artifacts {
		if _, ok := artifactMap[artifact.Id]; !ok {
			mInfo, err := parseMaterialInfo([]byte(artifact.MaterialInfo), artifact.DataSource)
			if err != nil {
				mInfo = []byte("[]")
				impl.logger.Errorw("Error in parsing artifact material info", "err", err, "artifact", artifact)
			}
			ciArtifacts = append(ciArtifacts, bean.CiArtifactBean{
				Id:           artifact.Id,
				Image:        artifact.Image,
				ImageDigest:  artifact.ImageDigest,
				MaterialInfo: mInfo,
				ScanEnabled:  artifact.ScanEnabled,
				Scanned:      artifact.Scanned,
			})
		}
	}
	return ciArtifacts, nil
}

func (impl PipelineBuilderImpl) FetchArtifactForRollback(cdPipelineId, offset, limit int) (bean.CiArtifactResponse, error) {
	var deployedCiArtifacts []bean.CiArtifactBean
	var deployedCiArtifactsResponse bean.CiArtifactResponse

	cdWfrs, err := impl.cdWorkflowRepository.FetchArtifactsByCdPipelineId(cdPipelineId, bean2.CD_WORKFLOW_TYPE_DEPLOY, offset, limit)
	if err != nil {
		impl.logger.Errorw("error in getting artifacts for rollback by cdPipelineId", "err", err, "cdPipelineId", cdPipelineId)
		return deployedCiArtifactsResponse, err
	}
	var ids []int32
	for _, item := range cdWfrs {
		ids = append(ids, item.TriggeredBy)
	}
	userEmails := make(map[int32]string)
	users, err := impl.userService.GetByIds(ids)
	if err != nil {
		impl.logger.Errorw("unable to fetch users by ids", "err", err, "ids", ids)
	}
	for _, item := range users {
		userEmails[item.Id] = item.EmailId
	}
	for _, cdWfr := range cdWfrs {
		ciArtifact := &repository.CiArtifact{}
		if cdWfr.CdWorkflow != nil && cdWfr.CdWorkflow.CiArtifact != nil {
			ciArtifact = cdWfr.CdWorkflow.CiArtifact
		}
		if ciArtifact == nil {
			continue
		}
		mInfo, err := parseMaterialInfo([]byte(ciArtifact.MaterialInfo), ciArtifact.DataSource)
		if err != nil {
			mInfo = []byte("[]")
			impl.logger.Errorw("error in parsing ciArtifact material info", "err", err, "ciArtifact", ciArtifact)
		}
		userEmail := userEmails[cdWfr.TriggeredBy]
		deployedCiArtifacts = append(deployedCiArtifacts, bean.CiArtifactBean{
			Id:           ciArtifact.Id,
			Image:        ciArtifact.Image,
			MaterialInfo: mInfo,
			DeployedTime: formatDate(cdWfr.StartedOn, bean.LayoutRFC3339),
			WfrId:        cdWfr.Id,
			DeployedBy:   userEmail,
		})
	}

	deployedCiArtifactsResponse.CdPipelineId = cdPipelineId
	if deployedCiArtifacts == nil {
		deployedCiArtifacts = []bean.CiArtifactBean{}
	}
	deployedCiArtifactsResponse.CiArtifacts = deployedCiArtifacts

	return deployedCiArtifactsResponse, nil
}

func parseMaterialInfo(materialInfo json.RawMessage, source string) (json.RawMessage, error) {
	if source != "GOCD" && source != "CI-RUNNER" && source != "EXTERNAL" {
		return nil, fmt.Errorf("datasource: %s not supported", source)
	}
	var ciMaterials []repository.CiMaterialInfo
	err := json.Unmarshal(materialInfo, &ciMaterials)
	if err != nil {
		println("material info", materialInfo)
		println("unmarshal error for material info", "err", err)
	}
	var scmMapList []map[string]string

	for _, material := range ciMaterials {
		scmMap := map[string]string{}
		var url string
		if material.Material.Type == "git" {
			url = material.Material.GitConfiguration.URL
		} else if material.Material.Type == "scm" {
			url = material.Material.ScmConfiguration.URL
		} else {
			return nil, fmt.Errorf("unknown material type:%s ", material.Material.Type)
		}
		if material.Modifications != nil && len(material.Modifications) > 0 {
			_modification := material.Modifications[0]

			revision := _modification.Revision
			url = strings.TrimSpace(url)

			_webhookDataStr := ""
			_webhookDataByteArr, err := json.Marshal(_modification.WebhookData)
			if err == nil {
				_webhookDataStr = string(_webhookDataByteArr)
			}

			scmMap["url"] = url
			scmMap["revision"] = revision
			scmMap["modifiedTime"] = _modification.ModifiedTime
			scmMap["author"] = _modification.Author
			scmMap["message"] = _modification.Message
			scmMap["tag"] = _modification.Tag
			scmMap["webhookData"] = _webhookDataStr
			scmMap["branch"] = _modification.Branch
		}
		scmMapList = append(scmMapList, scmMap)
	}
	mInfo, err := json.Marshal(scmMapList)
	return mInfo, err
}

func (impl PipelineBuilderImpl) FindAppsByTeamId(teamId int) ([]*AppBean, error) {
	var appsRes []*AppBean
	apps, err := impl.appRepo.FindAppsByTeamId(teamId)
	if err != nil {
		impl.logger.Errorw("error while fetching app", "err", err)
		return nil, err
	}
	for _, app := range apps {
		appsRes = append(appsRes, &AppBean{Id: app.Id, Name: app.AppName})
	}
	return appsRes, err
}

func (impl PipelineBuilderImpl) FindAppsByTeamName(teamName string) ([]AppBean, error) {
	var appsRes []AppBean
	apps, err := impl.appRepo.FindAppsByTeamName(teamName)
	if err != nil {
		impl.logger.Errorw("error while fetching app", "err", err)
		return nil, err
	}
	for _, app := range apps {
		appsRes = append(appsRes, AppBean{Id: app.Id, Name: app.AppName})
	}
	return appsRes, err
}

func (impl PipelineBuilderImpl) FindPipelineById(cdPipelineId int) (*pipelineConfig.Pipeline, error) {
	return impl.pipelineRepository.FindById(cdPipelineId)
}

func (impl PipelineBuilderImpl) FindAppAndEnvDetailsByPipelineId(cdPipelineId int) (*pipelineConfig.Pipeline, error) {
	return impl.pipelineRepository.FindAppAndEnvDetailsByPipelineId(cdPipelineId)
}

type TeamAppBean struct {
	ProjectId   int        `json:"projectId"`
	ProjectName string     `json:"projectName"`
	AppList     []*AppBean `json:"appList"`
}

type AppBean struct {
	Id     int    `json:"id"`
	Name   string `json:"name,notnull"`
	TeamId int    `json:"teamId,omitempty"`
}

func (impl PipelineBuilderImpl) GetAppList() ([]AppBean, error) {
	var appsRes []AppBean
	apps, err := impl.appRepo.FindAll()
	if err != nil {
		impl.logger.Errorw("error while fetching app", "err", err)
		return nil, err
	}
	for _, app := range apps {
		appsRes = append(appsRes, AppBean{Id: app.Id, Name: app.AppName})
	}
	return appsRes, err
}

func (impl PipelineBuilderImpl) FetchCDPipelineStrategy(appId int) (PipelineStrategiesResponse, error) {
	pipelineStrategiesResponse := PipelineStrategiesResponse{}
	chart, err := impl.chartRepository.FindLatestChartForAppByAppId(appId)
	if err != nil && err != pg.ErrNoRows {
		impl.logger.Errorf("invalid state", "err", err, "appId", appId)
		return pipelineStrategiesResponse, err
	}
	if chart.Id == 0 {
		return pipelineStrategiesResponse, fmt.Errorf("no chart configured")
	}

	//get global strategy for this chart
	globalStrategies, err := impl.globalStrategyMetadataChartRefMappingRepository.GetByChartRefId(chart.ChartRefId)
	if err != nil && err != pg.ErrNoRows {
		impl.logger.Errorw("error in getting global strategies", "err", err)
		return pipelineStrategiesResponse, err
	} else if err == pg.ErrNoRows {
		impl.logger.Infow("no strategies configured for chart", "chartRefId", chart.ChartRefId)
		return pipelineStrategiesResponse, nil
	}
	pipelineOverride := chart.PipelineOverride
	for _, globalStrategy := range globalStrategies {
<<<<<<< HEAD
		pipelineStrategyJson, err := impl.filterDeploymentTemplate(globalStrategy.Key, pipelineOverride)
=======
		pipelineStrategyJson, err := impl.filterDeploymentTemplate(globalStrategy.GlobalStrategyMetadata.Key, pipelineOverride)
>>>>>>> 369188e5
		if err != nil {
			return pipelineStrategiesResponse, err
		}
		pipelineStrategy := PipelineStrategy{
<<<<<<< HEAD
			DeploymentTemplate: globalStrategy.Name,
			Config:             []byte(pipelineStrategyJson),
		}
		if globalStrategy.Name == chartRepoRepository.DEPLOYMENT_STRATEGY_ROLLING {
			pipelineStrategy.Default = true
		} else {
			pipelineStrategy.Default = false
=======
			DeploymentTemplate: globalStrategy.GlobalStrategyMetadata.Name,
			Config:             []byte(pipelineStrategyJson),
>>>>>>> 369188e5
		}
		pipelineStrategy.Default = globalStrategy.Default
		pipelineStrategiesResponse.PipelineStrategy = append(pipelineStrategiesResponse.PipelineStrategy, pipelineStrategy)
	}
	return pipelineStrategiesResponse, nil
}

type PipelineStrategiesResponse struct {
	PipelineStrategy []PipelineStrategy `json:"pipelineStrategy"`
}
type PipelineStrategy struct {
	DeploymentTemplate chartRepoRepository.DeploymentStrategy `json:"deploymentTemplate,omitempty"` //
	Config             json.RawMessage                        `json:"config"`
	Default            bool                                   `json:"default"`
}

func (impl PipelineBuilderImpl) GetEnvironmentByCdPipelineId(pipelineId int) (int, error) {
	dbPipeline, err := impl.pipelineRepository.FindById(pipelineId)
	if err != nil || dbPipeline == nil {
		impl.logger.Errorw("error in fetching pipeline", "err", err)
		return 0, err
	}
	return dbPipeline.EnvironmentId, err
}

func (impl PipelineBuilderImpl) GetCdPipelineById(pipelineId int) (cdPipeline *bean.CDPipelineConfigObject, err error) {
	dbPipeline, err := impl.pipelineRepository.FindById(pipelineId)
	if err != nil && errors.IsNotFound(err) {
		impl.logger.Errorw("error in fetching pipeline", "err", err)
		return cdPipeline, err
	}
	environment, err := impl.environmentRepository.FindById(dbPipeline.EnvironmentId)
	if err != nil && errors.IsNotFound(err) {
		impl.logger.Errorw("error in fetching pipeline", "err", err)
		return cdPipeline, err
	}
	strategies, err := impl.pipelineConfigRepository.GetAllStrategyByPipelineId(dbPipeline.Id)
	if err != nil && errors.IsNotFound(err) {
		impl.logger.Errorw("error in fetching strategies", "err", err)
		return cdPipeline, err
	}
	var strategiesBean []bean.Strategy
	var deploymentTemplate chartRepoRepository.DeploymentStrategy
	for _, item := range strategies {
		strategiesBean = append(strategiesBean, bean.Strategy{
			Config:             []byte(item.Config),
			DeploymentTemplate: item.Strategy,
			Default:            item.Default,
		})

		if item.Default {
			deploymentTemplate = item.Strategy
		}
	}

	preStage := bean.CdStage{}
	if len(dbPipeline.PreStageConfig) > 0 {
		preStage.Name = "Pre-Deployment"
		preStage.Config = dbPipeline.PreStageConfig
		preStage.TriggerType = dbPipeline.PreTriggerType
	}
	postStage := bean.CdStage{}
	if len(dbPipeline.PostStageConfig) > 0 {
		postStage.Name = "Post-Deployment"
		postStage.Config = dbPipeline.PostStageConfig
		postStage.TriggerType = dbPipeline.PostTriggerType
	}

	preStageConfigmapSecrets := bean.PreStageConfigMapSecretNames{}
	postStageConfigmapSecrets := bean.PostStageConfigMapSecretNames{}

	if dbPipeline.PreStageConfigMapSecretNames != "" {
		err = json.Unmarshal([]byte(dbPipeline.PreStageConfigMapSecretNames), &preStageConfigmapSecrets)
		if err != nil {
			impl.logger.Error(err)
			return nil, err
		}
	}
	if dbPipeline.PostStageConfigMapSecretNames != "" {
		err = json.Unmarshal([]byte(dbPipeline.PostStageConfigMapSecretNames), &postStageConfigmapSecrets)
		if err != nil {
			impl.logger.Error(err)
			return nil, err
		}
	}
	appWorkflowMapping, err := impl.appWorkflowRepository.FindWFCDMappingByCDPipelineId(pipelineId)
	if err != nil {
		return nil, err
	}
	cdPipeline = &bean.CDPipelineConfigObject{
		Id:                            dbPipeline.Id,
		Name:                          dbPipeline.Name,
		EnvironmentId:                 dbPipeline.EnvironmentId,
		EnvironmentName:               environment.Name,
		CiPipelineId:                  dbPipeline.CiPipelineId,
		DeploymentTemplate:            deploymentTemplate,
		TriggerType:                   dbPipeline.TriggerType,
		Strategies:                    strategiesBean,
		PreStage:                      preStage,
		PostStage:                     postStage,
		PreStageConfigMapSecretNames:  preStageConfigmapSecrets,
		PostStageConfigMapSecretNames: postStageConfigmapSecrets,
		RunPreStageInEnv:              dbPipeline.RunPreStageInEnv,
		RunPostStageInEnv:             dbPipeline.RunPostStageInEnv,
		CdArgoSetup:                   environment.Cluster.CdArgoSetup,
		ParentPipelineId:              appWorkflowMapping.ParentId,
		ParentPipelineType:            appWorkflowMapping.ParentType,
		DeploymentAppType:             dbPipeline.DeploymentAppType,
		DeploymentAppCreated:          dbPipeline.DeploymentAppCreated,
	}

	return cdPipeline, err
}

func (impl PipelineBuilderImpl) FindByIds(ids []*int) ([]*AppBean, error) {
	var appsRes []*AppBean
	apps, err := impl.appRepo.FindByIds(ids)
	if err != nil {
		impl.logger.Errorw("error while fetching app", "err", err)
		return nil, err
	}
	for _, app := range apps {
		appsRes = append(appsRes, &AppBean{Id: app.Id, Name: app.AppName, TeamId: app.TeamId})
	}
	return appsRes, err
}

func (impl PipelineBuilderImpl) GetCiPipelineById(pipelineId int) (ciPipeline *bean.CiPipeline, err error) {
	pipeline, err := impl.ciPipelineRepository.FindById(pipelineId)
	if err != nil && !util.IsErrNoRows(err) {
		impl.logger.Errorw("error in fetching ci pipeline", "pipelineId", pipelineId, "err", err)
		return nil, err
	}
	dockerArgs := make(map[string]string)
	if len(pipeline.DockerArgs) > 0 {
		err := json.Unmarshal([]byte(pipeline.DockerArgs), &dockerArgs)
		if err != nil {
			impl.logger.Warnw("error in unmarshal", "err", err)
		}
	}

	if impl.ciConfig.ExternalCiWebhookUrl == "" {
		hostUrl, err := impl.attributesService.GetByKey(attributes.HostUrlKey)
		if err != nil {
			impl.logger.Errorw("there is no external ci webhook url configured", "ci pipeline", pipeline)
			return nil, err
		}
		if hostUrl != nil {
			impl.ciConfig.ExternalCiWebhookUrl = fmt.Sprintf("%s/%s", hostUrl.Value, ExternalCiWebhookPath)
		}
	}

	var externalCiConfig bean.ExternalCiConfig

	ciPipelineScripts, err := impl.ciPipelineRepository.FindCiScriptsByCiPipelineId(pipeline.Id)
	if err != nil && !util.IsErrNoRows(err) {
		impl.logger.Errorw("error in fetching ci scripts")
		return nil, err
	}

	var beforeDockerBuildScripts []*bean.CiScript
	var afterDockerBuildScripts []*bean.CiScript
	for _, ciScript := range ciPipelineScripts {
		ciScriptResp := &bean.CiScript{
			Id:             ciScript.Id,
			Index:          ciScript.Index,
			Name:           ciScript.Name,
			Script:         ciScript.Script,
			OutputLocation: ciScript.OutputLocation,
		}
		if ciScript.Stage == BEFORE_DOCKER_BUILD {
			beforeDockerBuildScripts = append(beforeDockerBuildScripts, ciScriptResp)
		} else if ciScript.Stage == AFTER_DOCKER_BUILD {
			afterDockerBuildScripts = append(afterDockerBuildScripts, ciScriptResp)
		}
	}
	parentCiPipeline, err := impl.ciPipelineRepository.FindById(pipeline.ParentCiPipeline)
	if err != nil && !util.IsErrNoRows(err) {
		impl.logger.Errorw("err", err)
		return nil, err
	}
	ciPipeline = &bean.CiPipeline{
		Id:                       pipeline.Id,
		Version:                  pipeline.Version,
		Name:                     pipeline.Name,
		Active:                   pipeline.Active,
		Deleted:                  pipeline.Deleted,
		DockerArgs:               dockerArgs,
		IsManual:                 pipeline.IsManual,
		IsExternal:               pipeline.IsExternal,
		AppId:                    pipeline.AppId,
		ParentCiPipeline:         pipeline.ParentCiPipeline,
		ParentAppId:              parentCiPipeline.AppId,
		ExternalCiConfig:         externalCiConfig,
		BeforeDockerBuildScripts: beforeDockerBuildScripts,
		AfterDockerBuildScripts:  afterDockerBuildScripts,
		ScanEnabled:              pipeline.ScanEnabled,
		IsDockerConfigOverridden: pipeline.IsDockerConfigOverridden,
	}
	if !ciPipeline.IsExternal && ciPipeline.IsDockerConfigOverridden {
		ciTemplateBean, err := impl.ciTemplateService.FindTemplateOverrideByCiPipelineId(ciPipeline.Id)
		if err != nil {
			return nil, err
		}
		templateOverride := ciTemplateBean.CiTemplateOverride
		ciBuildConfig := ciTemplateBean.CiBuildConfig
		ciPipeline.DockerConfigOverride = bean.DockerConfigOverride{
			DockerRegistry:   templateOverride.DockerRegistryId,
			DockerRepository: templateOverride.DockerRepository,
			CiBuildConfig:    ciBuildConfig,
			//DockerBuildConfig: &bean.DockerBuildConfig{
			//	GitMaterialId:  templateOverride.GitMaterialId,
			//	DockerfilePath: templateOverride.DockerfilePath,
			//},
		}
	}
	for _, material := range pipeline.CiPipelineMaterials {
		if material == nil || material.GitMaterial == nil || !material.GitMaterial.Active {
			continue
		}
		ciMaterial := &bean.CiMaterial{
			Id:              material.Id,
			CheckoutPath:    material.CheckoutPath,
			Path:            material.Path,
			ScmId:           material.ScmId,
			GitMaterialId:   material.GitMaterialId,
			GitMaterialName: material.GitMaterial.Name[strings.Index(material.GitMaterial.Name, "-")+1:],
			ScmName:         material.ScmName,
			ScmVersion:      material.ScmVersion,
			IsRegex:         material.Regex != "",
			Source:          &bean.SourceTypeConfig{Type: material.Type, Value: material.Value, Regex: material.Regex},
		}
		ciPipeline.CiMaterial = append(ciPipeline.CiMaterial, ciMaterial)
	}

	linkedCis, err := impl.ciPipelineRepository.FindByParentCiPipelineId(ciPipeline.Id)
	if err != nil && !util.IsErrNoRows(err) {
		return nil, err
	}
	ciPipeline.LinkedCount = len(linkedCis)

	appWorkflowMappings, err := impl.appWorkflowRepository.FindWFCIMappingByCIPipelineId(ciPipeline.Id)
	for _, mapping := range appWorkflowMappings {
		//there will be only one active entry in db always
		ciPipeline.AppWorkflowId = mapping.AppWorkflowId
	}

	//getting pre stage and post stage details
	preStageDetail, postStageDetail, err := impl.pipelineStageService.GetCiPipelineStageData(ciPipeline.Id)
	if err != nil {
		impl.logger.Errorw("error in getting pre & post stage detail by ciPipelineId", "err", err, "ciPipelineId", ciPipeline.Id)
		return nil, err
	}
	ciPipeline.PreBuildStage = preStageDetail
	ciPipeline.PostBuildStage = postStageDetail
	return ciPipeline, err
}

func (impl PipelineBuilderImpl) FindAllMatchesByAppName(appName string, appType helper.AppType) ([]*AppBean, error) {
	var appsRes []*AppBean
	var apps []*app2.App
	var err error
	if len(appName) == 0 {
		apps, err = impl.appRepo.FindAll()
	} else {
		apps, err = impl.appRepo.FindAllMatchesByAppName(appName, appType)
	}
	if err != nil {
		impl.logger.Errorw("error while fetching app", "err", err)
		return nil, err
	}
	for _, app := range apps {
		name := app.AppName
		if appType == helper.Job {
			name = app.DisplayName
		}
		appsRes = append(appsRes, &AppBean{Id: app.Id, Name: name})
	}
	return appsRes, err
}

func (impl PipelineBuilderImpl) updateGitRepoUrlInCharts(appId int, chartGitAttribute *util.ChartGitAttribute, userId int32) error {
	charts, err := impl.chartRepository.FindActiveChartsByAppId(appId)
	if err != nil && pg.ErrNoRows != err {
		return err
	}
	for _, ch := range charts {
		if len(ch.GitRepoUrl) == 0 {
			ch.GitRepoUrl = chartGitAttribute.RepoUrl
			ch.ChartLocation = chartGitAttribute.ChartLocation
			ch.UpdatedOn = time.Now()
			ch.UpdatedBy = userId
			err = impl.chartRepository.Update(ch)
			if err != nil {
				return err
			}
		}
	}
	return nil
}

func (impl PipelineBuilderImpl) PerformBulkActionOnCdPipelines(dto *bean.CdBulkActionRequestDto, impactedPipelines []*pipelineConfig.Pipeline, ctx context.Context, dryRun bool, userId int32) ([]*bean.CdBulkActionResponseDto, error) {
	switch dto.Action {
	case bean.CD_BULK_DELETE:
		bulkDeleteResp := impl.BulkDeleteCdPipelines(impactedPipelines, ctx, dryRun, dto.ForceDelete, userId)
		return bulkDeleteResp, nil
	default:
		return nil, &util.ApiError{Code: "400", HttpStatusCode: 400, UserMessage: "this action is not supported"}
	}
}

func (impl PipelineBuilderImpl) BulkDeleteCdPipelines(impactedPipelines []*pipelineConfig.Pipeline, ctx context.Context, dryRun, forceDelete bool, userId int32) []*bean.CdBulkActionResponseDto {
	var respDtos []*bean.CdBulkActionResponseDto
	for _, pipeline := range impactedPipelines {
		respDto := &bean.CdBulkActionResponseDto{
			PipelineName:    pipeline.Name,
			AppName:         pipeline.App.AppName,
			EnvironmentName: pipeline.Environment.Name,
		}
		if !dryRun {
			err := impl.DeleteCdPipeline(pipeline, ctx, forceDelete, true, userId)
			if err != nil {
				impl.logger.Errorw("error in deleting cd pipeline", "err", err, "pipelineId", pipeline.Id)
				respDto.DeletionResult = fmt.Sprintf("Not able to delete pipeline, %v", err)
			} else {
				respDto.DeletionResult = "Pipeline deleted successfully."
			}
		}
		respDtos = append(respDtos, respDto)
	}
	return respDtos

}

func (impl PipelineBuilderImpl) GetBulkActionImpactedPipelines(dto *bean.CdBulkActionRequestDto) ([]*pipelineConfig.Pipeline, error) {
	if len(dto.EnvIds) == 0 || (len(dto.AppIds) == 0 && len(dto.ProjectIds) == 0) {
		//invalid payload, envIds are must and either of appIds or projectIds are must
		return nil, &util.ApiError{Code: "400", HttpStatusCode: 400, UserMessage: "invalid payload, can not get pipelines for this filter"}
	}
	var pipelineIdsByAppLevel []int
	var pipelineIdsByProjectLevel []int
	var err error
	if len(dto.AppIds) > 0 && len(dto.EnvIds) > 0 {
		//getting pipeline IDs for app level deletion request
		pipelineIdsByAppLevel, err = impl.pipelineRepository.FindIdsByAppIdsAndEnvironmentIds(dto.AppIds, dto.EnvIds)
		if err != nil && err != pg.ErrNoRows {
			impl.logger.Errorw("error in getting cd pipelines by appIds and envIds", "err", err)
			return nil, err
		}
	}
	if len(dto.ProjectIds) > 0 && len(dto.EnvIds) > 0 {
		//getting pipeline IDs for project level deletion request
		pipelineIdsByProjectLevel, err = impl.pipelineRepository.FindIdsByProjectIdsAndEnvironmentIds(dto.ProjectIds, dto.EnvIds)
		if err != nil && err != pg.ErrNoRows {
			impl.logger.Errorw("error in getting cd pipelines by projectIds and envIds", "err", err)
			return nil, err
		}
	}
	var pipelineIdsMerged []int
	//it might be possible that pipelineIdsByAppLevel & pipelineIdsByProjectLevel have some same values
	//we are still appending them to save operation cost of checking same ids as we will get pipelines from
	//in clause which gives correct results even if some values are repeating
	pipelineIdsMerged = append(pipelineIdsMerged, pipelineIdsByAppLevel...)
	pipelineIdsMerged = append(pipelineIdsMerged, pipelineIdsByProjectLevel...)
	var pipelines []*pipelineConfig.Pipeline
	if len(pipelineIdsMerged) > 0 {
		pipelines, err = impl.pipelineRepository.FindByIdsIn(pipelineIdsMerged)
		if err != nil {
			impl.logger.Errorw("error in getting cd pipelines by ids", "err", err, "ids", pipelineIdsMerged)
			return nil, err
		}
	}
	return pipelines, nil
}

func (impl PipelineBuilderImpl) buildExternalCiWebhookSchema() map[string]interface{} {
	schema := make(map[string]interface{})
	schema["dockerImage"] = &bean.SchemaObject{Description: "docker image created for your application (Eg. quay.io/devtron/test:da3ba325-161-467)", DataType: "String", Example: "test-docker-repo/test:b150cc81-5-20", Optional: false}
	//schema["digest"] = &bean.SchemaObject{Description: "docker image sha1 digest", DataType: "String", Example: "sha256:94180dead8336237430e848ef8145f060b51", Optional: true}
	//schema["materialType"] = &bean.SchemaObject{Description: "git", DataType: "String", Example: "git", Optional: true}

	ciProjectDetails := make([]map[string]interface{}, 0)
	ciProjectDetail := make(map[string]interface{})
	ciProjectDetail["commitHash"] = &bean.SchemaObject{Description: "Hash of git commit used to build the image (Eg. 4bd84gba5ebdd6b1937ffd6c0734c2ad52ede782)", DataType: "String", Example: "dg46f67559dbsdfdfdfdsfba47901caf47f8b7e", Optional: true}
	ciProjectDetail["commitTime"] = &bean.SchemaObject{Description: "Time at which the code was committed to git (Eg. 2022-11-12T12:12:00)", DataType: "String", Example: "2022-11-12T12:12:00", Optional: true}
	ciProjectDetail["message"] = &bean.SchemaObject{Description: "Message provided during code commit (Eg. This is a sample commit message)", DataType: "String", Example: "commit message", Optional: true}
	ciProjectDetail["author"] = &bean.SchemaObject{Description: "Name or email id of the user who has done git commit (Eg. John Doe, johndoe@company.com)", DataType: "String", Example: "Devtron User", Optional: true}
	ciProjectDetails = append(ciProjectDetails, ciProjectDetail)

	schema["ciProjectDetails"] = &bean.SchemaObject{Description: "Git commit details used to build the image", DataType: "Array", Example: "[{}]", Optional: true, Child: ciProjectDetails}
	return schema
}

func (impl PipelineBuilderImpl) buildPayloadOption() []bean.PayloadOptionObject {
	payloadOption := make([]bean.PayloadOptionObject, 0)
	payloadOption = append(payloadOption, bean.PayloadOptionObject{
		Key:        "dockerImage",
		PayloadKey: []string{"dockerImage"},
		Label:      "Container image tag",
		Mandatory:  true,
	})

	payloadOption = append(payloadOption, bean.PayloadOptionObject{
		Key:        "commitHash",
		PayloadKey: []string{"ciProjectDetails.commitHash"},
		Label:      "Commit hash",
		Mandatory:  false,
	})
	payloadOption = append(payloadOption, bean.PayloadOptionObject{
		Key:        "message",
		PayloadKey: []string{"ciProjectDetails.message"},
		Label:      "Commit message",
		Mandatory:  false,
	})
	payloadOption = append(payloadOption, bean.PayloadOptionObject{
		Key:        "author",
		PayloadKey: []string{"ciProjectDetails.author"},
		Label:      "Author",
		Mandatory:  false,
	})
	payloadOption = append(payloadOption, bean.PayloadOptionObject{
		Key:        "commitTime",
		PayloadKey: []string{"ciProjectDetails.commitTime"},
		Label:      "Date & time of commit",
		Mandatory:  false,
	})
	return payloadOption
}

func (impl PipelineBuilderImpl) buildResponses() []bean.ResponseSchemaObject {
	responseSchemaObjects := make([]bean.ResponseSchemaObject, 0)
	schema := make(map[string]interface{})
	schema["code"] = &bean.SchemaObject{Description: "http status code", DataType: "integer", Example: "200,400,401", Optional: false}
	schema["result"] = &bean.SchemaObject{Description: "api response", DataType: "string", Example: "url", Optional: true}
	schema["status"] = &bean.SchemaObject{Description: "api response status", DataType: "string", Example: "url", Optional: true}

	error := make(map[string]interface{})
	error["code"] = &bean.SchemaObject{Description: "http status code", DataType: "integer", Example: "200,400,401", Optional: true}
	error["userMessage"] = &bean.SchemaObject{Description: "api error user message", DataType: "string", Example: "message", Optional: true}
	schema["error"] = &bean.SchemaObject{Description: "api error", DataType: "object", Example: "{}", Optional: true, Child: error}
	description200 := bean.ResponseDescriptionSchemaObject{
		Description: "success http api response",
		ExampleValue: bean.ExampleValueDto{
			Code:   200,
			Result: "api response result",
		},
		Schema: schema,
	}
	response200 := bean.ResponseSchemaObject{
		Description: description200,
		Code:        "200",
	}
	badReq := bean.ErrorDto{
		Code:        400,
		UserMessage: "Bad request",
	}
	description400 := bean.ResponseDescriptionSchemaObject{
		Description: "bad http request api response",
		ExampleValue: bean.ExampleValueDto{
			Code:   400,
			Errors: []bean.ErrorDto{badReq},
		},
		Schema: schema,
	}

	response400 := bean.ResponseSchemaObject{
		Description: description400,
		Code:        "400",
	}
	description401 := bean.ResponseDescriptionSchemaObject{
		Description: "unauthorized http api response",
		ExampleValue: bean.ExampleValueDto{
			Code:   401,
			Result: "Unauthorized",
		},
		Schema: schema,
	}
	response401 := bean.ResponseSchemaObject{
		Description: description401,
		Code:        "401",
	}
	responseSchemaObjects = append(responseSchemaObjects, response200)
	responseSchemaObjects = append(responseSchemaObjects, response400)
	responseSchemaObjects = append(responseSchemaObjects, response401)
	return responseSchemaObjects
}

func (impl PipelineBuilderImpl) MarkGitOpsDevtronAppsDeletedWhereArgoAppIsDeleted(appId int, envId int, acdToken string, pipeline *pipelineConfig.Pipeline) (bool, error) {

	acdAppFound := false
	ctx := context.Background()
	ctx = context.WithValue(ctx, "token", acdToken)
	acdAppName := pipeline.DeploymentAppName
	_, err := impl.application.Get(ctx, &application2.ApplicationQuery{Name: &acdAppName})
	if err == nil {
		// acd app is not yet deleted so return
		acdAppFound = true
		return acdAppFound, err
	}
	impl.logger.Warnw("app not found in argo, deleting from db ", "err", err)
	//make call to delete it from pipeline DB because it's ACD counterpart is deleted
	err = impl.DeleteCdPipeline(pipeline, context.Background(), true, false, 0)
	if err != nil {
		impl.logger.Errorw("error in deleting cd pipeline", "err", err)
		return acdAppFound, err
	}
	return acdAppFound, nil
}

func (impl PipelineBuilderImpl) GetCiPipelineByEnvironment(request appGroup2.AppGroupingRequest) ([]*bean.CiConfigRequest, error) {
	ciPipelinesConfigByApps := make([]*bean.CiConfigRequest, 0)
	_, span := otel.Tracer("orchestrator").Start(request.Ctx, "ciHandler.AppGroupingCiPipelinesAuthorization")
	var cdPipelines []*pipelineConfig.Pipeline
	var err error
	if request.AppGroupId > 0 {
		appIds, err := impl.appGroupService.GetAppIdsByAppGroupId(request.AppGroupId)
		if err != nil {
			return nil, err
		}
		//override appIds if already provided app group id in request.
		request.AppIds = appIds
	}
	if len(request.AppIds) > 0 {
		cdPipelines, err = impl.pipelineRepository.FindActiveByInFilter(request.EnvId, request.AppIds)
	} else {
		cdPipelines, err = impl.pipelineRepository.FindActiveByEnvId(request.EnvId)
	}
	if err != nil {
		impl.logger.Errorw("error in fetching pipelines", "request", request, "err", err)
		return nil, err
	}

	var appIds []int
	ciPipelineIds := make([]int, 0)
	cdPipelineIds := make([]int, 0)
	for _, pipeline := range cdPipelines {
		cdPipelineIds = append(cdPipelineIds, pipeline.Id)
	}

	//authorization block starts here
	var appObjectArr []string
	objects := impl.enforcerUtil.GetAppAndEnvObjectByDbPipeline(cdPipelines)
	ciPipelineIds = []int{}
	for _, object := range objects {
		appObjectArr = append(appObjectArr, object[0])
	}
	appResults, _ := request.CheckAuthBatch(request.EmailId, appObjectArr, []string{})
	for _, pipeline := range cdPipelines {
		appObject := objects[pipeline.Id]
		if !appResults[appObject[0]] {
			//if user unauthorized, skip items
			continue
		}
		appIds = append(appIds, pipeline.AppId)
		ciPipelineIds = append(ciPipelineIds, pipeline.CiPipelineId)
	}
	//authorization block ends here
	span.End()
	if len(appIds) == 0 {
		err = &util.ApiError{Code: "404", HttpStatusCode: 200, UserMessage: "no matching app found"}
		return nil, err
	}
	if impl.ciConfig.ExternalCiWebhookUrl == "" {
		hostUrl, err := impl.attributesService.GetByKey(attributes.HostUrlKey)
		if err != nil {
			return nil, err
		}
		if hostUrl != nil {
			impl.ciConfig.ExternalCiWebhookUrl = fmt.Sprintf("%s/%s", hostUrl.Value, ExternalCiWebhookPath)
		}
	}

	_, span = otel.Tracer("orchestrator").Start(request.Ctx, "ciHandler.GetCiTemplateVariables")
	defer span.End()
	ciPipelinesConfigMap, err := impl.getCiTemplateVariablesByAppIds(appIds)
	if err != nil {
		impl.logger.Debugw("error in fetching ci pipeline", "appIds", appIds, "err", err)
		return nil, err
	}

	ciPipelineByApp := make(map[int][]*pipelineConfig.CiPipeline)
	_, span = otel.Tracer("orchestrator").Start(request.Ctx, "ciHandler.FindByAppIds")
	ciPipelines, err := impl.ciPipelineRepository.FindByAppIds(appIds)
	span.End()
	if err != nil && !util.IsErrNoRows(err) {
		impl.logger.Errorw("error in fetching ci pipeline", "appIds", appIds, "err", err)
		return nil, err
	}
	parentCiPipelineIds := make([]int, 0)
	for _, ciPipeline := range ciPipelines {
		ciPipelineByApp[ciPipeline.AppId] = append(ciPipelineByApp[ciPipeline.AppId], ciPipeline)
		if ciPipeline.ParentCiPipeline > 0 && ciPipeline.IsExternal {
			parentCiPipelineIds = append(parentCiPipelineIds, ciPipeline.ParentCiPipeline)
		}
	}
	pipelineIdVsAppId, err := impl.ciPipelineRepository.FindAppIdsForCiPipelineIds(parentCiPipelineIds)
	if err != nil {
		impl.logger.Errorw("error occurred while fetching appIds for pipelineIds", "parentCiPipelineIds", parentCiPipelineIds, "err", err)
		return nil, err
	}

	if len(ciPipelineIds) == 0 {
		err = &util.ApiError{Code: "404", HttpStatusCode: 200, UserMessage: "no matching ci pipeline found"}
		return nil, err
	}
	linkedCiPipelinesMap := make(map[int][]*pipelineConfig.CiPipeline)
	_, span = otel.Tracer("orchestrator").Start(request.Ctx, "ciHandler.FindByParentCiPipelineIds")
	linkedCiPipelines, err := impl.ciPipelineRepository.FindByParentCiPipelineIds(ciPipelineIds)
	span.End()
	if err != nil && !util.IsErrNoRows(err) {
		return nil, err
	}
	for _, linkedCiPipeline := range linkedCiPipelines {
		linkedCiPipelinesMap[linkedCiPipeline.ParentCiPipeline] = append(linkedCiPipelinesMap[linkedCiPipeline.Id], linkedCiPipeline)
	}

	_, span = otel.Tracer("orchestrator").Start(request.Ctx, "ciHandler.FindTemplateOverrideByCiPipelineIds")
	ciTemplateBeanOverrides, err := impl.ciTemplateService.FindTemplateOverrideByCiPipelineIds(ciPipelineIds)
	span.End()
	if err != nil {
		impl.logger.Errorw("error in fetching templates override", "appIds", appIds, "err", err)
		return nil, err
	}
	ciOverrideTemplateMap := make(map[int]*bean3.CiTemplateBean)
	for _, templateBeanOverride := range ciTemplateBeanOverrides {
		ciTemplateOverride := templateBeanOverride.CiTemplateOverride
		ciOverrideTemplateMap[ciTemplateOverride.CiPipelineId] = templateBeanOverride
	}

	var externalCiConfig bean.ExternalCiConfig
	//var parentCiPipelineIds []int
	for appId, ciPipelinesConfigByApp := range ciPipelinesConfigMap {
		var ciPipelineResp []*bean.CiPipeline

		ciPipelines := ciPipelineByApp[appId]
		for _, pipeline := range ciPipelines {
			dockerArgs := make(map[string]string)
			if len(pipeline.DockerArgs) > 0 {
				err := json.Unmarshal([]byte(pipeline.DockerArgs), &dockerArgs)
				if err != nil {
					impl.logger.Warnw("error in unmarshal", "err", err)
				}
			}
			parentCiPipelineId := pipeline.ParentCiPipeline
			ciPipeline := &bean.CiPipeline{
				Id:                       pipeline.Id,
				Version:                  pipeline.Version,
				Name:                     pipeline.Name,
				Active:                   pipeline.Active,
				Deleted:                  pipeline.Deleted,
				DockerArgs:               dockerArgs,
				IsManual:                 pipeline.IsManual,
				IsExternal:               pipeline.IsExternal,
				ParentCiPipeline:         parentCiPipelineId,
				ExternalCiConfig:         externalCiConfig,
				ScanEnabled:              pipeline.ScanEnabled,
				IsDockerConfigOverridden: pipeline.IsDockerConfigOverridden,
			}
			parentPipelineAppId, ok := pipelineIdVsAppId[parentCiPipelineId]
			if ok {
				ciPipeline.ParentAppId = parentPipelineAppId
			}
			if ciTemplateBean, ok := ciOverrideTemplateMap[pipeline.Id]; ok {
				templateOverride := ciTemplateBean.CiTemplateOverride
				ciPipeline.DockerConfigOverride = bean.DockerConfigOverride{
					DockerRegistry:   templateOverride.DockerRegistryId,
					DockerRepository: templateOverride.DockerRepository,
					CiBuildConfig:    ciTemplateBean.CiBuildConfig,
				}
			}

			//this will build ci materials for each ci pipeline
			for _, material := range pipeline.CiPipelineMaterials {
				// ignore those materials which have inactive git material
				if material == nil || material.GitMaterial == nil || !material.GitMaterial.Active {
					continue
				}
				ciMaterial := &bean.CiMaterial{
					Id:              material.Id,
					CheckoutPath:    material.CheckoutPath,
					Path:            material.Path,
					ScmId:           material.ScmId,
					GitMaterialId:   material.GitMaterialId,
					GitMaterialName: material.GitMaterial.Name[strings.Index(material.GitMaterial.Name, "-")+1:],
					ScmName:         material.ScmName,
					ScmVersion:      material.ScmVersion,
					IsRegex:         material.Regex != "",
					Source:          &bean.SourceTypeConfig{Type: material.Type, Value: material.Value, Regex: material.Regex},
				}
				ciPipeline.CiMaterial = append(ciPipeline.CiMaterial, ciMaterial)
			}

			//this will count the length of child ci pipelines, of each ci pipeline
			linkedCi := linkedCiPipelinesMap[pipeline.Id]
			ciPipeline.LinkedCount = len(linkedCi)
			ciPipelineResp = append(ciPipelineResp, ciPipeline)

			//this will use for fetch the parent ci pipeline app id, of each ci pipeline
			//parentCiPipelineIds = append(parentCiPipelineIds, pipeline.ParentCiPipeline)
		}
		ciPipelinesConfigByApp.CiPipelines = ciPipelineResp
		ciPipelinesConfigByApp.CiGitMaterialId = ciPipelinesConfigByApp.CiBuildConfig.GitMaterialId
		ciPipelinesConfigByApps = append(ciPipelinesConfigByApps, ciPipelinesConfigByApp)
	}

	return ciPipelinesConfigByApps, err
}

func (impl PipelineBuilderImpl) GetCiPipelineByEnvironmentMin(request appGroup2.AppGroupingRequest) ([]*bean.CiPipelineMinResponse, error) {
	results := make([]*bean.CiPipelineMinResponse, 0)
	var cdPipelines []*pipelineConfig.Pipeline
	var err error
	if request.AppGroupId > 0 {
		appIds, err := impl.appGroupService.GetAppIdsByAppGroupId(request.AppGroupId)
		if err != nil {
			return results, err
		}
		//override appIds if already provided app group id in request.
		request.AppIds = appIds
	}
	if len(request.AppIds) > 0 {
		cdPipelines, err = impl.pipelineRepository.FindActiveByInFilter(request.EnvId, request.AppIds)
	} else {
		cdPipelines, err = impl.pipelineRepository.FindActiveByEnvId(request.EnvId)
	}
	if err != nil {
		impl.logger.Errorw("error in fetching pipelines", "request", request, "err", err)
		return results, err
	}
	foundAppIds := make([]int, 0)
	for _, pipeline := range cdPipelines {
		foundAppIds = append(foundAppIds, pipeline.AppId)
	}
	if len(foundAppIds) == 0 {
		err = &util.ApiError{Code: "404", HttpStatusCode: 200, UserMessage: "no matching pipeline found"}
		return nil, err
	}
	ciPipelines, err := impl.ciPipelineRepository.FindByAppIds(foundAppIds)
	if err != nil && !util.IsErrNoRows(err) {
		impl.logger.Errorw("error in fetching ci pipeline", "err", err)
		return nil, err
	}
	ciPipelineByApp := make(map[int]*pipelineConfig.CiPipeline)
	parentCiPipelineIds := make([]int, 0)
	for _, ciPipeline := range ciPipelines {
		ciPipelineByApp[ciPipeline.Id] = ciPipeline
		if ciPipeline.ParentCiPipeline > 0 && ciPipeline.IsExternal {
			parentCiPipelineIds = append(parentCiPipelineIds, ciPipeline.ParentCiPipeline)
		}
	}
	pipelineIdVsAppId, err := impl.ciPipelineRepository.FindAppIdsForCiPipelineIds(parentCiPipelineIds)
	if err != nil {
		impl.logger.Errorw("error occurred while fetching appIds for pipelineIds", "parentCiPipelineIds", parentCiPipelineIds, "err", err)
		return nil, err
	}

	//authorization block starts here
	var appObjectArr []string
	objects := impl.enforcerUtil.GetAppAndEnvObjectByDbPipeline(cdPipelines)
	for _, object := range objects {
		appObjectArr = append(appObjectArr, object[0])
	}
	appResults, _ := request.CheckAuthBatch(request.EmailId, appObjectArr, []string{})
	authorizedIds := make([]int, 0)
	for _, pipeline := range cdPipelines {
		appObject := objects[pipeline.Id]
		if !appResults[appObject[0]] {
			//if user unauthorized, skip items
			continue
		}
		if pipeline.CiPipelineId == 0 {
			//skip for external ci
			continue
		}
		ciPipeline := ciPipelineByApp[pipeline.CiPipelineId]
		parentAppId := pipelineIdVsAppId[ciPipeline.ParentCiPipeline]
		result := &bean.CiPipelineMinResponse{
			Id:               pipeline.CiPipelineId,
			AppId:            pipeline.AppId,
			AppName:          pipeline.App.AppName,
			ParentCiPipeline: ciPipeline.ParentCiPipeline,
			ParentAppId:      parentAppId,
		}
		results = append(results, result)
		authorizedIds = append(authorizedIds, pipeline.CiPipelineId)
	}
	//authorization block ends here

	return results, err
}

func (impl PipelineBuilderImpl) GetCdPipelinesByEnvironment(request appGroup2.AppGroupingRequest) (cdPipelines *bean.CdPipelines, err error) {
	_, span := otel.Tracer("orchestrator").Start(request.Ctx, "cdHandler.authorizationCdPipelinesForAppGrouping")
	if request.AppGroupId > 0 {
		appIds, err := impl.appGroupService.GetAppIdsByAppGroupId(request.AppGroupId)
		if err != nil {
			return nil, err
		}
		//override appIds if already provided app group id in request.
		request.AppIds = appIds
	}
	cdPipelines, err = impl.ciCdPipelineOrchestrator.GetCdPipelinesForEnv(request.EnvId, request.AppIds)
	if err != nil {
		impl.logger.Errorw("error in fetching pipeline", "err", err)
		return cdPipelines, err
	}
	pipelineIds := make([]int, 0)
	for _, pipeline := range cdPipelines.Pipelines {
		pipelineIds = append(pipelineIds, pipeline.Id)
	}
	if len(pipelineIds) == 0 {
		err = &util.ApiError{Code: "404", HttpStatusCode: 200, UserMessage: "no matching pipeline found"}
		return cdPipelines, err
	}
	//authorization block starts here
	var appObjectArr []string
	var envObjectArr []string
	objects := impl.enforcerUtil.GetAppAndEnvObjectByPipeline(cdPipelines.Pipelines)
	pipelineIds = []int{}
	for _, object := range objects {
		appObjectArr = append(appObjectArr, object[0])
		envObjectArr = append(envObjectArr, object[1])
	}
	appResults, envResults := request.CheckAuthBatch(request.EmailId, appObjectArr, envObjectArr)
	//authorization block ends here
	span.End()
	var pipelines []*bean.CDPipelineConfigObject
	authorizedPipelines := make(map[int]*bean.CDPipelineConfigObject)
	for _, dbPipeline := range cdPipelines.Pipelines {
		appObject := objects[dbPipeline.Id][0]
		envObject := objects[dbPipeline.Id][1]
		if !(appResults[appObject] && envResults[envObject]) {
			//if user unauthorized, skip items
			continue
		}
		pipelineIds = append(pipelineIds, dbPipeline.Id)
		authorizedPipelines[dbPipeline.Id] = dbPipeline
	}

	pipelineDeploymentTemplate := make(map[int]chartRepoRepository.DeploymentStrategy)
	pipelineWorkflowMapping := make(map[int]*appWorkflow.AppWorkflowMapping)
	if len(pipelineIds) == 0 {
		err = &util.ApiError{Code: "404", HttpStatusCode: 200, UserMessage: "no authorized pipeline found"}
		return cdPipelines, err
	}
	_, span = otel.Tracer("orchestrator").Start(request.Ctx, "cdHandler.GetAllStrategyByPipelineIds")
	strategies, err := impl.pipelineConfigRepository.GetAllStrategyByPipelineIds(pipelineIds)
	span.End()
	if err != nil {
		impl.logger.Errorw("error in fetching strategies", "err", err)
		return cdPipelines, err
	}
	for _, item := range strategies {
		if item.Default {
			pipelineDeploymentTemplate[item.PipelineId] = item.Strategy
		}
	}
	_, span = otel.Tracer("orchestrator").Start(request.Ctx, "cdHandler.FindByCDPipelineIds")
	appWorkflowMappings, err := impl.appWorkflowRepository.FindByCDPipelineIds(pipelineIds)
	span.End()
	if err != nil {
		impl.logger.Errorw("error in fetching workflows", "err", err)
		return nil, err
	}
	for _, item := range appWorkflowMappings {
		pipelineWorkflowMapping[item.ComponentId] = item
	}

	for _, dbPipeline := range authorizedPipelines {
		pipeline := &bean.CDPipelineConfigObject{
			Id:                            dbPipeline.Id,
			Name:                          dbPipeline.Name,
			EnvironmentId:                 dbPipeline.EnvironmentId,
			EnvironmentName:               dbPipeline.EnvironmentName,
			CiPipelineId:                  dbPipeline.CiPipelineId,
			DeploymentTemplate:            pipelineDeploymentTemplate[dbPipeline.Id],
			TriggerType:                   dbPipeline.TriggerType,
			PreStage:                      dbPipeline.PreStage,
			PostStage:                     dbPipeline.PostStage,
			PreStageConfigMapSecretNames:  dbPipeline.PreStageConfigMapSecretNames,
			PostStageConfigMapSecretNames: dbPipeline.PostStageConfigMapSecretNames,
			RunPreStageInEnv:              dbPipeline.RunPreStageInEnv,
			RunPostStageInEnv:             dbPipeline.RunPostStageInEnv,
			DeploymentAppType:             dbPipeline.DeploymentAppType,
			ParentPipelineType:            pipelineWorkflowMapping[dbPipeline.Id].ParentType,
			ParentPipelineId:              pipelineWorkflowMapping[dbPipeline.Id].ParentId,
			AppName:                       dbPipeline.AppName,
			AppId:                         dbPipeline.AppId,
		}
		pipelines = append(pipelines, pipeline)
	}
	cdPipelines.Pipelines = pipelines
	return cdPipelines, err
}

func (impl PipelineBuilderImpl) GetCdPipelinesByEnvironmentMin(request appGroup2.AppGroupingRequest) (cdPipelines []*bean.CDPipelineConfigObject, err error) {
	_, span := otel.Tracer("orchestrator").Start(request.Ctx, "cdHandler.authorizationCdPipelinesForAppGrouping")
	if request.AppGroupId > 0 {
		appIds, err := impl.appGroupService.GetAppIdsByAppGroupId(request.AppGroupId)
		if err != nil {
			return cdPipelines, err
		}
		//override appIds if already provided app group id in request.
		request.AppIds = appIds
	}
	var pipelines []*pipelineConfig.Pipeline
	if len(request.AppIds) > 0 {
		pipelines, err = impl.pipelineRepository.FindActiveByInFilter(request.EnvId, request.AppIds)
	} else {
		pipelines, err = impl.pipelineRepository.FindActiveByEnvId(request.EnvId)
	}
	if err != nil {
		impl.logger.Errorw("error in fetching pipelines", "request", request, "err", err)
		return cdPipelines, err
	}
	//authorization block starts here
	var appObjectArr []string
	var envObjectArr []string
	objects := impl.enforcerUtil.GetAppAndEnvObjectByDbPipeline(pipelines)
	for _, object := range objects {
		appObjectArr = append(appObjectArr, object[0])
		envObjectArr = append(envObjectArr, object[1])
	}
	appResults, envResults := request.CheckAuthBatch(request.EmailId, appObjectArr, envObjectArr)
	//authorization block ends here
	span.End()
	for _, dbPipeline := range pipelines {
		appObject := objects[dbPipeline.Id][0]
		envObject := objects[dbPipeline.Id][1]
		if !(appResults[appObject] && envResults[envObject]) {
			//if user unauthorized, skip items
			continue
		}
		pcObject := &bean.CDPipelineConfigObject{
			AppId:             dbPipeline.AppId,
			AppName:           dbPipeline.App.AppName,
			EnvironmentId:     dbPipeline.EnvironmentId,
			Id:                dbPipeline.Id,
			DeploymentAppType: dbPipeline.DeploymentAppType,
		}
		cdPipelines = append(cdPipelines, pcObject)
	}
	return cdPipelines, err
}

func (impl PipelineBuilderImpl) GetExternalCiByEnvironment(request appGroup2.AppGroupingRequest) (ciConfig []*bean.ExternalCiConfig, err error) {
	_, span := otel.Tracer("orchestrator").Start(request.Ctx, "ciHandler.authorizationExternalCiForAppGrouping")
	externalCiConfigs := make([]*bean.ExternalCiConfig, 0)
	var cdPipelines []*pipelineConfig.Pipeline
	if request.AppGroupId > 0 {
		appIds, err := impl.appGroupService.GetAppIdsByAppGroupId(request.AppGroupId)
		if err != nil {
			return nil, err
		}
		//override appIds if already provided app group id in request.
		request.AppIds = appIds
	}
	if len(request.AppIds) > 0 {
		cdPipelines, err = impl.pipelineRepository.FindActiveByInFilter(request.EnvId, request.AppIds)
	} else {
		cdPipelines, err = impl.pipelineRepository.FindActiveByEnvId(request.EnvId)
	}
	if err != nil {
		impl.logger.Errorw("error in fetching pipelines", "request", request, "err", err)
		return nil, err
	}

	var appIds []int
	//authorization block starts here
	var appObjectArr []string
	objects := impl.enforcerUtil.GetAppAndEnvObjectByDbPipeline(cdPipelines)
	for _, object := range objects {
		appObjectArr = append(appObjectArr, object[0])
	}
	appResults, _ := request.CheckAuthBatch(request.EmailId, appObjectArr, []string{})
	for _, pipeline := range cdPipelines {
		appObject := objects[pipeline.Id]
		if !appResults[appObject[0]] {
			//if user unauthorized, skip items
			continue
		}
		//add only those who have external ci
		if pipeline.CiPipelineId == 0 {
			appIds = append(appIds, pipeline.AppId)
		}
	}

	//authorization block ends here
	span.End()

	if len(appIds) == 0 {
		impl.logger.Warnw("there is no app id found for fetching external ci pipelines", "request", request)
		return externalCiConfigs, nil
	}
	_, span = otel.Tracer("orchestrator").Start(request.Ctx, "ciHandler.FindExternalCiByAppIds")
	externalCiPipelines, err := impl.ciPipelineRepository.FindExternalCiByAppIds(appIds)
	span.End()
	if err != nil && !util.IsErrNoRows(err) {
		impl.logger.Errorw("error in fetching external ci", "request", request, "err", err)
		return nil, err
	}
	hostUrl, err := impl.attributesService.GetByKey(attributes.HostUrlKey)
	if err != nil {
		impl.logger.Errorw("error in fetching external ci", "request", request, "err", err)
		return nil, err
	}
	if hostUrl != nil {
		impl.ciConfig.ExternalCiWebhookUrl = fmt.Sprintf("%s/%s", hostUrl.Value, ExternalCiWebhookPath)
	}

	var externalCiPipelineIds []int
	appWorkflowMappingsMap := make(map[int][]*appWorkflow.AppWorkflowMapping)

	for _, externalCiPipeline := range externalCiPipelines {
		externalCiPipelineIds = append(externalCiPipelineIds, externalCiPipeline.Id)
	}
	if len(externalCiPipelineIds) == 0 {
		err = &util.ApiError{Code: "404", HttpStatusCode: 200, UserMessage: "no external ci pipeline found"}
		return externalCiConfigs, err
	}
	appWorkflowMappings, err := impl.appWorkflowRepository.FindWFCDMappingByExternalCiIdByIdsIn(externalCiPipelineIds)
	if err != nil {
		impl.logger.Errorw("Error in fetching app workflow mapping for CD pipeline by external CI ID", "err", err)
		return nil, err
	}

	CDPipelineMap := make(map[int]*pipelineConfig.Pipeline)
	appIdMap := make(map[int]*app2.App)
	var componentIds []int
	for _, appWorkflowMapping := range appWorkflowMappings {
		appWorkflowMappingsMap[appWorkflowMapping.ParentId] = append(appWorkflowMappingsMap[appWorkflowMapping.ParentId], appWorkflowMapping)
		componentIds = append(componentIds, appWorkflowMapping.ComponentId)
	}
	if len(componentIds) == 0 {
		return nil, err
	}
	cdPipelines, err = impl.pipelineRepository.FindAppAndEnvironmentAndProjectByPipelineIds(componentIds)
	if err != nil && !util.IsErrNoRows(err) {
		impl.logger.Errorw("error in fetching external ci", "request", request, "err", err)
		return nil, err
	}
	for _, pipeline := range cdPipelines {
		CDPipelineMap[pipeline.Id] = pipeline
		appIds = append(appIds, pipeline.AppId)
	}
	if len(appIds) == 0 {
		err = &util.ApiError{Code: "404", HttpStatusCode: 200, UserMessage: "no matching apps found"}
		return nil, err
	}
	apps, err := impl.appRepo.FindAppAndProjectByIdsIn(appIds)
	for _, app := range apps {
		appIdMap[app.Id] = app
	}

	_, span = otel.Tracer("orchestrator").Start(request.Ctx, "ciHandler.FindAppAndEnvironmentAndProjectByPipelineIds")
	for _, externalCiPipeline := range externalCiPipelines {
		externalCiConfig := &bean.ExternalCiConfig{
			Id:         externalCiPipeline.Id,
			WebhookUrl: fmt.Sprintf("%s/%d", impl.ciConfig.ExternalCiWebhookUrl, externalCiPipeline.Id),
			Payload:    impl.ciConfig.ExternalCiPayload,
			AccessKey:  "",
		}

		if _, ok := appWorkflowMappingsMap[externalCiPipeline.Id]; !ok {
			return nil, errors.New("Error in fetching app workflow mapping for cd pipeline by parent id")
		}
		appWorkflowMappings := appWorkflowMappingsMap[externalCiPipeline.Id]
		roleData := make(map[string]interface{})
		for _, appWorkflowMapping := range appWorkflowMappings {
			if _, ok := CDPipelineMap[appWorkflowMapping.ComponentId]; !ok {
				impl.logger.Errorw("error in getting cd pipeline data for workflow", "app workflow id", appWorkflowMapping.ComponentId, "err", err)
				return nil, errors.New("error in getting cd pipeline data for workflow")
			}
			cdPipeline := CDPipelineMap[appWorkflowMapping.ComponentId]
			if _, ok := roleData[teamIdKey]; !ok {
				if _, ok := appIdMap[cdPipeline.AppId]; !ok {
					impl.logger.Errorw("error in getting app data for pipeline", "app id", cdPipeline.AppId, "err", err)
					return nil, errors.New("error in getting app data for pipeline")
				}
				app := appIdMap[cdPipeline.AppId]
				roleData[teamIdKey] = app.TeamId
				roleData[teamNameKey] = app.Team.Name
				roleData[appIdKey] = cdPipeline.AppId
				roleData[appNameKey] = cdPipeline.App.AppName
			}
			if _, ok := roleData[environmentNameKey]; !ok {
				roleData[environmentNameKey] = cdPipeline.Environment.Name
			} else {
				roleData[environmentNameKey] = fmt.Sprintf("%s,%s", roleData[environmentNameKey], cdPipeline.Environment.Name)
			}
			if _, ok := roleData[environmentIdentifierKey]; !ok {
				roleData[environmentIdentifierKey] = cdPipeline.Environment.EnvironmentIdentifier
			} else {
				roleData[environmentIdentifierKey] = fmt.Sprintf("%s,%s", roleData[environmentIdentifierKey], cdPipeline.Environment.EnvironmentIdentifier)
			}
		}

		externalCiConfig.ExternalCiConfigRole = bean.ExternalCiConfigRole{
			ProjectId:             roleData[teamIdKey].(int),
			ProjectName:           roleData[teamNameKey].(string),
			AppId:                 roleData[appIdKey].(int),
			AppName:               roleData[appNameKey].(string),
			EnvironmentName:       roleData[environmentNameKey].(string),
			EnvironmentIdentifier: roleData[environmentIdentifierKey].(string),
			Role:                  "Build and deploy",
		}
		externalCiConfigs = append(externalCiConfigs, externalCiConfig)
	}
	span.End()
	//--------pipeline population end
	return externalCiConfigs, err
}

func (impl PipelineBuilderImpl) GetEnvironmentListForAutocompleteFilter(envName string, clusterIds []int, offset int, size int, emailId string, checkAuthBatch func(emailId string, appObject []string, envObject []string) (map[string]bool, map[string]bool), ctx context.Context) (*cluster.AppGroupingResponse, error) {
	result := &cluster.AppGroupingResponse{}
	var models []*repository2.Environment
	var beans []cluster.EnvironmentBean
	var err error
	if len(envName) > 0 && len(clusterIds) > 0 {
		models, err = impl.environmentRepository.FindByEnvNameAndClusterIds(envName, clusterIds)
	} else if len(clusterIds) > 0 {
		models, err = impl.environmentRepository.FindByClusterIdsWithFilter(clusterIds)
	} else if len(envName) > 0 {
		models, err = impl.environmentRepository.FindByEnvName(envName)
	} else {
		models, err = impl.environmentRepository.FindAllActiveWithFilter()
	}
	if err != nil && err != pg.ErrNoRows {
		impl.logger.Errorw("error in fetching environment", "err", err)
		return result, err
	}
	var envIds []int
	for _, model := range models {
		envIds = append(envIds, model.Id)
	}
	if len(envIds) == 0 {
		err = &util.ApiError{Code: "404", HttpStatusCode: 200, UserMessage: "no matching environment found"}
		return nil, err
	}
	_, span := otel.Tracer("orchestrator").Start(ctx, "pipelineBuilder.FindActiveByEnvIds")
	cdPipelines, err := impl.pipelineRepository.FindActiveByEnvIds(envIds)
	span.End()
	if err != nil && err != pg.ErrNoRows {
		return result, err
	}
	pipelineIds := make([]int, 0)
	for _, pipeline := range cdPipelines {
		pipelineIds = append(pipelineIds, pipeline.Id)
	}
	if len(pipelineIds) == 0 {
		err = &util.ApiError{Code: "404", HttpStatusCode: 200, UserMessage: "no matching pipeline found"}
		return nil, err
	}
	//authorization block starts here
	var appObjectArr []string
	var envObjectArr []string
	_, span = otel.Tracer("orchestrator").Start(ctx, "pipelineBuilder.GetAppAndEnvObjectByPipelineIds")
	objects := impl.enforcerUtil.GetAppAndEnvObjectByPipelineIds(pipelineIds)
	span.End()
	pipelineIds = []int{}
	for _, object := range objects {
		appObjectArr = append(appObjectArr, object[0])
		envObjectArr = append(envObjectArr, object[1])
	}
	_, span = otel.Tracer("orchestrator").Start(ctx, "pipelineBuilder.checkAuthBatch")
	appResults, envResults := checkAuthBatch(emailId, appObjectArr, envObjectArr)
	span.End()
	//authorization block ends here

	pipelinesMap := make(map[int][]*pipelineConfig.Pipeline)
	for _, pipeline := range cdPipelines {
		appObject := objects[pipeline.Id][0]
		envObject := objects[pipeline.Id][1]
		if !(appResults[appObject] && envResults[envObject]) {
			//if user unauthorized, skip items
			continue
		}
		pipelinesMap[pipeline.EnvironmentId] = append(pipelinesMap[pipeline.EnvironmentId], pipeline)
	}
	for _, model := range models {
		environment := cluster.EnvironmentBean{
			Id:                    model.Id,
			Environment:           model.Name,
			Namespace:             model.Namespace,
			CdArgoSetup:           model.Cluster.CdArgoSetup,
			EnvironmentIdentifier: model.EnvironmentIdentifier,
			ClusterName:           model.Cluster.ClusterName,
		}

		//authorization block starts here
		appCount := 0
		envPipelines := pipelinesMap[model.Id]
		if _, ok := pipelinesMap[model.Id]; ok {
			appCount = len(envPipelines)
		}
		environment.AppCount = appCount
		beans = append(beans, environment)
	}

	envCount := len(beans)
	// Apply pagination
	if size > 0 {
		if offset+size <= len(beans) {
			beans = beans[offset : offset+size]
		} else {
			beans = beans[offset:]
		}
	}
	result.EnvList = beans
	result.EnvCount = envCount
	return result, nil
}

func (impl PipelineBuilderImpl) GetAppListForEnvironment(request appGroup2.AppGroupingRequest) ([]*AppBean, error) {
	var applicationList []*AppBean
	var cdPipelines []*pipelineConfig.Pipeline
	var err error
	if request.AppGroupId > 0 {
		appIds, err := impl.appGroupService.GetAppIdsByAppGroupId(request.AppGroupId)
		if err != nil {
			return nil, err
		}
		//override appIds if already provided app group id in request.
		request.AppIds = appIds
	}
	if len(request.AppIds) > 0 {
		cdPipelines, err = impl.pipelineRepository.FindActiveByInFilter(request.EnvId, request.AppIds)
	} else {
		cdPipelines, err = impl.pipelineRepository.FindActiveByEnvId(request.EnvId)
	}
	if err != nil {
		impl.logger.Errorw("error in fetching pipelines", "request", request, "err", err)
		return nil, err
	}
	if len(cdPipelines) == 0 {
		return applicationList, nil
	}
	var appObjectArr []string
	var envObjectArr []string
	objects := impl.enforcerUtil.GetAppAndEnvObjectByDbPipeline(cdPipelines)
	for _, object := range objects {
		appObjectArr = append(appObjectArr, object[0])
		envObjectArr = append(envObjectArr, object[1])
	}
	appResults, envResults := request.CheckAuthBatch(request.EmailId, appObjectArr, envObjectArr)
	for _, pipeline := range cdPipelines {
		appObject := objects[pipeline.Id][0]
		envObject := objects[pipeline.Id][1]
		if !(appResults[appObject] && envResults[envObject]) {
			//if user unauthorized, skip items
			continue
		}
		applicationList = append(applicationList, &AppBean{Id: pipeline.AppId, Name: pipeline.App.AppName})
	}
	return applicationList, err
}<|MERGE_RESOLUTION|>--- conflicted
+++ resolved
@@ -2728,11 +2728,6 @@
 	if err != nil {
 		impl.logger.Errorw("error while marshal strategies", "err", err)
 		return "", err
-<<<<<<< HEAD
-	}
-	pipelineStrategyJson := string(pipelineOverrideBytes)
-	return pipelineStrategyJson, nil
-=======
 	}
 	pipelineStrategyJson := string(pipelineOverrideBytes)
 	return pipelineStrategyJson, nil
@@ -2749,7 +2744,6 @@
 		strategiesMapping[strategy.PipelineId] = append(strategiesMapping[strategy.PipelineId], strategy)
 	}
 	return strategiesMapping, nil
->>>>>>> 369188e5
 }
 
 func (impl PipelineBuilderImpl) GetTriggerViewCdPipelinesForApp(appId int) (cdPipelines *bean.CdPipelines, err error) {
@@ -3335,27 +3329,13 @@
 	}
 	pipelineOverride := chart.PipelineOverride
 	for _, globalStrategy := range globalStrategies {
-<<<<<<< HEAD
-		pipelineStrategyJson, err := impl.filterDeploymentTemplate(globalStrategy.Key, pipelineOverride)
-=======
 		pipelineStrategyJson, err := impl.filterDeploymentTemplate(globalStrategy.GlobalStrategyMetadata.Key, pipelineOverride)
->>>>>>> 369188e5
 		if err != nil {
 			return pipelineStrategiesResponse, err
 		}
 		pipelineStrategy := PipelineStrategy{
-<<<<<<< HEAD
-			DeploymentTemplate: globalStrategy.Name,
-			Config:             []byte(pipelineStrategyJson),
-		}
-		if globalStrategy.Name == chartRepoRepository.DEPLOYMENT_STRATEGY_ROLLING {
-			pipelineStrategy.Default = true
-		} else {
-			pipelineStrategy.Default = false
-=======
 			DeploymentTemplate: globalStrategy.GlobalStrategyMetadata.Name,
 			Config:             []byte(pipelineStrategyJson),
->>>>>>> 369188e5
 		}
 		pipelineStrategy.Default = globalStrategy.Default
 		pipelineStrategiesResponse.PipelineStrategy = append(pipelineStrategiesResponse.PipelineStrategy, pipelineStrategy)
