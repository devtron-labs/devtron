--- conflicted
+++ resolved
@@ -117,7 +117,6 @@
 	appRepo                       app2.AppRepository
 	pipelineRepository            pipelineConfig.PipelineRepository
 	propertiesConfigService       PropertiesConfigService
-	//ciTemplateRepository             pipelineConfig.CiTemplateRepository
 	ciPipelineRepository             pipelineConfig.CiPipelineRepository
 	application                      application.ServiceClient
 	chartRepository                  chartRepoRepository.ChartRepository
@@ -149,13 +148,8 @@
 	helmAppService                   client.HelmAppService
 	deploymentGroupRepository        repository.DeploymentGroupRepository
 	ciPipelineMaterialRepository     pipelineConfig.CiPipelineMaterialRepository
-<<<<<<< HEAD
 	userService                      user.UserService
-=======
-	//ciTemplateOverrideRepository     pipelineConfig.CiTemplateOverrideRepository
-	//ciBuildConfigService CiBuildConfigService
 	ciTemplateService CiTemplateService
->>>>>>> 1adbf1a0
 }
 
 func NewPipelineBuilderImpl(logger *zap.SugaredLogger,
@@ -193,11 +187,7 @@
 	helmAppService client.HelmAppService,
 	deploymentGroupRepository repository.DeploymentGroupRepository,
 	ciPipelineMaterialRepository pipelineConfig.CiPipelineMaterialRepository,
-<<<<<<< HEAD
-	userService user.UserService) *PipelineBuilderImpl {
-=======
-	ciTemplateOverrideRepository pipelineConfig.CiTemplateOverrideRepository, ciTemplateService CiTemplateService) *PipelineBuilderImpl {
->>>>>>> 1adbf1a0
+	userService user.UserService, ciTemplateService CiTemplateService) *PipelineBuilderImpl {
 	return &PipelineBuilderImpl{
 		logger:                        logger,
 		dbPipelineOrchestrator:        dbPipelineOrchestrator,
@@ -207,7 +197,6 @@
 		appRepo:                       pipelineGroupRepo,
 		pipelineRepository:            pipelineRepository,
 		propertiesConfigService:       propertiesConfigService,
-		//ciTemplateRepository:             ciTemplateRepository,
 		ciPipelineRepository:             ciPipelineRepository,
 		application:                      application,
 		chartRepository:                  chartRepository,
@@ -238,13 +227,8 @@
 		helmAppService:                   helmAppService,
 		deploymentGroupRepository:        deploymentGroupRepository,
 		ciPipelineMaterialRepository:     ciPipelineMaterialRepository,
-<<<<<<< HEAD
 		userService:                      userService,
-=======
 		ciTemplateService:                ciTemplateService,
-		//ciTemplateOverrideRepository:     ciTemplateOverrideRepository,
-		//ciBuildConfigService: ciBuildConfigService,
->>>>>>> 1adbf1a0
 	}
 }
 
