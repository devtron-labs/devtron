/*
 * Copyright (c) 2020 Devtron Labs
 *
 * Licensed under the Apache License, Version 2.0 (the "License");
 * you may not use this file except in compliance with the License.
 * You may obtain a copy of the License at
 *
 *    http://www.apache.org/licenses/LICENSE-2.0
 *
 * Unless required by applicable law or agreed to in writing, software
 * distributed under the License is distributed on an "AS IS" BASIS,
 * WITHOUT WARRANTIES OR CONDITIONS OF ANY KIND, either express or implied.
 * See the License for the specific language governing permissions and
 * limitations under the License.
 *
 */

package pipeline

import (
	"context"
	"encoding/json"
	"fmt"
	application2 "github.com/argoproj/argo-cd/v2/pkg/apiclient/application"
	client "github.com/devtron-labs/devtron/api/helm-app"
	app2 "github.com/devtron-labs/devtron/internal/sql/repository/app"
	"github.com/devtron-labs/devtron/internal/sql/repository/appStatus"
	"github.com/devtron-labs/devtron/internal/sql/repository/helper"
	"github.com/devtron-labs/devtron/internal/sql/repository/security"
	appGroup2 "github.com/devtron-labs/devtron/pkg/appGroup"
	"github.com/devtron-labs/devtron/pkg/chart"
	chartRepoRepository "github.com/devtron-labs/devtron/pkg/chartRepo/repository"
	"github.com/devtron-labs/devtron/pkg/cluster"
	repository2 "github.com/devtron-labs/devtron/pkg/cluster/repository"
	bean3 "github.com/devtron-labs/devtron/pkg/pipeline/bean"
	"github.com/devtron-labs/devtron/pkg/pipeline/history"
	repository4 "github.com/devtron-labs/devtron/pkg/pipeline/history/repository"
	"github.com/devtron-labs/devtron/pkg/sql"
	"github.com/devtron-labs/devtron/pkg/user"
	util3 "github.com/devtron-labs/devtron/pkg/util"
	"github.com/devtron-labs/devtron/util/argo"
	"github.com/devtron-labs/devtron/util/rbac"
	"go.opentelemetry.io/otel"
	"net/http"
	"net/url"
	"sort"
	"strconv"
	"strings"
	"time"

	"github.com/caarlos0/env"
	bean2 "github.com/devtron-labs/devtron/api/bean"
	"github.com/devtron-labs/devtron/client/argocdServer"
	"github.com/devtron-labs/devtron/client/argocdServer/application"
	"github.com/devtron-labs/devtron/internal/sql/models"
	"github.com/devtron-labs/devtron/internal/sql/repository"
	"github.com/devtron-labs/devtron/internal/sql/repository/appWorkflow"
	"github.com/devtron-labs/devtron/internal/sql/repository/chartConfig"
	dockerRegistryRepository "github.com/devtron-labs/devtron/internal/sql/repository/dockerRegistry"
	"github.com/devtron-labs/devtron/internal/sql/repository/pipelineConfig"
	"github.com/devtron-labs/devtron/internal/util"
	"github.com/devtron-labs/devtron/pkg/app"
	"github.com/devtron-labs/devtron/pkg/attributes"
	"github.com/devtron-labs/devtron/pkg/bean"
	util2 "github.com/devtron-labs/devtron/util"
	"github.com/go-pg/pg"
	"github.com/juju/errors"
	"go.uber.org/zap"
)

var DefaultPipelineValue = []byte(`{"ConfigMaps":{"enabled":false},"ConfigSecrets":{"enabled":false},"ContainerPort":[],"EnvVariables":[],"GracePeriod":30,"LivenessProbe":{},"MaxSurge":1,"MaxUnavailable":0,"MinReadySeconds":60,"ReadinessProbe":{},"Spec":{"Affinity":{"Values":"nodes","key":""}},"app":"13","appMetrics":false,"args":{},"autoscaling":{},"command":{"enabled":false,"value":[]},"containers":[],"dbMigrationConfig":{"enabled":false},"deployment":{"strategy":{"rolling":{"maxSurge":"25%","maxUnavailable":1}}},"deploymentType":"ROLLING","env":"1","envoyproxy":{"configMapName":"","image":"","resources":{"limits":{"cpu":"50m","memory":"50Mi"},"requests":{"cpu":"50m","memory":"50Mi"}}},"image":{"pullPolicy":"IfNotPresent"},"ingress":{},"ingressInternal":{"annotations":{},"enabled":false,"host":"","path":"","tls":[]},"initContainers":[],"pauseForSecondsBeforeSwitchActive":30,"pipelineName":"","prometheus":{"release":"monitoring"},"rawYaml":[],"releaseVersion":"1","replicaCount":1,"resources":{"limits":{"cpu":"0.05","memory":"50Mi"},"requests":{"cpu":"0.01","memory":"10Mi"}},"secret":{"data":{},"enabled":false},"server":{"deployment":{"image":"","image_tag":""}},"service":{"annotations":{},"type":"ClusterIP"},"servicemonitor":{"additionalLabels":{}},"tolerations":[],"volumeMounts":[],"volumes":[],"waitForSecondsBeforeScalingDown":30}`)

type EcrConfig struct {
	EcrPrefix string `env:"ECR_REPO_NAME_PREFIX" envDefault:"test/"`
}

func GetEcrConfig() (*EcrConfig, error) {
	cfg := &EcrConfig{}
	err := env.Parse(cfg)
	return cfg, err
}

type DeploymentServiceTypeConfig struct {
	IsInternalUse bool `env:"IS_INTERNAL_USE" envDefault:"false"`
}

func GetDeploymentServiceTypeConfig() (*DeploymentServiceTypeConfig, error) {
	cfg := &DeploymentServiceTypeConfig{}
	err := env.Parse(cfg)
	return cfg, err
}

type PipelineBuilder interface {
	CreateCiPipeline(createRequest *bean.CiConfigRequest) (*bean.PipelineCreateResponse, error)
	CreateApp(request *bean.CreateAppDTO) (*bean.CreateAppDTO, error)
	CreateMaterialsForApp(request *bean.CreateMaterialDTO) (*bean.CreateMaterialDTO, error)
	UpdateMaterialsForApp(request *bean.UpdateMaterialDTO) (*bean.UpdateMaterialDTO, error)
	DeleteMaterial(request *bean.UpdateMaterialDTO) error
	DeleteApp(appId int, userId int32) error
	GetCiPipeline(appId int) (ciConfig *bean.CiConfigRequest, err error)
	GetTriggerViewCiPipeline(appId int) (*bean.TriggerViewCiConfig, error)
	GetExternalCi(appId int) (ciConfig []*bean.ExternalCiConfig, err error)
	GetExternalCiById(appId int, externalCiId int) (ciConfig *bean.ExternalCiConfig, err error)
	UpdateCiTemplate(updateRequest *bean.CiConfigRequest) (*bean.CiConfigRequest, error)
	PatchCiPipeline(request *bean.CiPatchRequest) (ciConfig *bean.CiConfigRequest, err error)
	CreateCdPipelines(cdPipelines *bean.CdPipelines, ctx context.Context) (*bean.CdPipelines, error)
	GetApp(appId int) (application *bean.CreateAppDTO, err error)
	PatchCdPipelines(cdPipelines *bean.CDPatchRequest, ctx context.Context) (*bean.CdPipelines, error)
	DeleteCdPipeline(pipeline *pipelineConfig.Pipeline, ctx context.Context, forceDelete bool, acdDelete bool, userId int32) (err error)
	ChangeDeploymentType(ctx context.Context, request *bean.DeploymentAppTypeChangeRequest) (*bean.DeploymentAppTypeChangeResponse, error)
	ChangePipelineDeploymentType(ctx context.Context, request *bean.DeploymentAppTypeChangeRequest) (*bean.DeploymentAppTypeChangeResponse, error)
	TriggerDeploymentAfterTypeChange(ctx context.Context, request *bean.DeploymentAppTypeChangeRequest) (*bean.DeploymentAppTypeChangeResponse, error)
	DeleteDeploymentAppsForEnvironment(ctx context.Context, environmentId int, currentDeploymentAppType bean.DeploymentType, exclusionList []int, includeApps []int, userId int32) (*bean.DeploymentAppTypeChangeResponse, error)
	DeleteDeploymentApps(ctx context.Context, pipelines []*pipelineConfig.Pipeline, userId int32) *bean.DeploymentAppTypeChangeResponse
	GetTriggerViewCdPipelinesForApp(appId int) (cdPipelines *bean.CdPipelines, err error)
	GetCdPipelinesForApp(appId int) (cdPipelines *bean.CdPipelines, err error)
	GetCdPipelinesForAppAndEnv(appId int, envId int) (cdPipelines *bean.CdPipelines, err error)
	/*	CreateCdPipelines(cdPipelines bean.CdPipelines) (*bean.CdPipelines, error)*/
	RetrieveArtifactsByCDPipeline(pipeline *pipelineConfig.Pipeline, stage bean2.WorkflowType, isApprovalNode bool) (*bean.CiArtifactResponse, error)
	RetrieveParentDetails(pipelineId int) (parentId int, parentType bean2.WorkflowType, err error)
	FetchArtifactForRollback(cdPipelineId, offset, limit int) (bean.CiArtifactResponse, error)
	FindAppsByTeamId(teamId int) ([]*AppBean, error)
	FindAppsByTeamName(teamName string) ([]AppBean, error)
	FindPipelineById(cdPipelineId int) (*pipelineConfig.Pipeline, error)
	FindAppAndEnvDetailsByPipelineId(cdPipelineId int) (*pipelineConfig.Pipeline, error)
	GetAppList() ([]AppBean, error)
	GetCiPipelineMin(appId int) ([]*bean.CiPipelineMin, error)

	FetchCDPipelineStrategy(appId int) (PipelineStrategiesResponse, error)
	GetCdPipelineById(pipelineId int) (cdPipeline *bean.CDPipelineConfigObject, err error)

	FetchConfigmapSecretsForCdStages(appId, envId, cdPipelineId int) (ConfigMapSecretsResponse, error)
	FindByIds(ids []*int) ([]*AppBean, error)
	GetCiPipelineById(pipelineId int) (ciPipeline *bean.CiPipeline, err error)

	GetMaterialsForAppId(appId int) []*bean.GitMaterial
	FindAllMatchesByAppName(appName string, appType helper.AppType) ([]*AppBean, error)
	GetEnvironmentByCdPipelineId(pipelineId int) (int, error)
	PatchRegexCiPipeline(request *bean.CiRegexPatchRequest) (err error)

	GetBulkActionImpactedPipelines(dto *bean.CdBulkActionRequestDto) ([]*pipelineConfig.Pipeline, error)
	PerformBulkActionOnCdPipelines(dto *bean.CdBulkActionRequestDto, impactedPipelines []*pipelineConfig.Pipeline, ctx context.Context, dryRun bool, userId int32) ([]*bean.CdBulkActionResponseDto, error)
	DeleteCiPipeline(request *bean.CiPatchRequest) (*bean.CiPipeline, error)
	IsGitOpsRequiredForCD(pipelineCreateRequest *bean.CdPipelines) bool
	SetPipelineDeploymentAppType(pipelineCreateRequest *bean.CdPipelines, isGitOpsConfigured bool)
	MarkGitOpsDevtronAppsDeletedWhereArgoAppIsDeleted(appId int, envId int, acdToken string, pipeline *pipelineConfig.Pipeline) (bool, error)
	GetCiPipelineByEnvironment(request appGroup2.AppGroupingRequest) ([]*bean.CiConfigRequest, error)
	GetCiPipelineByEnvironmentMin(request appGroup2.AppGroupingRequest) ([]*bean.CiPipelineMinResponse, error)
	GetCdPipelinesByEnvironment(request appGroup2.AppGroupingRequest) (cdPipelines *bean.CdPipelines, err error)
	GetCdPipelinesByEnvironmentMin(request appGroup2.AppGroupingRequest) (cdPipelines []*bean.CDPipelineConfigObject, err error)
	GetExternalCiByEnvironment(request appGroup2.AppGroupingRequest) (ciConfig []*bean.ExternalCiConfig, err error)
	GetEnvironmentListForAutocompleteFilter(envName string, clusterIds []int, offset int, size int, emailId string, checkAuthBatch func(emailId string, appObject []string, envObject []string) (map[string]bool, map[string]bool), ctx context.Context) (*cluster.AppGroupingResponse, error)
	GetAppListForEnvironment(request appGroup2.AppGroupingRequest) ([]*AppBean, error)
}
type PipelineBuilderImpl struct {
	logger                        *zap.SugaredLogger
	ciCdPipelineOrchestrator      CiCdPipelineOrchestrator
	dockerArtifactStoreRepository dockerRegistryRepository.DockerArtifactStoreRepository
	materialRepo                  pipelineConfig.MaterialRepository
	appRepo                       app2.AppRepository
	pipelineRepository            pipelineConfig.PipelineRepository
	propertiesConfigService       PropertiesConfigService
	//	ciTemplateRepository             pipelineConfig.CiTemplateRepository
	ciPipelineRepository             pipelineConfig.CiPipelineRepository
	application                      application.ServiceClient
	chartRepository                  chartRepoRepository.ChartRepository
	ciArtifactRepository             repository.CiArtifactRepository
	ecrConfig                        *EcrConfig
	envConfigOverrideRepository      chartConfig.EnvConfigOverrideRepository
	environmentRepository            repository2.EnvironmentRepository
	pipelineConfigRepository         chartConfig.PipelineConfigRepository
	mergeUtil                        util.MergeUtil
	appWorkflowRepository            appWorkflow.AppWorkflowRepository
	ciConfig                         *CiConfig
	cdWorkflowRepository             pipelineConfig.CdWorkflowRepository
	appService                       app.AppService
	imageScanResultRepository        security.ImageScanResultRepository
	GitFactory                       *util.GitFactory
	ArgoK8sClient                    argocdServer.ArgoK8sClient
	attributesService                attributes.AttributesService
	aCDAuthConfig                    *util3.ACDAuthConfig
	gitOpsRepository                 repository.GitOpsConfigRepository
	pipelineStrategyHistoryService   history.PipelineStrategyHistoryService
	prePostCiScriptHistoryService    history.PrePostCiScriptHistoryService
	prePostCdScriptHistoryService    history.PrePostCdScriptHistoryService
	deploymentTemplateHistoryService history.DeploymentTemplateHistoryService
	appLevelMetricsRepository        repository.AppLevelMetricsRepository
	pipelineStageService             PipelineStageService
	chartTemplateService             util.ChartTemplateService
	chartRefRepository               chartRepoRepository.ChartRefRepository
	chartService                     chart.ChartService
	helmAppService                   client.HelmAppService
	deploymentGroupRepository        repository.DeploymentGroupRepository
	ciPipelineMaterialRepository     pipelineConfig.CiPipelineMaterialRepository
	ciWorkflowRepository             pipelineConfig.CiWorkflowRepository
	//ciTemplateOverrideRepository     pipelineConfig.CiTemplateOverrideRepository
	//ciBuildConfigService CiBuildConfigService
	ciTemplateService                               CiTemplateService
	userService                                     user.UserService
	ciTemplateOverrideRepository                    pipelineConfig.CiTemplateOverrideRepository
	gitMaterialHistoryService                       history.GitMaterialHistoryService
	CiTemplateHistoryService                        history.CiTemplateHistoryService
	CiPipelineHistoryService                        history.CiPipelineHistoryService
	globalStrategyMetadataRepository                chartRepoRepository.GlobalStrategyMetadataRepository
	globalStrategyMetadataChartRefMappingRepository chartRepoRepository.GlobalStrategyMetadataChartRefMappingRepository
	deploymentConfig                                *DeploymentServiceTypeConfig
	appStatusRepository                             appStatus.AppStatusRepository
	ArgoUserService                                 argo.ArgoUserService
	workflowDagExecutor                             WorkflowDagExecutor
	enforcerUtil                                    rbac.EnforcerUtil
	appGroupService                                 appGroup2.AppGroupService
	chartDeploymentService                          util.ChartDeploymentService
}

func NewPipelineBuilderImpl(logger *zap.SugaredLogger,
	ciCdPipelineOrchestrator CiCdPipelineOrchestrator,
	dockerArtifactStoreRepository dockerRegistryRepository.DockerArtifactStoreRepository,
	materialRepo pipelineConfig.MaterialRepository,
	pipelineGroupRepo app2.AppRepository,
	pipelineRepository pipelineConfig.PipelineRepository,
	propertiesConfigService PropertiesConfigService,
	ciTemplateRepository pipelineConfig.CiTemplateRepository,
	ciPipelineRepository pipelineConfig.CiPipelineRepository,
	application application.ServiceClient,
	chartRepository chartRepoRepository.ChartRepository,
	ciArtifactRepository repository.CiArtifactRepository,
	ecrConfig *EcrConfig,
	envConfigOverrideRepository chartConfig.EnvConfigOverrideRepository,
	environmentRepository repository2.EnvironmentRepository,
	pipelineConfigRepository chartConfig.PipelineConfigRepository,
	mergeUtil util.MergeUtil,
	appWorkflowRepository appWorkflow.AppWorkflowRepository,
	ciConfig *CiConfig,
	cdWorkflowRepository pipelineConfig.CdWorkflowRepository,
	appService app.AppService,
	imageScanResultRepository security.ImageScanResultRepository,
	ArgoK8sClient argocdServer.ArgoK8sClient,
	GitFactory *util.GitFactory, attributesService attributes.AttributesService,
	aCDAuthConfig *util3.ACDAuthConfig, gitOpsRepository repository.GitOpsConfigRepository,
	pipelineStrategyHistoryService history.PipelineStrategyHistoryService,
	prePostCiScriptHistoryService history.PrePostCiScriptHistoryService,
	prePostCdScriptHistoryService history.PrePostCdScriptHistoryService,
	deploymentTemplateHistoryService history.DeploymentTemplateHistoryService,
	appLevelMetricsRepository repository.AppLevelMetricsRepository,
	pipelineStageService PipelineStageService, chartRefRepository chartRepoRepository.ChartRefRepository,
	chartTemplateService util.ChartTemplateService, chartService chart.ChartService,
	helmAppService client.HelmAppService,
	deploymentGroupRepository repository.DeploymentGroupRepository,
	ciPipelineMaterialRepository pipelineConfig.CiPipelineMaterialRepository,
	userService user.UserService,
	ciTemplateService CiTemplateService,
	ciTemplateOverrideRepository pipelineConfig.CiTemplateOverrideRepository,
	gitMaterialHistoryService history.GitMaterialHistoryService,
	CiTemplateHistoryService history.CiTemplateHistoryService,
	CiPipelineHistoryService history.CiPipelineHistoryService,
	globalStrategyMetadataRepository chartRepoRepository.GlobalStrategyMetadataRepository,
	globalStrategyMetadataChartRefMappingRepository chartRepoRepository.GlobalStrategyMetadataChartRefMappingRepository,
	deploymentConfig *DeploymentServiceTypeConfig, appStatusRepository appStatus.AppStatusRepository,
	workflowDagExecutor WorkflowDagExecutor,
	enforcerUtil rbac.EnforcerUtil, ArgoUserService argo.ArgoUserService,
	ciWorkflowRepository pipelineConfig.CiWorkflowRepository,
	appGroupService appGroup2.AppGroupService,
	chartDeploymentService util.ChartDeploymentService) *PipelineBuilderImpl {
	return &PipelineBuilderImpl{
		logger:                        logger,
		ciCdPipelineOrchestrator:      ciCdPipelineOrchestrator,
		dockerArtifactStoreRepository: dockerArtifactStoreRepository,
		materialRepo:                  materialRepo,
		appService:                    appService,
		appRepo:                       pipelineGroupRepo,
		pipelineRepository:            pipelineRepository,
		propertiesConfigService:       propertiesConfigService,
		//ciTemplateRepository:             ciTemplateRepository,
		ciPipelineRepository:             ciPipelineRepository,
		application:                      application,
		chartRepository:                  chartRepository,
		ciArtifactRepository:             ciArtifactRepository,
		ecrConfig:                        ecrConfig,
		envConfigOverrideRepository:      envConfigOverrideRepository,
		environmentRepository:            environmentRepository,
		pipelineConfigRepository:         pipelineConfigRepository,
		mergeUtil:                        mergeUtil,
		appWorkflowRepository:            appWorkflowRepository,
		ciConfig:                         ciConfig,
		cdWorkflowRepository:             cdWorkflowRepository,
		imageScanResultRepository:        imageScanResultRepository,
		ArgoK8sClient:                    ArgoK8sClient,
		GitFactory:                       GitFactory,
		attributesService:                attributesService,
		aCDAuthConfig:                    aCDAuthConfig,
		gitOpsRepository:                 gitOpsRepository,
		pipelineStrategyHistoryService:   pipelineStrategyHistoryService,
		prePostCiScriptHistoryService:    prePostCiScriptHistoryService,
		prePostCdScriptHistoryService:    prePostCdScriptHistoryService,
		deploymentTemplateHistoryService: deploymentTemplateHistoryService,
		appLevelMetricsRepository:        appLevelMetricsRepository,
		pipelineStageService:             pipelineStageService,
		chartTemplateService:             chartTemplateService,
		chartRefRepository:               chartRefRepository,
		chartService:                     chartService,
		helmAppService:                   helmAppService,
		deploymentGroupRepository:        deploymentGroupRepository,
		ciPipelineMaterialRepository:     ciPipelineMaterialRepository,
		ciTemplateService:                ciTemplateService,
		//ciTemplateOverrideRepository:     ciTemplateOverrideRepository,
		//ciBuildConfigService: ciBuildConfigService,
		userService:                                     userService,
		ciTemplateOverrideRepository:                    ciTemplateOverrideRepository,
		gitMaterialHistoryService:                       gitMaterialHistoryService,
		CiTemplateHistoryService:                        CiTemplateHistoryService,
		CiPipelineHistoryService:                        CiPipelineHistoryService,
		globalStrategyMetadataRepository:                globalStrategyMetadataRepository,
		globalStrategyMetadataChartRefMappingRepository: globalStrategyMetadataChartRefMappingRepository,
		deploymentConfig:                                deploymentConfig,
		appStatusRepository:                             appStatusRepository,
		ArgoUserService:                                 ArgoUserService,
		workflowDagExecutor:                             workflowDagExecutor,
		enforcerUtil:                                    enforcerUtil,
		ciWorkflowRepository:                            ciWorkflowRepository,
		appGroupService:                                 appGroupService,
		chartDeploymentService:                          chartDeploymentService,
	}
}

// internal use only
const (
	teamIdKey                string = "teamId"
	teamNameKey              string = "teamName"
	appIdKey                 string = "appId"
	appNameKey               string = "appName"
	environmentIdKey         string = "environmentId"
	environmentNameKey       string = "environmentName"
	environmentIdentifierKey string = "environmentIdentifier"
)

func formatDate(t time.Time, layout string) string {
	if t.IsZero() {
		return ""
	}
	return t.Format(layout)
}

func (impl PipelineBuilderImpl) CreateApp(request *bean.CreateAppDTO) (*bean.CreateAppDTO, error) {
	impl.logger.Debugw("app create request received", "req", request)

	res, err := impl.ciCdPipelineOrchestrator.CreateApp(request)
	if err != nil {
		impl.logger.Errorw("error in saving create app req", "req", request, "err", err)
	}
	return res, err
}

func (impl PipelineBuilderImpl) DeleteApp(appId int, userId int32) error {
	impl.logger.Debugw("app delete request received", "app", appId)
	err := impl.ciCdPipelineOrchestrator.DeleteApp(appId, userId)
	return err
}

func (impl PipelineBuilderImpl) CreateMaterialsForApp(request *bean.CreateMaterialDTO) (*bean.CreateMaterialDTO, error) {
	res, err := impl.ciCdPipelineOrchestrator.CreateMaterials(request)
	if err != nil {
		impl.logger.Errorw("error in saving create materials req", "req", request, "err", err)
	}
	return res, err
}

func (impl PipelineBuilderImpl) UpdateMaterialsForApp(request *bean.UpdateMaterialDTO) (*bean.UpdateMaterialDTO, error) {
	res, err := impl.ciCdPipelineOrchestrator.UpdateMaterial(request)
	if err != nil {
		impl.logger.Errorw("error in updating materials req", "req", request, "err", err)
	}
	return res, err
}

func (impl PipelineBuilderImpl) DeleteMaterial(request *bean.UpdateMaterialDTO) error {
	//finding ci pipelines for this app; if found any, will not delete git material
	pipelines, err := impl.ciPipelineRepository.FindByAppId(request.AppId)
	if err != nil && err != pg.ErrNoRows {
		impl.logger.Errorw("err in deleting git material", "gitMaterial", request.Material, "err", err)
		return err
	}
	if len(pipelines) > 0 {
		//pipelines are present, in this case we will check if this material is used in docker config
		//if it is used, then we won't delete
		ciTemplateBean, err := impl.ciTemplateService.FindByAppId(request.AppId)
		if err != nil && err == errors.NotFoundf(err.Error()) {
			impl.logger.Errorw("err in getting docker registry", "appId", request.AppId, "err", err)
			return err
		}
		if ciTemplateBean != nil {
			ciTemplate := ciTemplateBean.CiTemplate
			if ciTemplate != nil && ciTemplate.GitMaterialId == request.Material.Id {
				return fmt.Errorf("cannot delete git material, is being used in docker config")
			}
		}
	}
	existingMaterial, err := impl.materialRepo.FindById(request.Material.Id)
	if err != nil {
		impl.logger.Errorw("No matching entry found for delete", "gitMaterial", request.Material)
		return err
	}
	existingMaterial.UpdatedOn = time.Now()
	existingMaterial.UpdatedBy = request.UserId

	err = impl.materialRepo.MarkMaterialDeleted(existingMaterial)

	if err != nil {
		impl.logger.Errorw("error in deleting git material", "gitMaterial", existingMaterial)
		return err
	}
	err = impl.gitMaterialHistoryService.MarkMaterialDeletedAndCreateHistory(existingMaterial)

	return nil
}

func (impl PipelineBuilderImpl) GetApp(appId int) (application *bean.CreateAppDTO, err error) {
	app, err := impl.appRepo.FindById(appId)
	if err != nil {
		impl.logger.Errorw("error in fetching app", "id", appId, "err", err)
		return nil, err
	}
	application = &bean.CreateAppDTO{
		Id:      app.Id,
		AppName: app.AppName,
		TeamId:  app.TeamId,
		AppType: app.AppType,
	}
	if app.AppType == helper.ChartStoreApp {
		return application, nil
	}
	gitMaterials := impl.GetMaterialsForAppId(appId)
	application.Material = gitMaterials
	if app.AppType == helper.Job {
		app.AppName = app.DisplayName
	}
	application.AppType = app.AppType
	return application, nil
}

func (impl PipelineBuilderImpl) GetMaterialsForAppId(appId int) []*bean.GitMaterial {
	materials, err := impl.materialRepo.FindByAppId(appId)
	if err != nil {
		impl.logger.Errorw("error in fetching materials", "appId", appId, "err", err)
	}

	ciTemplateBean, err := impl.ciTemplateService.FindByAppId(appId)
	if err != nil && err != errors.NotFoundf(err.Error()) {
		impl.logger.Errorw("err in getting ci-template", "appId", appId, "err", err)
	}

	var gitMaterials []*bean.GitMaterial
	for _, material := range materials {
		gitMaterial := &bean.GitMaterial{
			Url:             material.Url,
			Name:            material.Name[strings.Index(material.Name, "-")+1:],
			Id:              material.Id,
			GitProviderId:   material.GitProviderId,
			CheckoutPath:    material.CheckoutPath,
			FetchSubmodules: material.FetchSubmodules,
			FilterPattern:   material.FilterPattern,
		}
		//check if git material is deletable or not
		if ciTemplateBean != nil {
			ciTemplate := ciTemplateBean.CiTemplate
			if ciTemplate != nil && (ciTemplate.GitMaterialId == material.Id || ciTemplate.BuildContextGitMaterialId == material.Id) {
				gitMaterial.IsUsedInCiConfig = true
			}
		}
		gitMaterials = append(gitMaterials, gitMaterial)
	}
	return gitMaterials
}

/*
   1. create pipelineGroup
   2. save material (add credential provider support)

*/

func (impl PipelineBuilderImpl) getDefaultArtifactStore(id string) (store *dockerRegistryRepository.DockerArtifactStore, err error) {
	if id == "" {
		impl.logger.Debugw("docker repo is empty adding default repo")
		store, err = impl.dockerArtifactStoreRepository.FindActiveDefaultStore()

	} else {
		store, err = impl.dockerArtifactStoreRepository.FindOne(id)
	}
	return
}

func (impl PipelineBuilderImpl) getCiTemplateVariables(appId int) (ciConfig *bean.CiConfigRequest, err error) {
	ciTemplateBean, err := impl.ciTemplateService.FindByAppId(appId)
	if err != nil && !errors.IsNotFound(err) {
		impl.logger.Errorw("error in fetching ci pipeline", "appId", appId, "err", err)
		return nil, err
	}
	if errors.IsNotFound(err) {
		impl.logger.Debugw("no ci pipeline exists", "appId", appId, "err", err)
		err = &util.ApiError{Code: "404", HttpStatusCode: 200, UserMessage: "no ci pipeline exists"}
		return nil, err
	}
	template := ciTemplateBean.CiTemplate

	gitMaterials, err := impl.materialRepo.FindByAppId(appId)
	if err != nil && err != pg.ErrNoRows {
		impl.logger.Errorw("error in fetching git materials", "appId", appId, "err", err)
		return nil, err
	}
	if err == pg.ErrNoRows {
		impl.logger.Debugw(" no git materials exists", "appId", appId, "err", err)
		err = &util.ApiError{Code: "404", HttpStatusCode: 200, UserMessage: "no git materials exists"}
		return nil, err
	}

	var materials []bean.Material
	for _, g := range gitMaterials {
		m := bean.Material{
			GitMaterialId: g.Id,
			MaterialName:  g.Name[strings.Index(g.Name, "-")+1:],
		}
		materials = append(materials, m)
	}

	var regHost string
	dockerRegistry := template.DockerRegistry
	if dockerRegistry != nil {
		regHost, err = dockerRegistry.GetRegistryLocation()
		if err != nil {
			impl.logger.Errorw("invalid reg url", "err", err)
			return nil, err
		}
	}
	ciConfig = &bean.CiConfigRequest{
		Id:                template.Id,
		AppId:             template.AppId,
		AppName:           template.App.AppName,
		DockerRepository:  template.DockerRepository,
		DockerRegistryUrl: regHost,
		CiBuildConfig:     ciTemplateBean.CiBuildConfig,
		Version:           template.Version,
		CiTemplateName:    template.TemplateName,
		Materials:         materials,
		UpdatedOn:         template.UpdatedOn,
		UpdatedBy:         template.UpdatedBy,
		CreatedBy:         template.CreatedBy,
		CreatedOn:         template.CreatedOn,
		CiGitMaterialId:   template.GitMaterialId,
	}
	if dockerRegistry != nil {
		ciConfig.DockerRegistry = dockerRegistry.Id
	}
	return ciConfig, err
}

func (impl PipelineBuilderImpl) getCiTemplateVariablesByAppIds(appIds []int) (map[int]*bean.CiConfigRequest, error) {
	ciConfigMap := make(map[int]*bean.CiConfigRequest)
	ciTemplateMap, err := impl.ciTemplateService.FindByAppIds(appIds)
	if err != nil && !errors.IsNotFound(err) {
		impl.logger.Errorw("error in fetching ci pipeline", "appIds", appIds, "err", err)
		return nil, err
	}
	if errors.IsNotFound(err) {
		impl.logger.Debugw("no ci pipeline exists", "appIds", appIds, "err", err)
		err = &util.ApiError{Code: "404", HttpStatusCode: 200, UserMessage: "no ci pipeline exists"}
		return nil, err
	}
	gitMaterialsMap := make(map[int][]*pipelineConfig.GitMaterial)
	allGitMaterials, err := impl.materialRepo.FindByAppIds(appIds)
	if err != nil && err != pg.ErrNoRows {
		impl.logger.Errorw("error in fetching git materials", "appIds", appIds, "err", err)
		return nil, err
	}
	if err == pg.ErrNoRows {
		impl.logger.Debugw(" no git materials exists", "appIds", appIds, "err", err)
		err = &util.ApiError{Code: "404", HttpStatusCode: 200, UserMessage: "no git materials exists"}
		return nil, err
	}
	for _, gitMaterial := range allGitMaterials {
		gitMaterialsMap[gitMaterial.AppId] = append(gitMaterialsMap[gitMaterial.AppId], gitMaterial)
	}
	for _, ciTemplate := range ciTemplateMap {
		template := ciTemplate.CiTemplate
		var materials []bean.Material
		gitMaterials := gitMaterialsMap[ciTemplate.CiTemplate.AppId]
		for _, g := range gitMaterials {
			m := bean.Material{
				GitMaterialId: g.Id,
				MaterialName:  g.Name[strings.Index(g.Name, "-")+1:],
			}
			materials = append(materials, m)
		}

		var regHost string
		dockerRegistry := template.DockerRegistry
		if dockerRegistry != nil {
			regHost, err = dockerRegistry.GetRegistryLocation()
			if err != nil {
				impl.logger.Errorw("invalid reg url", "err", err)
				return nil, err
			}
		}
		ciConfig := &bean.CiConfigRequest{
			Id:                template.Id,
			AppId:             template.AppId,
			AppName:           template.App.AppName,
			DockerRepository:  template.DockerRepository,
			DockerRegistryUrl: regHost,
			CiBuildConfig:     ciTemplate.CiBuildConfig,
			Version:           template.Version,
			CiTemplateName:    template.TemplateName,
			Materials:         materials,
			//UpdatedOn:         template.UpdatedOn,
			//UpdatedBy:         template.UpdatedBy,
			//CreatedBy:         template.CreatedBy,
			//CreatedOn:         template.CreatedOn,
		}
		if dockerRegistry != nil {
			ciConfig.DockerRegistry = dockerRegistry.Id
		}
		ciConfigMap[template.AppId] = ciConfig
	}
	return ciConfigMap, err
}

func (impl PipelineBuilderImpl) GetTriggerViewCiPipeline(appId int) (*bean.TriggerViewCiConfig, error) {

	triggerViewCiConfig := &bean.TriggerViewCiConfig{}

	ciConfig, err := impl.getCiTemplateVariables(appId)
	if err != nil {
		impl.logger.Debugw("error in fetching ci pipeline", "appId", appId, "err", err)
		return nil, err
	}

	triggerViewCiConfig.CiGitMaterialId = ciConfig.CiBuildConfig.GitMaterialId

	// fetch pipelines
	pipelines, err := impl.ciPipelineRepository.FindByAppId(appId)
	if err != nil && !util.IsErrNoRows(err) {
		impl.logger.Errorw("error in fetching ci pipeline", "appId", appId, "err", err)
		return nil, err
	}

	ciOverrideTemplateMap := make(map[int]*bean3.CiTemplateBean)
	ciTemplateBeanOverrides, err := impl.ciTemplateService.FindTemplateOverrideByAppId(appId)
	if err != nil {
		return nil, err
	}

	for _, templateBeanOverride := range ciTemplateBeanOverrides {
		ciTemplateOverride := templateBeanOverride.CiTemplateOverride
		ciOverrideTemplateMap[ciTemplateOverride.CiPipelineId] = templateBeanOverride
	}

	var ciPipelineResp []*bean.CiPipeline
	for _, pipeline := range pipelines {
		isLinkedCiPipeline := pipeline.IsExternal
		ciPipeline := &bean.CiPipeline{
			Id:                       pipeline.Id,
			Version:                  pipeline.Version,
			Name:                     pipeline.Name,
			Active:                   pipeline.Active,
			Deleted:                  pipeline.Deleted,
			IsManual:                 pipeline.IsManual,
			IsExternal:               isLinkedCiPipeline,
			ParentCiPipeline:         pipeline.ParentCiPipeline,
			ScanEnabled:              pipeline.ScanEnabled,
			IsDockerConfigOverridden: pipeline.IsDockerConfigOverridden,
		}
		if ciTemplateBean, ok := ciOverrideTemplateMap[pipeline.Id]; ok {
			templateOverride := ciTemplateBean.CiTemplateOverride
			ciPipeline.DockerConfigOverride = bean.DockerConfigOverride{
				DockerRegistry:   templateOverride.DockerRegistryId,
				DockerRepository: templateOverride.DockerRepository,
				CiBuildConfig:    ciTemplateBean.CiBuildConfig,
			}
		}
		for _, material := range pipeline.CiPipelineMaterials {
			// ignore those materials which have inactive git material
			if material == nil || material.GitMaterial == nil || !material.GitMaterial.Active {
				continue
			}
			ciMaterial := &bean.CiMaterial{
				Id:              material.Id,
				CheckoutPath:    material.CheckoutPath,
				Path:            material.Path,
				ScmId:           material.ScmId,
				GitMaterialId:   material.GitMaterialId,
				GitMaterialName: material.GitMaterial.Name[strings.Index(material.GitMaterial.Name, "-")+1:],
				ScmName:         material.ScmName,
				ScmVersion:      material.ScmVersion,
				IsRegex:         material.Regex != "",
				Source:          &bean.SourceTypeConfig{Type: material.Type, Value: material.Value, Regex: material.Regex},
			}
			ciPipeline.CiMaterial = append(ciPipeline.CiMaterial, ciMaterial)
		}
		linkedCis, err := impl.ciPipelineRepository.FindByParentCiPipelineId(ciPipeline.Id)
		if err != nil && !util.IsErrNoRows(err) {
			return nil, err
		}
		ciPipeline.LinkedCount = len(linkedCis)
		ciPipelineResp = append(ciPipelineResp, ciPipeline)
	}
	triggerViewCiConfig.CiPipelines = ciPipelineResp
	triggerViewCiConfig.Materials = ciConfig.Materials

	return triggerViewCiConfig, nil
}

func (impl PipelineBuilderImpl) GetCiPipeline(appId int) (ciConfig *bean.CiConfigRequest, err error) {
	ciConfig, err = impl.getCiTemplateVariables(appId)
	if err != nil {
		impl.logger.Debugw("error in fetching ci pipeline", "appId", appId, "err", err)
		return nil, err
	}
	//TODO fill these variables
	//ciConfig.CiPipeline=
	//--------pipeline population start
	pipelines, err := impl.ciPipelineRepository.FindByAppId(appId)
	if err != nil && !util.IsErrNoRows(err) {
		impl.logger.Errorw("error in fetching ci pipeline", "appId", appId, "err", err)
		return nil, err
	}

	if impl.ciConfig.ExternalCiWebhookUrl == "" {
		hostUrl, err := impl.attributesService.GetByKey(attributes.HostUrlKey)
		if err != nil {
			return nil, err
		}
		if hostUrl != nil {
			impl.ciConfig.ExternalCiWebhookUrl = fmt.Sprintf("%s/%s", hostUrl.Value, ExternalCiWebhookPath)
		}
	}
	//map of ciPipelineId and their templateOverrideConfig
	ciOverrideTemplateMap := make(map[int]*bean3.CiTemplateBean)
	ciTemplateBeanOverrides, err := impl.ciTemplateService.FindTemplateOverrideByAppId(appId)
	if err != nil {
		return nil, err
	}

	for _, templateBeanOverride := range ciTemplateBeanOverrides {
		ciTemplateOverride := templateBeanOverride.CiTemplateOverride
		ciOverrideTemplateMap[ciTemplateOverride.CiPipelineId] = templateBeanOverride
	}
	var ciPipelineResp []*bean.CiPipeline
	for _, pipeline := range pipelines {

		dockerArgs := make(map[string]string)
		if len(pipeline.DockerArgs) > 0 {
			err := json.Unmarshal([]byte(pipeline.DockerArgs), &dockerArgs)
			if err != nil {
				impl.logger.Warnw("error in unmarshal", "err", err)
			}
		}

		var externalCiConfig bean.ExternalCiConfig

		ciPipelineScripts, err := impl.ciPipelineRepository.FindCiScriptsByCiPipelineId(pipeline.Id)
		if err != nil && !util.IsErrNoRows(err) {
			impl.logger.Errorw("error in fetching ci scripts")
			return nil, err
		}

		var beforeDockerBuildScripts []*bean.CiScript
		var afterDockerBuildScripts []*bean.CiScript
		for _, ciScript := range ciPipelineScripts {
			ciScriptResp := &bean.CiScript{
				Id:             ciScript.Id,
				Index:          ciScript.Index,
				Name:           ciScript.Name,
				Script:         ciScript.Script,
				OutputLocation: ciScript.OutputLocation,
			}
			if ciScript.Stage == BEFORE_DOCKER_BUILD {
				beforeDockerBuildScripts = append(beforeDockerBuildScripts, ciScriptResp)
			} else if ciScript.Stage == AFTER_DOCKER_BUILD {
				afterDockerBuildScripts = append(afterDockerBuildScripts, ciScriptResp)
			}
		}
		parentCiPipeline, err := impl.ciPipelineRepository.FindById(pipeline.ParentCiPipeline)
		if err != nil && !util.IsErrNoRows(err) {
			impl.logger.Errorw("err", err)
			return nil, err
		}
		ciPipeline := &bean.CiPipeline{
			Id:                       pipeline.Id,
			Version:                  pipeline.Version,
			Name:                     pipeline.Name,
			Active:                   pipeline.Active,
			Deleted:                  pipeline.Deleted,
			DockerArgs:               dockerArgs,
			IsManual:                 pipeline.IsManual,
			IsExternal:               pipeline.IsExternal,
			ParentCiPipeline:         pipeline.ParentCiPipeline,
			ParentAppId:              parentCiPipeline.AppId,
			ExternalCiConfig:         externalCiConfig,
			BeforeDockerBuildScripts: beforeDockerBuildScripts,
			AfterDockerBuildScripts:  afterDockerBuildScripts,
			ScanEnabled:              pipeline.ScanEnabled,
			IsDockerConfigOverridden: pipeline.IsDockerConfigOverridden,
		}
		if ciTemplateBean, ok := ciOverrideTemplateMap[pipeline.Id]; ok {
			templateOverride := ciTemplateBean.CiTemplateOverride
			ciPipeline.DockerConfigOverride = bean.DockerConfigOverride{
				DockerRegistry:   templateOverride.DockerRegistryId,
				DockerRepository: templateOverride.DockerRepository,
				CiBuildConfig:    ciTemplateBean.CiBuildConfig,
			}
		}
		for _, material := range pipeline.CiPipelineMaterials {
			// ignore those materials which have inactive git material
			if material == nil || material.GitMaterial == nil || !material.GitMaterial.Active {
				continue
			}
			ciMaterial := &bean.CiMaterial{
				Id:              material.Id,
				CheckoutPath:    material.CheckoutPath,
				Path:            material.Path,
				ScmId:           material.ScmId,
				GitMaterialId:   material.GitMaterialId,
				GitMaterialName: material.GitMaterial.Name[strings.Index(material.GitMaterial.Name, "-")+1:],
				ScmName:         material.ScmName,
				ScmVersion:      material.ScmVersion,
				IsRegex:         material.Regex != "",
				Source:          &bean.SourceTypeConfig{Type: material.Type, Value: material.Value, Regex: material.Regex},
			}
			ciPipeline.CiMaterial = append(ciPipeline.CiMaterial, ciMaterial)
		}
		linkedCis, err := impl.ciPipelineRepository.FindByParentCiPipelineId(ciPipeline.Id)
		if err != nil && !util.IsErrNoRows(err) {
			return nil, err
		}
		ciPipeline.LinkedCount = len(linkedCis)
		ciPipelineResp = append(ciPipelineResp, ciPipeline)
	}
	ciConfig.CiPipelines = ciPipelineResp
	//--------pipeline population end
	return ciConfig, err
}

func (impl PipelineBuilderImpl) GetExternalCi(appId int) (ciConfig []*bean.ExternalCiConfig, err error) {
	externalCiPipelines, err := impl.ciPipelineRepository.FindExternalCiByAppId(appId)
	if err != nil && !util.IsErrNoRows(err) {
		impl.logger.Errorw("error in fetching external ci", "appId", appId, "err", err)
		return nil, err
	}

	hostUrl, err := impl.attributesService.GetByKey(attributes.HostUrlKey)
	if err != nil {
		impl.logger.Errorw("error in fetching external ci", "appId", appId, "err", err)
		return nil, err
	}
	if hostUrl != nil {
		impl.ciConfig.ExternalCiWebhookUrl = fmt.Sprintf("%s/%s", hostUrl.Value, ExternalCiWebhookPath)
	}

	externalCiConfigs := make([]*bean.ExternalCiConfig, 0)

	var externalCiPipelineIds []int
	appWorkflowMappingsMap := make(map[int][]*appWorkflow.AppWorkflowMapping)

	for _, externalCiPipeline := range externalCiPipelines {
		externalCiPipelineIds = append(externalCiPipelineIds, externalCiPipeline.Id)
	}
	if len(externalCiPipelineIds) == 0 {
		err = &util.ApiError{Code: "404", HttpStatusCode: 200, UserMessage: "no external ci pipeline found"}
		return externalCiConfigs, err
	}
	appWorkflowMappings, err := impl.appWorkflowRepository.FindWFCDMappingByExternalCiIdByIdsIn(externalCiPipelineIds)
	if err != nil {
		impl.logger.Errorw("Error in fetching app workflow mapping for CD pipeline by external CI ID", "err", err)
		return nil, err
	}

	for _, appWorkflowMapping := range appWorkflowMappings {
		appWorkflowMappingsMap[appWorkflowMapping.ParentId] = append(appWorkflowMappingsMap[appWorkflowMapping.ParentId], appWorkflowMapping)
	}

	for _, externalCiPipeline := range externalCiPipelines {
		externalCiConfig := &bean.ExternalCiConfig{
			Id:         externalCiPipeline.Id,
			WebhookUrl: fmt.Sprintf("%s/%d", impl.ciConfig.ExternalCiWebhookUrl, externalCiPipeline.Id),
			Payload:    impl.ciConfig.ExternalCiPayload,
			AccessKey:  "",
		}

		if _, ok := appWorkflowMappingsMap[externalCiPipeline.Id]; !ok {
			impl.logger.Errorw("unable to find app workflow cd mapping corresponding to external ci pipeline id")
			return nil, errors.New("unable to find app workflow cd mapping corresponding to external ci pipeline id")
		}

		var appWorkflowComponentIds []int
		var appIds []int

		CDPipelineMap := make(map[int]*pipelineConfig.Pipeline)
		appIdMap := make(map[int]*app2.App)

		for _, appWorkflowMappings := range appWorkflowMappings {
			appWorkflowComponentIds = append(appWorkflowComponentIds, appWorkflowMappings.ComponentId)
		}
		if len(appWorkflowComponentIds) == 0 {
			continue
		}
		cdPipelines, err := impl.pipelineRepository.FindAppAndEnvironmentAndProjectByPipelineIds(appWorkflowComponentIds)
		if err != nil && !util.IsErrNoRows(err) {
			impl.logger.Errorw("error in fetching external ci", "appId", appId, "err", err)
			return nil, err
		}
		for _, pipeline := range cdPipelines {
			CDPipelineMap[pipeline.Id] = pipeline
			appIds = append(appIds, pipeline.AppId)
		}
		if len(appIds) == 0 {
			continue
		}
		apps, err := impl.appRepo.FindAppAndProjectByIdsIn(appIds)
		for _, app := range apps {
			appIdMap[app.Id] = app
		}

		roleData := make(map[string]interface{})
		for _, appWorkflowMapping := range appWorkflowMappings {
			if _, ok := CDPipelineMap[appWorkflowMapping.ComponentId]; !ok {
				impl.logger.Errorw("error in getting cd pipeline data for workflow", "app workflow id", appWorkflowMapping.ComponentId, "err", err)
				return nil, errors.New("error in getting cd pipeline data for workflow")
			}
			cdPipeline := CDPipelineMap[appWorkflowMapping.ComponentId]

			if _, ok := roleData[teamIdKey]; !ok {
				if _, ok := appIdMap[cdPipeline.AppId]; !ok {
					impl.logger.Errorw("error in getting app data for pipeline", "app id", cdPipeline.AppId)
					return nil, errors.New("error in getting app data for pipeline")
				}
				app := appIdMap[cdPipeline.AppId]
				roleData[teamIdKey] = app.TeamId
				roleData[teamNameKey] = app.Team.Name
				roleData[appIdKey] = cdPipeline.AppId
				roleData[appNameKey] = cdPipeline.App.AppName
			}
			if _, ok := roleData[environmentNameKey]; !ok {
				roleData[environmentNameKey] = cdPipeline.Environment.Name
			} else {
				roleData[environmentNameKey] = fmt.Sprintf("%s,%s", roleData[environmentNameKey], cdPipeline.Environment.Name)
			}
			if _, ok := roleData[environmentIdentifierKey]; !ok {
				roleData[environmentIdentifierKey] = cdPipeline.Environment.EnvironmentIdentifier
			} else {
				roleData[environmentIdentifierKey] = fmt.Sprintf("%s,%s", roleData[environmentIdentifierKey], cdPipeline.Environment.EnvironmentIdentifier)
			}
		}

		externalCiConfig.ExternalCiConfigRole = bean.ExternalCiConfigRole{
			ProjectId:             roleData[teamIdKey].(int),
			ProjectName:           roleData[teamNameKey].(string),
			AppId:                 roleData[appIdKey].(int),
			AppName:               roleData[appNameKey].(string),
			EnvironmentName:       roleData[environmentNameKey].(string),
			EnvironmentIdentifier: roleData[environmentIdentifierKey].(string),
			Role:                  "Build and deploy",
		}
		externalCiConfigs = append(externalCiConfigs, externalCiConfig)
	}
	//--------pipeline population end
	return externalCiConfigs, err
}

func (impl PipelineBuilderImpl) GetExternalCiById(appId int, externalCiId int) (ciConfig *bean.ExternalCiConfig, err error) {

	externalCiPipeline, err := impl.ciPipelineRepository.FindExternalCiById(externalCiId)
	if err != nil && !util.IsErrNoRows(err) {
		impl.logger.Errorw("error in fetching external ci", "appId", appId, "err", err)
		return nil, err
	}

	if externalCiPipeline.Id == 0 {
		impl.logger.Errorw("invalid external ci id", "externalCiId", externalCiId, "err", err)
		return nil, &util.ApiError{Code: "400", HttpStatusCode: 400, UserMessage: "invalid external ci id"}
	}

	hostUrl, err := impl.attributesService.GetByKey(attributes.HostUrlKey)
	if err != nil {
		impl.logger.Errorw("error in fetching external ci", "appId", appId, "err", err)
		return nil, err
	}
	if hostUrl != nil {
		impl.ciConfig.ExternalCiWebhookUrl = fmt.Sprintf("%s/%s", hostUrl.Value, ExternalCiWebhookPath)
	}

	appWorkflowMappings, err := impl.appWorkflowRepository.FindWFCDMappingByExternalCiId(externalCiPipeline.Id)
	if err != nil && !util.IsErrNoRows(err) {
		impl.logger.Errorw("error in fetching external ci", "appId", appId, "err", err)
		return nil, err
	}

	roleData := make(map[string]interface{})
	for _, appWorkflowMapping := range appWorkflowMappings {
		cdPipeline, err := impl.pipelineRepository.FindById(appWorkflowMapping.ComponentId)
		if err != nil && !util.IsErrNoRows(err) {
			impl.logger.Errorw("error in fetching external ci", "appId", appId, "err", err)
			return nil, err
		}
		if _, ok := roleData[teamIdKey]; !ok {
			app, err := impl.appRepo.FindAppAndProjectByAppId(cdPipeline.AppId)
			if err != nil && !util.IsErrNoRows(err) {
				impl.logger.Errorw("error in fetching external ci", "appId", appId, "err", err)
				return nil, err
			}
			roleData[teamIdKey] = app.TeamId
			roleData[teamNameKey] = app.Team.Name
			roleData[appIdKey] = cdPipeline.AppId
			roleData[appNameKey] = cdPipeline.App.AppName
		}
		if _, ok := roleData[environmentNameKey]; !ok {
			roleData[environmentNameKey] = cdPipeline.Environment.Name
		} else {
			roleData[environmentNameKey] = fmt.Sprintf("%s,%s", roleData[environmentNameKey], cdPipeline.Environment.Name)
		}
		if _, ok := roleData[environmentIdentifierKey]; !ok {
			roleData[environmentIdentifierKey] = cdPipeline.Environment.EnvironmentIdentifier
		} else {
			roleData[environmentIdentifierKey] = fmt.Sprintf("%s,%s", roleData[environmentIdentifierKey], cdPipeline.Environment.EnvironmentIdentifier)
		}
	}

	externalCiConfig := &bean.ExternalCiConfig{
		Id:         externalCiPipeline.Id,
		WebhookUrl: fmt.Sprintf("%s/%d", impl.ciConfig.ExternalCiWebhookUrl, externalCiId),
		Payload:    impl.ciConfig.ExternalCiPayload,
		AccessKey:  "",
	}
	externalCiConfig.ExternalCiConfigRole = bean.ExternalCiConfigRole{
		ProjectId:             roleData[teamIdKey].(int),
		ProjectName:           roleData[teamNameKey].(string),
		AppId:                 roleData[appIdKey].(int),
		AppName:               roleData[appNameKey].(string),
		EnvironmentName:       roleData[environmentNameKey].(string),
		EnvironmentIdentifier: roleData[environmentIdentifierKey].(string),
		Role:                  "Build and deploy",
	}
	externalCiConfig.Schema = impl.buildExternalCiWebhookSchema()
	externalCiConfig.PayloadOption = impl.buildPayloadOption()
	externalCiConfig.Responses = impl.buildResponses()
	//--------pipeline population end
	return externalCiConfig, err
}

func (impl PipelineBuilderImpl) GetCiPipelineMin(appId int) ([]*bean.CiPipelineMin, error) {
	pipelines, err := impl.ciPipelineRepository.FindByAppId(appId)
	if err != nil && err != pg.ErrNoRows {
		impl.logger.Errorw("error in fetching ci pipeline", "appId", appId, "err", err)
		return nil, err
	}
	if err == pg.ErrNoRows || len(pipelines) == 0 {
		impl.logger.Errorw("no ci pipeline found", "appId", appId, "err", err)
		err = &util.ApiError{Code: "404", HttpStatusCode: 200, UserMessage: "no ci pipeline found"}
		return nil, err
	}
	parentCiPipelines, linkedCiPipelineIds, err := impl.ciPipelineRepository.FindParentCiPipelineMapByAppId(appId)
	if err != nil && !util.IsErrNoRows(err) {
		impl.logger.Errorw("err", err)
		return nil, err
	}
	pipelineParentCiMap := make(map[int]*pipelineConfig.CiPipeline)
	for index, item := range parentCiPipelines {
		pipelineParentCiMap[linkedCiPipelineIds[index]] = item
	}

	var ciPipelineResp []*bean.CiPipelineMin
	for _, pipeline := range pipelines {
		parentCiPipeline := pipelineConfig.CiPipeline{}
		pipelineType := bean.PipelineType(bean.NORMAL)

		if pipelineParentCiMap[pipeline.Id] != nil {
			parentCiPipeline = *pipelineParentCiMap[pipeline.Id]
			pipelineType = bean.PipelineType(bean.LINKED)
		} else if pipeline.IsExternal == true {
			pipelineType = bean.PipelineType(bean.EXTERNAL)
		}

		ciPipeline := &bean.CiPipelineMin{
			Id:               pipeline.Id,
			Name:             pipeline.Name,
			ParentCiPipeline: pipeline.ParentCiPipeline,
			ParentAppId:      parentCiPipeline.AppId,
			PipelineType:     pipelineType,
			ScanEnabled:      pipeline.ScanEnabled,
		}
		ciPipelineResp = append(ciPipelineResp, ciPipeline)
	}
	return ciPipelineResp, err
}

func (impl PipelineBuilderImpl) UpdateCiTemplate(updateRequest *bean.CiConfigRequest) (*bean.CiConfigRequest, error) {
	originalCiConf, err := impl.getCiTemplateVariables(updateRequest.AppId)
	if err != nil {
		impl.logger.Errorw("error in fetching original ciConfig for update", "appId", updateRequest.Id, "err", err)
		return nil, err
	}
	if originalCiConf.Version != updateRequest.Version {
		impl.logger.Errorw("stale version requested", "appId", updateRequest.Id, "old", originalCiConf.Version, "new", updateRequest.Version)
		return nil, fmt.Errorf("stale version of resource requested kindly refresh. requested: %s, found %s", updateRequest.Version, originalCiConf.Version)
	}
	dockerArtifaceStore, err := impl.dockerArtifactStoreRepository.FindOne(updateRequest.DockerRegistry)
	if err != nil {
		impl.logger.Errorw("error in fetching DockerRegistry  for update", "appId", updateRequest.Id, "err", err, "registry", updateRequest.DockerRegistry)
		return nil, err
	}
	regHost, err := dockerArtifaceStore.GetRegistryLocation()
	if err != nil {
		impl.logger.Errorw("invalid reg url", "err", err)
		return nil, err
	}

	var repo string
	if updateRequest.DockerRepository != "" {
		repo = updateRequest.DockerRepository
	} else {
		repo = originalCiConf.DockerRepository
	}

	if dockerArtifaceStore.RegistryType == dockerRegistryRepository.REGISTRYTYPE_ECR {
		err := impl.ciCdPipelineOrchestrator.CreateEcrRepo(repo, dockerArtifaceStore.AWSRegion, dockerArtifaceStore.AWSAccessKeyId, dockerArtifaceStore.AWSSecretAccessKey)
		if err != nil {
			impl.logger.Errorw("ecr repo creation failed while updating ci template", "repo", repo, "err", err)
			return nil, err
		}
	}

	originalCiConf.AfterDockerBuild = updateRequest.AfterDockerBuild
	originalCiConf.BeforeDockerBuild = updateRequest.BeforeDockerBuild
	//originalCiConf.CiBuildConfigBean = updateRequest.CiBuildConfigBean
	originalCiConf.DockerRegistry = updateRequest.DockerRegistry
	originalCiConf.DockerRepository = updateRequest.DockerRepository
	originalCiConf.DockerRegistryUrl = regHost

	//argByte, err := json.Marshal(originalCiConf.DockerBuildConfig.Args)
	//if err != nil {
	//	return nil, err
	//}
	afterByte, err := json.Marshal(originalCiConf.AfterDockerBuild)
	if err != nil {
		return nil, err
	}
	beforeByte, err := json.Marshal(originalCiConf.BeforeDockerBuild)
	if err != nil {
		return nil, err
	}
	//buildOptionsByte, err := json.Marshal(originalCiConf.DockerBuildConfig.DockerBuildOptions)
	//if err != nil {
	//	impl.logger.Errorw("error in marshaling dockerBuildOptions", "err", err)
	//	return nil, err
	//}
	ciBuildConfig := updateRequest.CiBuildConfig
	originalCiBuildConfig := originalCiConf.CiBuildConfig
	ciTemplate := &pipelineConfig.CiTemplate{
		//DockerfilePath:    originalCiConf.DockerBuildConfig.DockerfilePath,
		GitMaterialId:             ciBuildConfig.GitMaterialId,
		BuildContextGitMaterialId: ciBuildConfig.BuildContextGitMaterialId,
		//Args:              string(argByte),
		//TargetPlatform:    originalCiConf.DockerBuildConfig.TargetPlatform,
		AppId:             originalCiConf.AppId,
		BeforeDockerBuild: string(beforeByte),
		AfterDockerBuild:  string(afterByte),
		Version:           originalCiConf.Version,
		Id:                originalCiConf.Id,
		DockerRepository:  originalCiConf.DockerRepository,
		DockerRegistryId:  &originalCiConf.DockerRegistry,
		Active:            true,
		AuditLog: sql.AuditLog{
			CreatedOn: originalCiConf.CreatedOn,
			CreatedBy: originalCiConf.CreatedBy,
			UpdatedOn: time.Now(),
			UpdatedBy: updateRequest.UserId,
		},
	}

	ciBuildConfig.Id = originalCiBuildConfig.Id
	ciTemplateBean := &bean3.CiTemplateBean{
		CiTemplate:    ciTemplate,
		CiBuildConfig: ciBuildConfig,
		UserId:        updateRequest.UserId,
	}
	err = impl.ciTemplateService.Update(ciTemplateBean)
	if err != nil {
		return nil, err
	}

	originalCiConf.CiBuildConfig = ciBuildConfig

	err = impl.CiTemplateHistoryService.SaveHistory(ciTemplateBean, "update")

	if err != nil {
		impl.logger.Errorw("error in saving update history for ci template", "error", err)
	}

	return originalCiConf, nil
}

func (impl PipelineBuilderImpl) CreateCiPipeline(createRequest *bean.CiConfigRequest) (*bean.PipelineCreateResponse, error) {
	impl.logger.Debugw("pipeline create request received", "req", createRequest)

	//-----------fetch data
	app, err := impl.appRepo.FindById(createRequest.AppId)
	if err != nil {
		impl.logger.Errorw("error in fetching pipeline group", "groupId", createRequest.AppId, "err", err)
		return nil, err
	}
	//--ecr config
	createRequest.AppName = app.AppName
	if !createRequest.IsJob {
		store, err := impl.getDefaultArtifactStore(createRequest.DockerRegistry)
		if err != nil {
			impl.logger.Errorw("error in fetching docker store ", "id", createRequest.DockerRepository, "err", err)
			return nil, err
		}

		regHost, err := store.GetRegistryLocation()
		if err != nil {
			impl.logger.Errorw("invalid reg url", "err", err)
			return nil, err
		}
		createRequest.DockerRegistryUrl = regHost
		createRequest.DockerRegistry = store.Id

		var repo string
		if createRequest.DockerRepository != "" {
			repo = createRequest.DockerRepository
		} else {
			repo = impl.ecrConfig.EcrPrefix + app.AppName
		}

		if store.RegistryType == dockerRegistryRepository.REGISTRYTYPE_ECR {
			err := impl.ciCdPipelineOrchestrator.CreateEcrRepo(repo, store.AWSRegion, store.AWSAccessKeyId, store.AWSSecretAccessKey)
			if err != nil {
				impl.logger.Errorw("ecr repo creation failed while creating ci pipeline", "repo", repo, "err", err)
				return nil, err
			}
		}
		createRequest.DockerRepository = repo
	}
	//--ecr config	end
	//-- template config start

	//argByte, err := json.Marshal(createRequest.DockerBuildConfig.Args)
	//if err != nil {
	//	return nil, err
	//}
	afterByte, err := json.Marshal(createRequest.AfterDockerBuild)
	if err != nil {
		return nil, err
	}
	beforeByte, err := json.Marshal(createRequest.BeforeDockerBuild)
	if err != nil {
		return nil, err
	}
	buildConfig := createRequest.CiBuildConfig
	ciTemplate := &pipelineConfig.CiTemplate{
		//DockerRegistryId: createRequest.DockerRegistry,
		//DockerRepository: createRequest.DockerRepository,
		GitMaterialId:             buildConfig.GitMaterialId,
		BuildContextGitMaterialId: buildConfig.BuildContextGitMaterialId,
		//DockerfilePath:    createRequest.DockerBuildConfig.DockerfilePath,
		//Args:              string(argByte),
		//TargetPlatform:    createRequest.DockerBuildConfig.TargetPlatform,
		Active:            true,
		TemplateName:      createRequest.CiTemplateName,
		Version:           createRequest.Version,
		AppId:             createRequest.AppId,
		AfterDockerBuild:  string(afterByte),
		BeforeDockerBuild: string(beforeByte),
		AuditLog:          sql.AuditLog{CreatedOn: time.Now(), UpdatedOn: time.Now(), CreatedBy: createRequest.UserId, UpdatedBy: createRequest.UserId},
	}
	if !createRequest.IsJob {
		ciTemplate.DockerRegistryId = &createRequest.DockerRegistry
		ciTemplate.DockerRepository = createRequest.DockerRepository
	}

	ciTemplateBean := &bean3.CiTemplateBean{
		CiTemplate:    ciTemplate,
		CiBuildConfig: createRequest.CiBuildConfig,
	}
	err = impl.ciTemplateService.Save(ciTemplateBean)
	if err != nil {
		return nil, err
	}

	//-- template config end

	err = impl.CiTemplateHistoryService.SaveHistory(ciTemplateBean, "add")

	if err != nil {
		impl.logger.Errorw("error in saving audit logs of ci Template", "error", err)
	}

	createRequest.Id = ciTemplate.Id
	createRequest.CiTemplateName = ciTemplate.TemplateName
	if len(createRequest.CiPipelines) > 0 {
		conf, err := impl.addpipelineToTemplate(createRequest)
		if err != nil {
			impl.logger.Errorw("error in pipeline creation ", "err", err)
			return nil, err
		}
		impl.logger.Debugw("pipeline created ", "detail", conf)
	}
	createRes := &bean.PipelineCreateResponse{AppName: app.AppName, AppId: createRequest.AppId} //FIXME
	return createRes, nil
}

func (impl PipelineBuilderImpl) getGitMaterialsForApp(appId int) ([]*bean.GitMaterial, error) {
	materials, err := impl.materialRepo.FindByAppId(appId)
	if err != nil {
		impl.logger.Errorw("error in fetching materials for app", "appId", appId, "err", err)
		return nil, err
	}
	var gitMaterials []*bean.GitMaterial

	for _, material := range materials {
		gitUrl := material.Url
		if material.GitProvider.AuthMode == repository.AUTH_MODE_USERNAME_PASSWORD ||
			material.GitProvider.AuthMode == repository.AUTH_MODE_ACCESS_TOKEN {
			u, err := url.Parse(gitUrl)
			if err != nil {
				return nil, err
			}
			var password string
			userName := material.GitProvider.UserName
			if material.GitProvider.AuthMode == repository.AUTH_MODE_USERNAME_PASSWORD {
				password = material.GitProvider.Password

			} else if material.GitProvider.AuthMode == repository.AUTH_MODE_ACCESS_TOKEN {
				password = material.GitProvider.AccessToken
				if userName == "" {
					userName = "devtron-boat"
				}
			}
			if userName == "" || password == "" {
				return nil, util.ApiError{}.ErrorfUser("invalid git credentials config")
			}
			u.User = url.UserPassword(userName, password)
			gitUrl = u.String()
		}
		gitMaterial := &bean.GitMaterial{
			Id:            material.Id,
			Url:           gitUrl,
			GitProviderId: material.GitProviderId,
			Name:          material.Name[strings.Index(material.Name, "-")+1:],
			CheckoutPath:  material.CheckoutPath,
		}
		gitMaterials = append(gitMaterials, gitMaterial)
	}
	return gitMaterials, nil
}

func (impl PipelineBuilderImpl) addpipelineToTemplate(createRequest *bean.CiConfigRequest) (resp *bean.CiConfigRequest, err error) {

	if createRequest.AppWorkflowId == 0 {
		// create workflow
		wf := &appWorkflow.AppWorkflow{
			Name:   fmt.Sprintf("wf-%d-%s", createRequest.AppId, util2.Generate(4)),
			AppId:  createRequest.AppId,
			Active: true,
			AuditLog: sql.AuditLog{
				CreatedOn: time.Now(),
				UpdatedOn: time.Now(),
				CreatedBy: createRequest.UserId,
				UpdatedBy: createRequest.UserId,
			},
		}
		savedAppWf, err := impl.appWorkflowRepository.SaveAppWorkflow(wf)
		if err != nil {
			impl.logger.Errorw("err", err)
			return nil, err
		}
		// workflow creation ends
		createRequest.AppWorkflowId = savedAppWf.Id
	}
	//single ci in same wf validation
	workflowMapping, err := impl.appWorkflowRepository.FindWFCIMappingByWorkflowId(createRequest.AppWorkflowId)
	if err != nil && err != pg.ErrNoRows {
		impl.logger.Errorw("error in fetching workflow mapping for ci validation", "err", err)
		return nil, err
	}
	if len(workflowMapping) > 0 {
		return nil, &util.ApiError{
			InternalMessage:   "pipeline already exists",
			UserDetailMessage: fmt.Sprintf("pipeline already exists in workflow"),
			UserMessage:       fmt.Sprintf("pipeline already exists in workflow")}
	}

	//pipeline name validation
	var pipelineNames []string
	for _, pipeline := range createRequest.CiPipelines {
		pipelineNames = append(pipelineNames, pipeline.Name)
	}
	if err != nil {
		impl.logger.Errorw("error in creating pipeline group", "err", err)
		return nil, err
	}
	createRequest, err = impl.ciCdPipelineOrchestrator.CreateCiConf(createRequest, createRequest.Id)
	if err != nil {
		return nil, err
	}
	return createRequest, err
}

func (impl PipelineBuilderImpl) PatchCiPipeline(request *bean.CiPatchRequest) (ciConfig *bean.CiConfigRequest, err error) {
	ciConfig, err = impl.getCiTemplateVariables(request.AppId)
	if err != nil {
		impl.logger.Errorw("err in fetching template for pipeline patch, ", "err", err, "appId", request.AppId)
		return nil, err
	}
	ciConfig.AppWorkflowId = request.AppWorkflowId
	ciConfig.UserId = request.UserId
	if request.CiPipeline != nil {
		ciConfig.ScanEnabled = request.CiPipeline.ScanEnabled
	}
	switch request.Action {
	case bean.CREATE:
		impl.logger.Debugw("create patch request")
		ciConfig.CiPipelines = []*bean.CiPipeline{request.CiPipeline} //request.CiPipeline
		res, err := impl.addpipelineToTemplate(ciConfig)
		if err != nil {
			impl.logger.Errorw("error in adding pipeline to template", "ciConf", ciConfig, "err", err)
			return nil, err
		}
		return res, nil
	case bean.UPDATE_SOURCE:
		return impl.updateCiPipelineSourceValue(ciConfig, request.CiPipeline)
	case bean.DELETE:
		pipeline, err := impl.DeleteCiPipeline(request)
		if err != nil {
			return nil, err
		}
		ciConfig.CiPipelines = []*bean.CiPipeline{pipeline}
		return ciConfig, nil
	case bean.UPDATE_PIPELINE:
		return impl.updateCiPipeline(ciConfig, request.CiPipeline)
	default:
		impl.logger.Errorw("unsupported operation ", "op", request.Action)
		return nil, fmt.Errorf("unsupported operation %s", request.Action)
	}

}

func (impl PipelineBuilderImpl) PatchRegexCiPipeline(request *bean.CiRegexPatchRequest) (err error) {
	var materials []*pipelineConfig.CiPipelineMaterial
	for _, material := range request.CiPipelineMaterial {
		materialDbObject, err := impl.ciPipelineMaterialRepository.GetById(material.Id)
		if err != nil {
			impl.logger.Errorw("err in fetching material, ", "err", err)
			return err
		}
		if materialDbObject.Regex != "" {
			if !impl.ciCdPipelineOrchestrator.CheckStringMatchRegex(materialDbObject.Regex, material.Value) {
				impl.logger.Errorw("not matching given regex, ", "err", err)
				return errors.New("not matching given regex")
			}
		}
		pipelineMaterial := &pipelineConfig.CiPipelineMaterial{
			Id:            material.Id,
			Value:         material.Value,
			CiPipelineId:  materialDbObject.CiPipelineId,
			Type:          pipelineConfig.SourceType(material.Type),
			Active:        true,
			GitMaterialId: materialDbObject.GitMaterialId,
			Regex:         materialDbObject.Regex,
			AuditLog:      sql.AuditLog{UpdatedBy: request.UserId, UpdatedOn: time.Now(), CreatedOn: time.Now(), CreatedBy: request.UserId},
		}
		materials = append(materials, pipelineMaterial)
	}

	dbConnection := impl.pipelineRepository.GetConnection()
	tx, err := dbConnection.Begin()
	if err != nil {
		return err
	}
	// Rollback tx on error.
	defer tx.Rollback()

	err = impl.ciPipelineMaterialRepository.Update(tx, materials...)
	if err != nil {
		return err
	}

	err = tx.Commit()
	if err != nil {
		return err
	}

	err = impl.ciCdPipelineOrchestrator.AddPipelineMaterialInGitSensor(materials)
	if err != nil {
		impl.logger.Errorf("error in saving pipelineMaterials in git sensor", "materials", materials, "err", err)
		return err
	}
	return nil
}
func (impl PipelineBuilderImpl) DeleteCiPipeline(request *bean.CiPatchRequest) (*bean.CiPipeline, error) {
	ciPipelineId := request.CiPipeline.Id
	//wf validation
	workflowMapping, err := impl.appWorkflowRepository.FindWFCDMappingByCIPipelineId(ciPipelineId)
	if err != nil && err != pg.ErrNoRows {
		impl.logger.Errorw("error in fetching workflow mapping for ci validation", "err", err)
		return nil, err
	}
	if len(workflowMapping) > 0 {
		return nil, &util.ApiError{
			InternalMessage:   "cd pipeline exists for this CI",
			UserDetailMessage: fmt.Sprintf("cd pipeline exists for this CI"),
			UserMessage:       fmt.Sprintf("cd pipeline exists for this CI")}
	}

	pipeline, err := impl.ciPipelineRepository.FindById(ciPipelineId)
	if err != nil {
		impl.logger.Errorw("pipeline fetch err", "id", ciPipelineId, "err", err)
		return nil, err
	}
	appId := request.AppId
	if pipeline.AppId != appId {
		return nil, fmt.Errorf("invalid appid: %d pipelineId: %d mapping", appId, ciPipelineId)
	}

	dbConnection := impl.pipelineRepository.GetConnection()
	tx, err := dbConnection.Begin()
	if err != nil {
		return nil, err
	}
	// Rollback tx on error.
	defer tx.Rollback()

	err = impl.ciCdPipelineOrchestrator.DeleteCiPipeline(pipeline, request, tx)
	if err != nil {
		impl.logger.Errorw("error in deleting pipeline db")
		return nil, err
	}

	//delete app workflow mapping
	appWorkflowMappings, err := impl.appWorkflowRepository.FindWFCIMappingByCIPipelineId(pipeline.Id)
	for _, mapping := range appWorkflowMappings {
		err := impl.appWorkflowRepository.DeleteAppWorkflowMapping(mapping, tx)
		if err != nil {
			impl.logger.Errorw("error in deleting workflow mapping", "err", err)
			return nil, err
		}
	}
	if request.CiPipeline.PreBuildStage != nil && request.CiPipeline.PreBuildStage.Id > 0 {
		//deleting pre stage
		err = impl.pipelineStageService.DeleteCiStage(request.CiPipeline.PreBuildStage, request.UserId, tx)
		if err != nil {
			impl.logger.Errorw("error in deleting pre stage", "err", err, "preBuildStage", request.CiPipeline.PreBuildStage)
			return nil, err
		}
	}
	if request.CiPipeline.PostBuildStage != nil && request.CiPipeline.PostBuildStage.Id > 0 {
		//deleting post stage
		err = impl.pipelineStageService.DeleteCiStage(request.CiPipeline.PostBuildStage, request.UserId, tx)
		if err != nil {
			impl.logger.Errorw("error in deleting post stage", "err", err, "postBuildStage", request.CiPipeline.PostBuildStage)
			return nil, err
		}
	}
	err = tx.Commit()
	if err != nil {
		return nil, err
	}
	request.CiPipeline.Deleted = true
	request.CiPipeline.Name = pipeline.Name
	return request.CiPipeline, nil
	//delete pipeline
	//delete scm

}

func (impl PipelineBuilderImpl) updateCiPipeline(baseCiConfig *bean.CiConfigRequest, modifiedCiPipeline *bean.CiPipeline) (ciConfig *bean.CiConfigRequest, err error) {

	pipeline, err := impl.ciPipelineRepository.FindById(modifiedCiPipeline.Id)
	if err != nil {
		impl.logger.Errorw("error in fetching pipeline", "id", modifiedCiPipeline.Id, "err", err)
		return nil, err
	}

	cannotUpdate := false
	for _, material := range pipeline.CiPipelineMaterials {
		if material.ScmId != "" {
			cannotUpdate = true
		}
	}

	if cannotUpdate {
		//scm plugin material change scm object
		//material.ScmName
		return nil, fmt.Errorf("update of plugin scm material not supported")
	} else {
		modifiedCiPipeline.ScanEnabled = baseCiConfig.ScanEnabled
		modifiedCiPipeline, err = impl.ciCdPipelineOrchestrator.PatchMaterialValue(modifiedCiPipeline, baseCiConfig.UserId, pipeline)
		if err != nil {
			return nil, err
		}
		baseCiConfig.CiPipelines = append(baseCiConfig.CiPipelines, modifiedCiPipeline)
		return baseCiConfig, err
	}

}

func (impl PipelineBuilderImpl) updateCiPipelineSourceValue(baseCiConfig *bean.CiConfigRequest, modifiedCiPipeline *bean.CiPipeline) (ciConfig *bean.CiConfigRequest, err error) {
	pipeline, err := impl.ciPipelineRepository.FindById(modifiedCiPipeline.Id)
	if err != nil {
		impl.logger.Errorw("error in fetching pipeline", "id", modifiedCiPipeline.Id, "err", err)
		return nil, err
	}
	cannotUpdate := false
	for _, material := range pipeline.CiPipelineMaterials {
		if material.ScmId != "" {
			cannotUpdate = true
		}
	}
	if cannotUpdate {
		return nil, fmt.Errorf("update of plugin scm material not supported")
	} else {
		dbConnection := impl.pipelineRepository.GetConnection()
		tx, err := dbConnection.Begin()
		if err != nil {
			return nil, err
		}
		// Rollback tx on error.
		defer tx.Rollback()
		var materialsUpdate []*pipelineConfig.CiPipelineMaterial
		for _, material := range modifiedCiPipeline.CiMaterial {
			pipelineMaterial := &pipelineConfig.CiPipelineMaterial{
				Id:       material.Id,
				Value:    material.Source.Value,
				Active:   true,
				AuditLog: sql.AuditLog{UpdatedBy: baseCiConfig.UserId, UpdatedOn: time.Now()},
			}
			if material.Id == 0 {
				continue
			} else {
				materialsUpdate = append(materialsUpdate, pipelineMaterial)
			}
		}
		if len(materialsUpdate) > 0 {
			//using update not null
			err = impl.ciPipelineMaterialRepository.UpdateNotNull(tx, materialsUpdate...)
			if err != nil {
				return nil, err
			}
		}
		err = tx.Commit()
		if err != nil {
			impl.logger.Errorw("error in committing transaction", "err", err)
			return nil, err
		}
<<<<<<< HEAD
=======
		if !modifiedCiPipeline.IsExternal {
			err = impl.ciCdPipelineOrchestrator.AddPipelineMaterialInGitSensor(materialsUpdate)
			if err != nil {
				impl.logger.Errorw("error in saving pipelineMaterials in git sensor", "materials", materialsUpdate, "err", err)
				return nil, err
			}
		}
>>>>>>> 9c471145
		modifiedCiPipeline.ScanEnabled = baseCiConfig.ScanEnabled
		baseCiConfig.CiPipelines = append(baseCiConfig.CiPipelines, modifiedCiPipeline)
		return baseCiConfig, nil
	}

}

func (impl PipelineBuilderImpl) IsGitopsConfigured() (bool, error) {

	isGitOpsConfigured := false
	gitOpsConfig, err := impl.gitOpsRepository.GetGitOpsConfigActive()

	if err != nil && err != pg.ErrNoRows {
		impl.logger.Errorw("GetGitOpsConfigActive, error while getting", "err", err)
		return false, err
	}
	if gitOpsConfig != nil && gitOpsConfig.Id > 0 {
		isGitOpsConfigured = true
	}

	return isGitOpsConfigured, nil

}

func (impl PipelineBuilderImpl) ValidateCDPipelineRequest(pipelineCreateRequest *bean.CdPipelines, isGitOpsConfigured, haveAtleastOneGitOps bool) (bool, error) {

	if isGitOpsConfigured == false && haveAtleastOneGitOps {
		impl.logger.Errorw("Gitops not configured but selected in creating cd pipeline")
		err := &util.ApiError{
			HttpStatusCode:  http.StatusBadRequest,
			InternalMessage: "Gitops integration is not installed/configured. Please install/configure gitops or use helm option.",
			UserMessage:     "Gitops integration is not installed/configured. Please install/configure gitops or use helm option.",
		}
		return false, err
	}

	envPipelineMap := make(map[int]string)
	for _, pipeline := range pipelineCreateRequest.Pipelines {
		if envPipelineMap[pipeline.EnvironmentId] != "" {
			err := &util.ApiError{
				HttpStatusCode:  http.StatusBadRequest,
				InternalMessage: "cd-pipelines already exist for this app and env, cannot create multiple cd-pipelines",
				UserMessage:     "cd-pipelines already exist for this app and env, cannot create multiple cd-pipelines",
			}
			return false, err
		}
		envPipelineMap[pipeline.EnvironmentId] = pipeline.Name

		existingCdPipelinesForEnv, pErr := impl.pipelineRepository.FindActiveByAppIdAndEnvironmentId(pipelineCreateRequest.AppId, pipeline.EnvironmentId)
		if pErr != nil && !util.IsErrNoRows(pErr) {
			impl.logger.Errorw("error in fetching cd pipelines ", "err", pErr, "appId", pipelineCreateRequest.AppId)
			return false, pErr
		}
		if len(existingCdPipelinesForEnv) > 0 {
			err := &util.ApiError{
				HttpStatusCode:  http.StatusBadRequest,
				InternalMessage: "cd-pipelines already exist for this app and env, cannot create multiple cd-pipelines",
				UserMessage:     "cd-pipelines already exist for this app and env, cannot create multiple cd-pipelines",
			}
			return false, err
		}

		if len(pipeline.PreStage.Config) > 0 && !strings.Contains(pipeline.PreStage.Config, "beforeStages") {
			err := &util.ApiError{
				HttpStatusCode:  http.StatusBadRequest,
				InternalMessage: "invalid yaml config, must include - beforeStages",
				UserMessage:     "invalid yaml config, must include - beforeStages",
			}
			return false, err
		}
		if len(pipeline.PostStage.Config) > 0 && !strings.Contains(pipeline.PostStage.Config, "afterStages") {
			err := &util.ApiError{
				HttpStatusCode:  http.StatusBadRequest,
				InternalMessage: "invalid yaml config, must include - afterStages",
				UserMessage:     "invalid yaml config, must include - afterStages",
			}
			return false, err
		}
	}

	return true, nil

}

func (impl PipelineBuilderImpl) RegisterInACD(gitOpsRepoName string, chartGitAttr *util.ChartGitAttribute, userId int32, ctx context.Context) error {

	err := impl.chartDeploymentService.RegisterInArgo(chartGitAttr, ctx)
	if err != nil {
		impl.logger.Errorw("error while register git repo in argo", "err", err)
		emptyRepoErrorMessage := []string{"failed to get index: 404 Not Found", "remote repository is empty"}
		if strings.Contains(err.Error(), emptyRepoErrorMessage[0]) || strings.Contains(err.Error(), emptyRepoErrorMessage[1]) {
			// - found empty repository, create some file in repository
			err := impl.chartTemplateService.CreateReadmeInGitRepo(gitOpsRepoName, userId)
			if err != nil {
				impl.logger.Errorw("error in creating file in git repo", "err", err)
				return err
			}
			// - retry register in argo
			err = impl.chartDeploymentService.RegisterInArgo(chartGitAttr, ctx)
			if err != nil {
				impl.logger.Errorw("error in re-try register in argo", "err", err)
				return err
			}
		} else {
			return err
		}
	}

	return nil
}

func (impl PipelineBuilderImpl) IsGitOpsRequiredForCD(pipelineCreateRequest *bean.CdPipelines) bool {

	// if deploymentAppType is not coming in request than hasAtLeastOneGitOps will be false

	haveAtLeastOneGitOps := false
	for _, pipeline := range pipelineCreateRequest.Pipelines {
		if pipeline.DeploymentAppType == util.PIPELINE_DEPLOYMENT_TYPE_ACD {
			haveAtLeastOneGitOps = true
		}
	}
	return haveAtLeastOneGitOps
}

func (impl PipelineBuilderImpl) SetPipelineDeploymentAppType(pipelineCreateRequest *bean.CdPipelines, isGitOpsConfigured bool) {
	//isInternalUse := impl.deploymentConfig.IsInternalUse
	//var globalDeploymentAppType string
	//if !isInternalUse {
	//	if isGitOpsConfigured {
	//		globalDeploymentAppType = util.PIPELINE_DEPLOYMENT_TYPE_ACD
	//	} else {
	//		globalDeploymentAppType = util.PIPELINE_DEPLOYMENT_TYPE_HELM
	//	}
	//} else {
	//	// if gitops or helm is option available, and deployment app type is not present in pipeline request/
	//	for _, pipeline := range pipelineCreateRequest.Pipelines {
	//		if pipeline.DeploymentAppType == "" {
	//			if isGitOpsConfigured {
	//				pipeline.DeploymentAppType = util.PIPELINE_DEPLOYMENT_TYPE_ACD
	//			} else {
	//				pipeline.DeploymentAppType = util.PIPELINE_DEPLOYMENT_TYPE_HELM
	//			}
	//		}
	//	}
	//}
	//for _, pipeline := range pipelineCreateRequest.Pipelines {
	//	if !isInternalUse {
	//		pipeline.DeploymentAppType = globalDeploymentAppType
	//	}
	//}

	for _, pipeline := range pipelineCreateRequest.Pipelines {
		if pipeline.DeploymentAppType == "" {
			if isGitOpsConfigured {
				pipeline.DeploymentAppType = util.PIPELINE_DEPLOYMENT_TYPE_ACD
			} else {
				pipeline.DeploymentAppType = util.PIPELINE_DEPLOYMENT_TYPE_HELM
			}
		}
	}

}

func (impl PipelineBuilderImpl) CreateCdPipelines(pipelineCreateRequest *bean.CdPipelines, ctx context.Context) (*bean.CdPipelines, error) {

	isGitOpsConfigured, err := impl.IsGitopsConfigured()
	impl.SetPipelineDeploymentAppType(pipelineCreateRequest, isGitOpsConfigured)
	isGitOpsRequiredForCD := impl.IsGitOpsRequiredForCD(pipelineCreateRequest)
	app, err := impl.appRepo.FindById(pipelineCreateRequest.AppId)
	if err != nil {
		impl.logger.Errorw("app not found", "err", err, "appId", pipelineCreateRequest.AppId)
		return nil, err
	}
	_, err = impl.ValidateCDPipelineRequest(pipelineCreateRequest, isGitOpsConfigured, isGitOpsRequiredForCD)
	if err != nil {
		return nil, err
	}

	// TODO: creating git repo for all apps irrespective of acd or helm
	if isGitOpsConfigured && isGitOpsRequiredForCD {

		gitopsRepoName, chartGitAttr, err := impl.appService.CreateGitopsRepo(app, pipelineCreateRequest.UserId)
		if err != nil {
			impl.logger.Errorw("error in creating git repo", "err", err)
			return nil, err
		}

		err = impl.RegisterInACD(gitopsRepoName, chartGitAttr, pipelineCreateRequest.UserId, ctx)
		if err != nil {
			impl.logger.Errorw("error in registering app in acd", "err", err)
			return nil, err
		}

		err = impl.updateGitRepoUrlInCharts(pipelineCreateRequest.AppId, chartGitAttr, pipelineCreateRequest.UserId)
		if err != nil {
			impl.logger.Errorw("error in updating git repo url in charts", "err", err)
			return nil, err
		}
	}

	for _, pipeline := range pipelineCreateRequest.Pipelines {

		id, err := impl.createCdPipeline(ctx, app, pipeline, pipelineCreateRequest.UserId)
		if err != nil {
			impl.logger.Errorw("error in creating pipeline", "name", pipeline.Name, "err", err)
			return nil, err
		}
		pipeline.Id = id
	}

	return pipelineCreateRequest, nil
}

func (impl PipelineBuilderImpl) PatchCdPipelines(cdPipelines *bean.CDPatchRequest, ctx context.Context) (*bean.CdPipelines, error) {
	pipelineRequest := &bean.CdPipelines{
		UserId:    cdPipelines.UserId,
		AppId:     cdPipelines.AppId,
		Pipelines: []*bean.CDPipelineConfigObject{cdPipelines.Pipeline},
	}
	switch cdPipelines.Action {
	case bean.CD_CREATE:
		return impl.CreateCdPipelines(pipelineRequest, ctx)
	case bean.CD_UPDATE:
		err := impl.updateCdPipeline(ctx, cdPipelines.Pipeline, cdPipelines.UserId)
		return pipelineRequest, err
	case bean.CD_DELETE:
		pipeline, err := impl.pipelineRepository.FindById(cdPipelines.Pipeline.Id)
		if err != nil {
			impl.logger.Errorw("error in getting cd pipeline by id", "err", err, "id", cdPipelines.Pipeline.Id)
			return pipelineRequest, err
		}
		err = impl.DeleteCdPipeline(pipeline, ctx, cdPipelines.ForceDelete, false, cdPipelines.UserId)
		return pipelineRequest, err
	case bean.CD_DELETE_PARTIAL:
		pipeline, err := impl.pipelineRepository.FindById(cdPipelines.Pipeline.Id)
		if err != nil {
			impl.logger.Errorw("error in getting cd pipeline by id", "err", err, "id", cdPipelines.Pipeline.Id)
			return pipelineRequest, err
		}
		err = impl.DeleteCdPipelinePartial(pipeline, ctx, cdPipelines.ForceDelete, cdPipelines.UserId)
		return pipelineRequest, err
	default:
		return nil, &util.ApiError{Code: "404", HttpStatusCode: 404, UserMessage: "operation not supported"}
	}
}

func (impl PipelineBuilderImpl) DeleteCdPipeline(pipeline *pipelineConfig.Pipeline, ctx context.Context, forceDelete, deleteFromAcd bool, userId int32) (err error) {
	//getting children CD pipeline details
	childNodes, err := impl.appWorkflowRepository.FindWFCDMappingByParentCDPipelineId(pipeline.Id)
	if err != nil && err != pg.ErrNoRows {
		impl.logger.Errorw("error in getting children cd details", "err", err)
		return err
	} else if len(childNodes) > 0 {
		impl.logger.Debugw("cannot delete cd pipeline, contains children cd")
		return fmt.Errorf("Please delete children CD pipelines before deleting this pipeline.")
	}
	//getting deployment group for this pipeline
	deploymentGroupNames, err := impl.deploymentGroupRepository.GetNamesByAppIdAndEnvId(pipeline.EnvironmentId, pipeline.AppId)
	if err != nil && err != pg.ErrNoRows {
		impl.logger.Errorw("error in getting deployment group names by appId and envId", "err", err)
		return err
	} else if len(deploymentGroupNames) > 0 {
		groupNamesByte, err := json.Marshal(deploymentGroupNames)
		if err != nil {
			impl.logger.Errorw("error in marshaling deployment group names", "err", err, "deploymentGroupNames", deploymentGroupNames)
		}
		impl.logger.Debugw("cannot delete cd pipeline, is being used in deployment group")
		return fmt.Errorf("Please remove this CD pipeline from deployment groups : %s", string(groupNamesByte))
	}
	dbConnection := impl.pipelineRepository.GetConnection()
	tx, err := dbConnection.Begin()
	if err != nil {
		return err
	}
	// Rollback tx on error.
	defer tx.Rollback()
	if err = impl.ciCdPipelineOrchestrator.DeleteCdPipeline(pipeline.Id, tx); err != nil {
		impl.logger.Errorw("err in deleting pipeline from db", "id", pipeline, "err", err)
		return err
	}
	// delete entry in app_status table
	err = impl.appStatusRepository.Delete(tx, pipeline.AppId, pipeline.EnvironmentId)
	if err != nil && err != pg.ErrNoRows {
		impl.logger.Errorw("err in deleting app_status from db", "appId", pipeline.AppId, "envId", pipeline.EnvironmentId, "err", err)
		return err
	}
	//delete app workflow mapping
	appWorkflowMapping, err := impl.appWorkflowRepository.FindWFCDMappingByCDPipelineId(pipeline.Id)
	if err != nil {
		impl.logger.Errorw("error in deleting workflow mapping", "err", err)
		return err
	}
	if appWorkflowMapping.ParentType == appWorkflow.WEBHOOK {
		childNodes, err := impl.appWorkflowRepository.FindWFCDMappingByExternalCiId(appWorkflowMapping.ParentId)
		if err != nil && !util.IsErrNoRows(err) {
			impl.logger.Errorw("error in fetching external ci", "err", err)
			return err
		}
		noOtherChildNodes := true
		for _, childNode := range childNodes {
			if appWorkflowMapping.Id != childNode.Id {
				noOtherChildNodes = false
			}
		}
		if noOtherChildNodes {
			externalCiPipeline, err := impl.ciPipelineRepository.FindExternalCiById(appWorkflowMapping.ParentId)
			if err != nil {
				impl.logger.Errorw("error in deleting workflow mapping", "err", err)
				return err
			}
			externalCiPipeline.Active = false
			externalCiPipeline.UpdatedOn = time.Now()
			externalCiPipeline.UpdatedBy = userId
			_, err = impl.ciPipelineRepository.UpdateExternalCi(externalCiPipeline, tx)
			if err != nil {
				impl.logger.Errorw("error in deleting workflow mapping", "err", err)
				return err
			}

			appWorkflow, err := impl.appWorkflowRepository.FindById(appWorkflowMapping.AppWorkflowId)
			if err != nil {
				impl.logger.Errorw("error in deleting workflow mapping", "err", err)
				return err
			}
			err = impl.appWorkflowRepository.DeleteAppWorkflow(appWorkflow, tx)
			if err != nil {
				impl.logger.Errorw("error in deleting workflow mapping", "err", err)
				return err
			}
		}
	}
	err = impl.appWorkflowRepository.DeleteAppWorkflowMapping(appWorkflowMapping, tx)
	if err != nil {
		impl.logger.Errorw("error in deleting workflow mapping", "err", err)
		return err
	}

	if pipeline.PreStageConfig != "" {
		err = impl.prePostCdScriptHistoryService.CreatePrePostCdScriptHistory(pipeline, tx, repository4.PRE_CD_TYPE, false, 0, time.Time{})
		if err != nil {
			impl.logger.Errorw("error in creating pre cd script entry", "err", err, "pipeline", pipeline)
			return err
		}
	}
	if pipeline.PostStageConfig != "" {
		err = impl.prePostCdScriptHistoryService.CreatePrePostCdScriptHistory(pipeline, tx, repository4.POST_CD_TYPE, false, 0, time.Time{})
		if err != nil {
			impl.logger.Errorw("error in creating post cd script entry", "err", err, "pipeline", pipeline)
			return err
		}
	}
	//delete app from argo cd, if created
	if pipeline.DeploymentAppCreated == true {
		deploymentAppName := fmt.Sprintf("%s-%s", pipeline.App.AppName, pipeline.Environment.Name)
		if util.IsAcdApp(pipeline.DeploymentAppType) {
			//todo: provide option for cascading to user
			impl.logger.Debugw("acd app is already deleted for this pipeline", "pipeline", pipeline)
			if deleteFromAcd {
				cascadeDelete := true
				req := &application2.ApplicationDeleteRequest{
					Name:    &deploymentAppName,
					Cascade: &cascadeDelete,
				}
				if _, err := impl.application.Delete(ctx, req); err != nil {
					impl.logger.Errorw("err in deleting pipeline on argocd", "id", pipeline, "err", err)

					if forceDelete {
						impl.logger.Warnw("error while deletion of app in acd, continue to delete in db as this operation is force delete", "error", err)
					} else {
						//statusError, _ := err.(*errors2.StatusError)
						if strings.Contains(err.Error(), "code = NotFound") {
							err = &util.ApiError{
								UserMessage:     "Could not delete as application not found in argocd",
								InternalMessage: err.Error(),
							}
						} else {
							err = &util.ApiError{
								UserMessage:     "Could not delete application",
								InternalMessage: err.Error(),
							}
						}
						return err
					}
				}

				impl.logger.Infow("app deleted from argocd", "id", pipeline.Id, "pipelineName", pipeline.Name, "app", deploymentAppName)
			}
		} else if util.IsHelmApp(pipeline.DeploymentAppType) {
			appIdentifier := &client.AppIdentifier{
				ClusterId:   pipeline.Environment.ClusterId,
				ReleaseName: deploymentAppName,
				Namespace:   pipeline.Environment.Namespace,
			}
			deleteResponse, err := impl.helmAppService.DeleteApplication(ctx, appIdentifier)
			if forceDelete {
				impl.logger.Warnw("error while deletion of helm application, ignore error and delete from db since force delete req", "error", err, "pipelineId", pipeline.Id)
			} else {
				if err != nil {
					impl.logger.Errorw("error in deleting helm application", "error", err, "appIdentifier", appIdentifier)
					return err
				}
				if deleteResponse == nil || !deleteResponse.GetSuccess() {
					return errors.New("delete application response unsuccessful")
				}
			}
		}
	}
	err = tx.Commit()
	if err != nil {
		impl.logger.Errorw("error in committing db transaction", "err", err)
		return err
	}
	return nil
}

func (impl PipelineBuilderImpl) DeleteCdPipelinePartial(pipeline *pipelineConfig.Pipeline, ctx context.Context, forceDelete bool, userId int32) (err error) {
	//getting children CD pipeline details
	childNodes, err := impl.appWorkflowRepository.FindWFCDMappingByParentCDPipelineId(pipeline.Id)
	if err != nil && err != pg.ErrNoRows {
		impl.logger.Errorw("error in getting children cd details", "err", err)
		return err
	} else if len(childNodes) > 0 {
		impl.logger.Debugw("cannot delete cd pipeline, contains children cd")
		return fmt.Errorf("Please delete children CD pipelines before deleting this pipeline.")
	}
	//getting deployment group for this pipeline
	deploymentGroupNames, err := impl.deploymentGroupRepository.GetNamesByAppIdAndEnvId(pipeline.EnvironmentId, pipeline.AppId)
	if err != nil && err != pg.ErrNoRows {
		impl.logger.Errorw("error in getting deployment group names by appId and envId", "err", err)
		return err
	} else if len(deploymentGroupNames) > 0 {
		groupNamesByte, err := json.Marshal(deploymentGroupNames)
		if err != nil {
			impl.logger.Errorw("error in marshaling deployment group names", "err", err, "deploymentGroupNames", deploymentGroupNames)
		}
		impl.logger.Debugw("cannot delete cd pipeline, is being used in deployment group")
		return fmt.Errorf("Please remove this CD pipeline from deployment groups : %s", string(groupNamesByte))
	}
	dbConnection := impl.pipelineRepository.GetConnection()
	tx, err := dbConnection.Begin()
	if err != nil {
		return err
	}
	// Rollback tx on error.
	defer tx.Rollback()

	//delete app from argo cd, if created
	if pipeline.DeploymentAppCreated == true && pipeline.DeploymentAppDeleteRequest == false {
		deploymentAppName := fmt.Sprintf("%s-%s", pipeline.App.AppName, pipeline.Environment.Name)
		if util.IsAcdApp(pipeline.DeploymentAppType) {
			//todo: provide option for cascading to user
			impl.logger.Debugw("acd app is already deleted for this pipeline", "pipeline", pipeline)
			cascadeDelete := true
			req := &application2.ApplicationDeleteRequest{
				Name:    &deploymentAppName,
				Cascade: &cascadeDelete,
			}
			if _, err := impl.application.Delete(ctx, req); err != nil {
				impl.logger.Errorw("err in deleting pipeline on argocd", "id", pipeline, "err", err)

				if forceDelete {
					impl.logger.Warnw("error while deletion of app in acd, continue to delete in db as this operation is force delete", "error", err)
				} else {
					//statusError, _ := err.(*errors2.StatusError)
					if strings.Contains(err.Error(), "code = NotFound") {
						err = &util.ApiError{
							UserMessage:     "Could not delete as application not found in argocd",
							InternalMessage: err.Error(),
						}
					} else {
						err = &util.ApiError{
							UserMessage:     "Could not delete application",
							InternalMessage: err.Error(),
						}
					}
					return err
				}
			}
			impl.logger.Infow("app deleted from argocd", "id", pipeline.Id, "pipelineName", pipeline.Name, "app", deploymentAppName)
			pipeline.DeploymentAppDeleteRequest = true
			err = impl.pipelineRepository.Update(pipeline, tx)
			if err != nil {
				impl.logger.Errorw("error in partially delete cd pipeline", "err", err)
				return err
			}
		}
	}
	err = tx.Commit()
	if err != nil {
		impl.logger.Errorw("error in committing db transaction", "err", err)
		return err
	}
	return nil
}

// ChangeDeploymentType takes in DeploymentAppTypeChangeRequest struct and
// deletes all the cd pipelines for that deployment type in all apps that belongs to
// that environment and updates the db with desired deployment app type
func (impl PipelineBuilderImpl) ChangeDeploymentType(ctx context.Context,
	request *bean.DeploymentAppTypeChangeRequest) (*bean.DeploymentAppTypeChangeResponse, error) {

	var response *bean.DeploymentAppTypeChangeResponse
	var deleteDeploymentType bean.DeploymentType
	var err error

	if request.DesiredDeploymentType == bean.ArgoCd {
		deleteDeploymentType = bean.Helm
	} else {
		deleteDeploymentType = bean.ArgoCd
	}

	// Force delete apps
	response, err = impl.DeleteDeploymentAppsForEnvironment(ctx,
		request.EnvId, deleteDeploymentType, request.ExcludeApps, request.IncludeApps, request.UserId)

	if err != nil {
		return nil, err
	}

	// Updating the env id and desired deployment app type received from request in the response
	response.EnvId = request.EnvId
	response.DesiredDeploymentType = request.DesiredDeploymentType
	response.TriggeredPipelines = make([]*bean.CdPipelineTrigger, 0)

	// Update the deployment app type to Helm and toggle deployment_app_created to false in db
	var cdPipelineIds []int
	for _, item := range response.SuccessfulPipelines {
		cdPipelineIds = append(cdPipelineIds, item.Id)
	}

	// If nothing to update in db
	if len(cdPipelineIds) == 0 {
		return response, nil
	}

	// Update in db
	err = impl.pipelineRepository.UpdateCdPipelineDeploymentAppInFilter(string(request.DesiredDeploymentType),
		cdPipelineIds, request.UserId, false, true)

	if err != nil {
		impl.logger.Errorw("failed to update deployment app type in db",
			"pipeline ids", cdPipelineIds,
			"desired deployment type", request.DesiredDeploymentType,
			"err", err)

		return response, nil
	}

	if !request.AutoTriggerDeployment {
		return response, nil
	}

	// Bulk trigger all the successfully changed pipelines (async)
	bulkTriggerRequest := make([]*BulkTriggerRequest, 0)

	pipelineIds := make([]int, 0, len(response.SuccessfulPipelines))
	for _, item := range response.SuccessfulPipelines {
		pipelineIds = append(pipelineIds, item.Id)
	}

	// Get all pipelines
	pipelines, err := impl.pipelineRepository.FindByIdsIn(pipelineIds)
	if err != nil {
		impl.logger.Errorw("failed to fetch pipeline details",
			"ids", pipelineIds,
			"err", err)

		return response, nil
	}

	for _, pipeline := range pipelines {

		artifactDetails, err := impl.RetrieveArtifactsByCDPipeline(pipeline, "DEPLOY", false)

		if err != nil {
			impl.logger.Errorw("failed to fetch artifact details for cd pipeline",
				"pipelineId", pipeline.Id,
				"appId", pipeline.AppId,
				"envId", pipeline.EnvironmentId,
				"err", err)

			return response, nil
		}

		if artifactDetails.LatestWfArtifactId == 0 || artifactDetails.LatestWfArtifactStatus == "" {
			continue
		}

		bulkTriggerRequest = append(bulkTriggerRequest, &BulkTriggerRequest{
			CiArtifactId: artifactDetails.LatestWfArtifactId,
			PipelineId:   pipeline.Id,
		})
		response.TriggeredPipelines = append(response.TriggeredPipelines, &bean.CdPipelineTrigger{
			CiArtifactId: artifactDetails.LatestWfArtifactId,
			PipelineId:   pipeline.Id,
		})
	}

	// pg panics if empty slice is passed as an argument
	if len(bulkTriggerRequest) == 0 {
		return response, nil
	}

	// Trigger
	_, err = impl.workflowDagExecutor.TriggerBulkDeploymentAsync(bulkTriggerRequest, request.UserId)

	if err != nil {
		impl.logger.Errorw("failed to bulk trigger cd pipelines with error: "+err.Error(),
			"err", err)
	}
	return response, nil
}

func (impl PipelineBuilderImpl) ChangePipelineDeploymentType(ctx context.Context,
	request *bean.DeploymentAppTypeChangeRequest) (*bean.DeploymentAppTypeChangeResponse, error) {

	response := &bean.DeploymentAppTypeChangeResponse{
		EnvId:                 request.EnvId,
		DesiredDeploymentType: request.DesiredDeploymentType,
		TriggeredPipelines:    make([]*bean.CdPipelineTrigger, 0),
	}

	var deleteDeploymentType bean.DeploymentType

	if request.DesiredDeploymentType == bean.ArgoCd {
		deleteDeploymentType = bean.Helm
	} else {
		deleteDeploymentType = bean.ArgoCd
	}

	pipelines, err := impl.pipelineRepository.FindActiveByEnvIdAndDeploymentType(request.EnvId,
		string(deleteDeploymentType), request.ExcludeApps, request.IncludeApps)

	if err != nil {
		impl.logger.Errorw("Error fetching cd pipelines",
			"environmentId", request.EnvId,
			"currentDeploymentAppType", string(deleteDeploymentType),
			"err", err)
		return response, err
	}

	var pipelineIds []int
	for _, item := range pipelines {
		pipelineIds = append(pipelineIds, item.Id)
	}

	if len(pipelineIds) == 0 {
		return response, nil
	}

	err = impl.pipelineRepository.UpdateCdPipelineDeploymentAppInFilter(string(request.DesiredDeploymentType),
		pipelineIds, request.UserId, false, true)

	if err != nil {
		impl.logger.Errorw("failed to update deployment app type in db",
			"pipeline ids", pipelineIds,
			"desired deployment type", request.DesiredDeploymentType,
			"err", err)

		return response, nil
	}
	deleteResponse := impl.DeleteDeploymentApps(ctx, pipelines, request.UserId)

	response.SuccessfulPipelines = deleteResponse.SuccessfulPipelines
	response.FailedPipelines = deleteResponse.FailedPipelines

	var cdPipelineIds []int
	for _, item := range response.FailedPipelines {
		cdPipelineIds = append(cdPipelineIds, item.Id)
	}

	if len(cdPipelineIds) == 0 {
		return response, nil
	}

	err = impl.pipelineRepository.UpdateCdPipelineDeploymentAppInFilter(string(deleteDeploymentType),
		cdPipelineIds, request.UserId, true, false)

	if err != nil {
		impl.logger.Errorw("failed to update deployment app type in db",
			"pipeline ids", cdPipelineIds,
			"desired deployment type", request.DesiredDeploymentType,
			"err", err)

		return response, nil
	}

	return response, nil
}

func (impl PipelineBuilderImpl) TriggerDeploymentAfterTypeChange(ctx context.Context,
	request *bean.DeploymentAppTypeChangeRequest) (*bean.DeploymentAppTypeChangeResponse, error) {

	response := &bean.DeploymentAppTypeChangeResponse{
		EnvId:                 request.EnvId,
		DesiredDeploymentType: request.DesiredDeploymentType,
		TriggeredPipelines:    make([]*bean.CdPipelineTrigger, 0),
	}
	var err error

	cdPipelines, err := impl.pipelineRepository.FindActiveByEnvIdAndDeploymentType(request.EnvId,
		string(request.DesiredDeploymentType), request.ExcludeApps, request.IncludeApps)

	if err != nil {
		impl.logger.Errorw("Error fetching cd pipelines",
			"environmentId", request.EnvId,
			"desiredDeploymentAppType", string(request.DesiredDeploymentType),
			"err", err)
		return response, err
	}

	var cdPipelineIds []int
	for _, item := range cdPipelines {
		cdPipelineIds = append(cdPipelineIds, item.Id)
	}

	if len(cdPipelineIds) == 0 {
		return response, nil
	}

	deleteResponse := impl.FetchDeletedApp(ctx, cdPipelines)

	response.SuccessfulPipelines = deleteResponse.SuccessfulPipelines
	response.FailedPipelines = deleteResponse.FailedPipelines

	var successPipelines []int
	for _, item := range response.SuccessfulPipelines {
		successPipelines = append(successPipelines, item.Id)
	}

	bulkTriggerRequest := make([]*BulkTriggerRequest, 0)

	pipelineIds := make([]int, 0, len(response.SuccessfulPipelines))
	for _, item := range response.SuccessfulPipelines {
		pipelineIds = append(pipelineIds, item.Id)
	}

	pipelines, err := impl.pipelineRepository.FindByIdsIn(pipelineIds)
	if err != nil {
		impl.logger.Errorw("failed to fetch pipeline details",
			"ids", pipelineIds,
			"err", err)

		return response, nil
	}

	for _, pipeline := range pipelines {

		artifactDetails, err := impl.RetrieveArtifactsByCDPipeline(pipeline, "DEPLOY", false)

		if err != nil {
			impl.logger.Errorw("failed to fetch artifact details for cd pipeline",
				"pipelineId", pipeline.Id,
				"appId", pipeline.AppId,
				"envId", pipeline.EnvironmentId,
				"err", err)

			return response, nil
		}

		if artifactDetails.LatestWfArtifactId == 0 || artifactDetails.LatestWfArtifactStatus == "" {
			continue
		}

		bulkTriggerRequest = append(bulkTriggerRequest, &BulkTriggerRequest{
			CiArtifactId: artifactDetails.LatestWfArtifactId,
			PipelineId:   pipeline.Id,
		})
		response.TriggeredPipelines = append(response.TriggeredPipelines, &bean.CdPipelineTrigger{
			CiArtifactId: artifactDetails.LatestWfArtifactId,
			PipelineId:   pipeline.Id,
		})
	}

	if len(bulkTriggerRequest) == 0 {
		return response, nil
	}

	_, err = impl.workflowDagExecutor.TriggerBulkDeploymentAsync(bulkTriggerRequest, request.UserId)

	if err != nil {
		impl.logger.Errorw("failed to bulk trigger cd pipelines with error: "+err.Error(),
			"err", err)
	}

	err = impl.pipelineRepository.UpdateCdPipelineAfterDeployment(string(request.DesiredDeploymentType),
		successPipelines, request.UserId, false)

	if err != nil {
		impl.logger.Errorw("failed to update cd pipelines with error: : "+err.Error(),
			"err", err)
	}

	return response, nil
}

// DeleteDeploymentAppsForEnvironment takes in environment id and current deployment app type
// and deletes all the cd pipelines for that deployment type in all apps that belongs to
// that environment.
func (impl PipelineBuilderImpl) DeleteDeploymentAppsForEnvironment(ctx context.Context, environmentId int,
	currentDeploymentAppType bean.DeploymentType, exclusionList []int, includeApps []int, userId int32) (*bean.DeploymentAppTypeChangeResponse, error) {

	// fetch active pipelines from database for the given environment id and current deployment app type
	pipelines, err := impl.pipelineRepository.FindActiveByEnvIdAndDeploymentType(environmentId,
		string(currentDeploymentAppType), exclusionList, includeApps)

	if err != nil {
		impl.logger.Errorw("Error fetching cd pipelines",
			"environmentId", environmentId,
			"currentDeploymentAppType", currentDeploymentAppType,
			"err", err)

		return &bean.DeploymentAppTypeChangeResponse{
			EnvId:               environmentId,
			SuccessfulPipelines: []*bean.DeploymentChangeStatus{},
			FailedPipelines:     []*bean.DeploymentChangeStatus{},
		}, err
	}

	// Currently deleting apps only in argocd is supported
	return impl.DeleteDeploymentApps(ctx, pipelines, userId), nil
}

// DeleteDeploymentApps takes in a list of pipelines and delete the applications

func (impl PipelineBuilderImpl) DeleteDeploymentApps(ctx context.Context,
	pipelines []*pipelineConfig.Pipeline, userId int32) *bean.DeploymentAppTypeChangeResponse {

	successfulPipelines := make([]*bean.DeploymentChangeStatus, 0)
	failedPipelines := make([]*bean.DeploymentChangeStatus, 0)

	isGitOpsConfigured, gitOpsConfigErr := impl.IsGitopsConfigured()

	// Iterate over all the pipelines in the environment for given deployment app type
	for _, pipeline := range pipelines {

		var isValid bool
		// check if pipeline info like app name and environment is empty or not
		if failedPipelines, isValid = impl.isPipelineInfoValid(pipeline, failedPipelines); !isValid {
			continue
		}

		var healthChkErr error
		// check health of the app if it is argocd deployment type
		if _, healthChkErr = impl.handleNotDeployedAppsIfArgoDeploymentType(pipeline, failedPipelines); healthChkErr != nil {

			// cannot delete unhealthy app
			continue
		}

		deploymentAppName := fmt.Sprintf("%s-%s", pipeline.App.AppName, pipeline.Environment.Name)
		var err error

		// delete request
		if pipeline.DeploymentAppType == bean.ArgoCd {
			err = impl.deleteArgoCdApp(ctx, pipeline, deploymentAppName, true)

		} else {

			// For converting from Helm to ArgoCD, GitOps should be configured
			if gitOpsConfigErr != nil || !isGitOpsConfigured {
				err = errors.New("GitOps not configured or unable to fetch GitOps configuration")

			} else {
				// Register app in ACD
				var AcdRegisterErr, RepoURLUpdateErr error
				gitopsRepoName, chartGitAttr, createGitRepoErr := impl.appService.CreateGitopsRepo(&app2.App{Id: pipeline.AppId, AppName: pipeline.App.AppName}, userId)
				if createGitRepoErr != nil {
					impl.logger.Errorw("error increating git repo", "err", err)
				}
				if createGitRepoErr == nil {
					AcdRegisterErr = impl.RegisterInACD(gitopsRepoName,
						chartGitAttr,
						userId,
						ctx)
					if AcdRegisterErr != nil {
						impl.logger.Errorw("error in registering acd app", "err", err)
					}
					if AcdRegisterErr == nil {
						RepoURLUpdateErr = impl.chartTemplateService.UpdateGitRepoUrlInCharts(pipeline.AppId, chartGitAttr, userId)
						if RepoURLUpdateErr != nil {
							impl.logger.Errorw("error in updating git repo url in charts", "err", err)
						}
					}
				}
				if createGitRepoErr != nil {
					err = createGitRepoErr
				} else if AcdRegisterErr != nil {
					err = AcdRegisterErr
				} else if RepoURLUpdateErr != nil {
					err = RepoURLUpdateErr
				}
			}
			if err != nil {
				impl.logger.Errorw("error registering app on ACD with error: "+err.Error(),
					"deploymentAppName", deploymentAppName,
					"envId", pipeline.EnvironmentId,
					"appId", pipeline.AppId,
					"err", err)

				// deletion failed, append to the list of failed pipelines
				failedPipelines = impl.handleFailedDeploymentAppChange(pipeline, failedPipelines,
					"failed to register app on ACD with error: "+err.Error())

				continue
			}
			err = impl.deleteHelmApp(ctx, pipeline)
		}

		if err != nil {
			impl.logger.Errorw("error deleting app on "+pipeline.DeploymentAppType,
				"deployment app name", deploymentAppName,
				"err", err)

			// deletion failed, append to the list of failed pipelines
			failedPipelines = impl.handleFailedDeploymentAppChange(pipeline, failedPipelines,
				"error deleting app with error: "+err.Error())

			continue
		}

		// deletion successful, append to the list of successful pipelines
		successfulPipelines = impl.appendToDeploymentChangeStatusList(
			successfulPipelines,
			pipeline,
			"",
			bean.INITIATED)
	}

	return &bean.DeploymentAppTypeChangeResponse{
		SuccessfulPipelines: successfulPipelines,
		FailedPipelines:     failedPipelines,
	}
}

// from argocd / helm.

func (impl PipelineBuilderImpl) isGitRepoUrlPresent(appId int) bool {
	fetchedChart, err := impl.chartRepository.FindLatestByAppId(appId)

	if err != nil || len(fetchedChart.GitRepoUrl) == 0 {
		impl.logger.Errorw("error fetching git repo url or it is not present")
		return false
	}
	return true
}

func (impl PipelineBuilderImpl) isPipelineInfoValid(pipeline *pipelineConfig.Pipeline,
	failedPipelines []*bean.DeploymentChangeStatus) ([]*bean.DeploymentChangeStatus, bool) {

	if len(pipeline.App.AppName) == 0 || len(pipeline.Environment.Name) == 0 {
		impl.logger.Errorw("app name or environment name is not present",
			"pipeline id", pipeline.Id)

		failedPipelines = impl.handleFailedDeploymentAppChange(pipeline, failedPipelines,
			"could not fetch app name or environment name")

		return failedPipelines, false
	}
	return failedPipelines, true
}

func (impl PipelineBuilderImpl) handleFailedDeploymentAppChange(pipeline *pipelineConfig.Pipeline,
	failedPipelines []*bean.DeploymentChangeStatus, err string) []*bean.DeploymentChangeStatus {

	return impl.appendToDeploymentChangeStatusList(
		failedPipelines,
		pipeline,
		err,
		bean.Failed)
}

func (impl PipelineBuilderImpl) handleNotHealthyAppsIfArgoDeploymentType(pipeline *pipelineConfig.Pipeline,
	failedPipelines []*bean.DeploymentChangeStatus) ([]*bean.DeploymentChangeStatus, error) {

	if pipeline.DeploymentAppType == bean.ArgoCd {
		// check if app status is Healthy
		status, err := impl.appStatusRepository.Get(pipeline.AppId, pipeline.EnvironmentId)

		// case: missing status row in db
		if len(status.Status) == 0 {
			return failedPipelines, nil
		}

		// cannot delete the app from argocd if app status is Progressing
		if err != nil || status.Status == "Progressing" {

			healthCheckErr := errors.New("unable to fetch app status or app status is progressing")

			impl.logger.Errorw(healthCheckErr.Error(),
				"appId", pipeline.AppId,
				"environmentId", pipeline.EnvironmentId,
				"err", err)

			failedPipelines = impl.handleFailedDeploymentAppChange(pipeline, failedPipelines, healthCheckErr.Error())

			return failedPipelines, healthCheckErr
		}
		return failedPipelines, nil
	}
	return failedPipelines, nil
}

func (impl PipelineBuilderImpl) handleNotDeployedAppsIfArgoDeploymentType(pipeline *pipelineConfig.Pipeline,
	failedPipelines []*bean.DeploymentChangeStatus) ([]*bean.DeploymentChangeStatus, error) {

	if pipeline.DeploymentAppType == string(bean.ArgoCd) {
		// check if app status is Healthy
		status, err := impl.appStatusRepository.Get(pipeline.AppId, pipeline.EnvironmentId)

		// case: missing status row in db
		if len(status.Status) == 0 {
			return failedPipelines, nil
		}

		// cannot delete the app from argocd if app status is Progressing
		if err != nil {

			healthCheckErr := errors.New("unable to fetch app status")

			impl.logger.Errorw(healthCheckErr.Error(),
				"appId", pipeline.AppId,
				"environmentId", pipeline.EnvironmentId,
				"err", err)

			failedPipelines = impl.handleFailedDeploymentAppChange(pipeline, failedPipelines, healthCheckErr.Error())

			return failedPipelines, healthCheckErr
		}
		return failedPipelines, nil
	}
	return failedPipelines, nil
}

func (impl PipelineBuilderImpl) FetchDeletedApp(ctx context.Context,
	pipelines []*pipelineConfig.Pipeline) *bean.DeploymentAppTypeChangeResponse {

	successfulPipelines := make([]*bean.DeploymentChangeStatus, 0)
	failedPipelines := make([]*bean.DeploymentChangeStatus, 0)
	// Iterate over all the pipelines in the environment for given deployment app type
	for _, pipeline := range pipelines {

		deploymentAppName := fmt.Sprintf("%s-%s", pipeline.App.AppName, pipeline.Environment.Name)
		var err error
		if pipeline.DeploymentAppType == string(bean.ArgoCd) {
			appIdentifier := &client.AppIdentifier{
				ClusterId:   pipeline.Environment.ClusterId,
				ReleaseName: pipeline.DeploymentAppName,
				Namespace:   pipeline.Environment.Namespace,
			}
			_, err = impl.helmAppService.GetApplicationDetail(ctx, appIdentifier)
		} else {
			req := &application2.ApplicationQuery{
				Name: &deploymentAppName,
			}
			_, err = impl.application.Get(ctx, req)
		}
		if strings.Contains(err.Error(), "not found") {
			successfulPipelines = impl.appendToDeploymentChangeStatusList(
				successfulPipelines,
				pipeline,
				"",
				bean.Success)
		} else {
			failedPipelines = impl.appendToDeploymentChangeStatusList(
				failedPipelines,
				pipeline,
				"App Not Yet Deleted.",
				bean.NOT_YET_DELETED)
		}
	}

	return &bean.DeploymentAppTypeChangeResponse{
		SuccessfulPipelines: successfulPipelines,
		FailedPipelines:     failedPipelines,
	}
}

// deleteArgoCdApp takes context and deployment app name used in argo cd and deletes
// the application in argo cd.
func (impl PipelineBuilderImpl) deleteArgoCdApp(ctx context.Context, pipeline *pipelineConfig.Pipeline, deploymentAppName string,
	cascadeDelete bool) error {

	if !pipeline.DeploymentAppCreated {
		return nil
	}

	// building the argocd application delete request
	req := &application2.ApplicationDeleteRequest{
		Name:    &deploymentAppName,
		Cascade: &cascadeDelete,
	}

	_, err := impl.application.Delete(ctx, req)

	if err != nil {
		impl.logger.Errorw("error in deleting argocd application", "err", err)
		// Possible that argocd app got deleted but db updation failed
		if strings.Contains(err.Error(), "code = NotFound") {
			return nil
		}
		return err
	}
	return nil
}

// deleteHelmApp takes in context and pipeline object and deletes the release in helm
func (impl PipelineBuilderImpl) deleteHelmApp(ctx context.Context, pipeline *pipelineConfig.Pipeline) error {

	if !pipeline.DeploymentAppCreated {
		return nil
	}

	// validation
	if !util.IsHelmApp(pipeline.DeploymentAppType) {
		return errors.New("unable to delete pipeline with id: " + strconv.Itoa(pipeline.Id) + ", not a helm app")
	}

	// create app identifier
	appIdentifier := &client.AppIdentifier{
		ClusterId:   pipeline.Environment.ClusterId,
		ReleaseName: pipeline.DeploymentAppName,
		Namespace:   pipeline.Environment.Namespace,
	}

	// call for delete resource
	deleteResponse, err := impl.helmAppService.DeleteApplication(ctx, appIdentifier)

	if err != nil {
		impl.logger.Errorw("error in deleting helm application", "error", err, "appIdentifier", appIdentifier)
		return err
	}

	if deleteResponse == nil || !deleteResponse.GetSuccess() {
		return errors.New("helm delete application response unsuccessful")
	}
	return nil
}

func (impl PipelineBuilderImpl) appendToDeploymentChangeStatusList(pipelines []*bean.DeploymentChangeStatus,
	pipeline *pipelineConfig.Pipeline, error string, status bean.Status) []*bean.DeploymentChangeStatus {

	return append(pipelines, &bean.DeploymentChangeStatus{
		Id:      pipeline.Id,
		AppId:   pipeline.AppId,
		AppName: pipeline.App.AppName,
		EnvId:   pipeline.EnvironmentId,
		EnvName: pipeline.Environment.Name,
		Error:   error,
		Status:  status,
	})
}

type DeploymentType struct {
	Deployment Deployment `json:"deployment"`
}

type Deployment struct {
	Strategy map[string]interface{} `json:"strategy"`
}

func (impl PipelineBuilderImpl) createCdPipeline(ctx context.Context, app *app2.App, pipeline *bean.CDPipelineConfigObject, userId int32) (pipelineRes int, err error) {
	dbConnection := impl.pipelineRepository.GetConnection()
	tx, err := dbConnection.Begin()
	if err != nil {
		return 0, err
	}
	// Rollback tx on error.
	defer tx.Rollback()

	if pipeline.AppWorkflowId == 0 && pipeline.ParentPipelineType == "WEBHOOK" {
		externalCiPipeline := &pipelineConfig.ExternalCiPipeline{
			AppId:       app.Id,
			AccessToken: "",
			Active:      true,
			AuditLog:    sql.AuditLog{CreatedBy: userId, CreatedOn: time.Now(), UpdatedOn: time.Now(), UpdatedBy: userId},
		}
		externalCiPipeline, err = impl.ciPipelineRepository.SaveExternalCi(externalCiPipeline, tx)
		wf := &appWorkflow.AppWorkflow{
			Name:     fmt.Sprintf("wf-%d-%s", app.Id, util2.Generate(4)),
			AppId:    app.Id,
			Active:   true,
			AuditLog: sql.AuditLog{CreatedBy: userId, CreatedOn: time.Now(), UpdatedOn: time.Now(), UpdatedBy: userId},
		}
		savedAppWf, err := impl.appWorkflowRepository.SaveAppWorkflowWithTx(wf, tx)
		if err != nil {
			impl.logger.Errorw("err", err)
			return 0, err
		}
		appWorkflowMap := &appWorkflow.AppWorkflowMapping{
			AppWorkflowId: savedAppWf.Id,
			ComponentId:   externalCiPipeline.Id,
			Type:          "WEBHOOK",
			Active:        true,
			AuditLog:      sql.AuditLog{CreatedBy: userId, CreatedOn: time.Now(), UpdatedOn: time.Now(), UpdatedBy: userId},
		}
		appWorkflowMap, err = impl.appWorkflowRepository.SaveAppWorkflowMapping(appWorkflowMap, tx)
		if err != nil {
			return 0, err
		}
		pipeline.ParentPipelineId = externalCiPipeline.Id
		pipeline.AppWorkflowId = savedAppWf.Id
	}

	chart, err := impl.chartRepository.FindLatestChartForAppByAppId(app.Id)
	if err != nil {
		return 0, err
	}
	envOverride, err := impl.propertiesConfigService.CreateIfRequired(chart, pipeline.EnvironmentId, userId, false, models.CHARTSTATUS_NEW, false, false, pipeline.Namespace, chart.IsBasicViewLocked, chart.CurrentViewEditor, tx)
	if err != nil {
		return 0, err
	}

	// Get pipeline override based on Deployment strategy
	//TODO: mark as created in our db
	pipelineId, err := impl.ciCdPipelineOrchestrator.CreateCDPipelines(pipeline, app.Id, userId, tx, app.AppName)
	if err != nil {
		impl.logger.Errorw("error in ")
		return 0, err
	}

	//adding pipeline to workflow
	_, err = impl.appWorkflowRepository.FindByIdAndAppId(pipeline.AppWorkflowId, app.Id)
	if err != nil && err != pg.ErrNoRows {
		return 0, err
	}
	if pipeline.AppWorkflowId > 0 {
		var parentPipelineId int
		var parentPipelineType string
		if pipeline.ParentPipelineId == 0 {
			parentPipelineId = pipeline.CiPipelineId
			parentPipelineType = "CI_PIPELINE"
		} else {
			parentPipelineId = pipeline.ParentPipelineId
			parentPipelineType = pipeline.ParentPipelineType
		}
		appWorkflowMap := &appWorkflow.AppWorkflowMapping{
			AppWorkflowId: pipeline.AppWorkflowId,
			ParentId:      parentPipelineId,
			ParentType:    parentPipelineType,
			ComponentId:   pipelineId,
			Type:          "CD_PIPELINE",
			Active:        true,
			AuditLog:      sql.AuditLog{CreatedBy: userId, CreatedOn: time.Now(), UpdatedOn: time.Now(), UpdatedBy: userId},
		}
		_, err = impl.appWorkflowRepository.SaveAppWorkflowMapping(appWorkflowMap, tx)
		if err != nil {
			return 0, err
		}
	}
	//getting global app metrics for cd pipeline create because env level metrics is not created yet
	appLevelAppMetricsEnabled := false
	appLevelMetrics, err := impl.appLevelMetricsRepository.FindByAppId(app.Id)
	if err != nil && err != pg.ErrNoRows {
		impl.logger.Errorw("error in getting app level metrics app level", "error", err)
	} else if err == nil {
		appLevelAppMetricsEnabled = appLevelMetrics.AppMetrics
	}
	err = impl.deploymentTemplateHistoryService.CreateDeploymentTemplateHistoryFromEnvOverrideTemplate(envOverride, tx, appLevelAppMetricsEnabled, pipelineId)
	if err != nil {
		impl.logger.Errorw("error in creating entry for env deployment template history", "err", err, "envOverride", envOverride)
		return 0, err
	}
	// strategies for pipeline ids, there is only one is default
	defaultCount := 0
	for _, item := range pipeline.Strategies {
		if item.Default {
			defaultCount = defaultCount + 1
			if defaultCount > 1 {
				impl.logger.Warnw("already have one strategy is default in this pipeline", "strategy", item.DeploymentTemplate)
				item.Default = false
			}
		}
		strategy := &chartConfig.PipelineStrategy{
			PipelineId: pipelineId,
			Strategy:   item.DeploymentTemplate,
			Config:     string(item.Config),
			Default:    item.Default,
			Deleted:    false,
			AuditLog:   sql.AuditLog{UpdatedBy: userId, CreatedBy: userId, UpdatedOn: time.Now(), CreatedOn: time.Now()},
		}
		err = impl.pipelineConfigRepository.Save(strategy, tx)
		if err != nil {
			impl.logger.Errorw("error in saving strategy", "strategy", item.DeploymentTemplate)
			return pipelineId, fmt.Errorf("pipeline created but failed to add strategy")
		}
		//creating history entry for strategy
		_, err = impl.pipelineStrategyHistoryService.CreatePipelineStrategyHistory(strategy, pipeline.TriggerType, tx)
		if err != nil {
			impl.logger.Errorw("error in creating strategy history entry", "err", err)
			return 0, err
		}

	}

	err = tx.Commit()
	if err != nil {
		return 0, err
	}

	impl.logger.Debugw("pipeline created with GitMaterialId ", "id", pipelineId, "pipeline", pipeline)
	return pipelineId, nil
}

func (impl PipelineBuilderImpl) updateCdPipeline(ctx context.Context, pipeline *bean.CDPipelineConfigObject, userID int32) (err error) {

	if len(pipeline.PreStage.Config) > 0 && !strings.Contains(pipeline.PreStage.Config, "beforeStages") {
		err = &util.ApiError{
			HttpStatusCode:  http.StatusBadRequest,
			InternalMessage: "invalid yaml config, must include - beforeStages",
			UserMessage:     "invalid yaml config, must include - beforeStages",
		}
		return err
	}
	if len(pipeline.PostStage.Config) > 0 && !strings.Contains(pipeline.PostStage.Config, "afterStages") {
		err = &util.ApiError{
			HttpStatusCode:  http.StatusBadRequest,
			InternalMessage: "invalid yaml config, must include - afterStages",
			UserMessage:     "invalid yaml config, must include - afterStages",
		}
		return err
	}
	dbConnection := impl.pipelineRepository.GetConnection()
	tx, err := dbConnection.Begin()
	if err != nil {
		return err
	}
	// Rollback tx on error.
	defer tx.Rollback()

	err = impl.ciCdPipelineOrchestrator.UpdateCDPipeline(pipeline, userID, tx)
	if err != nil {
		impl.logger.Errorw("error in updating pipeline")
		return err
	}

	// strategies for pipeline ids, there is only one is default
	existingStrategies, err := impl.pipelineConfigRepository.GetAllStrategyByPipelineId(pipeline.Id)
	if err != nil && !errors.IsNotFound(err) {
		impl.logger.Errorw("error in getting pipeline strategies", "err", err)
		return err
	}
	for _, oldItem := range existingStrategies {
		notFound := true
		for _, newItem := range pipeline.Strategies {
			if newItem.DeploymentTemplate == oldItem.Strategy {
				notFound = false
			}
		}

		if notFound {
			//delete from db
			err := impl.pipelineConfigRepository.Delete(oldItem, tx)
			if err != nil {
				impl.logger.Errorw("error in delete pipeline strategies", "err", err)
				return fmt.Errorf("error in delete pipeline strategies")
			}
		}
	}

	defaultCount := 0
	for _, item := range pipeline.Strategies {
		if item.Default {
			defaultCount = defaultCount + 1
			if defaultCount > 1 {
				impl.logger.Warnw("already have one strategy is default in this pipeline, skip this", "strategy", item.DeploymentTemplate)
				continue
			}
		}
		strategy, err := impl.pipelineConfigRepository.FindByStrategyAndPipelineId(item.DeploymentTemplate, pipeline.Id)
		if err != nil && pg.ErrNoRows != err {
			impl.logger.Errorw("error in getting strategy", "err", err)
			return err
		}
		if strategy.Id > 0 {
			strategy.Config = string(item.Config)
			strategy.Default = item.Default
			strategy.UpdatedBy = userID
			strategy.UpdatedOn = time.Now()
			err = impl.pipelineConfigRepository.Update(strategy, tx)
			if err != nil {
				impl.logger.Errorw("error in updating strategy", "strategy", item.DeploymentTemplate)
				return fmt.Errorf("pipeline updated but failed to update one strategy")
			}
			//creating history entry for strategy
			_, err = impl.pipelineStrategyHistoryService.CreatePipelineStrategyHistory(strategy, pipeline.TriggerType, tx)
			if err != nil {
				impl.logger.Errorw("error in creating strategy history entry", "err", err)
				return err
			}
		} else {
			strategy := &chartConfig.PipelineStrategy{
				PipelineId: pipeline.Id,
				Strategy:   item.DeploymentTemplate,
				Config:     string(item.Config),
				Default:    item.Default,
				Deleted:    false,
				AuditLog:   sql.AuditLog{UpdatedBy: userID, CreatedBy: userID, UpdatedOn: time.Now(), CreatedOn: time.Now()},
			}
			err = impl.pipelineConfigRepository.Save(strategy, tx)
			if err != nil {
				impl.logger.Errorw("error in saving strategy", "strategy", item.DeploymentTemplate)
				return fmt.Errorf("pipeline created but failed to add strategy")
			}
			//creating history entry for strategy
			_, err = impl.pipelineStrategyHistoryService.CreatePipelineStrategyHistory(strategy, pipeline.TriggerType, tx)
			if err != nil {
				impl.logger.Errorw("error in creating strategy history entry", "err", err)
				return err
			}
		}
	}
	err = tx.Commit()
	if err != nil {
		return err
	}
	return nil
}

func (impl PipelineBuilderImpl) filterDeploymentTemplate(strategyKey string, pipelineStrategiesJson string) (string, error) {
	var pipelineStrategies DeploymentType
	err := json.Unmarshal([]byte(pipelineStrategiesJson), &pipelineStrategies)
	if err != nil {
		impl.logger.Errorw("error while unmarshal strategies", "err", err)
		return "", err
	}
	if pipelineStrategies.Deployment.Strategy[strategyKey] == nil {
		return "", fmt.Errorf("no deployment strategy found for %s", strategyKey)
	}
	strategy := make(map[string]interface{})
	strategy[strategyKey] = pipelineStrategies.Deployment.Strategy[strategyKey].(map[string]interface{})
	pipelineStrategy := DeploymentType{
		Deployment: Deployment{
			Strategy: strategy,
		},
	}
	pipelineOverrideBytes, err := json.Marshal(pipelineStrategy)
	if err != nil {
		impl.logger.Errorw("error while marshal strategies", "err", err)
		return "", err
	}
	pipelineStrategyJson := string(pipelineOverrideBytes)
	return pipelineStrategyJson, nil
}

func (impl PipelineBuilderImpl) getStrategiesMapping(dbPipelineIds []int) (map[int][]*chartConfig.PipelineStrategy, error) {
	strategiesMapping := make(map[int][]*chartConfig.PipelineStrategy)
	strategiesByPipelineIds, err := impl.pipelineConfigRepository.GetAllStrategyByPipelineIds(dbPipelineIds)
	if err != nil && !errors.IsNotFound(err) {
		impl.logger.Errorw("error in fetching strategies by pipelineIds", "PipelineIds", dbPipelineIds, "err", err)
		return strategiesMapping, err
	}
	for _, strategy := range strategiesByPipelineIds {
		strategiesMapping[strategy.PipelineId] = append(strategiesMapping[strategy.PipelineId], strategy)
	}
	return strategiesMapping, nil
}

func (impl PipelineBuilderImpl) GetTriggerViewCdPipelinesForApp(appId int) (cdPipelines *bean.CdPipelines, err error) {
	triggerViewCdPipelinesResp, err := impl.ciCdPipelineOrchestrator.GetCdPipelinesForApp(appId)
	if err != nil {
		impl.logger.Errorw("error in fetching triggerViewCdPipelinesResp by appId", "err", err, "appId", appId)
		return triggerViewCdPipelinesResp, err
	}
	var dbPipelineIds []int
	for _, dbPipeline := range triggerViewCdPipelinesResp.Pipelines {
		dbPipelineIds = append(dbPipelineIds, dbPipeline.Id)
	}

	//construct strategiesMapping to get all strategies against pipelineId
	strategiesMapping, err := impl.getStrategiesMapping(dbPipelineIds)
	if err != nil {
		return triggerViewCdPipelinesResp, err
	}
	for _, dbPipeline := range triggerViewCdPipelinesResp.Pipelines {
		var strategies []*chartConfig.PipelineStrategy
		var deploymentTemplate chartRepoRepository.DeploymentStrategy
		if len(strategiesMapping[dbPipeline.Id]) != 0 {
			strategies = strategiesMapping[dbPipeline.Id]
		}
		for _, item := range strategies {
			if item.Default {
				deploymentTemplate = item.Strategy
			}
		}
		dbPipeline.DeploymentTemplate = deploymentTemplate
	}

	return triggerViewCdPipelinesResp, err
}

func (impl PipelineBuilderImpl) GetCdPipelinesForApp(appId int) (cdPipelines *bean.CdPipelines, err error) {
	cdPipelines, err = impl.ciCdPipelineOrchestrator.GetCdPipelinesForApp(appId)
	if err != nil {
		impl.logger.Errorw("error in fetching cd Pipelines for appId", "err", err, "appId", appId)
		return nil, err
	}
	var envIds []*int
	var dbPipelineIds []int
	for _, dbPipeline := range cdPipelines.Pipelines {
		envIds = append(envIds, &dbPipeline.EnvironmentId)
		dbPipelineIds = append(dbPipelineIds, dbPipeline.Id)
	}
	if len(envIds) == 0 || len(dbPipelineIds) == 0 {
		return cdPipelines, nil
	}
	envMapping := make(map[int]*repository2.Environment)
	appWorkflowMapping := make(map[int]*appWorkflow.AppWorkflowMapping)

	envs, err := impl.environmentRepository.FindByIds(envIds)
	if err != nil && errors.IsNotFound(err) {
		impl.logger.Errorw("error in fetching environments", "err", err)
		return cdPipelines, err
	}
	//creating map for envId and respective env
	for _, env := range envs {
		envMapping[env.Id] = env
	}
	strategiesMapping, err := impl.getStrategiesMapping(dbPipelineIds)
	if err != nil {
		return cdPipelines, err
	}
	appWorkflowMappings, err := impl.appWorkflowRepository.FindByCDPipelineIds(dbPipelineIds)
	if err != nil {
		impl.logger.Errorw("error in fetching app workflow mappings by pipelineIds", "err", err)
		return nil, err
	}
	for _, appWorkflow := range appWorkflowMappings {
		appWorkflowMapping[appWorkflow.ComponentId] = appWorkflow
	}

	var pipelines []*bean.CDPipelineConfigObject
	for _, dbPipeline := range cdPipelines.Pipelines {
		environment := &repository2.Environment{}
		var strategies []*chartConfig.PipelineStrategy
		appToWorkflowMapping := &appWorkflow.AppWorkflowMapping{}

		if envMapping[dbPipeline.EnvironmentId] != nil {
			environment = envMapping[dbPipeline.EnvironmentId]
		}
		if len(strategiesMapping[dbPipeline.Id]) != 0 {
			strategies = strategiesMapping[dbPipeline.Id]
		}
		if appWorkflowMapping[dbPipeline.Id] != nil {
			appToWorkflowMapping = appWorkflowMapping[dbPipeline.Id]
		}
		var strategiesBean []bean.Strategy
		var deploymentTemplate chartRepoRepository.DeploymentStrategy
		for _, item := range strategies {
			strategiesBean = append(strategiesBean, bean.Strategy{
				Config:             []byte(item.Config),
				DeploymentTemplate: item.Strategy,
				Default:            item.Default,
			})

			if item.Default {
				deploymentTemplate = item.Strategy
			}
		}
		pipeline := &bean.CDPipelineConfigObject{
			Id:                            dbPipeline.Id,
			Name:                          dbPipeline.Name,
			EnvironmentId:                 dbPipeline.EnvironmentId,
			EnvironmentName:               environment.Name,
			Description:                   environment.Description,
			CiPipelineId:                  dbPipeline.CiPipelineId,
			DeploymentTemplate:            deploymentTemplate,
			TriggerType:                   dbPipeline.TriggerType,
			Strategies:                    strategiesBean,
			PreStage:                      dbPipeline.PreStage,
			PostStage:                     dbPipeline.PostStage,
			PreStageConfigMapSecretNames:  dbPipeline.PreStageConfigMapSecretNames,
			PostStageConfigMapSecretNames: dbPipeline.PostStageConfigMapSecretNames,
			RunPreStageInEnv:              dbPipeline.RunPreStageInEnv,
			RunPostStageInEnv:             dbPipeline.RunPostStageInEnv,
			DeploymentAppType:             dbPipeline.DeploymentAppType,
			ParentPipelineType:            appToWorkflowMapping.ParentType,
			ParentPipelineId:              appToWorkflowMapping.ParentId,
			DeploymentAppDeleteRequest:    dbPipeline.DeploymentAppDeleteRequest,
			UserApprovalConf:              dbPipeline.UserApprovalConf,
<<<<<<< HEAD
			IsVirtualEnvironment:          dbPipeline.IsVirtualEnvironment,
=======
>>>>>>> 9c471145
		}
		pipelines = append(pipelines, pipeline)
	}
	cdPipelines.Pipelines = pipelines
	return cdPipelines, err
}

func (impl PipelineBuilderImpl) GetCdPipelinesForAppAndEnv(appId int, envId int) (cdPipelines *bean.CdPipelines, err error) {
	return impl.ciCdPipelineOrchestrator.GetCdPipelinesForAppAndEnv(appId, envId)
}

type ConfigMapSecretsResponse struct {
	Maps    []bean2.Map `json:"maps"`
	Secrets []bean2.Map `json:"secrets"`
}

func (impl PipelineBuilderImpl) FetchConfigmapSecretsForCdStages(appId, envId, cdPipelineId int) (ConfigMapSecretsResponse, error) {
	configMapSecrets, err := impl.appService.GetConfigMapAndSecretJson(appId, envId, cdPipelineId)
	if err != nil {
		impl.logger.Errorw("error while fetching config secrets ", "err", err)
		return ConfigMapSecretsResponse{}, err
	}
	existingConfigMapSecrets := ConfigMapSecretsResponse{}
	err = json.Unmarshal([]byte(configMapSecrets), &existingConfigMapSecrets)
	if err != nil {
		impl.logger.Error(err)
		return ConfigMapSecretsResponse{}, err
	}
	return existingConfigMapSecrets, nil
}

func (impl PipelineBuilderImpl) overrideArtifactsWithUserApprovalData(pipeline *pipelineConfig.Pipeline, inputArtifacts []bean.CiArtifactBean, isApprovalNode bool, latestArtifactId int) ([]bean.CiArtifactBean, pipelineConfig.UserApprovalConfig, error) {
	impl.logger.Infow("approval node configured", "pipelineId", pipeline.Id, "isApproval", isApprovalNode)
	ciArtifactsFinal := make([]bean.CiArtifactBean, 0, len(inputArtifacts))
	artifactIds := make([]int, 0, len(inputArtifacts))
	cdPipelineId := pipeline.Id
	approvalConfig, err := pipeline.GetApprovalConfig()
	if err != nil {
		impl.logger.Errorw("failed to unmarshal userApprovalConfig", "err", err, "cdPipelineId", cdPipelineId, "approvalConfig", approvalConfig)
		return ciArtifactsFinal, approvalConfig, err
	}

	for _, item := range inputArtifacts {
		artifactIds = append(artifactIds, item.Id)
	}

	var userApprovalMetadata map[int]*pipelineConfig.UserApprovalMetadata
	requiredApprovals := approvalConfig.RequiredCount
	userApprovalMetadata, err = impl.workflowDagExecutor.FetchApprovalDataForArtifacts(artifactIds, cdPipelineId, requiredApprovals) // it will fetch all the request data with nil cd_wfr_rnr_id
	if err != nil {
		impl.logger.Errorw("error occurred while fetching approval data for artifacts", "cdPipelineId", cdPipelineId, "artifactIds", artifactIds, "err", err)
		return ciArtifactsFinal, approvalConfig, err
	}
	for _, artifact := range inputArtifacts {
		approvalRuntimeState := pipelineConfig.InitApprovalState
		approvalMetadataForArtifact, ok := userApprovalMetadata[artifact.Id]
		if ok { // either approved or requested
			approvalRuntimeState = approvalMetadataForArtifact.ApprovalRuntimeState
			artifact.UserApprovalMetadata = approvalMetadataForArtifact
		} else if artifact.Deployed {
			approvalRuntimeState = pipelineConfig.ConsumedApprovalState
		}

		allowed := false
		if isApprovalNode { // return all the artifacts with state in init, requested or consumed
			allowed = approvalRuntimeState == pipelineConfig.InitApprovalState || approvalRuntimeState == pipelineConfig.RequestedApprovalState || approvalRuntimeState == pipelineConfig.ConsumedApprovalState
		} else { // return only approved state artifacts
			allowed = approvalRuntimeState == pipelineConfig.ApprovedApprovalState || artifact.Latest || artifact.Id == latestArtifactId
		}
		if allowed {
			ciArtifactsFinal = append(ciArtifactsFinal, artifact)
		}
	}
	return ciArtifactsFinal, approvalConfig, nil
}

// RetrieveParentDetails returns the parent id and type of the parent
func (impl PipelineBuilderImpl) RetrieveParentDetails(pipelineId int) (parentId int, parentType bean2.WorkflowType, err error) {

	workflow, err := impl.appWorkflowRepository.GetParentDetailsByPipelineId(pipelineId)
	if err != nil {
		impl.logger.Errorw("failed to get parent component details",
			"componentId", pipelineId,
			"err", err)
		return 0, "", err
	}

	if workflow.ParentType == appWorkflow.CDPIPELINE {
		// workflow is of type CD, check for stage
		parentPipeline, err := impl.pipelineRepository.GetPostStageConfigById(workflow.ParentId)
		if err != nil {
			impl.logger.Errorw("failed to get the post_stage_config_yaml",
				"cdPipelineId", workflow.ParentId,
				"err", err)
			return 0, "", err
		}

		if len(parentPipeline.PostStageConfig) == 0 {
			return workflow.ParentId, bean2.CD_WORKFLOW_TYPE_DEPLOY, nil
		}
		return workflow.ParentId, bean2.CD_WORKFLOW_TYPE_POST, nil

	} else if workflow.ParentType == appWorkflow.WEBHOOK {
		// For webhook type
		return workflow.ParentId, bean2.WEBHOOK_WORKFLOW_TYPE, nil
	}

	return workflow.ParentId, bean2.CI_WORKFLOW_TYPE, nil
}

// RetrieveArtifactsByCDPipeline returns all the artifacts for the cd pipeline (pre / deploy / post)
func (impl PipelineBuilderImpl) RetrieveArtifactsByCDPipeline(pipeline *pipelineConfig.Pipeline, stage bean2.WorkflowType, isApprovalNode bool) (*bean.CiArtifactResponse, error) {

	// retrieve parent details
	parentId, parentType, err := impl.RetrieveParentDetails(pipeline.Id)
	if err != nil {
		impl.logger.Errorw("failed to retrieve parent details",
			"cdPipelineId", pipeline.Id,
			"err", err)
		return nil, err
	}

	parentCdId := 0
	if parentType == bean2.CD_WORKFLOW_TYPE_POST || (parentType == bean2.CD_WORKFLOW_TYPE_DEPLOY && stage != bean2.CD_WORKFLOW_TYPE_POST) {
		// parentCdId is being set to store the artifact currently deployed on parent cd (if applicable).
		// Parent component is CD only if parent type is POST/DEPLOY
		parentCdId = parentId
	}

	if stage == bean2.CD_WORKFLOW_TYPE_DEPLOY && len(pipeline.PreStageConfig) > 0 {
		// Parent type will be PRE for DEPLOY stage
		parentId = pipeline.Id
		parentType = bean2.CD_WORKFLOW_TYPE_PRE
	}
	if stage == bean2.CD_WORKFLOW_TYPE_POST {
		// Parent type will be DEPLOY for POST stage
		parentId = pipeline.Id
		parentType = bean2.CD_WORKFLOW_TYPE_DEPLOY
	}

	// Build artifacts for cd stages
	var ciArtifacts []bean.CiArtifactBean
	ciArtifactsResponse := &bean.CiArtifactResponse{}

	artifactMap := make(map[int]int)
	limit := 10

	ciArtifacts, artifactMap, latestWfArtifactId, latestWfArtifactStatus, err := impl.
		BuildArtifactsForCdStage(pipeline.Id, stage, ciArtifacts, artifactMap, false, limit, parentCdId)
	if err != nil && err != pg.ErrNoRows {
		impl.logger.Errorw("error in getting artifacts for child cd stage", "err", err, "stage", stage)
		return nil, err
	}

	ciArtifacts, err = impl.BuildArtifactsForParentStage(pipeline.Id, parentId, parentType, ciArtifacts, artifactMap, limit, parentCdId)
	if err != nil && err != pg.ErrNoRows {
		impl.logger.Errorw("error in getting artifacts for cd", "err", err, "parentStage", parentType, "stage", stage)
		return nil, err
	}

	//sorting ci artifacts on the basis of creation time
	if ciArtifacts != nil {
		sort.SliceStable(ciArtifacts, func(i, j int) bool {
			return ciArtifacts[i].Id > ciArtifacts[j].Id
		})
	}

	artifactIds := make([]int, 0, len(ciArtifacts))
	for _, artifact := range ciArtifacts {
		artifactIds = append(artifactIds, artifact.Id)
	}

	artifacts, err := impl.ciArtifactRepository.GetArtifactParentCiAndWorkflowDetailsByIdsInDesc(artifactIds)
	if err != nil {
		return ciArtifactsResponse, err
	}

	for i, artifact := range artifacts {
		if artifact.ExternalCiPipelineId != 0 {
			// if external webhook continue
			continue
		}

		var ciWorkflow *pipelineConfig.CiWorkflow
		if artifact.ParentCiArtifact != 0 {
			ciWorkflow, err = impl.ciWorkflowRepository.FindLastTriggeredWorkflowGitTriggersByArtifactId(artifact.ParentCiArtifact)
			if err != nil {
				impl.logger.Errorw("error in getting ci_workflow for artifacts", "err", err, "artifact", artifact, "parentStage", parentType, "stage", stage)
				return ciArtifactsResponse, err
			}

		} else {
			ciWorkflow, err = impl.ciWorkflowRepository.FindCiWorkflowGitTriggersById(*artifact.WorkflowId)
			if err != nil {
				impl.logger.Errorw("error in getting ci_workflow for artifacts", "err", err, "artifact", artifact, "parentStage", parentType, "stage", stage)
				return ciArtifactsResponse, err
			}
		}
		ciArtifacts[i].TriggeredBy = ciWorkflow.TriggeredBy
		ciArtifacts[i].CiConfigureSourceType = ciWorkflow.GitTriggers[ciWorkflow.CiPipelineId].CiConfigureSourceType
		ciArtifacts[i].CiConfigureSourceValue = ciWorkflow.GitTriggers[ciWorkflow.CiPipelineId].CiConfigureSourceValue
	}

	ciArtifactsResponse.CdPipelineId = pipeline.Id
	ciArtifactsResponse.LatestWfArtifactId = latestWfArtifactId
	ciArtifactsResponse.LatestWfArtifactStatus = latestWfArtifactStatus
	if ciArtifacts == nil {
		ciArtifacts = []bean.CiArtifactBean{}
	}
	ciArtifactsResponse.CiArtifacts = ciArtifacts

	if pipeline.ApprovalNodeConfigured() && stage == bean2.CD_WORKFLOW_TYPE_DEPLOY { // for now, we are checking artifacts for deploy stage only
		ciArtifactsFinal, approvalConfig, err := impl.overrideArtifactsWithUserApprovalData(pipeline, ciArtifactsResponse.CiArtifacts, isApprovalNode, latestWfArtifactId)
		if err != nil {
			return ciArtifactsResponse, err
		}
		ciArtifactsResponse.UserApprovalConfig = &approvalConfig
		ciArtifactsResponse.CiArtifacts = ciArtifactsFinal
	}
	return ciArtifactsResponse, nil
}

func (impl PipelineBuilderImpl) BuildArtifactsForParentStage(cdPipelineId int, parentId int, parentType bean2.WorkflowType, ciArtifacts []bean.CiArtifactBean, artifactMap map[int]int, limit int, parentCdId int) ([]bean.CiArtifactBean, error) {
	var ciArtifactsFinal []bean.CiArtifactBean
	var err error
	if parentType == bean2.CI_WORKFLOW_TYPE {
		ciArtifactsFinal, err = impl.BuildArtifactsForCIParent(cdPipelineId, parentId, parentType, ciArtifacts, artifactMap, limit)
	} else if parentType == bean2.WEBHOOK_WORKFLOW_TYPE {
		ciArtifactsFinal, err = impl.BuildArtifactsForCIParent(cdPipelineId, parentId, parentType, ciArtifacts, artifactMap, limit)
	} else {
		//parent type is PRE, POST or DEPLOY type
		ciArtifactsFinal, _, _, _, err = impl.BuildArtifactsForCdStage(parentId, parentType, ciArtifacts, artifactMap, true, limit, parentCdId)
	}
	return ciArtifactsFinal, err
}

func (impl PipelineBuilderImpl) BuildArtifactsForCdStage(pipelineId int, stageType bean2.WorkflowType, ciArtifacts []bean.CiArtifactBean, artifactMap map[int]int, parent bool, limit int, parentCdId int) ([]bean.CiArtifactBean, map[int]int, int, string, error) {
	//getting running artifact id for parent cd
	parentCdRunningArtifactId := 0
	if parentCdId > 0 && parent {
		parentCdWfrList, err := impl.cdWorkflowRepository.FindArtifactByPipelineIdAndRunnerType(parentCdId, bean2.CD_WORKFLOW_TYPE_DEPLOY, 1)
		if err != nil || len(parentCdWfrList) == 0 {
			impl.logger.Errorw("error in getting artifact for parent cd", "parentCdPipelineId", parentCdId)
			return ciArtifacts, artifactMap, 0, "", err
		}
		parentCdRunningArtifactId = parentCdWfrList[0].CdWorkflow.CiArtifact.Id
	}
	//getting wfr for parent and updating artifacts
	parentWfrList, err := impl.cdWorkflowRepository.FindArtifactByPipelineIdAndRunnerType(pipelineId, stageType, limit)
	if err != nil {
		impl.logger.Errorw("error in getting artifact for deployed items", "cdPipelineId", pipelineId)
		return ciArtifacts, artifactMap, 0, "", err
	}
	deploymentArtifactId := 0
	deploymentArtifactStatus := ""
	for index, wfr := range parentWfrList {
		if !parent && index == 0 {
			deploymentArtifactId = wfr.CdWorkflow.CiArtifact.Id
			deploymentArtifactStatus = wfr.Status
		}
		if wfr.Status == application.Healthy || wfr.Status == application.SUCCEEDED {
			lastSuccessfulTriggerOnParent := parent && index == 0
			latest := !parent && index == 0
			runningOnParentCd := parentCdRunningArtifactId == wfr.CdWorkflow.CiArtifact.Id
			if ciArtifactIndex, ok := artifactMap[wfr.CdWorkflow.CiArtifact.Id]; !ok {
				//entry not present, creating new entry
				mInfo, err := parseMaterialInfo([]byte(wfr.CdWorkflow.CiArtifact.MaterialInfo), wfr.CdWorkflow.CiArtifact.DataSource)
				if err != nil {
					mInfo = []byte("[]")
					impl.logger.Errorw("Error in parsing artifact material info", "err", err)
				}
				ciArtifact := bean.CiArtifactBean{
					Id:                            wfr.CdWorkflow.CiArtifact.Id,
					Image:                         wfr.CdWorkflow.CiArtifact.Image,
					ImageDigest:                   wfr.CdWorkflow.CiArtifact.ImageDigest,
					MaterialInfo:                  mInfo,
					LastSuccessfulTriggerOnParent: lastSuccessfulTriggerOnParent,
					Latest:                        latest,
					Scanned:                       wfr.CdWorkflow.CiArtifact.Scanned,
					ScanEnabled:                   wfr.CdWorkflow.CiArtifact.ScanEnabled,
				}
				if wfr.DeploymentApprovalRequest != nil {
					ciArtifact.UserApprovalMetadata = wfr.DeploymentApprovalRequest.ConvertToApprovalMetadata()
				}
				if !parent {
					ciArtifact.Deployed = true
					ciArtifact.DeployedTime = formatDate(wfr.StartedOn, bean.LayoutRFC3339)
				}
				if runningOnParentCd {
					ciArtifact.RunningOnParentCd = runningOnParentCd
				}
				ciArtifacts = append(ciArtifacts, ciArtifact)
				//storing index of ci artifact for using when updating old entry
				artifactMap[wfr.CdWorkflow.CiArtifact.Id] = len(ciArtifacts) - 1
			} else {
				//entry already present, updating running on parent
				if parent {
					ciArtifacts[ciArtifactIndex].LastSuccessfulTriggerOnParent = lastSuccessfulTriggerOnParent
				}
				if runningOnParentCd {
					ciArtifacts[ciArtifactIndex].RunningOnParentCd = runningOnParentCd
				}
			}
		}
	}
	return ciArtifacts, artifactMap, deploymentArtifactId, deploymentArtifactStatus, nil
}

// method for building artifacts for parent CI

func (impl PipelineBuilderImpl) BuildArtifactsForCIParent(cdPipelineId int, parentId int, parentType bean2.WorkflowType, ciArtifacts []bean.CiArtifactBean, artifactMap map[int]int, limit int) ([]bean.CiArtifactBean, error) {
	artifacts, err := impl.ciArtifactRepository.GetArtifactsByCDPipeline(cdPipelineId, limit, parentId, parentType)
	if err != nil {
		impl.logger.Errorw("error in getting artifacts for ci", "err", err)
		return ciArtifacts, err
	}
	for _, artifact := range artifacts {
		if _, ok := artifactMap[artifact.Id]; !ok {
			mInfo, err := parseMaterialInfo([]byte(artifact.MaterialInfo), artifact.DataSource)
			if err != nil {
				mInfo = []byte("[]")
				impl.logger.Errorw("Error in parsing artifact material info", "err", err, "artifact", artifact)
			}
			ciArtifacts = append(ciArtifacts, bean.CiArtifactBean{
				Id:           artifact.Id,
				Image:        artifact.Image,
				ImageDigest:  artifact.ImageDigest,
				MaterialInfo: mInfo,
				ScanEnabled:  artifact.ScanEnabled,
				Scanned:      artifact.Scanned,
			})
		}
	}
	return ciArtifacts, nil
}

func (impl PipelineBuilderImpl) FetchArtifactForRollback(cdPipelineId, offset, limit int) (bean.CiArtifactResponse, error) {
	var deployedCiArtifacts []bean.CiArtifactBean
	var deployedCiArtifactsResponse bean.CiArtifactResponse
	var pipeline *pipelineConfig.Pipeline

	cdWfrs, err := impl.cdWorkflowRepository.FetchArtifactsByCdPipelineId(cdPipelineId, bean2.CD_WORKFLOW_TYPE_DEPLOY, offset, limit)
	if err != nil {
		impl.logger.Errorw("error in getting artifacts for rollback by cdPipelineId", "err", err, "cdPipelineId", cdPipelineId)
		return deployedCiArtifactsResponse, err
	}
	var ids []int32
	for _, item := range cdWfrs {
		ids = append(ids, item.TriggeredBy)
		if pipeline == nil && item.CdWorkflow != nil {
			pipeline = item.CdWorkflow.Pipeline
		}
	}
	userEmails := make(map[int32]string)
	users, err := impl.userService.GetByIds(ids)
	if err != nil {
		impl.logger.Errorw("unable to fetch users by ids", "err", err, "ids", ids)
	}
	for _, item := range users {
		userEmails[item.Id] = item.EmailId
	}
	for _, cdWfr := range cdWfrs {
		ciArtifact := &repository.CiArtifact{}
		if cdWfr.CdWorkflow != nil && cdWfr.CdWorkflow.CiArtifact != nil {
			ciArtifact = cdWfr.CdWorkflow.CiArtifact
		}
		if ciArtifact == nil {
			continue
		}
		mInfo, err := parseMaterialInfo([]byte(ciArtifact.MaterialInfo), ciArtifact.DataSource)
		if err != nil {
			mInfo = []byte("[]")
			impl.logger.Errorw("error in parsing ciArtifact material info", "err", err, "ciArtifact", ciArtifact)
		}
		userEmail := userEmails[cdWfr.TriggeredBy]
		deployedCiArtifacts = append(deployedCiArtifacts, bean.CiArtifactBean{
			Id:           ciArtifact.Id,
			Image:        ciArtifact.Image,
			MaterialInfo: mInfo,
			DeployedTime: formatDate(cdWfr.StartedOn, bean.LayoutRFC3339),
			WfrId:        cdWfr.Id,
			DeployedBy:   userEmail,
		})
	}

	deployedCiArtifactsResponse.CdPipelineId = cdPipelineId
	if deployedCiArtifacts == nil {
		deployedCiArtifacts = []bean.CiArtifactBean{}
	}
	if pipeline != nil && pipeline.ApprovalNodeConfigured() {
		deployedCiArtifacts, _, err = impl.overrideArtifactsWithUserApprovalData(pipeline, deployedCiArtifacts, false, 0)
		if err != nil {
			return deployedCiArtifactsResponse, err
		}
	}
	deployedCiArtifactsResponse.CiArtifacts = deployedCiArtifacts

	return deployedCiArtifactsResponse, nil
}

func parseMaterialInfo(materialInfo json.RawMessage, source string) (json.RawMessage, error) {
	if source != "GOCD" && source != "CI-RUNNER" && source != "EXTERNAL" {
		return nil, fmt.Errorf("datasource: %s not supported", source)
	}
	var ciMaterials []repository.CiMaterialInfo
	err := json.Unmarshal(materialInfo, &ciMaterials)
	if err != nil {
		println("material info", materialInfo)
		println("unmarshal error for material info", "err", err)
	}
	var scmMapList []map[string]string

	for _, material := range ciMaterials {
		scmMap := map[string]string{}
		var url string
		if material.Material.Type == "git" {
			url = material.Material.GitConfiguration.URL
		} else if material.Material.Type == "scm" {
			url = material.Material.ScmConfiguration.URL
		} else {
			return nil, fmt.Errorf("unknown material type:%s ", material.Material.Type)
		}
		if material.Modifications != nil && len(material.Modifications) > 0 {
			_modification := material.Modifications[0]

			revision := _modification.Revision
			url = strings.TrimSpace(url)

			_webhookDataStr := ""
			_webhookDataByteArr, err := json.Marshal(_modification.WebhookData)
			if err == nil {
				_webhookDataStr = string(_webhookDataByteArr)
			}

			scmMap["url"] = url
			scmMap["revision"] = revision
			scmMap["modifiedTime"] = _modification.ModifiedTime
			scmMap["author"] = _modification.Author
			scmMap["message"] = _modification.Message
			scmMap["tag"] = _modification.Tag
			scmMap["webhookData"] = _webhookDataStr
			scmMap["branch"] = _modification.Branch
		}
		scmMapList = append(scmMapList, scmMap)
	}
	mInfo, err := json.Marshal(scmMapList)
	return mInfo, err
}

func (impl PipelineBuilderImpl) FindAppsByTeamId(teamId int) ([]*AppBean, error) {
	var appsRes []*AppBean
	apps, err := impl.appRepo.FindAppsByTeamId(teamId)
	if err != nil {
		impl.logger.Errorw("error while fetching app", "err", err)
		return nil, err
	}
	for _, app := range apps {
		appsRes = append(appsRes, &AppBean{Id: app.Id, Name: app.AppName})
	}
	return appsRes, err
}

func (impl PipelineBuilderImpl) FindAppsByTeamName(teamName string) ([]AppBean, error) {
	var appsRes []AppBean
	apps, err := impl.appRepo.FindAppsByTeamName(teamName)
	if err != nil {
		impl.logger.Errorw("error while fetching app", "err", err)
		return nil, err
	}
	for _, app := range apps {
		appsRes = append(appsRes, AppBean{Id: app.Id, Name: app.AppName})
	}
	return appsRes, err
}

func (impl PipelineBuilderImpl) FindPipelineById(cdPipelineId int) (*pipelineConfig.Pipeline, error) {
	return impl.pipelineRepository.FindById(cdPipelineId)
}

func (impl PipelineBuilderImpl) FindAppAndEnvDetailsByPipelineId(cdPipelineId int) (*pipelineConfig.Pipeline, error) {
	return impl.pipelineRepository.FindAppAndEnvDetailsByPipelineId(cdPipelineId)
}

type TeamAppBean struct {
	ProjectId   int        `json:"projectId"`
	ProjectName string     `json:"projectName"`
	AppList     []*AppBean `json:"appList"`
}

type AppBean struct {
	Id     int    `json:"id"`
	Name   string `json:"name,notnull"`
	TeamId int    `json:"teamId,omitempty"`
}

func (impl PipelineBuilderImpl) GetAppList() ([]AppBean, error) {
	var appsRes []AppBean
	apps, err := impl.appRepo.FindAll()
	if err != nil {
		impl.logger.Errorw("error while fetching app", "err", err)
		return nil, err
	}
	for _, app := range apps {
		appsRes = append(appsRes, AppBean{Id: app.Id, Name: app.AppName})
	}
	return appsRes, err
}

func (impl PipelineBuilderImpl) FetchCDPipelineStrategy(appId int) (PipelineStrategiesResponse, error) {
	pipelineStrategiesResponse := PipelineStrategiesResponse{}
	chart, err := impl.chartRepository.FindLatestChartForAppByAppId(appId)
	if err != nil && err != pg.ErrNoRows {
		impl.logger.Errorf("invalid state", "err", err, "appId", appId)
		return pipelineStrategiesResponse, err
	}
	if chart.Id == 0 {
		return pipelineStrategiesResponse, fmt.Errorf("no chart configured")
	}

	//get global strategy for this chart
	globalStrategies, err := impl.globalStrategyMetadataChartRefMappingRepository.GetByChartRefId(chart.ChartRefId)
	if err != nil && err != pg.ErrNoRows {
		impl.logger.Errorw("error in getting global strategies", "err", err)
		return pipelineStrategiesResponse, err
	} else if err == pg.ErrNoRows {
		impl.logger.Infow("no strategies configured for chart", "chartRefId", chart.ChartRefId)
		return pipelineStrategiesResponse, nil
	}
	pipelineOverride := chart.PipelineOverride
	for _, globalStrategy := range globalStrategies {
		pipelineStrategyJson, err := impl.filterDeploymentTemplate(globalStrategy.GlobalStrategyMetadata.Key, pipelineOverride)
		if err != nil {
			return pipelineStrategiesResponse, err
		}
		pipelineStrategy := PipelineStrategy{
			DeploymentTemplate: globalStrategy.GlobalStrategyMetadata.Name,
			Config:             []byte(pipelineStrategyJson),
		}
		pipelineStrategy.Default = globalStrategy.Default
		pipelineStrategiesResponse.PipelineStrategy = append(pipelineStrategiesResponse.PipelineStrategy, pipelineStrategy)
	}
	return pipelineStrategiesResponse, nil
}

type PipelineStrategiesResponse struct {
	PipelineStrategy []PipelineStrategy `json:"pipelineStrategy"`
}
type PipelineStrategy struct {
	DeploymentTemplate chartRepoRepository.DeploymentStrategy `json:"deploymentTemplate,omitempty"` //
	Config             json.RawMessage                        `json:"config"`
	Default            bool                                   `json:"default"`
}

func (impl PipelineBuilderImpl) GetEnvironmentByCdPipelineId(pipelineId int) (int, error) {
	dbPipeline, err := impl.pipelineRepository.FindById(pipelineId)
	if err != nil || dbPipeline == nil {
		impl.logger.Errorw("error in fetching pipeline", "err", err)
		return 0, err
	}
	return dbPipeline.EnvironmentId, err
}

func (impl PipelineBuilderImpl) GetCdPipelineById(pipelineId int) (cdPipeline *bean.CDPipelineConfigObject, err error) {
	dbPipeline, err := impl.pipelineRepository.FindById(pipelineId)
	if err != nil && errors.IsNotFound(err) {
		impl.logger.Errorw("error in fetching pipeline", "err", err)
		return cdPipeline, err
	}
	environment, err := impl.environmentRepository.FindById(dbPipeline.EnvironmentId)
	if err != nil && errors.IsNotFound(err) {
		impl.logger.Errorw("error in fetching pipeline", "err", err)
		return cdPipeline, err
	}
	strategies, err := impl.pipelineConfigRepository.GetAllStrategyByPipelineId(dbPipeline.Id)
	if err != nil && errors.IsNotFound(err) {
		impl.logger.Errorw("error in fetching strategies", "err", err)
		return cdPipeline, err
	}
	var strategiesBean []bean.Strategy
	var deploymentTemplate chartRepoRepository.DeploymentStrategy
	for _, item := range strategies {
		strategiesBean = append(strategiesBean, bean.Strategy{
			Config:             []byte(item.Config),
			DeploymentTemplate: item.Strategy,
			Default:            item.Default,
		})

		if item.Default {
			deploymentTemplate = item.Strategy
		}
	}

	preStage := bean.CdStage{}
	if len(dbPipeline.PreStageConfig) > 0 {
		preStage.Name = "Pre-Deployment"
		preStage.Config = dbPipeline.PreStageConfig
		preStage.TriggerType = dbPipeline.PreTriggerType
	}
	postStage := bean.CdStage{}
	if len(dbPipeline.PostStageConfig) > 0 {
		postStage.Name = "Post-Deployment"
		postStage.Config = dbPipeline.PostStageConfig
		postStage.TriggerType = dbPipeline.PostTriggerType
	}

	preStageConfigmapSecrets := bean.PreStageConfigMapSecretNames{}
	postStageConfigmapSecrets := bean.PostStageConfigMapSecretNames{}
	var approvalConfig *pipelineConfig.UserApprovalConfig

	if dbPipeline.PreStageConfigMapSecretNames != "" {
		err = json.Unmarshal([]byte(dbPipeline.PreStageConfigMapSecretNames), &preStageConfigmapSecrets)
		if err != nil {
			impl.logger.Error(err)
			return nil, err
		}
	}
	if dbPipeline.PostStageConfigMapSecretNames != "" {
		err = json.Unmarshal([]byte(dbPipeline.PostStageConfigMapSecretNames), &postStageConfigmapSecrets)
		if err != nil {
			impl.logger.Error(err)
			return nil, err
		}
	}

	if dbPipeline.ApprovalNodeConfigured() {
		approvalConfig = &pipelineConfig.UserApprovalConfig{}
		err = json.Unmarshal([]byte(dbPipeline.UserApprovalConfig), approvalConfig)
		if err != nil {
			impl.logger.Errorw("error occurred while unmarshalling user approval config", "err", err)
			return nil, err
		}
	}

	appWorkflowMapping, err := impl.appWorkflowRepository.FindWFCDMappingByCDPipelineId(pipelineId)
	if err != nil {
		return nil, err
	}
	cdPipeline = &bean.CDPipelineConfigObject{
		Id:                            dbPipeline.Id,
		Name:                          dbPipeline.Name,
		EnvironmentId:                 dbPipeline.EnvironmentId,
		EnvironmentName:               environment.Name,
		CiPipelineId:                  dbPipeline.CiPipelineId,
		DeploymentTemplate:            deploymentTemplate,
		TriggerType:                   dbPipeline.TriggerType,
		Strategies:                    strategiesBean,
		PreStage:                      preStage,
		PostStage:                     postStage,
		PreStageConfigMapSecretNames:  preStageConfigmapSecrets,
		PostStageConfigMapSecretNames: postStageConfigmapSecrets,
		RunPreStageInEnv:              dbPipeline.RunPreStageInEnv,
		RunPostStageInEnv:             dbPipeline.RunPostStageInEnv,
		CdArgoSetup:                   environment.Cluster.CdArgoSetup,
		ParentPipelineId:              appWorkflowMapping.ParentId,
		ParentPipelineType:            appWorkflowMapping.ParentType,
		DeploymentAppType:             dbPipeline.DeploymentAppType,
		DeploymentAppCreated:          dbPipeline.DeploymentAppCreated,
		UserApprovalConf:              approvalConfig,
<<<<<<< HEAD
		IsVirtualEnvironment:          dbPipeline.Environment.IsVirtualEnvironment,
=======
>>>>>>> 9c471145
	}

	return cdPipeline, err
}

func (impl PipelineBuilderImpl) FindByIds(ids []*int) ([]*AppBean, error) {
	var appsRes []*AppBean
	apps, err := impl.appRepo.FindByIds(ids)
	if err != nil {
		impl.logger.Errorw("error while fetching app", "err", err)
		return nil, err
	}
	for _, app := range apps {
		appsRes = append(appsRes, &AppBean{Id: app.Id, Name: app.AppName, TeamId: app.TeamId})
	}
	return appsRes, err
}

func (impl PipelineBuilderImpl) GetCiPipelineById(pipelineId int) (ciPipeline *bean.CiPipeline, err error) {
	pipeline, err := impl.ciPipelineRepository.FindById(pipelineId)
	if err != nil && !util.IsErrNoRows(err) {
		impl.logger.Errorw("error in fetching ci pipeline", "pipelineId", pipelineId, "err", err)
		return nil, err
	}
	dockerArgs := make(map[string]string)
	if len(pipeline.DockerArgs) > 0 {
		err := json.Unmarshal([]byte(pipeline.DockerArgs), &dockerArgs)
		if err != nil {
			impl.logger.Warnw("error in unmarshal", "err", err)
		}
	}

	if impl.ciConfig.ExternalCiWebhookUrl == "" {
		hostUrl, err := impl.attributesService.GetByKey(attributes.HostUrlKey)
		if err != nil {
			impl.logger.Errorw("there is no external ci webhook url configured", "ci pipeline", pipeline)
			return nil, err
		}
		if hostUrl != nil {
			impl.ciConfig.ExternalCiWebhookUrl = fmt.Sprintf("%s/%s", hostUrl.Value, ExternalCiWebhookPath)
		}
	}

	var externalCiConfig bean.ExternalCiConfig

	ciPipelineScripts, err := impl.ciPipelineRepository.FindCiScriptsByCiPipelineId(pipeline.Id)
	if err != nil && !util.IsErrNoRows(err) {
		impl.logger.Errorw("error in fetching ci scripts")
		return nil, err
	}

	var beforeDockerBuildScripts []*bean.CiScript
	var afterDockerBuildScripts []*bean.CiScript
	for _, ciScript := range ciPipelineScripts {
		ciScriptResp := &bean.CiScript{
			Id:             ciScript.Id,
			Index:          ciScript.Index,
			Name:           ciScript.Name,
			Script:         ciScript.Script,
			OutputLocation: ciScript.OutputLocation,
		}
		if ciScript.Stage == BEFORE_DOCKER_BUILD {
			beforeDockerBuildScripts = append(beforeDockerBuildScripts, ciScriptResp)
		} else if ciScript.Stage == AFTER_DOCKER_BUILD {
			afterDockerBuildScripts = append(afterDockerBuildScripts, ciScriptResp)
		}
	}
	parentCiPipeline, err := impl.ciPipelineRepository.FindById(pipeline.ParentCiPipeline)
	if err != nil && !util.IsErrNoRows(err) {
		impl.logger.Errorw("err", err)
		return nil, err
	}
	ciPipeline = &bean.CiPipeline{
		Id:                       pipeline.Id,
		Version:                  pipeline.Version,
		Name:                     pipeline.Name,
		Active:                   pipeline.Active,
		Deleted:                  pipeline.Deleted,
		DockerArgs:               dockerArgs,
		IsManual:                 pipeline.IsManual,
		IsExternal:               pipeline.IsExternal,
		AppId:                    pipeline.AppId,
		ParentCiPipeline:         pipeline.ParentCiPipeline,
		ParentAppId:              parentCiPipeline.AppId,
		ExternalCiConfig:         externalCiConfig,
		BeforeDockerBuildScripts: beforeDockerBuildScripts,
		AfterDockerBuildScripts:  afterDockerBuildScripts,
		ScanEnabled:              pipeline.ScanEnabled,
		IsDockerConfigOverridden: pipeline.IsDockerConfigOverridden,
	}
	if !ciPipeline.IsExternal && ciPipeline.IsDockerConfigOverridden {
		ciTemplateBean, err := impl.ciTemplateService.FindTemplateOverrideByCiPipelineId(ciPipeline.Id)
		if err != nil {
			return nil, err
		}
		templateOverride := ciTemplateBean.CiTemplateOverride
		ciBuildConfig := ciTemplateBean.CiBuildConfig
		ciPipeline.DockerConfigOverride = bean.DockerConfigOverride{
			DockerRegistry:   templateOverride.DockerRegistryId,
			DockerRepository: templateOverride.DockerRepository,
			CiBuildConfig:    ciBuildConfig,
			//DockerBuildConfig: &bean.DockerBuildConfig{
			//	GitMaterialId:  templateOverride.GitMaterialId,
			//	DockerfilePath: templateOverride.DockerfilePath,
			//},
		}
	}
	for _, material := range pipeline.CiPipelineMaterials {
		if material == nil || material.GitMaterial == nil || !material.GitMaterial.Active {
			continue
		}
		ciMaterial := &bean.CiMaterial{
			Id:              material.Id,
			CheckoutPath:    material.CheckoutPath,
			Path:            material.Path,
			ScmId:           material.ScmId,
			GitMaterialId:   material.GitMaterialId,
			GitMaterialName: material.GitMaterial.Name[strings.Index(material.GitMaterial.Name, "-")+1:],
			ScmName:         material.ScmName,
			ScmVersion:      material.ScmVersion,
			IsRegex:         material.Regex != "",
			Source:          &bean.SourceTypeConfig{Type: material.Type, Value: material.Value, Regex: material.Regex},
		}
		ciPipeline.CiMaterial = append(ciPipeline.CiMaterial, ciMaterial)
	}

	linkedCis, err := impl.ciPipelineRepository.FindByParentCiPipelineId(ciPipeline.Id)
	if err != nil && !util.IsErrNoRows(err) {
		return nil, err
	}
	ciPipeline.LinkedCount = len(linkedCis)

	appWorkflowMappings, err := impl.appWorkflowRepository.FindWFCIMappingByCIPipelineId(ciPipeline.Id)
	for _, mapping := range appWorkflowMappings {
		//there will be only one active entry in db always
		ciPipeline.AppWorkflowId = mapping.AppWorkflowId
	}

	//getting pre stage and post stage details
	preStageDetail, postStageDetail, err := impl.pipelineStageService.GetCiPipelineStageData(ciPipeline.Id)
	if err != nil {
		impl.logger.Errorw("error in getting pre & post stage detail by ciPipelineId", "err", err, "ciPipelineId", ciPipeline.Id)
		return nil, err
	}
	ciPipeline.PreBuildStage = preStageDetail
	ciPipeline.PostBuildStage = postStageDetail
	return ciPipeline, err
}

func (impl PipelineBuilderImpl) FindAllMatchesByAppName(appName string, appType helper.AppType) ([]*AppBean, error) {
	var appsRes []*AppBean
	var apps []*app2.App
	var err error
	if len(appName) == 0 {
		apps, err = impl.appRepo.FindAll()
	} else {
		apps, err = impl.appRepo.FindAllMatchesByAppName(appName, appType)
	}
	if err != nil {
		impl.logger.Errorw("error while fetching app", "err", err)
		return nil, err
	}
	for _, app := range apps {
		name := app.AppName
		if appType == helper.Job {
			name = app.DisplayName
		}
		appsRes = append(appsRes, &AppBean{Id: app.Id, Name: name})
	}
	return appsRes, err
}

func (impl PipelineBuilderImpl) updateGitRepoUrlInCharts(appId int, chartGitAttribute *util.ChartGitAttribute, userId int32) error {
	charts, err := impl.chartRepository.FindActiveChartsByAppId(appId)
	if err != nil && pg.ErrNoRows != err {
		return err
	}
	for _, ch := range charts {
		if len(ch.GitRepoUrl) == 0 {
			ch.GitRepoUrl = chartGitAttribute.RepoUrl
			ch.ChartLocation = chartGitAttribute.ChartLocation
			ch.UpdatedOn = time.Now()
			ch.UpdatedBy = userId
			err = impl.chartRepository.Update(ch)
			if err != nil {
				return err
			}
		}
	}
	return nil
}

func (impl PipelineBuilderImpl) PerformBulkActionOnCdPipelines(dto *bean.CdBulkActionRequestDto, impactedPipelines []*pipelineConfig.Pipeline, ctx context.Context, dryRun bool, userId int32) ([]*bean.CdBulkActionResponseDto, error) {
	switch dto.Action {
	case bean.CD_BULK_DELETE:
		bulkDeleteResp := impl.BulkDeleteCdPipelines(impactedPipelines, ctx, dryRun, dto.ForceDelete, userId)
		return bulkDeleteResp, nil
	default:
		return nil, &util.ApiError{Code: "400", HttpStatusCode: 400, UserMessage: "this action is not supported"}
	}
}

func (impl PipelineBuilderImpl) BulkDeleteCdPipelines(impactedPipelines []*pipelineConfig.Pipeline, ctx context.Context, dryRun, forceDelete bool, userId int32) []*bean.CdBulkActionResponseDto {
	var respDtos []*bean.CdBulkActionResponseDto
	for _, pipeline := range impactedPipelines {
		respDto := &bean.CdBulkActionResponseDto{
			PipelineName:    pipeline.Name,
			AppName:         pipeline.App.AppName,
			EnvironmentName: pipeline.Environment.Name,
		}
		if !dryRun {
			err := impl.DeleteCdPipeline(pipeline, ctx, forceDelete, true, userId)
			if err != nil {
				impl.logger.Errorw("error in deleting cd pipeline", "err", err, "pipelineId", pipeline.Id)
				respDto.DeletionResult = fmt.Sprintf("Not able to delete pipeline, %v", err)
			} else {
				respDto.DeletionResult = "Pipeline deleted successfully."
			}
		}
		respDtos = append(respDtos, respDto)
	}
	return respDtos

}

func (impl PipelineBuilderImpl) GetBulkActionImpactedPipelines(dto *bean.CdBulkActionRequestDto) ([]*pipelineConfig.Pipeline, error) {
	if len(dto.EnvIds) == 0 || (len(dto.AppIds) == 0 && len(dto.ProjectIds) == 0) {
		//invalid payload, envIds are must and either of appIds or projectIds are must
		return nil, &util.ApiError{Code: "400", HttpStatusCode: 400, UserMessage: "invalid payload, can not get pipelines for this filter"}
	}
	var pipelineIdsByAppLevel []int
	var pipelineIdsByProjectLevel []int
	var err error
	if len(dto.AppIds) > 0 && len(dto.EnvIds) > 0 {
		//getting pipeline IDs for app level deletion request
		pipelineIdsByAppLevel, err = impl.pipelineRepository.FindIdsByAppIdsAndEnvironmentIds(dto.AppIds, dto.EnvIds)
		if err != nil && err != pg.ErrNoRows {
			impl.logger.Errorw("error in getting cd pipelines by appIds and envIds", "err", err)
			return nil, err
		}
	}
	if len(dto.ProjectIds) > 0 && len(dto.EnvIds) > 0 {
		//getting pipeline IDs for project level deletion request
		pipelineIdsByProjectLevel, err = impl.pipelineRepository.FindIdsByProjectIdsAndEnvironmentIds(dto.ProjectIds, dto.EnvIds)
		if err != nil && err != pg.ErrNoRows {
			impl.logger.Errorw("error in getting cd pipelines by projectIds and envIds", "err", err)
			return nil, err
		}
	}
	var pipelineIdsMerged []int
	//it might be possible that pipelineIdsByAppLevel & pipelineIdsByProjectLevel have some same values
	//we are still appending them to save operation cost of checking same ids as we will get pipelines from
	//in clause which gives correct results even if some values are repeating
	pipelineIdsMerged = append(pipelineIdsMerged, pipelineIdsByAppLevel...)
	pipelineIdsMerged = append(pipelineIdsMerged, pipelineIdsByProjectLevel...)
	var pipelines []*pipelineConfig.Pipeline
	if len(pipelineIdsMerged) > 0 {
		pipelines, err = impl.pipelineRepository.FindByIdsIn(pipelineIdsMerged)
		if err != nil {
			impl.logger.Errorw("error in getting cd pipelines by ids", "err", err, "ids", pipelineIdsMerged)
			return nil, err
		}
	}
	return pipelines, nil
}

func (impl PipelineBuilderImpl) buildExternalCiWebhookSchema() map[string]interface{} {
	schema := make(map[string]interface{})
	schema["dockerImage"] = &bean.SchemaObject{Description: "docker image created for your application (Eg. quay.io/devtron/test:da3ba325-161-467)", DataType: "String", Example: "test-docker-repo/test:b150cc81-5-20", Optional: false}
	//schema["digest"] = &bean.SchemaObject{Description: "docker image sha1 digest", DataType: "String", Example: "sha256:94180dead8336237430e848ef8145f060b51", Optional: true}
	//schema["materialType"] = &bean.SchemaObject{Description: "git", DataType: "String", Example: "git", Optional: true}

	ciProjectDetails := make([]map[string]interface{}, 0)
	ciProjectDetail := make(map[string]interface{})
	ciProjectDetail["commitHash"] = &bean.SchemaObject{Description: "Hash of git commit used to build the image (Eg. 4bd84gba5ebdd6b1937ffd6c0734c2ad52ede782)", DataType: "String", Example: "dg46f67559dbsdfdfdfdsfba47901caf47f8b7e", Optional: true}
	ciProjectDetail["commitTime"] = &bean.SchemaObject{Description: "Time at which the code was committed to git (Eg. 2022-11-12T12:12:00)", DataType: "String", Example: "2022-11-12T12:12:00", Optional: true}
	ciProjectDetail["message"] = &bean.SchemaObject{Description: "Message provided during code commit (Eg. This is a sample commit message)", DataType: "String", Example: "commit message", Optional: true}
	ciProjectDetail["author"] = &bean.SchemaObject{Description: "Name or email id of the user who has done git commit (Eg. John Doe, johndoe@company.com)", DataType: "String", Example: "Devtron User", Optional: true}
	ciProjectDetails = append(ciProjectDetails, ciProjectDetail)

	schema["ciProjectDetails"] = &bean.SchemaObject{Description: "Git commit details used to build the image", DataType: "Array", Example: "[{}]", Optional: true, Child: ciProjectDetails}
	return schema
}

func (impl PipelineBuilderImpl) buildPayloadOption() []bean.PayloadOptionObject {
	payloadOption := make([]bean.PayloadOptionObject, 0)
	payloadOption = append(payloadOption, bean.PayloadOptionObject{
		Key:        "dockerImage",
		PayloadKey: []string{"dockerImage"},
		Label:      "Container image tag",
		Mandatory:  true,
	})

	payloadOption = append(payloadOption, bean.PayloadOptionObject{
		Key:        "commitHash",
		PayloadKey: []string{"ciProjectDetails.commitHash"},
		Label:      "Commit hash",
		Mandatory:  false,
	})
	payloadOption = append(payloadOption, bean.PayloadOptionObject{
		Key:        "message",
		PayloadKey: []string{"ciProjectDetails.message"},
		Label:      "Commit message",
		Mandatory:  false,
	})
	payloadOption = append(payloadOption, bean.PayloadOptionObject{
		Key:        "author",
		PayloadKey: []string{"ciProjectDetails.author"},
		Label:      "Author",
		Mandatory:  false,
	})
	payloadOption = append(payloadOption, bean.PayloadOptionObject{
		Key:        "commitTime",
		PayloadKey: []string{"ciProjectDetails.commitTime"},
		Label:      "Date & time of commit",
		Mandatory:  false,
	})
	return payloadOption
}

func (impl PipelineBuilderImpl) buildResponses() []bean.ResponseSchemaObject {
	responseSchemaObjects := make([]bean.ResponseSchemaObject, 0)
	schema := make(map[string]interface{})
	schema["code"] = &bean.SchemaObject{Description: "http status code", DataType: "integer", Example: "200,400,401", Optional: false}
	schema["result"] = &bean.SchemaObject{Description: "api response", DataType: "string", Example: "url", Optional: true}
	schema["status"] = &bean.SchemaObject{Description: "api response status", DataType: "string", Example: "url", Optional: true}

	error := make(map[string]interface{})
	error["code"] = &bean.SchemaObject{Description: "http status code", DataType: "integer", Example: "200,400,401", Optional: true}
	error["userMessage"] = &bean.SchemaObject{Description: "api error user message", DataType: "string", Example: "message", Optional: true}
	schema["error"] = &bean.SchemaObject{Description: "api error", DataType: "object", Example: "{}", Optional: true, Child: error}
	description200 := bean.ResponseDescriptionSchemaObject{
		Description: "success http api response",
		ExampleValue: bean.ExampleValueDto{
			Code:   200,
			Result: "api response result",
		},
		Schema: schema,
	}
	response200 := bean.ResponseSchemaObject{
		Description: description200,
		Code:        "200",
	}
	badReq := bean.ErrorDto{
		Code:        400,
		UserMessage: "Bad request",
	}
	description400 := bean.ResponseDescriptionSchemaObject{
		Description: "bad http request api response",
		ExampleValue: bean.ExampleValueDto{
			Code:   400,
			Errors: []bean.ErrorDto{badReq},
		},
		Schema: schema,
	}

	response400 := bean.ResponseSchemaObject{
		Description: description400,
		Code:        "400",
	}
	description401 := bean.ResponseDescriptionSchemaObject{
		Description: "unauthorized http api response",
		ExampleValue: bean.ExampleValueDto{
			Code:   401,
			Result: "Unauthorized",
		},
		Schema: schema,
	}
	response401 := bean.ResponseSchemaObject{
		Description: description401,
		Code:        "401",
	}
	responseSchemaObjects = append(responseSchemaObjects, response200)
	responseSchemaObjects = append(responseSchemaObjects, response400)
	responseSchemaObjects = append(responseSchemaObjects, response401)
	return responseSchemaObjects
}

func (impl PipelineBuilderImpl) MarkGitOpsDevtronAppsDeletedWhereArgoAppIsDeleted(appId int, envId int, acdToken string, pipeline *pipelineConfig.Pipeline) (bool, error) {

	acdAppFound := false
	ctx := context.Background()
	ctx = context.WithValue(ctx, "token", acdToken)
	acdAppName := pipeline.DeploymentAppName
	_, err := impl.application.Get(ctx, &application2.ApplicationQuery{Name: &acdAppName})
	if err == nil {
		// acd app is not yet deleted so return
		acdAppFound = true
		return acdAppFound, err
	}
	impl.logger.Warnw("app not found in argo, deleting from db ", "err", err)
	//make call to delete it from pipeline DB because it's ACD counterpart is deleted
	err = impl.DeleteCdPipeline(pipeline, context.Background(), true, false, 0)
	if err != nil {
		impl.logger.Errorw("error in deleting cd pipeline", "err", err)
		return acdAppFound, err
	}
	return acdAppFound, nil
}

func (impl PipelineBuilderImpl) GetCiPipelineByEnvironment(request appGroup2.AppGroupingRequest) ([]*bean.CiConfigRequest, error) {
	ciPipelinesConfigByApps := make([]*bean.CiConfigRequest, 0)
	_, span := otel.Tracer("orchestrator").Start(request.Ctx, "ciHandler.AppGroupingCiPipelinesAuthorization")
	var cdPipelines []*pipelineConfig.Pipeline
	var err error
	if request.AppGroupId > 0 {
		appIds, err := impl.appGroupService.GetAppIdsByAppGroupId(request.AppGroupId)
		if err != nil {
			return nil, err
		}
		//override appIds if already provided app group id in request.
		request.AppIds = appIds
	}
	if len(request.AppIds) > 0 {
		cdPipelines, err = impl.pipelineRepository.FindActiveByInFilter(request.EnvId, request.AppIds)
	} else {
		cdPipelines, err = impl.pipelineRepository.FindActiveByEnvId(request.EnvId)
	}
	if err != nil {
		impl.logger.Errorw("error in fetching pipelines", "request", request, "err", err)
		return nil, err
	}

	var appIds []int
	ciPipelineIds := make([]int, 0)
	cdPipelineIds := make([]int, 0)
	for _, pipeline := range cdPipelines {
		cdPipelineIds = append(cdPipelineIds, pipeline.Id)
	}

	//authorization block starts here
	var appObjectArr []string
	objects := impl.enforcerUtil.GetAppAndEnvObjectByDbPipeline(cdPipelines)
	ciPipelineIds = []int{}
	for _, object := range objects {
		appObjectArr = append(appObjectArr, object[0])
	}
	appResults, _ := request.CheckAuthBatch(request.EmailId, appObjectArr, []string{})
	for _, pipeline := range cdPipelines {
		appObject := objects[pipeline.Id]
		if !appResults[appObject[0]] {
			//if user unauthorized, skip items
			continue
		}
		appIds = append(appIds, pipeline.AppId)
		ciPipelineIds = append(ciPipelineIds, pipeline.CiPipelineId)
	}
	//authorization block ends here
	span.End()
	if len(appIds) == 0 {
		err = &util.ApiError{Code: "404", HttpStatusCode: 200, UserMessage: "no matching app found"}
		return nil, err
	}
	if impl.ciConfig.ExternalCiWebhookUrl == "" {
		hostUrl, err := impl.attributesService.GetByKey(attributes.HostUrlKey)
		if err != nil {
			return nil, err
		}
		if hostUrl != nil {
			impl.ciConfig.ExternalCiWebhookUrl = fmt.Sprintf("%s/%s", hostUrl.Value, ExternalCiWebhookPath)
		}
	}

	_, span = otel.Tracer("orchestrator").Start(request.Ctx, "ciHandler.GetCiTemplateVariables")
	defer span.End()
	ciPipelinesConfigMap, err := impl.getCiTemplateVariablesByAppIds(appIds)
	if err != nil {
		impl.logger.Debugw("error in fetching ci pipeline", "appIds", appIds, "err", err)
		return nil, err
	}

	ciPipelineByApp := make(map[int][]*pipelineConfig.CiPipeline)
	_, span = otel.Tracer("orchestrator").Start(request.Ctx, "ciHandler.FindByAppIds")
	ciPipelines, err := impl.ciPipelineRepository.FindByAppIds(appIds)
	span.End()
	if err != nil && !util.IsErrNoRows(err) {
		impl.logger.Errorw("error in fetching ci pipeline", "appIds", appIds, "err", err)
		return nil, err
	}
	parentCiPipelineIds := make([]int, 0)
	for _, ciPipeline := range ciPipelines {
		ciPipelineByApp[ciPipeline.AppId] = append(ciPipelineByApp[ciPipeline.AppId], ciPipeline)
		if ciPipeline.ParentCiPipeline > 0 && ciPipeline.IsExternal {
			parentCiPipelineIds = append(parentCiPipelineIds, ciPipeline.ParentCiPipeline)
		}
	}
	pipelineIdVsAppId, err := impl.ciPipelineRepository.FindAppIdsForCiPipelineIds(parentCiPipelineIds)
	if err != nil {
		impl.logger.Errorw("error occurred while fetching appIds for pipelineIds", "parentCiPipelineIds", parentCiPipelineIds, "err", err)
		return nil, err
	}

	if len(ciPipelineIds) == 0 {
		err = &util.ApiError{Code: "404", HttpStatusCode: 200, UserMessage: "no matching ci pipeline found"}
		return nil, err
	}
	linkedCiPipelinesMap := make(map[int][]*pipelineConfig.CiPipeline)
	_, span = otel.Tracer("orchestrator").Start(request.Ctx, "ciHandler.FindByParentCiPipelineIds")
	linkedCiPipelines, err := impl.ciPipelineRepository.FindByParentCiPipelineIds(ciPipelineIds)
	span.End()
	if err != nil && !util.IsErrNoRows(err) {
		return nil, err
	}
	for _, linkedCiPipeline := range linkedCiPipelines {
		linkedCiPipelinesMap[linkedCiPipeline.ParentCiPipeline] = append(linkedCiPipelinesMap[linkedCiPipeline.Id], linkedCiPipeline)
	}

	_, span = otel.Tracer("orchestrator").Start(request.Ctx, "ciHandler.FindTemplateOverrideByCiPipelineIds")
	ciTemplateBeanOverrides, err := impl.ciTemplateService.FindTemplateOverrideByCiPipelineIds(ciPipelineIds)
	span.End()
	if err != nil {
		impl.logger.Errorw("error in fetching templates override", "appIds", appIds, "err", err)
		return nil, err
	}
	ciOverrideTemplateMap := make(map[int]*bean3.CiTemplateBean)
	for _, templateBeanOverride := range ciTemplateBeanOverrides {
		ciTemplateOverride := templateBeanOverride.CiTemplateOverride
		ciOverrideTemplateMap[ciTemplateOverride.CiPipelineId] = templateBeanOverride
	}

	var externalCiConfig bean.ExternalCiConfig
	//var parentCiPipelineIds []int
	for appId, ciPipelinesConfigByApp := range ciPipelinesConfigMap {
		var ciPipelineResp []*bean.CiPipeline

		ciPipelines := ciPipelineByApp[appId]
		for _, pipeline := range ciPipelines {
			dockerArgs := make(map[string]string)
			if len(pipeline.DockerArgs) > 0 {
				err := json.Unmarshal([]byte(pipeline.DockerArgs), &dockerArgs)
				if err != nil {
					impl.logger.Warnw("error in unmarshal", "err", err)
				}
			}
			parentCiPipelineId := pipeline.ParentCiPipeline
			ciPipeline := &bean.CiPipeline{
				Id:                       pipeline.Id,
				Version:                  pipeline.Version,
				Name:                     pipeline.Name,
				Active:                   pipeline.Active,
				Deleted:                  pipeline.Deleted,
				DockerArgs:               dockerArgs,
				IsManual:                 pipeline.IsManual,
				IsExternal:               pipeline.IsExternal,
				ParentCiPipeline:         parentCiPipelineId,
				ExternalCiConfig:         externalCiConfig,
				ScanEnabled:              pipeline.ScanEnabled,
				IsDockerConfigOverridden: pipeline.IsDockerConfigOverridden,
			}
			parentPipelineAppId, ok := pipelineIdVsAppId[parentCiPipelineId]
			if ok {
				ciPipeline.ParentAppId = parentPipelineAppId
			}
			if ciTemplateBean, ok := ciOverrideTemplateMap[pipeline.Id]; ok {
				templateOverride := ciTemplateBean.CiTemplateOverride
				ciPipeline.DockerConfigOverride = bean.DockerConfigOverride{
					DockerRegistry:   templateOverride.DockerRegistryId,
					DockerRepository: templateOverride.DockerRepository,
					CiBuildConfig:    ciTemplateBean.CiBuildConfig,
				}
			}

			//this will build ci materials for each ci pipeline
			for _, material := range pipeline.CiPipelineMaterials {
				// ignore those materials which have inactive git material
				if material == nil || material.GitMaterial == nil || !material.GitMaterial.Active {
					continue
				}
				ciMaterial := &bean.CiMaterial{
					Id:              material.Id,
					CheckoutPath:    material.CheckoutPath,
					Path:            material.Path,
					ScmId:           material.ScmId,
					GitMaterialId:   material.GitMaterialId,
					GitMaterialName: material.GitMaterial.Name[strings.Index(material.GitMaterial.Name, "-")+1:],
					ScmName:         material.ScmName,
					ScmVersion:      material.ScmVersion,
					IsRegex:         material.Regex != "",
					Source:          &bean.SourceTypeConfig{Type: material.Type, Value: material.Value, Regex: material.Regex},
				}
				ciPipeline.CiMaterial = append(ciPipeline.CiMaterial, ciMaterial)
			}

			//this will count the length of child ci pipelines, of each ci pipeline
			linkedCi := linkedCiPipelinesMap[pipeline.Id]
			ciPipeline.LinkedCount = len(linkedCi)
			ciPipelineResp = append(ciPipelineResp, ciPipeline)

			//this will use for fetch the parent ci pipeline app id, of each ci pipeline
			//parentCiPipelineIds = append(parentCiPipelineIds, pipeline.ParentCiPipeline)
		}
		ciPipelinesConfigByApp.CiPipelines = ciPipelineResp
		ciPipelinesConfigByApp.CiGitMaterialId = ciPipelinesConfigByApp.CiBuildConfig.GitMaterialId
		ciPipelinesConfigByApps = append(ciPipelinesConfigByApps, ciPipelinesConfigByApp)
	}

	return ciPipelinesConfigByApps, err
}

func (impl PipelineBuilderImpl) GetCiPipelineByEnvironmentMin(request appGroup2.AppGroupingRequest) ([]*bean.CiPipelineMinResponse, error) {
	results := make([]*bean.CiPipelineMinResponse, 0)
	var cdPipelines []*pipelineConfig.Pipeline
	var err error
	if request.AppGroupId > 0 {
		appIds, err := impl.appGroupService.GetAppIdsByAppGroupId(request.AppGroupId)
		if err != nil {
			return results, err
		}
		//override appIds if already provided app group id in request.
		request.AppIds = appIds
	}
	if len(request.AppIds) > 0 {
		cdPipelines, err = impl.pipelineRepository.FindActiveByInFilter(request.EnvId, request.AppIds)
	} else {
		cdPipelines, err = impl.pipelineRepository.FindActiveByEnvId(request.EnvId)
	}
	if err != nil {
		impl.logger.Errorw("error in fetching pipelines", "request", request, "err", err)
		return results, err
	}
	foundAppIds := make([]int, 0)
	for _, pipeline := range cdPipelines {
		foundAppIds = append(foundAppIds, pipeline.AppId)
	}
	if len(foundAppIds) == 0 {
		err = &util.ApiError{Code: "404", HttpStatusCode: 200, UserMessage: "no matching pipeline found"}
		return nil, err
	}
	ciPipelines, err := impl.ciPipelineRepository.FindByAppIds(foundAppIds)
	if err != nil && !util.IsErrNoRows(err) {
		impl.logger.Errorw("error in fetching ci pipeline", "err", err)
		return nil, err
	}
	ciPipelineByApp := make(map[int]*pipelineConfig.CiPipeline)
	parentCiPipelineIds := make([]int, 0)
	for _, ciPipeline := range ciPipelines {
		ciPipelineByApp[ciPipeline.Id] = ciPipeline
		if ciPipeline.ParentCiPipeline > 0 && ciPipeline.IsExternal {
			parentCiPipelineIds = append(parentCiPipelineIds, ciPipeline.ParentCiPipeline)
		}
	}
	pipelineIdVsAppId, err := impl.ciPipelineRepository.FindAppIdsForCiPipelineIds(parentCiPipelineIds)
	if err != nil {
		impl.logger.Errorw("error occurred while fetching appIds for pipelineIds", "parentCiPipelineIds", parentCiPipelineIds, "err", err)
		return nil, err
	}

	//authorization block starts here
	var appObjectArr []string
	objects := impl.enforcerUtil.GetAppAndEnvObjectByDbPipeline(cdPipelines)
	for _, object := range objects {
		appObjectArr = append(appObjectArr, object[0])
	}
	appResults, _ := request.CheckAuthBatch(request.EmailId, appObjectArr, []string{})
	authorizedIds := make([]int, 0)
	for _, pipeline := range cdPipelines {
		appObject := objects[pipeline.Id]
		if !appResults[appObject[0]] {
			//if user unauthorized, skip items
			continue
		}
		if pipeline.CiPipelineId == 0 {
			//skip for external ci
			continue
		}
		ciPipeline := ciPipelineByApp[pipeline.CiPipelineId]
		parentAppId := pipelineIdVsAppId[ciPipeline.ParentCiPipeline]
		result := &bean.CiPipelineMinResponse{
			Id:               pipeline.CiPipelineId,
			AppId:            pipeline.AppId,
			AppName:          pipeline.App.AppName,
			ParentCiPipeline: ciPipeline.ParentCiPipeline,
			ParentAppId:      parentAppId,
		}
		results = append(results, result)
		authorizedIds = append(authorizedIds, pipeline.CiPipelineId)
	}
	//authorization block ends here

	return results, err
}

func (impl PipelineBuilderImpl) GetCdPipelinesByEnvironment(request appGroup2.AppGroupingRequest) (cdPipelines *bean.CdPipelines, err error) {
	_, span := otel.Tracer("orchestrator").Start(request.Ctx, "cdHandler.authorizationCdPipelinesForAppGrouping")
	if request.AppGroupId > 0 {
		appIds, err := impl.appGroupService.GetAppIdsByAppGroupId(request.AppGroupId)
		if err != nil {
			return nil, err
		}
		//override appIds if already provided app group id in request.
		request.AppIds = appIds
	}
	cdPipelines, err = impl.ciCdPipelineOrchestrator.GetCdPipelinesForEnv(request.EnvId, request.AppIds)
	if err != nil {
		impl.logger.Errorw("error in fetching pipeline", "err", err)
		return cdPipelines, err
	}
	pipelineIds := make([]int, 0)
	for _, pipeline := range cdPipelines.Pipelines {
		pipelineIds = append(pipelineIds, pipeline.Id)
	}
	if len(pipelineIds) == 0 {
		err = &util.ApiError{Code: "404", HttpStatusCode: 200, UserMessage: "no matching pipeline found"}
		return cdPipelines, err
	}
	//authorization block starts here
	var appObjectArr []string
	var envObjectArr []string
	objects := impl.enforcerUtil.GetAppAndEnvObjectByPipeline(cdPipelines.Pipelines)
	pipelineIds = []int{}
	for _, object := range objects {
		appObjectArr = append(appObjectArr, object[0])
		envObjectArr = append(envObjectArr, object[1])
	}
	appResults, envResults := request.CheckAuthBatch(request.EmailId, appObjectArr, envObjectArr)
	//authorization block ends here
	span.End()
	var pipelines []*bean.CDPipelineConfigObject
	authorizedPipelines := make(map[int]*bean.CDPipelineConfigObject)
	for _, dbPipeline := range cdPipelines.Pipelines {
		appObject := objects[dbPipeline.Id][0]
		envObject := objects[dbPipeline.Id][1]
		if !(appResults[appObject] && envResults[envObject]) {
			//if user unauthorized, skip items
			continue
		}
		pipelineIds = append(pipelineIds, dbPipeline.Id)
		authorizedPipelines[dbPipeline.Id] = dbPipeline
	}

	pipelineDeploymentTemplate := make(map[int]chartRepoRepository.DeploymentStrategy)
	pipelineWorkflowMapping := make(map[int]*appWorkflow.AppWorkflowMapping)
	if len(pipelineIds) == 0 {
		err = &util.ApiError{Code: "404", HttpStatusCode: 200, UserMessage: "no authorized pipeline found"}
		return cdPipelines, err
	}
	_, span = otel.Tracer("orchestrator").Start(request.Ctx, "cdHandler.GetAllStrategyByPipelineIds")
	strategies, err := impl.pipelineConfigRepository.GetAllStrategyByPipelineIds(pipelineIds)
	span.End()
	if err != nil {
		impl.logger.Errorw("error in fetching strategies", "err", err)
		return cdPipelines, err
	}
	for _, item := range strategies {
		if item.Default {
			pipelineDeploymentTemplate[item.PipelineId] = item.Strategy
		}
	}
	_, span = otel.Tracer("orchestrator").Start(request.Ctx, "cdHandler.FindByCDPipelineIds")
	appWorkflowMappings, err := impl.appWorkflowRepository.FindByCDPipelineIds(pipelineIds)
	span.End()
	if err != nil {
		impl.logger.Errorw("error in fetching workflows", "err", err)
		return nil, err
	}
	for _, item := range appWorkflowMappings {
		pipelineWorkflowMapping[item.ComponentId] = item
	}

	for _, dbPipeline := range authorizedPipelines {
		pipeline := &bean.CDPipelineConfigObject{
			Id:                            dbPipeline.Id,
			Name:                          dbPipeline.Name,
			EnvironmentId:                 dbPipeline.EnvironmentId,
			EnvironmentName:               dbPipeline.EnvironmentName,
			CiPipelineId:                  dbPipeline.CiPipelineId,
			DeploymentTemplate:            pipelineDeploymentTemplate[dbPipeline.Id],
			TriggerType:                   dbPipeline.TriggerType,
			PreStage:                      dbPipeline.PreStage,
			PostStage:                     dbPipeline.PostStage,
			PreStageConfigMapSecretNames:  dbPipeline.PreStageConfigMapSecretNames,
			PostStageConfigMapSecretNames: dbPipeline.PostStageConfigMapSecretNames,
			RunPreStageInEnv:              dbPipeline.RunPreStageInEnv,
			RunPostStageInEnv:             dbPipeline.RunPostStageInEnv,
			DeploymentAppType:             dbPipeline.DeploymentAppType,
			ParentPipelineType:            pipelineWorkflowMapping[dbPipeline.Id].ParentType,
			ParentPipelineId:              pipelineWorkflowMapping[dbPipeline.Id].ParentId,
			AppName:                       dbPipeline.AppName,
			AppId:                         dbPipeline.AppId,
			UserApprovalConf:              dbPipeline.UserApprovalConf,
<<<<<<< HEAD
			IsVirtualEnvironment:          dbPipeline.IsVirtualEnvironment,
=======
>>>>>>> 9c471145
		}
		pipelines = append(pipelines, pipeline)
	}
	cdPipelines.Pipelines = pipelines
	return cdPipelines, err
}

func (impl PipelineBuilderImpl) GetCdPipelinesByEnvironmentMin(request appGroup2.AppGroupingRequest) (cdPipelines []*bean.CDPipelineConfigObject, err error) {
	_, span := otel.Tracer("orchestrator").Start(request.Ctx, "cdHandler.authorizationCdPipelinesForAppGrouping")
	if request.AppGroupId > 0 {
		appIds, err := impl.appGroupService.GetAppIdsByAppGroupId(request.AppGroupId)
		if err != nil {
			return cdPipelines, err
		}
		//override appIds if already provided app group id in request.
		request.AppIds = appIds
	}
	var pipelines []*pipelineConfig.Pipeline
	if len(request.AppIds) > 0 {
		pipelines, err = impl.pipelineRepository.FindActiveByInFilter(request.EnvId, request.AppIds)
	} else {
		pipelines, err = impl.pipelineRepository.FindActiveByEnvId(request.EnvId)
	}
	if err != nil {
		impl.logger.Errorw("error in fetching pipelines", "request", request, "err", err)
		return cdPipelines, err
	}
	//authorization block starts here
	var appObjectArr []string
	var envObjectArr []string
	objects := impl.enforcerUtil.GetAppAndEnvObjectByDbPipeline(pipelines)
	for _, object := range objects {
		appObjectArr = append(appObjectArr, object[0])
		envObjectArr = append(envObjectArr, object[1])
	}
	appResults, envResults := request.CheckAuthBatch(request.EmailId, appObjectArr, envObjectArr)
	//authorization block ends here
	span.End()
	for _, dbPipeline := range pipelines {
		appObject := objects[dbPipeline.Id][0]
		envObject := objects[dbPipeline.Id][1]
		if !(appResults[appObject] && envResults[envObject]) {
			//if user unauthorized, skip items
			continue
		}
		pcObject := &bean.CDPipelineConfigObject{
			AppId:                dbPipeline.AppId,
			AppName:              dbPipeline.App.AppName,
			EnvironmentId:        dbPipeline.EnvironmentId,
			Id:                   dbPipeline.Id,
			DeploymentAppType:    dbPipeline.DeploymentAppType,
			IsVirtualEnvironment: dbPipeline.Environment.IsVirtualEnvironment,
		}
		cdPipelines = append(cdPipelines, pcObject)
	}
	return cdPipelines, err
}

func (impl PipelineBuilderImpl) GetExternalCiByEnvironment(request appGroup2.AppGroupingRequest) (ciConfig []*bean.ExternalCiConfig, err error) {
	_, span := otel.Tracer("orchestrator").Start(request.Ctx, "ciHandler.authorizationExternalCiForAppGrouping")
	externalCiConfigs := make([]*bean.ExternalCiConfig, 0)
	var cdPipelines []*pipelineConfig.Pipeline
	if request.AppGroupId > 0 {
		appIds, err := impl.appGroupService.GetAppIdsByAppGroupId(request.AppGroupId)
		if err != nil {
			return nil, err
		}
		//override appIds if already provided app group id in request.
		request.AppIds = appIds
	}
	if len(request.AppIds) > 0 {
		cdPipelines, err = impl.pipelineRepository.FindActiveByInFilter(request.EnvId, request.AppIds)
	} else {
		cdPipelines, err = impl.pipelineRepository.FindActiveByEnvId(request.EnvId)
	}
	if err != nil {
		impl.logger.Errorw("error in fetching pipelines", "request", request, "err", err)
		return nil, err
	}

	var appIds []int
	//authorization block starts here
	var appObjectArr []string
	objects := impl.enforcerUtil.GetAppAndEnvObjectByDbPipeline(cdPipelines)
	for _, object := range objects {
		appObjectArr = append(appObjectArr, object[0])
	}
	appResults, _ := request.CheckAuthBatch(request.EmailId, appObjectArr, []string{})
	for _, pipeline := range cdPipelines {
		appObject := objects[pipeline.Id]
		if !appResults[appObject[0]] {
			//if user unauthorized, skip items
			continue
		}
		//add only those who have external ci
		if pipeline.CiPipelineId == 0 {
			appIds = append(appIds, pipeline.AppId)
		}
	}

	//authorization block ends here
	span.End()

	if len(appIds) == 0 {
		impl.logger.Warnw("there is no app id found for fetching external ci pipelines", "request", request)
		return externalCiConfigs, nil
	}
	_, span = otel.Tracer("orchestrator").Start(request.Ctx, "ciHandler.FindExternalCiByAppIds")
	externalCiPipelines, err := impl.ciPipelineRepository.FindExternalCiByAppIds(appIds)
	span.End()
	if err != nil && !util.IsErrNoRows(err) {
		impl.logger.Errorw("error in fetching external ci", "request", request, "err", err)
		return nil, err
	}
	hostUrl, err := impl.attributesService.GetByKey(attributes.HostUrlKey)
	if err != nil {
		impl.logger.Errorw("error in fetching external ci", "request", request, "err", err)
		return nil, err
	}
	if hostUrl != nil {
		impl.ciConfig.ExternalCiWebhookUrl = fmt.Sprintf("%s/%s", hostUrl.Value, ExternalCiWebhookPath)
	}

	var externalCiPipelineIds []int
	appWorkflowMappingsMap := make(map[int][]*appWorkflow.AppWorkflowMapping)

	for _, externalCiPipeline := range externalCiPipelines {
		externalCiPipelineIds = append(externalCiPipelineIds, externalCiPipeline.Id)
	}
	if len(externalCiPipelineIds) == 0 {
		err = &util.ApiError{Code: "404", HttpStatusCode: 200, UserMessage: "no external ci pipeline found"}
		return externalCiConfigs, err
	}
	appWorkflowMappings, err := impl.appWorkflowRepository.FindWFCDMappingByExternalCiIdByIdsIn(externalCiPipelineIds)
	if err != nil {
		impl.logger.Errorw("Error in fetching app workflow mapping for CD pipeline by external CI ID", "err", err)
		return nil, err
	}

	CDPipelineMap := make(map[int]*pipelineConfig.Pipeline)
	appIdMap := make(map[int]*app2.App)
	var componentIds []int
	for _, appWorkflowMapping := range appWorkflowMappings {
		appWorkflowMappingsMap[appWorkflowMapping.ParentId] = append(appWorkflowMappingsMap[appWorkflowMapping.ParentId], appWorkflowMapping)
		componentIds = append(componentIds, appWorkflowMapping.ComponentId)
	}
	if len(componentIds) == 0 {
		return nil, err
	}
	cdPipelines, err = impl.pipelineRepository.FindAppAndEnvironmentAndProjectByPipelineIds(componentIds)
	if err != nil && !util.IsErrNoRows(err) {
		impl.logger.Errorw("error in fetching external ci", "request", request, "err", err)
		return nil, err
	}
	for _, pipeline := range cdPipelines {
		CDPipelineMap[pipeline.Id] = pipeline
		appIds = append(appIds, pipeline.AppId)
	}
	if len(appIds) == 0 {
		err = &util.ApiError{Code: "404", HttpStatusCode: 200, UserMessage: "no matching apps found"}
		return nil, err
	}
	apps, err := impl.appRepo.FindAppAndProjectByIdsIn(appIds)
	for _, app := range apps {
		appIdMap[app.Id] = app
	}

	_, span = otel.Tracer("orchestrator").Start(request.Ctx, "ciHandler.FindAppAndEnvironmentAndProjectByPipelineIds")
	for _, externalCiPipeline := range externalCiPipelines {
		externalCiConfig := &bean.ExternalCiConfig{
			Id:         externalCiPipeline.Id,
			WebhookUrl: fmt.Sprintf("%s/%d", impl.ciConfig.ExternalCiWebhookUrl, externalCiPipeline.Id),
			Payload:    impl.ciConfig.ExternalCiPayload,
			AccessKey:  "",
		}

		if _, ok := appWorkflowMappingsMap[externalCiPipeline.Id]; !ok {
			return nil, errors.New("Error in fetching app workflow mapping for cd pipeline by parent id")
		}
		appWorkflowMappings := appWorkflowMappingsMap[externalCiPipeline.Id]
		roleData := make(map[string]interface{})
		for _, appWorkflowMapping := range appWorkflowMappings {
			if _, ok := CDPipelineMap[appWorkflowMapping.ComponentId]; !ok {
				impl.logger.Errorw("error in getting cd pipeline data for workflow", "app workflow id", appWorkflowMapping.ComponentId, "err", err)
				return nil, errors.New("error in getting cd pipeline data for workflow")
			}
			cdPipeline := CDPipelineMap[appWorkflowMapping.ComponentId]
			if _, ok := roleData[teamIdKey]; !ok {
				if _, ok := appIdMap[cdPipeline.AppId]; !ok {
					impl.logger.Errorw("error in getting app data for pipeline", "app id", cdPipeline.AppId, "err", err)
					return nil, errors.New("error in getting app data for pipeline")
				}
				app := appIdMap[cdPipeline.AppId]
				roleData[teamIdKey] = app.TeamId
				roleData[teamNameKey] = app.Team.Name
				roleData[appIdKey] = cdPipeline.AppId
				roleData[appNameKey] = cdPipeline.App.AppName
			}
			if _, ok := roleData[environmentNameKey]; !ok {
				roleData[environmentNameKey] = cdPipeline.Environment.Name
			} else {
				roleData[environmentNameKey] = fmt.Sprintf("%s,%s", roleData[environmentNameKey], cdPipeline.Environment.Name)
			}
			if _, ok := roleData[environmentIdentifierKey]; !ok {
				roleData[environmentIdentifierKey] = cdPipeline.Environment.EnvironmentIdentifier
			} else {
				roleData[environmentIdentifierKey] = fmt.Sprintf("%s,%s", roleData[environmentIdentifierKey], cdPipeline.Environment.EnvironmentIdentifier)
			}
		}

		externalCiConfig.ExternalCiConfigRole = bean.ExternalCiConfigRole{
			ProjectId:             roleData[teamIdKey].(int),
			ProjectName:           roleData[teamNameKey].(string),
			AppId:                 roleData[appIdKey].(int),
			AppName:               roleData[appNameKey].(string),
			EnvironmentName:       roleData[environmentNameKey].(string),
			EnvironmentIdentifier: roleData[environmentIdentifierKey].(string),
			Role:                  "Build and deploy",
		}
		externalCiConfigs = append(externalCiConfigs, externalCiConfig)
	}
	span.End()
	//--------pipeline population end
	return externalCiConfigs, err
}

func (impl PipelineBuilderImpl) GetEnvironmentListForAutocompleteFilter(envName string, clusterIds []int, offset int, size int, emailId string, checkAuthBatch func(emailId string, appObject []string, envObject []string) (map[string]bool, map[string]bool), ctx context.Context) (*cluster.AppGroupingResponse, error) {
	result := &cluster.AppGroupingResponse{}
	var models []*repository2.Environment
	var beans []cluster.EnvironmentBean
	var err error
	if len(envName) > 0 && len(clusterIds) > 0 {
		models, err = impl.environmentRepository.FindByEnvNameAndClusterIds(envName, clusterIds)
	} else if len(clusterIds) > 0 {
		models, err = impl.environmentRepository.FindByClusterIdsWithFilter(clusterIds)
	} else if len(envName) > 0 {
		models, err = impl.environmentRepository.FindByEnvName(envName)
	} else {
		models, err = impl.environmentRepository.FindAllActiveWithFilter()
	}
	if err != nil && err != pg.ErrNoRows {
		impl.logger.Errorw("error in fetching environment", "err", err)
		return result, err
	}
	var envIds []int
	for _, model := range models {
		envIds = append(envIds, model.Id)
	}
	if len(envIds) == 0 {
		err = &util.ApiError{Code: "404", HttpStatusCode: 200, UserMessage: "no matching environment found"}
		return nil, err
	}
	_, span := otel.Tracer("orchestrator").Start(ctx, "pipelineBuilder.FindActiveByEnvIds")
	cdPipelines, err := impl.pipelineRepository.FindActiveByEnvIds(envIds)
	span.End()
	if err != nil && err != pg.ErrNoRows {
		return result, err
	}
	pipelineIds := make([]int, 0)
	for _, pipeline := range cdPipelines {
		pipelineIds = append(pipelineIds, pipeline.Id)
	}
	if len(pipelineIds) == 0 {
		err = &util.ApiError{Code: "404", HttpStatusCode: 200, UserMessage: "no matching pipeline found"}
		return nil, err
	}
	//authorization block starts here
	var appObjectArr []string
	var envObjectArr []string
	_, span = otel.Tracer("orchestrator").Start(ctx, "pipelineBuilder.GetAppAndEnvObjectByPipelineIds")
	objects := impl.enforcerUtil.GetAppAndEnvObjectByPipelineIds(pipelineIds)
	span.End()
	pipelineIds = []int{}
	for _, object := range objects {
		appObjectArr = append(appObjectArr, object[0])
		envObjectArr = append(envObjectArr, object[1])
	}
	_, span = otel.Tracer("orchestrator").Start(ctx, "pipelineBuilder.checkAuthBatch")
	appResults, envResults := checkAuthBatch(emailId, appObjectArr, envObjectArr)
	span.End()
	//authorization block ends here

	pipelinesMap := make(map[int][]*pipelineConfig.Pipeline)
	for _, pipeline := range cdPipelines {
		appObject := objects[pipeline.Id][0]
		envObject := objects[pipeline.Id][1]
		if !(appResults[appObject] && envResults[envObject]) {
			//if user unauthorized, skip items
			continue
		}
		pipelinesMap[pipeline.EnvironmentId] = append(pipelinesMap[pipeline.EnvironmentId], pipeline)
	}
	for _, model := range models {
		environment := cluster.EnvironmentBean{
			Id:                    model.Id,
			Environment:           model.Name,
			Namespace:             model.Namespace,
			CdArgoSetup:           model.Cluster.CdArgoSetup,
			EnvironmentIdentifier: model.EnvironmentIdentifier,
			ClusterName:           model.Cluster.ClusterName,
			IsVirtualEnvironment:  model.IsVirtualEnvironment,
		}

		//authorization block starts here
		appCount := 0
		envPipelines := pipelinesMap[model.Id]
		if _, ok := pipelinesMap[model.Id]; ok {
			appCount = len(envPipelines)
		}
		environment.AppCount = appCount
		beans = append(beans, environment)
	}

	envCount := len(beans)
	// Apply pagination
	if size > 0 {
		if offset+size <= len(beans) {
			beans = beans[offset : offset+size]
		} else {
			beans = beans[offset:]
		}
	}
	result.EnvList = beans
	result.EnvCount = envCount
	return result, nil
}

func (impl PipelineBuilderImpl) GetAppListForEnvironment(request appGroup2.AppGroupingRequest) ([]*AppBean, error) {
	var applicationList []*AppBean
	var cdPipelines []*pipelineConfig.Pipeline
	var err error
	if request.AppGroupId > 0 {
		appIds, err := impl.appGroupService.GetAppIdsByAppGroupId(request.AppGroupId)
		if err != nil {
			return nil, err
		}
		//override appIds if already provided app group id in request.
		request.AppIds = appIds
	}
	if len(request.AppIds) > 0 {
		cdPipelines, err = impl.pipelineRepository.FindActiveByInFilter(request.EnvId, request.AppIds)
	} else {
		cdPipelines, err = impl.pipelineRepository.FindActiveByEnvId(request.EnvId)
	}
	if err != nil {
		impl.logger.Errorw("error in fetching pipelines", "request", request, "err", err)
		return nil, err
	}
	if len(cdPipelines) == 0 {
		return applicationList, nil
	}
	var appObjectArr []string
	var envObjectArr []string
	objects := impl.enforcerUtil.GetAppAndEnvObjectByDbPipeline(cdPipelines)
	for _, object := range objects {
		appObjectArr = append(appObjectArr, object[0])
		envObjectArr = append(envObjectArr, object[1])
	}
	appResults, envResults := request.CheckAuthBatch(request.EmailId, appObjectArr, envObjectArr)
	for _, pipeline := range cdPipelines {
		appObject := objects[pipeline.Id][0]
		envObject := objects[pipeline.Id][1]
		if !(appResults[appObject] && envResults[envObject]) {
			//if user unauthorized, skip items
			continue
		}
		applicationList = append(applicationList, &AppBean{Id: pipeline.AppId, Name: pipeline.App.AppName})
	}
	return applicationList, err
}<|MERGE_RESOLUTION|>--- conflicted
+++ resolved
@@ -1649,8 +1649,6 @@
 			impl.logger.Errorw("error in committing transaction", "err", err)
 			return nil, err
 		}
-<<<<<<< HEAD
-=======
 		if !modifiedCiPipeline.IsExternal {
 			err = impl.ciCdPipelineOrchestrator.AddPipelineMaterialInGitSensor(materialsUpdate)
 			if err != nil {
@@ -1658,7 +1656,6 @@
 				return nil, err
 			}
 		}
->>>>>>> 9c471145
 		modifiedCiPipeline.ScanEnabled = baseCiConfig.ScanEnabled
 		baseCiConfig.CiPipelines = append(baseCiConfig.CiPipelines, modifiedCiPipeline)
 		return baseCiConfig, nil
@@ -3239,10 +3236,7 @@
 			ParentPipelineId:              appToWorkflowMapping.ParentId,
 			DeploymentAppDeleteRequest:    dbPipeline.DeploymentAppDeleteRequest,
 			UserApprovalConf:              dbPipeline.UserApprovalConf,
-<<<<<<< HEAD
 			IsVirtualEnvironment:          dbPipeline.IsVirtualEnvironment,
-=======
->>>>>>> 9c471145
 		}
 		pipelines = append(pipelines, pipeline)
 	}
@@ -3901,10 +3895,7 @@
 		DeploymentAppType:             dbPipeline.DeploymentAppType,
 		DeploymentAppCreated:          dbPipeline.DeploymentAppCreated,
 		UserApprovalConf:              approvalConfig,
-<<<<<<< HEAD
 		IsVirtualEnvironment:          dbPipeline.Environment.IsVirtualEnvironment,
-=======
->>>>>>> 9c471145
 	}
 
 	return cdPipeline, err
@@ -4685,10 +4676,7 @@
 			AppName:                       dbPipeline.AppName,
 			AppId:                         dbPipeline.AppId,
 			UserApprovalConf:              dbPipeline.UserApprovalConf,
-<<<<<<< HEAD
 			IsVirtualEnvironment:          dbPipeline.IsVirtualEnvironment,
-=======
->>>>>>> 9c471145
 		}
 		pipelines = append(pipelines, pipeline)
 	}
