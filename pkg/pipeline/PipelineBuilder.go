/*
 * Copyright (c) 2020 Devtron Labs
 *
 * Licensed under the Apache License, Version 2.0 (the "License");
 * you may not use this file except in compliance with the License.
 * You may obtain a copy of the License at
 *
 *    http://www.apache.org/licenses/LICENSE-2.0
 *
 * Unless required by applicable law or agreed to in writing, software
 * distributed under the License is distributed on an "AS IS" BASIS,
 * WITHOUT WARRANTIES OR CONDITIONS OF ANY KIND, either express or implied.
 * See the License for the specific language governing permissions and
 * limitations under the License.
 *
 */

package pipeline

import (
	"context"
	"encoding/json"
	"fmt"
	client "github.com/devtron-labs/devtron/api/helm-app"
	app2 "github.com/devtron-labs/devtron/internal/sql/repository/app"
	"github.com/devtron-labs/devtron/internal/sql/repository/appStatus"
	"github.com/devtron-labs/devtron/internal/sql/repository/security"
	"github.com/devtron-labs/devtron/pkg/chart"
	chartRepoRepository "github.com/devtron-labs/devtron/pkg/chartRepo/repository"
	"github.com/devtron-labs/devtron/pkg/cluster"
	repository2 "github.com/devtron-labs/devtron/pkg/cluster/repository"
	bean3 "github.com/devtron-labs/devtron/pkg/pipeline/bean"
	"github.com/devtron-labs/devtron/pkg/pipeline/history"
	repository4 "github.com/devtron-labs/devtron/pkg/pipeline/history/repository"
	"github.com/devtron-labs/devtron/pkg/sql"
	"github.com/devtron-labs/devtron/pkg/user"
	util3 "github.com/devtron-labs/devtron/pkg/util"
	"github.com/devtron-labs/devtron/util/rbac"
	"net/http"
	"net/url"
	"sort"
	"strconv"
	"strings"
	"time"

	application2 "github.com/argoproj/argo-cd/v2/pkg/apiclient/application"
	"github.com/caarlos0/env"
	bean2 "github.com/devtron-labs/devtron/api/bean"
	"github.com/devtron-labs/devtron/client/argocdServer"
	"github.com/devtron-labs/devtron/client/argocdServer/application"
	"github.com/devtron-labs/devtron/internal/sql/models"
	"github.com/devtron-labs/devtron/internal/sql/repository"
	"github.com/devtron-labs/devtron/internal/sql/repository/appWorkflow"
	"github.com/devtron-labs/devtron/internal/sql/repository/chartConfig"
	dockerRegistryRepository "github.com/devtron-labs/devtron/internal/sql/repository/dockerRegistry"
	"github.com/devtron-labs/devtron/internal/sql/repository/pipelineConfig"
	"github.com/devtron-labs/devtron/internal/util"
	"github.com/devtron-labs/devtron/pkg/app"
	"github.com/devtron-labs/devtron/pkg/attributes"
	"github.com/devtron-labs/devtron/pkg/bean"
	util2 "github.com/devtron-labs/devtron/util"
	"github.com/go-pg/pg"
	"github.com/juju/errors"
	"go.uber.org/zap"
)

var DefaultPipelineValue = []byte(`{"ConfigMaps":{"enabled":false},"ConfigSecrets":{"enabled":false},"ContainerPort":[],"EnvVariables":[],"GracePeriod":30,"LivenessProbe":{},"MaxSurge":1,"MaxUnavailable":0,"MinReadySeconds":60,"ReadinessProbe":{},"Spec":{"Affinity":{"Values":"nodes","key":""}},"app":"13","appMetrics":false,"args":{},"autoscaling":{},"command":{"enabled":false,"value":[]},"containers":[],"dbMigrationConfig":{"enabled":false},"deployment":{"strategy":{"rolling":{"maxSurge":"25%","maxUnavailable":1}}},"deploymentType":"ROLLING","env":"1","envoyproxy":{"configMapName":"","image":"","resources":{"limits":{"cpu":"50m","memory":"50Mi"},"requests":{"cpu":"50m","memory":"50Mi"}}},"image":{"pullPolicy":"IfNotPresent"},"ingress":{},"ingressInternal":{"annotations":{},"enabled":false,"host":"","path":"","tls":[]},"initContainers":[],"pauseForSecondsBeforeSwitchActive":30,"pipelineName":"","prometheus":{"release":"monitoring"},"rawYaml":[],"releaseVersion":"1","replicaCount":1,"resources":{"limits":{"cpu":"0.05","memory":"50Mi"},"requests":{"cpu":"0.01","memory":"10Mi"}},"secret":{"data":{},"enabled":false},"server":{"deployment":{"image":"","image_tag":""}},"service":{"annotations":{},"type":"ClusterIP"},"servicemonitor":{"additionalLabels":{}},"tolerations":[],"volumeMounts":[],"volumes":[],"waitForSecondsBeforeScalingDown":30}`)

type EcrConfig struct {
	EcrPrefix string `env:"ECR_REPO_NAME_PREFIX" envDefault:"test/"`
}

func GetEcrConfig() (*EcrConfig, error) {
	cfg := &EcrConfig{}
	err := env.Parse(cfg)
	return cfg, err
}

type DeploymentServiceTypeConfig struct {
	IsInternalUse bool `env:"IS_INTERNAL_USE" envDefault:"false"`
}

func GetDeploymentServiceTypeConfig() (*DeploymentServiceTypeConfig, error) {
	cfg := &DeploymentServiceTypeConfig{}
	err := env.Parse(cfg)
	return cfg, err
}

type PipelineBuilder interface {
	CreateCiPipeline(createRequest *bean.CiConfigRequest) (*bean.PipelineCreateResponse, error)
	CreateApp(request *bean.CreateAppDTO) (*bean.CreateAppDTO, error)
	CreateMaterialsForApp(request *bean.CreateMaterialDTO) (*bean.CreateMaterialDTO, error)
	UpdateMaterialsForApp(request *bean.UpdateMaterialDTO) (*bean.UpdateMaterialDTO, error)
	DeleteMaterial(request *bean.UpdateMaterialDTO) error
	DeleteApp(appId int, userId int32) error
	GetCiPipeline(appId int) (ciConfig *bean.CiConfigRequest, err error)
	GetExternalCi(appId int) (ciConfig []*bean.ExternalCiConfig, err error)
	GetExternalCiById(appId int, externalCiId int) (ciConfig *bean.ExternalCiConfig, err error)
	UpdateCiTemplate(updateRequest *bean.CiConfigRequest) (*bean.CiConfigRequest, error)
	PatchCiPipeline(request *bean.CiPatchRequest) (ciConfig *bean.CiConfigRequest, err error)
	CreateCdPipelines(cdPipelines *bean.CdPipelines, ctx context.Context) (*bean.CdPipelines, error)
	GetApp(appId int) (application *bean.CreateAppDTO, err error)
	PatchCdPipelines(cdPipelines *bean.CDPatchRequest, ctx context.Context) (*bean.CdPipelines, error)
	DeleteCdPipeline(pipeline *pipelineConfig.Pipeline, ctx context.Context, forceDelete bool, userId int32) (err error)
	ChangeDeploymentType(ctx context.Context, request *bean.DeploymentAppTypeChangeRequest) (*bean.DeploymentAppTypeChangeResponse, error)
	DeleteDeploymentAppsForEnvironment(ctx context.Context, environmentId int, currentDeploymentAppType bean.DeploymentType, exclusionList []int) (*bean.DeploymentAppTypeChangeResponse, error)
	DeleteDeploymentApps(ctx context.Context, pipelines []*pipelineConfig.Pipeline) *bean.DeploymentAppTypeChangeResponse
	GetCdPipelinesForApp(appId int) (cdPipelines *bean.CdPipelines, err error)
	GetCdPipelinesForAppAndEnv(appId int, envId int) (cdPipelines *bean.CdPipelines, err error)
	/*	CreateCdPipelines(cdPipelines bean.CdPipelines) (*bean.CdPipelines, error)*/
	GetArtifactsByCDPipeline(cdPipelineId int, stage bean2.WorkflowType) (bean.CiArtifactResponse, error)
	FetchArtifactForRollback(cdPipelineId, offset, limit int) (bean.CiArtifactResponse, error)
	FindAppsByTeamId(teamId int) ([]*AppBean, error)
	FindAppsByTeamName(teamName string) ([]AppBean, error)
	FindPipelineById(cdPipelineId int) (*pipelineConfig.Pipeline, error)
	GetAppList() ([]AppBean, error)
	GetCiPipelineMin(appId int) ([]*bean.CiPipelineMin, error)

	FetchCDPipelineStrategy(appId int) (PipelineStrategiesResponse, error)
	GetCdPipelineById(pipelineId int) (cdPipeline *bean.CDPipelineConfigObject, err error)

	FetchConfigmapSecretsForCdStages(appId, envId, cdPipelineId int) (ConfigMapSecretsResponse, error)
	FindByIds(ids []*int) ([]*AppBean, error)
	GetCiPipelineById(pipelineId int) (ciPipeline *bean.CiPipeline, err error)

	GetMaterialsForAppId(appId int) []*bean.GitMaterial
	FindAllMatchesByAppName(appName string) ([]*AppBean, error)
	GetEnvironmentByCdPipelineId(pipelineId int) (int, error)
	PatchRegexCiPipeline(request *bean.CiRegexPatchRequest) (err error)

	GetBulkActionImpactedPipelines(dto *bean.CdBulkActionRequestDto) ([]*pipelineConfig.Pipeline, error)
	PerformBulkActionOnCdPipelines(dto *bean.CdBulkActionRequestDto, impactedPipelines []*pipelineConfig.Pipeline, ctx context.Context, dryRun bool, userId int32) ([]*bean.CdBulkActionResponseDto, error)
	DeleteCiPipeline(request *bean.CiPatchRequest) (*bean.CiPipeline, error)
	IsGitOpsRequiredForCD(pipelineCreateRequest *bean.CdPipelines) bool
	SetPipelineDeploymentAppType(pipelineCreateRequest *bean.CdPipelines, isGitOpsConfigured bool)
	GetCiPipelineByEnvironment(envId int, token string, auth func(token string, appObject string, envObject string) bool) ([]*bean.CiConfigRequest, error)
	GetCdPipelinesByEnvironment(envId int, token string, auth func(token string, appObject string, envObject string) bool) (cdPipelines *bean.CdPipelines, err error)
	GetExternalCiByEnvironment(envId int, token string, auth func(token string, appObject string, envObject string) bool) (ciConfig []*bean.ExternalCiConfig, err error)
	GetEnvironmentListForAutocompleteFilter(envName string, clusterIds []int, offset int, size int, token string, auth func(token string, appObject string, envObject string) bool) (*cluster.AppGroupingResponse, error)
	GetAppListForEnvironment(envId int, token string, auth func(token string, appObject string, envObject string) bool) ([]*AppBean, error)
}

type PipelineBuilderImpl struct {
	logger                        *zap.SugaredLogger
	ciCdPipelineOrchestrator      CiCdPipelineOrchestrator
	dockerArtifactStoreRepository dockerRegistryRepository.DockerArtifactStoreRepository
	materialRepo                  pipelineConfig.MaterialRepository
	appRepo                       app2.AppRepository
	pipelineRepository            pipelineConfig.PipelineRepository
	propertiesConfigService       PropertiesConfigService
	//	ciTemplateRepository             pipelineConfig.CiTemplateRepository
	ciPipelineRepository             pipelineConfig.CiPipelineRepository
	application                      application.ServiceClient
	chartRepository                  chartRepoRepository.ChartRepository
	ciArtifactRepository             repository.CiArtifactRepository
	ecrConfig                        *EcrConfig
	envConfigOverrideRepository      chartConfig.EnvConfigOverrideRepository
	environmentRepository            repository2.EnvironmentRepository
	pipelineConfigRepository         chartConfig.PipelineConfigRepository
	mergeUtil                        util.MergeUtil
	appWorkflowRepository            appWorkflow.AppWorkflowRepository
	ciConfig                         *CiConfig
	cdWorkflowRepository             pipelineConfig.CdWorkflowRepository
	appService                       app.AppService
	imageScanResultRepository        security.ImageScanResultRepository
	GitFactory                       *util.GitFactory
	ArgoK8sClient                    argocdServer.ArgoK8sClient
	attributesService                attributes.AttributesService
	aCDAuthConfig                    *util3.ACDAuthConfig
	gitOpsRepository                 repository.GitOpsConfigRepository
	pipelineStrategyHistoryService   history.PipelineStrategyHistoryService
	prePostCiScriptHistoryService    history.PrePostCiScriptHistoryService
	prePostCdScriptHistoryService    history.PrePostCdScriptHistoryService
	deploymentTemplateHistoryService history.DeploymentTemplateHistoryService
	appLevelMetricsRepository        repository.AppLevelMetricsRepository
	pipelineStageService             PipelineStageService
	chartTemplateService             util.ChartTemplateService
	chartRefRepository               chartRepoRepository.ChartRefRepository
	chartService                     chart.ChartService
	helmAppService                   client.HelmAppService
	deploymentGroupRepository        repository.DeploymentGroupRepository
	ciPipelineMaterialRepository     pipelineConfig.CiPipelineMaterialRepository
	//ciTemplateOverrideRepository     pipelineConfig.CiTemplateOverrideRepository
	//ciBuildConfigService CiBuildConfigService
	ciTemplateService                               CiTemplateService
	userService                                     user.UserService
	ciTemplateOverrideRepository                    pipelineConfig.CiTemplateOverrideRepository
	gitMaterialHistoryService                       history.GitMaterialHistoryService
	CiTemplateHistoryService                        history.CiTemplateHistoryService
	CiPipelineHistoryService                        history.CiPipelineHistoryService
	globalStrategyMetadataRepository                chartRepoRepository.GlobalStrategyMetadataRepository
	globalStrategyMetadataChartRefMappingRepository chartRepoRepository.GlobalStrategyMetadataChartRefMappingRepository
	deploymentConfig                                *DeploymentServiceTypeConfig
	appStatusRepository                             appStatus.AppStatusRepository
	enforcerUtil                                    rbac.EnforcerUtil
}

func NewPipelineBuilderImpl(logger *zap.SugaredLogger,
	ciCdPipelineOrchestrator CiCdPipelineOrchestrator,
	dockerArtifactStoreRepository dockerRegistryRepository.DockerArtifactStoreRepository,
	materialRepo pipelineConfig.MaterialRepository,
	pipelineGroupRepo app2.AppRepository,
	pipelineRepository pipelineConfig.PipelineRepository,
	propertiesConfigService PropertiesConfigService,
	ciTemplateRepository pipelineConfig.CiTemplateRepository,
	ciPipelineRepository pipelineConfig.CiPipelineRepository,
	application application.ServiceClient,
	chartRepository chartRepoRepository.ChartRepository,
	ciArtifactRepository repository.CiArtifactRepository,
	ecrConfig *EcrConfig,
	envConfigOverrideRepository chartConfig.EnvConfigOverrideRepository,
	environmentRepository repository2.EnvironmentRepository,
	pipelineConfigRepository chartConfig.PipelineConfigRepository,
	mergeUtil util.MergeUtil,
	appWorkflowRepository appWorkflow.AppWorkflowRepository,
	ciConfig *CiConfig,
	cdWorkflowRepository pipelineConfig.CdWorkflowRepository,
	appService app.AppService,
	imageScanResultRepository security.ImageScanResultRepository,
	ArgoK8sClient argocdServer.ArgoK8sClient,
	GitFactory *util.GitFactory, attributesService attributes.AttributesService,
	aCDAuthConfig *util3.ACDAuthConfig, gitOpsRepository repository.GitOpsConfigRepository,
	pipelineStrategyHistoryService history.PipelineStrategyHistoryService,
	prePostCiScriptHistoryService history.PrePostCiScriptHistoryService,
	prePostCdScriptHistoryService history.PrePostCdScriptHistoryService,
	deploymentTemplateHistoryService history.DeploymentTemplateHistoryService,
	appLevelMetricsRepository repository.AppLevelMetricsRepository,
	pipelineStageService PipelineStageService, chartRefRepository chartRepoRepository.ChartRefRepository,
	chartTemplateService util.ChartTemplateService, chartService chart.ChartService,
	helmAppService client.HelmAppService,
	deploymentGroupRepository repository.DeploymentGroupRepository,
	ciPipelineMaterialRepository pipelineConfig.CiPipelineMaterialRepository,
	userService user.UserService,
	ciTemplateService CiTemplateService,
	ciTemplateOverrideRepository pipelineConfig.CiTemplateOverrideRepository,
	gitMaterialHistoryService history.GitMaterialHistoryService,
	CiTemplateHistoryService history.CiTemplateHistoryService,
	CiPipelineHistoryService history.CiPipelineHistoryService,
	globalStrategyMetadataRepository chartRepoRepository.GlobalStrategyMetadataRepository,
	globalStrategyMetadataChartRefMappingRepository chartRepoRepository.GlobalStrategyMetadataChartRefMappingRepository,
	deploymentConfig *DeploymentServiceTypeConfig, appStatusRepository appStatus.AppStatusRepository,
	enforcerUtil rbac.EnforcerUtil) *PipelineBuilderImpl {
	return &PipelineBuilderImpl{
		logger:                        logger,
		ciCdPipelineOrchestrator:      ciCdPipelineOrchestrator,
		dockerArtifactStoreRepository: dockerArtifactStoreRepository,
		materialRepo:                  materialRepo,
		appService:                    appService,
		appRepo:                       pipelineGroupRepo,
		pipelineRepository:            pipelineRepository,
		propertiesConfigService:       propertiesConfigService,
		//ciTemplateRepository:             ciTemplateRepository,
		ciPipelineRepository:             ciPipelineRepository,
		application:                      application,
		chartRepository:                  chartRepository,
		ciArtifactRepository:             ciArtifactRepository,
		ecrConfig:                        ecrConfig,
		envConfigOverrideRepository:      envConfigOverrideRepository,
		environmentRepository:            environmentRepository,
		pipelineConfigRepository:         pipelineConfigRepository,
		mergeUtil:                        mergeUtil,
		appWorkflowRepository:            appWorkflowRepository,
		ciConfig:                         ciConfig,
		cdWorkflowRepository:             cdWorkflowRepository,
		imageScanResultRepository:        imageScanResultRepository,
		ArgoK8sClient:                    ArgoK8sClient,
		GitFactory:                       GitFactory,
		attributesService:                attributesService,
		aCDAuthConfig:                    aCDAuthConfig,
		gitOpsRepository:                 gitOpsRepository,
		pipelineStrategyHistoryService:   pipelineStrategyHistoryService,
		prePostCiScriptHistoryService:    prePostCiScriptHistoryService,
		prePostCdScriptHistoryService:    prePostCdScriptHistoryService,
		deploymentTemplateHistoryService: deploymentTemplateHistoryService,
		appLevelMetricsRepository:        appLevelMetricsRepository,
		pipelineStageService:             pipelineStageService,
		chartTemplateService:             chartTemplateService,
		chartRefRepository:               chartRefRepository,
		chartService:                     chartService,
		helmAppService:                   helmAppService,
		deploymentGroupRepository:        deploymentGroupRepository,
		ciPipelineMaterialRepository:     ciPipelineMaterialRepository,
		ciTemplateService:                ciTemplateService,
		//ciTemplateOverrideRepository:     ciTemplateOverrideRepository,
		//ciBuildConfigService: ciBuildConfigService,
		userService:                                     userService,
		ciTemplateOverrideRepository:                    ciTemplateOverrideRepository,
		gitMaterialHistoryService:                       gitMaterialHistoryService,
		CiTemplateHistoryService:                        CiTemplateHistoryService,
		CiPipelineHistoryService:                        CiPipelineHistoryService,
		globalStrategyMetadataRepository:                globalStrategyMetadataRepository,
		globalStrategyMetadataChartRefMappingRepository: globalStrategyMetadataChartRefMappingRepository,
		deploymentConfig:                                deploymentConfig,
		appStatusRepository:                             appStatusRepository,
		enforcerUtil:                                    enforcerUtil,
	}
}

// internal use only
const (
	teamIdKey                string = "teamId"
	teamNameKey              string = "teamName"
	appIdKey                 string = "appId"
	appNameKey               string = "appName"
	environmentIdKey         string = "environmentId"
	environmentNameKey       string = "environmentName"
	environmentIdentifierKey string = "environmentIdentifier"
)

func formatDate(t time.Time, layout string) string {
	if t.IsZero() {
		return ""
	}
	return t.Format(layout)
}

func (impl PipelineBuilderImpl) CreateApp(request *bean.CreateAppDTO) (*bean.CreateAppDTO, error) {
	impl.logger.Debugw("app create request received", "req", request)
	res, err := impl.ciCdPipelineOrchestrator.CreateApp(request)
	if err != nil {
		impl.logger.Errorw("error in saving create app req", "req", request, "err", err)
	}
	return res, err
}

func (impl PipelineBuilderImpl) DeleteApp(appId int, userId int32) error {
	impl.logger.Debugw("app delete request received", "app", appId)
	err := impl.ciCdPipelineOrchestrator.DeleteApp(appId, userId)
	return err
}

func (impl PipelineBuilderImpl) CreateMaterialsForApp(request *bean.CreateMaterialDTO) (*bean.CreateMaterialDTO, error) {
	res, err := impl.ciCdPipelineOrchestrator.CreateMaterials(request)
	if err != nil {
		impl.logger.Errorw("error in saving create materials req", "req", request, "err", err)
	}
	return res, err
}

func (impl PipelineBuilderImpl) UpdateMaterialsForApp(request *bean.UpdateMaterialDTO) (*bean.UpdateMaterialDTO, error) {
	res, err := impl.ciCdPipelineOrchestrator.UpdateMaterial(request)
	if err != nil {
		impl.logger.Errorw("error in updating materials req", "req", request, "err", err)
	}
	return res, err
}

func (impl PipelineBuilderImpl) DeleteMaterial(request *bean.UpdateMaterialDTO) error {
	//finding ci pipelines for this app; if found any, will not delete git material
	pipelines, err := impl.ciPipelineRepository.FindByAppId(request.AppId)
	if err != nil && err != pg.ErrNoRows {
		impl.logger.Errorw("err in deleting git material", "gitMaterial", request.Material, "err", err)
		return err
	}
	if len(pipelines) > 0 {
		//pipelines are present, in this case we will check if this material is used in docker config
		//if it is used, then we won't delete
		ciTemplateBean, err := impl.ciTemplateService.FindByAppId(request.AppId)
		if err != nil && err == errors.NotFoundf(err.Error()) {
			impl.logger.Errorw("err in getting docker registry", "appId", request.AppId, "err", err)
			return err
		}
		if ciTemplateBean != nil {
			ciTemplate := ciTemplateBean.CiTemplate
			if ciTemplate != nil && ciTemplate.GitMaterialId == request.Material.Id {
				return fmt.Errorf("cannot delete git material, is being used in docker config")
			}
		}
	}
	existingMaterial, err := impl.materialRepo.FindById(request.Material.Id)
	if err != nil {
		impl.logger.Errorw("No matching entry found for delete", "gitMaterial", request.Material)
		return err
	}
	existingMaterial.UpdatedOn = time.Now()
	existingMaterial.UpdatedBy = request.UserId

	err = impl.materialRepo.MarkMaterialDeleted(existingMaterial)

	if err != nil {
		impl.logger.Errorw("error in deleting git material", "gitMaterial", existingMaterial)
		return err
	}
	err = impl.gitMaterialHistoryService.MarkMaterialDeletedAndCreateHistory(existingMaterial)

	return nil
}

func (impl PipelineBuilderImpl) GetApp(appId int) (application *bean.CreateAppDTO, err error) {
	app, err := impl.appRepo.FindById(appId)
	if err != nil {
		impl.logger.Errorw("error in fetching app", "id", appId, "err", err)
		return nil, err
	}
	gitMaterials := impl.GetMaterialsForAppId(appId)

	application = &bean.CreateAppDTO{
		Id:       app.Id,
		AppName:  app.AppName,
		Material: gitMaterials,
		TeamId:   app.TeamId,
	}
	return application, nil
}

func (impl PipelineBuilderImpl) GetMaterialsForAppId(appId int) []*bean.GitMaterial {
	materials, err := impl.materialRepo.FindByAppId(appId)
	if err != nil {
		impl.logger.Errorw("error in fetching materials", "appId", appId, "err", err)
	}

	ciTemplateBean, err := impl.ciTemplateService.FindByAppId(appId)
	if err != nil && err != errors.NotFoundf(err.Error()) {
		impl.logger.Errorw("err in getting ci-template", "appId", appId, "err", err)
	}

	var gitMaterials []*bean.GitMaterial
	for _, material := range materials {
		gitMaterial := &bean.GitMaterial{
			Url:             material.Url,
			Name:            material.Name[strings.Index(material.Name, "-")+1:],
			Id:              material.Id,
			GitProviderId:   material.GitProviderId,
			CheckoutPath:    material.CheckoutPath,
			FetchSubmodules: material.FetchSubmodules,
		}
		//check if git material is deletable or not
		if ciTemplateBean != nil {
			ciTemplate := ciTemplateBean.CiTemplate
			if ciTemplate != nil && ciTemplate.GitMaterialId == material.Id {
				gitMaterial.IsUsedInCiConfig = true
			}
		}
		gitMaterials = append(gitMaterials, gitMaterial)
	}
	return gitMaterials
}

/*
   1. create pipelineGroup
   2. save material (add credential provider support)

*/

func (impl PipelineBuilderImpl) getDefaultArtifactStore(id string) (store *dockerRegistryRepository.DockerArtifactStore, err error) {
	if id == "" {
		impl.logger.Debugw("docker repo is empty adding default repo")
		store, err = impl.dockerArtifactStoreRepository.FindActiveDefaultStore()

	} else {
		store, err = impl.dockerArtifactStoreRepository.FindOne(id)
	}
	return
}

func (impl PipelineBuilderImpl) getCiTemplateVariables(appId int) (ciConfig *bean.CiConfigRequest, err error) {
	//template, err := impl.ciTemplateRepository.FindByAppId(appId)
	ciTemplateBean, err := impl.ciTemplateService.FindByAppId(appId)
	if err != nil && !errors.IsNotFound(err) {
		impl.logger.Errorw("error in fetching ci pipeline", "appId", appId, "err", err)
		return nil, err
	}
	if errors.IsNotFound(err) {
		impl.logger.Debugw("no ci pipeline exists", "appId", appId, "err", err)
		err = &util.ApiError{Code: "404", HttpStatusCode: 200, UserMessage: "no ci pipeline exists"}
		return nil, err
	}
	template := ciTemplateBean.CiTemplate

	gitMaterials, err := impl.materialRepo.FindByAppId(appId)
	if err != nil && err != pg.ErrNoRows {
		impl.logger.Errorw("error in fetching git materials", "appId", appId, "err", err)
		return nil, err
	}
	if err == pg.ErrNoRows {
		impl.logger.Debugw(" no git materials exists", "appId", appId, "err", err)
		err = &util.ApiError{Code: "404", HttpStatusCode: 200, UserMessage: "no git materials exists"}
		return nil, err
	}

	var materials []bean.Material
	for _, g := range gitMaterials {
		m := bean.Material{
			GitMaterialId: g.Id,
			MaterialName:  g.Name[strings.Index(g.Name, "-")+1:],
		}
		materials = append(materials, m)
	}

	//dockerArgs := map[string]string{}
	//if err := json.Unmarshal([]byte(template.Args), &dockerArgs); err != nil {
	//	impl.logger.Debugw("error in json unmarshal", "app", appId, "err", err)
	//	return nil, err
	//}
	regHost, err := template.DockerRegistry.GetRegistryLocation()
	if err != nil {
		impl.logger.Errorw("invalid reg url", "err", err)
		return nil, err
	}
	ciConfig = &bean.CiConfigRequest{
		Id:                template.Id,
		AppId:             template.AppId,
		AppName:           template.App.AppName,
		DockerRepository:  template.DockerRepository,
		DockerRegistry:    template.DockerRegistry.Id,
		DockerRegistryUrl: regHost,
		CiBuildConfig:     ciTemplateBean.CiBuildConfig,
		//DockerBuildConfig: &bean.DockerBuildConfig{DockerfilePath: template.DockerfilePath, Args: dockerArgs, GitMaterialId: template.GitMaterialId, TargetPlatform: template.TargetPlatform},
		Version:        template.Version,
		CiTemplateName: template.TemplateName,
		Materials:      materials,
		UpdatedOn:      template.UpdatedOn,
		UpdatedBy:      template.UpdatedBy,
		CreatedBy:      template.CreatedBy,
		CreatedOn:      template.CreatedOn,
	}
	return ciConfig, err
}

func (impl PipelineBuilderImpl) GetCiPipeline(appId int) (ciConfig *bean.CiConfigRequest, err error) {
	ciConfig, err = impl.getCiTemplateVariables(appId)
	if err != nil {
		impl.logger.Debugw("error in fetching ci pipeline", "appId", appId, "err", err)
		return nil, err
	}
	//TODO fill these variables
	//ciConfig.CiPipeline=
	//--------pipeline population start
	pipelines, err := impl.ciPipelineRepository.FindByAppId(appId)
	if err != nil && !util.IsErrNoRows(err) {
		impl.logger.Errorw("error in fetching ci pipeline", "appId", appId, "err", err)
		return nil, err
	}

	if impl.ciConfig.ExternalCiWebhookUrl == "" {
		hostUrl, err := impl.attributesService.GetByKey(attributes.HostUrlKey)
		if err != nil {
			return nil, err
		}
		if hostUrl != nil {
			impl.ciConfig.ExternalCiWebhookUrl = fmt.Sprintf("%s/%s", hostUrl.Value, ExternalCiWebhookPath)
		}
	}
	//map of ciPipelineId and their templateOverrideConfig
	ciOverrideTemplateMap := make(map[int]*bean3.CiTemplateBean)
	ciTemplateBeanOverrides, err := impl.ciTemplateService.FindTemplateOverrideByAppId(appId)
	if err != nil {
		return nil, err
	}

	for _, templateBeanOverride := range ciTemplateBeanOverrides {
		ciTemplateOverride := templateBeanOverride.CiTemplateOverride
		ciOverrideTemplateMap[ciTemplateOverride.CiPipelineId] = templateBeanOverride
	}
	var ciPipelineResp []*bean.CiPipeline
	for _, pipeline := range pipelines {

		dockerArgs := make(map[string]string)
		if len(pipeline.DockerArgs) > 0 {
			err := json.Unmarshal([]byte(pipeline.DockerArgs), &dockerArgs)
			if err != nil {
				impl.logger.Warnw("error in unmarshal", "err", err)
			}
		}

		var externalCiConfig bean.ExternalCiConfig

		ciPipelineScripts, err := impl.ciPipelineRepository.FindCiScriptsByCiPipelineId(pipeline.Id)
		if err != nil && !util.IsErrNoRows(err) {
			impl.logger.Errorw("error in fetching ci scripts")
			return nil, err
		}

		var beforeDockerBuildScripts []*bean.CiScript
		var afterDockerBuildScripts []*bean.CiScript
		for _, ciScript := range ciPipelineScripts {
			ciScriptResp := &bean.CiScript{
				Id:             ciScript.Id,
				Index:          ciScript.Index,
				Name:           ciScript.Name,
				Script:         ciScript.Script,
				OutputLocation: ciScript.OutputLocation,
			}
			if ciScript.Stage == BEFORE_DOCKER_BUILD {
				beforeDockerBuildScripts = append(beforeDockerBuildScripts, ciScriptResp)
			} else if ciScript.Stage == AFTER_DOCKER_BUILD {
				afterDockerBuildScripts = append(afterDockerBuildScripts, ciScriptResp)
			}
		}
		parentCiPipeline, err := impl.ciPipelineRepository.FindById(pipeline.ParentCiPipeline)
		if err != nil && !util.IsErrNoRows(err) {
			impl.logger.Errorw("err", err)
			return nil, err
		}
		ciPipeline := &bean.CiPipeline{
			Id:                       pipeline.Id,
			Version:                  pipeline.Version,
			Name:                     pipeline.Name,
			Active:                   pipeline.Active,
			Deleted:                  pipeline.Deleted,
			DockerArgs:               dockerArgs,
			IsManual:                 pipeline.IsManual,
			IsExternal:               pipeline.IsExternal,
			ParentCiPipeline:         pipeline.ParentCiPipeline,
			ParentAppId:              parentCiPipeline.AppId,
			ExternalCiConfig:         externalCiConfig,
			BeforeDockerBuildScripts: beforeDockerBuildScripts,
			AfterDockerBuildScripts:  afterDockerBuildScripts,
			ScanEnabled:              pipeline.ScanEnabled,
			IsDockerConfigOverridden: pipeline.IsDockerConfigOverridden,
		}
		if ciTemplateBean, ok := ciOverrideTemplateMap[pipeline.Id]; ok {
			templateOverride := ciTemplateBean.CiTemplateOverride
			ciPipeline.DockerConfigOverride = bean.DockerConfigOverride{
				DockerRegistry:   templateOverride.DockerRegistryId,
				DockerRepository: templateOverride.DockerRepository,
				CiBuildConfig:    ciTemplateBean.CiBuildConfig,
			}
		}
		for _, material := range pipeline.CiPipelineMaterials {
			// ignore those materials which have inactive git material
			if material == nil || material.GitMaterial == nil || !material.GitMaterial.Active {
				continue
			}
			ciMaterial := &bean.CiMaterial{
				Id:              material.Id,
				CheckoutPath:    material.CheckoutPath,
				Path:            material.Path,
				ScmId:           material.ScmId,
				GitMaterialId:   material.GitMaterialId,
				GitMaterialName: material.GitMaterial.Name[strings.Index(material.GitMaterial.Name, "-")+1:],
				ScmName:         material.ScmName,
				ScmVersion:      material.ScmVersion,
				IsRegex:         material.Regex != "",
				Source:          &bean.SourceTypeConfig{Type: material.Type, Value: material.Value, Regex: material.Regex},
			}
			ciPipeline.CiMaterial = append(ciPipeline.CiMaterial, ciMaterial)
		}
		linkedCis, err := impl.ciPipelineRepository.FindByParentCiPipelineId(ciPipeline.Id)
		if err != nil && !util.IsErrNoRows(err) {
			return nil, err
		}
		ciPipeline.LinkedCount = len(linkedCis)
		ciPipelineResp = append(ciPipelineResp, ciPipeline)
	}
	ciConfig.CiPipelines = ciPipelineResp
	//--------pipeline population end
	return ciConfig, err
}

func (impl PipelineBuilderImpl) GetExternalCi(appId int) (ciConfig []*bean.ExternalCiConfig, err error) {
	externalCiPipelines, err := impl.ciPipelineRepository.FindExternalCiByAppId(appId)
	if err != nil && !util.IsErrNoRows(err) {
		impl.logger.Errorw("error in fetching external ci", "appId", appId, "err", err)
		return nil, err
	}

	hostUrl, err := impl.attributesService.GetByKey(attributes.HostUrlKey)
	if err != nil {
		impl.logger.Errorw("error in fetching external ci", "appId", appId, "err", err)
		return nil, err
	}
	if hostUrl != nil {
		impl.ciConfig.ExternalCiWebhookUrl = fmt.Sprintf("%s/%s", hostUrl.Value, ExternalCiWebhookPath)
	}

	externalCiConfigs := make([]*bean.ExternalCiConfig, 0)
	for _, externalCiPipeline := range externalCiPipelines {
		externalCiConfig := &bean.ExternalCiConfig{
			Id:         externalCiPipeline.Id,
			WebhookUrl: fmt.Sprintf("%s/%d", impl.ciConfig.ExternalCiWebhookUrl, externalCiPipeline.Id),
			Payload:    impl.ciConfig.ExternalCiPayload,
			AccessKey:  "",
		}

		appWorkflowMappings, err := impl.appWorkflowRepository.FindWFCDMappingByExternalCiId(externalCiPipeline.Id)
		if err != nil && !util.IsErrNoRows(err) {
			impl.logger.Errorw("error in fetching external ci", "appId", appId, "err", err)
			return nil, err
		}

		roleData := make(map[string]interface{})
		for _, appWorkflowMapping := range appWorkflowMappings {
			cdPipeline, err := impl.pipelineRepository.FindById(appWorkflowMapping.ComponentId)
			if err != nil && !util.IsErrNoRows(err) {
				impl.logger.Errorw("error in fetching external ci", "appId", appId, "err", err)
				return nil, err
			}
			if _, ok := roleData[teamIdKey]; !ok {
				app, err := impl.appRepo.FindAppAndProjectByAppId(cdPipeline.AppId)
				if err != nil && !util.IsErrNoRows(err) {
					impl.logger.Errorw("error in fetching external ci", "appId", appId, "err", err)
					return nil, err
				}
				roleData[teamIdKey] = app.TeamId
				roleData[teamNameKey] = app.Team.Name
				roleData[appIdKey] = cdPipeline.AppId
				roleData[appNameKey] = cdPipeline.App.AppName
			}
			if _, ok := roleData[environmentNameKey]; !ok {
				roleData[environmentNameKey] = cdPipeline.Environment.Name
			} else {
				roleData[environmentNameKey] = fmt.Sprintf("%s,%s", roleData[environmentNameKey], cdPipeline.Environment.Name)
			}
			if _, ok := roleData[environmentIdentifierKey]; !ok {
				roleData[environmentIdentifierKey] = cdPipeline.Environment.EnvironmentIdentifier
			} else {
				roleData[environmentIdentifierKey] = fmt.Sprintf("%s,%s", roleData[environmentIdentifierKey], cdPipeline.Environment.EnvironmentIdentifier)
			}
		}

		externalCiConfig.ExternalCiConfigRole = bean.ExternalCiConfigRole{
			ProjectId:             roleData[teamIdKey].(int),
			ProjectName:           roleData[teamNameKey].(string),
			AppId:                 roleData[appIdKey].(int),
			AppName:               roleData[appNameKey].(string),
			EnvironmentName:       roleData[environmentNameKey].(string),
			EnvironmentIdentifier: roleData[environmentIdentifierKey].(string),
			Role:                  "Build and deploy",
		}
		externalCiConfigs = append(externalCiConfigs, externalCiConfig)
	}
	//--------pipeline population end
	return externalCiConfigs, err
}

func (impl PipelineBuilderImpl) GetExternalCiById(appId int, externalCiId int) (ciConfig *bean.ExternalCiConfig, err error) {

	externalCiPipeline, err := impl.ciPipelineRepository.FindExternalCiById(externalCiId)
	if err != nil && !util.IsErrNoRows(err) {
		impl.logger.Errorw("error in fetching external ci", "appId", appId, "err", err)
		return nil, err
	}

	if externalCiPipeline.Id == 0 {
		impl.logger.Errorw("invalid external ci id", "externalCiId", externalCiId, "err", err)
		return nil, &util.ApiError{Code: "400", HttpStatusCode: 400, UserMessage: "invalid external ci id"}
	}

	hostUrl, err := impl.attributesService.GetByKey(attributes.HostUrlKey)
	if err != nil {
		impl.logger.Errorw("error in fetching external ci", "appId", appId, "err", err)
		return nil, err
	}
	if hostUrl != nil {
		impl.ciConfig.ExternalCiWebhookUrl = fmt.Sprintf("%s/%s", hostUrl.Value, ExternalCiWebhookPath)
	}

	appWorkflowMappings, err := impl.appWorkflowRepository.FindWFCDMappingByExternalCiId(externalCiPipeline.Id)
	if err != nil && !util.IsErrNoRows(err) {
		impl.logger.Errorw("error in fetching external ci", "appId", appId, "err", err)
		return nil, err
	}

	roleData := make(map[string]interface{})
	for _, appWorkflowMapping := range appWorkflowMappings {
		cdPipeline, err := impl.pipelineRepository.FindById(appWorkflowMapping.ComponentId)
		if err != nil && !util.IsErrNoRows(err) {
			impl.logger.Errorw("error in fetching external ci", "appId", appId, "err", err)
			return nil, err
		}
		if _, ok := roleData[teamIdKey]; !ok {
			app, err := impl.appRepo.FindAppAndProjectByAppId(cdPipeline.AppId)
			if err != nil && !util.IsErrNoRows(err) {
				impl.logger.Errorw("error in fetching external ci", "appId", appId, "err", err)
				return nil, err
			}
			roleData[teamIdKey] = app.TeamId
			roleData[teamNameKey] = app.Team.Name
			roleData[appIdKey] = cdPipeline.AppId
			roleData[appNameKey] = cdPipeline.App.AppName
		}
		if _, ok := roleData[environmentNameKey]; !ok {
			roleData[environmentNameKey] = cdPipeline.Environment.Name
		} else {
			roleData[environmentNameKey] = fmt.Sprintf("%s,%s", roleData[environmentNameKey], cdPipeline.Environment.Name)
		}
		if _, ok := roleData[environmentIdentifierKey]; !ok {
			roleData[environmentIdentifierKey] = cdPipeline.Environment.EnvironmentIdentifier
		} else {
			roleData[environmentIdentifierKey] = fmt.Sprintf("%s,%s", roleData[environmentIdentifierKey], cdPipeline.Environment.EnvironmentIdentifier)
		}
	}

	externalCiConfig := &bean.ExternalCiConfig{
		Id:         externalCiPipeline.Id,
		WebhookUrl: fmt.Sprintf("%s/%d", impl.ciConfig.ExternalCiWebhookUrl, externalCiId),
		Payload:    impl.ciConfig.ExternalCiPayload,
		AccessKey:  "",
	}
	externalCiConfig.ExternalCiConfigRole = bean.ExternalCiConfigRole{
		ProjectId:             roleData[teamIdKey].(int),
		ProjectName:           roleData[teamNameKey].(string),
		AppId:                 roleData[appIdKey].(int),
		AppName:               roleData[appNameKey].(string),
		EnvironmentName:       roleData[environmentNameKey].(string),
		EnvironmentIdentifier: roleData[environmentIdentifierKey].(string),
		Role:                  "Build and deploy",
	}
	externalCiConfig.Schema = impl.buildExternalCiWebhookSchema()
	externalCiConfig.PayloadOption = impl.buildPayloadOption()
	externalCiConfig.Responses = impl.buildResponses()
	//--------pipeline population end
	return externalCiConfig, err
}

func (impl PipelineBuilderImpl) GetCiPipelineMin(appId int) ([]*bean.CiPipelineMin, error) {
	pipelines, err := impl.ciPipelineRepository.FindByAppId(appId)
	if err != nil && err != pg.ErrNoRows {
		impl.logger.Errorw("error in fetching ci pipeline", "appId", appId, "err", err)
		return nil, err
	}
	if err == pg.ErrNoRows || len(pipelines) == 0 {
		impl.logger.Errorw("no ci pipeline found", "appId", appId, "err", err)
		err = &util.ApiError{Code: "404", HttpStatusCode: 200, UserMessage: "no ci pipeline found"}
		return nil, err
	}
	var ciPipelineResp []*bean.CiPipelineMin
	for _, pipeline := range pipelines {
		parentCiPipeline, err := impl.ciPipelineRepository.FindById(pipeline.ParentCiPipeline)
		if err != nil && !util.IsErrNoRows(err) {
			impl.logger.Errorw("err", err)
			return nil, err
		}

		pipelineType := bean.PipelineType(bean.NORMAL)
		if parentCiPipeline.Id > 0 {
			pipelineType = bean.PipelineType(bean.LINKED)
		} else if pipeline.IsExternal == true {
			pipelineType = bean.PipelineType(bean.EXTERNAL)
		}

		ciPipeline := &bean.CiPipelineMin{
			Id:               pipeline.Id,
			Name:             pipeline.Name,
			ParentCiPipeline: pipeline.ParentCiPipeline,
			ParentAppId:      parentCiPipeline.AppId,
			PipelineType:     pipelineType,
			ScanEnabled:      pipeline.ScanEnabled,
		}
		ciPipelineResp = append(ciPipelineResp, ciPipeline)
	}
	return ciPipelineResp, err
}

func (impl PipelineBuilderImpl) UpdateCiTemplate(updateRequest *bean.CiConfigRequest) (*bean.CiConfigRequest, error) {
	originalCiConf, err := impl.getCiTemplateVariables(updateRequest.AppId)
	if err != nil {
		impl.logger.Errorw("error in fetching original ciConfig for update", "appId", updateRequest.Id, "err", err)
		return nil, err
	}
	if originalCiConf.Version != updateRequest.Version {
		impl.logger.Errorw("stale version requested", "appId", updateRequest.Id, "old", originalCiConf.Version, "new", updateRequest.Version)
		return nil, fmt.Errorf("stale version of resource requested kindly refresh. requested: %s, found %s", updateRequest.Version, originalCiConf.Version)
	}
	dockerArtifaceStore, err := impl.dockerArtifactStoreRepository.FindOne(updateRequest.DockerRegistry)
	if err != nil {
		impl.logger.Errorw("error in fetching DockerRegistry  for update", "appId", updateRequest.Id, "err", err, "registry", updateRequest.DockerRegistry)
		return nil, err
	}
	regHost, err := dockerArtifaceStore.GetRegistryLocation()
	if err != nil {
		impl.logger.Errorw("invalid reg url", "err", err)
		return nil, err
	}

	var repo string
	if updateRequest.DockerRepository != "" {
		repo = updateRequest.DockerRepository
	} else {
		repo = originalCiConf.DockerRepository
	}

	if dockerArtifaceStore.RegistryType == dockerRegistryRepository.REGISTRYTYPE_ECR {
		err := impl.ciCdPipelineOrchestrator.CreateEcrRepo(repo, dockerArtifaceStore.AWSRegion, dockerArtifaceStore.AWSAccessKeyId, dockerArtifaceStore.AWSSecretAccessKey)
		if err != nil {
			impl.logger.Errorw("ecr repo creation failed while updating ci template", "repo", repo, "err", err)
			return nil, err
		}
	}

	originalCiConf.AfterDockerBuild = updateRequest.AfterDockerBuild
	originalCiConf.BeforeDockerBuild = updateRequest.BeforeDockerBuild
	//originalCiConf.CiBuildConfigBean = updateRequest.CiBuildConfigBean
	originalCiConf.DockerRegistry = updateRequest.DockerRegistry
	originalCiConf.DockerRepository = updateRequest.DockerRepository
	originalCiConf.DockerRegistryUrl = regHost

	//argByte, err := json.Marshal(originalCiConf.DockerBuildConfig.Args)
	//if err != nil {
	//	return nil, err
	//}
	afterByte, err := json.Marshal(originalCiConf.AfterDockerBuild)
	if err != nil {
		return nil, err
	}
	beforeByte, err := json.Marshal(originalCiConf.BeforeDockerBuild)
	if err != nil {
		return nil, err
	}
	//buildOptionsByte, err := json.Marshal(originalCiConf.DockerBuildConfig.DockerBuildOptions)
	//if err != nil {
	//	impl.logger.Errorw("error in marshaling dockerBuildOptions", "err", err)
	//	return nil, err
	//}
	ciBuildConfig := updateRequest.CiBuildConfig
	originalCiBuildConfig := originalCiConf.CiBuildConfig
	ciTemplate := &pipelineConfig.CiTemplate{
		//DockerfilePath:    originalCiConf.DockerBuildConfig.DockerfilePath,
		GitMaterialId: ciBuildConfig.GitMaterialId,
		//Args:              string(argByte),
		//TargetPlatform:    originalCiConf.DockerBuildConfig.TargetPlatform,
		AppId:             originalCiConf.AppId,
		BeforeDockerBuild: string(beforeByte),
		AfterDockerBuild:  string(afterByte),
		Version:           originalCiConf.Version,
		Id:                originalCiConf.Id,
		DockerRepository:  originalCiConf.DockerRepository,
		DockerRegistryId:  originalCiConf.DockerRegistry,
		Active:            true,
		AuditLog: sql.AuditLog{
			CreatedOn: originalCiConf.CreatedOn,
			CreatedBy: originalCiConf.CreatedBy,
			UpdatedOn: time.Now(),
			UpdatedBy: originalCiConf.UpdatedBy,
		},
	}

	ciBuildConfig.Id = originalCiBuildConfig.Id
	ciTemplateBean := &bean3.CiTemplateBean{
		CiTemplate:    ciTemplate,
		CiBuildConfig: ciBuildConfig,
		UserId:        updateRequest.UserId,
	}
	err = impl.ciTemplateService.Update(ciTemplateBean)
	if err != nil {
		return nil, err
	}

	originalCiConf.CiBuildConfig = ciBuildConfig

	err = impl.CiTemplateHistoryService.SaveHistory(ciTemplateBean, "update")

	if err != nil {
		impl.logger.Errorw("error in saving update history for ci template", "error", err)
	}

	return originalCiConf, nil
}

func (impl PipelineBuilderImpl) CreateCiPipeline(createRequest *bean.CiConfigRequest) (*bean.PipelineCreateResponse, error) {
	impl.logger.Debugw("pipeline create request received", "req", createRequest)

	//-----------fetch data
	app, err := impl.appRepo.FindById(createRequest.AppId)
	if err != nil {
		impl.logger.Errorw("error in fetching pipeline group", "groupId", createRequest.AppId, "err", err)
		return nil, err
	}
	//--ecr config
	createRequest.AppName = app.AppName
	store, err := impl.getDefaultArtifactStore(createRequest.DockerRegistry)
	if err != nil {
		impl.logger.Errorw("error in fetching docker store ", "id", createRequest.DockerRepository, "err", err)
		return nil, err
	}
	regHost, err := store.GetRegistryLocation()
	if err != nil {
		impl.logger.Errorw("invalid reg url", "err", err)
		return nil, err
	}
	createRequest.DockerRegistryUrl = regHost
	createRequest.DockerRegistry = store.Id

	var repo string
	if createRequest.DockerRepository != "" {
		repo = createRequest.DockerRepository
	} else {
		repo = impl.ecrConfig.EcrPrefix + app.AppName
	}

	if store.RegistryType == dockerRegistryRepository.REGISTRYTYPE_ECR {
		err := impl.ciCdPipelineOrchestrator.CreateEcrRepo(repo, store.AWSRegion, store.AWSAccessKeyId, store.AWSSecretAccessKey)
		if err != nil {
			impl.logger.Errorw("ecr repo creation failed while creating ci pipeline", "repo", repo, "err", err)
			return nil, err
		}
	}
	createRequest.DockerRepository = repo

	//--ecr config	end
	//-- template config start

	//argByte, err := json.Marshal(createRequest.DockerBuildConfig.Args)
	//if err != nil {
	//	return nil, err
	//}
	afterByte, err := json.Marshal(createRequest.AfterDockerBuild)
	if err != nil {
		return nil, err
	}
	beforeByte, err := json.Marshal(createRequest.BeforeDockerBuild)
	if err != nil {
		return nil, err
	}
	buildConfig := createRequest.CiBuildConfig
	ciTemplate := &pipelineConfig.CiTemplate{
		DockerRegistryId: createRequest.DockerRegistry,
		DockerRepository: createRequest.DockerRepository,
		GitMaterialId:    buildConfig.GitMaterialId,
		//DockerfilePath:    createRequest.DockerBuildConfig.DockerfilePath,
		//Args:              string(argByte),
		//TargetPlatform:    createRequest.DockerBuildConfig.TargetPlatform,
		Active:            true,
		TemplateName:      createRequest.CiTemplateName,
		Version:           createRequest.Version,
		AppId:             createRequest.AppId,
		AfterDockerBuild:  string(afterByte),
		BeforeDockerBuild: string(beforeByte),
		AuditLog:          sql.AuditLog{CreatedOn: time.Now(), UpdatedOn: time.Now(), CreatedBy: createRequest.UserId, UpdatedBy: createRequest.UserId},
	}

	ciTemplateBean := &bean3.CiTemplateBean{
		CiTemplate:    ciTemplate,
		CiBuildConfig: createRequest.CiBuildConfig,
	}
	err = impl.ciTemplateService.Save(ciTemplateBean)
	if err != nil {
		return nil, err
	}

	//-- template config end

	err = impl.CiTemplateHistoryService.SaveHistory(ciTemplateBean, "add")

	if err != nil {
		impl.logger.Errorw("error in saving audit logs of ci Template", "error", err)
	}

	createRequest.Id = ciTemplate.Id
	createRequest.CiTemplateName = ciTemplate.TemplateName
	if len(createRequest.CiPipelines) > 0 {
		conf, err := impl.addpipelineToTemplate(createRequest)
		if err != nil {
			impl.logger.Errorw("error in pipeline creation ", "err", err)
			return nil, err
		}
		impl.logger.Debugw("pipeline created ", "detail", conf)
	}
	createRes := &bean.PipelineCreateResponse{AppName: app.AppName, AppId: createRequest.AppId} //FIXME
	return createRes, nil
}

func (impl PipelineBuilderImpl) getGitMaterialsForApp(appId int) ([]*bean.GitMaterial, error) {
	materials, err := impl.materialRepo.FindByAppId(appId)
	if err != nil {
		impl.logger.Errorw("error in fetching materials for app", "appId", appId, "err", err)
		return nil, err
	}
	var gitMaterials []*bean.GitMaterial

	for _, material := range materials {
		gitUrl := material.Url
		if material.GitProvider.AuthMode == repository.AUTH_MODE_USERNAME_PASSWORD ||
			material.GitProvider.AuthMode == repository.AUTH_MODE_ACCESS_TOKEN {
			u, err := url.Parse(gitUrl)
			if err != nil {
				return nil, err
			}
			var password string
			userName := material.GitProvider.UserName
			if material.GitProvider.AuthMode == repository.AUTH_MODE_USERNAME_PASSWORD {
				password = material.GitProvider.Password

			} else if material.GitProvider.AuthMode == repository.AUTH_MODE_ACCESS_TOKEN {
				password = material.GitProvider.AccessToken
				if userName == "" {
					userName = "devtron-boat"
				}
			}
			if userName == "" || password == "" {
				return nil, util.ApiError{}.ErrorfUser("invalid git credentials config")
			}
			u.User = url.UserPassword(userName, password)
			gitUrl = u.String()
		}
		gitMaterial := &bean.GitMaterial{
			Id:            material.Id,
			Url:           gitUrl,
			GitProviderId: material.GitProviderId,
			Name:          material.Name[strings.Index(material.Name, "-")+1:],
			CheckoutPath:  material.CheckoutPath,
		}
		gitMaterials = append(gitMaterials, gitMaterial)
	}
	return gitMaterials, nil
}

func (impl PipelineBuilderImpl) addpipelineToTemplate(createRequest *bean.CiConfigRequest) (resp *bean.CiConfigRequest, err error) {

	if createRequest.AppWorkflowId == 0 {
		// create workflow
		wf := &appWorkflow.AppWorkflow{
			Name:   fmt.Sprintf("wf-%d-%s", createRequest.AppId, util2.Generate(4)),
			AppId:  createRequest.AppId,
			Active: true,
			AuditLog: sql.AuditLog{
				CreatedOn: time.Now(),
				UpdatedOn: time.Now(),
				CreatedBy: createRequest.UserId,
				UpdatedBy: createRequest.UserId,
			},
		}
		savedAppWf, err := impl.appWorkflowRepository.SaveAppWorkflow(wf)
		if err != nil {
			impl.logger.Errorw("err", err)
			return nil, err
		}
		// workflow creation ends
		createRequest.AppWorkflowId = savedAppWf.Id
	}
	//single ci in same wf validation
	workflowMapping, err := impl.appWorkflowRepository.FindWFCIMappingByWorkflowId(createRequest.AppWorkflowId)
	if err != nil && err != pg.ErrNoRows {
		impl.logger.Errorw("error in fetching workflow mapping for ci validation", "err", err)
		return nil, err
	}
	if len(workflowMapping) > 0 {
		return nil, &util.ApiError{
			InternalMessage:   "pipeline already exists",
			UserDetailMessage: fmt.Sprintf("pipeline already exists in workflow"),
			UserMessage:       fmt.Sprintf("pipeline already exists in workflow")}
	}

	//pipeline name validation
	var pipelineNames []string
	for _, pipeline := range createRequest.CiPipelines {
		pipelineNames = append(pipelineNames, pipeline.Name)
	}
	if err != nil {
		impl.logger.Errorw("error in creating pipeline group", "err", err)
		return nil, err
	}
	createRequest, err = impl.ciCdPipelineOrchestrator.CreateCiConf(createRequest, createRequest.Id)
	if err != nil {
		return nil, err
	}
	return createRequest, err
}

func (impl PipelineBuilderImpl) PatchCiPipeline(request *bean.CiPatchRequest) (ciConfig *bean.CiConfigRequest, err error) {
	ciConfig, err = impl.getCiTemplateVariables(request.AppId)
	if err != nil {
		impl.logger.Errorw("err in fetching template for pipeline patch, ", "err", err, "appId", request.AppId)
		return nil, err
	}
	ciConfig.AppWorkflowId = request.AppWorkflowId
	ciConfig.UserId = request.UserId
	if request.CiPipeline != nil {
		ciConfig.ScanEnabled = request.CiPipeline.ScanEnabled
	}
	switch request.Action {
	case bean.CREATE:
		impl.logger.Debugw("create patch request")
		ciConfig.CiPipelines = []*bean.CiPipeline{request.CiPipeline} //request.CiPipeline
		res, err := impl.addpipelineToTemplate(ciConfig)
		if err != nil {
			impl.logger.Errorw("error in adding pipeline to template", "ciConf", ciConfig, "err", err)
			return nil, err
		}
		return res, nil
	case bean.UPDATE_SOURCE:
		return impl.patchCiPipelineUpdateSource(ciConfig, request.CiPipeline)
	case bean.DELETE:
		pipeline, err := impl.DeleteCiPipeline(request)
		if err != nil {
			return nil, err
		}
		ciConfig.CiPipelines = []*bean.CiPipeline{pipeline}
		return ciConfig, nil
	default:
		impl.logger.Errorw("unsupported operation ", "op", request.Action)
		return nil, fmt.Errorf("unsupported operation %s", request.Action)
	}

}

func (impl PipelineBuilderImpl) PatchRegexCiPipeline(request *bean.CiRegexPatchRequest) (err error) {
	var materials []*pipelineConfig.CiPipelineMaterial
	for _, material := range request.CiPipelineMaterial {
		materialDbObject, err := impl.ciPipelineMaterialRepository.GetById(material.Id)
		if err != nil {
			impl.logger.Errorw("err in fetching material, ", "err", err)
			return err
		}
		if materialDbObject.Regex != "" {
			if !impl.ciCdPipelineOrchestrator.CheckStringMatchRegex(materialDbObject.Regex, material.Value) {
				impl.logger.Errorw("not matching given regex, ", "err", err)
				return errors.New("not matching given regex")
			}
		}
		pipelineMaterial := &pipelineConfig.CiPipelineMaterial{
			Id:            material.Id,
			Value:         material.Value,
			Type:          pipelineConfig.SourceType(material.Type),
			Active:        true,
			GitMaterialId: materialDbObject.GitMaterialId,
			Regex:         materialDbObject.Regex,
			AuditLog:      sql.AuditLog{UpdatedBy: request.UserId, UpdatedOn: time.Now()},
		}
		materials = append(materials, pipelineMaterial)
	}
	dbConnection := impl.pipelineRepository.GetConnection()
	tx, err := dbConnection.Begin()
	if err != nil {
		return err
	}
	// Rollback tx on error.
	defer tx.Rollback()

	err = impl.ciPipelineMaterialRepository.Update(tx, materials...)
	if err != nil {
		return err
	}

	err = tx.Commit()
	if err != nil {
		return err
	}

	err = impl.ciCdPipelineOrchestrator.AddPipelineMaterialInGitSensor(materials)
	if err != nil {
		impl.logger.Errorf("error in saving pipelineMaterials in git sensor", "materials", materials, "err", err)
		return err
	}
	return nil
}
func (impl PipelineBuilderImpl) DeleteCiPipeline(request *bean.CiPatchRequest) (*bean.CiPipeline, error) {
	ciPipelineId := request.CiPipeline.Id
	//wf validation
	workflowMapping, err := impl.appWorkflowRepository.FindWFCDMappingByCIPipelineId(ciPipelineId)
	if err != nil && err != pg.ErrNoRows {
		impl.logger.Errorw("error in fetching workflow mapping for ci validation", "err", err)
		return nil, err
	}
	if len(workflowMapping) > 0 {
		return nil, &util.ApiError{
			InternalMessage:   "cd pipeline exists for this CI",
			UserDetailMessage: fmt.Sprintf("cd pipeline exists for this CI"),
			UserMessage:       fmt.Sprintf("cd pipeline exists for this CI")}
	}

	pipeline, err := impl.ciPipelineRepository.FindById(ciPipelineId)
	if err != nil {
		impl.logger.Errorw("pipeline fetch err", "id", ciPipelineId, "err", err)
	}
	appId := request.AppId
	if pipeline.AppId != appId {
		return nil, fmt.Errorf("invalid appid: %d pipelineId: %d mapping", appId, ciPipelineId)
	}

	dbConnection := impl.pipelineRepository.GetConnection()
	tx, err := dbConnection.Begin()
	if err != nil {
		return nil, err
	}
	// Rollback tx on error.
	defer tx.Rollback()

	err = impl.ciCdPipelineOrchestrator.DeleteCiPipeline(pipeline, request, tx)
	if err != nil {
		impl.logger.Errorw("error in deleting pipeline db")
		return nil, err
	}

	//delete app workflow mapping
	appWorkflowMappings, err := impl.appWorkflowRepository.FindWFCIMappingByCIPipelineId(pipeline.Id)
	for _, mapping := range appWorkflowMappings {
		err := impl.appWorkflowRepository.DeleteAppWorkflowMapping(mapping, tx)
		if err != nil {
			impl.logger.Errorw("error in deleting workflow mapping", "err", err)
			return nil, err
		}
	}
	if request.CiPipeline.PreBuildStage != nil && request.CiPipeline.PreBuildStage.Id > 0 {
		//deleting pre stage
		err = impl.pipelineStageService.DeleteCiStage(request.CiPipeline.PreBuildStage, request.UserId, tx)
		if err != nil {
			impl.logger.Errorw("error in deleting pre stage", "err", err, "preBuildStage", request.CiPipeline.PreBuildStage)
			return nil, err
		}
	}
	if request.CiPipeline.PostBuildStage != nil && request.CiPipeline.PostBuildStage.Id > 0 {
		//deleting post stage
		err = impl.pipelineStageService.DeleteCiStage(request.CiPipeline.PostBuildStage, request.UserId, tx)
		if err != nil {
			impl.logger.Errorw("error in deleting post stage", "err", err, "postBuildStage", request.CiPipeline.PostBuildStage)
			return nil, err
		}
	}
	err = tx.Commit()
	if err != nil {
		return nil, err
	}
	request.CiPipeline.Deleted = true
	request.CiPipeline.Name = pipeline.Name
	return request.CiPipeline, nil
	//delete pipeline
	//delete scm

}

func (impl PipelineBuilderImpl) patchCiPipelineUpdateSource(baseCiConfig *bean.CiConfigRequest, modifiedCiPipeline *bean.CiPipeline) (ciConfig *bean.CiConfigRequest, err error) {

	pipeline, err := impl.ciPipelineRepository.FindById(modifiedCiPipeline.Id)
	if err != nil {
		impl.logger.Errorw("error in fetching pipeline", "id", modifiedCiPipeline.Id, "err", err)
		return nil, err
	}

	cannotUpdate := false
	for _, material := range pipeline.CiPipelineMaterials {
		if material.ScmId != "" {
			cannotUpdate = true
		}
	}

	if cannotUpdate {
		//scm plugin material change scm object
		//material.ScmName
		return nil, fmt.Errorf("update of plugin scm material not supported")
	} else {
		modifiedCiPipeline.ScanEnabled = baseCiConfig.ScanEnabled
		modifiedCiPipeline, err = impl.ciCdPipelineOrchestrator.PatchMaterialValue(modifiedCiPipeline, baseCiConfig.UserId, pipeline)
		if err != nil {
			return nil, err
		}
		baseCiConfig.CiPipelines = append(baseCiConfig.CiPipelines, modifiedCiPipeline)
		return baseCiConfig, err
	}

}

func (impl PipelineBuilderImpl) IsGitopsConfigured() (bool, error) {

	isGitOpsConfigured := false
	gitOpsConfig, err := impl.gitOpsRepository.GetGitOpsConfigActive()

	if err != nil && err != pg.ErrNoRows {
		impl.logger.Errorw("GetGitOpsConfigActive, error while getting", "err", err)
		return false, err
	}
	if gitOpsConfig != nil && gitOpsConfig.Id > 0 {
		isGitOpsConfigured = true
	}

	return isGitOpsConfigured, nil

}

func (impl PipelineBuilderImpl) ValidateCDPipelineRequest(pipelineCreateRequest *bean.CdPipelines, isGitOpsConfigured, haveAtleastOneGitOps bool) (bool, error) {

	if isGitOpsConfigured == false && haveAtleastOneGitOps {
		impl.logger.Errorw("Gitops not configured but selected in creating cd pipeline")
		err := &util.ApiError{
			HttpStatusCode:  http.StatusBadRequest,
			InternalMessage: "Gitops integration is not installed/configured. Please install/configure gitops or use helm option.",
			UserMessage:     "Gitops integration is not installed/configured. Please install/configure gitops or use helm option.",
		}
		return false, err
	}

	envPipelineMap := make(map[int]string)
	for _, pipeline := range pipelineCreateRequest.Pipelines {
		if envPipelineMap[pipeline.EnvironmentId] != "" {
			err := &util.ApiError{
				HttpStatusCode:  http.StatusBadRequest,
				InternalMessage: "cd-pipelines already exist for this app and env, cannot create multiple cd-pipelines",
				UserMessage:     "cd-pipelines already exist for this app and env, cannot create multiple cd-pipelines",
			}
			return false, err
		}
		envPipelineMap[pipeline.EnvironmentId] = pipeline.Name

		existingCdPipelinesForEnv, pErr := impl.pipelineRepository.FindActiveByAppIdAndEnvironmentId(pipelineCreateRequest.AppId, pipeline.EnvironmentId)
		if pErr != nil && !util.IsErrNoRows(pErr) {
			impl.logger.Errorw("error in fetching cd pipelines ", "err", pErr, "appId", pipelineCreateRequest.AppId)
			return false, pErr
		}
		if len(existingCdPipelinesForEnv) > 0 {
			err := &util.ApiError{
				HttpStatusCode:  http.StatusBadRequest,
				InternalMessage: "cd-pipelines already exist for this app and env, cannot create multiple cd-pipelines",
				UserMessage:     "cd-pipelines already exist for this app and env, cannot create multiple cd-pipelines",
			}
			return false, err
		}

		if len(pipeline.PreStage.Config) > 0 && !strings.Contains(pipeline.PreStage.Config, "beforeStages") {
			err := &util.ApiError{
				HttpStatusCode:  http.StatusBadRequest,
				InternalMessage: "invalid yaml config, must include - beforeStages",
				UserMessage:     "invalid yaml config, must include - beforeStages",
			}
			return false, err
		}
		if len(pipeline.PostStage.Config) > 0 && !strings.Contains(pipeline.PostStage.Config, "afterStages") {
			err := &util.ApiError{
				HttpStatusCode:  http.StatusBadRequest,
				InternalMessage: "invalid yaml config, must include - afterStages",
				UserMessage:     "invalid yaml config, must include - afterStages",
			}
			return false, err
		}
	}

	return true, nil

}

func (impl PipelineBuilderImpl) RegisterInACD(app *app2.App, pipelineCreateRequest *bean.CdPipelines, ctx context.Context) error {

	//if gitops configured create GIT repository and register into ACD
	chart, err := impl.chartRepository.FindLatestChartForAppByAppId(app.Id)
	if err != nil && pg.ErrNoRows != err {
		return err
	}
	gitOpsRepoName := impl.chartTemplateService.GetGitOpsRepoName(app.AppName)
	chartGitAttr, err := impl.chartTemplateService.CreateGitRepositoryForApp(gitOpsRepoName, chart.ReferenceTemplate, chart.ChartVersion, pipelineCreateRequest.UserId)
	if err != nil {
		impl.logger.Errorw("error in pushing chart to git ", "path", chartGitAttr.ChartLocation, "err", err)
		return err
	}
	err = impl.chartTemplateService.RegisterInArgo(chartGitAttr, ctx)
	if err != nil {
		impl.logger.Errorw("error while register git repo in argo", "err", err)
		emptyRepoErrorMessage := []string{"failed to get index: 404 Not Found", "remote repository is empty"}
		if strings.Contains(err.Error(), emptyRepoErrorMessage[0]) || strings.Contains(err.Error(), emptyRepoErrorMessage[1]) {
			// - found empty repository, create some file in repository
			err := impl.chartTemplateService.CreateReadmeInGitRepo(gitOpsRepoName, pipelineCreateRequest.UserId)
			if err != nil {
				impl.logger.Errorw("error in creating file in git repo", "err", err)
				return err
			}
			// - retry register in argo
			err = impl.chartTemplateService.RegisterInArgo(chartGitAttr, ctx)
			if err != nil {
				impl.logger.Errorw("error in re-try register in argo", "err", err)
				return err
			}
		} else {
			return err
		}
	}

	// here updating all the chart version git repo url, as per current implementation all are same git repo url but we have to update each row
	err = impl.updateGitRepoUrlInCharts(app.Id, chartGitAttr, pipelineCreateRequest.UserId)
	if err != nil {
		impl.logger.Errorw("error in updating git repo urls in charts", "appId", app.Id, "chartGitAttr", chartGitAttr, "err", err)
		return err

	}
	return nil
}

func (impl PipelineBuilderImpl) IsGitOpsRequiredForCD(pipelineCreateRequest *bean.CdPipelines) bool {

	// if deploymentAppType is not coming in request than hasAtLeastOneGitOps will be false

	haveAtLeastOneGitOps := false
	for _, pipeline := range pipelineCreateRequest.Pipelines {
		if pipeline.DeploymentAppType == util.PIPELINE_DEPLOYMENT_TYPE_ACD {
			haveAtLeastOneGitOps = true
		}
	}
	return haveAtLeastOneGitOps
}

func (impl PipelineBuilderImpl) SetPipelineDeploymentAppType(pipelineCreateRequest *bean.CdPipelines, isGitOpsConfigured bool) {
	isInternalUse := impl.deploymentConfig.IsInternalUse
	var globalDeploymentAppType string
	if !isInternalUse {
		if isGitOpsConfigured {
			globalDeploymentAppType = util.PIPELINE_DEPLOYMENT_TYPE_ACD
		} else {
			globalDeploymentAppType = util.PIPELINE_DEPLOYMENT_TYPE_HELM
		}
	} else {
		// if gitops or helm is option available, and deployment app type is not present in pipeline request/
		for _, pipeline := range pipelineCreateRequest.Pipelines {
			if pipeline.DeploymentAppType == "" {
				if isGitOpsConfigured {
					pipeline.DeploymentAppType = util.PIPELINE_DEPLOYMENT_TYPE_ACD
				} else {
					pipeline.DeploymentAppType = util.PIPELINE_DEPLOYMENT_TYPE_HELM
				}
			}
		}
	}
	for _, pipeline := range pipelineCreateRequest.Pipelines {
		if !isInternalUse {
			pipeline.DeploymentAppType = globalDeploymentAppType
		}
	}
}

func (impl PipelineBuilderImpl) CreateCdPipelines(pipelineCreateRequest *bean.CdPipelines, ctx context.Context) (*bean.CdPipelines, error) {

	isGitOpsConfigured, err := impl.IsGitopsConfigured()
	impl.SetPipelineDeploymentAppType(pipelineCreateRequest, isGitOpsConfigured)
	isGitOpsRequiredForCD := impl.IsGitOpsRequiredForCD(pipelineCreateRequest)
	app, err := impl.appRepo.FindById(pipelineCreateRequest.AppId)
	if err != nil {
		impl.logger.Errorw("app not found", "err", err, "appId", pipelineCreateRequest.AppId)
		return nil, err
	}
	_, err = impl.ValidateCDPipelineRequest(pipelineCreateRequest, isGitOpsConfigured, isGitOpsRequiredForCD)
	if err != nil {
		return nil, err
	}
	if isGitOpsConfigured && isGitOpsRequiredForCD {
		err = impl.RegisterInACD(app, pipelineCreateRequest, ctx)
		if err != nil {
			return nil, err
		}
	}

	for _, pipeline := range pipelineCreateRequest.Pipelines {

		id, err := impl.createCdPipeline(ctx, app, pipeline, pipelineCreateRequest.UserId)
		if err != nil {
			impl.logger.Errorw("error in creating pipeline", "name", pipeline.Name, "err", err)
			return nil, err
		}
		pipeline.Id = id
	}

	return pipelineCreateRequest, nil
}

func (impl PipelineBuilderImpl) PatchCdPipelines(cdPipelines *bean.CDPatchRequest, ctx context.Context) (*bean.CdPipelines, error) {
	pipelineRequest := &bean.CdPipelines{
		UserId:    cdPipelines.UserId,
		AppId:     cdPipelines.AppId,
		Pipelines: []*bean.CDPipelineConfigObject{cdPipelines.Pipeline},
	}
	switch cdPipelines.Action {
	case bean.CD_CREATE:
		return impl.CreateCdPipelines(pipelineRequest, ctx)
	case bean.CD_UPDATE:
		err := impl.updateCdPipeline(ctx, cdPipelines.Pipeline, cdPipelines.UserId)
		return pipelineRequest, err
	case bean.CD_DELETE:
		pipeline, err := impl.pipelineRepository.FindById(cdPipelines.Pipeline.Id)
		if err != nil {
			impl.logger.Errorw("error in getting cd pipeline by id", "err", err, "id", cdPipelines.Pipeline.Id)
			return pipelineRequest, err
		}

		err = impl.DeleteCdPipeline(pipeline, ctx, cdPipelines.ForceDelete, cdPipelines.UserId)
		return pipelineRequest, err
	default:
		return nil, &util.ApiError{Code: "404", HttpStatusCode: 404, UserMessage: "operation not supported"}
	}
}

func (impl PipelineBuilderImpl) DeleteCdPipeline(pipeline *pipelineConfig.Pipeline, ctx context.Context, forceDelete bool, userId int32) (err error) {
	//getting children CD pipeline details
	childNodes, err := impl.appWorkflowRepository.FindWFCDMappingByParentCDPipelineId(pipeline.Id)
	if err != nil && err != pg.ErrNoRows {
		impl.logger.Errorw("error in getting children cd details", "err", err)
		return err
	} else if len(childNodes) > 0 {
		impl.logger.Debugw("cannot delete cd pipeline, contains children cd")
		return fmt.Errorf("Please delete children CD pipelines before deleting this pipeline.")
	}
	//getting deployment group for this pipeline
	deploymentGroupNames, err := impl.deploymentGroupRepository.GetNamesByAppIdAndEnvId(pipeline.EnvironmentId, pipeline.AppId)
	if err != nil && err != pg.ErrNoRows {
		impl.logger.Errorw("error in getting deployment group names by appId and envId", "err", err)
		return err
	} else if len(deploymentGroupNames) > 0 {
		groupNamesByte, err := json.Marshal(deploymentGroupNames)
		if err != nil {
			impl.logger.Errorw("error in marshaling deployment group names", "err", err, "deploymentGroupNames", deploymentGroupNames)
		}
		impl.logger.Debugw("cannot delete cd pipeline, is being used in deployment group")
		return fmt.Errorf("Please remove this CD pipeline from deployment groups : %s", string(groupNamesByte))
	}
	dbConnection := impl.pipelineRepository.GetConnection()
	tx, err := dbConnection.Begin()
	if err != nil {
		return err
	}
	// Rollback tx on error.
	defer tx.Rollback()
	if err = impl.ciCdPipelineOrchestrator.DeleteCdPipeline(pipeline.Id, tx); err != nil {
		impl.logger.Errorw("err in deleting pipeline from db", "id", pipeline, "err", err)
		return err
	}
	// delete entry in app_status table
	err = impl.appStatusRepository.Delete(tx, pipeline.AppId, pipeline.EnvironmentId)
	if err != nil && err != pg.ErrNoRows {
		impl.logger.Errorw("err in deleting app_status from db", "appId", pipeline.AppId, "envId", pipeline.EnvironmentId, "err", err)
		return err
	}
	//delete app workflow mapping
	appWorkflowMapping, err := impl.appWorkflowRepository.FindWFCDMappingByCDPipelineId(pipeline.Id)
	if err != nil {
		impl.logger.Errorw("error in deleting workflow mapping", "err", err)
		return err
	}
	if appWorkflowMapping.ParentType == appWorkflow.WEBHOOK {
		childNodes, err := impl.appWorkflowRepository.FindWFCDMappingByExternalCiId(appWorkflowMapping.ParentId)
		if err != nil && !util.IsErrNoRows(err) {
			impl.logger.Errorw("error in fetching external ci", "err", err)
			return err
		}
		noOtherChildNodes := true
		for _, childNode := range childNodes {
			if appWorkflowMapping.Id != childNode.Id {
				noOtherChildNodes = false
			}
		}
		if noOtherChildNodes {
			externalCiPipeline, err := impl.ciPipelineRepository.FindExternalCiById(appWorkflowMapping.ParentId)
			if err != nil {
				impl.logger.Errorw("error in deleting workflow mapping", "err", err)
				return err
			}
			externalCiPipeline.Active = false
			externalCiPipeline.UpdatedOn = time.Now()
			externalCiPipeline.UpdatedBy = userId
			_, err = impl.ciPipelineRepository.UpdateExternalCi(externalCiPipeline, tx)
			if err != nil {
				impl.logger.Errorw("error in deleting workflow mapping", "err", err)
				return err
			}

			appWorkflow, err := impl.appWorkflowRepository.FindById(appWorkflowMapping.AppWorkflowId)
			if err != nil {
				impl.logger.Errorw("error in deleting workflow mapping", "err", err)
				return err
			}
			err = impl.appWorkflowRepository.DeleteAppWorkflow(appWorkflow, tx)
			if err != nil {
				impl.logger.Errorw("error in deleting workflow mapping", "err", err)
				return err
			}
		}
	}
	err = impl.appWorkflowRepository.DeleteAppWorkflowMapping(appWorkflowMapping, tx)
	if err != nil {
		impl.logger.Errorw("error in deleting workflow mapping", "err", err)
		return err
	}

	if pipeline.PreStageConfig != "" {
		err = impl.prePostCdScriptHistoryService.CreatePrePostCdScriptHistory(pipeline, tx, repository4.PRE_CD_TYPE, false, 0, time.Time{})
		if err != nil {
			impl.logger.Errorw("error in creating pre cd script entry", "err", err, "pipeline", pipeline)
			return err
		}
	}
	if pipeline.PostStageConfig != "" {
		err = impl.prePostCdScriptHistoryService.CreatePrePostCdScriptHistory(pipeline, tx, repository4.POST_CD_TYPE, false, 0, time.Time{})
		if err != nil {
			impl.logger.Errorw("error in creating post cd script entry", "err", err, "pipeline", pipeline)
			return err
		}
	}
	//delete app from argo cd, if created
	if pipeline.DeploymentAppCreated == true {
		deploymentAppName := fmt.Sprintf("%s-%s", pipeline.App.AppName, pipeline.Environment.Name)
		if util.IsAcdApp(pipeline.DeploymentAppType) {
			//todo: provide option for cascading to user
			cascadeDelete := true
			req := &application2.ApplicationDeleteRequest{
				Name:    &deploymentAppName,
				Cascade: &cascadeDelete,
			}
			if _, err := impl.application.Delete(ctx, req); err != nil {
				impl.logger.Errorw("err in deleting pipeline on argocd", "id", pipeline, "err", err)

				if forceDelete {
					impl.logger.Warnw("error while deletion of app in acd, continue to delete in db as this operation is force delete", "error", err)
				} else {
					//statusError, _ := err.(*errors2.StatusError)
					if strings.Contains(err.Error(), "code = NotFound") {
						err = &util.ApiError{
							UserMessage:     "Could not delete as application not found in argocd",
							InternalMessage: err.Error(),
						}
					} else {
						err = &util.ApiError{
							UserMessage:     "Could not delete application",
							InternalMessage: err.Error(),
						}
					}
					return err
				}
			}
			impl.logger.Infow("app deleted from argocd", "id", pipeline.Id, "pipelineName", pipeline.Name, "app", deploymentAppName)
		} else if util.IsHelmApp(pipeline.DeploymentAppType) {
			appIdentifier := &client.AppIdentifier{
				ClusterId:   pipeline.Environment.ClusterId,
				ReleaseName: deploymentAppName,
				Namespace:   pipeline.Environment.Namespace,
			}
			deleteResponse, err := impl.helmAppService.DeleteApplication(ctx, appIdentifier)
			if err != nil {
				impl.logger.Errorw("error in deleting helm application", "error", err, "appIdentifier", appIdentifier)
				return err
			}
			if deleteResponse == nil || !deleteResponse.GetSuccess() {
				return errors.New("delete application response unsuccessful")
			}
		}
	}
	err = tx.Commit()
	if err != nil {
		impl.logger.Errorw("error in committing db transaction", "err", err)
		return err
	}
	return nil
}

// ChangeDeploymentType takes in DeploymentAppTypeChangeRequest struct and
// deletes all the cd pipelines for that deployment type in all apps that belongs to
// that environment and updates the db with desired deployment app type
func (impl PipelineBuilderImpl) ChangeDeploymentType(ctx context.Context,
	request *bean.DeploymentAppTypeChangeRequest) (*bean.DeploymentAppTypeChangeResponse, error) {

	var response *bean.DeploymentAppTypeChangeResponse
	var deleteDeploymentType bean.DeploymentType
	var err error

	if request.DesiredDeploymentType == bean.ArgoCd {
		deleteDeploymentType = bean.Helm
	} else {
		deleteDeploymentType = bean.ArgoCd
	}

	// Force delete apps
	response, err = impl.DeleteDeploymentAppsForEnvironment(ctx,
		request.EnvId, deleteDeploymentType, request.ExcludeApps)

	if err != nil {
		return nil, err
	}

	// Updating the env id and desired deployment app type received from request in the response
	response.EnvId = request.EnvId
	response.DesiredDeploymentType = request.DesiredDeploymentType

	// Update the deployment app type to Helm and toggle deployment_app_created to false in db
	var cdPipelineIds []int
	for _, item := range response.SuccessfulPipelines {
		cdPipelineIds = append(cdPipelineIds, item.Id)
	}

	// Update in db
	err = impl.pipelineRepository.UpdateCdPipelineDeploymentAppInFilter(string(request.DesiredDeploymentType),
		cdPipelineIds)

	if err != nil {
		impl.logger.Errorw("failed to update deployment app type in db",
			"pipeline ids", cdPipelineIds,
			"desired deployment type", request.DesiredDeploymentType,
			"err", err)
	}

	return response, nil
}

// DeleteDeploymentAppsForEnvironment takes in environment id and current deployment app type
// and deletes all the cd pipelines for that deployment type in all apps that belongs to
// that environment.
func (impl PipelineBuilderImpl) DeleteDeploymentAppsForEnvironment(ctx context.Context, environmentId int,
	currentDeploymentAppType bean.DeploymentType, exclusionList []int) (*bean.DeploymentAppTypeChangeResponse, error) {

	// fetch active pipelines from database for the given environment id and current deployment app type
	pipelines, err := impl.pipelineRepository.FindActiveByEnvIdAndDeploymentTypeExcludingAppIds(environmentId,
		string(currentDeploymentAppType), exclusionList)

	if err != nil {
		impl.logger.Errorw("Error fetching cd pipelines",
			"environmentId", environmentId,
			"currentDeploymentAppType", currentDeploymentAppType,
			"err", err)

		return &bean.DeploymentAppTypeChangeResponse{
			EnvId:               environmentId,
			SuccessfulPipelines: []*bean.DeploymentChangeStatus{},
			FailedPipelines:     []*bean.DeploymentChangeStatus{},
		}, err
	}

	// Currently deleting apps only in argocd is supported
	return impl.DeleteDeploymentApps(ctx, pipelines), nil
}

// DeleteDeploymentApps takes in a list of pipelines and delete the applications
// from argocd / helm.
func (impl PipelineBuilderImpl) DeleteDeploymentApps(ctx context.Context,
	pipelines []*pipelineConfig.Pipeline) *bean.DeploymentAppTypeChangeResponse {

	successfulPipelines := make([]*bean.DeploymentChangeStatus, 0)
	failedPipelines := make([]*bean.DeploymentChangeStatus, 0)

	// Iterate over all the pipelines in the environment for given deployment app type
	for _, pipeline := range pipelines {

		// Cannot delete app if deployment app is not created
		if !pipeline.DeploymentAppCreated {
			successfulPipelines = impl.appendToDeploymentChangeStatusList(
				successfulPipelines,
				pipeline,
				"",
				bean.Success)
			continue
		}

<<<<<<< HEAD
		var isValid bool
		// check if pipeline info like app name and environment is empty or not
		if failedPipelines, isValid = impl.isPipelineInfoValid(pipeline, failedPipelines); !isValid {
			continue
		}

		var healthChkErr error
		// check health of the app if it is argocd deployment type
		if failedPipelines, healthChkErr = impl.handleNotHealthyAppsIfArgoDeploymentType(pipeline, failedPipelines); healthChkErr != nil {
=======
		// check if pipeline info like app name and environment is empty or not
		if isValid := impl.isPipelineInfoValid(pipeline, failedPipelines); !isValid {
			continue
		}

		// check health of the app if it is argocd deployment type
		if healthChkErr := impl.handleUnhealthyAppsIfArgoDeploymentType(pipeline, failedPipelines); healthChkErr != nil {
>>>>>>> 26c489f3

			// cannot delete unhealthy app
			continue
		}

		deploymentAppName := fmt.Sprintf("%s-%s", pipeline.App.AppName, pipeline.Environment.Name)
		var err error

		// delete request
		if pipeline.DeploymentAppType == string(bean.ArgoCd) {
			err = impl.deleteArgoCdApp(ctx, deploymentAppName, true)

		} else {
			// check if git repo url is present in db
			// NOTE: If git_repo_url is not saved in db, deployment cannot be changed to argo_cd
			if isGitRepoUrlPresent := impl.isGitRepoUrlPresent(pipeline.AppId); !isGitRepoUrlPresent {

				failedPipelines = impl.handleFailedDeploymentAppChange(pipeline, failedPipelines,
					"error fetching git repo url or it is not present")
				continue
			}
			err = impl.deleteHelmApp(ctx, pipeline)
		}

		if err != nil {
			impl.logger.Errorw("error deleting app on "+pipeline.DeploymentAppType,
				"deployment app name", deploymentAppName,
				"err", err)

			// deletion failed, append to the list of failed pipelines
			failedPipelines = impl.handleFailedDeploymentAppChange(pipeline, failedPipelines,
				"error deleting app with error: "+err.Error())

			continue
		}

		// deletion successful, append to the list of successful pipelines
		successfulPipelines = impl.appendToDeploymentChangeStatusList(
			successfulPipelines,
			pipeline,
			"",
			bean.Success)
	}

	return &bean.DeploymentAppTypeChangeResponse{
		SuccessfulPipelines: successfulPipelines,
		FailedPipelines:     failedPipelines,
	}
}

func (impl PipelineBuilderImpl) isGitRepoUrlPresent(appId int) bool {
	fetchedChart, err := impl.chartRepository.FindLatestByAppId(appId)

	if err != nil || len(fetchedChart.GitRepoUrl) == 0 {
		impl.logger.Errorw("error fetching git repo url or it is not present")
		return false
	}
	return true
}

func (impl PipelineBuilderImpl) isPipelineInfoValid(pipeline *pipelineConfig.Pipeline,
<<<<<<< HEAD
	failedPipelines []*bean.DeploymentChangeStatus) ([]*bean.DeploymentChangeStatus, bool) {
=======
	failedPipelines []*bean.DeploymentChangeStatus) bool {
>>>>>>> 26c489f3

	if len(pipeline.App.AppName) == 0 || len(pipeline.Environment.Name) == 0 {
		impl.logger.Errorw("app name or environment name is not present",
			"pipeline id", pipeline.Id)

		failedPipelines = impl.handleFailedDeploymentAppChange(pipeline, failedPipelines,
			"could not fetch app name or environment name")

<<<<<<< HEAD
		return failedPipelines, false
	}
	return failedPipelines, true
=======
		return false
	}
	return true
>>>>>>> 26c489f3
}

func (impl PipelineBuilderImpl) handleFailedDeploymentAppChange(pipeline *pipelineConfig.Pipeline,
	failedPipelines []*bean.DeploymentChangeStatus, err string) []*bean.DeploymentChangeStatus {

	return impl.appendToDeploymentChangeStatusList(
		failedPipelines,
		pipeline,
		err,
		bean.Failed)
}

<<<<<<< HEAD
func (impl PipelineBuilderImpl) handleNotHealthyAppsIfArgoDeploymentType(pipeline *pipelineConfig.Pipeline,
	failedPipelines []*bean.DeploymentChangeStatus) ([]*bean.DeploymentChangeStatus, error) {
=======
func (impl PipelineBuilderImpl) handleUnhealthyAppsIfArgoDeploymentType(pipeline *pipelineConfig.Pipeline,
	failedPipelines []*bean.DeploymentChangeStatus) error {
>>>>>>> 26c489f3

	if pipeline.DeploymentAppType == string(bean.ArgoCd) {
		// check if app status is Healthy
		status, err := impl.appStatusRepository.Get(pipeline.AppId, pipeline.EnvironmentId)

<<<<<<< HEAD
		// case: missing status row in db
		if len(status.Status) == 0 {
			return failedPipelines, nil
		}

=======
>>>>>>> 26c489f3
		// cannot delete the app from argocd if app status is not healthy
		if err != nil || status.Status != "Healthy" {

			healthCheckErr := errors.New("unable to fetch app status or app status is not healthy")

			impl.logger.Errorw(healthCheckErr.Error(),
				"appId", pipeline.AppId,
				"environmentId", pipeline.EnvironmentId,
				"err", err)

<<<<<<< HEAD
			failedPipelines = impl.handleFailedDeploymentAppChange(pipeline, failedPipelines, healthCheckErr.Error())

			return failedPipelines, healthCheckErr
		}
		return failedPipelines, nil
	}
	return failedPipelines, nil
=======
			impl.handleFailedDeploymentAppChange(pipeline, failedPipelines, healthCheckErr.Error())

			return healthCheckErr
		}
		return nil
	}
	return nil
>>>>>>> 26c489f3
}

// deleteArgoCdApp takes context and deployment app name used in argo cd and deletes
// the application in argo cd.
func (impl PipelineBuilderImpl) deleteArgoCdApp(ctx context.Context, deploymentAppName string,
	cascadeDelete bool) error {

	// building the argocd application delete request
	req := &application2.ApplicationDeleteRequest{
		Name:    &deploymentAppName,
		Cascade: &cascadeDelete,
	}

	_, err := impl.application.Delete(ctx, req)

	// Possible that argocd app got deleted but db updation failed
	if strings.Contains(err.Error(), "code = NotFound") {
		return nil
	}

	return err
}

// deleteHelmApp takes in context and pipeline object and deletes the release in helm
func (impl PipelineBuilderImpl) deleteHelmApp(ctx context.Context, pipeline *pipelineConfig.Pipeline) error {

	// validation
	if !util.IsHelmApp(pipeline.DeploymentAppType) {
		return errors.New("unable to delete pipeline with id: " + strconv.Itoa(pipeline.Id) + ", not a helm app")
	}

	// create app identifier
	appIdentifier := &client.AppIdentifier{
		ClusterId:   pipeline.Environment.ClusterId,
		ReleaseName: pipeline.DeploymentAppName,
		Namespace:   pipeline.Environment.Namespace,
	}

	// call for delete resource
	deleteResponse, err := impl.helmAppService.DeleteApplication(ctx, appIdentifier)

	if err != nil {
		impl.logger.Errorw("error in deleting helm application", "error", err, "appIdentifier", appIdentifier)
		return err
	}

	if deleteResponse == nil || !deleteResponse.GetSuccess() {
		return errors.New("delete application response unsuccessful")
	}

	return nil
}

func (impl PipelineBuilderImpl) appendToDeploymentChangeStatusList(pipelines []*bean.DeploymentChangeStatus,
	pipeline *pipelineConfig.Pipeline, error string, status bean.Status) []*bean.DeploymentChangeStatus {

	return append(pipelines, &bean.DeploymentChangeStatus{
		Id:      pipeline.Id,
		AppId:   pipeline.AppId,
		AppName: pipeline.App.AppName,
		EnvId:   pipeline.EnvironmentId,
		EnvName: pipeline.Environment.Name,
		Error:   error,
		Status:  status,
	})
}

type DeploymentType struct {
	Deployment Deployment `json:"deployment"`
}

type Deployment struct {
	Strategy Strategy `json:"strategy"`
}

type Strategy struct {
	BlueGreen *BlueGreen `json:"blueGreen,omitempty"`
	Rolling   *Rolling   `json:"rolling,omitempty"`
	Canary    *Canary    `json:"canary,omitempty"`
	Recreate  *Recreate  `json:"recreate,omitempty"`
}

type BlueGreen struct {
	AutoPromotionSeconds  int  `json:"autoPromotionSeconds"`
	ScaleDownDelaySeconds int  `json:"scaleDownDelaySeconds"`
	PreviewReplicaCount   int  `json:"previewReplicaCount"`
	AutoPromotionEnabled  bool `json:"autoPromotionEnabled"`
}

type Canary struct {
	MaxSurge       string       `json:"maxSurge,omitempty"`
	MaxUnavailable int          `json:"maxUnavailable,omitempty"`
	Steps          []CanaryStep `json:"steps,omitempty"`
}

type CanaryStep struct {
	// SetWeight sets what percentage of the newRS should receive
	SetWeight *int32 `json:"setWeight,omitempty"`
	// Pause freezes the rollout by setting spec.Paused to true.
	// A Rollout will resume when spec.Paused is reset to false.
	// +optional
	Pause *RolloutPause `json:"pause,omitempty"`
}

type RolloutPause struct {
	// Duration the amount of time to wait before moving to the next step.
	// +optional
	Duration *int32 `json:"duration,omitempty"`
}
type Recreate struct {
}

type Rolling struct {
	MaxSurge       string `json:"maxSurge"`
	MaxUnavailable int    `json:"maxUnavailable"`
}

func (impl PipelineBuilderImpl) createCdPipeline(ctx context.Context, app *app2.App, pipeline *bean.CDPipelineConfigObject, userId int32) (pipelineRes int, err error) {
	dbConnection := impl.pipelineRepository.GetConnection()
	tx, err := dbConnection.Begin()
	if err != nil {
		return 0, err
	}
	// Rollback tx on error.
	defer tx.Rollback()

	if pipeline.AppWorkflowId == 0 && pipeline.ParentPipelineType == "WEBHOOK" {
		externalCiPipeline := &pipelineConfig.ExternalCiPipeline{
			AppId:       app.Id,
			AccessToken: "",
			Active:      true,
			AuditLog:    sql.AuditLog{CreatedBy: userId, CreatedOn: time.Now(), UpdatedOn: time.Now(), UpdatedBy: userId},
		}
		externalCiPipeline, err = impl.ciPipelineRepository.SaveExternalCi(externalCiPipeline, tx)
		wf := &appWorkflow.AppWorkflow{
			Name:     fmt.Sprintf("wf-%d-%s", app.Id, util2.Generate(4)),
			AppId:    app.Id,
			Active:   true,
			AuditLog: sql.AuditLog{CreatedBy: userId, CreatedOn: time.Now(), UpdatedOn: time.Now(), UpdatedBy: userId},
		}
		savedAppWf, err := impl.appWorkflowRepository.SaveAppWorkflowWithTx(wf, tx)
		if err != nil {
			impl.logger.Errorw("err", err)
			return 0, err
		}
		appWorkflowMap := &appWorkflow.AppWorkflowMapping{
			AppWorkflowId: savedAppWf.Id,
			ComponentId:   externalCiPipeline.Id,
			Type:          "WEBHOOK",
			Active:        true,
			AuditLog:      sql.AuditLog{CreatedBy: userId, CreatedOn: time.Now(), UpdatedOn: time.Now(), UpdatedBy: userId},
		}
		appWorkflowMap, err = impl.appWorkflowRepository.SaveAppWorkflowMapping(appWorkflowMap, tx)
		if err != nil {
			return 0, err
		}
		pipeline.ParentPipelineId = externalCiPipeline.Id
		pipeline.AppWorkflowId = savedAppWf.Id
	}

	chart, err := impl.chartRepository.FindLatestChartForAppByAppId(app.Id)
	if err != nil {
		return 0, err
	}
	envOverride, err := impl.propertiesConfigService.CreateIfRequired(chart, pipeline.EnvironmentId, userId, false, models.CHARTSTATUS_NEW, false, false, pipeline.Namespace, chart.IsBasicViewLocked, chart.CurrentViewEditor, tx)
	if err != nil {
		return 0, err
	}

	// Get pipeline override based on Deployment strategy
	//TODO: mark as created in our db
	pipelineId, err := impl.ciCdPipelineOrchestrator.CreateCDPipelines(pipeline, app.Id, userId, tx, app.AppName)
	if err != nil {
		impl.logger.Errorw("error in ")
		return 0, err
	}

	//adding pipeline to workflow
	_, err = impl.appWorkflowRepository.FindByIdAndAppId(pipeline.AppWorkflowId, app.Id)
	if err != nil && err != pg.ErrNoRows {
		return 0, err
	}
	if pipeline.AppWorkflowId > 0 {
		var parentPipelineId int
		var parentPipelineType string
		if pipeline.ParentPipelineId == 0 {
			parentPipelineId = pipeline.CiPipelineId
			parentPipelineType = "CI_PIPELINE"
		} else {
			parentPipelineId = pipeline.ParentPipelineId
			parentPipelineType = pipeline.ParentPipelineType
		}
		appWorkflowMap := &appWorkflow.AppWorkflowMapping{
			AppWorkflowId: pipeline.AppWorkflowId,
			ParentId:      parentPipelineId,
			ParentType:    parentPipelineType,
			ComponentId:   pipelineId,
			Type:          "CD_PIPELINE",
			Active:        true,
			AuditLog:      sql.AuditLog{CreatedBy: userId, CreatedOn: time.Now(), UpdatedOn: time.Now(), UpdatedBy: userId},
		}
		_, err = impl.appWorkflowRepository.SaveAppWorkflowMapping(appWorkflowMap, tx)
		if err != nil {
			return 0, err
		}
	}
	//getting global app metrics for cd pipeline create because env level metrics is not created yet
	appLevelAppMetricsEnabled := false
	appLevelMetrics, err := impl.appLevelMetricsRepository.FindByAppId(app.Id)
	if err != nil && err != pg.ErrNoRows {
		impl.logger.Errorw("error in getting app level metrics app level", "error", err)
	} else if err == nil {
		appLevelAppMetricsEnabled = appLevelMetrics.AppMetrics
	}
	err = impl.deploymentTemplateHistoryService.CreateDeploymentTemplateHistoryFromEnvOverrideTemplate(envOverride, tx, appLevelAppMetricsEnabled, pipelineId)
	if err != nil {
		impl.logger.Errorw("error in creating entry for env deployment template history", "err", err, "envOverride", envOverride)
		return 0, err
	}
	// strategies for pipeline ids, there is only one is default
	defaultCount := 0
	for _, item := range pipeline.Strategies {
		if item.Default {
			defaultCount = defaultCount + 1
			if defaultCount > 1 {
				impl.logger.Warnw("already have one strategy is default in this pipeline", "strategy", item.DeploymentTemplate)
				item.Default = false
			}
		}
		strategy := &chartConfig.PipelineStrategy{
			PipelineId: pipelineId,
			Strategy:   item.DeploymentTemplate,
			Config:     string(item.Config),
			Default:    item.Default,
			Deleted:    false,
			AuditLog:   sql.AuditLog{UpdatedBy: userId, CreatedBy: userId, UpdatedOn: time.Now(), CreatedOn: time.Now()},
		}
		err = impl.pipelineConfigRepository.Save(strategy, tx)
		if err != nil {
			impl.logger.Errorw("error in saving strategy", "strategy", item.DeploymentTemplate)
			return pipelineId, fmt.Errorf("pipeline created but failed to add strategy")
		}
		//creating history entry for strategy
		_, err = impl.pipelineStrategyHistoryService.CreatePipelineStrategyHistory(strategy, pipeline.TriggerType, tx)
		if err != nil {
			impl.logger.Errorw("error in creating strategy history entry", "err", err)
			return 0, err
		}

	}

	err = tx.Commit()
	if err != nil {
		return 0, err
	}

	impl.logger.Debugw("pipeline created with GitMaterialId ", "id", pipelineId, "pipeline", pipeline)
	return pipelineId, nil
}

func (impl PipelineBuilderImpl) updateCdPipeline(ctx context.Context, pipeline *bean.CDPipelineConfigObject, userID int32) (err error) {

	if len(pipeline.PreStage.Config) > 0 && !strings.Contains(pipeline.PreStage.Config, "beforeStages") {
		err = &util.ApiError{
			HttpStatusCode:  http.StatusBadRequest,
			InternalMessage: "invalid yaml config, must include - beforeStages",
			UserMessage:     "invalid yaml config, must include - beforeStages",
		}
		return err
	}
	if len(pipeline.PostStage.Config) > 0 && !strings.Contains(pipeline.PostStage.Config, "afterStages") {
		err = &util.ApiError{
			HttpStatusCode:  http.StatusBadRequest,
			InternalMessage: "invalid yaml config, must include - afterStages",
			UserMessage:     "invalid yaml config, must include - afterStages",
		}
		return err
	}
	dbConnection := impl.pipelineRepository.GetConnection()
	tx, err := dbConnection.Begin()
	if err != nil {
		return err
	}
	// Rollback tx on error.
	defer tx.Rollback()
	err = impl.ciCdPipelineOrchestrator.UpdateCDPipeline(pipeline, userID, tx)
	if err != nil {
		impl.logger.Errorw("error in updating pipeline")
		return err
	}

	// strategies for pipeline ids, there is only one is default
	existingStrategies, err := impl.pipelineConfigRepository.GetAllStrategyByPipelineId(pipeline.Id)
	if err != nil && !errors.IsNotFound(err) {
		impl.logger.Errorw("error in getting pipeline strategies", "err", err)
		return err
	}
	for _, oldItem := range existingStrategies {
		notFound := true
		for _, newItem := range pipeline.Strategies {
			if newItem.DeploymentTemplate == oldItem.Strategy {
				notFound = false
			}
		}

		if notFound {
			//delete from db
			err := impl.pipelineConfigRepository.Delete(oldItem, tx)
			if err != nil {
				impl.logger.Errorw("error in delete pipeline strategies", "err", err)
				return fmt.Errorf("error in delete pipeline strategies")
			}
		}
	}

	defaultCount := 0
	for _, item := range pipeline.Strategies {
		if item.Default {
			defaultCount = defaultCount + 1
			if defaultCount > 1 {
				impl.logger.Warnw("already have one strategy is default in this pipeline, skip this", "strategy", item.DeploymentTemplate)
				continue
			}
		}
		strategy, err := impl.pipelineConfigRepository.FindByStrategyAndPipelineId(item.DeploymentTemplate, pipeline.Id)
		if err != nil && pg.ErrNoRows != err {
			impl.logger.Errorw("error in getting strategy", "err", err)
			return err
		}
		if strategy.Id > 0 {
			strategy.Config = string(item.Config)
			strategy.Default = item.Default
			strategy.UpdatedBy = userID
			strategy.UpdatedOn = time.Now()
			err = impl.pipelineConfigRepository.Update(strategy, tx)
			if err != nil {
				impl.logger.Errorw("error in updating strategy", "strategy", item.DeploymentTemplate)
				return fmt.Errorf("pipeline updated but failed to update one strategy")
			}
			//creating history entry for strategy
			_, err = impl.pipelineStrategyHistoryService.CreatePipelineStrategyHistory(strategy, pipeline.TriggerType, tx)
			if err != nil {
				impl.logger.Errorw("error in creating strategy history entry", "err", err)
				return err
			}
		} else {
			strategy := &chartConfig.PipelineStrategy{
				PipelineId: pipeline.Id,
				Strategy:   item.DeploymentTemplate,
				Config:     string(item.Config),
				Default:    item.Default,
				Deleted:    false,
				AuditLog:   sql.AuditLog{UpdatedBy: userID, CreatedBy: userID, UpdatedOn: time.Now(), CreatedOn: time.Now()},
			}
			err = impl.pipelineConfigRepository.Save(strategy, tx)
			if err != nil {
				impl.logger.Errorw("error in saving strategy", "strategy", item.DeploymentTemplate)
				return fmt.Errorf("pipeline created but failed to add strategy")
			}
			//creating history entry for strategy
			_, err = impl.pipelineStrategyHistoryService.CreatePipelineStrategyHistory(strategy, pipeline.TriggerType, tx)
			if err != nil {
				impl.logger.Errorw("error in creating strategy history entry", "err", err)
				return err
			}
		}
	}
	err = tx.Commit()
	if err != nil {
		return err
	}
	return nil
}

func (impl PipelineBuilderImpl) filterDeploymentTemplate(deploymentTemplate chartRepoRepository.DeploymentStrategy, pipelineOverride string) (string, error) {
	var deploymentType DeploymentType
	err := json.Unmarshal([]byte(pipelineOverride), &deploymentType)
	if err != nil {
		impl.logger.Errorw("err", err)
		return "", err
	}
	if chartRepoRepository.DEPLOYMENT_STRATEGY_BLUE_GREEN == deploymentTemplate {
		newDeploymentType := DeploymentType{
			Deployment: Deployment{
				Strategy: Strategy{
					BlueGreen: deploymentType.Deployment.Strategy.BlueGreen,
				},
			},
		}
		pipelineOverrideBytes, err := json.Marshal(newDeploymentType)
		if err != nil {
			impl.logger.Errorw("err", err)
			return "", err
		}
		pipelineOverride = string(pipelineOverrideBytes)
	} else if chartRepoRepository.DEPLOYMENT_STRATEGY_ROLLING == deploymentTemplate {
		newDeploymentType := DeploymentType{
			Deployment: Deployment{
				Strategy: Strategy{
					Rolling: deploymentType.Deployment.Strategy.Rolling,
				},
			},
		}
		pipelineOverrideBytes, err := json.Marshal(newDeploymentType)
		if err != nil {
			impl.logger.Errorw("err", err)
			return "", err
		}
		pipelineOverride = string(pipelineOverrideBytes)
	} else if chartRepoRepository.DEPLOYMENT_STRATEGY_CANARY == deploymentTemplate {
		newDeploymentType := DeploymentType{
			Deployment: Deployment{
				Strategy: Strategy{
					Canary: deploymentType.Deployment.Strategy.Canary,
				},
			},
		}
		pipelineOverrideBytes, err := json.Marshal(newDeploymentType)
		if err != nil {
			impl.logger.Errorw("err", err)
			return "", err
		}
		pipelineOverride = string(pipelineOverrideBytes)
	} else if chartRepoRepository.DEPLOYMENT_STRATEGY_RECREATE == deploymentTemplate {
		newDeploymentType := DeploymentType{
			Deployment: Deployment{
				Strategy: Strategy{
					Recreate: deploymentType.Deployment.Strategy.Recreate,
				},
			},
		}
		pipelineOverrideBytes, err := json.Marshal(newDeploymentType)
		if err != nil {
			impl.logger.Errorw("err", err)
			return "", err
		}
		pipelineOverride = string(pipelineOverrideBytes)
	}
	return pipelineOverride, nil
}

func (impl PipelineBuilderImpl) GetCdPipelinesForApp(appId int) (cdPipelines *bean.CdPipelines, err error) {
	cdPipelines, err = impl.ciCdPipelineOrchestrator.GetCdPipelinesForApp(appId)
	var pipelines []*bean.CDPipelineConfigObject
	for _, dbPipeline := range cdPipelines.Pipelines {
		environment, err := impl.environmentRepository.FindById(dbPipeline.EnvironmentId)
		if err != nil && errors.IsNotFound(err) {
			impl.logger.Errorw("error in fetching pipeline", "err", err)
			return cdPipelines, err
		}
		strategies, err := impl.pipelineConfigRepository.GetAllStrategyByPipelineId(dbPipeline.Id)
		if err != nil && errors.IsNotFound(err) {
			impl.logger.Errorw("error in fetching strategies", "err", err)
			return cdPipelines, err
		}
		var strategiesBean []bean.Strategy
		var deploymentTemplate chartRepoRepository.DeploymentStrategy
		for _, item := range strategies {
			strategiesBean = append(strategiesBean, bean.Strategy{
				Config:             []byte(item.Config),
				DeploymentTemplate: item.Strategy,
				Default:            item.Default,
			})

			if item.Default {
				deploymentTemplate = item.Strategy
			}
		}
		appWorkflowMapping, err := impl.appWorkflowRepository.FindWFCDMappingByCDPipelineId(dbPipeline.Id)
		if err != nil {
			return nil, err
		}
		pipeline := &bean.CDPipelineConfigObject{
			Id:                            dbPipeline.Id,
			Name:                          dbPipeline.Name,
			EnvironmentId:                 dbPipeline.EnvironmentId,
			EnvironmentName:               environment.Name,
			CiPipelineId:                  dbPipeline.CiPipelineId,
			DeploymentTemplate:            deploymentTemplate,
			TriggerType:                   dbPipeline.TriggerType,
			Strategies:                    strategiesBean,
			PreStage:                      dbPipeline.PreStage,
			PostStage:                     dbPipeline.PostStage,
			PreStageConfigMapSecretNames:  dbPipeline.PreStageConfigMapSecretNames,
			PostStageConfigMapSecretNames: dbPipeline.PostStageConfigMapSecretNames,
			RunPreStageInEnv:              dbPipeline.RunPreStageInEnv,
			RunPostStageInEnv:             dbPipeline.RunPostStageInEnv,
			DeploymentAppType:             dbPipeline.DeploymentAppType,
			ParentPipelineType:            appWorkflowMapping.ParentType,
			ParentPipelineId:              appWorkflowMapping.ParentId,
		}
		pipelines = append(pipelines, pipeline)
	}
	cdPipelines.Pipelines = pipelines
	return cdPipelines, err
}

func (impl PipelineBuilderImpl) GetCdPipelinesForAppAndEnv(appId int, envId int) (cdPipelines *bean.CdPipelines, err error) {
	return impl.ciCdPipelineOrchestrator.GetCdPipelinesForAppAndEnv(appId, envId)
}

type ConfigMapSecretsResponse struct {
	Maps    []bean2.Map `json:"maps"`
	Secrets []bean2.Map `json:"secrets"`
}

func (impl PipelineBuilderImpl) FetchConfigmapSecretsForCdStages(appId, envId, cdPipelineId int) (ConfigMapSecretsResponse, error) {
	configMapSecrets, err := impl.appService.GetConfigMapAndSecretJson(appId, envId, cdPipelineId)
	if err != nil {
		impl.logger.Errorw("error while fetching config secrets ", "err", err)
		return ConfigMapSecretsResponse{}, err
	}
	existingConfigMapSecrets := ConfigMapSecretsResponse{}
	err = json.Unmarshal([]byte(configMapSecrets), &existingConfigMapSecrets)
	if err != nil {
		impl.logger.Error(err)
		return ConfigMapSecretsResponse{}, err
	}
	return existingConfigMapSecrets, nil
}

func (impl PipelineBuilderImpl) GetArtifactsByCDPipeline(cdPipelineId int, stage bean2.WorkflowType) (bean.CiArtifactResponse, error) {
	var ciArtifactsResponse bean.CiArtifactResponse
	var err error
	parentId, parentType, err := impl.GetCdParentDetails(cdPipelineId)
	if err != nil {
		impl.logger.Errorw("error in getting cd parent details", "err", err, "cdPipelineId", cdPipelineId, "stage", stage)
		return ciArtifactsResponse, err
	}
	//setting parent cd id for checking latest image running on parent cd
	parentCdId := 0
	if parentType == bean2.CD_WORKFLOW_TYPE_POST || (parentType == bean2.CD_WORKFLOW_TYPE_DEPLOY && stage != bean2.CD_WORKFLOW_TYPE_POST) {
		parentCdId = parentId
	}
	pipeline, err := impl.pipelineRepository.FindById(cdPipelineId)
	if err != nil && err != pg.ErrNoRows {
		impl.logger.Errorw("Error in getting cd pipeline details", err, "cdPipelineId", cdPipelineId)
	}
	if stage == bean2.CD_WORKFLOW_TYPE_DEPLOY && len(pipeline.PreStageConfig) > 0 {
		parentId = cdPipelineId
		parentType = bean2.CD_WORKFLOW_TYPE_PRE
	}
	if stage == bean2.CD_WORKFLOW_TYPE_POST {
		parentId = cdPipelineId
		parentType = bean2.CD_WORKFLOW_TYPE_DEPLOY
	}
	ciArtifactsResponse, err = impl.GetArtifactsForCdStage(cdPipelineId, parentId, parentType, stage, parentCdId)
	if err != nil {
		impl.logger.Errorw("error in getting artifacts for cd", "err", err, "stage", stage, "cdPipelineId", cdPipelineId)
		return ciArtifactsResponse, err
	}
	return ciArtifactsResponse, nil
}

func (impl PipelineBuilderImpl) GetCdParentDetails(cdPipelineId int) (parentId int, parentType bean2.WorkflowType, err error) {
	appWorkflowMapping, err := impl.appWorkflowRepository.FindWFCDMappingByCDPipelineId(cdPipelineId)
	if err != nil {
		return 0, "", err
	}
	parentId = appWorkflowMapping.ParentId
	if appWorkflowMapping.ParentType == appWorkflow.CDPIPELINE {
		pipeline, err := impl.pipelineRepository.FindById(parentId)
		if err != nil && err != pg.ErrNoRows {
			impl.logger.Errorw("Error in fetching cd pipeline details", err, "pipelineId", parentId)
			return 0, "", err
		}
		if len(pipeline.PostStageConfig) > 0 {
			return parentId, bean2.CD_WORKFLOW_TYPE_POST, nil
		} else {
			return parentId, bean2.CD_WORKFLOW_TYPE_DEPLOY, nil
		}
	} else if appWorkflowMapping.ParentType == appWorkflow.WEBHOOK {
		return parentId, bean2.WEBHOOK_WORKFLOW_TYPE, nil
	}
	return parentId, bean2.CI_WORKFLOW_TYPE, nil
}

func (impl PipelineBuilderImpl) GetArtifactsForCdStage(cdPipelineId int, parentId int, parentType bean2.WorkflowType, stage bean2.WorkflowType, parentCdId int) (bean.CiArtifactResponse, error) {
	var ciArtifacts []bean.CiArtifactBean
	var ciArtifactsResponse bean.CiArtifactResponse
	var err error
	artifactMap := make(map[int]int)
	limit := 10
	ciArtifacts, artifactMap, latestWfArtifactId, latestWfArtifactStatus, err := impl.BuildArtifactsForCdStage(cdPipelineId, stage, ciArtifacts, artifactMap, false, limit, parentCdId)
	if err != nil && err != pg.ErrNoRows {
		impl.logger.Errorw("error in getting artifacts for child cd stage", "err", err, "stage", stage)
		return ciArtifactsResponse, err
	}
	ciArtifacts, err = impl.BuildArtifactsForParentStage(cdPipelineId, parentId, parentType, ciArtifacts, artifactMap, limit, parentCdId)
	if err != nil && err != pg.ErrNoRows {
		impl.logger.Errorw("error in getting artifacts for cd", "err", err, "parentStage", parentType, "stage", stage)
		return ciArtifactsResponse, err
	}
	//sorting ci artifacts on the basis of creation time
	if ciArtifacts != nil {
		sort.SliceStable(ciArtifacts, func(i, j int) bool {
			return ciArtifacts[i].Id > ciArtifacts[j].Id
		})
	}
	ciArtifactsResponse.CdPipelineId = cdPipelineId
	ciArtifactsResponse.LatestWfArtifactId = latestWfArtifactId
	ciArtifactsResponse.LatestWfArtifactStatus = latestWfArtifactStatus
	if ciArtifacts == nil {
		ciArtifacts = []bean.CiArtifactBean{}
	}
	ciArtifactsResponse.CiArtifacts = ciArtifacts
	return ciArtifactsResponse, nil
}

func (impl PipelineBuilderImpl) BuildArtifactsForParentStage(cdPipelineId int, parentId int, parentType bean2.WorkflowType, ciArtifacts []bean.CiArtifactBean, artifactMap map[int]int, limit int, parentCdId int) ([]bean.CiArtifactBean, error) {
	var ciArtifactsFinal []bean.CiArtifactBean
	var err error
	if parentType == bean2.CI_WORKFLOW_TYPE {
		ciArtifactsFinal, err = impl.BuildArtifactsForCIParent(cdPipelineId, parentId, parentType, ciArtifacts, artifactMap, limit)
	} else if parentType == bean2.WEBHOOK_WORKFLOW_TYPE {
		ciArtifactsFinal, err = impl.BuildArtifactsForCIParent(cdPipelineId, parentId, parentType, ciArtifacts, artifactMap, limit)
	} else {
		//parent type is PRE, POST or DEPLOY type
		ciArtifactsFinal, _, _, _, err = impl.BuildArtifactsForCdStage(parentId, parentType, ciArtifacts, artifactMap, true, limit, parentCdId)
	}
	return ciArtifactsFinal, err
}

func (impl PipelineBuilderImpl) BuildArtifactsForCdStage(pipelineId int, stageType bean2.WorkflowType, ciArtifacts []bean.CiArtifactBean, artifactMap map[int]int, parent bool, limit int, parentCdId int) ([]bean.CiArtifactBean, map[int]int, int, string, error) {
	//getting running artifact id for parent cd
	parentCdRunningArtifactId := 0
	if parentCdId > 0 && parent {
		parentCdWfrList, err := impl.cdWorkflowRepository.FindArtifactByPipelineIdAndRunnerType(parentCdId, bean2.CD_WORKFLOW_TYPE_DEPLOY, 1)
		if err != nil {
			impl.logger.Errorw("error in getting artifact for parent cd", "parentCdPipelineId", parentCdId)
			return ciArtifacts, artifactMap, 0, "", err
		}
		parentCdRunningArtifactId = parentCdWfrList[0].CdWorkflow.CiArtifact.Id
	}
	//getting wfr for parent and updating artifacts
	parentWfrList, err := impl.cdWorkflowRepository.FindArtifactByPipelineIdAndRunnerType(pipelineId, stageType, limit)
	if err != nil {
		impl.logger.Errorw("error in getting artifact for deployed items", "cdPipelineId", pipelineId)
		return ciArtifacts, artifactMap, 0, "", err
	}
	deploymentArtifactId := 0
	deploymentArtifactStatus := ""
	for index, wfr := range parentWfrList {
		if !parent && index == 0 {
			deploymentArtifactId = wfr.CdWorkflow.CiArtifact.Id
			deploymentArtifactStatus = wfr.Status
		}
		if wfr.Status == application.Healthy || wfr.Status == application.SUCCEEDED {
			lastSuccessfulTriggerOnParent := parent && index == 0
			latest := !parent && index == 0
			runningOnParentCd := parentCdRunningArtifactId == wfr.CdWorkflow.CiArtifact.Id
			if ciArtifactIndex, ok := artifactMap[wfr.CdWorkflow.CiArtifact.Id]; !ok {
				//entry not present, creating new entry
				mInfo, err := parseMaterialInfo([]byte(wfr.CdWorkflow.CiArtifact.MaterialInfo), wfr.CdWorkflow.CiArtifact.DataSource)
				if err != nil {
					mInfo = []byte("[]")
					impl.logger.Errorw("Error in parsing artifact material info", "err", err)
				}
				ciArtifact := bean.CiArtifactBean{
					Id:                            wfr.CdWorkflow.CiArtifact.Id,
					Image:                         wfr.CdWorkflow.CiArtifact.Image,
					ImageDigest:                   wfr.CdWorkflow.CiArtifact.ImageDigest,
					MaterialInfo:                  mInfo,
					LastSuccessfulTriggerOnParent: lastSuccessfulTriggerOnParent,
					Latest:                        latest,
					Scanned:                       wfr.CdWorkflow.CiArtifact.Scanned,
					ScanEnabled:                   wfr.CdWorkflow.CiArtifact.ScanEnabled,
				}
				if !parent {
					ciArtifact.Deployed = true
					ciArtifact.DeployedTime = formatDate(wfr.StartedOn, bean.LayoutRFC3339)
				}
				if runningOnParentCd {
					ciArtifact.RunningOnParentCd = runningOnParentCd
				}
				ciArtifacts = append(ciArtifacts, ciArtifact)
				//storing index of ci artifact for using when updating old entry
				artifactMap[wfr.CdWorkflow.CiArtifact.Id] = len(ciArtifacts) - 1
			} else {
				//entry already present, updating running on parent
				if parent {
					ciArtifacts[ciArtifactIndex].LastSuccessfulTriggerOnParent = lastSuccessfulTriggerOnParent
				}
				if runningOnParentCd {
					ciArtifacts[ciArtifactIndex].RunningOnParentCd = runningOnParentCd
				}
			}
		}
	}
	return ciArtifacts, artifactMap, deploymentArtifactId, deploymentArtifactStatus, nil
}

// method for building artifacts for parent CI

func (impl PipelineBuilderImpl) BuildArtifactsForCIParent(cdPipelineId int, parentId int, parentType bean2.WorkflowType, ciArtifacts []bean.CiArtifactBean, artifactMap map[int]int, limit int) ([]bean.CiArtifactBean, error) {
	artifacts, err := impl.ciArtifactRepository.GetArtifactsByCDPipeline(cdPipelineId, limit, parentId, parentType)
	if err != nil {
		impl.logger.Errorw("error in getting artifacts for ci", "err", err)
		return ciArtifacts, err
	}
	for _, artifact := range artifacts {
		if _, ok := artifactMap[artifact.Id]; !ok {
			mInfo, err := parseMaterialInfo([]byte(artifact.MaterialInfo), artifact.DataSource)
			if err != nil {
				mInfo = []byte("[]")
				impl.logger.Errorw("Error in parsing artifact material info", "err", err, "artifact", artifact)
			}
			ciArtifacts = append(ciArtifacts, bean.CiArtifactBean{
				Id:           artifact.Id,
				Image:        artifact.Image,
				ImageDigest:  artifact.ImageDigest,
				MaterialInfo: mInfo,
				ScanEnabled:  artifact.ScanEnabled,
				Scanned:      artifact.Scanned,
			})
		}
	}
	return ciArtifacts, nil
}

func (impl PipelineBuilderImpl) FetchArtifactForRollback(cdPipelineId, offset, limit int) (bean.CiArtifactResponse, error) {
	var deployedCiArtifacts []bean.CiArtifactBean
	var deployedCiArtifactsResponse bean.CiArtifactResponse

	cdWfrs, err := impl.cdWorkflowRepository.FetchArtifactsByCdPipelineId(cdPipelineId, bean2.CD_WORKFLOW_TYPE_DEPLOY, offset, limit)
	if err != nil {
		impl.logger.Errorw("error in getting artifacts for rollback by cdPipelineId", "err", err, "cdPipelineId", cdPipelineId)
		return deployedCiArtifactsResponse, err
	}
	var ids []int32
	for _, item := range cdWfrs {
		ids = append(ids, item.TriggeredBy)
	}
	userEmails := make(map[int32]string)
	users, err := impl.userService.GetByIds(ids)
	if err != nil {
		impl.logger.Errorw("unable to fetch users by ids", "err", err, "ids", ids)
	}
	for _, item := range users {
		userEmails[item.Id] = item.EmailId
	}
	for _, cdWfr := range cdWfrs {
		ciArtifact := &repository.CiArtifact{}
		if cdWfr.CdWorkflow != nil && cdWfr.CdWorkflow.CiArtifact != nil {
			ciArtifact = cdWfr.CdWorkflow.CiArtifact
		}
		if ciArtifact == nil {
			continue
		}
		mInfo, err := parseMaterialInfo([]byte(ciArtifact.MaterialInfo), ciArtifact.DataSource)
		if err != nil {
			mInfo = []byte("[]")
			impl.logger.Errorw("error in parsing ciArtifact material info", "err", err, "ciArtifact", ciArtifact)
		}
		userEmail := userEmails[cdWfr.TriggeredBy]
		deployedCiArtifacts = append(deployedCiArtifacts, bean.CiArtifactBean{
			Id:           ciArtifact.Id,
			Image:        ciArtifact.Image,
			MaterialInfo: mInfo,
			DeployedTime: formatDate(cdWfr.StartedOn, bean.LayoutRFC3339),
			WfrId:        cdWfr.Id,
			DeployedBy:   userEmail,
		})
	}

	deployedCiArtifactsResponse.CdPipelineId = cdPipelineId
	if deployedCiArtifacts == nil {
		deployedCiArtifacts = []bean.CiArtifactBean{}
	}
	deployedCiArtifactsResponse.CiArtifacts = deployedCiArtifacts

	return deployedCiArtifactsResponse, nil
}

func parseMaterialInfo(materialInfo json.RawMessage, source string) (json.RawMessage, error) {
	if source != "GOCD" && source != "CI-RUNNER" && source != "EXTERNAL" {
		return nil, fmt.Errorf("datasource: %s not supported", source)
	}
	var ciMaterials []repository.CiMaterialInfo
	err := json.Unmarshal(materialInfo, &ciMaterials)
	if err != nil {
		println("material info", materialInfo)
		println("unmarshal error for material info", "err", err)
	}
	var scmMapList []map[string]string

	for _, material := range ciMaterials {
		scmMap := map[string]string{}
		var url string
		if material.Material.Type == "git" {
			url = material.Material.GitConfiguration.URL
		} else if material.Material.Type == "scm" {
			url = material.Material.ScmConfiguration.URL
		} else {
			return nil, fmt.Errorf("unknown material type:%s ", material.Material.Type)
		}
		if material.Modifications != nil && len(material.Modifications) > 0 {
			_modification := material.Modifications[0]

			revision := _modification.Revision
			url = strings.TrimSpace(url)

			_webhookDataStr := ""
			_webhookDataByteArr, err := json.Marshal(_modification.WebhookData)
			if err == nil {
				_webhookDataStr = string(_webhookDataByteArr)
			}

			scmMap["url"] = url
			scmMap["revision"] = revision
			scmMap["modifiedTime"] = _modification.ModifiedTime
			scmMap["author"] = _modification.Author
			scmMap["message"] = _modification.Message
			scmMap["tag"] = _modification.Tag
			scmMap["webhookData"] = _webhookDataStr
		}
		scmMapList = append(scmMapList, scmMap)
	}
	mInfo, err := json.Marshal(scmMapList)
	return mInfo, err
}

func (impl PipelineBuilderImpl) FindAppsByTeamId(teamId int) ([]*AppBean, error) {
	var appsRes []*AppBean
	apps, err := impl.appRepo.FindAppsByTeamId(teamId)
	if err != nil {
		impl.logger.Errorw("error while fetching app", "err", err)
		return nil, err
	}
	for _, app := range apps {
		appsRes = append(appsRes, &AppBean{Id: app.Id, Name: app.AppName})
	}
	return appsRes, err
}

func (impl PipelineBuilderImpl) FindAppsByTeamName(teamName string) ([]AppBean, error) {
	var appsRes []AppBean
	apps, err := impl.appRepo.FindAppsByTeamName(teamName)
	if err != nil {
		impl.logger.Errorw("error while fetching app", "err", err)
		return nil, err
	}
	for _, app := range apps {
		appsRes = append(appsRes, AppBean{Id: app.Id, Name: app.AppName})
	}
	return appsRes, err
}

func (impl PipelineBuilderImpl) FindPipelineById(cdPipelineId int) (*pipelineConfig.Pipeline, error) {
	return impl.pipelineRepository.FindById(cdPipelineId)
}

type TeamAppBean struct {
	ProjectId   int        `json:"projectId"`
	ProjectName string     `json:"projectName"`
	AppList     []*AppBean `json:"appList"`
}

type AppBean struct {
	Id     int    `json:"id"`
	Name   string `json:"name,notnull"`
	TeamId int    `json:"teamId,omitempty"`
}

func (impl PipelineBuilderImpl) GetAppList() ([]AppBean, error) {
	var appsRes []AppBean
	apps, err := impl.appRepo.FindAll()
	if err != nil {
		impl.logger.Errorw("error while fetching app", "err", err)
		return nil, err
	}
	for _, app := range apps {
		appsRes = append(appsRes, AppBean{Id: app.Id, Name: app.AppName})
	}
	return appsRes, err
}

func (impl PipelineBuilderImpl) FetchCDPipelineStrategy(appId int) (PipelineStrategiesResponse, error) {
	pipelineStrategiesResponse := PipelineStrategiesResponse{}
	chart, err := impl.chartRepository.FindLatestChartForAppByAppId(appId)
	if err != nil && err != pg.ErrNoRows {
		impl.logger.Errorf("invalid state", "err", err, "appId", appId)
		return pipelineStrategiesResponse, err
	}
	if chart.Id == 0 {
		return pipelineStrategiesResponse, fmt.Errorf("no chart configured")
	}

	//get global strategy for this chart
	globalStrategies, err := impl.globalStrategyMetadataRepository.GetByChartRefId(chart.ChartRefId)
	if err != nil && err != pg.ErrNoRows {
		impl.logger.Errorw("error in getting global strategies", "err", err)
		return pipelineStrategiesResponse, err
	} else if err == pg.ErrNoRows {
		impl.logger.Infow("no strategies configured for chart", "chartRefId", chart.ChartRefId)
		return pipelineStrategiesResponse, nil
	}
	pipelineOverride := chart.PipelineOverride
	for _, globalStrategy := range globalStrategies {
		config, err := impl.filterDeploymentTemplate(globalStrategy.Name, pipelineOverride)
		if err != nil {
			return pipelineStrategiesResponse, err
		}
		pipelineStrategy := PipelineStrategy{
			DeploymentTemplate: globalStrategy.Name,
			Config:             []byte(config),
		}
		if globalStrategy.Name == chartRepoRepository.DEPLOYMENT_STRATEGY_ROLLING {
			pipelineStrategy.Default = true
		} else {
			pipelineStrategy.Default = false
		}
		pipelineStrategiesResponse.PipelineStrategy = append(pipelineStrategiesResponse.PipelineStrategy, pipelineStrategy)
	}
	return pipelineStrategiesResponse, nil
}

type PipelineStrategiesResponse struct {
	PipelineStrategy []PipelineStrategy `json:"pipelineStrategy"`
}
type PipelineStrategy struct {
	DeploymentTemplate chartRepoRepository.DeploymentStrategy `json:"deploymentTemplate,omitempty"` //
	Config             json.RawMessage                        `json:"config"`
	Default            bool                                   `json:"default"`
}

func (impl PipelineBuilderImpl) GetEnvironmentByCdPipelineId(pipelineId int) (int, error) {
	dbPipeline, err := impl.pipelineRepository.FindById(pipelineId)
	if err != nil || dbPipeline == nil {
		impl.logger.Errorw("error in fetching pipeline", "err", err)
		return 0, err
	}
	return dbPipeline.EnvironmentId, err
}

func (impl PipelineBuilderImpl) GetCdPipelineById(pipelineId int) (cdPipeline *bean.CDPipelineConfigObject, err error) {
	dbPipeline, err := impl.pipelineRepository.FindById(pipelineId)
	if err != nil && errors.IsNotFound(err) {
		impl.logger.Errorw("error in fetching pipeline", "err", err)
		return cdPipeline, err
	}
	environment, err := impl.environmentRepository.FindById(dbPipeline.EnvironmentId)
	if err != nil && errors.IsNotFound(err) {
		impl.logger.Errorw("error in fetching pipeline", "err", err)
		return cdPipeline, err
	}
	strategies, err := impl.pipelineConfigRepository.GetAllStrategyByPipelineId(dbPipeline.Id)
	if err != nil && errors.IsNotFound(err) {
		impl.logger.Errorw("error in fetching strategies", "err", err)
		return cdPipeline, err
	}
	var strategiesBean []bean.Strategy
	var deploymentTemplate chartRepoRepository.DeploymentStrategy
	for _, item := range strategies {
		strategiesBean = append(strategiesBean, bean.Strategy{
			Config:             []byte(item.Config),
			DeploymentTemplate: item.Strategy,
			Default:            item.Default,
		})

		if item.Default {
			deploymentTemplate = item.Strategy
		}
	}

	preStage := bean.CdStage{}
	if len(dbPipeline.PreStageConfig) > 0 {
		preStage.Name = "Pre-Deployment"
		preStage.Config = dbPipeline.PreStageConfig
		preStage.TriggerType = dbPipeline.PreTriggerType
	}
	postStage := bean.CdStage{}
	if len(dbPipeline.PostStageConfig) > 0 {
		postStage.Name = "Post-Deployment"
		postStage.Config = dbPipeline.PostStageConfig
		postStage.TriggerType = dbPipeline.PostTriggerType
	}

	preStageConfigmapSecrets := bean.PreStageConfigMapSecretNames{}
	postStageConfigmapSecrets := bean.PostStageConfigMapSecretNames{}

	if dbPipeline.PreStageConfigMapSecretNames != "" {
		err = json.Unmarshal([]byte(dbPipeline.PreStageConfigMapSecretNames), &preStageConfigmapSecrets)
		if err != nil {
			impl.logger.Error(err)
			return nil, err
		}
	}
	if dbPipeline.PostStageConfigMapSecretNames != "" {
		err = json.Unmarshal([]byte(dbPipeline.PostStageConfigMapSecretNames), &postStageConfigmapSecrets)
		if err != nil {
			impl.logger.Error(err)
			return nil, err
		}
	}
	appWorkflowMapping, err := impl.appWorkflowRepository.FindWFCDMappingByCDPipelineId(pipelineId)
	if err != nil {
		return nil, err
	}
	cdPipeline = &bean.CDPipelineConfigObject{
		Id:                            dbPipeline.Id,
		Name:                          dbPipeline.Name,
		EnvironmentId:                 dbPipeline.EnvironmentId,
		EnvironmentName:               environment.Name,
		CiPipelineId:                  dbPipeline.CiPipelineId,
		DeploymentTemplate:            deploymentTemplate,
		TriggerType:                   dbPipeline.TriggerType,
		Strategies:                    strategiesBean,
		PreStage:                      preStage,
		PostStage:                     postStage,
		PreStageConfigMapSecretNames:  preStageConfigmapSecrets,
		PostStageConfigMapSecretNames: postStageConfigmapSecrets,
		RunPreStageInEnv:              dbPipeline.RunPreStageInEnv,
		RunPostStageInEnv:             dbPipeline.RunPostStageInEnv,
		CdArgoSetup:                   environment.Cluster.CdArgoSetup,
		ParentPipelineId:              appWorkflowMapping.ParentId,
		ParentPipelineType:            appWorkflowMapping.ParentType,
		DeploymentAppType:             dbPipeline.DeploymentAppType,
	}

	return cdPipeline, err
}

func (impl PipelineBuilderImpl) FindByIds(ids []*int) ([]*AppBean, error) {
	var appsRes []*AppBean
	apps, err := impl.appRepo.FindByIds(ids)
	if err != nil {
		impl.logger.Errorw("error while fetching app", "err", err)
		return nil, err
	}
	for _, app := range apps {
		appsRes = append(appsRes, &AppBean{Id: app.Id, Name: app.AppName, TeamId: app.TeamId})
	}
	return appsRes, err
}

func (impl PipelineBuilderImpl) GetCiPipelineById(pipelineId int) (ciPipeline *bean.CiPipeline, err error) {
	pipeline, err := impl.ciPipelineRepository.FindById(pipelineId)
	if err != nil && !util.IsErrNoRows(err) {
		impl.logger.Errorw("error in fetching ci pipeline", "pipelineId", pipelineId, "err", err)
		return nil, err
	}
	dockerArgs := make(map[string]string)
	if len(pipeline.DockerArgs) > 0 {
		err := json.Unmarshal([]byte(pipeline.DockerArgs), &dockerArgs)
		if err != nil {
			impl.logger.Warnw("error in unmarshal", "err", err)
		}
	}

	if impl.ciConfig.ExternalCiWebhookUrl == "" {
		hostUrl, err := impl.attributesService.GetByKey(attributes.HostUrlKey)
		if err != nil {
			impl.logger.Errorw("there is no external ci webhook url configured", "ci pipeline", pipeline)
			return nil, err
		}
		if hostUrl != nil {
			impl.ciConfig.ExternalCiWebhookUrl = fmt.Sprintf("%s/%s", hostUrl.Value, ExternalCiWebhookPath)
		}
	}

	var externalCiConfig bean.ExternalCiConfig

	ciPipelineScripts, err := impl.ciPipelineRepository.FindCiScriptsByCiPipelineId(pipeline.Id)
	if err != nil && !util.IsErrNoRows(err) {
		impl.logger.Errorw("error in fetching ci scripts")
		return nil, err
	}

	var beforeDockerBuildScripts []*bean.CiScript
	var afterDockerBuildScripts []*bean.CiScript
	for _, ciScript := range ciPipelineScripts {
		ciScriptResp := &bean.CiScript{
			Id:             ciScript.Id,
			Index:          ciScript.Index,
			Name:           ciScript.Name,
			Script:         ciScript.Script,
			OutputLocation: ciScript.OutputLocation,
		}
		if ciScript.Stage == BEFORE_DOCKER_BUILD {
			beforeDockerBuildScripts = append(beforeDockerBuildScripts, ciScriptResp)
		} else if ciScript.Stage == AFTER_DOCKER_BUILD {
			afterDockerBuildScripts = append(afterDockerBuildScripts, ciScriptResp)
		}
	}
	parentCiPipeline, err := impl.ciPipelineRepository.FindById(pipeline.ParentCiPipeline)
	if err != nil && !util.IsErrNoRows(err) {
		impl.logger.Errorw("err", err)
		return nil, err
	}
	ciPipeline = &bean.CiPipeline{
		Id:                       pipeline.Id,
		Version:                  pipeline.Version,
		Name:                     pipeline.Name,
		Active:                   pipeline.Active,
		Deleted:                  pipeline.Deleted,
		DockerArgs:               dockerArgs,
		IsManual:                 pipeline.IsManual,
		IsExternal:               pipeline.IsExternal,
		AppId:                    pipeline.AppId,
		ParentCiPipeline:         pipeline.ParentCiPipeline,
		ParentAppId:              parentCiPipeline.AppId,
		ExternalCiConfig:         externalCiConfig,
		BeforeDockerBuildScripts: beforeDockerBuildScripts,
		AfterDockerBuildScripts:  afterDockerBuildScripts,
		ScanEnabled:              pipeline.ScanEnabled,
		IsDockerConfigOverridden: pipeline.IsDockerConfigOverridden,
	}
	if !ciPipeline.IsExternal && ciPipeline.IsDockerConfigOverridden {
		ciTemplateBean, err := impl.ciTemplateService.FindTemplateOverrideByCiPipelineId(ciPipeline.Id)
		if err != nil {
			return nil, err
		}
		templateOverride := ciTemplateBean.CiTemplateOverride
		ciBuildConfig := ciTemplateBean.CiBuildConfig
		ciPipeline.DockerConfigOverride = bean.DockerConfigOverride{
			DockerRegistry:   templateOverride.DockerRegistryId,
			DockerRepository: templateOverride.DockerRepository,
			CiBuildConfig:    ciBuildConfig,
			//DockerBuildConfig: &bean.DockerBuildConfig{
			//	GitMaterialId:  templateOverride.GitMaterialId,
			//	DockerfilePath: templateOverride.DockerfilePath,
			//},
		}
	}
	for _, material := range pipeline.CiPipelineMaterials {
		if material == nil || material.GitMaterial == nil || !material.GitMaterial.Active {
			continue
		}
		ciMaterial := &bean.CiMaterial{
			Id:              material.Id,
			CheckoutPath:    material.CheckoutPath,
			Path:            material.Path,
			ScmId:           material.ScmId,
			GitMaterialId:   material.GitMaterialId,
			GitMaterialName: material.GitMaterial.Name[strings.Index(material.GitMaterial.Name, "-")+1:],
			ScmName:         material.ScmName,
			ScmVersion:      material.ScmVersion,
			IsRegex:         material.Regex != "",
			Source:          &bean.SourceTypeConfig{Type: material.Type, Value: material.Value, Regex: material.Regex},
		}
		ciPipeline.CiMaterial = append(ciPipeline.CiMaterial, ciMaterial)
	}

	linkedCis, err := impl.ciPipelineRepository.FindByParentCiPipelineId(ciPipeline.Id)
	if err != nil && !util.IsErrNoRows(err) {
		return nil, err
	}
	ciPipeline.LinkedCount = len(linkedCis)

	appWorkflowMappings, err := impl.appWorkflowRepository.FindWFCIMappingByCIPipelineId(ciPipeline.Id)
	for _, mapping := range appWorkflowMappings {
		//there will be only one active entry in db always
		ciPipeline.AppWorkflowId = mapping.AppWorkflowId
	}

	//getting pre stage and post stage details
	preStageDetail, postStageDetail, err := impl.pipelineStageService.GetCiPipelineStageData(ciPipeline.Id)
	if err != nil {
		impl.logger.Errorw("error in getting pre & post stage detail by ciPipelineId", "err", err, "ciPipelineId", ciPipeline.Id)
		return nil, err
	}
	ciPipeline.PreBuildStage = preStageDetail
	ciPipeline.PostBuildStage = postStageDetail
	return ciPipeline, err
}

func (impl PipelineBuilderImpl) FindAllMatchesByAppName(appName string) ([]*AppBean, error) {
	var appsRes []*AppBean
	var apps []*app2.App
	var err error
	if len(appName) == 0 {
		apps, err = impl.appRepo.FindAll()
	} else {
		apps, err = impl.appRepo.FindAllMatchesByAppName(appName)
	}
	if err != nil {
		impl.logger.Errorw("error while fetching app", "err", err)
		return nil, err
	}
	for _, app := range apps {
		appsRes = append(appsRes, &AppBean{Id: app.Id, Name: app.AppName})
	}
	return appsRes, err
}

func (impl PipelineBuilderImpl) updateGitRepoUrlInCharts(appId int, chartGitAttribute *util.ChartGitAttribute, userId int32) error {
	charts, err := impl.chartRepository.FindActiveChartsByAppId(appId)
	if err != nil && pg.ErrNoRows != err {
		return err
	}
	for _, ch := range charts {
		if len(ch.GitRepoUrl) == 0 {
			ch.GitRepoUrl = chartGitAttribute.RepoUrl
			ch.ChartLocation = chartGitAttribute.ChartLocation
			ch.UpdatedOn = time.Now()
			ch.UpdatedBy = userId
			err = impl.chartRepository.Update(ch)
			if err != nil {
				return err
			}
		}
	}
	return nil
}

func (impl PipelineBuilderImpl) PerformBulkActionOnCdPipelines(dto *bean.CdBulkActionRequestDto, impactedPipelines []*pipelineConfig.Pipeline, ctx context.Context, dryRun bool, userId int32) ([]*bean.CdBulkActionResponseDto, error) {
	switch dto.Action {
	case bean.CD_BULK_DELETE:
		bulkDeleteResp := impl.BulkDeleteCdPipelines(impactedPipelines, ctx, dryRun, dto.ForceDelete, userId)
		return bulkDeleteResp, nil
	default:
		return nil, &util.ApiError{Code: "400", HttpStatusCode: 400, UserMessage: "this action is not supported"}
	}
}

func (impl PipelineBuilderImpl) BulkDeleteCdPipelines(impactedPipelines []*pipelineConfig.Pipeline, ctx context.Context, dryRun, forceDelete bool, userId int32) []*bean.CdBulkActionResponseDto {
	var respDtos []*bean.CdBulkActionResponseDto
	for _, pipeline := range impactedPipelines {
		respDto := &bean.CdBulkActionResponseDto{
			PipelineName:    pipeline.Name,
			AppName:         pipeline.App.AppName,
			EnvironmentName: pipeline.Environment.Name,
		}
		if !dryRun {
			err := impl.DeleteCdPipeline(pipeline, ctx, forceDelete, userId)
			if err != nil {
				impl.logger.Errorw("error in deleting cd pipeline", "err", err, "pipelineId", pipeline.Id)
				respDto.DeletionResult = fmt.Sprintf("Not able to delete pipeline, %v", err)
			} else {
				respDto.DeletionResult = "Pipeline deleted successfully."
			}
		}
		respDtos = append(respDtos, respDto)
	}
	return respDtos

}

func (impl PipelineBuilderImpl) GetBulkActionImpactedPipelines(dto *bean.CdBulkActionRequestDto) ([]*pipelineConfig.Pipeline, error) {
	if len(dto.EnvIds) == 0 || (len(dto.AppIds) == 0 && len(dto.ProjectIds) == 0) {
		//invalid payload, envIds are must and either of appIds or projectIds are must
		return nil, &util.ApiError{Code: "400", HttpStatusCode: 400, UserMessage: "invalid payload, can not get pipelines for this filter"}
	}
	var pipelineIdsByAppLevel []int
	var pipelineIdsByProjectLevel []int
	var err error
	if len(dto.AppIds) > 0 && len(dto.EnvIds) > 0 {
		//getting pipeline IDs for app level deletion request
		pipelineIdsByAppLevel, err = impl.pipelineRepository.FindIdsByAppIdsAndEnvironmentIds(dto.AppIds, dto.EnvIds)
		if err != nil && err != pg.ErrNoRows {
			impl.logger.Errorw("error in getting cd pipelines by appIds and envIds", "err", err)
			return nil, err
		}
	}
	if len(dto.ProjectIds) > 0 && len(dto.EnvIds) > 0 {
		//getting pipeline IDs for project level deletion request
		pipelineIdsByProjectLevel, err = impl.pipelineRepository.FindIdsByProjectIdsAndEnvironmentIds(dto.ProjectIds, dto.EnvIds)
		if err != nil && err != pg.ErrNoRows {
			impl.logger.Errorw("error in getting cd pipelines by projectIds and envIds", "err", err)
			return nil, err
		}
	}
	var pipelineIdsMerged []int
	//it might be possible that pipelineIdsByAppLevel & pipelineIdsByProjectLevel have some same values
	//we are still appending them to save operation cost of checking same ids as we will get pipelines from
	//in clause which gives correct results even if some values are repeating
	pipelineIdsMerged = append(pipelineIdsMerged, pipelineIdsByAppLevel...)
	pipelineIdsMerged = append(pipelineIdsMerged, pipelineIdsByProjectLevel...)
	var pipelines []*pipelineConfig.Pipeline
	if len(pipelineIdsMerged) > 0 {
		pipelines, err = impl.pipelineRepository.FindByIdsIn(pipelineIdsMerged)
		if err != nil {
			impl.logger.Errorw("error in getting cd pipelines by ids", "err", err, "ids", pipelineIdsMerged)
			return nil, err
		}
	}
	return pipelines, nil
}

func (impl PipelineBuilderImpl) buildExternalCiWebhookSchema() map[string]interface{} {
	schema := make(map[string]interface{})
	schema["dockerImage"] = &bean.SchemaObject{Description: "docker image created for your application (Eg. quay.io/devtron/test:da3ba325-161-467)", DataType: "String", Example: "test-docker-repo/test:b150cc81-5-20", Optional: false}
	//schema["digest"] = &bean.SchemaObject{Description: "docker image sha1 digest", DataType: "String", Example: "sha256:94180dead8336237430e848ef8145f060b51", Optional: true}
	//schema["materialType"] = &bean.SchemaObject{Description: "git", DataType: "String", Example: "git", Optional: true}

	ciProjectDetails := make([]map[string]interface{}, 0)
	ciProjectDetail := make(map[string]interface{})
	ciProjectDetail["commitHash"] = &bean.SchemaObject{Description: "Hash of git commit used to build the image (Eg. 4bd84gba5ebdd6b1937ffd6c0734c2ad52ede782)", DataType: "String", Example: "dg46f67559dbsdfdfdfdsfba47901caf47f8b7e", Optional: true}
	ciProjectDetail["commitTime"] = &bean.SchemaObject{Description: "Time at which the code was committed to git (Eg. 2022-11-12T12:12:00)", DataType: "String", Example: "2022-11-12T12:12:00", Optional: true}
	ciProjectDetail["message"] = &bean.SchemaObject{Description: "Message provided during code commit (Eg. This is a sample commit message)", DataType: "String", Example: "commit message", Optional: true}
	ciProjectDetail["author"] = &bean.SchemaObject{Description: "Name or email id of the user who has done git commit (Eg. John Doe, johndoe@company.com)", DataType: "String", Example: "Devtron User", Optional: true}
	ciProjectDetails = append(ciProjectDetails, ciProjectDetail)

	schema["ciProjectDetails"] = &bean.SchemaObject{Description: "Git commit details used to build the image", DataType: "Array", Example: "[{}]", Optional: true, Child: ciProjectDetails}
	return schema
}

func (impl PipelineBuilderImpl) buildPayloadOption() []bean.PayloadOptionObject {
	payloadOption := make([]bean.PayloadOptionObject, 0)
	payloadOption = append(payloadOption, bean.PayloadOptionObject{
		Key:        "dockerImage",
		PayloadKey: []string{"dockerImage"},
		Label:      "Container image tag",
		Mandatory:  true,
	})

	payloadOption = append(payloadOption, bean.PayloadOptionObject{
		Key:        "commitHash",
		PayloadKey: []string{"ciProjectDetails.commitHash"},
		Label:      "Commit hash",
		Mandatory:  false,
	})
	payloadOption = append(payloadOption, bean.PayloadOptionObject{
		Key:        "message",
		PayloadKey: []string{"ciProjectDetails.message"},
		Label:      "Commit message",
		Mandatory:  false,
	})
	payloadOption = append(payloadOption, bean.PayloadOptionObject{
		Key:        "author",
		PayloadKey: []string{"ciProjectDetails.author"},
		Label:      "Author",
		Mandatory:  false,
	})
	payloadOption = append(payloadOption, bean.PayloadOptionObject{
		Key:        "commitTime",
		PayloadKey: []string{"ciProjectDetails.commitTime"},
		Label:      "Date & time of commit",
		Mandatory:  false,
	})
	return payloadOption
}

func (impl PipelineBuilderImpl) buildResponses() []bean.ResponseSchemaObject {
	responseSchemaObjects := make([]bean.ResponseSchemaObject, 0)
	schema := make(map[string]interface{})
	schema["code"] = &bean.SchemaObject{Description: "http status code", DataType: "integer", Example: "200,400,401", Optional: false}
	schema["result"] = &bean.SchemaObject{Description: "api response", DataType: "string", Example: "url", Optional: true}
	schema["status"] = &bean.SchemaObject{Description: "api response status", DataType: "string", Example: "url", Optional: true}

	error := make(map[string]interface{})
	error["code"] = &bean.SchemaObject{Description: "http status code", DataType: "integer", Example: "200,400,401", Optional: true}
	error["userMessage"] = &bean.SchemaObject{Description: "api error user message", DataType: "string", Example: "message", Optional: true}
	schema["error"] = &bean.SchemaObject{Description: "api error", DataType: "object", Example: "{}", Optional: true, Child: error}
	description200 := bean.ResponseDescriptionSchemaObject{
		Description: "success http api response",
		ExampleValue: bean.ExampleValueDto{
			Code:   200,
			Result: "api response result",
		},
		Schema: schema,
	}
	response200 := bean.ResponseSchemaObject{
		Description: description200,
		Code:        "200",
	}
	badReq := bean.ErrorDto{
		Code:        400,
		UserMessage: "Bad request",
	}
	description400 := bean.ResponseDescriptionSchemaObject{
		Description: "bad http request api response",
		ExampleValue: bean.ExampleValueDto{
			Code:   400,
			Errors: []bean.ErrorDto{badReq},
		},
		Schema: schema,
	}

	response400 := bean.ResponseSchemaObject{
		Description: description400,
		Code:        "400",
	}
	description401 := bean.ResponseDescriptionSchemaObject{
		Description: "unauthorized http api response",
		ExampleValue: bean.ExampleValueDto{
			Code:   401,
			Result: "Unauthorized",
		},
		Schema: schema,
	}
	response401 := bean.ResponseSchemaObject{
		Description: description401,
		Code:        "401",
	}
	responseSchemaObjects = append(responseSchemaObjects, response200)
	responseSchemaObjects = append(responseSchemaObjects, response400)
	responseSchemaObjects = append(responseSchemaObjects, response401)
	return responseSchemaObjects
}

func (impl PipelineBuilderImpl) GetCiPipelineByEnvironment(envId int, token string, auth func(token string, appObject string, envObject string) bool) ([]*bean.CiConfigRequest, error) {
	cdPipelines, err := impl.pipelineRepository.FindActiveByEnvId(envId)
	if err != nil && err != pg.ErrNoRows {
		impl.logger.Errorw("error fetching pipelines for env id", "err", err)
		return nil, err
	}
	pipelineMap := make(map[int]bool)
	appNamesMap := make(map[int]string)
	var appIds []int
	for _, pipeline := range cdPipelines {
		appObject := impl.enforcerUtil.GetAppRBACName(pipeline.App.AppName)
		valid := auth(token, appObject, "") //here only app permission need to check
		if !valid {
			//if user unauthorized, skip items
			continue
		}
		appIds = append(appIds, pipeline.AppId)
		appNamesMap[pipeline.AppId] = pipeline.App.AppName
		pipelineMap[pipeline.Id] = true
	}
	var ciConfigs []*bean.CiConfigRequest
	var ciPipelineResp []*bean.CiPipeline
	for _, appId := range appIds {
		ciConfig, err := impl.getCiTemplateVariables(appId)
		if err != nil {
			impl.logger.Debugw("error in fetching ci pipeline", "appId", appId, "err", err)
			return nil, err
		}
		//TODO fill these variables
		//--------pipeline population start
		ciPipelines, err := impl.ciPipelineRepository.FindByAppId(appId)
		if err != nil && !util.IsErrNoRows(err) {
			impl.logger.Errorw("error in fetching ci pipeline", "appId", appId, "err", err)
			return nil, err
		}

		if impl.ciConfig.ExternalCiWebhookUrl == "" {
			hostUrl, err := impl.attributesService.GetByKey(attributes.HostUrlKey)
			if err != nil {
				return nil, err
			}
			if hostUrl != nil {
				impl.ciConfig.ExternalCiWebhookUrl = fmt.Sprintf("%s/%s", hostUrl.Value, ExternalCiWebhookPath)
			}
		}
		//map of ciPipelineId and their templateOverrideConfig
		ciOverrideTemplateMap := make(map[int]*bean3.CiTemplateBean)
		ciTemplateBeanOverrides, err := impl.ciTemplateService.FindTemplateOverrideByAppId(appId)
		if err != nil {
			return nil, err
		}

		for _, templateBeanOverride := range ciTemplateBeanOverrides {
			ciTemplateOverride := templateBeanOverride.CiTemplateOverride
			ciOverrideTemplateMap[ciTemplateOverride.CiPipelineId] = templateBeanOverride
		}
		for _, pipeline := range ciPipelines {

			dockerArgs := make(map[string]string)
			if len(pipeline.DockerArgs) > 0 {
				err := json.Unmarshal([]byte(pipeline.DockerArgs), &dockerArgs)
				if err != nil {
					impl.logger.Warnw("error in unmarshal", "err", err)
				}
			}

			var externalCiConfig bean.ExternalCiConfig

			ciPipelineScripts, err := impl.ciPipelineRepository.FindCiScriptsByCiPipelineId(pipeline.Id)
			if err != nil && !util.IsErrNoRows(err) {
				impl.logger.Errorw("error in fetching ci scripts")
				return nil, err
			}

			var beforeDockerBuildScripts []*bean.CiScript
			var afterDockerBuildScripts []*bean.CiScript
			for _, ciScript := range ciPipelineScripts {
				ciScriptResp := &bean.CiScript{
					Id:             ciScript.Id,
					Index:          ciScript.Index,
					Name:           ciScript.Name,
					Script:         ciScript.Script,
					OutputLocation: ciScript.OutputLocation,
				}
				if ciScript.Stage == BEFORE_DOCKER_BUILD {
					beforeDockerBuildScripts = append(beforeDockerBuildScripts, ciScriptResp)
				} else if ciScript.Stage == AFTER_DOCKER_BUILD {
					afterDockerBuildScripts = append(afterDockerBuildScripts, ciScriptResp)
				}
			}
			parentCiPipeline, err := impl.ciPipelineRepository.FindById(pipeline.ParentCiPipeline)
			if err != nil && !util.IsErrNoRows(err) {
				impl.logger.Errorw("err", err)
				return nil, err
			}
			ciPipeline := &bean.CiPipeline{
				Id:                       pipeline.Id,
				Version:                  pipeline.Version,
				Name:                     pipeline.Name,
				Active:                   pipeline.Active,
				Deleted:                  pipeline.Deleted,
				DockerArgs:               dockerArgs,
				IsManual:                 pipeline.IsManual,
				IsExternal:               pipeline.IsExternal,
				ParentCiPipeline:         pipeline.ParentCiPipeline,
				ParentAppId:              parentCiPipeline.AppId,
				ExternalCiConfig:         externalCiConfig,
				BeforeDockerBuildScripts: beforeDockerBuildScripts,
				AfterDockerBuildScripts:  afterDockerBuildScripts,
				ScanEnabled:              pipeline.ScanEnabled,
				IsDockerConfigOverridden: pipeline.IsDockerConfigOverridden,
			}
			if ciTemplateBean, ok := ciOverrideTemplateMap[pipeline.Id]; ok {
				templateOverride := ciTemplateBean.CiTemplateOverride
				ciPipeline.DockerConfigOverride = bean.DockerConfigOverride{
					DockerRegistry:   templateOverride.DockerRegistryId,
					DockerRepository: templateOverride.DockerRepository,
					CiBuildConfig:    ciTemplateBean.CiBuildConfig,
				}
			}
			for _, material := range pipeline.CiPipelineMaterials {
				// ignore those materials which have inactive git material
				if material == nil || material.GitMaterial == nil || !material.GitMaterial.Active {
					continue
				}
				ciMaterial := &bean.CiMaterial{
					Id:              material.Id,
					CheckoutPath:    material.CheckoutPath,
					Path:            material.Path,
					ScmId:           material.ScmId,
					GitMaterialId:   material.GitMaterialId,
					GitMaterialName: material.GitMaterial.Name[strings.Index(material.GitMaterial.Name, "-")+1:],
					ScmName:         material.ScmName,
					ScmVersion:      material.ScmVersion,
					IsRegex:         material.Regex != "",
					Source:          &bean.SourceTypeConfig{Type: material.Type, Value: material.Value, Regex: material.Regex},
				}
				ciPipeline.CiMaterial = append(ciPipeline.CiMaterial, ciMaterial)
			}
			linkedCis, err := impl.ciPipelineRepository.FindByParentCiPipelineId(ciPipeline.Id)
			if err != nil && !util.IsErrNoRows(err) {
				return nil, err
			}
			ciPipeline.LinkedCount = len(linkedCis)
			ciPipelineResp = append(ciPipelineResp, ciPipeline)
		}
		ciConfig.CiPipelines = ciPipelineResp
		ciConfigs = append(ciConfigs, ciConfig)
	}
	//--------pipeline population end
	return ciConfigs, err
}

func (impl PipelineBuilderImpl) GetCdPipelinesByEnvironment(envId int, token string, auth func(token string, appObject string, envObject string) bool) (cdPipelines *bean.CdPipelines, err error) {
	cdPipelines, err = impl.ciCdPipelineOrchestrator.GetCdPipelinesForEnv(envId)
	if err != nil {
		impl.logger.Errorw("error in fetching pipeline", "err", err)
		return cdPipelines, err
	}
	var pipelines []*bean.CDPipelineConfigObject
	for _, dbPipeline := range cdPipelines.Pipelines {
		appObject := impl.enforcerUtil.GetAppRBACName(dbPipeline.AppName)
		envObject := impl.enforcerUtil.GetEnvRBACNameByCdPipelineIdAndEnvId(dbPipeline.Id)
		valid := auth(token, appObject, envObject)
		if !valid {
			//if user unauthorized, skip items
			continue
		}
		environment, err := impl.environmentRepository.FindById(dbPipeline.EnvironmentId)
		if err != nil && errors.IsNotFound(err) {
			impl.logger.Errorw("error in fetching pipeline", "err", err)
			return cdPipelines, err
		}
		strategies, err := impl.pipelineConfigRepository.GetAllStrategyByPipelineId(dbPipeline.Id)
		if err != nil && errors.IsNotFound(err) {
			impl.logger.Errorw("error in fetching strategies", "err", err)
			return cdPipelines, err
		}
		var strategiesBean []bean.Strategy
		var deploymentTemplate chartRepoRepository.DeploymentStrategy
		for _, item := range strategies {
			strategiesBean = append(strategiesBean, bean.Strategy{
				Config:             []byte(item.Config),
				DeploymentTemplate: item.Strategy,
				Default:            item.Default,
			})
			if item.Default {
				deploymentTemplate = item.Strategy
			}
		}
		appWorkflowMapping, err := impl.appWorkflowRepository.FindWFCDMappingByCDPipelineId(dbPipeline.Id)
		if err != nil && errors.IsNotFound(err) {
			impl.logger.Errorw("error in fetching workflows", "err", err)
			return nil, err
		}
		pipeline := &bean.CDPipelineConfigObject{
			Id:                            dbPipeline.Id,
			Name:                          dbPipeline.Name,
			EnvironmentId:                 dbPipeline.EnvironmentId,
			EnvironmentName:               environment.Name,
			CiPipelineId:                  dbPipeline.CiPipelineId,
			DeploymentTemplate:            deploymentTemplate,
			TriggerType:                   dbPipeline.TriggerType,
			Strategies:                    strategiesBean,
			PreStage:                      dbPipeline.PreStage,
			PostStage:                     dbPipeline.PostStage,
			PreStageConfigMapSecretNames:  dbPipeline.PreStageConfigMapSecretNames,
			PostStageConfigMapSecretNames: dbPipeline.PostStageConfigMapSecretNames,
			RunPreStageInEnv:              dbPipeline.RunPreStageInEnv,
			RunPostStageInEnv:             dbPipeline.RunPostStageInEnv,
			DeploymentAppType:             dbPipeline.DeploymentAppType,
			ParentPipelineType:            appWorkflowMapping.ParentType,
			ParentPipelineId:              appWorkflowMapping.ParentId,
		}
		pipelines = append(pipelines, pipeline)
	}
	cdPipelines.Pipelines = pipelines
	return cdPipelines, err
}

func (impl PipelineBuilderImpl) GetExternalCiByEnvironment(envId int, token string, auth func(token string, appObject string, envObject string) bool) (ciConfig []*bean.ExternalCiConfig, err error) {
	pipelines, err := impl.pipelineRepository.FindActiveByEnvId(envId)
	if err != nil && err != pg.ErrNoRows {
		impl.logger.Errorw("error fetching pipelines for env id", "err", err)
		return nil, err
	}

	pipelineMap := make(map[int]bool)
	appNamesMap := make(map[int]string)
	var appIds []int
	for _, pipeline := range pipelines {
		appObject := impl.enforcerUtil.GetAppRBACName(pipeline.App.AppName)
		valid := auth(token, appObject, "") //here only app permission need to check
		if !valid {
			//if user unauthorized, skip items
			continue
		}
		appIds = append(appIds, pipeline.AppId)
		appNamesMap[pipeline.AppId] = pipeline.App.AppName
		pipelineMap[pipeline.Id] = true
	}

	externalCiPipelines, err := impl.ciPipelineRepository.FindExternalCiByAppIds(appIds)
	if err != nil && !util.IsErrNoRows(err) {
		impl.logger.Errorw("error in fetching external ci", "envId", envId, "err", err)
		return nil, err
	}

	hostUrl, err := impl.attributesService.GetByKey(attributes.HostUrlKey)
	if err != nil {
		impl.logger.Errorw("error in fetching external ci", "envId", envId, "err", err)
		return nil, err
	}
	if hostUrl != nil {
		impl.ciConfig.ExternalCiWebhookUrl = fmt.Sprintf("%s/%s", hostUrl.Value, ExternalCiWebhookPath)
	}

	externalCiConfigs := make([]*bean.ExternalCiConfig, 0)
	for _, externalCiPipeline := range externalCiPipelines {
		externalCiConfig := &bean.ExternalCiConfig{
			Id:         externalCiPipeline.Id,
			WebhookUrl: fmt.Sprintf("%s/%d", impl.ciConfig.ExternalCiWebhookUrl, externalCiPipeline.Id),
			Payload:    impl.ciConfig.ExternalCiPayload,
			AccessKey:  "",
		}

		appWorkflowMappings, err := impl.appWorkflowRepository.FindWFCDMappingByExternalCiId(externalCiPipeline.Id)
		if err != nil && !util.IsErrNoRows(err) {
			impl.logger.Errorw("error in fetching external ci", "envId", envId, "err", err)
			return nil, err
		}

		roleData := make(map[string]interface{})
		for _, appWorkflowMapping := range appWorkflowMappings {
			cdPipeline, err := impl.pipelineRepository.FindById(appWorkflowMapping.ComponentId)
			if err != nil && !util.IsErrNoRows(err) {
				impl.logger.Errorw("error in fetching external ci", "envId", envId, "err", err)
				return nil, err
			}
			if _, ok := roleData[teamIdKey]; !ok {
				app, err := impl.appRepo.FindAppAndProjectByAppId(cdPipeline.AppId)
				if err != nil && !util.IsErrNoRows(err) {
					impl.logger.Errorw("error in fetching external ci", "envId", envId, "err", err)
					return nil, err
				}
				roleData[teamIdKey] = app.TeamId
				roleData[teamNameKey] = app.Team.Name
				roleData[appIdKey] = cdPipeline.AppId
				roleData[appNameKey] = cdPipeline.App.AppName
			}
			if _, ok := roleData[environmentNameKey]; !ok {
				roleData[environmentNameKey] = cdPipeline.Environment.Name
			} else {
				roleData[environmentNameKey] = fmt.Sprintf("%s,%s", roleData[environmentNameKey], cdPipeline.Environment.Name)
			}
			if _, ok := roleData[environmentIdentifierKey]; !ok {
				roleData[environmentIdentifierKey] = cdPipeline.Environment.EnvironmentIdentifier
			} else {
				roleData[environmentIdentifierKey] = fmt.Sprintf("%s,%s", roleData[environmentIdentifierKey], cdPipeline.Environment.EnvironmentIdentifier)
			}
		}

		externalCiConfig.ExternalCiConfigRole = bean.ExternalCiConfigRole{
			ProjectId:             roleData[teamIdKey].(int),
			ProjectName:           roleData[teamNameKey].(string),
			AppId:                 roleData[appIdKey].(int),
			AppName:               roleData[appNameKey].(string),
			EnvironmentName:       roleData[environmentNameKey].(string),
			EnvironmentIdentifier: roleData[environmentIdentifierKey].(string),
			Role:                  "Build and deploy",
		}
		externalCiConfigs = append(externalCiConfigs, externalCiConfig)
	}
	//--------pipeline population end
	return externalCiConfigs, err
}

func (impl PipelineBuilderImpl) GetEnvironmentListForAutocompleteFilter(envName string, clusterIds []int, offset int, size int, token string, auth func(token string, appObject string, envObject string) bool) (*cluster.AppGroupingResponse, error) {
	result := &cluster.AppGroupingResponse{}
	var models []*repository2.Environment
	var beans []cluster.EnvironmentBean
	var err error
	if len(envName) > 0 && len(clusterIds) > 0 {
		models, err = impl.environmentRepository.FindByEnvNameAndClusterIds(envName, clusterIds, offset, size)
	} else if len(clusterIds) > 0 {
		models, err = impl.environmentRepository.FindByClusterIdsWithFilter(clusterIds, offset, size)
	} else if len(envName) > 0 {
		models, err = impl.environmentRepository.FindByEnvName(envName, offset, size)
	} else {
		models, err = impl.environmentRepository.FindAllActiveWithFilter(offset, size)
	}
	if err != nil && err != pg.ErrNoRows {
		impl.logger.Errorw("error in fetching environment", "err", err)
		return result, err
	}
	for _, model := range models {
		environment := cluster.EnvironmentBean{
			Id:                    model.Id,
			Environment:           model.Name,
			Namespace:             model.Namespace,
			CdArgoSetup:           model.Cluster.CdArgoSetup,
			EnvironmentIdentifier: model.EnvironmentIdentifier,
			ClusterName:           model.Cluster.ClusterName,
		}
		pipelines, err := impl.pipelineRepository.FindActiveByEnvId(model.Id)
		if err != nil && err != pg.ErrNoRows {
			return result, err
		}
		appCount := 0
		for _, pipeline := range pipelines {
			appObject := impl.enforcerUtil.GetAppRBACName(pipeline.App.AppName)
			envObject := impl.enforcerUtil.GetEnvRBACNameByCdPipelineIdAndEnvId(pipeline.Id)
			valid := auth(token, appObject, envObject)
			if !valid {
				//if user unauthorized, skip items
				continue
			}
			appCount = appCount + 1
		}
		environment.AppCount = appCount
		beans = append(beans, environment)
	}

	envCount := len(beans)
	result.EnvList = beans
	result.EnvCount = envCount
	return result, nil
}

func (impl PipelineBuilderImpl) GetAppListForEnvironment(envId int, token string, auth func(token string, appObject string, envObject string) bool) ([]*AppBean, error) {
	var appsRes []*AppBean
	pipelines, err := impl.pipelineRepository.FindActiveByEnvId(envId)
	if err != nil {
		impl.logger.Errorw("error while fetching app", "err", err)
		return nil, err
	}
	for _, pipeline := range pipelines {
		appObject := impl.enforcerUtil.GetAppRBACName(pipeline.App.AppName)
		envObject := impl.enforcerUtil.GetEnvRBACNameByCdPipelineIdAndEnvId(pipeline.Id)
		valid := auth(token, appObject, envObject)
		if !valid {
			//if user unauthorized, skip items
			continue
		}
		appsRes = append(appsRes, &AppBean{Id: pipeline.AppId, Name: pipeline.App.AppName})
	}
	return appsRes, err
}<|MERGE_RESOLUTION|>--- conflicted
+++ resolved
@@ -1821,7 +1821,6 @@
 			continue
 		}
 
-<<<<<<< HEAD
 		var isValid bool
 		// check if pipeline info like app name and environment is empty or not
 		if failedPipelines, isValid = impl.isPipelineInfoValid(pipeline, failedPipelines); !isValid {
@@ -1831,15 +1830,6 @@
 		var healthChkErr error
 		// check health of the app if it is argocd deployment type
 		if failedPipelines, healthChkErr = impl.handleNotHealthyAppsIfArgoDeploymentType(pipeline, failedPipelines); healthChkErr != nil {
-=======
-		// check if pipeline info like app name and environment is empty or not
-		if isValid := impl.isPipelineInfoValid(pipeline, failedPipelines); !isValid {
-			continue
-		}
-
-		// check health of the app if it is argocd deployment type
-		if healthChkErr := impl.handleUnhealthyAppsIfArgoDeploymentType(pipeline, failedPipelines); healthChkErr != nil {
->>>>>>> 26c489f3
 
 			// cannot delete unhealthy app
 			continue
@@ -1901,11 +1891,7 @@
 }
 
 func (impl PipelineBuilderImpl) isPipelineInfoValid(pipeline *pipelineConfig.Pipeline,
-<<<<<<< HEAD
 	failedPipelines []*bean.DeploymentChangeStatus) ([]*bean.DeploymentChangeStatus, bool) {
-=======
-	failedPipelines []*bean.DeploymentChangeStatus) bool {
->>>>>>> 26c489f3
 
 	if len(pipeline.App.AppName) == 0 || len(pipeline.Environment.Name) == 0 {
 		impl.logger.Errorw("app name or environment name is not present",
@@ -1914,15 +1900,9 @@
 		failedPipelines = impl.handleFailedDeploymentAppChange(pipeline, failedPipelines,
 			"could not fetch app name or environment name")
 
-<<<<<<< HEAD
 		return failedPipelines, false
 	}
 	return failedPipelines, true
-=======
-		return false
-	}
-	return true
->>>>>>> 26c489f3
 }
 
 func (impl PipelineBuilderImpl) handleFailedDeploymentAppChange(pipeline *pipelineConfig.Pipeline,
@@ -1935,26 +1915,18 @@
 		bean.Failed)
 }
 
-<<<<<<< HEAD
 func (impl PipelineBuilderImpl) handleNotHealthyAppsIfArgoDeploymentType(pipeline *pipelineConfig.Pipeline,
 	failedPipelines []*bean.DeploymentChangeStatus) ([]*bean.DeploymentChangeStatus, error) {
-=======
-func (impl PipelineBuilderImpl) handleUnhealthyAppsIfArgoDeploymentType(pipeline *pipelineConfig.Pipeline,
-	failedPipelines []*bean.DeploymentChangeStatus) error {
->>>>>>> 26c489f3
 
 	if pipeline.DeploymentAppType == string(bean.ArgoCd) {
 		// check if app status is Healthy
 		status, err := impl.appStatusRepository.Get(pipeline.AppId, pipeline.EnvironmentId)
 
-<<<<<<< HEAD
 		// case: missing status row in db
 		if len(status.Status) == 0 {
 			return failedPipelines, nil
 		}
 
-=======
->>>>>>> 26c489f3
 		// cannot delete the app from argocd if app status is not healthy
 		if err != nil || status.Status != "Healthy" {
 
@@ -1965,7 +1937,6 @@
 				"environmentId", pipeline.EnvironmentId,
 				"err", err)
 
-<<<<<<< HEAD
 			failedPipelines = impl.handleFailedDeploymentAppChange(pipeline, failedPipelines, healthCheckErr.Error())
 
 			return failedPipelines, healthCheckErr
@@ -1973,15 +1944,6 @@
 		return failedPipelines, nil
 	}
 	return failedPipelines, nil
-=======
-			impl.handleFailedDeploymentAppChange(pipeline, failedPipelines, healthCheckErr.Error())
-
-			return healthCheckErr
-		}
-		return nil
-	}
-	return nil
->>>>>>> 26c489f3
 }
 
 // deleteArgoCdApp takes context and deployment app name used in argo cd and deletes
