/*
 * Copyright (c) 2020 Devtron Labs
 *
 * Licensed under the Apache License, Version 2.0 (the "License");
 * you may not use this file except in compliance with the License.
 * You may obtain a copy of the License at
 *
 *    http://www.apache.org/licenses/LICENSE-2.0
 *
 * Unless required by applicable law or agreed to in writing, software
 * distributed under the License is distributed on an "AS IS" BASIS,
 * WITHOUT WARRANTIES OR CONDITIONS OF ANY KIND, either express or implied.
 * See the License for the specific language governing permissions and
 * limitations under the License.
 *
 */

package pipeline

import (
	"context"
	"encoding/json"
	"fmt"
	"net/http"
	"net/url"
	"sort"
	"strconv"
	"strings"
	"time"

	application2 "github.com/argoproj/argo-cd/v2/pkg/apiclient/application"
	client "github.com/devtron-labs/devtron/api/helm-app"
	app2 "github.com/devtron-labs/devtron/internal/sql/repository/app"
	"github.com/devtron-labs/devtron/internal/sql/repository/appStatus"
	"github.com/devtron-labs/devtron/internal/sql/repository/helper"
	"github.com/devtron-labs/devtron/internal/sql/repository/security"
	bean4 "github.com/devtron-labs/devtron/pkg/app/bean"
	appGroup2 "github.com/devtron-labs/devtron/pkg/appGroup"
	"github.com/devtron-labs/devtron/pkg/chart"
	chartRepoRepository "github.com/devtron-labs/devtron/pkg/chartRepo/repository"
	"github.com/devtron-labs/devtron/pkg/cluster"
	repository2 "github.com/devtron-labs/devtron/pkg/cluster/repository"
	"github.com/devtron-labs/devtron/pkg/globalPolicy"
	bean3 "github.com/devtron-labs/devtron/pkg/pipeline/bean"
	"github.com/devtron-labs/devtron/pkg/pipeline/history"
	repository4 "github.com/devtron-labs/devtron/pkg/pipeline/history/repository"
	repository3 "github.com/devtron-labs/devtron/pkg/pipeline/repository"
	repository5 "github.com/devtron-labs/devtron/pkg/pipeline/repository"
	"github.com/devtron-labs/devtron/pkg/sql"
	"github.com/devtron-labs/devtron/pkg/user"
	util3 "github.com/devtron-labs/devtron/pkg/util"
	"github.com/devtron-labs/devtron/util/argo"
	util4 "github.com/devtron-labs/devtron/util/k8s"
	"github.com/devtron-labs/devtron/util/rbac"
	"go.opentelemetry.io/otel"

	"github.com/caarlos0/env"
	bean2 "github.com/devtron-labs/devtron/api/bean"
	"github.com/devtron-labs/devtron/client/argocdServer"
	"github.com/devtron-labs/devtron/client/argocdServer/application"
	"github.com/devtron-labs/devtron/internal/sql/models"
	"github.com/devtron-labs/devtron/internal/sql/repository"
	"github.com/devtron-labs/devtron/internal/sql/repository/appWorkflow"
	"github.com/devtron-labs/devtron/internal/sql/repository/chartConfig"
	dockerRegistryRepository "github.com/devtron-labs/devtron/internal/sql/repository/dockerRegistry"
	"github.com/devtron-labs/devtron/internal/sql/repository/pipelineConfig"
	"github.com/devtron-labs/devtron/internal/util"
	"github.com/devtron-labs/devtron/pkg/app"
	"github.com/devtron-labs/devtron/pkg/attributes"
	"github.com/devtron-labs/devtron/pkg/bean"
	util2 "github.com/devtron-labs/devtron/util"
	"github.com/go-pg/pg"
	"github.com/juju/errors"
	"go.uber.org/zap"
)

const DashboardConfigMap = "dashboard-cm"
const SECURITY_SCANNING = "FORCE_SECURITY_SCANNING"

var DefaultPipelineValue = []byte(`{"ConfigMaps":{"enabled":false},"ConfigSecrets":{"enabled":false},"ContainerPort":[],"EnvVariables":[],"GracePeriod":30,"LivenessProbe":{},"MaxSurge":1,"MaxUnavailable":0,"MinReadySeconds":60,"ReadinessProbe":{},"Spec":{"Affinity":{"Values":"nodes","key":""}},"app":"13","appMetrics":false,"args":{},"autoscaling":{},"command":{"enabled":false,"value":[]},"containers":[],"dbMigrationConfig":{"enabled":false},"deployment":{"strategy":{"rolling":{"maxSurge":"25%","maxUnavailable":1}}},"deploymentType":"ROLLING","env":"1","envoyproxy":{"configMapName":"","image":"","resources":{"limits":{"cpu":"50m","memory":"50Mi"},"requests":{"cpu":"50m","memory":"50Mi"}}},"image":{"pullPolicy":"IfNotPresent"},"ingress":{},"ingressInternal":{"annotations":{},"enabled":false,"host":"","path":"","tls":[]},"initContainers":[],"pauseForSecondsBeforeSwitchActive":30,"pipelineName":"","prometheus":{"release":"monitoring"},"rawYaml":[],"releaseVersion":"1","replicaCount":1,"resources":{"limits":{"cpu":"0.05","memory":"50Mi"},"requests":{"cpu":"0.01","memory":"10Mi"}},"secret":{"data":{},"enabled":false},"server":{"deployment":{"image":"","image_tag":""}},"service":{"annotations":{},"type":"ClusterIP"},"servicemonitor":{"additionalLabels":{}},"tolerations":[],"volumeMounts":[],"volumes":[],"waitForSecondsBeforeScalingDown":30}`)

type EcrConfig struct {
	EcrPrefix string `env:"ECR_REPO_NAME_PREFIX" envDefault:"test/"`
}

func GetEcrConfig() (*EcrConfig, error) {
	cfg := &EcrConfig{}
	err := env.Parse(cfg)
	return cfg, err
}

type DeploymentServiceTypeConfig struct {
	IsInternalUse bool `env:"IS_INTERNAL_USE" envDefault:"false"`
}

type SecurityConfig struct {
	//FORCE_SECURITY_SCANNING flag is being maintained in both dashboard and orchestrator CM's
	//TODO: rishabh will remove FORCE_SECURITY_SCANNING from dashboard's CM.
	ForceSecurityScanning bool `env:"FORCE_SECURITY_SCANNING" envDefault:"false"`
}

func GetDeploymentServiceTypeConfig() (*DeploymentServiceTypeConfig, error) {
	cfg := &DeploymentServiceTypeConfig{}
	err := env.Parse(cfg)
	return cfg, err
}

type PipelineBuilder interface {
	CreateCiPipeline(createRequest *bean.CiConfigRequest) (*bean.PipelineCreateResponse, error)
	CreateApp(request *bean.CreateAppDTO) (*bean.CreateAppDTO, error)
	CreateMaterialsForApp(request *bean.CreateMaterialDTO) (*bean.CreateMaterialDTO, error)
	UpdateMaterialsForApp(request *bean.UpdateMaterialDTO) (*bean.UpdateMaterialDTO, error)
	DeleteMaterial(request *bean.UpdateMaterialDTO) error
	DeleteApp(appId int, userId int32) error
	GetCiPipeline(appId int) (ciConfig *bean.CiConfigRequest, err error)
	GetTriggerViewCiPipeline(appId int) (*bean.TriggerViewCiConfig, error)
	GetExternalCi(appId int) (ciConfig []*bean.ExternalCiConfig, err error)
	GetExternalCiById(appId int, externalCiId int) (ciConfig *bean.ExternalCiConfig, err error)
	UpdateCiTemplate(updateRequest *bean.CiConfigRequest) (*bean.CiConfigRequest, error)
	PatchCiPipeline(request *bean.CiPatchRequest) (ciConfig *bean.CiConfigRequest, err error)
	PatchCiMaterialSource(ciPipeline *bean.CiMaterialPatchRequest, userId int32) (*bean.CiMaterialPatchRequest, error)
	CreateCdPipelines(cdPipelines *bean.CdPipelines, ctx context.Context) (*bean.CdPipelines, error)
	GetApp(appId int) (application *bean.CreateAppDTO, err error)
	PatchCdPipelines(cdPipelines *bean.CDPatchRequest, ctx context.Context) (*bean.CdPipelines, error)
	DeleteCdPipeline(pipeline *pipelineConfig.Pipeline, ctx context.Context, deleteAction int, acdDelete bool, userId int32) (*bean.AppDeleteResponseDTO, error)
	DeleteACDAppCdPipelineWithNonCascade(pipeline *pipelineConfig.Pipeline, ctx context.Context, forceDelete bool, userId int32) (err error)
	ChangeDeploymentType(ctx context.Context, request *bean.DeploymentAppTypeChangeRequest) (*bean.DeploymentAppTypeChangeResponse, error)
	ChangePipelineDeploymentType(ctx context.Context, request *bean.DeploymentAppTypeChangeRequest) (*bean.DeploymentAppTypeChangeResponse, error)
	TriggerDeploymentAfterTypeChange(ctx context.Context, request *bean.DeploymentAppTypeChangeRequest) (*bean.DeploymentAppTypeChangeResponse, error)
	DeleteDeploymentAppsForEnvironment(ctx context.Context, environmentId int, currentDeploymentAppType bean.DeploymentType, exclusionList []int, includeApps []int, userId int32) (*bean.DeploymentAppTypeChangeResponse, error)
	DeleteDeploymentApps(ctx context.Context, pipelines []*pipelineConfig.Pipeline, userId int32) *bean.DeploymentAppTypeChangeResponse
	GetTriggerViewCdPipelinesForApp(appId int) (cdPipelines *bean.CdPipelines, err error)
	GetCdPipelinesForApp(appId int) (cdPipelines *bean.CdPipelines, err error)
	GetCdPipelinesForAppAndEnv(appId int, envId int) (cdPipelines *bean.CdPipelines, err error)
	/*	CreateCdPipelines(cdPipelines bean.CdPipelines) (*bean.CdPipelines, error)*/
<<<<<<< HEAD
	RetrieveArtifactsByCDPipeline(pipeline *pipelineConfig.Pipeline, stage bean2.WorkflowType, isApprovalNode bool) (*bean.CiArtifactResponse, error)
=======
	RetrieveArtifactsByCDPipeline(pipeline *pipelineConfig.Pipeline, stage bean2.WorkflowType, searchString string, isApprovalNode bool) (*bean.CiArtifactResponse, error)
>>>>>>> 8eb1f742
	RetrieveParentDetails(pipelineId int) (parentId int, parentType bean2.WorkflowType, err error)
	FetchArtifactForRollback(cdPipelineId, offset, limit int) (bean.CiArtifactResponse, error)
	FindAppsByTeamId(teamId int) ([]*AppBean, error)
	FindAppsByTeamName(teamName string) ([]AppBean, error)
	FindPipelineById(cdPipelineId int) (*pipelineConfig.Pipeline, error)
	FindAppAndEnvDetailsByPipelineId(cdPipelineId int) (*pipelineConfig.Pipeline, error)
	GetAppList() ([]AppBean, error)
	GetCiPipelineMin(appId int) ([]*bean.CiPipelineMin, error)

	FetchCDPipelineStrategy(appId int) (PipelineStrategiesResponse, error)
	FetchDefaultCDPipelineStrategy(appId int, envId int) (PipelineStrategy, error)
	GetCdPipelineById(pipelineId int) (cdPipeline *bean.CDPipelineConfigObject, err error)

	FetchConfigmapSecretsForCdStages(appId, envId, cdPipelineId int) (ConfigMapSecretsResponse, error)
	FindByIds(ids []*int) ([]*AppBean, error)
	GetCiPipelineById(pipelineId int) (ciPipeline *bean.CiPipeline, err error)

	GetMaterialsForAppId(appId int) []*bean.GitMaterial
	FindAllMatchesByAppName(appName string, appType helper.AppType) ([]*AppBean, error)
	GetEnvironmentByCdPipelineId(pipelineId int) (int, error)
	PatchRegexCiPipeline(request *bean.CiRegexPatchRequest) (err error)

	GetBulkActionImpactedPipelines(dto *bean.CdBulkActionRequestDto) ([]*pipelineConfig.Pipeline, error)
	PerformBulkActionOnCdPipelines(dto *bean.CdBulkActionRequestDto, impactedPipelines []*pipelineConfig.Pipeline, ctx context.Context, dryRun bool, userId int32) ([]*bean.CdBulkActionResponseDto, error)
	DeleteCiPipeline(request *bean.CiPatchRequest) (*bean.CiPipeline, error)
	IsGitOpsRequiredForCD(pipelineCreateRequest *bean.CdPipelines) bool
	SetPipelineDeploymentAppType(pipelineCreateRequest *bean.CdPipelines, isGitOpsConfigured bool, virtualEnvironmentMap map[int]bool, deploymentTypeValidationConfig map[string]bool) error
	MarkGitOpsDevtronAppsDeletedWhereArgoAppIsDeleted(appId int, envId int, acdToken string, pipeline *pipelineConfig.Pipeline) (bool, error)
	GetCiPipelineByEnvironment(request appGroup2.AppGroupingRequest) ([]*bean.CiConfigRequest, error)
	GetCiPipelineByEnvironmentMin(request appGroup2.AppGroupingRequest) ([]*bean.CiPipelineMinResponse, error)
	GetCdPipelinesByEnvironment(request appGroup2.AppGroupingRequest) (cdPipelines *bean.CdPipelines, err error)
	GetCdPipelinesByEnvironmentMin(request appGroup2.AppGroupingRequest) (cdPipelines []*bean.CDPipelineConfigObject, err error)
	GetExternalCiByEnvironment(request appGroup2.AppGroupingRequest) (ciConfig []*bean.ExternalCiConfig, err error)
	GetEnvironmentListForAutocompleteFilter(envName string, clusterIds []int, offset int, size int, emailId string, checkAuthBatch func(emailId string, appObject []string, envObject []string) (map[string]bool, map[string]bool), ctx context.Context) (*cluster.AppGroupingResponse, error)
	GetAppListForEnvironment(request appGroup2.AppGroupingRequest) ([]*AppBean, error)
	GetDeploymentConfigMap(environmentId int) (map[string]bool, error)
	IsGitopsConfigured() (bool, error)
}
type PipelineBuilderImpl struct {
	logger                        *zap.SugaredLogger
	ciCdPipelineOrchestrator      CiCdPipelineOrchestrator
	dockerArtifactStoreRepository dockerRegistryRepository.DockerArtifactStoreRepository
	materialRepo                  pipelineConfig.MaterialRepository
	appRepo                       app2.AppRepository
	pipelineRepository            pipelineConfig.PipelineRepository
	propertiesConfigService       PropertiesConfigService
	//	ciTemplateRepository             pipelineConfig.CiTemplateRepository
	ciPipelineRepository             pipelineConfig.CiPipelineRepository
	application                      application.ServiceClient
	chartRepository                  chartRepoRepository.ChartRepository
	ciArtifactRepository             repository.CiArtifactRepository
	ecrConfig                        *EcrConfig
	envConfigOverrideRepository      chartConfig.EnvConfigOverrideRepository
	environmentRepository            repository2.EnvironmentRepository
	clusterRepository                repository2.ClusterRepository
	pipelineConfigRepository         chartConfig.PipelineConfigRepository
	mergeUtil                        util.MergeUtil
	appWorkflowRepository            appWorkflow.AppWorkflowRepository
	ciConfig                         *CiConfig
	cdWorkflowRepository             pipelineConfig.CdWorkflowRepository
	appService                       app.AppService
	imageScanResultRepository        security.ImageScanResultRepository
	GitFactory                       *util.GitFactory
	ArgoK8sClient                    argocdServer.ArgoK8sClient
	attributesService                attributes.AttributesService
	aCDAuthConfig                    *util3.ACDAuthConfig
	gitOpsRepository                 repository.GitOpsConfigRepository
	pipelineStrategyHistoryService   history.PipelineStrategyHistoryService
	prePostCiScriptHistoryService    history.PrePostCiScriptHistoryService
	prePostCdScriptHistoryService    history.PrePostCdScriptHistoryService
	deploymentTemplateHistoryService history.DeploymentTemplateHistoryService
	appLevelMetricsRepository        repository.AppLevelMetricsRepository
	pipelineStageService             PipelineStageService
	chartTemplateService             util.ChartTemplateService
	chartRefRepository               chartRepoRepository.ChartRefRepository
	chartService                     chart.ChartService
	helmAppService                   client.HelmAppService
	deploymentGroupRepository        repository.DeploymentGroupRepository
	ciPipelineMaterialRepository     pipelineConfig.CiPipelineMaterialRepository
	ciWorkflowRepository             pipelineConfig.CiWorkflowRepository
	//ciTemplateOverrideRepository     pipelineConfig.CiTemplateOverrideRepository
	//ciBuildConfigService CiBuildConfigService
	ciTemplateService                               CiTemplateService
	userService                                     user.UserService
	ciTemplateOverrideRepository                    pipelineConfig.CiTemplateOverrideRepository
	gitMaterialHistoryService                       history.GitMaterialHistoryService
	CiTemplateHistoryService                        history.CiTemplateHistoryService
	CiPipelineHistoryService                        history.CiPipelineHistoryService
	globalStrategyMetadataRepository                chartRepoRepository.GlobalStrategyMetadataRepository
	globalStrategyMetadataChartRefMappingRepository chartRepoRepository.GlobalStrategyMetadataChartRefMappingRepository
	deploymentConfig                                *DeploymentServiceTypeConfig
	appStatusRepository                             appStatus.AppStatusRepository
	ArgoUserService                                 argo.ArgoUserService
	workflowDagExecutor                             WorkflowDagExecutor
	enforcerUtil                                    rbac.EnforcerUtil
	appGroupService                                 appGroup2.AppGroupService
	globalPolicyService                             globalPolicy.GlobalPolicyService
	chartDeploymentService                          util.ChartDeploymentService
	K8sUtil                                         *util4.K8sUtil
	manifestPushConfigRepository                    repository3.ManifestPushConfigRepository
	attributesRepository                            repository.AttributesRepository
	securityConfig                                  *SecurityConfig
	imageTaggingService                             ImageTaggingService
}

func NewPipelineBuilderImpl(logger *zap.SugaredLogger,
	ciCdPipelineOrchestrator CiCdPipelineOrchestrator,
	dockerArtifactStoreRepository dockerRegistryRepository.DockerArtifactStoreRepository,
	materialRepo pipelineConfig.MaterialRepository,
	pipelineGroupRepo app2.AppRepository,
	pipelineRepository pipelineConfig.PipelineRepository,
	propertiesConfigService PropertiesConfigService,
	ciTemplateRepository pipelineConfig.CiTemplateRepository,
	ciPipelineRepository pipelineConfig.CiPipelineRepository,
	application application.ServiceClient,
	chartRepository chartRepoRepository.ChartRepository,
	ciArtifactRepository repository.CiArtifactRepository,
	ecrConfig *EcrConfig,
	envConfigOverrideRepository chartConfig.EnvConfigOverrideRepository,
	environmentRepository repository2.EnvironmentRepository,
	clusterRepository repository2.ClusterRepository,
	pipelineConfigRepository chartConfig.PipelineConfigRepository,
	mergeUtil util.MergeUtil,
	appWorkflowRepository appWorkflow.AppWorkflowRepository,
	ciConfig *CiConfig,
	cdWorkflowRepository pipelineConfig.CdWorkflowRepository,
	appService app.AppService,
	imageScanResultRepository security.ImageScanResultRepository,
	ArgoK8sClient argocdServer.ArgoK8sClient,
	GitFactory *util.GitFactory, attributesService attributes.AttributesService,
	aCDAuthConfig *util3.ACDAuthConfig, gitOpsRepository repository.GitOpsConfigRepository,
	pipelineStrategyHistoryService history.PipelineStrategyHistoryService,
	prePostCiScriptHistoryService history.PrePostCiScriptHistoryService,
	prePostCdScriptHistoryService history.PrePostCdScriptHistoryService,
	deploymentTemplateHistoryService history.DeploymentTemplateHistoryService,
	appLevelMetricsRepository repository.AppLevelMetricsRepository,
	pipelineStageService PipelineStageService, chartRefRepository chartRepoRepository.ChartRefRepository,
	chartTemplateService util.ChartTemplateService, chartService chart.ChartService,
	helmAppService client.HelmAppService,
	deploymentGroupRepository repository.DeploymentGroupRepository,
	ciPipelineMaterialRepository pipelineConfig.CiPipelineMaterialRepository,
	userService user.UserService,
	ciTemplateService CiTemplateService,
	ciTemplateOverrideRepository pipelineConfig.CiTemplateOverrideRepository,
	gitMaterialHistoryService history.GitMaterialHistoryService,
	CiTemplateHistoryService history.CiTemplateHistoryService,
	CiPipelineHistoryService history.CiPipelineHistoryService,
	globalStrategyMetadataRepository chartRepoRepository.GlobalStrategyMetadataRepository,
	globalStrategyMetadataChartRefMappingRepository chartRepoRepository.GlobalStrategyMetadataChartRefMappingRepository,
	deploymentConfig *DeploymentServiceTypeConfig, appStatusRepository appStatus.AppStatusRepository,
	workflowDagExecutor WorkflowDagExecutor,
	enforcerUtil rbac.EnforcerUtil, ArgoUserService argo.ArgoUserService,
	ciWorkflowRepository pipelineConfig.CiWorkflowRepository,
	appGroupService appGroup2.AppGroupService,
	chartDeploymentService util.ChartDeploymentService,
	globalPolicyService globalPolicy.GlobalPolicyService,
	manifestPushConfigRepository repository3.ManifestPushConfigRepository,
	K8sUtil *util4.K8sUtil,
	attributesRepository repository.AttributesRepository,
	imageTaggingService ImageTaggingService) *PipelineBuilderImpl {

	securityConfig := &SecurityConfig{}
	err := env.Parse(securityConfig)
	if err != nil {
		logger.Errorw("error in parsing securityConfig,setting  ForceSecurityScanning to default value", "defaultValue", securityConfig.ForceSecurityScanning, "err", err)
	}
	return &PipelineBuilderImpl{
		logger:                        logger,
		ciCdPipelineOrchestrator:      ciCdPipelineOrchestrator,
		dockerArtifactStoreRepository: dockerArtifactStoreRepository,
		materialRepo:                  materialRepo,
		appService:                    appService,
		appRepo:                       pipelineGroupRepo,
		pipelineRepository:            pipelineRepository,
		propertiesConfigService:       propertiesConfigService,
		//ciTemplateRepository:             ciTemplateRepository,
		ciPipelineRepository:             ciPipelineRepository,
		application:                      application,
		chartRepository:                  chartRepository,
		ciArtifactRepository:             ciArtifactRepository,
		ecrConfig:                        ecrConfig,
		envConfigOverrideRepository:      envConfigOverrideRepository,
		environmentRepository:            environmentRepository,
		clusterRepository:                clusterRepository,
		pipelineConfigRepository:         pipelineConfigRepository,
		mergeUtil:                        mergeUtil,
		appWorkflowRepository:            appWorkflowRepository,
		ciConfig:                         ciConfig,
		cdWorkflowRepository:             cdWorkflowRepository,
		imageScanResultRepository:        imageScanResultRepository,
		ArgoK8sClient:                    ArgoK8sClient,
		GitFactory:                       GitFactory,
		attributesService:                attributesService,
		aCDAuthConfig:                    aCDAuthConfig,
		gitOpsRepository:                 gitOpsRepository,
		pipelineStrategyHistoryService:   pipelineStrategyHistoryService,
		prePostCiScriptHistoryService:    prePostCiScriptHistoryService,
		prePostCdScriptHistoryService:    prePostCdScriptHistoryService,
		deploymentTemplateHistoryService: deploymentTemplateHistoryService,
		appLevelMetricsRepository:        appLevelMetricsRepository,
		pipelineStageService:             pipelineStageService,
		chartTemplateService:             chartTemplateService,
		chartRefRepository:               chartRefRepository,
		chartService:                     chartService,
		helmAppService:                   helmAppService,
		deploymentGroupRepository:        deploymentGroupRepository,
		ciPipelineMaterialRepository:     ciPipelineMaterialRepository,
		ciTemplateService:                ciTemplateService,
		//ciTemplateOverrideRepository:     ciTemplateOverrideRepository,
		//ciBuildConfigService: ciBuildConfigService,
		userService:                                     userService,
		ciTemplateOverrideRepository:                    ciTemplateOverrideRepository,
		gitMaterialHistoryService:                       gitMaterialHistoryService,
		CiTemplateHistoryService:                        CiTemplateHistoryService,
		CiPipelineHistoryService:                        CiPipelineHistoryService,
		globalStrategyMetadataRepository:                globalStrategyMetadataRepository,
		globalStrategyMetadataChartRefMappingRepository: globalStrategyMetadataChartRefMappingRepository,
		deploymentConfig:                                deploymentConfig,
		appStatusRepository:                             appStatusRepository,
		ArgoUserService:                                 ArgoUserService,
		workflowDagExecutor:                             workflowDagExecutor,
		enforcerUtil:                                    enforcerUtil,
		ciWorkflowRepository:                            ciWorkflowRepository,
		appGroupService:                                 appGroupService,
		globalPolicyService:                             globalPolicyService,
		chartDeploymentService:                          chartDeploymentService,
		manifestPushConfigRepository:                    manifestPushConfigRepository,
		K8sUtil:                                         K8sUtil,
		attributesRepository:                            attributesRepository,
		securityConfig:                                  securityConfig,
		imageTaggingService:                             imageTaggingService,
	}
}

// internal use only
const (
	teamIdKey                string = "teamId"
	teamNameKey              string = "teamName"
	appIdKey                 string = "appId"
	appNameKey               string = "appName"
	environmentIdKey         string = "environmentId"
	environmentNameKey       string = "environmentName"
	environmentIdentifierKey string = "environmentIdentifier"
	SearchString                    = ""
)

func formatDate(t time.Time, layout string) string {
	if t.IsZero() {
		return ""
	}
	return t.Format(layout)
}

func (impl PipelineBuilderImpl) CreateApp(request *bean.CreateAppDTO) (*bean.CreateAppDTO, error) {
	impl.logger.Debugw("app create request received", "req", request)

	res, err := impl.ciCdPipelineOrchestrator.CreateApp(request)
	if err != nil {
		impl.logger.Errorw("error in saving create app req", "req", request, "err", err)
	}
	return res, err
}

func (impl PipelineBuilderImpl) DeleteApp(appId int, userId int32) error {
	impl.logger.Debugw("app delete request received", "app", appId)
	err := impl.ciCdPipelineOrchestrator.DeleteApp(appId, userId)
	return err
}

func (impl PipelineBuilderImpl) CreateMaterialsForApp(request *bean.CreateMaterialDTO) (*bean.CreateMaterialDTO, error) {
	res, err := impl.ciCdPipelineOrchestrator.CreateMaterials(request)
	if err != nil {
		impl.logger.Errorw("error in saving create materials req", "req", request, "err", err)
	}
	return res, err
}

func (impl PipelineBuilderImpl) UpdateMaterialsForApp(request *bean.UpdateMaterialDTO) (*bean.UpdateMaterialDTO, error) {
	res, err := impl.ciCdPipelineOrchestrator.UpdateMaterial(request)
	if err != nil {
		impl.logger.Errorw("error in updating materials req", "req", request, "err", err)
	}
	return res, err
}

func (impl PipelineBuilderImpl) DeleteMaterial(request *bean.UpdateMaterialDTO) error {
	//finding ci pipelines for this app; if found any, will not delete git material
	pipelines, err := impl.ciPipelineRepository.FindByAppId(request.AppId)
	if err != nil && err != pg.ErrNoRows {
		impl.logger.Errorw("err in deleting git material", "gitMaterial", request.Material, "err", err)
		return err
	}
	if len(pipelines) > 0 {
		//pipelines are present, in this case we will check if this material is used in docker config
		//if it is used, then we won't delete
		ciTemplateBean, err := impl.ciTemplateService.FindByAppId(request.AppId)
		if err != nil && err == errors.NotFoundf(err.Error()) {
			impl.logger.Errorw("err in getting docker registry", "appId", request.AppId, "err", err)
			return err
		}
		if ciTemplateBean != nil {
			ciTemplate := ciTemplateBean.CiTemplate
			if ciTemplate != nil && ciTemplate.GitMaterialId == request.Material.Id {
				return fmt.Errorf("cannot delete git material, is being used in docker config")
			}
		}
	}
	existingMaterial, err := impl.materialRepo.FindById(request.Material.Id)
	if err != nil {
		impl.logger.Errorw("No matching entry found for delete", "gitMaterial", request.Material)
		return err
	}
	existingMaterial.UpdatedOn = time.Now()
	existingMaterial.UpdatedBy = request.UserId

	err = impl.materialRepo.MarkMaterialDeleted(existingMaterial)

	if err != nil {
		impl.logger.Errorw("error in deleting git material", "gitMaterial", existingMaterial)
		return err
	}
	err = impl.gitMaterialHistoryService.MarkMaterialDeletedAndCreateHistory(existingMaterial)

	return nil
}

func (impl PipelineBuilderImpl) GetApp(appId int) (application *bean.CreateAppDTO, err error) {
	app, err := impl.appRepo.FindById(appId)
	if err != nil {
		impl.logger.Errorw("error in fetching app", "id", appId, "err", err)
		return nil, err
	}
	application = &bean.CreateAppDTO{
		Id:      app.Id,
		AppName: app.AppName,
		TeamId:  app.TeamId,
		AppType: app.AppType,
	}
	if app.AppType == helper.ChartStoreApp {
		return application, nil
	}
	gitMaterials := impl.GetMaterialsForAppId(appId)
	application.Material = gitMaterials
	if app.AppType == helper.Job {
		app.AppName = app.DisplayName
	}
	application.AppType = app.AppType
	return application, nil
}

func (impl PipelineBuilderImpl) GetMaterialsForAppId(appId int) []*bean.GitMaterial {
	materials, err := impl.materialRepo.FindByAppId(appId)
	if err != nil {
		impl.logger.Errorw("error in fetching materials", "appId", appId, "err", err)
	}

	ciTemplateBean, err := impl.ciTemplateService.FindByAppId(appId)
	if err != nil && err != errors.NotFoundf(err.Error()) {
		impl.logger.Errorw("err in getting ci-template", "appId", appId, "err", err)
	}

	var gitMaterials []*bean.GitMaterial
	for _, material := range materials {
		gitMaterial := &bean.GitMaterial{
			Url:             material.Url,
			Name:            material.Name[strings.Index(material.Name, "-")+1:],
			Id:              material.Id,
			GitProviderId:   material.GitProviderId,
			CheckoutPath:    material.CheckoutPath,
			FetchSubmodules: material.FetchSubmodules,
			FilterPattern:   material.FilterPattern,
		}
		//check if git material is deletable or not
		if ciTemplateBean != nil {
			ciTemplate := ciTemplateBean.CiTemplate
			if ciTemplate != nil && (ciTemplate.GitMaterialId == material.Id || ciTemplate.BuildContextGitMaterialId == material.Id) {
				gitMaterial.IsUsedInCiConfig = true
			}
		}
		gitMaterials = append(gitMaterials, gitMaterial)
	}
	return gitMaterials
}

/*
   1. create pipelineGroup
   2. save material (add credential provider support)

*/

func (impl PipelineBuilderImpl) getDefaultArtifactStore(id string) (store *dockerRegistryRepository.DockerArtifactStore, err error) {
	if id == "" {
		impl.logger.Debugw("docker repo is empty adding default repo")
		store, err = impl.dockerArtifactStoreRepository.FindActiveDefaultStore()

	} else {
		store, err = impl.dockerArtifactStoreRepository.FindOne(id)
	}
	return
}

func (impl PipelineBuilderImpl) getCiTemplateVariables(appId int) (ciConfig *bean.CiConfigRequest, err error) {
	ciTemplateBean, err := impl.ciTemplateService.FindByAppId(appId)
	if err != nil && !errors.IsNotFound(err) {
		impl.logger.Errorw("error in fetching ci pipeline", "appId", appId, "err", err)
		return nil, err
	}
	if errors.IsNotFound(err) {
		impl.logger.Debugw("no ci pipeline exists", "appId", appId, "err", err)
		err = &util.ApiError{Code: "404", HttpStatusCode: 200, UserMessage: "no ci pipeline exists"}
		return nil, err
	}
	template := ciTemplateBean.CiTemplate

	gitMaterials, err := impl.materialRepo.FindByAppId(appId)
	if err != nil && err != pg.ErrNoRows {
		impl.logger.Errorw("error in fetching git materials", "appId", appId, "err", err)
		return nil, err
	}
	if err == pg.ErrNoRows {
		impl.logger.Debugw(" no git materials exists", "appId", appId, "err", err)
		err = &util.ApiError{Code: "404", HttpStatusCode: 200, UserMessage: "no git materials exists"}
		return nil, err
	}

	var materials []bean.Material
	for _, g := range gitMaterials {
		m := bean.Material{
			GitMaterialId: g.Id,
			MaterialName:  g.Name[strings.Index(g.Name, "-")+1:],
		}
		materials = append(materials, m)
	}

	var regHost string
	dockerRegistry := template.DockerRegistry
	if dockerRegistry != nil {
		regHost, err = dockerRegistry.GetRegistryLocation()
		if err != nil {
			impl.logger.Errorw("invalid reg url", "err", err)
			return nil, err
		}
	}
	ciConfig = &bean.CiConfigRequest{
		Id:                template.Id,
		AppId:             template.AppId,
		AppName:           template.App.AppName,
		DockerRepository:  template.DockerRepository,
		DockerRegistryUrl: regHost,
		CiBuildConfig:     ciTemplateBean.CiBuildConfig,
		Version:           template.Version,
		CiTemplateName:    template.TemplateName,
		Materials:         materials,
		UpdatedOn:         template.UpdatedOn,
		UpdatedBy:         template.UpdatedBy,
		CreatedBy:         template.CreatedBy,
		CreatedOn:         template.CreatedOn,
		CiGitMaterialId:   template.GitMaterialId,
	}
	if dockerRegistry != nil {
		ciConfig.DockerRegistry = dockerRegistry.Id
	}
	return ciConfig, err
}

func (impl PipelineBuilderImpl) getCiTemplateVariablesByAppIds(appIds []int) (map[int]*bean.CiConfigRequest, error) {
	ciConfigMap := make(map[int]*bean.CiConfigRequest)
	ciTemplateMap, err := impl.ciTemplateService.FindByAppIds(appIds)
	if err != nil && !errors.IsNotFound(err) {
		impl.logger.Errorw("error in fetching ci pipeline", "appIds", appIds, "err", err)
		return nil, err
	}
	if errors.IsNotFound(err) {
		impl.logger.Debugw("no ci pipeline exists", "appIds", appIds, "err", err)
		err = &util.ApiError{Code: "404", HttpStatusCode: 200, UserMessage: "no ci pipeline exists"}
		return nil, err
	}
	gitMaterialsMap := make(map[int][]*pipelineConfig.GitMaterial)
	allGitMaterials, err := impl.materialRepo.FindByAppIds(appIds)
	if err != nil && err != pg.ErrNoRows {
		impl.logger.Errorw("error in fetching git materials", "appIds", appIds, "err", err)
		return nil, err
	}
	if err == pg.ErrNoRows {
		impl.logger.Debugw(" no git materials exists", "appIds", appIds, "err", err)
		err = &util.ApiError{Code: "404", HttpStatusCode: 200, UserMessage: "no git materials exists"}
		return nil, err
	}
	for _, gitMaterial := range allGitMaterials {
		gitMaterialsMap[gitMaterial.AppId] = append(gitMaterialsMap[gitMaterial.AppId], gitMaterial)
	}
	for _, ciTemplate := range ciTemplateMap {
		template := ciTemplate.CiTemplate
		var materials []bean.Material
		gitMaterials := gitMaterialsMap[ciTemplate.CiTemplate.AppId]
		for _, g := range gitMaterials {
			m := bean.Material{
				GitMaterialId: g.Id,
				MaterialName:  g.Name[strings.Index(g.Name, "-")+1:],
			}
			materials = append(materials, m)
		}

		var regHost string
		dockerRegistry := template.DockerRegistry
		if dockerRegistry != nil {
			regHost, err = dockerRegistry.GetRegistryLocation()
			if err != nil {
				impl.logger.Errorw("invalid reg url", "err", err)
				return nil, err
			}
		}
		ciConfig := &bean.CiConfigRequest{
			Id:                template.Id,
			AppId:             template.AppId,
			AppName:           template.App.AppName,
			DockerRepository:  template.DockerRepository,
			DockerRegistryUrl: regHost,
			CiBuildConfig:     ciTemplate.CiBuildConfig,
			Version:           template.Version,
			CiTemplateName:    template.TemplateName,
			Materials:         materials,
			//UpdatedOn:         template.UpdatedOn,
			//UpdatedBy:         template.UpdatedBy,
			//CreatedBy:         template.CreatedBy,
			//CreatedOn:         template.CreatedOn,
		}
		if dockerRegistry != nil {
			ciConfig.DockerRegistry = dockerRegistry.Id
		}
		ciConfigMap[template.AppId] = ciConfig
	}
	return ciConfigMap, err
}

func (impl PipelineBuilderImpl) GetTriggerViewCiPipeline(appId int) (*bean.TriggerViewCiConfig, error) {

	triggerViewCiConfig := &bean.TriggerViewCiConfig{}

	ciConfig, err := impl.getCiTemplateVariables(appId)
	if err != nil {
		impl.logger.Debugw("error in fetching ci pipeline", "appId", appId, "err", err)
		return nil, err
	}

	triggerViewCiConfig.CiGitMaterialId = ciConfig.CiBuildConfig.GitMaterialId

	// fetch pipelines
	pipelines, err := impl.ciPipelineRepository.FindByAppId(appId)
	if err != nil && !util.IsErrNoRows(err) {
		impl.logger.Errorw("error in fetching ci pipeline", "appId", appId, "err", err)
		return nil, err
	}

	ciOverrideTemplateMap := make(map[int]*bean3.CiTemplateBean)
	ciTemplateBeanOverrides, err := impl.ciTemplateService.FindTemplateOverrideByAppId(appId)
	if err != nil {
		return nil, err
	}

	for _, templateBeanOverride := range ciTemplateBeanOverrides {
		ciTemplateOverride := templateBeanOverride.CiTemplateOverride
		ciOverrideTemplateMap[ciTemplateOverride.CiPipelineId] = templateBeanOverride
	}

	var ciPipelineResp []*bean.CiPipeline
	for _, pipeline := range pipelines {
		isLinkedCiPipeline := pipeline.IsExternal
		ciPipeline := &bean.CiPipeline{
			Id:                       pipeline.Id,
			Version:                  pipeline.Version,
			Name:                     pipeline.Name,
			Active:                   pipeline.Active,
			Deleted:                  pipeline.Deleted,
			IsManual:                 pipeline.IsManual,
			IsExternal:               isLinkedCiPipeline,
			ParentCiPipeline:         pipeline.ParentCiPipeline,
			ScanEnabled:              pipeline.ScanEnabled,
			IsDockerConfigOverridden: pipeline.IsDockerConfigOverridden,
		}
		if ciTemplateBean, ok := ciOverrideTemplateMap[pipeline.Id]; ok {
			templateOverride := ciTemplateBean.CiTemplateOverride
			ciPipeline.DockerConfigOverride = bean.DockerConfigOverride{
				DockerRegistry:   templateOverride.DockerRegistryId,
				DockerRepository: templateOverride.DockerRepository,
				CiBuildConfig:    ciTemplateBean.CiBuildConfig,
			}
		}

		branchesForCheckingBlockageState := make([]string, 0, len(pipeline.CiPipelineMaterials))
		for _, material := range pipeline.CiPipelineMaterials {
			// ignore those materials which have inactive git material
			if material == nil || material.GitMaterial == nil || !material.GitMaterial.Active {
				continue
			}
			isRegex := material.Regex != ""
			if !(isRegex && len(material.Value) == 0) { //add branches for all cases except if type regex and branch is not set
				branchesForCheckingBlockageState = append(branchesForCheckingBlockageState, material.Value)
			}
			ciMaterial := &bean.CiMaterial{
				Id:              material.Id,
				CheckoutPath:    material.CheckoutPath,
				Path:            material.Path,
				ScmId:           material.ScmId,
				GitMaterialId:   material.GitMaterialId,
				GitMaterialName: material.GitMaterial.Name[strings.Index(material.GitMaterial.Name, "-")+1:],
				ScmName:         material.ScmName,
				ScmVersion:      material.ScmVersion,
				IsRegex:         isRegex,
				Source:          &bean.SourceTypeConfig{Type: material.Type, Value: material.Value, Regex: material.Regex},
			}
			ciPipeline.CiMaterial = append(ciPipeline.CiMaterial, ciMaterial)
		}
		linkedCis, err := impl.ciPipelineRepository.FindByParentCiPipelineId(ciPipeline.Id)
		if err != nil && !util.IsErrNoRows(err) {
			return nil, err
		}
		ciPipeline.LinkedCount = len(linkedCis)
		err = impl.setCiPipelineBlockageState(ciPipeline, branchesForCheckingBlockageState, true)
		if err != nil {
			impl.logger.Errorw("error in getting blockage state for ci pipeline", "err", err, "ciPipelineId", ciPipeline.Id)
			return nil, err
		}
		ciPipelineResp = append(ciPipelineResp, ciPipeline)
	}
	triggerViewCiConfig.CiPipelines = ciPipelineResp
	triggerViewCiConfig.Materials = ciConfig.Materials

	return triggerViewCiConfig, nil
}

func (impl PipelineBuilderImpl) GetCiPipeline(appId int) (ciConfig *bean.CiConfigRequest, err error) {
	ciConfig, err = impl.getCiTemplateVariables(appId)
	if err != nil {
		impl.logger.Debugw("error in fetching ci pipeline", "appId", appId, "err", err)
		return nil, err
	}
	app, err := impl.appRepo.FindActiveById(appId)
	if err != nil {
		impl.logger.Debugw("error in fetching app details", "appId", appId, "err", err)
		return nil, err
	}
	isJob := app.AppType == helper.Job

	//TODO fill these variables
	//ciConfig.CiPipeline=
	//--------pipeline population start
	pipelines, err := impl.ciPipelineRepository.FindByAppId(appId)
	if err != nil && !util.IsErrNoRows(err) {
		impl.logger.Errorw("error in fetching ci pipeline", "appId", appId, "err", err)
		return nil, err
	}

	if impl.ciConfig.ExternalCiWebhookUrl == "" {
		hostUrl, err := impl.attributesService.GetByKey(attributes.HostUrlKey)
		if err != nil {
			return nil, err
		}
		if hostUrl != nil {
			impl.ciConfig.ExternalCiWebhookUrl = fmt.Sprintf("%s/%s", hostUrl.Value, ExternalCiWebhookPath)
		}
	}
	//map of ciPipelineId and their templateOverrideConfig
	ciOverrideTemplateMap := make(map[int]*bean3.CiTemplateBean)
	ciTemplateBeanOverrides, err := impl.ciTemplateService.FindTemplateOverrideByAppId(appId)
	if err != nil {
		return nil, err
	}

	for _, templateBeanOverride := range ciTemplateBeanOverrides {
		ciTemplateOverride := templateBeanOverride.CiTemplateOverride
		ciOverrideTemplateMap[ciTemplateOverride.CiPipelineId] = templateBeanOverride
	}
	var ciPipelineResp []*bean.CiPipeline
	for _, pipeline := range pipelines {

		dockerArgs := make(map[string]string)
		if len(pipeline.DockerArgs) > 0 {
			err := json.Unmarshal([]byte(pipeline.DockerArgs), &dockerArgs)
			if err != nil {
				impl.logger.Warnw("error in unmarshal", "err", err)
			}
		}

		var externalCiConfig bean.ExternalCiConfig

		ciPipelineScripts, err := impl.ciPipelineRepository.FindCiScriptsByCiPipelineId(pipeline.Id)
		if err != nil && !util.IsErrNoRows(err) {
			impl.logger.Errorw("error in fetching ci scripts")
			return nil, err
		}

		var beforeDockerBuildScripts []*bean.CiScript
		var afterDockerBuildScripts []*bean.CiScript
		for _, ciScript := range ciPipelineScripts {
			ciScriptResp := &bean.CiScript{
				Id:             ciScript.Id,
				Index:          ciScript.Index,
				Name:           ciScript.Name,
				Script:         ciScript.Script,
				OutputLocation: ciScript.OutputLocation,
			}
			if ciScript.Stage == BEFORE_DOCKER_BUILD {
				beforeDockerBuildScripts = append(beforeDockerBuildScripts, ciScriptResp)
			} else if ciScript.Stage == AFTER_DOCKER_BUILD {
				afterDockerBuildScripts = append(afterDockerBuildScripts, ciScriptResp)
			}
		}
		parentCiPipeline, err := impl.ciPipelineRepository.FindById(pipeline.ParentCiPipeline)
		if err != nil && !util.IsErrNoRows(err) {
			impl.logger.Errorw("err", err)
			return nil, err
		}
		ciPipeline := &bean.CiPipeline{
			Id:                       pipeline.Id,
			Version:                  pipeline.Version,
			Name:                     pipeline.Name,
			Active:                   pipeline.Active,
			Deleted:                  pipeline.Deleted,
			DockerArgs:               dockerArgs,
			IsManual:                 pipeline.IsManual,
			IsExternal:               pipeline.IsExternal,
			ParentCiPipeline:         pipeline.ParentCiPipeline,
			ParentAppId:              parentCiPipeline.AppId,
			ExternalCiConfig:         externalCiConfig,
			BeforeDockerBuildScripts: beforeDockerBuildScripts,
			AfterDockerBuildScripts:  afterDockerBuildScripts,
			ScanEnabled:              pipeline.ScanEnabled,
			IsDockerConfigOverridden: pipeline.IsDockerConfigOverridden,
		}
		ciEnvMapping, err := impl.ciPipelineRepository.FindCiEnvMappingByCiPipelineId(pipeline.Id)
		if err != nil && err != pg.ErrNoRows {
			impl.logger.Errorw("error in fetching ciEnvMapping", "ciPipelineId ", pipeline.Id, "err", err)
			return nil, err
		}
		if ciEnvMapping.Id > 0 {
			ciPipeline.EnvironmentId = ciEnvMapping.EnvironmentId
		}

		lastTriggeredWorkflowEnv, err := impl.ciWorkflowRepository.FindLastTriggeredWorkflow(pipeline.Id)
		if err != nil && err != pg.ErrNoRows {
			impl.logger.Errorw("error in fetching lasTriggeredWorkflowEnv", "ciPipelineId ", pipeline.Id, "err", err)
			return nil, err
		}
		if err == pg.ErrNoRows {
			ciPipeline.LastTriggeredEnvId = -1
		} else {
			ciPipeline.LastTriggeredEnvId = lastTriggeredWorkflowEnv.EnvironmentId
		}

		if ciTemplateBean, ok := ciOverrideTemplateMap[pipeline.Id]; ok {
			templateOverride := ciTemplateBean.CiTemplateOverride
			ciPipeline.DockerConfigOverride = bean.DockerConfigOverride{
				DockerRegistry:   templateOverride.DockerRegistryId,
				DockerRepository: templateOverride.DockerRepository,
				CiBuildConfig:    ciTemplateBean.CiBuildConfig,
			}
		}
		branchesForCheckingBlockageState := make([]string, 0, len(pipeline.CiPipelineMaterials))
		for _, material := range pipeline.CiPipelineMaterials {
			// ignore those materials which have inactive git material
			if material == nil || material.GitMaterial == nil || !material.GitMaterial.Active {
				continue
			}
			isRegex := material.Regex != ""
			if !(isRegex && len(material.Value) == 0) { //add branches for all cases except if type regex and branch is not set
				branchesForCheckingBlockageState = append(branchesForCheckingBlockageState, material.Value)
			}
			ciMaterial := &bean.CiMaterial{
				Id:              material.Id,
				CheckoutPath:    material.CheckoutPath,
				Path:            material.Path,
				ScmId:           material.ScmId,
				GitMaterialId:   material.GitMaterialId,
				GitMaterialName: material.GitMaterial.Name[strings.Index(material.GitMaterial.Name, "-")+1:],
				ScmName:         material.ScmName,
				ScmVersion:      material.ScmVersion,
				IsRegex:         material.Regex != "",
				Source:          &bean.SourceTypeConfig{Type: material.Type, Value: material.Value, Regex: material.Regex},
			}
			if !isJob {
				err = impl.setCiPipelineBlockageState(ciPipeline, branchesForCheckingBlockageState, false)
				if err != nil {
					impl.logger.Errorw("error in getting blockage state for ci pipeline", "err", err, "ciPipelineId", ciPipeline.Id)
					return nil, err
				}
			}
			ciPipeline.CiMaterial = append(ciPipeline.CiMaterial, ciMaterial)
		}
		linkedCis, err := impl.ciPipelineRepository.FindByParentCiPipelineId(ciPipeline.Id)
		if err != nil && !util.IsErrNoRows(err) {
			return nil, err
		}
		ciPipeline.LinkedCount = len(linkedCis)
		ciPipelineResp = append(ciPipelineResp, ciPipeline)
	}
	ciConfig.CiPipelines = ciPipelineResp
	//--------pipeline population end
	return ciConfig, err
}

func (impl PipelineBuilderImpl) setCiPipelineBlockageState(ciPipeline *bean.CiPipeline, branchesForCheckingBlockageState []string, toOnlyGetBlockedStatePolicies bool) error {
	isOffendingMandatoryPlugin, isCiTriggerBlocked, blockageState, err :=
		impl.globalPolicyService.GetBlockageStateForACIPipelineTrigger(ciPipeline.Id, ciPipeline.ParentCiPipeline, branchesForCheckingBlockageState, toOnlyGetBlockedStatePolicies)
	if err != nil {
		impl.logger.Errorw("error in getting blockage state for ci pipeline", "err", err, "ciPipelineId", ciPipeline.Id)
		return err
	}
	if toOnlyGetBlockedStatePolicies {
		ciPipeline.IsCITriggerBlocked = &isCiTriggerBlocked
	} else {
		ciPipeline.IsOffendingMandatoryPlugin = &isOffendingMandatoryPlugin
	}
	ciPipeline.CiBlockState = blockageState
	return nil
}

func (impl PipelineBuilderImpl) GetExternalCi(appId int) (ciConfig []*bean.ExternalCiConfig, err error) {
	externalCiPipelines, err := impl.ciPipelineRepository.FindExternalCiByAppId(appId)
	if err != nil && !util.IsErrNoRows(err) {
		impl.logger.Errorw("error in fetching external ci", "appId", appId, "err", err)
		return nil, err
	}

	hostUrl, err := impl.attributesService.GetByKey(attributes.HostUrlKey)
	if err != nil {
		impl.logger.Errorw("error in fetching external ci", "appId", appId, "err", err)
		return nil, err
	}
	if hostUrl != nil {
		impl.ciConfig.ExternalCiWebhookUrl = fmt.Sprintf("%s/%s", hostUrl.Value, ExternalCiWebhookPath)
	}

	externalCiConfigs := make([]*bean.ExternalCiConfig, 0)

	var externalCiPipelineIds []int
	appWorkflowMappingsMap := make(map[int][]*appWorkflow.AppWorkflowMapping)

	for _, externalCiPipeline := range externalCiPipelines {
		externalCiPipelineIds = append(externalCiPipelineIds, externalCiPipeline.Id)
	}
	if len(externalCiPipelineIds) == 0 {
		err = &util.ApiError{Code: "404", HttpStatusCode: 200, UserMessage: "no external ci pipeline found"}
		return externalCiConfigs, err
	}
	appWorkflowMappings, err := impl.appWorkflowRepository.FindWFCDMappingByExternalCiIdByIdsIn(externalCiPipelineIds)
	if err != nil {
		impl.logger.Errorw("Error in fetching app workflow mapping for CD pipeline by external CI ID", "err", err)
		return nil, err
	}

	for _, appWorkflowMapping := range appWorkflowMappings {
		appWorkflowMappingsMap[appWorkflowMapping.ParentId] = append(appWorkflowMappingsMap[appWorkflowMapping.ParentId], appWorkflowMapping)
	}

	for _, externalCiPipeline := range externalCiPipelines {
		externalCiConfig := &bean.ExternalCiConfig{
			Id:         externalCiPipeline.Id,
			WebhookUrl: fmt.Sprintf("%s/%d", impl.ciConfig.ExternalCiWebhookUrl, externalCiPipeline.Id),
			Payload:    impl.ciConfig.ExternalCiPayload,
			AccessKey:  "",
		}

		if _, ok := appWorkflowMappingsMap[externalCiPipeline.Id]; !ok {
			impl.logger.Errorw("unable to find app workflow cd mapping corresponding to external ci pipeline id")
			return nil, errors.New("unable to find app workflow cd mapping corresponding to external ci pipeline id")
		}

		var appWorkflowComponentIds []int
		var appIds []int

		CDPipelineMap := make(map[int]*pipelineConfig.Pipeline)
		appIdMap := make(map[int]*app2.App)

		for _, appWorkflowMappings := range appWorkflowMappings {
			appWorkflowComponentIds = append(appWorkflowComponentIds, appWorkflowMappings.ComponentId)
		}
		if len(appWorkflowComponentIds) == 0 {
			continue
		}
		cdPipelines, err := impl.pipelineRepository.FindAppAndEnvironmentAndProjectByPipelineIds(appWorkflowComponentIds)
		if err != nil && !util.IsErrNoRows(err) {
			impl.logger.Errorw("error in fetching external ci", "appId", appId, "err", err)
			return nil, err
		}
		for _, pipeline := range cdPipelines {
			CDPipelineMap[pipeline.Id] = pipeline
			appIds = append(appIds, pipeline.AppId)
		}
		if len(appIds) == 0 {
			continue
		}
		apps, err := impl.appRepo.FindAppAndProjectByIdsIn(appIds)
		for _, app := range apps {
			appIdMap[app.Id] = app
		}

		roleData := make(map[string]interface{})
		for _, appWorkflowMapping := range appWorkflowMappings {
			if _, ok := CDPipelineMap[appWorkflowMapping.ComponentId]; !ok {
				impl.logger.Errorw("error in getting cd pipeline data for workflow", "app workflow id", appWorkflowMapping.ComponentId, "err", err)
				return nil, errors.New("error in getting cd pipeline data for workflow")
			}
			cdPipeline := CDPipelineMap[appWorkflowMapping.ComponentId]

			if _, ok := roleData[teamIdKey]; !ok {
				if _, ok := appIdMap[cdPipeline.AppId]; !ok {
					impl.logger.Errorw("error in getting app data for pipeline", "app id", cdPipeline.AppId)
					return nil, errors.New("error in getting app data for pipeline")
				}
				app := appIdMap[cdPipeline.AppId]
				roleData[teamIdKey] = app.TeamId
				roleData[teamNameKey] = app.Team.Name
				roleData[appIdKey] = cdPipeline.AppId
				roleData[appNameKey] = cdPipeline.App.AppName
			}
			if _, ok := roleData[environmentNameKey]; !ok {
				roleData[environmentNameKey] = cdPipeline.Environment.Name
			} else {
				roleData[environmentNameKey] = fmt.Sprintf("%s,%s", roleData[environmentNameKey], cdPipeline.Environment.Name)
			}
			if _, ok := roleData[environmentIdentifierKey]; !ok {
				roleData[environmentIdentifierKey] = cdPipeline.Environment.EnvironmentIdentifier
			} else {
				roleData[environmentIdentifierKey] = fmt.Sprintf("%s,%s", roleData[environmentIdentifierKey], cdPipeline.Environment.EnvironmentIdentifier)
			}
		}

		externalCiConfig.ExternalCiConfigRole = bean.ExternalCiConfigRole{
			ProjectId:             roleData[teamIdKey].(int),
			ProjectName:           roleData[teamNameKey].(string),
			AppId:                 roleData[appIdKey].(int),
			AppName:               roleData[appNameKey].(string),
			EnvironmentName:       roleData[environmentNameKey].(string),
			EnvironmentIdentifier: roleData[environmentIdentifierKey].(string),
			Role:                  "Build and deploy",
		}
		externalCiConfigs = append(externalCiConfigs, externalCiConfig)
	}
	//--------pipeline population end
	return externalCiConfigs, err
}

func (impl PipelineBuilderImpl) GetExternalCiById(appId int, externalCiId int) (ciConfig *bean.ExternalCiConfig, err error) {

	externalCiPipeline, err := impl.ciPipelineRepository.FindExternalCiById(externalCiId)
	if err != nil && !util.IsErrNoRows(err) {
		impl.logger.Errorw("error in fetching external ci", "appId", appId, "err", err)
		return nil, err
	}

	if externalCiPipeline.Id == 0 {
		impl.logger.Errorw("invalid external ci id", "externalCiId", externalCiId, "err", err)
		return nil, &util.ApiError{Code: "400", HttpStatusCode: 400, UserMessage: "invalid external ci id"}
	}

	hostUrl, err := impl.attributesService.GetByKey(attributes.HostUrlKey)
	if err != nil {
		impl.logger.Errorw("error in fetching external ci", "appId", appId, "err", err)
		return nil, err
	}
	if hostUrl != nil {
		impl.ciConfig.ExternalCiWebhookUrl = fmt.Sprintf("%s/%s", hostUrl.Value, ExternalCiWebhookPath)
	}

	appWorkflowMappings, err := impl.appWorkflowRepository.FindWFCDMappingByExternalCiId(externalCiPipeline.Id)
	if err != nil && !util.IsErrNoRows(err) {
		impl.logger.Errorw("error in fetching external ci", "appId", appId, "err", err)
		return nil, err
	}

	roleData := make(map[string]interface{})
	for _, appWorkflowMapping := range appWorkflowMappings {
		cdPipeline, err := impl.pipelineRepository.FindById(appWorkflowMapping.ComponentId)
		if err != nil && !util.IsErrNoRows(err) {
			impl.logger.Errorw("error in fetching external ci", "appId", appId, "err", err)
			return nil, err
		}
		if _, ok := roleData[teamIdKey]; !ok {
			app, err := impl.appRepo.FindAppAndProjectByAppId(cdPipeline.AppId)
			if err != nil && !util.IsErrNoRows(err) {
				impl.logger.Errorw("error in fetching external ci", "appId", appId, "err", err)
				return nil, err
			}
			roleData[teamIdKey] = app.TeamId
			roleData[teamNameKey] = app.Team.Name
			roleData[appIdKey] = cdPipeline.AppId
			roleData[appNameKey] = cdPipeline.App.AppName
		}
		if _, ok := roleData[environmentNameKey]; !ok {
			roleData[environmentNameKey] = cdPipeline.Environment.Name
		} else {
			roleData[environmentNameKey] = fmt.Sprintf("%s,%s", roleData[environmentNameKey], cdPipeline.Environment.Name)
		}
		if _, ok := roleData[environmentIdentifierKey]; !ok {
			roleData[environmentIdentifierKey] = cdPipeline.Environment.EnvironmentIdentifier
		} else {
			roleData[environmentIdentifierKey] = fmt.Sprintf("%s,%s", roleData[environmentIdentifierKey], cdPipeline.Environment.EnvironmentIdentifier)
		}
	}

	externalCiConfig := &bean.ExternalCiConfig{
		Id:         externalCiPipeline.Id,
		WebhookUrl: fmt.Sprintf("%s/%d", impl.ciConfig.ExternalCiWebhookUrl, externalCiId),
		Payload:    impl.ciConfig.ExternalCiPayload,
		AccessKey:  "",
	}
	externalCiConfig.ExternalCiConfigRole = bean.ExternalCiConfigRole{
		ProjectId:             roleData[teamIdKey].(int),
		ProjectName:           roleData[teamNameKey].(string),
		AppId:                 roleData[appIdKey].(int),
		AppName:               roleData[appNameKey].(string),
		EnvironmentName:       roleData[environmentNameKey].(string),
		EnvironmentIdentifier: roleData[environmentIdentifierKey].(string),
		Role:                  "Build and deploy",
	}
	externalCiConfig.Schema = impl.buildExternalCiWebhookSchema()
	externalCiConfig.PayloadOption = impl.buildPayloadOption()
	externalCiConfig.Responses = impl.buildResponses()
	//--------pipeline population end
	return externalCiConfig, err
}

func (impl PipelineBuilderImpl) GetCiPipelineMin(appId int) ([]*bean.CiPipelineMin, error) {
	pipelines, err := impl.ciPipelineRepository.FindByAppId(appId)
	if err != nil && err != pg.ErrNoRows {
		impl.logger.Errorw("error in fetching ci pipeline", "appId", appId, "err", err)
		return nil, err
	}
	if err == pg.ErrNoRows || len(pipelines) == 0 {
		impl.logger.Errorw("no ci pipeline found", "appId", appId, "err", err)
		err = &util.ApiError{Code: "404", HttpStatusCode: 200, UserMessage: "no ci pipeline found"}
		return nil, err
	}
	parentCiPipelines, linkedCiPipelineIds, err := impl.ciPipelineRepository.FindParentCiPipelineMapByAppId(appId)
	if err != nil && !util.IsErrNoRows(err) {
		impl.logger.Errorw("err", err)
		return nil, err
	}
	pipelineParentCiMap := make(map[int]*pipelineConfig.CiPipeline)
	for index, item := range parentCiPipelines {
		pipelineParentCiMap[linkedCiPipelineIds[index]] = item
	}

	var ciPipelineResp []*bean.CiPipelineMin
	for _, pipeline := range pipelines {
		parentCiPipeline := pipelineConfig.CiPipeline{}
		pipelineType := bean.PipelineType(bean.NORMAL)

		if pipelineParentCiMap[pipeline.Id] != nil {
			parentCiPipeline = *pipelineParentCiMap[pipeline.Id]
			pipelineType = bean.PipelineType(bean.LINKED)
		} else if pipeline.IsExternal == true {
			pipelineType = bean.PipelineType(bean.EXTERNAL)
		}

		ciPipeline := &bean.CiPipelineMin{
			Id:               pipeline.Id,
			Name:             pipeline.Name,
			ParentCiPipeline: pipeline.ParentCiPipeline,
			ParentAppId:      parentCiPipeline.AppId,
			PipelineType:     pipelineType,
			ScanEnabled:      pipeline.ScanEnabled,
		}
		ciPipelineResp = append(ciPipelineResp, ciPipeline)
	}
	return ciPipelineResp, err
}

func (impl PipelineBuilderImpl) UpdateCiTemplate(updateRequest *bean.CiConfigRequest) (*bean.CiConfigRequest, error) {
	originalCiConf, err := impl.getCiTemplateVariables(updateRequest.AppId)
	if err != nil {
		impl.logger.Errorw("error in fetching original ciConfig for update", "appId", updateRequest.Id, "err", err)
		return nil, err
	}
	if originalCiConf.Version != updateRequest.Version {
		impl.logger.Errorw("stale version requested", "appId", updateRequest.Id, "old", originalCiConf.Version, "new", updateRequest.Version)
		return nil, fmt.Errorf("stale version of resource requested kindly refresh. requested: %s, found %s", updateRequest.Version, originalCiConf.Version)
	}
	dockerArtifaceStore, err := impl.dockerArtifactStoreRepository.FindOne(updateRequest.DockerRegistry)
	if err != nil {
		impl.logger.Errorw("error in fetching DockerRegistry  for update", "appId", updateRequest.Id, "err", err, "registry", updateRequest.DockerRegistry)
		return nil, err
	}
	regHost, err := dockerArtifaceStore.GetRegistryLocation()
	if err != nil {
		impl.logger.Errorw("invalid reg url", "err", err)
		return nil, err
	}

	var repo string
	if updateRequest.DockerRepository != "" {
		repo = updateRequest.DockerRepository
	} else {
		repo = originalCiConf.DockerRepository
	}

	if dockerArtifaceStore.RegistryType == dockerRegistryRepository.REGISTRYTYPE_ECR {
		err := impl.ciCdPipelineOrchestrator.CreateEcrRepo(repo, dockerArtifaceStore.AWSRegion, dockerArtifaceStore.AWSAccessKeyId, dockerArtifaceStore.AWSSecretAccessKey)
		if err != nil {
			impl.logger.Errorw("ecr repo creation failed while updating ci template", "repo", repo, "err", err)
			return nil, err
		}
	}

	originalCiConf.AfterDockerBuild = updateRequest.AfterDockerBuild
	originalCiConf.BeforeDockerBuild = updateRequest.BeforeDockerBuild
	//originalCiConf.CiBuildConfigBean = updateRequest.CiBuildConfigBean
	originalCiConf.DockerRegistry = updateRequest.DockerRegistry
	originalCiConf.DockerRepository = updateRequest.DockerRepository
	originalCiConf.DockerRegistryUrl = regHost

	//argByte, err := json.Marshal(originalCiConf.DockerBuildConfig.Args)
	//if err != nil {
	//	return nil, err
	//}
	afterByte, err := json.Marshal(originalCiConf.AfterDockerBuild)
	if err != nil {
		return nil, err
	}
	beforeByte, err := json.Marshal(originalCiConf.BeforeDockerBuild)
	if err != nil {
		return nil, err
	}
	//buildOptionsByte, err := json.Marshal(originalCiConf.DockerBuildConfig.DockerBuildOptions)
	//if err != nil {
	//	impl.logger.Errorw("error in marshaling dockerBuildOptions", "err", err)
	//	return nil, err
	//}
	ciBuildConfig := updateRequest.CiBuildConfig
	originalCiBuildConfig := originalCiConf.CiBuildConfig
	ciTemplate := &pipelineConfig.CiTemplate{
		//DockerfilePath:    originalCiConf.DockerBuildConfig.DockerfilePath,
		GitMaterialId:             ciBuildConfig.GitMaterialId,
		BuildContextGitMaterialId: ciBuildConfig.BuildContextGitMaterialId,
		//Args:              string(argByte),
		//TargetPlatform:    originalCiConf.DockerBuildConfig.TargetPlatform,
		AppId:             originalCiConf.AppId,
		BeforeDockerBuild: string(beforeByte),
		AfterDockerBuild:  string(afterByte),
		Version:           originalCiConf.Version,
		Id:                originalCiConf.Id,
		DockerRepository:  originalCiConf.DockerRepository,
		DockerRegistryId:  &originalCiConf.DockerRegistry,
		Active:            true,
		AuditLog: sql.AuditLog{
			CreatedOn: originalCiConf.CreatedOn,
			CreatedBy: originalCiConf.CreatedBy,
			UpdatedOn: time.Now(),
			UpdatedBy: updateRequest.UserId,
		},
	}

	ciBuildConfig.Id = originalCiBuildConfig.Id
	ciTemplateBean := &bean3.CiTemplateBean{
		CiTemplate:    ciTemplate,
		CiBuildConfig: ciBuildConfig,
		UserId:        updateRequest.UserId,
	}
	err = impl.ciTemplateService.Update(ciTemplateBean)
	if err != nil {
		return nil, err
	}

	originalCiConf.CiBuildConfig = ciBuildConfig

	err = impl.CiTemplateHistoryService.SaveHistory(ciTemplateBean, "update")

	if err != nil {
		impl.logger.Errorw("error in saving update history for ci template", "error", err)
	}

	return originalCiConf, nil
}

func (impl PipelineBuilderImpl) CreateCiPipeline(createRequest *bean.CiConfigRequest) (*bean.PipelineCreateResponse, error) {
	impl.logger.Debugw("pipeline create request received", "req", createRequest)

	//-----------fetch data
	app, err := impl.appRepo.FindById(createRequest.AppId)
	if err != nil {
		impl.logger.Errorw("error in fetching pipeline group", "groupId", createRequest.AppId, "err", err)
		return nil, err
	}
	//--ecr config
	createRequest.AppName = app.AppName
	if !createRequest.IsJob {
		store, err := impl.getDefaultArtifactStore(createRequest.DockerRegistry)
		if err != nil {
			impl.logger.Errorw("error in fetching docker store ", "id", createRequest.DockerRepository, "err", err)
			return nil, err
		}

		regHost, err := store.GetRegistryLocation()
		if err != nil {
			impl.logger.Errorw("invalid reg url", "err", err)
			return nil, err
		}
		createRequest.DockerRegistryUrl = regHost
		createRequest.DockerRegistry = store.Id

		var repo string
		if createRequest.DockerRepository != "" {
			repo = createRequest.DockerRepository
		} else {
			repo = impl.ecrConfig.EcrPrefix + app.AppName
		}

		if store.RegistryType == dockerRegistryRepository.REGISTRYTYPE_ECR {
			err := impl.ciCdPipelineOrchestrator.CreateEcrRepo(repo, store.AWSRegion, store.AWSAccessKeyId, store.AWSSecretAccessKey)
			if err != nil {
				impl.logger.Errorw("ecr repo creation failed while creating ci pipeline", "repo", repo, "err", err)
				return nil, err
			}
		}
		createRequest.DockerRepository = repo
	}
	//--ecr config	end
	//-- template config start

	//argByte, err := json.Marshal(createRequest.DockerBuildConfig.Args)
	//if err != nil {
	//	return nil, err
	//}
	afterByte, err := json.Marshal(createRequest.AfterDockerBuild)
	if err != nil {
		return nil, err
	}
	beforeByte, err := json.Marshal(createRequest.BeforeDockerBuild)
	if err != nil {
		return nil, err
	}
	buildConfig := createRequest.CiBuildConfig
	ciTemplate := &pipelineConfig.CiTemplate{
		//DockerRegistryId: createRequest.DockerRegistry,
		//DockerRepository: createRequest.DockerRepository,
		GitMaterialId:             buildConfig.GitMaterialId,
		BuildContextGitMaterialId: buildConfig.BuildContextGitMaterialId,
		//DockerfilePath:    createRequest.DockerBuildConfig.DockerfilePath,
		//Args:              string(argByte),
		//TargetPlatform:    createRequest.DockerBuildConfig.TargetPlatform,
		Active:            true,
		TemplateName:      createRequest.CiTemplateName,
		Version:           createRequest.Version,
		AppId:             createRequest.AppId,
		AfterDockerBuild:  string(afterByte),
		BeforeDockerBuild: string(beforeByte),
		AuditLog:          sql.AuditLog{CreatedOn: time.Now(), UpdatedOn: time.Now(), CreatedBy: createRequest.UserId, UpdatedBy: createRequest.UserId},
	}
	if !createRequest.IsJob {
		ciTemplate.DockerRegistryId = &createRequest.DockerRegistry
		ciTemplate.DockerRepository = createRequest.DockerRepository
	}

	ciTemplateBean := &bean3.CiTemplateBean{
		CiTemplate:    ciTemplate,
		CiBuildConfig: createRequest.CiBuildConfig,
	}
	err = impl.ciTemplateService.Save(ciTemplateBean)
	if err != nil {
		return nil, err
	}

	//-- template config end

	err = impl.CiTemplateHistoryService.SaveHistory(ciTemplateBean, "add")

	if err != nil {
		impl.logger.Errorw("error in saving audit logs of ci Template", "error", err)
	}

	createRequest.Id = ciTemplate.Id
	createRequest.CiTemplateName = ciTemplate.TemplateName
	if len(createRequest.CiPipelines) > 0 {
		conf, err := impl.addpipelineToTemplate(createRequest)
		if err != nil {
			impl.logger.Errorw("error in pipeline creation ", "err", err)
			return nil, err
		}
		impl.logger.Debugw("pipeline created ", "detail", conf)
	}
	createRes := &bean.PipelineCreateResponse{AppName: app.AppName, AppId: createRequest.AppId} //FIXME
	return createRes, nil
}

func (impl PipelineBuilderImpl) getGitMaterialsForApp(appId int) ([]*bean.GitMaterial, error) {
	materials, err := impl.materialRepo.FindByAppId(appId)
	if err != nil {
		impl.logger.Errorw("error in fetching materials for app", "appId", appId, "err", err)
		return nil, err
	}
	var gitMaterials []*bean.GitMaterial

	for _, material := range materials {
		gitUrl := material.Url
		if material.GitProvider.AuthMode == repository.AUTH_MODE_USERNAME_PASSWORD ||
			material.GitProvider.AuthMode == repository.AUTH_MODE_ACCESS_TOKEN {
			u, err := url.Parse(gitUrl)
			if err != nil {
				return nil, err
			}
			var password string
			userName := material.GitProvider.UserName
			if material.GitProvider.AuthMode == repository.AUTH_MODE_USERNAME_PASSWORD {
				password = material.GitProvider.Password

			} else if material.GitProvider.AuthMode == repository.AUTH_MODE_ACCESS_TOKEN {
				password = material.GitProvider.AccessToken
				if userName == "" {
					userName = "devtron-boat"
				}
			}
			if userName == "" || password == "" {
				return nil, util.ApiError{}.ErrorfUser("invalid git credentials config")
			}
			u.User = url.UserPassword(userName, password)
			gitUrl = u.String()
		}
		gitMaterial := &bean.GitMaterial{
			Id:            material.Id,
			Url:           gitUrl,
			GitProviderId: material.GitProviderId,
			Name:          material.Name[strings.Index(material.Name, "-")+1:],
			CheckoutPath:  material.CheckoutPath,
		}
		gitMaterials = append(gitMaterials, gitMaterial)
	}
	return gitMaterials, nil
}

func (impl PipelineBuilderImpl) addpipelineToTemplate(createRequest *bean.CiConfigRequest) (resp *bean.CiConfigRequest, err error) {

	if createRequest.AppWorkflowId == 0 {
		// create workflow
		wf := &appWorkflow.AppWorkflow{
			Name:   fmt.Sprintf("wf-%d-%s", createRequest.AppId, util2.Generate(4)),
			AppId:  createRequest.AppId,
			Active: true,
			AuditLog: sql.AuditLog{
				CreatedOn: time.Now(),
				UpdatedOn: time.Now(),
				CreatedBy: createRequest.UserId,
				UpdatedBy: createRequest.UserId,
			},
		}
		savedAppWf, err := impl.appWorkflowRepository.SaveAppWorkflow(wf)
		if err != nil {
			impl.logger.Errorw("err", err)
			return nil, err
		}
		// workflow creation ends
		createRequest.AppWorkflowId = savedAppWf.Id
	}
	//single ci in same wf validation
	workflowMapping, err := impl.appWorkflowRepository.FindWFCIMappingByWorkflowId(createRequest.AppWorkflowId)
	if err != nil && err != pg.ErrNoRows {
		impl.logger.Errorw("error in fetching workflow mapping for ci validation", "err", err)
		return nil, err
	}
	if len(workflowMapping) > 0 {
		return nil, &util.ApiError{
			InternalMessage:   "pipeline already exists",
			UserDetailMessage: fmt.Sprintf("pipeline already exists in workflow"),
			UserMessage:       fmt.Sprintf("pipeline already exists in workflow")}
	}

	//pipeline name validation
	var pipelineNames []string
	for _, pipeline := range createRequest.CiPipelines {
		pipelineNames = append(pipelineNames, pipeline.Name)
	}
	if err != nil {
		impl.logger.Errorw("error in creating pipeline group", "err", err)
		return nil, err
	}
	createRequest, err = impl.ciCdPipelineOrchestrator.CreateCiConf(createRequest, createRequest.Id)
	if err != nil {
		return nil, err
	}
	return createRequest, err
}

func (impl PipelineBuilderImpl) PatchCiPipeline(request *bean.CiPatchRequest) (ciConfig *bean.CiConfigRequest, err error) {
	ciConfig, err = impl.getCiTemplateVariables(request.AppId)
	if err != nil {
		impl.logger.Errorw("err in fetching template for pipeline patch, ", "err", err, "appId", request.AppId)
		return nil, err
	}
	ciConfig.AppWorkflowId = request.AppWorkflowId
	ciConfig.UserId = request.UserId
	if request.CiPipeline != nil {
		//setting ScanEnabled value from env variable,
		request.CiPipeline.ScanEnabled = request.CiPipeline.ScanEnabled || impl.securityConfig.ForceSecurityScanning
		ciConfig.ScanEnabled = request.CiPipeline.ScanEnabled
	}

	ciConfig.IsJob = request.IsJob
	// Check for clone job to not create env override again
	ciConfig.IsCloneJob = request.IsCloneJob

	switch request.Action {
	case bean.CREATE:
		impl.logger.Debugw("create patch request")
		ciConfig.CiPipelines = []*bean.CiPipeline{request.CiPipeline} //request.CiPipeline

		res, err := impl.addpipelineToTemplate(ciConfig)
		if err != nil {
			impl.logger.Errorw("error in adding pipeline to template", "ciConf", ciConfig, "err", err)
			return nil, err
		}
		return res, nil
	case bean.UPDATE_SOURCE:
		return impl.updateCiPipelineSourceValue(ciConfig, request.CiPipeline)
	case bean.DELETE:
		pipeline, err := impl.DeleteCiPipeline(request)
		if err != nil {
			return nil, err
		}
		ciConfig.CiPipelines = []*bean.CiPipeline{pipeline}
		return ciConfig, nil
	case bean.UPDATE_PIPELINE:
		return impl.patchCiPipelineUpdateSource(ciConfig, request.CiPipeline)
	default:
		impl.logger.Errorw("unsupported operation ", "op", request.Action)
		return nil, fmt.Errorf("unsupported operation %s", request.Action)
	}

}

func (impl PipelineBuilderImpl) PatchRegexCiPipeline(request *bean.CiRegexPatchRequest) (err error) {
	var materials []*pipelineConfig.CiPipelineMaterial
	for _, material := range request.CiPipelineMaterial {
		materialDbObject, err := impl.ciPipelineMaterialRepository.GetById(material.Id)
		if err != nil {
			impl.logger.Errorw("err in fetching material, ", "err", err)
			return err
		}
		if materialDbObject.Regex != "" {
			if !impl.ciCdPipelineOrchestrator.CheckStringMatchRegex(materialDbObject.Regex, material.Value) {
				impl.logger.Errorw("not matching given regex, ", "err", err)
				return errors.New("not matching given regex")
			}
		}
		pipelineMaterial := &pipelineConfig.CiPipelineMaterial{
			Id:            material.Id,
			Value:         material.Value,
			CiPipelineId:  materialDbObject.CiPipelineId,
			Type:          pipelineConfig.SourceType(material.Type),
			Active:        true,
			GitMaterialId: materialDbObject.GitMaterialId,
			Regex:         materialDbObject.Regex,
			AuditLog:      sql.AuditLog{UpdatedBy: request.UserId, UpdatedOn: time.Now(), CreatedOn: time.Now(), CreatedBy: request.UserId},
		}
		materials = append(materials, pipelineMaterial)
	}

	dbConnection := impl.pipelineRepository.GetConnection()
	tx, err := dbConnection.Begin()
	if err != nil {
		return err
	}
	// Rollback tx on error.
	defer tx.Rollback()

	err = impl.ciPipelineMaterialRepository.Update(tx, materials...)
	if err != nil {
		return err
	}

	err = tx.Commit()
	if err != nil {
		return err
	}

	err = impl.ciCdPipelineOrchestrator.AddPipelineMaterialInGitSensor(materials)
	if err != nil {
		impl.logger.Errorf("error in saving pipelineMaterials in git sensor", "materials", materials, "err", err)
		return err
	}
	return nil
}
func (impl PipelineBuilderImpl) DeleteCiPipeline(request *bean.CiPatchRequest) (*bean.CiPipeline, error) {
	ciPipelineId := request.CiPipeline.Id
	//wf validation
	workflowMapping, err := impl.appWorkflowRepository.FindWFCDMappingByCIPipelineId(ciPipelineId)
	if err != nil && err != pg.ErrNoRows {
		impl.logger.Errorw("error in fetching workflow mapping for ci validation", "err", err)
		return nil, err
	}
	if len(workflowMapping) > 0 {
		return nil, &util.ApiError{
			InternalMessage:   "cd pipeline exists for this CI",
			UserDetailMessage: fmt.Sprintf("cd pipeline exists for this CI"),
			UserMessage:       fmt.Sprintf("cd pipeline exists for this CI")}
	}

	pipeline, err := impl.ciPipelineRepository.FindById(ciPipelineId)
	if err != nil {
		impl.logger.Errorw("pipeline fetch err", "id", ciPipelineId, "err", err)
		return nil, err
	}
	appId := request.AppId
	if pipeline.AppId != appId {
		return nil, fmt.Errorf("invalid appid: %d pipelineId: %d mapping", appId, ciPipelineId)
	}

	dbConnection := impl.pipelineRepository.GetConnection()
	tx, err := dbConnection.Begin()
	if err != nil {
		return nil, err
	}
	// Rollback tx on error.
	defer tx.Rollback()

	err = impl.ciCdPipelineOrchestrator.DeleteCiPipeline(pipeline, request, tx)
	if err != nil {
		impl.logger.Errorw("error in deleting pipeline db")
		return nil, err
	}

	//delete app workflow mapping
	appWorkflowMappings, err := impl.appWorkflowRepository.FindWFCIMappingByCIPipelineId(pipeline.Id)
	for _, mapping := range appWorkflowMappings {
		err := impl.appWorkflowRepository.DeleteAppWorkflowMapping(mapping, tx)
		if err != nil {
			impl.logger.Errorw("error in deleting workflow mapping", "err", err)
			return nil, err
		}
	}
	if request.CiPipeline.PreBuildStage != nil && request.CiPipeline.PreBuildStage.Id > 0 {
		//deleting pre stage
		err = impl.pipelineStageService.DeletePipelineStage(request.CiPipeline.PreBuildStage, request.UserId, tx)
		if err != nil {
			impl.logger.Errorw("error in deleting pre stage", "err", err, "preBuildStage", request.CiPipeline.PreBuildStage)
			return nil, err
		}
	}
	if request.CiPipeline.PostBuildStage != nil && request.CiPipeline.PostBuildStage.Id > 0 {
		//deleting post stage
		err = impl.pipelineStageService.DeletePipelineStage(request.CiPipeline.PostBuildStage, request.UserId, tx)
		if err != nil {
			impl.logger.Errorw("error in deleting post stage", "err", err, "postBuildStage", request.CiPipeline.PostBuildStage)
			return nil, err
		}
	}
	err = tx.Commit()
	if err != nil {
		return nil, err
	}
	request.CiPipeline.Deleted = true
	request.CiPipeline.Name = pipeline.Name
	return request.CiPipeline, nil
	//delete pipeline
	//delete scm

}

func (impl *PipelineBuilderImpl) PatchCiMaterialSource(ciPipeline *bean.CiMaterialPatchRequest, userId int32) (*bean.CiMaterialPatchRequest, error) {
	return impl.ciCdPipelineOrchestrator.PatchCiMaterialSource(ciPipeline, userId)
}

func (impl *PipelineBuilderImpl) patchCiPipelineUpdateSource(baseCiConfig *bean.CiConfigRequest, modifiedCiPipeline *bean.CiPipeline) (ciConfig *bean.CiConfigRequest, err error) {

	pipeline, err := impl.ciPipelineRepository.FindById(modifiedCiPipeline.Id)
	if err != nil {
		impl.logger.Errorw("error in fetching pipeline", "id", modifiedCiPipeline.Id, "err", err)
		return nil, err
	}

	cannotUpdate := false
	for _, material := range pipeline.CiPipelineMaterials {
		if material.ScmId != "" {
			cannotUpdate = true
		}
	}

	if cannotUpdate {
		//scm plugin material change scm object
		//material.ScmName
		return nil, fmt.Errorf("update of plugin scm material not supported")
	} else {
		modifiedCiPipeline.ScanEnabled = baseCiConfig.ScanEnabled
		modifiedCiPipeline, err = impl.ciCdPipelineOrchestrator.PatchMaterialValue(modifiedCiPipeline, baseCiConfig.UserId, pipeline)
		if err != nil {
			return nil, err
		}
		baseCiConfig.CiPipelines = append(baseCiConfig.CiPipelines, modifiedCiPipeline)
		return baseCiConfig, err
	}

}

func (impl PipelineBuilderImpl) updateCiPipelineSourceValue(baseCiConfig *bean.CiConfigRequest, modifiedCiPipeline *bean.CiPipeline) (ciConfig *bean.CiConfigRequest, err error) {
	pipeline, err := impl.ciPipelineRepository.FindById(modifiedCiPipeline.Id)
	if err != nil {
		impl.logger.Errorw("error in fetching pipeline", "id", modifiedCiPipeline.Id, "err", err)
		return nil, err
	}
	cannotUpdate := false
	for _, material := range pipeline.CiPipelineMaterials {
		if material.ScmId != "" {
			cannotUpdate = true
		}
	}
	if cannotUpdate {
		return nil, fmt.Errorf("update of plugin scm material not supported")
	} else {
		dbConnection := impl.pipelineRepository.GetConnection()
		tx, err := dbConnection.Begin()
		if err != nil {
			return nil, err
		}
		// Rollback tx on error.
		defer tx.Rollback()
		var materialsUpdate []*pipelineConfig.CiPipelineMaterial
		for _, material := range modifiedCiPipeline.CiMaterial {
			pipelineMaterial := &pipelineConfig.CiPipelineMaterial{
				Id:       material.Id,
				Value:    material.Source.Value,
				Active:   true,
				AuditLog: sql.AuditLog{UpdatedBy: baseCiConfig.UserId, UpdatedOn: time.Now()},
			}
			if material.Id == 0 {
				continue
			} else {
				materialsUpdate = append(materialsUpdate, pipelineMaterial)
			}
		}
		if len(materialsUpdate) > 0 {
			//using update not null
			err = impl.ciPipelineMaterialRepository.UpdateNotNull(tx, materialsUpdate...)
			if err != nil {
				return nil, err
			}
		}
		err = tx.Commit()
		if err != nil {
			impl.logger.Errorw("error in committing transaction", "err", err)
			return nil, err
		}
		if !modifiedCiPipeline.IsExternal {
			err = impl.ciCdPipelineOrchestrator.AddPipelineMaterialInGitSensor(materialsUpdate)
			if err != nil {
				impl.logger.Errorw("error in saving pipelineMaterials in git sensor", "materials", materialsUpdate, "err", err)
				return nil, err
			}
		}
		modifiedCiPipeline.ScanEnabled = baseCiConfig.ScanEnabled
		baseCiConfig.CiPipelines = append(baseCiConfig.CiPipelines, modifiedCiPipeline)
		return baseCiConfig, nil
	}

}

func (impl PipelineBuilderImpl) IsGitopsConfigured() (bool, error) {

	isGitOpsConfigured := false
	gitOpsConfig, err := impl.gitOpsRepository.GetGitOpsConfigActive()

	if err != nil && err != pg.ErrNoRows {
		impl.logger.Errorw("GetGitOpsConfigActive, error while getting", "err", err)
		return false, err
	}
	if gitOpsConfig != nil && gitOpsConfig.Id > 0 {
		isGitOpsConfigured = true
	}

	return isGitOpsConfigured, nil

}

func (impl PipelineBuilderImpl) ValidateCDPipelineRequest(pipelineCreateRequest *bean.CdPipelines, isGitOpsConfigured, haveAtleastOneGitOps bool, virtualEnvironmentMap map[int]bool) (bool, error) {

	if isGitOpsConfigured == false && haveAtleastOneGitOps {
		impl.logger.Errorw("Gitops not configured but selected in creating cd pipeline")
		err := &util.ApiError{
			HttpStatusCode:  http.StatusBadRequest,
			InternalMessage: "Gitops integration is not installed/configured. Please install/configure gitops or use helm option.",
			UserMessage:     "Gitops integration is not installed/configured. Please install/configure gitops or use helm option.",
		}
		return false, err
	}

	envPipelineMap := make(map[int]string)
	for _, pipeline := range pipelineCreateRequest.Pipelines {
		if envPipelineMap[pipeline.EnvironmentId] != "" {
			err := &util.ApiError{
				HttpStatusCode:  http.StatusBadRequest,
				InternalMessage: "cd-pipelines already exist for this app and env, cannot create multiple cd-pipelines",
				UserMessage:     "cd-pipelines already exist for this app and env, cannot create multiple cd-pipelines",
			}
			return false, err
		}
		envPipelineMap[pipeline.EnvironmentId] = pipeline.Name

		existingCdPipelinesForEnv, pErr := impl.pipelineRepository.FindActiveByAppIdAndEnvironmentId(pipelineCreateRequest.AppId, pipeline.EnvironmentId)
		if pErr != nil && !util.IsErrNoRows(pErr) {
			impl.logger.Errorw("error in fetching cd pipelines ", "err", pErr, "appId", pipelineCreateRequest.AppId)
			return false, pErr
		}
		if len(existingCdPipelinesForEnv) > 0 {
			err := &util.ApiError{
				HttpStatusCode:  http.StatusBadRequest,
				InternalMessage: "cd-pipelines already exist for this app and env, cannot create multiple cd-pipelines",
				UserMessage:     "cd-pipelines already exist for this app and env, cannot create multiple cd-pipelines",
			}
			return false, err
		}
		if len(pipeline.PreStage.Config) > 0 && !strings.Contains(pipeline.PreStage.Config, "beforeStages") {
			err := &util.ApiError{
				HttpStatusCode:  http.StatusBadRequest,
				InternalMessage: "invalid yaml config, must include - beforeStages",
				UserMessage:     "invalid yaml config, must include - beforeStages",
			}
			return false, err
		}
		if len(pipeline.PostStage.Config) > 0 && !strings.Contains(pipeline.PostStage.Config, "afterStages") {
			err := &util.ApiError{
				HttpStatusCode:  http.StatusBadRequest,
				InternalMessage: "invalid yaml config, must include - afterStages",
				UserMessage:     "invalid yaml config, must include - afterStages",
			}
			return false, err
		}

	}

	return true, nil

}

func (impl PipelineBuilderImpl) RegisterInACD(gitOpsRepoName string, chartGitAttr *util.ChartGitAttribute, userId int32, ctx context.Context) error {

	err := impl.chartDeploymentService.RegisterInArgo(chartGitAttr, ctx)
	if err != nil {
		impl.logger.Errorw("error while register git repo in argo", "err", err)
		emptyRepoErrorMessage := []string{"failed to get index: 404 Not Found", "remote repository is empty"}
		if strings.Contains(err.Error(), emptyRepoErrorMessage[0]) || strings.Contains(err.Error(), emptyRepoErrorMessage[1]) {
			// - found empty repository, create some file in repository
			err := impl.chartTemplateService.CreateReadmeInGitRepo(gitOpsRepoName, userId)
			if err != nil {
				impl.logger.Errorw("error in creating file in git repo", "err", err)
				return err
			}
			// - retry register in argo
			err = impl.chartDeploymentService.RegisterInArgo(chartGitAttr, ctx)
			if err != nil {
				impl.logger.Errorw("error in re-try register in argo", "err", err)
				return err
			}
		} else {
			return err
		}
	}

	return nil
}

func (impl PipelineBuilderImpl) IsGitOpsRequiredForCD(pipelineCreateRequest *bean.CdPipelines) bool {

	// if deploymentAppType is not coming in request than hasAtLeastOneGitOps will be false

	haveAtLeastOneGitOps := false
	for _, pipeline := range pipelineCreateRequest.Pipelines {
		if pipeline.DeploymentAppType == util.PIPELINE_DEPLOYMENT_TYPE_ACD {
			haveAtLeastOneGitOps = true
		}
	}
	return haveAtLeastOneGitOps
}

func (impl PipelineBuilderImpl) SetPipelineDeploymentAppType(pipelineCreateRequest *bean.CdPipelines, isGitOpsConfigured bool, virtualEnvironmentMap map[int]bool, deploymentTypeValidationConfig map[string]bool) error {

	for _, pipeline := range pipelineCreateRequest.Pipelines {
		// by default both deployment app type are allowed
		AllowedDeploymentAppTypes := map[string]bool{
			util.PIPELINE_DEPLOYMENT_TYPE_ACD:  true,
			util.PIPELINE_DEPLOYMENT_TYPE_HELM: true,
		}
		for k, v := range deploymentTypeValidationConfig {
			// rewriting allowed deployment types based on config provided by user
			AllowedDeploymentAppTypes[k] = v
		}
		if !impl.deploymentConfig.IsInternalUse {
			if isVirtualEnv, ok := virtualEnvironmentMap[pipeline.EnvironmentId]; ok {
				if !isVirtualEnv {
					if isGitOpsConfigured && AllowedDeploymentAppTypes[util.PIPELINE_DEPLOYMENT_TYPE_ACD] {
						pipeline.DeploymentAppType = util.PIPELINE_DEPLOYMENT_TYPE_ACD
					} else if AllowedDeploymentAppTypes[util.PIPELINE_DEPLOYMENT_TYPE_HELM] {
						pipeline.DeploymentAppType = util.PIPELINE_DEPLOYMENT_TYPE_HELM
					}
				}
			}
		}
		// if in case deployment app type is empty (not send from FE and isInternalUse=true
		if pipeline.DeploymentAppType == "" {
			if isVirtualEnv, ok := virtualEnvironmentMap[pipeline.EnvironmentId]; ok {
				if isVirtualEnv {
					pipeline.DeploymentAppType = util.PIPELINE_DEPLOYMENT_TYPE_MANIFEST_DOWNLOAD
				} else if isGitOpsConfigured && AllowedDeploymentAppTypes[util.PIPELINE_DEPLOYMENT_TYPE_ACD] {
					pipeline.DeploymentAppType = util.PIPELINE_DEPLOYMENT_TYPE_ACD
				} else if AllowedDeploymentAppTypes[util.PIPELINE_DEPLOYMENT_TYPE_HELM] {
					pipeline.DeploymentAppType = util.PIPELINE_DEPLOYMENT_TYPE_HELM
				}
			}
		}
	}

	return nil
<<<<<<< HEAD
}

func (impl PipelineBuilderImpl) GetVirtualEnvironmentMap(pipelineCreateRequest *bean.CdPipelines) (map[int]bool, error) {
	var envIds []*int
	virtualEnvironmentMap := make(map[int]bool)

	for _, pipeline := range pipelineCreateRequest.Pipelines {
		envIds = append(envIds, &pipeline.EnvironmentId)
	}

	var envs []*repository2.Environment
	var err error

	if len(envIds) > 0 {
		envs, err = impl.environmentRepository.FindByIds(envIds)
		if err != nil {
			impl.logger.Errorw("error in fetching environment by ids", "err", err)
			return virtualEnvironmentMap, err
		}
	}
	for _, environment := range envs {
		virtualEnvironmentMap[environment.Id] = environment.IsVirtualEnvironment
	}
	return virtualEnvironmentMap, nil
}

=======
}

func (impl PipelineBuilderImpl) GetVirtualEnvironmentMap(pipelineCreateRequest *bean.CdPipelines) (map[int]bool, error) {
	var envIds []*int
	virtualEnvironmentMap := make(map[int]bool)

	for _, pipeline := range pipelineCreateRequest.Pipelines {
		envIds = append(envIds, &pipeline.EnvironmentId)
	}

	var envs []*repository2.Environment
	var err error

	if len(envIds) > 0 {
		envs, err = impl.environmentRepository.FindByIds(envIds)
		if err != nil {
			impl.logger.Errorw("error in fetching environment by ids", "err", err)
			return virtualEnvironmentMap, err
		}
	}
	for _, environment := range envs {
		virtualEnvironmentMap[environment.Id] = environment.IsVirtualEnvironment
	}
	return virtualEnvironmentMap, nil
}

>>>>>>> 8eb1f742
func (impl PipelineBuilderImpl) CreateCdPipelines(pipelineCreateRequest *bean.CdPipelines, ctx context.Context) (*bean.CdPipelines, error) {

	//Validation for checking deployment App type
	isGitOpsConfigured, err := impl.IsGitopsConfigured()

	virtualEnvironmentMap, err := impl.GetVirtualEnvironmentMap(pipelineCreateRequest)
	if err != nil {
		impl.logger.Errorw("error in getting virtual environment map by pipeline id", "err", err)
		return nil, err
	}

	for _, pipeline := range pipelineCreateRequest.Pipelines {
		// if no deployment app type sent from user then we'll not validate
		deploymentConfig, err := impl.GetDeploymentConfigMap(pipeline.EnvironmentId)
		if err != nil {
			return nil, err
		}
		err = impl.SetPipelineDeploymentAppType(pipelineCreateRequest, isGitOpsConfigured, virtualEnvironmentMap, deploymentConfig)
		if err != nil {
			return nil, err
		}
		if err := impl.validateDeploymentAppType(pipeline, deploymentConfig); err != nil {
			impl.logger.Errorw("validation error in creating pipeline", "name", pipeline.Name, "err", err)
			return nil, err
		}
	}

	isGitOpsRequiredForCD := impl.IsGitOpsRequiredForCD(pipelineCreateRequest)
	app, err := impl.appRepo.FindById(pipelineCreateRequest.AppId)
	if err != nil {
		impl.logger.Errorw("app not found", "err", err, "appId", pipelineCreateRequest.AppId)
		return nil, err
	}
	_, err = impl.ValidateCDPipelineRequest(pipelineCreateRequest, isGitOpsConfigured, isGitOpsRequiredForCD, virtualEnvironmentMap)
	if err != nil {
		return nil, err
	}

	// TODO: creating git repo for all apps irrespective of acd or helm
	if isGitOpsConfigured && isGitOpsRequiredForCD {

		gitopsRepoName, chartGitAttr, err := impl.appService.CreateGitopsRepo(app, pipelineCreateRequest.UserId)
		if err != nil {
			impl.logger.Errorw("error in creating git repo", "err", err)
			return nil, err
		}

		err = impl.RegisterInACD(gitopsRepoName, chartGitAttr, pipelineCreateRequest.UserId, ctx)
		if err != nil {
			impl.logger.Errorw("error in registering app in acd", "err", err)
			return nil, err
		}

		err = impl.updateGitRepoUrlInCharts(pipelineCreateRequest.AppId, chartGitAttr, pipelineCreateRequest.UserId)
		if err != nil {
			impl.logger.Errorw("error in updating git repo url in charts", "err", err)
			return nil, err
		}
	}

	for _, pipeline := range pipelineCreateRequest.Pipelines {

		id, err := impl.createCdPipeline(ctx, app, pipeline, pipelineCreateRequest.UserId)
		if err != nil {
			impl.logger.Errorw("error in creating pipeline", "name", pipeline.Name, "err", err)
			return nil, err
		}
		pipeline.Id = id

		//creating pipeline_stage entry here after tx commit due to FK issue
		if pipeline.PreDeployStage != nil && len(pipeline.PreDeployStage.Steps) > 0 {
			err = impl.pipelineStageService.CreatePipelineStage(pipeline.PreDeployStage, repository5.PIPELINE_STAGE_TYPE_PRE_CD, id, pipelineCreateRequest.UserId)
			if err != nil {
				impl.logger.Errorw("error in creating pre-cd stage", "err", err, "preCdStage", pipeline.PreDeployStage, "pipelineId", id)
				return nil, err
			}
		}
		if pipeline.PostDeployStage != nil && len(pipeline.PostDeployStage.Steps) > 0 {
			err = impl.pipelineStageService.CreatePipelineStage(pipeline.PostDeployStage, repository5.PIPELINE_STAGE_TYPE_POST_CD, id, pipelineCreateRequest.UserId)
			if err != nil {
				impl.logger.Errorw("error in creating post-cd stage", "err", err, "postCdStage", pipeline.PostDeployStage, "pipelineId", id)
				return nil, err
			}
		}

	}

	return pipelineCreateRequest, nil
}

func (impl PipelineBuilderImpl) validateDeploymentAppType(pipeline *bean.CDPipelineConfigObject, deploymentConfig map[string]bool) error {

	// Config value doesn't exist in attribute table
	if deploymentConfig == nil {
		return nil
	}
	//Config value found to be true for ArgoCD and Helm both
	if allDeploymentConfigTrue(deploymentConfig) {
		return nil
	}
	//Case : {ArgoCD : false, Helm: true, HGF : true}
	if validDeploymentConfigReceived(deploymentConfig, pipeline.DeploymentAppType) {
		return nil
	}

	err := &util.ApiError{
		HttpStatusCode:  http.StatusBadRequest,
		InternalMessage: "Received deployment app type doesn't match with the allowed deployment app type for this environment.",
		UserMessage:     "Received deployment app type doesn't match with the allowed deployment app type for this environment.",
	}
	return err
}

func allDeploymentConfigTrue(deploymentConfig map[string]bool) bool {
	for _, value := range deploymentConfig {
		if !value {
			return false
		}
	}
	return true
}

func validDeploymentConfigReceived(deploymentConfig map[string]bool, deploymentTypeSent string) bool {
	for key, value := range deploymentConfig {
		if value && key == deploymentTypeSent {
			return true
		}
	}
	return false
}

func (impl PipelineBuilderImpl) GetDeploymentConfigMap(environmentId int) (map[string]bool, error) {
	var deploymentConfig map[string]map[string]bool
	var deploymentConfigEnv map[string]bool
	deploymentConfigValues, err := impl.attributesRepository.FindByKey(attributes.ENFORCE_DEPLOYMENT_TYPE_CONFIG)
	if err == pg.ErrNoRows {
		return deploymentConfigEnv, nil
	}
	//if empty config received(doesn't exist in table) which can't be parsed
	if deploymentConfigValues.Value != "" {
		if err := json.Unmarshal([]byte(deploymentConfigValues.Value), &deploymentConfig); err != nil {
			rerr := &util.ApiError{
				HttpStatusCode:  http.StatusInternalServerError,
				InternalMessage: err.Error(),
				UserMessage:     "Failed to fetch deployment config values from the attributes table",
			}
			return deploymentConfigEnv, rerr
		}
		deploymentConfigEnv, _ = deploymentConfig[fmt.Sprintf("%d", environmentId)]
	}
	return deploymentConfigEnv, nil
}

func (impl PipelineBuilderImpl) PatchCdPipelines(cdPipelines *bean.CDPatchRequest, ctx context.Context) (*bean.CdPipelines, error) {
	pipelineRequest := &bean.CdPipelines{
		UserId:    cdPipelines.UserId,
		AppId:     cdPipelines.AppId,
		Pipelines: []*bean.CDPipelineConfigObject{cdPipelines.Pipeline},
	}
	deleteAction := bean.CASCADE_DELETE
	if cdPipelines.ForceDelete {
		deleteAction = bean.FORCE_DELETE
	} else if cdPipelines.NonCascadeDelete {
		deleteAction = bean.NON_CASCADE_DELETE
	}
	switch cdPipelines.Action {
	case bean.CD_CREATE:
		return impl.CreateCdPipelines(pipelineRequest, ctx)
	case bean.CD_UPDATE:
		err := impl.updateCdPipeline(ctx, cdPipelines.AppId, cdPipelines.Pipeline, cdPipelines.UserId)
		return pipelineRequest, err
	case bean.CD_DELETE:
		pipeline, err := impl.pipelineRepository.FindById(cdPipelines.Pipeline.Id)
		if err != nil {
			impl.logger.Errorw("error in getting cd pipeline by id", "err", err, "id", cdPipelines.Pipeline.Id)
			return pipelineRequest, err
		}
		deleteResponse, err := impl.DeleteCdPipeline(pipeline, ctx, deleteAction, false, cdPipelines.UserId)
		pipelineRequest.AppDeleteResponse = deleteResponse
		return pipelineRequest, err
	case bean.CD_DELETE_PARTIAL:
		pipeline, err := impl.pipelineRepository.FindById(cdPipelines.Pipeline.Id)
		if err != nil {
			impl.logger.Errorw("error in getting cd pipeline by id", "err", err, "id", cdPipelines.Pipeline.Id)
			return pipelineRequest, err
		}
		deleteResponse, err := impl.DeleteCdPipelinePartial(pipeline, ctx, deleteAction)
		pipelineRequest.AppDeleteResponse = deleteResponse
		return pipelineRequest, err
	default:
		return nil, &util.ApiError{Code: "404", HttpStatusCode: 404, UserMessage: "operation not supported"}
	}
}

func (impl PipelineBuilderImpl) DeleteCdPipeline(pipeline *pipelineConfig.Pipeline, ctx context.Context, deleteAction int, deleteFromAcd bool, userId int32) (*bean.AppDeleteResponseDTO, error) {
	cascadeDelete := true
	forceDelete := false
	deleteResponse := &bean.AppDeleteResponseDTO{
		DeleteInitiated:  false,
		ClusterReachable: true,
	}
	if deleteAction == bean.FORCE_DELETE {
		forceDelete = true
		cascadeDelete = false
	} else if deleteAction == bean.NON_CASCADE_DELETE {
		cascadeDelete = false
	}
	// updating cluster reachable flag
	clusterBean, err := impl.clusterRepository.FindById(pipeline.Environment.ClusterId)
	if err != nil {
		impl.logger.Errorw("error in getting cluster details", "err", err, "clusterId", pipeline.Environment.ClusterId)
	}
	deleteResponse.ClusterName = clusterBean.ClusterName
	if len(clusterBean.ErrorInConnecting) > 0 {
		deleteResponse.ClusterReachable = false
	}
	//getting children CD pipeline details
	childNodes, err := impl.appWorkflowRepository.FindWFCDMappingByParentCDPipelineId(pipeline.Id)
	if err != nil && err != pg.ErrNoRows {
		impl.logger.Errorw("error in getting children cd details", "err", err)
		return deleteResponse, err
	} else if len(childNodes) > 0 {
		impl.logger.Debugw("cannot delete cd pipeline, contains children cd")
		return deleteResponse, fmt.Errorf("Please delete children CD pipelines before deleting this pipeline.")
	}
	//getting deployment group for this pipeline
	deploymentGroupNames, err := impl.deploymentGroupRepository.GetNamesByAppIdAndEnvId(pipeline.EnvironmentId, pipeline.AppId)
	if err != nil && err != pg.ErrNoRows {
		impl.logger.Errorw("error in getting deployment group names by appId and envId", "err", err)
		return deleteResponse, err
	} else if len(deploymentGroupNames) > 0 {
		groupNamesByte, err := json.Marshal(deploymentGroupNames)
		if err != nil {
			impl.logger.Errorw("error in marshaling deployment group names", "err", err, "deploymentGroupNames", deploymentGroupNames)
		}
		impl.logger.Debugw("cannot delete cd pipeline, is being used in deployment group")
		return deleteResponse, fmt.Errorf("Please remove this CD pipeline from deployment groups : %s", string(groupNamesByte))
	}
	dbConnection := impl.pipelineRepository.GetConnection()
	tx, err := dbConnection.Begin()
	if err != nil {
		return deleteResponse, err
	}
	// Rollback tx on error.
	defer tx.Rollback()
	if err = impl.ciCdPipelineOrchestrator.DeleteCdPipeline(pipeline.Id, userId, tx); err != nil {
		impl.logger.Errorw("err in deleting pipeline from db", "id", pipeline, "err", err)
		return deleteResponse, err
	}
	// delete entry in app_status table
	err = impl.appStatusRepository.Delete(tx, pipeline.AppId, pipeline.EnvironmentId)
	if err != nil && err != pg.ErrNoRows {
		impl.logger.Errorw("err in deleting app_status from db", "appId", pipeline.AppId, "envId", pipeline.EnvironmentId, "err", err)
		return deleteResponse, err
	}
	//delete app workflow mapping
	appWorkflowMapping, err := impl.appWorkflowRepository.FindWFCDMappingByCDPipelineId(pipeline.Id)
	if err != nil {
		impl.logger.Errorw("error in deleting workflow mapping", "err", err)
		return deleteResponse, err
	}
	if appWorkflowMapping.ParentType == appWorkflow.WEBHOOK {
		childNodes, err := impl.appWorkflowRepository.FindWFCDMappingByExternalCiId(appWorkflowMapping.ParentId)
		if err != nil && !util.IsErrNoRows(err) {
			impl.logger.Errorw("error in fetching external ci", "err", err)
			return deleteResponse, err
		}
		noOtherChildNodes := true
		for _, childNode := range childNodes {
			if appWorkflowMapping.Id != childNode.Id {
				noOtherChildNodes = false
			}
		}
		if noOtherChildNodes {
			externalCiPipeline, err := impl.ciPipelineRepository.FindExternalCiById(appWorkflowMapping.ParentId)
			if err != nil {
				impl.logger.Errorw("error in deleting workflow mapping", "err", err)
				return deleteResponse, err
			}
			externalCiPipeline.Active = false
			externalCiPipeline.UpdatedOn = time.Now()
			externalCiPipeline.UpdatedBy = userId
			_, err = impl.ciPipelineRepository.UpdateExternalCi(externalCiPipeline, tx)
			if err != nil {
				impl.logger.Errorw("error in deleting workflow mapping", "err", err)
				return deleteResponse, err
			}

			appWorkflow, err := impl.appWorkflowRepository.FindById(appWorkflowMapping.AppWorkflowId)
			if err != nil {
				impl.logger.Errorw("error in deleting workflow mapping", "err", err)
				return deleteResponse, err
			}
			err = impl.appWorkflowRepository.DeleteAppWorkflow(appWorkflow, tx)
			if err != nil {
				impl.logger.Errorw("error in deleting workflow mapping", "err", err)
				return deleteResponse, err
			}
		}
	}
	err = impl.appWorkflowRepository.DeleteAppWorkflowMapping(appWorkflowMapping, tx)
	if err != nil {
		impl.logger.Errorw("error in deleting workflow mapping", "err", err)
		return deleteResponse, err
	}

	if pipeline.PreStageConfig != "" {
		err = impl.prePostCdScriptHistoryService.CreatePrePostCdScriptHistory(pipeline, tx, repository4.PRE_CD_TYPE, false, 0, time.Time{})
		if err != nil {
			impl.logger.Errorw("error in creating pre cd script entry", "err", err, "pipeline", pipeline)
			return deleteResponse, err
		}
	}
	if pipeline.PostStageConfig != "" {
		err = impl.prePostCdScriptHistoryService.CreatePrePostCdScriptHistory(pipeline, tx, repository4.POST_CD_TYPE, false, 0, time.Time{})
		if err != nil {
			impl.logger.Errorw("error in creating post cd script entry", "err", err, "pipeline", pipeline)
			return deleteResponse, err
		}
	}
	cdPipelinePluginDeleteReq, err := impl.GetCdPipelineById(pipeline.Id)
	if err != nil {
		impl.logger.Errorw("error in getting cdPipeline by id", "err", err, "id", pipeline.Id)
		return deleteResponse, err
	}
	if cdPipelinePluginDeleteReq.PreDeployStage != nil && cdPipelinePluginDeleteReq.PreDeployStage.Id > 0 {
		//deleting pre-stage
		err = impl.pipelineStageService.DeletePipelineStage(cdPipelinePluginDeleteReq.PreDeployStage, userId, tx)
		if err != nil {
			impl.logger.Errorw("error in deleting pre-CD stage", "err", err, "preDeployStage", cdPipelinePluginDeleteReq.PreDeployStage)
			return deleteResponse, err
		}
	}
	if cdPipelinePluginDeleteReq.PostDeployStage != nil && cdPipelinePluginDeleteReq.PostDeployStage.Id > 0 {
		//deleting post-stage
		err = impl.pipelineStageService.DeletePipelineStage(cdPipelinePluginDeleteReq.PostDeployStage, userId, tx)
		if err != nil {
			impl.logger.Errorw("error in deleting post-CD stage", "err", err, "postDeployStage", cdPipelinePluginDeleteReq.PostDeployStage)
			return deleteResponse, err
		}
	}
	// delete manifest push config if exists
	if util.IsManifestPush(pipeline.DeploymentAppType) {
		manifestPushConfig, err := impl.manifestPushConfigRepository.GetManifestPushConfigByAppIdAndEnvId(pipeline.AppId, pipeline.EnvironmentId)
		if err != nil {
			impl.logger.Errorw("error in getting manifest push config by appId and envId", "appId", pipeline.AppId, "envId", pipeline.EnvironmentId, "err", err)
			return deleteResponse, err
		}
		if manifestPushConfig.Id != 0 {
			manifestPushConfig.Deleted = true
			err = impl.manifestPushConfigRepository.UpdateConfig(manifestPushConfig)
			if err != nil {
				impl.logger.Errorw("error in updating config for oci helm repo", "err", err)
				return deleteResponse, err
			}
		}
	}
	//delete app from argo cd, if created
	if pipeline.DeploymentAppCreated == true {
		deploymentAppName := fmt.Sprintf("%s-%s", pipeline.App.AppName, pipeline.Environment.Name)
		if util.IsAcdApp(pipeline.DeploymentAppType) {
			if !deleteResponse.ClusterReachable {
				impl.logger.Errorw("cluster connection error", "err", clusterBean.ErrorInConnecting)
				if cascadeDelete {
					return deleteResponse, nil
				}
			}
			impl.logger.Debugw("acd app is already deleted for this pipeline", "pipeline", pipeline)
			if deleteFromAcd {
				req := &application2.ApplicationDeleteRequest{
					Name:    &deploymentAppName,
					Cascade: &cascadeDelete,
				}
				if _, err := impl.application.Delete(ctx, req); err != nil {
					impl.logger.Errorw("err in deleting pipeline on argocd", "id", pipeline, "err", err)

					if forceDelete {
						impl.logger.Warnw("error while deletion of app in acd, continue to delete in db as this operation is force delete", "error", err)
					} else {
						//statusError, _ := err.(*errors2.StatusError)
						if cascadeDelete && strings.Contains(err.Error(), "code = NotFound") {
							err = &util.ApiError{
								UserMessage:     "Could not delete as application not found in argocd",
								InternalMessage: err.Error(),
							}
						} else {
							err = &util.ApiError{
								UserMessage:     "Could not delete application",
								InternalMessage: err.Error(),
							}
						}
						return deleteResponse, err
					}
				}
				impl.logger.Infow("app deleted from argocd", "id", pipeline.Id, "pipelineName", pipeline.Name, "app", deploymentAppName)
			}
		} else if util.IsHelmApp(pipeline.DeploymentAppType) {
			appIdentifier := &client.AppIdentifier{
				ClusterId:   pipeline.Environment.ClusterId,
				ReleaseName: deploymentAppName,
				Namespace:   pipeline.Environment.Namespace,
			}
			deleteResourceResponse, err := impl.helmAppService.DeleteApplication(ctx, appIdentifier)
			if forceDelete {
				impl.logger.Warnw("error while deletion of helm application, ignore error and delete from db since force delete req", "error", err, "pipelineId", pipeline.Id)
			} else {
				if err != nil {
					impl.logger.Errorw("error in deleting helm application", "error", err, "appIdentifier", appIdentifier)
					return deleteResponse, err
				}
				if deleteResourceResponse == nil || !deleteResourceResponse.GetSuccess() {
					return deleteResponse, errors.New("delete application response unsuccessful")
				}
			}
		}
	}
	err = tx.Commit()
	if err != nil {
		impl.logger.Errorw("error in committing db transaction", "err", err)
		return deleteResponse, err
	}
	deleteResponse.DeleteInitiated = true
	return deleteResponse, nil
}

func (impl PipelineBuilderImpl) DeleteCdPipelinePartial(pipeline *pipelineConfig.Pipeline, ctx context.Context, deleteAction int) (*bean.AppDeleteResponseDTO, error) {
	cascadeDelete := true
	forceDelete := false
	deleteResponse := &bean.AppDeleteResponseDTO{
		DeleteInitiated:  false,
		ClusterReachable: true,
	}
	if deleteAction == bean.FORCE_DELETE {
		forceDelete = true
		cascadeDelete = false
	} else if deleteAction == bean.NON_CASCADE_DELETE {
		cascadeDelete = false
	}
	//Updating clusterReachable flag
	clusterBean, err := impl.clusterRepository.FindById(pipeline.Environment.ClusterId)
	if err != nil {
		impl.logger.Errorw("error in getting cluster details", "err", err, "clusterId", pipeline.Environment.ClusterId)
	}
	deleteResponse.ClusterName = clusterBean.ClusterName
	if len(clusterBean.ErrorInConnecting) > 0 {
		deleteResponse.ClusterReachable = false
	}
	//getting children CD pipeline details
	childNodes, err := impl.appWorkflowRepository.FindWFCDMappingByParentCDPipelineId(pipeline.Id)
	if err != nil && err != pg.ErrNoRows {
		impl.logger.Errorw("error in getting children cd details", "err", err)
		return deleteResponse, err
	} else if len(childNodes) > 0 {
		impl.logger.Debugw("cannot delete cd pipeline, contains children cd")
		return deleteResponse, fmt.Errorf("Please delete children CD pipelines before deleting this pipeline.")
	}
	//getting deployment group for this pipeline
	deploymentGroupNames, err := impl.deploymentGroupRepository.GetNamesByAppIdAndEnvId(pipeline.EnvironmentId, pipeline.AppId)
	if err != nil && err != pg.ErrNoRows {
		impl.logger.Errorw("error in getting deployment group names by appId and envId", "err", err)
		return deleteResponse, err
	} else if len(deploymentGroupNames) > 0 {
		groupNamesByte, err := json.Marshal(deploymentGroupNames)
		if err != nil {
			impl.logger.Errorw("error in marshaling deployment group names", "err", err, "deploymentGroupNames", deploymentGroupNames)
		}
		impl.logger.Debugw("cannot delete cd pipeline, is being used in deployment group")
		return deleteResponse, fmt.Errorf("Please remove this CD pipeline from deployment groups : %s", string(groupNamesByte))
	}
	dbConnection := impl.pipelineRepository.GetConnection()
	tx, err := dbConnection.Begin()
	if err != nil {
		return deleteResponse, err
	}
	// Rollback tx on error.
	defer tx.Rollback()

	//delete app from argo cd, if created
	if pipeline.DeploymentAppCreated && !pipeline.DeploymentAppDeleteRequest {
		deploymentAppName := fmt.Sprintf("%s-%s", pipeline.App.AppName, pipeline.Environment.Name)
		if util.IsAcdApp(pipeline.DeploymentAppType) {
			if !deleteResponse.ClusterReachable {
				impl.logger.Errorw("cluster connection error", "err", clusterBean.ErrorInConnecting)
				if cascadeDelete {
					return deleteResponse, nil
				}
			}
			impl.logger.Debugw("acd app is already deleted for this pipeline", "pipeline", pipeline)
			req := &application2.ApplicationDeleteRequest{
				Name:    &deploymentAppName,
				Cascade: &cascadeDelete,
			}
			if _, err := impl.application.Delete(ctx, req); err != nil {
				impl.logger.Errorw("err in deleting pipeline on argocd", "id", pipeline, "err", err)

				if forceDelete {
					impl.logger.Warnw("error while deletion of app in acd, continue to delete in db as this operation is force delete", "error", err)
				} else {
					//statusError, _ := err.(*errors2.StatusError)
					if cascadeDelete && strings.Contains(err.Error(), "code = NotFound") {
						err = &util.ApiError{
							UserMessage:     "Could not delete as application not found in argocd",
							InternalMessage: err.Error(),
						}
					} else {
						err = &util.ApiError{
							UserMessage:     "Could not delete application",
							InternalMessage: err.Error(),
						}
					}
					return deleteResponse, err
				}
			}
			impl.logger.Infow("app deleted from argocd", "id", pipeline.Id, "pipelineName", pipeline.Name, "app", deploymentAppName)
			pipeline.DeploymentAppDeleteRequest = true
			err = impl.pipelineRepository.Update(pipeline, tx)
			if err != nil {
				impl.logger.Errorw("error in partially delete cd pipeline", "err", err)
				return deleteResponse, err
			}
		}
		deleteResponse.DeleteInitiated = true
	}
	err = tx.Commit()
	if err != nil {
		impl.logger.Errorw("error in committing db transaction", "err", err)
		return deleteResponse, err
	}
	return deleteResponse, nil
}

func (impl PipelineBuilderImpl) DeleteACDAppCdPipelineWithNonCascade(pipeline *pipelineConfig.Pipeline, ctx context.Context, forceDelete bool, userId int32) error {
	if forceDelete {
		_, err := impl.DeleteCdPipeline(pipeline, ctx, bean.FORCE_DELETE, false, userId)
		return err
	}
	//delete app from argo cd with non-cascade, if created
	if pipeline.DeploymentAppCreated && util.IsAcdApp(pipeline.DeploymentAppType) {
		appDetails, err := impl.appRepo.FindById(pipeline.AppId)
		deploymentAppName := fmt.Sprintf("%s-%s", appDetails.AppName, pipeline.Environment.Name)
		impl.logger.Debugw("acd app is already deleted for this pipeline", "pipeline", pipeline)
		cascadeDelete := false
		req := &application2.ApplicationDeleteRequest{
			Name:    &deploymentAppName,
			Cascade: &cascadeDelete,
		}
		if _, err = impl.application.Delete(ctx, req); err != nil {
			impl.logger.Errorw("err in deleting pipeline on argocd", "id", pipeline, "err", err)
			//statusError, _ := err.(*errors2.StatusError)
			if !strings.Contains(err.Error(), "code = NotFound") {
				err = &util.ApiError{
					UserMessage:     "Could not delete application",
					InternalMessage: err.Error(),
				}
				return err
			}
		}

	}
	return nil
}

// ChangeDeploymentType takes in DeploymentAppTypeChangeRequest struct and
// deletes all the cd pipelines for that deployment type in all apps that belongs to
// that environment and updates the db with desired deployment app type
func (impl PipelineBuilderImpl) ChangeDeploymentType(ctx context.Context,
	request *bean.DeploymentAppTypeChangeRequest) (*bean.DeploymentAppTypeChangeResponse, error) {

	var response *bean.DeploymentAppTypeChangeResponse
	var deleteDeploymentType bean.DeploymentType
	var err error

	if request.DesiredDeploymentType == bean.ArgoCd {
		deleteDeploymentType = bean.Helm
	} else {
		deleteDeploymentType = bean.ArgoCd
	}

	// Force delete apps
	response, err = impl.DeleteDeploymentAppsForEnvironment(ctx,
		request.EnvId, deleteDeploymentType, request.ExcludeApps, request.IncludeApps, request.UserId)

	if err != nil {
		return nil, err
	}

	// Updating the env id and desired deployment app type received from request in the response
	response.EnvId = request.EnvId
	response.DesiredDeploymentType = request.DesiredDeploymentType
	response.TriggeredPipelines = make([]*bean.CdPipelineTrigger, 0)

	// Update the deployment app type to Helm and toggle deployment_app_created to false in db
	var cdPipelineIds []int
	for _, item := range response.SuccessfulPipelines {
		cdPipelineIds = append(cdPipelineIds, item.Id)
	}

	// If nothing to update in db
	if len(cdPipelineIds) == 0 {
		return response, nil
	}

	// Update in db
	err = impl.pipelineRepository.UpdateCdPipelineDeploymentAppInFilter(string(request.DesiredDeploymentType),
		cdPipelineIds, request.UserId, false, true)

	if err != nil {
		impl.logger.Errorw("failed to update deployment app type in db",
			"pipeline ids", cdPipelineIds,
			"desired deployment type", request.DesiredDeploymentType,
			"err", err)

		return response, nil
	}

	if !request.AutoTriggerDeployment {
		return response, nil
	}

	// Bulk trigger all the successfully changed pipelines (async)
	bulkTriggerRequest := make([]*BulkTriggerRequest, 0)

	pipelineIds := make([]int, 0, len(response.SuccessfulPipelines))
	for _, item := range response.SuccessfulPipelines {
		pipelineIds = append(pipelineIds, item.Id)
	}

	// Get all pipelines
	pipelines, err := impl.pipelineRepository.FindByIdsIn(pipelineIds)
	if err != nil {
		impl.logger.Errorw("failed to fetch pipeline details",
			"ids", pipelineIds,
			"err", err)

		return response, nil
	}

	for _, pipeline := range pipelines {

<<<<<<< HEAD
		artifactDetails, err := impl.RetrieveArtifactsByCDPipeline(pipeline, "DEPLOY", false)
=======
		artifactDetails, err := impl.RetrieveArtifactsByCDPipeline(pipeline, "DEPLOY", SearchString, false)
>>>>>>> 8eb1f742

		if err != nil {
			impl.logger.Errorw("failed to fetch artifact details for cd pipeline",
				"pipelineId", pipeline.Id,
				"appId", pipeline.AppId,
				"envId", pipeline.EnvironmentId,
				"err", err)

			return response, nil
		}

		if artifactDetails.LatestWfArtifactId == 0 || artifactDetails.LatestWfArtifactStatus == "" {
			continue
		}

		bulkTriggerRequest = append(bulkTriggerRequest, &BulkTriggerRequest{
			CiArtifactId: artifactDetails.LatestWfArtifactId,
			PipelineId:   pipeline.Id,
		})
		response.TriggeredPipelines = append(response.TriggeredPipelines, &bean.CdPipelineTrigger{
			CiArtifactId: artifactDetails.LatestWfArtifactId,
			PipelineId:   pipeline.Id,
		})
	}

	// pg panics if empty slice is passed as an argument
	if len(bulkTriggerRequest) == 0 {
		return response, nil
	}

	// Trigger
	_, err = impl.workflowDagExecutor.TriggerBulkDeploymentAsync(bulkTriggerRequest, request.UserId)

	if err != nil {
		impl.logger.Errorw("failed to bulk trigger cd pipelines with error: "+err.Error(),
			"err", err)
	}
	return response, nil
}

func (impl PipelineBuilderImpl) ChangePipelineDeploymentType(ctx context.Context,
	request *bean.DeploymentAppTypeChangeRequest) (*bean.DeploymentAppTypeChangeResponse, error) {

	response := &bean.DeploymentAppTypeChangeResponse{
		EnvId:                 request.EnvId,
		DesiredDeploymentType: request.DesiredDeploymentType,
		TriggeredPipelines:    make([]*bean.CdPipelineTrigger, 0),
	}

	var deleteDeploymentType bean.DeploymentType

	if request.DesiredDeploymentType == bean.ArgoCd {
		deleteDeploymentType = bean.Helm
	} else {
		deleteDeploymentType = bean.ArgoCd
	}

	pipelines, err := impl.pipelineRepository.FindActiveByEnvIdAndDeploymentType(request.EnvId,
		string(deleteDeploymentType), request.ExcludeApps, request.IncludeApps)

	if err != nil {
		impl.logger.Errorw("Error fetching cd pipelines",
			"environmentId", request.EnvId,
			"currentDeploymentAppType", string(deleteDeploymentType),
			"err", err)
		return response, err
	}

	var pipelineIds []int
	for _, item := range pipelines {
		pipelineIds = append(pipelineIds, item.Id)
	}

	if len(pipelineIds) == 0 {
		return response, nil
	}

	err = impl.pipelineRepository.UpdateCdPipelineDeploymentAppInFilter(string(request.DesiredDeploymentType),
		pipelineIds, request.UserId, false, true)

	if err != nil {
		impl.logger.Errorw("failed to update deployment app type in db",
			"pipeline ids", pipelineIds,
			"desired deployment type", request.DesiredDeploymentType,
			"err", err)

		return response, nil
	}
	deleteResponse := impl.DeleteDeploymentApps(ctx, pipelines, request.UserId)

	response.SuccessfulPipelines = deleteResponse.SuccessfulPipelines
	response.FailedPipelines = deleteResponse.FailedPipelines

	var cdPipelineIds []int
	for _, item := range response.FailedPipelines {
		cdPipelineIds = append(cdPipelineIds, item.Id)
	}

	if len(cdPipelineIds) == 0 {
		return response, nil
	}

	err = impl.pipelineRepository.UpdateCdPipelineDeploymentAppInFilter(string(deleteDeploymentType),
		cdPipelineIds, request.UserId, true, false)

	if err != nil {
		impl.logger.Errorw("failed to update deployment app type in db",
			"pipeline ids", cdPipelineIds,
			"desired deployment type", request.DesiredDeploymentType,
			"err", err)

		return response, nil
	}

	return response, nil
}

func (impl PipelineBuilderImpl) TriggerDeploymentAfterTypeChange(ctx context.Context,
	request *bean.DeploymentAppTypeChangeRequest) (*bean.DeploymentAppTypeChangeResponse, error) {

	response := &bean.DeploymentAppTypeChangeResponse{
		EnvId:                 request.EnvId,
		DesiredDeploymentType: request.DesiredDeploymentType,
		TriggeredPipelines:    make([]*bean.CdPipelineTrigger, 0),
	}
	var err error

	cdPipelines, err := impl.pipelineRepository.FindActiveByEnvIdAndDeploymentType(request.EnvId,
		string(request.DesiredDeploymentType), request.ExcludeApps, request.IncludeApps)

	if err != nil {
		impl.logger.Errorw("Error fetching cd pipelines",
			"environmentId", request.EnvId,
			"desiredDeploymentAppType", string(request.DesiredDeploymentType),
			"err", err)
		return response, err
	}

	var cdPipelineIds []int
	for _, item := range cdPipelines {
		cdPipelineIds = append(cdPipelineIds, item.Id)
	}

	if len(cdPipelineIds) == 0 {
		return response, nil
	}

	deleteResponse := impl.FetchDeletedApp(ctx, cdPipelines)

	response.SuccessfulPipelines = deleteResponse.SuccessfulPipelines
	response.FailedPipelines = deleteResponse.FailedPipelines

	var successPipelines []int
	for _, item := range response.SuccessfulPipelines {
		successPipelines = append(successPipelines, item.Id)
	}

	bulkTriggerRequest := make([]*BulkTriggerRequest, 0)

	pipelineIds := make([]int, 0, len(response.SuccessfulPipelines))
	for _, item := range response.SuccessfulPipelines {
		pipelineIds = append(pipelineIds, item.Id)
	}

	pipelines, err := impl.pipelineRepository.FindByIdsIn(pipelineIds)
	if err != nil {
		impl.logger.Errorw("failed to fetch pipeline details",
			"ids", pipelineIds,
			"err", err)

		return response, nil
	}

	for _, pipeline := range pipelines {

<<<<<<< HEAD
		artifactDetails, err := impl.RetrieveArtifactsByCDPipeline(pipeline, "DEPLOY", false)
=======
		artifactDetails, err := impl.RetrieveArtifactsByCDPipeline(pipeline, "DEPLOY", "", false)
>>>>>>> 8eb1f742

		if err != nil {
			impl.logger.Errorw("failed to fetch artifact details for cd pipeline",
				"pipelineId", pipeline.Id,
				"appId", pipeline.AppId,
				"envId", pipeline.EnvironmentId,
				"err", err)

			return response, nil
		}

		if artifactDetails.LatestWfArtifactId == 0 || artifactDetails.LatestWfArtifactStatus == "" {
			continue
		}

		bulkTriggerRequest = append(bulkTriggerRequest, &BulkTriggerRequest{
			CiArtifactId: artifactDetails.LatestWfArtifactId,
			PipelineId:   pipeline.Id,
		})
		response.TriggeredPipelines = append(response.TriggeredPipelines, &bean.CdPipelineTrigger{
			CiArtifactId: artifactDetails.LatestWfArtifactId,
			PipelineId:   pipeline.Id,
		})
	}

	if len(bulkTriggerRequest) == 0 {
		return response, nil
	}

	_, err = impl.workflowDagExecutor.TriggerBulkDeploymentAsync(bulkTriggerRequest, request.UserId)

	if err != nil {
		impl.logger.Errorw("failed to bulk trigger cd pipelines with error: "+err.Error(),
			"err", err)
	}

	err = impl.pipelineRepository.UpdateCdPipelineAfterDeployment(string(request.DesiredDeploymentType),
		successPipelines, request.UserId, false)

	if err != nil {
		impl.logger.Errorw("failed to update cd pipelines with error: : "+err.Error(),
			"err", err)
	}

	return response, nil
}

// DeleteDeploymentAppsForEnvironment takes in environment id and current deployment app type
// and deletes all the cd pipelines for that deployment type in all apps that belongs to
// that environment.
func (impl PipelineBuilderImpl) DeleteDeploymentAppsForEnvironment(ctx context.Context, environmentId int,
	currentDeploymentAppType bean.DeploymentType, exclusionList []int, includeApps []int, userId int32) (*bean.DeploymentAppTypeChangeResponse, error) {

	// fetch active pipelines from database for the given environment id and current deployment app type
	pipelines, err := impl.pipelineRepository.FindActiveByEnvIdAndDeploymentType(environmentId,
		string(currentDeploymentAppType), exclusionList, includeApps)

	if err != nil {
		impl.logger.Errorw("Error fetching cd pipelines",
			"environmentId", environmentId,
			"currentDeploymentAppType", currentDeploymentAppType,
			"err", err)

		return &bean.DeploymentAppTypeChangeResponse{
			EnvId:               environmentId,
			SuccessfulPipelines: []*bean.DeploymentChangeStatus{},
			FailedPipelines:     []*bean.DeploymentChangeStatus{},
		}, err
	}

	// Currently deleting apps only in argocd is supported
	return impl.DeleteDeploymentApps(ctx, pipelines, userId), nil
}

// DeleteDeploymentApps takes in a list of pipelines and delete the applications

func (impl PipelineBuilderImpl) DeleteDeploymentApps(ctx context.Context,
	pipelines []*pipelineConfig.Pipeline, userId int32) *bean.DeploymentAppTypeChangeResponse {

	successfulPipelines := make([]*bean.DeploymentChangeStatus, 0)
	failedPipelines := make([]*bean.DeploymentChangeStatus, 0)

	isGitOpsConfigured, gitOpsConfigErr := impl.IsGitopsConfigured()

	// Iterate over all the pipelines in the environment for given deployment app type
	for _, pipeline := range pipelines {

		var isValid bool
		// check if pipeline info like app name and environment is empty or not
		if failedPipelines, isValid = impl.isPipelineInfoValid(pipeline, failedPipelines); !isValid {
			continue
		}

		var healthChkErr error
		// check health of the app if it is argocd deployment type
		if _, healthChkErr = impl.handleNotDeployedAppsIfArgoDeploymentType(pipeline, failedPipelines); healthChkErr != nil {

			// cannot delete unhealthy app
			continue
		}

		deploymentAppName := fmt.Sprintf("%s-%s", pipeline.App.AppName, pipeline.Environment.Name)
		var err error

		// delete request
		if pipeline.DeploymentAppType == bean.ArgoCd {
			err = impl.deleteArgoCdApp(ctx, pipeline, deploymentAppName, true)

		} else {

			// For converting from Helm to ArgoCD, GitOps should be configured
			if gitOpsConfigErr != nil || !isGitOpsConfigured {
				err = errors.New("GitOps not configured or unable to fetch GitOps configuration")

			} else {
				// Register app in ACD
				var AcdRegisterErr, RepoURLUpdateErr error
				gitopsRepoName, chartGitAttr, createGitRepoErr := impl.appService.CreateGitopsRepo(&app2.App{Id: pipeline.AppId, AppName: pipeline.App.AppName}, userId)
				if createGitRepoErr != nil {
					impl.logger.Errorw("error increating git repo", "err", err)
				}
				if createGitRepoErr == nil {
					AcdRegisterErr = impl.RegisterInACD(gitopsRepoName,
						chartGitAttr,
						userId,
						ctx)
					if AcdRegisterErr != nil {
						impl.logger.Errorw("error in registering acd app", "err", err)
					}
					if AcdRegisterErr == nil {
						RepoURLUpdateErr = impl.chartTemplateService.UpdateGitRepoUrlInCharts(pipeline.AppId, chartGitAttr, userId)
						if RepoURLUpdateErr != nil {
							impl.logger.Errorw("error in updating git repo url in charts", "err", err)
						}
					}
				}
				if createGitRepoErr != nil {
					err = createGitRepoErr
				} else if AcdRegisterErr != nil {
					err = AcdRegisterErr
				} else if RepoURLUpdateErr != nil {
					err = RepoURLUpdateErr
				}
			}
			if err != nil {
				impl.logger.Errorw("error registering app on ACD with error: "+err.Error(),
					"deploymentAppName", deploymentAppName,
					"envId", pipeline.EnvironmentId,
					"appId", pipeline.AppId,
					"err", err)

				// deletion failed, append to the list of failed pipelines
				failedPipelines = impl.handleFailedDeploymentAppChange(pipeline, failedPipelines,
					"failed to register app on ACD with error: "+err.Error())

				continue
			}
			err = impl.deleteHelmApp(ctx, pipeline)
		}

		if err != nil {
			impl.logger.Errorw("error deleting app on "+pipeline.DeploymentAppType,
				"deployment app name", deploymentAppName,
				"err", err)

			// deletion failed, append to the list of failed pipelines
			failedPipelines = impl.handleFailedDeploymentAppChange(pipeline, failedPipelines,
				"error deleting app with error: "+err.Error())

			continue
		}

		// deletion successful, append to the list of successful pipelines
		successfulPipelines = impl.appendToDeploymentChangeStatusList(
			successfulPipelines,
			pipeline,
			"",
			bean.INITIATED)
	}

	return &bean.DeploymentAppTypeChangeResponse{
		SuccessfulPipelines: successfulPipelines,
		FailedPipelines:     failedPipelines,
	}
}

// from argocd / helm.

func (impl PipelineBuilderImpl) isGitRepoUrlPresent(appId int) bool {
	fetchedChart, err := impl.chartRepository.FindLatestByAppId(appId)

	if err != nil || len(fetchedChart.GitRepoUrl) == 0 {
		impl.logger.Errorw("error fetching git repo url or it is not present")
		return false
	}
	return true
}

func (impl PipelineBuilderImpl) isPipelineInfoValid(pipeline *pipelineConfig.Pipeline,
	failedPipelines []*bean.DeploymentChangeStatus) ([]*bean.DeploymentChangeStatus, bool) {

	if len(pipeline.App.AppName) == 0 || len(pipeline.Environment.Name) == 0 {
		impl.logger.Errorw("app name or environment name is not present",
			"pipeline id", pipeline.Id)

		failedPipelines = impl.handleFailedDeploymentAppChange(pipeline, failedPipelines,
			"could not fetch app name or environment name")

		return failedPipelines, false
	}
	return failedPipelines, true
}

func (impl PipelineBuilderImpl) handleFailedDeploymentAppChange(pipeline *pipelineConfig.Pipeline,
	failedPipelines []*bean.DeploymentChangeStatus, err string) []*bean.DeploymentChangeStatus {

	return impl.appendToDeploymentChangeStatusList(
		failedPipelines,
		pipeline,
		err,
		bean.Failed)
}

func (impl PipelineBuilderImpl) handleNotHealthyAppsIfArgoDeploymentType(pipeline *pipelineConfig.Pipeline,
	failedPipelines []*bean.DeploymentChangeStatus) ([]*bean.DeploymentChangeStatus, error) {

	if pipeline.DeploymentAppType == bean.ArgoCd {
		// check if app status is Healthy
		status, err := impl.appStatusRepository.Get(pipeline.AppId, pipeline.EnvironmentId)

		// case: missing status row in db
		if len(status.Status) == 0 {
			return failedPipelines, nil
		}

		// cannot delete the app from argocd if app status is Progressing
		if err != nil || status.Status == "Progressing" {

			healthCheckErr := errors.New("unable to fetch app status or app status is progressing")

			impl.logger.Errorw(healthCheckErr.Error(),
				"appId", pipeline.AppId,
				"environmentId", pipeline.EnvironmentId,
				"err", err)

			failedPipelines = impl.handleFailedDeploymentAppChange(pipeline, failedPipelines, healthCheckErr.Error())

			return failedPipelines, healthCheckErr
		}
		return failedPipelines, nil
	}
	return failedPipelines, nil
}

func (impl PipelineBuilderImpl) handleNotDeployedAppsIfArgoDeploymentType(pipeline *pipelineConfig.Pipeline,
	failedPipelines []*bean.DeploymentChangeStatus) ([]*bean.DeploymentChangeStatus, error) {

	if pipeline.DeploymentAppType == string(bean.ArgoCd) {
		// check if app status is Healthy
		status, err := impl.appStatusRepository.Get(pipeline.AppId, pipeline.EnvironmentId)

		// case: missing status row in db
		if len(status.Status) == 0 {
			return failedPipelines, nil
		}

		// cannot delete the app from argocd if app status is Progressing
		if err != nil {

			healthCheckErr := errors.New("unable to fetch app status")

			impl.logger.Errorw(healthCheckErr.Error(),
				"appId", pipeline.AppId,
				"environmentId", pipeline.EnvironmentId,
				"err", err)

			failedPipelines = impl.handleFailedDeploymentAppChange(pipeline, failedPipelines, healthCheckErr.Error())

			return failedPipelines, healthCheckErr
		}
		return failedPipelines, nil
	}
	return failedPipelines, nil
}

func (impl PipelineBuilderImpl) FetchDeletedApp(ctx context.Context,
	pipelines []*pipelineConfig.Pipeline) *bean.DeploymentAppTypeChangeResponse {

	successfulPipelines := make([]*bean.DeploymentChangeStatus, 0)
	failedPipelines := make([]*bean.DeploymentChangeStatus, 0)
	// Iterate over all the pipelines in the environment for given deployment app type
	for _, pipeline := range pipelines {

		deploymentAppName := fmt.Sprintf("%s-%s", pipeline.App.AppName, pipeline.Environment.Name)
		var err error
		if pipeline.DeploymentAppType == string(bean.ArgoCd) {
			appIdentifier := &client.AppIdentifier{
				ClusterId:   pipeline.Environment.ClusterId,
				ReleaseName: pipeline.DeploymentAppName,
				Namespace:   pipeline.Environment.Namespace,
			}
			_, err = impl.helmAppService.GetApplicationDetail(ctx, appIdentifier)
		} else {
			req := &application2.ApplicationQuery{
				Name: &deploymentAppName,
			}
			_, err = impl.application.Get(ctx, req)
		}
		if strings.Contains(err.Error(), "not found") {
			successfulPipelines = impl.appendToDeploymentChangeStatusList(
				successfulPipelines,
				pipeline,
				"",
				bean.Success)
		} else {
			failedPipelines = impl.appendToDeploymentChangeStatusList(
				failedPipelines,
				pipeline,
				"App Not Yet Deleted.",
				bean.NOT_YET_DELETED)
		}
	}

	return &bean.DeploymentAppTypeChangeResponse{
		SuccessfulPipelines: successfulPipelines,
		FailedPipelines:     failedPipelines,
	}
}

// deleteArgoCdApp takes context and deployment app name used in argo cd and deletes
// the application in argo cd.
func (impl PipelineBuilderImpl) deleteArgoCdApp(ctx context.Context, pipeline *pipelineConfig.Pipeline, deploymentAppName string,
	cascadeDelete bool) error {

	if !pipeline.DeploymentAppCreated {
		return nil
	}

	// building the argocd application delete request
	req := &application2.ApplicationDeleteRequest{
		Name:    &deploymentAppName,
		Cascade: &cascadeDelete,
	}

	_, err := impl.application.Delete(ctx, req)

	if err != nil {
		impl.logger.Errorw("error in deleting argocd application", "err", err)
		// Possible that argocd app got deleted but db updation failed
		if strings.Contains(err.Error(), "code = NotFound") {
			return nil
		}
		return err
	}
	return nil
}

// deleteHelmApp takes in context and pipeline object and deletes the release in helm
func (impl PipelineBuilderImpl) deleteHelmApp(ctx context.Context, pipeline *pipelineConfig.Pipeline) error {

	if !pipeline.DeploymentAppCreated {
		return nil
	}

	// validation
	if !util.IsHelmApp(pipeline.DeploymentAppType) {
		return errors.New("unable to delete pipeline with id: " + strconv.Itoa(pipeline.Id) + ", not a helm app")
	}

	// create app identifier
	appIdentifier := &client.AppIdentifier{
		ClusterId:   pipeline.Environment.ClusterId,
		ReleaseName: pipeline.DeploymentAppName,
		Namespace:   pipeline.Environment.Namespace,
	}

	// call for delete resource
	deleteResponse, err := impl.helmAppService.DeleteApplication(ctx, appIdentifier)

	if err != nil {
		impl.logger.Errorw("error in deleting helm application", "error", err, "appIdentifier", appIdentifier)
		return err
	}

	if deleteResponse == nil || !deleteResponse.GetSuccess() {
		return errors.New("helm delete application response unsuccessful")
	}
	return nil
}

func (impl PipelineBuilderImpl) appendToDeploymentChangeStatusList(pipelines []*bean.DeploymentChangeStatus,
	pipeline *pipelineConfig.Pipeline, error string, status bean.Status) []*bean.DeploymentChangeStatus {

	return append(pipelines, &bean.DeploymentChangeStatus{
		Id:      pipeline.Id,
		AppId:   pipeline.AppId,
		AppName: pipeline.App.AppName,
		EnvId:   pipeline.EnvironmentId,
		EnvName: pipeline.Environment.Name,
		Error:   error,
		Status:  status,
	})
}

type DeploymentType struct {
	Deployment Deployment `json:"deployment"`
}

type Deployment struct {
	Strategy map[string]interface{} `json:"strategy"`
}

func (impl PipelineBuilderImpl) createCdPipeline(ctx context.Context, app *app2.App, pipeline *bean.CDPipelineConfigObject, userId int32) (pipelineRes int, err error) {
	dbConnection := impl.pipelineRepository.GetConnection()
	tx, err := dbConnection.Begin()
	if err != nil {
		return 0, err
	}
	// Rollback tx on error.
	defer tx.Rollback()

	if pipeline.AppWorkflowId == 0 && pipeline.ParentPipelineType == "WEBHOOK" {
		externalCiPipeline := &pipelineConfig.ExternalCiPipeline{
			AppId:       app.Id,
			AccessToken: "",
			Active:      true,
			AuditLog:    sql.AuditLog{CreatedBy: userId, CreatedOn: time.Now(), UpdatedOn: time.Now(), UpdatedBy: userId},
		}
		externalCiPipeline, err = impl.ciPipelineRepository.SaveExternalCi(externalCiPipeline, tx)
		wf := &appWorkflow.AppWorkflow{
			Name:     fmt.Sprintf("wf-%d-%s", app.Id, util2.Generate(4)),
			AppId:    app.Id,
			Active:   true,
			AuditLog: sql.AuditLog{CreatedBy: userId, CreatedOn: time.Now(), UpdatedOn: time.Now(), UpdatedBy: userId},
		}
		savedAppWf, err := impl.appWorkflowRepository.SaveAppWorkflowWithTx(wf, tx)
		if err != nil {
			impl.logger.Errorw("err", err)
			return 0, err
		}
		appWorkflowMap := &appWorkflow.AppWorkflowMapping{
			AppWorkflowId: savedAppWf.Id,
			ComponentId:   externalCiPipeline.Id,
			Type:          "WEBHOOK",
			Active:        true,
			AuditLog:      sql.AuditLog{CreatedBy: userId, CreatedOn: time.Now(), UpdatedOn: time.Now(), UpdatedBy: userId},
		}
		appWorkflowMap, err = impl.appWorkflowRepository.SaveAppWorkflowMapping(appWorkflowMap, tx)
		if err != nil {
			return 0, err
		}
		pipeline.ParentPipelineId = externalCiPipeline.Id
		pipeline.AppWorkflowId = savedAppWf.Id
	}

	chart, err := impl.chartRepository.FindLatestChartForAppByAppId(app.Id)
	if err != nil {
		return 0, err
	}
	envOverride, err := impl.propertiesConfigService.CreateIfRequired(chart, pipeline.EnvironmentId, userId, false, models.CHARTSTATUS_NEW, false, false, pipeline.Namespace, chart.IsBasicViewLocked, chart.CurrentViewEditor, tx)
	if err != nil {
		return 0, err
	}

	// Get pipeline override based on Deployment strategy
	//TODO: mark as created in our db
	pipelineId, err := impl.ciCdPipelineOrchestrator.CreateCDPipelines(pipeline, app.Id, userId, tx, app.AppName)
	if err != nil {
		impl.logger.Errorw("error in ")
		return 0, err
	}

	//adding pipeline to workflow
	_, err = impl.appWorkflowRepository.FindByIdAndAppId(pipeline.AppWorkflowId, app.Id)
	if err != nil && err != pg.ErrNoRows {
		return 0, err
	}
	if pipeline.AppWorkflowId > 0 {
		var parentPipelineId int
		var parentPipelineType string
		if pipeline.ParentPipelineId == 0 {
			parentPipelineId = pipeline.CiPipelineId
			parentPipelineType = "CI_PIPELINE"
		} else {
			parentPipelineId = pipeline.ParentPipelineId
			parentPipelineType = pipeline.ParentPipelineType
		}
		appWorkflowMap := &appWorkflow.AppWorkflowMapping{
			AppWorkflowId: pipeline.AppWorkflowId,
			ParentId:      parentPipelineId,
			ParentType:    parentPipelineType,
			ComponentId:   pipelineId,
			Type:          "CD_PIPELINE",
			Active:        true,
			AuditLog:      sql.AuditLog{CreatedBy: userId, CreatedOn: time.Now(), UpdatedOn: time.Now(), UpdatedBy: userId},
		}
		_, err = impl.appWorkflowRepository.SaveAppWorkflowMapping(appWorkflowMap, tx)
		if err != nil {
			return 0, err
		}
	}
	//getting global app metrics for cd pipeline create because env level metrics is not created yet
	appLevelAppMetricsEnabled := false
	appLevelMetrics, err := impl.appLevelMetricsRepository.FindByAppId(app.Id)
	if err != nil && err != pg.ErrNoRows {
		impl.logger.Errorw("error in getting app level metrics app level", "error", err)
	} else if err == nil {
		appLevelAppMetricsEnabled = appLevelMetrics.AppMetrics
	}
	err = impl.deploymentTemplateHistoryService.CreateDeploymentTemplateHistoryFromEnvOverrideTemplate(envOverride, tx, appLevelAppMetricsEnabled, pipelineId)
	if err != nil {
		impl.logger.Errorw("error in creating entry for env deployment template history", "err", err, "envOverride", envOverride)
		return 0, err
	}
	// strategies for pipeline ids, there is only one is default
	defaultCount := 0
	for _, item := range pipeline.Strategies {
		if item.Default {
			defaultCount = defaultCount + 1
			if defaultCount > 1 {
				impl.logger.Warnw("already have one strategy is default in this pipeline", "strategy", item.DeploymentTemplate)
				item.Default = false
			}
		}
		strategy := &chartConfig.PipelineStrategy{
			PipelineId: pipelineId,
			Strategy:   item.DeploymentTemplate,
			Config:     string(item.Config),
			Default:    item.Default,
			Deleted:    false,
			AuditLog:   sql.AuditLog{UpdatedBy: userId, CreatedBy: userId, UpdatedOn: time.Now(), CreatedOn: time.Now()},
		}
		err = impl.pipelineConfigRepository.Save(strategy, tx)
		if err != nil {
			impl.logger.Errorw("error in saving strategy", "strategy", item.DeploymentTemplate)
			return pipelineId, fmt.Errorf("pipeline created but failed to add strategy")
		}
		//creating history entry for strategy
		_, err = impl.pipelineStrategyHistoryService.CreatePipelineStrategyHistory(strategy, pipeline.TriggerType, tx)
		if err != nil {
			impl.logger.Errorw("error in creating strategy history entry", "err", err)
			return 0, err
		}

	}
	if util.IsManifestPush(pipeline.DeploymentAppType) {
		if len(pipeline.ContainerRegistryName) == 0 || len(pipeline.RepoName) == 0 {
			return 0, errors.New("container registry name and repo name cannot be empty for manifest push deployment")
		}
		if pipeline.ManifestStorageType == bean.ManifestStorageGit {
			//implement
		} else if pipeline.ManifestStorageType == bean.ManifestStorageOCIHelmRepo {

			helmRepositoryConfig := bean4.HelmRepositoryConfig{
				RepositoryName:        pipeline.RepoName,
				ContainerRegistryName: pipeline.ContainerRegistryName,
			}
			helmRepositoryConfigBytes, err := json.Marshal(helmRepositoryConfig)
			if err != nil {
				impl.logger.Errorw("error in marshaling helm registry config", "err", err)
				return 0, err
			}
			manifestPushConfig := &repository3.ManifestPushConfig{
				AppId:             app.Id,
				EnvId:             pipeline.EnvironmentId,
				CredentialsConfig: string(helmRepositoryConfigBytes),
				ChartName:         pipeline.ChartName,
				ChartBaseVersion:  pipeline.ChartBaseVersion,
				StorageType:       bean.ManifestStorageOCIHelmRepo,
				Deleted:           false,
				AuditLog: sql.AuditLog{
					CreatedOn: time.Now(),
					CreatedBy: userId,
					UpdatedOn: time.Now(),
					UpdatedBy: userId,
				},
			}
<<<<<<< HEAD
			existingManifestPushConfig, err := impl.manifestPushConfigRepository.GetManifestPushConfigByStoreId(pipeline.ContainerRegistryName)
			if err != nil {
				impl.logger.Errorw("error in fetching manifest push config from db", "err", err)
				return 0, err
			}

			if existingManifestPushConfig.Id != 0 {
				err = fmt.Errorf("container registry has already been configured")
				impl.logger.Errorw("error in saving manifest push config in db", "err", err)
				return 0, err
			}
=======
>>>>>>> 8eb1f742
			manifestPushConfig, err = impl.manifestPushConfigRepository.SaveConfig(manifestPushConfig)
			if err != nil {
				impl.logger.Errorw("error in saving config for oci helm repo", "err", err)
				return 0, err
			}
		}
	}

	err = tx.Commit()
	if err != nil {
		return 0, err
	}

	impl.logger.Debugw("pipeline created with GitMaterialId ", "id", pipelineId, "pipeline", pipeline)
	return pipelineId, nil
}

func (impl PipelineBuilderImpl) updateCdPipeline(ctx context.Context, appId int, pipeline *bean.CDPipelineConfigObject, userID int32) (err error) {

	if len(pipeline.PreStage.Config) > 0 && !strings.Contains(pipeline.PreStage.Config, "beforeStages") {
		err = &util.ApiError{
			HttpStatusCode:  http.StatusBadRequest,
			InternalMessage: "invalid yaml config, must include - beforeStages",
			UserMessage:     "invalid yaml config, must include - beforeStages",
		}
		return err
	}
	if len(pipeline.PostStage.Config) > 0 && !strings.Contains(pipeline.PostStage.Config, "afterStages") {
		err = &util.ApiError{
			HttpStatusCode:  http.StatusBadRequest,
			InternalMessage: "invalid yaml config, must include - afterStages",
			UserMessage:     "invalid yaml config, must include - afterStages",
		}
		return err
	}
	dbConnection := impl.pipelineRepository.GetConnection()
	tx, err := dbConnection.Begin()
	if err != nil {
		return err
	}
	// Rollback tx on error.
	defer tx.Rollback()

	pipelineDbObj, err := impl.ciCdPipelineOrchestrator.UpdateCDPipeline(pipeline, userID, tx)
	if err != nil {
		impl.logger.Errorw("error in updating pipeline")
		return err
	}

	// strategies for pipeline ids, there is only one is default
	existingStrategies, err := impl.pipelineConfigRepository.GetAllStrategyByPipelineId(pipeline.Id)
	if err != nil && !errors.IsNotFound(err) {
		impl.logger.Errorw("error in getting pipeline strategies", "err", err)
		return err
	}
	for _, oldItem := range existingStrategies {
		notFound := true
		for _, newItem := range pipeline.Strategies {
			if newItem.DeploymentTemplate == oldItem.Strategy {
				notFound = false
			}
		}

		if notFound {
			//delete from db
			err := impl.pipelineConfigRepository.Delete(oldItem, tx)
			if err != nil {
				impl.logger.Errorw("error in delete pipeline strategies", "err", err)
				return fmt.Errorf("error in delete pipeline strategies")
			}
		}
	}

	defaultCount := 0
	for _, item := range pipeline.Strategies {
		if item.Default {
			defaultCount = defaultCount + 1
			if defaultCount > 1 {
				impl.logger.Warnw("already have one strategy is default in this pipeline, skip this", "strategy", item.DeploymentTemplate)
				continue
			}
		}
		strategy, err := impl.pipelineConfigRepository.FindByStrategyAndPipelineId(item.DeploymentTemplate, pipeline.Id)
		if err != nil && pg.ErrNoRows != err {
			impl.logger.Errorw("error in getting strategy", "err", err)
			return err
		}
		if strategy.Id > 0 {
			strategy.Config = string(item.Config)
			strategy.Default = item.Default
			strategy.UpdatedBy = userID
			strategy.UpdatedOn = time.Now()
			err = impl.pipelineConfigRepository.Update(strategy, tx)
			if err != nil {
				impl.logger.Errorw("error in updating strategy", "strategy", item.DeploymentTemplate)
				return fmt.Errorf("pipeline updated but failed to update one strategy")
			}
			//creating history entry for strategy
			_, err = impl.pipelineStrategyHistoryService.CreatePipelineStrategyHistory(strategy, pipeline.TriggerType, tx)
			if err != nil {
				impl.logger.Errorw("error in creating strategy history entry", "err", err)
				return err
			}
		} else {
			strategy := &chartConfig.PipelineStrategy{
				PipelineId: pipeline.Id,
				Strategy:   item.DeploymentTemplate,
				Config:     string(item.Config),
				Default:    item.Default,
				Deleted:    false,
				AuditLog:   sql.AuditLog{UpdatedBy: userID, CreatedBy: userID, UpdatedOn: time.Now(), CreatedOn: time.Now()},
			}
			err = impl.pipelineConfigRepository.Save(strategy, tx)
			if err != nil {
				impl.logger.Errorw("error in saving strategy", "strategy", item.DeploymentTemplate)
				return fmt.Errorf("pipeline created but failed to add strategy")
			}
			//creating history entry for strategy
			_, err = impl.pipelineStrategyHistoryService.CreatePipelineStrategyHistory(strategy, pipeline.TriggerType, tx)
			if err != nil {
				impl.logger.Errorw("error in creating strategy history entry", "err", err)
				return err
			}
		}
	}

	if util.IsManifestPush(pipeline.DeploymentAppType) {
		if len(pipeline.ContainerRegistryName) == 0 || len(pipeline.RepoName) == 0 {
			return errors.New("container registry name and repo name cannot be empty in case of manifest push deployment")
		}
	}
	pipeline.AppId = pipelineDbObj.AppId

	if util.IsManifestDownload(pipeline.DeploymentAppType) {
		if util.IsManifestPush(pipelineDbObj.DeploymentAppType) {
			manifestPushConfig, err := impl.manifestPushConfigRepository.GetManifestPushConfigByAppIdAndEnvId(pipeline.AppId, pipeline.EnvironmentId)
			if err != nil {
				impl.logger.Errorw("error in getting manifest push config by appId and envId", "appId", pipeline.AppId, "envId", pipeline.EnvironmentId, "err", err)
				return err
			}
			if manifestPushConfig.Id != 0 {
				manifestPushConfig.Deleted = true
				err = impl.manifestPushConfigRepository.UpdateConfig(manifestPushConfig)
				if err != nil {
					impl.logger.Errorw("error in updating config for oci helm repo", "err", err)
					return err
				}
			}
		}
	}
	if util.IsManifestPush(pipeline.DeploymentAppType) {
		manifestPushConfig, err := impl.manifestPushConfigRepository.GetManifestPushConfigByAppIdAndEnvId(pipeline.AppId, pipeline.EnvironmentId)
		if err != nil {
			impl.logger.Errorw("error in getting manifest push config by appId and envId", "appId", pipeline.AppId, "envId", pipeline.EnvironmentId, "err", err)
			return err
		}
		if pipeline.ManifestStorageType == bean.ManifestStorageGit {
			//implement
		} else if pipeline.ManifestStorageType == bean.ManifestStorageOCIHelmRepo {
<<<<<<< HEAD
			if !strings.Contains(manifestPushConfig.CredentialsConfig, "\"ContainerRegistryName\":\""+pipeline.ContainerRegistryName+"\"}") {
				existingManifestPushConfig, err := impl.manifestPushConfigRepository.GetManifestPushConfigByStoreId(pipeline.ContainerRegistryName)
				if err != nil {
					impl.logger.Errorw("error in fetching manifest push config from db", "err", err)
					return err
				}

				if existingManifestPushConfig.Id != 0 {
					err = fmt.Errorf("container registry has already been configured")
					impl.logger.Errorw("error in saving manifest push config in db", "err", err)
					return err
				}
			}
=======
>>>>>>> 8eb1f742
			if manifestPushConfig.Id == 0 {
				manifestPushConfig = &repository3.ManifestPushConfig{
					AppId:            appId,
					EnvId:            pipeline.EnvironmentId,
					ChartName:        pipeline.ChartName,
					ChartBaseVersion: pipeline.ChartBaseVersion,
					StorageType:      bean.ManifestStorageOCIHelmRepo,
					Deleted:          false,
					AuditLog: sql.AuditLog{
						CreatedOn: time.Now(),
						CreatedBy: userID,
						UpdatedOn: time.Now(),
						UpdatedBy: userID,
					},
				}
			}
			helmRepositoryConfig := bean4.HelmRepositoryConfig{
				RepositoryName:        pipeline.RepoName,
				ContainerRegistryName: pipeline.ContainerRegistryName,
			}
			helmRepositoryConfigBytes, err := json.Marshal(helmRepositoryConfig)
			if err != nil {
				impl.logger.Errorw("error in marshaling helm registry config", "err", err)
				return err
			}
			manifestPushConfig.CredentialsConfig = string(helmRepositoryConfigBytes)
		}
		pipelineDbObj.DeploymentAppType = pipeline.DeploymentAppType
		err = impl.pipelineRepository.Update(pipelineDbObj, tx)
		if err != nil {
			impl.logger.Errorw("error in updating pipeline deployment app type", "err", err)
			return err
		}
		if manifestPushConfig.Id == 0 {
			manifestPushConfig, err = impl.manifestPushConfigRepository.SaveConfig(manifestPushConfig)
			if err != nil {
				impl.logger.Errorw("error in saving config for oci helm repo", "err", err)
				return err
			}
		} else {
			err = impl.manifestPushConfigRepository.UpdateConfig(manifestPushConfig)
			if err != nil {
				impl.logger.Errorw("error in updating config for oci helm repo", "err", err)
				return err
			}
		}
	}
	if util.IsManifestDownload(pipeline.DeploymentAppType) || util.IsManifestPush(pipeline.DeploymentAppType) {
		pipelineDbObj.DeploymentAppType = pipeline.DeploymentAppType
		err = impl.pipelineRepository.Update(pipelineDbObj, tx)
		if err != nil {
			impl.logger.Errorw("error in updating pipeline deployment app type", "err", err)
			return err
		}
	}
	err = tx.Commit()
	if err != nil {
		return err
	}
	return nil
}

func (impl PipelineBuilderImpl) filterDeploymentTemplate(strategyKey string, pipelineStrategiesJson string) (string, error) {
	var pipelineStrategies DeploymentType
	err := json.Unmarshal([]byte(pipelineStrategiesJson), &pipelineStrategies)
	if err != nil {
		impl.logger.Errorw("error while unmarshal strategies", "err", err)
		return "", err
	}
	if pipelineStrategies.Deployment.Strategy[strategyKey] == nil {
		return "", fmt.Errorf("no deployment strategy found for %s", strategyKey)
	}
	strategy := make(map[string]interface{})
	strategy[strategyKey] = pipelineStrategies.Deployment.Strategy[strategyKey].(map[string]interface{})
	pipelineStrategy := DeploymentType{
		Deployment: Deployment{
			Strategy: strategy,
		},
	}
	pipelineOverrideBytes, err := json.Marshal(pipelineStrategy)
	if err != nil {
		impl.logger.Errorw("error while marshal strategies", "err", err)
		return "", err
	}
	pipelineStrategyJson := string(pipelineOverrideBytes)
	return pipelineStrategyJson, nil
}

func (impl PipelineBuilderImpl) getStrategiesMapping(dbPipelineIds []int) (map[int][]*chartConfig.PipelineStrategy, error) {
	strategiesMapping := make(map[int][]*chartConfig.PipelineStrategy)
	strategiesByPipelineIds, err := impl.pipelineConfigRepository.GetAllStrategyByPipelineIds(dbPipelineIds)
	if err != nil && !errors.IsNotFound(err) {
		impl.logger.Errorw("error in fetching strategies by pipelineIds", "PipelineIds", dbPipelineIds, "err", err)
		return strategiesMapping, err
	}
	for _, strategy := range strategiesByPipelineIds {
		strategiesMapping[strategy.PipelineId] = append(strategiesMapping[strategy.PipelineId], strategy)
	}
	return strategiesMapping, nil
}

func (impl PipelineBuilderImpl) GetTriggerViewCdPipelinesForApp(appId int) (cdPipelines *bean.CdPipelines, err error) {
	triggerViewCdPipelinesResp, err := impl.ciCdPipelineOrchestrator.GetCdPipelinesForApp(appId)
	if err != nil {
		impl.logger.Errorw("error in fetching triggerViewCdPipelinesResp by appId", "err", err, "appId", appId)
		return triggerViewCdPipelinesResp, err
	}
	var dbPipelineIds []int
	for _, dbPipeline := range triggerViewCdPipelinesResp.Pipelines {
		dbPipelineIds = append(dbPipelineIds, dbPipeline.Id)
	}

	//construct strategiesMapping to get all strategies against pipelineId
	strategiesMapping, err := impl.getStrategiesMapping(dbPipelineIds)
	if err != nil {
		return triggerViewCdPipelinesResp, err
	}
	for _, dbPipeline := range triggerViewCdPipelinesResp.Pipelines {
		var strategies []*chartConfig.PipelineStrategy
		var deploymentTemplate chartRepoRepository.DeploymentStrategy
		if len(strategiesMapping[dbPipeline.Id]) != 0 {
			strategies = strategiesMapping[dbPipeline.Id]
		}
		for _, item := range strategies {
			if item.Default {
				deploymentTemplate = item.Strategy
			}
		}
		dbPipeline.DeploymentTemplate = deploymentTemplate
	}

	return triggerViewCdPipelinesResp, err
}

func (impl PipelineBuilderImpl) GetCdPipelinesForApp(appId int) (cdPipelines *bean.CdPipelines, err error) {
	cdPipelines, err = impl.ciCdPipelineOrchestrator.GetCdPipelinesForApp(appId)
	if err != nil {
		impl.logger.Errorw("error in fetching cd Pipelines for appId", "err", err, "appId", appId)
		return nil, err
	}
	var envIds []*int
	var dbPipelineIds []int
	for _, dbPipeline := range cdPipelines.Pipelines {
		envIds = append(envIds, &dbPipeline.EnvironmentId)
		dbPipelineIds = append(dbPipelineIds, dbPipeline.Id)
	}
	if len(envIds) == 0 || len(dbPipelineIds) == 0 {
		return cdPipelines, nil
	}
	envMapping := make(map[int]*repository2.Environment)
	appWorkflowMapping := make(map[int]*appWorkflow.AppWorkflowMapping)

	envs, err := impl.environmentRepository.FindByIds(envIds)
	if err != nil && errors.IsNotFound(err) {
		impl.logger.Errorw("error in fetching environments", "err", err)
		return cdPipelines, err
	}
	//creating map for envId and respective env
	for _, env := range envs {
		envMapping[env.Id] = env
	}
	strategiesMapping, err := impl.getStrategiesMapping(dbPipelineIds)
	if err != nil {
		return cdPipelines, err
	}
	appWorkflowMappings, err := impl.appWorkflowRepository.FindByCDPipelineIds(dbPipelineIds)
	if err != nil {
		impl.logger.Errorw("error in fetching app workflow mappings by pipelineIds", "err", err)
		return nil, err
	}
	for _, appWorkflow := range appWorkflowMappings {
		appWorkflowMapping[appWorkflow.ComponentId] = appWorkflow
	}

	var pipelines []*bean.CDPipelineConfigObject
	for _, dbPipeline := range cdPipelines.Pipelines {
		environment := &repository2.Environment{}
		var strategies []*chartConfig.PipelineStrategy
		appToWorkflowMapping := &appWorkflow.AppWorkflowMapping{}

		if envMapping[dbPipeline.EnvironmentId] != nil {
			environment = envMapping[dbPipeline.EnvironmentId]
		}
		if len(strategiesMapping[dbPipeline.Id]) != 0 {
			strategies = strategiesMapping[dbPipeline.Id]
		}
		if appWorkflowMapping[dbPipeline.Id] != nil {
			appToWorkflowMapping = appWorkflowMapping[dbPipeline.Id]
		}
		var strategiesBean []bean.Strategy
		var deploymentTemplate chartRepoRepository.DeploymentStrategy
		for _, item := range strategies {
			strategiesBean = append(strategiesBean, bean.Strategy{
				Config:             []byte(item.Config),
				DeploymentTemplate: item.Strategy,
				Default:            item.Default,
			})

			if item.Default {
				deploymentTemplate = item.Strategy
			}
		}
		pipeline := &bean.CDPipelineConfigObject{
			Id:                            dbPipeline.Id,
			Name:                          dbPipeline.Name,
			EnvironmentId:                 dbPipeline.EnvironmentId,
			EnvironmentName:               environment.Name,
			Description:                   environment.Description,
			CiPipelineId:                  dbPipeline.CiPipelineId,
			DeploymentTemplate:            deploymentTemplate,
			TriggerType:                   dbPipeline.TriggerType,
			Strategies:                    strategiesBean,
			PreStage:                      dbPipeline.PreStage,
			PostStage:                     dbPipeline.PostStage,
			PreStageConfigMapSecretNames:  dbPipeline.PreStageConfigMapSecretNames,
			PostStageConfigMapSecretNames: dbPipeline.PostStageConfigMapSecretNames,
			RunPreStageInEnv:              dbPipeline.RunPreStageInEnv,
			RunPostStageInEnv:             dbPipeline.RunPostStageInEnv,
			DeploymentAppType:             dbPipeline.DeploymentAppType,
			ParentPipelineType:            appToWorkflowMapping.ParentType,
			ParentPipelineId:              appToWorkflowMapping.ParentId,
			DeploymentAppDeleteRequest:    dbPipeline.DeploymentAppDeleteRequest,
			UserApprovalConf:              dbPipeline.UserApprovalConf,
			IsVirtualEnvironment:          dbPipeline.IsVirtualEnvironment,
			ManifestStorageType:           dbPipeline.ManifestStorageType,
			ContainerRegistryName:         dbPipeline.ContainerRegistryName,
			RepoName:                      dbPipeline.RepoName,
			PreDeployStage:                dbPipeline.PreDeployStage,
			PostDeployStage:               dbPipeline.PostDeployStage,
		}
		pipelines = append(pipelines, pipeline)
	}
	cdPipelines.Pipelines = pipelines
	return cdPipelines, err
}

func (impl PipelineBuilderImpl) GetCdPipelinesForAppAndEnv(appId int, envId int) (cdPipelines *bean.CdPipelines, err error) {
	return impl.ciCdPipelineOrchestrator.GetCdPipelinesForAppAndEnv(appId, envId)
}

type ConfigMapSecretsResponse struct {
	Maps    []bean2.ConfigSecretMap `json:"maps"`
	Secrets []bean2.ConfigSecretMap `json:"secrets"`
}

func (impl PipelineBuilderImpl) FetchConfigmapSecretsForCdStages(appId, envId, cdPipelineId int) (ConfigMapSecretsResponse, error) {
	configMapSecrets, err := impl.appService.GetConfigMapAndSecretJson(appId, envId, cdPipelineId)
	if err != nil {
		impl.logger.Errorw("error while fetching config secrets ", "err", err)
		return ConfigMapSecretsResponse{}, err
	}
	existingConfigMapSecrets := ConfigMapSecretsResponse{}
	err = json.Unmarshal([]byte(configMapSecrets), &existingConfigMapSecrets)
	if err != nil {
		impl.logger.Error(err)
		return ConfigMapSecretsResponse{}, err
	}
	return existingConfigMapSecrets, nil
}

func (impl PipelineBuilderImpl) overrideArtifactsWithUserApprovalData(pipeline *pipelineConfig.Pipeline, inputArtifacts []bean.CiArtifactBean, isApprovalNode bool, latestArtifactId int) ([]bean.CiArtifactBean, pipelineConfig.UserApprovalConfig, error) {
	impl.logger.Infow("approval node configured", "pipelineId", pipeline.Id, "isApproval", isApprovalNode)
	ciArtifactsFinal := make([]bean.CiArtifactBean, 0, len(inputArtifacts))
	artifactIds := make([]int, 0, len(inputArtifacts))
	cdPipelineId := pipeline.Id
	approvalConfig, err := pipeline.GetApprovalConfig()
	if err != nil {
		impl.logger.Errorw("failed to unmarshal userApprovalConfig", "err", err, "cdPipelineId", cdPipelineId, "approvalConfig", approvalConfig)
		return ciArtifactsFinal, approvalConfig, err
	}

	for _, item := range inputArtifacts {
		artifactIds = append(artifactIds, item.Id)
	}

	var userApprovalMetadata map[int]*pipelineConfig.UserApprovalMetadata
	requiredApprovals := approvalConfig.RequiredCount
	userApprovalMetadata, err = impl.workflowDagExecutor.FetchApprovalDataForArtifacts(artifactIds, cdPipelineId, requiredApprovals) // it will fetch all the request data with nil cd_wfr_rnr_id
	if err != nil {
		impl.logger.Errorw("error occurred while fetching approval data for artifacts", "cdPipelineId", cdPipelineId, "artifactIds", artifactIds, "err", err)
		return ciArtifactsFinal, approvalConfig, err
	}
	for _, artifact := range inputArtifacts {
		approvalRuntimeState := pipelineConfig.InitApprovalState
		approvalMetadataForArtifact, ok := userApprovalMetadata[artifact.Id]
		if ok { // either approved or requested
			approvalRuntimeState = approvalMetadataForArtifact.ApprovalRuntimeState
			artifact.UserApprovalMetadata = approvalMetadataForArtifact
		} else if artifact.Deployed {
			approvalRuntimeState = pipelineConfig.ConsumedApprovalState
		}

		allowed := false
		if isApprovalNode { // return all the artifacts with state in init, requested or consumed
			allowed = approvalRuntimeState == pipelineConfig.InitApprovalState || approvalRuntimeState == pipelineConfig.RequestedApprovalState || approvalRuntimeState == pipelineConfig.ConsumedApprovalState
		} else { // return only approved state artifacts
			allowed = approvalRuntimeState == pipelineConfig.ApprovedApprovalState || artifact.Latest || artifact.Id == latestArtifactId
		}
		if allowed {
			ciArtifactsFinal = append(ciArtifactsFinal, artifact)
		}
	}
	return ciArtifactsFinal, approvalConfig, nil
}

// RetrieveParentDetails returns the parent id and type of the parent
func (impl PipelineBuilderImpl) RetrieveParentDetails(pipelineId int) (parentId int, parentType bean2.WorkflowType, err error) {

	workflow, err := impl.appWorkflowRepository.GetParentDetailsByPipelineId(pipelineId)
	if err != nil {
		impl.logger.Errorw("failed to get parent component details",
			"componentId", pipelineId,
			"err", err)
		return 0, "", err
	}

	if workflow.ParentType == appWorkflow.CDPIPELINE {
		// workflow is of type CD, check for stage
		parentPipeline, err := impl.pipelineRepository.GetPostStageConfigById(workflow.ParentId)
		if err != nil {
			impl.logger.Errorw("failed to get the post_stage_config_yaml",
				"cdPipelineId", workflow.ParentId,
				"err", err)
			return 0, "", err
		}

		if len(parentPipeline.PostStageConfig) == 0 {
			return workflow.ParentId, bean2.CD_WORKFLOW_TYPE_DEPLOY, nil
		}
		return workflow.ParentId, bean2.CD_WORKFLOW_TYPE_POST, nil

	} else if workflow.ParentType == appWorkflow.WEBHOOK {
		// For webhook type
		return workflow.ParentId, bean2.WEBHOOK_WORKFLOW_TYPE, nil
	}

	return workflow.ParentId, bean2.CI_WORKFLOW_TYPE, nil
}

// RetrieveArtifactsByCDPipeline returns all the artifacts for the cd pipeline (pre / deploy / post)
<<<<<<< HEAD
func (impl PipelineBuilderImpl) RetrieveArtifactsByCDPipeline(pipeline *pipelineConfig.Pipeline, stage bean2.WorkflowType, isApprovalNode bool) (*bean.CiArtifactResponse, error) {
=======
func (impl PipelineBuilderImpl) RetrieveArtifactsByCDPipeline(pipeline *pipelineConfig.Pipeline, stage bean2.WorkflowType, searchString string, isApprovalNode bool) (*bean.CiArtifactResponse, error) {
>>>>>>> 8eb1f742

	// retrieve parent details
	parentId, parentType, err := impl.RetrieveParentDetails(pipeline.Id)
	if err != nil {
		impl.logger.Errorw("failed to retrieve parent details",
			"cdPipelineId", pipeline.Id,
			"err", err)
		return nil, err
	}

	parentCdId := 0
	if parentType == bean2.CD_WORKFLOW_TYPE_POST || (parentType == bean2.CD_WORKFLOW_TYPE_DEPLOY && stage != bean2.CD_WORKFLOW_TYPE_POST) {
		// parentCdId is being set to store the artifact currently deployed on parent cd (if applicable).
		// Parent component is CD only if parent type is POST/DEPLOY
		parentCdId = parentId
	}

	if stage == bean2.CD_WORKFLOW_TYPE_DEPLOY && len(pipeline.PreStageConfig) > 0 {
		// Parent type will be PRE for DEPLOY stage
		parentId = pipeline.Id
		parentType = bean2.CD_WORKFLOW_TYPE_PRE
	}
	if stage == bean2.CD_WORKFLOW_TYPE_POST {
		// Parent type will be DEPLOY for POST stage
		parentId = pipeline.Id
		parentType = bean2.CD_WORKFLOW_TYPE_DEPLOY
	}

	// Build artifacts for cd stages
	var ciArtifacts []bean.CiArtifactBean
	ciArtifactsResponse := &bean.CiArtifactResponse{}

	artifactMap := make(map[int]int)
	limit := 10

	ciArtifacts, artifactMap, latestWfArtifactId, latestWfArtifactStatus, err := impl.
		BuildArtifactsForCdStage(pipeline.Id, stage, ciArtifacts, artifactMap, false, searchString, limit, parentCdId)
	if err != nil && err != pg.ErrNoRows {
		impl.logger.Errorw("error in getting artifacts for child cd stage", "err", err, "stage", stage)
		return nil, err
	}

	ciArtifacts, err = impl.BuildArtifactsForParentStage(pipeline.Id, parentId, parentType, ciArtifacts, artifactMap, searchString, limit, parentCdId)
	if err != nil && err != pg.ErrNoRows {
		impl.logger.Errorw("error in getting artifacts for cd", "err", err, "parentStage", parentType, "stage", stage)
		return nil, err
	}

	//sorting ci artifacts on the basis of creation time
	if ciArtifacts != nil {
		sort.SliceStable(ciArtifacts, func(i, j int) bool {
			return ciArtifacts[i].Id > ciArtifacts[j].Id
		})
	}

	artifactIds := make([]int, 0, len(ciArtifacts))
	for _, artifact := range ciArtifacts {
		artifactIds = append(artifactIds, artifact.Id)
	}

	artifacts, err := impl.ciArtifactRepository.GetArtifactParentCiAndWorkflowDetailsByIdsInDesc(artifactIds)
	if err != nil {
		return ciArtifactsResponse, err
	}
	imageTagsDataMap, err := impl.imageTaggingService.GetTagsDataMapByAppId(pipeline.AppId)
	if err != nil {
		impl.logger.Errorw("error in getting image tagging data with appId", "err", err, "appId", pipeline.AppId)
		return ciArtifactsResponse, err
	}

	imageCommentsDataMap, err := impl.imageTaggingService.GetImageCommentsDataMapByArtifactIds(artifactIds)
	if err != nil {
		impl.logger.Errorw("error in getting GetImageCommentsDataMapByArtifactIds", "err", err, "appId", pipeline.AppId, "artifactIds", artifactIds)
		return ciArtifactsResponse, err
	}

	for i, artifact := range artifacts {
		if imageTaggingResp := imageTagsDataMap[ciArtifacts[i].Id]; imageTaggingResp != nil {
			ciArtifacts[i].ImageReleaseTags = imageTaggingResp
		}
		if imageCommentResp := imageCommentsDataMap[ciArtifacts[i].Id]; imageCommentResp != nil {
			ciArtifacts[i].ImageComment = imageCommentResp
		}

		if artifact.ExternalCiPipelineId != 0 {
			// if external webhook continue
			continue
		}

		var ciWorkflow *pipelineConfig.CiWorkflow
		if artifact.ParentCiArtifact != 0 {
			ciWorkflow, err = impl.ciWorkflowRepository.FindLastTriggeredWorkflowGitTriggersByArtifactId(artifact.ParentCiArtifact)
			if err != nil {
				impl.logger.Errorw("error in getting ci_workflow for artifacts", "err", err, "artifact", artifact, "parentStage", parentType, "stage", stage)
				return ciArtifactsResponse, err
			}

		} else {
			ciWorkflow, err = impl.ciWorkflowRepository.FindCiWorkflowGitTriggersById(*artifact.WorkflowId)
			if err != nil {
				impl.logger.Errorw("error in getting ci_workflow for artifacts", "err", err, "artifact", artifact, "parentStage", parentType, "stage", stage)
				return ciArtifactsResponse, err
			}
		}
		ciArtifacts[i].TriggeredBy = ciWorkflow.TriggeredBy
		ciArtifacts[i].CiConfigureSourceType = ciWorkflow.GitTriggers[ciWorkflow.CiPipelineId].CiConfigureSourceType
		ciArtifacts[i].CiConfigureSourceValue = ciWorkflow.GitTriggers[ciWorkflow.CiPipelineId].CiConfigureSourceValue
	}

	ciArtifactsResponse.CdPipelineId = pipeline.Id
	ciArtifactsResponse.LatestWfArtifactId = latestWfArtifactId
	ciArtifactsResponse.LatestWfArtifactStatus = latestWfArtifactStatus
	if ciArtifacts == nil {
		ciArtifacts = []bean.CiArtifactBean{}
	}
	ciArtifactsResponse.CiArtifacts = ciArtifacts

	if pipeline.ApprovalNodeConfigured() && stage == bean2.CD_WORKFLOW_TYPE_DEPLOY { // for now, we are checking artifacts for deploy stage only
		ciArtifactsFinal, approvalConfig, err := impl.overrideArtifactsWithUserApprovalData(pipeline, ciArtifactsResponse.CiArtifacts, isApprovalNode, latestWfArtifactId)
		if err != nil {
			return ciArtifactsResponse, err
		}
		ciArtifactsResponse.UserApprovalConfig = &approvalConfig
		ciArtifactsResponse.CiArtifacts = ciArtifactsFinal
	}
	return ciArtifactsResponse, nil
}

<<<<<<< HEAD
func (impl PipelineBuilderImpl) BuildArtifactsForParentStage(cdPipelineId int, parentId int, parentType bean2.WorkflowType, ciArtifacts []bean.CiArtifactBean, artifactMap map[int]int, limit int, parentCdId int) ([]bean.CiArtifactBean, error) {
=======
func (impl PipelineBuilderImpl) BuildArtifactsForParentStage(cdPipelineId int, parentId int, parentType bean2.WorkflowType, ciArtifacts []bean.CiArtifactBean, artifactMap map[int]int, searchString string, limit int, parentCdId int) ([]bean.CiArtifactBean, error) {
>>>>>>> 8eb1f742
	var ciArtifactsFinal []bean.CiArtifactBean
	var err error
	if parentType == bean2.CI_WORKFLOW_TYPE {
		ciArtifactsFinal, err = impl.BuildArtifactsForCIParent(cdPipelineId, parentId, parentType, ciArtifacts, artifactMap, searchString, limit)
	} else if parentType == bean2.WEBHOOK_WORKFLOW_TYPE {
		ciArtifactsFinal, err = impl.BuildArtifactsForCIParent(cdPipelineId, parentId, parentType, ciArtifacts, artifactMap, searchString, limit)
	} else {
		//parent type is PRE, POST or DEPLOY type
		ciArtifactsFinal, _, _, _, err = impl.BuildArtifactsForCdStage(parentId, parentType, ciArtifacts, artifactMap, true, searchString, limit, parentCdId)
	}
	return ciArtifactsFinal, err
}

<<<<<<< HEAD
func (impl PipelineBuilderImpl) BuildArtifactsForCdStage(pipelineId int, stageType bean2.WorkflowType, ciArtifacts []bean.CiArtifactBean, artifactMap map[int]int, parent bool, limit int, parentCdId int) ([]bean.CiArtifactBean, map[int]int, int, string, error) {
=======
func (impl PipelineBuilderImpl) BuildArtifactsForCdStage(pipelineId int, stageType bean2.WorkflowType, ciArtifacts []bean.CiArtifactBean, artifactMap map[int]int, parent bool, searchString string, limit int, parentCdId int) ([]bean.CiArtifactBean, map[int]int, int, string, error) {
>>>>>>> 8eb1f742
	//getting running artifact id for parent cd
	parentCdRunningArtifactId := 0
	if parentCdId > 0 && parent {
		parentCdWfrList, err := impl.cdWorkflowRepository.FindArtifactByPipelineIdAndRunnerType(parentCdId, bean2.CD_WORKFLOW_TYPE_DEPLOY, searchString, 1)
		if err != nil || len(parentCdWfrList) == 0 {
			impl.logger.Errorw("error in getting artifact for parent cd", "parentCdPipelineId", parentCdId)
			return ciArtifacts, artifactMap, 0, "", err
		}
		parentCdRunningArtifactId = parentCdWfrList[0].CdWorkflow.CiArtifact.Id
	}
	//getting wfr for parent and updating artifacts
	parentWfrList, err := impl.cdWorkflowRepository.FindArtifactByPipelineIdAndRunnerType(pipelineId, stageType, searchString, limit)
	if err != nil {
		impl.logger.Errorw("error in getting artifact for deployed items", "cdPipelineId", pipelineId)
		return ciArtifacts, artifactMap, 0, "", err
	}
	deploymentArtifactId := 0
	deploymentArtifactStatus := ""
	for index, wfr := range parentWfrList {
		if !parent && index == 0 {
			deploymentArtifactId = wfr.CdWorkflow.CiArtifact.Id
			deploymentArtifactStatus = wfr.Status
		}
		if wfr.Status == application.Healthy || wfr.Status == application.SUCCEEDED {
			lastSuccessfulTriggerOnParent := parent && index == 0
			latest := !parent && index == 0
			runningOnParentCd := parentCdRunningArtifactId == wfr.CdWorkflow.CiArtifact.Id
			if ciArtifactIndex, ok := artifactMap[wfr.CdWorkflow.CiArtifact.Id]; !ok {
				//entry not present, creating new entry
				mInfo, err := parseMaterialInfo([]byte(wfr.CdWorkflow.CiArtifact.MaterialInfo), wfr.CdWorkflow.CiArtifact.DataSource)
				if err != nil {
					mInfo = []byte("[]")
					impl.logger.Errorw("Error in parsing artifact material info", "err", err)
				}
				ciArtifact := bean.CiArtifactBean{
					Id:                            wfr.CdWorkflow.CiArtifact.Id,
					Image:                         wfr.CdWorkflow.CiArtifact.Image,
					ImageDigest:                   wfr.CdWorkflow.CiArtifact.ImageDigest,
					MaterialInfo:                  mInfo,
					LastSuccessfulTriggerOnParent: lastSuccessfulTriggerOnParent,
					Latest:                        latest,
					Scanned:                       wfr.CdWorkflow.CiArtifact.Scanned,
					ScanEnabled:                   wfr.CdWorkflow.CiArtifact.ScanEnabled,
				}
				if wfr.DeploymentApprovalRequest != nil {
					ciArtifact.UserApprovalMetadata = wfr.DeploymentApprovalRequest.ConvertToApprovalMetadata()
				}
				if !parent {
					ciArtifact.Deployed = true
					ciArtifact.DeployedTime = formatDate(wfr.StartedOn, bean.LayoutRFC3339)
				}
				if runningOnParentCd {
					ciArtifact.RunningOnParentCd = runningOnParentCd
				}
				ciArtifacts = append(ciArtifacts, ciArtifact)
				//storing index of ci artifact for using when updating old entry
				artifactMap[wfr.CdWorkflow.CiArtifact.Id] = len(ciArtifacts) - 1
			} else {
				//entry already present, updating running on parent
				if parent {
					ciArtifacts[ciArtifactIndex].LastSuccessfulTriggerOnParent = lastSuccessfulTriggerOnParent
				}
				if runningOnParentCd {
					ciArtifacts[ciArtifactIndex].RunningOnParentCd = runningOnParentCd
				}
			}
		}
	}
	return ciArtifacts, artifactMap, deploymentArtifactId, deploymentArtifactStatus, nil
}

// method for building artifacts for parent CI

<<<<<<< HEAD
func (impl PipelineBuilderImpl) BuildArtifactsForCIParent(cdPipelineId int, parentId int, parentType bean2.WorkflowType, ciArtifacts []bean.CiArtifactBean, artifactMap map[int]int, limit int) ([]bean.CiArtifactBean, error) {
	artifacts, err := impl.ciArtifactRepository.GetArtifactsByCDPipeline(cdPipelineId, limit, parentId, parentType)
=======
func (impl PipelineBuilderImpl) BuildArtifactsForCIParent(cdPipelineId int, parentId int, parentType bean2.WorkflowType, ciArtifacts []bean.CiArtifactBean, artifactMap map[int]int, searchString string, limit int) ([]bean.CiArtifactBean, error) {
	artifacts, err := impl.ciArtifactRepository.GetArtifactsByCDPipeline(cdPipelineId, limit, parentId, searchString, parentType)
>>>>>>> 8eb1f742
	if err != nil {
		impl.logger.Errorw("error in getting artifacts for ci", "err", err)
		return ciArtifacts, err
	}
	for _, artifact := range artifacts {
		if _, ok := artifactMap[artifact.Id]; !ok {
			mInfo, err := parseMaterialInfo([]byte(artifact.MaterialInfo), artifact.DataSource)
			if err != nil {
				mInfo = []byte("[]")
				impl.logger.Errorw("Error in parsing artifact material info", "err", err, "artifact", artifact)
			}
			ciArtifacts = append(ciArtifacts, bean.CiArtifactBean{
				Id:           artifact.Id,
				Image:        artifact.Image,
				ImageDigest:  artifact.ImageDigest,
				MaterialInfo: mInfo,
				ScanEnabled:  artifact.ScanEnabled,
				Scanned:      artifact.Scanned,
			})
		}
	}
	return ciArtifacts, nil
}

func (impl PipelineBuilderImpl) FetchArtifactForRollback(cdPipelineId, offset, limit int) (bean.CiArtifactResponse, error) {
	var deployedCiArtifacts []bean.CiArtifactBean
	var deployedCiArtifactsResponse bean.CiArtifactResponse
	var pipeline *pipelineConfig.Pipeline

	cdWfrs, err := impl.cdWorkflowRepository.FetchArtifactsByCdPipelineId(cdPipelineId, bean2.CD_WORKFLOW_TYPE_DEPLOY, offset, limit)
	if err != nil {
		impl.logger.Errorw("error in getting artifacts for rollback by cdPipelineId", "err", err, "cdPipelineId", cdPipelineId)
		return deployedCiArtifactsResponse, err
	}
	var ids []int32
	for _, item := range cdWfrs {
		ids = append(ids, item.TriggeredBy)
		if pipeline == nil && item.CdWorkflow != nil {
			pipeline = item.CdWorkflow.Pipeline
		}
	}
	userEmails := make(map[int32]string)
	users, err := impl.userService.GetByIds(ids)
	if err != nil {
		impl.logger.Errorw("unable to fetch users by ids", "err", err, "ids", ids)
	}
	for _, item := range users {
		userEmails[item.Id] = item.EmailId
	}
	for _, cdWfr := range cdWfrs {
		ciArtifact := &repository.CiArtifact{}
		if cdWfr.CdWorkflow != nil && cdWfr.CdWorkflow.CiArtifact != nil {
			ciArtifact = cdWfr.CdWorkflow.CiArtifact
		}
		if ciArtifact == nil {
			continue
		}
		mInfo, err := parseMaterialInfo([]byte(ciArtifact.MaterialInfo), ciArtifact.DataSource)
		if err != nil {
			mInfo = []byte("[]")
			impl.logger.Errorw("error in parsing ciArtifact material info", "err", err, "ciArtifact", ciArtifact)
		}
		userEmail := userEmails[cdWfr.TriggeredBy]
		deployedCiArtifacts = append(deployedCiArtifacts, bean.CiArtifactBean{
			Id:           ciArtifact.Id,
			Image:        ciArtifact.Image,
			MaterialInfo: mInfo,
			DeployedTime: formatDate(cdWfr.StartedOn, bean.LayoutRFC3339),
			WfrId:        cdWfr.Id,
			DeployedBy:   userEmail,
		})
	}

	deployedCiArtifactsResponse.CdPipelineId = cdPipelineId
	if deployedCiArtifacts == nil {
		deployedCiArtifacts = []bean.CiArtifactBean{}
	}
	if pipeline != nil && pipeline.ApprovalNodeConfigured() {
		deployedCiArtifacts, _, err = impl.overrideArtifactsWithUserApprovalData(pipeline, deployedCiArtifacts, false, 0)
		if err != nil {
			return deployedCiArtifactsResponse, err
		}
	}
	deployedCiArtifactsResponse.CiArtifacts = deployedCiArtifacts

	return deployedCiArtifactsResponse, nil
}

func parseMaterialInfo(materialInfo json.RawMessage, source string) (json.RawMessage, error) {
	if source != "GOCD" && source != "CI-RUNNER" && source != "EXTERNAL" {
		return nil, fmt.Errorf("datasource: %s not supported", source)
	}
	var ciMaterials []repository.CiMaterialInfo
	err := json.Unmarshal(materialInfo, &ciMaterials)
	if err != nil {
		println("material info", materialInfo)
		println("unmarshal error for material info", "err", err)
	}
	var scmMapList []map[string]string

	for _, material := range ciMaterials {
		scmMap := map[string]string{}
		var url string
		if material.Material.Type == "git" {
			url = material.Material.GitConfiguration.URL
		} else if material.Material.Type == "scm" {
			url = material.Material.ScmConfiguration.URL
		} else {
			return nil, fmt.Errorf("unknown material type:%s ", material.Material.Type)
		}
		if material.Modifications != nil && len(material.Modifications) > 0 {
			_modification := material.Modifications[0]

			revision := _modification.Revision
			url = strings.TrimSpace(url)

			_webhookDataStr := ""
			_webhookDataByteArr, err := json.Marshal(_modification.WebhookData)
			if err == nil {
				_webhookDataStr = string(_webhookDataByteArr)
			}

			scmMap["url"] = url
			scmMap["revision"] = revision
			scmMap["modifiedTime"] = _modification.ModifiedTime
			scmMap["author"] = _modification.Author
			scmMap["message"] = _modification.Message
			scmMap["tag"] = _modification.Tag
			scmMap["webhookData"] = _webhookDataStr
			scmMap["branch"] = _modification.Branch
		}
		scmMapList = append(scmMapList, scmMap)
	}
	mInfo, err := json.Marshal(scmMapList)
	return mInfo, err
}

func (impl PipelineBuilderImpl) FindAppsByTeamId(teamId int) ([]*AppBean, error) {
	var appsRes []*AppBean
	apps, err := impl.appRepo.FindAppsByTeamId(teamId)
	if err != nil {
		impl.logger.Errorw("error while fetching app", "err", err)
		return nil, err
	}
	for _, app := range apps {
		appsRes = append(appsRes, &AppBean{Id: app.Id, Name: app.AppName})
	}
	return appsRes, err
}

func (impl PipelineBuilderImpl) FindAppsByTeamName(teamName string) ([]AppBean, error) {
	var appsRes []AppBean
	apps, err := impl.appRepo.FindAppsByTeamName(teamName)
	if err != nil {
		impl.logger.Errorw("error while fetching app", "err", err)
		return nil, err
	}
	for _, app := range apps {
		appsRes = append(appsRes, AppBean{Id: app.Id, Name: app.AppName})
	}
	return appsRes, err
}

func (impl PipelineBuilderImpl) FindPipelineById(cdPipelineId int) (*pipelineConfig.Pipeline, error) {
	return impl.pipelineRepository.FindById(cdPipelineId)
}

func (impl PipelineBuilderImpl) FindAppAndEnvDetailsByPipelineId(cdPipelineId int) (*pipelineConfig.Pipeline, error) {
	return impl.pipelineRepository.FindAppAndEnvDetailsByPipelineId(cdPipelineId)
}

type TeamAppBean struct {
	ProjectId   int        `json:"projectId"`
	ProjectName string     `json:"projectName"`
	AppList     []*AppBean `json:"appList"`
}

type AppBean struct {
	Id     int    `json:"id"`
	Name   string `json:"name,notnull"`
	TeamId int    `json:"teamId,omitempty"`
}

func (impl PipelineBuilderImpl) GetAppList() ([]AppBean, error) {
	var appsRes []AppBean
	apps, err := impl.appRepo.FindAll()
	if err != nil {
		impl.logger.Errorw("error while fetching app", "err", err)
		return nil, err
	}
	for _, app := range apps {
		appsRes = append(appsRes, AppBean{Id: app.Id, Name: app.AppName})
	}
	return appsRes, err
}

func (impl PipelineBuilderImpl) FetchCDPipelineStrategy(appId int) (PipelineStrategiesResponse, error) {
	pipelineStrategiesResponse := PipelineStrategiesResponse{}
	chart, err := impl.chartRepository.FindLatestChartForAppByAppId(appId)
	if err != nil && err != pg.ErrNoRows {
		impl.logger.Errorf("invalid state", "err", err, "appId", appId)
		return pipelineStrategiesResponse, err
	}
	if chart.Id == 0 {
		return pipelineStrategiesResponse, fmt.Errorf("no chart configured")
	}

	//get global strategy for this chart
	globalStrategies, err := impl.globalStrategyMetadataChartRefMappingRepository.GetByChartRefId(chart.ChartRefId)
	if err != nil && err != pg.ErrNoRows {
		impl.logger.Errorw("error in getting global strategies", "err", err)
		return pipelineStrategiesResponse, err
	} else if err == pg.ErrNoRows {
		impl.logger.Infow("no strategies configured for chart", "chartRefId", chart.ChartRefId)
		return pipelineStrategiesResponse, nil
	}
	pipelineOverride := chart.PipelineOverride
	for _, globalStrategy := range globalStrategies {
		pipelineStrategyJson, err := impl.filterDeploymentTemplate(globalStrategy.GlobalStrategyMetadata.Key, pipelineOverride)
		if err != nil {
			return pipelineStrategiesResponse, err
		}
		pipelineStrategy := PipelineStrategy{
			DeploymentTemplate: globalStrategy.GlobalStrategyMetadata.Name,
			Config:             []byte(pipelineStrategyJson),
		}
		pipelineStrategy.Default = globalStrategy.Default
		pipelineStrategiesResponse.PipelineStrategy = append(pipelineStrategiesResponse.PipelineStrategy, pipelineStrategy)
	}
	return pipelineStrategiesResponse, nil
}

func (impl PipelineBuilderImpl) FetchDefaultCDPipelineStrategy(appId int, envId int) (PipelineStrategy, error) {
	pipelineStrategy := PipelineStrategy{}
	cdPipelines, err := impl.ciCdPipelineOrchestrator.GetCdPipelinesForAppAndEnv(appId, envId)
	if err != nil || (cdPipelines.Pipelines) == nil || len(cdPipelines.Pipelines) == 0 {
		return pipelineStrategy, err
	}
	cdPipelineId := cdPipelines.Pipelines[0].Id

	cdPipeline, err := impl.GetCdPipelineById(cdPipelineId)
	if err != nil {
		return pipelineStrategy, nil
	}
	pipelineStrategy.DeploymentTemplate = cdPipeline.DeploymentTemplate
	pipelineStrategy.Default = true
	return pipelineStrategy, nil
}

type PipelineStrategiesResponse struct {
	PipelineStrategy []PipelineStrategy `json:"pipelineStrategy"`
}
type PipelineStrategy struct {
	DeploymentTemplate chartRepoRepository.DeploymentStrategy `json:"deploymentTemplate,omitempty"` //
	Config             json.RawMessage                        `json:"config"`
	Default            bool                                   `json:"default"`
}

func (impl PipelineBuilderImpl) GetEnvironmentByCdPipelineId(pipelineId int) (int, error) {
	dbPipeline, err := impl.pipelineRepository.FindById(pipelineId)
	if err != nil || dbPipeline == nil {
		impl.logger.Errorw("error in fetching pipeline", "err", err)
		return 0, err
	}
	return dbPipeline.EnvironmentId, err
}

func (impl PipelineBuilderImpl) GetCdPipelineById(pipelineId int) (cdPipeline *bean.CDPipelineConfigObject, err error) {
	dbPipeline, err := impl.pipelineRepository.FindById(pipelineId)
	if err != nil && errors.IsNotFound(err) {
		impl.logger.Errorw("error in fetching pipeline", "err", err)
		return cdPipeline, err
	}
	environment, err := impl.environmentRepository.FindById(dbPipeline.EnvironmentId)
	if err != nil && errors.IsNotFound(err) {
		impl.logger.Errorw("error in fetching pipeline", "err", err)
		return cdPipeline, err
	}
	strategies, err := impl.pipelineConfigRepository.GetAllStrategyByPipelineId(dbPipeline.Id)
	if err != nil && errors.IsNotFound(err) {
		impl.logger.Errorw("error in fetching strategies", "err", err)
		return cdPipeline, err
	}
	var strategiesBean []bean.Strategy
	var deploymentTemplate chartRepoRepository.DeploymentStrategy
	for _, item := range strategies {
		strategiesBean = append(strategiesBean, bean.Strategy{
			Config:             []byte(item.Config),
			DeploymentTemplate: item.Strategy,
			Default:            item.Default,
		})

		if item.Default {
			deploymentTemplate = item.Strategy
		}
	}

	preStage := bean.CdStage{}
	if len(dbPipeline.PreStageConfig) > 0 {
		preStage.Name = "Pre-Deployment"
		preStage.Config = dbPipeline.PreStageConfig
		preStage.TriggerType = dbPipeline.PreTriggerType
	}
	postStage := bean.CdStage{}
	if len(dbPipeline.PostStageConfig) > 0 {
		postStage.Name = "Post-Deployment"
		postStage.Config = dbPipeline.PostStageConfig
		postStage.TriggerType = dbPipeline.PostTriggerType
	}

	preStageConfigmapSecrets := bean.PreStageConfigMapSecretNames{}
	postStageConfigmapSecrets := bean.PostStageConfigMapSecretNames{}
	var approvalConfig *pipelineConfig.UserApprovalConfig

	if dbPipeline.PreStageConfigMapSecretNames != "" {
		err = json.Unmarshal([]byte(dbPipeline.PreStageConfigMapSecretNames), &preStageConfigmapSecrets)
		if err != nil {
			impl.logger.Error(err)
			return nil, err
		}
	}
	if dbPipeline.PostStageConfigMapSecretNames != "" {
		err = json.Unmarshal([]byte(dbPipeline.PostStageConfigMapSecretNames), &postStageConfigmapSecrets)
		if err != nil {
			impl.logger.Error(err)
			return nil, err
		}
	}

	if dbPipeline.ApprovalNodeConfigured() {
		approvalConfig = &pipelineConfig.UserApprovalConfig{}
		err = json.Unmarshal([]byte(dbPipeline.UserApprovalConfig), approvalConfig)
		if err != nil {
			impl.logger.Errorw("error occurred while unmarshalling user approval config", "err", err)
			return nil, err
		}
	}

	appWorkflowMapping, err := impl.appWorkflowRepository.FindWFCDMappingByCDPipelineId(pipelineId)
	if err != nil {
		return nil, err
	}

	manifestPushConfig, err := impl.manifestPushConfigRepository.GetManifestPushConfigByAppIdAndEnvId(dbPipeline.AppId, dbPipeline.EnvironmentId)
	if err != nil {
		impl.logger.Errorw("error in fetching manifest push config by appId and envId", "appId", dbPipeline.AppId, "envId", dbPipeline.EnvironmentId)
		return nil, err
	}

	var containerRegistryName, repoName, manifestStorageType string
	if manifestPushConfig.Id != 0 {
		manifestStorageType = manifestPushConfig.StorageType
		if manifestStorageType == bean.ManifestStorageOCIHelmRepo {
			var credentialsConfig bean4.HelmRepositoryConfig
			err = json.Unmarshal([]byte(manifestPushConfig.CredentialsConfig), &credentialsConfig)
			if err != nil {
				impl.logger.Errorw("error in json unmarshal", "err", err)
				return nil, err
			}
			repoName = credentialsConfig.RepositoryName
			containerRegistryName = credentialsConfig.ContainerRegistryName
		}
	}

	cdPipeline = &bean.CDPipelineConfigObject{
		Id:                            dbPipeline.Id,
		Name:                          dbPipeline.Name,
		EnvironmentId:                 dbPipeline.EnvironmentId,
		EnvironmentName:               environment.Name,
		CiPipelineId:                  dbPipeline.CiPipelineId,
		DeploymentTemplate:            deploymentTemplate,
		TriggerType:                   dbPipeline.TriggerType,
		Strategies:                    strategiesBean,
		PreStage:                      preStage,
		PostStage:                     postStage,
		PreStageConfigMapSecretNames:  preStageConfigmapSecrets,
		PostStageConfigMapSecretNames: postStageConfigmapSecrets,
		RunPreStageInEnv:              dbPipeline.RunPreStageInEnv,
		RunPostStageInEnv:             dbPipeline.RunPostStageInEnv,
		CdArgoSetup:                   environment.Cluster.CdArgoSetup,
		ParentPipelineId:              appWorkflowMapping.ParentId,
		ParentPipelineType:            appWorkflowMapping.ParentType,
		DeploymentAppType:             dbPipeline.DeploymentAppType,
		DeploymentAppCreated:          dbPipeline.DeploymentAppCreated,
		UserApprovalConf:              approvalConfig,
		IsVirtualEnvironment:          dbPipeline.Environment.IsVirtualEnvironment,
		ContainerRegistryName:         containerRegistryName,
		RepoName:                      repoName,
		ManifestStorageType:           manifestStorageType,
	}
	var preDeployStage *bean3.PipelineStageDto
	var postDeployStage *bean3.PipelineStageDto
	preDeployStage, postDeployStage, err = impl.pipelineStageService.GetCdPipelineStageDataDeepCopy(dbPipeline.Id)
	if err != nil {
		impl.logger.Errorw("error in getting pre/post-CD stage data", "err", err, "cdPipelineId", dbPipeline.Id)
		return nil, err
	}
	cdPipeline.PreDeployStage = preDeployStage
	cdPipeline.PostDeployStage = postDeployStage

	return cdPipeline, err
}

func (impl PipelineBuilderImpl) FindByIds(ids []*int) ([]*AppBean, error) {
	var appsRes []*AppBean
	apps, err := impl.appRepo.FindByIds(ids)
	if err != nil {
		impl.logger.Errorw("error while fetching app", "err", err)
		return nil, err
	}
	for _, app := range apps {
		appsRes = append(appsRes, &AppBean{Id: app.Id, Name: app.AppName, TeamId: app.TeamId})
	}
	return appsRes, err
}

func (impl PipelineBuilderImpl) GetCiPipelineById(pipelineId int) (ciPipeline *bean.CiPipeline, err error) {
	pipeline, err := impl.ciPipelineRepository.FindById(pipelineId)
	if err != nil && !util.IsErrNoRows(err) {
		impl.logger.Errorw("error in fetching ci pipeline", "pipelineId", pipelineId, "err", err)
		return nil, err
	}
	dockerArgs := make(map[string]string)
	if len(pipeline.DockerArgs) > 0 {
		err := json.Unmarshal([]byte(pipeline.DockerArgs), &dockerArgs)
		if err != nil {
			impl.logger.Warnw("error in unmarshal", "err", err)
		}
	}

	if impl.ciConfig.ExternalCiWebhookUrl == "" {
		hostUrl, err := impl.attributesService.GetByKey(attributes.HostUrlKey)
		if err != nil {
			impl.logger.Errorw("there is no external ci webhook url configured", "ci pipeline", pipeline)
			return nil, err
		}
		if hostUrl != nil {
			impl.ciConfig.ExternalCiWebhookUrl = fmt.Sprintf("%s/%s", hostUrl.Value, ExternalCiWebhookPath)
		}
	}

	var externalCiConfig bean.ExternalCiConfig

	ciPipelineScripts, err := impl.ciPipelineRepository.FindCiScriptsByCiPipelineId(pipeline.Id)
	if err != nil && !util.IsErrNoRows(err) {
		impl.logger.Errorw("error in fetching ci scripts")
		return nil, err
	}

	var beforeDockerBuildScripts []*bean.CiScript
	var afterDockerBuildScripts []*bean.CiScript
	for _, ciScript := range ciPipelineScripts {
		ciScriptResp := &bean.CiScript{
			Id:             ciScript.Id,
			Index:          ciScript.Index,
			Name:           ciScript.Name,
			Script:         ciScript.Script,
			OutputLocation: ciScript.OutputLocation,
		}
		if ciScript.Stage == BEFORE_DOCKER_BUILD {
			beforeDockerBuildScripts = append(beforeDockerBuildScripts, ciScriptResp)
		} else if ciScript.Stage == AFTER_DOCKER_BUILD {
			afterDockerBuildScripts = append(afterDockerBuildScripts, ciScriptResp)
		}
	}
	parentCiPipeline, err := impl.ciPipelineRepository.FindById(pipeline.ParentCiPipeline)
	if err != nil && !util.IsErrNoRows(err) {
		impl.logger.Errorw("err", err)
		return nil, err
	}
	ciPipeline = &bean.CiPipeline{
		Id:                       pipeline.Id,
		Version:                  pipeline.Version,
		Name:                     pipeline.Name,
		Active:                   pipeline.Active,
		Deleted:                  pipeline.Deleted,
		DockerArgs:               dockerArgs,
		IsManual:                 pipeline.IsManual,
		IsExternal:               pipeline.IsExternal,
		AppId:                    pipeline.AppId,
		ParentCiPipeline:         pipeline.ParentCiPipeline,
		ParentAppId:              parentCiPipeline.AppId,
		ExternalCiConfig:         externalCiConfig,
		BeforeDockerBuildScripts: beforeDockerBuildScripts,
		AfterDockerBuildScripts:  afterDockerBuildScripts,
		ScanEnabled:              pipeline.ScanEnabled,
		IsDockerConfigOverridden: pipeline.IsDockerConfigOverridden,
	}
	ciEnvMapping, err := impl.ciPipelineRepository.FindCiEnvMappingByCiPipelineId(pipelineId)
	if err != nil && err != pg.ErrNoRows {
		impl.logger.Errorw("error in fetching ci env mapping", "pipelineId", pipelineId, "err", err)
		return nil, err
	}
	if ciEnvMapping.Id > 0 {
		ciPipeline.EnvironmentId = ciEnvMapping.EnvironmentId
	}
	if !ciPipeline.IsExternal && ciPipeline.IsDockerConfigOverridden {
		ciTemplateBean, err := impl.ciTemplateService.FindTemplateOverrideByCiPipelineId(ciPipeline.Id)
		if err != nil {
			return nil, err
		}
		templateOverride := ciTemplateBean.CiTemplateOverride
		ciBuildConfig := ciTemplateBean.CiBuildConfig
		ciPipeline.DockerConfigOverride = bean.DockerConfigOverride{
			DockerRegistry:   templateOverride.DockerRegistryId,
			DockerRepository: templateOverride.DockerRepository,
			CiBuildConfig:    ciBuildConfig,
			//DockerBuildConfig: &bean.DockerBuildConfig{
			//	GitMaterialId:  templateOverride.GitMaterialId,
			//	DockerfilePath: templateOverride.DockerfilePath,
			//},
		}
	}
	branchesForCheckingBlockageState := make([]string, 0, len(pipeline.CiPipelineMaterials))
	for _, material := range pipeline.CiPipelineMaterials {
		if material == nil || material.GitMaterial == nil || !material.GitMaterial.Active {
			continue
		}
		isRegex := material.Regex != ""
		if !(isRegex && len(material.Value) == 0) { //add branches for all cases except if type regex and branch is not set
			branchesForCheckingBlockageState = append(branchesForCheckingBlockageState, material.Value)
		}
		ciMaterial := &bean.CiMaterial{
			Id:              material.Id,
			CheckoutPath:    material.CheckoutPath,
			Path:            material.Path,
			ScmId:           material.ScmId,
			GitMaterialId:   material.GitMaterialId,
			GitMaterialName: material.GitMaterial.Name[strings.Index(material.GitMaterial.Name, "-")+1:],
			ScmName:         material.ScmName,
			ScmVersion:      material.ScmVersion,
			IsRegex:         material.Regex != "",
			Source:          &bean.SourceTypeConfig{Type: material.Type, Value: material.Value, Regex: material.Regex},
		}
		ciPipeline.CiMaterial = append(ciPipeline.CiMaterial, ciMaterial)
	}

	appDetails := pipeline.App
	isJob := appDetails != nil && appDetails.AppType == helper.Job
	if !isJob {
		err = impl.setCiPipelineBlockageState(ciPipeline, branchesForCheckingBlockageState, false)
		if err != nil {
			impl.logger.Errorw("error in getting blockage state for ci pipeline", "err", err, "ciPipelineId", ciPipeline.Id)
			return nil, err
		}
	}
	linkedCis, err := impl.ciPipelineRepository.FindByParentCiPipelineId(ciPipeline.Id)
	if err != nil && !util.IsErrNoRows(err) {
		return nil, err
	}
	ciPipeline.LinkedCount = len(linkedCis)

	appWorkflowMappings, err := impl.appWorkflowRepository.FindWFCIMappingByCIPipelineId(ciPipeline.Id)
	for _, mapping := range appWorkflowMappings {
		//there will be only one active entry in db always
		ciPipeline.AppWorkflowId = mapping.AppWorkflowId
	}

	//getting pre stage and post stage details
	preStageDetail, postStageDetail, err := impl.pipelineStageService.GetCiPipelineStageData(ciPipeline.Id)
	if err != nil {
		impl.logger.Errorw("error in getting pre & post stage detail by ciPipelineId", "err", err, "ciPipelineId", ciPipeline.Id)
		return nil, err
	}
	ciPipeline.PreBuildStage = preStageDetail
	ciPipeline.PostBuildStage = postStageDetail
	return ciPipeline, err
}

func (impl PipelineBuilderImpl) FindAllMatchesByAppName(appName string, appType helper.AppType) ([]*AppBean, error) {
	var appsRes []*AppBean
	var apps []*app2.App
	var err error
	if len(appName) == 0 {
		apps, err = impl.appRepo.FindAll()
	} else {
		apps, err = impl.appRepo.FindAllMatchesByAppName(appName, appType)
	}
	if err != nil {
		impl.logger.Errorw("error while fetching app", "err", err)
		return nil, err
	}
	for _, app := range apps {
		name := app.AppName
		if appType == helper.Job {
			name = app.DisplayName
		}
		appsRes = append(appsRes, &AppBean{Id: app.Id, Name: name})
	}
	return appsRes, err
}

func (impl PipelineBuilderImpl) updateGitRepoUrlInCharts(appId int, chartGitAttribute *util.ChartGitAttribute, userId int32) error {
	charts, err := impl.chartRepository.FindActiveChartsByAppId(appId)
	if err != nil && pg.ErrNoRows != err {
		return err
	}
	for _, ch := range charts {
		if len(ch.GitRepoUrl) == 0 {
			ch.GitRepoUrl = chartGitAttribute.RepoUrl
			ch.ChartLocation = chartGitAttribute.ChartLocation
			ch.UpdatedOn = time.Now()
			ch.UpdatedBy = userId
			err = impl.chartRepository.Update(ch)
			if err != nil {
				return err
			}
		}
	}
	return nil
}

func (impl PipelineBuilderImpl) PerformBulkActionOnCdPipelines(dto *bean.CdBulkActionRequestDto, impactedPipelines []*pipelineConfig.Pipeline, ctx context.Context, dryRun bool, userId int32) ([]*bean.CdBulkActionResponseDto, error) {
	switch dto.Action {
	case bean.CD_BULK_DELETE:
		deleteAction := bean.CASCADE_DELETE
		if dto.ForceDelete {
			deleteAction = bean.FORCE_DELETE
		} else if !dto.CascadeDelete {
			deleteAction = bean.NON_CASCADE_DELETE
		}
		bulkDeleteResp := impl.BulkDeleteCdPipelines(impactedPipelines, ctx, dryRun, deleteAction, userId)
		return bulkDeleteResp, nil
	default:
		return nil, &util.ApiError{Code: "400", HttpStatusCode: 400, UserMessage: "this action is not supported"}
	}
}

func (impl PipelineBuilderImpl) BulkDeleteCdPipelines(impactedPipelines []*pipelineConfig.Pipeline, ctx context.Context, dryRun bool, deleteAction int, userId int32) []*bean.CdBulkActionResponseDto {
	var respDtos []*bean.CdBulkActionResponseDto
	for _, pipeline := range impactedPipelines {
		respDto := &bean.CdBulkActionResponseDto{
			PipelineName:    pipeline.Name,
			AppName:         pipeline.App.AppName,
			EnvironmentName: pipeline.Environment.Name,
		}
		if !dryRun {
			deleteResponse, err := impl.DeleteCdPipeline(pipeline, ctx, deleteAction, true, userId)
			if err != nil {
				impl.logger.Errorw("error in deleting cd pipeline", "err", err, "pipelineId", pipeline.Id)
				respDto.DeletionResult = fmt.Sprintf("Not able to delete pipeline, %v", err)
			} else if !(deleteResponse.DeleteInitiated || deleteResponse.ClusterReachable) {
				respDto.DeletionResult = fmt.Sprintf("Not able to delete pipeline, cluster connection error")
			} else {
				respDto.DeletionResult = "Pipeline deleted successfully."
			}
		}
		respDtos = append(respDtos, respDto)
	}
	return respDtos

}

func (impl PipelineBuilderImpl) GetBulkActionImpactedPipelines(dto *bean.CdBulkActionRequestDto) ([]*pipelineConfig.Pipeline, error) {
	if len(dto.EnvIds) == 0 || (len(dto.AppIds) == 0 && len(dto.ProjectIds) == 0) {
		//invalid payload, envIds are must and either of appIds or projectIds are must
		return nil, &util.ApiError{Code: "400", HttpStatusCode: 400, UserMessage: "invalid payload, can not get pipelines for this filter"}
	}
	var pipelineIdsByAppLevel []int
	var pipelineIdsByProjectLevel []int
	var err error
	if len(dto.AppIds) > 0 && len(dto.EnvIds) > 0 {
		//getting pipeline IDs for app level deletion request
		pipelineIdsByAppLevel, err = impl.pipelineRepository.FindIdsByAppIdsAndEnvironmentIds(dto.AppIds, dto.EnvIds)
		if err != nil && err != pg.ErrNoRows {
			impl.logger.Errorw("error in getting cd pipelines by appIds and envIds", "err", err)
			return nil, err
		}
	}
	if len(dto.ProjectIds) > 0 && len(dto.EnvIds) > 0 {
		//getting pipeline IDs for project level deletion request
		pipelineIdsByProjectLevel, err = impl.pipelineRepository.FindIdsByProjectIdsAndEnvironmentIds(dto.ProjectIds, dto.EnvIds)
		if err != nil && err != pg.ErrNoRows {
			impl.logger.Errorw("error in getting cd pipelines by projectIds and envIds", "err", err)
			return nil, err
		}
	}
	var pipelineIdsMerged []int
	//it might be possible that pipelineIdsByAppLevel & pipelineIdsByProjectLevel have some same values
	//we are still appending them to save operation cost of checking same ids as we will get pipelines from
	//in clause which gives correct results even if some values are repeating
	pipelineIdsMerged = append(pipelineIdsMerged, pipelineIdsByAppLevel...)
	pipelineIdsMerged = append(pipelineIdsMerged, pipelineIdsByProjectLevel...)
	var pipelines []*pipelineConfig.Pipeline
	if len(pipelineIdsMerged) > 0 {
		pipelines, err = impl.pipelineRepository.FindByIdsIn(pipelineIdsMerged)
		if err != nil {
			impl.logger.Errorw("error in getting cd pipelines by ids", "err", err, "ids", pipelineIdsMerged)
			return nil, err
		}
	}
	return pipelines, nil
}

func (impl PipelineBuilderImpl) buildExternalCiWebhookSchema() map[string]interface{} {
	schema := make(map[string]interface{})
	schema["dockerImage"] = &bean.SchemaObject{Description: "docker image created for your application (Eg. quay.io/devtron/test:da3ba325-161-467)", DataType: "String", Example: "test-docker-repo/test:b150cc81-5-20", Optional: false}
	//schema["digest"] = &bean.SchemaObject{Description: "docker image sha1 digest", DataType: "String", Example: "sha256:94180dead8336237430e848ef8145f060b51", Optional: true}
	//schema["materialType"] = &bean.SchemaObject{Description: "git", DataType: "String", Example: "git", Optional: true}

	ciProjectDetails := make([]map[string]interface{}, 0)
	ciProjectDetail := make(map[string]interface{})
	ciProjectDetail["commitHash"] = &bean.SchemaObject{Description: "Hash of git commit used to build the image (Eg. 4bd84gba5ebdd6b1937ffd6c0734c2ad52ede782)", DataType: "String", Example: "dg46f67559dbsdfdfdfdsfba47901caf47f8b7e", Optional: true}
	ciProjectDetail["commitTime"] = &bean.SchemaObject{Description: "Time at which the code was committed to git (Eg. 2022-11-12T12:12:00)", DataType: "String", Example: "2022-11-12T12:12:00", Optional: true}
	ciProjectDetail["message"] = &bean.SchemaObject{Description: "Message provided during code commit (Eg. This is a sample commit message)", DataType: "String", Example: "commit message", Optional: true}
	ciProjectDetail["author"] = &bean.SchemaObject{Description: "Name or email id of the user who has done git commit (Eg. John Doe, johndoe@company.com)", DataType: "String", Example: "Devtron User", Optional: true}
	ciProjectDetails = append(ciProjectDetails, ciProjectDetail)

	schema["ciProjectDetails"] = &bean.SchemaObject{Description: "Git commit details used to build the image", DataType: "Array", Example: "[{}]", Optional: true, Child: ciProjectDetails}
	return schema
}

func (impl PipelineBuilderImpl) buildPayloadOption() []bean.PayloadOptionObject {
	payloadOption := make([]bean.PayloadOptionObject, 0)
	payloadOption = append(payloadOption, bean.PayloadOptionObject{
		Key:        "dockerImage",
		PayloadKey: []string{"dockerImage"},
		Label:      "Container image tag",
		Mandatory:  true,
	})

	payloadOption = append(payloadOption, bean.PayloadOptionObject{
		Key:        "commitHash",
		PayloadKey: []string{"ciProjectDetails.commitHash"},
		Label:      "Commit hash",
		Mandatory:  false,
	})
	payloadOption = append(payloadOption, bean.PayloadOptionObject{
		Key:        "message",
		PayloadKey: []string{"ciProjectDetails.message"},
		Label:      "Commit message",
		Mandatory:  false,
	})
	payloadOption = append(payloadOption, bean.PayloadOptionObject{
		Key:        "author",
		PayloadKey: []string{"ciProjectDetails.author"},
		Label:      "Author",
		Mandatory:  false,
	})
	payloadOption = append(payloadOption, bean.PayloadOptionObject{
		Key:        "commitTime",
		PayloadKey: []string{"ciProjectDetails.commitTime"},
		Label:      "Date & time of commit",
		Mandatory:  false,
	})
	return payloadOption
}

func (impl PipelineBuilderImpl) buildResponses() []bean.ResponseSchemaObject {
	responseSchemaObjects := make([]bean.ResponseSchemaObject, 0)
	schema := make(map[string]interface{})
	schema["code"] = &bean.SchemaObject{Description: "http status code", DataType: "integer", Example: "200,400,401", Optional: false}
	schema["result"] = &bean.SchemaObject{Description: "api response", DataType: "string", Example: "url", Optional: true}
	schema["status"] = &bean.SchemaObject{Description: "api response status", DataType: "string", Example: "url", Optional: true}

	error := make(map[string]interface{})
	error["code"] = &bean.SchemaObject{Description: "http status code", DataType: "integer", Example: "200,400,401", Optional: true}
	error["userMessage"] = &bean.SchemaObject{Description: "api error user message", DataType: "string", Example: "message", Optional: true}
	schema["error"] = &bean.SchemaObject{Description: "api error", DataType: "object", Example: "{}", Optional: true, Child: error}
	description200 := bean.ResponseDescriptionSchemaObject{
		Description: "success http api response",
		ExampleValue: bean.ExampleValueDto{
			Code:   200,
			Result: "api response result",
		},
		Schema: schema,
	}
	response200 := bean.ResponseSchemaObject{
		Description: description200,
		Code:        "200",
	}
	badReq := bean.ErrorDto{
		Code:        400,
		UserMessage: "Bad request",
	}
	description400 := bean.ResponseDescriptionSchemaObject{
		Description: "bad http request api response",
		ExampleValue: bean.ExampleValueDto{
			Code:   400,
			Errors: []bean.ErrorDto{badReq},
		},
		Schema: schema,
	}

	response400 := bean.ResponseSchemaObject{
		Description: description400,
		Code:        "400",
	}
	description401 := bean.ResponseDescriptionSchemaObject{
		Description: "unauthorized http api response",
		ExampleValue: bean.ExampleValueDto{
			Code:   401,
			Result: "Unauthorized",
		},
		Schema: schema,
	}
	response401 := bean.ResponseSchemaObject{
		Description: description401,
		Code:        "401",
	}
	responseSchemaObjects = append(responseSchemaObjects, response200)
	responseSchemaObjects = append(responseSchemaObjects, response400)
	responseSchemaObjects = append(responseSchemaObjects, response401)
	return responseSchemaObjects
}

func (impl PipelineBuilderImpl) MarkGitOpsDevtronAppsDeletedWhereArgoAppIsDeleted(appId int, envId int, acdToken string, pipeline *pipelineConfig.Pipeline) (bool, error) {

	acdAppFound := false
	ctx := context.Background()
	ctx = context.WithValue(ctx, "token", acdToken)
	acdAppName := pipeline.DeploymentAppName
	_, err := impl.application.Get(ctx, &application2.ApplicationQuery{Name: &acdAppName})
	if err == nil {
		// acd app is not yet deleted so return
		acdAppFound = true
		return acdAppFound, err
	}
	impl.logger.Warnw("app not found in argo, deleting from db ", "err", err)
	//make call to delete it from pipeline DB because it's ACD counterpart is deleted
	_, err = impl.DeleteCdPipeline(pipeline, context.Background(), bean.FORCE_DELETE, false, 1)
	if err != nil {
		impl.logger.Errorw("error in deleting cd pipeline", "err", err)
		return acdAppFound, err
	}
	return acdAppFound, nil
}

func (impl PipelineBuilderImpl) GetCiPipelineByEnvironment(request appGroup2.AppGroupingRequest) ([]*bean.CiConfigRequest, error) {
	ciPipelinesConfigByApps := make([]*bean.CiConfigRequest, 0)
	_, span := otel.Tracer("orchestrator").Start(request.Ctx, "ciHandler.AppGroupingCiPipelinesAuthorization")
	var cdPipelines []*pipelineConfig.Pipeline
	var err error
	if request.AppGroupId > 0 {
		appIds, err := impl.appGroupService.GetAppIdsByAppGroupId(request.AppGroupId)
		if err != nil {
			return nil, err
		}
		//override appIds if already provided app group id in request.
		request.AppIds = appIds
	}
	if len(request.AppIds) > 0 {
		cdPipelines, err = impl.pipelineRepository.FindActiveByInFilter(request.EnvId, request.AppIds)
	} else {
		cdPipelines, err = impl.pipelineRepository.FindActiveByEnvId(request.EnvId)
	}
	if err != nil {
		impl.logger.Errorw("error in fetching pipelines", "request", request, "err", err)
		return nil, err
	}

	var appIds []int
	ciPipelineIds := make([]int, 0)
	cdPipelineIds := make([]int, 0)
	for _, pipeline := range cdPipelines {
		cdPipelineIds = append(cdPipelineIds, pipeline.Id)
	}

	//authorization block starts here
	var appObjectArr []string
	objects := impl.enforcerUtil.GetAppAndEnvObjectByDbPipeline(cdPipelines)
	ciPipelineIds = []int{}
	for _, object := range objects {
		appObjectArr = append(appObjectArr, object[0])
	}
	appResults, _ := request.CheckAuthBatch(request.EmailId, appObjectArr, []string{})
	for _, pipeline := range cdPipelines {
		appObject := objects[pipeline.Id]
		if !appResults[appObject[0]] {
			//if user unauthorized, skip items
			continue
		}
		appIds = append(appIds, pipeline.AppId)
		ciPipelineIds = append(ciPipelineIds, pipeline.CiPipelineId)
	}
	//authorization block ends here
	span.End()
	if len(appIds) == 0 {
		err = &util.ApiError{Code: "404", HttpStatusCode: 200, UserMessage: "no matching app found"}
		return nil, err
	}
	if impl.ciConfig.ExternalCiWebhookUrl == "" {
		hostUrl, err := impl.attributesService.GetByKey(attributes.HostUrlKey)
		if err != nil {
			return nil, err
		}
		if hostUrl != nil {
			impl.ciConfig.ExternalCiWebhookUrl = fmt.Sprintf("%s/%s", hostUrl.Value, ExternalCiWebhookPath)
		}
	}

	_, span = otel.Tracer("orchestrator").Start(request.Ctx, "ciHandler.GetCiTemplateVariables")
	defer span.End()
	ciPipelinesConfigMap, err := impl.getCiTemplateVariablesByAppIds(appIds)
	if err != nil {
		impl.logger.Debugw("error in fetching ci pipeline", "appIds", appIds, "err", err)
		return nil, err
	}

	ciPipelineByApp := make(map[int][]*pipelineConfig.CiPipeline)
	_, span = otel.Tracer("orchestrator").Start(request.Ctx, "ciHandler.FindByAppIds")
	ciPipelines, err := impl.ciPipelineRepository.FindByAppIds(appIds)
	span.End()
	if err != nil && !util.IsErrNoRows(err) {
		impl.logger.Errorw("error in fetching ci pipeline", "appIds", appIds, "err", err)
		return nil, err
	}
	parentCiPipelineIds := make([]int, 0)
	for _, ciPipeline := range ciPipelines {
		ciPipelineByApp[ciPipeline.AppId] = append(ciPipelineByApp[ciPipeline.AppId], ciPipeline)
		if ciPipeline.ParentCiPipeline > 0 && ciPipeline.IsExternal {
			parentCiPipelineIds = append(parentCiPipelineIds, ciPipeline.ParentCiPipeline)
		}
	}
	pipelineIdVsAppId, err := impl.ciPipelineRepository.FindAppIdsForCiPipelineIds(parentCiPipelineIds)
	if err != nil {
		impl.logger.Errorw("error occurred while fetching appIds for pipelineIds", "parentCiPipelineIds", parentCiPipelineIds, "err", err)
		return nil, err
	}

	if len(ciPipelineIds) == 0 {
		err = &util.ApiError{Code: "404", HttpStatusCode: 200, UserMessage: "no matching ci pipeline found"}
		return nil, err
	}
	linkedCiPipelinesMap := make(map[int][]*pipelineConfig.CiPipeline)
	_, span = otel.Tracer("orchestrator").Start(request.Ctx, "ciHandler.FindByParentCiPipelineIds")
	linkedCiPipelines, err := impl.ciPipelineRepository.FindByParentCiPipelineIds(ciPipelineIds)
	span.End()
	if err != nil && !util.IsErrNoRows(err) {
		return nil, err
	}
	for _, linkedCiPipeline := range linkedCiPipelines {
		linkedCiPipelinesMap[linkedCiPipeline.ParentCiPipeline] = append(linkedCiPipelinesMap[linkedCiPipeline.Id], linkedCiPipeline)
	}

	_, span = otel.Tracer("orchestrator").Start(request.Ctx, "ciHandler.FindTemplateOverrideByCiPipelineIds")
	ciTemplateBeanOverrides, err := impl.ciTemplateService.FindTemplateOverrideByCiPipelineIds(ciPipelineIds)
	span.End()
	if err != nil {
		impl.logger.Errorw("error in fetching templates override", "appIds", appIds, "err", err)
		return nil, err
	}
	ciOverrideTemplateMap := make(map[int]*bean3.CiTemplateBean)
	for _, templateBeanOverride := range ciTemplateBeanOverrides {
		ciTemplateOverride := templateBeanOverride.CiTemplateOverride
		ciOverrideTemplateMap[ciTemplateOverride.CiPipelineId] = templateBeanOverride
	}

	var externalCiConfig bean.ExternalCiConfig
	//var parentCiPipelineIds []int
	for appId, ciPipelinesConfigByApp := range ciPipelinesConfigMap {
		var ciPipelineResp []*bean.CiPipeline

		ciPipelines := ciPipelineByApp[appId]
		for _, pipeline := range ciPipelines {
			dockerArgs := make(map[string]string)
			if len(pipeline.DockerArgs) > 0 {
				err := json.Unmarshal([]byte(pipeline.DockerArgs), &dockerArgs)
				if err != nil {
					impl.logger.Warnw("error in unmarshal", "err", err)
				}
			}
			parentCiPipelineId := pipeline.ParentCiPipeline
			ciPipeline := &bean.CiPipeline{
				Id:                       pipeline.Id,
				Version:                  pipeline.Version,
				Name:                     pipeline.Name,
				Active:                   pipeline.Active,
				Deleted:                  pipeline.Deleted,
				DockerArgs:               dockerArgs,
				IsManual:                 pipeline.IsManual,
				IsExternal:               pipeline.IsExternal,
				ParentCiPipeline:         parentCiPipelineId,
				ExternalCiConfig:         externalCiConfig,
				ScanEnabled:              pipeline.ScanEnabled,
				IsDockerConfigOverridden: pipeline.IsDockerConfigOverridden,
			}
			parentPipelineAppId, ok := pipelineIdVsAppId[parentCiPipelineId]
			if ok {
				ciPipeline.ParentAppId = parentPipelineAppId
			}
			if ciTemplateBean, ok := ciOverrideTemplateMap[pipeline.Id]; ok {
				templateOverride := ciTemplateBean.CiTemplateOverride
				ciPipeline.DockerConfigOverride = bean.DockerConfigOverride{
					DockerRegistry:   templateOverride.DockerRegistryId,
					DockerRepository: templateOverride.DockerRepository,
					CiBuildConfig:    ciTemplateBean.CiBuildConfig,
				}
			}
			branchesForCheckingBlockageState := make([]string, 0, len(pipeline.CiPipelineMaterials))

			//this will build ci materials for each ci pipeline
			for _, material := range pipeline.CiPipelineMaterials {
				// ignore those materials which have inactive git material
				if material == nil || material.GitMaterial == nil || !material.GitMaterial.Active {
					continue
				}
				isRegex := material.Regex != ""
				if !(isRegex && len(material.Value) == 0) { //add branches for all cases except if type regex and branch is not set
					branchesForCheckingBlockageState = append(branchesForCheckingBlockageState, material.Value)
				}
				ciMaterial := &bean.CiMaterial{
					Id:              material.Id,
					CheckoutPath:    material.CheckoutPath,
					Path:            material.Path,
					ScmId:           material.ScmId,
					GitMaterialId:   material.GitMaterialId,
					GitMaterialName: material.GitMaterial.Name[strings.Index(material.GitMaterial.Name, "-")+1:],
					ScmName:         material.ScmName,
					ScmVersion:      material.ScmVersion,
					IsRegex:         material.Regex != "",
					Source:          &bean.SourceTypeConfig{Type: material.Type, Value: material.Value, Regex: material.Regex},
				}
				ciPipeline.CiMaterial = append(ciPipeline.CiMaterial, ciMaterial)
			}

			err = impl.setCiPipelineBlockageState(ciPipeline, branchesForCheckingBlockageState, true)
			if err != nil {
				impl.logger.Errorw("error in getting blockage state for ci pipeline", "err", err, "ciPipelineId", ciPipeline.Id)
				return nil, err
			}

			//this will count the length of child ci pipelines, of each ci pipeline
			linkedCi := linkedCiPipelinesMap[pipeline.Id]
			ciPipeline.LinkedCount = len(linkedCi)
			ciPipelineResp = append(ciPipelineResp, ciPipeline)

			//this will use for fetch the parent ci pipeline app id, of each ci pipeline
			//parentCiPipelineIds = append(parentCiPipelineIds, pipeline.ParentCiPipeline)
		}
		ciPipelinesConfigByApp.CiPipelines = ciPipelineResp
		ciPipelinesConfigByApp.CiGitMaterialId = ciPipelinesConfigByApp.CiBuildConfig.GitMaterialId
		ciPipelinesConfigByApps = append(ciPipelinesConfigByApps, ciPipelinesConfigByApp)
	}

	return ciPipelinesConfigByApps, err
}

func (impl PipelineBuilderImpl) GetCiPipelineByEnvironmentMin(request appGroup2.AppGroupingRequest) ([]*bean.CiPipelineMinResponse, error) {
	results := make([]*bean.CiPipelineMinResponse, 0)
	var cdPipelines []*pipelineConfig.Pipeline
	var err error
	if request.AppGroupId > 0 {
		appIds, err := impl.appGroupService.GetAppIdsByAppGroupId(request.AppGroupId)
		if err != nil {
			return results, err
		}
		//override appIds if already provided app group id in request.
		request.AppIds = appIds
	}
	if len(request.AppIds) > 0 {
		cdPipelines, err = impl.pipelineRepository.FindActiveByInFilter(request.EnvId, request.AppIds)
	} else {
		cdPipelines, err = impl.pipelineRepository.FindActiveByEnvId(request.EnvId)
	}
	if err != nil {
		impl.logger.Errorw("error in fetching pipelines", "request", request, "err", err)
		return results, err
	}
	foundAppIds := make([]int, 0)
	for _, pipeline := range cdPipelines {
		foundAppIds = append(foundAppIds, pipeline.AppId)
	}
	if len(foundAppIds) == 0 {
		err = &util.ApiError{Code: "404", HttpStatusCode: 200, UserMessage: "no matching pipeline found"}
		return nil, err
	}
	ciPipelines, err := impl.ciPipelineRepository.FindByAppIds(foundAppIds)
	if err != nil && !util.IsErrNoRows(err) {
		impl.logger.Errorw("error in fetching ci pipeline", "err", err)
		return nil, err
	}
	ciPipelineByApp := make(map[int]*pipelineConfig.CiPipeline)
	parentCiPipelineIds := make([]int, 0)
	for _, ciPipeline := range ciPipelines {
		ciPipelineByApp[ciPipeline.Id] = ciPipeline
		if ciPipeline.ParentCiPipeline > 0 && ciPipeline.IsExternal {
			parentCiPipelineIds = append(parentCiPipelineIds, ciPipeline.ParentCiPipeline)
		}
	}
	pipelineIdVsAppId, err := impl.ciPipelineRepository.FindAppIdsForCiPipelineIds(parentCiPipelineIds)
	if err != nil {
		impl.logger.Errorw("error occurred while fetching appIds for pipelineIds", "parentCiPipelineIds", parentCiPipelineIds, "err", err)
		return nil, err
	}

	//authorization block starts here
	var appObjectArr []string
	objects := impl.enforcerUtil.GetAppAndEnvObjectByDbPipeline(cdPipelines)
	for _, object := range objects {
		appObjectArr = append(appObjectArr, object[0])
	}
	appResults, _ := request.CheckAuthBatch(request.EmailId, appObjectArr, []string{})
	authorizedIds := make([]int, 0)
	for _, pipeline := range cdPipelines {
		appObject := objects[pipeline.Id]
		if !appResults[appObject[0]] {
			//if user unauthorized, skip items
			continue
		}
		if pipeline.CiPipelineId == 0 {
			//skip for external ci
			continue
		}
		ciPipeline := ciPipelineByApp[pipeline.CiPipelineId]
		parentAppId := pipelineIdVsAppId[ciPipeline.ParentCiPipeline]
		result := &bean.CiPipelineMinResponse{
			Id:               pipeline.CiPipelineId,
			AppId:            pipeline.AppId,
			AppName:          pipeline.App.AppName,
			ParentCiPipeline: ciPipeline.ParentCiPipeline,
			ParentAppId:      parentAppId,
		}
		results = append(results, result)
		authorizedIds = append(authorizedIds, pipeline.CiPipelineId)
	}
	//authorization block ends here

	return results, err
}

func (impl PipelineBuilderImpl) GetCdPipelinesByEnvironment(request appGroup2.AppGroupingRequest) (cdPipelines *bean.CdPipelines, err error) {
	_, span := otel.Tracer("orchestrator").Start(request.Ctx, "cdHandler.authorizationCdPipelinesForAppGrouping")
	if request.AppGroupId > 0 {
		appIds, err := impl.appGroupService.GetAppIdsByAppGroupId(request.AppGroupId)
		if err != nil {
			return nil, err
		}
		//override appIds if already provided app group id in request.
		request.AppIds = appIds
	}
	cdPipelines, err = impl.ciCdPipelineOrchestrator.GetCdPipelinesForEnv(request.EnvId, request.AppIds)
	if err != nil {
		impl.logger.Errorw("error in fetching pipeline", "err", err)
		return cdPipelines, err
	}
	pipelineIds := make([]int, 0)
	for _, pipeline := range cdPipelines.Pipelines {
		pipelineIds = append(pipelineIds, pipeline.Id)
	}
	if len(pipelineIds) == 0 {
		err = &util.ApiError{Code: "404", HttpStatusCode: 200, UserMessage: "no matching pipeline found"}
		return cdPipelines, err
	}
	//authorization block starts here
	var appObjectArr []string
	var envObjectArr []string
	objects := impl.enforcerUtil.GetAppAndEnvObjectByPipeline(cdPipelines.Pipelines)
	pipelineIds = []int{}
	for _, object := range objects {
		appObjectArr = append(appObjectArr, object[0])
		envObjectArr = append(envObjectArr, object[1])
	}
	appResults, envResults := request.CheckAuthBatch(request.EmailId, appObjectArr, envObjectArr)
	//authorization block ends here
	span.End()
	var pipelines []*bean.CDPipelineConfigObject
	authorizedPipelines := make(map[int]*bean.CDPipelineConfigObject)
	for _, dbPipeline := range cdPipelines.Pipelines {
		appObject := objects[dbPipeline.Id][0]
		envObject := objects[dbPipeline.Id][1]
		if !(appResults[appObject] && envResults[envObject]) {
			//if user unauthorized, skip items
			continue
		}
		pipelineIds = append(pipelineIds, dbPipeline.Id)
		authorizedPipelines[dbPipeline.Id] = dbPipeline
	}

	pipelineDeploymentTemplate := make(map[int]chartRepoRepository.DeploymentStrategy)
	pipelineWorkflowMapping := make(map[int]*appWorkflow.AppWorkflowMapping)
	if len(pipelineIds) == 0 {
		err = &util.ApiError{Code: "404", HttpStatusCode: 200, UserMessage: "no authorized pipeline found"}
		return cdPipelines, err
	}
	_, span = otel.Tracer("orchestrator").Start(request.Ctx, "cdHandler.GetAllStrategyByPipelineIds")
	strategies, err := impl.pipelineConfigRepository.GetAllStrategyByPipelineIds(pipelineIds)
	span.End()
	if err != nil {
		impl.logger.Errorw("error in fetching strategies", "err", err)
		return cdPipelines, err
	}
	for _, item := range strategies {
		if item.Default {
			pipelineDeploymentTemplate[item.PipelineId] = item.Strategy
		}
	}
	_, span = otel.Tracer("orchestrator").Start(request.Ctx, "cdHandler.FindByCDPipelineIds")
	appWorkflowMappings, err := impl.appWorkflowRepository.FindByCDPipelineIds(pipelineIds)
	span.End()
	if err != nil {
		impl.logger.Errorw("error in fetching workflows", "err", err)
		return nil, err
	}
	for _, item := range appWorkflowMappings {
		pipelineWorkflowMapping[item.ComponentId] = item
	}

	for _, dbPipeline := range authorizedPipelines {
		pipeline := &bean.CDPipelineConfigObject{
			Id:                            dbPipeline.Id,
			Name:                          dbPipeline.Name,
			EnvironmentId:                 dbPipeline.EnvironmentId,
			EnvironmentName:               dbPipeline.EnvironmentName,
			CiPipelineId:                  dbPipeline.CiPipelineId,
			DeploymentTemplate:            pipelineDeploymentTemplate[dbPipeline.Id],
			TriggerType:                   dbPipeline.TriggerType,
			PreStage:                      dbPipeline.PreStage,
			PostStage:                     dbPipeline.PostStage,
			PreStageConfigMapSecretNames:  dbPipeline.PreStageConfigMapSecretNames,
			PostStageConfigMapSecretNames: dbPipeline.PostStageConfigMapSecretNames,
			RunPreStageInEnv:              dbPipeline.RunPreStageInEnv,
			RunPostStageInEnv:             dbPipeline.RunPostStageInEnv,
			DeploymentAppType:             dbPipeline.DeploymentAppType,
			ParentPipelineType:            pipelineWorkflowMapping[dbPipeline.Id].ParentType,
			ParentPipelineId:              pipelineWorkflowMapping[dbPipeline.Id].ParentId,
			AppName:                       dbPipeline.AppName,
			AppId:                         dbPipeline.AppId,
			UserApprovalConf:              dbPipeline.UserApprovalConf,
			IsVirtualEnvironment:          dbPipeline.IsVirtualEnvironment,
			PreDeployStage:                dbPipeline.PreDeployStage,
			PostDeployStage:               dbPipeline.PostDeployStage,
		}
		pipelines = append(pipelines, pipeline)
	}
	cdPipelines.Pipelines = pipelines
	return cdPipelines, err
}

func (impl PipelineBuilderImpl) GetCdPipelinesByEnvironmentMin(request appGroup2.AppGroupingRequest) (cdPipelines []*bean.CDPipelineConfigObject, err error) {
	_, span := otel.Tracer("orchestrator").Start(request.Ctx, "cdHandler.authorizationCdPipelinesForAppGrouping")
	if request.AppGroupId > 0 {
		appIds, err := impl.appGroupService.GetAppIdsByAppGroupId(request.AppGroupId)
		if err != nil {
			return cdPipelines, err
		}
		//override appIds if already provided app group id in request.
		request.AppIds = appIds
	}
	var pipelines []*pipelineConfig.Pipeline
	if len(request.AppIds) > 0 {
		pipelines, err = impl.pipelineRepository.FindActiveByInFilter(request.EnvId, request.AppIds)
	} else {
		pipelines, err = impl.pipelineRepository.FindActiveByEnvId(request.EnvId)
	}
	if err != nil {
		impl.logger.Errorw("error in fetching pipelines", "request", request, "err", err)
		return cdPipelines, err
	}
	//authorization block starts here
	var appObjectArr []string
	var envObjectArr []string
	objects := impl.enforcerUtil.GetAppAndEnvObjectByDbPipeline(pipelines)
	for _, object := range objects {
		appObjectArr = append(appObjectArr, object[0])
		envObjectArr = append(envObjectArr, object[1])
	}
	appResults, envResults := request.CheckAuthBatch(request.EmailId, appObjectArr, envObjectArr)
	//authorization block ends here
	span.End()
	for _, dbPipeline := range pipelines {
		appObject := objects[dbPipeline.Id][0]
		envObject := objects[dbPipeline.Id][1]
		if !(appResults[appObject] && envResults[envObject]) {
			//if user unauthorized, skip items
			continue
		}
		pcObject := &bean.CDPipelineConfigObject{
			AppId:                dbPipeline.AppId,
			AppName:              dbPipeline.App.AppName,
			EnvironmentId:        dbPipeline.EnvironmentId,
			Id:                   dbPipeline.Id,
			DeploymentAppType:    dbPipeline.DeploymentAppType,
			IsVirtualEnvironment: dbPipeline.Environment.IsVirtualEnvironment,
		}
		cdPipelines = append(cdPipelines, pcObject)
	}
	return cdPipelines, err
}

func (impl PipelineBuilderImpl) GetExternalCiByEnvironment(request appGroup2.AppGroupingRequest) (ciConfig []*bean.ExternalCiConfig, err error) {
	_, span := otel.Tracer("orchestrator").Start(request.Ctx, "ciHandler.authorizationExternalCiForAppGrouping")
	externalCiConfigs := make([]*bean.ExternalCiConfig, 0)
	var cdPipelines []*pipelineConfig.Pipeline
	if request.AppGroupId > 0 {
		appIds, err := impl.appGroupService.GetAppIdsByAppGroupId(request.AppGroupId)
		if err != nil {
			return nil, err
		}
		//override appIds if already provided app group id in request.
		request.AppIds = appIds
	}
	if len(request.AppIds) > 0 {
		cdPipelines, err = impl.pipelineRepository.FindActiveByInFilter(request.EnvId, request.AppIds)
	} else {
		cdPipelines, err = impl.pipelineRepository.FindActiveByEnvId(request.EnvId)
	}
	if err != nil {
		impl.logger.Errorw("error in fetching pipelines", "request", request, "err", err)
		return nil, err
	}

	var appIds []int
	//authorization block starts here
	var appObjectArr []string
	objects := impl.enforcerUtil.GetAppAndEnvObjectByDbPipeline(cdPipelines)
	for _, object := range objects {
		appObjectArr = append(appObjectArr, object[0])
	}
	appResults, _ := request.CheckAuthBatch(request.EmailId, appObjectArr, []string{})
	for _, pipeline := range cdPipelines {
		appObject := objects[pipeline.Id]
		if !appResults[appObject[0]] {
			//if user unauthorized, skip items
			continue
		}
		//add only those who have external ci
		if pipeline.CiPipelineId == 0 {
			appIds = append(appIds, pipeline.AppId)
		}
	}

	//authorization block ends here
	span.End()

	if len(appIds) == 0 {
		impl.logger.Warnw("there is no app id found for fetching external ci pipelines", "request", request)
		return externalCiConfigs, nil
	}
	_, span = otel.Tracer("orchestrator").Start(request.Ctx, "ciHandler.FindExternalCiByAppIds")
	externalCiPipelines, err := impl.ciPipelineRepository.FindExternalCiByAppIds(appIds)
	span.End()
	if err != nil && !util.IsErrNoRows(err) {
		impl.logger.Errorw("error in fetching external ci", "request", request, "err", err)
		return nil, err
	}
	hostUrl, err := impl.attributesService.GetByKey(attributes.HostUrlKey)
	if err != nil {
		impl.logger.Errorw("error in fetching external ci", "request", request, "err", err)
		return nil, err
	}
	if hostUrl != nil {
		impl.ciConfig.ExternalCiWebhookUrl = fmt.Sprintf("%s/%s", hostUrl.Value, ExternalCiWebhookPath)
	}

	var externalCiPipelineIds []int
	appWorkflowMappingsMap := make(map[int][]*appWorkflow.AppWorkflowMapping)

	for _, externalCiPipeline := range externalCiPipelines {
		externalCiPipelineIds = append(externalCiPipelineIds, externalCiPipeline.Id)
	}
	if len(externalCiPipelineIds) == 0 {
		err = &util.ApiError{Code: "404", HttpStatusCode: 200, UserMessage: "no external ci pipeline found"}
		return externalCiConfigs, err
	}
	appWorkflowMappings, err := impl.appWorkflowRepository.FindWFCDMappingByExternalCiIdByIdsIn(externalCiPipelineIds)
	if err != nil {
		impl.logger.Errorw("Error in fetching app workflow mapping for CD pipeline by external CI ID", "err", err)
		return nil, err
	}

	CDPipelineMap := make(map[int]*pipelineConfig.Pipeline)
	appIdMap := make(map[int]*app2.App)
	var componentIds []int
	for _, appWorkflowMapping := range appWorkflowMappings {
		appWorkflowMappingsMap[appWorkflowMapping.ParentId] = append(appWorkflowMappingsMap[appWorkflowMapping.ParentId], appWorkflowMapping)
		componentIds = append(componentIds, appWorkflowMapping.ComponentId)
	}
	if len(componentIds) == 0 {
		return nil, err
	}
	cdPipelines, err = impl.pipelineRepository.FindAppAndEnvironmentAndProjectByPipelineIds(componentIds)
	if err != nil && !util.IsErrNoRows(err) {
		impl.logger.Errorw("error in fetching external ci", "request", request, "err", err)
		return nil, err
	}
	for _, pipeline := range cdPipelines {
		CDPipelineMap[pipeline.Id] = pipeline
		appIds = append(appIds, pipeline.AppId)
	}
	if len(appIds) == 0 {
		err = &util.ApiError{Code: "404", HttpStatusCode: 200, UserMessage: "no matching apps found"}
		return nil, err
	}
	apps, err := impl.appRepo.FindAppAndProjectByIdsIn(appIds)
	for _, app := range apps {
		appIdMap[app.Id] = app
	}

	_, span = otel.Tracer("orchestrator").Start(request.Ctx, "ciHandler.FindAppAndEnvironmentAndProjectByPipelineIds")
	for _, externalCiPipeline := range externalCiPipelines {
		externalCiConfig := &bean.ExternalCiConfig{
			Id:         externalCiPipeline.Id,
			WebhookUrl: fmt.Sprintf("%s/%d", impl.ciConfig.ExternalCiWebhookUrl, externalCiPipeline.Id),
			Payload:    impl.ciConfig.ExternalCiPayload,
			AccessKey:  "",
		}

		if _, ok := appWorkflowMappingsMap[externalCiPipeline.Id]; !ok {
			return nil, errors.New("Error in fetching app workflow mapping for cd pipeline by parent id")
		}
		appWorkflowMappings := appWorkflowMappingsMap[externalCiPipeline.Id]
		roleData := make(map[string]interface{})
		for _, appWorkflowMapping := range appWorkflowMappings {
			if _, ok := CDPipelineMap[appWorkflowMapping.ComponentId]; !ok {
				impl.logger.Errorw("error in getting cd pipeline data for workflow", "app workflow id", appWorkflowMapping.ComponentId, "err", err)
				return nil, errors.New("error in getting cd pipeline data for workflow")
			}
			cdPipeline := CDPipelineMap[appWorkflowMapping.ComponentId]
			if _, ok := roleData[teamIdKey]; !ok {
				if _, ok := appIdMap[cdPipeline.AppId]; !ok {
					impl.logger.Errorw("error in getting app data for pipeline", "app id", cdPipeline.AppId, "err", err)
					return nil, errors.New("error in getting app data for pipeline")
				}
				app := appIdMap[cdPipeline.AppId]
				roleData[teamIdKey] = app.TeamId
				roleData[teamNameKey] = app.Team.Name
				roleData[appIdKey] = cdPipeline.AppId
				roleData[appNameKey] = cdPipeline.App.AppName
			}
			if _, ok := roleData[environmentNameKey]; !ok {
				roleData[environmentNameKey] = cdPipeline.Environment.Name
			} else {
				roleData[environmentNameKey] = fmt.Sprintf("%s,%s", roleData[environmentNameKey], cdPipeline.Environment.Name)
			}
			if _, ok := roleData[environmentIdentifierKey]; !ok {
				roleData[environmentIdentifierKey] = cdPipeline.Environment.EnvironmentIdentifier
			} else {
				roleData[environmentIdentifierKey] = fmt.Sprintf("%s,%s", roleData[environmentIdentifierKey], cdPipeline.Environment.EnvironmentIdentifier)
			}
		}

		externalCiConfig.ExternalCiConfigRole = bean.ExternalCiConfigRole{
			ProjectId:             roleData[teamIdKey].(int),
			ProjectName:           roleData[teamNameKey].(string),
			AppId:                 roleData[appIdKey].(int),
			AppName:               roleData[appNameKey].(string),
			EnvironmentName:       roleData[environmentNameKey].(string),
			EnvironmentIdentifier: roleData[environmentIdentifierKey].(string),
			Role:                  "Build and deploy",
		}
		externalCiConfigs = append(externalCiConfigs, externalCiConfig)
	}
	span.End()
	//--------pipeline population end
	return externalCiConfigs, err
}

func (impl PipelineBuilderImpl) GetEnvironmentListForAutocompleteFilter(envName string, clusterIds []int, offset int, size int, emailId string, checkAuthBatch func(emailId string, appObject []string, envObject []string) (map[string]bool, map[string]bool), ctx context.Context) (*cluster.AppGroupingResponse, error) {
	result := &cluster.AppGroupingResponse{}
	var models []*repository2.Environment
	var beans []cluster.EnvironmentBean
	var err error
	if len(envName) > 0 && len(clusterIds) > 0 {
		models, err = impl.environmentRepository.FindByEnvNameAndClusterIds(envName, clusterIds)
	} else if len(clusterIds) > 0 {
		models, err = impl.environmentRepository.FindByClusterIdsWithFilter(clusterIds)
	} else if len(envName) > 0 {
		models, err = impl.environmentRepository.FindByEnvName(envName)
	} else {
		models, err = impl.environmentRepository.FindAllActiveWithFilter()
	}
	if err != nil && err != pg.ErrNoRows {
		impl.logger.Errorw("error in fetching environment", "err", err)
		return result, err
	}
	var envIds []int
	for _, model := range models {
		envIds = append(envIds, model.Id)
	}
	if len(envIds) == 0 {
		err = &util.ApiError{Code: "404", HttpStatusCode: 200, UserMessage: "no matching environment found"}
		return nil, err
	}
	_, span := otel.Tracer("orchestrator").Start(ctx, "pipelineBuilder.FindActiveByEnvIds")
	cdPipelines, err := impl.pipelineRepository.FindActiveByEnvIds(envIds)
	span.End()
	if err != nil && err != pg.ErrNoRows {
		return result, err
	}
	pipelineIds := make([]int, 0)
	for _, pipeline := range cdPipelines {
		pipelineIds = append(pipelineIds, pipeline.Id)
	}
	if len(pipelineIds) == 0 {
		err = &util.ApiError{Code: "404", HttpStatusCode: 200, UserMessage: "no matching pipeline found"}
		return nil, err
	}
	//authorization block starts here
	var appObjectArr []string
	var envObjectArr []string
	_, span = otel.Tracer("orchestrator").Start(ctx, "pipelineBuilder.GetAppAndEnvObjectByPipelineIds")
	objects := impl.enforcerUtil.GetAppAndEnvObjectByPipelineIds(pipelineIds)
	span.End()
	pipelineIds = []int{}
	for _, object := range objects {
		appObjectArr = append(appObjectArr, object[0])
		envObjectArr = append(envObjectArr, object[1])
	}
	_, span = otel.Tracer("orchestrator").Start(ctx, "pipelineBuilder.checkAuthBatch")
	appResults, envResults := checkAuthBatch(emailId, appObjectArr, envObjectArr)
	span.End()
	//authorization block ends here

	pipelinesMap := make(map[int][]*pipelineConfig.Pipeline)
	for _, pipeline := range cdPipelines {
		appObject := objects[pipeline.Id][0]
		envObject := objects[pipeline.Id][1]
		if !(appResults[appObject] && envResults[envObject]) {
			//if user unauthorized, skip items
			continue
		}
		pipelinesMap[pipeline.EnvironmentId] = append(pipelinesMap[pipeline.EnvironmentId], pipeline)
	}
	for _, model := range models {
		environment := cluster.EnvironmentBean{
			Id:                    model.Id,
			Environment:           model.Name,
			Namespace:             model.Namespace,
			CdArgoSetup:           model.Cluster.CdArgoSetup,
			EnvironmentIdentifier: model.EnvironmentIdentifier,
			ClusterName:           model.Cluster.ClusterName,
			IsVirtualEnvironment:  model.IsVirtualEnvironment,
		}

		//authorization block starts here
		appCount := 0
		envPipelines := pipelinesMap[model.Id]
		if _, ok := pipelinesMap[model.Id]; ok {
			appCount = len(envPipelines)
		}
		environment.AppCount = appCount
		beans = append(beans, environment)
	}

	envCount := len(beans)
	// Apply pagination
	if size > 0 {
		if offset+size <= len(beans) {
			beans = beans[offset : offset+size]
		} else {
			beans = beans[offset:]
		}
	}
	result.EnvList = beans
	result.EnvCount = envCount
	return result, nil
}

func (impl PipelineBuilderImpl) GetAppListForEnvironment(request appGroup2.AppGroupingRequest) ([]*AppBean, error) {
	var applicationList []*AppBean
	var cdPipelines []*pipelineConfig.Pipeline
	var err error
	if request.AppGroupId > 0 {
		appIds, err := impl.appGroupService.GetAppIdsByAppGroupId(request.AppGroupId)
		if err != nil {
			return nil, err
		}
		//override appIds if already provided app group id in request.
		request.AppIds = appIds
	}
	if len(request.AppIds) > 0 {
		cdPipelines, err = impl.pipelineRepository.FindActiveByInFilter(request.EnvId, request.AppIds)
	} else {
		cdPipelines, err = impl.pipelineRepository.FindActiveByEnvId(request.EnvId)
	}
	if err != nil {
		impl.logger.Errorw("error in fetching pipelines", "request", request, "err", err)
		return nil, err
	}
	if len(cdPipelines) == 0 {
		return applicationList, nil
	}
	var appObjectArr []string
	var envObjectArr []string
	objects := impl.enforcerUtil.GetAppAndEnvObjectByDbPipeline(cdPipelines)
	for _, object := range objects {
		appObjectArr = append(appObjectArr, object[0])
		envObjectArr = append(envObjectArr, object[1])
	}
	appResults, envResults := request.CheckAuthBatch(request.EmailId, appObjectArr, envObjectArr)
	for _, pipeline := range cdPipelines {
		appObject := objects[pipeline.Id][0]
		envObject := objects[pipeline.Id][1]
		if !(appResults[appObject] && envResults[envObject]) {
			//if user unauthorized, skip items
			continue
		}
		applicationList = append(applicationList, &AppBean{Id: pipeline.AppId, Name: pipeline.App.AppName})
	}
	return applicationList, err
}<|MERGE_RESOLUTION|>--- conflicted
+++ resolved
@@ -133,11 +133,7 @@
 	GetCdPipelinesForApp(appId int) (cdPipelines *bean.CdPipelines, err error)
 	GetCdPipelinesForAppAndEnv(appId int, envId int) (cdPipelines *bean.CdPipelines, err error)
 	/*	CreateCdPipelines(cdPipelines bean.CdPipelines) (*bean.CdPipelines, error)*/
-<<<<<<< HEAD
-	RetrieveArtifactsByCDPipeline(pipeline *pipelineConfig.Pipeline, stage bean2.WorkflowType, isApprovalNode bool) (*bean.CiArtifactResponse, error)
-=======
 	RetrieveArtifactsByCDPipeline(pipeline *pipelineConfig.Pipeline, stage bean2.WorkflowType, searchString string, isApprovalNode bool) (*bean.CiArtifactResponse, error)
->>>>>>> 8eb1f742
 	RetrieveParentDetails(pipelineId int) (parentId int, parentType bean2.WorkflowType, err error)
 	FetchArtifactForRollback(cdPipelineId, offset, limit int) (bean.CiArtifactResponse, error)
 	FindAppsByTeamId(teamId int) ([]*AppBean, error)
@@ -1947,7 +1943,6 @@
 	}
 
 	return nil
-<<<<<<< HEAD
 }
 
 func (impl PipelineBuilderImpl) GetVirtualEnvironmentMap(pipelineCreateRequest *bean.CdPipelines) (map[int]bool, error) {
@@ -1974,34 +1969,6 @@
 	return virtualEnvironmentMap, nil
 }
 
-=======
-}
-
-func (impl PipelineBuilderImpl) GetVirtualEnvironmentMap(pipelineCreateRequest *bean.CdPipelines) (map[int]bool, error) {
-	var envIds []*int
-	virtualEnvironmentMap := make(map[int]bool)
-
-	for _, pipeline := range pipelineCreateRequest.Pipelines {
-		envIds = append(envIds, &pipeline.EnvironmentId)
-	}
-
-	var envs []*repository2.Environment
-	var err error
-
-	if len(envIds) > 0 {
-		envs, err = impl.environmentRepository.FindByIds(envIds)
-		if err != nil {
-			impl.logger.Errorw("error in fetching environment by ids", "err", err)
-			return virtualEnvironmentMap, err
-		}
-	}
-	for _, environment := range envs {
-		virtualEnvironmentMap[environment.Id] = environment.IsVirtualEnvironment
-	}
-	return virtualEnvironmentMap, nil
-}
-
->>>>>>> 8eb1f742
 func (impl PipelineBuilderImpl) CreateCdPipelines(pipelineCreateRequest *bean.CdPipelines, ctx context.Context) (*bean.CdPipelines, error) {
 
 	//Validation for checking deployment App type
@@ -2641,11 +2608,7 @@
 
 	for _, pipeline := range pipelines {
 
-<<<<<<< HEAD
-		artifactDetails, err := impl.RetrieveArtifactsByCDPipeline(pipeline, "DEPLOY", false)
-=======
 		artifactDetails, err := impl.RetrieveArtifactsByCDPipeline(pipeline, "DEPLOY", SearchString, false)
->>>>>>> 8eb1f742
 
 		if err != nil {
 			impl.logger.Errorw("failed to fetch artifact details for cd pipeline",
@@ -2821,11 +2784,7 @@
 
 	for _, pipeline := range pipelines {
 
-<<<<<<< HEAD
-		artifactDetails, err := impl.RetrieveArtifactsByCDPipeline(pipeline, "DEPLOY", false)
-=======
 		artifactDetails, err := impl.RetrieveArtifactsByCDPipeline(pipeline, "DEPLOY", "", false)
->>>>>>> 8eb1f742
 
 		if err != nil {
 			impl.logger.Errorw("failed to fetch artifact details for cd pipeline",
@@ -3403,7 +3362,6 @@
 					UpdatedBy: userId,
 				},
 			}
-<<<<<<< HEAD
 			existingManifestPushConfig, err := impl.manifestPushConfigRepository.GetManifestPushConfigByStoreId(pipeline.ContainerRegistryName)
 			if err != nil {
 				impl.logger.Errorw("error in fetching manifest push config from db", "err", err)
@@ -3415,8 +3373,6 @@
 				impl.logger.Errorw("error in saving manifest push config in db", "err", err)
 				return 0, err
 			}
-=======
->>>>>>> 8eb1f742
 			manifestPushConfig, err = impl.manifestPushConfigRepository.SaveConfig(manifestPushConfig)
 			if err != nil {
 				impl.logger.Errorw("error in saving config for oci helm repo", "err", err)
@@ -3576,7 +3532,6 @@
 		if pipeline.ManifestStorageType == bean.ManifestStorageGit {
 			//implement
 		} else if pipeline.ManifestStorageType == bean.ManifestStorageOCIHelmRepo {
-<<<<<<< HEAD
 			if !strings.Contains(manifestPushConfig.CredentialsConfig, "\"ContainerRegistryName\":\""+pipeline.ContainerRegistryName+"\"}") {
 				existingManifestPushConfig, err := impl.manifestPushConfigRepository.GetManifestPushConfigByStoreId(pipeline.ContainerRegistryName)
 				if err != nil {
@@ -3590,8 +3545,6 @@
 					return err
 				}
 			}
-=======
->>>>>>> 8eb1f742
 			if manifestPushConfig.Id == 0 {
 				manifestPushConfig = &repository3.ManifestPushConfig{
 					AppId:            appId,
@@ -3932,11 +3885,7 @@
 }
 
 // RetrieveArtifactsByCDPipeline returns all the artifacts for the cd pipeline (pre / deploy / post)
-<<<<<<< HEAD
-func (impl PipelineBuilderImpl) RetrieveArtifactsByCDPipeline(pipeline *pipelineConfig.Pipeline, stage bean2.WorkflowType, isApprovalNode bool) (*bean.CiArtifactResponse, error) {
-=======
 func (impl PipelineBuilderImpl) RetrieveArtifactsByCDPipeline(pipeline *pipelineConfig.Pipeline, stage bean2.WorkflowType, searchString string, isApprovalNode bool) (*bean.CiArtifactResponse, error) {
->>>>>>> 8eb1f742
 
 	// retrieve parent details
 	parentId, parentType, err := impl.RetrieveParentDetails(pipeline.Id)
@@ -4065,11 +4014,7 @@
 	return ciArtifactsResponse, nil
 }
 
-<<<<<<< HEAD
-func (impl PipelineBuilderImpl) BuildArtifactsForParentStage(cdPipelineId int, parentId int, parentType bean2.WorkflowType, ciArtifacts []bean.CiArtifactBean, artifactMap map[int]int, limit int, parentCdId int) ([]bean.CiArtifactBean, error) {
-=======
 func (impl PipelineBuilderImpl) BuildArtifactsForParentStage(cdPipelineId int, parentId int, parentType bean2.WorkflowType, ciArtifacts []bean.CiArtifactBean, artifactMap map[int]int, searchString string, limit int, parentCdId int) ([]bean.CiArtifactBean, error) {
->>>>>>> 8eb1f742
 	var ciArtifactsFinal []bean.CiArtifactBean
 	var err error
 	if parentType == bean2.CI_WORKFLOW_TYPE {
@@ -4083,11 +4028,7 @@
 	return ciArtifactsFinal, err
 }
 
-<<<<<<< HEAD
-func (impl PipelineBuilderImpl) BuildArtifactsForCdStage(pipelineId int, stageType bean2.WorkflowType, ciArtifacts []bean.CiArtifactBean, artifactMap map[int]int, parent bool, limit int, parentCdId int) ([]bean.CiArtifactBean, map[int]int, int, string, error) {
-=======
 func (impl PipelineBuilderImpl) BuildArtifactsForCdStage(pipelineId int, stageType bean2.WorkflowType, ciArtifacts []bean.CiArtifactBean, artifactMap map[int]int, parent bool, searchString string, limit int, parentCdId int) ([]bean.CiArtifactBean, map[int]int, int, string, error) {
->>>>>>> 8eb1f742
 	//getting running artifact id for parent cd
 	parentCdRunningArtifactId := 0
 	if parentCdId > 0 && parent {
@@ -4161,13 +4102,8 @@
 
 // method for building artifacts for parent CI
 
-<<<<<<< HEAD
-func (impl PipelineBuilderImpl) BuildArtifactsForCIParent(cdPipelineId int, parentId int, parentType bean2.WorkflowType, ciArtifacts []bean.CiArtifactBean, artifactMap map[int]int, limit int) ([]bean.CiArtifactBean, error) {
-	artifacts, err := impl.ciArtifactRepository.GetArtifactsByCDPipeline(cdPipelineId, limit, parentId, parentType)
-=======
 func (impl PipelineBuilderImpl) BuildArtifactsForCIParent(cdPipelineId int, parentId int, parentType bean2.WorkflowType, ciArtifacts []bean.CiArtifactBean, artifactMap map[int]int, searchString string, limit int) ([]bean.CiArtifactBean, error) {
 	artifacts, err := impl.ciArtifactRepository.GetArtifactsByCDPipeline(cdPipelineId, limit, parentId, searchString, parentType)
->>>>>>> 8eb1f742
 	if err != nil {
 		impl.logger.Errorw("error in getting artifacts for ci", "err", err)
 		return ciArtifacts, err
