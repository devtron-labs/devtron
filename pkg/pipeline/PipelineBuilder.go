/*
 * Copyright (c) 2020 Devtron Labs
 *
 * Licensed under the Apache License, Version 2.0 (the "License");
 * you may not use this file except in compliance with the License.
 * You may obtain a copy of the License at
 *
 *    http://www.apache.org/licenses/LICENSE-2.0
 *
 * Unless required by applicable law or agreed to in writing, software
 * distributed under the License is distributed on an "AS IS" BASIS,
 * WITHOUT WARRANTIES OR CONDITIONS OF ANY KIND, either express or implied.
 * See the License for the specific language governing permissions and
 * limitations under the License.
 *
 */

package pipeline

import (
	"context"
	"encoding/json"
	"fmt"
	client "github.com/devtron-labs/devtron/api/helm-app"
	app2 "github.com/devtron-labs/devtron/internal/sql/repository/app"
	"github.com/devtron-labs/devtron/internal/sql/repository/appStatus"
	"github.com/devtron-labs/devtron/internal/sql/repository/security"
	"github.com/devtron-labs/devtron/pkg/chart"
	chartRepoRepository "github.com/devtron-labs/devtron/pkg/chartRepo/repository"
	"github.com/devtron-labs/devtron/pkg/cluster"
	repository2 "github.com/devtron-labs/devtron/pkg/cluster/repository"
	bean3 "github.com/devtron-labs/devtron/pkg/pipeline/bean"
	"github.com/devtron-labs/devtron/pkg/pipeline/history"
	repository4 "github.com/devtron-labs/devtron/pkg/pipeline/history/repository"
	"github.com/devtron-labs/devtron/pkg/sql"
	"github.com/devtron-labs/devtron/pkg/user"
	util3 "github.com/devtron-labs/devtron/pkg/util"
	"github.com/devtron-labs/devtron/util/rbac"
	"net/http"
	"net/url"
	"sort"
	"strings"
	"time"

	application2 "github.com/argoproj/argo-cd/v2/pkg/apiclient/application"
	"github.com/caarlos0/env"
	bean2 "github.com/devtron-labs/devtron/api/bean"
	"github.com/devtron-labs/devtron/client/argocdServer"
	"github.com/devtron-labs/devtron/client/argocdServer/application"
	"github.com/devtron-labs/devtron/internal/sql/models"
	"github.com/devtron-labs/devtron/internal/sql/repository"
	"github.com/devtron-labs/devtron/internal/sql/repository/appWorkflow"
	"github.com/devtron-labs/devtron/internal/sql/repository/chartConfig"
	dockerRegistryRepository "github.com/devtron-labs/devtron/internal/sql/repository/dockerRegistry"
	"github.com/devtron-labs/devtron/internal/sql/repository/pipelineConfig"
	"github.com/devtron-labs/devtron/internal/util"
	"github.com/devtron-labs/devtron/pkg/app"
	"github.com/devtron-labs/devtron/pkg/attributes"
	"github.com/devtron-labs/devtron/pkg/bean"
	util2 "github.com/devtron-labs/devtron/util"
	"github.com/go-pg/pg"
	"github.com/juju/errors"
	"go.uber.org/zap"
)

var DefaultPipelineValue = []byte(`{"ConfigMaps":{"enabled":false},"ConfigSecrets":{"enabled":false},"ContainerPort":[],"EnvVariables":[],"GracePeriod":30,"LivenessProbe":{},"MaxSurge":1,"MaxUnavailable":0,"MinReadySeconds":60,"ReadinessProbe":{},"Spec":{"Affinity":{"Values":"nodes","key":""}},"app":"13","appMetrics":false,"args":{},"autoscaling":{},"command":{"enabled":false,"value":[]},"containers":[],"dbMigrationConfig":{"enabled":false},"deployment":{"strategy":{"rolling":{"maxSurge":"25%","maxUnavailable":1}}},"deploymentType":"ROLLING","env":"1","envoyproxy":{"configMapName":"","image":"","resources":{"limits":{"cpu":"50m","memory":"50Mi"},"requests":{"cpu":"50m","memory":"50Mi"}}},"image":{"pullPolicy":"IfNotPresent"},"ingress":{},"ingressInternal":{"annotations":{},"enabled":false,"host":"","path":"","tls":[]},"initContainers":[],"pauseForSecondsBeforeSwitchActive":30,"pipelineName":"","prometheus":{"release":"monitoring"},"rawYaml":[],"releaseVersion":"1","replicaCount":1,"resources":{"limits":{"cpu":"0.05","memory":"50Mi"},"requests":{"cpu":"0.01","memory":"10Mi"}},"secret":{"data":{},"enabled":false},"server":{"deployment":{"image":"","image_tag":""}},"service":{"annotations":{},"type":"ClusterIP"},"servicemonitor":{"additionalLabels":{}},"tolerations":[],"volumeMounts":[],"volumes":[],"waitForSecondsBeforeScalingDown":30}`)

type EcrConfig struct {
	EcrPrefix string `env:"ECR_REPO_NAME_PREFIX" envDefault:"test/"`
}

func GetEcrConfig() (*EcrConfig, error) {
	cfg := &EcrConfig{}
	err := env.Parse(cfg)
	return cfg, err
}

type DeploymentServiceTypeConfig struct {
	IsInternalUse bool `env:"IS_INTERNAL_USE" envDefault:"false"`
}

func GetDeploymentServiceTypeConfig() (*DeploymentServiceTypeConfig, error) {
	cfg := &DeploymentServiceTypeConfig{}
	err := env.Parse(cfg)
	return cfg, err
}

type PipelineBuilder interface {
	CreateCiPipeline(createRequest *bean.CiConfigRequest) (*bean.PipelineCreateResponse, error)
	CreateApp(request *bean.CreateAppDTO) (*bean.CreateAppDTO, error)
	CreateMaterialsForApp(request *bean.CreateMaterialDTO) (*bean.CreateMaterialDTO, error)
	UpdateMaterialsForApp(request *bean.UpdateMaterialDTO) (*bean.UpdateMaterialDTO, error)
	DeleteMaterial(request *bean.UpdateMaterialDTO) error
	DeleteApp(appId int, userId int32) error
	GetCiPipeline(appId int) (ciConfig *bean.CiConfigRequest, err error)
	GetExternalCi(appId int) (ciConfig []*bean.ExternalCiConfig, err error)
	GetExternalCiById(appId int, externalCiId int) (ciConfig *bean.ExternalCiConfig, err error)
	UpdateCiTemplate(updateRequest *bean.CiConfigRequest) (*bean.CiConfigRequest, error)
	PatchCiPipeline(request *bean.CiPatchRequest) (ciConfig *bean.CiConfigRequest, err error)
	CreateCdPipelines(cdPipelines *bean.CdPipelines, ctx context.Context) (*bean.CdPipelines, error)
	GetApp(appId int) (application *bean.CreateAppDTO, err error)
	PatchCdPipelines(cdPipelines *bean.CDPatchRequest, ctx context.Context) (*bean.CdPipelines, error)
	DeleteCdPipeline(pipeline *pipelineConfig.Pipeline, ctx context.Context, forceDelete bool, userId int32) (err error)
	DeleteDeploymentAppsForEnvironment(ctx context.Context, environmentId int, deploymentAppType bean.DeploymentType) (*bean.DeploymentAppTypeChangeResponse, error)
	DeleteDeploymentApps(ctx context.Context, pipelines []*pipelineConfig.Pipeline) *bean.DeploymentAppTypeChangeResponse
	GetCdPipelinesForApp(appId int) (cdPipelines *bean.CdPipelines, err error)
	GetCdPipelinesForAppAndEnv(appId int, envId int) (cdPipelines *bean.CdPipelines, err error)
	/*	CreateCdPipelines(cdPipelines bean.CdPipelines) (*bean.CdPipelines, error)*/
	GetArtifactsByCDPipeline(cdPipelineId int, stage bean2.WorkflowType) (bean.CiArtifactResponse, error)
	FetchArtifactForRollback(cdPipelineId, offset, limit int) (bean.CiArtifactResponse, error)
	FindAppsByTeamId(teamId int) ([]*AppBean, error)
	FindAppsByTeamName(teamName string) ([]AppBean, error)
	FindPipelineById(cdPipelineId int) (*pipelineConfig.Pipeline, error)
	GetAppList() ([]AppBean, error)
	GetCiPipelineMin(appId int) ([]*bean.CiPipelineMin, error)

	FetchCDPipelineStrategy(appId int) (PipelineStrategiesResponse, error)
	GetCdPipelineById(pipelineId int) (cdPipeline *bean.CDPipelineConfigObject, err error)

	FetchConfigmapSecretsForCdStages(appId, envId, cdPipelineId int) (ConfigMapSecretsResponse, error)
	FindByIds(ids []*int) ([]*AppBean, error)
	GetCiPipelineById(pipelineId int) (ciPipeline *bean.CiPipeline, err error)

	GetMaterialsForAppId(appId int) []*bean.GitMaterial
	FindAllMatchesByAppName(appName string) ([]*AppBean, error)
	GetEnvironmentByCdPipelineId(pipelineId int) (int, error)
	PatchRegexCiPipeline(request *bean.CiRegexPatchRequest) (err error)

	GetBulkActionImpactedPipelines(dto *bean.CdBulkActionRequestDto) ([]*pipelineConfig.Pipeline, error)
	PerformBulkActionOnCdPipelines(dto *bean.CdBulkActionRequestDto, impactedPipelines []*pipelineConfig.Pipeline, ctx context.Context, dryRun bool, userId int32) ([]*bean.CdBulkActionResponseDto, error)
	DeleteCiPipeline(request *bean.CiPatchRequest) (*bean.CiPipeline, error)
	IsGitOpsRequiredForCD(pipelineCreateRequest *bean.CdPipelines) bool
	SetPipelineDeploymentAppType(pipelineCreateRequest *bean.CdPipelines, isGitOpsConfigured bool)
	GetCiPipelineByEnvironment(envId int, token string, auth func(token string, appObject string, envObject string) bool) ([]*bean.CiConfigRequest, error)
	GetCdPipelinesByEnvironment(envId int, token string, auth func(token string, appObject string, envObject string) bool) (cdPipelines *bean.CdPipelines, err error)
	GetExternalCiByEnvironment(envId int, token string, auth func(token string, appObject string, envObject string) bool) (ciConfig []*bean.ExternalCiConfig, err error)
	GetEnvironmentListForAutocompleteFilter(envName string, clusterIds []int, token string, auth func(token string, appObject string, envObject string) bool) ([]cluster.EnvironmentBean, error)
	GetAppListForEnvironment(envId int, token string, auth func(token string, appObject string, envObject string) bool) ([]*AppBean, error)
}

type PipelineBuilderImpl struct {
	logger                        *zap.SugaredLogger
	ciCdPipelineOrchestrator      CiCdPipelineOrchestrator
	dockerArtifactStoreRepository dockerRegistryRepository.DockerArtifactStoreRepository
	materialRepo                  pipelineConfig.MaterialRepository
	appRepo                       app2.AppRepository
	pipelineRepository            pipelineConfig.PipelineRepository
	propertiesConfigService       PropertiesConfigService
	//	ciTemplateRepository             pipelineConfig.CiTemplateRepository
	ciPipelineRepository             pipelineConfig.CiPipelineRepository
	application                      application.ServiceClient
	chartRepository                  chartRepoRepository.ChartRepository
	ciArtifactRepository             repository.CiArtifactRepository
	ecrConfig                        *EcrConfig
	envConfigOverrideRepository      chartConfig.EnvConfigOverrideRepository
	environmentRepository            repository2.EnvironmentRepository
	pipelineConfigRepository         chartConfig.PipelineConfigRepository
	mergeUtil                        util.MergeUtil
	appWorkflowRepository            appWorkflow.AppWorkflowRepository
	ciConfig                         *CiConfig
	cdWorkflowRepository             pipelineConfig.CdWorkflowRepository
	appService                       app.AppService
	imageScanResultRepository        security.ImageScanResultRepository
	GitFactory                       *util.GitFactory
	ArgoK8sClient                    argocdServer.ArgoK8sClient
	attributesService                attributes.AttributesService
	aCDAuthConfig                    *util3.ACDAuthConfig
	gitOpsRepository                 repository.GitOpsConfigRepository
	pipelineStrategyHistoryService   history.PipelineStrategyHistoryService
	prePostCiScriptHistoryService    history.PrePostCiScriptHistoryService
	prePostCdScriptHistoryService    history.PrePostCdScriptHistoryService
	deploymentTemplateHistoryService history.DeploymentTemplateHistoryService
	appLevelMetricsRepository        repository.AppLevelMetricsRepository
	pipelineStageService             PipelineStageService
	chartTemplateService             util.ChartTemplateService
	chartRefRepository               chartRepoRepository.ChartRefRepository
	chartService                     chart.ChartService
	helmAppService                   client.HelmAppService
	deploymentGroupRepository        repository.DeploymentGroupRepository
	ciPipelineMaterialRepository     pipelineConfig.CiPipelineMaterialRepository
	//ciTemplateOverrideRepository     pipelineConfig.CiTemplateOverrideRepository
	//ciBuildConfigService CiBuildConfigService
	ciTemplateService                               CiTemplateService
	userService                                     user.UserService
	ciTemplateOverrideRepository                    pipelineConfig.CiTemplateOverrideRepository
	gitMaterialHistoryService                       history.GitMaterialHistoryService
	CiTemplateHistoryService                        history.CiTemplateHistoryService
	CiPipelineHistoryService                        history.CiPipelineHistoryService
	globalStrategyMetadataRepository                chartRepoRepository.GlobalStrategyMetadataRepository
	globalStrategyMetadataChartRefMappingRepository chartRepoRepository.GlobalStrategyMetadataChartRefMappingRepository
	deploymentConfig                                *DeploymentServiceTypeConfig
	appStatusRepository                             appStatus.AppStatusRepository
	enforcerUtil                                    rbac.EnforcerUtil
}

func NewPipelineBuilderImpl(logger *zap.SugaredLogger,
	ciCdPipelineOrchestrator CiCdPipelineOrchestrator,
	dockerArtifactStoreRepository dockerRegistryRepository.DockerArtifactStoreRepository,
	materialRepo pipelineConfig.MaterialRepository,
	pipelineGroupRepo app2.AppRepository,
	pipelineRepository pipelineConfig.PipelineRepository,
	propertiesConfigService PropertiesConfigService,
	ciTemplateRepository pipelineConfig.CiTemplateRepository,
	ciPipelineRepository pipelineConfig.CiPipelineRepository,
	application application.ServiceClient,
	chartRepository chartRepoRepository.ChartRepository,
	ciArtifactRepository repository.CiArtifactRepository,
	ecrConfig *EcrConfig,
	envConfigOverrideRepository chartConfig.EnvConfigOverrideRepository,
	environmentRepository repository2.EnvironmentRepository,
	pipelineConfigRepository chartConfig.PipelineConfigRepository,
	mergeUtil util.MergeUtil,
	appWorkflowRepository appWorkflow.AppWorkflowRepository,
	ciConfig *CiConfig,
	cdWorkflowRepository pipelineConfig.CdWorkflowRepository,
	appService app.AppService,
	imageScanResultRepository security.ImageScanResultRepository,
	ArgoK8sClient argocdServer.ArgoK8sClient,
	GitFactory *util.GitFactory, attributesService attributes.AttributesService,
	aCDAuthConfig *util3.ACDAuthConfig, gitOpsRepository repository.GitOpsConfigRepository,
	pipelineStrategyHistoryService history.PipelineStrategyHistoryService,
	prePostCiScriptHistoryService history.PrePostCiScriptHistoryService,
	prePostCdScriptHistoryService history.PrePostCdScriptHistoryService,
	deploymentTemplateHistoryService history.DeploymentTemplateHistoryService,
	appLevelMetricsRepository repository.AppLevelMetricsRepository,
	pipelineStageService PipelineStageService, chartRefRepository chartRepoRepository.ChartRefRepository,
	chartTemplateService util.ChartTemplateService, chartService chart.ChartService,
	helmAppService client.HelmAppService,
	deploymentGroupRepository repository.DeploymentGroupRepository,
	ciPipelineMaterialRepository pipelineConfig.CiPipelineMaterialRepository,
	userService user.UserService,
	ciTemplateService CiTemplateService,
	ciTemplateOverrideRepository pipelineConfig.CiTemplateOverrideRepository,
	gitMaterialHistoryService history.GitMaterialHistoryService,
	CiTemplateHistoryService history.CiTemplateHistoryService,
	CiPipelineHistoryService history.CiPipelineHistoryService,
	globalStrategyMetadataRepository chartRepoRepository.GlobalStrategyMetadataRepository,
	globalStrategyMetadataChartRefMappingRepository chartRepoRepository.GlobalStrategyMetadataChartRefMappingRepository,
	deploymentConfig *DeploymentServiceTypeConfig, appStatusRepository appStatus.AppStatusRepository,
	enforcerUtil rbac.EnforcerUtil) *PipelineBuilderImpl {
	return &PipelineBuilderImpl{
		logger:                        logger,
		ciCdPipelineOrchestrator:      ciCdPipelineOrchestrator,
		dockerArtifactStoreRepository: dockerArtifactStoreRepository,
		materialRepo:                  materialRepo,
		appService:                    appService,
		appRepo:                       pipelineGroupRepo,
		pipelineRepository:            pipelineRepository,
		propertiesConfigService:       propertiesConfigService,
		//ciTemplateRepository:             ciTemplateRepository,
		ciPipelineRepository:             ciPipelineRepository,
		application:                      application,
		chartRepository:                  chartRepository,
		ciArtifactRepository:             ciArtifactRepository,
		ecrConfig:                        ecrConfig,
		envConfigOverrideRepository:      envConfigOverrideRepository,
		environmentRepository:            environmentRepository,
		pipelineConfigRepository:         pipelineConfigRepository,
		mergeUtil:                        mergeUtil,
		appWorkflowRepository:            appWorkflowRepository,
		ciConfig:                         ciConfig,
		cdWorkflowRepository:             cdWorkflowRepository,
		imageScanResultRepository:        imageScanResultRepository,
		ArgoK8sClient:                    ArgoK8sClient,
		GitFactory:                       GitFactory,
		attributesService:                attributesService,
		aCDAuthConfig:                    aCDAuthConfig,
		gitOpsRepository:                 gitOpsRepository,
		pipelineStrategyHistoryService:   pipelineStrategyHistoryService,
		prePostCiScriptHistoryService:    prePostCiScriptHistoryService,
		prePostCdScriptHistoryService:    prePostCdScriptHistoryService,
		deploymentTemplateHistoryService: deploymentTemplateHistoryService,
		appLevelMetricsRepository:        appLevelMetricsRepository,
		pipelineStageService:             pipelineStageService,
		chartTemplateService:             chartTemplateService,
		chartRefRepository:               chartRefRepository,
		chartService:                     chartService,
		helmAppService:                   helmAppService,
		deploymentGroupRepository:        deploymentGroupRepository,
		ciPipelineMaterialRepository:     ciPipelineMaterialRepository,
		ciTemplateService:                ciTemplateService,
		//ciTemplateOverrideRepository:     ciTemplateOverrideRepository,
		//ciBuildConfigService: ciBuildConfigService,
		userService:                                     userService,
		ciTemplateOverrideRepository:                    ciTemplateOverrideRepository,
		gitMaterialHistoryService:                       gitMaterialHistoryService,
		CiTemplateHistoryService:                        CiTemplateHistoryService,
		CiPipelineHistoryService:                        CiPipelineHistoryService,
		globalStrategyMetadataRepository:                globalStrategyMetadataRepository,
		globalStrategyMetadataChartRefMappingRepository: globalStrategyMetadataChartRefMappingRepository,
		deploymentConfig:                                deploymentConfig,
		appStatusRepository:                             appStatusRepository,
		enforcerUtil:                                    enforcerUtil,
	}
}

// internal use only
const (
	teamIdKey                string = "teamId"
	teamNameKey              string = "teamName"
	appIdKey                 string = "appId"
	appNameKey               string = "appName"
	environmentIdKey         string = "environmentId"
	environmentNameKey       string = "environmentName"
	environmentIdentifierKey string = "environmentIdentifier"
)

func formatDate(t time.Time, layout string) string {
	if t.IsZero() {
		return ""
	}
	return t.Format(layout)
}

func (impl PipelineBuilderImpl) CreateApp(request *bean.CreateAppDTO) (*bean.CreateAppDTO, error) {
	impl.logger.Debugw("app create request received", "req", request)
	res, err := impl.ciCdPipelineOrchestrator.CreateApp(request)
	if err != nil {
		impl.logger.Errorw("error in saving create app req", "req", request, "err", err)
	}
	return res, err
}

func (impl PipelineBuilderImpl) DeleteApp(appId int, userId int32) error {
	impl.logger.Debugw("app delete request received", "app", appId)
	err := impl.ciCdPipelineOrchestrator.DeleteApp(appId, userId)
	return err
}

func (impl PipelineBuilderImpl) CreateMaterialsForApp(request *bean.CreateMaterialDTO) (*bean.CreateMaterialDTO, error) {
	res, err := impl.ciCdPipelineOrchestrator.CreateMaterials(request)
	if err != nil {
		impl.logger.Errorw("error in saving create materials req", "req", request, "err", err)
	}
	return res, err
}

func (impl PipelineBuilderImpl) UpdateMaterialsForApp(request *bean.UpdateMaterialDTO) (*bean.UpdateMaterialDTO, error) {
	res, err := impl.ciCdPipelineOrchestrator.UpdateMaterial(request)
	if err != nil {
		impl.logger.Errorw("error in updating materials req", "req", request, "err", err)
	}
	return res, err
}

func (impl PipelineBuilderImpl) DeleteMaterial(request *bean.UpdateMaterialDTO) error {
	//finding ci pipelines for this app; if found any, will not delete git material
	pipelines, err := impl.ciPipelineRepository.FindByAppId(request.AppId)
	if err != nil && err != pg.ErrNoRows {
		impl.logger.Errorw("err in deleting git material", "gitMaterial", request.Material, "err", err)
		return err
	}
	if len(pipelines) > 0 {
		//pipelines are present, in this case we will check if this material is used in docker config
		//if it is used, then we won't delete
		ciTemplateBean, err := impl.ciTemplateService.FindByAppId(request.AppId)
		if err != nil && err == errors.NotFoundf(err.Error()) {
			impl.logger.Errorw("err in getting docker registry", "appId", request.AppId, "err", err)
			return err
		}
		if ciTemplateBean != nil {
			ciTemplate := ciTemplateBean.CiTemplate
			if ciTemplate != nil && ciTemplate.GitMaterialId == request.Material.Id {
				return fmt.Errorf("cannot delete git material, is being used in docker config")
			}
		}
	}
	existingMaterial, err := impl.materialRepo.FindById(request.Material.Id)
	if err != nil {
		impl.logger.Errorw("No matching entry found for delete", "gitMaterial", request.Material)
		return err
	}
	existingMaterial.UpdatedOn = time.Now()
	existingMaterial.UpdatedBy = request.UserId

	err = impl.materialRepo.MarkMaterialDeleted(existingMaterial)

	if err != nil {
		impl.logger.Errorw("error in deleting git material", "gitMaterial", existingMaterial)
		return err
	}
	err = impl.gitMaterialHistoryService.MarkMaterialDeletedAndCreateHistory(existingMaterial)

	return nil
}

func (impl PipelineBuilderImpl) GetApp(appId int) (application *bean.CreateAppDTO, err error) {
	app, err := impl.appRepo.FindById(appId)
	if err != nil {
		impl.logger.Errorw("error in fetching app", "id", appId, "err", err)
		return nil, err
	}
	gitMaterials := impl.GetMaterialsForAppId(appId)

	application = &bean.CreateAppDTO{
		Id:       app.Id,
		AppName:  app.AppName,
		Material: gitMaterials,
		TeamId:   app.TeamId,
	}
	return application, nil
}

func (impl PipelineBuilderImpl) GetMaterialsForAppId(appId int) []*bean.GitMaterial {
	materials, err := impl.materialRepo.FindByAppId(appId)
	if err != nil {
		impl.logger.Errorw("error in fetching materials", "appId", appId, "err", err)
	}

	ciTemplateBean, err := impl.ciTemplateService.FindByAppId(appId)
	if err != nil && err != errors.NotFoundf(err.Error()) {
		impl.logger.Errorw("err in getting ci-template", "appId", appId, "err", err)
	}

	var gitMaterials []*bean.GitMaterial
	for _, material := range materials {
		gitMaterial := &bean.GitMaterial{
			Url:             material.Url,
			Name:            material.Name[strings.Index(material.Name, "-")+1:],
			Id:              material.Id,
			GitProviderId:   material.GitProviderId,
			CheckoutPath:    material.CheckoutPath,
			FetchSubmodules: material.FetchSubmodules,
		}
		//check if git material is deletable or not
		if ciTemplateBean != nil {
			ciTemplate := ciTemplateBean.CiTemplate
			if ciTemplate != nil && ciTemplate.GitMaterialId == material.Id {
				gitMaterial.IsUsedInCiConfig = true
			}
		}
		gitMaterials = append(gitMaterials, gitMaterial)
	}
	return gitMaterials
}

/*
   1. create pipelineGroup
   2. save material (add credential provider support)

*/

func (impl PipelineBuilderImpl) getDefaultArtifactStore(id string) (store *dockerRegistryRepository.DockerArtifactStore, err error) {
	if id == "" {
		impl.logger.Debugw("docker repo is empty adding default repo")
		store, err = impl.dockerArtifactStoreRepository.FindActiveDefaultStore()

	} else {
		store, err = impl.dockerArtifactStoreRepository.FindOne(id)
	}
	return
}

func (impl PipelineBuilderImpl) getCiTemplateVariables(appId int) (ciConfig *bean.CiConfigRequest, err error) {
	//template, err := impl.ciTemplateRepository.FindByAppId(appId)
	ciTemplateBean, err := impl.ciTemplateService.FindByAppId(appId)
	if err != nil && !errors.IsNotFound(err) {
		impl.logger.Errorw("error in fetching ci pipeline", "appId", appId, "err", err)
		return nil, err
	}
	if errors.IsNotFound(err) {
		impl.logger.Debugw("no ci pipeline exists", "appId", appId, "err", err)
		err = &util.ApiError{Code: "404", HttpStatusCode: 200, UserMessage: "no ci pipeline exists"}
		return nil, err
	}
	template := ciTemplateBean.CiTemplate

	gitMaterials, err := impl.materialRepo.FindByAppId(appId)
	if err != nil && err != pg.ErrNoRows {
		impl.logger.Errorw("error in fetching git materials", "appId", appId, "err", err)
		return nil, err
	}
	if err == pg.ErrNoRows {
		impl.logger.Debugw(" no git materials exists", "appId", appId, "err", err)
		err = &util.ApiError{Code: "404", HttpStatusCode: 200, UserMessage: "no git materials exists"}
		return nil, err
	}

	var materials []bean.Material
	for _, g := range gitMaterials {
		m := bean.Material{
			GitMaterialId: g.Id,
			MaterialName:  g.Name[strings.Index(g.Name, "-")+1:],
		}
		materials = append(materials, m)
	}

	//dockerArgs := map[string]string{}
	//if err := json.Unmarshal([]byte(template.Args), &dockerArgs); err != nil {
	//	impl.logger.Debugw("error in json unmarshal", "app", appId, "err", err)
	//	return nil, err
	//}
	regHost, err := template.DockerRegistry.GetRegistryLocation()
	if err != nil {
		impl.logger.Errorw("invalid reg url", "err", err)
		return nil, err
	}
	ciConfig = &bean.CiConfigRequest{
		Id:                template.Id,
		AppId:             template.AppId,
		AppName:           template.App.AppName,
		DockerRepository:  template.DockerRepository,
		DockerRegistry:    template.DockerRegistry.Id,
		DockerRegistryUrl: regHost,
		CiBuildConfig:     ciTemplateBean.CiBuildConfig,
		//DockerBuildConfig: &bean.DockerBuildConfig{DockerfilePath: template.DockerfilePath, Args: dockerArgs, GitMaterialId: template.GitMaterialId, TargetPlatform: template.TargetPlatform},
		Version:        template.Version,
		CiTemplateName: template.TemplateName,
		Materials:      materials,
		UpdatedOn:      template.UpdatedOn,
		UpdatedBy:      template.UpdatedBy,
		CreatedBy:      template.CreatedBy,
		CreatedOn:      template.CreatedOn,
	}
	return ciConfig, err
}

func (impl PipelineBuilderImpl) GetCiPipeline(appId int) (ciConfig *bean.CiConfigRequest, err error) {
	ciConfig, err = impl.getCiTemplateVariables(appId)
	if err != nil {
		impl.logger.Debugw("error in fetching ci pipeline", "appId", appId, "err", err)
		return nil, err
	}
	//TODO fill these variables
	//ciConfig.CiPipeline=
	//--------pipeline population start
	pipelines, err := impl.ciPipelineRepository.FindByAppId(appId)
	if err != nil && !util.IsErrNoRows(err) {
		impl.logger.Errorw("error in fetching ci pipeline", "appId", appId, "err", err)
		return nil, err
	}

	if impl.ciConfig.ExternalCiWebhookUrl == "" {
		hostUrl, err := impl.attributesService.GetByKey(attributes.HostUrlKey)
		if err != nil {
			return nil, err
		}
		if hostUrl != nil {
			impl.ciConfig.ExternalCiWebhookUrl = fmt.Sprintf("%s/%s", hostUrl.Value, ExternalCiWebhookPath)
		}
	}
	//map of ciPipelineId and their templateOverrideConfig
	ciOverrideTemplateMap := make(map[int]*bean3.CiTemplateBean)
	ciTemplateBeanOverrides, err := impl.ciTemplateService.FindTemplateOverrideByAppId(appId)
	if err != nil {
		return nil, err
	}

	for _, templateBeanOverride := range ciTemplateBeanOverrides {
		ciTemplateOverride := templateBeanOverride.CiTemplateOverride
		ciOverrideTemplateMap[ciTemplateOverride.CiPipelineId] = templateBeanOverride
	}
	var ciPipelineResp []*bean.CiPipeline
	for _, pipeline := range pipelines {

		dockerArgs := make(map[string]string)
		if len(pipeline.DockerArgs) > 0 {
			err := json.Unmarshal([]byte(pipeline.DockerArgs), &dockerArgs)
			if err != nil {
				impl.logger.Warnw("error in unmarshal", "err", err)
			}
		}

		var externalCiConfig bean.ExternalCiConfig

		ciPipelineScripts, err := impl.ciPipelineRepository.FindCiScriptsByCiPipelineId(pipeline.Id)
		if err != nil && !util.IsErrNoRows(err) {
			impl.logger.Errorw("error in fetching ci scripts")
			return nil, err
		}

		var beforeDockerBuildScripts []*bean.CiScript
		var afterDockerBuildScripts []*bean.CiScript
		for _, ciScript := range ciPipelineScripts {
			ciScriptResp := &bean.CiScript{
				Id:             ciScript.Id,
				Index:          ciScript.Index,
				Name:           ciScript.Name,
				Script:         ciScript.Script,
				OutputLocation: ciScript.OutputLocation,
			}
			if ciScript.Stage == BEFORE_DOCKER_BUILD {
				beforeDockerBuildScripts = append(beforeDockerBuildScripts, ciScriptResp)
			} else if ciScript.Stage == AFTER_DOCKER_BUILD {
				afterDockerBuildScripts = append(afterDockerBuildScripts, ciScriptResp)
			}
		}
		parentCiPipeline, err := impl.ciPipelineRepository.FindById(pipeline.ParentCiPipeline)
		if err != nil && !util.IsErrNoRows(err) {
			impl.logger.Errorw("err", err)
			return nil, err
		}
		ciPipeline := &bean.CiPipeline{
			Id:                       pipeline.Id,
			Version:                  pipeline.Version,
			Name:                     pipeline.Name,
			Active:                   pipeline.Active,
			Deleted:                  pipeline.Deleted,
			DockerArgs:               dockerArgs,
			IsManual:                 pipeline.IsManual,
			IsExternal:               pipeline.IsExternal,
			ParentCiPipeline:         pipeline.ParentCiPipeline,
			ParentAppId:              parentCiPipeline.AppId,
			ExternalCiConfig:         externalCiConfig,
			BeforeDockerBuildScripts: beforeDockerBuildScripts,
			AfterDockerBuildScripts:  afterDockerBuildScripts,
			ScanEnabled:              pipeline.ScanEnabled,
			IsDockerConfigOverridden: pipeline.IsDockerConfigOverridden,
		}
		if ciTemplateBean, ok := ciOverrideTemplateMap[pipeline.Id]; ok {
			templateOverride := ciTemplateBean.CiTemplateOverride
			ciPipeline.DockerConfigOverride = bean.DockerConfigOverride{
				DockerRegistry:   templateOverride.DockerRegistryId,
				DockerRepository: templateOverride.DockerRepository,
				CiBuildConfig:    ciTemplateBean.CiBuildConfig,
			}
		}
		for _, material := range pipeline.CiPipelineMaterials {
			// ignore those materials which have inactive git material
			if material == nil || material.GitMaterial == nil || !material.GitMaterial.Active {
				continue
			}
			ciMaterial := &bean.CiMaterial{
				Id:              material.Id,
				CheckoutPath:    material.CheckoutPath,
				Path:            material.Path,
				ScmId:           material.ScmId,
				GitMaterialId:   material.GitMaterialId,
				GitMaterialName: material.GitMaterial.Name[strings.Index(material.GitMaterial.Name, "-")+1:],
				ScmName:         material.ScmName,
				ScmVersion:      material.ScmVersion,
				IsRegex:         material.Regex != "",
				Source:          &bean.SourceTypeConfig{Type: material.Type, Value: material.Value, Regex: material.Regex},
			}
			ciPipeline.CiMaterial = append(ciPipeline.CiMaterial, ciMaterial)
		}
		linkedCis, err := impl.ciPipelineRepository.FindByParentCiPipelineId(ciPipeline.Id)
		if err != nil && !util.IsErrNoRows(err) {
			return nil, err
		}
		ciPipeline.LinkedCount = len(linkedCis)
		ciPipelineResp = append(ciPipelineResp, ciPipeline)
	}
	ciConfig.CiPipelines = ciPipelineResp
	//--------pipeline population end
	return ciConfig, err
}

func (impl PipelineBuilderImpl) GetExternalCi(appId int) (ciConfig []*bean.ExternalCiConfig, err error) {
	externalCiPipelines, err := impl.ciPipelineRepository.FindExternalCiByAppId(appId)
	if err != nil && !util.IsErrNoRows(err) {
		impl.logger.Errorw("error in fetching external ci", "appId", appId, "err", err)
		return nil, err
	}

	hostUrl, err := impl.attributesService.GetByKey(attributes.HostUrlKey)
	if err != nil {
		impl.logger.Errorw("error in fetching external ci", "appId", appId, "err", err)
		return nil, err
	}
	if hostUrl != nil {
		impl.ciConfig.ExternalCiWebhookUrl = fmt.Sprintf("%s/%s", hostUrl.Value, ExternalCiWebhookPath)
	}

	externalCiConfigs := make([]*bean.ExternalCiConfig, 0)
	for _, externalCiPipeline := range externalCiPipelines {
		externalCiConfig := &bean.ExternalCiConfig{
			Id:         externalCiPipeline.Id,
			WebhookUrl: fmt.Sprintf("%s/%d", impl.ciConfig.ExternalCiWebhookUrl, externalCiPipeline.Id),
			Payload:    impl.ciConfig.ExternalCiPayload,
			AccessKey:  "",
		}

		appWorkflowMappings, err := impl.appWorkflowRepository.FindWFCDMappingByExternalCiId(externalCiPipeline.Id)
		if err != nil && !util.IsErrNoRows(err) {
			impl.logger.Errorw("error in fetching external ci", "appId", appId, "err", err)
			return nil, err
		}

		roleData := make(map[string]interface{})
		for _, appWorkflowMapping := range appWorkflowMappings {
			cdPipeline, err := impl.pipelineRepository.FindById(appWorkflowMapping.ComponentId)
			if err != nil && !util.IsErrNoRows(err) {
				impl.logger.Errorw("error in fetching external ci", "appId", appId, "err", err)
				return nil, err
			}
			if _, ok := roleData[teamIdKey]; !ok {
				app, err := impl.appRepo.FindAppAndProjectByAppId(cdPipeline.AppId)
				if err != nil && !util.IsErrNoRows(err) {
					impl.logger.Errorw("error in fetching external ci", "appId", appId, "err", err)
					return nil, err
				}
				roleData[teamIdKey] = app.TeamId
				roleData[teamNameKey] = app.Team.Name
				roleData[appIdKey] = cdPipeline.AppId
				roleData[appNameKey] = cdPipeline.App.AppName
			}
			if _, ok := roleData[environmentNameKey]; !ok {
				roleData[environmentNameKey] = cdPipeline.Environment.Name
			} else {
				roleData[environmentNameKey] = fmt.Sprintf("%s,%s", roleData[environmentNameKey], cdPipeline.Environment.Name)
			}
			if _, ok := roleData[environmentIdentifierKey]; !ok {
				roleData[environmentIdentifierKey] = cdPipeline.Environment.EnvironmentIdentifier
			} else {
				roleData[environmentIdentifierKey] = fmt.Sprintf("%s,%s", roleData[environmentIdentifierKey], cdPipeline.Environment.EnvironmentIdentifier)
			}
		}

		externalCiConfig.ExternalCiConfigRole = bean.ExternalCiConfigRole{
			ProjectId:             roleData[teamIdKey].(int),
			ProjectName:           roleData[teamNameKey].(string),
			AppId:                 roleData[appIdKey].(int),
			AppName:               roleData[appNameKey].(string),
			EnvironmentName:       roleData[environmentNameKey].(string),
			EnvironmentIdentifier: roleData[environmentIdentifierKey].(string),
			Role:                  "Build and deploy",
		}
		externalCiConfigs = append(externalCiConfigs, externalCiConfig)
	}
	//--------pipeline population end
	return externalCiConfigs, err
}

func (impl PipelineBuilderImpl) GetExternalCiById(appId int, externalCiId int) (ciConfig *bean.ExternalCiConfig, err error) {

	externalCiPipeline, err := impl.ciPipelineRepository.FindExternalCiById(externalCiId)
	if err != nil && !util.IsErrNoRows(err) {
		impl.logger.Errorw("error in fetching external ci", "appId", appId, "err", err)
		return nil, err
	}

	if externalCiPipeline.Id == 0 {
		impl.logger.Errorw("invalid external ci id", "externalCiId", externalCiId, "err", err)
		return nil, &util.ApiError{Code: "400", HttpStatusCode: 400, UserMessage: "invalid external ci id"}
	}

	hostUrl, err := impl.attributesService.GetByKey(attributes.HostUrlKey)
	if err != nil {
		impl.logger.Errorw("error in fetching external ci", "appId", appId, "err", err)
		return nil, err
	}
	if hostUrl != nil {
		impl.ciConfig.ExternalCiWebhookUrl = fmt.Sprintf("%s/%s", hostUrl.Value, ExternalCiWebhookPath)
	}

	appWorkflowMappings, err := impl.appWorkflowRepository.FindWFCDMappingByExternalCiId(externalCiPipeline.Id)
	if err != nil && !util.IsErrNoRows(err) {
		impl.logger.Errorw("error in fetching external ci", "appId", appId, "err", err)
		return nil, err
	}

	roleData := make(map[string]interface{})
	for _, appWorkflowMapping := range appWorkflowMappings {
		cdPipeline, err := impl.pipelineRepository.FindById(appWorkflowMapping.ComponentId)
		if err != nil && !util.IsErrNoRows(err) {
			impl.logger.Errorw("error in fetching external ci", "appId", appId, "err", err)
			return nil, err
		}
		if _, ok := roleData[teamIdKey]; !ok {
			app, err := impl.appRepo.FindAppAndProjectByAppId(cdPipeline.AppId)
			if err != nil && !util.IsErrNoRows(err) {
				impl.logger.Errorw("error in fetching external ci", "appId", appId, "err", err)
				return nil, err
			}
			roleData[teamIdKey] = app.TeamId
			roleData[teamNameKey] = app.Team.Name
			roleData[appIdKey] = cdPipeline.AppId
			roleData[appNameKey] = cdPipeline.App.AppName
		}
		if _, ok := roleData[environmentNameKey]; !ok {
			roleData[environmentNameKey] = cdPipeline.Environment.Name
		} else {
			roleData[environmentNameKey] = fmt.Sprintf("%s,%s", roleData[environmentNameKey], cdPipeline.Environment.Name)
		}
		if _, ok := roleData[environmentIdentifierKey]; !ok {
			roleData[environmentIdentifierKey] = cdPipeline.Environment.EnvironmentIdentifier
		} else {
			roleData[environmentIdentifierKey] = fmt.Sprintf("%s,%s", roleData[environmentIdentifierKey], cdPipeline.Environment.EnvironmentIdentifier)
		}
	}

	externalCiConfig := &bean.ExternalCiConfig{
		Id:         externalCiPipeline.Id,
		WebhookUrl: fmt.Sprintf("%s/%d", impl.ciConfig.ExternalCiWebhookUrl, externalCiId),
		Payload:    impl.ciConfig.ExternalCiPayload,
		AccessKey:  "",
	}
	externalCiConfig.ExternalCiConfigRole = bean.ExternalCiConfigRole{
		ProjectId:             roleData[teamIdKey].(int),
		ProjectName:           roleData[teamNameKey].(string),
		AppId:                 roleData[appIdKey].(int),
		AppName:               roleData[appNameKey].(string),
		EnvironmentName:       roleData[environmentNameKey].(string),
		EnvironmentIdentifier: roleData[environmentIdentifierKey].(string),
		Role:                  "Build and deploy",
	}
	externalCiConfig.Schema = impl.buildExternalCiWebhookSchema()
	externalCiConfig.PayloadOption = impl.buildPayloadOption()
	externalCiConfig.Responses = impl.buildResponses()
	//--------pipeline population end
	return externalCiConfig, err
}

func (impl PipelineBuilderImpl) GetCiPipelineMin(appId int) ([]*bean.CiPipelineMin, error) {
	pipelines, err := impl.ciPipelineRepository.FindByAppId(appId)
	if err != nil && err != pg.ErrNoRows {
		impl.logger.Errorw("error in fetching ci pipeline", "appId", appId, "err", err)
		return nil, err
	}
	if err == pg.ErrNoRows || len(pipelines) == 0 {
		impl.logger.Errorw("no ci pipeline found", "appId", appId, "err", err)
		err = &util.ApiError{Code: "404", HttpStatusCode: 200, UserMessage: "no ci pipeline found"}
		return nil, err
	}
	var ciPipelineResp []*bean.CiPipelineMin
	for _, pipeline := range pipelines {
		parentCiPipeline, err := impl.ciPipelineRepository.FindById(pipeline.ParentCiPipeline)
		if err != nil && !util.IsErrNoRows(err) {
			impl.logger.Errorw("err", err)
			return nil, err
		}

		pipelineType := bean.PipelineType(bean.NORMAL)
		if parentCiPipeline.Id > 0 {
			pipelineType = bean.PipelineType(bean.LINKED)
		} else if pipeline.IsExternal == true {
			pipelineType = bean.PipelineType(bean.EXTERNAL)
		}

		ciPipeline := &bean.CiPipelineMin{
			Id:               pipeline.Id,
			Name:             pipeline.Name,
			ParentCiPipeline: pipeline.ParentCiPipeline,
			ParentAppId:      parentCiPipeline.AppId,
			PipelineType:     pipelineType,
			ScanEnabled:      pipeline.ScanEnabled,
		}
		ciPipelineResp = append(ciPipelineResp, ciPipeline)
	}
	return ciPipelineResp, err
}

func (impl PipelineBuilderImpl) UpdateCiTemplate(updateRequest *bean.CiConfigRequest) (*bean.CiConfigRequest, error) {
	originalCiConf, err := impl.getCiTemplateVariables(updateRequest.AppId)
	if err != nil {
		impl.logger.Errorw("error in fetching original ciConfig for update", "appId", updateRequest.Id, "err", err)
		return nil, err
	}
	if originalCiConf.Version != updateRequest.Version {
		impl.logger.Errorw("stale version requested", "appId", updateRequest.Id, "old", originalCiConf.Version, "new", updateRequest.Version)
		return nil, fmt.Errorf("stale version of resource requested kindly refresh. requested: %s, found %s", updateRequest.Version, originalCiConf.Version)
	}
	dockerArtifaceStore, err := impl.dockerArtifactStoreRepository.FindOne(updateRequest.DockerRegistry)
	if err != nil {
		impl.logger.Errorw("error in fetching DockerRegistry  for update", "appId", updateRequest.Id, "err", err, "registry", updateRequest.DockerRegistry)
		return nil, err
	}
	regHost, err := dockerArtifaceStore.GetRegistryLocation()
	if err != nil {
		impl.logger.Errorw("invalid reg url", "err", err)
		return nil, err
	}

	var repo string
	if updateRequest.DockerRepository != "" {
		repo = updateRequest.DockerRepository
	} else {
		repo = originalCiConf.DockerRepository
	}

	if dockerArtifaceStore.RegistryType == dockerRegistryRepository.REGISTRYTYPE_ECR {
		err := impl.ciCdPipelineOrchestrator.CreateEcrRepo(repo, dockerArtifaceStore.AWSRegion, dockerArtifaceStore.AWSAccessKeyId, dockerArtifaceStore.AWSSecretAccessKey)
		if err != nil {
			impl.logger.Errorw("ecr repo creation failed while updating ci template", "repo", repo, "err", err)
			return nil, err
		}
	}

	originalCiConf.AfterDockerBuild = updateRequest.AfterDockerBuild
	originalCiConf.BeforeDockerBuild = updateRequest.BeforeDockerBuild
	//originalCiConf.CiBuildConfigBean = updateRequest.CiBuildConfigBean
	originalCiConf.DockerRegistry = updateRequest.DockerRegistry
	originalCiConf.DockerRepository = updateRequest.DockerRepository
	originalCiConf.DockerRegistryUrl = regHost

	//argByte, err := json.Marshal(originalCiConf.DockerBuildConfig.Args)
	//if err != nil {
	//	return nil, err
	//}
	afterByte, err := json.Marshal(originalCiConf.AfterDockerBuild)
	if err != nil {
		return nil, err
	}
	beforeByte, err := json.Marshal(originalCiConf.BeforeDockerBuild)
	if err != nil {
		return nil, err
	}
	//buildOptionsByte, err := json.Marshal(originalCiConf.DockerBuildConfig.DockerBuildOptions)
	//if err != nil {
	//	impl.logger.Errorw("error in marshaling dockerBuildOptions", "err", err)
	//	return nil, err
	//}
	ciBuildConfig := updateRequest.CiBuildConfig
	originalCiBuildConfig := originalCiConf.CiBuildConfig
	ciTemplate := &pipelineConfig.CiTemplate{
		//DockerfilePath:    originalCiConf.DockerBuildConfig.DockerfilePath,
		GitMaterialId: ciBuildConfig.GitMaterialId,
		//Args:              string(argByte),
		//TargetPlatform:    originalCiConf.DockerBuildConfig.TargetPlatform,
		AppId:             originalCiConf.AppId,
		BeforeDockerBuild: string(beforeByte),
		AfterDockerBuild:  string(afterByte),
		Version:           originalCiConf.Version,
		Id:                originalCiConf.Id,
		DockerRepository:  originalCiConf.DockerRepository,
		DockerRegistryId:  originalCiConf.DockerRegistry,
		Active:            true,
		AuditLog: sql.AuditLog{
			CreatedOn: originalCiConf.CreatedOn,
			CreatedBy: originalCiConf.CreatedBy,
			UpdatedOn: time.Now(),
			UpdatedBy: originalCiConf.UpdatedBy,
		},
	}

	ciBuildConfig.Id = originalCiBuildConfig.Id
	ciTemplateBean := &bean3.CiTemplateBean{
		CiTemplate:    ciTemplate,
		CiBuildConfig: ciBuildConfig,
		UserId:        updateRequest.UserId,
	}
	err = impl.ciTemplateService.Update(ciTemplateBean)
	if err != nil {
		return nil, err
	}

	originalCiConf.CiBuildConfig = ciBuildConfig

	err = impl.CiTemplateHistoryService.SaveHistory(ciTemplateBean, "update")

	if err != nil {
		impl.logger.Errorw("error in saving update history for ci template", "error", err)
	}

	return originalCiConf, nil
}

func (impl PipelineBuilderImpl) CreateCiPipeline(createRequest *bean.CiConfigRequest) (*bean.PipelineCreateResponse, error) {
	impl.logger.Debugw("pipeline create request received", "req", createRequest)

	//-----------fetch data
	app, err := impl.appRepo.FindById(createRequest.AppId)
	if err != nil {
		impl.logger.Errorw("error in fetching pipeline group", "groupId", createRequest.AppId, "err", err)
		return nil, err
	}
	//--ecr config
	createRequest.AppName = app.AppName
	store, err := impl.getDefaultArtifactStore(createRequest.DockerRegistry)
	if err != nil {
		impl.logger.Errorw("error in fetching docker store ", "id", createRequest.DockerRepository, "err", err)
		return nil, err
	}
	regHost, err := store.GetRegistryLocation()
	if err != nil {
		impl.logger.Errorw("invalid reg url", "err", err)
		return nil, err
	}
	createRequest.DockerRegistryUrl = regHost
	createRequest.DockerRegistry = store.Id

	var repo string
	if createRequest.DockerRepository != "" {
		repo = createRequest.DockerRepository
	} else {
		repo = impl.ecrConfig.EcrPrefix + app.AppName
	}

	if store.RegistryType == dockerRegistryRepository.REGISTRYTYPE_ECR {
		err := impl.ciCdPipelineOrchestrator.CreateEcrRepo(repo, store.AWSRegion, store.AWSAccessKeyId, store.AWSSecretAccessKey)
		if err != nil {
			impl.logger.Errorw("ecr repo creation failed while creating ci pipeline", "repo", repo, "err", err)
			return nil, err
		}
	}
	createRequest.DockerRepository = repo

	//--ecr config	end
	//-- template config start

	//argByte, err := json.Marshal(createRequest.DockerBuildConfig.Args)
	//if err != nil {
	//	return nil, err
	//}
	afterByte, err := json.Marshal(createRequest.AfterDockerBuild)
	if err != nil {
		return nil, err
	}
	beforeByte, err := json.Marshal(createRequest.BeforeDockerBuild)
	if err != nil {
		return nil, err
	}
	buildConfig := createRequest.CiBuildConfig
	ciTemplate := &pipelineConfig.CiTemplate{
		DockerRegistryId: createRequest.DockerRegistry,
		DockerRepository: createRequest.DockerRepository,
		GitMaterialId:    buildConfig.GitMaterialId,
		//DockerfilePath:    createRequest.DockerBuildConfig.DockerfilePath,
		//Args:              string(argByte),
		//TargetPlatform:    createRequest.DockerBuildConfig.TargetPlatform,
		Active:            true,
		TemplateName:      createRequest.CiTemplateName,
		Version:           createRequest.Version,
		AppId:             createRequest.AppId,
		AfterDockerBuild:  string(afterByte),
		BeforeDockerBuild: string(beforeByte),
		AuditLog:          sql.AuditLog{CreatedOn: time.Now(), UpdatedOn: time.Now(), CreatedBy: createRequest.UserId, UpdatedBy: createRequest.UserId},
	}

	ciTemplateBean := &bean3.CiTemplateBean{
		CiTemplate:    ciTemplate,
		CiBuildConfig: createRequest.CiBuildConfig,
	}
	err = impl.ciTemplateService.Save(ciTemplateBean)
	if err != nil {
		return nil, err
	}

	//-- template config end

	err = impl.CiTemplateHistoryService.SaveHistory(ciTemplateBean, "add")

	if err != nil {
		impl.logger.Errorw("error in saving audit logs of ci Template", "error", err)
	}

	createRequest.Id = ciTemplate.Id
	createRequest.CiTemplateName = ciTemplate.TemplateName
	if len(createRequest.CiPipelines) > 0 {
		conf, err := impl.addpipelineToTemplate(createRequest)
		if err != nil {
			impl.logger.Errorw("error in pipeline creation ", "err", err)
			return nil, err
		}
		impl.logger.Debugw("pipeline created ", "detail", conf)
	}
	createRes := &bean.PipelineCreateResponse{AppName: app.AppName, AppId: createRequest.AppId} //FIXME
	return createRes, nil
}

func (impl PipelineBuilderImpl) getGitMaterialsForApp(appId int) ([]*bean.GitMaterial, error) {
	materials, err := impl.materialRepo.FindByAppId(appId)
	if err != nil {
		impl.logger.Errorw("error in fetching materials for app", "appId", appId, "err", err)
		return nil, err
	}
	var gitMaterials []*bean.GitMaterial

	for _, material := range materials {
		gitUrl := material.Url
		if material.GitProvider.AuthMode == repository.AUTH_MODE_USERNAME_PASSWORD ||
			material.GitProvider.AuthMode == repository.AUTH_MODE_ACCESS_TOKEN {
			u, err := url.Parse(gitUrl)
			if err != nil {
				return nil, err
			}
			var password string
			userName := material.GitProvider.UserName
			if material.GitProvider.AuthMode == repository.AUTH_MODE_USERNAME_PASSWORD {
				password = material.GitProvider.Password

			} else if material.GitProvider.AuthMode == repository.AUTH_MODE_ACCESS_TOKEN {
				password = material.GitProvider.AccessToken
				if userName == "" {
					userName = "devtron-boat"
				}
			}
			if userName == "" || password == "" {
				return nil, util.ApiError{}.ErrorfUser("invalid git credentials config")
			}
			u.User = url.UserPassword(userName, password)
			gitUrl = u.String()
		}
		gitMaterial := &bean.GitMaterial{
			Id:            material.Id,
			Url:           gitUrl,
			GitProviderId: material.GitProviderId,
			Name:          material.Name[strings.Index(material.Name, "-")+1:],
			CheckoutPath:  material.CheckoutPath,
		}
		gitMaterials = append(gitMaterials, gitMaterial)
	}
	return gitMaterials, nil
}

func (impl PipelineBuilderImpl) addpipelineToTemplate(createRequest *bean.CiConfigRequest) (resp *bean.CiConfigRequest, err error) {

	if createRequest.AppWorkflowId == 0 {
		// create workflow
		wf := &appWorkflow.AppWorkflow{
			Name:   fmt.Sprintf("wf-%d-%s", createRequest.AppId, util2.Generate(4)),
			AppId:  createRequest.AppId,
			Active: true,
			AuditLog: sql.AuditLog{
				CreatedOn: time.Now(),
				UpdatedOn: time.Now(),
				CreatedBy: createRequest.UserId,
				UpdatedBy: createRequest.UserId,
			},
		}
		savedAppWf, err := impl.appWorkflowRepository.SaveAppWorkflow(wf)
		if err != nil {
			impl.logger.Errorw("err", err)
			return nil, err
		}
		// workflow creation ends
		createRequest.AppWorkflowId = savedAppWf.Id
	}
	//single ci in same wf validation
	workflowMapping, err := impl.appWorkflowRepository.FindWFCIMappingByWorkflowId(createRequest.AppWorkflowId)
	if err != nil && err != pg.ErrNoRows {
		impl.logger.Errorw("error in fetching workflow mapping for ci validation", "err", err)
		return nil, err
	}
	if len(workflowMapping) > 0 {
		return nil, &util.ApiError{
			InternalMessage:   "pipeline already exists",
			UserDetailMessage: fmt.Sprintf("pipeline already exists in workflow"),
			UserMessage:       fmt.Sprintf("pipeline already exists in workflow")}
	}

	//pipeline name validation
	var pipelineNames []string
	for _, pipeline := range createRequest.CiPipelines {
		pipelineNames = append(pipelineNames, pipeline.Name)
	}
	if err != nil {
		impl.logger.Errorw("error in creating pipeline group", "err", err)
		return nil, err
	}
	createRequest, err = impl.ciCdPipelineOrchestrator.CreateCiConf(createRequest, createRequest.Id)
	if err != nil {
		return nil, err
	}
	return createRequest, err
}

func (impl PipelineBuilderImpl) PatchCiPipeline(request *bean.CiPatchRequest) (ciConfig *bean.CiConfigRequest, err error) {
	ciConfig, err = impl.getCiTemplateVariables(request.AppId)
	if err != nil {
		impl.logger.Errorw("err in fetching template for pipeline patch, ", "err", err, "appId", request.AppId)
		return nil, err
	}
	ciConfig.AppWorkflowId = request.AppWorkflowId
	ciConfig.UserId = request.UserId
	if request.CiPipeline != nil {
		ciConfig.ScanEnabled = request.CiPipeline.ScanEnabled
	}
	switch request.Action {
	case bean.CREATE:
		impl.logger.Debugw("create patch request")
		ciConfig.CiPipelines = []*bean.CiPipeline{request.CiPipeline} //request.CiPipeline
		res, err := impl.addpipelineToTemplate(ciConfig)
		if err != nil {
			impl.logger.Errorw("error in adding pipeline to template", "ciConf", ciConfig, "err", err)
			return nil, err
		}
		return res, nil
	case bean.UPDATE_SOURCE:
		return impl.patchCiPipelineUpdateSource(ciConfig, request.CiPipeline)
	case bean.DELETE:
		pipeline, err := impl.DeleteCiPipeline(request)
		if err != nil {
			return nil, err
		}
		ciConfig.CiPipelines = []*bean.CiPipeline{pipeline}
		return ciConfig, nil
	default:
		impl.logger.Errorw("unsupported operation ", "op", request.Action)
		return nil, fmt.Errorf("unsupported operation %s", request.Action)
	}

}

func (impl PipelineBuilderImpl) PatchRegexCiPipeline(request *bean.CiRegexPatchRequest) (err error) {
	var materials []*pipelineConfig.CiPipelineMaterial
	for _, material := range request.CiPipelineMaterial {
		materialDbObject, err := impl.ciPipelineMaterialRepository.GetById(material.Id)
		if err != nil {
			impl.logger.Errorw("err in fetching material, ", "err", err)
			return err
		}
		if materialDbObject.Regex != "" {
			if !impl.ciCdPipelineOrchestrator.CheckStringMatchRegex(materialDbObject.Regex, material.Value) {
				impl.logger.Errorw("not matching given regex, ", "err", err)
				return errors.New("not matching given regex")
			}
		}
		pipelineMaterial := &pipelineConfig.CiPipelineMaterial{
			Id:            material.Id,
			Value:         material.Value,
			Type:          pipelineConfig.SourceType(material.Type),
			Active:        true,
			GitMaterialId: materialDbObject.GitMaterialId,
			Regex:         materialDbObject.Regex,
			AuditLog:      sql.AuditLog{UpdatedBy: request.UserId, UpdatedOn: time.Now()},
		}
		materials = append(materials, pipelineMaterial)
	}
	dbConnection := impl.pipelineRepository.GetConnection()
	tx, err := dbConnection.Begin()
	if err != nil {
		return err
	}
	// Rollback tx on error.
	defer tx.Rollback()

	err = impl.ciPipelineMaterialRepository.Update(tx, materials...)
	if err != nil {
		return err
	}

	err = tx.Commit()
	if err != nil {
		return err
	}

	err = impl.ciCdPipelineOrchestrator.AddPipelineMaterialInGitSensor(materials)
	if err != nil {
		impl.logger.Errorf("error in saving pipelineMaterials in git sensor", "materials", materials, "err", err)
		return err
	}
	return nil
}
func (impl PipelineBuilderImpl) DeleteCiPipeline(request *bean.CiPatchRequest) (*bean.CiPipeline, error) {
	ciPipelineId := request.CiPipeline.Id
	//wf validation
	workflowMapping, err := impl.appWorkflowRepository.FindWFCDMappingByCIPipelineId(ciPipelineId)
	if err != nil && err != pg.ErrNoRows {
		impl.logger.Errorw("error in fetching workflow mapping for ci validation", "err", err)
		return nil, err
	}
	if len(workflowMapping) > 0 {
		return nil, &util.ApiError{
			InternalMessage:   "cd pipeline exists for this CI",
			UserDetailMessage: fmt.Sprintf("cd pipeline exists for this CI"),
			UserMessage:       fmt.Sprintf("cd pipeline exists for this CI")}
	}

	pipeline, err := impl.ciPipelineRepository.FindById(ciPipelineId)
	if err != nil {
		impl.logger.Errorw("pipeline fetch err", "id", ciPipelineId, "err", err)
	}
	appId := request.AppId
	if pipeline.AppId != appId {
		return nil, fmt.Errorf("invalid appid: %d pipelineId: %d mapping", appId, ciPipelineId)
	}

	dbConnection := impl.pipelineRepository.GetConnection()
	tx, err := dbConnection.Begin()
	if err != nil {
		return nil, err
	}
	// Rollback tx on error.
	defer tx.Rollback()

	err = impl.ciCdPipelineOrchestrator.DeleteCiPipeline(pipeline, request, tx)
	if err != nil {
		impl.logger.Errorw("error in deleting pipeline db")
		return nil, err
	}

	//delete app workflow mapping
	appWorkflowMappings, err := impl.appWorkflowRepository.FindWFCIMappingByCIPipelineId(pipeline.Id)
	for _, mapping := range appWorkflowMappings {
		err := impl.appWorkflowRepository.DeleteAppWorkflowMapping(mapping, tx)
		if err != nil {
			impl.logger.Errorw("error in deleting workflow mapping", "err", err)
			return nil, err
		}
	}
	if request.CiPipeline.PreBuildStage != nil && request.CiPipeline.PreBuildStage.Id > 0 {
		//deleting pre stage
		err = impl.pipelineStageService.DeleteCiStage(request.CiPipeline.PreBuildStage, request.UserId, tx)
		if err != nil {
			impl.logger.Errorw("error in deleting pre stage", "err", err, "preBuildStage", request.CiPipeline.PreBuildStage)
			return nil, err
		}
	}
	if request.CiPipeline.PostBuildStage != nil && request.CiPipeline.PostBuildStage.Id > 0 {
		//deleting post stage
		err = impl.pipelineStageService.DeleteCiStage(request.CiPipeline.PostBuildStage, request.UserId, tx)
		if err != nil {
			impl.logger.Errorw("error in deleting post stage", "err", err, "postBuildStage", request.CiPipeline.PostBuildStage)
			return nil, err
		}
	}
	err = tx.Commit()
	if err != nil {
		return nil, err
	}
	request.CiPipeline.Deleted = true
	request.CiPipeline.Name = pipeline.Name
	return request.CiPipeline, nil
	//delete pipeline
	//delete scm

}

func (impl PipelineBuilderImpl) patchCiPipelineUpdateSource(baseCiConfig *bean.CiConfigRequest, modifiedCiPipeline *bean.CiPipeline) (ciConfig *bean.CiConfigRequest, err error) {

	pipeline, err := impl.ciPipelineRepository.FindById(modifiedCiPipeline.Id)
	if err != nil {
		impl.logger.Errorw("error in fetching pipeline", "id", modifiedCiPipeline.Id, "err", err)
		return nil, err
	}

	cannotUpdate := false
	for _, material := range pipeline.CiPipelineMaterials {
		if material.ScmId != "" {
			cannotUpdate = true
		}
	}

	if cannotUpdate {
		//scm plugin material change scm object
		//material.ScmName
		return nil, fmt.Errorf("update of plugin scm material not supported")
	} else {
		modifiedCiPipeline.ScanEnabled = baseCiConfig.ScanEnabled
		modifiedCiPipeline, err = impl.ciCdPipelineOrchestrator.PatchMaterialValue(modifiedCiPipeline, baseCiConfig.UserId, pipeline)
		if err != nil {
			return nil, err
		}
		baseCiConfig.CiPipelines = append(baseCiConfig.CiPipelines, modifiedCiPipeline)
		return baseCiConfig, err
	}

}

func (impl PipelineBuilderImpl) IsGitopsConfigured() (bool, error) {

	isGitOpsConfigured := false
	gitOpsConfig, err := impl.gitOpsRepository.GetGitOpsConfigActive()

	if err != nil && err != pg.ErrNoRows {
		impl.logger.Errorw("GetGitOpsConfigActive, error while getting", "err", err)
		return false, err
	}
	if gitOpsConfig != nil && gitOpsConfig.Id > 0 {
		isGitOpsConfigured = true
	}

	return isGitOpsConfigured, nil

}

func (impl PipelineBuilderImpl) ValidateCDPipelineRequest(pipelineCreateRequest *bean.CdPipelines, isGitOpsConfigured, haveAtleastOneGitOps bool) (bool, error) {

	if isGitOpsConfigured == false && haveAtleastOneGitOps {
		impl.logger.Errorw("Gitops not configured but selected in creating cd pipeline")
		err := &util.ApiError{
			HttpStatusCode:  http.StatusBadRequest,
			InternalMessage: "Gitops integration is not installed/configured. Please install/configure gitops or use helm option.",
			UserMessage:     "Gitops integration is not installed/configured. Please install/configure gitops or use helm option.",
		}
		return false, err
	}

	envPipelineMap := make(map[int]string)
	for _, pipeline := range pipelineCreateRequest.Pipelines {
		if envPipelineMap[pipeline.EnvironmentId] != "" {
			err := &util.ApiError{
				HttpStatusCode:  http.StatusBadRequest,
				InternalMessage: "cd-pipelines already exist for this app and env, cannot create multiple cd-pipelines",
				UserMessage:     "cd-pipelines already exist for this app and env, cannot create multiple cd-pipelines",
			}
			return false, err
		}
		envPipelineMap[pipeline.EnvironmentId] = pipeline.Name

		existingCdPipelinesForEnv, pErr := impl.pipelineRepository.FindActiveByAppIdAndEnvironmentId(pipelineCreateRequest.AppId, pipeline.EnvironmentId)
		if pErr != nil && !util.IsErrNoRows(pErr) {
			impl.logger.Errorw("error in fetching cd pipelines ", "err", pErr, "appId", pipelineCreateRequest.AppId)
			return false, pErr
		}
		if len(existingCdPipelinesForEnv) > 0 {
			err := &util.ApiError{
				HttpStatusCode:  http.StatusBadRequest,
				InternalMessage: "cd-pipelines already exist for this app and env, cannot create multiple cd-pipelines",
				UserMessage:     "cd-pipelines already exist for this app and env, cannot create multiple cd-pipelines",
			}
			return false, err
		}

		if len(pipeline.PreStage.Config) > 0 && !strings.Contains(pipeline.PreStage.Config, "beforeStages") {
			err := &util.ApiError{
				HttpStatusCode:  http.StatusBadRequest,
				InternalMessage: "invalid yaml config, must include - beforeStages",
				UserMessage:     "invalid yaml config, must include - beforeStages",
			}
			return false, err
		}
		if len(pipeline.PostStage.Config) > 0 && !strings.Contains(pipeline.PostStage.Config, "afterStages") {
			err := &util.ApiError{
				HttpStatusCode:  http.StatusBadRequest,
				InternalMessage: "invalid yaml config, must include - afterStages",
				UserMessage:     "invalid yaml config, must include - afterStages",
			}
			return false, err
		}
	}

	return true, nil

}

func (impl PipelineBuilderImpl) RegisterInACD(app *app2.App, pipelineCreateRequest *bean.CdPipelines, ctx context.Context) error {

	//if gitops configured create GIT repository and register into ACD
	chart, err := impl.chartRepository.FindLatestChartForAppByAppId(app.Id)
	if err != nil && pg.ErrNoRows != err {
		return err
	}
	gitOpsRepoName := impl.chartTemplateService.GetGitOpsRepoName(app.AppName)
	chartGitAttr, err := impl.chartTemplateService.CreateGitRepositoryForApp(gitOpsRepoName, chart.ReferenceTemplate, chart.ChartVersion, pipelineCreateRequest.UserId)
	if err != nil {
		impl.logger.Errorw("error in pushing chart to git ", "path", chartGitAttr.ChartLocation, "err", err)
		return err
	}
	err = impl.chartTemplateService.RegisterInArgo(chartGitAttr, ctx)
	if err != nil {
		impl.logger.Errorw("error while register git repo in argo", "err", err)
		emptyRepoErrorMessage := []string{"failed to get index: 404 Not Found", "remote repository is empty"}
		if strings.Contains(err.Error(), emptyRepoErrorMessage[0]) || strings.Contains(err.Error(), emptyRepoErrorMessage[1]) {
			// - found empty repository, create some file in repository
			err := impl.chartTemplateService.CreateReadmeInGitRepo(gitOpsRepoName, pipelineCreateRequest.UserId)
			if err != nil {
				impl.logger.Errorw("error in creating file in git repo", "err", err)
				return err
			}
			// - retry register in argo
			err = impl.chartTemplateService.RegisterInArgo(chartGitAttr, ctx)
			if err != nil {
				impl.logger.Errorw("error in re-try register in argo", "err", err)
				return err
			}
		} else {
			return err
		}
	}

	// here updating all the chart version git repo url, as per current implementation all are same git repo url but we have to update each row
	err = impl.updateGitRepoUrlInCharts(app.Id, chartGitAttr, pipelineCreateRequest.UserId)
	if err != nil {
		impl.logger.Errorw("error in updating git repo urls in charts", "appId", app.Id, "chartGitAttr", chartGitAttr, "err", err)
		return err

	}
	return nil
}

func (impl PipelineBuilderImpl) IsGitOpsRequiredForCD(pipelineCreateRequest *bean.CdPipelines) bool {

	// if deploymentAppType is not coming in request than hasAtLeastOneGitOps will be false

	haveAtLeastOneGitOps := false
	for _, pipeline := range pipelineCreateRequest.Pipelines {
		if pipeline.DeploymentAppType == util.PIPELINE_DEPLOYMENT_TYPE_ACD {
			haveAtLeastOneGitOps = true
		}
	}
	return haveAtLeastOneGitOps
}

func (impl PipelineBuilderImpl) SetPipelineDeploymentAppType(pipelineCreateRequest *bean.CdPipelines, isGitOpsConfigured bool) {
	isInternalUse := impl.deploymentConfig.IsInternalUse
	var globalDeploymentAppType string
	if !isInternalUse {
		if isGitOpsConfigured {
			globalDeploymentAppType = util.PIPELINE_DEPLOYMENT_TYPE_ACD
		} else {
			globalDeploymentAppType = util.PIPELINE_DEPLOYMENT_TYPE_HELM
		}
	} else {
		// if gitops or helm is option available, and deployment app type is not present in pipeline request/
		for _, pipeline := range pipelineCreateRequest.Pipelines {
			if pipeline.DeploymentAppType == "" {
				if isGitOpsConfigured {
					pipeline.DeploymentAppType = util.PIPELINE_DEPLOYMENT_TYPE_ACD
				} else {
					pipeline.DeploymentAppType = util.PIPELINE_DEPLOYMENT_TYPE_HELM
				}
			}
		}
	}
	for _, pipeline := range pipelineCreateRequest.Pipelines {
		if !isInternalUse {
			pipeline.DeploymentAppType = globalDeploymentAppType
		}
	}
}

func (impl PipelineBuilderImpl) CreateCdPipelines(pipelineCreateRequest *bean.CdPipelines, ctx context.Context) (*bean.CdPipelines, error) {

	isGitOpsConfigured, err := impl.IsGitopsConfigured()
	impl.SetPipelineDeploymentAppType(pipelineCreateRequest, isGitOpsConfigured)
	isGitOpsRequiredForCD := impl.IsGitOpsRequiredForCD(pipelineCreateRequest)
	app, err := impl.appRepo.FindById(pipelineCreateRequest.AppId)
	if err != nil {
		impl.logger.Errorw("app not found", "err", err, "appId", pipelineCreateRequest.AppId)
		return nil, err
	}
	_, err = impl.ValidateCDPipelineRequest(pipelineCreateRequest, isGitOpsConfigured, isGitOpsRequiredForCD)
	if err != nil {
		return nil, err
	}
	if isGitOpsConfigured && isGitOpsRequiredForCD {
		err = impl.RegisterInACD(app, pipelineCreateRequest, ctx)
		if err != nil {
			return nil, err
		}
	}

	for _, pipeline := range pipelineCreateRequest.Pipelines {

		id, err := impl.createCdPipeline(ctx, app, pipeline, pipelineCreateRequest.UserId)
		if err != nil {
			impl.logger.Errorw("error in creating pipeline", "name", pipeline.Name, "err", err)
			return nil, err
		}
		pipeline.Id = id
	}

	return pipelineCreateRequest, nil
}

func (impl PipelineBuilderImpl) PatchCdPipelines(cdPipelines *bean.CDPatchRequest, ctx context.Context) (*bean.CdPipelines, error) {
	pipelineRequest := &bean.CdPipelines{
		UserId:    cdPipelines.UserId,
		AppId:     cdPipelines.AppId,
		Pipelines: []*bean.CDPipelineConfigObject{cdPipelines.Pipeline},
	}
	switch cdPipelines.Action {
	case bean.CD_CREATE:
		return impl.CreateCdPipelines(pipelineRequest, ctx)
	case bean.CD_UPDATE:
		err := impl.updateCdPipeline(ctx, cdPipelines.Pipeline, cdPipelines.UserId)
		return pipelineRequest, err
	case bean.CD_DELETE:
		pipeline, err := impl.pipelineRepository.FindById(cdPipelines.Pipeline.Id)
		if err != nil {
			impl.logger.Errorw("error in getting cd pipeline by id", "err", err, "id", cdPipelines.Pipeline.Id)
			return pipelineRequest, err
		}

		err = impl.DeleteCdPipeline(pipeline, ctx, cdPipelines.ForceDelete, cdPipelines.UserId)
		return pipelineRequest, err
	default:
		return nil, &util.ApiError{Code: "404", HttpStatusCode: 404, UserMessage: "operation not supported"}
	}
}

func (impl PipelineBuilderImpl) DeleteCdPipeline(pipeline *pipelineConfig.Pipeline, ctx context.Context, forceDelete bool, userId int32) (err error) {
	//getting children CD pipeline details
	childNodes, err := impl.appWorkflowRepository.FindWFCDMappingByParentCDPipelineId(pipeline.Id)
	if err != nil && err != pg.ErrNoRows {
		impl.logger.Errorw("error in getting children cd details", "err", err)
		return err
	} else if len(childNodes) > 0 {
		impl.logger.Debugw("cannot delete cd pipeline, contains children cd")
		return fmt.Errorf("Please delete children CD pipelines before deleting this pipeline.")
	}
	//getting deployment group for this pipeline
	deploymentGroupNames, err := impl.deploymentGroupRepository.GetNamesByAppIdAndEnvId(pipeline.EnvironmentId, pipeline.AppId)
	if err != nil && err != pg.ErrNoRows {
		impl.logger.Errorw("error in getting deployment group names by appId and envId", "err", err)
		return err
	} else if len(deploymentGroupNames) > 0 {
		groupNamesByte, err := json.Marshal(deploymentGroupNames)
		if err != nil {
			impl.logger.Errorw("error in marshaling deployment group names", "err", err, "deploymentGroupNames", deploymentGroupNames)
		}
		impl.logger.Debugw("cannot delete cd pipeline, is being used in deployment group")
		return fmt.Errorf("Please remove this CD pipeline from deployment groups : %s", string(groupNamesByte))
	}
	dbConnection := impl.pipelineRepository.GetConnection()
	tx, err := dbConnection.Begin()
	if err != nil {
		return err
	}
	// Rollback tx on error.
	defer tx.Rollback()
	if err = impl.ciCdPipelineOrchestrator.DeleteCdPipeline(pipeline.Id, tx); err != nil {
		impl.logger.Errorw("err in deleting pipeline from db", "id", pipeline, "err", err)
		return err
	}
	// delete entry in app_status table
	err = impl.appStatusRepository.Delete(tx, pipeline.AppId, pipeline.EnvironmentId)
	if err != nil && err != pg.ErrNoRows {
		impl.logger.Errorw("err in deleting app_status from db", "appId", pipeline.AppId, "envId", pipeline.EnvironmentId, "err", err)
		return err
	}
	//delete app workflow mapping
	appWorkflowMapping, err := impl.appWorkflowRepository.FindWFCDMappingByCDPipelineId(pipeline.Id)
	if err != nil {
		impl.logger.Errorw("error in deleting workflow mapping", "err", err)
		return err
	}
	if appWorkflowMapping.ParentType == appWorkflow.WEBHOOK {
		childNodes, err := impl.appWorkflowRepository.FindWFCDMappingByExternalCiId(appWorkflowMapping.ParentId)
		if err != nil && !util.IsErrNoRows(err) {
			impl.logger.Errorw("error in fetching external ci", "err", err)
			return err
		}
		noOtherChildNodes := true
		for _, childNode := range childNodes {
			if appWorkflowMapping.Id != childNode.Id {
				noOtherChildNodes = false
			}
		}
		if noOtherChildNodes {
			externalCiPipeline, err := impl.ciPipelineRepository.FindExternalCiById(appWorkflowMapping.ParentId)
			if err != nil {
				impl.logger.Errorw("error in deleting workflow mapping", "err", err)
				return err
			}
			externalCiPipeline.Active = false
			externalCiPipeline.UpdatedOn = time.Now()
			externalCiPipeline.UpdatedBy = userId
			_, err = impl.ciPipelineRepository.UpdateExternalCi(externalCiPipeline, tx)
			if err != nil {
				impl.logger.Errorw("error in deleting workflow mapping", "err", err)
				return err
			}

			appWorkflow, err := impl.appWorkflowRepository.FindById(appWorkflowMapping.AppWorkflowId)
			if err != nil {
				impl.logger.Errorw("error in deleting workflow mapping", "err", err)
				return err
			}
			err = impl.appWorkflowRepository.DeleteAppWorkflow(appWorkflow, tx)
			if err != nil {
				impl.logger.Errorw("error in deleting workflow mapping", "err", err)
				return err
			}
		}
	}
	err = impl.appWorkflowRepository.DeleteAppWorkflowMapping(appWorkflowMapping, tx)
	if err != nil {
		impl.logger.Errorw("error in deleting workflow mapping", "err", err)
		return err
	}

	if pipeline.PreStageConfig != "" {
		err = impl.prePostCdScriptHistoryService.CreatePrePostCdScriptHistory(pipeline, tx, repository4.PRE_CD_TYPE, false, 0, time.Time{})
		if err != nil {
			impl.logger.Errorw("error in creating pre cd script entry", "err", err, "pipeline", pipeline)
			return err
		}
	}
	if pipeline.PostStageConfig != "" {
		err = impl.prePostCdScriptHistoryService.CreatePrePostCdScriptHistory(pipeline, tx, repository4.POST_CD_TYPE, false, 0, time.Time{})
		if err != nil {
			impl.logger.Errorw("error in creating post cd script entry", "err", err, "pipeline", pipeline)
			return err
		}
	}
	//delete app from argo cd, if created
	if pipeline.DeploymentAppCreated == true {
		deploymentAppName := fmt.Sprintf("%s-%s", pipeline.App.AppName, pipeline.Environment.Name)
		if util.IsAcdApp(pipeline.DeploymentAppType) {
			//todo: provide option for cascading to user
			cascadeDelete := true
			req := &application2.ApplicationDeleteRequest{
				Name:    &deploymentAppName,
				Cascade: &cascadeDelete,
			}
			if _, err := impl.application.Delete(ctx, req); err != nil {
				impl.logger.Errorw("err in deleting pipeline on argocd", "id", pipeline, "err", err)

				if forceDelete {
					impl.logger.Warnw("error while deletion of app in acd, continue to delete in db as this operation is force delete", "error", err)
				} else {
					//statusError, _ := err.(*errors2.StatusError)
					if strings.Contains(err.Error(), "code = NotFound") {
						err = &util.ApiError{
							UserMessage:     "Could not delete as application not found in argocd",
							InternalMessage: err.Error(),
						}
					} else {
						err = &util.ApiError{
							UserMessage:     "Could not delete application",
							InternalMessage: err.Error(),
						}
					}
					return err
				}
			}
			impl.logger.Infow("app deleted from argocd", "id", pipeline.Id, "pipelineName", pipeline.Name, "app", deploymentAppName)
		} else if util.IsHelmApp(pipeline.DeploymentAppType) {
			appIdentifier := &client.AppIdentifier{
				ClusterId:   pipeline.Environment.ClusterId,
				ReleaseName: deploymentAppName,
				Namespace:   pipeline.Environment.Namespace,
			}
			deleteResponse, err := impl.helmAppService.DeleteApplication(ctx, appIdentifier)
			if err != nil {
				impl.logger.Errorw("error in deleting helm application", "error", err, "appIdentifier", appIdentifier)
				return err
			}
			if deleteResponse == nil || !deleteResponse.GetSuccess() {
				return errors.New("delete application response unsuccessful")
			}
		}
	}
	err = tx.Commit()
	if err != nil {
		impl.logger.Errorw("error in committing db transaction", "err", err)
		return err
	}
	return nil
}

// DeleteDeploymentAppsForEnvironment takes in environment id and current deployment app type
// and deletes all the cd pipelines for that deployment type in all apps that belongs to
// that environment.
func (impl PipelineBuilderImpl) DeleteDeploymentAppsForEnvironment(ctx context.Context, environmentId int,
	currentDeploymentAppType bean.DeploymentType) (*bean.DeploymentAppTypeChangeResponse, error) {

	// fetch active pipelines from database for the given environment id and current deployment app type
	pipelines, err := impl.pipelineRepository.FindActiveByEnvironmentIdAndDeploymentAppType(environmentId,
		string(currentDeploymentAppType))

	if err != nil {
		impl.logger.Errorw("Error fetching cd pipelines",
			"environmentId", environmentId,
			"currentDeploymentAppType", currentDeploymentAppType,
			"err", err)

		return &bean.DeploymentAppTypeChangeResponse{
			EnvId:               environmentId,
			SuccessfulPipelines: []*bean.DeploymentChangeStatus{},
			FailedPipelines:     []*bean.DeploymentChangeStatus{},
		}, err
	}

	// Currently deleting apps only in argocd is supported
	return impl.DeleteDeploymentApps(ctx, pipelines), nil
}

// DeleteDeploymentApps takes in a list of pipelines and delete the applications
// from argocd / helm.
func (impl PipelineBuilderImpl) DeleteDeploymentApps(ctx context.Context,
	pipelines []*pipelineConfig.Pipeline) *bean.DeploymentAppTypeChangeResponse {

	var successfulPipelines []*bean.DeploymentChangeStatus
	var failedPipelines []*bean.DeploymentChangeStatus

	// Iterate over all the pipelines in the environment for given deployment app type
	for _, pipeline := range pipelines {

<<<<<<< HEAD
		// Cannot delete app if deployment app is not created
		if !pipeline.DeploymentAppCreated {
=======
		// delete if it is argocd app and deployment app is created
		if pipeline.DeploymentAppCreated {

			if len(pipeline.App.AppName) == 0 || len(pipeline.Environment.Name) == 0 {
				impl.logger.Errorw("app name or environment name is not present",
					"pipeline id", pipeline.Id)

				failedPipelines = impl.append(
					failedPipelines,
					pipeline.Id,
					pipeline.App.AppName,
					pipeline.Environment.Name,
					"could not fetch app name or environment name",
					bean.FAILED)
				continue
			}

			if pipeline.DeploymentAppType == string(bean.ARGO_CD) {
				// check if app status is Healthy
				status, appStatusErr := impl.appStatusRepository.Get(pipeline.AppId, pipeline.EnvironmentId)

				// cannot delete the app from argocd if app status is not healthy
				if appStatusErr != nil || status.Status != "Healthy" {
					impl.logger.Errorw("unable to fetch app status or app status is not healthy",
						"appId", pipeline.AppId,
						"environmentId", pipeline.EnvironmentId,
						"err", appStatusErr)

					failedPipelines = impl.append(
						failedPipelines,
						pipeline.Id,
						pipeline.App.AppName,
						pipeline.Environment.Name,
						"unable to fetch app status or app status is not healthy",
						bean.FAILED)
					continue
				}
			}

			deploymentAppName := fmt.Sprintf("%s-%s", pipeline.App.AppName, pipeline.Environment.Name)
			var err error

			// delete request
			if pipeline.DeploymentAppType == string(bean.ARGO_CD) {
				err = impl.deleteArgoCdApp(ctx, deploymentAppName, true)

			} else {
				// check if git repo url is present in db
				chart, err := impl.chartRepository.FindLatestByAppId(pipeline.AppId)

				if err != nil || len(chart.GitRepoUrl) == 0 {
					impl.logger.Errorw("error fetching git repo url or it is not present")

					failedPipelines = impl.append(
						failedPipelines,
						pipeline.Id,
						pipeline.App.AppName,
						pipeline.Environment.Name,
						"error fetching git repo url or it is not present",
						bean.FAILED)
					continue
				}
				err = impl.deleteHelmApp(ctx, pipeline)
			}

			if err != nil {
				impl.logger.Errorw("error deleting app on "+pipeline.DeploymentAppType,
					"deployment app name", deploymentAppName,
					"err", err)

				// deletion failed, append to the list of failed pipelines
				failedPipelines = impl.append(
					failedPipelines,
					pipeline.Id,
					pipeline.App.AppName,
					pipeline.Environment.Name,
					"error deleting app with error: "+err.Error(),
					bean.FAILED)
				continue
			}

			// deletion successful, append to the list of successful pipelines
>>>>>>> 210106bf
			successfulPipelines = impl.append(
				successfulPipelines,
				pipeline.Id,
				pipeline.App.AppName,
				pipeline.Environment.Name,
				"",
				bean.SUCCESS)
<<<<<<< HEAD
			continue
		}

		// check if pipeline info like app name and environment is empty or not
		if isValid := impl.isPipelineInfoValid(pipeline, failedPipelines); !isValid {
			continue
		}

		// check health of the app if it is argocd deployment type
		if healthChkErr := impl.handleUnhealthyAppsIfArgoDeploymentType(pipeline, failedPipelines); healthChkErr != nil {

			// cannot delete unhealthy app
			continue
		}

		deploymentAppName := fmt.Sprintf("%s-%s", pipeline.App.AppName, pipeline.Environment.Name)
		var err error

		// delete request
		if pipeline.DeploymentAppType == string(bean.ARGO_CD) {
			err = impl.deleteArgoCdApp(ctx, deploymentAppName, true)

		} else {
			// check if git repo url is present in db
			if isGitRepoUrlPresent := impl.isGitRepoUrlPresent(pipeline.AppId); !isGitRepoUrlPresent {

				failedPipelines = impl.handleFailedDeploymentAppChange(pipeline, failedPipelines,
					"error fetching git repo url or it is not present")
				continue
			}
			err = impl.deleteHelmApp(ctx, pipeline)
		}

		if err != nil {
			impl.logger.Errorw("error deleting app on "+pipeline.DeploymentAppType,
				"deployment app name", deploymentAppName,
				"err", err)

			// deletion failed, append to the list of failed pipelines
			failedPipelines = impl.handleFailedDeploymentAppChange(pipeline, failedPipelines,
				"error deleting app with error: "+err.Error())

			continue
		}

		// deletion successful, append to the list of successful pipelines
		successfulPipelines = impl.append(
			successfulPipelines,
			pipeline.Id,
			pipeline.App.AppName,
			pipeline.Environment.Name,
			"",
			bean.SUCCESS)
=======
		}
>>>>>>> 210106bf
	}

	return &bean.DeploymentAppTypeChangeResponse{
		SuccessfulPipelines: successfulPipelines,
		FailedPipelines:     failedPipelines,
	}
}

<<<<<<< HEAD
func (impl PipelineBuilderImpl) isGitRepoUrlPresent(appId int) bool {
	fetchedChart, err := impl.chartRepository.FindLatestByAppId(appId)

	if err != nil || len(fetchedChart.GitRepoUrl) == 0 {
		impl.logger.Errorw("error fetching git repo url or it is not present")
		return false
	}
	return true
}

func (impl PipelineBuilderImpl) isPipelineInfoValid(pipeline *pipelineConfig.Pipeline,
	failedPipelines []*bean.DeploymentChangeStatus) bool {

	if len(pipeline.App.AppName) == 0 || len(pipeline.Environment.Name) == 0 {
		impl.logger.Errorw("app name or environment name is not present",
			"pipeline id", pipeline.Id)

		failedPipelines = impl.handleFailedDeploymentAppChange(pipeline, failedPipelines,
			"could not fetch app name or environment name")

		return false
	}
	return true
}

func (impl PipelineBuilderImpl) handleFailedDeploymentAppChange(pipeline *pipelineConfig.Pipeline,
	failedPipelines []*bean.DeploymentChangeStatus, err string) []*bean.DeploymentChangeStatus {

	return impl.append(
		failedPipelines,
		pipeline.Id,
		pipeline.App.AppName,
		pipeline.Environment.Name,
		err,
		bean.FAILED)
}

func (impl PipelineBuilderImpl) handleUnhealthyAppsIfArgoDeploymentType(pipeline *pipelineConfig.Pipeline,
	failedPipelines []*bean.DeploymentChangeStatus) error {

	if pipeline.DeploymentAppType == string(bean.ARGO_CD) {
		// check if app status is Healthy
		status, err := impl.appStatusRepository.Get(pipeline.AppId, pipeline.EnvironmentId)

		// cannot delete the app from argocd if app status is not healthy
		if err != nil || status.Status != "Healthy" {

			healthCheckErr := errors.New("unable to fetch app status or app status is not healthy")

			impl.logger.Errorw(healthCheckErr.Error(),
				"appId", pipeline.AppId,
				"environmentId", pipeline.EnvironmentId,
				"err", err)

			impl.handleFailedDeploymentAppChange(pipeline, failedPipelines, healthCheckErr.Error())

			return healthCheckErr
		}
		return nil
	}
	return nil
}

=======
>>>>>>> 210106bf
// deleteArgoCdApp takes context and deployment app name used in argo cd and deletes
// the application in argo cd.
func (impl PipelineBuilderImpl) deleteArgoCdApp(ctx context.Context, deploymentAppName string,
	cascadeDelete bool) error {

	// building the argocd application delete request
	req := &application2.ApplicationDeleteRequest{
		Name:    &deploymentAppName,
		Cascade: &cascadeDelete,
	}

	_, err := impl.application.Delete(ctx, req)
	return err
}

// deleteHelmApp takes in context and pipeline object and deletes the release in helm
func (impl PipelineBuilderImpl) deleteHelmApp(ctx context.Context, pipeline *pipelineConfig.Pipeline) error {

	// validation
	if !util.IsHelmApp(pipeline.DeploymentAppType) {
		return errors.New("")
	}

	// create app identifier
	appIdentifier := &client.AppIdentifier{
		ClusterId:   pipeline.Environment.ClusterId,
		ReleaseName: pipeline.DeploymentAppName,
		Namespace:   pipeline.Environment.Namespace,
	}

	// call for delete resource
	deleteResponse, err := impl.helmAppService.DeleteApplication(ctx, appIdentifier)

	if err != nil {
		impl.logger.Errorw("error in deleting helm application", "error", err, "appIdentifier", appIdentifier)
		return err
	}

	if deleteResponse == nil || !deleteResponse.GetSuccess() {
		return errors.New("delete application response unsuccessful")
	}

	return nil
}

func (impl PipelineBuilderImpl) append(pipelines []*bean.DeploymentChangeStatus,
	pipelineId int, appName string, environmentName string, error string, status bean.Status) []*bean.DeploymentChangeStatus {

	return append(pipelines, &bean.DeploymentChangeStatus{
		Id:              pipelineId,
		AppName:         appName,
		EnvironmentName: environmentName,
		Error:           error,
		Status:          status,
	})
}

type DeploymentType struct {
	Deployment Deployment `json:"deployment"`
}

type Deployment struct {
	Strategy Strategy `json:"strategy"`
}

type Strategy struct {
	BlueGreen *BlueGreen `json:"blueGreen,omitempty"`
	Rolling   *Rolling   `json:"rolling,omitempty"`
	Canary    *Canary    `json:"canary,omitempty"`
	Recreate  *Recreate  `json:"recreate,omitempty"`
}

type BlueGreen struct {
	AutoPromotionSeconds  int  `json:"autoPromotionSeconds"`
	ScaleDownDelaySeconds int  `json:"scaleDownDelaySeconds"`
	PreviewReplicaCount   int  `json:"previewReplicaCount"`
	AutoPromotionEnabled  bool `json:"autoPromotionEnabled"`
}

type Canary struct {
	MaxSurge       string       `json:"maxSurge,omitempty"`
	MaxUnavailable int          `json:"maxUnavailable,omitempty"`
	Steps          []CanaryStep `json:"steps,omitempty"`
}

type CanaryStep struct {
	// SetWeight sets what percentage of the newRS should receive
	SetWeight *int32 `json:"setWeight,omitempty"`
	// Pause freezes the rollout by setting spec.Paused to true.
	// A Rollout will resume when spec.Paused is reset to false.
	// +optional
	Pause *RolloutPause `json:"pause,omitempty"`
}

type RolloutPause struct {
	// Duration the amount of time to wait before moving to the next step.
	// +optional
	Duration *int32 `json:"duration,omitempty"`
}
type Recreate struct {
}

type Rolling struct {
	MaxSurge       string `json:"maxSurge"`
	MaxUnavailable int    `json:"maxUnavailable"`
}

func (impl PipelineBuilderImpl) createCdPipeline(ctx context.Context, app *app2.App, pipeline *bean.CDPipelineConfigObject, userId int32) (pipelineRes int, err error) {
	dbConnection := impl.pipelineRepository.GetConnection()
	tx, err := dbConnection.Begin()
	if err != nil {
		return 0, err
	}
	// Rollback tx on error.
	defer tx.Rollback()

	if pipeline.AppWorkflowId == 0 && pipeline.ParentPipelineType == "WEBHOOK" {
		externalCiPipeline := &pipelineConfig.ExternalCiPipeline{
			AppId:       app.Id,
			AccessToken: "",
			Active:      true,
			AuditLog:    sql.AuditLog{CreatedBy: userId, CreatedOn: time.Now(), UpdatedOn: time.Now(), UpdatedBy: userId},
		}
		externalCiPipeline, err = impl.ciPipelineRepository.SaveExternalCi(externalCiPipeline, tx)
		wf := &appWorkflow.AppWorkflow{
			Name:     fmt.Sprintf("wf-%d-%s", app.Id, util2.Generate(4)),
			AppId:    app.Id,
			Active:   true,
			AuditLog: sql.AuditLog{CreatedBy: userId, CreatedOn: time.Now(), UpdatedOn: time.Now(), UpdatedBy: userId},
		}
		savedAppWf, err := impl.appWorkflowRepository.SaveAppWorkflowWithTx(wf, tx)
		if err != nil {
			impl.logger.Errorw("err", err)
			return 0, err
		}
		appWorkflowMap := &appWorkflow.AppWorkflowMapping{
			AppWorkflowId: savedAppWf.Id,
			ComponentId:   externalCiPipeline.Id,
			Type:          "WEBHOOK",
			Active:        true,
			AuditLog:      sql.AuditLog{CreatedBy: userId, CreatedOn: time.Now(), UpdatedOn: time.Now(), UpdatedBy: userId},
		}
		appWorkflowMap, err = impl.appWorkflowRepository.SaveAppWorkflowMapping(appWorkflowMap, tx)
		if err != nil {
			return 0, err
		}
		pipeline.ParentPipelineId = externalCiPipeline.Id
		pipeline.AppWorkflowId = savedAppWf.Id
	}

	chart, err := impl.chartRepository.FindLatestChartForAppByAppId(app.Id)
	if err != nil {
		return 0, err
	}
	envOverride, err := impl.propertiesConfigService.CreateIfRequired(chart, pipeline.EnvironmentId, userId, false, models.CHARTSTATUS_NEW, false, false, pipeline.Namespace, chart.IsBasicViewLocked, chart.CurrentViewEditor, tx)
	if err != nil {
		return 0, err
	}

	// Get pipeline override based on Deployment strategy
	//TODO: mark as created in our db
	pipelineId, err := impl.ciCdPipelineOrchestrator.CreateCDPipelines(pipeline, app.Id, userId, tx, app.AppName)
	if err != nil {
		impl.logger.Errorw("error in ")
		return 0, err
	}

	//adding pipeline to workflow
	_, err = impl.appWorkflowRepository.FindByIdAndAppId(pipeline.AppWorkflowId, app.Id)
	if err != nil && err != pg.ErrNoRows {
		return 0, err
	}
	if pipeline.AppWorkflowId > 0 {
		var parentPipelineId int
		var parentPipelineType string
		if pipeline.ParentPipelineId == 0 {
			parentPipelineId = pipeline.CiPipelineId
			parentPipelineType = "CI_PIPELINE"
		} else {
			parentPipelineId = pipeline.ParentPipelineId
			parentPipelineType = pipeline.ParentPipelineType
		}
		appWorkflowMap := &appWorkflow.AppWorkflowMapping{
			AppWorkflowId: pipeline.AppWorkflowId,
			ParentId:      parentPipelineId,
			ParentType:    parentPipelineType,
			ComponentId:   pipelineId,
			Type:          "CD_PIPELINE",
			Active:        true,
			AuditLog:      sql.AuditLog{CreatedBy: userId, CreatedOn: time.Now(), UpdatedOn: time.Now(), UpdatedBy: userId},
		}
		_, err = impl.appWorkflowRepository.SaveAppWorkflowMapping(appWorkflowMap, tx)
		if err != nil {
			return 0, err
		}
	}
	//getting global app metrics for cd pipeline create because env level metrics is not created yet
	appLevelAppMetricsEnabled := false
	appLevelMetrics, err := impl.appLevelMetricsRepository.FindByAppId(app.Id)
	if err != nil && err != pg.ErrNoRows {
		impl.logger.Errorw("error in getting app level metrics app level", "error", err)
	} else if err == nil {
		appLevelAppMetricsEnabled = appLevelMetrics.AppMetrics
	}
	err = impl.deploymentTemplateHistoryService.CreateDeploymentTemplateHistoryFromEnvOverrideTemplate(envOverride, tx, appLevelAppMetricsEnabled, pipelineId)
	if err != nil {
		impl.logger.Errorw("error in creating entry for env deployment template history", "err", err, "envOverride", envOverride)
		return 0, err
	}
	// strategies for pipeline ids, there is only one is default
	defaultCount := 0
	for _, item := range pipeline.Strategies {
		if item.Default {
			defaultCount = defaultCount + 1
			if defaultCount > 1 {
				impl.logger.Warnw("already have one strategy is default in this pipeline", "strategy", item.DeploymentTemplate)
				item.Default = false
			}
		}
		strategy := &chartConfig.PipelineStrategy{
			PipelineId: pipelineId,
			Strategy:   item.DeploymentTemplate,
			Config:     string(item.Config),
			Default:    item.Default,
			Deleted:    false,
			AuditLog:   sql.AuditLog{UpdatedBy: userId, CreatedBy: userId, UpdatedOn: time.Now(), CreatedOn: time.Now()},
		}
		err = impl.pipelineConfigRepository.Save(strategy, tx)
		if err != nil {
			impl.logger.Errorw("error in saving strategy", "strategy", item.DeploymentTemplate)
			return pipelineId, fmt.Errorf("pipeline created but failed to add strategy")
		}
		//creating history entry for strategy
		_, err = impl.pipelineStrategyHistoryService.CreatePipelineStrategyHistory(strategy, pipeline.TriggerType, tx)
		if err != nil {
			impl.logger.Errorw("error in creating strategy history entry", "err", err)
			return 0, err
		}

	}

	err = tx.Commit()
	if err != nil {
		return 0, err
	}

	impl.logger.Debugw("pipeline created with GitMaterialId ", "id", pipelineId, "pipeline", pipeline)
	return pipelineId, nil
}

func (impl PipelineBuilderImpl) updateCdPipeline(ctx context.Context, pipeline *bean.CDPipelineConfigObject, userID int32) (err error) {

	if len(pipeline.PreStage.Config) > 0 && !strings.Contains(pipeline.PreStage.Config, "beforeStages") {
		err = &util.ApiError{
			HttpStatusCode:  http.StatusBadRequest,
			InternalMessage: "invalid yaml config, must include - beforeStages",
			UserMessage:     "invalid yaml config, must include - beforeStages",
		}
		return err
	}
	if len(pipeline.PostStage.Config) > 0 && !strings.Contains(pipeline.PostStage.Config, "afterStages") {
		err = &util.ApiError{
			HttpStatusCode:  http.StatusBadRequest,
			InternalMessage: "invalid yaml config, must include - afterStages",
			UserMessage:     "invalid yaml config, must include - afterStages",
		}
		return err
	}
	dbConnection := impl.pipelineRepository.GetConnection()
	tx, err := dbConnection.Begin()
	if err != nil {
		return err
	}
	// Rollback tx on error.
	defer tx.Rollback()
	err = impl.ciCdPipelineOrchestrator.UpdateCDPipeline(pipeline, userID, tx)
	if err != nil {
		impl.logger.Errorw("error in updating pipeline")
		return err
	}

	// strategies for pipeline ids, there is only one is default
	existingStrategies, err := impl.pipelineConfigRepository.GetAllStrategyByPipelineId(pipeline.Id)
	if err != nil && !errors.IsNotFound(err) {
		impl.logger.Errorw("error in getting pipeline strategies", "err", err)
		return err
	}
	for _, oldItem := range existingStrategies {
		notFound := true
		for _, newItem := range pipeline.Strategies {
			if newItem.DeploymentTemplate == oldItem.Strategy {
				notFound = false
			}
		}

		if notFound {
			//delete from db
			err := impl.pipelineConfigRepository.Delete(oldItem, tx)
			if err != nil {
				impl.logger.Errorw("error in delete pipeline strategies", "err", err)
				return fmt.Errorf("error in delete pipeline strategies")
			}
		}
	}

	defaultCount := 0
	for _, item := range pipeline.Strategies {
		if item.Default {
			defaultCount = defaultCount + 1
			if defaultCount > 1 {
				impl.logger.Warnw("already have one strategy is default in this pipeline, skip this", "strategy", item.DeploymentTemplate)
				continue
			}
		}
		strategy, err := impl.pipelineConfigRepository.FindByStrategyAndPipelineId(item.DeploymentTemplate, pipeline.Id)
		if err != nil && pg.ErrNoRows != err {
			impl.logger.Errorw("error in getting strategy", "err", err)
			return err
		}
		if strategy.Id > 0 {
			strategy.Config = string(item.Config)
			strategy.Default = item.Default
			strategy.UpdatedBy = userID
			strategy.UpdatedOn = time.Now()
			err = impl.pipelineConfigRepository.Update(strategy, tx)
			if err != nil {
				impl.logger.Errorw("error in updating strategy", "strategy", item.DeploymentTemplate)
				return fmt.Errorf("pipeline updated but failed to update one strategy")
			}
			//creating history entry for strategy
			_, err = impl.pipelineStrategyHistoryService.CreatePipelineStrategyHistory(strategy, pipeline.TriggerType, tx)
			if err != nil {
				impl.logger.Errorw("error in creating strategy history entry", "err", err)
				return err
			}
		} else {
			strategy := &chartConfig.PipelineStrategy{
				PipelineId: pipeline.Id,
				Strategy:   item.DeploymentTemplate,
				Config:     string(item.Config),
				Default:    item.Default,
				Deleted:    false,
				AuditLog:   sql.AuditLog{UpdatedBy: userID, CreatedBy: userID, UpdatedOn: time.Now(), CreatedOn: time.Now()},
			}
			err = impl.pipelineConfigRepository.Save(strategy, tx)
			if err != nil {
				impl.logger.Errorw("error in saving strategy", "strategy", item.DeploymentTemplate)
				return fmt.Errorf("pipeline created but failed to add strategy")
			}
			//creating history entry for strategy
			_, err = impl.pipelineStrategyHistoryService.CreatePipelineStrategyHistory(strategy, pipeline.TriggerType, tx)
			if err != nil {
				impl.logger.Errorw("error in creating strategy history entry", "err", err)
				return err
			}
		}
	}
	err = tx.Commit()
	if err != nil {
		return err
	}
	return nil
}

func (impl PipelineBuilderImpl) filterDeploymentTemplate(deploymentTemplate chartRepoRepository.DeploymentStrategy, pipelineOverride string) (string, error) {
	var deploymentType DeploymentType
	err := json.Unmarshal([]byte(pipelineOverride), &deploymentType)
	if err != nil {
		impl.logger.Errorw("err", err)
		return "", err
	}
	if chartRepoRepository.DEPLOYMENT_STRATEGY_BLUE_GREEN == deploymentTemplate {
		newDeploymentType := DeploymentType{
			Deployment: Deployment{
				Strategy: Strategy{
					BlueGreen: deploymentType.Deployment.Strategy.BlueGreen,
				},
			},
		}
		pipelineOverrideBytes, err := json.Marshal(newDeploymentType)
		if err != nil {
			impl.logger.Errorw("err", err)
			return "", err
		}
		pipelineOverride = string(pipelineOverrideBytes)
	} else if chartRepoRepository.DEPLOYMENT_STRATEGY_ROLLING == deploymentTemplate {
		newDeploymentType := DeploymentType{
			Deployment: Deployment{
				Strategy: Strategy{
					Rolling: deploymentType.Deployment.Strategy.Rolling,
				},
			},
		}
		pipelineOverrideBytes, err := json.Marshal(newDeploymentType)
		if err != nil {
			impl.logger.Errorw("err", err)
			return "", err
		}
		pipelineOverride = string(pipelineOverrideBytes)
	} else if chartRepoRepository.DEPLOYMENT_STRATEGY_CANARY == deploymentTemplate {
		newDeploymentType := DeploymentType{
			Deployment: Deployment{
				Strategy: Strategy{
					Canary: deploymentType.Deployment.Strategy.Canary,
				},
			},
		}
		pipelineOverrideBytes, err := json.Marshal(newDeploymentType)
		if err != nil {
			impl.logger.Errorw("err", err)
			return "", err
		}
		pipelineOverride = string(pipelineOverrideBytes)
	} else if chartRepoRepository.DEPLOYMENT_STRATEGY_RECREATE == deploymentTemplate {
		newDeploymentType := DeploymentType{
			Deployment: Deployment{
				Strategy: Strategy{
					Recreate: deploymentType.Deployment.Strategy.Recreate,
				},
			},
		}
		pipelineOverrideBytes, err := json.Marshal(newDeploymentType)
		if err != nil {
			impl.logger.Errorw("err", err)
			return "", err
		}
		pipelineOverride = string(pipelineOverrideBytes)
	}
	return pipelineOverride, nil
}

func (impl PipelineBuilderImpl) GetCdPipelinesForApp(appId int) (cdPipelines *bean.CdPipelines, err error) {
	cdPipelines, err = impl.ciCdPipelineOrchestrator.GetCdPipelinesForApp(appId)
	var pipelines []*bean.CDPipelineConfigObject
	for _, dbPipeline := range cdPipelines.Pipelines {
		environment, err := impl.environmentRepository.FindById(dbPipeline.EnvironmentId)
		if err != nil && errors.IsNotFound(err) {
			impl.logger.Errorw("error in fetching pipeline", "err", err)
			return cdPipelines, err
		}
		strategies, err := impl.pipelineConfigRepository.GetAllStrategyByPipelineId(dbPipeline.Id)
		if err != nil && errors.IsNotFound(err) {
			impl.logger.Errorw("error in fetching strategies", "err", err)
			return cdPipelines, err
		}
		var strategiesBean []bean.Strategy
		var deploymentTemplate chartRepoRepository.DeploymentStrategy
		for _, item := range strategies {
			strategiesBean = append(strategiesBean, bean.Strategy{
				Config:             []byte(item.Config),
				DeploymentTemplate: item.Strategy,
				Default:            item.Default,
			})

			if item.Default {
				deploymentTemplate = item.Strategy
			}
		}
		appWorkflowMapping, err := impl.appWorkflowRepository.FindWFCDMappingByCDPipelineId(dbPipeline.Id)
		if err != nil {
			return nil, err
		}
		pipeline := &bean.CDPipelineConfigObject{
			Id:                            dbPipeline.Id,
			Name:                          dbPipeline.Name,
			EnvironmentId:                 dbPipeline.EnvironmentId,
			EnvironmentName:               environment.Name,
			CiPipelineId:                  dbPipeline.CiPipelineId,
			DeploymentTemplate:            deploymentTemplate,
			TriggerType:                   dbPipeline.TriggerType,
			Strategies:                    strategiesBean,
			PreStage:                      dbPipeline.PreStage,
			PostStage:                     dbPipeline.PostStage,
			PreStageConfigMapSecretNames:  dbPipeline.PreStageConfigMapSecretNames,
			PostStageConfigMapSecretNames: dbPipeline.PostStageConfigMapSecretNames,
			RunPreStageInEnv:              dbPipeline.RunPreStageInEnv,
			RunPostStageInEnv:             dbPipeline.RunPostStageInEnv,
			DeploymentAppType:             dbPipeline.DeploymentAppType,
			ParentPipelineType:            appWorkflowMapping.ParentType,
			ParentPipelineId:              appWorkflowMapping.ParentId,
		}
		pipelines = append(pipelines, pipeline)
	}
	cdPipelines.Pipelines = pipelines
	return cdPipelines, err
}

func (impl PipelineBuilderImpl) GetCdPipelinesForAppAndEnv(appId int, envId int) (cdPipelines *bean.CdPipelines, err error) {
	return impl.ciCdPipelineOrchestrator.GetCdPipelinesForAppAndEnv(appId, envId)
}

type ConfigMapSecretsResponse struct {
	Maps    []bean2.Map `json:"maps"`
	Secrets []bean2.Map `json:"secrets"`
}

func (impl PipelineBuilderImpl) FetchConfigmapSecretsForCdStages(appId, envId, cdPipelineId int) (ConfigMapSecretsResponse, error) {
	configMapSecrets, err := impl.appService.GetConfigMapAndSecretJson(appId, envId, cdPipelineId)
	if err != nil {
		impl.logger.Errorw("error while fetching config secrets ", "err", err)
		return ConfigMapSecretsResponse{}, err
	}
	existingConfigMapSecrets := ConfigMapSecretsResponse{}
	err = json.Unmarshal([]byte(configMapSecrets), &existingConfigMapSecrets)
	if err != nil {
		impl.logger.Error(err)
		return ConfigMapSecretsResponse{}, err
	}
	return existingConfigMapSecrets, nil
}

func (impl PipelineBuilderImpl) GetArtifactsByCDPipeline(cdPipelineId int, stage bean2.WorkflowType) (bean.CiArtifactResponse, error) {
	var ciArtifactsResponse bean.CiArtifactResponse
	var err error
	parentId, parentType, err := impl.GetCdParentDetails(cdPipelineId)
	if err != nil {
		impl.logger.Errorw("error in getting cd parent details", "err", err, "cdPipelineId", cdPipelineId, "stage", stage)
		return ciArtifactsResponse, err
	}
	//setting parent cd id for checking latest image running on parent cd
	parentCdId := 0
	if parentType == bean2.CD_WORKFLOW_TYPE_POST || (parentType == bean2.CD_WORKFLOW_TYPE_DEPLOY && stage != bean2.CD_WORKFLOW_TYPE_POST) {
		parentCdId = parentId
	}
	pipeline, err := impl.pipelineRepository.FindById(cdPipelineId)
	if err != nil && err != pg.ErrNoRows {
		impl.logger.Errorw("Error in getting cd pipeline details", err, "cdPipelineId", cdPipelineId)
	}
	if stage == bean2.CD_WORKFLOW_TYPE_DEPLOY && len(pipeline.PreStageConfig) > 0 {
		parentId = cdPipelineId
		parentType = bean2.CD_WORKFLOW_TYPE_PRE
	}
	if stage == bean2.CD_WORKFLOW_TYPE_POST {
		parentId = cdPipelineId
		parentType = bean2.CD_WORKFLOW_TYPE_DEPLOY
	}
	ciArtifactsResponse, err = impl.GetArtifactsForCdStage(cdPipelineId, parentId, parentType, stage, parentCdId)
	if err != nil {
		impl.logger.Errorw("error in getting artifacts for cd", "err", err, "stage", stage, "cdPipelineId", cdPipelineId)
		return ciArtifactsResponse, err
	}
	return ciArtifactsResponse, nil
}

func (impl PipelineBuilderImpl) GetCdParentDetails(cdPipelineId int) (parentId int, parentType bean2.WorkflowType, err error) {
	appWorkflowMapping, err := impl.appWorkflowRepository.FindWFCDMappingByCDPipelineId(cdPipelineId)
	if err != nil {
		return 0, "", err
	}
	parentId = appWorkflowMapping.ParentId
	if appWorkflowMapping.ParentType == appWorkflow.CDPIPELINE {
		pipeline, err := impl.pipelineRepository.FindById(parentId)
		if err != nil && err != pg.ErrNoRows {
			impl.logger.Errorw("Error in fetching cd pipeline details", err, "pipelineId", parentId)
			return 0, "", err
		}
		if len(pipeline.PostStageConfig) > 0 {
			return parentId, bean2.CD_WORKFLOW_TYPE_POST, nil
		} else {
			return parentId, bean2.CD_WORKFLOW_TYPE_DEPLOY, nil
		}
	} else if appWorkflowMapping.ParentType == appWorkflow.WEBHOOK {
		return parentId, bean2.WEBHOOK_WORKFLOW_TYPE, nil
	}
	return parentId, bean2.CI_WORKFLOW_TYPE, nil
}

func (impl PipelineBuilderImpl) GetArtifactsForCdStage(cdPipelineId int, parentId int, parentType bean2.WorkflowType, stage bean2.WorkflowType, parentCdId int) (bean.CiArtifactResponse, error) {
	var ciArtifacts []bean.CiArtifactBean
	var ciArtifactsResponse bean.CiArtifactResponse
	var err error
	artifactMap := make(map[int]int)
	limit := 10
	ciArtifacts, artifactMap, latestWfArtifactId, latestWfArtifactStatus, err := impl.BuildArtifactsForCdStage(cdPipelineId, stage, ciArtifacts, artifactMap, false, limit, parentCdId)
	if err != nil && err != pg.ErrNoRows {
		impl.logger.Errorw("error in getting artifacts for child cd stage", "err", err, "stage", stage)
		return ciArtifactsResponse, err
	}
	ciArtifacts, err = impl.BuildArtifactsForParentStage(cdPipelineId, parentId, parentType, ciArtifacts, artifactMap, limit, parentCdId)
	if err != nil && err != pg.ErrNoRows {
		impl.logger.Errorw("error in getting artifacts for cd", "err", err, "parentStage", parentType, "stage", stage)
		return ciArtifactsResponse, err
	}
	//sorting ci artifacts on the basis of creation time
	if ciArtifacts != nil {
		sort.SliceStable(ciArtifacts, func(i, j int) bool {
			return ciArtifacts[i].Id > ciArtifacts[j].Id
		})
	}
	ciArtifactsResponse.CdPipelineId = cdPipelineId
	ciArtifactsResponse.LatestWfArtifactId = latestWfArtifactId
	ciArtifactsResponse.LatestWfArtifactStatus = latestWfArtifactStatus
	if ciArtifacts == nil {
		ciArtifacts = []bean.CiArtifactBean{}
	}
	ciArtifactsResponse.CiArtifacts = ciArtifacts
	return ciArtifactsResponse, nil
}

func (impl PipelineBuilderImpl) BuildArtifactsForParentStage(cdPipelineId int, parentId int, parentType bean2.WorkflowType, ciArtifacts []bean.CiArtifactBean, artifactMap map[int]int, limit int, parentCdId int) ([]bean.CiArtifactBean, error) {
	var ciArtifactsFinal []bean.CiArtifactBean
	var err error
	if parentType == bean2.CI_WORKFLOW_TYPE {
		ciArtifactsFinal, err = impl.BuildArtifactsForCIParent(cdPipelineId, parentId, parentType, ciArtifacts, artifactMap, limit)
	} else if parentType == bean2.WEBHOOK_WORKFLOW_TYPE {
		ciArtifactsFinal, err = impl.BuildArtifactsForCIParent(cdPipelineId, parentId, parentType, ciArtifacts, artifactMap, limit)
	} else {
		//parent type is PRE, POST or DEPLOY type
		ciArtifactsFinal, _, _, _, err = impl.BuildArtifactsForCdStage(parentId, parentType, ciArtifacts, artifactMap, true, limit, parentCdId)
	}
	return ciArtifactsFinal, err
}

func (impl PipelineBuilderImpl) BuildArtifactsForCdStage(pipelineId int, stageType bean2.WorkflowType, ciArtifacts []bean.CiArtifactBean, artifactMap map[int]int, parent bool, limit int, parentCdId int) ([]bean.CiArtifactBean, map[int]int, int, string, error) {
	//getting running artifact id for parent cd
	parentCdRunningArtifactId := 0
	if parentCdId > 0 && parent {
		parentCdWfrList, err := impl.cdWorkflowRepository.FindArtifactByPipelineIdAndRunnerType(parentCdId, bean2.CD_WORKFLOW_TYPE_DEPLOY, 1)
		if err != nil {
			impl.logger.Errorw("error in getting artifact for parent cd", "parentCdPipelineId", parentCdId)
			return ciArtifacts, artifactMap, 0, "", err
		}
		parentCdRunningArtifactId = parentCdWfrList[0].CdWorkflow.CiArtifact.Id
	}
	//getting wfr for parent and updating artifacts
	parentWfrList, err := impl.cdWorkflowRepository.FindArtifactByPipelineIdAndRunnerType(pipelineId, stageType, limit)
	if err != nil {
		impl.logger.Errorw("error in getting artifact for deployed items", "cdPipelineId", pipelineId)
		return ciArtifacts, artifactMap, 0, "", err
	}
	deploymentArtifactId := 0
	deploymentArtifactStatus := ""
	for index, wfr := range parentWfrList {
		if !parent && index == 0 {
			deploymentArtifactId = wfr.CdWorkflow.CiArtifact.Id
			deploymentArtifactStatus = wfr.Status
		}
		if wfr.Status == application.Healthy || wfr.Status == application.SUCCEEDED {
			lastSuccessfulTriggerOnParent := parent && index == 0
			latest := !parent && index == 0
			runningOnParentCd := parentCdRunningArtifactId == wfr.CdWorkflow.CiArtifact.Id
			if ciArtifactIndex, ok := artifactMap[wfr.CdWorkflow.CiArtifact.Id]; !ok {
				//entry not present, creating new entry
				mInfo, err := parseMaterialInfo([]byte(wfr.CdWorkflow.CiArtifact.MaterialInfo), wfr.CdWorkflow.CiArtifact.DataSource)
				if err != nil {
					mInfo = []byte("[]")
					impl.logger.Errorw("Error in parsing artifact material info", "err", err)
				}
				ciArtifact := bean.CiArtifactBean{
					Id:                            wfr.CdWorkflow.CiArtifact.Id,
					Image:                         wfr.CdWorkflow.CiArtifact.Image,
					ImageDigest:                   wfr.CdWorkflow.CiArtifact.ImageDigest,
					MaterialInfo:                  mInfo,
					LastSuccessfulTriggerOnParent: lastSuccessfulTriggerOnParent,
					Latest:                        latest,
					Scanned:                       wfr.CdWorkflow.CiArtifact.Scanned,
					ScanEnabled:                   wfr.CdWorkflow.CiArtifact.ScanEnabled,
				}
				if !parent {
					ciArtifact.Deployed = true
					ciArtifact.DeployedTime = formatDate(wfr.StartedOn, bean.LayoutRFC3339)
				}
				if runningOnParentCd {
					ciArtifact.RunningOnParentCd = runningOnParentCd
				}
				ciArtifacts = append(ciArtifacts, ciArtifact)
				//storing index of ci artifact for using when updating old entry
				artifactMap[wfr.CdWorkflow.CiArtifact.Id] = len(ciArtifacts) - 1
			} else {
				//entry already present, updating running on parent
				if parent {
					ciArtifacts[ciArtifactIndex].LastSuccessfulTriggerOnParent = lastSuccessfulTriggerOnParent
				}
				if runningOnParentCd {
					ciArtifacts[ciArtifactIndex].RunningOnParentCd = runningOnParentCd
				}
			}
		}
	}
	return ciArtifacts, artifactMap, deploymentArtifactId, deploymentArtifactStatus, nil
}

// method for building artifacts for parent CI

func (impl PipelineBuilderImpl) BuildArtifactsForCIParent(cdPipelineId int, parentId int, parentType bean2.WorkflowType, ciArtifacts []bean.CiArtifactBean, artifactMap map[int]int, limit int) ([]bean.CiArtifactBean, error) {
	artifacts, err := impl.ciArtifactRepository.GetArtifactsByCDPipeline(cdPipelineId, limit, parentId, parentType)
	if err != nil {
		impl.logger.Errorw("error in getting artifacts for ci", "err", err)
		return ciArtifacts, err
	}
	for _, artifact := range artifacts {
		if _, ok := artifactMap[artifact.Id]; !ok {
			mInfo, err := parseMaterialInfo([]byte(artifact.MaterialInfo), artifact.DataSource)
			if err != nil {
				mInfo = []byte("[]")
				impl.logger.Errorw("Error in parsing artifact material info", "err", err, "artifact", artifact)
			}
			ciArtifacts = append(ciArtifacts, bean.CiArtifactBean{
				Id:           artifact.Id,
				Image:        artifact.Image,
				ImageDigest:  artifact.ImageDigest,
				MaterialInfo: mInfo,
				ScanEnabled:  artifact.ScanEnabled,
				Scanned:      artifact.Scanned,
			})
		}
	}
	return ciArtifacts, nil
}

func (impl PipelineBuilderImpl) FetchArtifactForRollback(cdPipelineId, offset, limit int) (bean.CiArtifactResponse, error) {
	var deployedCiArtifacts []bean.CiArtifactBean
	var deployedCiArtifactsResponse bean.CiArtifactResponse

	cdWfrs, err := impl.cdWorkflowRepository.FetchArtifactsByCdPipelineId(cdPipelineId, bean2.CD_WORKFLOW_TYPE_DEPLOY, offset, limit)
	if err != nil {
		impl.logger.Errorw("error in getting artifacts for rollback by cdPipelineId", "err", err, "cdPipelineId", cdPipelineId)
		return deployedCiArtifactsResponse, err
	}
	var ids []int32
	for _, item := range cdWfrs {
		ids = append(ids, item.TriggeredBy)
	}
	userEmails := make(map[int32]string)
	users, err := impl.userService.GetByIds(ids)
	if err != nil {
		impl.logger.Errorw("unable to fetch users by ids", "err", err, "ids", ids)
	}
	for _, item := range users {
		userEmails[item.Id] = item.EmailId
	}
	for _, cdWfr := range cdWfrs {
		ciArtifact := &repository.CiArtifact{}
		if cdWfr.CdWorkflow != nil && cdWfr.CdWorkflow.CiArtifact != nil {
			ciArtifact = cdWfr.CdWorkflow.CiArtifact
		}
		if ciArtifact == nil {
			continue
		}
		mInfo, err := parseMaterialInfo([]byte(ciArtifact.MaterialInfo), ciArtifact.DataSource)
		if err != nil {
			mInfo = []byte("[]")
			impl.logger.Errorw("error in parsing ciArtifact material info", "err", err, "ciArtifact", ciArtifact)
		}
		userEmail := userEmails[cdWfr.TriggeredBy]
		deployedCiArtifacts = append(deployedCiArtifacts, bean.CiArtifactBean{
			Id:           ciArtifact.Id,
			Image:        ciArtifact.Image,
			MaterialInfo: mInfo,
			DeployedTime: formatDate(cdWfr.StartedOn, bean.LayoutRFC3339),
			WfrId:        cdWfr.Id,
			DeployedBy:   userEmail,
		})
	}

	deployedCiArtifactsResponse.CdPipelineId = cdPipelineId
	if deployedCiArtifacts == nil {
		deployedCiArtifacts = []bean.CiArtifactBean{}
	}
	deployedCiArtifactsResponse.CiArtifacts = deployedCiArtifacts

	return deployedCiArtifactsResponse, nil
}

func parseMaterialInfo(materialInfo json.RawMessage, source string) (json.RawMessage, error) {
	if source != "GOCD" && source != "CI-RUNNER" && source != "EXTERNAL" {
		return nil, fmt.Errorf("datasource: %s not supported", source)
	}
	var ciMaterials []repository.CiMaterialInfo
	err := json.Unmarshal(materialInfo, &ciMaterials)
	if err != nil {
		println("material info", materialInfo)
		println("unmarshal error for material info", "err", err)
	}
	var scmMapList []map[string]string

	for _, material := range ciMaterials {
		scmMap := map[string]string{}
		var url string
		if material.Material.Type == "git" {
			url = material.Material.GitConfiguration.URL
		} else if material.Material.Type == "scm" {
			url = material.Material.ScmConfiguration.URL
		} else {
			return nil, fmt.Errorf("unknown material type:%s ", material.Material.Type)
		}
		if material.Modifications != nil && len(material.Modifications) > 0 {
			_modification := material.Modifications[0]

			revision := _modification.Revision
			url = strings.TrimSpace(url)

			_webhookDataStr := ""
			_webhookDataByteArr, err := json.Marshal(_modification.WebhookData)
			if err == nil {
				_webhookDataStr = string(_webhookDataByteArr)
			}

			scmMap["url"] = url
			scmMap["revision"] = revision
			scmMap["modifiedTime"] = _modification.ModifiedTime
			scmMap["author"] = _modification.Author
			scmMap["message"] = _modification.Message
			scmMap["tag"] = _modification.Tag
			scmMap["webhookData"] = _webhookDataStr
		}
		scmMapList = append(scmMapList, scmMap)
	}
	mInfo, err := json.Marshal(scmMapList)
	return mInfo, err
}

func (impl PipelineBuilderImpl) FindAppsByTeamId(teamId int) ([]*AppBean, error) {
	var appsRes []*AppBean
	apps, err := impl.appRepo.FindAppsByTeamId(teamId)
	if err != nil {
		impl.logger.Errorw("error while fetching app", "err", err)
		return nil, err
	}
	for _, app := range apps {
		appsRes = append(appsRes, &AppBean{Id: app.Id, Name: app.AppName})
	}
	return appsRes, err
}

func (impl PipelineBuilderImpl) FindAppsByTeamName(teamName string) ([]AppBean, error) {
	var appsRes []AppBean
	apps, err := impl.appRepo.FindAppsByTeamName(teamName)
	if err != nil {
		impl.logger.Errorw("error while fetching app", "err", err)
		return nil, err
	}
	for _, app := range apps {
		appsRes = append(appsRes, AppBean{Id: app.Id, Name: app.AppName})
	}
	return appsRes, err
}

func (impl PipelineBuilderImpl) FindPipelineById(cdPipelineId int) (*pipelineConfig.Pipeline, error) {
	return impl.pipelineRepository.FindById(cdPipelineId)
}

type TeamAppBean struct {
	ProjectId   int        `json:"projectId"`
	ProjectName string     `json:"projectName"`
	AppList     []*AppBean `json:"appList"`
}

type AppBean struct {
	Id     int    `json:"id"`
	Name   string `json:"name,notnull"`
	TeamId int    `json:"teamId,omitempty"`
}

func (impl PipelineBuilderImpl) GetAppList() ([]AppBean, error) {
	var appsRes []AppBean
	apps, err := impl.appRepo.FindAll()
	if err != nil {
		impl.logger.Errorw("error while fetching app", "err", err)
		return nil, err
	}
	for _, app := range apps {
		appsRes = append(appsRes, AppBean{Id: app.Id, Name: app.AppName})
	}
	return appsRes, err
}

func (impl PipelineBuilderImpl) FetchCDPipelineStrategy(appId int) (PipelineStrategiesResponse, error) {
	pipelineStrategiesResponse := PipelineStrategiesResponse{}
	chart, err := impl.chartRepository.FindLatestChartForAppByAppId(appId)
	if err != nil && err != pg.ErrNoRows {
		impl.logger.Errorf("invalid state", "err", err, "appId", appId)
		return pipelineStrategiesResponse, err
	}
	if chart.Id == 0 {
		return pipelineStrategiesResponse, fmt.Errorf("no chart configured")
	}

	//get global strategy for this chart
	globalStrategies, err := impl.globalStrategyMetadataRepository.GetByChartRefId(chart.ChartRefId)
	if err != nil && err != pg.ErrNoRows {
		impl.logger.Errorw("error in getting global strategies", "err", err)
		return pipelineStrategiesResponse, err
	} else if err == pg.ErrNoRows {
		impl.logger.Infow("no strategies configured for chart", "chartRefId", chart.ChartRefId)
		return pipelineStrategiesResponse, nil
	}
	pipelineOverride := chart.PipelineOverride
	for _, globalStrategy := range globalStrategies {
		config, err := impl.filterDeploymentTemplate(globalStrategy.Name, pipelineOverride)
		if err != nil {
			return pipelineStrategiesResponse, err
		}
		pipelineStrategy := PipelineStrategy{
			DeploymentTemplate: globalStrategy.Name,
			Config:             []byte(config),
		}
		if globalStrategy.Name == chartRepoRepository.DEPLOYMENT_STRATEGY_ROLLING {
			pipelineStrategy.Default = true
		} else {
			pipelineStrategy.Default = false
		}
		pipelineStrategiesResponse.PipelineStrategy = append(pipelineStrategiesResponse.PipelineStrategy, pipelineStrategy)
	}
	return pipelineStrategiesResponse, nil
}

type PipelineStrategiesResponse struct {
	PipelineStrategy []PipelineStrategy `json:"pipelineStrategy"`
}
type PipelineStrategy struct {
	DeploymentTemplate chartRepoRepository.DeploymentStrategy `json:"deploymentTemplate,omitempty"` //
	Config             json.RawMessage                        `json:"config"`
	Default            bool                                   `json:"default"`
}

func (impl PipelineBuilderImpl) GetEnvironmentByCdPipelineId(pipelineId int) (int, error) {
	dbPipeline, err := impl.pipelineRepository.FindById(pipelineId)
	if err != nil || dbPipeline == nil {
		impl.logger.Errorw("error in fetching pipeline", "err", err)
		return 0, err
	}
	return dbPipeline.EnvironmentId, err
}

func (impl PipelineBuilderImpl) GetCdPipelineById(pipelineId int) (cdPipeline *bean.CDPipelineConfigObject, err error) {
	dbPipeline, err := impl.pipelineRepository.FindById(pipelineId)
	if err != nil && errors.IsNotFound(err) {
		impl.logger.Errorw("error in fetching pipeline", "err", err)
		return cdPipeline, err
	}
	environment, err := impl.environmentRepository.FindById(dbPipeline.EnvironmentId)
	if err != nil && errors.IsNotFound(err) {
		impl.logger.Errorw("error in fetching pipeline", "err", err)
		return cdPipeline, err
	}
	strategies, err := impl.pipelineConfigRepository.GetAllStrategyByPipelineId(dbPipeline.Id)
	if err != nil && errors.IsNotFound(err) {
		impl.logger.Errorw("error in fetching strategies", "err", err)
		return cdPipeline, err
	}
	var strategiesBean []bean.Strategy
	var deploymentTemplate chartRepoRepository.DeploymentStrategy
	for _, item := range strategies {
		strategiesBean = append(strategiesBean, bean.Strategy{
			Config:             []byte(item.Config),
			DeploymentTemplate: item.Strategy,
			Default:            item.Default,
		})

		if item.Default {
			deploymentTemplate = item.Strategy
		}
	}

	preStage := bean.CdStage{}
	if len(dbPipeline.PreStageConfig) > 0 {
		preStage.Name = "Pre-Deployment"
		preStage.Config = dbPipeline.PreStageConfig
		preStage.TriggerType = dbPipeline.PreTriggerType
	}
	postStage := bean.CdStage{}
	if len(dbPipeline.PostStageConfig) > 0 {
		postStage.Name = "Post-Deployment"
		postStage.Config = dbPipeline.PostStageConfig
		postStage.TriggerType = dbPipeline.PostTriggerType
	}

	preStageConfigmapSecrets := bean.PreStageConfigMapSecretNames{}
	postStageConfigmapSecrets := bean.PostStageConfigMapSecretNames{}

	if dbPipeline.PreStageConfigMapSecretNames != "" {
		err = json.Unmarshal([]byte(dbPipeline.PreStageConfigMapSecretNames), &preStageConfigmapSecrets)
		if err != nil {
			impl.logger.Error(err)
			return nil, err
		}
	}
	if dbPipeline.PostStageConfigMapSecretNames != "" {
		err = json.Unmarshal([]byte(dbPipeline.PostStageConfigMapSecretNames), &postStageConfigmapSecrets)
		if err != nil {
			impl.logger.Error(err)
			return nil, err
		}
	}
	appWorkflowMapping, err := impl.appWorkflowRepository.FindWFCDMappingByCDPipelineId(pipelineId)
	if err != nil {
		return nil, err
	}
	cdPipeline = &bean.CDPipelineConfigObject{
		Id:                            dbPipeline.Id,
		Name:                          dbPipeline.Name,
		EnvironmentId:                 dbPipeline.EnvironmentId,
		EnvironmentName:               environment.Name,
		CiPipelineId:                  dbPipeline.CiPipelineId,
		DeploymentTemplate:            deploymentTemplate,
		TriggerType:                   dbPipeline.TriggerType,
		Strategies:                    strategiesBean,
		PreStage:                      preStage,
		PostStage:                     postStage,
		PreStageConfigMapSecretNames:  preStageConfigmapSecrets,
		PostStageConfigMapSecretNames: postStageConfigmapSecrets,
		RunPreStageInEnv:              dbPipeline.RunPreStageInEnv,
		RunPostStageInEnv:             dbPipeline.RunPostStageInEnv,
		CdArgoSetup:                   environment.Cluster.CdArgoSetup,
		ParentPipelineId:              appWorkflowMapping.ParentId,
		ParentPipelineType:            appWorkflowMapping.ParentType,
		DeploymentAppType:             dbPipeline.DeploymentAppType,
	}

	return cdPipeline, err
}

func (impl PipelineBuilderImpl) FindByIds(ids []*int) ([]*AppBean, error) {
	var appsRes []*AppBean
	apps, err := impl.appRepo.FindByIds(ids)
	if err != nil {
		impl.logger.Errorw("error while fetching app", "err", err)
		return nil, err
	}
	for _, app := range apps {
		appsRes = append(appsRes, &AppBean{Id: app.Id, Name: app.AppName, TeamId: app.TeamId})
	}
	return appsRes, err
}

func (impl PipelineBuilderImpl) GetCiPipelineById(pipelineId int) (ciPipeline *bean.CiPipeline, err error) {
	pipeline, err := impl.ciPipelineRepository.FindById(pipelineId)
	if err != nil && !util.IsErrNoRows(err) {
		impl.logger.Errorw("error in fetching ci pipeline", "pipelineId", pipelineId, "err", err)
		return nil, err
	}
	dockerArgs := make(map[string]string)
	if len(pipeline.DockerArgs) > 0 {
		err := json.Unmarshal([]byte(pipeline.DockerArgs), &dockerArgs)
		if err != nil {
			impl.logger.Warnw("error in unmarshal", "err", err)
		}
	}

	if impl.ciConfig.ExternalCiWebhookUrl == "" {
		hostUrl, err := impl.attributesService.GetByKey(attributes.HostUrlKey)
		if err != nil {
			impl.logger.Errorw("there is no external ci webhook url configured", "ci pipeline", pipeline)
			return nil, err
		}
		if hostUrl != nil {
			impl.ciConfig.ExternalCiWebhookUrl = fmt.Sprintf("%s/%s", hostUrl.Value, ExternalCiWebhookPath)
		}
	}

	var externalCiConfig bean.ExternalCiConfig

	ciPipelineScripts, err := impl.ciPipelineRepository.FindCiScriptsByCiPipelineId(pipeline.Id)
	if err != nil && !util.IsErrNoRows(err) {
		impl.logger.Errorw("error in fetching ci scripts")
		return nil, err
	}

	var beforeDockerBuildScripts []*bean.CiScript
	var afterDockerBuildScripts []*bean.CiScript
	for _, ciScript := range ciPipelineScripts {
		ciScriptResp := &bean.CiScript{
			Id:             ciScript.Id,
			Index:          ciScript.Index,
			Name:           ciScript.Name,
			Script:         ciScript.Script,
			OutputLocation: ciScript.OutputLocation,
		}
		if ciScript.Stage == BEFORE_DOCKER_BUILD {
			beforeDockerBuildScripts = append(beforeDockerBuildScripts, ciScriptResp)
		} else if ciScript.Stage == AFTER_DOCKER_BUILD {
			afterDockerBuildScripts = append(afterDockerBuildScripts, ciScriptResp)
		}
	}
	parentCiPipeline, err := impl.ciPipelineRepository.FindById(pipeline.ParentCiPipeline)
	if err != nil && !util.IsErrNoRows(err) {
		impl.logger.Errorw("err", err)
		return nil, err
	}
	ciPipeline = &bean.CiPipeline{
		Id:                       pipeline.Id,
		Version:                  pipeline.Version,
		Name:                     pipeline.Name,
		Active:                   pipeline.Active,
		Deleted:                  pipeline.Deleted,
		DockerArgs:               dockerArgs,
		IsManual:                 pipeline.IsManual,
		IsExternal:               pipeline.IsExternal,
		AppId:                    pipeline.AppId,
		ParentCiPipeline:         pipeline.ParentCiPipeline,
		ParentAppId:              parentCiPipeline.AppId,
		ExternalCiConfig:         externalCiConfig,
		BeforeDockerBuildScripts: beforeDockerBuildScripts,
		AfterDockerBuildScripts:  afterDockerBuildScripts,
		ScanEnabled:              pipeline.ScanEnabled,
		IsDockerConfigOverridden: pipeline.IsDockerConfigOverridden,
	}
	if !ciPipeline.IsExternal && ciPipeline.IsDockerConfigOverridden {
		ciTemplateBean, err := impl.ciTemplateService.FindTemplateOverrideByCiPipelineId(ciPipeline.Id)
		if err != nil {
			return nil, err
		}
		templateOverride := ciTemplateBean.CiTemplateOverride
		ciBuildConfig := ciTemplateBean.CiBuildConfig
		ciPipeline.DockerConfigOverride = bean.DockerConfigOverride{
			DockerRegistry:   templateOverride.DockerRegistryId,
			DockerRepository: templateOverride.DockerRepository,
			CiBuildConfig:    ciBuildConfig,
			//DockerBuildConfig: &bean.DockerBuildConfig{
			//	GitMaterialId:  templateOverride.GitMaterialId,
			//	DockerfilePath: templateOverride.DockerfilePath,
			//},
		}
	}
	for _, material := range pipeline.CiPipelineMaterials {
		if material == nil || material.GitMaterial == nil || !material.GitMaterial.Active {
			continue
		}
		ciMaterial := &bean.CiMaterial{
			Id:              material.Id,
			CheckoutPath:    material.CheckoutPath,
			Path:            material.Path,
			ScmId:           material.ScmId,
			GitMaterialId:   material.GitMaterialId,
			GitMaterialName: material.GitMaterial.Name[strings.Index(material.GitMaterial.Name, "-")+1:],
			ScmName:         material.ScmName,
			ScmVersion:      material.ScmVersion,
			IsRegex:         material.Regex != "",
			Source:          &bean.SourceTypeConfig{Type: material.Type, Value: material.Value, Regex: material.Regex},
		}
		ciPipeline.CiMaterial = append(ciPipeline.CiMaterial, ciMaterial)
	}

	linkedCis, err := impl.ciPipelineRepository.FindByParentCiPipelineId(ciPipeline.Id)
	if err != nil && !util.IsErrNoRows(err) {
		return nil, err
	}
	ciPipeline.LinkedCount = len(linkedCis)

	appWorkflowMappings, err := impl.appWorkflowRepository.FindWFCIMappingByCIPipelineId(ciPipeline.Id)
	for _, mapping := range appWorkflowMappings {
		//there will be only one active entry in db always
		ciPipeline.AppWorkflowId = mapping.AppWorkflowId
	}

	//getting pre stage and post stage details
	preStageDetail, postStageDetail, err := impl.pipelineStageService.GetCiPipelineStageData(ciPipeline.Id)
	if err != nil {
		impl.logger.Errorw("error in getting pre & post stage detail by ciPipelineId", "err", err, "ciPipelineId", ciPipeline.Id)
		return nil, err
	}
	ciPipeline.PreBuildStage = preStageDetail
	ciPipeline.PostBuildStage = postStageDetail
	return ciPipeline, err
}

func (impl PipelineBuilderImpl) FindAllMatchesByAppName(appName string) ([]*AppBean, error) {
	var appsRes []*AppBean
	var apps []*app2.App
	var err error
	if len(appName) == 0 {
		apps, err = impl.appRepo.FindAll()
	} else {
		apps, err = impl.appRepo.FindAllMatchesByAppName(appName)
	}
	if err != nil {
		impl.logger.Errorw("error while fetching app", "err", err)
		return nil, err
	}
	for _, app := range apps {
		appsRes = append(appsRes, &AppBean{Id: app.Id, Name: app.AppName})
	}
	return appsRes, err
}

func (impl PipelineBuilderImpl) updateGitRepoUrlInCharts(appId int, chartGitAttribute *util.ChartGitAttribute, userId int32) error {
	charts, err := impl.chartRepository.FindActiveChartsByAppId(appId)
	if err != nil && pg.ErrNoRows != err {
		return err
	}
	for _, ch := range charts {
		if len(ch.GitRepoUrl) == 0 {
			ch.GitRepoUrl = chartGitAttribute.RepoUrl
			ch.ChartLocation = chartGitAttribute.ChartLocation
			ch.UpdatedOn = time.Now()
			ch.UpdatedBy = userId
			err = impl.chartRepository.Update(ch)
			if err != nil {
				return err
			}
		}
	}
	return nil
}

func (impl PipelineBuilderImpl) PerformBulkActionOnCdPipelines(dto *bean.CdBulkActionRequestDto, impactedPipelines []*pipelineConfig.Pipeline, ctx context.Context, dryRun bool, userId int32) ([]*bean.CdBulkActionResponseDto, error) {
	switch dto.Action {
	case bean.CD_BULK_DELETE:
		bulkDeleteResp := impl.BulkDeleteCdPipelines(impactedPipelines, ctx, dryRun, dto.ForceDelete, userId)
		return bulkDeleteResp, nil
	default:
		return nil, &util.ApiError{Code: "400", HttpStatusCode: 400, UserMessage: "this action is not supported"}
	}
}

func (impl PipelineBuilderImpl) BulkDeleteCdPipelines(impactedPipelines []*pipelineConfig.Pipeline, ctx context.Context, dryRun, forceDelete bool, userId int32) []*bean.CdBulkActionResponseDto {
	var respDtos []*bean.CdBulkActionResponseDto
	for _, pipeline := range impactedPipelines {
		respDto := &bean.CdBulkActionResponseDto{
			PipelineName:    pipeline.Name,
			AppName:         pipeline.App.AppName,
			EnvironmentName: pipeline.Environment.Name,
		}
		if !dryRun {
			err := impl.DeleteCdPipeline(pipeline, ctx, forceDelete, userId)
			if err != nil {
				impl.logger.Errorw("error in deleting cd pipeline", "err", err, "pipelineId", pipeline.Id)
				respDto.DeletionResult = fmt.Sprintf("Not able to delete pipeline, %v", err)
			} else {
				respDto.DeletionResult = "Pipeline deleted successfully."
			}
		}
		respDtos = append(respDtos, respDto)
	}
	return respDtos

}

func (impl PipelineBuilderImpl) GetBulkActionImpactedPipelines(dto *bean.CdBulkActionRequestDto) ([]*pipelineConfig.Pipeline, error) {
	if len(dto.EnvIds) == 0 || (len(dto.AppIds) == 0 && len(dto.ProjectIds) == 0) {
		//invalid payload, envIds are must and either of appIds or projectIds are must
		return nil, &util.ApiError{Code: "400", HttpStatusCode: 400, UserMessage: "invalid payload, can not get pipelines for this filter"}
	}
	var pipelineIdsByAppLevel []int
	var pipelineIdsByProjectLevel []int
	var err error
	if len(dto.AppIds) > 0 && len(dto.EnvIds) > 0 {
		//getting pipeline IDs for app level deletion request
		pipelineIdsByAppLevel, err = impl.pipelineRepository.FindIdsByAppIdsAndEnvironmentIds(dto.AppIds, dto.EnvIds)
		if err != nil && err != pg.ErrNoRows {
			impl.logger.Errorw("error in getting cd pipelines by appIds and envIds", "err", err)
			return nil, err
		}
	}
	if len(dto.ProjectIds) > 0 && len(dto.EnvIds) > 0 {
		//getting pipeline IDs for project level deletion request
		pipelineIdsByProjectLevel, err = impl.pipelineRepository.FindIdsByProjectIdsAndEnvironmentIds(dto.ProjectIds, dto.EnvIds)
		if err != nil && err != pg.ErrNoRows {
			impl.logger.Errorw("error in getting cd pipelines by projectIds and envIds", "err", err)
			return nil, err
		}
	}
	var pipelineIdsMerged []int
	//it might be possible that pipelineIdsByAppLevel & pipelineIdsByProjectLevel have some same values
	//we are still appending them to save operation cost of checking same ids as we will get pipelines from
	//in clause which gives correct results even if some values are repeating
	pipelineIdsMerged = append(pipelineIdsMerged, pipelineIdsByAppLevel...)
	pipelineIdsMerged = append(pipelineIdsMerged, pipelineIdsByProjectLevel...)
	var pipelines []*pipelineConfig.Pipeline
	if len(pipelineIdsMerged) > 0 {
		pipelines, err = impl.pipelineRepository.FindByIdsIn(pipelineIdsMerged)
		if err != nil {
			impl.logger.Errorw("error in getting cd pipelines by ids", "err", err, "ids", pipelineIdsMerged)
			return nil, err
		}
	}
	return pipelines, nil
}

func (impl PipelineBuilderImpl) buildExternalCiWebhookSchema() map[string]interface{} {
	schema := make(map[string]interface{})
	schema["dockerImage"] = &bean.SchemaObject{Description: "docker image created for your application (Eg. quay.io/devtron/test:da3ba325-161-467)", DataType: "String", Example: "test-docker-repo/test:b150cc81-5-20", Optional: false}
	//schema["digest"] = &bean.SchemaObject{Description: "docker image sha1 digest", DataType: "String", Example: "sha256:94180dead8336237430e848ef8145f060b51", Optional: true}
	//schema["materialType"] = &bean.SchemaObject{Description: "git", DataType: "String", Example: "git", Optional: true}

	ciProjectDetails := make([]map[string]interface{}, 0)
	ciProjectDetail := make(map[string]interface{})
	ciProjectDetail["commitHash"] = &bean.SchemaObject{Description: "Hash of git commit used to build the image (Eg. 4bd84gba5ebdd6b1937ffd6c0734c2ad52ede782)", DataType: "String", Example: "dg46f67559dbsdfdfdfdsfba47901caf47f8b7e", Optional: true}
	ciProjectDetail["commitTime"] = &bean.SchemaObject{Description: "Time at which the code was committed to git (Eg. 2022-11-12T12:12:00)", DataType: "String", Example: "2022-11-12T12:12:00", Optional: true}
	ciProjectDetail["message"] = &bean.SchemaObject{Description: "Message provided during code commit (Eg. This is a sample commit message)", DataType: "String", Example: "commit message", Optional: true}
	ciProjectDetail["author"] = &bean.SchemaObject{Description: "Name or email id of the user who has done git commit (Eg. John Doe, johndoe@company.com)", DataType: "String", Example: "Devtron User", Optional: true}
	ciProjectDetails = append(ciProjectDetails, ciProjectDetail)

	schema["ciProjectDetails"] = &bean.SchemaObject{Description: "Git commit details used to build the image", DataType: "Array", Example: "[{}]", Optional: true, Child: ciProjectDetails}
	return schema
}

func (impl PipelineBuilderImpl) buildPayloadOption() []bean.PayloadOptionObject {
	payloadOption := make([]bean.PayloadOptionObject, 0)
	payloadOption = append(payloadOption, bean.PayloadOptionObject{
		Key:        "dockerImage",
		PayloadKey: []string{"dockerImage"},
		Label:      "Container image tag",
		Mandatory:  true,
	})

	payloadOption = append(payloadOption, bean.PayloadOptionObject{
		Key:        "commitHash",
		PayloadKey: []string{"ciProjectDetails.commitHash"},
		Label:      "Commit hash",
		Mandatory:  false,
	})
	payloadOption = append(payloadOption, bean.PayloadOptionObject{
		Key:        "message",
		PayloadKey: []string{"ciProjectDetails.message"},
		Label:      "Commit message",
		Mandatory:  false,
	})
	payloadOption = append(payloadOption, bean.PayloadOptionObject{
		Key:        "author",
		PayloadKey: []string{"ciProjectDetails.author"},
		Label:      "Author",
		Mandatory:  false,
	})
	payloadOption = append(payloadOption, bean.PayloadOptionObject{
		Key:        "commitTime",
		PayloadKey: []string{"ciProjectDetails.commitTime"},
		Label:      "Date & time of commit",
		Mandatory:  false,
	})
	return payloadOption
}

func (impl PipelineBuilderImpl) buildResponses() []bean.ResponseSchemaObject {
	responseSchemaObjects := make([]bean.ResponseSchemaObject, 0)
	schema := make(map[string]interface{})
	schema["code"] = &bean.SchemaObject{Description: "http status code", DataType: "integer", Example: "200,400,401", Optional: false}
	schema["result"] = &bean.SchemaObject{Description: "api response", DataType: "string", Example: "url", Optional: true}
	schema["status"] = &bean.SchemaObject{Description: "api response status", DataType: "string", Example: "url", Optional: true}

	error := make(map[string]interface{})
	error["code"] = &bean.SchemaObject{Description: "http status code", DataType: "integer", Example: "200,400,401", Optional: true}
	error["userMessage"] = &bean.SchemaObject{Description: "api error user message", DataType: "string", Example: "message", Optional: true}
	schema["error"] = &bean.SchemaObject{Description: "api error", DataType: "object", Example: "{}", Optional: true, Child: error}
	description200 := bean.ResponseDescriptionSchemaObject{
		Description: "success http api response",
		ExampleValue: bean.ExampleValueDto{
			Code:   200,
			Result: "api response result",
		},
		Schema: schema,
	}
	response200 := bean.ResponseSchemaObject{
		Description: description200,
		Code:        "200",
	}
	badReq := bean.ErrorDto{
		Code:        400,
		UserMessage: "Bad request",
	}
	description400 := bean.ResponseDescriptionSchemaObject{
		Description: "bad http request api response",
		ExampleValue: bean.ExampleValueDto{
			Code:   400,
			Errors: []bean.ErrorDto{badReq},
		},
		Schema: schema,
	}

	response400 := bean.ResponseSchemaObject{
		Description: description400,
		Code:        "400",
	}
	description401 := bean.ResponseDescriptionSchemaObject{
		Description: "unauthorized http api response",
		ExampleValue: bean.ExampleValueDto{
			Code:   401,
			Result: "Unauthorized",
		},
		Schema: schema,
	}
	response401 := bean.ResponseSchemaObject{
		Description: description401,
		Code:        "401",
	}
	responseSchemaObjects = append(responseSchemaObjects, response200)
	responseSchemaObjects = append(responseSchemaObjects, response400)
	responseSchemaObjects = append(responseSchemaObjects, response401)
	return responseSchemaObjects
}

func (impl PipelineBuilderImpl) GetCiPipelineByEnvironment(envId int, token string, auth func(token string, appObject string, envObject string) bool) ([]*bean.CiConfigRequest, error) {
	cdPipelines, err := impl.pipelineRepository.FindActiveByEnvId(envId)
	if err != nil && err != pg.ErrNoRows {
		impl.logger.Errorw("error fetching pipelines for env id", "err", err)
		return nil, err
	}
	pipelineMap := make(map[int]bool)
	appNamesMap := make(map[int]string)
	var appIds []int
	for _, pipeline := range cdPipelines {
		appObject := impl.enforcerUtil.GetAppRBACName(pipeline.App.AppName)
		valid := auth(token, appObject, "") //here only app permission need to check
		if !valid {
			//if user unauthorized, skip items
			continue
		}
		appIds = append(appIds, pipeline.AppId)
		appNamesMap[pipeline.AppId] = pipeline.App.AppName
		pipelineMap[pipeline.Id] = true
	}
	var ciConfigs []*bean.CiConfigRequest
	var ciPipelineResp []*bean.CiPipeline
	for _, appId := range appIds {
		ciConfig, err := impl.getCiTemplateVariables(appId)
		if err != nil {
			impl.logger.Debugw("error in fetching ci pipeline", "appId", appId, "err", err)
			return nil, err
		}
		//TODO fill these variables
		//--------pipeline population start
		ciPipelines, err := impl.ciPipelineRepository.FindByAppId(appId)
		if err != nil && !util.IsErrNoRows(err) {
			impl.logger.Errorw("error in fetching ci pipeline", "appId", appId, "err", err)
			return nil, err
		}

		if impl.ciConfig.ExternalCiWebhookUrl == "" {
			hostUrl, err := impl.attributesService.GetByKey(attributes.HostUrlKey)
			if err != nil {
				return nil, err
			}
			if hostUrl != nil {
				impl.ciConfig.ExternalCiWebhookUrl = fmt.Sprintf("%s/%s", hostUrl.Value, ExternalCiWebhookPath)
			}
		}
		//map of ciPipelineId and their templateOverrideConfig
		ciOverrideTemplateMap := make(map[int]*bean3.CiTemplateBean)
		ciTemplateBeanOverrides, err := impl.ciTemplateService.FindTemplateOverrideByAppId(appId)
		if err != nil {
			return nil, err
		}

		for _, templateBeanOverride := range ciTemplateBeanOverrides {
			ciTemplateOverride := templateBeanOverride.CiTemplateOverride
			ciOverrideTemplateMap[ciTemplateOverride.CiPipelineId] = templateBeanOverride
		}
		for _, pipeline := range ciPipelines {

			dockerArgs := make(map[string]string)
			if len(pipeline.DockerArgs) > 0 {
				err := json.Unmarshal([]byte(pipeline.DockerArgs), &dockerArgs)
				if err != nil {
					impl.logger.Warnw("error in unmarshal", "err", err)
				}
			}

			var externalCiConfig bean.ExternalCiConfig

			ciPipelineScripts, err := impl.ciPipelineRepository.FindCiScriptsByCiPipelineId(pipeline.Id)
			if err != nil && !util.IsErrNoRows(err) {
				impl.logger.Errorw("error in fetching ci scripts")
				return nil, err
			}

			var beforeDockerBuildScripts []*bean.CiScript
			var afterDockerBuildScripts []*bean.CiScript
			for _, ciScript := range ciPipelineScripts {
				ciScriptResp := &bean.CiScript{
					Id:             ciScript.Id,
					Index:          ciScript.Index,
					Name:           ciScript.Name,
					Script:         ciScript.Script,
					OutputLocation: ciScript.OutputLocation,
				}
				if ciScript.Stage == BEFORE_DOCKER_BUILD {
					beforeDockerBuildScripts = append(beforeDockerBuildScripts, ciScriptResp)
				} else if ciScript.Stage == AFTER_DOCKER_BUILD {
					afterDockerBuildScripts = append(afterDockerBuildScripts, ciScriptResp)
				}
			}
			parentCiPipeline, err := impl.ciPipelineRepository.FindById(pipeline.ParentCiPipeline)
			if err != nil && !util.IsErrNoRows(err) {
				impl.logger.Errorw("err", err)
				return nil, err
			}
			ciPipeline := &bean.CiPipeline{
				Id:                       pipeline.Id,
				Version:                  pipeline.Version,
				Name:                     pipeline.Name,
				Active:                   pipeline.Active,
				Deleted:                  pipeline.Deleted,
				DockerArgs:               dockerArgs,
				IsManual:                 pipeline.IsManual,
				IsExternal:               pipeline.IsExternal,
				ParentCiPipeline:         pipeline.ParentCiPipeline,
				ParentAppId:              parentCiPipeline.AppId,
				ExternalCiConfig:         externalCiConfig,
				BeforeDockerBuildScripts: beforeDockerBuildScripts,
				AfterDockerBuildScripts:  afterDockerBuildScripts,
				ScanEnabled:              pipeline.ScanEnabled,
				IsDockerConfigOverridden: pipeline.IsDockerConfigOverridden,
			}
			if ciTemplateBean, ok := ciOverrideTemplateMap[pipeline.Id]; ok {
				templateOverride := ciTemplateBean.CiTemplateOverride
				ciPipeline.DockerConfigOverride = bean.DockerConfigOverride{
					DockerRegistry:   templateOverride.DockerRegistryId,
					DockerRepository: templateOverride.DockerRepository,
					CiBuildConfig:    ciTemplateBean.CiBuildConfig,
				}
			}
			for _, material := range pipeline.CiPipelineMaterials {
				// ignore those materials which have inactive git material
				if material == nil || material.GitMaterial == nil || !material.GitMaterial.Active {
					continue
				}
				ciMaterial := &bean.CiMaterial{
					Id:              material.Id,
					CheckoutPath:    material.CheckoutPath,
					Path:            material.Path,
					ScmId:           material.ScmId,
					GitMaterialId:   material.GitMaterialId,
					GitMaterialName: material.GitMaterial.Name[strings.Index(material.GitMaterial.Name, "-")+1:],
					ScmName:         material.ScmName,
					ScmVersion:      material.ScmVersion,
					IsRegex:         material.Regex != "",
					Source:          &bean.SourceTypeConfig{Type: material.Type, Value: material.Value, Regex: material.Regex},
				}
				ciPipeline.CiMaterial = append(ciPipeline.CiMaterial, ciMaterial)
			}
			linkedCis, err := impl.ciPipelineRepository.FindByParentCiPipelineId(ciPipeline.Id)
			if err != nil && !util.IsErrNoRows(err) {
				return nil, err
			}
			ciPipeline.LinkedCount = len(linkedCis)
			ciPipelineResp = append(ciPipelineResp, ciPipeline)
		}
		ciConfig.CiPipelines = ciPipelineResp
		ciConfigs = append(ciConfigs, ciConfig)
	}
	//--------pipeline population end
	return ciConfigs, err
}

func (impl PipelineBuilderImpl) GetCdPipelinesByEnvironment(envId int, token string, auth func(token string, appObject string, envObject string) bool) (cdPipelines *bean.CdPipelines, err error) {
	cdPipelines, err = impl.ciCdPipelineOrchestrator.GetCdPipelinesForEnv(envId)
	if err != nil {
		impl.logger.Errorw("error in fetching pipeline", "err", err)
		return cdPipelines, err
	}
	var pipelines []*bean.CDPipelineConfigObject
	for _, dbPipeline := range cdPipelines.Pipelines {
		appObject := impl.enforcerUtil.GetAppRBACName(dbPipeline.AppName)
		envObject := impl.enforcerUtil.GetEnvRBACNameByCdPipelineIdAndEnvId(dbPipeline.Id)
		valid := auth(token, appObject, envObject)
		if !valid {
			//if user unauthorized, skip items
			continue
		}
		environment, err := impl.environmentRepository.FindById(dbPipeline.EnvironmentId)
		if err != nil && errors.IsNotFound(err) {
			impl.logger.Errorw("error in fetching pipeline", "err", err)
			return cdPipelines, err
		}
		strategies, err := impl.pipelineConfigRepository.GetAllStrategyByPipelineId(dbPipeline.Id)
		if err != nil && errors.IsNotFound(err) {
			impl.logger.Errorw("error in fetching strategies", "err", err)
			return cdPipelines, err
		}
		var strategiesBean []bean.Strategy
		var deploymentTemplate chartRepoRepository.DeploymentStrategy
		for _, item := range strategies {
			strategiesBean = append(strategiesBean, bean.Strategy{
				Config:             []byte(item.Config),
				DeploymentTemplate: item.Strategy,
				Default:            item.Default,
			})
			if item.Default {
				deploymentTemplate = item.Strategy
			}
		}
		appWorkflowMapping, err := impl.appWorkflowRepository.FindWFCDMappingByCDPipelineId(dbPipeline.Id)
		if err != nil && errors.IsNotFound(err) {
			impl.logger.Errorw("error in fetching workflows", "err", err)
			return nil, err
		}
		pipeline := &bean.CDPipelineConfigObject{
			Id:                            dbPipeline.Id,
			Name:                          dbPipeline.Name,
			EnvironmentId:                 dbPipeline.EnvironmentId,
			EnvironmentName:               environment.Name,
			CiPipelineId:                  dbPipeline.CiPipelineId,
			DeploymentTemplate:            deploymentTemplate,
			TriggerType:                   dbPipeline.TriggerType,
			Strategies:                    strategiesBean,
			PreStage:                      dbPipeline.PreStage,
			PostStage:                     dbPipeline.PostStage,
			PreStageConfigMapSecretNames:  dbPipeline.PreStageConfigMapSecretNames,
			PostStageConfigMapSecretNames: dbPipeline.PostStageConfigMapSecretNames,
			RunPreStageInEnv:              dbPipeline.RunPreStageInEnv,
			RunPostStageInEnv:             dbPipeline.RunPostStageInEnv,
			DeploymentAppType:             dbPipeline.DeploymentAppType,
			ParentPipelineType:            appWorkflowMapping.ParentType,
			ParentPipelineId:              appWorkflowMapping.ParentId,
		}
		pipelines = append(pipelines, pipeline)
	}
	cdPipelines.Pipelines = pipelines
	return cdPipelines, err
}

func (impl PipelineBuilderImpl) GetExternalCiByEnvironment(envId int, token string, auth func(token string, appObject string, envObject string) bool) (ciConfig []*bean.ExternalCiConfig, err error) {
	pipelines, err := impl.pipelineRepository.FindActiveByEnvId(envId)
	if err != nil && err != pg.ErrNoRows {
		impl.logger.Errorw("error fetching pipelines for env id", "err", err)
		return nil, err
	}

	pipelineMap := make(map[int]bool)
	appNamesMap := make(map[int]string)
	var appIds []int
	for _, pipeline := range pipelines {
		appObject := impl.enforcerUtil.GetAppRBACName(pipeline.App.AppName)
		valid := auth(token, appObject, "") //here only app permission need to check
		if !valid {
			//if user unauthorized, skip items
			continue
		}
		appIds = append(appIds, pipeline.AppId)
		appNamesMap[pipeline.AppId] = pipeline.App.AppName
		pipelineMap[pipeline.Id] = true
	}

	externalCiPipelines, err := impl.ciPipelineRepository.FindExternalCiByAppIds(appIds)
	if err != nil && !util.IsErrNoRows(err) {
		impl.logger.Errorw("error in fetching external ci", "envId", envId, "err", err)
		return nil, err
	}

	hostUrl, err := impl.attributesService.GetByKey(attributes.HostUrlKey)
	if err != nil {
		impl.logger.Errorw("error in fetching external ci", "envId", envId, "err", err)
		return nil, err
	}
	if hostUrl != nil {
		impl.ciConfig.ExternalCiWebhookUrl = fmt.Sprintf("%s/%s", hostUrl.Value, ExternalCiWebhookPath)
	}

	externalCiConfigs := make([]*bean.ExternalCiConfig, 0)
	for _, externalCiPipeline := range externalCiPipelines {
		externalCiConfig := &bean.ExternalCiConfig{
			Id:         externalCiPipeline.Id,
			WebhookUrl: fmt.Sprintf("%s/%d", impl.ciConfig.ExternalCiWebhookUrl, externalCiPipeline.Id),
			Payload:    impl.ciConfig.ExternalCiPayload,
			AccessKey:  "",
		}

		appWorkflowMappings, err := impl.appWorkflowRepository.FindWFCDMappingByExternalCiId(externalCiPipeline.Id)
		if err != nil && !util.IsErrNoRows(err) {
			impl.logger.Errorw("error in fetching external ci", "envId", envId, "err", err)
			return nil, err
		}

		roleData := make(map[string]interface{})
		for _, appWorkflowMapping := range appWorkflowMappings {
			cdPipeline, err := impl.pipelineRepository.FindById(appWorkflowMapping.ComponentId)
			if err != nil && !util.IsErrNoRows(err) {
				impl.logger.Errorw("error in fetching external ci", "envId", envId, "err", err)
				return nil, err
			}
			if _, ok := roleData[teamIdKey]; !ok {
				app, err := impl.appRepo.FindAppAndProjectByAppId(cdPipeline.AppId)
				if err != nil && !util.IsErrNoRows(err) {
					impl.logger.Errorw("error in fetching external ci", "envId", envId, "err", err)
					return nil, err
				}
				roleData[teamIdKey] = app.TeamId
				roleData[teamNameKey] = app.Team.Name
				roleData[appIdKey] = cdPipeline.AppId
				roleData[appNameKey] = cdPipeline.App.AppName
			}
			if _, ok := roleData[environmentNameKey]; !ok {
				roleData[environmentNameKey] = cdPipeline.Environment.Name
			} else {
				roleData[environmentNameKey] = fmt.Sprintf("%s,%s", roleData[environmentNameKey], cdPipeline.Environment.Name)
			}
			if _, ok := roleData[environmentIdentifierKey]; !ok {
				roleData[environmentIdentifierKey] = cdPipeline.Environment.EnvironmentIdentifier
			} else {
				roleData[environmentIdentifierKey] = fmt.Sprintf("%s,%s", roleData[environmentIdentifierKey], cdPipeline.Environment.EnvironmentIdentifier)
			}
		}

		externalCiConfig.ExternalCiConfigRole = bean.ExternalCiConfigRole{
			ProjectId:             roleData[teamIdKey].(int),
			ProjectName:           roleData[teamNameKey].(string),
			AppId:                 roleData[appIdKey].(int),
			AppName:               roleData[appNameKey].(string),
			EnvironmentName:       roleData[environmentNameKey].(string),
			EnvironmentIdentifier: roleData[environmentIdentifierKey].(string),
			Role:                  "Build and deploy",
		}
		externalCiConfigs = append(externalCiConfigs, externalCiConfig)
	}
	//--------pipeline population end
	return externalCiConfigs, err
}

func (impl PipelineBuilderImpl) GetEnvironmentListForAutocompleteFilter(envName string, clusterIds []int, token string, auth func(token string, appObject string, envObject string) bool) ([]cluster.EnvironmentBean, error) {
	var models []*repository2.Environment
	var beans []cluster.EnvironmentBean
	var err error
	if len(envName) > 0 && len(clusterIds) > 0 {
		models, err = impl.environmentRepository.FindByEnvNameAndClusterIds(envName, clusterIds)
	} else if len(clusterIds) > 0 {
		models, err = impl.environmentRepository.FindByClusterIds(clusterIds)
	} else if len(envName) > 0 {
		models, err = impl.environmentRepository.FindByEnvName(envName)
	} else {
		models, err = impl.environmentRepository.FindAllActive()
	}
	if err != nil && err != pg.ErrNoRows {
		impl.logger.Errorw("error in fetching environment", "err", err)
		return beans, err
	}
	for _, model := range models {
		environment := cluster.EnvironmentBean{
			Id:                    model.Id,
			Environment:           model.Name,
			Namespace:             model.Namespace,
			CdArgoSetup:           model.Cluster.CdArgoSetup,
			EnvironmentIdentifier: model.EnvironmentIdentifier,
			ClusterName:           model.Cluster.ClusterName,
		}
		pipelines, err := impl.pipelineRepository.FindActiveByEnvId(model.Id)
		if err != nil && err != pg.ErrNoRows {
			return nil, err
		}
		appCount := 0
		for _, pipeline := range pipelines {
			appObject := impl.enforcerUtil.GetAppRBACName(pipeline.App.AppName)
			envObject := impl.enforcerUtil.GetEnvRBACNameByCdPipelineIdAndEnvId(pipeline.Id)
			valid := auth(token, appObject, envObject)
			if !valid {
				//if user unauthorized, skip items
				continue
			}
			appCount = appCount + 1
		}
		environment.AppCount = appCount
		beans = append(beans, environment)
	}

	return beans, nil
}

func (impl PipelineBuilderImpl) GetAppListForEnvironment(envId int, token string, auth func(token string, appObject string, envObject string) bool) ([]*AppBean, error) {
	var appsRes []*AppBean
	pipelines, err := impl.pipelineRepository.FindActiveByEnvId(envId)
	if err != nil {
		impl.logger.Errorw("error while fetching app", "err", err)
		return nil, err
	}
	for _, pipeline := range pipelines {
		appObject := impl.enforcerUtil.GetAppRBACName(pipeline.App.AppName)
		envObject := impl.enforcerUtil.GetEnvRBACNameByCdPipelineIdAndEnvId(pipeline.Id)
		valid := auth(token, appObject, envObject)
		if !valid {
			//if user unauthorized, skip items
			continue
		}
		appsRes = append(appsRes, &AppBean{Id: pipeline.AppId, Name: pipeline.App.AppName})
	}
	return appsRes, err
}<|MERGE_RESOLUTION|>--- conflicted
+++ resolved
@@ -1761,93 +1761,8 @@
 	// Iterate over all the pipelines in the environment for given deployment app type
 	for _, pipeline := range pipelines {
 
-<<<<<<< HEAD
 		// Cannot delete app if deployment app is not created
 		if !pipeline.DeploymentAppCreated {
-=======
-		// delete if it is argocd app and deployment app is created
-		if pipeline.DeploymentAppCreated {
-
-			if len(pipeline.App.AppName) == 0 || len(pipeline.Environment.Name) == 0 {
-				impl.logger.Errorw("app name or environment name is not present",
-					"pipeline id", pipeline.Id)
-
-				failedPipelines = impl.append(
-					failedPipelines,
-					pipeline.Id,
-					pipeline.App.AppName,
-					pipeline.Environment.Name,
-					"could not fetch app name or environment name",
-					bean.FAILED)
-				continue
-			}
-
-			if pipeline.DeploymentAppType == string(bean.ARGO_CD) {
-				// check if app status is Healthy
-				status, appStatusErr := impl.appStatusRepository.Get(pipeline.AppId, pipeline.EnvironmentId)
-
-				// cannot delete the app from argocd if app status is not healthy
-				if appStatusErr != nil || status.Status != "Healthy" {
-					impl.logger.Errorw("unable to fetch app status or app status is not healthy",
-						"appId", pipeline.AppId,
-						"environmentId", pipeline.EnvironmentId,
-						"err", appStatusErr)
-
-					failedPipelines = impl.append(
-						failedPipelines,
-						pipeline.Id,
-						pipeline.App.AppName,
-						pipeline.Environment.Name,
-						"unable to fetch app status or app status is not healthy",
-						bean.FAILED)
-					continue
-				}
-			}
-
-			deploymentAppName := fmt.Sprintf("%s-%s", pipeline.App.AppName, pipeline.Environment.Name)
-			var err error
-
-			// delete request
-			if pipeline.DeploymentAppType == string(bean.ARGO_CD) {
-				err = impl.deleteArgoCdApp(ctx, deploymentAppName, true)
-
-			} else {
-				// check if git repo url is present in db
-				chart, err := impl.chartRepository.FindLatestByAppId(pipeline.AppId)
-
-				if err != nil || len(chart.GitRepoUrl) == 0 {
-					impl.logger.Errorw("error fetching git repo url or it is not present")
-
-					failedPipelines = impl.append(
-						failedPipelines,
-						pipeline.Id,
-						pipeline.App.AppName,
-						pipeline.Environment.Name,
-						"error fetching git repo url or it is not present",
-						bean.FAILED)
-					continue
-				}
-				err = impl.deleteHelmApp(ctx, pipeline)
-			}
-
-			if err != nil {
-				impl.logger.Errorw("error deleting app on "+pipeline.DeploymentAppType,
-					"deployment app name", deploymentAppName,
-					"err", err)
-
-				// deletion failed, append to the list of failed pipelines
-				failedPipelines = impl.append(
-					failedPipelines,
-					pipeline.Id,
-					pipeline.App.AppName,
-					pipeline.Environment.Name,
-					"error deleting app with error: "+err.Error(),
-					bean.FAILED)
-				continue
-			}
-
-			// deletion successful, append to the list of successful pipelines
->>>>>>> 210106bf
 			successfulPipelines = impl.append(
 				successfulPipelines,
 				pipeline.Id,
@@ -1855,7 +1770,6 @@
 				pipeline.Environment.Name,
 				"",
 				bean.SUCCESS)
-<<<<<<< HEAD
 			continue
 		}
 
@@ -1909,9 +1823,6 @@
 			pipeline.Environment.Name,
 			"",
 			bean.SUCCESS)
-=======
-		}
->>>>>>> 210106bf
 	}
 
 	return &bean.DeploymentAppTypeChangeResponse{
@@ -1920,7 +1831,6 @@
 	}
 }
 
-<<<<<<< HEAD
 func (impl PipelineBuilderImpl) isGitRepoUrlPresent(appId int) bool {
 	fetchedChart, err := impl.chartRepository.FindLatestByAppId(appId)
 
@@ -1984,8 +1894,6 @@
 	return nil
 }
 
-=======
->>>>>>> 210106bf
 // deleteArgoCdApp takes context and deployment app name used in argo cd and deletes
 // the application in argo cd.
 func (impl PipelineBuilderImpl) deleteArgoCdApp(ctx context.Context, deploymentAppName string,
