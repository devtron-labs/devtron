/*
 * Copyright (c) 2020 Devtron Labs
 *
 * Licensed under the Apache License, Version 2.0 (the "License");
 * you may not use this file except in compliance with the License.
 * You may obtain a copy of the License at
 *
 *    http://www.apache.org/licenses/LICENSE-2.0
 *
 * Unless required by applicable law or agreed to in writing, software
 * distributed under the License is distributed on an "AS IS" BASIS,
 * WITHOUT WARRANTIES OR CONDITIONS OF ANY KIND, either express or implied.
 * See the License for the specific language governing permissions and
 * limitations under the License.
 *
 */

package pipeline

import (
	"context"
	"encoding/json"
	"fmt"
	"github.com/devtron-labs/devtron/enterprise/pkg/resourceFilter"
	"github.com/devtron-labs/devtron/internal/sql/repository/helper"
<<<<<<< HEAD
	bean4 "github.com/devtron-labs/devtron/pkg/app/bean"
	"github.com/devtron-labs/devtron/pkg/globalPolicy"
=======
>>>>>>> 7079d357
	repository3 "github.com/devtron-labs/devtron/pkg/pipeline/repository"
	"github.com/devtron-labs/devtron/pkg/variables"
	"github.com/devtron-labs/devtron/pkg/variables/parsers"
	repository6 "github.com/devtron-labs/devtron/pkg/variables/repository"
	"net/http"
	"net/url"
	"strconv"
	"strings"
	"time"

	application2 "github.com/argoproj/argo-cd/v2/pkg/apiclient/application"
	"github.com/caarlos0/env"
	util4 "github.com/devtron-labs/common-lib-private/utils/k8s"
	bean2 "github.com/devtron-labs/devtron/api/bean"
	client "github.com/devtron-labs/devtron/api/helm-app"
	"github.com/devtron-labs/devtron/client/argocdServer"
	"github.com/devtron-labs/devtron/client/argocdServer/application"
	"github.com/devtron-labs/devtron/internal/sql/models"
	"github.com/devtron-labs/devtron/internal/sql/repository"
	app2 "github.com/devtron-labs/devtron/internal/sql/repository/app"
	"github.com/devtron-labs/devtron/internal/sql/repository/appStatus"
	"github.com/devtron-labs/devtron/internal/sql/repository/appWorkflow"
	"github.com/devtron-labs/devtron/internal/sql/repository/chartConfig"
	dockerRegistryRepository "github.com/devtron-labs/devtron/internal/sql/repository/dockerRegistry"
	"github.com/devtron-labs/devtron/internal/sql/repository/pipelineConfig"
	"github.com/devtron-labs/devtron/internal/sql/repository/security"
	"github.com/devtron-labs/devtron/internal/util"
	"github.com/devtron-labs/devtron/pkg/app"
	"github.com/devtron-labs/devtron/pkg/attributes"
	"github.com/devtron-labs/devtron/pkg/bean"
	"github.com/devtron-labs/devtron/pkg/chart"
	chartRepoRepository "github.com/devtron-labs/devtron/pkg/chartRepo/repository"
	repository2 "github.com/devtron-labs/devtron/pkg/cluster/repository"
	"github.com/devtron-labs/devtron/pkg/pipeline/history"
	resourceGroup2 "github.com/devtron-labs/devtron/pkg/resourceGroup"
	"github.com/devtron-labs/devtron/pkg/sql"
	"github.com/devtron-labs/devtron/pkg/user"
	util3 "github.com/devtron-labs/devtron/pkg/util"
	util2 "github.com/devtron-labs/devtron/util"
	"github.com/devtron-labs/devtron/util/argo"
	"github.com/devtron-labs/devtron/util/rbac"
	"github.com/go-pg/pg"
	"github.com/juju/errors"
	"go.uber.org/zap"
)

const DashboardConfigMap = "dashboard-cm"
const SECURITY_SCANNING = "FORCE_SECURITY_SCANNING"

var DefaultPipelineValue = []byte(`{"ConfigMaps":{"enabled":false},"ConfigSecrets":{"enabled":false},"ContainerPort":[],"EnvVariables":[],"GracePeriod":30,"LivenessProbe":{},"MaxSurge":1,"MaxUnavailable":0,"MinReadySeconds":60,"ReadinessProbe":{},"Spec":{"Affinity":{"Values":"nodes","key":""}},"app":"13","appMetrics":false,"args":{},"autoscaling":{},"command":{"enabled":false,"value":[]},"containers":[],"dbMigrationConfig":{"enabled":false},"deployment":{"strategy":{"rolling":{"maxSurge":"25%","maxUnavailable":1}}},"deploymentType":"ROLLING","env":"1","envoyproxy":{"configMapName":"","image":"","resources":{"limits":{"cpu":"50m","memory":"50Mi"},"requests":{"cpu":"50m","memory":"50Mi"}}},"image":{"pullPolicy":"IfNotPresent"},"ingress":{},"ingressInternal":{"annotations":{},"enabled":false,"host":"","path":"","tls":[]},"initContainers":[],"pauseForSecondsBeforeSwitchActive":30,"pipelineName":"","prometheus":{"release":"monitoring"},"rawYaml":[],"releaseVersion":"1","replicaCount":1,"resources":{"limits":{"cpu":"0.05","memory":"50Mi"},"requests":{"cpu":"0.01","memory":"10Mi"}},"secret":{"data":{},"enabled":false},"server":{"deployment":{"image":"","image_tag":""}},"service":{"annotations":{},"type":"ClusterIP"},"servicemonitor":{"additionalLabels":{}},"tolerations":[],"volumeMounts":[],"volumes":[],"waitForSecondsBeforeScalingDown":30}`)

type EcrConfig struct {
	EcrPrefix string `env:"ECR_REPO_NAME_PREFIX" envDefault:"test/"`
}

func GetEcrConfig() (*EcrConfig, error) {
	cfg := &EcrConfig{}
	err := env.Parse(cfg)
	return cfg, err
}

type DeploymentServiceTypeConfig struct {
	IsInternalUse bool `env:"IS_INTERNAL_USE" envDefault:"false"`
}

type SecurityConfig struct {
	//FORCE_SECURITY_SCANNING flag is being maintained in both dashboard and orchestrator CM's
	//TODO: rishabh will remove FORCE_SECURITY_SCANNING from dashboard's CM.
	ForceSecurityScanning bool `env:"FORCE_SECURITY_SCANNING" envDefault:"false"`
}

func GetDeploymentServiceTypeConfig() (*DeploymentServiceTypeConfig, error) {
	cfg := &DeploymentServiceTypeConfig{}
	err := env.Parse(cfg)
	return cfg, err
}

type DevtronAppConfigService interface {
	//CreateApp : This function creates applications of type Job as well as Devtronapps
	// In case of error response object is nil
	CreateApp(request *bean.CreateAppDTO) (*bean.CreateAppDTO, error)
	//DeleteApp : This function deletes applications of type Job as well as DevtronApps
	DeleteApp(appId int, userId int32) error
	//GetApp : Gets Application along with Git materials for given appId.
	//If the application type is a 'Chart Store App', it doesnt provide any detail.
	//For application types like Jobs and DevtronApps, it retrieves Git materials associated with the application.
	//In case of error response object is nil
	GetApp(appId int) (application *bean.CreateAppDTO, err error)
	//FindByIds : Find applications by given IDs, delegating the request to the appRepository.
	// It queries the repository for applications corresponding to the given IDs and constructs
	//a list of AppBean objects containing ID, name, and team ID.
	//It returns the list of AppBean instances.
	//In case of error,AppBean is returned as nil.
	FindByIds(ids []*int) ([]*AppBean, error)
	//GetAppList : Retrieve and return a list of applications after converting in proper bean object.
	//In case of any error , []AppBean is returned as nil.
	GetAppList() ([]AppBean, error)
	//FindAllMatchesByAppName : Find and return applications matching the given name and type.
	//Internally,It performs a case-insensitive search based on the applicationName("%"+appName+"%") and type.
	//In case of error,[]*AppBean is returned as nil.
	FindAllMatchesByAppName(appName string, appType helper.AppType) ([]*AppBean, error)
	//GetAppListForEnvironment : Retrieves a list of applications (AppBean) based on the provided ResourceGroupingRequest.
	// It first determines the relevant application and environment objects based on the active pipelines fetched from the repository.
	//The function then performs authorization checks on these objects for the given user.
	//Finally , the corresponding AppBean objects are added to the applicationList and then returned.
	//In case of error,[]*AppBean is returned as nil.
	GetAppListForEnvironment(request resourceGroup2.ResourceGroupingRequest) ([]*AppBean, error)
	//FindAppsByTeamId : Retrieves applications (AppBean) associated with the provided teamId
	//It queries the repository for applications belonging to the specified team(project) and
	//constructs a list of AppBean instances containing ID and name.
	//The function returns the list of applications in valid case.
	//In case of error,[]*AppBean is returned as nil.
	FindAppsByTeamId(teamId int) ([]*AppBean, error)
	//FindAppsByTeamName : Retrieves applications (AppBean) associated with the provided teamName
	// It queries the repository for applications belonging to the specified team(project) and
	// constructs a list of AppBean instances containing ID and name.
	// The function returns the list of applications in valid case.
	// In case of error,[]*AppBean is returned as nil.
	FindAppsByTeamName(teamName string) ([]AppBean, error)
}

type PipelineBuilder interface {
	DevtronAppConfigService
	CiPipelineConfigService
	CiMaterialConfigService
	AppArtifactManager
	CdPipelineConfigService
	DevtronAppCMCSService
	DevtronAppStrategyService
	AppDeploymentTypeChangeManager
}
type PipelineBuilderImpl struct {
	logger                        *zap.SugaredLogger
	ciCdPipelineOrchestrator      CiCdPipelineOrchestrator
	dockerArtifactStoreRepository dockerRegistryRepository.DockerArtifactStoreRepository
	materialRepo                  pipelineConfig.MaterialRepository
	appRepo                       app2.AppRepository
	pipelineRepository            pipelineConfig.PipelineRepository
	propertiesConfigService       PropertiesConfigService
	//	ciTemplateRepository             pipelineConfig.CiTemplateRepository
	ciPipelineRepository             pipelineConfig.CiPipelineRepository
	application                      application.ServiceClient
	chartRepository                  chartRepoRepository.ChartRepository
	ciArtifactRepository             repository.CiArtifactRepository
	ecrConfig                        *EcrConfig
	envConfigOverrideRepository      chartConfig.EnvConfigOverrideRepository
	environmentRepository            repository2.EnvironmentRepository
	clusterRepository                repository2.ClusterRepository
	pipelineConfigRepository         chartConfig.PipelineConfigRepository
	mergeUtil                        util.MergeUtil
	appWorkflowRepository            appWorkflow.AppWorkflowRepository
	ciConfig                         *CiCdConfig
	cdWorkflowRepository             pipelineConfig.CdWorkflowRepository
	appService                       app.AppService
	imageScanResultRepository        security.ImageScanResultRepository
	GitFactory                       *util.GitFactory
	ArgoK8sClient                    argocdServer.ArgoK8sClient
	attributesService                attributes.AttributesService
	aCDAuthConfig                    *util3.ACDAuthConfig
	gitOpsRepository                 repository.GitOpsConfigRepository
	pipelineStrategyHistoryService   history.PipelineStrategyHistoryService
	prePostCiScriptHistoryService    history.PrePostCiScriptHistoryService
	prePostCdScriptHistoryService    history.PrePostCdScriptHistoryService
	deploymentTemplateHistoryService history.DeploymentTemplateHistoryService
	appLevelMetricsRepository        repository.AppLevelMetricsRepository
	pipelineStageService             PipelineStageService
	chartTemplateService             util.ChartTemplateService
	chartRefRepository               chartRepoRepository.ChartRefRepository
	chartService                     chart.ChartService
	helmAppService                   client.HelmAppService
	deploymentGroupRepository        repository.DeploymentGroupRepository
	ciPipelineMaterialRepository     pipelineConfig.CiPipelineMaterialRepository
	ciWorkflowRepository             pipelineConfig.CiWorkflowRepository
	//ciTemplateOverrideRepository     pipelineConfig.CiTemplateOverrideRepository
	//ciBuildConfigService CiBuildConfigService
	ciTemplateService                               CiTemplateService
	userService                                     user.UserService
	ciTemplateOverrideRepository                    pipelineConfig.CiTemplateOverrideRepository
	gitMaterialHistoryService                       history.GitMaterialHistoryService
	CiTemplateHistoryService                        history.CiTemplateHistoryService
	CiPipelineHistoryService                        history.CiPipelineHistoryService
	globalStrategyMetadataRepository                chartRepoRepository.GlobalStrategyMetadataRepository
	globalStrategyMetadataChartRefMappingRepository chartRepoRepository.GlobalStrategyMetadataChartRefMappingRepository
	deploymentConfig                                *DeploymentServiceTypeConfig
	appStatusRepository                             appStatus.AppStatusRepository
	ArgoUserService                                 argo.ArgoUserService
	workflowDagExecutor                             WorkflowDagExecutor
	enforcerUtil                                    rbac.EnforcerUtil
	resourceGroupService                            resourceGroup2.ResourceGroupService
	globalPolicyService                             globalPolicy.GlobalPolicyService
	chartDeploymentService                          util.ChartDeploymentService
	K8sUtil                                         *util4.K8sUtil
	manifestPushConfigRepository                    repository3.ManifestPushConfigRepository
	attributesRepository                            repository.AttributesRepository
	securityConfig                                  *SecurityConfig
	imageTaggingService                             ImageTaggingService
	variableEntityMappingService                    variables.VariableEntityMappingService
	variableTemplateParser                          parsers.VariableTemplateParser
<<<<<<< HEAD
	celService                                      resourceFilter.CELEvaluatorService
	resourceFilterService                           resourceFilter.ResourceFilterService
=======
	pipelineStageRepository                         repository3.PipelineStageRepository
>>>>>>> 7079d357
	CiPipelineConfigService
}

func NewPipelineBuilderImpl(logger *zap.SugaredLogger,
	ciCdPipelineOrchestrator CiCdPipelineOrchestrator,
	dockerArtifactStoreRepository dockerRegistryRepository.DockerArtifactStoreRepository,
	materialRepo pipelineConfig.MaterialRepository,
	pipelineGroupRepo app2.AppRepository,
	pipelineRepository pipelineConfig.PipelineRepository,
	propertiesConfigService PropertiesConfigService,
	ciTemplateRepository pipelineConfig.CiTemplateRepository,
	ciPipelineRepository pipelineConfig.CiPipelineRepository,
	application application.ServiceClient,
	chartRepository chartRepoRepository.ChartRepository,
	ciArtifactRepository repository.CiArtifactRepository,
	ecrConfig *EcrConfig,
	envConfigOverrideRepository chartConfig.EnvConfigOverrideRepository,
	environmentRepository repository2.EnvironmentRepository,
	clusterRepository repository2.ClusterRepository,
	pipelineConfigRepository chartConfig.PipelineConfigRepository,
	mergeUtil util.MergeUtil,
	appWorkflowRepository appWorkflow.AppWorkflowRepository,
	ciConfig *CiCdConfig,
	cdWorkflowRepository pipelineConfig.CdWorkflowRepository,
	appService app.AppService,
	imageScanResultRepository security.ImageScanResultRepository,
	ArgoK8sClient argocdServer.ArgoK8sClient,
	GitFactory *util.GitFactory, attributesService attributes.AttributesService,
	aCDAuthConfig *util3.ACDAuthConfig, gitOpsRepository repository.GitOpsConfigRepository,
	pipelineStrategyHistoryService history.PipelineStrategyHistoryService,
	prePostCiScriptHistoryService history.PrePostCiScriptHistoryService,
	prePostCdScriptHistoryService history.PrePostCdScriptHistoryService,
	deploymentTemplateHistoryService history.DeploymentTemplateHistoryService,
	appLevelMetricsRepository repository.AppLevelMetricsRepository,
	pipelineStageService PipelineStageService, chartRefRepository chartRepoRepository.ChartRefRepository,
	chartTemplateService util.ChartTemplateService, chartService chart.ChartService,
	helmAppService client.HelmAppService,
	deploymentGroupRepository repository.DeploymentGroupRepository,
	ciPipelineMaterialRepository pipelineConfig.CiPipelineMaterialRepository,
	userService user.UserService,
	ciTemplateService CiTemplateService,
	ciTemplateOverrideRepository pipelineConfig.CiTemplateOverrideRepository,
	gitMaterialHistoryService history.GitMaterialHistoryService,
	CiTemplateHistoryService history.CiTemplateHistoryService,
	CiPipelineHistoryService history.CiPipelineHistoryService,
	globalStrategyMetadataRepository chartRepoRepository.GlobalStrategyMetadataRepository,
	globalStrategyMetadataChartRefMappingRepository chartRepoRepository.GlobalStrategyMetadataChartRefMappingRepository,
	deploymentConfig *DeploymentServiceTypeConfig, appStatusRepository appStatus.AppStatusRepository,
	workflowDagExecutor WorkflowDagExecutor,
	enforcerUtil rbac.EnforcerUtil, ArgoUserService argo.ArgoUserService,
	ciWorkflowRepository pipelineConfig.CiWorkflowRepository,
	resourceGroupService resourceGroup2.ResourceGroupService,
	chartDeploymentService util.ChartDeploymentService,
	globalPolicyService globalPolicy.GlobalPolicyService,
	manifestPushConfigRepository repository3.ManifestPushConfigRepository,
	K8sUtil *util4.K8sUtil,
	attributesRepository repository.AttributesRepository,
	imageTaggingService ImageTaggingService,
	variableEntityMappingService variables.VariableEntityMappingService,
<<<<<<< HEAD
	variableTemplateParser parsers.VariableTemplateParser, celService resourceFilter.CELEvaluatorService, resourceFilterService resourceFilter.ResourceFilterService,
=======
	variableTemplateParser parsers.VariableTemplateParser,
	pipelineStageRepository repository3.PipelineStageRepository,
>>>>>>> 7079d357
	ciPipelineConfigService CiPipelineConfigService) *PipelineBuilderImpl {

	securityConfig := &SecurityConfig{}
	err := env.Parse(securityConfig)
	if err != nil {
		logger.Errorw("error in parsing securityConfig,setting  ForceSecurityScanning to default value", "defaultValue", securityConfig.ForceSecurityScanning, "err", err)
	}
	return &PipelineBuilderImpl{
		logger:                        logger,
		ciCdPipelineOrchestrator:      ciCdPipelineOrchestrator,
		dockerArtifactStoreRepository: dockerArtifactStoreRepository,
		materialRepo:                  materialRepo,
		appService:                    appService,
		appRepo:                       pipelineGroupRepo,
		pipelineRepository:            pipelineRepository,
		propertiesConfigService:       propertiesConfigService,
		//ciTemplateRepository:             ciTemplateRepository,
		ciPipelineRepository:             ciPipelineRepository,
		application:                      application,
		chartRepository:                  chartRepository,
		ciArtifactRepository:             ciArtifactRepository,
		ecrConfig:                        ecrConfig,
		envConfigOverrideRepository:      envConfigOverrideRepository,
		environmentRepository:            environmentRepository,
		clusterRepository:                clusterRepository,
		pipelineConfigRepository:         pipelineConfigRepository,
		mergeUtil:                        mergeUtil,
		appWorkflowRepository:            appWorkflowRepository,
		ciConfig:                         ciConfig,
		cdWorkflowRepository:             cdWorkflowRepository,
		imageScanResultRepository:        imageScanResultRepository,
		ArgoK8sClient:                    ArgoK8sClient,
		GitFactory:                       GitFactory,
		attributesService:                attributesService,
		aCDAuthConfig:                    aCDAuthConfig,
		gitOpsRepository:                 gitOpsRepository,
		pipelineStrategyHistoryService:   pipelineStrategyHistoryService,
		prePostCiScriptHistoryService:    prePostCiScriptHistoryService,
		prePostCdScriptHistoryService:    prePostCdScriptHistoryService,
		deploymentTemplateHistoryService: deploymentTemplateHistoryService,
		appLevelMetricsRepository:        appLevelMetricsRepository,
		pipelineStageService:             pipelineStageService,
		chartTemplateService:             chartTemplateService,
		chartRefRepository:               chartRefRepository,
		chartService:                     chartService,
		helmAppService:                   helmAppService,
		deploymentGroupRepository:        deploymentGroupRepository,
		ciPipelineMaterialRepository:     ciPipelineMaterialRepository,
		ciTemplateService:                ciTemplateService,
		//ciTemplateOverrideRepository:     ciTemplateOverrideRepository,
		//ciBuildConfigService: ciBuildConfigService,
		userService:                                     userService,
		ciTemplateOverrideRepository:                    ciTemplateOverrideRepository,
		gitMaterialHistoryService:                       gitMaterialHistoryService,
		CiTemplateHistoryService:                        CiTemplateHistoryService,
		CiPipelineHistoryService:                        CiPipelineHistoryService,
		globalStrategyMetadataRepository:                globalStrategyMetadataRepository,
		globalStrategyMetadataChartRefMappingRepository: globalStrategyMetadataChartRefMappingRepository,
		deploymentConfig:                                deploymentConfig,
		appStatusRepository:                             appStatusRepository,
		ArgoUserService:                                 ArgoUserService,
		workflowDagExecutor:                             workflowDagExecutor,
		enforcerUtil:                                    enforcerUtil,
		ciWorkflowRepository:                            ciWorkflowRepository,
		resourceGroupService:                            resourceGroupService,
		globalPolicyService:                             globalPolicyService,
		chartDeploymentService:                          chartDeploymentService,
		manifestPushConfigRepository:                    manifestPushConfigRepository,
		K8sUtil:                                         K8sUtil,
		attributesRepository:                            attributesRepository,
		securityConfig:                                  securityConfig,
		imageTaggingService:                             imageTaggingService,
		variableEntityMappingService:                    variableEntityMappingService,
		variableTemplateParser:                          variableTemplateParser,
<<<<<<< HEAD
		celService:                                      celService,
		resourceFilterService:                           resourceFilterService,
=======
		pipelineStageRepository:                         pipelineStageRepository,
>>>>>>> 7079d357
		CiPipelineConfigService:                         ciPipelineConfigService,
	}
}

// internal use only
const (
	teamIdKey                string = "teamId"
	teamNameKey              string = "teamName"
	appIdKey                 string = "appId"
	appNameKey               string = "appName"
	environmentIdKey         string = "environmentId"
	environmentNameKey       string = "environmentName"
	environmentIdentifierKey string = "environmentIdentifier"
	SearchString                    = ""
)

func formatDate(t time.Time, layout string) string {
	if t.IsZero() {
		return ""
	}
	return t.Format(layout)
}

/*
   1. create pipelineGroup
   2. save material (add credential provider support)

*/

func (impl *PipelineBuilderImpl) CreateApp(request *bean.CreateAppDTO) (*bean.CreateAppDTO, error) {
	impl.logger.Debugw("app create request received", "req", request)

	res, err := impl.ciCdPipelineOrchestrator.CreateApp(request)
	if err != nil {
		impl.logger.Errorw("error in saving create app req", "req", request, "err", err)
	}
	return res, err
}

func (impl *PipelineBuilderImpl) DeleteApp(appId int, userId int32) error {
	impl.logger.Debugw("app delete request received", "app", appId)
	err := impl.ciCdPipelineOrchestrator.DeleteApp(appId, userId)
	return err
}

func (impl *PipelineBuilderImpl) GetApp(appId int) (application *bean.CreateAppDTO, err error) {
	app, err := impl.appRepo.FindById(appId)
	if err != nil {
		impl.logger.Errorw("error in fetching app", "id", appId, "err", err)
		return nil, err
	}
	application = &bean.CreateAppDTO{
		Id:      app.Id,
		AppName: app.AppName,
		TeamId:  app.TeamId,
		AppType: app.AppType,
	}
	if app.AppType == helper.ChartStoreApp {
		return application, nil
	}
	gitMaterials := impl.GetMaterialsForAppId(appId)
	application.Material = gitMaterials
	if app.AppType == helper.Job {
		app.AppName = app.DisplayName
	}
	application.AppType = app.AppType
	return application, nil
}

func (impl *PipelineBuilderImpl) FindByIds(ids []*int) ([]*AppBean, error) {
	var appsRes []*AppBean
	apps, err := impl.appRepo.FindByIds(ids)
	if err != nil {
		impl.logger.Errorw("error while fetching app", "err", err)
		return nil, err
	}
	for _, app := range apps {
		appsRes = append(appsRes, &AppBean{Id: app.Id, Name: app.AppName, TeamId: app.TeamId})
	}
	return appsRes, err
}

func (impl *PipelineBuilderImpl) GetAppList() ([]AppBean, error) {
	var appsRes []AppBean
	apps, err := impl.appRepo.FindAll()
	if err != nil {
		impl.logger.Errorw("error while fetching app", "err", err)
		return nil, err
	}
	for _, app := range apps {
		appsRes = append(appsRes, AppBean{Id: app.Id, Name: app.AppName})
	}
	return appsRes, err
}

func (impl *PipelineBuilderImpl) FindAllMatchesByAppName(appName string, appType helper.AppType) ([]*AppBean, error) {
	var appsRes []*AppBean
	var apps []*app2.App
	var err error
	if len(appName) == 0 {
		apps, err = impl.appRepo.FindAll()
	} else {
		apps, err = impl.appRepo.FindAllMatchesByAppName(appName, appType)
	}
	if err != nil {
		impl.logger.Errorw("error while fetching app", "err", err)
		return nil, err
	}
	for _, app := range apps {
		name := app.AppName
		if appType == helper.Job {
			name = app.DisplayName
		}
		appsRes = append(appsRes, &AppBean{Id: app.Id, Name: name})
	}
	return appsRes, err
}

func (impl PipelineBuilderImpl) GetAppListForEnvironment(request resourceGroup2.ResourceGroupingRequest) ([]*AppBean, error) {
	var applicationList []*AppBean
	var cdPipelines []*pipelineConfig.Pipeline
	var err error
	if request.ResourceGroupId > 0 {
		appIds, err := impl.resourceGroupService.GetResourceIdsByResourceGroupId(request.ResourceGroupId)
		if err != nil {
			return nil, err
		}
		//override appIds if already provided app group id in request.
		request.ResourceIds = appIds
	}
	if len(request.ResourceIds) > 0 {
		cdPipelines, err = impl.pipelineRepository.FindActiveByInFilter(request.ParentResourceId, request.ResourceIds)
	} else {
		cdPipelines, err = impl.pipelineRepository.FindActiveByEnvId(request.ParentResourceId)
	}
	if err != nil {
		impl.logger.Errorw("error in fetching pipelines", "request", request, "err", err)
		return nil, err
	}
	if len(cdPipelines) == 0 {
		return applicationList, nil
	}
	var appObjectArr []string
	var envObjectArr []string
	objects := impl.enforcerUtil.GetAppAndEnvObjectByDbPipeline(cdPipelines)
	for _, object := range objects {
		appObjectArr = append(appObjectArr, object[0])
		envObjectArr = append(envObjectArr, object[1])
	}
	appResults, envResults := request.CheckAuthBatch(request.EmailId, appObjectArr, envObjectArr)
	for _, pipeline := range cdPipelines {
		appObject := objects[pipeline.Id][0]
		envObject := objects[pipeline.Id][1]
		if !(appResults[appObject] && envResults[envObject]) {
			//if user unauthorized, skip items
			continue
		}
		applicationList = append(applicationList, &AppBean{Id: pipeline.AppId, Name: pipeline.App.AppName})
	}
	return applicationList, err
}

func (impl *PipelineBuilderImpl) FindAppsByTeamId(teamId int) ([]*AppBean, error) {
	var appsRes []*AppBean
	apps, err := impl.appRepo.FindAppsByTeamId(teamId)
	if err != nil {
		impl.logger.Errorw("error while fetching app", "err", err)
		return nil, err
	}
	for _, app := range apps {
		appsRes = append(appsRes, &AppBean{Id: app.Id, Name: app.AppName})
	}
	return appsRes, err
}

func (impl *PipelineBuilderImpl) FindAppsByTeamName(teamName string) ([]AppBean, error) {
	var appsRes []AppBean
	apps, err := impl.appRepo.FindAppsByTeamName(teamName)
	if err != nil {
		impl.logger.Errorw("error while fetching app", "err", err)
		return nil, err
	}
	for _, app := range apps {
		appsRes = append(appsRes, AppBean{Id: app.Id, Name: app.AppName})
	}
	return appsRes, err
}

func (impl *PipelineBuilderImpl) getGitMaterialsForApp(appId int) ([]*bean.GitMaterial, error) {
	materials, err := impl.materialRepo.FindByAppId(appId)
	if err != nil {
		impl.logger.Errorw("error in fetching materials for app", "appId", appId, "err", err)
		return nil, err
	}
	var gitMaterials []*bean.GitMaterial

	for _, material := range materials {
		gitUrl := material.Url
		if material.GitProvider.AuthMode == repository.AUTH_MODE_USERNAME_PASSWORD ||
			material.GitProvider.AuthMode == repository.AUTH_MODE_ACCESS_TOKEN {
			u, err := url.Parse(gitUrl)
			if err != nil {
				return nil, err
			}
			var password string
			userName := material.GitProvider.UserName
			if material.GitProvider.AuthMode == repository.AUTH_MODE_USERNAME_PASSWORD {
				password = material.GitProvider.Password

			} else if material.GitProvider.AuthMode == repository.AUTH_MODE_ACCESS_TOKEN {
				password = material.GitProvider.AccessToken
				if userName == "" {
					userName = "devtron-boat"
				}
			}
			if userName == "" || password == "" {
				return nil, util.ApiError{}.ErrorfUser("invalid git credentials config")
			}
			u.User = url.UserPassword(userName, password)
			gitUrl = u.String()
		}
		gitMaterial := &bean.GitMaterial{
			Id:            material.Id,
			Url:           gitUrl,
			GitProviderId: material.GitProviderId,
			Name:          material.Name[strings.Index(material.Name, "-")+1:],
			CheckoutPath:  material.CheckoutPath,
		}
		gitMaterials = append(gitMaterials, gitMaterial)
	}
	return gitMaterials, nil
}

func getPatchStatus(err error) bean.CiPatchStatus {
	if err != nil {
		if err.Error() == string(bean.CI_PATCH_NOT_AUTHORIZED_MESSAGE) {
			return bean.CI_PATCH_NOT_AUTHORIZED
		}
		return bean.CI_PATCH_FAILED
	}
	return bean.CI_PATCH_SUCCESS
}

func getPatchMessage(err error) bean.CiPatchMessage {
	if err != nil {
		return bean.CiPatchMessage(err.Error())
	}
	return ""
}

<<<<<<< HEAD
func (impl *PipelineBuilderImpl) ValidateCDPipelineRequest(pipelineCreateRequest *bean.CdPipelines, isGitOpsConfigured, haveAtleastOneGitOps bool, virtualEnvironmentMap map[int]bool) (bool, error) {
=======
func (impl *PipelineBuilderImpl) ValidateCDPipelineRequest(pipelineCreateRequest *bean.CdPipelines, isGitOpsConfigured, haveAtleastOneGitOps bool) (bool, error) {
>>>>>>> 7079d357

	if isGitOpsConfigured == false && haveAtleastOneGitOps {
		impl.logger.Errorw("Gitops not configured but selected in creating cd pipeline")
		err := &util.ApiError{
			HttpStatusCode:  http.StatusBadRequest,
			InternalMessage: "Gitops integration is not installed/configured. Please install/configure gitops or use helm option.",
			UserMessage:     "Gitops integration is not installed/configured. Please install/configure gitops or use helm option.",
		}
		return false, err
	}

	envPipelineMap := make(map[int]string)
	for _, pipeline := range pipelineCreateRequest.Pipelines {
		if envPipelineMap[pipeline.EnvironmentId] != "" {
			err := &util.ApiError{
				HttpStatusCode:  http.StatusBadRequest,
				InternalMessage: "cd-pipelines already exist for this app and env, cannot create multiple cd-pipelines",
				UserMessage:     "cd-pipelines already exist for this app and env, cannot create multiple cd-pipelines",
			}
			return false, err
		}
		envPipelineMap[pipeline.EnvironmentId] = pipeline.Name

		existingCdPipelinesForEnv, pErr := impl.pipelineRepository.FindActiveByAppIdAndEnvironmentId(pipelineCreateRequest.AppId, pipeline.EnvironmentId)
		if pErr != nil && !util.IsErrNoRows(pErr) {
			impl.logger.Errorw("error in fetching cd pipelines ", "err", pErr, "appId", pipelineCreateRequest.AppId)
			return false, pErr
		}
		if len(existingCdPipelinesForEnv) > 0 {
			err := &util.ApiError{
				HttpStatusCode:  http.StatusBadRequest,
				InternalMessage: "cd-pipelines already exist for this app and env, cannot create multiple cd-pipelines",
				UserMessage:     "cd-pipelines already exist for this app and env, cannot create multiple cd-pipelines",
			}
			return false, err
		}
		if len(pipeline.PreStage.Config) > 0 && !strings.Contains(pipeline.PreStage.Config, "beforeStages") {
			err := &util.ApiError{
				HttpStatusCode:  http.StatusBadRequest,
				InternalMessage: "invalid yaml config, must include - beforeStages",
				UserMessage:     "invalid yaml config, must include - beforeStages",
			}
			return false, err
		}
		if len(pipeline.PostStage.Config) > 0 && !strings.Contains(pipeline.PostStage.Config, "afterStages") {
			err := &util.ApiError{
				HttpStatusCode:  http.StatusBadRequest,
				InternalMessage: "invalid yaml config, must include - afterStages",
				UserMessage:     "invalid yaml config, must include - afterStages",
			}
			return false, err
		}

	}

	return true, nil

}

func (impl *PipelineBuilderImpl) RegisterInACD(gitOpsRepoName string, chartGitAttr *util.ChartGitAttribute, userId int32, ctx context.Context) error {

	err := impl.chartDeploymentService.RegisterInArgo(chartGitAttr, ctx)
	if err != nil {
		impl.logger.Errorw("error while register git repo in argo", "err", err)
		emptyRepoErrorMessage := []string{"failed to get index: 404 Not Found", "remote repository is empty"}
		if strings.Contains(err.Error(), emptyRepoErrorMessage[0]) || strings.Contains(err.Error(), emptyRepoErrorMessage[1]) {
			// - found empty repository, create some file in repository
			err := impl.chartTemplateService.CreateReadmeInGitRepo(gitOpsRepoName, userId)
			if err != nil {
				impl.logger.Errorw("error in creating file in git repo", "err", err)
				return err
			}
			// - retry register in argo
			err = impl.chartDeploymentService.RegisterInArgo(chartGitAttr, ctx)
			if err != nil {
				impl.logger.Errorw("error in re-try register in argo", "err", err)
				return err
			}
		} else {
			return err
		}
	}

	return nil
}

func (impl *PipelineBuilderImpl) validateDeploymentAppType(pipeline *bean.CDPipelineConfigObject, deploymentConfig map[string]bool) error {

	// Config value doesn't exist in attribute table
	if deploymentConfig == nil {
		return nil
	}
	//Config value found to be true for ArgoCD and Helm both
	if allDeploymentConfigTrue(deploymentConfig) {
		return nil
	}
	//Case : {ArgoCD : false, Helm: true, HGF : true}
	if validDeploymentConfigReceived(deploymentConfig, pipeline.DeploymentAppType) {
		return nil
	}

	err := &util.ApiError{
		HttpStatusCode:  http.StatusBadRequest,
		InternalMessage: "Received deployment app type doesn't match with the allowed deployment app type for this environment.",
		UserMessage:     "Received deployment app type doesn't match with the allowed deployment app type for this environment.",
	}
	return err
}

func allDeploymentConfigTrue(deploymentConfig map[string]bool) bool {
	for _, value := range deploymentConfig {
		if !value {
			return false
		}
	}
	return true
}

func validDeploymentConfigReceived(deploymentConfig map[string]bool, deploymentTypeSent string) bool {
	for key, value := range deploymentConfig {
		if value && key == deploymentTypeSent {
			return true
		}
	}
	return false
}

func (impl *PipelineBuilderImpl) DeleteCdPipelinePartial(pipeline *pipelineConfig.Pipeline, ctx context.Context, deleteAction int, userId int32) (*bean.AppDeleteResponseDTO, error) {
	cascadeDelete := true
	forceDelete := false
	deleteResponse := &bean.AppDeleteResponseDTO{
		DeleteInitiated:  false,
		ClusterReachable: true,
	}
	if deleteAction == bean.FORCE_DELETE {
		forceDelete = true
		cascadeDelete = false
	} else if deleteAction == bean.NON_CASCADE_DELETE {
		cascadeDelete = false
	}
	//Updating clusterReachable flag
	clusterBean, err := impl.clusterRepository.FindById(pipeline.Environment.ClusterId)
	if err != nil {
		impl.logger.Errorw("error in getting cluster details", "err", err, "clusterId", pipeline.Environment.ClusterId)
	}
	deleteResponse.ClusterName = clusterBean.ClusterName
	if len(clusterBean.ErrorInConnecting) > 0 {
		deleteResponse.ClusterReachable = false
	}
	//getting children CD pipeline details
	childNodes, err := impl.appWorkflowRepository.FindWFCDMappingByParentCDPipelineId(pipeline.Id)
	if err != nil && err != pg.ErrNoRows {
		impl.logger.Errorw("error in getting children cd details", "err", err)
		return deleteResponse, err
	} else if len(childNodes) > 0 {
		impl.logger.Debugw("cannot delete cd pipeline, contains children cd")
		return deleteResponse, fmt.Errorf("Please delete children CD pipelines before deleting this pipeline.")
	}
	//getting deployment group for this pipeline
	deploymentGroupNames, err := impl.deploymentGroupRepository.GetNamesByAppIdAndEnvId(pipeline.EnvironmentId, pipeline.AppId)
	if err != nil && err != pg.ErrNoRows {
		impl.logger.Errorw("error in getting deployment group names by appId and envId", "err", err)
		return deleteResponse, err
	} else if len(deploymentGroupNames) > 0 {
		groupNamesByte, err := json.Marshal(deploymentGroupNames)
		if err != nil {
			impl.logger.Errorw("error in marshaling deployment group names", "err", err, "deploymentGroupNames", deploymentGroupNames)
		}
		impl.logger.Debugw("cannot delete cd pipeline, is being used in deployment group")
		return deleteResponse, fmt.Errorf("Please remove this CD pipeline from deployment groups : %s", string(groupNamesByte))
	}
	dbConnection := impl.pipelineRepository.GetConnection()
	tx, err := dbConnection.Begin()
	if err != nil {
		return deleteResponse, err
	}
	// Rollback tx on error.
	defer tx.Rollback()

	//delete app from argo cd, if created
	if pipeline.DeploymentAppCreated && !pipeline.DeploymentAppDeleteRequest {
		deploymentAppName := fmt.Sprintf("%s-%s", pipeline.App.AppName, pipeline.Environment.Name)
		if util.IsAcdApp(pipeline.DeploymentAppType) {
			if !deleteResponse.ClusterReachable {
				impl.logger.Errorw("cluster connection error", "err", clusterBean.ErrorInConnecting)
				if cascadeDelete {
					return deleteResponse, nil
				}
			}
			impl.logger.Debugw("acd app is already deleted for this pipeline", "pipeline", pipeline)
			req := &application2.ApplicationDeleteRequest{
				Name:    &deploymentAppName,
				Cascade: &cascadeDelete,
			}
			if _, err := impl.application.Delete(ctx, req); err != nil {
				impl.logger.Errorw("err in deleting pipeline on argocd", "id", pipeline, "err", err)

				if forceDelete {
					impl.logger.Warnw("error while deletion of app in acd, continue to delete in db as this operation is force delete", "error", err)
				} else {
					//statusError, _ := err.(*errors2.StatusError)
					if cascadeDelete && strings.Contains(err.Error(), "code = NotFound") {
						err = &util.ApiError{
							UserMessage:     "Could not delete as application not found in argocd",
							InternalMessage: err.Error(),
						}
					} else {
						err = &util.ApiError{
							UserMessage:     "Could not delete application",
							InternalMessage: err.Error(),
						}
					}
					return deleteResponse, err
				}
			}
			impl.logger.Infow("app deleted from argocd", "id", pipeline.Id, "pipelineName", pipeline.Name, "app", deploymentAppName)
			pipeline.DeploymentAppDeleteRequest = true
			pipeline.UpdatedOn = time.Now()
			pipeline.UpdatedBy = userId
			err = impl.pipelineRepository.Update(pipeline, tx)
			if err != nil {
				impl.logger.Errorw("error in partially delete cd pipeline", "err", err)
				return deleteResponse, err
			}
		}
		deleteResponse.DeleteInitiated = true
	}
	err = tx.Commit()
	if err != nil {
		impl.logger.Errorw("error in committing db transaction", "err", err)
		return deleteResponse, err
	}
	return deleteResponse, nil
}

func (impl *PipelineBuilderImpl) isGitRepoUrlPresent(appId int) bool {
	fetchedChart, err := impl.chartRepository.FindLatestByAppId(appId)

	if err != nil || len(fetchedChart.GitRepoUrl) == 0 {
		impl.logger.Errorw("error fetching git repo url or it is not present")
		return false
	}
	return true
}

func (impl *PipelineBuilderImpl) isPipelineInfoValid(pipeline *pipelineConfig.Pipeline,
	failedPipelines []*bean.DeploymentChangeStatus) ([]*bean.DeploymentChangeStatus, bool) {

	if len(pipeline.App.AppName) == 0 || len(pipeline.Environment.Name) == 0 {
		impl.logger.Errorw("app name or environment name is not present",
			"pipeline id", pipeline.Id)

		failedPipelines = impl.handleFailedDeploymentAppChange(pipeline, failedPipelines,
			"could not fetch app name or environment name")

		return failedPipelines, false
	}
	return failedPipelines, true
}

func (impl *PipelineBuilderImpl) handleFailedDeploymentAppChange(pipeline *pipelineConfig.Pipeline,
	failedPipelines []*bean.DeploymentChangeStatus, err string) []*bean.DeploymentChangeStatus {

	return impl.appendToDeploymentChangeStatusList(
		failedPipelines,
		pipeline,
		err,
		bean.Failed)
}

func (impl *PipelineBuilderImpl) handleNotHealthyAppsIfArgoDeploymentType(pipeline *pipelineConfig.Pipeline,
	failedPipelines []*bean.DeploymentChangeStatus) ([]*bean.DeploymentChangeStatus, error) {

	if pipeline.DeploymentAppType == bean.ArgoCd {
		// check if app status is Healthy
		status, err := impl.appStatusRepository.Get(pipeline.AppId, pipeline.EnvironmentId)

		// case: missing status row in db
		if len(status.Status) == 0 {
			return failedPipelines, nil
		}

		// cannot delete the app from argocd if app status is Progressing
		if err != nil || status.Status == "Progressing" {

			healthCheckErr := errors.New("unable to fetch app status or app status is progressing")

			impl.logger.Errorw(healthCheckErr.Error(),
				"appId", pipeline.AppId,
				"environmentId", pipeline.EnvironmentId,
				"err", err)

			failedPipelines = impl.handleFailedDeploymentAppChange(pipeline, failedPipelines, healthCheckErr.Error())

			return failedPipelines, healthCheckErr
		}
		return failedPipelines, nil
	}
	return failedPipelines, nil
}

func (impl *PipelineBuilderImpl) handleNotDeployedAppsIfArgoDeploymentType(pipeline *pipelineConfig.Pipeline,
	failedPipelines []*bean.DeploymentChangeStatus) ([]*bean.DeploymentChangeStatus, error) {

	if pipeline.DeploymentAppType == string(bean.ArgoCd) {
		// check if app status is Healthy
		status, err := impl.appStatusRepository.Get(pipeline.AppId, pipeline.EnvironmentId)

		// case: missing status row in db
		if len(status.Status) == 0 {
			return failedPipelines, nil
		}

		// cannot delete the app from argocd if app status is Progressing
		if err != nil {

			healthCheckErr := errors.New("unable to fetch app status")

			impl.logger.Errorw(healthCheckErr.Error(),
				"appId", pipeline.AppId,
				"environmentId", pipeline.EnvironmentId,
				"err", err)

			failedPipelines = impl.handleFailedDeploymentAppChange(pipeline, failedPipelines, healthCheckErr.Error())

			return failedPipelines, healthCheckErr
		}
		return failedPipelines, nil
	}
	return failedPipelines, nil
}

func (impl *PipelineBuilderImpl) FetchDeletedApp(ctx context.Context,
	pipelines []*pipelineConfig.Pipeline) *bean.DeploymentAppTypeChangeResponse {

	successfulPipelines := make([]*bean.DeploymentChangeStatus, 0)
	failedPipelines := make([]*bean.DeploymentChangeStatus, 0)
	// Iterate over all the pipelines in the environment for given deployment app type
	for _, pipeline := range pipelines {

		deploymentAppName := fmt.Sprintf("%s-%s", pipeline.App.AppName, pipeline.Environment.Name)
		var err error
		if pipeline.DeploymentAppType == string(bean.ArgoCd) {
			appIdentifier := &client.AppIdentifier{
				ClusterId:   pipeline.Environment.ClusterId,
				ReleaseName: pipeline.DeploymentAppName,
				Namespace:   pipeline.Environment.Namespace,
			}
			_, err = impl.helmAppService.GetApplicationDetail(ctx, appIdentifier)
		} else {
			req := &application2.ApplicationQuery{
				Name: &deploymentAppName,
			}
			_, err = impl.application.Get(ctx, req)
		}
		if err != nil {
			impl.logger.Errorw("error in getting application detail", "err", err, "deploymentAppName", deploymentAppName)
		}

		if err != nil && checkAppReleaseNotExist(err) {
			successfulPipelines = impl.appendToDeploymentChangeStatusList(
				successfulPipelines,
				pipeline,
				"",
				bean.Success)
		} else {
			failedPipelines = impl.appendToDeploymentChangeStatusList(
				failedPipelines,
				pipeline,
				"App Not Yet Deleted.",
				bean.NOT_YET_DELETED)
		}
	}

	return &bean.DeploymentAppTypeChangeResponse{
		SuccessfulPipelines: successfulPipelines,
		FailedPipelines:     failedPipelines,
	}
}

// deleteArgoCdApp takes context and deployment app name used in argo cd and deletes
// the application in argo cd.
func (impl *PipelineBuilderImpl) deleteArgoCdApp(ctx context.Context, pipeline *pipelineConfig.Pipeline, deploymentAppName string,
	cascadeDelete bool) error {

	if !pipeline.DeploymentAppCreated {
		return nil
	}

	// building the argocd application delete request
	req := &application2.ApplicationDeleteRequest{
		Name:    &deploymentAppName,
		Cascade: &cascadeDelete,
	}

	_, err := impl.application.Delete(ctx, req)

	if err != nil {
		impl.logger.Errorw("error in deleting argocd application", "err", err)
		// Possible that argocd app got deleted but db updation failed
		if strings.Contains(err.Error(), "code = NotFound") {
			return nil
		}
		return err
	}
	return nil
}

// deleteHelmApp takes in context and pipeline object and deletes the release in helm
func (impl *PipelineBuilderImpl) deleteHelmApp(ctx context.Context, pipeline *pipelineConfig.Pipeline) error {

	if !pipeline.DeploymentAppCreated {
		return nil
	}

	// validation
	if !util.IsHelmApp(pipeline.DeploymentAppType) {
		return errors.New("unable to delete pipeline with id: " + strconv.Itoa(pipeline.Id) + ", not a helm app")
	}

	// create app identifier
	appIdentifier := &client.AppIdentifier{
		ClusterId:   pipeline.Environment.ClusterId,
		ReleaseName: pipeline.DeploymentAppName,
		Namespace:   pipeline.Environment.Namespace,
	}

	// call for delete resource
	deleteResponse, err := impl.helmAppService.DeleteApplication(ctx, appIdentifier)

	if err != nil {
		impl.logger.Errorw("error in deleting helm application", "error", err, "appIdentifier", appIdentifier)
		return err
	}

	if deleteResponse == nil || !deleteResponse.GetSuccess() {
		return errors.New("helm delete application response unsuccessful")
	}
	return nil
}

func (impl *PipelineBuilderImpl) appendToDeploymentChangeStatusList(pipelines []*bean.DeploymentChangeStatus,
	pipeline *pipelineConfig.Pipeline, error string, status bean.Status) []*bean.DeploymentChangeStatus {

	return append(pipelines, &bean.DeploymentChangeStatus{
		Id:      pipeline.Id,
		AppId:   pipeline.AppId,
		AppName: pipeline.App.AppName,
		EnvId:   pipeline.EnvironmentId,
		EnvName: pipeline.Environment.Name,
		Error:   error,
		Status:  status,
	})
}

type DeploymentType struct {
	Deployment Deployment `json:"deployment"`
}

type Deployment struct {
	Strategy map[string]interface{} `json:"strategy"`
}

func (impl *PipelineBuilderImpl) createCdPipeline(ctx context.Context, app *app2.App, pipeline *bean.CDPipelineConfigObject, userId int32) (pipelineRes int, err error) {
	dbConnection := impl.pipelineRepository.GetConnection()
	tx, err := dbConnection.Begin()
	if err != nil {
		return 0, err
	}
	// Rollback tx on error.
	defer tx.Rollback()

	if pipeline.AppWorkflowId == 0 && pipeline.ParentPipelineType == "WEBHOOK" {
		externalCiPipeline := &pipelineConfig.ExternalCiPipeline{
			AppId:       app.Id,
			AccessToken: "",
			Active:      true,
			AuditLog:    sql.AuditLog{CreatedBy: userId, CreatedOn: time.Now(), UpdatedOn: time.Now(), UpdatedBy: userId},
		}
		externalCiPipeline, err = impl.ciPipelineRepository.SaveExternalCi(externalCiPipeline, tx)
		wf := &appWorkflow.AppWorkflow{
			Name:     fmt.Sprintf("wf-%d-%s", app.Id, util2.Generate(4)),
			AppId:    app.Id,
			Active:   true,
			AuditLog: sql.AuditLog{CreatedBy: userId, CreatedOn: time.Now(), UpdatedOn: time.Now(), UpdatedBy: userId},
		}
		savedAppWf, err := impl.appWorkflowRepository.SaveAppWorkflowWithTx(wf, tx)
		if err != nil {
			impl.logger.Errorw("err", err)
			return 0, err
		}
		appWorkflowMap := &appWorkflow.AppWorkflowMapping{
			AppWorkflowId: savedAppWf.Id,
			ComponentId:   externalCiPipeline.Id,
			Type:          "WEBHOOK",
			Active:        true,
			AuditLog:      sql.AuditLog{CreatedBy: userId, CreatedOn: time.Now(), UpdatedOn: time.Now(), UpdatedBy: userId},
		}
		appWorkflowMap, err = impl.appWorkflowRepository.SaveAppWorkflowMapping(appWorkflowMap, tx)
		if err != nil {
			return 0, err
		}
		pipeline.ParentPipelineId = externalCiPipeline.Id
		pipeline.AppWorkflowId = savedAppWf.Id
	}

	chart, err := impl.chartRepository.FindLatestChartForAppByAppId(app.Id)
	if err != nil {
		return 0, err
	}
	envOverride, err := impl.propertiesConfigService.CreateIfRequired(chart, pipeline.EnvironmentId, userId, false, models.CHARTSTATUS_NEW, false, false, pipeline.Namespace, chart.IsBasicViewLocked, chart.CurrentViewEditor, tx)
	if err != nil {
		return 0, err
	}

	// Get pipeline override based on Deployment strategy
	//TODO: mark as created in our db
	pipelineId, err := impl.ciCdPipelineOrchestrator.CreateCDPipelines(pipeline, app.Id, userId, tx, app.AppName)
	if err != nil {
		impl.logger.Errorw("error in ")
		return 0, err
	}

	//adding pipeline to workflow
	_, err = impl.appWorkflowRepository.FindByIdAndAppId(pipeline.AppWorkflowId, app.Id)
	if err != nil && err != pg.ErrNoRows {
		return 0, err
	}
	if pipeline.AppWorkflowId > 0 {
		var parentPipelineId int
		var parentPipelineType string
		if pipeline.ParentPipelineId == 0 {
			parentPipelineId = pipeline.CiPipelineId
			parentPipelineType = "CI_PIPELINE"
		} else {
			parentPipelineId = pipeline.ParentPipelineId
			parentPipelineType = pipeline.ParentPipelineType
		}
		appWorkflowMap := &appWorkflow.AppWorkflowMapping{
			AppWorkflowId: pipeline.AppWorkflowId,
			ParentId:      parentPipelineId,
			ParentType:    parentPipelineType,
			ComponentId:   pipelineId,
			Type:          "CD_PIPELINE",
			Active:        true,
			AuditLog:      sql.AuditLog{CreatedBy: userId, CreatedOn: time.Now(), UpdatedOn: time.Now(), UpdatedBy: userId},
		}
		_, err = impl.appWorkflowRepository.SaveAppWorkflowMapping(appWorkflowMap, tx)
		if err != nil {
			return 0, err
		}
	}
	//getting global app metrics for cd pipeline create because env level metrics is not created yet
	appLevelAppMetricsEnabled := false
	appLevelMetrics, err := impl.appLevelMetricsRepository.FindByAppId(app.Id)
	if err != nil && err != pg.ErrNoRows {
		impl.logger.Errorw("error in getting app level metrics app level", "error", err)
	} else if err == nil {
		appLevelAppMetricsEnabled = appLevelMetrics.AppMetrics
	}
	err = impl.deploymentTemplateHistoryService.CreateDeploymentTemplateHistoryFromEnvOverrideTemplate(envOverride, tx, appLevelAppMetricsEnabled, pipelineId)
	if err != nil {
		impl.logger.Errorw("error in creating entry for env deployment template history", "err", err, "envOverride", envOverride)
		return 0, err
	}
	//VARIABLE_MAPPING_UPDATE
	err = impl.extractAndMapVariables(envOverride.EnvOverrideValues, envOverride.Id, repository6.EntityTypeDeploymentTemplateEnvLevel, envOverride.UpdatedBy, tx)
	if err != nil {
		return 0, err
	}
	// strategies for pipeline ids, there is only one is default
	defaultCount := 0
	for _, item := range pipeline.Strategies {
		if item.Default {
			defaultCount = defaultCount + 1
			if defaultCount > 1 {
				impl.logger.Warnw("already have one strategy is default in this pipeline", "strategy", item.DeploymentTemplate)
				item.Default = false
			}
		}
		strategy := &chartConfig.PipelineStrategy{
			PipelineId: pipelineId,
			Strategy:   item.DeploymentTemplate,
			Config:     string(item.Config),
			Default:    item.Default,
			Deleted:    false,
			AuditLog:   sql.AuditLog{UpdatedBy: userId, CreatedBy: userId, UpdatedOn: time.Now(), CreatedOn: time.Now()},
		}
		err = impl.pipelineConfigRepository.Save(strategy, tx)
		if err != nil {
			impl.logger.Errorw("error in saving strategy", "strategy", item.DeploymentTemplate)
			return pipelineId, fmt.Errorf("pipeline created but failed to add strategy")
		}
		//creating history entry for strategy
		_, err = impl.pipelineStrategyHistoryService.CreatePipelineStrategyHistory(strategy, pipeline.TriggerType, tx)
		if err != nil {
			impl.logger.Errorw("error in creating strategy history entry", "err", err)
			return 0, err
		}

	}
	if util.IsManifestPush(pipeline.DeploymentAppType) {
		if len(pipeline.ContainerRegistryName) == 0 || len(pipeline.RepoName) == 0 {
			return 0, errors.New("container registry name and repo name cannot be empty for manifest push deployment")
		}
		if pipeline.ManifestStorageType == bean.ManifestStorageGit {
			//implement
		} else if pipeline.ManifestStorageType == bean.ManifestStorageOCIHelmRepo {

			helmRepositoryConfig := bean4.HelmRepositoryConfig{
				RepositoryName:        strings.TrimSpace(pipeline.RepoName),
				ContainerRegistryName: pipeline.ContainerRegistryName,
			}
			helmRepositoryConfigBytes, err := json.Marshal(helmRepositoryConfig)
			if err != nil {
				impl.logger.Errorw("error in marshaling helm registry config", "err", err)
				return 0, err
			}
			manifestPushConfig := &repository3.ManifestPushConfig{
				AppId:             app.Id,
				EnvId:             pipeline.EnvironmentId,
				CredentialsConfig: string(helmRepositoryConfigBytes),
				ChartName:         pipeline.ChartName,
				ChartBaseVersion:  pipeline.ChartBaseVersion,
				StorageType:       bean.ManifestStorageOCIHelmRepo,
				Deleted:           false,
				AuditLog: sql.AuditLog{
					CreatedOn: time.Now(),
					CreatedBy: userId,
					UpdatedOn: time.Now(),
					UpdatedBy: userId,
				},
			}
			existingManifestPushConfig, err := impl.manifestPushConfigRepository.GetOneManifestPushConfig(string(helmRepositoryConfigBytes))
			if err != nil {
				impl.logger.Errorw("error in fetching manifest push config from db", "err", err)
				return 0, err
			}

			if existingManifestPushConfig.Id != 0 {
				err = fmt.Errorf("repository name \"%s\" is already in use for this container registry", helmRepositoryConfig.RepositoryName)
				impl.logger.Errorw("error in saving manifest push config in db", "err", err)
				return 0, err
			}
			manifestPushConfig, err = impl.manifestPushConfigRepository.SaveConfig(manifestPushConfig)
			if err != nil {
				impl.logger.Errorw("error in saving config for oci helm repo", "err", err)
				return 0, err
			}
		}
	}

	err = tx.Commit()
	if err != nil {
		return 0, err
	}

	impl.logger.Debugw("pipeline created with GitMaterialId ", "id", pipelineId, "pipeline", pipeline)
	return pipelineId, nil
}

func (impl PipelineBuilderImpl) extractAndMapVariables(template string, entityId int, entityType repository6.EntityType, userId int32, tx *pg.Tx) error {
	usedVariables, err := impl.variableTemplateParser.ExtractVariables(template, parsers.JsonVariableTemplate)
	if err != nil {
		return err
	}
	err = impl.variableEntityMappingService.UpdateVariablesForEntity(usedVariables, repository6.Entity{
		EntityType: entityType,
		EntityId:   entityId,
	}, userId, tx)
	if err != nil {
		return err
	}
	return nil
}

func (impl *PipelineBuilderImpl) updateCdPipeline(ctx context.Context, appId int, pipeline *bean.CDPipelineConfigObject, userID int32) (err error) {

	if len(pipeline.PreStage.Config) > 0 && !strings.Contains(pipeline.PreStage.Config, "beforeStages") {
		err = &util.ApiError{
			HttpStatusCode:  http.StatusBadRequest,
			InternalMessage: "invalid yaml config, must include - beforeStages",
			UserMessage:     "invalid yaml config, must include - beforeStages",
		}
		return err
	}
	if len(pipeline.PostStage.Config) > 0 && !strings.Contains(pipeline.PostStage.Config, "afterStages") {
		err = &util.ApiError{
			HttpStatusCode:  http.StatusBadRequest,
			InternalMessage: "invalid yaml config, must include - afterStages",
			UserMessage:     "invalid yaml config, must include - afterStages",
		}
		return err
	}
	dbConnection := impl.pipelineRepository.GetConnection()
	tx, err := dbConnection.Begin()
	if err != nil {
		return err
	}
	// Rollback tx on error.
	defer tx.Rollback()

	pipelineDbObj, err := impl.ciCdPipelineOrchestrator.UpdateCDPipeline(pipeline, userID, tx)
	if err != nil {
		impl.logger.Errorw("error in updating pipeline")
		return err
	}

	// strategies for pipeline ids, there is only one is default
	existingStrategies, err := impl.pipelineConfigRepository.GetAllStrategyByPipelineId(pipeline.Id)
	if err != nil && !errors.IsNotFound(err) {
		impl.logger.Errorw("error in getting pipeline strategies", "err", err)
		return err
	}
	for _, oldItem := range existingStrategies {
		notFound := true
		for _, newItem := range pipeline.Strategies {
			if newItem.DeploymentTemplate == oldItem.Strategy {
				notFound = false
			}
		}

		if notFound {
			//delete from db
			err := impl.pipelineConfigRepository.Delete(oldItem, tx)
			if err != nil {
				impl.logger.Errorw("error in delete pipeline strategies", "err", err)
				return fmt.Errorf("error in delete pipeline strategies")
			}
		}
	}

	defaultCount := 0
	for _, item := range pipeline.Strategies {
		if item.Default {
			defaultCount = defaultCount + 1
			if defaultCount > 1 {
				impl.logger.Warnw("already have one strategy is default in this pipeline, skip this", "strategy", item.DeploymentTemplate)
				continue
			}
		}
		strategy, err := impl.pipelineConfigRepository.FindByStrategyAndPipelineId(item.DeploymentTemplate, pipeline.Id)
		if err != nil && pg.ErrNoRows != err {
			impl.logger.Errorw("error in getting strategy", "err", err)
			return err
		}
		if strategy.Id > 0 {
			strategy.Config = string(item.Config)
			strategy.Default = item.Default
			strategy.UpdatedBy = userID
			strategy.UpdatedOn = time.Now()
			err = impl.pipelineConfigRepository.Update(strategy, tx)
			if err != nil {
				impl.logger.Errorw("error in updating strategy", "strategy", item.DeploymentTemplate)
				return fmt.Errorf("pipeline updated but failed to update one strategy")
			}
			//creating history entry for strategy
			_, err = impl.pipelineStrategyHistoryService.CreatePipelineStrategyHistory(strategy, pipeline.TriggerType, tx)
			if err != nil {
				impl.logger.Errorw("error in creating strategy history entry", "err", err)
				return err
			}
		} else {
			strategy := &chartConfig.PipelineStrategy{
				PipelineId: pipeline.Id,
				Strategy:   item.DeploymentTemplate,
				Config:     string(item.Config),
				Default:    item.Default,
				Deleted:    false,
				AuditLog:   sql.AuditLog{UpdatedBy: userID, CreatedBy: userID, UpdatedOn: time.Now(), CreatedOn: time.Now()},
			}
			err = impl.pipelineConfigRepository.Save(strategy, tx)
			if err != nil {
				impl.logger.Errorw("error in saving strategy", "strategy", item.DeploymentTemplate)
				return fmt.Errorf("pipeline created but failed to add strategy")
			}
			//creating history entry for strategy
			_, err = impl.pipelineStrategyHistoryService.CreatePipelineStrategyHistory(strategy, pipeline.TriggerType, tx)
			if err != nil {
				impl.logger.Errorw("error in creating strategy history entry", "err", err)
				return err
			}
		}
	}

	if util.IsManifestPush(pipeline.DeploymentAppType) {
		if len(pipeline.ContainerRegistryName) == 0 || len(pipeline.RepoName) == 0 {
			return errors.New("container registry name and repo name cannot be empty in case of manifest push deployment")
		}
	}
	pipeline.AppId = pipelineDbObj.AppId

	if util.IsManifestDownload(pipeline.DeploymentAppType) {
		if util.IsManifestPush(pipelineDbObj.DeploymentAppType) {
			manifestPushConfig, err := impl.manifestPushConfigRepository.GetManifestPushConfigByAppIdAndEnvId(pipeline.AppId, pipeline.EnvironmentId)
			if err != nil {
				impl.logger.Errorw("error in getting manifest push config by appId and envId", "appId", pipeline.AppId, "envId", pipeline.EnvironmentId, "err", err)
				return err
			}
			if manifestPushConfig.Id != 0 {
				manifestPushConfig.Deleted = true
				err = impl.manifestPushConfigRepository.UpdateConfig(manifestPushConfig)
				if err != nil {
					impl.logger.Errorw("error in updating config for oci helm repo", "err", err)
					return err
				}
			}
		}
	}
	if util.IsManifestPush(pipeline.DeploymentAppType) {
		manifestPushConfig, err := impl.manifestPushConfigRepository.GetManifestPushConfigByAppIdAndEnvId(pipeline.AppId, pipeline.EnvironmentId)
		if err != nil {
			impl.logger.Errorw("error in getting manifest push config by appId and envId", "appId", pipeline.AppId, "envId", pipeline.EnvironmentId, "err", err)
			return err
		}
		if pipeline.ManifestStorageType == bean.ManifestStorageGit {
			//implement
		} else if pipeline.ManifestStorageType == bean.ManifestStorageOCIHelmRepo {
			existingHelmRepositoryConfig := bean4.HelmRepositoryConfig{
				RepositoryName:        strings.TrimSpace(pipeline.RepoName),
				ContainerRegistryName: pipeline.ContainerRegistryName,
			}
			existingHelmRepositoryConfigBytes, err := json.Marshal(existingHelmRepositoryConfig)
			if err != nil {
				impl.logger.Errorw("error in marshaling helm registry config", "err", err)
				return err
			}
			existingCredentialsConfig := string(existingHelmRepositoryConfigBytes)
			if manifestPushConfig.CredentialsConfig != existingCredentialsConfig {
				existingManifestPushConfig, err := impl.manifestPushConfigRepository.GetOneManifestPushConfig(existingCredentialsConfig)
				if err != nil {
					impl.logger.Errorw("error in fetching manifest push config from db", "err", err)
					return err
				}

				if existingManifestPushConfig.Id != 0 {
					err = fmt.Errorf("repository name \"%s\" is already in use for this container registry", existingHelmRepositoryConfig.RepositoryName)
					impl.logger.Errorw("error in saving manifest push config in db", "err", err)
					return err
				}
			}
			if manifestPushConfig.Id == 0 {
				manifestPushConfig = &repository3.ManifestPushConfig{
					AppId:            appId,
					EnvId:            pipeline.EnvironmentId,
					ChartName:        pipeline.ChartName,
					ChartBaseVersion: pipeline.ChartBaseVersion,
					StorageType:      bean.ManifestStorageOCIHelmRepo,
					Deleted:          false,
					AuditLog: sql.AuditLog{
						CreatedOn: time.Now(),
						CreatedBy: userID,
						UpdatedOn: time.Now(),
						UpdatedBy: userID,
					},
				}
			}
			helmRepositoryConfig := bean4.HelmRepositoryConfig{
				RepositoryName:        strings.TrimSpace(pipeline.RepoName),
				ContainerRegistryName: pipeline.ContainerRegistryName,
			}
			helmRepositoryConfigBytes, err := json.Marshal(helmRepositoryConfig)
			if err != nil {
				impl.logger.Errorw("error in marshaling helm registry config", "err", err)
				return err
			}
			manifestPushConfig.CredentialsConfig = string(helmRepositoryConfigBytes)
		}
		pipelineDbObj.DeploymentAppType = pipeline.DeploymentAppType
		err = impl.pipelineRepository.Update(pipelineDbObj, tx)
		if err != nil {
			impl.logger.Errorw("error in updating pipeline deployment app type", "err", err)
			return err
		}
		if manifestPushConfig.Id == 0 {
			manifestPushConfig, err = impl.manifestPushConfigRepository.SaveConfig(manifestPushConfig)
			if err != nil {
				impl.logger.Errorw("error in saving config for oci helm repo", "err", err)
				return err
			}
		} else {
			err = impl.manifestPushConfigRepository.UpdateConfig(manifestPushConfig)
			if err != nil {
				impl.logger.Errorw("error in updating config for oci helm repo", "err", err)
				return err
			}
		}
	}
	if util.IsManifestDownload(pipeline.DeploymentAppType) || util.IsManifestPush(pipeline.DeploymentAppType) {
		pipelineDbObj.DeploymentAppType = pipeline.DeploymentAppType
		err = impl.pipelineRepository.Update(pipelineDbObj, tx)
		if err != nil {
			impl.logger.Errorw("error in updating pipeline deployment app type", "err", err)
			return err
		}
	}
	err = tx.Commit()
	if err != nil {
		return err
	}
	return nil
}

func (impl *PipelineBuilderImpl) filterDeploymentTemplate(strategyKey string, pipelineStrategiesJson string) (string, error) {
	var pipelineStrategies DeploymentType
	err := json.Unmarshal([]byte(pipelineStrategiesJson), &pipelineStrategies)
	if err != nil {
		impl.logger.Errorw("error while unmarshal strategies", "err", err)
		return "", err
	}
	if pipelineStrategies.Deployment.Strategy[strategyKey] == nil {
		return "", fmt.Errorf("no deployment strategy found for %s", strategyKey)
	}
	strategy := make(map[string]interface{})
	strategy[strategyKey] = pipelineStrategies.Deployment.Strategy[strategyKey].(map[string]interface{})
	pipelineStrategy := DeploymentType{
		Deployment: Deployment{
			Strategy: strategy,
		},
	}
	pipelineOverrideBytes, err := json.Marshal(pipelineStrategy)
	if err != nil {
		impl.logger.Errorw("error while marshal strategies", "err", err)
		return "", err
	}
	pipelineStrategyJson := string(pipelineOverrideBytes)
	return pipelineStrategyJson, nil
}

func (impl *PipelineBuilderImpl) getStrategiesMapping(dbPipelineIds []int) (map[int][]*chartConfig.PipelineStrategy, error) {
	strategiesMapping := make(map[int][]*chartConfig.PipelineStrategy)
	strategiesByPipelineIds, err := impl.pipelineConfigRepository.GetAllStrategyByPipelineIds(dbPipelineIds)
	if err != nil && !errors.IsNotFound(err) {
		impl.logger.Errorw("error in fetching strategies by pipelineIds", "PipelineIds", dbPipelineIds, "err", err)
		return strategiesMapping, err
	}
	for _, strategy := range strategiesByPipelineIds {
		strategiesMapping[strategy.PipelineId] = append(strategiesMapping[strategy.PipelineId], strategy)
	}
	return strategiesMapping, nil
}

type ConfigMapSecretsResponse struct {
	Maps    []bean2.ConfigSecretMap `json:"maps"`
	Secrets []bean2.ConfigSecretMap `json:"secrets"`
}

func (impl *PipelineBuilderImpl) BuildArtifactsForParentStage(cdPipelineId int, parentId int, parentType bean2.WorkflowType, ciArtifacts []bean.CiArtifactBean, artifactMap map[int]int, searchString string, limit int, parentCdId int) ([]bean.CiArtifactBean, error) {
	var ciArtifactsFinal []bean.CiArtifactBean
	var err error
	if parentType == bean2.CI_WORKFLOW_TYPE {
		ciArtifactsFinal, err = impl.BuildArtifactsForCIParent(cdPipelineId, parentId, parentType, ciArtifacts, artifactMap, searchString, limit)
	} else if parentType == bean2.WEBHOOK_WORKFLOW_TYPE {
		ciArtifactsFinal, err = impl.BuildArtifactsForCIParent(cdPipelineId, parentId, parentType, ciArtifacts, artifactMap, searchString, limit)
	} else {
		//parent type is PRE, POST or DEPLOY type
		ciArtifactsFinal, _, _, _, err = impl.BuildArtifactsForCdStage(parentId, parentType, ciArtifacts, artifactMap, true, searchString, limit, parentCdId)
	}
	return ciArtifactsFinal, err
}

func (impl PipelineBuilderImpl) BuildArtifactsForCdStage(pipelineId int, stageType bean2.WorkflowType, ciArtifacts []bean.CiArtifactBean, artifactMap map[int]int, parent bool, searchString string, limit int, parentCdId int) ([]bean.CiArtifactBean, map[int]int, int, string, error) {
	//getting running artifact id for parent cd
	parentCdRunningArtifactId := 0
	if parentCdId > 0 && parent {
		parentCdWfrList, err := impl.cdWorkflowRepository.FindArtifactByPipelineIdAndRunnerType(parentCdId, bean2.CD_WORKFLOW_TYPE_DEPLOY, searchString, 1)
		if err != nil || len(parentCdWfrList) == 0 {
			impl.logger.Errorw("error in getting artifact for parent cd", "parentCdPipelineId", parentCdId)
			return ciArtifacts, artifactMap, 0, "", err
		}
		parentCdRunningArtifactId = parentCdWfrList[0].CdWorkflow.CiArtifact.Id
	}
	//getting wfr for parent and updating artifacts
	parentWfrList, err := impl.cdWorkflowRepository.FindArtifactByPipelineIdAndRunnerType(pipelineId, stageType, searchString, limit)
	if err != nil {
		impl.logger.Errorw("error in getting artifact for deployed items", "cdPipelineId", pipelineId)
		return ciArtifacts, artifactMap, 0, "", err
	}
	deploymentArtifactId := 0
	deploymentArtifactStatus := ""
	for index, wfr := range parentWfrList {
		if !parent && index == 0 {
			deploymentArtifactId = wfr.CdWorkflow.CiArtifact.Id
			deploymentArtifactStatus = wfr.Status
		}
		if wfr.Status == application.Healthy || wfr.Status == application.SUCCEEDED {
			lastSuccessfulTriggerOnParent := parent && index == 0
			latest := !parent && index == 0
			runningOnParentCd := parentCdRunningArtifactId == wfr.CdWorkflow.CiArtifact.Id
			if ciArtifactIndex, ok := artifactMap[wfr.CdWorkflow.CiArtifact.Id]; !ok {
				//entry not present, creating new entry
				mInfo, err := parseMaterialInfo([]byte(wfr.CdWorkflow.CiArtifact.MaterialInfo), wfr.CdWorkflow.CiArtifact.DataSource)
				if err != nil {
					mInfo = []byte("[]")
					impl.logger.Errorw("Error in parsing artifact material info", "err", err)
				}
				ciArtifact := bean.CiArtifactBean{
					Id:                            wfr.CdWorkflow.CiArtifact.Id,
					Image:                         wfr.CdWorkflow.CiArtifact.Image,
					ImageDigest:                   wfr.CdWorkflow.CiArtifact.ImageDigest,
					MaterialInfo:                  mInfo,
					LastSuccessfulTriggerOnParent: lastSuccessfulTriggerOnParent,
					Latest:                        latest,
					Scanned:                       wfr.CdWorkflow.CiArtifact.Scanned,
					ScanEnabled:                   wfr.CdWorkflow.CiArtifact.ScanEnabled,
				}
				if wfr.DeploymentApprovalRequest != nil {
					ciArtifact.UserApprovalMetadata = wfr.DeploymentApprovalRequest.ConvertToApprovalMetadata()
				}
				if !parent {
					ciArtifact.Deployed = true
					ciArtifact.DeployedTime = formatDate(wfr.StartedOn, bean.LayoutRFC3339)
				}
				if runningOnParentCd {
					ciArtifact.RunningOnParentCd = runningOnParentCd
				}
				ciArtifacts = append(ciArtifacts, ciArtifact)
				//storing index of ci artifact for using when updating old entry
				artifactMap[wfr.CdWorkflow.CiArtifact.Id] = len(ciArtifacts) - 1
			} else {
				//entry already present, updating running on parent
				if parent {
					ciArtifacts[ciArtifactIndex].LastSuccessfulTriggerOnParent = lastSuccessfulTriggerOnParent
				}
				if runningOnParentCd {
					ciArtifacts[ciArtifactIndex].RunningOnParentCd = runningOnParentCd
				}
			}
		}
	}
	return ciArtifacts, artifactMap, deploymentArtifactId, deploymentArtifactStatus, nil
}

// method for building artifacts for parent CI

func (impl *PipelineBuilderImpl) BuildArtifactsForCIParent(cdPipelineId int, parentId int, parentType bean2.WorkflowType, ciArtifacts []bean.CiArtifactBean, artifactMap map[int]int, searchString string, limit int) ([]bean.CiArtifactBean, error) {
	artifacts, err := impl.ciArtifactRepository.GetArtifactsByCDPipeline(cdPipelineId, limit, parentId, searchString, parentType)
	if err != nil {
		impl.logger.Errorw("error in getting artifacts for ci", "err", err)
		return ciArtifacts, err
	}
	for _, artifact := range artifacts {
		if _, ok := artifactMap[artifact.Id]; !ok {
			mInfo, err := parseMaterialInfo([]byte(artifact.MaterialInfo), artifact.DataSource)
			if err != nil {
				mInfo = []byte("[]")
				impl.logger.Errorw("Error in parsing artifact material info", "err", err, "artifact", artifact)
			}
			ciArtifacts = append(ciArtifacts, bean.CiArtifactBean{
				Id:           artifact.Id,
				Image:        artifact.Image,
				ImageDigest:  artifact.ImageDigest,
				MaterialInfo: mInfo,
				ScanEnabled:  artifact.ScanEnabled,
				Scanned:      artifact.Scanned,
			})
		}
	}
	return ciArtifacts, nil
}

func parseMaterialInfo(materialInfo json.RawMessage, source string) (json.RawMessage, error) {
	if source != "GOCD" && source != "CI-RUNNER" && source != "EXTERNAL" {
		return nil, fmt.Errorf("datasource: %s not supported", source)
	}
	var ciMaterials []repository.CiMaterialInfo
	err := json.Unmarshal(materialInfo, &ciMaterials)
	if err != nil {
		println("material info", materialInfo)
		println("unmarshal error for material info", "err", err)
	}
	var scmMapList []map[string]string

	for _, material := range ciMaterials {
		scmMap := map[string]string{}
		var url string
		if material.Material.Type == "git" {
			url = material.Material.GitConfiguration.URL
		} else if material.Material.Type == "scm" {
			url = material.Material.ScmConfiguration.URL
		} else {
			return nil, fmt.Errorf("unknown material type:%s ", material.Material.Type)
		}
		if material.Modifications != nil && len(material.Modifications) > 0 {
			_modification := material.Modifications[0]

			revision := _modification.Revision
			url = strings.TrimSpace(url)

			_webhookDataStr := ""
			_webhookDataByteArr, err := json.Marshal(_modification.WebhookData)
			if err == nil {
				_webhookDataStr = string(_webhookDataByteArr)
			}

			scmMap["url"] = url
			scmMap["revision"] = revision
			scmMap["modifiedTime"] = _modification.ModifiedTime
			scmMap["author"] = _modification.Author
			scmMap["message"] = _modification.Message
			scmMap["tag"] = _modification.Tag
			scmMap["webhookData"] = _webhookDataStr
			scmMap["branch"] = _modification.Branch
		}
		scmMapList = append(scmMapList, scmMap)
	}
	mInfo, err := json.Marshal(scmMapList)
	return mInfo, err
}

type TeamAppBean struct {
	ProjectId   int        `json:"projectId"`
	ProjectName string     `json:"projectName"`
	AppList     []*AppBean `json:"appList"`
}

type AppBean struct {
	Id     int    `json:"id"`
	Name   string `json:"name,notnull"`
	TeamId int    `json:"teamId,omitempty"`
}

type PipelineStrategiesResponse struct {
	PipelineStrategy []PipelineStrategy `json:"pipelineStrategy"`
}
type PipelineStrategy struct {
	DeploymentTemplate chartRepoRepository.DeploymentStrategy `json:"deploymentTemplate,omitempty"` //
	Config             json.RawMessage                        `json:"config"`
	Default            bool                                   `json:"default"`
}

func (impl *PipelineBuilderImpl) updateGitRepoUrlInCharts(appId int, chartGitAttribute *util.ChartGitAttribute, userId int32) error {
	charts, err := impl.chartRepository.FindActiveChartsByAppId(appId)
	if err != nil && pg.ErrNoRows != err {
		return err
	}
	for _, ch := range charts {
		if len(ch.GitRepoUrl) == 0 {
			ch.GitRepoUrl = chartGitAttribute.RepoUrl
			ch.ChartLocation = chartGitAttribute.ChartLocation
			ch.UpdatedOn = time.Now()
			ch.UpdatedBy = userId
			err = impl.chartRepository.Update(ch)
			if err != nil {
				return err
			}
		}
	}
	return nil
}

func (impl *PipelineBuilderImpl) BulkDeleteCdPipelines(impactedPipelines []*pipelineConfig.Pipeline, ctx context.Context, dryRun bool, deleteAction int, userId int32) []*bean.CdBulkActionResponseDto {
	var respDtos []*bean.CdBulkActionResponseDto
	for _, pipeline := range impactedPipelines {
		respDto := &bean.CdBulkActionResponseDto{
			PipelineName:    pipeline.Name,
			AppName:         pipeline.App.AppName,
			EnvironmentName: pipeline.Environment.Name,
		}
		if !dryRun {
			deleteResponse, err := impl.DeleteCdPipeline(pipeline, ctx, deleteAction, true, userId)
			if err != nil {
				impl.logger.Errorw("error in deleting cd pipeline", "err", err, "pipelineId", pipeline.Id)
				respDto.DeletionResult = fmt.Sprintf("Not able to delete pipeline, %v", err)
			} else if !(deleteResponse.DeleteInitiated || deleteResponse.ClusterReachable) {
				respDto.DeletionResult = fmt.Sprintf("Not able to delete pipeline, cluster connection error")
			} else {
				respDto.DeletionResult = "Pipeline deleted successfully."
			}
		}
		respDtos = append(respDtos, respDto)
	}
	return respDtos

}

func checkAppReleaseNotExist(err error) bool {
	// RELEASE_NOT_EXIST check for helm App and NOT_FOUND check for argo app
	return strings.Contains(err.Error(), bean.NOT_FOUND) || strings.Contains(err.Error(), bean.RELEASE_NOT_EXIST)
}<|MERGE_RESOLUTION|>--- conflicted
+++ resolved
@@ -23,11 +23,8 @@
 	"fmt"
 	"github.com/devtron-labs/devtron/enterprise/pkg/resourceFilter"
 	"github.com/devtron-labs/devtron/internal/sql/repository/helper"
-<<<<<<< HEAD
 	bean4 "github.com/devtron-labs/devtron/pkg/app/bean"
 	"github.com/devtron-labs/devtron/pkg/globalPolicy"
-=======
->>>>>>> 7079d357
 	repository3 "github.com/devtron-labs/devtron/pkg/pipeline/repository"
 	"github.com/devtron-labs/devtron/pkg/variables"
 	"github.com/devtron-labs/devtron/pkg/variables/parsers"
@@ -226,12 +223,9 @@
 	imageTaggingService                             ImageTaggingService
 	variableEntityMappingService                    variables.VariableEntityMappingService
 	variableTemplateParser                          parsers.VariableTemplateParser
-<<<<<<< HEAD
 	celService                                      resourceFilter.CELEvaluatorService
 	resourceFilterService                           resourceFilter.ResourceFilterService
-=======
 	pipelineStageRepository                         repository3.PipelineStageRepository
->>>>>>> 7079d357
 	CiPipelineConfigService
 }
 
@@ -291,13 +285,9 @@
 	attributesRepository repository.AttributesRepository,
 	imageTaggingService ImageTaggingService,
 	variableEntityMappingService variables.VariableEntityMappingService,
-<<<<<<< HEAD
 	variableTemplateParser parsers.VariableTemplateParser, celService resourceFilter.CELEvaluatorService, resourceFilterService resourceFilter.ResourceFilterService,
-=======
-	variableTemplateParser parsers.VariableTemplateParser,
-	pipelineStageRepository repository3.PipelineStageRepository,
->>>>>>> 7079d357
-	ciPipelineConfigService CiPipelineConfigService) *PipelineBuilderImpl {
+	ciPipelineConfigService CiPipelineConfigService,
+	pipelineStageRepository repository3.PipelineStageRepository) *PipelineBuilderImpl {
 
 	securityConfig := &SecurityConfig{}
 	err := env.Parse(securityConfig)
@@ -371,13 +361,10 @@
 		imageTaggingService:                             imageTaggingService,
 		variableEntityMappingService:                    variableEntityMappingService,
 		variableTemplateParser:                          variableTemplateParser,
-<<<<<<< HEAD
 		celService:                                      celService,
 		resourceFilterService:                           resourceFilterService,
-=======
+		CiPipelineConfigService:                         ciPipelineConfigService,
 		pipelineStageRepository:                         pipelineStageRepository,
->>>>>>> 7079d357
-		CiPipelineConfigService:                         ciPipelineConfigService,
 	}
 }
 
@@ -627,11 +614,7 @@
 	return ""
 }
 
-<<<<<<< HEAD
 func (impl *PipelineBuilderImpl) ValidateCDPipelineRequest(pipelineCreateRequest *bean.CdPipelines, isGitOpsConfigured, haveAtleastOneGitOps bool, virtualEnvironmentMap map[int]bool) (bool, error) {
-=======
-func (impl *PipelineBuilderImpl) ValidateCDPipelineRequest(pipelineCreateRequest *bean.CdPipelines, isGitOpsConfigured, haveAtleastOneGitOps bool) (bool, error) {
->>>>>>> 7079d357
 
 	if isGitOpsConfigured == false && haveAtleastOneGitOps {
 		impl.logger.Errorw("Gitops not configured but selected in creating cd pipeline")
