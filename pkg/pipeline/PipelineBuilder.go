/*
 * Copyright (c) 2020 Devtron Labs
 *
 * Licensed under the Apache License, Version 2.0 (the "License");
 * you may not use this file except in compliance with the License.
 * You may obtain a copy of the License at
 *
 *    http://www.apache.org/licenses/LICENSE-2.0
 *
 * Unless required by applicable law or agreed to in writing, software
 * distributed under the License is distributed on an "AS IS" BASIS,
 * WITHOUT WARRANTIES OR CONDITIONS OF ANY KIND, either express or implied.
 * See the License for the specific language governing permissions and
 * limitations under the License.
 *
 */

package pipeline

import (
	"context"
	"encoding/json"
	"fmt"
	app2 "github.com/devtron-labs/devtron/internal/sql/repository/app"
	repository2 "github.com/devtron-labs/devtron/pkg/cluster/repository"
	"github.com/devtron-labs/devtron/pkg/sql"
	util3 "github.com/devtron-labs/devtron/pkg/util"
	"net/http"
	"net/url"
	"strings"
	"time"

	application2 "github.com/argoproj/argo-cd/pkg/apiclient/application"
	"github.com/caarlos0/env"
	bean2 "github.com/devtron-labs/devtron/api/bean"
	"github.com/devtron-labs/devtron/client/argocdServer"
	"github.com/devtron-labs/devtron/client/argocdServer/application"
	"github.com/devtron-labs/devtron/internal/sql/models"
	"github.com/devtron-labs/devtron/internal/sql/repository"
	"github.com/devtron-labs/devtron/internal/sql/repository/appWorkflow"
	"github.com/devtron-labs/devtron/internal/sql/repository/chartConfig"
	"github.com/devtron-labs/devtron/internal/sql/repository/pipelineConfig"
	"github.com/devtron-labs/devtron/internal/sql/repository/security"
	"github.com/devtron-labs/devtron/internal/util"
	"github.com/devtron-labs/devtron/pkg/app"
	"github.com/devtron-labs/devtron/pkg/attributes"
	"github.com/devtron-labs/devtron/pkg/bean"
	util2 "github.com/devtron-labs/devtron/util"
	"github.com/go-pg/pg"
	"github.com/juju/errors"
	"go.uber.org/zap"
	"google.golang.org/grpc/codes"
	"google.golang.org/grpc/status"
)

var DefaultPipelineValue = []byte(`{"ConfigMaps":{"enabled":false},"ConfigSecrets":{"enabled":false},"ContainerPort":[],"EnvVariables":[],"GracePeriod":30,"LivenessProbe":{},"MaxSurge":1,"MaxUnavailable":0,"MinReadySeconds":60,"ReadinessProbe":{},"Spec":{"Affinity":{"Values":"nodes","key":""}},"app":"13","appMetrics":false,"args":{},"autoscaling":{},"command":{"enabled":false,"value":[]},"containers":[],"dbMigrationConfig":{"enabled":false},"deployment":{"strategy":{"rolling":{"maxSurge":"25%","maxUnavailable":1}}},"deploymentType":"ROLLING","env":"1","envoyproxy":{"configMapName":"","image":"","resources":{"limits":{"cpu":"50m","memory":"50Mi"},"requests":{"cpu":"50m","memory":"50Mi"}}},"image":{"pullPolicy":"IfNotPresent"},"ingress":{},"ingressInternal":{"annotations":{},"enabled":false,"host":"","path":"","tls":[]},"initContainers":[],"pauseForSecondsBeforeSwitchActive":30,"pipelineName":"","prometheus":{"release":"monitoring"},"rawYaml":[],"releaseVersion":"1","replicaCount":1,"resources":{"limits":{"cpu":"0.05","memory":"50Mi"},"requests":{"cpu":"0.01","memory":"10Mi"}},"secret":{"data":{},"enabled":false},"server":{"deployment":{"image":"","image_tag":""}},"service":{"annotations":{},"type":"ClusterIP"},"servicemonitor":{"additionalLabels":{}},"tolerations":[],"volumeMounts":[],"volumes":[],"waitForSecondsBeforeScalingDown":30}`)

type EcrConfig struct {
	EcrPrefix string `env:"ECR_REPO_NAME_PREFIX" envDefault:"test/"`
}

func GetEcrConfig() (*EcrConfig, error) {
	cfg := &EcrConfig{}
	err := env.Parse(cfg)
	return cfg, err
}

type PipelineBuilder interface {
	CreateCiPipeline(createRequest *bean.CiConfigRequest) (*bean.PipelineCreateResponse, error)
	CreateApp(request *bean.CreateAppDTO) (*bean.CreateAppDTO, error)
	CreateMaterialsForApp(request *bean.CreateMaterialDTO) (*bean.CreateMaterialDTO, error)
	UpdateMaterialsForApp(request *bean.UpdateMaterialDTO) (*bean.UpdateMaterialDTO, error)
	DeleteApp(appId int, userId int32) error
	GetCiPipeline(appId int) (ciConfig *bean.CiConfigRequest, err error)
	UpdateCiTemplate(updateRequest *bean.CiConfigRequest) (*bean.CiConfigRequest, error)
	PatchCiPipeline(request *bean.CiPatchRequest) (ciConfig *bean.CiConfigRequest, err error)
	CreateCdPipelines(cdPipelines *bean.CdPipelines, ctx context.Context) (*bean.CdPipelines, error)
	GetApp(appId int) (application *bean.CreateAppDTO, err error)
	PatchCdPipelines(cdPipelines *bean.CDPatchRequest, ctx context.Context) (*bean.CdPipelines, error)
	GetCdPipelinesForApp(appId int) (cdPipelines *bean.CdPipelines, err error)
	GetCdPipelinesForAppAndEnv(appId int, envId int) (cdPipelines *bean.CdPipelines, err error)
	/*	CreateCdPipelines(cdPipelines bean.CdPipelines) (*bean.CdPipelines, error)*/
	GetArtifactsByCDPipeline(cdPipelineId int, stage bean2.CdWorkflowType) (bean.CiArtifactResponse, error)
	FetchArtifactForRollback(cdPipelineId int) (bean.CiArtifactResponse, error)
	FindAppsByTeamId(teamId int) ([]AppBean, error)
	GetAppListByTeamIds(teamIds []int) ([]*TeamAppBean, error)
	FindAppsByTeamName(teamName string) ([]AppBean, error)
	FindPipelineById(cdPipelineId int) (*pipelineConfig.Pipeline, error)
	GetAppList() ([]AppBean, error)
	GetCiPipelineMin(appId int) ([]*bean.CiPipelineMin, error)

	FetchCDPipelineStrategy(appId int) (PipelineStrategiesResponse, error)
	GetCdPipelineById(pipelineId int) (cdPipeline *bean.CDPipelineConfigObject, err error)

	FetchConfigmapSecretsForCdStages(appId, envId, cdPipelineId int) (ConfigMapSecretsResponse, error)
	FindByIds(ids []*int) ([]*AppBean, error)
	GetCiPipelineById(pipelineId int) (ciPipeline *bean.CiPipeline, err error)

	GetMaterialsForAppId(appId int) []*bean.GitMaterial
}

type PipelineBuilderImpl struct {
	logger                        *zap.SugaredLogger
	dbPipelineOrchestrator        DbPipelineOrchestrator
	dockerArtifactStoreRepository repository.DockerArtifactStoreRepository
	materialRepo                  pipelineConfig.MaterialRepository
	appRepo                       app2.AppRepository
	pipelineRepository            pipelineConfig.PipelineRepository
	propertiesConfigService       PropertiesConfigService
	ciTemplateRepository          pipelineConfig.CiTemplateRepository
	ciPipelineRepository          pipelineConfig.CiPipelineRepository
	application                   application.ServiceClient
	chartRepository               chartConfig.ChartRepository
	ciArtifactRepository          repository.CiArtifactRepository
	ecrConfig                     *EcrConfig
	envConfigOverrideRepository   chartConfig.EnvConfigOverrideRepository
	environmentRepository         repository2.EnvironmentRepository
	pipelineConfigRepository      chartConfig.PipelineConfigRepository
	mergeUtil                     util.MergeUtil
	appWorkflowRepository         appWorkflow.AppWorkflowRepository
	ciConfig                      *CiConfig
	cdWorkflowRepository          pipelineConfig.CdWorkflowRepository
	appService                    app.AppService
	imageScanResultRepository     security.ImageScanResultRepository
	GitFactory                    *util.GitFactory
	ArgoK8sClient                 argocdServer.ArgoK8sClient
	attributesService             attributes.AttributesService
	aCDAuthConfig                 *util3.ACDAuthConfig
	gitOpsRepository              repository.GitOpsConfigRepository
}

func NewPipelineBuilderImpl(logger *zap.SugaredLogger,
	dbPipelineOrchestrator DbPipelineOrchestrator,
	dockerArtifactStoreRepository repository.DockerArtifactStoreRepository,
	materialRepo pipelineConfig.MaterialRepository,
	pipelineGroupRepo app2.AppRepository,
	pipelineRepository pipelineConfig.PipelineRepository,
	propertiesConfigService PropertiesConfigService,
	ciTemplateRepository pipelineConfig.CiTemplateRepository,
	ciPipelineRepository pipelineConfig.CiPipelineRepository,
	application application.ServiceClient,
	chartRepository chartConfig.ChartRepository,
	ciArtifactRepository repository.CiArtifactRepository,
	ecrConfig *EcrConfig,
	envConfigOverrideRepository chartConfig.EnvConfigOverrideRepository,
	environmentRepository repository2.EnvironmentRepository,
	pipelineConfigRepository chartConfig.PipelineConfigRepository,
	mergeUtil util.MergeUtil,
	appWorkflowRepository appWorkflow.AppWorkflowRepository,
	ciConfig *CiConfig,
	cdWorkflowRepository pipelineConfig.CdWorkflowRepository,
	appService app.AppService,
	imageScanResultRepository security.ImageScanResultRepository,
	ArgoK8sClient argocdServer.ArgoK8sClient,
	GitFactory *util.GitFactory, attributesService attributes.AttributesService,
	aCDAuthConfig *util3.ACDAuthConfig, gitOpsRepository repository.GitOpsConfigRepository) *PipelineBuilderImpl {
	return &PipelineBuilderImpl{
		logger:                        logger,
		dbPipelineOrchestrator:        dbPipelineOrchestrator,
		dockerArtifactStoreRepository: dockerArtifactStoreRepository,
		materialRepo:                  materialRepo,
		appService:                    appService,
		appRepo:                       pipelineGroupRepo,
		pipelineRepository:            pipelineRepository,
		propertiesConfigService:       propertiesConfigService,
		ciTemplateRepository:          ciTemplateRepository,
		ciPipelineRepository:          ciPipelineRepository,
		application:                   application,
		chartRepository:               chartRepository,
		ciArtifactRepository:          ciArtifactRepository,
		ecrConfig:                     ecrConfig,
		envConfigOverrideRepository:   envConfigOverrideRepository,
		environmentRepository:         environmentRepository,
		pipelineConfigRepository:      pipelineConfigRepository,
		mergeUtil:                     mergeUtil,
		appWorkflowRepository:         appWorkflowRepository,
		ciConfig:                      ciConfig,
		cdWorkflowRepository:          cdWorkflowRepository,
		imageScanResultRepository:     imageScanResultRepository,
		ArgoK8sClient:                 ArgoK8sClient,
		GitFactory:                    GitFactory,
		attributesService:             attributesService,
		aCDAuthConfig:                 aCDAuthConfig,
		gitOpsRepository:              gitOpsRepository,
	}
}

func formatDate(t time.Time, layout string) string {
	if t.IsZero() {
		return ""
	}
	return t.Format(layout)
}

func (impl PipelineBuilderImpl) CreateApp(request *bean.CreateAppDTO) (*bean.CreateAppDTO, error) {
	impl.logger.Debugw("app create request received", "req", request)
	res, err := impl.dbPipelineOrchestrator.CreateApp(request)
	if err != nil {
		impl.logger.Errorw("error in saving create app req", "req", request, "err", err)
	}
	return res, err
}

func (impl PipelineBuilderImpl) DeleteApp(appId int, userId int32) error {
	impl.logger.Debugw("app delete request received", "app", appId)
	err := impl.dbPipelineOrchestrator.DeleteApp(appId, userId)
	return err
}

func (impl PipelineBuilderImpl) CreateMaterialsForApp(request *bean.CreateMaterialDTO) (*bean.CreateMaterialDTO, error) {
	res, err := impl.dbPipelineOrchestrator.CreateMaterials(request)
	if err != nil {
		impl.logger.Errorw("error in saving create materials req", "req", request, "err", err)
	}
	return res, err
}

func (impl PipelineBuilderImpl) UpdateMaterialsForApp(request *bean.UpdateMaterialDTO) (*bean.UpdateMaterialDTO, error) {
	res, err := impl.dbPipelineOrchestrator.UpdateMaterial(request)
	if err != nil {
		impl.logger.Errorw("error in updating materials req", "req", request, "err", err)
	}
	return res, err
}

func (impl PipelineBuilderImpl) GetApp(appId int) (application *bean.CreateAppDTO, err error) {
	app, err := impl.appRepo.FindById(appId)
	if err != nil {
		impl.logger.Errorw("error in fetching app", "id", appId, "err", err)
		return nil, err
	}
	gitMaterials := impl.GetMaterialsForAppId(appId)

	application = &bean.CreateAppDTO{
		Id:       app.Id,
		AppName:  app.AppName,
		Material: gitMaterials,
		TeamId:   app.TeamId,
	}
	return application, nil
}

func (impl PipelineBuilderImpl) GetMaterialsForAppId(appId int) []*bean.GitMaterial {
	materials, err := impl.materialRepo.FindByAppId(appId)
	if err != nil {
		impl.logger.Errorw("error in fetching materials", "appId", appId, "err", err)
	}
	var gitMaterials []*bean.GitMaterial
	for _, material := range materials {
		gitMaterial := &bean.GitMaterial{
			Url:             material.Url,
			Name:            material.Name[strings.Index(material.Name, "-")+1:],
			Id:              material.Id,
			GitProviderId:   material.GitProviderId,
			CheckoutPath:    material.CheckoutPath,
			FetchSubmodules: material.FetchSubmodules,
		}
		gitMaterials = append(gitMaterials, gitMaterial)
	}
	return gitMaterials
}

/*
1. create pipelineGroup
2. save material (add credential provider support)

*/

func (impl PipelineBuilderImpl) getDefaultArtifactStore(id string) (store *repository.DockerArtifactStore, err error) {
	if id == "" {
		impl.logger.Debugw("docker repo is empty adding default repo")
		store, err = impl.dockerArtifactStoreRepository.FindActiveDefaultStore()

	} else {
		store, err = impl.dockerArtifactStoreRepository.FindOne(id)
	}
	return
}

func (impl PipelineBuilderImpl) getCiTemplateVariables(appId int) (ciConfig *bean.CiConfigRequest, err error) {
	template, err := impl.ciTemplateRepository.FindByAppId(appId)
	if err != nil && !errors.IsNotFound(err) {
		impl.logger.Errorw("error in fetching ci pipeline", "appId", appId, "err", err)
		return nil, err
	}
	if errors.IsNotFound(err) {
		impl.logger.Debugw("no ci pipeline exists", "appId", appId, "err", err)
		err = &util.ApiError{Code: "404", HttpStatusCode: 200, UserMessage: "no ci pipeline exists"}
		return nil, err
	}

	gitMaterials, err := impl.materialRepo.FindByAppId(appId)
	if err != nil && err != pg.ErrNoRows {
		impl.logger.Errorw("error in fetching git materials", "appId", appId, "err", err)
		return nil, err
	}
	if err == pg.ErrNoRows {
		impl.logger.Debugw(" no git materials exists", "appId", appId, "err", err)
		err = &util.ApiError{Code: "404", HttpStatusCode: 200, UserMessage: "no git materials exists"}
		return nil, err
	}

	var materials []bean.Material
	for _, g := range gitMaterials {
		m := bean.Material{
			GitMaterialId: g.Id,
			MaterialName:  g.Name[strings.Index(g.Name, "-")+1:],
		}
		materials = append(materials, m)
	}

	dockerArgs := map[string]string{}
	if err := json.Unmarshal([]byte(template.Args), &dockerArgs); err != nil {
		impl.logger.Debugw("error in json unmarshal", "app", appId, "err", err)
		return nil, err
	}
	var beforeDockerBuild []*bean.Task
	var afterDockerBuild []*bean.Task
	if err := json.Unmarshal([]byte(template.BeforeDockerBuild), &beforeDockerBuild); err != nil {
		impl.logger.Debugw("error in BeforeDockerBuild json unmarshal", "app", appId, "err", err)
		return nil, err
	}
	if err := json.Unmarshal([]byte(template.AfterDockerBuild), &afterDockerBuild); err != nil {
		impl.logger.Debugw("error in AfterDockerBuild json unmarshal", "app", appId, "err", err)
		return nil, err
	}
	regHost, err := template.DockerRegistry.GetRegistryLocation()
	if err != nil {
		impl.logger.Errorw("invalid reg url", "err", err)
		return nil, err
	}
	ciConfig = &bean.CiConfigRequest{
		Id:                template.Id,
		AppId:             template.AppId,
		AppName:           template.App.AppName,
		DockerRepository:  template.DockerRepository,
		DockerRegistry:    template.DockerRegistry.Id,
		DockerRegistryUrl: regHost,
		BeforeDockerBuild: beforeDockerBuild,
		AfterDockerBuild:  afterDockerBuild,
		DockerBuildConfig: &bean.DockerBuildConfig{DockerfilePath: template.DockerfilePath, Args: dockerArgs, GitMaterialId: template.GitMaterialId},
		Version:           template.Version,
		CiTemplateName:    template.TemplateName,
		Materials:         materials,
	}
	return ciConfig, err
}
func (impl PipelineBuilderImpl) GetCiPipeline(appId int) (ciConfig *bean.CiConfigRequest, err error) {
	ciConfig, err = impl.getCiTemplateVariables(appId)
	if err != nil {
		impl.logger.Debugw("error in fetching ci pipeline", "appId", appId, "err", err)
		return nil, err
	}
	//TODO fill these variables
	//ciConfig.CiPipeline=
	//--------pipeline population start
	pipelines, err := impl.ciPipelineRepository.FindByAppId(appId)
	if err != nil && !util.IsErrNoRows(err) {
		impl.logger.Errorw("error in fetching ci pipeline", "appId", appId, "err", err)
		return nil, err
	}

	if impl.ciConfig.ExternalCiWebhookUrl == "" {
		hostUrl, err := impl.attributesService.GetByKey(attributes.HostUrlKey)
		if err != nil {
			return nil, err
		}
		if hostUrl != nil {
			impl.ciConfig.ExternalCiWebhookUrl = fmt.Sprintf("%s/%s", hostUrl.Value, ExternalCiWebhookPath)
		}
	}

	var ciPipelineResp []*bean.CiPipeline
	for _, pipeline := range pipelines {

		dockerArgs := make(map[string]string)
		if len(pipeline.DockerArgs) > 0 {
			err := json.Unmarshal([]byte(pipeline.DockerArgs), &dockerArgs)
			if err != nil {
				impl.logger.Warnw("error in unmarshal", "err", err)
			}
		}

		var externalCiConfig bean.ExternalCiConfig
		if pipeline.ExternalCiPipeline != nil {
			externalCiConfig = bean.ExternalCiConfig{
				Id:         pipeline.ExternalCiPipeline.Id,
				AccessKey:  pipeline.ExternalCiPipeline.AccessToken,
				WebhookUrl: impl.ciConfig.ExternalCiWebhookUrl,
				Payload:    impl.ciConfig.ExternalCiPayload,
			}
		}

		ciPipelineScripts, err := impl.ciPipelineRepository.FindCiScriptsByCiPipelineId(pipeline.Id)
		if err != nil && !util.IsErrNoRows(err) {
			impl.logger.Errorw("error in fetching ci scripts")
			return nil, err
		}

		var beforeDockerBuildScripts []*bean.CiScript
		var afterDockerBuildScripts []*bean.CiScript
		for _, ciScript := range ciPipelineScripts {
			ciScriptResp := &bean.CiScript{
				Id:             ciScript.Id,
				Index:          ciScript.Index,
				Name:           ciScript.Name,
				Script:         ciScript.Script,
				OutputLocation: ciScript.OutputLocation,
			}
			if ciScript.Stage == BEFORE_DOCKER_BUILD {
				beforeDockerBuildScripts = append(beforeDockerBuildScripts, ciScriptResp)
			} else if ciScript.Stage == AFTER_DOCKER_BUILD {
				afterDockerBuildScripts = append(afterDockerBuildScripts, ciScriptResp)
			}
		}
		parentCiPipeline, err := impl.ciPipelineRepository.FindById(pipeline.ParentCiPipeline)
		if err != nil && !util.IsErrNoRows(err) {
			impl.logger.Errorw("err", err)
			return nil, err
		}
		ciPipeline := &bean.CiPipeline{
			Id:                       pipeline.Id,
			Version:                  pipeline.Version,
			Name:                     pipeline.Name,
			Active:                   pipeline.Active,
			Deleted:                  pipeline.Deleted,
			DockerArgs:               dockerArgs,
			IsManual:                 pipeline.IsManual,
			IsExternal:               pipeline.IsExternal,
			ParentCiPipeline:         pipeline.ParentCiPipeline,
			ParentAppId:              parentCiPipeline.AppId,
			ExternalCiConfig:         externalCiConfig,
			BeforeDockerBuildScripts: beforeDockerBuildScripts,
			AfterDockerBuildScripts:  afterDockerBuildScripts,
			ScanEnabled:              pipeline.ScanEnabled,
		}
		for _, material := range pipeline.CiPipelineMaterials {
			ciMaterial := &bean.CiMaterial{
				Id:              material.Id,
				CheckoutPath:    material.CheckoutPath,
				Path:            material.Path,
				ScmId:           material.ScmId,
				GitMaterialId:   material.GitMaterialId,
				GitMaterialName: material.GitMaterial.Name[strings.Index(material.GitMaterial.Name, "-")+1:],
				ScmName:         material.ScmName,
				ScmVersion:      material.ScmVersion,
				Source:          &bean.SourceTypeConfig{Type: material.Type, Value: material.Value},
			}
			ciPipeline.CiMaterial = append(ciPipeline.CiMaterial, ciMaterial)
		}
		linkedCis, err := impl.ciPipelineRepository.FindByParentCiPipelineId(ciPipeline.Id)
		if err != nil && !util.IsErrNoRows(err) {
			return nil, err
		}
		ciPipeline.LinkedCount = len(linkedCis)
		ciPipelineResp = append(ciPipelineResp, ciPipeline)
	}
	ciConfig.CiPipelines = ciPipelineResp
	//--------pipeline population end
	return ciConfig, err
}

func (impl PipelineBuilderImpl) GetCiPipelineMin(appId int) ([]*bean.CiPipelineMin, error) {
	pipelines, err := impl.ciPipelineRepository.FindByAppId(appId)
	if err != nil && err != pg.ErrNoRows {
		impl.logger.Errorw("error in fetching ci pipeline", "appId", appId, "err", err)
		return nil, err
	}
	if err == pg.ErrNoRows || len(pipelines) == 0 {
		impl.logger.Errorw("no ci pipeline found", "appId", appId, "err", err)
		err = &util.ApiError{Code: "404", HttpStatusCode: 200, UserMessage: "no ci pipeline found"}
		return nil, err
	}
	var ciPipelineResp []*bean.CiPipelineMin
	for _, pipeline := range pipelines {
		parentCiPipeline, err := impl.ciPipelineRepository.FindById(pipeline.ParentCiPipeline)
		if err != nil && !util.IsErrNoRows(err) {
			impl.logger.Errorw("err", err)
			return nil, err
		}

		pipelineType := bean.PipelineType(bean.NORMAL)
		if parentCiPipeline.Id > 0 {
			pipelineType = bean.PipelineType(bean.LINKED)
		} else if pipeline.IsExternal == true {
			pipelineType = bean.PipelineType(bean.EXTERNAL)
		}

		ciPipeline := &bean.CiPipelineMin{
			Id:               pipeline.Id,
			Name:             pipeline.Name,
			ParentCiPipeline: pipeline.ParentCiPipeline,
			ParentAppId:      parentCiPipeline.AppId,
			PipelineType:     pipelineType,
			ScanEnabled:      pipeline.ScanEnabled,
		}
		ciPipelineResp = append(ciPipelineResp, ciPipeline)
	}
	return ciPipelineResp, err
}

func (impl PipelineBuilderImpl) UpdateCiTemplate(updateRequest *bean.CiConfigRequest) (*bean.CiConfigRequest, error) {
	originalCiConf, err := impl.getCiTemplateVariables(updateRequest.AppId)
	if err != nil {
		impl.logger.Errorw("error in fetching original ciConfig for update", "appId", updateRequest.Id, "err", err)
		return nil, err
	}
	if originalCiConf.Version != updateRequest.Version {
		impl.logger.Errorw("stale version requested", "appId", updateRequest.Id, "old", originalCiConf.Version, "new", updateRequest.Version)
		return nil, fmt.Errorf("stale version of resource requested kindly refresh. requested: %s, found %s", updateRequest.Version, originalCiConf.Version)
	}
	dockerArtifaceStore, err := impl.dockerArtifactStoreRepository.FindOne(updateRequest.DockerRegistry)
	if err != nil {
		impl.logger.Errorw("error in fetching DockerRegistry  for update", "appId", updateRequest.Id, "err", err, "registry", updateRequest.DockerRegistry)
		return nil, err
	}
	regHost, err := dockerArtifaceStore.GetRegistryLocation()
	if err != nil {
		impl.logger.Errorw("invalid reg url", "err", err)
		return nil, err
	}

	var repo string
	if updateRequest.DockerRepository != "" {
		repo = updateRequest.DockerRepository
	} else {
		repo = originalCiConf.DockerRepository
	}

	if dockerArtifaceStore.RegistryType == repository.REGISTRYTYPE_ECR {
		err := impl.createEcrRepo(repo, dockerArtifaceStore.AWSRegion, dockerArtifaceStore.AWSAccessKeyId, dockerArtifaceStore.AWSSecretAccessKey)
		if err != nil {
			impl.logger.Errorw("ecr repo creation failed while updating ci template", "repo", repo, "err", err)
			return nil, err
		}
	}

	originalCiConf.AfterDockerBuild = updateRequest.AfterDockerBuild
	originalCiConf.BeforeDockerBuild = updateRequest.BeforeDockerBuild
	originalCiConf.DockerBuildConfig = updateRequest.DockerBuildConfig
	originalCiConf.DockerRegistry = updateRequest.DockerRegistry
	originalCiConf.DockerRepository = updateRequest.DockerRepository
	originalCiConf.DockerRegistryUrl = regHost

	argByte, err := json.Marshal(originalCiConf.DockerBuildConfig.Args)
	if err != nil {
		return nil, err
	}
	afterByte, err := json.Marshal(originalCiConf.AfterDockerBuild)
	if err != nil {
		return nil, err
	}
	beforeByte, err := json.Marshal(originalCiConf.BeforeDockerBuild)
	if err != nil {
		return nil, err
	}
	ciTemplate := &pipelineConfig.CiTemplate{
		DockerfilePath:    originalCiConf.DockerBuildConfig.DockerfilePath,
		GitMaterialId:     originalCiConf.DockerBuildConfig.GitMaterialId,
		Args:              string(argByte),
		BeforeDockerBuild: string(beforeByte),
		AfterDockerBuild:  string(afterByte),
		Version:           originalCiConf.Version,
		Id:                originalCiConf.Id,
		DockerRepository:  originalCiConf.DockerRepository,
		DockerRegistryId:  originalCiConf.DockerRegistry,
	}

	err = impl.ciTemplateRepository.Update(ciTemplate)
	if err != nil {
		impl.logger.Errorw("error in updating ci template in db", "template", ciTemplate, "err", err)
		return nil, err
	}
	return originalCiConf, nil
}

func (impl PipelineBuilderImpl) CreateCiPipeline(createRequest *bean.CiConfigRequest) (*bean.PipelineCreateResponse, error) {
	impl.logger.Debugw("pipeline create request received", "req", createRequest)

	//-----------fetch data
	app, err := impl.appRepo.FindById(createRequest.AppId)
	if err != nil {
		impl.logger.Errorw("error in fetching pipeline group", "groupId", createRequest.AppId, "err", err)
		return nil, err
	}
	//--ecr config
	createRequest.AppName = app.AppName
	store, err := impl.getDefaultArtifactStore(createRequest.DockerRegistry)
	if err != nil {
		impl.logger.Errorw("error in fetching docker store ", "id", createRequest.DockerRepository, "err", err)
		return nil, err
	}
	regHost, err := store.GetRegistryLocation()
	if err != nil {
		impl.logger.Errorw("invalid reg url", "err", err)
		return nil, err
	}
	createRequest.DockerRegistryUrl = regHost
	createRequest.DockerRegistry = store.Id

	var repo string
	if createRequest.DockerRepository != "" {
		repo = createRequest.DockerRepository
	} else {
		repo = impl.ecrConfig.EcrPrefix + app.AppName
	}

	if store.RegistryType == repository.REGISTRYTYPE_ECR {
		err := impl.createEcrRepo(repo, store.AWSRegion, store.AWSAccessKeyId, store.AWSSecretAccessKey)
		if err != nil {
			impl.logger.Errorw("ecr repo creation failed while creating ci pipeline", "repo", repo, "err", err)
			return nil, err
		}
	}
	createRequest.DockerRepository = repo

	//--ecr config	end
	//-- template config start

	argByte, err := json.Marshal(createRequest.DockerBuildConfig.Args)
	if err != nil {
		return nil, err
	}
	afterByte, err := json.Marshal(createRequest.AfterDockerBuild)
	if err != nil {
		return nil, err
	}
	beforeByte, err := json.Marshal(createRequest.BeforeDockerBuild)
	if err != nil {
		return nil, err
	}

	ciTemplate := &pipelineConfig.CiTemplate{
		DockerRegistryId:  createRequest.DockerRegistry,
		DockerRepository:  createRequest.DockerRepository,
		GitMaterialId:     createRequest.DockerBuildConfig.GitMaterialId,
		DockerfilePath:    createRequest.DockerBuildConfig.DockerfilePath,
		Args:              string(argByte),
		Active:            true,
		TemplateName:      createRequest.CiTemplateName,
		Version:           createRequest.Version,
		AppId:             createRequest.AppId,
		AfterDockerBuild:  string(afterByte),
		BeforeDockerBuild: string(beforeByte),
		AuditLog:          sql.AuditLog{CreatedOn: time.Now(), UpdatedOn: time.Now(), CreatedBy: createRequest.UserId, UpdatedBy: createRequest.UserId},
	}

	err = impl.ciTemplateRepository.Save(ciTemplate)
	if err != nil {
		impl.logger.Errorw("error in saving ci template in db ", "template", ciTemplate, "err", err)
		//TODO delete template from gocd otherwise dangling+ no create in future
		return nil, err
	}
	//-- template config end
	createRequest.Id = ciTemplate.Id
	createRequest.CiTemplateName = ciTemplate.TemplateName
	if len(createRequest.CiPipelines) > 0 {
		conf, err := impl.addpipelineToTemplate(createRequest)
		if err != nil {
			impl.logger.Errorw("error in pipeline creation ", "err", err)
			return nil, err
		}
		impl.logger.Debugw("pipeline created ", "detail", conf)
	}
	createRes := &bean.PipelineCreateResponse{AppName: app.AppName, AppId: createRequest.AppId} //FIXME
	return createRes, nil
}

func (impl PipelineBuilderImpl) createEcrRepo(dockerRepository, AWSRegion, AWSAccessKeyId, AWSSecretAccessKey string) error {
	impl.logger.Debugw("attempting ecr repo creation ", "repo", dockerRepository)
	err := util.CreateEcrRepo(dockerRepository, AWSRegion, AWSAccessKeyId, AWSSecretAccessKey)
	if err != nil {
		if errors.IsAlreadyExists(err) {
			impl.logger.Warnw("this repo already exists!!, skipping repo creation", "repo", dockerRepository)
		} else {
			impl.logger.Errorw("ecr repo creation failed, it might be due to authorization or any other external "+
				"dependency. please create repo manually before triggering ci", "repo", dockerRepository, "err", err)
			return err
		}
	}
	return nil
}

func (impl PipelineBuilderImpl) getGitMaterialsForApp(appId int) ([]*bean.GitMaterial, error) {
	materials, err := impl.materialRepo.FindByAppId(appId)
	if err != nil {
		impl.logger.Errorw("error in fetching materials for app", "appId", appId, "err", err)
		return nil, err
	}
	var gitMaterials []*bean.GitMaterial

	for _, material := range materials {
		gitUrl := material.Url
		if material.GitProvider.AuthMode == repository.AUTH_MODE_USERNAME_PASSWORD ||
			material.GitProvider.AuthMode == repository.AUTH_MODE_ACCESS_TOKEN {
			u, err := url.Parse(gitUrl)
			if err != nil {
				return nil, err
			}
			var password string
			userName := material.GitProvider.UserName
			if material.GitProvider.AuthMode == repository.AUTH_MODE_USERNAME_PASSWORD {
				password = material.GitProvider.Password

			} else if material.GitProvider.AuthMode == repository.AUTH_MODE_ACCESS_TOKEN {
				password = material.GitProvider.AccessToken
				if userName == "" {
					userName = "devtron-boat"
				}
			}
			if userName == "" || password == "" {
				return nil, util.ApiError{}.ErrorfUser("invalid git credentials config")
			}
			u.User = url.UserPassword(userName, password)
			gitUrl = u.String()
		}
		gitMaterial := &bean.GitMaterial{
			Id:            material.Id,
			Url:           gitUrl,
			GitProviderId: material.GitProviderId,
			Name:          material.Name[strings.Index(material.Name, "-")+1:],
			CheckoutPath:  material.CheckoutPath,
		}
		gitMaterials = append(gitMaterials, gitMaterial)
	}
	return gitMaterials, nil
}

func (impl PipelineBuilderImpl) addpipelineToTemplate(createRequest *bean.CiConfigRequest) (resp *bean.CiConfigRequest, err error) {

	if createRequest.AppWorkflowId == 0 {
		// create workflow
		wf := &appWorkflow.AppWorkflow{
			Name:   fmt.Sprintf("wf-%d-%s", createRequest.AppId, util2.Generate(4)),
			AppId:  createRequest.AppId,
			Active: true,
			AuditLog: sql.AuditLog{
				CreatedOn: time.Now(),
				UpdatedOn: time.Now(),
				CreatedBy: createRequest.UserId,
				UpdatedBy: createRequest.UserId,
			},
		}
		savedAppWf, err := impl.appWorkflowRepository.SaveAppWorkflow(wf)
		if err != nil {
			impl.logger.Errorw("err", err)
			return nil, err
		}
		// workflow creation ends
		createRequest.AppWorkflowId = savedAppWf.Id
	}
	//single ci in same wf validation
	workflowMapping, err := impl.appWorkflowRepository.FindWFCIMappingByWorkflowId(createRequest.AppWorkflowId)
	if err != nil && err != pg.ErrNoRows {
		impl.logger.Errorw("error in fetching workflow mapping for ci validation", "err", err)
		return nil, err
	}
	if len(workflowMapping) > 0 {
		return nil, &util.ApiError{
			InternalMessage:   "pipeline already exists",
			UserDetailMessage: fmt.Sprintf("pipeline already exists in workflow"),
			UserMessage:       fmt.Sprintf("pipeline already exists in workflow")}
	}

	//pipeline name validation
	var pipelineNames []string
	for _, pipeline := range createRequest.CiPipelines {
		pipelineNames = append(pipelineNames, pipeline.Name)
	}
	/*
		if pipelineNames != nil && len(pipelineNames) > 0 {
			found, err := impl.ciPipelineRepository.PipelineExistsByName(pipelineNames)
			if err != nil {
				impl.logger.Errorw("err in duplicate check for ci pipeline", "app", createRequest.AppName, "names", pipelineNames, "err", err)
				return nil, err
			} else if found != nil && len(found) > 0 {
				impl.logger.Warnw("duplicate pipelins ", "app", createRequest.AppName, "duplicates", found)
				//return nil,  errors.AlreadyExistsf("pipelines exists %s", found)
				return nil, &util.ApiError{
					HttpStatusCode:    409,
					Code:              "0409",
					InternalMessage:   "pipeline already exists",
					UserDetailMessage: fmt.Sprintf("pipeline already exists %s", found),
					UserMessage:       fmt.Sprintf("pipeline already exists %s", found)}
			}
		}
	*/
	if err != nil {
		impl.logger.Errorw("error in creating pipeline group", "err", err)
		return nil, err
	}
	createRequest, err = impl.dbPipelineOrchestrator.CreateCiConf(createRequest, createRequest.Id)
	if err != nil {
		return nil, err
	}
	return createRequest, err
}

func (impl PipelineBuilderImpl) PatchCiPipeline(request *bean.CiPatchRequest) (ciConfig *bean.CiConfigRequest, err error) {
	ciConfig, err = impl.getCiTemplateVariables(request.AppId)
	if err != nil {
		impl.logger.Errorw("err in fetching template for pipeline patch, ", "err", err, "appId", request.AppId)
		return nil, err
	}
	ciConfig.AppWorkflowId = request.AppWorkflowId
	ciConfig.UserId = request.UserId
	if request.CiPipeline != nil {
		ciConfig.ScanEnabled = request.CiPipeline.ScanEnabled
	}
	switch request.Action {
	case bean.CREATE:
		impl.logger.Debugw("create patch request")
		ciConfig.CiPipelines = []*bean.CiPipeline{request.CiPipeline} //request.CiPipeline
		res, err := impl.addpipelineToTemplate(ciConfig)
		if err != nil {
			impl.logger.Errorw("error in adding pipeline to template", "ciConf", ciConfig, "err", err)
			return nil, err
		}
		return res, nil
	case bean.UPDATE_SOURCE:
		return impl.patchCiPipelineUpdateSource(ciConfig, request.CiPipeline)
	case bean.DELETE:
		pipeline, err := impl.deletePipeline(request)
		if err != nil {
			return nil, err
		}
		ciConfig.CiPipelines = []*bean.CiPipeline{pipeline}
		return ciConfig, nil
	default:
		impl.logger.Errorw("unsupported operation ", "op", request.Action)
		return nil, fmt.Errorf("unsupported operation %s", request.Action)
	}

}

func (impl PipelineBuilderImpl) deletePipeline(request *bean.CiPatchRequest) (*bean.CiPipeline, error) {

	//wf validation
	workflowMapping, err := impl.appWorkflowRepository.FindWFCDMappingByCIPipelineId(request.CiPipeline.Id)
	if err != nil && err != pg.ErrNoRows {
		impl.logger.Errorw("error in fetching workflow mapping for ci validation", "err", err)
		return nil, err
	}
	if len(workflowMapping) > 0 {
		return nil, &util.ApiError{
			InternalMessage:   "cd pipeline exists for this CI",
			UserDetailMessage: fmt.Sprintf("cd pipeline exists for this CI"),
			UserMessage:       fmt.Sprintf("cd pipeline exists for this CI")}
	}

	pipeline, err := impl.ciPipelineRepository.FindById(request.CiPipeline.Id)
	if err != nil {
		impl.logger.Errorw("pipeline fetch err", "id", request.CiPipeline.Id, "err", err)
	}
	if pipeline.AppId != request.AppId {
		return nil, fmt.Errorf("invalid appid: %d pipelineId: %d mapping", request.AppId, request.CiPipeline.Id)
	}

	dbConnection := impl.pipelineRepository.GetConnection()
	tx, err := dbConnection.Begin()
	if err != nil {
		return nil, err
	}
	// Rollback tx on error.
	defer tx.Rollback()

	err = impl.dbPipelineOrchestrator.DeleteCiPipeline(pipeline, request.UserId, tx)
	if err != nil {
		impl.logger.Errorw("error in deleting pipeline db")
		return nil, err
	}

	//delete app workflow mapping
	appWorkflowMappings, err := impl.appWorkflowRepository.FindWFCIMappingByCIPipelineId(pipeline.Id)
	for _, mapping := range appWorkflowMappings {
		err := impl.appWorkflowRepository.DeleteAppWorkflowMapping(mapping, tx)
		if err != nil {
			impl.logger.Errorw("error in deleting workflow mapping", "err", err)
			return nil, err
		}
	}
	err = tx.Commit()
	if err != nil {
		return nil, err
	}
	request.CiPipeline.Deleted = true
	request.CiPipeline.Name = pipeline.Name
	return request.CiPipeline, nil
	//delete pipeline
	//delete scm

}

func (impl PipelineBuilderImpl) patchCiPipelineUpdateSource(baseCiConfig *bean.CiConfigRequest, modifiedCiPipeline *bean.CiPipeline) (ciConfig *bean.CiConfigRequest, err error) {

	pipeline, err := impl.ciPipelineRepository.FindById(modifiedCiPipeline.Id)
	if err != nil {
		impl.logger.Errorw("error in fetching pipeline", "id", modifiedCiPipeline.Id, "err", err)
		return nil, err
	}

	cannotUpdate := false
	for _, material := range pipeline.CiPipelineMaterials {
		if material.ScmId != "" {
			cannotUpdate = true
		}
	}

	if cannotUpdate {
		//scm plugin material change scm object
		//material.ScmName
		return nil, fmt.Errorf("update of plugin scm material not supported")
	} else {
		modifiedCiPipeline.ScanEnabled = baseCiConfig.ScanEnabled
		modifiedCiPipeline, err = impl.dbPipelineOrchestrator.PatchMaterialValue(modifiedCiPipeline, baseCiConfig.UserId)
		if err != nil {
			return nil, err
		}
		baseCiConfig.CiPipelines = append(baseCiConfig.CiPipelines, modifiedCiPipeline)
		return baseCiConfig, err
	}

}

func (impl PipelineBuilderImpl) CreateCdPipelines(cdPipelines *bean.CdPipelines, ctx context.Context) (*bean.CdPipelines, error) {
	app, err := impl.appRepo.FindById(cdPipelines.AppId)
	if err != nil {
		impl.logger.Errorw("app not found", "err", err, "appId", cdPipelines.AppId)
		return nil, err
	}

	envPipelineMap := make(map[int]string)
	for _, pipeline := range cdPipelines.Pipelines {
		if envPipelineMap[pipeline.EnvironmentId] != "" {
			err = &util.ApiError{
				HttpStatusCode:  http.StatusBadRequest,
				InternalMessage: "cd-pipelines already exist for this app and env, cannot create multiple cd-pipelines",
				UserMessage:     "cd-pipelines already exist for this app and env, cannot create multiple cd-pipelines",
			}
			return nil, err
		}
		envPipelineMap[pipeline.EnvironmentId] = pipeline.Name

		existingCdPipelinesForEnv, pErr := impl.pipelineRepository.FindActiveByAppIdAndEnvironmentId(cdPipelines.AppId, pipeline.EnvironmentId)
		if pErr != nil && !util.IsErrNoRows(pErr) {
			impl.logger.Errorw("error in fetching cd pipelines ", "err", pErr, "appId", cdPipelines.AppId)
			return nil, pErr
		}
		if len(existingCdPipelinesForEnv) > 0 {
			err = &util.ApiError{
				HttpStatusCode:  http.StatusBadRequest,
				InternalMessage: "cd-pipelines already exist for this app and env, cannot create multiple cd-pipelines",
				UserMessage:     "cd-pipelines already exist for this app and env, cannot create multiple cd-pipelines",
			}
			return nil, err
		}

		if len(pipeline.PreStage.Config) > 0 && !strings.Contains(pipeline.PreStage.Config, "beforeStages") {
			err = &util.ApiError{
				HttpStatusCode:  http.StatusBadRequest,
				InternalMessage: "invalid yaml config, must include - beforeStages",
				UserMessage:     "invalid yaml config, must include - beforeStages",
			}
			return nil, err
		}
		if len(pipeline.PostStage.Config) > 0 && !strings.Contains(pipeline.PostStage.Config, "afterStages") {
			err = &util.ApiError{
				HttpStatusCode:  http.StatusBadRequest,
				InternalMessage: "invalid yaml config, must include - afterStages",
				UserMessage:     "invalid yaml config, must include - afterStages",
			}
			return nil, err
		}
	}

	// validation added for pipeline from ACD
	for _, pipeline := range cdPipelines.Pipelines {
		envModel, err := impl.environmentRepository.FindById(pipeline.EnvironmentId)
		if err != nil {
			return nil, err
		}
		argoAppName := fmt.Sprintf("%s-%s", app.AppName, envModel.Name)
		_, err = impl.application.Get(ctx, &application2.ApplicationQuery{Name: &argoAppName})
		appStatus, _ := status.FromError(err)
		//TODO: check deletionTimeStamp to confirm its being deleted
		if appStatus.Code() == codes.OK {
			impl.logger.Infow("argo app already exists", "app", argoAppName, "pipeline", pipeline.Name)
			return nil, fmt.Errorf("argo app already exists, or delete in progress for previous pipeline")
		}
	}

	for _, pipeline := range cdPipelines.Pipelines {
		id, err := impl.createCdPipeline(ctx, app, pipeline, cdPipelines.UserId)
		if err != nil {
			impl.logger.Errorw("error in creating pipeline", "name", pipeline.Name, "err", err)
			return nil, err
		}
		pipeline.Id = id
	}

	return cdPipelines, nil
}

func (impl PipelineBuilderImpl) PatchCdPipelines(cdPipelines *bean.CDPatchRequest, ctx context.Context) (*bean.CdPipelines, error) {
	pipelineRequest := &bean.CdPipelines{
		UserId:    cdPipelines.UserId,
		AppId:     cdPipelines.AppId,
		Pipelines: []*bean.CDPipelineConfigObject{cdPipelines.Pipeline},
	}
	switch cdPipelines.Action {
	case bean.CD_CREATE:
		return impl.CreateCdPipelines(pipelineRequest, ctx)
	case bean.CD_UPDATE:
		err := impl.updateCdPipeline(ctx, cdPipelines.Pipeline, cdPipelines.UserId)
		return pipelineRequest, err
	case bean.CD_DELETE:
		err := impl.deleteCdPipeline(cdPipelines.Pipeline.Id, cdPipelines.UserId, ctx, cdPipelines.ForceDelete)
		return pipelineRequest, err
	default:
		return nil, &util.ApiError{Code: "404", HttpStatusCode: 404, UserMessage: "operation not supported"}
	}
}

func (impl PipelineBuilderImpl) deleteCdPipeline(pipelineId int, userId int32, ctx context.Context, forceDelete bool) (err error) {
	pipeline, err := impl.pipelineRepository.FindById(pipelineId)
	if err != nil {
		impl.logger.Errorw("err in fetching pipeline", "id", pipelineId, "err", err)
		return err
	}
	dbConnection := impl.pipelineRepository.GetConnection()
	tx, err := dbConnection.Begin()
	if err != nil {
		return err
	}
	// Rollback tx on error.
	defer tx.Rollback()
	if err = impl.dbPipelineOrchestrator.DeleteCdPipeline(pipelineId, tx); err != nil {
		impl.logger.Errorw("err in deleting pipeline from db", "id", pipeline, "err", err)
		return err
	}

	//delete app workflow mapping
	appWorkflowMapping, err := impl.appWorkflowRepository.FindWFCDMappingByCDPipelineId(pipelineId)
	for _, mapping := range appWorkflowMapping {
		err := impl.appWorkflowRepository.DeleteAppWorkflowMapping(mapping, tx)
		if err != nil {
			impl.logger.Errorw("error in deleting workflow mapping", "err", err)
			return err
		}
	}

	//delete app from argo cd
	envModel, err := impl.environmentRepository.FindById(pipeline.EnvironmentId)
	if err != nil {
		return err
	}
	argoAppName := fmt.Sprintf("%s-%s", pipeline.App.AppName, envModel.Name)
	req := &application2.ApplicationDeleteRequest{
		Name: &argoAppName,
	}
	if _, err := impl.application.Delete(ctx, req); err != nil {
		impl.logger.Errorw("err in deleting pipeline on argocd", "id", pipeline, "err", err)

		if forceDelete {
			impl.logger.Warnw("error while deletion of app in acd, continue to delete in db as this operation is force delete", "error", err)
		} else {
			//statusError, _ := err.(*errors2.StatusError)
			if strings.Contains(err.Error(), "code = NotFound") {
				err = &util.ApiError{
					UserMessage:     "Could not delete as application not found in argocd",
					InternalMessage: err.Error(),
				}
			} else {
				err = &util.ApiError{
					UserMessage:     "Could not delete application",
					InternalMessage: err.Error(),
				}
			}
			return err
		}
	}
	impl.logger.Infow("app deleted from argocd", "id", pipelineId, "pipelineName", pipeline.Name, "app", argoAppName)

	err = tx.Commit()
	if err != nil {
		impl.logger.Errorw("error in committing db transaction", "err", err)
		return err
	}
	return nil
}

type DeploymentType struct {
	Deployment Deployment `json:"deployment"`
}

type Deployment struct {
	Strategy Strategy `json:"strategy"`
}

type Strategy struct {
	BlueGreen *BlueGreen `json:"blueGreen,omitempty"`
	Rolling   *Rolling   `json:"rolling,omitempty"`
	Canary    *Canary    `json:"canary,omitempty"`
	Recreate  *Recreate  `json:"recreate,omitempty"`
}

type BlueGreen struct {
	AutoPromotionSeconds  int  `json:"autoPromotionSeconds"`
	ScaleDownDelaySeconds int  `json:"scaleDownDelaySeconds"`
	PreviewReplicaCount   int  `json:"previewReplicaCount"`
	AutoPromotionEnabled  bool `json:"autoPromotionEnabled"`
}

type Canary struct {
	MaxSurge       string       `json:"maxSurge,omitempty"`
	MaxUnavailable int          `json:"maxUnavailable,omitempty"`
	Steps          []CanaryStep `json:"steps,omitempty"`
}

type CanaryStep struct {
	// SetWeight sets what percentage of the newRS should receive
	SetWeight *int32 `json:"setWeight,omitempty"`
	// Pause freezes the rollout by setting spec.Paused to true.
	// A Rollout will resume when spec.Paused is reset to false.
	// +optional
	Pause *RolloutPause `json:"pause,omitempty"`
}

type RolloutPause struct {
	// Duration the amount of time to wait before moving to the next step.
	// +optional
	Duration *int32 `json:"duration,omitempty"`
}
type Recreate struct {
}

type Rolling struct {
	MaxSurge       string `json:"maxSurge"`
	MaxUnavailable int    `json:"maxUnavailable"`
}

func (impl PipelineBuilderImpl) createCdPipeline(ctx context.Context, app *app2.App, pipeline *bean.CDPipelineConfigObject, userID int32) (pipelineRes int, err error) {
	dbConnection := impl.pipelineRepository.GetConnection()
	tx, err := dbConnection.Begin()
	if err != nil {
		return 0, err
	}
	// Rollback tx on error.
	defer tx.Rollback()

	chart, err := impl.chartRepository.FindLatestChartForAppByAppId(app.Id)
	if err != nil {
		return 0, err
	}
	envOverride, err := impl.propertiesConfigService.CreateIfRequired(chart, pipeline.EnvironmentId, userID, false, models.CHARTSTATUS_NEW, false, pipeline.Namespace, tx)
	if err != nil {
		return 0, err
	}

	chartGitAttr := &util.ChartConfig{
		FileName:       fmt.Sprintf("_%d-values.yaml", envOverride.TargetEnvironment),
		FileContent:    string(DefaultPipelineValue),
		ChartName:      chart.ChartName,
		ChartLocation:  chart.ChartLocation,
		ReleaseMessage: fmt.Sprintf("release-%d-env-%d ", 0, envOverride.TargetEnvironment),
	}
	//FIXME: why only bitbucket?
	gitOpsConfigBitbucket, err := impl.gitOpsRepository.GetGitOpsConfigByProvider(util.BITBUCKET_PROVIDER)
	if err != nil {
		if err == pg.ErrNoRows {
			gitOpsConfigBitbucket.BitBucketWorkspaceId = ""
		} else {
			impl.logger.Errorw("error in fetching gitOps bitbucket config", "err", err)
			return 0, err
		}
	}
	//TODO: other providers dont need this workspaceId
	//FIXME: change method signature
	_, err = impl.GitFactory.Client.CommitValues(chartGitAttr, gitOpsConfigBitbucket.BitBucketWorkspaceId)
	if err != nil {
		impl.logger.Errorw("error in git commit", "err", err)
		return 0, err
	}

	//new pipeline
	impl.logger.Debugw("new pipeline found", "pipeline", pipeline)
	name, err := impl.createArgoPipelineIfRequired(ctx, app, pipeline, envOverride)
	if err != nil {
		return 0, err
	}
	impl.logger.Debugw("argocd application created", "name", name)

	// Get pipeline override based on Deployment strategy
	//TODO: mark as created in our db
	pipelineId, err := impl.dbPipelineOrchestrator.CreateCDPipelines(pipeline, app.Id, userID, tx)
	if err != nil {
		impl.logger.Errorw("error in ")
		return 0, err
	}

	//adding ci pipeline to workflow
	appWorkflowModel, err := impl.appWorkflowRepository.FindByIdAndAppId(pipeline.AppWorkflowId, app.Id)
	if err != nil && err != pg.ErrNoRows {
		return 0, err
	}
	if appWorkflowModel.Id > 0 {
		appWorkflowMap := &appWorkflow.AppWorkflowMapping{
			AppWorkflowId: appWorkflowModel.Id,
			ParentId:      pipeline.ParentPipelineId,
			ParentType:    pipeline.ParentPipelineType,
			ComponentId:   pipelineId,
			Type:          "CD_PIPELINE",
			Active:        true,
<<<<<<< HEAD
			AuditLog:      models.AuditLog{CreatedBy: userID, CreatedOn: time.Now(), UpdatedOn: time.Now(), UpdatedBy: userID},
=======
			ParentType:    "CI_PIPELINE",
			AuditLog:      sql.AuditLog{CreatedBy: userID, CreatedOn: time.Now(), UpdatedOn: time.Now(), UpdatedBy: userID},
>>>>>>> f0fc0ffd
		}
		_, err = impl.appWorkflowRepository.SaveAppWorkflowMapping(appWorkflowMap, tx)
		if err != nil {
			return 0, err
		}
	}

	// strategies for pipeline ids, there is only one is default
	defaultCount := 0
	for _, item := range pipeline.Strategies {
		if item.Default {
			defaultCount = defaultCount + 1
			if defaultCount > 1 {
				impl.logger.Warnw("already have one strategy is default in this pipeline", "strategy", item.DeploymentTemplate)
				item.Default = false
			}
		}
		strategy := &chartConfig.PipelineStrategy{
			PipelineId: pipelineId,
			Strategy:   item.DeploymentTemplate,
			Config:     string(item.Config),
			Default:    item.Default,
			Deleted:    false,
			AuditLog:   sql.AuditLog{UpdatedBy: userID, CreatedBy: userID, UpdatedOn: time.Now(), CreatedOn: time.Now()},
		}
		err = impl.pipelineConfigRepository.Save(strategy, tx)
		if err != nil {
			impl.logger.Errorw("error in saving strategy", "strategy", item.DeploymentTemplate)
			return pipelineId, fmt.Errorf("pipeline created but failed to add strategy")
		}
	}

	err = tx.Commit()
	if err != nil {
		return 0, err
	}

	impl.logger.Debugw("pipeline created with GitMaterialId ", "id", pipelineId, "pipeline", pipeline)
	return pipelineId, nil
}

func (impl PipelineBuilderImpl) updateCdPipeline(ctx context.Context, pipeline *bean.CDPipelineConfigObject, userID int32) (err error) {

	if len(pipeline.PreStage.Config) > 0 && !strings.Contains(pipeline.PreStage.Config, "beforeStages") {
		err = &util.ApiError{
			HttpStatusCode:  http.StatusBadRequest,
			InternalMessage: "invalid yaml config, must include - beforeStages",
			UserMessage:     "invalid yaml config, must include - beforeStages",
		}
		return err
	}
	if len(pipeline.PostStage.Config) > 0 && !strings.Contains(pipeline.PostStage.Config, "afterStages") {
		err = &util.ApiError{
			HttpStatusCode:  http.StatusBadRequest,
			InternalMessage: "invalid yaml config, must include - afterStages",
			UserMessage:     "invalid yaml config, must include - afterStages",
		}
		return err
	}
	dbConnection := impl.pipelineRepository.GetConnection()
	tx, err := dbConnection.Begin()
	if err != nil {
		return err
	}
	// Rollback tx on error.
	defer tx.Rollback()
	err = impl.dbPipelineOrchestrator.UpdateCDPipeline(pipeline, userID, tx)
	if err != nil {
		impl.logger.Errorw("error in updating pipeline")
		return err
	}

	// strategies for pipeline ids, there is only one is default
	existingStrategies, err := impl.pipelineConfigRepository.GetAllStrategyByPipelineId(pipeline.Id)
	if err != nil && !errors.IsNotFound(err) {
		impl.logger.Errorw("error in getting pipeline strategies", "err", err)
		return err
	}
	for _, oldItem := range existingStrategies {
		notFound := true
		for _, newItem := range pipeline.Strategies {
			if newItem.DeploymentTemplate == oldItem.Strategy {
				notFound = false
			}
		}

		if notFound {
			//delete from db
			err := impl.pipelineConfigRepository.Delete(oldItem, tx)
			if err != nil {
				impl.logger.Errorw("error in delete pipeline strategies", "err", err)
				return fmt.Errorf("error in delete pipeline strategies")
			}
		}
	}

	defaultCount := 0
	for _, item := range pipeline.Strategies {
		if item.Default {
			defaultCount = defaultCount + 1
			if defaultCount > 1 {
				impl.logger.Warnw("already have one strategy is default in this pipeline, skip this", "strategy", item.DeploymentTemplate)
				continue
			}
		}
		strategy, err := impl.pipelineConfigRepository.FindByStrategyAndPipelineId(item.DeploymentTemplate, pipeline.Id)
		if err != nil && pg.ErrNoRows != err {
			impl.logger.Errorw("error in getting strategy", "err", err)
			return err
		}
		if strategy.Id > 0 {
			strategy.Config = string(item.Config)
			strategy.Default = item.Default
			strategy.UpdatedBy = userID
			strategy.UpdatedOn = time.Now()
			err = impl.pipelineConfigRepository.Update(strategy, tx)
			if err != nil {
				impl.logger.Errorw("error in updating strategy", "strategy", item.DeploymentTemplate)
				return fmt.Errorf("pipeline updated but failed to update one strategy")
			}
		} else {
			strategy := &chartConfig.PipelineStrategy{
				PipelineId: pipeline.Id,
				Strategy:   item.DeploymentTemplate,
				Config:     string(item.Config),
				Default:    item.Default,
				Deleted:    false,
				AuditLog:   sql.AuditLog{UpdatedBy: userID, CreatedBy: userID, UpdatedOn: time.Now(), CreatedOn: time.Now()},
			}
			err = impl.pipelineConfigRepository.Save(strategy, tx)
			if err != nil {
				impl.logger.Errorw("error in saving strategy", "strategy", item.DeploymentTemplate)
				return fmt.Errorf("pipeline created but failed to add strategy")
			}
		}
	}
	err = tx.Commit()
	if err != nil {
		return err
	}
	return nil
}

func (impl PipelineBuilderImpl) filterDeploymentTemplate(deploymentTemplate pipelineConfig.DeploymentTemplate, pipelineOverride string) (string, error) {
	var deploymentType DeploymentType
	err := json.Unmarshal([]byte(pipelineOverride), &deploymentType)
	if err != nil {
		impl.logger.Errorw("err", err)
		return "", err
	}
	if pipelineConfig.DEPLOYMENT_TEMPLATE_BLUE_GREEN == deploymentTemplate {
		newDeploymentType := DeploymentType{
			Deployment: Deployment{
				Strategy: Strategy{
					BlueGreen: deploymentType.Deployment.Strategy.BlueGreen,
				},
			},
		}
		pipelineOverrideBytes, err := json.Marshal(newDeploymentType)
		if err != nil {
			impl.logger.Errorw("err", err)
			return "", err
		}
		pipelineOverride = string(pipelineOverrideBytes)
	} else if pipelineConfig.DEPLOYMENT_TEMPLATE_ROLLING == deploymentTemplate {
		newDeploymentType := DeploymentType{
			Deployment: Deployment{
				Strategy: Strategy{
					Rolling: deploymentType.Deployment.Strategy.Rolling,
				},
			},
		}
		pipelineOverrideBytes, err := json.Marshal(newDeploymentType)
		if err != nil {
			impl.logger.Errorw("err", err)
			return "", err
		}
		pipelineOverride = string(pipelineOverrideBytes)
	} else if pipelineConfig.DEPLOYMENT_TEMPLATE_CANARY == deploymentTemplate {
		newDeploymentType := DeploymentType{
			Deployment: Deployment{
				Strategy: Strategy{
					Canary: deploymentType.Deployment.Strategy.Canary,
				},
			},
		}
		pipelineOverrideBytes, err := json.Marshal(newDeploymentType)
		if err != nil {
			impl.logger.Errorw("err", err)
			return "", err
		}
		pipelineOverride = string(pipelineOverrideBytes)
	} else if pipelineConfig.DEPLOYMENT_TEMPLATE_RECREATE == deploymentTemplate {
		newDeploymentType := DeploymentType{
			Deployment: Deployment{
				Strategy: Strategy{
					Recreate: deploymentType.Deployment.Strategy.Recreate,
				},
			},
		}
		pipelineOverrideBytes, err := json.Marshal(newDeploymentType)
		if err != nil {
			impl.logger.Errorw("err", err)
			return "", err
		}
		pipelineOverride = string(pipelineOverrideBytes)
	}
	return pipelineOverride, nil
}

func (impl PipelineBuilderImpl) createArgoPipelineIfRequired(ctx context.Context, app *app2.App, pipeline *bean.CDPipelineConfigObject, envConfigOverride *chartConfig.EnvConfigOverride) (string, error) {
	//repo has been registered while helm create
	chart, err := impl.chartRepository.FindLatestChartForAppByAppId(app.Id)
	if err != nil {
		impl.logger.Errorw("no chart found ", "app", app.Id)
		return "", err
	}
	envModel, err := impl.environmentRepository.FindById(envConfigOverride.TargetEnvironment)
	if err != nil {
		return "", err
	}
	argoAppName := fmt.Sprintf("%s-%s", app.AppName, envModel.Name)

	appResponse, err := impl.ArgoK8sClient.GetArgoApplication(impl.aCDAuthConfig.ACDConfigMapNamespace, argoAppName, envModel.Cluster)
	appStatus := 0
	if err != nil && appResponse != nil {
		appStatus = int(appResponse["code"].(float64))
	}
	impl.logger.Infow("testing cd pipeline acd check", "appStatus", appStatus)

	// if no error found it means argo app already exists
	//FIXME: check different from pipelinebuilder line 976
	if err == nil && appResponse != nil {
		impl.logger.Infow("argo app already exists", "app", argoAppName, "pipeline", pipeline.Name)
		return argoAppName, nil
	} else if appStatus == http.StatusNotFound {
		//create
		appNamespace := envConfigOverride.Namespace
		if appNamespace == "" {
			appNamespace = "default"
		}
		namespace := argocdServer.DevtronInstalationNs
		appRequest := &argocdServer.AppTemplate{
			ApplicationName: argoAppName,
			Namespace:       namespace,
			TargetNamespace: appNamespace,
			TargetServer:    envModel.Cluster.ServerUrl,
			Project:         "default",
			ValuesFile:      getValuesFileForEnv(pipeline.EnvironmentId),
			RepoPath:        chart.ChartLocation,
			RepoUrl:         chart.GitRepoUrl,
		}
		return impl.ArgoK8sClient.CreateAcdApp(appRequest, envModel.Cluster)
	} else {
		impl.logger.Errorw("err in checking application on argo cd", "err", err, "pipeline", pipeline.Name)
		return "", err
	}

}

func getValuesFileForEnv(environmentId int) string {
	return fmt.Sprintf("_%d-values.yaml", environmentId) //-{envId}-values.yaml
}
func (impl PipelineBuilderImpl) GetCdPipelinesForApp(appId int) (cdPipelines *bean.CdPipelines, err error) {
	cdPipelines, err = impl.dbPipelineOrchestrator.GetCdPipelinesForApp(appId)
	var pipelines []*bean.CDPipelineConfigObject
	for _, dbPipeline := range cdPipelines.Pipelines {
		environment, err := impl.environmentRepository.FindById(dbPipeline.EnvironmentId)
		if err != nil && errors.IsNotFound(err) {
			impl.logger.Errorw("error in fetching pipeline", "err", err)
			return cdPipelines, err
		}
		strategies, err := impl.pipelineConfigRepository.GetAllStrategyByPipelineId(dbPipeline.Id)
		if err != nil && errors.IsNotFound(err) {
			impl.logger.Errorw("error in fetching strategies", "err", err)
			return cdPipelines, err
		}
		var strategiesBean []bean.Strategy
		var deploymentTemplate pipelineConfig.DeploymentTemplate
		for _, item := range strategies {
			strategiesBean = append(strategiesBean, bean.Strategy{
				Config:             []byte(item.Config),
				DeploymentTemplate: item.Strategy,
				Default:            item.Default,
			})

			if item.Default {
				deploymentTemplate = item.Strategy
			}
		}
		pipeline := &bean.CDPipelineConfigObject{
			Id:                            dbPipeline.Id,
			Name:                          dbPipeline.Name,
			EnvironmentId:                 dbPipeline.EnvironmentId,
			EnvironmentName:               environment.Name,
			CiPipelineId:                  dbPipeline.CiPipelineId,
			DeploymentTemplate:            deploymentTemplate,
			TriggerType:                   dbPipeline.TriggerType,
			Strategies:                    strategiesBean,
			PreStage:                      dbPipeline.PreStage,
			PostStage:                     dbPipeline.PostStage,
			PreStageConfigMapSecretNames:  dbPipeline.PreStageConfigMapSecretNames,
			PostStageConfigMapSecretNames: dbPipeline.PostStageConfigMapSecretNames,
			RunPreStageInEnv:              dbPipeline.RunPreStageInEnv,
			RunPostStageInEnv:             dbPipeline.RunPostStageInEnv,
		}
		pipelines = append(pipelines, pipeline)
	}
	cdPipelines.Pipelines = pipelines
	return cdPipelines, err
}

func (impl PipelineBuilderImpl) GetCdPipelinesForAppAndEnv(appId int, envId int) (cdPipelines *bean.CdPipelines, err error) {
	return impl.dbPipelineOrchestrator.GetCdPipelinesForAppAndEnv(appId, envId)
}

type ConfigMapSecretsResponse struct {
	Maps    []bean2.Map `json:"maps"`
	Secrets []bean2.Map `json:"secrets"`
}

func (impl PipelineBuilderImpl) FetchConfigmapSecretsForCdStages(appId, envId, cdPipelineId int) (ConfigMapSecretsResponse, error) {
	configMapSecrets, err := impl.appService.GetConfigMapAndSecretJson(appId, envId, cdPipelineId)
	if err != nil {
		impl.logger.Errorw("error while fetching config secrets ", "err", err)
		return ConfigMapSecretsResponse{}, err
	}
	existingConfigMapSecrets := ConfigMapSecretsResponse{}
	err = json.Unmarshal([]byte(configMapSecrets), &existingConfigMapSecrets)
	if err != nil {
		impl.logger.Error(err)
		return ConfigMapSecretsResponse{}, err
	}
	return existingConfigMapSecrets, nil
}

func (impl PipelineBuilderImpl) GetArtifactsByCDPipeline(cdPipelineId int, stage bean2.CdWorkflowType) (bean.CiArtifactResponse, error) {
	var ciArtifactsResponse bean.CiArtifactResponse
	var err error
	parentId, parentType, err := impl.GetCdParentDetails(cdPipelineId)
	if err != nil {
		impl.logger.Errorw("error in getting cd parent details", "err", err, "cdPipelineId", cdPipelineId, "stage", stage)
		return ciArtifactsResponse, err
	}
	if stage == bean2.CD_WORKFLOW_TYPE_PRE {
		ciArtifactsResponse, err = impl.GetArtifactsForPreCdStage(cdPipelineId, parentId, parentType)
		if err != nil {
			impl.logger.Errorw("error in getting artifacts for cd", "err", err, "stage", stage, "cdPipelineId", cdPipelineId)
			return ciArtifactsResponse, err
		}
	} else if stage == bean2.CD_WORKFLOW_TYPE_DEPLOY {
		ciArtifactsResponse, err = impl.GetArtifactsForDeployCdStage(cdPipelineId, parentId, parentType)
		if err != nil {
			impl.logger.Errorw("error in getting artifacts for cd", "err", err, "stage", stage, "cdPipelineId", cdPipelineId)
			return ciArtifactsResponse, err
		}
	} else if stage == bean2.CD_WORKFLOW_TYPE_POST {
		ciArtifactsResponse, err = impl.GetArtifactsForPostCdStage(cdPipelineId, false)
		if err != nil {
			impl.logger.Errorw("error in getting artifacts for cd", "err", err, "stage", stage, "cdPipelineId", cdPipelineId)
			return ciArtifactsResponse, err
		}
	}
	if len(ciArtifactsResponse.CiArtifacts) > 0 {
		var ids []int
		for _, item := range ciArtifactsResponse.CiArtifacts {
			ids = append(ids, item.Id)
		}
		artifacts, err := impl.ciArtifactRepository.GetByIds(ids)
		if err != nil {
			impl.logger.Errorw("error in getting ci artifacts")
			return ciArtifactsResponse, err
		}
		artifactMap := make(map[int]*repository.CiArtifact)
		for _, artifact := range artifacts {
			artifactMap[artifact.Id] = artifact
		}

		var ciArtifactsFinal []bean.CiArtifactBean
		for _, item := range ciArtifactsResponse.CiArtifacts {
			artifact := artifactMap[item.Id]
			item.Scanned = artifact.Scanned
			item.ScanEnabled = artifact.ScanEnabled
			ciArtifactsFinal = append(ciArtifactsFinal, item)
		}
		ciArtifactsResponse.CiArtifacts = ciArtifactsFinal
	}
	return ciArtifactsResponse, nil
}
func (impl PipelineBuilderImpl) GetCdParentDetails(cdPipelineId int) (parentId int, parentType bean2.CdWorkflowType, err error) {
	appWorkflowMapping, err := impl.appWorkflowRepository.FindWFCDMappingByCDPipelineId(cdPipelineId)
	if err != nil {
		return 0, "", err
	}
	if len(appWorkflowMapping) != 1 || appWorkflowMapping == nil {
		return 0, "", fmt.Errorf("improper mapping found for cd pipeline")
	}
	parentId = appWorkflowMapping[0].ParentId
	if appWorkflowMapping[0].ParentType == appWorkflow.CDPIPELINE {
		pipeline, err := impl.pipelineRepository.FindById(parentId)
		if err != nil && err != pg.ErrNoRows {
			impl.logger.Errorw("Error in fetching cd pipeline details", err, "pipelineId", parentId)
			return 0, "", err
		}
		if len(pipeline.PostStageConfig) > 0 {
			return parentId, bean2.CD_WORKFLOW_TYPE_POST, nil
		} else {
			return parentId, bean2.CD_WORKFLOW_TYPE_DEPLOY, nil
		}
	}
	// empty string used to denote CI pipeline
	return parentId, "", nil
}
func (impl PipelineBuilderImpl) GetArtifactsForPreCdStage(cdPipelineId int, parentId int, parentType bean2.CdWorkflowType) (bean.CiArtifactResponse, error) {
	var ciArtifacts []bean.CiArtifactBean
	var ciArtifactsResponse bean.CiArtifactResponse
	var artifacts []repository.CiArtifact
	var err error
	if parentType == bean2.CD_WORKFLOW_TYPE_POST {
		artifacts, err = impl.ciArtifactRepository.GetArtifactsByCDPipelineAndRunnerType(parentId, bean2.CD_WORKFLOW_TYPE_POST)
		if err != nil {
			impl.logger.Errorw("error in getting artifacts for cd", "err", err, "parentCdId", parentId, "parentStage", parentType, "childStage", bean2.CD_WORKFLOW_TYPE_PRE)
			return ciArtifactsResponse, err
		}
	} else if parentType == bean2.CD_WORKFLOW_TYPE_DEPLOY {
		wfrList, err := impl.cdWorkflowRepository.FindArtifactByPipelineIdAndRunnerType(parentId, bean2.CD_WORKFLOW_TYPE_DEPLOY, 10)
		if err != nil {
			impl.logger.Errorw("error in getting artifacts for cd", "err", err, "parentCdId", parentId, "parentStage", parentType, "childStage", bean2.CD_WORKFLOW_TYPE_DEPLOY)
			return ciArtifactsResponse, err
		}
		for _, wfr := range wfrList{
			//filtering all the artifacts for healthy deployment
			if wfr.Status == application.Healthy{
				artifacts = append(artifacts,*wfr.CdWorkflow.CiArtifact)
			}
		}
	} else { //Parent is CI pipeline
		artifacts, err = impl.ciArtifactRepository.GetArtifactsByCDPipeline(cdPipelineId)
		if err != nil {
			impl.logger.Errorw("error in getting artifacts for cd", "err", err, "parentCdId", parentId, "parentStage", appWorkflow.CIPIPELINE, "childStage", bean2.CD_WORKFLOW_TYPE_PRE)
			return ciArtifactsResponse, err
		}
	}
	for _, artifact := range artifacts {
		mInfo, err := parseMaterialInfo([]byte(artifact.MaterialInfo), artifact.DataSource)
		if err != nil {
			mInfo = []byte("[]")
			impl.logger.Errorw("Error in parsing artifact material info", "err", err, "artifact", artifact)
		}

		ciArtifacts = append(ciArtifacts, bean.CiArtifactBean{
			Id:           artifact.Id,
			Image:        artifact.Image,
			ImageDigest:  artifact.ImageDigest,
			MaterialInfo: mInfo,
			DeployedTime: formatDate(artifact.DeployedTime, bean.LayoutRFC3339),
			Deployed:     artifact.Deployed,
			Latest:       artifact.Latest,
		})
	}

	ciArtifactsResponse.CdPipelineId = cdPipelineId
	if ciArtifacts == nil {
		ciArtifacts = []bean.CiArtifactBean{}
	}
	ciArtifactsResponse.CiArtifacts = ciArtifacts
	return ciArtifactsResponse, nil
}

func (impl PipelineBuilderImpl) GetArtifactsForDeployCdStage(cdPipelineId int, parentId int, parentType bean2.CdWorkflowType) (bean.CiArtifactResponse, error) {
	var ciArtifacts []bean.CiArtifactBean
	var ciArtifactsResponse bean.CiArtifactResponse
	pipeline, err := impl.pipelineRepository.FindById(cdPipelineId)
	if err != nil && err != pg.ErrNoRows {
		impl.logger.Errorw("Error in getting cd pipeline details", err, "cdPipelineId", cdPipelineId)
	}
	var artifacts []repository.CiArtifact
	if len(pipeline.PreStageConfig) > 0 {
		artifacts, err = impl.ciArtifactRepository.GetArtifactsByCDPipelineAndRunnerType(cdPipelineId, bean2.CD_WORKFLOW_TYPE_PRE)
		if err != nil {
			impl.logger.Errorw("error in getting artifacts for cd", "err", err, "parentStage", bean2.CD_WORKFLOW_TYPE_PRE, "childStage", bean2.CD_WORKFLOW_TYPE_DEPLOY)
			return ciArtifactsResponse, err
		}
	} else if parentType == bean2.CD_WORKFLOW_TYPE_POST {
		artifacts, err = impl.ciArtifactRepository.GetArtifactsByCDPipelineAndRunnerType(parentId, bean2.CD_WORKFLOW_TYPE_POST)
		if err != nil {
			impl.logger.Errorw("error in getting artifacts for cd", "err", err, "parentCdId", parentId, "parentStage", parentType, "childStage", bean2.CD_WORKFLOW_TYPE_DEPLOY)
			return ciArtifactsResponse, err
		}
	} else if parentType == bean2.CD_WORKFLOW_TYPE_DEPLOY {
		wfrList, err := impl.cdWorkflowRepository.FindArtifactByPipelineIdAndRunnerType(parentId, bean2.CD_WORKFLOW_TYPE_DEPLOY, 10)
		if err != nil {
			impl.logger.Errorw("error in getting artifacts for cd", "err", err, "parentCdId", parentId, "parentStage", parentType, "childStage", bean2.CD_WORKFLOW_TYPE_DEPLOY)
			return ciArtifactsResponse, err
		}
		for _, wfr := range wfrList{
			//filtering all the artifacts for healthy deployment
			if wfr.Status == application.Healthy{
				artifacts = append(artifacts,*wfr.CdWorkflow.CiArtifact)
			}
		}
	} else {
		artifacts, err = impl.ciArtifactRepository.GetArtifactsByCDPipeline(cdPipelineId)
		if err != nil {
			impl.logger.Errorw("error in getting artifacts for cd", "err", err, "parentStage", appWorkflow.CIPIPELINE, "childStage", bean2.CD_WORKFLOW_TYPE_DEPLOY)
			return ciArtifactsResponse, err
		}
	}
	//latestFound := false
	artifactMap := make(map[int]int)
	for _, artifact := range artifacts {
		artifactMap[artifact.Id] = artifact.Id
		mInfo, err := parseMaterialInfo([]byte(artifact.MaterialInfo), artifact.DataSource)
		if err != nil {
			mInfo = []byte("[]")
			impl.logger.Errorw("Error in parsing artifact material info", "err", err, "artifact", artifact)
		}

		ciArtifacts = append(ciArtifacts, bean.CiArtifactBean{
			Id:           artifact.Id,
			Image:        artifact.Image,
			ImageDigest:  artifact.ImageDigest,
			MaterialInfo: mInfo,
			DeployedTime: formatDate(artifact.DeployedTime, bean.LayoutRFC3339),
			Deployed:     artifact.Deployed,
			Latest:       artifact.Latest,
		})
		//if artifact.Latest == true {
		//	latestFound = true
		//}
	}
	//TODO : code cleanup here after complete testing
	//start adding deployed items
	//deployedItemsCiArtifactResponse, err := impl.GetArtifactsForPostCdStage(cdPipelineId, latestFound)
	//if err != nil {
	//	impl.logger.Errorw("error in getting ci artifacts for deployed items", "err", err)
	//}
	//for _, deployedItemCiArtifact := range deployedItemsCiArtifactResponse.CiArtifacts {
	//	ciArtifacts = append(ciArtifacts, deployedItemCiArtifact)
	//}
	//end
	ciArtifactsResponse.CdPipelineId = cdPipelineId
	if ciArtifacts == nil {
		ciArtifacts = []bean.CiArtifactBean{}
	}
	ciArtifactsResponse.CiArtifacts = ciArtifacts
	return ciArtifactsResponse, nil
}

func (impl PipelineBuilderImpl) GetArtifactsForPostCdStage(cdPipelineId int, latestFound bool) (bean.CiArtifactResponse, error) {
	var ciArtifacts []bean.CiArtifactBean
	var ciArtifactsResponse bean.CiArtifactResponse
	artifactMap := make(map[int]int)
	latestCiArtifactId, err := impl.ciArtifactRepository.GetLatest(cdPipelineId)
	if err != nil {
		impl.logger.Errorw("error in getting latest ci artifact id for cd pipeline", "cdPipelineId", cdPipelineId)
		return ciArtifactsResponse, err
	}
	wfrList, err := impl.cdWorkflowRepository.FindArtifactByPipelineIdAndRunnerType(cdPipelineId, bean2.CD_WORKFLOW_TYPE_DEPLOY, 10)
	if err != nil {
		impl.logger.Errorw("error in getting artifact for deployed items", "cdPipelineId", cdPipelineId)
		return ciArtifactsResponse, err
	}
	for _, wfr := range wfrList {
		if _, ok := artifactMap[wfr.CdWorkflow.CiArtifact.Id]; !ok {
			mInfo, err := parseMaterialInfo([]byte(wfr.CdWorkflow.CiArtifact.MaterialInfo), wfr.CdWorkflow.CiArtifact.DataSource)
			if err != nil {
				mInfo = []byte("[]")
				impl.logger.Errorw("Error in parsing artifact material info", "err", err)
			}
			deployed := false
			latest := false
			if wfr.Status == application.Healthy || wfr.Status == application.Degraded {
				deployed = true
			}
			if latestFound == false && (latestCiArtifactId == wfr.CdWorkflow.CiArtifactId) {
				latest = true
				latestFound = true
			}
			ciArtifacts = append(ciArtifacts, bean.CiArtifactBean{
				Id:           wfr.CdWorkflow.CiArtifact.Id,
				Image:        wfr.CdWorkflow.CiArtifact.Image,
				ImageDigest:  wfr.CdWorkflow.CiArtifact.ImageDigest,
				MaterialInfo: mInfo,
				DeployedTime: formatDate(wfr.StartedOn, bean.LayoutRFC3339),
				Deployed:     deployed,
				Latest:       latest,
			})
			artifactMap[wfr.CdWorkflow.CiArtifact.Id] = wfr.CdWorkflow.CiArtifact.Id
		}
	}

	ciArtifactsResponse.CdPipelineId = cdPipelineId
	if ciArtifacts == nil {
		ciArtifacts = []bean.CiArtifactBean{}
	}
	ciArtifactsResponse.CiArtifacts = ciArtifacts
	return ciArtifactsResponse, nil
}

func (impl PipelineBuilderImpl) FetchArtifactForRollback(cdPipelineId int) (bean.CiArtifactResponse, error) {
	var ciArtifacts []bean.CiArtifactBean
	var ciArtifactsResponse bean.CiArtifactResponse
	artifacts, err := impl.ciArtifactRepository.FetchArtifactForRollback(cdPipelineId)
	if err != nil {
		return ciArtifactsResponse, err
	}

	for _, artifact := range artifacts {
		mInfo, err := parseMaterialInfo([]byte(artifact.MaterialInfo), artifact.DataSource)
		if err != nil {
			mInfo = []byte("[]")
			impl.logger.Errorw("Error", "err", err)
		}
		ciArtifacts = append(ciArtifacts, bean.CiArtifactBean{
			Id:           artifact.Id,
			Image:        artifact.Image,
			MaterialInfo: mInfo,
			//ImageDigest: artifact.ImageDigest,
			//DataSource:   artifact.DataSource,
			DeployedTime: formatDate(artifact.CreatedOn, bean.LayoutRFC3339),
		})
	}

	ciArtifactsResponse.CdPipelineId = cdPipelineId
	if ciArtifacts == nil {
		ciArtifacts = []bean.CiArtifactBean{}
	}
	ciArtifactsResponse.CiArtifacts = ciArtifacts

	return ciArtifactsResponse, nil
}

func parseMaterialInfo(materialInfo json.RawMessage, source string) (json.RawMessage, error) {
	if source != "GOCD" && source != "CI-RUNNER" && source != "EXTERNAL" {
		return nil, fmt.Errorf("datasource: %s not supported", source)
	}
	var ciMaterials []repository.CiMaterialInfo
	err := json.Unmarshal(materialInfo, &ciMaterials)
	if err != nil {
		println("material info", materialInfo)
		println("unmarshal error for material info", "err", err)
	}
	var scmMapList []map[string]string

	for _, material := range ciMaterials {
		scmMap := map[string]string{}
		var url string
		if material.Material.Type == "git" {
			url = material.Material.GitConfiguration.URL
		} else if material.Material.Type == "scm" {
			url = material.Material.ScmConfiguration.URL
		} else {
			return nil, fmt.Errorf("unknown material type:%s ", material.Material.Type)
		}
		if material.Modifications != nil && len(material.Modifications) > 0 {
			_modification := material.Modifications[0]

			revision := _modification.Revision
			url = strings.TrimSpace(url)

			_webhookDataStr := ""
			_webhookDataByteArr, err := json.Marshal(_modification.WebhookData)
			if err == nil {
				_webhookDataStr = string(_webhookDataByteArr)
			}

			scmMap["url"] = url
			scmMap["revision"] = revision
			scmMap["modifiedTime"] = _modification.ModifiedTime
			scmMap["author"] = _modification.Author
			scmMap["message"] = _modification.Message
			scmMap["tag"] = _modification.Tag
			scmMap["webhookData"] = _webhookDataStr
		}
		scmMapList = append(scmMapList, scmMap)
	}
	mInfo, err := json.Marshal(scmMapList)
	return mInfo, err
}

func (impl PipelineBuilderImpl) FindAppsByTeamId(teamId int) ([]AppBean, error) {
	var appsRes []AppBean
	apps, err := impl.appRepo.FindAppsByTeamId(teamId)
	if err != nil {
		impl.logger.Errorw("error while fetching app", "err", err)
		return nil, err
	}
	for _, app := range apps {
		appsRes = append(appsRes, AppBean{Id: app.Id, Name: app.AppName})
	}
	return appsRes, err
}

func (impl PipelineBuilderImpl) FindAppsByTeamName(teamName string) ([]AppBean, error) {
	var appsRes []AppBean
	apps, err := impl.appRepo.FindAppsByTeamName(teamName)
	if err != nil {
		impl.logger.Errorw("error while fetching app", "err", err)
		return nil, err
	}
	for _, app := range apps {
		appsRes = append(appsRes, AppBean{Id: app.Id, Name: app.AppName})
	}
	return appsRes, err
}

func (impl PipelineBuilderImpl) FindPipelineById(cdPipelineId int) (*pipelineConfig.Pipeline, error) {
	return impl.pipelineRepository.FindById(cdPipelineId)
}

type TeamAppBean struct {
	ProjectId   int        `json:"projectId"`
	ProjectName string     `json:"projectName"`
	AppList     []*AppBean `json:"appList"`
}

type AppBean struct {
	Id     int    `json:"id"`
	Name   string `json:"name,notnull"`
	TeamId int    `json:"teamId,omitempty"`
}

func (impl PipelineBuilderImpl) GetAppListByTeamIds(teamIds []int) ([]*TeamAppBean, error) {
	var appsRes []*TeamAppBean
	teamMap := make(map[int]*TeamAppBean)
	if len(teamIds) == 0 {
		return appsRes, nil
	}
	apps, err := impl.appRepo.FindAppsByTeamIds(teamIds)
	if err != nil {
		impl.logger.Errorw("error while fetching app", "err", err)
		return nil, err
	}
	for _, app := range apps {
		if _, ok := teamMap[app.TeamId]; ok {
			teamMap[app.TeamId].AppList = append(teamMap[app.TeamId].AppList, &AppBean{Id: app.Id, Name: app.AppName})
		} else {

			teamMap[app.TeamId] = &TeamAppBean{ProjectId: app.Team.Id, ProjectName: app.Team.Name}
			teamMap[app.TeamId].AppList = append(teamMap[app.TeamId].AppList, &AppBean{Id: app.Id, Name: app.AppName})
		}
	}

	for _, v := range teamMap {
		if len(v.AppList) == 0 {
			v.AppList = make([]*AppBean, 0)
		}
		appsRes = append(appsRes, v)
	}

	if len(appsRes) == 0 {
		appsRes = make([]*TeamAppBean, 0)
	}

	return appsRes, err
}

func (impl PipelineBuilderImpl) GetAppList() ([]AppBean, error) {
	var appsRes []AppBean
	apps, err := impl.appRepo.FindAll()
	if err != nil {
		impl.logger.Errorw("error while fetching app", "err", err)
		return nil, err
	}
	for _, app := range apps {
		appsRes = append(appsRes, AppBean{Id: app.Id, Name: app.AppName})
	}
	return appsRes, err
}

func (impl PipelineBuilderImpl) FetchCDPipelineStrategy(appId int) (PipelineStrategiesResponse, error) {
	pipelineStrategiesResponse := PipelineStrategiesResponse{}
	chart, err := impl.chartRepository.FindLatestChartForAppByAppId(appId)
	if err != nil && err != pg.ErrNoRows {
		impl.logger.Errorf("invalid state", "err", err, "appId", appId)
		return pipelineStrategiesResponse, err
	}
	if chart.Id == 0 {
		return pipelineStrategiesResponse, fmt.Errorf("no chart configured")
	}
	pipelineOverride := chart.PipelineOverride
	rollingConfig, err := impl.filterDeploymentTemplate("ROLLING", pipelineOverride)
	if err != nil {
		return pipelineStrategiesResponse, err
	}
	pipelineStrategiesResponse.PipelineStrategy = append(pipelineStrategiesResponse.PipelineStrategy, PipelineStrategy{
		DeploymentTemplate: "ROLLING",
		Config:             []byte(rollingConfig),
		Default:            true,
	})
	bgConfig, err := impl.filterDeploymentTemplate("BLUE-GREEN", pipelineOverride)
	if err != nil {
		return pipelineStrategiesResponse, err
	}
	pipelineStrategiesResponse.PipelineStrategy = append(pipelineStrategiesResponse.PipelineStrategy, PipelineStrategy{
		DeploymentTemplate: "BLUE-GREEN",
		Config:             []byte(bgConfig),
		Default:            false,
	})

	chartVersion := chart.ChartVersion
	chartMajorVersion, chartMinorVersion, err := util2.ExtractChartVersion(chartVersion)
	if err != nil {
		impl.logger.Errorw("chart version parsing", "err", err)
		return pipelineStrategiesResponse, err
	}
	if chartMajorVersion <= 3 && chartMinorVersion < 2 {
		return pipelineStrategiesResponse, nil
	}

	canaryConfig, err := impl.filterDeploymentTemplate("CANARY", pipelineOverride)
	if err != nil {
		return pipelineStrategiesResponse, err
	}
	pipelineStrategiesResponse.PipelineStrategy = append(pipelineStrategiesResponse.PipelineStrategy, PipelineStrategy{
		DeploymentTemplate: "CANARY",
		Config:             []byte(canaryConfig),
		Default:            false,
	})

	recreateConfig, err := impl.filterDeploymentTemplate("RECREATE", pipelineOverride)
	if err != nil {
		return pipelineStrategiesResponse, err
	}
	pipelineStrategiesResponse.PipelineStrategy = append(pipelineStrategiesResponse.PipelineStrategy, PipelineStrategy{
		DeploymentTemplate: "RECREATE",
		Config:             []byte(recreateConfig),
		Default:            false,
	})

	return pipelineStrategiesResponse, nil
}

type PipelineStrategiesResponse struct {
	PipelineStrategy []PipelineStrategy `json:"pipelineStrategy"`
}
type PipelineStrategy struct {
	DeploymentTemplate pipelineConfig.DeploymentTemplate `json:"deploymentTemplate,omitempty" validate:"oneof=BLUE-GREEN ROLLING"` //
	Config             json.RawMessage                   `json:"config"`
	Default            bool                              `json:"default"`
}

func (impl PipelineBuilderImpl) GetCdPipelineById(pipelineId int) (cdPipeline *bean.CDPipelineConfigObject, err error) {
	dbPipeline, err := impl.pipelineRepository.FindById(pipelineId)
	if err != nil && errors.IsNotFound(err) {
		impl.logger.Errorw("error in fetching pipeline", "err", err)
		return cdPipeline, err
	}
	environment, err := impl.environmentRepository.FindById(dbPipeline.EnvironmentId)
	if err != nil && errors.IsNotFound(err) {
		impl.logger.Errorw("error in fetching pipeline", "err", err)
		return cdPipeline, err
	}
	strategies, err := impl.pipelineConfigRepository.GetAllStrategyByPipelineId(dbPipeline.Id)
	if err != nil && errors.IsNotFound(err) {
		impl.logger.Errorw("error in fetching strategies", "err", err)
		return cdPipeline, err
	}
	var strategiesBean []bean.Strategy
	var deploymentTemplate pipelineConfig.DeploymentTemplate
	for _, item := range strategies {
		strategiesBean = append(strategiesBean, bean.Strategy{
			Config:             []byte(item.Config),
			DeploymentTemplate: item.Strategy,
			Default:            item.Default,
		})

		if item.Default {
			deploymentTemplate = item.Strategy
		}
	}

	preStage := bean.CdStage{}
	if len(dbPipeline.PreStageConfig) > 0 {
		preStage.Name = "Pre-Deployment"
		preStage.Config = dbPipeline.PreStageConfig
		preStage.TriggerType = dbPipeline.PreTriggerType
	}
	postStage := bean.CdStage{}
	if len(dbPipeline.PostStageConfig) > 0 {
		postStage.Name = "Post-Deployment"
		postStage.Config = dbPipeline.PostStageConfig
		postStage.TriggerType = dbPipeline.PostTriggerType
	}

	preStageConfigmapSecrets := bean.PreStageConfigMapSecretNames{}
	postStageConfigmapSecrets := bean.PostStageConfigMapSecretNames{}

	if dbPipeline.PreStageConfigMapSecretNames != "" {
		err = json.Unmarshal([]byte(dbPipeline.PreStageConfigMapSecretNames), &preStageConfigmapSecrets)
		if err != nil {
			impl.logger.Error(err)
			return nil, err
		}
	}
	if dbPipeline.PostStageConfigMapSecretNames != "" {
		err = json.Unmarshal([]byte(dbPipeline.PostStageConfigMapSecretNames), &postStageConfigmapSecrets)
		if err != nil {
			impl.logger.Error(err)
			return nil, err
		}
	}

	cdPipeline = &bean.CDPipelineConfigObject{
		Id:                            dbPipeline.Id,
		Name:                          dbPipeline.Name,
		EnvironmentId:                 dbPipeline.EnvironmentId,
		EnvironmentName:               environment.Name,
		CiPipelineId:                  dbPipeline.CiPipelineId,
		DeploymentTemplate:            deploymentTemplate,
		TriggerType:                   dbPipeline.TriggerType,
		Strategies:                    strategiesBean,
		PreStage:                      preStage,
		PostStage:                     postStage,
		PreStageConfigMapSecretNames:  preStageConfigmapSecrets,
		PostStageConfigMapSecretNames: postStageConfigmapSecrets,
		RunPreStageInEnv:              dbPipeline.RunPreStageInEnv,
		RunPostStageInEnv:             dbPipeline.RunPostStageInEnv,
		CdArgoSetup:                   environment.Cluster.CdArgoSetup,
	}

	return cdPipeline, err
}

func (impl PipelineBuilderImpl) FindByIds(ids []*int) ([]*AppBean, error) {
	var appsRes []*AppBean
	apps, err := impl.appRepo.FindByIds(ids)
	if err != nil {
		impl.logger.Errorw("error while fetching app", "err", err)
		return nil, err
	}
	for _, app := range apps {
		appsRes = append(appsRes, &AppBean{Id: app.Id, Name: app.AppName, TeamId: app.TeamId})
	}
	return appsRes, err
}

func (impl PipelineBuilderImpl) GetCiPipelineById(pipelineId int) (ciPipeline *bean.CiPipeline, err error) {
	pipeline, err := impl.ciPipelineRepository.FindById(pipelineId)
	if err != nil && !util.IsErrNoRows(err) {
		impl.logger.Errorw("error in fetching ci pipeline", "pipelineId", pipelineId, "err", err)
		return nil, err
	}
	dockerArgs := make(map[string]string)
	if len(pipeline.DockerArgs) > 0 {
		err := json.Unmarshal([]byte(pipeline.DockerArgs), &dockerArgs)
		if err != nil {
			impl.logger.Warnw("error in unmarshal", "err", err)
		}
	}

	if impl.ciConfig.ExternalCiWebhookUrl == "" {
		hostUrl, err := impl.attributesService.GetByKey(attributes.HostUrlKey)
		if err != nil {
			impl.logger.Errorw("there is no external ci webhook url configured", "ci pipeline", pipeline)
			return nil, err
		}
		if hostUrl != nil {
			impl.ciConfig.ExternalCiWebhookUrl = fmt.Sprintf("%s/%s", hostUrl.Value, ExternalCiWebhookPath)
		}
	}

	var externalCiConfig bean.ExternalCiConfig
	if pipeline.ExternalCiPipeline != nil {
		externalCiConfig = bean.ExternalCiConfig{
			Id:         pipeline.ExternalCiPipeline.Id,
			AccessKey:  pipeline.ExternalCiPipeline.AccessToken,
			WebhookUrl: impl.ciConfig.ExternalCiWebhookUrl,
			Payload:    impl.ciConfig.ExternalCiPayload,
		}
	}

	ciPipelineScripts, err := impl.ciPipelineRepository.FindCiScriptsByCiPipelineId(pipeline.Id)
	if err != nil && !util.IsErrNoRows(err) {
		impl.logger.Errorw("error in fetching ci scripts")
		return nil, err
	}

	var beforeDockerBuildScripts []*bean.CiScript
	var afterDockerBuildScripts []*bean.CiScript
	for _, ciScript := range ciPipelineScripts {
		ciScriptResp := &bean.CiScript{
			Id:             ciScript.Id,
			Index:          ciScript.Index,
			Name:           ciScript.Name,
			Script:         ciScript.Script,
			OutputLocation: ciScript.OutputLocation,
		}
		if ciScript.Stage == BEFORE_DOCKER_BUILD {
			beforeDockerBuildScripts = append(beforeDockerBuildScripts, ciScriptResp)
		} else if ciScript.Stage == AFTER_DOCKER_BUILD {
			afterDockerBuildScripts = append(afterDockerBuildScripts, ciScriptResp)
		}
	}
	parentCiPipeline, err := impl.ciPipelineRepository.FindById(pipeline.ParentCiPipeline)
	if err != nil && !util.IsErrNoRows(err) {
		impl.logger.Errorw("err", err)
		return nil, err
	}
	ciPipeline = &bean.CiPipeline{
		Id:                       pipeline.Id,
		Version:                  pipeline.Version,
		Name:                     pipeline.Name,
		Active:                   pipeline.Active,
		Deleted:                  pipeline.Deleted,
		DockerArgs:               dockerArgs,
		IsManual:                 pipeline.IsManual,
		IsExternal:               pipeline.IsExternal,
		ParentCiPipeline:         pipeline.ParentCiPipeline,
		ParentAppId:              parentCiPipeline.AppId,
		ExternalCiConfig:         externalCiConfig,
		BeforeDockerBuildScripts: beforeDockerBuildScripts,
		AfterDockerBuildScripts:  afterDockerBuildScripts,
		ScanEnabled:              pipeline.ScanEnabled,
	}
	for _, material := range pipeline.CiPipelineMaterials {
		ciMaterial := &bean.CiMaterial{
			Id:              material.Id,
			CheckoutPath:    material.CheckoutPath,
			Path:            material.Path,
			ScmId:           material.ScmId,
			GitMaterialId:   material.GitMaterialId,
			GitMaterialName: material.GitMaterial.Name[strings.Index(material.GitMaterial.Name, "-")+1:],
			ScmName:         material.ScmName,
			ScmVersion:      material.ScmVersion,
			Source:          &bean.SourceTypeConfig{Type: material.Type, Value: material.Value},
		}
		ciPipeline.CiMaterial = append(ciPipeline.CiMaterial, ciMaterial)
	}
	linkedCis, err := impl.ciPipelineRepository.FindByParentCiPipelineId(ciPipeline.Id)
	if err != nil && !util.IsErrNoRows(err) {
		return nil, err
	}
	ciPipeline.LinkedCount = len(linkedCis)

	appWorkflowMappings, err := impl.appWorkflowRepository.FindWFCIMappingByCIPipelineId(ciPipeline.Id)
	for _, mapping := range appWorkflowMappings {
		//there will be only one active entry in db always
		ciPipeline.AppWorkflowId = mapping.AppWorkflowId
	}

	return ciPipeline, err
}<|MERGE_RESOLUTION|>--- conflicted
+++ resolved
@@ -1211,12 +1211,7 @@
 			ComponentId:   pipelineId,
 			Type:          "CD_PIPELINE",
 			Active:        true,
-<<<<<<< HEAD
-			AuditLog:      models.AuditLog{CreatedBy: userID, CreatedOn: time.Now(), UpdatedOn: time.Now(), UpdatedBy: userID},
-=======
-			ParentType:    "CI_PIPELINE",
 			AuditLog:      sql.AuditLog{CreatedBy: userID, CreatedOn: time.Now(), UpdatedOn: time.Now(), UpdatedBy: userID},
->>>>>>> f0fc0ffd
 		}
 		_, err = impl.appWorkflowRepository.SaveAppWorkflowMapping(appWorkflowMap, tx)
 		if err != nil {
