--- conflicted
+++ resolved
@@ -210,11 +210,8 @@
 	workflowDagExecutor                             WorkflowDagExecutor
 	enforcerUtil                                    rbac.EnforcerUtil
 	appGroupService                                 appGroup2.AppGroupService
-<<<<<<< HEAD
+	chartDeploymentService                          util.ChartDeploymentService
 	imageTaggingService                             ImageTaggingService
-=======
-	chartDeploymentService                          util.ChartDeploymentService
->>>>>>> f155ef4d
 }
 
 func NewPipelineBuilderImpl(logger *zap.SugaredLogger,
@@ -265,11 +262,8 @@
 	enforcerUtil rbac.EnforcerUtil, ArgoUserService argo.ArgoUserService,
 	ciWorkflowRepository pipelineConfig.CiWorkflowRepository,
 	appGroupService appGroup2.AppGroupService,
-<<<<<<< HEAD
+	chartDeploymentService util.ChartDeploymentService,
 	imageTaggingService ImageTaggingService) *PipelineBuilderImpl {
-=======
-	chartDeploymentService util.ChartDeploymentService) *PipelineBuilderImpl {
->>>>>>> f155ef4d
 	return &PipelineBuilderImpl{
 		logger:                        logger,
 		ciCdPipelineOrchestrator:      ciCdPipelineOrchestrator,
@@ -327,11 +321,8 @@
 		enforcerUtil:                                    enforcerUtil,
 		ciWorkflowRepository:                            ciWorkflowRepository,
 		appGroupService:                                 appGroupService,
-<<<<<<< HEAD
+		chartDeploymentService:                          chartDeploymentService,
 		imageTaggingService:                             imageTaggingService,
-=======
-		chartDeploymentService:                          chartDeploymentService,
->>>>>>> f155ef4d
 	}
 }
 
