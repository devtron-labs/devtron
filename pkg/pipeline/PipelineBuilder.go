--- conflicted
+++ resolved
@@ -103,11 +103,7 @@
 	PatchCdPipelines(cdPipelines *bean.CDPatchRequest, ctx context.Context) (*bean.CdPipelines, error)
 	DeleteCdPipeline(pipeline *pipelineConfig.Pipeline, ctx context.Context, forceDelete bool, userId int32) (err error)
 	ChangeDeploymentType(ctx context.Context, request *bean.DeploymentAppTypeChangeRequest) (*bean.DeploymentAppTypeChangeResponse, error)
-<<<<<<< HEAD
 	DeleteDeploymentAppsForEnvironment(ctx context.Context, environmentId int, currentDeploymentAppType bean.DeploymentType, exclusionList []int, includeApps []int, userId int32) (*bean.DeploymentAppTypeChangeResponse, error)
-=======
-	DeleteDeploymentAppsForEnvironment(ctx context.Context, environmentId int, currentDeploymentAppType bean.DeploymentType, exclusionList []int, userId int32) (*bean.DeploymentAppTypeChangeResponse, error)
->>>>>>> 1521d498
 	DeleteDeploymentApps(ctx context.Context, pipelines []*pipelineConfig.Pipeline, userId int32) *bean.DeploymentAppTypeChangeResponse
 	GetCdPipelinesForApp(appId int) (cdPipelines *bean.CdPipelines, err error)
 	GetCdPipelinesForAppAndEnv(appId int, envId int) (cdPipelines *bean.CdPipelines, err error)
@@ -197,10 +193,7 @@
 	deploymentConfig                                *DeploymentServiceTypeConfig
 	appStatusRepository                             appStatus.AppStatusRepository
 	workflowDagExecutor                             WorkflowDagExecutor
-<<<<<<< HEAD
-=======
 	enforcerUtil                                    rbac.EnforcerUtil
->>>>>>> 1521d498
 }
 
 func NewPipelineBuilderImpl(logger *zap.SugaredLogger,
@@ -247,12 +240,8 @@
 	globalStrategyMetadataRepository chartRepoRepository.GlobalStrategyMetadataRepository,
 	globalStrategyMetadataChartRefMappingRepository chartRepoRepository.GlobalStrategyMetadataChartRefMappingRepository,
 	deploymentConfig *DeploymentServiceTypeConfig, appStatusRepository appStatus.AppStatusRepository,
-<<<<<<< HEAD
-	workflowDagExecutor WorkflowDagExecutor) *PipelineBuilderImpl {
-=======
 	workflowDagExecutor WorkflowDagExecutor,
 	enforcerUtil rbac.EnforcerUtil) *PipelineBuilderImpl {
->>>>>>> 1521d498
 	return &PipelineBuilderImpl{
 		logger:                        logger,
 		ciCdPipelineOrchestrator:      ciCdPipelineOrchestrator,
@@ -306,10 +295,7 @@
 		deploymentConfig:                                deploymentConfig,
 		appStatusRepository:                             appStatusRepository,
 		workflowDagExecutor:                             workflowDagExecutor,
-<<<<<<< HEAD
-=======
 		enforcerUtil:                                    enforcerUtil,
->>>>>>> 1521d498
 	}
 }
 
@@ -1760,11 +1746,7 @@
 
 	// Force delete apps
 	response, err = impl.DeleteDeploymentAppsForEnvironment(ctx,
-<<<<<<< HEAD
 		request.EnvId, deleteDeploymentType, request.ExcludeApps, request.IncludeApps, request.UserId)
-=======
-		request.EnvId, deleteDeploymentType, request.ExcludeApps, request.UserId)
->>>>>>> 1521d498
 
 	if err != nil {
 		return nil, err
@@ -1773,10 +1755,7 @@
 	// Updating the env id and desired deployment app type received from request in the response
 	response.EnvId = request.EnvId
 	response.DesiredDeploymentType = request.DesiredDeploymentType
-<<<<<<< HEAD
 	response.TriggeredPipelines = make([]*bean.CdPipelineTrigger, 0)
-=======
->>>>>>> 1521d498
 
 	// Update the deployment app type to Helm and toggle deployment_app_created to false in db
 	var cdPipelineIds []int
@@ -1802,13 +1781,10 @@
 		return response, nil
 	}
 
-<<<<<<< HEAD
 	if !request.WantToDeploy {
 		return response, nil
 	}
 
-=======
->>>>>>> 1521d498
 	// Bulk trigger all the successfully changed pipelines (async)
 	bulkTriggerRequest := make([]*BulkTriggerRequest, 0)
 
@@ -1826,11 +1802,7 @@
 			return response, nil
 		}
 
-<<<<<<< HEAD
 		if artifactDetails.LatestWfArtifactId == 0 || artifactDetails.LatestWfArtifactStatus != "Succeeded" {
-=======
-		if artifactDetails.LatestWfArtifactId == 0 || artifactDetails.LatestWfArtifactStatus == "Failed" {
->>>>>>> 1521d498
 			continue
 		}
 
@@ -1838,7 +1810,6 @@
 			CiArtifactId: artifactDetails.LatestWfArtifactId,
 			PipelineId:   item.Id,
 		})
-<<<<<<< HEAD
 		response.TriggeredPipelines = append(response.TriggeredPipelines, &bean.CdPipelineTrigger{
 			CiArtifactId: artifactDetails.LatestWfArtifactId,
 			PipelineId:   item.Id,
@@ -1848,8 +1819,6 @@
 	// pg panics if empty slice is passed as an argument
 	if len(bulkTriggerRequest) == 0 {
 		return response, nil
-=======
->>>>>>> 1521d498
 	}
 
 	// Trigger
@@ -1866,19 +1835,11 @@
 // and deletes all the cd pipelines for that deployment type in all apps that belongs to
 // that environment.
 func (impl PipelineBuilderImpl) DeleteDeploymentAppsForEnvironment(ctx context.Context, environmentId int,
-<<<<<<< HEAD
 	currentDeploymentAppType bean.DeploymentType, exclusionList []int, includeApps []int, userId int32) (*bean.DeploymentAppTypeChangeResponse, error) {
 
 	// fetch active pipelines from database for the given environment id and current deployment app type
 	pipelines, err := impl.pipelineRepository.FindActiveByEnvIdAndDeploymentType(environmentId,
 		string(currentDeploymentAppType), exclusionList, includeApps)
-=======
-	currentDeploymentAppType bean.DeploymentType, exclusionList []int, userId int32) (*bean.DeploymentAppTypeChangeResponse, error) {
-
-	// fetch active pipelines from database for the given environment id and current deployment app type
-	pipelines, err := impl.pipelineRepository.FindActiveByEnvIdAndDeploymentTypeExcludingAppIds(environmentId,
-		string(currentDeploymentAppType), exclusionList)
->>>>>>> 1521d498
 
 	if err != nil {
 		impl.logger.Errorw("Error fetching cd pipelines",
@@ -2069,7 +2030,6 @@
 
 	_, err := impl.application.Delete(ctx, req)
 
-<<<<<<< HEAD
 	if err != nil {
 		impl.logger.Errorw("error in deleting argocd application", "err", err)
 		// Possible that argocd app got deleted but db updation failed
@@ -2079,15 +2039,6 @@
 		return err
 	}
 	return nil
-=======
-	// Possible that argocd app got deleted but db updation failed
-	if err != nil {
-		if strings.Contains(err.Error(), "code = NotFound") {
-			return nil
-		}
-	}
-	return err
->>>>>>> 1521d498
 }
 
 // deleteHelmApp takes in context and pipeline object and deletes the release in helm
