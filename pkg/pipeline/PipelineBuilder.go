/*
 * Copyright (c) 2020 Devtron Labs
 *
 * Licensed under the Apache License, Version 2.0 (the "License");
 * you may not use this file except in compliance with the License.
 * You may obtain a copy of the License at
 *
 *    http://www.apache.org/licenses/LICENSE-2.0
 *
 * Unless required by applicable law or agreed to in writing, software
 * distributed under the License is distributed on an "AS IS" BASIS,
 * WITHOUT WARRANTIES OR CONDITIONS OF ANY KIND, either express or implied.
 * See the License for the specific language governing permissions and
 * limitations under the License.
 *
 */

package pipeline

import (
	"context"
	"encoding/json"
	"fmt"
	"github.com/devtron-labs/devtron/pkg/variables"
	"github.com/devtron-labs/devtron/pkg/variables/parsers"
	repository6 "github.com/devtron-labs/devtron/pkg/variables/repository"
	"net/http"
	"net/url"
	"sort"
	"strconv"
	"strings"
	"time"

	application2 "github.com/argoproj/argo-cd/v2/pkg/apiclient/application"
	client "github.com/devtron-labs/devtron/api/helm-app"
	app2 "github.com/devtron-labs/devtron/internal/sql/repository/app"
	"github.com/devtron-labs/devtron/internal/sql/repository/appStatus"
	"github.com/devtron-labs/devtron/internal/sql/repository/helper"
	"github.com/devtron-labs/devtron/internal/sql/repository/security"
	appGroup2 "github.com/devtron-labs/devtron/pkg/appGroup"
	"github.com/devtron-labs/devtron/pkg/chart"
	chartRepoRepository "github.com/devtron-labs/devtron/pkg/chartRepo/repository"
	"github.com/devtron-labs/devtron/pkg/cluster"
	repository2 "github.com/devtron-labs/devtron/pkg/cluster/repository"
	bean3 "github.com/devtron-labs/devtron/pkg/pipeline/bean"
	"github.com/devtron-labs/devtron/pkg/pipeline/history"
	repository4 "github.com/devtron-labs/devtron/pkg/pipeline/history/repository"
	repository5 "github.com/devtron-labs/devtron/pkg/pipeline/repository"
	"github.com/devtron-labs/devtron/pkg/sql"
	"github.com/devtron-labs/devtron/pkg/user"
	util3 "github.com/devtron-labs/devtron/pkg/util"
	"github.com/devtron-labs/devtron/util/argo"
	util4 "github.com/devtron-labs/devtron/util/k8s"
	"github.com/devtron-labs/devtron/util/rbac"
	"go.opentelemetry.io/otel"

	"github.com/caarlos0/env"
	bean2 "github.com/devtron-labs/devtron/api/bean"
	"github.com/devtron-labs/devtron/client/argocdServer"
	"github.com/devtron-labs/devtron/client/argocdServer/application"
	"github.com/devtron-labs/devtron/internal/sql/models"
	"github.com/devtron-labs/devtron/internal/sql/repository"
	"github.com/devtron-labs/devtron/internal/sql/repository/appWorkflow"
	"github.com/devtron-labs/devtron/internal/sql/repository/chartConfig"
	dockerRegistryRepository "github.com/devtron-labs/devtron/internal/sql/repository/dockerRegistry"
	"github.com/devtron-labs/devtron/internal/sql/repository/pipelineConfig"
	"github.com/devtron-labs/devtron/internal/util"
	"github.com/devtron-labs/devtron/pkg/app"
	"github.com/devtron-labs/devtron/pkg/attributes"
	"github.com/devtron-labs/devtron/pkg/bean"
	util2 "github.com/devtron-labs/devtron/util"
	"github.com/go-pg/pg"
	"github.com/juju/errors"
	"go.uber.org/zap"
)

const DashboardConfigMap = "dashboard-cm"
const SECURITY_SCANNING = "FORCE_SECURITY_SCANNING"

var DefaultPipelineValue = []byte(`{"ConfigMaps":{"enabled":false},"ConfigSecrets":{"enabled":false},"ContainerPort":[],"EnvVariables":[],"GracePeriod":30,"LivenessProbe":{},"MaxSurge":1,"MaxUnavailable":0,"MinReadySeconds":60,"ReadinessProbe":{},"Spec":{"Affinity":{"Values":"nodes","key":""}},"app":"13","appMetrics":false,"args":{},"autoscaling":{},"command":{"enabled":false,"value":[]},"containers":[],"dbMigrationConfig":{"enabled":false},"deployment":{"strategy":{"rolling":{"maxSurge":"25%","maxUnavailable":1}}},"deploymentType":"ROLLING","env":"1","envoyproxy":{"configMapName":"","image":"","resources":{"limits":{"cpu":"50m","memory":"50Mi"},"requests":{"cpu":"50m","memory":"50Mi"}}},"image":{"pullPolicy":"IfNotPresent"},"ingress":{},"ingressInternal":{"annotations":{},"enabled":false,"host":"","path":"","tls":[]},"initContainers":[],"pauseForSecondsBeforeSwitchActive":30,"pipelineName":"","prometheus":{"release":"monitoring"},"rawYaml":[],"releaseVersion":"1","replicaCount":1,"resources":{"limits":{"cpu":"0.05","memory":"50Mi"},"requests":{"cpu":"0.01","memory":"10Mi"}},"secret":{"data":{},"enabled":false},"server":{"deployment":{"image":"","image_tag":""}},"service":{"annotations":{},"type":"ClusterIP"},"servicemonitor":{"additionalLabels":{}},"tolerations":[],"volumeMounts":[],"volumes":[],"waitForSecondsBeforeScalingDown":30}`)

type EcrConfig struct {
	EcrPrefix string `env:"ECR_REPO_NAME_PREFIX" envDefault:"test/"`
}

func GetEcrConfig() (*EcrConfig, error) {
	cfg := &EcrConfig{}
	err := env.Parse(cfg)
	return cfg, err
}

type DeploymentServiceTypeConfig struct {
	IsInternalUse bool `env:"IS_INTERNAL_USE" envDefault:"false"`
}

type SecurityConfig struct {
	//FORCE_SECURITY_SCANNING flag is being maintained in both dashboard and orchestrator CM's
	//TODO: rishabh will remove FORCE_SECURITY_SCANNING from dashboard's CM.
	ForceSecurityScanning bool `env:"FORCE_SECURITY_SCANNING" envDefault:"false"`
}

func GetDeploymentServiceTypeConfig() (*DeploymentServiceTypeConfig, error) {
	cfg := &DeploymentServiceTypeConfig{}
	err := env.Parse(cfg)
	return cfg, err
}

type PipelineBuilder interface {
	CreateCiPipeline(createRequest *bean.CiConfigRequest) (*bean.PipelineCreateResponse, error)
	CreateApp(request *bean.CreateAppDTO) (*bean.CreateAppDTO, error)
	CreateMaterialsForApp(request *bean.CreateMaterialDTO) (*bean.CreateMaterialDTO, error)
	UpdateMaterialsForApp(request *bean.UpdateMaterialDTO) (*bean.UpdateMaterialDTO, error)
	DeleteMaterial(request *bean.UpdateMaterialDTO) error
	DeleteApp(appId int, userId int32) error
	GetCiPipeline(appId int) (ciConfig *bean.CiConfigRequest, err error)
	GetTriggerViewCiPipeline(appId int) (*bean.TriggerViewCiConfig, error)
	GetExternalCi(appId int) (ciConfig []*bean.ExternalCiConfig, err error)
	GetExternalCiById(appId int, externalCiId int) (ciConfig *bean.ExternalCiConfig, err error)
	UpdateCiTemplate(updateRequest *bean.CiConfigRequest) (*bean.CiConfigRequest, error)
	PatchCiPipeline(request *bean.CiPatchRequest) (ciConfig *bean.CiConfigRequest, err error)
	PatchCiMaterialSource(ciPipeline *bean.CiMaterialPatchRequest, userId int32) (*bean.CiMaterialPatchRequest, error)
	BulkPatchCiMaterialSource(ciPipelines *bean.CiMaterialBulkPatchRequest, userId int32, token string, checkAppSpecificAccess func(token, action string, appId int) (bool, error)) (*bean.CiMaterialBulkPatchResponse, error)
	CreateCdPipelines(cdPipelines *bean.CdPipelines, ctx context.Context) (*bean.CdPipelines, error)
	GetApp(appId int) (application *bean.CreateAppDTO, err error)
	PatchCdPipelines(cdPipelines *bean.CDPatchRequest, ctx context.Context) (*bean.CdPipelines, error)
	DeleteCdPipeline(pipeline *pipelineConfig.Pipeline, ctx context.Context, deleteAction int, acdDelete bool, userId int32) (*bean.AppDeleteResponseDTO, error)
	DeleteACDAppCdPipelineWithNonCascade(pipeline *pipelineConfig.Pipeline, ctx context.Context, forceDelete bool, userId int32) (err error)
	ChangeDeploymentType(ctx context.Context, request *bean.DeploymentAppTypeChangeRequest) (*bean.DeploymentAppTypeChangeResponse, error)
	ChangePipelineDeploymentType(ctx context.Context, request *bean.DeploymentAppTypeChangeRequest) (*bean.DeploymentAppTypeChangeResponse, error)
	TriggerDeploymentAfterTypeChange(ctx context.Context, request *bean.DeploymentAppTypeChangeRequest) (*bean.DeploymentAppTypeChangeResponse, error)
	DeleteDeploymentAppsForEnvironment(ctx context.Context, environmentId int, currentDeploymentAppType bean.DeploymentType, exclusionList []int, includeApps []int, userId int32) (*bean.DeploymentAppTypeChangeResponse, error)
	DeleteDeploymentApps(ctx context.Context, pipelines []*pipelineConfig.Pipeline, userId int32) *bean.DeploymentAppTypeChangeResponse
	GetTriggerViewCdPipelinesForApp(appId int) (cdPipelines *bean.CdPipelines, err error)
	GetCdPipelinesForApp(appId int) (cdPipelines *bean.CdPipelines, err error)
	GetCdPipelinesForAppAndEnv(appId int, envId int) (cdPipelines *bean.CdPipelines, err error)
	/*	CreateCdPipelines(cdPipelines bean.CdPipelines) (*bean.CdPipelines, error)*/
	RetrieveArtifactsByCDPipeline(pipeline *pipelineConfig.Pipeline, stage bean2.WorkflowType) (*bean.CiArtifactResponse, error)
	RetrieveParentDetails(pipelineId int) (parentId int, parentType bean2.WorkflowType, err error)
	FetchArtifactForRollback(cdPipelineId, appId, offset, limit int) (bean.CiArtifactResponse, error)
	FindAppsByTeamId(teamId int) ([]*AppBean, error)
	FindAppsByTeamName(teamName string) ([]AppBean, error)
	FindPipelineById(cdPipelineId int) (*pipelineConfig.Pipeline, error)
	FindAppAndEnvDetailsByPipelineId(cdPipelineId int) (*pipelineConfig.Pipeline, error)
	GetAppList() ([]AppBean, error)
	GetCiPipelineMin(appId int) ([]*bean.CiPipelineMin, error)

	FetchCDPipelineStrategy(appId int) (PipelineStrategiesResponse, error)
	FetchDefaultCDPipelineStrategy(appId int, envId int) (PipelineStrategy, error)
	GetCdPipelineById(pipelineId int) (cdPipeline *bean.CDPipelineConfigObject, err error)

	FetchConfigmapSecretsForCdStages(appId, envId, cdPipelineId int) (ConfigMapSecretsResponse, error)
	FindByIds(ids []*int) ([]*AppBean, error)
	GetCiPipelineById(pipelineId int) (ciPipeline *bean.CiPipeline, err error)

	GetMaterialsForAppId(appId int) []*bean.GitMaterial
	FindAllMatchesByAppName(appName string, appType helper.AppType) ([]*AppBean, error)
	GetEnvironmentByCdPipelineId(pipelineId int) (int, error)
	PatchRegexCiPipeline(request *bean.CiRegexPatchRequest) (err error)

	GetBulkActionImpactedPipelines(dto *bean.CdBulkActionRequestDto) ([]*pipelineConfig.Pipeline, error)
	PerformBulkActionOnCdPipelines(dto *bean.CdBulkActionRequestDto, impactedPipelines []*pipelineConfig.Pipeline, ctx context.Context, dryRun bool, userId int32) ([]*bean.CdBulkActionResponseDto, error)
	DeleteCiPipeline(request *bean.CiPatchRequest) (*bean.CiPipeline, error)
	IsGitOpsRequiredForCD(pipelineCreateRequest *bean.CdPipelines) bool
	SetPipelineDeploymentAppType(pipelineCreateRequest *bean.CdPipelines, isGitOpsConfigured bool, deploymentTypeValidationConfig map[string]bool)
	MarkGitOpsDevtronAppsDeletedWhereArgoAppIsDeleted(appId int, envId int, acdToken string, pipeline *pipelineConfig.Pipeline) (bool, error)
	GetCiPipelineByEnvironment(request appGroup2.AppGroupingRequest) ([]*bean.CiConfigRequest, error)
	GetCiPipelineByEnvironmentMin(request appGroup2.AppGroupingRequest) ([]*bean.CiPipelineMinResponse, error)
	GetCdPipelinesByEnvironment(request appGroup2.AppGroupingRequest) (cdPipelines *bean.CdPipelines, err error)
	GetCdPipelinesByEnvironmentMin(request appGroup2.AppGroupingRequest) (cdPipelines []*bean.CDPipelineConfigObject, err error)
	GetExternalCiByEnvironment(request appGroup2.AppGroupingRequest) (ciConfig []*bean.ExternalCiConfig, err error)
	GetEnvironmentListForAutocompleteFilter(envName string, clusterIds []int, offset int, size int, emailId string, checkAuthBatch func(emailId string, appObject []string, envObject []string) (map[string]bool, map[string]bool), ctx context.Context) (*cluster.AppGroupingResponse, error)
	GetAppListForEnvironment(request appGroup2.AppGroupingRequest) ([]*AppBean, error)
	GetDeploymentConfigMap(environmentId int) (map[string]bool, error)
	IsGitopsConfigured() (bool, error)

	CreateExternalCiAndAppWorkflowMapping(appId, appWorkflowId int, userId int32, tx *pg.Tx) (int, error)
}
type PipelineBuilderImpl struct {
	logger                        *zap.SugaredLogger
	ciCdPipelineOrchestrator      CiCdPipelineOrchestrator
	dockerArtifactStoreRepository dockerRegistryRepository.DockerArtifactStoreRepository
	materialRepo                  pipelineConfig.MaterialRepository
	appRepo                       app2.AppRepository
	pipelineRepository            pipelineConfig.PipelineRepository
	propertiesConfigService       PropertiesConfigService
	//	ciTemplateRepository             pipelineConfig.CiTemplateRepository
	ciPipelineRepository             pipelineConfig.CiPipelineRepository
	application                      application.ServiceClient
	chartRepository                  chartRepoRepository.ChartRepository
	ciArtifactRepository             repository.CiArtifactRepository
	ecrConfig                        *EcrConfig
	envConfigOverrideRepository      chartConfig.EnvConfigOverrideRepository
	environmentRepository            repository2.EnvironmentRepository
	clusterRepository                repository2.ClusterRepository
	pipelineConfigRepository         chartConfig.PipelineConfigRepository
	mergeUtil                        util.MergeUtil
	appWorkflowRepository            appWorkflow.AppWorkflowRepository
	ciConfig                         *CiCdConfig
	cdWorkflowRepository             pipelineConfig.CdWorkflowRepository
	appService                       app.AppService
	imageScanResultRepository        security.ImageScanResultRepository
	GitFactory                       *util.GitFactory
	ArgoK8sClient                    argocdServer.ArgoK8sClient
	attributesService                attributes.AttributesService
	aCDAuthConfig                    *util3.ACDAuthConfig
	gitOpsRepository                 repository.GitOpsConfigRepository
	pipelineStrategyHistoryService   history.PipelineStrategyHistoryService
	prePostCiScriptHistoryService    history.PrePostCiScriptHistoryService
	prePostCdScriptHistoryService    history.PrePostCdScriptHistoryService
	deploymentTemplateHistoryService history.DeploymentTemplateHistoryService
	appLevelMetricsRepository        repository.AppLevelMetricsRepository
	pipelineStageService             PipelineStageService
	chartTemplateService             util.ChartTemplateService
	chartRefRepository               chartRepoRepository.ChartRefRepository
	chartService                     chart.ChartService
	helmAppService                   client.HelmAppService
	deploymentGroupRepository        repository.DeploymentGroupRepository
	ciPipelineMaterialRepository     pipelineConfig.CiPipelineMaterialRepository
	ciWorkflowRepository             pipelineConfig.CiWorkflowRepository
	//ciTemplateOverrideRepository     pipelineConfig.CiTemplateOverrideRepository
	//ciBuildConfigService CiBuildConfigService
	ciTemplateService                               CiTemplateService
	userService                                     user.UserService
	ciTemplateOverrideRepository                    pipelineConfig.CiTemplateOverrideRepository
	gitMaterialHistoryService                       history.GitMaterialHistoryService
	CiTemplateHistoryService                        history.CiTemplateHistoryService
	CiPipelineHistoryService                        history.CiPipelineHistoryService
	globalStrategyMetadataRepository                chartRepoRepository.GlobalStrategyMetadataRepository
	globalStrategyMetadataChartRefMappingRepository chartRepoRepository.GlobalStrategyMetadataChartRefMappingRepository
	deploymentConfig                                *DeploymentServiceTypeConfig
	appStatusRepository                             appStatus.AppStatusRepository
	ArgoUserService                                 argo.ArgoUserService
	workflowDagExecutor                             WorkflowDagExecutor
	enforcerUtil                                    rbac.EnforcerUtil
	appGroupService                                 appGroup2.AppGroupService
	chartDeploymentService                          util.ChartDeploymentService
	K8sUtil                                         *util4.K8sUtil
	attributesRepository                            repository.AttributesRepository
	securityConfig                                  *SecurityConfig
	imageTaggingService                             ImageTaggingService
	variableEntityMappingService                    variables.VariableEntityMappingService
	variableTemplateParser                          parsers.VariableTemplateParser
}

func NewPipelineBuilderImpl(logger *zap.SugaredLogger,
	ciCdPipelineOrchestrator CiCdPipelineOrchestrator,
	dockerArtifactStoreRepository dockerRegistryRepository.DockerArtifactStoreRepository,
	materialRepo pipelineConfig.MaterialRepository,
	pipelineGroupRepo app2.AppRepository,
	pipelineRepository pipelineConfig.PipelineRepository,
	propertiesConfigService PropertiesConfigService,
	ciTemplateRepository pipelineConfig.CiTemplateRepository,
	ciPipelineRepository pipelineConfig.CiPipelineRepository,
	application application.ServiceClient,
	chartRepository chartRepoRepository.ChartRepository,
	ciArtifactRepository repository.CiArtifactRepository,
	ecrConfig *EcrConfig,
	envConfigOverrideRepository chartConfig.EnvConfigOverrideRepository,
	environmentRepository repository2.EnvironmentRepository,
	clusterRepository repository2.ClusterRepository,
	pipelineConfigRepository chartConfig.PipelineConfigRepository,
	mergeUtil util.MergeUtil,
	appWorkflowRepository appWorkflow.AppWorkflowRepository,
	ciConfig *CiCdConfig,
	cdWorkflowRepository pipelineConfig.CdWorkflowRepository,
	appService app.AppService,
	imageScanResultRepository security.ImageScanResultRepository,
	ArgoK8sClient argocdServer.ArgoK8sClient,
	GitFactory *util.GitFactory, attributesService attributes.AttributesService,
	aCDAuthConfig *util3.ACDAuthConfig, gitOpsRepository repository.GitOpsConfigRepository,
	pipelineStrategyHistoryService history.PipelineStrategyHistoryService,
	prePostCiScriptHistoryService history.PrePostCiScriptHistoryService,
	prePostCdScriptHistoryService history.PrePostCdScriptHistoryService,
	deploymentTemplateHistoryService history.DeploymentTemplateHistoryService,
	appLevelMetricsRepository repository.AppLevelMetricsRepository,
	pipelineStageService PipelineStageService, chartRefRepository chartRepoRepository.ChartRefRepository,
	chartTemplateService util.ChartTemplateService, chartService chart.ChartService,
	helmAppService client.HelmAppService,
	deploymentGroupRepository repository.DeploymentGroupRepository,
	ciPipelineMaterialRepository pipelineConfig.CiPipelineMaterialRepository,
	userService user.UserService,
	ciTemplateService CiTemplateService,
	ciTemplateOverrideRepository pipelineConfig.CiTemplateOverrideRepository,
	gitMaterialHistoryService history.GitMaterialHistoryService,
	CiTemplateHistoryService history.CiTemplateHistoryService,
	CiPipelineHistoryService history.CiPipelineHistoryService,
	globalStrategyMetadataRepository chartRepoRepository.GlobalStrategyMetadataRepository,
	globalStrategyMetadataChartRefMappingRepository chartRepoRepository.GlobalStrategyMetadataChartRefMappingRepository,
	deploymentConfig *DeploymentServiceTypeConfig, appStatusRepository appStatus.AppStatusRepository,
	workflowDagExecutor WorkflowDagExecutor,
	enforcerUtil rbac.EnforcerUtil, ArgoUserService argo.ArgoUserService,
	ciWorkflowRepository pipelineConfig.CiWorkflowRepository,
	appGroupService appGroup2.AppGroupService,
	chartDeploymentService util.ChartDeploymentService,
	K8sUtil *util4.K8sUtil,
	attributesRepository repository.AttributesRepository,
	imageTaggingService ImageTaggingService,
	variableEntityMappingService variables.VariableEntityMappingService,
	variableTemplateParser parsers.VariableTemplateParser) *PipelineBuilderImpl {

	securityConfig := &SecurityConfig{}
	err := env.Parse(securityConfig)
	if err != nil {
		logger.Errorw("error in parsing securityConfig,setting  ForceSecurityScanning to default value", "defaultValue", securityConfig.ForceSecurityScanning, "err", err)
	}
	return &PipelineBuilderImpl{
		logger:                        logger,
		ciCdPipelineOrchestrator:      ciCdPipelineOrchestrator,
		dockerArtifactStoreRepository: dockerArtifactStoreRepository,
		materialRepo:                  materialRepo,
		appService:                    appService,
		appRepo:                       pipelineGroupRepo,
		pipelineRepository:            pipelineRepository,
		propertiesConfigService:       propertiesConfigService,
		//ciTemplateRepository:             ciTemplateRepository,
		ciPipelineRepository:             ciPipelineRepository,
		application:                      application,
		chartRepository:                  chartRepository,
		ciArtifactRepository:             ciArtifactRepository,
		ecrConfig:                        ecrConfig,
		envConfigOverrideRepository:      envConfigOverrideRepository,
		environmentRepository:            environmentRepository,
		clusterRepository:                clusterRepository,
		pipelineConfigRepository:         pipelineConfigRepository,
		mergeUtil:                        mergeUtil,
		appWorkflowRepository:            appWorkflowRepository,
		ciConfig:                         ciConfig,
		cdWorkflowRepository:             cdWorkflowRepository,
		imageScanResultRepository:        imageScanResultRepository,
		ArgoK8sClient:                    ArgoK8sClient,
		GitFactory:                       GitFactory,
		attributesService:                attributesService,
		aCDAuthConfig:                    aCDAuthConfig,
		gitOpsRepository:                 gitOpsRepository,
		pipelineStrategyHistoryService:   pipelineStrategyHistoryService,
		prePostCiScriptHistoryService:    prePostCiScriptHistoryService,
		prePostCdScriptHistoryService:    prePostCdScriptHistoryService,
		deploymentTemplateHistoryService: deploymentTemplateHistoryService,
		appLevelMetricsRepository:        appLevelMetricsRepository,
		pipelineStageService:             pipelineStageService,
		chartTemplateService:             chartTemplateService,
		chartRefRepository:               chartRefRepository,
		chartService:                     chartService,
		helmAppService:                   helmAppService,
		deploymentGroupRepository:        deploymentGroupRepository,
		ciPipelineMaterialRepository:     ciPipelineMaterialRepository,
		ciTemplateService:                ciTemplateService,
		//ciTemplateOverrideRepository:     ciTemplateOverrideRepository,
		//ciBuildConfigService: ciBuildConfigService,
		userService:                                     userService,
		ciTemplateOverrideRepository:                    ciTemplateOverrideRepository,
		gitMaterialHistoryService:                       gitMaterialHistoryService,
		CiTemplateHistoryService:                        CiTemplateHistoryService,
		CiPipelineHistoryService:                        CiPipelineHistoryService,
		globalStrategyMetadataRepository:                globalStrategyMetadataRepository,
		globalStrategyMetadataChartRefMappingRepository: globalStrategyMetadataChartRefMappingRepository,
		deploymentConfig:                                deploymentConfig,
		appStatusRepository:                             appStatusRepository,
		ArgoUserService:                                 ArgoUserService,
		workflowDagExecutor:                             workflowDagExecutor,
		enforcerUtil:                                    enforcerUtil,
		ciWorkflowRepository:                            ciWorkflowRepository,
		appGroupService:                                 appGroupService,
		chartDeploymentService:                          chartDeploymentService,
		K8sUtil:                                         K8sUtil,
		attributesRepository:                            attributesRepository,
		securityConfig:                                  securityConfig,
		imageTaggingService:                             imageTaggingService,
		variableEntityMappingService:                    variableEntityMappingService,
		variableTemplateParser:                          variableTemplateParser,
	}
}

// internal use only
const (
	teamIdKey                string = "teamId"
	teamNameKey              string = "teamName"
	appIdKey                 string = "appId"
	appNameKey               string = "appName"
	environmentIdKey         string = "environmentId"
	environmentNameKey       string = "environmentName"
	environmentIdentifierKey string = "environmentIdentifier"
)

func formatDate(t time.Time, layout string) string {
	if t.IsZero() {
		return ""
	}
	return t.Format(layout)
}

func (impl *PipelineBuilderImpl) CreateApp(request *bean.CreateAppDTO) (*bean.CreateAppDTO, error) {
	impl.logger.Debugw("app create request received", "req", request)

	res, err := impl.ciCdPipelineOrchestrator.CreateApp(request)
	if err != nil {
		impl.logger.Errorw("error in saving create app req", "req", request, "err", err)
	}
	return res, err
}

func (impl *PipelineBuilderImpl) DeleteApp(appId int, userId int32) error {
	impl.logger.Debugw("app delete request received", "app", appId)
	err := impl.ciCdPipelineOrchestrator.DeleteApp(appId, userId)
	return err
}

func (impl *PipelineBuilderImpl) CreateMaterialsForApp(request *bean.CreateMaterialDTO) (*bean.CreateMaterialDTO, error) {
	res, err := impl.ciCdPipelineOrchestrator.CreateMaterials(request)
	if err != nil {
		impl.logger.Errorw("error in saving create materials req", "req", request, "err", err)
	}
	return res, err
}

func (impl *PipelineBuilderImpl) UpdateMaterialsForApp(request *bean.UpdateMaterialDTO) (*bean.UpdateMaterialDTO, error) {
	res, err := impl.ciCdPipelineOrchestrator.UpdateMaterial(request)
	if err != nil {
		impl.logger.Errorw("error in updating materials req", "req", request, "err", err)
	}
	return res, err
}

func (impl *PipelineBuilderImpl) DeleteMaterial(request *bean.UpdateMaterialDTO) error {
	//finding ci pipelines for this app; if found any, will not delete git material
	pipelines, err := impl.ciPipelineRepository.FindByAppId(request.AppId)
	if err != nil && err != pg.ErrNoRows {
		impl.logger.Errorw("err in deleting git material", "gitMaterial", request.Material, "err", err)
		return err
	}
	if len(pipelines) > 0 {
		//pipelines are present, in this case we will check if this material is used in docker config
		//if it is used, then we won't delete
		ciTemplateBean, err := impl.ciTemplateService.FindByAppId(request.AppId)
		if err != nil && err == errors.NotFoundf(err.Error()) {
			impl.logger.Errorw("err in getting docker registry", "appId", request.AppId, "err", err)
			return err
		}
		if ciTemplateBean != nil {
			ciTemplate := ciTemplateBean.CiTemplate
			if ciTemplate != nil && ciTemplate.GitMaterialId == request.Material.Id {
				return fmt.Errorf("cannot delete git material, is being used in docker config")
			}
		}
	}
	existingMaterial, err := impl.materialRepo.FindById(request.Material.Id)
	if err != nil {
		impl.logger.Errorw("No matching entry found for delete", "gitMaterial", request.Material)
		return err
	}
	existingMaterial.UpdatedOn = time.Now()
	existingMaterial.UpdatedBy = request.UserId

	err = impl.materialRepo.MarkMaterialDeleted(existingMaterial)
	if err != nil {
		impl.logger.Errorw("error in deleting git material", "gitMaterial", existingMaterial)
		return err
	}

	err = impl.gitMaterialHistoryService.MarkMaterialDeletedAndCreateHistory(existingMaterial)

	dbConnection := impl.pipelineRepository.GetConnection()
	tx, err := dbConnection.Begin()
	if err != nil {
		return err
	}
	// Rollback tx on error.
	defer tx.Rollback()
	var materials []*pipelineConfig.CiPipelineMaterial
	for _, pipeline := range pipelines {
		materialDbObject, err := impl.ciPipelineMaterialRepository.GetByPipelineIdAndGitMaterialId(pipeline.Id, request.Material.Id)
		if err != nil {
			return err
		}
		if len(materialDbObject) == 0 {
			continue
		}
		materialDbObject[0].Active = false
		materials = append(materials, materialDbObject[0])
	}

	if len(materials) == 0 {
		return nil
	}

	err = impl.ciPipelineMaterialRepository.Update(tx, materials...)
	err = tx.Commit()
	if err != nil {
		return err
	}

	return nil
}

func (impl *PipelineBuilderImpl) GetApp(appId int) (application *bean.CreateAppDTO, err error) {
	app, err := impl.appRepo.FindById(appId)
	if err != nil {
		impl.logger.Errorw("error in fetching app", "id", appId, "err", err)
		return nil, err
	}
	application = &bean.CreateAppDTO{
		Id:      app.Id,
		AppName: app.AppName,
		TeamId:  app.TeamId,
		AppType: app.AppType,
	}
	if app.AppType == helper.ChartStoreApp {
		return application, nil
	}
	gitMaterials := impl.GetMaterialsForAppId(appId)
	application.Material = gitMaterials
	if app.AppType == helper.Job {
		app.AppName = app.DisplayName
	}
	application.AppType = app.AppType
	return application, nil
}

func (impl *PipelineBuilderImpl) GetMaterialsForAppId(appId int) []*bean.GitMaterial {
	materials, err := impl.materialRepo.FindByAppId(appId)
	if err != nil {
		impl.logger.Errorw("error in fetching materials", "appId", appId, "err", err)
	}

	ciTemplateBean, err := impl.ciTemplateService.FindByAppId(appId)
	if err != nil && err != errors.NotFoundf(err.Error()) {
		impl.logger.Errorw("err in getting ci-template", "appId", appId, "err", err)
	}

	var gitMaterials []*bean.GitMaterial
	for _, material := range materials {
		gitMaterial := &bean.GitMaterial{
			Url:             material.Url,
			Name:            material.Name[strings.Index(material.Name, "-")+1:],
			Id:              material.Id,
			GitProviderId:   material.GitProviderId,
			CheckoutPath:    material.CheckoutPath,
			FetchSubmodules: material.FetchSubmodules,
			FilterPattern:   material.FilterPattern,
		}
		//check if git material is deletable or not
		if ciTemplateBean != nil {
			ciTemplate := ciTemplateBean.CiTemplate
			if ciTemplate != nil && (ciTemplate.GitMaterialId == material.Id || ciTemplate.BuildContextGitMaterialId == material.Id) {
				gitMaterial.IsUsedInCiConfig = true
			}
		}
		gitMaterials = append(gitMaterials, gitMaterial)
	}
	return gitMaterials
}

/*
   1. create pipelineGroup
   2. save material (add credential provider support)

*/

func (impl *PipelineBuilderImpl) getDefaultArtifactStore(id string) (store *dockerRegistryRepository.DockerArtifactStore, err error) {
	if id == "" {
		impl.logger.Debugw("docker repo is empty adding default repo")
		store, err = impl.dockerArtifactStoreRepository.FindActiveDefaultStore()

	} else {
		store, err = impl.dockerArtifactStoreRepository.FindOne(id)
	}
	return
}

func (impl *PipelineBuilderImpl) getCiTemplateVariables(appId int) (ciConfig *bean.CiConfigRequest, err error) {
	ciTemplateBean, err := impl.ciTemplateService.FindByAppId(appId)
	if err != nil && !errors.IsNotFound(err) {
		impl.logger.Errorw("error in fetching ci pipeline", "appId", appId, "err", err)
		return nil, err
	}
	if errors.IsNotFound(err) {
		impl.logger.Debugw("no ci pipeline exists", "appId", appId, "err", err)
		err = &util.ApiError{Code: "404", HttpStatusCode: 200, UserMessage: "no ci pipeline exists"}
		return nil, err
	}
	template := ciTemplateBean.CiTemplate

	gitMaterials, err := impl.materialRepo.FindByAppId(appId)
	if err != nil && err != pg.ErrNoRows {
		impl.logger.Errorw("error in fetching git materials", "appId", appId, "err", err)
		return nil, err
	}
	if err == pg.ErrNoRows {
		impl.logger.Debugw(" no git materials exists", "appId", appId, "err", err)
		err = &util.ApiError{Code: "404", HttpStatusCode: 200, UserMessage: "no git materials exists"}
		return nil, err
	}

	var materials []bean.Material
	for _, g := range gitMaterials {
		m := bean.Material{
			GitMaterialId: g.Id,
			MaterialName:  g.Name[strings.Index(g.Name, "-")+1:],
		}
		materials = append(materials, m)
	}

	var regHost string
	dockerRegistry := template.DockerRegistry
	if dockerRegistry != nil {
		regHost, err = dockerRegistry.GetRegistryLocation()
		if err != nil {
			impl.logger.Errorw("invalid reg url", "err", err)
			return nil, err
		}
	}
	ciConfig = &bean.CiConfigRequest{
		Id:                template.Id,
		AppId:             template.AppId,
		AppName:           template.App.AppName,
		DockerRepository:  template.DockerRepository,
		DockerRegistryUrl: regHost,
		CiBuildConfig:     ciTemplateBean.CiBuildConfig,
		Version:           template.Version,
		CiTemplateName:    template.TemplateName,
		Materials:         materials,
		UpdatedOn:         template.UpdatedOn,
		UpdatedBy:         template.UpdatedBy,
		CreatedBy:         template.CreatedBy,
		CreatedOn:         template.CreatedOn,
		CiGitMaterialId:   template.GitMaterialId,
	}
	if dockerRegistry != nil {
		ciConfig.DockerRegistry = dockerRegistry.Id
	}
	return ciConfig, err
}

func (impl *PipelineBuilderImpl) getCiTemplateVariablesByAppIds(appIds []int) (map[int]*bean.CiConfigRequest, error) {
	ciConfigMap := make(map[int]*bean.CiConfigRequest)
	ciTemplateMap, err := impl.ciTemplateService.FindByAppIds(appIds)
	if err != nil && !errors.IsNotFound(err) {
		impl.logger.Errorw("error in fetching ci pipeline", "appIds", appIds, "err", err)
		return nil, err
	}
	if errors.IsNotFound(err) {
		impl.logger.Debugw("no ci pipeline exists", "appIds", appIds, "err", err)
		err = &util.ApiError{Code: "404", HttpStatusCode: 200, UserMessage: "no ci pipeline exists"}
		return nil, err
	}
	gitMaterialsMap := make(map[int][]*pipelineConfig.GitMaterial)
	allGitMaterials, err := impl.materialRepo.FindByAppIds(appIds)
	if err != nil && err != pg.ErrNoRows {
		impl.logger.Errorw("error in fetching git materials", "appIds", appIds, "err", err)
		return nil, err
	}
	if err == pg.ErrNoRows {
		impl.logger.Debugw(" no git materials exists", "appIds", appIds, "err", err)
		err = &util.ApiError{Code: "404", HttpStatusCode: 200, UserMessage: "no git materials exists"}
		return nil, err
	}
	for _, gitMaterial := range allGitMaterials {
		gitMaterialsMap[gitMaterial.AppId] = append(gitMaterialsMap[gitMaterial.AppId], gitMaterial)
	}
	for _, ciTemplate := range ciTemplateMap {
		template := ciTemplate.CiTemplate
		var materials []bean.Material
		gitMaterials := gitMaterialsMap[ciTemplate.CiTemplate.AppId]
		for _, g := range gitMaterials {
			m := bean.Material{
				GitMaterialId: g.Id,
				MaterialName:  g.Name[strings.Index(g.Name, "-")+1:],
			}
			materials = append(materials, m)
		}

		var regHost string
		dockerRegistry := template.DockerRegistry
		if dockerRegistry != nil {
			regHost, err = dockerRegistry.GetRegistryLocation()
			if err != nil {
				impl.logger.Errorw("invalid reg url", "err", err)
				return nil, err
			}
		}
		ciConfig := &bean.CiConfigRequest{
			Id:                template.Id,
			AppId:             template.AppId,
			AppName:           template.App.AppName,
			DockerRepository:  template.DockerRepository,
			DockerRegistryUrl: regHost,
			CiBuildConfig:     ciTemplate.CiBuildConfig,
			Version:           template.Version,
			CiTemplateName:    template.TemplateName,
			Materials:         materials,
			//UpdatedOn:         template.UpdatedOn,
			//UpdatedBy:         template.UpdatedBy,
			//CreatedBy:         template.CreatedBy,
			//CreatedOn:         template.CreatedOn,
		}
		if dockerRegistry != nil {
			ciConfig.DockerRegistry = dockerRegistry.Id
		}
		ciConfigMap[template.AppId] = ciConfig
	}
	return ciConfigMap, err
}

func (impl *PipelineBuilderImpl) GetTriggerViewCiPipeline(appId int) (*bean.TriggerViewCiConfig, error) {

	triggerViewCiConfig := &bean.TriggerViewCiConfig{}

	ciConfig, err := impl.getCiTemplateVariables(appId)
	if err != nil {
		impl.logger.Debugw("error in fetching ci pipeline", "appId", appId, "err", err)
		return nil, err
	}

	triggerViewCiConfig.CiGitMaterialId = ciConfig.CiBuildConfig.GitMaterialId

	// fetch pipelines
	pipelines, err := impl.ciPipelineRepository.FindByAppId(appId)
	if err != nil && !util.IsErrNoRows(err) {
		impl.logger.Errorw("error in fetching ci pipeline", "appId", appId, "err", err)
		return nil, err
	}

	ciOverrideTemplateMap := make(map[int]*bean3.CiTemplateBean)
	ciTemplateBeanOverrides, err := impl.ciTemplateService.FindTemplateOverrideByAppId(appId)
	if err != nil {
		return nil, err
	}

	for _, templateBeanOverride := range ciTemplateBeanOverrides {
		ciTemplateOverride := templateBeanOverride.CiTemplateOverride
		ciOverrideTemplateMap[ciTemplateOverride.CiPipelineId] = templateBeanOverride
	}

	var ciPipelineResp []*bean.CiPipeline
	for _, pipeline := range pipelines {
		isLinkedCiPipeline := pipeline.IsExternal
		ciPipeline := &bean.CiPipeline{
			Id:                       pipeline.Id,
			Version:                  pipeline.Version,
			Name:                     pipeline.Name,
			Active:                   pipeline.Active,
			Deleted:                  pipeline.Deleted,
			IsManual:                 pipeline.IsManual,
			IsExternal:               isLinkedCiPipeline,
			ParentCiPipeline:         pipeline.ParentCiPipeline,
			ScanEnabled:              pipeline.ScanEnabled,
			IsDockerConfigOverridden: pipeline.IsDockerConfigOverridden,
		}
		if ciTemplateBean, ok := ciOverrideTemplateMap[pipeline.Id]; ok {
			templateOverride := ciTemplateBean.CiTemplateOverride
			ciPipeline.DockerConfigOverride = bean.DockerConfigOverride{
				DockerRegistry:   templateOverride.DockerRegistryId,
				DockerRepository: templateOverride.DockerRepository,
				CiBuildConfig:    ciTemplateBean.CiBuildConfig,
			}
		}
		for _, material := range pipeline.CiPipelineMaterials {
			// ignore those materials which have inactive git material
			if material == nil || material.GitMaterial == nil || !material.GitMaterial.Active {
				continue
			}
			ciMaterial := &bean.CiMaterial{
				Id:              material.Id,
				CheckoutPath:    material.CheckoutPath,
				Path:            material.Path,
				ScmId:           material.ScmId,
				GitMaterialId:   material.GitMaterialId,
				GitMaterialName: material.GitMaterial.Name[strings.Index(material.GitMaterial.Name, "-")+1:],
				ScmName:         material.ScmName,
				ScmVersion:      material.ScmVersion,
				IsRegex:         material.Regex != "",
				Source:          &bean.SourceTypeConfig{Type: material.Type, Value: material.Value, Regex: material.Regex},
			}
			ciPipeline.CiMaterial = append(ciPipeline.CiMaterial, ciMaterial)
		}
		linkedCis, err := impl.ciPipelineRepository.FindByParentCiPipelineId(ciPipeline.Id)
		if err != nil && !util.IsErrNoRows(err) {
			return nil, err
		}
		ciPipeline.LinkedCount = len(linkedCis)
		ciPipelineResp = append(ciPipelineResp, ciPipeline)
	}
	triggerViewCiConfig.CiPipelines = ciPipelineResp
	triggerViewCiConfig.Materials = ciConfig.Materials

	return triggerViewCiConfig, nil
}

func (impl *PipelineBuilderImpl) GetCiPipeline(appId int) (ciConfig *bean.CiConfigRequest, err error) {
	ciConfig, err = impl.getCiTemplateVariables(appId)
	if err != nil {
		impl.logger.Debugw("error in fetching ci pipeline", "appId", appId, "err", err)
		return nil, err
	}
	//TODO fill these variables
	//ciCdConfig.CiPipeline=
	//--------pipeline population start
	pipelines, err := impl.ciPipelineRepository.FindByAppId(appId)
	if err != nil && !util.IsErrNoRows(err) {
		impl.logger.Errorw("error in fetching ci pipeline", "appId", appId, "err", err)
		return nil, err
	}

	if impl.ciConfig.ExternalCiWebhookUrl == "" {
		hostUrl, err := impl.attributesService.GetByKey(attributes.HostUrlKey)
		if err != nil {
			return nil, err
		}
		if hostUrl != nil {
			impl.ciConfig.ExternalCiWebhookUrl = fmt.Sprintf("%s/%s", hostUrl.Value, ExternalCiWebhookPath)
		}
	}
	//map of ciPipelineId and their templateOverrideConfig
	ciOverrideTemplateMap := make(map[int]*bean3.CiTemplateBean)
	ciTemplateBeanOverrides, err := impl.ciTemplateService.FindTemplateOverrideByAppId(appId)
	if err != nil {
		return nil, err
	}

	for _, templateBeanOverride := range ciTemplateBeanOverrides {
		ciTemplateOverride := templateBeanOverride.CiTemplateOverride
		ciOverrideTemplateMap[ciTemplateOverride.CiPipelineId] = templateBeanOverride
	}
	var ciPipelineResp []*bean.CiPipeline
	for _, pipeline := range pipelines {

		dockerArgs := make(map[string]string)
		if len(pipeline.DockerArgs) > 0 {
			err := json.Unmarshal([]byte(pipeline.DockerArgs), &dockerArgs)
			if err != nil {
				impl.logger.Warnw("error in unmarshal", "err", err)
			}
		}

		var externalCiConfig bean.ExternalCiConfig

		ciPipelineScripts, err := impl.ciPipelineRepository.FindCiScriptsByCiPipelineId(pipeline.Id)
		if err != nil && !util.IsErrNoRows(err) {
			impl.logger.Errorw("error in fetching ci scripts")
			return nil, err
		}

		var beforeDockerBuildScripts []*bean.CiScript
		var afterDockerBuildScripts []*bean.CiScript
		for _, ciScript := range ciPipelineScripts {
			ciScriptResp := &bean.CiScript{
				Id:             ciScript.Id,
				Index:          ciScript.Index,
				Name:           ciScript.Name,
				Script:         ciScript.Script,
				OutputLocation: ciScript.OutputLocation,
			}
			if ciScript.Stage == BEFORE_DOCKER_BUILD {
				beforeDockerBuildScripts = append(beforeDockerBuildScripts, ciScriptResp)
			} else if ciScript.Stage == AFTER_DOCKER_BUILD {
				afterDockerBuildScripts = append(afterDockerBuildScripts, ciScriptResp)
			}
		}
		parentCiPipeline, err := impl.ciPipelineRepository.FindById(pipeline.ParentCiPipeline)
		if err != nil && !util.IsErrNoRows(err) {
			impl.logger.Errorw("err", err)
			return nil, err
		}
		ciPipeline := &bean.CiPipeline{
			Id:                       pipeline.Id,
			Version:                  pipeline.Version,
			Name:                     pipeline.Name,
			Active:                   pipeline.Active,
			Deleted:                  pipeline.Deleted,
			DockerArgs:               dockerArgs,
			IsManual:                 pipeline.IsManual,
			IsExternal:               pipeline.IsExternal,
			ParentCiPipeline:         pipeline.ParentCiPipeline,
			ParentAppId:              parentCiPipeline.AppId,
			ExternalCiConfig:         externalCiConfig,
			BeforeDockerBuildScripts: beforeDockerBuildScripts,
			AfterDockerBuildScripts:  afterDockerBuildScripts,
			ScanEnabled:              pipeline.ScanEnabled,
			IsDockerConfigOverridden: pipeline.IsDockerConfigOverridden,
		}
		ciEnvMapping, err := impl.ciPipelineRepository.FindCiEnvMappingByCiPipelineId(pipeline.Id)
		if err != nil && err != pg.ErrNoRows {
			impl.logger.Errorw("error in fetching ciEnvMapping", "ciPipelineId ", pipeline.Id, "err", err)
			return nil, err
		}
		if ciEnvMapping.Id > 0 {
			ciPipeline.EnvironmentId = ciEnvMapping.EnvironmentId
		}

		lastTriggeredWorkflowEnv, err := impl.ciWorkflowRepository.FindLastTriggeredWorkflow(pipeline.Id)
		if err != nil && err != pg.ErrNoRows {
			impl.logger.Errorw("error in fetching lasTriggeredWorkflowEnv", "ciPipelineId ", pipeline.Id, "err", err)
			return nil, err
		}
		if err == pg.ErrNoRows {
			ciPipeline.LastTriggeredEnvId = -1
		} else {
			ciPipeline.LastTriggeredEnvId = lastTriggeredWorkflowEnv.EnvironmentId
		}

		if ciTemplateBean, ok := ciOverrideTemplateMap[pipeline.Id]; ok {
			templateOverride := ciTemplateBean.CiTemplateOverride
			ciPipeline.DockerConfigOverride = bean.DockerConfigOverride{
				DockerRegistry:   templateOverride.DockerRegistryId,
				DockerRepository: templateOverride.DockerRepository,
				CiBuildConfig:    ciTemplateBean.CiBuildConfig,
			}
		}
		for _, material := range pipeline.CiPipelineMaterials {
			// ignore those materials which have inactive git material
			if material == nil || material.GitMaterial == nil || !material.GitMaterial.Active {
				continue
			}
			ciMaterial := &bean.CiMaterial{
				Id:              material.Id,
				CheckoutPath:    material.CheckoutPath,
				Path:            material.Path,
				ScmId:           material.ScmId,
				GitMaterialId:   material.GitMaterialId,
				GitMaterialName: material.GitMaterial.Name[strings.Index(material.GitMaterial.Name, "-")+1:],
				ScmName:         material.ScmName,
				ScmVersion:      material.ScmVersion,
				IsRegex:         material.Regex != "",
				Source:          &bean.SourceTypeConfig{Type: material.Type, Value: material.Value, Regex: material.Regex},
			}
			ciPipeline.CiMaterial = append(ciPipeline.CiMaterial, ciMaterial)
		}
		linkedCis, err := impl.ciPipelineRepository.FindByParentCiPipelineId(ciPipeline.Id)
		if err != nil && !util.IsErrNoRows(err) {
			return nil, err
		}
		ciPipeline.LinkedCount = len(linkedCis)
		ciPipelineResp = append(ciPipelineResp, ciPipeline)
	}
	ciConfig.CiPipelines = ciPipelineResp
	//--------pipeline population end
	return ciConfig, err
}

func (impl *PipelineBuilderImpl) GetExternalCi(appId int) (ciConfig []*bean.ExternalCiConfig, err error) {
	externalCiPipelines, err := impl.ciPipelineRepository.FindExternalCiByAppId(appId)
	if err != nil && !util.IsErrNoRows(err) {
		impl.logger.Errorw("error in fetching external ci", "appId", appId, "err", err)
		return nil, err
	}

	hostUrl, err := impl.attributesService.GetByKey(attributes.HostUrlKey)
	if err != nil {
		impl.logger.Errorw("error in fetching external ci", "appId", appId, "err", err)
		return nil, err
	}
	if hostUrl != nil {
		impl.ciConfig.ExternalCiWebhookUrl = fmt.Sprintf("%s/%s", hostUrl.Value, ExternalCiWebhookPath)
	}

	externalCiConfigs := make([]*bean.ExternalCiConfig, 0)

	var externalCiPipelineIds []int
	appWorkflowMappingsMap := make(map[int][]*appWorkflow.AppWorkflowMapping)

	for _, externalCiPipeline := range externalCiPipelines {
		externalCiPipelineIds = append(externalCiPipelineIds, externalCiPipeline.Id)
	}
	if len(externalCiPipelineIds) == 0 {
		err = &util.ApiError{Code: "404", HttpStatusCode: 200, UserMessage: "no external ci pipeline found"}
		return externalCiConfigs, err
	}
	appWorkflowMappings, err := impl.appWorkflowRepository.FindWFCDMappingByExternalCiIdByIdsIn(externalCiPipelineIds)
	if err != nil {
		impl.logger.Errorw("Error in fetching app workflow mapping for CD pipeline by external CI ID", "err", err)
		return nil, err
	}

	for _, appWorkflowMapping := range appWorkflowMappings {
		appWorkflowMappingsMap[appWorkflowMapping.ParentId] = append(appWorkflowMappingsMap[appWorkflowMapping.ParentId], appWorkflowMapping)
	}

	for _, externalCiPipeline := range externalCiPipelines {
		externalCiConfig := &bean.ExternalCiConfig{
			Id:         externalCiPipeline.Id,
			WebhookUrl: fmt.Sprintf("%s/%d", impl.ciConfig.ExternalCiWebhookUrl, externalCiPipeline.Id),
			Payload:    impl.ciConfig.ExternalCiPayload,
			AccessKey:  "",
		}

		if _, ok := appWorkflowMappingsMap[externalCiPipeline.Id]; !ok {
			impl.logger.Errorw("unable to find app workflow cd mapping corresponding to external ci pipeline id")
			return nil, errors.New("unable to find app workflow cd mapping corresponding to external ci pipeline id")
		}

		var appWorkflowComponentIds []int
		var appIds []int

		CDPipelineMap := make(map[int]*pipelineConfig.Pipeline)
		appIdMap := make(map[int]*app2.App)

		for _, appWorkflowMappings := range appWorkflowMappings {
			appWorkflowComponentIds = append(appWorkflowComponentIds, appWorkflowMappings.ComponentId)
		}
		if len(appWorkflowComponentIds) == 0 {
			continue
		}
		cdPipelines, err := impl.pipelineRepository.FindAppAndEnvironmentAndProjectByPipelineIds(appWorkflowComponentIds)
		if err != nil && !util.IsErrNoRows(err) {
			impl.logger.Errorw("error in fetching external ci", "appId", appId, "err", err)
			return nil, err
		}
		for _, pipeline := range cdPipelines {
			CDPipelineMap[pipeline.Id] = pipeline
			appIds = append(appIds, pipeline.AppId)
		}
		if len(appIds) == 0 {
			continue
		}
		apps, err := impl.appRepo.FindAppAndProjectByIdsIn(appIds)
		for _, app := range apps {
			appIdMap[app.Id] = app
		}

		roleData := make(map[string]interface{})
		for _, appWorkflowMapping := range appWorkflowMappings {
			if _, ok := CDPipelineMap[appWorkflowMapping.ComponentId]; !ok {
				impl.logger.Errorw("error in getting cd pipeline data for workflow", "app workflow id", appWorkflowMapping.ComponentId, "err", err)
				return nil, errors.New("error in getting cd pipeline data for workflow")
			}
			cdPipeline := CDPipelineMap[appWorkflowMapping.ComponentId]

			if _, ok := roleData[teamIdKey]; !ok {
				if _, ok := appIdMap[cdPipeline.AppId]; !ok {
					impl.logger.Errorw("error in getting app data for pipeline", "app id", cdPipeline.AppId)
					return nil, errors.New("error in getting app data for pipeline")
				}
				app := appIdMap[cdPipeline.AppId]
				roleData[teamIdKey] = app.TeamId
				roleData[teamNameKey] = app.Team.Name
				roleData[appIdKey] = cdPipeline.AppId
				roleData[appNameKey] = cdPipeline.App.AppName
			}
			if _, ok := roleData[environmentNameKey]; !ok {
				roleData[environmentNameKey] = cdPipeline.Environment.Name
			} else {
				roleData[environmentNameKey] = fmt.Sprintf("%s,%s", roleData[environmentNameKey], cdPipeline.Environment.Name)
			}
			if _, ok := roleData[environmentIdentifierKey]; !ok {
				roleData[environmentIdentifierKey] = cdPipeline.Environment.EnvironmentIdentifier
			} else {
				roleData[environmentIdentifierKey] = fmt.Sprintf("%s,%s", roleData[environmentIdentifierKey], cdPipeline.Environment.EnvironmentIdentifier)
			}
		}

		externalCiConfig.ExternalCiConfigRole = bean.ExternalCiConfigRole{
			ProjectId:             roleData[teamIdKey].(int),
			ProjectName:           roleData[teamNameKey].(string),
			AppId:                 roleData[appIdKey].(int),
			AppName:               roleData[appNameKey].(string),
			EnvironmentName:       roleData[environmentNameKey].(string),
			EnvironmentIdentifier: roleData[environmentIdentifierKey].(string),
			Role:                  "Build and deploy",
		}
		externalCiConfigs = append(externalCiConfigs, externalCiConfig)
	}
	//--------pipeline population end
	return externalCiConfigs, err
}

func (impl *PipelineBuilderImpl) GetExternalCiById(appId int, externalCiId int) (ciConfig *bean.ExternalCiConfig, err error) {

	externalCiPipeline, err := impl.ciPipelineRepository.FindExternalCiById(externalCiId)
	if err != nil && !util.IsErrNoRows(err) {
		impl.logger.Errorw("error in fetching external ci", "appId", appId, "err", err)
		return nil, err
	}

	if externalCiPipeline.Id == 0 {
		impl.logger.Errorw("invalid external ci id", "externalCiId", externalCiId, "err", err)
		return nil, &util.ApiError{Code: "400", HttpStatusCode: 400, UserMessage: "invalid external ci id"}
	}

	hostUrl, err := impl.attributesService.GetByKey(attributes.HostUrlKey)
	if err != nil {
		impl.logger.Errorw("error in fetching external ci", "appId", appId, "err", err)
		return nil, err
	}
	if hostUrl != nil {
		impl.ciConfig.ExternalCiWebhookUrl = fmt.Sprintf("%s/%s", hostUrl.Value, ExternalCiWebhookPath)
	}

	appWorkflowMappings, err := impl.appWorkflowRepository.FindWFCDMappingByExternalCiId(externalCiPipeline.Id)
	if err != nil && !util.IsErrNoRows(err) {
		impl.logger.Errorw("error in fetching external ci", "appId", appId, "err", err)
		return nil, err
	}

	roleData := make(map[string]interface{})
	for _, appWorkflowMapping := range appWorkflowMappings {
		cdPipeline, err := impl.pipelineRepository.FindById(appWorkflowMapping.ComponentId)
		if err != nil && !util.IsErrNoRows(err) {
			impl.logger.Errorw("error in fetching external ci", "appId", appId, "err", err)
			return nil, err
		}
		if _, ok := roleData[teamIdKey]; !ok {
			app, err := impl.appRepo.FindAppAndProjectByAppId(cdPipeline.AppId)
			if err != nil && !util.IsErrNoRows(err) {
				impl.logger.Errorw("error in fetching external ci", "appId", appId, "err", err)
				return nil, err
			}
			roleData[teamIdKey] = app.TeamId
			roleData[teamNameKey] = app.Team.Name
			roleData[appIdKey] = cdPipeline.AppId
			roleData[appNameKey] = cdPipeline.App.AppName
		}
		if _, ok := roleData[environmentNameKey]; !ok {
			roleData[environmentNameKey] = cdPipeline.Environment.Name
		} else {
			roleData[environmentNameKey] = fmt.Sprintf("%s,%s", roleData[environmentNameKey], cdPipeline.Environment.Name)
		}
		if _, ok := roleData[environmentIdentifierKey]; !ok {
			roleData[environmentIdentifierKey] = cdPipeline.Environment.EnvironmentIdentifier
		} else {
			roleData[environmentIdentifierKey] = fmt.Sprintf("%s,%s", roleData[environmentIdentifierKey], cdPipeline.Environment.EnvironmentIdentifier)
		}
	}

	externalCiConfig := &bean.ExternalCiConfig{
		Id:         externalCiPipeline.Id,
		WebhookUrl: fmt.Sprintf("%s/%d", impl.ciConfig.ExternalCiWebhookUrl, externalCiId),
		Payload:    impl.ciConfig.ExternalCiPayload,
		AccessKey:  "",
	}
	externalCiConfig.ExternalCiConfigRole = bean.ExternalCiConfigRole{
		ProjectId:             roleData[teamIdKey].(int),
		ProjectName:           roleData[teamNameKey].(string),
		AppId:                 roleData[appIdKey].(int),
		AppName:               roleData[appNameKey].(string),
		EnvironmentName:       roleData[environmentNameKey].(string),
		EnvironmentIdentifier: roleData[environmentIdentifierKey].(string),
		Role:                  "Build and deploy",
	}
	externalCiConfig.Schema = impl.buildExternalCiWebhookSchema()
	externalCiConfig.PayloadOption = impl.buildPayloadOption()
	externalCiConfig.Responses = impl.buildResponses()
	//--------pipeline population end
	return externalCiConfig, err
}

func (impl *PipelineBuilderImpl) GetCiPipelineMin(appId int) ([]*bean.CiPipelineMin, error) {
	pipelines, err := impl.ciPipelineRepository.FindByAppId(appId)
	if err != nil && err != pg.ErrNoRows {
		impl.logger.Errorw("error in fetching ci pipeline", "appId", appId, "err", err)
		return nil, err
	}
	if err == pg.ErrNoRows || len(pipelines) == 0 {
		impl.logger.Errorw("no ci pipeline found", "appId", appId, "err", err)
		err = &util.ApiError{Code: "404", HttpStatusCode: 200, UserMessage: "no ci pipeline found"}
		return nil, err
	}
	parentCiPipelines, linkedCiPipelineIds, err := impl.ciPipelineRepository.FindParentCiPipelineMapByAppId(appId)
	if err != nil && !util.IsErrNoRows(err) {
		impl.logger.Errorw("err", err)
		return nil, err
	}
	pipelineParentCiMap := make(map[int]*pipelineConfig.CiPipeline)
	for index, item := range parentCiPipelines {
		pipelineParentCiMap[linkedCiPipelineIds[index]] = item
	}

	var ciPipelineResp []*bean.CiPipelineMin
	for _, pipeline := range pipelines {
		parentCiPipeline := pipelineConfig.CiPipeline{}
		pipelineType := bean.PipelineType(bean.NORMAL)

		if pipelineParentCiMap[pipeline.Id] != nil {
			parentCiPipeline = *pipelineParentCiMap[pipeline.Id]
			pipelineType = bean.PipelineType(bean.LINKED)
		} else if pipeline.IsExternal == true {
			pipelineType = bean.PipelineType(bean.EXTERNAL)
		}

		ciPipeline := &bean.CiPipelineMin{
			Id:               pipeline.Id,
			Name:             pipeline.Name,
			ParentCiPipeline: pipeline.ParentCiPipeline,
			ParentAppId:      parentCiPipeline.AppId,
			PipelineType:     pipelineType,
			ScanEnabled:      pipeline.ScanEnabled,
		}
		ciPipelineResp = append(ciPipelineResp, ciPipeline)
	}
	return ciPipelineResp, err
}

func (impl *PipelineBuilderImpl) UpdateCiTemplate(updateRequest *bean.CiConfigRequest) (*bean.CiConfigRequest, error) {
	originalCiConf, err := impl.getCiTemplateVariables(updateRequest.AppId)
	if err != nil {
		impl.logger.Errorw("error in fetching original ciCdConfig for update", "appId", updateRequest.Id, "err", err)
		return nil, err
	}
	if originalCiConf.Version != updateRequest.Version {
		impl.logger.Errorw("stale version requested", "appId", updateRequest.Id, "old", originalCiConf.Version, "new", updateRequest.Version)
		return nil, fmt.Errorf("stale version of resource requested kindly refresh. requested: %s, found %s", updateRequest.Version, originalCiConf.Version)
	}
	dockerArtifaceStore, err := impl.dockerArtifactStoreRepository.FindOne(updateRequest.DockerRegistry)
	if err != nil {
		impl.logger.Errorw("error in fetching DockerRegistry  for update", "appId", updateRequest.Id, "err", err, "registry", updateRequest.DockerRegistry)
		return nil, err
	}
	regHost, err := dockerArtifaceStore.GetRegistryLocation()
	if err != nil {
		impl.logger.Errorw("invalid reg url", "err", err)
		return nil, err
	}

	var repo string
	if updateRequest.DockerRepository != "" {
		repo = updateRequest.DockerRepository
	} else {
		repo = originalCiConf.DockerRepository
	}

	if dockerArtifaceStore.RegistryType == dockerRegistryRepository.REGISTRYTYPE_ECR {
		err := impl.ciCdPipelineOrchestrator.CreateEcrRepo(repo, dockerArtifaceStore.AWSRegion, dockerArtifaceStore.AWSAccessKeyId, dockerArtifaceStore.AWSSecretAccessKey)
		if err != nil {
			impl.logger.Errorw("ecr repo creation failed while updating ci template", "repo", repo, "err", err)
			return nil, err
		}
	}

	originalCiConf.AfterDockerBuild = updateRequest.AfterDockerBuild
	originalCiConf.BeforeDockerBuild = updateRequest.BeforeDockerBuild
	//originalCiConf.CiBuildConfigBean = updateRequest.CiBuildConfigBean
	originalCiConf.DockerRegistry = updateRequest.DockerRegistry
	originalCiConf.DockerRepository = updateRequest.DockerRepository
	originalCiConf.DockerRegistryUrl = regHost

	//argByte, err := json.Marshal(originalCiConf.DockerBuildConfig.Args)
	//if err != nil {
	//	return nil, err
	//}
	afterByte, err := json.Marshal(originalCiConf.AfterDockerBuild)
	if err != nil {
		return nil, err
	}
	beforeByte, err := json.Marshal(originalCiConf.BeforeDockerBuild)
	if err != nil {
		return nil, err
	}
	//buildOptionsByte, err := json.Marshal(originalCiConf.DockerBuildConfig.DockerBuildOptions)
	//if err != nil {
	//	impl.logger.Errorw("error in marshaling dockerBuildOptions", "err", err)
	//	return nil, err
	//}
	ciBuildConfig := updateRequest.CiBuildConfig
	originalCiBuildConfig := originalCiConf.CiBuildConfig
	ciTemplate := &pipelineConfig.CiTemplate{
		//DockerfilePath:    originalCiConf.DockerBuildConfig.DockerfilePath,
		GitMaterialId:             ciBuildConfig.GitMaterialId,
		BuildContextGitMaterialId: ciBuildConfig.BuildContextGitMaterialId,
		//Args:              string(argByte),
		//TargetPlatform:    originalCiConf.DockerBuildConfig.TargetPlatform,
		AppId:             originalCiConf.AppId,
		BeforeDockerBuild: string(beforeByte),
		AfterDockerBuild:  string(afterByte),
		Version:           originalCiConf.Version,
		Id:                originalCiConf.Id,
		DockerRepository:  originalCiConf.DockerRepository,
		DockerRegistryId:  &originalCiConf.DockerRegistry,
		Active:            true,
		AuditLog: sql.AuditLog{
			CreatedOn: originalCiConf.CreatedOn,
			CreatedBy: originalCiConf.CreatedBy,
			UpdatedOn: time.Now(),
			UpdatedBy: updateRequest.UserId,
		},
	}

	ciBuildConfig.Id = originalCiBuildConfig.Id
	ciTemplateBean := &bean3.CiTemplateBean{
		CiTemplate:    ciTemplate,
		CiBuildConfig: ciBuildConfig,
		UserId:        updateRequest.UserId,
	}
	err = impl.ciTemplateService.Update(ciTemplateBean)
	if err != nil {
		return nil, err
	}

	originalCiConf.CiBuildConfig = ciBuildConfig

	err = impl.CiTemplateHistoryService.SaveHistory(ciTemplateBean, "update")

	if err != nil {
		impl.logger.Errorw("error in saving update history for ci template", "error", err)
	}

	return originalCiConf, nil
}

func (impl *PipelineBuilderImpl) CreateCiPipeline(createRequest *bean.CiConfigRequest) (*bean.PipelineCreateResponse, error) {
	impl.logger.Debugw("pipeline create request received", "req", createRequest)

	//-----------fetch data
	app, err := impl.appRepo.FindById(createRequest.AppId)
	if err != nil {
		impl.logger.Errorw("error in fetching pipeline group", "groupId", createRequest.AppId, "err", err)
		return nil, err
	}
	//--ecr config
	createRequest.AppName = app.AppName
	if !createRequest.IsJob {
		store, err := impl.getDefaultArtifactStore(createRequest.DockerRegistry)
		if err != nil {
			impl.logger.Errorw("error in fetching docker store ", "id", createRequest.DockerRepository, "err", err)
			return nil, err
		}

		regHost, err := store.GetRegistryLocation()
		if err != nil {
			impl.logger.Errorw("invalid reg url", "err", err)
			return nil, err
		}
		createRequest.DockerRegistryUrl = regHost
		createRequest.DockerRegistry = store.Id

		var repo string
		if createRequest.DockerRepository != "" {
			repo = createRequest.DockerRepository
		} else {
			repo = impl.ecrConfig.EcrPrefix + app.AppName
		}

		if store.RegistryType == dockerRegistryRepository.REGISTRYTYPE_ECR {
			err := impl.ciCdPipelineOrchestrator.CreateEcrRepo(repo, store.AWSRegion, store.AWSAccessKeyId, store.AWSSecretAccessKey)
			if err != nil {
				impl.logger.Errorw("ecr repo creation failed while creating ci pipeline", "repo", repo, "err", err)
				return nil, err
			}
		}
		createRequest.DockerRepository = repo
	}
	//--ecr config	end
	//-- template config start

	//argByte, err := json.Marshal(createRequest.DockerBuildConfig.Args)
	//if err != nil {
	//	return nil, err
	//}
	afterByte, err := json.Marshal(createRequest.AfterDockerBuild)
	if err != nil {
		return nil, err
	}
	beforeByte, err := json.Marshal(createRequest.BeforeDockerBuild)
	if err != nil {
		return nil, err
	}
	buildConfig := createRequest.CiBuildConfig
	ciTemplate := &pipelineConfig.CiTemplate{
		//DockerRegistryId: createRequest.DockerRegistry,
		//DockerRepository: createRequest.DockerRepository,
		GitMaterialId:             buildConfig.GitMaterialId,
		BuildContextGitMaterialId: buildConfig.BuildContextGitMaterialId,
		//DockerfilePath:    createRequest.DockerBuildConfig.DockerfilePath,
		//Args:              string(argByte),
		//TargetPlatform:    createRequest.DockerBuildConfig.TargetPlatform,
		Active:            true,
		TemplateName:      createRequest.CiTemplateName,
		Version:           createRequest.Version,
		AppId:             createRequest.AppId,
		AfterDockerBuild:  string(afterByte),
		BeforeDockerBuild: string(beforeByte),
		AuditLog:          sql.AuditLog{CreatedOn: time.Now(), UpdatedOn: time.Now(), CreatedBy: createRequest.UserId, UpdatedBy: createRequest.UserId},
	}
	if !createRequest.IsJob {
		ciTemplate.DockerRegistryId = &createRequest.DockerRegistry
		ciTemplate.DockerRepository = createRequest.DockerRepository
	}

	ciTemplateBean := &bean3.CiTemplateBean{
		CiTemplate:    ciTemplate,
		CiBuildConfig: createRequest.CiBuildConfig,
	}
	err = impl.ciTemplateService.Save(ciTemplateBean)
	if err != nil {
		return nil, err
	}

	//-- template config end

	err = impl.CiTemplateHistoryService.SaveHistory(ciTemplateBean, "add")

	if err != nil {
		impl.logger.Errorw("error in saving audit logs of ci Template", "error", err)
	}

	createRequest.Id = ciTemplate.Id
	createRequest.CiTemplateName = ciTemplate.TemplateName
	if len(createRequest.CiPipelines) > 0 {
		conf, err := impl.addpipelineToTemplate(createRequest)
		if err != nil {
			impl.logger.Errorw("error in pipeline creation ", "err", err)
			return nil, err
		}
		impl.logger.Debugw("pipeline created ", "detail", conf)
	}
	createRes := &bean.PipelineCreateResponse{AppName: app.AppName, AppId: createRequest.AppId} //FIXME
	return createRes, nil
}

func (impl *PipelineBuilderImpl) getGitMaterialsForApp(appId int) ([]*bean.GitMaterial, error) {
	materials, err := impl.materialRepo.FindByAppId(appId)
	if err != nil {
		impl.logger.Errorw("error in fetching materials for app", "appId", appId, "err", err)
		return nil, err
	}
	var gitMaterials []*bean.GitMaterial

	for _, material := range materials {
		gitUrl := material.Url
		if material.GitProvider.AuthMode == repository.AUTH_MODE_USERNAME_PASSWORD ||
			material.GitProvider.AuthMode == repository.AUTH_MODE_ACCESS_TOKEN {
			u, err := url.Parse(gitUrl)
			if err != nil {
				return nil, err
			}
			var password string
			userName := material.GitProvider.UserName
			if material.GitProvider.AuthMode == repository.AUTH_MODE_USERNAME_PASSWORD {
				password = material.GitProvider.Password

			} else if material.GitProvider.AuthMode == repository.AUTH_MODE_ACCESS_TOKEN {
				password = material.GitProvider.AccessToken
				if userName == "" {
					userName = "devtron-boat"
				}
			}
			if userName == "" || password == "" {
				return nil, util.ApiError{}.ErrorfUser("invalid git credentials config")
			}
			u.User = url.UserPassword(userName, password)
			gitUrl = u.String()
		}
		gitMaterial := &bean.GitMaterial{
			Id:            material.Id,
			Url:           gitUrl,
			GitProviderId: material.GitProviderId,
			Name:          material.Name[strings.Index(material.Name, "-")+1:],
			CheckoutPath:  material.CheckoutPath,
		}
		gitMaterials = append(gitMaterials, gitMaterial)
	}
	return gitMaterials, nil
}

func (impl *PipelineBuilderImpl) addpipelineToTemplate(createRequest *bean.CiConfigRequest) (resp *bean.CiConfigRequest, err error) {

	if createRequest.AppWorkflowId == 0 {
		// create workflow
		wf := &appWorkflow.AppWorkflow{
			Name:   fmt.Sprintf("wf-%d-%s", createRequest.AppId, util2.Generate(4)),
			AppId:  createRequest.AppId,
			Active: true,
			AuditLog: sql.AuditLog{
				CreatedOn: time.Now(),
				UpdatedOn: time.Now(),
				CreatedBy: createRequest.UserId,
				UpdatedBy: createRequest.UserId,
			},
		}
		savedAppWf, err := impl.appWorkflowRepository.SaveAppWorkflow(wf)
		if err != nil {
			impl.logger.Errorw("err", err)
			return nil, err
		}
		// workflow creation ends
		createRequest.AppWorkflowId = savedAppWf.Id
	}
	//single ci in same wf validation
	workflowMapping, err := impl.appWorkflowRepository.FindWFCIMappingByWorkflowId(createRequest.AppWorkflowId)
	if err != nil && err != pg.ErrNoRows {
		impl.logger.Errorw("error in fetching workflow mapping for ci validation", "err", err)
		return nil, err
	}
	if len(workflowMapping) > 0 {
		return nil, &util.ApiError{
			InternalMessage:   "pipeline already exists",
			UserDetailMessage: fmt.Sprintf("pipeline already exists in workflow"),
			UserMessage:       fmt.Sprintf("pipeline already exists in workflow")}
	}

	//pipeline name validation
	var pipelineNames []string
	for _, pipeline := range createRequest.CiPipelines {
		pipelineNames = append(pipelineNames, pipeline.Name)
	}
	if err != nil {
		impl.logger.Errorw("error in creating pipeline group", "err", err)
		return nil, err
	}
	createRequest, err = impl.ciCdPipelineOrchestrator.CreateCiConf(createRequest, createRequest.Id)
	if err != nil {
		return nil, err
	}
	return createRequest, err
}

func (impl *PipelineBuilderImpl) PatchCiPipeline(request *bean.CiPatchRequest) (ciConfig *bean.CiConfigRequest, err error) {
	ciConfig, err = impl.getCiTemplateVariables(request.AppId)
	if err != nil {
		impl.logger.Errorw("err in fetching template for pipeline patch, ", "err", err, "appId", request.AppId)
		return nil, err
	}
	ciConfig.AppWorkflowId = request.AppWorkflowId
	ciConfig.UserId = request.UserId
	if request.CiPipeline != nil {
		//setting ScanEnabled value from env variable,
		request.CiPipeline.ScanEnabled = request.CiPipeline.ScanEnabled || impl.securityConfig.ForceSecurityScanning
		ciConfig.ScanEnabled = request.CiPipeline.ScanEnabled
	}

	ciConfig.IsJob = request.IsJob
	// Check for clone job to not create env override again
	ciConfig.IsCloneJob = request.IsCloneJob

	switch request.Action {
	case bean.CREATE:
		impl.logger.Debugw("create patch request")
		ciConfig.CiPipelines = []*bean.CiPipeline{request.CiPipeline} //request.CiPipeline

		res, err := impl.addpipelineToTemplate(ciConfig)
		if err != nil {
			impl.logger.Errorw("error in adding pipeline to template", "ciConf", ciConfig, "err", err)
			return nil, err
		}
		return res, nil
	case bean.UPDATE_SOURCE:
		return impl.patchCiPipelineUpdateSource(ciConfig, request.CiPipeline)
	case bean.DELETE:
		pipeline, err := impl.DeleteCiPipeline(request)
		if err != nil {
			return nil, err
		}
		ciConfig.CiPipelines = []*bean.CiPipeline{pipeline}
		return ciConfig, nil
	default:
		impl.logger.Errorw("unsupported operation ", "op", request.Action)
		return nil, fmt.Errorf("unsupported operation %s", request.Action)
	}

}

func (impl *PipelineBuilderImpl) PatchRegexCiPipeline(request *bean.CiRegexPatchRequest) (err error) {
	var materials []*pipelineConfig.CiPipelineMaterial
	for _, material := range request.CiPipelineMaterial {
		materialDbObject, err := impl.ciPipelineMaterialRepository.GetById(material.Id)
		if err != nil {
			impl.logger.Errorw("err in fetching material, ", "err", err)
			return err
		}
		if materialDbObject.Regex != "" {
			if !impl.ciCdPipelineOrchestrator.CheckStringMatchRegex(materialDbObject.Regex, material.Value) {
				impl.logger.Errorw("not matching given regex, ", "err", err)
				return errors.New("not matching given regex")
			}
		}
		pipelineMaterial := &pipelineConfig.CiPipelineMaterial{
			Id:            material.Id,
			Value:         material.Value,
			CiPipelineId:  materialDbObject.CiPipelineId,
			Type:          pipelineConfig.SourceType(material.Type),
			Active:        true,
			GitMaterialId: materialDbObject.GitMaterialId,
			Regex:         materialDbObject.Regex,
			AuditLog:      sql.AuditLog{UpdatedBy: request.UserId, UpdatedOn: time.Now(), CreatedOn: time.Now(), CreatedBy: request.UserId},
		}
		materials = append(materials, pipelineMaterial)
	}

	dbConnection := impl.pipelineRepository.GetConnection()
	tx, err := dbConnection.Begin()
	if err != nil {
		return err
	}
	// Rollback tx on error.
	defer tx.Rollback()

	err = impl.ciPipelineMaterialRepository.Update(tx, materials...)
	if err != nil {
		return err
	}

	err = tx.Commit()
	if err != nil {
		return err
	}

	err = impl.ciCdPipelineOrchestrator.AddPipelineMaterialInGitSensor(materials)
	if err != nil {
		impl.logger.Errorf("error in saving pipelineMaterials in git sensor", "materials", materials, "err", err)
		return err
	}
	return nil
}
func (impl *PipelineBuilderImpl) DeleteCiPipeline(request *bean.CiPatchRequest) (*bean.CiPipeline, error) {
	ciPipelineId := request.CiPipeline.Id
	//wf validation
	workflowMapping, err := impl.appWorkflowRepository.FindWFCDMappingByCIPipelineId(ciPipelineId)
	if err != nil && err != pg.ErrNoRows {
		impl.logger.Errorw("error in fetching workflow mapping for ci validation", "err", err)
		return nil, err
	}
	if len(workflowMapping) > 0 {
		return nil, &util.ApiError{
			InternalMessage:   "cd pipeline exists for this CI",
			UserDetailMessage: fmt.Sprintf("cd pipeline exists for this CI"),
			UserMessage:       fmt.Sprintf("cd pipeline exists for this CI")}
	}

	pipeline, err := impl.ciPipelineRepository.FindById(ciPipelineId)
	if err != nil {
		impl.logger.Errorw("pipeline fetch err", "id", ciPipelineId, "err", err)
		return nil, err
	}
	appId := request.AppId
	if pipeline.AppId != appId {
		return nil, fmt.Errorf("invalid appid: %d pipelineId: %d mapping", appId, ciPipelineId)
	}

	dbConnection := impl.pipelineRepository.GetConnection()
	tx, err := dbConnection.Begin()
	if err != nil {
		return nil, err
	}
	// Rollback tx on error.
	defer tx.Rollback()

	err = impl.ciCdPipelineOrchestrator.DeleteCiPipeline(pipeline, request, tx)
	if err != nil {
		impl.logger.Errorw("error in deleting pipeline db")
		return nil, err
	}

	//delete app workflow mapping
	appWorkflowMappings, err := impl.appWorkflowRepository.FindWFCIMappingByCIPipelineId(pipeline.Id)
	for _, mapping := range appWorkflowMappings {
		err := impl.appWorkflowRepository.DeleteAppWorkflowMapping(mapping, tx)
		if err != nil {
			impl.logger.Errorw("error in deleting workflow mapping", "err", err)
			return nil, err
		}
	}
	if request.CiPipeline.PreBuildStage != nil && request.CiPipeline.PreBuildStage.Id > 0 {
		//deleting pre stage
		err = impl.pipelineStageService.DeletePipelineStage(request.CiPipeline.PreBuildStage, request.UserId, tx)
		if err != nil {
			impl.logger.Errorw("error in deleting pre stage", "err", err, "preBuildStage", request.CiPipeline.PreBuildStage)
			return nil, err
		}
	}
	if request.CiPipeline.PostBuildStage != nil && request.CiPipeline.PostBuildStage.Id > 0 {
		//deleting post stage
		err = impl.pipelineStageService.DeletePipelineStage(request.CiPipeline.PostBuildStage, request.UserId, tx)
		if err != nil {
			impl.logger.Errorw("error in deleting post stage", "err", err, "postBuildStage", request.CiPipeline.PostBuildStage)
			return nil, err
		}
	}
	err = tx.Commit()
	if err != nil {
		return nil, err
	}
	request.CiPipeline.Deleted = true
	request.CiPipeline.Name = pipeline.Name
	return request.CiPipeline, nil
	//delete pipeline
	//delete scm

}

func (impl *PipelineBuilderImpl) PatchCiMaterialSource(ciPipeline *bean.CiMaterialPatchRequest, userId int32) (*bean.CiMaterialPatchRequest, error) {
	return impl.ciCdPipelineOrchestrator.PatchCiMaterialSource(ciPipeline, userId)
}

func (impl *PipelineBuilderImpl) BulkPatchCiMaterialSource(ciPipelines *bean.CiMaterialBulkPatchRequest, userId int32, token string, checkAppSpecificAccess func(token, action string, appId int) (bool, error)) (*bean.CiMaterialBulkPatchResponse, error) {
	response := &bean.CiMaterialBulkPatchResponse{}
	var ciPipelineMaterials []*pipelineConfig.CiPipelineMaterial
	for _, appId := range ciPipelines.AppIds {
		ciPipeline := &bean.CiMaterialValuePatchRequest{
			AppId:         appId,
			EnvironmentId: ciPipelines.EnvironmentId,
		}
		ciPipelineMaterial, err := impl.ciCdPipelineOrchestrator.PatchCiMaterialSourceValue(ciPipeline, userId, ciPipelines.Value, token, checkAppSpecificAccess)

		if err == nil {
			ciPipelineMaterial.Type = pipelineConfig.SOURCE_TYPE_BRANCH_FIXED
			ciPipelineMaterials = append(ciPipelineMaterials, ciPipelineMaterial)
		}
		response.Apps = append(response.Apps, bean.CiMaterialPatchResponse{
			AppId:   appId,
			Status:  getPatchStatus(err),
			Message: getPatchMessage(err),
		})
	}
	if len(ciPipelineMaterials) == 0 {
		return response, nil
	}
	if err := impl.ciCdPipelineOrchestrator.UpdateCiPipelineMaterials(ciPipelineMaterials); err != nil {
		return nil, err
	}
	return response, nil
}

func getPatchStatus(err error) bean.CiPatchStatus {
	if err != nil {
		if err.Error() == string(bean.CI_PATCH_NOT_AUTHORIZED_MESSAGE) {
			return bean.CI_PATCH_NOT_AUTHORIZED
		}
		return bean.CI_PATCH_FAILED
	}
	return bean.CI_PATCH_SUCCESS
}

func getPatchMessage(err error) bean.CiPatchMessage {
	if err != nil {
		return bean.CiPatchMessage(err.Error())
	}
	return ""
}

func (impl *PipelineBuilderImpl) patchCiPipelineUpdateSource(baseCiConfig *bean.CiConfigRequest, modifiedCiPipeline *bean.CiPipeline) (ciConfig *bean.CiConfigRequest, err error) {

	pipeline, err := impl.ciPipelineRepository.FindById(modifiedCiPipeline.Id)
	if err != nil {
		impl.logger.Errorw("error in fetching pipeline", "id", modifiedCiPipeline.Id, "err", err)
		return nil, err
	}

	cannotUpdate := false
	for _, material := range pipeline.CiPipelineMaterials {
		if material.ScmId != "" {
			cannotUpdate = true
		}
	}

	if cannotUpdate {
		//scm plugin material change scm object
		//material.ScmName
		return nil, fmt.Errorf("update of plugin scm material not supported")
	} else {
		modifiedCiPipeline.ScanEnabled = baseCiConfig.ScanEnabled
		modifiedCiPipeline, err = impl.ciCdPipelineOrchestrator.PatchMaterialValue(modifiedCiPipeline, baseCiConfig.UserId, pipeline)
		if err != nil {
			return nil, err
		}
		baseCiConfig.CiPipelines = append(baseCiConfig.CiPipelines, modifiedCiPipeline)
		return baseCiConfig, err
	}

}

func (impl *PipelineBuilderImpl) IsGitopsConfigured() (bool, error) {

	isGitOpsConfigured := false
	gitOpsConfig, err := impl.gitOpsRepository.GetGitOpsConfigActive()

	if err != nil && err != pg.ErrNoRows {
		impl.logger.Errorw("GetGitOpsConfigActive, error while getting", "err", err)
		return false, err
	}
	if gitOpsConfig != nil && gitOpsConfig.Id > 0 {
		isGitOpsConfigured = true
	}

	return isGitOpsConfigured, nil

}

func (impl *PipelineBuilderImpl) ValidateCDPipelineRequest(pipelineCreateRequest *bean.CdPipelines, isGitOpsConfigured, haveAtleastOneGitOps bool) (bool, error) {

	if isGitOpsConfigured == false && haveAtleastOneGitOps {
		impl.logger.Errorw("Gitops not configured but selected in creating cd pipeline")
		err := &util.ApiError{
			HttpStatusCode:  http.StatusBadRequest,
			InternalMessage: "Gitops integration is not installed/configured. Please install/configure gitops or use helm option.",
			UserMessage:     "Gitops integration is not installed/configured. Please install/configure gitops or use helm option.",
		}
		return false, err
	}

	envPipelineMap := make(map[int]string)
	for _, pipeline := range pipelineCreateRequest.Pipelines {
		if envPipelineMap[pipeline.EnvironmentId] != "" {
			err := &util.ApiError{
				HttpStatusCode:  http.StatusBadRequest,
				InternalMessage: "cd-pipelines already exist for this app and env, cannot create multiple cd-pipelines",
				UserMessage:     "cd-pipelines already exist for this app and env, cannot create multiple cd-pipelines",
			}
			return false, err
		}
		envPipelineMap[pipeline.EnvironmentId] = pipeline.Name

		existingCdPipelinesForEnv, pErr := impl.pipelineRepository.FindActiveByAppIdAndEnvironmentId(pipelineCreateRequest.AppId, pipeline.EnvironmentId)
		if pErr != nil && !util.IsErrNoRows(pErr) {
			impl.logger.Errorw("error in fetching cd pipelines ", "err", pErr, "appId", pipelineCreateRequest.AppId)
			return false, pErr
		}
		if len(existingCdPipelinesForEnv) > 0 {
			err := &util.ApiError{
				HttpStatusCode:  http.StatusBadRequest,
				InternalMessage: "cd-pipelines already exist for this app and env, cannot create multiple cd-pipelines",
				UserMessage:     "cd-pipelines already exist for this app and env, cannot create multiple cd-pipelines",
			}
			return false, err
		}
		if len(pipeline.PreStage.Config) > 0 && !strings.Contains(pipeline.PreStage.Config, "beforeStages") {
			err := &util.ApiError{
				HttpStatusCode:  http.StatusBadRequest,
				InternalMessage: "invalid yaml config, must include - beforeStages",
				UserMessage:     "invalid yaml config, must include - beforeStages",
			}
			return false, err
		}
		if len(pipeline.PostStage.Config) > 0 && !strings.Contains(pipeline.PostStage.Config, "afterStages") {
			err := &util.ApiError{
				HttpStatusCode:  http.StatusBadRequest,
				InternalMessage: "invalid yaml config, must include - afterStages",
				UserMessage:     "invalid yaml config, must include - afterStages",
			}
			return false, err
		}

	}

	return true, nil

}

func (impl *PipelineBuilderImpl) RegisterInACD(gitOpsRepoName string, chartGitAttr *util.ChartGitAttribute, userId int32, ctx context.Context) error {

	err := impl.chartDeploymentService.RegisterInArgo(chartGitAttr, ctx)
	if err != nil {
		impl.logger.Errorw("error while register git repo in argo", "err", err)
		emptyRepoErrorMessage := []string{"failed to get index: 404 Not Found", "remote repository is empty"}
		if strings.Contains(err.Error(), emptyRepoErrorMessage[0]) || strings.Contains(err.Error(), emptyRepoErrorMessage[1]) {
			// - found empty repository, create some file in repository
			err := impl.chartTemplateService.CreateReadmeInGitRepo(gitOpsRepoName, userId)
			if err != nil {
				impl.logger.Errorw("error in creating file in git repo", "err", err)
				return err
			}
			// - retry register in argo
			err = impl.chartDeploymentService.RegisterInArgo(chartGitAttr, ctx)
			if err != nil {
				impl.logger.Errorw("error in re-try register in argo", "err", err)
				return err
			}
		} else {
			return err
		}
	}

	return nil
}

func (impl *PipelineBuilderImpl) IsGitOpsRequiredForCD(pipelineCreateRequest *bean.CdPipelines) bool {

	// if deploymentAppType is not coming in request than hasAtLeastOneGitOps will be false

	haveAtLeastOneGitOps := false
	for _, pipeline := range pipelineCreateRequest.Pipelines {
		if pipeline.DeploymentAppType == util.PIPELINE_DEPLOYMENT_TYPE_ACD {
			haveAtLeastOneGitOps = true
		}
	}
	return haveAtLeastOneGitOps
}

func (impl *PipelineBuilderImpl) SetPipelineDeploymentAppType(pipelineCreateRequest *bean.CdPipelines, isGitOpsConfigured bool, deploymentTypeValidationConfig map[string]bool) {
	for _, pipeline := range pipelineCreateRequest.Pipelines {
		// by default both deployment app type are allowed
		AllowedDeploymentAppTypes := map[string]bool{
			util.PIPELINE_DEPLOYMENT_TYPE_ACD:  true,
			util.PIPELINE_DEPLOYMENT_TYPE_HELM: true,
		}
		for k, v := range deploymentTypeValidationConfig {
			// rewriting allowed deployment types based on config provided by user
			AllowedDeploymentAppTypes[k] = v
		}
		if !impl.deploymentConfig.IsInternalUse {
			if isGitOpsConfigured && AllowedDeploymentAppTypes[util.PIPELINE_DEPLOYMENT_TYPE_ACD] {
				pipeline.DeploymentAppType = util.PIPELINE_DEPLOYMENT_TYPE_ACD
			} else if AllowedDeploymentAppTypes[util.PIPELINE_DEPLOYMENT_TYPE_HELM] {
				pipeline.DeploymentAppType = util.PIPELINE_DEPLOYMENT_TYPE_HELM
			}
		}
		if pipeline.DeploymentAppType == "" {
			if isGitOpsConfigured && AllowedDeploymentAppTypes[util.PIPELINE_DEPLOYMENT_TYPE_ACD] {
				pipeline.DeploymentAppType = util.PIPELINE_DEPLOYMENT_TYPE_ACD
			} else if AllowedDeploymentAppTypes[util.PIPELINE_DEPLOYMENT_TYPE_HELM] {
				pipeline.DeploymentAppType = util.PIPELINE_DEPLOYMENT_TYPE_HELM
			}
		}
	}
}

func (impl *PipelineBuilderImpl) CreateCdPipelines(pipelineCreateRequest *bean.CdPipelines, ctx context.Context) (*bean.CdPipelines, error) {

	//Validation for checking deployment App type
	isGitOpsConfigured, err := impl.IsGitopsConfigured()

	for _, pipeline := range pipelineCreateRequest.Pipelines {
		// if no deployment app type sent from user then we'll not validate
		deploymentConfig, err := impl.GetDeploymentConfigMap(pipeline.EnvironmentId)
		if err != nil {
			return nil, err
		}
		impl.SetPipelineDeploymentAppType(pipelineCreateRequest, isGitOpsConfigured, deploymentConfig)
		if err := impl.validateDeploymentAppType(pipeline, deploymentConfig); err != nil {
			impl.logger.Errorw("validation error in creating pipeline", "name", pipeline.Name, "err", err)
			return nil, err
		}
	}

	isGitOpsRequiredForCD := impl.IsGitOpsRequiredForCD(pipelineCreateRequest)
	app, err := impl.appRepo.FindById(pipelineCreateRequest.AppId)
	if err != nil {
		impl.logger.Errorw("app not found", "err", err, "appId", pipelineCreateRequest.AppId)
		return nil, err
	}
	_, err = impl.ValidateCDPipelineRequest(pipelineCreateRequest, isGitOpsConfigured, isGitOpsRequiredForCD)
	if err != nil {
		return nil, err
	}

	// TODO: creating git repo for all apps irrespective of acd or helm
	if isGitOpsConfigured && isGitOpsRequiredForCD {

		gitopsRepoName, chartGitAttr, err := impl.appService.CreateGitopsRepo(app, pipelineCreateRequest.UserId)
		if err != nil {
			impl.logger.Errorw("error in creating git repo", "err", err)
			return nil, err
		}

		err = impl.RegisterInACD(gitopsRepoName, chartGitAttr, pipelineCreateRequest.UserId, ctx)
		if err != nil {
			impl.logger.Errorw("error in registering app in acd", "err", err)
			return nil, err
		}

		err = impl.updateGitRepoUrlInCharts(pipelineCreateRequest.AppId, chartGitAttr, pipelineCreateRequest.UserId)
		if err != nil {
			impl.logger.Errorw("error in updating git repo url in charts", "err", err)
			return nil, err
		}
	}

	for _, pipeline := range pipelineCreateRequest.Pipelines {

		id, err := impl.createCdPipeline(ctx, app, pipeline, pipelineCreateRequest.UserId)
		if err != nil {
			impl.logger.Errorw("error in creating pipeline", "name", pipeline.Name, "err", err)
			return nil, err
		}
		pipeline.Id = id

		//creating pipeline_stage entry here after tx commit due to FK issue
		if pipeline.PreDeployStage != nil && len(pipeline.PreDeployStage.Steps) > 0 {
			err = impl.pipelineStageService.CreatePipelineStage(pipeline.PreDeployStage, repository5.PIPELINE_STAGE_TYPE_PRE_CD, id, pipelineCreateRequest.UserId)
			if err != nil {
				impl.logger.Errorw("error in creating pre-cd stage", "err", err, "preCdStage", pipeline.PreDeployStage, "pipelineId", id)
				return nil, err
			}
		}
		if pipeline.PostDeployStage != nil && len(pipeline.PostDeployStage.Steps) > 0 {
			err = impl.pipelineStageService.CreatePipelineStage(pipeline.PostDeployStage, repository5.PIPELINE_STAGE_TYPE_POST_CD, id, pipelineCreateRequest.UserId)
			if err != nil {
				impl.logger.Errorw("error in creating post-cd stage", "err", err, "postCdStage", pipeline.PostDeployStage, "pipelineId", id)
				return nil, err
			}
		}

	}

	return pipelineCreateRequest, nil
}

func (impl *PipelineBuilderImpl) validateDeploymentAppType(pipeline *bean.CDPipelineConfigObject, deploymentConfig map[string]bool) error {

	// Config value doesn't exist in attribute table
	if deploymentConfig == nil {
		return nil
	}
	//Config value found to be true for ArgoCD and Helm both
	if allDeploymentConfigTrue(deploymentConfig) {
		return nil
	}
	//Case : {ArgoCD : false, Helm: true, HGF : true}
	if validDeploymentConfigReceived(deploymentConfig, pipeline.DeploymentAppType) {
		return nil
	}

	err := &util.ApiError{
		HttpStatusCode:  http.StatusBadRequest,
		InternalMessage: "Received deployment app type doesn't match with the allowed deployment app type for this environment.",
		UserMessage:     "Received deployment app type doesn't match with the allowed deployment app type for this environment.",
	}
	return err
}

func allDeploymentConfigTrue(deploymentConfig map[string]bool) bool {
	for _, value := range deploymentConfig {
		if !value {
			return false
		}
	}
	return true
}

func validDeploymentConfigReceived(deploymentConfig map[string]bool, deploymentTypeSent string) bool {
	for key, value := range deploymentConfig {
		if value && key == deploymentTypeSent {
			return true
		}
	}
	return false
}

func (impl *PipelineBuilderImpl) GetDeploymentConfigMap(environmentId int) (map[string]bool, error) {
	var deploymentConfig map[string]map[string]bool
	var deploymentConfigEnv map[string]bool
	deploymentConfigValues, err := impl.attributesRepository.FindByKey(attributes.ENFORCE_DEPLOYMENT_TYPE_CONFIG)
	if err == pg.ErrNoRows {
		return deploymentConfigEnv, nil
	}
	//if empty config received(doesn't exist in table) which can't be parsed
	if deploymentConfigValues.Value != "" {
		if err := json.Unmarshal([]byte(deploymentConfigValues.Value), &deploymentConfig); err != nil {
			rerr := &util.ApiError{
				HttpStatusCode:  http.StatusInternalServerError,
				InternalMessage: err.Error(),
				UserMessage:     "Failed to fetch deployment config values from the attributes table",
			}
			return deploymentConfigEnv, rerr
		}
		deploymentConfigEnv, _ = deploymentConfig[fmt.Sprintf("%d", environmentId)]
	}
	return deploymentConfigEnv, nil
}

func (impl *PipelineBuilderImpl) PatchCdPipelines(cdPipelines *bean.CDPatchRequest, ctx context.Context) (*bean.CdPipelines, error) {
	pipelineRequest := &bean.CdPipelines{
		UserId:    cdPipelines.UserId,
		AppId:     cdPipelines.AppId,
		Pipelines: []*bean.CDPipelineConfigObject{cdPipelines.Pipeline},
	}
	deleteAction := bean.CASCADE_DELETE
	if cdPipelines.ForceDelete {
		deleteAction = bean.FORCE_DELETE
	} else if cdPipelines.NonCascadeDelete {
		deleteAction = bean.NON_CASCADE_DELETE
	}
	switch cdPipelines.Action {
	case bean.CD_CREATE:
		return impl.CreateCdPipelines(pipelineRequest, ctx)
	case bean.CD_UPDATE:
		err := impl.updateCdPipeline(ctx, cdPipelines.Pipeline, cdPipelines.UserId)
		return pipelineRequest, err
	case bean.CD_DELETE:
		pipeline, err := impl.pipelineRepository.FindById(cdPipelines.Pipeline.Id)
		if err != nil {
			impl.logger.Errorw("error in getting cd pipeline by id", "err", err, "id", cdPipelines.Pipeline.Id)
			return pipelineRequest, err
		}
		deleteResponse, err := impl.DeleteCdPipeline(pipeline, ctx, deleteAction, false, cdPipelines.UserId)
		pipelineRequest.AppDeleteResponse = deleteResponse
		return pipelineRequest, err
	case bean.CD_DELETE_PARTIAL:
		pipeline, err := impl.pipelineRepository.FindById(cdPipelines.Pipeline.Id)
		if err != nil {
			impl.logger.Errorw("error in getting cd pipeline by id", "err", err, "id", cdPipelines.Pipeline.Id)
			return pipelineRequest, err
		}
		deleteResponse, err := impl.DeleteCdPipelinePartial(pipeline, ctx, deleteAction, cdPipelines.UserId)
		pipelineRequest.AppDeleteResponse = deleteResponse
		return pipelineRequest, err
	default:
		return nil, &util.ApiError{Code: "404", HttpStatusCode: 404, UserMessage: "operation not supported"}
	}
}

func (impl *PipelineBuilderImpl) DeleteCdPipeline(pipeline *pipelineConfig.Pipeline, ctx context.Context, deleteAction int, deleteFromAcd bool, userId int32) (*bean.AppDeleteResponseDTO, error) {
	cascadeDelete := true
	forceDelete := false
	deleteResponse := &bean.AppDeleteResponseDTO{
		DeleteInitiated:  false,
		ClusterReachable: true,
	}
	if deleteAction == bean.FORCE_DELETE {
		forceDelete = true
		cascadeDelete = false
	} else if deleteAction == bean.NON_CASCADE_DELETE {
		cascadeDelete = false
	}
	// updating cluster reachable flag
	clusterBean, err := impl.clusterRepository.FindById(pipeline.Environment.ClusterId)
	if err != nil {
		impl.logger.Errorw("error in getting cluster details", "err", err, "clusterId", pipeline.Environment.ClusterId)
	}
	deleteResponse.ClusterName = clusterBean.ClusterName
	if len(clusterBean.ErrorInConnecting) > 0 {
		deleteResponse.ClusterReachable = false
	}
	//getting children CD pipeline details
	childNodes, err := impl.appWorkflowRepository.FindWFCDMappingByParentCDPipelineId(pipeline.Id)
	if err != nil && err != pg.ErrNoRows {
		impl.logger.Errorw("error in getting children cd details", "err", err)
		return deleteResponse, err
	} else if len(childNodes) > 0 {
		impl.logger.Debugw("cannot delete cd pipeline, contains children cd")
		return deleteResponse, fmt.Errorf("Please delete children CD pipelines before deleting this pipeline.")
	}
	//getting deployment group for this pipeline
	deploymentGroupNames, err := impl.deploymentGroupRepository.GetNamesByAppIdAndEnvId(pipeline.EnvironmentId, pipeline.AppId)
	if err != nil && err != pg.ErrNoRows {
		impl.logger.Errorw("error in getting deployment group names by appId and envId", "err", err)
		return deleteResponse, err
	} else if len(deploymentGroupNames) > 0 {
		groupNamesByte, err := json.Marshal(deploymentGroupNames)
		if err != nil {
			impl.logger.Errorw("error in marshaling deployment group names", "err", err, "deploymentGroupNames", deploymentGroupNames)
		}
		impl.logger.Debugw("cannot delete cd pipeline, is being used in deployment group")
		return deleteResponse, fmt.Errorf("Please remove this CD pipeline from deployment groups : %s", string(groupNamesByte))
	}
	dbConnection := impl.pipelineRepository.GetConnection()
	tx, err := dbConnection.Begin()
	if err != nil {
		return deleteResponse, err
	}
	// Rollback tx on error.
	defer tx.Rollback()
	if err = impl.ciCdPipelineOrchestrator.DeleteCdPipeline(pipeline.Id, userId, tx); err != nil {
		impl.logger.Errorw("err in deleting pipeline from db", "id", pipeline, "err", err)
		return deleteResponse, err
	}
	// delete entry in app_status table
	err = impl.appStatusRepository.Delete(tx, pipeline.AppId, pipeline.EnvironmentId)
	if err != nil && err != pg.ErrNoRows {
		impl.logger.Errorw("err in deleting app_status from db", "appId", pipeline.AppId, "envId", pipeline.EnvironmentId, "err", err)
		return deleteResponse, err
	}
	//delete app workflow mapping
	appWorkflowMapping, err := impl.appWorkflowRepository.FindWFCDMappingByCDPipelineId(pipeline.Id)
	if err != nil {
		impl.logger.Errorw("error in deleting workflow mapping", "err", err)
		return deleteResponse, err
	}
	if appWorkflowMapping.ParentType == appWorkflow.WEBHOOK {
		childNodes, err := impl.appWorkflowRepository.FindWFCDMappingByExternalCiId(appWorkflowMapping.ParentId)
		if err != nil && !util.IsErrNoRows(err) {
			impl.logger.Errorw("error in fetching external ci", "err", err)
			return deleteResponse, err
		}
		noOtherChildNodes := true
		for _, childNode := range childNodes {
			if appWorkflowMapping.Id != childNode.Id {
				noOtherChildNodes = false
			}
		}
		if noOtherChildNodes {
			externalCiPipeline, err := impl.ciPipelineRepository.FindExternalCiById(appWorkflowMapping.ParentId)
			if err != nil {
				impl.logger.Errorw("error in deleting workflow mapping", "err", err)
				return deleteResponse, err
			}
			externalCiPipeline.Active = false
			externalCiPipeline.UpdatedOn = time.Now()
			externalCiPipeline.UpdatedBy = userId
			_, err = impl.ciPipelineRepository.UpdateExternalCi(externalCiPipeline, tx)
			if err != nil {
				impl.logger.Errorw("error in deleting workflow mapping", "err", err)
				return deleteResponse, err
			}

			appWorkflow, err := impl.appWorkflowRepository.FindById(appWorkflowMapping.AppWorkflowId)
			if err != nil {
				impl.logger.Errorw("error in deleting workflow mapping", "err", err)
				return deleteResponse, err
			}
			err = impl.appWorkflowRepository.DeleteAppWorkflow(appWorkflow, tx)
			if err != nil {
				impl.logger.Errorw("error in deleting workflow mapping", "err", err)
				return deleteResponse, err
			}
		}
	}
	appWorkflowMapping.UpdatedBy = userId
	appWorkflowMapping.UpdatedOn = time.Now()
	err = impl.appWorkflowRepository.DeleteAppWorkflowMapping(appWorkflowMapping, tx)
	if err != nil {
		impl.logger.Errorw("error in deleting workflow mapping", "err", err)
		return deleteResponse, err
	}

	if pipeline.PreStageConfig != "" {
		err = impl.prePostCdScriptHistoryService.CreatePrePostCdScriptHistory(pipeline, tx, repository4.PRE_CD_TYPE, false, 0, time.Time{})
		if err != nil {
			impl.logger.Errorw("error in creating pre cd script entry", "err", err, "pipeline", pipeline)
			return deleteResponse, err
		}
	}
	if pipeline.PostStageConfig != "" {
		err = impl.prePostCdScriptHistoryService.CreatePrePostCdScriptHistory(pipeline, tx, repository4.POST_CD_TYPE, false, 0, time.Time{})
		if err != nil {
			impl.logger.Errorw("error in creating post cd script entry", "err", err, "pipeline", pipeline)
			return deleteResponse, err
		}
	}
	cdPipelinePluginDeleteReq, err := impl.GetCdPipelineById(pipeline.Id)
	if err != nil {
		impl.logger.Errorw("error in getting cdPipeline by id", "err", err, "id", pipeline.Id)
		return deleteResponse, err
	}
	if cdPipelinePluginDeleteReq.PreDeployStage != nil && cdPipelinePluginDeleteReq.PreDeployStage.Id > 0 {
		//deleting pre-stage
		err = impl.pipelineStageService.DeletePipelineStage(cdPipelinePluginDeleteReq.PreDeployStage, userId, tx)
		if err != nil {
			impl.logger.Errorw("error in deleting pre-CD stage", "err", err, "preDeployStage", cdPipelinePluginDeleteReq.PreDeployStage)
			return deleteResponse, err
		}
	}
	if cdPipelinePluginDeleteReq.PostDeployStage != nil && cdPipelinePluginDeleteReq.PostDeployStage.Id > 0 {
		//deleting post-stage
		err = impl.pipelineStageService.DeletePipelineStage(cdPipelinePluginDeleteReq.PostDeployStage, userId, tx)
		if err != nil {
			impl.logger.Errorw("error in deleting post-CD stage", "err", err, "postDeployStage", cdPipelinePluginDeleteReq.PostDeployStage)
			return deleteResponse, err
		}
	}
	//delete app from argo cd, if created
	if pipeline.DeploymentAppCreated == true {
		deploymentAppName := fmt.Sprintf("%s-%s", pipeline.App.AppName, pipeline.Environment.Name)
		if util.IsAcdApp(pipeline.DeploymentAppType) {
			if !deleteResponse.ClusterReachable {
				impl.logger.Errorw("cluster connection error", "err", clusterBean.ErrorInConnecting)
				if cascadeDelete {
					return deleteResponse, nil
				}
			}
			impl.logger.Debugw("acd app is already deleted for this pipeline", "pipeline", pipeline)
			if deleteFromAcd {
				req := &application2.ApplicationDeleteRequest{
					Name:    &deploymentAppName,
					Cascade: &cascadeDelete,
				}
				if _, err := impl.application.Delete(ctx, req); err != nil {
					impl.logger.Errorw("err in deleting pipeline on argocd", "id", pipeline, "err", err)

					if forceDelete {
						impl.logger.Warnw("error while deletion of app in acd, continue to delete in db as this operation is force delete", "error", err)
					} else {
						//statusError, _ := err.(*errors2.StatusError)
						if cascadeDelete && strings.Contains(err.Error(), "code = NotFound") {
							err = &util.ApiError{
								UserMessage:     "Could not delete as application not found in argocd",
								InternalMessage: err.Error(),
							}
						} else {
							err = &util.ApiError{
								UserMessage:     "Could not delete application",
								InternalMessage: err.Error(),
							}
						}
						return deleteResponse, err
					}
				}
				impl.logger.Infow("app deleted from argocd", "id", pipeline.Id, "pipelineName", pipeline.Name, "app", deploymentAppName)
			}
		} else if util.IsHelmApp(pipeline.DeploymentAppType) {
			appIdentifier := &client.AppIdentifier{
				ClusterId:   pipeline.Environment.ClusterId,
				ReleaseName: deploymentAppName,
				Namespace:   pipeline.Environment.Namespace,
			}
			deleteResourceResponse, err := impl.helmAppService.DeleteApplication(ctx, appIdentifier)
			if forceDelete {
				impl.logger.Warnw("error while deletion of helm application, ignore error and delete from db since force delete req", "error", err, "pipelineId", pipeline.Id)
			} else {
				if err != nil {
					impl.logger.Errorw("error in deleting helm application", "error", err, "appIdentifier", appIdentifier)
					return deleteResponse, err
				}
				if deleteResourceResponse == nil || !deleteResourceResponse.GetSuccess() {
					return deleteResponse, errors.New("delete application response unsuccessful")
				}
			}
		}
	}
	err = tx.Commit()
	if err != nil {
		impl.logger.Errorw("error in committing db transaction", "err", err)
		return deleteResponse, err
	}
	deleteResponse.DeleteInitiated = true
	return deleteResponse, nil
}

func (impl *PipelineBuilderImpl) DeleteCdPipelinePartial(pipeline *pipelineConfig.Pipeline, ctx context.Context, deleteAction int, userId int32) (*bean.AppDeleteResponseDTO, error) {
	cascadeDelete := true
	forceDelete := false
	deleteResponse := &bean.AppDeleteResponseDTO{
		DeleteInitiated:  false,
		ClusterReachable: true,
	}
	if deleteAction == bean.FORCE_DELETE {
		forceDelete = true
		cascadeDelete = false
	} else if deleteAction == bean.NON_CASCADE_DELETE {
		cascadeDelete = false
	}
	//Updating clusterReachable flag
	clusterBean, err := impl.clusterRepository.FindById(pipeline.Environment.ClusterId)
	if err != nil {
		impl.logger.Errorw("error in getting cluster details", "err", err, "clusterId", pipeline.Environment.ClusterId)
	}
	deleteResponse.ClusterName = clusterBean.ClusterName
	if len(clusterBean.ErrorInConnecting) > 0 {
		deleteResponse.ClusterReachable = false
	}
	//getting children CD pipeline details
	childNodes, err := impl.appWorkflowRepository.FindWFCDMappingByParentCDPipelineId(pipeline.Id)
	if err != nil && err != pg.ErrNoRows {
		impl.logger.Errorw("error in getting children cd details", "err", err)
		return deleteResponse, err
	} else if len(childNodes) > 0 {
		impl.logger.Debugw("cannot delete cd pipeline, contains children cd")
		return deleteResponse, fmt.Errorf("Please delete children CD pipelines before deleting this pipeline.")
	}
	//getting deployment group for this pipeline
	deploymentGroupNames, err := impl.deploymentGroupRepository.GetNamesByAppIdAndEnvId(pipeline.EnvironmentId, pipeline.AppId)
	if err != nil && err != pg.ErrNoRows {
		impl.logger.Errorw("error in getting deployment group names by appId and envId", "err", err)
		return deleteResponse, err
	} else if len(deploymentGroupNames) > 0 {
		groupNamesByte, err := json.Marshal(deploymentGroupNames)
		if err != nil {
			impl.logger.Errorw("error in marshaling deployment group names", "err", err, "deploymentGroupNames", deploymentGroupNames)
		}
		impl.logger.Debugw("cannot delete cd pipeline, is being used in deployment group")
		return deleteResponse, fmt.Errorf("Please remove this CD pipeline from deployment groups : %s", string(groupNamesByte))
	}
	dbConnection := impl.pipelineRepository.GetConnection()
	tx, err := dbConnection.Begin()
	if err != nil {
		return deleteResponse, err
	}
	// Rollback tx on error.
	defer tx.Rollback()

	//delete app from argo cd, if created
	if pipeline.DeploymentAppCreated && !pipeline.DeploymentAppDeleteRequest {
		deploymentAppName := fmt.Sprintf("%s-%s", pipeline.App.AppName, pipeline.Environment.Name)
		if util.IsAcdApp(pipeline.DeploymentAppType) {
			if !deleteResponse.ClusterReachable {
				impl.logger.Errorw("cluster connection error", "err", clusterBean.ErrorInConnecting)
				if cascadeDelete {
					return deleteResponse, nil
				}
			}
			impl.logger.Debugw("acd app is already deleted for this pipeline", "pipeline", pipeline)
			req := &application2.ApplicationDeleteRequest{
				Name:    &deploymentAppName,
				Cascade: &cascadeDelete,
			}
			if _, err := impl.application.Delete(ctx, req); err != nil {
				impl.logger.Errorw("err in deleting pipeline on argocd", "id", pipeline, "err", err)

				if forceDelete {
					impl.logger.Warnw("error while deletion of app in acd, continue to delete in db as this operation is force delete", "error", err)
				} else {
					//statusError, _ := err.(*errors2.StatusError)
					if cascadeDelete && strings.Contains(err.Error(), "code = NotFound") {
						err = &util.ApiError{
							UserMessage:     "Could not delete as application not found in argocd",
							InternalMessage: err.Error(),
						}
					} else {
						err = &util.ApiError{
							UserMessage:     "Could not delete application",
							InternalMessage: err.Error(),
						}
					}
					return deleteResponse, err
				}
			}
			impl.logger.Infow("app deleted from argocd", "id", pipeline.Id, "pipelineName", pipeline.Name, "app", deploymentAppName)
			pipeline.DeploymentAppDeleteRequest = true
			pipeline.UpdatedOn = time.Now()
			pipeline.UpdatedBy = userId
			err = impl.pipelineRepository.Update(pipeline, tx)
			if err != nil {
				impl.logger.Errorw("error in partially delete cd pipeline", "err", err)
				return deleteResponse, err
			}
		}
		deleteResponse.DeleteInitiated = true
	}
	err = tx.Commit()
	if err != nil {
		impl.logger.Errorw("error in committing db transaction", "err", err)
		return deleteResponse, err
	}
	return deleteResponse, nil
}

func (impl *PipelineBuilderImpl) DeleteACDAppCdPipelineWithNonCascade(pipeline *pipelineConfig.Pipeline, ctx context.Context, forceDelete bool, userId int32) error {
	if forceDelete {
		_, err := impl.DeleteCdPipeline(pipeline, ctx, bean.FORCE_DELETE, false, userId)
		return err
	}
	//delete app from argo cd with non-cascade, if created
	if pipeline.DeploymentAppCreated && util.IsAcdApp(pipeline.DeploymentAppType) {
		appDetails, err := impl.appRepo.FindById(pipeline.AppId)
		deploymentAppName := fmt.Sprintf("%s-%s", appDetails.AppName, pipeline.Environment.Name)
		impl.logger.Debugw("acd app is already deleted for this pipeline", "pipeline", pipeline)
		cascadeDelete := false
		req := &application2.ApplicationDeleteRequest{
			Name:    &deploymentAppName,
			Cascade: &cascadeDelete,
		}
		if _, err = impl.application.Delete(ctx, req); err != nil {
			impl.logger.Errorw("err in deleting pipeline on argocd", "id", pipeline, "err", err)
			//statusError, _ := err.(*errors2.StatusError)
			if !strings.Contains(err.Error(), "code = NotFound") {
				err = &util.ApiError{
					UserMessage:     "Could not delete application",
					InternalMessage: err.Error(),
				}
				return err
			}
		}

	}
	return nil
}

// ChangeDeploymentType takes in DeploymentAppTypeChangeRequest struct and
// deletes all the cd pipelines for that deployment type in all apps that belongs to
// that environment and updates the db with desired deployment app type
func (impl *PipelineBuilderImpl) ChangeDeploymentType(ctx context.Context,
	request *bean.DeploymentAppTypeChangeRequest) (*bean.DeploymentAppTypeChangeResponse, error) {

	var response *bean.DeploymentAppTypeChangeResponse
	var deleteDeploymentType bean.DeploymentType
	var err error

	if request.DesiredDeploymentType == bean.ArgoCd {
		deleteDeploymentType = bean.Helm
	} else {
		deleteDeploymentType = bean.ArgoCd
	}

	// Force delete apps
	response, err = impl.DeleteDeploymentAppsForEnvironment(ctx,
		request.EnvId, deleteDeploymentType, request.ExcludeApps, request.IncludeApps, request.UserId)

	if err != nil {
		return nil, err
	}

	// Updating the env id and desired deployment app type received from request in the response
	response.EnvId = request.EnvId
	response.DesiredDeploymentType = request.DesiredDeploymentType
	response.TriggeredPipelines = make([]*bean.CdPipelineTrigger, 0)

	// Update the deployment app type to Helm and toggle deployment_app_created to false in db
	var cdPipelineIds []int
	for _, item := range response.SuccessfulPipelines {
		cdPipelineIds = append(cdPipelineIds, item.Id)
	}

	// If nothing to update in db
	if len(cdPipelineIds) == 0 {
		return response, nil
	}

	// Update in db
	err = impl.pipelineRepository.UpdateCdPipelineDeploymentAppInFilter(string(request.DesiredDeploymentType),
		cdPipelineIds, request.UserId, false, true)

	if err != nil {
		impl.logger.Errorw("failed to update deployment app type in db",
			"pipeline ids", cdPipelineIds,
			"desired deployment type", request.DesiredDeploymentType,
			"err", err)

		return response, nil
	}

	if !request.AutoTriggerDeployment {
		return response, nil
	}

	// Bulk trigger all the successfully changed pipelines (async)
	bulkTriggerRequest := make([]*BulkTriggerRequest, 0)

	pipelineIds := make([]int, 0, len(response.SuccessfulPipelines))
	for _, item := range response.SuccessfulPipelines {
		pipelineIds = append(pipelineIds, item.Id)
	}

	// Get all pipelines
	pipelines, err := impl.pipelineRepository.FindByIdsIn(pipelineIds)
	if err != nil {
		impl.logger.Errorw("failed to fetch pipeline details",
			"ids", pipelineIds,
			"err", err)

		return response, nil
	}

	for _, pipeline := range pipelines {

		artifactDetails, err := impl.RetrieveArtifactsByCDPipeline(pipeline, "DEPLOY")

		if err != nil {
			impl.logger.Errorw("failed to fetch artifact details for cd pipeline",
				"pipelineId", pipeline.Id,
				"appId", pipeline.AppId,
				"envId", pipeline.EnvironmentId,
				"err", err)

			return response, nil
		}

		if artifactDetails.LatestWfArtifactId == 0 || artifactDetails.LatestWfArtifactStatus == "" {
			continue
		}

		bulkTriggerRequest = append(bulkTriggerRequest, &BulkTriggerRequest{
			CiArtifactId: artifactDetails.LatestWfArtifactId,
			PipelineId:   pipeline.Id,
		})
		response.TriggeredPipelines = append(response.TriggeredPipelines, &bean.CdPipelineTrigger{
			CiArtifactId: artifactDetails.LatestWfArtifactId,
			PipelineId:   pipeline.Id,
		})
	}

	// pg panics if empty slice is passed as an argument
	if len(bulkTriggerRequest) == 0 {
		return response, nil
	}

	// Trigger
	_, err = impl.workflowDagExecutor.TriggerBulkDeploymentAsync(bulkTriggerRequest, request.UserId)

	if err != nil {
		impl.logger.Errorw("failed to bulk trigger cd pipelines with error: "+err.Error(),
			"err", err)
	}
	return response, nil
}

func (impl *PipelineBuilderImpl) ChangePipelineDeploymentType(ctx context.Context,
	request *bean.DeploymentAppTypeChangeRequest) (*bean.DeploymentAppTypeChangeResponse, error) {

	response := &bean.DeploymentAppTypeChangeResponse{
		EnvId:                 request.EnvId,
		DesiredDeploymentType: request.DesiredDeploymentType,
		TriggeredPipelines:    make([]*bean.CdPipelineTrigger, 0),
	}

	var deleteDeploymentType bean.DeploymentType

	if request.DesiredDeploymentType == bean.ArgoCd {
		deleteDeploymentType = bean.Helm
	} else {
		deleteDeploymentType = bean.ArgoCd
	}

	pipelines, err := impl.pipelineRepository.FindActiveByEnvIdAndDeploymentType(request.EnvId,
		string(deleteDeploymentType), request.ExcludeApps, request.IncludeApps)

	if err != nil {
		impl.logger.Errorw("Error fetching cd pipelines",
			"environmentId", request.EnvId,
			"currentDeploymentAppType", string(deleteDeploymentType),
			"err", err)
		return response, err
	}

	var pipelineIds []int
	for _, item := range pipelines {
		pipelineIds = append(pipelineIds, item.Id)
	}

	if len(pipelineIds) == 0 {
		return response, nil
	}

	err = impl.pipelineRepository.UpdateCdPipelineDeploymentAppInFilter(string(request.DesiredDeploymentType),
		pipelineIds, request.UserId, false, true)

	if err != nil {
		impl.logger.Errorw("failed to update deployment app type in db",
			"pipeline ids", pipelineIds,
			"desired deployment type", request.DesiredDeploymentType,
			"err", err)

		return response, nil
	}
	deleteResponse := impl.DeleteDeploymentApps(ctx, pipelines, request.UserId)

	response.SuccessfulPipelines = deleteResponse.SuccessfulPipelines
	response.FailedPipelines = deleteResponse.FailedPipelines

	var cdPipelineIds []int
	for _, item := range response.FailedPipelines {
		cdPipelineIds = append(cdPipelineIds, item.Id)
	}

	if len(cdPipelineIds) == 0 {
		return response, nil
	}

	err = impl.pipelineRepository.UpdateCdPipelineDeploymentAppInFilter(string(deleteDeploymentType),
		cdPipelineIds, request.UserId, true, false)

	if err != nil {
		impl.logger.Errorw("failed to update deployment app type in db",
			"pipeline ids", cdPipelineIds,
			"desired deployment type", request.DesiredDeploymentType,
			"err", err)

		return response, nil
	}

	return response, nil
}

func (impl *PipelineBuilderImpl) TriggerDeploymentAfterTypeChange(ctx context.Context,
	request *bean.DeploymentAppTypeChangeRequest) (*bean.DeploymentAppTypeChangeResponse, error) {

	response := &bean.DeploymentAppTypeChangeResponse{
		EnvId:                 request.EnvId,
		DesiredDeploymentType: request.DesiredDeploymentType,
		TriggeredPipelines:    make([]*bean.CdPipelineTrigger, 0),
	}
	var err error

	cdPipelines, err := impl.pipelineRepository.FindActiveByEnvIdAndDeploymentType(request.EnvId,
		string(request.DesiredDeploymentType), request.ExcludeApps, request.IncludeApps)

	if err != nil {
		impl.logger.Errorw("Error fetching cd pipelines",
			"environmentId", request.EnvId,
			"desiredDeploymentAppType", string(request.DesiredDeploymentType),
			"err", err)
		return response, err
	}

	var cdPipelineIds []int
	for _, item := range cdPipelines {
		cdPipelineIds = append(cdPipelineIds, item.Id)
	}

	if len(cdPipelineIds) == 0 {
		return response, nil
	}

	deleteResponse := impl.FetchDeletedApp(ctx, cdPipelines)

	response.SuccessfulPipelines = deleteResponse.SuccessfulPipelines
	response.FailedPipelines = deleteResponse.FailedPipelines

	var successPipelines []int
	for _, item := range response.SuccessfulPipelines {
		successPipelines = append(successPipelines, item.Id)
	}

	bulkTriggerRequest := make([]*BulkTriggerRequest, 0)

	pipelineIds := make([]int, 0, len(response.SuccessfulPipelines))
	for _, item := range response.SuccessfulPipelines {
		pipelineIds = append(pipelineIds, item.Id)
	}

	pipelines, err := impl.pipelineRepository.FindByIdsIn(pipelineIds)
	if err != nil {
		impl.logger.Errorw("failed to fetch pipeline details",
			"ids", pipelineIds,
			"err", err)

		return response, nil
	}

	for _, pipeline := range pipelines {

		artifactDetails, err := impl.RetrieveArtifactsByCDPipeline(pipeline, "DEPLOY")

		if err != nil {
			impl.logger.Errorw("failed to fetch artifact details for cd pipeline",
				"pipelineId", pipeline.Id,
				"appId", pipeline.AppId,
				"envId", pipeline.EnvironmentId,
				"err", err)

			return response, nil
		}

		if artifactDetails.LatestWfArtifactId == 0 || artifactDetails.LatestWfArtifactStatus == "" {
			continue
		}

		bulkTriggerRequest = append(bulkTriggerRequest, &BulkTriggerRequest{
			CiArtifactId: artifactDetails.LatestWfArtifactId,
			PipelineId:   pipeline.Id,
		})
		response.TriggeredPipelines = append(response.TriggeredPipelines, &bean.CdPipelineTrigger{
			CiArtifactId: artifactDetails.LatestWfArtifactId,
			PipelineId:   pipeline.Id,
		})
	}

	if len(bulkTriggerRequest) == 0 {
		return response, nil
	}

	_, err = impl.workflowDagExecutor.TriggerBulkDeploymentAsync(bulkTriggerRequest, request.UserId)

	if err != nil {
		impl.logger.Errorw("failed to bulk trigger cd pipelines with error: "+err.Error(),
			"err", err)
	}

	err = impl.pipelineRepository.UpdateCdPipelineAfterDeployment(string(request.DesiredDeploymentType),
		successPipelines, request.UserId, false)

	if err != nil {
		impl.logger.Errorw("failed to update cd pipelines with error: : "+err.Error(),
			"err", err)
	}

	return response, nil
}

// DeleteDeploymentAppsForEnvironment takes in environment id and current deployment app type
// and deletes all the cd pipelines for that deployment type in all apps that belongs to
// that environment.
func (impl *PipelineBuilderImpl) DeleteDeploymentAppsForEnvironment(ctx context.Context, environmentId int,
	currentDeploymentAppType bean.DeploymentType, exclusionList []int, includeApps []int, userId int32) (*bean.DeploymentAppTypeChangeResponse, error) {

	// fetch active pipelines from database for the given environment id and current deployment app type
	pipelines, err := impl.pipelineRepository.FindActiveByEnvIdAndDeploymentType(environmentId,
		string(currentDeploymentAppType), exclusionList, includeApps)

	if err != nil {
		impl.logger.Errorw("Error fetching cd pipelines",
			"environmentId", environmentId,
			"currentDeploymentAppType", currentDeploymentAppType,
			"err", err)

		return &bean.DeploymentAppTypeChangeResponse{
			EnvId:               environmentId,
			SuccessfulPipelines: []*bean.DeploymentChangeStatus{},
			FailedPipelines:     []*bean.DeploymentChangeStatus{},
		}, err
	}

	// Currently deleting apps only in argocd is supported
	return impl.DeleteDeploymentApps(ctx, pipelines, userId), nil
}

// DeleteDeploymentApps takes in a list of pipelines and delete the applications

func (impl *PipelineBuilderImpl) DeleteDeploymentApps(ctx context.Context,
	pipelines []*pipelineConfig.Pipeline, userId int32) *bean.DeploymentAppTypeChangeResponse {

	successfulPipelines := make([]*bean.DeploymentChangeStatus, 0)
	failedPipelines := make([]*bean.DeploymentChangeStatus, 0)

	isGitOpsConfigured, gitOpsConfigErr := impl.IsGitopsConfigured()

	// Iterate over all the pipelines in the environment for given deployment app type
	for _, pipeline := range pipelines {

		var isValid bool
		// check if pipeline info like app name and environment is empty or not
		if failedPipelines, isValid = impl.isPipelineInfoValid(pipeline, failedPipelines); !isValid {
			continue
		}

		var healthChkErr error
		// check health of the app if it is argocd deployment type
		if _, healthChkErr = impl.handleNotDeployedAppsIfArgoDeploymentType(pipeline, failedPipelines); healthChkErr != nil {

			// cannot delete unhealthy app
			continue
		}

		deploymentAppName := fmt.Sprintf("%s-%s", pipeline.App.AppName, pipeline.Environment.Name)
		var err error

		// delete request
		if pipeline.DeploymentAppType == bean.ArgoCd {
			err = impl.deleteArgoCdApp(ctx, pipeline, deploymentAppName, true)

		} else {

			// For converting from Helm to ArgoCD, GitOps should be configured
			if gitOpsConfigErr != nil || !isGitOpsConfigured {
				err = errors.New("GitOps not configured or unable to fetch GitOps configuration")

			} else {
				// Register app in ACD
				var AcdRegisterErr, RepoURLUpdateErr error
				gitopsRepoName, chartGitAttr, createGitRepoErr := impl.appService.CreateGitopsRepo(&app2.App{Id: pipeline.AppId, AppName: pipeline.App.AppName}, userId)
				if createGitRepoErr != nil {
					impl.logger.Errorw("error increating git repo", "err", err)
				}
				if createGitRepoErr == nil {
					AcdRegisterErr = impl.RegisterInACD(gitopsRepoName,
						chartGitAttr,
						userId,
						ctx)
					if AcdRegisterErr != nil {
						impl.logger.Errorw("error in registering acd app", "err", err)
					}
					if AcdRegisterErr == nil {
						RepoURLUpdateErr = impl.chartTemplateService.UpdateGitRepoUrlInCharts(pipeline.AppId, chartGitAttr, userId)
						if RepoURLUpdateErr != nil {
							impl.logger.Errorw("error in updating git repo url in charts", "err", err)
						}
					}
				}
				if createGitRepoErr != nil {
					err = createGitRepoErr
				} else if AcdRegisterErr != nil {
					err = AcdRegisterErr
				} else if RepoURLUpdateErr != nil {
					err = RepoURLUpdateErr
				}
			}
			if err != nil {
				impl.logger.Errorw("error registering app on ACD with error: "+err.Error(),
					"deploymentAppName", deploymentAppName,
					"envId", pipeline.EnvironmentId,
					"appId", pipeline.AppId,
					"err", err)

				// deletion failed, append to the list of failed pipelines
				failedPipelines = impl.handleFailedDeploymentAppChange(pipeline, failedPipelines,
					"failed to register app on ACD with error: "+err.Error())

				continue
			}
			err = impl.deleteHelmApp(ctx, pipeline)
		}

		if err != nil {
			impl.logger.Errorw("error deleting app on "+pipeline.DeploymentAppType,
				"deployment app name", deploymentAppName,
				"err", err)

			// deletion failed, append to the list of failed pipelines
			failedPipelines = impl.handleFailedDeploymentAppChange(pipeline, failedPipelines,
				"error deleting app with error: "+err.Error())

			continue
		}

		// deletion successful, append to the list of successful pipelines
		successfulPipelines = impl.appendToDeploymentChangeStatusList(
			successfulPipelines,
			pipeline,
			"",
			bean.INITIATED)
	}

	return &bean.DeploymentAppTypeChangeResponse{
		SuccessfulPipelines: successfulPipelines,
		FailedPipelines:     failedPipelines,
	}
}

// from argocd / helm.

func (impl *PipelineBuilderImpl) isGitRepoUrlPresent(appId int) bool {
	fetchedChart, err := impl.chartRepository.FindLatestByAppId(appId)

	if err != nil || len(fetchedChart.GitRepoUrl) == 0 {
		impl.logger.Errorw("error fetching git repo url or it is not present")
		return false
	}
	return true
}

func (impl *PipelineBuilderImpl) isPipelineInfoValid(pipeline *pipelineConfig.Pipeline,
	failedPipelines []*bean.DeploymentChangeStatus) ([]*bean.DeploymentChangeStatus, bool) {

	if len(pipeline.App.AppName) == 0 || len(pipeline.Environment.Name) == 0 {
		impl.logger.Errorw("app name or environment name is not present",
			"pipeline id", pipeline.Id)

		failedPipelines = impl.handleFailedDeploymentAppChange(pipeline, failedPipelines,
			"could not fetch app name or environment name")

		return failedPipelines, false
	}
	return failedPipelines, true
}

func (impl *PipelineBuilderImpl) handleFailedDeploymentAppChange(pipeline *pipelineConfig.Pipeline,
	failedPipelines []*bean.DeploymentChangeStatus, err string) []*bean.DeploymentChangeStatus {

	return impl.appendToDeploymentChangeStatusList(
		failedPipelines,
		pipeline,
		err,
		bean.Failed)
}

func (impl *PipelineBuilderImpl) handleNotHealthyAppsIfArgoDeploymentType(pipeline *pipelineConfig.Pipeline,
	failedPipelines []*bean.DeploymentChangeStatus) ([]*bean.DeploymentChangeStatus, error) {

	if pipeline.DeploymentAppType == bean.ArgoCd {
		// check if app status is Healthy
		status, err := impl.appStatusRepository.Get(pipeline.AppId, pipeline.EnvironmentId)

		// case: missing status row in db
		if len(status.Status) == 0 {
			return failedPipelines, nil
		}

		// cannot delete the app from argocd if app status is Progressing
		if err != nil || status.Status == "Progressing" {

			healthCheckErr := errors.New("unable to fetch app status or app status is progressing")

			impl.logger.Errorw(healthCheckErr.Error(),
				"appId", pipeline.AppId,
				"environmentId", pipeline.EnvironmentId,
				"err", err)

			failedPipelines = impl.handleFailedDeploymentAppChange(pipeline, failedPipelines, healthCheckErr.Error())

			return failedPipelines, healthCheckErr
		}
		return failedPipelines, nil
	}
	return failedPipelines, nil
}

func (impl *PipelineBuilderImpl) handleNotDeployedAppsIfArgoDeploymentType(pipeline *pipelineConfig.Pipeline,
	failedPipelines []*bean.DeploymentChangeStatus) ([]*bean.DeploymentChangeStatus, error) {

	if pipeline.DeploymentAppType == string(bean.ArgoCd) {
		// check if app status is Healthy
		status, err := impl.appStatusRepository.Get(pipeline.AppId, pipeline.EnvironmentId)

		// case: missing status row in db
		if len(status.Status) == 0 {
			return failedPipelines, nil
		}

		// cannot delete the app from argocd if app status is Progressing
		if err != nil {

			healthCheckErr := errors.New("unable to fetch app status")

			impl.logger.Errorw(healthCheckErr.Error(),
				"appId", pipeline.AppId,
				"environmentId", pipeline.EnvironmentId,
				"err", err)

			failedPipelines = impl.handleFailedDeploymentAppChange(pipeline, failedPipelines, healthCheckErr.Error())

			return failedPipelines, healthCheckErr
		}
		return failedPipelines, nil
	}
	return failedPipelines, nil
}

func (impl *PipelineBuilderImpl) FetchDeletedApp(ctx context.Context,
	pipelines []*pipelineConfig.Pipeline) *bean.DeploymentAppTypeChangeResponse {

	successfulPipelines := make([]*bean.DeploymentChangeStatus, 0)
	failedPipelines := make([]*bean.DeploymentChangeStatus, 0)
	// Iterate over all the pipelines in the environment for given deployment app type
	for _, pipeline := range pipelines {

		deploymentAppName := fmt.Sprintf("%s-%s", pipeline.App.AppName, pipeline.Environment.Name)
		var err error
		if pipeline.DeploymentAppType == string(bean.ArgoCd) {
			appIdentifier := &client.AppIdentifier{
				ClusterId:   pipeline.Environment.ClusterId,
				ReleaseName: pipeline.DeploymentAppName,
				Namespace:   pipeline.Environment.Namespace,
			}
			_, err = impl.helmAppService.GetApplicationDetail(ctx, appIdentifier)
		} else {
			req := &application2.ApplicationQuery{
				Name: &deploymentAppName,
			}
			_, err = impl.application.Get(ctx, req)
		}
		if strings.Contains(err.Error(), "not found") {
			successfulPipelines = impl.appendToDeploymentChangeStatusList(
				successfulPipelines,
				pipeline,
				"",
				bean.Success)
		} else {
			failedPipelines = impl.appendToDeploymentChangeStatusList(
				failedPipelines,
				pipeline,
				"App Not Yet Deleted.",
				bean.NOT_YET_DELETED)
		}
	}

	return &bean.DeploymentAppTypeChangeResponse{
		SuccessfulPipelines: successfulPipelines,
		FailedPipelines:     failedPipelines,
	}
}

// deleteArgoCdApp takes context and deployment app name used in argo cd and deletes
// the application in argo cd.
func (impl *PipelineBuilderImpl) deleteArgoCdApp(ctx context.Context, pipeline *pipelineConfig.Pipeline, deploymentAppName string,
	cascadeDelete bool) error {

	if !pipeline.DeploymentAppCreated {
		return nil
	}

	// building the argocd application delete request
	req := &application2.ApplicationDeleteRequest{
		Name:    &deploymentAppName,
		Cascade: &cascadeDelete,
	}

	_, err := impl.application.Delete(ctx, req)

	if err != nil {
		impl.logger.Errorw("error in deleting argocd application", "err", err)
		// Possible that argocd app got deleted but db updation failed
		if strings.Contains(err.Error(), "code = NotFound") {
			return nil
		}
		return err
	}
	return nil
}

// deleteHelmApp takes in context and pipeline object and deletes the release in helm
func (impl *PipelineBuilderImpl) deleteHelmApp(ctx context.Context, pipeline *pipelineConfig.Pipeline) error {

	if !pipeline.DeploymentAppCreated {
		return nil
	}

	// validation
	if !util.IsHelmApp(pipeline.DeploymentAppType) {
		return errors.New("unable to delete pipeline with id: " + strconv.Itoa(pipeline.Id) + ", not a helm app")
	}

	// create app identifier
	appIdentifier := &client.AppIdentifier{
		ClusterId:   pipeline.Environment.ClusterId,
		ReleaseName: pipeline.DeploymentAppName,
		Namespace:   pipeline.Environment.Namespace,
	}

	// call for delete resource
	deleteResponse, err := impl.helmAppService.DeleteApplication(ctx, appIdentifier)

	if err != nil {
		impl.logger.Errorw("error in deleting helm application", "error", err, "appIdentifier", appIdentifier)
		return err
	}

	if deleteResponse == nil || !deleteResponse.GetSuccess() {
		return errors.New("helm delete application response unsuccessful")
	}
	return nil
}

func (impl *PipelineBuilderImpl) appendToDeploymentChangeStatusList(pipelines []*bean.DeploymentChangeStatus,
	pipeline *pipelineConfig.Pipeline, error string, status bean.Status) []*bean.DeploymentChangeStatus {

	return append(pipelines, &bean.DeploymentChangeStatus{
		Id:      pipeline.Id,
		AppId:   pipeline.AppId,
		AppName: pipeline.App.AppName,
		EnvId:   pipeline.EnvironmentId,
		EnvName: pipeline.Environment.Name,
		Error:   error,
		Status:  status,
	})
}

type DeploymentType struct {
	Deployment Deployment `json:"deployment"`
}

type Deployment struct {
	Strategy map[string]interface{} `json:"strategy"`
}

func (impl *PipelineBuilderImpl) createCdPipeline(ctx context.Context, app *app2.App, pipeline *bean.CDPipelineConfigObject, userId int32) (pipelineRes int, err error) {
	dbConnection := impl.pipelineRepository.GetConnection()
	tx, err := dbConnection.Begin()
	if err != nil {
		return 0, err
	}
	// Rollback tx on error.
	defer tx.Rollback()
	if pipeline.AppWorkflowId == 0 && pipeline.ParentPipelineType == "WEBHOOK" {
		wf := &appWorkflow.AppWorkflow{
			Name:     fmt.Sprintf("wf-%d-%s", app.Id, util2.Generate(4)),
			AppId:    app.Id,
			Active:   true,
			AuditLog: sql.AuditLog{CreatedBy: userId, CreatedOn: time.Now(), UpdatedOn: time.Now(), UpdatedBy: userId},
		}
		savedAppWf, err := impl.appWorkflowRepository.SaveAppWorkflowWithTx(wf, tx)
		if err != nil {
			impl.logger.Errorw("error in saving app workflow", "appId", app.Id, "err", err)
			return 0, err
		}
		externalCiPipelineId, err := impl.CreateExternalCiAndAppWorkflowMapping(app.Id, savedAppWf.Id, userId, tx)
		if err != nil {
			impl.logger.Errorw("error in creating new external ci pipeline and new app workflow mapping", "appId", app.Id, "err", err)
			return 0, err
		}
		pipeline.ParentPipelineId = externalCiPipelineId
		pipeline.AppWorkflowId = savedAppWf.Id
	}

	chart, err := impl.chartRepository.FindLatestChartForAppByAppId(app.Id)
	if err != nil {
		return 0, err
	}
	envOverride, err := impl.propertiesConfigService.CreateIfRequired(chart, pipeline.EnvironmentId, userId, false, models.CHARTSTATUS_NEW, false, false, pipeline.Namespace, chart.IsBasicViewLocked, chart.CurrentViewEditor, tx)
	if err != nil {
		return 0, err
	}

	// Get pipeline override based on Deployment strategy
	//TODO: mark as created in our db
	pipelineId, err := impl.ciCdPipelineOrchestrator.CreateCDPipelines(pipeline, app.Id, userId, tx, app.AppName)
	if err != nil {
		impl.logger.Errorw("error in creating cd pipeline", "appId", app.Id, "pipeline", pipeline)
		return 0, err
	}
	if pipeline.RefPipelineId > 0 {
		pipeline.SourceToNewPipelineId[pipeline.RefPipelineId] = pipelineId
	}

	//adding pipeline to workflow
	_, err = impl.appWorkflowRepository.FindByIdAndAppId(pipeline.AppWorkflowId, app.Id)
	if err != nil && err != pg.ErrNoRows {
		return 0, err
	}
	if pipeline.AppWorkflowId > 0 {
		var parentPipelineId int
		var parentPipelineType string

		if pipeline.ParentPipelineId == 0 {
			parentPipelineId = pipeline.CiPipelineId
			parentPipelineType = "CI_PIPELINE"
		} else {
			parentPipelineId = pipeline.ParentPipelineId
			parentPipelineType = pipeline.ParentPipelineType
			if pipeline.ParentPipelineType != appWorkflow.WEBHOOK && pipeline.RefPipelineId > 0 && len(pipeline.SourceToNewPipelineId) > 0 {
				parentPipelineId = pipeline.SourceToNewPipelineId[pipeline.ParentPipelineId]
			}
		}
		appWorkflowMap := &appWorkflow.AppWorkflowMapping{
			AppWorkflowId: pipeline.AppWorkflowId,
			ParentId:      parentPipelineId,
			ParentType:    parentPipelineType,
			ComponentId:   pipelineId,
			Type:          "CD_PIPELINE",
			Active:        true,
			AuditLog:      sql.AuditLog{CreatedBy: userId, CreatedOn: time.Now(), UpdatedOn: time.Now(), UpdatedBy: userId},
		}
		_, err = impl.appWorkflowRepository.SaveAppWorkflowMapping(appWorkflowMap, tx)
		if err != nil {
			return 0, err
		}
	}
	//getting global app metrics for cd pipeline create because env level metrics is not created yet
	appLevelAppMetricsEnabled := false
	appLevelMetrics, err := impl.appLevelMetricsRepository.FindByAppId(app.Id)
	if err != nil && err != pg.ErrNoRows {
		impl.logger.Errorw("error in getting app level metrics app level", "error", err)
	} else if err == nil {
		appLevelAppMetricsEnabled = appLevelMetrics.AppMetrics
	}
	err = impl.deploymentTemplateHistoryService.CreateDeploymentTemplateHistoryFromEnvOverrideTemplate(envOverride, tx, appLevelAppMetricsEnabled, pipelineId)
	if err != nil {
		impl.logger.Errorw("error in creating entry for env deployment template history", "err", err, "envOverride", envOverride)
		return 0, err
	}
	//VARIABLE_MAPPING_UPDATE
	err = impl.extractAndMapVariables(envOverride.EnvOverrideValues, envOverride.Id, repository6.EntityTypeDeploymentTemplateEnvLevel, envOverride.UpdatedBy, tx)
	if err != nil {
		return 0, err
	}
	// strategies for pipeline ids, there is only one is default
	defaultCount := 0
	for _, item := range pipeline.Strategies {
		if item.Default {
			defaultCount = defaultCount + 1
			if defaultCount > 1 {
				impl.logger.Warnw("already have one strategy is default in this pipeline", "strategy", item.DeploymentTemplate)
				item.Default = false
			}
		}
		strategy := &chartConfig.PipelineStrategy{
			PipelineId: pipelineId,
			Strategy:   item.DeploymentTemplate,
			Config:     string(item.Config),
			Default:    item.Default,
			Deleted:    false,
			AuditLog:   sql.AuditLog{UpdatedBy: userId, CreatedBy: userId, UpdatedOn: time.Now(), CreatedOn: time.Now()},
		}
		err = impl.pipelineConfigRepository.Save(strategy, tx)
		if err != nil {
			impl.logger.Errorw("error in saving strategy", "strategy", item.DeploymentTemplate)
			return pipelineId, fmt.Errorf("pipeline created but failed to add strategy")
		}
		//creating history entry for strategy
		_, err = impl.pipelineStrategyHistoryService.CreatePipelineStrategyHistory(strategy, pipeline.TriggerType, tx)
		if err != nil {
			impl.logger.Errorw("error in creating strategy history entry", "err", err)
			return 0, err
		}

	}

	err = tx.Commit()
	if err != nil {
		return 0, err
	}

	impl.logger.Debugw("pipeline created with GitMaterialId ", "id", pipelineId, "pipeline", pipeline)
	return pipelineId, nil
}

<<<<<<< HEAD
func (impl PipelineBuilderImpl) CreateExternalCiAndAppWorkflowMapping(appId, appWorkflowId int, userId int32, tx *pg.Tx) (int, error) {
	externalCiPipeline := &pipelineConfig.ExternalCiPipeline{
		AppId:       appId,
		AccessToken: "",
		Active:      true,
		AuditLog:    sql.AuditLog{CreatedBy: userId, CreatedOn: time.Now(), UpdatedOn: time.Now(), UpdatedBy: userId},
	}
	externalCiPipeline, err := impl.ciPipelineRepository.SaveExternalCi(externalCiPipeline, tx)
	if err != nil {
		impl.logger.Errorw("error in saving external ci", "appId", appId, "err", err)
		return 0, err
	}
	appWorkflowMap := &appWorkflow.AppWorkflowMapping{
		AppWorkflowId: appWorkflowId,
		ComponentId:   externalCiPipeline.Id,
		Type:          "WEBHOOK",
		Active:        true,
		AuditLog:      sql.AuditLog{CreatedBy: userId, CreatedOn: time.Now(), UpdatedOn: time.Now(), UpdatedBy: userId},
	}
	appWorkflowMap, err = impl.appWorkflowRepository.SaveAppWorkflowMapping(appWorkflowMap, tx)
	if err != nil {
		impl.logger.Errorw("error in saving app workflow mapping for external ci", "appId", appId, "appWorkflowId", appWorkflowId, "externalCiPipelineId", externalCiPipeline.Id, "err", err)
		return 0, err
	}
	return externalCiPipeline.Id, nil
}

func (impl PipelineBuilderImpl) extractAndMapVariables(template string, entityId int, entityType repository6.EntityType, userId int32) error {
=======
func (impl PipelineBuilderImpl) extractAndMapVariables(template string, entityId int, entityType repository6.EntityType, userId int32, tx *pg.Tx) error {
>>>>>>> c41edcb6
	usedVariables, err := impl.variableTemplateParser.ExtractVariables(template)
	if err != nil {
		return err
	}
	err = impl.variableEntityMappingService.UpdateVariablesForEntity(usedVariables, repository6.Entity{
		EntityType: entityType,
		EntityId:   entityId,
	}, userId, tx)
	if err != nil {
		return err
	}
	return nil
}

func (impl *PipelineBuilderImpl) updateCdPipeline(ctx context.Context, pipeline *bean.CDPipelineConfigObject, userID int32) (err error) {

	if len(pipeline.PreStage.Config) > 0 && !strings.Contains(pipeline.PreStage.Config, "beforeStages") {
		err = &util.ApiError{
			HttpStatusCode:  http.StatusBadRequest,
			InternalMessage: "invalid yaml config, must include - beforeStages",
			UserMessage:     "invalid yaml config, must include - beforeStages",
		}
		return err
	}
	if len(pipeline.PostStage.Config) > 0 && !strings.Contains(pipeline.PostStage.Config, "afterStages") {
		err = &util.ApiError{
			HttpStatusCode:  http.StatusBadRequest,
			InternalMessage: "invalid yaml config, must include - afterStages",
			UserMessage:     "invalid yaml config, must include - afterStages",
		}
		return err
	}
	dbConnection := impl.pipelineRepository.GetConnection()
	tx, err := dbConnection.Begin()
	if err != nil {
		return err
	}
	// Rollback tx on error.
	defer tx.Rollback()
	err = impl.ciCdPipelineOrchestrator.UpdateCDPipeline(pipeline, userID, tx)
	if err != nil {
		impl.logger.Errorw("error in updating pipeline")
		return err
	}

	// strategies for pipeline ids, there is only one is default
	existingStrategies, err := impl.pipelineConfigRepository.GetAllStrategyByPipelineId(pipeline.Id)
	if err != nil && !errors.IsNotFound(err) {
		impl.logger.Errorw("error in getting pipeline strategies", "err", err)
		return err
	}
	for _, oldItem := range existingStrategies {
		notFound := true
		for _, newItem := range pipeline.Strategies {
			if newItem.DeploymentTemplate == oldItem.Strategy {
				notFound = false
			}
		}

		if notFound {
			//delete from db
			err := impl.pipelineConfigRepository.Delete(oldItem, tx)
			if err != nil {
				impl.logger.Errorw("error in delete pipeline strategies", "err", err)
				return fmt.Errorf("error in delete pipeline strategies")
			}
		}
	}

	defaultCount := 0
	for _, item := range pipeline.Strategies {
		if item.Default {
			defaultCount = defaultCount + 1
			if defaultCount > 1 {
				impl.logger.Warnw("already have one strategy is default in this pipeline, skip this", "strategy", item.DeploymentTemplate)
				continue
			}
		}
		strategy, err := impl.pipelineConfigRepository.FindByStrategyAndPipelineId(item.DeploymentTemplate, pipeline.Id)
		if err != nil && pg.ErrNoRows != err {
			impl.logger.Errorw("error in getting strategy", "err", err)
			return err
		}
		if strategy.Id > 0 {
			strategy.Config = string(item.Config)
			strategy.Default = item.Default
			strategy.UpdatedBy = userID
			strategy.UpdatedOn = time.Now()
			err = impl.pipelineConfigRepository.Update(strategy, tx)
			if err != nil {
				impl.logger.Errorw("error in updating strategy", "strategy", item.DeploymentTemplate)
				return fmt.Errorf("pipeline updated but failed to update one strategy")
			}
			//creating history entry for strategy
			_, err = impl.pipelineStrategyHistoryService.CreatePipelineStrategyHistory(strategy, pipeline.TriggerType, tx)
			if err != nil {
				impl.logger.Errorw("error in creating strategy history entry", "err", err)
				return err
			}
		} else {
			strategy := &chartConfig.PipelineStrategy{
				PipelineId: pipeline.Id,
				Strategy:   item.DeploymentTemplate,
				Config:     string(item.Config),
				Default:    item.Default,
				Deleted:    false,
				AuditLog:   sql.AuditLog{UpdatedBy: userID, CreatedBy: userID, UpdatedOn: time.Now(), CreatedOn: time.Now()},
			}
			err = impl.pipelineConfigRepository.Save(strategy, tx)
			if err != nil {
				impl.logger.Errorw("error in saving strategy", "strategy", item.DeploymentTemplate)
				return fmt.Errorf("pipeline created but failed to add strategy")
			}
			//creating history entry for strategy
			_, err = impl.pipelineStrategyHistoryService.CreatePipelineStrategyHistory(strategy, pipeline.TriggerType, tx)
			if err != nil {
				impl.logger.Errorw("error in creating strategy history entry", "err", err)
				return err
			}
		}
	}
	err = tx.Commit()
	if err != nil {
		return err
	}
	return nil
}

func (impl *PipelineBuilderImpl) filterDeploymentTemplate(strategyKey string, pipelineStrategiesJson string) (string, error) {
	var pipelineStrategies DeploymentType
	err := json.Unmarshal([]byte(pipelineStrategiesJson), &pipelineStrategies)
	if err != nil {
		impl.logger.Errorw("error while unmarshal strategies", "err", err)
		return "", err
	}
	if pipelineStrategies.Deployment.Strategy[strategyKey] == nil {
		return "", fmt.Errorf("no deployment strategy found for %s", strategyKey)
	}
	strategy := make(map[string]interface{})
	strategy[strategyKey] = pipelineStrategies.Deployment.Strategy[strategyKey].(map[string]interface{})
	pipelineStrategy := DeploymentType{
		Deployment: Deployment{
			Strategy: strategy,
		},
	}
	pipelineOverrideBytes, err := json.Marshal(pipelineStrategy)
	if err != nil {
		impl.logger.Errorw("error while marshal strategies", "err", err)
		return "", err
	}
	pipelineStrategyJson := string(pipelineOverrideBytes)
	return pipelineStrategyJson, nil
}

func (impl *PipelineBuilderImpl) getStrategiesMapping(dbPipelineIds []int) (map[int][]*chartConfig.PipelineStrategy, error) {
	strategiesMapping := make(map[int][]*chartConfig.PipelineStrategy)
	strategiesByPipelineIds, err := impl.pipelineConfigRepository.GetAllStrategyByPipelineIds(dbPipelineIds)
	if err != nil && !errors.IsNotFound(err) {
		impl.logger.Errorw("error in fetching strategies by pipelineIds", "PipelineIds", dbPipelineIds, "err", err)
		return strategiesMapping, err
	}
	for _, strategy := range strategiesByPipelineIds {
		strategiesMapping[strategy.PipelineId] = append(strategiesMapping[strategy.PipelineId], strategy)
	}
	return strategiesMapping, nil
}

func (impl *PipelineBuilderImpl) GetTriggerViewCdPipelinesForApp(appId int) (cdPipelines *bean.CdPipelines, err error) {
	triggerViewCdPipelinesResp, err := impl.ciCdPipelineOrchestrator.GetCdPipelinesForApp(appId)
	if err != nil {
		impl.logger.Errorw("error in fetching triggerViewCdPipelinesResp by appId", "err", err, "appId", appId)
		return triggerViewCdPipelinesResp, err
	}
	var dbPipelineIds []int
	for _, dbPipeline := range triggerViewCdPipelinesResp.Pipelines {
		dbPipelineIds = append(dbPipelineIds, dbPipeline.Id)
	}

	//construct strategiesMapping to get all strategies against pipelineId
	strategiesMapping, err := impl.getStrategiesMapping(dbPipelineIds)
	if err != nil {
		return triggerViewCdPipelinesResp, err
	}
	for _, dbPipeline := range triggerViewCdPipelinesResp.Pipelines {
		var strategies []*chartConfig.PipelineStrategy
		var deploymentTemplate chartRepoRepository.DeploymentStrategy
		if len(strategiesMapping[dbPipeline.Id]) != 0 {
			strategies = strategiesMapping[dbPipeline.Id]
		}
		for _, item := range strategies {
			if item.Default {
				deploymentTemplate = item.Strategy
			}
		}
		dbPipeline.DeploymentTemplate = deploymentTemplate
	}

	return triggerViewCdPipelinesResp, err
}

func (impl *PipelineBuilderImpl) GetCdPipelinesForApp(appId int) (cdPipelines *bean.CdPipelines, err error) {
	cdPipelines, err = impl.ciCdPipelineOrchestrator.GetCdPipelinesForApp(appId)
	if err != nil {
		impl.logger.Errorw("error in fetching cd Pipelines for appId", "err", err, "appId", appId)
		return nil, err
	}
	var envIds []*int
	var dbPipelineIds []int
	for _, dbPipeline := range cdPipelines.Pipelines {
		envIds = append(envIds, &dbPipeline.EnvironmentId)
		dbPipelineIds = append(dbPipelineIds, dbPipeline.Id)
	}
	if len(envIds) == 0 || len(dbPipelineIds) == 0 {
		return cdPipelines, nil
	}
	envMapping := make(map[int]*repository2.Environment)
	appWorkflowMapping := make(map[int]*appWorkflow.AppWorkflowMapping)

	envs, err := impl.environmentRepository.FindByIds(envIds)
	if err != nil && errors.IsNotFound(err) {
		impl.logger.Errorw("error in fetching environments", "err", err)
		return cdPipelines, err
	}
	//creating map for envId and respective env
	for _, env := range envs {
		envMapping[env.Id] = env
	}
	strategiesMapping, err := impl.getStrategiesMapping(dbPipelineIds)
	if err != nil {
		return cdPipelines, err
	}
	appWorkflowMappings, err := impl.appWorkflowRepository.FindByCDPipelineIds(dbPipelineIds)
	if err != nil {
		impl.logger.Errorw("error in fetching app workflow mappings by pipelineIds", "err", err)
		return nil, err
	}
	for _, appWorkflow := range appWorkflowMappings {
		appWorkflowMapping[appWorkflow.ComponentId] = appWorkflow
	}

	var pipelines []*bean.CDPipelineConfigObject
	for _, dbPipeline := range cdPipelines.Pipelines {
		environment := &repository2.Environment{}
		var strategies []*chartConfig.PipelineStrategy
		appToWorkflowMapping := &appWorkflow.AppWorkflowMapping{}

		if envMapping[dbPipeline.EnvironmentId] != nil {
			environment = envMapping[dbPipeline.EnvironmentId]
		}
		if len(strategiesMapping[dbPipeline.Id]) != 0 {
			strategies = strategiesMapping[dbPipeline.Id]
		}
		if appWorkflowMapping[dbPipeline.Id] != nil {
			appToWorkflowMapping = appWorkflowMapping[dbPipeline.Id]
		}
		var strategiesBean []bean.Strategy
		var deploymentTemplate chartRepoRepository.DeploymentStrategy
		for _, item := range strategies {
			strategiesBean = append(strategiesBean, bean.Strategy{
				Config:             []byte(item.Config),
				DeploymentTemplate: item.Strategy,
				Default:            item.Default,
			})

			if item.Default {
				deploymentTemplate = item.Strategy
			}
		}
		pipeline := &bean.CDPipelineConfigObject{
			Id:                            dbPipeline.Id,
			Name:                          dbPipeline.Name,
			EnvironmentId:                 dbPipeline.EnvironmentId,
			EnvironmentName:               environment.Name,
			Description:                   environment.Description,
			CiPipelineId:                  dbPipeline.CiPipelineId,
			DeploymentTemplate:            deploymentTemplate,
			TriggerType:                   dbPipeline.TriggerType,
			Strategies:                    strategiesBean,
			PreStage:                      dbPipeline.PreStage,
			PostStage:                     dbPipeline.PostStage,
			PreStageConfigMapSecretNames:  dbPipeline.PreStageConfigMapSecretNames,
			PostStageConfigMapSecretNames: dbPipeline.PostStageConfigMapSecretNames,
			RunPreStageInEnv:              dbPipeline.RunPreStageInEnv,
			RunPostStageInEnv:             dbPipeline.RunPostStageInEnv,
			DeploymentAppType:             dbPipeline.DeploymentAppType,
			ParentPipelineType:            appToWorkflowMapping.ParentType,
			ParentPipelineId:              appToWorkflowMapping.ParentId,
			DeploymentAppDeleteRequest:    dbPipeline.DeploymentAppDeleteRequest,
			IsVirtualEnvironment:          dbPipeline.IsVirtualEnvironment,
			PreDeployStage:                dbPipeline.PreDeployStage,
			PostDeployStage:               dbPipeline.PostDeployStage,
		}
		pipelines = append(pipelines, pipeline)
	}
	cdPipelines.Pipelines = pipelines
	return cdPipelines, err
}

func (impl *PipelineBuilderImpl) GetCdPipelinesForAppAndEnv(appId int, envId int) (cdPipelines *bean.CdPipelines, err error) {
	return impl.ciCdPipelineOrchestrator.GetCdPipelinesForAppAndEnv(appId, envId)
}

type ConfigMapSecretsResponse struct {
	Maps    []bean2.ConfigSecretMap `json:"maps"`
	Secrets []bean2.ConfigSecretMap `json:"secrets"`
}

func (impl *PipelineBuilderImpl) FetchConfigmapSecretsForCdStages(appId, envId, cdPipelineId int) (ConfigMapSecretsResponse, error) {
	configMapSecrets, err := impl.appService.GetConfigMapAndSecretJson(appId, envId, cdPipelineId)
	if err != nil {
		impl.logger.Errorw("error while fetching config secrets ", "err", err)
		return ConfigMapSecretsResponse{}, err
	}
	existingConfigMapSecrets := ConfigMapSecretsResponse{}
	err = json.Unmarshal([]byte(configMapSecrets), &existingConfigMapSecrets)
	if err != nil {
		impl.logger.Error(err)
		return ConfigMapSecretsResponse{}, err
	}
	return existingConfigMapSecrets, nil
}

// RetrieveParentDetails returns the parent id and type of the parent
func (impl *PipelineBuilderImpl) RetrieveParentDetails(pipelineId int) (parentId int, parentType bean2.WorkflowType, err error) {

	workflow, err := impl.appWorkflowRepository.GetParentDetailsByPipelineId(pipelineId)
	if err != nil {
		impl.logger.Errorw("failed to get parent component details",
			"componentId", pipelineId,
			"err", err)
		return 0, "", err
	}

	if workflow.ParentType == appWorkflow.CDPIPELINE {
		// workflow is of type CD, check for stage
		parentPipeline, err := impl.pipelineRepository.GetPostStageConfigById(workflow.ParentId)
		if err != nil {
			impl.logger.Errorw("failed to get the post_stage_config_yaml",
				"cdPipelineId", workflow.ParentId,
				"err", err)
			return 0, "", err
		}

		if len(parentPipeline.PostStageConfig) == 0 {
			return workflow.ParentId, bean2.CD_WORKFLOW_TYPE_DEPLOY, nil
		}
		return workflow.ParentId, bean2.CD_WORKFLOW_TYPE_POST, nil

	} else if workflow.ParentType == appWorkflow.WEBHOOK {
		// For webhook type
		return workflow.ParentId, bean2.WEBHOOK_WORKFLOW_TYPE, nil
	}

	return workflow.ParentId, bean2.CI_WORKFLOW_TYPE, nil
}

// RetrieveArtifactsByCDPipeline returns all the artifacts for the cd pipeline (pre / deploy / post)
func (impl *PipelineBuilderImpl) RetrieveArtifactsByCDPipeline(pipeline *pipelineConfig.Pipeline, stage bean2.WorkflowType) (*bean.CiArtifactResponse, error) {

	// retrieve parent details
	parentId, parentType, err := impl.RetrieveParentDetails(pipeline.Id)
	if err != nil {
		impl.logger.Errorw("failed to retrieve parent details",
			"cdPipelineId", pipeline.Id,
			"err", err)
		return nil, err
	}

	parentCdId := 0
	if parentType == bean2.CD_WORKFLOW_TYPE_POST || (parentType == bean2.CD_WORKFLOW_TYPE_DEPLOY && stage != bean2.CD_WORKFLOW_TYPE_POST) {
		// parentCdId is being set to store the artifact currently deployed on parent cd (if applicable).
		// Parent component is CD only if parent type is POST/DEPLOY
		parentCdId = parentId
	}

	if stage == bean2.CD_WORKFLOW_TYPE_DEPLOY && len(pipeline.PreStageConfig) > 0 {
		// Parent type will be PRE for DEPLOY stage
		parentId = pipeline.Id
		parentType = bean2.CD_WORKFLOW_TYPE_PRE
	}
	if stage == bean2.CD_WORKFLOW_TYPE_POST {
		// Parent type will be DEPLOY for POST stage
		parentId = pipeline.Id
		parentType = bean2.CD_WORKFLOW_TYPE_DEPLOY
	}

	// Build artifacts for cd stages
	var ciArtifacts []bean.CiArtifactBean
	ciArtifactsResponse := &bean.CiArtifactResponse{}

	artifactMap := make(map[int]int)
	limit := 10

	ciArtifacts, artifactMap, latestWfArtifactId, latestWfArtifactStatus, err := impl.
		BuildArtifactsForCdStage(pipeline.Id, stage, ciArtifacts, artifactMap, false, limit, parentCdId)
	if err != nil && err != pg.ErrNoRows {
		impl.logger.Errorw("error in getting artifacts for child cd stage", "err", err, "stage", stage)
		return nil, err
	}

	ciArtifacts, err = impl.BuildArtifactsForParentStage(pipeline.Id, parentId, parentType, ciArtifacts, artifactMap, limit, parentCdId)
	if err != nil && err != pg.ErrNoRows {
		impl.logger.Errorw("error in getting artifacts for cd", "err", err, "parentStage", parentType, "stage", stage)
		return nil, err
	}

	//sorting ci artifacts on the basis of creation time
	if ciArtifacts != nil {
		sort.SliceStable(ciArtifacts, func(i, j int) bool {
			return ciArtifacts[i].Id > ciArtifacts[j].Id
		})
	}

	artifactIds := make([]int, 0, len(ciArtifacts))
	for _, artifact := range ciArtifacts {
		artifactIds = append(artifactIds, artifact.Id)
	}

	artifacts, err := impl.ciArtifactRepository.GetArtifactParentCiAndWorkflowDetailsByIds(artifactIds)
	if err != nil {
		return ciArtifactsResponse, err
	}
	imageTagsDataMap, err := impl.imageTaggingService.GetTagsDataMapByAppId(pipeline.AppId)
	if err != nil {
		impl.logger.Errorw("error in getting image tagging data with appId", "err", err, "appId", pipeline.AppId)
		return ciArtifactsResponse, err
	}

	imageCommentsDataMap, err := impl.imageTaggingService.GetImageCommentsDataMapByArtifactIds(artifactIds)
	if err != nil {
		impl.logger.Errorw("error in getting GetImageCommentsDataMapByArtifactIds", "err", err, "appId", pipeline.AppId, "artifactIds", artifactIds)
		return ciArtifactsResponse, err
	}

	for i, artifact := range artifacts {
		if imageTaggingResp := imageTagsDataMap[ciArtifacts[i].Id]; imageTaggingResp != nil {
			ciArtifacts[i].ImageReleaseTags = imageTaggingResp
		}
		if imageCommentResp := imageCommentsDataMap[ciArtifacts[i].Id]; imageCommentResp != nil {
			ciArtifacts[i].ImageComment = imageCommentResp
		}

		if artifact.ExternalCiPipelineId != 0 {
			// if external webhook continue
			continue
		}

		var ciWorkflow *pipelineConfig.CiWorkflow
		if artifact.ParentCiArtifact != 0 {
			ciWorkflow, err = impl.ciWorkflowRepository.FindLastTriggeredWorkflowGitTriggersByArtifactId(artifact.ParentCiArtifact)
			if err != nil {
				impl.logger.Errorw("error in getting ci_workflow for artifacts", "err", err, "artifact", artifact, "parentStage", parentType, "stage", stage)
				return ciArtifactsResponse, err
			}

		} else {
			ciWorkflow, err = impl.ciWorkflowRepository.FindCiWorkflowGitTriggersById(*artifact.WorkflowId)
			if err != nil {
				impl.logger.Errorw("error in getting ci_workflow for artifacts", "err", err, "artifact", artifact, "parentStage", parentType, "stage", stage)
				return ciArtifactsResponse, err
			}
		}
		ciArtifacts[i].CiConfigureSourceType = ciWorkflow.GitTriggers[ciWorkflow.CiPipelineId].CiConfigureSourceType
		ciArtifacts[i].CiConfigureSourceValue = ciWorkflow.GitTriggers[ciWorkflow.CiPipelineId].CiConfigureSourceValue
	}

	ciArtifactsResponse.CdPipelineId = pipeline.Id
	ciArtifactsResponse.LatestWfArtifactId = latestWfArtifactId
	ciArtifactsResponse.LatestWfArtifactStatus = latestWfArtifactStatus
	if ciArtifacts == nil {
		ciArtifacts = []bean.CiArtifactBean{}
	}
	ciArtifactsResponse.CiArtifacts = ciArtifacts
	return ciArtifactsResponse, nil
}

func (impl *PipelineBuilderImpl) BuildArtifactsForParentStage(cdPipelineId int, parentId int, parentType bean2.WorkflowType, ciArtifacts []bean.CiArtifactBean, artifactMap map[int]int, limit int, parentCdId int) ([]bean.CiArtifactBean, error) {
	var ciArtifactsFinal []bean.CiArtifactBean
	var err error
	if parentType == bean2.CI_WORKFLOW_TYPE {
		ciArtifactsFinal, err = impl.BuildArtifactsForCIParent(cdPipelineId, parentId, parentType, ciArtifacts, artifactMap, limit)
	} else if parentType == bean2.WEBHOOK_WORKFLOW_TYPE {
		ciArtifactsFinal, err = impl.BuildArtifactsForCIParent(cdPipelineId, parentId, parentType, ciArtifacts, artifactMap, limit)
	} else {
		//parent type is PRE, POST or DEPLOY type
		ciArtifactsFinal, _, _, _, err = impl.BuildArtifactsForCdStage(parentId, parentType, ciArtifacts, artifactMap, true, limit, parentCdId)
	}
	return ciArtifactsFinal, err
}

func (impl *PipelineBuilderImpl) BuildArtifactsForCdStage(pipelineId int, stageType bean2.WorkflowType, ciArtifacts []bean.CiArtifactBean, artifactMap map[int]int, parent bool, limit int, parentCdId int) ([]bean.CiArtifactBean, map[int]int, int, string, error) {
	//getting running artifact id for parent cd
	parentCdRunningArtifactId := 0
	if parentCdId > 0 && parent {
		parentCdWfrList, err := impl.cdWorkflowRepository.FindArtifactByPipelineIdAndRunnerType(parentCdId, bean2.CD_WORKFLOW_TYPE_DEPLOY, 1)
		if err != nil || len(parentCdWfrList) == 0 {
			impl.logger.Errorw("error in getting artifact for parent cd", "parentCdPipelineId", parentCdId)
			return ciArtifacts, artifactMap, 0, "", err
		}
		parentCdRunningArtifactId = parentCdWfrList[0].CdWorkflow.CiArtifact.Id
	}
	//getting wfr for parent and updating artifacts
	parentWfrList, err := impl.cdWorkflowRepository.FindArtifactByPipelineIdAndRunnerType(pipelineId, stageType, limit)
	if err != nil {
		impl.logger.Errorw("error in getting artifact for deployed items", "cdPipelineId", pipelineId)
		return ciArtifacts, artifactMap, 0, "", err
	}
	deploymentArtifactId := 0
	deploymentArtifactStatus := ""
	for index, wfr := range parentWfrList {
		if !parent && index == 0 {
			deploymentArtifactId = wfr.CdWorkflow.CiArtifact.Id
			deploymentArtifactStatus = wfr.Status
		}
		if wfr.Status == application.Healthy || wfr.Status == application.SUCCEEDED {
			lastSuccessfulTriggerOnParent := parent && index == 0
			latest := !parent && index == 0
			runningOnParentCd := parentCdRunningArtifactId == wfr.CdWorkflow.CiArtifact.Id
			if ciArtifactIndex, ok := artifactMap[wfr.CdWorkflow.CiArtifact.Id]; !ok {
				//entry not present, creating new entry
				mInfo, err := parseMaterialInfo([]byte(wfr.CdWorkflow.CiArtifact.MaterialInfo), wfr.CdWorkflow.CiArtifact.DataSource)
				if err != nil {
					mInfo = []byte("[]")
					impl.logger.Errorw("Error in parsing artifact material info", "err", err)
				}
				ciArtifact := bean.CiArtifactBean{
					Id:                            wfr.CdWorkflow.CiArtifact.Id,
					Image:                         wfr.CdWorkflow.CiArtifact.Image,
					ImageDigest:                   wfr.CdWorkflow.CiArtifact.ImageDigest,
					MaterialInfo:                  mInfo,
					LastSuccessfulTriggerOnParent: lastSuccessfulTriggerOnParent,
					Latest:                        latest,
					Scanned:                       wfr.CdWorkflow.CiArtifact.Scanned,
					ScanEnabled:                   wfr.CdWorkflow.CiArtifact.ScanEnabled,
				}
				if !parent {
					ciArtifact.Deployed = true
					ciArtifact.DeployedTime = formatDate(wfr.StartedOn, bean.LayoutRFC3339)
				}
				if runningOnParentCd {
					ciArtifact.RunningOnParentCd = runningOnParentCd
				}
				ciArtifacts = append(ciArtifacts, ciArtifact)
				//storing index of ci artifact for using when updating old entry
				artifactMap[wfr.CdWorkflow.CiArtifact.Id] = len(ciArtifacts) - 1
			} else {
				//entry already present, updating running on parent
				if parent {
					ciArtifacts[ciArtifactIndex].LastSuccessfulTriggerOnParent = lastSuccessfulTriggerOnParent
				}
				if runningOnParentCd {
					ciArtifacts[ciArtifactIndex].RunningOnParentCd = runningOnParentCd
				}
			}
		}
	}
	return ciArtifacts, artifactMap, deploymentArtifactId, deploymentArtifactStatus, nil
}

// method for building artifacts for parent CI

func (impl *PipelineBuilderImpl) BuildArtifactsForCIParent(cdPipelineId int, parentId int, parentType bean2.WorkflowType, ciArtifacts []bean.CiArtifactBean, artifactMap map[int]int, limit int) ([]bean.CiArtifactBean, error) {
	artifacts, err := impl.ciArtifactRepository.GetArtifactsByCDPipeline(cdPipelineId, limit, parentId, parentType)
	if err != nil {
		impl.logger.Errorw("error in getting artifacts for ci", "err", err)
		return ciArtifacts, err
	}
	for _, artifact := range artifacts {
		if _, ok := artifactMap[artifact.Id]; !ok {
			mInfo, err := parseMaterialInfo([]byte(artifact.MaterialInfo), artifact.DataSource)
			if err != nil {
				mInfo = []byte("[]")
				impl.logger.Errorw("Error in parsing artifact material info", "err", err, "artifact", artifact)
			}
			ciArtifacts = append(ciArtifacts, bean.CiArtifactBean{
				Id:           artifact.Id,
				Image:        artifact.Image,
				ImageDigest:  artifact.ImageDigest,
				MaterialInfo: mInfo,
				ScanEnabled:  artifact.ScanEnabled,
				Scanned:      artifact.Scanned,
			})
		}
	}
	return ciArtifacts, nil
}

func (impl *PipelineBuilderImpl) FetchArtifactForRollback(cdPipelineId, appId, offset, limit int) (bean.CiArtifactResponse, error) {
	var deployedCiArtifacts []bean.CiArtifactBean
	var deployedCiArtifactsResponse bean.CiArtifactResponse

	cdWfrs, err := impl.cdWorkflowRepository.FetchArtifactsByCdPipelineId(cdPipelineId, bean2.CD_WORKFLOW_TYPE_DEPLOY, offset, limit)
	if err != nil {
		impl.logger.Errorw("error in getting artifacts for rollback by cdPipelineId", "err", err, "cdPipelineId", cdPipelineId)
		return deployedCiArtifactsResponse, err
	}
	var ids []int32
	for _, item := range cdWfrs {
		ids = append(ids, item.TriggeredBy)
	}
	userEmails := make(map[int32]string)
	users, err := impl.userService.GetByIds(ids)
	if err != nil {
		impl.logger.Errorw("unable to fetch users by ids", "err", err, "ids", ids)
	}
	for _, item := range users {
		userEmails[item.Id] = item.EmailId
	}

	imageTagsDataMap, err := impl.imageTaggingService.GetTagsDataMapByAppId(appId)
	if err != nil {
		impl.logger.Errorw("error in getting image tagging data with appId", "err", err, "appId", appId)
		return deployedCiArtifactsResponse, err
	}
	artifactIds := make([]int, 0)

	for _, cdWfr := range cdWfrs {
		ciArtifact := &repository.CiArtifact{}
		if cdWfr.CdWorkflow != nil && cdWfr.CdWorkflow.CiArtifact != nil {
			ciArtifact = cdWfr.CdWorkflow.CiArtifact
		}
		if ciArtifact == nil {
			continue
		}
		mInfo, err := parseMaterialInfo([]byte(ciArtifact.MaterialInfo), ciArtifact.DataSource)
		if err != nil {
			mInfo = []byte("[]")
			impl.logger.Errorw("error in parsing ciArtifact material info", "err", err, "ciArtifact", ciArtifact)
		}
		userEmail := userEmails[cdWfr.TriggeredBy]
		deployedCiArtifacts = append(deployedCiArtifacts, bean.CiArtifactBean{
			Id:           ciArtifact.Id,
			Image:        ciArtifact.Image,
			MaterialInfo: mInfo,
			DeployedTime: formatDate(cdWfr.StartedOn, bean.LayoutRFC3339),
			WfrId:        cdWfr.Id,
			DeployedBy:   userEmail,
		})
		artifactIds = append(artifactIds, ciArtifact.Id)
	}
	imageCommentsDataMap, err := impl.imageTaggingService.GetImageCommentsDataMapByArtifactIds(artifactIds)
	if err != nil {
		impl.logger.Errorw("error in getting GetImageCommentsDataMapByArtifactIds", "err", err, "appId", appId, "artifactIds", artifactIds)
		return deployedCiArtifactsResponse, err
	}

	for i, _ := range deployedCiArtifacts {
		if imageTaggingResp := imageTagsDataMap[deployedCiArtifacts[i].Id]; imageTaggingResp != nil {
			deployedCiArtifacts[i].ImageReleaseTags = imageTaggingResp
		}
		if imageCommentResp := imageCommentsDataMap[deployedCiArtifacts[i].Id]; imageCommentResp != nil {
			deployedCiArtifacts[i].ImageComment = imageCommentResp
		}
	}

	deployedCiArtifactsResponse.CdPipelineId = cdPipelineId
	if deployedCiArtifacts == nil {
		deployedCiArtifacts = []bean.CiArtifactBean{}
	}
	deployedCiArtifactsResponse.CiArtifacts = deployedCiArtifacts

	return deployedCiArtifactsResponse, nil
}

func parseMaterialInfo(materialInfo json.RawMessage, source string) (json.RawMessage, error) {
	if source != "GOCD" && source != "CI-RUNNER" && source != "EXTERNAL" {
		return nil, fmt.Errorf("datasource: %s not supported", source)
	}
	var ciMaterials []repository.CiMaterialInfo
	err := json.Unmarshal(materialInfo, &ciMaterials)
	if err != nil {
		println("material info", materialInfo)
		println("unmarshal error for material info", "err", err)
	}
	var scmMapList []map[string]string

	for _, material := range ciMaterials {
		scmMap := map[string]string{}
		var url string
		if material.Material.Type == "git" {
			url = material.Material.GitConfiguration.URL
		} else if material.Material.Type == "scm" {
			url = material.Material.ScmConfiguration.URL
		} else {
			return nil, fmt.Errorf("unknown material type:%s ", material.Material.Type)
		}
		if material.Modifications != nil && len(material.Modifications) > 0 {
			_modification := material.Modifications[0]

			revision := _modification.Revision
			url = strings.TrimSpace(url)

			_webhookDataStr := ""
			_webhookDataByteArr, err := json.Marshal(_modification.WebhookData)
			if err == nil {
				_webhookDataStr = string(_webhookDataByteArr)
			}

			scmMap["url"] = url
			scmMap["revision"] = revision
			scmMap["modifiedTime"] = _modification.ModifiedTime
			scmMap["author"] = _modification.Author
			scmMap["message"] = _modification.Message
			scmMap["tag"] = _modification.Tag
			scmMap["webhookData"] = _webhookDataStr
			scmMap["branch"] = _modification.Branch
		}
		scmMapList = append(scmMapList, scmMap)
	}
	mInfo, err := json.Marshal(scmMapList)
	return mInfo, err
}

func (impl *PipelineBuilderImpl) FindAppsByTeamId(teamId int) ([]*AppBean, error) {
	var appsRes []*AppBean
	apps, err := impl.appRepo.FindAppsByTeamId(teamId)
	if err != nil {
		impl.logger.Errorw("error while fetching app", "err", err)
		return nil, err
	}
	for _, app := range apps {
		appsRes = append(appsRes, &AppBean{Id: app.Id, Name: app.AppName})
	}
	return appsRes, err
}

func (impl *PipelineBuilderImpl) FindAppsByTeamName(teamName string) ([]AppBean, error) {
	var appsRes []AppBean
	apps, err := impl.appRepo.FindAppsByTeamName(teamName)
	if err != nil {
		impl.logger.Errorw("error while fetching app", "err", err)
		return nil, err
	}
	for _, app := range apps {
		appsRes = append(appsRes, AppBean{Id: app.Id, Name: app.AppName})
	}
	return appsRes, err
}

func (impl *PipelineBuilderImpl) FindPipelineById(cdPipelineId int) (*pipelineConfig.Pipeline, error) {
	return impl.pipelineRepository.FindById(cdPipelineId)
}

func (impl *PipelineBuilderImpl) FindAppAndEnvDetailsByPipelineId(cdPipelineId int) (*pipelineConfig.Pipeline, error) {
	return impl.pipelineRepository.FindAppAndEnvDetailsByPipelineId(cdPipelineId)
}

type TeamAppBean struct {
	ProjectId   int        `json:"projectId"`
	ProjectName string     `json:"projectName"`
	AppList     []*AppBean `json:"appList"`
}

type AppBean struct {
	Id     int    `json:"id"`
	Name   string `json:"name,notnull"`
	TeamId int    `json:"teamId,omitempty"`
}

func (impl *PipelineBuilderImpl) GetAppList() ([]AppBean, error) {
	var appsRes []AppBean
	apps, err := impl.appRepo.FindAll()
	if err != nil {
		impl.logger.Errorw("error while fetching app", "err", err)
		return nil, err
	}
	for _, app := range apps {
		appsRes = append(appsRes, AppBean{Id: app.Id, Name: app.AppName})
	}
	return appsRes, err
}

func (impl *PipelineBuilderImpl) FetchCDPipelineStrategy(appId int) (PipelineStrategiesResponse, error) {
	pipelineStrategiesResponse := PipelineStrategiesResponse{}
	chart, err := impl.chartRepository.FindLatestChartForAppByAppId(appId)
	if err != nil && err != pg.ErrNoRows {
		impl.logger.Errorf("invalid state", "err", err, "appId", appId)
		return pipelineStrategiesResponse, err
	}
	if chart.Id == 0 {
		return pipelineStrategiesResponse, fmt.Errorf("no chart configured")
	}

	//get global strategy for this chart
	globalStrategies, err := impl.globalStrategyMetadataChartRefMappingRepository.GetByChartRefId(chart.ChartRefId)
	if err != nil && err != pg.ErrNoRows {
		impl.logger.Errorw("error in getting global strategies", "err", err)
		return pipelineStrategiesResponse, err
	} else if err == pg.ErrNoRows {
		impl.logger.Infow("no strategies configured for chart", "chartRefId", chart.ChartRefId)
		return pipelineStrategiesResponse, nil
	}
	pipelineOverride := chart.PipelineOverride
	for _, globalStrategy := range globalStrategies {
		pipelineStrategyJson, err := impl.filterDeploymentTemplate(globalStrategy.GlobalStrategyMetadata.Key, pipelineOverride)
		if err != nil {
			return pipelineStrategiesResponse, err
		}
		pipelineStrategy := PipelineStrategy{
			DeploymentTemplate: globalStrategy.GlobalStrategyMetadata.Name,
			Config:             []byte(pipelineStrategyJson),
		}
		pipelineStrategy.Default = globalStrategy.Default
		pipelineStrategiesResponse.PipelineStrategy = append(pipelineStrategiesResponse.PipelineStrategy, pipelineStrategy)
	}
	return pipelineStrategiesResponse, nil
}

func (impl *PipelineBuilderImpl) FetchDefaultCDPipelineStrategy(appId int, envId int) (PipelineStrategy, error) {
	pipelineStrategy := PipelineStrategy{}
	cdPipelines, err := impl.ciCdPipelineOrchestrator.GetCdPipelinesForAppAndEnv(appId, envId)
	if err != nil || (cdPipelines.Pipelines) == nil || len(cdPipelines.Pipelines) == 0 {
		return pipelineStrategy, err
	}
	cdPipelineId := cdPipelines.Pipelines[0].Id

	cdPipeline, err := impl.GetCdPipelineById(cdPipelineId)
	if err != nil {
		return pipelineStrategy, nil
	}
	pipelineStrategy.DeploymentTemplate = cdPipeline.DeploymentTemplate
	pipelineStrategy.Default = true
	return pipelineStrategy, nil
}

type PipelineStrategiesResponse struct {
	PipelineStrategy []PipelineStrategy `json:"pipelineStrategy"`
}
type PipelineStrategy struct {
	DeploymentTemplate chartRepoRepository.DeploymentStrategy `json:"deploymentTemplate,omitempty"` //
	Config             json.RawMessage                        `json:"config"`
	Default            bool                                   `json:"default"`
}

func (impl *PipelineBuilderImpl) GetEnvironmentByCdPipelineId(pipelineId int) (int, error) {
	dbPipeline, err := impl.pipelineRepository.FindById(pipelineId)
	if err != nil || dbPipeline == nil {
		impl.logger.Errorw("error in fetching pipeline", "err", err)
		return 0, err
	}
	return dbPipeline.EnvironmentId, err
}

func (impl *PipelineBuilderImpl) GetCdPipelineById(pipelineId int) (cdPipeline *bean.CDPipelineConfigObject, err error) {
	dbPipeline, err := impl.pipelineRepository.FindById(pipelineId)
	if err != nil && errors.IsNotFound(err) {
		impl.logger.Errorw("error in fetching pipeline", "err", err)
		return cdPipeline, err
	}
	environment, err := impl.environmentRepository.FindById(dbPipeline.EnvironmentId)
	if err != nil && errors.IsNotFound(err) {
		impl.logger.Errorw("error in fetching pipeline", "err", err)
		return cdPipeline, err
	}
	strategies, err := impl.pipelineConfigRepository.GetAllStrategyByPipelineId(dbPipeline.Id)
	if err != nil && errors.IsNotFound(err) {
		impl.logger.Errorw("error in fetching strategies", "err", err)
		return cdPipeline, err
	}
	var strategiesBean []bean.Strategy
	var deploymentTemplate chartRepoRepository.DeploymentStrategy
	for _, item := range strategies {
		strategiesBean = append(strategiesBean, bean.Strategy{
			Config:             []byte(item.Config),
			DeploymentTemplate: item.Strategy,
			Default:            item.Default,
		})

		if item.Default {
			deploymentTemplate = item.Strategy
		}
	}

	preStage := bean.CdStage{}
	if len(dbPipeline.PreStageConfig) > 0 {
		preStage.Name = "Pre-Deployment"
		preStage.Config = dbPipeline.PreStageConfig
		preStage.TriggerType = dbPipeline.PreTriggerType
	}
	postStage := bean.CdStage{}
	if len(dbPipeline.PostStageConfig) > 0 {
		postStage.Name = "Post-Deployment"
		postStage.Config = dbPipeline.PostStageConfig
		postStage.TriggerType = dbPipeline.PostTriggerType
	}

	preStageConfigmapSecrets := bean.PreStageConfigMapSecretNames{}
	postStageConfigmapSecrets := bean.PostStageConfigMapSecretNames{}

	if dbPipeline.PreStageConfigMapSecretNames != "" {
		err = json.Unmarshal([]byte(dbPipeline.PreStageConfigMapSecretNames), &preStageConfigmapSecrets)
		if err != nil {
			impl.logger.Error(err)
			return nil, err
		}
	}
	if dbPipeline.PostStageConfigMapSecretNames != "" {
		err = json.Unmarshal([]byte(dbPipeline.PostStageConfigMapSecretNames), &postStageConfigmapSecrets)
		if err != nil {
			impl.logger.Error(err)
			return nil, err
		}
	}
	appWorkflowMapping, err := impl.appWorkflowRepository.FindWFCDMappingByCDPipelineId(pipelineId)
	if err != nil {
		return nil, err
	}
	cdPipeline = &bean.CDPipelineConfigObject{
		Id:                            dbPipeline.Id,
		Name:                          dbPipeline.Name,
		EnvironmentId:                 dbPipeline.EnvironmentId,
		EnvironmentName:               environment.Name,
		CiPipelineId:                  dbPipeline.CiPipelineId,
		DeploymentTemplate:            deploymentTemplate,
		TriggerType:                   dbPipeline.TriggerType,
		Strategies:                    strategiesBean,
		PreStage:                      preStage,
		PostStage:                     postStage,
		PreStageConfigMapSecretNames:  preStageConfigmapSecrets,
		PostStageConfigMapSecretNames: postStageConfigmapSecrets,
		RunPreStageInEnv:              dbPipeline.RunPreStageInEnv,
		RunPostStageInEnv:             dbPipeline.RunPostStageInEnv,
		CdArgoSetup:                   environment.Cluster.CdArgoSetup,
		ParentPipelineId:              appWorkflowMapping.ParentId,
		ParentPipelineType:            appWorkflowMapping.ParentType,
		DeploymentAppType:             dbPipeline.DeploymentAppType,
		DeploymentAppCreated:          dbPipeline.DeploymentAppCreated,
		IsVirtualEnvironment:          dbPipeline.Environment.IsVirtualEnvironment,
	}
	var preDeployStage *bean3.PipelineStageDto
	var postDeployStage *bean3.PipelineStageDto
	preDeployStage, postDeployStage, err = impl.pipelineStageService.GetCdPipelineStageDataDeepCopy(dbPipeline.Id)
	if err != nil {
		impl.logger.Errorw("error in getting pre/post-CD stage data", "err", err, "cdPipelineId", dbPipeline.Id)
		return nil, err
	}
	cdPipeline.PreDeployStage = preDeployStage
	cdPipeline.PostDeployStage = postDeployStage

	return cdPipeline, err
}

func (impl *PipelineBuilderImpl) FindByIds(ids []*int) ([]*AppBean, error) {
	var appsRes []*AppBean
	apps, err := impl.appRepo.FindByIds(ids)
	if err != nil {
		impl.logger.Errorw("error while fetching app", "err", err)
		return nil, err
	}
	for _, app := range apps {
		appsRes = append(appsRes, &AppBean{Id: app.Id, Name: app.AppName, TeamId: app.TeamId})
	}
	return appsRes, err
}

func (impl *PipelineBuilderImpl) GetCiPipelineById(pipelineId int) (ciPipeline *bean.CiPipeline, err error) {
	pipeline, err := impl.ciPipelineRepository.FindById(pipelineId)
	if err != nil && !util.IsErrNoRows(err) {
		impl.logger.Errorw("error in fetching ci pipeline", "pipelineId", pipelineId, "err", err)
		return nil, err
	}
	dockerArgs := make(map[string]string)
	if len(pipeline.DockerArgs) > 0 {
		err := json.Unmarshal([]byte(pipeline.DockerArgs), &dockerArgs)
		if err != nil {
			impl.logger.Warnw("error in unmarshal", "err", err)
		}
	}

	if impl.ciConfig.ExternalCiWebhookUrl == "" {
		hostUrl, err := impl.attributesService.GetByKey(attributes.HostUrlKey)
		if err != nil {
			impl.logger.Errorw("there is no external ci webhook url configured", "ci pipeline", pipeline)
			return nil, err
		}
		if hostUrl != nil {
			impl.ciConfig.ExternalCiWebhookUrl = fmt.Sprintf("%s/%s", hostUrl.Value, ExternalCiWebhookPath)
		}
	}

	var externalCiConfig bean.ExternalCiConfig

	ciPipelineScripts, err := impl.ciPipelineRepository.FindCiScriptsByCiPipelineId(pipeline.Id)
	if err != nil && !util.IsErrNoRows(err) {
		impl.logger.Errorw("error in fetching ci scripts")
		return nil, err
	}

	var beforeDockerBuildScripts []*bean.CiScript
	var afterDockerBuildScripts []*bean.CiScript
	for _, ciScript := range ciPipelineScripts {
		ciScriptResp := &bean.CiScript{
			Id:             ciScript.Id,
			Index:          ciScript.Index,
			Name:           ciScript.Name,
			Script:         ciScript.Script,
			OutputLocation: ciScript.OutputLocation,
		}
		if ciScript.Stage == BEFORE_DOCKER_BUILD {
			beforeDockerBuildScripts = append(beforeDockerBuildScripts, ciScriptResp)
		} else if ciScript.Stage == AFTER_DOCKER_BUILD {
			afterDockerBuildScripts = append(afterDockerBuildScripts, ciScriptResp)
		}
	}
	parentCiPipeline, err := impl.ciPipelineRepository.FindById(pipeline.ParentCiPipeline)
	if err != nil && !util.IsErrNoRows(err) {
		impl.logger.Errorw("err", err)
		return nil, err
	}
	ciPipeline = &bean.CiPipeline{
		Id:                       pipeline.Id,
		Version:                  pipeline.Version,
		Name:                     pipeline.Name,
		Active:                   pipeline.Active,
		Deleted:                  pipeline.Deleted,
		DockerArgs:               dockerArgs,
		IsManual:                 pipeline.IsManual,
		IsExternal:               pipeline.IsExternal,
		AppId:                    pipeline.AppId,
		ParentCiPipeline:         pipeline.ParentCiPipeline,
		ParentAppId:              parentCiPipeline.AppId,
		ExternalCiConfig:         externalCiConfig,
		BeforeDockerBuildScripts: beforeDockerBuildScripts,
		AfterDockerBuildScripts:  afterDockerBuildScripts,
		ScanEnabled:              pipeline.ScanEnabled,
		IsDockerConfigOverridden: pipeline.IsDockerConfigOverridden,
	}
	ciEnvMapping, err := impl.ciPipelineRepository.FindCiEnvMappingByCiPipelineId(pipelineId)
	if err != nil && err != pg.ErrNoRows {
		impl.logger.Errorw("error in fetching ci env mapping", "pipelineId", pipelineId, "err", err)
		return nil, err
	}
	if ciEnvMapping.Id > 0 {
		ciPipeline.EnvironmentId = ciEnvMapping.EnvironmentId
	}
	if !ciPipeline.IsExternal && ciPipeline.IsDockerConfigOverridden {
		ciTemplateBean, err := impl.ciTemplateService.FindTemplateOverrideByCiPipelineId(ciPipeline.Id)
		if err != nil {
			return nil, err
		}
		templateOverride := ciTemplateBean.CiTemplateOverride
		ciBuildConfig := ciTemplateBean.CiBuildConfig
		ciPipeline.DockerConfigOverride = bean.DockerConfigOverride{
			DockerRegistry:   templateOverride.DockerRegistryId,
			DockerRepository: templateOverride.DockerRepository,
			CiBuildConfig:    ciBuildConfig,
			//DockerBuildConfig: &bean.DockerBuildConfig{
			//	GitMaterialId:  templateOverride.GitMaterialId,
			//	DockerfilePath: templateOverride.DockerfilePath,
			//},
		}
	}
	for _, material := range pipeline.CiPipelineMaterials {
		if material == nil || material.GitMaterial == nil || !material.GitMaterial.Active {
			continue
		}
		ciMaterial := &bean.CiMaterial{
			Id:              material.Id,
			CheckoutPath:    material.CheckoutPath,
			Path:            material.Path,
			ScmId:           material.ScmId,
			GitMaterialId:   material.GitMaterialId,
			GitMaterialName: material.GitMaterial.Name[strings.Index(material.GitMaterial.Name, "-")+1:],
			ScmName:         material.ScmName,
			ScmVersion:      material.ScmVersion,
			IsRegex:         material.Regex != "",
			Source:          &bean.SourceTypeConfig{Type: material.Type, Value: material.Value, Regex: material.Regex},
		}
		ciPipeline.CiMaterial = append(ciPipeline.CiMaterial, ciMaterial)
	}

	linkedCis, err := impl.ciPipelineRepository.FindByParentCiPipelineId(ciPipeline.Id)
	if err != nil && !util.IsErrNoRows(err) {
		return nil, err
	}
	ciPipeline.LinkedCount = len(linkedCis)

	appWorkflowMappings, err := impl.appWorkflowRepository.FindWFCIMappingByCIPipelineId(ciPipeline.Id)
	for _, mapping := range appWorkflowMappings {
		//there will be only one active entry in db always
		ciPipeline.AppWorkflowId = mapping.AppWorkflowId
	}

	//getting pre stage and post stage details
	preStageDetail, postStageDetail, err := impl.pipelineStageService.GetCiPipelineStageData(ciPipeline.Id)
	if err != nil {
		impl.logger.Errorw("error in getting pre & post stage detail by ciPipelineId", "err", err, "ciPipelineId", ciPipeline.Id)
		return nil, err
	}
	ciPipeline.PreBuildStage = preStageDetail
	ciPipeline.PostBuildStage = postStageDetail
	return ciPipeline, err
}

func (impl *PipelineBuilderImpl) FindAllMatchesByAppName(appName string, appType helper.AppType) ([]*AppBean, error) {
	var appsRes []*AppBean
	var apps []*app2.App
	var err error
	if len(appName) == 0 {
		apps, err = impl.appRepo.FindAll()
	} else {
		apps, err = impl.appRepo.FindAllMatchesByAppName(appName, appType)
	}
	if err != nil {
		impl.logger.Errorw("error while fetching app", "err", err)
		return nil, err
	}
	for _, app := range apps {
		name := app.AppName
		if appType == helper.Job {
			name = app.DisplayName
		}
		appsRes = append(appsRes, &AppBean{Id: app.Id, Name: name})
	}
	return appsRes, err
}

func (impl *PipelineBuilderImpl) updateGitRepoUrlInCharts(appId int, chartGitAttribute *util.ChartGitAttribute, userId int32) error {
	charts, err := impl.chartRepository.FindActiveChartsByAppId(appId)
	if err != nil && pg.ErrNoRows != err {
		return err
	}
	for _, ch := range charts {
		if len(ch.GitRepoUrl) == 0 {
			ch.GitRepoUrl = chartGitAttribute.RepoUrl
			ch.ChartLocation = chartGitAttribute.ChartLocation
			ch.UpdatedOn = time.Now()
			ch.UpdatedBy = userId
			err = impl.chartRepository.Update(ch)
			if err != nil {
				return err
			}
		}
	}
	return nil
}

func (impl *PipelineBuilderImpl) PerformBulkActionOnCdPipelines(dto *bean.CdBulkActionRequestDto, impactedPipelines []*pipelineConfig.Pipeline, ctx context.Context, dryRun bool, userId int32) ([]*bean.CdBulkActionResponseDto, error) {
	switch dto.Action {
	case bean.CD_BULK_DELETE:
		deleteAction := bean.CASCADE_DELETE
		if dto.ForceDelete {
			deleteAction = bean.FORCE_DELETE
		} else if !dto.CascadeDelete {
			deleteAction = bean.NON_CASCADE_DELETE
		}
		bulkDeleteResp := impl.BulkDeleteCdPipelines(impactedPipelines, ctx, dryRun, deleteAction, userId)
		return bulkDeleteResp, nil
	default:
		return nil, &util.ApiError{Code: "400", HttpStatusCode: 400, UserMessage: "this action is not supported"}
	}
}

func (impl *PipelineBuilderImpl) BulkDeleteCdPipelines(impactedPipelines []*pipelineConfig.Pipeline, ctx context.Context, dryRun bool, deleteAction int, userId int32) []*bean.CdBulkActionResponseDto {
	var respDtos []*bean.CdBulkActionResponseDto
	for _, pipeline := range impactedPipelines {
		respDto := &bean.CdBulkActionResponseDto{
			PipelineName:    pipeline.Name,
			AppName:         pipeline.App.AppName,
			EnvironmentName: pipeline.Environment.Name,
		}
		if !dryRun {
			deleteResponse, err := impl.DeleteCdPipeline(pipeline, ctx, deleteAction, true, userId)
			if err != nil {
				impl.logger.Errorw("error in deleting cd pipeline", "err", err, "pipelineId", pipeline.Id)
				respDto.DeletionResult = fmt.Sprintf("Not able to delete pipeline, %v", err)
			} else if !(deleteResponse.DeleteInitiated || deleteResponse.ClusterReachable) {
				respDto.DeletionResult = fmt.Sprintf("Not able to delete pipeline, cluster connection error")
			} else {
				respDto.DeletionResult = "Pipeline deleted successfully."
			}
		}
		respDtos = append(respDtos, respDto)
	}
	return respDtos

}

func (impl *PipelineBuilderImpl) GetBulkActionImpactedPipelines(dto *bean.CdBulkActionRequestDto) ([]*pipelineConfig.Pipeline, error) {
	if len(dto.EnvIds) == 0 || (len(dto.AppIds) == 0 && len(dto.ProjectIds) == 0) {
		//invalid payload, envIds are must and either of appIds or projectIds are must
		return nil, &util.ApiError{Code: "400", HttpStatusCode: 400, UserMessage: "invalid payload, can not get pipelines for this filter"}
	}
	var pipelineIdsByAppLevel []int
	var pipelineIdsByProjectLevel []int
	var err error
	if len(dto.AppIds) > 0 && len(dto.EnvIds) > 0 {
		//getting pipeline IDs for app level deletion request
		pipelineIdsByAppLevel, err = impl.pipelineRepository.FindIdsByAppIdsAndEnvironmentIds(dto.AppIds, dto.EnvIds)
		if err != nil && err != pg.ErrNoRows {
			impl.logger.Errorw("error in getting cd pipelines by appIds and envIds", "err", err)
			return nil, err
		}
	}
	if len(dto.ProjectIds) > 0 && len(dto.EnvIds) > 0 {
		//getting pipeline IDs for project level deletion request
		pipelineIdsByProjectLevel, err = impl.pipelineRepository.FindIdsByProjectIdsAndEnvironmentIds(dto.ProjectIds, dto.EnvIds)
		if err != nil && err != pg.ErrNoRows {
			impl.logger.Errorw("error in getting cd pipelines by projectIds and envIds", "err", err)
			return nil, err
		}
	}
	var pipelineIdsMerged []int
	//it might be possible that pipelineIdsByAppLevel & pipelineIdsByProjectLevel have some same values
	//we are still appending them to save operation cost of checking same ids as we will get pipelines from
	//in clause which gives correct results even if some values are repeating
	pipelineIdsMerged = append(pipelineIdsMerged, pipelineIdsByAppLevel...)
	pipelineIdsMerged = append(pipelineIdsMerged, pipelineIdsByProjectLevel...)
	var pipelines []*pipelineConfig.Pipeline
	if len(pipelineIdsMerged) > 0 {
		pipelines, err = impl.pipelineRepository.FindByIdsIn(pipelineIdsMerged)
		if err != nil {
			impl.logger.Errorw("error in getting cd pipelines by ids", "err", err, "ids", pipelineIdsMerged)
			return nil, err
		}
	}
	return pipelines, nil
}

func (impl *PipelineBuilderImpl) buildExternalCiWebhookSchema() map[string]interface{} {
	schema := make(map[string]interface{})
	schema["dockerImage"] = &bean.SchemaObject{Description: "docker image created for your application (Eg. quay.io/devtron/test:da3ba325-161-467)", DataType: "String", Example: "test-docker-repo/test:b150cc81-5-20", Optional: false}
	//schema["digest"] = &bean.SchemaObject{Description: "docker image sha1 digest", DataType: "String", Example: "sha256:94180dead8336237430e848ef8145f060b51", Optional: true}
	//schema["materialType"] = &bean.SchemaObject{Description: "git", DataType: "String", Example: "git", Optional: true}

	ciProjectDetails := make([]map[string]interface{}, 0)
	ciProjectDetail := make(map[string]interface{})
	ciProjectDetail["commitHash"] = &bean.SchemaObject{Description: "Hash of git commit used to build the image (Eg. 4bd84gba5ebdd6b1937ffd6c0734c2ad52ede782)", DataType: "String", Example: "dg46f67559dbsdfdfdfdsfba47901caf47f8b7e", Optional: true}
	ciProjectDetail["commitTime"] = &bean.SchemaObject{Description: "Time at which the code was committed to git (Eg. 2022-11-12T12:12:00)", DataType: "String", Example: "2022-11-12T12:12:00", Optional: true}
	ciProjectDetail["message"] = &bean.SchemaObject{Description: "Message provided during code commit (Eg. This is a sample commit message)", DataType: "String", Example: "commit message", Optional: true}
	ciProjectDetail["author"] = &bean.SchemaObject{Description: "Name or email id of the user who has done git commit (Eg. John Doe, johndoe@company.com)", DataType: "String", Example: "Devtron User", Optional: true}
	ciProjectDetails = append(ciProjectDetails, ciProjectDetail)

	schema["ciProjectDetails"] = &bean.SchemaObject{Description: "Git commit details used to build the image", DataType: "Array", Example: "[{}]", Optional: true, Child: ciProjectDetails}
	return schema
}

func (impl *PipelineBuilderImpl) buildPayloadOption() []bean.PayloadOptionObject {
	payloadOption := make([]bean.PayloadOptionObject, 0)
	payloadOption = append(payloadOption, bean.PayloadOptionObject{
		Key:        "dockerImage",
		PayloadKey: []string{"dockerImage"},
		Label:      "Container image tag",
		Mandatory:  true,
	})

	payloadOption = append(payloadOption, bean.PayloadOptionObject{
		Key:        "commitHash",
		PayloadKey: []string{"ciProjectDetails.commitHash"},
		Label:      "Commit hash",
		Mandatory:  false,
	})
	payloadOption = append(payloadOption, bean.PayloadOptionObject{
		Key:        "message",
		PayloadKey: []string{"ciProjectDetails.message"},
		Label:      "Commit message",
		Mandatory:  false,
	})
	payloadOption = append(payloadOption, bean.PayloadOptionObject{
		Key:        "author",
		PayloadKey: []string{"ciProjectDetails.author"},
		Label:      "Author",
		Mandatory:  false,
	})
	payloadOption = append(payloadOption, bean.PayloadOptionObject{
		Key:        "commitTime",
		PayloadKey: []string{"ciProjectDetails.commitTime"},
		Label:      "Date & time of commit",
		Mandatory:  false,
	})
	return payloadOption
}

func (impl *PipelineBuilderImpl) buildResponses() []bean.ResponseSchemaObject {
	responseSchemaObjects := make([]bean.ResponseSchemaObject, 0)
	schema := make(map[string]interface{})
	schema["code"] = &bean.SchemaObject{Description: "http status code", DataType: "integer", Example: "200,400,401", Optional: false}
	schema["result"] = &bean.SchemaObject{Description: "api response", DataType: "string", Example: "url", Optional: true}
	schema["status"] = &bean.SchemaObject{Description: "api response status", DataType: "string", Example: "url", Optional: true}

	error := make(map[string]interface{})
	error["code"] = &bean.SchemaObject{Description: "http status code", DataType: "integer", Example: "200,400,401", Optional: true}
	error["userMessage"] = &bean.SchemaObject{Description: "api error user message", DataType: "string", Example: "message", Optional: true}
	schema["error"] = &bean.SchemaObject{Description: "api error", DataType: "object", Example: "{}", Optional: true, Child: error}
	description200 := bean.ResponseDescriptionSchemaObject{
		Description: "success http api response",
		ExampleValue: bean.ExampleValueDto{
			Code:   200,
			Result: "api response result",
		},
		Schema: schema,
	}
	response200 := bean.ResponseSchemaObject{
		Description: description200,
		Code:        "200",
	}
	badReq := bean.ErrorDto{
		Code:        400,
		UserMessage: "Bad request",
	}
	description400 := bean.ResponseDescriptionSchemaObject{
		Description: "bad http request api response",
		ExampleValue: bean.ExampleValueDto{
			Code:   400,
			Errors: []bean.ErrorDto{badReq},
		},
		Schema: schema,
	}

	response400 := bean.ResponseSchemaObject{
		Description: description400,
		Code:        "400",
	}
	description401 := bean.ResponseDescriptionSchemaObject{
		Description: "unauthorized http api response",
		ExampleValue: bean.ExampleValueDto{
			Code:   401,
			Result: "Unauthorized",
		},
		Schema: schema,
	}
	response401 := bean.ResponseSchemaObject{
		Description: description401,
		Code:        "401",
	}
	responseSchemaObjects = append(responseSchemaObjects, response200)
	responseSchemaObjects = append(responseSchemaObjects, response400)
	responseSchemaObjects = append(responseSchemaObjects, response401)
	return responseSchemaObjects
}

func (impl *PipelineBuilderImpl) MarkGitOpsDevtronAppsDeletedWhereArgoAppIsDeleted(appId int, envId int, acdToken string, pipeline *pipelineConfig.Pipeline) (bool, error) {

	acdAppFound := false
	ctx := context.Background()
	ctx = context.WithValue(ctx, "token", acdToken)
	acdAppName := pipeline.DeploymentAppName
	_, err := impl.application.Get(ctx, &application2.ApplicationQuery{Name: &acdAppName})
	if err == nil {
		// acd app is not yet deleted so return
		acdAppFound = true
		return acdAppFound, err
	}
	impl.logger.Warnw("app not found in argo, deleting from db ", "err", err)
	//make call to delete it from pipeline DB because it's ACD counterpart is deleted
	_, err = impl.DeleteCdPipeline(pipeline, context.Background(), bean.FORCE_DELETE, false, 1)
	if err != nil {
		impl.logger.Errorw("error in deleting cd pipeline", "err", err)
		return acdAppFound, err
	}
	return acdAppFound, nil
}

func (impl *PipelineBuilderImpl) GetCiPipelineByEnvironment(request appGroup2.AppGroupingRequest) ([]*bean.CiConfigRequest, error) {
	ciPipelinesConfigByApps := make([]*bean.CiConfigRequest, 0)
	_, span := otel.Tracer("orchestrator").Start(request.Ctx, "ciHandler.AppGroupingCiPipelinesAuthorization")
	var cdPipelines []*pipelineConfig.Pipeline
	var err error
	if request.AppGroupId > 0 {
		appIds, err := impl.appGroupService.GetAppIdsByAppGroupId(request.AppGroupId)
		if err != nil {
			return nil, err
		}
		//override appIds if already provided app group id in request.
		request.AppIds = appIds
	}
	if len(request.AppIds) > 0 {
		cdPipelines, err = impl.pipelineRepository.FindActiveByInFilter(request.EnvId, request.AppIds)
	} else {
		cdPipelines, err = impl.pipelineRepository.FindActiveByEnvId(request.EnvId)
	}
	if err != nil {
		impl.logger.Errorw("error in fetching pipelines", "request", request, "err", err)
		return nil, err
	}

	var appIds []int
	ciPipelineIds := make([]int, 0)
	cdPipelineIds := make([]int, 0)
	for _, pipeline := range cdPipelines {
		cdPipelineIds = append(cdPipelineIds, pipeline.Id)
	}

	//authorization block starts here
	var appObjectArr []string
	objects := impl.enforcerUtil.GetAppAndEnvObjectByDbPipeline(cdPipelines)
	ciPipelineIds = []int{}
	for _, object := range objects {
		appObjectArr = append(appObjectArr, object[0])
	}
	appResults, _ := request.CheckAuthBatch(request.EmailId, appObjectArr, []string{})
	for _, pipeline := range cdPipelines {
		appObject := objects[pipeline.Id]
		if !appResults[appObject[0]] {
			//if user unauthorized, skip items
			continue
		}
		appIds = append(appIds, pipeline.AppId)
		ciPipelineIds = append(ciPipelineIds, pipeline.CiPipelineId)
	}
	//authorization block ends here
	span.End()
	if len(appIds) == 0 {
		err = &util.ApiError{Code: "404", HttpStatusCode: 200, UserMessage: "no matching app found"}
		return nil, err
	}
	if impl.ciConfig.ExternalCiWebhookUrl == "" {
		hostUrl, err := impl.attributesService.GetByKey(attributes.HostUrlKey)
		if err != nil {
			return nil, err
		}
		if hostUrl != nil {
			impl.ciConfig.ExternalCiWebhookUrl = fmt.Sprintf("%s/%s", hostUrl.Value, ExternalCiWebhookPath)
		}
	}

	_, span = otel.Tracer("orchestrator").Start(request.Ctx, "ciHandler.GetCiTemplateVariables")
	defer span.End()
	ciPipelinesConfigMap, err := impl.getCiTemplateVariablesByAppIds(appIds)
	if err != nil {
		impl.logger.Debugw("error in fetching ci pipeline", "appIds", appIds, "err", err)
		return nil, err
	}

	ciPipelineByApp := make(map[int][]*pipelineConfig.CiPipeline)
	_, span = otel.Tracer("orchestrator").Start(request.Ctx, "ciHandler.FindByAppIds")
	ciPipelines, err := impl.ciPipelineRepository.FindByAppIds(appIds)
	span.End()
	if err != nil && !util.IsErrNoRows(err) {
		impl.logger.Errorw("error in fetching ci pipeline", "appIds", appIds, "err", err)
		return nil, err
	}
	parentCiPipelineIds := make([]int, 0)
	for _, ciPipeline := range ciPipelines {
		ciPipelineByApp[ciPipeline.AppId] = append(ciPipelineByApp[ciPipeline.AppId], ciPipeline)
		if ciPipeline.ParentCiPipeline > 0 && ciPipeline.IsExternal {
			parentCiPipelineIds = append(parentCiPipelineIds, ciPipeline.ParentCiPipeline)
		}
	}
	pipelineIdVsAppId, err := impl.ciPipelineRepository.FindAppIdsForCiPipelineIds(parentCiPipelineIds)
	if err != nil {
		impl.logger.Errorw("error occurred while fetching appIds for pipelineIds", "parentCiPipelineIds", parentCiPipelineIds, "err", err)
		return nil, err
	}

	if len(ciPipelineIds) == 0 {
		err = &util.ApiError{Code: "404", HttpStatusCode: 200, UserMessage: "no matching ci pipeline found"}
		return nil, err
	}
	linkedCiPipelinesMap := make(map[int][]*pipelineConfig.CiPipeline)
	_, span = otel.Tracer("orchestrator").Start(request.Ctx, "ciHandler.FindByParentCiPipelineIds")
	linkedCiPipelines, err := impl.ciPipelineRepository.FindByParentCiPipelineIds(ciPipelineIds)
	span.End()
	if err != nil && !util.IsErrNoRows(err) {
		return nil, err
	}
	for _, linkedCiPipeline := range linkedCiPipelines {
		linkedCiPipelinesMap[linkedCiPipeline.ParentCiPipeline] = append(linkedCiPipelinesMap[linkedCiPipeline.Id], linkedCiPipeline)
	}

	_, span = otel.Tracer("orchestrator").Start(request.Ctx, "ciHandler.FindTemplateOverrideByCiPipelineIds")
	ciTemplateBeanOverrides, err := impl.ciTemplateService.FindTemplateOverrideByCiPipelineIds(ciPipelineIds)
	span.End()
	if err != nil {
		impl.logger.Errorw("error in fetching templates override", "appIds", appIds, "err", err)
		return nil, err
	}
	ciOverrideTemplateMap := make(map[int]*bean3.CiTemplateBean)
	for _, templateBeanOverride := range ciTemplateBeanOverrides {
		ciTemplateOverride := templateBeanOverride.CiTemplateOverride
		ciOverrideTemplateMap[ciTemplateOverride.CiPipelineId] = templateBeanOverride
	}

	var externalCiConfig bean.ExternalCiConfig
	//var parentCiPipelineIds []int
	for appId, ciPipelinesConfigByApp := range ciPipelinesConfigMap {
		var ciPipelineResp []*bean.CiPipeline

		ciPipelines := ciPipelineByApp[appId]
		for _, pipeline := range ciPipelines {
			dockerArgs := make(map[string]string)
			if len(pipeline.DockerArgs) > 0 {
				err := json.Unmarshal([]byte(pipeline.DockerArgs), &dockerArgs)
				if err != nil {
					impl.logger.Warnw("error in unmarshal", "err", err)
				}
			}
			parentCiPipelineId := pipeline.ParentCiPipeline
			ciPipeline := &bean.CiPipeline{
				Id:                       pipeline.Id,
				Version:                  pipeline.Version,
				Name:                     pipeline.Name,
				Active:                   pipeline.Active,
				Deleted:                  pipeline.Deleted,
				DockerArgs:               dockerArgs,
				IsManual:                 pipeline.IsManual,
				IsExternal:               pipeline.IsExternal,
				ParentCiPipeline:         parentCiPipelineId,
				ExternalCiConfig:         externalCiConfig,
				ScanEnabled:              pipeline.ScanEnabled,
				IsDockerConfigOverridden: pipeline.IsDockerConfigOverridden,
			}
			parentPipelineAppId, ok := pipelineIdVsAppId[parentCiPipelineId]
			if ok {
				ciPipeline.ParentAppId = parentPipelineAppId
			}
			if ciTemplateBean, ok := ciOverrideTemplateMap[pipeline.Id]; ok {
				templateOverride := ciTemplateBean.CiTemplateOverride
				ciPipeline.DockerConfigOverride = bean.DockerConfigOverride{
					DockerRegistry:   templateOverride.DockerRegistryId,
					DockerRepository: templateOverride.DockerRepository,
					CiBuildConfig:    ciTemplateBean.CiBuildConfig,
				}
			}

			//this will build ci materials for each ci pipeline
			for _, material := range pipeline.CiPipelineMaterials {
				// ignore those materials which have inactive git material
				if material == nil || material.GitMaterial == nil || !material.GitMaterial.Active {
					continue
				}
				ciMaterial := &bean.CiMaterial{
					Id:              material.Id,
					CheckoutPath:    material.CheckoutPath,
					Path:            material.Path,
					ScmId:           material.ScmId,
					GitMaterialId:   material.GitMaterialId,
					GitMaterialName: material.GitMaterial.Name[strings.Index(material.GitMaterial.Name, "-")+1:],
					ScmName:         material.ScmName,
					ScmVersion:      material.ScmVersion,
					IsRegex:         material.Regex != "",
					Source:          &bean.SourceTypeConfig{Type: material.Type, Value: material.Value, Regex: material.Regex},
				}
				ciPipeline.CiMaterial = append(ciPipeline.CiMaterial, ciMaterial)
			}

			//this will count the length of child ci pipelines, of each ci pipeline
			linkedCi := linkedCiPipelinesMap[pipeline.Id]
			ciPipeline.LinkedCount = len(linkedCi)
			ciPipelineResp = append(ciPipelineResp, ciPipeline)

			//this will use for fetch the parent ci pipeline app id, of each ci pipeline
			//parentCiPipelineIds = append(parentCiPipelineIds, pipeline.ParentCiPipeline)
		}
		ciPipelinesConfigByApp.CiPipelines = ciPipelineResp
		ciPipelinesConfigByApp.CiGitMaterialId = ciPipelinesConfigByApp.CiBuildConfig.GitMaterialId
		ciPipelinesConfigByApps = append(ciPipelinesConfigByApps, ciPipelinesConfigByApp)
	}

	return ciPipelinesConfigByApps, err
}

func (impl *PipelineBuilderImpl) GetCiPipelineByEnvironmentMin(request appGroup2.AppGroupingRequest) ([]*bean.CiPipelineMinResponse, error) {
	results := make([]*bean.CiPipelineMinResponse, 0)
	var cdPipelines []*pipelineConfig.Pipeline
	var err error
	if request.AppGroupId > 0 {
		appIds, err := impl.appGroupService.GetAppIdsByAppGroupId(request.AppGroupId)
		if err != nil {
			return results, err
		}
		//override appIds if already provided app group id in request.
		request.AppIds = appIds
	}
	if len(request.AppIds) > 0 {
		cdPipelines, err = impl.pipelineRepository.FindActiveByInFilter(request.EnvId, request.AppIds)
	} else {
		cdPipelines, err = impl.pipelineRepository.FindActiveByEnvId(request.EnvId)
	}
	if err != nil {
		impl.logger.Errorw("error in fetching pipelines", "request", request, "err", err)
		return results, err
	}
	foundAppIds := make([]int, 0)
	for _, pipeline := range cdPipelines {
		foundAppIds = append(foundAppIds, pipeline.AppId)
	}
	if len(foundAppIds) == 0 {
		err = &util.ApiError{Code: "404", HttpStatusCode: 200, UserMessage: "no matching pipeline found"}
		return nil, err
	}
	ciPipelines, err := impl.ciPipelineRepository.FindByAppIds(foundAppIds)
	if err != nil && !util.IsErrNoRows(err) {
		impl.logger.Errorw("error in fetching ci pipeline", "err", err)
		return nil, err
	}
	ciPipelineByApp := make(map[int]*pipelineConfig.CiPipeline)
	parentCiPipelineIds := make([]int, 0)
	for _, ciPipeline := range ciPipelines {
		ciPipelineByApp[ciPipeline.Id] = ciPipeline
		if ciPipeline.ParentCiPipeline > 0 && ciPipeline.IsExternal {
			parentCiPipelineIds = append(parentCiPipelineIds, ciPipeline.ParentCiPipeline)
		}
	}
	pipelineIdVsAppId, err := impl.ciPipelineRepository.FindAppIdsForCiPipelineIds(parentCiPipelineIds)
	if err != nil {
		impl.logger.Errorw("error occurred while fetching appIds for pipelineIds", "parentCiPipelineIds", parentCiPipelineIds, "err", err)
		return nil, err
	}

	//authorization block starts here
	var appObjectArr []string
	objects := impl.enforcerUtil.GetAppAndEnvObjectByDbPipeline(cdPipelines)
	for _, object := range objects {
		appObjectArr = append(appObjectArr, object[0])
	}
	appResults, _ := request.CheckAuthBatch(request.EmailId, appObjectArr, []string{})
	authorizedIds := make([]int, 0)
	for _, pipeline := range cdPipelines {
		appObject := objects[pipeline.Id]
		if !appResults[appObject[0]] {
			//if user unauthorized, skip items
			continue
		}
		if pipeline.CiPipelineId == 0 {
			//skip for external ci
			continue
		}
		ciPipeline := ciPipelineByApp[pipeline.CiPipelineId]
		parentAppId := pipelineIdVsAppId[ciPipeline.ParentCiPipeline]
		result := &bean.CiPipelineMinResponse{
			Id:               pipeline.CiPipelineId,
			AppId:            pipeline.AppId,
			AppName:          pipeline.App.AppName,
			ParentCiPipeline: ciPipeline.ParentCiPipeline,
			ParentAppId:      parentAppId,
		}
		results = append(results, result)
		authorizedIds = append(authorizedIds, pipeline.CiPipelineId)
	}
	//authorization block ends here

	return results, err
}

func (impl *PipelineBuilderImpl) GetCdPipelinesByEnvironment(request appGroup2.AppGroupingRequest) (cdPipelines *bean.CdPipelines, err error) {
	_, span := otel.Tracer("orchestrator").Start(request.Ctx, "cdHandler.authorizationCdPipelinesForAppGrouping")
	if request.AppGroupId > 0 {
		appIds, err := impl.appGroupService.GetAppIdsByAppGroupId(request.AppGroupId)
		if err != nil {
			return nil, err
		}
		//override appIds if already provided app group id in request.
		request.AppIds = appIds
	}
	cdPipelines, err = impl.ciCdPipelineOrchestrator.GetCdPipelinesForEnv(request.EnvId, request.AppIds)
	if err != nil {
		impl.logger.Errorw("error in fetching pipeline", "err", err)
		return cdPipelines, err
	}
	pipelineIds := make([]int, 0)
	for _, pipeline := range cdPipelines.Pipelines {
		pipelineIds = append(pipelineIds, pipeline.Id)
	}
	if len(pipelineIds) == 0 {
		err = &util.ApiError{Code: "404", HttpStatusCode: 200, UserMessage: "no matching pipeline found"}
		return cdPipelines, err
	}
	//authorization block starts here
	var appObjectArr []string
	var envObjectArr []string
	objects := impl.enforcerUtil.GetAppAndEnvObjectByPipeline(cdPipelines.Pipelines)
	pipelineIds = []int{}
	for _, object := range objects {
		appObjectArr = append(appObjectArr, object[0])
		envObjectArr = append(envObjectArr, object[1])
	}
	appResults, envResults := request.CheckAuthBatch(request.EmailId, appObjectArr, envObjectArr)
	//authorization block ends here
	span.End()
	var pipelines []*bean.CDPipelineConfigObject
	authorizedPipelines := make(map[int]*bean.CDPipelineConfigObject)
	for _, dbPipeline := range cdPipelines.Pipelines {
		appObject := objects[dbPipeline.Id][0]
		envObject := objects[dbPipeline.Id][1]
		if !(appResults[appObject] && envResults[envObject]) {
			//if user unauthorized, skip items
			continue
		}
		pipelineIds = append(pipelineIds, dbPipeline.Id)
		authorizedPipelines[dbPipeline.Id] = dbPipeline
	}

	pipelineDeploymentTemplate := make(map[int]chartRepoRepository.DeploymentStrategy)
	pipelineWorkflowMapping := make(map[int]*appWorkflow.AppWorkflowMapping)
	if len(pipelineIds) == 0 {
		err = &util.ApiError{Code: "404", HttpStatusCode: 200, UserMessage: "no authorized pipeline found"}
		return cdPipelines, err
	}
	_, span = otel.Tracer("orchestrator").Start(request.Ctx, "cdHandler.GetAllStrategyByPipelineIds")
	strategies, err := impl.pipelineConfigRepository.GetAllStrategyByPipelineIds(pipelineIds)
	span.End()
	if err != nil {
		impl.logger.Errorw("error in fetching strategies", "err", err)
		return cdPipelines, err
	}
	for _, item := range strategies {
		if item.Default {
			pipelineDeploymentTemplate[item.PipelineId] = item.Strategy
		}
	}
	_, span = otel.Tracer("orchestrator").Start(request.Ctx, "cdHandler.FindByCDPipelineIds")
	appWorkflowMappings, err := impl.appWorkflowRepository.FindByCDPipelineIds(pipelineIds)
	span.End()
	if err != nil {
		impl.logger.Errorw("error in fetching workflows", "err", err)
		return nil, err
	}
	for _, item := range appWorkflowMappings {
		pipelineWorkflowMapping[item.ComponentId] = item
	}

	for _, dbPipeline := range authorizedPipelines {
		pipeline := &bean.CDPipelineConfigObject{
			Id:                            dbPipeline.Id,
			Name:                          dbPipeline.Name,
			EnvironmentId:                 dbPipeline.EnvironmentId,
			EnvironmentName:               dbPipeline.EnvironmentName,
			CiPipelineId:                  dbPipeline.CiPipelineId,
			DeploymentTemplate:            pipelineDeploymentTemplate[dbPipeline.Id],
			TriggerType:                   dbPipeline.TriggerType,
			PreStage:                      dbPipeline.PreStage,
			PostStage:                     dbPipeline.PostStage,
			PreStageConfigMapSecretNames:  dbPipeline.PreStageConfigMapSecretNames,
			PostStageConfigMapSecretNames: dbPipeline.PostStageConfigMapSecretNames,
			RunPreStageInEnv:              dbPipeline.RunPreStageInEnv,
			RunPostStageInEnv:             dbPipeline.RunPostStageInEnv,
			DeploymentAppType:             dbPipeline.DeploymentAppType,
			ParentPipelineType:            pipelineWorkflowMapping[dbPipeline.Id].ParentType,
			ParentPipelineId:              pipelineWorkflowMapping[dbPipeline.Id].ParentId,
			AppName:                       dbPipeline.AppName,
			AppId:                         dbPipeline.AppId,
			IsVirtualEnvironment:          dbPipeline.IsVirtualEnvironment,
			PreDeployStage:                dbPipeline.PreDeployStage,
			PostDeployStage:               dbPipeline.PostDeployStage,
		}
		pipelines = append(pipelines, pipeline)
	}
	cdPipelines.Pipelines = pipelines
	return cdPipelines, err
}

func (impl *PipelineBuilderImpl) GetCdPipelinesByEnvironmentMin(request appGroup2.AppGroupingRequest) (cdPipelines []*bean.CDPipelineConfigObject, err error) {
	_, span := otel.Tracer("orchestrator").Start(request.Ctx, "cdHandler.authorizationCdPipelinesForAppGrouping")
	if request.AppGroupId > 0 {
		appIds, err := impl.appGroupService.GetAppIdsByAppGroupId(request.AppGroupId)
		if err != nil {
			return cdPipelines, err
		}
		//override appIds if already provided app group id in request.
		request.AppIds = appIds
	}
	var pipelines []*pipelineConfig.Pipeline
	if len(request.AppIds) > 0 {
		pipelines, err = impl.pipelineRepository.FindActiveByInFilter(request.EnvId, request.AppIds)
	} else {
		pipelines, err = impl.pipelineRepository.FindActiveByEnvId(request.EnvId)
	}
	if err != nil {
		impl.logger.Errorw("error in fetching pipelines", "request", request, "err", err)
		return cdPipelines, err
	}
	//authorization block starts here
	var appObjectArr []string
	var envObjectArr []string
	objects := impl.enforcerUtil.GetAppAndEnvObjectByDbPipeline(pipelines)
	for _, object := range objects {
		appObjectArr = append(appObjectArr, object[0])
		envObjectArr = append(envObjectArr, object[1])
	}
	appResults, envResults := request.CheckAuthBatch(request.EmailId, appObjectArr, envObjectArr)
	//authorization block ends here
	span.End()
	for _, dbPipeline := range pipelines {
		appObject := objects[dbPipeline.Id][0]
		envObject := objects[dbPipeline.Id][1]
		if !(appResults[appObject] && envResults[envObject]) {
			//if user unauthorized, skip items
			continue
		}
		pcObject := &bean.CDPipelineConfigObject{
			AppId:                dbPipeline.AppId,
			AppName:              dbPipeline.App.AppName,
			EnvironmentId:        dbPipeline.EnvironmentId,
			Id:                   dbPipeline.Id,
			DeploymentAppType:    dbPipeline.DeploymentAppType,
			IsVirtualEnvironment: dbPipeline.Environment.IsVirtualEnvironment,
		}
		cdPipelines = append(cdPipelines, pcObject)
	}
	return cdPipelines, err
}

func (impl *PipelineBuilderImpl) GetExternalCiByEnvironment(request appGroup2.AppGroupingRequest) (ciConfig []*bean.ExternalCiConfig, err error) {
	_, span := otel.Tracer("orchestrator").Start(request.Ctx, "ciHandler.authorizationExternalCiForAppGrouping")
	externalCiConfigs := make([]*bean.ExternalCiConfig, 0)
	var cdPipelines []*pipelineConfig.Pipeline
	if request.AppGroupId > 0 {
		appIds, err := impl.appGroupService.GetAppIdsByAppGroupId(request.AppGroupId)
		if err != nil {
			return nil, err
		}
		//override appIds if already provided app group id in request.
		request.AppIds = appIds
	}
	if len(request.AppIds) > 0 {
		cdPipelines, err = impl.pipelineRepository.FindActiveByInFilter(request.EnvId, request.AppIds)
	} else {
		cdPipelines, err = impl.pipelineRepository.FindActiveByEnvId(request.EnvId)
	}
	if err != nil {
		impl.logger.Errorw("error in fetching pipelines", "request", request, "err", err)
		return nil, err
	}

	var appIds []int
	//authorization block starts here
	var appObjectArr []string
	objects := impl.enforcerUtil.GetAppAndEnvObjectByDbPipeline(cdPipelines)
	for _, object := range objects {
		appObjectArr = append(appObjectArr, object[0])
	}
	appResults, _ := request.CheckAuthBatch(request.EmailId, appObjectArr, []string{})
	for _, pipeline := range cdPipelines {
		appObject := objects[pipeline.Id]
		if !appResults[appObject[0]] {
			//if user unauthorized, skip items
			continue
		}
		//add only those who have external ci
		if pipeline.CiPipelineId == 0 {
			appIds = append(appIds, pipeline.AppId)
		}
	}

	//authorization block ends here
	span.End()

	if len(appIds) == 0 {
		impl.logger.Warnw("there is no app id found for fetching external ci pipelines", "request", request)
		return externalCiConfigs, nil
	}
	_, span = otel.Tracer("orchestrator").Start(request.Ctx, "ciHandler.FindExternalCiByAppIds")
	externalCiPipelines, err := impl.ciPipelineRepository.FindExternalCiByAppIds(appIds)
	span.End()
	if err != nil && !util.IsErrNoRows(err) {
		impl.logger.Errorw("error in fetching external ci", "request", request, "err", err)
		return nil, err
	}
	hostUrl, err := impl.attributesService.GetByKey(attributes.HostUrlKey)
	if err != nil {
		impl.logger.Errorw("error in fetching external ci", "request", request, "err", err)
		return nil, err
	}
	if hostUrl != nil {
		impl.ciConfig.ExternalCiWebhookUrl = fmt.Sprintf("%s/%s", hostUrl.Value, ExternalCiWebhookPath)
	}

	var externalCiPipelineIds []int
	appWorkflowMappingsMap := make(map[int][]*appWorkflow.AppWorkflowMapping)

	for _, externalCiPipeline := range externalCiPipelines {
		externalCiPipelineIds = append(externalCiPipelineIds, externalCiPipeline.Id)
	}
	if len(externalCiPipelineIds) == 0 {
		err = &util.ApiError{Code: "404", HttpStatusCode: 200, UserMessage: "no external ci pipeline found"}
		return externalCiConfigs, err
	}
	appWorkflowMappings, err := impl.appWorkflowRepository.FindWFCDMappingByExternalCiIdByIdsIn(externalCiPipelineIds)
	if err != nil {
		impl.logger.Errorw("Error in fetching app workflow mapping for CD pipeline by external CI ID", "err", err)
		return nil, err
	}

	CDPipelineMap := make(map[int]*pipelineConfig.Pipeline)
	appIdMap := make(map[int]*app2.App)
	var componentIds []int
	for _, appWorkflowMapping := range appWorkflowMappings {
		appWorkflowMappingsMap[appWorkflowMapping.ParentId] = append(appWorkflowMappingsMap[appWorkflowMapping.ParentId], appWorkflowMapping)
		componentIds = append(componentIds, appWorkflowMapping.ComponentId)
	}
	if len(componentIds) == 0 {
		return nil, err
	}
	cdPipelines, err = impl.pipelineRepository.FindAppAndEnvironmentAndProjectByPipelineIds(componentIds)
	if err != nil && !util.IsErrNoRows(err) {
		impl.logger.Errorw("error in fetching external ci", "request", request, "err", err)
		return nil, err
	}
	for _, pipeline := range cdPipelines {
		CDPipelineMap[pipeline.Id] = pipeline
		appIds = append(appIds, pipeline.AppId)
	}
	if len(appIds) == 0 {
		err = &util.ApiError{Code: "404", HttpStatusCode: 200, UserMessage: "no matching apps found"}
		return nil, err
	}
	apps, err := impl.appRepo.FindAppAndProjectByIdsIn(appIds)
	for _, app := range apps {
		appIdMap[app.Id] = app
	}

	_, span = otel.Tracer("orchestrator").Start(request.Ctx, "ciHandler.FindAppAndEnvironmentAndProjectByPipelineIds")
	for _, externalCiPipeline := range externalCiPipelines {
		externalCiConfig := &bean.ExternalCiConfig{
			Id:         externalCiPipeline.Id,
			WebhookUrl: fmt.Sprintf("%s/%d", impl.ciConfig.ExternalCiWebhookUrl, externalCiPipeline.Id),
			Payload:    impl.ciConfig.ExternalCiPayload,
			AccessKey:  "",
		}

		if _, ok := appWorkflowMappingsMap[externalCiPipeline.Id]; !ok {
			return nil, errors.New("Error in fetching app workflow mapping for cd pipeline by parent id")
		}
		appWorkflowMappings := appWorkflowMappingsMap[externalCiPipeline.Id]
		roleData := make(map[string]interface{})
		for _, appWorkflowMapping := range appWorkflowMappings {
			if _, ok := CDPipelineMap[appWorkflowMapping.ComponentId]; !ok {
				impl.logger.Errorw("error in getting cd pipeline data for workflow", "app workflow id", appWorkflowMapping.ComponentId, "err", err)
				return nil, errors.New("error in getting cd pipeline data for workflow")
			}
			cdPipeline := CDPipelineMap[appWorkflowMapping.ComponentId]
			if _, ok := roleData[teamIdKey]; !ok {
				if _, ok := appIdMap[cdPipeline.AppId]; !ok {
					impl.logger.Errorw("error in getting app data for pipeline", "app id", cdPipeline.AppId, "err", err)
					return nil, errors.New("error in getting app data for pipeline")
				}
				app := appIdMap[cdPipeline.AppId]
				roleData[teamIdKey] = app.TeamId
				roleData[teamNameKey] = app.Team.Name
				roleData[appIdKey] = cdPipeline.AppId
				roleData[appNameKey] = cdPipeline.App.AppName
			}
			if _, ok := roleData[environmentNameKey]; !ok {
				roleData[environmentNameKey] = cdPipeline.Environment.Name
			} else {
				roleData[environmentNameKey] = fmt.Sprintf("%s,%s", roleData[environmentNameKey], cdPipeline.Environment.Name)
			}
			if _, ok := roleData[environmentIdentifierKey]; !ok {
				roleData[environmentIdentifierKey] = cdPipeline.Environment.EnvironmentIdentifier
			} else {
				roleData[environmentIdentifierKey] = fmt.Sprintf("%s,%s", roleData[environmentIdentifierKey], cdPipeline.Environment.EnvironmentIdentifier)
			}
		}

		externalCiConfig.ExternalCiConfigRole = bean.ExternalCiConfigRole{
			ProjectId:             roleData[teamIdKey].(int),
			ProjectName:           roleData[teamNameKey].(string),
			AppId:                 roleData[appIdKey].(int),
			AppName:               roleData[appNameKey].(string),
			EnvironmentName:       roleData[environmentNameKey].(string),
			EnvironmentIdentifier: roleData[environmentIdentifierKey].(string),
			Role:                  "Build and deploy",
		}
		externalCiConfigs = append(externalCiConfigs, externalCiConfig)
	}
	span.End()
	//--------pipeline population end
	return externalCiConfigs, err
}

func (impl *PipelineBuilderImpl) GetEnvironmentListForAutocompleteFilter(envName string, clusterIds []int, offset int, size int, emailId string, checkAuthBatch func(emailId string, appObject []string, envObject []string) (map[string]bool, map[string]bool), ctx context.Context) (*cluster.AppGroupingResponse, error) {
	result := &cluster.AppGroupingResponse{}
	var models []*repository2.Environment
	var beans []cluster.EnvironmentBean
	var err error
	if len(envName) > 0 && len(clusterIds) > 0 {
		models, err = impl.environmentRepository.FindByEnvNameAndClusterIds(envName, clusterIds)
	} else if len(clusterIds) > 0 {
		models, err = impl.environmentRepository.FindByClusterIdsWithFilter(clusterIds)
	} else if len(envName) > 0 {
		models, err = impl.environmentRepository.FindByEnvName(envName)
	} else {
		models, err = impl.environmentRepository.FindAllActiveWithFilter()
	}
	if err != nil && err != pg.ErrNoRows {
		impl.logger.Errorw("error in fetching environment", "err", err)
		return result, err
	}
	var envIds []int
	for _, model := range models {
		envIds = append(envIds, model.Id)
	}
	if len(envIds) == 0 {
		err = &util.ApiError{Code: "404", HttpStatusCode: 200, UserMessage: "no matching environment found"}
		return nil, err
	}
	_, span := otel.Tracer("orchestrator").Start(ctx, "pipelineBuilder.FindActiveByEnvIds")
	cdPipelines, err := impl.pipelineRepository.FindActiveByEnvIds(envIds)
	span.End()
	if err != nil && err != pg.ErrNoRows {
		return result, err
	}
	pipelineIds := make([]int, 0)
	for _, pipeline := range cdPipelines {
		pipelineIds = append(pipelineIds, pipeline.Id)
	}
	if len(pipelineIds) == 0 {
		err = &util.ApiError{Code: "404", HttpStatusCode: 200, UserMessage: "no matching pipeline found"}
		return nil, err
	}
	//authorization block starts here
	var appObjectArr []string
	var envObjectArr []string
	_, span = otel.Tracer("orchestrator").Start(ctx, "pipelineBuilder.GetAppAndEnvObjectByPipelineIds")
	objects := impl.enforcerUtil.GetAppAndEnvObjectByPipelineIds(pipelineIds)
	span.End()
	pipelineIds = []int{}
	for _, object := range objects {
		appObjectArr = append(appObjectArr, object[0])
		envObjectArr = append(envObjectArr, object[1])
	}
	_, span = otel.Tracer("orchestrator").Start(ctx, "pipelineBuilder.checkAuthBatch")
	appResults, envResults := checkAuthBatch(emailId, appObjectArr, envObjectArr)
	span.End()
	//authorization block ends here

	pipelinesMap := make(map[int][]*pipelineConfig.Pipeline)
	for _, pipeline := range cdPipelines {
		appObject := objects[pipeline.Id][0]
		envObject := objects[pipeline.Id][1]
		if !(appResults[appObject] && envResults[envObject]) {
			//if user unauthorized, skip items
			continue
		}
		pipelinesMap[pipeline.EnvironmentId] = append(pipelinesMap[pipeline.EnvironmentId], pipeline)
	}
	for _, model := range models {
		environment := cluster.EnvironmentBean{
			Id:                    model.Id,
			Environment:           model.Name,
			Namespace:             model.Namespace,
			CdArgoSetup:           model.Cluster.CdArgoSetup,
			EnvironmentIdentifier: model.EnvironmentIdentifier,
			ClusterName:           model.Cluster.ClusterName,
			IsVirtualEnvironment:  model.IsVirtualEnvironment,
		}

		//authorization block starts here
		appCount := 0
		envPipelines := pipelinesMap[model.Id]
		if _, ok := pipelinesMap[model.Id]; ok {
			appCount = len(envPipelines)
		}
		environment.AppCount = appCount
		beans = append(beans, environment)
	}

	envCount := len(beans)
	// Apply pagination
	if size > 0 {
		if offset+size <= len(beans) {
			beans = beans[offset : offset+size]
		} else {
			beans = beans[offset:]
		}
	}
	result.EnvList = beans
	result.EnvCount = envCount
	return result, nil
}

func (impl *PipelineBuilderImpl) GetAppListForEnvironment(request appGroup2.AppGroupingRequest) ([]*AppBean, error) {
	var applicationList []*AppBean
	var cdPipelines []*pipelineConfig.Pipeline
	var err error
	if request.AppGroupId > 0 {
		appIds, err := impl.appGroupService.GetAppIdsByAppGroupId(request.AppGroupId)
		if err != nil {
			return nil, err
		}
		//override appIds if already provided app group id in request.
		request.AppIds = appIds
	}
	if len(request.AppIds) > 0 {
		cdPipelines, err = impl.pipelineRepository.FindActiveByInFilter(request.EnvId, request.AppIds)
	} else {
		cdPipelines, err = impl.pipelineRepository.FindActiveByEnvId(request.EnvId)
	}
	if err != nil {
		impl.logger.Errorw("error in fetching pipelines", "request", request, "err", err)
		return nil, err
	}
	if len(cdPipelines) == 0 {
		return applicationList, nil
	}
	var appObjectArr []string
	var envObjectArr []string
	objects := impl.enforcerUtil.GetAppAndEnvObjectByDbPipeline(cdPipelines)
	for _, object := range objects {
		appObjectArr = append(appObjectArr, object[0])
		envObjectArr = append(envObjectArr, object[1])
	}
	appResults, envResults := request.CheckAuthBatch(request.EmailId, appObjectArr, envObjectArr)
	for _, pipeline := range cdPipelines {
		appObject := objects[pipeline.Id][0]
		envObject := objects[pipeline.Id][1]
		if !(appResults[appObject] && envResults[envObject]) {
			//if user unauthorized, skip items
			continue
		}
		applicationList = append(applicationList, &AppBean{Id: pipeline.AppId, Name: pipeline.App.AppName})
	}
	return applicationList, err
}<|MERGE_RESOLUTION|>--- conflicted
+++ resolved
@@ -3249,7 +3249,6 @@
 	return pipelineId, nil
 }
 
-<<<<<<< HEAD
 func (impl PipelineBuilderImpl) CreateExternalCiAndAppWorkflowMapping(appId, appWorkflowId int, userId int32, tx *pg.Tx) (int, error) {
 	externalCiPipeline := &pipelineConfig.ExternalCiPipeline{
 		AppId:       appId,
@@ -3277,10 +3276,7 @@
 	return externalCiPipeline.Id, nil
 }
 
-func (impl PipelineBuilderImpl) extractAndMapVariables(template string, entityId int, entityType repository6.EntityType, userId int32) error {
-=======
 func (impl PipelineBuilderImpl) extractAndMapVariables(template string, entityId int, entityType repository6.EntityType, userId int32, tx *pg.Tx) error {
->>>>>>> c41edcb6
 	usedVariables, err := impl.variableTemplateParser.ExtractVariables(template)
 	if err != nil {
 		return err
