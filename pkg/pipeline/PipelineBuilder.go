/*
 * Copyright (c) 2020 Devtron Labs
 *
 * Licensed under the Apache License, Version 2.0 (the "License");
 * you may not use this file except in compliance with the License.
 * You may obtain a copy of the License at
 *
 *    http://www.apache.org/licenses/LICENSE-2.0
 *
 * Unless required by applicable law or agreed to in writing, software
 * distributed under the License is distributed on an "AS IS" BASIS,
 * WITHOUT WARRANTIES OR CONDITIONS OF ANY KIND, either express or implied.
 * See the License for the specific language governing permissions and
 * limitations under the License.
 *
 */

package pipeline

import (
	"context"
	"encoding/json"
	"fmt"
	application2 "github.com/argoproj/argo-cd/v2/pkg/apiclient/application"
	client "github.com/devtron-labs/devtron/api/helm-app"
	app2 "github.com/devtron-labs/devtron/internal/sql/repository/app"
	"github.com/devtron-labs/devtron/internal/sql/repository/appStatus"
	"github.com/devtron-labs/devtron/internal/sql/repository/helper"
	"github.com/devtron-labs/devtron/internal/sql/repository/security"
	appGroup2 "github.com/devtron-labs/devtron/pkg/appGroup"
	"github.com/devtron-labs/devtron/pkg/chart"
	chartRepoRepository "github.com/devtron-labs/devtron/pkg/chartRepo/repository"
	"github.com/devtron-labs/devtron/pkg/cluster"
	repository2 "github.com/devtron-labs/devtron/pkg/cluster/repository"
	bean3 "github.com/devtron-labs/devtron/pkg/pipeline/bean"
	"github.com/devtron-labs/devtron/pkg/pipeline/history"
	repository4 "github.com/devtron-labs/devtron/pkg/pipeline/history/repository"
	"github.com/devtron-labs/devtron/pkg/sql"
	"github.com/devtron-labs/devtron/pkg/user"
	util3 "github.com/devtron-labs/devtron/pkg/util"
	"github.com/devtron-labs/devtron/util/argo"
	"github.com/devtron-labs/devtron/util/rbac"
	"go.opentelemetry.io/otel"
	"net/http"
	"net/url"
	"sort"
	"strconv"
	"strings"
	"time"

	"github.com/caarlos0/env"
	bean2 "github.com/devtron-labs/devtron/api/bean"
	"github.com/devtron-labs/devtron/client/argocdServer"
	"github.com/devtron-labs/devtron/client/argocdServer/application"
	"github.com/devtron-labs/devtron/internal/sql/models"
	"github.com/devtron-labs/devtron/internal/sql/repository"
	"github.com/devtron-labs/devtron/internal/sql/repository/appWorkflow"
	"github.com/devtron-labs/devtron/internal/sql/repository/chartConfig"
	dockerRegistryRepository "github.com/devtron-labs/devtron/internal/sql/repository/dockerRegistry"
	"github.com/devtron-labs/devtron/internal/sql/repository/pipelineConfig"
	"github.com/devtron-labs/devtron/internal/util"
	"github.com/devtron-labs/devtron/pkg/app"
	"github.com/devtron-labs/devtron/pkg/attributes"
	"github.com/devtron-labs/devtron/pkg/bean"
	util2 "github.com/devtron-labs/devtron/util"
	"github.com/go-pg/pg"
	"github.com/juju/errors"
	"go.uber.org/zap"
)

var DefaultPipelineValue = []byte(`{"ConfigMaps":{"enabled":false},"ConfigSecrets":{"enabled":false},"ContainerPort":[],"EnvVariables":[],"GracePeriod":30,"LivenessProbe":{},"MaxSurge":1,"MaxUnavailable":0,"MinReadySeconds":60,"ReadinessProbe":{},"Spec":{"Affinity":{"Values":"nodes","key":""}},"app":"13","appMetrics":false,"args":{},"autoscaling":{},"command":{"enabled":false,"value":[]},"containers":[],"dbMigrationConfig":{"enabled":false},"deployment":{"strategy":{"rolling":{"maxSurge":"25%","maxUnavailable":1}}},"deploymentType":"ROLLING","env":"1","envoyproxy":{"configMapName":"","image":"","resources":{"limits":{"cpu":"50m","memory":"50Mi"},"requests":{"cpu":"50m","memory":"50Mi"}}},"image":{"pullPolicy":"IfNotPresent"},"ingress":{},"ingressInternal":{"annotations":{},"enabled":false,"host":"","path":"","tls":[]},"initContainers":[],"pauseForSecondsBeforeSwitchActive":30,"pipelineName":"","prometheus":{"release":"monitoring"},"rawYaml":[],"releaseVersion":"1","replicaCount":1,"resources":{"limits":{"cpu":"0.05","memory":"50Mi"},"requests":{"cpu":"0.01","memory":"10Mi"}},"secret":{"data":{},"enabled":false},"server":{"deployment":{"image":"","image_tag":""}},"service":{"annotations":{},"type":"ClusterIP"},"servicemonitor":{"additionalLabels":{}},"tolerations":[],"volumeMounts":[],"volumes":[],"waitForSecondsBeforeScalingDown":30}`)

type EcrConfig struct {
	EcrPrefix string `env:"ECR_REPO_NAME_PREFIX" envDefault:"test/"`
}

func GetEcrConfig() (*EcrConfig, error) {
	cfg := &EcrConfig{}
	err := env.Parse(cfg)
	return cfg, err
}

type DeploymentServiceTypeConfig struct {
	IsInternalUse bool `env:"IS_INTERNAL_USE" envDefault:"false"`
}

func GetDeploymentServiceTypeConfig() (*DeploymentServiceTypeConfig, error) {
	cfg := &DeploymentServiceTypeConfig{}
	err := env.Parse(cfg)
	return cfg, err
}

type PipelineBuilder interface {
	CreateCiPipeline(createRequest *bean.CiConfigRequest) (*bean.PipelineCreateResponse, error)
	CreateApp(request *bean.CreateAppDTO) (*bean.CreateAppDTO, error)
	CreateMaterialsForApp(request *bean.CreateMaterialDTO) (*bean.CreateMaterialDTO, error)
	UpdateMaterialsForApp(request *bean.UpdateMaterialDTO) (*bean.UpdateMaterialDTO, error)
	DeleteMaterial(request *bean.UpdateMaterialDTO) error
	DeleteApp(appId int, userId int32) error
	GetCiPipeline(appId int) (ciConfig *bean.CiConfigRequest, err error)
	GetTriggerViewCiPipeline(appId int) (*bean.TriggerViewCiConfig, error)
	GetExternalCi(appId int) (ciConfig []*bean.ExternalCiConfig, err error)
	GetExternalCiById(appId int, externalCiId int) (ciConfig *bean.ExternalCiConfig, err error)
	UpdateCiTemplate(updateRequest *bean.CiConfigRequest) (*bean.CiConfigRequest, error)
	PatchCiPipeline(request *bean.CiPatchRequest) (ciConfig *bean.CiConfigRequest, err error)
	CreateCdPipelines(cdPipelines *bean.CdPipelines, ctx context.Context) (*bean.CdPipelines, error)
	GetApp(appId int) (application *bean.CreateAppDTO, err error)
	PatchCdPipelines(cdPipelines *bean.CDPatchRequest, ctx context.Context) (*bean.CdPipelines, error)
	DeleteCdPipeline(pipeline *pipelineConfig.Pipeline, ctx context.Context, forceDelete bool, acdDelete bool, userId int32) (err error)
	ChangeDeploymentType(ctx context.Context, request *bean.DeploymentAppTypeChangeRequest) (*bean.DeploymentAppTypeChangeResponse, error)
	DeleteDeploymentAppsForEnvironment(ctx context.Context, environmentId int, currentDeploymentAppType bean.DeploymentType, exclusionList []int, includeApps []int, userId int32) (*bean.DeploymentAppTypeChangeResponse, error)
	DeleteDeploymentApps(ctx context.Context, pipelines []*pipelineConfig.Pipeline, userId int32) *bean.DeploymentAppTypeChangeResponse
	GetTriggerViewCdPipelinesForApp(appId int) (cdPipelines *bean.CdPipelines, err error)
	GetCdPipelinesForApp(appId int) (cdPipelines *bean.CdPipelines, err error)
	GetCdPipelinesForAppAndEnv(appId int, envId int) (cdPipelines *bean.CdPipelines, err error)
	/*	CreateCdPipelines(cdPipelines bean.CdPipelines) (*bean.CdPipelines, error)*/
	RetrieveArtifactsByCDPipeline(pipeline *pipelineConfig.Pipeline, stage bean2.WorkflowType, isApprovalNode bool) (*bean.CiArtifactResponse, error)
	RetrieveParentDetails(pipelineId int) (parentId int, parentType bean2.WorkflowType, err error)
	FetchArtifactForRollback(cdPipelineId, offset, limit int) (bean.CiArtifactResponse, error)
	FindAppsByTeamId(teamId int) ([]*AppBean, error)
	FindAppsByTeamName(teamName string) ([]AppBean, error)
	FindPipelineById(cdPipelineId int) (*pipelineConfig.Pipeline, error)
	FindAppAndEnvDetailsByPipelineId(cdPipelineId int) (*pipelineConfig.Pipeline, error)
	GetAppList() ([]AppBean, error)
	GetCiPipelineMin(appId int) ([]*bean.CiPipelineMin, error)

	FetchCDPipelineStrategy(appId int) (PipelineStrategiesResponse, error)
	GetCdPipelineById(pipelineId int) (cdPipeline *bean.CDPipelineConfigObject, err error)

	FetchConfigmapSecretsForCdStages(appId, envId, cdPipelineId int) (ConfigMapSecretsResponse, error)
	FindByIds(ids []*int) ([]*AppBean, error)
	GetCiPipelineById(pipelineId int) (ciPipeline *bean.CiPipeline, err error)

	GetMaterialsForAppId(appId int) []*bean.GitMaterial
	FindAllMatchesByAppName(appName string, appType helper.AppType) ([]*AppBean, error)
	GetEnvironmentByCdPipelineId(pipelineId int) (int, error)
	PatchRegexCiPipeline(request *bean.CiRegexPatchRequest) (err error)

	GetBulkActionImpactedPipelines(dto *bean.CdBulkActionRequestDto) ([]*pipelineConfig.Pipeline, error)
	PerformBulkActionOnCdPipelines(dto *bean.CdBulkActionRequestDto, impactedPipelines []*pipelineConfig.Pipeline, ctx context.Context, dryRun bool, userId int32) ([]*bean.CdBulkActionResponseDto, error)
	DeleteCiPipeline(request *bean.CiPatchRequest) (*bean.CiPipeline, error)
	IsGitOpsRequiredForCD(pipelineCreateRequest *bean.CdPipelines) bool
	SetPipelineDeploymentAppType(pipelineCreateRequest *bean.CdPipelines, isGitOpsConfigured bool)
	MarkGitOpsDevtronAppsDeletedWhereArgoAppIsDeleted(appId int, envId int, acdToken string, pipeline *pipelineConfig.Pipeline) (bool, error)
	GetCiPipelineByEnvironment(request appGroup2.AppGroupingRequest) ([]*bean.CiConfigRequest, error)
	GetCiPipelineByEnvironmentMin(request appGroup2.AppGroupingRequest) ([]*bean.CiPipelineMinResponse, error)
	GetCdPipelinesByEnvironment(request appGroup2.AppGroupingRequest) (cdPipelines *bean.CdPipelines, err error)
	GetCdPipelinesByEnvironmentMin(request appGroup2.AppGroupingRequest) (cdPipelines []*bean.CDPipelineConfigObject, err error)
	GetExternalCiByEnvironment(request appGroup2.AppGroupingRequest) (ciConfig []*bean.ExternalCiConfig, err error)
	GetEnvironmentListForAutocompleteFilter(envName string, clusterIds []int, offset int, size int, emailId string, checkAuthBatch func(emailId string, appObject []string, envObject []string) (map[string]bool, map[string]bool), ctx context.Context) (*cluster.AppGroupingResponse, error)
	GetAppListForEnvironment(request appGroup2.AppGroupingRequest) ([]*AppBean, error)
}
type PipelineBuilderImpl struct {
	logger                        *zap.SugaredLogger
	ciCdPipelineOrchestrator      CiCdPipelineOrchestrator
	dockerArtifactStoreRepository dockerRegistryRepository.DockerArtifactStoreRepository
	materialRepo                  pipelineConfig.MaterialRepository
	appRepo                       app2.AppRepository
	pipelineRepository            pipelineConfig.PipelineRepository
	propertiesConfigService       PropertiesConfigService
	//	ciTemplateRepository             pipelineConfig.CiTemplateRepository
	ciPipelineRepository             pipelineConfig.CiPipelineRepository
	application                      application.ServiceClient
	chartRepository                  chartRepoRepository.ChartRepository
	ciArtifactRepository             repository.CiArtifactRepository
	ecrConfig                        *EcrConfig
	envConfigOverrideRepository      chartConfig.EnvConfigOverrideRepository
	environmentRepository            repository2.EnvironmentRepository
	pipelineConfigRepository         chartConfig.PipelineConfigRepository
	mergeUtil                        util.MergeUtil
	appWorkflowRepository            appWorkflow.AppWorkflowRepository
	ciConfig                         *CiConfig
	cdWorkflowRepository             pipelineConfig.CdWorkflowRepository
	appService                       app.AppService
	imageScanResultRepository        security.ImageScanResultRepository
	GitFactory                       *util.GitFactory
	ArgoK8sClient                    argocdServer.ArgoK8sClient
	attributesService                attributes.AttributesService
	aCDAuthConfig                    *util3.ACDAuthConfig
	gitOpsRepository                 repository.GitOpsConfigRepository
	pipelineStrategyHistoryService   history.PipelineStrategyHistoryService
	prePostCiScriptHistoryService    history.PrePostCiScriptHistoryService
	prePostCdScriptHistoryService    history.PrePostCdScriptHistoryService
	deploymentTemplateHistoryService history.DeploymentTemplateHistoryService
	appLevelMetricsRepository        repository.AppLevelMetricsRepository
	pipelineStageService             PipelineStageService
	chartTemplateService             util.ChartTemplateService
	chartRefRepository               chartRepoRepository.ChartRefRepository
	chartService                     chart.ChartService
	helmAppService                   client.HelmAppService
	deploymentGroupRepository        repository.DeploymentGroupRepository
	ciPipelineMaterialRepository     pipelineConfig.CiPipelineMaterialRepository
	ciWorkflowRepository             pipelineConfig.CiWorkflowRepository
	//ciTemplateOverrideRepository     pipelineConfig.CiTemplateOverrideRepository
	//ciBuildConfigService CiBuildConfigService
	ciTemplateService                               CiTemplateService
	userService                                     user.UserService
	ciTemplateOverrideRepository                    pipelineConfig.CiTemplateOverrideRepository
	gitMaterialHistoryService                       history.GitMaterialHistoryService
	CiTemplateHistoryService                        history.CiTemplateHistoryService
	CiPipelineHistoryService                        history.CiPipelineHistoryService
	globalStrategyMetadataRepository                chartRepoRepository.GlobalStrategyMetadataRepository
	globalStrategyMetadataChartRefMappingRepository chartRepoRepository.GlobalStrategyMetadataChartRefMappingRepository
	deploymentConfig                                *DeploymentServiceTypeConfig
	appStatusRepository                             appStatus.AppStatusRepository
	ArgoUserService                                 argo.ArgoUserService
	workflowDagExecutor                             WorkflowDagExecutor
	enforcerUtil                                    rbac.EnforcerUtil
	appGroupService                                 appGroup2.AppGroupService
	chartDeploymentService                          util.ChartDeploymentService
}

func NewPipelineBuilderImpl(logger *zap.SugaredLogger,
	ciCdPipelineOrchestrator CiCdPipelineOrchestrator,
	dockerArtifactStoreRepository dockerRegistryRepository.DockerArtifactStoreRepository,
	materialRepo pipelineConfig.MaterialRepository,
	pipelineGroupRepo app2.AppRepository,
	pipelineRepository pipelineConfig.PipelineRepository,
	propertiesConfigService PropertiesConfigService,
	ciTemplateRepository pipelineConfig.CiTemplateRepository,
	ciPipelineRepository pipelineConfig.CiPipelineRepository,
	application application.ServiceClient,
	chartRepository chartRepoRepository.ChartRepository,
	ciArtifactRepository repository.CiArtifactRepository,
	ecrConfig *EcrConfig,
	envConfigOverrideRepository chartConfig.EnvConfigOverrideRepository,
	environmentRepository repository2.EnvironmentRepository,
	pipelineConfigRepository chartConfig.PipelineConfigRepository,
	mergeUtil util.MergeUtil,
	appWorkflowRepository appWorkflow.AppWorkflowRepository,
	ciConfig *CiConfig,
	cdWorkflowRepository pipelineConfig.CdWorkflowRepository,
	appService app.AppService,
	imageScanResultRepository security.ImageScanResultRepository,
	ArgoK8sClient argocdServer.ArgoK8sClient,
	GitFactory *util.GitFactory, attributesService attributes.AttributesService,
	aCDAuthConfig *util3.ACDAuthConfig, gitOpsRepository repository.GitOpsConfigRepository,
	pipelineStrategyHistoryService history.PipelineStrategyHistoryService,
	prePostCiScriptHistoryService history.PrePostCiScriptHistoryService,
	prePostCdScriptHistoryService history.PrePostCdScriptHistoryService,
	deploymentTemplateHistoryService history.DeploymentTemplateHistoryService,
	appLevelMetricsRepository repository.AppLevelMetricsRepository,
	pipelineStageService PipelineStageService, chartRefRepository chartRepoRepository.ChartRefRepository,
	chartTemplateService util.ChartTemplateService, chartService chart.ChartService,
	helmAppService client.HelmAppService,
	deploymentGroupRepository repository.DeploymentGroupRepository,
	ciPipelineMaterialRepository pipelineConfig.CiPipelineMaterialRepository,
	userService user.UserService,
	ciTemplateService CiTemplateService,
	ciTemplateOverrideRepository pipelineConfig.CiTemplateOverrideRepository,
	gitMaterialHistoryService history.GitMaterialHistoryService,
	CiTemplateHistoryService history.CiTemplateHistoryService,
	CiPipelineHistoryService history.CiPipelineHistoryService,
	globalStrategyMetadataRepository chartRepoRepository.GlobalStrategyMetadataRepository,
	globalStrategyMetadataChartRefMappingRepository chartRepoRepository.GlobalStrategyMetadataChartRefMappingRepository,
	deploymentConfig *DeploymentServiceTypeConfig, appStatusRepository appStatus.AppStatusRepository,
	workflowDagExecutor WorkflowDagExecutor,
	enforcerUtil rbac.EnforcerUtil, ArgoUserService argo.ArgoUserService,
	ciWorkflowRepository pipelineConfig.CiWorkflowRepository,
	appGroupService appGroup2.AppGroupService,
	chartDeploymentService util.ChartDeploymentService) *PipelineBuilderImpl {
	return &PipelineBuilderImpl{
		logger:                        logger,
		ciCdPipelineOrchestrator:      ciCdPipelineOrchestrator,
		dockerArtifactStoreRepository: dockerArtifactStoreRepository,
		materialRepo:                  materialRepo,
		appService:                    appService,
		appRepo:                       pipelineGroupRepo,
		pipelineRepository:            pipelineRepository,
		propertiesConfigService:       propertiesConfigService,
		//ciTemplateRepository:             ciTemplateRepository,
		ciPipelineRepository:             ciPipelineRepository,
		application:                      application,
		chartRepository:                  chartRepository,
		ciArtifactRepository:             ciArtifactRepository,
		ecrConfig:                        ecrConfig,
		envConfigOverrideRepository:      envConfigOverrideRepository,
		environmentRepository:            environmentRepository,
		pipelineConfigRepository:         pipelineConfigRepository,
		mergeUtil:                        mergeUtil,
		appWorkflowRepository:            appWorkflowRepository,
		ciConfig:                         ciConfig,
		cdWorkflowRepository:             cdWorkflowRepository,
		imageScanResultRepository:        imageScanResultRepository,
		ArgoK8sClient:                    ArgoK8sClient,
		GitFactory:                       GitFactory,
		attributesService:                attributesService,
		aCDAuthConfig:                    aCDAuthConfig,
		gitOpsRepository:                 gitOpsRepository,
		pipelineStrategyHistoryService:   pipelineStrategyHistoryService,
		prePostCiScriptHistoryService:    prePostCiScriptHistoryService,
		prePostCdScriptHistoryService:    prePostCdScriptHistoryService,
		deploymentTemplateHistoryService: deploymentTemplateHistoryService,
		appLevelMetricsRepository:        appLevelMetricsRepository,
		pipelineStageService:             pipelineStageService,
		chartTemplateService:             chartTemplateService,
		chartRefRepository:               chartRefRepository,
		chartService:                     chartService,
		helmAppService:                   helmAppService,
		deploymentGroupRepository:        deploymentGroupRepository,
		ciPipelineMaterialRepository:     ciPipelineMaterialRepository,
		ciTemplateService:                ciTemplateService,
		//ciTemplateOverrideRepository:     ciTemplateOverrideRepository,
		//ciBuildConfigService: ciBuildConfigService,
		userService:                                     userService,
		ciTemplateOverrideRepository:                    ciTemplateOverrideRepository,
		gitMaterialHistoryService:                       gitMaterialHistoryService,
		CiTemplateHistoryService:                        CiTemplateHistoryService,
		CiPipelineHistoryService:                        CiPipelineHistoryService,
		globalStrategyMetadataRepository:                globalStrategyMetadataRepository,
		globalStrategyMetadataChartRefMappingRepository: globalStrategyMetadataChartRefMappingRepository,
		deploymentConfig:                                deploymentConfig,
		appStatusRepository:                             appStatusRepository,
		ArgoUserService:                                 ArgoUserService,
		workflowDagExecutor:                             workflowDagExecutor,
		enforcerUtil:                                    enforcerUtil,
		ciWorkflowRepository:                            ciWorkflowRepository,
		appGroupService:                                 appGroupService,
		chartDeploymentService:                          chartDeploymentService,
	}
}

// internal use only
const (
	teamIdKey                string = "teamId"
	teamNameKey              string = "teamName"
	appIdKey                 string = "appId"
	appNameKey               string = "appName"
	environmentIdKey         string = "environmentId"
	environmentNameKey       string = "environmentName"
	environmentIdentifierKey string = "environmentIdentifier"
)

func formatDate(t time.Time, layout string) string {
	if t.IsZero() {
		return ""
	}
	return t.Format(layout)
}

func (impl PipelineBuilderImpl) CreateApp(request *bean.CreateAppDTO) (*bean.CreateAppDTO, error) {
	impl.logger.Debugw("app create request received", "req", request)

	res, err := impl.ciCdPipelineOrchestrator.CreateApp(request)
	if err != nil {
		impl.logger.Errorw("error in saving create app req", "req", request, "err", err)
	}
	return res, err
}

func (impl PipelineBuilderImpl) DeleteApp(appId int, userId int32) error {
	impl.logger.Debugw("app delete request received", "app", appId)
	err := impl.ciCdPipelineOrchestrator.DeleteApp(appId, userId)
	return err
}

func (impl PipelineBuilderImpl) CreateMaterialsForApp(request *bean.CreateMaterialDTO) (*bean.CreateMaterialDTO, error) {
	res, err := impl.ciCdPipelineOrchestrator.CreateMaterials(request)
	if err != nil {
		impl.logger.Errorw("error in saving create materials req", "req", request, "err", err)
	}
	return res, err
}

func (impl PipelineBuilderImpl) UpdateMaterialsForApp(request *bean.UpdateMaterialDTO) (*bean.UpdateMaterialDTO, error) {
	res, err := impl.ciCdPipelineOrchestrator.UpdateMaterial(request)
	if err != nil {
		impl.logger.Errorw("error in updating materials req", "req", request, "err", err)
	}
	return res, err
}

func (impl PipelineBuilderImpl) DeleteMaterial(request *bean.UpdateMaterialDTO) error {
	//finding ci pipelines for this app; if found any, will not delete git material
	pipelines, err := impl.ciPipelineRepository.FindByAppId(request.AppId)
	if err != nil && err != pg.ErrNoRows {
		impl.logger.Errorw("err in deleting git material", "gitMaterial", request.Material, "err", err)
		return err
	}
	if len(pipelines) > 0 {
		//pipelines are present, in this case we will check if this material is used in docker config
		//if it is used, then we won't delete
		ciTemplateBean, err := impl.ciTemplateService.FindByAppId(request.AppId)
		if err != nil && err == errors.NotFoundf(err.Error()) {
			impl.logger.Errorw("err in getting docker registry", "appId", request.AppId, "err", err)
			return err
		}
		if ciTemplateBean != nil {
			ciTemplate := ciTemplateBean.CiTemplate
			if ciTemplate != nil && ciTemplate.GitMaterialId == request.Material.Id {
				return fmt.Errorf("cannot delete git material, is being used in docker config")
			}
		}
	}
	existingMaterial, err := impl.materialRepo.FindById(request.Material.Id)
	if err != nil {
		impl.logger.Errorw("No matching entry found for delete", "gitMaterial", request.Material)
		return err
	}
	existingMaterial.UpdatedOn = time.Now()
	existingMaterial.UpdatedBy = request.UserId

	err = impl.materialRepo.MarkMaterialDeleted(existingMaterial)

	if err != nil {
		impl.logger.Errorw("error in deleting git material", "gitMaterial", existingMaterial)
		return err
	}
	err = impl.gitMaterialHistoryService.MarkMaterialDeletedAndCreateHistory(existingMaterial)

	return nil
}

func (impl PipelineBuilderImpl) GetApp(appId int) (application *bean.CreateAppDTO, err error) {
	app, err := impl.appRepo.FindById(appId)
	if err != nil {
		impl.logger.Errorw("error in fetching app", "id", appId, "err", err)
		return nil, err
	}
	application = &bean.CreateAppDTO{
		Id:      app.Id,
		AppName: app.AppName,
		TeamId:  app.TeamId,
		AppType: app.AppType,
	}
	if app.AppType == helper.ChartStoreApp {
		return application, nil
	}
	gitMaterials := impl.GetMaterialsForAppId(appId)
	application.Material = gitMaterials
	if app.AppType == helper.Job {
		app.AppName = app.DisplayName
	}
	application.AppType = app.AppType
	return application, nil
}

func (impl PipelineBuilderImpl) GetMaterialsForAppId(appId int) []*bean.GitMaterial {
	materials, err := impl.materialRepo.FindByAppId(appId)
	if err != nil {
		impl.logger.Errorw("error in fetching materials", "appId", appId, "err", err)
	}

	ciTemplateBean, err := impl.ciTemplateService.FindByAppId(appId)
	if err != nil && err != errors.NotFoundf(err.Error()) {
		impl.logger.Errorw("err in getting ci-template", "appId", appId, "err", err)
	}

	var gitMaterials []*bean.GitMaterial
	for _, material := range materials {
		gitMaterial := &bean.GitMaterial{
			Url:             material.Url,
			Name:            material.Name[strings.Index(material.Name, "-")+1:],
			Id:              material.Id,
			GitProviderId:   material.GitProviderId,
			CheckoutPath:    material.CheckoutPath,
			FetchSubmodules: material.FetchSubmodules,
			FilterPattern:   material.FilterPattern,
		}
		//check if git material is deletable or not
		if ciTemplateBean != nil {
			ciTemplate := ciTemplateBean.CiTemplate
			if ciTemplate != nil && ciTemplate.GitMaterialId == material.Id {
				gitMaterial.IsUsedInCiConfig = true
			}
		}
		gitMaterials = append(gitMaterials, gitMaterial)
	}
	return gitMaterials
}

/*
   1. create pipelineGroup
   2. save material (add credential provider support)

*/

func (impl PipelineBuilderImpl) getDefaultArtifactStore(id string) (store *dockerRegistryRepository.DockerArtifactStore, err error) {
	if id == "" {
		impl.logger.Debugw("docker repo is empty adding default repo")
		store, err = impl.dockerArtifactStoreRepository.FindActiveDefaultStore()

	} else {
		store, err = impl.dockerArtifactStoreRepository.FindOne(id)
	}
	return
}

func (impl PipelineBuilderImpl) getCiTemplateVariables(appId int) (ciConfig *bean.CiConfigRequest, err error) {
	ciTemplateBean, err := impl.ciTemplateService.FindByAppId(appId)
	if err != nil && !errors.IsNotFound(err) {
		impl.logger.Errorw("error in fetching ci pipeline", "appId", appId, "err", err)
		return nil, err
	}
	if errors.IsNotFound(err) {
		impl.logger.Debugw("no ci pipeline exists", "appId", appId, "err", err)
		err = &util.ApiError{Code: "404", HttpStatusCode: 200, UserMessage: "no ci pipeline exists"}
		return nil, err
	}
	template := ciTemplateBean.CiTemplate

	gitMaterials, err := impl.materialRepo.FindByAppId(appId)
	if err != nil && err != pg.ErrNoRows {
		impl.logger.Errorw("error in fetching git materials", "appId", appId, "err", err)
		return nil, err
	}
	if err == pg.ErrNoRows {
		impl.logger.Debugw(" no git materials exists", "appId", appId, "err", err)
		err = &util.ApiError{Code: "404", HttpStatusCode: 200, UserMessage: "no git materials exists"}
		return nil, err
	}

	var materials []bean.Material
	for _, g := range gitMaterials {
		m := bean.Material{
			GitMaterialId: g.Id,
			MaterialName:  g.Name[strings.Index(g.Name, "-")+1:],
		}
		materials = append(materials, m)
	}

	var regHost string
	dockerRegistry := template.DockerRegistry
	if dockerRegistry != nil {
		regHost, err = dockerRegistry.GetRegistryLocation()
		if err != nil {
			impl.logger.Errorw("invalid reg url", "err", err)
			return nil, err
		}
	}
	ciConfig = &bean.CiConfigRequest{
		Id:                template.Id,
		AppId:             template.AppId,
		AppName:           template.App.AppName,
		DockerRepository:  template.DockerRepository,
		DockerRegistryUrl: regHost,
		CiBuildConfig:     ciTemplateBean.CiBuildConfig,
		Version:           template.Version,
		CiTemplateName:    template.TemplateName,
		Materials:         materials,
		UpdatedOn:         template.UpdatedOn,
		UpdatedBy:         template.UpdatedBy,
		CreatedBy:         template.CreatedBy,
		CreatedOn:         template.CreatedOn,
		CiGitMaterialId:   template.GitMaterialId,
	}
	if dockerRegistry != nil {
		ciConfig.DockerRegistry = dockerRegistry.Id
	}
	return ciConfig, err
}

func (impl PipelineBuilderImpl) getCiTemplateVariablesByAppIds(appIds []int) (map[int]*bean.CiConfigRequest, error) {
	ciConfigMap := make(map[int]*bean.CiConfigRequest)
	ciTemplateMap, err := impl.ciTemplateService.FindByAppIds(appIds)
	if err != nil && !errors.IsNotFound(err) {
		impl.logger.Errorw("error in fetching ci pipeline", "appIds", appIds, "err", err)
		return nil, err
	}
	if errors.IsNotFound(err) {
		impl.logger.Debugw("no ci pipeline exists", "appIds", appIds, "err", err)
		err = &util.ApiError{Code: "404", HttpStatusCode: 200, UserMessage: "no ci pipeline exists"}
		return nil, err
	}
	gitMaterialsMap := make(map[int][]*pipelineConfig.GitMaterial)
	allGitMaterials, err := impl.materialRepo.FindByAppIds(appIds)
	if err != nil && err != pg.ErrNoRows {
		impl.logger.Errorw("error in fetching git materials", "appIds", appIds, "err", err)
		return nil, err
	}
	if err == pg.ErrNoRows {
		impl.logger.Debugw(" no git materials exists", "appIds", appIds, "err", err)
		err = &util.ApiError{Code: "404", HttpStatusCode: 200, UserMessage: "no git materials exists"}
		return nil, err
	}
	for _, gitMaterial := range allGitMaterials {
		gitMaterialsMap[gitMaterial.AppId] = append(gitMaterialsMap[gitMaterial.AppId], gitMaterial)
	}
	for _, ciTemplate := range ciTemplateMap {
		template := ciTemplate.CiTemplate
		var materials []bean.Material
		gitMaterials := gitMaterialsMap[ciTemplate.CiTemplate.AppId]
		for _, g := range gitMaterials {
			m := bean.Material{
				GitMaterialId: g.Id,
				MaterialName:  g.Name[strings.Index(g.Name, "-")+1:],
			}
			materials = append(materials, m)
		}

		var regHost string
		dockerRegistry := template.DockerRegistry
		if dockerRegistry != nil {
			regHost, err = dockerRegistry.GetRegistryLocation()
			if err != nil {
				impl.logger.Errorw("invalid reg url", "err", err)
				return nil, err
			}
		}
		ciConfig := &bean.CiConfigRequest{
			Id:                template.Id,
			AppId:             template.AppId,
			AppName:           template.App.AppName,
			DockerRepository:  template.DockerRepository,
			DockerRegistryUrl: regHost,
			CiBuildConfig:     ciTemplate.CiBuildConfig,
			Version:           template.Version,
			CiTemplateName:    template.TemplateName,
			Materials:         materials,
			//UpdatedOn:         template.UpdatedOn,
			//UpdatedBy:         template.UpdatedBy,
			//CreatedBy:         template.CreatedBy,
			//CreatedOn:         template.CreatedOn,
		}
		if dockerRegistry != nil {
			ciConfig.DockerRegistry = dockerRegistry.Id
		}
		ciConfigMap[template.AppId] = ciConfig
	}
	return ciConfigMap, err
}

func (impl PipelineBuilderImpl) GetTriggerViewCiPipeline(appId int) (*bean.TriggerViewCiConfig, error) {

	triggerViewCiConfig := &bean.TriggerViewCiConfig{}

	ciConfig, err := impl.getCiTemplateVariables(appId)
	if err != nil {
		impl.logger.Debugw("error in fetching ci pipeline", "appId", appId, "err", err)
		return nil, err
	}

	triggerViewCiConfig.CiGitMaterialId = ciConfig.CiBuildConfig.GitMaterialId

	// fetch pipelines
	pipelines, err := impl.ciPipelineRepository.FindByAppId(appId)
	if err != nil && !util.IsErrNoRows(err) {
		impl.logger.Errorw("error in fetching ci pipeline", "appId", appId, "err", err)
		return nil, err
	}

	ciOverrideTemplateMap := make(map[int]*bean3.CiTemplateBean)
	ciTemplateBeanOverrides, err := impl.ciTemplateService.FindTemplateOverrideByAppId(appId)
	if err != nil {
		return nil, err
	}

	for _, templateBeanOverride := range ciTemplateBeanOverrides {
		ciTemplateOverride := templateBeanOverride.CiTemplateOverride
		ciOverrideTemplateMap[ciTemplateOverride.CiPipelineId] = templateBeanOverride
	}

	var ciPipelineResp []*bean.CiPipeline
	for _, pipeline := range pipelines {
		isLinkedCiPipeline := pipeline.IsExternal
		ciPipeline := &bean.CiPipeline{
			Id:                       pipeline.Id,
			Version:                  pipeline.Version,
			Name:                     pipeline.Name,
			Active:                   pipeline.Active,
			Deleted:                  pipeline.Deleted,
			IsManual:                 pipeline.IsManual,
			IsExternal:               isLinkedCiPipeline,
			ParentCiPipeline:         pipeline.ParentCiPipeline,
			ScanEnabled:              pipeline.ScanEnabled,
			IsDockerConfigOverridden: pipeline.IsDockerConfigOverridden,
		}
		if ciTemplateBean, ok := ciOverrideTemplateMap[pipeline.Id]; ok {
			templateOverride := ciTemplateBean.CiTemplateOverride
			ciPipeline.DockerConfigOverride = bean.DockerConfigOverride{
				DockerRegistry:   templateOverride.DockerRegistryId,
				DockerRepository: templateOverride.DockerRepository,
				CiBuildConfig:    ciTemplateBean.CiBuildConfig,
			}
		}
		for _, material := range pipeline.CiPipelineMaterials {
			// ignore those materials which have inactive git material
			if material == nil || material.GitMaterial == nil || !material.GitMaterial.Active {
				continue
			}
			ciMaterial := &bean.CiMaterial{
				Id:              material.Id,
				CheckoutPath:    material.CheckoutPath,
				Path:            material.Path,
				ScmId:           material.ScmId,
				GitMaterialId:   material.GitMaterialId,
				GitMaterialName: material.GitMaterial.Name[strings.Index(material.GitMaterial.Name, "-")+1:],
				ScmName:         material.ScmName,
				ScmVersion:      material.ScmVersion,
				IsRegex:         material.Regex != "",
				Source:          &bean.SourceTypeConfig{Type: material.Type, Value: material.Value, Regex: material.Regex},
			}
			ciPipeline.CiMaterial = append(ciPipeline.CiMaterial, ciMaterial)
		}
		linkedCis, err := impl.ciPipelineRepository.FindByParentCiPipelineId(ciPipeline.Id)
		if err != nil && !util.IsErrNoRows(err) {
			return nil, err
		}
		ciPipeline.LinkedCount = len(linkedCis)
		ciPipelineResp = append(ciPipelineResp, ciPipeline)
	}
	triggerViewCiConfig.CiPipelines = ciPipelineResp
	triggerViewCiConfig.Materials = ciConfig.Materials

	return triggerViewCiConfig, nil
}

func (impl PipelineBuilderImpl) GetCiPipeline(appId int) (ciConfig *bean.CiConfigRequest, err error) {
	ciConfig, err = impl.getCiTemplateVariables(appId)
	if err != nil {
		impl.logger.Debugw("error in fetching ci pipeline", "appId", appId, "err", err)
		return nil, err
	}
	//TODO fill these variables
	//ciConfig.CiPipeline=
	//--------pipeline population start
	pipelines, err := impl.ciPipelineRepository.FindByAppId(appId)
	if err != nil && !util.IsErrNoRows(err) {
		impl.logger.Errorw("error in fetching ci pipeline", "appId", appId, "err", err)
		return nil, err
	}

	if impl.ciConfig.ExternalCiWebhookUrl == "" {
		hostUrl, err := impl.attributesService.GetByKey(attributes.HostUrlKey)
		if err != nil {
			return nil, err
		}
		if hostUrl != nil {
			impl.ciConfig.ExternalCiWebhookUrl = fmt.Sprintf("%s/%s", hostUrl.Value, ExternalCiWebhookPath)
		}
	}
	//map of ciPipelineId and their templateOverrideConfig
	ciOverrideTemplateMap := make(map[int]*bean3.CiTemplateBean)
	ciTemplateBeanOverrides, err := impl.ciTemplateService.FindTemplateOverrideByAppId(appId)
	if err != nil {
		return nil, err
	}

	for _, templateBeanOverride := range ciTemplateBeanOverrides {
		ciTemplateOverride := templateBeanOverride.CiTemplateOverride
		ciOverrideTemplateMap[ciTemplateOverride.CiPipelineId] = templateBeanOverride
	}
	var ciPipelineResp []*bean.CiPipeline
	for _, pipeline := range pipelines {

		dockerArgs := make(map[string]string)
		if len(pipeline.DockerArgs) > 0 {
			err := json.Unmarshal([]byte(pipeline.DockerArgs), &dockerArgs)
			if err != nil {
				impl.logger.Warnw("error in unmarshal", "err", err)
			}
		}

		var externalCiConfig bean.ExternalCiConfig

		ciPipelineScripts, err := impl.ciPipelineRepository.FindCiScriptsByCiPipelineId(pipeline.Id)
		if err != nil && !util.IsErrNoRows(err) {
			impl.logger.Errorw("error in fetching ci scripts")
			return nil, err
		}

		var beforeDockerBuildScripts []*bean.CiScript
		var afterDockerBuildScripts []*bean.CiScript
		for _, ciScript := range ciPipelineScripts {
			ciScriptResp := &bean.CiScript{
				Id:             ciScript.Id,
				Index:          ciScript.Index,
				Name:           ciScript.Name,
				Script:         ciScript.Script,
				OutputLocation: ciScript.OutputLocation,
			}
			if ciScript.Stage == BEFORE_DOCKER_BUILD {
				beforeDockerBuildScripts = append(beforeDockerBuildScripts, ciScriptResp)
			} else if ciScript.Stage == AFTER_DOCKER_BUILD {
				afterDockerBuildScripts = append(afterDockerBuildScripts, ciScriptResp)
			}
		}
		parentCiPipeline, err := impl.ciPipelineRepository.FindById(pipeline.ParentCiPipeline)
		if err != nil && !util.IsErrNoRows(err) {
			impl.logger.Errorw("err", err)
			return nil, err
		}
		ciPipeline := &bean.CiPipeline{
			Id:                       pipeline.Id,
			Version:                  pipeline.Version,
			Name:                     pipeline.Name,
			Active:                   pipeline.Active,
			Deleted:                  pipeline.Deleted,
			DockerArgs:               dockerArgs,
			IsManual:                 pipeline.IsManual,
			IsExternal:               pipeline.IsExternal,
			ParentCiPipeline:         pipeline.ParentCiPipeline,
			ParentAppId:              parentCiPipeline.AppId,
			ExternalCiConfig:         externalCiConfig,
			BeforeDockerBuildScripts: beforeDockerBuildScripts,
			AfterDockerBuildScripts:  afterDockerBuildScripts,
			ScanEnabled:              pipeline.ScanEnabled,
			IsDockerConfigOverridden: pipeline.IsDockerConfigOverridden,
		}
		if ciTemplateBean, ok := ciOverrideTemplateMap[pipeline.Id]; ok {
			templateOverride := ciTemplateBean.CiTemplateOverride
			ciPipeline.DockerConfigOverride = bean.DockerConfigOverride{
				DockerRegistry:   templateOverride.DockerRegistryId,
				DockerRepository: templateOverride.DockerRepository,
				CiBuildConfig:    ciTemplateBean.CiBuildConfig,
			}
		}
		for _, material := range pipeline.CiPipelineMaterials {
			// ignore those materials which have inactive git material
			if material == nil || material.GitMaterial == nil || !material.GitMaterial.Active {
				continue
			}
			ciMaterial := &bean.CiMaterial{
				Id:              material.Id,
				CheckoutPath:    material.CheckoutPath,
				Path:            material.Path,
				ScmId:           material.ScmId,
				GitMaterialId:   material.GitMaterialId,
				GitMaterialName: material.GitMaterial.Name[strings.Index(material.GitMaterial.Name, "-")+1:],
				ScmName:         material.ScmName,
				ScmVersion:      material.ScmVersion,
				IsRegex:         material.Regex != "",
				Source:          &bean.SourceTypeConfig{Type: material.Type, Value: material.Value, Regex: material.Regex},
			}
			ciPipeline.CiMaterial = append(ciPipeline.CiMaterial, ciMaterial)
		}
		linkedCis, err := impl.ciPipelineRepository.FindByParentCiPipelineId(ciPipeline.Id)
		if err != nil && !util.IsErrNoRows(err) {
			return nil, err
		}
		ciPipeline.LinkedCount = len(linkedCis)
		ciPipelineResp = append(ciPipelineResp, ciPipeline)
	}
	ciConfig.CiPipelines = ciPipelineResp
	//--------pipeline population end
	return ciConfig, err
}

func (impl PipelineBuilderImpl) GetExternalCi(appId int) (ciConfig []*bean.ExternalCiConfig, err error) {
	externalCiPipelines, err := impl.ciPipelineRepository.FindExternalCiByAppId(appId)
	if err != nil && !util.IsErrNoRows(err) {
		impl.logger.Errorw("error in fetching external ci", "appId", appId, "err", err)
		return nil, err
	}

	hostUrl, err := impl.attributesService.GetByKey(attributes.HostUrlKey)
	if err != nil {
		impl.logger.Errorw("error in fetching external ci", "appId", appId, "err", err)
		return nil, err
	}
	if hostUrl != nil {
		impl.ciConfig.ExternalCiWebhookUrl = fmt.Sprintf("%s/%s", hostUrl.Value, ExternalCiWebhookPath)
	}

	externalCiConfigs := make([]*bean.ExternalCiConfig, 0)

	var externalCiPipelineIds []int
	appWorkflowMappingsMap := make(map[int][]*appWorkflow.AppWorkflowMapping)

	for _, externalCiPipeline := range externalCiPipelines {
		externalCiPipelineIds = append(externalCiPipelineIds, externalCiPipeline.Id)
	}
	if len(externalCiPipelineIds) == 0 {
		err = &util.ApiError{Code: "404", HttpStatusCode: 200, UserMessage: "no external ci pipeline found"}
		return externalCiConfigs, err
	}
	appWorkflowMappings, err := impl.appWorkflowRepository.FindWFCDMappingByExternalCiIdByIdsIn(externalCiPipelineIds)
	if err != nil {
		impl.logger.Errorw("Error in fetching app workflow mapping for CD pipeline by external CI ID", "err", err)
		return nil, err
	}

	for _, appWorkflowMapping := range appWorkflowMappings {
		appWorkflowMappingsMap[appWorkflowMapping.ParentId] = append(appWorkflowMappingsMap[appWorkflowMapping.ParentId], appWorkflowMapping)
	}

	for _, externalCiPipeline := range externalCiPipelines {
		externalCiConfig := &bean.ExternalCiConfig{
			Id:         externalCiPipeline.Id,
			WebhookUrl: fmt.Sprintf("%s/%d", impl.ciConfig.ExternalCiWebhookUrl, externalCiPipeline.Id),
			Payload:    impl.ciConfig.ExternalCiPayload,
			AccessKey:  "",
		}

		if _, ok := appWorkflowMappingsMap[externalCiPipeline.Id]; !ok {
			impl.logger.Errorw("unable to find app workflow cd mapping corresponding to external ci pipeline id")
			return nil, errors.New("unable to find app workflow cd mapping corresponding to external ci pipeline id")
		}

		var appWorkflowComponentIds []int
		var appIds []int

		CDPipelineMap := make(map[int]*pipelineConfig.Pipeline)
		appIdMap := make(map[int]*app2.App)

		for _, appWorkflowMappings := range appWorkflowMappings {
			appWorkflowComponentIds = append(appWorkflowComponentIds, appWorkflowMappings.ComponentId)
		}
		if len(appWorkflowComponentIds) == 0 {
			continue
		}
		cdPipelines, err := impl.pipelineRepository.FindAppAndEnvironmentAndProjectByPipelineIds(appWorkflowComponentIds)
		if err != nil && !util.IsErrNoRows(err) {
			impl.logger.Errorw("error in fetching external ci", "appId", appId, "err", err)
			return nil, err
		}
		for _, pipeline := range cdPipelines {
			CDPipelineMap[pipeline.Id] = pipeline
			appIds = append(appIds, pipeline.AppId)
		}
		if len(appIds) == 0 {
			continue
		}
		apps, err := impl.appRepo.FindAppAndProjectByIdsIn(appIds)
		for _, app := range apps {
			appIdMap[app.Id] = app
		}

		roleData := make(map[string]interface{})
		for _, appWorkflowMapping := range appWorkflowMappings {
			if _, ok := CDPipelineMap[appWorkflowMapping.ComponentId]; !ok {
				impl.logger.Errorw("error in getting cd pipeline data for workflow", "app workflow id", appWorkflowMapping.ComponentId, "err", err)
				return nil, errors.New("error in getting cd pipeline data for workflow")
			}
			cdPipeline := CDPipelineMap[appWorkflowMapping.ComponentId]

			if _, ok := roleData[teamIdKey]; !ok {
				if _, ok := appIdMap[cdPipeline.AppId]; !ok {
					impl.logger.Errorw("error in getting app data for pipeline", "app id", cdPipeline.AppId)
					return nil, errors.New("error in getting app data for pipeline")
				}
				app := appIdMap[cdPipeline.AppId]
				roleData[teamIdKey] = app.TeamId
				roleData[teamNameKey] = app.Team.Name
				roleData[appIdKey] = cdPipeline.AppId
				roleData[appNameKey] = cdPipeline.App.AppName
			}
			if _, ok := roleData[environmentNameKey]; !ok {
				roleData[environmentNameKey] = cdPipeline.Environment.Name
			} else {
				roleData[environmentNameKey] = fmt.Sprintf("%s,%s", roleData[environmentNameKey], cdPipeline.Environment.Name)
			}
			if _, ok := roleData[environmentIdentifierKey]; !ok {
				roleData[environmentIdentifierKey] = cdPipeline.Environment.EnvironmentIdentifier
			} else {
				roleData[environmentIdentifierKey] = fmt.Sprintf("%s,%s", roleData[environmentIdentifierKey], cdPipeline.Environment.EnvironmentIdentifier)
			}
		}

		externalCiConfig.ExternalCiConfigRole = bean.ExternalCiConfigRole{
			ProjectId:             roleData[teamIdKey].(int),
			ProjectName:           roleData[teamNameKey].(string),
			AppId:                 roleData[appIdKey].(int),
			AppName:               roleData[appNameKey].(string),
			EnvironmentName:       roleData[environmentNameKey].(string),
			EnvironmentIdentifier: roleData[environmentIdentifierKey].(string),
			Role:                  "Build and deploy",
		}
		externalCiConfigs = append(externalCiConfigs, externalCiConfig)
	}
	//--------pipeline population end
	return externalCiConfigs, err
}

func (impl PipelineBuilderImpl) GetExternalCiById(appId int, externalCiId int) (ciConfig *bean.ExternalCiConfig, err error) {

	externalCiPipeline, err := impl.ciPipelineRepository.FindExternalCiById(externalCiId)
	if err != nil && !util.IsErrNoRows(err) {
		impl.logger.Errorw("error in fetching external ci", "appId", appId, "err", err)
		return nil, err
	}

	if externalCiPipeline.Id == 0 {
		impl.logger.Errorw("invalid external ci id", "externalCiId", externalCiId, "err", err)
		return nil, &util.ApiError{Code: "400", HttpStatusCode: 400, UserMessage: "invalid external ci id"}
	}

	hostUrl, err := impl.attributesService.GetByKey(attributes.HostUrlKey)
	if err != nil {
		impl.logger.Errorw("error in fetching external ci", "appId", appId, "err", err)
		return nil, err
	}
	if hostUrl != nil {
		impl.ciConfig.ExternalCiWebhookUrl = fmt.Sprintf("%s/%s", hostUrl.Value, ExternalCiWebhookPath)
	}

	appWorkflowMappings, err := impl.appWorkflowRepository.FindWFCDMappingByExternalCiId(externalCiPipeline.Id)
	if err != nil && !util.IsErrNoRows(err) {
		impl.logger.Errorw("error in fetching external ci", "appId", appId, "err", err)
		return nil, err
	}

	roleData := make(map[string]interface{})
	for _, appWorkflowMapping := range appWorkflowMappings {
		cdPipeline, err := impl.pipelineRepository.FindById(appWorkflowMapping.ComponentId)
		if err != nil && !util.IsErrNoRows(err) {
			impl.logger.Errorw("error in fetching external ci", "appId", appId, "err", err)
			return nil, err
		}
		if _, ok := roleData[teamIdKey]; !ok {
			app, err := impl.appRepo.FindAppAndProjectByAppId(cdPipeline.AppId)
			if err != nil && !util.IsErrNoRows(err) {
				impl.logger.Errorw("error in fetching external ci", "appId", appId, "err", err)
				return nil, err
			}
			roleData[teamIdKey] = app.TeamId
			roleData[teamNameKey] = app.Team.Name
			roleData[appIdKey] = cdPipeline.AppId
			roleData[appNameKey] = cdPipeline.App.AppName
		}
		if _, ok := roleData[environmentNameKey]; !ok {
			roleData[environmentNameKey] = cdPipeline.Environment.Name
		} else {
			roleData[environmentNameKey] = fmt.Sprintf("%s,%s", roleData[environmentNameKey], cdPipeline.Environment.Name)
		}
		if _, ok := roleData[environmentIdentifierKey]; !ok {
			roleData[environmentIdentifierKey] = cdPipeline.Environment.EnvironmentIdentifier
		} else {
			roleData[environmentIdentifierKey] = fmt.Sprintf("%s,%s", roleData[environmentIdentifierKey], cdPipeline.Environment.EnvironmentIdentifier)
		}
	}

	externalCiConfig := &bean.ExternalCiConfig{
		Id:         externalCiPipeline.Id,
		WebhookUrl: fmt.Sprintf("%s/%d", impl.ciConfig.ExternalCiWebhookUrl, externalCiId),
		Payload:    impl.ciConfig.ExternalCiPayload,
		AccessKey:  "",
	}
	externalCiConfig.ExternalCiConfigRole = bean.ExternalCiConfigRole{
		ProjectId:             roleData[teamIdKey].(int),
		ProjectName:           roleData[teamNameKey].(string),
		AppId:                 roleData[appIdKey].(int),
		AppName:               roleData[appNameKey].(string),
		EnvironmentName:       roleData[environmentNameKey].(string),
		EnvironmentIdentifier: roleData[environmentIdentifierKey].(string),
		Role:                  "Build and deploy",
	}
	externalCiConfig.Schema = impl.buildExternalCiWebhookSchema()
	externalCiConfig.PayloadOption = impl.buildPayloadOption()
	externalCiConfig.Responses = impl.buildResponses()
	//--------pipeline population end
	return externalCiConfig, err
}

func (impl PipelineBuilderImpl) GetCiPipelineMin(appId int) ([]*bean.CiPipelineMin, error) {
	pipelines, err := impl.ciPipelineRepository.FindByAppId(appId)
	if err != nil && err != pg.ErrNoRows {
		impl.logger.Errorw("error in fetching ci pipeline", "appId", appId, "err", err)
		return nil, err
	}
	if err == pg.ErrNoRows || len(pipelines) == 0 {
		impl.logger.Errorw("no ci pipeline found", "appId", appId, "err", err)
		err = &util.ApiError{Code: "404", HttpStatusCode: 200, UserMessage: "no ci pipeline found"}
		return nil, err
	}
	parentCiPipelines, linkedCiPipelineIds, err := impl.ciPipelineRepository.FindParentCiPipelineMapByAppId(appId)
	if err != nil && !util.IsErrNoRows(err) {
		impl.logger.Errorw("err", err)
		return nil, err
	}
	pipelineParentCiMap := make(map[int]*pipelineConfig.CiPipeline)
	for index, item := range parentCiPipelines {
		pipelineParentCiMap[linkedCiPipelineIds[index]] = item
	}

	var ciPipelineResp []*bean.CiPipelineMin
	for _, pipeline := range pipelines {
		parentCiPipeline := pipelineConfig.CiPipeline{}
		pipelineType := bean.PipelineType(bean.NORMAL)

		if pipelineParentCiMap[pipeline.Id] != nil {
			parentCiPipeline = *pipelineParentCiMap[pipeline.Id]
			pipelineType = bean.PipelineType(bean.LINKED)
		} else if pipeline.IsExternal == true {
			pipelineType = bean.PipelineType(bean.EXTERNAL)
		}

		ciPipeline := &bean.CiPipelineMin{
			Id:               pipeline.Id,
			Name:             pipeline.Name,
			ParentCiPipeline: pipeline.ParentCiPipeline,
			ParentAppId:      parentCiPipeline.AppId,
			PipelineType:     pipelineType,
			ScanEnabled:      pipeline.ScanEnabled,
		}
		ciPipelineResp = append(ciPipelineResp, ciPipeline)
	}
	return ciPipelineResp, err
}

func (impl PipelineBuilderImpl) UpdateCiTemplate(updateRequest *bean.CiConfigRequest) (*bean.CiConfigRequest, error) {
	originalCiConf, err := impl.getCiTemplateVariables(updateRequest.AppId)
	if err != nil {
		impl.logger.Errorw("error in fetching original ciConfig for update", "appId", updateRequest.Id, "err", err)
		return nil, err
	}
	if originalCiConf.Version != updateRequest.Version {
		impl.logger.Errorw("stale version requested", "appId", updateRequest.Id, "old", originalCiConf.Version, "new", updateRequest.Version)
		return nil, fmt.Errorf("stale version of resource requested kindly refresh. requested: %s, found %s", updateRequest.Version, originalCiConf.Version)
	}
	dockerArtifaceStore, err := impl.dockerArtifactStoreRepository.FindOne(updateRequest.DockerRegistry)
	if err != nil {
		impl.logger.Errorw("error in fetching DockerRegistry  for update", "appId", updateRequest.Id, "err", err, "registry", updateRequest.DockerRegistry)
		return nil, err
	}
	regHost, err := dockerArtifaceStore.GetRegistryLocation()
	if err != nil {
		impl.logger.Errorw("invalid reg url", "err", err)
		return nil, err
	}

	var repo string
	if updateRequest.DockerRepository != "" {
		repo = updateRequest.DockerRepository
	} else {
		repo = originalCiConf.DockerRepository
	}

	if dockerArtifaceStore.RegistryType == dockerRegistryRepository.REGISTRYTYPE_ECR {
		err := impl.ciCdPipelineOrchestrator.CreateEcrRepo(repo, dockerArtifaceStore.AWSRegion, dockerArtifaceStore.AWSAccessKeyId, dockerArtifaceStore.AWSSecretAccessKey)
		if err != nil {
			impl.logger.Errorw("ecr repo creation failed while updating ci template", "repo", repo, "err", err)
			return nil, err
		}
	}

	originalCiConf.AfterDockerBuild = updateRequest.AfterDockerBuild
	originalCiConf.BeforeDockerBuild = updateRequest.BeforeDockerBuild
	//originalCiConf.CiBuildConfigBean = updateRequest.CiBuildConfigBean
	originalCiConf.DockerRegistry = updateRequest.DockerRegistry
	originalCiConf.DockerRepository = updateRequest.DockerRepository
	originalCiConf.DockerRegistryUrl = regHost

	//argByte, err := json.Marshal(originalCiConf.DockerBuildConfig.Args)
	//if err != nil {
	//	return nil, err
	//}
	afterByte, err := json.Marshal(originalCiConf.AfterDockerBuild)
	if err != nil {
		return nil, err
	}
	beforeByte, err := json.Marshal(originalCiConf.BeforeDockerBuild)
	if err != nil {
		return nil, err
	}
	//buildOptionsByte, err := json.Marshal(originalCiConf.DockerBuildConfig.DockerBuildOptions)
	//if err != nil {
	//	impl.logger.Errorw("error in marshaling dockerBuildOptions", "err", err)
	//	return nil, err
	//}
	ciBuildConfig := updateRequest.CiBuildConfig
	originalCiBuildConfig := originalCiConf.CiBuildConfig
	ciTemplate := &pipelineConfig.CiTemplate{
		//DockerfilePath:    originalCiConf.DockerBuildConfig.DockerfilePath,
		GitMaterialId:             ciBuildConfig.GitMaterialId,
		BuildContextGitMaterialId: ciBuildConfig.BuildContextGitMaterialId,
		//Args:              string(argByte),
		//TargetPlatform:    originalCiConf.DockerBuildConfig.TargetPlatform,
		AppId:             originalCiConf.AppId,
		BeforeDockerBuild: string(beforeByte),
		AfterDockerBuild:  string(afterByte),
		Version:           originalCiConf.Version,
		Id:                originalCiConf.Id,
		DockerRepository:  originalCiConf.DockerRepository,
		DockerRegistryId:  &originalCiConf.DockerRegistry,
		Active:            true,
		AuditLog: sql.AuditLog{
			CreatedOn: originalCiConf.CreatedOn,
			CreatedBy: originalCiConf.CreatedBy,
			UpdatedOn: time.Now(),
			UpdatedBy: updateRequest.UserId,
		},
	}

	ciBuildConfig.Id = originalCiBuildConfig.Id
	ciTemplateBean := &bean3.CiTemplateBean{
		CiTemplate:    ciTemplate,
		CiBuildConfig: ciBuildConfig,
		UserId:        updateRequest.UserId,
	}
	err = impl.ciTemplateService.Update(ciTemplateBean)
	if err != nil {
		return nil, err
	}

	originalCiConf.CiBuildConfig = ciBuildConfig

	err = impl.CiTemplateHistoryService.SaveHistory(ciTemplateBean, "update")

	if err != nil {
		impl.logger.Errorw("error in saving update history for ci template", "error", err)
	}

	return originalCiConf, nil
}

func (impl PipelineBuilderImpl) CreateCiPipeline(createRequest *bean.CiConfigRequest) (*bean.PipelineCreateResponse, error) {
	impl.logger.Debugw("pipeline create request received", "req", createRequest)

	//-----------fetch data
	app, err := impl.appRepo.FindById(createRequest.AppId)
	if err != nil {
		impl.logger.Errorw("error in fetching pipeline group", "groupId", createRequest.AppId, "err", err)
		return nil, err
	}
	//--ecr config
	createRequest.AppName = app.AppName
	if !createRequest.IsJob {
		store, err := impl.getDefaultArtifactStore(createRequest.DockerRegistry)
		if err != nil {
			impl.logger.Errorw("error in fetching docker store ", "id", createRequest.DockerRepository, "err", err)
			return nil, err
		}

		regHost, err := store.GetRegistryLocation()
		if err != nil {
			impl.logger.Errorw("invalid reg url", "err", err)
			return nil, err
		}
		createRequest.DockerRegistryUrl = regHost
		createRequest.DockerRegistry = store.Id

		var repo string
		if createRequest.DockerRepository != "" {
			repo = createRequest.DockerRepository
		} else {
			repo = impl.ecrConfig.EcrPrefix + app.AppName
		}

		if store.RegistryType == dockerRegistryRepository.REGISTRYTYPE_ECR {
			err := impl.ciCdPipelineOrchestrator.CreateEcrRepo(repo, store.AWSRegion, store.AWSAccessKeyId, store.AWSSecretAccessKey)
			if err != nil {
				impl.logger.Errorw("ecr repo creation failed while creating ci pipeline", "repo", repo, "err", err)
				return nil, err
			}
		}
		createRequest.DockerRepository = repo
	}
	//--ecr config	end
	//-- template config start

	//argByte, err := json.Marshal(createRequest.DockerBuildConfig.Args)
	//if err != nil {
	//	return nil, err
	//}
	afterByte, err := json.Marshal(createRequest.AfterDockerBuild)
	if err != nil {
		return nil, err
	}
	beforeByte, err := json.Marshal(createRequest.BeforeDockerBuild)
	if err != nil {
		return nil, err
	}
	buildConfig := createRequest.CiBuildConfig
	ciTemplate := &pipelineConfig.CiTemplate{
		//DockerRegistryId: createRequest.DockerRegistry,
		//DockerRepository: createRequest.DockerRepository,
		GitMaterialId:             buildConfig.GitMaterialId,
		BuildContextGitMaterialId: buildConfig.BuildContextGitMaterialId,
		//DockerfilePath:    createRequest.DockerBuildConfig.DockerfilePath,
		//Args:              string(argByte),
		//TargetPlatform:    createRequest.DockerBuildConfig.TargetPlatform,
		Active:            true,
		TemplateName:      createRequest.CiTemplateName,
		Version:           createRequest.Version,
		AppId:             createRequest.AppId,
		AfterDockerBuild:  string(afterByte),
		BeforeDockerBuild: string(beforeByte),
		AuditLog:          sql.AuditLog{CreatedOn: time.Now(), UpdatedOn: time.Now(), CreatedBy: createRequest.UserId, UpdatedBy: createRequest.UserId},
	}
	if !createRequest.IsJob {
		ciTemplate.DockerRegistryId = &createRequest.DockerRegistry
		ciTemplate.DockerRepository = createRequest.DockerRepository
	}

	ciTemplateBean := &bean3.CiTemplateBean{
		CiTemplate:    ciTemplate,
		CiBuildConfig: createRequest.CiBuildConfig,
	}
	err = impl.ciTemplateService.Save(ciTemplateBean)
	if err != nil {
		return nil, err
	}

	//-- template config end

	err = impl.CiTemplateHistoryService.SaveHistory(ciTemplateBean, "add")

	if err != nil {
		impl.logger.Errorw("error in saving audit logs of ci Template", "error", err)
	}

	createRequest.Id = ciTemplate.Id
	createRequest.CiTemplateName = ciTemplate.TemplateName
	if len(createRequest.CiPipelines) > 0 {
		conf, err := impl.addpipelineToTemplate(createRequest)
		if err != nil {
			impl.logger.Errorw("error in pipeline creation ", "err", err)
			return nil, err
		}
		impl.logger.Debugw("pipeline created ", "detail", conf)
	}
	createRes := &bean.PipelineCreateResponse{AppName: app.AppName, AppId: createRequest.AppId} //FIXME
	return createRes, nil
}

func (impl PipelineBuilderImpl) getGitMaterialsForApp(appId int) ([]*bean.GitMaterial, error) {
	materials, err := impl.materialRepo.FindByAppId(appId)
	if err != nil {
		impl.logger.Errorw("error in fetching materials for app", "appId", appId, "err", err)
		return nil, err
	}
	var gitMaterials []*bean.GitMaterial

	for _, material := range materials {
		gitUrl := material.Url
		if material.GitProvider.AuthMode == repository.AUTH_MODE_USERNAME_PASSWORD ||
			material.GitProvider.AuthMode == repository.AUTH_MODE_ACCESS_TOKEN {
			u, err := url.Parse(gitUrl)
			if err != nil {
				return nil, err
			}
			var password string
			userName := material.GitProvider.UserName
			if material.GitProvider.AuthMode == repository.AUTH_MODE_USERNAME_PASSWORD {
				password = material.GitProvider.Password

			} else if material.GitProvider.AuthMode == repository.AUTH_MODE_ACCESS_TOKEN {
				password = material.GitProvider.AccessToken
				if userName == "" {
					userName = "devtron-boat"
				}
			}
			if userName == "" || password == "" {
				return nil, util.ApiError{}.ErrorfUser("invalid git credentials config")
			}
			u.User = url.UserPassword(userName, password)
			gitUrl = u.String()
		}
		gitMaterial := &bean.GitMaterial{
			Id:            material.Id,
			Url:           gitUrl,
			GitProviderId: material.GitProviderId,
			Name:          material.Name[strings.Index(material.Name, "-")+1:],
			CheckoutPath:  material.CheckoutPath,
		}
		gitMaterials = append(gitMaterials, gitMaterial)
	}
	return gitMaterials, nil
}

func (impl PipelineBuilderImpl) addpipelineToTemplate(createRequest *bean.CiConfigRequest) (resp *bean.CiConfigRequest, err error) {

	if createRequest.AppWorkflowId == 0 {
		// create workflow
		wf := &appWorkflow.AppWorkflow{
			Name:   fmt.Sprintf("wf-%d-%s", createRequest.AppId, util2.Generate(4)),
			AppId:  createRequest.AppId,
			Active: true,
			AuditLog: sql.AuditLog{
				CreatedOn: time.Now(),
				UpdatedOn: time.Now(),
				CreatedBy: createRequest.UserId,
				UpdatedBy: createRequest.UserId,
			},
		}
		savedAppWf, err := impl.appWorkflowRepository.SaveAppWorkflow(wf)
		if err != nil {
			impl.logger.Errorw("err", err)
			return nil, err
		}
		// workflow creation ends
		createRequest.AppWorkflowId = savedAppWf.Id
	}
	//single ci in same wf validation
	workflowMapping, err := impl.appWorkflowRepository.FindWFCIMappingByWorkflowId(createRequest.AppWorkflowId)
	if err != nil && err != pg.ErrNoRows {
		impl.logger.Errorw("error in fetching workflow mapping for ci validation", "err", err)
		return nil, err
	}
	if len(workflowMapping) > 0 {
		return nil, &util.ApiError{
			InternalMessage:   "pipeline already exists",
			UserDetailMessage: fmt.Sprintf("pipeline already exists in workflow"),
			UserMessage:       fmt.Sprintf("pipeline already exists in workflow")}
	}

	//pipeline name validation
	var pipelineNames []string
	for _, pipeline := range createRequest.CiPipelines {
		pipelineNames = append(pipelineNames, pipeline.Name)
	}
	if err != nil {
		impl.logger.Errorw("error in creating pipeline group", "err", err)
		return nil, err
	}
	createRequest, err = impl.ciCdPipelineOrchestrator.CreateCiConf(createRequest, createRequest.Id)
	if err != nil {
		return nil, err
	}
	return createRequest, err
}

func (impl PipelineBuilderImpl) PatchCiPipeline(request *bean.CiPatchRequest) (ciConfig *bean.CiConfigRequest, err error) {
	ciConfig, err = impl.getCiTemplateVariables(request.AppId)
	if err != nil {
		impl.logger.Errorw("err in fetching template for pipeline patch, ", "err", err, "appId", request.AppId)
		return nil, err
	}
	ciConfig.AppWorkflowId = request.AppWorkflowId
	ciConfig.UserId = request.UserId
	if request.CiPipeline != nil {
		ciConfig.ScanEnabled = request.CiPipeline.ScanEnabled
	}
	switch request.Action {
	case bean.CREATE:
		impl.logger.Debugw("create patch request")
		ciConfig.CiPipelines = []*bean.CiPipeline{request.CiPipeline} //request.CiPipeline
		res, err := impl.addpipelineToTemplate(ciConfig)
		if err != nil {
			impl.logger.Errorw("error in adding pipeline to template", "ciConf", ciConfig, "err", err)
			return nil, err
		}
		return res, nil
	case bean.UPDATE_SOURCE:
		return impl.updateCiPipelineSourceValue(ciConfig, request.CiPipeline)
	case bean.DELETE:
		pipeline, err := impl.DeleteCiPipeline(request)
		if err != nil {
			return nil, err
		}
		ciConfig.CiPipelines = []*bean.CiPipeline{pipeline}
		return ciConfig, nil
	case bean.UPDATE_PIPELINE:
		return impl.updateCiPipeline(ciConfig, request.CiPipeline)
	default:
		impl.logger.Errorw("unsupported operation ", "op", request.Action)
		return nil, fmt.Errorf("unsupported operation %s", request.Action)
	}

}

func (impl PipelineBuilderImpl) PatchRegexCiPipeline(request *bean.CiRegexPatchRequest) (err error) {
	var materials []*pipelineConfig.CiPipelineMaterial
	for _, material := range request.CiPipelineMaterial {
		materialDbObject, err := impl.ciPipelineMaterialRepository.GetById(material.Id)
		if err != nil {
			impl.logger.Errorw("err in fetching material, ", "err", err)
			return err
		}
		if materialDbObject.Regex != "" {
			if !impl.ciCdPipelineOrchestrator.CheckStringMatchRegex(materialDbObject.Regex, material.Value) {
				impl.logger.Errorw("not matching given regex, ", "err", err)
				return errors.New("not matching given regex")
			}
		}
		pipelineMaterial := &pipelineConfig.CiPipelineMaterial{
			Id:            material.Id,
			Value:         material.Value,
			CiPipelineId:  materialDbObject.CiPipelineId,
			Type:          pipelineConfig.SourceType(material.Type),
			Active:        true,
			GitMaterialId: materialDbObject.GitMaterialId,
			Regex:         materialDbObject.Regex,
			AuditLog:      sql.AuditLog{UpdatedBy: request.UserId, UpdatedOn: time.Now(), CreatedOn: time.Now(), CreatedBy: request.UserId},
		}
		materials = append(materials, pipelineMaterial)
	}

	dbConnection := impl.pipelineRepository.GetConnection()
	tx, err := dbConnection.Begin()
	if err != nil {
		return err
	}
	// Rollback tx on error.
	defer tx.Rollback()

	err = impl.ciPipelineMaterialRepository.Update(tx, materials...)
	if err != nil {
		return err
	}

	err = tx.Commit()
	if err != nil {
		return err
	}

	err = impl.ciCdPipelineOrchestrator.AddPipelineMaterialInGitSensor(materials)
	if err != nil {
		impl.logger.Errorf("error in saving pipelineMaterials in git sensor", "materials", materials, "err", err)
		return err
	}
	return nil
}
func (impl PipelineBuilderImpl) DeleteCiPipeline(request *bean.CiPatchRequest) (*bean.CiPipeline, error) {
	ciPipelineId := request.CiPipeline.Id
	//wf validation
	workflowMapping, err := impl.appWorkflowRepository.FindWFCDMappingByCIPipelineId(ciPipelineId)
	if err != nil && err != pg.ErrNoRows {
		impl.logger.Errorw("error in fetching workflow mapping for ci validation", "err", err)
		return nil, err
	}
	if len(workflowMapping) > 0 {
		return nil, &util.ApiError{
			InternalMessage:   "cd pipeline exists for this CI",
			UserDetailMessage: fmt.Sprintf("cd pipeline exists for this CI"),
			UserMessage:       fmt.Sprintf("cd pipeline exists for this CI")}
	}

	pipeline, err := impl.ciPipelineRepository.FindById(ciPipelineId)
	if err != nil {
		impl.logger.Errorw("pipeline fetch err", "id", ciPipelineId, "err", err)
		return nil, err
	}
	appId := request.AppId
	if pipeline.AppId != appId {
		return nil, fmt.Errorf("invalid appid: %d pipelineId: %d mapping", appId, ciPipelineId)
	}

	dbConnection := impl.pipelineRepository.GetConnection()
	tx, err := dbConnection.Begin()
	if err != nil {
		return nil, err
	}
	// Rollback tx on error.
	defer tx.Rollback()

	err = impl.ciCdPipelineOrchestrator.DeleteCiPipeline(pipeline, request, tx)
	if err != nil {
		impl.logger.Errorw("error in deleting pipeline db")
		return nil, err
	}

	//delete app workflow mapping
	appWorkflowMappings, err := impl.appWorkflowRepository.FindWFCIMappingByCIPipelineId(pipeline.Id)
	for _, mapping := range appWorkflowMappings {
		err := impl.appWorkflowRepository.DeleteAppWorkflowMapping(mapping, tx)
		if err != nil {
			impl.logger.Errorw("error in deleting workflow mapping", "err", err)
			return nil, err
		}
	}
	if request.CiPipeline.PreBuildStage != nil && request.CiPipeline.PreBuildStage.Id > 0 {
		//deleting pre stage
		err = impl.pipelineStageService.DeleteCiStage(request.CiPipeline.PreBuildStage, request.UserId, tx)
		if err != nil {
			impl.logger.Errorw("error in deleting pre stage", "err", err, "preBuildStage", request.CiPipeline.PreBuildStage)
			return nil, err
		}
	}
	if request.CiPipeline.PostBuildStage != nil && request.CiPipeline.PostBuildStage.Id > 0 {
		//deleting post stage
		err = impl.pipelineStageService.DeleteCiStage(request.CiPipeline.PostBuildStage, request.UserId, tx)
		if err != nil {
			impl.logger.Errorw("error in deleting post stage", "err", err, "postBuildStage", request.CiPipeline.PostBuildStage)
			return nil, err
		}
	}
	err = tx.Commit()
	if err != nil {
		return nil, err
	}
	request.CiPipeline.Deleted = true
	request.CiPipeline.Name = pipeline.Name
	return request.CiPipeline, nil
	//delete pipeline
	//delete scm

}

func (impl PipelineBuilderImpl) updateCiPipeline(baseCiConfig *bean.CiConfigRequest, modifiedCiPipeline *bean.CiPipeline) (ciConfig *bean.CiConfigRequest, err error) {

	pipeline, err := impl.ciPipelineRepository.FindById(modifiedCiPipeline.Id)
	if err != nil {
		impl.logger.Errorw("error in fetching pipeline", "id", modifiedCiPipeline.Id, "err", err)
		return nil, err
	}

	cannotUpdate := false
	for _, material := range pipeline.CiPipelineMaterials {
		if material.ScmId != "" {
			cannotUpdate = true
		}
	}

	if cannotUpdate {
		//scm plugin material change scm object
		//material.ScmName
		return nil, fmt.Errorf("update of plugin scm material not supported")
	} else {
		modifiedCiPipeline.ScanEnabled = baseCiConfig.ScanEnabled
		modifiedCiPipeline, err = impl.ciCdPipelineOrchestrator.PatchMaterialValue(modifiedCiPipeline, baseCiConfig.UserId, pipeline)
		if err != nil {
			return nil, err
		}
		baseCiConfig.CiPipelines = append(baseCiConfig.CiPipelines, modifiedCiPipeline)
		return baseCiConfig, err
	}

}

func (impl PipelineBuilderImpl) updateCiPipelineSourceValue(baseCiConfig *bean.CiConfigRequest, modifiedCiPipeline *bean.CiPipeline) (ciConfig *bean.CiConfigRequest, err error) {
	pipeline, err := impl.ciPipelineRepository.FindById(modifiedCiPipeline.Id)
	if err != nil {
		impl.logger.Errorw("error in fetching pipeline", "id", modifiedCiPipeline.Id, "err", err)
		return nil, err
	}
	cannotUpdate := false
	for _, material := range pipeline.CiPipelineMaterials {
		if material.ScmId != "" {
			cannotUpdate = true
		}
	}
	if cannotUpdate {
		return nil, fmt.Errorf("update of plugin scm material not supported")
	} else {
		dbConnection := impl.pipelineRepository.GetConnection()
		tx, err := dbConnection.Begin()
		if err != nil {
			return nil, err
		}
		// Rollback tx on error.
		defer tx.Rollback()
		var materialsUpdate []*pipelineConfig.CiPipelineMaterial
		for _, material := range modifiedCiPipeline.CiMaterial {
			pipelineMaterial := &pipelineConfig.CiPipelineMaterial{
				Id:       material.Id,
				Value:    material.Source.Value,
				Active:   true,
				AuditLog: sql.AuditLog{UpdatedBy: baseCiConfig.UserId, UpdatedOn: time.Now()},
			}
			if material.Id == 0 {
				continue
			} else {
				materialsUpdate = append(materialsUpdate, pipelineMaterial)
			}
		}
		if len(materialsUpdate) > 0 {
			//using update not null
			err = impl.ciPipelineMaterialRepository.UpdateNotNull(tx, materialsUpdate...)
			if err != nil {
				return nil, err
			}
		}
		err = tx.Commit()
		if err != nil {
			impl.logger.Errorw("error in committing transaction", "err", err)
			return nil, err
		}
		modifiedCiPipeline.ScanEnabled = baseCiConfig.ScanEnabled
		baseCiConfig.CiPipelines = append(baseCiConfig.CiPipelines, modifiedCiPipeline)
		return baseCiConfig, nil
	}

}

func (impl PipelineBuilderImpl) IsGitopsConfigured() (bool, error) {

	isGitOpsConfigured := false
	gitOpsConfig, err := impl.gitOpsRepository.GetGitOpsConfigActive()

	if err != nil && err != pg.ErrNoRows {
		impl.logger.Errorw("GetGitOpsConfigActive, error while getting", "err", err)
		return false, err
	}
	if gitOpsConfig != nil && gitOpsConfig.Id > 0 {
		isGitOpsConfigured = true
	}

	return isGitOpsConfigured, nil

}

func (impl PipelineBuilderImpl) ValidateCDPipelineRequest(pipelineCreateRequest *bean.CdPipelines, isGitOpsConfigured, haveAtleastOneGitOps bool) (bool, error) {

	if isGitOpsConfigured == false && haveAtleastOneGitOps {
		impl.logger.Errorw("Gitops not configured but selected in creating cd pipeline")
		err := &util.ApiError{
			HttpStatusCode:  http.StatusBadRequest,
			InternalMessage: "Gitops integration is not installed/configured. Please install/configure gitops or use helm option.",
			UserMessage:     "Gitops integration is not installed/configured. Please install/configure gitops or use helm option.",
		}
		return false, err
	}

	envPipelineMap := make(map[int]string)
	for _, pipeline := range pipelineCreateRequest.Pipelines {
		if envPipelineMap[pipeline.EnvironmentId] != "" {
			err := &util.ApiError{
				HttpStatusCode:  http.StatusBadRequest,
				InternalMessage: "cd-pipelines already exist for this app and env, cannot create multiple cd-pipelines",
				UserMessage:     "cd-pipelines already exist for this app and env, cannot create multiple cd-pipelines",
			}
			return false, err
		}
		envPipelineMap[pipeline.EnvironmentId] = pipeline.Name

		existingCdPipelinesForEnv, pErr := impl.pipelineRepository.FindActiveByAppIdAndEnvironmentId(pipelineCreateRequest.AppId, pipeline.EnvironmentId)
		if pErr != nil && !util.IsErrNoRows(pErr) {
			impl.logger.Errorw("error in fetching cd pipelines ", "err", pErr, "appId", pipelineCreateRequest.AppId)
			return false, pErr
		}
		if len(existingCdPipelinesForEnv) > 0 {
			err := &util.ApiError{
				HttpStatusCode:  http.StatusBadRequest,
				InternalMessage: "cd-pipelines already exist for this app and env, cannot create multiple cd-pipelines",
				UserMessage:     "cd-pipelines already exist for this app and env, cannot create multiple cd-pipelines",
			}
			return false, err
		}

		if len(pipeline.PreStage.Config) > 0 && !strings.Contains(pipeline.PreStage.Config, "beforeStages") {
			err := &util.ApiError{
				HttpStatusCode:  http.StatusBadRequest,
				InternalMessage: "invalid yaml config, must include - beforeStages",
				UserMessage:     "invalid yaml config, must include - beforeStages",
			}
			return false, err
		}
		if len(pipeline.PostStage.Config) > 0 && !strings.Contains(pipeline.PostStage.Config, "afterStages") {
			err := &util.ApiError{
				HttpStatusCode:  http.StatusBadRequest,
				InternalMessage: "invalid yaml config, must include - afterStages",
				UserMessage:     "invalid yaml config, must include - afterStages",
			}
			return false, err
		}
	}

	return true, nil

}

func (impl PipelineBuilderImpl) RegisterInACD(gitOpsRepoName string, chartGitAttr *util.ChartGitAttribute, userId int32, ctx context.Context) error {

	err := impl.chartDeploymentService.RegisterInArgo(chartGitAttr, ctx)
	if err != nil {
		impl.logger.Errorw("error while register git repo in argo", "err", err)
		emptyRepoErrorMessage := []string{"failed to get index: 404 Not Found", "remote repository is empty"}
		if strings.Contains(err.Error(), emptyRepoErrorMessage[0]) || strings.Contains(err.Error(), emptyRepoErrorMessage[1]) {
			// - found empty repository, create some file in repository
			err := impl.chartTemplateService.CreateReadmeInGitRepo(gitOpsRepoName, userId)
			if err != nil {
				impl.logger.Errorw("error in creating file in git repo", "err", err)
				return err
			}
			// - retry register in argo
			err = impl.chartDeploymentService.RegisterInArgo(chartGitAttr, ctx)
			if err != nil {
				impl.logger.Errorw("error in re-try register in argo", "err", err)
				return err
			}
		} else {
			return err
		}
	}

	return nil
}

func (impl PipelineBuilderImpl) IsGitOpsRequiredForCD(pipelineCreateRequest *bean.CdPipelines) bool {

	// if deploymentAppType is not coming in request than hasAtLeastOneGitOps will be false

	haveAtLeastOneGitOps := false
	for _, pipeline := range pipelineCreateRequest.Pipelines {
		if pipeline.DeploymentAppType == util.PIPELINE_DEPLOYMENT_TYPE_ACD {
			haveAtLeastOneGitOps = true
		}
	}
	return haveAtLeastOneGitOps
}

func (impl PipelineBuilderImpl) SetPipelineDeploymentAppType(pipelineCreateRequest *bean.CdPipelines, isGitOpsConfigured bool) {
	//isInternalUse := impl.deploymentConfig.IsInternalUse
	//var globalDeploymentAppType string
	//if !isInternalUse {
	//	if isGitOpsConfigured {
	//		globalDeploymentAppType = util.PIPELINE_DEPLOYMENT_TYPE_ACD
	//	} else {
	//		globalDeploymentAppType = util.PIPELINE_DEPLOYMENT_TYPE_HELM
	//	}
	//} else {
	//	// if gitops or helm is option available, and deployment app type is not present in pipeline request/
	//	for _, pipeline := range pipelineCreateRequest.Pipelines {
	//		if pipeline.DeploymentAppType == "" {
	//			if isGitOpsConfigured {
	//				pipeline.DeploymentAppType = util.PIPELINE_DEPLOYMENT_TYPE_ACD
	//			} else {
	//				pipeline.DeploymentAppType = util.PIPELINE_DEPLOYMENT_TYPE_HELM
	//			}
	//		}
	//	}
	//}
	//for _, pipeline := range pipelineCreateRequest.Pipelines {
	//	if !isInternalUse {
	//		pipeline.DeploymentAppType = globalDeploymentAppType
	//	}
	//}

	for _, pipeline := range pipelineCreateRequest.Pipelines {
		if pipeline.DeploymentAppType == "" {
			if isGitOpsConfigured {
				pipeline.DeploymentAppType = util.PIPELINE_DEPLOYMENT_TYPE_ACD
			} else {
				pipeline.DeploymentAppType = util.PIPELINE_DEPLOYMENT_TYPE_HELM
			}
		}
	}

}

func (impl PipelineBuilderImpl) CreateCdPipelines(pipelineCreateRequest *bean.CdPipelines, ctx context.Context) (*bean.CdPipelines, error) {

	isGitOpsConfigured, err := impl.IsGitopsConfigured()
	impl.SetPipelineDeploymentAppType(pipelineCreateRequest, isGitOpsConfigured)
	isGitOpsRequiredForCD := impl.IsGitOpsRequiredForCD(pipelineCreateRequest)
	app, err := impl.appRepo.FindById(pipelineCreateRequest.AppId)
	if err != nil {
		impl.logger.Errorw("app not found", "err", err, "appId", pipelineCreateRequest.AppId)
		return nil, err
	}
	_, err = impl.ValidateCDPipelineRequest(pipelineCreateRequest, isGitOpsConfigured, isGitOpsRequiredForCD)
	if err != nil {
		return nil, err
	}

	// TODO: creating git repo for all apps irrespective of acd or helm
	if isGitOpsConfigured && isGitOpsRequiredForCD {

		gitopsRepoName, chartGitAttr, err := impl.appService.CreateGitopsRepo(app, pipelineCreateRequest.UserId)
		if err != nil {
			impl.logger.Errorw("error in creating git repo", "err", err)
			return nil, err
		}

		err = impl.RegisterInACD(gitopsRepoName, chartGitAttr, pipelineCreateRequest.UserId, ctx)
		if err != nil {
			impl.logger.Errorw("error in registering app in acd", "err", err)
			return nil, err
		}

		err = impl.updateGitRepoUrlInCharts(pipelineCreateRequest.AppId, chartGitAttr, pipelineCreateRequest.UserId)
		if err != nil {
			impl.logger.Errorw("error in updating git repo url in charts", "err", err)
			return nil, err
		}
	}

	for _, pipeline := range pipelineCreateRequest.Pipelines {

		id, err := impl.createCdPipeline(ctx, app, pipeline, pipelineCreateRequest.UserId)
		if err != nil {
			impl.logger.Errorw("error in creating pipeline", "name", pipeline.Name, "err", err)
			return nil, err
		}
		pipeline.Id = id
	}

	return pipelineCreateRequest, nil
}

func (impl PipelineBuilderImpl) PatchCdPipelines(cdPipelines *bean.CDPatchRequest, ctx context.Context) (*bean.CdPipelines, error) {
	pipelineRequest := &bean.CdPipelines{
		UserId:    cdPipelines.UserId,
		AppId:     cdPipelines.AppId,
		Pipelines: []*bean.CDPipelineConfigObject{cdPipelines.Pipeline},
	}
	switch cdPipelines.Action {
	case bean.CD_CREATE:
		return impl.CreateCdPipelines(pipelineRequest, ctx)
	case bean.CD_UPDATE:
		err := impl.updateCdPipeline(ctx, cdPipelines.Pipeline, cdPipelines.UserId)
		return pipelineRequest, err
	case bean.CD_DELETE:
		pipeline, err := impl.pipelineRepository.FindById(cdPipelines.Pipeline.Id)
		if err != nil {
			impl.logger.Errorw("error in getting cd pipeline by id", "err", err, "id", cdPipelines.Pipeline.Id)
			return pipelineRequest, err
		}
		err = impl.DeleteCdPipeline(pipeline, ctx, cdPipelines.ForceDelete, false, cdPipelines.UserId)
		return pipelineRequest, err
	case bean.CD_DELETE_PARTIAL:
		pipeline, err := impl.pipelineRepository.FindById(cdPipelines.Pipeline.Id)
		if err != nil {
			impl.logger.Errorw("error in getting cd pipeline by id", "err", err, "id", cdPipelines.Pipeline.Id)
			return pipelineRequest, err
		}
		err = impl.DeleteCdPipelinePartial(pipeline, ctx, cdPipelines.ForceDelete, cdPipelines.UserId)
		return pipelineRequest, err
	default:
		return nil, &util.ApiError{Code: "404", HttpStatusCode: 404, UserMessage: "operation not supported"}
	}
}

func (impl PipelineBuilderImpl) DeleteCdPipeline(pipeline *pipelineConfig.Pipeline, ctx context.Context, forceDelete, deleteFromAcd bool, userId int32) (err error) {
	//getting children CD pipeline details
	childNodes, err := impl.appWorkflowRepository.FindWFCDMappingByParentCDPipelineId(pipeline.Id)
	if err != nil && err != pg.ErrNoRows {
		impl.logger.Errorw("error in getting children cd details", "err", err)
		return err
	} else if len(childNodes) > 0 {
		impl.logger.Debugw("cannot delete cd pipeline, contains children cd")
		return fmt.Errorf("Please delete children CD pipelines before deleting this pipeline.")
	}
	//getting deployment group for this pipeline
	deploymentGroupNames, err := impl.deploymentGroupRepository.GetNamesByAppIdAndEnvId(pipeline.EnvironmentId, pipeline.AppId)
	if err != nil && err != pg.ErrNoRows {
		impl.logger.Errorw("error in getting deployment group names by appId and envId", "err", err)
		return err
	} else if len(deploymentGroupNames) > 0 {
		groupNamesByte, err := json.Marshal(deploymentGroupNames)
		if err != nil {
			impl.logger.Errorw("error in marshaling deployment group names", "err", err, "deploymentGroupNames", deploymentGroupNames)
		}
		impl.logger.Debugw("cannot delete cd pipeline, is being used in deployment group")
		return fmt.Errorf("Please remove this CD pipeline from deployment groups : %s", string(groupNamesByte))
	}
	dbConnection := impl.pipelineRepository.GetConnection()
	tx, err := dbConnection.Begin()
	if err != nil {
		return err
	}
	// Rollback tx on error.
	defer tx.Rollback()
	if err = impl.ciCdPipelineOrchestrator.DeleteCdPipeline(pipeline.Id, tx); err != nil {
		impl.logger.Errorw("err in deleting pipeline from db", "id", pipeline, "err", err)
		return err
	}
	// delete entry in app_status table
	err = impl.appStatusRepository.Delete(tx, pipeline.AppId, pipeline.EnvironmentId)
	if err != nil && err != pg.ErrNoRows {
		impl.logger.Errorw("err in deleting app_status from db", "appId", pipeline.AppId, "envId", pipeline.EnvironmentId, "err", err)
		return err
	}
	//delete app workflow mapping
	appWorkflowMapping, err := impl.appWorkflowRepository.FindWFCDMappingByCDPipelineId(pipeline.Id)
	if err != nil {
		impl.logger.Errorw("error in deleting workflow mapping", "err", err)
		return err
	}
	if appWorkflowMapping.ParentType == appWorkflow.WEBHOOK {
		childNodes, err := impl.appWorkflowRepository.FindWFCDMappingByExternalCiId(appWorkflowMapping.ParentId)
		if err != nil && !util.IsErrNoRows(err) {
			impl.logger.Errorw("error in fetching external ci", "err", err)
			return err
		}
		noOtherChildNodes := true
		for _, childNode := range childNodes {
			if appWorkflowMapping.Id != childNode.Id {
				noOtherChildNodes = false
			}
		}
		if noOtherChildNodes {
			externalCiPipeline, err := impl.ciPipelineRepository.FindExternalCiById(appWorkflowMapping.ParentId)
			if err != nil {
				impl.logger.Errorw("error in deleting workflow mapping", "err", err)
				return err
			}
			externalCiPipeline.Active = false
			externalCiPipeline.UpdatedOn = time.Now()
			externalCiPipeline.UpdatedBy = userId
			_, err = impl.ciPipelineRepository.UpdateExternalCi(externalCiPipeline, tx)
			if err != nil {
				impl.logger.Errorw("error in deleting workflow mapping", "err", err)
				return err
			}

			appWorkflow, err := impl.appWorkflowRepository.FindById(appWorkflowMapping.AppWorkflowId)
			if err != nil {
				impl.logger.Errorw("error in deleting workflow mapping", "err", err)
				return err
			}
			err = impl.appWorkflowRepository.DeleteAppWorkflow(appWorkflow, tx)
			if err != nil {
				impl.logger.Errorw("error in deleting workflow mapping", "err", err)
				return err
			}
		}
	}
	err = impl.appWorkflowRepository.DeleteAppWorkflowMapping(appWorkflowMapping, tx)
	if err != nil {
		impl.logger.Errorw("error in deleting workflow mapping", "err", err)
		return err
	}

	if pipeline.PreStageConfig != "" {
		err = impl.prePostCdScriptHistoryService.CreatePrePostCdScriptHistory(pipeline, tx, repository4.PRE_CD_TYPE, false, 0, time.Time{})
		if err != nil {
			impl.logger.Errorw("error in creating pre cd script entry", "err", err, "pipeline", pipeline)
			return err
		}
	}
	if pipeline.PostStageConfig != "" {
		err = impl.prePostCdScriptHistoryService.CreatePrePostCdScriptHistory(pipeline, tx, repository4.POST_CD_TYPE, false, 0, time.Time{})
		if err != nil {
			impl.logger.Errorw("error in creating post cd script entry", "err", err, "pipeline", pipeline)
			return err
		}
	}
	//delete app from argo cd, if created
	if pipeline.DeploymentAppCreated == true {
		deploymentAppName := fmt.Sprintf("%s-%s", pipeline.App.AppName, pipeline.Environment.Name)
		if util.IsAcdApp(pipeline.DeploymentAppType) {
			//todo: provide option for cascading to user
			impl.logger.Debugw("acd app is already deleted for this pipeline", "pipeline", pipeline)
			if deleteFromAcd {
				cascadeDelete := true
				req := &application2.ApplicationDeleteRequest{
					Name:    &deploymentAppName,
					Cascade: &cascadeDelete,
				}
				if _, err := impl.application.Delete(ctx, req); err != nil {
					impl.logger.Errorw("err in deleting pipeline on argocd", "id", pipeline, "err", err)

					if forceDelete {
						impl.logger.Warnw("error while deletion of app in acd, continue to delete in db as this operation is force delete", "error", err)
					} else {
						//statusError, _ := err.(*errors2.StatusError)
						if strings.Contains(err.Error(), "code = NotFound") {
							err = &util.ApiError{
								UserMessage:     "Could not delete as application not found in argocd",
								InternalMessage: err.Error(),
							}
						} else {
							err = &util.ApiError{
								UserMessage:     "Could not delete application",
								InternalMessage: err.Error(),
							}
						}
						return err
					}
				}

				impl.logger.Infow("app deleted from argocd", "id", pipeline.Id, "pipelineName", pipeline.Name, "app", deploymentAppName)
			}
		} else if util.IsHelmApp(pipeline.DeploymentAppType) {
			appIdentifier := &client.AppIdentifier{
				ClusterId:   pipeline.Environment.ClusterId,
				ReleaseName: deploymentAppName,
				Namespace:   pipeline.Environment.Namespace,
			}
			deleteResponse, err := impl.helmAppService.DeleteApplication(ctx, appIdentifier)
			if forceDelete {
				impl.logger.Warnw("error while deletion of helm application, ignore error and delete from db since force delete req", "error", err, "pipelineId", pipeline.Id)
			} else {
				if err != nil {
					impl.logger.Errorw("error in deleting helm application", "error", err, "appIdentifier", appIdentifier)
					return err
				}
				if deleteResponse == nil || !deleteResponse.GetSuccess() {
					return errors.New("delete application response unsuccessful")
				}
			}
		}
	}
	err = tx.Commit()
	if err != nil {
		impl.logger.Errorw("error in committing db transaction", "err", err)
		return err
	}
	return nil
}

func (impl PipelineBuilderImpl) DeleteCdPipelinePartial(pipeline *pipelineConfig.Pipeline, ctx context.Context, forceDelete bool, userId int32) (err error) {
	//getting children CD pipeline details
	childNodes, err := impl.appWorkflowRepository.FindWFCDMappingByParentCDPipelineId(pipeline.Id)
	if err != nil && err != pg.ErrNoRows {
		impl.logger.Errorw("error in getting children cd details", "err", err)
		return err
	} else if len(childNodes) > 0 {
		impl.logger.Debugw("cannot delete cd pipeline, contains children cd")
		return fmt.Errorf("Please delete children CD pipelines before deleting this pipeline.")
	}
	//getting deployment group for this pipeline
	deploymentGroupNames, err := impl.deploymentGroupRepository.GetNamesByAppIdAndEnvId(pipeline.EnvironmentId, pipeline.AppId)
	if err != nil && err != pg.ErrNoRows {
		impl.logger.Errorw("error in getting deployment group names by appId and envId", "err", err)
		return err
	} else if len(deploymentGroupNames) > 0 {
		groupNamesByte, err := json.Marshal(deploymentGroupNames)
		if err != nil {
			impl.logger.Errorw("error in marshaling deployment group names", "err", err, "deploymentGroupNames", deploymentGroupNames)
		}
		impl.logger.Debugw("cannot delete cd pipeline, is being used in deployment group")
		return fmt.Errorf("Please remove this CD pipeline from deployment groups : %s", string(groupNamesByte))
	}
	dbConnection := impl.pipelineRepository.GetConnection()
	tx, err := dbConnection.Begin()
	if err != nil {
		return err
	}
	// Rollback tx on error.
	defer tx.Rollback()

	//delete app from argo cd, if created
	if pipeline.DeploymentAppCreated == true && pipeline.DeploymentAppDeleteRequest == false {
		deploymentAppName := fmt.Sprintf("%s-%s", pipeline.App.AppName, pipeline.Environment.Name)
		if util.IsAcdApp(pipeline.DeploymentAppType) {
			//todo: provide option for cascading to user
			impl.logger.Debugw("acd app is already deleted for this pipeline", "pipeline", pipeline)
			cascadeDelete := true
			req := &application2.ApplicationDeleteRequest{
				Name:    &deploymentAppName,
				Cascade: &cascadeDelete,
			}
			if _, err := impl.application.Delete(ctx, req); err != nil {
				impl.logger.Errorw("err in deleting pipeline on argocd", "id", pipeline, "err", err)

				if forceDelete {
					impl.logger.Warnw("error while deletion of app in acd, continue to delete in db as this operation is force delete", "error", err)
				} else {
					//statusError, _ := err.(*errors2.StatusError)
					if strings.Contains(err.Error(), "code = NotFound") {
						err = &util.ApiError{
							UserMessage:     "Could not delete as application not found in argocd",
							InternalMessage: err.Error(),
						}
					} else {
						err = &util.ApiError{
							UserMessage:     "Could not delete application",
							InternalMessage: err.Error(),
						}
					}
					return err
				}
			}
			impl.logger.Infow("app deleted from argocd", "id", pipeline.Id, "pipelineName", pipeline.Name, "app", deploymentAppName)
			pipeline.DeploymentAppDeleteRequest = true
			err = impl.pipelineRepository.Update(pipeline, tx)
			if err != nil {
				impl.logger.Errorw("error in partially delete cd pipeline", "err", err)
				return err
			}
		}
	}
	err = tx.Commit()
	if err != nil {
		impl.logger.Errorw("error in committing db transaction", "err", err)
		return err
	}
	return nil
}

// ChangeDeploymentType takes in DeploymentAppTypeChangeRequest struct and
// deletes all the cd pipelines for that deployment type in all apps that belongs to
// that environment and updates the db with desired deployment app type
func (impl PipelineBuilderImpl) ChangeDeploymentType(ctx context.Context,
	request *bean.DeploymentAppTypeChangeRequest) (*bean.DeploymentAppTypeChangeResponse, error) {

	var response *bean.DeploymentAppTypeChangeResponse
	var deleteDeploymentType bean.DeploymentType
	var err error

	if request.DesiredDeploymentType == bean.ArgoCd {
		deleteDeploymentType = bean.Helm
	} else {
		deleteDeploymentType = bean.ArgoCd
	}

	// Force delete apps
	response, err = impl.DeleteDeploymentAppsForEnvironment(ctx,
		request.EnvId, deleteDeploymentType, request.ExcludeApps, request.IncludeApps, request.UserId)

	if err != nil {
		return nil, err
	}

	// Updating the env id and desired deployment app type received from request in the response
	response.EnvId = request.EnvId
	response.DesiredDeploymentType = request.DesiredDeploymentType
	response.TriggeredPipelines = make([]*bean.CdPipelineTrigger, 0)

	// Update the deployment app type to Helm and toggle deployment_app_created to false in db
	var cdPipelineIds []int
	for _, item := range response.SuccessfulPipelines {
		cdPipelineIds = append(cdPipelineIds, item.Id)
	}

	// If nothing to update in db
	if len(cdPipelineIds) == 0 {
		return response, nil
	}

	// Update in db
	err = impl.pipelineRepository.UpdateCdPipelineDeploymentAppInFilter(string(request.DesiredDeploymentType),
		cdPipelineIds, request.UserId)

	if err != nil {
		impl.logger.Errorw("failed to update deployment app type in db",
			"pipeline ids", cdPipelineIds,
			"desired deployment type", request.DesiredDeploymentType,
			"err", err)

		return response, nil
	}

	if !request.AutoTriggerDeployment {
		return response, nil
	}

	// Bulk trigger all the successfully changed pipelines (async)
	bulkTriggerRequest := make([]*BulkTriggerRequest, 0)

	pipelineIds := make([]int, 0, len(response.SuccessfulPipelines))
	for _, item := range response.SuccessfulPipelines {
		pipelineIds = append(pipelineIds, item.Id)
	}

	// Get all pipelines
	pipelines, err := impl.pipelineRepository.FindByIdsIn(pipelineIds)
	if err != nil {
		impl.logger.Errorw("failed to fetch pipeline details",
			"ids", pipelineIds,
			"err", err)

		return response, nil
	}

	for _, pipeline := range pipelines {

		artifactDetails, err := impl.RetrieveArtifactsByCDPipeline(pipeline, "DEPLOY", false)

		if err != nil {
			impl.logger.Errorw("failed to fetch artifact details for cd pipeline",
				"pipelineId", pipeline.Id,
				"appId", pipeline.AppId,
				"envId", pipeline.EnvironmentId,
				"err", err)

			return response, nil
		}

		if artifactDetails.LatestWfArtifactId == 0 || artifactDetails.LatestWfArtifactStatus == "" {
			continue
		}

		bulkTriggerRequest = append(bulkTriggerRequest, &BulkTriggerRequest{
			CiArtifactId: artifactDetails.LatestWfArtifactId,
			PipelineId:   pipeline.Id,
		})
		response.TriggeredPipelines = append(response.TriggeredPipelines, &bean.CdPipelineTrigger{
			CiArtifactId: artifactDetails.LatestWfArtifactId,
			PipelineId:   pipeline.Id,
		})
	}

	// pg panics if empty slice is passed as an argument
	if len(bulkTriggerRequest) == 0 {
		return response, nil
	}

	// Trigger
	_, err = impl.workflowDagExecutor.TriggerBulkDeploymentAsync(bulkTriggerRequest, request.UserId)

	if err != nil {
		impl.logger.Errorw("failed to bulk trigger cd pipelines with error: "+err.Error(),
			"err", err)
	}
	return response, nil
}

// DeleteDeploymentAppsForEnvironment takes in environment id and current deployment app type
// and deletes all the cd pipelines for that deployment type in all apps that belongs to
// that environment.
func (impl PipelineBuilderImpl) DeleteDeploymentAppsForEnvironment(ctx context.Context, environmentId int,
	currentDeploymentAppType bean.DeploymentType, exclusionList []int, includeApps []int, userId int32) (*bean.DeploymentAppTypeChangeResponse, error) {

	// fetch active pipelines from database for the given environment id and current deployment app type
	pipelines, err := impl.pipelineRepository.FindActiveByEnvIdAndDeploymentType(environmentId,
		string(currentDeploymentAppType), exclusionList, includeApps)

	if err != nil {
		impl.logger.Errorw("Error fetching cd pipelines",
			"environmentId", environmentId,
			"currentDeploymentAppType", currentDeploymentAppType,
			"err", err)

		return &bean.DeploymentAppTypeChangeResponse{
			EnvId:               environmentId,
			SuccessfulPipelines: []*bean.DeploymentChangeStatus{},
			FailedPipelines:     []*bean.DeploymentChangeStatus{},
		}, err
	}

	// Currently deleting apps only in argocd is supported
	return impl.DeleteDeploymentApps(ctx, pipelines, userId), nil
}

// DeleteDeploymentApps takes in a list of pipelines and delete the applications
// from argocd / helm.
func (impl PipelineBuilderImpl) DeleteDeploymentApps(ctx context.Context,
	pipelines []*pipelineConfig.Pipeline, userId int32) *bean.DeploymentAppTypeChangeResponse {

	successfulPipelines := make([]*bean.DeploymentChangeStatus, 0)
	failedPipelines := make([]*bean.DeploymentChangeStatus, 0)

	isGitOpsConfigured, gitOpsConfigErr := impl.IsGitopsConfigured()

	// Iterate over all the pipelines in the environment for given deployment app type
	for _, pipeline := range pipelines {

		var isValid bool
		// check if pipeline info like app name and environment is empty or not
		if failedPipelines, isValid = impl.isPipelineInfoValid(pipeline, failedPipelines); !isValid {
			continue
		}

		var healthChkErr error
		// check health of the app if it is argocd deployment type
		if failedPipelines, healthChkErr = impl.handleNotHealthyAppsIfArgoDeploymentType(pipeline, failedPipelines); healthChkErr != nil {

			// cannot delete unhealthy app
			continue
		}

		deploymentAppName := fmt.Sprintf("%s-%s", pipeline.App.AppName, pipeline.Environment.Name)
		var err error

		// delete request
		if pipeline.DeploymentAppType == bean.ArgoCd {
			err = impl.deleteArgoCdApp(ctx, pipeline, deploymentAppName, true)

		} else {

			// For converting from Helm to ArgoCD, GitOps should be configured
			if gitOpsConfigErr != nil || !isGitOpsConfigured {
				err = errors.New("GitOps not configured or unable to fetch GitOps configuration")

			} else {
				// Register app in ACD
				var AcdRegisterErr, RepoURLUpdateErr error
				gitopsRepoName, chartGitAttr, createGitRepoErr := impl.appService.CreateGitopsRepo(&app2.App{Id: pipeline.AppId, AppName: pipeline.App.AppName}, userId)
				if createGitRepoErr != nil {
					impl.logger.Errorw("error increating git repo", "err", err)
				}
				if createGitRepoErr == nil {
					AcdRegisterErr = impl.RegisterInACD(gitopsRepoName,
						chartGitAttr,
						userId,
						ctx)
					if AcdRegisterErr != nil {
						impl.logger.Errorw("error in registering acd app", "err", err)
					}
					if AcdRegisterErr == nil {
						RepoURLUpdateErr = impl.chartTemplateService.UpdateGitRepoUrlInCharts(pipeline.AppId, chartGitAttr, userId)
						if RepoURLUpdateErr != nil {
							impl.logger.Errorw("error in updating git repo url in charts", "err", err)
						}
					}
				}
				if createGitRepoErr != nil {
					err = createGitRepoErr
				} else if AcdRegisterErr != nil {
					err = AcdRegisterErr
				} else if RepoURLUpdateErr != nil {
					err = RepoURLUpdateErr
				}
			}
			if err != nil {
				impl.logger.Errorw("error registering app on ACD with error: "+err.Error(),
					"deploymentAppName", deploymentAppName,
					"envId", pipeline.EnvironmentId,
					"appId", pipeline.AppId,
					"err", err)

				// deletion failed, append to the list of failed pipelines
				failedPipelines = impl.handleFailedDeploymentAppChange(pipeline, failedPipelines,
					"failed to register app on ACD with error: "+err.Error())

				continue
			}
			err = impl.deleteHelmApp(ctx, pipeline)
		}

		if err != nil {
			impl.logger.Errorw("error deleting app on "+pipeline.DeploymentAppType,
				"deployment app name", deploymentAppName,
				"err", err)

			// deletion failed, append to the list of failed pipelines
			failedPipelines = impl.handleFailedDeploymentAppChange(pipeline, failedPipelines,
				"error deleting app with error: "+err.Error())

			continue
		}

		// deletion successful, append to the list of successful pipelines
		successfulPipelines = impl.appendToDeploymentChangeStatusList(
			successfulPipelines,
			pipeline,
			"",
			bean.Success)
	}

	return &bean.DeploymentAppTypeChangeResponse{
		SuccessfulPipelines: successfulPipelines,
		FailedPipelines:     failedPipelines,
	}
}

func (impl PipelineBuilderImpl) isGitRepoUrlPresent(appId int) bool {
	fetchedChart, err := impl.chartRepository.FindLatestByAppId(appId)

	if err != nil || len(fetchedChart.GitRepoUrl) == 0 {
		impl.logger.Errorw("error fetching git repo url or it is not present")
		return false
	}
	return true
}

func (impl PipelineBuilderImpl) isPipelineInfoValid(pipeline *pipelineConfig.Pipeline,
	failedPipelines []*bean.DeploymentChangeStatus) ([]*bean.DeploymentChangeStatus, bool) {

	if len(pipeline.App.AppName) == 0 || len(pipeline.Environment.Name) == 0 {
		impl.logger.Errorw("app name or environment name is not present",
			"pipeline id", pipeline.Id)

		failedPipelines = impl.handleFailedDeploymentAppChange(pipeline, failedPipelines,
			"could not fetch app name or environment name")

		return failedPipelines, false
	}
	return failedPipelines, true
}

func (impl PipelineBuilderImpl) handleFailedDeploymentAppChange(pipeline *pipelineConfig.Pipeline,
	failedPipelines []*bean.DeploymentChangeStatus, err string) []*bean.DeploymentChangeStatus {

	return impl.appendToDeploymentChangeStatusList(
		failedPipelines,
		pipeline,
		err,
		bean.Failed)
}

func (impl PipelineBuilderImpl) handleNotHealthyAppsIfArgoDeploymentType(pipeline *pipelineConfig.Pipeline,
	failedPipelines []*bean.DeploymentChangeStatus) ([]*bean.DeploymentChangeStatus, error) {

	if pipeline.DeploymentAppType == bean.ArgoCd {
		// check if app status is Healthy
		status, err := impl.appStatusRepository.Get(pipeline.AppId, pipeline.EnvironmentId)

		// case: missing status row in db
		if len(status.Status) == 0 {
			return failedPipelines, nil
		}

		// cannot delete the app from argocd if app status is Progressing
		if err != nil || status.Status == "Progressing" {

			healthCheckErr := errors.New("unable to fetch app status or app status is progressing")

			impl.logger.Errorw(healthCheckErr.Error(),
				"appId", pipeline.AppId,
				"environmentId", pipeline.EnvironmentId,
				"err", err)

			failedPipelines = impl.handleFailedDeploymentAppChange(pipeline, failedPipelines, healthCheckErr.Error())

			return failedPipelines, healthCheckErr
		}
		return failedPipelines, nil
	}
	return failedPipelines, nil
}

// deleteArgoCdApp takes context and deployment app name used in argo cd and deletes
// the application in argo cd.
func (impl PipelineBuilderImpl) deleteArgoCdApp(ctx context.Context, pipeline *pipelineConfig.Pipeline, deploymentAppName string,
	cascadeDelete bool) error {

	if !pipeline.DeploymentAppCreated {
		return nil
	}

	// building the argocd application delete request
	req := &application2.ApplicationDeleteRequest{
		Name:    &deploymentAppName,
		Cascade: &cascadeDelete,
	}

	_, err := impl.application.Delete(ctx, req)

	if err != nil {
		impl.logger.Errorw("error in deleting argocd application", "err", err)
		// Possible that argocd app got deleted but db updation failed
		if strings.Contains(err.Error(), "code = NotFound") {
			return nil
		}
		return err
	}
	return nil
}

// deleteHelmApp takes in context and pipeline object and deletes the release in helm
func (impl PipelineBuilderImpl) deleteHelmApp(ctx context.Context, pipeline *pipelineConfig.Pipeline) error {

	if !pipeline.DeploymentAppCreated {
		return nil
	}

	// validation
	if !util.IsHelmApp(pipeline.DeploymentAppType) {
		return errors.New("unable to delete pipeline with id: " + strconv.Itoa(pipeline.Id) + ", not a helm app")
	}

	// create app identifier
	appIdentifier := &client.AppIdentifier{
		ClusterId:   pipeline.Environment.ClusterId,
		ReleaseName: pipeline.DeploymentAppName,
		Namespace:   pipeline.Environment.Namespace,
	}

	// call for delete resource
	deleteResponse, err := impl.helmAppService.DeleteApplication(ctx, appIdentifier)

	if err != nil {
		impl.logger.Errorw("error in deleting helm application", "error", err, "appIdentifier", appIdentifier)
		return err
	}

	if deleteResponse == nil || !deleteResponse.GetSuccess() {
		return errors.New("helm delete application response unsuccessful")
	}
	return nil
}

func (impl PipelineBuilderImpl) appendToDeploymentChangeStatusList(pipelines []*bean.DeploymentChangeStatus,
	pipeline *pipelineConfig.Pipeline, error string, status bean.Status) []*bean.DeploymentChangeStatus {

	return append(pipelines, &bean.DeploymentChangeStatus{
		Id:      pipeline.Id,
		AppId:   pipeline.AppId,
		AppName: pipeline.App.AppName,
		EnvId:   pipeline.EnvironmentId,
		EnvName: pipeline.Environment.Name,
		Error:   error,
		Status:  status,
	})
}

type DeploymentType struct {
	Deployment Deployment `json:"deployment"`
}

type Deployment struct {
	Strategy map[string]interface{} `json:"strategy"`
}

func (impl PipelineBuilderImpl) createCdPipeline(ctx context.Context, app *app2.App, pipeline *bean.CDPipelineConfigObject, userId int32) (pipelineRes int, err error) {
	dbConnection := impl.pipelineRepository.GetConnection()
	tx, err := dbConnection.Begin()
	if err != nil {
		return 0, err
	}
	// Rollback tx on error.
	defer tx.Rollback()

	if pipeline.AppWorkflowId == 0 && pipeline.ParentPipelineType == "WEBHOOK" {
		externalCiPipeline := &pipelineConfig.ExternalCiPipeline{
			AppId:       app.Id,
			AccessToken: "",
			Active:      true,
			AuditLog:    sql.AuditLog{CreatedBy: userId, CreatedOn: time.Now(), UpdatedOn: time.Now(), UpdatedBy: userId},
		}
		externalCiPipeline, err = impl.ciPipelineRepository.SaveExternalCi(externalCiPipeline, tx)
		wf := &appWorkflow.AppWorkflow{
			Name:     fmt.Sprintf("wf-%d-%s", app.Id, util2.Generate(4)),
			AppId:    app.Id,
			Active:   true,
			AuditLog: sql.AuditLog{CreatedBy: userId, CreatedOn: time.Now(), UpdatedOn: time.Now(), UpdatedBy: userId},
		}
		savedAppWf, err := impl.appWorkflowRepository.SaveAppWorkflowWithTx(wf, tx)
		if err != nil {
			impl.logger.Errorw("err", err)
			return 0, err
		}
		appWorkflowMap := &appWorkflow.AppWorkflowMapping{
			AppWorkflowId: savedAppWf.Id,
			ComponentId:   externalCiPipeline.Id,
			Type:          "WEBHOOK",
			Active:        true,
			AuditLog:      sql.AuditLog{CreatedBy: userId, CreatedOn: time.Now(), UpdatedOn: time.Now(), UpdatedBy: userId},
		}
		appWorkflowMap, err = impl.appWorkflowRepository.SaveAppWorkflowMapping(appWorkflowMap, tx)
		if err != nil {
			return 0, err
		}
		pipeline.ParentPipelineId = externalCiPipeline.Id
		pipeline.AppWorkflowId = savedAppWf.Id
	}

	chart, err := impl.chartRepository.FindLatestChartForAppByAppId(app.Id)
	if err != nil {
		return 0, err
	}
	envOverride, err := impl.propertiesConfigService.CreateIfRequired(chart, pipeline.EnvironmentId, userId, false, models.CHARTSTATUS_NEW, false, false, pipeline.Namespace, chart.IsBasicViewLocked, chart.CurrentViewEditor, tx)
	if err != nil {
		return 0, err
	}

	// Get pipeline override based on Deployment strategy
	//TODO: mark as created in our db
	pipelineId, err := impl.ciCdPipelineOrchestrator.CreateCDPipelines(pipeline, app.Id, userId, tx, app.AppName)
	if err != nil {
		impl.logger.Errorw("error in ")
		return 0, err
	}

	//adding pipeline to workflow
	_, err = impl.appWorkflowRepository.FindByIdAndAppId(pipeline.AppWorkflowId, app.Id)
	if err != nil && err != pg.ErrNoRows {
		return 0, err
	}
	if pipeline.AppWorkflowId > 0 {
		var parentPipelineId int
		var parentPipelineType string
		if pipeline.ParentPipelineId == 0 {
			parentPipelineId = pipeline.CiPipelineId
			parentPipelineType = "CI_PIPELINE"
		} else {
			parentPipelineId = pipeline.ParentPipelineId
			parentPipelineType = pipeline.ParentPipelineType
		}
		appWorkflowMap := &appWorkflow.AppWorkflowMapping{
			AppWorkflowId: pipeline.AppWorkflowId,
			ParentId:      parentPipelineId,
			ParentType:    parentPipelineType,
			ComponentId:   pipelineId,
			Type:          "CD_PIPELINE",
			Active:        true,
			AuditLog:      sql.AuditLog{CreatedBy: userId, CreatedOn: time.Now(), UpdatedOn: time.Now(), UpdatedBy: userId},
		}
		_, err = impl.appWorkflowRepository.SaveAppWorkflowMapping(appWorkflowMap, tx)
		if err != nil {
			return 0, err
		}
	}
	//getting global app metrics for cd pipeline create because env level metrics is not created yet
	appLevelAppMetricsEnabled := false
	appLevelMetrics, err := impl.appLevelMetricsRepository.FindByAppId(app.Id)
	if err != nil && err != pg.ErrNoRows {
		impl.logger.Errorw("error in getting app level metrics app level", "error", err)
	} else if err == nil {
		appLevelAppMetricsEnabled = appLevelMetrics.AppMetrics
	}
	err = impl.deploymentTemplateHistoryService.CreateDeploymentTemplateHistoryFromEnvOverrideTemplate(envOverride, tx, appLevelAppMetricsEnabled, pipelineId)
	if err != nil {
		impl.logger.Errorw("error in creating entry for env deployment template history", "err", err, "envOverride", envOverride)
		return 0, err
	}
	// strategies for pipeline ids, there is only one is default
	defaultCount := 0
	for _, item := range pipeline.Strategies {
		if item.Default {
			defaultCount = defaultCount + 1
			if defaultCount > 1 {
				impl.logger.Warnw("already have one strategy is default in this pipeline", "strategy", item.DeploymentTemplate)
				item.Default = false
			}
		}
		strategy := &chartConfig.PipelineStrategy{
			PipelineId: pipelineId,
			Strategy:   item.DeploymentTemplate,
			Config:     string(item.Config),
			Default:    item.Default,
			Deleted:    false,
			AuditLog:   sql.AuditLog{UpdatedBy: userId, CreatedBy: userId, UpdatedOn: time.Now(), CreatedOn: time.Now()},
		}
		err = impl.pipelineConfigRepository.Save(strategy, tx)
		if err != nil {
			impl.logger.Errorw("error in saving strategy", "strategy", item.DeploymentTemplate)
			return pipelineId, fmt.Errorf("pipeline created but failed to add strategy")
		}
		//creating history entry for strategy
		_, err = impl.pipelineStrategyHistoryService.CreatePipelineStrategyHistory(strategy, pipeline.TriggerType, tx)
		if err != nil {
			impl.logger.Errorw("error in creating strategy history entry", "err", err)
			return 0, err
		}

	}

	err = tx.Commit()
	if err != nil {
		return 0, err
	}

	impl.logger.Debugw("pipeline created with GitMaterialId ", "id", pipelineId, "pipeline", pipeline)
	return pipelineId, nil
}

func (impl PipelineBuilderImpl) updateCdPipeline(ctx context.Context, pipeline *bean.CDPipelineConfigObject, userID int32) (err error) {

	if len(pipeline.PreStage.Config) > 0 && !strings.Contains(pipeline.PreStage.Config, "beforeStages") {
		err = &util.ApiError{
			HttpStatusCode:  http.StatusBadRequest,
			InternalMessage: "invalid yaml config, must include - beforeStages",
			UserMessage:     "invalid yaml config, must include - beforeStages",
		}
		return err
	}
	if len(pipeline.PostStage.Config) > 0 && !strings.Contains(pipeline.PostStage.Config, "afterStages") {
		err = &util.ApiError{
			HttpStatusCode:  http.StatusBadRequest,
			InternalMessage: "invalid yaml config, must include - afterStages",
			UserMessage:     "invalid yaml config, must include - afterStages",
		}
		return err
	}
	dbConnection := impl.pipelineRepository.GetConnection()
	tx, err := dbConnection.Begin()
	if err != nil {
		return err
	}
	// Rollback tx on error.
	defer tx.Rollback()

	err = impl.ciCdPipelineOrchestrator.UpdateCDPipeline(pipeline, userID, tx)
	if err != nil {
		impl.logger.Errorw("error in updating pipeline")
		return err
	}

	// strategies for pipeline ids, there is only one is default
	existingStrategies, err := impl.pipelineConfigRepository.GetAllStrategyByPipelineId(pipeline.Id)
	if err != nil && !errors.IsNotFound(err) {
		impl.logger.Errorw("error in getting pipeline strategies", "err", err)
		return err
	}
	for _, oldItem := range existingStrategies {
		notFound := true
		for _, newItem := range pipeline.Strategies {
			if newItem.DeploymentTemplate == oldItem.Strategy {
				notFound = false
			}
		}

		if notFound {
			//delete from db
			err := impl.pipelineConfigRepository.Delete(oldItem, tx)
			if err != nil {
				impl.logger.Errorw("error in delete pipeline strategies", "err", err)
				return fmt.Errorf("error in delete pipeline strategies")
			}
		}
	}

	defaultCount := 0
	for _, item := range pipeline.Strategies {
		if item.Default {
			defaultCount = defaultCount + 1
			if defaultCount > 1 {
				impl.logger.Warnw("already have one strategy is default in this pipeline, skip this", "strategy", item.DeploymentTemplate)
				continue
			}
		}
		strategy, err := impl.pipelineConfigRepository.FindByStrategyAndPipelineId(item.DeploymentTemplate, pipeline.Id)
		if err != nil && pg.ErrNoRows != err {
			impl.logger.Errorw("error in getting strategy", "err", err)
			return err
		}
		if strategy.Id > 0 {
			strategy.Config = string(item.Config)
			strategy.Default = item.Default
			strategy.UpdatedBy = userID
			strategy.UpdatedOn = time.Now()
			err = impl.pipelineConfigRepository.Update(strategy, tx)
			if err != nil {
				impl.logger.Errorw("error in updating strategy", "strategy", item.DeploymentTemplate)
				return fmt.Errorf("pipeline updated but failed to update one strategy")
			}
			//creating history entry for strategy
			_, err = impl.pipelineStrategyHistoryService.CreatePipelineStrategyHistory(strategy, pipeline.TriggerType, tx)
			if err != nil {
				impl.logger.Errorw("error in creating strategy history entry", "err", err)
				return err
			}
		} else {
			strategy := &chartConfig.PipelineStrategy{
				PipelineId: pipeline.Id,
				Strategy:   item.DeploymentTemplate,
				Config:     string(item.Config),
				Default:    item.Default,
				Deleted:    false,
				AuditLog:   sql.AuditLog{UpdatedBy: userID, CreatedBy: userID, UpdatedOn: time.Now(), CreatedOn: time.Now()},
			}
			err = impl.pipelineConfigRepository.Save(strategy, tx)
			if err != nil {
				impl.logger.Errorw("error in saving strategy", "strategy", item.DeploymentTemplate)
				return fmt.Errorf("pipeline created but failed to add strategy")
			}
			//creating history entry for strategy
			_, err = impl.pipelineStrategyHistoryService.CreatePipelineStrategyHistory(strategy, pipeline.TriggerType, tx)
			if err != nil {
				impl.logger.Errorw("error in creating strategy history entry", "err", err)
				return err
			}
		}
	}
	err = tx.Commit()
	if err != nil {
		return err
	}
	return nil
}

func (impl PipelineBuilderImpl) filterDeploymentTemplate(strategyKey string, pipelineStrategiesJson string) (string, error) {
	var pipelineStrategies DeploymentType
	err := json.Unmarshal([]byte(pipelineStrategiesJson), &pipelineStrategies)
	if err != nil {
		impl.logger.Errorw("error while unmarshal strategies", "err", err)
		return "", err
	}
	if pipelineStrategies.Deployment.Strategy[strategyKey] == nil {
		return "", fmt.Errorf("no deployment strategy found for %s", strategyKey)
	}
	strategy := make(map[string]interface{})
	strategy[strategyKey] = pipelineStrategies.Deployment.Strategy[strategyKey].(map[string]interface{})
	pipelineStrategy := DeploymentType{
		Deployment: Deployment{
			Strategy: strategy,
		},
	}
	pipelineOverrideBytes, err := json.Marshal(pipelineStrategy)
	if err != nil {
		impl.logger.Errorw("error while marshal strategies", "err", err)
		return "", err
	}
	pipelineStrategyJson := string(pipelineOverrideBytes)
	return pipelineStrategyJson, nil
}

func (impl PipelineBuilderImpl) getStrategiesMapping(dbPipelineIds []int) (map[int][]*chartConfig.PipelineStrategy, error) {
	strategiesMapping := make(map[int][]*chartConfig.PipelineStrategy)
	strategiesByPipelineIds, err := impl.pipelineConfigRepository.GetAllStrategyByPipelineIds(dbPipelineIds)
	if err != nil && !errors.IsNotFound(err) {
		impl.logger.Errorw("error in fetching strategies by pipelineIds", "PipelineIds", dbPipelineIds, "err", err)
		return strategiesMapping, err
	}
	for _, strategy := range strategiesByPipelineIds {
		strategiesMapping[strategy.PipelineId] = append(strategiesMapping[strategy.PipelineId], strategy)
	}
	return strategiesMapping, nil
}

func (impl PipelineBuilderImpl) GetTriggerViewCdPipelinesForApp(appId int) (cdPipelines *bean.CdPipelines, err error) {
	triggerViewCdPipelinesResp, err := impl.ciCdPipelineOrchestrator.GetCdPipelinesForApp(appId)
	if err != nil {
		impl.logger.Errorw("error in fetching triggerViewCdPipelinesResp by appId", "err", err, "appId", appId)
		return triggerViewCdPipelinesResp, err
	}
	var dbPipelineIds []int
	for _, dbPipeline := range triggerViewCdPipelinesResp.Pipelines {
		dbPipelineIds = append(dbPipelineIds, dbPipeline.Id)
	}

	//construct strategiesMapping to get all strategies against pipelineId
	strategiesMapping, err := impl.getStrategiesMapping(dbPipelineIds)
	if err != nil {
		return triggerViewCdPipelinesResp, err
	}
	for _, dbPipeline := range triggerViewCdPipelinesResp.Pipelines {
		var strategies []*chartConfig.PipelineStrategy
		var deploymentTemplate chartRepoRepository.DeploymentStrategy
		if len(strategiesMapping[dbPipeline.Id]) != 0 {
			strategies = strategiesMapping[dbPipeline.Id]
		}
		for _, item := range strategies {
			if item.Default {
				deploymentTemplate = item.Strategy
			}
		}
		dbPipeline.DeploymentTemplate = deploymentTemplate
	}

	return triggerViewCdPipelinesResp, err
}

func (impl PipelineBuilderImpl) GetCdPipelinesForApp(appId int) (cdPipelines *bean.CdPipelines, err error) {
	cdPipelines, err = impl.ciCdPipelineOrchestrator.GetCdPipelinesForApp(appId)
	if err != nil {
		impl.logger.Errorw("error in fetching cd Pipelines for appId", "err", err, "appId", appId)
		return nil, err
	}
	var envIds []*int
	var dbPipelineIds []int
	for _, dbPipeline := range cdPipelines.Pipelines {
		envIds = append(envIds, &dbPipeline.EnvironmentId)
		dbPipelineIds = append(dbPipelineIds, dbPipeline.Id)
	}
	if len(envIds) == 0 || len(dbPipelineIds) == 0 {
		return cdPipelines, nil
	}
	envMapping := make(map[int]*repository2.Environment)
	appWorkflowMapping := make(map[int]*appWorkflow.AppWorkflowMapping)

	envs, err := impl.environmentRepository.FindByIds(envIds)
	if err != nil && errors.IsNotFound(err) {
		impl.logger.Errorw("error in fetching environments", "err", err)
		return cdPipelines, err
	}
	//creating map for envId and respective env
	for _, env := range envs {
		envMapping[env.Id] = env
	}
	strategiesMapping, err := impl.getStrategiesMapping(dbPipelineIds)
	if err != nil {
		return cdPipelines, err
	}
	appWorkflowMappings, err := impl.appWorkflowRepository.FindByCDPipelineIds(dbPipelineIds)
	if err != nil {
		impl.logger.Errorw("error in fetching app workflow mappings by pipelineIds", "err", err)
		return nil, err
	}
	for _, appWorkflow := range appWorkflowMappings {
		appWorkflowMapping[appWorkflow.ComponentId] = appWorkflow
	}

	var pipelines []*bean.CDPipelineConfigObject
	for _, dbPipeline := range cdPipelines.Pipelines {
		environment := &repository2.Environment{}
		var strategies []*chartConfig.PipelineStrategy
		appToWorkflowMapping := &appWorkflow.AppWorkflowMapping{}

		if envMapping[dbPipeline.EnvironmentId] != nil {
			environment = envMapping[dbPipeline.EnvironmentId]
		}
		if len(strategiesMapping[dbPipeline.Id]) != 0 {
			strategies = strategiesMapping[dbPipeline.Id]
		}
		if appWorkflowMapping[dbPipeline.Id] != nil {
			appToWorkflowMapping = appWorkflowMapping[dbPipeline.Id]
		}
		var strategiesBean []bean.Strategy
		var deploymentTemplate chartRepoRepository.DeploymentStrategy
		for _, item := range strategies {
			strategiesBean = append(strategiesBean, bean.Strategy{
				Config:             []byte(item.Config),
				DeploymentTemplate: item.Strategy,
				Default:            item.Default,
			})

			if item.Default {
				deploymentTemplate = item.Strategy
			}
		}
		pipeline := &bean.CDPipelineConfigObject{
			Id:                            dbPipeline.Id,
			Name:                          dbPipeline.Name,
			EnvironmentId:                 dbPipeline.EnvironmentId,
			EnvironmentName:               environment.Name,
			Description:                   environment.Description,
			CiPipelineId:                  dbPipeline.CiPipelineId,
			DeploymentTemplate:            deploymentTemplate,
			TriggerType:                   dbPipeline.TriggerType,
			Strategies:                    strategiesBean,
			PreStage:                      dbPipeline.PreStage,
			PostStage:                     dbPipeline.PostStage,
			PreStageConfigMapSecretNames:  dbPipeline.PreStageConfigMapSecretNames,
			PostStageConfigMapSecretNames: dbPipeline.PostStageConfigMapSecretNames,
			RunPreStageInEnv:              dbPipeline.RunPreStageInEnv,
			RunPostStageInEnv:             dbPipeline.RunPostStageInEnv,
			DeploymentAppType:             dbPipeline.DeploymentAppType,
			ParentPipelineType:            appToWorkflowMapping.ParentType,
			ParentPipelineId:              appToWorkflowMapping.ParentId,
			DeploymentAppDeleteRequest:    dbPipeline.DeploymentAppDeleteRequest,
<<<<<<< HEAD
			UserApprovalConf:              dbPipeline.UserApprovalConf,
=======
			IsVirtualEnvironment:          dbPipeline.IsVirtualEnvironment,
>>>>>>> 8d30ff2c
		}
		pipelines = append(pipelines, pipeline)
	}
	cdPipelines.Pipelines = pipelines
	return cdPipelines, err
}

func (impl PipelineBuilderImpl) GetCdPipelinesForAppAndEnv(appId int, envId int) (cdPipelines *bean.CdPipelines, err error) {
	return impl.ciCdPipelineOrchestrator.GetCdPipelinesForAppAndEnv(appId, envId)
}

type ConfigMapSecretsResponse struct {
	Maps    []bean2.Map `json:"maps"`
	Secrets []bean2.Map `json:"secrets"`
}

func (impl PipelineBuilderImpl) FetchConfigmapSecretsForCdStages(appId, envId, cdPipelineId int) (ConfigMapSecretsResponse, error) {
	configMapSecrets, err := impl.appService.GetConfigMapAndSecretJson(appId, envId, cdPipelineId)
	if err != nil {
		impl.logger.Errorw("error while fetching config secrets ", "err", err)
		return ConfigMapSecretsResponse{}, err
	}
	existingConfigMapSecrets := ConfigMapSecretsResponse{}
	err = json.Unmarshal([]byte(configMapSecrets), &existingConfigMapSecrets)
	if err != nil {
		impl.logger.Error(err)
		return ConfigMapSecretsResponse{}, err
	}
	return existingConfigMapSecrets, nil
}

func (impl PipelineBuilderImpl) overrideArtifactsWithUserApprovalData(pipeline *pipelineConfig.Pipeline, inputArtifacts []bean.CiArtifactBean, isApprovalNode bool, latestArtifactId int) ([]bean.CiArtifactBean, pipelineConfig.UserApprovalConfig, error) {
	impl.logger.Infow("approval node configured", "pipelineId", pipeline.Id, "isApproval", isApprovalNode)
	ciArtifactsFinal := make([]bean.CiArtifactBean, 0, len(inputArtifacts))
	artifactIds := make([]int, 0, len(inputArtifacts))
	cdPipelineId := pipeline.Id
	approvalConfig, err := pipeline.GetApprovalConfig()
	if err != nil {
		impl.logger.Errorw("failed to unmarshal userApprovalConfig", "err", err, "cdPipelineId", cdPipelineId, "approvalConfig", approvalConfig)
		return ciArtifactsFinal, approvalConfig, err
	}

	for _, item := range inputArtifacts {
		artifactIds = append(artifactIds, item.Id)
	}

	var userApprovalMetadata map[int]*pipelineConfig.UserApprovalMetadata
	requiredApprovals := approvalConfig.RequiredCount
	userApprovalMetadata, err = impl.workflowDagExecutor.FetchApprovalDataForArtifacts(artifactIds, cdPipelineId, requiredApprovals) // it will fetch all the request data with nil cd_wfr_rnr_id
	if err != nil {
		impl.logger.Errorw("error occurred while fetching approval data for artifacts", "cdPipelineId", cdPipelineId, "artifactIds", artifactIds, "err", err)
		return ciArtifactsFinal, approvalConfig, err
	}
	for _, artifact := range inputArtifacts {
		approvalRuntimeState := pipelineConfig.InitApprovalState
		approvalMetadataForArtifact, ok := userApprovalMetadata[artifact.Id]
		if ok { // either approved or requested
			approvalRuntimeState = approvalMetadataForArtifact.ApprovalRuntimeState
			artifact.UserApprovalMetadata = approvalMetadataForArtifact
		} else if artifact.Deployed {
			approvalRuntimeState = pipelineConfig.ConsumedApprovalState
		}

		allowed := false
		if isApprovalNode { // return all the artifacts with state in init, requested or consumed
			allowed = approvalRuntimeState == pipelineConfig.InitApprovalState || approvalRuntimeState == pipelineConfig.RequestedApprovalState || approvalRuntimeState == pipelineConfig.ConsumedApprovalState
		} else { // return only approved state artifacts
			allowed = approvalRuntimeState == pipelineConfig.ApprovedApprovalState || artifact.Latest || artifact.Id == latestArtifactId
		}
		if allowed {
			ciArtifactsFinal = append(ciArtifactsFinal, artifact)
		}
	}
	return ciArtifactsFinal, approvalConfig, nil
}

// RetrieveParentDetails returns the parent id and type of the parent
func (impl PipelineBuilderImpl) RetrieveParentDetails(pipelineId int) (parentId int, parentType bean2.WorkflowType, err error) {

	workflow, err := impl.appWorkflowRepository.GetParentDetailsByPipelineId(pipelineId)
	if err != nil {
		impl.logger.Errorw("failed to get parent component details",
			"componentId", pipelineId,
			"err", err)
		return 0, "", err
	}

	if workflow.ParentType == appWorkflow.CDPIPELINE {
		// workflow is of type CD, check for stage
		parentPipeline, err := impl.pipelineRepository.GetPostStageConfigById(workflow.ParentId)
		if err != nil {
			impl.logger.Errorw("failed to get the post_stage_config_yaml",
				"cdPipelineId", workflow.ParentId,
				"err", err)
			return 0, "", err
		}

		if len(parentPipeline.PostStageConfig) == 0 {
			return workflow.ParentId, bean2.CD_WORKFLOW_TYPE_DEPLOY, nil
		}
		return workflow.ParentId, bean2.CD_WORKFLOW_TYPE_POST, nil

	} else if workflow.ParentType == appWorkflow.WEBHOOK {
		// For webhook type
		return workflow.ParentId, bean2.WEBHOOK_WORKFLOW_TYPE, nil
	}

	return workflow.ParentId, bean2.CI_WORKFLOW_TYPE, nil
}

// RetrieveArtifactsByCDPipeline returns all the artifacts for the cd pipeline (pre / deploy / post)
func (impl PipelineBuilderImpl) RetrieveArtifactsByCDPipeline(pipeline *pipelineConfig.Pipeline, stage bean2.WorkflowType, isApprovalNode bool) (*bean.CiArtifactResponse, error) {

	// retrieve parent details
	parentId, parentType, err := impl.RetrieveParentDetails(pipeline.Id)
	if err != nil {
		impl.logger.Errorw("failed to retrieve parent details",
			"cdPipelineId", pipeline.Id,
			"err", err)
		return nil, err
	}

	parentCdId := 0
	if parentType == bean2.CD_WORKFLOW_TYPE_POST || (parentType == bean2.CD_WORKFLOW_TYPE_DEPLOY && stage != bean2.CD_WORKFLOW_TYPE_POST) {
		// parentCdId is being set to store the artifact currently deployed on parent cd (if applicable).
		// Parent component is CD only if parent type is POST/DEPLOY
		parentCdId = parentId
	}

	if stage == bean2.CD_WORKFLOW_TYPE_DEPLOY && len(pipeline.PreStageConfig) > 0 {
		// Parent type will be PRE for DEPLOY stage
		parentId = pipeline.Id
		parentType = bean2.CD_WORKFLOW_TYPE_PRE
	}
	if stage == bean2.CD_WORKFLOW_TYPE_POST {
		// Parent type will be DEPLOY for POST stage
		parentId = pipeline.Id
		parentType = bean2.CD_WORKFLOW_TYPE_DEPLOY
	}

	// Build artifacts for cd stages
	var ciArtifacts []bean.CiArtifactBean
	ciArtifactsResponse := &bean.CiArtifactResponse{}

	artifactMap := make(map[int]int)
	limit := 10

	ciArtifacts, artifactMap, latestWfArtifactId, latestWfArtifactStatus, err := impl.
		BuildArtifactsForCdStage(pipeline.Id, stage, ciArtifacts, artifactMap, false, limit, parentCdId)
	if err != nil && err != pg.ErrNoRows {
		impl.logger.Errorw("error in getting artifacts for child cd stage", "err", err, "stage", stage)
		return nil, err
	}

	ciArtifacts, err = impl.BuildArtifactsForParentStage(pipeline.Id, parentId, parentType, ciArtifacts, artifactMap, limit, parentCdId)
	if err != nil && err != pg.ErrNoRows {
		impl.logger.Errorw("error in getting artifacts for cd", "err", err, "parentStage", parentType, "stage", stage)
		return nil, err
	}

	//sorting ci artifacts on the basis of creation time
	if ciArtifacts != nil {
		sort.SliceStable(ciArtifacts, func(i, j int) bool {
			return ciArtifacts[i].Id > ciArtifacts[j].Id
		})
	}

	artifactIds := make([]int, 0, len(ciArtifacts))
	for _, artifact := range ciArtifacts {
		artifactIds = append(artifactIds, artifact.Id)
	}

	artifacts, err := impl.ciArtifactRepository.GetArtifactParentCiAndWorkflowDetailsByIdsInDesc(artifactIds)
	if err != nil {
		return ciArtifactsResponse, err
	}

	for i, artifact := range artifacts {
		if artifact.ExternalCiPipelineId != 0 {
			// if external webhook continue
			continue
		}

		var ciWorkflow *pipelineConfig.CiWorkflow
		if artifact.ParentCiArtifact != 0 {
			ciWorkflow, err = impl.ciWorkflowRepository.FindLastTriggeredWorkflowGitTriggersByArtifactId(artifact.ParentCiArtifact)
			if err != nil {
				impl.logger.Errorw("error in getting ci_workflow for artifacts", "err", err, "artifact", artifact, "parentStage", parentType, "stage", stage)
				return ciArtifactsResponse, err
			}

		} else {
			ciWorkflow, err = impl.ciWorkflowRepository.FindCiWorkflowGitTriggersById(*artifact.WorkflowId)
			if err != nil {
				impl.logger.Errorw("error in getting ci_workflow for artifacts", "err", err, "artifact", artifact, "parentStage", parentType, "stage", stage)
				return ciArtifactsResponse, err
			}
		}
		ciArtifacts[i].TriggeredBy = ciWorkflow.TriggeredBy
		ciArtifacts[i].CiConfigureSourceType = ciWorkflow.GitTriggers[ciWorkflow.CiPipelineId].CiConfigureSourceType
		ciArtifacts[i].CiConfigureSourceValue = ciWorkflow.GitTriggers[ciWorkflow.CiPipelineId].CiConfigureSourceValue
	}

	ciArtifactsResponse.CdPipelineId = pipeline.Id
	ciArtifactsResponse.LatestWfArtifactId = latestWfArtifactId
	ciArtifactsResponse.LatestWfArtifactStatus = latestWfArtifactStatus
	if ciArtifacts == nil {
		ciArtifacts = []bean.CiArtifactBean{}
	}
	ciArtifactsResponse.CiArtifacts = ciArtifacts

	if pipeline.ApprovalNodeConfigured() && stage == bean2.CD_WORKFLOW_TYPE_DEPLOY { // for now, we are checking artifacts for deploy stage only
		ciArtifactsFinal, approvalConfig, err := impl.overrideArtifactsWithUserApprovalData(pipeline, ciArtifactsResponse.CiArtifacts, isApprovalNode, latestWfArtifactId)
		if err != nil {
			return ciArtifactsResponse, err
		}
		ciArtifactsResponse.UserApprovalConfig = &approvalConfig
		ciArtifactsResponse.CiArtifacts = ciArtifactsFinal
	}
	return ciArtifactsResponse, nil
}

func (impl PipelineBuilderImpl) BuildArtifactsForParentStage(cdPipelineId int, parentId int, parentType bean2.WorkflowType, ciArtifacts []bean.CiArtifactBean, artifactMap map[int]int, limit int, parentCdId int) ([]bean.CiArtifactBean, error) {
	var ciArtifactsFinal []bean.CiArtifactBean
	var err error
	if parentType == bean2.CI_WORKFLOW_TYPE {
		ciArtifactsFinal, err = impl.BuildArtifactsForCIParent(cdPipelineId, parentId, parentType, ciArtifacts, artifactMap, limit)
	} else if parentType == bean2.WEBHOOK_WORKFLOW_TYPE {
		ciArtifactsFinal, err = impl.BuildArtifactsForCIParent(cdPipelineId, parentId, parentType, ciArtifacts, artifactMap, limit)
	} else {
		//parent type is PRE, POST or DEPLOY type
		ciArtifactsFinal, _, _, _, err = impl.BuildArtifactsForCdStage(parentId, parentType, ciArtifacts, artifactMap, true, limit, parentCdId)
	}
	return ciArtifactsFinal, err
}

func (impl PipelineBuilderImpl) BuildArtifactsForCdStage(pipelineId int, stageType bean2.WorkflowType, ciArtifacts []bean.CiArtifactBean, artifactMap map[int]int, parent bool, limit int, parentCdId int) ([]bean.CiArtifactBean, map[int]int, int, string, error) {
	//getting running artifact id for parent cd
	parentCdRunningArtifactId := 0
	if parentCdId > 0 && parent {
		parentCdWfrList, err := impl.cdWorkflowRepository.FindArtifactByPipelineIdAndRunnerType(parentCdId, bean2.CD_WORKFLOW_TYPE_DEPLOY, 1)
		if err != nil || len(parentCdWfrList) == 0 {
			impl.logger.Errorw("error in getting artifact for parent cd", "parentCdPipelineId", parentCdId)
			return ciArtifacts, artifactMap, 0, "", err
		}
		parentCdRunningArtifactId = parentCdWfrList[0].CdWorkflow.CiArtifact.Id
	}
	//getting wfr for parent and updating artifacts
	parentWfrList, err := impl.cdWorkflowRepository.FindArtifactByPipelineIdAndRunnerType(pipelineId, stageType, limit)
	if err != nil {
		impl.logger.Errorw("error in getting artifact for deployed items", "cdPipelineId", pipelineId)
		return ciArtifacts, artifactMap, 0, "", err
	}
	deploymentArtifactId := 0
	deploymentArtifactStatus := ""
	for index, wfr := range parentWfrList {
		if !parent && index == 0 {
			deploymentArtifactId = wfr.CdWorkflow.CiArtifact.Id
			deploymentArtifactStatus = wfr.Status
		}
		if wfr.Status == application.Healthy || wfr.Status == application.SUCCEEDED {
			lastSuccessfulTriggerOnParent := parent && index == 0
			latest := !parent && index == 0
			runningOnParentCd := parentCdRunningArtifactId == wfr.CdWorkflow.CiArtifact.Id
			if ciArtifactIndex, ok := artifactMap[wfr.CdWorkflow.CiArtifact.Id]; !ok {
				//entry not present, creating new entry
				mInfo, err := parseMaterialInfo([]byte(wfr.CdWorkflow.CiArtifact.MaterialInfo), wfr.CdWorkflow.CiArtifact.DataSource)
				if err != nil {
					mInfo = []byte("[]")
					impl.logger.Errorw("Error in parsing artifact material info", "err", err)
				}
				ciArtifact := bean.CiArtifactBean{
					Id:                            wfr.CdWorkflow.CiArtifact.Id,
					Image:                         wfr.CdWorkflow.CiArtifact.Image,
					ImageDigest:                   wfr.CdWorkflow.CiArtifact.ImageDigest,
					MaterialInfo:                  mInfo,
					LastSuccessfulTriggerOnParent: lastSuccessfulTriggerOnParent,
					Latest:                        latest,
					Scanned:                       wfr.CdWorkflow.CiArtifact.Scanned,
					ScanEnabled:                   wfr.CdWorkflow.CiArtifact.ScanEnabled,
				}
				if wfr.DeploymentApprovalRequest != nil {
					ciArtifact.UserApprovalMetadata = wfr.DeploymentApprovalRequest.ConvertToApprovalMetadata()
				}
				if !parent {
					ciArtifact.Deployed = true
					ciArtifact.DeployedTime = formatDate(wfr.StartedOn, bean.LayoutRFC3339)
				}
				if runningOnParentCd {
					ciArtifact.RunningOnParentCd = runningOnParentCd
				}
				ciArtifacts = append(ciArtifacts, ciArtifact)
				//storing index of ci artifact for using when updating old entry
				artifactMap[wfr.CdWorkflow.CiArtifact.Id] = len(ciArtifacts) - 1
			} else {
				//entry already present, updating running on parent
				if parent {
					ciArtifacts[ciArtifactIndex].LastSuccessfulTriggerOnParent = lastSuccessfulTriggerOnParent
				}
				if runningOnParentCd {
					ciArtifacts[ciArtifactIndex].RunningOnParentCd = runningOnParentCd
				}
			}
		}
	}
	return ciArtifacts, artifactMap, deploymentArtifactId, deploymentArtifactStatus, nil
}

// method for building artifacts for parent CI

func (impl PipelineBuilderImpl) BuildArtifactsForCIParent(cdPipelineId int, parentId int, parentType bean2.WorkflowType, ciArtifacts []bean.CiArtifactBean, artifactMap map[int]int, limit int) ([]bean.CiArtifactBean, error) {
	artifacts, err := impl.ciArtifactRepository.GetArtifactsByCDPipeline(cdPipelineId, limit, parentId, parentType)
	if err != nil {
		impl.logger.Errorw("error in getting artifacts for ci", "err", err)
		return ciArtifacts, err
	}
	for _, artifact := range artifacts {
		if _, ok := artifactMap[artifact.Id]; !ok {
			mInfo, err := parseMaterialInfo([]byte(artifact.MaterialInfo), artifact.DataSource)
			if err != nil {
				mInfo = []byte("[]")
				impl.logger.Errorw("Error in parsing artifact material info", "err", err, "artifact", artifact)
			}
			ciArtifacts = append(ciArtifacts, bean.CiArtifactBean{
				Id:           artifact.Id,
				Image:        artifact.Image,
				ImageDigest:  artifact.ImageDigest,
				MaterialInfo: mInfo,
				ScanEnabled:  artifact.ScanEnabled,
				Scanned:      artifact.Scanned,
			})
		}
	}
	return ciArtifacts, nil
}

func (impl PipelineBuilderImpl) FetchArtifactForRollback(cdPipelineId, offset, limit int) (bean.CiArtifactResponse, error) {
	var deployedCiArtifacts []bean.CiArtifactBean
	var deployedCiArtifactsResponse bean.CiArtifactResponse
	var pipeline *pipelineConfig.Pipeline

	cdWfrs, err := impl.cdWorkflowRepository.FetchArtifactsByCdPipelineId(cdPipelineId, bean2.CD_WORKFLOW_TYPE_DEPLOY, offset, limit)
	if err != nil {
		impl.logger.Errorw("error in getting artifacts for rollback by cdPipelineId", "err", err, "cdPipelineId", cdPipelineId)
		return deployedCiArtifactsResponse, err
	}
	var ids []int32
	for _, item := range cdWfrs {
		ids = append(ids, item.TriggeredBy)
		if pipeline == nil && item.CdWorkflow != nil {
			pipeline = item.CdWorkflow.Pipeline
		}
	}
	userEmails := make(map[int32]string)
	users, err := impl.userService.GetByIds(ids)
	if err != nil {
		impl.logger.Errorw("unable to fetch users by ids", "err", err, "ids", ids)
	}
	for _, item := range users {
		userEmails[item.Id] = item.EmailId
	}
	for _, cdWfr := range cdWfrs {
		ciArtifact := &repository.CiArtifact{}
		if cdWfr.CdWorkflow != nil && cdWfr.CdWorkflow.CiArtifact != nil {
			ciArtifact = cdWfr.CdWorkflow.CiArtifact
		}
		if ciArtifact == nil {
			continue
		}
		mInfo, err := parseMaterialInfo([]byte(ciArtifact.MaterialInfo), ciArtifact.DataSource)
		if err != nil {
			mInfo = []byte("[]")
			impl.logger.Errorw("error in parsing ciArtifact material info", "err", err, "ciArtifact", ciArtifact)
		}
		userEmail := userEmails[cdWfr.TriggeredBy]
		deployedCiArtifacts = append(deployedCiArtifacts, bean.CiArtifactBean{
			Id:           ciArtifact.Id,
			Image:        ciArtifact.Image,
			MaterialInfo: mInfo,
			DeployedTime: formatDate(cdWfr.StartedOn, bean.LayoutRFC3339),
			WfrId:        cdWfr.Id,
			DeployedBy:   userEmail,
		})
	}

	deployedCiArtifactsResponse.CdPipelineId = cdPipelineId
	if deployedCiArtifacts == nil {
		deployedCiArtifacts = []bean.CiArtifactBean{}
	}
	if pipeline != nil && pipeline.ApprovalNodeConfigured() {
		deployedCiArtifacts, _, err = impl.overrideArtifactsWithUserApprovalData(pipeline, deployedCiArtifacts, false, 0)
		if err != nil {
			return deployedCiArtifactsResponse, err
		}
	}
	deployedCiArtifactsResponse.CiArtifacts = deployedCiArtifacts

	return deployedCiArtifactsResponse, nil
}

func parseMaterialInfo(materialInfo json.RawMessage, source string) (json.RawMessage, error) {
	if source != "GOCD" && source != "CI-RUNNER" && source != "EXTERNAL" {
		return nil, fmt.Errorf("datasource: %s not supported", source)
	}
	var ciMaterials []repository.CiMaterialInfo
	err := json.Unmarshal(materialInfo, &ciMaterials)
	if err != nil {
		println("material info", materialInfo)
		println("unmarshal error for material info", "err", err)
	}
	var scmMapList []map[string]string

	for _, material := range ciMaterials {
		scmMap := map[string]string{}
		var url string
		if material.Material.Type == "git" {
			url = material.Material.GitConfiguration.URL
		} else if material.Material.Type == "scm" {
			url = material.Material.ScmConfiguration.URL
		} else {
			return nil, fmt.Errorf("unknown material type:%s ", material.Material.Type)
		}
		if material.Modifications != nil && len(material.Modifications) > 0 {
			_modification := material.Modifications[0]

			revision := _modification.Revision
			url = strings.TrimSpace(url)

			_webhookDataStr := ""
			_webhookDataByteArr, err := json.Marshal(_modification.WebhookData)
			if err == nil {
				_webhookDataStr = string(_webhookDataByteArr)
			}

			scmMap["url"] = url
			scmMap["revision"] = revision
			scmMap["modifiedTime"] = _modification.ModifiedTime
			scmMap["author"] = _modification.Author
			scmMap["message"] = _modification.Message
			scmMap["tag"] = _modification.Tag
			scmMap["webhookData"] = _webhookDataStr
			scmMap["branch"] = _modification.Branch
		}
		scmMapList = append(scmMapList, scmMap)
	}
	mInfo, err := json.Marshal(scmMapList)
	return mInfo, err
}

func (impl PipelineBuilderImpl) FindAppsByTeamId(teamId int) ([]*AppBean, error) {
	var appsRes []*AppBean
	apps, err := impl.appRepo.FindAppsByTeamId(teamId)
	if err != nil {
		impl.logger.Errorw("error while fetching app", "err", err)
		return nil, err
	}
	for _, app := range apps {
		appsRes = append(appsRes, &AppBean{Id: app.Id, Name: app.AppName})
	}
	return appsRes, err
}

func (impl PipelineBuilderImpl) FindAppsByTeamName(teamName string) ([]AppBean, error) {
	var appsRes []AppBean
	apps, err := impl.appRepo.FindAppsByTeamName(teamName)
	if err != nil {
		impl.logger.Errorw("error while fetching app", "err", err)
		return nil, err
	}
	for _, app := range apps {
		appsRes = append(appsRes, AppBean{Id: app.Id, Name: app.AppName})
	}
	return appsRes, err
}

func (impl PipelineBuilderImpl) FindPipelineById(cdPipelineId int) (*pipelineConfig.Pipeline, error) {
	return impl.pipelineRepository.FindById(cdPipelineId)
}

func (impl PipelineBuilderImpl) FindAppAndEnvDetailsByPipelineId(cdPipelineId int) (*pipelineConfig.Pipeline, error) {
	return impl.pipelineRepository.FindAppAndEnvDetailsByPipelineId(cdPipelineId)
}

type TeamAppBean struct {
	ProjectId   int        `json:"projectId"`
	ProjectName string     `json:"projectName"`
	AppList     []*AppBean `json:"appList"`
}

type AppBean struct {
	Id     int    `json:"id"`
	Name   string `json:"name,notnull"`
	TeamId int    `json:"teamId,omitempty"`
}

func (impl PipelineBuilderImpl) GetAppList() ([]AppBean, error) {
	var appsRes []AppBean
	apps, err := impl.appRepo.FindAll()
	if err != nil {
		impl.logger.Errorw("error while fetching app", "err", err)
		return nil, err
	}
	for _, app := range apps {
		appsRes = append(appsRes, AppBean{Id: app.Id, Name: app.AppName})
	}
	return appsRes, err
}

func (impl PipelineBuilderImpl) FetchCDPipelineStrategy(appId int) (PipelineStrategiesResponse, error) {
	pipelineStrategiesResponse := PipelineStrategiesResponse{}
	chart, err := impl.chartRepository.FindLatestChartForAppByAppId(appId)
	if err != nil && err != pg.ErrNoRows {
		impl.logger.Errorf("invalid state", "err", err, "appId", appId)
		return pipelineStrategiesResponse, err
	}
	if chart.Id == 0 {
		return pipelineStrategiesResponse, fmt.Errorf("no chart configured")
	}

	//get global strategy for this chart
	globalStrategies, err := impl.globalStrategyMetadataChartRefMappingRepository.GetByChartRefId(chart.ChartRefId)
	if err != nil && err != pg.ErrNoRows {
		impl.logger.Errorw("error in getting global strategies", "err", err)
		return pipelineStrategiesResponse, err
	} else if err == pg.ErrNoRows {
		impl.logger.Infow("no strategies configured for chart", "chartRefId", chart.ChartRefId)
		return pipelineStrategiesResponse, nil
	}
	pipelineOverride := chart.PipelineOverride
	for _, globalStrategy := range globalStrategies {
		pipelineStrategyJson, err := impl.filterDeploymentTemplate(globalStrategy.GlobalStrategyMetadata.Key, pipelineOverride)
		if err != nil {
			return pipelineStrategiesResponse, err
		}
		pipelineStrategy := PipelineStrategy{
			DeploymentTemplate: globalStrategy.GlobalStrategyMetadata.Name,
			Config:             []byte(pipelineStrategyJson),
		}
		pipelineStrategy.Default = globalStrategy.Default
		pipelineStrategiesResponse.PipelineStrategy = append(pipelineStrategiesResponse.PipelineStrategy, pipelineStrategy)
	}
	return pipelineStrategiesResponse, nil
}

type PipelineStrategiesResponse struct {
	PipelineStrategy []PipelineStrategy `json:"pipelineStrategy"`
}
type PipelineStrategy struct {
	DeploymentTemplate chartRepoRepository.DeploymentStrategy `json:"deploymentTemplate,omitempty"` //
	Config             json.RawMessage                        `json:"config"`
	Default            bool                                   `json:"default"`
}

func (impl PipelineBuilderImpl) GetEnvironmentByCdPipelineId(pipelineId int) (int, error) {
	dbPipeline, err := impl.pipelineRepository.FindById(pipelineId)
	if err != nil || dbPipeline == nil {
		impl.logger.Errorw("error in fetching pipeline", "err", err)
		return 0, err
	}
	return dbPipeline.EnvironmentId, err
}

func (impl PipelineBuilderImpl) GetCdPipelineById(pipelineId int) (cdPipeline *bean.CDPipelineConfigObject, err error) {
	dbPipeline, err := impl.pipelineRepository.FindById(pipelineId)
	if err != nil && errors.IsNotFound(err) {
		impl.logger.Errorw("error in fetching pipeline", "err", err)
		return cdPipeline, err
	}
	environment, err := impl.environmentRepository.FindById(dbPipeline.EnvironmentId)
	if err != nil && errors.IsNotFound(err) {
		impl.logger.Errorw("error in fetching pipeline", "err", err)
		return cdPipeline, err
	}
	strategies, err := impl.pipelineConfigRepository.GetAllStrategyByPipelineId(dbPipeline.Id)
	if err != nil && errors.IsNotFound(err) {
		impl.logger.Errorw("error in fetching strategies", "err", err)
		return cdPipeline, err
	}
	var strategiesBean []bean.Strategy
	var deploymentTemplate chartRepoRepository.DeploymentStrategy
	for _, item := range strategies {
		strategiesBean = append(strategiesBean, bean.Strategy{
			Config:             []byte(item.Config),
			DeploymentTemplate: item.Strategy,
			Default:            item.Default,
		})

		if item.Default {
			deploymentTemplate = item.Strategy
		}
	}

	preStage := bean.CdStage{}
	if len(dbPipeline.PreStageConfig) > 0 {
		preStage.Name = "Pre-Deployment"
		preStage.Config = dbPipeline.PreStageConfig
		preStage.TriggerType = dbPipeline.PreTriggerType
	}
	postStage := bean.CdStage{}
	if len(dbPipeline.PostStageConfig) > 0 {
		postStage.Name = "Post-Deployment"
		postStage.Config = dbPipeline.PostStageConfig
		postStage.TriggerType = dbPipeline.PostTriggerType
	}

	preStageConfigmapSecrets := bean.PreStageConfigMapSecretNames{}
	postStageConfigmapSecrets := bean.PostStageConfigMapSecretNames{}
	var approvalConfig *pipelineConfig.UserApprovalConfig

	if dbPipeline.PreStageConfigMapSecretNames != "" {
		err = json.Unmarshal([]byte(dbPipeline.PreStageConfigMapSecretNames), &preStageConfigmapSecrets)
		if err != nil {
			impl.logger.Error(err)
			return nil, err
		}
	}
	if dbPipeline.PostStageConfigMapSecretNames != "" {
		err = json.Unmarshal([]byte(dbPipeline.PostStageConfigMapSecretNames), &postStageConfigmapSecrets)
		if err != nil {
			impl.logger.Error(err)
			return nil, err
		}
	}

	if dbPipeline.ApprovalNodeConfigured() {
		approvalConfig = &pipelineConfig.UserApprovalConfig{}
		err = json.Unmarshal([]byte(dbPipeline.UserApprovalConfig), approvalConfig)
		if err != nil {
			impl.logger.Errorw("error occurred while unmarshalling user approval config", "err", err)
			return nil, err
		}
	}

	appWorkflowMapping, err := impl.appWorkflowRepository.FindWFCDMappingByCDPipelineId(pipelineId)
	if err != nil {
		return nil, err
	}
	cdPipeline = &bean.CDPipelineConfigObject{
		Id:                            dbPipeline.Id,
		Name:                          dbPipeline.Name,
		EnvironmentId:                 dbPipeline.EnvironmentId,
		EnvironmentName:               environment.Name,
		CiPipelineId:                  dbPipeline.CiPipelineId,
		DeploymentTemplate:            deploymentTemplate,
		TriggerType:                   dbPipeline.TriggerType,
		Strategies:                    strategiesBean,
		PreStage:                      preStage,
		PostStage:                     postStage,
		PreStageConfigMapSecretNames:  preStageConfigmapSecrets,
		PostStageConfigMapSecretNames: postStageConfigmapSecrets,
		RunPreStageInEnv:              dbPipeline.RunPreStageInEnv,
		RunPostStageInEnv:             dbPipeline.RunPostStageInEnv,
		CdArgoSetup:                   environment.Cluster.CdArgoSetup,
		ParentPipelineId:              appWorkflowMapping.ParentId,
		ParentPipelineType:            appWorkflowMapping.ParentType,
		DeploymentAppType:             dbPipeline.DeploymentAppType,
		DeploymentAppCreated:          dbPipeline.DeploymentAppCreated,
		UserApprovalConf:              approvalConfig,
	}

	return cdPipeline, err
}

func (impl PipelineBuilderImpl) FindByIds(ids []*int) ([]*AppBean, error) {
	var appsRes []*AppBean
	apps, err := impl.appRepo.FindByIds(ids)
	if err != nil {
		impl.logger.Errorw("error while fetching app", "err", err)
		return nil, err
	}
	for _, app := range apps {
		appsRes = append(appsRes, &AppBean{Id: app.Id, Name: app.AppName, TeamId: app.TeamId})
	}
	return appsRes, err
}

func (impl PipelineBuilderImpl) GetCiPipelineById(pipelineId int) (ciPipeline *bean.CiPipeline, err error) {
	pipeline, err := impl.ciPipelineRepository.FindById(pipelineId)
	if err != nil && !util.IsErrNoRows(err) {
		impl.logger.Errorw("error in fetching ci pipeline", "pipelineId", pipelineId, "err", err)
		return nil, err
	}
	dockerArgs := make(map[string]string)
	if len(pipeline.DockerArgs) > 0 {
		err := json.Unmarshal([]byte(pipeline.DockerArgs), &dockerArgs)
		if err != nil {
			impl.logger.Warnw("error in unmarshal", "err", err)
		}
	}

	if impl.ciConfig.ExternalCiWebhookUrl == "" {
		hostUrl, err := impl.attributesService.GetByKey(attributes.HostUrlKey)
		if err != nil {
			impl.logger.Errorw("there is no external ci webhook url configured", "ci pipeline", pipeline)
			return nil, err
		}
		if hostUrl != nil {
			impl.ciConfig.ExternalCiWebhookUrl = fmt.Sprintf("%s/%s", hostUrl.Value, ExternalCiWebhookPath)
		}
	}

	var externalCiConfig bean.ExternalCiConfig

	ciPipelineScripts, err := impl.ciPipelineRepository.FindCiScriptsByCiPipelineId(pipeline.Id)
	if err != nil && !util.IsErrNoRows(err) {
		impl.logger.Errorw("error in fetching ci scripts")
		return nil, err
	}

	var beforeDockerBuildScripts []*bean.CiScript
	var afterDockerBuildScripts []*bean.CiScript
	for _, ciScript := range ciPipelineScripts {
		ciScriptResp := &bean.CiScript{
			Id:             ciScript.Id,
			Index:          ciScript.Index,
			Name:           ciScript.Name,
			Script:         ciScript.Script,
			OutputLocation: ciScript.OutputLocation,
		}
		if ciScript.Stage == BEFORE_DOCKER_BUILD {
			beforeDockerBuildScripts = append(beforeDockerBuildScripts, ciScriptResp)
		} else if ciScript.Stage == AFTER_DOCKER_BUILD {
			afterDockerBuildScripts = append(afterDockerBuildScripts, ciScriptResp)
		}
	}
	parentCiPipeline, err := impl.ciPipelineRepository.FindById(pipeline.ParentCiPipeline)
	if err != nil && !util.IsErrNoRows(err) {
		impl.logger.Errorw("err", err)
		return nil, err
	}
	ciPipeline = &bean.CiPipeline{
		Id:                       pipeline.Id,
		Version:                  pipeline.Version,
		Name:                     pipeline.Name,
		Active:                   pipeline.Active,
		Deleted:                  pipeline.Deleted,
		DockerArgs:               dockerArgs,
		IsManual:                 pipeline.IsManual,
		IsExternal:               pipeline.IsExternal,
		AppId:                    pipeline.AppId,
		ParentCiPipeline:         pipeline.ParentCiPipeline,
		ParentAppId:              parentCiPipeline.AppId,
		ExternalCiConfig:         externalCiConfig,
		BeforeDockerBuildScripts: beforeDockerBuildScripts,
		AfterDockerBuildScripts:  afterDockerBuildScripts,
		ScanEnabled:              pipeline.ScanEnabled,
		IsDockerConfigOverridden: pipeline.IsDockerConfigOverridden,
	}
	if !ciPipeline.IsExternal && ciPipeline.IsDockerConfigOverridden {
		ciTemplateBean, err := impl.ciTemplateService.FindTemplateOverrideByCiPipelineId(ciPipeline.Id)
		if err != nil {
			return nil, err
		}
		templateOverride := ciTemplateBean.CiTemplateOverride
		ciBuildConfig := ciTemplateBean.CiBuildConfig
		ciPipeline.DockerConfigOverride = bean.DockerConfigOverride{
			DockerRegistry:   templateOverride.DockerRegistryId,
			DockerRepository: templateOverride.DockerRepository,
			CiBuildConfig:    ciBuildConfig,
			//DockerBuildConfig: &bean.DockerBuildConfig{
			//	GitMaterialId:  templateOverride.GitMaterialId,
			//	DockerfilePath: templateOverride.DockerfilePath,
			//},
		}
	}
	for _, material := range pipeline.CiPipelineMaterials {
		if material == nil || material.GitMaterial == nil || !material.GitMaterial.Active {
			continue
		}
		ciMaterial := &bean.CiMaterial{
			Id:              material.Id,
			CheckoutPath:    material.CheckoutPath,
			Path:            material.Path,
			ScmId:           material.ScmId,
			GitMaterialId:   material.GitMaterialId,
			GitMaterialName: material.GitMaterial.Name[strings.Index(material.GitMaterial.Name, "-")+1:],
			ScmName:         material.ScmName,
			ScmVersion:      material.ScmVersion,
			IsRegex:         material.Regex != "",
			Source:          &bean.SourceTypeConfig{Type: material.Type, Value: material.Value, Regex: material.Regex},
		}
		ciPipeline.CiMaterial = append(ciPipeline.CiMaterial, ciMaterial)
	}

	linkedCis, err := impl.ciPipelineRepository.FindByParentCiPipelineId(ciPipeline.Id)
	if err != nil && !util.IsErrNoRows(err) {
		return nil, err
	}
	ciPipeline.LinkedCount = len(linkedCis)

	appWorkflowMappings, err := impl.appWorkflowRepository.FindWFCIMappingByCIPipelineId(ciPipeline.Id)
	for _, mapping := range appWorkflowMappings {
		//there will be only one active entry in db always
		ciPipeline.AppWorkflowId = mapping.AppWorkflowId
	}

	//getting pre stage and post stage details
	preStageDetail, postStageDetail, err := impl.pipelineStageService.GetCiPipelineStageData(ciPipeline.Id)
	if err != nil {
		impl.logger.Errorw("error in getting pre & post stage detail by ciPipelineId", "err", err, "ciPipelineId", ciPipeline.Id)
		return nil, err
	}
	ciPipeline.PreBuildStage = preStageDetail
	ciPipeline.PostBuildStage = postStageDetail
	return ciPipeline, err
}

func (impl PipelineBuilderImpl) FindAllMatchesByAppName(appName string, appType helper.AppType) ([]*AppBean, error) {
	var appsRes []*AppBean
	var apps []*app2.App
	var err error
	if len(appName) == 0 {
		apps, err = impl.appRepo.FindAll()
	} else {
		apps, err = impl.appRepo.FindAllMatchesByAppName(appName, appType)
	}
	if err != nil {
		impl.logger.Errorw("error while fetching app", "err", err)
		return nil, err
	}
	for _, app := range apps {
		name := app.AppName
		if appType == helper.Job {
			name = app.DisplayName
		}
		appsRes = append(appsRes, &AppBean{Id: app.Id, Name: name})
	}
	return appsRes, err
}

func (impl PipelineBuilderImpl) updateGitRepoUrlInCharts(appId int, chartGitAttribute *util.ChartGitAttribute, userId int32) error {
	charts, err := impl.chartRepository.FindActiveChartsByAppId(appId)
	if err != nil && pg.ErrNoRows != err {
		return err
	}
	for _, ch := range charts {
		if len(ch.GitRepoUrl) == 0 {
			ch.GitRepoUrl = chartGitAttribute.RepoUrl
			ch.ChartLocation = chartGitAttribute.ChartLocation
			ch.UpdatedOn = time.Now()
			ch.UpdatedBy = userId
			err = impl.chartRepository.Update(ch)
			if err != nil {
				return err
			}
		}
	}
	return nil
}

func (impl PipelineBuilderImpl) PerformBulkActionOnCdPipelines(dto *bean.CdBulkActionRequestDto, impactedPipelines []*pipelineConfig.Pipeline, ctx context.Context, dryRun bool, userId int32) ([]*bean.CdBulkActionResponseDto, error) {
	switch dto.Action {
	case bean.CD_BULK_DELETE:
		bulkDeleteResp := impl.BulkDeleteCdPipelines(impactedPipelines, ctx, dryRun, dto.ForceDelete, userId)
		return bulkDeleteResp, nil
	default:
		return nil, &util.ApiError{Code: "400", HttpStatusCode: 400, UserMessage: "this action is not supported"}
	}
}

func (impl PipelineBuilderImpl) BulkDeleteCdPipelines(impactedPipelines []*pipelineConfig.Pipeline, ctx context.Context, dryRun, forceDelete bool, userId int32) []*bean.CdBulkActionResponseDto {
	var respDtos []*bean.CdBulkActionResponseDto
	for _, pipeline := range impactedPipelines {
		respDto := &bean.CdBulkActionResponseDto{
			PipelineName:    pipeline.Name,
			AppName:         pipeline.App.AppName,
			EnvironmentName: pipeline.Environment.Name,
		}
		if !dryRun {
			err := impl.DeleteCdPipeline(pipeline, ctx, forceDelete, true, userId)
			if err != nil {
				impl.logger.Errorw("error in deleting cd pipeline", "err", err, "pipelineId", pipeline.Id)
				respDto.DeletionResult = fmt.Sprintf("Not able to delete pipeline, %v", err)
			} else {
				respDto.DeletionResult = "Pipeline deleted successfully."
			}
		}
		respDtos = append(respDtos, respDto)
	}
	return respDtos

}

func (impl PipelineBuilderImpl) GetBulkActionImpactedPipelines(dto *bean.CdBulkActionRequestDto) ([]*pipelineConfig.Pipeline, error) {
	if len(dto.EnvIds) == 0 || (len(dto.AppIds) == 0 && len(dto.ProjectIds) == 0) {
		//invalid payload, envIds are must and either of appIds or projectIds are must
		return nil, &util.ApiError{Code: "400", HttpStatusCode: 400, UserMessage: "invalid payload, can not get pipelines for this filter"}
	}
	var pipelineIdsByAppLevel []int
	var pipelineIdsByProjectLevel []int
	var err error
	if len(dto.AppIds) > 0 && len(dto.EnvIds) > 0 {
		//getting pipeline IDs for app level deletion request
		pipelineIdsByAppLevel, err = impl.pipelineRepository.FindIdsByAppIdsAndEnvironmentIds(dto.AppIds, dto.EnvIds)
		if err != nil && err != pg.ErrNoRows {
			impl.logger.Errorw("error in getting cd pipelines by appIds and envIds", "err", err)
			return nil, err
		}
	}
	if len(dto.ProjectIds) > 0 && len(dto.EnvIds) > 0 {
		//getting pipeline IDs for project level deletion request
		pipelineIdsByProjectLevel, err = impl.pipelineRepository.FindIdsByProjectIdsAndEnvironmentIds(dto.ProjectIds, dto.EnvIds)
		if err != nil && err != pg.ErrNoRows {
			impl.logger.Errorw("error in getting cd pipelines by projectIds and envIds", "err", err)
			return nil, err
		}
	}
	var pipelineIdsMerged []int
	//it might be possible that pipelineIdsByAppLevel & pipelineIdsByProjectLevel have some same values
	//we are still appending them to save operation cost of checking same ids as we will get pipelines from
	//in clause which gives correct results even if some values are repeating
	pipelineIdsMerged = append(pipelineIdsMerged, pipelineIdsByAppLevel...)
	pipelineIdsMerged = append(pipelineIdsMerged, pipelineIdsByProjectLevel...)
	var pipelines []*pipelineConfig.Pipeline
	if len(pipelineIdsMerged) > 0 {
		pipelines, err = impl.pipelineRepository.FindByIdsIn(pipelineIdsMerged)
		if err != nil {
			impl.logger.Errorw("error in getting cd pipelines by ids", "err", err, "ids", pipelineIdsMerged)
			return nil, err
		}
	}
	return pipelines, nil
}

func (impl PipelineBuilderImpl) buildExternalCiWebhookSchema() map[string]interface{} {
	schema := make(map[string]interface{})
	schema["dockerImage"] = &bean.SchemaObject{Description: "docker image created for your application (Eg. quay.io/devtron/test:da3ba325-161-467)", DataType: "String", Example: "test-docker-repo/test:b150cc81-5-20", Optional: false}
	//schema["digest"] = &bean.SchemaObject{Description: "docker image sha1 digest", DataType: "String", Example: "sha256:94180dead8336237430e848ef8145f060b51", Optional: true}
	//schema["materialType"] = &bean.SchemaObject{Description: "git", DataType: "String", Example: "git", Optional: true}

	ciProjectDetails := make([]map[string]interface{}, 0)
	ciProjectDetail := make(map[string]interface{})
	ciProjectDetail["commitHash"] = &bean.SchemaObject{Description: "Hash of git commit used to build the image (Eg. 4bd84gba5ebdd6b1937ffd6c0734c2ad52ede782)", DataType: "String", Example: "dg46f67559dbsdfdfdfdsfba47901caf47f8b7e", Optional: true}
	ciProjectDetail["commitTime"] = &bean.SchemaObject{Description: "Time at which the code was committed to git (Eg. 2022-11-12T12:12:00)", DataType: "String", Example: "2022-11-12T12:12:00", Optional: true}
	ciProjectDetail["message"] = &bean.SchemaObject{Description: "Message provided during code commit (Eg. This is a sample commit message)", DataType: "String", Example: "commit message", Optional: true}
	ciProjectDetail["author"] = &bean.SchemaObject{Description: "Name or email id of the user who has done git commit (Eg. John Doe, johndoe@company.com)", DataType: "String", Example: "Devtron User", Optional: true}
	ciProjectDetails = append(ciProjectDetails, ciProjectDetail)

	schema["ciProjectDetails"] = &bean.SchemaObject{Description: "Git commit details used to build the image", DataType: "Array", Example: "[{}]", Optional: true, Child: ciProjectDetails}
	return schema
}

func (impl PipelineBuilderImpl) buildPayloadOption() []bean.PayloadOptionObject {
	payloadOption := make([]bean.PayloadOptionObject, 0)
	payloadOption = append(payloadOption, bean.PayloadOptionObject{
		Key:        "dockerImage",
		PayloadKey: []string{"dockerImage"},
		Label:      "Container image tag",
		Mandatory:  true,
	})

	payloadOption = append(payloadOption, bean.PayloadOptionObject{
		Key:        "commitHash",
		PayloadKey: []string{"ciProjectDetails.commitHash"},
		Label:      "Commit hash",
		Mandatory:  false,
	})
	payloadOption = append(payloadOption, bean.PayloadOptionObject{
		Key:        "message",
		PayloadKey: []string{"ciProjectDetails.message"},
		Label:      "Commit message",
		Mandatory:  false,
	})
	payloadOption = append(payloadOption, bean.PayloadOptionObject{
		Key:        "author",
		PayloadKey: []string{"ciProjectDetails.author"},
		Label:      "Author",
		Mandatory:  false,
	})
	payloadOption = append(payloadOption, bean.PayloadOptionObject{
		Key:        "commitTime",
		PayloadKey: []string{"ciProjectDetails.commitTime"},
		Label:      "Date & time of commit",
		Mandatory:  false,
	})
	return payloadOption
}

func (impl PipelineBuilderImpl) buildResponses() []bean.ResponseSchemaObject {
	responseSchemaObjects := make([]bean.ResponseSchemaObject, 0)
	schema := make(map[string]interface{})
	schema["code"] = &bean.SchemaObject{Description: "http status code", DataType: "integer", Example: "200,400,401", Optional: false}
	schema["result"] = &bean.SchemaObject{Description: "api response", DataType: "string", Example: "url", Optional: true}
	schema["status"] = &bean.SchemaObject{Description: "api response status", DataType: "string", Example: "url", Optional: true}

	error := make(map[string]interface{})
	error["code"] = &bean.SchemaObject{Description: "http status code", DataType: "integer", Example: "200,400,401", Optional: true}
	error["userMessage"] = &bean.SchemaObject{Description: "api error user message", DataType: "string", Example: "message", Optional: true}
	schema["error"] = &bean.SchemaObject{Description: "api error", DataType: "object", Example: "{}", Optional: true, Child: error}
	description200 := bean.ResponseDescriptionSchemaObject{
		Description: "success http api response",
		ExampleValue: bean.ExampleValueDto{
			Code:   200,
			Result: "api response result",
		},
		Schema: schema,
	}
	response200 := bean.ResponseSchemaObject{
		Description: description200,
		Code:        "200",
	}
	badReq := bean.ErrorDto{
		Code:        400,
		UserMessage: "Bad request",
	}
	description400 := bean.ResponseDescriptionSchemaObject{
		Description: "bad http request api response",
		ExampleValue: bean.ExampleValueDto{
			Code:   400,
			Errors: []bean.ErrorDto{badReq},
		},
		Schema: schema,
	}

	response400 := bean.ResponseSchemaObject{
		Description: description400,
		Code:        "400",
	}
	description401 := bean.ResponseDescriptionSchemaObject{
		Description: "unauthorized http api response",
		ExampleValue: bean.ExampleValueDto{
			Code:   401,
			Result: "Unauthorized",
		},
		Schema: schema,
	}
	response401 := bean.ResponseSchemaObject{
		Description: description401,
		Code:        "401",
	}
	responseSchemaObjects = append(responseSchemaObjects, response200)
	responseSchemaObjects = append(responseSchemaObjects, response400)
	responseSchemaObjects = append(responseSchemaObjects, response401)
	return responseSchemaObjects
}

func (impl PipelineBuilderImpl) MarkGitOpsDevtronAppsDeletedWhereArgoAppIsDeleted(appId int, envId int, acdToken string, pipeline *pipelineConfig.Pipeline) (bool, error) {

	acdAppFound := false
	ctx := context.Background()
	ctx = context.WithValue(ctx, "token", acdToken)
	acdAppName := pipeline.DeploymentAppName
	_, err := impl.application.Get(ctx, &application2.ApplicationQuery{Name: &acdAppName})
	if err == nil {
		// acd app is not yet deleted so return
		acdAppFound = true
		return acdAppFound, err
	}
	impl.logger.Warnw("app not found in argo, deleting from db ", "err", err)
	//make call to delete it from pipeline DB because it's ACD counterpart is deleted
	err = impl.DeleteCdPipeline(pipeline, context.Background(), true, false, 0)
	if err != nil {
		impl.logger.Errorw("error in deleting cd pipeline", "err", err)
		return acdAppFound, err
	}
	return acdAppFound, nil
}

func (impl PipelineBuilderImpl) GetCiPipelineByEnvironment(request appGroup2.AppGroupingRequest) ([]*bean.CiConfigRequest, error) {
	ciPipelinesConfigByApps := make([]*bean.CiConfigRequest, 0)
	_, span := otel.Tracer("orchestrator").Start(request.Ctx, "ciHandler.AppGroupingCiPipelinesAuthorization")
	var cdPipelines []*pipelineConfig.Pipeline
	var err error
	if request.AppGroupId > 0 {
		appIds, err := impl.appGroupService.GetAppIdsByAppGroupId(request.AppGroupId)
		if err != nil {
			return nil, err
		}
		//override appIds if already provided app group id in request.
		request.AppIds = appIds
	}
	if len(request.AppIds) > 0 {
		cdPipelines, err = impl.pipelineRepository.FindActiveByInFilter(request.EnvId, request.AppIds)
	} else {
		cdPipelines, err = impl.pipelineRepository.FindActiveByEnvId(request.EnvId)
	}
	if err != nil {
		impl.logger.Errorw("error in fetching pipelines", "request", request, "err", err)
		return nil, err
	}

	var appIds []int
	ciPipelineIds := make([]int, 0)
	cdPipelineIds := make([]int, 0)
	for _, pipeline := range cdPipelines {
		cdPipelineIds = append(cdPipelineIds, pipeline.Id)
	}

	//authorization block starts here
	var appObjectArr []string
	objects := impl.enforcerUtil.GetAppAndEnvObjectByDbPipeline(cdPipelines)
	ciPipelineIds = []int{}
	for _, object := range objects {
		appObjectArr = append(appObjectArr, object[0])
	}
	appResults, _ := request.CheckAuthBatch(request.EmailId, appObjectArr, []string{})
	for _, pipeline := range cdPipelines {
		appObject := objects[pipeline.Id]
		if !appResults[appObject[0]] {
			//if user unauthorized, skip items
			continue
		}
		appIds = append(appIds, pipeline.AppId)
		ciPipelineIds = append(ciPipelineIds, pipeline.CiPipelineId)
	}
	//authorization block ends here
	span.End()
	if len(appIds) == 0 {
		err = &util.ApiError{Code: "404", HttpStatusCode: 200, UserMessage: "no matching app found"}
		return nil, err
	}
	if impl.ciConfig.ExternalCiWebhookUrl == "" {
		hostUrl, err := impl.attributesService.GetByKey(attributes.HostUrlKey)
		if err != nil {
			return nil, err
		}
		if hostUrl != nil {
			impl.ciConfig.ExternalCiWebhookUrl = fmt.Sprintf("%s/%s", hostUrl.Value, ExternalCiWebhookPath)
		}
	}

	_, span = otel.Tracer("orchestrator").Start(request.Ctx, "ciHandler.GetCiTemplateVariables")
	defer span.End()
	ciPipelinesConfigMap, err := impl.getCiTemplateVariablesByAppIds(appIds)
	if err != nil {
		impl.logger.Debugw("error in fetching ci pipeline", "appIds", appIds, "err", err)
		return nil, err
	}

	ciPipelineByApp := make(map[int][]*pipelineConfig.CiPipeline)
	_, span = otel.Tracer("orchestrator").Start(request.Ctx, "ciHandler.FindByAppIds")
	ciPipelines, err := impl.ciPipelineRepository.FindByAppIds(appIds)
	span.End()
	if err != nil && !util.IsErrNoRows(err) {
		impl.logger.Errorw("error in fetching ci pipeline", "appIds", appIds, "err", err)
		return nil, err
	}
	parentCiPipelineIds := make([]int, 0)
	for _, ciPipeline := range ciPipelines {
		ciPipelineByApp[ciPipeline.AppId] = append(ciPipelineByApp[ciPipeline.AppId], ciPipeline)
		if ciPipeline.ParentCiPipeline > 0 && ciPipeline.IsExternal {
			parentCiPipelineIds = append(parentCiPipelineIds, ciPipeline.ParentCiPipeline)
		}
	}
	pipelineIdVsAppId, err := impl.ciPipelineRepository.FindAppIdsForCiPipelineIds(parentCiPipelineIds)
	if err != nil {
		impl.logger.Errorw("error occurred while fetching appIds for pipelineIds", "parentCiPipelineIds", parentCiPipelineIds, "err", err)
		return nil, err
	}

	if len(ciPipelineIds) == 0 {
		err = &util.ApiError{Code: "404", HttpStatusCode: 200, UserMessage: "no matching ci pipeline found"}
		return nil, err
	}
	linkedCiPipelinesMap := make(map[int][]*pipelineConfig.CiPipeline)
	_, span = otel.Tracer("orchestrator").Start(request.Ctx, "ciHandler.FindByParentCiPipelineIds")
	linkedCiPipelines, err := impl.ciPipelineRepository.FindByParentCiPipelineIds(ciPipelineIds)
	span.End()
	if err != nil && !util.IsErrNoRows(err) {
		return nil, err
	}
	for _, linkedCiPipeline := range linkedCiPipelines {
		linkedCiPipelinesMap[linkedCiPipeline.ParentCiPipeline] = append(linkedCiPipelinesMap[linkedCiPipeline.Id], linkedCiPipeline)
	}

	_, span = otel.Tracer("orchestrator").Start(request.Ctx, "ciHandler.FindTemplateOverrideByCiPipelineIds")
	ciTemplateBeanOverrides, err := impl.ciTemplateService.FindTemplateOverrideByCiPipelineIds(ciPipelineIds)
	span.End()
	if err != nil {
		impl.logger.Errorw("error in fetching templates override", "appIds", appIds, "err", err)
		return nil, err
	}
	ciOverrideTemplateMap := make(map[int]*bean3.CiTemplateBean)
	for _, templateBeanOverride := range ciTemplateBeanOverrides {
		ciTemplateOverride := templateBeanOverride.CiTemplateOverride
		ciOverrideTemplateMap[ciTemplateOverride.CiPipelineId] = templateBeanOverride
	}

	var externalCiConfig bean.ExternalCiConfig
	//var parentCiPipelineIds []int
	for appId, ciPipelinesConfigByApp := range ciPipelinesConfigMap {
		var ciPipelineResp []*bean.CiPipeline

		ciPipelines := ciPipelineByApp[appId]
		for _, pipeline := range ciPipelines {
			dockerArgs := make(map[string]string)
			if len(pipeline.DockerArgs) > 0 {
				err := json.Unmarshal([]byte(pipeline.DockerArgs), &dockerArgs)
				if err != nil {
					impl.logger.Warnw("error in unmarshal", "err", err)
				}
			}
			parentCiPipelineId := pipeline.ParentCiPipeline
			ciPipeline := &bean.CiPipeline{
				Id:                       pipeline.Id,
				Version:                  pipeline.Version,
				Name:                     pipeline.Name,
				Active:                   pipeline.Active,
				Deleted:                  pipeline.Deleted,
				DockerArgs:               dockerArgs,
				IsManual:                 pipeline.IsManual,
				IsExternal:               pipeline.IsExternal,
				ParentCiPipeline:         parentCiPipelineId,
				ExternalCiConfig:         externalCiConfig,
				ScanEnabled:              pipeline.ScanEnabled,
				IsDockerConfigOverridden: pipeline.IsDockerConfigOverridden,
			}
			parentPipelineAppId, ok := pipelineIdVsAppId[parentCiPipelineId]
			if ok {
				ciPipeline.ParentAppId = parentPipelineAppId
			}
			if ciTemplateBean, ok := ciOverrideTemplateMap[pipeline.Id]; ok {
				templateOverride := ciTemplateBean.CiTemplateOverride
				ciPipeline.DockerConfigOverride = bean.DockerConfigOverride{
					DockerRegistry:   templateOverride.DockerRegistryId,
					DockerRepository: templateOverride.DockerRepository,
					CiBuildConfig:    ciTemplateBean.CiBuildConfig,
				}
			}

			//this will build ci materials for each ci pipeline
			for _, material := range pipeline.CiPipelineMaterials {
				// ignore those materials which have inactive git material
				if material == nil || material.GitMaterial == nil || !material.GitMaterial.Active {
					continue
				}
				ciMaterial := &bean.CiMaterial{
					Id:              material.Id,
					CheckoutPath:    material.CheckoutPath,
					Path:            material.Path,
					ScmId:           material.ScmId,
					GitMaterialId:   material.GitMaterialId,
					GitMaterialName: material.GitMaterial.Name[strings.Index(material.GitMaterial.Name, "-")+1:],
					ScmName:         material.ScmName,
					ScmVersion:      material.ScmVersion,
					IsRegex:         material.Regex != "",
					Source:          &bean.SourceTypeConfig{Type: material.Type, Value: material.Value, Regex: material.Regex},
				}
				ciPipeline.CiMaterial = append(ciPipeline.CiMaterial, ciMaterial)
			}

			//this will count the length of child ci pipelines, of each ci pipeline
			linkedCi := linkedCiPipelinesMap[pipeline.Id]
			ciPipeline.LinkedCount = len(linkedCi)
			ciPipelineResp = append(ciPipelineResp, ciPipeline)

			//this will use for fetch the parent ci pipeline app id, of each ci pipeline
			//parentCiPipelineIds = append(parentCiPipelineIds, pipeline.ParentCiPipeline)
		}
		ciPipelinesConfigByApp.CiPipelines = ciPipelineResp
		ciPipelinesConfigByApp.CiGitMaterialId = ciPipelinesConfigByApp.CiBuildConfig.GitMaterialId
		ciPipelinesConfigByApps = append(ciPipelinesConfigByApps, ciPipelinesConfigByApp)
	}

	return ciPipelinesConfigByApps, err
}

func (impl PipelineBuilderImpl) GetCiPipelineByEnvironmentMin(request appGroup2.AppGroupingRequest) ([]*bean.CiPipelineMinResponse, error) {
	results := make([]*bean.CiPipelineMinResponse, 0)
	var cdPipelines []*pipelineConfig.Pipeline
	var err error
	if request.AppGroupId > 0 {
		appIds, err := impl.appGroupService.GetAppIdsByAppGroupId(request.AppGroupId)
		if err != nil {
			return results, err
		}
		//override appIds if already provided app group id in request.
		request.AppIds = appIds
	}
	if len(request.AppIds) > 0 {
		cdPipelines, err = impl.pipelineRepository.FindActiveByInFilter(request.EnvId, request.AppIds)
	} else {
		cdPipelines, err = impl.pipelineRepository.FindActiveByEnvId(request.EnvId)
	}
	if err != nil {
		impl.logger.Errorw("error in fetching pipelines", "request", request, "err", err)
		return results, err
	}
	foundAppIds := make([]int, 0)
	for _, pipeline := range cdPipelines {
		foundAppIds = append(foundAppIds, pipeline.AppId)
	}
	if len(foundAppIds) == 0 {
		err = &util.ApiError{Code: "404", HttpStatusCode: 200, UserMessage: "no matching pipeline found"}
		return nil, err
	}
	ciPipelines, err := impl.ciPipelineRepository.FindByAppIds(foundAppIds)
	if err != nil && !util.IsErrNoRows(err) {
		impl.logger.Errorw("error in fetching ci pipeline", "err", err)
		return nil, err
	}
	ciPipelineByApp := make(map[int]*pipelineConfig.CiPipeline)
	parentCiPipelineIds := make([]int, 0)
	for _, ciPipeline := range ciPipelines {
		ciPipelineByApp[ciPipeline.Id] = ciPipeline
		if ciPipeline.ParentCiPipeline > 0 && ciPipeline.IsExternal {
			parentCiPipelineIds = append(parentCiPipelineIds, ciPipeline.ParentCiPipeline)
		}
	}
	pipelineIdVsAppId, err := impl.ciPipelineRepository.FindAppIdsForCiPipelineIds(parentCiPipelineIds)
	if err != nil {
		impl.logger.Errorw("error occurred while fetching appIds for pipelineIds", "parentCiPipelineIds", parentCiPipelineIds, "err", err)
		return nil, err
	}

	//authorization block starts here
	var appObjectArr []string
	objects := impl.enforcerUtil.GetAppAndEnvObjectByDbPipeline(cdPipelines)
	for _, object := range objects {
		appObjectArr = append(appObjectArr, object[0])
	}
	appResults, _ := request.CheckAuthBatch(request.EmailId, appObjectArr, []string{})
	authorizedIds := make([]int, 0)
	for _, pipeline := range cdPipelines {
		appObject := objects[pipeline.Id]
		if !appResults[appObject[0]] {
			//if user unauthorized, skip items
			continue
		}
		if pipeline.CiPipelineId == 0 {
			//skip for external ci
			continue
		}
		ciPipeline := ciPipelineByApp[pipeline.CiPipelineId]
		parentAppId := pipelineIdVsAppId[ciPipeline.ParentCiPipeline]
		result := &bean.CiPipelineMinResponse{
			Id:               pipeline.CiPipelineId,
			AppId:            pipeline.AppId,
			AppName:          pipeline.App.AppName,
			ParentCiPipeline: ciPipeline.ParentCiPipeline,
			ParentAppId:      parentAppId,
		}
		results = append(results, result)
		authorizedIds = append(authorizedIds, pipeline.CiPipelineId)
	}
	//authorization block ends here

	return results, err
}

func (impl PipelineBuilderImpl) GetCdPipelinesByEnvironment(request appGroup2.AppGroupingRequest) (cdPipelines *bean.CdPipelines, err error) {
	_, span := otel.Tracer("orchestrator").Start(request.Ctx, "cdHandler.authorizationCdPipelinesForAppGrouping")
	if request.AppGroupId > 0 {
		appIds, err := impl.appGroupService.GetAppIdsByAppGroupId(request.AppGroupId)
		if err != nil {
			return nil, err
		}
		//override appIds if already provided app group id in request.
		request.AppIds = appIds
	}
	cdPipelines, err = impl.ciCdPipelineOrchestrator.GetCdPipelinesForEnv(request.EnvId, request.AppIds)
	if err != nil {
		impl.logger.Errorw("error in fetching pipeline", "err", err)
		return cdPipelines, err
	}
	pipelineIds := make([]int, 0)
	for _, pipeline := range cdPipelines.Pipelines {
		pipelineIds = append(pipelineIds, pipeline.Id)
	}
	if len(pipelineIds) == 0 {
		err = &util.ApiError{Code: "404", HttpStatusCode: 200, UserMessage: "no matching pipeline found"}
		return cdPipelines, err
	}
	//authorization block starts here
	var appObjectArr []string
	var envObjectArr []string
	objects := impl.enforcerUtil.GetAppAndEnvObjectByPipeline(cdPipelines.Pipelines)
	pipelineIds = []int{}
	for _, object := range objects {
		appObjectArr = append(appObjectArr, object[0])
		envObjectArr = append(envObjectArr, object[1])
	}
	appResults, envResults := request.CheckAuthBatch(request.EmailId, appObjectArr, envObjectArr)
	//authorization block ends here
	span.End()
	var pipelines []*bean.CDPipelineConfigObject
	authorizedPipelines := make(map[int]*bean.CDPipelineConfigObject)
	for _, dbPipeline := range cdPipelines.Pipelines {
		appObject := objects[dbPipeline.Id][0]
		envObject := objects[dbPipeline.Id][1]
		if !(appResults[appObject] && envResults[envObject]) {
			//if user unauthorized, skip items
			continue
		}
		pipelineIds = append(pipelineIds, dbPipeline.Id)
		authorizedPipelines[dbPipeline.Id] = dbPipeline
	}

	pipelineDeploymentTemplate := make(map[int]chartRepoRepository.DeploymentStrategy)
	pipelineWorkflowMapping := make(map[int]*appWorkflow.AppWorkflowMapping)
	if len(pipelineIds) == 0 {
		err = &util.ApiError{Code: "404", HttpStatusCode: 200, UserMessage: "no authorized pipeline found"}
		return cdPipelines, err
	}
	_, span = otel.Tracer("orchestrator").Start(request.Ctx, "cdHandler.GetAllStrategyByPipelineIds")
	strategies, err := impl.pipelineConfigRepository.GetAllStrategyByPipelineIds(pipelineIds)
	span.End()
	if err != nil {
		impl.logger.Errorw("error in fetching strategies", "err", err)
		return cdPipelines, err
	}
	for _, item := range strategies {
		if item.Default {
			pipelineDeploymentTemplate[item.PipelineId] = item.Strategy
		}
	}
	_, span = otel.Tracer("orchestrator").Start(request.Ctx, "cdHandler.FindByCDPipelineIds")
	appWorkflowMappings, err := impl.appWorkflowRepository.FindByCDPipelineIds(pipelineIds)
	span.End()
	if err != nil {
		impl.logger.Errorw("error in fetching workflows", "err", err)
		return nil, err
	}
	for _, item := range appWorkflowMappings {
		pipelineWorkflowMapping[item.ComponentId] = item
	}

	for _, dbPipeline := range authorizedPipelines {
		pipeline := &bean.CDPipelineConfigObject{
			Id:                            dbPipeline.Id,
			Name:                          dbPipeline.Name,
			EnvironmentId:                 dbPipeline.EnvironmentId,
			EnvironmentName:               dbPipeline.EnvironmentName,
			CiPipelineId:                  dbPipeline.CiPipelineId,
			DeploymentTemplate:            pipelineDeploymentTemplate[dbPipeline.Id],
			TriggerType:                   dbPipeline.TriggerType,
			PreStage:                      dbPipeline.PreStage,
			PostStage:                     dbPipeline.PostStage,
			PreStageConfigMapSecretNames:  dbPipeline.PreStageConfigMapSecretNames,
			PostStageConfigMapSecretNames: dbPipeline.PostStageConfigMapSecretNames,
			RunPreStageInEnv:              dbPipeline.RunPreStageInEnv,
			RunPostStageInEnv:             dbPipeline.RunPostStageInEnv,
			DeploymentAppType:             dbPipeline.DeploymentAppType,
			ParentPipelineType:            pipelineWorkflowMapping[dbPipeline.Id].ParentType,
			ParentPipelineId:              pipelineWorkflowMapping[dbPipeline.Id].ParentId,
			AppName:                       dbPipeline.AppName,
			AppId:                         dbPipeline.AppId,
			UserApprovalConf:              dbPipeline.UserApprovalConf,
		}
		pipelines = append(pipelines, pipeline)
	}
	cdPipelines.Pipelines = pipelines
	return cdPipelines, err
}

func (impl PipelineBuilderImpl) GetCdPipelinesByEnvironmentMin(request appGroup2.AppGroupingRequest) (cdPipelines []*bean.CDPipelineConfigObject, err error) {
	_, span := otel.Tracer("orchestrator").Start(request.Ctx, "cdHandler.authorizationCdPipelinesForAppGrouping")
	if request.AppGroupId > 0 {
		appIds, err := impl.appGroupService.GetAppIdsByAppGroupId(request.AppGroupId)
		if err != nil {
			return cdPipelines, err
		}
		//override appIds if already provided app group id in request.
		request.AppIds = appIds
	}
	var pipelines []*pipelineConfig.Pipeline
	if len(request.AppIds) > 0 {
		pipelines, err = impl.pipelineRepository.FindActiveByInFilter(request.EnvId, request.AppIds)
	} else {
		pipelines, err = impl.pipelineRepository.FindActiveByEnvId(request.EnvId)
	}
	if err != nil {
		impl.logger.Errorw("error in fetching pipelines", "request", request, "err", err)
		return cdPipelines, err
	}
	//authorization block starts here
	var appObjectArr []string
	var envObjectArr []string
	objects := impl.enforcerUtil.GetAppAndEnvObjectByDbPipeline(pipelines)
	for _, object := range objects {
		appObjectArr = append(appObjectArr, object[0])
		envObjectArr = append(envObjectArr, object[1])
	}
	appResults, envResults := request.CheckAuthBatch(request.EmailId, appObjectArr, envObjectArr)
	//authorization block ends here
	span.End()
	for _, dbPipeline := range pipelines {
		appObject := objects[dbPipeline.Id][0]
		envObject := objects[dbPipeline.Id][1]
		if !(appResults[appObject] && envResults[envObject]) {
			//if user unauthorized, skip items
			continue
		}
		pcObject := &bean.CDPipelineConfigObject{
			AppId:             dbPipeline.AppId,
			AppName:           dbPipeline.App.AppName,
			EnvironmentId:     dbPipeline.EnvironmentId,
			Id:                dbPipeline.Id,
			DeploymentAppType: dbPipeline.DeploymentAppType,
		}
		cdPipelines = append(cdPipelines, pcObject)
	}
	return cdPipelines, err
}

func (impl PipelineBuilderImpl) GetExternalCiByEnvironment(request appGroup2.AppGroupingRequest) (ciConfig []*bean.ExternalCiConfig, err error) {
	_, span := otel.Tracer("orchestrator").Start(request.Ctx, "ciHandler.authorizationExternalCiForAppGrouping")
	externalCiConfigs := make([]*bean.ExternalCiConfig, 0)
	var cdPipelines []*pipelineConfig.Pipeline
	if request.AppGroupId > 0 {
		appIds, err := impl.appGroupService.GetAppIdsByAppGroupId(request.AppGroupId)
		if err != nil {
			return nil, err
		}
		//override appIds if already provided app group id in request.
		request.AppIds = appIds
	}
	if len(request.AppIds) > 0 {
		cdPipelines, err = impl.pipelineRepository.FindActiveByInFilter(request.EnvId, request.AppIds)
	} else {
		cdPipelines, err = impl.pipelineRepository.FindActiveByEnvId(request.EnvId)
	}
	if err != nil {
		impl.logger.Errorw("error in fetching pipelines", "request", request, "err", err)
		return nil, err
	}

	var appIds []int
	//authorization block starts here
	var appObjectArr []string
	objects := impl.enforcerUtil.GetAppAndEnvObjectByDbPipeline(cdPipelines)
	for _, object := range objects {
		appObjectArr = append(appObjectArr, object[0])
	}
	appResults, _ := request.CheckAuthBatch(request.EmailId, appObjectArr, []string{})
	for _, pipeline := range cdPipelines {
		appObject := objects[pipeline.Id]
		if !appResults[appObject[0]] {
			//if user unauthorized, skip items
			continue
		}
		//add only those who have external ci
		if pipeline.CiPipelineId == 0 {
			appIds = append(appIds, pipeline.AppId)
		}
	}

	//authorization block ends here
	span.End()

	if len(appIds) == 0 {
		impl.logger.Warnw("there is no app id found for fetching external ci pipelines", "request", request)
		return externalCiConfigs, nil
	}
	_, span = otel.Tracer("orchestrator").Start(request.Ctx, "ciHandler.FindExternalCiByAppIds")
	externalCiPipelines, err := impl.ciPipelineRepository.FindExternalCiByAppIds(appIds)
	span.End()
	if err != nil && !util.IsErrNoRows(err) {
		impl.logger.Errorw("error in fetching external ci", "request", request, "err", err)
		return nil, err
	}
	hostUrl, err := impl.attributesService.GetByKey(attributes.HostUrlKey)
	if err != nil {
		impl.logger.Errorw("error in fetching external ci", "request", request, "err", err)
		return nil, err
	}
	if hostUrl != nil {
		impl.ciConfig.ExternalCiWebhookUrl = fmt.Sprintf("%s/%s", hostUrl.Value, ExternalCiWebhookPath)
	}

	var externalCiPipelineIds []int
	appWorkflowMappingsMap := make(map[int][]*appWorkflow.AppWorkflowMapping)

	for _, externalCiPipeline := range externalCiPipelines {
		externalCiPipelineIds = append(externalCiPipelineIds, externalCiPipeline.Id)
	}
	if len(externalCiPipelineIds) == 0 {
		err = &util.ApiError{Code: "404", HttpStatusCode: 200, UserMessage: "no external ci pipeline found"}
		return externalCiConfigs, err
	}
	appWorkflowMappings, err := impl.appWorkflowRepository.FindWFCDMappingByExternalCiIdByIdsIn(externalCiPipelineIds)
	if err != nil {
		impl.logger.Errorw("Error in fetching app workflow mapping for CD pipeline by external CI ID", "err", err)
		return nil, err
	}

	CDPipelineMap := make(map[int]*pipelineConfig.Pipeline)
	appIdMap := make(map[int]*app2.App)
	var componentIds []int
	for _, appWorkflowMapping := range appWorkflowMappings {
		appWorkflowMappingsMap[appWorkflowMapping.ParentId] = append(appWorkflowMappingsMap[appWorkflowMapping.ParentId], appWorkflowMapping)
		componentIds = append(componentIds, appWorkflowMapping.ComponentId)
	}
	if len(componentIds) == 0 {
		return nil, err
	}
	cdPipelines, err = impl.pipelineRepository.FindAppAndEnvironmentAndProjectByPipelineIds(componentIds)
	if err != nil && !util.IsErrNoRows(err) {
		impl.logger.Errorw("error in fetching external ci", "request", request, "err", err)
		return nil, err
	}
	for _, pipeline := range cdPipelines {
		CDPipelineMap[pipeline.Id] = pipeline
		appIds = append(appIds, pipeline.AppId)
	}
	if len(appIds) == 0 {
		err = &util.ApiError{Code: "404", HttpStatusCode: 200, UserMessage: "no matching apps found"}
		return nil, err
	}
	apps, err := impl.appRepo.FindAppAndProjectByIdsIn(appIds)
	for _, app := range apps {
		appIdMap[app.Id] = app
	}

	_, span = otel.Tracer("orchestrator").Start(request.Ctx, "ciHandler.FindAppAndEnvironmentAndProjectByPipelineIds")
	for _, externalCiPipeline := range externalCiPipelines {
		externalCiConfig := &bean.ExternalCiConfig{
			Id:         externalCiPipeline.Id,
			WebhookUrl: fmt.Sprintf("%s/%d", impl.ciConfig.ExternalCiWebhookUrl, externalCiPipeline.Id),
			Payload:    impl.ciConfig.ExternalCiPayload,
			AccessKey:  "",
		}

		if _, ok := appWorkflowMappingsMap[externalCiPipeline.Id]; !ok {
			return nil, errors.New("Error in fetching app workflow mapping for cd pipeline by parent id")
		}
		appWorkflowMappings := appWorkflowMappingsMap[externalCiPipeline.Id]
		roleData := make(map[string]interface{})
		for _, appWorkflowMapping := range appWorkflowMappings {
			if _, ok := CDPipelineMap[appWorkflowMapping.ComponentId]; !ok {
				impl.logger.Errorw("error in getting cd pipeline data for workflow", "app workflow id", appWorkflowMapping.ComponentId, "err", err)
				return nil, errors.New("error in getting cd pipeline data for workflow")
			}
			cdPipeline := CDPipelineMap[appWorkflowMapping.ComponentId]
			if _, ok := roleData[teamIdKey]; !ok {
				if _, ok := appIdMap[cdPipeline.AppId]; !ok {
					impl.logger.Errorw("error in getting app data for pipeline", "app id", cdPipeline.AppId, "err", err)
					return nil, errors.New("error in getting app data for pipeline")
				}
				app := appIdMap[cdPipeline.AppId]
				roleData[teamIdKey] = app.TeamId
				roleData[teamNameKey] = app.Team.Name
				roleData[appIdKey] = cdPipeline.AppId
				roleData[appNameKey] = cdPipeline.App.AppName
			}
			if _, ok := roleData[environmentNameKey]; !ok {
				roleData[environmentNameKey] = cdPipeline.Environment.Name
			} else {
				roleData[environmentNameKey] = fmt.Sprintf("%s,%s", roleData[environmentNameKey], cdPipeline.Environment.Name)
			}
			if _, ok := roleData[environmentIdentifierKey]; !ok {
				roleData[environmentIdentifierKey] = cdPipeline.Environment.EnvironmentIdentifier
			} else {
				roleData[environmentIdentifierKey] = fmt.Sprintf("%s,%s", roleData[environmentIdentifierKey], cdPipeline.Environment.EnvironmentIdentifier)
			}
		}

		externalCiConfig.ExternalCiConfigRole = bean.ExternalCiConfigRole{
			ProjectId:             roleData[teamIdKey].(int),
			ProjectName:           roleData[teamNameKey].(string),
			AppId:                 roleData[appIdKey].(int),
			AppName:               roleData[appNameKey].(string),
			EnvironmentName:       roleData[environmentNameKey].(string),
			EnvironmentIdentifier: roleData[environmentIdentifierKey].(string),
			Role:                  "Build and deploy",
		}
		externalCiConfigs = append(externalCiConfigs, externalCiConfig)
	}
	span.End()
	//--------pipeline population end
	return externalCiConfigs, err
}

func (impl PipelineBuilderImpl) GetEnvironmentListForAutocompleteFilter(envName string, clusterIds []int, offset int, size int, emailId string, checkAuthBatch func(emailId string, appObject []string, envObject []string) (map[string]bool, map[string]bool), ctx context.Context) (*cluster.AppGroupingResponse, error) {
	result := &cluster.AppGroupingResponse{}
	var models []*repository2.Environment
	var beans []cluster.EnvironmentBean
	var err error
	if len(envName) > 0 && len(clusterIds) > 0 {
		models, err = impl.environmentRepository.FindByEnvNameAndClusterIds(envName, clusterIds)
	} else if len(clusterIds) > 0 {
		models, err = impl.environmentRepository.FindByClusterIdsWithFilter(clusterIds)
	} else if len(envName) > 0 {
		models, err = impl.environmentRepository.FindByEnvName(envName)
	} else {
		models, err = impl.environmentRepository.FindAllActiveWithFilter()
	}
	if err != nil && err != pg.ErrNoRows {
		impl.logger.Errorw("error in fetching environment", "err", err)
		return result, err
	}
	var envIds []int
	for _, model := range models {
		envIds = append(envIds, model.Id)
	}
	if len(envIds) == 0 {
		err = &util.ApiError{Code: "404", HttpStatusCode: 200, UserMessage: "no matching environment found"}
		return nil, err
	}
	_, span := otel.Tracer("orchestrator").Start(ctx, "pipelineBuilder.FindActiveByEnvIds")
	cdPipelines, err := impl.pipelineRepository.FindActiveByEnvIds(envIds)
	span.End()
	if err != nil && err != pg.ErrNoRows {
		return result, err
	}
	pipelineIds := make([]int, 0)
	for _, pipeline := range cdPipelines {
		pipelineIds = append(pipelineIds, pipeline.Id)
	}
	if len(pipelineIds) == 0 {
		err = &util.ApiError{Code: "404", HttpStatusCode: 200, UserMessage: "no matching pipeline found"}
		return nil, err
	}
	//authorization block starts here
	var appObjectArr []string
	var envObjectArr []string
	_, span = otel.Tracer("orchestrator").Start(ctx, "pipelineBuilder.GetAppAndEnvObjectByPipelineIds")
	objects := impl.enforcerUtil.GetAppAndEnvObjectByPipelineIds(pipelineIds)
	span.End()
	pipelineIds = []int{}
	for _, object := range objects {
		appObjectArr = append(appObjectArr, object[0])
		envObjectArr = append(envObjectArr, object[1])
	}
	_, span = otel.Tracer("orchestrator").Start(ctx, "pipelineBuilder.checkAuthBatch")
	appResults, envResults := checkAuthBatch(emailId, appObjectArr, envObjectArr)
	span.End()
	//authorization block ends here

	pipelinesMap := make(map[int][]*pipelineConfig.Pipeline)
	for _, pipeline := range cdPipelines {
		appObject := objects[pipeline.Id][0]
		envObject := objects[pipeline.Id][1]
		if !(appResults[appObject] && envResults[envObject]) {
			//if user unauthorized, skip items
			continue
		}
		pipelinesMap[pipeline.EnvironmentId] = append(pipelinesMap[pipeline.EnvironmentId], pipeline)
	}
	for _, model := range models {
		environment := cluster.EnvironmentBean{
			Id:                    model.Id,
			Environment:           model.Name,
			Namespace:             model.Namespace,
			CdArgoSetup:           model.Cluster.CdArgoSetup,
			EnvironmentIdentifier: model.EnvironmentIdentifier,
			ClusterName:           model.Cluster.ClusterName,
		}

		//authorization block starts here
		appCount := 0
		envPipelines := pipelinesMap[model.Id]
		if _, ok := pipelinesMap[model.Id]; ok {
			appCount = len(envPipelines)
		}
		environment.AppCount = appCount
		beans = append(beans, environment)
	}

	envCount := len(beans)
	// Apply pagination
	if size > 0 {
		if offset+size <= len(beans) {
			beans = beans[offset : offset+size]
		} else {
			beans = beans[offset:]
		}
	}
	result.EnvList = beans
	result.EnvCount = envCount
	return result, nil
}

func (impl PipelineBuilderImpl) GetAppListForEnvironment(request appGroup2.AppGroupingRequest) ([]*AppBean, error) {
	var applicationList []*AppBean
	var cdPipelines []*pipelineConfig.Pipeline
	var err error
	if request.AppGroupId > 0 {
		appIds, err := impl.appGroupService.GetAppIdsByAppGroupId(request.AppGroupId)
		if err != nil {
			return nil, err
		}
		//override appIds if already provided app group id in request.
		request.AppIds = appIds
	}
	if len(request.AppIds) > 0 {
		cdPipelines, err = impl.pipelineRepository.FindActiveByInFilter(request.EnvId, request.AppIds)
	} else {
		cdPipelines, err = impl.pipelineRepository.FindActiveByEnvId(request.EnvId)
	}
	if err != nil {
		impl.logger.Errorw("error in fetching pipelines", "request", request, "err", err)
		return nil, err
	}
	if len(cdPipelines) == 0 {
		return applicationList, nil
	}
	var appObjectArr []string
	var envObjectArr []string
	objects := impl.enforcerUtil.GetAppAndEnvObjectByDbPipeline(cdPipelines)
	for _, object := range objects {
		appObjectArr = append(appObjectArr, object[0])
		envObjectArr = append(envObjectArr, object[1])
	}
	appResults, envResults := request.CheckAuthBatch(request.EmailId, appObjectArr, envObjectArr)
	for _, pipeline := range cdPipelines {
		appObject := objects[pipeline.Id][0]
		envObject := objects[pipeline.Id][1]
		if !(appResults[appObject] && envResults[envObject]) {
			//if user unauthorized, skip items
			continue
		}
		applicationList = append(applicationList, &AppBean{Id: pipeline.AppId, Name: pipeline.App.AppName})
	}
	return applicationList, err
}<|MERGE_RESOLUTION|>--- conflicted
+++ resolved
@@ -2966,11 +2966,8 @@
 			ParentPipelineType:            appToWorkflowMapping.ParentType,
 			ParentPipelineId:              appToWorkflowMapping.ParentId,
 			DeploymentAppDeleteRequest:    dbPipeline.DeploymentAppDeleteRequest,
-<<<<<<< HEAD
 			UserApprovalConf:              dbPipeline.UserApprovalConf,
-=======
 			IsVirtualEnvironment:          dbPipeline.IsVirtualEnvironment,
->>>>>>> 8d30ff2c
 		}
 		pipelines = append(pipelines, pipeline)
 	}
