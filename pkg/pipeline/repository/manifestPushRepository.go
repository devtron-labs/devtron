--- conflicted
+++ resolved
@@ -23,11 +23,8 @@
 	SaveConfig(manifestPushConfig *ManifestPushConfig) (*ManifestPushConfig, error)
 	GetManifestPushConfigByAppIdAndEnvId(appId, envId int) (*ManifestPushConfig, error)
 	UpdateConfig(manifestPushConfig *ManifestPushConfig) error
-<<<<<<< HEAD
-=======
 	GetManifestPushConfigByStoreId(storeId string) (*ManifestPushConfig, error)
 	GetOneManifestPushConfig(manifestConfig string) (*ManifestPushConfig, error)
->>>>>>> d3a53509
 }
 
 type ManifestPushConfigRepositoryImpl struct {
@@ -58,8 +55,6 @@
 		Where("app_id = ? ", appId).
 		Where("env_id = ? ", envId).
 		Where("deleted = ? ", false).
-<<<<<<< HEAD
-=======
 		Select()
 	if err != nil && err != pg.ErrNoRows {
 		return manifestPushConfig, err
@@ -91,15 +86,9 @@
 		Where("credentials_config = ? ", manifestConfig).
 		Where("deleted = ? ", false).
 		Limit(1).
->>>>>>> d3a53509
 		Select()
 	if err != nil && err != pg.ErrNoRows {
 		return manifestPushConfig, err
 	}
 	return manifestPushConfig, nil
-}
-
-func (impl ManifestPushConfigRepositoryImpl) UpdateConfig(manifestPushConfig *ManifestPushConfig) error {
-	_, err := impl.dbConnection.Model(manifestPushConfig).WherePK().Update()
-	return err
 }