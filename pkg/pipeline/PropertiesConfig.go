/*
 * Copyright (c) 2020 Devtron Labs
 *
 * Licensed under the Apache License, Version 2.0 (the "License");
 * you may not use this file except in compliance with the License.
 * You may obtain a copy of the License at
 *
 *    http://www.apache.org/licenses/LICENSE-2.0
 *
 * Unless required by applicable law or agreed to in writing, software
 * distributed under the License is distributed on an "AS IS" BASIS,
 * WITHOUT WARRANTIES OR CONDITIONS OF ANY KIND, either express or implied.
 * See the License for the specific language governing permissions and
 * limitations under the License.
 *
 */

package pipeline

import (
	"context"
	"encoding/json"
	"fmt"
	"github.com/devtron-labs/devtron/enterprise/pkg/lockConfiguration"
	"github.com/devtron-labs/devtron/pkg/pipeline/bean"
	"github.com/devtron-labs/devtron/pkg/resourceQualifiers"
	"github.com/devtron-labs/devtron/pkg/variables"
	repository5 "github.com/devtron-labs/devtron/pkg/variables/repository"
	"time"

	chartService "github.com/devtron-labs/devtron/pkg/chart"
	chartRepoRepository "github.com/devtron-labs/devtron/pkg/chartRepo/repository"
	repository2 "github.com/devtron-labs/devtron/pkg/cluster/repository"
	"github.com/devtron-labs/devtron/pkg/pipeline/history"
	"github.com/devtron-labs/devtron/pkg/sql"

	"github.com/devtron-labs/devtron/client/argocdServer/application"
	"github.com/devtron-labs/devtron/internal/sql/models"
	"github.com/devtron-labs/devtron/internal/sql/repository"
	"github.com/devtron-labs/devtron/internal/sql/repository/chartConfig"
	"github.com/devtron-labs/devtron/internal/util"
	"github.com/go-pg/pg"
	"github.com/juju/errors"
	"go.uber.org/zap"
)

type PropertiesConfigService interface {
	CreateEnvironmentProperties(appId int, propertiesRequest *bean.EnvironmentProperties) (*bean.EnvironmentUpdateResponse, error)
<<<<<<< HEAD
	UpdateEnvironmentProperties(appId int, propertiesRequest *bean.EnvironmentProperties, userId int32) (*bean.EnvironmentUpdateResponse, error)
=======
	UpdateEnvironmentProperties(appId int, envId int, propertiesRequest *bean.EnvironmentProperties, userId int32) (*bean.EnvironmentUpdateResponse, error)
>>>>>>> b6fb2439
	//create environment entry for each new environment
	CreateIfRequired(chart *chartRepoRepository.Chart, environmentId int, userId int32, manualReviewed bool, chartStatus models.ChartStatus, isOverride, isAppMetricsEnabled bool, namespace string, IsBasicViewLocked bool, CurrentViewEditor models.ChartsViewEditorType, tx *pg.Tx) (*chartConfig.EnvConfigOverride, error)
	GetEnvironmentProperties(appId, environmentId int, chartRefId int) (environmentPropertiesResponse *bean.EnvironmentPropertiesResponse, err error)
	GetEnvironmentPropertiesById(environmentId int) ([]bean.EnvironmentProperties, error)

	GetAppIdByChartEnvId(chartEnvId int) (*chartConfig.EnvConfigOverride, error)
	GetLatestEnvironmentProperties(appId, environmentId int) (*bean.EnvironmentProperties, error)
	FindEnvLevelAppMetricsByAppIdAndEnvId(appId int, envId int) (*repository.EnvLevelAppMetrics, error)
	ResetEnvironmentProperties(id int) (bool, error)
	CreateEnvironmentPropertiesWithNamespace(appId int, propertiesRequest *bean.EnvironmentProperties) (*bean.EnvironmentProperties, error)

	EnvMetricsEnableDisable(appMetricRequest *chartService.AppMetricEnableDisableRequest) (*chartService.AppMetricEnableDisableRequest, error)
	FetchEnvProperties(appId, envId, chartRefId int) (*chartConfig.EnvConfigOverride, error)
}
type PropertiesConfigServiceImpl struct {
	logger                           *zap.SugaredLogger
	envConfigRepo                    chartConfig.EnvConfigOverrideRepository
	chartRepo                        chartRepoRepository.ChartRepository
	chartRefRepository               chartRepoRepository.ChartRefRepository
	mergeUtil                        util.MergeUtil
	environmentRepository            repository2.EnvironmentRepository
	ciCdPipelineOrchestrator         CiCdPipelineOrchestrator
	application                      application.ServiceClient
	envLevelAppMetricsRepository     repository.EnvLevelAppMetricsRepository
	appLevelMetricsRepository        repository.AppLevelMetricsRepository
	deploymentTemplateHistoryService history.DeploymentTemplateHistoryService
	scopedVariableManager            variables.ScopedVariableManager
	lockedConfigService              lockConfiguration.LockConfigurationService
<<<<<<< HEAD
=======
	chartService                     chartService.ChartService
>>>>>>> b6fb2439
}

func NewPropertiesConfigServiceImpl(logger *zap.SugaredLogger,
	envConfigRepo chartConfig.EnvConfigOverrideRepository,
	chartRepo chartRepoRepository.ChartRepository,
	chartRefRepository chartRepoRepository.ChartRefRepository,
	mergeUtil util.MergeUtil,
	environmentRepository repository2.EnvironmentRepository,
	ciCdPipelineOrchestrator CiCdPipelineOrchestrator,
	application application.ServiceClient,
	envLevelAppMetricsRepository repository.EnvLevelAppMetricsRepository,
	appLevelMetricsRepository repository.AppLevelMetricsRepository,
	deploymentTemplateHistoryService history.DeploymentTemplateHistoryService,
	scopedVariableManager variables.ScopedVariableManager,
	lockedConfigService lockConfiguration.LockConfigurationService,
<<<<<<< HEAD
=======
	chartService chartService.ChartService,
>>>>>>> b6fb2439
) *PropertiesConfigServiceImpl {
	return &PropertiesConfigServiceImpl{
		logger:                           logger,
		envConfigRepo:                    envConfigRepo,
		chartRepo:                        chartRepo,
		chartRefRepository:               chartRefRepository,
		mergeUtil:                        mergeUtil,
		environmentRepository:            environmentRepository,
		ciCdPipelineOrchestrator:         ciCdPipelineOrchestrator,
		application:                      application,
		envLevelAppMetricsRepository:     envLevelAppMetricsRepository,
		appLevelMetricsRepository:        appLevelMetricsRepository,
		deploymentTemplateHistoryService: deploymentTemplateHistoryService,
		scopedVariableManager:            scopedVariableManager,
		lockedConfigService:              lockedConfigService,
<<<<<<< HEAD
=======
		chartService:                     chartService,
>>>>>>> b6fb2439
	}

}

func (impl PropertiesConfigServiceImpl) GetEnvironmentProperties(appId, environmentId int, chartRefId int) (environmentPropertiesResponse *bean.EnvironmentPropertiesResponse, err error) {
	environmentPropertiesResponse = &bean.EnvironmentPropertiesResponse{}
	env, err := impl.environmentRepository.FindById(environmentId)
	if err != nil {
		return nil, err
	}
	if len(env.Namespace) > 0 {
		environmentPropertiesResponse.Namespace = env.Namespace
	}

	// step 1
	envOverride, err := impl.envConfigRepo.ActiveEnvConfigOverride(appId, environmentId)
	if err != nil {
		return nil, err
	}
	environmentProperties := &bean.EnvironmentProperties{}
	if envOverride.Id > 0 {
		r := json.RawMessage{}
		if envOverride.IsOverride {
			err = r.UnmarshalJSON([]byte(envOverride.EnvOverrideValues))
			if err != nil {
				return nil, err
			}
			environmentPropertiesResponse.IsOverride = true
		} else {
			err = r.UnmarshalJSON([]byte(envOverride.EnvOverrideValues))
			if err != nil {
				return nil, err
			}
		}
		environmentProperties = &bean.EnvironmentProperties{
			//Id:                envOverride.Id,
			Status:            envOverride.Status,
			EnvOverrideValues: r,
			ManualReviewed:    envOverride.ManualReviewed,
			Active:            envOverride.Active,
			Namespace:         env.Namespace,
			Description:       env.Description,
			EnvironmentId:     environmentId,
			EnvironmentName:   env.Name,
			Latest:            envOverride.Latest,
			//ChartRefId:        chartRefId,
			IsOverride:        envOverride.IsOverride,
			IsBasicViewLocked: envOverride.IsBasicViewLocked,
			CurrentViewEditor: envOverride.CurrentViewEditor,
		}

		if environmentPropertiesResponse.Namespace == "" {
			environmentPropertiesResponse.Namespace = envOverride.Namespace
		}
	}
	ecOverride, err := impl.envConfigRepo.FindChartByAppIdAndEnvIdAndChartRefId(appId, environmentId, chartRefId)
	if err != nil && !errors.IsNotFound(err) {
		return nil, err
	}
	if errors.IsNotFound(err) {
		environmentProperties.Id = 0
		environmentProperties.ChartRefId = chartRefId
		environmentProperties.IsOverride = false
	} else {
		environmentProperties.Id = ecOverride.Id
		environmentProperties.Latest = ecOverride.Latest
		environmentProperties.IsOverride = ecOverride.IsOverride
		environmentProperties.ChartRefId = chartRefId
		environmentProperties.ManualReviewed = ecOverride.ManualReviewed
		environmentProperties.Status = ecOverride.Status
		environmentProperties.Namespace = ecOverride.Namespace
		environmentProperties.Active = ecOverride.Active
		environmentProperties.IsBasicViewLocked = ecOverride.IsBasicViewLocked
		environmentProperties.CurrentViewEditor = ecOverride.CurrentViewEditor
	}
	environmentPropertiesResponse.ChartRefId = chartRefId
	environmentPropertiesResponse.EnvironmentConfig = *environmentProperties

	//setting global config
	chart, err := impl.chartRepo.FindLatestChartForAppByAppId(appId)
	if err != nil {
		return nil, err
	}
	if chart != nil && chart.Id > 0 {
		globalOverride := []byte(chart.GlobalOverride)
		environmentPropertiesResponse.GlobalConfig = globalOverride
		environmentPropertiesResponse.GlobalChartRefId = chart.ChartRefId
		if !environmentPropertiesResponse.IsOverride {
			environmentPropertiesResponse.EnvironmentConfig.IsBasicViewLocked = chart.IsBasicViewLocked
			environmentPropertiesResponse.EnvironmentConfig.CurrentViewEditor = chart.CurrentViewEditor
		}
	}

	envLevelMetrics, err := impl.envLevelAppMetricsRepository.FindByAppIdAndEnvId(appId, environmentId)
	if err != nil && !util.IsErrNoRows(err) {
		impl.logger.Error(err)
		return nil, err
	}
	if util.IsErrNoRows(err) {
		appLevelMetrics, err := impl.appLevelMetricsRepository.FindByAppId(appId)
		if err != nil && !util.IsErrNoRows(err) {
			impl.logger.Errorw("error in app metrics app level flag", "error", err)
			return nil, err
		}
		if util.IsErrNoRows(err) {
			flag := false
			environmentPropertiesResponse.AppMetrics = &flag
		} else {
			environmentPropertiesResponse.AppMetrics = &appLevelMetrics.AppMetrics
		}
	} else {
		environmentPropertiesResponse.AppMetrics = envLevelMetrics.AppMetrics
	}
	return environmentPropertiesResponse, nil
}

func (impl PropertiesConfigServiceImpl) FetchEnvProperties(appId, envId, chartRefId int) (*chartConfig.EnvConfigOverride, error) {
	return impl.envConfigRepo.GetByAppIdEnvIdAndChartRefId(appId, envId, chartRefId)
}

func (impl PropertiesConfigServiceImpl) CreateEnvironmentProperties(appId int, environmentProperties *bean.EnvironmentProperties) (*bean.EnvironmentUpdateResponse, error) {
	chart, err := impl.chartRepo.FindChartByAppIdAndRefId(appId, environmentProperties.ChartRefId)
	if err != nil && pg.ErrNoRows != err {
		return nil, err
	}
	if pg.ErrNoRows == err {
		impl.logger.Errorw("create new chart set latest=false", "a", "b")
		return nil, fmt.Errorf("NOCHARTEXIST")
	}
	if environmentProperties.SaveEligibleChanges {
		eligible, err := impl.mergeUtil.JsonPatch([]byte(chart.GlobalOverride), environmentProperties.EnvOverrideValues)
		if err != nil {
			return nil, err
		}
		environmentProperties.EnvOverrideValues = eligible
<<<<<<< HEAD
=======
		// validation of deployment template validate
		chartRefId := environmentProperties.ChartRefId
		//VARIABLE_RESOLVE
		scope := resourceQualifiers.Scope{
			AppId:     appId,
			EnvId:     environmentProperties.EnvironmentId,
			ClusterId: environmentProperties.ClusterId,
		}
		validate, err2 := impl.chartService.DeploymentTemplateValidate(context.Background(), environmentProperties.EnvOverrideValues, chartRefId, scope)
		if !validate {
			return nil, err2
		}
>>>>>>> b6fb2439
	}
	lockConfigErrorResponse, err := impl.lockedConfigService.HandleLockConfiguration(string(environmentProperties.EnvOverrideValues), chart.GlobalOverride, int(environmentProperties.UserId))
	if err != nil {
		return nil, err
	}
	if lockConfigErrorResponse != nil {
		return &bean.EnvironmentUpdateResponse{
			EnvironmentProperties:     environmentProperties,
			LockValidateErrorResponse: lockConfigErrorResponse,
		}, nil
	}

	chart.GlobalOverride = string(environmentProperties.EnvOverrideValues)
	appMetrics := false
	if environmentProperties.AppMetrics != nil {
		appMetrics = *environmentProperties.AppMetrics
	}
	envOverride, err := impl.CreateIfRequired(chart, environmentProperties.EnvironmentId, environmentProperties.UserId, environmentProperties.ManualReviewed, models.CHARTSTATUS_SUCCESS, true, appMetrics, environmentProperties.Namespace, environmentProperties.IsBasicViewLocked, environmentProperties.CurrentViewEditor, nil)
	if err != nil {
		return nil, err
	}

	r := json.RawMessage{}
	err = r.UnmarshalJSON([]byte(envOverride.EnvOverrideValues))
	if err != nil {
		return nil, err
	}
	env, err := impl.environmentRepository.FindById(environmentProperties.EnvironmentId)
	if err != nil {
		return nil, err
	}
	environmentProperties = &bean.EnvironmentProperties{
		Id:                envOverride.Id,
		Status:            envOverride.Status,
		EnvOverrideValues: r,
		ManualReviewed:    envOverride.ManualReviewed,
		Active:            envOverride.Active,
		Namespace:         env.Namespace,
		EnvironmentId:     environmentProperties.EnvironmentId,
		EnvironmentName:   env.Name,
		Latest:            envOverride.Latest,
		ChartRefId:        environmentProperties.ChartRefId,
		IsOverride:        envOverride.IsOverride,
	}

	if err != nil {
		impl.logger.Errorw("chart version parsing", "err", err, "chartVersion", chart.ChartVersion)
		return nil, err
	}
	chartRefValue, err := impl.chartRefRepository.FindById(environmentProperties.ChartRefId)
	if err != nil {
		impl.logger.Errorw("error in finding ref chart by id", "err", err)
		return nil, err
	}
	if !(chartRefValue.IsAppMetricsSupported) {
		appMetricsRequest := chartService.AppMetricEnableDisableRequest{UserId: environmentProperties.UserId, AppId: appId, EnvironmentId: environmentProperties.EnvironmentId, IsAppMetricsEnabled: false}
		_, err = impl.EnvMetricsEnableDisable(&appMetricsRequest)
		if err != nil {
			impl.logger.Errorw("err while disable app metrics", "err", err, "appId", appId, "chartVersion", chart.ChartVersion)
			return nil, err
		}
	} else {
		appMetricsRequest := chartService.AppMetricEnableDisableRequest{UserId: environmentProperties.UserId, AppId: appId, EnvironmentId: environmentProperties.EnvironmentId, IsAppMetricsEnabled: appMetrics}
		_, err = impl.EnvMetricsEnableDisable(&appMetricsRequest)
		if err != nil {
			impl.logger.Errorw("err while updating app metrics", "err", err)
			return nil, err
		}
	}

	return &bean.EnvironmentUpdateResponse{
		EnvironmentProperties: environmentProperties,
	}, nil
}

<<<<<<< HEAD
func (impl PropertiesConfigServiceImpl) UpdateEnvironmentProperties(appId int, propertiesRequest *bean.EnvironmentProperties, userId int32) (*bean.EnvironmentUpdateResponse, error) {
=======
func (impl PropertiesConfigServiceImpl) UpdateEnvironmentProperties(appId int, envId int, propertiesRequest *bean.EnvironmentProperties, userId int32) (*bean.EnvironmentUpdateResponse, error) {
>>>>>>> b6fb2439
	//check if exists
	oldEnvOverride, err := impl.envConfigRepo.Get(propertiesRequest.Id)
	if err != nil {
		return nil, err
	}
	overrideByte, err := propertiesRequest.EnvOverrideValues.MarshalJSON()
	if err != nil {
		return nil, err
	}
	env, err := impl.environmentRepository.FindById(oldEnvOverride.TargetEnvironment)
	if err != nil {
		return nil, err
	}
	//FIXME add check for restricted NS also like (kube-system, devtron, monitoring, etc)
	if env.Namespace != "" && env.Namespace != propertiesRequest.Namespace {
		return nil, fmt.Errorf("enviremnt is restricted to namespace: %s only, cant deploy to: %s", env.Namespace, propertiesRequest.Namespace)
	}
	envOverrideValue := oldEnvOverride.EnvOverrideValues

	if !oldEnvOverride.Latest {
		envOverrideExisting, err := impl.envConfigRepo.FindLatestChartForAppByAppIdAndEnvId(appId, oldEnvOverride.TargetEnvironment)
		if err != nil && !errors.IsNotFound(err) {
			return nil, err
		}
		if envOverrideExisting != nil {
			envOverrideExisting.Latest = false
			envOverrideExisting.IsOverride = false
			envOverrideExisting.UpdatedOn = time.Now()
			envOverrideExisting.UpdatedBy = userId
			envOverrideExisting, err = impl.envConfigRepo.Update(envOverrideExisting)
			if err != nil {
				return nil, err
			}
			envOverrideValue = envOverrideExisting.EnvOverrideValues
		} else {
			chart, err := impl.chartRepo.FindLatestChartForAppByAppId(appId)
			if err != nil {
				return nil, err
			}
			envOverrideValue = chart.GlobalOverride

		}
	}
	// TODO look on this at manager level
	if propertiesRequest.SaveEligibleChanges {
		eligible, err := impl.mergeUtil.JsonPatch([]byte(envOverrideValue), overrideByte)
		if err != nil {
			return nil, err
		}
		overrideByte = eligible
<<<<<<< HEAD
=======
		propertiesRequest.EnvOverrideValues.UnmarshalJSON(eligible)
		// validation of deployment template validate
		chartRefId := propertiesRequest.ChartRefId
		//VARIABLE_RESOLVE
		scope := resourceQualifiers.Scope{
			AppId:     appId,
			EnvId:     envId,
			ClusterId: propertiesRequest.ClusterId,
		}
		validate, err2 := impl.chartService.DeploymentTemplateValidate(context.Background(), json.RawMessage(overrideByte), chartRefId, scope)
		if !validate {
			return nil, err2
		}
>>>>>>> b6fb2439
	}

	// Handle Lock Configuration
	lockConfigErrorResponse, err := impl.lockedConfigService.HandleLockConfiguration(string(overrideByte), envOverrideValue, int(propertiesRequest.UserId))
	if err != nil {
		return nil, err
	}
	if lockConfigErrorResponse != nil {
		return &bean.EnvironmentUpdateResponse{
			EnvironmentProperties:     propertiesRequest,
			LockValidateErrorResponse: lockConfigErrorResponse,
		}, nil
	}

	override := &chartConfig.EnvConfigOverride{
		Active:            propertiesRequest.Active,
		Id:                propertiesRequest.Id,
		ChartId:           oldEnvOverride.ChartId,
		EnvOverrideValues: string(overrideByte),
		Status:            propertiesRequest.Status,
		ManualReviewed:    propertiesRequest.ManualReviewed,
		Namespace:         propertiesRequest.Namespace,
		TargetEnvironment: propertiesRequest.EnvironmentId,
		IsBasicViewLocked: propertiesRequest.IsBasicViewLocked,
		CurrentViewEditor: propertiesRequest.CurrentViewEditor,
		AuditLog:          sql.AuditLog{UpdatedBy: propertiesRequest.UserId, UpdatedOn: time.Now()},
	}

	override.Latest = true
	override.IsOverride = true
	impl.logger.Debugw("updating environment override ", "value", override)
	err = impl.envConfigRepo.UpdateProperties(override)

	if oldEnvOverride.Namespace != override.Namespace {
		return nil, fmt.Errorf("namespace name update not supported")
	}

	if err != nil {
		impl.logger.Errorw("chart version parsing", "err", err)
		return nil, err
	}

	isAppMetricsEnabled := false
	if propertiesRequest.AppMetrics != nil {
		isAppMetricsEnabled = *propertiesRequest.AppMetrics
	}
	chartRefValue, err := impl.chartRefRepository.FindById(oldEnvOverride.Chart.ChartRefId)
	if err != nil {
		impl.logger.Errorw("error in finding ref chart by id", "err", err)
		return nil, err
	}
	if !(chartRefValue.IsAppMetricsSupported) {
		appMetricsRequest := chartService.AppMetricEnableDisableRequest{UserId: propertiesRequest.UserId, AppId: appId, EnvironmentId: oldEnvOverride.TargetEnvironment, IsAppMetricsEnabled: false}
		_, err = impl.EnvMetricsEnableDisable(&appMetricsRequest)
		if err != nil {
			impl.logger.Errorw("err while disable app metrics for lower versions", err)
			return nil, err
		}
	} else {
		appMetricsRequest := chartService.AppMetricEnableDisableRequest{UserId: propertiesRequest.UserId, AppId: appId, EnvironmentId: oldEnvOverride.TargetEnvironment, IsAppMetricsEnabled: isAppMetricsEnabled}
		_, err = impl.EnvMetricsEnableDisable(&appMetricsRequest)
		if err != nil {
			impl.logger.Errorw("err while updating app metrics", "err", err)
			return nil, err
		}
	}

	//creating history
	err = impl.deploymentTemplateHistoryService.CreateDeploymentTemplateHistoryFromEnvOverrideTemplate(override, nil, isAppMetricsEnabled, 0)
	if err != nil {
		impl.logger.Errorw("error in creating entry for env deployment template history", "err", err, "envOverride", override)
		return nil, err
	}
	//VARIABLE_MAPPING_UPDATE
	err = impl.scopedVariableManager.ExtractAndMapVariables(override.EnvOverrideValues, override.Id, repository5.EntityTypeDeploymentTemplateEnvLevel, override.CreatedBy, nil)
	if err != nil {
		return nil, err
	}

	return &bean.EnvironmentUpdateResponse{
		EnvironmentProperties: propertiesRequest,
	}, err
}

func (impl PropertiesConfigServiceImpl) buildAppMetricsJson() ([]byte, error) {
	appMetricsEnabled := chartService.AppMetricsEnabled{
		AppMetrics: true,
	}
	appMetricsJson, err := json.Marshal(appMetricsEnabled)
	if err != nil {
		impl.logger.Error(err)
		return nil, err
	}
	return appMetricsJson, nil
}

func (impl PropertiesConfigServiceImpl) CreateIfRequired(chart *chartRepoRepository.Chart, environmentId int, userId int32, manualReviewed bool, chartStatus models.ChartStatus, isOverride, isAppMetricsEnabled bool, namespace string, IsBasicViewLocked bool, CurrentViewEditor models.ChartsViewEditorType, tx *pg.Tx) (*chartConfig.EnvConfigOverride, error) {
	env, err := impl.environmentRepository.FindById(environmentId)
	if err != nil {
		return nil, err
	}

	if env != nil && len(env.Namespace) > 0 {
		namespace = env.Namespace
	}

	envOverride, err := impl.envConfigRepo.GetByChartAndEnvironment(chart.Id, environmentId)
	if err != nil && !errors.IsNotFound(err) {
		return nil, err
	}
	if errors.IsNotFound(err) {
		if isOverride {
			// before creating new entry, remove previous one from latest tag
			envOverrideExisting, err := impl.envConfigRepo.FindLatestChartForAppByAppIdAndEnvId(chart.AppId, environmentId)
			if err != nil && !errors.IsNotFound(err) {
				return nil, err
			}
			if envOverrideExisting != nil {
				envOverrideExisting.Latest = false
				envOverrideExisting.UpdatedOn = time.Now()
				envOverrideExisting.UpdatedBy = userId
				envOverrideExisting.IsOverride = isOverride
				envOverrideExisting.IsBasicViewLocked = IsBasicViewLocked
				envOverrideExisting.CurrentViewEditor = CurrentViewEditor
				//maintaining backward compatibility for while
				if tx != nil {
					envOverrideExisting, err = impl.envConfigRepo.UpdateWithTxn(envOverrideExisting, tx)
				} else {
					envOverrideExisting, err = impl.envConfigRepo.Update(envOverrideExisting)
				}
				if err != nil {
					return nil, err
				}
			}
		}

		impl.logger.Debugw("env config not found creating new ", "chart", chart.Id, "env", environmentId)
		//create new
		envOverride = &chartConfig.EnvConfigOverride{
			Active:            true,
			ManualReviewed:    manualReviewed,
			Status:            chartStatus,
			TargetEnvironment: environmentId,
			ChartId:           chart.Id,
			AuditLog:          sql.AuditLog{UpdatedBy: userId, UpdatedOn: time.Now(), CreatedOn: time.Now(), CreatedBy: userId},
			Namespace:         namespace,
			IsOverride:        isOverride,
			IsBasicViewLocked: IsBasicViewLocked,
			CurrentViewEditor: CurrentViewEditor,
		}
		if isOverride {
			envOverride.EnvOverrideValues = chart.GlobalOverride
			envOverride.Latest = true
		} else {
			envOverride.EnvOverrideValues = "{}"
		}
		//maintaining backward compatibility for while
		if tx != nil {
			err = impl.envConfigRepo.SaveWithTxn(envOverride, tx)
		} else {
			err = impl.envConfigRepo.Save(envOverride)
		}
		if err != nil {
			impl.logger.Errorw("error in creating envconfig", "data", envOverride, "error", err)
			return nil, err
		}
		err = impl.deploymentTemplateHistoryService.CreateDeploymentTemplateHistoryFromEnvOverrideTemplate(envOverride, tx, isAppMetricsEnabled, 0)
		if err != nil {
			impl.logger.Errorw("error in creating entry for env deployment template history", "err", err, "envOverride", envOverride)
			return nil, err
		}

		//VARIABLE_MAPPING_UPDATE
		if envOverride.EnvOverrideValues != "{}" {
			err = impl.scopedVariableManager.ExtractAndMapVariables(envOverride.EnvOverrideValues, envOverride.Id, repository5.EntityTypeDeploymentTemplateEnvLevel, envOverride.CreatedBy, tx)
			if err != nil {
				return nil, err
			}
		}
	}
	return envOverride, nil
}

func (impl PropertiesConfigServiceImpl) GetEnvironmentPropertiesById(envId int) ([]bean.EnvironmentProperties, error) {

	var envProperties []bean.EnvironmentProperties
	envOverrides, err := impl.envConfigRepo.GetByEnvironment(envId)
	if err != nil {
		impl.logger.Error("error fetching override config", "err", err)
		return nil, err
	}

	for _, envOverride := range envOverrides {
		envProperties = append(envProperties, bean.EnvironmentProperties{
			Id:             envOverride.Id,
			Status:         envOverride.Status,
			ManualReviewed: envOverride.ManualReviewed,
			Active:         envOverride.Active,
			Namespace:      envOverride.Namespace,
		})
	}

	return envProperties, nil
}

func (impl PropertiesConfigServiceImpl) GetAppIdByChartEnvId(chartEnvId int) (*chartConfig.EnvConfigOverride, error) {

	envOverride, err := impl.envConfigRepo.Get(chartEnvId)
	if err != nil {
		impl.logger.Error("error fetching override config", "err", err)
		return nil, err
	}

	return envOverride, nil
}

func (impl PropertiesConfigServiceImpl) FindEnvLevelAppMetricsByAppIdAndEnvId(appId int, envId int) (*repository.EnvLevelAppMetrics, error) {
	return impl.envLevelAppMetricsRepository.FindByAppIdAndEnvId(appId, envId)
}

func (impl PropertiesConfigServiceImpl) GetLatestEnvironmentProperties(appId, environmentId int) (environmentProperties *bean.EnvironmentProperties, err error) {
	env, err := impl.environmentRepository.FindById(environmentId)
	if err != nil {
		return nil, err
	}
	// step 1
	envOverride, err := impl.envConfigRepo.ActiveEnvConfigOverride(appId, environmentId)
	if err != nil {
		return nil, err
	}
	if envOverride.Id == 0 {
		//return nil, errors.New("No env config exists with tag latest for given appId and envId")
		impl.logger.Warnw("No env config exists with tag latest for given appId and envId", "envId", environmentId)
	} else {
		r := json.RawMessage{}
		err = r.UnmarshalJSON([]byte(envOverride.EnvOverrideValues))
		if err != nil {
			return nil, err
		}

		environmentProperties = &bean.EnvironmentProperties{
			Id:                envOverride.Id,
			EnvOverrideValues: r,
			Status:            envOverride.Status,
			ManualReviewed:    envOverride.ManualReviewed,
			Active:            envOverride.Active,
			Namespace:         env.Namespace,
			EnvironmentId:     environmentId,
			EnvironmentName:   env.Name,
			Latest:            envOverride.Latest,
			IsOverride:        envOverride.IsOverride,
			IsBasicViewLocked: envOverride.IsBasicViewLocked,
			CurrentViewEditor: envOverride.CurrentViewEditor,
			ChartRefId:        envOverride.Chart.ChartRefId,
			ClusterId:         env.ClusterId,
		}
	}

	return environmentProperties, nil
}

func (impl PropertiesConfigServiceImpl) ResetEnvironmentProperties(id int) (bool, error) {
	envOverride, err := impl.envConfigRepo.Get(id)
	if err != nil {
		return false, err
	}
	envOverride.EnvOverrideValues = "{}"
	envOverride.IsOverride = false
	envOverride.Latest = false
	impl.logger.Infow("reset environment override ", "value", envOverride)
	err = impl.envConfigRepo.UpdateProperties(envOverride)
	if err != nil {
		impl.logger.Warnw("error in update envOverride", "envOverrideId", id)
	}
	envLevelAppMetrics, err := impl.envLevelAppMetricsRepository.FindByAppIdAndEnvId(envOverride.Chart.AppId, envOverride.TargetEnvironment)
	if err != nil && !util.IsErrNoRows(err) {
		impl.logger.Errorw("error while fetching env level app metric", "err", err)
		return false, err
	}
	if envLevelAppMetrics.Id > 0 {
		err = impl.envLevelAppMetricsRepository.Delete(envLevelAppMetrics)
		if err != nil {
			impl.logger.Errorw("error while deletion of app metric at env level", "err", err)
			return false, err
		}
	}
	//VARIABLES
	err = impl.scopedVariableManager.RemoveMappedVariables(envOverride.Id, repository5.EntityTypeDeploymentTemplateEnvLevel, envOverride.UpdatedBy, nil)
	if err != nil {
		return false, err
	}
	return true, nil
}

func (impl PropertiesConfigServiceImpl) CreateEnvironmentPropertiesWithNamespace(appId int, environmentProperties *bean.EnvironmentProperties) (*bean.EnvironmentProperties, error) {
	chart, err := impl.chartRepo.FindChartByAppIdAndRefId(appId, environmentProperties.ChartRefId)
	if err != nil && pg.ErrNoRows != err {
		return nil, err
	}
	if pg.ErrNoRows == err {
		impl.logger.Warnw("no chart found this ref id", "refId", environmentProperties.ChartRefId)
		chart, err = impl.chartRepo.FindLatestChartForAppByAppId(appId)
		if err != nil && pg.ErrNoRows != err {
			return nil, err
		}
	}

	var envOverride *chartConfig.EnvConfigOverride
	if environmentProperties.Id == 0 {
		chart.GlobalOverride = "{}"
		appMetrics := false
		if environmentProperties.AppMetrics != nil {
			appMetrics = *environmentProperties.AppMetrics
		}
		envOverride, err = impl.CreateIfRequired(chart, environmentProperties.EnvironmentId, environmentProperties.UserId, environmentProperties.ManualReviewed, models.CHARTSTATUS_SUCCESS, false, appMetrics, environmentProperties.Namespace, environmentProperties.IsBasicViewLocked, environmentProperties.CurrentViewEditor, nil)
		if err != nil {
			return nil, err
		}
	} else {
		envOverride, err = impl.envConfigRepo.Get(environmentProperties.Id)
		if err != nil {
			impl.logger.Errorw("error in fetching envOverride", "err", err)
		}
		envOverride.Namespace = environmentProperties.Namespace
		envOverride.UpdatedBy = environmentProperties.UserId
		envOverride.IsBasicViewLocked = environmentProperties.IsBasicViewLocked
		envOverride.CurrentViewEditor = environmentProperties.CurrentViewEditor
		envOverride.UpdatedOn = time.Now()
		impl.logger.Debugw("updating environment override ", "value", envOverride)
		err = impl.envConfigRepo.UpdateProperties(envOverride)
	}

	r := json.RawMessage{}
	err = r.UnmarshalJSON([]byte(envOverride.EnvOverrideValues))
	if err != nil {
		return nil, err
	}
	env, err := impl.environmentRepository.FindById(environmentProperties.EnvironmentId)
	if err != nil {
		return nil, err
	}
	environmentProperties = &bean.EnvironmentProperties{
		Id:                envOverride.Id,
		Status:            envOverride.Status,
		EnvOverrideValues: r,
		ManualReviewed:    envOverride.ManualReviewed,
		Active:            envOverride.Active,
		Namespace:         env.Namespace,
		EnvironmentId:     environmentProperties.EnvironmentId,
		EnvironmentName:   env.Name,
		Latest:            envOverride.Latest,
		ChartRefId:        environmentProperties.ChartRefId,
		IsOverride:        envOverride.IsOverride,
		ClusterId:         env.ClusterId,
	}
	return environmentProperties, nil
}

//below method is deprecated

func (impl PropertiesConfigServiceImpl) EnvMetricsEnableDisable(appMetricRequest *chartService.AppMetricEnableDisableRequest) (*chartService.AppMetricEnableDisableRequest, error) {
	// validate app metrics compatibility
	var currentChart *chartConfig.EnvConfigOverride
	var err error
	currentChart, err = impl.envConfigRepo.FindLatestChartForAppByAppIdAndEnvId(appMetricRequest.AppId, appMetricRequest.EnvironmentId)
	if err != nil && !errors.IsNotFound(err) {
		impl.logger.Error(err)
		return nil, err
	}
	if errors.IsNotFound(err) {
		impl.logger.Errorw("no chart configured for this app", "appId", appMetricRequest.AppId)
		err = &util.ApiError{
			InternalMessage: "no chart configured for this app",
			UserMessage:     "no chart configured for this app",
		}
		return nil, err
	}
	if appMetricRequest.IsAppMetricsEnabled == true {
		chartRefValue, err := impl.chartRefRepository.FindById(currentChart.Chart.ChartRefId)
		if err != nil {
			impl.logger.Errorw("error in finding ref chart by id", "err", err)
			return nil, err
		}
		if !(chartRefValue.IsAppMetricsSupported) {
			err = &util.ApiError{
				InternalMessage: "chart version in not compatible for app metrics",
				UserMessage:     "chart version in not compatible for app metrics",
			}
			return nil, err
		}
	}
	// update and create env level app metrics
	envLevelAppMetrics, err := impl.envLevelAppMetricsRepository.FindByAppIdAndEnvId(appMetricRequest.AppId, appMetricRequest.EnvironmentId)
	if err != nil && !util.IsErrNoRows(err) {
		impl.logger.Error("err", err)
		return nil, err
	}
	if envLevelAppMetrics == nil || envLevelAppMetrics.Id == 0 {
		infraMetrics := true
		envLevelAppMetrics = &repository.EnvLevelAppMetrics{
			AppId:        appMetricRequest.AppId,
			EnvId:        appMetricRequest.EnvironmentId,
			AppMetrics:   &appMetricRequest.IsAppMetricsEnabled,
			InfraMetrics: &infraMetrics,
			AuditLog: sql.AuditLog{
				CreatedOn: time.Now(),
				UpdatedOn: time.Now(),
				CreatedBy: appMetricRequest.UserId,
				UpdatedBy: appMetricRequest.UserId,
			},
		}
		err = impl.envLevelAppMetricsRepository.Save(envLevelAppMetrics)
		if err != nil {
			impl.logger.Error("err", err)
			return nil, err
		}
	} else {
		envLevelAppMetrics.AppMetrics = &appMetricRequest.IsAppMetricsEnabled
		envLevelAppMetrics.UpdatedOn = time.Now()
		envLevelAppMetrics.UpdatedBy = appMetricRequest.UserId
		err = impl.envLevelAppMetricsRepository.Update(envLevelAppMetrics)
		if err != nil {
			impl.logger.Error("err", err)
			return nil, err
		}
	}
	//updating audit log details of chart as history service uses it
	currentChart.UpdatedOn = time.Now()
	currentChart.UpdatedBy = appMetricRequest.UserId
	//creating history entry
	err = impl.deploymentTemplateHistoryService.CreateDeploymentTemplateHistoryFromEnvOverrideTemplate(currentChart, nil, appMetricRequest.IsAppMetricsEnabled, 0)
	if err != nil {
		impl.logger.Errorw("error in creating entry for env deployment template history", "err", err, "envOverride", currentChart)
		return nil, err
	}
	return appMetricRequest, err
}<|MERGE_RESOLUTION|>--- conflicted
+++ resolved
@@ -46,11 +46,7 @@
 
 type PropertiesConfigService interface {
 	CreateEnvironmentProperties(appId int, propertiesRequest *bean.EnvironmentProperties) (*bean.EnvironmentUpdateResponse, error)
-<<<<<<< HEAD
-	UpdateEnvironmentProperties(appId int, propertiesRequest *bean.EnvironmentProperties, userId int32) (*bean.EnvironmentUpdateResponse, error)
-=======
 	UpdateEnvironmentProperties(appId int, envId int, propertiesRequest *bean.EnvironmentProperties, userId int32) (*bean.EnvironmentUpdateResponse, error)
->>>>>>> b6fb2439
 	//create environment entry for each new environment
 	CreateIfRequired(chart *chartRepoRepository.Chart, environmentId int, userId int32, manualReviewed bool, chartStatus models.ChartStatus, isOverride, isAppMetricsEnabled bool, namespace string, IsBasicViewLocked bool, CurrentViewEditor models.ChartsViewEditorType, tx *pg.Tx) (*chartConfig.EnvConfigOverride, error)
 	GetEnvironmentProperties(appId, environmentId int, chartRefId int) (environmentPropertiesResponse *bean.EnvironmentPropertiesResponse, err error)
@@ -79,10 +75,7 @@
 	deploymentTemplateHistoryService history.DeploymentTemplateHistoryService
 	scopedVariableManager            variables.ScopedVariableManager
 	lockedConfigService              lockConfiguration.LockConfigurationService
-<<<<<<< HEAD
-=======
 	chartService                     chartService.ChartService
->>>>>>> b6fb2439
 }
 
 func NewPropertiesConfigServiceImpl(logger *zap.SugaredLogger,
@@ -98,10 +91,7 @@
 	deploymentTemplateHistoryService history.DeploymentTemplateHistoryService,
 	scopedVariableManager variables.ScopedVariableManager,
 	lockedConfigService lockConfiguration.LockConfigurationService,
-<<<<<<< HEAD
-=======
 	chartService chartService.ChartService,
->>>>>>> b6fb2439
 ) *PropertiesConfigServiceImpl {
 	return &PropertiesConfigServiceImpl{
 		logger:                           logger,
@@ -117,10 +107,7 @@
 		deploymentTemplateHistoryService: deploymentTemplateHistoryService,
 		scopedVariableManager:            scopedVariableManager,
 		lockedConfigService:              lockedConfigService,
-<<<<<<< HEAD
-=======
 		chartService:                     chartService,
->>>>>>> b6fb2439
 	}
 
 }
@@ -256,8 +243,6 @@
 			return nil, err
 		}
 		environmentProperties.EnvOverrideValues = eligible
-<<<<<<< HEAD
-=======
 		// validation of deployment template validate
 		chartRefId := environmentProperties.ChartRefId
 		//VARIABLE_RESOLVE
@@ -270,7 +255,6 @@
 		if !validate {
 			return nil, err2
 		}
->>>>>>> b6fb2439
 	}
 	lockConfigErrorResponse, err := impl.lockedConfigService.HandleLockConfiguration(string(environmentProperties.EnvOverrideValues), chart.GlobalOverride, int(environmentProperties.UserId))
 	if err != nil {
@@ -346,11 +330,7 @@
 	}, nil
 }
 
-<<<<<<< HEAD
-func (impl PropertiesConfigServiceImpl) UpdateEnvironmentProperties(appId int, propertiesRequest *bean.EnvironmentProperties, userId int32) (*bean.EnvironmentUpdateResponse, error) {
-=======
 func (impl PropertiesConfigServiceImpl) UpdateEnvironmentProperties(appId int, envId int, propertiesRequest *bean.EnvironmentProperties, userId int32) (*bean.EnvironmentUpdateResponse, error) {
->>>>>>> b6fb2439
 	//check if exists
 	oldEnvOverride, err := impl.envConfigRepo.Get(propertiesRequest.Id)
 	if err != nil {
@@ -401,8 +381,6 @@
 			return nil, err
 		}
 		overrideByte = eligible
-<<<<<<< HEAD
-=======
 		propertiesRequest.EnvOverrideValues.UnmarshalJSON(eligible)
 		// validation of deployment template validate
 		chartRefId := propertiesRequest.ChartRefId
@@ -416,7 +394,6 @@
 		if !validate {
 			return nil, err2
 		}
->>>>>>> b6fb2439
 	}
 
 	// Handle Lock Configuration
