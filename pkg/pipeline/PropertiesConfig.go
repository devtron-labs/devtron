--- conflicted
+++ resolved
@@ -747,15 +747,7 @@
 		impl.logger.Errorw("error in creating entry for env deployment template history", "err", err, "envOverride", currentChart)
 		return nil, err
 	}
-<<<<<<< HEAD
-	//VARIABLE_MAPPING_UPDATE - not needed?
-	//err = impl.extractAndMapVariables(override.EnvOverrideValues, override.Id, repository5.EntityTypeDeploymentTemplateEnvLevel, override.CreatedBy)
-	//if err != nil {
-	//	return nil, err
-	//}
-=======
 	//VARIABLE_MAPPING_UPDATE - not needed
->>>>>>> f82a8ead
 
 	return appMetricRequest, err
 }
