package bean

import (
	blob_storage "github.com/devtron-labs/common-lib/blob-storage"
	"github.com/devtron-labs/devtron/api/bean"
	v1 "k8s.io/api/core/v1"
	v12 "k8s.io/apimachinery/pkg/apis/meta/v1"
	"k8s.io/client-go/rest"
)

type WorkflowTemplate struct {
	WorkflowId       int
	WorkflowRunnerId int
	v1.PodSpec
	ConfigMaps             []bean.ConfigSecretMap
	Secrets                []bean.ConfigSecretMap
	TTLValue               *int32
	WorkflowRequestJson    string
	WorkflowNamePrefix     string
	WfControllerInstanceID string
	ClusterConfig          *rest.Config
	Namespace              string
	ArchiveLogs            bool
	BlobStorageConfigured  bool
	BlobStorageS3Config    *blob_storage.BlobStorageS3Config
	CloudProvider          blob_storage.BlobStorageType
	AzureBlobConfig        *blob_storage.AzureBlobConfig
	GcpBlobConfig          *blob_storage.GcpBlobConfig
	CloudStorageKey        string
	TerminationGracePeriod int
	PrePostDeploySteps     []*StepObject
	RefPlugins             []*RefPluginObject
<<<<<<< HEAD
=======
	TerminationGracePeriod int
>>>>>>> 472888ae
	WorkflowType           string
}

const (
<<<<<<< HEAD
	CI_WORKFLOW_NAME           = "ci"
	CI_WORKFLOW_WITH_STAGES    = "ci-stages-with-env"
	CiStage                    = "CI"
	CdStage                    = "CD"
	CD_WORKFLOW_NAME           = "cd"
	CD_WORKFLOW_WITH_STAGES    = "cd-stages-with-env"
	HELM_JOB_REF_TEMPLATE_NAME = "helm-job-template"
	JOB_CHART_API_VERSION      = "v2"
	JOB_CHART_NAME             = "helm-job"
	JOB_CHART_VERSION          = "0.1.0"
=======
	CI_WORKFLOW_NAME        = "ci"
	CI_WORKFLOW_WITH_STAGES = "ci-stages-with-env"
	CiStage                 = "CI"
	CdStage                 = "CD"
	CD_WORKFLOW_NAME        = "cd"
	CD_WORKFLOW_WITH_STAGES = "cd-stages-with-env"
>>>>>>> 472888ae
)

func (workflowTemplate *WorkflowTemplate) GetEntrypoint() string {
	switch workflowTemplate.WorkflowType {
	case CI_WORKFLOW_NAME:
		return CI_WORKFLOW_WITH_STAGES
	case CD_WORKFLOW_NAME:
		return CD_WORKFLOW_WITH_STAGES
	default:
		return ""
	}
}

func (workflowTemplate *WorkflowTemplate) CreateObjectMetadata() *v12.ObjectMeta {

	switch workflowTemplate.WorkflowType {
	case CI_WORKFLOW_NAME:
		return &v12.ObjectMeta{
			GenerateName: workflowTemplate.WorkflowNamePrefix + "-",
			Labels:       map[string]string{"devtron.ai/workflow-purpose": "ci"},
		}
	case CD_WORKFLOW_NAME:
		return &v12.ObjectMeta{
			GenerateName: workflowTemplate.WorkflowNamePrefix + "-",
			Annotations:  map[string]string{"workflows.argoproj.io/controller-instanceid": workflowTemplate.WfControllerInstanceID},
			Labels:       map[string]string{"devtron.ai/workflow-purpose": "cd"},
		}
	default:
		return nil
	}
<<<<<<< HEAD
}

type JobManifestTemplate struct {
	NameSpace               string                 `json:"Namespace"`
	Container               v1.Container           `json:"Container"`
	ConfigMaps              []bean.ConfigSecretMap `json:"ConfigMaps"`
	ConfigSecrets           []bean.ConfigSecretMap `json:"ConfigSecrets"`
	Volumes                 []v1.Volume            `json:"Volumes"`
	Toleration              []v1.Toleration        `json:"Toleration"`
	Affinity                v1.Affinity            `json:"Affinity"`
	NodeSelector            map[string]string      `json:"NodeSelector"`
	ActiveDeadlineSeconds   *int64                 `json:"ActiveDeadlineSeconds"`
	TTLSecondsAfterFinished *int32                 `json:"TTLSecondsAfterFinished"`
=======
>>>>>>> 472888ae
}<|MERGE_RESOLUTION|>--- conflicted
+++ resolved
@@ -27,18 +27,13 @@
 	AzureBlobConfig        *blob_storage.AzureBlobConfig
 	GcpBlobConfig          *blob_storage.GcpBlobConfig
 	CloudStorageKey        string
-	TerminationGracePeriod int
 	PrePostDeploySteps     []*StepObject
 	RefPlugins             []*RefPluginObject
-<<<<<<< HEAD
-=======
 	TerminationGracePeriod int
->>>>>>> 472888ae
 	WorkflowType           string
 }
 
 const (
-<<<<<<< HEAD
 	CI_WORKFLOW_NAME           = "ci"
 	CI_WORKFLOW_WITH_STAGES    = "ci-stages-with-env"
 	CiStage                    = "CI"
@@ -49,14 +44,6 @@
 	JOB_CHART_API_VERSION      = "v2"
 	JOB_CHART_NAME             = "helm-job"
 	JOB_CHART_VERSION          = "0.1.0"
-=======
-	CI_WORKFLOW_NAME        = "ci"
-	CI_WORKFLOW_WITH_STAGES = "ci-stages-with-env"
-	CiStage                 = "CI"
-	CdStage                 = "CD"
-	CD_WORKFLOW_NAME        = "cd"
-	CD_WORKFLOW_WITH_STAGES = "cd-stages-with-env"
->>>>>>> 472888ae
 )
 
 func (workflowTemplate *WorkflowTemplate) GetEntrypoint() string {
@@ -87,7 +74,6 @@
 	default:
 		return nil
 	}
-<<<<<<< HEAD
 }
 
 type JobManifestTemplate struct {
@@ -101,6 +87,4 @@
 	NodeSelector            map[string]string      `json:"NodeSelector"`
 	ActiveDeadlineSeconds   *int64                 `json:"ActiveDeadlineSeconds"`
 	TTLSecondsAfterFinished *int32                 `json:"TTLSecondsAfterFinished"`
-=======
->>>>>>> 472888ae
 }