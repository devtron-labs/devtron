--- conflicted
+++ resolved
@@ -20,13 +20,10 @@
 	ClusterConfig          *rest.Config
 	Namespace              string
 	ArchiveLogs            bool
-<<<<<<< HEAD
-=======
 	BlobStorageConfigured  bool
 	BlobStorageS3Config    *blob_storage.BlobStorageS3Config
 	CloudProvider          blob_storage.BlobStorageType
 	AzureBlobConfig        *blob_storage.AzureBlobConfig
 	GcpBlobConfig          *blob_storage.GcpBlobConfig
 	CloudStorageKey        string
->>>>>>> 26c304ff
 }