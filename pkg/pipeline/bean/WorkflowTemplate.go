--- conflicted
+++ resolved
@@ -26,8 +26,9 @@
 	AzureBlobConfig        *blob_storage.AzureBlobConfig
 	GcpBlobConfig          *blob_storage.GcpBlobConfig
 	CloudStorageKey        string
-<<<<<<< HEAD
 	TerminationGracePeriod int
+	PrePostDeploySteps     []*StepObject
+	RefPlugins             []*RefPluginObject
 }
 
 type JobManifestTemplate struct {
@@ -41,8 +42,4 @@
 	NodeSelector            map[string]string      `json:"NodeSelector"`
 	ActiveDeadlineSeconds   *int64                 `json:"ActiveDeadlineSeconds"`
 	TTLSecondsAfterFinished *int32                 `json:"TTLSecondsAfterFinished"`
-=======
-	PrePostDeploySteps     []*StepObject
-	RefPlugins             []*RefPluginObject
->>>>>>> 95fca63e
 }