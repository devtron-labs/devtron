package bean

import (
	blob_storage "github.com/devtron-labs/common-lib/blob-storage"
	"github.com/devtron-labs/devtron/api/bean"
	v1 "k8s.io/api/core/v1"
	v12 "k8s.io/apimachinery/pkg/apis/meta/v1"
	"k8s.io/client-go/rest"
)

type WorkflowTemplate struct {
	WorkflowId       int
	WorkflowRunnerId int
	v1.PodSpec
	ConfigMaps             []bean.ConfigSecretMap
	Secrets                []bean.ConfigSecretMap
	TTLValue               *int32
	WorkflowRequestJson    string
	WorkflowNamePrefix     string
	WfControllerInstanceID string
	ClusterConfig          *rest.Config
	Namespace              string
	ArchiveLogs            bool
	BlobStorageConfigured  bool
	BlobStorageS3Config    *blob_storage.BlobStorageS3Config
	CloudProvider          blob_storage.BlobStorageType
	AzureBlobConfig        *blob_storage.AzureBlobConfig
	GcpBlobConfig          *blob_storage.GcpBlobConfig
	CloudStorageKey        string
	PrePostDeploySteps     []*StepObject
	RefPlugins             []*RefPluginObject
	TerminationGracePeriod int
	WorkflowType           string
}

const (
<<<<<<< HEAD
	CI_WORKFLOW_NAME           = "ci"
	CI_WORKFLOW_WITH_STAGES    = "ci-stages-with-env"
	CiStage                    = "CI"
	CdStage                    = "CD"
	CD_WORKFLOW_NAME           = "cd"
	CD_WORKFLOW_WITH_STAGES    = "cd-stages-with-env"
	HELM_JOB_REF_TEMPLATE_NAME = "helm-job-template"
	JOB_CHART_API_VERSION      = "v2"
	JOB_CHART_NAME             = "helm-job"
	JOB_CHART_VERSION          = "0.1.0"
=======
	CI_WORKFLOW_NAME        = "ci"
	CI_WORKFLOW_WITH_STAGES = "ci-stages-with-env"
	CiStage                 = "CI"
	JobStage                = "JOB"
	CdStage                 = "CD"
	CD_WORKFLOW_NAME        = "cd"
	CD_WORKFLOW_WITH_STAGES = "cd-stages-with-env"
>>>>>>> dc0cf7d0
)

func (workflowTemplate *WorkflowTemplate) GetEntrypoint() string {
	switch workflowTemplate.WorkflowType {
	case CI_WORKFLOW_NAME:
		return CI_WORKFLOW_WITH_STAGES
	case CD_WORKFLOW_NAME:
		return CD_WORKFLOW_WITH_STAGES
	default:
		return ""
	}
}

func (workflowTemplate *WorkflowTemplate) CreateObjectMetadata() *v12.ObjectMeta {

	switch workflowTemplate.WorkflowType {
	case CI_WORKFLOW_NAME:
		return &v12.ObjectMeta{
			GenerateName: workflowTemplate.WorkflowNamePrefix + "-",
			Labels:       map[string]string{"devtron.ai/workflow-purpose": "ci"},
		}
	case CD_WORKFLOW_NAME:
		return &v12.ObjectMeta{
			GenerateName: workflowTemplate.WorkflowNamePrefix + "-",
			Annotations:  map[string]string{"workflows.argoproj.io/controller-instanceid": workflowTemplate.WfControllerInstanceID},
			Labels:       map[string]string{"devtron.ai/workflow-purpose": "cd"},
		}
	default:
		return nil
	}
}

type JobManifestTemplate struct {
	NameSpace               string                 `json:"Namespace"`
	Container               v1.Container           `json:"Container"`
	ConfigMaps              []bean.ConfigSecretMap `json:"ConfigMaps"`
	ConfigSecrets           []bean.ConfigSecretMap `json:"ConfigSecrets"`
	Volumes                 []v1.Volume            `json:"Volumes"`
	Toleration              []v1.Toleration        `json:"Toleration"`
	Affinity                v1.Affinity            `json:"Affinity"`
	NodeSelector            map[string]string      `json:"NodeSelector"`
	ActiveDeadlineSeconds   *int64                 `json:"ActiveDeadlineSeconds"`
	TTLSecondsAfterFinished *int32                 `json:"TTLSecondsAfterFinished"`
}<|MERGE_RESOLUTION|>--- conflicted
+++ resolved
@@ -34,10 +34,10 @@
 }
 
 const (
-<<<<<<< HEAD
 	CI_WORKFLOW_NAME           = "ci"
 	CI_WORKFLOW_WITH_STAGES    = "ci-stages-with-env"
 	CiStage                    = "CI"
+	JobStage                = "JOB"
 	CdStage                    = "CD"
 	CD_WORKFLOW_NAME           = "cd"
 	CD_WORKFLOW_WITH_STAGES    = "cd-stages-with-env"
@@ -45,15 +45,6 @@
 	JOB_CHART_API_VERSION      = "v2"
 	JOB_CHART_NAME             = "helm-job"
 	JOB_CHART_VERSION          = "0.1.0"
-=======
-	CI_WORKFLOW_NAME        = "ci"
-	CI_WORKFLOW_WITH_STAGES = "ci-stages-with-env"
-	CiStage                 = "CI"
-	JobStage                = "JOB"
-	CdStage                 = "CD"
-	CD_WORKFLOW_NAME        = "cd"
-	CD_WORKFLOW_WITH_STAGES = "cd-stages-with-env"
->>>>>>> dc0cf7d0
 )
 
 func (workflowTemplate *WorkflowTemplate) GetEntrypoint() string {
