package bean

import (
	blob_storage "github.com/devtron-labs/common-lib/blob-storage"
	"github.com/devtron-labs/devtron/api/bean"
	v1 "k8s.io/api/core/v1"
	v12 "k8s.io/apimachinery/pkg/apis/meta/v1"
	"k8s.io/client-go/rest"
)

type WorkflowTemplate struct {
	WorkflowId       int
	WorkflowRunnerId int
	v1.PodSpec
	ConfigMaps             []bean.ConfigSecretMap
	Secrets                []bean.ConfigSecretMap
	TTLValue               *int32
	WorkflowRequestJson    string
	WorkflowNamePrefix     string
	WfControllerInstanceID string
	ClusterConfig          *rest.Config
	Namespace              string
	ArchiveLogs            bool
	BlobStorageConfigured  bool
	BlobStorageS3Config    *blob_storage.BlobStorageS3Config
	CloudProvider          blob_storage.BlobStorageType
	AzureBlobConfig        *blob_storage.AzureBlobConfig
	GcpBlobConfig          *blob_storage.GcpBlobConfig
	CloudStorageKey        string
	TerminationGracePeriod int
	PrePostDeploySteps     []*StepObject
	RefPlugins             []*RefPluginObject
<<<<<<< HEAD
}

type JobManifestTemplate struct {
	NameSpace               string                 `json:"Namespace"`
	Container               v1.Container           `json:"Container"`
	ConfigMaps              []bean.ConfigSecretMap `json:"ConfigMaps"`
	ConfigSecrets           []bean.ConfigSecretMap `json:"ConfigSecrets"`
	Volumes                 []v1.Volume            `json:"Volumes"`
	Toleration              []v1.Toleration        `json:"Toleration"`
	Affinity                v1.Affinity            `json:"Affinity"`
	NodeSelector            map[string]string      `json:"NodeSelector"`
	ActiveDeadlineSeconds   *int64                 `json:"ActiveDeadlineSeconds"`
	TTLSecondsAfterFinished *int32                 `json:"TTLSecondsAfterFinished"`
=======
	TerminationGracePeriod int
	WorkflowType           string
}

const (
	CI_WORKFLOW_NAME        = "ci"
	CI_WORKFLOW_WITH_STAGES = "ci-stages-with-env"
	CiStage                 = "CI"
	CdStage                 = "CD"
	CD_WORKFLOW_NAME        = "cd"
	CD_WORKFLOW_WITH_STAGES = "cd-stages-with-env"
)

func (workflowTemplate *WorkflowTemplate) GetEntrypoint() string {
	switch workflowTemplate.WorkflowType {
	case CI_WORKFLOW_NAME:
		return CI_WORKFLOW_WITH_STAGES
	case CD_WORKFLOW_NAME:
		return CD_WORKFLOW_WITH_STAGES
	default:
		return ""
	}
}

func (workflowTemplate *WorkflowTemplate) CreateObjectMetadata() *v12.ObjectMeta {

	switch workflowTemplate.WorkflowType {
	case CI_WORKFLOW_NAME:
		return &v12.ObjectMeta{
			GenerateName: workflowTemplate.WorkflowNamePrefix + "-",
			Labels:       map[string]string{"devtron.ai/workflow-purpose": "ci"},
		}
	case CD_WORKFLOW_NAME:
		return &v12.ObjectMeta{
			GenerateName: workflowTemplate.WorkflowNamePrefix + "-",
			Annotations:  map[string]string{"workflows.argoproj.io/controller-instanceid": workflowTemplate.WfControllerInstanceID},
			Labels:       map[string]string{"devtron.ai/workflow-purpose": "cd"},
		}
	default:
		return nil
	}
>>>>>>> b0b3f893
}<|MERGE_RESOLUTION|>--- conflicted
+++ resolved
@@ -30,32 +30,20 @@
 	TerminationGracePeriod int
 	PrePostDeploySteps     []*StepObject
 	RefPlugins             []*RefPluginObject
-<<<<<<< HEAD
-}
-
-type JobManifestTemplate struct {
-	NameSpace               string                 `json:"Namespace"`
-	Container               v1.Container           `json:"Container"`
-	ConfigMaps              []bean.ConfigSecretMap `json:"ConfigMaps"`
-	ConfigSecrets           []bean.ConfigSecretMap `json:"ConfigSecrets"`
-	Volumes                 []v1.Volume            `json:"Volumes"`
-	Toleration              []v1.Toleration        `json:"Toleration"`
-	Affinity                v1.Affinity            `json:"Affinity"`
-	NodeSelector            map[string]string      `json:"NodeSelector"`
-	ActiveDeadlineSeconds   *int64                 `json:"ActiveDeadlineSeconds"`
-	TTLSecondsAfterFinished *int32                 `json:"TTLSecondsAfterFinished"`
-=======
-	TerminationGracePeriod int
 	WorkflowType           string
 }
 
 const (
-	CI_WORKFLOW_NAME        = "ci"
-	CI_WORKFLOW_WITH_STAGES = "ci-stages-with-env"
-	CiStage                 = "CI"
-	CdStage                 = "CD"
-	CD_WORKFLOW_NAME        = "cd"
-	CD_WORKFLOW_WITH_STAGES = "cd-stages-with-env"
+	CI_WORKFLOW_NAME           = "ci"
+	CI_WORKFLOW_WITH_STAGES    = "ci-stages-with-env"
+	CiStage                    = "CI"
+	CdStage                    = "CD"
+	CD_WORKFLOW_NAME           = "cd"
+	CD_WORKFLOW_WITH_STAGES    = "cd-stages-with-env"
+	HELM_JOB_REF_TEMPLATE_NAME = "helm-job-template"
+	JOB_CHART_API_VERSION      = "v2"
+	JOB_CHART_NAME             = "helm-job"
+	JOB_CHART_VERSION          = "0.1.0"
 )
 
 func (workflowTemplate *WorkflowTemplate) GetEntrypoint() string {
@@ -86,5 +74,17 @@
 	default:
 		return nil
 	}
->>>>>>> b0b3f893
+}
+
+type JobManifestTemplate struct {
+	NameSpace               string                 `json:"Namespace"`
+	Container               v1.Container           `json:"Container"`
+	ConfigMaps              []bean.ConfigSecretMap `json:"ConfigMaps"`
+	ConfigSecrets           []bean.ConfigSecretMap `json:"ConfigSecrets"`
+	Volumes                 []v1.Volume            `json:"Volumes"`
+	Toleration              []v1.Toleration        `json:"Toleration"`
+	Affinity                v1.Affinity            `json:"Affinity"`
+	NodeSelector            map[string]string      `json:"NodeSelector"`
+	ActiveDeadlineSeconds   *int64                 `json:"ActiveDeadlineSeconds"`
+	TTLSecondsAfterFinished *int32                 `json:"TTLSecondsAfterFinished"`
 }