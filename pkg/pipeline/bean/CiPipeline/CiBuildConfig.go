package CiPipeline

type CiBuildType string

const (
	SELF_DOCKERFILE_BUILD_TYPE    CiBuildType = "self-dockerfile-build"
	MANAGED_DOCKERFILE_BUILD_TYPE CiBuildType = "managed-dockerfile-build"
	SKIP_BUILD_TYPE               CiBuildType = "skip-build"
	BUILDPACK_BUILD_TYPE          CiBuildType = "buildpack-build"
)
const Main = "main"
const UniquePlaceHolderForAppName = "$etron"

const PIPELINE_NAME_ALREADY_EXISTS_ERROR = "pipeline name already exist"
const PIPELINE_TYPE_IS_NOT_VALID = "PipelineType is not valid"

<<<<<<< HEAD
=======
type PipelineType string

const (
	CI_BUILD PipelineType = "CI_BUILD"
	LINKED   PipelineType = "LINKED"
	// CI_EXTERNAL field is been sent from the dashboard in CreateLinkedCI request and directly gets saved to Database without any validations
	CI_EXTERNAL PipelineType = "CI_EXTERNAL" // Deprecated Enum: TODO fix the PipelineTypes in code and database
	EXTERNAL    PipelineType = "EXTERNAL"
	CI_JOB      PipelineType = "CI_JOB"
	LINKED_CD   PipelineType = "LINKED_CD"
	NORMAL_JOB  PipelineType = "NORMAL_JOB"
)

>>>>>>> b4c9962c
type CiBuildConfigBean struct {
	Id                        int                `json:"id"`
	GitMaterialId             int                `json:"gitMaterialId,omitempty" validate:"required"`
	BuildContextGitMaterialId int                `json:"buildContextGitMaterialId,omitempty" validate:"required"`
	UseRootBuildContext       bool               `json:"useRootBuildContext"`
	CiBuildType               CiBuildType        `json:"ciBuildType"`
	DockerBuildConfig         *DockerBuildConfig `json:"dockerBuildConfig,omitempty"`
	BuildPackConfig           *BuildPackConfig   `json:"buildPackConfig"`
	PipelineType              string             `json:"pipelineType"`
}

type DockerBuildConfig struct {
	DockerfilePath         string              `json:"dockerfileRelativePath,omitempty"`
	DockerfileContent      string              `json:"dockerfileContent"`
	Args                   map[string]string   `json:"args,omitempty"`
	TargetPlatform         string              `json:"targetPlatform,omitempty"`
	Language               string              `json:"language,omitempty"`
	LanguageFramework      string              `json:"languageFramework,omitempty"`
	DockerBuildOptions     map[string]string   `json:"dockerBuildOptions,omitempty"`
	BuildContext           string              `json:"buildContext,omitempty"`
	UseBuildx              bool                `json:"useBuildx"`
	BuildxProvenanceMode   string              `json:"buildxProvenanceMode"`
	BuildxK8sDriverOptions []map[string]string `json:"buildxK8SDriverOptions,omitempty"`
}

type BuildPackConfig struct {
	BuilderId       string            `json:"builderId"`
	Language        string            `json:"language"`
	LanguageVersion string            `json:"languageVersion"`
	BuildPacks      []string          `json:"buildPacks"`
	Args            map[string]string `json:"args"`
	ProjectPath     string            `json:"projectPath,omitempty"`
}

func (pType PipelineType) IsValidPipelineType() bool {
	switch pType {
	case CI_BUILD, LINKED, EXTERNAL, CI_JOB, LINKED_CD:
		return true
	default:
		return false
	}
}<|MERGE_RESOLUTION|>--- conflicted
+++ resolved
@@ -14,22 +14,6 @@
 const PIPELINE_NAME_ALREADY_EXISTS_ERROR = "pipeline name already exist"
 const PIPELINE_TYPE_IS_NOT_VALID = "PipelineType is not valid"
 
-<<<<<<< HEAD
-=======
-type PipelineType string
-
-const (
-	CI_BUILD PipelineType = "CI_BUILD"
-	LINKED   PipelineType = "LINKED"
-	// CI_EXTERNAL field is been sent from the dashboard in CreateLinkedCI request and directly gets saved to Database without any validations
-	CI_EXTERNAL PipelineType = "CI_EXTERNAL" // Deprecated Enum: TODO fix the PipelineTypes in code and database
-	EXTERNAL    PipelineType = "EXTERNAL"
-	CI_JOB      PipelineType = "CI_JOB"
-	LINKED_CD   PipelineType = "LINKED_CD"
-	NORMAL_JOB  PipelineType = "NORMAL_JOB"
-)
-
->>>>>>> b4c9962c
 type CiBuildConfigBean struct {
 	Id                        int                `json:"id"`
 	GitMaterialId             int                `json:"gitMaterialId,omitempty" validate:"required"`
@@ -62,13 +46,4 @@
 	BuildPacks      []string          `json:"buildPacks"`
 	Args            map[string]string `json:"args"`
 	ProjectPath     string            `json:"projectPath,omitempty"`
-}
-
-func (pType PipelineType) IsValidPipelineType() bool {
-	switch pType {
-	case CI_BUILD, LINKED, EXTERNAL, CI_JOB, LINKED_CD:
-		return true
-	default:
-		return false
-	}
 }