--- conflicted
+++ resolved
@@ -2243,7 +2243,23 @@
 
 }
 
-<<<<<<< HEAD
+func (impl *PipelineStageServiceImpl) IsScanPluginConfiguredAtPipelineStage(pipelineId int, pipelineStage repository.PipelineStageType, pluginName string) (bool, error) {
+	plugin, err := impl.globalPluginRepository.GetPluginByName(pluginName)
+	if err != nil {
+		impl.logger.Errorw("error in getting image scanning plugin, Vulnerability Scanning", "pipelineId", pipelineId, "pipelineStage", pipelineStage, "err", err)
+		return false, err
+	}
+	if len(plugin) == 0 {
+		return false, nil
+	}
+	isScanPluginConfigured, err := impl.pipelineStageRepository.CheckIfPluginExistsInPipelineStage(pipelineId, pipelineStage, plugin[0].Id)
+	if err != nil {
+		impl.logger.Errorw("error in getting ci pipeline plugin", "err", err, "pipelineId", pipelineId, "pluginId", plugin[0].Id)
+		return false, err
+	}
+	return isScanPluginConfigured, nil
+}
+
 // validateStepVariables validates the step variable
 // It validates the following:
 //   - variable.InternalBool is false, then it's an internal variable (not exposed in UI) and no validation is required
@@ -2309,21 +2325,4 @@
 		}
 	}
 	return nil
-=======
-func (impl *PipelineStageServiceImpl) IsScanPluginConfiguredAtPipelineStage(pipelineId int, pipelineStage repository.PipelineStageType, pluginName string) (bool, error) {
-	plugin, err := impl.globalPluginRepository.GetPluginByName(pluginName)
-	if err != nil {
-		impl.logger.Errorw("error in getting image scanning plugin, Vulnerability Scanning", "pipelineId", pipelineId, "pipelineStage", pipelineStage, "err", err)
-		return false, err
-	}
-	if len(plugin) == 0 {
-		return false, nil
-	}
-	isScanPluginConfigured, err := impl.pipelineStageRepository.CheckIfPluginExistsInPipelineStage(pipelineId, pipelineStage, plugin[0].Id)
-	if err != nil {
-		impl.logger.Errorw("error in getting ci pipeline plugin", "err", err, "pipelineId", pipelineId, "pluginId", plugin[0].Id)
-		return false, err
-	}
-	return isScanPluginConfigured, nil
->>>>>>> 55b424ea
 }