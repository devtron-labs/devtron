--- conflicted
+++ resolved
@@ -1685,16 +1685,11 @@
 			return nil, err
 		}
 	}
-<<<<<<< HEAD
 	unresolvedResponse := &bean.PrePostAndRefPluginStepsResponse{RefPluginData: refPluginsData}
 
-	if stageType == ciEvent {
+	if stageType == bean.CiStage {
 		unresolvedResponse.PreStageSteps = preCiSteps
 		unresolvedResponse.PostStageSteps = postCiSteps
-=======
-	if stageType == bean.CiStage {
-		return preCiSteps, postCiSteps, refPluginsData, nil
->>>>>>> 472888ae
 	} else {
 		unresolvedResponse.PreStageSteps = preCdSteps
 		unresolvedResponse.PostStageSteps = postCdSteps
