--- conflicted
+++ resolved
@@ -28,15 +28,9 @@
 	CRED_ACCESS_KEY              = "accessKey"
 	CRED_SECRET_KEY              = "secretKey"
 	S3_ENDPOINT_URL              = "s3.amazonaws.com"
-<<<<<<< HEAD
 	WORKFLOW_GENERATE_NAME_REGEX = "%s-"
 	DEVTRON_WORKFLOW_LABEL_KEY   = "devtron.ai/workflow-purpose"
 	DEVTRON_WORKFLOW_LABEL_VALUE = "cd"
-=======
-	DEVTRON_WORKFLOW_LABEL_KEY   = "devtron.ai/workflow-purpose"
-	DEVTRON_WORKFLOW_LABEL_VALUE = "cd"
-	WORKFLOW_GENERATE_NAME_REGEX = "%s-"
->>>>>>> 24edc2aa
 	RESOURCE_CREATE_ACTION       = "create"
 )
 
@@ -75,15 +69,9 @@
 	err = util.TerminateWorkflow(context.Background(), wfClient, workflowName)
 	return err
 }
-<<<<<<< HEAD
 
 func (impl *ArgoWorkflowExecutorImpl) ExecuteWorkflow(workflowTemplate bean.WorkflowTemplate) (*unstructured.UnstructuredList, error) {
 
-=======
-
-func (impl *ArgoWorkflowExecutorImpl) ExecuteWorkflow(workflowTemplate bean.WorkflowTemplate) (*unstructured.UnstructuredList, error) {
-
->>>>>>> 24edc2aa
 	entryPoint := workflowTemplate.WorkflowType
 	// get cm and cs argo step templates
 	templates, err := impl.getArgoTemplates(workflowTemplate.ConfigMaps, workflowTemplate.Secrets, workflowTemplate.WorkflowType == bean.CI_WORKFLOW_NAME)
@@ -92,10 +80,6 @@
 		return nil, err
 	}
 	if len(templates) > 0 {
-<<<<<<< HEAD
-		//TODO KB: put this logic inside WFTemplate.getEntrypoint
-=======
->>>>>>> 24edc2aa
 		entryPoint = workflowTemplate.GetEntrypoint()
 	}
 
@@ -110,10 +94,6 @@
 	impl.updateBlobStorageConfig(workflowTemplate, &ciCdTemplate)
 	templates = append(templates, ciCdTemplate)
 
-<<<<<<< HEAD
-	//TODO KB: use func wfTemplate.createObjectMetadata
-=======
->>>>>>> 24edc2aa
 	objectMeta := workflowTemplate.CreateObjectMetadata()
 
 	var (
