/*
 * Copyright (c) 2020 Devtron Labs
 *
 * Licensed under the Apache License, Version 2.0 (the "License");
 * you may not use this file except in compliance with the License.
 * You may obtain a copy of the License at
 *
 *    http://www.apache.org/licenses/LICENSE-2.0
 *
 * Unless required by applicable law or agreed to in writing, software
 * distributed under the License is distributed on an "AS IS" BASIS,
 * WITHOUT WARRANTIES OR CONDITIONS OF ANY KIND, either express or implied.
 * See the License for the specific language governing permissions and
 * limitations under the License.
 *
 */

package pipeline

import (
	"bytes"
	"encoding/base64"
	"encoding/json"
	"fmt"
	"github.com/argoproj/argo-workflows/v3/pkg/apis/workflow/v1alpha1"
	"github.com/aws/aws-sdk-go-v2/service/ecr/types"
	"github.com/devtron-labs/devtron/client/events"
	"github.com/devtron-labs/devtron/internal/sql/repository"
	"github.com/devtron-labs/devtron/internal/sql/repository/pipelineConfig"
	util2 "github.com/devtron-labs/devtron/internal/util"
	"github.com/devtron-labs/devtron/pkg/app"
<<<<<<< HEAD
	"github.com/devtron-labs/devtron/pkg/pipeline/bean"
	repository2 "github.com/devtron-labs/devtron/pkg/pipeline/repository"
	repository3 "github.com/devtron-labs/devtron/pkg/plugin/repository"
=======
	types2 "github.com/devtron-labs/devtron/pkg/pipeline/types"
>>>>>>> fa2e0dba
	"github.com/devtron-labs/devtron/pkg/sql"
	"github.com/devtron-labs/devtron/util/event"
	"github.com/go-pg/pg"
	"go.uber.org/zap"
	"strconv"
	"strings"
	"sync"
	"time"
)

type CiArtifactWebhookRequest struct {
	Image              string          `json:"image"`
	ImageDigest        string          `json:"imageDigest"`
	MaterialInfo       json.RawMessage `json:"materialInfo"`
	DataSource         string          `json:"dataSource"`
	PipelineName       string          `json:"pipelineName"`
	WorkflowId         *int            `json:"workflowId"`
	UserId             int32           `json:"userId"`
	IsArtifactUploaded bool            `json:"isArtifactUploaded"`
	FailureReason      string          `json:"failureReason"`
}

type WebhookService interface {
	AuthenticateExternalCiWebhook(apiKey string) (int, error)
	HandleCiSuccessEvent(ciPipelineId int, request *CiArtifactWebhookRequest, imagePushedAt *time.Time) (id int, err error)
	HandleExternalCiWebhook(externalCiId int, request *CiArtifactWebhookRequest, auth func(token string, projectObject string, envObject string) bool) (id int, err error)
	HandleCiStepFailedEvent(ciPipelineId int, request *CiArtifactWebhookRequest) (err error)
	HandleMultipleImagesFromEvent(imageDetails []types.ImageDetail, ciWorkflowId int) (map[string]*pipelineConfig.CiWorkflow, error)
}

type WebhookServiceImpl struct {
<<<<<<< HEAD
	ciArtifactRepository    repository.CiArtifactRepository
	ciConfig                *CiConfig
	logger                  *zap.SugaredLogger
	ciPipelineRepository    pipelineConfig.CiPipelineRepository
	ciWorkflowRepository    pipelineConfig.CiWorkflowRepository
	appService              app.AppService
	eventClient             client.EventClient
	eventFactory            client.EventFactory
	workflowDagExecutor     WorkflowDagExecutor
	ciHandler               CiHandler
	pipelineStageRepository repository2.PipelineStageRepository
	globalPluginRepository  repository3.GlobalPluginRepository
	customTagService        CustomTagService
=======
	ciArtifactRepository repository.CiArtifactRepository
	ciConfig             *types2.CiConfig
	logger               *zap.SugaredLogger
	ciPipelineRepository pipelineConfig.CiPipelineRepository
	ciWorkflowRepository pipelineConfig.CiWorkflowRepository
	appService           app.AppService
	eventClient          client.EventClient
	eventFactory         client.EventFactory
	workflowDagExecutor  WorkflowDagExecutor
	ciHandler            CiHandler
	customTagService     CustomTagService
>>>>>>> fa2e0dba
}

func NewWebhookServiceImpl(
	ciArtifactRepository repository.CiArtifactRepository,
	logger *zap.SugaredLogger,
	ciPipelineRepository pipelineConfig.CiPipelineRepository,
	appService app.AppService, eventClient client.EventClient,
	eventFactory client.EventFactory,
	ciWorkflowRepository pipelineConfig.CiWorkflowRepository,
	workflowDagExecutor WorkflowDagExecutor, ciHandler CiHandler,
	pipelineStageRepository repository2.PipelineStageRepository,
	globalPluginRepository repository3.GlobalPluginRepository,
	customTagService CustomTagService) *WebhookServiceImpl {
	webhookHandler := &WebhookServiceImpl{
		ciArtifactRepository:    ciArtifactRepository,
		logger:                  logger,
		ciPipelineRepository:    ciPipelineRepository,
		appService:              appService,
		eventClient:             eventClient,
		eventFactory:            eventFactory,
		ciWorkflowRepository:    ciWorkflowRepository,
		workflowDagExecutor:     workflowDagExecutor,
		ciHandler:               ciHandler,
		pipelineStageRepository: pipelineStageRepository,
		globalPluginRepository:  globalPluginRepository,
		customTagService:        customTagService,
	}
	config, err := types2.GetCiConfig()
	if err != nil {
		return nil
	}
	webhookHandler.ciConfig = config
	return webhookHandler
}

func (impl WebhookServiceImpl) AuthenticateExternalCiWebhook(apiKey string) (int, error) {
	impl.logger.Debug("external ci webhook auth")
	splitKey := strings.Split(apiKey, ".")

	if len(splitKey) != 2 {
		return 0, fmt.Errorf("invalid key")
	}

	encodedCiPipelineId := splitKey[0]
	sha := splitKey[1]

	ciPipelineId, err := base64.StdEncoding.DecodeString(encodedCiPipelineId)
	if err != nil {
		impl.logger.Errorw("err", "err", err)
		return 0, fmt.Errorf("invalid ci pipeline")
	}
	id, err := strconv.Atoi(string(ciPipelineId))
	if err != nil {
		impl.logger.Errorw("err", "err", err)
		return 0, fmt.Errorf("invalid ci pipeline")
	}
	externalCiPipeline, err := impl.ciPipelineRepository.FindExternalCiByCiPipelineId(id)
	if externalCiPipeline.AccessToken != sha {
		return 0, fmt.Errorf("invalid key, auth failed")
	}
	return id, nil
}

func (impl WebhookServiceImpl) HandleCiStepFailedEvent(ciPipelineId int, request *CiArtifactWebhookRequest) (err error) {

	savedWorkflow, err := impl.ciWorkflowRepository.FindById(*request.WorkflowId)
	if err != nil {
		impl.logger.Errorw("cannot get saved wf", "wf ID: ", *request.WorkflowId, "err", err)
		return err
	}

	pipeline, err := impl.ciPipelineRepository.FindByCiAndAppDetailsById(ciPipelineId)
	if err != nil {
		impl.logger.Errorw("unable to find pipeline", "ID", ciPipelineId, "err", err)
		return err
	}

	go func() {
		err := impl.customTagService.DeactivateImagePathReservation(savedWorkflow.ImagePathReservationId)
		if err != nil {
			impl.logger.Errorw("unable to deactivate impage_path_reservation ", err)
		}
	}()

	go impl.WriteCIStepFailedEvent(pipeline, request, savedWorkflow)
	return nil
}

func (impl WebhookServiceImpl) HandleCiSuccessEvent(ciPipelineId int, request *CiArtifactWebhookRequest, imagePushedAt *time.Time) (id int, err error) {
	impl.logger.Infow("webhook for artifact save", "req", request)
	if request.WorkflowId != nil {
		savedWorkflow, err := impl.ciWorkflowRepository.FindById(*request.WorkflowId)
		if err != nil {
			impl.logger.Errorw("cannot get saved wf", "err", err)
			return 0, err
		}
		savedWorkflow.Status = string(v1alpha1.NodeSucceeded)
		impl.logger.Debugw("updating workflow ", "savedWorkflow", savedWorkflow)
		err = impl.ciWorkflowRepository.UpdateWorkFlow(savedWorkflow)
		if err != nil {
			impl.logger.Errorw("update wf failed for id ", "err", err)
			return 0, err
		}
	}

	pipeline, err := impl.ciPipelineRepository.FindByCiAndAppDetailsById(ciPipelineId)
	if request.PipelineName == "" {
		request.PipelineName = pipeline.Name
	}
	if request.DataSource == "" {
		request.DataSource = "EXTERNAL"
	}
	if err != nil {
		impl.logger.Errorw("unable to find pipeline", "name", request.PipelineName, "err", err)
		return 0, err
	}
	materialJson, err := request.MaterialInfo.MarshalJSON()
	if err != nil {
		impl.logger.Errorw("unable to marshal material metadata", "err", err)
		return 0, err
	}
	dst := new(bytes.Buffer)
	err = json.Compact(dst, materialJson)
	if err != nil {
		return 0, err
	}
	materialJson = dst.Bytes()
	createdOn := time.Now()
	updatedOn := time.Now()
	if !imagePushedAt.IsZero() {
		createdOn = *imagePushedAt
	}
	artifact := &repository.CiArtifact{
		Image:              request.Image,
		ImageDigest:        request.ImageDigest,
		MaterialInfo:       string(materialJson),
		DataSource:         request.DataSource,
		PipelineId:         pipeline.Id,
		WorkflowId:         request.WorkflowId,
		ScanEnabled:        pipeline.ScanEnabled,
		Scanned:            false,
		IsArtifactUploaded: request.IsArtifactUploaded,
		AuditLog:           sql.AuditLog{CreatedBy: request.UserId, UpdatedBy: request.UserId, CreatedOn: createdOn, UpdatedOn: updatedOn},
	}
	plugin, err := impl.globalPluginRepository.GetPluginByName(bean.IMAGE_SCANNING_PLUGIN)
	if err != nil || len(plugin) == 0 {
		impl.logger.Errorw("error in getting image scanning plugin", "err", err)
		return 0, err
	}
	isScanPluginConfigured, err := impl.pipelineStageRepository.CheckPluginExistsInCiPipeline(pipeline.Id, string(repository2.PIPELINE_STAGE_TYPE_POST_CI), plugin[0].Id)
	if err != nil {
		impl.logger.Errorw("error in getting ci pipeline plugin", "err", err)
		return 0, err
	}
	if pipeline.ScanEnabled || isScanPluginConfigured {
		artifact.Scanned = true
		artifact.ScanEnabled = true
	}
	if err = impl.ciArtifactRepository.Save(artifact); err != nil {
		impl.logger.Errorw("error in saving material", "err", err)
		return 0, err
	}

	childrenCi, err := impl.ciPipelineRepository.FindByParentCiPipelineId(ciPipelineId)
	if err != nil && !util2.IsErrNoRows(err) {
		impl.logger.Errorw("error while fetching childern ci ", "err", err)
		return 0, err
	}

	var ciArtifactArr []*repository.CiArtifact
	for _, ci := range childrenCi {
		ciArtifact := &repository.CiArtifact{
			Image:              request.Image,
			ImageDigest:        request.ImageDigest,
			MaterialInfo:       string(materialJson),
			DataSource:         request.DataSource,
			PipelineId:         ci.Id,
			ParentCiArtifact:   artifact.Id,
			ScanEnabled:        ci.ScanEnabled,
			Scanned:            false,
			IsArtifactUploaded: request.IsArtifactUploaded,
			AuditLog:           sql.AuditLog{CreatedBy: request.UserId, UpdatedBy: request.UserId, CreatedOn: time.Now(), UpdatedOn: time.Now()},
		}
		if ci.ScanEnabled {
			ciArtifact.Scanned = true
		}
		ciArtifactArr = append(ciArtifactArr, ciArtifact)
	}

	impl.logger.Debugw("saving ci artifacts", "art", ciArtifactArr)
	if len(ciArtifactArr) > 0 {
		err = impl.ciArtifactRepository.SaveAll(ciArtifactArr)
		if err != nil {
			impl.logger.Errorw("error while saving ci artifacts", "err", err)
			return 0, err
		}
	}
	ciArtifactArr = append(ciArtifactArr, artifact)
	go impl.WriteCISuccessEvent(request, pipeline, artifact)

	isCiManual := true
	if request.UserId == 1 {
		impl.logger.Debugw("Trigger (auto) by system user", "userId", request.UserId)
		isCiManual = false
	} else {
		impl.logger.Debugw("Trigger (manual) by user", "userId", request.UserId)
	}
	async := false

	// execute auto trigger in batch on CI success event
	totalCIArtifactCount := len(ciArtifactArr)
	batchSize := impl.ciConfig.CIAutoTriggerBatchSize
	// handling to avoid infinite loop
	if batchSize <= 0 {
		batchSize = 1
	}
	start := time.Now()
	impl.logger.Infow("Started: auto trigger for children Stage/CD pipelines", "Artifact count", totalCIArtifactCount)
	for i := 0; i < totalCIArtifactCount; {
		//requests left to process
		remainingBatch := totalCIArtifactCount - i
		if remainingBatch < batchSize {
			batchSize = remainingBatch
		}
		var wg sync.WaitGroup
		for j := 0; j < batchSize; j++ {
			wg.Add(1)
			index := i + j
			go func(index int) {
				defer wg.Done()
				ciArtifact := ciArtifactArr[index]
				// handle individual CiArtifact success event
				err = impl.workflowDagExecutor.HandleCiSuccessEvent(ciArtifact, isCiManual, async, request.UserId)
				if err != nil {
					impl.logger.Errorw("error on handle  ci success event", "ciArtifactId", ciArtifact.Id, "err", err)
				}
			}(index)
		}
		wg.Wait()
		i += batchSize
	}
	impl.logger.Debugw("Completed: auto trigger for children Stage/CD pipelines", "Time taken", time.Since(start).Seconds())
	return artifact.Id, err
}

func (impl WebhookServiceImpl) HandleExternalCiWebhook(externalCiId int, request *CiArtifactWebhookRequest, auth func(token string, projectObject string, envObject string) bool) (id int, err error) {
	externalCiPipeline, err := impl.ciPipelineRepository.FindExternalCiById(externalCiId)
	if err != nil && err != pg.ErrNoRows {
		impl.logger.Errorw("error in fetching external ci", "err", err)
		return 0, err
	}
	if externalCiPipeline.Id == 0 {
		impl.logger.Errorw("invalid external ci id", "externalCiId", externalCiId, "err", err)
		return 0, &util2.ApiError{Code: "400", HttpStatusCode: 400, UserMessage: "invalid external ci id"}
	}

	impl.logger.Infow("request of webhook external ci", "req", request)
	if request.DataSource == "" {
		request.DataSource = "EXTERNAL"
	}
	materialJson, err := request.MaterialInfo.MarshalJSON()
	if err != nil {
		impl.logger.Errorw("unable to marshal material metadata", "err", err)
		return 0, err
	}
	dst := new(bytes.Buffer)
	err = json.Compact(dst, materialJson)
	if err != nil {
		impl.logger.Errorw("parsing error", "err", err)
		return 0, err
	}
	materialJson = dst.Bytes()
	artifact := &repository.CiArtifact{
		Image:                request.Image,
		ImageDigest:          request.ImageDigest,
		MaterialInfo:         string(materialJson),
		DataSource:           request.DataSource,
		WorkflowId:           request.WorkflowId,
		ExternalCiPipelineId: externalCiId,
		ScanEnabled:          false,
		Scanned:              false,
		IsArtifactUploaded:   request.IsArtifactUploaded,
		AuditLog:             sql.AuditLog{CreatedBy: request.UserId, UpdatedBy: request.UserId, CreatedOn: time.Now(), UpdatedOn: time.Now()},
	}
	if err = impl.ciArtifactRepository.Save(artifact); err != nil {
		impl.logger.Errorw("error in saving material", "err", err)
		return 0, err
	}

	hasAnyTriggered, err := impl.workflowDagExecutor.HandleWebhookExternalCiEvent(artifact, request.UserId, externalCiId, auth)
	if err != nil {
		impl.logger.Errorw("error on handle ext ci webhook", "err", err)
		// if none of the child node has been triggered
		if !hasAnyTriggered {
			if err1 := impl.ciArtifactRepository.Delete(artifact); err1 != nil {
				impl.logger.Errorw("error in rollback artifact", "err", err1)
				return 0, err1
			}
		}
	}
	return artifact.Id, err
}

func (impl *WebhookServiceImpl) WriteCIStepFailedEvent(pipeline *pipelineConfig.CiPipeline, request *CiArtifactWebhookRequest, ciWorkflow *pipelineConfig.CiWorkflow) {
	event := impl.eventFactory.Build(util.Fail, &pipeline.Id, pipeline.AppId, nil, util.CI)
	material := &client.MaterialTriggerInfo{}
	material.GitTriggers = ciWorkflow.GitTriggers
	event.CiWorkflowRunnerId = ciWorkflow.Id
	event.UserId = int(ciWorkflow.TriggeredBy)
	event = impl.eventFactory.BuildExtraCIData(event, material, request.Image)
	event.CiArtifactId = 0
	event.Payload.FailureReason = request.FailureReason
	_, evtErr := impl.eventClient.WriteNotificationEvent(event)
	if evtErr != nil {
		impl.logger.Errorw("error in writing event: ", event, "error: ", evtErr)
	}
}

func (impl *WebhookServiceImpl) WriteCISuccessEvent(request *CiArtifactWebhookRequest, pipeline *pipelineConfig.CiPipeline, artifact *repository.CiArtifact) {
	event := impl.eventFactory.Build(util.Success, &pipeline.Id, pipeline.AppId, nil, util.CI)
	event.CiArtifactId = artifact.Id
	if artifact.WorkflowId != nil {
		event.CiWorkflowRunnerId = *artifact.WorkflowId
	}
	event.UserId = int(request.UserId)
	event = impl.eventFactory.BuildExtraCIData(event, nil, artifact.Image)
	_, evtErr := impl.eventClient.WriteNotificationEvent(event)
	if evtErr != nil {
		impl.logger.Errorw("error in writing event", "err", evtErr)
	}
}

func (impl *WebhookServiceImpl) BuildPayload(request *CiArtifactWebhookRequest, pipeline *pipelineConfig.CiPipeline) *client.Payload {
	payload := &client.Payload{}
	payload.AppName = pipeline.App.AppName
	payload.PipelineName = pipeline.Name

	var ciMaterials []*repository.CiMaterialInfo
	err := json.Unmarshal(request.MaterialInfo, &ciMaterials)
	if err != nil {
		impl.logger.Errorw("err", "err", err)
	}

	for _, material := range ciMaterials {
		if material.Modifications != nil && len(material.Modifications) > 0 {
			revision := material.Modifications[0].Revision
			if payload.Source == "" {
				payload.Source = revision
			}
			payload.Source = payload.Source + "," + revision
		}
	}
	payload.DockerImageUrl = request.Image
	return payload
}

// HandleMultipleImagesFromEvent handles multiple images from plugin and creates ci workflow for n-1 images for mapping in ci_artifact
func (impl *WebhookServiceImpl) HandleMultipleImagesFromEvent(imageDetails []types.ImageDetail, ciWorkflowId int) (map[string]*pipelineConfig.CiWorkflow, error) {
	ciWorkflow, err := impl.ciWorkflowRepository.FindById(ciWorkflowId)
	if err != nil {
		impl.logger.Errorw("error in finding ci workflow by id ", "err", err, "ciWorkFlowId", ciWorkflowId)
		return nil, err
	}

	//creating n-1 workflows for rest images, oldest will be mapped to original workflow id.
	digestWorkflowMap := make(map[string]*pipelineConfig.CiWorkflow)
	// mapping oldest to original ciworkflowId
	digestWorkflowMap[*imageDetails[0].ImageDigest] = ciWorkflow
	for i := 1; i < len(imageDetails); i++ {
		workflow := &pipelineConfig.CiWorkflow{
			Name:               ciWorkflow.Name + fmt.Sprintf("-child-%d", i),
			Status:             ciWorkflow.Status,
			PodStatus:          string(v1alpha1.NodeSucceeded),
			StartedOn:          time.Now(),
			Namespace:          ciWorkflow.Namespace,
			LogLocation:        ciWorkflow.LogLocation,
			TriggeredBy:        ciWorkflow.TriggeredBy,
			CiPipelineId:       ciWorkflow.CiPipelineId,
			CiArtifactLocation: ciWorkflow.CiArtifactLocation,
			BlobStorageEnabled: ciWorkflow.BlobStorageEnabled,
			PodName:            ciWorkflow.PodName,
			CiBuildType:        ciWorkflow.CiBuildType,
			ParentCiWorkFlowId: ciWorkflow.Id,
			GitTriggers:        ciWorkflow.GitTriggers,
			Message:            ciWorkflow.Message,
		}
		err = impl.ciWorkflowRepository.SaveWorkFlow(workflow)
		if err != nil {
			impl.logger.Errorw("error in saving workflow for child workflow", "err", err, "parentCiWorkflowId", ciWorkflowId)
			return nil, err
		}
		digestWorkflowMap[*imageDetails[i].ImageDigest] = workflow

	}
	return digestWorkflowMap, nil
}<|MERGE_RESOLUTION|>--- conflicted
+++ resolved
@@ -29,13 +29,10 @@
 	"github.com/devtron-labs/devtron/internal/sql/repository/pipelineConfig"
 	util2 "github.com/devtron-labs/devtron/internal/util"
 	"github.com/devtron-labs/devtron/pkg/app"
-<<<<<<< HEAD
 	"github.com/devtron-labs/devtron/pkg/pipeline/bean"
 	repository2 "github.com/devtron-labs/devtron/pkg/pipeline/repository"
+	types2 "github.com/devtron-labs/devtron/pkg/pipeline/types"
 	repository3 "github.com/devtron-labs/devtron/pkg/plugin/repository"
-=======
-	types2 "github.com/devtron-labs/devtron/pkg/pipeline/types"
->>>>>>> fa2e0dba
 	"github.com/devtron-labs/devtron/pkg/sql"
 	"github.com/devtron-labs/devtron/util/event"
 	"github.com/go-pg/pg"
@@ -67,9 +64,8 @@
 }
 
 type WebhookServiceImpl struct {
-<<<<<<< HEAD
 	ciArtifactRepository    repository.CiArtifactRepository
-	ciConfig                *CiConfig
+	ciConfig                *types2.CiConfig
 	logger                  *zap.SugaredLogger
 	ciPipelineRepository    pipelineConfig.CiPipelineRepository
 	ciWorkflowRepository    pipelineConfig.CiWorkflowRepository
@@ -81,19 +77,6 @@
 	pipelineStageRepository repository2.PipelineStageRepository
 	globalPluginRepository  repository3.GlobalPluginRepository
 	customTagService        CustomTagService
-=======
-	ciArtifactRepository repository.CiArtifactRepository
-	ciConfig             *types2.CiConfig
-	logger               *zap.SugaredLogger
-	ciPipelineRepository pipelineConfig.CiPipelineRepository
-	ciWorkflowRepository pipelineConfig.CiWorkflowRepository
-	appService           app.AppService
-	eventClient          client.EventClient
-	eventFactory         client.EventFactory
-	workflowDagExecutor  WorkflowDagExecutor
-	ciHandler            CiHandler
-	customTagService     CustomTagService
->>>>>>> fa2e0dba
 }
 
 func NewWebhookServiceImpl(
