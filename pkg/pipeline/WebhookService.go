/*
 * Copyright (c) 2020 Devtron Labs
 *
 * Licensed under the Apache License, Version 2.0 (the "License");
 * you may not use this file except in compliance with the License.
 * You may obtain a copy of the License at
 *
 *    http://www.apache.org/licenses/LICENSE-2.0
 *
 * Unless required by applicable law or agreed to in writing, software
 * distributed under the License is distributed on an "AS IS" BASIS,
 * WITHOUT WARRANTIES OR CONDITIONS OF ANY KIND, either express or implied.
 * See the License for the specific language governing permissions and
 * limitations under the License.
 *
 */

package pipeline

import (
	"bytes"
	"encoding/base64"
	"encoding/json"
	"fmt"
	"github.com/argoproj/argo-workflows/v3/pkg/apis/workflow/v1alpha1"
	"github.com/devtron-labs/devtron/client/events"
	"github.com/devtron-labs/devtron/internal/sql/repository"
	"github.com/devtron-labs/devtron/internal/sql/repository/pipelineConfig"
	util2 "github.com/devtron-labs/devtron/internal/util"
	"github.com/devtron-labs/devtron/pkg/app"
	"github.com/devtron-labs/devtron/pkg/sql"
	"github.com/devtron-labs/devtron/util/event"
	"github.com/go-pg/pg"
	"go.uber.org/zap"
	"strconv"
	"strings"
	"time"
)

type CiArtifactWebhookRequest struct {
	Image        string          `json:"image"`
	ImageDigest  string          `json:"imageDigest"`
	MaterialInfo json.RawMessage `json:"materialInfo"`
	DataSource   string          `json:"dataSource"`
	PipelineName string          `json:"pipelineName"`
	WorkflowId   *int            `json:"workflowId"`
	UserId       int32           `json:"userId"`
}

type WebhookService interface {
	AuthenticateExternalCiWebhook(apiKey string) (int, error)
	HandleCiSuccessEvent(ciPipelineId int, request *CiArtifactWebhookRequest) (id int, err error)
	HandleExternalCiWebhook(externalCiId int, request *CiArtifactWebhookRequest, auth func(token string, projectObject string, envObject string) bool) (id int, err error)
}

type WebhookServiceImpl struct {
	ciArtifactRepository repository.CiArtifactRepository
	logger               *zap.SugaredLogger
	ciPipelineRepository pipelineConfig.CiPipelineRepository
	ciWorkflowRepository pipelineConfig.CiWorkflowRepository
	appService           app.AppService
	eventClient          client.EventClient
	eventFactory         client.EventFactory
	workflowDagExecutor  WorkflowDagExecutor
	ciHandler            CiHandler
}

func NewWebhookServiceImpl(
	ciArtifactRepository repository.CiArtifactRepository,
	logger *zap.SugaredLogger,
	ciPipelineRepository pipelineConfig.CiPipelineRepository,
	appService app.AppService, eventClient client.EventClient,
	eventFactory client.EventFactory,
	ciWorkflowRepository pipelineConfig.CiWorkflowRepository,
	workflowDagExecutor WorkflowDagExecutor, ciHandler CiHandler) *WebhookServiceImpl {
	return &WebhookServiceImpl{
		ciArtifactRepository: ciArtifactRepository,
		logger:               logger,
		ciPipelineRepository: ciPipelineRepository,
		appService:           appService,
		eventClient:          eventClient,
		eventFactory:         eventFactory,
		ciWorkflowRepository: ciWorkflowRepository,
		workflowDagExecutor:  workflowDagExecutor,
		ciHandler:            ciHandler,
	}
}

func (impl WebhookServiceImpl) AuthenticateExternalCiWebhook(apiKey string) (int, error) {
	impl.logger.Debug("external ci webhook auth")
	splitKey := strings.Split(apiKey, ".")

	if len(splitKey) != 2 {
		return 0, fmt.Errorf("invalid key")
	}

	encodedCiPipelineId := splitKey[0]
	sha := splitKey[1]

	ciPipelineId, err := base64.StdEncoding.DecodeString(encodedCiPipelineId)
	if err != nil {
		impl.logger.Errorw("err", "err", err)
		return 0, fmt.Errorf("invalid ci pipeline")
	}
	id, err := strconv.Atoi(string(ciPipelineId))
	if err != nil {
		impl.logger.Errorw("err", "err", err)
		return 0, fmt.Errorf("invalid ci pipeline")
	}
	externalCiPipeline, err := impl.ciPipelineRepository.FindExternalCiByCiPipelineId(id)
	if externalCiPipeline.AccessToken != sha {
		return 0, fmt.Errorf("invalid key, auth failed")
	}
	return id, nil
}

func (impl WebhookServiceImpl) HandleCiSuccessEvent(ciPipelineId int, request *CiArtifactWebhookRequest) (id int, err error) {
	impl.logger.Infow("webhook for artifact save", "req", request)
	if request.WorkflowId != nil {
		savedWorkflow, err := impl.ciWorkflowRepository.FindById(*request.WorkflowId)
		if err != nil {
			impl.logger.Errorw("cannot get saved wf", "err", err)
			return 0, err
		}
		savedWorkflow.Status = string(v1alpha1.NodeSucceeded)
		impl.logger.Debugw("updating workflow ", "savedWorkflow", savedWorkflow)
		err = impl.ciWorkflowRepository.UpdateWorkFlow(savedWorkflow)
		if err != nil {
			impl.logger.Errorw("update wf failed for id ", "err", err)
			return 0, err
		}
	}

	pipeline, err := impl.ciPipelineRepository.FindByCiAndAppDetailsById(ciPipelineId)
	if request.PipelineName == "" {
		request.PipelineName = pipeline.Name
	}
	if request.DataSource == "" {
		request.DataSource = "EXTERNAL"
	}
	if err != nil {
		impl.logger.Errorw("unable to find pipeline", "name", request.PipelineName, "err", err)
		return 0, err
	}
	materialJson, err := request.MaterialInfo.MarshalJSON()
	if err != nil {
		impl.logger.Errorw("unable to marshal material metadata", "err", err)
		return 0, err
	}
	dst := new(bytes.Buffer)
	err = json.Compact(dst, materialJson)
	if err != nil {
		return 0, err
	}
	materialJson = dst.Bytes()
	artifact := &repository.CiArtifact{
		Image:        request.Image,
		ImageDigest:  request.ImageDigest,
		MaterialInfo: string(materialJson),
		DataSource:   request.DataSource,
		PipelineId:   pipeline.Id,
		WorkflowId:   request.WorkflowId,
		ScanEnabled:  pipeline.ScanEnabled,
		Scanned:      false,
		AuditLog:     sql.AuditLog{CreatedBy: request.UserId, UpdatedBy: request.UserId, CreatedOn: time.Now(), UpdatedOn: time.Now()},
	}
	if pipeline.ScanEnabled {
		artifact.Scanned = true
	}
<<<<<<< HEAD
	impl.logger.Errorw("rishab-debugger inside orchestrator WebHookService.go:", request.Image)
=======

>>>>>>> f46936c3
	if err = impl.ciArtifactRepository.Save(artifact); err != nil {
		impl.logger.Errorw("error in saving material", "err", err)
		return 0, err
	}

	childrenCi, err := impl.ciPipelineRepository.FindByParentCiPipelineId(ciPipelineId)
	if err != nil && !util2.IsErrNoRows(err) {
		impl.logger.Errorw("error while fetching childern ci ", "err", err)
		return 0, err
	}

	var ciArtifactArr []*repository.CiArtifact
	for _, ci := range childrenCi {
		ciArtifact := &repository.CiArtifact{
			Image:            request.Image,
			ImageDigest:      request.ImageDigest,
			MaterialInfo:     string(materialJson),
			DataSource:       request.DataSource,
			PipelineId:       ci.Id,
			ParentCiArtifact: artifact.Id,
			ScanEnabled:      ci.ScanEnabled,
			Scanned:          false,
			AuditLog:         sql.AuditLog{CreatedBy: request.UserId, UpdatedBy: request.UserId, CreatedOn: time.Now(), UpdatedOn: time.Now()},
		}
		if ci.ScanEnabled {
			ciArtifact.Scanned = true
		}
		ciArtifactArr = append(ciArtifactArr, ciArtifact)
	}

	impl.logger.Debugw("saving ci artifacts", "art", ciArtifactArr)
	if len(ciArtifactArr) > 0 {
		err = impl.ciArtifactRepository.SaveAll(ciArtifactArr)
		if err != nil {
			impl.logger.Errorw("error while saving ci artifacts", "err", err)
			return 0, err
		}
	}
	ciArtifactArr = append(ciArtifactArr, artifact)
	go impl.WriteCISuccessEvent(request, pipeline, artifact)
	isCiManual := true
	if request.UserId == 1 {
		impl.logger.Debugw("Trigger (auto) by system user", "userId", request.UserId)
		isCiManual = false
	} else {
		impl.logger.Debugw("Trigger (manual) by user", "userId", request.UserId)
	}
	async := false
	for _, ciArtifact := range ciArtifactArr {
		err = impl.workflowDagExecutor.HandleCiSuccessEvent(ciArtifact, isCiManual, async, request.UserId)
		if err != nil {
			impl.logger.Errorw("error on handle  ci success event", "err", err)
			return 0, err
		}
	}
	return artifact.Id, err
}

func (impl WebhookServiceImpl) HandleExternalCiWebhook(externalCiId int, request *CiArtifactWebhookRequest, auth func(token string, projectObject string, envObject string) bool) (id int, err error) {
	externalCiPipeline, err := impl.ciPipelineRepository.FindExternalCiById(externalCiId)
	if err != nil && err != pg.ErrNoRows {
		impl.logger.Errorw("error in fetching external ci", "err", err)
		return 0, err
	}
	if externalCiPipeline.Id == 0 {
		impl.logger.Errorw("invalid external ci id", "externalCiId", externalCiId, "err", err)
		return 0, &util2.ApiError{Code: "400", HttpStatusCode: 400, UserMessage: "invalid external ci id"}
	}

	impl.logger.Infow("request of webhook external ci", "req", request)
	if request.DataSource == "" {
		request.DataSource = "EXTERNAL"
	}
	materialJson, err := request.MaterialInfo.MarshalJSON()
	if err != nil {
		impl.logger.Errorw("unable to marshal material metadata", "err", err)
		return 0, err
	}
	dst := new(bytes.Buffer)
	err = json.Compact(dst, materialJson)
	if err != nil {
		impl.logger.Errorw("parsing error", "err", err)
		return 0, err
	}
	materialJson = dst.Bytes()
	artifact := &repository.CiArtifact{
		Image:                request.Image,
		ImageDigest:          request.ImageDigest,
		MaterialInfo:         string(materialJson),
		DataSource:           request.DataSource,
		WorkflowId:           request.WorkflowId,
		ExternalCiPipelineId: externalCiId,
		ScanEnabled:          false,
		Scanned:              false,
		AuditLog:             sql.AuditLog{CreatedBy: request.UserId, UpdatedBy: request.UserId, CreatedOn: time.Now(), UpdatedOn: time.Now()},
	}
	if err = impl.ciArtifactRepository.Save(artifact); err != nil {
		impl.logger.Errorw("error in saving material", "err", err)
		return 0, err
	}

	hasAnyTriggered, err := impl.workflowDagExecutor.HandleWebhookExternalCiEvent(artifact, request.UserId, externalCiId, auth)
	if err != nil {
		impl.logger.Errorw("error on handle ext ci webhook", "err", err)
		// if none of the child node has been triggered
		if !hasAnyTriggered {
			if err1 := impl.ciArtifactRepository.Delete(artifact); err1 != nil {
				impl.logger.Errorw("error in rollback artifact", "err", err1)
				return 0, err1
			}
		}
	}
	return artifact.Id, err
}

func (impl *WebhookServiceImpl) WriteCISuccessEvent(request *CiArtifactWebhookRequest, pipeline *pipelineConfig.CiPipeline, artifact *repository.CiArtifact) {
	event := impl.eventFactory.Build(util.Success, &pipeline.Id, pipeline.AppId, nil, util.CI)
	event.CiArtifactId = artifact.Id
	if artifact.WorkflowId != nil {
		event.CiWorkflowRunnerId = *artifact.WorkflowId
	}
	event.UserId = int(request.UserId)
	event = impl.eventFactory.BuildExtraCIData(event, nil, artifact.Image)
	_, evtErr := impl.eventClient.WriteNotificationEvent(event)
	if evtErr != nil {
		impl.logger.Errorw("error in writing event", "err", evtErr)
	}
}

func (impl *WebhookServiceImpl) BuildPayload(request *CiArtifactWebhookRequest, pipeline *pipelineConfig.CiPipeline) *client.Payload {
	payload := &client.Payload{}
	payload.AppName = pipeline.App.AppName
	payload.PipelineName = pipeline.Name

	var ciMaterials []*repository.CiMaterialInfo
	err := json.Unmarshal(request.MaterialInfo, &ciMaterials)
	if err != nil {
		impl.logger.Errorw("err", "err", err)
	}

	for _, material := range ciMaterials {
		if material.Modifications != nil && len(material.Modifications) > 0 {
			revision := material.Modifications[0].Revision
			if payload.Source == "" {
				payload.Source = revision
			}
			payload.Source = payload.Source + "," + revision
		}
	}
	payload.DockerImageUrl = request.Image
	return payload
}<|MERGE_RESOLUTION|>--- conflicted
+++ resolved
@@ -167,11 +167,7 @@
 	if pipeline.ScanEnabled {
 		artifact.Scanned = true
 	}
-<<<<<<< HEAD
-	impl.logger.Errorw("rishab-debugger inside orchestrator WebHookService.go:", request.Image)
-=======
-
->>>>>>> f46936c3
+
 	if err = impl.ciArtifactRepository.Save(artifact); err != nil {
 		impl.logger.Errorw("error in saving material", "err", err)
 		return 0, err
