--- conflicted
+++ resolved
@@ -78,11 +78,7 @@
 	eventFactory client.EventFactory,
 	ciWorkflowRepository pipelineConfig.CiWorkflowRepository,
 	workflowDagExecutor WorkflowDagExecutor, ciHandler CiHandler) *WebhookServiceImpl {
-<<<<<<< HEAD
-	webhookImpl := &WebhookServiceImpl{
-=======
 	webhookHandler := &WebhookServiceImpl{
->>>>>>> 24edc2aa
 		ciArtifactRepository: ciArtifactRepository,
 		logger:               logger,
 		ciPipelineRepository: ciPipelineRepository,
@@ -97,14 +93,8 @@
 	if err != nil {
 		return nil
 	}
-<<<<<<< HEAD
-
-	webhookImpl.ciConfig = config
-	return webhookImpl
-=======
 	webhookHandler.ciConfig = config
 	return webhookHandler
->>>>>>> 24edc2aa
 }
 
 func (impl WebhookServiceImpl) AuthenticateExternalCiWebhook(apiKey string) (int, error) {
