/*
 * Copyright (c) 2020 Devtron Labs
 *
 * Licensed under the Apache License, Version 2.0 (the "License");
 * you may not use this file except in compliance with the License.
 * You may obtain a copy of the License at
 *
 *    http://www.apache.org/licenses/LICENSE-2.0
 *
 * Unless required by applicable law or agreed to in writing, software
 * distributed under the License is distributed on an "AS IS" BASIS,
 * WITHOUT WARRANTIES OR CONDITIONS OF ANY KIND, either express or implied.
 * See the License for the specific language governing permissions and
 * limitations under the License.
 *
 */

package pipeline

import (
	"bytes"
	"encoding/base64"
	"encoding/json"
	"fmt"
	"github.com/argoproj/argo-workflows/v3/pkg/apis/workflow/v1alpha1"
	"github.com/aws/aws-sdk-go-v2/service/ecr/types"
	"github.com/devtron-labs/devtron/client/events"
	"github.com/devtron-labs/devtron/internal/sql/repository"
	"github.com/devtron-labs/devtron/internal/sql/repository/pipelineConfig"
	util2 "github.com/devtron-labs/devtron/internal/util"
	"github.com/devtron-labs/devtron/pkg/app"
	"github.com/devtron-labs/devtron/pkg/pipeline/bean"
	repository2 "github.com/devtron-labs/devtron/pkg/pipeline/repository"
	types2 "github.com/devtron-labs/devtron/pkg/pipeline/types"
	repository3 "github.com/devtron-labs/devtron/pkg/plugin/repository"
	"github.com/devtron-labs/devtron/pkg/sql"
	"github.com/devtron-labs/devtron/util/event"
	"github.com/go-pg/pg"
	"go.uber.org/zap"
	"strconv"
	"strings"
	"sync"
	"time"
)

type CiArtifactWebhookRequest struct {
	Image                         string              `json:"image"`
	ImageDigest                   string              `json:"imageDigest"`
	MaterialInfo                  json.RawMessage     `json:"materialInfo"`
	DataSource                    string              `json:"dataSource"`
	PipelineName                  string              `json:"pipelineName"`
	WorkflowId                    *int                `json:"workflowId"`
	UserId                        int32               `json:"userId"`
	IsArtifactUploaded            bool                `json:"isArtifactUploaded"`
	FailureReason                 string              `json:"failureReason"`
	PluginRegistryArtifactDetails map[string][]string `json:"PluginRegistryArtifactDetails"` //map of registry and array of images generated by skopeo plugin
	PluginArtifactStage           string              `json:"pluginArtifactStage"`           // at which stage of CI artifact was generated by plugin ("pre_ci/post_ci")
}

type WebhookService interface {
	AuthenticateExternalCiWebhook(apiKey string) (int, error)
	HandleCiSuccessEvent(ciPipelineId int, request *CiArtifactWebhookRequest, imagePushedAt *time.Time) (id int, err error)
	HandleExternalCiWebhook(externalCiId int, request *CiArtifactWebhookRequest, auth func(token string, projectObject string, envObject string) bool) (id int, err error)
	HandleCiStepFailedEvent(ciPipelineId int, request *CiArtifactWebhookRequest) (err error)
	HandleMultipleImagesFromEvent(imageDetails []types.ImageDetail, ciWorkflowId int) (map[string]*pipelineConfig.CiWorkflow, error)
}

type WebhookServiceImpl struct {
	ciArtifactRepository    repository.CiArtifactRepository
	ciConfig                *types2.CiConfig
	logger                  *zap.SugaredLogger
	ciPipelineRepository    pipelineConfig.CiPipelineRepository
	ciWorkflowRepository    pipelineConfig.CiWorkflowRepository
	appService              app.AppService
	eventClient             client.EventClient
	eventFactory            client.EventFactory
	workflowDagExecutor     WorkflowDagExecutor
	ciHandler               CiHandler
	pipelineStageRepository repository2.PipelineStageRepository
	globalPluginRepository  repository3.GlobalPluginRepository
	customTagService        CustomTagService
}

func NewWebhookServiceImpl(
	ciArtifactRepository repository.CiArtifactRepository,
	logger *zap.SugaredLogger,
	ciPipelineRepository pipelineConfig.CiPipelineRepository,
	appService app.AppService, eventClient client.EventClient,
	eventFactory client.EventFactory,
	ciWorkflowRepository pipelineConfig.CiWorkflowRepository,
	workflowDagExecutor WorkflowDagExecutor, ciHandler CiHandler,
	pipelineStageRepository repository2.PipelineStageRepository,
	globalPluginRepository repository3.GlobalPluginRepository,
	customTagService CustomTagService) *WebhookServiceImpl {
	webhookHandler := &WebhookServiceImpl{
		ciArtifactRepository:    ciArtifactRepository,
		logger:                  logger,
		ciPipelineRepository:    ciPipelineRepository,
		appService:              appService,
		eventClient:             eventClient,
		eventFactory:            eventFactory,
		ciWorkflowRepository:    ciWorkflowRepository,
		workflowDagExecutor:     workflowDagExecutor,
		ciHandler:               ciHandler,
		pipelineStageRepository: pipelineStageRepository,
		globalPluginRepository:  globalPluginRepository,
		customTagService:        customTagService,
	}
	config, err := types2.GetCiConfig()
	if err != nil {
		return nil
	}
	webhookHandler.ciConfig = config
	return webhookHandler
}

func (impl WebhookServiceImpl) AuthenticateExternalCiWebhook(apiKey string) (int, error) {
	impl.logger.Debug("external ci webhook auth")
	splitKey := strings.Split(apiKey, ".")

	if len(splitKey) != 2 {
		return 0, fmt.Errorf("invalid key")
	}

	encodedCiPipelineId := splitKey[0]
	sha := splitKey[1]

	ciPipelineId, err := base64.StdEncoding.DecodeString(encodedCiPipelineId)
	if err != nil {
		impl.logger.Errorw("err", "err", err)
		return 0, fmt.Errorf("invalid ci pipeline")
	}
	id, err := strconv.Atoi(string(ciPipelineId))
	if err != nil {
		impl.logger.Errorw("err", "err", err)
		return 0, fmt.Errorf("invalid ci pipeline")
	}
	externalCiPipeline, err := impl.ciPipelineRepository.FindExternalCiByCiPipelineId(id)
	if externalCiPipeline.AccessToken != sha {
		return 0, fmt.Errorf("invalid key, auth failed")
	}
	return id, nil
}

func (impl WebhookServiceImpl) HandleCiStepFailedEvent(ciPipelineId int, request *CiArtifactWebhookRequest) (err error) {

	savedWorkflow, err := impl.ciWorkflowRepository.FindById(*request.WorkflowId)
	if err != nil {
		impl.logger.Errorw("cannot get saved wf", "wf ID: ", *request.WorkflowId, "err", err)
		return err
	}

	pipeline, err := impl.ciPipelineRepository.FindByCiAndAppDetailsById(ciPipelineId)
	if err != nil {
		impl.logger.Errorw("unable to find pipeline", "ID", ciPipelineId, "err", err)
		return err
	}

	go func() {
		if len(savedWorkflow.ImagePathReservationIds) > 0 {
			err = impl.customTagService.DeactivateImagePathReservationByImageIds(savedWorkflow.ImagePathReservationIds)
			if err != nil {
				impl.logger.Errorw("unable to deactivate impage_path_reservation ", err)
			}
		}
	}()

	go impl.WriteCIStepFailedEvent(pipeline, request, savedWorkflow)
	return nil
}

func (impl WebhookServiceImpl) HandleCiSuccessEvent(ciPipelineId int, request *CiArtifactWebhookRequest, imagePushedAt *time.Time) (id int, err error) {
	impl.logger.Infow("webhook for artifact save", "req", request)
	if request.WorkflowId != nil {
		savedWorkflow, err := impl.ciWorkflowRepository.FindById(*request.WorkflowId)
		if err != nil {
			impl.logger.Errorw("cannot get saved wf", "err", err)
			return 0, err
		}
		savedWorkflow.Status = string(v1alpha1.NodeSucceeded)
		impl.logger.Debugw("updating workflow ", "savedWorkflow", savedWorkflow)
		err = impl.ciWorkflowRepository.UpdateWorkFlow(savedWorkflow)
		if err != nil {
			impl.logger.Errorw("update wf failed for id ", "err", err)
			return 0, err
		}
	}

	pipeline, err := impl.ciPipelineRepository.FindByCiAndAppDetailsById(ciPipelineId)
	if request.PipelineName == "" {
		request.PipelineName = pipeline.Name
	}
	if request.DataSource == "" {
		request.DataSource = "EXTERNAL"
	}
	if err != nil {
		impl.logger.Errorw("unable to find pipeline", "name", request.PipelineName, "err", err)
		return 0, err
	}
	materialJson, err := request.MaterialInfo.MarshalJSON()
	if err != nil {
		impl.logger.Errorw("unable to marshal material metadata", "err", err)
		return 0, err
	}
	dst := new(bytes.Buffer)
	err = json.Compact(dst, materialJson)
	if err != nil {
		return 0, err
	}
	materialJson = dst.Bytes()
	createdOn := time.Now()
	updatedOn := time.Now()
	if !imagePushedAt.IsZero() {
		createdOn = *imagePushedAt
	}
	var pluginArtifacts []*repository.CiArtifact
	for registry, artifacts := range request.PluginRegistryArtifactDetails {
		for _, image := range artifacts {
			pluginArtifact := &repository.CiArtifact{
				Image:                 image,
				ImageDigest:           request.ImageDigest,
				MaterialInfo:          string(materialJson),
				DataSource:            request.PluginArtifactStage,
				ComponentId:           pipeline.Id,
				PipelineId:            pipeline.Id,
				AuditLog:              sql.AuditLog{CreatedBy: request.UserId, UpdatedBy: request.UserId, CreatedOn: createdOn, UpdatedOn: updatedOn},
				CredentialsSourceType: repository.GLOBAL_CONTAINER_REGISTRY,
				CredentialSourceValue: registry,
			}
			pluginArtifacts = append(pluginArtifacts, pluginArtifact)
		}
	}
	if len(pluginArtifacts) > 0 {
		err = impl.ciArtifactRepository.SaveAll(pluginArtifacts)
		if err != nil {
			impl.logger.Errorw("error while saving ci artifacts", "err", err)
			return 0, err
		}
	}
	buildArtifact := &repository.CiArtifact{
		Image:              request.Image,
		ImageDigest:        request.ImageDigest,
		MaterialInfo:       string(materialJson),
		DataSource:         request.DataSource,
		PipelineId:         pipeline.Id,
		WorkflowId:         request.WorkflowId,
		ScanEnabled:        pipeline.ScanEnabled,
		Scanned:            false,
		IsArtifactUploaded: request.IsArtifactUploaded,
		AuditLog:           sql.AuditLog{CreatedBy: request.UserId, UpdatedBy: request.UserId, CreatedOn: createdOn, UpdatedOn: updatedOn},
	}
<<<<<<< HEAD
	if pipeline.ScanEnabled {
		buildArtifact.Scanned = true
=======
	plugin, err := impl.globalPluginRepository.GetPluginByName(bean.VULNERABILITY_SCANNING_PLUGIN)
	if err != nil || len(plugin) == 0 {
		impl.logger.Errorw("error in getting image scanning plugin", "err", err)
		return 0, err
	}
	isScanPluginConfigured, err := impl.pipelineStageRepository.CheckPluginExistsInCiPipeline(pipeline.Id, string(repository2.PIPELINE_STAGE_TYPE_POST_CI), plugin[0].Id)
	if err != nil {
		impl.logger.Errorw("error in getting ci pipeline plugin", "err", err, "pipelineId", pipeline.Id, "pluginId", plugin[0].Id)
		return 0, err
	}
	if pipeline.ScanEnabled || isScanPluginConfigured {
		artifact.Scanned = true
		artifact.ScanEnabled = true
>>>>>>> fa09e81e
	}
	if err = impl.ciArtifactRepository.Save(buildArtifact); err != nil {
		impl.logger.Errorw("error in saving material", "err", err)
		return 0, err
	}

	childrenCi, err := impl.ciPipelineRepository.FindByParentCiPipelineId(ciPipelineId)
	if err != nil && !util2.IsErrNoRows(err) {
		impl.logger.Errorw("error while fetching childern ci ", "err", err)
		return 0, err
	}

	var ciArtifactArr []*repository.CiArtifact
	for _, ci := range childrenCi {
		ciArtifact := &repository.CiArtifact{
			Image:              request.Image,
			ImageDigest:        request.ImageDigest,
			MaterialInfo:       string(materialJson),
			DataSource:         request.DataSource,
			PipelineId:         ci.Id,
			ParentCiArtifact:   buildArtifact.Id,
			ScanEnabled:        ci.ScanEnabled,
			Scanned:            false,
			IsArtifactUploaded: request.IsArtifactUploaded,
			AuditLog:           sql.AuditLog{CreatedBy: request.UserId, UpdatedBy: request.UserId, CreatedOn: time.Now(), UpdatedOn: time.Now()},
		}
		if ci.ScanEnabled {
			ciArtifact.Scanned = true
		}
		ciArtifactArr = append(ciArtifactArr, ciArtifact)
	}

	impl.logger.Debugw("saving ci artifacts", "art", ciArtifactArr)
	if len(ciArtifactArr) > 0 {
		err = impl.ciArtifactRepository.SaveAll(ciArtifactArr)
		if err != nil {
			impl.logger.Errorw("error while saving ci artifacts", "err", err)
			return 0, err
		}
	}
	if len(pluginArtifacts) == 0 {
		ciArtifactArr = append(ciArtifactArr, buildArtifact)
	} else {
		ciArtifactArr = append(ciArtifactArr, pluginArtifacts[0])
	}
	go impl.WriteCISuccessEvent(request, pipeline, buildArtifact)
	isCiManual := true
	if request.UserId == 1 {
		impl.logger.Debugw("Trigger (auto) by system user", "userId", request.UserId)
		isCiManual = false
	} else {
		impl.logger.Debugw("Trigger (manual) by user", "userId", request.UserId)
	}
	async := false

	// execute auto trigger in batch on CI success event
	totalCIArtifactCount := len(ciArtifactArr)
	batchSize := impl.ciConfig.CIAutoTriggerBatchSize
	// handling to avoid infinite loop
	if batchSize <= 0 {
		batchSize = 1
	}
	start := time.Now()
	impl.logger.Infow("Started: auto trigger for children Stage/CD pipelines", "Artifact count", totalCIArtifactCount)
	for i := 0; i < totalCIArtifactCount; {
		//requests left to process
		remainingBatch := totalCIArtifactCount - i
		if remainingBatch < batchSize {
			batchSize = remainingBatch
		}
		var wg sync.WaitGroup
		for j := 0; j < batchSize; j++ {
			wg.Add(1)
			index := i + j
			go func(index int) {
				defer wg.Done()
				ciArtifact := ciArtifactArr[index]
				// handle individual CiArtifact success event
				err = impl.workflowDagExecutor.HandleCiSuccessEvent(ciArtifact, isCiManual, async, request.UserId)
				if err != nil {
					impl.logger.Errorw("error on handle  ci success event", "ciArtifactId", ciArtifact.Id, "err", err)
				}
			}(index)
		}
		wg.Wait()
		i += batchSize
	}
	impl.logger.Debugw("Completed: auto trigger for children Stage/CD pipelines", "Time taken", time.Since(start).Seconds())
	return buildArtifact.Id, err
}

func (impl WebhookServiceImpl) HandleExternalCiWebhook(externalCiId int, request *CiArtifactWebhookRequest, auth func(token string, projectObject string, envObject string) bool) (id int, err error) {
	externalCiPipeline, err := impl.ciPipelineRepository.FindExternalCiById(externalCiId)
	if err != nil && err != pg.ErrNoRows {
		impl.logger.Errorw("error in fetching external ci", "err", err)
		return 0, err
	}
	if externalCiPipeline.Id == 0 {
		impl.logger.Errorw("invalid external ci id", "externalCiId", externalCiId, "err", err)
		return 0, &util2.ApiError{Code: "400", HttpStatusCode: 400, UserMessage: "invalid external ci id"}
	}

	impl.logger.Infow("request of webhook external ci", "req", request)
	if request.DataSource == "" {
		request.DataSource = "EXTERNAL"
	}
	materialJson, err := request.MaterialInfo.MarshalJSON()
	if err != nil {
		impl.logger.Errorw("unable to marshal material metadata", "err", err)
		return 0, err
	}
	dst := new(bytes.Buffer)
	err = json.Compact(dst, materialJson)
	if err != nil {
		impl.logger.Errorw("parsing error", "err", err)
		return 0, err
	}
	materialJson = dst.Bytes()
	artifact := &repository.CiArtifact{
		Image:                request.Image,
		ImageDigest:          request.ImageDigest,
		MaterialInfo:         string(materialJson),
		DataSource:           request.DataSource,
		WorkflowId:           request.WorkflowId,
		ExternalCiPipelineId: externalCiId,
		ScanEnabled:          false,
		Scanned:              false,
		IsArtifactUploaded:   request.IsArtifactUploaded,
		AuditLog:             sql.AuditLog{CreatedBy: request.UserId, UpdatedBy: request.UserId, CreatedOn: time.Now(), UpdatedOn: time.Now()},
	}
	if err = impl.ciArtifactRepository.Save(artifact); err != nil {
		impl.logger.Errorw("error in saving material", "err", err)
		return 0, err
	}

	hasAnyTriggered, err := impl.workflowDagExecutor.HandleWebhookExternalCiEvent(artifact, request.UserId, externalCiId, auth)
	if err != nil {
		impl.logger.Errorw("error on handle ext ci webhook", "err", err)
		// if none of the child node has been triggered
		if !hasAnyTriggered {
			if err1 := impl.ciArtifactRepository.Delete(artifact); err1 != nil {
				impl.logger.Errorw("error in rollback artifact", "err", err1)
				return 0, err1
			}
		}
	}
	return artifact.Id, err
}

func (impl *WebhookServiceImpl) WriteCIStepFailedEvent(pipeline *pipelineConfig.CiPipeline, request *CiArtifactWebhookRequest, ciWorkflow *pipelineConfig.CiWorkflow) {
	event := impl.eventFactory.Build(util.Fail, &pipeline.Id, pipeline.AppId, nil, util.CI)
	material := &client.MaterialTriggerInfo{}
	material.GitTriggers = ciWorkflow.GitTriggers
	event.CiWorkflowRunnerId = ciWorkflow.Id
	event.UserId = int(ciWorkflow.TriggeredBy)
	event = impl.eventFactory.BuildExtraCIData(event, material, request.Image)
	event.CiArtifactId = 0
	event.Payload.FailureReason = request.FailureReason
	_, evtErr := impl.eventClient.WriteNotificationEvent(event)
	if evtErr != nil {
		impl.logger.Errorw("error in writing event: ", event, "error: ", evtErr)
	}
}

func (impl *WebhookServiceImpl) WriteCISuccessEvent(request *CiArtifactWebhookRequest, pipeline *pipelineConfig.CiPipeline, artifact *repository.CiArtifact) {
	event := impl.eventFactory.Build(util.Success, &pipeline.Id, pipeline.AppId, nil, util.CI)
	event.CiArtifactId = artifact.Id
	if artifact.WorkflowId != nil {
		event.CiWorkflowRunnerId = *artifact.WorkflowId
	}
	event.UserId = int(request.UserId)
	event = impl.eventFactory.BuildExtraCIData(event, nil, artifact.Image)
	_, evtErr := impl.eventClient.WriteNotificationEvent(event)
	if evtErr != nil {
		impl.logger.Errorw("error in writing event", "err", evtErr)
	}
}

func (impl *WebhookServiceImpl) BuildPayload(request *CiArtifactWebhookRequest, pipeline *pipelineConfig.CiPipeline) *client.Payload {
	payload := &client.Payload{}
	payload.AppName = pipeline.App.AppName
	payload.PipelineName = pipeline.Name

	var ciMaterials []*repository.CiMaterialInfo
	err := json.Unmarshal(request.MaterialInfo, &ciMaterials)
	if err != nil {
		impl.logger.Errorw("err", "err", err)
	}

	for _, material := range ciMaterials {
		if material.Modifications != nil && len(material.Modifications) > 0 {
			revision := material.Modifications[0].Revision
			if payload.Source == "" {
				payload.Source = revision
			}
			payload.Source = payload.Source + "," + revision
		}
	}
	payload.DockerImageUrl = request.Image
	return payload
}

// HandleMultipleImagesFromEvent handles multiple images from plugin and creates ci workflow for n-1 images for mapping in ci_artifact
func (impl *WebhookServiceImpl) HandleMultipleImagesFromEvent(imageDetails []types.ImageDetail, ciWorkflowId int) (map[string]*pipelineConfig.CiWorkflow, error) {
	ciWorkflow, err := impl.ciWorkflowRepository.FindById(ciWorkflowId)
	if err != nil {
		impl.logger.Errorw("error in finding ci workflow by id ", "err", err, "ciWorkFlowId", ciWorkflowId)
		return nil, err
	}

	//creating n-1 workflows for rest images, oldest will be mapped to original workflow id.
	digestWorkflowMap := make(map[string]*pipelineConfig.CiWorkflow)
	// mapping oldest to original ciworkflowId
	digestWorkflowMap[*imageDetails[0].ImageDigest] = ciWorkflow
	for i := 1; i < len(imageDetails); i++ {
		workflow := &pipelineConfig.CiWorkflow{
			Name:               ciWorkflow.Name + fmt.Sprintf("-child-%d", i),
			Status:             ciWorkflow.Status,
			PodStatus:          string(v1alpha1.NodeSucceeded),
			StartedOn:          time.Now(),
			Namespace:          ciWorkflow.Namespace,
			LogLocation:        ciWorkflow.LogLocation,
			TriggeredBy:        ciWorkflow.TriggeredBy,
			CiPipelineId:       ciWorkflow.CiPipelineId,
			CiArtifactLocation: ciWorkflow.CiArtifactLocation,
			BlobStorageEnabled: ciWorkflow.BlobStorageEnabled,
			PodName:            ciWorkflow.PodName,
			CiBuildType:        ciWorkflow.CiBuildType,
			ParentCiWorkFlowId: ciWorkflow.Id,
			GitTriggers:        ciWorkflow.GitTriggers,
			Message:            ciWorkflow.Message,
		}
		err = impl.ciWorkflowRepository.SaveWorkFlow(workflow)
		if err != nil {
			impl.logger.Errorw("error in saving workflow for child workflow", "err", err, "parentCiWorkflowId", ciWorkflowId)
			return nil, err
		}
		digestWorkflowMap[*imageDetails[i].ImageDigest] = workflow

	}
	return digestWorkflowMap, nil
}<|MERGE_RESOLUTION|>--- conflicted
+++ resolved
@@ -249,10 +249,6 @@
 		IsArtifactUploaded: request.IsArtifactUploaded,
 		AuditLog:           sql.AuditLog{CreatedBy: request.UserId, UpdatedBy: request.UserId, CreatedOn: createdOn, UpdatedOn: updatedOn},
 	}
-<<<<<<< HEAD
-	if pipeline.ScanEnabled {
-		buildArtifact.Scanned = true
-=======
 	plugin, err := impl.globalPluginRepository.GetPluginByName(bean.VULNERABILITY_SCANNING_PLUGIN)
 	if err != nil || len(plugin) == 0 {
 		impl.logger.Errorw("error in getting image scanning plugin", "err", err)
@@ -263,10 +259,9 @@
 		impl.logger.Errorw("error in getting ci pipeline plugin", "err", err, "pipelineId", pipeline.Id, "pluginId", plugin[0].Id)
 		return 0, err
 	}
-	if pipeline.ScanEnabled || isScanPluginConfigured {
-		artifact.Scanned = true
-		artifact.ScanEnabled = true
->>>>>>> fa09e81e
+	if pipeline.ScanEnabled || isScanPluginConfigured{
+		buildArtifact.Scanned = true
+		buildArtifact.ScanEnabled = true
 	}
 	if err = impl.ciArtifactRepository.Save(buildArtifact); err != nil {
 		impl.logger.Errorw("error in saving material", "err", err)
