--- conflicted
+++ resolved
@@ -63,7 +63,6 @@
 }
 
 type WebhookServiceImpl struct {
-<<<<<<< HEAD
 	ciArtifactRepository    repository.CiArtifactRepository
 	ciConfig                *CiConfig
 	logger                  *zap.SugaredLogger
@@ -76,19 +75,7 @@
 	ciHandler               CiHandler
 	pipelineStageRepository repository2.PipelineStageRepository
 	globalPluginRepository  repository3.GlobalPluginRepository
-=======
-	ciArtifactRepository repository.CiArtifactRepository
-	ciConfig             *CiConfig
-	logger               *zap.SugaredLogger
-	ciPipelineRepository pipelineConfig.CiPipelineRepository
-	ciWorkflowRepository pipelineConfig.CiWorkflowRepository
-	appService           app.AppService
-	eventClient          client.EventClient
-	eventFactory         client.EventFactory
-	workflowDagExecutor  WorkflowDagExecutor
-	ciHandler            CiHandler
-	customTagService     CustomTagService
->>>>>>> 0e69f487
+	customTagService        CustomTagService
 }
 
 func NewWebhookServiceImpl(
@@ -98,10 +85,10 @@
 	appService app.AppService, eventClient client.EventClient,
 	eventFactory client.EventFactory,
 	ciWorkflowRepository pipelineConfig.CiWorkflowRepository,
-<<<<<<< HEAD
 	workflowDagExecutor WorkflowDagExecutor, ciHandler CiHandler,
 	pipelineStageRepository repository2.PipelineStageRepository,
-	globalPluginRepository repository3.GlobalPluginRepository) *WebhookServiceImpl {
+	globalPluginRepository repository3.GlobalPluginRepository,
+	customTagService CustomTagService) *WebhookServiceImpl {
 	webhookHandler := &WebhookServiceImpl{
 		ciArtifactRepository:    ciArtifactRepository,
 		logger:                  logger,
@@ -114,21 +101,7 @@
 		ciHandler:               ciHandler,
 		pipelineStageRepository: pipelineStageRepository,
 		globalPluginRepository:  globalPluginRepository,
-=======
-	customTagService CustomTagService,
-	workflowDagExecutor WorkflowDagExecutor, ciHandler CiHandler) *WebhookServiceImpl {
-	webhookHandler := &WebhookServiceImpl{
-		ciArtifactRepository: ciArtifactRepository,
-		logger:               logger,
-		ciPipelineRepository: ciPipelineRepository,
-		appService:           appService,
-		eventClient:          eventClient,
-		eventFactory:         eventFactory,
-		ciWorkflowRepository: ciWorkflowRepository,
-		workflowDagExecutor:  workflowDagExecutor,
-		ciHandler:            ciHandler,
-		customTagService:     customTagService,
->>>>>>> 0e69f487
+		customTagService:        customTagService,
 	}
 	config, err := GetCiConfig()
 	if err != nil {
