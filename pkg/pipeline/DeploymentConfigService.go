package pipeline

import (
	"context"
<<<<<<< HEAD
	"encoding/base64"
=======
>>>>>>> 67e823a6
	"encoding/json"
	"fmt"
	mapset "github.com/deckarep/golang-set"
	"github.com/devtron-labs/devtron/internal/sql/repository"
	"github.com/devtron-labs/devtron/internal/sql/repository/chartConfig"
	"github.com/devtron-labs/devtron/internal/sql/repository/pipelineConfig"
	"github.com/devtron-labs/devtron/pkg/app"
	chartRepoRepository "github.com/devtron-labs/devtron/pkg/chartRepo/repository"
	"github.com/devtron-labs/devtron/pkg/pipeline/history"
	repository2 "github.com/devtron-labs/devtron/pkg/pipeline/history/repository"
	"github.com/devtron-labs/devtron/pkg/resourceQualifiers"
	"github.com/devtron-labs/devtron/pkg/variables"
	"github.com/devtron-labs/devtron/pkg/variables/models"
	"github.com/devtron-labs/devtron/pkg/variables/parsers"
	repository6 "github.com/devtron-labs/devtron/pkg/variables/repository"
<<<<<<< HEAD
	"github.com/devtron-labs/devtron/pkg/variables/utils"
=======
>>>>>>> 67e823a6
	"github.com/devtron-labs/devtron/util"
	"github.com/go-pg/pg"
	errors2 "github.com/juju/errors"
	"go.uber.org/zap"
)

type DeploymentConfigService interface {
	GetLatestDeploymentConfigurationByPipelineId(ctx context.Context, pipelineId int, userHasAdminAccess bool) (*history.AllDeploymentConfigurationDetail, error)
}

type DeploymentConfigServiceImpl struct {
	logger                       *zap.SugaredLogger
	envConfigOverrideRepository  chartConfig.EnvConfigOverrideRepository
	chartRepository              chartRepoRepository.ChartRepository
	pipelineRepository           pipelineConfig.PipelineRepository
	envLevelAppMetricsRepository repository.EnvLevelAppMetricsRepository
	appLevelMetricsRepository    repository.AppLevelMetricsRepository
	pipelineConfigRepository     chartConfig.PipelineConfigRepository
	configMapRepository          chartConfig.ConfigMapRepository
	configMapHistoryService      history.ConfigMapHistoryService
	chartRefRepository           chartRepoRepository.ChartRefRepository
	variableEntityMappingService variables.VariableEntityMappingService
	scopedVariableService        variables.ScopedVariableService
	variableTemplateParser       parsers.VariableTemplateParser
<<<<<<< HEAD
	appService                   app.AppService
=======
>>>>>>> 67e823a6
}

func NewDeploymentConfigServiceImpl(logger *zap.SugaredLogger,
	envConfigOverrideRepository chartConfig.EnvConfigOverrideRepository,
	chartRepository chartRepoRepository.ChartRepository,
	pipelineRepository pipelineConfig.PipelineRepository,
	envLevelAppMetricsRepository repository.EnvLevelAppMetricsRepository,
	appLevelMetricsRepository repository.AppLevelMetricsRepository,
	pipelineConfigRepository chartConfig.PipelineConfigRepository,
	configMapRepository chartConfig.ConfigMapRepository,
	configMapHistoryService history.ConfigMapHistoryService,
	chartRefRepository chartRepoRepository.ChartRefRepository,
	variableEntityMappingService variables.VariableEntityMappingService,
	scopedVariableService variables.ScopedVariableService,
<<<<<<< HEAD
	variableTemplateParser parsers.VariableTemplateParser, appService app.AppService,
=======
	variableTemplateParser parsers.VariableTemplateParser,
>>>>>>> 67e823a6
) *DeploymentConfigServiceImpl {
	return &DeploymentConfigServiceImpl{
		logger:                       logger,
		envConfigOverrideRepository:  envConfigOverrideRepository,
		chartRepository:              chartRepository,
		pipelineRepository:           pipelineRepository,
		envLevelAppMetricsRepository: envLevelAppMetricsRepository,
		appLevelMetricsRepository:    appLevelMetricsRepository,
		pipelineConfigRepository:     pipelineConfigRepository,
		configMapRepository:          configMapRepository,
		configMapHistoryService:      configMapHistoryService,
		chartRefRepository:           chartRefRepository,
		variableEntityMappingService: variableEntityMappingService,
		scopedVariableService:        scopedVariableService,
		variableTemplateParser:       variableTemplateParser,
<<<<<<< HEAD
		appService:                   appService,
=======
>>>>>>> 67e823a6
	}
}

func (impl *DeploymentConfigServiceImpl) GetLatestDeploymentConfigurationByPipelineId(ctx context.Context, pipelineId int, userHasAdminAccess bool) (*history.AllDeploymentConfigurationDetail, error) {
	configResp := &history.AllDeploymentConfigurationDetail{}
	pipeline, err := impl.pipelineRepository.FindById(pipelineId)
	if err != nil {
		impl.logger.Errorw("error in getting pipeline by id", "err", err, "id", pipelineId)
		return nil, err
	}

	deploymentTemplateConfig, err := impl.GetLatestDeploymentTemplateConfig(ctx, pipeline)
	if err != nil {
		impl.logger.Errorw("error in getting latest deploymentTemplate", "err", err)
		return nil, err
	}
	configResp.DeploymentTemplateConfig = deploymentTemplateConfig

	pipelineStrategyConfig, err := impl.GetLatestPipelineStrategyConfig(pipeline)
	if err != nil && errors2.IsNotFound(err) == false {
		impl.logger.Errorw("error in getting latest pipelineStrategyConfig", "err", err)
		return nil, err
	}
	configResp.StrategyConfig = pipelineStrategyConfig

	configMapConfig, secretConfig, err := impl.GetLatestCMCSConfig(pipeline, userHasAdminAccess)
	if err != nil {
		impl.logger.Errorw("error in getting latest CM/CS config", "err", err)
		return nil, err
	}
	configResp.ConfigMapConfig = configMapConfig
	configResp.SecretConfig = secretConfig
	return configResp, nil
}

func (impl *DeploymentConfigServiceImpl) extractVariablesAndGetScopedVariables(template string, scope resourceQualifiers.Scope, entity repository6.Entity, isSuperAdmin bool) (string, map[string]string, error) {

	variableMap := make(map[string]string)
	entityToVariables, err := impl.variableEntityMappingService.GetAllMappingsForEntities([]repository6.Entity{entity})
	if err != nil {
		return template, variableMap, err
	}
	scopedVariables := make([]*models.ScopedVariableData, 0)
	if _, ok := entityToVariables[entity]; ok && len(entityToVariables[entity]) > 0 {
		scopedVariables, err = impl.scopedVariableService.GetScopedVariables(scope, entityToVariables[entity], isSuperAdmin)
		if err != nil {
			return template, variableMap, err
		}
	}

	for _, variable := range scopedVariables {
		variableMap[variable.VariableName] = variable.VariableValue.StringValue()
	}

	if len(variableMap) == 0 {
		return template, variableMap, nil
	}

	parserRequest := parsers.VariableParserRequest{Template: template, Variables: scopedVariables, TemplateType: parsers.JsonVariableTemplate}
	parserResponse := impl.variableTemplateParser.ParseTemplate(parserRequest)
	err = parserResponse.Error
	if err != nil {
		return template, variableMap, err
	}
	resolvedTemplate := parserResponse.ResolvedTemplate

	return resolvedTemplate, variableMap, nil
}

func (impl *DeploymentConfigServiceImpl) GetLatestDeploymentTemplateConfig(ctx context.Context, pipeline *pipelineConfig.Pipeline) (*history.HistoryDetailDto, error) {
	isAppMetricsEnabled := false
	envLevelAppMetrics, err := impl.envLevelAppMetricsRepository.FindByAppIdAndEnvId(pipeline.AppId, pipeline.EnvironmentId)
	if err != nil && err != pg.ErrNoRows {
		impl.logger.Errorw("error in getting env level app metrics", "err", err, "appId", pipeline.AppId, "envId", pipeline.EnvironmentId)
	} else if err == pg.ErrNoRows {
		appLevelAppMetrics, err := impl.appLevelMetricsRepository.FindByAppId(pipeline.AppId)
		if err != nil && err != pg.ErrNoRows {
			impl.logger.Errorw("error in getting app level app metrics", "err", err, "appId", pipeline.AppId)
		} else if err == nil {
			isAppMetricsEnabled = appLevelAppMetrics.AppMetrics
		}
	} else {
		isAppMetricsEnabled = *envLevelAppMetrics.AppMetrics
	}
	envOverride, err := impl.envConfigOverrideRepository.ActiveEnvConfigOverride(pipeline.AppId, pipeline.EnvironmentId)
	if err != nil {
		impl.logger.Errorw("not able to get envConfigOverride", "err", err, "appId", pipeline.AppId, "envId", pipeline.EnvironmentId)
		return nil, err
	}
	impl.logger.Infow("received override chart", "envConfigOverride", envOverride)
	deploymentTemplateConfig := &history.HistoryDetailDto{}
	if envOverride != nil && envOverride.Id > 0 && envOverride.IsOverride {
		if envOverride.Chart != nil {
			chartRef, err := impl.chartRefRepository.FindById(envOverride.Chart.ChartRefId)
			if err != nil {
				impl.logger.Errorw("error in getting chartRef by id", "err", err, "chartRefId", envOverride.Chart.ChartRefId)
				return nil, err
			}
			scope := resourceQualifiers.Scope{
				AppId:     pipeline.AppId,
				EnvId:     pipeline.EnvironmentId,
				ClusterId: pipeline.Environment.ClusterId,
			}
			entity := repository6.Entity{
				EntityType: repository6.EntityTypeDeploymentTemplateEnvLevel,
				EntityId:   envOverride.Id,
			}
			isSuperAdmin, err := util.GetIsSuperAdminFromContext(ctx)
			if err != nil {
				return nil, err
			}
			resolvedTemplate, scopedVariablesMap, err := impl.extractVariablesAndGetScopedVariables(envOverride.EnvOverrideValues, scope, entity, isSuperAdmin)
			if err != nil {
				impl.logger.Errorw("could not resolve template", "err", err, "envOverrideId", envOverride.Id, "scope", scope, "pipelineId", pipeline.Id)
			}

			deploymentTemplateConfig = &history.HistoryDetailDto{
				TemplateName:        envOverride.Chart.ChartName,
				TemplateVersion:     chartRef.Version,
				IsAppMetricsEnabled: &isAppMetricsEnabled,
				CodeEditorValue: &history.HistoryDetailConfig{
					DisplayName: "values.yaml",
					Value:       envOverride.EnvOverrideValues,
				},
				VariableSnapshot:     scopedVariablesMap,
				ResolvedTemplateData: resolvedTemplate,
			}
		}
	} else {
		chart, err := impl.chartRepository.FindLatestChartForAppByAppId(pipeline.AppId)
		if err != nil {
			impl.logger.Errorw("error in getting chart by appId", "err", err, "appId", pipeline.AppId)
			return nil, err
		}
		chartRef, err := impl.chartRefRepository.FindById(chart.ChartRefId)
		if err != nil {
			impl.logger.Errorw("error in getting chartRef by id", "err", err, "chartRefId", envOverride.Chart.ChartRefId)
			return nil, err
		}
		//Scope contains env and cluster ID because a pipeline will always have those even if inheriting base template
		scope := resourceQualifiers.Scope{
			AppId:     pipeline.AppId,
			EnvId:     pipeline.EnvironmentId,
			ClusterId: pipeline.Environment.ClusterId,
		}
		entity := repository6.Entity{
			EntityType: repository6.EntityTypeDeploymentTemplateAppLevel,
			EntityId:   chart.Id,
		}
		isSuperAdmin, err := util.GetIsSuperAdminFromContext(ctx)
		if err != nil {
			return nil, err
		}
		resolvedTemplate, scopedVariablesMap, err := impl.extractVariablesAndGetScopedVariables(chart.GlobalOverride, scope, entity, isSuperAdmin)
		if err != nil {
			impl.logger.Errorw("could not resolve template", "err", err, "chartId", chart.Id, "scope", scope, "pipelineId", pipeline.Id)
		}
		deploymentTemplateConfig = &history.HistoryDetailDto{
			TemplateName:        chart.ChartName,
			TemplateVersion:     chartRef.Version,
			IsAppMetricsEnabled: &isAppMetricsEnabled,
			CodeEditorValue: &history.HistoryDetailConfig{
				DisplayName: "values.yaml",
				Value:       chart.GlobalOverride,
			},
			VariableSnapshot:     scopedVariablesMap,
			ResolvedTemplateData: resolvedTemplate,
		}
	}
	return deploymentTemplateConfig, nil
}

func (impl *DeploymentConfigServiceImpl) GetLatestPipelineStrategyConfig(pipeline *pipelineConfig.Pipeline) (*history.HistoryDetailDto, error) {

	pipelineStrategy, err := impl.pipelineConfigRepository.GetDefaultStrategyByPipelineId(pipeline.Id)
	if err != nil {
		impl.logger.Errorw("error in getting default pipelineStrategy by pipelineId", "err", err, "pipelineId", pipeline.Id)
		return nil, err
	}
	pipelineStrategyConfig := &history.HistoryDetailDto{
		Strategy:            string(pipelineStrategy.Strategy),
		PipelineTriggerType: pipeline.TriggerType,
		CodeEditorValue: &history.HistoryDetailConfig{
			DisplayName: "Strategy configuration",
			Value:       pipelineStrategy.Config,
		},
	}
	return pipelineStrategyConfig, nil
}

func GetDecodedData(data map[string]*history.ConfigData) (map[string]*history.ConfigData, error) {
	var marshal []byte
	for name, configData := range data {
		dataMap := make(map[string]string)

		err := json.Unmarshal(configData.Data, &dataMap)
		if err != nil {
			return nil, err
		}
		for key, value := range dataMap {
			decodedData, err := base64.StdEncoding.DecodeString(value)
			if err != nil {
				fmt.Println("Error decoding base64:", err)
			}
			dataMap[key] = string(decodedData)
		}
		marshal, err = json.Marshal(dataMap)
		if err != nil {
			return nil, err
		}
		configData.Data = marshal
		data[name] = configData

	}
	return data, nil
}
func GetEncodedData(data string) (string, error) {
	secretDataMap := make(map[string]*history.ConfigData)
	err := json.Unmarshal([]byte(data), &secretDataMap)
	if err != nil {
		return "", err
	}
	var encodedData []byte
	var ressolvedTemplate []byte
	for _, configData := range secretDataMap {
		dataMap := make(map[string]string)
		err := json.Unmarshal(configData.Data, &dataMap)
		if err != nil {
			return "", err
		}
		for key, value := range dataMap {
			encodedData = []byte(base64.StdEncoding.EncodeToString([]byte(value)))
			if err != nil {
				fmt.Println("Error decoding base64:", err)
			}
			dataMap[key] = string(encodedData)
		}
		marshal, err := json.Marshal(dataMap)
		if err != nil {
			return "", err
		}
		configData.Data = marshal

	}

	ressolvedTemplate, err = json.Marshal(secretDataMap)
	if err != nil {
		return "", err
	}
	return string(ressolvedTemplate), nil
}
func (impl *DeploymentConfigServiceImpl) GetLatestCMCSConfig(pipeline *pipelineConfig.Pipeline, userHasAdminAccess bool) ([]*history.ComponentLevelHistoryDetailDto, []*history.ComponentLevelHistoryDetailDto, error) {

	configAppLevel, err := impl.configMapRepository.GetByAppIdAppLevel(pipeline.AppId)
	if err != nil && pg.ErrNoRows != err {
		impl.logger.Errorw("error in getting CM/CS app level data", "err", err, "appId", pipeline.AppId)
		return nil, nil, err
	}
	var configMapAppLevel string
	var secretAppLevel string
	if configAppLevel != nil && configAppLevel.Id > 0 {
		configMapAppLevel = configAppLevel.ConfigMapData
		secretAppLevel = configAppLevel.SecretData
	}
	configEnvLevel, err := impl.configMapRepository.GetByAppIdAndEnvIdEnvLevel(pipeline.AppId, pipeline.EnvironmentId)
	if err != nil && pg.ErrNoRows != err {
		impl.logger.Errorw("error in getting CM/CS env level data", "err", err, "appId", pipeline.AppId)
		return nil, nil, err
	}
	var configMapEnvLevel string
	var secretEnvLevel string
	if configEnvLevel != nil && configEnvLevel.Id > 0 {
		configMapEnvLevel = configEnvLevel.ConfigMapData
		secretEnvLevel = configEnvLevel.SecretData
	}

	scope := resourceQualifiers.Scope{
		AppId:     pipeline.AppId,
		EnvId:     pipeline.EnvironmentId,
		ClusterId: pipeline.Environment.ClusterId,
	}
	entitiesForCM := []repository6.Entity{
		{
			EntityType: repository6.EntityTypeConfigMapAppLevel,
			EntityId:   configAppLevel.Id,
		},
		{
			EntityType: repository6.EntityTypeConfigMapEnvLevel,
			EntityId:   configEnvLevel.Id,
		},
	}
	entitiesForCS := []repository6.Entity{
		{
			EntityType: repository6.EntityTypeSecretAppLevel,
			EntityId:   configAppLevel.Id,
		},
		{
			EntityType: repository6.EntityTypeSecretEnvLevel,
			EntityId:   configEnvLevel.Id,
		},
	}

	entityToVariables, err := impl.appService.GetEntityToVariableMapping(append(entitiesForCS, entitiesForCM...))
	if err != nil {
		return nil, nil, err
	}
	varNamesCM := append(entityToVariables[entitiesForCM[0]], entityToVariables[entitiesForCM[1]]...)
	varNamesCS := append(entityToVariables[entitiesForCS[0]], entityToVariables[entitiesForCS[1]]...)
	uniqueVarNamesCM := mapset.NewSetFromSlice(utils.ToInterfaceArray(append(varNamesCM)))
	FinalVarNamesCM := utils.ToStringArray(uniqueVarNamesCM.ToSlice())
	uniqueVarNamesCS := mapset.NewSetFromSlice(utils.ToInterfaceArray(append(varNamesCS)))
	FinalVarNamesCS := utils.ToStringArray(uniqueVarNamesCS.ToSlice())
	uniqueCMCSNames := mapset.NewSetFromSlice(utils.ToInterfaceArray(append(FinalVarNamesCM, FinalVarNamesCS...)))
	FinalCMCS := utils.ToStringArray(uniqueCMCSNames.ToSlice())
	scopedVariables, err := impl.scopedVariableService.GetScopedVariables(scope, FinalCMCS, true)
	if err != nil {
		return nil, nil, err
	}
	mergedConfigMap, err := impl.GetMergedCMCSConfigMap(configMapAppLevel, configMapEnvLevel, repository2.CONFIGMAP_TYPE)
	if err != nil {
		impl.logger.Errorw("error in merging app level and env level CM configs", "err", err)
		return nil, nil, err
	}

	mergedSecret, err := impl.GetMergedCMCSConfigMap(secretAppLevel, secretEnvLevel, repository2.SECRET_TYPE)
	if err != nil {
		impl.logger.Errorw("error in merging app level and env level CM configs", "err", err)
		return nil, nil, err
	}

	var resolvedTemplateCM string
	var variableMapCM map[string]string
	var resolvedTemplateCS string
	var variableMapCS map[string]string
	var encodedSecretData string
	mergedConfigMapJson, err := json.Marshal(mergedConfigMap)
	if err != nil {
		return nil, nil, err
	}
	if configAppLevel.ConfigMapData != "" || configEnvLevel.ConfigMapData != "" {
		resolvedTemplateCM, variableMapCM, err = impl.appService.GetResolvedTemplateAndVariableMap(string(mergedConfigMapJson), entitiesForCM, entityToVariables, scopedVariables, varNamesCM)

	}

	if err != nil {
		return nil, nil, err
	}
	if configAppLevel.SecretData != "" || configEnvLevel.SecretData != "" {
		data, err := GetDecodedData(mergedSecret)
		if err != nil {
			return nil, nil, err
		}
		mergedSecretJson, err := json.Marshal(data)
		resolvedTemplateCS, variableMapCS, err = impl.appService.GetResolvedTemplateAndVariableMap(string(mergedSecretJson), entitiesForCS, entityToVariables, scopedVariables, varNamesCS)
		encodedSecretData, err = GetEncodedData(resolvedTemplateCS)
		if err != nil {
			return nil, nil, err
		}

	}
	var cmConfigsDto []*history.ComponentLevelHistoryDetailDto
	for _, data := range mergedConfigMap {
		convertedData, err := impl.configMapHistoryService.ConvertConfigDataToComponentLevelDto(data, repository2.CONFIGMAP_TYPE, userHasAdminAccess, variableMapCM, resolvedTemplateCM)
		if err != nil {
			impl.logger.Errorw("error in converting cmConfig to componentLevelData", "err", err)
			return nil, nil, err
		}
		cmConfigsDto = append(cmConfigsDto, convertedData)
	}

	var secretConfigsDto []*history.ComponentLevelHistoryDetailDto
	for _, data := range mergedSecret {
		convertedData, err := impl.configMapHistoryService.ConvertConfigDataToComponentLevelDto(data, repository2.SECRET_TYPE, userHasAdminAccess, variableMapCS, encodedSecretData)
		if err != nil {
			impl.logger.Errorw("error in converting secretConfig to componentLevelData", "err", err)
			return nil, nil, err
		}
		secretConfigsDto = append(secretConfigsDto, convertedData)
	}
	return cmConfigsDto, secretConfigsDto, nil
}

func (impl *DeploymentConfigServiceImpl) GetMergedCMCSConfigMap(appLevelConfig, envLevelConfig string, configType repository2.ConfigType) (map[string]*history.ConfigData, error) {
	envLevelMap := make(map[string]*history.ConfigData, 0)
	finalMap := make(map[string]*history.ConfigData, 0)
	if configType == repository2.CONFIGMAP_TYPE {
		appLevelConfigMap := &history.ConfigList{}
		envLevelConfigMap := &history.ConfigList{}
		if len(appLevelConfig) > 0 {
			err := json.Unmarshal([]byte(appLevelConfig), appLevelConfigMap)
			if err != nil {
				impl.logger.Errorw("error in un-marshaling CM app level config", "err", err)
				return nil, err
			}
		}
		if len(envLevelConfig) > 0 {
			err := json.Unmarshal([]byte(envLevelConfig), envLevelConfigMap)
			if err != nil {
				impl.logger.Errorw("error in un-marshaling CM env level config", "err", err)
				return nil, err
			}
		}
		for _, data := range envLevelConfigMap.ConfigData {
			envLevelMap[data.Name] = data
			finalMap[data.Name] = data
		}
		for _, data := range appLevelConfigMap.ConfigData {
			if _, ok := envLevelMap[data.Name]; !ok {
				finalMap[data.Name] = data
			}
		}
	} else if configType == repository2.SECRET_TYPE {
		appLevelSecret := &history.SecretList{}
		envLevelSecret := &history.SecretList{}
		if len(appLevelConfig) > 0 {
			err := json.Unmarshal([]byte(appLevelConfig), appLevelSecret)
			if err != nil {
				impl.logger.Errorw("error in un-marshaling CS app level config", "err", err)
				return nil, err
			}
		}
		if len(envLevelConfig) > 0 {
			err := json.Unmarshal([]byte(envLevelConfig), envLevelSecret)
			if err != nil {
				impl.logger.Errorw("error in un-marshaling CS env level config", "err", err)
				return nil, err
			}
		}
		for _, data := range envLevelSecret.ConfigData {
			envLevelMap[data.Name] = data
			finalMap[data.Name] = data
		}
		for _, data := range appLevelSecret.ConfigData {
			if _, ok := envLevelMap[data.Name]; !ok {
				finalMap[data.Name] = data
			}
		}

	}
	return finalMap, nil
}<|MERGE_RESOLUTION|>--- conflicted
+++ resolved
@@ -2,10 +2,7 @@
 
 import (
 	"context"
-<<<<<<< HEAD
 	"encoding/base64"
-=======
->>>>>>> 67e823a6
 	"encoding/json"
 	"fmt"
 	mapset "github.com/deckarep/golang-set"
@@ -21,10 +18,7 @@
 	"github.com/devtron-labs/devtron/pkg/variables/models"
 	"github.com/devtron-labs/devtron/pkg/variables/parsers"
 	repository6 "github.com/devtron-labs/devtron/pkg/variables/repository"
-<<<<<<< HEAD
 	"github.com/devtron-labs/devtron/pkg/variables/utils"
-=======
->>>>>>> 67e823a6
 	"github.com/devtron-labs/devtron/util"
 	"github.com/go-pg/pg"
 	errors2 "github.com/juju/errors"
@@ -49,10 +43,7 @@
 	variableEntityMappingService variables.VariableEntityMappingService
 	scopedVariableService        variables.ScopedVariableService
 	variableTemplateParser       parsers.VariableTemplateParser
-<<<<<<< HEAD
 	appService                   app.AppService
-=======
->>>>>>> 67e823a6
 }
 
 func NewDeploymentConfigServiceImpl(logger *zap.SugaredLogger,
@@ -67,11 +58,7 @@
 	chartRefRepository chartRepoRepository.ChartRefRepository,
 	variableEntityMappingService variables.VariableEntityMappingService,
 	scopedVariableService variables.ScopedVariableService,
-<<<<<<< HEAD
 	variableTemplateParser parsers.VariableTemplateParser, appService app.AppService,
-=======
-	variableTemplateParser parsers.VariableTemplateParser,
->>>>>>> 67e823a6
 ) *DeploymentConfigServiceImpl {
 	return &DeploymentConfigServiceImpl{
 		logger:                       logger,
@@ -87,10 +74,7 @@
 		variableEntityMappingService: variableEntityMappingService,
 		scopedVariableService:        scopedVariableService,
 		variableTemplateParser:       variableTemplateParser,
-<<<<<<< HEAD
 		appService:                   appService,
-=======
->>>>>>> 67e823a6
 	}
 }
 
@@ -528,7 +512,6 @@
 				finalMap[data.Name] = data
 			}
 		}
-
 	}
 	return finalMap, nil
 }