package pipeline

import (
	"context"
	"encoding/json"
	"github.com/devtron-labs/devtron/internal/sql/repository"
	"github.com/devtron-labs/devtron/internal/sql/repository/chartConfig"
	"github.com/devtron-labs/devtron/internal/sql/repository/pipelineConfig"
	"github.com/devtron-labs/devtron/pkg/bean"
	chartRepoRepository "github.com/devtron-labs/devtron/pkg/chartRepo/repository"
	"github.com/devtron-labs/devtron/pkg/pipeline/history"
	repository2 "github.com/devtron-labs/devtron/pkg/pipeline/history/repository"
	"github.com/devtron-labs/devtron/pkg/resourceQualifiers"
	"github.com/devtron-labs/devtron/pkg/variables"
<<<<<<< HEAD
	"github.com/devtron-labs/devtron/pkg/variables/models"
	"github.com/devtron-labs/devtron/pkg/variables/parsers"
=======
>>>>>>> 84b39118
	repository6 "github.com/devtron-labs/devtron/pkg/variables/repository"
	"github.com/devtron-labs/devtron/util"
	"github.com/go-pg/pg"
	errors2 "github.com/juju/errors"
	"go.uber.org/zap"
)

type DeploymentConfigService interface {
	GetLatestDeploymentConfigurationByPipelineId(ctx context.Context, pipelineId int, userHasAdminAccess bool) (*history.AllDeploymentConfigurationDetail, error)
}

type DeploymentConfigServiceImpl struct {
	logger                       *zap.SugaredLogger
	envConfigOverrideRepository  chartConfig.EnvConfigOverrideRepository
	chartRepository              chartRepoRepository.ChartRepository
	pipelineRepository           pipelineConfig.PipelineRepository
	envLevelAppMetricsRepository repository.EnvLevelAppMetricsRepository
	appLevelMetricsRepository    repository.AppLevelMetricsRepository
	pipelineConfigRepository     chartConfig.PipelineConfigRepository
	configMapRepository          chartConfig.ConfigMapRepository
	configMapHistoryService      history.ConfigMapHistoryService
	chartRefRepository           chartRepoRepository.ChartRefRepository
<<<<<<< HEAD
	variableEntityMappingService variables.VariableEntityMappingService
	scopedVariableService        variables.ScopedVariableService
	variableTemplateParser       parsers.VariableTemplateParser
=======
	scopedVariableManager        variables.ScopedVariableCMCSManager
>>>>>>> 84b39118
}

func NewDeploymentConfigServiceImpl(logger *zap.SugaredLogger,
	envConfigOverrideRepository chartConfig.EnvConfigOverrideRepository,
	chartRepository chartRepoRepository.ChartRepository,
	pipelineRepository pipelineConfig.PipelineRepository,
	envLevelAppMetricsRepository repository.EnvLevelAppMetricsRepository,
	appLevelMetricsRepository repository.AppLevelMetricsRepository,
	pipelineConfigRepository chartConfig.PipelineConfigRepository,
	configMapRepository chartConfig.ConfigMapRepository,
	configMapHistoryService history.ConfigMapHistoryService,
	chartRefRepository chartRepoRepository.ChartRefRepository,
<<<<<<< HEAD
	variableEntityMappingService variables.VariableEntityMappingService,
	scopedVariableService variables.ScopedVariableService,
	variableTemplateParser parsers.VariableTemplateParser,
=======
	scopedVariableManager variables.ScopedVariableCMCSManager,
>>>>>>> 84b39118
) *DeploymentConfigServiceImpl {
	return &DeploymentConfigServiceImpl{
		logger:                       logger,
		envConfigOverrideRepository:  envConfigOverrideRepository,
		chartRepository:              chartRepository,
		pipelineRepository:           pipelineRepository,
		envLevelAppMetricsRepository: envLevelAppMetricsRepository,
		appLevelMetricsRepository:    appLevelMetricsRepository,
		pipelineConfigRepository:     pipelineConfigRepository,
		configMapRepository:          configMapRepository,
		configMapHistoryService:      configMapHistoryService,
		chartRefRepository:           chartRefRepository,
<<<<<<< HEAD
		variableEntityMappingService: variableEntityMappingService,
		scopedVariableService:        scopedVariableService,
		variableTemplateParser:       variableTemplateParser,
=======
		scopedVariableManager:        scopedVariableManager,
>>>>>>> 84b39118
	}
}

func (impl *DeploymentConfigServiceImpl) GetLatestDeploymentConfigurationByPipelineId(ctx context.Context, pipelineId int, userHasAdminAccess bool) (*history.AllDeploymentConfigurationDetail, error) {
	configResp := &history.AllDeploymentConfigurationDetail{}
	pipeline, err := impl.pipelineRepository.FindById(pipelineId)
	if err != nil {
		impl.logger.Errorw("error in getting pipeline by id", "err", err, "id", pipelineId)
		return nil, err
	}

	deploymentTemplateConfig, err := impl.GetLatestDeploymentTemplateConfig(ctx, pipeline)
	if err != nil {
		impl.logger.Errorw("error in getting latest deploymentTemplate", "err", err)
		return nil, err
	}
	configResp.DeploymentTemplateConfig = deploymentTemplateConfig

	pipelineStrategyConfig, err := impl.GetLatestPipelineStrategyConfig(pipeline)
	if err != nil && errors2.IsNotFound(err) == false {
		impl.logger.Errorw("error in getting latest pipelineStrategyConfig", "err", err)
		return nil, err
	}
	configResp.StrategyConfig = pipelineStrategyConfig

	configMapConfig, secretConfig, err := impl.GetLatestCMCSConfig(ctx, pipeline, userHasAdminAccess)
	if err != nil {
		impl.logger.Errorw("error in getting latest CM/CS config", "err", err)
		return nil, err
	}
	configResp.ConfigMapConfig = configMapConfig
	configResp.SecretConfig = secretConfig
	return configResp, nil
}

<<<<<<< HEAD
func (impl *DeploymentConfigServiceImpl) extractVariablesAndGetScopedVariables(template string, scope resourceQualifiers.Scope, entity repository6.Entity, isSuperAdmin bool) (string, map[string]string, error) {

	variableMap := make(map[string]string)
	entityToVariables, err := impl.variableEntityMappingService.GetAllMappingsForEntities([]repository6.Entity{entity})
	if err != nil {
		return template, variableMap, err
	}
	scopedVariables := make([]*models.ScopedVariableData, 0)
	if _, ok := entityToVariables[entity]; ok && len(entityToVariables[entity]) > 0 {
		scopedVariables, err = impl.scopedVariableService.GetScopedVariables(scope, entityToVariables[entity], isSuperAdmin)
		if err != nil {
			return template, variableMap, err
		}
	}

	for _, variable := range scopedVariables {
		variableMap[variable.VariableName] = variable.VariableValue.StringValue()
	}

	if len(variableMap) == 0 {
		return template, variableMap, nil
	}

	parserRequest := parsers.VariableParserRequest{Template: template, Variables: scopedVariables, TemplateType: parsers.JsonVariableTemplate}
	parserResponse := impl.variableTemplateParser.ParseTemplate(parserRequest)
	err = parserResponse.Error
	if err != nil {
		return template, variableMap, err
	}
	resolvedTemplate := parserResponse.ResolvedTemplate

	return resolvedTemplate, variableMap, nil
}

=======
>>>>>>> 84b39118
func (impl *DeploymentConfigServiceImpl) GetLatestDeploymentTemplateConfig(ctx context.Context, pipeline *pipelineConfig.Pipeline) (*history.HistoryDetailDto, error) {
	isAppMetricsEnabled := false
	envLevelAppMetrics, err := impl.envLevelAppMetricsRepository.FindByAppIdAndEnvId(pipeline.AppId, pipeline.EnvironmentId)
	if err != nil && err != pg.ErrNoRows {
		impl.logger.Errorw("error in getting env level app metrics", "err", err, "appId", pipeline.AppId, "envId", pipeline.EnvironmentId)
	} else if err == pg.ErrNoRows {
		appLevelAppMetrics, err := impl.appLevelMetricsRepository.FindByAppId(pipeline.AppId)
		if err != nil && err != pg.ErrNoRows {
			impl.logger.Errorw("error in getting app level app metrics", "err", err, "appId", pipeline.AppId)
		} else if err == nil {
			isAppMetricsEnabled = appLevelAppMetrics.AppMetrics
		}
	} else {
		isAppMetricsEnabled = *envLevelAppMetrics.AppMetrics
	}
	envOverride, err := impl.envConfigOverrideRepository.ActiveEnvConfigOverride(pipeline.AppId, pipeline.EnvironmentId)
	if err != nil {
		impl.logger.Errorw("not able to get envConfigOverride", "err", err, "appId", pipeline.AppId, "envId", pipeline.EnvironmentId)
		return nil, err
	}
	impl.logger.Infow("received override chart", "envConfigOverride", envOverride)
	deploymentTemplateConfig := &history.HistoryDetailDto{}
	if envOverride != nil && envOverride.Id > 0 && envOverride.IsOverride {
		if envOverride.Chart != nil {
			chartRef, err := impl.chartRefRepository.FindById(envOverride.Chart.ChartRefId)
			if err != nil {
				impl.logger.Errorw("error in getting chartRef by id", "err", err, "chartRefId", envOverride.Chart.ChartRefId)
				return nil, err
			}
			scope := resourceQualifiers.Scope{
				AppId:     pipeline.AppId,
				EnvId:     pipeline.EnvironmentId,
				ClusterId: pipeline.Environment.ClusterId,
			}
			entity := repository6.Entity{
				EntityType: repository6.EntityTypeDeploymentTemplateEnvLevel,
				EntityId:   envOverride.Id,
			}
			isSuperAdmin, err := util.GetIsSuperAdminFromContext(ctx)
			if err != nil {
				return nil, err
			}
<<<<<<< HEAD
			resolvedTemplate, scopedVariablesMap, err := impl.extractVariablesAndGetScopedVariables(envOverride.EnvOverrideValues, scope, entity, isSuperAdmin)
=======
			resolvedTemplate, scopedVariablesMap, err := impl.scopedVariableManager.GetMappedVariablesAndResolveTemplate(envOverride.EnvOverrideValues, scope, entity, isSuperAdmin)
>>>>>>> 84b39118
			if err != nil {
				impl.logger.Errorw("could not resolve template", "err", err, "envOverrideId", envOverride.Id, "scope", scope, "pipelineId", pipeline.Id)
			}

			deploymentTemplateConfig = &history.HistoryDetailDto{
				TemplateName:        envOverride.Chart.ChartName,
				TemplateVersion:     chartRef.Version,
				IsAppMetricsEnabled: &isAppMetricsEnabled,
				CodeEditorValue: &history.HistoryDetailConfig{
					DisplayName:      "values.yaml",
					Value:            envOverride.EnvOverrideValues,
					VariableSnapshot: scopedVariablesMap,
					ResolvedValue:    resolvedTemplate,
				},
<<<<<<< HEAD
				VariableSnapshot:     scopedVariablesMap,
				ResolvedTemplateData: resolvedTemplate,
=======
>>>>>>> 84b39118
			}
		}
	} else {
		chart, err := impl.chartRepository.FindLatestChartForAppByAppId(pipeline.AppId)
		if err != nil {
			impl.logger.Errorw("error in getting chart by appId", "err", err, "appId", pipeline.AppId)
			return nil, err
		}
		chartRef, err := impl.chartRefRepository.FindById(chart.ChartRefId)
		if err != nil {
			impl.logger.Errorw("error in getting chartRef by id", "err", err, "chartRefId", envOverride.Chart.ChartRefId)
			return nil, err
		}
		//Scope contains env and cluster ID because a pipeline will always have those even if inheriting base template
		scope := resourceQualifiers.Scope{
			AppId:     pipeline.AppId,
			EnvId:     pipeline.EnvironmentId,
			ClusterId: pipeline.Environment.ClusterId,
		}
		entity := repository6.Entity{
			EntityType: repository6.EntityTypeDeploymentTemplateAppLevel,
			EntityId:   chart.Id,
		}
		isSuperAdmin, err := util.GetIsSuperAdminFromContext(ctx)
		if err != nil {
			return nil, err
		}
<<<<<<< HEAD
		resolvedTemplate, scopedVariablesMap, err := impl.extractVariablesAndGetScopedVariables(chart.GlobalOverride, scope, entity, isSuperAdmin)
=======
		resolvedTemplate, scopedVariablesMap, err := impl.scopedVariableManager.GetMappedVariablesAndResolveTemplate(chart.GlobalOverride, scope, entity, isSuperAdmin)
>>>>>>> 84b39118
		if err != nil {
			impl.logger.Errorw("could not resolve template", "err", err, "chartId", chart.Id, "scope", scope, "pipelineId", pipeline.Id)
		}
		deploymentTemplateConfig = &history.HistoryDetailDto{
			TemplateName:        chart.ChartName,
			TemplateVersion:     chartRef.Version,
			IsAppMetricsEnabled: &isAppMetricsEnabled,
			CodeEditorValue: &history.HistoryDetailConfig{
				DisplayName:      "values.yaml",
				Value:            chart.GlobalOverride,
				VariableSnapshot: scopedVariablesMap,
				ResolvedValue:    resolvedTemplate,
			},
<<<<<<< HEAD
			VariableSnapshot:     scopedVariablesMap,
			ResolvedTemplateData: resolvedTemplate,
=======
>>>>>>> 84b39118
		}
	}
	return deploymentTemplateConfig, nil
}

func (impl *DeploymentConfigServiceImpl) GetLatestPipelineStrategyConfig(pipeline *pipelineConfig.Pipeline) (*history.HistoryDetailDto, error) {

	pipelineStrategy, err := impl.pipelineConfigRepository.GetDefaultStrategyByPipelineId(pipeline.Id)
	if err != nil {
		impl.logger.Errorw("error in getting default pipelineStrategy by pipelineId", "err", err, "pipelineId", pipeline.Id)
		return nil, err
	}
	pipelineStrategyConfig := &history.HistoryDetailDto{
		Strategy:            string(pipelineStrategy.Strategy),
		PipelineTriggerType: pipeline.TriggerType,
		CodeEditorValue: &history.HistoryDetailConfig{
			DisplayName: "Strategy configuration",
			Value:       pipelineStrategy.Config,
		},
	}
	return pipelineStrategyConfig, nil
}

func (impl *DeploymentConfigServiceImpl) GetLatestCMCSConfig(ctx context.Context, pipeline *pipelineConfig.Pipeline, userHasAdminAccess bool) ([]*history.ComponentLevelHistoryDetailDto, []*history.ComponentLevelHistoryDetailDto, error) {

	configAppLevel, err := impl.configMapRepository.GetByAppIdAppLevel(pipeline.AppId)
	if err != nil && pg.ErrNoRows != err {
		impl.logger.Errorw("error in getting CM/CS app level data", "err", err, "appId", pipeline.AppId)
		return nil, nil, err
	}
	var configMapAppLevel string
	var secretAppLevel string
	if configAppLevel != nil && configAppLevel.Id > 0 {
		configMapAppLevel = configAppLevel.ConfigMapData
		secretAppLevel = configAppLevel.SecretData
	}
	configEnvLevel, err := impl.configMapRepository.GetByAppIdAndEnvIdEnvLevel(pipeline.AppId, pipeline.EnvironmentId)
	if err != nil && pg.ErrNoRows != err {
		impl.logger.Errorw("error in getting CM/CS env level data", "err", err, "appId", pipeline.AppId)
		return nil, nil, err
	}
	var configMapEnvLevel string
	var secretEnvLevel string
	if configEnvLevel != nil && configEnvLevel.Id > 0 {
		configMapEnvLevel = configEnvLevel.ConfigMapData
		secretEnvLevel = configEnvLevel.SecretData
	}
	mergedConfigMap, err := impl.GetMergedCMCSConfigMap(configMapAppLevel, configMapEnvLevel, repository2.CONFIGMAP_TYPE)
	if err != nil {
		impl.logger.Errorw("error in merging app level and env level CM configs", "err", err)
		return nil, nil, err
	}

	mergedSecret, err := impl.GetMergedCMCSConfigMap(secretAppLevel, secretEnvLevel, repository2.SECRET_TYPE)
	if err != nil {
		impl.logger.Errorw("error in merging app level and env level CM configs", "err", err)
		return nil, nil, err
	}

	scope := resourceQualifiers.Scope{
		AppId:     pipeline.AppId,
		EnvId:     pipeline.EnvironmentId,
		ClusterId: pipeline.Environment.ClusterId,
	}
	resolvedConfigList, resolvedSecretList, variableMapCM, variableMapCS, err := impl.scopedVariableManager.ResolveCMCS(ctx, scope, configAppLevel.Id, configEnvLevel.Id, mergedConfigMap, mergedSecret)
	if err != nil {
		return nil, nil, err
	}

	var cmConfigsDto []*history.ComponentLevelHistoryDetailDto
	for _, data := range mergedConfigMap {
		convertedData, err := impl.configMapHistoryService.ConvertConfigDataToComponentLevelDto(data, repository2.CONFIGMAP_TYPE, userHasAdminAccess)
		if err != nil {
			impl.logger.Errorw("error in converting cmConfig to componentLevelData", "err", err)
			return nil, nil, err
		}
		convertedData.HistoryConfig.CodeEditorValue.VariableSnapshot = variableMapCM[data.Name]
		convertedData.HistoryConfig.CodeEditorValue.ResolvedValue = string(resolvedConfigList[data.Name].Data)
		cmConfigsDto = append(cmConfigsDto, convertedData)
	}

	var secretConfigsDto []*history.ComponentLevelHistoryDetailDto
	for _, data := range mergedSecret {
		convertedData, err := impl.configMapHistoryService.ConvertConfigDataToComponentLevelDto(data, repository2.SECRET_TYPE, userHasAdminAccess)
		if err != nil {
			impl.logger.Errorw("error in converting secretConfig to componentLevelData", "err", err)
			return nil, nil, err
		}
		convertedData.HistoryConfig.CodeEditorValue.VariableSnapshot = variableMapCS[data.Name]
		convertedData.HistoryConfig.CodeEditorValue.ResolvedValue = string(resolvedSecretList[data.Name].Data)
		secretConfigsDto = append(secretConfigsDto, convertedData)
	}
	return cmConfigsDto, secretConfigsDto, nil
}

func (impl *DeploymentConfigServiceImpl) GetMergedCMCSConfigMap(appLevelConfig, envLevelConfig string, configType repository2.ConfigType) (map[string]*bean.ConfigData, error) {
	envLevelMap := make(map[string]*bean.ConfigData, 0)
	finalMap := make(map[string]*bean.ConfigData, 0)
	if configType == repository2.CONFIGMAP_TYPE {
		appLevelConfigMap := &bean.ConfigList{}
		envLevelConfigMap := &bean.ConfigList{}
		if len(appLevelConfig) > 0 {
			err := json.Unmarshal([]byte(appLevelConfig), appLevelConfigMap)
			if err != nil {
				impl.logger.Errorw("error in un-marshaling CM app level config", "err", err)
				return nil, err
			}
		}
		if len(envLevelConfig) > 0 {
			err := json.Unmarshal([]byte(envLevelConfig), envLevelConfigMap)
			if err != nil {
				impl.logger.Errorw("error in un-marshaling CM env level config", "err", err)
				return nil, err
			}
		}
		for _, data := range envLevelConfigMap.ConfigData {
			envLevelMap[data.Name] = data
			finalMap[data.Name] = data
		}
		for _, data := range appLevelConfigMap.ConfigData {
			if _, ok := envLevelMap[data.Name]; !ok {
				finalMap[data.Name] = data
			}
		}
	} else if configType == repository2.SECRET_TYPE {
		appLevelSecret := &bean.SecretList{}
		envLevelSecret := &bean.SecretList{}
		if len(appLevelConfig) > 0 {
			err := json.Unmarshal([]byte(appLevelConfig), appLevelSecret)
			if err != nil {
				impl.logger.Errorw("error in un-marshaling CS app level config", "err", err)
				return nil, err
			}
		}
		if len(envLevelConfig) > 0 {
			err := json.Unmarshal([]byte(envLevelConfig), envLevelSecret)
			if err != nil {
				impl.logger.Errorw("error in un-marshaling CS env level config", "err", err)
				return nil, err
			}
		}
		for _, data := range envLevelSecret.ConfigData {
			envLevelMap[data.Name] = data
			finalMap[data.Name] = data
		}
		for _, data := range appLevelSecret.ConfigData {
			if _, ok := envLevelMap[data.Name]; !ok {
				finalMap[data.Name] = data
			}
		}
	}
	return finalMap, nil
}<|MERGE_RESOLUTION|>--- conflicted
+++ resolved
@@ -12,11 +12,6 @@
 	repository2 "github.com/devtron-labs/devtron/pkg/pipeline/history/repository"
 	"github.com/devtron-labs/devtron/pkg/resourceQualifiers"
 	"github.com/devtron-labs/devtron/pkg/variables"
-<<<<<<< HEAD
-	"github.com/devtron-labs/devtron/pkg/variables/models"
-	"github.com/devtron-labs/devtron/pkg/variables/parsers"
-=======
->>>>>>> 84b39118
 	repository6 "github.com/devtron-labs/devtron/pkg/variables/repository"
 	"github.com/devtron-labs/devtron/util"
 	"github.com/go-pg/pg"
@@ -39,13 +34,7 @@
 	configMapRepository          chartConfig.ConfigMapRepository
 	configMapHistoryService      history.ConfigMapHistoryService
 	chartRefRepository           chartRepoRepository.ChartRefRepository
-<<<<<<< HEAD
-	variableEntityMappingService variables.VariableEntityMappingService
-	scopedVariableService        variables.ScopedVariableService
-	variableTemplateParser       parsers.VariableTemplateParser
-=======
 	scopedVariableManager        variables.ScopedVariableCMCSManager
->>>>>>> 84b39118
 }
 
 func NewDeploymentConfigServiceImpl(logger *zap.SugaredLogger,
@@ -58,13 +47,7 @@
 	configMapRepository chartConfig.ConfigMapRepository,
 	configMapHistoryService history.ConfigMapHistoryService,
 	chartRefRepository chartRepoRepository.ChartRefRepository,
-<<<<<<< HEAD
-	variableEntityMappingService variables.VariableEntityMappingService,
-	scopedVariableService variables.ScopedVariableService,
-	variableTemplateParser parsers.VariableTemplateParser,
-=======
 	scopedVariableManager variables.ScopedVariableCMCSManager,
->>>>>>> 84b39118
 ) *DeploymentConfigServiceImpl {
 	return &DeploymentConfigServiceImpl{
 		logger:                       logger,
@@ -77,13 +60,7 @@
 		configMapRepository:          configMapRepository,
 		configMapHistoryService:      configMapHistoryService,
 		chartRefRepository:           chartRefRepository,
-<<<<<<< HEAD
-		variableEntityMappingService: variableEntityMappingService,
-		scopedVariableService:        scopedVariableService,
-		variableTemplateParser:       variableTemplateParser,
-=======
 		scopedVariableManager:        scopedVariableManager,
->>>>>>> 84b39118
 	}
 }
 
@@ -119,43 +96,6 @@
 	return configResp, nil
 }
 
-<<<<<<< HEAD
-func (impl *DeploymentConfigServiceImpl) extractVariablesAndGetScopedVariables(template string, scope resourceQualifiers.Scope, entity repository6.Entity, isSuperAdmin bool) (string, map[string]string, error) {
-
-	variableMap := make(map[string]string)
-	entityToVariables, err := impl.variableEntityMappingService.GetAllMappingsForEntities([]repository6.Entity{entity})
-	if err != nil {
-		return template, variableMap, err
-	}
-	scopedVariables := make([]*models.ScopedVariableData, 0)
-	if _, ok := entityToVariables[entity]; ok && len(entityToVariables[entity]) > 0 {
-		scopedVariables, err = impl.scopedVariableService.GetScopedVariables(scope, entityToVariables[entity], isSuperAdmin)
-		if err != nil {
-			return template, variableMap, err
-		}
-	}
-
-	for _, variable := range scopedVariables {
-		variableMap[variable.VariableName] = variable.VariableValue.StringValue()
-	}
-
-	if len(variableMap) == 0 {
-		return template, variableMap, nil
-	}
-
-	parserRequest := parsers.VariableParserRequest{Template: template, Variables: scopedVariables, TemplateType: parsers.JsonVariableTemplate}
-	parserResponse := impl.variableTemplateParser.ParseTemplate(parserRequest)
-	err = parserResponse.Error
-	if err != nil {
-		return template, variableMap, err
-	}
-	resolvedTemplate := parserResponse.ResolvedTemplate
-
-	return resolvedTemplate, variableMap, nil
-}
-
-=======
->>>>>>> 84b39118
 func (impl *DeploymentConfigServiceImpl) GetLatestDeploymentTemplateConfig(ctx context.Context, pipeline *pipelineConfig.Pipeline) (*history.HistoryDetailDto, error) {
 	isAppMetricsEnabled := false
 	envLevelAppMetrics, err := impl.envLevelAppMetricsRepository.FindByAppIdAndEnvId(pipeline.AppId, pipeline.EnvironmentId)
@@ -198,11 +138,7 @@
 			if err != nil {
 				return nil, err
 			}
-<<<<<<< HEAD
-			resolvedTemplate, scopedVariablesMap, err := impl.extractVariablesAndGetScopedVariables(envOverride.EnvOverrideValues, scope, entity, isSuperAdmin)
-=======
 			resolvedTemplate, scopedVariablesMap, err := impl.scopedVariableManager.GetMappedVariablesAndResolveTemplate(envOverride.EnvOverrideValues, scope, entity, isSuperAdmin)
->>>>>>> 84b39118
 			if err != nil {
 				impl.logger.Errorw("could not resolve template", "err", err, "envOverrideId", envOverride.Id, "scope", scope, "pipelineId", pipeline.Id)
 			}
@@ -217,11 +153,6 @@
 					VariableSnapshot: scopedVariablesMap,
 					ResolvedValue:    resolvedTemplate,
 				},
-<<<<<<< HEAD
-				VariableSnapshot:     scopedVariablesMap,
-				ResolvedTemplateData: resolvedTemplate,
-=======
->>>>>>> 84b39118
 			}
 		}
 	} else {
@@ -249,11 +180,7 @@
 		if err != nil {
 			return nil, err
 		}
-<<<<<<< HEAD
-		resolvedTemplate, scopedVariablesMap, err := impl.extractVariablesAndGetScopedVariables(chart.GlobalOverride, scope, entity, isSuperAdmin)
-=======
 		resolvedTemplate, scopedVariablesMap, err := impl.scopedVariableManager.GetMappedVariablesAndResolveTemplate(chart.GlobalOverride, scope, entity, isSuperAdmin)
->>>>>>> 84b39118
 		if err != nil {
 			impl.logger.Errorw("could not resolve template", "err", err, "chartId", chart.Id, "scope", scope, "pipelineId", pipeline.Id)
 		}
@@ -267,11 +194,6 @@
 				VariableSnapshot: scopedVariablesMap,
 				ResolvedValue:    resolvedTemplate,
 			},
-<<<<<<< HEAD
-			VariableSnapshot:     scopedVariablesMap,
-			ResolvedTemplateData: resolvedTemplate,
-=======
->>>>>>> 84b39118
 		}
 	}
 	return deploymentTemplateConfig, nil
