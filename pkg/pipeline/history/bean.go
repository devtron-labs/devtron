package history

import (
	"encoding/json"
	"github.com/devtron-labs/devtron/internal/sql/repository/pipelineConfig"
	"time"
)

type HistoryComponent string

const (
	DEPLOYMENT_TEMPLATE_TYPE_HISTORY_COMPONENT HistoryComponent = "DEPLOYMENT_TEMPLATE"
	CONFIGMAP_TYPE_HISTORY_COMPONENT           HistoryComponent = "CONFIGMAP"
	SECRET_TYPE_HISTORY_COMPONENT              HistoryComponent = "SECRET"
	PIPELINE_STRATEGY_TYPE_HISTORY_COMPONENT   HistoryComponent = "PIPELINE_STRATEGY"
)

type ComponentLevelHistoryDetailDto struct {
	ComponentName string            `json:"componentName"`
	HistoryConfig *HistoryDetailDto `json:"config"`
}

type AllDeploymentConfigurationDetail struct {
	DeploymentTemplateConfig *HistoryDetailDto                 `json:"deploymentTemplate"`
	ConfigMapConfig          []*ComponentLevelHistoryDetailDto `json:"configMap"`
	SecretConfig             []*ComponentLevelHistoryDetailDto `json:"secret"`
	StrategyConfig           *HistoryDetailDto                 `json:"pipelineStrategy"`
<<<<<<< HEAD
	WfrId                    int                               `json:"wfrId"`
=======
>>>>>>> b98312c6
}

type DeploymentConfigurationDto struct {
	Id                  int              `json:"id,omitempty"`
	Name                HistoryComponent `json:"name"`
	ChildComponentNames []string         `json:"childList,omitempty"`
}

type DeployedHistoryComponentMetadataDto struct {
	Id               int       `json:"id"`
	DeployedOn       time.Time `json:"deployedOn"`
	DeployedBy       string    `json:"deployedBy"` //emailId of user
	DeploymentStatus string    `json:"deploymentStatus"`
}

type HistoryDetailDto struct {
	//for deployment template
	TemplateName        string `json:"templateName,omitempty"`
	TemplateVersion     string `json:"templateVersion,omitempty"`
	IsAppMetricsEnabled *bool  `json:"isAppMetricsEnabled,omitempty"`
	//for pipeline strategy
	PipelineTriggerType pipelineConfig.TriggerType `json:"pipelineTriggerType,omitempty"`
	Strategy            string                     `json:"strategy,omitempty"`
	//for configmap and secret
	Type               string               `json:"type,omitempty"`
	External           *bool                `json:"external,omitempty"`
	MountPath          string               `json:"mountPath,omitempty"`
	ExternalSecretType string               `json:"externalType,omitempty"`
	RoleARN            string               `json:"roleARN,omitempty"`
	SubPath            *bool                `json:"subPath,omitempty"`
	FilePermission     string               `json:"filePermission,omitempty"`
	CodeEditorValue    *HistoryDetailConfig `json:"codeEditorValue"`
}

type HistoryDetailConfig struct {
	DisplayName string `json:"displayName"`
	Value       string `json:"value"`
}

//history components(deployment template, configMaps, secrets, pipeline strategy) components below

type ConfigMapAndSecretHistoryDto struct {
	Id         int           `json:"id"`
	PipelineId int           `json:"pipelineId"`
	AppId      int           `json:"appId"`
	DataType   string        `json:"dataType,omitempty"`
	ConfigData []*ConfigData `json:"configData,omitempty"`
	Deployed   bool          `json:"deployed"`
	DeployedOn time.Time     `json:"deployedOn"`
	DeployedBy int32         `json:"deployedBy"`
	EmailId    string        `json:"emailId"`
}

type PrePostCdScriptHistoryDto struct {
	Id                   int                              `json:"id"`
	PipelineId           int                              `json:"pipelineId"`
	Script               string                           `json:"script"`
	Stage                string                           `json:"stage"`
	ConfigMapSecretNames PrePostStageConfigMapSecretNames `json:"configmapSecretNames"`
	ConfigMapData        []*ConfigData                    `json:"configmapData"`
	SecretData           []*ConfigData                    `json:"secretData"`
	TriggerType          string                           `json:"triggerType"`
	ExecInEnv            bool                             `json:"execInEnv"`
	Deployed             bool                             `json:"deployed"`
	DeployedOn           time.Time                        `json:"deployedOn"`
	DeployedBy           int32                            `json:"deployedBy"`
}

type PrePostStageConfigMapSecretNames struct {
	ConfigMaps []string `json:"configMaps"`
	Secrets    []string `json:"secrets"`
}

type DeploymentTemplateHistoryDto struct {
	Id                      int       `json:"id"`
	PipelineId              int       `json:"pipelineId"`
	AppId                   int       `json:"appId"`
	ImageDescriptorTemplate string    `json:"imageDescriptorTemplate,omitempty"`
	Template                string    `json:"template,omitempty"`
	TemplateName            string    `json:"templateName,omitempty"`
	TemplateVersion         string    `json:"templateVersion,omitempty"`
	IsAppMetricsEnabled     bool      `json:"isAppMetricsEnabled"`
	TargetEnvironment       int       `json:"targetEnvironment,omitempty"`
	Deployed                bool      `json:"deployed"`
	DeployedOn              time.Time `json:"deployedOn"`
	DeployedBy              int32     `json:"deployedBy"`
	EmailId                 string    `json:"emailId"`
	DeploymentStatus        string    `json:"deploymentStatus,omitempty"`
	WfrId                   int       `json:"wfrId,omitempty"`
	WorkflowType            string    `json:"workflowType,omitempty"`
}

type PipelineStrategyHistoryDto struct {
	Id         int       `json:"id"`
	PipelineId int       `json:"pipelineId"`
	Strategy   string    `json:"strategy,omitempty"`
	Config     string    `json:"config,omitempty"`
	Default    bool      `json:"default,omitempty"`
	Deployed   bool      `json:"deployed"`
	DeployedOn time.Time `json:"deployedOn"`
	DeployedBy int32     `json:"deployedBy"`
	EmailId    string    `json:"emailId"`
}

// duplicate structs below, because importing from pkg/pipeline was resulting in circular dependency

type ConfigList struct {
	ConfigData []*ConfigData `json:"maps"`
}

type SecretList struct {
	ConfigData []*ConfigData `json:"secrets"`
}

type ConfigData struct {
	Name                  string           `json:"name"`
	Type                  string           `json:"type"`
	External              bool             `json:"external"`
	MountPath             string           `json:"mountPath,omitempty"`
	Data                  json.RawMessage  `json:"data"`
	DefaultData           json.RawMessage  `json:"defaultData,omitempty"`
	DefaultMountPath      string           `json:"defaultMountPath,omitempty"`
	Global                bool             `json:"global"`
	ExternalSecretType    string           `json:"externalType"`
	ExternalSecret        []ExternalSecret `json:"secretData"`
	DefaultExternalSecret []ExternalSecret `json:"defaultSecretData,omitempty"`
	ESOSecretData         ESOSecretData    `json:"esoSecretData"`
	DefaultESOSecretData  ESOSecretData    `json:"defaultESOSecretData,omitempty"`
	RoleARN               string           `json:"roleARN"`
	SubPath               bool             `json:"subPath"`
	FilePermission        string           `json:"filePermission"`
}

type ExternalSecret struct {
	Key      string `json:"key"`
	Name     string `json:"name"`
	Property string `json:"property,omitempty"`
	IsBinary bool   `json:"isBinary"`
}

type ESOSecretData struct {
	SecretStore json.RawMessage `json:"secretStore"`
	EsoData     []ESOData       `json:"esoData"`
}

type ESOData struct {
	SecretKey string `json:"secretKey"`
	Key       string `json:"key"`
	Property  string `json:"property,omitempty"`
}<|MERGE_RESOLUTION|>--- conflicted
+++ resolved
@@ -25,10 +25,6 @@
 	ConfigMapConfig          []*ComponentLevelHistoryDetailDto `json:"configMap"`
 	SecretConfig             []*ComponentLevelHistoryDetailDto `json:"secret"`
 	StrategyConfig           *HistoryDetailDto                 `json:"pipelineStrategy"`
-<<<<<<< HEAD
-	WfrId                    int                               `json:"wfrId"`
-=======
->>>>>>> b98312c6
 }
 
 type DeploymentConfigurationDto struct {
