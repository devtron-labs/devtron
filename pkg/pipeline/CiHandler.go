--- conflicted
+++ resolved
@@ -151,29 +151,6 @@
 }
 
 type WorkflowResponse struct {
-<<<<<<< HEAD
-	Id                 int                              `json:"id"`
-	Name               string                           `json:"name"`
-	Status             string                           `json:"status"`
-	PodStatus          string                           `json:"podStatus"`
-	Message            string                           `json:"message"`
-	StartedOn          time.Time                        `json:"startedOn"`
-	FinishedOn         time.Time                        `json:"finishedOn"`
-	CiPipelineId       int                              `json:"ciPipelineId"`
-	Namespace          string                           `json:"namespace"`
-	LogLocation        string                           `json:"logLocation"`
-	BlobStorageEnabled bool                             `json:"blobStorageEnabled"`
-	GitTriggers        map[int]pipelineConfig.GitCommit `json:"gitTriggers"`
-	CiMaterials        []CiPipelineMaterialResponse     `json:"ciMaterials"`
-	TriggeredBy        int32                            `json:"triggeredBy"`
-	Artifact           string                           `json:"artifact"`
-	TriggeredByEmail   string                           `json:"triggeredByEmail"`
-	Stage              string                           `json:"stage"`
-	ArtifactId         int                              `json:"artifactId"`
-	IsArtifactUploaded bool                             `json:"isArtifactUploaded"`
-	ImageReleaseTags   []repository2.ImageTag           `json:"imageReleaseTags"`
-	ImageComment       repository2.ImageComment         `json:"imageComment"`
-=======
 	Id                   int                              `json:"id"`
 	Name                 string                           `json:"name"`
 	Status               string                           `json:"status"`
@@ -194,7 +171,8 @@
 	ArtifactId           int                              `json:"artifactId"`
 	IsArtifactUploaded   bool                             `json:"isArtifactUploaded"`
 	IsVirtualEnvironment bool                             `json:"isVirtualEnvironment"`
->>>>>>> f155ef4d
+	ImageReleaseTags     []repository2.ImageTag           `json:"imageReleaseTags"`
+	ImageComment         repository2.ImageComment         `json:"imageComment"`
 }
 
 type GitTriggerInfoResponse struct {
