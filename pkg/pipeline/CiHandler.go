/*
 * Copyright (c) 2020 Devtron Labs
 *
 * Licensed under the Apache License, Version 2.0 (the "License");
 * you may not use this file except in compliance with the License.
 * You may obtain a copy of the License at
 *
 *    http://www.apache.org/licenses/LICENSE-2.0
 *
 * Unless required by applicable law or agreed to in writing, software
 * distributed under the License is distributed on an "AS IS" BASIS,
 * WITHOUT WARRANTIES OR CONDITIONS OF ANY KIND, either express or implied.
 * See the License for the specific language governing permissions and
 * limitations under the License.
 *
 */

package pipeline

import (
	"archive/zip"
	"bufio"
	"context"
	"encoding/json"
	"errors"
	"fmt"
	blob_storage "github.com/devtron-labs/common-lib/blob-storage"
	bean2 "github.com/devtron-labs/devtron/api/bean"
	"github.com/devtron-labs/devtron/client/gitSensor"
	appGroup2 "github.com/devtron-labs/devtron/pkg/appGroup"
	"github.com/devtron-labs/devtron/util/rbac"
	"io/ioutil"
	errors2 "k8s.io/apimachinery/pkg/api/errors"
	"net/http"
	"os"
	"path/filepath"
	"regexp"
	"strconv"
	"strings"
	"time"

	"github.com/argoproj/argo-workflows/v3/pkg/apis/workflow/v1alpha1"
	client "github.com/devtron-labs/devtron/client/events"
	"github.com/devtron-labs/devtron/internal/sql/repository"
	"github.com/devtron-labs/devtron/internal/sql/repository/pipelineConfig"
	"github.com/devtron-labs/devtron/internal/util"
	"github.com/devtron-labs/devtron/pkg/bean"
	"github.com/devtron-labs/devtron/pkg/user"
	util2 "github.com/devtron-labs/devtron/util/event"
	"github.com/go-pg/pg"
	"go.uber.org/zap"
)

type CiHandler interface {
	HandleCIWebhook(gitCiTriggerRequest bean.GitCiTriggerRequest) (int, error)
	HandleCIManual(ciTriggerRequest bean.CiTriggerRequest) (int, error)

	FetchMaterialsByPipelineId(pipelineId int, showAll bool) ([]pipelineConfig.CiPipelineMaterialResponse, error)
	FetchMaterialsByPipelineIdAndGitMaterialId(pipelineId int, gitMaterialId int, showAll bool) ([]pipelineConfig.CiPipelineMaterialResponse, error)
	FetchWorkflowDetails(appId int, pipelineId int, buildId int) (WorkflowResponse, error)

	//FetchBuildById(appId int, pipelineId int) (WorkflowResponse, error)
	CancelBuild(workflowId int) (int, error)

	GetRunningWorkflowLogs(pipelineId int, workflowId int) (*bufio.Reader, func() error, error)
	GetHistoricBuildLogs(pipelineId int, workflowId int, ciWorkflow *pipelineConfig.CiWorkflow) (map[string]string, error)
	//SyncWorkflows() error

	GetBuildHistory(pipelineId int, offset int, size int) ([]WorkflowResponse, error)
	DownloadCiWorkflowArtifacts(pipelineId int, buildId int) (*os.File, error)
	UpdateWorkflow(workflowStatus v1alpha1.WorkflowStatus) (int, error)

	FetchCiStatusForTriggerView(appId int) ([]*pipelineConfig.CiWorkflowStatus, error)
	FetchCiStatusForTriggerViewV1(appId int) ([]*pipelineConfig.CiWorkflowStatus, error)
	RefreshMaterialByCiPipelineMaterialId(gitMaterialId int) (refreshRes *gitSensor.RefreshGitMaterialResponse, err error)
	FetchMaterialInfoByArtifactId(ciArtifactId int, envId int) (*GitTriggerInfoResponse, error)
	WriteToCreateTestSuites(pipelineId int, buildId int, triggeredBy int)
	UpdateCiWorkflowStatusFailure(timeoutForFailureCiBuild int) error
	FetchCiStatusForTriggerViewForEnvironment(request appGroup2.AppGroupingRequest) ([]*pipelineConfig.CiWorkflowStatus, error)
}

type CiHandlerImpl struct {
	Logger                       *zap.SugaredLogger
	ciPipelineMaterialRepository pipelineConfig.CiPipelineMaterialRepository
	ciService                    CiService
	gitSensorClient              gitSensor.Client
	ciWorkflowRepository         pipelineConfig.CiWorkflowRepository
	workflowService              WorkflowService
	ciLogService                 CiLogService
	ciConfig                     *CiConfig
	ciArtifactRepository         repository.CiArtifactRepository
	userService                  user.UserService
	eventClient                  client.EventClient
	eventFactory                 client.EventFactory
	ciPipelineRepository         pipelineConfig.CiPipelineRepository
	appListingRepository         repository.AppListingRepository
	K8sUtil                      *util.K8sUtil
	cdPipelineRepository         pipelineConfig.PipelineRepository
	enforcerUtil                 rbac.EnforcerUtil
	appGroupService              appGroup2.AppGroupService
}

func NewCiHandlerImpl(Logger *zap.SugaredLogger, ciService CiService, ciPipelineMaterialRepository pipelineConfig.CiPipelineMaterialRepository,
	gitSensorClient gitSensor.Client, ciWorkflowRepository pipelineConfig.CiWorkflowRepository, workflowService WorkflowService,
	ciLogService CiLogService, ciConfig *CiConfig, ciArtifactRepository repository.CiArtifactRepository, userService user.UserService, eventClient client.EventClient,
	eventFactory client.EventFactory, ciPipelineRepository pipelineConfig.CiPipelineRepository, appListingRepository repository.AppListingRepository,
	K8sUtil *util.K8sUtil, cdPipelineRepository pipelineConfig.PipelineRepository, enforcerUtil rbac.EnforcerUtil,
	appGroupService appGroup2.AppGroupService) *CiHandlerImpl {
	return &CiHandlerImpl{
		Logger:                       Logger,
		ciService:                    ciService,
		ciPipelineMaterialRepository: ciPipelineMaterialRepository,
		gitSensorClient:              gitSensorClient,
		ciWorkflowRepository:         ciWorkflowRepository,
		workflowService:              workflowService,
		ciLogService:                 ciLogService,
		ciConfig:                     ciConfig,
		ciArtifactRepository:         ciArtifactRepository,
		userService:                  userService,
		eventClient:                  eventClient,
		eventFactory:                 eventFactory,
		ciPipelineRepository:         ciPipelineRepository,
		appListingRepository:         appListingRepository,
		K8sUtil:                      K8sUtil,
		cdPipelineRepository:         cdPipelineRepository,
		enforcerUtil:                 enforcerUtil,
		appGroupService:              appGroupService,
	}
}

type WorkflowResponse struct {
<<<<<<< HEAD
	Id                   int                              `json:"id"`
	Name                 string                           `json:"name"`
	Status               string                           `json:"status"`
	PodStatus            string                           `json:"podStatus"`
	Message              string                           `json:"message"`
	StartedOn            time.Time                        `json:"startedOn"`
	FinishedOn           time.Time                        `json:"finishedOn"`
	CiPipelineId         int                              `json:"ciPipelineId"`
	Namespace            string                           `json:"namespace"`
	LogLocation          string                           `json:"logLocation"`
	BlobStorageEnabled   bool                             `json:"blobStorageEnabled"`
	GitTriggers          map[int]pipelineConfig.GitCommit `json:"gitTriggers"`
	CiMaterials          []CiPipelineMaterialResponse     `json:"ciMaterials"`
	TriggeredBy          int32                            `json:"triggeredBy"`
	Artifact             string                           `json:"artifact"`
	TriggeredByEmail     string                           `json:"triggeredByEmail"`
	Stage                string                           `json:"stage"`
	ArtifactId           int                              `json:"artifactId"`
	IsArtifactUploaded   bool                             `json:"isArtifactUploaded"`
	IsVirtualEnvironment bool                             `json:"isVirtualEnvironment"`
	PodName              string                           `json:"podName"`
=======
	Id                   int                                         `json:"id"`
	Name                 string                                      `json:"name"`
	Status               string                                      `json:"status"`
	PodStatus            string                                      `json:"podStatus"`
	Message              string                                      `json:"message"`
	StartedOn            time.Time                                   `json:"startedOn"`
	FinishedOn           time.Time                                   `json:"finishedOn"`
	CiPipelineId         int                                         `json:"ciPipelineId"`
	Namespace            string                                      `json:"namespace"`
	LogLocation          string                                      `json:"logLocation"`
	BlobStorageEnabled   bool                                        `json:"blobStorageEnabled"`
	GitTriggers          map[int]pipelineConfig.GitCommit            `json:"gitTriggers"`
	CiMaterials          []pipelineConfig.CiPipelineMaterialResponse `json:"ciMaterials"`
	TriggeredBy          int32                                       `json:"triggeredBy"`
	Artifact             string                                      `json:"artifact"`
	TriggeredByEmail     string                                      `json:"triggeredByEmail"`
	Stage                string                                      `json:"stage"`
	ArtifactId           int                                         `json:"artifactId"`
	IsArtifactUploaded   bool                                        `json:"isArtifactUploaded"`
	IsVirtualEnvironment bool                                        `json:"isVirtualEnvironment"`
>>>>>>> 429d7c8f
}

type GitTriggerInfoResponse struct {
	CiMaterials      []pipelineConfig.CiPipelineMaterialResponse `json:"ciMaterials"`
	TriggeredByEmail string                                      `json:"triggeredByEmail"`
	LastDeployedTime string                                      `json:"lastDeployedTime,omitempty"`
	AppId            int                                         `json:"appId"`
	AppName          string                                      `json:"appName"`
	EnvironmentId    int                                         `json:"environmentId"`
	EnvironmentName  string                                      `json:"environmentName"`
	Default          bool                                        `json:"default,omitempty"`
}

type Trigger struct {
	PipelineId                int
	CommitHashes              map[int]bean.GitCommit
	CiMaterials               []*pipelineConfig.CiPipelineMaterial
	TriggeredBy               int32
	InvalidateCache           bool
	ExtraEnvironmentVariables map[string]string // extra env variables which will be used for CI
}

const WorkflowCancel = "CANCELLED"
const DefaultCiWorkflowNamespace = "devtron-ci"
const Running = "Running"
const Starting = "Starting"

func (impl *CiHandlerImpl) HandleCIManual(ciTriggerRequest bean.CiTriggerRequest) (int, error) {
	impl.Logger.Debugw("HandleCIManual for pipeline ", "PipelineId", ciTriggerRequest.PipelineId)
	commitHashes, extraEnvironmentVariables, err := impl.buildManualTriggerCommitHashes(ciTriggerRequest)
	if err != nil {
		return 0, err
	}
	trigger := Trigger{
		PipelineId:                ciTriggerRequest.PipelineId,
		CommitHashes:              commitHashes,
		CiMaterials:               nil,
		TriggeredBy:               ciTriggerRequest.TriggeredBy,
		InvalidateCache:           ciTriggerRequest.InvalidateCache,
		ExtraEnvironmentVariables: extraEnvironmentVariables,
	}
	id, err := impl.ciService.TriggerCiPipeline(trigger)
	if err != nil {
		return 0, err
	}
	return id, nil
}

func (impl *CiHandlerImpl) HandleCIWebhook(gitCiTriggerRequest bean.GitCiTriggerRequest) (int, error) {
	impl.Logger.Debugw("HandleCIWebhook for material ", "material", gitCiTriggerRequest.CiPipelineMaterial)
	ciPipeline, err := impl.GetCiPipeline(gitCiTriggerRequest.CiPipelineMaterial.Id)
	if err != nil {
		return 0, err
	}
	if ciPipeline.IsManual {
		impl.Logger.Debugw("not handling manual pipeline", "pipelineId", ciPipeline.Id)
		return 0, err
	}

	ciMaterials, err := impl.ciPipelineMaterialRepository.GetByPipelineId(ciPipeline.Id)
	if err != nil {
		impl.Logger.Errorw("err", "err", err)
		return 0, err
	}
	isValidBuildSequence, err := impl.validateBuildSequence(gitCiTriggerRequest, ciPipeline.Id)
	if !isValidBuildSequence {
		return 0, errors.New("ignoring older build for ciMaterial " + strconv.Itoa(gitCiTriggerRequest.CiPipelineMaterial.Id) +
			" commit " + gitCiTriggerRequest.CiPipelineMaterial.GitCommit.Commit)
	}

	commitHashes, err := impl.buildAutomaticTriggerCommitHashes(ciMaterials, gitCiTriggerRequest)
	if err != nil {
		return 0, err
	}

	trigger := Trigger{
		PipelineId:                ciPipeline.Id,
		CommitHashes:              commitHashes,
		CiMaterials:               ciMaterials,
		TriggeredBy:               gitCiTriggerRequest.TriggeredBy,
		ExtraEnvironmentVariables: gitCiTriggerRequest.ExtraEnvironmentVariables,
	}
	id, err := impl.ciService.TriggerCiPipeline(trigger)
	if err != nil {
		return 0, err
	}
	return id, nil
}

func (impl *CiHandlerImpl) validateBuildSequence(gitCiTriggerRequest bean.GitCiTriggerRequest, pipelineId int) (bool, error) {
	isValid := true
	lastTriggeredBuild, err := impl.ciWorkflowRepository.FindLastTriggeredWorkflow(pipelineId)
	if !(lastTriggeredBuild.Status == string(v1alpha1.NodePending) || lastTriggeredBuild.Status == string(v1alpha1.NodeRunning)) {
		return true, nil
	}
	if err != nil && !util.IsErrNoRows(err) {
		impl.Logger.Errorw("cannot get last build for pipeline", "pipelineId", pipelineId)
		return false, err
	}

	ciPipelineMaterial := gitCiTriggerRequest.CiPipelineMaterial

	if ciPipelineMaterial.Type == string(pipelineConfig.SOURCE_TYPE_BRANCH_FIXED) {
		if ciPipelineMaterial.GitCommit.Date.Before(lastTriggeredBuild.GitTriggers[ciPipelineMaterial.Id].Date) {
			impl.Logger.Warnw("older commit cannot be built for pipeline", "pipelineId", pipelineId, "ciMaterial", gitCiTriggerRequest.CiPipelineMaterial.Id)
			isValid = false
		}
	}

	return isValid, nil
}

func (impl *CiHandlerImpl) RefreshMaterialByCiPipelineMaterialId(gitMaterialId int) (refreshRes *gitSensor.RefreshGitMaterialResponse, err error) {
	impl.Logger.Debugw("refreshing git material", "id", gitMaterialId)
	refreshRes, err = impl.gitSensorClient.RefreshGitMaterial(context.Background(),
		&gitSensor.RefreshGitMaterialRequest{GitMaterialId: gitMaterialId},
	)
	return refreshRes, err
}

func (impl *CiHandlerImpl) FetchMaterialsByPipelineIdAndGitMaterialId(pipelineId int, gitMaterialId int, showAll bool) ([]pipelineConfig.CiPipelineMaterialResponse, error) {
	ciMaterials, err := impl.ciPipelineMaterialRepository.GetByPipelineIdAndGitMaterialId(pipelineId, gitMaterialId)
	if err != nil {
		impl.Logger.Errorw("ciMaterials fetch failed", "err", err)
	}
	var ciPipelineMaterialResponses []pipelineConfig.CiPipelineMaterialResponse
	var responseMap = make(map[int]bool)

	ciMaterialHistoryMap := make(map[*pipelineConfig.CiPipelineMaterial]*gitSensor.MaterialChangeResp)
	for _, m := range ciMaterials {
		// git material should be active in this case
		if m == nil || m.GitMaterial == nil || !m.GitMaterial.Active {
			continue
		}
		changesRequest := &gitSensor.FetchScmChangesRequest{
			PipelineMaterialId: m.Id,
			ShowAll:            showAll,
		}
		changesResp, apiErr := impl.gitSensorClient.FetchChanges(context.Background(), changesRequest)
		impl.Logger.Debugw("commits for material ", "m", m, "commits: ", changesResp)
		if apiErr != nil {
			impl.Logger.Warnw("git sensor FetchChanges failed for material", "id", m.Id)
			return []pipelineConfig.CiPipelineMaterialResponse{}, apiErr
		}
		ciMaterialHistoryMap[m] = changesResp
	}

	for k, v := range ciMaterialHistoryMap {
		r := pipelineConfig.CiPipelineMaterialResponse{
			Id:              k.Id,
			GitMaterialId:   k.GitMaterialId,
			GitMaterialName: k.GitMaterial.Name[strings.Index(k.GitMaterial.Name, "-")+1:],
			Type:            string(k.Type),
			Value:           k.Value,
			Active:          k.Active,
			GitMaterialUrl:  k.GitMaterial.Url,
			History:         v.Commits,
			LastFetchTime:   v.LastFetchTime,
			IsRepoError:     v.IsRepoError,
			RepoErrorMsg:    v.RepoErrorMsg,
			IsBranchError:   v.IsBranchError,
			BranchErrorMsg:  v.BranchErrorMsg,
			Regex:           k.Regex,
		}
		responseMap[k.GitMaterialId] = true
		ciPipelineMaterialResponses = append(ciPipelineMaterialResponses, r)
	}

	regexMaterials, err := impl.ciPipelineMaterialRepository.GetRegexByPipelineId(pipelineId)
	if err != nil {
		impl.Logger.Errorw("regex ciMaterials fetch failed", "err", err)
		return []pipelineConfig.CiPipelineMaterialResponse{}, err
	}
	for _, k := range regexMaterials {
		r := pipelineConfig.CiPipelineMaterialResponse{
			Id:              k.Id,
			GitMaterialId:   k.GitMaterialId,
			GitMaterialName: k.GitMaterial.Name[strings.Index(k.GitMaterial.Name, "-")+1:],
			Type:            string(k.Type),
			Value:           k.Value,
			Active:          k.Active,
			GitMaterialUrl:  k.GitMaterial.Url,
			History:         nil,
			IsRepoError:     false,
			RepoErrorMsg:    "",
			IsBranchError:   false,
			BranchErrorMsg:  "",
			Regex:           k.Regex,
		}
		_, exists := responseMap[k.GitMaterialId]
		if !exists {
			ciPipelineMaterialResponses = append(ciPipelineMaterialResponses, r)
		}
	}
	return ciPipelineMaterialResponses, nil
}

func (impl *CiHandlerImpl) FetchMaterialsByPipelineId(pipelineId int, showAll bool) ([]pipelineConfig.CiPipelineMaterialResponse, error) {
	ciMaterials, err := impl.ciPipelineMaterialRepository.GetByPipelineId(pipelineId)
	if err != nil {
		impl.Logger.Errorw("ciMaterials fetch failed", "err", err)
	}
	var ciPipelineMaterialResponses []pipelineConfig.CiPipelineMaterialResponse
	var responseMap = make(map[int]bool)

	ciMaterialHistoryMap := make(map[*pipelineConfig.CiPipelineMaterial]*gitSensor.MaterialChangeResp)
	for _, m := range ciMaterials {
		// git material should be active in this case
		if m == nil || m.GitMaterial == nil || !m.GitMaterial.Active {
			continue
		}
		changesRequest := &gitSensor.FetchScmChangesRequest{
			PipelineMaterialId: m.Id,
			ShowAll:            showAll,
		}
		changesResp, apiErr := impl.gitSensorClient.FetchChanges(context.Background(), changesRequest)
		impl.Logger.Debugw("commits for material ", "m", m, "commits: ", changesResp)
		if apiErr != nil {
			impl.Logger.Warnw("git sensor FetchChanges failed for material", "id", m.Id)
			return []pipelineConfig.CiPipelineMaterialResponse{}, apiErr
		}
		ciMaterialHistoryMap[m] = changesResp
	}

	for k, v := range ciMaterialHistoryMap {
		r := pipelineConfig.CiPipelineMaterialResponse{
			Id:              k.Id,
			GitMaterialId:   k.GitMaterialId,
			GitMaterialName: k.GitMaterial.Name[strings.Index(k.GitMaterial.Name, "-")+1:],
			Type:            string(k.Type),
			Value:           k.Value,
			Active:          k.Active,
			GitMaterialUrl:  k.GitMaterial.Url,
			History:         v.Commits,
			LastFetchTime:   v.LastFetchTime,
			IsRepoError:     v.IsRepoError,
			RepoErrorMsg:    v.RepoErrorMsg,
			IsBranchError:   v.IsBranchError,
			BranchErrorMsg:  v.BranchErrorMsg,
			Regex:           k.Regex,
		}
		responseMap[k.GitMaterialId] = true
		ciPipelineMaterialResponses = append(ciPipelineMaterialResponses, r)
	}

	regexMaterials, err := impl.ciPipelineMaterialRepository.GetRegexByPipelineId(pipelineId)
	if err != nil {
		impl.Logger.Errorw("regex ciMaterials fetch failed", "err", err)
		return []pipelineConfig.CiPipelineMaterialResponse{}, err
	}
	for _, k := range regexMaterials {
		r := pipelineConfig.CiPipelineMaterialResponse{
			Id:              k.Id,
			GitMaterialId:   k.GitMaterialId,
			GitMaterialName: k.GitMaterial.Name[strings.Index(k.GitMaterial.Name, "-")+1:],
			Type:            string(k.Type),
			Value:           k.Value,
			Active:          k.Active,
			GitMaterialUrl:  k.GitMaterial.Url,
			History:         nil,
			IsRepoError:     false,
			RepoErrorMsg:    "",
			IsBranchError:   false,
			BranchErrorMsg:  "",
			Regex:           k.Regex,
		}
		_, exists := responseMap[k.GitMaterialId]
		if !exists {
			ciPipelineMaterialResponses = append(ciPipelineMaterialResponses, r)
		}
	}

	return ciPipelineMaterialResponses, nil
}

func (impl *CiHandlerImpl) GetBuildHistory(pipelineId int, offset int, size int) ([]WorkflowResponse, error) {
	ciMaterials, err := impl.ciPipelineMaterialRepository.GetByPipelineIdForRegexAndFixed(pipelineId)
	if err != nil {
		impl.Logger.Errorw("ciMaterials fetch failed", "err", err)
	}
	var ciPipelineMaterialResponses []pipelineConfig.CiPipelineMaterialResponse
	for _, m := range ciMaterials {
		r := pipelineConfig.CiPipelineMaterialResponse{
			Id:              m.Id,
			GitMaterialId:   m.GitMaterialId,
			Type:            string(m.Type),
			Value:           m.Value,
			Active:          m.Active,
			GitMaterialName: m.GitMaterial.Name[strings.Index(m.GitMaterial.Name, "-")+1:],
			Url:             m.GitMaterial.Url,
		}
		ciPipelineMaterialResponses = append(ciPipelineMaterialResponses, r)
	}

	workFlows, err := impl.ciWorkflowRepository.FindByPipelineId(pipelineId, offset, size)
	if err != nil && !util.IsErrNoRows(err) {
		impl.Logger.Errorw("err", "err", err)
		return nil, err
	}
	var ciWorkLowResponses []WorkflowResponse
	for _, w := range workFlows {
		wfResponse := WorkflowResponse{
			Id:                 w.Id,
			Name:               w.Name,
			Status:             w.Status,
			PodStatus:          w.PodStatus,
			Message:            w.Message,
			StartedOn:          w.StartedOn,
			FinishedOn:         w.FinishedOn,
			CiPipelineId:       w.CiPipelineId,
			Namespace:          w.Namespace,
			LogLocation:        w.LogFilePath,
			GitTriggers:        w.GitTriggers,
			CiMaterials:        ciPipelineMaterialResponses,
			Artifact:           w.Image,
			TriggeredBy:        w.TriggeredBy,
			TriggeredByEmail:   w.EmailId,
			ArtifactId:         w.CiArtifactId,
			BlobStorageEnabled: w.BlobStorageEnabled,
			IsArtifactUploaded: w.IsArtifactUploaded,
		}
		ciWorkLowResponses = append(ciWorkLowResponses, wfResponse)
	}
	return ciWorkLowResponses, nil
}

func (impl *CiHandlerImpl) CancelBuild(workflowId int) (int, error) {
	workflow, err := impl.ciWorkflowRepository.FindById(workflowId)
	if err != nil {
		impl.Logger.Errorw("err", "err", err)
		return 0, err
	}
	if !(string(v1alpha1.NodePending) == workflow.Status || string(v1alpha1.NodeRunning) == workflow.Status) {
		impl.Logger.Warn("cannot cancel build, build not in progress")
		return 0, errors.New("cannot cancel build, build not in progress")
	}
	runningWf, err := impl.workflowService.GetWorkflow(workflow.Name, workflow.Namespace)
	if err != nil {
		impl.Logger.Errorw("cannot find workflow ", "err", err)
		return 0, errors.New("cannot find workflow " + workflow.Name)
	}

	// Terminate workflow
	err = impl.workflowService.TerminateWorkflow(runningWf.Name, runningWf.Namespace)
	if err != nil {
		impl.Logger.Errorw("cannot terminate wf", "err", err)
		return 0, err
	}

	workflow.Status = WorkflowCancel
	err = impl.ciWorkflowRepository.UpdateWorkFlow(workflow)
	if err != nil {
		impl.Logger.Errorw("cannot update deleted workflow status, but wf deleted", "err", err)
		return 0, err
	}
	return workflow.Id, nil
}

func (impl *CiHandlerImpl) FetchWorkflowDetails(appId int, pipelineId int, buildId int) (WorkflowResponse, error) {
	workflow, err := impl.ciWorkflowRepository.FindById(buildId)
	if err != nil {
		impl.Logger.Errorw("err", "err", err)
		return WorkflowResponse{}, err
	}
	triggeredByUser, err := impl.userService.GetById(workflow.TriggeredBy)
	if err != nil && !util.IsErrNoRows(err) {
		impl.Logger.Errorw("err", "err", err)
		return WorkflowResponse{}, err
	}

	if workflow.CiPipeline.AppId != appId {
		impl.Logger.Error("pipeline does not exist for this app")
		return WorkflowResponse{}, errors.New("invalid app and pipeline combination")
	}

	ciMaterials, err := impl.ciPipelineMaterialRepository.GetByPipelineId(pipelineId)
	if err != nil {
		impl.Logger.Errorw("err", "err", err)
		return WorkflowResponse{}, err
	}

	ciArtifact, err := impl.ciArtifactRepository.GetByWfId(workflow.Id)
	if err != nil && !util.IsErrNoRows(err) {
		impl.Logger.Errorw("err", "err", err)
		return WorkflowResponse{}, err
	}

	var ciMaterialsArr []pipelineConfig.CiPipelineMaterialResponse
	for _, m := range ciMaterials {
		res := pipelineConfig.CiPipelineMaterialResponse{
			Id:              m.Id,
			GitMaterialId:   m.GitMaterialId,
			GitMaterialName: m.GitMaterial.Name[strings.Index(m.GitMaterial.Name, "-")+1:],
			Type:            string(m.Type),
			Value:           m.Value,
			Active:          m.Active,
			Url:             m.GitMaterial.Url,
		}
		ciMaterialsArr = append(ciMaterialsArr, res)
	}
	workflowResponse := WorkflowResponse{
		Id:                 workflow.Id,
		Name:               workflow.Name,
		Status:             workflow.Status,
		PodStatus:          workflow.PodStatus,
		Message:            workflow.Message,
		StartedOn:          workflow.StartedOn,
		FinishedOn:         workflow.FinishedOn,
		CiPipelineId:       workflow.CiPipelineId,
		Namespace:          workflow.Namespace,
		LogLocation:        workflow.LogLocation,
		BlobStorageEnabled: workflow.BlobStorageEnabled, //TODO default value if value not found in db
		GitTriggers:        workflow.GitTriggers,
		CiMaterials:        ciMaterialsArr,
		TriggeredBy:        workflow.TriggeredBy,
		TriggeredByEmail:   triggeredByUser.EmailId,
		Artifact:           ciArtifact.Image,
		ArtifactId:         ciArtifact.Id,
		IsArtifactUploaded: ciArtifact.IsArtifactUploaded,
	}
	return workflowResponse, nil
}

func (impl *CiHandlerImpl) GetRunningWorkflowLogs(pipelineId int, workflowId int) (*bufio.Reader, func() error, error) {
	ciWorkflow, err := impl.ciWorkflowRepository.FindById(workflowId)
	if err != nil {
		impl.Logger.Errorw("err", "err", err)
		return nil, nil, err
	}
	return impl.getWorkflowLogs(pipelineId, ciWorkflow)
}

func (impl *CiHandlerImpl) getWorkflowLogs(pipelineId int, ciWorkflow *pipelineConfig.CiWorkflow) (*bufio.Reader, func() error, error) {
	if string(v1alpha1.NodePending) == ciWorkflow.PodStatus {
		return bufio.NewReader(strings.NewReader("")), nil, nil
	}
	ciLogRequest := BuildLogRequest{
		PodName:   ciWorkflow.PodName,
		Namespace: ciWorkflow.Namespace,
	}
	var clusterConfig util.ClusterConfig
	logStream, cleanUp, err := impl.ciLogService.FetchRunningWorkflowLogs(ciLogRequest, clusterConfig, false)
	if logStream == nil || err != nil {
		if !ciWorkflow.BlobStorageEnabled {
			return nil, nil, errors.New("logs-not-stored-in-repository")
		} else if string(v1alpha1.NodeSucceeded) == ciWorkflow.Status || string(v1alpha1.NodeError) == ciWorkflow.Status || string(v1alpha1.NodeFailed) == ciWorkflow.Status || ciWorkflow.Status == WorkflowCancel {
			impl.Logger.Errorw("err", "err", err)
			return impl.getLogsFromRepository(pipelineId, ciWorkflow)
		}
		impl.Logger.Errorw("err", "err", err)
		return nil, nil, err
	}
	logReader := bufio.NewReader(logStream)
	return logReader, cleanUp, err
}

func (impl *CiHandlerImpl) getLogsFromRepository(pipelineId int, ciWorkflow *pipelineConfig.CiWorkflow) (*bufio.Reader, func() error, error) {
	impl.Logger.Debug("getting historic logs")

	ciConfig, err := impl.ciWorkflowRepository.FindConfigByPipelineId(pipelineId)
	if err != nil && !util.IsErrNoRows(err) {
		impl.Logger.Errorw("err", "err", err)
		return nil, nil, err
	}

	if ciConfig.LogsBucket == "" {
		ciConfig.LogsBucket = impl.ciConfig.DefaultBuildLogsBucket
	}
	if ciConfig.CiCacheRegion == "" {
		ciConfig.CiCacheRegion = impl.ciConfig.DefaultCacheBucketRegion
	}
	logsFilePath := impl.ciConfig.DefaultBuildLogsKeyPrefix + "/" + ciWorkflow.Name + "/main.log" // this is for backward compatibilty
	if strings.Contains(ciWorkflow.LogLocation, "main.log") {
		logsFilePath = ciWorkflow.LogLocation
	}
	ciLogRequest := BuildLogRequest{
		PipelineId:    ciWorkflow.CiPipelineId,
		WorkflowId:    ciWorkflow.Id,
		PodName:       ciWorkflow.PodName,
		LogsFilePath:  logsFilePath,
		CloudProvider: impl.ciConfig.CloudProvider,
		AzureBlobConfig: &blob_storage.AzureBlobBaseConfig{
			Enabled:           impl.ciConfig.CloudProvider == BLOB_STORAGE_AZURE,
			AccountName:       impl.ciConfig.AzureAccountName,
			BlobContainerName: impl.ciConfig.AzureBlobContainerCiLog,
			AccountKey:        impl.ciConfig.AzureAccountKey,
		},
		AwsS3BaseConfig: &blob_storage.AwsS3BaseConfig{
			AccessKey:         impl.ciConfig.BlobStorageS3AccessKey,
			Passkey:           impl.ciConfig.BlobStorageS3SecretKey,
			EndpointUrl:       impl.ciConfig.BlobStorageS3Endpoint,
			IsInSecure:        impl.ciConfig.BlobStorageS3EndpointInsecure,
			BucketName:        ciConfig.LogsBucket,
			Region:            ciConfig.CiCacheRegion,
			VersioningEnabled: impl.ciConfig.BlobStorageS3BucketVersioned,
		},
		GcpBlobBaseConfig: &blob_storage.GcpBlobBaseConfig{
			BucketName:             ciConfig.LogsBucket,
			CredentialFileJsonData: impl.ciConfig.BlobStorageGcpCredentialJson,
		},
	}
	oldLogsStream, cleanUp, err := impl.ciLogService.FetchLogs(impl.ciConfig.BaseLogLocationPath, ciLogRequest)
	if err != nil {
		impl.Logger.Errorw("err", "err", err)
		return nil, nil, err
	}
	logReader := bufio.NewReader(oldLogsStream)
	return logReader, cleanUp, err
}

func (impl *CiHandlerImpl) DownloadCiWorkflowArtifacts(pipelineId int, buildId int) (*os.File, error) {
	ciWorkflow, err := impl.ciWorkflowRepository.FindById(buildId)
	if err != nil {
		impl.Logger.Errorw("unable to fetch ciWorkflow", "err", err)
		return nil, err
	}

	if !ciWorkflow.BlobStorageEnabled {
		return nil, errors.New("logs-not-stored-in-repository")
	}

	if ciWorkflow.CiPipelineId != pipelineId {
		impl.Logger.Error("invalid request, wf not in pipeline")
		return nil, errors.New("invalid request, wf not in pipeline")
	}

	ciConfig, err := impl.ciWorkflowRepository.FindConfigByPipelineId(pipelineId)
	if err != nil && !util.IsErrNoRows(err) {
		impl.Logger.Errorw("unable to fetch ciConfig", "err", err)
		return nil, err
	}

	if ciConfig.LogsBucket == "" {
		ciConfig.LogsBucket = impl.ciConfig.DefaultBuildLogsBucket
	}

	item := strconv.Itoa(ciWorkflow.Id)
	if ciConfig.CiCacheRegion == "" {
		ciConfig.CiCacheRegion = impl.ciConfig.DefaultCacheBucketRegion
	}
	azureBlobConfig := &blob_storage.AzureBlobBaseConfig{
		Enabled:           impl.ciConfig.CloudProvider == BLOB_STORAGE_AZURE,
		AccountName:       impl.ciConfig.AzureAccountName,
		BlobContainerName: impl.ciConfig.AzureBlobContainerCiLog,
		AccountKey:        impl.ciConfig.AzureAccountKey,
	}
	awsS3BaseConfig := &blob_storage.AwsS3BaseConfig{
		AccessKey:         impl.ciConfig.BlobStorageS3AccessKey,
		Passkey:           impl.ciConfig.BlobStorageS3SecretKey,
		EndpointUrl:       impl.ciConfig.BlobStorageS3Endpoint,
		IsInSecure:        impl.ciConfig.BlobStorageS3EndpointInsecure,
		BucketName:        ciConfig.LogsBucket,
		Region:            ciConfig.CiCacheRegion,
		VersioningEnabled: impl.ciConfig.BlobStorageS3BucketVersioned,
	}
	gcpBlobBaseConfig := &blob_storage.GcpBlobBaseConfig{
		BucketName:             ciConfig.LogsBucket,
		CredentialFileJsonData: impl.ciConfig.BlobStorageGcpCredentialJson,
	}

	key := fmt.Sprintf("%s/"+impl.ciConfig.CiArtifactLocationFormat, impl.ciConfig.DefaultArtifactKeyPrefix, ciWorkflow.Id, ciWorkflow.Id)

	baseLogLocationPathConfig := impl.ciConfig.BaseLogLocationPath
	blobStorageService := blob_storage.NewBlobStorageServiceImpl(nil)
	destinationKey := filepath.Clean(filepath.Join(baseLogLocationPathConfig, item))
	request := &blob_storage.BlobStorageRequest{
		StorageType:         impl.ciConfig.CloudProvider,
		SourceKey:           key,
		DestinationKey:      baseLogLocationPathConfig + item,
		AzureBlobBaseConfig: azureBlobConfig,
		AwsS3BaseConfig:     awsS3BaseConfig,
		GcpBlobBaseConfig:   gcpBlobBaseConfig,
	}
	_, numBytes, err := blobStorageService.Get(request)
	if err != nil {
		impl.Logger.Errorw("error occurred while downloading file", "request", request)
		return nil, errors.New("failed to download resource")
	}

	file, err := os.Open(destinationKey)
	if err != nil {
		impl.Logger.Errorw("unable to open file", "file", item, "err", err)
		return nil, errors.New("unable to open file")
	}

	impl.Logger.Infow("Downloaded ", "filename", file.Name(), "bytes", numBytes)
	return file, nil
}

func (impl *CiHandlerImpl) GetHistoricBuildLogs(pipelineId int, workflowId int, ciWorkflow *pipelineConfig.CiWorkflow) (map[string]string, error) {
	ciConfig, err := impl.ciWorkflowRepository.FindConfigByPipelineId(pipelineId)
	if err != nil && !util.IsErrNoRows(err) {
		impl.Logger.Errorw("err", "err", err)
		return nil, err
	}
	if ciWorkflow == nil {
		ciWorkflow, err = impl.ciWorkflowRepository.FindById(workflowId)
		if err != nil {
			impl.Logger.Errorw("err", "err", err)
			return nil, err
		}
	}

	if ciConfig.LogsBucket == "" {
		ciConfig.LogsBucket = impl.ciConfig.DefaultBuildLogsBucket
	}
	ciLogRequest := BuildLogRequest{
		PipelineId:    ciWorkflow.CiPipelineId,
		WorkflowId:    ciWorkflow.Id,
		PodName:       ciWorkflow.PodName,
		LogsFilePath:  ciWorkflow.LogLocation,
		CloudProvider: impl.ciConfig.CloudProvider,
		AzureBlobConfig: &blob_storage.AzureBlobBaseConfig{
			Enabled:           impl.ciConfig.CloudProvider == BLOB_STORAGE_AZURE,
			AccountName:       impl.ciConfig.AzureAccountName,
			BlobContainerName: impl.ciConfig.AzureBlobContainerCiLog,
			AccountKey:        impl.ciConfig.AzureAccountKey,
		},
		AwsS3BaseConfig: &blob_storage.AwsS3BaseConfig{
			AccessKey:         impl.ciConfig.BlobStorageS3AccessKey,
			Passkey:           impl.ciConfig.BlobStorageS3SecretKey,
			EndpointUrl:       impl.ciConfig.BlobStorageS3Endpoint,
			IsInSecure:        impl.ciConfig.BlobStorageS3EndpointInsecure,
			BucketName:        ciConfig.LogsBucket,
			Region:            ciConfig.CiCacheRegion,
			VersioningEnabled: impl.ciConfig.BlobStorageS3BucketVersioned,
		},
		GcpBlobBaseConfig: &blob_storage.GcpBlobBaseConfig{
			BucketName:             ciConfig.LogsBucket,
			CredentialFileJsonData: impl.ciConfig.BlobStorageGcpCredentialJson,
		},
	}
	logsFile, cleanUp, err := impl.ciLogService.FetchLogs(impl.ciConfig.BaseLogLocationPath, ciLogRequest)
	logs, err := ioutil.ReadFile(logsFile.Name())
	if err != nil {
		impl.Logger.Errorw("err", "err", err)
		return map[string]string{}, err
	}
	logStr := string(logs)
	resp := make(map[string]string)
	resp["logs"] = logStr
	defer cleanUp()
	return resp, err
}

func (impl *CiHandlerImpl) extractWorkfowStatus(workflowStatus v1alpha1.WorkflowStatus) (string, string, string, string, string, string) {
	workflowName := ""
	status := string(workflowStatus.Phase)
	podStatus := ""
	message := ""
	podName := ""
	logLocation := ""
	for k, v := range workflowStatus.Nodes {
		if v.TemplateName == CI_WORKFLOW_NAME {
			impl.Logger.Infow("extractWorkflowStatus", "workflowName", k, "v", v)
			if v.BoundaryID == "" {
				workflowName = k
			} else {
				workflowName = v.BoundaryID
			}
			podName = k
			podStatus = string(v.Phase)
			message = v.Message
			if v.Outputs != nil && len(v.Outputs.Artifacts) > 0 {
				if v.Outputs.Artifacts[0].S3 != nil {
					logLocation = v.Outputs.Artifacts[0].S3.Key
				} else if v.Outputs.Artifacts[0].GCS != nil {
					logLocation = v.Outputs.Artifacts[0].GCS.Key
				}
			}
			break
		}
	}
	return workflowName, status, podStatus, message, logLocation, podName
}

const CiStageFailErrorCode = 2

func (impl *CiHandlerImpl) UpdateWorkflow(workflowStatus v1alpha1.WorkflowStatus) (int, error) {
	workflowName, status, podStatus, message, _, podName := impl.extractWorkfowStatus(workflowStatus)
	if workflowName == "" {
		impl.Logger.Errorw("extract workflow status, invalid wf name", "workflowName", workflowName, "status", status, "podStatus", podStatus, "message", message)
		return 0, errors.New("invalid wf name")
	}
	workflowId, err := strconv.Atoi(workflowName[:strings.Index(workflowName, "-")])
	if err != nil {
		impl.Logger.Errorw("invalid wf status update req", "err", err)
		return 0, err
	}

	savedWorkflow, err := impl.ciWorkflowRepository.FindById(workflowId)
	if err != nil {
		impl.Logger.Errorw("cannot get saved wf", "err", err)
		return 0, err
	}

	ciWorkflowConfig, err := impl.ciWorkflowRepository.FindConfigByPipelineId(savedWorkflow.CiPipelineId)
	if err != nil && !util.IsErrNoRows(err) {
		impl.Logger.Errorw("unable to fetch ciWorkflowConfig", "err", err)
		return 0, err
	}

	ciArtifactLocationFormat := ciWorkflowConfig.CiArtifactLocationFormat
	if ciArtifactLocationFormat == "" {
		ciArtifactLocationFormat = impl.ciConfig.CiArtifactLocationFormat
	}
	ciArtifactLocation := fmt.Sprintf(ciArtifactLocationFormat, ciWorkflowConfig.LogsBucket, savedWorkflow.Id, savedWorkflow.Id)

	if impl.stateChanged(status, podStatus, message, workflowStatus.FinishedAt.Time, savedWorkflow) {
		if savedWorkflow.Status != WorkflowCancel {
			savedWorkflow.Status = status
		}
		savedWorkflow.PodStatus = podStatus
		savedWorkflow.Message = message
		savedWorkflow.FinishedOn = workflowStatus.FinishedAt.Time
		savedWorkflow.Name = workflowName
		//savedWorkflow.LogLocation = "/ci-pipeline/" + strconv.Itoa(savedWorkflow.CiPipelineId) + "/workflow/" + strconv.Itoa(savedWorkflow.Id) + "/logs" //TODO need to fetch from workflow object
		//savedWorkflow.LogLocation = logLocation // removed because we are saving log location at trigger
		savedWorkflow.CiArtifactLocation = ciArtifactLocation
		savedWorkflow.PodName = podName
		impl.Logger.Debugw("updating workflow ", "workflow", savedWorkflow)
		err = impl.ciWorkflowRepository.UpdateWorkFlow(savedWorkflow)
		if err != nil {
			impl.Logger.Error("update wf failed for id " + strconv.Itoa(savedWorkflow.Id))
			return 0, err
		}
		if string(v1alpha1.NodeError) == savedWorkflow.Status || string(v1alpha1.NodeFailed) == savedWorkflow.Status {
			impl.Logger.Warnw("ci failed for workflow: ", "wfId", savedWorkflow.Id)

			if extractErrorCode(savedWorkflow.Message) != CiStageFailErrorCode {
				go impl.WriteCIFailEvent(savedWorkflow, ciWorkflowConfig.CiImage)
			} else {
				impl.Logger.Infof("Step failed notification received for wfID %d with message %s", savedWorkflow.Id, savedWorkflow.Message)
			}

			impl.WriteToCreateTestSuites(savedWorkflow.CiPipelineId, workflowId, int(savedWorkflow.TriggeredBy))
		}
	}
	return savedWorkflow.Id, nil
}

func extractErrorCode(msg string) int {
	re := regexp.MustCompile(`\d+`)
	matches := re.FindAllString(msg, -1)
	if len(matches) > 0 {
		code, err := strconv.Atoi(matches[0])
		if err == nil {
			return code
		}
	}
	return -1
}

func (impl *CiHandlerImpl) WriteCIFailEvent(ciWorkflow *pipelineConfig.CiWorkflow, ciImage string) {
	event := impl.eventFactory.Build(util2.Fail, &ciWorkflow.CiPipelineId, ciWorkflow.CiPipeline.AppId, nil, util2.CI)
	material := &client.MaterialTriggerInfo{}
	material.GitTriggers = ciWorkflow.GitTriggers
	event.CiWorkflowRunnerId = ciWorkflow.Id
	event.UserId = int(ciWorkflow.TriggeredBy)
	event = impl.eventFactory.BuildExtraCIData(event, material, ciImage)
	event.CiArtifactId = 0
	_, evtErr := impl.eventClient.WriteNotificationEvent(event)
	if evtErr != nil {
		impl.Logger.Errorw("error in writing event", "err", evtErr)
	}
}

func (impl *CiHandlerImpl) BuildPayload(ciWorkflow *pipelineConfig.CiWorkflow) *client.Payload {
	payload := &client.Payload{}
	payload.AppName = ciWorkflow.CiPipeline.App.AppName
	payload.PipelineName = ciWorkflow.CiPipeline.Name
	//payload["buildName"] = ciWorkflow.Name
	//payload["podStatus"] = ciWorkflow.PodStatus
	//payload["message"] = ciWorkflow.Message
	return payload
}

func (impl *CiHandlerImpl) stateChanged(status string, podStatus string, msg string,
	finishedAt time.Time, savedWorkflow *pipelineConfig.CiWorkflow) bool {
	return savedWorkflow.Status != status || savedWorkflow.PodStatus != podStatus || savedWorkflow.Message != msg || savedWorkflow.FinishedOn != finishedAt
}

func (impl *CiHandlerImpl) GetCiPipeline(ciMaterialId int) (*pipelineConfig.CiPipeline, error) {
	ciMaterial, err := impl.ciPipelineMaterialRepository.GetById(ciMaterialId)
	if err != nil {
		return nil, err
	}
	ciPipeline := ciMaterial.CiPipeline
	return ciPipeline, nil
}

func (impl *CiHandlerImpl) buildAutomaticTriggerCommitHashes(ciMaterials []*pipelineConfig.CiPipelineMaterial, request bean.GitCiTriggerRequest) (map[int]bean.GitCommit, error) {
	commitHashes := map[int]bean.GitCommit{}
	for _, ciMaterial := range ciMaterials {
		if ciMaterial.Id == request.CiPipelineMaterial.Id || len(ciMaterials) == 1 {
			request.CiPipelineMaterial.GitCommit = SetGitCommitValuesForBuildingCommitHash(ciMaterial, request.CiPipelineMaterial.GitCommit)
			commitHashes[ciMaterial.Id] = request.CiPipelineMaterial.GitCommit
		} else {
			// this is possible in case of non Webhook, as there would be only one pipeline material per git material in case of PR
			lastCommit, err := impl.getLastSeenCommit(ciMaterial.Id)
			if err != nil {
				return map[int]bean.GitCommit{}, err
			}
			lastCommit = SetGitCommitValuesForBuildingCommitHash(ciMaterial, lastCommit)
			commitHashes[ciMaterial.Id] = lastCommit
		}
	}
	return commitHashes, nil
}

func SetGitCommitValuesForBuildingCommitHash(ciMaterial *pipelineConfig.CiPipelineMaterial, oldGitCommit bean.GitCommit) bean.GitCommit {
	newGitCommit := oldGitCommit
	newGitCommit.CiConfigureSourceType = ciMaterial.Type
	newGitCommit.CiConfigureSourceValue = ciMaterial.Value
	newGitCommit.GitRepoUrl = ciMaterial.GitMaterial.Url
	newGitCommit.GitRepoName = ciMaterial.GitMaterial.Name[strings.Index(ciMaterial.GitMaterial.Name, "-")+1:]
	return newGitCommit
}

func (impl *CiHandlerImpl) buildManualTriggerCommitHashes(ciTriggerRequest bean.CiTriggerRequest) (map[int]bean.GitCommit, map[string]string, error) {
	commitHashes := map[int]bean.GitCommit{}
	extraEnvironmentVariables := make(map[string]string)
	for _, ciPipelineMaterial := range ciTriggerRequest.CiPipelineMaterial {

		pipeLineMaterialFromDb, err := impl.ciPipelineMaterialRepository.GetById(ciPipelineMaterial.Id)
		if err != nil {
			impl.Logger.Errorw("err in fetching pipeline material by id", "err", err)
			return map[int]bean.GitCommit{}, nil, err
		}

		pipelineType := pipeLineMaterialFromDb.Type
		if pipelineType == pipelineConfig.SOURCE_TYPE_BRANCH_FIXED {
			gitCommit, err := impl.BuildManualTriggerCommitHashesForSourceTypeBranchFix(ciPipelineMaterial, pipeLineMaterialFromDb)
			if err != nil {
				impl.Logger.Errorw("err", "err", err)
				return map[int]bean.GitCommit{}, nil, err
			}
			commitHashes[ciPipelineMaterial.Id] = gitCommit

		} else if pipelineType == pipelineConfig.SOURCE_TYPE_WEBHOOK {
			gitCommit, extraEnvVariables, err := impl.BuildManualTriggerCommitHashesForSourceTypeWebhook(ciPipelineMaterial, pipeLineMaterialFromDb)
			if err != nil {
				impl.Logger.Errorw("err", "err", err)
				return map[int]bean.GitCommit{}, nil, err
			}
			commitHashes[ciPipelineMaterial.Id] = gitCommit
			extraEnvironmentVariables = extraEnvVariables
		}

	}
	return commitHashes, extraEnvironmentVariables, nil
}

func (impl *CiHandlerImpl) BuildManualTriggerCommitHashesForSourceTypeBranchFix(ciPipelineMaterial bean.CiPipelineMaterial, pipeLineMaterialFromDb *pipelineConfig.CiPipelineMaterial) (bean.GitCommit, error) {
	commitMetadataRequest := &gitSensor.CommitMetadataRequest{
		PipelineMaterialId: ciPipelineMaterial.Id,
		GitHash:            ciPipelineMaterial.GitCommit.Commit,
		GitTag:             ciPipelineMaterial.GitTag,
	}
	gitCommitResponse, err := impl.gitSensorClient.GetCommitMetadataForPipelineMaterial(context.Background(), commitMetadataRequest)
	if err != nil {
		impl.Logger.Errorw("err in fetching commit metadata", "commitMetadataRequest", commitMetadataRequest, "err", err)
		return bean.GitCommit{}, err
	}
	if gitCommitResponse == nil {
		return bean.GitCommit{}, errors.New("commit not found")
	}

	gitCommit := bean.GitCommit{
		Commit:                 gitCommitResponse.Commit,
		Author:                 gitCommitResponse.Author,
		Date:                   gitCommitResponse.Date,
		Message:                gitCommitResponse.Message,
		Changes:                gitCommitResponse.Changes,
		GitRepoName:            pipeLineMaterialFromDb.GitMaterial.Name[strings.Index(pipeLineMaterialFromDb.GitMaterial.Name, "-")+1:],
		GitRepoUrl:             pipeLineMaterialFromDb.GitMaterial.Url,
		CiConfigureSourceValue: pipeLineMaterialFromDb.Value,
		CiConfigureSourceType:  pipeLineMaterialFromDb.Type,
	}

	return gitCommit, nil
}

func (impl *CiHandlerImpl) BuildManualTriggerCommitHashesForSourceTypeWebhook(ciPipelineMaterial bean.CiPipelineMaterial, pipeLineMaterialFromDb *pipelineConfig.CiPipelineMaterial) (bean.GitCommit, map[string]string, error) {
	webhookDataInput := ciPipelineMaterial.GitCommit.WebhookData

	// fetch webhook data on the basis of Id
	webhookDataRequest := &gitSensor.WebhookDataRequest{
		Id:                   webhookDataInput.Id,
		CiPipelineMaterialId: ciPipelineMaterial.Id,
	}

	webhookAndCiData, err := impl.gitSensorClient.GetWebhookData(context.Background(), webhookDataRequest)
	if err != nil {
		impl.Logger.Errorw("err", "err", err)
		return bean.GitCommit{}, nil, err
	}
	webhookData := webhookAndCiData.WebhookData

	// if webhook event is of merged type, then fetch latest commit for target branch
	if webhookData.EventActionType == bean.WEBHOOK_EVENT_MERGED_ACTION_TYPE {

		// get target branch name from webhook
		targetBranchName := webhookData.Data[bean.WEBHOOK_SELECTOR_TARGET_BRANCH_NAME_NAME]
		if targetBranchName == "" {
			impl.Logger.Error("target branch not found from webhook data")
			return bean.GitCommit{}, nil, err
		}

		// get latest commit hash for target branch
		latestCommitMetadataRequest := &gitSensor.CommitMetadataRequest{
			PipelineMaterialId: ciPipelineMaterial.Id,
			BranchName:         targetBranchName,
		}

		latestCommit, err := impl.gitSensorClient.GetCommitMetadata(context.Background(), latestCommitMetadataRequest)

		if err != nil {
			impl.Logger.Errorw("err", "err", err)
			return bean.GitCommit{}, nil, err
		}

		// update webhookData (local) with target latest hash
		webhookData.Data[bean.WEBHOOK_SELECTOR_TARGET_CHECKOUT_NAME] = latestCommit.Commit

	}

	// build git commit
	gitCommit := bean.GitCommit{
		GitRepoName:            pipeLineMaterialFromDb.GitMaterial.Name[strings.Index(pipeLineMaterialFromDb.GitMaterial.Name, "-")+1:],
		GitRepoUrl:             pipeLineMaterialFromDb.GitMaterial.Url,
		CiConfigureSourceValue: pipeLineMaterialFromDb.Value,
		CiConfigureSourceType:  pipeLineMaterialFromDb.Type,
		WebhookData: &bean.WebhookData{
			Id:              int(webhookData.Id),
			EventActionType: webhookData.EventActionType,
			Data:            webhookData.Data,
		},
	}

	return gitCommit, webhookAndCiData.ExtraEnvironmentVariables, nil
}

func (impl *CiHandlerImpl) getLastSeenCommit(ciMaterialId int) (bean.GitCommit, error) {
	var materialIds []int
	materialIds = append(materialIds, ciMaterialId)
	headReq := &gitSensor.HeadRequest{
		MaterialIds: materialIds,
	}
	res, err := impl.gitSensorClient.GetHeadForPipelineMaterials(context.Background(), headReq)
	if err != nil {
		return bean.GitCommit{}, err
	}
	if len(res) == 0 {
		return bean.GitCommit{}, errors.New("received empty response")
	}
	gitCommit := bean.GitCommit{
		Commit:  res[0].GitCommit.Commit,
		Author:  res[0].GitCommit.Author,
		Date:    res[0].GitCommit.Date,
		Message: res[0].GitCommit.Message,
		Changes: res[0].GitCommit.Changes,
	}
	return gitCommit, nil
}

func (impl *CiHandlerImpl) FetchCiStatusForTriggerViewV1(appId int) ([]*pipelineConfig.CiWorkflowStatus, error) {
	ciWorkflowStatuses, err := impl.ciWorkflowRepository.FIndCiWorkflowStatusesByAppId(appId)
	if err != nil && !util.IsErrNoRows(err) {
		impl.Logger.Errorw("err in fetching ciWorkflowStatuses from ciWorkflowRepository", "appId", appId, "err", err)
		return ciWorkflowStatuses, err
	}

	return ciWorkflowStatuses, err
}

func (impl *CiHandlerImpl) FetchCiStatusForTriggerView(appId int) ([]*pipelineConfig.CiWorkflowStatus, error) {
	var ciWorkflowStatuses []*pipelineConfig.CiWorkflowStatus

	pipelines, err := impl.ciPipelineRepository.FindByAppId(appId)
	if err != nil && err != pg.ErrNoRows {
		impl.Logger.Errorw("error in fetching ci pipeline", "appId", appId, "err", err)
		return ciWorkflowStatuses, err
	}
	for _, pipeline := range pipelines {
		pipelineId := 0
		if pipeline.ParentCiPipeline == 0 {
			pipelineId = pipeline.Id
		} else {
			pipelineId = pipeline.ParentCiPipeline
		}
		workflow, err := impl.ciWorkflowRepository.FindLastTriggeredWorkflow(pipelineId)
		if err != nil && !util.IsErrNoRows(err) {
			impl.Logger.Errorw("err", "pipelineId", pipelineId, "err", err)
			return ciWorkflowStatuses, err
		}
		ciWorkflowStatus := &pipelineConfig.CiWorkflowStatus{}
		ciWorkflowStatus.CiPipelineId = pipeline.Id
		if workflow.Id > 0 {
			ciWorkflowStatus.CiPipelineName = workflow.CiPipeline.Name
			ciWorkflowStatus.CiStatus = workflow.Status
		} else {
			ciWorkflowStatus.CiStatus = "Not Triggered"
		}
		ciWorkflowStatuses = append(ciWorkflowStatuses, ciWorkflowStatus)
	}
	return ciWorkflowStatuses, nil
}

func (impl *CiHandlerImpl) FetchMaterialInfoByArtifactId(ciArtifactId int, envId int) (*GitTriggerInfoResponse, error) {

	ciArtifact, err := impl.ciArtifactRepository.Get(ciArtifactId)
	if err != nil {
		impl.Logger.Errorw("err", "ciArtifactId", ciArtifactId, "err", err)
		return &GitTriggerInfoResponse{}, err
	}

	ciPipeline, err := impl.ciPipelineRepository.FindById(ciArtifact.PipelineId)
	if err != nil {
		impl.Logger.Errorw("err", "ciArtifactId", ciArtifactId, "err", err)
		return &GitTriggerInfoResponse{}, err
	}

	ciMaterials, err := impl.ciPipelineMaterialRepository.GetByPipelineId(ciPipeline.Id)
	if err != nil {
		impl.Logger.Errorw("err", "err", err)
		return &GitTriggerInfoResponse{}, err
	}

	deployDetail, err := impl.appListingRepository.DeploymentDetailByArtifactId(ciArtifactId, envId)
	if err != nil {
		impl.Logger.Errorw("err", "err", err)
		return &GitTriggerInfoResponse{}, err
	}

	ciMaterialsArr := make([]pipelineConfig.CiPipelineMaterialResponse, 0)
	triggeredByUser := &bean2.UserInfo{}
	//check workflow data only for non external builds
	if !ciPipeline.IsExternal {
		var workflow *pipelineConfig.CiWorkflow
		if ciArtifact.ParentCiArtifact > 0 {
			workflow, err = impl.ciWorkflowRepository.FindLastTriggeredWorkflowByArtifactId(ciArtifact.ParentCiArtifact)
			if err != nil {
				impl.Logger.Errorw("err", "ciArtifactId", ciArtifact.ParentCiArtifact, "err", err)
				return &GitTriggerInfoResponse{}, err
			}
		} else {
			workflow, err = impl.ciWorkflowRepository.FindLastTriggeredWorkflowByArtifactId(ciArtifactId)
			if err != nil {
				impl.Logger.Errorw("err", "ciArtifactId", ciArtifactId, "err", err)
				return &GitTriggerInfoResponse{}, err
			}
		}

		triggeredByUser, err = impl.userService.GetById(workflow.TriggeredBy)
		if err != nil && !util.IsErrNoRows(err) {
			impl.Logger.Errorw("err", "err", err)
			return &GitTriggerInfoResponse{}, err
		}

		for _, m := range ciMaterials {
			var history []*gitSensor.GitCommit
			_gitTrigger := workflow.GitTriggers[m.Id]

			// ignore git trigger which have commit and webhook both data nil
			if len(_gitTrigger.Commit) == 0 && _gitTrigger.WebhookData.Id == 0 {
				continue
			}

			_gitCommit := &gitSensor.GitCommit{
				Message: _gitTrigger.Message,
				Author:  _gitTrigger.Author,
				Date:    _gitTrigger.Date,
				Changes: _gitTrigger.Changes,
				Commit:  _gitTrigger.Commit,
			}

			// set webhook data
			_webhookData := _gitTrigger.WebhookData
			if _webhookData.Id > 0 {
				_gitCommit.WebhookData = &gitSensor.WebhookData{
					Id:              _webhookData.Id,
					EventActionType: _webhookData.EventActionType,
					Data:            _webhookData.Data,
				}
			}

			history = append(history, _gitCommit)

			res := pipelineConfig.CiPipelineMaterialResponse{
				Id:              m.Id,
				GitMaterialId:   m.GitMaterialId,
				GitMaterialName: m.GitMaterial.Name[strings.Index(m.GitMaterial.Name, "-")+1:],
				Type:            string(m.Type),
				Value:           m.Value,
				Active:          m.Active,
				Url:             m.GitMaterial.Url,
				History:         history,
			}
			ciMaterialsArr = append(ciMaterialsArr, res)
		}
	}
	gitTriggerInfoResponse := &GitTriggerInfoResponse{
		//GitTriggers:      workflow.GitTriggers,
		CiMaterials:      ciMaterialsArr,
		TriggeredByEmail: triggeredByUser.EmailId,
		AppId:            ciPipeline.AppId,
		AppName:          deployDetail.AppName,
		EnvironmentId:    deployDetail.EnvironmentId,
		EnvironmentName:  deployDetail.EnvironmentName,
		LastDeployedTime: deployDetail.LastDeployedTime,
		Default:          deployDetail.Default,
	}
	return gitTriggerInfoResponse, nil
}

func (impl *CiHandlerImpl) WriteToCreateTestSuites(pipelineId int, buildId int, triggeredBy int) {
	testReportFile, err := impl.DownloadCiWorkflowArtifacts(pipelineId, buildId)
	if err != nil {
		impl.Logger.Errorw("WriteTestSuite, error in fetching report file from s3", "err", err, "pipelineId", pipelineId, "buildId", buildId)
		return
	}
	if testReportFile == nil {
		return
	}
	read, err := zip.OpenReader(testReportFile.Name())
	if err != nil {
		impl.Logger.Errorw("WriteTestSuite, error while open reader", "name", testReportFile.Name())
		return
	}
	defer read.Close()
	const CreatedBy = "created_by"
	const TriggerId = "trigger_id"
	const CiPipelineId = "ci_pipeline_id"
	const XML = "xml"
	payload := make(map[string]interface{})
	var reports []string
	payload[CreatedBy] = triggeredBy
	payload[TriggerId] = buildId
	payload[CiPipelineId] = pipelineId
	payload[XML] = reports
	for _, file := range read.File {
		if payload, err = impl.listFiles(file, payload); err != nil {
			impl.Logger.Errorw("WriteTestSuite, failed to read from zip", "file", file.Name, "error", err)
			return
		}
	}
	b, err := json.Marshal(payload)
	if err != nil {
		impl.Logger.Errorw("WriteTestSuite, payload marshal error", "error", err)
		return
	}
	impl.Logger.Debugw("WriteTestSuite, sending to create", "TriggerId", buildId)
	_, err = impl.eventClient.SendTestSuite(b)
	if err != nil {
		impl.Logger.Errorw("WriteTestSuite, error while making test suit post request", "err", err)
		return
	}
}

func (impl *CiHandlerImpl) listFiles(file *zip.File, payload map[string]interface{}) (map[string]interface{}, error) {
	fileRead, err := file.Open()
	if err != nil {
		return payload, err
	}
	defer fileRead.Close()

	if strings.Contains(file.Name, ".xml") {
		content, err := ioutil.ReadAll(fileRead)
		if err != nil {
			impl.Logger.Errorw("panic error", "err", err)
			return payload, err
		}
		var reports []string
		if _, ok := payload["xml"]; !ok {
			reports = append(reports, string([]byte(content)))
			payload["xml"] = reports
		} else {
			reports = payload["xml"].([]string)
			reports = append(reports, string([]byte(content)))
			payload["xml"] = reports
		}
	}
	return payload, nil
}

func (impl *CiHandlerImpl) UpdateCiWorkflowStatusFailure(timeoutForFailureCiBuild int) error {
	ciWorkflows, err := impl.ciWorkflowRepository.FindByStatusesIn([]string{Starting, Running})
	if err != nil {
		impl.Logger.Errorw("error on fetching ci workflows", "err", err)
		return err
	}
	client, err := impl.K8sUtil.GetClientForInCluster()
	if err != nil {
		impl.Logger.Errorw("error while fetching k8s client", "error", err)
		return err
	}
	for _, ciWorkflow := range ciWorkflows {
		isEligibleToMarkFailed := false
		if time.Since(ciWorkflow.StartedOn) > (time.Minute * time.Duration(timeoutForFailureCiBuild)) {
			//check weather pod is exists or not, if exits check its status
			_, err := impl.workflowService.GetWorkflow(ciWorkflow.Name, DefaultCiWorkflowNamespace)
			if err != nil {
				impl.Logger.Warnw("unable to fetch ci workflow", "err", err)
				statusError, ok := err.(*errors2.StatusError)
				if ok && statusError.Status().Code == http.StatusNotFound {
					impl.Logger.Warnw("ci workflow not found", "err", err)
					isEligibleToMarkFailed = true
				} else {
					continue
					// skip this and process for next ci workflow
				}
			}

			//if ci workflow is exists, check its pod
			if !isEligibleToMarkFailed {
				_, err = impl.K8sUtil.GetPodByName(DefaultCiWorkflowNamespace, ciWorkflow.PodName, client)
				if err != nil {
					impl.Logger.Warnw("unable to fetch ci workflow - pod", "err", err)
					statusError, ok := err.(*errors2.StatusError)
					if ok && statusError.Status().Code == http.StatusNotFound {
						impl.Logger.Warnw("pod not found", "err", err)
						isEligibleToMarkFailed = true
					} else {
						continue
						// skip this and process for next ci workflow
					}
				}
			}
		}
		if isEligibleToMarkFailed {
			ciWorkflow.Status = "Failed"
			ciWorkflow.PodStatus = "Failed"
			ciWorkflow.Message = "marked failed by job"
			err := impl.ciWorkflowRepository.UpdateWorkFlow(ciWorkflow)
			if err != nil {
				impl.Logger.Errorw("unable to update ci workflow, its eligible to mark failed", "err", err)
				continue
				// skip this and process for next ci workflow
			}
		}
	}
	return nil
}

func (impl *CiHandlerImpl) FetchCiStatusForTriggerViewForEnvironment(request appGroup2.AppGroupingRequest) ([]*pipelineConfig.CiWorkflowStatus, error) {
	ciWorkflowStatuses := make([]*pipelineConfig.CiWorkflowStatus, 0)
	var cdPipelines []*pipelineConfig.Pipeline
	var err error
	if request.AppGroupId > 0 {
		appIds, err := impl.appGroupService.GetAppIdsByAppGroupId(request.AppGroupId)
		if err != nil {
			return nil, err
		}
		//override appIds if already provided app group id in request.
		request.AppIds = appIds
	}
	if len(request.AppIds) > 0 {
		cdPipelines, err = impl.cdPipelineRepository.FindActiveByInFilter(request.EnvId, request.AppIds)
	} else {
		cdPipelines, err = impl.cdPipelineRepository.FindActiveByEnvId(request.EnvId)
	}
	if err != nil {
		impl.Logger.Errorw("error in fetching pipelines", "request", request, "err", err)
		return nil, err
	}

	var appIds []int
	for _, pipeline := range cdPipelines {
		appIds = append(appIds, pipeline.AppId)
	}
	if len(appIds) == 0 {
		impl.Logger.Warnw("there is no app id found for fetching ci pipelines", "request", request)
		return ciWorkflowStatuses, nil
	}
	ciPipelines, err := impl.ciPipelineRepository.FindByAppIds(appIds)
	if err != nil && err != pg.ErrNoRows {
		impl.Logger.Errorw("error in fetching ci pipeline", "err", err)
		return ciWorkflowStatuses, err
	}
	ciPipelineIds := make([]int, 0)
	for _, ciPipeline := range ciPipelines {
		ciPipelineIds = append(ciPipelineIds, ciPipeline.Id)
	}
	if len(ciPipelineIds) == 0 {
		return ciWorkflowStatuses, nil
	}
	//authorization block starts here
	var appObjectArr []string
	objects := impl.enforcerUtil.GetAppObjectByCiPipelineIds(ciPipelineIds)
	ciPipelineIds = []int{}
	for _, object := range objects {
		appObjectArr = append(appObjectArr, object)
	}
	appResults, _ := request.CheckAuthBatch(request.EmailId, appObjectArr, []string{})
	for _, ciPipeline := range ciPipelines {
		appObject := objects[ciPipeline.Id] //here only app permission have to check
		if !appResults[appObject] {
			//if user unauthorized, skip items
			continue
		}
		ciPipelineId := 0
		if ciPipeline.ParentCiPipeline == 0 {
			ciPipelineId = ciPipeline.Id
		} else {
			ciPipelineId = ciPipeline.ParentCiPipeline
		}
		ciPipelineIds = append(ciPipelineIds, ciPipelineId)
	}
	if len(ciPipelineIds) == 0 {
		return ciWorkflowStatuses, nil
	}
	ciWorkflows, err := impl.ciWorkflowRepository.FindLastTriggeredWorkflowByCiIds(ciPipelineIds)
	if err != nil && !util.IsErrNoRows(err) {
		impl.Logger.Errorw("err", "ciPipelineIds", ciPipelineIds, "err", err)
		return ciWorkflowStatuses, err
	}

	notTriggeredWorkflows := make(map[int]bool)
	latestCiWorkflows := make(map[int]*pipelineConfig.CiWorkflow)
	for _, ciWorkflow := range ciWorkflows {
		//adding only latest status in the list
		if _, ok := latestCiWorkflows[ciWorkflow.CiPipelineId]; !ok {
			latestCiWorkflows[ciWorkflow.CiPipelineId] = ciWorkflow
		}
	}
	for _, ciWorkflow := range latestCiWorkflows {
		ciWorkflowStatus := &pipelineConfig.CiWorkflowStatus{}
		ciWorkflowStatus.CiPipelineId = ciWorkflow.CiPipelineId
		ciWorkflowStatus.CiPipelineName = ciWorkflow.CiPipeline.Name
		ciWorkflowStatus.CiStatus = ciWorkflow.Status
		ciWorkflowStatus.StorageConfigured = ciWorkflow.BlobStorageEnabled
		ciWorkflowStatuses = append(ciWorkflowStatuses, ciWorkflowStatus)
		notTriggeredWorkflows[ciWorkflowStatus.CiPipelineId] = true
	}

	for _, ciPipelineId := range ciPipelineIds {
		if _, ok := notTriggeredWorkflows[ciPipelineId]; !ok {
			ciWorkflowStatus := &pipelineConfig.CiWorkflowStatus{}
			ciWorkflowStatus.CiPipelineId = ciPipelineId
			ciWorkflowStatus.CiStatus = "Not Triggered"
			ciWorkflowStatuses = append(ciWorkflowStatuses, ciWorkflowStatus)
		}
	}
	return ciWorkflowStatuses, nil
}<|MERGE_RESOLUTION|>--- conflicted
+++ resolved
@@ -129,29 +129,6 @@
 }
 
 type WorkflowResponse struct {
-<<<<<<< HEAD
-	Id                   int                              `json:"id"`
-	Name                 string                           `json:"name"`
-	Status               string                           `json:"status"`
-	PodStatus            string                           `json:"podStatus"`
-	Message              string                           `json:"message"`
-	StartedOn            time.Time                        `json:"startedOn"`
-	FinishedOn           time.Time                        `json:"finishedOn"`
-	CiPipelineId         int                              `json:"ciPipelineId"`
-	Namespace            string                           `json:"namespace"`
-	LogLocation          string                           `json:"logLocation"`
-	BlobStorageEnabled   bool                             `json:"blobStorageEnabled"`
-	GitTriggers          map[int]pipelineConfig.GitCommit `json:"gitTriggers"`
-	CiMaterials          []CiPipelineMaterialResponse     `json:"ciMaterials"`
-	TriggeredBy          int32                            `json:"triggeredBy"`
-	Artifact             string                           `json:"artifact"`
-	TriggeredByEmail     string                           `json:"triggeredByEmail"`
-	Stage                string                           `json:"stage"`
-	ArtifactId           int                              `json:"artifactId"`
-	IsArtifactUploaded   bool                             `json:"isArtifactUploaded"`
-	IsVirtualEnvironment bool                             `json:"isVirtualEnvironment"`
-	PodName              string                           `json:"podName"`
-=======
 	Id                   int                                         `json:"id"`
 	Name                 string                                      `json:"name"`
 	Status               string                                      `json:"status"`
@@ -172,7 +149,7 @@
 	ArtifactId           int                                         `json:"artifactId"`
 	IsArtifactUploaded   bool                                        `json:"isArtifactUploaded"`
 	IsVirtualEnvironment bool                                        `json:"isVirtualEnvironment"`
->>>>>>> 429d7c8f
+  PodName              string                                      `json:"podName"`
 }
 
 type GitTriggerInfoResponse struct {
