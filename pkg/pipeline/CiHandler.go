--- conflicted
+++ resolved
@@ -155,11 +155,8 @@
 const DefaultCiWorkflowNamespace = "devtron-ci"
 const Running = "Running"
 const Starting = "Starting"
-<<<<<<< HEAD
 const POD_DELETED_MESSAGE = "pod deleted"
 const TERMINATE_MESSAGE = "workflow shutdown with strategy: Terminate"
-=======
->>>>>>> f04551c8
 
 func (impl *CiHandlerImpl) CheckAndReTriggerCI(workflowStatus v1alpha1.WorkflowStatus) error {
 
@@ -604,15 +601,11 @@
 		return 0, err
 	}
 
-<<<<<<< HEAD
-	workflow.Status = WorkflowCancel
+	workflow.Status = executors.WorkflowCancel
 	if workflow.ExecutorType == pipelineConfig.WORKFLOW_EXECUTOR_TYPE_SYSTEM {
 		workflow.PodStatus = "Failed"
 		workflow.Message = TERMINATE_MESSAGE
 	}
-=======
-	workflow.Status = executors.WorkflowCancel
->>>>>>> f04551c8
 	err = impl.ciWorkflowRepository.UpdateWorkFlow(workflow)
 	if err != nil {
 		impl.Logger.Errorw("cannot update deleted workflow status, but wf deleted", "err", err)
@@ -627,7 +620,6 @@
 	return workflow.Id, nil
 }
 
-<<<<<<< HEAD
 func (impl *CiHandlerImpl) getRestConfig(workflow *pipelineConfig.CiWorkflow) (*rest.Config, error) {
 	env, err := impl.envRepository.FindById(workflow.EnvironmentId)
 	if err != nil {
@@ -650,10 +642,7 @@
 	return restConfig, nil
 }
 
-func (impl *CiHandlerImpl) FetchWorkflowDetails(appId int, pipelineId int, buildId int) (WorkflowResponse, error) {
-=======
 func (impl *CiHandlerImpl) FetchWorkflowDetails(appId int, pipelineId int, buildId int) (types.WorkflowResponse, error) {
->>>>>>> f04551c8
 	workflow, err := impl.ciWorkflowRepository.FindById(buildId)
 	if err != nil {
 		impl.Logger.Errorw("err", "err", err)
@@ -1129,7 +1118,7 @@
 		}
 		savedWorkflow.PodStatus = podStatus
 		savedWorkflow.Message = message
-		if savedWorkflow.ExecutorType == pipelineConfig.WORKFLOW_EXECUTOR_TYPE_SYSTEM && savedWorkflow.Status == WorkflowCancel {
+		if savedWorkflow.ExecutorType == pipelineConfig.WORKFLOW_EXECUTOR_TYPE_SYSTEM && savedWorkflow.Status == executors.WorkflowCancel {
 			savedWorkflow.PodStatus = "Failed"
 			savedWorkflow.Message = TERMINATE_MESSAGE
 		}
@@ -1681,7 +1670,6 @@
 						// skip this and process for next ci workflow
 					}
 				}
-<<<<<<< HEAD
 				if ciWorkflow.ExecutorType == pipelineConfig.WORKFLOW_EXECUTOR_TYPE_SYSTEM {
 					if wf.Status == string(v1alpha1.WorkflowFailed) {
 						isPodDeleted = true
@@ -1691,12 +1679,6 @@
 					if wf.Status == string(v1alpha1.WorkflowFailed) && wf.Message == POD_DELETED_MESSAGE {
 						isPodDeleted = true
 					}
-=======
-
-				//check workflow status,get the status
-				if wf.Status.Phase == v1alpha1.WorkflowFailed && wf.Status.Message == executors.POD_DELETED_MESSAGE {
-					isPodDeleted = true
->>>>>>> f04551c8
 				}
 			}
 		}
