/*
 * Copyright (c) 2020 Devtron Labs
 *
 * Licensed under the Apache License, Version 2.0 (the "License");
 * you may not use this file except in compliance with the License.
 * You may obtain a copy of the License at
 *
 *    http://www.apache.org/licenses/LICENSE-2.0
 *
 * Unless required by applicable law or agreed to in writing, software
 * distributed under the License is distributed on an "AS IS" BASIS,
 * WITHOUT WARRANTIES OR CONDITIONS OF ANY KIND, either express or implied.
 * See the License for the specific language governing permissions and
 * limitations under the License.
 *
 */

package pipeline

import (
	"archive/zip"
	"bufio"
	"context"
	"encoding/json"
	"errors"
	"fmt"
	blob_storage "github.com/devtron-labs/common-lib/blob-storage"
	bean2 "github.com/devtron-labs/devtron/api/bean"
	"github.com/devtron-labs/devtron/client/gitSensor"
	util3 "github.com/devtron-labs/devtron/client/k8s/application/util"
	repository2 "github.com/devtron-labs/devtron/internal/sql/repository/imageTagging"
	appGroup2 "github.com/devtron-labs/devtron/pkg/appGroup"
	repository3 "github.com/devtron-labs/devtron/pkg/cluster/repository"
	"github.com/devtron-labs/devtron/util/rbac"
	"io/ioutil"
	errors2 "k8s.io/apimachinery/pkg/api/errors"
	"net/http"
	"os"
	"path/filepath"
	"regexp"
	"strconv"
	"strings"
	"time"

	"github.com/argoproj/argo-workflows/v3/pkg/apis/workflow/v1alpha1"
	client "github.com/devtron-labs/devtron/client/events"
	"github.com/devtron-labs/devtron/internal/sql/repository"
	"github.com/devtron-labs/devtron/internal/sql/repository/pipelineConfig"
	"github.com/devtron-labs/devtron/internal/util"
	"github.com/devtron-labs/devtron/pkg/bean"
	"github.com/devtron-labs/devtron/pkg/user"
	util2 "github.com/devtron-labs/devtron/util/event"
	"github.com/go-pg/pg"
	"go.uber.org/zap"
)

type CiHandler interface {
	HandleCIWebhook(gitCiTriggerRequest bean.GitCiTriggerRequest) (int, error)
	HandleCIManual(ciTriggerRequest bean.CiTriggerRequest) (int, error)

	FetchMaterialsByPipelineId(pipelineId int, showAll bool) ([]pipelineConfig.CiPipelineMaterialResponse, error)
	FetchMaterialsByPipelineIdAndGitMaterialId(pipelineId int, gitMaterialId int, showAll bool) ([]pipelineConfig.CiPipelineMaterialResponse, error)
	FetchWorkflowDetails(appId int, pipelineId int, buildId int) (WorkflowResponse, error)

	//FetchBuildById(appId int, pipelineId int) (WorkflowResponse, error)
	CancelBuild(workflowId int) (int, error)

	GetRunningWorkflowLogs(pipelineId int, workflowId int) (*bufio.Reader, func() error, error)
	GetHistoricBuildLogs(pipelineId int, workflowId int, ciWorkflow *pipelineConfig.CiWorkflow) (map[string]string, error)
	//SyncWorkflows() error

	GetBuildHistory(pipelineId int, appId int, offset int, size int) ([]WorkflowResponse, error)
	DownloadCiWorkflowArtifacts(pipelineId int, buildId int) (*os.File, error)
	UpdateWorkflow(workflowStatus v1alpha1.WorkflowStatus) (int, error)

	FetchCiStatusForTriggerView(appId int) ([]*pipelineConfig.CiWorkflowStatus, error)
	FetchCiStatusForTriggerViewV1(appId int) ([]*pipelineConfig.CiWorkflowStatus, error)
	RefreshMaterialByCiPipelineMaterialId(gitMaterialId int) (refreshRes *gitSensor.RefreshGitMaterialResponse, err error)
	FetchMaterialInfoByArtifactId(ciArtifactId int, envId int) (*GitTriggerInfoResponse, error)
	WriteToCreateTestSuites(pipelineId int, buildId int, triggeredBy int)
	UpdateCiWorkflowStatusFailure(timeoutForFailureCiBuild int) error
	FetchCiStatusForTriggerViewForEnvironment(request appGroup2.AppGroupingRequest) ([]*pipelineConfig.CiWorkflowStatus, error)
}

type CiHandlerImpl struct {
	Logger                       *zap.SugaredLogger
	ciPipelineMaterialRepository pipelineConfig.CiPipelineMaterialRepository
	ciService                    CiService
	gitSensorClient              gitSensor.Client
	ciWorkflowRepository         pipelineConfig.CiWorkflowRepository
	workflowService              WorkflowService
	ciLogService                 CiLogService
	ciConfig                     *CiConfig
	ciArtifactRepository         repository.CiArtifactRepository
	userService                  user.UserService
	eventClient                  client.EventClient
	eventFactory                 client.EventFactory
	ciPipelineRepository         pipelineConfig.CiPipelineRepository
	appListingRepository         repository.AppListingRepository
	K8sUtil                      *util3.K8sUtil
	cdPipelineRepository         pipelineConfig.PipelineRepository
	enforcerUtil                 rbac.EnforcerUtil
	appGroupService              appGroup2.AppGroupService
	envRepository                repository3.EnvironmentRepository
	imageTaggingService          ImageTaggingService
}

func NewCiHandlerImpl(Logger *zap.SugaredLogger, ciService CiService, ciPipelineMaterialRepository pipelineConfig.CiPipelineMaterialRepository,
	gitSensorClient gitSensor.Client, ciWorkflowRepository pipelineConfig.CiWorkflowRepository, workflowService WorkflowService,
	ciLogService CiLogService, ciConfig *CiConfig, ciArtifactRepository repository.CiArtifactRepository, userService user.UserService, eventClient client.EventClient,
	eventFactory client.EventFactory, ciPipelineRepository pipelineConfig.CiPipelineRepository, appListingRepository repository.AppListingRepository,
<<<<<<< HEAD
	K8sUtil *util3.K8sUtil, cdPipelineRepository pipelineConfig.PipelineRepository, enforcerUtil rbac.EnforcerUtil,
	appGroupService appGroup2.AppGroupService,
=======
	K8sUtil *util.K8sUtil, cdPipelineRepository pipelineConfig.PipelineRepository, enforcerUtil rbac.EnforcerUtil,
	appGroupService appGroup2.AppGroupService, envRepository repository3.EnvironmentRepository,
>>>>>>> 50557663
	imageTaggingService ImageTaggingService) *CiHandlerImpl {
	return &CiHandlerImpl{
		Logger:                       Logger,
		ciService:                    ciService,
		ciPipelineMaterialRepository: ciPipelineMaterialRepository,
		gitSensorClient:              gitSensorClient,
		ciWorkflowRepository:         ciWorkflowRepository,
		workflowService:              workflowService,
		ciLogService:                 ciLogService,
		ciConfig:                     ciConfig,
		ciArtifactRepository:         ciArtifactRepository,
		userService:                  userService,
		eventClient:                  eventClient,
		eventFactory:                 eventFactory,
		ciPipelineRepository:         ciPipelineRepository,
		appListingRepository:         appListingRepository,
		K8sUtil:                      K8sUtil,
		cdPipelineRepository:         cdPipelineRepository,
		enforcerUtil:                 enforcerUtil,
		appGroupService:              appGroupService,
		envRepository:                envRepository,
		imageTaggingService:          imageTaggingService,
	}
}

type WorkflowResponse struct {
	Id                   int                                         `json:"id"`
	Name                 string                                      `json:"name"`
	Status               string                                      `json:"status"`
	PodStatus            string                                      `json:"podStatus"`
	Message              string                                      `json:"message"`
	StartedOn            time.Time                                   `json:"startedOn"`
	FinishedOn           time.Time                                   `json:"finishedOn"`
	CiPipelineId         int                                         `json:"ciPipelineId"`
	Namespace            string                                      `json:"namespace"`
	LogLocation          string                                      `json:"logLocation"`
	BlobStorageEnabled   bool                                        `json:"blobStorageEnabled"`
	GitTriggers          map[int]pipelineConfig.GitCommit            `json:"gitTriggers"`
	CiMaterials          []pipelineConfig.CiPipelineMaterialResponse `json:"ciMaterials"`
	TriggeredBy          int32                                       `json:"triggeredBy"`
	Artifact             string                                      `json:"artifact"`
	TriggeredByEmail     string                                      `json:"triggeredByEmail"`
	Stage                string                                      `json:"stage"`
	ArtifactId           int                                         `json:"artifactId"`
	IsArtifactUploaded   bool                                        `json:"isArtifactUploaded"`
	IsVirtualEnvironment bool                                        `json:"isVirtualEnvironment"`
	PodName              string                                      `json:"podName"`
	EnvironmentId        int                                         `json:"environmentId"`
	EnvironmentName      string                                      `json:"environmentName"`
	ImageReleaseTags     []*repository2.ImageTag                     `json:"imageReleaseTags"`
	ImageComment         *repository2.ImageComment                   `json:"imageComment"`
}

type GitTriggerInfoResponse struct {
	CiMaterials      []pipelineConfig.CiPipelineMaterialResponse `json:"ciMaterials"`
	TriggeredByEmail string                                      `json:"triggeredByEmail"`
	LastDeployedTime string                                      `json:"lastDeployedTime,omitempty"`
	AppId            int                                         `json:"appId"`
	AppName          string                                      `json:"appName"`
	EnvironmentId    int                                         `json:"environmentId"`
	EnvironmentName  string                                      `json:"environmentName"`
	Default          bool                                        `json:"default,omitempty"`
	ImageTaggingData ImageTaggingResponseDTO                     `json:"imageTaggingData"`
	Image            string                                      `json:"image"`
}

type Trigger struct {
	PipelineId                int
	CommitHashes              map[int]bean.GitCommit
	CiMaterials               []*pipelineConfig.CiPipelineMaterial
	TriggeredBy               int32
	InvalidateCache           bool
	ExtraEnvironmentVariables map[string]string // extra env variables which will be used for CI
	EnvironmentId             int
}

const WorkflowCancel = "CANCELLED"
const DefaultCiWorkflowNamespace = "devtron-ci"
const Running = "Running"
const Starting = "Starting"

func (impl *CiHandlerImpl) HandleCIManual(ciTriggerRequest bean.CiTriggerRequest) (int, error) {
	impl.Logger.Debugw("HandleCIManual for pipeline ", "PipelineId", ciTriggerRequest.PipelineId)
	commitHashes, extraEnvironmentVariables, err := impl.buildManualTriggerCommitHashes(ciTriggerRequest)
	if err != nil {
		return 0, err
	}
	trigger := Trigger{
		PipelineId:                ciTriggerRequest.PipelineId,
		CommitHashes:              commitHashes,
		CiMaterials:               nil,
		TriggeredBy:               ciTriggerRequest.TriggeredBy,
		InvalidateCache:           ciTriggerRequest.InvalidateCache,
		ExtraEnvironmentVariables: extraEnvironmentVariables,
		EnvironmentId:             ciTriggerRequest.EnvironmentId,
	}
	id, err := impl.ciService.TriggerCiPipeline(trigger)

	if err != nil {
		return 0, err
	}
	return id, nil
}

func (impl *CiHandlerImpl) HandleCIWebhook(gitCiTriggerRequest bean.GitCiTriggerRequest) (int, error) {
	impl.Logger.Debugw("HandleCIWebhook for material ", "material", gitCiTriggerRequest.CiPipelineMaterial)
	ciPipeline, err := impl.GetCiPipeline(gitCiTriggerRequest.CiPipelineMaterial.Id)
	if err != nil {
		return 0, err
	}
	if ciPipeline.IsManual {
		impl.Logger.Debugw("not handling manual pipeline", "pipelineId", ciPipeline.Id)
		return 0, err
	}

	ciMaterials, err := impl.ciPipelineMaterialRepository.GetByPipelineId(ciPipeline.Id)
	if err != nil {
		impl.Logger.Errorw("err", "err", err)
		return 0, err
	}
	isValidBuildSequence, err := impl.validateBuildSequence(gitCiTriggerRequest, ciPipeline.Id)
	if !isValidBuildSequence {
		return 0, errors.New("ignoring older build for ciMaterial " + strconv.Itoa(gitCiTriggerRequest.CiPipelineMaterial.Id) +
			" commit " + gitCiTriggerRequest.CiPipelineMaterial.GitCommit.Commit)
	}

	commitHashes, err := impl.buildAutomaticTriggerCommitHashes(ciMaterials, gitCiTriggerRequest)
	if err != nil {
		return 0, err
	}

	trigger := Trigger{
		PipelineId:                ciPipeline.Id,
		CommitHashes:              commitHashes,
		CiMaterials:               ciMaterials,
		TriggeredBy:               gitCiTriggerRequest.TriggeredBy,
		ExtraEnvironmentVariables: gitCiTriggerRequest.ExtraEnvironmentVariables,
	}
	id, err := impl.ciService.TriggerCiPipeline(trigger)
	if err != nil {
		return 0, err
	}
	return id, nil
}

func (impl *CiHandlerImpl) validateBuildSequence(gitCiTriggerRequest bean.GitCiTriggerRequest, pipelineId int) (bool, error) {
	isValid := true
	lastTriggeredBuild, err := impl.ciWorkflowRepository.FindLastTriggeredWorkflow(pipelineId)
	if !(lastTriggeredBuild.Status == string(v1alpha1.NodePending) || lastTriggeredBuild.Status == string(v1alpha1.NodeRunning)) {
		return true, nil
	}
	if err != nil && !util.IsErrNoRows(err) {
		impl.Logger.Errorw("cannot get last build for pipeline", "pipelineId", pipelineId)
		return false, err
	}

	ciPipelineMaterial := gitCiTriggerRequest.CiPipelineMaterial

	if ciPipelineMaterial.Type == string(pipelineConfig.SOURCE_TYPE_BRANCH_FIXED) {
		if ciPipelineMaterial.GitCommit.Date.Before(lastTriggeredBuild.GitTriggers[ciPipelineMaterial.Id].Date) {
			impl.Logger.Warnw("older commit cannot be built for pipeline", "pipelineId", pipelineId, "ciMaterial", gitCiTriggerRequest.CiPipelineMaterial.Id)
			isValid = false
		}
	}

	return isValid, nil
}

func (impl *CiHandlerImpl) RefreshMaterialByCiPipelineMaterialId(gitMaterialId int) (refreshRes *gitSensor.RefreshGitMaterialResponse, err error) {
	impl.Logger.Debugw("refreshing git material", "id", gitMaterialId)
	refreshRes, err = impl.gitSensorClient.RefreshGitMaterial(context.Background(),
		&gitSensor.RefreshGitMaterialRequest{GitMaterialId: gitMaterialId},
	)
	return refreshRes, err
}

func (impl *CiHandlerImpl) FetchMaterialsByPipelineIdAndGitMaterialId(pipelineId int, gitMaterialId int, showAll bool) ([]pipelineConfig.CiPipelineMaterialResponse, error) {
	ciMaterials, err := impl.ciPipelineMaterialRepository.GetByPipelineIdAndGitMaterialId(pipelineId, gitMaterialId)
	if err != nil {
		impl.Logger.Errorw("ciMaterials fetch failed", "err", err)
	}
	var ciPipelineMaterialResponses []pipelineConfig.CiPipelineMaterialResponse
	var responseMap = make(map[int]bool)

	ciMaterialHistoryMap := make(map[*pipelineConfig.CiPipelineMaterial]*gitSensor.MaterialChangeResp)
	for _, m := range ciMaterials {
		// git material should be active in this case
		if m == nil || m.GitMaterial == nil || !m.GitMaterial.Active {
			continue
		}
		changesRequest := &gitSensor.FetchScmChangesRequest{
			PipelineMaterialId: m.Id,
			ShowAll:            showAll,
		}
		changesResp, apiErr := impl.gitSensorClient.FetchChanges(context.Background(), changesRequest)
		impl.Logger.Debugw("commits for material ", "m", m, "commits: ", changesResp)
		if apiErr != nil {
			impl.Logger.Warnw("git sensor FetchChanges failed for material", "id", m.Id)
			return []pipelineConfig.CiPipelineMaterialResponse{}, apiErr
		}
		ciMaterialHistoryMap[m] = changesResp
	}

	for k, v := range ciMaterialHistoryMap {
		r := pipelineConfig.CiPipelineMaterialResponse{
			Id:              k.Id,
			GitMaterialId:   k.GitMaterialId,
			GitMaterialName: k.GitMaterial.Name[strings.Index(k.GitMaterial.Name, "-")+1:],
			Type:            string(k.Type),
			Value:           k.Value,
			Active:          k.Active,
			GitMaterialUrl:  k.GitMaterial.Url,
			History:         v.Commits,
			LastFetchTime:   v.LastFetchTime,
			IsRepoError:     v.IsRepoError,
			RepoErrorMsg:    v.RepoErrorMsg,
			IsBranchError:   v.IsBranchError,
			BranchErrorMsg:  v.BranchErrorMsg,
			Regex:           k.Regex,
		}
		responseMap[k.GitMaterialId] = true
		ciPipelineMaterialResponses = append(ciPipelineMaterialResponses, r)
	}

	regexMaterials, err := impl.ciPipelineMaterialRepository.GetRegexByPipelineId(pipelineId)
	if err != nil {
		impl.Logger.Errorw("regex ciMaterials fetch failed", "err", err)
		return []pipelineConfig.CiPipelineMaterialResponse{}, err
	}
	for _, k := range regexMaterials {
		r := pipelineConfig.CiPipelineMaterialResponse{
			Id:              k.Id,
			GitMaterialId:   k.GitMaterialId,
			GitMaterialName: k.GitMaterial.Name[strings.Index(k.GitMaterial.Name, "-")+1:],
			Type:            string(k.Type),
			Value:           k.Value,
			Active:          k.Active,
			GitMaterialUrl:  k.GitMaterial.Url,
			History:         nil,
			IsRepoError:     false,
			RepoErrorMsg:    "",
			IsBranchError:   false,
			BranchErrorMsg:  "",
			Regex:           k.Regex,
		}
		_, exists := responseMap[k.GitMaterialId]
		if !exists {
			ciPipelineMaterialResponses = append(ciPipelineMaterialResponses, r)
		}
	}
	return ciPipelineMaterialResponses, nil
}

func (impl *CiHandlerImpl) FetchMaterialsByPipelineId(pipelineId int, showAll bool) ([]pipelineConfig.CiPipelineMaterialResponse, error) {
	ciMaterials, err := impl.ciPipelineMaterialRepository.GetByPipelineId(pipelineId)
	if err != nil {
		impl.Logger.Errorw("ciMaterials fetch failed", "err", err)
	}
	var ciPipelineMaterialResponses []pipelineConfig.CiPipelineMaterialResponse
	var responseMap = make(map[int]bool)

	ciMaterialHistoryMap := make(map[*pipelineConfig.CiPipelineMaterial]*gitSensor.MaterialChangeResp)
	for _, m := range ciMaterials {
		// git material should be active in this case
		if m == nil || m.GitMaterial == nil || !m.GitMaterial.Active {
			continue
		}
		changesRequest := &gitSensor.FetchScmChangesRequest{
			PipelineMaterialId: m.Id,
			ShowAll:            showAll,
		}
		changesResp, apiErr := impl.gitSensorClient.FetchChanges(context.Background(), changesRequest)
		impl.Logger.Debugw("commits for material ", "m", m, "commits: ", changesResp)
		if apiErr != nil {
			impl.Logger.Warnw("git sensor FetchChanges failed for material", "id", m.Id)
			return []pipelineConfig.CiPipelineMaterialResponse{}, apiErr
		}
		ciMaterialHistoryMap[m] = changesResp
	}

	for k, v := range ciMaterialHistoryMap {
		r := pipelineConfig.CiPipelineMaterialResponse{
			Id:              k.Id,
			GitMaterialId:   k.GitMaterialId,
			GitMaterialName: k.GitMaterial.Name[strings.Index(k.GitMaterial.Name, "-")+1:],
			Type:            string(k.Type),
			Value:           k.Value,
			Active:          k.Active,
			GitMaterialUrl:  k.GitMaterial.Url,
			History:         v.Commits,
			LastFetchTime:   v.LastFetchTime,
			IsRepoError:     v.IsRepoError,
			RepoErrorMsg:    v.RepoErrorMsg,
			IsBranchError:   v.IsBranchError,
			BranchErrorMsg:  v.BranchErrorMsg,
			Regex:           k.Regex,
		}
		responseMap[k.GitMaterialId] = true
		ciPipelineMaterialResponses = append(ciPipelineMaterialResponses, r)
	}

	regexMaterials, err := impl.ciPipelineMaterialRepository.GetRegexByPipelineId(pipelineId)
	if err != nil {
		impl.Logger.Errorw("regex ciMaterials fetch failed", "err", err)
		return []pipelineConfig.CiPipelineMaterialResponse{}, err
	}
	for _, k := range regexMaterials {
		r := pipelineConfig.CiPipelineMaterialResponse{
			Id:              k.Id,
			GitMaterialId:   k.GitMaterialId,
			GitMaterialName: k.GitMaterial.Name[strings.Index(k.GitMaterial.Name, "-")+1:],
			Type:            string(k.Type),
			Value:           k.Value,
			Active:          k.Active,
			GitMaterialUrl:  k.GitMaterial.Url,
			History:         nil,
			IsRepoError:     false,
			RepoErrorMsg:    "",
			IsBranchError:   false,
			BranchErrorMsg:  "",
			Regex:           k.Regex,
		}
		_, exists := responseMap[k.GitMaterialId]
		if !exists {
			ciPipelineMaterialResponses = append(ciPipelineMaterialResponses, r)
		}
	}

	return ciPipelineMaterialResponses, nil
}

func (impl *CiHandlerImpl) GetBuildHistory(pipelineId int, appId int, offset int, size int) ([]WorkflowResponse, error) {
	ciMaterials, err := impl.ciPipelineMaterialRepository.GetByPipelineIdForRegexAndFixed(pipelineId)
	if err != nil {
		impl.Logger.Errorw("ciMaterials fetch failed", "err", err)
	}
	var ciPipelineMaterialResponses []pipelineConfig.CiPipelineMaterialResponse
	for _, m := range ciMaterials {
		r := pipelineConfig.CiPipelineMaterialResponse{
			Id:              m.Id,
			GitMaterialId:   m.GitMaterialId,
			Type:            string(m.Type),
			Value:           m.Value,
			Active:          m.Active,
			GitMaterialName: m.GitMaterial.Name[strings.Index(m.GitMaterial.Name, "-")+1:],
			Url:             m.GitMaterial.Url,
		}
		ciPipelineMaterialResponses = append(ciPipelineMaterialResponses, r)
	}
	//this map contains artifactId -> array of tags of that artifact
	imageTagsDataMap, err := impl.imageTaggingService.GetTagsDataMapByAppId(appId)
	if err != nil {
		impl.Logger.Errorw("error in fetching image tags with appId", "err", err, "appId", appId)
		return nil, err
	}
	workFlows, err := impl.ciWorkflowRepository.FindByPipelineId(pipelineId, offset, size)
	if err != nil && !util.IsErrNoRows(err) {
		impl.Logger.Errorw("err", "err", err)
		return nil, err
	}
	var artifactIds []int
	for _, w := range workFlows {
		artifactIds = append(artifactIds, w.CiArtifactId)
	}
	//this map contains artifactId -> imageComment of that artifact
	imageCommetnsDataMap, err := impl.imageTaggingService.GetImageCommentsDataMapByArtifactIds(artifactIds)
	if err != nil {
		impl.Logger.Errorw("error in fetching imageCommetnsDataMap", "err", err, "appId", appId, "artifactIds", artifactIds)
		return nil, err
	}

	var ciWorkLowResponses []WorkflowResponse
	for _, w := range workFlows {
		wfResponse := WorkflowResponse{
			Id:                 w.Id,
			Name:               w.Name,
			Status:             w.Status,
			PodStatus:          w.PodStatus,
			Message:            w.Message,
			StartedOn:          w.StartedOn,
			FinishedOn:         w.FinishedOn,
			CiPipelineId:       w.CiPipelineId,
			Namespace:          w.Namespace,
			LogLocation:        w.LogFilePath,
			GitTriggers:        w.GitTriggers,
			CiMaterials:        ciPipelineMaterialResponses,
			Artifact:           w.Image,
			TriggeredBy:        w.TriggeredBy,
			TriggeredByEmail:   w.EmailId,
			ArtifactId:         w.CiArtifactId,
			BlobStorageEnabled: w.BlobStorageEnabled,
			IsArtifactUploaded: w.IsArtifactUploaded,
			EnvironmentId:      w.EnvironmentId,
			EnvironmentName:    w.EnvironmentName,
		}
		if imageTagsDataMap[w.CiArtifactId] != nil {
			wfResponse.ImageReleaseTags = imageTagsDataMap[w.CiArtifactId] //if artifact is not yet created,empty list will be sent
		}
		if imageCommetnsDataMap[w.CiArtifactId] != nil {
			wfResponse.ImageComment = imageCommetnsDataMap[w.CiArtifactId]
		}
		ciWorkLowResponses = append(ciWorkLowResponses, wfResponse)
	}
	return ciWorkLowResponses, nil
}

func (impl *CiHandlerImpl) CancelBuild(workflowId int) (int, error) {
	workflow, err := impl.ciWorkflowRepository.FindById(workflowId)
	if err != nil {
		impl.Logger.Errorw("err", "err", err)
		return 0, err
	}
	if !(string(v1alpha1.NodePending) == workflow.Status || string(v1alpha1.NodeRunning) == workflow.Status) {
		impl.Logger.Warn("cannot cancel build, build not in progress")
		return 0, errors.New("cannot cancel build, build not in progress")
	}
	var isExt bool
	var env *repository3.Environment
	if workflow.Namespace != DefaultCiWorkflowNamespace {
		isExt = true
		env, err = impl.envRepository.FindById(workflow.EnvironmentId)
		if err != nil {
			impl.Logger.Errorw("could not fetch stage env", "err", err)
			return 0, err
		}
	}

	runningWf, err := impl.workflowService.GetWorkflow(workflow.Name, workflow.Namespace, isExt, env)
	if err != nil {
		impl.Logger.Errorw("cannot find workflow ", "err", err)
		return 0, errors.New("cannot find workflow " + workflow.Name)
	}

	// Terminate workflow
	err = impl.workflowService.TerminateWorkflow(runningWf.Name, runningWf.Namespace, isExt, env)
	if err != nil {
		impl.Logger.Errorw("cannot terminate wf", "err", err)
		return 0, err
	}

	workflow.Status = WorkflowCancel
	err = impl.ciWorkflowRepository.UpdateWorkFlow(workflow)
	if err != nil {
		impl.Logger.Errorw("cannot update deleted workflow status, but wf deleted", "err", err)
		return 0, err
	}
	return workflow.Id, nil
}

func (impl *CiHandlerImpl) FetchWorkflowDetails(appId int, pipelineId int, buildId int) (WorkflowResponse, error) {
	workflow, err := impl.ciWorkflowRepository.FindById(buildId)
	if err != nil {
		impl.Logger.Errorw("err", "err", err)
		return WorkflowResponse{}, err
	}
	triggeredByUser, err := impl.userService.GetById(workflow.TriggeredBy)
	if err != nil && !util.IsErrNoRows(err) {
		impl.Logger.Errorw("err", "err", err)
		return WorkflowResponse{}, err
	}

	if workflow.CiPipeline.AppId != appId {
		impl.Logger.Error("pipeline does not exist for this app")
		return WorkflowResponse{}, errors.New("invalid app and pipeline combination")
	}

	ciMaterials, err := impl.ciPipelineMaterialRepository.GetByPipelineId(pipelineId)
	if err != nil {
		impl.Logger.Errorw("err", "err", err)
		return WorkflowResponse{}, err
	}

	ciArtifact, err := impl.ciArtifactRepository.GetByWfId(workflow.Id)
	if err != nil && !util.IsErrNoRows(err) {
		impl.Logger.Errorw("err", "err", err)
		return WorkflowResponse{}, err
	}

	var ciMaterialsArr []pipelineConfig.CiPipelineMaterialResponse
	for _, m := range ciMaterials {
		res := pipelineConfig.CiPipelineMaterialResponse{
			Id:              m.Id,
			GitMaterialId:   m.GitMaterialId,
			GitMaterialName: m.GitMaterial.Name[strings.Index(m.GitMaterial.Name, "-")+1:],
			Type:            string(m.Type),
			Value:           m.Value,
			Active:          m.Active,
			Url:             m.GitMaterial.Url,
		}
		ciMaterialsArr = append(ciMaterialsArr, res)
	}
	environmentName := ""
	if workflow.EnvironmentId != 0 {
		env, err := impl.envRepository.FindById(workflow.EnvironmentId)
		if err != nil && err != pg.ErrNoRows {
			impl.Logger.Errorw("error in fetching environment details ", "err", err)
			return WorkflowResponse{}, err
		}
		environmentName = env.Name
	}
	workflowResponse := WorkflowResponse{
		Id:                 workflow.Id,
		Name:               workflow.Name,
		Status:             workflow.Status,
		PodStatus:          workflow.PodStatus,
		Message:            workflow.Message,
		StartedOn:          workflow.StartedOn,
		FinishedOn:         workflow.FinishedOn,
		CiPipelineId:       workflow.CiPipelineId,
		Namespace:          workflow.Namespace,
		LogLocation:        workflow.LogLocation,
		BlobStorageEnabled: workflow.BlobStorageEnabled, //TODO default value if value not found in db
		GitTriggers:        workflow.GitTriggers,
		CiMaterials:        ciMaterialsArr,
		TriggeredBy:        workflow.TriggeredBy,
		TriggeredByEmail:   triggeredByUser.EmailId,
		Artifact:           ciArtifact.Image,
		ArtifactId:         ciArtifact.Id,
		IsArtifactUploaded: ciArtifact.IsArtifactUploaded,
		EnvironmentId:      workflow.EnvironmentId,
		EnvironmentName:    environmentName,
	}
	return workflowResponse, nil
}

func (impl *CiHandlerImpl) GetRunningWorkflowLogs(pipelineId int, workflowId int) (*bufio.Reader, func() error, error) {
	ciWorkflow, err := impl.ciWorkflowRepository.FindById(workflowId)
	if err != nil {
		impl.Logger.Errorw("err", "err", err)
		return nil, nil, err
	}
	return impl.getWorkflowLogs(pipelineId, ciWorkflow)
}

func (impl *CiHandlerImpl) getWorkflowLogs(pipelineId int, ciWorkflow *pipelineConfig.CiWorkflow) (*bufio.Reader, func() error, error) {
	if string(v1alpha1.NodePending) == ciWorkflow.PodStatus {
		return bufio.NewReader(strings.NewReader("")), nil, nil
	}
	ciLogRequest := BuildLogRequest{
		PodName:   ciWorkflow.PodName,
		Namespace: ciWorkflow.Namespace,
	}
<<<<<<< HEAD
	var clusterConfig util3.ClusterConfig
	logStream, cleanUp, err := impl.ciLogService.FetchRunningWorkflowLogs(ciLogRequest, clusterConfig, false)
=======
	isExt := false
	clusterConfig := util.ClusterConfig{}
	if ciWorkflow.EnvironmentId != 0 {
		env, err := impl.envRepository.FindById(ciWorkflow.EnvironmentId)
		if err != nil {
			return nil, nil, err
		}
		configMap := env.Cluster.Config
		clusterConfig = util.ClusterConfig{
			Host:                  env.Cluster.ServerUrl,
			BearerToken:           configMap[util.BearerToken],
			InsecureSkipTLSVerify: env.Cluster.InsecureSkipTlsVerify,
		}
		if env.Cluster.InsecureSkipTlsVerify == false {
			clusterConfig.KeyData = configMap[util.TlsKey]
			clusterConfig.CertData = configMap[util.CertData]
			clusterConfig.CAData = configMap[util.CertificateAuthorityData]
		}
		isExt = true
	}

	logStream, cleanUp, err := impl.ciLogService.FetchRunningWorkflowLogs(ciLogRequest, clusterConfig, isExt)
>>>>>>> 50557663
	if logStream == nil || err != nil {
		if !ciWorkflow.BlobStorageEnabled {
			return nil, nil, errors.New("logs-not-stored-in-repository")
		} else if string(v1alpha1.NodeSucceeded) == ciWorkflow.Status || string(v1alpha1.NodeError) == ciWorkflow.Status || string(v1alpha1.NodeFailed) == ciWorkflow.Status || ciWorkflow.Status == WorkflowCancel {
			impl.Logger.Errorw("err", "err", err)
			return impl.getLogsFromRepository(pipelineId, ciWorkflow)
		}
		impl.Logger.Errorw("err", "err", err)
		return nil, nil, err
	}
	logReader := bufio.NewReader(logStream)
	return logReader, cleanUp, err
}

func (impl *CiHandlerImpl) getLogsFromRepository(pipelineId int, ciWorkflow *pipelineConfig.CiWorkflow) (*bufio.Reader, func() error, error) {
	impl.Logger.Debug("getting historic logs")

	ciConfig, err := impl.ciWorkflowRepository.FindConfigByPipelineId(pipelineId)
	if err != nil && !util.IsErrNoRows(err) {
		impl.Logger.Errorw("err", "err", err)
		return nil, nil, err
	}

	if ciConfig.LogsBucket == "" {
		ciConfig.LogsBucket = impl.ciConfig.DefaultBuildLogsBucket
	}
	if ciConfig.CiCacheRegion == "" {
		ciConfig.CiCacheRegion = impl.ciConfig.DefaultCacheBucketRegion
	}
	logsFilePath := impl.ciConfig.DefaultBuildLogsKeyPrefix + "/" + ciWorkflow.Name + "/main.log" // this is for backward compatibilty
	if strings.Contains(ciWorkflow.LogLocation, "main.log") {
		logsFilePath = ciWorkflow.LogLocation
	}
	ciLogRequest := BuildLogRequest{
		PipelineId:    ciWorkflow.CiPipelineId,
		WorkflowId:    ciWorkflow.Id,
		PodName:       ciWorkflow.PodName,
		LogsFilePath:  logsFilePath,
		CloudProvider: impl.ciConfig.CloudProvider,
		AzureBlobConfig: &blob_storage.AzureBlobBaseConfig{
			Enabled:           impl.ciConfig.CloudProvider == BLOB_STORAGE_AZURE,
			AccountName:       impl.ciConfig.AzureAccountName,
			BlobContainerName: impl.ciConfig.AzureBlobContainerCiLog,
			AccountKey:        impl.ciConfig.AzureAccountKey,
		},
		AwsS3BaseConfig: &blob_storage.AwsS3BaseConfig{
			AccessKey:         impl.ciConfig.BlobStorageS3AccessKey,
			Passkey:           impl.ciConfig.BlobStorageS3SecretKey,
			EndpointUrl:       impl.ciConfig.BlobStorageS3Endpoint,
			IsInSecure:        impl.ciConfig.BlobStorageS3EndpointInsecure,
			BucketName:        ciConfig.LogsBucket,
			Region:            ciConfig.CiCacheRegion,
			VersioningEnabled: impl.ciConfig.BlobStorageS3BucketVersioned,
		},
		GcpBlobBaseConfig: &blob_storage.GcpBlobBaseConfig{
			BucketName:             ciConfig.LogsBucket,
			CredentialFileJsonData: impl.ciConfig.BlobStorageGcpCredentialJson,
		},
	}
	oldLogsStream, cleanUp, err := impl.ciLogService.FetchLogs(impl.ciConfig.BaseLogLocationPath, ciLogRequest)
	if err != nil {
		impl.Logger.Errorw("err", "err", err)
		return nil, nil, err
	}
	logReader := bufio.NewReader(oldLogsStream)
	return logReader, cleanUp, err
}

func (impl *CiHandlerImpl) DownloadCiWorkflowArtifacts(pipelineId int, buildId int) (*os.File, error) {
	ciWorkflow, err := impl.ciWorkflowRepository.FindById(buildId)
	if err != nil {
		impl.Logger.Errorw("unable to fetch ciWorkflow", "err", err)
		return nil, err
	}

	if !ciWorkflow.BlobStorageEnabled {
		return nil, errors.New("logs-not-stored-in-repository")
	}

	if ciWorkflow.CiPipelineId != pipelineId {
		impl.Logger.Error("invalid request, wf not in pipeline")
		return nil, errors.New("invalid request, wf not in pipeline")
	}

	ciConfig, err := impl.ciWorkflowRepository.FindConfigByPipelineId(pipelineId)
	if err != nil && !util.IsErrNoRows(err) {
		impl.Logger.Errorw("unable to fetch ciConfig", "err", err)
		return nil, err
	}

	if ciConfig.LogsBucket == "" {
		ciConfig.LogsBucket = impl.ciConfig.DefaultBuildLogsBucket
	}

	item := strconv.Itoa(ciWorkflow.Id)
	if ciConfig.CiCacheRegion == "" {
		ciConfig.CiCacheRegion = impl.ciConfig.DefaultCacheBucketRegion
	}
	azureBlobConfig := &blob_storage.AzureBlobBaseConfig{
		Enabled:           impl.ciConfig.CloudProvider == BLOB_STORAGE_AZURE,
		AccountName:       impl.ciConfig.AzureAccountName,
		BlobContainerName: impl.ciConfig.AzureBlobContainerCiLog,
		AccountKey:        impl.ciConfig.AzureAccountKey,
	}
	awsS3BaseConfig := &blob_storage.AwsS3BaseConfig{
		AccessKey:         impl.ciConfig.BlobStorageS3AccessKey,
		Passkey:           impl.ciConfig.BlobStorageS3SecretKey,
		EndpointUrl:       impl.ciConfig.BlobStorageS3Endpoint,
		IsInSecure:        impl.ciConfig.BlobStorageS3EndpointInsecure,
		BucketName:        ciConfig.LogsBucket,
		Region:            ciConfig.CiCacheRegion,
		VersioningEnabled: impl.ciConfig.BlobStorageS3BucketVersioned,
	}
	gcpBlobBaseConfig := &blob_storage.GcpBlobBaseConfig{
		BucketName:             ciConfig.LogsBucket,
		CredentialFileJsonData: impl.ciConfig.BlobStorageGcpCredentialJson,
	}

	key := fmt.Sprintf("%s/"+impl.ciConfig.CiArtifactLocationFormat, impl.ciConfig.DefaultArtifactKeyPrefix, ciWorkflow.Id, ciWorkflow.Id)

	baseLogLocationPathConfig := impl.ciConfig.BaseLogLocationPath
	blobStorageService := blob_storage.NewBlobStorageServiceImpl(nil)
	destinationKey := filepath.Clean(filepath.Join(baseLogLocationPathConfig, item))
	request := &blob_storage.BlobStorageRequest{
		StorageType:         impl.ciConfig.CloudProvider,
		SourceKey:           key,
		DestinationKey:      baseLogLocationPathConfig + item,
		AzureBlobBaseConfig: azureBlobConfig,
		AwsS3BaseConfig:     awsS3BaseConfig,
		GcpBlobBaseConfig:   gcpBlobBaseConfig,
	}
	_, numBytes, err := blobStorageService.Get(request)
	if err != nil {
		impl.Logger.Errorw("error occurred while downloading file", "request", request)
		return nil, errors.New("failed to download resource")
	}

	file, err := os.Open(destinationKey)
	if err != nil {
		impl.Logger.Errorw("unable to open file", "file", item, "err", err)
		return nil, errors.New("unable to open file")
	}

	impl.Logger.Infow("Downloaded ", "filename", file.Name(), "bytes", numBytes)
	return file, nil
}

func (impl *CiHandlerImpl) GetHistoricBuildLogs(pipelineId int, workflowId int, ciWorkflow *pipelineConfig.CiWorkflow) (map[string]string, error) {
	ciConfig, err := impl.ciWorkflowRepository.FindConfigByPipelineId(pipelineId)
	if err != nil && !util.IsErrNoRows(err) {
		impl.Logger.Errorw("err", "err", err)
		return nil, err
	}
	if ciWorkflow == nil {
		ciWorkflow, err = impl.ciWorkflowRepository.FindById(workflowId)
		if err != nil {
			impl.Logger.Errorw("err", "err", err)
			return nil, err
		}
	}

	if ciConfig.LogsBucket == "" {
		ciConfig.LogsBucket = impl.ciConfig.DefaultBuildLogsBucket
	}
	ciLogRequest := BuildLogRequest{
		PipelineId:    ciWorkflow.CiPipelineId,
		WorkflowId:    ciWorkflow.Id,
		PodName:       ciWorkflow.PodName,
		LogsFilePath:  ciWorkflow.LogLocation,
		CloudProvider: impl.ciConfig.CloudProvider,
		AzureBlobConfig: &blob_storage.AzureBlobBaseConfig{
			Enabled:           impl.ciConfig.CloudProvider == BLOB_STORAGE_AZURE,
			AccountName:       impl.ciConfig.AzureAccountName,
			BlobContainerName: impl.ciConfig.AzureBlobContainerCiLog,
			AccountKey:        impl.ciConfig.AzureAccountKey,
		},
		AwsS3BaseConfig: &blob_storage.AwsS3BaseConfig{
			AccessKey:         impl.ciConfig.BlobStorageS3AccessKey,
			Passkey:           impl.ciConfig.BlobStorageS3SecretKey,
			EndpointUrl:       impl.ciConfig.BlobStorageS3Endpoint,
			IsInSecure:        impl.ciConfig.BlobStorageS3EndpointInsecure,
			BucketName:        ciConfig.LogsBucket,
			Region:            ciConfig.CiCacheRegion,
			VersioningEnabled: impl.ciConfig.BlobStorageS3BucketVersioned,
		},
		GcpBlobBaseConfig: &blob_storage.GcpBlobBaseConfig{
			BucketName:             ciConfig.LogsBucket,
			CredentialFileJsonData: impl.ciConfig.BlobStorageGcpCredentialJson,
		},
	}
	logsFile, cleanUp, err := impl.ciLogService.FetchLogs(impl.ciConfig.BaseLogLocationPath, ciLogRequest)
	logs, err := ioutil.ReadFile(logsFile.Name())
	if err != nil {
		impl.Logger.Errorw("err", "err", err)
		return map[string]string{}, err
	}
	logStr := string(logs)
	resp := make(map[string]string)
	resp["logs"] = logStr
	defer cleanUp()
	return resp, err
}

func (impl *CiHandlerImpl) extractWorkfowStatus(workflowStatus v1alpha1.WorkflowStatus) (string, string, string, string, string, string) {
	workflowName := ""
	status := string(workflowStatus.Phase)
	podStatus := ""
	message := ""
	podName := ""
	logLocation := ""
	for k, v := range workflowStatus.Nodes {
		if v.TemplateName == CI_WORKFLOW_NAME {
			impl.Logger.Infow("extractWorkflowStatus", "workflowName", k, "v", v)
			if v.BoundaryID == "" {
				workflowName = k
			} else {
				workflowName = v.BoundaryID
			}
			podName = k
			podStatus = string(v.Phase)
			message = v.Message
			if v.Outputs != nil && len(v.Outputs.Artifacts) > 0 {
				if v.Outputs.Artifacts[0].S3 != nil {
					logLocation = v.Outputs.Artifacts[0].S3.Key
				} else if v.Outputs.Artifacts[0].GCS != nil {
					logLocation = v.Outputs.Artifacts[0].GCS.Key
				}
			}
			break
		}
	}
	return workflowName, status, podStatus, message, logLocation, podName
}

const CiStageFailErrorCode = 2

func (impl *CiHandlerImpl) UpdateWorkflow(workflowStatus v1alpha1.WorkflowStatus) (int, error) {
	workflowName, status, podStatus, message, _, podName := impl.extractWorkfowStatus(workflowStatus)
	if workflowName == "" {
		impl.Logger.Errorw("extract workflow status, invalid wf name", "workflowName", workflowName, "status", status, "podStatus", podStatus, "message", message)
		return 0, errors.New("invalid wf name")
	}
	workflowId, err := strconv.Atoi(workflowName[:strings.Index(workflowName, "-")])
	if err != nil {
		impl.Logger.Errorw("invalid wf status update req", "err", err)
		return 0, err
	}

	savedWorkflow, err := impl.ciWorkflowRepository.FindById(workflowId)
	if err != nil {
		impl.Logger.Errorw("cannot get saved wf", "err", err)
		return 0, err
	}

	ciWorkflowConfig, err := impl.ciWorkflowRepository.FindConfigByPipelineId(savedWorkflow.CiPipelineId)
	if err != nil && !util.IsErrNoRows(err) {
		impl.Logger.Errorw("unable to fetch ciWorkflowConfig", "err", err)
		return 0, err
	}

	ciArtifactLocationFormat := ciWorkflowConfig.CiArtifactLocationFormat
	if ciArtifactLocationFormat == "" {
		ciArtifactLocationFormat = impl.ciConfig.CiArtifactLocationFormat
	}
	ciArtifactLocation := fmt.Sprintf(ciArtifactLocationFormat, ciWorkflowConfig.LogsBucket, savedWorkflow.Id, savedWorkflow.Id)

	if impl.stateChanged(status, podStatus, message, workflowStatus.FinishedAt.Time, savedWorkflow) {
		if savedWorkflow.Status != WorkflowCancel {
			savedWorkflow.Status = status
		}
		savedWorkflow.PodStatus = podStatus
		savedWorkflow.Message = message
		savedWorkflow.FinishedOn = workflowStatus.FinishedAt.Time
		savedWorkflow.Name = workflowName
		//savedWorkflow.LogLocation = "/ci-pipeline/" + strconv.Itoa(savedWorkflow.CiPipelineId) + "/workflow/" + strconv.Itoa(savedWorkflow.Id) + "/logs" //TODO need to fetch from workflow object
		//savedWorkflow.LogLocation = logLocation // removed because we are saving log location at trigger
		savedWorkflow.CiArtifactLocation = ciArtifactLocation
		savedWorkflow.PodName = podName
		impl.Logger.Debugw("updating workflow ", "workflow", savedWorkflow)
		err = impl.ciWorkflowRepository.UpdateWorkFlow(savedWorkflow)
		if err != nil {
			impl.Logger.Error("update wf failed for id " + strconv.Itoa(savedWorkflow.Id))
			return 0, err
		}
		if string(v1alpha1.NodeError) == savedWorkflow.Status || string(v1alpha1.NodeFailed) == savedWorkflow.Status {
			impl.Logger.Warnw("ci failed for workflow: ", "wfId", savedWorkflow.Id)

			if extractErrorCode(savedWorkflow.Message) != CiStageFailErrorCode {
				go impl.WriteCIFailEvent(savedWorkflow, ciWorkflowConfig.CiImage)
			} else {
				impl.Logger.Infof("Step failed notification received for wfID %d with message %s", savedWorkflow.Id, savedWorkflow.Message)
			}

			impl.WriteToCreateTestSuites(savedWorkflow.CiPipelineId, workflowId, int(savedWorkflow.TriggeredBy))
		}
	}
	return savedWorkflow.Id, nil
}

func extractErrorCode(msg string) int {
	re := regexp.MustCompile(`\d+`)
	matches := re.FindAllString(msg, -1)
	if len(matches) > 0 {
		code, err := strconv.Atoi(matches[0])
		if err == nil {
			return code
		}
	}
	return -1
}

func (impl *CiHandlerImpl) WriteCIFailEvent(ciWorkflow *pipelineConfig.CiWorkflow, ciImage string) {
	event := impl.eventFactory.Build(util2.Fail, &ciWorkflow.CiPipelineId, ciWorkflow.CiPipeline.AppId, nil, util2.CI)
	material := &client.MaterialTriggerInfo{}
	material.GitTriggers = ciWorkflow.GitTriggers
	event.CiWorkflowRunnerId = ciWorkflow.Id
	event.UserId = int(ciWorkflow.TriggeredBy)
	event = impl.eventFactory.BuildExtraCIData(event, material, ciImage)
	event.CiArtifactId = 0
	_, evtErr := impl.eventClient.WriteNotificationEvent(event)
	if evtErr != nil {
		impl.Logger.Errorw("error in writing event", "err", evtErr)
	}
}

func (impl *CiHandlerImpl) BuildPayload(ciWorkflow *pipelineConfig.CiWorkflow) *client.Payload {
	payload := &client.Payload{}
	payload.AppName = ciWorkflow.CiPipeline.App.AppName
	payload.PipelineName = ciWorkflow.CiPipeline.Name
	//payload["buildName"] = ciWorkflow.Name
	//payload["podStatus"] = ciWorkflow.PodStatus
	//payload["message"] = ciWorkflow.Message
	return payload
}

func (impl *CiHandlerImpl) stateChanged(status string, podStatus string, msg string,
	finishedAt time.Time, savedWorkflow *pipelineConfig.CiWorkflow) bool {
	return savedWorkflow.Status != status || savedWorkflow.PodStatus != podStatus || savedWorkflow.Message != msg || savedWorkflow.FinishedOn != finishedAt
}

func (impl *CiHandlerImpl) GetCiPipeline(ciMaterialId int) (*pipelineConfig.CiPipeline, error) {
	ciMaterial, err := impl.ciPipelineMaterialRepository.GetById(ciMaterialId)
	if err != nil {
		return nil, err
	}
	ciPipeline := ciMaterial.CiPipeline
	return ciPipeline, nil
}

func (impl *CiHandlerImpl) buildAutomaticTriggerCommitHashes(ciMaterials []*pipelineConfig.CiPipelineMaterial, request bean.GitCiTriggerRequest) (map[int]bean.GitCommit, error) {
	commitHashes := map[int]bean.GitCommit{}
	for _, ciMaterial := range ciMaterials {
		if ciMaterial.Id == request.CiPipelineMaterial.Id || len(ciMaterials) == 1 {
			request.CiPipelineMaterial.GitCommit = SetGitCommitValuesForBuildingCommitHash(ciMaterial, request.CiPipelineMaterial.GitCommit)
			commitHashes[ciMaterial.Id] = request.CiPipelineMaterial.GitCommit
		} else {
			// this is possible in case of non Webhook, as there would be only one pipeline material per git material in case of PR
			lastCommit, err := impl.getLastSeenCommit(ciMaterial.Id)
			if err != nil {
				return map[int]bean.GitCommit{}, err
			}
			lastCommit = SetGitCommitValuesForBuildingCommitHash(ciMaterial, lastCommit)
			commitHashes[ciMaterial.Id] = lastCommit
		}
	}
	return commitHashes, nil
}

func SetGitCommitValuesForBuildingCommitHash(ciMaterial *pipelineConfig.CiPipelineMaterial, oldGitCommit bean.GitCommit) bean.GitCommit {
	newGitCommit := oldGitCommit
	newGitCommit.CiConfigureSourceType = ciMaterial.Type
	newGitCommit.CiConfigureSourceValue = ciMaterial.Value
	newGitCommit.GitRepoUrl = ciMaterial.GitMaterial.Url
	newGitCommit.GitRepoName = ciMaterial.GitMaterial.Name[strings.Index(ciMaterial.GitMaterial.Name, "-")+1:]
	return newGitCommit
}

func (impl *CiHandlerImpl) buildManualTriggerCommitHashes(ciTriggerRequest bean.CiTriggerRequest) (map[int]bean.GitCommit, map[string]string, error) {
	commitHashes := map[int]bean.GitCommit{}
	extraEnvironmentVariables := make(map[string]string)
	for _, ciPipelineMaterial := range ciTriggerRequest.CiPipelineMaterial {

		pipeLineMaterialFromDb, err := impl.ciPipelineMaterialRepository.GetById(ciPipelineMaterial.Id)
		if err != nil {
			impl.Logger.Errorw("err in fetching pipeline material by id", "err", err)
			return map[int]bean.GitCommit{}, nil, err
		}

		pipelineType := pipeLineMaterialFromDb.Type
		if pipelineType == pipelineConfig.SOURCE_TYPE_BRANCH_FIXED {
			gitCommit, err := impl.BuildManualTriggerCommitHashesForSourceTypeBranchFix(ciPipelineMaterial, pipeLineMaterialFromDb)
			if err != nil {
				impl.Logger.Errorw("err", "err", err)
				return map[int]bean.GitCommit{}, nil, err
			}
			commitHashes[ciPipelineMaterial.Id] = gitCommit

		} else if pipelineType == pipelineConfig.SOURCE_TYPE_WEBHOOK {
			gitCommit, extraEnvVariables, err := impl.BuildManualTriggerCommitHashesForSourceTypeWebhook(ciPipelineMaterial, pipeLineMaterialFromDb)
			if err != nil {
				impl.Logger.Errorw("err", "err", err)
				return map[int]bean.GitCommit{}, nil, err
			}
			commitHashes[ciPipelineMaterial.Id] = gitCommit
			extraEnvironmentVariables = extraEnvVariables
		}

	}
	return commitHashes, extraEnvironmentVariables, nil
}

func (impl *CiHandlerImpl) BuildManualTriggerCommitHashesForSourceTypeBranchFix(ciPipelineMaterial bean.CiPipelineMaterial, pipeLineMaterialFromDb *pipelineConfig.CiPipelineMaterial) (bean.GitCommit, error) {
	commitMetadataRequest := &gitSensor.CommitMetadataRequest{
		PipelineMaterialId: ciPipelineMaterial.Id,
		GitHash:            ciPipelineMaterial.GitCommit.Commit,
		GitTag:             ciPipelineMaterial.GitTag,
	}
	gitCommitResponse, err := impl.gitSensorClient.GetCommitMetadataForPipelineMaterial(context.Background(), commitMetadataRequest)
	if err != nil {
		impl.Logger.Errorw("err in fetching commit metadata", "commitMetadataRequest", commitMetadataRequest, "err", err)
		return bean.GitCommit{}, err
	}
	if gitCommitResponse == nil {
		return bean.GitCommit{}, errors.New("commit not found")
	}

	gitCommit := bean.GitCommit{
		Commit:                 gitCommitResponse.Commit,
		Author:                 gitCommitResponse.Author,
		Date:                   gitCommitResponse.Date,
		Message:                gitCommitResponse.Message,
		Changes:                gitCommitResponse.Changes,
		GitRepoName:            pipeLineMaterialFromDb.GitMaterial.Name[strings.Index(pipeLineMaterialFromDb.GitMaterial.Name, "-")+1:],
		GitRepoUrl:             pipeLineMaterialFromDb.GitMaterial.Url,
		CiConfigureSourceValue: pipeLineMaterialFromDb.Value,
		CiConfigureSourceType:  pipeLineMaterialFromDb.Type,
	}

	return gitCommit, nil
}

func (impl *CiHandlerImpl) BuildManualTriggerCommitHashesForSourceTypeWebhook(ciPipelineMaterial bean.CiPipelineMaterial, pipeLineMaterialFromDb *pipelineConfig.CiPipelineMaterial) (bean.GitCommit, map[string]string, error) {
	webhookDataInput := ciPipelineMaterial.GitCommit.WebhookData

	// fetch webhook data on the basis of Id
	webhookDataRequest := &gitSensor.WebhookDataRequest{
		Id:                   webhookDataInput.Id,
		CiPipelineMaterialId: ciPipelineMaterial.Id,
	}

	webhookAndCiData, err := impl.gitSensorClient.GetWebhookData(context.Background(), webhookDataRequest)
	if err != nil {
		impl.Logger.Errorw("err", "err", err)
		return bean.GitCommit{}, nil, err
	}
	webhookData := webhookAndCiData.WebhookData

	// if webhook event is of merged type, then fetch latest commit for target branch
	if webhookData.EventActionType == bean.WEBHOOK_EVENT_MERGED_ACTION_TYPE {

		// get target branch name from webhook
		targetBranchName := webhookData.Data[bean.WEBHOOK_SELECTOR_TARGET_BRANCH_NAME_NAME]
		if targetBranchName == "" {
			impl.Logger.Error("target branch not found from webhook data")
			return bean.GitCommit{}, nil, err
		}

		// get latest commit hash for target branch
		latestCommitMetadataRequest := &gitSensor.CommitMetadataRequest{
			PipelineMaterialId: ciPipelineMaterial.Id,
			BranchName:         targetBranchName,
		}

		latestCommit, err := impl.gitSensorClient.GetCommitMetadata(context.Background(), latestCommitMetadataRequest)

		if err != nil {
			impl.Logger.Errorw("err", "err", err)
			return bean.GitCommit{}, nil, err
		}

		// update webhookData (local) with target latest hash
		webhookData.Data[bean.WEBHOOK_SELECTOR_TARGET_CHECKOUT_NAME] = latestCommit.Commit

	}

	// build git commit
	gitCommit := bean.GitCommit{
		GitRepoName:            pipeLineMaterialFromDb.GitMaterial.Name[strings.Index(pipeLineMaterialFromDb.GitMaterial.Name, "-")+1:],
		GitRepoUrl:             pipeLineMaterialFromDb.GitMaterial.Url,
		CiConfigureSourceValue: pipeLineMaterialFromDb.Value,
		CiConfigureSourceType:  pipeLineMaterialFromDb.Type,
		WebhookData: &bean.WebhookData{
			Id:              int(webhookData.Id),
			EventActionType: webhookData.EventActionType,
			Data:            webhookData.Data,
		},
	}

	return gitCommit, webhookAndCiData.ExtraEnvironmentVariables, nil
}

func (impl *CiHandlerImpl) getLastSeenCommit(ciMaterialId int) (bean.GitCommit, error) {
	var materialIds []int
	materialIds = append(materialIds, ciMaterialId)
	headReq := &gitSensor.HeadRequest{
		MaterialIds: materialIds,
	}
	res, err := impl.gitSensorClient.GetHeadForPipelineMaterials(context.Background(), headReq)
	if err != nil {
		return bean.GitCommit{}, err
	}
	if len(res) == 0 {
		return bean.GitCommit{}, errors.New("received empty response")
	}
	gitCommit := bean.GitCommit{
		Commit:  res[0].GitCommit.Commit,
		Author:  res[0].GitCommit.Author,
		Date:    res[0].GitCommit.Date,
		Message: res[0].GitCommit.Message,
		Changes: res[0].GitCommit.Changes,
	}
	return gitCommit, nil
}

func (impl *CiHandlerImpl) FetchCiStatusForTriggerViewV1(appId int) ([]*pipelineConfig.CiWorkflowStatus, error) {
	ciWorkflowStatuses, err := impl.ciWorkflowRepository.FIndCiWorkflowStatusesByAppId(appId)
	if err != nil && !util.IsErrNoRows(err) {
		impl.Logger.Errorw("err in fetching ciWorkflowStatuses from ciWorkflowRepository", "appId", appId, "err", err)
		return ciWorkflowStatuses, err
	}

	return ciWorkflowStatuses, err
}

func (impl *CiHandlerImpl) FetchCiStatusForTriggerView(appId int) ([]*pipelineConfig.CiWorkflowStatus, error) {
	var ciWorkflowStatuses []*pipelineConfig.CiWorkflowStatus

	pipelines, err := impl.ciPipelineRepository.FindByAppId(appId)
	if err != nil && err != pg.ErrNoRows {
		impl.Logger.Errorw("error in fetching ci pipeline", "appId", appId, "err", err)
		return ciWorkflowStatuses, err
	}
	for _, pipeline := range pipelines {
		pipelineId := 0
		if pipeline.ParentCiPipeline == 0 {
			pipelineId = pipeline.Id
		} else {
			pipelineId = pipeline.ParentCiPipeline
		}
		workflow, err := impl.ciWorkflowRepository.FindLastTriggeredWorkflow(pipelineId)
		if err != nil && !util.IsErrNoRows(err) {
			impl.Logger.Errorw("err", "pipelineId", pipelineId, "err", err)
			return ciWorkflowStatuses, err
		}
		ciWorkflowStatus := &pipelineConfig.CiWorkflowStatus{}
		ciWorkflowStatus.CiPipelineId = pipeline.Id
		if workflow.Id > 0 {
			ciWorkflowStatus.CiPipelineName = workflow.CiPipeline.Name
			ciWorkflowStatus.CiStatus = workflow.Status
		} else {
			ciWorkflowStatus.CiStatus = "Not Triggered"
		}
		ciWorkflowStatuses = append(ciWorkflowStatuses, ciWorkflowStatus)
	}
	return ciWorkflowStatuses, nil
}

func (impl *CiHandlerImpl) FetchMaterialInfoByArtifactId(ciArtifactId int, envId int) (*GitTriggerInfoResponse, error) {

	ciArtifact, err := impl.ciArtifactRepository.Get(ciArtifactId)
	if err != nil {
		impl.Logger.Errorw("err", "ciArtifactId", ciArtifactId, "err", err)
		return &GitTriggerInfoResponse{}, err
	}

	ciPipeline, err := impl.ciPipelineRepository.FindById(ciArtifact.PipelineId)
	if err != nil {
		impl.Logger.Errorw("err", "ciArtifactId", ciArtifactId, "err", err)
		return &GitTriggerInfoResponse{}, err
	}

	ciMaterials, err := impl.ciPipelineMaterialRepository.GetByPipelineId(ciPipeline.Id)
	if err != nil {
		impl.Logger.Errorw("err", "err", err)
		return &GitTriggerInfoResponse{}, err
	}

	deployDetail, err := impl.appListingRepository.DeploymentDetailByArtifactId(ciArtifactId, envId)
	if err != nil {
		impl.Logger.Errorw("err", "err", err)
		return &GitTriggerInfoResponse{}, err
	}

	ciMaterialsArr := make([]pipelineConfig.CiPipelineMaterialResponse, 0)
	triggeredByUser := &bean2.UserInfo{}
	//check workflow data only for non external builds
	if !ciPipeline.IsExternal {
		var workflow *pipelineConfig.CiWorkflow
		if ciArtifact.ParentCiArtifact > 0 {
			workflow, err = impl.ciWorkflowRepository.FindLastTriggeredWorkflowByArtifactId(ciArtifact.ParentCiArtifact)
			if err != nil {
				impl.Logger.Errorw("err", "ciArtifactId", ciArtifact.ParentCiArtifact, "err", err)
				return &GitTriggerInfoResponse{}, err
			}
		} else {
			workflow, err = impl.ciWorkflowRepository.FindLastTriggeredWorkflowByArtifactId(ciArtifactId)
			if err != nil {
				impl.Logger.Errorw("err", "ciArtifactId", ciArtifactId, "err", err)
				return &GitTriggerInfoResponse{}, err
			}
		}

		triggeredByUser, err = impl.userService.GetById(workflow.TriggeredBy)
		if err != nil && !util.IsErrNoRows(err) {
			impl.Logger.Errorw("err", "err", err)
			return &GitTriggerInfoResponse{}, err
		}

		for _, m := range ciMaterials {
			var history []*gitSensor.GitCommit
			_gitTrigger := workflow.GitTriggers[m.Id]

			// ignore git trigger which have commit and webhook both data nil
			if len(_gitTrigger.Commit) == 0 && _gitTrigger.WebhookData.Id == 0 {
				continue
			}

			_gitCommit := &gitSensor.GitCommit{
				Message: _gitTrigger.Message,
				Author:  _gitTrigger.Author,
				Date:    _gitTrigger.Date,
				Changes: _gitTrigger.Changes,
				Commit:  _gitTrigger.Commit,
			}

			// set webhook data
			_webhookData := _gitTrigger.WebhookData
			if _webhookData.Id > 0 {
				_gitCommit.WebhookData = &gitSensor.WebhookData{
					Id:              _webhookData.Id,
					EventActionType: _webhookData.EventActionType,
					Data:            _webhookData.Data,
				}
			}

			history = append(history, _gitCommit)

			res := pipelineConfig.CiPipelineMaterialResponse{
				Id:              m.Id,
				GitMaterialId:   m.GitMaterialId,
				GitMaterialName: m.GitMaterial.Name[strings.Index(m.GitMaterial.Name, "-")+1:],
				Type:            string(m.Type),
				Value:           m.Value,
				Active:          m.Active,
				Url:             m.GitMaterial.Url,
				History:         history,
			}
			ciMaterialsArr = append(ciMaterialsArr, res)
		}
	}
	imageTaggingData, err := impl.imageTaggingService.GetTagsData(ciPipeline.Id, ciPipeline.AppId, ciArtifactId, false)
	if err != nil {
		impl.Logger.Errorw("error in fetching imageTaggingData", "err", err, "ciPipelineId", ciPipeline.Id, "appId", ciPipeline.AppId, "ciArtifactId", ciArtifactId)
		return &GitTriggerInfoResponse{}, err
	}
	gitTriggerInfoResponse := &GitTriggerInfoResponse{
		//GitTriggers:      workflow.GitTriggers,
		CiMaterials:      ciMaterialsArr,
		TriggeredByEmail: triggeredByUser.EmailId,
		AppId:            ciPipeline.AppId,
		AppName:          deployDetail.AppName,
		EnvironmentId:    deployDetail.EnvironmentId,
		EnvironmentName:  deployDetail.EnvironmentName,
		LastDeployedTime: deployDetail.LastDeployedTime,
		Default:          deployDetail.Default,
		ImageTaggingData: *imageTaggingData,
		Image:            ciArtifact.Image,
	}
	return gitTriggerInfoResponse, nil
}

func (impl *CiHandlerImpl) WriteToCreateTestSuites(pipelineId int, buildId int, triggeredBy int) {
	testReportFile, err := impl.DownloadCiWorkflowArtifacts(pipelineId, buildId)
	if err != nil {
		impl.Logger.Errorw("WriteTestSuite, error in fetching report file from s3", "err", err, "pipelineId", pipelineId, "buildId", buildId)
		return
	}
	if testReportFile == nil {
		return
	}
	read, err := zip.OpenReader(testReportFile.Name())
	if err != nil {
		impl.Logger.Errorw("WriteTestSuite, error while open reader", "name", testReportFile.Name())
		return
	}
	defer read.Close()
	const CreatedBy = "created_by"
	const TriggerId = "trigger_id"
	const CiPipelineId = "ci_pipeline_id"
	const XML = "xml"
	payload := make(map[string]interface{})
	var reports []string
	payload[CreatedBy] = triggeredBy
	payload[TriggerId] = buildId
	payload[CiPipelineId] = pipelineId
	payload[XML] = reports
	for _, file := range read.File {
		if payload, err = impl.listFiles(file, payload); err != nil {
			impl.Logger.Errorw("WriteTestSuite, failed to read from zip", "file", file.Name, "error", err)
			return
		}
	}
	b, err := json.Marshal(payload)
	if err != nil {
		impl.Logger.Errorw("WriteTestSuite, payload marshal error", "error", err)
		return
	}
	impl.Logger.Debugw("WriteTestSuite, sending to create", "TriggerId", buildId)
	_, err = impl.eventClient.SendTestSuite(b)
	if err != nil {
		impl.Logger.Errorw("WriteTestSuite, error while making test suit post request", "err", err)
		return
	}
}

func (impl *CiHandlerImpl) listFiles(file *zip.File, payload map[string]interface{}) (map[string]interface{}, error) {
	fileRead, err := file.Open()
	if err != nil {
		return payload, err
	}
	defer fileRead.Close()

	if strings.Contains(file.Name, ".xml") {
		content, err := ioutil.ReadAll(fileRead)
		if err != nil {
			impl.Logger.Errorw("panic error", "err", err)
			return payload, err
		}
		var reports []string
		if _, ok := payload["xml"]; !ok {
			reports = append(reports, string([]byte(content)))
			payload["xml"] = reports
		} else {
			reports = payload["xml"].([]string)
			reports = append(reports, string([]byte(content)))
			payload["xml"] = reports
		}
	}
	return payload, nil
}

func (impl *CiHandlerImpl) UpdateCiWorkflowStatusFailure(timeoutForFailureCiBuild int) error {
	ciWorkflows, err := impl.ciWorkflowRepository.FindByStatusesIn([]string{Starting, Running})
	if err != nil {
		impl.Logger.Errorw("error on fetching ci workflows", "err", err)
		return err
	}
	client, err := impl.K8sUtil.GetClientForInCluster()
	if err != nil {
		impl.Logger.Errorw("error while fetching k8s client", "error", err)
		return err
	}

	for _, ciWorkflow := range ciWorkflows {
		var isExt bool
		var env *repository3.Environment
		if ciWorkflow.Namespace != DefaultCiWorkflowNamespace {
			isExt = true
			env, err = impl.envRepository.FindById(ciWorkflow.EnvironmentId)
			if err != nil {
				impl.Logger.Errorw("could not fetch stage env", "err", err)
				return err
			}
		}

		isEligibleToMarkFailed := false
		if time.Since(ciWorkflow.StartedOn) > (time.Minute * time.Duration(timeoutForFailureCiBuild)) {
			//check weather pod is exists or not, if exits check its status
			_, err := impl.workflowService.GetWorkflow(ciWorkflow.Name, ciWorkflow.Namespace, isExt, env)
			if err != nil {
				impl.Logger.Warnw("unable to fetch ci workflow", "err", err)
				statusError, ok := err.(*errors2.StatusError)
				if ok && statusError.Status().Code == http.StatusNotFound {
					impl.Logger.Warnw("ci workflow not found", "err", err)
					isEligibleToMarkFailed = true
				} else {
					continue
					// skip this and process for next ci workflow
				}
			}

			//if ci workflow is exists, check its pod
			if !isEligibleToMarkFailed {
				_, err = impl.K8sUtil.GetPodByName(DefaultCiWorkflowNamespace, ciWorkflow.PodName, client)
				if err != nil {
					impl.Logger.Warnw("unable to fetch ci workflow - pod", "err", err)
					statusError, ok := err.(*errors2.StatusError)
					if ok && statusError.Status().Code == http.StatusNotFound {
						impl.Logger.Warnw("pod not found", "err", err)
						isEligibleToMarkFailed = true
					} else {
						continue
						// skip this and process for next ci workflow
					}
				}
			}
		}
		if isEligibleToMarkFailed {
			ciWorkflow.Status = "Failed"
			ciWorkflow.PodStatus = "Failed"
			ciWorkflow.Message = "marked failed by job"
			err := impl.ciWorkflowRepository.UpdateWorkFlow(ciWorkflow)
			if err != nil {
				impl.Logger.Errorw("unable to update ci workflow, its eligible to mark failed", "err", err)
				continue
				// skip this and process for next ci workflow
			}
		}
	}
	return nil
}

func (impl *CiHandlerImpl) FetchCiStatusForTriggerViewForEnvironment(request appGroup2.AppGroupingRequest) ([]*pipelineConfig.CiWorkflowStatus, error) {
	ciWorkflowStatuses := make([]*pipelineConfig.CiWorkflowStatus, 0)
	var cdPipelines []*pipelineConfig.Pipeline
	var err error
	if request.AppGroupId > 0 {
		appIds, err := impl.appGroupService.GetAppIdsByAppGroupId(request.AppGroupId)
		if err != nil {
			return nil, err
		}
		//override appIds if already provided app group id in request.
		request.AppIds = appIds
	}
	if len(request.AppIds) > 0 {
		cdPipelines, err = impl.cdPipelineRepository.FindActiveByInFilter(request.EnvId, request.AppIds)
	} else {
		cdPipelines, err = impl.cdPipelineRepository.FindActiveByEnvId(request.EnvId)
	}
	if err != nil {
		impl.Logger.Errorw("error in fetching pipelines", "request", request, "err", err)
		return nil, err
	}

	var appIds []int
	for _, pipeline := range cdPipelines {
		appIds = append(appIds, pipeline.AppId)
	}
	if len(appIds) == 0 {
		impl.Logger.Warnw("there is no app id found for fetching ci pipelines", "request", request)
		return ciWorkflowStatuses, nil
	}
	ciPipelines, err := impl.ciPipelineRepository.FindByAppIds(appIds)
	if err != nil && err != pg.ErrNoRows {
		impl.Logger.Errorw("error in fetching ci pipeline", "err", err)
		return ciWorkflowStatuses, err
	}
	ciPipelineIds := make([]int, 0)
	for _, ciPipeline := range ciPipelines {
		ciPipelineIds = append(ciPipelineIds, ciPipeline.Id)
	}
	if len(ciPipelineIds) == 0 {
		return ciWorkflowStatuses, nil
	}
	//authorization block starts here
	var appObjectArr []string
	objects := impl.enforcerUtil.GetAppObjectByCiPipelineIds(ciPipelineIds)
	ciPipelineIds = []int{}
	for _, object := range objects {
		appObjectArr = append(appObjectArr, object)
	}
	appResults, _ := request.CheckAuthBatch(request.EmailId, appObjectArr, []string{})
	for _, ciPipeline := range ciPipelines {
		appObject := objects[ciPipeline.Id] //here only app permission have to check
		if !appResults[appObject] {
			//if user unauthorized, skip items
			continue
		}
		ciPipelineId := 0
		if ciPipeline.ParentCiPipeline == 0 {
			ciPipelineId = ciPipeline.Id
		} else {
			ciPipelineId = ciPipeline.ParentCiPipeline
		}
		ciPipelineIds = append(ciPipelineIds, ciPipelineId)
	}
	if len(ciPipelineIds) == 0 {
		return ciWorkflowStatuses, nil
	}
	ciWorkflows, err := impl.ciWorkflowRepository.FindLastTriggeredWorkflowByCiIds(ciPipelineIds)
	if err != nil && !util.IsErrNoRows(err) {
		impl.Logger.Errorw("err", "ciPipelineIds", ciPipelineIds, "err", err)
		return ciWorkflowStatuses, err
	}

	notTriggeredWorkflows := make(map[int]bool)
	latestCiWorkflows := make(map[int]*pipelineConfig.CiWorkflow)
	for _, ciWorkflow := range ciWorkflows {
		//adding only latest status in the list
		if _, ok := latestCiWorkflows[ciWorkflow.CiPipelineId]; !ok {
			latestCiWorkflows[ciWorkflow.CiPipelineId] = ciWorkflow
		}
	}
	for _, ciWorkflow := range latestCiWorkflows {
		ciWorkflowStatus := &pipelineConfig.CiWorkflowStatus{}
		ciWorkflowStatus.CiPipelineId = ciWorkflow.CiPipelineId
		ciWorkflowStatus.CiPipelineName = ciWorkflow.CiPipeline.Name
		ciWorkflowStatus.CiStatus = ciWorkflow.Status
		ciWorkflowStatus.StorageConfigured = ciWorkflow.BlobStorageEnabled
		ciWorkflowStatuses = append(ciWorkflowStatuses, ciWorkflowStatus)
		notTriggeredWorkflows[ciWorkflowStatus.CiPipelineId] = true
	}

	for _, ciPipelineId := range ciPipelineIds {
		if _, ok := notTriggeredWorkflows[ciPipelineId]; !ok {
			ciWorkflowStatus := &pipelineConfig.CiWorkflowStatus{}
			ciWorkflowStatus.CiPipelineId = ciPipelineId
			ciWorkflowStatus.CiStatus = "Not Triggered"
			ciWorkflowStatuses = append(ciWorkflowStatuses, ciWorkflowStatus)
		}
	}
	return ciWorkflowStatuses, nil
}<|MERGE_RESOLUTION|>--- conflicted
+++ resolved
@@ -109,13 +109,8 @@
 	gitSensorClient gitSensor.Client, ciWorkflowRepository pipelineConfig.CiWorkflowRepository, workflowService WorkflowService,
 	ciLogService CiLogService, ciConfig *CiConfig, ciArtifactRepository repository.CiArtifactRepository, userService user.UserService, eventClient client.EventClient,
 	eventFactory client.EventFactory, ciPipelineRepository pipelineConfig.CiPipelineRepository, appListingRepository repository.AppListingRepository,
-<<<<<<< HEAD
 	K8sUtil *util3.K8sUtil, cdPipelineRepository pipelineConfig.PipelineRepository, enforcerUtil rbac.EnforcerUtil,
-	appGroupService appGroup2.AppGroupService,
-=======
-	K8sUtil *util.K8sUtil, cdPipelineRepository pipelineConfig.PipelineRepository, enforcerUtil rbac.EnforcerUtil,
 	appGroupService appGroup2.AppGroupService, envRepository repository3.EnvironmentRepository,
->>>>>>> 50557663
 	imageTaggingService ImageTaggingService) *CiHandlerImpl {
 	return &CiHandlerImpl{
 		Logger:                       Logger,
@@ -658,33 +653,28 @@
 		PodName:   ciWorkflow.PodName,
 		Namespace: ciWorkflow.Namespace,
 	}
-<<<<<<< HEAD
-	var clusterConfig util3.ClusterConfig
-	logStream, cleanUp, err := impl.ciLogService.FetchRunningWorkflowLogs(ciLogRequest, clusterConfig, false)
-=======
 	isExt := false
-	clusterConfig := util.ClusterConfig{}
+	clusterConfig := util3.ClusterConfig{}
 	if ciWorkflow.EnvironmentId != 0 {
 		env, err := impl.envRepository.FindById(ciWorkflow.EnvironmentId)
 		if err != nil {
 			return nil, nil, err
 		}
 		configMap := env.Cluster.Config
-		clusterConfig = util.ClusterConfig{
+		clusterConfig = util3.ClusterConfig{
 			Host:                  env.Cluster.ServerUrl,
-			BearerToken:           configMap[util.BearerToken],
+			BearerToken:           configMap[util3.BearerToken],
 			InsecureSkipTLSVerify: env.Cluster.InsecureSkipTlsVerify,
 		}
 		if env.Cluster.InsecureSkipTlsVerify == false {
-			clusterConfig.KeyData = configMap[util.TlsKey]
-			clusterConfig.CertData = configMap[util.CertData]
-			clusterConfig.CAData = configMap[util.CertificateAuthorityData]
+			clusterConfig.KeyData = configMap[util3.TlsKey]
+			clusterConfig.CertData = configMap[util3.CertData]
+			clusterConfig.CAData = configMap[util3.CertificateAuthorityData]
 		}
 		isExt = true
 	}
 
 	logStream, cleanUp, err := impl.ciLogService.FetchRunningWorkflowLogs(ciLogRequest, clusterConfig, isExt)
->>>>>>> 50557663
 	if logStream == nil || err != nil {
 		if !ciWorkflow.BlobStorageEnabled {
 			return nil, nil, errors.New("logs-not-stored-in-repository")
