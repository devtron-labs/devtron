--- conflicted
+++ resolved
@@ -133,43 +133,6 @@
 }
 
 type WorkflowResponse struct {
-<<<<<<< HEAD
-	Id                   int                              `json:"id"`
-	Name                 string                           `json:"name"`
-	Status               string                           `json:"status"`
-	PodStatus            string                           `json:"podStatus"`
-	Message              string                           `json:"message"`
-	StartedOn            time.Time                        `json:"startedOn"`
-	FinishedOn           time.Time                        `json:"finishedOn"`
-	CiPipelineId         int                              `json:"ciPipelineId"`
-	Namespace            string                           `json:"namespace"`
-	LogLocation          string                           `json:"logLocation"`
-	BlobStorageEnabled   bool                             `json:"blobStorageEnabled"`
-	GitTriggers          map[int]pipelineConfig.GitCommit `json:"gitTriggers"`
-	CiMaterials          []CiPipelineMaterialResponse     `json:"ciMaterials"`
-	TriggeredBy          int32                            `json:"triggeredBy"`
-	Artifact             string                           `json:"artifact"`
-	TriggeredByEmail     string                           `json:"triggeredByEmail"`
-	Stage                string                           `json:"stage"`
-	ArtifactId           int                              `json:"artifactId"`
-	IsArtifactUploaded   bool                             `json:"isArtifactUploaded"`
-	IsVirtualEnvironment bool                             `json:"isVirtualEnvironment"`
-	ImageReleaseTags     []*repository2.ImageTag          `json:"imageReleaseTags"`
-	ImageComment         *repository2.ImageComment        `json:"imageComment"`
-}
-
-type GitTriggerInfoResponse struct {
-	CiMaterials      []CiPipelineMaterialResponse `json:"ciMaterials"`
-	TriggeredByEmail string                       `json:"triggeredByEmail"`
-	LastDeployedTime string                       `json:"lastDeployedTime,omitempty"`
-	AppId            int                          `json:"appId"`
-	AppName          string                       `json:"appName"`
-	EnvironmentId    int                          `json:"environmentId"`
-	EnvironmentName  string                       `json:"environmentName"`
-	Default          bool                         `json:"default,omitempty"`
-	ImageTaggingData ImageTaggingResponseDTO      `json:"imageTaggingData"`
-	Image            string                       `json:"image"`
-=======
 	Id                   int                                         `json:"id"`
 	Name                 string                                      `json:"name"`
 	Status               string                                      `json:"status"`
@@ -190,7 +153,9 @@
 	ArtifactId           int                                         `json:"artifactId"`
 	IsArtifactUploaded   bool                                        `json:"isArtifactUploaded"`
 	IsVirtualEnvironment bool                                        `json:"isVirtualEnvironment"`
-  	PodName              string                                      `json:"podName"`
+	PodName              string                                      `json:"podName"`
+	ImageReleaseTags     []*repository2.ImageTag                     `json:"imageReleaseTags"`
+	ImageComment         *repository2.ImageComment                   `json:"imageComment"`
 }
 
 type GitTriggerInfoResponse struct {
@@ -202,7 +167,8 @@
 	EnvironmentId    int                                         `json:"environmentId"`
 	EnvironmentName  string                                      `json:"environmentName"`
 	Default          bool                                        `json:"default,omitempty"`
->>>>>>> eae3adcd
+	ImageTaggingData ImageTaggingResponseDTO                     `json:"imageTaggingData"`
+	Image            string                                      `json:"image"`
 }
 
 type Trigger struct {
