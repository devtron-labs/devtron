/*
 * Copyright (c) 2020 Devtron Labs
 *
 * Licensed under the Apache License, Version 2.0 (the "License");
 * you may not use this file except in compliance with the License.
 * You may obtain a copy of the License at
 *
 *    http://www.apache.org/licenses/LICENSE-2.0
 *
 * Unless required by applicable law or agreed to in writing, software
 * distributed under the License is distributed on an "AS IS" BASIS,
 * WITHOUT WARRANTIES OR CONDITIONS OF ANY KIND, either express or implied.
 * See the License for the specific language governing permissions and
 * limitations under the License.
 *
 */

package pipeline

import (
	"archive/zip"
	"bufio"
	"context"
	"encoding/json"
	"errors"
	"fmt"
	blob_storage "github.com/devtron-labs/common-lib/blob-storage"
	bean2 "github.com/devtron-labs/devtron/api/bean"
	"github.com/devtron-labs/devtron/client/gitSensor"
	appGroup2 "github.com/devtron-labs/devtron/pkg/appGroup"
	"github.com/devtron-labs/devtron/util/rbac"
	"io/ioutil"
	errors2 "k8s.io/apimachinery/pkg/api/errors"
	"net/http"
	"os"
	"path/filepath"
	"regexp"
	"strconv"
	"strings"
	"time"

	"github.com/argoproj/argo-workflows/v3/pkg/apis/workflow/v1alpha1"
	client "github.com/devtron-labs/devtron/client/events"
	"github.com/devtron-labs/devtron/internal/sql/repository"
	"github.com/devtron-labs/devtron/internal/sql/repository/pipelineConfig"
	"github.com/devtron-labs/devtron/internal/util"
	"github.com/devtron-labs/devtron/pkg/bean"
	"github.com/devtron-labs/devtron/pkg/user"
	util2 "github.com/devtron-labs/devtron/util/event"
	"github.com/go-pg/pg"
	"go.uber.org/zap"
)

type CiHandler interface {
	HandleCIWebhook(gitCiTriggerRequest bean.GitCiTriggerRequest) (int, error)
	HandleCIManual(ciTriggerRequest bean.CiTriggerRequest) (int, error)

	FetchMaterialsByPipelineId(pipelineId int, showAll bool) ([]CiPipelineMaterialResponse, error)
	FetchMaterialsByPipelineIdAndGitMaterialId(pipelineId int, gitMaterialId int, showAll bool) ([]CiPipelineMaterialResponse, error)
	FetchWorkflowDetails(appId int, pipelineId int, buildId int) (WorkflowResponse, error)

	//FetchBuildById(appId int, pipelineId int) (WorkflowResponse, error)
	CancelBuild(workflowId int) (int, error)

	GetRunningWorkflowLogs(pipelineId int, workflowId int) (*bufio.Reader, func() error, error)
	GetHistoricBuildLogs(pipelineId int, workflowId int, ciWorkflow *pipelineConfig.CiWorkflow) (map[string]string, error)
	//SyncWorkflows() error

	GetBuildHistory(pipelineId int, offset int, size int) ([]WorkflowResponse, error)
	DownloadCiWorkflowArtifacts(pipelineId int, buildId int) (*os.File, error)
	UpdateWorkflow(workflowStatus v1alpha1.WorkflowStatus) (int, error)

	FetchCiStatusForTriggerView(appId int) ([]*pipelineConfig.CiWorkflowStatus, error)
	FetchCiStatusForTriggerViewV1(appId int) ([]*pipelineConfig.CiWorkflowStatus, error)
	RefreshMaterialByCiPipelineMaterialId(gitMaterialId int) (refreshRes *gitSensor.RefreshGitMaterialResponse, err error)
	FetchMaterialInfoByArtifactId(ciArtifactId int, envId int) (*GitTriggerInfoResponse, error)
	WriteToCreateTestSuites(pipelineId int, buildId int, triggeredBy int)
	UpdateCiWorkflowStatusFailure(timeoutForFailureCiBuild int) error
	FetchCiStatusForTriggerViewForEnvironment(request appGroup2.AppGroupingRequest) ([]*pipelineConfig.CiWorkflowStatus, error)
}

type CiHandlerImpl struct {
	Logger                       *zap.SugaredLogger
	ciPipelineMaterialRepository pipelineConfig.CiPipelineMaterialRepository
	ciService                    CiService
	gitSensorClient              gitSensor.Client
	ciWorkflowRepository         pipelineConfig.CiWorkflowRepository
	workflowService              WorkflowService
	ciLogService                 CiLogService
	ciConfig                     *CiConfig
	ciArtifactRepository         repository.CiArtifactRepository
	userService                  user.UserService
	eventClient                  client.EventClient
	eventFactory                 client.EventFactory
	ciPipelineRepository         pipelineConfig.CiPipelineRepository
	appListingRepository         repository.AppListingRepository
	K8sUtil                      *util.K8sUtil
	cdPipelineRepository         pipelineConfig.PipelineRepository
	enforcerUtil                 rbac.EnforcerUtil
	appGroupService              appGroup2.AppGroupService
}

func NewCiHandlerImpl(Logger *zap.SugaredLogger, ciService CiService, ciPipelineMaterialRepository pipelineConfig.CiPipelineMaterialRepository,
	gitSensorClient gitSensor.Client, ciWorkflowRepository pipelineConfig.CiWorkflowRepository, workflowService WorkflowService,
	ciLogService CiLogService, ciConfig *CiConfig, ciArtifactRepository repository.CiArtifactRepository, userService user.UserService, eventClient client.EventClient,
	eventFactory client.EventFactory, ciPipelineRepository pipelineConfig.CiPipelineRepository, appListingRepository repository.AppListingRepository,
	K8sUtil *util.K8sUtil, cdPipelineRepository pipelineConfig.PipelineRepository, enforcerUtil rbac.EnforcerUtil,
	appGroupService appGroup2.AppGroupService) *CiHandlerImpl {
	return &CiHandlerImpl{
		Logger:                       Logger,
		ciService:                    ciService,
		ciPipelineMaterialRepository: ciPipelineMaterialRepository,
		gitSensorClient:              gitSensorClient,
		ciWorkflowRepository:         ciWorkflowRepository,
		workflowService:              workflowService,
		ciLogService:                 ciLogService,
		ciConfig:                     ciConfig,
		ciArtifactRepository:         ciArtifactRepository,
		userService:                  userService,
		eventClient:                  eventClient,
		eventFactory:                 eventFactory,
		ciPipelineRepository:         ciPipelineRepository,
		appListingRepository:         appListingRepository,
		K8sUtil:                      K8sUtil,
		cdPipelineRepository:         cdPipelineRepository,
		enforcerUtil:                 enforcerUtil,
		appGroupService:              appGroupService,
	}
}

type CiPipelineMaterialResponse struct {
	Id              int                    `json:"id"`
	GitMaterialId   int                    `json:"gitMaterialId"`
	GitMaterialUrl  string                 `json:"gitMaterialUrl"`
	GitMaterialName string                 `json:"gitMaterialName"`
	Type            string                 `json:"type"`
	Value           string                 `json:"value"`
	Active          bool                   `json:"active"`
	History         []*gitSensor.GitCommit `json:"history,omitempty"`
	LastFetchTime   time.Time              `json:"lastFetchTime"`
	IsRepoError     bool                   `json:"isRepoError"`
	RepoErrorMsg    string                 `json:"repoErrorMsg"`
	IsBranchError   bool                   `json:"isBranchError"`
	BranchErrorMsg  string                 `json:"branchErrorMsg"`
	Url             string                 `json:"url"`
	Regex           string                 `json:"regex"`
}

type WorkflowResponse struct {
	Id                   int                                 `json:"id"`
	Name                 string                              `json:"name"`
	Status               string                              `json:"status"`
	PodStatus            string                              `json:"podStatus"`
	Message              string                              `json:"message"`
	StartedOn            time.Time                           `json:"startedOn"`
	FinishedOn           time.Time                           `json:"finishedOn"`
	CiPipelineId         int                                 `json:"ciPipelineId"`
	Namespace            string                               `json:"namespace"`
	LogLocation          string                               `json:"logLocation"`
	BlobStorageEnabled   bool                                 `json:"blobStorageEnabled"`
	GitTriggers          map[int]pipelineConfig.GitCommit     `json:"gitTriggers"`
	CiMaterials          []CiPipelineMaterialResponse         `json:"ciMaterials"`
	TriggeredBy          int32                                `json:"triggeredBy"`
	Artifact             string                               `json:"artifact"`
	TriggeredByEmail     string                               `json:"triggeredByEmail"`
	Stage                string                               `json:"stage"`
	ArtifactId           int                                  `json:"artifactId"`
	IsArtifactUploaded   bool                                 `json:"isArtifactUploaded"`
	UserApprovalMetadata *pipelineConfig.UserApprovalMetadata `json:"userApprovalMetadata"`
<<<<<<< HEAD
	IsVirtualEnvironment bool
=======
>>>>>>> 9c471145
}

type GitTriggerInfoResponse struct {
	CiMaterials      []CiPipelineMaterialResponse `json:"ciMaterials"`
	TriggeredByEmail string                       `json:"triggeredByEmail"`
	LastDeployedTime string                       `json:"lastDeployedTime,omitempty"`
	AppId            int                          `json:"appId"`
	AppName          string                       `json:"appName"`
	EnvironmentId    int                          `json:"environmentId"`
	EnvironmentName  string                       `json:"environmentName"`
	Default          bool                         `json:"default,omitempty"`
}

type Trigger struct {
	PipelineId                int
	CommitHashes              map[int]bean.GitCommit
	CiMaterials               []*pipelineConfig.CiPipelineMaterial
	TriggeredBy               int32
	InvalidateCache           bool
	ExtraEnvironmentVariables map[string]string // extra env variables which will be used for CI
}

const WorkflowCancel = "CANCELLED"
const DefaultCiWorkflowNamespace = "devtron-ci"
const Running = "Running"
const Starting = "Starting"

func (impl *CiHandlerImpl) HandleCIManual(ciTriggerRequest bean.CiTriggerRequest) (int, error) {
	impl.Logger.Debugw("HandleCIManual for pipeline ", "PipelineId", ciTriggerRequest.PipelineId)
	commitHashes, extraEnvironmentVariables, err := impl.buildManualTriggerCommitHashes(ciTriggerRequest)
	if err != nil {
		return 0, err
	}
	trigger := Trigger{
		PipelineId:                ciTriggerRequest.PipelineId,
		CommitHashes:              commitHashes,
		CiMaterials:               nil,
		TriggeredBy:               ciTriggerRequest.TriggeredBy,
		InvalidateCache:           ciTriggerRequest.InvalidateCache,
		ExtraEnvironmentVariables: extraEnvironmentVariables,
	}
	id, err := impl.ciService.TriggerCiPipeline(trigger)
	if err != nil {
		return 0, err
	}
	return id, nil
}

func (impl *CiHandlerImpl) HandleCIWebhook(gitCiTriggerRequest bean.GitCiTriggerRequest) (int, error) {
	impl.Logger.Debugw("HandleCIWebhook for material ", "material", gitCiTriggerRequest.CiPipelineMaterial)
	ciPipeline, err := impl.GetCiPipeline(gitCiTriggerRequest.CiPipelineMaterial.Id)
	if err != nil {
		return 0, err
	}
	if ciPipeline.IsManual {
		impl.Logger.Debugw("not handling manual pipeline", "pipelineId", ciPipeline.Id)
		return 0, err
	}

	ciMaterials, err := impl.ciPipelineMaterialRepository.GetByPipelineId(ciPipeline.Id)
	if err != nil {
		impl.Logger.Errorw("err", "err", err)
		return 0, err
	}
	isValidBuildSequence, err := impl.validateBuildSequence(gitCiTriggerRequest, ciPipeline.Id)
	if !isValidBuildSequence {
		return 0, errors.New("ignoring older build for ciMaterial " + strconv.Itoa(gitCiTriggerRequest.CiPipelineMaterial.Id) +
			" commit " + gitCiTriggerRequest.CiPipelineMaterial.GitCommit.Commit)
	}

	commitHashes, err := impl.buildAutomaticTriggerCommitHashes(ciMaterials, gitCiTriggerRequest)
	if err != nil {
		return 0, err
	}

	trigger := Trigger{
		PipelineId:                ciPipeline.Id,
		CommitHashes:              commitHashes,
		CiMaterials:               ciMaterials,
		TriggeredBy:               gitCiTriggerRequest.TriggeredBy,
		ExtraEnvironmentVariables: gitCiTriggerRequest.ExtraEnvironmentVariables,
	}
	id, err := impl.ciService.TriggerCiPipeline(trigger)
	if err != nil {
		return 0, err
	}
	return id, nil
}

func (impl *CiHandlerImpl) validateBuildSequence(gitCiTriggerRequest bean.GitCiTriggerRequest, pipelineId int) (bool, error) {
	isValid := true
	lastTriggeredBuild, err := impl.ciWorkflowRepository.FindLastTriggeredWorkflow(pipelineId)
	if !(lastTriggeredBuild.Status == string(v1alpha1.NodePending) || lastTriggeredBuild.Status == string(v1alpha1.NodeRunning)) {
		return true, nil
	}
	if err != nil && !util.IsErrNoRows(err) {
		impl.Logger.Errorw("cannot get last build for pipeline", "pipelineId", pipelineId)
		return false, err
	}

	ciPipelineMaterial := gitCiTriggerRequest.CiPipelineMaterial

	if ciPipelineMaterial.Type == string(pipelineConfig.SOURCE_TYPE_BRANCH_FIXED) {
		if ciPipelineMaterial.GitCommit.Date.Before(lastTriggeredBuild.GitTriggers[ciPipelineMaterial.Id].Date) {
			impl.Logger.Warnw("older commit cannot be built for pipeline", "pipelineId", pipelineId, "ciMaterial", gitCiTriggerRequest.CiPipelineMaterial.Id)
			isValid = false
		}
	}

	return isValid, nil
}

func (impl *CiHandlerImpl) RefreshMaterialByCiPipelineMaterialId(gitMaterialId int) (refreshRes *gitSensor.RefreshGitMaterialResponse, err error) {
	impl.Logger.Debugw("refreshing git material", "id", gitMaterialId)
	refreshRes, err = impl.gitSensorClient.RefreshGitMaterial(context.Background(),
		&gitSensor.RefreshGitMaterialRequest{GitMaterialId: gitMaterialId},
	)
	return refreshRes, err
}

func (impl *CiHandlerImpl) FetchMaterialsByPipelineIdAndGitMaterialId(pipelineId int, gitMaterialId int, showAll bool) ([]CiPipelineMaterialResponse, error) {
	ciMaterials, err := impl.ciPipelineMaterialRepository.GetByPipelineIdAndGitMaterialId(pipelineId, gitMaterialId)
	if err != nil {
		impl.Logger.Errorw("ciMaterials fetch failed", "err", err)
	}
	var ciPipelineMaterialResponses []CiPipelineMaterialResponse
	var responseMap = make(map[int]bool)

	ciMaterialHistoryMap := make(map[*pipelineConfig.CiPipelineMaterial]*gitSensor.MaterialChangeResp)
	for _, m := range ciMaterials {
		// git material should be active in this case
		if m == nil || m.GitMaterial == nil || !m.GitMaterial.Active {
			continue
		}
		changesRequest := &gitSensor.FetchScmChangesRequest{
			PipelineMaterialId: m.Id,
			ShowAll:            showAll,
		}
		changesResp, apiErr := impl.gitSensorClient.FetchChanges(context.Background(), changesRequest)
		impl.Logger.Debugw("commits for material ", "m", m, "commits: ", changesResp)
		if apiErr != nil {
			impl.Logger.Warnw("git sensor FetchChanges failed for material", "id", m.Id)
			return []CiPipelineMaterialResponse{}, apiErr
		}
		ciMaterialHistoryMap[m] = changesResp
	}

	for k, v := range ciMaterialHistoryMap {
		r := CiPipelineMaterialResponse{
			Id:              k.Id,
			GitMaterialId:   k.GitMaterialId,
			GitMaterialName: k.GitMaterial.Name[strings.Index(k.GitMaterial.Name, "-")+1:],
			Type:            string(k.Type),
			Value:           k.Value,
			Active:          k.Active,
			GitMaterialUrl:  k.GitMaterial.Url,
			History:         v.Commits,
			LastFetchTime:   v.LastFetchTime,
			IsRepoError:     v.IsRepoError,
			RepoErrorMsg:    v.RepoErrorMsg,
			IsBranchError:   v.IsBranchError,
			BranchErrorMsg:  v.BranchErrorMsg,
			Regex:           k.Regex,
		}
		responseMap[k.GitMaterialId] = true
		ciPipelineMaterialResponses = append(ciPipelineMaterialResponses, r)
	}

	regexMaterials, err := impl.ciPipelineMaterialRepository.GetRegexByPipelineId(pipelineId)
	if err != nil {
		impl.Logger.Errorw("regex ciMaterials fetch failed", "err", err)
		return []CiPipelineMaterialResponse{}, err
	}
	for _, k := range regexMaterials {
		r := CiPipelineMaterialResponse{
			Id:              k.Id,
			GitMaterialId:   k.GitMaterialId,
			GitMaterialName: k.GitMaterial.Name[strings.Index(k.GitMaterial.Name, "-")+1:],
			Type:            string(k.Type),
			Value:           k.Value,
			Active:          k.Active,
			GitMaterialUrl:  k.GitMaterial.Url,
			History:         nil,
			IsRepoError:     false,
			RepoErrorMsg:    "",
			IsBranchError:   false,
			BranchErrorMsg:  "",
			Regex:           k.Regex,
		}
		_, exists := responseMap[k.GitMaterialId]
		if !exists {
			ciPipelineMaterialResponses = append(ciPipelineMaterialResponses, r)
		}
	}
	return ciPipelineMaterialResponses, nil
}

func (impl *CiHandlerImpl) FetchMaterialsByPipelineId(pipelineId int, showAll bool) ([]CiPipelineMaterialResponse, error) {
	ciMaterials, err := impl.ciPipelineMaterialRepository.GetByPipelineId(pipelineId)
	if err != nil {
		impl.Logger.Errorw("ciMaterials fetch failed", "err", err)
	}
	var ciPipelineMaterialResponses []CiPipelineMaterialResponse
	var responseMap = make(map[int]bool)

	ciMaterialHistoryMap := make(map[*pipelineConfig.CiPipelineMaterial]*gitSensor.MaterialChangeResp)
	for _, m := range ciMaterials {
		// git material should be active in this case
		if m == nil || m.GitMaterial == nil || !m.GitMaterial.Active {
			continue
		}
		changesRequest := &gitSensor.FetchScmChangesRequest{
			PipelineMaterialId: m.Id,
			ShowAll:            showAll,
		}
		changesResp, apiErr := impl.gitSensorClient.FetchChanges(context.Background(), changesRequest)
		impl.Logger.Debugw("commits for material ", "m", m, "commits: ", changesResp)
		if apiErr != nil {
			impl.Logger.Warnw("git sensor FetchChanges failed for material", "id", m.Id)
			return []CiPipelineMaterialResponse{}, apiErr
		}
		ciMaterialHistoryMap[m] = changesResp
	}

	for k, v := range ciMaterialHistoryMap {
		r := CiPipelineMaterialResponse{
			Id:              k.Id,
			GitMaterialId:   k.GitMaterialId,
			GitMaterialName: k.GitMaterial.Name[strings.Index(k.GitMaterial.Name, "-")+1:],
			Type:            string(k.Type),
			Value:           k.Value,
			Active:          k.Active,
			GitMaterialUrl:  k.GitMaterial.Url,
			History:         v.Commits,
			LastFetchTime:   v.LastFetchTime,
			IsRepoError:     v.IsRepoError,
			RepoErrorMsg:    v.RepoErrorMsg,
			IsBranchError:   v.IsBranchError,
			BranchErrorMsg:  v.BranchErrorMsg,
			Regex:           k.Regex,
		}
		responseMap[k.GitMaterialId] = true
		ciPipelineMaterialResponses = append(ciPipelineMaterialResponses, r)
	}

	regexMaterials, err := impl.ciPipelineMaterialRepository.GetRegexByPipelineId(pipelineId)
	if err != nil {
		impl.Logger.Errorw("regex ciMaterials fetch failed", "err", err)
		return []CiPipelineMaterialResponse{}, err
	}
	for _, k := range regexMaterials {
		r := CiPipelineMaterialResponse{
			Id:              k.Id,
			GitMaterialId:   k.GitMaterialId,
			GitMaterialName: k.GitMaterial.Name[strings.Index(k.GitMaterial.Name, "-")+1:],
			Type:            string(k.Type),
			Value:           k.Value,
			Active:          k.Active,
			GitMaterialUrl:  k.GitMaterial.Url,
			History:         nil,
			IsRepoError:     false,
			RepoErrorMsg:    "",
			IsBranchError:   false,
			BranchErrorMsg:  "",
			Regex:           k.Regex,
		}
		_, exists := responseMap[k.GitMaterialId]
		if !exists {
			ciPipelineMaterialResponses = append(ciPipelineMaterialResponses, r)
		}
	}

	return ciPipelineMaterialResponses, nil
}

func (impl *CiHandlerImpl) GetBuildHistory(pipelineId int, offset int, size int) ([]WorkflowResponse, error) {
	ciMaterials, err := impl.ciPipelineMaterialRepository.GetByPipelineIdForRegexAndFixed(pipelineId)
	if err != nil {
		impl.Logger.Errorw("ciMaterials fetch failed", "err", err)
	}
	var ciPipelineMaterialResponses []CiPipelineMaterialResponse
	for _, m := range ciMaterials {
		r := CiPipelineMaterialResponse{
			Id:              m.Id,
			GitMaterialId:   m.GitMaterialId,
			Type:            string(m.Type),
			Value:           m.Value,
			Active:          m.Active,
			GitMaterialName: m.GitMaterial.Name[strings.Index(m.GitMaterial.Name, "-")+1:],
			Url:             m.GitMaterial.Url,
		}
		ciPipelineMaterialResponses = append(ciPipelineMaterialResponses, r)
	}

	workFlows, err := impl.ciWorkflowRepository.FindByPipelineId(pipelineId, offset, size)
	if err != nil && !util.IsErrNoRows(err) {
		impl.Logger.Errorw("err", "err", err)
		return nil, err
	}
	var ciWorkLowResponses []WorkflowResponse
	for _, w := range workFlows {
		wfResponse := WorkflowResponse{
			Id:                 w.Id,
			Name:               w.Name,
			Status:             w.Status,
			PodStatus:          w.PodStatus,
			Message:            w.Message,
			StartedOn:          w.StartedOn,
			FinishedOn:         w.FinishedOn,
			CiPipelineId:       w.CiPipelineId,
			Namespace:          w.Namespace,
			LogLocation:        w.LogFilePath,
			GitTriggers:        w.GitTriggers,
			CiMaterials:        ciPipelineMaterialResponses,
			Artifact:           w.Image,
			TriggeredBy:        w.TriggeredBy,
			TriggeredByEmail:   w.EmailId,
			ArtifactId:         w.CiArtifactId,
			BlobStorageEnabled: w.BlobStorageEnabled,
			IsArtifactUploaded: w.IsArtifactUploaded,
		}
		ciWorkLowResponses = append(ciWorkLowResponses, wfResponse)
	}
	return ciWorkLowResponses, nil
}

func (impl *CiHandlerImpl) CancelBuild(workflowId int) (int, error) {
	workflow, err := impl.ciWorkflowRepository.FindById(workflowId)
	if err != nil {
		impl.Logger.Errorw("err", "err", err)
		return 0, err
	}
	if !(string(v1alpha1.NodePending) == workflow.Status || string(v1alpha1.NodeRunning) == workflow.Status) {
		impl.Logger.Warn("cannot cancel build, build not in progress")
		return 0, errors.New("cannot cancel build, build not in progress")
	}
	runningWf, err := impl.workflowService.GetWorkflow(workflow.Name, workflow.Namespace)
	if err != nil {
		impl.Logger.Errorw("cannot find workflow ", "err", err)
		return 0, errors.New("cannot find workflow " + workflow.Name)
	}

	// Terminate workflow
	err = impl.workflowService.TerminateWorkflow(runningWf.Name, runningWf.Namespace)
	if err != nil {
		impl.Logger.Errorw("cannot terminate wf", "err", err)
		return 0, err
	}

	workflow.Status = WorkflowCancel
	err = impl.ciWorkflowRepository.UpdateWorkFlow(workflow)
	if err != nil {
		impl.Logger.Errorw("cannot update deleted workflow status, but wf deleted", "err", err)
		return 0, err
	}
	return workflow.Id, nil
}

func (impl *CiHandlerImpl) FetchWorkflowDetails(appId int, pipelineId int, buildId int) (WorkflowResponse, error) {
	workflow, err := impl.ciWorkflowRepository.FindById(buildId)
	if err != nil {
		impl.Logger.Errorw("err", "err", err)
		return WorkflowResponse{}, err
	}
	triggeredByUser, err := impl.userService.GetById(workflow.TriggeredBy)
	if err != nil && !util.IsErrNoRows(err) {
		impl.Logger.Errorw("err", "err", err)
		return WorkflowResponse{}, err
	}

	if workflow.CiPipeline.AppId != appId {
		impl.Logger.Error("pipeline does not exist for this app")
		return WorkflowResponse{}, errors.New("invalid app and pipeline combination")
	}

	ciMaterials, err := impl.ciPipelineMaterialRepository.GetByPipelineId(pipelineId)
	if err != nil {
		impl.Logger.Errorw("err", "err", err)
		return WorkflowResponse{}, err
	}

	ciArtifact, err := impl.ciArtifactRepository.GetByWfId(workflow.Id)
	if err != nil && !util.IsErrNoRows(err) {
		impl.Logger.Errorw("err", "err", err)
		return WorkflowResponse{}, err
	}

	var ciMaterialsArr []CiPipelineMaterialResponse
	for _, m := range ciMaterials {
		res := CiPipelineMaterialResponse{
			Id:              m.Id,
			GitMaterialId:   m.GitMaterialId,
			GitMaterialName: m.GitMaterial.Name[strings.Index(m.GitMaterial.Name, "-")+1:],
			Type:            string(m.Type),
			Value:           m.Value,
			Active:          m.Active,
			Url:             m.GitMaterial.Url,
		}
		ciMaterialsArr = append(ciMaterialsArr, res)
	}
	workflowResponse := WorkflowResponse{
		Id:                 workflow.Id,
		Name:               workflow.Name,
		Status:             workflow.Status,
		PodStatus:          workflow.PodStatus,
		Message:            workflow.Message,
		StartedOn:          workflow.StartedOn,
		FinishedOn:         workflow.FinishedOn,
		CiPipelineId:       workflow.CiPipelineId,
		Namespace:          workflow.Namespace,
		LogLocation:        workflow.LogLocation,
		BlobStorageEnabled: workflow.BlobStorageEnabled, //TODO default value if value not found in db
		GitTriggers:        workflow.GitTriggers,
		CiMaterials:        ciMaterialsArr,
		TriggeredBy:        workflow.TriggeredBy,
		TriggeredByEmail:   triggeredByUser.EmailId,
		Artifact:           ciArtifact.Image,
		ArtifactId:         ciArtifact.Id,
		IsArtifactUploaded: ciArtifact.IsArtifactUploaded,
	}
	return workflowResponse, nil
}

func (impl *CiHandlerImpl) GetRunningWorkflowLogs(pipelineId int, workflowId int) (*bufio.Reader, func() error, error) {
	ciWorkflow, err := impl.ciWorkflowRepository.FindById(workflowId)
	if err != nil {
		impl.Logger.Errorw("err", "err", err)
		return nil, nil, err
	}
	return impl.getWorkflowLogs(pipelineId, ciWorkflow)
}

func (impl *CiHandlerImpl) getWorkflowLogs(pipelineId int, ciWorkflow *pipelineConfig.CiWorkflow) (*bufio.Reader, func() error, error) {
	if string(v1alpha1.NodePending) == ciWorkflow.PodStatus {
		return bufio.NewReader(strings.NewReader("")), nil, nil
	}
	ciLogRequest := BuildLogRequest{
		PodName:   ciWorkflow.PodName,
		Namespace: ciWorkflow.Namespace,
	}
	logStream, cleanUp, err := impl.ciLogService.FetchRunningWorkflowLogs(ciLogRequest, "", "", false)
	if logStream == nil || err != nil {
		if !ciWorkflow.BlobStorageEnabled {
			return nil, nil, errors.New("logs-not-stored-in-repository")
		} else if string(v1alpha1.NodeSucceeded) == ciWorkflow.Status || string(v1alpha1.NodeError) == ciWorkflow.Status || string(v1alpha1.NodeFailed) == ciWorkflow.Status || ciWorkflow.Status == WorkflowCancel {
			impl.Logger.Errorw("err", "err", err)
			return impl.getLogsFromRepository(pipelineId, ciWorkflow)
		}
		impl.Logger.Errorw("err", "err", err)
		return nil, nil, err
	}
	logReader := bufio.NewReader(logStream)
	return logReader, cleanUp, err
}

func (impl *CiHandlerImpl) getLogsFromRepository(pipelineId int, ciWorkflow *pipelineConfig.CiWorkflow) (*bufio.Reader, func() error, error) {
	impl.Logger.Debug("getting historic logs")

	ciConfig, err := impl.ciWorkflowRepository.FindConfigByPipelineId(pipelineId)
	if err != nil && !util.IsErrNoRows(err) {
		impl.Logger.Errorw("err", "err", err)
		return nil, nil, err
	}

	if ciConfig.LogsBucket == "" {
		ciConfig.LogsBucket = impl.ciConfig.DefaultBuildLogsBucket
	}
	if ciConfig.CiCacheRegion == "" {
		ciConfig.CiCacheRegion = impl.ciConfig.DefaultCacheBucketRegion
	}
	logsFilePath := impl.ciConfig.DefaultBuildLogsKeyPrefix + "/" + ciWorkflow.Name + "/main.log" // this is for backward compatibilty
	if strings.Contains(ciWorkflow.LogLocation, "main.log") {
		logsFilePath = ciWorkflow.LogLocation
	}
	ciLogRequest := BuildLogRequest{
		PipelineId:    ciWorkflow.CiPipelineId,
		WorkflowId:    ciWorkflow.Id,
		PodName:       ciWorkflow.PodName,
		LogsFilePath:  logsFilePath,
		CloudProvider: impl.ciConfig.CloudProvider,
		AzureBlobConfig: &blob_storage.AzureBlobBaseConfig{
			Enabled:           impl.ciConfig.CloudProvider == BLOB_STORAGE_AZURE,
			AccountName:       impl.ciConfig.AzureAccountName,
			BlobContainerName: impl.ciConfig.AzureBlobContainerCiLog,
			AccountKey:        impl.ciConfig.AzureAccountKey,
		},
		AwsS3BaseConfig: &blob_storage.AwsS3BaseConfig{
			AccessKey:         impl.ciConfig.BlobStorageS3AccessKey,
			Passkey:           impl.ciConfig.BlobStorageS3SecretKey,
			EndpointUrl:       impl.ciConfig.BlobStorageS3Endpoint,
			IsInSecure:        impl.ciConfig.BlobStorageS3EndpointInsecure,
			BucketName:        ciConfig.LogsBucket,
			Region:            ciConfig.CiCacheRegion,
			VersioningEnabled: impl.ciConfig.BlobStorageS3BucketVersioned,
		},
		GcpBlobBaseConfig: &blob_storage.GcpBlobBaseConfig{
			BucketName:             ciConfig.LogsBucket,
			CredentialFileJsonData: impl.ciConfig.BlobStorageGcpCredentialJson,
		},
	}
	oldLogsStream, cleanUp, err := impl.ciLogService.FetchLogs(impl.ciConfig.BaseLogLocationPath, ciLogRequest)
	if err != nil {
		impl.Logger.Errorw("err", "err", err)
		return nil, nil, err
	}
	logReader := bufio.NewReader(oldLogsStream)
	return logReader, cleanUp, err
}

func (impl *CiHandlerImpl) DownloadCiWorkflowArtifacts(pipelineId int, buildId int) (*os.File, error) {
	ciWorkflow, err := impl.ciWorkflowRepository.FindById(buildId)
	if err != nil {
		impl.Logger.Errorw("unable to fetch ciWorkflow", "err", err)
		return nil, err
	}

	if !ciWorkflow.BlobStorageEnabled {
		return nil, errors.New("logs-not-stored-in-repository")
	}

	if ciWorkflow.CiPipelineId != pipelineId {
		impl.Logger.Error("invalid request, wf not in pipeline")
		return nil, errors.New("invalid request, wf not in pipeline")
	}

	ciConfig, err := impl.ciWorkflowRepository.FindConfigByPipelineId(pipelineId)
	if err != nil && !util.IsErrNoRows(err) {
		impl.Logger.Errorw("unable to fetch ciConfig", "err", err)
		return nil, err
	}

	if ciConfig.LogsBucket == "" {
		ciConfig.LogsBucket = impl.ciConfig.DefaultBuildLogsBucket
	}

	item := strconv.Itoa(ciWorkflow.Id)
	if ciConfig.CiCacheRegion == "" {
		ciConfig.CiCacheRegion = impl.ciConfig.DefaultCacheBucketRegion
	}
	azureBlobConfig := &blob_storage.AzureBlobBaseConfig{
		Enabled:           impl.ciConfig.CloudProvider == BLOB_STORAGE_AZURE,
		AccountName:       impl.ciConfig.AzureAccountName,
		BlobContainerName: impl.ciConfig.AzureBlobContainerCiLog,
		AccountKey:        impl.ciConfig.AzureAccountKey,
	}
	awsS3BaseConfig := &blob_storage.AwsS3BaseConfig{
		AccessKey:         impl.ciConfig.BlobStorageS3AccessKey,
		Passkey:           impl.ciConfig.BlobStorageS3SecretKey,
		EndpointUrl:       impl.ciConfig.BlobStorageS3Endpoint,
		IsInSecure:        impl.ciConfig.BlobStorageS3EndpointInsecure,
		BucketName:        ciConfig.LogsBucket,
		Region:            ciConfig.CiCacheRegion,
		VersioningEnabled: impl.ciConfig.BlobStorageS3BucketVersioned,
	}
	gcpBlobBaseConfig := &blob_storage.GcpBlobBaseConfig{
		BucketName:             ciConfig.LogsBucket,
		CredentialFileJsonData: impl.ciConfig.BlobStorageGcpCredentialJson,
	}

	key := fmt.Sprintf("%s/"+impl.ciConfig.CiArtifactLocationFormat, impl.ciConfig.DefaultArtifactKeyPrefix, ciWorkflow.Id, ciWorkflow.Id)

	baseLogLocationPathConfig := impl.ciConfig.BaseLogLocationPath
	blobStorageService := blob_storage.NewBlobStorageServiceImpl(nil)
	destinationKey := filepath.Clean(filepath.Join(baseLogLocationPathConfig, item))
	request := &blob_storage.BlobStorageRequest{
		StorageType:         impl.ciConfig.CloudProvider,
		SourceKey:           key,
		DestinationKey:      baseLogLocationPathConfig + item,
		AzureBlobBaseConfig: azureBlobConfig,
		AwsS3BaseConfig:     awsS3BaseConfig,
		GcpBlobBaseConfig:   gcpBlobBaseConfig,
	}
	_, numBytes, err := blobStorageService.Get(request)
	if err != nil {
		impl.Logger.Errorw("error occurred while downloading file", "request", request)
		return nil, errors.New("failed to download resource")
	}

	file, err := os.Open(destinationKey)
	if err != nil {
		impl.Logger.Errorw("unable to open file", "file", item, "err", err)
		return nil, errors.New("unable to open file")
	}

	impl.Logger.Infow("Downloaded ", "filename", file.Name(), "bytes", numBytes)
	return file, nil
}

func (impl *CiHandlerImpl) GetHistoricBuildLogs(pipelineId int, workflowId int, ciWorkflow *pipelineConfig.CiWorkflow) (map[string]string, error) {
	ciConfig, err := impl.ciWorkflowRepository.FindConfigByPipelineId(pipelineId)
	if err != nil && !util.IsErrNoRows(err) {
		impl.Logger.Errorw("err", "err", err)
		return nil, err
	}
	if ciWorkflow == nil {
		ciWorkflow, err = impl.ciWorkflowRepository.FindById(workflowId)
		if err != nil {
			impl.Logger.Errorw("err", "err", err)
			return nil, err
		}
	}

	if ciConfig.LogsBucket == "" {
		ciConfig.LogsBucket = impl.ciConfig.DefaultBuildLogsBucket
	}
	ciLogRequest := BuildLogRequest{
		PipelineId:    ciWorkflow.CiPipelineId,
		WorkflowId:    ciWorkflow.Id,
		PodName:       ciWorkflow.PodName,
		LogsFilePath:  ciWorkflow.LogLocation,
		CloudProvider: impl.ciConfig.CloudProvider,
		AzureBlobConfig: &blob_storage.AzureBlobBaseConfig{
			Enabled:           impl.ciConfig.CloudProvider == BLOB_STORAGE_AZURE,
			AccountName:       impl.ciConfig.AzureAccountName,
			BlobContainerName: impl.ciConfig.AzureBlobContainerCiLog,
			AccountKey:        impl.ciConfig.AzureAccountKey,
		},
		AwsS3BaseConfig: &blob_storage.AwsS3BaseConfig{
			AccessKey:         impl.ciConfig.BlobStorageS3AccessKey,
			Passkey:           impl.ciConfig.BlobStorageS3SecretKey,
			EndpointUrl:       impl.ciConfig.BlobStorageS3Endpoint,
			IsInSecure:        impl.ciConfig.BlobStorageS3EndpointInsecure,
			BucketName:        ciConfig.LogsBucket,
			Region:            ciConfig.CiCacheRegion,
			VersioningEnabled: impl.ciConfig.BlobStorageS3BucketVersioned,
		},
		GcpBlobBaseConfig: &blob_storage.GcpBlobBaseConfig{
			BucketName:             ciConfig.LogsBucket,
			CredentialFileJsonData: impl.ciConfig.BlobStorageGcpCredentialJson,
		},
	}
	logsFile, cleanUp, err := impl.ciLogService.FetchLogs(impl.ciConfig.BaseLogLocationPath, ciLogRequest)
	logs, err := ioutil.ReadFile(logsFile.Name())
	if err != nil {
		impl.Logger.Errorw("err", "err", err)
		return map[string]string{}, err
	}
	logStr := string(logs)
	resp := make(map[string]string)
	resp["logs"] = logStr
	defer cleanUp()
	return resp, err
}

func (impl *CiHandlerImpl) extractWorkfowStatus(workflowStatus v1alpha1.WorkflowStatus) (string, string, string, string, string, string) {
	workflowName := ""
	status := string(workflowStatus.Phase)
	podStatus := ""
	message := ""
	podName := ""
	logLocation := ""
	for k, v := range workflowStatus.Nodes {
		if v.TemplateName == CI_WORKFLOW_NAME {
			impl.Logger.Infow("extractWorkflowStatus", "workflowName", k, "v", v)
			if v.BoundaryID == "" {
				workflowName = k
			} else {
				workflowName = v.BoundaryID
			}
			podName = k
			podStatus = string(v.Phase)
			message = v.Message
			if v.Outputs != nil && len(v.Outputs.Artifacts) > 0 {
				if v.Outputs.Artifacts[0].S3 != nil {
					logLocation = v.Outputs.Artifacts[0].S3.Key
				} else if v.Outputs.Artifacts[0].GCS != nil {
					logLocation = v.Outputs.Artifacts[0].GCS.Key
				}
			}
			break
		}
	}
	return workflowName, status, podStatus, message, logLocation, podName
}

const CiStageFailErrorCode = 2

func (impl *CiHandlerImpl) UpdateWorkflow(workflowStatus v1alpha1.WorkflowStatus) (int, error) {
	workflowName, status, podStatus, message, logLocation, podName := impl.extractWorkfowStatus(workflowStatus)
	if workflowName == "" {
		impl.Logger.Errorw("extract workflow status, invalid wf name", "workflowName", workflowName, "status", status, "podStatus", podStatus, "message", message)
		return 0, errors.New("invalid wf name")
	}
	workflowId, err := strconv.Atoi(workflowName[:strings.Index(workflowName, "-")])
	if err != nil {
		impl.Logger.Errorw("invalid wf status update req", "err", err)
		return 0, err
	}

	savedWorkflow, err := impl.ciWorkflowRepository.FindById(workflowId)
	if err != nil {
		impl.Logger.Errorw("cannot get saved wf", "err", err)
		return 0, err
	}

	ciWorkflowConfig, err := impl.ciWorkflowRepository.FindConfigByPipelineId(savedWorkflow.CiPipelineId)
	if err != nil && !util.IsErrNoRows(err) {
		impl.Logger.Errorw("unable to fetch ciWorkflowConfig", "err", err)
		return 0, err
	}

	ciArtifactLocationFormat := ciWorkflowConfig.CiArtifactLocationFormat
	if ciArtifactLocationFormat == "" {
		ciArtifactLocationFormat = impl.ciConfig.CiArtifactLocationFormat
	}
	ciArtifactLocation := fmt.Sprintf(ciArtifactLocationFormat, ciWorkflowConfig.LogsBucket, savedWorkflow.Id, savedWorkflow.Id)

	if impl.stateChanged(status, podStatus, message, workflowStatus.FinishedAt.Time, savedWorkflow) {
		if savedWorkflow.Status != WorkflowCancel {
			savedWorkflow.Status = status
		}
		savedWorkflow.PodStatus = podStatus
		savedWorkflow.Message = message
		savedWorkflow.FinishedOn = workflowStatus.FinishedAt.Time
		savedWorkflow.Name = workflowName
		//savedWorkflow.LogLocation = "/ci-pipeline/" + strconv.Itoa(savedWorkflow.CiPipelineId) + "/workflow/" + strconv.Itoa(savedWorkflow.Id) + "/logs" //TODO need to fetch from workflow object
		savedWorkflow.LogLocation = logLocation
		savedWorkflow.CiArtifactLocation = ciArtifactLocation
		savedWorkflow.PodName = podName
		impl.Logger.Debugw("updating workflow ", "workflow", savedWorkflow)
		err = impl.ciWorkflowRepository.UpdateWorkFlow(savedWorkflow)
		if err != nil {
			impl.Logger.Error("update wf failed for id " + strconv.Itoa(savedWorkflow.Id))
			return 0, err
		}
		if string(v1alpha1.NodeError) == savedWorkflow.Status || string(v1alpha1.NodeFailed) == savedWorkflow.Status {
			impl.Logger.Warnw("ci failed for workflow: ", "wfId", savedWorkflow.Id)

			if extractErrorCode(savedWorkflow.Message) != CiStageFailErrorCode {
				go impl.WriteCIFailEvent(savedWorkflow, ciWorkflowConfig.CiImage)
			} else {
				impl.Logger.Infof("Step failed notification received for wfID %d with message %s", savedWorkflow.Id, savedWorkflow.Message)
			}

			impl.WriteToCreateTestSuites(savedWorkflow.CiPipelineId, workflowId, int(savedWorkflow.TriggeredBy))
		}
	}
	return savedWorkflow.Id, nil
}

func extractErrorCode(msg string) int {
	re := regexp.MustCompile(`\d+`)
	matches := re.FindAllString(msg, -1)
	if len(matches) > 0 {
		code, err := strconv.Atoi(matches[0])
		if err == nil {
			return code
		}
	}
	return -1
}

func (impl *CiHandlerImpl) WriteCIFailEvent(ciWorkflow *pipelineConfig.CiWorkflow, ciImage string) {
	event := impl.eventFactory.Build(util2.Fail, &ciWorkflow.CiPipelineId, ciWorkflow.CiPipeline.AppId, nil, util2.CI)
	material := &client.MaterialTriggerInfo{}
	material.GitTriggers = ciWorkflow.GitTriggers
	event.CiWorkflowRunnerId = ciWorkflow.Id
	event.UserId = int(ciWorkflow.TriggeredBy)
	event = impl.eventFactory.BuildExtraCIData(event, material, ciImage)
	event.CiArtifactId = 0
	_, evtErr := impl.eventClient.WriteNotificationEvent(event)
	if evtErr != nil {
		impl.Logger.Errorw("error in writing event", "err", evtErr)
	}
}

func (impl *CiHandlerImpl) BuildPayload(ciWorkflow *pipelineConfig.CiWorkflow) *client.Payload {
	payload := &client.Payload{}
	payload.AppName = ciWorkflow.CiPipeline.App.AppName
	payload.PipelineName = ciWorkflow.CiPipeline.Name
	//payload["buildName"] = ciWorkflow.Name
	//payload["podStatus"] = ciWorkflow.PodStatus
	//payload["message"] = ciWorkflow.Message
	return payload
}

func (impl *CiHandlerImpl) stateChanged(status string, podStatus string, msg string,
	finishedAt time.Time, savedWorkflow *pipelineConfig.CiWorkflow) bool {
	return savedWorkflow.Status != status || savedWorkflow.PodStatus != podStatus || savedWorkflow.Message != msg || savedWorkflow.FinishedOn != finishedAt
}

func (impl *CiHandlerImpl) GetCiPipeline(ciMaterialId int) (*pipelineConfig.CiPipeline, error) {
	ciMaterial, err := impl.ciPipelineMaterialRepository.GetById(ciMaterialId)
	if err != nil {
		return nil, err
	}
	ciPipeline := ciMaterial.CiPipeline
	return ciPipeline, nil
}

func (impl *CiHandlerImpl) buildAutomaticTriggerCommitHashes(ciMaterials []*pipelineConfig.CiPipelineMaterial, request bean.GitCiTriggerRequest) (map[int]bean.GitCommit, error) {
	commitHashes := map[int]bean.GitCommit{}
	for _, ciMaterial := range ciMaterials {
		if ciMaterial.Id == request.CiPipelineMaterial.Id || len(ciMaterials) == 1 {
			request.CiPipelineMaterial.GitCommit = SetGitCommitValuesForBuildingCommitHash(ciMaterial, request.CiPipelineMaterial.GitCommit)
			commitHashes[ciMaterial.Id] = request.CiPipelineMaterial.GitCommit
		} else {
			// this is possible in case of non Webhook, as there would be only one pipeline material per git material in case of PR
			lastCommit, err := impl.getLastSeenCommit(ciMaterial.Id)
			if err != nil {
				return map[int]bean.GitCommit{}, err
			}
			lastCommit = SetGitCommitValuesForBuildingCommitHash(ciMaterial, lastCommit)
			commitHashes[ciMaterial.Id] = lastCommit
		}
	}
	return commitHashes, nil
}

func SetGitCommitValuesForBuildingCommitHash(ciMaterial *pipelineConfig.CiPipelineMaterial, oldGitCommit bean.GitCommit) bean.GitCommit {
	newGitCommit := oldGitCommit
	newGitCommit.CiConfigureSourceType = ciMaterial.Type
	newGitCommit.CiConfigureSourceValue = ciMaterial.Value
	newGitCommit.GitRepoUrl = ciMaterial.GitMaterial.Url
	newGitCommit.GitRepoName = ciMaterial.GitMaterial.Name[strings.Index(ciMaterial.GitMaterial.Name, "-")+1:]
	return newGitCommit
}

func (impl *CiHandlerImpl) buildManualTriggerCommitHashes(ciTriggerRequest bean.CiTriggerRequest) (map[int]bean.GitCommit, map[string]string, error) {
	commitHashes := map[int]bean.GitCommit{}
	extraEnvironmentVariables := make(map[string]string)
	for _, ciPipelineMaterial := range ciTriggerRequest.CiPipelineMaterial {

		pipeLineMaterialFromDb, err := impl.ciPipelineMaterialRepository.GetById(ciPipelineMaterial.Id)
		if err != nil {
			impl.Logger.Errorw("err in fetching pipeline material by id", "err", err)
			return map[int]bean.GitCommit{}, nil, err
		}

		pipelineType := pipeLineMaterialFromDb.Type
		if pipelineType == pipelineConfig.SOURCE_TYPE_BRANCH_FIXED {
			gitCommit, err := impl.BuildManualTriggerCommitHashesForSourceTypeBranchFix(ciPipelineMaterial, pipeLineMaterialFromDb)
			if err != nil {
				impl.Logger.Errorw("err", "err", err)
				return map[int]bean.GitCommit{}, nil, err
			}
			commitHashes[ciPipelineMaterial.Id] = gitCommit

		} else if pipelineType == pipelineConfig.SOURCE_TYPE_WEBHOOK {
			gitCommit, extraEnvVariables, err := impl.BuildManualTriggerCommitHashesForSourceTypeWebhook(ciPipelineMaterial, pipeLineMaterialFromDb)
			if err != nil {
				impl.Logger.Errorw("err", "err", err)
				return map[int]bean.GitCommit{}, nil, err
			}
			commitHashes[ciPipelineMaterial.Id] = gitCommit
			extraEnvironmentVariables = extraEnvVariables
		}

	}
	return commitHashes, extraEnvironmentVariables, nil
}

func (impl *CiHandlerImpl) BuildManualTriggerCommitHashesForSourceTypeBranchFix(ciPipelineMaterial bean.CiPipelineMaterial, pipeLineMaterialFromDb *pipelineConfig.CiPipelineMaterial) (bean.GitCommit, error) {
	commitMetadataRequest := &gitSensor.CommitMetadataRequest{
		PipelineMaterialId: ciPipelineMaterial.Id,
		GitHash:            ciPipelineMaterial.GitCommit.Commit,
		GitTag:             ciPipelineMaterial.GitTag,
	}
	gitCommitResponse, err := impl.gitSensorClient.GetCommitMetadataForPipelineMaterial(context.Background(), commitMetadataRequest)
	if err != nil {
		impl.Logger.Errorw("err in fetching commit metadata", "commitMetadataRequest", commitMetadataRequest, "err", err)
		return bean.GitCommit{}, err
	}
	if gitCommitResponse == nil {
		return bean.GitCommit{}, errors.New("commit not found")
	}

	gitCommit := bean.GitCommit{
		Commit:                 gitCommitResponse.Commit,
		Author:                 gitCommitResponse.Author,
		Date:                   gitCommitResponse.Date,
		Message:                gitCommitResponse.Message,
		Changes:                gitCommitResponse.Changes,
		GitRepoName:            pipeLineMaterialFromDb.GitMaterial.Name[strings.Index(pipeLineMaterialFromDb.GitMaterial.Name, "-")+1:],
		GitRepoUrl:             pipeLineMaterialFromDb.GitMaterial.Url,
		CiConfigureSourceValue: pipeLineMaterialFromDb.Value,
		CiConfigureSourceType:  pipeLineMaterialFromDb.Type,
	}

	return gitCommit, nil
}

func (impl *CiHandlerImpl) BuildManualTriggerCommitHashesForSourceTypeWebhook(ciPipelineMaterial bean.CiPipelineMaterial, pipeLineMaterialFromDb *pipelineConfig.CiPipelineMaterial) (bean.GitCommit, map[string]string, error) {
	webhookDataInput := ciPipelineMaterial.GitCommit.WebhookData

	// fetch webhook data on the basis of Id
	webhookDataRequest := &gitSensor.WebhookDataRequest{
		Id:                   webhookDataInput.Id,
		CiPipelineMaterialId: ciPipelineMaterial.Id,
	}

	webhookAndCiData, err := impl.gitSensorClient.GetWebhookData(context.Background(), webhookDataRequest)
	if err != nil {
		impl.Logger.Errorw("err", "err", err)
		return bean.GitCommit{}, nil, err
	}
	webhookData := webhookAndCiData.WebhookData

	// if webhook event is of merged type, then fetch latest commit for target branch
	if webhookData.EventActionType == bean.WEBHOOK_EVENT_MERGED_ACTION_TYPE {

		// get target branch name from webhook
		targetBranchName := webhookData.Data[bean.WEBHOOK_SELECTOR_TARGET_BRANCH_NAME_NAME]
		if targetBranchName == "" {
			impl.Logger.Error("target branch not found from webhook data")
			return bean.GitCommit{}, nil, err
		}

		// get latest commit hash for target branch
		latestCommitMetadataRequest := &gitSensor.CommitMetadataRequest{
			PipelineMaterialId: ciPipelineMaterial.Id,
			BranchName:         targetBranchName,
		}

		latestCommit, err := impl.gitSensorClient.GetCommitMetadata(context.Background(), latestCommitMetadataRequest)

		if err != nil {
			impl.Logger.Errorw("err", "err", err)
			return bean.GitCommit{}, nil, err
		}

		// update webhookData (local) with target latest hash
		webhookData.Data[bean.WEBHOOK_SELECTOR_TARGET_CHECKOUT_NAME] = latestCommit.Commit

	}

	// build git commit
	gitCommit := bean.GitCommit{
		GitRepoName:            pipeLineMaterialFromDb.GitMaterial.Name[strings.Index(pipeLineMaterialFromDb.GitMaterial.Name, "-")+1:],
		GitRepoUrl:             pipeLineMaterialFromDb.GitMaterial.Url,
		CiConfigureSourceValue: pipeLineMaterialFromDb.Value,
		CiConfigureSourceType:  pipeLineMaterialFromDb.Type,
		WebhookData: &bean.WebhookData{
			Id:              int(webhookData.Id),
			EventActionType: webhookData.EventActionType,
			Data:            webhookData.Data,
		},
	}

	return gitCommit, webhookAndCiData.ExtraEnvironmentVariables, nil
}

func (impl *CiHandlerImpl) getLastSeenCommit(ciMaterialId int) (bean.GitCommit, error) {
	var materialIds []int
	materialIds = append(materialIds, ciMaterialId)
	headReq := &gitSensor.HeadRequest{
		MaterialIds: materialIds,
	}
	res, err := impl.gitSensorClient.GetHeadForPipelineMaterials(context.Background(), headReq)
	if err != nil {
		return bean.GitCommit{}, err
	}
	if len(res) == 0 {
		return bean.GitCommit{}, errors.New("received empty response")
	}
	gitCommit := bean.GitCommit{
		Commit:  res[0].GitCommit.Commit,
		Author:  res[0].GitCommit.Author,
		Date:    res[0].GitCommit.Date,
		Message: res[0].GitCommit.Message,
		Changes: res[0].GitCommit.Changes,
	}
	return gitCommit, nil
}

func (impl *CiHandlerImpl) FetchCiStatusForTriggerViewV1(appId int) ([]*pipelineConfig.CiWorkflowStatus, error) {
	ciWorkflowStatuses, err := impl.ciWorkflowRepository.FIndCiWorkflowStatusesByAppId(appId)
	if err != nil && !util.IsErrNoRows(err) {
		impl.Logger.Errorw("err in fetching ciWorkflowStatuses from ciWorkflowRepository", "appId", appId, "err", err)
		return ciWorkflowStatuses, err
	}

	return ciWorkflowStatuses, err
}

func (impl *CiHandlerImpl) FetchCiStatusForTriggerView(appId int) ([]*pipelineConfig.CiWorkflowStatus, error) {
	var ciWorkflowStatuses []*pipelineConfig.CiWorkflowStatus

	pipelines, err := impl.ciPipelineRepository.FindByAppId(appId)
	if err != nil && err != pg.ErrNoRows {
		impl.Logger.Errorw("error in fetching ci pipeline", "appId", appId, "err", err)
		return ciWorkflowStatuses, err
	}
	for _, pipeline := range pipelines {
		pipelineId := 0
		if pipeline.ParentCiPipeline == 0 {
			pipelineId = pipeline.Id
		} else {
			pipelineId = pipeline.ParentCiPipeline
		}
		workflow, err := impl.ciWorkflowRepository.FindLastTriggeredWorkflow(pipelineId)
		if err != nil && !util.IsErrNoRows(err) {
			impl.Logger.Errorw("err", "pipelineId", pipelineId, "err", err)
			return ciWorkflowStatuses, err
		}
		ciWorkflowStatus := &pipelineConfig.CiWorkflowStatus{}
		ciWorkflowStatus.CiPipelineId = pipeline.Id
		if workflow.Id > 0 {
			ciWorkflowStatus.CiPipelineName = workflow.CiPipeline.Name
			ciWorkflowStatus.CiStatus = workflow.Status
		} else {
			ciWorkflowStatus.CiStatus = "Not Triggered"
		}
		ciWorkflowStatuses = append(ciWorkflowStatuses, ciWorkflowStatus)
	}
	return ciWorkflowStatuses, nil
}

func (impl *CiHandlerImpl) FetchMaterialInfoByArtifactId(ciArtifactId int, envId int) (*GitTriggerInfoResponse, error) {

	ciArtifact, err := impl.ciArtifactRepository.Get(ciArtifactId)
	if err != nil {
		impl.Logger.Errorw("err", "ciArtifactId", ciArtifactId, "err", err)
		return &GitTriggerInfoResponse{}, err
	}

	ciPipeline, err := impl.ciPipelineRepository.FindById(ciArtifact.PipelineId)
	if err != nil {
		impl.Logger.Errorw("err", "ciArtifactId", ciArtifactId, "err", err)
		return &GitTriggerInfoResponse{}, err
	}

	ciMaterials, err := impl.ciPipelineMaterialRepository.GetByPipelineId(ciPipeline.Id)
	if err != nil {
		impl.Logger.Errorw("err", "err", err)
		return &GitTriggerInfoResponse{}, err
	}

	deployDetail, err := impl.appListingRepository.DeploymentDetailByArtifactId(ciArtifactId, envId)
	if err != nil {
		impl.Logger.Errorw("err", "err", err)
		return &GitTriggerInfoResponse{}, err
	}

	ciMaterialsArr := make([]CiPipelineMaterialResponse, 0)
	triggeredByUser := &bean2.UserInfo{}
	//check workflow data only for non external builds
	if !ciPipeline.IsExternal {
		var workflow *pipelineConfig.CiWorkflow
		if ciArtifact.ParentCiArtifact > 0 {
			workflow, err = impl.ciWorkflowRepository.FindLastTriggeredWorkflowByArtifactId(ciArtifact.ParentCiArtifact)
			if err != nil {
				impl.Logger.Errorw("err", "ciArtifactId", ciArtifact.ParentCiArtifact, "err", err)
				return &GitTriggerInfoResponse{}, err
			}
		} else {
			workflow, err = impl.ciWorkflowRepository.FindLastTriggeredWorkflowByArtifactId(ciArtifactId)
			if err != nil {
				impl.Logger.Errorw("err", "ciArtifactId", ciArtifactId, "err", err)
				return &GitTriggerInfoResponse{}, err
			}
		}

		triggeredByUser, err = impl.userService.GetById(workflow.TriggeredBy)
		if err != nil && !util.IsErrNoRows(err) {
			impl.Logger.Errorw("err", "err", err)
			return &GitTriggerInfoResponse{}, err
		}

		for _, m := range ciMaterials {
			var history []*gitSensor.GitCommit
			_gitTrigger := workflow.GitTriggers[m.Id]

			// ignore git trigger which have commit and webhook both data nil
			if len(_gitTrigger.Commit) == 0 && _gitTrigger.WebhookData.Id == 0 {
				continue
			}

			_gitCommit := &gitSensor.GitCommit{
				Message: _gitTrigger.Message,
				Author:  _gitTrigger.Author,
				Date:    _gitTrigger.Date,
				Changes: _gitTrigger.Changes,
				Commit:  _gitTrigger.Commit,
			}

			// set webhook data
			_webhookData := _gitTrigger.WebhookData
			if _webhookData.Id > 0 {
				_gitCommit.WebhookData = &gitSensor.WebhookData{
					Id:              _webhookData.Id,
					EventActionType: _webhookData.EventActionType,
					Data:            _webhookData.Data,
				}
			}

			history = append(history, _gitCommit)

			res := CiPipelineMaterialResponse{
				Id:              m.Id,
				GitMaterialId:   m.GitMaterialId,
				GitMaterialName: m.GitMaterial.Name[strings.Index(m.GitMaterial.Name, "-")+1:],
				Type:            string(m.Type),
				Value:           m.Value,
				Active:          m.Active,
				Url:             m.GitMaterial.Url,
				History:         history,
			}
			ciMaterialsArr = append(ciMaterialsArr, res)
		}
	}
	gitTriggerInfoResponse := &GitTriggerInfoResponse{
		//GitTriggers:      workflow.GitTriggers,
		CiMaterials:      ciMaterialsArr,
		TriggeredByEmail: triggeredByUser.EmailId,
		AppId:            ciPipeline.AppId,
		AppName:          deployDetail.AppName,
		EnvironmentId:    deployDetail.EnvironmentId,
		EnvironmentName:  deployDetail.EnvironmentName,
		LastDeployedTime: deployDetail.LastDeployedTime,
		Default:          deployDetail.Default,
	}
	return gitTriggerInfoResponse, nil
}

func (impl *CiHandlerImpl) WriteToCreateTestSuites(pipelineId int, buildId int, triggeredBy int) {
	testReportFile, err := impl.DownloadCiWorkflowArtifacts(pipelineId, buildId)
	if err != nil {
		impl.Logger.Errorw("WriteTestSuite, error in fetching report file from s3", "err", err, "pipelineId", pipelineId, "buildId", buildId)
		return
	}
	if testReportFile == nil {
		return
	}
	read, err := zip.OpenReader(testReportFile.Name())
	if err != nil {
		impl.Logger.Errorw("WriteTestSuite, error while open reader", "name", testReportFile.Name())
		return
	}
	defer read.Close()
	const CreatedBy = "created_by"
	const TriggerId = "trigger_id"
	const CiPipelineId = "ci_pipeline_id"
	const XML = "xml"
	payload := make(map[string]interface{})
	var reports []string
	payload[CreatedBy] = triggeredBy
	payload[TriggerId] = buildId
	payload[CiPipelineId] = pipelineId
	payload[XML] = reports
	for _, file := range read.File {
		if payload, err = impl.listFiles(file, payload); err != nil {
			impl.Logger.Errorw("WriteTestSuite, failed to read from zip", "file", file.Name, "error", err)
			return
		}
	}
	b, err := json.Marshal(payload)
	if err != nil {
		impl.Logger.Errorw("WriteTestSuite, payload marshal error", "error", err)
		return
	}
	impl.Logger.Debugw("WriteTestSuite, sending to create", "TriggerId", buildId)
	_, err = impl.eventClient.SendTestSuite(b)
	if err != nil {
		impl.Logger.Errorw("WriteTestSuite, error while making test suit post request", "err", err)
		return
	}
}

func (impl *CiHandlerImpl) listFiles(file *zip.File, payload map[string]interface{}) (map[string]interface{}, error) {
	fileRead, err := file.Open()
	if err != nil {
		return payload, err
	}
	defer fileRead.Close()

	if strings.Contains(file.Name, ".xml") {
		content, err := ioutil.ReadAll(fileRead)
		if err != nil {
			impl.Logger.Errorw("panic error", "err", err)
			return payload, err
		}
		var reports []string
		if _, ok := payload["xml"]; !ok {
			reports = append(reports, string([]byte(content)))
			payload["xml"] = reports
		} else {
			reports = payload["xml"].([]string)
			reports = append(reports, string([]byte(content)))
			payload["xml"] = reports
		}
	}
	return payload, nil
}

func (impl *CiHandlerImpl) UpdateCiWorkflowStatusFailure(timeoutForFailureCiBuild int) error {
	ciWorkflows, err := impl.ciWorkflowRepository.FindByStatusesIn([]string{Starting, Running})
	if err != nil {
		impl.Logger.Errorw("error on fetching ci workflows", "err", err)
		return err
	}
	client, err := impl.K8sUtil.GetClientForInCluster()
	if err != nil {
		impl.Logger.Errorw("error while fetching k8s client", "error", err)
		return err
	}
	for _, ciWorkflow := range ciWorkflows {
		isEligibleToMarkFailed := false
		if time.Since(ciWorkflow.StartedOn) > (time.Minute * time.Duration(timeoutForFailureCiBuild)) {
			//check weather pod is exists or not, if exits check its status
			_, err := impl.workflowService.GetWorkflow(ciWorkflow.Name, DefaultCiWorkflowNamespace)
			if err != nil {
				impl.Logger.Warnw("unable to fetch ci workflow", "err", err)
				statusError, ok := err.(*errors2.StatusError)
				if ok && statusError.Status().Code == http.StatusNotFound {
					impl.Logger.Warnw("ci workflow not found", "err", err)
					isEligibleToMarkFailed = true
				} else {
					continue
					// skip this and process for next ci workflow
				}
			}

			//if ci workflow is exists, check its pod
			if !isEligibleToMarkFailed {
				_, err = impl.K8sUtil.GetPodByName(DefaultCiWorkflowNamespace, ciWorkflow.PodName, client)
				if err != nil {
					impl.Logger.Warnw("unable to fetch ci workflow - pod", "err", err)
					statusError, ok := err.(*errors2.StatusError)
					if ok && statusError.Status().Code == http.StatusNotFound {
						impl.Logger.Warnw("pod not found", "err", err)
						isEligibleToMarkFailed = true
					} else {
						continue
						// skip this and process for next ci workflow
					}
				}
			}
		}
		if isEligibleToMarkFailed {
			ciWorkflow.Status = "Failed"
			ciWorkflow.PodStatus = "Failed"
			ciWorkflow.Message = "marked failed by job"
			err := impl.ciWorkflowRepository.UpdateWorkFlow(ciWorkflow)
			if err != nil {
				impl.Logger.Errorw("unable to update ci workflow, its eligible to mark failed", "err", err)
				continue
				// skip this and process for next ci workflow
			}
		}
	}
	return nil
}

func (impl *CiHandlerImpl) FetchCiStatusForTriggerViewForEnvironment(request appGroup2.AppGroupingRequest) ([]*pipelineConfig.CiWorkflowStatus, error) {
	ciWorkflowStatuses := make([]*pipelineConfig.CiWorkflowStatus, 0)
	var cdPipelines []*pipelineConfig.Pipeline
	var err error
	if request.AppGroupId > 0 {
		appIds, err := impl.appGroupService.GetAppIdsByAppGroupId(request.AppGroupId)
		if err != nil {
			return nil, err
		}
		//override appIds if already provided app group id in request.
		request.AppIds = appIds
	}
	if len(request.AppIds) > 0 {
		cdPipelines, err = impl.cdPipelineRepository.FindActiveByInFilter(request.EnvId, request.AppIds)
	} else {
		cdPipelines, err = impl.cdPipelineRepository.FindActiveByEnvId(request.EnvId)
	}
	if err != nil {
		impl.Logger.Errorw("error in fetching pipelines", "request", request, "err", err)
		return nil, err
	}

	var appIds []int
	for _, pipeline := range cdPipelines {
		appIds = append(appIds, pipeline.AppId)
	}
	if len(appIds) == 0 {
		impl.Logger.Warnw("there is no app id found for fetching ci pipelines", "request", request)
		return ciWorkflowStatuses, nil
	}
	ciPipelines, err := impl.ciPipelineRepository.FindByAppIds(appIds)
	if err != nil && err != pg.ErrNoRows {
		impl.Logger.Errorw("error in fetching ci pipeline", "err", err)
		return ciWorkflowStatuses, err
	}
	ciPipelineIds := make([]int, 0)
	for _, ciPipeline := range ciPipelines {
		ciPipelineIds = append(ciPipelineIds, ciPipeline.Id)
	}
	if len(ciPipelineIds) == 0 {
		return ciWorkflowStatuses, nil
	}
	//authorization block starts here
	var appObjectArr []string
	objects := impl.enforcerUtil.GetAppObjectByCiPipelineIds(ciPipelineIds)
	ciPipelineIds = []int{}
	for _, object := range objects {
		appObjectArr = append(appObjectArr, object)
	}
	appResults, _ := request.CheckAuthBatch(request.EmailId, appObjectArr, []string{})
	for _, ciPipeline := range ciPipelines {
		appObject := objects[ciPipeline.Id] //here only app permission have to check
		if !appResults[appObject] {
			//if user unauthorized, skip items
			continue
		}
		ciPipelineId := 0
		if ciPipeline.ParentCiPipeline == 0 {
			ciPipelineId = ciPipeline.Id
		} else {
			ciPipelineId = ciPipeline.ParentCiPipeline
		}
		ciPipelineIds = append(ciPipelineIds, ciPipelineId)
	}
	if len(ciPipelineIds) == 0 {
		return ciWorkflowStatuses, nil
	}
	ciWorkflows, err := impl.ciWorkflowRepository.FindLastTriggeredWorkflowByCiIds(ciPipelineIds)
	if err != nil && !util.IsErrNoRows(err) {
		impl.Logger.Errorw("err", "ciPipelineIds", ciPipelineIds, "err", err)
		return ciWorkflowStatuses, err
	}

	notTriggeredWorkflows := make(map[int]bool)
	latestCiWorkflows := make(map[int]*pipelineConfig.CiWorkflow)
	for _, ciWorkflow := range ciWorkflows {
		//adding only latest status in the list
		if _, ok := latestCiWorkflows[ciWorkflow.CiPipelineId]; !ok {
			latestCiWorkflows[ciWorkflow.CiPipelineId] = ciWorkflow
		}
	}
	for _, ciWorkflow := range latestCiWorkflows {
		ciWorkflowStatus := &pipelineConfig.CiWorkflowStatus{}
		ciWorkflowStatus.CiPipelineId = ciWorkflow.CiPipelineId
		ciWorkflowStatus.CiPipelineName = ciWorkflow.CiPipeline.Name
		ciWorkflowStatus.CiStatus = ciWorkflow.Status
		ciWorkflowStatus.StorageConfigured = ciWorkflow.BlobStorageEnabled
		ciWorkflowStatuses = append(ciWorkflowStatuses, ciWorkflowStatus)
		notTriggeredWorkflows[ciWorkflowStatus.CiPipelineId] = true
	}

	for _, ciPipelineId := range ciPipelineIds {
		if _, ok := notTriggeredWorkflows[ciPipelineId]; !ok {
			ciWorkflowStatus := &pipelineConfig.CiWorkflowStatus{}
			ciWorkflowStatus.CiPipelineId = ciPipelineId
			ciWorkflowStatus.CiStatus = "Not Triggered"
			ciWorkflowStatuses = append(ciWorkflowStatuses, ciWorkflowStatus)
		}
	}
	return ciWorkflowStatuses, nil
}<|MERGE_RESOLUTION|>--- conflicted
+++ resolved
@@ -167,10 +167,7 @@
 	ArtifactId           int                                  `json:"artifactId"`
 	IsArtifactUploaded   bool                                 `json:"isArtifactUploaded"`
 	UserApprovalMetadata *pipelineConfig.UserApprovalMetadata `json:"userApprovalMetadata"`
-<<<<<<< HEAD
 	IsVirtualEnvironment bool
-=======
->>>>>>> 9c471145
 }
 
 type GitTriggerInfoResponse struct {
