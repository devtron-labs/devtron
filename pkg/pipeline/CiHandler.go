/*
 * Copyright (c) 2020-2024. Devtron Inc.
 *
 * Licensed under the Apache License, Version 2.0 (the "License");
 * you may not use this file except in compliance with the License.
 * You may obtain a copy of the License at
 *
 *     http://www.apache.org/licenses/LICENSE-2.0
 *
 * Unless required by applicable law or agreed to in writing, software
 * distributed under the License is distributed on an "AS IS" BASIS,
 * WITHOUT WARRANTIES OR CONDITIONS OF ANY KIND, either express or implied.
 * See the License for the specific language governing permissions and
 * limitations under the License.
 */

package pipeline

import (
	"bufio"
	"context"
	"errors"
	"fmt"
	"github.com/devtron-labs/common-lib/utils/workFlow"
	"github.com/devtron-labs/devtron/internal/sql/constants"
	"github.com/devtron-labs/devtron/internal/sql/repository/pipelineConfig/bean/workflow/cdWorkflow"
<<<<<<< HEAD
	"github.com/devtron-labs/devtron/pkg/cluster/adapter"
	bean4 "github.com/devtron-labs/devtron/pkg/cluster/bean"
	"github.com/devtron-labs/devtron/pkg/environment"
	repository3 "github.com/devtron-labs/devtron/pkg/environment/repository"
=======
	"github.com/devtron-labs/devtron/pkg/build/artifacts/imageTagging"
	bean4 "github.com/devtron-labs/devtron/pkg/build/pipeline/bean"
>>>>>>> 1a119046
	util3 "github.com/devtron-labs/devtron/pkg/pipeline/util"
	"io/ioutil"
	"net/http"
	"os"
	"path/filepath"
	"regexp"
	"strconv"
	"strings"
	"time"

	blob_storage "github.com/devtron-labs/common-lib/blob-storage"
	"github.com/devtron-labs/common-lib/utils/k8s"
	bean2 "github.com/devtron-labs/devtron/api/bean"
	"github.com/devtron-labs/devtron/client/gitSensor"
	"github.com/devtron-labs/devtron/internal/sql/repository/appWorkflow"
	"github.com/devtron-labs/devtron/pkg/auth/user"
	"github.com/devtron-labs/devtron/pkg/cluster"
	k8s2 "github.com/devtron-labs/devtron/pkg/k8s"
	bean3 "github.com/devtron-labs/devtron/pkg/pipeline/bean"
	"github.com/devtron-labs/devtron/pkg/pipeline/executors"
	"github.com/devtron-labs/devtron/pkg/pipeline/types"
	resourceGroup "github.com/devtron-labs/devtron/pkg/resourceGroup"
	"github.com/devtron-labs/devtron/util/rbac"
	errors2 "k8s.io/apimachinery/pkg/api/errors"
	"k8s.io/client-go/rest"

	"github.com/argoproj/argo-workflows/v3/pkg/apis/workflow/v1alpha1"
	client "github.com/devtron-labs/devtron/client/events"
	"github.com/devtron-labs/devtron/internal/sql/repository"
	"github.com/devtron-labs/devtron/internal/sql/repository/pipelineConfig"
	"github.com/devtron-labs/devtron/internal/util"
	"github.com/devtron-labs/devtron/pkg/bean"
	util2 "github.com/devtron-labs/devtron/util/event"
	"github.com/go-pg/pg"
	"go.uber.org/zap"
)

type CiHandler interface {
	HandleCIWebhook(gitCiTriggerRequest bean.GitCiTriggerRequest) (int, error)
	HandleCIManual(ciTriggerRequest bean.CiTriggerRequest) (int, error)
	CheckAndReTriggerCI(workflowStatus v1alpha1.WorkflowStatus) error
	FetchMaterialsByPipelineId(pipelineId int, showAll bool) ([]pipelineConfig.CiPipelineMaterialResponse, error)
	FetchMaterialsByPipelineIdAndGitMaterialId(pipelineId int, gitMaterialId int, showAll bool) ([]pipelineConfig.CiPipelineMaterialResponse, error)
	FetchWorkflowDetails(appId int, pipelineId int, buildId int) (types.WorkflowResponse, error)
	FetchArtifactsForCiJob(buildId int) (*types.ArtifactsForCiJob, error)
	//FetchBuildById(appId int, pipelineId int) (WorkflowResponse, error)
	CancelBuild(workflowId int, forceAbort bool) (int, error)

	GetRunningWorkflowLogs(workflowId int) (*bufio.Reader, func() error, error)
	GetHistoricBuildLogs(workflowId int, ciWorkflow *pipelineConfig.CiWorkflow) (map[string]string, error)
	//SyncWorkflows() error

	GetBuildHistory(pipelineId int, appId int, offset int, size int) ([]types.WorkflowResponse, error)
	DownloadCiWorkflowArtifacts(pipelineId int, buildId int) (*os.File, error)
	UpdateWorkflow(workflowStatus v1alpha1.WorkflowStatus) (int, error)

	FetchCiStatusForTriggerView(appId int) ([]*pipelineConfig.CiWorkflowStatus, error)
	FetchCiStatusForTriggerViewV1(appId int) ([]*pipelineConfig.CiWorkflowStatus, error)
	RefreshMaterialByCiPipelineMaterialId(gitMaterialId int) (refreshRes *gitSensor.RefreshGitMaterialResponse, err error)
	FetchMaterialInfoByArtifactId(ciArtifactId int, envId int) (*types.GitTriggerInfoResponse, error)
	UpdateCiWorkflowStatusFailure(timeoutForFailureCiBuild int) error
	FetchCiStatusForTriggerViewForEnvironment(request resourceGroup.ResourceGroupingRequest, token string) ([]*pipelineConfig.CiWorkflowStatus, error)
}

type CiHandlerImpl struct {
	Logger                       *zap.SugaredLogger
	ciPipelineMaterialRepository pipelineConfig.CiPipelineMaterialRepository
	ciService                    CiService
	gitSensorClient              gitSensor.Client
	ciWorkflowRepository         pipelineConfig.CiWorkflowRepository
	workflowService              WorkflowService
	ciLogService                 CiLogService
	ciArtifactRepository         repository.CiArtifactRepository
	userService                  user.UserService
	eventClient                  client.EventClient
	eventFactory                 client.EventFactory
	ciPipelineRepository         pipelineConfig.CiPipelineRepository
	appListingRepository         repository.AppListingRepository
	K8sUtil                      *k8s.K8sServiceImpl
	cdPipelineRepository         pipelineConfig.PipelineRepository
	enforcerUtil                 rbac.EnforcerUtil
	resourceGroupService         resourceGroup.ResourceGroupService
	envRepository                repository3.EnvironmentRepository
	imageTaggingService          imageTagging.ImageTaggingService
	customTagService             CustomTagService
	appWorkflowRepository        appWorkflow.AppWorkflowRepository
	config                       *types.CiConfig
	k8sCommonService             k8s2.K8sCommonService
	clusterService               cluster.ClusterService
	blobConfigStorageService     BlobStorageConfigService
	envService                   environment.EnvironmentService
}

func NewCiHandlerImpl(Logger *zap.SugaredLogger, ciService CiService, ciPipelineMaterialRepository pipelineConfig.CiPipelineMaterialRepository, gitSensorClient gitSensor.Client, ciWorkflowRepository pipelineConfig.CiWorkflowRepository, workflowService WorkflowService,
	ciLogService CiLogService, ciArtifactRepository repository.CiArtifactRepository, userService user.UserService, eventClient client.EventClient, eventFactory client.EventFactory, ciPipelineRepository pipelineConfig.CiPipelineRepository,
	appListingRepository repository.AppListingRepository, K8sUtil *k8s.K8sServiceImpl, cdPipelineRepository pipelineConfig.PipelineRepository, enforcerUtil rbac.EnforcerUtil, resourceGroupService resourceGroup.ResourceGroupService, envRepository repository3.EnvironmentRepository,
<<<<<<< HEAD
	imageTaggingService ImageTaggingService, k8sCommonService k8s2.K8sCommonService, clusterService cluster.ClusterService, blobConfigStorageService BlobStorageConfigService, appWorkflowRepository appWorkflow.AppWorkflowRepository, customTagService CustomTagService,
	envService environment.EnvironmentService) *CiHandlerImpl {
=======
	imageTaggingService imageTagging.ImageTaggingService, k8sCommonService k8s2.K8sCommonService, clusterService cluster.ClusterService, blobConfigStorageService BlobStorageConfigService, appWorkflowRepository appWorkflow.AppWorkflowRepository, customTagService CustomTagService,
	envService cluster.EnvironmentService) *CiHandlerImpl {
>>>>>>> 1a119046
	cih := &CiHandlerImpl{
		Logger:                       Logger,
		ciService:                    ciService,
		ciPipelineMaterialRepository: ciPipelineMaterialRepository,
		gitSensorClient:              gitSensorClient,
		ciWorkflowRepository:         ciWorkflowRepository,
		workflowService:              workflowService,
		ciLogService:                 ciLogService,
		ciArtifactRepository:         ciArtifactRepository,
		userService:                  userService,
		eventClient:                  eventClient,
		eventFactory:                 eventFactory,
		ciPipelineRepository:         ciPipelineRepository,
		appListingRepository:         appListingRepository,
		K8sUtil:                      K8sUtil,
		cdPipelineRepository:         cdPipelineRepository,
		enforcerUtil:                 enforcerUtil,
		resourceGroupService:         resourceGroupService,
		envRepository:                envRepository,
		imageTaggingService:          imageTaggingService,
		customTagService:             customTagService,
		appWorkflowRepository:        appWorkflowRepository,
		k8sCommonService:             k8sCommonService,
		clusterService:               clusterService,
		blobConfigStorageService:     blobConfigStorageService,
		envService:                   envService,
	}
	config, err := types.GetCiConfig()
	if err != nil {
		return nil
	}
	cih.config = config

	return cih
}

const DefaultCiWorkflowNamespace = "devtron-ci"
const Running = "Running"
const Starting = "Starting"
const POD_DELETED_MESSAGE = "pod deleted"
const TERMINATE_MESSAGE = "workflow shutdown with strategy: Terminate"
const FORCE_ABORT_MESSAGE_AFTER_STARTING_STAGE = "workflow shutdown with strategy: Force Abort"

func (impl *CiHandlerImpl) CheckAndReTriggerCI(workflowStatus v1alpha1.WorkflowStatus) error {

	//return if re-trigger feature is disabled
	if !impl.config.WorkflowRetriesEnabled() {
		impl.Logger.Debug("CI re-trigger is disabled")
		return nil
	}

	status, message, ciWorkFlow, err := impl.extractPodStatusAndWorkflow(workflowStatus)
	if err != nil {
		impl.Logger.Errorw("error in extractPodStatusAndWorkflow", "err", err)
		return err
	}

	if !executors.CheckIfReTriggerRequired(status, message, ciWorkFlow.Status) {
		impl.Logger.Debugw("not re-triggering ci", "status", status, "message", message, "ciWorkflowStatus", ciWorkFlow.Status)
		return nil
	}

	retryCount, refCiWorkflow, err := impl.getRefWorkflowAndCiRetryCount(ciWorkFlow)
	if err != nil {
		impl.Logger.Errorw("error while getting retry count value for a ciWorkflow", "ciWorkFlowId", ciWorkFlow.Id)
		return err
	}

	err = impl.reTriggerCi(retryCount, refCiWorkflow)
	if err != nil {
		impl.Logger.Errorw("error in reTriggerCi", "err", err, "status", status, "message", message, "retryCount", retryCount, "ciWorkFlowId", ciWorkFlow.Id)
	}
	return err
}

func (impl *CiHandlerImpl) reTriggerCi(retryCount int, refCiWorkflow *pipelineConfig.CiWorkflow) error {
	if retryCount >= impl.config.MaxCiWorkflowRetries {
		impl.Logger.Infow("maximum retries exhausted for this ciWorkflow", "ciWorkflowId", refCiWorkflow.Id, "retries", retryCount, "configuredRetries", impl.config.MaxCiWorkflowRetries)
		return nil
	}
	impl.Logger.Infow("re-triggering ci for a ci workflow", "ReferenceCiWorkflowId", refCiWorkflow.Id)
	ciPipelineMaterialIds := make([]int, 0, len(refCiWorkflow.GitTriggers))
	for id, _ := range refCiWorkflow.GitTriggers {
		ciPipelineMaterialIds = append(ciPipelineMaterialIds, id)
	}
	ciMaterials, err := impl.ciPipelineMaterialRepository.GetByIdsIncludeDeleted(ciPipelineMaterialIds)
	if err != nil {
		impl.Logger.Errorw("error in getting ci Pipeline Materials using ciPipeline Material Ids", "ciPipelineMaterialIds", ciPipelineMaterialIds, "err", err)
		return err
	}

	trigger := types.Trigger{}
	trigger.BuildTriggerObject(refCiWorkflow, ciMaterials, 1, true, nil, "")
	_, err = impl.ciService.TriggerCiPipeline(trigger)

	if err != nil {
		impl.Logger.Errorw("error occurred in re-triggering ciWorkflow", "triggerDetails", trigger, "err", err)
		return err
	}
	return nil
}

func (impl *CiHandlerImpl) HandleCIManual(ciTriggerRequest bean.CiTriggerRequest) (int, error) {
	impl.Logger.Debugw("HandleCIManual for pipeline ", "PipelineId", ciTriggerRequest.PipelineId)
	commitHashes, extraEnvironmentVariables, err := impl.buildManualTriggerCommitHashes(ciTriggerRequest)
	if err != nil {
		return 0, err
	}

	ciArtifact, err := impl.ciArtifactRepository.GetLatestArtifactTimeByCiPipelineId(ciTriggerRequest.PipelineId)
	if err != nil && err != pg.ErrNoRows {
		impl.Logger.Errorw("Error in GetLatestArtifactTimeByCiPipelineId", "err", err, "pipelineId", ciTriggerRequest.PipelineId)
		return 0, err
	}

	createdOn := time.Time{}
	if err != pg.ErrNoRows {
		createdOn = ciArtifact.CreatedOn
	}

	trigger := types.Trigger{
		PipelineId:                ciTriggerRequest.PipelineId,
		CommitHashes:              commitHashes,
		CiMaterials:               nil,
		TriggeredBy:               ciTriggerRequest.TriggeredBy,
		InvalidateCache:           ciTriggerRequest.InvalidateCache,
		ExtraEnvironmentVariables: extraEnvironmentVariables,
		EnvironmentId:             ciTriggerRequest.EnvironmentId,
		PipelineType:              ciTriggerRequest.PipelineType,
		CiArtifactLastFetch:       createdOn,
	}
	id, err := impl.ciService.TriggerCiPipeline(trigger)

	if err != nil {
		return 0, err
	}
	return id, nil
}

func (impl *CiHandlerImpl) HandleCIWebhook(gitCiTriggerRequest bean.GitCiTriggerRequest) (int, error) {
	impl.Logger.Debugw("HandleCIWebhook for material ", "material", gitCiTriggerRequest.CiPipelineMaterial)
	ciPipeline, err := impl.GetCiPipeline(gitCiTriggerRequest.CiPipelineMaterial.Id)
	if err != nil {
		impl.Logger.Errorw("err in getting ci_pipeline by ciPipelineMaterialId", "ciPipelineMaterialId", gitCiTriggerRequest.CiPipelineMaterial.Id, "err", err)
		return 0, err
	}
	if ciPipeline.IsManual || ciPipeline.PipelineType == bean4.LINKED_CD.ToString() {
		impl.Logger.Debugw("not handling for manual pipeline or in case of linked cd", "pipelineId", ciPipeline.Id)
		return 0, err
	}

	ciMaterials, err := impl.ciPipelineMaterialRepository.GetByPipelineId(ciPipeline.Id)
	if err != nil {
		impl.Logger.Errorw("err", "err", err)
		return 0, err
	}
	isValidBuildSequence, err := impl.validateBuildSequence(gitCiTriggerRequest, ciPipeline.Id)
	if !isValidBuildSequence {
		return 0, errors.New("ignoring older build for ciMaterial " + strconv.Itoa(gitCiTriggerRequest.CiPipelineMaterial.Id) +
			" commit " + gitCiTriggerRequest.CiPipelineMaterial.GitCommit.Commit)
	}

	commitHashes, err := impl.buildAutomaticTriggerCommitHashes(ciMaterials, gitCiTriggerRequest)
	if err != nil {
		return 0, err
	}

	trigger := types.Trigger{
		PipelineId:                ciPipeline.Id,
		CommitHashes:              commitHashes,
		CiMaterials:               ciMaterials,
		TriggeredBy:               gitCiTriggerRequest.TriggeredBy,
		ExtraEnvironmentVariables: gitCiTriggerRequest.ExtraEnvironmentVariables,
	}
	id, err := impl.ciService.TriggerCiPipeline(trigger)
	if err != nil {
		return 0, err
	}
	return id, nil
}

func (impl *CiHandlerImpl) validateBuildSequence(gitCiTriggerRequest bean.GitCiTriggerRequest, pipelineId int) (bool, error) {
	isValid := true
	lastTriggeredBuild, err := impl.ciWorkflowRepository.FindLastTriggeredWorkflow(pipelineId)
	if !(lastTriggeredBuild.Status == string(v1alpha1.NodePending) || lastTriggeredBuild.Status == string(v1alpha1.NodeRunning)) {
		return true, nil
	}
	if err != nil && !util.IsErrNoRows(err) {
		impl.Logger.Errorw("cannot get last build for pipeline", "pipelineId", pipelineId)
		return false, err
	}

	ciPipelineMaterial := gitCiTriggerRequest.CiPipelineMaterial

	if ciPipelineMaterial.Type == string(constants.SOURCE_TYPE_BRANCH_FIXED) {
		if ciPipelineMaterial.GitCommit.Date.Before(lastTriggeredBuild.GitTriggers[ciPipelineMaterial.Id].Date) {
			impl.Logger.Warnw("older commit cannot be built for pipeline", "pipelineId", pipelineId, "ciMaterial", gitCiTriggerRequest.CiPipelineMaterial.Id)
			isValid = false
		}
	}

	return isValid, nil
}

func (impl *CiHandlerImpl) RefreshMaterialByCiPipelineMaterialId(gitMaterialId int) (refreshRes *gitSensor.RefreshGitMaterialResponse, err error) {
	impl.Logger.Debugw("refreshing git material", "id", gitMaterialId)
	refreshRes, err = impl.gitSensorClient.RefreshGitMaterial(context.Background(),
		&gitSensor.RefreshGitMaterialRequest{GitMaterialId: gitMaterialId},
	)
	return refreshRes, err
}

func (impl *CiHandlerImpl) FetchMaterialsByPipelineIdAndGitMaterialId(pipelineId int, gitMaterialId int, showAll bool) ([]pipelineConfig.CiPipelineMaterialResponse, error) {
	ciMaterials, err := impl.ciPipelineMaterialRepository.GetByPipelineIdAndGitMaterialId(pipelineId, gitMaterialId)
	if err != nil {
		impl.Logger.Errorw("ciMaterials fetch failed", "err", err)
	}
	var ciPipelineMaterialResponses []pipelineConfig.CiPipelineMaterialResponse
	var responseMap = make(map[int]bool)

	ciMaterialHistoryMap := make(map[*pipelineConfig.CiPipelineMaterial]*gitSensor.MaterialChangeResp)
	for _, m := range ciMaterials {
		// git material should be active in this case
		if m == nil || m.GitMaterial == nil || !m.GitMaterial.Active {
			continue
		}
		changesRequest := &gitSensor.FetchScmChangesRequest{
			PipelineMaterialId: m.Id,
			ShowAll:            showAll,
		}
		changesResp, apiErr := impl.gitSensorClient.FetchChanges(context.Background(), changesRequest)
		impl.Logger.Debugw("commits for material ", "m", m, "commits: ", changesResp)
		if apiErr != nil {
			impl.Logger.Warnw("git sensor FetchChanges failed for material", "id", m.Id)
			return []pipelineConfig.CiPipelineMaterialResponse{}, apiErr
		}
		ciMaterialHistoryMap[m] = changesResp
	}

	for k, v := range ciMaterialHistoryMap {
		r := pipelineConfig.CiPipelineMaterialResponse{
			Id:              k.Id,
			GitMaterialId:   k.GitMaterialId,
			GitMaterialName: k.GitMaterial.Name[strings.Index(k.GitMaterial.Name, "-")+1:],
			Type:            string(k.Type),
			Value:           k.Value,
			Active:          k.Active,
			GitMaterialUrl:  k.GitMaterial.Url,
			History:         v.Commits,
			LastFetchTime:   v.LastFetchTime,
			IsRepoError:     v.IsRepoError,
			RepoErrorMsg:    v.RepoErrorMsg,
			IsBranchError:   v.IsBranchError,
			BranchErrorMsg:  v.BranchErrorMsg,
			Regex:           k.Regex,
		}
		responseMap[k.GitMaterialId] = true
		ciPipelineMaterialResponses = append(ciPipelineMaterialResponses, r)
	}

	regexMaterials, err := impl.ciPipelineMaterialRepository.GetRegexByPipelineId(pipelineId)
	if err != nil {
		impl.Logger.Errorw("regex ciMaterials fetch failed", "err", err)
		return []pipelineConfig.CiPipelineMaterialResponse{}, err
	}
	for _, k := range regexMaterials {
		r := pipelineConfig.CiPipelineMaterialResponse{
			Id:              k.Id,
			GitMaterialId:   k.GitMaterialId,
			GitMaterialName: k.GitMaterial.Name[strings.Index(k.GitMaterial.Name, "-")+1:],
			Type:            string(k.Type),
			Value:           k.Value,
			Active:          k.Active,
			GitMaterialUrl:  k.GitMaterial.Url,
			History:         nil,
			IsRepoError:     false,
			RepoErrorMsg:    "",
			IsBranchError:   false,
			BranchErrorMsg:  "",
			Regex:           k.Regex,
		}
		_, exists := responseMap[k.GitMaterialId]
		if !exists {
			ciPipelineMaterialResponses = append(ciPipelineMaterialResponses, r)
		}
	}
	return ciPipelineMaterialResponses, nil
}

func (impl *CiHandlerImpl) FetchMaterialsByPipelineId(pipelineId int, showAll bool) ([]pipelineConfig.CiPipelineMaterialResponse, error) {
	ciMaterials, err := impl.ciPipelineMaterialRepository.GetByPipelineId(pipelineId)
	if err != nil {
		impl.Logger.Errorw("ciMaterials fetch failed", "err", err)
	}
	var ciPipelineMaterialResponses []pipelineConfig.CiPipelineMaterialResponse
	var responseMap = make(map[int]bool)

	ciMaterialHistoryMap := make(map[*pipelineConfig.CiPipelineMaterial]*gitSensor.MaterialChangeResp)
	for _, m := range ciMaterials {
		// git material should be active in this case
		if m == nil || m.GitMaterial == nil || !m.GitMaterial.Active {
			continue
		}
		changesRequest := &gitSensor.FetchScmChangesRequest{
			PipelineMaterialId: m.Id,
			ShowAll:            showAll,
		}
		changesResp, apiErr := impl.gitSensorClient.FetchChanges(context.Background(), changesRequest)
		impl.Logger.Debugw("commits for material ", "m", m, "commits: ", changesResp)
		if apiErr != nil {
			impl.Logger.Warnw("git sensor FetchChanges failed for material", "id", m.Id)
			return nil, apiErr
		}
		ciMaterialHistoryMap[m] = changesResp
	}

	for k, v := range ciMaterialHistoryMap {
		r := pipelineConfig.CiPipelineMaterialResponse{
			Id:              k.Id,
			GitMaterialId:   k.GitMaterialId,
			GitMaterialName: k.GitMaterial.Name[strings.Index(k.GitMaterial.Name, "-")+1:],
			Type:            string(k.Type),
			Value:           k.Value,
			Active:          k.Active,
			GitMaterialUrl:  k.GitMaterial.Url,
			History:         v.Commits,
			LastFetchTime:   v.LastFetchTime,
			IsRepoError:     v.IsRepoError,
			RepoErrorMsg:    v.RepoErrorMsg,
			IsBranchError:   v.IsBranchError,
			BranchErrorMsg:  v.BranchErrorMsg,
			Regex:           k.Regex,
		}
		responseMap[k.GitMaterialId] = true
		ciPipelineMaterialResponses = append(ciPipelineMaterialResponses, r)
	}

	regexMaterials, err := impl.ciPipelineMaterialRepository.GetRegexByPipelineId(pipelineId)
	if err != nil {
		impl.Logger.Errorw("regex ciMaterials fetch failed", "err", err)
		return nil, err
	}
	for _, k := range regexMaterials {
		r := pipelineConfig.CiPipelineMaterialResponse{
			Id:              k.Id,
			GitMaterialId:   k.GitMaterialId,
			GitMaterialName: k.GitMaterial.Name[strings.Index(k.GitMaterial.Name, "-")+1:],
			Type:            string(k.Type),
			Value:           k.Value,
			Active:          k.Active,
			GitMaterialUrl:  k.GitMaterial.Url,
			History:         nil,
			IsRepoError:     false,
			RepoErrorMsg:    "",
			IsBranchError:   false,
			BranchErrorMsg:  "",
			Regex:           k.Regex,
		}
		_, exists := responseMap[k.GitMaterialId]
		if !exists {
			ciPipelineMaterialResponses = append(ciPipelineMaterialResponses, r)
		}
	}

	return ciPipelineMaterialResponses, nil
}

func (impl *CiHandlerImpl) GetBuildHistory(pipelineId int, appId int, offset int, size int) ([]types.WorkflowResponse, error) {
	ciMaterials, err := impl.ciPipelineMaterialRepository.GetByPipelineIdForRegexAndFixed(pipelineId)
	if err != nil {
		impl.Logger.Errorw("ciMaterials fetch failed", "err", err)
	}
	var ciPipelineMaterialResponses []pipelineConfig.CiPipelineMaterialResponse
	for _, m := range ciMaterials {
		r := pipelineConfig.CiPipelineMaterialResponse{
			Id:              m.Id,
			GitMaterialId:   m.GitMaterialId,
			Type:            string(m.Type),
			Value:           m.Value,
			Active:          m.Active,
			GitMaterialName: m.GitMaterial.Name[strings.Index(m.GitMaterial.Name, "-")+1:],
			Url:             m.GitMaterial.Url,
		}
		ciPipelineMaterialResponses = append(ciPipelineMaterialResponses, r)
	}
	//this map contains artifactId -> array of tags of that artifact
	imageTagsDataMap, err := impl.imageTaggingService.GetTagsDataMapByAppId(appId)
	if err != nil {
		impl.Logger.Errorw("error in fetching image tags with appId", "err", err, "appId", appId)
		return nil, err
	}
	workFlows, err := impl.ciWorkflowRepository.FindByPipelineId(pipelineId, offset, size)
	if err != nil && !util.IsErrNoRows(err) {
		impl.Logger.Errorw("err", "err", err)
		return nil, err
	}
	var artifactIds []int
	for _, w := range workFlows {
		artifactIds = append(artifactIds, w.CiArtifactId)
	}
	//this map contains artifactId -> imageComment of that artifact
	imageCommetnsDataMap, err := impl.imageTaggingService.GetImageCommentsDataMapByArtifactIds(artifactIds)
	if err != nil {
		impl.Logger.Errorw("error in fetching imageCommetnsDataMap", "err", err, "appId", appId, "artifactIds", artifactIds)
		return nil, err
	}

	var ciWorkLowResponses []types.WorkflowResponse
	for _, w := range workFlows {
		isArtifactUploaded, isMigrationRequired := w.GetIsArtifactUploaded()
		if isMigrationRequired {
			// Migrate isArtifactUploaded. For old records, set isArtifactUploaded -> w.IsArtifactUploaded
			impl.ciWorkflowRepository.MigrateIsArtifactUploaded(w.Id, w.IsArtifactUploaded)
			isArtifactUploaded = w.IsArtifactUploaded
		}
		wfResponse := types.WorkflowResponse{
			Id:                  w.Id,
			Name:                w.Name,
			Status:              w.Status,
			PodStatus:           w.PodStatus,
			Message:             w.Message,
			StartedOn:           w.StartedOn,
			FinishedOn:          w.FinishedOn,
			CiPipelineId:        w.CiPipelineId,
			Namespace:           w.Namespace,
			LogLocation:         w.LogFilePath,
			GitTriggers:         w.GitTriggers,
			CiMaterials:         ciPipelineMaterialResponses,
			Artifact:            w.Image,
			TriggeredBy:         w.TriggeredBy,
			TriggeredByEmail:    w.EmailId,
			ArtifactId:          w.CiArtifactId,
			BlobStorageEnabled:  w.BlobStorageEnabled,
			IsArtifactUploaded:  isArtifactUploaded,
			EnvironmentId:       w.EnvironmentId,
			EnvironmentName:     w.EnvironmentName,
			ReferenceWorkflowId: w.RefCiWorkflowId,
			PodName:             w.PodName,
		}

		if w.Message == bean3.ImageTagUnavailableMessage {
			customTag, err := impl.customTagService.GetCustomTagByEntityKeyAndValue(bean3.EntityTypeCiPipelineId, strconv.Itoa(w.CiPipelineId))
			if err != nil && err != pg.ErrNoRows {
				//err == pg.ErrNoRows should never happen
				return nil, err
			}
			appWorkflows, err := impl.appWorkflowRepository.FindWFCIMappingByCIPipelineId(w.CiPipelineId)
			if err != nil && err != pg.ErrNoRows {
				return nil, err
			}
			wfResponse.AppWorkflowId = appWorkflows[0].AppWorkflowId //it is guaranteed there will always be 1 entry (in case of ci_pipeline_id)
			wfResponse.CustomTag = &bean2.CustomTagErrorResponse{
				TagPattern:           customTag.TagPattern,
				AutoIncreasingNumber: customTag.AutoIncreasingNumber,
				Message:              bean3.ImageTagUnavailableMessage,
			}
		}
		if imageTagsDataMap[w.CiArtifactId] != nil {
			wfResponse.ImageReleaseTags = imageTagsDataMap[w.CiArtifactId] //if artifact is not yet created,empty list will be sent
		}
		if imageCommetnsDataMap[w.CiArtifactId] != nil {
			wfResponse.ImageComment = imageCommetnsDataMap[w.CiArtifactId]
		}
		ciWorkLowResponses = append(ciWorkLowResponses, wfResponse)
	}
	return ciWorkLowResponses, nil
}

func (impl *CiHandlerImpl) CancelBuild(workflowId int, forceAbort bool) (int, error) {
	workflow, err := impl.ciWorkflowRepository.FindById(workflowId)
	if err != nil {
		impl.Logger.Errorw("error in finding ci-workflow by workflow id", "ciWorkflowId", workflowId, "err", err)
		return 0, err
	}
	isExt := workflow.Namespace != DefaultCiWorkflowNamespace
	var env *repository3.Environment
	var restConfig *rest.Config
	if isExt {
		restConfig, err = impl.getRestConfig(workflow)
		if err != nil {
			return 0, err
		}
	}
	// Terminate workflow
	cancelWfDtoRequest := &types.CancelWfRequestDto{
		ExecutorType: workflow.ExecutorType,
		WorkflowName: workflow.Name,
		Namespace:    workflow.Namespace,
		RestConfig:   restConfig,
		IsExt:        isExt,
		Environment:  env,
	}
	// Terminate workflow
	err = impl.workflowService.TerminateWorkflow(cancelWfDtoRequest)
	if err != nil && forceAbort {
		impl.Logger.Errorw("error in terminating workflow, with force abort flag flag as true", "workflowName", workflow.Name, "err", err)

		cancelWfDtoRequest.WorkflowGenerateName = fmt.Sprintf("%d-%s", workflowId, workflow.Name)
		err1 := impl.workflowService.TerminateDanglingWorkflows(cancelWfDtoRequest)
		if err1 != nil {
			impl.Logger.Errorw("error in terminating dangling workflows", "cancelWfDtoRequest", cancelWfDtoRequest, "err", err)
			// ignoring error here in case of force abort, confirmed from product
		}
	} else if err != nil && strings.Contains(err.Error(), "cannot find workflow") {
		return 0, &util.ApiError{Code: "200", HttpStatusCode: http.StatusBadRequest, UserMessage: err.Error()}
	} else if err != nil {
		impl.Logger.Errorw("cannot terminate wf", "err", err)
		return 0, err
	}
	if forceAbort {
		err = impl.handleForceAbortCaseForCi(workflow, forceAbort)
		if err != nil {
			impl.Logger.Errorw("error in handleForceAbortCaseForCi", "forceAbortFlag", forceAbort, "workflow", workflow, "err", err)
			return 0, err
		}
		return workflow.Id, nil
	}

	workflow.Status = executors.WorkflowCancel
	if workflow.ExecutorType == cdWorkflow.WORKFLOW_EXECUTOR_TYPE_SYSTEM {
		workflow.PodStatus = "Failed"
		workflow.Message = TERMINATE_MESSAGE
	}
	err = impl.ciWorkflowRepository.UpdateWorkFlow(workflow)
	if err != nil {
		impl.Logger.Errorw("cannot update deleted workflow status, but wf deleted", "err", err)
		return 0, err
	}
	imagePathReservationId := workflow.ImagePathReservationId
	err = impl.customTagService.DeactivateImagePathReservation(imagePathReservationId)
	if err != nil {
		impl.Logger.Errorw("error in marking image tag unreserved", "err", err)
		return 0, err
	}
	imagePathReservationIds := workflow.ImagePathReservationIds
	if len(imagePathReservationIds) > 0 {
		err = impl.customTagService.DeactivateImagePathReservationByImageIds(imagePathReservationIds)
		if err != nil {
			impl.Logger.Errorw("error in marking image tag unreserved", "err", err)
			return 0, err
		}
	}
	return workflow.Id, nil
}

func (impl *CiHandlerImpl) handleForceAbortCaseForCi(workflow *pipelineConfig.CiWorkflow, forceAbort bool) error {
	isWorkflowInNonTerminalStage := workflow.Status == string(v1alpha1.NodePending) || workflow.Status == string(v1alpha1.NodeRunning)
	if !isWorkflowInNonTerminalStage {
		if forceAbort {
			return impl.updateWorkflowForForceAbort(workflow)
		} else {
			return &util.ApiError{Code: "200", HttpStatusCode: 400, UserMessage: "cannot cancel build, build not in progress"}
		}
	}
	//this arises when someone deletes the workflow in resource browser and wants to force abort a ci
	if workflow.Status == string(v1alpha1.NodeRunning) && forceAbort {
		return impl.updateWorkflowForForceAbort(workflow)
	}
	return nil
}

func (impl *CiHandlerImpl) updateWorkflowForForceAbort(workflow *pipelineConfig.CiWorkflow) error {
	workflow.Status = executors.WorkflowCancel
	workflow.PodStatus = string(bean.Failed)
	workflow.Message = FORCE_ABORT_MESSAGE_AFTER_STARTING_STAGE
	err := impl.ciWorkflowRepository.UpdateWorkFlow(workflow)
	if err != nil {
		impl.Logger.Errorw("error in updating workflow status", "err", err)
		return err
	}
	return nil
}

func (impl *CiHandlerImpl) getRestConfig(workflow *pipelineConfig.CiWorkflow) (*rest.Config, error) {
	env, err := impl.envRepository.FindById(workflow.EnvironmentId)
	if err != nil {
		impl.Logger.Errorw("could not fetch stage env", "err", err)
		return nil, err
	}

	clusterBean := adapter.GetClusterBean(*env.Cluster)

	clusterConfig := clusterBean.GetClusterConfig()
	restConfig, err := impl.K8sUtil.GetRestConfigByCluster(clusterConfig)
	if err != nil {
		impl.Logger.Errorw("error in getting rest config by cluster id", "err", err)
		return nil, err
	}
	return restConfig, nil
}

func (impl *CiHandlerImpl) FetchWorkflowDetails(appId int, pipelineId int, buildId int) (types.WorkflowResponse, error) {
	workflow, err := impl.ciWorkflowRepository.FindById(buildId)
	if err != nil {
		impl.Logger.Errorw("err", "err", err)
		return types.WorkflowResponse{}, err
	}
	triggeredByUserEmailId, err := impl.userService.GetActiveEmailById(workflow.TriggeredBy)
	if err != nil && !util.IsErrNoRows(err) {
		impl.Logger.Errorw("err", "err", err)
		return types.WorkflowResponse{}, err
	}

	if workflow.CiPipeline.AppId != appId {
		impl.Logger.Error("pipeline does not exist for this app")
		return types.WorkflowResponse{}, errors.New("invalid app and pipeline combination")
	}

	ciMaterials, err := impl.ciPipelineMaterialRepository.GetByPipelineId(pipelineId)
	if err != nil {
		impl.Logger.Errorw("err", "err", err)
		return types.WorkflowResponse{}, err
	}

	ciArtifact, err := impl.ciArtifactRepository.GetByWfId(workflow.Id)
	if err != nil && !util.IsErrNoRows(err) {
		impl.Logger.Errorw("err", "err", err)
		return types.WorkflowResponse{}, err
	}

	var ciMaterialsArr []pipelineConfig.CiPipelineMaterialResponse
	for _, m := range ciMaterials {
		res := pipelineConfig.CiPipelineMaterialResponse{
			Id:              m.Id,
			GitMaterialId:   m.GitMaterialId,
			GitMaterialName: m.GitMaterial.Name[strings.Index(m.GitMaterial.Name, "-")+1:],
			Type:            string(m.Type),
			Value:           m.Value,
			Active:          m.Active,
			Url:             m.GitMaterial.Url,
		}
		ciMaterialsArr = append(ciMaterialsArr, res)
	}
	environmentName := ""
	if workflow.EnvironmentId != 0 {
		envModel, err := impl.envRepository.FindById(workflow.EnvironmentId)
		if err != nil && err != pg.ErrNoRows {
			impl.Logger.Errorw("error in fetching environment details ", "err", err)
			return types.WorkflowResponse{}, err
		}
		environmentName = envModel.Name
	}
	isArtifactUploaded, isMigrationRequired := workflow.GetIsArtifactUploaded()
	if isMigrationRequired {
		// Migrate isArtifactUploaded. For old records, set isArtifactUploaded -> ciArtifact.IsArtifactUploaded
		impl.ciWorkflowRepository.MigrateIsArtifactUploaded(workflow.Id, ciArtifact.IsArtifactUploaded)
		isArtifactUploaded = ciArtifact.IsArtifactUploaded
	}
	workflowResponse := types.WorkflowResponse{
		Id:                 workflow.Id,
		Name:               workflow.Name,
		Status:             workflow.Status,
		PodStatus:          workflow.PodStatus,
		Message:            workflow.Message,
		StartedOn:          workflow.StartedOn,
		FinishedOn:         workflow.FinishedOn,
		CiPipelineId:       workflow.CiPipelineId,
		Namespace:          workflow.Namespace,
		LogLocation:        workflow.LogLocation,
		BlobStorageEnabled: workflow.BlobStorageEnabled, //TODO default value if value not found in db
		GitTriggers:        workflow.GitTriggers,
		CiMaterials:        ciMaterialsArr,
		TriggeredBy:        workflow.TriggeredBy,
		TriggeredByEmail:   triggeredByUserEmailId,
		Artifact:           ciArtifact.Image,
		ArtifactId:         ciArtifact.Id,
		IsArtifactUploaded: isArtifactUploaded,
		EnvironmentId:      workflow.EnvironmentId,
		EnvironmentName:    environmentName,
		PipelineType:       workflow.CiPipeline.PipelineType,
		PodName:            workflow.PodName,
	}
	return workflowResponse, nil
}

func (impl *CiHandlerImpl) FetchArtifactsForCiJob(buildId int) (*types.ArtifactsForCiJob, error) {
	artifacts, err := impl.ciArtifactRepository.GetArtifactsByParentCiWorkflowId(buildId)
	if err != nil {
		impl.Logger.Errorw("error in fetching artifacts by parent ci workflow id", "err", err, "buildId", buildId)
		return nil, err
	}
	artifactsResponse := &types.ArtifactsForCiJob{
		Artifacts: artifacts,
	}
	return artifactsResponse, nil
}
func (impl *CiHandlerImpl) GetRunningWorkflowLogs(workflowId int) (*bufio.Reader, func() error, error) {
	ciWorkflow, err := impl.ciWorkflowRepository.FindById(workflowId)
	if err != nil {
		impl.Logger.Errorw("err", "err", err)
		return nil, nil, err
	}
	return impl.getWorkflowLogs(ciWorkflow)
}

func (impl *CiHandlerImpl) getWorkflowLogs(ciWorkflow *pipelineConfig.CiWorkflow) (*bufio.Reader, func() error, error) {
	if string(v1alpha1.NodePending) == ciWorkflow.PodStatus {
		return bufio.NewReader(strings.NewReader("")), nil, nil
	}
	ciLogRequest := types.BuildLogRequest{
		PodName:   ciWorkflow.PodName,
		Namespace: ciWorkflow.Namespace,
	}
	isExt := false
	clusterConfig := &k8s.ClusterConfig{}
	if ciWorkflow.EnvironmentId != 0 {
		env, err := impl.envRepository.FindById(ciWorkflow.EnvironmentId)
		if err != nil {
			return nil, nil, err
		}
		var clusterBean bean4.ClusterBean
		if env != nil && env.Cluster != nil {
			clusterBean = adapter.GetClusterBean(*env.Cluster)
		}
		clusterConfig = clusterBean.GetClusterConfig()
		isExt = true
	}

	logStream, cleanUp, err := impl.ciLogService.FetchRunningWorkflowLogs(ciLogRequest, clusterConfig, isExt)
	if logStream == nil || err != nil {
		if !ciWorkflow.BlobStorageEnabled {
			return nil, nil, &util.ApiError{Code: "200", HttpStatusCode: 400, UserMessage: "logs-not-stored-in-repository"}
		} else if string(v1alpha1.NodeSucceeded) == ciWorkflow.Status || string(v1alpha1.NodeError) == ciWorkflow.Status || string(v1alpha1.NodeFailed) == ciWorkflow.Status || ciWorkflow.Status == executors.WorkflowCancel {
			impl.Logger.Debugw("pod is not live", "podName", ciWorkflow.PodName, "err", err)
			return impl.getLogsFromRepository(ciWorkflow, clusterConfig, isExt)
		}
		if err != nil {
			impl.Logger.Errorw("err on fetch workflow logs", "err", err)
			return nil, nil, &util.ApiError{Code: "200", HttpStatusCode: 400, UserMessage: err.Error()}
		} else if logStream == nil {
			return nil, cleanUp, fmt.Errorf("no logs found for pod %s", ciWorkflow.PodName)
		}
	}
	logReader := bufio.NewReader(logStream)
	return logReader, cleanUp, err
}

func (impl *CiHandlerImpl) getLogsFromRepository(ciWorkflow *pipelineConfig.CiWorkflow, clusterConfig *k8s.ClusterConfig, isExt bool) (*bufio.Reader, func() error, error) {
	impl.Logger.Debug("getting historic logs", "ciWorkflowId", ciWorkflow.Id)
	ciConfigLogsBucket := impl.config.GetDefaultBuildLogsBucket()
	ciConfigCiCacheRegion := impl.config.DefaultCacheBucketRegion
	logsFilePath := impl.config.GetDefaultBuildLogsKeyPrefix() + "/" + ciWorkflow.Name + "/main.log" // this is for backward compatibilty
	if strings.Contains(ciWorkflow.LogLocation, "main.log") {
		logsFilePath = ciWorkflow.LogLocation
	}
	ciLogRequest := types.BuildLogRequest{
		PipelineId:    ciWorkflow.CiPipelineId,
		WorkflowId:    ciWorkflow.Id,
		PodName:       ciWorkflow.PodName,
		LogsFilePath:  logsFilePath,
		CloudProvider: impl.config.CloudProvider,
		AzureBlobConfig: &blob_storage.AzureBlobBaseConfig{
			Enabled:           impl.config.CloudProvider == types.BLOB_STORAGE_AZURE,
			AccountName:       impl.config.AzureAccountName,
			BlobContainerName: impl.config.AzureBlobContainerCiLog,
			AccountKey:        impl.config.AzureAccountKey,
		},
		AwsS3BaseConfig: &blob_storage.AwsS3BaseConfig{
			AccessKey:         impl.config.BlobStorageS3AccessKey,
			Passkey:           impl.config.BlobStorageS3SecretKey,
			EndpointUrl:       impl.config.BlobStorageS3Endpoint,
			IsInSecure:        impl.config.BlobStorageS3EndpointInsecure,
			BucketName:        ciConfigLogsBucket,
			Region:            ciConfigCiCacheRegion,
			VersioningEnabled: impl.config.BlobStorageS3BucketVersioned,
		},
		GcpBlobBaseConfig: &blob_storage.GcpBlobBaseConfig{
			BucketName:             ciConfigLogsBucket,
			CredentialFileJsonData: impl.config.BlobStorageGcpCredentialJson,
		},
	}
	useExternalBlobStorage := isExternalBlobStorageEnabled(isExt, impl.config.UseBlobStorageConfigInCiWorkflow)
	if useExternalBlobStorage {
		//fetch extClusterBlob cm and cs from k8s client, if they are present then read creds
		//from them else return.
		cmConfig, secretConfig, err := impl.blobConfigStorageService.FetchCmAndSecretBlobConfigFromExternalCluster(clusterConfig, ciWorkflow.Namespace)
		if err != nil {
			impl.Logger.Errorw("error in fetching config map and secret from external cluster", "err", err, "clusterConfig", clusterConfig)
			return nil, nil, err
		}
		rq := &ciLogRequest
		rq.SetBuildLogRequest(cmConfig, secretConfig)
	}
	oldLogsStream, cleanUp, err := impl.ciLogService.FetchLogs(impl.config.BaseLogLocationPath, ciLogRequest)
	if err != nil {
		impl.Logger.Errorw("err", "err", err)
		return nil, nil, err
	}
	logReader := bufio.NewReader(oldLogsStream)
	return logReader, cleanUp, err
}

func (impl *CiHandlerImpl) DownloadCiWorkflowArtifacts(pipelineId int, buildId int) (*os.File, error) {
	ciWorkflow, err := impl.ciWorkflowRepository.FindById(buildId)
	if err != nil {
		impl.Logger.Errorw("unable to fetch ciWorkflow", "err", err)
		return nil, err
	}
	useExternalBlobStorage := isExternalBlobStorageEnabled(ciWorkflow.IsExternalRunInJobType(), impl.config.UseBlobStorageConfigInCiWorkflow)
	if !ciWorkflow.BlobStorageEnabled {
		return nil, errors.New("logs-not-stored-in-repository")
	}

	if ciWorkflow.CiPipelineId != pipelineId {
		impl.Logger.Error("invalid request, wf not in pipeline")
		return nil, errors.New("invalid request, wf not in pipeline")
	}

	ciConfigLogsBucket := impl.config.GetDefaultBuildLogsBucket()
	item := strconv.Itoa(ciWorkflow.Id)
	ciConfigCiCacheRegion := impl.config.DefaultCacheBucketRegion
	azureBlobConfig := &blob_storage.AzureBlobBaseConfig{
		Enabled:           impl.config.CloudProvider == types.BLOB_STORAGE_AZURE,
		AccountName:       impl.config.AzureAccountName,
		BlobContainerName: impl.config.AzureBlobContainerCiLog,
		AccountKey:        impl.config.AzureAccountKey,
	}
	awsS3BaseConfig := &blob_storage.AwsS3BaseConfig{
		AccessKey:         impl.config.BlobStorageS3AccessKey,
		Passkey:           impl.config.BlobStorageS3SecretKey,
		EndpointUrl:       impl.config.BlobStorageS3Endpoint,
		IsInSecure:        impl.config.BlobStorageS3EndpointInsecure,
		BucketName:        ciConfigLogsBucket,
		Region:            ciConfigCiCacheRegion,
		VersioningEnabled: impl.config.BlobStorageS3BucketVersioned,
	}
	gcpBlobBaseConfig := &blob_storage.GcpBlobBaseConfig{
		BucketName:             ciConfigLogsBucket,
		CredentialFileJsonData: impl.config.BlobStorageGcpCredentialJson,
	}

	ciArtifactLocationFormat := impl.config.GetArtifactLocationFormat()
	key := fmt.Sprintf(ciArtifactLocationFormat, ciWorkflow.Id, ciWorkflow.Id)
	if len(ciWorkflow.CiArtifactLocation) != 0 && util3.IsValidUrlSubPath(ciWorkflow.CiArtifactLocation) {
		key = ciWorkflow.CiArtifactLocation
	} else if util3.IsValidUrlSubPath(key) {
		impl.ciWorkflowRepository.MigrateCiArtifactLocation(ciWorkflow.Id, key)
	}
	baseLogLocationPathConfig := impl.config.BaseLogLocationPath
	blobStorageService := blob_storage.NewBlobStorageServiceImpl(nil)
	destinationKey := filepath.Clean(filepath.Join(baseLogLocationPathConfig, item))
	request := &blob_storage.BlobStorageRequest{
		StorageType:         impl.config.CloudProvider,
		SourceKey:           key,
		DestinationKey:      destinationKey,
		AzureBlobBaseConfig: azureBlobConfig,
		AwsS3BaseConfig:     awsS3BaseConfig,
		GcpBlobBaseConfig:   gcpBlobBaseConfig,
	}
	if useExternalBlobStorage {
		envBean, err := impl.envService.FindById(ciWorkflow.EnvironmentId)
		if err != nil {
			impl.Logger.Errorw("error in getting envBean by envId", "err", err, "envId", ciWorkflow.EnvironmentId)
			return nil, err
		}
		clusterConfig, err := impl.clusterService.GetClusterConfigByClusterId(envBean.ClusterId)
		if err != nil {
			impl.Logger.Errorw("GetClusterConfigByClusterId, error in fetching clusterConfig by clusterId", "err", err, "clusterId", envBean.ClusterId)
			return nil, err
		}
		//fetch extClusterBlob cm and cs from k8s client, if they are present then read creds
		//from them else return.
		cmConfig, secretConfig, err := impl.blobConfigStorageService.FetchCmAndSecretBlobConfigFromExternalCluster(clusterConfig, ciWorkflow.Namespace)
		if err != nil {
			impl.Logger.Errorw("error in fetching config map and secret from external cluster", "err", err, "clusterConfig", clusterConfig)
			return nil, err
		}
		request = updateRequestWithExtClusterCmAndSecret(request, cmConfig, secretConfig)
	}
	_, numBytes, err := blobStorageService.Get(request)
	if err != nil {
		impl.Logger.Errorw("error occurred while downloading file", "request", request, "error", err)
		return nil, errors.New("failed to download resource")
	}

	file, err := os.Open(destinationKey)
	if err != nil {
		impl.Logger.Errorw("unable to open file", "file", item, "err", err)
		return nil, errors.New("unable to open file")
	}

	impl.Logger.Infow("Downloaded ", "filename", file.Name(), "bytes", numBytes)
	return file, nil
}

func (impl *CiHandlerImpl) GetHistoricBuildLogs(workflowId int, ciWorkflow *pipelineConfig.CiWorkflow) (map[string]string, error) {
	var err error
	if ciWorkflow == nil {
		ciWorkflow, err = impl.ciWorkflowRepository.FindById(workflowId)
		if err != nil {
			impl.Logger.Errorw("err", "err", err)
			return nil, err
		}
	}
	ciConfigLogsBucket := impl.config.GetDefaultBuildLogsBucket()
	ciConfigCiCacheRegion := impl.config.DefaultCacheBucketRegion
	ciLogRequest := types.BuildLogRequest{
		PipelineId:    ciWorkflow.CiPipelineId,
		WorkflowId:    ciWorkflow.Id,
		PodName:       ciWorkflow.PodName,
		LogsFilePath:  ciWorkflow.LogLocation,
		CloudProvider: impl.config.CloudProvider,
		AzureBlobConfig: &blob_storage.AzureBlobBaseConfig{
			Enabled:           impl.config.CloudProvider == types.BLOB_STORAGE_AZURE,
			AccountName:       impl.config.AzureAccountName,
			BlobContainerName: impl.config.AzureBlobContainerCiLog,
			AccountKey:        impl.config.AzureAccountKey,
		},
		AwsS3BaseConfig: &blob_storage.AwsS3BaseConfig{
			AccessKey:         impl.config.BlobStorageS3AccessKey,
			Passkey:           impl.config.BlobStorageS3SecretKey,
			EndpointUrl:       impl.config.BlobStorageS3Endpoint,
			IsInSecure:        impl.config.BlobStorageS3EndpointInsecure,
			BucketName:        ciConfigLogsBucket,
			Region:            ciConfigCiCacheRegion,
			VersioningEnabled: impl.config.BlobStorageS3BucketVersioned,
		},
		GcpBlobBaseConfig: &blob_storage.GcpBlobBaseConfig{
			BucketName:             ciConfigLogsBucket,
			CredentialFileJsonData: impl.config.BlobStorageGcpCredentialJson,
		},
	}
	useExternalBlobStorage := isExternalBlobStorageEnabled(ciWorkflow.IsExternalRunInJobType(), impl.config.UseBlobStorageConfigInCiWorkflow)
	if useExternalBlobStorage {
		envBean, err := impl.envService.FindById(ciWorkflow.EnvironmentId)
		if err != nil {
			impl.Logger.Errorw("error in getting envBean by envId", "err", err, "envId", ciWorkflow.EnvironmentId)
			return nil, err
		}
		clusterConfig, err := impl.clusterService.GetClusterConfigByClusterId(envBean.ClusterId)
		if err != nil {
			impl.Logger.Errorw("GetClusterConfigByClusterId, error in fetching clusterConfig by clusterId", "err", err, "clusterId", envBean.ClusterId)
			return nil, err
		}
		//fetch extClusterBlob cm and cs from k8s client, if they are present then read creds
		//from them else return.
		cmConfig, secretConfig, err := impl.blobConfigStorageService.FetchCmAndSecretBlobConfigFromExternalCluster(clusterConfig, ciWorkflow.Namespace)
		if err != nil {
			impl.Logger.Errorw("error in fetching config map and secret from external cluster", "err", err, "clusterConfig", clusterConfig)
			return nil, err
		}
		rq := &ciLogRequest
		rq.SetBuildLogRequest(cmConfig, secretConfig)
	}
	logsFile, cleanUp, err := impl.ciLogService.FetchLogs(impl.config.BaseLogLocationPath, ciLogRequest)
	logs, err := ioutil.ReadFile(logsFile.Name())
	if err != nil {
		impl.Logger.Errorw("err", "err", err)
		return map[string]string{}, err
	}
	logStr := string(logs)
	resp := make(map[string]string)
	resp["logs"] = logStr
	defer cleanUp()
	return resp, err
}

func ExtractWorkflowStatus(workflowStatus v1alpha1.WorkflowStatus) (string, string, string, string, string, string) {
	workflowName := ""
	status := string(workflowStatus.Phase)
	podStatus := ""
	message := ""
	podName := ""
	logLocation := ""
	for k, v := range workflowStatus.Nodes {
		if v.TemplateName == bean3.CI_WORKFLOW_NAME {
			if v.BoundaryID == "" {
				workflowName = k
			} else {
				workflowName = v.BoundaryID
			}
			podName = k
			podStatus = string(v.Phase)
			message = v.Message
			if v.Outputs != nil && len(v.Outputs.Artifacts) > 0 {
				if v.Outputs.Artifacts[0].S3 != nil {
					logLocation = v.Outputs.Artifacts[0].S3.Key
				} else if v.Outputs.Artifacts[0].GCS != nil {
					logLocation = v.Outputs.Artifacts[0].GCS.Key
				}
			}
			break
		}
	}
	return workflowName, status, podStatus, message, logLocation, podName
}

func (impl *CiHandlerImpl) extractPodStatusAndWorkflow(workflowStatus v1alpha1.WorkflowStatus) (string, string, *pipelineConfig.CiWorkflow, error) {
	workflowName, status, _, message, _, _ := ExtractWorkflowStatus(workflowStatus)
	if workflowName == "" {
		impl.Logger.Errorw("extract workflow status, invalid wf name", "workflowName", workflowName, "status", status, "message", message)
		return status, message, nil, errors.New("invalid wf name")
	}
	workflowId, err := strconv.Atoi(workflowName[:strings.Index(workflowName, "-")])
	if err != nil {
		impl.Logger.Errorw("extract workflowId, invalid wf name", "workflowName", workflowName, "err", err)
		return status, message, nil, err
	}

	savedWorkflow, err := impl.ciWorkflowRepository.FindById(workflowId)
	if err != nil {
		impl.Logger.Errorw("cannot get saved wf", "workflowId", workflowId, "err", err)
		return status, message, nil, err
	}

	return status, message, savedWorkflow, err

}

func (impl *CiHandlerImpl) getRefWorkflowAndCiRetryCount(savedWorkflow *pipelineConfig.CiWorkflow) (int, *pipelineConfig.CiWorkflow, error) {
	var err error

	if savedWorkflow.ReferenceCiWorkflowId != 0 {
		savedWorkflow, err = impl.ciWorkflowRepository.FindById(savedWorkflow.ReferenceCiWorkflowId)
	}
	if err != nil {
		impl.Logger.Errorw("cannot get saved wf", "err", err)
		return 0, savedWorkflow, err
	}
	retryCount, err := impl.ciWorkflowRepository.FindRetriedWorkflowCountByReferenceId(savedWorkflow.Id)
	return retryCount, savedWorkflow, err
}

func (impl *CiHandlerImpl) UpdateWorkflow(workflowStatus v1alpha1.WorkflowStatus) (int, error) {
	workflowName, status, podStatus, message, _, podName := ExtractWorkflowStatus(workflowStatus)
	if workflowName == "" {
		impl.Logger.Errorw("extract workflow status, invalid wf name", "workflowName", workflowName, "status", status, "podStatus", podStatus, "message", message)
		return 0, errors.New("invalid wf name")
	}
	workflowId, err := strconv.Atoi(workflowName[:strings.Index(workflowName, "-")])
	if err != nil {
		impl.Logger.Errorw("invalid wf status update req", "err", err)
		return 0, err
	}

	savedWorkflow, err := impl.ciWorkflowRepository.FindById(workflowId)
	if err != nil {
		impl.Logger.Errorw("cannot get saved wf", "err", err)
		return 0, err
	}

	ciArtifactLocationFormat := impl.config.GetArtifactLocationFormat()
	ciArtifactLocation := fmt.Sprintf(ciArtifactLocationFormat, savedWorkflow.Id, savedWorkflow.Id)

	if impl.stateChanged(status, podStatus, message, workflowStatus.FinishedAt.Time, savedWorkflow) {
		if savedWorkflow.Status != executors.WorkflowCancel {
			savedWorkflow.Status = status
		}
		savedWorkflow.PodStatus = podStatus
		savedWorkflow.Message = message
		// NOTE: we are doing this for a quick fix where ci pending message become larger than 250 and in db we had set the charter limit to 250
		if len(message) > 250 {
			savedWorkflow.Message = message[:250]
		}
		if savedWorkflow.ExecutorType == cdWorkflow.WORKFLOW_EXECUTOR_TYPE_SYSTEM && savedWorkflow.Status == executors.WorkflowCancel {
			savedWorkflow.PodStatus = "Failed"
			savedWorkflow.Message = TERMINATE_MESSAGE
		}
		savedWorkflow.FinishedOn = workflowStatus.FinishedAt.Time
		savedWorkflow.Name = workflowName
		//savedWorkflow.LogLocation = "/ci-pipeline/" + strconv.Itoa(savedWorkflow.CiPipelineId) + "/workflow/" + strconv.Itoa(savedWorkflow.Id) + "/logs" //TODO need to fetch from workflow object
		//savedWorkflow.LogLocation = logLocation // removed because we are saving log location at trigger
		savedWorkflow.CiArtifactLocation = ciArtifactLocation
		savedWorkflow.PodName = podName
		impl.Logger.Debugw("updating workflow ", "workflow", savedWorkflow)
		err = impl.ciWorkflowRepository.UpdateWorkFlow(savedWorkflow)
		if err != nil {
			impl.Logger.Error("update wf failed for id " + strconv.Itoa(savedWorkflow.Id))
			return 0, err
		}
		if string(v1alpha1.NodeError) == savedWorkflow.Status || string(v1alpha1.NodeFailed) == savedWorkflow.Status {
			impl.Logger.Warnw("ci failed for workflow: ", "wfId", savedWorkflow.Id)

			if extractErrorCode(savedWorkflow.Message) != workFlow.CiStageFailErrorCode {
				go impl.WriteCIFailEvent(savedWorkflow)
			} else {
				impl.Logger.Infof("Step failed notification received for wfID %d with message %s", savedWorkflow.Id, savedWorkflow.Message)
			}
		}
	}
	return savedWorkflow.Id, nil
}

func extractErrorCode(msg string) int {
	re := regexp.MustCompile(`\d+`)
	matches := re.FindAllString(msg, -1)
	if len(matches) > 0 {
		code, err := strconv.Atoi(matches[0])
		if err == nil {
			return code
		}
	}
	return -1
}

func (impl *CiHandlerImpl) WriteCIFailEvent(ciWorkflow *pipelineConfig.CiWorkflow) {
	event, _ := impl.eventFactory.Build(util2.Fail, &ciWorkflow.CiPipelineId, ciWorkflow.CiPipeline.AppId, nil, util2.CI)
	material := &client.MaterialTriggerInfo{}
	material.GitTriggers = ciWorkflow.GitTriggers
	event.CiWorkflowRunnerId = ciWorkflow.Id
	event.UserId = int(ciWorkflow.TriggeredBy)
	event = impl.eventFactory.BuildExtraCIData(event, material)
	event.CiArtifactId = 0
	_, evtErr := impl.eventClient.WriteNotificationEvent(event)
	if evtErr != nil {
		impl.Logger.Errorw("error in writing event", "err", evtErr)
	}
}

func (impl *CiHandlerImpl) BuildPayload(ciWorkflow *pipelineConfig.CiWorkflow) *client.Payload {
	payload := &client.Payload{}
	payload.AppName = ciWorkflow.CiPipeline.App.AppName
	payload.PipelineName = ciWorkflow.CiPipeline.Name
	//payload["buildName"] = ciWorkflow.Name
	//payload["podStatus"] = ciWorkflow.PodStatus
	//payload["message"] = ciWorkflow.Message
	return payload
}

func (impl *CiHandlerImpl) stateChanged(status string, podStatus string, msg string,
	finishedAt time.Time, savedWorkflow *pipelineConfig.CiWorkflow) bool {
	return savedWorkflow.Status != status || savedWorkflow.PodStatus != podStatus || savedWorkflow.Message != msg || savedWorkflow.FinishedOn != finishedAt
}

func (impl *CiHandlerImpl) GetCiPipeline(ciMaterialId int) (*pipelineConfig.CiPipeline, error) {
	ciMaterial, err := impl.ciPipelineMaterialRepository.GetById(ciMaterialId)
	if err != nil {
		return nil, err
	}
	ciPipeline := ciMaterial.CiPipeline
	return ciPipeline, nil
}

func (impl *CiHandlerImpl) buildAutomaticTriggerCommitHashes(ciMaterials []*pipelineConfig.CiPipelineMaterial, request bean.GitCiTriggerRequest) (map[int]pipelineConfig.GitCommit, error) {
	commitHashes := map[int]pipelineConfig.GitCommit{}
	for _, ciMaterial := range ciMaterials {
		if ciMaterial.Id == request.CiPipelineMaterial.Id || len(ciMaterials) == 1 {
			request.CiPipelineMaterial.GitCommit = SetGitCommitValuesForBuildingCommitHash(ciMaterial, request.CiPipelineMaterial.GitCommit)
			commitHashes[ciMaterial.Id] = request.CiPipelineMaterial.GitCommit
		} else {
			// this is possible in case of non Webhook, as there would be only one pipeline material per git material in case of PR
			lastCommit, err := impl.getLastSeenCommit(ciMaterial.Id)
			if err != nil {
				return map[int]pipelineConfig.GitCommit{}, err
			}
			lastCommit = SetGitCommitValuesForBuildingCommitHash(ciMaterial, lastCommit)
			commitHashes[ciMaterial.Id] = lastCommit
		}
	}
	return commitHashes, nil
}

func SetGitCommitValuesForBuildingCommitHash(ciMaterial *pipelineConfig.CiPipelineMaterial, oldGitCommit pipelineConfig.GitCommit) pipelineConfig.GitCommit {
	newGitCommit := oldGitCommit
	newGitCommit.CiConfigureSourceType = ciMaterial.Type
	newGitCommit.CiConfigureSourceValue = ciMaterial.Value
	newGitCommit.GitRepoUrl = ciMaterial.GitMaterial.Url
	newGitCommit.GitRepoName = ciMaterial.GitMaterial.Name[strings.Index(ciMaterial.GitMaterial.Name, "-")+1:]
	return newGitCommit
}

func (impl *CiHandlerImpl) buildManualTriggerCommitHashes(ciTriggerRequest bean.CiTriggerRequest) (map[int]pipelineConfig.GitCommit, map[string]string, error) {
	commitHashes := map[int]pipelineConfig.GitCommit{}
	extraEnvironmentVariables := make(map[string]string)
	for _, ciPipelineMaterial := range ciTriggerRequest.CiPipelineMaterial {

		pipeLineMaterialFromDb, err := impl.ciPipelineMaterialRepository.GetById(ciPipelineMaterial.Id)
		if err != nil {
			impl.Logger.Errorw("err in fetching pipeline material by id", "err", err)
			return map[int]pipelineConfig.GitCommit{}, nil, err
		}

		pipelineType := pipeLineMaterialFromDb.Type
		if pipelineType == constants.SOURCE_TYPE_BRANCH_FIXED {
			gitCommit, err := impl.BuildManualTriggerCommitHashesForSourceTypeBranchFix(ciPipelineMaterial, pipeLineMaterialFromDb)
			if err != nil {
				impl.Logger.Errorw("err", "err", err)
				return map[int]pipelineConfig.GitCommit{}, nil, err
			}
			commitHashes[ciPipelineMaterial.Id] = gitCommit

		} else if pipelineType == constants.SOURCE_TYPE_WEBHOOK {
			gitCommit, extraEnvVariables, err := impl.BuildManualTriggerCommitHashesForSourceTypeWebhook(ciPipelineMaterial, pipeLineMaterialFromDb)
			if err != nil {
				impl.Logger.Errorw("err", "err", err)
				return map[int]pipelineConfig.GitCommit{}, nil, err
			}
			commitHashes[ciPipelineMaterial.Id] = gitCommit
			extraEnvironmentVariables = extraEnvVariables
		}

	}
	return commitHashes, extraEnvironmentVariables, nil
}

func (impl *CiHandlerImpl) BuildManualTriggerCommitHashesForSourceTypeBranchFix(ciPipelineMaterial bean.CiPipelineMaterial, pipeLineMaterialFromDb *pipelineConfig.CiPipelineMaterial) (pipelineConfig.GitCommit, error) {
	commitMetadataRequest := &gitSensor.CommitMetadataRequest{
		PipelineMaterialId: ciPipelineMaterial.Id,
		GitHash:            ciPipelineMaterial.GitCommit.Commit,
		GitTag:             ciPipelineMaterial.GitTag,
	}
	gitCommitResponse, err := impl.gitSensorClient.GetCommitMetadataForPipelineMaterial(context.Background(), commitMetadataRequest)
	if err != nil {
		impl.Logger.Errorw("err in fetching commit metadata", "commitMetadataRequest", commitMetadataRequest, "err", err)
		return pipelineConfig.GitCommit{}, err
	}
	if gitCommitResponse == nil {
		return pipelineConfig.GitCommit{}, errors.New("commit not found")
	}

	gitCommit := pipelineConfig.GitCommit{
		Commit:                 gitCommitResponse.Commit,
		Author:                 gitCommitResponse.Author,
		Date:                   gitCommitResponse.Date,
		Message:                gitCommitResponse.Message,
		Changes:                gitCommitResponse.Changes,
		GitRepoName:            pipeLineMaterialFromDb.GitMaterial.Name[strings.Index(pipeLineMaterialFromDb.GitMaterial.Name, "-")+1:],
		GitRepoUrl:             pipeLineMaterialFromDb.GitMaterial.Url,
		CiConfigureSourceValue: pipeLineMaterialFromDb.Value,
		CiConfigureSourceType:  pipeLineMaterialFromDb.Type,
	}

	return gitCommit, nil
}

func (impl *CiHandlerImpl) BuildManualTriggerCommitHashesForSourceTypeWebhook(ciPipelineMaterial bean.CiPipelineMaterial, pipeLineMaterialFromDb *pipelineConfig.CiPipelineMaterial) (pipelineConfig.GitCommit, map[string]string, error) {
	webhookDataInput := ciPipelineMaterial.GitCommit.WebhookData

	// fetch webhook data on the basis of Id
	webhookDataRequest := &gitSensor.WebhookDataRequest{
		Id:                   webhookDataInput.Id,
		CiPipelineMaterialId: ciPipelineMaterial.Id,
	}

	webhookAndCiData, err := impl.gitSensorClient.GetWebhookData(context.Background(), webhookDataRequest)
	if err != nil {
		impl.Logger.Errorw("err", "err", err)
		return pipelineConfig.GitCommit{}, nil, err
	}
	webhookData := webhookAndCiData.WebhookData

	// if webhook event is of merged type, then fetch latest commit for target branch
	if webhookData.EventActionType == bean.WEBHOOK_EVENT_MERGED_ACTION_TYPE {

		// get target branch name from webhook
		targetBranchName := webhookData.Data[bean.WEBHOOK_SELECTOR_TARGET_BRANCH_NAME_NAME]
		if targetBranchName == "" {
			impl.Logger.Error("target branch not found from webhook data")
			return pipelineConfig.GitCommit{}, nil, err
		}

		// get latest commit hash for target branch
		latestCommitMetadataRequest := &gitSensor.CommitMetadataRequest{
			PipelineMaterialId: ciPipelineMaterial.Id,
			BranchName:         targetBranchName,
		}

		latestCommit, err := impl.gitSensorClient.GetCommitMetadata(context.Background(), latestCommitMetadataRequest)

		if err != nil {
			impl.Logger.Errorw("err", "err", err)
			return pipelineConfig.GitCommit{}, nil, err
		}

		// update webhookData (local) with target latest hash
		webhookData.Data[bean.WEBHOOK_SELECTOR_TARGET_CHECKOUT_NAME] = latestCommit.Commit

	}

	// build git commit
	gitCommit := pipelineConfig.GitCommit{
		GitRepoName:            pipeLineMaterialFromDb.GitMaterial.Name[strings.Index(pipeLineMaterialFromDb.GitMaterial.Name, "-")+1:],
		GitRepoUrl:             pipeLineMaterialFromDb.GitMaterial.Url,
		CiConfigureSourceValue: pipeLineMaterialFromDb.Value,
		CiConfigureSourceType:  pipeLineMaterialFromDb.Type,
		WebhookData: pipelineConfig.WebhookData{
			Id:              int(webhookData.Id),
			EventActionType: webhookData.EventActionType,
			Data:            webhookData.Data,
		},
	}

	return gitCommit, webhookAndCiData.ExtraEnvironmentVariables, nil
}

func (impl *CiHandlerImpl) getLastSeenCommit(ciMaterialId int) (pipelineConfig.GitCommit, error) {
	var materialIds []int
	materialIds = append(materialIds, ciMaterialId)
	headReq := &gitSensor.HeadRequest{
		MaterialIds: materialIds,
	}
	res, err := impl.gitSensorClient.GetHeadForPipelineMaterials(context.Background(), headReq)
	if err != nil {
		return pipelineConfig.GitCommit{}, err
	}
	if len(res) == 0 {
		return pipelineConfig.GitCommit{}, errors.New("received empty response")
	}
	gitCommit := pipelineConfig.GitCommit{
		Commit:  res[0].GitCommit.Commit,
		Author:  res[0].GitCommit.Author,
		Date:    res[0].GitCommit.Date,
		Message: res[0].GitCommit.Message,
		Changes: res[0].GitCommit.Changes,
	}
	return gitCommit, nil
}

func (impl *CiHandlerImpl) FetchCiStatusForTriggerViewV1(appId int) ([]*pipelineConfig.CiWorkflowStatus, error) {
	ciWorkflowStatuses, err := impl.ciWorkflowRepository.FIndCiWorkflowStatusesByAppId(appId)
	if err != nil && !util.IsErrNoRows(err) {
		impl.Logger.Errorw("err in fetching ciWorkflowStatuses from ciWorkflowRepository", "appId", appId, "err", err)
		return ciWorkflowStatuses, err
	}

	return ciWorkflowStatuses, err
}

func (impl *CiHandlerImpl) FetchCiStatusForTriggerView(appId int) ([]*pipelineConfig.CiWorkflowStatus, error) {
	var ciWorkflowStatuses []*pipelineConfig.CiWorkflowStatus

	pipelines, err := impl.ciPipelineRepository.FindByAppId(appId)
	if err != nil && err != pg.ErrNoRows {
		impl.Logger.Errorw("error in fetching ci pipeline", "appId", appId, "err", err)
		return ciWorkflowStatuses, err
	}
	for _, pipeline := range pipelines {
		pipelineId := 0
		if pipeline.ParentCiPipeline == 0 {
			pipelineId = pipeline.Id
		} else {
			pipelineId = pipeline.ParentCiPipeline
		}
		workflow, err := impl.ciWorkflowRepository.FindLastTriggeredWorkflow(pipelineId)
		if err != nil && !util.IsErrNoRows(err) {
			impl.Logger.Errorw("err", "pipelineId", pipelineId, "err", err)
			return ciWorkflowStatuses, err
		}
		ciWorkflowStatus := &pipelineConfig.CiWorkflowStatus{}
		ciWorkflowStatus.CiPipelineId = pipeline.Id
		if workflow.Id > 0 {
			ciWorkflowStatus.CiPipelineName = workflow.CiPipeline.Name
			ciWorkflowStatus.CiStatus = workflow.Status
		} else {
			ciWorkflowStatus.CiStatus = "Not Triggered"
		}
		ciWorkflowStatuses = append(ciWorkflowStatuses, ciWorkflowStatus)
	}
	return ciWorkflowStatuses, nil
}

func (impl *CiHandlerImpl) FetchMaterialInfoByArtifactId(ciArtifactId int, envId int) (*types.GitTriggerInfoResponse, error) {

	ciArtifact, err := impl.ciArtifactRepository.Get(ciArtifactId)
	if err != nil {
		impl.Logger.Errorw("err", "ciArtifactId", ciArtifactId, "err", err)
		return &types.GitTriggerInfoResponse{}, err
	}

	ciPipeline, err := impl.ciPipelineRepository.FindByIdIncludingInActive(ciArtifact.PipelineId)
	if err != nil {
		impl.Logger.Errorw("err", "ciArtifactId", ciArtifactId, "err", err)
		return &types.GitTriggerInfoResponse{}, err
	}

	ciMaterials, err := impl.ciPipelineMaterialRepository.GetByPipelineId(ciPipeline.Id)
	if err != nil {
		impl.Logger.Errorw("err", "err", err)
		return &types.GitTriggerInfoResponse{}, err
	}

	deployDetail, err := impl.appListingRepository.DeploymentDetailByArtifactId(ciArtifactId, envId)
	if err != nil {
		impl.Logger.Errorw("err", "err", err)
		return &types.GitTriggerInfoResponse{}, err
	}

	ciMaterialsArr := make([]pipelineConfig.CiPipelineMaterialResponse, 0)
	var triggeredByUserEmailId string
	//check workflow data only for non external builds
	if !ciPipeline.IsExternal {
		var workflow *pipelineConfig.CiWorkflow
		if ciArtifact.ParentCiArtifact > 0 {
			workflow, err = impl.ciWorkflowRepository.FindLastTriggeredWorkflowByArtifactId(ciArtifact.ParentCiArtifact)
			if err != nil {
				impl.Logger.Errorw("err", "ciArtifactId", ciArtifact.ParentCiArtifact, "err", err)
				return &types.GitTriggerInfoResponse{}, err
			}
		} else {
			workflow, err = impl.ciWorkflowRepository.FindLastTriggeredWorkflowByArtifactId(ciArtifactId)
			if err != nil {
				impl.Logger.Errorw("err", "ciArtifactId", ciArtifactId, "err", err)
				return &types.GitTriggerInfoResponse{}, err
			}
		}

		//getting the user including both active and inactive both
		// as there arises case of having the deleted user had triggered the deployment
		triggeredByUserEmailId, err = impl.userService.GetEmailById(int32(deployDetail.LastDeployedById))
		if err != nil && !util.IsErrNoRows(err) {
			impl.Logger.Errorw("err", "err", err)
			return &types.GitTriggerInfoResponse{}, err
		}

		for _, m := range ciMaterials {
			var history []*gitSensor.GitCommit
			_gitTrigger := workflow.GitTriggers[m.Id]

			// ignore git trigger which have commit and webhook both data nil
			if len(_gitTrigger.Commit) == 0 && _gitTrigger.WebhookData.Id == 0 {
				continue
			}

			_gitCommit := &gitSensor.GitCommit{
				Message: _gitTrigger.Message,
				Author:  _gitTrigger.Author,
				Date:    _gitTrigger.Date,
				Changes: _gitTrigger.Changes,
				Commit:  _gitTrigger.Commit,
			}

			// set webhook data
			_webhookData := _gitTrigger.WebhookData
			if _webhookData.Id > 0 {
				_gitCommit.WebhookData = &gitSensor.WebhookData{
					Id:              _webhookData.Id,
					EventActionType: _webhookData.EventActionType,
					Data:            _webhookData.Data,
				}
			}

			history = append(history, _gitCommit)

			res := pipelineConfig.CiPipelineMaterialResponse{
				Id:              m.Id,
				GitMaterialId:   m.GitMaterialId,
				GitMaterialName: m.GitMaterial.Name[strings.Index(m.GitMaterial.Name, "-")+1:],
				Type:            string(m.Type),
				Value:           m.Value,
				Active:          m.Active,
				Url:             m.GitMaterial.Url,
				History:         history,
			}
			ciMaterialsArr = append(ciMaterialsArr, res)
		}
	}
	imageTaggingData, err := impl.imageTaggingService.GetTagsData(ciPipeline.Id, ciPipeline.AppId, ciArtifactId, false)
	if err != nil {
		impl.Logger.Errorw("error in fetching imageTaggingData", "err", err, "ciPipelineId", ciPipeline.Id, "appId", ciPipeline.AppId, "ciArtifactId", ciArtifactId)
		return &types.GitTriggerInfoResponse{}, err
	}
	gitTriggerInfoResponse := &types.GitTriggerInfoResponse{
		//GitTriggers:      workflow.GitTriggers,
		CiMaterials:      ciMaterialsArr,
		TriggeredByEmail: triggeredByUserEmailId,
		AppId:            ciPipeline.AppId,
		AppName:          deployDetail.AppName,
		EnvironmentId:    deployDetail.EnvironmentId,
		EnvironmentName:  deployDetail.EnvironmentName,
		LastDeployedTime: deployDetail.LastDeployedTime,
		Default:          deployDetail.Default,
		ImageTaggingData: *imageTaggingData,
		Image:            ciArtifact.Image,
	}
	return gitTriggerInfoResponse, nil
}

func (impl *CiHandlerImpl) UpdateCiWorkflowStatusFailure(timeoutForFailureCiBuild int) error {
	ciWorkflows, err := impl.ciWorkflowRepository.FindByStatusesIn([]string{Starting, Running})
	if err != nil {
		impl.Logger.Errorw("error on fetching ci workflows", "err", err)
		return err
	}
	client, err := impl.K8sUtil.GetClientForInCluster()
	if err != nil {
		impl.Logger.Errorw("error while fetching k8s client", "error", err)
		return err
	}

	for _, ciWorkflow := range ciWorkflows {
		var isExt bool
		var env *repository3.Environment
		var restConfig *rest.Config
		if ciWorkflow.Namespace != DefaultCiWorkflowNamespace {
			isExt = true
			env, err = impl.envRepository.FindById(ciWorkflow.EnvironmentId)
			if err != nil {
				impl.Logger.Errorw("could not fetch stage env", "err", err)
				return err
			}
			restConfig, err = impl.getRestConfig(ciWorkflow)
			if err != nil {
				return err
			}
		}

		isEligibleToMarkFailed := false
		isPodDeleted := false
		if time.Since(ciWorkflow.StartedOn) > (time.Minute * time.Duration(timeoutForFailureCiBuild)) {

			//check weather pod is exists or not, if exits check its status
			wf, err := impl.workflowService.GetWorkflowStatus(ciWorkflow.ExecutorType, ciWorkflow.Name, ciWorkflow.Namespace, restConfig)
			if err != nil {
				impl.Logger.Warnw("unable to fetch ci workflow", "err", err)
				statusError, ok := err.(*errors2.StatusError)
				if ok && statusError.Status().Code == http.StatusNotFound {
					impl.Logger.Warnw("ci workflow not found", "err", err)
					isEligibleToMarkFailed = true
				} else {
					continue
					// skip this and process for next ci workflow
				}
			}

			//if ci workflow is exists, check its pod
			if !isEligibleToMarkFailed {
				ns := DefaultCiWorkflowNamespace
				if isExt {
					_, client, err = impl.k8sCommonService.GetCoreClientByClusterId(env.ClusterId)
					if err != nil {
						impl.Logger.Warnw("error in getting core v1 client using GetCoreClientByClusterId", "err", err, "clusterId", env.Cluster.Id)
						continue
					}
					ns = env.Namespace
				}
				_, err := impl.K8sUtil.GetPodByName(ns, ciWorkflow.PodName, client)
				if err != nil {
					impl.Logger.Warnw("unable to fetch ci workflow - pod", "err", err)
					statusError, ok := err.(*errors2.StatusError)
					if ok && statusError.Status().Code == http.StatusNotFound {
						impl.Logger.Warnw("pod not found", "err", err)
						isEligibleToMarkFailed = true
					} else {
						continue
						// skip this and process for next ci workflow
					}
				}
				if ciWorkflow.ExecutorType == cdWorkflow.WORKFLOW_EXECUTOR_TYPE_SYSTEM {
					if wf.Status == string(v1alpha1.WorkflowFailed) {
						isPodDeleted = true
					}
				} else {
					//check workflow status,get the status
					if wf.Status == string(v1alpha1.WorkflowFailed) && wf.Message == POD_DELETED_MESSAGE {
						isPodDeleted = true
					}
				}
			}
		}
		if isEligibleToMarkFailed {
			ciWorkflow.Status = "Failed"
			ciWorkflow.PodStatus = "Failed"
			if isPodDeleted {
				ciWorkflow.Message = executors.POD_DELETED_MESSAGE
				//error logging handled inside handlePodDeleted
				impl.handlePodDeleted(ciWorkflow)
			} else {
				ciWorkflow.Message = "marked failed by job"
			}
			err := impl.ciWorkflowRepository.UpdateWorkFlow(ciWorkflow)
			if err != nil {
				impl.Logger.Errorw("unable to update ci workflow, its eligible to mark failed", "err", err)
				// skip this and process for next ci workflow
			}
			err = impl.customTagService.DeactivateImagePathReservation(ciWorkflow.ImagePathReservationId)
			if err != nil {
				impl.Logger.Errorw("unable to update ci workflow, its eligible to mark failed", "err", err)
			}
		}
	}
	return nil
}

func (impl *CiHandlerImpl) handlePodDeleted(ciWorkflow *pipelineConfig.CiWorkflow) {
	if !impl.config.WorkflowRetriesEnabled() {
		impl.Logger.Debug("ci workflow retry feature disabled")
		return
	}
	retryCount, refCiWorkflow, err := impl.getRefWorkflowAndCiRetryCount(ciWorkflow)
	if err != nil {
		impl.Logger.Errorw("error in getRefWorkflowAndCiRetryCount", "ciWorkflowId", ciWorkflow.Id, "err", err)
	}
	impl.Logger.Infow("re-triggering ci by UpdateCiWorkflowStatusFailedCron", "refCiWorkflowId", refCiWorkflow.Id, "ciWorkflow.Status", ciWorkflow.Status, "ciWorkflow.Message", ciWorkflow.Message, "retryCount", retryCount)
	err = impl.reTriggerCi(retryCount, refCiWorkflow)
	if err != nil {
		impl.Logger.Errorw("error in reTriggerCi", "ciWorkflowId", refCiWorkflow.Id, "workflowStatus", ciWorkflow.Status, "ciWorkflowMessage", "ciWorkflow.Message", "retryCount", retryCount, "err", err)
	}
}
func (impl *CiHandlerImpl) FetchCiStatusForTriggerViewForEnvironment(request resourceGroup.ResourceGroupingRequest, token string) ([]*pipelineConfig.CiWorkflowStatus, error) {
	ciWorkflowStatuses := make([]*pipelineConfig.CiWorkflowStatus, 0)
	var cdPipelines []*pipelineConfig.Pipeline
	var err error
	if request.ResourceGroupId > 0 {
		appIds, err := impl.resourceGroupService.GetResourceIdsByResourceGroupId(request.ResourceGroupId)
		if err != nil {
			return nil, err
		}
		//override appIds if already provided app group id in request.
		request.ResourceIds = appIds
	}
	if len(request.ResourceIds) > 0 {
		cdPipelines, err = impl.cdPipelineRepository.FindActiveByInFilter(request.ParentResourceId, request.ResourceIds)
	} else {
		cdPipelines, err = impl.cdPipelineRepository.FindActiveByEnvId(request.ParentResourceId)
	}
	if err != nil {
		impl.Logger.Errorw("error in fetching pipelines", "request", request, "err", err)
		return nil, err
	}

	var appIds []int
	for _, pipeline := range cdPipelines {
		appIds = append(appIds, pipeline.AppId)
	}
	if len(appIds) == 0 {
		impl.Logger.Warnw("there is no app id found for fetching ci pipelines", "request", request)
		return ciWorkflowStatuses, nil
	}
	ciPipelines, err := impl.ciPipelineRepository.FindByAppIds(appIds)
	if err != nil && err != pg.ErrNoRows {
		impl.Logger.Errorw("error in fetching ci pipeline", "err", err)
		return ciWorkflowStatuses, err
	}
	ciPipelineIds := make([]int, 0)
	for _, ciPipeline := range ciPipelines {
		ciPipelineIds = append(ciPipelineIds, ciPipeline.Id)
	}
	if len(ciPipelineIds) == 0 {
		return ciWorkflowStatuses, nil
	}
	//authorization block starts here
	var appObjectArr []string
	objects := impl.enforcerUtil.GetAppObjectByCiPipelineIds(ciPipelineIds)
	ciPipelineIds = []int{}
	for _, object := range objects {
		appObjectArr = append(appObjectArr, object)
	}
	appResults, _ := request.CheckAuthBatch(token, appObjectArr, []string{})
	for _, ciPipeline := range ciPipelines {
		appObject := objects[ciPipeline.Id] //here only app permission have to check
		if !appResults[appObject] {
			//if user unauthorized, skip items
			continue
		}
		ciPipelineId := 0
		if ciPipeline.ParentCiPipeline == 0 {
			ciPipelineId = ciPipeline.Id
		} else {
			ciPipelineId = ciPipeline.ParentCiPipeline
		}
		ciPipelineIds = append(ciPipelineIds, ciPipelineId)
	}
	if len(ciPipelineIds) == 0 {
		return ciWorkflowStatuses, nil
	}
	ciWorkflows, err := impl.ciWorkflowRepository.FindLastTriggeredWorkflowByCiIds(ciPipelineIds)
	if err != nil && !util.IsErrNoRows(err) {
		impl.Logger.Errorw("err", "ciPipelineIds", ciPipelineIds, "err", err)
		return ciWorkflowStatuses, err
	}

	notTriggeredWorkflows := make(map[int]bool)
	latestCiWorkflows := make(map[int]*pipelineConfig.CiWorkflow)
	for _, ciWorkflow := range ciWorkflows {
		//adding only latest status in the list
		if _, ok := latestCiWorkflows[ciWorkflow.CiPipelineId]; !ok {
			latestCiWorkflows[ciWorkflow.CiPipelineId] = ciWorkflow
		}
	}
	for _, ciWorkflow := range latestCiWorkflows {
		ciWorkflowStatus := &pipelineConfig.CiWorkflowStatus{}
		ciWorkflowStatus.CiPipelineId = ciWorkflow.CiPipelineId
		ciWorkflowStatus.CiPipelineName = ciWorkflow.CiPipeline.Name
		ciWorkflowStatus.CiStatus = ciWorkflow.Status
		ciWorkflowStatus.StorageConfigured = ciWorkflow.BlobStorageEnabled
		ciWorkflowStatus.CiWorkflowId = ciWorkflow.Id
		ciWorkflowStatuses = append(ciWorkflowStatuses, ciWorkflowStatus)
		notTriggeredWorkflows[ciWorkflowStatus.CiPipelineId] = true
	}

	for _, ciPipelineId := range ciPipelineIds {
		if _, ok := notTriggeredWorkflows[ciPipelineId]; !ok {
			ciWorkflowStatus := &pipelineConfig.CiWorkflowStatus{}
			ciWorkflowStatus.CiPipelineId = ciPipelineId
			ciWorkflowStatus.CiStatus = "Not Triggered"
			ciWorkflowStatuses = append(ciWorkflowStatuses, ciWorkflowStatus)
		}
	}
	return ciWorkflowStatuses, nil
}<|MERGE_RESOLUTION|>--- conflicted
+++ resolved
@@ -24,15 +24,12 @@
 	"github.com/devtron-labs/common-lib/utils/workFlow"
 	"github.com/devtron-labs/devtron/internal/sql/constants"
 	"github.com/devtron-labs/devtron/internal/sql/repository/pipelineConfig/bean/workflow/cdWorkflow"
-<<<<<<< HEAD
-	"github.com/devtron-labs/devtron/pkg/cluster/adapter"
-	bean4 "github.com/devtron-labs/devtron/pkg/cluster/bean"
-	"github.com/devtron-labs/devtron/pkg/environment"
-	repository3 "github.com/devtron-labs/devtron/pkg/environment/repository"
-=======
 	"github.com/devtron-labs/devtron/pkg/build/artifacts/imageTagging"
 	bean4 "github.com/devtron-labs/devtron/pkg/build/pipeline/bean"
->>>>>>> 1a119046
+	"github.com/devtron-labs/devtron/pkg/cluster/adapter"
+	bean5 "github.com/devtron-labs/devtron/pkg/cluster/bean"
+	"github.com/devtron-labs/devtron/pkg/cluster/environment"
+	repository2 "github.com/devtron-labs/devtron/pkg/cluster/environment/repository"
 	util3 "github.com/devtron-labs/devtron/pkg/pipeline/util"
 	"io/ioutil"
 	"net/http"
@@ -115,7 +112,7 @@
 	cdPipelineRepository         pipelineConfig.PipelineRepository
 	enforcerUtil                 rbac.EnforcerUtil
 	resourceGroupService         resourceGroup.ResourceGroupService
-	envRepository                repository3.EnvironmentRepository
+	envRepository                repository2.EnvironmentRepository
 	imageTaggingService          imageTagging.ImageTaggingService
 	customTagService             CustomTagService
 	appWorkflowRepository        appWorkflow.AppWorkflowRepository
@@ -128,14 +125,9 @@
 
 func NewCiHandlerImpl(Logger *zap.SugaredLogger, ciService CiService, ciPipelineMaterialRepository pipelineConfig.CiPipelineMaterialRepository, gitSensorClient gitSensor.Client, ciWorkflowRepository pipelineConfig.CiWorkflowRepository, workflowService WorkflowService,
 	ciLogService CiLogService, ciArtifactRepository repository.CiArtifactRepository, userService user.UserService, eventClient client.EventClient, eventFactory client.EventFactory, ciPipelineRepository pipelineConfig.CiPipelineRepository,
-	appListingRepository repository.AppListingRepository, K8sUtil *k8s.K8sServiceImpl, cdPipelineRepository pipelineConfig.PipelineRepository, enforcerUtil rbac.EnforcerUtil, resourceGroupService resourceGroup.ResourceGroupService, envRepository repository3.EnvironmentRepository,
-<<<<<<< HEAD
-	imageTaggingService ImageTaggingService, k8sCommonService k8s2.K8sCommonService, clusterService cluster.ClusterService, blobConfigStorageService BlobStorageConfigService, appWorkflowRepository appWorkflow.AppWorkflowRepository, customTagService CustomTagService,
+	appListingRepository repository.AppListingRepository, K8sUtil *k8s.K8sServiceImpl, cdPipelineRepository pipelineConfig.PipelineRepository, enforcerUtil rbac.EnforcerUtil, resourceGroupService resourceGroup.ResourceGroupService, envRepository repository2.EnvironmentRepository,
+	imageTaggingService imageTagging.ImageTaggingService, k8sCommonService k8s2.K8sCommonService, clusterService cluster.ClusterService, blobConfigStorageService BlobStorageConfigService, appWorkflowRepository appWorkflow.AppWorkflowRepository, customTagService CustomTagService,
 	envService environment.EnvironmentService) *CiHandlerImpl {
-=======
-	imageTaggingService imageTagging.ImageTaggingService, k8sCommonService k8s2.K8sCommonService, clusterService cluster.ClusterService, blobConfigStorageService BlobStorageConfigService, appWorkflowRepository appWorkflow.AppWorkflowRepository, customTagService CustomTagService,
-	envService cluster.EnvironmentService) *CiHandlerImpl {
->>>>>>> 1a119046
 	cih := &CiHandlerImpl{
 		Logger:                       Logger,
 		ciService:                    ciService,
@@ -611,7 +603,7 @@
 		return 0, err
 	}
 	isExt := workflow.Namespace != DefaultCiWorkflowNamespace
-	var env *repository3.Environment
+	var env *repository2.Environment
 	var restConfig *rest.Config
 	if isExt {
 		restConfig, err = impl.getRestConfig(workflow)
@@ -846,7 +838,7 @@
 		if err != nil {
 			return nil, nil, err
 		}
-		var clusterBean bean4.ClusterBean
+		var clusterBean bean5.ClusterBean
 		if env != nil && env.Cluster != nil {
 			clusterBean = adapter.GetClusterBean(*env.Cluster)
 		}
@@ -1617,7 +1609,7 @@
 
 	for _, ciWorkflow := range ciWorkflows {
 		var isExt bool
-		var env *repository3.Environment
+		var env *repository2.Environment
 		var restConfig *rest.Config
 		if ciWorkflow.Namespace != DefaultCiWorkflowNamespace {
 			isExt = true
