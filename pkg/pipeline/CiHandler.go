/*
 * Copyright (c) 2020-2024. Devtron Inc.
 */

package pipeline

import (
	"bufio"
	"context"
	"errors"
	"fmt"
	"github.com/devtron-labs/devtron/pkg/cluster/adapter"
	clusterBean "github.com/devtron-labs/devtron/pkg/cluster/bean"
<<<<<<< HEAD
=======
	"github.com/devtron-labs/devtron/pkg/pipeline/cacheResourceSelector"
>>>>>>> 30d464ac
	"github.com/devtron-labs/devtron/pkg/pipeline/constants"
	"io/ioutil"
	"net/http"
	"os"
	"path/filepath"
	"regexp"
	"strconv"
	"strings"
	"time"

	"github.com/devtron-labs/common-lib-private/utils/k8s"
	blob_storage "github.com/devtron-labs/common-lib/blob-storage"
	k8s3 "github.com/devtron-labs/common-lib/utils/k8s"
	bean2 "github.com/devtron-labs/devtron/api/bean"
	"github.com/devtron-labs/devtron/client/gitSensor"
	"github.com/devtron-labs/devtron/internal/sql/repository/appWorkflow"
	"github.com/devtron-labs/devtron/pkg/auth/user"
	"github.com/devtron-labs/devtron/pkg/cluster"
	repository3 "github.com/devtron-labs/devtron/pkg/cluster/repository"
	k8s2 "github.com/devtron-labs/devtron/pkg/k8s"
	pipelineConfigBean "github.com/devtron-labs/devtron/pkg/pipeline/bean"
	"github.com/devtron-labs/devtron/pkg/pipeline/executors"
	"github.com/devtron-labs/devtron/pkg/pipeline/types"
	"github.com/devtron-labs/devtron/pkg/resourceGroup"
	"github.com/devtron-labs/devtron/util/rbac"
	errors2 "k8s.io/apimachinery/pkg/api/errors"
	"k8s.io/client-go/rest"

	"github.com/argoproj/argo-workflows/v3/pkg/apis/workflow/v1alpha1"
	client "github.com/devtron-labs/devtron/client/events"
	"github.com/devtron-labs/devtron/internal/sql/repository"
	"github.com/devtron-labs/devtron/internal/sql/repository/pipelineConfig"
	"github.com/devtron-labs/devtron/internal/util"
	"github.com/devtron-labs/devtron/pkg/bean"
	"github.com/go-pg/pg"
	"go.uber.org/zap"
)

type CiHandler interface {
	HandleCIWebhook(gitCiTriggerRequest bean.GitCiTriggerRequest) (int, error)
	HandleCIManual(ciTriggerRequest bean.CiTriggerRequest) (int, error)
	CheckAndReTriggerCI(workflowStatus v1alpha1.WorkflowStatus) error
	FetchMaterialsByPipelineId(pipelineId int, showAll bool) ([]pipelineConfig.CiPipelineMaterialResponse, error)
	FetchMaterialsByPipelineIdAndGitMaterialId(pipelineId int, gitMaterialId int, showAll bool) ([]pipelineConfig.CiPipelineMaterialResponse, error)
	FetchWorkflowDetails(appId int, pipelineId int, buildId int) (types.WorkflowResponse, error)
	FetchArtifactsForCiJob(buildId int) (*types.ArtifactsForCiJob, error)
	// FetchBuildById(appId int, pipelineId int) (WorkflowResponse, error)
	CancelBuild(workflowId int, forceAbort bool) (int, error)

	GetRunningWorkflowLogs(pipelineId int, workflowId int) (*bufio.Reader, func() error, error)
	GetHistoricBuildLogs(pipelineId int, workflowId int, ciWorkflow *pipelineConfig.CiWorkflow) (map[string]string, error)
	// SyncWorkflows() error

	GetBuildHistory(pipelineId int, appId int, offset int, size int) ([]types.WorkflowResponse, error)
	DownloadCiWorkflowArtifacts(pipelineId int, buildId int) (*os.File, error)
	UpdateWorkflow(workflowStatus v1alpha1.WorkflowStatus) (int, error)

	FetchCiStatusForTriggerView(appId int) ([]*pipelineConfig.CiWorkflowStatus, error)
	FetchCiStatusForTriggerViewV1(appId int) ([]*pipelineConfig.CiWorkflowStatus, error)
	RefreshMaterialByCiPipelineMaterialId(gitMaterialId int) (refreshRes *gitSensor.RefreshGitMaterialResponse, err error)
	FetchMaterialInfoByArtifactId(ciArtifactId int, envId int) (*types.GitTriggerInfoResponse, error)
	UpdateCiWorkflowStatusFailure(timeoutForFailureCiBuild int) error
	FetchCiStatusForTriggerViewForEnvironment(request resourceGroup.ResourceGroupingRequest, token string) ([]*pipelineConfig.CiWorkflowStatus, error)
}

type CiHandlerImpl struct {
	Logger                       *zap.SugaredLogger
	ciPipelineMaterialRepository pipelineConfig.CiPipelineMaterialRepository
	ciService                    CiService
	gitSensorClient              gitSensor.Client
	ciWorkflowRepository         pipelineConfig.CiWorkflowRepository
	workflowService              WorkflowService
	ciLogService                 CiLogService
	ciArtifactRepository         repository.CiArtifactRepository
	userService                  user.UserService
	eventClient                  client.EventClient
	eventFactory                 client.EventFactory
	ciPipelineRepository         pipelineConfig.CiPipelineRepository
	appListingRepository         repository.AppListingRepository
	K8sUtil                      *k8s.K8sUtilExtended
	cdPipelineRepository         pipelineConfig.PipelineRepository
	enforcerUtil                 rbac.EnforcerUtil
	resourceGroupService         resourceGroup.ResourceGroupService
	envRepository                repository3.EnvironmentRepository
	imageTaggingService          ImageTaggingService
	customTagService             CustomTagService
	appWorkflowRepository        appWorkflow.AppWorkflowRepository
	config                       *types.CiConfig
	k8sCommonService             k8s2.K8sCommonService
	clusterService               cluster.ClusterService
	blobConfigStorageService     BlobStorageConfigService
	envService                   cluster.EnvironmentService
	ciPipelineConfigService      CiPipelineConfigService
<<<<<<< HEAD
=======
	ciCacheSelector              cacheResourceSelector.CiCacheResourceSelector
>>>>>>> 30d464ac
}

func NewCiHandlerImpl(Logger *zap.SugaredLogger, ciService CiService, ciPipelineMaterialRepository pipelineConfig.CiPipelineMaterialRepository, gitSensorClient gitSensor.Client, ciWorkflowRepository pipelineConfig.CiWorkflowRepository, workflowService WorkflowService,
	ciLogService CiLogService, ciArtifactRepository repository.CiArtifactRepository, userService user.UserService, eventClient client.EventClient, eventFactory client.EventFactory, ciPipelineRepository pipelineConfig.CiPipelineRepository,
	appListingRepository repository.AppListingRepository, K8sUtil *k8s.K8sUtilExtended, cdPipelineRepository pipelineConfig.PipelineRepository, enforcerUtil rbac.EnforcerUtil, resourceGroupService resourceGroup.ResourceGroupService, envRepository repository3.EnvironmentRepository,
	imageTaggingService ImageTaggingService, k8sCommonService k8s2.K8sCommonService, clusterService cluster.ClusterService, blobConfigStorageService BlobStorageConfigService, appWorkflowRepository appWorkflow.AppWorkflowRepository, customTagService CustomTagService,
<<<<<<< HEAD
	envService cluster.EnvironmentService, ciPipelineConfigService CiPipelineConfigService) *CiHandlerImpl {
=======
	envService cluster.EnvironmentService, ciPipelineConfigService CiPipelineConfigService,
	ciCacheSelector cacheResourceSelector.CiCacheResourceSelector) *CiHandlerImpl {
>>>>>>> 30d464ac
	cih := &CiHandlerImpl{
		Logger:                       Logger,
		ciService:                    ciService,
		ciPipelineMaterialRepository: ciPipelineMaterialRepository,
		gitSensorClient:              gitSensorClient,
		ciWorkflowRepository:         ciWorkflowRepository,
		workflowService:              workflowService,
		ciLogService:                 ciLogService,
		ciArtifactRepository:         ciArtifactRepository,
		userService:                  userService,
		eventClient:                  eventClient,
		eventFactory:                 eventFactory,
		ciPipelineRepository:         ciPipelineRepository,
		appListingRepository:         appListingRepository,
		K8sUtil:                      K8sUtil,
		cdPipelineRepository:         cdPipelineRepository,
		enforcerUtil:                 enforcerUtil,
		resourceGroupService:         resourceGroupService,
		envRepository:                envRepository,
		imageTaggingService:          imageTaggingService,
		customTagService:             customTagService,
		appWorkflowRepository:        appWorkflowRepository,
		k8sCommonService:             k8sCommonService,
		clusterService:               clusterService,
		blobConfigStorageService:     blobConfigStorageService,
		envService:                   envService,
		ciPipelineConfigService:      ciPipelineConfigService,
<<<<<<< HEAD
=======
		ciCacheSelector:              ciCacheSelector,
>>>>>>> 30d464ac
	}
	config, err := types.GetCiConfig()
	if err != nil {
		return nil
	}
	cih.config = config

	return cih
}

const DefaultCiWorkflowNamespace = "devtron-ci"
const Running = "Running"
const Starting = "Starting"
const POD_DELETED_MESSAGE = "pod deleted"
const TERMINATE_MESSAGE = "workflow shutdown with strategy: Terminate"
const ABORT_MESSAGE_AFTER_STARTING_STAGE = "workflow shutdown with strategy: Force Abort"

func (impl *CiHandlerImpl) CheckAndReTriggerCI(workflowStatus v1alpha1.WorkflowStatus) error {

	// return if re-trigger feature is disabled
	if !impl.config.WorkflowRetriesEnabled() {
		impl.Logger.Debug("CI re-trigger is disabled")
		return nil
	}

	status, message, ciWorkFlow, err := impl.extractPodStatusAndWorkflow(workflowStatus)
	if err != nil {
		impl.Logger.Errorw("error in extractPodStatusAndWorkflow", "err", err)
		return err
	}

	if !executors.CheckIfReTriggerRequired(status, message, ciWorkFlow.Status) {
		impl.Logger.Debugw("not re-triggering ci", "status", status, "message", message, "ciWorkflowStatus", ciWorkFlow.Status)
		return nil
	}

	retryCount, refCiWorkflow, err := impl.getRefWorkflowAndCiRetryCount(ciWorkFlow)
	if err != nil {
		impl.Logger.Errorw("error while getting retry count value for a ciWorkflow", "ciWorkFlowId", ciWorkFlow.Id)
		return err
	}

	err = impl.reTriggerCi(retryCount, refCiWorkflow)
	if err != nil {
		impl.Logger.Errorw("error in reTriggerCi", "err", err, "status", status, "message", message, "retryCount", retryCount, "ciWorkFlowId", ciWorkFlow.Id)
	}
	return err
}

func (impl *CiHandlerImpl) reTriggerCi(retryCount int, refCiWorkflow *pipelineConfig.CiWorkflow) error {
	if retryCount >= impl.config.MaxCiWorkflowRetries {
		impl.Logger.Infow("maximum retries exhausted for this ciWorkflow", "ciWorkflowId", refCiWorkflow.Id, "retries", retryCount, "configuredRetries", impl.config.MaxCiWorkflowRetries)
		return nil
	}
	impl.Logger.Infow("re-triggering ci for a ci workflow", "ReferenceCiWorkflowId", refCiWorkflow.Id)
	ciPipelineMaterialIds := make([]int, 0, len(refCiWorkflow.GitTriggers))
	for id, _ := range refCiWorkflow.GitTriggers {
		ciPipelineMaterialIds = append(ciPipelineMaterialIds, id)
	}
	ciMaterials, err := impl.ciPipelineMaterialRepository.GetByIdsIncludeDeleted(ciPipelineMaterialIds)
	if err != nil {
		impl.Logger.Errorw("error in getting ci Pipeline Materials using ciPipeline Material Ids", "ciPipelineMaterialIds", ciPipelineMaterialIds, "err", err)
		return err
	}

	trigger := types.Trigger{}
	trigger.BuildTriggerObject(refCiWorkflow, ciMaterials, 1, true, nil, "")

	// updating runtime params
	trigger.ExtraEnvironmentVariables, err = impl.updateEnvVarMapWithRuntimeParamsForAutoCI(trigger.PipelineId, trigger.ExtraEnvironmentVariables)
	if err != nil {
		impl.Logger.Errorw("err, updateEnvVarMapWithRuntimeParamsForAutoCI", "err", err, "ciPipelineId", trigger.PipelineId,
			"extraEnvVars", trigger.ExtraEnvironmentVariables)
		return err
	}
	_, err = impl.ciService.TriggerCiPipeline(trigger)

	if err != nil {
		impl.Logger.Errorw("error occurred in re-triggering ciWorkflow", "triggerDetails", trigger, "err", err)
		return err
	}
	return nil
}

func (impl *CiHandlerImpl) HandleCIManual(ciTriggerRequest bean.CiTriggerRequest) (int, error) {
	impl.Logger.Debugw("HandleCIManual for pipeline ", "PipelineId", ciTriggerRequest.PipelineId)
	commitHashes, extraEnvironmentVariables, err := impl.buildManualTriggerCommitHashes(ciTriggerRequest)
	if err != nil {
		return 0, err
	}

	ciArtifact, err := impl.ciArtifactRepository.GetLatestArtifactTimeByCiPipelineId(ciTriggerRequest.PipelineId)
	if err != nil && err != pg.ErrNoRows {
		impl.Logger.Errorw("Error in GetLatestArtifactTimeByCiPipelineId", "err", err, "pipelineId", ciTriggerRequest.PipelineId)
		return 0, err
	}

	createdOn := time.Time{}
	if err != pg.ErrNoRows {
		createdOn = ciArtifact.CreatedOn
	}

	trigger := types.Trigger{
		PipelineId:                ciTriggerRequest.PipelineId,
		CommitHashes:              commitHashes,
		CiMaterials:               nil,
		TriggeredBy:               ciTriggerRequest.TriggeredBy,
		InvalidateCache:           ciTriggerRequest.InvalidateCache,
		ExtraEnvironmentVariables: extraEnvironmentVariables,
		EnvironmentId:             ciTriggerRequest.EnvironmentId,
		PipelineType:              ciTriggerRequest.PipelineType,
		CiArtifactLastFetch:       createdOn,
	}
	id, err := impl.ciService.TriggerCiPipeline(trigger)

	if err != nil {
		return 0, err
	}
	return id, nil
}

func (impl *CiHandlerImpl) HandleCIWebhook(gitCiTriggerRequest bean.GitCiTriggerRequest) (int, error) {
	impl.Logger.Debugw("HandleCIWebhook for material ", "material", gitCiTriggerRequest.CiPipelineMaterial)
	ciPipeline, err := impl.GetCiPipeline(gitCiTriggerRequest.CiPipelineMaterial.Id)
	if err != nil {
		return 0, err
	}
	if ciPipeline.IsManual {
		impl.Logger.Debugw("not handling manual pipeline", "pipelineId", ciPipeline.Id)
		return 0, err
	}

	ciMaterials, err := impl.ciPipelineMaterialRepository.GetByPipelineId(ciPipeline.Id)
	if err != nil {
		impl.Logger.Errorw("err", "err", err)
		return 0, err
	}
	isValidBuildSequence, err := impl.validateBuildSequence(gitCiTriggerRequest, ciPipeline.Id)
	if !isValidBuildSequence {
		return 0, errors.New("ignoring older build for ciMaterial " + strconv.Itoa(gitCiTriggerRequest.CiPipelineMaterial.Id) +
			" commit " + gitCiTriggerRequest.CiPipelineMaterial.GitCommit.Commit)
	}
	// updating runtime params
	gitCiTriggerRequest.ExtraEnvironmentVariables, err = impl.updateEnvVarMapWithRuntimeParamsForAutoCI(ciPipeline.Id,
		gitCiTriggerRequest.ExtraEnvironmentVariables)
	if err != nil {
		impl.Logger.Errorw("error, updateEnvVarMapWithRuntimeParamsForAutoCI", "ciPipelineId", ciPipeline,
			"extraEnvVars", gitCiTriggerRequest.ExtraEnvironmentVariables)
		return 0, err
	}
	commitHashes, err := impl.buildAutomaticTriggerCommitHashes(ciMaterials, gitCiTriggerRequest)
	if err != nil {
		return 0, err
	}

	trigger := types.Trigger{
		PipelineId:                ciPipeline.Id,
		CommitHashes:              commitHashes,
		CiMaterials:               ciMaterials,
		TriggeredBy:               gitCiTriggerRequest.TriggeredBy,
		ExtraEnvironmentVariables: gitCiTriggerRequest.ExtraEnvironmentVariables,
	}
	id, err := impl.ciService.TriggerCiPipeline(trigger)
	if err != nil {
		return 0, err
	}
	return id, nil
}

func (impl *CiHandlerImpl) validateBuildSequence(gitCiTriggerRequest bean.GitCiTriggerRequest, pipelineId int) (bool, error) {
	isValid := true
	lastTriggeredBuild, err := impl.ciWorkflowRepository.FindLastTriggeredWorkflow(pipelineId)
	if !(lastTriggeredBuild.Status == string(v1alpha1.NodePending) || lastTriggeredBuild.Status == string(v1alpha1.NodeRunning)) {
		return true, nil
	}
	if err != nil && !util.IsErrNoRows(err) {
		impl.Logger.Errorw("cannot get last build for pipeline", "pipelineId", pipelineId)
		return false, err
	}

	ciPipelineMaterial := gitCiTriggerRequest.CiPipelineMaterial

	if ciPipelineMaterial.Type == string(pipelineConfig.SOURCE_TYPE_BRANCH_FIXED) {
		if ciPipelineMaterial.GitCommit.Date.Before(lastTriggeredBuild.GitTriggers[ciPipelineMaterial.Id].Date) {
			impl.Logger.Warnw("older commit cannot be built for pipeline", "pipelineId", pipelineId, "ciMaterial", gitCiTriggerRequest.CiPipelineMaterial.Id)
			isValid = false
		}
	}

	return isValid, nil
}

func (impl *CiHandlerImpl) RefreshMaterialByCiPipelineMaterialId(gitMaterialId int) (refreshRes *gitSensor.RefreshGitMaterialResponse, err error) {
	impl.Logger.Debugw("refreshing git material", "id", gitMaterialId)
	refreshRes, err = impl.gitSensorClient.RefreshGitMaterial(context.Background(),
		&gitSensor.RefreshGitMaterialRequest{GitMaterialId: gitMaterialId},
	)
	return refreshRes, err
}

func (impl *CiHandlerImpl) FetchMaterialsByPipelineIdAndGitMaterialId(pipelineId int, gitMaterialId int, showAll bool) ([]pipelineConfig.CiPipelineMaterialResponse, error) {
	ciMaterials, err := impl.ciPipelineMaterialRepository.GetByPipelineIdAndGitMaterialId(pipelineId, gitMaterialId)
	if err != nil {
		impl.Logger.Errorw("ciMaterials fetch failed", "err", err)
	}
	var ciPipelineMaterialResponses []pipelineConfig.CiPipelineMaterialResponse
	var responseMap = make(map[int]bool)

	ciMaterialHistoryMap := make(map[*pipelineConfig.CiPipelineMaterial]*gitSensor.MaterialChangeResp)
	for _, m := range ciMaterials {
		// git material should be active in this case
		if m == nil || m.GitMaterial == nil || !m.GitMaterial.Active {
			continue
		}
		changesRequest := &gitSensor.FetchScmChangesRequest{
			PipelineMaterialId: m.Id,
			ShowAll:            showAll,
		}
		changesResp, apiErr := impl.gitSensorClient.FetchChanges(context.Background(), changesRequest)
		impl.Logger.Debugw("commits for material ", "m", m, "commits: ", changesResp)
		if apiErr != nil {
			impl.Logger.Warnw("git sensor FetchChanges failed for material", "id", m.Id)
			return []pipelineConfig.CiPipelineMaterialResponse{}, apiErr
		}
		ciMaterialHistoryMap[m] = changesResp
	}

	for k, v := range ciMaterialHistoryMap {
		r := pipelineConfig.CiPipelineMaterialResponse{
			Id:              k.Id,
			GitMaterialId:   k.GitMaterialId,
			GitMaterialName: k.GitMaterial.Name[strings.Index(k.GitMaterial.Name, "-")+1:],
			Type:            string(k.Type),
			Value:           k.Value,
			Active:          k.Active,
			GitMaterialUrl:  k.GitMaterial.Url,
			History:         v.Commits,
			LastFetchTime:   v.LastFetchTime,
			IsRepoError:     v.IsRepoError,
			RepoErrorMsg:    v.RepoErrorMsg,
			IsBranchError:   v.IsBranchError,
			BranchErrorMsg:  v.BranchErrorMsg,
			Regex:           k.Regex,
		}
		responseMap[k.GitMaterialId] = true
		ciPipelineMaterialResponses = append(ciPipelineMaterialResponses, r)
	}

	regexMaterials, err := impl.ciPipelineMaterialRepository.GetRegexByPipelineId(pipelineId)
	if err != nil {
		impl.Logger.Errorw("regex ciMaterials fetch failed", "err", err)
		return []pipelineConfig.CiPipelineMaterialResponse{}, err
	}
	for _, k := range regexMaterials {
		r := pipelineConfig.CiPipelineMaterialResponse{
			Id:              k.Id,
			GitMaterialId:   k.GitMaterialId,
			GitMaterialName: k.GitMaterial.Name[strings.Index(k.GitMaterial.Name, "-")+1:],
			Type:            string(k.Type),
			Value:           k.Value,
			Active:          k.Active,
			GitMaterialUrl:  k.GitMaterial.Url,
			History:         nil,
			IsRepoError:     false,
			RepoErrorMsg:    "",
			IsBranchError:   false,
			BranchErrorMsg:  "",
			Regex:           k.Regex,
		}
		_, exists := responseMap[k.GitMaterialId]
		if !exists {
			ciPipelineMaterialResponses = append(ciPipelineMaterialResponses, r)
		}
	}
	return ciPipelineMaterialResponses, nil
}

func (impl *CiHandlerImpl) FetchMaterialsByPipelineId(pipelineId int, showAll bool) ([]pipelineConfig.CiPipelineMaterialResponse, error) {
	ciMaterials, err := impl.ciPipelineMaterialRepository.GetByPipelineId(pipelineId)
	if err != nil {
		impl.Logger.Errorw("ciMaterials fetch failed", "err", err)
	}
	var ciPipelineMaterialResponses []pipelineConfig.CiPipelineMaterialResponse
	var responseMap = make(map[int]bool)

	ciMaterialHistoryMap := make(map[*pipelineConfig.CiPipelineMaterial]*gitSensor.MaterialChangeResp)
	for _, m := range ciMaterials {
		// git material should be active in this case
		if m == nil || m.GitMaterial == nil || !m.GitMaterial.Active {
			continue
		}
		changesRequest := &gitSensor.FetchScmChangesRequest{
			PipelineMaterialId: m.Id,
			ShowAll:            showAll,
		}
		changesResp, apiErr := impl.gitSensorClient.FetchChanges(context.Background(), changesRequest)
		impl.Logger.Debugw("commits for material ", "m", m, "commits: ", changesResp)
		if apiErr != nil {
			impl.Logger.Warnw("git sensor FetchChanges failed for material", "id", m.Id)
			return nil, apiErr
		}
		ciMaterialHistoryMap[m] = changesResp
	}

	for k, v := range ciMaterialHistoryMap {
		r := pipelineConfig.CiPipelineMaterialResponse{
			Id:              k.Id,
			GitMaterialId:   k.GitMaterialId,
			GitMaterialName: k.GitMaterial.Name[strings.Index(k.GitMaterial.Name, "-")+1:],
			Type:            string(k.Type),
			Value:           k.Value,
			Active:          k.Active,
			GitMaterialUrl:  k.GitMaterial.Url,
			History:         v.Commits,
			LastFetchTime:   v.LastFetchTime,
			IsRepoError:     v.IsRepoError,
			RepoErrorMsg:    v.RepoErrorMsg,
			IsBranchError:   v.IsBranchError,
			BranchErrorMsg:  v.BranchErrorMsg,
			Regex:           k.Regex,
		}
		responseMap[k.GitMaterialId] = true
		ciPipelineMaterialResponses = append(ciPipelineMaterialResponses, r)
	}

	regexMaterials, err := impl.ciPipelineMaterialRepository.GetRegexByPipelineId(pipelineId)
	if err != nil {
		impl.Logger.Errorw("regex ciMaterials fetch failed", "err", err)
		return nil, err
	}
	for _, k := range regexMaterials {
		r := pipelineConfig.CiPipelineMaterialResponse{
			Id:              k.Id,
			GitMaterialId:   k.GitMaterialId,
			GitMaterialName: k.GitMaterial.Name[strings.Index(k.GitMaterial.Name, "-")+1:],
			Type:            string(k.Type),
			Value:           k.Value,
			Active:          k.Active,
			GitMaterialUrl:  k.GitMaterial.Url,
			History:         nil,
			IsRepoError:     false,
			RepoErrorMsg:    "",
			IsBranchError:   false,
			BranchErrorMsg:  "",
			Regex:           k.Regex,
		}
		_, exists := responseMap[k.GitMaterialId]
		if !exists {
			ciPipelineMaterialResponses = append(ciPipelineMaterialResponses, r)
		}
	}

	return ciPipelineMaterialResponses, nil
}

func (impl *CiHandlerImpl) GetBuildHistory(pipelineId int, appId int, offset int, size int) ([]types.WorkflowResponse, error) {
	ciMaterials, err := impl.ciPipelineMaterialRepository.GetByPipelineIdForRegexAndFixed(pipelineId)
	if err != nil {
		impl.Logger.Errorw("ciMaterials fetch failed", "err", err)
	}
	var ciPipelineMaterialResponses []pipelineConfig.CiPipelineMaterialResponse
	for _, m := range ciMaterials {
		r := pipelineConfig.CiPipelineMaterialResponse{
			Id:              m.Id,
			GitMaterialId:   m.GitMaterialId,
			Type:            string(m.Type),
			Value:           m.Value,
			Active:          m.Active,
			GitMaterialName: m.GitMaterial.Name[strings.Index(m.GitMaterial.Name, "-")+1:],
			Url:             m.GitMaterial.Url,
		}
		ciPipelineMaterialResponses = append(ciPipelineMaterialResponses, r)
	}
	// this map contains artifactId -> array of tags of that artifact
	imageTagsDataMap, err := impl.imageTaggingService.GetTagsDataMapByAppId(appId)
	if err != nil {
		impl.Logger.Errorw("error in fetching image tags with appId", "err", err, "appId", appId)
		return nil, err
	}
	workFlows, err := impl.ciWorkflowRepository.FindByPipelineId(pipelineId, offset, size)
	if err != nil && !util.IsErrNoRows(err) {
		impl.Logger.Errorw("err", "err", err)
		return nil, err
	}
	var artifactIds []int
	for _, w := range workFlows {
		artifactIds = append(artifactIds, w.CiArtifactId)
	}
	// this map contains artifactId -> imageComment of that artifact
	imageCommetnsDataMap, err := impl.imageTaggingService.GetImageCommentsDataMapByArtifactIds(artifactIds)
	if err != nil {
		impl.Logger.Errorw("error in fetching imageCommetnsDataMap", "err", err, "appId", appId, "artifactIds", artifactIds)
		return nil, err
	}

	var ciWorkLowResponses []types.WorkflowResponse
	for _, w := range workFlows {
		wfResponse := types.WorkflowResponse{
			Id:                  w.Id,
			Name:                w.Name,
			Status:              w.Status,
			PodStatus:           w.PodStatus,
			Message:             w.Message,
			StartedOn:           w.StartedOn,
			FinishedOn:          w.FinishedOn,
			CiPipelineId:        w.CiPipelineId,
			Namespace:           w.Namespace,
			LogLocation:         w.LogFilePath,
			GitTriggers:         w.GitTriggers,
			CiMaterials:         ciPipelineMaterialResponses,
			Artifact:            w.Image,
			TriggeredBy:         w.TriggeredBy,
			TriggeredByEmail:    w.EmailId,
			ArtifactId:          w.CiArtifactId,
			BlobStorageEnabled:  w.BlobStorageEnabled,
			IsArtifactUploaded:  w.IsArtifactUploaded,
			EnvironmentId:       w.EnvironmentId,
			EnvironmentName:     w.EnvironmentName,
			ReferenceWorkflowId: w.RefCiWorkflowId,
			PodName:             w.PodName,
		}
		if w.Message == pipelineConfigBean.ImageTagUnavailableMessage {
			customTag, err := impl.customTagService.GetCustomTagByEntityKeyAndValue(pipelineConfigBean.EntityTypeCiPipelineId, strconv.Itoa(w.CiPipelineId))
			if err != nil && err != pg.ErrNoRows {
				// err == pg.ErrNoRows should never happen
				return nil, err
			}
			appWorkflows, err := impl.appWorkflowRepository.FindWFCIMappingByCIPipelineId(w.CiPipelineId)
			if err != nil && err != pg.ErrNoRows {
				return nil, err
			}
			wfResponse.AppWorkflowId = appWorkflows[0].AppWorkflowId // it is guaranteed there will always be 1 entry (in case of ci_pipeline_id)
			wfResponse.CustomTag = &bean2.CustomTagErrorResponse{
				TagPattern:           customTag.TagPattern,
				AutoIncreasingNumber: customTag.AutoIncreasingNumber,
				Message:              pipelineConfigBean.ImageTagUnavailableMessage,
			}
		}
		if imageTagsDataMap[w.CiArtifactId] != nil {
			wfResponse.ImageReleaseTags = imageTagsDataMap[w.CiArtifactId] // if artifact is not yet created,empty list will be sent
		}
		if imageCommetnsDataMap[w.CiArtifactId] != nil {
			wfResponse.ImageComment = imageCommetnsDataMap[w.CiArtifactId]
		}
		ciWorkLowResponses = append(ciWorkLowResponses, wfResponse)
	}
	return ciWorkLowResponses, nil
}

func (impl *CiHandlerImpl) CancelBuild(workflowId int, forceAbort bool) (int, error) {
	workflow, err := impl.ciWorkflowRepository.FindById(workflowId)
	if err != nil {
		impl.Logger.Errorw("err", "err", err)
		return 0, err
	}
	if !(string(v1alpha1.NodePending) == workflow.Status || string(v1alpha1.NodeRunning) == workflow.Status) {
		if forceAbort {
			return impl.cancelBuildAfterStartWorkflowStage(workflow)
		} else {
			return 0, &util.ApiError{Code: "200", HttpStatusCode: 400, UserMessage: "cannot cancel build, build not in progress"}
		}
	}
	// this arises when someone deletes the workflow in resource browser and wants to force abort a ci
	if workflow.Status == string(v1alpha1.NodeRunning) && forceAbort {
		return impl.cancelBuildAfterStartWorkflowStage(workflow)
	}
	isExt := workflow.Namespace != DefaultCiWorkflowNamespace
	var env *repository3.Environment
	var restConfig *rest.Config
	if isExt {
		restConfig, err = impl.getRestConfig(workflow)
		if err != nil {
			return 0, err
		}
	}

	// Terminate workflow
	err = impl.workflowService.TerminateWorkflow(workflow.ExecutorType, workflow.Name, workflow.Namespace, restConfig, isExt, env)
	if err != nil && strings.Contains(err.Error(), "cannot find workflow") {
		return 0, &util.ApiError{Code: "200", HttpStatusCode: http.StatusBadRequest, UserMessage: err.Error()}
	} else if err != nil {
		impl.Logger.Errorw("cannot terminate wf", "err", err)
		return 0, err
	}

	workflow.Status = executors.WorkflowCancel
	if workflow.ExecutorType == pipelineConfig.WORKFLOW_EXECUTOR_TYPE_SYSTEM {
		workflow.PodStatus = "Failed"
		workflow.Message = TERMINATE_MESSAGE
	}
	err = impl.ciWorkflowRepository.UpdateWorkFlow(workflow)
	if err != nil {
		impl.Logger.Errorw("cannot update deleted workflow status, but wf deleted", "err", err)
		return 0, err
	}
	imagePathReservationId := workflow.ImagePathReservationId
	err = impl.customTagService.DeactivateImagePathReservation(imagePathReservationId)
	if err != nil {
		impl.Logger.Errorw("error in marking image tag unreserved", "err", err)
		return 0, err
	}
	imagePathReservationIds := workflow.ImagePathReservationIds
	if len(imagePathReservationIds) > 0 {
		err = impl.customTagService.DeactivateImagePathReservationByImageIds(imagePathReservationIds)
		if err != nil {
			impl.Logger.Errorw("error in marking image tag unreserved", "err", err)
			return 0, err
		}
	}
	return workflow.Id, nil
}

func (impl *CiHandlerImpl) cancelBuildAfterStartWorkflowStage(workflow *pipelineConfig.CiWorkflow) (int, error) {
	workflow.Status = executors.WorkflowCancel
	workflow.PodStatus = string(bean.Failed)
	workflow.Message = ABORT_MESSAGE_AFTER_STARTING_STAGE
	err := impl.ciWorkflowRepository.UpdateWorkFlow(workflow)
	if err != nil {
		impl.Logger.Errorw("error in updating workflow status", "err", err)
		return 0, err
	}
	return workflow.Id, nil
}

func (impl *CiHandlerImpl) getRestConfig(workflow *pipelineConfig.CiWorkflow) (*rest.Config, error) {
	env, err := impl.envRepository.FindById(workflow.EnvironmentId)
	if err != nil {
		impl.Logger.Errorw("could not fetch stage env", "err", err)
		return nil, err
	}

	clusterBean := adapter.GetClusterBean(*env.Cluster)

	clusterConfig := clusterBean.GetClusterConfig()
	restConfig, err := impl.K8sUtil.GetRestConfigByCluster(clusterConfig)
	if err != nil {
		impl.Logger.Errorw("error in getting rest config by cluster id", "err", err)
		return nil, err
	}
	return restConfig, nil
}

func (impl *CiHandlerImpl) FetchWorkflowDetails(appId int, pipelineId int, buildId int) (types.WorkflowResponse, error) {
	workflow, err := impl.ciWorkflowRepository.FindById(buildId)
	if err != nil {
		impl.Logger.Errorw("err", "err", err)
		return types.WorkflowResponse{}, err
	}
	triggeredByUserEmailId, err := impl.userService.GetEmailById(workflow.TriggeredBy)
	if err != nil && !util.IsErrNoRows(err) {
		impl.Logger.Errorw("err", "err", err)
		return types.WorkflowResponse{}, err
	}

	if workflow.CiPipeline.AppId != appId {
		impl.Logger.Error("pipeline does not exist for this app")
		return types.WorkflowResponse{}, errors.New("invalid app and pipeline combination")
	}

	ciMaterials, err := impl.ciPipelineMaterialRepository.GetByPipelineId(pipelineId)
	if err != nil {
		impl.Logger.Errorw("err", "err", err)
		return types.WorkflowResponse{}, err
	}

	ciArtifact, err := impl.ciArtifactRepository.GetByWfId(workflow.Id)
	if err != nil && !util.IsErrNoRows(err) {
		impl.Logger.Errorw("err", "err", err)
		return types.WorkflowResponse{}, err
	}

	var ciMaterialsArr []pipelineConfig.CiPipelineMaterialResponse
	for _, m := range ciMaterials {
		res := pipelineConfig.CiPipelineMaterialResponse{
			Id:              m.Id,
			GitMaterialId:   m.GitMaterialId,
			GitMaterialName: m.GitMaterial.Name[strings.Index(m.GitMaterial.Name, "-")+1:],
			Type:            string(m.Type),
			Value:           m.Value,
			Active:          m.Active,
			Url:             m.GitMaterial.Url,
		}
		ciMaterialsArr = append(ciMaterialsArr, res)
	}
	environmentName := ""
	if workflow.EnvironmentId != 0 {
		env, err := impl.envRepository.FindById(workflow.EnvironmentId)
		if err != nil && err != pg.ErrNoRows {
			impl.Logger.Errorw("error in fetching environment details ", "err", err)
			return types.WorkflowResponse{}, err
		}
		environmentName = env.Name
	}
	workflowResponse := types.WorkflowResponse{
		Id:                 workflow.Id,
		Name:               workflow.Name,
		Status:             workflow.Status,
		PodStatus:          workflow.PodStatus,
		Message:            workflow.Message,
		StartedOn:          workflow.StartedOn,
		FinishedOn:         workflow.FinishedOn,
		CiPipelineId:       workflow.CiPipelineId,
		Namespace:          workflow.Namespace,
		LogLocation:        workflow.LogLocation,
		BlobStorageEnabled: workflow.BlobStorageEnabled, // TODO default value if value not found in db
		GitTriggers:        workflow.GitTriggers,
		CiMaterials:        ciMaterialsArr,
		TriggeredBy:        workflow.TriggeredBy,
		TriggeredByEmail:   triggeredByUserEmailId,
		Artifact:           ciArtifact.Image,
		ArtifactId:         ciArtifact.Id,
		IsArtifactUploaded: ciArtifact.IsArtifactUploaded,
		EnvironmentId:      workflow.EnvironmentId,
		EnvironmentName:    environmentName,
		PipelineType:       workflow.CiPipeline.PipelineType,
		PodName:            workflow.PodName,
	}
	return workflowResponse, nil
}

func (impl *CiHandlerImpl) FetchArtifactsForCiJob(buildId int) (*types.ArtifactsForCiJob, error) {
	artifacts, err := impl.ciArtifactRepository.GetArtifactsByParentCiWorkflowId(buildId)
	if err != nil {
		impl.Logger.Errorw("error in fetching artifacts by parent ci workflow id", "err", err, "buildId", buildId)
		return nil, err
	}
	artifactsResponse := &types.ArtifactsForCiJob{
		Artifacts: artifacts,
	}
	return artifactsResponse, nil
}
func (impl *CiHandlerImpl) GetRunningWorkflowLogs(pipelineId int, workflowId int) (*bufio.Reader, func() error, error) {
	ciWorkflow, err := impl.ciWorkflowRepository.FindById(workflowId)
	if err != nil {
		impl.Logger.Errorw("err", "err", err)
		return nil, nil, err
	}
	return impl.getWorkflowLogs(pipelineId, ciWorkflow)
}

func (impl *CiHandlerImpl) getWorkflowLogs(pipelineId int, ciWorkflow *pipelineConfig.CiWorkflow) (*bufio.Reader, func() error, error) {
	if string(v1alpha1.NodePending) == ciWorkflow.PodStatus {
		return bufio.NewReader(strings.NewReader("")), nil, nil
	}
	ciLogRequest := types.BuildLogRequest{
		PodName:   ciWorkflow.PodName,
		Namespace: ciWorkflow.Namespace,
	}
	isExt := false
	clusterConfig := &k8s3.ClusterConfig{}
	if ciWorkflow.EnvironmentId != 0 {
		env, err := impl.envRepository.FindById(ciWorkflow.EnvironmentId)
		if err != nil {
			return nil, nil, err
		}
		var clusterBean clusterBean.ClusterBean
		if env != nil && env.Cluster != nil {
			clusterBean = adapter.GetClusterBean(*env.Cluster)
		}
		clusterConfig = clusterBean.GetClusterConfig()
		isExt = true
	}

	logStream, cleanUp, err := impl.ciLogService.FetchRunningWorkflowLogs(ciLogRequest, clusterConfig, isExt)
	if logStream == nil || err != nil {
		if !ciWorkflow.BlobStorageEnabled {
			return nil, nil, &util.ApiError{Code: "200", HttpStatusCode: 400, UserMessage: "logs-not-stored-in-repository"}
		} else if string(v1alpha1.NodeSucceeded) == ciWorkflow.Status || string(v1alpha1.NodeError) == ciWorkflow.Status || string(v1alpha1.NodeFailed) == ciWorkflow.Status || ciWorkflow.Status == executors.WorkflowCancel {
			impl.Logger.Errorw("err", "err", err)
			return impl.getLogsFromRepository(pipelineId, ciWorkflow, clusterConfig, isExt)
		}
		impl.Logger.Errorw("err", "err", err)
		return nil, nil, &util.ApiError{Code: "200", HttpStatusCode: 400, UserMessage: err.Error()}
	}
	logReader := bufio.NewReader(logStream)
	return logReader, cleanUp, err
}

func (impl *CiHandlerImpl) getLogsFromRepository(pipelineId int, ciWorkflow *pipelineConfig.CiWorkflow, clusterConfig *k8s3.ClusterConfig, isExt bool) (*bufio.Reader, func() error, error) {
	impl.Logger.Debug("getting historic logs")

	ciConfig, err := impl.ciWorkflowRepository.FindConfigByPipelineId(pipelineId)
	if err != nil && !util.IsErrNoRows(err) {
		impl.Logger.Errorw("err", "err", err)
		return nil, nil, err
	}

	if ciConfig.LogsBucket == "" {
		ciConfig.LogsBucket = impl.config.GetDefaultBuildLogsBucket()
	}
	if ciConfig.CiCacheRegion == "" {
		ciConfig.CiCacheRegion = impl.config.DefaultCacheBucketRegion
	}
	logsFilePath := impl.config.GetDefaultBuildLogsKeyPrefix() + "/" + ciWorkflow.Name + "/main.log" // this is for backward compatibilty
	if strings.Contains(ciWorkflow.LogLocation, "main.log") {
		logsFilePath = ciWorkflow.LogLocation
	}
	ciLogRequest := types.BuildLogRequest{
		PipelineId:    ciWorkflow.CiPipelineId,
		WorkflowId:    ciWorkflow.Id,
		PodName:       ciWorkflow.PodName,
		LogsFilePath:  logsFilePath,
		CloudProvider: impl.config.CloudProvider,
		AzureBlobConfig: &blob_storage.AzureBlobBaseConfig{
			Enabled:           impl.config.CloudProvider == types.BLOB_STORAGE_AZURE,
			AccountName:       impl.config.AzureAccountName,
			BlobContainerName: impl.config.AzureBlobContainerCiLog,
			AccountKey:        impl.config.AzureAccountKey,
		},
		AwsS3BaseConfig: &blob_storage.AwsS3BaseConfig{
			AccessKey:         impl.config.BlobStorageS3AccessKey,
			Passkey:           impl.config.BlobStorageS3SecretKey,
			EndpointUrl:       impl.config.BlobStorageS3Endpoint,
			IsInSecure:        impl.config.BlobStorageS3EndpointInsecure,
			BucketName:        ciConfig.LogsBucket,
			Region:            ciConfig.CiCacheRegion,
			VersioningEnabled: impl.config.BlobStorageS3BucketVersioned,
		},
		GcpBlobBaseConfig: &blob_storage.GcpBlobBaseConfig{
			BucketName:             ciConfig.LogsBucket,
			CredentialFileJsonData: impl.config.BlobStorageGcpCredentialJson,
		},
	}
	useExternalBlobStorage := isExternalBlobStorageEnabled(isExt, impl.config.UseBlobStorageConfigInCiWorkflow)
	if useExternalBlobStorage {
		// fetch extClusterBlob cm and cs from k8s client, if they are present then read creds
		// from them else return.
		cmConfig, secretConfig, err := impl.blobConfigStorageService.FetchCmAndSecretBlobConfigFromExternalCluster(clusterConfig, ciWorkflow.Namespace)
		if err != nil {
			impl.Logger.Errorw("error in fetching config map and secret from external cluster", "err", err, "clusterConfig", clusterConfig)
			return nil, nil, err
		}
		rq := &ciLogRequest
		rq.SetBuildLogRequest(cmConfig, secretConfig)
	}
	oldLogsStream, cleanUp, err := impl.ciLogService.FetchLogs(impl.config.BaseLogLocationPath, ciLogRequest)
	if err != nil {
		impl.Logger.Errorw("err", "err", err)
		return nil, nil, err
	}
	logReader := bufio.NewReader(oldLogsStream)
	return logReader, cleanUp, err
}

func (impl *CiHandlerImpl) DownloadCiWorkflowArtifacts(pipelineId int, buildId int) (*os.File, error) {
	ciWorkflow, err := impl.ciWorkflowRepository.FindById(buildId)
	if err != nil {
		impl.Logger.Errorw("unable to fetch ciWorkflow", "err", err)
		return nil, err
	}
	useExternalBlobStorage := isExternalBlobStorageEnabled(ciWorkflow.IsExternalRunInJobType(), impl.config.UseBlobStorageConfigInCiWorkflow)
	if !ciWorkflow.BlobStorageEnabled {
		return nil, errors.New("logs-not-stored-in-repository")
	}

	if ciWorkflow.CiPipelineId != pipelineId {
		impl.Logger.Error("invalid request, wf not in pipeline")
		return nil, errors.New("invalid request, wf not in pipeline")
	}

	ciConfig, err := impl.ciWorkflowRepository.FindConfigByPipelineId(pipelineId)
	if err != nil && !util.IsErrNoRows(err) {
		impl.Logger.Errorw("unable to fetch ciCdConfig", "err", err)
		return nil, err
	}

	if ciConfig.LogsBucket == "" {
		ciConfig.LogsBucket = impl.config.GetDefaultBuildLogsBucket()
	}

	item := strconv.Itoa(ciWorkflow.Id)
	if ciConfig.CiCacheRegion == "" {
		ciConfig.CiCacheRegion = impl.config.DefaultCacheBucketRegion
	}
	azureBlobConfig := &blob_storage.AzureBlobBaseConfig{
		Enabled:           impl.config.CloudProvider == types.BLOB_STORAGE_AZURE,
		AccountName:       impl.config.AzureAccountName,
		BlobContainerName: impl.config.AzureBlobContainerCiLog,
		AccountKey:        impl.config.AzureAccountKey,
	}
	awsS3BaseConfig := &blob_storage.AwsS3BaseConfig{
		AccessKey:         impl.config.BlobStorageS3AccessKey,
		Passkey:           impl.config.BlobStorageS3SecretKey,
		EndpointUrl:       impl.config.BlobStorageS3Endpoint,
		IsInSecure:        impl.config.BlobStorageS3EndpointInsecure,
		BucketName:        ciConfig.LogsBucket,
		Region:            ciConfig.CiCacheRegion,
		VersioningEnabled: impl.config.BlobStorageS3BucketVersioned,
	}
	gcpBlobBaseConfig := &blob_storage.GcpBlobBaseConfig{
		BucketName:             ciConfig.LogsBucket,
		CredentialFileJsonData: impl.config.BlobStorageGcpCredentialJson,
	}

	key := fmt.Sprintf("%s/"+impl.config.GetArtifactLocationFormat(), impl.config.GetDefaultArtifactKeyPrefix(), ciWorkflow.Id, ciWorkflow.Id)

	baseLogLocationPathConfig := impl.config.BaseLogLocationPath
	blobStorageService := blob_storage.NewBlobStorageServiceImpl(nil)
	destinationKey := filepath.Clean(filepath.Join(baseLogLocationPathConfig, item))
	request := &blob_storage.BlobStorageRequest{
		StorageType:         impl.config.CloudProvider,
		SourceKey:           key,
		DestinationKey:      baseLogLocationPathConfig + item,
		AzureBlobBaseConfig: azureBlobConfig,
		AwsS3BaseConfig:     awsS3BaseConfig,
		GcpBlobBaseConfig:   gcpBlobBaseConfig,
	}
	if useExternalBlobStorage {
		envBean, err := impl.envService.FindById(ciWorkflow.EnvironmentId)
		if err != nil {
			impl.Logger.Errorw("error in getting envBean by envId", "err", err, "envId", ciWorkflow.EnvironmentId)
			return nil, err
		}
		clusterConfig, err := impl.clusterService.GetClusterConfigByClusterId(envBean.ClusterId)
		if err != nil {
			impl.Logger.Errorw("GetClusterConfigByClusterId, error in fetching clusterConfig by clusterId", "err", err, "clusterId", envBean.ClusterId)
			return nil, err
		}
		// fetch extClusterBlob cm and cs from k8s client, if they are present then read creds
		// from them else return.
		cmConfig, secretConfig, err := impl.blobConfigStorageService.FetchCmAndSecretBlobConfigFromExternalCluster(clusterConfig, ciWorkflow.Namespace)
		if err != nil {
			impl.Logger.Errorw("error in fetching config map and secret from external cluster", "err", err, "clusterConfig", clusterConfig)
			return nil, err
		}
		request = updateRequestWithExtClusterCmAndSecret(request, cmConfig, secretConfig)
	}
	_, numBytes, err := blobStorageService.Get(request)
	if err != nil {
		impl.Logger.Errorw("error occurred while downloading file", "request", request)
		return nil, errors.New("failed to download resource")
	}

	file, err := os.Open(destinationKey)
	if err != nil {
		impl.Logger.Errorw("unable to open file", "file", item, "err", err)
		return nil, errors.New("unable to open file")
	}

	impl.Logger.Infow("Downloaded ", "filename", file.Name(), "bytes", numBytes)
	return file, nil
}

func (impl *CiHandlerImpl) GetHistoricBuildLogs(pipelineId int, workflowId int, ciWorkflow *pipelineConfig.CiWorkflow) (map[string]string, error) {
	ciConfig, err := impl.ciWorkflowRepository.FindConfigByPipelineId(pipelineId)
	if err != nil && !util.IsErrNoRows(err) {
		impl.Logger.Errorw("err", "err", err)
		return nil, err
	}
	if ciWorkflow == nil {
		ciWorkflow, err = impl.ciWorkflowRepository.FindById(workflowId)
		if err != nil {
			impl.Logger.Errorw("err", "err", err)
			return nil, err
		}
	}
	if ciConfig.LogsBucket == "" {
		ciConfig.LogsBucket = impl.config.GetDefaultBuildLogsBucket()
	}
	ciLogRequest := types.BuildLogRequest{
		PipelineId:    ciWorkflow.CiPipelineId,
		WorkflowId:    ciWorkflow.Id,
		PodName:       ciWorkflow.PodName,
		LogsFilePath:  ciWorkflow.LogLocation,
		CloudProvider: impl.config.CloudProvider,
		AzureBlobConfig: &blob_storage.AzureBlobBaseConfig{
			Enabled:           impl.config.CloudProvider == types.BLOB_STORAGE_AZURE,
			AccountName:       impl.config.AzureAccountName,
			BlobContainerName: impl.config.AzureBlobContainerCiLog,
			AccountKey:        impl.config.AzureAccountKey,
		},
		AwsS3BaseConfig: &blob_storage.AwsS3BaseConfig{
			AccessKey:         impl.config.BlobStorageS3AccessKey,
			Passkey:           impl.config.BlobStorageS3SecretKey,
			EndpointUrl:       impl.config.BlobStorageS3Endpoint,
			IsInSecure:        impl.config.BlobStorageS3EndpointInsecure,
			BucketName:        ciConfig.LogsBucket,
			Region:            ciConfig.CiCacheRegion,
			VersioningEnabled: impl.config.BlobStorageS3BucketVersioned,
		},
		GcpBlobBaseConfig: &blob_storage.GcpBlobBaseConfig{
			BucketName:             ciConfig.LogsBucket,
			CredentialFileJsonData: impl.config.BlobStorageGcpCredentialJson,
		},
	}
	useExternalBlobStorage := isExternalBlobStorageEnabled(ciWorkflow.IsExternalRunInJobType(), impl.config.UseBlobStorageConfigInCiWorkflow)
	if useExternalBlobStorage {
		envBean, err := impl.envService.FindById(ciWorkflow.EnvironmentId)
		if err != nil {
			impl.Logger.Errorw("error in getting envBean by envId", "err", err, "envId", ciWorkflow.EnvironmentId)
			return nil, err
		}
		clusterConfig, err := impl.clusterService.GetClusterConfigByClusterId(envBean.ClusterId)
		if err != nil {
			impl.Logger.Errorw("GetClusterConfigByClusterId, error in fetching clusterConfig by clusterId", "err", err, "clusterId", envBean.ClusterId)
			return nil, err
		}
		// fetch extClusterBlob cm and cs from k8s client, if they are present then read creds
		// from them else return.
		cmConfig, secretConfig, err := impl.blobConfigStorageService.FetchCmAndSecretBlobConfigFromExternalCluster(clusterConfig, ciWorkflow.Namespace)
		if err != nil {
			impl.Logger.Errorw("error in fetching config map and secret from external cluster", "err", err, "clusterConfig", clusterConfig)
			return nil, err
		}
		rq := &ciLogRequest
		rq.SetBuildLogRequest(cmConfig, secretConfig)
	}
	logsFile, cleanUp, err := impl.ciLogService.FetchLogs(impl.config.BaseLogLocationPath, ciLogRequest)
	logs, err := ioutil.ReadFile(logsFile.Name())
	if err != nil {
		impl.Logger.Errorw("err", "err", err)
		return map[string]string{}, err
	}
	logStr := string(logs)
	resp := make(map[string]string)
	resp["logs"] = logStr
	defer cleanUp()
	return resp, err
}

func ExtractWorkflowStatus(workflowStatus v1alpha1.WorkflowStatus) (string, string, string, string, string, string) {
	workflowName := ""
	status := string(workflowStatus.Phase)
	podStatus := ""
	message := ""
	podName := ""
	logLocation := ""
	for k, v := range workflowStatus.Nodes {
		if v.TemplateName == pipelineConfigBean.CI_WORKFLOW_NAME {
			if v.BoundaryID == "" {
				workflowName = k
			} else {
				workflowName = v.BoundaryID
			}
			podName = k
			podStatus = string(v.Phase)
			message = v.Message
			if v.Outputs != nil && len(v.Outputs.Artifacts) > 0 {
				if v.Outputs.Artifacts[0].S3 != nil {
					logLocation = v.Outputs.Artifacts[0].S3.Key
				} else if v.Outputs.Artifacts[0].GCS != nil {
					logLocation = v.Outputs.Artifacts[0].GCS.Key
				}
			}
			break
		}
	}
	return workflowName, status, podStatus, message, logLocation, podName
}

const CiStageFailErrorCode = 2

func (impl *CiHandlerImpl) extractPodStatusAndWorkflow(workflowStatus v1alpha1.WorkflowStatus) (string, string, *pipelineConfig.CiWorkflow, error) {
	workflowName, status, _, message, _, _ := ExtractWorkflowStatus(workflowStatus)
	if workflowName == "" {
		impl.Logger.Errorw("extract workflow status, invalid wf name", "workflowName", workflowName, "status", status, "message", message)
		return status, message, nil, errors.New("invalid wf name")
	}
	workflowId, err := strconv.Atoi(workflowName[:strings.Index(workflowName, "-")])
	if err != nil {
		impl.Logger.Errorw("extract workflowId, invalid wf name", "workflowName", workflowName, "err", err)
		return status, message, nil, err
	}

	savedWorkflow, err := impl.ciWorkflowRepository.FindById(workflowId)
	if err != nil {
		impl.Logger.Errorw("cannot get saved wf", "workflowId", workflowId, "err", err)
		return status, message, nil, err
	}

	return status, message, savedWorkflow, err

}

func (impl *CiHandlerImpl) getRefWorkflowAndCiRetryCount(savedWorkflow *pipelineConfig.CiWorkflow) (int, *pipelineConfig.CiWorkflow, error) {
	var err error

	if savedWorkflow.ReferenceCiWorkflowId != 0 {
		savedWorkflow, err = impl.ciWorkflowRepository.FindById(savedWorkflow.ReferenceCiWorkflowId)
	}
	if err != nil {
		impl.Logger.Errorw("cannot get saved wf", "err", err)
		return 0, savedWorkflow, err
	}
	retryCount, err := impl.ciWorkflowRepository.FindRetriedWorkflowCountByReferenceId(savedWorkflow.Id)
	return retryCount, savedWorkflow, err
}

func (impl *CiHandlerImpl) UpdateWorkflow(workflowStatus v1alpha1.WorkflowStatus) (int, error) {
	workflowName, status, podStatus, message, _, podName := ExtractWorkflowStatus(workflowStatus)
	if workflowName == "" {
		impl.Logger.Errorw("extract workflow status, invalid wf name", "workflowName", workflowName, "status", status, "podStatus", podStatus, "message", message)
		return 0, errors.New("invalid wf name")
	}
	workflowId, err := strconv.Atoi(workflowName[:strings.Index(workflowName, "-")])
	if err != nil {
		impl.Logger.Errorw("invalid wf status update req", "err", err)
		return 0, err
	}

	savedWorkflow, err := impl.ciWorkflowRepository.FindById(workflowId)
	if err != nil {
		impl.Logger.Errorw("cannot get saved wf", "err", err)
		return 0, err
	}

	impl.ciCacheSelector.UpdateResourceStatus(workflowId, podName, savedWorkflow.Namespace, status)

	ciWorkflowConfig, err := impl.ciWorkflowRepository.FindConfigByPipelineId(savedWorkflow.CiPipelineId)
	if err != nil && !util.IsErrNoRows(err) {
		impl.Logger.Errorw("unable to fetch ciWorkflowConfig", "err", err)
		return 0, err
	}

	ciArtifactLocationFormat := ciWorkflowConfig.CiArtifactLocationFormat
	if ciArtifactLocationFormat == "" {
		ciArtifactLocationFormat = impl.config.GetArtifactLocationFormat()
	}
	ciArtifactLocation := fmt.Sprintf(ciArtifactLocationFormat, ciWorkflowConfig.LogsBucket, savedWorkflow.Id, savedWorkflow.Id)

	if impl.stateChanged(status, podStatus, message, workflowStatus.FinishedAt.Time, savedWorkflow) {
		if savedWorkflow.Status != executors.WorkflowCancel {
			savedWorkflow.Status = status
		}
		savedWorkflow.PodStatus = podStatus
		savedWorkflow.Message = message
		// NOTE: we are doing this for a quick fix where ci pending message become larger than 250 and in db we had set the charter limit to 250
		if len(message) > 250 {
			savedWorkflow.Message = message[:250]
		}
		if savedWorkflow.ExecutorType == pipelineConfig.WORKFLOW_EXECUTOR_TYPE_SYSTEM && savedWorkflow.Status == executors.WorkflowCancel {
			savedWorkflow.PodStatus = "Failed"
			savedWorkflow.Message = TERMINATE_MESSAGE
		}
		savedWorkflow.FinishedOn = workflowStatus.FinishedAt.Time
		savedWorkflow.Name = workflowName
		// savedWorkflow.LogLocation = "/ci-pipeline/" + strconv.Itoa(savedWorkflow.CiPipelineId) + "/workflow/" + strconv.Itoa(savedWorkflow.Id) + "/logs" //TODO need to fetch from workflow object
		// savedWorkflow.LogLocation = logLocation // removed because we are saving log location at trigger
		savedWorkflow.CiArtifactLocation = ciArtifactLocation
		savedWorkflow.PodName = podName
		impl.Logger.Debugw("updating workflow ", "workflow", savedWorkflow)
		err = impl.ciWorkflowRepository.UpdateWorkFlow(savedWorkflow)
		if err != nil {
			impl.Logger.Error("update wf failed for id " + strconv.Itoa(savedWorkflow.Id))
			return 0, err
		}
		if string(v1alpha1.NodeError) == savedWorkflow.Status || string(v1alpha1.NodeFailed) == savedWorkflow.Status {
			impl.Logger.Warnw("ci failed for workflow: ", "wfId", savedWorkflow.Id)

			if extractErrorCode(savedWorkflow.Message) != CiStageFailErrorCode {
				impl.ciService.WriteCIFailEvent(savedWorkflow, ciWorkflowConfig.CiImage)
			} else {
				impl.Logger.Infof("Step failed notification received for wfID %d with message %s", savedWorkflow.Id, savedWorkflow.Message)
			}
		}
	}
	return savedWorkflow.Id, nil
}

func extractErrorCode(msg string) int {
	re := regexp.MustCompile(`\d+`)
	matches := re.FindAllString(msg, -1)
	if len(matches) > 0 {
		code, err := strconv.Atoi(matches[0])
		if err == nil {
			return code
		}
	}
	return -1
}

func (impl *CiHandlerImpl) BuildPayload(ciWorkflow *pipelineConfig.CiWorkflow) *client.Payload {
	payload := &client.Payload{}
	payload.AppName = ciWorkflow.CiPipeline.App.AppName
	payload.PipelineName = ciWorkflow.CiPipeline.Name
	// payload["buildName"] = ciWorkflow.Name
	// payload["podStatus"] = ciWorkflow.PodStatus
	// payload["message"] = ciWorkflow.Message
	return payload
}

func (impl *CiHandlerImpl) stateChanged(status string, podStatus string, msg string,
	finishedAt time.Time, savedWorkflow *pipelineConfig.CiWorkflow) bool {
	return savedWorkflow.Status != status || savedWorkflow.PodStatus != podStatus || savedWorkflow.Message != msg || savedWorkflow.FinishedOn != finishedAt
}

func (impl *CiHandlerImpl) GetCiPipeline(ciMaterialId int) (*pipelineConfig.CiPipeline, error) {
	ciMaterial, err := impl.ciPipelineMaterialRepository.GetById(ciMaterialId)
	if err != nil {
		return nil, err
	}
	ciPipeline := ciMaterial.CiPipeline
	return ciPipeline, nil
}

func (impl *CiHandlerImpl) buildAutomaticTriggerCommitHashes(ciMaterials []*pipelineConfig.CiPipelineMaterial, request bean.GitCiTriggerRequest) (map[int]pipelineConfig.GitCommit, error) {
	commitHashes := map[int]pipelineConfig.GitCommit{}
	for _, ciMaterial := range ciMaterials {
		if ciMaterial.Id == request.CiPipelineMaterial.Id || len(ciMaterials) == 1 {
			request.CiPipelineMaterial.GitCommit = SetGitCommitValuesForBuildingCommitHash(ciMaterial, request.CiPipelineMaterial.GitCommit)
			commitHashes[ciMaterial.Id] = request.CiPipelineMaterial.GitCommit
		} else {
			// this is possible in case of non Webhook, as there would be only one pipeline material per git material in case of PR
			lastCommit, err := impl.getLastSeenCommit(ciMaterial.Id)
			if err != nil {
				return map[int]pipelineConfig.GitCommit{}, err
			}
			lastCommit = SetGitCommitValuesForBuildingCommitHash(ciMaterial, lastCommit)
			commitHashes[ciMaterial.Id] = lastCommit
		}
	}
	return commitHashes, nil
}

func SetGitCommitValuesForBuildingCommitHash(ciMaterial *pipelineConfig.CiPipelineMaterial, oldGitCommit pipelineConfig.GitCommit) pipelineConfig.GitCommit {
	newGitCommit := oldGitCommit
	newGitCommit.CiConfigureSourceType = ciMaterial.Type
	newGitCommit.CiConfigureSourceValue = ciMaterial.Value
	newGitCommit.GitRepoUrl = ciMaterial.GitMaterial.Url
	newGitCommit.GitRepoName = ciMaterial.GitMaterial.Name[strings.Index(ciMaterial.GitMaterial.Name, "-")+1:]
	return newGitCommit
}

func (impl *CiHandlerImpl) buildManualTriggerCommitHashes(ciTriggerRequest bean.CiTriggerRequest) (map[int]pipelineConfig.GitCommit, map[string]string, error) {
	commitHashes := map[int]pipelineConfig.GitCommit{}
	extraEnvironmentVariables := make(map[string]string)
	for _, ciPipelineMaterial := range ciTriggerRequest.CiPipelineMaterial {
		pipeLineMaterialFromDb, err := impl.ciPipelineMaterialRepository.GetById(ciPipelineMaterial.Id)
		if err != nil {
			impl.Logger.Errorw("err in fetching pipeline material by id", "err", err)
			return map[int]pipelineConfig.GitCommit{}, nil, err
		}
		pipelineType := pipeLineMaterialFromDb.Type
		if pipelineType == pipelineConfig.SOURCE_TYPE_BRANCH_FIXED {
			gitCommit, err := impl.BuildManualTriggerCommitHashesForSourceTypeBranchFix(ciPipelineMaterial, pipeLineMaterialFromDb)
			if err != nil {
				impl.Logger.Errorw("err", "err", err)
				return map[int]pipelineConfig.GitCommit{}, nil, err
			}
			commitHashes[ciPipelineMaterial.Id] = gitCommit

		} else if pipelineType == pipelineConfig.SOURCE_TYPE_WEBHOOK {
			gitCommit, extraEnvVariables, err := impl.BuildManualTriggerCommitHashesForSourceTypeWebhook(ciPipelineMaterial, pipeLineMaterialFromDb)
			if err != nil {
				impl.Logger.Errorw("err", "err", err)
				return map[int]pipelineConfig.GitCommit{}, nil, err
			}
			commitHashes[ciPipelineMaterial.Id] = gitCommit
			extraEnvironmentVariables = extraEnvVariables
		}
	}
	if ciTriggerRequest.RuntimeParams != nil {
		runTimeEnvVars := ciTriggerRequest.RuntimeParams.EnvVariables
		if extraEnvironmentVariables == nil {
			extraEnvironmentVariables = make(map[string]string, len(runTimeEnvVars))
		}
		// updating runtime env variables present in request. FYI, if any key of these vars is present already it's value will be overridden
		for key, value := range runTimeEnvVars {
			extraEnvironmentVariables[key] = value
		}
	}
	return commitHashes, extraEnvironmentVariables, nil
}

func (impl *CiHandlerImpl) BuildManualTriggerCommitHashesForSourceTypeBranchFix(ciPipelineMaterial bean.CiPipelineMaterial, pipeLineMaterialFromDb *pipelineConfig.CiPipelineMaterial) (pipelineConfig.GitCommit, error) {
	commitMetadataRequest := &gitSensor.CommitMetadataRequest{
		PipelineMaterialId: ciPipelineMaterial.Id,
		GitHash:            ciPipelineMaterial.GitCommit.Commit,
		GitTag:             ciPipelineMaterial.GitTag,
	}
	gitCommitResponse, err := impl.gitSensorClient.GetCommitMetadataForPipelineMaterial(context.Background(), commitMetadataRequest)
	if err != nil {
		impl.Logger.Errorw("err in fetching commit metadata", "commitMetadataRequest", commitMetadataRequest, "err", err)
		return pipelineConfig.GitCommit{}, err
	}
	if gitCommitResponse == nil {
		return pipelineConfig.GitCommit{}, errors.New("commit not found")
	}

	gitCommit := pipelineConfig.GitCommit{
		Commit:                 gitCommitResponse.Commit,
		Author:                 gitCommitResponse.Author,
		Date:                   gitCommitResponse.Date,
		Message:                gitCommitResponse.Message,
		Changes:                gitCommitResponse.Changes,
		GitRepoName:            pipeLineMaterialFromDb.GitMaterial.Name[strings.Index(pipeLineMaterialFromDb.GitMaterial.Name, "-")+1:],
		GitRepoUrl:             pipeLineMaterialFromDb.GitMaterial.Url,
		CiConfigureSourceValue: pipeLineMaterialFromDb.Value,
		CiConfigureSourceType:  pipeLineMaterialFromDb.Type,
	}

	return gitCommit, nil
}

func (impl *CiHandlerImpl) BuildManualTriggerCommitHashesForSourceTypeWebhook(ciPipelineMaterial bean.CiPipelineMaterial, pipeLineMaterialFromDb *pipelineConfig.CiPipelineMaterial) (pipelineConfig.GitCommit, map[string]string, error) {
	webhookDataInput := ciPipelineMaterial.GitCommit.WebhookData

	// fetch webhook data on the basis of Id
	webhookDataRequest := &gitSensor.WebhookDataRequest{
		Id:                   webhookDataInput.Id,
		CiPipelineMaterialId: ciPipelineMaterial.Id,
	}

	webhookAndCiData, err := impl.gitSensorClient.GetWebhookData(context.Background(), webhookDataRequest)
	if err != nil {
		impl.Logger.Errorw("err", "err", err)
		return pipelineConfig.GitCommit{}, nil, err
	}
	webhookData := webhookAndCiData.WebhookData

	// if webhook event is of merged type, then fetch latest commit for target branch
	if webhookData.EventActionType == bean.WEBHOOK_EVENT_MERGED_ACTION_TYPE {

		// get target branch name from webhook
		targetBranchName := webhookData.Data[bean.WEBHOOK_SELECTOR_TARGET_BRANCH_NAME_NAME]
		if targetBranchName == "" {
			impl.Logger.Error("target branch not found from webhook data")
			return pipelineConfig.GitCommit{}, nil, err
		}

		// get latest commit hash for target branch
		latestCommitMetadataRequest := &gitSensor.CommitMetadataRequest{
			PipelineMaterialId: ciPipelineMaterial.Id,
			BranchName:         targetBranchName,
		}

		latestCommit, err := impl.gitSensorClient.GetCommitMetadata(context.Background(), latestCommitMetadataRequest)

		if err != nil {
			impl.Logger.Errorw("err", "err", err)
			return pipelineConfig.GitCommit{}, nil, err
		}

		// update webhookData (local) with target latest hash
		webhookData.Data[bean.WEBHOOK_SELECTOR_TARGET_CHECKOUT_NAME] = latestCommit.Commit

	}

	// build git commit
	gitCommit := pipelineConfig.GitCommit{
		GitRepoName:            pipeLineMaterialFromDb.GitMaterial.Name[strings.Index(pipeLineMaterialFromDb.GitMaterial.Name, "-")+1:],
		GitRepoUrl:             pipeLineMaterialFromDb.GitMaterial.Url,
		CiConfigureSourceValue: pipeLineMaterialFromDb.Value,
		CiConfigureSourceType:  pipeLineMaterialFromDb.Type,
		WebhookData: pipelineConfig.WebhookData{
			Id:              int(webhookData.Id),
			EventActionType: webhookData.EventActionType,
			Data:            webhookData.Data,
		},
	}

	return gitCommit, webhookAndCiData.ExtraEnvironmentVariables, nil
}

func (impl *CiHandlerImpl) getLastSeenCommit(ciMaterialId int) (pipelineConfig.GitCommit, error) {
	var materialIds []int
	materialIds = append(materialIds, ciMaterialId)
	headReq := &gitSensor.HeadRequest{
		MaterialIds: materialIds,
	}
	res, err := impl.gitSensorClient.GetHeadForPipelineMaterials(context.Background(), headReq)
	if err != nil {
		return pipelineConfig.GitCommit{}, err
	}
	if len(res) == 0 {
		return pipelineConfig.GitCommit{}, errors.New("received empty response")
	}
	gitCommit := pipelineConfig.GitCommit{
		Commit:  res[0].GitCommit.Commit,
		Author:  res[0].GitCommit.Author,
		Date:    res[0].GitCommit.Date,
		Message: res[0].GitCommit.Message,
		Changes: res[0].GitCommit.Changes,
	}
	return gitCommit, nil
}

func (impl *CiHandlerImpl) FetchCiStatusForTriggerViewV1(appId int) ([]*pipelineConfig.CiWorkflowStatus, error) {
	ciWorkflowStatuses, err := impl.ciWorkflowRepository.FIndCiWorkflowStatusesByAppId(appId)
	if err != nil && !util.IsErrNoRows(err) {
		impl.Logger.Errorw("err in fetching ciWorkflowStatuses from ciWorkflowRepository", "appId", appId, "err", err)
		return ciWorkflowStatuses, err
	}

	return ciWorkflowStatuses, err
}

func (impl *CiHandlerImpl) FetchCiStatusForTriggerView(appId int) ([]*pipelineConfig.CiWorkflowStatus, error) {
	var ciWorkflowStatuses []*pipelineConfig.CiWorkflowStatus

	pipelines, err := impl.ciPipelineRepository.FindByAppId(appId)
	if err != nil && err != pg.ErrNoRows {
		impl.Logger.Errorw("error in fetching ci pipeline", "appId", appId, "err", err)
		return ciWorkflowStatuses, err
	}
	for _, pipeline := range pipelines {
		pipelineId := 0
		if pipeline.ParentCiPipeline == 0 || pipeline.PipelineType == string(constants.LINKED_CD) {
			pipelineId = pipeline.Id
		} else {
			pipelineId = pipeline.ParentCiPipeline
		}
		workflow, err := impl.ciWorkflowRepository.FindLastTriggeredWorkflow(pipelineId)
		if err != nil && !util.IsErrNoRows(err) {
			impl.Logger.Errorw("err", "pipelineId", pipelineId, "err", err)
			return ciWorkflowStatuses, err
		}
		ciWorkflowStatus := &pipelineConfig.CiWorkflowStatus{}
		ciWorkflowStatus.CiPipelineId = pipeline.Id
		if workflow.Id > 0 {
			ciWorkflowStatus.CiPipelineName = workflow.CiPipeline.Name
			ciWorkflowStatus.CiStatus = workflow.Status
		} else {
			ciWorkflowStatus.CiStatus = "Not Triggered"
		}
		ciWorkflowStatuses = append(ciWorkflowStatuses, ciWorkflowStatus)
	}
	return ciWorkflowStatuses, nil
}

func (impl *CiHandlerImpl) FetchMaterialInfoByArtifactId(ciArtifactId int, envId int) (*types.GitTriggerInfoResponse, error) {

	ciArtifact, err := impl.ciArtifactRepository.Get(ciArtifactId)
	if err != nil {
		impl.Logger.Errorw("err", "ciArtifactId", ciArtifactId, "err", err)
		return &types.GitTriggerInfoResponse{}, err
	}

	ciPipeline, err := impl.ciPipelineRepository.FindByIdIncludingInActive(ciArtifact.PipelineId)
	if err != nil {
		impl.Logger.Errorw("err", "ciArtifactId", ciArtifactId, "err", err)
		return &types.GitTriggerInfoResponse{}, err
	}

	ciMaterials, err := impl.ciPipelineMaterialRepository.GetByPipelineId(ciPipeline.Id)
	if err != nil {
		impl.Logger.Errorw("err", "err", err)
		return &types.GitTriggerInfoResponse{}, err
	}

	deployDetail, err := impl.appListingRepository.DeploymentDetailByArtifactId(ciArtifactId, envId)
	if err != nil {
		impl.Logger.Errorw("err", "err", err)
		return &types.GitTriggerInfoResponse{}, err
	}

	ciMaterialsArr := make([]pipelineConfig.CiPipelineMaterialResponse, 0)
	var triggeredByUserEmailId string
	// check workflow data only for non external builds
	if !ciPipeline.IsExternal {
		var workflow *pipelineConfig.CiWorkflow
		if ciArtifact.ParentCiArtifact > 0 {
			workflow, err = impl.ciWorkflowRepository.FindLastTriggeredWorkflowByArtifactId(ciArtifact.ParentCiArtifact)
			if err != nil {
				impl.Logger.Errorw("err", "ciArtifactId", ciArtifact.ParentCiArtifact, "err", err)
				return &types.GitTriggerInfoResponse{}, err
			}
		} else {
			workflow, err = impl.ciWorkflowRepository.FindLastTriggeredWorkflowByArtifactId(ciArtifactId)
			if err != nil {
				impl.Logger.Errorw("err", "ciArtifactId", ciArtifactId, "err", err)
				return &types.GitTriggerInfoResponse{}, err
			}
		}

		triggeredByUserEmailId, err = impl.userService.GetEmailById(workflow.TriggeredBy)
		if err != nil && !util.IsErrNoRows(err) {
			impl.Logger.Errorw("err", "err", err)
			return &types.GitTriggerInfoResponse{}, err
		}

		for _, m := range ciMaterials {
			var history []*gitSensor.GitCommit
			_gitTrigger := workflow.GitTriggers[m.Id]

			// ignore git trigger which have commit and webhook both data nil
			if len(_gitTrigger.Commit) == 0 && _gitTrigger.WebhookData.Id == 0 {
				continue
			}

			_gitCommit := &gitSensor.GitCommit{
				Message: _gitTrigger.Message,
				Author:  _gitTrigger.Author,
				Date:    _gitTrigger.Date,
				Changes: _gitTrigger.Changes,
				Commit:  _gitTrigger.Commit,
			}

			// set webhook data
			_webhookData := _gitTrigger.WebhookData
			if _webhookData.Id > 0 {
				_gitCommit.WebhookData = &gitSensor.WebhookData{
					Id:              _webhookData.Id,
					EventActionType: _webhookData.EventActionType,
					Data:            _webhookData.Data,
				}
			}

			history = append(history, _gitCommit)

			res := pipelineConfig.CiPipelineMaterialResponse{
				Id:              m.Id,
				GitMaterialId:   m.GitMaterialId,
				GitMaterialName: m.GitMaterial.Name[strings.Index(m.GitMaterial.Name, "-")+1:],
				Type:            string(m.Type),
				Value:           m.Value,
				Active:          m.Active,
				Url:             m.GitMaterial.Url,
				History:         history,
			}
			ciMaterialsArr = append(ciMaterialsArr, res)
		}
	}
	imageTaggingData, err := impl.imageTaggingService.GetTagsData(ciPipeline.Id, ciPipeline.AppId, ciArtifactId, false)
	if err != nil {
		impl.Logger.Errorw("error in fetching imageTaggingData", "err", err, "ciPipelineId", ciPipeline.Id, "appId", ciPipeline.AppId, "ciArtifactId", ciArtifactId)
		return &types.GitTriggerInfoResponse{}, err
	}
	gitTriggerInfoResponse := &types.GitTriggerInfoResponse{
		// GitTriggers:      workflow.GitTriggers,
		CiMaterials:      ciMaterialsArr,
		TriggeredByEmail: triggeredByUserEmailId,
		AppId:            ciPipeline.AppId,
		AppName:          deployDetail.AppName,
		EnvironmentId:    deployDetail.EnvironmentId,
		EnvironmentName:  deployDetail.EnvironmentName,
		LastDeployedTime: deployDetail.LastDeployedTime,
		Default:          deployDetail.Default,
		ImageTaggingData: *imageTaggingData,
		Image:            ciArtifact.Image,
	}
	return gitTriggerInfoResponse, nil
}

func (impl *CiHandlerImpl) UpdateCiWorkflowStatusFailure(timeoutForFailureCiBuild int) error {
	ciWorkflows, err := impl.ciWorkflowRepository.FindByStatusesIn([]string{Starting, Running})
	if err != nil {
		impl.Logger.Errorw("error on fetching ci workflows", "err", err)
		return err
	}
	client, err := impl.K8sUtil.GetClientForInCluster()
	if err != nil {
		impl.Logger.Errorw("error while fetching k8s client", "error", err)
		return err
	}

	for _, ciWorkflow := range ciWorkflows {
		var isExt bool
		var env *repository3.Environment
		var restConfig *rest.Config
		if ciWorkflow.Namespace != DefaultCiWorkflowNamespace {
			isExt = true
			env, err = impl.envRepository.FindById(ciWorkflow.EnvironmentId)
			if err != nil {
				impl.Logger.Errorw("could not fetch stage env", "err", err)
				return err
			}
			restConfig, err = impl.getRestConfig(ciWorkflow)
			if err != nil {
				return err
			}
		}

		isEligibleToMarkFailed := false
		isPodDeleted := false
		if time.Since(ciWorkflow.StartedOn) > (time.Minute * time.Duration(timeoutForFailureCiBuild)) {

			// check weather pod is exists or not, if exits check its status
			wf, err := impl.workflowService.GetWorkflowStatus(ciWorkflow.ExecutorType, ciWorkflow.Name, ciWorkflow.Namespace, restConfig)
			if err != nil {
				impl.Logger.Warnw("unable to fetch ci workflow", "err", err)
				statusError, ok := err.(*errors2.StatusError)
				if ok && statusError.Status().Code == http.StatusNotFound {
					impl.Logger.Warnw("ci workflow not found", "err", err)
					isEligibleToMarkFailed = true
				} else {
					continue
					// skip this and process for next ci workflow
				}
			}

			// if ci workflow is exists, check its pod
			if !isEligibleToMarkFailed {
				ns := DefaultCiWorkflowNamespace
				if isExt {
					_, client, err = impl.k8sCommonService.GetCoreClientByClusterId(env.ClusterId)
					if err != nil {
						impl.Logger.Warnw("error in getting core v1 client using GetCoreClientByClusterId", "err", err, "clusterId", env.Cluster.Id)
						continue
					}
					ns = env.Namespace
				}
				_, err := impl.K8sUtil.GetPodByName(ns, ciWorkflow.PodName, client)
				if err != nil {
					impl.Logger.Warnw("unable to fetch ci workflow - pod", "err", err)
					statusError, ok := err.(*errors2.StatusError)
					if ok && statusError.Status().Code == http.StatusNotFound {
						impl.Logger.Warnw("pod not found", "err", err)
						isEligibleToMarkFailed = true
					} else {
						continue
						// skip this and process for next ci workflow
					}
				}
				if ciWorkflow.ExecutorType == pipelineConfig.WORKFLOW_EXECUTOR_TYPE_SYSTEM {
					if wf.Status == string(v1alpha1.WorkflowFailed) {
						isPodDeleted = true
					}
				} else {
					// check workflow status,get the status
					if wf.Status == string(v1alpha1.WorkflowFailed) && wf.Message == POD_DELETED_MESSAGE {
						isPodDeleted = true
					}
				}
			}
		}
		if isEligibleToMarkFailed {
			ciWorkflow.Status = "Failed"
			ciWorkflow.PodStatus = "Failed"
			if isPodDeleted {
				ciWorkflow.Message = executors.POD_DELETED_MESSAGE
				// error logging handled inside handlePodDeleted
				impl.handlePodDeleted(ciWorkflow)
			} else {
				ciWorkflow.Message = "marked failed by job"
			}
			err := impl.ciWorkflowRepository.UpdateWorkFlow(ciWorkflow)
			if err != nil {
				impl.Logger.Errorw("unable to update ci workflow, its eligible to mark failed", "err", err)
				// skip this and process for next ci workflow
			}
			err = impl.customTagService.DeactivateImagePathReservation(ciWorkflow.ImagePathReservationId)
			if err != nil {
				impl.Logger.Errorw("unable to update ci workflow, its eligible to mark failed", "err", err)
			}
		}
	}
	return nil
}

func (impl *CiHandlerImpl) handlePodDeleted(ciWorkflow *pipelineConfig.CiWorkflow) {
	if !impl.config.WorkflowRetriesEnabled() {
		impl.Logger.Debug("ci workflow retry feature disabled")
		return
	}
	retryCount, refCiWorkflow, err := impl.getRefWorkflowAndCiRetryCount(ciWorkflow)
	if err != nil {
		impl.Logger.Errorw("error in getRefWorkflowAndCiRetryCount", "ciWorkflowId", ciWorkflow.Id, "err", err)
	}
	impl.Logger.Infow("re-triggering ci by UpdateCiWorkflowStatusFailedCron", "refCiWorkflowId", refCiWorkflow.Id, "ciWorkflow.Status", ciWorkflow.Status, "ciWorkflow.Message", ciWorkflow.Message, "retryCount", retryCount)
	err = impl.reTriggerCi(retryCount, refCiWorkflow)
	if err != nil {
		impl.Logger.Errorw("error in reTriggerCi", "ciWorkflowId", refCiWorkflow.Id, "workflowStatus", ciWorkflow.Status, "ciWorkflowMessage", "ciWorkflow.Message", "retryCount", retryCount, "err", err)
	}
}
func (impl *CiHandlerImpl) FetchCiStatusForTriggerViewForEnvironment(request resourceGroup.ResourceGroupingRequest, token string) ([]*pipelineConfig.CiWorkflowStatus, error) {
	ciWorkflowStatuses := make([]*pipelineConfig.CiWorkflowStatus, 0)
	var cdPipelines []*pipelineConfig.Pipeline
	var err error
	if request.ResourceGroupId > 0 {
		appIds, err := impl.resourceGroupService.GetResourceIdsByResourceGroupId(request.ResourceGroupId)
		if err != nil {
			return nil, err
		}
		// override appIds if already provided app group id in request.
		request.ResourceIds = appIds
	}
	if len(request.ResourceIds) > 0 {
		cdPipelines, err = impl.cdPipelineRepository.FindActiveByInFilter(request.ParentResourceId, request.ResourceIds)
	} else {
		cdPipelines, err = impl.cdPipelineRepository.FindActiveByEnvId(request.ParentResourceId)
	}
	if err != nil {
		impl.Logger.Errorw("error in fetching pipelines", "request", request, "err", err)
		return nil, err
	}

	var appIds []int
	for _, pipeline := range cdPipelines {
		appIds = append(appIds, pipeline.AppId)
	}
	if len(appIds) == 0 {
		impl.Logger.Warnw("there is no app id found for fetching ci pipelines", "request", request)
		return ciWorkflowStatuses, nil
	}
	ciPipelines, err := impl.ciPipelineRepository.FindByAppIds(appIds)
	if err != nil && err != pg.ErrNoRows {
		impl.Logger.Errorw("error in fetching ci pipeline", "err", err)
		return ciWorkflowStatuses, err
	}
	ciPipelineIds := make([]int, 0)
	for _, ciPipeline := range ciPipelines {
		ciPipelineIds = append(ciPipelineIds, ciPipeline.Id)
	}
	if len(ciPipelineIds) == 0 {
		return ciWorkflowStatuses, nil
	}
	// authorization block starts here
	var appObjectArr []string
	objects := impl.enforcerUtil.GetAppObjectByCiPipelineIds(ciPipelineIds)
	ciPipelineIds = []int{}
	for _, object := range objects {
		appObjectArr = append(appObjectArr, object)
	}
	appResults, _ := request.CheckAuthBatch(token, appObjectArr, []string{})
	for _, ciPipeline := range ciPipelines {
		appObject := objects[ciPipeline.Id] // here only app permission have to check
		if !appResults[appObject] {
			// if user unauthorized, skip items
			continue
		}
		ciPipelineId := 0
		if ciPipeline.ParentCiPipeline == 0 || ciPipeline.PipelineType == string(constants.LINKED_CD) {
			ciPipelineId = ciPipeline.Id
		} else {
			ciPipelineId = ciPipeline.ParentCiPipeline
		}
		ciPipelineIds = append(ciPipelineIds, ciPipelineId)
	}
	if len(ciPipelineIds) == 0 {
		return ciWorkflowStatuses, nil
	}
	ciWorkflows, err := impl.ciWorkflowRepository.FindLastTriggeredWorkflowByCiIds(ciPipelineIds)
	if err != nil && !util.IsErrNoRows(err) {
		impl.Logger.Errorw("err", "ciPipelineIds", ciPipelineIds, "err", err)
		return ciWorkflowStatuses, err
	}

	notTriggeredWorkflows := make(map[int]bool)
	latestCiWorkflows := make(map[int]*pipelineConfig.CiWorkflow)
	for _, ciWorkflow := range ciWorkflows {
		// adding only latest status in the list
		if _, ok := latestCiWorkflows[ciWorkflow.CiPipelineId]; !ok {
			latestCiWorkflows[ciWorkflow.CiPipelineId] = ciWorkflow
		}
	}
	for _, ciWorkflow := range latestCiWorkflows {
		ciWorkflowStatus := &pipelineConfig.CiWorkflowStatus{}
		ciWorkflowStatus.CiPipelineId = ciWorkflow.CiPipelineId
		ciWorkflowStatus.CiPipelineName = ciWorkflow.CiPipeline.Name
		ciWorkflowStatus.CiStatus = ciWorkflow.Status
		ciWorkflowStatus.StorageConfigured = ciWorkflow.BlobStorageEnabled
		ciWorkflowStatus.CiWorkflowId = ciWorkflow.Id
		ciWorkflowStatuses = append(ciWorkflowStatuses, ciWorkflowStatus)
		notTriggeredWorkflows[ciWorkflowStatus.CiPipelineId] = true
	}

	for _, ciPipelineId := range ciPipelineIds {
		if _, ok := notTriggeredWorkflows[ciPipelineId]; !ok {
			ciWorkflowStatus := &pipelineConfig.CiWorkflowStatus{}
			ciWorkflowStatus.CiPipelineId = ciPipelineId
			ciWorkflowStatus.CiStatus = "Not Triggered"
			ciWorkflowStatuses = append(ciWorkflowStatuses, ciWorkflowStatus)
		}
	}
	return ciWorkflowStatuses, nil
}

func (impl *CiHandlerImpl) updateEnvVarMapWithRuntimeParamsForAutoCI(ciPipelineId int, extraEnvVariables map[string]string) (map[string]string, error) {
	runtimeParams, err := impl.ciPipelineConfigService.GetCIRuntimeParams(ciPipelineId)
	if err != nil {
		impl.Logger.Errorw("error in getting ciRuntimeParams", "err", err, "ciPipelineId", ciPipelineId)
		return nil, err
	}
	if extraEnvVariables == nil {
		extraEnvVariables = make(map[string]string)
	}
	if runtimeParams != nil && runtimeParams.EnvVariables != nil {
		for key, value := range runtimeParams.EnvVariables {
			extraEnvVariables[key] = value
		}
	}
	return extraEnvVariables, nil
}<|MERGE_RESOLUTION|>--- conflicted
+++ resolved
@@ -11,10 +11,7 @@
 	"fmt"
 	"github.com/devtron-labs/devtron/pkg/cluster/adapter"
 	clusterBean "github.com/devtron-labs/devtron/pkg/cluster/bean"
-<<<<<<< HEAD
-=======
 	"github.com/devtron-labs/devtron/pkg/pipeline/cacheResourceSelector"
->>>>>>> 30d464ac
 	"github.com/devtron-labs/devtron/pkg/pipeline/constants"
 	"io/ioutil"
 	"net/http"
@@ -108,22 +105,15 @@
 	blobConfigStorageService     BlobStorageConfigService
 	envService                   cluster.EnvironmentService
 	ciPipelineConfigService      CiPipelineConfigService
-<<<<<<< HEAD
-=======
 	ciCacheSelector              cacheResourceSelector.CiCacheResourceSelector
->>>>>>> 30d464ac
 }
 
 func NewCiHandlerImpl(Logger *zap.SugaredLogger, ciService CiService, ciPipelineMaterialRepository pipelineConfig.CiPipelineMaterialRepository, gitSensorClient gitSensor.Client, ciWorkflowRepository pipelineConfig.CiWorkflowRepository, workflowService WorkflowService,
 	ciLogService CiLogService, ciArtifactRepository repository.CiArtifactRepository, userService user.UserService, eventClient client.EventClient, eventFactory client.EventFactory, ciPipelineRepository pipelineConfig.CiPipelineRepository,
 	appListingRepository repository.AppListingRepository, K8sUtil *k8s.K8sUtilExtended, cdPipelineRepository pipelineConfig.PipelineRepository, enforcerUtil rbac.EnforcerUtil, resourceGroupService resourceGroup.ResourceGroupService, envRepository repository3.EnvironmentRepository,
 	imageTaggingService ImageTaggingService, k8sCommonService k8s2.K8sCommonService, clusterService cluster.ClusterService, blobConfigStorageService BlobStorageConfigService, appWorkflowRepository appWorkflow.AppWorkflowRepository, customTagService CustomTagService,
-<<<<<<< HEAD
-	envService cluster.EnvironmentService, ciPipelineConfigService CiPipelineConfigService) *CiHandlerImpl {
-=======
 	envService cluster.EnvironmentService, ciPipelineConfigService CiPipelineConfigService,
 	ciCacheSelector cacheResourceSelector.CiCacheResourceSelector) *CiHandlerImpl {
->>>>>>> 30d464ac
 	cih := &CiHandlerImpl{
 		Logger:                       Logger,
 		ciService:                    ciService,
@@ -151,10 +141,7 @@
 		blobConfigStorageService:     blobConfigStorageService,
 		envService:                   envService,
 		ciPipelineConfigService:      ciPipelineConfigService,
-<<<<<<< HEAD
-=======
 		ciCacheSelector:              ciCacheSelector,
->>>>>>> 30d464ac
 	}
 	config, err := types.GetCiConfig()
 	if err != nil {
