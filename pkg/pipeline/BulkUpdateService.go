package pipeline

import (
	"encoding/json"
	"fmt"
	"github.com/devtron-labs/devtron/internal/sql/repository/app"
	repository2 "github.com/devtron-labs/devtron/pkg/cluster/repository"
	"net/http"

	"github.com/devtron-labs/devtron/client/argocdServer/repository"
	repository3 "github.com/devtron-labs/devtron/internal/sql/repository"
	"github.com/devtron-labs/devtron/internal/sql/repository/bulkUpdate"
	"github.com/devtron-labs/devtron/internal/sql/repository/chartConfig"
	"github.com/devtron-labs/devtron/internal/sql/repository/pipelineConfig"
	"github.com/devtron-labs/devtron/internal/util"
	jsonpatch "github.com/evanphx/json-patch"
	"github.com/tidwall/gjson"
	"github.com/tidwall/sjson"
	"go.uber.org/zap"
)

type NameIncludesExcludes struct {
	Names []string `json:"names"`
}
type DeploymentTemplateSpec struct {
	PatchJson string `json:"patchJson"`
}
type DeploymentTemplateTask struct {
	Spec *DeploymentTemplateSpec `json:"spec"`
}
type CmAndSecretSpec struct {
	Names     []string `json:"names"`
	PatchJson string   `json:"patchJson"`
}
type CmAndSecretTask struct {
	Spec *CmAndSecretSpec `json:"spec"`
}
type BulkUpdatePayload struct {
	Includes           *NameIncludesExcludes   `json:"includes"`
	Excludes           *NameIncludesExcludes   `json:"excludes"`
	EnvIds             []int                   `json:"envIds"`
	Global             bool                    `json:"global"`
	DeploymentTemplate *DeploymentTemplateTask `json:"deploymentTemplate"`
	ConfigMap          *CmAndSecretTask        `json:"configMap"`
	Secret             *CmAndSecretTask        `json:"secret"`
}
type BulkUpdateScript struct {
	ApiVersion string             `json:"apiVersion" validate:"required"`
	Kind       string             `json:"kind" validate:"required"`
	Spec       *BulkUpdatePayload `json:"spec" validate:"required"`
}
type BulkUpdateSeeExampleResponse struct {
	Operation string            `json:"operation"`
	Script    *BulkUpdateScript `json:"script" validate:"required"`
	ReadMe    string            `json:"readme"`
}
type ImpactedObjectsResponse struct {
	DeploymentTemplate []*DeploymentTemplateImpactedObjectsResponseForOneApp `json:"deploymentTemplate"`
	ConfigMap          []*CmAndSecretImpactedObjectsResponseForOneApp        `json:"configMap"`
	Secret             []*CmAndSecretImpactedObjectsResponseForOneApp        `json:"secret"`
}
type DeploymentTemplateImpactedObjectsResponseForOneApp struct {
	AppId   int    `json:"appId"`
	AppName string `json:"appName"`
	EnvId   int    `json:"envId"`
}
type CmAndSecretImpactedObjectsResponseForOneApp struct {
	AppId   int      `json:"appId"`
	AppName string   `json:"appName"`
	EnvId   int      `json:"envId"`
	Names   []string `json:"names"`
}
type DeploymentTemplateBulkUpdateResponseForOneApp struct {
	AppId   int    `json:"appId"`
	AppName string `json:"appName"`
	EnvId   int    `json:"envId"`
	Message string `json:"message"`
}
type CmAndSecretBulkUpdateResponseForOneApp struct {
	AppId   int      `json:"appId"`
	AppName string   `json:"appName"`
	EnvId   int      `json:"envId"`
	Names   []string `json:"names"`
	Message string   `json:"message"`
}
type BulkUpdateResponse struct {
	DeploymentTemplate *DeploymentTemplateBulkUpdateResponse `json:"deploymentTemplate"`
	ConfigMap          *CmAndSecretBulkUpdateResponse        `json:"configMap"`
	Secret             *CmAndSecretBulkUpdateResponse        `json:"secret"`
}
type DeploymentTemplateBulkUpdateResponse struct {
	Message    []string                                         `json:"message"`
	Failure    []*DeploymentTemplateBulkUpdateResponseForOneApp `json:"failure"`
	Successful []*DeploymentTemplateBulkUpdateResponseForOneApp `json:"successful"`
}
type CmAndSecretBulkUpdateResponse struct {
	Message    []string                                  `json:"message"`
	Failure    []*CmAndSecretBulkUpdateResponseForOneApp `json:"failure"`
	Successful []*CmAndSecretBulkUpdateResponseForOneApp `json:"successful"`
}
type BulkUpdateService interface {
	FindBulkUpdateReadme(operation string) (response *BulkUpdateSeeExampleResponse, err error)
	GetBulkAppName(bulkUpdateRequest *BulkUpdatePayload) (*ImpactedObjectsResponse, error)
	ApplyJsonPatch(patch jsonpatch.Patch, target string) (string, error)
	BulkUpdateDeploymentTemplate(bulkUpdatePayload *BulkUpdatePayload) *DeploymentTemplateBulkUpdateResponse
	BulkUpdateConfigMap(bulkUpdatePayload *BulkUpdatePayload) *CmAndSecretBulkUpdateResponse
	BulkUpdateSecret(bulkUpdatePayload *BulkUpdatePayload) *CmAndSecretBulkUpdateResponse
	BulkUpdate(bulkUpdateRequest *BulkUpdatePayload) (bulkUpdateResponse *BulkUpdateResponse)
}

type BulkUpdateServiceImpl struct {
	bulkUpdateRepository      bulkUpdate.BulkUpdateRepository
	chartRepository           chartConfig.ChartRepository
	logger                    *zap.SugaredLogger
	repoRepository            chartConfig.ChartRepoRepository
	chartTemplateService      util.ChartTemplateService
	mergeUtil                 util.MergeUtil
	repositoryService         repository.ServiceClient
	refChartDir               RefChartDir
	defaultChart              DefaultChart
	chartRefRepository        chartConfig.ChartRefRepository
	envOverrideRepository     chartConfig.EnvConfigOverrideRepository
	pipelineConfigRepository  chartConfig.PipelineConfigRepository
<<<<<<< HEAD
	configMapRepository   chartConfig.ConfigMapRepository
	environmentRepository repository2.EnvironmentRepository
	pipelineRepository    pipelineConfig.PipelineRepository
	appLevelMetricsRepository repository3.AppLevelMetricsRepository
	client        *http.Client
	appRepository app.AppRepository
=======
	configMapRepository       chartConfig.ConfigMapRepository
	environmentRepository     repository2.EnvironmentRepository
	pipelineRepository        pipelineConfig.PipelineRepository
	appLevelMetricsRepository repository3.AppLevelMetricsRepository
	client                    *http.Client
	appRepository             app.AppRepository
>>>>>>> e7512d45
}

func NewBulkUpdateServiceImpl(bulkUpdateRepository bulkUpdate.BulkUpdateRepository,
	chartRepository chartConfig.ChartRepository,
	logger *zap.SugaredLogger,
	chartTemplateService util.ChartTemplateService,
	repoRepository chartConfig.ChartRepoRepository,
	refChartDir RefChartDir,
	defaultChart DefaultChart,
	mergeUtil util.MergeUtil,
	repositoryService repository.ServiceClient,
	chartRefRepository chartConfig.ChartRefRepository,
	envOverrideRepository chartConfig.EnvConfigOverrideRepository,
	pipelineConfigRepository chartConfig.PipelineConfigRepository,
	configMapRepository chartConfig.ConfigMapRepository,
	environmentRepository repository2.EnvironmentRepository,
	pipelineRepository pipelineConfig.PipelineRepository,
	appLevelMetricsRepository repository3.AppLevelMetricsRepository,
	client *http.Client,
	appRepository app.AppRepository,
) *BulkUpdateServiceImpl {
	return &BulkUpdateServiceImpl{
		bulkUpdateRepository:      bulkUpdateRepository,
		chartRepository:           chartRepository,
		logger:                    logger,
		chartTemplateService:      chartTemplateService,
		repoRepository:            repoRepository,
		mergeUtil:                 mergeUtil,
		refChartDir:               refChartDir,
		defaultChart:              defaultChart,
		repositoryService:         repositoryService,
		chartRefRepository:        chartRefRepository,
		envOverrideRepository:     envOverrideRepository,
		pipelineConfigRepository:  pipelineConfigRepository,
		configMapRepository:       configMapRepository,
		environmentRepository:     environmentRepository,
		pipelineRepository:        pipelineRepository,
		appLevelMetricsRepository: appLevelMetricsRepository,
		client:                    client,
		appRepository:             appRepository,
	}
}

func (impl BulkUpdateServiceImpl) FindBulkUpdateReadme(operation string) (*BulkUpdateSeeExampleResponse, error) {
	bulkUpdateReadme, err := impl.bulkUpdateRepository.FindBulkUpdateReadme(operation)
	response := &BulkUpdateSeeExampleResponse{}
	if err != nil {
		impl.logger.Errorw("error in fetching batch operation example", "err", err)
		return response, err
	}
	script := &BulkUpdateScript{}
	err = json.Unmarshal([]byte(bulkUpdateReadme.Script), &script)
	if err != nil {
		impl.logger.Errorw("error in script value(in db) of batch operation example", "err", err)
		return response, err
	}
	response = &BulkUpdateSeeExampleResponse{
		Operation: bulkUpdateReadme.Resource,
		Script:    script,
		ReadMe:    bulkUpdateReadme.Readme,
	}
	return response, nil
}

func (impl BulkUpdateServiceImpl) GetBulkAppName(bulkUpdatePayload *BulkUpdatePayload) (*ImpactedObjectsResponse, error) {
	impactedObjectsResponse := &ImpactedObjectsResponse{}
	deploymentTemplateImpactedObjects := []*DeploymentTemplateImpactedObjectsResponseForOneApp{}
	configMapImpactedObjects := []*CmAndSecretImpactedObjectsResponseForOneApp{}
	secretImpactedObjects := []*CmAndSecretImpactedObjectsResponseForOneApp{}

	if len(bulkUpdatePayload.Includes.Names) == 0 {
		return impactedObjectsResponse, nil
	}
	if bulkUpdatePayload.Global {
		//For Deployment Template
		if bulkUpdatePayload.DeploymentTemplate != nil && bulkUpdatePayload.DeploymentTemplate.Spec != nil {
			appsGlobalDT, err := impl.bulkUpdateRepository.
				FindDeploymentTemplateBulkAppNameForGlobal(bulkUpdatePayload.Includes.Names, bulkUpdatePayload.Excludes.Names)
			if err != nil {
				impl.logger.Errorw("error in fetching bulk app names for global", "err", err)
				return nil, err
			}
			for _, app := range appsGlobalDT {
				deploymentTemplateImpactedObject := &DeploymentTemplateImpactedObjectsResponseForOneApp{
					AppId:   app.Id,
					AppName: app.AppName,
				}
				deploymentTemplateImpactedObjects = append(deploymentTemplateImpactedObjects, deploymentTemplateImpactedObject)
			}
		}

		//For ConfigMap
		if bulkUpdatePayload.ConfigMap != nil && bulkUpdatePayload.ConfigMap.Spec != nil && len(bulkUpdatePayload.ConfigMap.Spec.Names) != 0 {
			configMapAppModels, err := impl.bulkUpdateRepository.FindCMBulkAppModelForGlobal(bulkUpdatePayload.Includes.Names, bulkUpdatePayload.Excludes.Names, bulkUpdatePayload.ConfigMap.Spec.Names)
			if err != nil {
				impl.logger.Errorw("error in fetching bulk app model for global", "err", err)
				return nil, err
			}
			configMapSpecNames := make(map[string]bool)
			if len(configMapAppModels) != 0 {
				for _, name := range bulkUpdatePayload.ConfigMap.Spec.Names {
					configMapSpecNames[name] = true
				}
			}
			for _, configMapAppModel := range configMapAppModels {
				var finalConfigMapNames []string
				configMapNames := gjson.Get(configMapAppModel.ConfigMapData, "maps.#.name")
				for _, configMapName := range configMapNames.Array() {
					_, contains := configMapSpecNames[configMapName.String()]
					if contains == true {
						finalConfigMapNames = append(finalConfigMapNames, configMapName.String())
					}
				}
				if len(finalConfigMapNames) != 0 {
					appDetailsById, _ := impl.appRepository.FindById(configMapAppModel.AppId)
					configMapImpactedObject := &CmAndSecretImpactedObjectsResponseForOneApp{
						AppId:   configMapAppModel.AppId,
						AppName: appDetailsById.AppName,
						Names:   finalConfigMapNames,
					}
					configMapImpactedObjects = append(configMapImpactedObjects, configMapImpactedObject)
				}
			}
		}
		//For Secret
		if bulkUpdatePayload.Secret != nil && bulkUpdatePayload.Secret.Spec != nil && len(bulkUpdatePayload.Secret.Spec.Names) != 0 {
			secretAppModels, err := impl.bulkUpdateRepository.FindSecretBulkAppModelForGlobal(bulkUpdatePayload.Includes.Names, bulkUpdatePayload.Excludes.Names, bulkUpdatePayload.Secret.Spec.Names)
			if err != nil {
				impl.logger.Errorw("error in fetching bulk app model for global", "err", err)
				return nil, err
			}
			secretSpecNames := make(map[string]bool)
			if len(secretAppModels) != 0 {
				for _, name := range bulkUpdatePayload.Secret.Spec.Names {
					secretSpecNames[name] = true
				}
			}
			for _, secretAppModel := range secretAppModels {
				var finalSecretNames []string
				secretNames := gjson.Get(secretAppModel.SecretData, "secrets.#.name")
				for _, secretName := range secretNames.Array() {
					_, contains := secretSpecNames[secretName.String()]
					if contains == true {
						finalSecretNames = append(finalSecretNames, secretName.String())
					}
				}
				if len(finalSecretNames) != 0 {
					appDetailsById, _ := impl.appRepository.FindById(secretAppModel.AppId)
					secretImpactedObject := &CmAndSecretImpactedObjectsResponseForOneApp{
						AppId:   secretAppModel.AppId,
						AppName: appDetailsById.AppName,
						Names:   finalSecretNames,
					}
					secretImpactedObjects = append(secretImpactedObjects, secretImpactedObject)
				}
			}
		}
	}

	for _, envId := range bulkUpdatePayload.EnvIds {
		//For Deployment Template
		if bulkUpdatePayload.DeploymentTemplate != nil && bulkUpdatePayload.DeploymentTemplate.Spec != nil {
			appsNotGlobalDT, err := impl.bulkUpdateRepository.
				FindDeploymentTemplateBulkAppNameForEnv(bulkUpdatePayload.Includes.Names, bulkUpdatePayload.Excludes.Names, envId)
			if err != nil {
				impl.logger.Errorw("error in fetching bulk app names for env", "err", err)
				return nil, err
			}
			for _, app := range appsNotGlobalDT {
				deploymentTemplateImpactedObject := &DeploymentTemplateImpactedObjectsResponseForOneApp{
					AppId:   app.Id,
					AppName: app.AppName,
					EnvId:   envId,
				}
				deploymentTemplateImpactedObjects = append(deploymentTemplateImpactedObjects, deploymentTemplateImpactedObject)
			}
		}
		//For ConfigMap
		if bulkUpdatePayload.ConfigMap != nil && bulkUpdatePayload.ConfigMap.Spec != nil && len(bulkUpdatePayload.ConfigMap.Spec.Names) != 0 {
			configMapEnvModels, err := impl.bulkUpdateRepository.FindCMBulkAppModelForEnv(bulkUpdatePayload.Includes.Names, bulkUpdatePayload.Excludes.Names, envId, bulkUpdatePayload.ConfigMap.Spec.Names)
			if err != nil {
				impl.logger.Errorw("error in fetching bulk app model for global", "err", err)
				return nil, err
			}
			configMapSpecNames := make(map[string]bool)
			if len(configMapEnvModels) != 0 {
				for _, name := range bulkUpdatePayload.ConfigMap.Spec.Names {
					configMapSpecNames[name] = true
				}
			}
			for _, configMapEnvModel := range configMapEnvModels {
				var finalConfigMapNames []string
				configMapNames := gjson.Get(configMapEnvModel.ConfigMapData, "maps.#.name")
				for _, configMapName := range configMapNames.Array() {
					_, contains := configMapSpecNames[configMapName.String()]
					if contains == true {
						finalConfigMapNames = append(finalConfigMapNames, configMapName.String())
					}
				}

				if len(finalConfigMapNames) != 0 {
					appDetailsById, _ := impl.appRepository.FindById(configMapEnvModel.AppId)
					configMapImpactedObject := &CmAndSecretImpactedObjectsResponseForOneApp{
						AppId:   configMapEnvModel.AppId,
						AppName: appDetailsById.AppName,
						EnvId:   envId,
						Names:   finalConfigMapNames,
					}
					configMapImpactedObjects = append(configMapImpactedObjects, configMapImpactedObject)
				}
			}
		}
		//For Secret
		if bulkUpdatePayload.Secret != nil && bulkUpdatePayload.Secret.Spec != nil && len(bulkUpdatePayload.Secret.Spec.Names) != 0 {
			secretEnvModels, err := impl.bulkUpdateRepository.FindSecretBulkAppModelForEnv(bulkUpdatePayload.Includes.Names, bulkUpdatePayload.Excludes.Names, envId, bulkUpdatePayload.Secret.Spec.Names)
			if err != nil {
				impl.logger.Errorw("error in fetching bulk app model for global", "err", err)
				return nil, err
			}
			secretSpecNames := make(map[string]bool)
			if len(secretEnvModels) != 0 {
				for _, name := range bulkUpdatePayload.Secret.Spec.Names {
					secretSpecNames[name] = true
				}
			}
			for _, secretEnvModel := range secretEnvModels {
				var finalSecretNames []string
				secretNames := gjson.Get(secretEnvModel.SecretData, "secrets.#.name")
				for _, secretName := range secretNames.Array() {
					_, contains := secretSpecNames[secretName.String()]
					if contains == true {
						finalSecretNames = append(finalSecretNames, secretName.String())
					}
				}

				if len(finalSecretNames) != 0 {
					appDetailsById, _ := impl.appRepository.FindById(secretEnvModel.AppId)
					secretImpactedObject := &CmAndSecretImpactedObjectsResponseForOneApp{
						AppId:   secretEnvModel.AppId,
						AppName: appDetailsById.AppName,
						EnvId:   envId,
						Names:   finalSecretNames,
					}
					secretImpactedObjects = append(secretImpactedObjects, secretImpactedObject)
				}
			}
		}
	}
	impactedObjectsResponse.DeploymentTemplate = deploymentTemplateImpactedObjects
	impactedObjectsResponse.ConfigMap = configMapImpactedObjects
	impactedObjectsResponse.Secret = secretImpactedObjects
	return impactedObjectsResponse, nil
}
func (impl BulkUpdateServiceImpl) ApplyJsonPatch(patch jsonpatch.Patch, target string) (string, error) {
	modified, err := patch.Apply([]byte(target))
	if err != nil {
		impl.logger.Errorw("error in applying JSON patch", "err", err)
		return "Patch Failed", err
	}
	return string(modified), err
}
func (impl BulkUpdateServiceImpl) BulkUpdateDeploymentTemplate(bulkUpdatePayload *BulkUpdatePayload) *DeploymentTemplateBulkUpdateResponse {
	deploymentTemplateBulkUpdateResponse := &DeploymentTemplateBulkUpdateResponse{}
	if len(bulkUpdatePayload.Includes.Names) == 0 {
		deploymentTemplateBulkUpdateResponse.Message = append(deploymentTemplateBulkUpdateResponse.Message, "Please don't leave includes.names array empty")
		return deploymentTemplateBulkUpdateResponse
	}
	deploymentTemplatePatchJson := []byte(bulkUpdatePayload.DeploymentTemplate.Spec.PatchJson)
	deploymentTemplatePatch, err := jsonpatch.DecodePatch(deploymentTemplatePatchJson)
	if err != nil {
		impl.logger.Errorw("error in decoding JSON patch", "err", err)
		deploymentTemplateBulkUpdateResponse.Message = append(deploymentTemplateBulkUpdateResponse.Message, "The patch string you entered seems wrong, please check and try again")
	}
	var charts []*chartConfig.Chart
	if bulkUpdatePayload.Global {
		charts, err = impl.bulkUpdateRepository.FindBulkChartsByAppNameSubstring(bulkUpdatePayload.Includes.Names, bulkUpdatePayload.Excludes.Names)
		if err != nil {
			impl.logger.Error("error in fetching charts by app name substring")
			deploymentTemplateBulkUpdateResponse.Message = append(deploymentTemplateBulkUpdateResponse.Message, fmt.Sprintf("Unable to bulk update apps globally : %s", err.Error()))
		} else {
			if len(charts) == 0 {
				deploymentTemplateBulkUpdateResponse.Message = append(deploymentTemplateBulkUpdateResponse.Message, "No matching apps to update globally")
			} else {
				for _, chart := range charts {
					appDetailsByChart, _ := impl.bulkUpdateRepository.FindAppByChartId(chart.Id)
					modified, err := impl.ApplyJsonPatch(deploymentTemplatePatch, chart.Values)
					if err != nil {
						impl.logger.Errorw("error in applying JSON patch", "err", err)
						bulkUpdateFailedResponse := &DeploymentTemplateBulkUpdateResponseForOneApp{
							AppId:   appDetailsByChart.Id,
							AppName: appDetailsByChart.AppName,
							Message: fmt.Sprintf("Error in applying JSON patch : %s", err.Error()),
						}
						deploymentTemplateBulkUpdateResponse.Failure = append(deploymentTemplateBulkUpdateResponse.Failure, bulkUpdateFailedResponse)
					} else {
						err = impl.bulkUpdateRepository.BulkUpdateChartsValuesYamlAndGlobalOverrideById(chart.Id, modified)
						if err != nil {
							impl.logger.Errorw("error in bulk updating charts", "err", err)
							bulkUpdateFailedResponse := &DeploymentTemplateBulkUpdateResponseForOneApp{
								AppId:   appDetailsByChart.Id,
								AppName: appDetailsByChart.AppName,
								Message: fmt.Sprintf("Error in updating in db : %s", err.Error()),
							}
							deploymentTemplateBulkUpdateResponse.Failure = append(deploymentTemplateBulkUpdateResponse.Failure, bulkUpdateFailedResponse)
						} else {
							bulkUpdateSuccessResponse := &DeploymentTemplateBulkUpdateResponseForOneApp{
								AppId:   appDetailsByChart.Id,
								AppName: appDetailsByChart.AppName,
								Message: "Updated Successfully",
							}
							deploymentTemplateBulkUpdateResponse.Successful = append(deploymentTemplateBulkUpdateResponse.Successful, bulkUpdateSuccessResponse)
						}
					}
				}
			}
		}
	}
	var chartsEnv []*chartConfig.EnvConfigOverride
	for _, envId := range bulkUpdatePayload.EnvIds {
		chartsEnv, err = impl.bulkUpdateRepository.FindBulkChartsEnvByAppNameSubstring(bulkUpdatePayload.Includes.Names, bulkUpdatePayload.Excludes.Names, envId)
		if err != nil {
			impl.logger.Errorw("error in fetching charts(for env) by app name substring", "err", err)
			deploymentTemplateBulkUpdateResponse.Message = append(deploymentTemplateBulkUpdateResponse.Message, fmt.Sprintf("Unable to bulk update apps for envId = %d , %s", envId, err.Error()))
		} else {
			if len(chartsEnv) == 0 {
				deploymentTemplateBulkUpdateResponse.Message = append(deploymentTemplateBulkUpdateResponse.Message, fmt.Sprintf("No matching apps to update for envId = %d", envId))
			} else {
				for _, chartEnv := range chartsEnv {
					appDetailsByChart, _ := impl.bulkUpdateRepository.FindAppByChartEnvId(chartEnv.Id)
					modified, err := impl.ApplyJsonPatch(deploymentTemplatePatch, chartEnv.EnvOverrideValues)
					if err != nil {
						impl.logger.Errorw("error in applying JSON patch", "err", err)
						bulkUpdateFailedResponse := &DeploymentTemplateBulkUpdateResponseForOneApp{
							AppId:   appDetailsByChart.Id,
							AppName: appDetailsByChart.AppName,
							EnvId:   envId,
							Message: fmt.Sprintf("Error in applying JSON patch : %s", err.Error()),
						}
						deploymentTemplateBulkUpdateResponse.Failure = append(deploymentTemplateBulkUpdateResponse.Failure, bulkUpdateFailedResponse)
					} else {
						err = impl.bulkUpdateRepository.BulkUpdateChartsEnvYamlOverrideById(chartEnv.Id, modified)
						if err != nil {
							impl.logger.Errorw("error in bulk updating charts", "err", err)
							bulkUpdateFailedResponse := &DeploymentTemplateBulkUpdateResponseForOneApp{
								AppId:   appDetailsByChart.Id,
								AppName: appDetailsByChart.AppName,
								EnvId:   envId,
								Message: fmt.Sprintf("Error in updating in db : %s", err.Error()),
							}
							deploymentTemplateBulkUpdateResponse.Failure = append(deploymentTemplateBulkUpdateResponse.Failure, bulkUpdateFailedResponse)
						} else {
							bulkUpdateSuccessResponse := &DeploymentTemplateBulkUpdateResponseForOneApp{
								AppId:   appDetailsByChart.Id,
								AppName: appDetailsByChart.AppName,
								EnvId:   envId,
								Message: "Updated Successfully",
							}
							deploymentTemplateBulkUpdateResponse.Successful = append(deploymentTemplateBulkUpdateResponse.Successful, bulkUpdateSuccessResponse)
						}
					}
				}
			}
		}
	}
	if len(deploymentTemplateBulkUpdateResponse.Failure) == 0 && len(deploymentTemplateBulkUpdateResponse.Successful) != 0 {
		deploymentTemplateBulkUpdateResponse.Message = append(deploymentTemplateBulkUpdateResponse.Message, "All matching apps are updated successfully")
	}
	return deploymentTemplateBulkUpdateResponse
}

func (impl BulkUpdateServiceImpl) BulkUpdateConfigMap(bulkUpdatePayload *BulkUpdatePayload) *CmAndSecretBulkUpdateResponse {
	configMapBulkUpdateResponse := &CmAndSecretBulkUpdateResponse{}
	if len(bulkUpdatePayload.Includes.Names) == 0 {
		configMapBulkUpdateResponse.Message = append(configMapBulkUpdateResponse.Message, "Please don't leave includes.names array empty")
		return configMapBulkUpdateResponse
	}
	if bulkUpdatePayload.Global {
		configMapSpecNames := make(map[string]bool)
		for _, name := range bulkUpdatePayload.ConfigMap.Spec.Names {
			configMapSpecNames[name] = true
		}
		configMapAppModels, err := impl.bulkUpdateRepository.FindCMBulkAppModelForGlobal(bulkUpdatePayload.Includes.Names, bulkUpdatePayload.Excludes.Names, bulkUpdatePayload.ConfigMap.Spec.Names)
		if err != nil {
			impl.logger.Errorw("error in fetching bulk app model for global", "err", err)
			configMapBulkUpdateResponse.Message = append(configMapBulkUpdateResponse.Message, fmt.Sprintf("Unable to bulk update apps globally : %s", err.Error()))
		} else {
			if len(configMapAppModels) == 0 {
				configMapBulkUpdateResponse.Message = append(configMapBulkUpdateResponse.Message, "No matching apps to update globally")
			} else {
				for _, configMapAppModel := range configMapAppModels {
					configMapNames := gjson.Get(configMapAppModel.ConfigMapData, "maps.#.name")
					messageCmNamesMap := make(map[string][]string)
					for i, configMapName := range configMapNames.Array() {
						_, contains := configMapSpecNames[configMapName.String()]
						if contains == true {
							configMapPatchJsonString := bulkUpdatePayload.ConfigMap.Spec.PatchJson
							keyNames := gjson.Get(configMapPatchJsonString, "#.path")
							for j, keyName := range keyNames.Array() {
								configMapPatchJsonString, _ = sjson.Set(configMapPatchJsonString, fmt.Sprintf("%d.path", j), fmt.Sprintf("/maps/%d/data%s", i, keyName.String()))
							}
							configMapPatchJson := []byte(configMapPatchJsonString)
							configMapPatch, err := jsonpatch.DecodePatch(configMapPatchJson)
							if err != nil {
								impl.logger.Errorw("error in decoding JSON patch", "err", err)
								if _, ok := messageCmNamesMap["The patch string you entered seems wrong, please check and try again"]; !ok {
									messageCmNamesMap["The patch string you entered seems wrong, please check and try again"] = []string{configMapName.String()}
								} else {
									messageCmNamesMap["The patch string you entered seems wrong, please check and try again"] = append(messageCmNamesMap["The patch string you entered seems wrong, please check and try again"], configMapName.String())
								}
							} else {
								modified, err := impl.ApplyJsonPatch(configMapPatch, configMapAppModel.ConfigMapData)
								if err != nil {
									impl.logger.Errorw("error in applying JSON patch", "err", err)
									if _, ok := messageCmNamesMap[fmt.Sprintf("Error in applying JSON patch : %s", err.Error())]; !ok {
										messageCmNamesMap[fmt.Sprintf("Error in applying JSON patch : %s", err.Error())] = []string{configMapName.String()}
									} else {
										messageCmNamesMap[fmt.Sprintf("Error in applying JSON patch : %s", err.Error())] = append(messageCmNamesMap[fmt.Sprintf("Error in applying JSON patch : %s", err.Error())], configMapName.String())
									}
								} else {
									configMapAppModel.ConfigMapData = modified
									if _, ok := messageCmNamesMap["Updated Successfully"]; !ok {
										messageCmNamesMap["Updated Successfully"] = []string{configMapName.String()}
									} else {
										messageCmNamesMap["Updated Successfully"] = append(messageCmNamesMap["Updated Successfully"], configMapName.String())
									}
								}
							}
						}
					}
					if _, ok := messageCmNamesMap["Updated Successfully"]; ok {
						err := impl.bulkUpdateRepository.BulkUpdateConfigMapDataForGlobalById(configMapAppModel.Id, configMapAppModel.ConfigMapData)
						if err != nil {
							impl.logger.Errorw("error in bulk updating charts", "err", err)
							messageCmNamesMap[fmt.Sprintf("Error in updating in db : %s", err.Error())] = messageCmNamesMap["Updated Successfully"]
							delete(messageCmNamesMap, "Updated Successfully")
						}
					}
					if len(messageCmNamesMap) != 0 {
						appDetailsById, _ := impl.appRepository.FindById(configMapAppModel.AppId)
						for key, value := range messageCmNamesMap {
							if key == "Updated Successfully" {
								bulkUpdateSuccessResponse := &CmAndSecretBulkUpdateResponseForOneApp{
									AppId:   appDetailsById.Id,
									AppName: appDetailsById.AppName,
									Names:   value,
									Message: key,
								}
								configMapBulkUpdateResponse.Successful = append(configMapBulkUpdateResponse.Successful, bulkUpdateSuccessResponse)
							} else {
								bulkUpdateFailedResponse := &CmAndSecretBulkUpdateResponseForOneApp{
									AppId:   appDetailsById.Id,
									AppName: appDetailsById.AppName,
									Names:   value,
									Message: key,
								}
								configMapBulkUpdateResponse.Failure = append(configMapBulkUpdateResponse.Failure, bulkUpdateFailedResponse)
							}
						}
					}
				}
			}
		}
	}
	for _, envId := range bulkUpdatePayload.EnvIds {
		configMapSpecNames := make(map[string]bool)
		for _, name := range bulkUpdatePayload.ConfigMap.Spec.Names {
			configMapSpecNames[name] = true
		}
		configMapEnvModels, err := impl.bulkUpdateRepository.FindCMBulkAppModelForEnv(bulkUpdatePayload.Includes.Names, bulkUpdatePayload.Excludes.Names, envId, bulkUpdatePayload.ConfigMap.Spec.Names)
		if err != nil {
			impl.logger.Errorw("error in fetching bulk app model for env", "err", err)
			configMapBulkUpdateResponse.Message = append(configMapBulkUpdateResponse.Message, fmt.Sprintf("Unable to bulk update apps for env: %d , %s", envId, err.Error()))
		} else {
			if len(configMapEnvModels) == 0 {
				configMapBulkUpdateResponse.Message = append(configMapBulkUpdateResponse.Message, fmt.Sprintf("No matching apps to update for envId : %d", envId))
			} else {
				for _, configMapEnvModel := range configMapEnvModels {
					configMapNames := gjson.Get(configMapEnvModel.ConfigMapData, "maps.#.name")
					messageCmNamesMap := make(map[string][]string)
					for i, configMapName := range configMapNames.Array() {
						_, contains := configMapSpecNames[configMapName.String()]
						if contains == true {
							configMapPatchJsonString := bulkUpdatePayload.ConfigMap.Spec.PatchJson
							keyNames := gjson.Get(configMapPatchJsonString, "#.path")
							for j, keyName := range keyNames.Array() {
								configMapPatchJsonString, _ = sjson.Set(configMapPatchJsonString, fmt.Sprintf("%d.path", j), fmt.Sprintf("/maps/%d/data%s", i, keyName.String()))
							}
							configMapPatchJson := []byte(configMapPatchJsonString)
							configMapPatch, err := jsonpatch.DecodePatch(configMapPatchJson)
							if err != nil {
								impl.logger.Errorw("error in decoding JSON patch", "err", err)
								if _, ok := messageCmNamesMap["The patch string you entered seems wrong, please check and try again"]; !ok {
									messageCmNamesMap["The patch string you entered seems wrong, please check and try again"] = []string{configMapName.String()}
								} else {
									messageCmNamesMap["The patch string you entered seems wrong, please check and try again"] = append(messageCmNamesMap["The patch string you entered seems wrong, please check and try again"], configMapName.String())
								}
							} else {
								modified, err := impl.ApplyJsonPatch(configMapPatch, configMapEnvModel.ConfigMapData)
								if err != nil {
									impl.logger.Errorw("error in applying JSON patch", "err", err)
									if _, ok := messageCmNamesMap[fmt.Sprintf("Error in applying JSON patch : %s", err.Error())]; !ok {
										messageCmNamesMap[fmt.Sprintf("Error in applying JSON patch : %s", err.Error())] = []string{configMapName.String()}
									} else {
										messageCmNamesMap[fmt.Sprintf("Error in applying JSON patch : %s", err.Error())] = append(messageCmNamesMap[fmt.Sprintf("Error in applying JSON patch : %s", err.Error())], configMapName.String())
									}
								} else {
									configMapEnvModel.ConfigMapData = modified
									if _, ok := messageCmNamesMap["Updated Successfully"]; !ok {
										messageCmNamesMap["Updated Successfully"] = []string{configMapName.String()}
									} else {
										messageCmNamesMap["Updated Successfully"] = append(messageCmNamesMap["Updated Successfully"], configMapName.String())
									}
								}
							}
						}
					}
					if _, ok := messageCmNamesMap["Updated Successfully"]; ok {
						err := impl.bulkUpdateRepository.BulkUpdateConfigMapDataForEnvById(configMapEnvModel.Id, configMapEnvModel.ConfigMapData)
						if err != nil {
							impl.logger.Errorw("error in bulk updating charts", "err", err)
							messageCmNamesMap[fmt.Sprintf("Error in updating in db : %s", err.Error())] = messageCmNamesMap["Updated Successfully"]
							delete(messageCmNamesMap, "Updated Successfully")
						}
					}
					if len(messageCmNamesMap) != 0 {
						appDetailsById, _ := impl.appRepository.FindById(configMapEnvModel.AppId)
						for key, value := range messageCmNamesMap {
							if key == "Updated Successfully" {
								bulkUpdateSuccessResponse := &CmAndSecretBulkUpdateResponseForOneApp{
									AppId:   appDetailsById.Id,
									AppName: appDetailsById.AppName,
									Names:   value,
									Message: key,
									EnvId:   envId,
								}
								configMapBulkUpdateResponse.Successful = append(configMapBulkUpdateResponse.Successful, bulkUpdateSuccessResponse)
							} else {
								bulkUpdateFailedResponse := &CmAndSecretBulkUpdateResponseForOneApp{
									AppId:   appDetailsById.Id,
									AppName: appDetailsById.AppName,
									Names:   value,
									Message: key,
									EnvId:   envId,
								}
								configMapBulkUpdateResponse.Failure = append(configMapBulkUpdateResponse.Failure, bulkUpdateFailedResponse)
							}
						}
					}
				}
			}
		}
	}
	if len(configMapBulkUpdateResponse.Failure) == 0 && len(configMapBulkUpdateResponse.Successful) != 0 {
		configMapBulkUpdateResponse.Message = append(configMapBulkUpdateResponse.Message, "All matching apps are updated successfully")
	}
	return configMapBulkUpdateResponse
}
func (impl BulkUpdateServiceImpl) BulkUpdateSecret(bulkUpdatePayload *BulkUpdatePayload) *CmAndSecretBulkUpdateResponse {
	secretBulkUpdateResponse := &CmAndSecretBulkUpdateResponse{}
	if len(bulkUpdatePayload.Includes.Names) == 0 {
		secretBulkUpdateResponse.Message = append(secretBulkUpdateResponse.Message, "Please don't leave includes.names array empty")
		return secretBulkUpdateResponse
	}
	if bulkUpdatePayload.Global {
		secretSpecNames := make(map[string]bool)
		for _, name := range bulkUpdatePayload.Secret.Spec.Names {
			secretSpecNames[name] = true
		}
		secretAppModels, err := impl.bulkUpdateRepository.FindSecretBulkAppModelForGlobal(bulkUpdatePayload.Includes.Names, bulkUpdatePayload.Excludes.Names, bulkUpdatePayload.Secret.Spec.Names)
		if err != nil {
			impl.logger.Errorw("error in fetching bulk app model for global", "err", err)
			secretBulkUpdateResponse.Message = append(secretBulkUpdateResponse.Message, fmt.Sprintf("Unable to bulk update apps globally : %s", err.Error()))
		} else {
			if len(secretAppModels) == 0 {
				secretBulkUpdateResponse.Message = append(secretBulkUpdateResponse.Message, "No matching apps to update globally")
			} else {
				for _, secretAppModel := range secretAppModels {
					secretNames := gjson.Get(secretAppModel.SecretData, "secrets.#.name")
					messageSecretNamesMap := make(map[string][]string)
					for i, secretName := range secretNames.Array() {
						_, contains := secretSpecNames[secretName.String()]
						if contains == true {
							secretPatchJsonString := bulkUpdatePayload.Secret.Spec.PatchJson
							keyNames := gjson.Get(secretPatchJsonString, "#.path")
							for j, keyName := range keyNames.Array() {
								secretPatchJsonString, _ = sjson.Set(secretPatchJsonString, fmt.Sprintf("%d.path", j), fmt.Sprintf("/secrets/%d/data%s", i, keyName.String()))
							}
							secretPatchJson := []byte(secretPatchJsonString)
							secretPatch, err := jsonpatch.DecodePatch(secretPatchJson)
							if err != nil {
								impl.logger.Errorw("error in decoding JSON patch", "err", err)
								if _, ok := messageSecretNamesMap["The patch string you entered seems wrong, please check and try again"]; !ok {
									messageSecretNamesMap["The patch string you entered seems wrong, please check and try again"] = []string{secretName.String()}
								} else {
									messageSecretNamesMap["The patch string you entered seems wrong, please check and try again"] = append(messageSecretNamesMap["The patch string you entered seems wrong, please check and try again"], secretName.String())
								}
							} else {
								modified, err := impl.ApplyJsonPatch(secretPatch, secretAppModel.SecretData)
								if err != nil {
									impl.logger.Errorw("error in applying JSON patch", "err", err)
									if _, ok := messageSecretNamesMap[fmt.Sprintf("Error in applying JSON patch : %s", err.Error())]; !ok {
										messageSecretNamesMap[fmt.Sprintf("Error in applying JSON patch : %s", err.Error())] = []string{secretName.String()}
									} else {
										messageSecretNamesMap[fmt.Sprintf("Error in applying JSON patch : %s", err.Error())] = append(messageSecretNamesMap[fmt.Sprintf("Error in applying JSON patch : %s", err.Error())], secretName.String())
									}
								} else {
									secretAppModel.SecretData = modified
									if _, ok := messageSecretNamesMap["Updated Successfully"]; !ok {
										messageSecretNamesMap["Updated Successfully"] = []string{secretName.String()}
									} else {
										messageSecretNamesMap["Updated Successfully"] = append(messageSecretNamesMap["Updated Successfully"], secretName.String())
									}
								}
							}
						}
					}
					if _, ok := messageSecretNamesMap["Updated Successfully"]; ok {
						err := impl.bulkUpdateRepository.BulkUpdateSecretDataForGlobalById(secretAppModel.Id, secretAppModel.SecretData)
						if err != nil {
							impl.logger.Errorw("error in bulk updating charts", "err", err)
							messageSecretNamesMap[fmt.Sprintf("Error in updating in db : %s", err.Error())] = messageSecretNamesMap["Updated Successfully"]
							delete(messageSecretNamesMap, "Updated Successfully")
						}
					}
					if len(messageSecretNamesMap) != 0 {
						appDetailsById, _ := impl.appRepository.FindById(secretAppModel.AppId)
						for key, value := range messageSecretNamesMap {
							if key == "Updated Successfully" {
								bulkUpdateSuccessResponse := &CmAndSecretBulkUpdateResponseForOneApp{
									AppId:   appDetailsById.Id,
									AppName: appDetailsById.AppName,
									Names:   value,
									Message: key,
								}
								secretBulkUpdateResponse.Successful = append(secretBulkUpdateResponse.Successful, bulkUpdateSuccessResponse)
							} else {
								bulkUpdateFailedResponse := &CmAndSecretBulkUpdateResponseForOneApp{
									AppId:   appDetailsById.Id,
									AppName: appDetailsById.AppName,
									Names:   value,
									Message: key,
								}
								secretBulkUpdateResponse.Failure = append(secretBulkUpdateResponse.Failure, bulkUpdateFailedResponse)
							}
						}
					}
				}
			}
		}
	}
	for _, envId := range bulkUpdatePayload.EnvIds {
		secretSpecNames := make(map[string]bool)
		for _, name := range bulkUpdatePayload.Secret.Spec.Names {
			secretSpecNames[name] = true
		}
		secretEnvModels, err := impl.bulkUpdateRepository.FindSecretBulkAppModelForEnv(bulkUpdatePayload.Includes.Names, bulkUpdatePayload.Excludes.Names, envId, bulkUpdatePayload.Secret.Spec.Names)
		if err != nil {
			impl.logger.Errorw("error in fetching bulk app model for env", "err", err)
			secretBulkUpdateResponse.Message = append(secretBulkUpdateResponse.Message, fmt.Sprintf("Unable to bulk update apps for env: %d , %s", envId, err.Error()))
		} else {
			if len(secretEnvModels) == 0 {
				secretBulkUpdateResponse.Message = append(secretBulkUpdateResponse.Message, fmt.Sprintf("No matching apps to update for envId : %d", envId))
			} else {
				for _, secretEnvModel := range secretEnvModels {
					secretNames := gjson.Get(secretEnvModel.SecretData, "secrets.#.name")
					messageSecretNamesMap := make(map[string][]string)
					for i, secretName := range secretNames.Array() {
						_, contains := secretSpecNames[secretName.String()]
						if contains == true {
							secretPatchJsonString := bulkUpdatePayload.Secret.Spec.PatchJson
							keyNames := gjson.Get(secretPatchJsonString, "#.path")
							for j, keyName := range keyNames.Array() {
								secretPatchJsonString, _ = sjson.Set(secretPatchJsonString, fmt.Sprintf("%d.path", j), fmt.Sprintf("/secrets/%d/data%s", i, keyName.String()))
							}
							secretPatchJson := []byte(secretPatchJsonString)
							secretPatch, err := jsonpatch.DecodePatch(secretPatchJson)
							if err != nil {
								impl.logger.Errorw("error in decoding JSON patch", "err", err)
								if _, ok := messageSecretNamesMap["The patch string you entered seems wrong, please check and try again"]; !ok {
									messageSecretNamesMap["The patch string you entered seems wrong, please check and try again"] = []string{secretName.String()}
								} else {
									messageSecretNamesMap["The patch string you entered seems wrong, please check and try again"] = append(messageSecretNamesMap["The patch string you entered seems wrong, please check and try again"], secretName.String())
								}
							} else {
								modified, err := impl.ApplyJsonPatch(secretPatch, secretEnvModel.SecretData)
								if err != nil {
									impl.logger.Errorw("error in applying JSON patch", "err", err)
									if _, ok := messageSecretNamesMap[fmt.Sprintf("Error in applying JSON patch : %s", err.Error())]; !ok {
										messageSecretNamesMap[fmt.Sprintf("Error in applying JSON patch : %s", err.Error())] = []string{secretName.String()}
									} else {
										messageSecretNamesMap[fmt.Sprintf("Error in applying JSON patch : %s", err.Error())] = append(messageSecretNamesMap[fmt.Sprintf("Error in applying JSON patch : %s", err.Error())], secretName.String())
									}
								} else {
									secretEnvModel.SecretData = modified
									if _, ok := messageSecretNamesMap["Updated Successfully"]; !ok {
										messageSecretNamesMap["Updated Successfully"] = []string{secretName.String()}
									} else {
										messageSecretNamesMap["Updated Successfully"] = append(messageSecretNamesMap["Updated Successfully"], secretName.String())
									}
								}
							}
						}
					}
					if _, ok := messageSecretNamesMap["Updated Successfully"]; ok {
						err := impl.bulkUpdateRepository.BulkUpdateSecretDataForEnvById(secretEnvModel.Id, secretEnvModel.SecretData)
						if err != nil {
							impl.logger.Errorw("error in bulk updating charts", "err", err)
							messageSecretNamesMap[fmt.Sprintf("Error in updating in db : %s", err.Error())] = messageSecretNamesMap["Updated Successfully"]
							delete(messageSecretNamesMap, "Updated Successfully")
						}
					}
					if len(messageSecretNamesMap) != 0 {
						appDetailsById, _ := impl.appRepository.FindById(secretEnvModel.AppId)
						for key, value := range messageSecretNamesMap {
							if key == "Updated Successfully" {
								bulkUpdateSuccessResponse := &CmAndSecretBulkUpdateResponseForOneApp{
									AppId:   appDetailsById.Id,
									AppName: appDetailsById.AppName,
									Names:   value,
									Message: key,
									EnvId:   envId,
								}
								secretBulkUpdateResponse.Successful = append(secretBulkUpdateResponse.Successful, bulkUpdateSuccessResponse)
							} else {
								bulkUpdateFailedResponse := &CmAndSecretBulkUpdateResponseForOneApp{
									AppId:   appDetailsById.Id,
									AppName: appDetailsById.AppName,
									Names:   value,
									Message: key,
									EnvId:   envId,
								}
								secretBulkUpdateResponse.Failure = append(secretBulkUpdateResponse.Failure, bulkUpdateFailedResponse)
							}
						}
					}
				}
			}
		}
	}
	if len(secretBulkUpdateResponse.Failure) == 0 && len(secretBulkUpdateResponse.Successful) != 0 {
		secretBulkUpdateResponse.Message = append(secretBulkUpdateResponse.Message, "All matching apps are updated successfully")
	}
	return secretBulkUpdateResponse
}
func (impl BulkUpdateServiceImpl) BulkUpdate(bulkUpdatePayload *BulkUpdatePayload) *BulkUpdateResponse {
	bulkUpdateResponse := &BulkUpdateResponse{}
	var deploymentTemplateBulkUpdateResponse *DeploymentTemplateBulkUpdateResponse
	var configMapBulkUpdateResponse *CmAndSecretBulkUpdateResponse
	var secretBulkUpdateResponse *CmAndSecretBulkUpdateResponse
	if bulkUpdatePayload.DeploymentTemplate != nil && bulkUpdatePayload.DeploymentTemplate.Spec != nil && bulkUpdatePayload.DeploymentTemplate.Spec.PatchJson != "" {
		deploymentTemplateBulkUpdateResponse = impl.BulkUpdateDeploymentTemplate(bulkUpdatePayload)
	}
	if bulkUpdatePayload.ConfigMap != nil && bulkUpdatePayload.ConfigMap.Spec != nil && len(bulkUpdatePayload.ConfigMap.Spec.Names) != 0 && bulkUpdatePayload.ConfigMap.Spec.PatchJson != "" {
		configMapBulkUpdateResponse = impl.BulkUpdateConfigMap(bulkUpdatePayload)
	}
	if bulkUpdatePayload.Secret != nil && bulkUpdatePayload.Secret.Spec != nil && len(bulkUpdatePayload.Secret.Spec.Names) != 0 && bulkUpdatePayload.Secret.Spec.PatchJson != "" {
		secretBulkUpdateResponse = impl.BulkUpdateSecret(bulkUpdatePayload)
	}

	bulkUpdateResponse.DeploymentTemplate = deploymentTemplateBulkUpdateResponse
	bulkUpdateResponse.ConfigMap = configMapBulkUpdateResponse
	bulkUpdateResponse.Secret = secretBulkUpdateResponse
	return bulkUpdateResponse
}<|MERGE_RESOLUTION|>--- conflicted
+++ resolved
@@ -121,21 +121,12 @@
 	chartRefRepository        chartConfig.ChartRefRepository
 	envOverrideRepository     chartConfig.EnvConfigOverrideRepository
 	pipelineConfigRepository  chartConfig.PipelineConfigRepository
-<<<<<<< HEAD
-	configMapRepository   chartConfig.ConfigMapRepository
-	environmentRepository repository2.EnvironmentRepository
-	pipelineRepository    pipelineConfig.PipelineRepository
-	appLevelMetricsRepository repository3.AppLevelMetricsRepository
-	client        *http.Client
-	appRepository app.AppRepository
-=======
 	configMapRepository       chartConfig.ConfigMapRepository
 	environmentRepository     repository2.EnvironmentRepository
 	pipelineRepository        pipelineConfig.PipelineRepository
 	appLevelMetricsRepository repository3.AppLevelMetricsRepository
 	client                    *http.Client
 	appRepository             app.AppRepository
->>>>>>> e7512d45
 }
 
 func NewBulkUpdateServiceImpl(bulkUpdateRepository bulkUpdate.BulkUpdateRepository,
