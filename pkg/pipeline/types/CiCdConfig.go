package types

import (
	"encoding/base64"
	"encoding/json"
	"flag"
	"fmt"
	"github.com/caarlos0/env"
	blob_storage "github.com/devtron-labs/common-lib/blob-storage"
	"github.com/devtron-labs/devtron/internal/sql/repository/pipelineConfig"
	"github.com/devtron-labs/devtron/pkg/pipeline/bean"
	v12 "k8s.io/api/core/v1"
	"k8s.io/client-go/rest"
	"k8s.io/client-go/tools/clientcmd"
	"os/user"
	"path/filepath"
	"strconv"
	"strings"
	"time"
)

type CiCdConfig struct {
	// from ciConfig
	DefaultCacheBucket               string                              `env:"DEFAULT_CACHE_BUCKET" envDefault:"ci-caching"`
	DefaultCacheBucketRegion         string                              `env:"DEFAULT_CACHE_BUCKET_REGION" envDefault:"us-east-2"`
	CiLogsKeyPrefix                  string                              `env:"CI_LOGS_KEY_PREFIX" envDxefault:"my-artifacts"`
	CiDefaultImage                   string                              `env:"DEFAULT_CI_IMAGE" envDefault:"686244538589.dkr.ecr.us-east-2.amazonaws.com/cirunner:47"`
	CiDefaultNamespace               string                              `env:"DEFAULT_NAMESPACE" envDefault:"devtron-ci"`
	CiDefaultTimeout                 int64                               `env:"DEFAULT_TIMEOUT" envDefault:"3600"`
	CiDefaultBuildLogsBucket         string                              `env:"DEFAULT_BUILD_LOGS_BUCKET" envDefault:"devtron-pro-ci-logs"`
	CiDefaultCdLogsBucketRegion      string                              `env:"DEFAULT_CD_LOGS_BUCKET_REGION" envDefault:"us-east-2"`
	CiLimitCpu                       string                              `env:"LIMIT_CI_CPU" envDefault:"0.5"`
	CiLimitMem                       string                              `env:"LIMIT_CI_MEM" envDefault:"3G"`
	CiReqCpu                         string                              `env:"REQ_CI_CPU" envDefault:"0.5"`
	CiReqMem                         string                              `env:"REQ_CI_MEM" envDefault:"3G"`
	CiTaintKey                       string                              `env:"CI_NODE_TAINTS_KEY" envDefault:""`
	CiTaintValue                     string                              `env:"CI_NODE_TAINTS_VALUE" envDefault:""`
	CiNodeLabelSelector              []string                            `env:"CI_NODE_LABEL_SELECTOR"`
	CacheLimit                       int64                               `env:"CACHE_LIMIT" envDefault:"5000000000"` // TODO: Add to default db config also
	CiDefaultBuildLogsKeyPrefix      string                              `env:"DEFAULT_BUILD_LOGS_KEY_PREFIX" envDefault:"arsenal-v1"`
	CiDefaultArtifactKeyPrefix       string                              `env:"DEFAULT_ARTIFACT_KEY_LOCATION" envDefault:"arsenal-v1/ci-artifacts"`
	CiWorkflowServiceAccount         string                              `env:"WORKFLOW_SERVICE_ACCOUNT" envDefault:"ci-runner"`
	ExternalCiApiSecret              string                              `env:"EXTERNAL_CI_API_SECRET" envDefault:"devtroncd-secret"`
	ExternalCiWebhookUrl             string                              `env:"EXTERNAL_CI_WEB_HOOK_URL" envDefault:""`
	ExternalCiPayload                string                              `env:"EXTERNAL_CI_PAYLOAD" envDefault:"{\"ciProjectDetails\":[{\"gitRepository\":\"https://github.com/vikram1601/getting-started-nodejs.git\",\"checkoutPath\":\"./abc\",\"commitHash\":\"239077135f8cdeeccb7857e2851348f558cb53d3\",\"commitTime\":\"2022-10-30T20:00:00\",\"branch\":\"master\",\"message\":\"Update README.md\",\"author\":\"User Name \"}],\"dockerImage\":\"445808685819.dkr.ecr.us-east-2.amazonaws.com/orch:23907713-2\"}"`
	CiArtifactLocationFormat         string                              `env:"CI_ARTIFACT_LOCATION_FORMAT" envDefault:"%d/%d.zip"`
	ImageScannerEndpoint             string                              `env:"IMAGE_SCANNER_ENDPOINT" envDefault:"http://image-scanner-new-demo-devtroncd-service.devtroncd:80"`
	CiDefaultAddressPoolBaseCidr     string                              `env:"CI_DEFAULT_ADDRESS_POOL_BASE_CIDR"`
	CiDefaultAddressPoolSize         int                                 `env:"CI_DEFAULT_ADDRESS_POOL_SIZE"`
	CiRunnerDockerMTUValue           int                                 `env:"CI_RUNNER_DOCKER_MTU_VALUE" envDefault:"-1"`
	IgnoreDockerCacheForCI           bool                                `env:"CI_IGNORE_DOCKER_CACHE"`
	VolumeMountsForCiJson            string                              `env:"CI_VOLUME_MOUNTS_JSON"`
	BuildPvcCachePath                string                              `env:"PRE_CI_CACHE_PATH" envDefault:"/devtroncd-cache"`
	DefaultPvcCachePath              string                              `env:"DOCKER_BUILD_CACHE_PATH" envDefault:"/var/lib/docker"`
	BuildxPvcCachePath               string                              `env:"BUILDX_CACHE_PATH" envDefault:"/var/lib/devtron/buildx"`
	UseBlobStorageConfigInCiWorkflow bool                                `env:"USE_BLOB_STORAGE_CONFIG_IN_CI_WORKFLOW" envDefault:"true"`
	DefaultTargetPlatform            string                              `env:"DEFAULT_TARGET_PLATFORM" envDefault:""`
	UseBuildx                        bool                                `env:"USE_BUILDX" envDefault:"false"`
	EnableBuildContext               bool                                `env:"ENABLE_BUILD_CONTEXT" envDefault:"false"`
	ImageRetryCount                  int                                 `env:"IMAGE_RETRY_COUNT" envDefault:"0"`
	ImageRetryInterval               int                                 `env:"IMAGE_RETRY_INTERVAL" envDefault:"5"` // image retry interval takes value in seconds
	CiWorkflowExecutorType           pipelineConfig.WorkflowExecutorType `env:"CI_WORKFLOW_EXECUTOR_TYPE" envDefault:"AWF"`
	BuildxK8sDriverOptions           string                              `env:"BUILDX_K8S_DRIVER_OPTIONS" envDefault:""`
	CIAutoTriggerBatchSize           int                                 `env:"CI_SUCCESS_AUTO_TRIGGER_BATCH_SIZE" envDefault:"1"`
	SkipCreatingEcrRepo              bool                                `env:"SKIP_CREATING_ECR_REPO" envDefault:"false"`
	MaxCiWorkflowRetries             int                                 `env:"MAX_CI_WORKFLOW_RETRIES" envDefault:"0"`
	NatsServerHost                   string                              `env:"NATS_SERVER_HOST" envDefault:"nats://devtron-nats.devtroncd:4222"`
<<<<<<< HEAD

	//from CdConfig
=======
	// from CdConfig
>>>>>>> aa6e9be9
	CdLimitCpu                       string                              `env:"CD_LIMIT_CI_CPU" envDefault:"0.5"`
	CdLimitMem                       string                              `env:"CD_LIMIT_CI_MEM" envDefault:"3G"`
	CdReqCpu                         string                              `env:"CD_REQ_CI_CPU" envDefault:"0.5"`
	CdReqMem                         string                              `env:"CD_REQ_CI_MEM" envDefault:"3G"`
	CdTaintKey                       string                              `env:"CD_NODE_TAINTS_KEY" envDefault:"dedicated"`
	ExternalCdTaintKey               string                              `env:"EXTERNAL_CD_NODE_TAINTS_KEY" envDefault:"dedicated"`
	UseExternalNode                  bool                                `env:"USE_EXTERNAL_NODE" envDefault:"false"`
	CdWorkflowServiceAccount         string                              `env:"CD_WORKFLOW_SERVICE_ACCOUNT" envDefault:"cd-runner"`
	CdDefaultBuildLogsKeyPrefix      string                              `env:"DEFAULT_BUILD_LOGS_KEY_PREFIX" `
	CdDefaultArtifactKeyPrefix       string                              `env:"DEFAULT_CD_ARTIFACT_KEY_LOCATION" `
	CdTaintValue                     string                              `env:"CD_NODE_TAINTS_VALUE" envDefault:"ci"`
	ExternalCdTaintValue             string                              `env:"EXTERNAL_CD_NODE_TAINTS_VALUE" envDefault:"ci"`
	CdDefaultBuildLogsBucket         string                              `env:"DEFAULT_BUILD_LOGS_BUCKET" `
	CdNodeLabelSelector              []string                            `env:"CD_NODE_LABEL_SELECTOR"`
	ExternalCdNodeLabelSelector      []string                            `env:"EXTERNAL_CD_NODE_LABEL_SELECTOR"`
	CdArtifactLocationFormat         string                              `env:"CD_ARTIFACT_LOCATION_FORMAT" envDefault:"%d/%d.zip"`
	CdDefaultNamespace               string                              `env:"DEFAULT_CD_NAMESPACE"`
	CdDefaultImage                   string                              `env:"DEFAULT_CI_IMAGE"`
	CdDefaultTimeout                 int64                               `env:"DEFAULT_CD_TIMEOUT" envDefault:"3600"`
	CdDefaultCdLogsBucketRegion      string                              `env:"DEFAULT_CD_LOGS_BUCKET_REGION" `
	WfControllerInstanceID           string                              `env:"WF_CONTROLLER_INSTANCE_ID" envDefault:"devtron-runner"`
	CdDefaultAddressPoolBaseCidr     string                              `env:"CD_DEFAULT_ADDRESS_POOL_BASE_CIDR"`
	CdDefaultAddressPoolSize         int                                 `env:"CD_DEFAULT_ADDRESS_POOL_SIZE"`
	ExposeCDMetrics                  bool                                `env:"EXPOSE_CD_METRICS" envDefault:"false"`
	UseBlobStorageConfigInCdWorkflow bool                                `env:"USE_BLOB_STORAGE_CONFIG_IN_CD_WORKFLOW" envDefault:"true"`
	CdWorkflowExecutorType           pipelineConfig.WorkflowExecutorType `env:"CD_WORKFLOW_EXECUTOR_TYPE" envDefault:"AWF"`
	TerminationGracePeriod           int                                 `env:"TERMINATION_GRACE_PERIOD_SECS" envDefault:"180"`
	MaxCdWorkflowRunnerRetries       int                                 `env:"MAX_CD_WORKFLOW_RUNNER_RETRIES" envDefault:"0"`

	// common in both ciconfig and cd config
	Type                                       string
	Mode                                       string `env:"MODE" envDefault:"DEV"`
	OrchestratorHost                           string `env:"ORCH_HOST" envDefault:"http://devtroncd-orchestrator-service-prod.devtroncd/webhook/msg/nats"`
	OrchestratorToken                          string `env:"ORCH_TOKEN" envDefault:""`
	ClusterConfig                              *rest.Config
	CloudProvider                              blob_storage.BlobStorageType `env:"BLOB_STORAGE_PROVIDER" envDefault:"S3"`
	BlobStorageEnabled                         bool                         `env:"BLOB_STORAGE_ENABLED" envDefault:"false"`
	BlobStorageS3AccessKey                     string                       `env:"BLOB_STORAGE_S3_ACCESS_KEY"`
	BlobStorageS3SecretKey                     string                       `env:"BLOB_STORAGE_S3_SECRET_KEY"`
	BlobStorageS3Endpoint                      string                       `env:"BLOB_STORAGE_S3_ENDPOINT"`
	BlobStorageS3EndpointInsecure              bool                         `env:"BLOB_STORAGE_S3_ENDPOINT_INSECURE" envDefault:"false"`
	BlobStorageS3BucketVersioned               bool                         `env:"BLOB_STORAGE_S3_BUCKET_VERSIONED" envDefault:"true"`
	BlobStorageGcpCredentialJson               string                       `env:"BLOB_STORAGE_GCP_CREDENTIALS_JSON"`
	AzureAccountName                           string                       `env:"AZURE_ACCOUNT_NAME"`
	AzureGatewayUrl                            string                       `env:"AZURE_GATEWAY_URL" envDefault:"http://devtron-minio.devtroncd:9000"`
	AzureGatewayConnectionInsecure             bool                         `env:"AZURE_GATEWAY_CONNECTION_INSECURE" envDefault:"true"`
	AzureBlobContainerCiLog                    string                       `env:"AZURE_BLOB_CONTAINER_CI_LOG"`
	AzureBlobContainerCiCache                  string                       `env:"AZURE_BLOB_CONTAINER_CI_CACHE"`
	AzureAccountKey                            string                       `env:"AZURE_ACCOUNT_KEY"`
	BuildLogTTLValue                           int                          `env:"BUILD_LOG_TTL_VALUE_IN_SECS" envDefault:"3600"`
	BaseLogLocationPath                        string                       `env:"BASE_LOG_LOCATION_PATH" envDefault:"/home/devtron/"`
	InAppLoggingEnabled                        bool                         `env:"IN_APP_LOGGING_ENABLED" envDefault:"false"`
	BuildxProvenanceMode                       string                       `env:"BUILDX_PROVENANCE_MODE" envDefault:""` // provenance is set to false if this flag is not set
	ExtBlobStorageCmName                       string                       `env:"EXTERNAL_BLOB_STORAGE_CM_NAME" envDefault:"blob-storage-cm"`
	ExtBlobStorageSecretName                   string                       `env:"EXTERNAL_BLOB_STORAGE_SECRET_NAME" envDefault:"blob-storage-secret"`
	UseArtifactListingQueryV2                  bool                         `env:"USE_ARTIFACT_LISTING_QUERY_V2" envDefault:"true"`
	UseImageTagFromGitProviderForTagBasedBuild bool                         `env:"USE_IMAGE_TAG_FROM_GIT_PROVIDER_FOR_TAG_BASED_BUILD" envDefault:"false"` // this is being done for https://github.com/devtron-labs/devtron/issues/4263
}

type CiConfig struct {
	*CiCdConfig
}

type CdConfig struct {
	*CiCdConfig
}

type CiVolumeMount struct {
	Name               string `json:"name"`
	HostMountPath      string `json:"hostMountPath"`
	ContainerMountPath string `json:"containerMountPath"`
}

const (
	ExternalCiWebhookPath = "orchestrator/webhook/ext-ci"
	DevMode               = "DEV"
	ProdMode              = "PROD"
	CiConfigType          = "CiConfig"
	CdConfigType          = "CdConfig"
)

func GetCiConfig() (*CiConfig, error) {
	ciCdConfig := &CiCdConfig{}
	err := env.Parse(ciCdConfig)
	if err != nil {
		return nil, err
	}
	ciConfig := CiConfig{ciCdConfig}
	ciConfig.Type = CiConfigType
	return &ciConfig, nil
}
func GetCdConfig() (*CdConfig, error) {
	ciCdConfig := &CiCdConfig{}
	err := env.Parse(ciCdConfig)
	if err != nil {
		return nil, err
	}
	cdConfig := CdConfig{ciCdConfig}
	ciCdConfig.Type = CdConfigType
	return &cdConfig, nil

}

func GetCiCdConfig() (*CiCdConfig, error) {
	cfg := &CiCdConfig{}
	err := env.Parse(cfg)
	if cfg.Mode == DevMode {
		usr, err := user.Current()
		if err != nil {
			return nil, err
		}
		kubeconfig := flag.String("kubeconfig", filepath.Join(usr.HomeDir, ".kube", "config"), "(optional) absolute path to the kubeconfig file")
		flag.Parse()
		cfg.ClusterConfig, err = clientcmd.BuildConfigFromFlags("", *kubeconfig)
		if err != nil {
			return nil, err
		}
	} else {
		cfg.ClusterConfig, err = rest.InClusterConfig()
		if err != nil {
			return nil, err
		}
	}
	// validation for supported cloudproviders
	if cfg.BlobStorageEnabled && cfg.CloudProvider != BLOB_STORAGE_S3 && cfg.CloudProvider != BLOB_STORAGE_AZURE &&
		cfg.CloudProvider != BLOB_STORAGE_GCP && cfg.CloudProvider != BLOB_STORAGE_MINIO {
		return nil, fmt.Errorf("unsupported blob storage provider: %s", cfg.CloudProvider)
	}

	return cfg, err
}

func GetNodeLabel(cfg *CiCdConfig, pipelineType bean.WorkflowPipelineType, isExt bool) (map[string]string, error) {
	node := []string{}
	if pipelineType == bean.CI_WORKFLOW_PIPELINE_TYPE || pipelineType == bean.JOB_WORKFLOW_PIPELINE_TYPE {
		node = cfg.CiNodeLabelSelector
	}
	if pipelineType == bean.CD_WORKFLOW_PIPELINE_TYPE {
		if isExt && cfg.UseExternalNode {
			node = cfg.ExternalCdNodeLabelSelector
		} else {
			node = cfg.CdNodeLabelSelector
		}
	}

	nodeLabel := make(map[string]string)
	for _, l := range node {
		if l == "" {
			continue
		}
		kv := strings.Split(l, "=")
		if len(kv) != 2 {
			return nil, fmt.Errorf("invalid ci node label selector %s, it must be in form key=value, key2=val2", kv)
		}
		nodeLabel[kv[0]] = kv[1]
	}
	return nodeLabel, nil
}
func (impl *CiCdConfig) GetDefaultImage() string {
	switch impl.Type {
	case CiConfigType:
		return impl.CiDefaultImage
	case CdConfigType:
		return impl.CdDefaultImage
	default:
		return ""
	}

}
func (impl *CiCdConfig) GetDefaultNamespace() string {
	switch impl.Type {
	case CiConfigType:
		return impl.CiDefaultNamespace
	case CdConfigType:
		return impl.CdDefaultNamespace
	default:
		return ""
	}
}
func (impl *CiCdConfig) GetDefaultTimeout() int64 {
	switch impl.Type {
	case CiConfigType:
		return impl.CiDefaultTimeout
	case CdConfigType:
		return impl.CdDefaultTimeout
	default:
		return 0
	}
}
func (impl *CiCdConfig) GetDefaultBuildLogsBucket() string {
	switch impl.Type {
	case CiConfigType:
		return impl.CiDefaultBuildLogsBucket
	case CdConfigType:
		return impl.CdDefaultBuildLogsBucket
	default:
		return ""
	}
}

func (impl *CiCdConfig) GetDefaultCdLogsBucketRegion() string {
	switch impl.Type {
	case CiConfigType:
		return impl.CiDefaultCdLogsBucketRegion
	case CdConfigType:
		return impl.CdDefaultCdLogsBucketRegion
	default:
		return ""
	}
}

func (impl *CiCdConfig) GetLimitCpu() string {
	switch impl.Type {
	case CiConfigType:
		return impl.CiLimitCpu
	case CdConfigType:
		return impl.CdLimitCpu
	default:
		return ""
	}
}

func (impl *CiCdConfig) GetLimitMem() string {
	switch impl.Type {
	case CiConfigType:
		return impl.CiLimitMem
	case CdConfigType:
		return impl.CdLimitMem
	default:
		return ""
	}
}

func (impl *CiCdConfig) GetReqCpu() string {
	switch impl.Type {
	case CiConfigType:
		return impl.CiReqCpu
	case CdConfigType:
		return impl.CdReqCpu
	default:
		return ""
	}
}

func (impl *CiCdConfig) GetReqMem() string {
	switch impl.Type {
	case CiConfigType:
		return impl.CiReqMem
	case CdConfigType:
		return impl.CdReqMem
	default:
		return ""
	}
}

func (impl *CiCdConfig) GetTaintKey() string {
	switch impl.Type {
	case CiConfigType:
		return impl.CiTaintKey
	case CdConfigType:
		return impl.CdTaintKey
	default:
		return ""
	}
}

func (impl *CiCdConfig) GetTaintValue() string {
	switch impl.Type {
	case CiConfigType:
		return impl.CiTaintValue
	case CdConfigType:
		return impl.CdTaintValue
	default:
		return ""
	}
}

func (impl *CiCdConfig) GetDefaultBuildLogsKeyPrefix() string {
	switch impl.Type {
	case CiConfigType:
		return impl.CiDefaultBuildLogsKeyPrefix
	case CdConfigType:
		return impl.CdDefaultBuildLogsKeyPrefix
	default:
		return ""
	}
}
func (impl *CiCdConfig) GetDefaultArtifactKeyPrefix() string {
	switch impl.Type {
	case CiConfigType:
		return impl.CiDefaultArtifactKeyPrefix
	case CdConfigType:
		return impl.CdDefaultArtifactKeyPrefix
	default:
		return ""
	}
}

func (impl *CiCdConfig) GetWorkflowServiceAccount() string {
	switch impl.Type {
	case CiConfigType:
		return impl.CiWorkflowServiceAccount
	case CdConfigType:
		return impl.CdWorkflowServiceAccount
	default:
		return ""
	}
}

func (impl *CiCdConfig) GetArtifactLocationFormat() string {
	switch impl.Type {
	case CiConfigType:
		return impl.CiArtifactLocationFormat
	case CdConfigType:
		return impl.CdArtifactLocationFormat
	default:
		return ""
	}
}

func (impl *CiCdConfig) GetDefaultAddressPoolBaseCidr() string {
	switch impl.Type {
	case CiConfigType:
		return impl.CiDefaultAddressPoolBaseCidr
	case CdConfigType:
		return impl.CdDefaultAddressPoolBaseCidr
	default:
		return ""
	}
}

func (impl *CiCdConfig) GetDefaultAddressPoolSize() int {
	switch impl.Type {
	case CiConfigType:
		return impl.CiDefaultAddressPoolSize
	case CdConfigType:
		return impl.CdDefaultAddressPoolSize
	default:
		return 0
	}
}

func (impl *CiCdConfig) GetWorkflowExecutorType() pipelineConfig.WorkflowExecutorType {
	switch impl.Type {
	case CiConfigType:
		return impl.CiWorkflowExecutorType
	case CdConfigType:
		return impl.CdWorkflowExecutorType
	default:
		return ""
	}
}

func (impl *CiCdConfig) WorkflowRetriesEnabled() bool {
	switch impl.Type {
	case CiConfigType:
		return impl.MaxCiWorkflowRetries > 0
	case CdConfigType:
		return impl.MaxCdWorkflowRunnerRetries > 0
	default:
		return false
	}
}

func (impl *CiCdConfig) GetWorkflowVolumeAndVolumeMounts() ([]v12.Volume, []v12.VolumeMount, error) {
	var volumes []v12.Volume
	var volumeMounts []v12.VolumeMount
	volumeMountsForCiJson := impl.VolumeMountsForCiJson
	if len(volumeMountsForCiJson) > 0 {
		var volumeMountsForCi []CiVolumeMount
		// Unmarshal or Decode the JSON to the interface.
		err := json.Unmarshal([]byte(volumeMountsForCiJson), &volumeMountsForCi)
		if err != nil {
			return nil, nil, err
		}

		for _, volumeMountForCi := range volumeMountsForCi {
			volumes = append(volumes, getWorkflowVolume(volumeMountForCi))
			volumeMounts = append(volumeMounts, getWorkflowVolumeMounts(volumeMountForCi))
		}
	}
	return volumes, volumeMounts, nil
}

func getWorkflowVolume(volumeMountForCi CiVolumeMount) v12.Volume {
	hostPathDirectoryOrCreate := v12.HostPathDirectoryOrCreate

	return v12.Volume{
		Name: volumeMountForCi.Name,
		VolumeSource: v12.VolumeSource{
			HostPath: &v12.HostPathVolumeSource{
				Path: volumeMountForCi.HostMountPath,
				Type: &hostPathDirectoryOrCreate,
			},
		},
	}

}

func getWorkflowVolumeMounts(volumeMountForCi CiVolumeMount) v12.VolumeMount {
	return v12.VolumeMount{
		Name:      volumeMountForCi.Name,
		MountPath: volumeMountForCi.ContainerMountPath,
	}
}

const BLOB_STORAGE_AZURE = "AZURE"

const BLOB_STORAGE_S3 = "S3"

const BLOB_STORAGE_GCP = "GCP"

const BLOB_STORAGE_MINIO = "MINIO"

type ArtifactsForCiJob struct {
	Artifacts []string `json:"artifacts"`
}

type GitTriggerInfoResponse struct {
	CiMaterials      []pipelineConfig.CiPipelineMaterialResponse `json:"ciMaterials"`
	TriggeredByEmail string                                      `json:"triggeredByEmail"`
	LastDeployedTime string                                      `json:"lastDeployedTime,omitempty"`
	AppId            int                                         `json:"appId"`
	AppName          string                                      `json:"appName"`
	EnvironmentId    int                                         `json:"environmentId"`
	EnvironmentName  string                                      `json:"environmentName"`
	Default          bool                                        `json:"default,omitempty"`
	ImageTaggingData ImageTaggingResponseDTO                     `json:"imageTaggingData"`
	Image            string                                      `json:"image"`
}

type Trigger struct {
	PipelineId                int
	CommitHashes              map[int]pipelineConfig.GitCommitDetails
	CiMaterials               []*pipelineConfig.CiPipelineMaterial
	TriggeredBy               int32
	InvalidateCache           bool
	ExtraEnvironmentVariables map[string]string // extra env variables which will be used for CI
	EnvironmentId             int
	PipelineType              string
	CiArtifactLastFetch       time.Time
	ReferenceCiWorkflowId     int
}

func (obj Trigger) BuildTriggerObject(refCiWorkflow *pipelineConfig.CiWorkflow,
	ciMaterials []*pipelineConfig.CiPipelineMaterial, triggeredBy int32,
	invalidateCache bool, extraEnvironmentVariables map[string]string,
	pipelineType string) {

	obj.PipelineId = refCiWorkflow.CiPipelineId
	obj.CommitHashes = refCiWorkflow.GitTriggers
	obj.CiMaterials = ciMaterials
	obj.TriggeredBy = triggeredBy
	obj.InvalidateCache = invalidateCache
	obj.EnvironmentId = refCiWorkflow.EnvironmentId
	obj.ReferenceCiWorkflowId = refCiWorkflow.Id
	obj.InvalidateCache = invalidateCache
	obj.ExtraEnvironmentVariables = extraEnvironmentVariables
	obj.PipelineType = pipelineType

}

type BuildLogRequest struct {
	PipelineId        int
	WorkflowId        int
	PodName           string
	LogsFilePath      string
	Namespace         string
	CloudProvider     blob_storage.BlobStorageType
	AwsS3BaseConfig   *blob_storage.AwsS3BaseConfig
	AzureBlobConfig   *blob_storage.AzureBlobBaseConfig
	GcpBlobBaseConfig *blob_storage.GcpBlobBaseConfig
	MinioEndpoint     string
}

func (r *BuildLogRequest) SetBuildLogRequest(cmConfig *bean.CmBlobStorageConfig, secretConfig *bean.SecretBlobStorageConfig) {
	r.CloudProvider = cmConfig.CloudProvider
	r.AzureBlobConfig.AccountName = cmConfig.AzureAccountName
	r.AzureBlobConfig.AccountKey = DecodeSecretKey(secretConfig.AzureAccountKey)
	r.AzureBlobConfig.BlobContainerName = cmConfig.AzureBlobContainerCiLog

	r.GcpBlobBaseConfig.CredentialFileJsonData = DecodeSecretKey(secretConfig.GcpBlobStorageCredentialJson)
	r.GcpBlobBaseConfig.BucketName = cmConfig.CdDefaultBuildLogsBucket

	r.AwsS3BaseConfig.AccessKey = cmConfig.S3AccessKey
	r.AwsS3BaseConfig.EndpointUrl = cmConfig.S3Endpoint
	r.AwsS3BaseConfig.Passkey = DecodeSecretKey(secretConfig.S3SecretKey)
	isEndpointInSecure, _ := strconv.ParseBool(cmConfig.S3EndpointInsecure)
	r.AwsS3BaseConfig.IsInSecure = isEndpointInSecure
	r.AwsS3BaseConfig.BucketName = cmConfig.CdDefaultBuildLogsBucket
	r.AwsS3BaseConfig.Region = cmConfig.CdDefaultCdLogsBucketRegion
	s3BucketVersioned, _ := strconv.ParseBool(cmConfig.S3BucketVersioned)
	r.AwsS3BaseConfig.VersioningEnabled = s3BucketVersioned
}

func DecodeSecretKey(secretKey string) string {
	decodedKey, err := base64.StdEncoding.DecodeString(secretKey)
	if err != nil {
		fmt.Println("error decoding base64 key:", err)
	}
	return string(decodedKey)
}<|MERGE_RESOLUTION|>--- conflicted
+++ resolved
@@ -65,12 +65,7 @@
 	SkipCreatingEcrRepo              bool                                `env:"SKIP_CREATING_ECR_REPO" envDefault:"false"`
 	MaxCiWorkflowRetries             int                                 `env:"MAX_CI_WORKFLOW_RETRIES" envDefault:"0"`
 	NatsServerHost                   string                              `env:"NATS_SERVER_HOST" envDefault:"nats://devtron-nats.devtroncd:4222"`
-<<<<<<< HEAD
-
-	//from CdConfig
-=======
 	// from CdConfig
->>>>>>> aa6e9be9
 	CdLimitCpu                       string                              `env:"CD_LIMIT_CI_CPU" envDefault:"0.5"`
 	CdLimitMem                       string                              `env:"CD_LIMIT_CI_MEM" envDefault:"3G"`
 	CdReqCpu                         string                              `env:"CD_REQ_CI_CPU" envDefault:"0.5"`
