package types

import (
	"encoding/base64"
	"encoding/json"
	"flag"
	"fmt"
	"github.com/caarlos0/env"
	blob_storage "github.com/devtron-labs/common-lib/blob-storage"
	"github.com/devtron-labs/devtron/internal/sql/repository/pipelineConfig"
	"github.com/devtron-labs/devtron/pkg/pipeline/bean"
	v12 "k8s.io/api/core/v1"
	"k8s.io/client-go/rest"
	"k8s.io/client-go/tools/clientcmd"
	"os/user"
	"path/filepath"
	"strconv"
	"strings"
	"time"
)

type CiCdConfig struct {
	// from ciConfig
	DefaultCacheBucket               string                              `env:"DEFAULT_CACHE_BUCKET" envDefault:"ci-caching"`
	DefaultCacheBucketRegion         string                              `env:"DEFAULT_CACHE_BUCKET_REGION" envDefault:"us-east-2"`
	CiLogsKeyPrefix                  string                              `env:"CI_LOGS_KEY_PREFIX" envDxefault:"my-artifacts"`
	CiDefaultImage                   string                              `env:"DEFAULT_CI_IMAGE" envDefault:"686244538589.dkr.ecr.us-east-2.amazonaws.com/cirunner:47"`
	CiDefaultNamespace               string                              `env:"DEFAULT_NAMESPACE" envDefault:"devtron-ci"`
	CiDefaultTimeout                 int64                               `env:"DEFAULT_TIMEOUT" envDefault:"3600"`
	CiDefaultBuildLogsBucket         string                              `env:"DEFAULT_BUILD_LOGS_BUCKET" envDefault:"devtron-pro-ci-logs"`
	CiDefaultCdLogsBucketRegion      string                              `env:"DEFAULT_CD_LOGS_BUCKET_REGION" envDefault:"us-east-2"`
	CiLimitCpu                       string                              `env:"LIMIT_CI_CPU" envDefault:"0.5"`
	CiLimitMem                       string                              `env:"LIMIT_CI_MEM" envDefault:"3G"`
	CiReqCpu                         string                              `env:"REQ_CI_CPU" envDefault:"0.5"`
	CiReqMem                         string                              `env:"REQ_CI_MEM" envDefault:"3G"`
	CiTaintKey                       string                              `env:"CI_NODE_TAINTS_KEY" envDefault:""`
	CiTaintValue                     string                              `env:"CI_NODE_TAINTS_VALUE" envDefault:""`
	CiNodeLabelSelector              []string                            `env:"CI_NODE_LABEL_SELECTOR"`
	CacheLimit                       int64                               `env:"CACHE_LIMIT" envDefault:"5000000000"` // TODO: Add to default db config also
	CiDefaultBuildLogsKeyPrefix      string                              `env:"DEFAULT_BUILD_LOGS_KEY_PREFIX" envDefault:"arsenal-v1"`
	CiDefaultArtifactKeyPrefix       string                              `env:"DEFAULT_ARTIFACT_KEY_LOCATION" envDefault:"arsenal-v1/ci-artifacts"`
	CiWorkflowServiceAccount         string                              `env:"WORKFLOW_SERVICE_ACCOUNT" envDefault:"ci-runner"`
	ExternalCiApiSecret              string                              `env:"EXTERNAL_CI_API_SECRET" envDefault:"devtroncd-secret"`
	ExternalCiWebhookUrl             string                              `env:"EXTERNAL_CI_WEB_HOOK_URL" envDefault:""`
	ExternalCiPayload                string                              `env:"EXTERNAL_CI_PAYLOAD" envDefault:"{\"ciProjectDetails\":[{\"gitRepository\":\"https://github.com/vikram1601/getting-started-nodejs.git\",\"checkoutPath\":\"./abc\",\"commitHash\":\"239077135f8cdeeccb7857e2851348f558cb53d3\",\"commitTime\":\"2022-10-30T20:00:00\",\"branch\":\"master\",\"message\":\"Update README.md\",\"author\":\"User Name \"}],\"dockerImage\":\"445808685819.dkr.ecr.us-east-2.amazonaws.com/orch:23907713-2\"}"`
	CiArtifactLocationFormat         string                              `env:"CI_ARTIFACT_LOCATION_FORMAT" envDefault:"%d/%d.zip"`
	ImageScannerEndpoint             string                              `env:"IMAGE_SCANNER_ENDPOINT" envDefault:"http://image-scanner-new-demo-devtroncd-service.devtroncd:80"`
	CiDefaultAddressPoolBaseCidr     string                              `env:"CI_DEFAULT_ADDRESS_POOL_BASE_CIDR"`
	CiDefaultAddressPoolSize         int                                 `env:"CI_DEFAULT_ADDRESS_POOL_SIZE"`
	CiRunnerDockerMTUValue           int                                 `env:"CI_RUNNER_DOCKER_MTU_VALUE" envDefault:"-1"`
	IgnoreDockerCacheForCI           bool                                `env:"CI_IGNORE_DOCKER_CACHE"`
	VolumeMountsForCiJson            string                              `env:"CI_VOLUME_MOUNTS_JSON"`
	BuildPvcCachePath                string                              `env:"PRE_CI_CACHE_PATH" envDefault:"/devtroncd-cache"`
	DefaultPvcCachePath              string                              `env:"DOCKER_BUILD_CACHE_PATH" envDefault:"/var/lib/docker"`
	BuildxPvcCachePath               string                              `env:"BUILDX_CACHE_PATH" envDefault:"/var/lib/devtron/buildx"`
	UseBlobStorageConfigInCiWorkflow bool                                `env:"USE_BLOB_STORAGE_CONFIG_IN_CI_WORKFLOW" envDefault:"true"`
	DefaultTargetPlatform            string                              `env:"DEFAULT_TARGET_PLATFORM" envDefault:""`
	UseBuildx                        bool                                `env:"USE_BUILDX" envDefault:"false"`
	EnableBuildContext               bool                                `env:"ENABLE_BUILD_CONTEXT" envDefault:"false"`
	ImageRetryCount                  int                                 `env:"IMAGE_RETRY_COUNT" envDefault:"0"`
	ImageRetryInterval               int                                 `env:"IMAGE_RETRY_INTERVAL" envDefault:"5"` // image retry interval takes value in seconds
	CiWorkflowExecutorType           pipelineConfig.WorkflowExecutorType `env:"CI_WORKFLOW_EXECUTOR_TYPE" envDefault:"AWF"`
	BuildxK8sDriverOptions           string                              `env:"BUILDX_K8S_DRIVER_OPTIONS" envDefault:""`
	CIAutoTriggerBatchSize           int                                 `env:"CI_SUCCESS_AUTO_TRIGGER_BATCH_SIZE" envDefault:"1"`
	SkipCreatingEcrRepo              bool                                `env:"SKIP_CREATING_ECR_REPO" envDefault:"false"`
	MaxCiWorkflowRetries             int                                 `env:"MAX_CI_WORKFLOW_RETRIES" envDefault:"0"`
<<<<<<< HEAD
        NatsServerHost                   string                              `env:"NATS_SERVER_HOST" envDefault:"nats://devtron-nats.devtroncd:4222"`
	//from CdConfig
=======
	NatsServerHost                   string                              `env:"NATS_SERVER_HOST" envDefault:"nats://devtron-nats.devtroncd:4222"`
	// from CdConfig
>>>>>>> 27c21f8b
	CdLimitCpu                       string                              `env:"CD_LIMIT_CI_CPU" envDefault:"0.5"`
	CdLimitMem                       string                              `env:"CD_LIMIT_CI_MEM" envDefault:"3G"`
	CdReqCpu                         string                              `env:"CD_REQ_CI_CPU" envDefault:"0.5"`
	CdReqMem                         string                              `env:"CD_REQ_CI_MEM" envDefault:"3G"`
	CdTaintKey                       string                              `env:"CD_NODE_TAINTS_KEY" envDefault:"dedicated"`
	ExternalCdTaintKey               string                              `env:"EXTERNAL_CD_NODE_TAINTS_KEY" envDefault:"dedicated"`
	UseExternalNode                  bool                                `env:"USE_EXTERNAL_NODE" envDefault:"false"`
	CdWorkflowServiceAccount         string                              `env:"CD_WORKFLOW_SERVICE_ACCOUNT" envDefault:"cd-runner"`
	CdDefaultBuildLogsKeyPrefix      string                              `env:"DEFAULT_BUILD_LOGS_KEY_PREFIX" `
	CdDefaultArtifactKeyPrefix       string                              `env:"DEFAULT_CD_ARTIFACT_KEY_LOCATION" `
	CdTaintValue                     string                              `env:"CD_NODE_TAINTS_VALUE" envDefault:"ci"`
	ExternalCdTaintValue             string                              `env:"EXTERNAL_CD_NODE_TAINTS_VALUE" envDefault:"ci"`
	CdDefaultBuildLogsBucket         string                              `env:"DEFAULT_BUILD_LOGS_BUCKET" `
	CdNodeLabelSelector              []string                            `env:"CD_NODE_LABEL_SELECTOR"`
	ExternalCdNodeLabelSelector      []string                            `env:"EXTERNAL_CD_NODE_LABEL_SELECTOR"`
	CdArtifactLocationFormat         string                              `env:"CD_ARTIFACT_LOCATION_FORMAT" envDefault:"%d/%d.zip"`
	CdDefaultNamespace               string                              `env:"DEFAULT_CD_NAMESPACE"`
	CdDefaultImage                   string                              `env:"DEFAULT_CI_IMAGE"`
	CdDefaultTimeout                 int64                               `env:"DEFAULT_CD_TIMEOUT" envDefault:"3600"`
	CdDefaultCdLogsBucketRegion      string                              `env:"DEFAULT_CD_LOGS_BUCKET_REGION" `
	WfControllerInstanceID           string                              `env:"WF_CONTROLLER_INSTANCE_ID" envDefault:"devtron-runner"`
	CdDefaultAddressPoolBaseCidr     string                              `env:"CD_DEFAULT_ADDRESS_POOL_BASE_CIDR"`
	CdDefaultAddressPoolSize         int                                 `env:"CD_DEFAULT_ADDRESS_POOL_SIZE"`
	ExposeCDMetrics                  bool                                `env:"EXPOSE_CD_METRICS" envDefault:"false"`
	UseBlobStorageConfigInCdWorkflow bool                                `env:"USE_BLOB_STORAGE_CONFIG_IN_CD_WORKFLOW" envDefault:"true"`
	CdWorkflowExecutorType           pipelineConfig.WorkflowExecutorType `env:"CD_WORKFLOW_EXECUTOR_TYPE" envDefault:"AWF"`
	TerminationGracePeriod           int                                 `env:"TERMINATION_GRACE_PERIOD_SECS" envDefault:"180"`
	MaxCdWorkflowRunnerRetries       int                                 `env:"MAX_CD_WORKFLOW_RUNNER_RETRIES" envDefault:"0"`

	// common in both ciconfig and cd config
	Type                                       string
	Mode                                       string `env:"MODE" envDefault:"DEV"`
	OrchestratorHost                           string `env:"ORCH_HOST" envDefault:"http://devtroncd-orchestrator-service-prod.devtroncd/webhook/msg/nats"`
	OrchestratorToken                          string `env:"ORCH_TOKEN" envDefault:""`
	ClusterConfig                              *rest.Config
	CloudProvider                              blob_storage.BlobStorageType `env:"BLOB_STORAGE_PROVIDER" envDefault:"S3"`
	BlobStorageEnabled                         bool                         `env:"BLOB_STORAGE_ENABLED" envDefault:"false"`
	BlobStorageS3AccessKey                     string                       `env:"BLOB_STORAGE_S3_ACCESS_KEY"`
	BlobStorageS3SecretKey                     string                       `env:"BLOB_STORAGE_S3_SECRET_KEY"`
	BlobStorageS3Endpoint                      string                       `env:"BLOB_STORAGE_S3_ENDPOINT"`
	BlobStorageS3EndpointInsecure              bool                         `env:"BLOB_STORAGE_S3_ENDPOINT_INSECURE" envDefault:"false"`
	BlobStorageS3BucketVersioned               bool                         `env:"BLOB_STORAGE_S3_BUCKET_VERSIONED" envDefault:"true"`
	BlobStorageGcpCredentialJson               string                       `env:"BLOB_STORAGE_GCP_CREDENTIALS_JSON"`
	AzureAccountName                           string                       `env:"AZURE_ACCOUNT_NAME"`
	AzureGatewayUrl                            string                       `env:"AZURE_GATEWAY_URL" envDefault:"http://devtron-minio.devtroncd:9000"`
	AzureGatewayConnectionInsecure             bool                         `env:"AZURE_GATEWAY_CONNECTION_INSECURE" envDefault:"true"`
	AzureBlobContainerCiLog                    string                       `env:"AZURE_BLOB_CONTAINER_CI_LOG"`
	AzureBlobContainerCiCache                  string                       `env:"AZURE_BLOB_CONTAINER_CI_CACHE"`
	AzureAccountKey                            string                       `env:"AZURE_ACCOUNT_KEY"`
	BuildLogTTLValue                           int                          `env:"BUILD_LOG_TTL_VALUE_IN_SECS" envDefault:"3600"`
	BaseLogLocationPath                        string                       `env:"BASE_LOG_LOCATION_PATH" envDefault:"/home/devtron/"`
	InAppLoggingEnabled                        bool                         `env:"IN_APP_LOGGING_ENABLED" envDefault:"false"`
	BuildxProvenanceMode                       string                       `env:"BUILDX_PROVENANCE_MODE" envDefault:""` // provenance is set to false if this flag is not set
	ExtBlobStorageCmName                       string                       `env:"EXTERNAL_BLOB_STORAGE_CM_NAME" envDefault:"blob-storage-cm"`
	ExtBlobStorageSecretName                   string                       `env:"EXTERNAL_BLOB_STORAGE_SECRET_NAME" envDefault:"blob-storage-secret"`
	UseArtifactListingQueryV2                  bool                         `env:"USE_ARTIFACT_LISTING_QUERY_V2" envDefault:"true"`
	UseImageTagFromGitProviderForTagBasedBuild bool                         `env:"USE_IMAGE_TAG_FROM_GIT_PROVIDER_FOR_TAG_BASED_BUILD" envDefault:"false"` // this is being done for https://github.com/devtron-labs/devtron/issues/4263
}

type CiConfig struct {
	*CiCdConfig
}

type CdConfig struct {
	*CiCdConfig
}

type CiVolumeMount struct {
	Name               string `json:"name"`
	HostMountPath      string `json:"hostMountPath"`
	ContainerMountPath string `json:"containerMountPath"`
}

const (
	ExternalCiWebhookPath = "orchestrator/webhook/ext-ci"
	DevMode               = "DEV"
	ProdMode              = "PROD"
	CiConfigType          = "CiConfig"
	CdConfigType          = "CdConfig"
)

func GetCiConfig() (*CiConfig, error) {
	ciCdConfig := &CiCdConfig{}
	err := env.Parse(ciCdConfig)
	if err != nil {
		return nil, err
	}
	ciConfig := CiConfig{ciCdConfig}
	ciConfig.Type = CiConfigType
	return &ciConfig, nil
}
func GetCdConfig() (*CdConfig, error) {
	ciCdConfig := &CiCdConfig{}
	err := env.Parse(ciCdConfig)
	if err != nil {
		return nil, err
	}
	cdConfig := CdConfig{ciCdConfig}
	ciCdConfig.Type = CdConfigType
	return &cdConfig, nil

}

func GetCiCdConfig() (*CiCdConfig, error) {
	cfg := &CiCdConfig{}
	err := env.Parse(cfg)
	if cfg.Mode == DevMode {
		usr, err := user.Current()
		if err != nil {
			return nil, err
		}
		kubeconfig := flag.String("kubeconfig", filepath.Join(usr.HomeDir, ".kube", "config"), "(optional) absolute path to the kubeconfig file")
		flag.Parse()
		cfg.ClusterConfig, err = clientcmd.BuildConfigFromFlags("", *kubeconfig)
		if err != nil {
			return nil, err
		}
	} else {
		cfg.ClusterConfig, err = rest.InClusterConfig()
		if err != nil {
			return nil, err
		}
	}
	// validation for supported cloudproviders
	if cfg.BlobStorageEnabled && cfg.CloudProvider != BLOB_STORAGE_S3 && cfg.CloudProvider != BLOB_STORAGE_AZURE &&
		cfg.CloudProvider != BLOB_STORAGE_GCP && cfg.CloudProvider != BLOB_STORAGE_MINIO {
		return nil, fmt.Errorf("unsupported blob storage provider: %s", cfg.CloudProvider)
	}

	return cfg, err
}

func GetNodeLabel(cfg *CiCdConfig, pipelineType bean.WorkflowPipelineType, isExt bool) (map[string]string, error) {
	node := []string{}
	if pipelineType == bean.CI_WORKFLOW_PIPELINE_TYPE || pipelineType == bean.JOB_WORKFLOW_PIPELINE_TYPE {
		node = cfg.CiNodeLabelSelector
	}
	if pipelineType == bean.CD_WORKFLOW_PIPELINE_TYPE {
		if isExt && cfg.UseExternalNode {
			node = cfg.ExternalCdNodeLabelSelector
		} else {
			node = cfg.CdNodeLabelSelector
		}
	}

	nodeLabel := make(map[string]string)
	for _, l := range node {
		if l == "" {
			continue
		}
		kv := strings.Split(l, "=")
		if len(kv) != 2 {
			return nil, fmt.Errorf("invalid ci node label selector %s, it must be in form key=value, key2=val2", kv)
		}
		nodeLabel[kv[0]] = kv[1]
	}
	return nodeLabel, nil
}
func (impl *CiCdConfig) GetDefaultImage() string {
	switch impl.Type {
	case CiConfigType:
		return impl.CiDefaultImage
	case CdConfigType:
		return impl.CdDefaultImage
	default:
		return ""
	}

}
func (impl *CiCdConfig) GetDefaultNamespace() string {
	switch impl.Type {
	case CiConfigType:
		return impl.CiDefaultNamespace
	case CdConfigType:
		return impl.CdDefaultNamespace
	default:
		return ""
	}
}
func (impl *CiCdConfig) GetDefaultTimeout() int64 {
	switch impl.Type {
	case CiConfigType:
		return impl.CiDefaultTimeout
	case CdConfigType:
		return impl.CdDefaultTimeout
	default:
		return 0
	}
}
func (impl *CiCdConfig) GetDefaultBuildLogsBucket() string {
	switch impl.Type {
	case CiConfigType:
		return impl.CiDefaultBuildLogsBucket
	case CdConfigType:
		return impl.CdDefaultBuildLogsBucket
	default:
		return ""
	}
}

func (impl *CiCdConfig) GetDefaultCdLogsBucketRegion() string {
	switch impl.Type {
	case CiConfigType:
		return impl.CiDefaultCdLogsBucketRegion
	case CdConfigType:
		return impl.CdDefaultCdLogsBucketRegion
	default:
		return ""
	}
}

func (impl *CiCdConfig) GetLimitCpu() string {
	switch impl.Type {
	case CiConfigType:
		return impl.CiLimitCpu
	case CdConfigType:
		return impl.CdLimitCpu
	default:
		return ""
	}
}

func (impl *CiCdConfig) GetLimitMem() string {
	switch impl.Type {
	case CiConfigType:
		return impl.CiLimitMem
	case CdConfigType:
		return impl.CdLimitMem
	default:
		return ""
	}
}

func (impl *CiCdConfig) GetReqCpu() string {
	switch impl.Type {
	case CiConfigType:
		return impl.CiReqCpu
	case CdConfigType:
		return impl.CdReqCpu
	default:
		return ""
	}
}

func (impl *CiCdConfig) GetReqMem() string {
	switch impl.Type {
	case CiConfigType:
		return impl.CiReqMem
	case CdConfigType:
		return impl.CdReqMem
	default:
		return ""
	}
}

func (impl *CiCdConfig) GetTaintKey() string {
	switch impl.Type {
	case CiConfigType:
		return impl.CiTaintKey
	case CdConfigType:
		return impl.CdTaintKey
	default:
		return ""
	}
}

func (impl *CiCdConfig) GetTaintValue() string {
	switch impl.Type {
	case CiConfigType:
		return impl.CiTaintValue
	case CdConfigType:
		return impl.CdTaintValue
	default:
		return ""
	}
}

func (impl *CiCdConfig) GetDefaultBuildLogsKeyPrefix() string {
	switch impl.Type {
	case CiConfigType:
		return impl.CiDefaultBuildLogsKeyPrefix
	case CdConfigType:
		return impl.CdDefaultBuildLogsKeyPrefix
	default:
		return ""
	}
}
func (impl *CiCdConfig) GetDefaultArtifactKeyPrefix() string {
	switch impl.Type {
	case CiConfigType:
		return impl.CiDefaultArtifactKeyPrefix
	case CdConfigType:
		return impl.CdDefaultArtifactKeyPrefix
	default:
		return ""
	}
}

func (impl *CiCdConfig) GetWorkflowServiceAccount() string {
	switch impl.Type {
	case CiConfigType:
		return impl.CiWorkflowServiceAccount
	case CdConfigType:
		return impl.CdWorkflowServiceAccount
	default:
		return ""
	}
}

func (impl *CiCdConfig) GetArtifactLocationFormat() string {
	switch impl.Type {
	case CiConfigType:
		return impl.CiArtifactLocationFormat
	case CdConfigType:
		return impl.CdArtifactLocationFormat
	default:
		return ""
	}
}

func (impl *CiCdConfig) GetDefaultAddressPoolBaseCidr() string {
	switch impl.Type {
	case CiConfigType:
		return impl.CiDefaultAddressPoolBaseCidr
	case CdConfigType:
		return impl.CdDefaultAddressPoolBaseCidr
	default:
		return ""
	}
}

func (impl *CiCdConfig) GetDefaultAddressPoolSize() int {
	switch impl.Type {
	case CiConfigType:
		return impl.CiDefaultAddressPoolSize
	case CdConfigType:
		return impl.CdDefaultAddressPoolSize
	default:
		return 0
	}
}

func (impl *CiCdConfig) GetWorkflowExecutorType() pipelineConfig.WorkflowExecutorType {
	switch impl.Type {
	case CiConfigType:
		return impl.CiWorkflowExecutorType
	case CdConfigType:
		return impl.CdWorkflowExecutorType
	default:
		return ""
	}
}

func (impl *CiCdConfig) WorkflowRetriesEnabled() bool {
	switch impl.Type {
	case CiConfigType:
		return impl.MaxCiWorkflowRetries > 0
	case CdConfigType:
		return impl.MaxCdWorkflowRunnerRetries > 0
	default:
		return false
	}
}

func (impl *CiCdConfig) GetWorkflowVolumeAndVolumeMounts() ([]v12.Volume, []v12.VolumeMount, error) {
	var volumes []v12.Volume
	var volumeMounts []v12.VolumeMount
	volumeMountsForCiJson := impl.VolumeMountsForCiJson
	if len(volumeMountsForCiJson) > 0 {
		var volumeMountsForCi []CiVolumeMount
		// Unmarshal or Decode the JSON to the interface.
		err := json.Unmarshal([]byte(volumeMountsForCiJson), &volumeMountsForCi)
		if err != nil {
			return nil, nil, err
		}

		for _, volumeMountForCi := range volumeMountsForCi {
			volumes = append(volumes, getWorkflowVolume(volumeMountForCi))
			volumeMounts = append(volumeMounts, getWorkflowVolumeMounts(volumeMountForCi))
		}
	}
	return volumes, volumeMounts, nil
}

func getWorkflowVolume(volumeMountForCi CiVolumeMount) v12.Volume {
	hostPathDirectoryOrCreate := v12.HostPathDirectoryOrCreate

	return v12.Volume{
		Name: volumeMountForCi.Name,
		VolumeSource: v12.VolumeSource{
			HostPath: &v12.HostPathVolumeSource{
				Path: volumeMountForCi.HostMountPath,
				Type: &hostPathDirectoryOrCreate,
			},
		},
	}

}

func getWorkflowVolumeMounts(volumeMountForCi CiVolumeMount) v12.VolumeMount {
	return v12.VolumeMount{
		Name:      volumeMountForCi.Name,
		MountPath: volumeMountForCi.ContainerMountPath,
	}
}

const BLOB_STORAGE_AZURE = "AZURE"

const BLOB_STORAGE_S3 = "S3"

const BLOB_STORAGE_GCP = "GCP"

const BLOB_STORAGE_MINIO = "MINIO"

type ArtifactsForCiJob struct {
	Artifacts []string `json:"artifacts"`
}

type GitTriggerInfoResponse struct {
	CiMaterials      []pipelineConfig.CiPipelineMaterialResponse `json:"ciMaterials"`
	TriggeredByEmail string                                      `json:"triggeredByEmail"`
	LastDeployedTime string                                      `json:"lastDeployedTime,omitempty"`
	AppId            int                                         `json:"appId"`
	AppName          string                                      `json:"appName"`
	EnvironmentId    int                                         `json:"environmentId"`
	EnvironmentName  string                                      `json:"environmentName"`
	Default          bool                                        `json:"default,omitempty"`
	ImageTaggingData ImageTaggingResponseDTO                     `json:"imageTaggingData"`
	Image            string                                      `json:"image"`
}

type Trigger struct {
	PipelineId                int
	CommitHashes              map[int]pipelineConfig.GitCommit
	CiMaterials               []*pipelineConfig.CiPipelineMaterial
	TriggeredBy               int32
	InvalidateCache           bool
	ExtraEnvironmentVariables map[string]string // extra env variables which will be used for CI
	EnvironmentId             int
	PipelineType              string
	CiArtifactLastFetch       time.Time
	ReferenceCiWorkflowId     int
}

func (obj Trigger) BuildTriggerObject(refCiWorkflow *pipelineConfig.CiWorkflow,
	ciMaterials []*pipelineConfig.CiPipelineMaterial, triggeredBy int32,
	invalidateCache bool, extraEnvironmentVariables map[string]string,
	pipelineType string) {

	obj.PipelineId = refCiWorkflow.CiPipelineId
	obj.CommitHashes = refCiWorkflow.GitTriggers
	obj.CiMaterials = ciMaterials
	obj.TriggeredBy = triggeredBy
	obj.InvalidateCache = invalidateCache
	obj.EnvironmentId = refCiWorkflow.EnvironmentId
	obj.ReferenceCiWorkflowId = refCiWorkflow.Id
	obj.InvalidateCache = invalidateCache
	obj.ExtraEnvironmentVariables = extraEnvironmentVariables
	obj.PipelineType = pipelineType

}

type BuildLogRequest struct {
	PipelineId        int
	WorkflowId        int
	PodName           string
	LogsFilePath      string
	Namespace         string
	CloudProvider     blob_storage.BlobStorageType
	AwsS3BaseConfig   *blob_storage.AwsS3BaseConfig
	AzureBlobConfig   *blob_storage.AzureBlobBaseConfig
	GcpBlobBaseConfig *blob_storage.GcpBlobBaseConfig
	MinioEndpoint     string
}

func (r *BuildLogRequest) SetBuildLogRequest(cmConfig *bean.CmBlobStorageConfig, secretConfig *bean.SecretBlobStorageConfig) {
	r.CloudProvider = cmConfig.CloudProvider
	r.AzureBlobConfig.AccountName = cmConfig.AzureAccountName
	r.AzureBlobConfig.AccountKey = DecodeSecretKey(secretConfig.AzureAccountKey)
	r.AzureBlobConfig.BlobContainerName = cmConfig.AzureBlobContainerCiLog

	r.GcpBlobBaseConfig.CredentialFileJsonData = DecodeSecretKey(secretConfig.GcpBlobStorageCredentialJson)
	r.GcpBlobBaseConfig.BucketName = cmConfig.CdDefaultBuildLogsBucket

	r.AwsS3BaseConfig.AccessKey = cmConfig.S3AccessKey
	r.AwsS3BaseConfig.EndpointUrl = cmConfig.S3Endpoint
	r.AwsS3BaseConfig.Passkey = DecodeSecretKey(secretConfig.S3SecretKey)
	isEndpointInSecure, _ := strconv.ParseBool(cmConfig.S3EndpointInsecure)
	r.AwsS3BaseConfig.IsInSecure = isEndpointInSecure
	r.AwsS3BaseConfig.BucketName = cmConfig.CdDefaultBuildLogsBucket
	r.AwsS3BaseConfig.Region = cmConfig.CdDefaultCdLogsBucketRegion
	s3BucketVersioned, _ := strconv.ParseBool(cmConfig.S3BucketVersioned)
	r.AwsS3BaseConfig.VersioningEnabled = s3BucketVersioned
}

func DecodeSecretKey(secretKey string) string {
	decodedKey, err := base64.StdEncoding.DecodeString(secretKey)
	if err != nil {
		fmt.Println("error decoding base64 key:", err)
	}
	return string(decodedKey)
}<|MERGE_RESOLUTION|>--- conflicted
+++ resolved
@@ -64,13 +64,8 @@
 	CIAutoTriggerBatchSize           int                                 `env:"CI_SUCCESS_AUTO_TRIGGER_BATCH_SIZE" envDefault:"1"`
 	SkipCreatingEcrRepo              bool                                `env:"SKIP_CREATING_ECR_REPO" envDefault:"false"`
 	MaxCiWorkflowRetries             int                                 `env:"MAX_CI_WORKFLOW_RETRIES" envDefault:"0"`
-<<<<<<< HEAD
-        NatsServerHost                   string                              `env:"NATS_SERVER_HOST" envDefault:"nats://devtron-nats.devtroncd:4222"`
-	//from CdConfig
-=======
 	NatsServerHost                   string                              `env:"NATS_SERVER_HOST" envDefault:"nats://devtron-nats.devtroncd:4222"`
 	// from CdConfig
->>>>>>> 27c21f8b
 	CdLimitCpu                       string                              `env:"CD_LIMIT_CI_CPU" envDefault:"0.5"`
 	CdLimitMem                       string                              `env:"CD_LIMIT_CI_MEM" envDefault:"3G"`
 	CdReqCpu                         string                              `env:"CD_REQ_CI_CPU" envDefault:"0.5"`
