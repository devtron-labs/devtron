/*
 * Copyright (c) 2020 Devtron Labs
 *
 * Licensed under the Apache License, Version 2.0 (the "License");
 * you may not use this file except in compliance with the License.
 * You may obtain a copy of the License at
 *
 *    http://www.apache.org/licenses/LICENSE-2.0
 *
 * Unless required by applicable law or agreed to in writing, software
 * distributed under the License is distributed on an "AS IS" BASIS,
 * WITHOUT WARRANTIES OR CONDITIONS OF ANY KIND, either express or implied.
 * See the License for the specific language governing permissions and
 * limitations under the License.
 *
 */

package pipeline

import (
	"fmt"
	"github.com/devtron-labs/devtron/pkg/sql"
	"time"

	"github.com/devtron-labs/devtron/internal/constants"
	"github.com/devtron-labs/devtron/internal/sql/repository/dockerRegistry"
	"github.com/devtron-labs/devtron/internal/util"
	"go.uber.org/zap"
)

type DockerRegistryConfig interface {
	Create(bean *DockerArtifactStoreBean) (*DockerArtifactStoreBean, error)
	ListAllActive() ([]DockerArtifactStoreBean, error)
	FetchAllDockerAccounts() ([]DockerArtifactStoreBean, error)
	FetchOneDockerAccount(storeId string) (*DockerArtifactStoreBean, error)
	Update(bean *DockerArtifactStoreBean) (*DockerArtifactStoreBean, error)
	UpdateInactive(bean *DockerArtifactStoreBean) (*DockerArtifactStoreBean, error)
	Delete(storeId string) (string, error)
	DeleteReg(bean *DockerArtifactStoreBean) error
	CheckInActiveDockerAccount(storeId string) (bool, error)
}

type DockerArtifactStoreBean struct {
	Id                      string                       `json:"id,omitempty" validate:"required"`
	PluginId                string                       `json:"pluginId,omitempty" validate:"required"`
	RegistryURL             string                       `json:"registryUrl,omitempty"`
	RegistryType            repository.RegistryType      `json:"registryType,omitempty" validate:"required"`
	AWSAccessKeyId          string                       `json:"awsAccessKeyId,omitempty"`
	AWSSecretAccessKey      string                       `json:"awsSecretAccessKey,omitempty"`
	AWSRegion               string                       `json:"awsRegion,omitempty"`
	Username                string                       `json:"username,omitempty"`
	Password                string                       `json:"password,omitempty"`
	IsDefault               bool                         `json:"isDefault"`
	Connection              string                       `json:"connection"`
	Cert                    string                       `json:"cert"`
	Active                  bool                         `json:"active"`
	User                    int32                        `json:"-"`
	DockerRegistryIpsConfig *DockerRegistryIpsConfigBean `json:"ipsConfig,notnull,omitempty" validate:"required"`
}

type DockerRegistryIpsConfigBean struct {
	Id                   int                                        `json:"id"`
	CredentialType       repository.DockerRegistryIpsCredentialType `json:"credentialType,omitempty" validate:"oneof=SAME_AS_REGISTRY NAME CUSTOM_CREDENTIAL"`
	CredentialValue      string                                     `json:"credentialValue,omitempty"`
	AppliedClusterIdsCsv string                                     `json:"appliedClusterIdsCsv,omitempty"`
	IgnoredClusterIdsCsv string                                     `json:"ignoredClusterIdsCsv,omitempty"`
}

type DockerRegistryConfigImpl struct {
	logger                            *zap.SugaredLogger
	dockerArtifactStoreRepository     repository.DockerArtifactStoreRepository
	dockerRegistryIpsConfigRepository repository.DockerRegistryIpsConfigRepository
}

func NewDockerRegistryConfigImpl(logger *zap.SugaredLogger, dockerArtifactStoreRepository repository.DockerArtifactStoreRepository,
	dockerRegistryIpsConfigRepository repository.DockerRegistryIpsConfigRepository) *DockerRegistryConfigImpl {
	return &DockerRegistryConfigImpl{
		logger:                            logger,
		dockerArtifactStoreRepository:     dockerArtifactStoreRepository,
		dockerRegistryIpsConfigRepository: dockerRegistryIpsConfigRepository,
	}
}

func NewDockerArtifactStore(bean *DockerArtifactStoreBean, isActive bool, createdOn time.Time, updatedOn time.Time, createdBy int32, updateBy int32) *repository.DockerArtifactStore {
	return &repository.DockerArtifactStore{
		Id:                 bean.Id,
		PluginId:           bean.PluginId,
		RegistryURL:        bean.RegistryURL,
		RegistryType:       bean.RegistryType,
		AWSAccessKeyId:     bean.AWSAccessKeyId,
		AWSSecretAccessKey: bean.AWSSecretAccessKey,
		AWSRegion:          bean.AWSRegion,
		Username:           bean.Username,
		Password:           bean.Password,
		IsDefault:          bean.IsDefault,
		Connection:         bean.Connection,
		Cert:               bean.Cert,
		Active:             isActive,
		AuditLog:           sql.AuditLog{CreatedBy: createdBy, CreatedOn: createdOn, UpdatedOn: updatedOn, UpdatedBy: updateBy},
	}
}

func (impl DockerRegistryConfigImpl) Create(bean *DockerArtifactStoreBean) (*DockerArtifactStoreBean, error) {
	impl.logger.Debugw("docker registry create request", "request", bean)

	// 1- initiate DB transaction
	dbConnection := impl.dockerArtifactStoreRepository.GetConnection()
	tx, err := dbConnection.Begin()
	if err != nil {
		impl.logger.Errorw("error in initiating db tx", "err", err)
		return nil, err
	}
	// Rollback tx on error.
	defer tx.Rollback()

	// 2- insert docker_registry_config
	store := NewDockerArtifactStore(bean, true, time.Now(), time.Now(), bean.User, bean.User)
	err = impl.dockerArtifactStoreRepository.Save(store, tx)
	if err != nil {
		impl.logger.Errorw("error in saving registry config", "config", store, "err", err)
		err = &util.ApiError{
			Code:            constants.DockerRegCreateFailedInDb,
			InternalMessage: "docker registry failed to create in db",
			UserMessage:     fmt.Sprintf("Container registry [%s] already exists.", bean.Id),
		}
		return nil, err
	}
	impl.logger.Infow("created repository ", "repository", store)
	bean.Id = store.Id

	// 3- insert imagePullSecretConfig for this docker registry
	dockerRegistryIpsConfig := bean.DockerRegistryIpsConfig
	ipsConfig := &repository.DockerRegistryIpsConfig{
		DockerArtifactStoreId: store.Id,
		CredentialType:        dockerRegistryIpsConfig.CredentialType,
		CredentialValue:       dockerRegistryIpsConfig.CredentialValue,
		AppliedClusterIdsCsv:  dockerRegistryIpsConfig.AppliedClusterIdsCsv,
		IgnoredClusterIdsCsv:  dockerRegistryIpsConfig.IgnoredClusterIdsCsv,
	}
	err = impl.dockerRegistryIpsConfigRepository.Save(ipsConfig, tx)
	if err != nil {
		impl.logger.Errorw("error in saving registry config ips", "ipsConfig", ipsConfig, "err", err)
		err = &util.ApiError{
			Code:            constants.DockerRegCreateFailedInDb,
			InternalMessage: "docker registry ips config to create in db",
			UserMessage:     fmt.Sprintf("Container registry [%s] already exists.", bean.Id),
		}
		return nil, err
	}
	impl.logger.Infow("created ips config for this docker repository ", "ipsConfig", ipsConfig)
	dockerRegistryIpsConfig.Id = ipsConfig.Id

	// 4- now commit transaction
	err = tx.Commit()
	if err != nil {
		impl.logger.Errorw("error in committing transaction", "err", err)
		return nil, err
	}

	return bean, nil
}

// list all active artifact store
func (impl DockerRegistryConfigImpl) ListAllActive() ([]DockerArtifactStoreBean, error) {
	impl.logger.Debug("list docker repo request")
	stores, err := impl.dockerArtifactStoreRepository.FindAllActiveForAutocomplete()
	if err != nil {
		impl.logger.Errorw("error in listing artifact", "err", err)
		return nil, err
	}
	var storeBeans []DockerArtifactStoreBean
	for _, store := range stores {
		storeBean := DockerArtifactStoreBean{
			Id:           store.Id,
			RegistryURL:  store.RegistryURL,
			IsDefault:    store.IsDefault,
			RegistryType: store.RegistryType,
		}
		storeBeans = append(storeBeans, storeBean)
	}
	return storeBeans, err
}

/*
*
this method used for getting all the docker account details
*/
func (impl DockerRegistryConfigImpl) FetchAllDockerAccounts() ([]DockerArtifactStoreBean, error) {
	impl.logger.Debug("list docker repo request")
	stores, err := impl.dockerArtifactStoreRepository.FindAll()
	if err != nil {
		impl.logger.Errorw("error in listing artifact", "err", err)
		return nil, err
	}
	var storeBeans []DockerArtifactStoreBean
	for _, store := range stores {
		ipsConfig := store.IpsConfig
		storeBean := DockerArtifactStoreBean{
			Id:                 store.Id,
			PluginId:           store.PluginId,
			RegistryURL:        store.RegistryURL,
			RegistryType:       store.RegistryType,
			AWSAccessKeyId:     store.AWSAccessKeyId,
			AWSSecretAccessKey: "",
			AWSRegion:          store.AWSRegion,
			Username:           store.Username,
			Password:           "",
			IsDefault:          store.IsDefault,
			Connection:         store.Connection,
			Cert:               store.Cert,
			Active:             store.Active,
			DockerRegistryIpsConfig: &DockerRegistryIpsConfigBean{
				Id:                   ipsConfig.Id,
				CredentialType:       ipsConfig.CredentialType,
				CredentialValue:      ipsConfig.CredentialValue,
				AppliedClusterIdsCsv: ipsConfig.AppliedClusterIdsCsv,
				IgnoredClusterIdsCsv: ipsConfig.IgnoredClusterIdsCsv,
			},
		}
		storeBeans = append(storeBeans, storeBean)
	}

	return storeBeans, err
}

/*
*
this method used for getting all the docker account details
*/
func (impl DockerRegistryConfigImpl) FetchOneDockerAccount(storeId string) (*DockerArtifactStoreBean, error) {
	impl.logger.Debug("fetch docker account by id from db")
	store, err := impl.dockerArtifactStoreRepository.FindOne(storeId)
	if err != nil {
		impl.logger.Errorw("error in listing artifact", "err", err)
		return nil, err
	}

	ipsConfig := store.IpsConfig
	storeBean := &DockerArtifactStoreBean{
		Id:                 store.Id,
		PluginId:           store.PluginId,
		RegistryURL:        store.RegistryURL,
		RegistryType:       store.RegistryType,
		AWSAccessKeyId:     store.AWSAccessKeyId,
		AWSSecretAccessKey: store.AWSSecretAccessKey,
		AWSRegion:          store.AWSRegion,
		Username:           store.Username,
		Password:           store.Password,
		IsDefault:          store.IsDefault,
		Connection:         store.Connection,
		Cert:               store.Cert,
		Active:             store.Active,
		DockerRegistryIpsConfig: &DockerRegistryIpsConfigBean{
			Id:                   ipsConfig.Id,
			CredentialType:       ipsConfig.CredentialType,
			CredentialValue:      ipsConfig.CredentialValue,
			AppliedClusterIdsCsv: ipsConfig.AppliedClusterIdsCsv,
			IgnoredClusterIdsCsv: ipsConfig.IgnoredClusterIdsCsv,
		},
	}

	return storeBean, err
}

func (impl DockerRegistryConfigImpl) Update(bean *DockerArtifactStoreBean) (*DockerArtifactStoreBean, error) {
	impl.logger.Debugw("docker registry update request", "request", bean)

	// 1- find by id, if err - return error
	existingStore, err0 := impl.dockerArtifactStoreRepository.FindOne(bean.Id)
	if err0 != nil {
		impl.logger.Errorw("no matching entry found of update ..", "err", err0)
		return nil, err0
	}

	// 2- initiate DB transaction
	dbConnection := impl.dockerArtifactStoreRepository.GetConnection()
	tx, err := dbConnection.Begin()
	if err != nil {
		impl.logger.Errorw("error in initiating db tx", "err", err)
		return nil, err
	}
	// Rollback tx on error.
	defer tx.Rollback()

	// 3- update docker_registry_config
	if bean.Password == "" {
		bean.Password = existingStore.Password
	}

	if bean.AWSSecretAccessKey == "" {
		bean.AWSSecretAccessKey = existingStore.AWSSecretAccessKey
	}

	if bean.Cert == "" {
		bean.Cert = existingStore.Cert
<<<<<<< HEAD
	}

	store := &repository.DockerArtifactStore{
		Id:                 bean.Id,
		PluginId:           existingStore.PluginId,
		RegistryURL:        bean.RegistryURL,
		RegistryType:       bean.RegistryType,
		AWSAccessKeyId:     bean.AWSAccessKeyId,
		AWSSecretAccessKey: bean.AWSSecretAccessKey,
		AWSRegion:          bean.AWSRegion,
		Username:           bean.Username,
		Password:           bean.Password,
		IsDefault:          bean.IsDefault,
		Connection:         bean.Connection,
		Cert:               bean.Cert,
		Active:             true, // later it will change
		AuditLog:           sql.AuditLog{CreatedBy: existingStore.CreatedBy, CreatedOn: existingStore.CreatedOn, UpdatedOn: time.Now(), UpdatedBy: bean.User},
=======
>>>>>>> c7e5d9a5
	}

	bean.PluginId = existingStore.PluginId

	store := NewDockerArtifactStore(bean, true, existingStore.CreatedOn, time.Now(), existingStore.CreatedBy, bean.User)

	err = impl.dockerArtifactStoreRepository.Update(store, tx)
	if err != nil {
		impl.logger.Errorw("error in updating registry config in db", "config", store, "err", err)
		err = &util.ApiError{
			Code:            constants.DockerRegUpdateFailedInDb,
			InternalMessage: "docker registry failed to update in db",
			UserMessage:     "docker registry failed to update in db",
		}
		return nil, err
	}
	impl.logger.Infow("updated repository ", "repository", store)
	bean.Id = store.Id

	// 4- update imagePullSecretConfig for this docker registry
	dockerRegistryIpsConfig := bean.DockerRegistryIpsConfig
	ipsConfig := &repository.DockerRegistryIpsConfig{
		Id:                    dockerRegistryIpsConfig.Id,
		DockerArtifactStoreId: store.Id,
		CredentialType:        dockerRegistryIpsConfig.CredentialType,
		CredentialValue:       dockerRegistryIpsConfig.CredentialValue,
		AppliedClusterIdsCsv:  dockerRegistryIpsConfig.AppliedClusterIdsCsv,
		IgnoredClusterIdsCsv:  dockerRegistryIpsConfig.IgnoredClusterIdsCsv,
	}
	err = impl.dockerRegistryIpsConfigRepository.Update(ipsConfig, tx)
	if err != nil {
		impl.logger.Errorw("error in updating registry config ips", "ipsConfig", ipsConfig, "err", err)
		err = &util.ApiError{
			Code:            constants.DockerRegUpdateFailedInDb,
			InternalMessage: "docker registry ips config failed to update in db",
			UserMessage:     "docker registry ips config failed to update in db",
		}
		return nil, err
	}
	impl.logger.Infow("updated ips config for this docker repository ", "ipsConfig", ipsConfig)

	// 5- now commit transaction
	err = tx.Commit()
	if err != nil {
		impl.logger.Errorw("error in committing transaction", "err", err)
		return nil, err
	}

	return bean, nil
}

func (impl DockerRegistryConfigImpl) UpdateInactive(bean *DockerArtifactStoreBean) (*DockerArtifactStoreBean, error) {
	impl.logger.Debugw("docker registry update request", "request", bean)

	// 1- find by id, if err - return error
	existingStore, err0 := impl.dockerArtifactStoreRepository.FindOneInactive(bean.Id)
	if err0 != nil {
		impl.logger.Errorw("no matching entry found of update ..", "err", err0)
		return nil, err0
	}

	// 2- initiate DB transaction
	dbConnection := impl.dockerArtifactStoreRepository.GetConnection()
	tx, err := dbConnection.Begin()
	if err != nil {
		impl.logger.Errorw("error in initiating db tx", "err", err)
		return nil, err
	}
	// Rollback tx on error.
	defer tx.Rollback()

	// 3- update docker_registry_config

	bean.PluginId = existingStore.PluginId

	store := NewDockerArtifactStore(bean, true, existingStore.CreatedOn, time.Now(), bean.User, bean.User)

	err = impl.dockerArtifactStoreRepository.Update(store, tx)
	if err != nil {
		impl.logger.Errorw("error in updating registry config in db", "config", store, "err", err)
		err = &util.ApiError{
			Code:            constants.DockerRegUpdateFailedInDb,
			InternalMessage: "docker registry failed to update in db",
			UserMessage:     "docker registry failed to update in db",
		}
		return nil, err
	}
	impl.logger.Infow("updated repository ", "repository", store)
	bean.Id = store.Id

	// 4- update imagePullSecretConfig for this docker registry
	dockerRegistryIpsConfig := bean.DockerRegistryIpsConfig
	ipsConfig := &repository.DockerRegistryIpsConfig{
		Id:                    existingStore.IpsConfig.Id,
		DockerArtifactStoreId: store.Id,
		CredentialType:        dockerRegistryIpsConfig.CredentialType,
		CredentialValue:       dockerRegistryIpsConfig.CredentialValue,
		AppliedClusterIdsCsv:  dockerRegistryIpsConfig.AppliedClusterIdsCsv,
		IgnoredClusterIdsCsv:  dockerRegistryIpsConfig.IgnoredClusterIdsCsv,
	}
	err = impl.dockerRegistryIpsConfigRepository.Update(ipsConfig, tx)
	if err != nil {
		impl.logger.Errorw("error in updating registry config ips", "ipsConfig", ipsConfig, "err", err)
		err = &util.ApiError{
			Code:            constants.DockerRegUpdateFailedInDb,
			InternalMessage: "docker registry ips config failed to update in db",
			UserMessage:     "docker registry ips config failed to update in db",
		}
		return nil, err
	}
	impl.logger.Infow("updated ips config for this docker repository ", "ipsConfig", ipsConfig)

	// 5- now commit transaction
	err = tx.Commit()
	if err != nil {
		impl.logger.Errorw("error in committing transaction", "err", err)
		return nil, err
	}

	return bean, nil
}

func (impl DockerRegistryConfigImpl) Delete(storeId string) (string, error) {
	impl.logger.Debugw("docker registry update request", "request", storeId)

	err := impl.dockerArtifactStoreRepository.Delete(storeId)
	if err != nil {
		impl.logger.Errorw("error in delete registry in db", "storeId", storeId, "err", err)
		err = &util.ApiError{
			Code:            constants.DockerRegDeleteFailedInDb,
			InternalMessage: "docker registry failed to delete in db",
			UserMessage:     err.Error(),
		}
		return "", err
	}

	impl.logger.Infow("delete docker registry ", "storeId", storeId)
	return storeId, nil
}

func (impl DockerRegistryConfigImpl) DeleteReg(bean *DockerArtifactStoreBean) error {
	dockerReg, err := impl.dockerArtifactStoreRepository.FindOne(bean.Id)
	if err != nil {
		impl.logger.Errorw("No matching entry found for delete.", "id", bean.Id, "err", err)
		return err
	}
	deleteReq := dockerReg
	deleteReq.UpdatedOn = time.Now()
	deleteReq.UpdatedBy = bean.User
	err = impl.dockerArtifactStoreRepository.MarkRegistryDeleted(deleteReq)
	if err != nil {
		impl.logger.Errorw("err in deleting docker registry", "id", bean.Id, "err", err)
		return err
	}
	return nil
}

func (impl DockerRegistryConfigImpl) CheckInActiveDockerAccount(storeId string) (bool, error) {
	exist, err := impl.dockerArtifactStoreRepository.FindInactive(storeId)
	if err != nil {
		impl.logger.Errorw("err in deleting docker registry", "id", storeId, "err", err)
		return false, err
	}
	return exist, nil
}<|MERGE_RESOLUTION|>--- conflicted
+++ resolved
@@ -293,7 +293,6 @@
 
 	if bean.Cert == "" {
 		bean.Cert = existingStore.Cert
-<<<<<<< HEAD
 	}
 
 	store := &repository.DockerArtifactStore{
@@ -311,8 +310,10 @@
 		Cert:               bean.Cert,
 		Active:             true, // later it will change
 		AuditLog:           sql.AuditLog{CreatedBy: existingStore.CreatedBy, CreatedOn: existingStore.CreatedOn, UpdatedOn: time.Now(), UpdatedBy: bean.User},
-=======
->>>>>>> c7e5d9a5
+	}
+
+	if bean.Cert == "" {
+		bean.Cert = existingStore.Cert
 	}
 
 	bean.PluginId = existingStore.PluginId
