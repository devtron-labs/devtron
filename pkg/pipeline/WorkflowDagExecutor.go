/*
 * Copyright (c) 2020 Devtron Labs
 *
 * Licensed under the Apache License, Version 2.0 (the "License");
 * you may not use this file except in compliance with the License.
 * You may obtain a copy of the License at
 *
 *    http://www.apache.org/licenses/LICENSE-2.0
 *
 * Unless required by applicable law or agreed to in writing, software
 * distributed under the License is distributed on an "AS IS" BASIS,
 * WITHOUT WARRANTIES OR CONDITIONS OF ANY KIND, either express or implied.
 * See the License for the specific language governing permissions and
 * limitations under the License.
 *
 */

package pipeline

import (
	"context"
	"encoding/json"
	errors3 "errors"
	"fmt"
	"github.com/argoproj/argo-cd/v2/pkg/apiclient/application"
	"github.com/argoproj/argo-cd/v2/pkg/apis/application/v1alpha1"
	"github.com/aws/aws-sdk-go/service/autoscaling"
	blob_storage "github.com/devtron-labs/common-lib/blob-storage"
	util5 "github.com/devtron-labs/common-lib/utils/k8s"
	"github.com/devtron-labs/common-lib/utils/k8s/health"
	client2 "github.com/devtron-labs/devtron/api/helm-app"
	"github.com/devtron-labs/devtron/client/argocdServer"
	application2 "github.com/devtron-labs/devtron/client/argocdServer/application"
	gitSensorClient "github.com/devtron-labs/devtron/client/gitSensor"
	"github.com/devtron-labs/devtron/internal/middleware"
	app2 "github.com/devtron-labs/devtron/internal/sql/repository/app"
	bean4 "github.com/devtron-labs/devtron/pkg/app/bean"
	"github.com/devtron-labs/devtron/pkg/app/status"
	"github.com/devtron-labs/devtron/pkg/chartRepo/repository"
	"github.com/devtron-labs/devtron/pkg/dockerRegistry"
	"github.com/devtron-labs/devtron/pkg/k8s"
	bean3 "github.com/devtron-labs/devtron/pkg/pipeline/bean"
	repository4 "github.com/devtron-labs/devtron/pkg/pipeline/repository"
	"github.com/devtron-labs/devtron/pkg/resourceQualifiers"
	"github.com/devtron-labs/devtron/pkg/variables"
	"github.com/devtron-labs/devtron/pkg/variables/parsers"
	repository5 "github.com/devtron-labs/devtron/pkg/variables/repository"
	util4 "github.com/devtron-labs/devtron/util"
	"github.com/devtron-labs/devtron/util/argo"
	errors2 "github.com/juju/errors"
	"github.com/pkg/errors"
	"github.com/tidwall/gjson"
	"github.com/tidwall/sjson"
	"go.opentelemetry.io/otel"
	"google.golang.org/grpc/codes"
	status2 "google.golang.org/grpc/status"
	"k8s.io/apimachinery/pkg/runtime/schema"
	"k8s.io/helm/pkg/proto/hapi/chart"
	"path"
	"strconv"
	"strings"
	"time"

	"github.com/devtron-labs/devtron/internal/sql/repository/appWorkflow"
	repository2 "github.com/devtron-labs/devtron/pkg/cluster/repository"
	history2 "github.com/devtron-labs/devtron/pkg/pipeline/history"
	repository3 "github.com/devtron-labs/devtron/pkg/pipeline/history/repository"
	"github.com/devtron-labs/devtron/pkg/sql"
	"github.com/devtron-labs/devtron/pkg/user/casbin"
	util3 "github.com/devtron-labs/devtron/pkg/util"

	pubsub "github.com/devtron-labs/common-lib/pubsub-lib"
	"github.com/devtron-labs/devtron/api/bean"
	client "github.com/devtron-labs/devtron/client/events"
	"github.com/devtron-labs/devtron/internal/sql/models"
	"github.com/devtron-labs/devtron/internal/sql/repository"
	"github.com/devtron-labs/devtron/internal/sql/repository/chartConfig"
	"github.com/devtron-labs/devtron/internal/sql/repository/pipelineConfig"
	"github.com/devtron-labs/devtron/internal/sql/repository/security"
	"github.com/devtron-labs/devtron/internal/util"
	"github.com/devtron-labs/devtron/pkg/app"
	bean2 "github.com/devtron-labs/devtron/pkg/bean"
	"github.com/devtron-labs/devtron/pkg/user"
	util2 "github.com/devtron-labs/devtron/util/event"
	"github.com/devtron-labs/devtron/util/rbac"
	"github.com/go-pg/pg"
	"go.uber.org/zap"
)

type WorkflowDagExecutor interface {
	HandleCiSuccessEvent(artifact *repository.CiArtifact, applyAuth bool, async bool, triggeredBy int32) error
	HandleWebhookExternalCiEvent(artifact *repository.CiArtifact, triggeredBy int32, externalCiId int, auth func(email string, projectObject string, envObject string) bool) (bool, error)
	HandlePreStageSuccessEvent(cdStageCompleteEvent CdStageCompleteEvent) error
	HandleDeploymentSuccessEvent(pipelineOverride *chartConfig.PipelineOverride) error
	HandlePostStageSuccessEvent(cdWorkflowId int, cdPipelineId int, triggeredBy int32) error
	Subscribe() error
	TriggerPostStage(cdWf *pipelineConfig.CdWorkflow, cdPipeline *pipelineConfig.Pipeline, triggeredBy int32, refCdWorkflowRunnerId int) error
	TriggerPreStage(ctx context.Context, cdWf *pipelineConfig.CdWorkflow, artifact *repository.CiArtifact, pipeline *pipelineConfig.Pipeline, triggeredBy int32, applyAuth bool, refCdWorkflowRunnerId int) error
	TriggerDeployment(cdWf *pipelineConfig.CdWorkflow, artifact *repository.CiArtifact, pipeline *pipelineConfig.Pipeline, applyAuth bool, triggeredBy int32) error
	ManualCdTrigger(overrideRequest *bean.ValuesOverrideRequest, ctx context.Context) (int, error)
	TriggerBulkDeploymentAsync(requests []*BulkTriggerRequest, UserId int32) (interface{}, error)
	StopStartApp(stopRequest *StopAppRequest, ctx context.Context) (int, error)
	TriggerBulkHibernateAsync(request StopDeploymentGroupRequest, ctx context.Context) (interface{}, error)
	RotatePods(ctx context.Context, podRotateRequest *PodRotateRequest) (*k8s.RotatePodResponse, error)
}

type WorkflowDagExecutorImpl struct {
	logger                        *zap.SugaredLogger
	pipelineRepository            pipelineConfig.PipelineRepository
	cdWorkflowRepository          pipelineConfig.CdWorkflowRepository
	pubsubClient                  *pubsub.PubSubClientServiceImpl
	appService                    app.AppService
	cdWorkflowService             WorkflowService
	ciPipelineRepository          pipelineConfig.CiPipelineRepository
	materialRepository            pipelineConfig.MaterialRepository
	pipelineOverrideRepository    chartConfig.PipelineOverrideRepository
	ciArtifactRepository          repository.CiArtifactRepository
	user                          user.UserService
	enforcer                      casbin.Enforcer
	enforcerUtil                  rbac.EnforcerUtil
	groupRepository               repository.DeploymentGroupRepository
	tokenCache                    *util3.TokenCache
	acdAuthConfig                 *util3.ACDAuthConfig
	envRepository                 repository2.EnvironmentRepository
	eventFactory                  client.EventFactory
	eventClient                   client.EventClient
	cvePolicyRepository           security.CvePolicyRepository
	scanResultRepository          security.ImageScanResultRepository
	appWorkflowRepository         appWorkflow.AppWorkflowRepository
	prePostCdScriptHistoryService history2.PrePostCdScriptHistoryService
	argoUserService               argo.ArgoUserService
	cdPipelineStatusTimelineRepo  pipelineConfig.PipelineStatusTimelineRepository
	pipelineStatusTimelineService status.PipelineStatusTimelineService
	CiTemplateRepository          pipelineConfig.CiTemplateRepository
	ciWorkflowRepository          pipelineConfig.CiWorkflowRepository
	appLabelRepository            pipelineConfig.AppLabelRepository
	gitSensorGrpcClient           gitSensorClient.Client
	k8sCommonService              k8s.K8sCommonService
	pipelineStageRepository       repository4.PipelineStageRepository
	pipelineStageService          PipelineStageService
	config                        *CdConfig

<<<<<<< HEAD
	scopedVariableManager variables.ScopedVariableManager
=======
	variableSnapshotHistoryService variables.VariableSnapshotHistoryService

	deploymentTemplateHistoryService    history2.DeploymentTemplateHistoryService
	configMapHistoryService             history2.ConfigMapHistoryService
	pipelineStrategyHistoryService      history2.PipelineStrategyHistoryService
	manifestPushConfigRepository        repository4.ManifestPushConfigRepository
	gitOpsManifestPushService           app.GitOpsPushService
	ciPipelineMaterialRepository        pipelineConfig.CiPipelineMaterialRepository
	imageScanHistoryRepository          security.ImageScanHistoryRepository
	imageScanDeployInfoRepository       security.ImageScanDeployInfoRepository
	appCrudOperationService             app.AppCrudOperationService
	pipelineConfigRepository            chartConfig.PipelineConfigRepository
	dockerRegistryIpsConfigService      dockerRegistry.DockerRegistryIpsConfigService
	chartRepository                     chartRepoRepository.ChartRepository
	chartTemplateService                util.ChartTemplateService
	strategyHistoryRepository           repository3.PipelineStrategyHistoryRepository
	appRepository                       app2.AppRepository
	deploymentTemplateHistoryRepository repository3.DeploymentTemplateHistoryRepository
	argoK8sClient                       argocdServer.ArgoK8sClient
	configMapRepository                 chartConfig.ConfigMapRepository
	configMapHistoryRepository          repository3.ConfigMapHistoryRepository
	refChartDir                         chartRepoRepository.RefChartDir
	helmAppService                      client2.HelmAppService
	helmAppClient                       client2.HelmAppClient
	chartRefRepository                  chartRepoRepository.ChartRefRepository
	environmentConfigRepository         chartConfig.EnvConfigOverrideRepository
	appLevelMetricsRepository           repository.AppLevelMetricsRepository
	envLevelMetricsRepository           repository.EnvLevelAppMetricsRepository
	dbMigrationConfigRepository         pipelineConfig.DbMigrationConfigRepository
	mergeUtil                           *util.MergeUtil
	gitOpsConfigRepository              repository.GitOpsConfigRepository
	gitFactory                          *util.GitFactory
	acdClient                           application2.ServiceClient
	variableEntityMappingService        variables.VariableEntityMappingService
	variableTemplateParser              parsers.VariableTemplateParser
	argoClientWrapperService            argocdServer.ArgoClientWrapperService
	scopedVariableService               variables.ScopedVariableService
>>>>>>> 0eb906da
}

const kedaAutoscaling = "kedaAutoscaling"
const horizontalPodAutoscaler = "HorizontalPodAutoscaler"
const fullnameOverride = "fullnameOverride"
const nameOverride = "nameOverride"
const enabled = "enabled"
const replicaCount = "replicaCount"

const (
	CD_PIPELINE_ENV_NAME_KEY     = "CD_PIPELINE_ENV_NAME"
	CD_PIPELINE_CLUSTER_NAME_KEY = "CD_PIPELINE_CLUSTER_NAME"
	GIT_COMMIT_HASH_PREFIX       = "GIT_COMMIT_HASH"
	GIT_SOURCE_TYPE_PREFIX       = "GIT_SOURCE_TYPE"
	GIT_SOURCE_VALUE_PREFIX      = "GIT_SOURCE_VALUE"
	GIT_METADATA                 = "GIT_METADATA"
	GIT_SOURCE_COUNT             = "GIT_SOURCE_COUNT"
	APP_LABEL_KEY_PREFIX         = "APP_LABEL_KEY"
	APP_LABEL_VALUE_PREFIX       = "APP_LABEL_VALUE"
	APP_LABEL_METADATA           = "APP_LABEL_METADATA"
	APP_LABEL_COUNT              = "APP_LABEL_COUNT"
	CHILD_CD_ENV_NAME_PREFIX     = "CHILD_CD_ENV_NAME"
	CHILD_CD_CLUSTER_NAME_PREFIX = "CHILD_CD_CLUSTER_NAME"
	CHILD_CD_METADATA            = "CHILD_CD_METADATA"
	CHILD_CD_COUNT               = "CHILD_CD_COUNT"
	DOCKER_IMAGE                 = "DOCKER_IMAGE"
	DEPLOYMENT_RELEASE_ID        = "DEPLOYMENT_RELEASE_ID"
	DEPLOYMENT_UNIQUE_ID         = "DEPLOYMENT_UNIQUE_ID"
	CD_TRIGGERED_BY              = "CD_TRIGGERED_BY"
	CD_TRIGGER_TIME              = "CD_TRIGGER_TIME"
	APP_NAME                     = "APP_NAME"
	DEVTRON_CD_TRIGGERED_BY      = "DEVTRON_CD_TRIGGERED_BY"
	DEVTRON_CD_TRIGGER_TIME      = "DEVTRON_CD_TRIGGER_TIME"
)

type CiArtifactDTO struct {
	Id                   int    `json:"id"`
	PipelineId           int    `json:"pipelineId"` //id of the ci pipeline from which this webhook was triggered
	Image                string `json:"image"`
	ImageDigest          string `json:"imageDigest"`
	MaterialInfo         string `json:"materialInfo"` //git material metadata json array string
	DataSource           string `json:"dataSource"`
	WorkflowId           *int   `json:"workflowId"`
	ciArtifactRepository repository.CiArtifactRepository
}

type CdStageCompleteEvent struct {
	CiProjectDetails []bean3.CiProjectDetails     `json:"ciProjectDetails"`
	WorkflowId       int                          `json:"workflowId"`
	WorkflowRunnerId int                          `json:"workflowRunnerId"`
	CdPipelineId     int                          `json:"cdPipelineId"`
	TriggeredBy      int32                        `json:"triggeredBy"`
	StageYaml        string                       `json:"stageYaml"`
	ArtifactLocation string                       `json:"artifactLocation"`
	PipelineName     string                       `json:"pipelineName"`
	CiArtifactDTO    pipelineConfig.CiArtifactDTO `json:"ciArtifactDTO"`
}

type GitMetadata struct {
	GitCommitHash  string `json:"GIT_COMMIT_HASH"`
	GitSourceType  string `json:"GIT_SOURCE_TYPE"`
	GitSourceValue string `json:"GIT_SOURCE_VALUE"`
}

type AppLabelMetadata struct {
	AppLabelKey   string `json:"APP_LABEL_KEY"`
	AppLabelValue string `json:"APP_LABEL_VALUE"`
}

type ChildCdMetadata struct {
	ChildCdEnvName     string `json:"CHILD_CD_ENV_NAME"`
	ChildCdClusterName string `json:"CHILD_CD_CLUSTER_NAME"`
}

func NewWorkflowDagExecutorImpl(Logger *zap.SugaredLogger, pipelineRepository pipelineConfig.PipelineRepository,
	cdWorkflowRepository pipelineConfig.CdWorkflowRepository,
	pubsubClient *pubsub.PubSubClientServiceImpl,
	appService app.AppService,
	cdWorkflowService WorkflowService,
	ciArtifactRepository repository.CiArtifactRepository,
	ciPipelineRepository pipelineConfig.CiPipelineRepository,
	materialRepository pipelineConfig.MaterialRepository,
	pipelineOverrideRepository chartConfig.PipelineOverrideRepository,
	user user.UserService,
	groupRepository repository.DeploymentGroupRepository,
	envRepository repository2.EnvironmentRepository,
	enforcer casbin.Enforcer, enforcerUtil rbac.EnforcerUtil, tokenCache *util3.TokenCache,
	acdAuthConfig *util3.ACDAuthConfig, eventFactory client.EventFactory,
	eventClient client.EventClient, cvePolicyRepository security.CvePolicyRepository,
	scanResultRepository security.ImageScanResultRepository,
	appWorkflowRepository appWorkflow.AppWorkflowRepository,
	prePostCdScriptHistoryService history2.PrePostCdScriptHistoryService,
	argoUserService argo.ArgoUserService,
	cdPipelineStatusTimelineRepo pipelineConfig.PipelineStatusTimelineRepository,
	pipelineStatusTimelineService status.PipelineStatusTimelineService,
	CiTemplateRepository pipelineConfig.CiTemplateRepository,
	ciWorkflowRepository pipelineConfig.CiWorkflowRepository,
	appLabelRepository pipelineConfig.AppLabelRepository, gitSensorGrpcClient gitSensorClient.Client,
	pipelineStageService PipelineStageService, k8sCommonService k8s.K8sCommonService,
<<<<<<< HEAD
	scopedVariableManager variables.ScopedVariableManager,
) *WorkflowDagExecutorImpl {
	wde := &WorkflowDagExecutorImpl{logger: Logger,
		pipelineRepository:            pipelineRepository,
		cdWorkflowRepository:          cdWorkflowRepository,
		pubsubClient:                  pubsubClient,
		appService:                    appService,
		cdWorkflowService:             cdWorkflowService,
		ciPipelineRepository:          ciPipelineRepository,
		ciArtifactRepository:          ciArtifactRepository,
		materialRepository:            materialRepository,
		pipelineOverrideRepository:    pipelineOverrideRepository,
		user:                          user,
		enforcer:                      enforcer,
		enforcerUtil:                  enforcerUtil,
		groupRepository:               groupRepository,
		tokenCache:                    tokenCache,
		acdAuthConfig:                 acdAuthConfig,
		envRepository:                 envRepository,
		eventFactory:                  eventFactory,
		eventClient:                   eventClient,
		cvePolicyRepository:           cvePolicyRepository,
		scanResultRepository:          scanResultRepository,
		appWorkflowRepository:         appWorkflowRepository,
		prePostCdScriptHistoryService: prePostCdScriptHistoryService,
		argoUserService:               argoUserService,
		cdPipelineStatusTimelineRepo:  cdPipelineStatusTimelineRepo,
		pipelineStatusTimelineService: pipelineStatusTimelineService,
		CiTemplateRepository:          CiTemplateRepository,
		ciWorkflowRepository:          ciWorkflowRepository,
		appLabelRepository:            appLabelRepository,
		gitSensorGrpcClient:           gitSensorGrpcClient,
		k8sCommonService:              k8sCommonService,
		pipelineStageService:          pipelineStageService,
		scopedVariableManager:         scopedVariableManager,
=======
	variableSnapshotHistoryService variables.VariableSnapshotHistoryService,

	deploymentTemplateHistoryService history2.DeploymentTemplateHistoryService,
	configMapHistoryService history2.ConfigMapHistoryService,
	pipelineStrategyHistoryService history2.PipelineStrategyHistoryService,
	manifestPushConfigRepository repository4.ManifestPushConfigRepository,
	gitOpsManifestPushService app.GitOpsPushService,
	ciPipelineMaterialRepository pipelineConfig.CiPipelineMaterialRepository,
	imageScanHistoryRepository security.ImageScanHistoryRepository,
	imageScanDeployInfoRepository security.ImageScanDeployInfoRepository,
	appCrudOperationService app.AppCrudOperationService,
	pipelineConfigRepository chartConfig.PipelineConfigRepository,
	dockerRegistryIpsConfigService dockerRegistry.DockerRegistryIpsConfigService,
	chartRepository chartRepoRepository.ChartRepository,
	chartTemplateService util.ChartTemplateService,
	strategyHistoryRepository repository3.PipelineStrategyHistoryRepository,
	appRepository app2.AppRepository,
	deploymentTemplateHistoryRepository repository3.DeploymentTemplateHistoryRepository,
	ArgoK8sClient argocdServer.ArgoK8sClient,
	configMapRepository chartConfig.ConfigMapRepository,
	configMapHistoryRepository repository3.ConfigMapHistoryRepository,
	refChartDir chartRepoRepository.RefChartDir,
	helmAppService client2.HelmAppService,
	helmAppClient client2.HelmAppClient,
	chartRefRepository chartRepoRepository.ChartRefRepository,
	environmentConfigRepository chartConfig.EnvConfigOverrideRepository,
	appLevelMetricsRepository repository.AppLevelMetricsRepository,
	envLevelMetricsRepository repository.EnvLevelAppMetricsRepository,
	dbMigrationConfigRepository pipelineConfig.DbMigrationConfigRepository,
	mergeUtil *util.MergeUtil,
	gitOpsConfigRepository repository.GitOpsConfigRepository,
	gitFactory *util.GitFactory,
	acdClient application2.ServiceClient,
	variableEntityMappingService variables.VariableEntityMappingService,
	variableTemplateParser parsers.VariableTemplateParser,
	argoClientWrapperService argocdServer.ArgoClientWrapperService,
	scopedVariableService variables.ScopedVariableService,
) *WorkflowDagExecutorImpl {
	wde := &WorkflowDagExecutorImpl{logger: Logger,
		pipelineRepository:             pipelineRepository,
		cdWorkflowRepository:           cdWorkflowRepository,
		pubsubClient:                   pubsubClient,
		appService:                     appService,
		cdWorkflowService:              cdWorkflowService,
		ciPipelineRepository:           ciPipelineRepository,
		ciArtifactRepository:           ciArtifactRepository,
		materialRepository:             materialRepository,
		pipelineOverrideRepository:     pipelineOverrideRepository,
		user:                           user,
		enforcer:                       enforcer,
		enforcerUtil:                   enforcerUtil,
		groupRepository:                groupRepository,
		tokenCache:                     tokenCache,
		acdAuthConfig:                  acdAuthConfig,
		envRepository:                  envRepository,
		eventFactory:                   eventFactory,
		eventClient:                    eventClient,
		cvePolicyRepository:            cvePolicyRepository,
		scanResultRepository:           scanResultRepository,
		appWorkflowRepository:          appWorkflowRepository,
		prePostCdScriptHistoryService:  prePostCdScriptHistoryService,
		argoUserService:                argoUserService,
		cdPipelineStatusTimelineRepo:   cdPipelineStatusTimelineRepo,
		pipelineStatusTimelineService:  pipelineStatusTimelineService,
		CiTemplateRepository:           CiTemplateRepository,
		ciWorkflowRepository:           ciWorkflowRepository,
		appLabelRepository:             appLabelRepository,
		gitSensorGrpcClient:            gitSensorGrpcClient,
		k8sCommonService:               k8sCommonService,
		pipelineStageService:           pipelineStageService,
		variableSnapshotHistoryService: variableSnapshotHistoryService,

		deploymentTemplateHistoryService:    deploymentTemplateHistoryService,
		configMapHistoryService:             configMapHistoryService,
		pipelineStrategyHistoryService:      pipelineStrategyHistoryService,
		manifestPushConfigRepository:        manifestPushConfigRepository,
		gitOpsManifestPushService:           gitOpsManifestPushService,
		ciPipelineMaterialRepository:        ciPipelineMaterialRepository,
		imageScanHistoryRepository:          imageScanHistoryRepository,
		imageScanDeployInfoRepository:       imageScanDeployInfoRepository,
		appCrudOperationService:             appCrudOperationService,
		pipelineConfigRepository:            pipelineConfigRepository,
		dockerRegistryIpsConfigService:      dockerRegistryIpsConfigService,
		chartRepository:                     chartRepository,
		chartTemplateService:                chartTemplateService,
		strategyHistoryRepository:           strategyHistoryRepository,
		appRepository:                       appRepository,
		deploymentTemplateHistoryRepository: deploymentTemplateHistoryRepository,
		argoK8sClient:                       ArgoK8sClient,
		configMapRepository:                 configMapRepository,
		configMapHistoryRepository:          configMapHistoryRepository,
		refChartDir:                         refChartDir,
		helmAppService:                      helmAppService,
		helmAppClient:                       helmAppClient,
		chartRefRepository:                  chartRefRepository,
		environmentConfigRepository:         environmentConfigRepository,
		appLevelMetricsRepository:           appLevelMetricsRepository,
		envLevelMetricsRepository:           envLevelMetricsRepository,
		dbMigrationConfigRepository:         dbMigrationConfigRepository,
		mergeUtil:                           mergeUtil,
		gitOpsConfigRepository:              gitOpsConfigRepository,
		gitFactory:                          gitFactory,
		acdClient:                           acdClient,
		variableEntityMappingService:        variableEntityMappingService,
		variableTemplateParser:              variableTemplateParser,
		argoClientWrapperService:            argoClientWrapperService,
		scopedVariableService:               scopedVariableService,
>>>>>>> 0eb906da
	}
	config, err := GetCdConfig()
	if err != nil {
		return nil
	}
	wde.config = config
	err = wde.Subscribe()
	if err != nil {
		return nil
	}
	err = wde.subscribeTriggerBulkAction()
	if err != nil {
		return nil
	}
	err = wde.subscribeHibernateBulkAction()
	if err != nil {
		return nil
	}
	return wde
}

func (impl *WorkflowDagExecutorImpl) Subscribe() error {
	callback := func(msg *pubsub.PubSubMsg) {
		impl.logger.Debug("cd stage event received")
		//defer msg.Ack()
		cdStageCompleteEvent := CdStageCompleteEvent{}
		err := json.Unmarshal([]byte(string(msg.Data)), &cdStageCompleteEvent)
		if err != nil {
			impl.logger.Errorw("error while unmarshalling cdStageCompleteEvent object", "err", err, "msg", string(msg.Data))
			return
		}
		impl.logger.Debugw("cd stage event:", "workflowRunnerId", cdStageCompleteEvent.WorkflowRunnerId)
		wf, err := impl.cdWorkflowRepository.FindWorkflowRunnerById(cdStageCompleteEvent.WorkflowRunnerId)
		if err != nil {
			impl.logger.Errorw("could not get wf runner", "err", err)
			return
		}
		if wf.WorkflowType == bean.CD_WORKFLOW_TYPE_PRE {
			impl.logger.Debugw("received pre stage success event for workflow runner ", "wfId", strconv.Itoa(wf.Id))
			err = impl.HandlePreStageSuccessEvent(cdStageCompleteEvent)
			if err != nil {
				impl.logger.Errorw("deployment success event error", "err", err)
				return
			}
		} else if wf.WorkflowType == bean.CD_WORKFLOW_TYPE_POST {
			impl.logger.Debugw("received post stage success event for workflow runner ", "wfId", strconv.Itoa(wf.Id))
			err = impl.HandlePostStageSuccessEvent(wf.CdWorkflowId, cdStageCompleteEvent.CdPipelineId, cdStageCompleteEvent.TriggeredBy)
			if err != nil {
				impl.logger.Errorw("deployment success event error", "err", err)
				return
			}
		}
	}
	err := impl.pubsubClient.Subscribe(pubsub.CD_STAGE_COMPLETE_TOPIC, callback)
	if err != nil {
		impl.logger.Error("error", "err", err)
		return err
	}
	return nil
}

func (impl *WorkflowDagExecutorImpl) HandleCiSuccessEvent(artifact *repository.CiArtifact, applyAuth bool, async bool, triggeredBy int32) error {
	//1. get cd pipelines
	//2. get config
	//3. trigger wf/ deployment
	pipelines, err := impl.pipelineRepository.FindByParentCiPipelineId(artifact.PipelineId)
	if err != nil {
		impl.logger.Errorw("error in fetching cd pipeline", "pipelineId", artifact.PipelineId, "err", err)
		return err
	}
	for _, pipeline := range pipelines {
		err = impl.triggerStage(nil, pipeline, artifact, applyAuth, triggeredBy)
		if err != nil {
			impl.logger.Debugw("error on trigger cd pipeline", "err", err)
		}
	}
	return nil
}

func (impl *WorkflowDagExecutorImpl) HandleWebhookExternalCiEvent(artifact *repository.CiArtifact, triggeredBy int32, externalCiId int, auth func(email string, projectObject string, envObject string) bool) (bool, error) {
	hasAnyTriggered := false
	appWorkflowMappings, err := impl.appWorkflowRepository.FindWFCDMappingByExternalCiId(externalCiId)
	if err != nil {
		impl.logger.Errorw("error in fetching cd pipeline", "pipelineId", artifact.PipelineId, "err", err)
		return hasAnyTriggered, err
	}
	user, err := impl.user.GetById(triggeredBy)
	if err != nil {
		return hasAnyTriggered, err
	}

	var pipelines []*pipelineConfig.Pipeline
	for _, appWorkflowMapping := range appWorkflowMappings {
		pipeline, err := impl.pipelineRepository.FindById(appWorkflowMapping.ComponentId)
		if err != nil {
			impl.logger.Errorw("error in fetching cd pipeline", "pipelineId", artifact.PipelineId, "err", err)
			return hasAnyTriggered, err
		}
		projectObject := impl.enforcerUtil.GetAppRBACNameByAppId(pipeline.AppId)
		envObject := impl.enforcerUtil.GetAppRBACByAppIdAndPipelineId(pipeline.AppId, pipeline.Id)
		if !auth(user.EmailId, projectObject, envObject) {
			err = &util.ApiError{Code: "401", HttpStatusCode: 401, UserMessage: "Unauthorized"}
			return hasAnyTriggered, err
		}
		if pipeline.TriggerType == pipelineConfig.TRIGGER_TYPE_MANUAL {
			impl.logger.Warnw("skipping deployment for manual trigger for webhook", "pipeline", pipeline)
			continue
		}
		pipelines = append(pipelines, pipeline)
	}

	for _, pipeline := range pipelines {
		//applyAuth=false, already auth applied for this flow
		err = impl.triggerStage(nil, pipeline, artifact, false, triggeredBy)
		if err != nil {
			impl.logger.Debugw("error on trigger cd pipeline", "err", err)
			return hasAnyTriggered, err
		}
		hasAnyTriggered = true
	}

	return hasAnyTriggered, err
}

// if stage is present with 0 stage steps, delete the stage
// handle corrupt data (https://github.com/devtron-labs/devtron/issues/3826)
func (impl *WorkflowDagExecutorImpl) deleteCorruptedPipelineStage(pipelineStage *repository4.PipelineStage, triggeredBy int32) (error, bool) {
	if pipelineStage != nil {
		stageReq := &bean3.PipelineStageDto{
			Id:   pipelineStage.Id,
			Type: pipelineStage.Type,
		}
		err, deleted := impl.pipelineStageService.DeletePipelineStageIfReq(stageReq, triggeredBy)
		if err != nil {
			impl.logger.Errorw("error in deleting the corrupted pipeline stage", "err", err, "pipelineStageReq", stageReq)
			return err, false
		}
		return nil, deleted
	}
	return nil, false
}

func (impl *WorkflowDagExecutorImpl) triggerStage(cdWf *pipelineConfig.CdWorkflow, pipeline *pipelineConfig.Pipeline, artifact *repository.CiArtifact, applyAuth bool, triggeredBy int32) error {

	preStage, err := impl.getPipelineStage(pipeline.Id, repository4.PIPELINE_STAGE_TYPE_PRE_CD)
	if err != nil {
		return err
	}

	//handle corrupt data (https://github.com/devtron-labs/devtron/issues/3826)
	err, deleted := impl.deleteCorruptedPipelineStage(preStage, triggeredBy)
	if err != nil {
		impl.logger.Errorw("error in deleteCorruptedPipelineStage ", "cdPipelineId", pipeline.Id, "err", err, "preStage", preStage, "triggeredBy", triggeredBy)
		return err
	}

	if len(pipeline.PreStageConfig) > 0 || (preStage != nil && !deleted) {
		// pre stage exists
		if pipeline.PreTriggerType == pipelineConfig.TRIGGER_TYPE_AUTOMATIC {
			impl.logger.Debugw("trigger pre stage for pipeline", "artifactId", artifact.Id, "pipelineId", pipeline.Id)
			err = impl.TriggerPreStage(context.Background(), cdWf, artifact, pipeline, artifact.UpdatedBy, applyAuth, 0) //TODO handle error here
			return err
		}
	} else if pipeline.TriggerType == pipelineConfig.TRIGGER_TYPE_AUTOMATIC {
		// trigger deployment
		impl.logger.Debugw("trigger cd for pipeline", "artifactId", artifact.Id, "pipelineId", pipeline.Id)
		err = impl.TriggerDeployment(cdWf, artifact, pipeline, applyAuth, triggeredBy)
		return err
	}
	return nil
}

func (impl *WorkflowDagExecutorImpl) getPipelineStage(pipelineId int, stageType repository4.PipelineStageType) (*repository4.PipelineStage, error) {
	stage, err := impl.pipelineStageService.GetCdStageByCdPipelineIdAndStageType(pipelineId, stageType)
	if err != nil && err != pg.ErrNoRows {
		impl.logger.Errorw("error in fetching CD pipeline stage", "cdPipelineId", pipelineId, "stage ", stage, "err", err)
		return nil, err
	}
	return stage, nil
}

func (impl *WorkflowDagExecutorImpl) triggerStageForBulk(cdWf *pipelineConfig.CdWorkflow, pipeline *pipelineConfig.Pipeline, artifact *repository.CiArtifact, applyAuth bool, async bool, triggeredBy int32) error {

	preStage, err := impl.getPipelineStage(pipeline.Id, repository4.PIPELINE_STAGE_TYPE_PRE_CD)
	if err != nil {
		return err
	}

	//handle corrupt data (https://github.com/devtron-labs/devtron/issues/3826)
	err, deleted := impl.deleteCorruptedPipelineStage(preStage, triggeredBy)
	if err != nil {
		impl.logger.Errorw("error in deleteCorruptedPipelineStage ", "cdPipelineId", pipeline.Id, "err", err, "preStage", preStage, "triggeredBy", triggeredBy)
		return err
	}

	if len(pipeline.PreStageConfig) > 0 || (preStage != nil && !deleted) {
		//pre stage exists
		impl.logger.Debugw("trigger pre stage for pipeline", "artifactId", artifact.Id, "pipelineId", pipeline.Id)
		err = impl.TriggerPreStage(context.Background(), cdWf, artifact, pipeline, artifact.UpdatedBy, applyAuth, 0) //TODO handle error here
		return err
	} else {
		// trigger deployment
		impl.logger.Debugw("trigger cd for pipeline", "artifactId", artifact.Id, "pipelineId", pipeline.Id)
		err = impl.TriggerDeployment(cdWf, artifact, pipeline, applyAuth, triggeredBy)
		return err
	}
}
func (impl *WorkflowDagExecutorImpl) HandlePreStageSuccessEvent(cdStageCompleteEvent CdStageCompleteEvent) error {
	wfRunner, err := impl.cdWorkflowRepository.FindWorkflowRunnerById(cdStageCompleteEvent.WorkflowRunnerId)
	if err != nil {
		return err
	}
	if wfRunner.WorkflowType == bean.CD_WORKFLOW_TYPE_PRE {
		pipeline, err := impl.pipelineRepository.FindById(cdStageCompleteEvent.CdPipelineId)
		if err != nil {
			return err
		}
		if pipeline.TriggerType == pipelineConfig.TRIGGER_TYPE_AUTOMATIC {
			ciArtifact, err := impl.ciArtifactRepository.Get(cdStageCompleteEvent.CiArtifactDTO.Id)
			if err != nil {
				return err
			}
			cdWorkflow, err := impl.cdWorkflowRepository.FindById(cdStageCompleteEvent.WorkflowId)
			if err != nil {
				return err
			}
			//TODO : confirm about this logic used for applyAuth
			applyAuth := false
			if cdStageCompleteEvent.TriggeredBy != 1 {
				applyAuth = true
			}
			err = impl.TriggerDeployment(cdWorkflow, ciArtifact, pipeline, applyAuth, cdStageCompleteEvent.TriggeredBy)
			if err != nil {
				return err
			}
		}
	}
	return nil
}

func (impl *WorkflowDagExecutorImpl) TriggerPreStage(ctx context.Context, cdWf *pipelineConfig.CdWorkflow, artifact *repository.CiArtifact, pipeline *pipelineConfig.Pipeline, triggeredBy int32, applyAuth bool, refCdWorkflowRunnerId int) error {
	//setting triggeredAt variable to have consistent data for various audit log places in db for deployment time
	triggeredAt := time.Now()

	//in case of pre stage manual trigger auth is already applied
	if applyAuth {
		user, err := impl.user.GetById(artifact.UpdatedBy)
		if err != nil {
			impl.logger.Errorw("error in fetching user for auto pipeline", "UpdatedBy", artifact.UpdatedBy)
			return nil
		}
		token := user.EmailId
		object := impl.enforcerUtil.GetAppRBACNameByAppId(pipeline.AppId)
		impl.logger.Debugw("Triggered Request (App Permission Checking):", "object", object)
		if ok := impl.enforcer.EnforceByEmail(strings.ToLower(token), casbin.ResourceApplications, casbin.ActionTrigger, object); !ok {
			impl.logger.Warnw("unauthorized for pipeline ", "pipelineId", strconv.Itoa(pipeline.Id))
			return fmt.Errorf("unauthorized for pipeline " + strconv.Itoa(pipeline.Id))
		}
	}
	var err error
	if cdWf == nil {
		cdWf = &pipelineConfig.CdWorkflow{
			CiArtifactId: artifact.Id,
			PipelineId:   pipeline.Id,
			AuditLog:     sql.AuditLog{CreatedOn: triggeredAt, CreatedBy: 1, UpdatedOn: triggeredAt, UpdatedBy: 1},
		}
		err := impl.cdWorkflowRepository.SaveWorkFlow(ctx, cdWf)
		if err != nil {
			return err
		}
	}
	cdWorkflowExecutorType := impl.config.GetWorkflowExecutorType()
	runner := &pipelineConfig.CdWorkflowRunner{
		Name:                  pipeline.Name,
		WorkflowType:          bean.CD_WORKFLOW_TYPE_PRE,
		ExecutorType:          cdWorkflowExecutorType,
		Status:                pipelineConfig.WorkflowStarting, //starting
		TriggeredBy:           triggeredBy,
		StartedOn:             triggeredAt,
		Namespace:             impl.config.GetDefaultNamespace(),
		BlobStorageEnabled:    impl.config.BlobStorageEnabled,
		CdWorkflowId:          cdWf.Id,
		LogLocation:           fmt.Sprintf("%s/%s%s-%s/main.log", impl.config.GetDefaultBuildLogsKeyPrefix(), strconv.Itoa(cdWf.Id), string(bean.CD_WORKFLOW_TYPE_PRE), pipeline.Name),
		AuditLog:              sql.AuditLog{CreatedOn: triggeredAt, CreatedBy: 1, UpdatedOn: triggeredAt, UpdatedBy: 1},
		RefCdWorkflowRunnerId: refCdWorkflowRunnerId,
	}
	var env *repository2.Environment
	if pipeline.RunPreStageInEnv {
		_, span := otel.Tracer("orchestrator").Start(ctx, "envRepository.FindById")
		env, err = impl.envRepository.FindById(pipeline.EnvironmentId)
		span.End()
		if err != nil {
			impl.logger.Errorw(" unable to find env ", "err", err)
			return err
		}
		impl.logger.Debugw("env", "env", env)
		runner.Namespace = env.Namespace
	}
	_, span := otel.Tracer("orchestrator").Start(ctx, "cdWorkflowRepository.SaveWorkFlowRunner")
	_, err = impl.cdWorkflowRepository.SaveWorkFlowRunner(runner)
	span.End()
	if err != nil {
		return err
	}

	//checking vulnerability for the selected image
	isVulnerable, err := impl.GetArtifactVulnerabilityStatus(artifact, pipeline, ctx)
	if err != nil {
		impl.logger.Errorw("error in getting Artifact vulnerability status, TriggerPreStage", "err", err)
		return err
	}
	if isVulnerable {
		// if image vulnerable, update timeline status and return
		runner.Status = pipelineConfig.WorkflowFailed
		runner.Message = "Found vulnerability on image"
		runner.FinishedOn = time.Now()
		runner.UpdatedOn = time.Now()
		runner.UpdatedBy = triggeredBy
		err = impl.cdWorkflowRepository.UpdateWorkFlowRunner(runner)
		if err != nil {
			impl.logger.Errorw("error in updating wfr status due to vulnerable image", "err", err)
			return err
		}
		return fmt.Errorf("found vulnerability for image digest %s", artifact.ImageDigest)
	}

	_, span = otel.Tracer("orchestrator").Start(ctx, "buildWFRequest")
	cdStageWorkflowRequest, err := impl.buildWFRequest(runner, cdWf, pipeline, triggeredBy)
	span.End()
	if err != nil {
		return err
	}
	cdStageWorkflowRequest.StageType = PRE
	_, span = otel.Tracer("orchestrator").Start(ctx, "cdWorkflowService.SubmitWorkflow")
	cdStageWorkflowRequest.Pipeline = pipeline
	cdStageWorkflowRequest.Env = env
	cdStageWorkflowRequest.Type = bean3.CD_WORKFLOW_PIPELINE_TYPE
	_, err = impl.cdWorkflowService.SubmitWorkflow(cdStageWorkflowRequest)
	span.End()

	err = impl.sendPreStageNotification(ctx, cdWf, pipeline)
	if err != nil {
		return err
	}
	//creating cd config history entry
	_, span = otel.Tracer("orchestrator").Start(ctx, "prePostCdScriptHistoryService.CreatePrePostCdScriptHistory")
	err = impl.prePostCdScriptHistoryService.CreatePrePostCdScriptHistory(pipeline, nil, repository3.PRE_CD_TYPE, true, triggeredBy, triggeredAt)
	span.End()
	if err != nil {
		impl.logger.Errorw("error in creating pre cd script entry", "err", err, "pipeline", pipeline)
		return err
	}
	return nil
}

func (impl *WorkflowDagExecutorImpl) sendPreStageNotification(ctx context.Context, cdWf *pipelineConfig.CdWorkflow, pipeline *pipelineConfig.Pipeline) error {
	wfr, err := impl.cdWorkflowRepository.FindByWorkflowIdAndRunnerType(ctx, cdWf.Id, bean.CD_WORKFLOW_TYPE_PRE)
	if err != nil {
		return err
	}

	event := impl.eventFactory.Build(util2.Trigger, &pipeline.Id, pipeline.AppId, &pipeline.EnvironmentId, util2.CD)
	impl.logger.Debugw("event PreStageTrigger", "event", event)
	event = impl.eventFactory.BuildExtraCDData(event, &wfr, 0, bean.CD_WORKFLOW_TYPE_PRE)
	_, span := otel.Tracer("orchestrator").Start(ctx, "eventClient.WriteNotificationEvent")
	_, evtErr := impl.eventClient.WriteNotificationEvent(event)
	span.End()
	if evtErr != nil {
		impl.logger.Errorw("CD trigger event not sent", "error", evtErr)
	}
	return nil
}

func convert(ts string) (*time.Time, error) {
	//layout := "2006-01-02T15:04:05Z"
	t, err := time.Parse(bean2.LayoutRFC3339, ts)
	if err != nil {
		return nil, err
	}
	return &t, nil
}

func (impl *WorkflowDagExecutorImpl) TriggerPostStage(cdWf *pipelineConfig.CdWorkflow, pipeline *pipelineConfig.Pipeline, triggeredBy int32, refCdWorkflowRunnerId int) error {
	//setting triggeredAt variable to have consistent data for various audit log places in db for deployment time
	triggeredAt := time.Now()

	runner := &pipelineConfig.CdWorkflowRunner{
		Name:                  pipeline.Name,
		WorkflowType:          bean.CD_WORKFLOW_TYPE_POST,
		ExecutorType:          impl.config.GetWorkflowExecutorType(),
		Status:                pipelineConfig.WorkflowStarting,
		TriggeredBy:           triggeredBy,
		StartedOn:             triggeredAt,
		Namespace:             impl.config.GetDefaultNamespace(),
		BlobStorageEnabled:    impl.config.BlobStorageEnabled,
		CdWorkflowId:          cdWf.Id,
		LogLocation:           fmt.Sprintf("%s/%s%s-%s/main.log", impl.config.GetDefaultBuildLogsKeyPrefix(), strconv.Itoa(cdWf.Id), string(bean.CD_WORKFLOW_TYPE_POST), pipeline.Name),
		AuditLog:              sql.AuditLog{CreatedOn: triggeredAt, CreatedBy: triggeredBy, UpdatedOn: triggeredAt, UpdatedBy: triggeredBy},
		RefCdWorkflowRunnerId: refCdWorkflowRunnerId,
	}
	var env *repository2.Environment
	var err error
	if pipeline.RunPostStageInEnv {
		env, err = impl.envRepository.FindById(pipeline.EnvironmentId)
		if err != nil {
			impl.logger.Errorw(" unable to find env ", "err", err)
			return err
		}
		runner.Namespace = env.Namespace
	}

	_, err = impl.cdWorkflowRepository.SaveWorkFlowRunner(runner)
	if err != nil {
		return err
	}

	if cdWf.CiArtifact == nil || cdWf.CiArtifact.Id == 0 {
		cdWf.CiArtifact, err = impl.ciArtifactRepository.Get(cdWf.CiArtifactId)
		if err != nil {
			impl.logger.Errorw("error fetching artifact data", "err", err)
			return err
		}
	}
	//checking vulnerability for the selected image
	isVulnerable, err := impl.GetArtifactVulnerabilityStatus(cdWf.CiArtifact, pipeline, context.Background())
	if err != nil {
		impl.logger.Errorw("error in getting Artifact vulnerability status, TriggerPostStage", "err", err)
		return err
	}
	if isVulnerable {
		// if image vulnerable, update timeline status and return
		runner.Status = pipelineConfig.WorkflowFailed
		runner.Message = "Found vulnerability on image"
		runner.FinishedOn = time.Now()
		runner.UpdatedOn = time.Now()
		runner.UpdatedBy = triggeredBy
		err = impl.cdWorkflowRepository.UpdateWorkFlowRunner(runner)
		if err != nil {
			impl.logger.Errorw("error in updating wfr status due to vulnerable image", "err", err)
			return err
		}
		return fmt.Errorf("found vulnerability for image digest %s", cdWf.CiArtifact.ImageDigest)
	}

	cdStageWorkflowRequest, err := impl.buildWFRequest(runner, cdWf, pipeline, triggeredBy)
	if err != nil {
		impl.logger.Errorw("error in building wfRequest", "err", err, "runner", runner, "cdWf", cdWf, "pipeline", pipeline)
		return err
	}
	cdStageWorkflowRequest.StageType = POST
	cdStageWorkflowRequest.Pipeline = pipeline
	cdStageWorkflowRequest.Env = env
	cdStageWorkflowRequest.Type = bean3.CD_WORKFLOW_PIPELINE_TYPE
	_, err = impl.cdWorkflowService.SubmitWorkflow(cdStageWorkflowRequest)
	if err != nil {
		impl.logger.Errorw("error in submitting workflow", "err", err, "cdStageWorkflowRequest", cdStageWorkflowRequest, "pipeline", pipeline, "env", env)
		return err
	}

	wfr, err := impl.cdWorkflowRepository.FindByWorkflowIdAndRunnerType(context.Background(), cdWf.Id, bean.CD_WORKFLOW_TYPE_POST)
	if err != nil {
		impl.logger.Errorw("error in getting wfr by workflowId and runnerType", "err", err, "wfId", cdWf.Id)
		return err
	}

	event := impl.eventFactory.Build(util2.Trigger, &pipeline.Id, pipeline.AppId, &pipeline.EnvironmentId, util2.CD)
	impl.logger.Debugw("event Cd Post Trigger", "event", event)
	event = impl.eventFactory.BuildExtraCDData(event, &wfr, 0, bean.CD_WORKFLOW_TYPE_POST)
	_, evtErr := impl.eventClient.WriteNotificationEvent(event)
	if evtErr != nil {
		impl.logger.Errorw("CD trigger event not sent", "error", evtErr)
	}
	//creating cd config history entry
	err = impl.prePostCdScriptHistoryService.CreatePrePostCdScriptHistory(pipeline, nil, repository3.POST_CD_TYPE, true, triggeredBy, triggeredAt)
	if err != nil {
		impl.logger.Errorw("error in creating post cd script entry", "err", err, "pipeline", pipeline)
		return err
	}
	return nil
}
func (impl *WorkflowDagExecutorImpl) buildArtifactLocationForS3(cdWorkflowConfig *pipelineConfig.CdWorkflowConfig, cdWf *pipelineConfig.CdWorkflow, runner *pipelineConfig.CdWorkflowRunner) (string, string, string) {
	cdArtifactLocationFormat := cdWorkflowConfig.CdArtifactLocationFormat
	if cdArtifactLocationFormat == "" {
		cdArtifactLocationFormat = impl.config.GetArtifactLocationFormat()
	}
	if cdWorkflowConfig.LogsBucket == "" {
		cdWorkflowConfig.LogsBucket = impl.config.GetDefaultBuildLogsBucket()
	}
	ArtifactLocation := fmt.Sprintf("s3://%s/"+impl.config.GetDefaultArtifactKeyPrefix()+"/"+cdArtifactLocationFormat, cdWorkflowConfig.LogsBucket, cdWf.Id, runner.Id)
	artifactFileName := fmt.Sprintf(impl.config.GetDefaultArtifactKeyPrefix()+"/"+cdArtifactLocationFormat, cdWf.Id, runner.Id)
	return ArtifactLocation, cdWorkflowConfig.LogsBucket, artifactFileName
}

func (impl *WorkflowDagExecutorImpl) getDeployStageDetails(pipelineId int) (pipelineConfig.CdWorkflowRunner, *bean.UserInfo, int, error) {
	deployStageWfr := pipelineConfig.CdWorkflowRunner{}
	//getting deployment pipeline latest wfr by pipelineId
	deployStageWfr, err := impl.cdWorkflowRepository.FindLastStatusByPipelineIdAndRunnerType(pipelineId, bean.CD_WORKFLOW_TYPE_DEPLOY)
	if err != nil {
		impl.logger.Errorw("error in getting latest status of deploy type wfr by pipelineId", "err", err, "pipelineId", pipelineId)
		return deployStageWfr, nil, 0, err
	}
	deployStageTriggeredByUser, err := impl.user.GetById(deployStageWfr.TriggeredBy)
	if err != nil {
		impl.logger.Errorw("error in getting userDetails by id", "err", err, "userId", deployStageWfr.TriggeredBy)
		return deployStageWfr, nil, 0, err
	}
	pipelineReleaseCounter, err := impl.pipelineOverrideRepository.GetCurrentPipelineReleaseCounter(pipelineId)
	if err != nil {
		impl.logger.Errorw("error occurred while fetching latest release counter for pipeline", "pipelineId", pipelineId, "err", err)
		return deployStageWfr, nil, 0, err
	}
	return deployStageWfr, deployStageTriggeredByUser, pipelineReleaseCounter, nil
}

func isExtraVariableDynamic(variableName string, webhookAndCiData *gitSensorClient.WebhookAndCiData) bool {
	if strings.Contains(variableName, GIT_COMMIT_HASH_PREFIX) || strings.Contains(variableName, GIT_SOURCE_TYPE_PREFIX) || strings.Contains(variableName, GIT_SOURCE_VALUE_PREFIX) ||
		strings.Contains(variableName, APP_LABEL_VALUE_PREFIX) || strings.Contains(variableName, APP_LABEL_KEY_PREFIX) ||
		strings.Contains(variableName, CHILD_CD_ENV_NAME_PREFIX) || strings.Contains(variableName, CHILD_CD_CLUSTER_NAME_PREFIX) ||
		strings.Contains(variableName, CHILD_CD_COUNT) || strings.Contains(variableName, APP_LABEL_COUNT) || strings.Contains(variableName, GIT_SOURCE_COUNT) ||
		webhookAndCiData != nil {

		return true
	}
	return false
}

func setExtraEnvVariableInDeployStep(deploySteps []*bean3.StepObject, extraEnvVariables map[string]string, webhookAndCiData *gitSensorClient.WebhookAndCiData) {
	for _, deployStep := range deploySteps {
		for variableKey, variableValue := range extraEnvVariables {
			if isExtraVariableDynamic(variableKey, webhookAndCiData) && deployStep.StepType == "INLINE" {
				extraInputVar := &bean3.VariableObject{
					Name:                  variableKey,
					Format:                "STRING",
					Value:                 variableValue,
					VariableType:          bean3.VARIABLE_TYPE_REF_GLOBAL,
					ReferenceVariableName: variableKey,
				}
				deployStep.InputVars = append(deployStep.InputVars, extraInputVar)
			}
		}
	}
}
func (impl *WorkflowDagExecutorImpl) buildWFRequest(runner *pipelineConfig.CdWorkflowRunner, cdWf *pipelineConfig.CdWorkflow, cdPipeline *pipelineConfig.Pipeline, triggeredBy int32) (*WorkflowRequest, error) {
	cdWorkflowConfig, err := impl.cdWorkflowRepository.FindConfigByPipelineId(cdPipeline.Id)
	if err != nil && !util.IsErrNoRows(err) {
		return nil, err
	}

	workflowExecutor := runner.ExecutorType

	artifact, err := impl.ciArtifactRepository.Get(cdWf.CiArtifactId)
	if err != nil {
		return nil, err
	}

	ciMaterialInfo, err := repository.GetCiMaterialInfo(artifact.MaterialInfo, artifact.DataSource)
	if err != nil {
		impl.logger.Errorw("parsing error", "err", err)
		return nil, err
	}

	var ciProjectDetails []bean3.CiProjectDetails
	var ciPipeline *pipelineConfig.CiPipeline
	if cdPipeline.CiPipelineId > 0 {
		ciPipeline, err = impl.ciPipelineRepository.FindById(cdPipeline.CiPipelineId)
		if err != nil && !util.IsErrNoRows(err) {
			impl.logger.Errorw("cannot find ciPipelineRequest", "err", err)
			return nil, err
		}

		for _, m := range ciPipeline.CiPipelineMaterials {
			// git material should be active in this case
			if m == nil || m.GitMaterial == nil || !m.GitMaterial.Active {
				continue
			}
			var ciMaterialCurrent repository.CiMaterialInfo
			for _, ciMaterial := range ciMaterialInfo {
				if ciMaterial.Material.GitConfiguration.URL == m.GitMaterial.Url {
					ciMaterialCurrent = ciMaterial
					break
				}
			}
			gitMaterial, err := impl.materialRepository.FindById(m.GitMaterialId)
			if err != nil && !util.IsErrNoRows(err) {
				impl.logger.Errorw("could not fetch git materials", "err", err)
				return nil, err
			}

			ciProjectDetail := bean3.CiProjectDetails{
				GitRepository:   ciMaterialCurrent.Material.GitConfiguration.URL,
				MaterialName:    gitMaterial.Name,
				CheckoutPath:    gitMaterial.CheckoutPath,
				FetchSubmodules: gitMaterial.FetchSubmodules,
				SourceType:      m.Type,
				SourceValue:     m.Value,
				Type:            string(m.Type),
				GitOptions: bean3.GitOptions{
					UserName:      gitMaterial.GitProvider.UserName,
					Password:      gitMaterial.GitProvider.Password,
					SshPrivateKey: gitMaterial.GitProvider.SshPrivateKey,
					AccessToken:   gitMaterial.GitProvider.AccessToken,
					AuthMode:      gitMaterial.GitProvider.AuthMode,
				},
			}

			if len(ciMaterialCurrent.Modifications) > 0 {
				ciProjectDetail.CommitHash = ciMaterialCurrent.Modifications[0].Revision
				ciProjectDetail.Author = ciMaterialCurrent.Modifications[0].Author
				ciProjectDetail.GitTag = ciMaterialCurrent.Modifications[0].Tag
				ciProjectDetail.Message = ciMaterialCurrent.Modifications[0].Message
				commitTime, err := convert(ciMaterialCurrent.Modifications[0].ModifiedTime)
				if err != nil {
					return nil, err
				}
				ciProjectDetail.CommitTime = commitTime.Format(bean2.LayoutRFC3339)
			} else {
				impl.logger.Debugw("devtronbug#1062", ciPipeline.Id, cdPipeline.Id)
				return nil, fmt.Errorf("modifications not found for %d", ciPipeline.Id)
			}

			// set webhook data
			if m.Type == pipelineConfig.SOURCE_TYPE_WEBHOOK && len(ciMaterialCurrent.Modifications) > 0 {
				webhookData := ciMaterialCurrent.Modifications[0].WebhookData
				ciProjectDetail.WebhookData = pipelineConfig.WebhookData{
					Id:              webhookData.Id,
					EventActionType: webhookData.EventActionType,
					Data:            webhookData.Data,
				}
			}

			ciProjectDetails = append(ciProjectDetails, ciProjectDetail)
		}
	}
	var stageYaml string
	var deployStageWfr pipelineConfig.CdWorkflowRunner
	deployStageTriggeredByUser := &bean.UserInfo{}
	var pipelineReleaseCounter int
	var preDeploySteps []*bean3.StepObject
	var postDeploySteps []*bean3.StepObject
	var refPluginsData []*bean3.RefPluginObject
	//if pipeline_stage_steps present for pre-CD or post-CD then no need to add stageYaml to cdWorkflowRequest in that
	//case add PreDeploySteps and PostDeploySteps to cdWorkflowRequest, this is done for backward compatibility
	pipelineStage, err := impl.getPipelineStage(cdPipeline.Id, runner.WorkflowType.WorkflowTypeToStageType())
	if err != nil {
		return nil, err
	}
	env, err := impl.envRepository.FindById(cdPipeline.EnvironmentId)
	if err != nil {
		impl.logger.Errorw("error in getting environment by id", "err", err)
		return nil, err
	}

	if pipelineStage != nil {
		//Scope will pick the environment of CD pipeline irrespective of in-cluster mode,
		//since user sees the environment of the CD pipeline
		scope := resourceQualifiers.Scope{
			AppId:     cdPipeline.App.Id,
			EnvId:     env.Id,
			ClusterId: env.ClusterId,
			SystemMetadata: &resourceQualifiers.SystemMetadata{
				EnvironmentName: env.Name,
				ClusterName:     env.Cluster.ClusterName,
				Namespace:       env.Namespace,
				Image:           artifact.Image,
				ImageTag:        util3.GetImageTagFromImage(artifact.Image),
			},
		}
		var variableSnapshot map[string]string
		if runner.WorkflowType == bean.CD_WORKFLOW_TYPE_PRE {
			//preDeploySteps, _, refPluginsData, err = impl.pipelineStageService.BuildPrePostAndRefPluginStepsDataForWfRequest(cdPipeline.Id, cdStage)
			prePostAndRefPluginResponse, err := impl.pipelineStageService.BuildPrePostAndRefPluginStepsDataForWfRequest(cdPipeline.Id, preCdStage, scope)
			if err != nil {
				impl.logger.Errorw("error in getting pre, post & refPlugin steps data for wf request", "err", err, "cdPipelineId", cdPipeline.Id)
				return nil, err
			}
			preDeploySteps = prePostAndRefPluginResponse.PreStageSteps
			refPluginsData = prePostAndRefPluginResponse.RefPluginData
			variableSnapshot = prePostAndRefPluginResponse.VariableSnapshot
		} else if runner.WorkflowType == bean.CD_WORKFLOW_TYPE_POST {
			//_, postDeploySteps, refPluginsData, err = impl.pipelineStageService.BuildPrePostAndRefPluginStepsDataForWfRequest(cdPipeline.Id, cdStage)
			prePostAndRefPluginResponse, err := impl.pipelineStageService.BuildPrePostAndRefPluginStepsDataForWfRequest(cdPipeline.Id, postCdStage, scope)
			if err != nil {
				impl.logger.Errorw("error in getting pre, post & refPlugin steps data for wf request", "err", err, "cdPipelineId", cdPipeline.Id)
				return nil, err
			}
			postDeploySteps = prePostAndRefPluginResponse.PostStageSteps
			refPluginsData = prePostAndRefPluginResponse.RefPluginData
			variableSnapshot = prePostAndRefPluginResponse.VariableSnapshot
			deployStageWfr, deployStageTriggeredByUser, pipelineReleaseCounter, err = impl.getDeployStageDetails(cdPipeline.Id)
			if err != nil {
				impl.logger.Errorw("error in getting deployStageWfr, deployStageTriggeredByUser and pipelineReleaseCounter wf request", "err", err, "cdPipelineId", cdPipeline.Id)
				return nil, err
			}
		} else {
			return nil, fmt.Errorf("unsupported workflow triggerd")
		}

		//Save Scoped VariableSnapshot
		var variableSnapshotHistories = util4.GetBeansPtr(
			repository5.GetSnapshotBean(runner.Id, repository5.HistoryReferenceTypeCDWORKFLOWRUNNER, variableSnapshot))
		if len(variableSnapshotHistories) > 0 {
			err = impl.scopedVariableManager.SaveVariableHistoriesForTrigger(variableSnapshotHistories, runner.TriggeredBy)
			if err != nil {
				impl.logger.Errorf("Not able to save variable snapshot for CD trigger %s %d %s", err, runner.Id, variableSnapshot)
			}
		}
	} else {
		//in this case no plugin script is not present for this cdPipeline hence going with attaching preStage or postStage config
		if runner.WorkflowType == bean.CD_WORKFLOW_TYPE_PRE {
			stageYaml = cdPipeline.PreStageConfig
		} else if runner.WorkflowType == bean.CD_WORKFLOW_TYPE_POST {
			stageYaml = cdPipeline.PostStageConfig
			deployStageWfr, deployStageTriggeredByUser, pipelineReleaseCounter, err = impl.getDeployStageDetails(cdPipeline.Id)
			if err != nil {
				impl.logger.Errorw("error in getting deployStageWfr, deployStageTriggeredByUser and pipelineReleaseCounter wf request", "err", err, "cdPipelineId", cdPipeline.Id)
				return nil, err
			}

		} else {
			return nil, fmt.Errorf("unsupported workflow triggerd")
		}
	}

	cdStageWorkflowRequest := &WorkflowRequest{
		EnvironmentId:         cdPipeline.EnvironmentId,
		AppId:                 cdPipeline.AppId,
		WorkflowId:            cdWf.Id,
		WorkflowRunnerId:      runner.Id,
		WorkflowNamePrefix:    strconv.Itoa(runner.Id) + "-" + runner.Name,
		WorkflowPrefixForLog:  strconv.Itoa(cdWf.Id) + string(runner.WorkflowType) + "-" + runner.Name,
		CdImage:               impl.config.GetDefaultImage(),
		CdPipelineId:          cdWf.PipelineId,
		TriggeredBy:           triggeredBy,
		StageYaml:             stageYaml,
		CiProjectDetails:      ciProjectDetails,
		Namespace:             runner.Namespace,
		ActiveDeadlineSeconds: impl.config.GetDefaultTimeout(),
		CiArtifactDTO: CiArtifactDTO{
			Id:           artifact.Id,
			PipelineId:   artifact.PipelineId,
			Image:        artifact.Image,
			ImageDigest:  artifact.ImageDigest,
			MaterialInfo: artifact.MaterialInfo,
			DataSource:   artifact.DataSource,
			WorkflowId:   artifact.WorkflowId,
		},
		OrchestratorHost:  impl.config.OrchestratorHost,
		OrchestratorToken: impl.config.OrchestratorToken,
		CloudProvider:     impl.config.CloudProvider,
		WorkflowExecutor:  workflowExecutor,
		RefPlugins:        refPluginsData,
	}

	extraEnvVariables := make(map[string]string)
	if env != nil {
		extraEnvVariables[CD_PIPELINE_ENV_NAME_KEY] = env.Name
		if env.Cluster != nil {
			extraEnvVariables[CD_PIPELINE_CLUSTER_NAME_KEY] = env.Cluster.ClusterName
		}
	}
	ciWf, err := impl.ciWorkflowRepository.FindLastTriggeredWorkflowByArtifactId(artifact.Id)
	if err != nil && err != pg.ErrNoRows {
		impl.logger.Errorw("error in getting ciWf by artifactId", "err", err, "artifactId", artifact.Id)
		return nil, err
	}
	var webhookAndCiData *gitSensorClient.WebhookAndCiData
	if ciWf != nil && ciWf.GitTriggers != nil {
		i := 1
		var gitCommitEnvVariables []GitMetadata

		for ciPipelineMaterialId, gitTrigger := range ciWf.GitTriggers {
			extraEnvVariables[fmt.Sprintf("%s_%d", GIT_COMMIT_HASH_PREFIX, i)] = gitTrigger.Commit
			extraEnvVariables[fmt.Sprintf("%s_%d", GIT_SOURCE_TYPE_PREFIX, i)] = string(gitTrigger.CiConfigureSourceType)
			extraEnvVariables[fmt.Sprintf("%s_%d", GIT_SOURCE_VALUE_PREFIX, i)] = gitTrigger.CiConfigureSourceValue

			gitCommitEnvVariables = append(gitCommitEnvVariables, GitMetadata{
				GitCommitHash:  gitTrigger.Commit,
				GitSourceType:  string(gitTrigger.CiConfigureSourceType),
				GitSourceValue: gitTrigger.CiConfigureSourceValue,
			})

			// CODE-BLOCK starts - store extra environment variables if webhook
			if gitTrigger.CiConfigureSourceType == pipelineConfig.SOURCE_TYPE_WEBHOOK {
				webhookDataId := gitTrigger.WebhookData.Id
				if webhookDataId > 0 {
					webhookDataRequest := &gitSensorClient.WebhookDataRequest{
						Id:                   webhookDataId,
						CiPipelineMaterialId: ciPipelineMaterialId,
					}
					webhookAndCiData, err = impl.gitSensorGrpcClient.GetWebhookData(context.Background(), webhookDataRequest)
					if err != nil {
						impl.logger.Errorw("err while getting webhook data from git-sensor", "err", err, "webhookDataRequest", webhookDataRequest)
						return nil, err
					}
					if webhookAndCiData != nil {
						for extEnvVariableKey, extEnvVariableVal := range webhookAndCiData.ExtraEnvironmentVariables {
							extraEnvVariables[extEnvVariableKey] = extEnvVariableVal
						}
					}
				}
			}
			// CODE_BLOCK ends

			i++
		}
		gitMetadata, err := json.Marshal(&gitCommitEnvVariables)
		if err != nil {
			impl.logger.Errorw("err while marshaling git metdata", "err", err)
			return nil, err
		}
		extraEnvVariables[GIT_METADATA] = string(gitMetadata)

		extraEnvVariables[GIT_SOURCE_COUNT] = strconv.Itoa(len(ciWf.GitTriggers))
	}

	childCdIds, err := impl.appWorkflowRepository.FindChildCDIdsByParentCDPipelineId(cdPipeline.Id)
	if err != nil && err != pg.ErrNoRows {
		impl.logger.Errorw("error in getting child cdPipelineIds by parent cdPipelineId", "err", err, "parent cdPipelineId", cdPipeline.Id)
		return nil, err
	}
	if len(childCdIds) > 0 {
		childPipelines, err := impl.pipelineRepository.FindByIdsIn(childCdIds)
		if err != nil {
			impl.logger.Errorw("error in getting pipelines by ids", "err", err, "ids", childCdIds)
			return nil, err
		}
		var childCdEnvVariables []ChildCdMetadata
		for i, childPipeline := range childPipelines {
			extraEnvVariables[fmt.Sprintf("%s_%d", CHILD_CD_ENV_NAME_PREFIX, i+1)] = childPipeline.Environment.Name
			extraEnvVariables[fmt.Sprintf("%s_%d", CHILD_CD_CLUSTER_NAME_PREFIX, i+1)] = childPipeline.Environment.Cluster.ClusterName

			childCdEnvVariables = append(childCdEnvVariables, ChildCdMetadata{
				ChildCdEnvName:     childPipeline.Environment.Name,
				ChildCdClusterName: childPipeline.Environment.Cluster.ClusterName,
			})
		}
		childCdEnvVariablesMetadata, err := json.Marshal(&childCdEnvVariables)
		if err != nil {
			impl.logger.Errorw("err while marshaling childCdEnvVariables", "err", err)
			return nil, err
		}
		extraEnvVariables[CHILD_CD_METADATA] = string(childCdEnvVariablesMetadata)

		extraEnvVariables[CHILD_CD_COUNT] = strconv.Itoa(len(childPipelines))
	}
	if ciPipeline != nil && ciPipeline.Id > 0 {
		extraEnvVariables["APP_NAME"] = ciPipeline.App.AppName
		cdStageWorkflowRequest.DockerUsername = ciPipeline.CiTemplate.DockerRegistry.Username
		cdStageWorkflowRequest.DockerPassword = ciPipeline.CiTemplate.DockerRegistry.Password
		cdStageWorkflowRequest.AwsRegion = ciPipeline.CiTemplate.DockerRegistry.AWSRegion
		cdStageWorkflowRequest.DockerConnection = ciPipeline.CiTemplate.DockerRegistry.Connection
		cdStageWorkflowRequest.DockerCert = ciPipeline.CiTemplate.DockerRegistry.Cert
		cdStageWorkflowRequest.AccessKey = ciPipeline.CiTemplate.DockerRegistry.AWSAccessKeyId
		cdStageWorkflowRequest.SecretKey = ciPipeline.CiTemplate.DockerRegistry.AWSSecretAccessKey
		cdStageWorkflowRequest.DockerRegistryType = string(ciPipeline.CiTemplate.DockerRegistry.RegistryType)
		cdStageWorkflowRequest.DockerRegistryURL = ciPipeline.CiTemplate.DockerRegistry.RegistryURL
	} else if cdPipeline.AppId > 0 {
		ciTemplate, err := impl.CiTemplateRepository.FindByAppId(cdPipeline.AppId)
		if err != nil {
			return nil, err
		}
		extraEnvVariables["APP_NAME"] = ciTemplate.App.AppName
		cdStageWorkflowRequest.DockerUsername = ciTemplate.DockerRegistry.Username
		cdStageWorkflowRequest.DockerPassword = ciTemplate.DockerRegistry.Password
		cdStageWorkflowRequest.AwsRegion = ciTemplate.DockerRegistry.AWSRegion
		cdStageWorkflowRequest.DockerConnection = ciTemplate.DockerRegistry.Connection
		cdStageWorkflowRequest.DockerCert = ciTemplate.DockerRegistry.Cert
		cdStageWorkflowRequest.AccessKey = ciTemplate.DockerRegistry.AWSAccessKeyId
		cdStageWorkflowRequest.SecretKey = ciTemplate.DockerRegistry.AWSSecretAccessKey
		cdStageWorkflowRequest.DockerRegistryType = string(ciTemplate.DockerRegistry.RegistryType)
		cdStageWorkflowRequest.DockerRegistryURL = ciTemplate.DockerRegistry.RegistryURL
		appLabels, err := impl.appLabelRepository.FindAllByAppId(cdPipeline.AppId)
		if err != nil && err != pg.ErrNoRows {
			impl.logger.Errorw("error in getting labels by appId", "err", err, "appId", cdPipeline.AppId)
			return nil, err
		}
		var appLabelEnvVariables []AppLabelMetadata
		for i, appLabel := range appLabels {
			extraEnvVariables[fmt.Sprintf("%s_%d", APP_LABEL_KEY_PREFIX, i+1)] = appLabel.Key
			extraEnvVariables[fmt.Sprintf("%s_%d", APP_LABEL_VALUE_PREFIX, i+1)] = appLabel.Value
			appLabelEnvVariables = append(appLabelEnvVariables, AppLabelMetadata{
				AppLabelKey:   appLabel.Key,
				AppLabelValue: appLabel.Value,
			})
		}
		if len(appLabels) > 0 {
			extraEnvVariables[APP_LABEL_COUNT] = strconv.Itoa(len(appLabels))
			appLabelEnvVariablesMetadata, err := json.Marshal(&appLabelEnvVariables)
			if err != nil {
				impl.logger.Errorw("err while marshaling appLabelEnvVariables", "err", err)
				return nil, err
			}
			extraEnvVariables[APP_LABEL_METADATA] = string(appLabelEnvVariablesMetadata)

		}
	}
	cdStageWorkflowRequest.ExtraEnvironmentVariables = extraEnvVariables
	if deployStageTriggeredByUser != nil {
		cdStageWorkflowRequest.DeploymentTriggerTime = deployStageWfr.StartedOn
		cdStageWorkflowRequest.DeploymentTriggeredBy = deployStageTriggeredByUser.EmailId
	}
	if pipelineReleaseCounter > 0 {
		cdStageWorkflowRequest.DeploymentReleaseCounter = pipelineReleaseCounter
	}
	if cdWorkflowConfig.CdCacheRegion == "" {
		cdWorkflowConfig.CdCacheRegion = impl.config.GetDefaultCdLogsBucketRegion()
	}

	if runner.WorkflowType == bean.CD_WORKFLOW_TYPE_PRE {
		//populate input variables of steps with extra env variables
		setExtraEnvVariableInDeployStep(preDeploySteps, extraEnvVariables, webhookAndCiData)
		cdStageWorkflowRequest.PrePostDeploySteps = preDeploySteps
	} else if runner.WorkflowType == bean.CD_WORKFLOW_TYPE_POST {
		setExtraEnvVariableInDeployStep(postDeploySteps, extraEnvVariables, webhookAndCiData)
		cdStageWorkflowRequest.PrePostDeploySteps = postDeploySteps
	}
	cdStageWorkflowRequest.BlobStorageConfigured = runner.BlobStorageEnabled
	switch cdStageWorkflowRequest.CloudProvider {
	case BLOB_STORAGE_S3:
		//No AccessKey is used for uploading artifacts, instead IAM based auth is used
		cdStageWorkflowRequest.CdCacheRegion = cdWorkflowConfig.CdCacheRegion
		cdStageWorkflowRequest.CdCacheLocation = cdWorkflowConfig.CdCacheBucket
		cdStageWorkflowRequest.ArtifactLocation, cdStageWorkflowRequest.CiArtifactBucket, cdStageWorkflowRequest.CiArtifactFileName = impl.buildArtifactLocationForS3(cdWorkflowConfig, cdWf, runner)
		cdStageWorkflowRequest.BlobStorageS3Config = &blob_storage.BlobStorageS3Config{
			AccessKey:                  impl.config.BlobStorageS3AccessKey,
			Passkey:                    impl.config.BlobStorageS3SecretKey,
			EndpointUrl:                impl.config.BlobStorageS3Endpoint,
			IsInSecure:                 impl.config.BlobStorageS3EndpointInsecure,
			CiCacheBucketName:          cdWorkflowConfig.CdCacheBucket,
			CiCacheRegion:              cdWorkflowConfig.CdCacheRegion,
			CiCacheBucketVersioning:    impl.config.BlobStorageS3BucketVersioned,
			CiArtifactBucketName:       cdStageWorkflowRequest.CiArtifactBucket,
			CiArtifactRegion:           cdWorkflowConfig.CdCacheRegion,
			CiArtifactBucketVersioning: impl.config.BlobStorageS3BucketVersioned,
			CiLogBucketName:            impl.config.GetDefaultBuildLogsBucket(),
			CiLogRegion:                impl.config.GetDefaultCdLogsBucketRegion(),
			CiLogBucketVersioning:      impl.config.BlobStorageS3BucketVersioned,
		}
	case BLOB_STORAGE_GCP:
		cdStageWorkflowRequest.GcpBlobConfig = &blob_storage.GcpBlobConfig{
			CredentialFileJsonData: impl.config.BlobStorageGcpCredentialJson,
			ArtifactBucketName:     impl.config.GetDefaultBuildLogsBucket(),
			LogBucketName:          impl.config.GetDefaultBuildLogsBucket(),
		}
		cdStageWorkflowRequest.ArtifactLocation = impl.buildDefaultArtifactLocation(cdWorkflowConfig, cdWf, runner)
		cdStageWorkflowRequest.CiArtifactFileName = cdStageWorkflowRequest.ArtifactLocation
	case BLOB_STORAGE_AZURE:
		cdStageWorkflowRequest.AzureBlobConfig = &blob_storage.AzureBlobConfig{
			Enabled:               true,
			AccountName:           impl.config.AzureAccountName,
			BlobContainerCiCache:  impl.config.AzureBlobContainerCiCache,
			AccountKey:            impl.config.AzureAccountKey,
			BlobContainerCiLog:    impl.config.AzureBlobContainerCiLog,
			BlobContainerArtifact: impl.config.AzureBlobContainerCiLog,
		}
		cdStageWorkflowRequest.BlobStorageS3Config = &blob_storage.BlobStorageS3Config{
			EndpointUrl:     impl.config.AzureGatewayUrl,
			IsInSecure:      impl.config.AzureGatewayConnectionInsecure,
			CiLogBucketName: impl.config.AzureBlobContainerCiLog,
			CiLogRegion:     "",
			AccessKey:       impl.config.AzureAccountName,
		}
		cdStageWorkflowRequest.ArtifactLocation = impl.buildDefaultArtifactLocation(cdWorkflowConfig, cdWf, runner)
		cdStageWorkflowRequest.CiArtifactFileName = cdStageWorkflowRequest.ArtifactLocation
	default:
		if impl.config.BlobStorageEnabled {
			return nil, fmt.Errorf("blob storage %s not supported", cdStageWorkflowRequest.CloudProvider)
		}
	}
	cdStageWorkflowRequest.DefaultAddressPoolBaseCidr = impl.config.GetDefaultAddressPoolBaseCidr()
	cdStageWorkflowRequest.DefaultAddressPoolSize = impl.config.GetDefaultAddressPoolSize()
	return cdStageWorkflowRequest, nil
}

func (impl *WorkflowDagExecutorImpl) buildDefaultArtifactLocation(cdWorkflowConfig *pipelineConfig.CdWorkflowConfig, savedWf *pipelineConfig.CdWorkflow, runner *pipelineConfig.CdWorkflowRunner) string {
	cdArtifactLocationFormat := cdWorkflowConfig.CdArtifactLocationFormat
	if cdArtifactLocationFormat == "" {
		cdArtifactLocationFormat = impl.config.GetArtifactLocationFormat()
	}
	ArtifactLocation := fmt.Sprintf("%s/"+cdArtifactLocationFormat, impl.config.GetDefaultArtifactKeyPrefix(), savedWf.Id, runner.Id)
	return ArtifactLocation
}

func (impl *WorkflowDagExecutorImpl) HandleDeploymentSuccessEvent(pipelineOverride *chartConfig.PipelineOverride) error {
	if pipelineOverride == nil {
		return fmt.Errorf("invalid request, pipeline override not found")
	}
	cdWorkflow, err := impl.cdWorkflowRepository.FindById(pipelineOverride.CdWorkflowId)
	if err != nil {
		impl.logger.Errorw("error in fetching cd workflow by id", "pipelineOverride", pipelineOverride)
		return err
	}

	postStage, err := impl.getPipelineStage(pipelineOverride.PipelineId, repository4.PIPELINE_STAGE_TYPE_POST_CD)
	if err != nil {
		return err
	}

	var triggeredByUser int32 = 1
	//handle corrupt data (https://github.com/devtron-labs/devtron/issues/3826)
	err, deleted := impl.deleteCorruptedPipelineStage(postStage, triggeredByUser)
	if err != nil {
		impl.logger.Errorw("error in deleteCorruptedPipelineStage ", "err", err, "preStage", postStage, "triggeredBy", triggeredByUser)
		return err
	}

	if len(pipelineOverride.Pipeline.PostStageConfig) > 0 || (postStage != nil && !deleted) {
		if pipelineOverride.Pipeline.PostTriggerType == pipelineConfig.TRIGGER_TYPE_AUTOMATIC &&
			pipelineOverride.DeploymentType != models.DEPLOYMENTTYPE_STOP &&
			pipelineOverride.DeploymentType != models.DEPLOYMENTTYPE_START {

			err = impl.TriggerPostStage(cdWorkflow, pipelineOverride.Pipeline, triggeredByUser, 0)
			if err != nil {
				impl.logger.Errorw("error in triggering post stage after successful deployment event", "err", err, "cdWorkflow", cdWorkflow)
				return err
			}
		}
	} else {
		// to trigger next pre/cd, if any
		// finding children cd by pipeline id
		err = impl.HandlePostStageSuccessEvent(cdWorkflow.Id, pipelineOverride.PipelineId, 1)
		if err != nil {
			impl.logger.Errorw("error in triggering children cd after successful deployment event", "parentCdPipelineId", pipelineOverride.PipelineId)
			return err
		}
	}
	return nil
}

func (impl *WorkflowDagExecutorImpl) HandlePostStageSuccessEvent(cdWorkflowId int, cdPipelineId int, triggeredBy int32) error {
	// finding children cd by pipeline id
	cdPipelinesMapping, err := impl.appWorkflowRepository.FindWFCDMappingByParentCDPipelineId(cdPipelineId)
	if err != nil {
		impl.logger.Errorw("error in getting mapping of cd pipelines by parent cd pipeline id", "err", err, "parentCdPipelineId", cdPipelineId)
		return err
	}
	ciArtifact, err := impl.ciArtifactRepository.GetArtifactByCdWorkflowId(cdWorkflowId)
	if err != nil {
		impl.logger.Errorw("error in finding artifact by cd workflow id", "err", err, "cdWorkflowId", cdWorkflowId)
		return err
	}
	//TODO : confirm about this logic used for applyAuth
	applyAuth := false
	if triggeredBy != 1 {
		applyAuth = true
	}
	for _, cdPipelineMapping := range cdPipelinesMapping {
		//find pipeline by cdPipeline ID
		pipeline, err := impl.pipelineRepository.FindById(cdPipelineMapping.ComponentId)
		if err != nil {
			impl.logger.Errorw("error in getting cd pipeline by id", "err", err, "pipelineId", cdPipelineMapping.ComponentId)
			return err
		}
		//finding ci artifact by ciPipelineID and pipelineId
		//TODO : confirm values for applyAuth, async & triggeredBy
		err = impl.triggerStage(nil, pipeline, ciArtifact, applyAuth, triggeredBy)
		if err != nil {
			impl.logger.Errorw("error in triggering cd pipeline after successful post stage", "err", err, "pipelineId", pipeline.Id)
			return err
		}
	}
	return nil
}

// Only used for auto trigger
func (impl *WorkflowDagExecutorImpl) TriggerDeployment(cdWf *pipelineConfig.CdWorkflow, artifact *repository.CiArtifact, pipeline *pipelineConfig.Pipeline, applyAuth bool, triggeredBy int32) error {
	//in case of manual ci RBAC need to apply, this method used for auto cd deployment
	if applyAuth {
		user, err := impl.user.GetById(triggeredBy)
		if err != nil {
			impl.logger.Errorw("error in fetching user for auto pipeline", "UpdatedBy", artifact.UpdatedBy)
			return nil
		}
		token := user.EmailId
		object := impl.enforcerUtil.GetAppRBACNameByAppId(pipeline.AppId)
		impl.logger.Debugw("Triggered Request (App Permission Checking):", "object", object)
		if ok := impl.enforcer.EnforceByEmail(strings.ToLower(token), casbin.ResourceApplications, casbin.ActionTrigger, object); !ok {
			err = &util.ApiError{Code: "401", HttpStatusCode: 401, UserMessage: "unauthorized for pipeline " + strconv.Itoa(pipeline.Id)}
			return err
		}
	}

	//setting triggeredAt variable to have consistent data for various audit log places in db for deployment time
	triggeredAt := time.Now()

	if cdWf == nil {
		cdWf = &pipelineConfig.CdWorkflow{
			CiArtifactId: artifact.Id,
			PipelineId:   pipeline.Id,
			AuditLog:     sql.AuditLog{CreatedOn: triggeredAt, CreatedBy: 1, UpdatedOn: triggeredAt, UpdatedBy: 1},
		}
		err := impl.cdWorkflowRepository.SaveWorkFlow(context.Background(), cdWf)
		if err != nil {
			return err
		}
	}

	runner := &pipelineConfig.CdWorkflowRunner{
		Name:         pipeline.Name,
		WorkflowType: bean.CD_WORKFLOW_TYPE_DEPLOY,
		ExecutorType: pipelineConfig.WORKFLOW_EXECUTOR_TYPE_SYSTEM,
		Status:       pipelineConfig.WorkflowInProgress, //starting
		TriggeredBy:  1,
		StartedOn:    triggeredAt,
		Namespace:    impl.config.GetDefaultNamespace(),
		CdWorkflowId: cdWf.Id,
		AuditLog:     sql.AuditLog{CreatedOn: triggeredAt, CreatedBy: triggeredBy, UpdatedOn: triggeredAt, UpdatedBy: triggeredBy},
	}
	savedWfr, err := impl.cdWorkflowRepository.SaveWorkFlowRunner(runner)
	if err != nil {
		return err
	}
	runner.CdWorkflow = &pipelineConfig.CdWorkflow{
		Pipeline: pipeline,
	}
	// creating cd pipeline status timeline for deployment initialisation
	timeline := &pipelineConfig.PipelineStatusTimeline{
		CdWorkflowRunnerId: runner.Id,
		Status:             pipelineConfig.TIMELINE_STATUS_DEPLOYMENT_INITIATED,
		StatusDetail:       "Deployment initiated successfully.",
		StatusTime:         time.Now(),
		AuditLog: sql.AuditLog{
			CreatedBy: 1,
			CreatedOn: time.Now(),
			UpdatedBy: 1,
			UpdatedOn: time.Now(),
		},
	}
	isAppStore := false
	err = impl.pipelineStatusTimelineService.SaveTimeline(timeline, nil, isAppStore)
	if err != nil {
		impl.logger.Errorw("error in creating timeline status for deployment initiation", "err", err, "timeline", timeline)
	}
	//checking vulnerability for deploying image
	isVulnerable := false
	if len(artifact.ImageDigest) > 0 {
		var cveStores []*security.CveStore
		imageScanResult, err := impl.scanResultRepository.FindByImageDigest(artifact.ImageDigest)
		if err != nil && err != pg.ErrNoRows {
			impl.logger.Errorw("error fetching image digest", "digest", artifact.ImageDigest, "err", err)
			return err
		}
		for _, item := range imageScanResult {
			cveStores = append(cveStores, &item.CveStore)
		}
		env, err := impl.envRepository.FindById(pipeline.EnvironmentId)
		if err != nil {
			impl.logger.Errorw("error while fetching env", "err", err)
			return err
		}
		blockCveList, err := impl.cvePolicyRepository.GetBlockedCVEList(cveStores, env.ClusterId, pipeline.EnvironmentId, pipeline.AppId, false)
		if err != nil {
			impl.logger.Errorw("error while fetching blocked cve list", "err", err)
			return err
		}
		if len(blockCveList) > 0 {
			isVulnerable = true
		}
	}
	if isVulnerable == true {
		runner.Status = pipelineConfig.WorkflowFailed
		runner.Message = "Found vulnerability on image"
		runner.FinishedOn = time.Now()
		runner.UpdatedOn = time.Now()
		runner.UpdatedBy = triggeredBy
		err = impl.cdWorkflowRepository.UpdateWorkFlowRunner(runner)
		if err != nil {
			impl.logger.Errorw("error in updating status", "err", err)
			return err
		}
		cdMetrics := util4.CDMetrics{
			AppName:         runner.CdWorkflow.Pipeline.DeploymentAppName,
			Status:          runner.Status,
			DeploymentType:  runner.CdWorkflow.Pipeline.DeploymentAppType,
			EnvironmentName: runner.CdWorkflow.Pipeline.Environment.Name,
			Time:            time.Since(runner.StartedOn).Seconds() - time.Since(runner.FinishedOn).Seconds(),
		}
		util4.TriggerCDMetrics(cdMetrics, impl.config.ExposeCDMetrics)
		// creating cd pipeline status timeline for deployment failed
		timeline := &pipelineConfig.PipelineStatusTimeline{
			CdWorkflowRunnerId: runner.Id,
			Status:             pipelineConfig.TIMELINE_STATUS_DEPLOYMENT_FAILED,
			StatusDetail:       "Deployment failed: Vulnerability policy violated.",
			StatusTime:         time.Now(),
			AuditLog: sql.AuditLog{
				CreatedBy: 1,
				CreatedOn: time.Now(),
				UpdatedBy: 1,
				UpdatedOn: time.Now(),
			},
		}
		err = impl.pipelineStatusTimelineService.SaveTimeline(timeline, nil, isAppStore)
		if err != nil {
			impl.logger.Errorw("error in creating timeline status for deployment fail - cve policy violation", "err", err, "timeline", timeline)
		}
		return nil
	}

	err = impl.TriggerCD(artifact, cdWf.Id, savedWfr.Id, pipeline, triggeredAt)
	err1 := impl.updatePreviousDeploymentStatus(runner, pipeline.Id, err, triggeredAt, triggeredBy)
	if err1 != nil || err != nil {
		impl.logger.Errorw("error while update previous cd workflow runners", "err", err, "runner", runner, "pipelineId", pipeline.Id)
		return err
	}
	return nil
}

func (impl *WorkflowDagExecutorImpl) updatePreviousDeploymentStatus(currentRunner *pipelineConfig.CdWorkflowRunner, pipelineId int, err error, triggeredAt time.Time, triggeredBy int32) error {
	if err != nil {
		//creating cd pipeline status timeline for deployment failed
		terminalStatusExists, timelineErr := impl.cdPipelineStatusTimelineRepo.CheckIfTerminalStatusTimelinePresentByWfrId(currentRunner.Id)
		if timelineErr != nil {
			impl.logger.Errorw("error in checking if terminal status timeline exists by wfrId", "err", timelineErr, "wfrId", currentRunner.Id)
			return timelineErr
		}
		if !terminalStatusExists {
			impl.logger.Infow("marking pipeline deployment failed", "err", err)
			timeline := &pipelineConfig.PipelineStatusTimeline{
				CdWorkflowRunnerId: currentRunner.Id,
				Status:             pipelineConfig.TIMELINE_STATUS_DEPLOYMENT_FAILED,
				StatusDetail:       fmt.Sprintf("Deployment failed: %v", err),
				StatusTime:         time.Now(),
				AuditLog: sql.AuditLog{
					CreatedBy: 1,
					CreatedOn: time.Now(),
					UpdatedBy: 1,
					UpdatedOn: time.Now(),
				},
			}
			timelineErr = impl.pipelineStatusTimelineService.SaveTimeline(timeline, nil, false)
			if timelineErr != nil {
				impl.logger.Errorw("error in creating timeline status for deployment fail", "err", timelineErr, "timeline", timeline)
			}
		}
		impl.logger.Errorw("error in triggering cd WF, setting wf status as fail ", "wfId", currentRunner.Id, "err", err)
		currentRunner.Status = pipelineConfig.WorkflowFailed
		currentRunner.Message = err.Error()
		currentRunner.FinishedOn = triggeredAt
		currentRunner.UpdatedOn = time.Now()
		currentRunner.UpdatedBy = triggeredBy
		err = impl.cdWorkflowRepository.UpdateWorkFlowRunner(currentRunner)
		if err != nil {
			impl.logger.Errorw("error updating cd wf runner status", "err", err, "currentRunner", currentRunner)
			return err
		}
		cdMetrics := util4.CDMetrics{
			AppName:         currentRunner.CdWorkflow.Pipeline.DeploymentAppName,
			Status:          currentRunner.Status,
			DeploymentType:  currentRunner.CdWorkflow.Pipeline.DeploymentAppType,
			EnvironmentName: currentRunner.CdWorkflow.Pipeline.Environment.Name,
			Time:            time.Since(currentRunner.StartedOn).Seconds() - time.Since(currentRunner.FinishedOn).Seconds(),
		}
		util4.TriggerCDMetrics(cdMetrics, impl.config.ExposeCDMetrics)
		return nil
		//update current WF with error status
	} else {
		//update [n,n-1] statuses as failed if not terminal
		terminalStatus := []string{string(health.HealthStatusHealthy), pipelineConfig.WorkflowAborted, pipelineConfig.WorkflowFailed, pipelineConfig.WorkflowSucceeded}
		previousNonTerminalRunners, err := impl.cdWorkflowRepository.FindPreviousCdWfRunnerByStatus(pipelineId, currentRunner.Id, terminalStatus)
		if err != nil {
			impl.logger.Errorw("error fetching previous wf runner, updating cd wf runner status,", "err", err, "currentRunner", currentRunner)
			return err
		} else if len(previousNonTerminalRunners) == 0 {
			impl.logger.Errorw("no previous runner found in updating cd wf runner status,", "err", err, "currentRunner", currentRunner)
			return nil
		}
		dbConnection := impl.cdWorkflowRepository.GetConnection()
		tx, err := dbConnection.Begin()
		if err != nil {
			impl.logger.Errorw("error on update status, txn begin failed", "err", err)
			return err
		}
		// Rollback tx on error.
		defer tx.Rollback()
		var timelines []*pipelineConfig.PipelineStatusTimeline
		for _, previousRunner := range previousNonTerminalRunners {
			if previousRunner.Status == string(health.HealthStatusHealthy) ||
				previousRunner.Status == pipelineConfig.WorkflowSucceeded ||
				previousRunner.Status == pipelineConfig.WorkflowAborted ||
				previousRunner.Status == pipelineConfig.WorkflowFailed {
				//terminal status return
				impl.logger.Infow("skip updating cd wf runner status as previous runner status is", "status", previousRunner.Status)
				continue
			}
			impl.logger.Infow("updating cd wf runner status as previous runner status is", "status", previousRunner.Status)
			previousRunner.FinishedOn = triggeredAt
			previousRunner.Message = "A new deployment was initiated before this deployment completed"
			previousRunner.Status = pipelineConfig.WorkflowFailed
			previousRunner.UpdatedOn = time.Now()
			previousRunner.UpdatedBy = triggeredBy
			timeline := &pipelineConfig.PipelineStatusTimeline{
				CdWorkflowRunnerId: previousRunner.Id,
				Status:             pipelineConfig.TIMELINE_STATUS_DEPLOYMENT_SUPERSEDED,
				StatusDetail:       "This deployment is superseded.",
				StatusTime:         time.Now(),
				AuditLog: sql.AuditLog{
					CreatedBy: 1,
					CreatedOn: time.Now(),
					UpdatedBy: 1,
					UpdatedOn: time.Now(),
				},
			}
			timelines = append(timelines, timeline)
		}

		err = impl.cdWorkflowRepository.UpdateWorkFlowRunnersWithTxn(previousNonTerminalRunners, tx)
		if err != nil {
			impl.logger.Errorw("error updating cd wf runner status", "err", err, "previousNonTerminalRunners", previousNonTerminalRunners)
			return err
		}
		err = impl.cdPipelineStatusTimelineRepo.SaveTimelinesWithTxn(timelines, tx)
		if err != nil {
			impl.logger.Errorw("error updating pipeline status timelines", "err", err, "timelines", timelines)
			return err
		}
		err = tx.Commit()
		if err != nil {
			impl.logger.Errorw("error in db transaction commit", "err", err)
			return err
		}
		return nil
	}
}

type RequestType string

const START RequestType = "START"
const STOP RequestType = "STOP"

type StopAppRequest struct {
	AppId         int         `json:"appId" validate:"required"`
	EnvironmentId int         `json:"environmentId" validate:"required"`
	UserId        int32       `json:"userId"`
	RequestType   RequestType `json:"requestType" validate:"oneof=START STOP"`
}

type StopDeploymentGroupRequest struct {
	DeploymentGroupId int         `json:"deploymentGroupId" validate:"required"`
	UserId            int32       `json:"userId"`
	RequestType       RequestType `json:"requestType" validate:"oneof=START STOP"`
}

type PodRotateRequest struct {
	AppId               int                        `json:"appId" validate:"required"`
	EnvironmentId       int                        `json:"environmentId" validate:"required"`
	UserId              int32                      `json:"-"`
	ResourceIdentifiers []util5.ResourceIdentifier `json:"resources" validate:"required"`
}

func (impl *WorkflowDagExecutorImpl) RotatePods(ctx context.Context, podRotateRequest *PodRotateRequest) (*k8s.RotatePodResponse, error) {
	impl.logger.Infow("rotate pod request", "payload", podRotateRequest)
	//extract cluster id and namespace from env id
	environmentId := podRotateRequest.EnvironmentId
	environment, err := impl.envRepository.FindById(environmentId)
	if err != nil {
		impl.logger.Errorw("error occurred while fetching env details", "envId", environmentId, "err", err)
		return nil, err
	}
	var resourceIdentifiers []util5.ResourceIdentifier
	for _, resourceIdentifier := range podRotateRequest.ResourceIdentifiers {
		resourceIdentifier.Namespace = environment.Namespace
		resourceIdentifiers = append(resourceIdentifiers, resourceIdentifier)
	}
	rotatePodRequest := &k8s.RotatePodRequest{
		ClusterId: environment.ClusterId,
		Resources: resourceIdentifiers,
	}
	response, err := impl.k8sCommonService.RotatePods(ctx, rotatePodRequest)
	if err != nil {
		return nil, err
	}
	//TODO KB: make entry in cd workflow runner
	return response, nil
}

func (impl *WorkflowDagExecutorImpl) StopStartApp(stopRequest *StopAppRequest, ctx context.Context) (int, error) {
	pipelines, err := impl.pipelineRepository.FindActiveByAppIdAndEnvironmentId(stopRequest.AppId, stopRequest.EnvironmentId)
	if err != nil {
		impl.logger.Errorw("error in fetching pipeline", "app", stopRequest.AppId, "env", stopRequest.EnvironmentId, "err", err)
		return 0, err
	}
	if len(pipelines) == 0 {
		return 0, fmt.Errorf("no pipeline found")
	}
	pipeline := pipelines[0]

	//find pipeline with default
	var pipelineIds []int
	for _, p := range pipelines {
		impl.logger.Debugw("adding pipelineId", "pipelineId", p.Id)
		pipelineIds = append(pipelineIds, p.Id)
		//FIXME
	}
	wf, err := impl.cdWorkflowRepository.FindLatestCdWorkflowByPipelineId(pipelineIds)
	if err != nil {
		impl.logger.Errorw("error in fetching latest release", "err", err)
		return 0, err
	}
	stopTemplate := `{"replicaCount":0,"autoscaling":{"MinReplicas":0,"MaxReplicas":0 ,"enabled": false} }`
	overrideRequest := &bean.ValuesOverrideRequest{
		PipelineId:     pipeline.Id,
		AppId:          stopRequest.AppId,
		CiArtifactId:   wf.CiArtifactId,
		UserId:         stopRequest.UserId,
		CdWorkflowType: bean.CD_WORKFLOW_TYPE_DEPLOY,
	}
	if stopRequest.RequestType == STOP {
		overrideRequest.AdditionalOverride = json.RawMessage([]byte(stopTemplate))
		overrideRequest.DeploymentType = models.DEPLOYMENTTYPE_STOP
	} else if stopRequest.RequestType == START {
		overrideRequest.DeploymentType = models.DEPLOYMENTTYPE_START
	} else {
		return 0, fmt.Errorf("unsupported operation %s", stopRequest.RequestType)
	}
	id, err := impl.ManualCdTrigger(overrideRequest, ctx)
	if err != nil {
		impl.logger.Errorw("error in stopping app", "err", err, "appId", stopRequest.AppId, "envId", stopRequest.EnvironmentId)
		return 0, err
	}
	return id, err
}

func (impl *WorkflowDagExecutorImpl) GetArtifactVulnerabilityStatus(artifact *repository.CiArtifact, cdPipeline *pipelineConfig.Pipeline, ctx context.Context) (bool, error) {
	isVulnerable := false
	if len(artifact.ImageDigest) > 0 {
		var cveStores []*security.CveStore
		_, span := otel.Tracer("orchestrator").Start(ctx, "scanResultRepository.FindByImageDigest")
		imageScanResult, err := impl.scanResultRepository.FindByImageDigest(artifact.ImageDigest)
		span.End()
		if err != nil && err != pg.ErrNoRows {
			impl.logger.Errorw("error fetching image digest", "digest", artifact.ImageDigest, "err", err)
			return false, err
		}
		for _, item := range imageScanResult {
			cveStores = append(cveStores, &item.CveStore)
		}
		_, span = otel.Tracer("orchestrator").Start(ctx, "cvePolicyRepository.GetBlockedCVEList")
		if cdPipeline.Environment.ClusterId == 0 {
			envDetails, err := impl.envRepository.FindById(cdPipeline.EnvironmentId)
			if err != nil {
				impl.logger.Errorw("error fetching cluster details by env, GetArtifactVulnerabilityStatus", "envId", cdPipeline.EnvironmentId, "err", err)
				return false, err
			}
			cdPipeline.Environment = *envDetails
		}
		blockCveList, err := impl.cvePolicyRepository.GetBlockedCVEList(cveStores, cdPipeline.Environment.ClusterId, cdPipeline.EnvironmentId, cdPipeline.AppId, false)
		span.End()
		if err != nil {
			impl.logger.Errorw("error while fetching env", "err", err)
			return false, err
		}
		if len(blockCveList) > 0 {
			isVulnerable = true
		}
	}
	return isVulnerable, nil
}

func (impl *WorkflowDagExecutorImpl) ManualCdTrigger(overrideRequest *bean.ValuesOverrideRequest, ctx context.Context) (int, error) {
	//setting triggeredAt variable to have consistent data for various audit log places in db for deployment time
	triggeredAt := time.Now()
	releaseId := 0

	var err error
	_, span := otel.Tracer("orchestrator").Start(ctx, "pipelineRepository.FindById")
	cdPipeline, err := impl.pipelineRepository.FindById(overrideRequest.PipelineId)
	span.End()
	if err != nil {
		impl.logger.Errorf("invalid req", "err", err, "req", overrideRequest)
		return 0, err
	}
	impl.SetPipelineFieldsInOverrideRequest(overrideRequest, cdPipeline)

	if overrideRequest.CdWorkflowType == bean.CD_WORKFLOW_TYPE_PRE {
		_, span = otel.Tracer("orchestrator").Start(ctx, "ciArtifactRepository.Get")
		artifact, err := impl.ciArtifactRepository.Get(overrideRequest.CiArtifactId)
		span.End()
		if err != nil {
			impl.logger.Errorw("err", "err", err)
			return 0, err
		}
		_, span = otel.Tracer("orchestrator").Start(ctx, "TriggerPreStage")
		err = impl.TriggerPreStage(ctx, nil, artifact, cdPipeline, overrideRequest.UserId, false, 0)
		span.End()
		if err != nil {
			impl.logger.Errorw("err", "err", err)
			return 0, err
		}
	} else if overrideRequest.CdWorkflowType == bean.CD_WORKFLOW_TYPE_DEPLOY {
		if overrideRequest.DeploymentType == models.DEPLOYMENTTYPE_UNKNOWN {
			overrideRequest.DeploymentType = models.DEPLOYMENTTYPE_DEPLOY
		}
		cdWf, err := impl.cdWorkflowRepository.FindByWorkflowIdAndRunnerType(ctx, overrideRequest.CdWorkflowId, bean.CD_WORKFLOW_TYPE_PRE)
		if err != nil && !util.IsErrNoRows(err) {
			impl.logger.Errorw("err", "err", err)
			return 0, err
		}

		cdWorkflowId := cdWf.CdWorkflowId
		if cdWf.CdWorkflowId == 0 {
			cdWf := &pipelineConfig.CdWorkflow{
				CiArtifactId: overrideRequest.CiArtifactId,
				PipelineId:   overrideRequest.PipelineId,
				AuditLog:     sql.AuditLog{CreatedOn: triggeredAt, CreatedBy: overrideRequest.UserId, UpdatedOn: triggeredAt, UpdatedBy: overrideRequest.UserId},
			}
			err := impl.cdWorkflowRepository.SaveWorkFlow(ctx, cdWf)
			if err != nil {
				impl.logger.Errorw("err", "err", err)
				return 0, err
			}
			cdWorkflowId = cdWf.Id
		}

		runner := &pipelineConfig.CdWorkflowRunner{
			Name:         cdPipeline.Name,
			WorkflowType: bean.CD_WORKFLOW_TYPE_DEPLOY,
			ExecutorType: pipelineConfig.WORKFLOW_EXECUTOR_TYPE_AWF,
			Status:       pipelineConfig.WorkflowInProgress,
			TriggeredBy:  overrideRequest.UserId,
			StartedOn:    triggeredAt,
			Namespace:    impl.config.GetDefaultNamespace(),
			CdWorkflowId: cdWorkflowId,
			AuditLog:     sql.AuditLog{CreatedOn: triggeredAt, CreatedBy: overrideRequest.UserId, UpdatedOn: triggeredAt, UpdatedBy: overrideRequest.UserId},
		}
		savedWfr, err := impl.cdWorkflowRepository.SaveWorkFlowRunner(runner)
		overrideRequest.WfrId = savedWfr.Id
		if err != nil {
			impl.logger.Errorw("err", "err", err)
			return 0, err
		}
		runner.CdWorkflow = &pipelineConfig.CdWorkflow{
			Pipeline: cdPipeline,
		}
		overrideRequest.CdWorkflowId = cdWorkflowId
		// creating cd pipeline status timeline for deployment initialisation
		timeline := impl.pipelineStatusTimelineService.GetTimelineDbObjectByTimelineStatusAndTimelineDescription(savedWfr.Id, pipelineConfig.TIMELINE_STATUS_DEPLOYMENT_INITIATED, pipelineConfig.TIMELINE_DESCRIPTION_DEPLOYMENT_INITIATED, overrideRequest.UserId)
		_, span = otel.Tracer("orchestrator").Start(ctx, "cdPipelineStatusTimelineRepo.SaveTimelineForACDHelmApps")
		err = impl.pipelineStatusTimelineService.SaveTimeline(timeline, nil, false)

		span.End()
		if err != nil {
			impl.logger.Errorw("error in creating timeline status for deployment initiation", "err", err, "timeline", timeline)
		}

		//checking vulnerability for deploying image
		_, span = otel.Tracer("orchestrator").Start(ctx, "ciArtifactRepository.Get")
		artifact, err := impl.ciArtifactRepository.Get(overrideRequest.CiArtifactId)
		span.End()
		if err != nil {
			impl.logger.Errorw("err", "err", err)
			return 0, err
		}
		isVulnerable, err := impl.GetArtifactVulnerabilityStatus(artifact, cdPipeline, ctx)
		if err != nil {
			impl.logger.Errorw("error in getting Artifact vulnerability status, ManualCdTrigger", "err", err)
			return 0, err
		}
		if isVulnerable == true {
			// if image vulnerable, update timeline status and return
			runner.Status = pipelineConfig.WorkflowFailed
			runner.Message = "Found vulnerability on image"
			runner.FinishedOn = time.Now()
			runner.UpdatedOn = time.Now()
			runner.UpdatedBy = overrideRequest.UserId
			err = impl.cdWorkflowRepository.UpdateWorkFlowRunner(runner)
			if err != nil {
				impl.logger.Errorw("error in updating wfr status due to vulnerable image", "err", err)
				return 0, err
			}
			runner.CdWorkflow = &pipelineConfig.CdWorkflow{
				Pipeline: cdPipeline,
			}
			cdMetrics := util4.CDMetrics{
				AppName:         runner.CdWorkflow.Pipeline.DeploymentAppName,
				Status:          runner.Status,
				DeploymentType:  runner.CdWorkflow.Pipeline.DeploymentAppType,
				EnvironmentName: runner.CdWorkflow.Pipeline.Environment.Name,
				Time:            time.Since(runner.StartedOn).Seconds() - time.Since(runner.FinishedOn).Seconds(),
			}
			util4.TriggerCDMetrics(cdMetrics, impl.config.ExposeCDMetrics)
			// creating cd pipeline status timeline for deployment failed
			timeline := impl.pipelineStatusTimelineService.GetTimelineDbObjectByTimelineStatusAndTimelineDescription(runner.Id, pipelineConfig.TIMELINE_STATUS_DEPLOYMENT_FAILED, pipelineConfig.TIMELINE_DESCRIPTION_VULNERABLE_IMAGE, 1)

			_, span = otel.Tracer("orchestrator").Start(ctx, "cdPipelineStatusTimelineRepo.SaveTimelineForACDHelmApps")
			err = impl.pipelineStatusTimelineService.SaveTimeline(timeline, nil, false)
			span.End()
			if err != nil {
				impl.logger.Errorw("error in creating timeline status for deployment fail - cve policy violation", "err", err, "timeline", timeline)
			}
			_, span = otel.Tracer("orchestrator").Start(ctx, "updatePreviousDeploymentStatus")
			err1 := impl.updatePreviousDeploymentStatus(runner, cdPipeline.Id, err, triggeredAt, overrideRequest.UserId)
			span.End()
			if err1 != nil {
				impl.logger.Errorw("error while update previous cd workflow runners", "err", err, "runner", runner, "pipelineId", cdPipeline.Id)
			}
			return 0, fmt.Errorf("found vulnerability for image digest %s", artifact.ImageDigest)
		}
		_, span = otel.Tracer("orchestrator").Start(ctx, "appService.TriggerRelease")
		releaseId, _, err = impl.TriggerRelease(overrideRequest, ctx, triggeredAt, overrideRequest.UserId)
		span.End()

		if overrideRequest.DeploymentAppType == util.PIPELINE_DEPLOYMENT_TYPE_MANIFEST_DOWNLOAD {
			runner := &pipelineConfig.CdWorkflowRunner{
				Id:           runner.Id,
				Name:         cdPipeline.Name,
				WorkflowType: bean.CD_WORKFLOW_TYPE_DEPLOY,
				ExecutorType: pipelineConfig.WORKFLOW_EXECUTOR_TYPE_AWF,
				TriggeredBy:  overrideRequest.UserId,
				StartedOn:    triggeredAt,
				Status:       pipelineConfig.WorkflowSucceeded,
				Namespace:    impl.config.GetDefaultNamespace(),
				CdWorkflowId: overrideRequest.CdWorkflowId,
				AuditLog:     sql.AuditLog{CreatedOn: triggeredAt, CreatedBy: overrideRequest.UserId, UpdatedOn: triggeredAt, UpdatedBy: overrideRequest.UserId},
			}
			updateErr := impl.cdWorkflowRepository.UpdateWorkFlowRunner(runner)
			if updateErr != nil {
				impl.logger.Errorw("error in updating runner for manifest_download type", "err", err)
				return 0, updateErr
			}
		}

		_, span = otel.Tracer("orchestrator").Start(ctx, "updatePreviousDeploymentStatus")
		err1 := impl.updatePreviousDeploymentStatus(runner, cdPipeline.Id, err, triggeredAt, overrideRequest.UserId)
		span.End()
		if err1 != nil || err != nil {
			impl.logger.Errorw("error while update previous cd workflow runners", "err", err, "runner", runner, "pipelineId", cdPipeline.Id)
			return 0, err
		}
	} else if overrideRequest.CdWorkflowType == bean.CD_WORKFLOW_TYPE_POST {
		cdWfRunner, err := impl.cdWorkflowRepository.FindByWorkflowIdAndRunnerType(ctx, overrideRequest.CdWorkflowId, bean.CD_WORKFLOW_TYPE_DEPLOY)
		if err != nil && !util.IsErrNoRows(err) {
			impl.logger.Errorw("err", "err", err)
			return 0, err
		}

		var cdWf *pipelineConfig.CdWorkflow
		if cdWfRunner.CdWorkflowId == 0 {
			cdWf = &pipelineConfig.CdWorkflow{
				CiArtifactId: overrideRequest.CiArtifactId,
				PipelineId:   overrideRequest.PipelineId,
				AuditLog:     sql.AuditLog{CreatedOn: triggeredAt, CreatedBy: overrideRequest.UserId, UpdatedOn: triggeredAt, UpdatedBy: overrideRequest.UserId},
			}
			err := impl.cdWorkflowRepository.SaveWorkFlow(ctx, cdWf)
			if err != nil {
				impl.logger.Errorw("err", "err", err)
				return 0, err
			}
		} else {
			_, span = otel.Tracer("orchestrator").Start(ctx, "cdWorkflowRepository.FindById")
			cdWf, err = impl.cdWorkflowRepository.FindById(overrideRequest.CdWorkflowId)
			span.End()
			if err != nil && !util.IsErrNoRows(err) {
				impl.logger.Errorw("err", "err", err)
				return 0, err
			}
		}
		_, span = otel.Tracer("orchestrator").Start(ctx, "TriggerPostStage")
		err = impl.TriggerPostStage(cdWf, cdPipeline, overrideRequest.UserId, 0)
		span.End()
		if err != nil {
			impl.logger.Errorw("err", "err", err)
			return 0, err
		}
	}
	return releaseId, err
}

type BulkTriggerRequest struct {
	CiArtifactId int `sql:"ci_artifact_id"`
	PipelineId   int `sql:"pipeline_id"`
}

func (impl *WorkflowDagExecutorImpl) TriggerBulkDeploymentAsync(requests []*BulkTriggerRequest, UserId int32) (interface{}, error) {
	var cdWorkflows []*pipelineConfig.CdWorkflow
	for _, request := range requests {
		cdWf := &pipelineConfig.CdWorkflow{
			CiArtifactId:   request.CiArtifactId,
			PipelineId:     request.PipelineId,
			AuditLog:       sql.AuditLog{CreatedOn: time.Now(), CreatedBy: UserId, UpdatedOn: time.Now(), UpdatedBy: UserId},
			WorkflowStatus: pipelineConfig.REQUEST_ACCEPTED,
		}
		cdWorkflows = append(cdWorkflows, cdWf)
	}
	err := impl.cdWorkflowRepository.SaveWorkFlows(cdWorkflows...)
	if err != nil {
		impl.logger.Errorw("error in saving wfs", "req", requests, "err", err)
		return nil, err
	}
	impl.triggerNatsEventForBulkAction(cdWorkflows)
	return nil, nil
	//return
	//publish nats async
	//update status
	//consume message
}

type DeploymentGroupAppWithEnv struct {
	EnvironmentId     int         `json:"environmentId"`
	DeploymentGroupId int         `json:"deploymentGroupId"`
	AppId             int         `json:"appId"`
	Active            bool        `json:"active"`
	UserId            int32       `json:"userId"`
	RequestType       RequestType `json:"requestType" validate:"oneof=START STOP"`
}

func (impl *WorkflowDagExecutorImpl) TriggerBulkHibernateAsync(request StopDeploymentGroupRequest, ctx context.Context) (interface{}, error) {
	dg, err := impl.groupRepository.FindByIdWithApp(request.DeploymentGroupId)
	if err != nil {
		impl.logger.Errorw("error while fetching dg", "err", err)
		return nil, err
	}

	for _, app := range dg.DeploymentGroupApps {
		deploymentGroupAppWithEnv := &DeploymentGroupAppWithEnv{
			AppId:             app.AppId,
			EnvironmentId:     dg.EnvironmentId,
			DeploymentGroupId: dg.Id,
			Active:            dg.Active,
			UserId:            request.UserId,
			RequestType:       request.RequestType,
		}

		data, err := json.Marshal(deploymentGroupAppWithEnv)
		if err != nil {
			impl.logger.Errorw("error while writing app stop event to nats ", "app", app.AppId, "deploymentGroup", app.DeploymentGroupId, "err", err)
		} else {
			err = impl.pubsubClient.Publish(pubsub.BULK_HIBERNATE_TOPIC, string(data))
			if err != nil {
				impl.logger.Errorw("Error while publishing request", "topic", pubsub.BULK_HIBERNATE_TOPIC, "error", err)
			}
		}
	}
	return nil, nil
}

func (impl *WorkflowDagExecutorImpl) triggerNatsEventForBulkAction(cdWorkflows []*pipelineConfig.CdWorkflow) {
	for _, wf := range cdWorkflows {
		data, err := json.Marshal(wf)
		if err != nil {
			wf.WorkflowStatus = pipelineConfig.QUE_ERROR
		} else {
			err = impl.pubsubClient.Publish(pubsub.BULK_DEPLOY_TOPIC, string(data))
			if err != nil {
				wf.WorkflowStatus = pipelineConfig.QUE_ERROR
			} else {
				wf.WorkflowStatus = pipelineConfig.ENQUEUED
			}
		}
		err = impl.cdWorkflowRepository.UpdateWorkFlow(wf)
		if err != nil {
			impl.logger.Errorw("error in publishing wf msg", "wf", wf, "err", err)
		}
	}
}

func (impl *WorkflowDagExecutorImpl) subscribeTriggerBulkAction() error {
	callback := func(msg *pubsub.PubSubMsg) {
		impl.logger.Debug("subscribeTriggerBulkAction event received")
		//defer msg.Ack()
		cdWorkflow := new(pipelineConfig.CdWorkflow)
		err := json.Unmarshal([]byte(string(msg.Data)), cdWorkflow)
		if err != nil {
			impl.logger.Error("Error while unmarshalling cdWorkflow json object", "error", err)
			return
		}
		impl.logger.Debugw("subscribeTriggerBulkAction event:", "cdWorkflow", cdWorkflow)
		wf := &pipelineConfig.CdWorkflow{
			Id:           cdWorkflow.Id,
			CiArtifactId: cdWorkflow.CiArtifactId,
			PipelineId:   cdWorkflow.PipelineId,
			AuditLog: sql.AuditLog{
				UpdatedOn: time.Now(),
			},
		}
		latest, err := impl.cdWorkflowRepository.IsLatestWf(cdWorkflow.PipelineId, cdWorkflow.Id)
		if err != nil {
			impl.logger.Errorw("error in determining latest", "wf", cdWorkflow, "err", err)
			wf.WorkflowStatus = pipelineConfig.DEQUE_ERROR
			impl.cdWorkflowRepository.UpdateWorkFlow(wf)
			return
		}
		if !latest {
			wf.WorkflowStatus = pipelineConfig.DROPPED_STALE
			impl.cdWorkflowRepository.UpdateWorkFlow(wf)
			return
		}
		pipeline, err := impl.pipelineRepository.FindById(cdWorkflow.PipelineId)
		if err != nil {
			impl.logger.Errorw("error in fetching pipeline", "err", err)
			wf.WorkflowStatus = pipelineConfig.TRIGGER_ERROR
			impl.cdWorkflowRepository.UpdateWorkFlow(wf)
			return
		}
		artefact, err := impl.ciArtifactRepository.Get(cdWorkflow.CiArtifactId)
		if err != nil {
			impl.logger.Errorw("error in fetching artefact", "err", err)
			wf.WorkflowStatus = pipelineConfig.TRIGGER_ERROR
			impl.cdWorkflowRepository.UpdateWorkFlow(wf)
			return
		}
		err = impl.triggerStageForBulk(wf, pipeline, artefact, false, false, cdWorkflow.CreatedBy)
		if err != nil {
			impl.logger.Errorw("error in cd trigger ", "err", err)
			wf.WorkflowStatus = pipelineConfig.TRIGGER_ERROR
		} else {
			wf.WorkflowStatus = pipelineConfig.WF_STARTED
		}
		impl.cdWorkflowRepository.UpdateWorkFlow(wf)
	}
	err := impl.pubsubClient.Subscribe(pubsub.BULK_DEPLOY_TOPIC, callback)
	return err
}

func (impl *WorkflowDagExecutorImpl) subscribeHibernateBulkAction() error {
	callback := func(msg *pubsub.PubSubMsg) {
		impl.logger.Debug("subscribeHibernateBulkAction event received")
		//defer msg.Ack()
		deploymentGroupAppWithEnv := new(DeploymentGroupAppWithEnv)
		err := json.Unmarshal([]byte(string(msg.Data)), deploymentGroupAppWithEnv)
		if err != nil {
			impl.logger.Error("Error while unmarshalling deploymentGroupAppWithEnv json object", err)
			return
		}
		impl.logger.Debugw("subscribeHibernateBulkAction event:", "DeploymentGroupAppWithEnv", deploymentGroupAppWithEnv)

		stopAppRequest := &StopAppRequest{
			AppId:         deploymentGroupAppWithEnv.AppId,
			EnvironmentId: deploymentGroupAppWithEnv.EnvironmentId,
			UserId:        deploymentGroupAppWithEnv.UserId,
			RequestType:   deploymentGroupAppWithEnv.RequestType,
		}
		ctx, err := impl.buildACDContext()
		if err != nil {
			impl.logger.Errorw("error in creating acd synch context", "err", err)
			return
		}
		_, err = impl.StopStartApp(stopAppRequest, ctx)
		if err != nil {
			impl.logger.Errorw("error in stop app request", "err", err)
			return
		}
	}
	err := impl.pubsubClient.Subscribe(pubsub.BULK_HIBERNATE_TOPIC, callback)
	return err
}

func (impl *WorkflowDagExecutorImpl) buildACDContext() (acdContext context.Context, err error) {
	//this part only accessible for acd apps hibernation, if acd configured it will fetch latest acdToken, else it will return error
	acdToken, err := impl.argoUserService.GetLatestDevtronArgoCdUserToken()
	if err != nil {
		impl.logger.Errorw("error in getting acd token", "err", err)
		return nil, err
	}
	ctx := context.Background()
	ctx = context.WithValue(ctx, "token", acdToken)
	return ctx, nil
}

func (impl *WorkflowDagExecutorImpl) TriggerRelease(overrideRequest *bean.ValuesOverrideRequest, ctx context.Context, triggeredAt time.Time, deployedBy int32) (releaseNo int, manifest []byte, err error) {
	triggerEvent := impl.GetTriggerEvent(overrideRequest.DeploymentAppType, triggeredAt, deployedBy)
	releaseNo, manifest, err = impl.TriggerPipeline(overrideRequest, triggerEvent, ctx)
	if err != nil {
		return 0, manifest, err
	}
	return releaseNo, manifest, nil
}

func (impl *WorkflowDagExecutorImpl) TriggerCD(artifact *repository.CiArtifact, cdWorkflowId, wfrId int, pipeline *pipelineConfig.Pipeline, triggeredAt time.Time) error {
	impl.logger.Debugw("automatic pipeline trigger attempt async", "artifactId", artifact.Id)

	return impl.triggerReleaseAsync(artifact, cdWorkflowId, wfrId, pipeline, triggeredAt)
}

func (impl *WorkflowDagExecutorImpl) triggerReleaseAsync(artifact *repository.CiArtifact, cdWorkflowId, wfrId int, pipeline *pipelineConfig.Pipeline, triggeredAt time.Time) error {
	err := impl.validateAndTrigger(pipeline, artifact, cdWorkflowId, wfrId, triggeredAt)
	if err != nil {
		impl.logger.Errorw("error in trigger for pipeline", "pipelineId", strconv.Itoa(pipeline.Id))
	}
	impl.logger.Debugw("trigger attempted for all pipeline ", "artifactId", artifact.Id)
	return err
}

func (impl *WorkflowDagExecutorImpl) validateAndTrigger(p *pipelineConfig.Pipeline, artifact *repository.CiArtifact, cdWorkflowId, wfrId int, triggeredAt time.Time) error {
	object := impl.enforcerUtil.GetAppRBACNameByAppId(p.AppId)
	envApp := strings.Split(object, "/")
	if len(envApp) != 2 {
		impl.logger.Error("invalid req, app and env not found from rbac")
		return errors.New("invalid req, app and env not found from rbac")
	}
	err := impl.releasePipeline(p, artifact, cdWorkflowId, wfrId, triggeredAt)
	return err
}

func (impl *WorkflowDagExecutorImpl) releasePipeline(pipeline *pipelineConfig.Pipeline, artifact *repository.CiArtifact, cdWorkflowId, wfrId int, triggeredAt time.Time) error {
	impl.logger.Debugw("triggering release for ", "cdPipelineId", pipeline.Id, "artifactId", artifact.Id)

	pipeline, err := impl.pipelineRepository.FindById(pipeline.Id)
	if err != nil {
		impl.logger.Errorw("error in fetching pipeline by pipelineId", "err", err)
		return err
	}

	request := &bean.ValuesOverrideRequest{
		PipelineId:           pipeline.Id,
		UserId:               artifact.CreatedBy,
		CiArtifactId:         artifact.Id,
		AppId:                pipeline.AppId,
		CdWorkflowId:         cdWorkflowId,
		ForceTrigger:         true,
		DeploymentWithConfig: bean.DEPLOYMENT_CONFIG_TYPE_LAST_SAVED,
		WfrId:                wfrId,
	}
	impl.SetPipelineFieldsInOverrideRequest(request, pipeline)

	ctx, err := impl.buildACDContext()
	if err != nil {
		impl.logger.Errorw("error in creating acd synch context", "pipelineId", pipeline.Id, "artifactId", artifact.Id, "err", err)
		return err
	}
	//setting deployedBy as 1(system user) since case of auto trigger
	id, _, err := impl.TriggerRelease(request, ctx, triggeredAt, 1)
	if err != nil {
		impl.logger.Errorw("error in auto  cd pipeline trigger", "pipelineId", pipeline.Id, "artifactId", artifact.Id, "err", err)
	} else {
		impl.logger.Infow("pipeline successfully triggered ", "cdPipelineId", pipeline.Id, "artifactId", artifact.Id, "releaseId", id)
	}
	return err

}

func (impl *WorkflowDagExecutorImpl) SetPipelineFieldsInOverrideRequest(overrideRequest *bean.ValuesOverrideRequest, pipeline *pipelineConfig.Pipeline) {
	overrideRequest.PipelineId = pipeline.Id
	overrideRequest.PipelineName = pipeline.Name
	overrideRequest.EnvId = pipeline.EnvironmentId
	overrideRequest.EnvName = pipeline.Environment.Name
	overrideRequest.ClusterId = pipeline.Environment.ClusterId
	overrideRequest.AppId = pipeline.AppId
	overrideRequest.AppName = pipeline.App.AppName
	overrideRequest.DeploymentAppType = pipeline.DeploymentAppType
}

func (impl *WorkflowDagExecutorImpl) GetTriggerEvent(deploymentAppType string, triggeredAt time.Time, deployedBy int32) bean.TriggerEvent {
	// trigger event will decide whether to perform GitOps or deployment for a particular deployment app type
	triggerEvent := bean.TriggerEvent{
		TriggeredBy: deployedBy,
		TriggerdAt:  triggeredAt,
	}
	switch deploymentAppType {
	case bean2.ArgoCd:
		triggerEvent.PerformChartPush = true
		triggerEvent.PerformDeploymentOnCluster = true
		triggerEvent.GetManifestInResponse = false
		triggerEvent.DeploymentAppType = bean2.ArgoCd
		triggerEvent.ManifestStorageType = bean2.ManifestStorageGit
	case bean2.Helm:
		triggerEvent.PerformChartPush = false
		triggerEvent.PerformDeploymentOnCluster = true
		triggerEvent.GetManifestInResponse = false
		triggerEvent.DeploymentAppType = bean2.Helm
	}
	return triggerEvent
}

// write integration/unit test for each function
func (impl *WorkflowDagExecutorImpl) TriggerPipeline(overrideRequest *bean.ValuesOverrideRequest, triggerEvent bean.TriggerEvent, ctx context.Context) (releaseNo int, manifest []byte, err error) {

	isRequestValid, err := impl.ValidateTriggerEvent(triggerEvent)
	if !isRequestValid {
		return releaseNo, manifest, err
	}

	valuesOverrideResponse, builtChartPath, err := impl.BuildManifestForTrigger(overrideRequest, triggerEvent.TriggerdAt, ctx)
	_, span := otel.Tracer("orchestrator").Start(ctx, "CreateHistoriesForDeploymentTrigger")
	err1 := impl.CreateHistoriesForDeploymentTrigger(valuesOverrideResponse.Pipeline, valuesOverrideResponse.PipelineStrategy, valuesOverrideResponse.EnvOverride, triggerEvent.TriggerdAt, triggerEvent.TriggeredBy)
	if err1 != nil {
		impl.logger.Errorw("error in saving histories for trigger", "err", err1, "pipelineId", valuesOverrideResponse.Pipeline.Id, "wfrId", overrideRequest.WfrId)
	}
	span.End()
	if err != nil {
		return releaseNo, manifest, err
	}

	if triggerEvent.PerformChartPush {
		manifestPushTemplate, err := impl.BuildManifestPushTemplate(overrideRequest, valuesOverrideResponse, builtChartPath, &manifest)
		if err != nil {
			impl.logger.Errorw("error in building manifest push template", "err", err)
			return releaseNo, manifest, err
		}
		manifestPushService := impl.GetManifestPushService(triggerEvent)
		manifestPushResponse := manifestPushService.PushChart(manifestPushTemplate, ctx)
		if manifestPushResponse.Error != nil {
			impl.logger.Errorw("Error in pushing manifest to git", "err", err, "git_repo_url", manifestPushTemplate.RepoUrl)
			return releaseNo, manifest, err
		}
		pipelineOverrideUpdateRequest := &chartConfig.PipelineOverride{
			Id:                     valuesOverrideResponse.PipelineOverride.Id,
			GitHash:                manifestPushResponse.CommitHash,
			CommitTime:             manifestPushResponse.CommitTime,
			EnvConfigOverrideId:    valuesOverrideResponse.EnvOverride.Id,
			PipelineOverrideValues: valuesOverrideResponse.ReleaseOverrideJSON,
			PipelineId:             overrideRequest.PipelineId,
			CiArtifactId:           overrideRequest.CiArtifactId,
			PipelineMergedValues:   valuesOverrideResponse.MergedValues,
			AuditLog:               sql.AuditLog{UpdatedOn: triggerEvent.TriggerdAt, UpdatedBy: overrideRequest.UserId},
		}
		_, span := otel.Tracer("orchestrator").Start(ctx, "pipelineOverrideRepository.Update")
		err = impl.pipelineOverrideRepository.Update(pipelineOverrideUpdateRequest)
		span.End()
	}

	if triggerEvent.PerformDeploymentOnCluster {
		err = impl.DeployApp(overrideRequest, valuesOverrideResponse, triggerEvent.TriggerdAt, ctx)
		if err != nil {
			impl.logger.Errorw("error in deploying app", "err", err)
			return releaseNo, manifest, err
		}
	}

	go impl.WriteCDTriggerEvent(overrideRequest, valuesOverrideResponse.Artifact, valuesOverrideResponse.PipelineOverride.PipelineReleaseCounter, valuesOverrideResponse.PipelineOverride.Id)

	_, spann := otel.Tracer("orchestrator").Start(ctx, "MarkImageScanDeployed")
	_ = impl.MarkImageScanDeployed(overrideRequest.AppId, valuesOverrideResponse.EnvOverride.TargetEnvironment, valuesOverrideResponse.Artifact.ImageDigest, overrideRequest.ClusterId, valuesOverrideResponse.Artifact.ScanEnabled)
	spann.End()

	middleware.CdTriggerCounter.WithLabelValues(overrideRequest.AppName, overrideRequest.EnvName).Inc()

	return valuesOverrideResponse.PipelineOverride.PipelineReleaseCounter, manifest, nil

}

func (impl *WorkflowDagExecutorImpl) ValidateTriggerEvent(triggerEvent bean.TriggerEvent) (bool, error) {

	switch triggerEvent.DeploymentAppType {
	case bean2.ArgoCd:
		if !triggerEvent.PerformChartPush {
			return false, errors2.New("For deployment type ArgoCd, PerformChartPush flag expected value = true, got false")
		}
	case bean2.Helm:
		return true, nil
	case bean2.GitOpsWithoutDeployment:
		if triggerEvent.PerformDeploymentOnCluster {
			return false, errors2.New("For deployment type GitOpsWithoutDeployment, PerformDeploymentOnCluster flag expected value = false, got value = true")
		}
	case bean2.ManifestDownload:
		if triggerEvent.PerformChartPush {
			return false, errors3.New("For deployment type ManifestDownload,  PerformChartPush flag expected value = false, got true")
		}
		if triggerEvent.PerformDeploymentOnCluster {
			return false, errors3.New("For deployment type ManifestDownload,  PerformDeploymentOnCluster flag expected value = false, got true")
		}
	}
	return true, nil

}

func (impl *WorkflowDagExecutorImpl) BuildManifestForTrigger(overrideRequest *bean.ValuesOverrideRequest, triggeredAt time.Time, ctx context.Context) (valuesOverrideResponse *app.ValuesOverrideResponse, builtChartPath string, err error) {

	valuesOverrideResponse = &app.ValuesOverrideResponse{}
	valuesOverrideResponse, err = impl.GetValuesOverrideForTrigger(overrideRequest, triggeredAt, ctx)
	if err != nil {
		impl.logger.Errorw("error in fetching values for trigger", "err", err)
		return valuesOverrideResponse, "", err
	}
	builtChartPath, err = impl.appService.BuildChartAndGetPath(overrideRequest.AppName, valuesOverrideResponse.EnvOverride, ctx)
	if err != nil {
		impl.logger.Errorw("error in parsing reference chart", "err", err)
		return valuesOverrideResponse, "", err
	}
	return valuesOverrideResponse, builtChartPath, err
}

func (impl *WorkflowDagExecutorImpl) CreateHistoriesForDeploymentTrigger(pipeline *pipelineConfig.Pipeline, strategy *chartConfig.PipelineStrategy, envOverride *chartConfig.EnvConfigOverride, deployedOn time.Time, deployedBy int32) error {
	//creating history for deployment template
	deploymentTemplateHistory, err := impl.deploymentTemplateHistoryService.CreateDeploymentTemplateHistoryForDeploymentTrigger(pipeline, envOverride, envOverride.Chart.ImageDescriptorTemplate, deployedOn, deployedBy)
	if err != nil {
		impl.logger.Errorw("error in creating deployment template history for deployment trigger", "err", err)
		return err
	}
	err = impl.configMapHistoryService.CreateCMCSHistoryForDeploymentTrigger(pipeline, deployedOn, deployedBy)
	if err != nil {
		impl.logger.Errorw("error in creating CM/CS history for deployment trigger", "err", err)
		return err
	}
	if strategy != nil {
		err = impl.pipelineStrategyHistoryService.CreateStrategyHistoryForDeploymentTrigger(strategy, deployedOn, deployedBy, pipeline.TriggerType)
		if err != nil {
			impl.logger.Errorw("error in creating strategy history for deployment trigger", "err", err)
			return err
		}
	}
	//VARIABLE_SNAPSHOT_SAVE
	if envOverride.VariableSnapshot != nil && len(envOverride.VariableSnapshot) > 0 {
		variableMapBytes, _ := json.Marshal(envOverride.VariableSnapshot)
		variableSnapshotHistory := &repository5.VariableSnapshotHistoryBean{
			VariableSnapshot: variableMapBytes,
			HistoryReference: repository5.HistoryReference{
				HistoryReferenceId:   deploymentTemplateHistory.Id,
				HistoryReferenceType: repository5.HistoryReferenceTypeDeploymentTemplate,
			},
		}
		err = impl.variableSnapshotHistoryService.SaveVariableHistoriesForTrigger([]*repository5.VariableSnapshotHistoryBean{variableSnapshotHistory}, deployedBy)
		if err != nil {
			return err
		}
	}
	return nil
}

func (impl *WorkflowDagExecutorImpl) BuildManifestPushTemplate(overrideRequest *bean.ValuesOverrideRequest, valuesOverrideResponse *app.ValuesOverrideResponse, builtChartPath string, manifest *[]byte) (*bean4.ManifestPushTemplate, error) {

	manifestPushTemplate := &bean4.ManifestPushTemplate{
		WorkflowRunnerId:      overrideRequest.WfrId,
		AppId:                 overrideRequest.AppId,
		ChartRefId:            valuesOverrideResponse.EnvOverride.Chart.ChartRefId,
		EnvironmentId:         valuesOverrideResponse.EnvOverride.Environment.Id,
		UserId:                overrideRequest.UserId,
		PipelineOverrideId:    valuesOverrideResponse.PipelineOverride.Id,
		AppName:               overrideRequest.AppName,
		TargetEnvironmentName: valuesOverrideResponse.EnvOverride.TargetEnvironment,
		BuiltChartPath:        builtChartPath,
		BuiltChartBytes:       manifest,
		MergedValues:          valuesOverrideResponse.MergedValues,
	}

	manifestPushConfig, err := impl.manifestPushConfigRepository.GetManifestPushConfigByAppIdAndEnvId(overrideRequest.AppId, overrideRequest.EnvId)
	if err != nil && err != pg.ErrNoRows {
		impl.logger.Errorw("error in fetching manifest push config from db", "err", err)
		return manifestPushTemplate, err
	}

	if manifestPushConfig != nil {
		if manifestPushConfig.StorageType == bean2.ManifestStorageGit {
			// need to implement for git repo push
			// currently manifest push config doesn't have git push config. Gitops config is derived from charts, chart_env_config_override and chart_ref table
		}
	} else {
		manifestPushTemplate.ChartReferenceTemplate = valuesOverrideResponse.EnvOverride.Chart.ReferenceTemplate
		manifestPushTemplate.ChartName = valuesOverrideResponse.EnvOverride.Chart.ChartName
		manifestPushTemplate.ChartVersion = valuesOverrideResponse.EnvOverride.Chart.ChartVersion
		manifestPushTemplate.ChartLocation = valuesOverrideResponse.EnvOverride.Chart.ChartLocation
		manifestPushTemplate.RepoUrl = valuesOverrideResponse.EnvOverride.Chart.GitRepoUrl
	}
	return manifestPushTemplate, err
}

func (impl *WorkflowDagExecutorImpl) GetManifestPushService(triggerEvent bean.TriggerEvent) app.ManifestPushService {
	var manifestPushService app.ManifestPushService
	if triggerEvent.ManifestStorageType == bean2.ManifestStorageGit {
		manifestPushService = impl.gitOpsManifestPushService
	}
	return manifestPushService
}

func (impl *WorkflowDagExecutorImpl) DeployApp(overrideRequest *bean.ValuesOverrideRequest, valuesOverrideResponse *app.ValuesOverrideResponse, triggeredAt time.Time, ctx context.Context) error {

	if util.IsAcdApp(overrideRequest.DeploymentAppType) {
		_, span := otel.Tracer("orchestrator").Start(ctx, "DeployArgocdApp")
		err := impl.DeployArgocdApp(overrideRequest, valuesOverrideResponse, ctx)
		span.End()
		if err != nil {
			impl.logger.Errorw("error in deploying app on argocd", "err", err)
			return err
		}
	} else if util.IsHelmApp(overrideRequest.DeploymentAppType) {
		_, span := otel.Tracer("orchestrator").Start(ctx, "createHelmAppForCdPipeline")
		_, err := impl.createHelmAppForCdPipeline(overrideRequest, valuesOverrideResponse, triggeredAt, ctx)
		span.End()
		if err != nil {
			impl.logger.Errorw("error in creating or updating helm application for cd pipeline", "err", err)
			return err
		}
	}
	return nil
}

func (impl *WorkflowDagExecutorImpl) WriteCDTriggerEvent(overrideRequest *bean.ValuesOverrideRequest, artifact *repository.CiArtifact, releaseId, pipelineOverrideId int) {

	event := impl.eventFactory.Build(util2.Trigger, &overrideRequest.PipelineId, overrideRequest.AppId, &overrideRequest.EnvId, util2.CD)
	impl.logger.Debugw("event WriteCDTriggerEvent", "event", event)
	event = impl.eventFactory.BuildExtraCDData(event, nil, pipelineOverrideId, bean.CD_WORKFLOW_TYPE_DEPLOY)
	_, evtErr := impl.eventClient.WriteNotificationEvent(event)
	if evtErr != nil {
		impl.logger.Errorw("CD trigger event not sent", "error", evtErr)
	}
	deploymentEvent := app.DeploymentEvent{
		ApplicationId:      overrideRequest.AppId,
		EnvironmentId:      overrideRequest.EnvId, //check for production Environment
		ReleaseId:          releaseId,
		PipelineOverrideId: pipelineOverrideId,
		TriggerTime:        time.Now(),
		CiArtifactId:       overrideRequest.CiArtifactId,
	}
	ciPipelineMaterials, err := impl.ciPipelineMaterialRepository.GetByPipelineId(artifact.PipelineId)
	if err != nil {
		impl.logger.Errorw("error in ")
	}
	materialInfoMap, mErr := artifact.ParseMaterialInfo()
	if mErr != nil {
		impl.logger.Errorw("material info map error", mErr)
		return
	}
	for _, ciPipelineMaterial := range ciPipelineMaterials {
		hash := materialInfoMap[ciPipelineMaterial.GitMaterial.Url]
		pipelineMaterialInfo := &app.PipelineMaterialInfo{PipelineMaterialId: ciPipelineMaterial.Id, CommitHash: hash}
		deploymentEvent.PipelineMaterials = append(deploymentEvent.PipelineMaterials, pipelineMaterialInfo)
	}
	impl.logger.Infow("triggering deployment event", "event", deploymentEvent)
	err = impl.eventClient.WriteNatsEvent(pubsub.CD_SUCCESS, deploymentEvent)
	if err != nil {
		impl.logger.Errorw("error in writing cd trigger event", "err", err)
	}
}

func (impl *WorkflowDagExecutorImpl) MarkImageScanDeployed(appId int, envId int, imageDigest string, clusterId int, isScanEnabled bool) error {
	impl.logger.Debugw("mark image scan deployed for normal app, from cd auto or manual trigger", "imageDigest", imageDigest)
	executionHistory, err := impl.imageScanHistoryRepository.FindByImageDigest(imageDigest)
	if err != nil && err != pg.ErrNoRows {
		impl.logger.Errorw("error in fetching execution history", "err", err)
		return err
	}
	if executionHistory == nil || executionHistory.Id == 0 {
		impl.logger.Errorw("no execution history found for digest", "digest", imageDigest)
		return fmt.Errorf("no execution history found for digest - %s", imageDigest)
	}
	impl.logger.Debugw("mark image scan deployed for normal app, from cd auto or manual trigger", "executionHistory", executionHistory)
	var ids []int
	ids = append(ids, executionHistory.Id)

	ot, err := impl.imageScanDeployInfoRepository.FetchByAppIdAndEnvId(appId, envId, []string{security.ScanObjectType_APP})

	if err == pg.ErrNoRows && !isScanEnabled {
		//ignoring if no rows are found and scan is disabled
		return nil
	}

	if err != nil && err != pg.ErrNoRows {
		return err
	} else if err == pg.ErrNoRows && isScanEnabled {
		imageScanDeployInfo := &security.ImageScanDeployInfo{
			ImageScanExecutionHistoryId: ids,
			ScanObjectMetaId:            appId,
			ObjectType:                  security.ScanObjectType_APP,
			EnvId:                       envId,
			ClusterId:                   clusterId,
			AuditLog: sql.AuditLog{
				CreatedOn: time.Now(),
				CreatedBy: 1,
				UpdatedOn: time.Now(),
				UpdatedBy: 1,
			},
		}
		impl.logger.Debugw("mark image scan deployed for normal app, from cd auto or manual trigger", "imageScanDeployInfo", imageScanDeployInfo)
		err = impl.imageScanDeployInfoRepository.Save(imageScanDeployInfo)
		if err != nil {
			impl.logger.Errorw("error in creating deploy info", "err", err)
		}
	} else {
		// Updating Execution history for Latest Deployment to fetch out security Vulnerabilities for latest deployed info
		if isScanEnabled {
			ot.ImageScanExecutionHistoryId = ids
		} else {
			arr := []int{-1}
			ot.ImageScanExecutionHistoryId = arr
		}
		err = impl.imageScanDeployInfoRepository.Update(ot)
		if err != nil {
			impl.logger.Errorw("error in updating deploy info for latest deployed image", "err", err)
		}
	}
	return err
}

func (impl *WorkflowDagExecutorImpl) GetValuesOverrideForTrigger(overrideRequest *bean.ValuesOverrideRequest, triggeredAt time.Time, ctx context.Context) (*app.ValuesOverrideResponse, error) {
	if overrideRequest.DeploymentType == models.DEPLOYMENTTYPE_UNKNOWN {
		overrideRequest.DeploymentType = models.DEPLOYMENTTYPE_DEPLOY
	}
	if len(overrideRequest.DeploymentWithConfig) == 0 {
		overrideRequest.DeploymentWithConfig = bean.DEPLOYMENT_CONFIG_TYPE_LAST_SAVED
	}
	valuesOverrideResponse := &app.ValuesOverrideResponse{}

	pipeline, err := impl.pipelineRepository.FindById(overrideRequest.PipelineId)
	valuesOverrideResponse.Pipeline = pipeline
	if err != nil {
		impl.logger.Errorw("error in fetching pipeline by pipeline id", "err", err, "pipeline-id-", overrideRequest.PipelineId)
		return valuesOverrideResponse, err
	}

	_, span := otel.Tracer("orchestrator").Start(ctx, "ciArtifactRepository.Get")
	artifact, err := impl.ciArtifactRepository.Get(overrideRequest.CiArtifactId)
	valuesOverrideResponse.Artifact = artifact
	span.End()
	if err != nil {
		return valuesOverrideResponse, err
	}
	overrideRequest.Image = artifact.Image

	strategy, err := impl.GetDeploymentStrategyByTriggerType(overrideRequest, ctx)
	valuesOverrideResponse.PipelineStrategy = strategy
	if err != nil {
		impl.logger.Errorw("error in getting strategy by trigger type", "err", err)
		return valuesOverrideResponse, err
	}

	envOverride, err := impl.GetEnvOverrideByTriggerType(overrideRequest, triggeredAt, ctx)
	valuesOverrideResponse.EnvOverride = envOverride
	if err != nil {
		impl.logger.Errorw("error in getting env override by trigger type", "err", err)
		return valuesOverrideResponse, err
	}
	appMetrics, err := impl.GetAppMetricsByTriggerType(overrideRequest, ctx)
	valuesOverrideResponse.AppMetrics = appMetrics
	if err != nil {
		impl.logger.Errorw("error in getting app metrics by trigger type", "err", err)
		return valuesOverrideResponse, err
	}

	_, span = otel.Tracer("orchestrator").Start(ctx, "getDbMigrationOverride")
	//FIXME: how to determine rollback
	//we can't depend on ciArtifact ID because CI pipeline can be manually triggered in any order regardless of sourcecode status
	dbMigrationOverride, err := impl.getDbMigrationOverride(overrideRequest, artifact, false)
	span.End()
	if err != nil {
		impl.logger.Errorw("error in fetching db migration config", "req", overrideRequest, "err", err)
		return valuesOverrideResponse, err
	}
	chartVersion := envOverride.Chart.ChartVersion
	_, span = otel.Tracer("orchestrator").Start(ctx, "getConfigMapAndSecretJsonV2")
	configMapJson, err := impl.getConfigMapAndSecretJsonV2(overrideRequest.AppId, envOverride.TargetEnvironment, overrideRequest.PipelineId, chartVersion, overrideRequest.DeploymentWithConfig, overrideRequest.WfrIdForDeploymentWithSpecificTrigger)
	span.End()
	if err != nil {
		impl.logger.Errorw("error in fetching config map n secret ", "err", err)
		configMapJson = nil
	}
	_, span = otel.Tracer("orchestrator").Start(ctx, "appCrudOperationService.GetLabelsByAppIdForDeployment")
	appLabelJsonByte, err := impl.appCrudOperationService.GetLabelsByAppIdForDeployment(overrideRequest.AppId)
	span.End()
	if err != nil {
		impl.logger.Errorw("error in fetching app labels for gitOps commit", "err", err)
		appLabelJsonByte = nil
	}
	_, span = otel.Tracer("orchestrator").Start(ctx, "mergeAndSave")
	pipelineOverride, err := impl.savePipelineOverride(overrideRequest, envOverride.Id, triggeredAt)
	valuesOverrideResponse.PipelineOverride = pipelineOverride
	if err != nil {
		return valuesOverrideResponse, err
	}
	//TODO: check status and apply lock
	releaseOverrideJson, err := impl.getReleaseOverride(envOverride, overrideRequest, artifact, pipelineOverride, strategy, &appMetrics)
	valuesOverrideResponse.ReleaseOverrideJSON = releaseOverrideJson
	if err != nil {
		return valuesOverrideResponse, err
	}
	mergedValues, err := impl.mergeOverrideValues(envOverride, dbMigrationOverride, releaseOverrideJson, configMapJson, appLabelJsonByte, strategy)

	appName := fmt.Sprintf("%s-%s", overrideRequest.AppName, envOverride.Environment.Name)
	mergedValues = impl.autoscalingCheckBeforeTrigger(ctx, appName, envOverride.Namespace, mergedValues, overrideRequest)

	_, span = otel.Tracer("orchestrator").Start(ctx, "dockerRegistryIpsConfigService.HandleImagePullSecretOnApplicationDeployment")
	// handle image pull secret if access given
	mergedValues, err = impl.dockerRegistryIpsConfigService.HandleImagePullSecretOnApplicationDeployment(envOverride.Environment, pipeline.CiPipelineId, mergedValues)
	valuesOverrideResponse.MergedValues = string(mergedValues)
	span.End()
	if err != nil {
		return valuesOverrideResponse, err
	}
	pipelineOverride.PipelineMergedValues = string(mergedValues)
	err = impl.pipelineOverrideRepository.Update(pipelineOverride)
	if err != nil {
		return valuesOverrideResponse, err
	}
	return valuesOverrideResponse, err
}

func (impl *WorkflowDagExecutorImpl) DeployArgocdApp(overrideRequest *bean.ValuesOverrideRequest, valuesOverrideResponse *app.ValuesOverrideResponse, ctx context.Context) error {

	impl.logger.Debugw("new pipeline found", "pipeline", valuesOverrideResponse.Pipeline)
	_, span := otel.Tracer("orchestrator").Start(ctx, "createArgoApplicationIfRequired")
	name, err := impl.createArgoApplicationIfRequired(overrideRequest.AppId, valuesOverrideResponse.EnvOverride, valuesOverrideResponse.Pipeline, overrideRequest.UserId)
	span.End()
	if err != nil {
		impl.logger.Errorw("acd application create error on cd trigger", "err", err, "req", overrideRequest)
		return err
	}
	impl.logger.Debugw("argocd application created", "name", name)

	_, span = otel.Tracer("orchestrator").Start(ctx, "updateArgoPipeline")
	updateAppInArgocd, err := impl.updateArgoPipeline(overrideRequest.AppId, valuesOverrideResponse.Pipeline.Name, valuesOverrideResponse.EnvOverride, ctx)
	span.End()
	if err != nil {
		impl.logger.Errorw("error in updating argocd app ", "err", err)
		return err
	}
	if updateAppInArgocd {
		impl.logger.Debug("argo-cd successfully updated")
	} else {
		impl.logger.Debug("argo-cd failed to update, ignoring it")
	}
	return nil
}
func (impl *WorkflowDagExecutorImpl) createArgoApplicationIfRequired(appId int, envConfigOverride *chartConfig.EnvConfigOverride, pipeline *pipelineConfig.Pipeline, userId int32) (string, error) {
	//repo has been registered while helm create
	chart, err := impl.chartRepository.FindLatestChartForAppByAppId(appId)
	if err != nil {
		impl.logger.Errorw("no chart found ", "app", appId)
		return "", err
	}
	envModel, err := impl.envRepository.FindById(envConfigOverride.TargetEnvironment)
	if err != nil {
		return "", err
	}
	argoAppName := pipeline.DeploymentAppName
	if pipeline.DeploymentAppCreated {
		return argoAppName, nil
	} else {
		//create
		appNamespace := envConfigOverride.Namespace
		if appNamespace == "" {
			appNamespace = "default"
		}
		namespace := argocdServer.DevtronInstalationNs
		appRequest := &argocdServer.AppTemplate{
			ApplicationName: argoAppName,
			Namespace:       namespace,
			TargetNamespace: appNamespace,
			TargetServer:    envModel.Cluster.ServerUrl,
			Project:         "default",
			ValuesFile:      impl.getValuesFileForEnv(envModel.Id),
			RepoPath:        chart.ChartLocation,
			RepoUrl:         chart.GitRepoUrl,
		}

		argoAppName, err := impl.argoK8sClient.CreateAcdApp(appRequest, envModel.Cluster)
		if err != nil {
			return "", err
		}
		//update cd pipeline to mark deployment app created
		_, err = impl.updatePipeline(pipeline, userId)
		if err != nil {
			impl.logger.Errorw("error in update cd pipeline for deployment app created or not", "err", err)
			return "", err
		}
		return argoAppName, nil
	}
}

func (impl *WorkflowDagExecutorImpl) createHelmAppForCdPipeline(overrideRequest *bean.ValuesOverrideRequest, valuesOverrideResponse *app.ValuesOverrideResponse, triggeredAt time.Time, ctx context.Context) (bool, error) {

	pipeline := valuesOverrideResponse.Pipeline
	envOverride := valuesOverrideResponse.EnvOverride
	mergeAndSave := valuesOverrideResponse.MergedValues

	chartMetaData := &chart.Metadata{
		Name:    pipeline.App.AppName,
		Version: envOverride.Chart.ChartVersion,
	}
	referenceTemplatePath := path.Join(string(impl.refChartDir), envOverride.Chart.ReferenceTemplate)

	if util.IsHelmApp(pipeline.DeploymentAppType) {
		referenceChartByte := envOverride.Chart.ReferenceChart
		// here updating reference chart into database.
		if len(envOverride.Chart.ReferenceChart) == 0 {
			refChartByte, err := impl.chartTemplateService.GetByteArrayRefChart(chartMetaData, referenceTemplatePath)
			if err != nil {
				impl.logger.Errorw("ref chart commit error on cd trigger", "err", err, "req", overrideRequest)
				return false, err
			}
			ch := envOverride.Chart
			ch.ReferenceChart = refChartByte
			ch.UpdatedOn = time.Now()
			ch.UpdatedBy = overrideRequest.UserId
			err = impl.chartRepository.Update(ch)
			if err != nil {
				impl.logger.Errorw("chart update error", "err", err, "req", overrideRequest)
				return false, err
			}
			referenceChartByte = refChartByte
		}

		releaseName := pipeline.DeploymentAppName
		cluster := envOverride.Environment.Cluster
		bearerToken := cluster.Config[util5.BearerToken]
		clusterConfig := &client2.ClusterConfig{
			ClusterName:           cluster.ClusterName,
			Token:                 bearerToken,
			ApiServerUrl:          cluster.ServerUrl,
			InsecureSkipTLSVerify: cluster.InsecureSkipTlsVerify,
		}
		if cluster.InsecureSkipTlsVerify == false {
			clusterConfig.KeyData = cluster.Config[util5.TlsKey]
			clusterConfig.CertData = cluster.Config[util5.CertData]
			clusterConfig.CaData = cluster.Config[util5.CertificateAuthorityData]
		}
		releaseIdentifier := &client2.ReleaseIdentifier{
			ReleaseName:      releaseName,
			ReleaseNamespace: envOverride.Namespace,
			ClusterConfig:    clusterConfig,
		}

		if pipeline.DeploymentAppCreated {
			req := &client2.UpgradeReleaseRequest{
				ReleaseIdentifier: releaseIdentifier,
				ValuesYaml:        mergeAndSave,
				HistoryMax:        impl.helmAppService.GetRevisionHistoryMaxValue(client2.SOURCE_DEVTRON_APP),
				ChartContent:      &client2.ChartContent{Content: referenceChartByte},
			}

			updateApplicationResponse, err := impl.helmAppClient.UpdateApplication(ctx, req)

			// For cases where helm release was not found but db flag for deployment app created was true
			if err != nil && strings.Contains(err.Error(), "release: not found") {

				// retry install
				_, err = impl.helmInstallReleaseWithCustomChart(ctx, releaseIdentifier, referenceChartByte, mergeAndSave)

				// if retry failed, return
				if err != nil {
					impl.logger.Errorw("release not found, failed to re-install helm application", "err", err)
					return false, err
				}
			} else if err != nil {
				impl.logger.Errorw("error in updating helm application for cd pipeline", "err", err)
				return false, err
			} else {
				impl.logger.Debugw("updated helm application", "response", updateApplicationResponse, "isSuccess", updateApplicationResponse.Success)
			}

		} else {

			helmResponse, err := impl.helmInstallReleaseWithCustomChart(ctx, releaseIdentifier, referenceChartByte, mergeAndSave)

			// For connection related errors, no need to update the db
			if err != nil && strings.Contains(err.Error(), "connection error") {
				impl.logger.Errorw("error in helm install custom chart", "err", err)
				return false, err
			}

			// IMP: update cd pipeline to mark deployment app created, even if helm install fails
			// If the helm install fails, it still creates the app in failed state, so trying to
			// re-create the app results in error from helm that cannot re-use name which is still in use
			_, pgErr := impl.updatePipeline(pipeline, overrideRequest.UserId)

			if err != nil {
				impl.logger.Errorw("error in helm install custom chart", "err", err)

				if pgErr != nil {
					impl.logger.Errorw("failed to update deployment app created flag in pipeline table", "err", err)
				}
				return false, err
			}

			if pgErr != nil {
				impl.logger.Errorw("failed to update deployment app created flag in pipeline table", "err", err)
				return false, err
			}

			impl.logger.Debugw("received helm release response", "helmResponse", helmResponse, "isSuccess", helmResponse.Success)
		}

		//update workflow runner status, used in app workflow view
		cdWf, err := impl.cdWorkflowRepository.FindByWorkflowIdAndRunnerType(ctx, overrideRequest.CdWorkflowId, bean.CD_WORKFLOW_TYPE_DEPLOY)
		if err != nil && err != pg.ErrNoRows {
			impl.logger.Errorw("err on fetching cd workflow", "err", err)
			return false, err
		}
		cdWorkflowId := cdWf.CdWorkflowId
		if cdWf.CdWorkflowId == 0 {
			cdWf := &pipelineConfig.CdWorkflow{
				CiArtifactId: overrideRequest.CiArtifactId,
				PipelineId:   overrideRequest.PipelineId,
				AuditLog:     sql.AuditLog{CreatedOn: triggeredAt, CreatedBy: overrideRequest.UserId, UpdatedOn: triggeredAt, UpdatedBy: overrideRequest.UserId},
			}
			err := impl.cdWorkflowRepository.SaveWorkFlow(ctx, cdWf)
			if err != nil {
				impl.logger.Errorw("err on updating cd workflow for status update", "err", err)
				return false, err
			}
			cdWorkflowId = cdWf.Id
			runner := &pipelineConfig.CdWorkflowRunner{
				Id:           cdWf.Id,
				Name:         pipeline.Name,
				WorkflowType: bean.CD_WORKFLOW_TYPE_DEPLOY,
				ExecutorType: pipelineConfig.WORKFLOW_EXECUTOR_TYPE_AWF,
				Status:       pipelineConfig.WorkflowInProgress,
				TriggeredBy:  overrideRequest.UserId,
				StartedOn:    triggeredAt,
				CdWorkflowId: cdWorkflowId,
				AuditLog:     sql.AuditLog{CreatedOn: triggeredAt, CreatedBy: overrideRequest.UserId, UpdatedOn: triggeredAt, UpdatedBy: overrideRequest.UserId},
			}
			_, err = impl.cdWorkflowRepository.SaveWorkFlowRunner(runner)
			if err != nil {
				impl.logger.Errorw("err on updating cd workflow runner for status update", "err", err)
				return false, err
			}
		} else {
			cdWf.Status = pipelineConfig.WorkflowInProgress
			cdWf.FinishedOn = time.Now()
			cdWf.UpdatedBy = overrideRequest.UserId
			cdWf.UpdatedOn = time.Now()
			err = impl.cdWorkflowRepository.UpdateWorkFlowRunner(&cdWf)
			if err != nil {
				impl.logger.Errorw("error on update cd workflow runner", "cdWf", cdWf, "err", err)
				return false, err
			}
		}
	}
	return true, nil
}

func (impl *WorkflowDagExecutorImpl) GetDeploymentStrategyByTriggerType(overrideRequest *bean.ValuesOverrideRequest, ctx context.Context) (*chartConfig.PipelineStrategy, error) {

	strategy := &chartConfig.PipelineStrategy{}
	var err error
	if overrideRequest.DeploymentWithConfig == bean.DEPLOYMENT_CONFIG_TYPE_SPECIFIC_TRIGGER {
		_, span := otel.Tracer("orchestrator").Start(ctx, "strategyHistoryRepository.GetHistoryByPipelineIdAndWfrId")
		strategyHistory, err := impl.strategyHistoryRepository.GetHistoryByPipelineIdAndWfrId(overrideRequest.PipelineId, overrideRequest.WfrIdForDeploymentWithSpecificTrigger)
		span.End()
		if err != nil {
			impl.logger.Errorw("error in getting deployed strategy history by pipleinId and wfrId", "err", err, "pipelineId", overrideRequest.PipelineId, "wfrId", overrideRequest.WfrIdForDeploymentWithSpecificTrigger)
			return nil, err
		}
		strategy.Strategy = strategyHistory.Strategy
		strategy.Config = strategyHistory.Config
		strategy.PipelineId = overrideRequest.PipelineId
	} else if overrideRequest.DeploymentWithConfig == bean.DEPLOYMENT_CONFIG_TYPE_LAST_SAVED {
		if overrideRequest.ForceTrigger {
			_, span := otel.Tracer("orchestrator").Start(ctx, "pipelineConfigRepository.GetDefaultStrategyByPipelineId")
			strategy, err = impl.pipelineConfigRepository.GetDefaultStrategyByPipelineId(overrideRequest.PipelineId)
			span.End()
		} else {
			var deploymentTemplate chartRepoRepository.DeploymentStrategy
			if overrideRequest.DeploymentTemplate == "ROLLING" {
				deploymentTemplate = chartRepoRepository.DEPLOYMENT_STRATEGY_ROLLING
			} else if overrideRequest.DeploymentTemplate == "BLUE-GREEN" {
				deploymentTemplate = chartRepoRepository.DEPLOYMENT_STRATEGY_BLUE_GREEN
			} else if overrideRequest.DeploymentTemplate == "CANARY" {
				deploymentTemplate = chartRepoRepository.DEPLOYMENT_STRATEGY_CANARY
			} else if overrideRequest.DeploymentTemplate == "RECREATE" {
				deploymentTemplate = chartRepoRepository.DEPLOYMENT_STRATEGY_RECREATE
			}

			if len(deploymentTemplate) > 0 {
				_, span := otel.Tracer("orchestrator").Start(ctx, "pipelineConfigRepository.FindByStrategyAndPipelineId")
				strategy, err = impl.pipelineConfigRepository.FindByStrategyAndPipelineId(deploymentTemplate, overrideRequest.PipelineId)
				span.End()
			} else {
				_, span := otel.Tracer("orchestrator").Start(ctx, "pipelineConfigRepository.GetDefaultStrategyByPipelineId")
				strategy, err = impl.pipelineConfigRepository.GetDefaultStrategyByPipelineId(overrideRequest.PipelineId)
				span.End()
			}
		}
		if err != nil && errors2.IsNotFound(err) == false {
			impl.logger.Errorf("invalid state", "err", err, "req", strategy)
			return nil, err
		}
	}
	return strategy, nil
}

func (impl *WorkflowDagExecutorImpl) GetEnvOverrideByTriggerType(overrideRequest *bean.ValuesOverrideRequest, triggeredAt time.Time, ctx context.Context) (*chartConfig.EnvConfigOverride, error) {

	envOverride := &chartConfig.EnvConfigOverride{}

	var err error
	if overrideRequest.DeploymentWithConfig == bean.DEPLOYMENT_CONFIG_TYPE_SPECIFIC_TRIGGER {
		_, span := otel.Tracer("orchestrator").Start(ctx, "deploymentTemplateHistoryRepository.GetHistoryByPipelineIdAndWfrId")
		deploymentTemplateHistory, err := impl.deploymentTemplateHistoryRepository.GetHistoryByPipelineIdAndWfrId(overrideRequest.PipelineId, overrideRequest.WfrIdForDeploymentWithSpecificTrigger)
		//VARIABLE_SNAPSHOT_GET and resolve

		span.End()
		if err != nil {
			impl.logger.Errorw("error in getting deployed deployment template history by pipelineId and wfrId", "err", err, "pipelineId", &overrideRequest, "wfrId", overrideRequest.WfrIdForDeploymentWithSpecificTrigger)
			return nil, err
		}
		templateName := deploymentTemplateHistory.TemplateName
		templateVersion := deploymentTemplateHistory.TemplateVersion
		if templateName == "Rollout Deployment" {
			templateName = ""
		}
		//getting chart_ref by id
		_, span = otel.Tracer("orchestrator").Start(ctx, "chartRefRepository.FindByVersionAndName")
		chartRef, err := impl.chartRefRepository.FindByVersionAndName(templateName, templateVersion)
		span.End()
		if err != nil {
			impl.logger.Errorw("error in getting chartRef by version and name", "err", err, "version", templateVersion, "name", templateName)
			return nil, err
		}
		//assuming that if a chartVersion is deployed then it's envConfigOverride will be available
		_, span = otel.Tracer("orchestrator").Start(ctx, "environmentConfigRepository.GetByAppIdEnvIdAndChartRefId")
		envOverride, err = impl.environmentConfigRepository.GetByAppIdEnvIdAndChartRefId(overrideRequest.AppId, overrideRequest.EnvId, chartRef.Id)
		span.End()
		if err != nil {
			impl.logger.Errorw("error in getting envConfigOverride for pipeline for specific chartVersion", "err", err, "appId", overrideRequest.AppId, "envId", overrideRequest.EnvId, "chartRefId", chartRef.Id)
			return nil, err
		}

		_, span = otel.Tracer("orchestrator").Start(ctx, "envRepository.FindById")
		env, err := impl.envRepository.FindById(envOverride.TargetEnvironment)
		span.End()
		if err != nil {
			impl.logger.Errorw("unable to find env", "err", err)
			return nil, err
		}
		envOverride.Environment = env

		//updating historical data in envConfigOverride and appMetrics flag
		envOverride.IsOverride = true
		envOverride.EnvOverrideValues = deploymentTemplateHistory.Template

		resolvedTemplate, variableMap, err := impl.getResolvedTemplateWithSnapshot(deploymentTemplateHistory.Id, envOverride.EnvOverrideValues)
		envOverride.ResolvedEnvOverrideValues = resolvedTemplate
		envOverride.VariableSnapshot = variableMap
		if err != nil {
			return envOverride, err
		}
	} else if overrideRequest.DeploymentWithConfig == bean.DEPLOYMENT_CONFIG_TYPE_LAST_SAVED {
		_, span := otel.Tracer("orchestrator").Start(ctx, "environmentConfigRepository.ActiveEnvConfigOverride")
		envOverride, err = impl.environmentConfigRepository.ActiveEnvConfigOverride(overrideRequest.AppId, overrideRequest.EnvId)

		var chart *chartRepoRepository.Chart
		span.End()
		if err != nil {
			impl.logger.Errorw("invalid state", "err", err, "req", overrideRequest)
			return nil, err
		}
		if envOverride.Id == 0 {
			_, span = otel.Tracer("orchestrator").Start(ctx, "chartRepository.FindLatestChartForAppByAppId")
			chart, err = impl.chartRepository.FindLatestChartForAppByAppId(overrideRequest.AppId)
			span.End()
			if err != nil {
				impl.logger.Errorw("invalid state", "err", err, "req", overrideRequest)
				return nil, err
			}
			_, span = otel.Tracer("orchestrator").Start(ctx, "environmentConfigRepository.FindChartByAppIdAndEnvIdAndChartRefId")
			envOverride, err = impl.environmentConfigRepository.FindChartByAppIdAndEnvIdAndChartRefId(overrideRequest.AppId, overrideRequest.EnvId, chart.ChartRefId)
			span.End()
			if err != nil && !errors2.IsNotFound(err) {
				impl.logger.Errorw("invalid state", "err", err, "req", overrideRequest)
				return nil, err
			}

			//creating new env override config
			if errors2.IsNotFound(err) || envOverride == nil {
				_, span = otel.Tracer("orchestrator").Start(ctx, "envRepository.FindById")
				environment, err := impl.envRepository.FindById(overrideRequest.EnvId)
				span.End()
				if err != nil && !util.IsErrNoRows(err) {
					return nil, err
				}
				envOverride = &chartConfig.EnvConfigOverride{
					Active:            true,
					ManualReviewed:    true,
					Status:            models.CHARTSTATUS_SUCCESS,
					TargetEnvironment: overrideRequest.EnvId,
					ChartId:           chart.Id,
					AuditLog:          sql.AuditLog{UpdatedBy: overrideRequest.UserId, UpdatedOn: triggeredAt, CreatedOn: triggeredAt, CreatedBy: overrideRequest.UserId},
					Namespace:         environment.Namespace,
					IsOverride:        false,
					EnvOverrideValues: "{}",
					Latest:            false,
					IsBasicViewLocked: chart.IsBasicViewLocked,
					CurrentViewEditor: chart.CurrentViewEditor,
				}
				_, span = otel.Tracer("orchestrator").Start(ctx, "environmentConfigRepository.Save")
				err = impl.environmentConfigRepository.Save(envOverride)
				span.End()
				if err != nil {
					impl.logger.Errorw("error in creating envconfig", "data", envOverride, "error", err)
					return nil, err
				}
			}
			envOverride.Chart = chart
		} else if envOverride.Id > 0 && !envOverride.IsOverride {
			_, span = otel.Tracer("orchestrator").Start(ctx, "chartRepository.FindLatestChartForAppByAppId")
			chart, err = impl.chartRepository.FindLatestChartForAppByAppId(overrideRequest.AppId)
			span.End()
			if err != nil {
				impl.logger.Errorw("invalid state", "err", err, "req", overrideRequest)
				return nil, err
			}
			envOverride.Chart = chart
		}

		_, span = otel.Tracer("orchestrator").Start(ctx, "envRepository.FindById")
		env, err := impl.envRepository.FindById(envOverride.TargetEnvironment)
		span.End()
		if err != nil {
			impl.logger.Errorw("unable to find env", "err", err)
			return nil, err
		}
		envOverride.Environment = env

		//VARIABLE different cases for variable resolution
		scope := resourceQualifiers.Scope{
			AppId:     overrideRequest.AppId,
			EnvId:     overrideRequest.EnvId,
			ClusterId: overrideRequest.ClusterId,
			SystemMetadata: &resourceQualifiers.SystemMetadata{
				EnvironmentName: env.Name,
				ClusterName:     env.Cluster.ClusterName,
				Namespace:       env.Namespace,
				AppName:         overrideRequest.AppName,
				Image:           overrideRequest.Image,
				ImageTag:        util3.GetImageTagFromImage(overrideRequest.Image),
			},
		}

		if envOverride.IsOverride {

			resolvedTemplate, variableMap, err := impl.extractVariablesAndResolveTemplate(scope, envOverride.EnvOverrideValues, repository5.Entity{
				EntityType: repository5.EntityTypeDeploymentTemplateEnvLevel,
				EntityId:   envOverride.Id,
			})
			envOverride.ResolvedEnvOverrideValues = resolvedTemplate
			envOverride.VariableSnapshot = variableMap
			if err != nil {
				return envOverride, err
			}

		} else {
			resolvedTemplate, variableMap, err := impl.extractVariablesAndResolveTemplate(scope, chart.GlobalOverride, repository5.Entity{
				EntityType: repository5.EntityTypeDeploymentTemplateAppLevel,
				EntityId:   chart.Id,
			})
			envOverride.Chart.ResolvedGlobalOverride = resolvedTemplate
			envOverride.VariableSnapshot = variableMap
			if err != nil {
				return envOverride, err
			}

		}
	}

	return envOverride, nil
}

func (impl *WorkflowDagExecutorImpl) GetAppMetricsByTriggerType(overrideRequest *bean.ValuesOverrideRequest, ctx context.Context) (bool, error) {

	var appMetrics bool
	if overrideRequest.DeploymentWithConfig == bean.DEPLOYMENT_CONFIG_TYPE_SPECIFIC_TRIGGER {
		_, span := otel.Tracer("orchestrator").Start(ctx, "deploymentTemplateHistoryRepository.GetHistoryByPipelineIdAndWfrId")
		deploymentTemplateHistory, err := impl.deploymentTemplateHistoryRepository.GetHistoryByPipelineIdAndWfrId(overrideRequest.PipelineId, overrideRequest.WfrIdForDeploymentWithSpecificTrigger)
		span.End()
		if err != nil {
			impl.logger.Errorw("error in getting deployed deployment template history by pipelineId and wfrId", "err", err, "pipelineId", &overrideRequest, "wfrId", overrideRequest.WfrIdForDeploymentWithSpecificTrigger)
			return appMetrics, err
		}
		appMetrics = deploymentTemplateHistory.IsAppMetricsEnabled

	} else if overrideRequest.DeploymentWithConfig == bean.DEPLOYMENT_CONFIG_TYPE_LAST_SAVED {
		_, span := otel.Tracer("orchestrator").Start(ctx, "appLevelMetricsRepository.FindByAppId")
		appLevelMetrics, err := impl.appLevelMetricsRepository.FindByAppId(overrideRequest.AppId)
		span.End()
		if err != nil && !util.IsErrNoRows(err) {
			impl.logger.Errorw("err", err)
			return appMetrics, &util.ApiError{InternalMessage: "unable to fetch app level metrics flag"}
		}
		appMetrics = appLevelMetrics.AppMetrics

		_, span = otel.Tracer("orchestrator").Start(ctx, "envLevelMetricsRepository.FindByAppIdAndEnvId")
		envLevelMetrics, err := impl.envLevelMetricsRepository.FindByAppIdAndEnvId(overrideRequest.AppId, overrideRequest.EnvId)
		span.End()
		if err != nil && !util.IsErrNoRows(err) {
			impl.logger.Errorw("err", err)
			return appMetrics, &util.ApiError{InternalMessage: "unable to fetch env level metrics flag"}
		}
		if envLevelMetrics.Id != 0 && envLevelMetrics.AppMetrics != nil {
			appMetrics = *envLevelMetrics.AppMetrics
		}
	}
	return appMetrics, nil
}

func (impl *WorkflowDagExecutorImpl) getDbMigrationOverride(overrideRequest *bean.ValuesOverrideRequest, artifact *repository.CiArtifact, isRollback bool) (overrideJson []byte, err error) {
	if isRollback {
		return nil, fmt.Errorf("rollback not supported ye")
	}
	notConfigured := false
	config, err := impl.dbMigrationConfigRepository.FindByPipelineId(overrideRequest.PipelineId)
	if err != nil && !util.IsErrNoRows(err) {
		impl.logger.Errorw("error in fetching pipeline override config", "req", overrideRequest, "err", err)
		return nil, err
	} else if util.IsErrNoRows(err) {
		notConfigured = true
	}
	envVal := &EnvironmentOverride{}
	if notConfigured {
		impl.logger.Warnw("no active db migration found", "pipeline", overrideRequest.PipelineId)
		envVal.Enabled = false
	} else {
		materialInfos, err := artifact.ParseMaterialInfo()
		if err != nil {
			return nil, err
		}

		hash, ok := materialInfos[config.GitMaterial.Url]
		if !ok {
			impl.logger.Errorf("wrong url map ", "map", materialInfos, "url", config.GitMaterial.Url)
			return nil, fmt.Errorf("configured url not found in material %s", config.GitMaterial.Url)
		}

		envVal.Enabled = true
		if config.GitMaterial.GitProvider.AuthMode != repository.AUTH_MODE_USERNAME_PASSWORD &&
			config.GitMaterial.GitProvider.AuthMode != repository.AUTH_MODE_ACCESS_TOKEN &&
			config.GitMaterial.GitProvider.AuthMode != repository.AUTH_MODE_ANONYMOUS {
			return nil, fmt.Errorf("auth mode %s not supported for migration", config.GitMaterial.GitProvider.AuthMode)
		}
		envVal.appendEnvironmentVariable("GIT_REPO_URL", config.GitMaterial.Url)
		envVal.appendEnvironmentVariable("GIT_USER", config.GitMaterial.GitProvider.UserName)
		var password string
		if config.GitMaterial.GitProvider.AuthMode == repository.AUTH_MODE_USERNAME_PASSWORD {
			password = config.GitMaterial.GitProvider.Password
		} else {
			password = config.GitMaterial.GitProvider.AccessToken
		}
		envVal.appendEnvironmentVariable("GIT_AUTH_TOKEN", password)
		// parse git-tag not required
		//envVal.appendEnvironmentVariable("GIT_TAG", "")
		envVal.appendEnvironmentVariable("GIT_HASH", hash)
		envVal.appendEnvironmentVariable("SCRIPT_LOCATION", config.ScriptSource)
		envVal.appendEnvironmentVariable("DB_TYPE", string(config.DbConfig.Type))
		envVal.appendEnvironmentVariable("DB_USER_NAME", config.DbConfig.UserName)
		envVal.appendEnvironmentVariable("DB_PASSWORD", config.DbConfig.Password)
		envVal.appendEnvironmentVariable("DB_HOST", config.DbConfig.Host)
		envVal.appendEnvironmentVariable("DB_PORT", config.DbConfig.Port)
		envVal.appendEnvironmentVariable("DB_NAME", config.DbConfig.DbName)
		//Will be used for rollback don't delete it
		//envVal.appendEnvironmentVariable("MIGRATE_TO_VERSION", strconv.Itoa(overrideRequest.TargetDbVersion))
	}
	dbMigrationConfig := map[string]interface{}{"dbMigrationConfig": envVal}
	confByte, err := json.Marshal(dbMigrationConfig)
	if err != nil {
		return nil, err
	}
	return confByte, nil
}

func (impl *WorkflowDagExecutorImpl) getConfigMapAndSecretJsonV2(appId int, envId int, pipelineId int, chartVersion string, deploymentWithConfig bean.DeploymentConfigurationType, wfrIdForDeploymentWithSpecificTrigger int) ([]byte, error) {

	var configMapJson string
	var secretDataJson string
	var configMapJsonApp string
	var secretDataJsonApp string
	var configMapJsonEnv string
	var secretDataJsonEnv string
	var err error
	//var configMapJsonPipeline string
	//var secretDataJsonPipeline string

	merged := []byte("{}")
	if deploymentWithConfig == bean.DEPLOYMENT_CONFIG_TYPE_LAST_SAVED {
		configMapA, err := impl.configMapRepository.GetByAppIdAppLevel(appId)
		if err != nil && pg.ErrNoRows != err {
			return []byte("{}"), err
		}
		if configMapA != nil && configMapA.Id > 0 {
			configMapJsonApp = configMapA.ConfigMapData
			secretDataJsonApp = configMapA.SecretData
		}
		configMapE, err := impl.configMapRepository.GetByAppIdAndEnvIdEnvLevel(appId, envId)
		if err != nil && pg.ErrNoRows != err {
			return []byte("{}"), err
		}
		if configMapE != nil && configMapE.Id > 0 {
			configMapJsonEnv = configMapE.ConfigMapData
			secretDataJsonEnv = configMapE.SecretData
		}
	} else if deploymentWithConfig == bean.DEPLOYMENT_CONFIG_TYPE_SPECIFIC_TRIGGER {
		//fetching history and setting envLevelConfig and not appLevelConfig because history already contains merged appLevel and envLevel configs
		configMapHistory, err := impl.configMapHistoryRepository.GetHistoryByPipelineIdAndWfrId(pipelineId, wfrIdForDeploymentWithSpecificTrigger, repository3.CONFIGMAP_TYPE)
		if err != nil {
			impl.logger.Errorw("error in getting config map history config by pipelineId and wfrId ", "err", err, "pipelineId", pipelineId, "wfrid", wfrIdForDeploymentWithSpecificTrigger)
			return []byte("{}"), err
		}
		configMapJsonEnv = configMapHistory.Data
		secretHistory, err := impl.configMapHistoryRepository.GetHistoryByPipelineIdAndWfrId(pipelineId, wfrIdForDeploymentWithSpecificTrigger, repository3.SECRET_TYPE)
		if err != nil {
			impl.logger.Errorw("error in getting config map history config by pipelineId and wfrId ", "err", err, "pipelineId", pipelineId, "wfrid", wfrIdForDeploymentWithSpecificTrigger)
			return []byte("{}"), err
		}
		secretDataJsonEnv = secretHistory.Data
	}
	configMapJson, err = impl.mergeUtil.ConfigMapMerge(configMapJsonApp, configMapJsonEnv)
	if err != nil {
		return []byte("{}"), err
	}
	chartMajorVersion, chartMinorVersion, err := util4.ExtractChartVersion(chartVersion)
	if err != nil {
		impl.logger.Errorw("chart version parsing", "err", err)
		return []byte("{}"), err
	}
	secretDataJson, err = impl.mergeUtil.ConfigSecretMerge(secretDataJsonApp, secretDataJsonEnv, chartMajorVersion, chartMinorVersion, false)
	if err != nil {
		return []byte("{}"), err
	}
	configResponseR := bean.ConfigMapRootJson{}
	configResponse := bean.ConfigMapJson{}
	if configMapJson != "" {
		err = json.Unmarshal([]byte(configMapJson), &configResponse)
		if err != nil {
			return []byte("{}"), err
		}
	}
	configResponseR.ConfigMapJson = configResponse
	secretResponseR := bean.ConfigSecretRootJson{}
	secretResponse := bean.ConfigSecretJson{}
	if configMapJson != "" {
		err = json.Unmarshal([]byte(secretDataJson), &secretResponse)
		if err != nil {
			return []byte("{}"), err
		}
	}
	secretResponseR.ConfigSecretJson = secretResponse

	configMapByte, err := json.Marshal(configResponseR)
	if err != nil {
		return []byte("{}"), err
	}
	secretDataByte, err := json.Marshal(secretResponseR)
	if err != nil {
		return []byte("{}"), err
	}

	merged, err = impl.mergeUtil.JsonPatch(configMapByte, secretDataByte)
	if err != nil {
		return []byte("{}"), err
	}
	return merged, nil
}

func (impl *WorkflowDagExecutorImpl) savePipelineOverride(overrideRequest *bean.ValuesOverrideRequest, envOverrideId int, triggeredAt time.Time) (override *chartConfig.PipelineOverride, err error) {
	currentReleaseNo, err := impl.pipelineOverrideRepository.GetCurrentPipelineReleaseCounter(overrideRequest.PipelineId)
	if err != nil {
		return nil, err
	}
	po := &chartConfig.PipelineOverride{
		EnvConfigOverrideId:    envOverrideId,
		Status:                 models.CHARTSTATUS_NEW,
		PipelineId:             overrideRequest.PipelineId,
		CiArtifactId:           overrideRequest.CiArtifactId,
		PipelineReleaseCounter: currentReleaseNo + 1,
		CdWorkflowId:           overrideRequest.CdWorkflowId,
		AuditLog:               sql.AuditLog{CreatedBy: overrideRequest.UserId, CreatedOn: triggeredAt, UpdatedOn: triggeredAt, UpdatedBy: overrideRequest.UserId},
		DeploymentType:         overrideRequest.DeploymentType,
	}

	err = impl.pipelineOverrideRepository.Save(po)
	if err != nil {
		return nil, err
	}
	err = impl.checkAndFixDuplicateReleaseNo(po)
	if err != nil {
		impl.logger.Errorw("error in checking release no duplicacy", "pipeline", po, "err", err)
		return nil, err
	}
	return po, nil
}

func (impl *WorkflowDagExecutorImpl) getReleaseOverride(envOverride *chartConfig.EnvConfigOverride, overrideRequest *bean.ValuesOverrideRequest, artifact *repository.CiArtifact, pipelineOverride *chartConfig.PipelineOverride, strategy *chartConfig.PipelineStrategy, appMetrics *bool) (releaseOverride string, err error) {

	artifactImage := artifact.Image
	imageTag := strings.Split(artifactImage, ":")

	imageTagLen := len(imageTag)

	imageName := ""

	for i := 0; i < imageTagLen-1; i++ {
		if i != imageTagLen-2 {
			imageName = imageName + imageTag[i] + ":"
		} else {
			imageName = imageName + imageTag[i]
		}
	}

	appId := strconv.Itoa(overrideRequest.AppId)
	envId := strconv.Itoa(overrideRequest.EnvId)

	deploymentStrategy := ""
	if strategy != nil {
		deploymentStrategy = string(strategy.Strategy)
	}
	releaseAttribute := app.ReleaseAttributes{
		Name:           imageName,
		Tag:            imageTag[imageTagLen-1],
		PipelineName:   overrideRequest.PipelineName,
		ReleaseVersion: strconv.Itoa(pipelineOverride.PipelineReleaseCounter),
		DeploymentType: deploymentStrategy,
		App:            appId,
		Env:            envId,
		AppMetrics:     appMetrics,
	}
	override, err := util4.Tprintf(envOverride.Chart.ImageDescriptorTemplate, releaseAttribute)
	if err != nil {
		return "", &util.ApiError{InternalMessage: "unable to render ImageDescriptorTemplate"}
	}
	if overrideRequest.AdditionalOverride != nil {
		userOverride, err := overrideRequest.AdditionalOverride.MarshalJSON()
		if err != nil {
			return "", err
		}
		data, err := impl.mergeUtil.JsonPatch(userOverride, []byte(override))
		if err != nil {
			return "", err
		}
		override = string(data)
	}
	return override, nil
}

func (impl *WorkflowDagExecutorImpl) mergeAndSave(envOverride *chartConfig.EnvConfigOverride,
	overrideRequest *bean.ValuesOverrideRequest,
	dbMigrationOverride []byte,
	artifact *repository.CiArtifact,
	pipeline *pipelineConfig.Pipeline, configMapJson, appLabelJsonByte []byte, strategy *chartConfig.PipelineStrategy, ctx context.Context,
	triggeredAt time.Time, deployedBy int32, appMetrics *bool) (releaseId int, overrideId int, mergedValues string, err error) {

	//register release , obtain release id TODO: populate releaseId to template
	override, err := impl.savePipelineOverride(overrideRequest, envOverride.Id, triggeredAt)
	if err != nil {
		return 0, 0, "", err
	}
	//TODO: check status and apply lock
	overrideJson, err := impl.getReleaseOverride(envOverride, overrideRequest, artifact, override, strategy, appMetrics)
	if err != nil {
		return 0, 0, "", err
	}

	//merge three values on the fly
	//ordering is important here
	//global < environment < db< release
	var merged []byte
	if !envOverride.IsOverride {
		merged, err = impl.mergeUtil.JsonPatch([]byte("{}"), []byte(envOverride.Chart.GlobalOverride))
		if err != nil {
			return 0, 0, "", err
		}
	} else {
		merged, err = impl.mergeUtil.JsonPatch([]byte("{}"), []byte(envOverride.EnvOverrideValues))
		if err != nil {
			return 0, 0, "", err
		}
	}

	//pipeline override here comes from pipeline strategy table
	if strategy != nil && len(strategy.Config) > 0 {
		merged, err = impl.mergeUtil.JsonPatch(merged, []byte(strategy.Config))
		if err != nil {
			return 0, 0, "", err
		}
	}
	merged, err = impl.mergeUtil.JsonPatch(merged, dbMigrationOverride)
	if err != nil {
		return 0, 0, "", err
	}
	merged, err = impl.mergeUtil.JsonPatch(merged, []byte(overrideJson))
	if err != nil {
		return 0, 0, "", err
	}

	if configMapJson != nil {
		merged, err = impl.mergeUtil.JsonPatch(merged, configMapJson)
		if err != nil {
			return 0, 0, "", err
		}
	}

	if appLabelJsonByte != nil {
		merged, err = impl.mergeUtil.JsonPatch(merged, appLabelJsonByte)
		if err != nil {
			return 0, 0, "", err
		}
	}

	appName := fmt.Sprintf("%s-%s", pipeline.App.AppName, envOverride.Environment.Name)
	merged = impl.autoscalingCheckBeforeTrigger(ctx, appName, envOverride.Namespace, merged, overrideRequest)

	_, span := otel.Tracer("orchestrator").Start(ctx, "dockerRegistryIpsConfigService.HandleImagePullSecretOnApplicationDeployment")
	// handle image pull secret if access given
	merged, err = impl.dockerRegistryIpsConfigService.HandleImagePullSecretOnApplicationDeployment(envOverride.Environment, pipeline.CiPipelineId, merged)
	span.End()
	if err != nil {
		return 0, 0, "", err
	}

	commitHash := ""
	commitTime := time.Time{}
	if util.IsAcdApp(pipeline.DeploymentAppType) {
		chartRepoName := impl.chartTemplateService.GetGitOpsRepoNameFromUrl(envOverride.Chart.GitRepoUrl)
		_, span = otel.Tracer("orchestrator").Start(ctx, "chartTemplateService.GetUserEmailIdAndNameForGitOpsCommit")
		//getting username & emailId for commit author data
		userEmailId, userName := impl.chartTemplateService.GetUserEmailIdAndNameForGitOpsCommit(overrideRequest.UserId)
		span.End()
		chartGitAttr := &util.ChartConfig{
			FileName:       fmt.Sprintf("_%d-values.yaml", envOverride.TargetEnvironment),
			FileContent:    string(merged),
			ChartName:      envOverride.Chart.ChartName,
			ChartLocation:  envOverride.Chart.ChartLocation,
			ChartRepoName:  chartRepoName,
			ReleaseMessage: fmt.Sprintf("release-%d-env-%d ", override.Id, envOverride.TargetEnvironment),
			UserName:       userName,
			UserEmailId:    userEmailId,
		}
		gitOpsConfigBitbucket, err := impl.gitOpsConfigRepository.GetGitOpsConfigByProvider(util.BITBUCKET_PROVIDER)
		if err != nil {
			if err == pg.ErrNoRows {
				gitOpsConfigBitbucket.BitBucketWorkspaceId = ""
			} else {
				return 0, 0, "", err
			}
		}
		gitOpsConfig := &bean.GitOpsConfigDto{BitBucketWorkspaceId: gitOpsConfigBitbucket.BitBucketWorkspaceId}
		_, span = otel.Tracer("orchestrator").Start(ctx, "gitFactory.Client.CommitValues")
		commitHash, commitTime, err = impl.gitFactory.Client.CommitValues(chartGitAttr, gitOpsConfig)
		span.End()
		if err != nil {
			impl.logger.Errorw("error in git commit", "err", err)
			return 0, 0, "", err
		}
	}
	if commitTime.IsZero() {
		commitTime = time.Now()
	}
	pipelineOverride := &chartConfig.PipelineOverride{
		Id:                     override.Id,
		GitHash:                commitHash,
		CommitTime:             commitTime,
		EnvConfigOverrideId:    envOverride.Id,
		PipelineOverrideValues: overrideJson,
		PipelineId:             overrideRequest.PipelineId,
		CiArtifactId:           overrideRequest.CiArtifactId,
		PipelineMergedValues:   string(merged),
		AuditLog:               sql.AuditLog{UpdatedOn: triggeredAt, UpdatedBy: deployedBy},
	}
	_, span = otel.Tracer("orchestrator").Start(ctx, "pipelineOverrideRepository.Update")
	err = impl.pipelineOverrideRepository.Update(pipelineOverride)
	span.End()
	if err != nil {
		return 0, 0, "", err
	}
	mergedValues = string(merged)
	return override.PipelineReleaseCounter, override.Id, mergedValues, nil
}

func (impl *WorkflowDagExecutorImpl) mergeOverrideValues(envOverride *chartConfig.EnvConfigOverride,
	dbMigrationOverride []byte,
	releaseOverrideJson string,
	configMapJson []byte,
	appLabelJsonByte []byte,
	strategy *chartConfig.PipelineStrategy,
) (mergedValues []byte, err error) {

	//merge three values on the fly
	//ordering is important here
	//global < environment < db< release
	var merged []byte
	if !envOverride.IsOverride {
		merged, err = impl.mergeUtil.JsonPatch([]byte("{}"), []byte(envOverride.Chart.ResolvedGlobalOverride))
		if err != nil {
			return nil, err
		}
	} else {
		merged, err = impl.mergeUtil.JsonPatch([]byte("{}"), []byte(envOverride.ResolvedEnvOverrideValues))
		if err != nil {
			return nil, err
		}
	}
	if strategy != nil && len(strategy.Config) > 0 {
		merged, err = impl.mergeUtil.JsonPatch(merged, []byte(strategy.Config))
		if err != nil {
			return nil, err
		}
	}
	merged, err = impl.mergeUtil.JsonPatch(merged, dbMigrationOverride)
	if err != nil {
		return nil, err
	}
	merged, err = impl.mergeUtil.JsonPatch(merged, []byte(releaseOverrideJson))
	if err != nil {
		return nil, err
	}
	if configMapJson != nil {
		merged, err = impl.mergeUtil.JsonPatch(merged, configMapJson)
		if err != nil {
			return nil, err
		}
	}
	if appLabelJsonByte != nil {
		merged, err = impl.mergeUtil.JsonPatch(merged, appLabelJsonByte)
		if err != nil {
			return nil, err
		}
	}
	return merged, nil
}

func (impl *WorkflowDagExecutorImpl) autoscalingCheckBeforeTrigger(ctx context.Context, appName string, namespace string, merged []byte, overrideRequest *bean.ValuesOverrideRequest) []byte {
	//pipeline := overrideRequest.Pipeline
	var appId = overrideRequest.AppId
	pipelineId := overrideRequest.PipelineId
	var appDeploymentType = overrideRequest.DeploymentAppType
	var clusterId = overrideRequest.ClusterId
	deploymentType := overrideRequest.DeploymentType
	templateMap := make(map[string]interface{})
	err := json.Unmarshal(merged, &templateMap)
	if err != nil {
		return merged
	}

	hpaResourceRequest := impl.getAutoScalingReplicaCount(templateMap, appName)
	impl.logger.Debugw("autoscalingCheckBeforeTrigger", "hpaResourceRequest", hpaResourceRequest)
	if hpaResourceRequest.IsEnable {
		resourceManifest := make(map[string]interface{})
		if util.IsAcdApp(appDeploymentType) {
			query := &application.ApplicationResourceRequest{
				Name:         &appName,
				Version:      &hpaResourceRequest.Version,
				Group:        &hpaResourceRequest.Group,
				Kind:         &hpaResourceRequest.Kind,
				ResourceName: &hpaResourceRequest.ResourceName,
				Namespace:    &namespace,
			}
			recv, err := impl.acdClient.GetResource(ctx, query)
			impl.logger.Debugw("resource manifest get replica count", "response", recv)
			if err != nil {
				impl.logger.Errorw("ACD Get Resource API Failed", "err", err)
				middleware.AcdGetResourceCounter.WithLabelValues(strconv.Itoa(appId), namespace, appName).Inc()
				return merged
			}
			if recv != nil && len(*recv.Manifest) > 0 {
				err := json.Unmarshal([]byte(*recv.Manifest), &resourceManifest)
				if err != nil {
					impl.logger.Errorw("unmarshal failed for hpa check", "err", err)
					return merged
				}
			}
		} else {
			version := "v2beta2"
			k8sResource, err := impl.k8sCommonService.GetResource(ctx, &k8s.ResourceRequestBean{ClusterId: clusterId,
				K8sRequest: &util5.K8sRequestBean{ResourceIdentifier: util5.ResourceIdentifier{Name: hpaResourceRequest.ResourceName,
					Namespace: namespace, GroupVersionKind: schema.GroupVersionKind{Group: hpaResourceRequest.Group, Kind: hpaResourceRequest.Kind, Version: version}}}})
			if err != nil {
				impl.logger.Errorw("error occurred while fetching resource for app", "resourceName", hpaResourceRequest.ResourceName, "err", err)
				return merged
			}
			resourceManifest = k8sResource.Manifest.Object
		}
		if len(resourceManifest) > 0 {
			statusMap := resourceManifest["status"].(map[string]interface{})
			currentReplicaVal := statusMap["currentReplicas"]
			currentReplicaCount, err := util4.ParseFloatNumber(currentReplicaVal)
			if err != nil {
				impl.logger.Errorw("error occurred while parsing replica count", "currentReplicas", currentReplicaVal, "err", err)
				return merged
			}

			reqReplicaCount := impl.fetchRequiredReplicaCount(currentReplicaCount, hpaResourceRequest.ReqMaxReplicas, hpaResourceRequest.ReqMinReplicas)
			templateMap["replicaCount"] = reqReplicaCount
			merged, err = json.Marshal(&templateMap)
			if err != nil {
				impl.logger.Errorw("marshaling failed for hpa check", "err", err)
				return merged
			}
		}
	} else {
		impl.logger.Errorw("autoscaling is not enabled", "pipelineId", pipelineId)
	}

	//check for custom chart support
	if autoscalingEnabledPath, ok := templateMap[bean2.CustomAutoScalingEnabledPathKey]; ok {
		if deploymentType == models.DEPLOYMENTTYPE_STOP {
			merged, err = impl.setScalingValues(templateMap, bean2.CustomAutoScalingEnabledPathKey, merged, false)
			if err != nil {
				return merged
			}
			merged, err = impl.setScalingValues(templateMap, bean2.CustomAutoscalingReplicaCountPathKey, merged, 0)
			if err != nil {
				return merged
			}
		} else {
			autoscalingEnabled := false
			autoscalingEnabledValue := gjson.Get(string(merged), autoscalingEnabledPath.(string)).Value()
			if val, ok := autoscalingEnabledValue.(bool); ok {
				autoscalingEnabled = val
			}
			if autoscalingEnabled {
				// extract replica count, min, max and check for required value
				replicaCount, err := impl.getReplicaCountFromCustomChart(templateMap, merged)
				if err != nil {
					return merged
				}
				merged, err = impl.setScalingValues(templateMap, bean2.CustomAutoscalingReplicaCountPathKey, merged, replicaCount)
				if err != nil {
					return merged
				}
			}
		}
	}

	return merged
}

func (impl *WorkflowDagExecutorImpl) updateArgoPipeline(appId int, pipelineName string, envOverride *chartConfig.EnvConfigOverride, ctx context.Context) (bool, error) {
	//repo has been registered while helm create
	if ctx == nil {
		impl.logger.Errorw("err in syncing ACD, ctx is NULL", "pipelineName", pipelineName)
		return false, nil
	}
	app, err := impl.appRepository.FindById(appId)
	if err != nil {
		impl.logger.Errorw("no app found ", "err", err)
		return false, err
	}
	envModel, err := impl.envRepository.FindById(envOverride.TargetEnvironment)
	if err != nil {
		return false, err
	}
	argoAppName := fmt.Sprintf("%s-%s", app.AppName, envModel.Name)
	impl.logger.Infow("received payload, updateArgoPipeline", "appId", appId, "pipelineName", pipelineName, "envId", envOverride.TargetEnvironment, "argoAppName", argoAppName, "context", ctx)
	application3, err := impl.acdClient.Get(ctx, &application.ApplicationQuery{Name: &argoAppName})
	if err != nil {
		impl.logger.Errorw("no argo app exists", "app", argoAppName, "pipeline", pipelineName)
		return false, err
	}
	//if status, ok:=status.FromError(err);ok{
	appStatus, _ := status2.FromError(err)

	if appStatus.Code() == codes.OK {
		impl.logger.Debugw("argo app exists", "app", argoAppName, "pipeline", pipelineName)
		if application3.Spec.Source.Path != envOverride.Chart.ChartLocation || application3.Spec.Source.TargetRevision != "master" {
			patchReq := v1alpha1.Application{Spec: v1alpha1.ApplicationSpec{Source: v1alpha1.ApplicationSource{Path: envOverride.Chart.ChartLocation, RepoURL: envOverride.Chart.GitRepoUrl, TargetRevision: "master"}}}
			reqbyte, err := json.Marshal(patchReq)
			if err != nil {
				impl.logger.Errorw("error in creating patch", "err", err)
			}
			reqString := string(reqbyte)
			patchType := "merge"
			_, err = impl.acdClient.Patch(ctx, &application.ApplicationPatchRequest{Patch: &reqString, Name: &argoAppName, PatchType: &patchType})
			if err != nil {
				impl.logger.Errorw("error in creating argo pipeline ", "name", pipelineName, "patch", string(reqbyte), "err", err)
				return false, err
			}
			impl.logger.Debugw("pipeline update req ", "res", patchReq)
		} else {
			impl.logger.Debug("pipeline no need to update ")
		}
		// Doing normal refresh to avoid the sync delay in argo-cd.
		err2 := impl.argoClientWrapperService.GetArgoAppWithNormalRefresh(ctx, argoAppName)
		if err2 != nil {
			impl.logger.Errorw("error in getting argo application with normal refresh", "argoAppName", argoAppName, "pipelineName", pipelineName)
		}
		return true, nil
	} else if appStatus.Code() == codes.NotFound {
		impl.logger.Errorw("argo app not found", "app", argoAppName, "pipeline", pipelineName)
		return false, nil
	} else {
		impl.logger.Errorw("err in checking application on gocd", "err", err, "pipeline", pipelineName)
		return false, err
	}
}

func (impl *WorkflowDagExecutorImpl) getValuesFileForEnv(environmentId int) string {
	return fmt.Sprintf("_%d-values.yaml", environmentId) //-{envId}-values.yaml
}

func (impl *WorkflowDagExecutorImpl) updatePipeline(pipeline *pipelineConfig.Pipeline, userId int32) (bool, error) {
	err := impl.pipelineRepository.SetDeploymentAppCreatedInPipeline(true, pipeline.Id, userId)
	if err != nil {
		impl.logger.Errorw("error on updating cd pipeline for setting deployment app created", "err", err)
		return false, err
	}
	return true, nil
}

// helmInstallReleaseWithCustomChart performs helm install with custom chart
func (impl *WorkflowDagExecutorImpl) helmInstallReleaseWithCustomChart(ctx context.Context, releaseIdentifier *client2.ReleaseIdentifier, referenceChartByte []byte, valuesYaml string) (*client2.HelmInstallCustomResponse, error) {

	helmInstallRequest := client2.HelmInstallCustomRequest{
		ValuesYaml:        valuesYaml,
		ChartContent:      &client2.ChartContent{Content: referenceChartByte},
		ReleaseIdentifier: releaseIdentifier,
	}

	// Request exec
	return impl.helmAppClient.InstallReleaseWithCustomChart(ctx, &helmInstallRequest)
}

func (impl *WorkflowDagExecutorImpl) getResolvedTemplateWithSnapshot(deploymentTemplateHistoryId int, template string) (string, map[string]string, error) {

	variableSnapshotMap := make(map[string]string)
	reference := repository5.HistoryReference{
		HistoryReferenceId:   deploymentTemplateHistoryId,
		HistoryReferenceType: repository5.HistoryReferenceTypeDeploymentTemplate,
	}
	variableSnapshot, err := impl.variableSnapshotHistoryService.GetVariableHistoryForReferences([]repository5.HistoryReference{reference})
	if err != nil {
		return template, variableSnapshotMap, err
	}

	if _, ok := variableSnapshot[reference]; !ok {
		return template, variableSnapshotMap, nil
	}

	err = json.Unmarshal(variableSnapshot[reference].VariableSnapshot, &variableSnapshotMap)
	if err != nil {
		return template, variableSnapshotMap, err
	}

	if len(variableSnapshotMap) == 0 {
		return template, variableSnapshotMap, nil
	}
	scopedVariableData := parsers.GetScopedVarData(variableSnapshotMap, make(map[string]bool), true)
	request := parsers.VariableParserRequest{Template: template, TemplateType: parsers.JsonVariableTemplate, Variables: scopedVariableData}
	parserResponse := impl.variableTemplateParser.ParseTemplate(request)
	err = parserResponse.Error
	if err != nil {
		return template, variableSnapshotMap, err
	}
	resolvedTemplate := parserResponse.ResolvedTemplate
	return resolvedTemplate, variableSnapshotMap, nil
}

func (impl *WorkflowDagExecutorImpl) extractVariablesAndResolveTemplate(scope resourceQualifiers.Scope, template string, entity repository5.Entity) (string, map[string]string, error) {

	variableMap := make(map[string]string)
	entityToVariables, err := impl.variableEntityMappingService.GetAllMappingsForEntities([]repository5.Entity{entity})
	if err != nil {
		return template, variableMap, err
	}

	if vars, ok := entityToVariables[entity]; !ok || len(vars) == 0 {
		return template, variableMap, nil
	}

	// pre-populating variable map with variable so that the variables which don't have any resolved data
	// is saved in snapshot
	for _, variable := range entityToVariables[entity] {
		variableMap[variable] = impl.scopedVariableService.GetFormattedVariableForName(variable)
	}

	scopedVariables, err := impl.scopedVariableService.GetScopedVariables(scope, entityToVariables[entity], true)
	if err != nil {
		return template, variableMap, err
	}

	for _, variable := range scopedVariables {
		variableMap[variable.VariableName] = variable.VariableValue.StringValue()
	}

	parserRequest := parsers.VariableParserRequest{Template: template, Variables: scopedVariables, TemplateType: parsers.JsonVariableTemplate}
	parserResponse := impl.variableTemplateParser.ParseTemplate(parserRequest)
	err = parserResponse.Error
	if err != nil {
		return template, variableMap, err
	}

	resolvedTemplate := parserResponse.ResolvedTemplate
	return resolvedTemplate, variableMap, nil
}

type EnvironmentOverride struct {
	Enabled   bool        `json:"enabled"`
	EnvValues []*KeyValue `json:"envValues"`
}

type KeyValue struct {
	Key   string `json:"key"`
	Value string `json:"value"`
}

func (conf *EnvironmentOverride) appendEnvironmentVariable(key, value string) {
	item := &KeyValue{Key: key, Value: value}
	conf.EnvValues = append(conf.EnvValues, item)
}

func (impl *WorkflowDagExecutorImpl) checkAndFixDuplicateReleaseNo(override *chartConfig.PipelineOverride) error {

	uniqueVerified := false
	retryCount := 0

	for !uniqueVerified && retryCount < 5 {
		retryCount = retryCount + 1
		overrides, err := impl.pipelineOverrideRepository.GetByPipelineIdAndReleaseNo(override.PipelineId, override.PipelineReleaseCounter)
		if err != nil {
			return err
		}
		if overrides[0].Id == override.Id {
			uniqueVerified = true
		} else {
			//duplicate might be due to concurrency, lets fix it
			currentReleaseNo, err := impl.pipelineOverrideRepository.GetCurrentPipelineReleaseCounter(override.PipelineId)
			if err != nil {
				return err
			}
			override.PipelineReleaseCounter = currentReleaseNo + 1
			err = impl.pipelineOverrideRepository.Save(override)
			if err != nil {
				return err
			}
		}
	}
	if !uniqueVerified {
		return fmt.Errorf("duplicate verification retry count exide max overrideId: %d ,count: %d", override.Id, retryCount)
	}
	return nil
}

func (impl *WorkflowDagExecutorImpl) getAutoScalingReplicaCount(templateMap map[string]interface{}, appName string) *util4.HpaResourceRequest {
	hasOverride := false
	if _, ok := templateMap[fullnameOverride]; ok {
		appNameOverride := templateMap[fullnameOverride].(string)
		if len(appNameOverride) > 0 {
			appName = appNameOverride
			hasOverride = true
		}
	}
	if !hasOverride {
		if _, ok := templateMap[nameOverride]; ok {
			nameOverride := templateMap[nameOverride].(string)
			if len(nameOverride) > 0 {
				appName = fmt.Sprintf("%s-%s", appName, nameOverride)
			}
		}
	}
	hpaResourceRequest := &util4.HpaResourceRequest{}
	hpaResourceRequest.Version = ""
	hpaResourceRequest.Group = autoscaling.ServiceName
	hpaResourceRequest.Kind = horizontalPodAutoscaler
	impl.logger.Infow("getAutoScalingReplicaCount", "hpaResourceRequest", hpaResourceRequest)
	if _, ok := templateMap[kedaAutoscaling]; ok {
		as := templateMap[kedaAutoscaling]
		asd := as.(map[string]interface{})
		if _, ok := asd[enabled]; ok {
			impl.logger.Infow("getAutoScalingReplicaCount", "hpaResourceRequest", hpaResourceRequest)
			enable := asd[enabled].(bool)
			if enable {
				hpaResourceRequest.IsEnable = enable
				hpaResourceRequest.ReqReplicaCount = templateMap[replicaCount].(float64)
				hpaResourceRequest.ReqMaxReplicas = asd["maxReplicaCount"].(float64)
				hpaResourceRequest.ReqMinReplicas = asd["minReplicaCount"].(float64)
				hpaResourceRequest.ResourceName = fmt.Sprintf("%s-%s-%s", "keda-hpa", appName, "keda")
				impl.logger.Infow("getAutoScalingReplicaCount", "hpaResourceRequest", hpaResourceRequest)
				return hpaResourceRequest
			}
		}
	}

	if _, ok := templateMap[autoscaling.ServiceName]; ok {
		as := templateMap[autoscaling.ServiceName]
		asd := as.(map[string]interface{})
		if _, ok := asd[enabled]; ok {
			enable := asd[enabled].(bool)
			if enable {
				hpaResourceRequest.IsEnable = asd[enabled].(bool)
				hpaResourceRequest.ReqReplicaCount = templateMap[replicaCount].(float64)
				hpaResourceRequest.ReqMaxReplicas = asd["MaxReplicas"].(float64)
				hpaResourceRequest.ReqMinReplicas = asd["MinReplicas"].(float64)
				hpaResourceRequest.ResourceName = fmt.Sprintf("%s-%s", appName, "hpa")
				return hpaResourceRequest
			}
		}
	}
	return hpaResourceRequest

}

func (impl *WorkflowDagExecutorImpl) fetchRequiredReplicaCount(currentReplicaCount float64, reqMaxReplicas float64, reqMinReplicas float64) float64 {
	var reqReplicaCount float64
	if currentReplicaCount <= reqMaxReplicas && currentReplicaCount >= reqMinReplicas {
		reqReplicaCount = currentReplicaCount
	} else if currentReplicaCount > reqMaxReplicas {
		reqReplicaCount = reqMaxReplicas
	} else if currentReplicaCount < reqMinReplicas {
		reqReplicaCount = reqMinReplicas
	}
	return reqReplicaCount
}

func (impl *WorkflowDagExecutorImpl) getReplicaCountFromCustomChart(templateMap map[string]interface{}, merged []byte) (float64, error) {
	autoscalingMinVal, err := impl.extractParamValue(templateMap, bean2.CustomAutoscalingMinPathKey, merged)
	if err != nil {
		return 0, err
	}
	autoscalingMaxVal, err := impl.extractParamValue(templateMap, bean2.CustomAutoscalingMaxPathKey, merged)
	if err != nil {
		return 0, err
	}
	autoscalingReplicaCountVal, err := impl.extractParamValue(templateMap, bean2.CustomAutoscalingReplicaCountPathKey, merged)
	if err != nil {
		return 0, err
	}
	return impl.fetchRequiredReplicaCount(autoscalingReplicaCountVal, autoscalingMaxVal, autoscalingMinVal), nil
}

func (impl *WorkflowDagExecutorImpl) setScalingValues(templateMap map[string]interface{}, customScalingKey string, merged []byte, value interface{}) ([]byte, error) {
	autoscalingJsonPath := templateMap[customScalingKey]
	autoscalingJsonPathKey := autoscalingJsonPath.(string)
	mergedRes, err := sjson.Set(string(merged), autoscalingJsonPathKey, value)
	if err != nil {
		impl.logger.Errorw("error occurred while setting autoscaling key", "JsonPathKey", autoscalingJsonPathKey, "err", err)
		return []byte{}, err
	}
	return []byte(mergedRes), nil
}

func (impl *WorkflowDagExecutorImpl) extractParamValue(inputMap map[string]interface{}, key string, merged []byte) (float64, error) {
	if _, ok := inputMap[key]; !ok {
		return 0, errors.New("empty-val-err")
	}
	floatNumber, err := util4.ParseFloatNumber(gjson.Get(string(merged), inputMap[key].(string)).Value())
	if err != nil {
		impl.logger.Errorw("error occurred while parsing float number", "key", key, "err", err)
	}
	return floatNumber, err
}<|MERGE_RESOLUTION|>--- conflicted
+++ resolved
@@ -43,8 +43,10 @@
 	repository4 "github.com/devtron-labs/devtron/pkg/pipeline/repository"
 	"github.com/devtron-labs/devtron/pkg/resourceQualifiers"
 	"github.com/devtron-labs/devtron/pkg/variables"
+	models2 "github.com/devtron-labs/devtron/pkg/variables/models"
 	"github.com/devtron-labs/devtron/pkg/variables/parsers"
 	repository5 "github.com/devtron-labs/devtron/pkg/variables/repository"
+	"github.com/devtron-labs/devtron/pkg/variables/utils"
 	util4 "github.com/devtron-labs/devtron/util"
 	"github.com/devtron-labs/devtron/util/argo"
 	errors2 "github.com/juju/errors"
@@ -140,10 +142,7 @@
 	pipelineStageService          PipelineStageService
 	config                        *CdConfig
 
-<<<<<<< HEAD
 	scopedVariableManager variables.ScopedVariableManager
-=======
-	variableSnapshotHistoryService variables.VariableSnapshotHistoryService
 
 	deploymentTemplateHistoryService    history2.DeploymentTemplateHistoryService
 	configMapHistoryService             history2.ConfigMapHistoryService
@@ -176,11 +175,7 @@
 	gitOpsConfigRepository              repository.GitOpsConfigRepository
 	gitFactory                          *util.GitFactory
 	acdClient                           application2.ServiceClient
-	variableEntityMappingService        variables.VariableEntityMappingService
-	variableTemplateParser              parsers.VariableTemplateParser
 	argoClientWrapperService            argocdServer.ArgoClientWrapperService
-	scopedVariableService               variables.ScopedVariableService
->>>>>>> 0eb906da
 }
 
 const kedaAutoscaling = "kedaAutoscaling"
@@ -280,8 +275,40 @@
 	ciWorkflowRepository pipelineConfig.CiWorkflowRepository,
 	appLabelRepository pipelineConfig.AppLabelRepository, gitSensorGrpcClient gitSensorClient.Client,
 	pipelineStageService PipelineStageService, k8sCommonService k8s.K8sCommonService,
-<<<<<<< HEAD
 	scopedVariableManager variables.ScopedVariableManager,
+
+	deploymentTemplateHistoryService history2.DeploymentTemplateHistoryService,
+	configMapHistoryService history2.ConfigMapHistoryService,
+	pipelineStrategyHistoryService history2.PipelineStrategyHistoryService,
+	manifestPushConfigRepository repository4.ManifestPushConfigRepository,
+	gitOpsManifestPushService app.GitOpsPushService,
+	ciPipelineMaterialRepository pipelineConfig.CiPipelineMaterialRepository,
+	imageScanHistoryRepository security.ImageScanHistoryRepository,
+	imageScanDeployInfoRepository security.ImageScanDeployInfoRepository,
+	appCrudOperationService app.AppCrudOperationService,
+	pipelineConfigRepository chartConfig.PipelineConfigRepository,
+	dockerRegistryIpsConfigService dockerRegistry.DockerRegistryIpsConfigService,
+	chartRepository chartRepoRepository.ChartRepository,
+	chartTemplateService util.ChartTemplateService,
+	strategyHistoryRepository repository3.PipelineStrategyHistoryRepository,
+	appRepository app2.AppRepository,
+	deploymentTemplateHistoryRepository repository3.DeploymentTemplateHistoryRepository,
+	ArgoK8sClient argocdServer.ArgoK8sClient,
+	configMapRepository chartConfig.ConfigMapRepository,
+	configMapHistoryRepository repository3.ConfigMapHistoryRepository,
+	refChartDir chartRepoRepository.RefChartDir,
+	helmAppService client2.HelmAppService,
+	helmAppClient client2.HelmAppClient,
+	chartRefRepository chartRepoRepository.ChartRefRepository,
+	environmentConfigRepository chartConfig.EnvConfigOverrideRepository,
+	appLevelMetricsRepository repository.AppLevelMetricsRepository,
+	envLevelMetricsRepository repository.EnvLevelAppMetricsRepository,
+	dbMigrationConfigRepository pipelineConfig.DbMigrationConfigRepository,
+	mergeUtil *util.MergeUtil,
+	gitOpsConfigRepository repository.GitOpsConfigRepository,
+	gitFactory *util.GitFactory,
+	acdClient application2.ServiceClient,
+	argoClientWrapperService argocdServer.ArgoClientWrapperService,
 ) *WorkflowDagExecutorImpl {
 	wde := &WorkflowDagExecutorImpl{logger: Logger,
 		pipelineRepository:            pipelineRepository,
@@ -316,78 +343,6 @@
 		k8sCommonService:              k8sCommonService,
 		pipelineStageService:          pipelineStageService,
 		scopedVariableManager:         scopedVariableManager,
-=======
-	variableSnapshotHistoryService variables.VariableSnapshotHistoryService,
-
-	deploymentTemplateHistoryService history2.DeploymentTemplateHistoryService,
-	configMapHistoryService history2.ConfigMapHistoryService,
-	pipelineStrategyHistoryService history2.PipelineStrategyHistoryService,
-	manifestPushConfigRepository repository4.ManifestPushConfigRepository,
-	gitOpsManifestPushService app.GitOpsPushService,
-	ciPipelineMaterialRepository pipelineConfig.CiPipelineMaterialRepository,
-	imageScanHistoryRepository security.ImageScanHistoryRepository,
-	imageScanDeployInfoRepository security.ImageScanDeployInfoRepository,
-	appCrudOperationService app.AppCrudOperationService,
-	pipelineConfigRepository chartConfig.PipelineConfigRepository,
-	dockerRegistryIpsConfigService dockerRegistry.DockerRegistryIpsConfigService,
-	chartRepository chartRepoRepository.ChartRepository,
-	chartTemplateService util.ChartTemplateService,
-	strategyHistoryRepository repository3.PipelineStrategyHistoryRepository,
-	appRepository app2.AppRepository,
-	deploymentTemplateHistoryRepository repository3.DeploymentTemplateHistoryRepository,
-	ArgoK8sClient argocdServer.ArgoK8sClient,
-	configMapRepository chartConfig.ConfigMapRepository,
-	configMapHistoryRepository repository3.ConfigMapHistoryRepository,
-	refChartDir chartRepoRepository.RefChartDir,
-	helmAppService client2.HelmAppService,
-	helmAppClient client2.HelmAppClient,
-	chartRefRepository chartRepoRepository.ChartRefRepository,
-	environmentConfigRepository chartConfig.EnvConfigOverrideRepository,
-	appLevelMetricsRepository repository.AppLevelMetricsRepository,
-	envLevelMetricsRepository repository.EnvLevelAppMetricsRepository,
-	dbMigrationConfigRepository pipelineConfig.DbMigrationConfigRepository,
-	mergeUtil *util.MergeUtil,
-	gitOpsConfigRepository repository.GitOpsConfigRepository,
-	gitFactory *util.GitFactory,
-	acdClient application2.ServiceClient,
-	variableEntityMappingService variables.VariableEntityMappingService,
-	variableTemplateParser parsers.VariableTemplateParser,
-	argoClientWrapperService argocdServer.ArgoClientWrapperService,
-	scopedVariableService variables.ScopedVariableService,
-) *WorkflowDagExecutorImpl {
-	wde := &WorkflowDagExecutorImpl{logger: Logger,
-		pipelineRepository:             pipelineRepository,
-		cdWorkflowRepository:           cdWorkflowRepository,
-		pubsubClient:                   pubsubClient,
-		appService:                     appService,
-		cdWorkflowService:              cdWorkflowService,
-		ciPipelineRepository:           ciPipelineRepository,
-		ciArtifactRepository:           ciArtifactRepository,
-		materialRepository:             materialRepository,
-		pipelineOverrideRepository:     pipelineOverrideRepository,
-		user:                           user,
-		enforcer:                       enforcer,
-		enforcerUtil:                   enforcerUtil,
-		groupRepository:                groupRepository,
-		tokenCache:                     tokenCache,
-		acdAuthConfig:                  acdAuthConfig,
-		envRepository:                  envRepository,
-		eventFactory:                   eventFactory,
-		eventClient:                    eventClient,
-		cvePolicyRepository:            cvePolicyRepository,
-		scanResultRepository:           scanResultRepository,
-		appWorkflowRepository:          appWorkflowRepository,
-		prePostCdScriptHistoryService:  prePostCdScriptHistoryService,
-		argoUserService:                argoUserService,
-		cdPipelineStatusTimelineRepo:   cdPipelineStatusTimelineRepo,
-		pipelineStatusTimelineService:  pipelineStatusTimelineService,
-		CiTemplateRepository:           CiTemplateRepository,
-		ciWorkflowRepository:           ciWorkflowRepository,
-		appLabelRepository:             appLabelRepository,
-		gitSensorGrpcClient:            gitSensorGrpcClient,
-		k8sCommonService:               k8sCommonService,
-		pipelineStageService:           pipelineStageService,
-		variableSnapshotHistoryService: variableSnapshotHistoryService,
 
 		deploymentTemplateHistoryService:    deploymentTemplateHistoryService,
 		configMapHistoryService:             configMapHistoryService,
@@ -420,11 +375,7 @@
 		gitOpsConfigRepository:              gitOpsConfigRepository,
 		gitFactory:                          gitFactory,
 		acdClient:                           acdClient,
-		variableEntityMappingService:        variableEntityMappingService,
-		variableTemplateParser:              variableTemplateParser,
 		argoClientWrapperService:            argoClientWrapperService,
-		scopedVariableService:               scopedVariableService,
->>>>>>> 0eb906da
 	}
 	config, err := GetCdConfig()
 	if err != nil {
@@ -2503,7 +2454,7 @@
 		impl.logger.Errorw("error in creating deployment template history for deployment trigger", "err", err)
 		return err
 	}
-	err = impl.configMapHistoryService.CreateCMCSHistoryForDeploymentTrigger(pipeline, deployedOn, deployedBy)
+	cmId, csId, err := impl.configMapHistoryService.CreateCMCSHistoryForDeploymentTrigger(pipeline, deployedOn, deployedBy)
 	if err != nil {
 		impl.logger.Errorw("error in creating CM/CS history for deployment trigger", "err", err)
 		return err
@@ -2515,17 +2466,14 @@
 			return err
 		}
 	}
-	//VARIABLE_SNAPSHOT_SAVE
-	if envOverride.VariableSnapshot != nil && len(envOverride.VariableSnapshot) > 0 {
-		variableMapBytes, _ := json.Marshal(envOverride.VariableSnapshot)
-		variableSnapshotHistory := &repository5.VariableSnapshotHistoryBean{
-			VariableSnapshot: variableMapBytes,
-			HistoryReference: repository5.HistoryReference{
-				HistoryReferenceId:   deploymentTemplateHistory.Id,
-				HistoryReferenceType: repository5.HistoryReferenceTypeDeploymentTemplate,
-			},
-		}
-		err = impl.variableSnapshotHistoryService.SaveVariableHistoriesForTrigger([]*repository5.VariableSnapshotHistoryBean{variableSnapshotHistory}, deployedBy)
+
+	var variableSnapshotHistories = util4.GetBeansPtr(
+		repository5.GetSnapshotBean(deploymentTemplateHistory.Id, repository5.HistoryReferenceTypeDeploymentTemplate, envOverride.VariableSnapshot),
+		repository5.GetSnapshotBean(cmId, repository5.HistoryReferenceTypeConfigMap, envOverride.VariableSnapshotForCM),
+		repository5.GetSnapshotBean(csId, repository5.HistoryReferenceTypeSecret, envOverride.VariableSnapshotForCS),
+	)
+	if len(variableSnapshotHistories) > 0 {
+		err = impl.scopedVariableManager.SaveVariableHistoriesForTrigger(variableSnapshotHistories, deployedBy)
 		if err != nil {
 			return err
 		}
@@ -2753,7 +2701,11 @@
 	}
 	chartVersion := envOverride.Chart.ChartVersion
 	_, span = otel.Tracer("orchestrator").Start(ctx, "getConfigMapAndSecretJsonV2")
-	configMapJson, err := impl.getConfigMapAndSecretJsonV2(overrideRequest.AppId, envOverride.TargetEnvironment, overrideRequest.PipelineId, chartVersion, overrideRequest.DeploymentWithConfig, overrideRequest.WfrIdForDeploymentWithSpecificTrigger)
+	scope := getScopeForVariables(overrideRequest, envOverride)
+	request := createConfigMapAndSecretJsonRequest(overrideRequest, envOverride, chartVersion, scope)
+
+	configMapJson, err := impl.getConfigMapAndSecretJsonV2(request, envOverride)
+
 	span.End()
 	if err != nil {
 		impl.logger.Errorw("error in fetching config map n secret ", "err", err)
@@ -2779,6 +2731,7 @@
 		return valuesOverrideResponse, err
 	}
 	mergedValues, err := impl.mergeOverrideValues(envOverride, dbMigrationOverride, releaseOverrideJson, configMapJson, appLabelJsonByte, strategy)
+	valuesOverrideResponse.MergedValues = string(mergedValues)
 
 	appName := fmt.Sprintf("%s-%s", overrideRequest.AppName, envOverride.Environment.Name)
 	mergedValues = impl.autoscalingCheckBeforeTrigger(ctx, appName, envOverride.Namespace, mergedValues, overrideRequest)
@@ -2786,7 +2739,6 @@
 	_, span = otel.Tracer("orchestrator").Start(ctx, "dockerRegistryIpsConfigService.HandleImagePullSecretOnApplicationDeployment")
 	// handle image pull secret if access given
 	mergedValues, err = impl.dockerRegistryIpsConfigService.HandleImagePullSecretOnApplicationDeployment(envOverride.Environment, pipeline.CiPipelineId, mergedValues)
-	valuesOverrideResponse.MergedValues = string(mergedValues)
 	span.End()
 	if err != nil {
 		return valuesOverrideResponse, err
@@ -2797,6 +2749,34 @@
 		return valuesOverrideResponse, err
 	}
 	return valuesOverrideResponse, err
+}
+func createConfigMapAndSecretJsonRequest(overrideRequest *bean.ValuesOverrideRequest, envOverride *chartConfig.EnvConfigOverride, chartVersion string, scope resourceQualifiers.Scope) ConfigMapAndSecretJsonV2 {
+	request := ConfigMapAndSecretJsonV2{
+		AppId:                                 overrideRequest.AppId,
+		EnvId:                                 envOverride.TargetEnvironment,
+		PipeLineId:                            overrideRequest.PipelineId,
+		ChartVersion:                          chartVersion,
+		DeploymentWithConfig:                  overrideRequest.DeploymentWithConfig,
+		wfrIdForDeploymentWithSpecificTrigger: overrideRequest.WfrIdForDeploymentWithSpecificTrigger,
+		scope:                                 scope,
+	}
+	return request
+}
+
+func getScopeForVariables(overrideRequest *bean.ValuesOverrideRequest, envOverride *chartConfig.EnvConfigOverride) resourceQualifiers.Scope {
+	scope := resourceQualifiers.Scope{
+		AppId:     overrideRequest.AppId,
+		EnvId:     envOverride.TargetEnvironment,
+		ClusterId: envOverride.Environment.Id,
+		SystemMetadata: &resourceQualifiers.SystemMetadata{
+			EnvironmentName: envOverride.Environment.Name,
+			ClusterName:     envOverride.Environment.Cluster.ClusterName,
+			Namespace:       envOverride.Namespace,
+			ImageTag:        overrideRequest.Image,
+			AppName:         overrideRequest.AppName,
+		},
+	}
+	return scope
 }
 
 func (impl *WorkflowDagExecutorImpl) DeployArgocdApp(overrideRequest *bean.ValuesOverrideRequest, valuesOverrideResponse *app.ValuesOverrideResponse, ctx context.Context) error {
@@ -3133,8 +3113,11 @@
 		//updating historical data in envConfigOverride and appMetrics flag
 		envOverride.IsOverride = true
 		envOverride.EnvOverrideValues = deploymentTemplateHistory.Template
-
-		resolvedTemplate, variableMap, err := impl.getResolvedTemplateWithSnapshot(deploymentTemplateHistory.Id, envOverride.EnvOverrideValues)
+		reference := repository5.HistoryReference{
+			HistoryReferenceId:   deploymentTemplateHistory.Id,
+			HistoryReferenceType: repository5.HistoryReferenceTypeDeploymentTemplate,
+		}
+		variableMap, resolvedTemplate, err := impl.scopedVariableManager.GetVariableSnapshotAndResolveTemplate(envOverride.EnvOverrideValues, reference, true, false)
 		envOverride.ResolvedEnvOverrideValues = resolvedTemplate
 		envOverride.VariableSnapshot = variableMap
 		if err != nil {
@@ -3216,8 +3199,7 @@
 			return nil, err
 		}
 		envOverride.Environment = env
-
-		//VARIABLE different cases for variable resolution
+		//todo Aditya Have to move this to common function
 		scope := resourceQualifiers.Scope{
 			AppId:     overrideRequest.AppId,
 			EnvId:     overrideRequest.EnvId,
@@ -3234,10 +3216,8 @@
 
 		if envOverride.IsOverride {
 
-			resolvedTemplate, variableMap, err := impl.extractVariablesAndResolveTemplate(scope, envOverride.EnvOverrideValues, repository5.Entity{
-				EntityType: repository5.EntityTypeDeploymentTemplateEnvLevel,
-				EntityId:   envOverride.Id,
-			})
+			entity := repository5.GetEntity(envOverride.Id, repository5.EntityTypeDeploymentTemplateEnvLevel)
+			resolvedTemplate, variableMap, err := impl.scopedVariableManager.GetMappedVariablesAndResolveTemplate(envOverride.EnvOverrideValues, scope, entity, true)
 			envOverride.ResolvedEnvOverrideValues = resolvedTemplate
 			envOverride.VariableSnapshot = variableMap
 			if err != nil {
@@ -3245,10 +3225,8 @@
 			}
 
 		} else {
-			resolvedTemplate, variableMap, err := impl.extractVariablesAndResolveTemplate(scope, chart.GlobalOverride, repository5.Entity{
-				EntityType: repository5.EntityTypeDeploymentTemplateAppLevel,
-				EntityId:   chart.Id,
-			})
+			entity := repository5.GetEntity(chart.Id, repository5.EntityTypeDeploymentTemplateAppLevel)
+			resolvedTemplate, variableMap, err := impl.scopedVariableManager.GetMappedVariablesAndResolveTemplate(chart.GlobalOverride, scope, entity, true)
 			envOverride.Chart.ResolvedGlobalOverride = resolvedTemplate
 			envOverride.VariableSnapshot = variableMap
 			if err != nil {
@@ -3362,21 +3340,28 @@
 	return confByte, nil
 }
 
-func (impl *WorkflowDagExecutorImpl) getConfigMapAndSecretJsonV2(appId int, envId int, pipelineId int, chartVersion string, deploymentWithConfig bean.DeploymentConfigurationType, wfrIdForDeploymentWithSpecificTrigger int) ([]byte, error) {
-
-	var configMapJson string
-	var secretDataJson string
-	var configMapJsonApp string
-	var secretDataJsonApp string
-	var configMapJsonEnv string
-	var secretDataJsonEnv string
+type ConfigMapAndSecretJsonV2 struct {
+	AppId                                 int
+	EnvId                                 int
+	PipeLineId                            int
+	ChartVersion                          string
+	DeploymentWithConfig                  bean.DeploymentConfigurationType
+	wfrIdForDeploymentWithSpecificTrigger int
+	scope                                 resourceQualifiers.Scope
+}
+
+func (impl *WorkflowDagExecutorImpl) getConfigMapAndSecretJsonV2(request ConfigMapAndSecretJsonV2, envOverride *chartConfig.EnvConfigOverride) ([]byte, error) {
+
+	var configMapJson, secretDataJson, configMapJsonApp, secretDataJsonApp, configMapJsonEnv, secretDataJsonEnv string
+
 	var err error
-	//var configMapJsonPipeline string
-	//var secretDataJsonPipeline string
+	var configMapA *chartConfig.ConfigMapAppModel
+	var configMapE *chartConfig.ConfigMapEnvModel
+	var configMapHistory, secretHistory *repository3.ConfigmapAndSecretHistory
 
 	merged := []byte("{}")
-	if deploymentWithConfig == bean.DEPLOYMENT_CONFIG_TYPE_LAST_SAVED {
-		configMapA, err := impl.configMapRepository.GetByAppIdAppLevel(appId)
+	if request.DeploymentWithConfig == bean.DEPLOYMENT_CONFIG_TYPE_LAST_SAVED {
+		configMapA, err = impl.configMapRepository.GetByAppIdAppLevel(request.AppId)
 		if err != nil && pg.ErrNoRows != err {
 			return []byte("{}"), err
 		}
@@ -3384,7 +3369,8 @@
 			configMapJsonApp = configMapA.ConfigMapData
 			secretDataJsonApp = configMapA.SecretData
 		}
-		configMapE, err := impl.configMapRepository.GetByAppIdAndEnvIdEnvLevel(appId, envId)
+
+		configMapE, err = impl.configMapRepository.GetByAppIdAndEnvIdEnvLevel(request.AppId, request.EnvId)
 		if err != nil && pg.ErrNoRows != err {
 			return []byte("{}"), err
 		}
@@ -3392,17 +3378,20 @@
 			configMapJsonEnv = configMapE.ConfigMapData
 			secretDataJsonEnv = configMapE.SecretData
 		}
-	} else if deploymentWithConfig == bean.DEPLOYMENT_CONFIG_TYPE_SPECIFIC_TRIGGER {
+
+	} else if request.DeploymentWithConfig == bean.DEPLOYMENT_CONFIG_TYPE_SPECIFIC_TRIGGER {
+
 		//fetching history and setting envLevelConfig and not appLevelConfig because history already contains merged appLevel and envLevel configs
-		configMapHistory, err := impl.configMapHistoryRepository.GetHistoryByPipelineIdAndWfrId(pipelineId, wfrIdForDeploymentWithSpecificTrigger, repository3.CONFIGMAP_TYPE)
-		if err != nil {
-			impl.logger.Errorw("error in getting config map history config by pipelineId and wfrId ", "err", err, "pipelineId", pipelineId, "wfrid", wfrIdForDeploymentWithSpecificTrigger)
+		configMapHistory, err = impl.configMapHistoryRepository.GetHistoryByPipelineIdAndWfrId(request.PipeLineId, request.wfrIdForDeploymentWithSpecificTrigger, repository3.CONFIGMAP_TYPE)
+		if err != nil {
+			impl.logger.Errorw("error in getting config map history config by pipelineId and wfrId ", "err", err, "pipelineId", request.PipeLineId, "wfrid", request.wfrIdForDeploymentWithSpecificTrigger)
 			return []byte("{}"), err
 		}
 		configMapJsonEnv = configMapHistory.Data
-		secretHistory, err := impl.configMapHistoryRepository.GetHistoryByPipelineIdAndWfrId(pipelineId, wfrIdForDeploymentWithSpecificTrigger, repository3.SECRET_TYPE)
-		if err != nil {
-			impl.logger.Errorw("error in getting config map history config by pipelineId and wfrId ", "err", err, "pipelineId", pipelineId, "wfrid", wfrIdForDeploymentWithSpecificTrigger)
+
+		secretHistory, err = impl.configMapHistoryRepository.GetHistoryByPipelineIdAndWfrId(request.PipeLineId, request.wfrIdForDeploymentWithSpecificTrigger, repository3.SECRET_TYPE)
+		if err != nil {
+			impl.logger.Errorw("error in getting config map history config by pipelineId and wfrId ", "err", err, "pipelineId", request.PipeLineId, "wfrid", request.wfrIdForDeploymentWithSpecificTrigger)
 			return []byte("{}"), err
 		}
 		secretDataJsonEnv = secretHistory.Data
@@ -3411,7 +3400,7 @@
 	if err != nil {
 		return []byte("{}"), err
 	}
-	chartMajorVersion, chartMinorVersion, err := util4.ExtractChartVersion(chartVersion)
+	chartMajorVersion, chartMinorVersion, err := util4.ExtractChartVersion(request.ChartVersion)
 	if err != nil {
 		impl.logger.Errorw("chart version parsing", "err", err)
 		return []byte("{}"), err
@@ -3446,13 +3435,135 @@
 	secretDataByte, err := json.Marshal(secretResponseR)
 	if err != nil {
 		return []byte("{}"), err
-	}
-
-	merged, err = impl.mergeUtil.JsonPatch(configMapByte, secretDataByte)
+
+	}
+	var resolvedCM, resolvedCS string
+	if request.DeploymentWithConfig == bean.DEPLOYMENT_CONFIG_TYPE_LAST_SAVED {
+		resolvedCM, resolvedCS, err = impl.ResolvedVariableForLastSaved(request, envOverride, configMapA, configMapE, configMapByte, secretDataByte)
+		if err != nil {
+			return []byte("{}"), err
+		}
+
+	}
+	if request.DeploymentWithConfig == bean.DEPLOYMENT_CONFIG_TYPE_SPECIFIC_TRIGGER {
+		resolvedCM, resolvedCS, err = impl.ResolvedVariableForSpecificType(configMapHistory, envOverride, secretHistory)
+		if err != nil {
+			return []byte("{}"), err
+		}
+
+	}
+	merged, err = impl.mergeUtil.JsonPatch([]byte(resolvedCM), []byte(resolvedCS))
+
 	if err != nil {
 		return []byte("{}"), err
 	}
+
 	return merged, nil
+}
+
+//TODO move to cmcs Manager layer
+
+func (impl *WorkflowDagExecutorImpl) ResolvedVariableForLastSaved(request ConfigMapAndSecretJsonV2, envOverride *chartConfig.EnvConfigOverride, configMapA *chartConfig.ConfigMapAppModel, configMapE *chartConfig.ConfigMapEnvModel, configMapByte []byte, secretDataByte []byte) (string, string, error) {
+
+	varNamesCM, varNamesCS, scopedVariables, err := impl.GetCMCSScopedVars(request.scope, configMapA, configMapE)
+	if err != nil {
+		return "", "", err
+	}
+
+	var resolvedCS, resolvedCM string
+	//var resolvedCM string
+	if configMapByte != nil && len(varNamesCM) > 0 {
+		parserRequest := parsers.CreateParserRequest(string(configMapByte), parsers.JsonVariableTemplate, scopedVariables, false)
+		resolvedCM, err = impl.scopedVariableManager.ParseTemplateWithScopedVariables(parserRequest)
+		if err != nil {
+			return "", "", err
+		}
+		envOverride.VariableSnapshotForCM = parsers.GetVariableMapForUsedVariables(scopedVariables, varNamesCM)
+	}
+
+	if secretDataByte != nil && len(varNamesCS) > 0 {
+		data, err := bean.GetTransformedDataForSecret(string(secretDataByte), bean.DecodeSecret)
+		if err != nil {
+			return "", "", err
+		}
+		parserRequest := parsers.CreateParserRequest(data, parsers.JsonVariableTemplate, scopedVariables, false)
+		resolvedCSDecoded, err := impl.scopedVariableManager.ParseTemplateWithScopedVariables(parserRequest)
+		envOverride.VariableSnapshotForCS = parsers.GetVariableMapForUsedVariables(scopedVariables, varNamesCS)
+		resolvedCS, err = bean.GetTransformedDataForSecret(resolvedCSDecoded, bean.EncodeSecret)
+		if err != nil {
+			return "", "", err
+		}
+	}
+	return resolvedCM, resolvedCS, nil
+}
+func (impl *WorkflowDagExecutorImpl) GetCMCSScopedVars(scope resourceQualifiers.Scope, configMapA *chartConfig.ConfigMapAppModel, configMapE *chartConfig.ConfigMapEnvModel) ([]string, []string, []*models2.ScopedVariableData, error) {
+	varNamesCM := make([]string, 0)
+	varNamesCS := make([]string, 0)
+	entitiesForCM := util4.GetBeans(
+		repository5.GetEntity(configMapA.Id, repository5.EntityTypeConfigMapAppLevel),
+		repository5.GetEntity(configMapE.Id, repository5.EntityTypeConfigMapEnvLevel),
+	)
+	entitiesForCS := util4.GetBeans(
+		repository5.GetEntity(configMapA.Id, repository5.EntityTypeSecretAppLevel),
+		repository5.GetEntity(configMapE.Id, repository5.EntityTypeSecretEnvLevel),
+	)
+
+	entityToVariables, err := impl.scopedVariableManager.GetEntityToVariableMapping(append(entitiesForCS, entitiesForCM...))
+	if err != nil {
+		return varNamesCM, varNamesCS, nil, err
+	}
+
+	varNamesCM = repository5.CollectVariables(entityToVariables, entitiesForCM)
+	varNamesCS = repository5.CollectVariables(entityToVariables, entitiesForCS)
+	usedVariablesInCMCS := utils.FilterDuplicatesInStringArray(append(varNamesCM, varNamesCS...))
+	scopedVariables := make([]*models2.ScopedVariableData, 0)
+	if len(entityToVariables) > 0 {
+		scopedVariables, err = impl.scopedVariableManager.GetScopedVariables(scope, usedVariablesInCMCS, true)
+	}
+	return varNamesCM, varNamesCS, scopedVariables, nil
+}
+
+//todo Aditya Have to refactor this , make one private function , and send cm/cs as parameter
+
+func (impl *WorkflowDagExecutorImpl) ResolvedVariableForSpecificType(configMapHistory *repository3.ConfigmapAndSecretHistory, envOverride *chartConfig.EnvConfigOverride, secretHistory *repository3.ConfigmapAndSecretHistory) (string, string, error) {
+	reference := repository5.HistoryReference{
+		HistoryReferenceId:   configMapHistory.Id,
+		HistoryReferenceType: repository5.HistoryReferenceTypeConfigMap,
+	}
+	configMapHistoryJSON, err := json.Marshal(configMapHistory)
+	if err != nil {
+		impl.logger.Errorw("error in Marshalling configMapHistory for Id", configMapHistory.Id, "err", err)
+		return "", "", err
+	}
+	//todo Aditya have to implement batch
+	variableMapCM, resolvedTemplateCM, err := impl.scopedVariableManager.GetVariableSnapshotAndResolveTemplate(string(configMapHistoryJSON), reference, true, false)
+	if err != nil {
+		return "", "", err
+	}
+	//envOverride.ResolvedEnvOverrideValuesForCM = resolvedTemplateCM
+	envOverride.VariableSnapshotForCM = variableMapCM
+
+	reference = repository5.HistoryReference{
+		HistoryReferenceId:   secretHistory.Id,
+		HistoryReferenceType: repository5.HistoryReferenceTypeSecret,
+	}
+	secretHistoryJSON, err := json.Marshal(secretHistory)
+	if err != nil {
+		impl.logger.Errorw("error in Marshalling secretHistory for Id ", secretHistory.Id, "err", err)
+		return "", "", err
+	}
+	data, err := repository3.GetTransformedDataForSecretHistory(string(secretHistoryJSON), bean.DecodeSecret)
+	if err != nil {
+		return "", "", err
+	}
+	variableMapCS, resolvedTemplateCS, err := impl.scopedVariableManager.GetVariableSnapshotAndResolveTemplate(data, reference, true, false)
+	//envOverride.ResolvedEnvOverrideValuesForCS = resolvedTemplateCS
+	envOverride.VariableSnapshotForCS = variableMapCS
+	encodedSecretData, err := repository3.GetTransformedDataForSecretHistory(resolvedTemplateCS, bean.EncodeSecret)
+	if err != nil {
+		return "", "", err
+	}
+	return resolvedTemplateCM, encodedSecretData, nil
 }
 
 func (impl *WorkflowDagExecutorImpl) savePipelineOverride(overrideRequest *bean.ValuesOverrideRequest, envOverrideId int, triggeredAt time.Time) (override *chartConfig.PipelineOverride, err error) {
@@ -3910,79 +4021,6 @@
 
 	// Request exec
 	return impl.helmAppClient.InstallReleaseWithCustomChart(ctx, &helmInstallRequest)
-}
-
-func (impl *WorkflowDagExecutorImpl) getResolvedTemplateWithSnapshot(deploymentTemplateHistoryId int, template string) (string, map[string]string, error) {
-
-	variableSnapshotMap := make(map[string]string)
-	reference := repository5.HistoryReference{
-		HistoryReferenceId:   deploymentTemplateHistoryId,
-		HistoryReferenceType: repository5.HistoryReferenceTypeDeploymentTemplate,
-	}
-	variableSnapshot, err := impl.variableSnapshotHistoryService.GetVariableHistoryForReferences([]repository5.HistoryReference{reference})
-	if err != nil {
-		return template, variableSnapshotMap, err
-	}
-
-	if _, ok := variableSnapshot[reference]; !ok {
-		return template, variableSnapshotMap, nil
-	}
-
-	err = json.Unmarshal(variableSnapshot[reference].VariableSnapshot, &variableSnapshotMap)
-	if err != nil {
-		return template, variableSnapshotMap, err
-	}
-
-	if len(variableSnapshotMap) == 0 {
-		return template, variableSnapshotMap, nil
-	}
-	scopedVariableData := parsers.GetScopedVarData(variableSnapshotMap, make(map[string]bool), true)
-	request := parsers.VariableParserRequest{Template: template, TemplateType: parsers.JsonVariableTemplate, Variables: scopedVariableData}
-	parserResponse := impl.variableTemplateParser.ParseTemplate(request)
-	err = parserResponse.Error
-	if err != nil {
-		return template, variableSnapshotMap, err
-	}
-	resolvedTemplate := parserResponse.ResolvedTemplate
-	return resolvedTemplate, variableSnapshotMap, nil
-}
-
-func (impl *WorkflowDagExecutorImpl) extractVariablesAndResolveTemplate(scope resourceQualifiers.Scope, template string, entity repository5.Entity) (string, map[string]string, error) {
-
-	variableMap := make(map[string]string)
-	entityToVariables, err := impl.variableEntityMappingService.GetAllMappingsForEntities([]repository5.Entity{entity})
-	if err != nil {
-		return template, variableMap, err
-	}
-
-	if vars, ok := entityToVariables[entity]; !ok || len(vars) == 0 {
-		return template, variableMap, nil
-	}
-
-	// pre-populating variable map with variable so that the variables which don't have any resolved data
-	// is saved in snapshot
-	for _, variable := range entityToVariables[entity] {
-		variableMap[variable] = impl.scopedVariableService.GetFormattedVariableForName(variable)
-	}
-
-	scopedVariables, err := impl.scopedVariableService.GetScopedVariables(scope, entityToVariables[entity], true)
-	if err != nil {
-		return template, variableMap, err
-	}
-
-	for _, variable := range scopedVariables {
-		variableMap[variable.VariableName] = variable.VariableValue.StringValue()
-	}
-
-	parserRequest := parsers.VariableParserRequest{Template: template, Variables: scopedVariables, TemplateType: parsers.JsonVariableTemplate}
-	parserResponse := impl.variableTemplateParser.ParseTemplate(parserRequest)
-	err = parserResponse.Error
-	if err != nil {
-		return template, variableMap, err
-	}
-
-	resolvedTemplate := parserResponse.ResolvedTemplate
-	return resolvedTemplate, variableMap, nil
 }
 
 type EnvironmentOverride struct {
