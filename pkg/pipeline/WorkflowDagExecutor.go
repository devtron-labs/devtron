--- conflicted
+++ resolved
@@ -71,20 +71,10 @@
 	"go.opentelemetry.io/otel"
 	"google.golang.org/grpc/codes"
 	status2 "google.golang.org/grpc/status"
-	"io/ioutil"
 	"k8s.io/apimachinery/pkg/runtime/schema"
 	"k8s.io/helm/pkg/proto/hapi/chart"
 	"k8s.io/utils/strings/slices"
-<<<<<<< HEAD
-	"path"
 	"sigs.k8s.io/yaml"
-	"strconv"
-	"strings"
-	"sync"
-	"time"
-=======
-	"sigs.k8s.io/yaml"
->>>>>>> a9e5f9a3
 
 	"github.com/devtron-labs/devtron/internal/sql/repository/appWorkflow"
 	repository2 "github.com/devtron-labs/devtron/pkg/cluster/repository"
@@ -118,13 +108,8 @@
 	HandlePostStageSuccessEvent(cdWorkflowId int, cdPipelineId int, triggeredBy int32, pluginRegistryImageDetails map[string][]string) error
 	Subscribe() error
 	TriggerPostStage(cdWf *pipelineConfig.CdWorkflow, cdPipeline *pipelineConfig.Pipeline, triggeredBy int32, refCdWorkflowRunnerId int) error
-<<<<<<< HEAD
-	TriggerPreStage(ctx context.Context, cdWf *pipelineConfig.CdWorkflow, artifact *repository.CiArtifact, pipeline *pipelineConfig.Pipeline, triggeredBy int32, applyAuth bool, refCdWorkflowRunnerId int) error
-	TriggerDeployment(cdWf *pipelineConfig.CdWorkflow, artifact *repository.CiArtifact, pipeline *pipelineConfig.Pipeline, applyAuth bool, triggeredBy int32) error
-=======
 	TriggerPreStage(ctx context.Context, cdWf *pipelineConfig.CdWorkflow, artifact *repository.CiArtifact, pipeline *pipelineConfig.Pipeline, triggeredBy int32, refCdWorkflowRunnerId int) error
 	TriggerDeployment(cdWf *pipelineConfig.CdWorkflow, artifact *repository.CiArtifact, pipeline *pipelineConfig.Pipeline, triggeredBy int32) error
->>>>>>> a9e5f9a3
 	ManualCdTrigger(overrideRequest *bean.ValuesOverrideRequest, ctx context.Context) (int, string, error)
 	TriggerBulkDeploymentAsync(requests []*BulkTriggerRequest, UserId int32) (interface{}, error)
 	StopStartApp(stopRequest *StopAppRequest, ctx context.Context) (int, error)
@@ -960,8 +945,7 @@
 	}
 }
 
-<<<<<<< HEAD
-func (impl *WorkflowDagExecutorImpl) TriggerAutoCDOnPreStageSuccess(cdPipelineId, ciArtifactId, workflowId int, triggerdBy int32, applyAuth bool) error {
+func (impl *WorkflowDagExecutorImpl) TriggerAutoCDOnPreStageSuccess(cdPipelineId, ciArtifactId, workflowId int, triggerdBy int32) error {
 	pipeline, err := impl.pipelineRepository.FindById(cdPipelineId)
 	if err != nil {
 		return err
@@ -984,60 +968,6 @@
 			return nil
 		}
 
-		err = impl.TriggerDeployment(cdWorkflow, ciArtifact, pipeline, applyAuth, triggerdBy)
-		if err != nil {
-			return err
-		}
-	}
-	return nil
-}
-
-func (impl *WorkflowDagExecutorImpl) checkDeploymentTriggeredAlready(wfId int) bool {
-	deploymentTriggeredAlready := false
-	//TODO : need to check this logic for status check in case of multiple deployments requirement for same workflow
-	workflowRunner, err := impl.cdWorkflowRepository.FindByWorkflowIdAndRunnerType(context.Background(), wfId, bean.CD_WORKFLOW_TYPE_DEPLOY)
-	if err != nil {
-		impl.logger.Errorw("error occurred while fetching workflow runner", "wfId", wfId, "err", err)
-		return deploymentTriggeredAlready
-	}
-	deploymentTriggeredAlready = workflowRunner.CdWorkflowId == wfId
-	return deploymentTriggeredAlready
-}
-
-func (impl *WorkflowDagExecutorImpl) HandlePreStageSuccessEvent(cdStageCompleteEvent CdStageCompleteEvent) error {
-	wfRunner, err := impl.cdWorkflowRepository.FindWorkflowRunnerById(cdStageCompleteEvent.WorkflowRunnerId)
-	if err != nil {
-		return err
-	}
-	if wfRunner.WorkflowType == bean.CD_WORKFLOW_TYPE_PRE {
-		applyAuth := false
-		if cdStageCompleteEvent.TriggeredBy != 1 {
-			applyAuth = true
-=======
-func (impl *WorkflowDagExecutorImpl) TriggerAutoCDOnPreStageSuccess(cdPipelineId, ciArtifactId, workflowId int, triggerdBy int32) error {
-	pipeline, err := impl.pipelineRepository.FindById(cdPipelineId)
-	if err != nil {
-		return err
-	}
-	if pipeline.TriggerType == pipelineConfig.TRIGGER_TYPE_AUTOMATIC {
-		ciArtifact, err := impl.ciArtifactRepository.Get(ciArtifactId)
-		if err != nil {
-			return err
-		}
-		cdWorkflow, err := impl.cdWorkflowRepository.FindById(workflowId)
-		if err != nil {
-			return err
->>>>>>> a9e5f9a3
-		}
-		//TODO : confirm about this logic used for applyAuth
-
-		//checking if deployment is triggered already, then ignore trigger
-		deploymentTriggeredAlready := impl.checkDeploymentTriggeredAlready(cdWorkflow.Id)
-		if deploymentTriggeredAlready {
-			impl.logger.Warnw("deployment is already triggered, so ignoring this msg", "cdPipelineId", cdPipelineId, "ciArtifactId", ciArtifactId, "workflowId", workflowId)
-			return nil
-		}
-
 		err = impl.TriggerDeployment(cdWorkflow, ciArtifact, pipeline, triggerdBy)
 		if err != nil {
 			return err
@@ -1079,11 +1009,7 @@
 		} else {
 			ciArtifactId = cdStageCompleteEvent.CiArtifactDTO.Id
 		}
-<<<<<<< HEAD
-		err = impl.TriggerAutoCDOnPreStageSuccess(cdStageCompleteEvent.CdPipelineId, ciArtifactId, cdStageCompleteEvent.WorkflowId, cdStageCompleteEvent.TriggeredBy, applyAuth)
-=======
 		err = impl.TriggerAutoCDOnPreStageSuccess(cdStageCompleteEvent.CdPipelineId, ciArtifactId, cdStageCompleteEvent.WorkflowId, cdStageCompleteEvent.TriggeredBy)
->>>>>>> a9e5f9a3
 		if err != nil {
 			impl.logger.Errorw("error in triggering cd on pre cd succcess", "err", err)
 			return err
@@ -1147,24 +1073,6 @@
 	//setting triggeredAt variable to have consistent data for various audit log places in db for deployment time
 	triggeredAt := time.Now()
 
-<<<<<<< HEAD
-	//in case of pre stage manual trigger auth is already applied
-	if applyAuth && triggeredBy != 1 {
-		user, err := impl.user.GetById(artifact.UpdatedBy)
-		if err != nil {
-			impl.logger.Errorw("error in fetching user for auto pipeline", "UpdatedBy", artifact.UpdatedBy)
-			return nil
-		}
-		token := user.EmailId
-		object := impl.enforcerUtil.GetAppRBACNameByAppId(pipeline.AppId)
-		impl.logger.Debugw("Triggered Request (App Permission Checking):", "object", object)
-		if ok := impl.enforcer.EnforceByEmail(strings.ToLower(token), casbin.ResourceApplications, casbin.ActionTrigger, object); !ok {
-			impl.logger.Warnw("unauthorized for pipeline ", "pipelineId", strconv.Itoa(pipeline.Id))
-			return fmt.Errorf("unauthorized for pipeline " + strconv.Itoa(pipeline.Id))
-		}
-	}
-=======
->>>>>>> a9e5f9a3
 	var env *repository2.Environment
 	var err error
 	_, span := otel.Tracer("orchestrator").Start(ctx, "envRepository.FindById")
@@ -1368,11 +1276,7 @@
 			return err
 		}
 		// Handle auto trigger after pre stage success event
-<<<<<<< HEAD
-		go impl.TriggerAutoCDOnPreStageSuccess(pipeline.Id, artifact.Id, cdWf.Id, triggeredBy, applyAuth)
-=======
 		go impl.TriggerAutoCDOnPreStageSuccess(pipeline.Id, artifact.Id, cdWf.Id, triggeredBy)
->>>>>>> a9e5f9a3
 	}
 
 	err = impl.sendPreStageNotification(ctx, cdWf, pipeline)
@@ -2350,11 +2254,7 @@
 			triggerArtifact = artifact
 		}
 
-<<<<<<< HEAD
-		err = impl.triggerStage(nil, pipeline, triggerArtifact, applyAuth, triggeredBy)
-=======
 		err = impl.triggerIfAutoStageCdPipeline(nil, pipeline, triggerArtifact, triggeredBy)
->>>>>>> a9e5f9a3
 		if err != nil {
 			impl.logger.Errorw("error in triggering cd pipeline after successful post stage", "err", err, "pipelineId", pipeline.Id)
 			return err
@@ -2381,7 +2281,6 @@
 	}
 	if ciArtifact.ExternalCiPipelineId > 0 {
 		artifact.ExternalCiPipelineId = ciArtifact.ExternalCiPipelineId
-<<<<<<< HEAD
 	}
 	return artifact
 }
@@ -2402,178 +2301,6 @@
 		// Skopeo images will have same digest but different images
 		if ciArtifact.Image == artifact.Image {
 			ciIdToExistingArtifact[artifact.PipelineId] = artifact
-		}
-	}
-
-	var newCiArtifactArr []*repository.CiArtifact
-	var existingCiArtifactArr []*repository.CiArtifact
-	var existingArtifactsIds []int
-	for _, pipelineId := range linkedCiPipelineIds {
-
-		if existingArtifact, ok := ciIdToExistingArtifact[pipelineId]; !ok {
-			artifact := getCopiedArtifact(ciArtifact, pipelineId, triggeredBy)
-			newCiArtifactArr = append(newCiArtifactArr, artifact)
-		} else {
-			existingCiArtifactArr = append(existingCiArtifactArr, &existingArtifact)
-			existingArtifactsIds = append(existingArtifactsIds, existingArtifact.Id)
-		}
-	}
-
-	savedCIArtifacts, err := impl.ciArtifactRepository.SaveAll(newCiArtifactArr)
-	if err != nil {
-		impl.logger.Errorw("error while saving ci artifacts for linked CD pipelines", "err", err, "linkedCiPipelineIds", linkedCiPipelineIds)
-		return ciPipelineIdToArtifacts, err
-	}
-
-	// not needed for now, need to uncomment in order to show tag for image running on parent
-	//err = impl.ciArtifactRepository.UpdateLatestTimestamp(existingArtifactsIds)
-	//if err != nil {
-	//	impl.logger.Errorw("error while updating ci artifacts for linked CD pipelines", "err", err, "cdPipelineId", cdPipelineId)
-	//	return nil, nil, err
-	//}
-
-	allArtifacts := append(savedCIArtifacts, existingCiArtifactArr...)
-	for _, artifact := range allArtifacts {
-		ciPipelineIdToArtifacts[artifact.PipelineId] = artifact
-	}
-	return ciPipelineIdToArtifacts, nil
-}
-
-func (impl *WorkflowDagExecutorImpl) getLinkedCDPipelines(cdPipelineId int) ([]*appWorkflow.AppWorkflowMapping, []int, error) {
-	linkedCiPipelineIds := make([]int, 0)
-	linkedPipelines, err := impl.ciPipelineRepository.FindByParentIdAndType(cdPipelineId, string(bean2.LINKED_CD))
-	if err != nil && err != pg.ErrNoRows {
-		impl.logger.Errorw("error in finding linked CD pipelines", "err", err, "cdPipelineId", cdPipelineId)
-		return nil, linkedCiPipelineIds, err
-	}
-	linkedCDMappings := make([]*appWorkflow.AppWorkflowMapping, 0)
-	if len(linkedPipelines) == 0 {
-		return linkedCDMappings, linkedCiPipelineIds, nil
-	}
-
-	for _, pipeline := range linkedPipelines {
-		linkedCiPipelineIds = append(linkedCiPipelineIds, pipeline.Id)
-	}
-
-	mappings, err := impl.appWorkflowRepository.FindWFCDMappingByCIPipelineIds(linkedCiPipelineIds)
-	if err != nil && err != pg.ErrNoRows {
-		impl.logger.Errorw("error while fetching linked CD pipelines for parent CI", "err", err, "ciPipelineIds", linkedCiPipelineIds)
-		return nil, linkedCiPipelineIds, err
-	}
-
-	//will return empty if mappings is nil
-	linkedCDMappings = append(linkedCDMappings, mappings...)
-	return linkedCDMappings, linkedCiPipelineIds, nil
-}
-
-func (impl *WorkflowDagExecutorImpl) processLinkedCDPipelines(cdPipelineId int, ciArtifact *repository.CiArtifact, triggeredBy int32) ([]*appWorkflow.AppWorkflowMapping, map[int]*repository.CiArtifact, error) {
-	linkedArtifactsMap := make(map[int]*repository.CiArtifact)
-	linkedMappings, linkedCIPipelineIds, err := impl.getLinkedCDPipelines(cdPipelineId)
-	if err != nil || len(linkedMappings) == 0 {
-		return linkedMappings, linkedArtifactsMap, err
-	}
-	linkedArtifactsMap, err = impl.saveArtifactsForLinkedCDPipelines(linkedCIPipelineIds, ciArtifact, triggeredBy)
-	return linkedMappings, linkedArtifactsMap, err
-}
-
-// Only used for auto trigger
-func (impl *WorkflowDagExecutorImpl) TriggerDeployment(cdWf *pipelineConfig.CdWorkflow, artifact *repository.CiArtifact, pipeline *pipelineConfig.Pipeline, applyAuth bool, triggeredBy int32) error {
-	//in case of manual ci RBAC need to apply, this method used for auto cd deployment
-	pipelineId := pipeline.Id
-	if applyAuth {
-		user, err := impl.user.GetById(triggeredBy)
-		if err != nil {
-			impl.logger.Errorw("error in fetching user for auto pipeline", "UpdatedBy", artifact.UpdatedBy)
-			return nil
-		}
-		token := user.EmailId
-		object := impl.enforcerUtil.GetAppRBACNameByAppId(pipeline.AppId)
-		impl.logger.Debugw("Triggered Request (App Permission Checking):", "object", object)
-		if ok := impl.enforcer.EnforceByEmail(strings.ToLower(token), casbin.ResourceApplications, casbin.ActionTrigger, object); !ok {
-			err = &util.ApiError{Code: "401", HttpStatusCode: 401, UserMessage: "unauthorized for pipeline " + strconv.Itoa(pipelineId)}
-			return err
-		}
-=======
->>>>>>> a9e5f9a3
-	}
-	return artifact
-}
-
-<<<<<<< HEAD
-	artifactId := artifact.Id
-	env, err := impl.envRepository.FindById(pipeline.EnvironmentId)
-	if err != nil {
-		impl.logger.Errorw("error while fetching env", "err", err)
-		return err
-	}
-
-	app, err := impl.appRepository.FindById(pipeline.AppId)
-	if err != nil {
-		return err
-	}
-	scope := resourceQualifiers.Scope{AppId: pipeline.AppId, EnvId: pipeline.EnvironmentId, ClusterId: env.ClusterId, ProjectId: app.TeamId, IsProdEnv: env.Default}
-	impl.logger.Infow("scope for auto trigger ", "scope", scope)
-	filters, err := impl.resourceFilterService.GetFiltersByScope(scope)
-	if err != nil {
-		impl.logger.Errorw("error in getting resource filters for the pipeline", "pipelineId", pipeline.Id, "err", err)
-		return err
-	}
-	//get releaseTags from imageTaggingService
-	imageTagNames, err := impl.imageTaggingService.GetTagNamesByArtifactId(artifact.Id)
-	if err != nil {
-		impl.logger.Errorw("error in getting image tags for the given artifact id", "artifactId", artifact.Id, "err", err)
-		return err
-	}
-
-	filterState, filterIdVsState, err := impl.resourceFilterService.CheckForResource(filters, artifact.Image, imageTagNames)
-	if err != nil {
-		return err
-	}
-
-	//store evaluated result
-	filterEvaluationAudit, err := impl.resourceFilterService.CreateFilterEvaluationAudit(resourceFilter.Artifact, artifact.Id, resourceFilter.Pipeline, pipeline.Id, filters, filterIdVsState)
-	if err != nil {
-		impl.logger.Errorw("error in creating filter evaluation audit data cd post stage trigger", "err", err, "cdPipelineId", pipeline.Id, "artifactId", artifact.Id)
-		return err
-	}
-
-	//allow or block w.r.t filterState
-	if filterState != resourceFilter.ALLOW {
-		return fmt.Errorf("the artifact does not pass filtering condition")
-	}
-	// need to check for approved artifact only in case configured
-	approvalRequestId, err := impl.checkApprovalNodeForDeployment(triggeredBy, pipeline, artifactId)
-	if err != nil {
-		return err
-	}
-
-	//setting triggeredAt variable to have consistent data for various audit log places in db for deployment time
-	triggeredAt := time.Now()
-
-	if cdWf == nil || (cdWf != nil && cdWf.CiArtifactId != artifact.Id) {
-		// cdWf != nil && cdWf.CiArtifactId != artifact.Id for auto trigger case when deployment is triggered with image generated by plugin
-		cdWf = &pipelineConfig.CdWorkflow{
-			CiArtifactId: artifactId,
-			PipelineId:   pipelineId,
-			AuditLog:     sql.AuditLog{CreatedOn: triggeredAt, CreatedBy: 1, UpdatedOn: triggeredAt, UpdatedBy: 1},
-=======
-func (impl *WorkflowDagExecutorImpl) saveArtifactsForLinkedCDPipelines(linkedCiPipelineIds []int, ciArtifact *repository.CiArtifact, triggeredBy int32) (map[int]*repository.CiArtifact, error) {
-
-	ciPipelineIdToArtifacts := make(map[int]*repository.CiArtifact)
-	// existingArtifacts are for rollback/redeployment cases, where artifacts already exits
-	existingArtifacts, err := impl.ciArtifactRepository.GetArtifactsByCiPipelineIds(linkedCiPipelineIds)
-	if err != nil {
-		impl.logger.Errorw("error while fetching ci artifacts for linked CD pipelines", "err", err, "ciPipelineIds", linkedCiPipelineIds)
-		return ciPipelineIdToArtifacts, err
-	}
-
-	ciIdToExistingArtifact := make(map[int]repository.CiArtifact)
-	for _, artifact := range existingArtifacts {
-		// need to compare image for idempotency
-		// Skopeo images will have same digest but different images
-		if ciArtifact.Image == artifact.Image {
-			ciIdToExistingArtifact[artifact.PipelineId] = artifact
->>>>>>> a9e5f9a3
 		}
 	}
 
@@ -3132,11 +2859,7 @@
 		}
 		overrideRequest.CdWorkflowId = cdWf.Id
 		_, span = otel.Tracer("orchestrator").Start(ctx, "TriggerPreStage")
-<<<<<<< HEAD
-		err = impl.TriggerPreStage(ctx, cdWf, artifact, cdPipeline, overrideRequest.UserId, false, 0)
-=======
 		err = impl.TriggerPreStage(ctx, cdWf, artifact, cdPipeline, overrideRequest.UserId, 0)
->>>>>>> a9e5f9a3
 		span.End()
 		if err != nil {
 			impl.logger.Errorw("error in TriggerPreStage, ManualCdTrigger", "err", err)
@@ -3222,7 +2945,6 @@
 		if err != nil {
 			impl.logger.Errorw("err in creating cdWorkflowRunner, ManualCdTrigger", "cdWorkflowId", cdWorkflowId, "err", err)
 			return 0, "", err
-<<<<<<< HEAD
 		}
 
 		if filterEvaluationAudit != nil {
@@ -3240,25 +2962,6 @@
 			}
 		}
 
-=======
-		}
-
-		if filterEvaluationAudit != nil {
-			//update resource_filter_evaluation entry with wfrId and type
-			err = impl.resourceFilterService.UpdateFilterEvaluationAuditRef(filterEvaluationAudit.Id, resourceFilter.CdWorkflowRunner, runner.Id)
-			if err != nil {
-				impl.logger.Errorw("error in updating filter evaluation audit reference", "filterEvaluationAuditId", filterEvaluationAudit.Id, "err", err)
-				return 0, "", err
-			}
-		}
-		if approvalRequestId > 0 {
-			err = impl.deploymentApprovalRepository.ConsumeApprovalRequest(approvalRequestId)
-			if err != nil {
-				return 0, "", err
-			}
-		}
-
->>>>>>> a9e5f9a3
 		runner.CdWorkflow = &pipelineConfig.CdWorkflow{
 			Pipeline: cdPipeline,
 		}
@@ -3740,7 +3443,6 @@
 
 func (impl *WorkflowDagExecutorImpl) MarkCurrentDeploymentFailed(runner *pipelineConfig.CdWorkflowRunner, releaseErr error, triggeredBy int32) error {
 	err := impl.MarkPipelineStatusTimelineFailed(runner, releaseErr)
-<<<<<<< HEAD
 	if err != nil {
 		impl.logger.Errorw("error updating CdPipelineStatusTimeline", "err", err, "releaseErr", releaseErr)
 		return err
@@ -3768,35 +3470,6 @@
 		impl.logger.Errorw("error in cd trigger", "err", err)
 		return manifest, err
 	}
-=======
-	if err != nil {
-		impl.logger.Errorw("error updating CdPipelineStatusTimeline", "err", err, "releaseErr", releaseErr)
-		return err
-	}
-	//update current WF with error status
-	impl.logger.Errorw("error in triggering cd WF, setting wf status as fail ", "wfId", runner.Id, "err", releaseErr)
-	runner.Status = pipelineConfig.WorkflowFailed
-	runner.Message = util.GetGRPCErrorDetailedMessage(releaseErr)
-	runner.FinishedOn = time.Now()
-	runner.UpdatedOn = time.Now()
-	runner.UpdatedBy = triggeredBy
-	err1 := impl.cdWorkflowRepository.UpdateWorkFlowRunner(runner)
-	if err1 != nil {
-		impl.logger.Errorw("error updating cd wf runner status", "err", releaseErr, "currentRunner", runner)
-		return err1
-	}
-	impl.UpdateTriggerCDMetricsOnFinish(runner)
-	return nil
-}
-
-func (impl *WorkflowDagExecutorImpl) TriggerCD(artifact *repository.CiArtifact, cdWorkflowId, wfrId int, pipeline *pipelineConfig.Pipeline, triggeredAt time.Time) (*[]byte, error) {
-	impl.logger.Debugw("automatic pipeline trigger attempt async", "artifactId", artifact.Id)
-	manifest, err := impl.triggerReleaseAsync(artifact, cdWorkflowId, wfrId, pipeline, triggeredAt)
-	if err != nil {
-		impl.logger.Errorw("error in cd trigger", "err", err)
-		return manifest, err
-	}
->>>>>>> a9e5f9a3
 	return manifest, err
 }
 
