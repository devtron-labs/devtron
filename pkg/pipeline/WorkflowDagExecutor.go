/*
 * Copyright (c) 2020 Devtron Labs
 *
 * Licensed under the Apache License, Version 2.0 (the "License");
 * you may not use this file except in compliance with the License.
 * You may obtain a copy of the License at
 *
 *    http://www.apache.org/licenses/LICENSE-2.0
 *
 * Unless required by applicable law or agreed to in writing, software
 * distributed under the License is distributed on an "AS IS" BASIS,
 * WITHOUT WARRANTIES OR CONDITIONS OF ANY KIND, either express or implied.
 * See the License for the specific language governing permissions and
 * limitations under the License.
 *
 */

package pipeline

import (
	"context"
	"encoding/json"
	"errors"
	"fmt"
	"io/ioutil"
	"path"
	"strconv"
	"strings"
	"sync"
	"time"

	application3 "github.com/argoproj/argo-cd/v2/pkg/apiclient/application"
	"github.com/argoproj/argo-cd/v2/pkg/apis/application/v1alpha1"
	"github.com/aws/aws-sdk-go/service/autoscaling"
	blob_storage "github.com/devtron-labs/common-lib-private/blob-storage"
	"github.com/devtron-labs/common-lib-private/pubsub-lib/model"
	util5 "github.com/devtron-labs/common-lib-private/utils/k8s"
	"github.com/devtron-labs/common-lib-private/utils/k8s/health"
	client2 "github.com/devtron-labs/devtron/api/helm-app"
	"github.com/devtron-labs/devtron/client/argocdServer"
	"github.com/devtron-labs/devtron/client/argocdServer/application"
	application2 "github.com/devtron-labs/devtron/client/argocdServer/application"
	gitSensorClient "github.com/devtron-labs/devtron/client/gitSensor"
	"github.com/devtron-labs/devtron/enterprise/pkg/resourceFilter"
	"github.com/devtron-labs/devtron/internal/middleware"
	appRepository "github.com/devtron-labs/devtron/internal/sql/repository/app"
	repository6 "github.com/devtron-labs/devtron/internal/sql/repository/dockerRegistry"
	bean4 "github.com/devtron-labs/devtron/pkg/app/bean"
	"github.com/devtron-labs/devtron/pkg/app/status"
	"github.com/devtron-labs/devtron/pkg/auth/authorisation/casbin"
	"github.com/devtron-labs/devtron/pkg/auth/user"
	"github.com/devtron-labs/devtron/pkg/chartRepo/repository"
	"github.com/devtron-labs/devtron/pkg/dockerRegistry"
	"github.com/devtron-labs/devtron/pkg/imageDigestPolicy"
	"github.com/devtron-labs/devtron/pkg/k8s"
	bean3 "github.com/devtron-labs/devtron/pkg/pipeline/bean"
	"github.com/devtron-labs/devtron/pkg/pipeline/executors"
	repository4 "github.com/devtron-labs/devtron/pkg/pipeline/repository"
	"github.com/devtron-labs/devtron/pkg/pipeline/types"
	"github.com/devtron-labs/devtron/pkg/plugin"
	"github.com/devtron-labs/devtron/pkg/resourceQualifiers"
	serverBean "github.com/devtron-labs/devtron/pkg/server/bean"
	"github.com/devtron-labs/devtron/pkg/variables"
	"github.com/devtron-labs/devtron/pkg/variables/parsers"
	repository5 "github.com/devtron-labs/devtron/pkg/variables/repository"
	util4 "github.com/devtron-labs/devtron/util"
	"github.com/devtron-labs/devtron/util/argo"
	errors3 "github.com/juju/errors"
	errors2 "github.com/pkg/errors"
	"github.com/tidwall/gjson"
	"github.com/tidwall/sjson"
	"go.opentelemetry.io/otel"
	"google.golang.org/grpc/codes"
	status2 "google.golang.org/grpc/status"
	"k8s.io/apimachinery/pkg/runtime/schema"
	"k8s.io/helm/pkg/proto/hapi/chart"
	"k8s.io/utils/strings/slices"
	"sigs.k8s.io/yaml"

	"github.com/devtron-labs/devtron/internal/sql/repository/appWorkflow"
	repository2 "github.com/devtron-labs/devtron/pkg/cluster/repository"
	history2 "github.com/devtron-labs/devtron/pkg/pipeline/history"
	repository3 "github.com/devtron-labs/devtron/pkg/pipeline/history/repository"
	"github.com/devtron-labs/devtron/pkg/sql"
	util3 "github.com/devtron-labs/devtron/pkg/util"

	pubsub "github.com/devtron-labs/common-lib-private/pubsub-lib"
	"github.com/devtron-labs/devtron/api/bean"
	client "github.com/devtron-labs/devtron/client/events"
	"github.com/devtron-labs/devtron/internal/sql/models"
	"github.com/devtron-labs/devtron/internal/sql/repository"
	"github.com/devtron-labs/devtron/internal/sql/repository/chartConfig"
	"github.com/devtron-labs/devtron/internal/sql/repository/pipelineConfig"
	"github.com/devtron-labs/devtron/internal/sql/repository/security"
	"github.com/devtron-labs/devtron/internal/util"
	"github.com/devtron-labs/devtron/pkg/app"
	bean2 "github.com/devtron-labs/devtron/pkg/bean"
	util2 "github.com/devtron-labs/devtron/util/event"
	"github.com/devtron-labs/devtron/util/rbac"
	"github.com/go-pg/pg"
	"go.uber.org/zap"
)

type WorkflowDagExecutor interface {
	HandleCiSuccessEvent(artifact *repository.CiArtifact, async bool, triggeredBy int32) error
	HandleWebhookExternalCiEvent(artifact *repository.CiArtifact, triggeredBy int32, externalCiId int, auth func(token string, projectObject string, envObject string) bool, token string) (bool, error)
	HandlePreStageSuccessEvent(cdStageCompleteEvent CdStageCompleteEvent) error
	HandleDeploymentSuccessEvent(pipelineOverride *chartConfig.PipelineOverride) error
	HandlePostStageSuccessEvent(cdWorkflowId int, cdPipelineId int, triggeredBy int32, pluginRegistryImageDetails map[string][]string) error
	Subscribe() error
	TriggerPostStage(cdWf *pipelineConfig.CdWorkflow, cdPipeline *pipelineConfig.Pipeline, triggeredBy int32, refCdWorkflowRunnerId int) error
	TriggerPreStage(ctx context.Context, cdWf *pipelineConfig.CdWorkflow, artifact *repository.CiArtifact, pipeline *pipelineConfig.Pipeline, triggeredBy int32, refCdWorkflowRunnerId int) error
	TriggerDeployment(cdWf *pipelineConfig.CdWorkflow, artifact *repository.CiArtifact, pipeline *pipelineConfig.Pipeline, triggeredBy int32) error
	ManualCdTrigger(overrideRequest *bean.ValuesOverrideRequest, ctx context.Context) (int, string, error)
	TriggerBulkDeploymentAsync(requests []*BulkTriggerRequest, UserId int32) (interface{}, error)
	StopStartApp(stopRequest *StopAppRequest, ctx context.Context) (int, error)
	TriggerBulkHibernateAsync(request StopDeploymentGroupRequest, ctx context.Context) (interface{}, error)
	FetchApprovalDataForArtifacts(artifactIds []int, pipelineId int, requiredApprovals int) (map[int]*pipelineConfig.UserApprovalMetadata, error)
	FetchApprovalPendingArtifacts(pipelineId, limit, offset, requiredApprovals int, searchString string) ([]bean2.CiArtifactBean, int, error)
	RotatePods(ctx context.Context, podRotateRequest *PodRotateRequest) (*k8s.RotatePodResponse, error)
	MarkCurrentDeploymentFailed(runner *pipelineConfig.CdWorkflowRunner, releaseErr error, triggeredBy int32) error
	UpdateWorkflowRunnerStatusForDeployment(appIdentifier *client2.AppIdentifier, wfr *pipelineConfig.CdWorkflowRunner, skipReleaseNotFound bool) bool
	OnDeleteCdPipelineEvent(pipelineId int, triggeredBy int32)
	MarkPipelineStatusTimelineFailed(runner *pipelineConfig.CdWorkflowRunner, releaseErr error) error
	UpdateTriggerCDMetricsOnFinish(runner *pipelineConfig.CdWorkflowRunner)
}

type WorkflowDagExecutorImpl struct {
	logger                        *zap.SugaredLogger
	pipelineRepository            pipelineConfig.PipelineRepository
	cdWorkflowRepository          pipelineConfig.CdWorkflowRepository
	pubsubClient                  *pubsub.PubSubClientServiceImpl
	appService                    app.AppService
	cdWorkflowService             WorkflowService
	ciPipelineRepository          pipelineConfig.CiPipelineRepository
	materialRepository            pipelineConfig.MaterialRepository
	pipelineOverrideRepository    chartConfig.PipelineOverrideRepository
	ciArtifactRepository          repository.CiArtifactRepository
	user                          user.UserService
	enforcer                      casbin.Enforcer
	enforcerUtil                  rbac.EnforcerUtil
	groupRepository               repository.DeploymentGroupRepository
	tokenCache                    *util3.TokenCache
	acdAuthConfig                 *util3.ACDAuthConfig
	envRepository                 repository2.EnvironmentRepository
	eventFactory                  client.EventFactory
	eventClient                   client.EventClient
	cvePolicyRepository           security.CvePolicyRepository
	scanResultRepository          security.ImageScanResultRepository
	appWorkflowRepository         appWorkflow.AppWorkflowRepository
	prePostCdScriptHistoryService history2.PrePostCdScriptHistoryService
	argoUserService               argo.ArgoUserService
	cdPipelineStatusTimelineRepo  pipelineConfig.PipelineStatusTimelineRepository
	pipelineStatusTimelineService status.PipelineStatusTimelineService
	CiTemplateRepository          pipelineConfig.CiTemplateRepository
	ciWorkflowRepository          pipelineConfig.CiWorkflowRepository
	appLabelRepository            pipelineConfig.AppLabelRepository
	gitSensorGrpcClient           gitSensorClient.Client
	k8sCommonService              k8s.K8sCommonService
	deploymentApprovalRepository  pipelineConfig.DeploymentApprovalRepository
	chartTemplateService          util.ChartTemplateService
	appRepository                 appRepository.AppRepository
	helmRepoPushService           app.HelmRepoPushService
	pipelineStageRepository       repository4.PipelineStageRepository
	pipelineStageService          PipelineStageService
	config                        *types.CdConfig
	appServiceConfig              *app.AppServiceConfig

	scopedVariableManager     variables.ScopedVariableCMCSManager
	celService                resourceFilter.CELEvaluatorService
	resourceFilterService     resourceFilter.ResourceFilterService
	pluginInputVariableParser PluginInputVariableParser

	devtronAsyncHelmInstallRequestMap  map[int]bool
	devtronAsyncHelmInstallRequestLock *sync.Mutex
	devtronAppReleaseContextMap        map[int]DevtronAppReleaseContextType
	devtronAppReleaseContextMapLock    *sync.Mutex

	deploymentTemplateHistoryService    history2.DeploymentTemplateHistoryService
	configMapHistoryService             history2.ConfigMapHistoryService
	pipelineStrategyHistoryService      history2.PipelineStrategyHistoryService
	manifestPushConfigRepository        repository4.ManifestPushConfigRepository
	gitOpsManifestPushService           app.GitOpsPushService
	ciPipelineMaterialRepository        pipelineConfig.CiPipelineMaterialRepository
	imageScanHistoryRepository          security.ImageScanHistoryRepository
	imageScanDeployInfoRepository       security.ImageScanDeployInfoRepository
	appCrudOperationService             app.AppCrudOperationService
	pipelineConfigRepository            chartConfig.PipelineConfigRepository
	dockerRegistryIpsConfigService      dockerRegistry.DockerRegistryIpsConfigService
	chartRepository                     chartRepoRepository.ChartRepository
	strategyHistoryRepository           repository3.PipelineStrategyHistoryRepository
	deploymentTemplateHistoryRepository repository3.DeploymentTemplateHistoryRepository
	argoK8sClient                       argocdServer.ArgoK8sClient
	configMapRepository                 chartConfig.ConfigMapRepository
	configMapHistoryRepository          repository3.ConfigMapHistoryRepository
	refChartDir                         chartRepoRepository.RefChartDir
	helmAppService                      client2.HelmAppService
	helmAppClient                       client2.HelmAppClient
	chartRefRepository                  chartRepoRepository.ChartRefRepository
	environmentConfigRepository         chartConfig.EnvConfigOverrideRepository
	appLevelMetricsRepository           repository.AppLevelMetricsRepository
	envLevelMetricsRepository           repository.EnvLevelAppMetricsRepository
	dbMigrationConfigRepository         pipelineConfig.DbMigrationConfigRepository
	mergeUtil                           *util.MergeUtil
	gitOpsConfigRepository              repository.GitOpsConfigRepository
	gitFactory                          *util.GitFactory
	acdClient                           application2.ServiceClient
	argoClientWrapperService            argocdServer.ArgoClientWrapperService
	scopedVariableService               variables.ScopedVariableService
	dockerArtifactStoreRepository       repository6.DockerArtifactStoreRepository
	imageTaggingService                 ImageTaggingService
	globalPluginService                 plugin.GlobalPluginService
	pipelineConfigListenerService       PipelineConfigListenerService
	customTagService                    CustomTagService
	ACDConfig                           *argocdServer.ACDConfig
	imageDigestPolicyService            imageDigestPolicy.ImageDigestPolicyService
}

const kedaAutoscaling = "kedaAutoscaling"
const horizontalPodAutoscaler = "HorizontalPodAutoscaler"
const fullnameOverride = "fullnameOverride"
const nameOverride = "nameOverride"
const enabled = "enabled"
const replicaCount = "replicaCount"

const (
	GIT_COMMIT_HASH_PREFIX       = "GIT_COMMIT_HASH"
	GIT_SOURCE_TYPE_PREFIX       = "GIT_SOURCE_TYPE"
	GIT_SOURCE_VALUE_PREFIX      = "GIT_SOURCE_VALUE"
	GIT_SOURCE_COUNT             = "GIT_SOURCE_COUNT"
	APP_LABEL_KEY_PREFIX         = "APP_LABEL_KEY"
	APP_LABEL_VALUE_PREFIX       = "APP_LABEL_VALUE"
	APP_LABEL_COUNT              = "APP_LABEL_COUNT"
	CHILD_CD_ENV_NAME_PREFIX     = "CHILD_CD_ENV_NAME"
	CHILD_CD_CLUSTER_NAME_PREFIX = "CHILD_CD_CLUSTER_NAME"
	CHILD_CD_COUNT               = "CHILD_CD_COUNT"
	DEVTRON_SYSTEM_USER_ID       = 1
	ARGOCD_SYNC_ERROR            = "error in syncing argoCD app"
	ARGOCD_REFRESH_ERROR         = "Error in refreshing argocd app"
)

type DevtronAppReleaseContextType struct {
	CancelContext context.CancelFunc
	RunnerId      int
}

type CdStageCompleteEvent struct {
	CiProjectDetails              []bean3.CiProjectDetails     `json:"ciProjectDetails"`
	WorkflowId                    int                          `json:"workflowId"`
	WorkflowRunnerId              int                          `json:"workflowRunnerId"`
	CdPipelineId                  int                          `json:"cdPipelineId"`
	TriggeredBy                   int32                        `json:"triggeredBy"`
	StageYaml                     string                       `json:"stageYaml"`
	ArtifactLocation              string                       `json:"artifactLocation"`
	PipelineName                  string                       `json:"pipelineName"`
	CiArtifactDTO                 pipelineConfig.CiArtifactDTO `json:"ciArtifactDTO"`
	PluginRegistryArtifactDetails map[string][]string          `json:"PluginRegistryArtifactDetails"`
}

func NewWorkflowDagExecutorImpl(Logger *zap.SugaredLogger, pipelineRepository pipelineConfig.PipelineRepository,
	cdWorkflowRepository pipelineConfig.CdWorkflowRepository,
	pubsubClient *pubsub.PubSubClientServiceImpl,
	appService app.AppService,
	cdWorkflowService WorkflowService,
	ciArtifactRepository repository.CiArtifactRepository,
	ciPipelineRepository pipelineConfig.CiPipelineRepository,
	materialRepository pipelineConfig.MaterialRepository,
	pipelineOverrideRepository chartConfig.PipelineOverrideRepository,
	user user.UserService,
	groupRepository repository.DeploymentGroupRepository,
	envRepository repository2.EnvironmentRepository,
	enforcer casbin.Enforcer, enforcerUtil rbac.EnforcerUtil, tokenCache *util3.TokenCache,
	acdAuthConfig *util3.ACDAuthConfig, eventFactory client.EventFactory,
	eventClient client.EventClient, cvePolicyRepository security.CvePolicyRepository,
	scanResultRepository security.ImageScanResultRepository,
	appWorkflowRepository appWorkflow.AppWorkflowRepository,
	prePostCdScriptHistoryService history2.PrePostCdScriptHistoryService,
	argoUserService argo.ArgoUserService,
	cdPipelineStatusTimelineRepo pipelineConfig.PipelineStatusTimelineRepository,
	pipelineStatusTimelineService status.PipelineStatusTimelineService,
	CiTemplateRepository pipelineConfig.CiTemplateRepository,
	ciWorkflowRepository pipelineConfig.CiWorkflowRepository,
	appLabelRepository pipelineConfig.AppLabelRepository, gitSensorGrpcClient gitSensorClient.Client,
	deploymentApprovalRepository pipelineConfig.DeploymentApprovalRepository,
	chartTemplateService util.ChartTemplateService,
	appRepository appRepository.AppRepository,
	helmRepoPushService app.HelmRepoPushService,
	pipelineStageRepository repository4.PipelineStageRepository,
	pipelineStageService PipelineStageService, k8sCommonService k8s.K8sCommonService,
	globalPluginService plugin.GlobalPluginService,
	pluginInputVariableParser PluginInputVariableParser,
	scopedVariableManager variables.ScopedVariableCMCSManager,
	celService resourceFilter.CELEvaluatorService, resourceFilterService resourceFilter.ResourceFilterService,
	deploymentTemplateHistoryService history2.DeploymentTemplateHistoryService,
	configMapHistoryService history2.ConfigMapHistoryService,
	pipelineStrategyHistoryService history2.PipelineStrategyHistoryService,
	manifestPushConfigRepository repository4.ManifestPushConfigRepository,
	gitOpsManifestPushService app.GitOpsPushService,
	ciPipelineMaterialRepository pipelineConfig.CiPipelineMaterialRepository,
	imageScanHistoryRepository security.ImageScanHistoryRepository,
	imageScanDeployInfoRepository security.ImageScanDeployInfoRepository,
	appCrudOperationService app.AppCrudOperationService,
	pipelineConfigRepository chartConfig.PipelineConfigRepository,
	dockerRegistryIpsConfigService dockerRegistry.DockerRegistryIpsConfigService,
	chartRepository chartRepoRepository.ChartRepository,
	strategyHistoryRepository repository3.PipelineStrategyHistoryRepository,
	deploymentTemplateHistoryRepository repository3.DeploymentTemplateHistoryRepository,
	ArgoK8sClient argocdServer.ArgoK8sClient,
	configMapRepository chartConfig.ConfigMapRepository,
	configMapHistoryRepository repository3.ConfigMapHistoryRepository,
	refChartDir chartRepoRepository.RefChartDir,
	helmAppService client2.HelmAppService,
	helmAppClient client2.HelmAppClient,
	chartRefRepository chartRepoRepository.ChartRefRepository,
	environmentConfigRepository chartConfig.EnvConfigOverrideRepository,
	appLevelMetricsRepository repository.AppLevelMetricsRepository,
	envLevelMetricsRepository repository.EnvLevelAppMetricsRepository,
	dbMigrationConfigRepository pipelineConfig.DbMigrationConfigRepository,
	mergeUtil *util.MergeUtil,
	gitOpsConfigRepository repository.GitOpsConfigRepository,
	gitFactory *util.GitFactory,
	acdClient application2.ServiceClient,
	argoClientWrapperService argocdServer.ArgoClientWrapperService,
	scopedVariableService variables.ScopedVariableService,
	dockerArtifactStoreRepository repository6.DockerArtifactStoreRepository,
	imageTaggingService ImageTaggingService,
	customTagService CustomTagService,
	pipelineConfigListenerService PipelineConfigListenerService,
	ACDConfig *argocdServer.ACDConfig,
	imageDigestPolicyService imageDigestPolicy.ImageDigestPolicyService,
) *WorkflowDagExecutorImpl {
	wde := &WorkflowDagExecutorImpl{logger: Logger,
		pipelineRepository:            pipelineRepository,
		cdWorkflowRepository:          cdWorkflowRepository,
		pubsubClient:                  pubsubClient,
		appService:                    appService,
		cdWorkflowService:             cdWorkflowService,
		ciPipelineRepository:          ciPipelineRepository,
		ciArtifactRepository:          ciArtifactRepository,
		materialRepository:            materialRepository,
		pipelineOverrideRepository:    pipelineOverrideRepository,
		user:                          user,
		enforcer:                      enforcer,
		enforcerUtil:                  enforcerUtil,
		groupRepository:               groupRepository,
		tokenCache:                    tokenCache,
		acdAuthConfig:                 acdAuthConfig,
		envRepository:                 envRepository,
		eventFactory:                  eventFactory,
		eventClient:                   eventClient,
		cvePolicyRepository:           cvePolicyRepository,
		scanResultRepository:          scanResultRepository,
		appWorkflowRepository:         appWorkflowRepository,
		prePostCdScriptHistoryService: prePostCdScriptHistoryService,
		argoUserService:               argoUserService,
		cdPipelineStatusTimelineRepo:  cdPipelineStatusTimelineRepo,
		pipelineStatusTimelineService: pipelineStatusTimelineService,
		CiTemplateRepository:          CiTemplateRepository,
		ciWorkflowRepository:          ciWorkflowRepository,
		appLabelRepository:            appLabelRepository,
		gitSensorGrpcClient:           gitSensorGrpcClient,
		deploymentApprovalRepository:  deploymentApprovalRepository,
		chartTemplateService:          chartTemplateService,
		appRepository:                 appRepository,
		helmRepoPushService:           helmRepoPushService,
		k8sCommonService:              k8sCommonService,
		pipelineStageRepository:       pipelineStageRepository,
		pipelineStageService:          pipelineStageService,
		scopedVariableManager:         scopedVariableManager,
		globalPluginService:           globalPluginService,
		pluginInputVariableParser:     pluginInputVariableParser,
		celService:                    celService,
		resourceFilterService:         resourceFilterService,

		devtronAsyncHelmInstallRequestMap:  make(map[int]bool),
		devtronAsyncHelmInstallRequestLock: &sync.Mutex{},
		devtronAppReleaseContextMap:        make(map[int]DevtronAppReleaseContextType),
		devtronAppReleaseContextMapLock:    &sync.Mutex{},

		deploymentTemplateHistoryService:    deploymentTemplateHistoryService,
		configMapHistoryService:             configMapHistoryService,
		pipelineStrategyHistoryService:      pipelineStrategyHistoryService,
		manifestPushConfigRepository:        manifestPushConfigRepository,
		gitOpsManifestPushService:           gitOpsManifestPushService,
		ciPipelineMaterialRepository:        ciPipelineMaterialRepository,
		imageScanHistoryRepository:          imageScanHistoryRepository,
		imageScanDeployInfoRepository:       imageScanDeployInfoRepository,
		appCrudOperationService:             appCrudOperationService,
		pipelineConfigRepository:            pipelineConfigRepository,
		dockerRegistryIpsConfigService:      dockerRegistryIpsConfigService,
		chartRepository:                     chartRepository,
		strategyHistoryRepository:           strategyHistoryRepository,
		deploymentTemplateHistoryRepository: deploymentTemplateHistoryRepository,
		argoK8sClient:                       ArgoK8sClient,
		configMapRepository:                 configMapRepository,
		configMapHistoryRepository:          configMapHistoryRepository,
		refChartDir:                         refChartDir,
		helmAppService:                      helmAppService,
		helmAppClient:                       helmAppClient,
		chartRefRepository:                  chartRefRepository,
		environmentConfigRepository:         environmentConfigRepository,
		appLevelMetricsRepository:           appLevelMetricsRepository,
		envLevelMetricsRepository:           envLevelMetricsRepository,
		dbMigrationConfigRepository:         dbMigrationConfigRepository,
		mergeUtil:                           mergeUtil,
		gitOpsConfigRepository:              gitOpsConfigRepository,
		gitFactory:                          gitFactory,
		acdClient:                           acdClient,
		argoClientWrapperService:            argoClientWrapperService,
		scopedVariableService:               scopedVariableService,
		dockerArtifactStoreRepository:       dockerArtifactStoreRepository,
		imageTaggingService:                 imageTaggingService,
		customTagService:                    customTagService,
		pipelineConfigListenerService:       pipelineConfigListenerService,
		ACDConfig:                           ACDConfig,
		imageDigestPolicyService:            imageDigestPolicyService,
	}
	config, err := types.GetCdConfig()
	if err != nil {
		return nil
	}
	wde.config = config
	appServiceConfig, err := app.GetAppServiceConfig()
	if err != nil {
		return nil
	}
	wde.appServiceConfig = appServiceConfig
	err = wde.Subscribe()
	if err != nil {
		return nil
	}
	err = wde.subscribeTriggerBulkAction()
	if err != nil {
		return nil
	}
	err = wde.subscribeHibernateBulkAction()
	if err != nil {
		return nil
	}
	err = wde.SubscribeDevtronAsyncHelmInstallRequest()
	if err != nil {
		return nil
	}
	pipelineConfigListenerService.RegisterPipelineDeleteListener(wde)
	return wde
}

func (impl *WorkflowDagExecutorImpl) Subscribe() error {
	callback := func(msg *model.PubSubMsg) {
		impl.logger.Debug("cd stage event received")
		//defer msg.Ack()
		cdStageCompleteEvent := CdStageCompleteEvent{}
		err := json.Unmarshal([]byte(string(msg.Data)), &cdStageCompleteEvent)
		if err != nil {
			impl.logger.Errorw("error while unmarshalling cdStageCompleteEvent object", "err", err, "msg", string(msg.Data))
			return
		}
		impl.logger.Debugw("cd stage event:", "workflowRunnerId", cdStageCompleteEvent.WorkflowRunnerId)
		wf, err := impl.cdWorkflowRepository.FindWorkflowRunnerById(cdStageCompleteEvent.WorkflowRunnerId)
		if err != nil {
			impl.logger.Errorw("could not get wf runner", "err", err)
			return
		}
		if wf.WorkflowType == bean.CD_WORKFLOW_TYPE_PRE {
			impl.logger.Debugw("received pre stage success event for workflow runner ", "wfId", strconv.Itoa(wf.Id))
			err = impl.HandlePreStageSuccessEvent(cdStageCompleteEvent)
			if err != nil {
				impl.logger.Errorw("deployment success event error", "err", err)
				return
			}
		} else if wf.WorkflowType == bean.CD_WORKFLOW_TYPE_POST {
			impl.logger.Debugw("received post stage success event for workflow runner ", "wfId", strconv.Itoa(wf.Id))
			err = impl.HandlePostStageSuccessEvent(wf.CdWorkflowId, cdStageCompleteEvent.CdPipelineId, cdStageCompleteEvent.TriggeredBy, cdStageCompleteEvent.PluginRegistryArtifactDetails)
			if err != nil {
				impl.logger.Errorw("deployment success event error", "err", err)
				return
			}
		}
	}
	err := impl.pubsubClient.Subscribe(pubsub.CD_STAGE_COMPLETE_TOPIC, callback)
	if err != nil {
		impl.logger.Error("error", "err", err)
		return err
	}
	return nil
}

func (impl *WorkflowDagExecutorImpl) extractOverrideRequestFromCDAsyncInstallEvent(msg *model.PubSubMsg) (*bean.AsyncCdDeployEvent, *client2.AppIdentifier, error) {
	CDAsyncInstallNatsMessage := &bean.AsyncCdDeployEvent{}
	err := json.Unmarshal([]byte(msg.Data), CDAsyncInstallNatsMessage)
	if err != nil {
		impl.logger.Errorw("error in unmarshalling CD async install request nats message", "err", err)
		return nil, nil, err
	}
	pipeline, err := impl.pipelineRepository.FindById(CDAsyncInstallNatsMessage.ValuesOverrideRequest.PipelineId)
	if err != nil {
		impl.logger.Errorw("error in fetching pipeline by pipelineId", "err", err)
		return nil, nil, err
	}
	impl.SetPipelineFieldsInOverrideRequest(CDAsyncInstallNatsMessage.ValuesOverrideRequest, pipeline)
	if CDAsyncInstallNatsMessage.ValuesOverrideRequest.DeploymentType == models.DEPLOYMENTTYPE_UNKNOWN {
		CDAsyncInstallNatsMessage.ValuesOverrideRequest.DeploymentType = models.DEPLOYMENTTYPE_DEPLOY
	}
	appIdentifier := &client2.AppIdentifier{
		ClusterId:   pipeline.Environment.ClusterId,
		Namespace:   pipeline.Environment.Namespace,
		ReleaseName: pipeline.DeploymentAppName,
	}
	return CDAsyncInstallNatsMessage, appIdentifier, nil
}

// UpdateWorkflowRunnerStatusForDeployment will update CD workflow runner based on release status and app status
func (impl *WorkflowDagExecutorImpl) UpdateWorkflowRunnerStatusForDeployment(appIdentifier *client2.AppIdentifier, wfr *pipelineConfig.CdWorkflowRunner, skipReleaseNotFound bool) bool {
	helmInstalledDevtronApp, err := impl.helmAppService.GetApplicationAndReleaseStatus(context.Background(), appIdentifier)
	if err != nil {
		impl.logger.Errorw("error in getting helm app release status", "appIdentifier", appIdentifier, "err", err)
		// Handle release not found errors
		if skipReleaseNotFound && util.GetGRPCErrorDetailedMessage(err) != client2.ErrReleaseNotFound {
			//skip this error and continue for next workflow status
			impl.logger.Warnw("found error, skipping helm apps status update for this trigger", "appIdentifier", appIdentifier, "err", err)
			return false
		}
		// If release not found, mark the deployment as failure
		wfr.Status = pipelineConfig.WorkflowFailed
		wfr.Message = util.GetGRPCErrorDetailedMessage(err)
		wfr.FinishedOn = time.Now()
		return true
	}

	switch helmInstalledDevtronApp.GetReleaseStatus() {
	case serverBean.HelmReleaseStatusSuperseded:
		// If release status is superseded, mark the deployment as failure
		wfr.Status = pipelineConfig.WorkflowFailed
		wfr.Message = pipelineConfig.NEW_DEPLOYMENT_INITIATED
		wfr.FinishedOn = time.Now()
		return true
	case serverBean.HelmReleaseStatusFailed:
		// If release status is failed, mark the deployment as failure
		wfr.Status = pipelineConfig.WorkflowFailed
		wfr.Message = helmInstalledDevtronApp.GetDescription()
		wfr.FinishedOn = time.Now()
		return true
	case serverBean.HelmReleaseStatusDeployed:
		//skip if there is no deployment after wfr.StartedOn and continue for next workflow status
		if helmInstalledDevtronApp.GetLastDeployed().AsTime().Before(wfr.StartedOn) {
			impl.logger.Warnw("release mismatched, skipping helm apps status update for this trigger", "appIdentifier", appIdentifier, "err", err)
			return false
		}

		if helmInstalledDevtronApp.GetApplicationStatus() == application.Healthy {
			// mark the deployment as succeed
			wfr.Status = pipelineConfig.WorkflowSucceeded
			wfr.FinishedOn = time.Now()
			return true
		}
	}
	if wfr.Status == pipelineConfig.WorkflowInProgress {
		return false
	}
	wfr.Status = pipelineConfig.WorkflowInProgress
	return true
}

func (impl *WorkflowDagExecutorImpl) handleAsyncTriggerReleaseError(releaseErr error, cdWfr *pipelineConfig.CdWorkflowRunner, overrideRequest *bean.ValuesOverrideRequest, appIdentifier *client2.AppIdentifier) {
	releaseErrString := util.GetGRPCErrorDetailedMessage(releaseErr)
	switch releaseErrString {
	case context.DeadlineExceeded.Error():
		// if context deadline is exceeded fetch release status and UpdateWorkflowRunnerStatusForDeployment
		if isWfrUpdated := impl.UpdateWorkflowRunnerStatusForDeployment(appIdentifier, cdWfr, false); !isWfrUpdated {
			// updating cdWfr to failed
			if err := impl.MarkCurrentDeploymentFailed(cdWfr, fmt.Errorf("Deployment timeout: release %s took more than %d mins", appIdentifier.ReleaseName, impl.appServiceConfig.DevtronChartInstallRequestTimeout), overrideRequest.UserId); err != nil {
				impl.logger.Errorw("error while updating current runner status to failed, handleAsyncTriggerReleaseError", "cdWfr", cdWfr.Id, "err", err)
			}
		}
		cdWfr.UpdatedBy = 1
		cdWfr.UpdatedOn = time.Now()
		err := impl.cdWorkflowRepository.UpdateWorkFlowRunner(cdWfr)
		if err != nil {
			impl.logger.Errorw("error on update cd workflow runner", "wfr", cdWfr, "err", err)
			return
		}
		cdMetrics := util4.CDMetrics{
			AppName:         cdWfr.CdWorkflow.Pipeline.DeploymentAppName,
			Status:          cdWfr.Status,
			DeploymentType:  cdWfr.CdWorkflow.Pipeline.DeploymentAppType,
			EnvironmentName: cdWfr.CdWorkflow.Pipeline.Environment.Name,
			Time:            time.Since(cdWfr.StartedOn).Seconds() - time.Since(cdWfr.FinishedOn).Seconds(),
		}
		util4.TriggerCDMetrics(cdMetrics, impl.config.ExposeCDMetrics)
		impl.logger.Infow("updated workflow runner status for helm app", "wfr", cdWfr)
		return
	case context.Canceled.Error():
		if err := impl.MarkCurrentDeploymentFailed(cdWfr, errors.New(pipelineConfig.NEW_DEPLOYMENT_INITIATED), overrideRequest.UserId); err != nil {
			impl.logger.Errorw("error while updating current runner status to failed, handleAsyncTriggerReleaseError", "cdWfr", cdWfr.Id, "err", err)
		}
		return
	case "":
		return
	default:
		if err := impl.MarkCurrentDeploymentFailed(cdWfr, releaseErr, overrideRequest.UserId); err != nil {
			impl.logger.Errorw("error while updating current runner status to failed, handleAsyncTriggerReleaseError", "cdWfr", cdWfr.Id, "err", err)
		}
		return
	}
}

func (impl *WorkflowDagExecutorImpl) handleIfPreviousRunnerTriggerRequest(currentRunner *pipelineConfig.CdWorkflowRunner, userId int32) (bool, error) {
	exists, err := impl.cdWorkflowRepository.IsLatestCDWfr(currentRunner.Id, currentRunner.CdWorkflow.PipelineId)
	if err != nil && err != pg.ErrNoRows {
		impl.logger.Errorw("err on fetching latest cd workflow runner, SubscribeDevtronAsyncHelmInstallRequest", "err", err)
		return false, err
	}
	return exists, nil
}

func (impl *WorkflowDagExecutorImpl) UpdateReleaseContextForPipeline(pipelineId, cdWfrId int, cancel context.CancelFunc) {
	impl.devtronAppReleaseContextMapLock.Lock()
	defer impl.devtronAppReleaseContextMapLock.Unlock()
	if releaseContext, ok := impl.devtronAppReleaseContextMap[pipelineId]; ok {
		//Abort previous running release
		impl.logger.Infow("new deployment has been triggered with a running deployment in progress!", "aborting deployment for pipelineId", pipelineId)
		releaseContext.CancelContext()
	}
	impl.devtronAppReleaseContextMap[pipelineId] = DevtronAppReleaseContextType{
		CancelContext: cancel,
		RunnerId:      cdWfrId,
	}
}

func (impl *WorkflowDagExecutorImpl) RemoveReleaseContextForPipeline(pipelineId int, triggeredBy int32) {
	impl.devtronAppReleaseContextMapLock.Lock()
	defer impl.devtronAppReleaseContextMapLock.Unlock()
	if releaseContext, ok := impl.devtronAppReleaseContextMap[pipelineId]; ok {
		//Abort previous running release
		impl.logger.Infow("CD pipeline has been deleted with a running deployment in progress!", "aborting deployment for pipelineId", pipelineId)
		cdWfr, err := impl.cdWorkflowRepository.FindWorkflowRunnerById(releaseContext.RunnerId)
		if err != nil {
			impl.logger.Errorw("err on fetching cd workflow runner, RemoveReleaseContextForPipeline", "err", err)
		}
		if err = impl.MarkCurrentDeploymentFailed(cdWfr, errors.New("CD pipeline has been deleted"), triggeredBy); err != nil {
			impl.logger.Errorw("error while updating current runner status to failed, RemoveReleaseContextForPipeline", "cdWfr", cdWfr.Id, "err", err)
		}
		releaseContext.CancelContext()
		delete(impl.devtronAppReleaseContextMap, pipelineId)
	}
	return
}

func (impl *WorkflowDagExecutorImpl) OnDeleteCdPipelineEvent(pipelineId int, triggeredBy int32) {
	impl.logger.Debugw("CD pipeline delete event received", "pipelineId", pipelineId, "deletedBy", triggeredBy)
	impl.RemoveReleaseContextForPipeline(pipelineId, triggeredBy)
	return
}

func (impl *WorkflowDagExecutorImpl) isReleaseContextExistsForPipeline(pipelineId, cdWfrId int) bool {
	impl.devtronAppReleaseContextMapLock.Lock()
	defer impl.devtronAppReleaseContextMapLock.Unlock()
	if releaseContext, ok := impl.devtronAppReleaseContextMap[pipelineId]; ok {
		return releaseContext.RunnerId == cdWfrId
	}
	return false
}

func (impl *WorkflowDagExecutorImpl) handleConcurrentRequest(wfrId int) bool {
	impl.devtronAsyncHelmInstallRequestLock.Lock()
	defer impl.devtronAsyncHelmInstallRequestLock.Unlock()
	if _, exists := impl.devtronAsyncHelmInstallRequestMap[wfrId]; exists {
		//request is in process already, Skip here
		return true
	}
	impl.devtronAsyncHelmInstallRequestMap[wfrId] = true
	return false
}

func (impl *WorkflowDagExecutorImpl) cleanUpDevtronAppReleaseContextMap(pipelineId, wfrId int) {
	if impl.isReleaseContextExistsForPipeline(pipelineId, wfrId) {
		impl.devtronAppReleaseContextMapLock.Lock()
		defer impl.devtronAppReleaseContextMapLock.Unlock()
		if _, ok := impl.devtronAppReleaseContextMap[pipelineId]; ok {
			delete(impl.devtronAppReleaseContextMap, pipelineId)
		}
	}
}

func (impl *WorkflowDagExecutorImpl) cleanUpDevtronAsyncHelmInstallRequest(pipelineId, wfrId int) {
	impl.devtronAsyncHelmInstallRequestLock.Lock()
	defer impl.devtronAsyncHelmInstallRequestLock.Unlock()
	if _, exists := impl.devtronAsyncHelmInstallRequestMap[wfrId]; exists {
		//request is in process already, Skip here
		delete(impl.devtronAsyncHelmInstallRequestMap, wfrId)
	}
	impl.cleanUpDevtronAppReleaseContextMap(pipelineId, wfrId)
}

func (impl *WorkflowDagExecutorImpl) processDevtronAsyncHelmInstallRequest(CDAsyncInstallNatsMessage *bean.AsyncCdDeployEvent, appIdentifier *client2.AppIdentifier) {
	overrideRequest := CDAsyncInstallNatsMessage.ValuesOverrideRequest
	cdWfr, err := impl.cdWorkflowRepository.FindWorkflowRunnerById(overrideRequest.WfrId)
	if err != nil {
		impl.logger.Errorw("err on fetching cd workflow runner, processDevtronAsyncHelmInstallRequest", "err", err)
		return
	}

	// skip if the cdWfr.Status is already in a terminal state
	skipCDWfrStatusList := pipelineConfig.WfrTerminalStatusList
	skipCDWfrStatusList = append(skipCDWfrStatusList, pipelineConfig.WorkflowInProgress)
	if slices.Contains(skipCDWfrStatusList, cdWfr.Status) {
		impl.logger.Warnw("skipped deployment as the workflow runner status is already in terminal state, processDevtronAsyncHelmInstallRequest", "cdWfrId", cdWfr.Id, "status", cdWfr.Status)
		return
	}

	//skip if the cdWfr is not the latest one
	exists, err := impl.handleIfPreviousRunnerTriggerRequest(cdWfr, overrideRequest.UserId)
	if err != nil {
		impl.logger.Errorw("err in validating latest cd workflow runner, processDevtronAsyncHelmInstallRequest", "err", err)
		return
	}
	if exists {
		impl.logger.Warnw("skipped deployment as the workflow runner is not the latest one", "cdWfrId", cdWfr.Id)
		err := impl.MarkCurrentDeploymentFailed(cdWfr, errors.New(pipelineConfig.NEW_DEPLOYMENT_INITIATED), overrideRequest.UserId)
		if err != nil {
			impl.logger.Errorw("error while updating current runner status to failed, processDevtronAsyncHelmInstallRequest", "cdWfr", cdWfr.Id, "err", err)
			return
		}
		return
	}

	if cdWfr.Status == pipelineConfig.WorkflowStarting && impl.isReleaseContextExistsForPipeline(overrideRequest.PipelineId, cdWfr.Id) {
		impl.logger.Warnw("event redelivered! deployment is currently in progress, processDevtronAsyncHelmInstallRequest", "cdWfrId", cdWfr.Id, "status", cdWfr.Status)
		return
	}

	ctx, cancel := context.WithTimeout(context.Background(), time.Duration(impl.appServiceConfig.DevtronChartInstallRequestTimeout)*time.Minute)
	defer cancel()

	impl.UpdateReleaseContextForPipeline(overrideRequest.PipelineId, cdWfr.Id, cancel)
	//update workflow runner status, used in app workflow view
	err = impl.UpdateCDWorkflowRunnerStatus(ctx, overrideRequest, CDAsyncInstallNatsMessage.TriggeredAt, pipelineConfig.WorkflowStarting, "")
	if err != nil {
		impl.logger.Errorw("error in updating the workflow runner status, processDevtronAsyncHelmInstallRequest", "cdWfrId", cdWfr.Id, "err", err)
		return
	}
	// build merged values and save PCO history for the release
	valuesOverrideResponse, builtChartPath, err := impl.BuildManifestForTrigger(overrideRequest, CDAsyncInstallNatsMessage.TriggeredAt, ctx)
	if err != nil {
		return
	}

	_, span := otel.Tracer("orchestrator").Start(ctx, "WorkflowDagExecutorImpl.TriggerRelease")
	releaseId, _, releaseErr := impl.TriggerRelease(overrideRequest, valuesOverrideResponse, builtChartPath, ctx, CDAsyncInstallNatsMessage.TriggeredAt, CDAsyncInstallNatsMessage.TriggeredBy)
	span.End()
	if releaseErr != nil {
		impl.handleAsyncTriggerReleaseError(releaseErr, cdWfr, overrideRequest, appIdentifier)
	} else {
		impl.logger.Infow("pipeline triggered successfully !!", "cdPipelineId", overrideRequest.PipelineId, "artifactId", overrideRequest.CiArtifactId, "releaseId", releaseId)
		// Update previous deployment runner status (in transaction): Failed
		_, span = otel.Tracer("orchestrator").Start(ctx, "updatePreviousDeploymentStatus")
		err1 := impl.updatePreviousDeploymentStatus(cdWfr, overrideRequest.PipelineId, CDAsyncInstallNatsMessage.TriggeredAt, overrideRequest.UserId)
		span.End()
		if err1 != nil {
			impl.logger.Errorw("error while update previous cd workflow runners, processDevtronAsyncHelmInstallRequest", "err", err, "runner", cdWfr, "pipelineId", overrideRequest.PipelineId)
			return
		}
	}
}

func (impl *WorkflowDagExecutorImpl) SubscribeDevtronAsyncHelmInstallRequest() error {
	callback := func(msg *model.PubSubMsg) {
		impl.logger.Debug("received Devtron App helm async install request event, SubscribeDevtronAsyncHelmInstallRequest", "data", msg.Data)
		CDAsyncInstallNatsMessage, appIdentifier, err := impl.extractOverrideRequestFromCDAsyncInstallEvent(msg)
		if err != nil {
			impl.logger.Errorw("err on extracting override request, SubscribeDevtronAsyncHelmInstallRequest", "err", err)
			return
		}
		if skip := impl.handleConcurrentRequest(CDAsyncInstallNatsMessage.ValuesOverrideRequest.WfrId); skip {
			impl.logger.Warnw("concurrent request received, SubscribeDevtronAsyncHelmInstallRequest", "WfrId", CDAsyncInstallNatsMessage.ValuesOverrideRequest.WfrId)
			return
		}
		defer impl.cleanUpDevtronAsyncHelmInstallRequest(CDAsyncInstallNatsMessage.ValuesOverrideRequest.PipelineId, CDAsyncInstallNatsMessage.ValuesOverrideRequest.WfrId)
		impl.processDevtronAsyncHelmInstallRequest(CDAsyncInstallNatsMessage, appIdentifier)
		return
	}

	err := impl.pubsubClient.Subscribe(pubsub.DEVTRON_CHART_INSTALL_TOPIC, callback)
	if err != nil {
		impl.logger.Error(err)
		return err
	}
	return nil
}

func (impl *WorkflowDagExecutorImpl) HandleCiSuccessEvent(artifact *repository.CiArtifact, async bool, triggeredBy int32) error {
	//1. get cd pipelines
	//2. get config
	//3. trigger wf/ deployment
	var pipelineID int
	if artifact.DataSource == repository.POST_CI {
		pipelineID = artifact.ComponentId
	} else {
		// TODO: need to migrate artifact.PipelineId for dataSource="CI_RUNNER" also to component_id
		pipelineID = artifact.PipelineId
	}
	pipelines, err := impl.pipelineRepository.FindByParentCiPipelineId(pipelineID)
	if err != nil {
		impl.logger.Errorw("error in fetching cd pipeline", "pipelineId", artifact.PipelineId, "err", err)
		return err
	}
	for _, pipeline := range pipelines {
		//passing applyAuth as false since this event is for auto trigger and user who already has access to further stages can trigger ci also
		err = impl.triggerIfAutoStageCdPipeline(nil, pipeline, artifact, triggeredBy)
		if err != nil {
			impl.logger.Debugw("error on trigger cd pipeline", "err", err)
		}
	}
	return nil
}

func (impl *WorkflowDagExecutorImpl) HandleWebhookExternalCiEvent(artifact *repository.CiArtifact, triggeredBy int32, externalCiId int, auth func(token string, projectObject string, envObject string) bool, token string) (bool, error) {
	hasAnyTriggered := false
	appWorkflowMappings, err := impl.appWorkflowRepository.FindWFCDMappingByExternalCiId(externalCiId)
	if err != nil {
		impl.logger.Errorw("error in fetching cd pipeline", "pipelineId", artifact.PipelineId, "err", err)
		return hasAnyTriggered, err
	}

	var pipelines []*pipelineConfig.Pipeline
	for _, appWorkflowMapping := range appWorkflowMappings {
		pipeline, err := impl.pipelineRepository.FindById(appWorkflowMapping.ComponentId)
		if err != nil {
			impl.logger.Errorw("error in fetching cd pipeline", "pipelineId", artifact.PipelineId, "err", err)
			return hasAnyTriggered, err
		}
		projectObject := impl.enforcerUtil.GetAppRBACNameByAppId(pipeline.AppId)
		envObject := impl.enforcerUtil.GetAppRBACByAppIdAndPipelineId(pipeline.AppId, pipeline.Id)
		if !auth(token, projectObject, envObject) {
			err = &util.ApiError{Code: "401", HttpStatusCode: 401, UserMessage: "Unauthorized"}
			return hasAnyTriggered, err
		}
		if pipeline.ApprovalNodeConfigured() {
			impl.logger.Warnw("approval node configured, so skipping pipeline for approval", "pipeline", pipeline)
			continue
		}
		if pipeline.IsManualTrigger() {
			impl.logger.Warnw("skipping deployment for manual trigger for webhook", "pipeline", pipeline)
			continue
		}
		pipelines = append(pipelines, pipeline)
	}

	for _, pipeline := range pipelines {
		//applyAuth=false, already auth applied for this flow
		err = impl.triggerIfAutoStageCdPipeline(nil, pipeline, artifact, triggeredBy)
		if err != nil {
			impl.logger.Debugw("error on trigger cd pipeline", "err", err)
			return hasAnyTriggered, err
		}
		hasAnyTriggered = true
	}

	return hasAnyTriggered, err
}

// if stage is present with 0 stage steps, delete the stage
// handle corrupt data (https://github.com/devtron-labs/devtron/issues/3826)
func (impl *WorkflowDagExecutorImpl) deleteCorruptedPipelineStage(pipelineStage *repository4.PipelineStage, triggeredBy int32) (error, bool) {
	if pipelineStage != nil {
		stageReq := &bean3.PipelineStageDto{
			Id:   pipelineStage.Id,
			Type: pipelineStage.Type,
		}
		err, deleted := impl.pipelineStageService.DeletePipelineStageIfReq(stageReq, triggeredBy)
		if err != nil {
			impl.logger.Errorw("error in deleting the corrupted pipeline stage", "err", err, "pipelineStageReq", stageReq)
			return err, false
		}
		return nil, deleted
	}
	return nil, false
}

func (impl *WorkflowDagExecutorImpl) triggerIfAutoStageCdPipeline(cdWf *pipelineConfig.CdWorkflow, pipeline *pipelineConfig.Pipeline, artifact *repository.CiArtifact, triggeredBy int32) error {

	preStage, err := impl.getPipelineStage(pipeline.Id, repository4.PIPELINE_STAGE_TYPE_PRE_CD)
	if err != nil {
		return err
	}

	//handle corrupt data (https://github.com/devtron-labs/devtron/issues/3826)
	err, deleted := impl.deleteCorruptedPipelineStage(preStage, triggeredBy)
	if err != nil {
		impl.logger.Errorw("error in deleteCorruptedPipelineStage ", "cdPipelineId", pipeline.Id, "err", err, "preStage", preStage, "triggeredBy", triggeredBy)
		return err
	}

	if len(pipeline.PreStageConfig) > 0 || (preStage != nil && !deleted) {
		// pre stage exists
		if pipeline.PreTriggerType == pipelineConfig.TRIGGER_TYPE_AUTOMATIC {
			impl.logger.Debugw("trigger pre stage for pipeline", "artifactId", artifact.Id, "pipelineId", pipeline.Id)
			err = impl.TriggerPreStage(context.Background(), cdWf, artifact, pipeline, artifact.UpdatedBy, 0) //TODO handle error here
			return err
		}
	} else if pipeline.TriggerType == pipelineConfig.TRIGGER_TYPE_AUTOMATIC {
		// trigger deployment
		if pipeline.ApprovalNodeConfigured() {
			impl.logger.Warnw("approval node configured, so skipping pipeline for approval", "pipeline", pipeline)
			return nil
		}
		impl.logger.Debugw("trigger cd for pipeline", "artifactId", artifact.Id, "pipelineId", pipeline.Id)
		err = impl.TriggerDeployment(cdWf, artifact, pipeline, triggeredBy)
		return err
	}
	return nil
}

// this function is for internal use only, this doesn't always guarantee pipeline stage even if pre/post-cd stage is configured
// because for old pipelines their pre-cd and post-cd data is stored in pipeline table in yaml format.
func (impl *WorkflowDagExecutorImpl) getPipelineStage(pipelineId int, stageType repository4.PipelineStageType) (*repository4.PipelineStage, error) {
	stage, err := impl.pipelineStageService.GetCdStageByCdPipelineIdAndStageType(pipelineId, stageType)
	if err != nil && err != pg.ErrNoRows {
		impl.logger.Errorw("error in fetching CD pipeline stage", "cdPipelineId", pipelineId, "stage ", stage, "err", err)
		return nil, err
	}
	return stage, nil
}

func (impl *WorkflowDagExecutorImpl) triggerStageForBulk(cdWf *pipelineConfig.CdWorkflow, pipeline *pipelineConfig.Pipeline, artifact *repository.CiArtifact, async bool, triggeredBy int32) error {

	preStage, err := impl.getPipelineStage(pipeline.Id, repository4.PIPELINE_STAGE_TYPE_PRE_CD)
	if err != nil {
		return err
	}

	//handle corrupt data (https://github.com/devtron-labs/devtron/issues/3826)
	err, deleted := impl.deleteCorruptedPipelineStage(preStage, triggeredBy)
	if err != nil {
		impl.logger.Errorw("error in deleteCorruptedPipelineStage ", "cdPipelineId", pipeline.Id, "err", err, "preStage", preStage, "triggeredBy", triggeredBy)
		return err
	}

	if len(pipeline.PreStageConfig) > 0 || (preStage != nil && !deleted) {
		//pre stage exists
		impl.logger.Debugw("trigger pre stage for pipeline", "artifactId", artifact.Id, "pipelineId", pipeline.Id)
		err = impl.TriggerPreStage(context.Background(), cdWf, artifact, pipeline, artifact.UpdatedBy, 0) //TODO handle error here
		return err
	} else {
		// trigger deployment
		impl.logger.Debugw("trigger cd for pipeline", "artifactId", artifact.Id, "pipelineId", pipeline.Id)
		err = impl.TriggerDeployment(cdWf, artifact, pipeline, triggeredBy)
		return err
	}
}

func (impl *WorkflowDagExecutorImpl) TriggerAutoCDOnPreStageSuccess(cdPipelineId, ciArtifactId, workflowId int, triggerdBy int32) error {
	pipeline, err := impl.pipelineRepository.FindById(cdPipelineId)
	if err != nil {
		return err
	}
	if pipeline.TriggerType == pipelineConfig.TRIGGER_TYPE_AUTOMATIC {
		ciArtifact, err := impl.ciArtifactRepository.Get(ciArtifactId)
		if err != nil {
			return err
		}
		cdWorkflow, err := impl.cdWorkflowRepository.FindById(workflowId)
		if err != nil {
			return err
		}
		//TODO : confirm about this logic used for applyAuth

		//checking if deployment is triggered already, then ignore trigger
		deploymentTriggeredAlready := impl.checkDeploymentTriggeredAlready(cdWorkflow.Id)
		if deploymentTriggeredAlready {
			impl.logger.Warnw("deployment is already triggered, so ignoring this msg", "cdPipelineId", cdPipelineId, "ciArtifactId", ciArtifactId, "workflowId", workflowId)
			return nil
		}

		err = impl.TriggerDeployment(cdWorkflow, ciArtifact, pipeline, triggerdBy)
		if err != nil {
			return err
		}
	}
	return nil
}

func (impl *WorkflowDagExecutorImpl) checkDeploymentTriggeredAlready(wfId int) bool {
	deploymentTriggeredAlready := false
	//TODO : need to check this logic for status check in case of multiple deployments requirement for same workflow
	workflowRunner, err := impl.cdWorkflowRepository.FindByWorkflowIdAndRunnerType(context.Background(), wfId, bean.CD_WORKFLOW_TYPE_DEPLOY)
	if err != nil {
		impl.logger.Errorw("error occurred while fetching workflow runner", "wfId", wfId, "err", err)
		return deploymentTriggeredAlready
	}
	deploymentTriggeredAlready = workflowRunner.CdWorkflowId == wfId
	return deploymentTriggeredAlready
}

func (impl *WorkflowDagExecutorImpl) HandlePreStageSuccessEvent(cdStageCompleteEvent CdStageCompleteEvent) error {
	wfRunner, err := impl.cdWorkflowRepository.FindWorkflowRunnerById(cdStageCompleteEvent.WorkflowRunnerId)
	if err != nil {
		return err
	}
	if wfRunner.WorkflowType == bean.CD_WORKFLOW_TYPE_PRE {
		ciArtifact, err := impl.ciArtifactRepository.Get(cdStageCompleteEvent.CiArtifactDTO.Id)
		if err != nil {
			return err
		}
		// Migration of deprecated DataSource Type
		if ciArtifact.IsMigrationRequired() {
			migrationErr := impl.ciArtifactRepository.MigrateToWebHookDataSourceType(ciArtifact.Id)
			if migrationErr != nil {
				impl.logger.Warnw("unable to migrate deprecated DataSource", "artifactId", ciArtifact.Id)
			}
		}
<<<<<<< HEAD
		PreCDArtifacts, err := impl.SavePluginArtifacts(ciArtifact, cdStageCompleteEvent.PluginRegistryArtifactDetails, cdStageCompleteEvent.CdPipelineId, repository.PRE_CD, cdStageCompleteEvent.TriggeredBy)
=======
		PreCDArtifacts, err := impl.SavePluginArtifacts(ciArtifact, cdStageCompleteEvent.PluginRegistryArtifactDetails, pipeline.Id, repository.PRE_CD, cdStageCompleteEvent.TriggeredBy)
>>>>>>> de62cd1e
		if err != nil {
			impl.logger.Errorw("error in saving plugin artifacts", "err", err)
			return err
		}
		ciArtifactId := 0
		if len(PreCDArtifacts) > 0 {
			ciArtifactId = PreCDArtifacts[0].Id // deployment will be trigger with artifact copied by plugin
		} else {
			ciArtifactId = cdStageCompleteEvent.CiArtifactDTO.Id
		}
		err = impl.TriggerAutoCDOnPreStageSuccess(cdStageCompleteEvent.CdPipelineId, ciArtifactId, cdStageCompleteEvent.WorkflowId, cdStageCompleteEvent.TriggeredBy)
		if err != nil {
			impl.logger.Errorw("error in triggering cd on pre cd succcess", "err", err)
			return err
		}
	}
	return nil
}

func (impl *WorkflowDagExecutorImpl) SavePluginArtifacts(ciArtifact *repository.CiArtifact, pluginArtifactsDetail map[string][]string, pipelineId int, stage string, triggerdBy int32) ([]*repository.CiArtifact, error) {

	saveArtifacts, err := impl.ciArtifactRepository.GetArtifactsByDataSourceAndComponentId(stage, pipelineId)
	if err != nil {
		return nil, err
	}
	PipelineArtifacts := make(map[string]bool)
	for _, artifact := range saveArtifacts {
		PipelineArtifacts[artifact.Image] = true
	}
	var parentCiArtifactId int
	if ciArtifact.ParentCiArtifact > 0 {
		parentCiArtifactId = ciArtifact.ParentCiArtifact
	} else {
		parentCiArtifactId = ciArtifact.Id
	}
	var CDArtifacts []*repository.CiArtifact
	for registry, artifacts := range pluginArtifactsDetail {
		// artifacts are list of images
		for _, artifact := range artifacts {
			_, artifactAlreadySaved := PipelineArtifacts[artifact]
			if artifactAlreadySaved {
				continue
			}
			pluginArtifact := &repository.CiArtifact{
				Image:                 artifact,
				ImageDigest:           ciArtifact.ImageDigest,
				MaterialInfo:          ciArtifact.MaterialInfo,
				DataSource:            stage,
				ComponentId:           pipelineId,
				CredentialsSourceType: repository.GLOBAL_CONTAINER_REGISTRY,
				CredentialSourceValue: registry,
				AuditLog: sql.AuditLog{
					CreatedOn: time.Now(),
					CreatedBy: triggerdBy,
					UpdatedOn: time.Now(),
					UpdatedBy: triggerdBy,
				},
				ParentCiArtifact: parentCiArtifactId,
			}
			CDArtifacts = append(CDArtifacts, pluginArtifact)
		}
	}
	_, err = impl.ciArtifactRepository.SaveAll(CDArtifacts)
	if err != nil {
		impl.logger.Errorw("Error in saving artifacts metadata generated by plugin")
		return CDArtifacts, err
	}
	return CDArtifacts, nil
}

func (impl *WorkflowDagExecutorImpl) TriggerPreStage(ctx context.Context, cdWf *pipelineConfig.CdWorkflow, artifact *repository.CiArtifact, pipeline *pipelineConfig.Pipeline, triggeredBy int32, refCdWorkflowRunnerId int) error {
	//setting triggeredAt variable to have consistent data for various audit log places in db for deployment time
	triggeredAt := time.Now()

	var env *repository2.Environment
	var err error
	_, span := otel.Tracer("orchestrator").Start(ctx, "envRepository.FindById")
	env, err = impl.envRepository.FindById(pipeline.EnvironmentId)
	span.End()
	if err != nil {
		impl.logger.Errorw(" unable to find env ", "err", err)
		return err
	}

	app, err := impl.appRepository.FindById(pipeline.AppId)
	if err != nil {
		return err
	}

	preStage, err := impl.getPipelineStage(pipeline.Id, repository4.PIPELINE_STAGE_TYPE_PRE_CD)
	if err != nil {
		return err
	}
	//this will handle the scenario when post stage yaml is not migrated yet into pipeline stage table
	pipelineStageType := resourceFilter.PrePipelineStageYaml
	stageId := pipeline.Id
	if preStage != nil {
		pipelineStageType = resourceFilter.PipelineStage
		stageId = preStage.Id
	}

	scope := resourceQualifiers.Scope{AppId: pipeline.AppId, EnvId: pipeline.EnvironmentId, ClusterId: env.ClusterId, ProjectId: app.TeamId, IsProdEnv: env.Default}
	impl.logger.Infow("scope for auto trigger ", "scope", scope)
	filters, err := impl.resourceFilterService.GetFiltersByScope(scope)
	if err != nil {
		impl.logger.Errorw("error in getting resource filters for the pipeline", "pipelineId", pipeline.Id, "err", err)
		return err
	}
	//get releaseTags from imageTaggingService
	imageTagNames, err := impl.imageTaggingService.GetTagNamesByArtifactId(artifact.Id)
	if err != nil {
		impl.logger.Errorw("error in getting image tags for the given artifact id", "artifactId", artifact.Id, "err", err)
		return err
	}

	filterState, filterIdVsState, err := impl.resourceFilterService.CheckForResource(filters, artifact.Image, imageTagNames)
	if err != nil {
		return err
	}

	//store evaluated result
	filterEvaluationAudit, err := impl.resourceFilterService.CreateFilterEvaluationAudit(resourceFilter.Artifact, artifact.Id, pipelineStageType, stageId, filters, filterIdVsState)
	if err != nil {
		impl.logger.Errorw("error in creating filter evaluation audit data cd pre stage trigger", "err", err, "cdPipelineId", pipeline.Id, "artifactId", artifact.Id, "preStageId", preStage.Id)
		return err
	}

	//allow or block w.r.t filterState
	if filterState != resourceFilter.ALLOW {
		return fmt.Errorf("the artifact does not pass filtering condition")
	}

	if cdWf == nil {
		cdWf = &pipelineConfig.CdWorkflow{
			CiArtifactId: artifact.Id,
			PipelineId:   pipeline.Id,
			AuditLog:     sql.AuditLog{CreatedOn: triggeredAt, CreatedBy: 1, UpdatedOn: triggeredAt, UpdatedBy: 1},
		}
		err = impl.cdWorkflowRepository.SaveWorkFlow(ctx, cdWf)
		if err != nil {
			return err
		}
	}
	cdWorkflowExecutorType := impl.config.GetWorkflowExecutorType()
	runner := &pipelineConfig.CdWorkflowRunner{
		Name:                  pipeline.Name,
		WorkflowType:          bean.CD_WORKFLOW_TYPE_PRE,
		ExecutorType:          cdWorkflowExecutorType,
		Status:                pipelineConfig.WorkflowStarting, //starting PreStage
		TriggeredBy:           triggeredBy,
		StartedOn:             triggeredAt,
		Namespace:             impl.config.GetDefaultNamespace(),
		BlobStorageEnabled:    impl.config.BlobStorageEnabled,
		CdWorkflowId:          cdWf.Id,
		LogLocation:           fmt.Sprintf("%s/%s%s-%s/main.log", impl.config.GetDefaultBuildLogsKeyPrefix(), strconv.Itoa(cdWf.Id), string(bean.CD_WORKFLOW_TYPE_PRE), pipeline.Name),
		AuditLog:              sql.AuditLog{CreatedOn: triggeredAt, CreatedBy: 1, UpdatedOn: triggeredAt, UpdatedBy: 1},
		RefCdWorkflowRunnerId: refCdWorkflowRunnerId,
	}
	if pipeline.RunPreStageInEnv {
		impl.logger.Debugw("env", "env", env)
		runner.Namespace = env.Namespace
	}
	_, span1 := otel.Tracer("orchestrator").Start(ctx, "cdWorkflowRepository.SaveWorkFlowRunner")
	_, err = impl.cdWorkflowRepository.SaveWorkFlowRunner(runner)
	span1.End()
	if err != nil {
		return err
	}

	if filterEvaluationAudit != nil {
		//update resource_filter_evaluation entry with wfrId and type
		err = impl.resourceFilterService.UpdateFilterEvaluationAuditRef(filterEvaluationAudit.Id, resourceFilter.CdWorkflowRunner, runner.Id)
		if err != nil {
			impl.logger.Errorw("error in updating filter evaluation audit reference", "filterEvaluationAuditId", filterEvaluationAudit.Id, "err", err)
			return err
		}
	}

	//checking vulnerability for the selected image
	isVulnerable, err := impl.GetArtifactVulnerabilityStatus(artifact, pipeline, ctx)
	if err != nil {
		impl.logger.Errorw("error in getting Artifact vulnerability status, TriggerPreStage", "err", err)
		return err
	}
	if isVulnerable {
		// if image vulnerable, update timeline status and return
		runner.Status = pipelineConfig.WorkflowFailed
		runner.Message = pipelineConfig.FOUND_VULNERABILITY
		runner.FinishedOn = time.Now()
		runner.UpdatedOn = time.Now()
		runner.UpdatedBy = triggeredBy
		err = impl.cdWorkflowRepository.UpdateWorkFlowRunner(runner)
		if err != nil {
			impl.logger.Errorw("error in updating wfr status due to vulnerable image", "err", err)
			return err
		}
		return fmt.Errorf("found vulnerability for image digest %s", artifact.ImageDigest)
	}

	_, span = otel.Tracer("orchestrator").Start(ctx, "buildWFRequest")
	cdStageWorkflowRequest, err := impl.buildWFRequest(runner, cdWf, pipeline, triggeredBy)
	span.End()
	if err != nil {
		return err
	}
	cdStageWorkflowRequest.StageType = types.PRE
	// handling copyContainerImage plugin specific logic
	imagePathReservationIds, err := impl.SetCopyContainerImagePluginDataInWorkflowRequest(cdStageWorkflowRequest, pipeline.Id, types.PRE, artifact)
	if err != nil {
		runner.Status = pipelineConfig.WorkflowFailed
		runner.Message = err.Error()
		_ = impl.cdWorkflowRepository.UpdateWorkFlowRunner(runner)
		return err
	} else {
		runner.ImagePathReservationIds = imagePathReservationIds
		_ = impl.cdWorkflowRepository.UpdateWorkFlowRunner(runner)
	}

	_, span = otel.Tracer("orchestrator").Start(ctx, "cdWorkflowService.SubmitWorkflow")
	cdStageWorkflowRequest.Pipeline = pipeline
	cdStageWorkflowRequest.Env = env
	cdStageWorkflowRequest.Type = bean3.CD_WORKFLOW_PIPELINE_TYPE
	_, jobHelmPackagePath, err := impl.cdWorkflowService.SubmitWorkflow(cdStageWorkflowRequest)
	span.End()
	if err != nil {
		return err
	}
	if util.IsManifestDownload(pipeline.DeploymentAppType) || util.IsManifestPush(pipeline.DeploymentAppType) {
		if pipeline.App.Id == 0 {
			appDbObject, err := impl.appRepository.FindById(pipeline.AppId)
			if err != nil {
				impl.logger.Errorw("error in getting app by appId", "err", err)
				return err
			}
			pipeline.App = *appDbObject
		}
		if pipeline.Environment.Id == 0 {
			envDbObject, err := impl.envRepository.FindById(pipeline.EnvironmentId)
			if err != nil {
				impl.logger.Errorw("error in getting env by envId", "err", err)
				return err
			}
			pipeline.Environment = *envDbObject
		}
		deleteChart := !util.IsManifestPush(pipeline.DeploymentAppType)
		imageTag := strings.Split(artifact.Image, ":")[1]
		chartName := fmt.Sprintf("%s-%s-%s-%s", "pre", pipeline.App.AppName, pipeline.Environment.Name, imageTag)
		chartBytes, err := impl.chartTemplateService.LoadChartInBytes(jobHelmPackagePath, deleteChart, chartName, fmt.Sprint(cdWf.Id))
		if err != nil && util.IsManifestDownload(pipeline.DeploymentAppType) {
			return err
		}
		if util.IsManifestPush(pipeline.DeploymentAppType) {
			err = impl.PushPrePostCDManifest(runner.Id, triggeredBy, jobHelmPackagePath, types.PRE, pipeline, imageTag, ctx)
			if err != nil {
				runner.Status = pipelineConfig.WorkflowFailed
				runner.UpdatedBy = triggeredBy
				runner.UpdatedOn = triggeredAt
				runner.FinishedOn = time.Now()
				runnerSaveErr := impl.cdWorkflowRepository.UpdateWorkFlowRunner(runner)
				if runnerSaveErr != nil {
					impl.logger.Errorw("error in saving runner object in db", "err", runnerSaveErr)
				}
				impl.logger.Errorw("error in pushing manifest to helm repo", "err", err)
				return err
			}
		}
		runner.Status = pipelineConfig.WorkflowSucceeded
		runner.UpdatedBy = triggeredBy
		runner.UpdatedOn = triggeredAt
		runner.FinishedOn = time.Now()
		runner.HelmReferenceChart = chartBytes
		err = impl.cdWorkflowRepository.UpdateWorkFlowRunner(runner)
		if err != nil {
			impl.logger.Errorw("error in saving runner object in db", "err", err)
			return err
		}
		// Handle auto trigger after pre stage success event
		go impl.TriggerAutoCDOnPreStageSuccess(pipeline.Id, artifact.Id, cdWf.Id, triggeredBy)
	}

	err = impl.sendPreStageNotification(ctx, cdWf, pipeline)
	if err != nil {
		return err
	}
	//creating cd config history entry
	_, span = otel.Tracer("orchestrator").Start(ctx, "prePostCdScriptHistoryService.CreatePrePostCdScriptHistory")
	err = impl.prePostCdScriptHistoryService.CreatePrePostCdScriptHistory(pipeline, nil, repository3.PRE_CD_TYPE, true, triggeredBy, triggeredAt)
	span.End()
	if err != nil {
		impl.logger.Errorw("error in creating pre cd script entry", "err", err, "pipeline", pipeline)
		return err
	}
	return nil
}

func (impl *WorkflowDagExecutorImpl) SetCopyContainerImagePluginDataInWorkflowRequest(cdStageWorkflowRequest *types.WorkflowRequest, pipelineId int, pipelineStage string, artifact *repository.CiArtifact) ([]int, error) {
	copyContainerImagePluginId, err := impl.globalPluginService.GetRefPluginIdByRefPluginName(COPY_CONTAINER_IMAGE)
	var imagePathReservationIds []int
	if err != nil && err != pg.ErrNoRows {
		impl.logger.Errorw("error in getting copyContainerImage plugin id", "err", err)
		return imagePathReservationIds, err
	}
	for _, step := range cdStageWorkflowRequest.PrePostDeploySteps {
		if copyContainerImagePluginId != 0 && step.RefPluginId == copyContainerImagePluginId {
			var pipelineStageEntityType int
			if pipelineStage == types.PRE {
				pipelineStageEntityType = bean3.EntityTypePreCD
			} else {
				pipelineStageEntityType = bean3.EntityTypePostCD
			}
			customTagId := -1
			var DockerImageTag string

			customTag, err := impl.customTagService.GetActiveCustomTagByEntityKeyAndValue(pipelineStageEntityType, strconv.Itoa(pipelineId))
			if err != nil && err != pg.ErrNoRows {
				impl.logger.Errorw("error in fetching custom tag data", "err", err)
				return imagePathReservationIds, err
			}

			if !customTag.Enabled {
				// case when custom tag is not configured - source image tag will be taken as docker image tag
				pluginTriggerImageSplit := strings.Split(artifact.Image, ":")
				DockerImageTag = pluginTriggerImageSplit[len(pluginTriggerImageSplit)-1]
			} else {
				// for copyContainerImage plugin parse destination images and save its data in image path reservation table
				customTagDbObject, customDockerImageTag, err := impl.customTagService.GetCustomTag(pipelineStageEntityType, strconv.Itoa(pipelineId))
				if err != nil && err != pg.ErrNoRows {
					impl.logger.Errorw("error in fetching custom tag by entity key and value for CD", "err", err)
					return imagePathReservationIds, err
				}
				if customTagDbObject != nil && customTagDbObject.Id > 0 {
					customTagId = customTagDbObject.Id
				}
				DockerImageTag = customDockerImageTag
			}

			var sourceDockerRegistryId string
			if artifact.DataSource == repository.PRE_CD || artifact.DataSource == repository.POST_CD || artifact.DataSource == repository.POST_CI {
				if artifact.CredentialsSourceType == repository.GLOBAL_CONTAINER_REGISTRY {
					sourceDockerRegistryId = artifact.CredentialSourceValue
				}
			} else {
				sourceDockerRegistryId = cdStageWorkflowRequest.DockerRegistryId
			}
			registryDestinationImageMap, registryCredentialMap, err := impl.pluginInputVariableParser.HandleCopyContainerImagePluginInputVariables(step.InputVars, DockerImageTag, cdStageWorkflowRequest.CiArtifactDTO.Image, sourceDockerRegistryId)
			if err != nil {
				impl.logger.Errorw("error in parsing copyContainerImage input variable", "err", err)
				return imagePathReservationIds, err
			}
			var destinationImages []string
			for _, images := range registryDestinationImageMap {
				for _, image := range images {
					destinationImages = append(destinationImages, image)
				}
			}
			// fetch already saved artifacts to check if they are already present
			savedCIArtifacts, err := impl.ciArtifactRepository.FindCiArtifactByImagePaths(destinationImages)
			if err != nil {
				impl.logger.Errorw("error in fetching artifacts by image path", "err", err)
				return imagePathReservationIds, err
			}
			if len(savedCIArtifacts) > 0 {
				// if already present in ci artifact, return "image path already in use error"
				return imagePathReservationIds, bean3.ErrImagePathInUse
			}
			imagePathReservationIds, err = impl.ReserveImagesGeneratedAtPlugin(customTagId, registryDestinationImageMap)
			if err != nil {
				impl.logger.Errorw("error in reserving image", "err", err)
				return imagePathReservationIds, err
			}
			cdStageWorkflowRequest.RegistryDestinationImageMap = registryDestinationImageMap
			cdStageWorkflowRequest.RegistryCredentialMap = registryCredentialMap
			var pluginArtifactStage string
			if pipelineStage == types.PRE {
				pluginArtifactStage = repository.PRE_CD
			} else {
				pluginArtifactStage = repository.POST_CD
			}
			cdStageWorkflowRequest.PluginArtifactStage = pluginArtifactStage
		}
	}
	return imagePathReservationIds, nil
}

func (impl *WorkflowDagExecutorImpl) sendPreStageNotification(ctx context.Context, cdWf *pipelineConfig.CdWorkflow, pipeline *pipelineConfig.Pipeline) error {
	wfr, err := impl.cdWorkflowRepository.FindByWorkflowIdAndRunnerType(ctx, cdWf.Id, bean.CD_WORKFLOW_TYPE_PRE)
	if err != nil {
		return err
	}

	event := impl.eventFactory.Build(util2.Trigger, &pipeline.Id, pipeline.AppId, &pipeline.EnvironmentId, util2.CD)
	impl.logger.Debugw("event PreStageTrigger", "event", event)
	event = impl.eventFactory.BuildExtraCDData(event, &wfr, 0, bean.CD_WORKFLOW_TYPE_PRE)
	_, span := otel.Tracer("orchestrator").Start(ctx, "eventClient.WriteNotificationEvent")
	_, evtErr := impl.eventClient.WriteNotificationEvent(event)
	span.End()
	if evtErr != nil {
		impl.logger.Errorw("CD trigger event not sent", "error", evtErr)
	}
	return nil
}

func convert(ts string) (*time.Time, error) {
	//layout := "2006-01-02T15:04:05Z"
	t, err := time.Parse(bean2.LayoutRFC3339, ts)
	if err != nil {
		return nil, err
	}
	return &t, nil
}

func (impl *WorkflowDagExecutorImpl) TriggerPostStage(cdWf *pipelineConfig.CdWorkflow, pipeline *pipelineConfig.Pipeline, triggeredBy int32, refCdWorkflowRunnerId int) error {
	//setting triggeredAt variable to have consistent data for various audit log places in db for deployment time
	triggeredAt := time.Now()

	var env *repository2.Environment
	var err error
	env, err = impl.envRepository.FindById(pipeline.EnvironmentId)
	if err != nil {
		impl.logger.Errorw(" unable to find env ", "err", err)
		return err
	}

	// Todo - optimize
	app, err := impl.appRepository.FindById(pipeline.AppId)
	if err != nil {
		return err
	}
	postStage, err := impl.getPipelineStage(pipeline.Id, repository4.PIPELINE_STAGE_TYPE_POST_CD)
	if err != nil {
		return err
	}
	//this will handle the scenario when post stage yaml is not migrated yet into pipeline stage table
	pipelineStageType := resourceFilter.PostPipelineStageYaml
	stageId := pipeline.Id
	if postStage != nil {
		pipelineStageType = resourceFilter.PipelineStage
		stageId = postStage.Id
	}

	scope := resourceQualifiers.Scope{AppId: pipeline.AppId, EnvId: pipeline.EnvironmentId, ClusterId: env.ClusterId, ProjectId: app.TeamId, IsProdEnv: env.Default}
	impl.logger.Infow("scope for auto trigger ", "scope", scope)
	filters, err := impl.resourceFilterService.GetFiltersByScope(scope)
	if err != nil {
		impl.logger.Errorw("error in getting resource filters for the pipeline", "pipelineId", pipeline.Id, "err", err)
		return err
	}
	if cdWf.CiArtifact == nil || cdWf.CiArtifact.Id == 0 {
		cdWf.CiArtifact, err = impl.ciArtifactRepository.Get(cdWf.CiArtifactId)
		if err != nil {
			impl.logger.Errorw("error fetching artifact data", "err", err)
			return err
		}
	}
	// Migration of deprecated DataSource Type
	if cdWf.CiArtifact.IsMigrationRequired() {
		migrationErr := impl.ciArtifactRepository.MigrateToWebHookDataSourceType(cdWf.CiArtifact.Id)
		if migrationErr != nil {
			impl.logger.Warnw("unable to migrate deprecated DataSource", "artifactId", cdWf.CiArtifact.Id)
		}
	}
	//get releaseTags from imageTaggingService
	imageTagNames, err := impl.imageTaggingService.GetTagNamesByArtifactId(cdWf.CiArtifactId)
	if err != nil {
		impl.logger.Errorw("error in getting image tags for the given artifact id", "artifactId", cdWf.CiArtifactId, "err", err)
		return err
	}

	//evaluate filters
	filterState, filterIdVsState, err := impl.resourceFilterService.CheckForResource(filters, cdWf.CiArtifact.Image, imageTagNames)
	if err != nil {
		return err
	}
	//store evaluated result
	filterEvaluationAudit, err := impl.resourceFilterService.CreateFilterEvaluationAudit(resourceFilter.Artifact, cdWf.CiArtifact.Id, pipelineStageType, stageId, filters, filterIdVsState)
	if err != nil {
		impl.logger.Errorw("error in creating filter evaluation audit data cd post stage trigger", "err", err, "cdPipelineId", pipeline.Id, "artifactId", cdWf.CiArtifact.Id)
		return err
	}

	//allow or block w.r.t filterState
	if filterState != resourceFilter.ALLOW {
		return fmt.Errorf("the artifact does not pass filtering condition")
	}

	runner := &pipelineConfig.CdWorkflowRunner{
		Name:                  pipeline.Name,
		WorkflowType:          bean.CD_WORKFLOW_TYPE_POST,
		ExecutorType:          impl.config.GetWorkflowExecutorType(),
		Status:                pipelineConfig.WorkflowStarting, //starting PostStage
		TriggeredBy:           triggeredBy,
		StartedOn:             triggeredAt,
		Namespace:             impl.config.GetDefaultNamespace(),
		BlobStorageEnabled:    impl.config.BlobStorageEnabled,
		CdWorkflowId:          cdWf.Id,
		LogLocation:           fmt.Sprintf("%s/%s%s-%s/main.log", impl.config.GetDefaultBuildLogsKeyPrefix(), strconv.Itoa(cdWf.Id), string(bean.CD_WORKFLOW_TYPE_POST), pipeline.Name),
		AuditLog:              sql.AuditLog{CreatedOn: triggeredAt, CreatedBy: triggeredBy, UpdatedOn: triggeredAt, UpdatedBy: triggeredBy},
		RefCdWorkflowRunnerId: refCdWorkflowRunnerId,
	}
	if pipeline.RunPostStageInEnv {
		runner.Namespace = env.Namespace
	}

	_, err = impl.cdWorkflowRepository.SaveWorkFlowRunner(runner)
	if err != nil {
		return err
	}

	if filterEvaluationAudit != nil {
		//update resource_filter_evaluation entry with wfrId and type
		err = impl.resourceFilterService.UpdateFilterEvaluationAuditRef(filterEvaluationAudit.Id, resourceFilter.CdWorkflowRunner, runner.Id)
		if err != nil {
			impl.logger.Errorw("error in updating filter evaluation audit reference", "filterEvaluationAuditId", filterEvaluationAudit.Id, "err", err)
			return err
		}
	}
	// Migration of deprecated DataSource Type
	if cdWf.CiArtifact.IsMigrationRequired() {
		migrationErr := impl.ciArtifactRepository.MigrateToWebHookDataSourceType(cdWf.CiArtifact.Id)
		if migrationErr != nil {
			impl.logger.Warnw("unable to migrate deprecated DataSource", "artifactId", cdWf.CiArtifact.Id)
		}
	}
	//checking vulnerability for the selected image
	isVulnerable, err := impl.GetArtifactVulnerabilityStatus(cdWf.CiArtifact, pipeline, context.Background())
	if err != nil {
		impl.logger.Errorw("error in getting Artifact vulnerability status, TriggerPostStage", "err", err)
		return err
	}
	if isVulnerable {
		// if image vulnerable, update timeline status and return
		runner.Status = pipelineConfig.WorkflowFailed
		runner.Message = pipelineConfig.FOUND_VULNERABILITY
		runner.FinishedOn = time.Now()
		runner.UpdatedOn = time.Now()
		runner.UpdatedBy = triggeredBy
		err = impl.cdWorkflowRepository.UpdateWorkFlowRunner(runner)
		if err != nil {
			impl.logger.Errorw("error in updating wfr status due to vulnerable image", "err", err)
			return err
		}
		return fmt.Errorf("found vulnerability for image digest %s", cdWf.CiArtifact.ImageDigest)
	}

	cdStageWorkflowRequest, err := impl.buildWFRequest(runner, cdWf, pipeline, triggeredBy)
	if err != nil {
		impl.logger.Errorw("error in building wfRequest", "err", err, "runner", runner, "cdWf", cdWf, "pipeline", pipeline)
		return err
	}
	cdStageWorkflowRequest.StageType = types.POST
	cdStageWorkflowRequest.Pipeline = pipeline
	cdStageWorkflowRequest.Env = env
	cdStageWorkflowRequest.Type = bean3.CD_WORKFLOW_PIPELINE_TYPE
	// handling plugin specific logic

	pluginImagePathReservationIds, err := impl.SetCopyContainerImagePluginDataInWorkflowRequest(cdStageWorkflowRequest, pipeline.Id, types.POST, cdWf.CiArtifact)
	if err != nil {
		runner.Status = pipelineConfig.WorkflowFailed
		runner.Message = err.Error()
		_ = impl.cdWorkflowRepository.UpdateWorkFlowRunner(runner)
		return err
	}

	_, jobHelmPackagePath, err := impl.cdWorkflowService.SubmitWorkflow(cdStageWorkflowRequest)
	if err != nil {
		impl.logger.Errorw("error in submitting workflow", "err", err, "cdStageWorkflowRequest", cdStageWorkflowRequest, "pipeline", pipeline, "env", env)
		return err
	}
	if pipeline.App.Id == 0 {
		appDbObject, err := impl.appRepository.FindById(pipeline.AppId)
		if err != nil {
			impl.logger.Errorw("error in getting app by appId", "err", err)
			return err
		}
		pipeline.App = *appDbObject
	}
	if pipeline.Environment.Id == 0 {
		envDbObject, err := impl.envRepository.FindById(pipeline.EnvironmentId)
		if err != nil {
			impl.logger.Errorw("error in getting env by envId", "err", err)
			return err
		}
		pipeline.Environment = *envDbObject
	}
	imageTag := strings.Split(cdStageWorkflowRequest.CiArtifactDTO.Image, ":")[1]
	chartName := fmt.Sprintf("%s-%s-%s-%s", "post", pipeline.App.AppName, pipeline.Environment.Name, imageTag)

	if util.IsManifestDownload(pipeline.DeploymentAppType) || util.IsManifestPush(pipeline.DeploymentAppType) {
		chartBytes, err := impl.chartTemplateService.LoadChartInBytes(jobHelmPackagePath, false, chartName, fmt.Sprint(cdWf.Id))
		if err != nil {
			return err
		}
		if util.IsManifestPush(pipeline.DeploymentAppType) {
			err = impl.PushPrePostCDManifest(runner.Id, triggeredBy, jobHelmPackagePath, types.POST, pipeline, imageTag, context.Background())
			if err != nil {
				runner.Status = pipelineConfig.WorkflowFailed
				runner.UpdatedBy = triggeredBy
				runner.UpdatedOn = triggeredAt
				runner.FinishedOn = time.Now()
				saveRunnerErr := impl.cdWorkflowRepository.UpdateWorkFlowRunner(runner)
				if saveRunnerErr != nil {
					impl.logger.Errorw("error in saving runner object in db", "err", saveRunnerErr)
				}
				impl.logger.Errorw("error in pushing manifest to helm repo", "err", err)
				return err
			}
		}
		runner.Status = pipelineConfig.WorkflowSucceeded
		runner.UpdatedBy = triggeredBy
		runner.UpdatedOn = triggeredAt
		runner.FinishedOn = time.Now()
		runner.HelmReferenceChart = chartBytes
		err = impl.cdWorkflowRepository.UpdateWorkFlowRunner(runner)
		if err != nil {
			impl.logger.Errorw("error in saving runner object in DB", "err", err)
			return err
		}
		// Auto Trigger after Post Stage Success Event
		go impl.HandlePostStageSuccessEvent(runner.CdWorkflowId, pipeline.Id, 1, nil)
	}

	wfr, err := impl.cdWorkflowRepository.FindByWorkflowIdAndRunnerType(context.Background(), cdWf.Id, bean.CD_WORKFLOW_TYPE_POST)
	if err != nil {
		impl.logger.Errorw("error in getting wfr by workflowId and runnerType", "err", err, "wfId", cdWf.Id)
		return err
	}
	wfr.ImagePathReservationIds = pluginImagePathReservationIds
	err = impl.cdWorkflowRepository.UpdateWorkFlowRunner(&wfr)
	if err != nil {
		impl.logger.Error("error in updating image path reservation ids in cd workflow runner", "err", "err")
	}

	event := impl.eventFactory.Build(util2.Trigger, &pipeline.Id, pipeline.AppId, &pipeline.EnvironmentId, util2.CD)
	impl.logger.Debugw("event Cd Post Trigger", "event", event)
	event = impl.eventFactory.BuildExtraCDData(event, &wfr, 0, bean.CD_WORKFLOW_TYPE_POST)
	_, evtErr := impl.eventClient.WriteNotificationEvent(event)
	if evtErr != nil {
		impl.logger.Errorw("CD trigger event not sent", "error", evtErr)
	}
	//creating cd config history entry
	err = impl.prePostCdScriptHistoryService.CreatePrePostCdScriptHistory(pipeline, nil, repository3.POST_CD_TYPE, true, triggeredBy, triggeredAt)
	if err != nil {
		impl.logger.Errorw("error in creating post cd script entry", "err", err, "pipeline", pipeline)
		return err
	}
	return nil
}

func (impl *WorkflowDagExecutorImpl) ReserveImagesGeneratedAtPlugin(customTagId int, registryImageMap map[string][]string) ([]int, error) {
	var imagePathReservationIds []int
	for _, images := range registryImageMap {
		for _, image := range images {
			imagePathReservationData, err := impl.customTagService.ReserveImagePath(image, customTagId)
			if err != nil {
				impl.logger.Errorw("Error in marking custom tag reserved", "err", err)
				return imagePathReservationIds, err
			}
			if imagePathReservationData != nil {
				imagePathReservationIds = append(imagePathReservationIds, imagePathReservationData.Id)
			}
		}
	}
	return imagePathReservationIds, nil
}

func (impl *WorkflowDagExecutorImpl) buildArtifactLocationForS3(cdWorkflowConfig *pipelineConfig.CdWorkflowConfig, cdWf *pipelineConfig.CdWorkflow, runner *pipelineConfig.CdWorkflowRunner) (string, string, string) {
	cdArtifactLocationFormat := cdWorkflowConfig.CdArtifactLocationFormat
	if cdArtifactLocationFormat == "" {
		cdArtifactLocationFormat = impl.config.GetArtifactLocationFormat()
	}
	if cdWorkflowConfig.LogsBucket == "" {
		cdWorkflowConfig.LogsBucket = impl.config.GetDefaultBuildLogsBucket()
	}
	ArtifactLocation := fmt.Sprintf("s3://%s/"+impl.config.GetDefaultArtifactKeyPrefix()+"/"+cdArtifactLocationFormat, cdWorkflowConfig.LogsBucket, cdWf.Id, runner.Id)
	artifactFileName := fmt.Sprintf(impl.config.GetDefaultArtifactKeyPrefix()+"/"+cdArtifactLocationFormat, cdWf.Id, runner.Id)
	return ArtifactLocation, cdWorkflowConfig.LogsBucket, artifactFileName
}

func (impl *WorkflowDagExecutorImpl) getDeployStageDetails(pipelineId int) (pipelineConfig.CdWorkflowRunner, string, int, error) {
	deployStageWfr := pipelineConfig.CdWorkflowRunner{}
	//getting deployment pipeline latest wfr by pipelineId
	deployStageWfr, err := impl.cdWorkflowRepository.FindLastStatusByPipelineIdAndRunnerType(pipelineId, bean.CD_WORKFLOW_TYPE_DEPLOY)
	if err != nil {
		impl.logger.Errorw("error in getting latest status of deploy type wfr by pipelineId", "err", err, "pipelineId", pipelineId)
		return deployStageWfr, "", 0, err
	}
	deployStageTriggeredByUserEmail, err := impl.user.GetEmailById(deployStageWfr.TriggeredBy)
	if err != nil {
		impl.logger.Errorw("error in getting user email by id", "err", err, "userId", deployStageWfr.TriggeredBy)
		return deployStageWfr, "", 0, err
	}
	pipelineReleaseCounter, err := impl.pipelineOverrideRepository.GetCurrentPipelineReleaseCounter(pipelineId)
	if err != nil {
		impl.logger.Errorw("error occurred while fetching latest release counter for pipeline", "pipelineId", pipelineId, "err", err)
		return deployStageWfr, "", 0, err
	}
	return deployStageWfr, deployStageTriggeredByUserEmail, pipelineReleaseCounter, nil
}

func isExtraVariableDynamic(variableName string, webhookAndCiData *gitSensorClient.WebhookAndCiData) bool {
	if strings.Contains(variableName, GIT_COMMIT_HASH_PREFIX) || strings.Contains(variableName, GIT_SOURCE_TYPE_PREFIX) || strings.Contains(variableName, GIT_SOURCE_VALUE_PREFIX) ||
		strings.Contains(variableName, APP_LABEL_VALUE_PREFIX) || strings.Contains(variableName, APP_LABEL_KEY_PREFIX) ||
		strings.Contains(variableName, CHILD_CD_ENV_NAME_PREFIX) || strings.Contains(variableName, CHILD_CD_CLUSTER_NAME_PREFIX) ||
		strings.Contains(variableName, CHILD_CD_COUNT) || strings.Contains(variableName, APP_LABEL_COUNT) || strings.Contains(variableName, GIT_SOURCE_COUNT) ||
		webhookAndCiData != nil {

		return true
	}
	return false
}

func setExtraEnvVariableInDeployStep(deploySteps []*bean3.StepObject, extraEnvVariables map[string]string, webhookAndCiData *gitSensorClient.WebhookAndCiData) {
	for _, deployStep := range deploySteps {
		for variableKey, variableValue := range extraEnvVariables {
			if isExtraVariableDynamic(variableKey, webhookAndCiData) && deployStep.StepType == "INLINE" {
				extraInputVar := &bean3.VariableObject{
					Name:                  variableKey,
					Format:                "STRING",
					Value:                 variableValue,
					VariableType:          bean3.VARIABLE_TYPE_REF_GLOBAL,
					ReferenceVariableName: variableKey,
				}
				deployStep.InputVars = append(deployStep.InputVars, extraInputVar)
			}
		}
	}
}
func (impl *WorkflowDagExecutorImpl) buildWFRequest(runner *pipelineConfig.CdWorkflowRunner, cdWf *pipelineConfig.CdWorkflow, cdPipeline *pipelineConfig.Pipeline, triggeredBy int32) (*types.WorkflowRequest, error) {
	cdWorkflowConfig, err := impl.cdWorkflowRepository.FindConfigByPipelineId(cdPipeline.Id)
	if err != nil && !util.IsErrNoRows(err) {
		return nil, err
	}

	workflowExecutor := runner.ExecutorType

	artifact, err := impl.ciArtifactRepository.Get(cdWf.CiArtifactId)
	if err != nil {
		return nil, err
	}
	// Migration of deprecated DataSource Type
	if artifact.IsMigrationRequired() {
		migrationErr := impl.ciArtifactRepository.MigrateToWebHookDataSourceType(artifact.Id)
		if migrationErr != nil {
			impl.logger.Warnw("unable to migrate deprecated DataSource", "artifactId", artifact.Id)
		}
	}
	ciMaterialInfo, err := repository.GetCiMaterialInfo(artifact.MaterialInfo, artifact.DataSource)
	if err != nil {
		impl.logger.Errorw("parsing error", "err", err)
		return nil, err
	}

	var ciProjectDetails []bean3.CiProjectDetails
	var ciPipeline *pipelineConfig.CiPipeline
	if cdPipeline.CiPipelineId > 0 {
		ciPipeline, err = impl.ciPipelineRepository.FindById(cdPipeline.CiPipelineId)
		if err != nil && !util.IsErrNoRows(err) {
			impl.logger.Errorw("cannot find ciPipelineRequest", "err", err)
			return nil, err
		}

		for _, m := range ciPipeline.CiPipelineMaterials {
			// git material should be active in this case
			if m == nil || m.GitMaterial == nil || !m.GitMaterial.Active {
				continue
			}
			var ciMaterialCurrent repository.CiMaterialInfo
			for _, ciMaterial := range ciMaterialInfo {
				if ciMaterial.Material.GitConfiguration.URL == m.GitMaterial.Url {
					ciMaterialCurrent = ciMaterial
					break
				}
			}
			gitMaterial, err := impl.materialRepository.FindById(m.GitMaterialId)
			if err != nil && !util.IsErrNoRows(err) {
				impl.logger.Errorw("could not fetch git materials", "err", err)
				return nil, err
			}

			ciProjectDetail := bean3.CiProjectDetails{
				GitRepository:   ciMaterialCurrent.Material.GitConfiguration.URL,
				MaterialName:    gitMaterial.Name,
				CheckoutPath:    gitMaterial.CheckoutPath,
				FetchSubmodules: gitMaterial.FetchSubmodules,
				SourceType:      m.Type,
				SourceValue:     m.Value,
				Type:            string(m.Type),
				GitOptions: bean3.GitOptions{
					UserName:      gitMaterial.GitProvider.UserName,
					Password:      gitMaterial.GitProvider.Password,
					SshPrivateKey: gitMaterial.GitProvider.SshPrivateKey,
					AccessToken:   gitMaterial.GitProvider.AccessToken,
					AuthMode:      gitMaterial.GitProvider.AuthMode,
				},
			}
			if executors.IsShallowClonePossible(m, impl.config.GitProviders, impl.config.CloningMode) {
				ciProjectDetail.CloningMode = executors.CloningModeShallow
			}

			if len(ciMaterialCurrent.Modifications) > 0 {
				ciProjectDetail.CommitHash = ciMaterialCurrent.Modifications[0].Revision
				ciProjectDetail.Author = ciMaterialCurrent.Modifications[0].Author
				ciProjectDetail.GitTag = ciMaterialCurrent.Modifications[0].Tag
				ciProjectDetail.Message = ciMaterialCurrent.Modifications[0].Message
				commitTime, err := convert(ciMaterialCurrent.Modifications[0].ModifiedTime)
				if err != nil {
					return nil, err
				}
				ciProjectDetail.CommitTime = commitTime.Format(bean2.LayoutRFC3339)
			} else if ciPipeline.PipelineType == bean3.CI_JOB {
				// This has been done to resolve unmarshalling issue in ci-runner, in case of no commit time(eg- polling container images)
				ciProjectDetail.CommitTime = time.Time{}.Format(bean2.LayoutRFC3339)
			} else {
				impl.logger.Debugw("devtronbug#1062", ciPipeline.Id, cdPipeline.Id)
				return nil, fmt.Errorf("modifications not found for %d", ciPipeline.Id)
			}

			// set webhook data
			if m.Type == pipelineConfig.SOURCE_TYPE_WEBHOOK && len(ciMaterialCurrent.Modifications) > 0 {
				webhookData := ciMaterialCurrent.Modifications[0].WebhookData
				ciProjectDetail.WebhookData = pipelineConfig.WebhookData{
					Id:              webhookData.Id,
					EventActionType: webhookData.EventActionType,
					Data:            webhookData.Data,
				}
			}

			ciProjectDetails = append(ciProjectDetails, ciProjectDetail)
		}
	}
	var stageYaml string
	var deployStageWfr pipelineConfig.CdWorkflowRunner
	var deployStageTriggeredByUserEmail string
	var pipelineReleaseCounter int
	var preDeploySteps []*bean3.StepObject
	var postDeploySteps []*bean3.StepObject
	var refPluginsData []*bean3.RefPluginObject
	//if pipeline_stage_steps present for pre-CD or post-CD then no need to add stageYaml to cdWorkflowRequest in that
	//case add PreDeploySteps and PostDeploySteps to cdWorkflowRequest, this is done for backward compatibility
	pipelineStage, err := impl.getPipelineStage(cdPipeline.Id, runner.WorkflowType.WorkflowTypeToStageType())
	if err != nil {
		return nil, err
	}
	env, err := impl.envRepository.FindById(cdPipeline.EnvironmentId)
	if err != nil {
		impl.logger.Errorw("error in getting environment by id", "err", err)
		return nil, err
	}

	//Scope will pick the environment of CD pipeline irrespective of in-cluster mode,
	//since user sees the environment of the CD pipeline
	scope := resourceQualifiers.Scope{
		AppId:     cdPipeline.App.Id,
		EnvId:     env.Id,
		ClusterId: env.ClusterId,
		SystemMetadata: &resourceQualifiers.SystemMetadata{
			EnvironmentName: env.Name,
			ClusterName:     env.Cluster.ClusterName,
			Namespace:       env.Namespace,
			Image:           artifact.Image,
			ImageTag:        util3.GetImageTagFromImage(artifact.Image),
		},
	}
	if pipelineStage != nil {
		var variableSnapshot map[string]string
		if runner.WorkflowType == bean.CD_WORKFLOW_TYPE_PRE {
			//preDeploySteps, _, refPluginsData, err = impl.pipelineStageService.BuildPrePostAndRefPluginStepsDataForWfRequest(cdPipeline.Id, cdStage)
			prePostAndRefPluginResponse, err := impl.pipelineStageService.BuildPrePostAndRefPluginStepsDataForWfRequest(cdPipeline.Id, preCdStage, scope)
			if err != nil {
				impl.logger.Errorw("error in getting pre, post & refPlugin steps data for wf request", "err", err, "cdPipelineId", cdPipeline.Id)
				return nil, err
			}
			preDeploySteps = prePostAndRefPluginResponse.PreStageSteps
			refPluginsData = prePostAndRefPluginResponse.RefPluginData
			variableSnapshot = prePostAndRefPluginResponse.VariableSnapshot
		} else if runner.WorkflowType == bean.CD_WORKFLOW_TYPE_POST {
			//_, postDeploySteps, refPluginsData, err = impl.pipelineStageService.BuildPrePostAndRefPluginStepsDataForWfRequest(cdPipeline.Id, cdStage)
			prePostAndRefPluginResponse, err := impl.pipelineStageService.BuildPrePostAndRefPluginStepsDataForWfRequest(cdPipeline.Id, postCdStage, scope)
			if err != nil {
				impl.logger.Errorw("error in getting pre, post & refPlugin steps data for wf request", "err", err, "cdPipelineId", cdPipeline.Id)
				return nil, err
			}
			postDeploySteps = prePostAndRefPluginResponse.PostStageSteps
			refPluginsData = prePostAndRefPluginResponse.RefPluginData
			variableSnapshot = prePostAndRefPluginResponse.VariableSnapshot
			deployStageWfr, deployStageTriggeredByUserEmail, pipelineReleaseCounter, err = impl.getDeployStageDetails(cdPipeline.Id)
			if err != nil {
				impl.logger.Errorw("error in getting deployStageWfr, deployStageTriggeredByUser and pipelineReleaseCounter wf request", "err", err, "cdPipelineId", cdPipeline.Id)
				return nil, err
			}
		} else {
			return nil, fmt.Errorf("unsupported workflow triggerd")
		}

		//Save Scoped VariableSnapshot
		var variableSnapshotHistories = util4.GetBeansPtr(
			repository5.GetSnapshotBean(runner.Id, repository5.HistoryReferenceTypeCDWORKFLOWRUNNER, variableSnapshot))
		if len(variableSnapshotHistories) > 0 {
			err = impl.scopedVariableManager.SaveVariableHistoriesForTrigger(variableSnapshotHistories, runner.TriggeredBy)
			if err != nil {
				impl.logger.Errorf("Not able to save variable snapshot for CD trigger %s %d %s", err, runner.Id, variableSnapshot)
			}
		}
	} else {
		//in this case no plugin script is not present for this cdPipeline hence going with attaching preStage or postStage config
		if runner.WorkflowType == bean.CD_WORKFLOW_TYPE_PRE {
			stageYaml = cdPipeline.PreStageConfig
		} else if runner.WorkflowType == bean.CD_WORKFLOW_TYPE_POST {
			stageYaml = cdPipeline.PostStageConfig
			deployStageWfr, deployStageTriggeredByUserEmail, pipelineReleaseCounter, err = impl.getDeployStageDetails(cdPipeline.Id)
			if err != nil {
				impl.logger.Errorw("error in getting deployStageWfr, deployStageTriggeredByUser and pipelineReleaseCounter wf request", "err", err, "cdPipelineId", cdPipeline.Id)
				return nil, err
			}

		} else {
			return nil, fmt.Errorf("unsupported workflow triggerd")
		}
	}

<<<<<<< HEAD
	isImageDigestPolicyConfigured, err :=
		impl.imageDigestPolicyService.IsPolicyConfiguredForClusterOrEnvOrPipeline(
			env.Id,
			env.ClusterId,
			cdPipeline.Id)
	if err != nil {
		impl.logger.Errorw("error in checking if digest policy is configured at global or pipeline level", "err", err, "envId", env.Id, "clusterId", env.ClusterId, "pipelineId", cdPipeline.Id)
		return nil, err
	}
	image := artifact.Image
	if isImageDigestPolicyConfigured {
=======
	digestConfigurationRequest := imageDigestPolicy.DigestPolicyConfigurationRequest{PipelineId: cdPipeline.Id}
	digestPolicyConfigurations, err := impl.imageDigestPolicyService.GetDigestPolicyConfigurations(digestConfigurationRequest)
	if err != nil {
		impl.logger.Errorw("error in checking if isImageDigestPolicyConfiguredForPipeline", "err", err)
		return nil, err
	}
	image := artifact.Image
	if digestPolicyConfigurations.DigestConfiguredForPipeline {
>>>>>>> de62cd1e
		image = ReplaceImageTagWithDigest(image, artifact.ImageDigest)
	}

	cdStageWorkflowRequest := &types.WorkflowRequest{
		EnvironmentId:         cdPipeline.EnvironmentId,
		AppId:                 cdPipeline.AppId,
		WorkflowId:            cdWf.Id,
		WorkflowRunnerId:      runner.Id,
		WorkflowNamePrefix:    strconv.Itoa(runner.Id) + "-" + runner.Name,
		WorkflowPrefixForLog:  strconv.Itoa(cdWf.Id) + string(runner.WorkflowType) + "-" + runner.Name,
		CdImage:               impl.config.GetDefaultImage(),
		CdPipelineId:          cdWf.PipelineId,
		TriggeredBy:           triggeredBy,
		StageYaml:             stageYaml,
		CiProjectDetails:      ciProjectDetails,
		Namespace:             runner.Namespace,
		ActiveDeadlineSeconds: impl.config.GetDefaultTimeout(),
		CiArtifactDTO: types.CiArtifactDTO{
			Id:           artifact.Id,
			PipelineId:   artifact.PipelineId,
			Image:        image,
			ImageDigest:  artifact.ImageDigest,
			MaterialInfo: artifact.MaterialInfo,
			DataSource:   artifact.DataSource,
			WorkflowId:   artifact.WorkflowId,
		},
		OrchestratorHost:  impl.config.OrchestratorHost,
		OrchestratorToken: impl.config.OrchestratorToken,
		CloudProvider:     impl.config.CloudProvider,
		WorkflowExecutor:  workflowExecutor,
		RefPlugins:        refPluginsData,
		Scope:             scope,
	}

	extraEnvVariables := make(map[string]string)
	if env != nil {
		extraEnvVariables[plugin.CD_PIPELINE_ENV_NAME_KEY] = env.Name
		if env.Cluster != nil {
			extraEnvVariables[plugin.CD_PIPELINE_CLUSTER_NAME_KEY] = env.Cluster.ClusterName
		}
	}
	ciWf, err := impl.ciWorkflowRepository.FindLastTriggeredWorkflowByArtifactId(artifact.Id)
	if err != nil && err != pg.ErrNoRows {
		impl.logger.Errorw("error in getting ciWf by artifactId", "err", err, "artifactId", artifact.Id)
		return nil, err
	}
	var webhookAndCiData *gitSensorClient.WebhookAndCiData
	if ciWf != nil && ciWf.GitTriggers != nil {
		i := 1
		var gitCommitEnvVariables []types.GitMetadata

		for ciPipelineMaterialId, gitTrigger := range ciWf.GitTriggers {
			extraEnvVariables[fmt.Sprintf("%s_%d", GIT_COMMIT_HASH_PREFIX, i)] = gitTrigger.Commit
			extraEnvVariables[fmt.Sprintf("%s_%d", GIT_SOURCE_TYPE_PREFIX, i)] = string(gitTrigger.CiConfigureSourceType)
			extraEnvVariables[fmt.Sprintf("%s_%d", GIT_SOURCE_VALUE_PREFIX, i)] = gitTrigger.CiConfigureSourceValue

			gitCommitEnvVariables = append(gitCommitEnvVariables, types.GitMetadata{
				GitCommitHash:  gitTrigger.Commit,
				GitSourceType:  string(gitTrigger.CiConfigureSourceType),
				GitSourceValue: gitTrigger.CiConfigureSourceValue,
			})

			// CODE-BLOCK starts - store extra environment variables if webhook
			if gitTrigger.CiConfigureSourceType == pipelineConfig.SOURCE_TYPE_WEBHOOK {
				webhookDataId := gitTrigger.WebhookData.Id
				if webhookDataId > 0 {
					webhookDataRequest := &gitSensorClient.WebhookDataRequest{
						Id:                   webhookDataId,
						CiPipelineMaterialId: ciPipelineMaterialId,
					}
					webhookAndCiData, err = impl.gitSensorGrpcClient.GetWebhookData(context.Background(), webhookDataRequest)
					if err != nil {
						impl.logger.Errorw("err while getting webhook data from git-sensor", "err", err, "webhookDataRequest", webhookDataRequest)
						return nil, err
					}
					if webhookAndCiData != nil {
						for extEnvVariableKey, extEnvVariableVal := range webhookAndCiData.ExtraEnvironmentVariables {
							extraEnvVariables[extEnvVariableKey] = extEnvVariableVal
						}
					}
				}
			}
			// CODE_BLOCK ends

			i++
		}
		gitMetadata, err := json.Marshal(&gitCommitEnvVariables)
		if err != nil {
			impl.logger.Errorw("err while marshaling git metdata", "err", err)
			return nil, err
		}
		extraEnvVariables[plugin.GIT_METADATA] = string(gitMetadata)

		extraEnvVariables[GIT_SOURCE_COUNT] = strconv.Itoa(len(ciWf.GitTriggers))
	}

	childCdIds, err := impl.appWorkflowRepository.FindChildCDIdsByParentCDPipelineId(cdPipeline.Id)
	if err != nil && err != pg.ErrNoRows {
		impl.logger.Errorw("error in getting child cdPipelineIds by parent cdPipelineId", "err", err, "parent cdPipelineId", cdPipeline.Id)
		return nil, err
	}
	if len(childCdIds) > 0 {
		childPipelines, err := impl.pipelineRepository.FindByIdsIn(childCdIds)
		if err != nil {
			impl.logger.Errorw("error in getting pipelines by ids", "err", err, "ids", childCdIds)
			return nil, err
		}
		var childCdEnvVariables []types.ChildCdMetadata
		for i, childPipeline := range childPipelines {
			extraEnvVariables[fmt.Sprintf("%s_%d", CHILD_CD_ENV_NAME_PREFIX, i+1)] = childPipeline.Environment.Name
			extraEnvVariables[fmt.Sprintf("%s_%d", CHILD_CD_CLUSTER_NAME_PREFIX, i+1)] = childPipeline.Environment.Cluster.ClusterName

			childCdEnvVariables = append(childCdEnvVariables, types.ChildCdMetadata{
				ChildCdEnvName:     childPipeline.Environment.Name,
				ChildCdClusterName: childPipeline.Environment.Cluster.ClusterName,
			})
		}
		childCdEnvVariablesMetadata, err := json.Marshal(&childCdEnvVariables)
		if err != nil {
			impl.logger.Errorw("err while marshaling childCdEnvVariables", "err", err)
			return nil, err
		}
		extraEnvVariables[plugin.CHILD_CD_METADATA] = string(childCdEnvVariablesMetadata)

		extraEnvVariables[CHILD_CD_COUNT] = strconv.Itoa(len(childPipelines))
	}
	if ciPipeline != nil && ciPipeline.Id > 0 {
		extraEnvVariables["APP_NAME"] = ciPipeline.App.AppName
		cdStageWorkflowRequest.DockerUsername = ciPipeline.CiTemplate.DockerRegistry.Username
		cdStageWorkflowRequest.DockerPassword = ciPipeline.CiTemplate.DockerRegistry.Password
		cdStageWorkflowRequest.AwsRegion = ciPipeline.CiTemplate.DockerRegistry.AWSRegion
		cdStageWorkflowRequest.DockerConnection = ciPipeline.CiTemplate.DockerRegistry.Connection
		cdStageWorkflowRequest.DockerCert = ciPipeline.CiTemplate.DockerRegistry.Cert
		cdStageWorkflowRequest.AccessKey = ciPipeline.CiTemplate.DockerRegistry.AWSAccessKeyId
		cdStageWorkflowRequest.SecretKey = ciPipeline.CiTemplate.DockerRegistry.AWSSecretAccessKey
		cdStageWorkflowRequest.DockerRegistryType = string(ciPipeline.CiTemplate.DockerRegistry.RegistryType)
		cdStageWorkflowRequest.DockerRegistryURL = ciPipeline.CiTemplate.DockerRegistry.RegistryURL
		cdStageWorkflowRequest.DockerRegistryId = ciPipeline.CiTemplate.DockerRegistry.Id
		cdStageWorkflowRequest.CiPipelineType = ciPipeline.PipelineType
	} else if cdPipeline.AppId > 0 {
		ciTemplate, err := impl.CiTemplateRepository.FindByAppId(cdPipeline.AppId)
		if err != nil {
			return nil, err
		}
		extraEnvVariables["APP_NAME"] = ciTemplate.App.AppName
		cdStageWorkflowRequest.DockerUsername = ciTemplate.DockerRegistry.Username
		cdStageWorkflowRequest.DockerPassword = ciTemplate.DockerRegistry.Password
		cdStageWorkflowRequest.AwsRegion = ciTemplate.DockerRegistry.AWSRegion
		cdStageWorkflowRequest.DockerConnection = ciTemplate.DockerRegistry.Connection
		cdStageWorkflowRequest.DockerCert = ciTemplate.DockerRegistry.Cert
		cdStageWorkflowRequest.AccessKey = ciTemplate.DockerRegistry.AWSAccessKeyId
		cdStageWorkflowRequest.SecretKey = ciTemplate.DockerRegistry.AWSSecretAccessKey
		cdStageWorkflowRequest.DockerRegistryType = string(ciTemplate.DockerRegistry.RegistryType)
		cdStageWorkflowRequest.DockerRegistryURL = ciTemplate.DockerRegistry.RegistryURL
		appLabels, err := impl.appLabelRepository.FindAllByAppId(cdPipeline.AppId)
		cdStageWorkflowRequest.DockerRegistryId = ciTemplate.DockerRegistry.Id
		if err != nil && err != pg.ErrNoRows {
			impl.logger.Errorw("error in getting labels by appId", "err", err, "appId", cdPipeline.AppId)
			return nil, err
		}
		var appLabelEnvVariables []types.AppLabelMetadata
		for i, appLabel := range appLabels {
			extraEnvVariables[fmt.Sprintf("%s_%d", APP_LABEL_KEY_PREFIX, i+1)] = appLabel.Key
			extraEnvVariables[fmt.Sprintf("%s_%d", APP_LABEL_VALUE_PREFIX, i+1)] = appLabel.Value
			appLabelEnvVariables = append(appLabelEnvVariables, types.AppLabelMetadata{
				AppLabelKey:   appLabel.Key,
				AppLabelValue: appLabel.Value,
			})
		}
		if len(appLabels) > 0 {
			extraEnvVariables[APP_LABEL_COUNT] = strconv.Itoa(len(appLabels))
			appLabelEnvVariablesMetadata, err := json.Marshal(&appLabelEnvVariables)
			if err != nil {
				impl.logger.Errorw("err while marshaling appLabelEnvVariables", "err", err)
				return nil, err
			}
			extraEnvVariables[plugin.APP_LABEL_METADATA] = string(appLabelEnvVariablesMetadata)

		}
	}
	cdStageWorkflowRequest.ExtraEnvironmentVariables = extraEnvVariables
	cdStageWorkflowRequest.DeploymentTriggerTime = deployStageWfr.StartedOn
	cdStageWorkflowRequest.DeploymentTriggeredBy = deployStageTriggeredByUserEmail

	if pipelineReleaseCounter > 0 {
		cdStageWorkflowRequest.DeploymentReleaseCounter = pipelineReleaseCounter
	}
	if cdWorkflowConfig.CdCacheRegion == "" {
		cdWorkflowConfig.CdCacheRegion = impl.config.GetDefaultCdLogsBucketRegion()
	}

	if runner.WorkflowType == bean.CD_WORKFLOW_TYPE_PRE {
		//populate input variables of steps with extra env variables
		setExtraEnvVariableInDeployStep(preDeploySteps, extraEnvVariables, webhookAndCiData)
		cdStageWorkflowRequest.PrePostDeploySteps = preDeploySteps
	} else if runner.WorkflowType == bean.CD_WORKFLOW_TYPE_POST {
		setExtraEnvVariableInDeployStep(postDeploySteps, extraEnvVariables, webhookAndCiData)
		cdStageWorkflowRequest.PrePostDeploySteps = postDeploySteps
	}
	cdStageWorkflowRequest.BlobStorageConfigured = runner.BlobStorageEnabled
	switch cdStageWorkflowRequest.CloudProvider {
	case types.BLOB_STORAGE_S3:
		//No AccessKey is used for uploading artifacts, instead IAM based auth is used
		cdStageWorkflowRequest.CdCacheRegion = cdWorkflowConfig.CdCacheRegion
		cdStageWorkflowRequest.CdCacheLocation = cdWorkflowConfig.CdCacheBucket
		cdStageWorkflowRequest.ArtifactLocation, cdStageWorkflowRequest.CiArtifactBucket, cdStageWorkflowRequest.CiArtifactFileName = impl.buildArtifactLocationForS3(cdWorkflowConfig, cdWf, runner)
		cdStageWorkflowRequest.BlobStorageS3Config = &blob_storage.BlobStorageS3Config{
			AccessKey:                  impl.config.BlobStorageS3AccessKey,
			Passkey:                    impl.config.BlobStorageS3SecretKey,
			EndpointUrl:                impl.config.BlobStorageS3Endpoint,
			IsInSecure:                 impl.config.BlobStorageS3EndpointInsecure,
			CiCacheBucketName:          cdWorkflowConfig.CdCacheBucket,
			CiCacheRegion:              cdWorkflowConfig.CdCacheRegion,
			CiCacheBucketVersioning:    impl.config.BlobStorageS3BucketVersioned,
			CiArtifactBucketName:       cdStageWorkflowRequest.CiArtifactBucket,
			CiArtifactRegion:           cdWorkflowConfig.CdCacheRegion,
			CiArtifactBucketVersioning: impl.config.BlobStorageS3BucketVersioned,
			CiLogBucketName:            impl.config.GetDefaultBuildLogsBucket(),
			CiLogRegion:                impl.config.GetDefaultCdLogsBucketRegion(),
			CiLogBucketVersioning:      impl.config.BlobStorageS3BucketVersioned,
		}
	case types.BLOB_STORAGE_GCP:
		cdStageWorkflowRequest.GcpBlobConfig = &blob_storage.GcpBlobConfig{
			CredentialFileJsonData: impl.config.BlobStorageGcpCredentialJson,
			ArtifactBucketName:     impl.config.GetDefaultBuildLogsBucket(),
			LogBucketName:          impl.config.GetDefaultBuildLogsBucket(),
		}
		cdStageWorkflowRequest.ArtifactLocation = impl.buildDefaultArtifactLocation(cdWorkflowConfig, cdWf, runner)
		cdStageWorkflowRequest.CiArtifactFileName = cdStageWorkflowRequest.ArtifactLocation
	case types.BLOB_STORAGE_AZURE:
		cdStageWorkflowRequest.AzureBlobConfig = &blob_storage.AzureBlobConfig{
			Enabled:               true,
			AccountName:           impl.config.AzureAccountName,
			BlobContainerCiCache:  impl.config.AzureBlobContainerCiCache,
			AccountKey:            impl.config.AzureAccountKey,
			BlobContainerCiLog:    impl.config.AzureBlobContainerCiLog,
			BlobContainerArtifact: impl.config.AzureBlobContainerCiLog,
		}
		cdStageWorkflowRequest.BlobStorageS3Config = &blob_storage.BlobStorageS3Config{
			EndpointUrl:     impl.config.AzureGatewayUrl,
			IsInSecure:      impl.config.AzureGatewayConnectionInsecure,
			CiLogBucketName: impl.config.AzureBlobContainerCiLog,
			CiLogRegion:     "",
			AccessKey:       impl.config.AzureAccountName,
		}
		cdStageWorkflowRequest.ArtifactLocation = impl.buildDefaultArtifactLocation(cdWorkflowConfig, cdWf, runner)
		cdStageWorkflowRequest.CiArtifactFileName = cdStageWorkflowRequest.ArtifactLocation
	default:
		if impl.config.BlobStorageEnabled {
			return nil, fmt.Errorf("blob storage %s not supported", cdStageWorkflowRequest.CloudProvider)
		}
	}
	cdStageWorkflowRequest.DefaultAddressPoolBaseCidr = impl.config.GetDefaultAddressPoolBaseCidr()
	cdStageWorkflowRequest.DefaultAddressPoolSize = impl.config.GetDefaultAddressPoolSize()
	if util.IsManifestDownload(cdPipeline.DeploymentAppType) || util.IsManifestPush(cdPipeline.DeploymentAppType) {
		cdStageWorkflowRequest.IsDryRun = true
	}
	return cdStageWorkflowRequest, nil
}

func ReplaceImageTagWithDigest(image, digest string) string {
	imageWithoutTag := strings.Split(image, ":")[0]
	imageWithDigest := fmt.Sprintf("%s@%s", imageWithoutTag, digest)
	return imageWithDigest
}

func (impl *WorkflowDagExecutorImpl) buildDefaultArtifactLocation(cdWorkflowConfig *pipelineConfig.CdWorkflowConfig, savedWf *pipelineConfig.CdWorkflow, runner *pipelineConfig.CdWorkflowRunner) string {
	cdArtifactLocationFormat := cdWorkflowConfig.CdArtifactLocationFormat
	if cdArtifactLocationFormat == "" {
		cdArtifactLocationFormat = impl.config.GetArtifactLocationFormat()
	}
	ArtifactLocation := fmt.Sprintf("%s/"+cdArtifactLocationFormat, impl.config.GetDefaultArtifactKeyPrefix(), savedWf.Id, runner.Id)
	return ArtifactLocation
}

func (impl *WorkflowDagExecutorImpl) HandleDeploymentSuccessEvent(pipelineOverride *chartConfig.PipelineOverride) error {
	if pipelineOverride == nil {
		return fmt.Errorf("invalid request, pipeline override not found")
	}
	cdWorkflow, err := impl.cdWorkflowRepository.FindById(pipelineOverride.CdWorkflowId)
	if err != nil {
		impl.logger.Errorw("error in fetching cd workflow by id", "pipelineOverride", pipelineOverride)
		return err
	}

	postStage, err := impl.getPipelineStage(pipelineOverride.PipelineId, repository4.PIPELINE_STAGE_TYPE_POST_CD)
	if err != nil {
		return err
	}

	var triggeredByUser int32 = 1
	//handle corrupt data (https://github.com/devtron-labs/devtron/issues/3826)
	err, deleted := impl.deleteCorruptedPipelineStage(postStage, triggeredByUser)
	if err != nil {
		impl.logger.Errorw("error in deleteCorruptedPipelineStage ", "err", err, "preStage", postStage, "triggeredBy", triggeredByUser)
		return err
	}

	if len(pipelineOverride.Pipeline.PostStageConfig) > 0 || (postStage != nil && !deleted) {
		if pipelineOverride.Pipeline.PostTriggerType == pipelineConfig.TRIGGER_TYPE_AUTOMATIC &&
			pipelineOverride.DeploymentType != models.DEPLOYMENTTYPE_STOP &&
			pipelineOverride.DeploymentType != models.DEPLOYMENTTYPE_START {

			err = impl.TriggerPostStage(cdWorkflow, pipelineOverride.Pipeline, triggeredByUser, 0)
			if err != nil {
				impl.logger.Errorw("error in triggering post stage after successful deployment event", "err", err, "cdWorkflow", cdWorkflow)
				return err
			}
		}
	} else {
		// to trigger next pre/cd, if any
		// finding children cd by pipeline id
		err = impl.HandlePostStageSuccessEvent(cdWorkflow.Id, pipelineOverride.PipelineId, 1, nil)
		if err != nil {
			impl.logger.Errorw("error in triggering children cd after successful deployment event", "parentCdPipelineId", pipelineOverride.PipelineId)
			return err
		}
	}
	return nil
}

func (impl *WorkflowDagExecutorImpl) HandlePostStageSuccessEvent(cdWorkflowId int, cdPipelineId int, triggeredBy int32, pluginRegistryImageDetails map[string][]string) error {
	// finding children cd by pipeline id
	cdPipelinesMapping, err := impl.appWorkflowRepository.FindWFCDMappingByParentCDPipelineId(cdPipelineId)
	if err != nil {
		impl.logger.Errorw("error in getting mapping of cd pipelines by parent cd pipeline id", "err", err, "parentCdPipelineId", cdPipelineId)
		return err
	}
	ciArtifact, err := impl.ciArtifactRepository.GetArtifactByCdWorkflowId(cdWorkflowId)
	if err != nil {
		impl.logger.Errorw("error in finding artifact by cd workflow id", "err", err, "cdWorkflowId", cdWorkflowId)
		return err
	}

	linkedMappings, linkedArtifactsMap, err := impl.processLinkedCDPipelines(cdPipelineId, ciArtifact, triggeredBy)
	if err != nil {
		impl.logger.Errorw("error in processing linked cd pipelines", "err", err, "cdPipelineId", cdPipelineId)
		return err
	}
	cdPipelinesMapping = append(cdPipelinesMapping, linkedMappings...)

	if len(pluginRegistryImageDetails) > 0 {
		PostCDArtifacts, err := impl.SavePluginArtifacts(ciArtifact, pluginRegistryImageDetails, cdPipelineId, repository.POST_CD, triggeredBy)
		if err != nil {
			impl.logger.Errorw("error in saving plugin artifacts", "err", err)
			return err
		}
		if len(PostCDArtifacts) > 0 {
			ciArtifact = PostCDArtifacts[0]
		}
	}
	for _, cdPipelineMapping := range cdPipelinesMapping {
		//find pipeline by cdPipeline ID
		pipeline, err := impl.pipelineRepository.FindById(cdPipelineMapping.ComponentId)
		if err != nil {
			impl.logger.Errorw("error in getting cd pipeline by id", "err", err, "pipelineId", cdPipelineMapping.ComponentId)
			return err
		}
		//finding ci artifact by ciPipelineID and pipelineId
		//TODO : confirm values for applyAuth, async & triggeredBy

		triggerArtifact := ciArtifact
		if artifact, ok := linkedArtifactsMap[cdPipelineMapping.ParentId]; ok {
			triggerArtifact = artifact
		}

		err = impl.triggerIfAutoStageCdPipeline(nil, pipeline, triggerArtifact, triggeredBy)
		if err != nil {
			impl.logger.Errorw("error in triggering cd pipeline after successful post stage", "err", err, "pipelineId", pipeline.Id)
			return err
		}
	}
	return nil
}

func getCopiedArtifact(ciArtifact *repository.CiArtifact, pipelineId int, userId int32) *repository.CiArtifact {
	artifact := &repository.CiArtifact{
		Image:              ciArtifact.Image,
		ImageDigest:        ciArtifact.ImageDigest,
		MaterialInfo:       ciArtifact.MaterialInfo,
		DataSource:         ciArtifact.DataSource,
		ScanEnabled:        ciArtifact.ScanEnabled,
		Scanned:            ciArtifact.Scanned,
		IsArtifactUploaded: ciArtifact.IsArtifactUploaded,
		ParentCiArtifact:   ciArtifact.Id,
		PipelineId:         pipelineId,
		AuditLog:           sql.AuditLog{CreatedBy: userId, UpdatedBy: userId, CreatedOn: time.Now(), UpdatedOn: time.Now()},
	}
	if ciArtifact.ParentCiArtifact > 0 {
		artifact.ParentCiArtifact = ciArtifact.ParentCiArtifact
	}
	if ciArtifact.ExternalCiPipelineId > 0 {
		artifact.ExternalCiPipelineId = ciArtifact.ExternalCiPipelineId
	}
	return artifact
}

func (impl *WorkflowDagExecutorImpl) saveArtifactsForLinkedCDPipelines(linkedCiPipelineIds []int, ciArtifact *repository.CiArtifact, triggeredBy int32) (map[int]*repository.CiArtifact, error) {

	ciPipelineIdToArtifacts := make(map[int]*repository.CiArtifact)
	// existingArtifacts are for rollback/redeployment cases, where artifacts already exits
	existingArtifacts, err := impl.ciArtifactRepository.GetArtifactsByCiPipelineIds(linkedCiPipelineIds)
	if err != nil {
		impl.logger.Errorw("error while fetching ci artifacts for linked CD pipelines", "err", err, "ciPipelineIds", linkedCiPipelineIds)
		return ciPipelineIdToArtifacts, err
	}

	ciIdToExistingArtifact := make(map[int]repository.CiArtifact)
	for _, artifact := range existingArtifacts {
		// need to compare image for idempotency
		// Skopeo images will have same digest but different images
		if ciArtifact.Image == artifact.Image {
			ciIdToExistingArtifact[artifact.PipelineId] = artifact
		}
	}

	var newCiArtifactArr []*repository.CiArtifact
	var existingCiArtifactArr []*repository.CiArtifact
	var existingArtifactsIds []int
	for _, pipelineId := range linkedCiPipelineIds {

		if existingArtifact, ok := ciIdToExistingArtifact[pipelineId]; !ok {
			artifact := getCopiedArtifact(ciArtifact, pipelineId, triggeredBy)
			newCiArtifactArr = append(newCiArtifactArr, artifact)
		} else {
			existingCiArtifactArr = append(existingCiArtifactArr, &existingArtifact)
			existingArtifactsIds = append(existingArtifactsIds, existingArtifact.Id)
		}
	}

	savedCIArtifacts, err := impl.ciArtifactRepository.SaveAll(newCiArtifactArr)
	if err != nil {
		impl.logger.Errorw("error while saving ci artifacts for linked CD pipelines", "err", err, "linkedCiPipelineIds", linkedCiPipelineIds)
		return ciPipelineIdToArtifacts, err
	}

	// not needed for now, need to uncomment in order to show tag for image running on parent
	//err = impl.ciArtifactRepository.UpdateLatestTimestamp(existingArtifactsIds)
	//if err != nil {
	//	impl.logger.Errorw("error while updating ci artifacts for linked CD pipelines", "err", err, "cdPipelineId", cdPipelineId)
	//	return nil, nil, err
	//}

	allArtifacts := append(savedCIArtifacts, existingCiArtifactArr...)
	for _, artifact := range allArtifacts {
		ciPipelineIdToArtifacts[artifact.PipelineId] = artifact
	}
	return ciPipelineIdToArtifacts, nil
}

func (impl *WorkflowDagExecutorImpl) getLinkedCDPipelines(cdPipelineId int) ([]*appWorkflow.AppWorkflowMapping, []int, error) {
	linkedCiPipelineIds := make([]int, 0)
	linkedPipelines, err := impl.ciPipelineRepository.FindByParentIdAndType(cdPipelineId, string(bean2.LINKED_CD))
	if err != nil && err != pg.ErrNoRows {
		impl.logger.Errorw("error in finding linked CD pipelines", "err", err, "cdPipelineId", cdPipelineId)
		return nil, linkedCiPipelineIds, err
	}
	linkedCDMappings := make([]*appWorkflow.AppWorkflowMapping, 0)
	if len(linkedPipelines) == 0 {
		return linkedCDMappings, linkedCiPipelineIds, nil
	}

	for _, pipeline := range linkedPipelines {
		linkedCiPipelineIds = append(linkedCiPipelineIds, pipeline.Id)
	}

	mappings, err := impl.appWorkflowRepository.FindWFCDMappingByCIPipelineIds(linkedCiPipelineIds)
	if err != nil && err != pg.ErrNoRows {
		impl.logger.Errorw("error while fetching linked CD pipelines for parent CI", "err", err, "ciPipelineIds", linkedCiPipelineIds)
		return nil, linkedCiPipelineIds, err
	}

	//will return empty if mappings is nil
	linkedCDMappings = append(linkedCDMappings, mappings...)
	return linkedCDMappings, linkedCiPipelineIds, nil
}

func (impl *WorkflowDagExecutorImpl) processLinkedCDPipelines(cdPipelineId int, ciArtifact *repository.CiArtifact, triggeredBy int32) ([]*appWorkflow.AppWorkflowMapping, map[int]*repository.CiArtifact, error) {
	linkedArtifactsMap := make(map[int]*repository.CiArtifact)
	linkedMappings, linkedCIPipelineIds, err := impl.getLinkedCDPipelines(cdPipelineId)
	if err != nil || len(linkedMappings) == 0 {
		return linkedMappings, linkedArtifactsMap, err
	}
	linkedArtifactsMap, err = impl.saveArtifactsForLinkedCDPipelines(linkedCIPipelineIds, ciArtifact, triggeredBy)
	return linkedMappings, linkedArtifactsMap, err
}

// Only used for auto trigger
func (impl *WorkflowDagExecutorImpl) TriggerDeployment(cdWf *pipelineConfig.CdWorkflow, artifact *repository.CiArtifact, pipeline *pipelineConfig.Pipeline, triggeredBy int32) error {
	//in case of manual ci RBAC need to apply, this method used for auto cd deployment
	pipelineId := pipeline.Id

	artifactId := artifact.Id
	env, err := impl.envRepository.FindById(pipeline.EnvironmentId)
	if err != nil {
		impl.logger.Errorw("error while fetching env", "err", err)
		return err
	}

	app, err := impl.appRepository.FindById(pipeline.AppId)
	if err != nil {
		return err
	}
	scope := resourceQualifiers.Scope{AppId: pipeline.AppId, EnvId: pipeline.EnvironmentId, ClusterId: env.ClusterId, ProjectId: app.TeamId, IsProdEnv: env.Default}
	impl.logger.Infow("scope for auto trigger ", "scope", scope)
	filters, err := impl.resourceFilterService.GetFiltersByScope(scope)
	if err != nil {
		impl.logger.Errorw("error in getting resource filters for the pipeline", "pipelineId", pipeline.Id, "err", err)
		return err
	}
	//get releaseTags from imageTaggingService
	imageTagNames, err := impl.imageTaggingService.GetTagNamesByArtifactId(artifact.Id)
	if err != nil {
		impl.logger.Errorw("error in getting image tags for the given artifact id", "artifactId", artifact.Id, "err", err)
		return err
	}

	filterState, filterIdVsState, err := impl.resourceFilterService.CheckForResource(filters, artifact.Image, imageTagNames)
	if err != nil {
		return err
	}

	//store evaluated result
	filterEvaluationAudit, err := impl.resourceFilterService.CreateFilterEvaluationAudit(resourceFilter.Artifact, artifact.Id, resourceFilter.Pipeline, pipeline.Id, filters, filterIdVsState)
	if err != nil {
		impl.logger.Errorw("error in creating filter evaluation audit data cd post stage trigger", "err", err, "cdPipelineId", pipeline.Id, "artifactId", artifact.Id)
		return err
	}

	//allow or block w.r.t filterState
	if filterState != resourceFilter.ALLOW {
		return fmt.Errorf("the artifact does not pass filtering condition")
	}
	// need to check for approved artifact only in case configured
	approvalRequestId, err := impl.checkApprovalNodeForDeployment(triggeredBy, pipeline, artifactId)
	if err != nil {
		return err
	}

	//setting triggeredAt variable to have consistent data for various audit log places in db for deployment time
	triggeredAt := time.Now()

	if cdWf == nil || (cdWf != nil && cdWf.CiArtifactId != artifact.Id) {
		// cdWf != nil && cdWf.CiArtifactId != artifact.Id for auto trigger case when deployment is triggered with image generated by plugin
		cdWf = &pipelineConfig.CdWorkflow{
			CiArtifactId: artifactId,
			PipelineId:   pipelineId,
			AuditLog:     sql.AuditLog{CreatedOn: triggeredAt, CreatedBy: 1, UpdatedOn: triggeredAt, UpdatedBy: 1},
		}
		err := impl.cdWorkflowRepository.SaveWorkFlow(context.Background(), cdWf)
		if err != nil {
			return err
		}
	}

	runner := &pipelineConfig.CdWorkflowRunner{
		Name:         pipeline.Name,
		WorkflowType: bean.CD_WORKFLOW_TYPE_DEPLOY,
		ExecutorType: pipelineConfig.WORKFLOW_EXECUTOR_TYPE_SYSTEM,
		Status:       pipelineConfig.WorkflowInitiated, //deployment Initiated for auto trigger
		TriggeredBy:  1,
		StartedOn:    triggeredAt,
		Namespace:    impl.config.GetDefaultNamespace(),
		CdWorkflowId: cdWf.Id,
		AuditLog:     sql.AuditLog{CreatedOn: triggeredAt, CreatedBy: triggeredBy, UpdatedOn: triggeredAt, UpdatedBy: triggeredBy},
	}
	if approvalRequestId > 0 {
		runner.DeploymentApprovalRequestId = approvalRequestId
	}
	savedWfr, err := impl.cdWorkflowRepository.SaveWorkFlowRunner(runner)
	if err != nil {
		return err
	}

	if filterEvaluationAudit != nil {
		//update resource_filter_evaluation entry with wfrId and type
		err = impl.resourceFilterService.UpdateFilterEvaluationAuditRef(filterEvaluationAudit.Id, resourceFilter.CdWorkflowRunner, runner.Id)
		if err != nil {
			impl.logger.Errorw("error in updating filter evaluation audit reference", "filterEvaluationAuditId", filterEvaluationAudit.Id, "err", err)
			return err
		}
	}
	if approvalRequestId > 0 {
		err = impl.deploymentApprovalRepository.ConsumeApprovalRequest(approvalRequestId)
		if err != nil {
			return err
		}
	}
	runner.CdWorkflow = &pipelineConfig.CdWorkflow{
		Pipeline: pipeline,
	}
	// creating cd pipeline status timeline for deployment initialisation
	timeline := &pipelineConfig.PipelineStatusTimeline{
		CdWorkflowRunnerId: runner.Id,
		Status:             pipelineConfig.TIMELINE_STATUS_DEPLOYMENT_INITIATED,
		StatusDetail:       "Deployment initiated successfully.",
		StatusTime:         time.Now(),
		AuditLog: sql.AuditLog{
			CreatedBy: 1,
			CreatedOn: time.Now(),
			UpdatedBy: 1,
			UpdatedOn: time.Now(),
		},
	}
	isAppStore := false
	err = impl.pipelineStatusTimelineService.SaveTimeline(timeline, nil, isAppStore)
	if err != nil {
		impl.logger.Errorw("error in creating timeline status for deployment initiation", "err", err, "timeline", timeline)
	}
	//checking vulnerability for deploying image
	isVulnerable := false
	if len(artifact.ImageDigest) > 0 {
		var cveStores []*security.CveStore
		imageScanResult, err := impl.scanResultRepository.FindByImageDigest(artifact.ImageDigest)
		if err != nil && err != pg.ErrNoRows {
			impl.logger.Errorw("error fetching image digest", "digest", artifact.ImageDigest, "err", err)
			return err
		}
		for _, item := range imageScanResult {
			cveStores = append(cveStores, &item.CveStore)
		}
		blockCveList, err := impl.cvePolicyRepository.GetBlockedCVEList(cveStores, env.ClusterId, pipeline.EnvironmentId, pipeline.AppId, false)
		if err != nil {
			impl.logger.Errorw("error while fetching blocked cve list", "err", err)
			return err
		}
		if len(blockCveList) > 0 {
			isVulnerable = true
		}
	}
	if isVulnerable == true {
		if err = impl.MarkCurrentDeploymentFailed(runner, errors.New(pipelineConfig.FOUND_VULNERABILITY), triggeredBy); err != nil {
			impl.logger.Errorw("error while updating current runner status to failed, TriggerDeployment", "wfrId", runner.Id, "err", err)
		}
		return nil
	}

	manifest, releaseErr := impl.TriggerCD(artifact, cdWf.Id, savedWfr.Id, pipeline, triggeredAt)
	// if releaseErr found, then the mark current deployment Failed and return
	if releaseErr != nil {
		err := impl.MarkCurrentDeploymentFailed(runner, releaseErr, triggeredBy)
		if err != nil {
			impl.logger.Errorw("error while updating current runner status to failed, updatePreviousDeploymentStatus", "cdWfr", runner.Id, "err", err)
		}
		return releaseErr
	}
	//skip updatePreviousDeploymentStatus if Async Install is enabled; handled inside SubscribeDevtronAsyncHelmInstallRequest
	if !impl.appService.IsDevtronAsyncInstallModeEnabled(pipeline.DeploymentAppType) {
		err1 := impl.updatePreviousDeploymentStatus(runner, pipeline.Id, triggeredAt, triggeredBy)
		if err1 != nil {
			impl.logger.Errorw("error while update previous cd workflow runners", "err", err, "runner", runner, "pipelineId", pipeline.Id)
			return err1
		}
	}
	if util.IsManifestDownload(pipeline.DeploymentAppType) || util.IsManifestPush(pipeline.DeploymentAppType) {
		runner := &pipelineConfig.CdWorkflowRunner{
			Id:                 runner.Id,
			Name:               pipeline.Name,
			WorkflowType:       bean.CD_WORKFLOW_TYPE_DEPLOY,
			ExecutorType:       pipelineConfig.WORKFLOW_EXECUTOR_TYPE_AWF,
			TriggeredBy:        1,
			StartedOn:          triggeredAt,
			Status:             pipelineConfig.WorkflowSucceeded,
			Namespace:          impl.config.GetDefaultNamespace(),
			CdWorkflowId:       cdWf.Id,
			AuditLog:           sql.AuditLog{CreatedOn: triggeredAt, CreatedBy: 1, UpdatedOn: triggeredAt, UpdatedBy: 1},
			FinishedOn:         time.Now(),
			HelmReferenceChart: *manifest,
		}
		updateErr := impl.cdWorkflowRepository.UpdateWorkFlowRunner(runner)
		if updateErr != nil {
			impl.logger.Errorw("error in updating runner for manifest_download type", "err", err)
		}
		// Handle Auto Trigger for Manifest Push deployment type
		pipelineOverride, err := impl.pipelineOverrideRepository.FindLatestByCdWorkflowId(cdWf.Id)
		if err != nil {
			impl.logger.Errorw("error in getting latest pipeline override by cdWorkflowId", "err", err, "cdWorkflowId", cdWf.Id)
			return err
		}
		go impl.HandleDeploymentSuccessEvent(pipelineOverride)
	}
	return nil
}

func (impl *WorkflowDagExecutorImpl) checkApprovalNodeForDeployment(requestedUserId int32, pipeline *pipelineConfig.Pipeline, artifactId int) (int, error) {
	if pipeline.ApprovalNodeConfigured() {
		pipelineId := pipeline.Id
		approvalConfig, err := pipeline.GetApprovalConfig()
		if err != nil {
			impl.logger.Errorw("error occurred while fetching approval node config", "approvalConfig", pipeline.UserApprovalConfig, "err", err)
			return 0, err
		}
		userApprovalMetadata, err := impl.FetchApprovalDataForArtifacts([]int{artifactId}, pipelineId, approvalConfig.RequiredCount)
		if err != nil {
			return 0, err
		}
		approvalMetadata, ok := userApprovalMetadata[artifactId]
		if ok && approvalMetadata.ApprovalRuntimeState != pipelineConfig.ApprovedApprovalState {
			impl.logger.Errorw("not triggering deployment since artifact is not approved", "pipelineId", pipelineId, "artifactId", artifactId)
			return 0, errors.New("not triggering deployment since artifact is not approved")
		} else if ok {
			if !impl.config.CanApproverDeploy {
				approvalUsersData := approvalMetadata.ApprovalUsersData
				for _, approvalData := range approvalUsersData {
					if approvalData.UserId == requestedUserId {
						return 0, errors.New("image cannot be deployed by its approver")
					}
				}
			}
			return approvalMetadata.ApprovalRequestId, nil
		} else {
			return 0, errors.New("request not raised for artifact")
		}
	}
	return 0, nil

}

func (impl *WorkflowDagExecutorImpl) updatePreviousDeploymentStatus(currentRunner *pipelineConfig.CdWorkflowRunner, pipelineId int, triggeredAt time.Time, triggeredBy int32) error {
	// Initiating DB transaction
	dbConnection := impl.cdWorkflowRepository.GetConnection()
	tx, err := dbConnection.Begin()
	if err != nil {
		impl.logger.Errorw("error on update status, txn begin failed", "err", err)
		return err
	}
	// Rollback tx on error.
	defer tx.Rollback()

	//update [n,n-1] statuses as failed if not terminal
	terminalStatus := []string{string(health.HealthStatusHealthy), pipelineConfig.WorkflowAborted, pipelineConfig.WorkflowFailed, pipelineConfig.WorkflowSucceeded}
	previousNonTerminalRunners, err := impl.cdWorkflowRepository.FindPreviousCdWfRunnerByStatus(pipelineId, currentRunner.Id, terminalStatus)
	if err != nil {
		impl.logger.Errorw("error fetching previous wf runner, updating cd wf runner status,", "err", err, "currentRunner", currentRunner)
		return err
	} else if len(previousNonTerminalRunners) == 0 {
		impl.logger.Errorw("no previous runner found in updating cd wf runner status,", "err", err, "currentRunner", currentRunner)
		return nil
	}

	var timelines []*pipelineConfig.PipelineStatusTimeline
	for _, previousRunner := range previousNonTerminalRunners {
		if previousRunner.Status == string(health.HealthStatusHealthy) ||
			previousRunner.Status == pipelineConfig.WorkflowSucceeded ||
			previousRunner.Status == pipelineConfig.WorkflowAborted ||
			previousRunner.Status == pipelineConfig.WorkflowFailed {
			//terminal status return
			impl.logger.Infow("skip updating cd wf runner status as previous runner status is", "status", previousRunner.Status)
			continue
		}
		impl.logger.Infow("updating cd wf runner status as previous runner status is", "status", previousRunner.Status)
		previousRunner.FinishedOn = triggeredAt
		previousRunner.Message = pipelineConfig.NEW_DEPLOYMENT_INITIATED
		previousRunner.Status = pipelineConfig.WorkflowFailed
		previousRunner.UpdatedOn = time.Now()
		previousRunner.UpdatedBy = triggeredBy
		timeline := &pipelineConfig.PipelineStatusTimeline{
			CdWorkflowRunnerId: previousRunner.Id,
			Status:             pipelineConfig.TIMELINE_STATUS_DEPLOYMENT_SUPERSEDED,
			StatusDetail:       "This deployment is superseded.",
			StatusTime:         time.Now(),
			AuditLog: sql.AuditLog{
				CreatedBy: 1,
				CreatedOn: time.Now(),
				UpdatedBy: 1,
				UpdatedOn: time.Now(),
			},
		}
		timelines = append(timelines, timeline)
	}

	err = impl.cdWorkflowRepository.UpdateWorkFlowRunners(previousNonTerminalRunners)
	if err != nil {
		impl.logger.Errorw("error updating cd wf runner status", "err", err, "previousNonTerminalRunners", previousNonTerminalRunners)
		return err
	}
	err = impl.cdPipelineStatusTimelineRepo.SaveTimelinesWithTxn(timelines, tx)
	if err != nil {
		impl.logger.Errorw("error updating pipeline status timelines", "err", err, "timelines", timelines)
		return err
	}
	//commit transaction
	err = tx.Commit()
	if err != nil {
		impl.logger.Errorw("error in db transaction commit", "err", err)
		return err
	}
	return nil
}

type RequestType string

const START RequestType = "START"
const STOP RequestType = "STOP"

type StopAppRequest struct {
	AppId         int         `json:"appId" validate:"required"`
	EnvironmentId int         `json:"environmentId" validate:"required"`
	UserId        int32       `json:"userId"`
	RequestType   RequestType `json:"requestType" validate:"oneof=START STOP"`
}

type StopDeploymentGroupRequest struct {
	DeploymentGroupId int         `json:"deploymentGroupId" validate:"required"`
	UserId            int32       `json:"userId"`
	RequestType       RequestType `json:"requestType" validate:"oneof=START STOP"`
}

type PodRotateRequest struct {
	AppId               int                        `json:"appId" validate:"required"`
	EnvironmentId       int                        `json:"environmentId" validate:"required"`
	UserId              int32                      `json:"-"`
	ResourceIdentifiers []util5.ResourceIdentifier `json:"resources" validate:"required"`
}

func (impl *WorkflowDagExecutorImpl) RotatePods(ctx context.Context, podRotateRequest *PodRotateRequest) (*k8s.RotatePodResponse, error) {
	impl.logger.Infow("rotate pod request", "payload", podRotateRequest)
	//extract cluster id and namespace from env id
	environmentId := podRotateRequest.EnvironmentId
	environment, err := impl.envRepository.FindById(environmentId)
	if err != nil {
		impl.logger.Errorw("error occurred while fetching env details", "envId", environmentId, "err", err)
		return nil, err
	}
	var resourceIdentifiers []util5.ResourceIdentifier
	for _, resourceIdentifier := range podRotateRequest.ResourceIdentifiers {
		resourceIdentifier.Namespace = environment.Namespace
		resourceIdentifiers = append(resourceIdentifiers, resourceIdentifier)
	}
	rotatePodRequest := &k8s.RotatePodRequest{
		ClusterId: environment.ClusterId,
		Resources: resourceIdentifiers,
	}
	response, err := impl.k8sCommonService.RotatePods(ctx, rotatePodRequest)
	if err != nil {
		return nil, err
	}
	//TODO KB: make entry in cd workflow runner
	return response, nil
}

func (impl *WorkflowDagExecutorImpl) StopStartApp(stopRequest *StopAppRequest, ctx context.Context) (int, error) {
	pipelines, err := impl.pipelineRepository.FindActiveByAppIdAndEnvironmentId(stopRequest.AppId, stopRequest.EnvironmentId)
	if err != nil {
		impl.logger.Errorw("error in fetching pipeline", "app", stopRequest.AppId, "env", stopRequest.EnvironmentId, "err", err)
		return 0, err
	}
	if len(pipelines) == 0 {
		return 0, fmt.Errorf("no pipeline found")
	}
	pipeline := pipelines[0]

	//find pipeline with default
	var pipelineIds []int
	for _, p := range pipelines {
		impl.logger.Debugw("adding pipelineId", "pipelineId", p.Id)
		pipelineIds = append(pipelineIds, p.Id)
		//FIXME
	}
	wf, err := impl.cdWorkflowRepository.FindLatestCdWorkflowByPipelineId(pipelineIds)
	if err != nil {
		impl.logger.Errorw("error in fetching latest release", "err", err)
		return 0, err
	}
	stopTemplate := `{"replicaCount":0,"autoscaling":{"MinReplicas":0,"MaxReplicas":0 ,"enabled": false} }`
	latestArtifactId := wf.CiArtifactId
	cdPipelineId := pipeline.Id
	if pipeline.ApprovalNodeConfigured() {
		return 0, errors.New("application deployment requiring approval cannot be hibernated")
	}
	overrideRequest := &bean.ValuesOverrideRequest{
		PipelineId:     cdPipelineId,
		AppId:          stopRequest.AppId,
		CiArtifactId:   latestArtifactId,
		UserId:         stopRequest.UserId,
		CdWorkflowType: bean.CD_WORKFLOW_TYPE_DEPLOY,
	}
	if stopRequest.RequestType == STOP {
		overrideRequest.AdditionalOverride = json.RawMessage([]byte(stopTemplate))
		overrideRequest.DeploymentType = models.DEPLOYMENTTYPE_STOP
	} else if stopRequest.RequestType == START {
		overrideRequest.DeploymentType = models.DEPLOYMENTTYPE_START
	} else {
		return 0, fmt.Errorf("unsupported operation %s", stopRequest.RequestType)
	}
	id, _, err := impl.ManualCdTrigger(overrideRequest, ctx)
	if err != nil {
		impl.logger.Errorw("error in stopping app", "err", err, "appId", stopRequest.AppId, "envId", stopRequest.EnvironmentId)
		return 0, err
	}
	return id, err
}

func (impl *WorkflowDagExecutorImpl) GetArtifactVulnerabilityStatus(artifact *repository.CiArtifact, cdPipeline *pipelineConfig.Pipeline, ctx context.Context) (bool, error) {
	isVulnerable := false
	if len(artifact.ImageDigest) > 0 {
		var cveStores []*security.CveStore
		_, span := otel.Tracer("orchestrator").Start(ctx, "scanResultRepository.FindByImageDigest")
		imageScanResult, err := impl.scanResultRepository.FindByImageDigest(artifact.ImageDigest)
		span.End()
		if err != nil && err != pg.ErrNoRows {
			impl.logger.Errorw("error fetching image digest", "digest", artifact.ImageDigest, "err", err)
			return false, err
		}
		for _, item := range imageScanResult {
			cveStores = append(cveStores, &item.CveStore)
		}
		_, span = otel.Tracer("orchestrator").Start(ctx, "cvePolicyRepository.GetBlockedCVEList")
		if cdPipeline.Environment.ClusterId == 0 {
			envDetails, err := impl.envRepository.FindById(cdPipeline.EnvironmentId)
			if err != nil {
				impl.logger.Errorw("error fetching cluster details by env, GetArtifactVulnerabilityStatus", "envId", cdPipeline.EnvironmentId, "err", err)
				return false, err
			}
			cdPipeline.Environment = *envDetails
		}
		blockCveList, err := impl.cvePolicyRepository.GetBlockedCVEList(cveStores, cdPipeline.Environment.ClusterId, cdPipeline.EnvironmentId, cdPipeline.AppId, false)
		span.End()
		if err != nil {
			impl.logger.Errorw("error while fetching env", "err", err)
			return false, err
		}
		if len(blockCveList) > 0 {
			isVulnerable = true
		}
	}
	return isVulnerable, nil
}

func (impl *WorkflowDagExecutorImpl) ManualCdTrigger(overrideRequest *bean.ValuesOverrideRequest, ctx context.Context) (int, string, error) {
	//setting triggeredAt variable to have consistent data for various audit log places in db for deployment time
	triggeredAt := time.Now()
	releaseId := 0
	var manifest []byte
	var err error
	_, span := otel.Tracer("orchestrator").Start(ctx, "pipelineRepository.FindById")
	cdPipeline, err := impl.pipelineRepository.FindById(overrideRequest.PipelineId)
	span.End()
	if err != nil {
		impl.logger.Errorw("manual trigger request with invalid pipelineId, ManualCdTrigger", "pipelineId", overrideRequest.PipelineId, "err", err)
		return 0, "", err
	}
	impl.SetPipelineFieldsInOverrideRequest(overrideRequest, cdPipeline)

	ciArtifactId := overrideRequest.CiArtifactId
	_, span = otel.Tracer("orchestrator").Start(ctx, "ciArtifactRepository.Get")
	artifact, err := impl.ciArtifactRepository.Get(ciArtifactId)
	span.End()
	if err != nil {
		impl.logger.Errorw("err", "err", err)
		return 0, "", err
	}
	// Migration of deprecated DataSource Type
	if artifact.IsMigrationRequired() {
		migrationErr := impl.ciArtifactRepository.MigrateToWebHookDataSourceType(artifact.Id)
		if migrationErr != nil {
			impl.logger.Warnw("unable to migrate deprecated DataSource", "artifactId", artifact.Id)
		}
	}
	var imageTag string
	if len(artifact.Image) > 0 {
		imageTag = strings.Split(artifact.Image, ":")[1]
	}
	helmPackageName := fmt.Sprintf("%s-%s-%s", cdPipeline.App.AppName, cdPipeline.Environment.Name, imageTag)

	switch overrideRequest.CdWorkflowType {
	case bean.CD_WORKFLOW_TYPE_PRE:
		cdWf := &pipelineConfig.CdWorkflow{
			CiArtifactId: artifact.Id,
			PipelineId:   cdPipeline.Id,
			AuditLog:     sql.AuditLog{CreatedOn: triggeredAt, CreatedBy: 1, UpdatedOn: triggeredAt, UpdatedBy: 1},
		}
		err := impl.cdWorkflowRepository.SaveWorkFlow(ctx, cdWf)
		if err != nil {
			return 0, "", err
		}
<<<<<<< HEAD
		overrideRequest.CdWorkflowId = cdWf.Id
=======
		// Migration of deprecated DataSource Type
		if artifact.IsMigrationRequired() {
			migrationErr := impl.ciArtifactRepository.MigrateToWebHookDataSourceType(artifact.Id)
			if migrationErr != nil {
				impl.logger.Warnw("unable to migrate deprecated DataSource", "artifactId", artifact.Id)
			}
		}
>>>>>>> de62cd1e
		_, span = otel.Tracer("orchestrator").Start(ctx, "TriggerPreStage")
		err = impl.TriggerPreStage(ctx, cdWf, artifact, cdPipeline, overrideRequest.UserId, 0)
		span.End()
		if err != nil {
			impl.logger.Errorw("error in TriggerPreStage, ManualCdTrigger", "err", err)
			return 0, "", err
		}
	case bean.CD_WORKFLOW_TYPE_DEPLOY:
		if overrideRequest.DeploymentType == models.DEPLOYMENTTYPE_UNKNOWN {
			overrideRequest.DeploymentType = models.DEPLOYMENTTYPE_DEPLOY
		}
		approvalRequestId, err := impl.checkApprovalNodeForDeployment(overrideRequest.UserId, cdPipeline, ciArtifactId)
		if err != nil {
			return 0, "", err
		}

		cdWf, err := impl.cdWorkflowRepository.FindByWorkflowIdAndRunnerType(ctx, overrideRequest.CdWorkflowId, bean.CD_WORKFLOW_TYPE_PRE)
		if err != nil && !util.IsErrNoRows(err) {
			impl.logger.Errorw("error in getting cdWorkflow, ManualCdTrigger", "CdWorkflowId", overrideRequest.CdWorkflowId, "err", err)
			return 0, "", err
		}

		scope := resourceQualifiers.Scope{AppId: overrideRequest.AppId, EnvId: overrideRequest.EnvId, ClusterId: overrideRequest.ClusterId, ProjectId: overrideRequest.ProjectId, IsProdEnv: overrideRequest.IsProdEnv}
		filters, err := impl.resourceFilterService.GetFiltersByScope(scope)
		if err != nil {
			impl.logger.Errorw("error in getting resource filters for the pipeline", "pipelineId", overrideRequest.PipelineId, "err", err)
			return 0, "", err
		}

		//get releaseTags from imageTaggingService
		imageTagNames, err := impl.imageTaggingService.GetTagNamesByArtifactId(artifact.Id)
		if err != nil {
			impl.logger.Errorw("error in getting image tags for the given artifact id", "artifactId", artifact.Id, "err", err)
			return 0, "", err
		}

		filterState, filterIdVsState, err := impl.resourceFilterService.CheckForResource(filters, artifact.Image, imageTagNames)
		if err != nil {
			return 0, "", err
		}

		//store evaluated result
		filterEvaluationAudit, err := impl.resourceFilterService.CreateFilterEvaluationAudit(resourceFilter.Artifact, ciArtifactId, resourceFilter.Pipeline, cdPipeline.Id, filters, filterIdVsState)
		if err != nil {
			impl.logger.Errorw("error in creating filter evaluation audit data cd post stage trigger", "err", err, "cdPipelineId", cdPipeline.Id, "artifactId", ciArtifactId)
			return 0, "", err
		}

		//allow or block w.r.t filterState
		if filterState != resourceFilter.ALLOW {
			return 0, "", fmt.Errorf("the artifact does not pass filtering condition")
		}

		cdWorkflowId := cdWf.CdWorkflowId
		if cdWf.CdWorkflowId == 0 {
			cdWf := &pipelineConfig.CdWorkflow{
				CiArtifactId: ciArtifactId,
				PipelineId:   overrideRequest.PipelineId,
				AuditLog:     sql.AuditLog{CreatedOn: triggeredAt, CreatedBy: overrideRequest.UserId, UpdatedOn: triggeredAt, UpdatedBy: overrideRequest.UserId},
			}
			err := impl.cdWorkflowRepository.SaveWorkFlow(ctx, cdWf)
			if err != nil {
				impl.logger.Errorw("error in creating cdWorkflow, ManualCdTrigger", "PipelineId", overrideRequest.PipelineId, "err", err)
				return 0, "", err
			}
			cdWorkflowId = cdWf.Id
		}

		runner := &pipelineConfig.CdWorkflowRunner{
			Name:         cdPipeline.Name,
			WorkflowType: bean.CD_WORKFLOW_TYPE_DEPLOY,
			ExecutorType: pipelineConfig.WORKFLOW_EXECUTOR_TYPE_AWF,
			Status:       pipelineConfig.WorkflowInitiated, //deployment Initiated for manual trigger
			TriggeredBy:  overrideRequest.UserId,
			StartedOn:    triggeredAt,
			Namespace:    impl.config.GetDefaultNamespace(),
			CdWorkflowId: cdWorkflowId,
			AuditLog:     sql.AuditLog{CreatedOn: triggeredAt, CreatedBy: overrideRequest.UserId, UpdatedOn: triggeredAt, UpdatedBy: overrideRequest.UserId},
		}
		if approvalRequestId > 0 {
			runner.DeploymentApprovalRequestId = approvalRequestId
		}
		savedWfr, err := impl.cdWorkflowRepository.SaveWorkFlowRunner(runner)
		overrideRequest.WfrId = savedWfr.Id
		if err != nil {
			impl.logger.Errorw("err in creating cdWorkflowRunner, ManualCdTrigger", "cdWorkflowId", cdWorkflowId, "err", err)
			return 0, "", err
		}

		if filterEvaluationAudit != nil {
			//update resource_filter_evaluation entry with wfrId and type
			err = impl.resourceFilterService.UpdateFilterEvaluationAuditRef(filterEvaluationAudit.Id, resourceFilter.CdWorkflowRunner, runner.Id)
			if err != nil {
				impl.logger.Errorw("error in updating filter evaluation audit reference", "filterEvaluationAuditId", filterEvaluationAudit.Id, "err", err)
				return 0, "", err
			}
		}
		if approvalRequestId > 0 {
			err = impl.deploymentApprovalRepository.ConsumeApprovalRequest(approvalRequestId)
			if err != nil {
				return 0, "", err
			}
		}

		runner.CdWorkflow = &pipelineConfig.CdWorkflow{
			Pipeline: cdPipeline,
		}
		overrideRequest.CdWorkflowId = cdWorkflowId
		// creating cd pipeline status timeline for deployment initialisation
		timeline := impl.pipelineStatusTimelineService.GetTimelineDbObjectByTimelineStatusAndTimelineDescription(savedWfr.Id, 0, pipelineConfig.TIMELINE_STATUS_DEPLOYMENT_INITIATED, pipelineConfig.TIMELINE_DESCRIPTION_DEPLOYMENT_INITIATED, overrideRequest.UserId, time.Now())
		_, span = otel.Tracer("orchestrator").Start(ctx, "cdPipelineStatusTimelineRepo.SaveTimelineForACDHelmApps")
		err = impl.pipelineStatusTimelineService.SaveTimeline(timeline, nil, false)

		span.End()
		if err != nil {
			impl.logger.Errorw("error in creating timeline status for deployment initiation, ManualCdTrigger", "err", err, "timeline", timeline)
		}

		//checking vulnerability for deploying image
<<<<<<< HEAD
=======
		_, span = otel.Tracer("orchestrator").Start(ctx, "ciArtifactRepository.Get")
		artifact, err := impl.ciArtifactRepository.Get(overrideRequest.CiArtifactId)
		span.End()
		if err != nil {
			impl.logger.Errorw("error in getting ciArtifact, ManualCdTrigger", "CiArtifactId", overrideRequest.CiArtifactId, "err", err)
			return 0, err
		}
		// Migration of deprecated DataSource Type
		if artifact.IsMigrationRequired() {
			migrationErr := impl.ciArtifactRepository.MigrateToWebHookDataSourceType(artifact.Id)
			if migrationErr != nil {
				impl.logger.Warnw("unable to migrate deprecated DataSource", "artifactId", artifact.Id)
			}
		}
>>>>>>> de62cd1e
		isVulnerable, err := impl.GetArtifactVulnerabilityStatus(artifact, cdPipeline, ctx)
		if err != nil {
			impl.logger.Errorw("error in getting Artifact vulnerability status, ManualCdTrigger", "err", err)
			return 0, "", err
		}

		if isVulnerable == true {
			// if image vulnerable, update timeline status and return
			if err = impl.MarkCurrentDeploymentFailed(runner, errors.New(pipelineConfig.FOUND_VULNERABILITY), overrideRequest.UserId); err != nil {
				impl.logger.Errorw("error while updating current runner status to failed, TriggerDeployment", "wfrId", runner.Id, "err", err)
			}
			return 0, "", fmt.Errorf("found vulnerability for image digest %s", artifact.ImageDigest)
		}

		// Deploy the release
		_, span = otel.Tracer("orchestrator").Start(ctx, "WorkflowDagExecutorImpl.HandleCDTriggerRelease")
		var releaseErr error
		releaseId, manifest, releaseErr = impl.HandleCDTriggerRelease(overrideRequest, ctx, triggeredAt, overrideRequest.UserId)
		span.End()
		// if releaseErr found, then the mark current deployment Failed and return
		if releaseErr != nil {
			err := impl.MarkCurrentDeploymentFailed(runner, releaseErr, overrideRequest.UserId)
			if err != nil {
				impl.logger.Errorw("error while updating current runner status to failed, updatePreviousDeploymentStatus", "cdWfr", runner.Id, "err", err)
			}
			return 0, "", releaseErr
		}
		//skip updatePreviousDeploymentStatus if Async Install is enabled; handled inside SubscribeDevtronAsyncHelmInstallRequest
		if !impl.appService.IsDevtronAsyncInstallModeEnabled(cdPipeline.DeploymentAppType) {
			// Update previous deployment runner status (in transaction): Failed
			_, span = otel.Tracer("orchestrator").Start(ctx, "updatePreviousDeploymentStatus")
			err1 := impl.updatePreviousDeploymentStatus(runner, cdPipeline.Id, triggeredAt, overrideRequest.UserId)
			span.End()
			if err1 != nil {
				impl.logger.Errorw("error while update previous cd workflow runners, ManualCdTrigger", "err", err, "runner", runner, "pipelineId", cdPipeline.Id)
				return 0, "", err1
			}
		}
		if overrideRequest.DeploymentAppType == util.PIPELINE_DEPLOYMENT_TYPE_MANIFEST_DOWNLOAD || overrideRequest.DeploymentAppType == util.PIPELINE_DEPLOYMENT_TYPE_MANIFEST_PUSH {
			if err == nil {
				runner := &pipelineConfig.CdWorkflowRunner{
					Id:                 runner.Id,
					Name:               cdPipeline.Name,
					WorkflowType:       bean.CD_WORKFLOW_TYPE_DEPLOY,
					ExecutorType:       pipelineConfig.WORKFLOW_EXECUTOR_TYPE_AWF,
					TriggeredBy:        overrideRequest.UserId,
					StartedOn:          triggeredAt,
					Status:             pipelineConfig.WorkflowSucceeded,
					Namespace:          impl.config.GetDefaultNamespace(),
					CdWorkflowId:       overrideRequest.CdWorkflowId,
					AuditLog:           sql.AuditLog{CreatedOn: triggeredAt, CreatedBy: overrideRequest.UserId, UpdatedOn: triggeredAt, UpdatedBy: overrideRequest.UserId},
					HelmReferenceChart: manifest,
					FinishedOn:         time.Now(),
				}
				updateErr := impl.cdWorkflowRepository.UpdateWorkFlowRunner(runner)
				if updateErr != nil {
					impl.logger.Errorw("error in updating runner for manifest_download type", "err", err)
				}
				// Handle auto trigger after deployment success event
				pipelineOverride, err := impl.pipelineOverrideRepository.FindLatestByCdWorkflowId(overrideRequest.CdWorkflowId)
				if err != nil {
					impl.logger.Errorw("error in getting latest pipeline override by cdWorkflowId", "err", err, "cdWorkflowId", cdWf.Id)
					return 0, "", err
				}
				go impl.HandleDeploymentSuccessEvent(pipelineOverride)
			}
		}

	case bean.CD_WORKFLOW_TYPE_POST:
		cdWfRunner, err := impl.cdWorkflowRepository.FindByWorkflowIdAndRunnerType(ctx, overrideRequest.CdWorkflowId, bean.CD_WORKFLOW_TYPE_DEPLOY)
		if err != nil && !util.IsErrNoRows(err) {
			impl.logger.Errorw("err in getting cdWorkflowRunner, ManualCdTrigger", "cdWorkflowId", overrideRequest.CdWorkflowId, "err", err)
			return 0, "", err
		}

		var cdWf *pipelineConfig.CdWorkflow
		if cdWfRunner.CdWorkflowId == 0 {
			cdWf = &pipelineConfig.CdWorkflow{
				CiArtifactId: ciArtifactId,
				PipelineId:   overrideRequest.PipelineId,
				AuditLog:     sql.AuditLog{CreatedOn: triggeredAt, CreatedBy: overrideRequest.UserId, UpdatedOn: triggeredAt, UpdatedBy: overrideRequest.UserId},
			}
			err := impl.cdWorkflowRepository.SaveWorkFlow(ctx, cdWf)
			if err != nil {
				impl.logger.Errorw("error in creating cdWorkflow, ManualCdTrigger", "CdWorkflowId", overrideRequest.CdWorkflowId, "err", err)
				return 0, "", err
			}
			overrideRequest.CdWorkflowId = cdWf.Id
		} else {
			_, span = otel.Tracer("orchestrator").Start(ctx, "cdWorkflowRepository.FindById")
			cdWf, err = impl.cdWorkflowRepository.FindById(overrideRequest.CdWorkflowId)
			span.End()
			if err != nil && !util.IsErrNoRows(err) {
				impl.logger.Errorw("error in getting cdWorkflow, ManualCdTrigger", "CdWorkflowId", overrideRequest.CdWorkflowId, "err", err)
				return 0, "", err
			}
		}
		_, span = otel.Tracer("orchestrator").Start(ctx, "TriggerPostStage")
		err = impl.TriggerPostStage(cdWf, cdPipeline, overrideRequest.UserId, 0)
		span.End()
		if err != nil {
			impl.logger.Errorw("error in TriggerPostStage, ManualCdTrigger", "CdWorkflowId", cdWf.Id, "err", err)
			return 0, "", err
		}
	default:
		impl.logger.Errorw("invalid CdWorkflowType, ManualCdTrigger", "CdWorkflowType", overrideRequest.CdWorkflowType, "err", err)
		return 0, "", fmt.Errorf("invalid CdWorkflowType %s for the trigger request", string(overrideRequest.CdWorkflowType))
	}
	return releaseId, helmPackageName, err
}

type BulkTriggerRequest struct {
	CiArtifactId int `sql:"ci_artifact_id"`
	PipelineId   int `sql:"pipeline_id"`
}

func (impl *WorkflowDagExecutorImpl) TriggerBulkDeploymentAsync(requests []*BulkTriggerRequest, UserId int32) (interface{}, error) {
	var cdWorkflows []*pipelineConfig.CdWorkflow
	for _, request := range requests {
		cdWf := &pipelineConfig.CdWorkflow{
			CiArtifactId:   request.CiArtifactId,
			PipelineId:     request.PipelineId,
			AuditLog:       sql.AuditLog{CreatedOn: time.Now(), CreatedBy: UserId, UpdatedOn: time.Now(), UpdatedBy: UserId},
			WorkflowStatus: pipelineConfig.REQUEST_ACCEPTED,
		}
		cdWorkflows = append(cdWorkflows, cdWf)
	}
	err := impl.cdWorkflowRepository.SaveWorkFlows(cdWorkflows...)
	if err != nil {
		impl.logger.Errorw("error in saving wfs", "req", requests, "err", err)
		return nil, err
	}
	impl.triggerNatsEventForBulkAction(cdWorkflows)
	return nil, nil
	//return
	//publish nats async
	//update status
	//consume message
}

type DeploymentGroupAppWithEnv struct {
	EnvironmentId     int         `json:"environmentId"`
	DeploymentGroupId int         `json:"deploymentGroupId"`
	AppId             int         `json:"appId"`
	Active            bool        `json:"active"`
	UserId            int32       `json:"userId"`
	RequestType       RequestType `json:"requestType" validate:"oneof=START STOP"`
}

func (impl *WorkflowDagExecutorImpl) TriggerBulkHibernateAsync(request StopDeploymentGroupRequest, ctx context.Context) (interface{}, error) {
	dg, err := impl.groupRepository.FindByIdWithApp(request.DeploymentGroupId)
	if err != nil {
		impl.logger.Errorw("error while fetching dg", "err", err)
		return nil, err
	}

	for _, app := range dg.DeploymentGroupApps {
		deploymentGroupAppWithEnv := &DeploymentGroupAppWithEnv{
			AppId:             app.AppId,
			EnvironmentId:     dg.EnvironmentId,
			DeploymentGroupId: dg.Id,
			Active:            dg.Active,
			UserId:            request.UserId,
			RequestType:       request.RequestType,
		}

		data, err := json.Marshal(deploymentGroupAppWithEnv)
		if err != nil {
			impl.logger.Errorw("error while writing app stop event to nats ", "app", app.AppId, "deploymentGroup", app.DeploymentGroupId, "err", err)
		} else {
			err = impl.pubsubClient.Publish(pubsub.BULK_HIBERNATE_TOPIC, string(data))
			if err != nil {
				impl.logger.Errorw("Error while publishing request", "topic", pubsub.BULK_HIBERNATE_TOPIC, "error", err)
			}
		}
	}
	return nil, nil
}

func (impl *WorkflowDagExecutorImpl) FetchApprovalPendingArtifacts(pipelineId, limit, offset, requiredApprovals int, searchString string) ([]bean2.CiArtifactBean, int, error) {

	var ciArtifacts []bean2.CiArtifactBean
	deploymentApprovalRequests, totalCount, err := impl.deploymentApprovalRepository.FetchApprovalPendingArtifacts(pipelineId, limit, offset, requiredApprovals, searchString)
	if err != nil {
		impl.logger.Errorw("error occurred while fetching approval request data", "pipelineId", pipelineId, "err", err)
		return ciArtifacts, 0, err
	}

	var artifactIds []int
	for _, request := range deploymentApprovalRequests {
		artifactIds = append(artifactIds, request.ArtifactId)
	}

	if len(artifactIds) > 0 {
		deploymentApprovalRequests, err = impl.getLatestDeploymentByArtifactIds(pipelineId, deploymentApprovalRequests, artifactIds)
		if err != nil {
			impl.logger.Errorw("error occurred while fetching FetchLatestDeploymentByArtifactIds", "pipelineId", pipelineId, "artifactIds", artifactIds, "err", err)
			return nil, 0, err
		}
	}

	for _, request := range deploymentApprovalRequests {

		mInfo, err := parseMaterialInfo([]byte(request.CiArtifact.MaterialInfo), request.CiArtifact.DataSource)
		if err != nil {
			mInfo = []byte("[]")
			impl.logger.Errorw("Error in parsing artifact material info", "err", err)
		}

		var artifact bean2.CiArtifactBean
		ciArtifact := request.CiArtifact
		artifact.Id = ciArtifact.Id
		artifact.Image = ciArtifact.Image
		artifact.ImageDigest = ciArtifact.ImageDigest
		artifact.MaterialInfo = mInfo
		artifact.DataSource = ciArtifact.DataSource
		artifact.Deployed = ciArtifact.Deployed
		artifact.Scanned = ciArtifact.Scanned
		artifact.ScanEnabled = ciArtifact.ScanEnabled
		artifact.CiPipelineId = ciArtifact.PipelineId
		artifact.DeployedTime = formatDate(ciArtifact.DeployedTime, bean2.LayoutRFC3339)
		if ciArtifact.WorkflowId != nil {
			artifact.WfrId = *ciArtifact.WorkflowId
		}
		artifact.CiPipelineId = ciArtifact.PipelineId
		ciArtifacts = append(ciArtifacts, artifact)
	}

	return ciArtifacts, totalCount, err
}

func (impl *WorkflowDagExecutorImpl) getLatestDeploymentByArtifactIds(pipelineId int, deploymentApprovalRequests []*pipelineConfig.DeploymentApprovalRequest, artifactIds []int) ([]*pipelineConfig.DeploymentApprovalRequest, error) {
	var latestDeployedArtifacts []*pipelineConfig.DeploymentApprovalRequest
	var err error
	if len(artifactIds) > 0 {
		latestDeployedArtifacts, err = impl.deploymentApprovalRepository.FetchLatestDeploymentByArtifactIds(pipelineId, artifactIds)
		if err != nil {
			impl.logger.Errorw("error occurred while fetching FetchLatestDeploymentByArtifactIds", "pipelineId", pipelineId, "artifactIds", artifactIds, "err", err)
			return nil, err
		}
	}
	latestDeployedArtifactsMap := make(map[int]time.Time, 0)
	for _, artifact := range latestDeployedArtifacts {
		latestDeployedArtifactsMap[artifact.ArtifactId] = artifact.AuditLog.CreatedOn
	}

	for _, request := range deploymentApprovalRequests {
		if deployedTime, ok := latestDeployedArtifactsMap[request.ArtifactId]; ok {
			request.CiArtifact.Deployed = true
			request.CiArtifact.DeployedTime = deployedTime
		}
	}

	return deploymentApprovalRequests, nil
}

func (impl *WorkflowDagExecutorImpl) FetchApprovalDataForArtifacts(artifactIds []int, pipelineId int, requiredApprovals int) (map[int]*pipelineConfig.UserApprovalMetadata, error) {
	artifactIdVsApprovalMetadata := make(map[int]*pipelineConfig.UserApprovalMetadata)
	deploymentApprovalRequests, err := impl.deploymentApprovalRepository.FetchApprovalDataForArtifacts(artifactIds, pipelineId)
	if err != nil {
		return artifactIdVsApprovalMetadata, err
	}

	var requestedUserIds []int32
	for _, approvalRequest := range deploymentApprovalRequests {
		requestedUserIds = append(requestedUserIds, approvalRequest.CreatedBy)
	}

	userInfos, err := impl.user.GetByIds(requestedUserIds)
	if err != nil {
		impl.logger.Errorw("error occurred while fetching users", "requestedUserIds", requestedUserIds, "err", err)
		return artifactIdVsApprovalMetadata, err
	}
	userInfoMap := make(map[int32]bean.UserInfo)
	for _, userInfo := range userInfos {
		userId := userInfo.Id
		userInfoMap[userId] = userInfo
	}

	for _, approvalRequest := range deploymentApprovalRequests {
		artifactId := approvalRequest.ArtifactId
		requestedUserId := approvalRequest.CreatedBy
		if userInfo, ok := userInfoMap[requestedUserId]; ok {
			approvalRequest.UserEmail = userInfo.EmailId
		}
		approvalMetadata := approvalRequest.ConvertToApprovalMetadata()
		if approvalRequest.GetApprovedCount() >= requiredApprovals {
			approvalMetadata.ApprovalRuntimeState = pipelineConfig.ApprovedApprovalState
		} else {
			approvalMetadata.ApprovalRuntimeState = pipelineConfig.RequestedApprovalState
		}
		artifactIdVsApprovalMetadata[artifactId] = approvalMetadata
	}
	return artifactIdVsApprovalMetadata, nil

}

func (impl *WorkflowDagExecutorImpl) triggerNatsEventForBulkAction(cdWorkflows []*pipelineConfig.CdWorkflow) {
	for _, wf := range cdWorkflows {
		data, err := json.Marshal(wf)
		if err != nil {
			wf.WorkflowStatus = pipelineConfig.QUE_ERROR
		} else {
			err = impl.pubsubClient.Publish(pubsub.BULK_DEPLOY_TOPIC, string(data))
			if err != nil {
				wf.WorkflowStatus = pipelineConfig.QUE_ERROR
			} else {
				wf.WorkflowStatus = pipelineConfig.ENQUEUED
			}
		}
		err = impl.cdWorkflowRepository.UpdateWorkFlow(wf)
		if err != nil {
			impl.logger.Errorw("error in publishing wf msg", "wf", wf, "err", err)
		}
	}
}

func (impl *WorkflowDagExecutorImpl) subscribeTriggerBulkAction() error {
	callback := func(msg *model.PubSubMsg) {
		impl.logger.Debug("subscribeTriggerBulkAction event received")
		//defer msg.Ack()
		cdWorkflow := new(pipelineConfig.CdWorkflow)
		err := json.Unmarshal([]byte(string(msg.Data)), cdWorkflow)
		if err != nil {
			impl.logger.Error("Error while unmarshalling cdWorkflow json object", "error", err)
			return
		}
		impl.logger.Debugw("subscribeTriggerBulkAction event:", "cdWorkflow", cdWorkflow)
		wf := &pipelineConfig.CdWorkflow{
			Id:           cdWorkflow.Id,
			CiArtifactId: cdWorkflow.CiArtifactId,
			PipelineId:   cdWorkflow.PipelineId,
			AuditLog: sql.AuditLog{
				UpdatedOn: time.Now(),
			},
		}
		latest, err := impl.cdWorkflowRepository.IsLatestWf(cdWorkflow.PipelineId, cdWorkflow.Id)
		if err != nil {
			impl.logger.Errorw("error in determining latest", "wf", cdWorkflow, "err", err)
			wf.WorkflowStatus = pipelineConfig.DEQUE_ERROR
			impl.cdWorkflowRepository.UpdateWorkFlow(wf)
			return
		}
		if !latest {
			wf.WorkflowStatus = pipelineConfig.DROPPED_STALE
			impl.cdWorkflowRepository.UpdateWorkFlow(wf)
			return
		}
		pipeline, err := impl.pipelineRepository.FindById(cdWorkflow.PipelineId)
		if err != nil {
			impl.logger.Errorw("error in fetching pipeline", "err", err)
			wf.WorkflowStatus = pipelineConfig.TRIGGER_ERROR
			impl.cdWorkflowRepository.UpdateWorkFlow(wf)
			return
		}
		artifact, err := impl.ciArtifactRepository.Get(cdWorkflow.CiArtifactId)
		if err != nil {
			impl.logger.Errorw("error in fetching artefact", "err", err)
			wf.WorkflowStatus = pipelineConfig.TRIGGER_ERROR
			impl.cdWorkflowRepository.UpdateWorkFlow(wf)
			return
		}
		// Migration of deprecated DataSource Type
		if artifact.IsMigrationRequired() {
			migrationErr := impl.ciArtifactRepository.MigrateToWebHookDataSourceType(artifact.Id)
			if migrationErr != nil {
				impl.logger.Warnw("unable to migrate deprecated DataSource", "artifactId", artifact.Id)
			}
		}
		err = impl.triggerStageForBulk(wf, pipeline, artifact, false, cdWorkflow.CreatedBy)
		if err != nil {
			impl.logger.Errorw("error in cd trigger ", "err", err)
			wf.WorkflowStatus = pipelineConfig.TRIGGER_ERROR
		} else {
			wf.WorkflowStatus = pipelineConfig.WF_STARTED
		}
		impl.cdWorkflowRepository.UpdateWorkFlow(wf)
	}
	err := impl.pubsubClient.Subscribe(pubsub.BULK_DEPLOY_TOPIC, callback)
	return err
}

func (impl *WorkflowDagExecutorImpl) subscribeHibernateBulkAction() error {
	callback := func(msg *model.PubSubMsg) {
		impl.logger.Debug("subscribeHibernateBulkAction event received")
		//defer msg.Ack()
		deploymentGroupAppWithEnv := new(DeploymentGroupAppWithEnv)
		err := json.Unmarshal([]byte(string(msg.Data)), deploymentGroupAppWithEnv)
		if err != nil {
			impl.logger.Error("Error while unmarshalling deploymentGroupAppWithEnv json object", err)
			return
		}
		impl.logger.Debugw("subscribeHibernateBulkAction event:", "DeploymentGroupAppWithEnv", deploymentGroupAppWithEnv)

		stopAppRequest := &StopAppRequest{
			AppId:         deploymentGroupAppWithEnv.AppId,
			EnvironmentId: deploymentGroupAppWithEnv.EnvironmentId,
			UserId:        deploymentGroupAppWithEnv.UserId,
			RequestType:   deploymentGroupAppWithEnv.RequestType,
		}
		ctx, err := impl.buildACDContext()
		if err != nil {
			impl.logger.Errorw("error in creating acd synch context", "err", err)
			return
		}
		_, err = impl.StopStartApp(stopAppRequest, ctx)
		if err != nil {
			impl.logger.Errorw("error in stop app request", "err", err)
			return
		}
	}
	err := impl.pubsubClient.Subscribe(pubsub.BULK_HIBERNATE_TOPIC, callback)
	return err
}

func (impl *WorkflowDagExecutorImpl) buildACDContext() (acdContext context.Context, err error) {
	//this part only accessible for acd apps hibernation, if acd configured it will fetch latest acdToken, else it will return error
	acdToken, err := impl.argoUserService.GetLatestDevtronArgoCdUserToken()
	if err != nil {
		impl.logger.Errorw("error in getting acd token", "err", err)
		return nil, err
	}
	ctx := context.Background()
	ctx = context.WithValue(ctx, "token", acdToken)
	return ctx, nil
}

func extractTimelineFailedStatusDetails(err error) string {
	errorString := util.GetGRPCErrorDetailedMessage(err)
	switch errorString {
	case pipelineConfig.FOUND_VULNERABILITY:
		return pipelineConfig.TIMELINE_DESCRIPTION_VULNERABLE_IMAGE
	default:
		return util.GetTruncatedMessage(fmt.Sprintf("Deployment failed: %s", errorString), 255)
	}
}

func (impl *WorkflowDagExecutorImpl) MarkPipelineStatusTimelineFailed(runner *pipelineConfig.CdWorkflowRunner, releaseErr error) error {
	//creating cd pipeline status timeline for deployment failed
	terminalStatusExists, timelineErr := impl.cdPipelineStatusTimelineRepo.CheckIfTerminalStatusTimelinePresentByWfrId(runner.Id)
	if timelineErr != nil {
		impl.logger.Errorw("error in checking if terminal status timeline exists by wfrId", "err", timelineErr, "wfrId", runner.Id)
		return timelineErr
	}
	if !terminalStatusExists {
		impl.logger.Infow("marking pipeline deployment failed", "err", releaseErr)
		timeline := &pipelineConfig.PipelineStatusTimeline{
			CdWorkflowRunnerId: runner.Id,
			Status:             pipelineConfig.TIMELINE_STATUS_DEPLOYMENT_FAILED,
			StatusDetail:       extractTimelineFailedStatusDetails(releaseErr),
			StatusTime:         time.Now(),
			AuditLog: sql.AuditLog{
				CreatedBy: 1,
				CreatedOn: time.Now(),
				UpdatedBy: 1,
				UpdatedOn: time.Now(),
			},
		}
		timelineErr = impl.pipelineStatusTimelineService.SaveTimeline(timeline, nil, false)
		if timelineErr != nil {
			impl.logger.Errorw("error in creating timeline status for deployment fail", "err", timelineErr, "timeline", timeline)
		}
	}
	return nil
}

func (impl *WorkflowDagExecutorImpl) UpdateTriggerCDMetricsOnFinish(runner *pipelineConfig.CdWorkflowRunner) {
	cdMetrics := util4.CDMetrics{
		AppName:         runner.CdWorkflow.Pipeline.DeploymentAppName,
		Status:          runner.Status,
		DeploymentType:  runner.CdWorkflow.Pipeline.DeploymentAppType,
		EnvironmentName: runner.CdWorkflow.Pipeline.Environment.Name,
		Time:            time.Since(runner.StartedOn).Seconds() - time.Since(runner.FinishedOn).Seconds(),
	}
	util4.TriggerCDMetrics(cdMetrics, impl.config.ExposeCDMetrics)
	return
}

func (impl *WorkflowDagExecutorImpl) MarkCurrentDeploymentFailed(runner *pipelineConfig.CdWorkflowRunner, releaseErr error, triggeredBy int32) error {
	err := impl.MarkPipelineStatusTimelineFailed(runner, releaseErr)
	if err != nil {
		impl.logger.Errorw("error updating CdPipelineStatusTimeline", "err", err, "releaseErr", releaseErr)
		return err
	}
	//update current WF with error status
	impl.logger.Errorw("error in triggering cd WF, setting wf status as fail ", "wfId", runner.Id, "err", releaseErr)
	runner.Status = pipelineConfig.WorkflowFailed
	runner.Message = util.GetGRPCErrorDetailedMessage(releaseErr)
	runner.FinishedOn = time.Now()
	runner.UpdatedOn = time.Now()
	runner.UpdatedBy = triggeredBy
	err1 := impl.cdWorkflowRepository.UpdateWorkFlowRunner(runner)
	if err1 != nil {
		impl.logger.Errorw("error updating cd wf runner status", "err", releaseErr, "currentRunner", runner)
		return err1
	}
	impl.UpdateTriggerCDMetricsOnFinish(runner)
	return nil
}

func (impl *WorkflowDagExecutorImpl) TriggerCD(artifact *repository.CiArtifact, cdWorkflowId, wfrId int, pipeline *pipelineConfig.Pipeline, triggeredAt time.Time) (*[]byte, error) {
	impl.logger.Debugw("automatic pipeline trigger attempt async", "artifactId", artifact.Id)
	manifest, err := impl.triggerReleaseAsync(artifact, cdWorkflowId, wfrId, pipeline, triggeredAt)
	if err != nil {
		impl.logger.Errorw("error in cd trigger", "err", err)
		return manifest, err
	}
	return manifest, err
}

func (impl *WorkflowDagExecutorImpl) triggerReleaseAsync(artifact *repository.CiArtifact, cdWorkflowId, wfrId int, pipeline *pipelineConfig.Pipeline, triggeredAt time.Time) (*[]byte, error) {
	manifest, err := impl.validateAndTrigger(pipeline, artifact, cdWorkflowId, wfrId, triggeredAt)
	if err != nil {
		impl.logger.Errorw("error in trigger for pipeline", "pipelineId", strconv.Itoa(pipeline.Id))
	}
	impl.logger.Debugw("trigger attempted for all pipeline ", "artifactId", artifact.Id)
	return manifest, err
}

func (impl *WorkflowDagExecutorImpl) validateAndTrigger(p *pipelineConfig.Pipeline, artifact *repository.CiArtifact, cdWorkflowId, wfrId int, triggeredAt time.Time) (*[]byte, error) {
	object := impl.enforcerUtil.GetAppRBACNameByAppId(p.AppId)
	envApp := strings.Split(object, "/")
	if len(envApp) != 2 {
		impl.logger.Error("invalid req, app and env not found from rbac")
		return nil, errors2.New("invalid req, app and env not found from rbac")
	}
	manifest, err := impl.releasePipeline(p, artifact, cdWorkflowId, wfrId, triggeredAt)
	return manifest, err
}

func (impl *WorkflowDagExecutorImpl) releasePipeline(pipeline *pipelineConfig.Pipeline, artifact *repository.CiArtifact, cdWorkflowId, wfrId int, triggeredAt time.Time) (*[]byte, error) {
	impl.logger.Debugw("triggering release for ", "cdPipelineId", pipeline.Id, "artifactId", artifact.Id)

	pipeline, err := impl.pipelineRepository.FindById(pipeline.Id)
	if err != nil {
		impl.logger.Errorw("error in fetching pipeline by pipelineId", "err", err)
		return nil, err
	}

	request := &bean.ValuesOverrideRequest{
		PipelineId:           pipeline.Id,
		UserId:               artifact.CreatedBy,
		CiArtifactId:         artifact.Id,
		AppId:                pipeline.AppId,
		CdWorkflowId:         cdWorkflowId,
		ForceTrigger:         true,
		DeploymentWithConfig: bean.DEPLOYMENT_CONFIG_TYPE_LAST_SAVED,
		WfrId:                wfrId,
	}
	impl.SetPipelineFieldsInOverrideRequest(request, pipeline)

	ctx, err := impl.buildACDContext()
	if err != nil {
		impl.logger.Errorw("error in creating acd sync context", "pipelineId", pipeline.Id, "artifactId", artifact.Id, "err", err)
		return nil, err
	}
	//setting deployedBy as 1(system user) since case of auto trigger
	_, span := otel.Tracer("orchestrator").Start(ctx, "WorkflowDagExecutorImpl.HandleCDTriggerRelease")
	id, manifest, err := impl.HandleCDTriggerRelease(request, ctx, triggeredAt, 1)
	span.End()
	if err != nil {
		impl.logger.Errorw("error in auto  cd pipeline trigger", "pipelineId", pipeline.Id, "artifactId", artifact.Id, "err", err)
	} else {
		impl.logger.Infow("pipeline successfully triggered ", "cdPipelineId", pipeline.Id, "artifactId", artifact.Id, "releaseId", id)
	}
	return &manifest, err

}

func (impl *WorkflowDagExecutorImpl) SetPipelineFieldsInOverrideRequest(overrideRequest *bean.ValuesOverrideRequest, pipeline *pipelineConfig.Pipeline) {
	overrideRequest.PipelineId = pipeline.Id
	overrideRequest.PipelineName = pipeline.Name
	overrideRequest.EnvId = pipeline.EnvironmentId
	environment := pipeline.Environment
	overrideRequest.EnvName = environment.Name
	overrideRequest.ClusterId = environment.ClusterId
	overrideRequest.IsProdEnv = environment.Default
	overrideRequest.AppId = pipeline.AppId
	overrideRequest.ProjectId = pipeline.App.TeamId
	overrideRequest.AppName = pipeline.App.AppName
	overrideRequest.DeploymentAppType = pipeline.DeploymentAppType
}

func (impl *WorkflowDagExecutorImpl) GetTriggerEvent(deploymentAppType string, triggeredAt time.Time, deployedBy int32) bean.TriggerEvent {
	// trigger event will decide whether to perform GitOps or deployment for a particular deployment app type
	triggerEvent := bean.TriggerEvent{
		TriggeredBy: deployedBy,
		TriggerdAt:  triggeredAt,
	}
	switch deploymentAppType {
	case bean2.ArgoCd:
		triggerEvent.PerformChartPush = true
		triggerEvent.PerformDeploymentOnCluster = true
		triggerEvent.GetManifestInResponse = false
		triggerEvent.DeploymentAppType = bean2.ArgoCd
		triggerEvent.ManifestStorageType = bean2.ManifestStorageGit
	case bean2.Helm:
		triggerEvent.PerformChartPush = false
		triggerEvent.PerformDeploymentOnCluster = true
		triggerEvent.GetManifestInResponse = false
		triggerEvent.DeploymentAppType = bean2.Helm
	case bean2.ManifestDownload:
		triggerEvent.PerformChartPush = false
		triggerEvent.PerformDeploymentOnCluster = false
		triggerEvent.GetManifestInResponse = true
		triggerEvent.DeploymentAppType = bean2.ManifestDownload
	case bean2.ManifestPush:
		triggerEvent.PerformChartPush = true
		triggerEvent.PerformDeploymentOnCluster = false
		triggerEvent.GetManifestInResponse = true
		triggerEvent.DeploymentAppType = bean2.ManifestPush
		triggerEvent.ManifestStorageType = bean2.ManifestStorageOCIHelmRepo
	}
	return triggerEvent
}

// write integration/unit test for each function
func (impl *WorkflowDagExecutorImpl) TriggerPipeline(overrideRequest *bean.ValuesOverrideRequest, valuesOverrideResponse *app.ValuesOverrideResponse, builtChartPath string, triggerEvent bean.TriggerEvent, ctx context.Context) (releaseNo int, manifest []byte, err error) {
	isRequestValid, err := impl.ValidateTriggerEvent(triggerEvent)
	if !isRequestValid {
		return releaseNo, manifest, err
	}
	if err != nil && triggerEvent.GetManifestInResponse {
		timeline := &pipelineConfig.PipelineStatusTimeline{
			CdWorkflowRunnerId: overrideRequest.WfrId,
			Status:             "HELM_PACKAGE_GENERATION_FAILED",
			StatusDetail:       fmt.Sprintf("Helm package generation failed. - %v", err),
			StatusTime:         time.Now(),
			AuditLog: sql.AuditLog{
				CreatedBy: overrideRequest.UserId,
				CreatedOn: time.Now(),
				UpdatedBy: overrideRequest.UserId,
				UpdatedOn: time.Now(),
			},
		}
		err1 := impl.pipelineStatusTimelineService.SaveTimeline(timeline, nil, false)
		if err1 != nil {
			impl.logger.Errorw("error in saving timeline for manifest_download type")
		}
	}
	if err != nil {
		return releaseNo, manifest, err
	}

	if triggerEvent.GetManifestInResponse {
		timeline := &pipelineConfig.PipelineStatusTimeline{
			CdWorkflowRunnerId: overrideRequest.WfrId,
			Status:             "HELM_PACKAGE_GENERATED",
			StatusDetail:       "Helm package generated successfully.",
			StatusTime:         time.Now(),
			AuditLog: sql.AuditLog{
				CreatedBy: overrideRequest.UserId,
				CreatedOn: time.Now(),
				UpdatedBy: overrideRequest.UserId,
				UpdatedOn: time.Now(),
			},
		}
		_, span := otel.Tracer("orchestrator").Start(ctx, "cdPipelineStatusTimelineRepo.SaveTimelineForACDHelmApps")
		err = impl.pipelineStatusTimelineService.SaveTimeline(timeline, nil, false)
		if err != nil {
			impl.logger.Errorw("error in saving timeline for manifest_download type")
		}
		span.End()
		err = impl.MergeDefaultValuesWithOverrideValues(valuesOverrideResponse.MergedValues, builtChartPath)
		if err != nil {
			impl.logger.Errorw("error in merging default values with override values ", "err", err)
			return releaseNo, manifest, err
		}
		// for downloaded manifest name is equal to <app-name>-<env-name>-<image-tag>
		image := valuesOverrideResponse.Artifact.Image
		var imageTag string
		if len(image) > 0 {
			imageTag = strings.Split(image, ":")[1]
		}
		chartName := fmt.Sprintf("%s-%s-%s", overrideRequest.AppName, overrideRequest.EnvName, imageTag)
		// As this chart will be pushed, don't delete it now
		deleteChart := !triggerEvent.PerformChartPush
		manifest, err = impl.chartTemplateService.LoadChartInBytes(builtChartPath, deleteChart, chartName, valuesOverrideResponse.EnvOverride.Chart.ChartVersion)
		if err != nil {
			impl.logger.Errorw("error in converting chart to bytes", "err", err)
			return releaseNo, manifest, err
		}
	}

	if triggerEvent.PerformChartPush {
		//update workflow runner status, used in app workflow view
		err = impl.UpdateCDWorkflowRunnerStatus(ctx, overrideRequest, triggerEvent.TriggerdAt, pipelineConfig.WorkflowInProgress, "")
		if err != nil {
			impl.logger.Errorw("error in updating the workflow runner status, createHelmAppForCdPipeline", "err", err)
			return releaseNo, manifest, err
		}
		manifestPushTemplate, err := impl.BuildManifestPushTemplate(overrideRequest, valuesOverrideResponse, builtChartPath)
		if err != nil {
			impl.logger.Errorw("error in building manifest push template", "err", err)
			return releaseNo, manifest, err
		}
		manifestPushService := impl.GetManifestPushService(triggerEvent.ManifestStorageType)
		manifestPushResponse := manifestPushService.PushChart(manifestPushTemplate, ctx)
		if manifestPushResponse.Error != nil {
			impl.logger.Errorw("Error in pushing manifest to git/helm", "err", err, "git_repo_url", manifestPushTemplate.RepoUrl)
			return releaseNo, manifest, manifestPushResponse.Error
		}
		pipelineOverrideUpdateRequest := &chartConfig.PipelineOverride{
			Id:                     valuesOverrideResponse.PipelineOverride.Id,
			GitHash:                manifestPushResponse.CommitHash,
			CommitTime:             manifestPushResponse.CommitTime,
			EnvConfigOverrideId:    valuesOverrideResponse.EnvOverride.Id,
			PipelineOverrideValues: valuesOverrideResponse.ReleaseOverrideJSON,
			PipelineId:             overrideRequest.PipelineId,
			CiArtifactId:           overrideRequest.CiArtifactId,
			PipelineMergedValues:   valuesOverrideResponse.MergedValues,
			AuditLog:               sql.AuditLog{UpdatedOn: triggerEvent.TriggerdAt, UpdatedBy: overrideRequest.UserId},
		}
		_, span := otel.Tracer("orchestrator").Start(ctx, "pipelineOverrideRepository.Update")
		err = impl.pipelineOverrideRepository.Update(pipelineOverrideUpdateRequest)
		span.End()
	}

	if triggerEvent.PerformDeploymentOnCluster {
		err = impl.DeployApp(overrideRequest, valuesOverrideResponse, triggerEvent.TriggerdAt, ctx)
		if err != nil {
			impl.logger.Errorw("error in deploying app", "err", err)
			return releaseNo, manifest, err
		}
	}

	go impl.WriteCDTriggerEvent(overrideRequest, valuesOverrideResponse.Artifact, valuesOverrideResponse.PipelineOverride.PipelineReleaseCounter, valuesOverrideResponse.PipelineOverride.Id, overrideRequest.WfrId)

	_, span := otel.Tracer("orchestrator").Start(ctx, "MarkImageScanDeployed")
	_ = impl.MarkImageScanDeployed(overrideRequest.AppId, valuesOverrideResponse.EnvOverride.TargetEnvironment, valuesOverrideResponse.Artifact.ImageDigest, overrideRequest.ClusterId, valuesOverrideResponse.Artifact.ScanEnabled)
	span.End()

	middleware.CdTriggerCounter.WithLabelValues(overrideRequest.AppName, overrideRequest.EnvName).Inc()

	return valuesOverrideResponse.PipelineOverride.PipelineReleaseCounter, manifest, nil

}

func (impl *WorkflowDagExecutorImpl) ValidateTriggerEvent(triggerEvent bean.TriggerEvent) (bool, error) {

	switch triggerEvent.DeploymentAppType {
	case bean2.ArgoCd:
		if !triggerEvent.PerformChartPush {
			return false, errors3.New("For deployment type ArgoCd, PerformChartPush flag expected value = true, got false")
		}
	case bean2.Helm:
		return true, nil
	case bean2.ManifestPush:
		if triggerEvent.PerformDeploymentOnCluster {
			return false, errors3.New("For deployment type GitOpsWithoutDeployment, PerformDeploymentOnCluster flag expected value = false, got value = true")
		}
	case bean2.ManifestDownload:
		if triggerEvent.PerformChartPush {
			return false, errors.New("For deployment type ManifestDownload,  PerformChartPush flag expected value = false, got true")
		}
		if triggerEvent.PerformDeploymentOnCluster {
			return false, errors.New("For deployment type ManifestDownload,  PerformDeploymentOnCluster flag expected value = false, got true")
		}
	}
	return true, nil

}

func (impl *WorkflowDagExecutorImpl) BuildManifestForTrigger(overrideRequest *bean.ValuesOverrideRequest, triggeredAt time.Time, ctx context.Context) (valuesOverrideResponse *app.ValuesOverrideResponse, builtChartPath string, err error) {

	valuesOverrideResponse = &app.ValuesOverrideResponse{}
	valuesOverrideResponse, err = impl.GetValuesOverrideForTrigger(overrideRequest, triggeredAt, ctx)
	if err != nil {
		impl.logger.Errorw("error in fetching values for trigger", "err", err)
		return valuesOverrideResponse, "", err
	}
	builtChartPath, err = impl.appService.BuildChartAndGetPath(overrideRequest.AppName, valuesOverrideResponse.EnvOverride, ctx)
	if err != nil {
		impl.logger.Errorw("error in parsing reference chart", "err", err)
		return valuesOverrideResponse, "", err
	}
	return valuesOverrideResponse, builtChartPath, err
}

func (impl *WorkflowDagExecutorImpl) CreateHistoriesForDeploymentTrigger(pipeline *pipelineConfig.Pipeline, strategy *chartConfig.PipelineStrategy, envOverride *chartConfig.EnvConfigOverride, deployedOn time.Time, deployedBy int32) error {
	//creating history for deployment template
	deploymentTemplateHistory, err := impl.deploymentTemplateHistoryService.CreateDeploymentTemplateHistoryForDeploymentTrigger(pipeline, envOverride, envOverride.Chart.ImageDescriptorTemplate, deployedOn, deployedBy)
	if err != nil {
		impl.logger.Errorw("error in creating deployment template history for deployment trigger", "err", err)
		return err
	}
	cmId, csId, err := impl.configMapHistoryService.CreateCMCSHistoryForDeploymentTrigger(pipeline, deployedOn, deployedBy)
	if err != nil {
		impl.logger.Errorw("error in creating CM/CS history for deployment trigger", "err", err)
		return err
	}
	if strategy != nil {
		err = impl.pipelineStrategyHistoryService.CreateStrategyHistoryForDeploymentTrigger(strategy, deployedOn, deployedBy, pipeline.TriggerType)
		if err != nil {
			impl.logger.Errorw("error in creating strategy history for deployment trigger", "err", err)
			return err
		}
	}

	var variableSnapshotHistories = util4.GetBeansPtr(
		repository5.GetSnapshotBean(deploymentTemplateHistory.Id, repository5.HistoryReferenceTypeDeploymentTemplate, envOverride.VariableSnapshot),
		repository5.GetSnapshotBean(cmId, repository5.HistoryReferenceTypeConfigMap, envOverride.VariableSnapshotForCM),
		repository5.GetSnapshotBean(csId, repository5.HistoryReferenceTypeSecret, envOverride.VariableSnapshotForCS),
	)
	if len(variableSnapshotHistories) > 0 {
		err = impl.scopedVariableManager.SaveVariableHistoriesForTrigger(variableSnapshotHistories, deployedBy)
		if err != nil {
			return err
		}
	}
	return nil
}

func (impl *WorkflowDagExecutorImpl) BuildManifestPushTemplate(overrideRequest *bean.ValuesOverrideRequest, valuesOverrideResponse *app.ValuesOverrideResponse, builtChartPath string) (*bean4.ManifestPushTemplate, error) {

	manifestPushTemplate := &bean4.ManifestPushTemplate{
		WorkflowRunnerId:      overrideRequest.WfrId,
		AppId:                 overrideRequest.AppId,
		ChartRefId:            valuesOverrideResponse.EnvOverride.Chart.ChartRefId,
		EnvironmentId:         valuesOverrideResponse.EnvOverride.Environment.Id,
		UserId:                overrideRequest.UserId,
		PipelineOverrideId:    valuesOverrideResponse.PipelineOverride.Id,
		AppName:               overrideRequest.AppName,
		TargetEnvironmentName: valuesOverrideResponse.EnvOverride.TargetEnvironment,
		BuiltChartPath:        builtChartPath,
		MergedValues:          valuesOverrideResponse.MergedValues,
	}

	manifestPushConfig, err := impl.manifestPushConfigRepository.GetManifestPushConfigByAppIdAndEnvId(overrideRequest.AppId, overrideRequest.EnvId)
	if err != nil && err != pg.ErrNoRows {
		impl.logger.Errorw("error in fetching manifest push config from db", "err", err)
		return manifestPushTemplate, err
	}

	if manifestPushConfig.Id != 0 {
		if manifestPushConfig.StorageType == bean2.ManifestStorageOCIHelmRepo {
			var credentialsConfig bean4.HelmRepositoryConfig
			err = json.Unmarshal([]byte(manifestPushConfig.CredentialsConfig), &credentialsConfig)
			if err != nil {
				impl.logger.Errorw("error in json unmarshal", "err", err)
				return manifestPushTemplate, err
			}
			dockerArtifactStore, err := impl.dockerArtifactStoreRepository.FindOne(credentialsConfig.ContainerRegistryName)
			if err != nil {
				impl.logger.Errorw("error in fetching artifact info", "err", err)
				return manifestPushTemplate, err
			}
			image := valuesOverrideResponse.Artifact.Image
			imageTag := strings.Split(image, ":")[1]
			repoPath, chartName := app.GetRepoPathAndChartNameFromRepoName(credentialsConfig.RepositoryName)
			manifestPushTemplate.RepoUrl = path.Join(dockerArtifactStore.RegistryURL, repoPath)
			// pushed chart name should be same as repo name configured by user (if repo name is a/b/c chart name will be c)
			manifestPushTemplate.ChartName = chartName
			manifestPushTemplate.ChartVersion = fmt.Sprintf("%d.%d.%d-%s-%s", 1, 0, overrideRequest.WfrId, "DEPLOY", imageTag)
			manifestBytes, err := impl.chartTemplateService.LoadChartInBytes(builtChartPath, true, chartName, manifestPushTemplate.ChartVersion)
			if err != nil {
				impl.logger.Errorw("error in converting chart to bytes", "err", err)
				return manifestPushTemplate, err
			}
			manifestPushTemplate.BuiltChartBytes = &manifestBytes
			containerRegistryConfig := &bean4.ContainerRegistryConfig{
				RegistryUrl:  dockerArtifactStore.RegistryURL,
				Username:     dockerArtifactStore.Username,
				Password:     dockerArtifactStore.Password,
				Insecure:     true,
				AccessKey:    dockerArtifactStore.AWSAccessKeyId,
				SecretKey:    dockerArtifactStore.AWSSecretAccessKey,
				AwsRegion:    dockerArtifactStore.AWSRegion,
				RegistryType: string(dockerArtifactStore.RegistryType),
				RepoName:     repoPath,
			}
			for _, ociRegistryConfig := range dockerArtifactStore.OCIRegistryConfig {
				if ociRegistryConfig.RepositoryType == repository6.OCI_REGISRTY_REPO_TYPE_CHART {
					containerRegistryConfig.IsPublic = ociRegistryConfig.IsPublic
				}
			}
			manifestPushTemplate.ContainerRegistryConfig = containerRegistryConfig

		} else if manifestPushConfig.StorageType == bean2.ManifestStorageGit {
			// need to implement for git repo push
		}
	} else {
		manifestPushTemplate.ChartReferenceTemplate = valuesOverrideResponse.EnvOverride.Chart.ReferenceTemplate
		manifestPushTemplate.ChartName = valuesOverrideResponse.EnvOverride.Chart.ChartName
		manifestPushTemplate.ChartVersion = valuesOverrideResponse.EnvOverride.Chart.ChartVersion
		manifestPushTemplate.ChartLocation = valuesOverrideResponse.EnvOverride.Chart.ChartLocation
		manifestPushTemplate.RepoUrl = valuesOverrideResponse.EnvOverride.Chart.GitRepoUrl
	}
	return manifestPushTemplate, nil
}

func (impl *WorkflowDagExecutorImpl) GetManifestPushService(storageType string) app.ManifestPushService {
	var manifestPushService app.ManifestPushService
	if storageType == bean2.ManifestStorageGit {
		manifestPushService = impl.gitOpsManifestPushService
	} else if storageType == bean2.ManifestStorageOCIHelmRepo {
		manifestPushService = impl.helmRepoPushService
	}
	return manifestPushService
}

func (impl *WorkflowDagExecutorImpl) DeployApp(overrideRequest *bean.ValuesOverrideRequest, valuesOverrideResponse *app.ValuesOverrideResponse, triggeredAt time.Time, ctx context.Context) error {

	if util.IsAcdApp(overrideRequest.DeploymentAppType) {
		_, span := otel.Tracer("orchestrator").Start(ctx, "DeployArgocdApp")
		err := impl.DeployArgocdApp(overrideRequest, valuesOverrideResponse, triggeredAt, ctx)
		span.End()
		if err != nil {
			impl.logger.Errorw("error in deploying app on argocd", "err", err)
			return err
		}
	} else if util.IsHelmApp(overrideRequest.DeploymentAppType) {
		_, span := otel.Tracer("orchestrator").Start(ctx, "createHelmAppForCdPipeline")
		_, err := impl.createHelmAppForCdPipeline(overrideRequest, valuesOverrideResponse, triggeredAt, ctx)
		span.End()
		if err != nil {
			impl.logger.Errorw("error in creating or updating helm application for cd pipeline", "err", err)
			return err
		}
	}
	return nil
}

func (impl *WorkflowDagExecutorImpl) WriteCDTriggerEvent(overrideRequest *bean.ValuesOverrideRequest, artifact *repository.CiArtifact, releaseId, pipelineOverrideId, wfrId int) {

	event := impl.eventFactory.Build(util2.Trigger, &overrideRequest.PipelineId, overrideRequest.AppId, &overrideRequest.EnvId, util2.CD)
	impl.logger.Debugw("event WriteCDTriggerEvent", "event", event)
	wfr, err := impl.cdWorkflowRepository.FindWorkflowRunnerByIdForApproval(wfrId)
	if err != nil {
		impl.logger.Errorw("could not get wf runner", "err", err)
	}
	event = impl.eventFactory.BuildExtraCDData(event, wfr, pipelineOverrideId, bean.CD_WORKFLOW_TYPE_DEPLOY)
	_, evtErr := impl.eventClient.WriteNotificationEvent(event)
	if evtErr != nil {
		impl.logger.Errorw("CD trigger event not sent", "error", evtErr)
	}
	deploymentEvent := app.DeploymentEvent{
		ApplicationId:      overrideRequest.AppId,
		EnvironmentId:      overrideRequest.EnvId, //check for production Environment
		ReleaseId:          releaseId,
		PipelineOverrideId: pipelineOverrideId,
		TriggerTime:        time.Now(),
		CiArtifactId:       overrideRequest.CiArtifactId,
	}

	ciPipelineMaterials, err := impl.ciPipelineMaterialRepository.GetByPipelineId(artifact.PipelineId)
	if err != nil {
		impl.logger.Errorw("error in ")
	}
	materialInfoMap, mErr := artifact.ParseMaterialInfo()
	if mErr != nil {
		impl.logger.Errorw("material info map error", mErr)
		return
	}
	for _, ciPipelineMaterial := range ciPipelineMaterials {
		hash := materialInfoMap[ciPipelineMaterial.GitMaterial.Url]
		pipelineMaterialInfo := &app.PipelineMaterialInfo{PipelineMaterialId: ciPipelineMaterial.Id, CommitHash: hash}
		deploymentEvent.PipelineMaterials = append(deploymentEvent.PipelineMaterials, pipelineMaterialInfo)
	}
	impl.logger.Infow("triggering deployment event", "event", deploymentEvent)
	err = impl.eventClient.WriteNatsEvent(pubsub.CD_SUCCESS, deploymentEvent)
	if err != nil {
		impl.logger.Errorw("error in writing cd trigger event", "err", err)
	}
}

func (impl *WorkflowDagExecutorImpl) MarkImageScanDeployed(appId int, envId int, imageDigest string, clusterId int, isScanEnabled bool) error {
	impl.logger.Debugw("mark image scan deployed for normal app, from cd auto or manual trigger", "imageDigest", imageDigest)
	executionHistory, err := impl.imageScanHistoryRepository.FindByImageDigest(imageDigest)
	if err != nil && err != pg.ErrNoRows {
		impl.logger.Errorw("error in fetching execution history", "err", err)
		return err
	}
	if executionHistory == nil || executionHistory.Id == 0 {
		impl.logger.Errorw("no execution history found for digest", "digest", imageDigest)
		return fmt.Errorf("no execution history found for digest - %s", imageDigest)
	}
	impl.logger.Debugw("mark image scan deployed for normal app, from cd auto or manual trigger", "executionHistory", executionHistory)
	var ids []int
	ids = append(ids, executionHistory.Id)

	ot, err := impl.imageScanDeployInfoRepository.FetchByAppIdAndEnvId(appId, envId, []string{security.ScanObjectType_APP})

	if err == pg.ErrNoRows && !isScanEnabled {
		//ignoring if no rows are found and scan is disabled
		return nil
	}

	if err != nil && err != pg.ErrNoRows {
		return err
	} else if err == pg.ErrNoRows && isScanEnabled {
		imageScanDeployInfo := &security.ImageScanDeployInfo{
			ImageScanExecutionHistoryId: ids,
			ScanObjectMetaId:            appId,
			ObjectType:                  security.ScanObjectType_APP,
			EnvId:                       envId,
			ClusterId:                   clusterId,
			AuditLog: sql.AuditLog{
				CreatedOn: time.Now(),
				CreatedBy: 1,
				UpdatedOn: time.Now(),
				UpdatedBy: 1,
			},
		}
		impl.logger.Debugw("mark image scan deployed for normal app, from cd auto or manual trigger", "imageScanDeployInfo", imageScanDeployInfo)
		err = impl.imageScanDeployInfoRepository.Save(imageScanDeployInfo)
		if err != nil {
			impl.logger.Errorw("error in creating deploy info", "err", err)
		}
	} else {
		// Updating Execution history for Latest Deployment to fetch out security Vulnerabilities for latest deployed info
		if isScanEnabled {
			ot.ImageScanExecutionHistoryId = ids
		} else {
			arr := []int{-1}
			ot.ImageScanExecutionHistoryId = arr
		}
		err = impl.imageScanDeployInfoRepository.Update(ot)
		if err != nil {
			impl.logger.Errorw("error in updating deploy info for latest deployed image", "err", err)
		}
	}
	return err
}

func (impl *WorkflowDagExecutorImpl) GetValuesOverrideForTrigger(overrideRequest *bean.ValuesOverrideRequest, triggeredAt time.Time, ctx context.Context) (*app.ValuesOverrideResponse, error) {
	if overrideRequest.DeploymentType == models.DEPLOYMENTTYPE_UNKNOWN {
		overrideRequest.DeploymentType = models.DEPLOYMENTTYPE_DEPLOY
	}
	if len(overrideRequest.DeploymentWithConfig) == 0 {
		overrideRequest.DeploymentWithConfig = bean.DEPLOYMENT_CONFIG_TYPE_LAST_SAVED
	}
	valuesOverrideResponse := &app.ValuesOverrideResponse{}
	isPipelineOverrideCreated := overrideRequest.PipelineOverrideId > 0
	pipeline, err := impl.pipelineRepository.FindById(overrideRequest.PipelineId)
	valuesOverrideResponse.Pipeline = pipeline
	if err != nil {
		impl.logger.Errorw("error in fetching pipeline by pipeline id", "err", err, "pipeline-id-", overrideRequest.PipelineId)
		return valuesOverrideResponse, err
	}

	_, span := otel.Tracer("orchestrator").Start(ctx, "ciArtifactRepository.Get")
	artifact, err := impl.ciArtifactRepository.Get(overrideRequest.CiArtifactId)
	valuesOverrideResponse.Artifact = artifact
	span.End()
	if err != nil {
		return valuesOverrideResponse, err
	}
	overrideRequest.Image = artifact.Image

	strategy, err := impl.GetDeploymentStrategyByTriggerType(overrideRequest, ctx)
	valuesOverrideResponse.PipelineStrategy = strategy
	if err != nil {
		impl.logger.Errorw("error in getting strategy by trigger type", "err", err)
		return valuesOverrideResponse, err
	}

	envOverride, err := impl.GetEnvOverrideByTriggerType(overrideRequest, triggeredAt, ctx)
	valuesOverrideResponse.EnvOverride = envOverride
	if err != nil {
		impl.logger.Errorw("error in getting env override by trigger type", "err", err)
		return valuesOverrideResponse, err
	}
	appMetrics, err := impl.GetAppMetricsByTriggerType(overrideRequest, ctx)
	valuesOverrideResponse.AppMetrics = appMetrics
	if err != nil {
		impl.logger.Errorw("error in getting app metrics by trigger type", "err", err)
		return valuesOverrideResponse, err
	}
	var (
		pipelineOverride                                     *chartConfig.PipelineOverride
		dbMigrationOverride, configMapJson, appLabelJsonByte []byte
	)

	// Conditional Block based on PipelineOverrideCreated --> start
	if !isPipelineOverrideCreated {
		_, span = otel.Tracer("orchestrator").Start(ctx, "savePipelineOverride")
		pipelineOverride, err = impl.savePipelineOverride(overrideRequest, envOverride.Id, triggeredAt)
		span.End()
		if err != nil {
			return valuesOverrideResponse, err
		}
		overrideRequest.PipelineOverrideId = pipelineOverride.Id
	} else {
		pipelineOverride, err = impl.pipelineOverrideRepository.FindById(overrideRequest.PipelineOverrideId)
		if err != nil {
			impl.logger.Errorw("error in getting pipelineOverride for valuesOverrideResponse", "PipelineOverrideId", overrideRequest.PipelineOverrideId)
			return nil, err
		}
	}
	// Conditional Block based on PipelineOverrideCreated --> end
	valuesOverrideResponse.PipelineOverride = pipelineOverride

	//TODO: check status and apply lock
	releaseOverrideJson, err := impl.getReleaseOverride(envOverride, overrideRequest, artifact, pipelineOverride, strategy, &appMetrics)
	valuesOverrideResponse.ReleaseOverrideJSON = releaseOverrideJson
	if err != nil {
		return valuesOverrideResponse, err
	}

	// Conditional Block based on PipelineOverrideCreated --> start
	if !isPipelineOverrideCreated {
		_, span = otel.Tracer("orchestrator").Start(ctx, "getDbMigrationOverride")
		//FIXME: how to determine rollback
		//we can't depend on ciArtifact ID because CI pipeline can be manually triggered in any order regardless of sourcecode status
		dbMigrationOverride, err = impl.getDbMigrationOverride(overrideRequest, artifact, false)
		span.End()
		if err != nil {
			impl.logger.Errorw("error in fetching db migration config", "req", overrideRequest, "err", err)
			return valuesOverrideResponse, err
		}
		chartVersion := envOverride.Chart.ChartVersion
		_, span = otel.Tracer("orchestrator").Start(ctx, "getConfigMapAndSecretJsonV2")
		scope := getScopeForVariables(overrideRequest, envOverride)
		request := createConfigMapAndSecretJsonRequest(overrideRequest, envOverride, chartVersion, scope)

		configMapJson, err = impl.getConfigMapAndSecretJsonV2(request, envOverride)
		span.End()
		if err != nil {
			impl.logger.Errorw("error in fetching config map n secret ", "err", err)
			configMapJson = nil
		}
		_, span = otel.Tracer("orchestrator").Start(ctx, "appCrudOperationService.GetLabelsByAppIdForDeployment")
		appLabelJsonByte, err = impl.appCrudOperationService.GetLabelsByAppIdForDeployment(overrideRequest.AppId)
		span.End()
		if err != nil {
			impl.logger.Errorw("error in fetching app labels for gitOps commit", "err", err)
			appLabelJsonByte = nil
		}

		mergedValues, err := impl.mergeOverrideValues(envOverride, dbMigrationOverride, releaseOverrideJson, configMapJson, appLabelJsonByte, strategy)
		appName := fmt.Sprintf("%s-%s", overrideRequest.AppName, envOverride.Environment.Name)
		mergedValues = impl.autoscalingCheckBeforeTrigger(ctx, appName, envOverride.Namespace, mergedValues, overrideRequest)

		_, span = otel.Tracer("orchestrator").Start(ctx, "dockerRegistryIpsConfigService.HandleImagePullSecretOnApplicationDeployment")
		// handle image pull secret if access given
		mergedValues, err = impl.dockerRegistryIpsConfigService.HandleImagePullSecretOnApplicationDeployment(envOverride.Environment, artifact, pipeline.CiPipelineId, mergedValues)
		span.End()
		if err != nil {
			return valuesOverrideResponse, err
		}

		pipelineOverride.PipelineMergedValues = string(mergedValues)
		valuesOverrideResponse.MergedValues = string(mergedValues)
		err = impl.pipelineOverrideRepository.Update(pipelineOverride)
		if err != nil {
			return valuesOverrideResponse, err
		}
		valuesOverrideResponse.PipelineOverride = pipelineOverride
	} else {
		valuesOverrideResponse.MergedValues = pipelineOverride.PipelineMergedValues
	}
	// Conditional Block based on PipelineOverrideCreated --> end
	return valuesOverrideResponse, err
}

func createConfigMapAndSecretJsonRequest(overrideRequest *bean.ValuesOverrideRequest, envOverride *chartConfig.EnvConfigOverride, chartVersion string, scope resourceQualifiers.Scope) ConfigMapAndSecretJsonV2 {
	request := ConfigMapAndSecretJsonV2{
		AppId:                                 overrideRequest.AppId,
		EnvId:                                 envOverride.TargetEnvironment,
		PipeLineId:                            overrideRequest.PipelineId,
		ChartVersion:                          chartVersion,
		DeploymentWithConfig:                  overrideRequest.DeploymentWithConfig,
		wfrIdForDeploymentWithSpecificTrigger: overrideRequest.WfrIdForDeploymentWithSpecificTrigger,
		Scope:                                 scope,
	}
	return request
}

func getScopeForVariables(overrideRequest *bean.ValuesOverrideRequest, envOverride *chartConfig.EnvConfigOverride) resourceQualifiers.Scope {
	scope := resourceQualifiers.Scope{
		AppId:     overrideRequest.AppId,
		EnvId:     envOverride.TargetEnvironment,
		ClusterId: envOverride.Environment.Id,
		SystemMetadata: &resourceQualifiers.SystemMetadata{
			EnvironmentName: envOverride.Environment.Name,
			ClusterName:     envOverride.Environment.Cluster.ClusterName,
			Namespace:       envOverride.Environment.Namespace,
			ImageTag:        util3.GetImageTagFromImage(overrideRequest.Image),
			AppName:         overrideRequest.AppName,
			Image:           overrideRequest.Image,
		},
	}
	return scope
}

func (impl *WorkflowDagExecutorImpl) DeployArgocdApp(overrideRequest *bean.ValuesOverrideRequest, valuesOverrideResponse *app.ValuesOverrideResponse, triggeredAt time.Time, ctx context.Context) error {

	impl.logger.Debugw("new pipeline found", "pipeline", valuesOverrideResponse.Pipeline)
	_, span := otel.Tracer("orchestrator").Start(ctx, "createArgoApplicationIfRequired")
	name, err := impl.createArgoApplicationIfRequired(overrideRequest.AppId, valuesOverrideResponse.EnvOverride, valuesOverrideResponse.Pipeline, overrideRequest.UserId)
	span.End()
	if err != nil {
		impl.logger.Errorw("acd application create error on cd trigger", "err", err, "req", overrideRequest)
		return err
	}
	impl.logger.Debugw("argocd application created", "name", name)

	_, span = otel.Tracer("orchestrator").Start(ctx, "updateArgoPipeline")
	updateAppInArgocd, err := impl.updateArgoPipeline(valuesOverrideResponse.Pipeline, valuesOverrideResponse.EnvOverride, ctx)
	span.End()
	if err != nil {
		impl.logger.Errorw("error in updating argocd app ", "err", err)
		return err
	}
	syncTime := time.Now()
	err = impl.argoClientWrapperService.SyncArgoCDApplicationIfNeededAndRefresh(ctx, valuesOverrideResponse.Pipeline.DeploymentAppName)
	if err != nil {
		impl.logger.Errorw("error in getting argo application with normal refresh", "argoAppName", valuesOverrideResponse.Pipeline.DeploymentAppName)
		return fmt.Errorf("%s. err: %s", ARGOCD_SYNC_ERROR, err.Error())
	}
	if !impl.ACDConfig.ArgoCDAutoSyncEnabled {
		timeline := &pipelineConfig.PipelineStatusTimeline{
			CdWorkflowRunnerId: overrideRequest.WfrId,
			StatusTime:         syncTime,
			AuditLog: sql.AuditLog{
				CreatedBy: 1,
				CreatedOn: time.Now(),
				UpdatedBy: 1,
				UpdatedOn: time.Now(),
			},
			Status:       pipelineConfig.TIMELINE_STATUS_ARGOCD_SYNC_COMPLETED,
			StatusDetail: "argocd sync completed",
		}
		_, err, _ = impl.pipelineStatusTimelineService.SavePipelineStatusTimelineIfNotAlreadyPresent(overrideRequest.WfrId, timeline.Status, timeline, false)
		if err != nil {
			impl.logger.Errorw("error in saving pipeline status timeline", "err", err)
		}
	}
	if updateAppInArgocd {
		impl.logger.Debug("argo-cd successfully updated")
	} else {
		impl.logger.Debug("argo-cd failed to update, ignoring it")
	}
	return nil
}

func (impl *WorkflowDagExecutorImpl) createArgoApplicationIfRequired(appId int, envConfigOverride *chartConfig.EnvConfigOverride, pipeline *pipelineConfig.Pipeline, userId int32) (string, error) {
	//repo has been registered while helm create
	chart, err := impl.chartRepository.FindLatestChartForAppByAppId(appId)
	if err != nil {
		impl.logger.Errorw("no chart found ", "app", appId)
		return "", err
	}
	envModel, err := impl.envRepository.FindById(envConfigOverride.TargetEnvironment)
	if err != nil {
		return "", err
	}
	argoAppName := pipeline.DeploymentAppName
	if pipeline.DeploymentAppCreated {
		return argoAppName, nil
	} else {
		//create
		appNamespace := envConfigOverride.Namespace
		if appNamespace == "" {
			appNamespace = "default"
		}
		namespace := argocdServer.DevtronInstalationNs

		appRequest := &argocdServer.AppTemplate{
			ApplicationName: argoAppName,
			Namespace:       namespace,
			TargetNamespace: appNamespace,
			TargetServer:    envModel.Cluster.ServerUrl,
			Project:         "default",
			ValuesFile:      impl.getValuesFileForEnv(envModel.Id),
			RepoPath:        chart.ChartLocation,
			RepoUrl:         chart.GitRepoUrl,
			AutoSyncEnabled: impl.ACDConfig.ArgoCDAutoSyncEnabled,
		}
		argoAppName, err := impl.argoK8sClient.CreateAcdApp(appRequest, envModel.Cluster, argocdServer.ARGOCD_APPLICATION_TEMPLATE)
		if err != nil {
			return "", err
		}
		//update cd pipeline to mark deployment app created
		_, err = impl.updatePipeline(pipeline, userId)
		if err != nil {
			impl.logger.Errorw("error in update cd pipeline for deployment app created or not", "err", err)
			return "", err
		}
		return argoAppName, nil
	}
}

func (impl *WorkflowDagExecutorImpl) createHelmAppForCdPipeline(overrideRequest *bean.ValuesOverrideRequest, valuesOverrideResponse *app.ValuesOverrideResponse, triggeredAt time.Time, ctx context.Context) (bool, error) {

	pipeline := valuesOverrideResponse.Pipeline
	envOverride := valuesOverrideResponse.EnvOverride
	mergeAndSave := valuesOverrideResponse.MergedValues

	chartMetaData := &chart.Metadata{
		Name:    pipeline.App.AppName,
		Version: envOverride.Chart.ChartVersion,
	}
	referenceTemplatePath := path.Join(string(impl.refChartDir), envOverride.Chart.ReferenceTemplate)

	if util.IsHelmApp(pipeline.DeploymentAppType) {
		referenceChartByte := envOverride.Chart.ReferenceChart
		// here updating reference chart into database.
		if len(envOverride.Chart.ReferenceChart) == 0 {
			refChartByte, err := impl.chartTemplateService.GetByteArrayRefChart(chartMetaData, referenceTemplatePath)
			if err != nil {
				impl.logger.Errorw("ref chart commit error on cd trigger", "err", err, "req", overrideRequest)
				return false, err
			}
			ch := envOverride.Chart
			ch.ReferenceChart = refChartByte
			ch.UpdatedOn = time.Now()
			ch.UpdatedBy = overrideRequest.UserId
			err = impl.chartRepository.Update(ch)
			if err != nil {
				impl.logger.Errorw("chart update error", "err", err, "req", overrideRequest)
				return false, err
			}
			referenceChartByte = refChartByte
		}

		releaseName := pipeline.DeploymentAppName
		cluster := envOverride.Environment.Cluster
		bearerToken := cluster.Config[util5.BearerToken]
		clusterConfig := &client2.ClusterConfig{
			ClusterId:              int32(cluster.Id),
			ClusterName:            cluster.ClusterName,
			Token:                  bearerToken,
			ApiServerUrl:           cluster.ServerUrl,
			InsecureSkipTLSVerify:  cluster.InsecureSkipTlsVerify,
			ProxyUrl:               cluster.ProxyUrl,
			ToConnectWithSSHTunnel: cluster.ToConnectWithSSHTunnel,
			SshTunnelAuthKey:       cluster.SSHTunnelAuthKey,
			SshTunnelUser:          cluster.SSHTunnelUser,
			SshTunnelPassword:      cluster.SSHTunnelPassword,
			SshTunnelServerAddress: cluster.SSHTunnelServerAddress,
		}
		if cluster.InsecureSkipTlsVerify == false {
			clusterConfig.KeyData = cluster.Config[util5.TlsKey]
			clusterConfig.CertData = cluster.Config[util5.CertData]
			clusterConfig.CaData = cluster.Config[util5.CertificateAuthorityData]
		}
		releaseIdentifier := &client2.ReleaseIdentifier{
			ReleaseName:      releaseName,
			ReleaseNamespace: envOverride.Namespace,
			ClusterConfig:    clusterConfig,
		}

		if pipeline.DeploymentAppCreated {
			req := &client2.UpgradeReleaseRequest{
				ReleaseIdentifier: releaseIdentifier,
				ValuesYaml:        mergeAndSave,
				HistoryMax:        impl.helmAppService.GetRevisionHistoryMaxValue(client2.SOURCE_DEVTRON_APP),
				ChartContent:      &client2.ChartContent{Content: referenceChartByte},
			}
			if impl.appService.IsDevtronAsyncInstallModeEnabled(bean2.Helm) {
				req.RunInCtx = true
			}
			// For cases where helm release was not found, kubelink will install the same configuration
			updateApplicationResponse, err := impl.helmAppClient.UpdateApplication(ctx, req)
			if err != nil {
				impl.logger.Errorw("error in updating helm application for cd pipeline", "err", err)
				if util.GetGRPCErrorDetailedMessage(err) == context.Canceled.Error() {
					err = errors.New(pipelineConfig.NEW_DEPLOYMENT_INITIATED)
				}
				return false, err
			} else {
				impl.logger.Debugw("updated helm application", "response", updateApplicationResponse, "isSuccess", updateApplicationResponse.Success)
			}

		} else {

			helmResponse, err := impl.helmInstallReleaseWithCustomChart(ctx, releaseIdentifier, referenceChartByte, mergeAndSave)

			// For connection related errors, no need to update the db
			if err != nil && strings.Contains(err.Error(), "connection error") {
				impl.logger.Errorw("error in helm install custom chart", "err", err)
				return false, err
			}
			if util.GetGRPCErrorDetailedMessage(err) == context.Canceled.Error() {
				err = errors.New(pipelineConfig.NEW_DEPLOYMENT_INITIATED)
			}

			// IMP: update cd pipeline to mark deployment app created, even if helm install fails
			// If the helm install fails, it still creates the app in failed state, so trying to
			// re-create the app results in error from helm that cannot re-use name which is still in use
			_, pgErr := impl.updatePipeline(pipeline, overrideRequest.UserId)

			if err != nil {
				impl.logger.Errorw("error in helm install custom chart", "err", err)

				if pgErr != nil {
					impl.logger.Errorw("failed to update deployment app created flag in pipeline table", "err", err)
				}
				return false, err
			}

			if pgErr != nil {
				impl.logger.Errorw("failed to update deployment app created flag in pipeline table", "err", err)
				return false, err
			}

			impl.logger.Debugw("received helm release response", "helmResponse", helmResponse, "isSuccess", helmResponse.Success)
		}

		//update workflow runner status, used in app workflow view
		err := impl.UpdateCDWorkflowRunnerStatus(ctx, overrideRequest, triggeredAt, pipelineConfig.WorkflowInProgress, "")
		if err != nil {
			impl.logger.Errorw("error in updating the workflow runner status, createHelmAppForCdPipeline", "err", err)
			return false, err
		}
	}
	return true, nil
}

func (impl *WorkflowDagExecutorImpl) GetDeploymentStrategyByTriggerType(overrideRequest *bean.ValuesOverrideRequest, ctx context.Context) (*chartConfig.PipelineStrategy, error) {

	strategy := &chartConfig.PipelineStrategy{}
	var err error
	if overrideRequest.DeploymentWithConfig == bean.DEPLOYMENT_CONFIG_TYPE_SPECIFIC_TRIGGER {
		_, span := otel.Tracer("orchestrator").Start(ctx, "strategyHistoryRepository.GetHistoryByPipelineIdAndWfrId")
		strategyHistory, err := impl.strategyHistoryRepository.GetHistoryByPipelineIdAndWfrId(overrideRequest.PipelineId, overrideRequest.WfrIdForDeploymentWithSpecificTrigger)
		span.End()
		if err != nil {
			impl.logger.Errorw("error in getting deployed strategy history by pipleinId and wfrId", "err", err, "pipelineId", overrideRequest.PipelineId, "wfrId", overrideRequest.WfrIdForDeploymentWithSpecificTrigger)
			return nil, err
		}
		strategy.Strategy = strategyHistory.Strategy
		strategy.Config = strategyHistory.Config
		strategy.PipelineId = overrideRequest.PipelineId
	} else if overrideRequest.DeploymentWithConfig == bean.DEPLOYMENT_CONFIG_TYPE_LAST_SAVED {
		if overrideRequest.ForceTrigger {
			_, span := otel.Tracer("orchestrator").Start(ctx, "pipelineConfigRepository.GetDefaultStrategyByPipelineId")
			strategy, err = impl.pipelineConfigRepository.GetDefaultStrategyByPipelineId(overrideRequest.PipelineId)
			span.End()
		} else {
			var deploymentTemplate chartRepoRepository.DeploymentStrategy
			if overrideRequest.DeploymentTemplate == "ROLLING" {
				deploymentTemplate = chartRepoRepository.DEPLOYMENT_STRATEGY_ROLLING
			} else if overrideRequest.DeploymentTemplate == "BLUE-GREEN" {
				deploymentTemplate = chartRepoRepository.DEPLOYMENT_STRATEGY_BLUE_GREEN
			} else if overrideRequest.DeploymentTemplate == "CANARY" {
				deploymentTemplate = chartRepoRepository.DEPLOYMENT_STRATEGY_CANARY
			} else if overrideRequest.DeploymentTemplate == "RECREATE" {
				deploymentTemplate = chartRepoRepository.DEPLOYMENT_STRATEGY_RECREATE
			}

			if len(deploymentTemplate) > 0 {
				_, span := otel.Tracer("orchestrator").Start(ctx, "pipelineConfigRepository.FindByStrategyAndPipelineId")
				strategy, err = impl.pipelineConfigRepository.FindByStrategyAndPipelineId(deploymentTemplate, overrideRequest.PipelineId)
				span.End()
			} else {
				_, span := otel.Tracer("orchestrator").Start(ctx, "pipelineConfigRepository.GetDefaultStrategyByPipelineId")
				strategy, err = impl.pipelineConfigRepository.GetDefaultStrategyByPipelineId(overrideRequest.PipelineId)
				span.End()
			}
		}
		if err != nil && errors3.IsNotFound(err) == false {
			impl.logger.Errorf("invalid state", "err", err, "req", strategy)
			return nil, err
		}
	}
	return strategy, nil
}

func (impl *WorkflowDagExecutorImpl) GetEnvOverrideByTriggerType(overrideRequest *bean.ValuesOverrideRequest, triggeredAt time.Time, ctx context.Context) (*chartConfig.EnvConfigOverride, error) {

	envOverride := &chartConfig.EnvConfigOverride{}

	var err error
	if overrideRequest.DeploymentWithConfig == bean.DEPLOYMENT_CONFIG_TYPE_SPECIFIC_TRIGGER {
		_, span := otel.Tracer("orchestrator").Start(ctx, "deploymentTemplateHistoryRepository.GetHistoryByPipelineIdAndWfrId")
		deploymentTemplateHistory, err := impl.deploymentTemplateHistoryRepository.GetHistoryByPipelineIdAndWfrId(overrideRequest.PipelineId, overrideRequest.WfrIdForDeploymentWithSpecificTrigger)
		//VARIABLE_SNAPSHOT_GET and resolve

		span.End()
		if err != nil {
			impl.logger.Errorw("error in getting deployed deployment template history by pipelineId and wfrId", "err", err, "pipelineId", &overrideRequest, "wfrId", overrideRequest.WfrIdForDeploymentWithSpecificTrigger)
			return nil, err
		}
		templateName := deploymentTemplateHistory.TemplateName
		templateVersion := deploymentTemplateHistory.TemplateVersion
		if templateName == "Rollout Deployment" {
			templateName = ""
		}
		//getting chart_ref by id
		_, span = otel.Tracer("orchestrator").Start(ctx, "chartRefRepository.FindByVersionAndName")
		chartRef, err := impl.chartRefRepository.FindByVersionAndName(templateName, templateVersion)
		span.End()
		if err != nil {
			impl.logger.Errorw("error in getting chartRef by version and name", "err", err, "version", templateVersion, "name", templateName)
			return nil, err
		}
		//assuming that if a chartVersion is deployed then it's envConfigOverride will be available
		_, span = otel.Tracer("orchestrator").Start(ctx, "environmentConfigRepository.GetByAppIdEnvIdAndChartRefId")
		envOverride, err = impl.environmentConfigRepository.GetByAppIdEnvIdAndChartRefId(overrideRequest.AppId, overrideRequest.EnvId, chartRef.Id)
		span.End()
		if err != nil {
			impl.logger.Errorw("error in getting envConfigOverride for pipeline for specific chartVersion", "err", err, "appId", overrideRequest.AppId, "envId", overrideRequest.EnvId, "chartRefId", chartRef.Id)
			return nil, err
		}

		_, span = otel.Tracer("orchestrator").Start(ctx, "envRepository.FindById")
		env, err := impl.envRepository.FindById(envOverride.TargetEnvironment)
		span.End()
		if err != nil {
			impl.logger.Errorw("unable to find env", "err", err)
			return nil, err
		}
		envOverride.Environment = env

		//updating historical data in envConfigOverride and appMetrics flag
		envOverride.IsOverride = true
		envOverride.EnvOverrideValues = deploymentTemplateHistory.Template
		reference := repository5.HistoryReference{
			HistoryReferenceId:   deploymentTemplateHistory.Id,
			HistoryReferenceType: repository5.HistoryReferenceTypeDeploymentTemplate,
		}
		variableMap, resolvedTemplate, err := impl.scopedVariableManager.GetVariableSnapshotAndResolveTemplate(envOverride.EnvOverrideValues, parsers.JsonVariableTemplate, reference, true, false)
		envOverride.ResolvedEnvOverrideValues = resolvedTemplate
		envOverride.VariableSnapshot = variableMap
		if err != nil {
			return envOverride, err
		}
	} else if overrideRequest.DeploymentWithConfig == bean.DEPLOYMENT_CONFIG_TYPE_LAST_SAVED {
		_, span := otel.Tracer("orchestrator").Start(ctx, "environmentConfigRepository.ActiveEnvConfigOverride")
		envOverride, err = impl.environmentConfigRepository.ActiveEnvConfigOverride(overrideRequest.AppId, overrideRequest.EnvId)

		var chart *chartRepoRepository.Chart
		span.End()
		if err != nil {
			impl.logger.Errorw("invalid state", "err", err, "req", overrideRequest)
			return nil, err
		}
		if envOverride.Id == 0 {
			_, span = otel.Tracer("orchestrator").Start(ctx, "chartRepository.FindLatestChartForAppByAppId")
			chart, err = impl.chartRepository.FindLatestChartForAppByAppId(overrideRequest.AppId)
			span.End()
			if err != nil {
				impl.logger.Errorw("invalid state", "err", err, "req", overrideRequest)
				return nil, err
			}
			_, span = otel.Tracer("orchestrator").Start(ctx, "environmentConfigRepository.FindChartByAppIdAndEnvIdAndChartRefId")
			envOverride, err = impl.environmentConfigRepository.FindChartByAppIdAndEnvIdAndChartRefId(overrideRequest.AppId, overrideRequest.EnvId, chart.ChartRefId)
			span.End()
			if err != nil && !errors3.IsNotFound(err) {
				impl.logger.Errorw("invalid state", "err", err, "req", overrideRequest)
				return nil, err
			}

			//creating new env override config
			if errors3.IsNotFound(err) || envOverride == nil {
				_, span = otel.Tracer("orchestrator").Start(ctx, "envRepository.FindById")
				environment, err := impl.envRepository.FindById(overrideRequest.EnvId)
				span.End()
				if err != nil && !util.IsErrNoRows(err) {
					return nil, err
				}
				envOverride = &chartConfig.EnvConfigOverride{
					Active:            true,
					ManualReviewed:    true,
					Status:            models.CHARTSTATUS_SUCCESS,
					TargetEnvironment: overrideRequest.EnvId,
					ChartId:           chart.Id,
					AuditLog:          sql.AuditLog{UpdatedBy: overrideRequest.UserId, UpdatedOn: triggeredAt, CreatedOn: triggeredAt, CreatedBy: overrideRequest.UserId},
					Namespace:         environment.Namespace,
					IsOverride:        false,
					EnvOverrideValues: "{}",
					Latest:            false,
					IsBasicViewLocked: chart.IsBasicViewLocked,
					CurrentViewEditor: chart.CurrentViewEditor,
				}
				_, span = otel.Tracer("orchestrator").Start(ctx, "environmentConfigRepository.Save")
				err = impl.environmentConfigRepository.Save(envOverride)
				span.End()
				if err != nil {
					impl.logger.Errorw("error in creating envconfig", "data", envOverride, "error", err)
					return nil, err
				}
			}
			envOverride.Chart = chart
		} else if envOverride.Id > 0 && !envOverride.IsOverride {
			_, span = otel.Tracer("orchestrator").Start(ctx, "chartRepository.FindLatestChartForAppByAppId")
			chart, err = impl.chartRepository.FindLatestChartForAppByAppId(overrideRequest.AppId)
			span.End()
			if err != nil {
				impl.logger.Errorw("invalid state", "err", err, "req", overrideRequest)
				return nil, err
			}
			envOverride.Chart = chart
		}

		_, span = otel.Tracer("orchestrator").Start(ctx, "envRepository.FindById")
		env, err := impl.envRepository.FindById(envOverride.TargetEnvironment)
		span.End()
		if err != nil {
			impl.logger.Errorw("unable to find env", "err", err)
			return nil, err
		}
		envOverride.Environment = env
		scope := getScopeForVariables(overrideRequest, envOverride)
		if envOverride.IsOverride {

			entity := repository5.GetEntity(envOverride.Id, repository5.EntityTypeDeploymentTemplateEnvLevel)
			resolvedTemplate, variableMap, err := impl.scopedVariableManager.GetMappedVariablesAndResolveTemplate(envOverride.EnvOverrideValues, scope, entity, true)
			envOverride.ResolvedEnvOverrideValues = resolvedTemplate
			envOverride.VariableSnapshot = variableMap
			if err != nil {
				return envOverride, err
			}

		} else {
			entity := repository5.GetEntity(chart.Id, repository5.EntityTypeDeploymentTemplateAppLevel)
			resolvedTemplate, variableMap, err := impl.scopedVariableManager.GetMappedVariablesAndResolveTemplate(chart.GlobalOverride, scope, entity, true)
			envOverride.Chart.ResolvedGlobalOverride = resolvedTemplate
			envOverride.VariableSnapshot = variableMap
			if err != nil {
				return envOverride, err
			}

		}
	}

	return envOverride, nil
}

func (impl *WorkflowDagExecutorImpl) GetAppMetricsByTriggerType(overrideRequest *bean.ValuesOverrideRequest, ctx context.Context) (bool, error) {

	var appMetrics bool
	if overrideRequest.DeploymentWithConfig == bean.DEPLOYMENT_CONFIG_TYPE_SPECIFIC_TRIGGER {
		_, span := otel.Tracer("orchestrator").Start(ctx, "deploymentTemplateHistoryRepository.GetHistoryByPipelineIdAndWfrId")
		deploymentTemplateHistory, err := impl.deploymentTemplateHistoryRepository.GetHistoryByPipelineIdAndWfrId(overrideRequest.PipelineId, overrideRequest.WfrIdForDeploymentWithSpecificTrigger)
		span.End()
		if err != nil {
			impl.logger.Errorw("error in getting deployed deployment template history by pipelineId and wfrId", "err", err, "pipelineId", &overrideRequest, "wfrId", overrideRequest.WfrIdForDeploymentWithSpecificTrigger)
			return appMetrics, err
		}
		appMetrics = deploymentTemplateHistory.IsAppMetricsEnabled

	} else if overrideRequest.DeploymentWithConfig == bean.DEPLOYMENT_CONFIG_TYPE_LAST_SAVED {
		_, span := otel.Tracer("orchestrator").Start(ctx, "appLevelMetricsRepository.FindByAppId")
		appLevelMetrics, err := impl.appLevelMetricsRepository.FindByAppId(overrideRequest.AppId)
		span.End()
		if err != nil && !util.IsErrNoRows(err) {
			impl.logger.Errorw("err", err)
			return appMetrics, &util.ApiError{InternalMessage: "unable to fetch app level metrics flag"}
		}
		appMetrics = appLevelMetrics.AppMetrics

		_, span = otel.Tracer("orchestrator").Start(ctx, "envLevelMetricsRepository.FindByAppIdAndEnvId")
		envLevelMetrics, err := impl.envLevelMetricsRepository.FindByAppIdAndEnvId(overrideRequest.AppId, overrideRequest.EnvId)
		span.End()
		if err != nil && !util.IsErrNoRows(err) {
			impl.logger.Errorw("err", err)
			return appMetrics, &util.ApiError{InternalMessage: "unable to fetch env level metrics flag"}
		}
		if envLevelMetrics.Id != 0 && envLevelMetrics.AppMetrics != nil {
			appMetrics = *envLevelMetrics.AppMetrics
		}
	}
	return appMetrics, nil
}

func (impl *WorkflowDagExecutorImpl) getDbMigrationOverride(overrideRequest *bean.ValuesOverrideRequest, artifact *repository.CiArtifact, isRollback bool) (overrideJson []byte, err error) {
	if isRollback {
		return nil, fmt.Errorf("rollback not supported ye")
	}
	notConfigured := false
	config, err := impl.dbMigrationConfigRepository.FindByPipelineId(overrideRequest.PipelineId)
	if err != nil && !util.IsErrNoRows(err) {
		impl.logger.Errorw("error in fetching pipeline override config", "req", overrideRequest, "err", err)
		return nil, err
	} else if util.IsErrNoRows(err) {
		notConfigured = true
	}
	envVal := &EnvironmentOverride{}
	if notConfigured {
		impl.logger.Warnw("no active db migration found", "pipeline", overrideRequest.PipelineId)
		envVal.Enabled = false
	} else {
		materialInfos, err := artifact.ParseMaterialInfo()
		if err != nil {
			return nil, err
		}

		hash, ok := materialInfos[config.GitMaterial.Url]
		if !ok {
			impl.logger.Errorf("wrong url map ", "map", materialInfos, "url", config.GitMaterial.Url)
			return nil, fmt.Errorf("configured url not found in material %s", config.GitMaterial.Url)
		}

		envVal.Enabled = true
		if config.GitMaterial.GitProvider.AuthMode != repository.AUTH_MODE_USERNAME_PASSWORD &&
			config.GitMaterial.GitProvider.AuthMode != repository.AUTH_MODE_ACCESS_TOKEN &&
			config.GitMaterial.GitProvider.AuthMode != repository.AUTH_MODE_ANONYMOUS {
			return nil, fmt.Errorf("auth mode %s not supported for migration", config.GitMaterial.GitProvider.AuthMode)
		}
		envVal.appendEnvironmentVariable("GIT_REPO_URL", config.GitMaterial.Url)
		envVal.appendEnvironmentVariable("GIT_USER", config.GitMaterial.GitProvider.UserName)
		var password string
		if config.GitMaterial.GitProvider.AuthMode == repository.AUTH_MODE_USERNAME_PASSWORD {
			password = config.GitMaterial.GitProvider.Password
		} else {
			password = config.GitMaterial.GitProvider.AccessToken
		}
		envVal.appendEnvironmentVariable("GIT_AUTH_TOKEN", password)
		// parse git-tag not required
		//envVal.appendEnvironmentVariable("GIT_TAG", "")
		envVal.appendEnvironmentVariable("GIT_HASH", hash)
		envVal.appendEnvironmentVariable("SCRIPT_LOCATION", config.ScriptSource)
		envVal.appendEnvironmentVariable("DB_TYPE", string(config.DbConfig.Type))
		envVal.appendEnvironmentVariable("DB_USER_NAME", config.DbConfig.UserName)
		envVal.appendEnvironmentVariable("DB_PASSWORD", config.DbConfig.Password)
		envVal.appendEnvironmentVariable("DB_HOST", config.DbConfig.Host)
		envVal.appendEnvironmentVariable("DB_PORT", config.DbConfig.Port)
		envVal.appendEnvironmentVariable("DB_NAME", config.DbConfig.DbName)
		//Will be used for rollback don't delete it
		//envVal.appendEnvironmentVariable("MIGRATE_TO_VERSION", strconv.Itoa(overrideRequest.TargetDbVersion))
	}
	dbMigrationConfig := map[string]interface{}{"dbMigrationConfig": envVal}
	confByte, err := json.Marshal(dbMigrationConfig)
	if err != nil {
		return nil, err
	}
	return confByte, nil
}

type ConfigMapAndSecretJsonV2 struct {
	AppId                                 int
	EnvId                                 int
	PipeLineId                            int
	ChartVersion                          string
	DeploymentWithConfig                  bean.DeploymentConfigurationType
	wfrIdForDeploymentWithSpecificTrigger int
	Scope                                 resourceQualifiers.Scope
}

func (impl *WorkflowDagExecutorImpl) getConfigMapAndSecretJsonV2(request ConfigMapAndSecretJsonV2, envOverride *chartConfig.EnvConfigOverride) ([]byte, error) {

	var configMapJson, secretDataJson, configMapJsonApp, secretDataJsonApp, configMapJsonEnv, secretDataJsonEnv string

	var err error
	configMapA := &chartConfig.ConfigMapAppModel{}
	configMapE := &chartConfig.ConfigMapEnvModel{}
	configMapHistory, secretHistory := &repository3.ConfigmapAndSecretHistory{}, &repository3.ConfigmapAndSecretHistory{}

	merged := []byte("{}")
	if request.DeploymentWithConfig == bean.DEPLOYMENT_CONFIG_TYPE_LAST_SAVED {
		configMapA, err = impl.configMapRepository.GetByAppIdAppLevel(request.AppId)
		if err != nil && pg.ErrNoRows != err {
			return []byte("{}"), err
		}
		if configMapA != nil && configMapA.Id > 0 {
			configMapJsonApp = configMapA.ConfigMapData
			secretDataJsonApp = configMapA.SecretData
		}

		configMapE, err = impl.configMapRepository.GetByAppIdAndEnvIdEnvLevel(request.AppId, request.EnvId)
		if err != nil && pg.ErrNoRows != err {
			return []byte("{}"), err
		}
		if configMapE != nil && configMapE.Id > 0 {
			configMapJsonEnv = configMapE.ConfigMapData
			secretDataJsonEnv = configMapE.SecretData
		}

	} else if request.DeploymentWithConfig == bean.DEPLOYMENT_CONFIG_TYPE_SPECIFIC_TRIGGER {

		//fetching history and setting envLevelConfig and not appLevelConfig because history already contains merged appLevel and envLevel configs
		configMapHistory, err = impl.configMapHistoryRepository.GetHistoryByPipelineIdAndWfrId(request.PipeLineId, request.wfrIdForDeploymentWithSpecificTrigger, repository3.CONFIGMAP_TYPE)
		if err != nil {
			impl.logger.Errorw("error in getting config map history config by pipelineId and wfrId ", "err", err, "pipelineId", request.PipeLineId, "wfrid", request.wfrIdForDeploymentWithSpecificTrigger)
			return []byte("{}"), err
		}
		configMapJsonEnv = configMapHistory.Data

		secretHistory, err = impl.configMapHistoryRepository.GetHistoryByPipelineIdAndWfrId(request.PipeLineId, request.wfrIdForDeploymentWithSpecificTrigger, repository3.SECRET_TYPE)
		if err != nil {
			impl.logger.Errorw("error in getting config map history config by pipelineId and wfrId ", "err", err, "pipelineId", request.PipeLineId, "wfrid", request.wfrIdForDeploymentWithSpecificTrigger)
			return []byte("{}"), err
		}
		secretDataJsonEnv = secretHistory.Data
	}
	configMapJson, err = impl.mergeUtil.ConfigMapMerge(configMapJsonApp, configMapJsonEnv)
	if err != nil {
		return []byte("{}"), err
	}
	chartMajorVersion, chartMinorVersion, err := util4.ExtractChartVersion(request.ChartVersion)
	if err != nil {
		impl.logger.Errorw("chart version parsing", "err", err)
		return []byte("{}"), err
	}
	secretDataJson, err = impl.mergeUtil.ConfigSecretMerge(secretDataJsonApp, secretDataJsonEnv, chartMajorVersion, chartMinorVersion, false)
	if err != nil {
		return []byte("{}"), err
	}
	configResponseR := bean.ConfigMapRootJson{}
	configResponse := bean.ConfigMapJson{}
	if configMapJson != "" {
		err = json.Unmarshal([]byte(configMapJson), &configResponse)
		if err != nil {
			return []byte("{}"), err
		}
	}
	configResponseR.ConfigMapJson = configResponse
	secretResponseR := bean.ConfigSecretRootJson{}
	secretResponse := bean.ConfigSecretJson{}
	if configMapJson != "" {
		err = json.Unmarshal([]byte(secretDataJson), &secretResponse)
		if err != nil {
			return []byte("{}"), err
		}
	}
	secretResponseR.ConfigSecretJson = secretResponse

	configMapByte, err := json.Marshal(configResponseR)
	if err != nil {
		return []byte("{}"), err
	}
	secretDataByte, err := json.Marshal(secretResponseR)
	if err != nil {
		return []byte("{}"), err

	}
	resolvedCM, resolvedCS, snapshotCM, snapshotCS, err := impl.scopedVariableManager.ResolveCMCSTrigger(request.DeploymentWithConfig, request.Scope, configMapA.Id, configMapE.Id, configMapByte, secretDataByte, configMapHistory.Id, secretHistory.Id)
	if err != nil {
		return []byte("{}"), err
	}
	envOverride.VariableSnapshotForCM = snapshotCM
	envOverride.VariableSnapshotForCS = snapshotCS

	merged, err = impl.mergeUtil.JsonPatch([]byte(resolvedCM), []byte(resolvedCS))

	if err != nil {
		return []byte("{}"), err
	}

	return merged, nil
}

func (impl *WorkflowDagExecutorImpl) savePipelineOverride(overrideRequest *bean.ValuesOverrideRequest, envOverrideId int, triggeredAt time.Time) (override *chartConfig.PipelineOverride, err error) {
	currentReleaseNo, err := impl.pipelineOverrideRepository.GetCurrentPipelineReleaseCounter(overrideRequest.PipelineId)
	if err != nil {
		return nil, err
	}
	po := &chartConfig.PipelineOverride{
		EnvConfigOverrideId:    envOverrideId,
		Status:                 models.CHARTSTATUS_NEW,
		PipelineId:             overrideRequest.PipelineId,
		CiArtifactId:           overrideRequest.CiArtifactId,
		PipelineReleaseCounter: currentReleaseNo + 1,
		CdWorkflowId:           overrideRequest.CdWorkflowId,
		AuditLog:               sql.AuditLog{CreatedBy: overrideRequest.UserId, CreatedOn: triggeredAt, UpdatedOn: triggeredAt, UpdatedBy: overrideRequest.UserId},
		DeploymentType:         overrideRequest.DeploymentType,
	}

	err = impl.pipelineOverrideRepository.Save(po)
	if err != nil {
		return nil, err
	}
	err = impl.checkAndFixDuplicateReleaseNo(po)
	if err != nil {
		impl.logger.Errorw("error in checking release no duplicacy", "pipeline", po, "err", err)
		return nil, err
	}
	return po, nil
}

func (impl *WorkflowDagExecutorImpl) getReleaseOverride(envOverride *chartConfig.EnvConfigOverride, overrideRequest *bean.ValuesOverrideRequest, artifact *repository.CiArtifact, pipelineOverride *chartConfig.PipelineOverride, strategy *chartConfig.PipelineStrategy, appMetrics *bool) (releaseOverride string, err error) {

	artifactImage := artifact.Image
	imageTag := strings.Split(artifactImage, ":")

	imageTagLen := len(imageTag)

	imageName := ""

	for i := 0; i < imageTagLen-1; i++ {
		if i != imageTagLen-2 {
			imageName = imageName + imageTag[i] + ":"
		} else {
			imageName = imageName + imageTag[i]
		}
	}

	appId := strconv.Itoa(overrideRequest.AppId)
	envId := strconv.Itoa(overrideRequest.EnvId)

	deploymentStrategy := ""
	if strategy != nil {
		deploymentStrategy = string(strategy.Strategy)
	}

<<<<<<< HEAD
	isImageDigestPolicyConfiguredAtGlobalOrPipeline, err :=
		impl.imageDigestPolicyService.IsPolicyConfiguredForClusterOrEnvOrPipeline(
			envOverride.TargetEnvironment,
			envOverride.Environment.ClusterId,
			overrideRequest.PipelineId)
	if err != nil {
		impl.logger.Errorw("error in checking if digest policy is configured at global or pipeline level", "err", err)
		return "", err
	}

	if isImageDigestPolicyConfiguredAtGlobalOrPipeline {
=======
	digestConfigurationRequest := imageDigestPolicy.DigestPolicyConfigurationRequest{PipelineId: overrideRequest.PipelineId}
	digestPolicyConfigurations, err := impl.imageDigestPolicyService.GetDigestPolicyConfigurations(digestConfigurationRequest)
	if err != nil {
		impl.logger.Errorw("error in checking if isImageDigestPolicyConfiguredForPipeline", "err", err)
		return "", err
	}

	if digestPolicyConfigurations.DigestConfiguredForPipeline {
>>>>>>> de62cd1e
		imageTag[imageTagLen-1] = fmt.Sprintf("%s@%s", imageTag[imageTagLen-1], artifact.ImageDigest)
	}

	releaseAttribute := app.ReleaseAttributes{
		Name:           imageName,
		Tag:            imageTag[imageTagLen-1],
		PipelineName:   overrideRequest.PipelineName,
		ReleaseVersion: strconv.Itoa(pipelineOverride.PipelineReleaseCounter),
		DeploymentType: deploymentStrategy,
		App:            appId,
		Env:            envId,
		AppMetrics:     appMetrics,
	}
	override, err := util4.Tprintf(envOverride.Chart.ImageDescriptorTemplate, releaseAttribute)
	if err != nil {
		return "", &util.ApiError{InternalMessage: "unable to render ImageDescriptorTemplate"}
	}
	if overrideRequest.AdditionalOverride != nil {
		userOverride, err := overrideRequest.AdditionalOverride.MarshalJSON()
		if err != nil {
			return "", err
		}
		data, err := impl.mergeUtil.JsonPatch(userOverride, []byte(override))
		if err != nil {
			return "", err
		}
		override = string(data)
	}
	return override, nil
}

func (impl *WorkflowDagExecutorImpl) mergeAndSave(envOverride *chartConfig.EnvConfigOverride,
	overrideRequest *bean.ValuesOverrideRequest,
	dbMigrationOverride []byte,
	artifact *repository.CiArtifact,
	pipeline *pipelineConfig.Pipeline, configMapJson, appLabelJsonByte []byte, strategy *chartConfig.PipelineStrategy, ctx context.Context,
	triggeredAt time.Time, deployedBy int32, appMetrics *bool) (releaseId int, overrideId int, mergedValues string, err error) {

	//register release , obtain release id TODO: populate releaseId to template
	override, err := impl.savePipelineOverride(overrideRequest, envOverride.Id, triggeredAt)
	if err != nil {
		return 0, 0, "", err
	}
	//TODO: check status and apply lock
	overrideJson, err := impl.getReleaseOverride(envOverride, overrideRequest, artifact, override, strategy, appMetrics)
	if err != nil {
		return 0, 0, "", err
	}

	//merge three values on the fly
	//ordering is important here
	//global < environment < db< release
	var merged []byte
	if !envOverride.IsOverride {
		merged, err = impl.mergeUtil.JsonPatch([]byte("{}"), []byte(envOverride.Chart.GlobalOverride))
		if err != nil {
			return 0, 0, "", err
		}
	} else {
		merged, err = impl.mergeUtil.JsonPatch([]byte("{}"), []byte(envOverride.EnvOverrideValues))
		if err != nil {
			return 0, 0, "", err
		}
	}

	//pipeline override here comes from pipeline strategy table
	if strategy != nil && len(strategy.Config) > 0 {
		merged, err = impl.mergeUtil.JsonPatch(merged, []byte(strategy.Config))
		if err != nil {
			return 0, 0, "", err
		}
	}
	merged, err = impl.mergeUtil.JsonPatch(merged, dbMigrationOverride)
	if err != nil {
		return 0, 0, "", err
	}
	merged, err = impl.mergeUtil.JsonPatch(merged, []byte(overrideJson))
	if err != nil {
		return 0, 0, "", err
	}

	if configMapJson != nil {
		merged, err = impl.mergeUtil.JsonPatch(merged, configMapJson)
		if err != nil {
			return 0, 0, "", err
		}
	}

	if appLabelJsonByte != nil {
		merged, err = impl.mergeUtil.JsonPatch(merged, appLabelJsonByte)
		if err != nil {
			return 0, 0, "", err
		}
	}

	appName := fmt.Sprintf("%s-%s", pipeline.App.AppName, envOverride.Environment.Name)
	merged = impl.autoscalingCheckBeforeTrigger(ctx, appName, envOverride.Namespace, merged, overrideRequest)

	_, span := otel.Tracer("orchestrator").Start(ctx, "dockerRegistryIpsConfigService.HandleImagePullSecretOnApplicationDeployment")
	// handle image pull secret if access given
	merged, err = impl.dockerRegistryIpsConfigService.HandleImagePullSecretOnApplicationDeployment(envOverride.Environment, artifact, pipeline.CiPipelineId, merged)
	span.End()
	if err != nil {
		return 0, 0, "", err
	}

	commitHash := ""
	commitTime := time.Time{}
	if util.IsAcdApp(pipeline.DeploymentAppType) {
		chartRepoName := impl.chartTemplateService.GetGitOpsRepoNameFromUrl(envOverride.Chart.GitRepoUrl)
		_, span = otel.Tracer("orchestrator").Start(ctx, "chartTemplateService.GetUserEmailIdAndNameForGitOpsCommit")
		//getting username & emailId for commit author data
		userEmailId, userName := impl.chartTemplateService.GetUserEmailIdAndNameForGitOpsCommit(overrideRequest.UserId)
		span.End()
		chartGitAttr := &util.ChartConfig{
			FileName:       fmt.Sprintf("_%d-values.yaml", envOverride.TargetEnvironment),
			FileContent:    string(merged),
			ChartName:      envOverride.Chart.ChartName,
			ChartLocation:  envOverride.Chart.ChartLocation,
			ChartRepoName:  chartRepoName,
			ReleaseMessage: fmt.Sprintf("release-%d-env-%d ", override.Id, envOverride.TargetEnvironment),
			UserName:       userName,
			UserEmailId:    userEmailId,
		}
		gitOpsConfigBitbucket, err := impl.gitOpsConfigRepository.GetGitOpsConfigByProvider(util.BITBUCKET_PROVIDER)
		if err != nil {
			if err == pg.ErrNoRows {
				gitOpsConfigBitbucket.BitBucketWorkspaceId = ""
			} else {
				return 0, 0, "", err
			}
		}
		gitOpsConfig := &bean.GitOpsConfigDto{BitBucketWorkspaceId: gitOpsConfigBitbucket.BitBucketWorkspaceId}
		_, span = otel.Tracer("orchestrator").Start(ctx, "gitFactory.Client.CommitValues")
		commitHash, commitTime, err = impl.gitFactory.Client.CommitValues(chartGitAttr, gitOpsConfig)
		span.End()
		if err != nil {
			impl.logger.Errorw("error in git commit", "err", err)
			return 0, 0, "", err
		}
	}
	if commitTime.IsZero() {
		commitTime = time.Now()
	}
	pipelineOverride := &chartConfig.PipelineOverride{
		Id:                     override.Id,
		GitHash:                commitHash,
		CommitTime:             commitTime,
		EnvConfigOverrideId:    envOverride.Id,
		PipelineOverrideValues: overrideJson,
		PipelineId:             overrideRequest.PipelineId,
		CiArtifactId:           overrideRequest.CiArtifactId,
		PipelineMergedValues:   string(merged),
		AuditLog:               sql.AuditLog{UpdatedOn: triggeredAt, UpdatedBy: deployedBy},
	}
	_, span = otel.Tracer("orchestrator").Start(ctx, "pipelineOverrideRepository.Update")
	err = impl.pipelineOverrideRepository.Update(pipelineOverride)
	span.End()
	if err != nil {
		return 0, 0, "", err
	}
	mergedValues = string(merged)
	return override.PipelineReleaseCounter, override.Id, mergedValues, nil
}

func (impl *WorkflowDagExecutorImpl) mergeOverrideValues(envOverride *chartConfig.EnvConfigOverride,
	dbMigrationOverride []byte,
	releaseOverrideJson string,
	configMapJson []byte,
	appLabelJsonByte []byte,
	strategy *chartConfig.PipelineStrategy,
) (mergedValues []byte, err error) {

	//merge three values on the fly
	//ordering is important here
	//global < environment < db< release
	var merged []byte
	if !envOverride.IsOverride {
		merged, err = impl.mergeUtil.JsonPatch([]byte("{}"), []byte(envOverride.Chart.ResolvedGlobalOverride))
		if err != nil {
			return nil, err
		}
	} else {
		merged, err = impl.mergeUtil.JsonPatch([]byte("{}"), []byte(envOverride.ResolvedEnvOverrideValues))
		if err != nil {
			return nil, err
		}
	}
	if strategy != nil && len(strategy.Config) > 0 {
		merged, err = impl.mergeUtil.JsonPatch(merged, []byte(strategy.Config))
		if err != nil {
			return nil, err
		}
	}
	merged, err = impl.mergeUtil.JsonPatch(merged, dbMigrationOverride)
	if err != nil {
		return nil, err
	}
	merged, err = impl.mergeUtil.JsonPatch(merged, []byte(releaseOverrideJson))
	if err != nil {
		return nil, err
	}
	if configMapJson != nil {
		merged, err = impl.mergeUtil.JsonPatch(merged, configMapJson)
		if err != nil {
			return nil, err
		}
	}
	if appLabelJsonByte != nil {
		merged, err = impl.mergeUtil.JsonPatch(merged, appLabelJsonByte)
		if err != nil {
			return nil, err
		}
	}
	return merged, nil
}

func (impl *WorkflowDagExecutorImpl) autoscalingCheckBeforeTrigger(ctx context.Context, appName string, namespace string, merged []byte, overrideRequest *bean.ValuesOverrideRequest) []byte {
	var appId = overrideRequest.AppId
	pipelineId := overrideRequest.PipelineId
	var appDeploymentType = overrideRequest.DeploymentAppType
	var clusterId = overrideRequest.ClusterId
	deploymentType := overrideRequest.DeploymentType
	templateMap := make(map[string]interface{})
	err := json.Unmarshal(merged, &templateMap)
	if err != nil {
		return merged
	}

	hpaResourceRequest := impl.getAutoScalingReplicaCount(templateMap, appName)
	impl.logger.Debugw("autoscalingCheckBeforeTrigger", "hpaResourceRequest", hpaResourceRequest)
	if hpaResourceRequest.IsEnable {

		resourceManifest := make(map[string]interface{})
		if util.IsAcdApp(appDeploymentType) {
			query := &application3.ApplicationResourceRequest{
				Name:         &appName,
				Version:      &hpaResourceRequest.Version,
				Group:        &hpaResourceRequest.Group,
				Kind:         &hpaResourceRequest.Kind,
				ResourceName: &hpaResourceRequest.ResourceName,
				Namespace:    &namespace,
			}
			recv, err := impl.acdClient.GetResource(ctx, query)
			impl.logger.Debugw("resource manifest get replica count", "response", recv)
			if err != nil {
				impl.logger.Errorw("ACD Get Resource API Failed", "err", err)
				middleware.AcdGetResourceCounter.WithLabelValues(strconv.Itoa(appId), namespace, appName).Inc()
				return merged
			}
			if recv != nil && len(*recv.Manifest) > 0 {
				err := json.Unmarshal([]byte(*recv.Manifest), &resourceManifest)
				if err != nil {
					impl.logger.Errorw("unmarshal failed for hpa check", "err", err)
					return merged
				}
			}
		} else {
			version := "v2beta2"
			k8sResource, err := impl.k8sCommonService.GetResource(ctx, &k8s.ResourceRequestBean{ClusterId: clusterId,
				K8sRequest: &util5.K8sRequestBean{ResourceIdentifier: util5.ResourceIdentifier{Name: hpaResourceRequest.ResourceName,
					Namespace: namespace, GroupVersionKind: schema.GroupVersionKind{Group: hpaResourceRequest.Group, Kind: hpaResourceRequest.Kind, Version: version}}}})
			if err != nil {
				impl.logger.Errorw("error occurred while fetching resource for app", "resourceName", hpaResourceRequest.ResourceName, "err", err)
				return merged
			}
			resourceManifest = k8sResource.Manifest.Object
		}
		if len(resourceManifest) > 0 {
			statusMap := resourceManifest["status"].(map[string]interface{})
			currentReplicaVal := statusMap["currentReplicas"]
			currentReplicaCount, err := util4.ParseFloatNumber(currentReplicaVal)
			if err != nil {
				impl.logger.Errorw("error occurred while parsing replica count", "currentReplicas", currentReplicaVal, "err", err)
				return merged
			}

			reqReplicaCount := impl.fetchRequiredReplicaCount(currentReplicaCount, hpaResourceRequest.ReqMaxReplicas, hpaResourceRequest.ReqMinReplicas)
			templateMap["replicaCount"] = reqReplicaCount
			merged, err = json.Marshal(&templateMap)
			if err != nil {
				impl.logger.Errorw("marshaling failed for hpa check", "err", err)
				return merged
			}
		}
	} else {
		impl.logger.Errorw("autoscaling is not enabled", "pipelineId", pipelineId)
	}

	//check for custom chart support
	if autoscalingEnabledPath, ok := templateMap[bean2.CustomAutoScalingEnabledPathKey]; ok {
		if deploymentType == models.DEPLOYMENTTYPE_STOP {
			merged, err = impl.setScalingValues(templateMap, bean2.CustomAutoScalingEnabledPathKey, merged, false)
			if err != nil {
				return merged
			}
			merged, err = impl.setScalingValues(templateMap, bean2.CustomAutoscalingReplicaCountPathKey, merged, 0)
			if err != nil {
				return merged
			}
		} else {
			autoscalingEnabled := false
			autoscalingEnabledValue := gjson.Get(string(merged), autoscalingEnabledPath.(string)).Value()
			if val, ok := autoscalingEnabledValue.(bool); ok {
				autoscalingEnabled = val
			}
			if autoscalingEnabled {
				// extract replica count, min, max and check for required value
				replicaCount, err := impl.getReplicaCountFromCustomChart(templateMap, merged)
				if err != nil {
					return merged
				}
				merged, err = impl.setScalingValues(templateMap, bean2.CustomAutoscalingReplicaCountPathKey, merged, replicaCount)
				if err != nil {
					return merged
				}
			}
		}
	}

	return merged
}

// update repoUrl, revision and argo app sync mode (auto/manual) if needed
func (impl *WorkflowDagExecutorImpl) updateArgoPipeline(pipeline *pipelineConfig.Pipeline, envOverride *chartConfig.EnvConfigOverride, ctx context.Context) (bool, error) {
	if ctx == nil {
		impl.logger.Errorw("err in syncing ACD, ctx is NULL", "pipelineName", pipeline.Name)
		return false, nil
	}
	argoAppName := pipeline.DeploymentAppName
	impl.logger.Infow("received payload, updateArgoPipeline", "appId", pipeline.AppId, "pipelineName", pipeline.Name, "envId", envOverride.TargetEnvironment, "argoAppName", argoAppName, "context", ctx)
	argoApplication, err := impl.acdClient.Get(ctx, &application3.ApplicationQuery{Name: &argoAppName})
	if err != nil {
		impl.logger.Errorw("no argo app exists", "app", argoAppName, "pipeline", pipeline.Name)
		return false, err
	}
	//if status, ok:=status.FromError(err);ok{
	appStatus, _ := status2.FromError(err)
	if appStatus.Code() == codes.OK {
		impl.logger.Debugw("argo app exists", "app", argoAppName, "pipeline", pipeline.Name)
		if argoApplication.Spec.Source.Path != envOverride.Chart.ChartLocation || argoApplication.Spec.Source.TargetRevision != "master" {
			patchReq := v1alpha1.Application{Spec: v1alpha1.ApplicationSpec{Source: &v1alpha1.ApplicationSource{Path: envOverride.Chart.ChartLocation, RepoURL: envOverride.Chart.GitRepoUrl, TargetRevision: "master"}}}
			reqbyte, err := json.Marshal(patchReq)
			if err != nil {
				impl.logger.Errorw("error in creating patch", "err", err)
			}
			reqString := string(reqbyte)
			patchType := "merge"
			_, err = impl.acdClient.Patch(ctx, &application3.ApplicationPatchRequest{Patch: &reqString, Name: &argoAppName, PatchType: &patchType})
			if err != nil {
				impl.logger.Errorw("error in creating argo pipeline ", "name", pipeline.Name, "patch", string(reqbyte), "err", err)
				return false, err
			}
			impl.logger.Debugw("pipeline update req ", "res", patchReq)
		} else {
			impl.logger.Debug("pipeline no need to update ")
		}
		err := impl.argoClientWrapperService.UpdateArgoCDSyncModeIfNeeded(ctx, argoApplication)
		if err != nil {
			impl.logger.Errorw("error in updating argocd sync mode", "err", err)
			return false, err
		}
		return true, nil
	} else if appStatus.Code() == codes.NotFound {
		impl.logger.Errorw("argo app not found", "app", argoAppName, "pipeline", pipeline.Name)
		return false, nil
	} else {
		impl.logger.Errorw("err in checking application on argoCD", "err", err, "pipeline", pipeline.Name)
		return false, err
	}
}

func (impl *WorkflowDagExecutorImpl) getValuesFileForEnv(environmentId int) string {
	return fmt.Sprintf("_%d-values.yaml", environmentId) //-{envId}-values.yaml
}

func (impl *WorkflowDagExecutorImpl) updatePipeline(pipeline *pipelineConfig.Pipeline, userId int32) (bool, error) {
	err := impl.pipelineRepository.SetDeploymentAppCreatedInPipeline(true, pipeline.Id, userId)
	if err != nil {
		impl.logger.Errorw("error on updating cd pipeline for setting deployment app created", "err", err)
		return false, err
	}
	return true, nil
}

// helmInstallReleaseWithCustomChart performs helm install with custom chart
func (impl *WorkflowDagExecutorImpl) helmInstallReleaseWithCustomChart(ctx context.Context, releaseIdentifier *client2.ReleaseIdentifier, referenceChartByte []byte, valuesYaml string) (*client2.HelmInstallCustomResponse, error) {

	helmInstallRequest := client2.HelmInstallCustomRequest{
		ValuesYaml:        valuesYaml,
		ChartContent:      &client2.ChartContent{Content: referenceChartByte},
		ReleaseIdentifier: releaseIdentifier,
	}
	if impl.appService.IsDevtronAsyncInstallModeEnabled(bean2.Helm) {
		helmInstallRequest.RunInCtx = true
	}
	// Request exec
	return impl.helmAppClient.InstallReleaseWithCustomChart(ctx, &helmInstallRequest)
}

type EnvironmentOverride struct {
	Enabled   bool        `json:"enabled"`
	EnvValues []*KeyValue `json:"envValues"`
}

type KeyValue struct {
	Key   string `json:"key"`
	Value string `json:"value"`
}

func (conf *EnvironmentOverride) appendEnvironmentVariable(key, value string) {
	item := &KeyValue{Key: key, Value: value}
	conf.EnvValues = append(conf.EnvValues, item)
}

func (impl *WorkflowDagExecutorImpl) checkAndFixDuplicateReleaseNo(override *chartConfig.PipelineOverride) error {

	uniqueVerified := false
	retryCount := 0

	for !uniqueVerified && retryCount < 5 {
		retryCount = retryCount + 1
		overrides, err := impl.pipelineOverrideRepository.GetByPipelineIdAndReleaseNo(override.PipelineId, override.PipelineReleaseCounter)
		if err != nil {
			return err
		}
		if overrides[0].Id == override.Id {
			uniqueVerified = true
		} else {
			//duplicate might be due to concurrency, lets fix it
			currentReleaseNo, err := impl.pipelineOverrideRepository.GetCurrentPipelineReleaseCounter(override.PipelineId)
			if err != nil {
				return err
			}
			override.PipelineReleaseCounter = currentReleaseNo + 1
			err = impl.pipelineOverrideRepository.Save(override)
			if err != nil {
				return err
			}
		}
	}
	if !uniqueVerified {
		return fmt.Errorf("duplicate verification retry count exide max overrideId: %d ,count: %d", override.Id, retryCount)
	}
	return nil
}

func (impl *WorkflowDagExecutorImpl) getAutoScalingReplicaCount(templateMap map[string]interface{}, appName string) *util4.HpaResourceRequest {
	hasOverride := false
	if _, ok := templateMap[fullnameOverride]; ok {
		appNameOverride := templateMap[fullnameOverride].(string)
		if len(appNameOverride) > 0 {
			appName = appNameOverride
			hasOverride = true
		}
	}
	if !hasOverride {
		if _, ok := templateMap[nameOverride]; ok {
			nameOverride := templateMap[nameOverride].(string)
			if len(nameOverride) > 0 {
				appName = fmt.Sprintf("%s-%s", appName, nameOverride)
			}
		}
	}
	hpaResourceRequest := &util4.HpaResourceRequest{}
	hpaResourceRequest.Version = ""
	hpaResourceRequest.Group = autoscaling.ServiceName
	hpaResourceRequest.Kind = horizontalPodAutoscaler
	impl.logger.Infow("getAutoScalingReplicaCount", "hpaResourceRequest", hpaResourceRequest)
	if _, ok := templateMap[kedaAutoscaling]; ok {
		as := templateMap[kedaAutoscaling]
		asd := as.(map[string]interface{})
		if _, ok := asd[enabled]; ok {
			impl.logger.Infow("getAutoScalingReplicaCount", "hpaResourceRequest", hpaResourceRequest)
			enable := asd[enabled].(bool)
			if enable {
				hpaResourceRequest.IsEnable = enable
				hpaResourceRequest.ReqReplicaCount = templateMap[replicaCount].(float64)
				hpaResourceRequest.ReqMaxReplicas = asd["maxReplicaCount"].(float64)
				hpaResourceRequest.ReqMinReplicas = asd["minReplicaCount"].(float64)
				hpaResourceRequest.ResourceName = fmt.Sprintf("%s-%s-%s", "keda-hpa", appName, "keda")
				impl.logger.Infow("getAutoScalingReplicaCount", "hpaResourceRequest", hpaResourceRequest)
				return hpaResourceRequest
			}
		}
	}

	if _, ok := templateMap[autoscaling.ServiceName]; ok {
		as := templateMap[autoscaling.ServiceName]
		asd := as.(map[string]interface{})
		if _, ok := asd[enabled]; ok {
			enable := asd[enabled].(bool)
			if enable {
				hpaResourceRequest.IsEnable = asd[enabled].(bool)
				hpaResourceRequest.ReqReplicaCount = templateMap[replicaCount].(float64)
				hpaResourceRequest.ReqMaxReplicas = asd["MaxReplicas"].(float64)
				hpaResourceRequest.ReqMinReplicas = asd["MinReplicas"].(float64)
				hpaResourceRequest.ResourceName = fmt.Sprintf("%s-%s", appName, "hpa")
				return hpaResourceRequest
			}
		}
	}
	return hpaResourceRequest

}

func (impl *WorkflowDagExecutorImpl) fetchRequiredReplicaCount(currentReplicaCount float64, reqMaxReplicas float64, reqMinReplicas float64) float64 {
	var reqReplicaCount float64
	if currentReplicaCount <= reqMaxReplicas && currentReplicaCount >= reqMinReplicas {
		reqReplicaCount = currentReplicaCount
	} else if currentReplicaCount > reqMaxReplicas {
		reqReplicaCount = reqMaxReplicas
	} else if currentReplicaCount < reqMinReplicas {
		reqReplicaCount = reqMinReplicas
	}
	return reqReplicaCount
}

func (impl *WorkflowDagExecutorImpl) getReplicaCountFromCustomChart(templateMap map[string]interface{}, merged []byte) (float64, error) {
	autoscalingMinVal, err := impl.extractParamValue(templateMap, bean2.CustomAutoscalingMinPathKey, merged)
	if err != nil {
		return 0, err
	}
	autoscalingMaxVal, err := impl.extractParamValue(templateMap, bean2.CustomAutoscalingMaxPathKey, merged)
	if err != nil {
		return 0, err
	}
	autoscalingReplicaCountVal, err := impl.extractParamValue(templateMap, bean2.CustomAutoscalingReplicaCountPathKey, merged)
	if err != nil {
		return 0, err
	}
	return impl.fetchRequiredReplicaCount(autoscalingReplicaCountVal, autoscalingMaxVal, autoscalingMinVal), nil
}

func (impl *WorkflowDagExecutorImpl) setScalingValues(templateMap map[string]interface{}, customScalingKey string, merged []byte, value interface{}) ([]byte, error) {
	autoscalingJsonPath := templateMap[customScalingKey]
	autoscalingJsonPathKey := autoscalingJsonPath.(string)
	mergedRes, err := sjson.Set(string(merged), autoscalingJsonPathKey, value)
	if err != nil {
		impl.logger.Errorw("error occurred while setting autoscaling key", "JsonPathKey", autoscalingJsonPathKey, "err", err)
		return []byte{}, err
	}
	return []byte(mergedRes), nil
}

func (impl *WorkflowDagExecutorImpl) extractParamValue(inputMap map[string]interface{}, key string, merged []byte) (float64, error) {
	if _, ok := inputMap[key]; !ok {
		return 0, errors2.New("empty-val-err")
	}
	floatNumber, err := util4.ParseFloatNumber(gjson.Get(string(merged), inputMap[key].(string)).Value())
	if err != nil {
		impl.logger.Errorw("error occurred while parsing float number", "key", key, "err", err)
	}
	return floatNumber, err
}

func (impl *WorkflowDagExecutorImpl) PushPrePostCDManifest(cdWorklowRunnerId int, triggeredBy int32, jobHelmPackagePath string, deployType string, pipeline *pipelineConfig.Pipeline, imageTag string, ctx context.Context) error {

	manifestPushTemplate, err := impl.BuildManifestPushTemplateForPrePostCd(pipeline, cdWorklowRunnerId, triggeredBy, jobHelmPackagePath, deployType, imageTag)
	if err != nil {
		impl.logger.Errorw("error in building manifest push template for pre post cd")
		return err
	}
	manifestPushService := impl.GetManifestPushService(manifestPushTemplate.StorageType)

	manifestPushResponse := manifestPushService.PushChart(manifestPushTemplate, ctx)
	if manifestPushResponse.Error != nil {
		impl.logger.Errorw("error in pushing chart to helm repo", "err", err)
		return manifestPushResponse.Error
	}
	return nil
}

func (impl *WorkflowDagExecutorImpl) MergeDefaultValuesWithOverrideValues(overrideValues string, builtChartPath string) error {
	valuesFilePath := path.Join(builtChartPath, "values.yaml") //default values of helm chart
	defaultValues, err := ioutil.ReadFile(valuesFilePath)
	if err != nil {
		return err
	}
	defaultValuesJson, err := yaml.YAMLToJSON(defaultValues)
	if err != nil {
		return err
	}
	mergedValues, err := impl.mergeUtil.JsonPatch(defaultValuesJson, []byte(overrideValues))
	if err != nil {
		return err
	}
	mergedValuesYaml, err := yaml.JSONToYAML(mergedValues)
	if err != nil {
		return err
	}
	err = ioutil.WriteFile(valuesFilePath, mergedValuesYaml, 0600)
	if err != nil {
		return err
	}
	return err
}

func (impl *WorkflowDagExecutorImpl) BuildManifestPushTemplateForPrePostCd(pipeline *pipelineConfig.Pipeline, cdWorklowRunnerId int, triggeredBy int32, jobHelmPackagePath string, deployType string, imageTag string) (*bean4.ManifestPushTemplate, error) {

	manifestPushTemplate := &bean4.ManifestPushTemplate{
		WorkflowRunnerId:      cdWorklowRunnerId,
		AppId:                 pipeline.AppId,
		EnvironmentId:         pipeline.EnvironmentId,
		UserId:                triggeredBy,
		AppName:               pipeline.App.AppName,
		TargetEnvironmentName: pipeline.Environment.Id,
		ChartVersion:          fmt.Sprintf("%d.%d.%d-%s-%s", 1, 1, cdWorklowRunnerId, deployType, imageTag),
	}

	manifestPushConfig, err := impl.manifestPushConfigRepository.GetManifestPushConfigByAppIdAndEnvId(pipeline.AppId, pipeline.EnvironmentId)
	if err != nil && err != pg.ErrNoRows {
		impl.logger.Errorw("error in fetching manifest push config for pre/post cd", "err", err)
		return manifestPushTemplate, err
	}
	manifestPushTemplate.StorageType = manifestPushConfig.StorageType

	if manifestPushConfig != nil && manifestPushConfig.StorageType == bean2.ManifestStorageOCIHelmRepo {

		var credentialsConfig bean4.HelmRepositoryConfig
		err = json.Unmarshal([]byte(manifestPushConfig.CredentialsConfig), &credentialsConfig)
		if err != nil {
			impl.logger.Errorw("error in json unmarshal", "err", err)
			return manifestPushTemplate, err
		}
		dockerArtifactStore, err := impl.dockerArtifactStoreRepository.FindOne(credentialsConfig.ContainerRegistryName)
		if err != nil {
			impl.logger.Errorw("error in fetching artifact info", "err", err)
			return manifestPushTemplate, err
		}
		repoPath, chartName := app.GetRepoPathAndChartNameFromRepoName(credentialsConfig.RepositoryName)
		manifestPushTemplate.RepoUrl = path.Join(dockerArtifactStore.RegistryURL, repoPath)
		manifestPushTemplate.ChartName = chartName
		chartBytes, err := impl.chartTemplateService.LoadChartInBytes(jobHelmPackagePath, true, chartName, manifestPushTemplate.ChartVersion)
		if err != nil {
			return manifestPushTemplate, err
		}
		manifestPushTemplate.BuiltChartBytes = &chartBytes
		containerRegistryConfig := &bean4.ContainerRegistryConfig{
			RegistryUrl:  dockerArtifactStore.RegistryURL,
			Username:     dockerArtifactStore.Username,
			Password:     dockerArtifactStore.Password,
			Insecure:     true,
			AccessKey:    dockerArtifactStore.AWSAccessKeyId,
			SecretKey:    dockerArtifactStore.AWSSecretAccessKey,
			AwsRegion:    dockerArtifactStore.AWSRegion,
			RegistryType: string(dockerArtifactStore.RegistryType),
			RepoName:     repoPath,
		}
		for _, ociRegistryConfig := range dockerArtifactStore.OCIRegistryConfig {
			if ociRegistryConfig.RepositoryType == repository6.OCI_REGISRTY_REPO_TYPE_CHART {
				containerRegistryConfig.IsPublic = ociRegistryConfig.IsPublic
			}
		}
		manifestPushTemplate.ContainerRegistryConfig = containerRegistryConfig
	} else if manifestPushConfig.StorageType == bean2.ManifestStorageGit {
		// need to implement for git repo push
	}

	return manifestPushTemplate, nil
}

func (impl *WorkflowDagExecutorImpl) HandleCDTriggerRelease(overrideRequest *bean.ValuesOverrideRequest, ctx context.Context, triggeredAt time.Time, deployedBy int32) (releaseNo int, manifest []byte, err error) {
	if impl.appService.IsDevtronAsyncInstallModeEnabled(overrideRequest.DeploymentAppType) {
		// asynchronous mode of installation starts
		return impl.TriggerHelmAsyncRelease(overrideRequest, ctx, triggeredAt, deployedBy)
	}
	// synchronous mode of installation starts

	valuesOverrideResponse, builtChartPath, err := impl.BuildManifestForTrigger(overrideRequest, triggeredAt, ctx)
	_, span := otel.Tracer("orchestrator").Start(ctx, "CreateHistoriesForDeploymentTrigger")
	err1 := impl.CreateHistoriesForDeploymentTrigger(valuesOverrideResponse.Pipeline, valuesOverrideResponse.PipelineStrategy, valuesOverrideResponse.EnvOverride, triggeredAt, deployedBy)
	if err1 != nil {
		impl.logger.Errorw("error in saving histories for trigger", "err", err1, "pipelineId", valuesOverrideResponse.Pipeline.Id, "wfrId", overrideRequest.WfrId)
	}
	span.End()
	if err != nil {
		impl.logger.Errorw("error in building merged manifest for trigger", "err", err)
		return releaseNo, manifest, err
	}
	_, span = otel.Tracer("orchestrator").Start(ctx, "WorkflowDagExecutorImpl.TriggerRelease")
	releaseId, manifest, releaseErr := impl.TriggerRelease(overrideRequest, valuesOverrideResponse, builtChartPath, ctx, triggeredAt, deployedBy)
	span.End()
	return releaseId, manifest, releaseErr
}

// TriggerHelmAsyncRelease will publish async helm Install/Upgrade request event for Devtron App releases
func (impl *WorkflowDagExecutorImpl) TriggerHelmAsyncRelease(overrideRequest *bean.ValuesOverrideRequest, ctx context.Context, triggeredAt time.Time, triggeredBy int32) (releaseNo int, manifest []byte, err error) {
	// build merged values and save PCO history for the release
	valuesOverrideResponse, err := impl.GetValuesOverrideForTrigger(overrideRequest, triggeredAt, ctx)
	_, span := otel.Tracer("orchestrator").Start(ctx, "CreateHistoriesForDeploymentTrigger")
	// save triggered deployment history
	err1 := impl.CreateHistoriesForDeploymentTrigger(valuesOverrideResponse.Pipeline, valuesOverrideResponse.PipelineStrategy, valuesOverrideResponse.EnvOverride, triggeredAt, triggeredBy)
	if err1 != nil {
		impl.logger.Errorw("error in saving histories for trigger", "err", err1, "pipelineId", valuesOverrideResponse.Pipeline.Id, "wfrId", overrideRequest.WfrId)
	}
	span.End()
	if err != nil {
		impl.logger.Errorw("error in fetching values for trigger", "err", err)
		return releaseNo, manifest, err
	}

	event := &bean.AsyncCdDeployEvent{
		ValuesOverrideRequest: overrideRequest,
		TriggeredAt:           triggeredAt,
		TriggeredBy:           triggeredBy,
	}
	payload, err := json.Marshal(event)
	if err != nil {
		impl.logger.Errorw("failed to marshal helm async CD deploy event request", "request", event, "err", err)
		return 0, manifest, err
	}

	// publish nats event for async installation
	err = impl.pubsubClient.Publish(pubsub.DEVTRON_CHART_INSTALL_TOPIC, string(payload))
	if err != nil {
		impl.logger.Errorw("failed to publish trigger request event", "topic", pubsub.DEVTRON_CHART_INSTALL_TOPIC, "payload", payload, "err", err)
		//update workflow runner status, used in app workflow view
		err1 = impl.UpdateCDWorkflowRunnerStatus(ctx, overrideRequest, triggeredAt, pipelineConfig.WorkflowFailed, err.Error())
		if err1 != nil {
			impl.logger.Errorw("error in updating the workflow runner status, TriggerHelmAsyncRelease", "err", err1)
		}
		return 0, manifest, err
	}

	//update workflow runner status, used in app workflow view
	err = impl.UpdateCDWorkflowRunnerStatus(ctx, overrideRequest, triggeredAt, pipelineConfig.WorkflowInQueue, "")
	if err != nil {
		impl.logger.Errorw("error in updating the workflow runner status, TriggerHelmAsyncRelease", "err", err)
		return 0, manifest, err
	}
	err = impl.UpdatePreviousQueuedRunnerStatus(overrideRequest.WfrId, overrideRequest.PipelineId, triggeredBy)
	if err != nil {
		impl.logger.Errorw("error in updating the previous queued workflow runner status, TriggerHelmAsyncRelease", "err", err)
		return 0, manifest, err
	}
	return 0, manifest, nil
}

// TriggerRelease will trigger Install/Upgrade request for Devtron App releases synchronously
func (impl *WorkflowDagExecutorImpl) TriggerRelease(overrideRequest *bean.ValuesOverrideRequest, valuesOverrideResponse *app.ValuesOverrideResponse, builtChartPath string, ctx context.Context, triggeredAt time.Time, triggeredBy int32) (releaseNo int, manifest []byte, err error) {
	// Handling for auto trigger
	if overrideRequest.UserId == 0 {
		overrideRequest.UserId = triggeredBy
	}
	triggerEvent := impl.GetTriggerEvent(overrideRequest.DeploymentAppType, triggeredAt, triggeredBy)
	releaseNo, manifest, err = impl.TriggerPipeline(overrideRequest, valuesOverrideResponse, builtChartPath, triggerEvent, ctx)
	if err != nil {
		return 0, manifest, err
	}
	return releaseNo, manifest, nil
}

func (impl *WorkflowDagExecutorImpl) UpdatePreviousQueuedRunnerStatus(cdWfrId, pipelineId int, triggeredBy int32) error {
	cdWfrs, err := impl.cdWorkflowRepository.UpdatePreviousQueuedRunnerStatus(cdWfrId, pipelineId, triggeredBy)
	if err != nil {
		impl.logger.Errorw("error on update previous queued cd workflow runner, UpdatePreviousQueuedRunnerStatus", "cdWfrId", cdWfrId, "err", err)
		return err
	}
	for _, cdWfr := range cdWfrs {
		err = impl.MarkPipelineStatusTimelineFailed(cdWfr, errors.New(pipelineConfig.NEW_DEPLOYMENT_INITIATED))
		if err != nil {
			impl.logger.Errorw("error updating CdPipelineStatusTimeline, UpdatePreviousQueuedRunnerStatus", "err", err)
			return err
		}
		if cdWfr.CdWorkflow == nil {
			pipeline, err := impl.pipelineRepository.FindById(pipelineId)
			if err != nil {
				impl.logger.Errorw("error in fetching cd pipeline, UpdatePreviousQueuedRunnerStatus", "pipelineId", pipelineId, "err", err)
				return err
			}
			cdWfr.CdWorkflow = &pipelineConfig.CdWorkflow{
				Pipeline: pipeline,
			}
		}
		impl.UpdateTriggerCDMetricsOnFinish(cdWfr)
	}
	return nil
}

func (impl *WorkflowDagExecutorImpl) UpdateCDWorkflowRunnerStatus(ctx context.Context, overrideRequest *bean.ValuesOverrideRequest, triggeredAt time.Time, status, message string) error {
	// In case of terminal status update finished on time
	isTerminalStatus := slices.Contains(pipelineConfig.WfrTerminalStatusList, status)
	cdWfr, err := impl.cdWorkflowRepository.FindWorkflowRunnerById(overrideRequest.WfrId)
	if err != nil && err != pg.ErrNoRows {
		impl.logger.Errorw("err on fetching cd workflow, UpdateCDWorkflowRunnerStatus", "err", err)
		return err
	}
	cdWorkflowId := cdWfr.CdWorkflowId

	if cdWorkflowId == 0 {
		cdWf := &pipelineConfig.CdWorkflow{
			CiArtifactId: overrideRequest.CiArtifactId,
			PipelineId:   overrideRequest.PipelineId,
			AuditLog:     sql.AuditLog{CreatedOn: triggeredAt, CreatedBy: overrideRequest.UserId, UpdatedOn: triggeredAt, UpdatedBy: overrideRequest.UserId},
		}
		err := impl.cdWorkflowRepository.SaveWorkFlow(ctx, cdWf)
		if err != nil {
			impl.logger.Errorw("err on updating cd workflow for status update, UpdateCDWorkflowRunnerStatus", "err", err)
			return err
		}
		cdWorkflowId = cdWf.Id
		runner := &pipelineConfig.CdWorkflowRunner{
			Id:           cdWf.Id,
			Name:         overrideRequest.PipelineName,
			WorkflowType: bean.CD_WORKFLOW_TYPE_DEPLOY,
			ExecutorType: pipelineConfig.WORKFLOW_EXECUTOR_TYPE_AWF,
			Status:       status,
			TriggeredBy:  overrideRequest.UserId,
			StartedOn:    triggeredAt,
			CdWorkflowId: cdWorkflowId,
			AuditLog:     sql.AuditLog{CreatedOn: triggeredAt, CreatedBy: overrideRequest.UserId, UpdatedOn: triggeredAt, UpdatedBy: overrideRequest.UserId},
		}
		if isTerminalStatus {
			runner.FinishedOn = time.Now()
		}
		_, err = impl.cdWorkflowRepository.SaveWorkFlowRunner(runner)
		if err != nil {
			impl.logger.Errorw("err on updating cd workflow runner for status update, UpdateCDWorkflowRunnerStatus", "err", err)
			return err
		}
	} else {
		// if the current cdWfr status is already a terminal status and then don't update the status
		// e.g: Status : Failed --> Progressing (not allowed)
		if slices.Contains(pipelineConfig.WfrTerminalStatusList, cdWfr.Status) {
			impl.logger.Warnw("deployment has already been terminated for workflow runner, UpdateCDWorkflowRunnerStatus", "workflowRunnerId", cdWfr.Id, "err", err)
			return fmt.Errorf("deployment has already been terminated for workflow runner")
		}
		if status == pipelineConfig.WorkflowFailed {
			err = impl.MarkPipelineStatusTimelineFailed(cdWfr, errors.New(message))
			if err != nil {
				impl.logger.Errorw("error updating CdPipelineStatusTimeline", "err", err)
				return err
			}
		}
		cdWfr.Status = status
		if isTerminalStatus {
			cdWfr.FinishedOn = time.Now()
			cdWfr.Message = message
		}
		cdWfr.UpdatedBy = overrideRequest.UserId
		cdWfr.UpdatedOn = time.Now()
		err = impl.cdWorkflowRepository.UpdateWorkFlowRunner(cdWfr)
		if err != nil {
			impl.logger.Errorw("error on update cd workflow runner, UpdateCDWorkflowRunnerStatus", "cdWfr", cdWfr, "err", err)
			return err
		}
	}
	if isTerminalStatus {
		if cdWfr.CdWorkflow == nil {
			pipeline, err := impl.pipelineRepository.FindById(overrideRequest.PipelineId)
			if err != nil {
				impl.logger.Errorw("error in fetching cd pipeline", "pipelineId", overrideRequest.PipelineId, "err", err)
				return err
			}
			cdWfr.CdWorkflow = &pipelineConfig.CdWorkflow{
				Pipeline: pipeline,
			}
		}
		impl.UpdateTriggerCDMetricsOnFinish(cdWfr)
	}
	return nil
}<|MERGE_RESOLUTION|>--- conflicted
+++ resolved
@@ -1009,11 +1009,7 @@
 				impl.logger.Warnw("unable to migrate deprecated DataSource", "artifactId", ciArtifact.Id)
 			}
 		}
-<<<<<<< HEAD
 		PreCDArtifacts, err := impl.SavePluginArtifacts(ciArtifact, cdStageCompleteEvent.PluginRegistryArtifactDetails, cdStageCompleteEvent.CdPipelineId, repository.PRE_CD, cdStageCompleteEvent.TriggeredBy)
-=======
-		PreCDArtifacts, err := impl.SavePluginArtifacts(ciArtifact, cdStageCompleteEvent.PluginRegistryArtifactDetails, pipeline.Id, repository.PRE_CD, cdStageCompleteEvent.TriggeredBy)
->>>>>>> de62cd1e
 		if err != nil {
 			impl.logger.Errorw("error in saving plugin artifacts", "err", err)
 			return err
@@ -1934,28 +1930,18 @@
 		}
 	}
 
-<<<<<<< HEAD
-	isImageDigestPolicyConfigured, err :=
-		impl.imageDigestPolicyService.IsPolicyConfiguredForClusterOrEnvOrPipeline(
-			env.Id,
-			env.ClusterId,
-			cdPipeline.Id)
-	if err != nil {
-		impl.logger.Errorw("error in checking if digest policy is configured at global or pipeline level", "err", err, "envId", env.Id, "clusterId", env.ClusterId, "pipelineId", cdPipeline.Id)
-		return nil, err
-	}
-	image := artifact.Image
-	if isImageDigestPolicyConfigured {
-=======
-	digestConfigurationRequest := imageDigestPolicy.DigestPolicyConfigurationRequest{PipelineId: cdPipeline.Id}
+	digestConfigurationRequest := imageDigestPolicy.DigestPolicyConfigurationRequest{
+		ClusterId:     env.ClusterId,
+		EnvironmentId: env.Id,
+		PipelineId:    cdPipeline.Id,
+	}
 	digestPolicyConfigurations, err := impl.imageDigestPolicyService.GetDigestPolicyConfigurations(digestConfigurationRequest)
 	if err != nil {
 		impl.logger.Errorw("error in checking if isImageDigestPolicyConfiguredForPipeline", "err", err)
 		return nil, err
 	}
 	image := artifact.Image
-	if digestPolicyConfigurations.DigestConfiguredForPipeline {
->>>>>>> de62cd1e
+	if digestPolicyConfigurations.DigestConfiguredForEnvOrCluster || digestPolicyConfigurations.DigestConfiguredForPipeline {
 		image = ReplaceImageTagWithDigest(image, artifact.ImageDigest)
 	}
 
@@ -2932,17 +2918,7 @@
 		if err != nil {
 			return 0, "", err
 		}
-<<<<<<< HEAD
 		overrideRequest.CdWorkflowId = cdWf.Id
-=======
-		// Migration of deprecated DataSource Type
-		if artifact.IsMigrationRequired() {
-			migrationErr := impl.ciArtifactRepository.MigrateToWebHookDataSourceType(artifact.Id)
-			if migrationErr != nil {
-				impl.logger.Warnw("unable to migrate deprecated DataSource", "artifactId", artifact.Id)
-			}
-		}
->>>>>>> de62cd1e
 		_, span = otel.Tracer("orchestrator").Start(ctx, "TriggerPreStage")
 		err = impl.TriggerPreStage(ctx, cdWf, artifact, cdPipeline, overrideRequest.UserId, 0)
 		span.End()
@@ -3062,23 +3038,6 @@
 		}
 
 		//checking vulnerability for deploying image
-<<<<<<< HEAD
-=======
-		_, span = otel.Tracer("orchestrator").Start(ctx, "ciArtifactRepository.Get")
-		artifact, err := impl.ciArtifactRepository.Get(overrideRequest.CiArtifactId)
-		span.End()
-		if err != nil {
-			impl.logger.Errorw("error in getting ciArtifact, ManualCdTrigger", "CiArtifactId", overrideRequest.CiArtifactId, "err", err)
-			return 0, err
-		}
-		// Migration of deprecated DataSource Type
-		if artifact.IsMigrationRequired() {
-			migrationErr := impl.ciArtifactRepository.MigrateToWebHookDataSourceType(artifact.Id)
-			if migrationErr != nil {
-				impl.logger.Warnw("unable to migrate deprecated DataSource", "artifactId", artifact.Id)
-			}
-		}
->>>>>>> de62cd1e
 		isVulnerable, err := impl.GetArtifactVulnerabilityStatus(artifact, cdPipeline, ctx)
 		if err != nil {
 			impl.logger.Errorw("error in getting Artifact vulnerability status, ManualCdTrigger", "err", err)
@@ -4968,20 +4927,11 @@
 		deploymentStrategy = string(strategy.Strategy)
 	}
 
-<<<<<<< HEAD
-	isImageDigestPolicyConfiguredAtGlobalOrPipeline, err :=
-		impl.imageDigestPolicyService.IsPolicyConfiguredForClusterOrEnvOrPipeline(
-			envOverride.TargetEnvironment,
-			envOverride.Environment.ClusterId,
-			overrideRequest.PipelineId)
-	if err != nil {
-		impl.logger.Errorw("error in checking if digest policy is configured at global or pipeline level", "err", err)
-		return "", err
-	}
-
-	if isImageDigestPolicyConfiguredAtGlobalOrPipeline {
-=======
-	digestConfigurationRequest := imageDigestPolicy.DigestPolicyConfigurationRequest{PipelineId: overrideRequest.PipelineId}
+	digestConfigurationRequest := imageDigestPolicy.DigestPolicyConfigurationRequest{
+		PipelineId:    overrideRequest.PipelineId,
+		EnvironmentId: envOverride.TargetEnvironment,
+		ClusterId:     envOverride.Environment.ClusterId,
+	}
 	digestPolicyConfigurations, err := impl.imageDigestPolicyService.GetDigestPolicyConfigurations(digestConfigurationRequest)
 	if err != nil {
 		impl.logger.Errorw("error in checking if isImageDigestPolicyConfiguredForPipeline", "err", err)
@@ -4989,7 +4939,6 @@
 	}
 
 	if digestPolicyConfigurations.DigestConfiguredForPipeline {
->>>>>>> de62cd1e
 		imageTag[imageTagLen-1] = fmt.Sprintf("%s@%s", imageTag[imageTagLen-1], artifact.ImageDigest)
 	}
 
