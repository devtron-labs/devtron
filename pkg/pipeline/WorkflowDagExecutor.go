/*
 * Copyright (c) 2020 Devtron Labs
 *
 * Licensed under the Apache License, Version 2.0 (the "License");
 * you may not use this file except in compliance with the License.
 * You may obtain a copy of the License at
 *
 *    http://www.apache.org/licenses/LICENSE-2.0
 *
 * Unless required by applicable law or agreed to in writing, software
 * distributed under the License is distributed on an "AS IS" BASIS,
 * WITHOUT WARRANTIES OR CONDITIONS OF ANY KIND, either express or implied.
 * See the License for the specific language governing permissions and
 * limitations under the License.
 *
 */

package pipeline

import (
	"context"
	"encoding/json"
	errors3 "errors"
	"fmt"
<<<<<<< HEAD
	bean5 "github.com/devtron-labs/devtron/api/helm-app/bean"
	"github.com/devtron-labs/devtron/api/helm-app/gRPC"
	client2 "github.com/devtron-labs/devtron/api/helm-app/service"
	"github.com/devtron-labs/devtron/pkg/deployment/gitOps/config"
	"github.com/devtron-labs/devtron/pkg/deployment/gitOps/remote"
	"github.com/devtron-labs/devtron/pkg/deployment/manifest/deployedAppMetrics"
	"github.com/devtron-labs/devtron/pkg/deployment/manifest/deploymentTemplate/chartRef"
=======
	"github.com/devtron-labs/devtron/pkg/deployment/gitOps/config"
	"github.com/devtron-labs/devtron/pkg/deployment/gitOps/git"
	"github.com/devtron-labs/devtron/pkg/deployment/manifest/deployedAppMetrics"
	"github.com/devtron-labs/devtron/pkg/deployment/manifest/deploymentTemplate/chartRef"
	bean5 "github.com/devtron-labs/devtron/pkg/deployment/manifest/deploymentTemplate/chartRef/bean"
>>>>>>> c905e786
	"path"
	"strconv"
	"strings"
	"sync"
	"time"

	application3 "github.com/argoproj/argo-cd/v2/pkg/apiclient/application"
	"github.com/argoproj/argo-cd/v2/pkg/apis/application/v1alpha1"
	"github.com/aws/aws-sdk-go/service/autoscaling"
	blob_storage "github.com/devtron-labs/common-lib/blob-storage"
	"github.com/devtron-labs/common-lib/pubsub-lib/model"
	util5 "github.com/devtron-labs/common-lib/utils/k8s"
	"github.com/devtron-labs/common-lib/utils/k8s/health"
	"github.com/devtron-labs/devtron/client/argocdServer"
	"github.com/devtron-labs/devtron/client/argocdServer/application"
	application2 "github.com/devtron-labs/devtron/client/argocdServer/application"
	gitSensorClient "github.com/devtron-labs/devtron/client/gitSensor"
	"github.com/devtron-labs/devtron/internal/middleware"
	bean4 "github.com/devtron-labs/devtron/pkg/app/bean"
	"github.com/devtron-labs/devtron/pkg/app/status"
	"github.com/devtron-labs/devtron/pkg/auth/user"
	"github.com/devtron-labs/devtron/pkg/chartRepo/repository"
	"github.com/devtron-labs/devtron/pkg/dockerRegistry"
	"github.com/devtron-labs/devtron/pkg/imageDigestPolicy"
	"github.com/devtron-labs/devtron/pkg/k8s"
	bean3 "github.com/devtron-labs/devtron/pkg/pipeline/bean"
	repository4 "github.com/devtron-labs/devtron/pkg/pipeline/repository"
	"github.com/devtron-labs/devtron/pkg/pipeline/types"
	"github.com/devtron-labs/devtron/pkg/plugin"
	"github.com/devtron-labs/devtron/pkg/resourceQualifiers"
	serverBean "github.com/devtron-labs/devtron/pkg/server/bean"
	"github.com/devtron-labs/devtron/pkg/variables"
	"github.com/devtron-labs/devtron/pkg/variables/parsers"
	repository5 "github.com/devtron-labs/devtron/pkg/variables/repository"
	util4 "github.com/devtron-labs/devtron/util"
	"github.com/devtron-labs/devtron/util/argo"
	errors2 "github.com/juju/errors"
	"github.com/pkg/errors"
	"github.com/tidwall/gjson"
	"github.com/tidwall/sjson"
	"go.opentelemetry.io/otel"
	"google.golang.org/grpc/codes"
	status2 "google.golang.org/grpc/status"
	"k8s.io/apimachinery/pkg/runtime/schema"
	"k8s.io/helm/pkg/proto/hapi/chart"
	"k8s.io/utils/pointer"
	"k8s.io/utils/strings/slices"

	"github.com/devtron-labs/devtron/internal/sql/repository/appWorkflow"
	repository2 "github.com/devtron-labs/devtron/pkg/cluster/repository"
	history2 "github.com/devtron-labs/devtron/pkg/pipeline/history"
	repository3 "github.com/devtron-labs/devtron/pkg/pipeline/history/repository"
	"github.com/devtron-labs/devtron/pkg/sql"
	util3 "github.com/devtron-labs/devtron/pkg/util"

	pubsub "github.com/devtron-labs/common-lib/pubsub-lib"
	"github.com/devtron-labs/devtron/api/bean"
	client "github.com/devtron-labs/devtron/client/events"
	"github.com/devtron-labs/devtron/internal/sql/models"
	"github.com/devtron-labs/devtron/internal/sql/repository"
	"github.com/devtron-labs/devtron/internal/sql/repository/chartConfig"
	"github.com/devtron-labs/devtron/internal/sql/repository/pipelineConfig"
	"github.com/devtron-labs/devtron/internal/sql/repository/security"
	"github.com/devtron-labs/devtron/internal/util"
	"github.com/devtron-labs/devtron/pkg/app"
	bean2 "github.com/devtron-labs/devtron/pkg/bean"
	util2 "github.com/devtron-labs/devtron/util/event"
	"github.com/devtron-labs/devtron/util/rbac"
	"github.com/go-pg/pg"
	"go.uber.org/zap"
)

type WorkflowDagExecutor interface {
	HandleCiSuccessEvent(triggerContext TriggerContext, artifact *repository.CiArtifact, async bool, triggeredBy int32) error
	HandleWebhookExternalCiEvent(artifact *repository.CiArtifact, triggeredBy int32, externalCiId int, auth func(token string, projectObject string, envObject string) bool, token string) (bool, error)
	HandlePreStageSuccessEvent(triggerContext TriggerContext, cdStageCompleteEvent CdStageCompleteEvent) error
	HandleDeploymentSuccessEvent(triggerContext TriggerContext, pipelineOverride *chartConfig.PipelineOverride) error
	HandlePostStageSuccessEvent(triggerContext TriggerContext, cdWorkflowId int, cdPipelineId int, triggeredBy int32, pluginRegistryImageDetails map[string][]string) error
	Subscribe() error
	TriggerPostStage(request TriggerRequest) error
	TriggerPreStage(request TriggerRequest) error
	TriggerDeployment(request TriggerRequest) error
	ManualCdTrigger(triggerContext TriggerContext, overrideRequest *bean.ValuesOverrideRequest) (int, error)
	TriggerBulkDeploymentAsync(requests []*BulkTriggerRequest, UserId int32) (interface{}, error)
	StopStartApp(triggerContext TriggerContext, stopRequest *StopAppRequest) (int, error)
	TriggerBulkHibernateAsync(request StopDeploymentGroupRequest, ctx context.Context) (interface{}, error)
	RotatePods(ctx context.Context, podRotateRequest *PodRotateRequest) (*k8s.RotatePodResponse, error)
	MarkCurrentDeploymentFailed(runner *pipelineConfig.CdWorkflowRunner, releaseErr error, triggeredBy int32) error
	UpdateWorkflowRunnerStatusForDeployment(appIdentifier *client2.AppIdentifier, wfr *pipelineConfig.CdWorkflowRunner, skipReleaseNotFound bool) bool
	OnDeleteCdPipelineEvent(pipelineId int, triggeredBy int32)
	MarkPipelineStatusTimelineFailed(runner *pipelineConfig.CdWorkflowRunner, releaseErr error) error
	UpdateTriggerCDMetricsOnFinish(runner *pipelineConfig.CdWorkflowRunner)
	GetTriggerValidateFuncs() []pubsub.ValidateMsg
}

type WorkflowDagExecutorImpl struct {
	logger                        *zap.SugaredLogger
	pipelineRepository            pipelineConfig.PipelineRepository
	cdWorkflowRepository          pipelineConfig.CdWorkflowRepository
	pubsubClient                  *pubsub.PubSubClientServiceImpl
	appService                    app.AppService
	cdWorkflowService             WorkflowService
	ciPipelineRepository          pipelineConfig.CiPipelineRepository
	materialRepository            pipelineConfig.MaterialRepository
	pipelineOverrideRepository    chartConfig.PipelineOverrideRepository
	ciArtifactRepository          repository.CiArtifactRepository
	user                          user.UserService
	enforcerUtil                  rbac.EnforcerUtil
	groupRepository               repository.DeploymentGroupRepository
	envRepository                 repository2.EnvironmentRepository
	eventFactory                  client.EventFactory
	eventClient                   client.EventClient
	cvePolicyRepository           security.CvePolicyRepository
	scanResultRepository          security.ImageScanResultRepository
	appWorkflowRepository         appWorkflow.AppWorkflowRepository
	prePostCdScriptHistoryService history2.PrePostCdScriptHistoryService
	argoUserService               argo.ArgoUserService
	cdPipelineStatusTimelineRepo  pipelineConfig.PipelineStatusTimelineRepository
	pipelineStatusTimelineService status.PipelineStatusTimelineService
	CiTemplateRepository          pipelineConfig.CiTemplateRepository
	ciWorkflowRepository          pipelineConfig.CiWorkflowRepository
	appLabelRepository            pipelineConfig.AppLabelRepository
	gitSensorGrpcClient           gitSensorClient.Client
	k8sCommonService              k8s.K8sCommonService
	pipelineStageService          PipelineStageService
	config                        *types.CdConfig
	appServiceConfig              *app.AppServiceConfig
	globalPluginService           plugin.GlobalPluginService

	scopedVariableManager     variables.ScopedVariableCMCSManager
	pluginInputVariableParser PluginInputVariableParser

	devtronAsyncHelmInstallRequestMap  map[int]bool
	devtronAsyncHelmInstallRequestLock *sync.Mutex
	devtronAppReleaseContextMap        map[int]DevtronAppReleaseContextType
	devtronAppReleaseContextMapLock    *sync.Mutex

	deploymentTemplateHistoryService    history2.DeploymentTemplateHistoryService
	configMapHistoryService             history2.ConfigMapHistoryService
	pipelineStrategyHistoryService      history2.PipelineStrategyHistoryService
	manifestPushConfigRepository        repository4.ManifestPushConfigRepository
	gitOpsManifestPushService           app.GitOpsPushService
	ciPipelineMaterialRepository        pipelineConfig.CiPipelineMaterialRepository
	imageScanHistoryRepository          security.ImageScanHistoryRepository
	imageScanDeployInfoRepository       security.ImageScanDeployInfoRepository
	appCrudOperationService             app.AppCrudOperationService
	pipelineConfigRepository            chartConfig.PipelineConfigRepository
	dockerRegistryIpsConfigService      dockerRegistry.DockerRegistryIpsConfigService
	chartRepository                     chartRepoRepository.ChartRepository
	chartTemplateService                util.ChartTemplateService
	strategyHistoryRepository           repository3.PipelineStrategyHistoryRepository
	deploymentTemplateHistoryRepository repository3.DeploymentTemplateHistoryRepository
	argoK8sClient                       argocdServer.ArgoK8sClient
	configMapRepository                 chartConfig.ConfigMapRepository
	configMapHistoryRepository          repository3.ConfigMapHistoryRepository
	helmAppService                      client2.HelmAppService
<<<<<<< HEAD
	//TODO fix me next
	helmAppClient                gRPC.HelmAppClient //TODO refactoring: use helm app service instead
	environmentConfigRepository  chartConfig.EnvConfigOverrideRepository
	mergeUtil                    *util.MergeUtil
	acdClient                    application2.ServiceClient
	argoClientWrapperService     argocdServer.ArgoClientWrapperService
	customTagService             CustomTagService
	ACDConfig                    *argocdServer.ACDConfig
	deployedAppMetricsService    deployedAppMetrics.DeployedAppMetricsService
	chartRefService              chartRef.ChartRefService
	gitOpsConfigReadService      config.GitOpsConfigReadService
	gitOpsRemoteOperationService remote.GitOpsRemoteOperationService
=======
	helmAppClient                       client2.HelmAppClient
	environmentConfigRepository         chartConfig.EnvConfigOverrideRepository
	mergeUtil                           *util.MergeUtil
	acdClient                           application2.ServiceClient
	argoClientWrapperService            argocdServer.ArgoClientWrapperService
	customTagService                    CustomTagService
	ACDConfig                           *argocdServer.ACDConfig
	deployedAppMetricsService           deployedAppMetrics.DeployedAppMetricsService
	chartRefService                     chartRef.ChartRefService
	gitOpsConfigReadService             config.GitOpsConfigReadService
	gitOperationService                 git.GitOperationService
	imageDigestPolicyService            imageDigestPolicy.ImageDigestPolicyService
>>>>>>> c905e786
}

const kedaAutoscaling = "kedaAutoscaling"
const horizontalPodAutoscaler = "HorizontalPodAutoscaler"
const fullnameOverride = "fullnameOverride"
const nameOverride = "nameOverride"
const enabled = "enabled"
const replicaCount = "replicaCount"

const (
	GIT_COMMIT_HASH_PREFIX       = "GIT_COMMIT_HASH"
	GIT_SOURCE_TYPE_PREFIX       = "GIT_SOURCE_TYPE"
	GIT_SOURCE_VALUE_PREFIX      = "GIT_SOURCE_VALUE"
	GIT_SOURCE_COUNT             = "GIT_SOURCE_COUNT"
	APP_LABEL_KEY_PREFIX         = "APP_LABEL_KEY"
	APP_LABEL_VALUE_PREFIX       = "APP_LABEL_VALUE"
	APP_LABEL_COUNT              = "APP_LABEL_COUNT"
	CHILD_CD_ENV_NAME_PREFIX     = "CHILD_CD_ENV_NAME"
	CHILD_CD_CLUSTER_NAME_PREFIX = "CHILD_CD_CLUSTER_NAME"
	CHILD_CD_COUNT               = "CHILD_CD_COUNT"
	DEVTRON_SYSTEM_USER_ID       = 1
	ARGOCD_SYNC_ERROR            = "error in syncing argoCD app"
	ARGOCD_REFRESH_ERROR         = "Error in refreshing argocd app"
)

type DevtronAppReleaseContextType struct {
	CancelContext context.CancelFunc
	RunnerId      int
}

type CdStageCompleteEvent struct {
	CiProjectDetails              []bean3.CiProjectDetails     `json:"ciProjectDetails"`
	WorkflowId                    int                          `json:"workflowId"`
	WorkflowRunnerId              int                          `json:"workflowRunnerId"`
	CdPipelineId                  int                          `json:"cdPipelineId"`
	TriggeredBy                   int32                        `json:"triggeredBy"`
	StageYaml                     string                       `json:"stageYaml"`
	ArtifactLocation              string                       `json:"artifactLocation"`
	PipelineName                  string                       `json:"pipelineName"`
	CiArtifactDTO                 pipelineConfig.CiArtifactDTO `json:"ciArtifactDTO"`
	PluginRegistryArtifactDetails map[string][]string          `json:"PluginRegistryArtifactDetails"`
}

type TriggerRequest struct {
	CdWf                  *pipelineConfig.CdWorkflow
	Pipeline              *pipelineConfig.Pipeline
	Artifact              *repository.CiArtifact
	ApplyAuth             bool
	TriggeredBy           int32
	RefCdWorkflowRunnerId int
	TriggerContext
}

type TriggerContext struct {
	// Context is a context object to be passed to the pipeline trigger
	// +optional
	Context context.Context
	// ReferenceId is a unique identifier for the workflow runner
	// refer pipelineConfig.CdWorkflowRunner
	ReferenceId *string
}

func NewWorkflowDagExecutorImpl(Logger *zap.SugaredLogger, pipelineRepository pipelineConfig.PipelineRepository,
	cdWorkflowRepository pipelineConfig.CdWorkflowRepository,
	pubsubClient *pubsub.PubSubClientServiceImpl,
	appService app.AppService,
	cdWorkflowService WorkflowService,
	ciArtifactRepository repository.CiArtifactRepository,
	ciPipelineRepository pipelineConfig.CiPipelineRepository,
	materialRepository pipelineConfig.MaterialRepository,
	pipelineOverrideRepository chartConfig.PipelineOverrideRepository,
	user user.UserService,
	groupRepository repository.DeploymentGroupRepository,
	envRepository repository2.EnvironmentRepository,
	enforcerUtil rbac.EnforcerUtil, eventFactory client.EventFactory,
	eventClient client.EventClient, cvePolicyRepository security.CvePolicyRepository,
	scanResultRepository security.ImageScanResultRepository,
	appWorkflowRepository appWorkflow.AppWorkflowRepository,
	prePostCdScriptHistoryService history2.PrePostCdScriptHistoryService,
	argoUserService argo.ArgoUserService,
	cdPipelineStatusTimelineRepo pipelineConfig.PipelineStatusTimelineRepository,
	pipelineStatusTimelineService status.PipelineStatusTimelineService,
	CiTemplateRepository pipelineConfig.CiTemplateRepository,
	ciWorkflowRepository pipelineConfig.CiWorkflowRepository,
	appLabelRepository pipelineConfig.AppLabelRepository, gitSensorGrpcClient gitSensorClient.Client,
	pipelineStageService PipelineStageService, k8sCommonService k8s.K8sCommonService,
	globalPluginService plugin.GlobalPluginService,
	pluginInputVariableParser PluginInputVariableParser,
	scopedVariableManager variables.ScopedVariableCMCSManager,

	deploymentTemplateHistoryService history2.DeploymentTemplateHistoryService,
	configMapHistoryService history2.ConfigMapHistoryService,
	pipelineStrategyHistoryService history2.PipelineStrategyHistoryService,
	manifestPushConfigRepository repository4.ManifestPushConfigRepository,
	gitOpsManifestPushService app.GitOpsPushService,
	ciPipelineMaterialRepository pipelineConfig.CiPipelineMaterialRepository,
	imageScanHistoryRepository security.ImageScanHistoryRepository,
	imageScanDeployInfoRepository security.ImageScanDeployInfoRepository,
	appCrudOperationService app.AppCrudOperationService,
	pipelineConfigRepository chartConfig.PipelineConfigRepository,
	dockerRegistryIpsConfigService dockerRegistry.DockerRegistryIpsConfigService,
	chartRepository chartRepoRepository.ChartRepository,
	chartTemplateService util.ChartTemplateService,
	strategyHistoryRepository repository3.PipelineStrategyHistoryRepository,
	deploymentTemplateHistoryRepository repository3.DeploymentTemplateHistoryRepository,
	ArgoK8sClient argocdServer.ArgoK8sClient,
	configMapRepository chartConfig.ConfigMapRepository,
	configMapHistoryRepository repository3.ConfigMapHistoryRepository,
	helmAppService client2.HelmAppService,
<<<<<<< HEAD
	helmAppClient gRPC.HelmAppClient,
=======
	helmAppClient client2.HelmAppClient,
>>>>>>> c905e786
	environmentConfigRepository chartConfig.EnvConfigOverrideRepository,
	mergeUtil *util.MergeUtil,
	acdClient application2.ServiceClient,
	argoClientWrapperService argocdServer.ArgoClientWrapperService,
	pipelineConfigListenerService PipelineConfigListenerService,
	customTagService CustomTagService,
	ACDConfig *argocdServer.ACDConfig,
	deployedAppMetricsService deployedAppMetrics.DeployedAppMetricsService,
	chartRefService chartRef.ChartRefService,
	gitOpsConfigReadService config.GitOpsConfigReadService,
<<<<<<< HEAD
	gitOpsRemoteOperationService remote.GitOpsRemoteOperationService) *WorkflowDagExecutorImpl {
=======
	gitOperationService git.GitOperationService,
	imageDigestPolicyService imageDigestPolicy.ImageDigestPolicyService,
) *WorkflowDagExecutorImpl {
>>>>>>> c905e786
	wde := &WorkflowDagExecutorImpl{logger: Logger,
		pipelineRepository:            pipelineRepository,
		cdWorkflowRepository:          cdWorkflowRepository,
		pubsubClient:                  pubsubClient,
		appService:                    appService,
		cdWorkflowService:             cdWorkflowService,
		ciPipelineRepository:          ciPipelineRepository,
		ciArtifactRepository:          ciArtifactRepository,
		materialRepository:            materialRepository,
		pipelineOverrideRepository:    pipelineOverrideRepository,
		user:                          user,
		enforcerUtil:                  enforcerUtil,
		groupRepository:               groupRepository,
		envRepository:                 envRepository,
		eventFactory:                  eventFactory,
		eventClient:                   eventClient,
		cvePolicyRepository:           cvePolicyRepository,
		scanResultRepository:          scanResultRepository,
		appWorkflowRepository:         appWorkflowRepository,
		prePostCdScriptHistoryService: prePostCdScriptHistoryService,
		argoUserService:               argoUserService,
		cdPipelineStatusTimelineRepo:  cdPipelineStatusTimelineRepo,
		pipelineStatusTimelineService: pipelineStatusTimelineService,
		CiTemplateRepository:          CiTemplateRepository,
		ciWorkflowRepository:          ciWorkflowRepository,
		appLabelRepository:            appLabelRepository,
		gitSensorGrpcClient:           gitSensorGrpcClient,
		k8sCommonService:              k8sCommonService,
		pipelineStageService:          pipelineStageService,
		scopedVariableManager:         scopedVariableManager,
		globalPluginService:           globalPluginService,
		pluginInputVariableParser:     pluginInputVariableParser,

		devtronAsyncHelmInstallRequestMap:  make(map[int]bool),
		devtronAsyncHelmInstallRequestLock: &sync.Mutex{},
		devtronAppReleaseContextMap:        make(map[int]DevtronAppReleaseContextType),
		devtronAppReleaseContextMapLock:    &sync.Mutex{},

		deploymentTemplateHistoryService:    deploymentTemplateHistoryService,
		configMapHistoryService:             configMapHistoryService,
		pipelineStrategyHistoryService:      pipelineStrategyHistoryService,
		manifestPushConfigRepository:        manifestPushConfigRepository,
		gitOpsManifestPushService:           gitOpsManifestPushService,
		ciPipelineMaterialRepository:        ciPipelineMaterialRepository,
		imageScanHistoryRepository:          imageScanHistoryRepository,
		imageScanDeployInfoRepository:       imageScanDeployInfoRepository,
		appCrudOperationService:             appCrudOperationService,
		pipelineConfigRepository:            pipelineConfigRepository,
		dockerRegistryIpsConfigService:      dockerRegistryIpsConfigService,
		chartRepository:                     chartRepository,
		chartTemplateService:                chartTemplateService,
		strategyHistoryRepository:           strategyHistoryRepository,
		deploymentTemplateHistoryRepository: deploymentTemplateHistoryRepository,
		argoK8sClient:                       ArgoK8sClient,
		configMapRepository:                 configMapRepository,
		configMapHistoryRepository:          configMapHistoryRepository,
		helmAppService:                      helmAppService,
		helmAppClient:                       helmAppClient,
		environmentConfigRepository:         environmentConfigRepository,
		mergeUtil:                           mergeUtil,
		acdClient:                           acdClient,
		argoClientWrapperService:            argoClientWrapperService,
		customTagService:                    customTagService,
		ACDConfig:                           ACDConfig,
		deployedAppMetricsService:           deployedAppMetricsService,
		chartRefService:                     chartRefService,
		gitOpsConfigReadService:             gitOpsConfigReadService,
<<<<<<< HEAD
		gitOpsRemoteOperationService:        gitOpsRemoteOperationService,
=======
		gitOperationService:                 gitOperationService,
		imageDigestPolicyService:            imageDigestPolicyService,
>>>>>>> c905e786
	}
	config, err := types.GetCdConfig()
	if err != nil {
		return nil
	}
	wde.config = config
	appServiceConfig, err := app.GetAppServiceConfig()
	if err != nil {
		return nil
	}
	wde.appServiceConfig = appServiceConfig
	err = wde.Subscribe()
	if err != nil {
		return nil
	}
	err = wde.subscribeTriggerBulkAction()
	if err != nil {
		return nil
	}
	err = wde.subscribeHibernateBulkAction()
	if err != nil {
		return nil
	}
	err = wde.SubscribeDevtronAsyncHelmInstallRequest()
	if err != nil {
		return nil
	}
	pipelineConfigListenerService.RegisterPipelineDeleteListener(wde)
	return wde
}

func (impl *WorkflowDagExecutorImpl) Subscribe() error {
	callback := func(msg *model.PubSubMsg) {
		cdStageCompleteEvent := CdStageCompleteEvent{}
		err := json.Unmarshal([]byte(string(msg.Data)), &cdStageCompleteEvent)
		if err != nil {
			impl.logger.Errorw("error while unmarshalling cdStageCompleteEvent object", "err", err, "msg", string(msg.Data))
			return
		}
		wf, err := impl.cdWorkflowRepository.FindWorkflowRunnerById(cdStageCompleteEvent.WorkflowRunnerId)
		if err != nil {
			impl.logger.Errorw("could not get wf runner", "err", err)
			return
		}
		triggerContext := TriggerContext{
			ReferenceId: pointer.String(msg.MsgId),
		}
		if wf.WorkflowType == bean.CD_WORKFLOW_TYPE_PRE {
			impl.logger.Debugw("received pre stage success event for workflow runner ", "wfId", strconv.Itoa(wf.Id))
			err = impl.HandlePreStageSuccessEvent(triggerContext, cdStageCompleteEvent)
			if err != nil {
				impl.logger.Errorw("deployment success event error", "err", err)
				return
			}
		} else if wf.WorkflowType == bean.CD_WORKFLOW_TYPE_POST {
			impl.logger.Debugw("received post stage success event for workflow runner ", "wfId", strconv.Itoa(wf.Id))
			err = impl.HandlePostStageSuccessEvent(triggerContext, wf.CdWorkflowId, cdStageCompleteEvent.CdPipelineId, cdStageCompleteEvent.TriggeredBy, cdStageCompleteEvent.PluginRegistryArtifactDetails)
			if err != nil {
				impl.logger.Errorw("deployment success event error", "err", err)
				return
			}
		}
	}

	// add required logging here
	var loggerFunc pubsub.LoggerFunc = func(msg model.PubSubMsg) (string, []interface{}) {
		cdStageCompleteEvent := CdStageCompleteEvent{}
		err := json.Unmarshal([]byte(string(msg.Data)), &cdStageCompleteEvent)
		if err != nil {
			return "error while unmarshalling cdStageCompleteEvent object", []interface{}{"err", err, "msg", string(msg.Data)}
		}
		return "got message for cd stage completion", []interface{}{"workflowRunnerId", cdStageCompleteEvent.WorkflowRunnerId, "workflowId", cdStageCompleteEvent.WorkflowId, "cdPipelineId", cdStageCompleteEvent.CdPipelineId}
	}

	validations := impl.GetTriggerValidateFuncs()

	err := impl.pubsubClient.Subscribe(pubsub.CD_STAGE_COMPLETE_TOPIC, callback, loggerFunc, validations...)
	if err != nil {
		impl.logger.Error("error", "err", err)
		return err
	}
	return nil
}

func (impl *WorkflowDagExecutorImpl) extractOverrideRequestFromCDAsyncInstallEvent(msg *model.PubSubMsg) (*bean.AsyncCdDeployEvent, *client2.AppIdentifier, error) {
	CDAsyncInstallNatsMessage := &bean.AsyncCdDeployEvent{}
	err := json.Unmarshal([]byte(msg.Data), CDAsyncInstallNatsMessage)
	if err != nil {
		impl.logger.Errorw("error in unmarshalling CD async install request nats message", "err", err)
		return nil, nil, err
	}
	pipeline, err := impl.pipelineRepository.FindById(CDAsyncInstallNatsMessage.ValuesOverrideRequest.PipelineId)
	if err != nil {
		impl.logger.Errorw("error in fetching pipeline by pipelineId", "err", err)
		return nil, nil, err
	}
	impl.SetPipelineFieldsInOverrideRequest(CDAsyncInstallNatsMessage.ValuesOverrideRequest, pipeline)
	if CDAsyncInstallNatsMessage.ValuesOverrideRequest.DeploymentType == models.DEPLOYMENTTYPE_UNKNOWN {
		CDAsyncInstallNatsMessage.ValuesOverrideRequest.DeploymentType = models.DEPLOYMENTTYPE_DEPLOY
	}
	appIdentifier := &client2.AppIdentifier{
		ClusterId:   pipeline.Environment.ClusterId,
		Namespace:   pipeline.Environment.Namespace,
		ReleaseName: pipeline.DeploymentAppName,
	}
	return CDAsyncInstallNatsMessage, appIdentifier, nil
}

// UpdateWorkflowRunnerStatusForDeployment will update CD workflow runner based on release status and app status
func (impl *WorkflowDagExecutorImpl) UpdateWorkflowRunnerStatusForDeployment(appIdentifier *client2.AppIdentifier, wfr *pipelineConfig.CdWorkflowRunner, skipReleaseNotFound bool) bool {
	helmInstalledDevtronApp, err := impl.helmAppService.GetApplicationAndReleaseStatus(context.Background(), appIdentifier)
	if err != nil {
		impl.logger.Errorw("error in getting helm app release status", "appIdentifier", appIdentifier, "err", err)
		// Handle release not found errors
		if skipReleaseNotFound && util.GetGRPCErrorDetailedMessage(err) != bean5.ErrReleaseNotFound {
			// skip this error and continue for next workflow status
			impl.logger.Warnw("found error, skipping helm apps status update for this trigger", "appIdentifier", appIdentifier, "err", err)
			return false
		}
		// If release not found, mark the deployment as failure
		wfr.Status = pipelineConfig.WorkflowFailed
		wfr.Message = util.GetGRPCErrorDetailedMessage(err)
		wfr.FinishedOn = time.Now()
		return true
	}

	switch helmInstalledDevtronApp.GetReleaseStatus() {
	case serverBean.HelmReleaseStatusSuperseded:
		// If release status is superseded, mark the deployment as failure
		wfr.Status = pipelineConfig.WorkflowFailed
		wfr.Message = pipelineConfig.NEW_DEPLOYMENT_INITIATED
		wfr.FinishedOn = time.Now()
		return true
	case serverBean.HelmReleaseStatusFailed:
		// If release status is failed, mark the deployment as failure
		wfr.Status = pipelineConfig.WorkflowFailed
		wfr.Message = helmInstalledDevtronApp.GetDescription()
		wfr.FinishedOn = time.Now()
		return true
	case serverBean.HelmReleaseStatusDeployed:
		//skip if there is no deployment after wfr.StartedOn and continue for next workflow status
		if helmInstalledDevtronApp.GetLastDeployed().AsTime().Before(wfr.StartedOn) {
			impl.logger.Warnw("release mismatched, skipping helm apps status update for this trigger", "appIdentifier", appIdentifier, "err", err)
			return false
		}

		if helmInstalledDevtronApp.GetApplicationStatus() == application.Healthy {
			// mark the deployment as succeed
			wfr.Status = pipelineConfig.WorkflowSucceeded
			wfr.FinishedOn = time.Now()
			return true
		}
	}
	if wfr.Status == pipelineConfig.WorkflowInProgress {
		return false
	}
	wfr.Status = pipelineConfig.WorkflowInProgress
	return true
}

func (impl *WorkflowDagExecutorImpl) handleAsyncTriggerReleaseError(releaseErr error, cdWfr *pipelineConfig.CdWorkflowRunner, overrideRequest *bean.ValuesOverrideRequest, appIdentifier *client2.AppIdentifier) {
	releaseErrString := util.GetGRPCErrorDetailedMessage(releaseErr)
	switch releaseErrString {
	case context.DeadlineExceeded.Error():
		// if context deadline is exceeded fetch release status and UpdateWorkflowRunnerStatusForDeployment
		if isWfrUpdated := impl.UpdateWorkflowRunnerStatusForDeployment(appIdentifier, cdWfr, false); !isWfrUpdated {
			// updating cdWfr to failed
			if err := impl.MarkCurrentDeploymentFailed(cdWfr, fmt.Errorf("Deployment timeout: release %s took more than %d mins", appIdentifier.ReleaseName, impl.appServiceConfig.DevtronChartInstallRequestTimeout), overrideRequest.UserId); err != nil {
				impl.logger.Errorw("error while updating current runner status to failed, handleAsyncTriggerReleaseError", "cdWfr", cdWfr.Id, "err", err)
			}
		}
		cdWfr.UpdatedBy = 1
		cdWfr.UpdatedOn = time.Now()
		err := impl.cdWorkflowRepository.UpdateWorkFlowRunner(cdWfr)
		if err != nil {
			impl.logger.Errorw("error on update cd workflow runner", "wfr", cdWfr, "err", err)
			return
		}
		cdMetrics := util4.CDMetrics{
			AppName:         cdWfr.CdWorkflow.Pipeline.DeploymentAppName,
			Status:          cdWfr.Status,
			DeploymentType:  cdWfr.CdWorkflow.Pipeline.DeploymentAppType,
			EnvironmentName: cdWfr.CdWorkflow.Pipeline.Environment.Name,
			Time:            time.Since(cdWfr.StartedOn).Seconds() - time.Since(cdWfr.FinishedOn).Seconds(),
		}
		util4.TriggerCDMetrics(cdMetrics, impl.config.ExposeCDMetrics)
		impl.logger.Infow("updated workflow runner status for helm app", "wfr", cdWfr)
		return
	case context.Canceled.Error():
		if err := impl.MarkCurrentDeploymentFailed(cdWfr, errors.New(pipelineConfig.NEW_DEPLOYMENT_INITIATED), overrideRequest.UserId); err != nil {
			impl.logger.Errorw("error while updating current runner status to failed, handleAsyncTriggerReleaseError", "cdWfr", cdWfr.Id, "err", err)
		}
		return
	case "":
		return
	default:
		if err := impl.MarkCurrentDeploymentFailed(cdWfr, releaseErr, overrideRequest.UserId); err != nil {
			impl.logger.Errorw("error while updating current runner status to failed, handleAsyncTriggerReleaseError", "cdWfr", cdWfr.Id, "err", err)
		}
		return
	}
}

func (impl *WorkflowDagExecutorImpl) handleIfPreviousRunnerTriggerRequest(currentRunner *pipelineConfig.CdWorkflowRunner, userId int32) (bool, error) {
	exists, err := impl.cdWorkflowRepository.IsLatestCDWfr(currentRunner.Id, currentRunner.CdWorkflow.PipelineId)
	if err != nil && err != pg.ErrNoRows {
		impl.logger.Errorw("err on fetching latest cd workflow runner, SubscribeDevtronAsyncHelmInstallRequest", "err", err)
		return false, err
	}
	return exists, nil
}

func (impl *WorkflowDagExecutorImpl) UpdateReleaseContextForPipeline(pipelineId, cdWfrId int, cancel context.CancelFunc) {
	impl.devtronAppReleaseContextMapLock.Lock()
	defer impl.devtronAppReleaseContextMapLock.Unlock()
	if releaseContext, ok := impl.devtronAppReleaseContextMap[pipelineId]; ok {
		//Abort previous running release
		impl.logger.Infow("new deployment has been triggered with a running deployment in progress!", "aborting deployment for pipelineId", pipelineId)
		releaseContext.CancelContext()
	}
	impl.devtronAppReleaseContextMap[pipelineId] = DevtronAppReleaseContextType{
		CancelContext: cancel,
		RunnerId:      cdWfrId,
	}
}

func (impl *WorkflowDagExecutorImpl) RemoveReleaseContextForPipeline(pipelineId int, triggeredBy int32) {
	impl.devtronAppReleaseContextMapLock.Lock()
	defer impl.devtronAppReleaseContextMapLock.Unlock()
	if releaseContext, ok := impl.devtronAppReleaseContextMap[pipelineId]; ok {
		//Abort previous running release
		impl.logger.Infow("CD pipeline has been deleted with a running deployment in progress!", "aborting deployment for pipelineId", pipelineId)
		cdWfr, err := impl.cdWorkflowRepository.FindWorkflowRunnerById(releaseContext.RunnerId)
		if err != nil {
			impl.logger.Errorw("err on fetching cd workflow runner, RemoveReleaseContextForPipeline", "err", err)
		}
		if err = impl.MarkCurrentDeploymentFailed(cdWfr, errors.New("CD pipeline has been deleted"), triggeredBy); err != nil {
			impl.logger.Errorw("error while updating current runner status to failed, RemoveReleaseContextForPipeline", "cdWfr", cdWfr.Id, "err", err)
		}
		releaseContext.CancelContext()
		delete(impl.devtronAppReleaseContextMap, pipelineId)
	}
	return
}

func (impl *WorkflowDagExecutorImpl) OnDeleteCdPipelineEvent(pipelineId int, triggeredBy int32) {
	impl.logger.Debugw("CD pipeline delete event received", "pipelineId", pipelineId, "deletedBy", triggeredBy)
	impl.RemoveReleaseContextForPipeline(pipelineId, triggeredBy)
	return
}

func (impl *WorkflowDagExecutorImpl) isReleaseContextExistsForPipeline(pipelineId, cdWfrId int) bool {
	impl.devtronAppReleaseContextMapLock.Lock()
	defer impl.devtronAppReleaseContextMapLock.Unlock()
	if releaseContext, ok := impl.devtronAppReleaseContextMap[pipelineId]; ok {
		return releaseContext.RunnerId == cdWfrId
	}
	return false
}

func (impl *WorkflowDagExecutorImpl) handleConcurrentRequest(wfrId int) bool {
	impl.devtronAsyncHelmInstallRequestLock.Lock()
	defer impl.devtronAsyncHelmInstallRequestLock.Unlock()
	if _, exists := impl.devtronAsyncHelmInstallRequestMap[wfrId]; exists {
		//request is in process already, Skip here
		return true
	}
	impl.devtronAsyncHelmInstallRequestMap[wfrId] = true
	return false
}

func (impl *WorkflowDagExecutorImpl) cleanUpDevtronAppReleaseContextMap(pipelineId, wfrId int) {
	if impl.isReleaseContextExistsForPipeline(pipelineId, wfrId) {
		impl.devtronAppReleaseContextMapLock.Lock()
		defer impl.devtronAppReleaseContextMapLock.Unlock()
		if _, ok := impl.devtronAppReleaseContextMap[pipelineId]; ok {
			delete(impl.devtronAppReleaseContextMap, pipelineId)
		}
	}
}

func (impl *WorkflowDagExecutorImpl) cleanUpDevtronAsyncHelmInstallRequest(pipelineId, wfrId int) {
	impl.devtronAsyncHelmInstallRequestLock.Lock()
	defer impl.devtronAsyncHelmInstallRequestLock.Unlock()
	if _, exists := impl.devtronAsyncHelmInstallRequestMap[wfrId]; exists {
		//request is in process already, Skip here
		delete(impl.devtronAsyncHelmInstallRequestMap, wfrId)
	}
	impl.cleanUpDevtronAppReleaseContextMap(pipelineId, wfrId)
}

func (impl *WorkflowDagExecutorImpl) processDevtronAsyncHelmInstallRequest(CDAsyncInstallNatsMessage *bean.AsyncCdDeployEvent, appIdentifier *client2.AppIdentifier) {
	overrideRequest := CDAsyncInstallNatsMessage.ValuesOverrideRequest
	cdWfr, err := impl.cdWorkflowRepository.FindWorkflowRunnerById(overrideRequest.WfrId)
	if err != nil {
		impl.logger.Errorw("err on fetching cd workflow runner, processDevtronAsyncHelmInstallRequest", "err", err)
		return
	}

	// skip if the cdWfr.Status is already in a terminal state
	skipCDWfrStatusList := pipelineConfig.WfrTerminalStatusList
	skipCDWfrStatusList = append(skipCDWfrStatusList, pipelineConfig.WorkflowInProgress)
	if slices.Contains(skipCDWfrStatusList, cdWfr.Status) {
		impl.logger.Warnw("skipped deployment as the workflow runner status is already in terminal state, processDevtronAsyncHelmInstallRequest", "cdWfrId", cdWfr.Id, "status", cdWfr.Status)
		return
	}

	//skip if the cdWfr is not the latest one
	exists, err := impl.handleIfPreviousRunnerTriggerRequest(cdWfr, overrideRequest.UserId)
	if err != nil {
		impl.logger.Errorw("err in validating latest cd workflow runner, processDevtronAsyncHelmInstallRequest", "err", err)
		return
	}
	if exists {
		impl.logger.Warnw("skipped deployment as the workflow runner is not the latest one", "cdWfrId", cdWfr.Id)
		err := impl.MarkCurrentDeploymentFailed(cdWfr, errors.New(pipelineConfig.NEW_DEPLOYMENT_INITIATED), overrideRequest.UserId)
		if err != nil {
			impl.logger.Errorw("error while updating current runner status to failed, processDevtronAsyncHelmInstallRequest", "cdWfr", cdWfr.Id, "err", err)
			return
		}
		return
	}

	if cdWfr.Status == pipelineConfig.WorkflowStarting && impl.isReleaseContextExistsForPipeline(overrideRequest.PipelineId, cdWfr.Id) {
		impl.logger.Warnw("event redelivered! deployment is currently in progress, processDevtronAsyncHelmInstallRequest", "cdWfrId", cdWfr.Id, "status", cdWfr.Status)
		return
	}

	ctx, cancel := context.WithTimeout(context.Background(), time.Duration(impl.appServiceConfig.DevtronChartInstallRequestTimeout)*time.Minute)
	defer cancel()

	impl.UpdateReleaseContextForPipeline(overrideRequest.PipelineId, cdWfr.Id, cancel)
	//update workflow runner status, used in app workflow view
	err = impl.UpdateCDWorkflowRunnerStatus(ctx, overrideRequest, CDAsyncInstallNatsMessage.TriggeredAt, pipelineConfig.WorkflowStarting, "")
	if err != nil {
		impl.logger.Errorw("error in updating the workflow runner status, processDevtronAsyncHelmInstallRequest", "cdWfrId", cdWfr.Id, "err", err)
		return
	}
	// build merged values and save PCO history for the release
	valuesOverrideResponse, builtChartPath, err := impl.BuildManifestForTrigger(overrideRequest, CDAsyncInstallNatsMessage.TriggeredAt, ctx)
	if err != nil {
		return
	}

	_, span := otel.Tracer("orchestrator").Start(ctx, "appService.TriggerRelease")
	releaseId, _, releaseErr := impl.TriggerRelease(overrideRequest, valuesOverrideResponse, builtChartPath, ctx, CDAsyncInstallNatsMessage.TriggeredAt, CDAsyncInstallNatsMessage.TriggeredBy)
	span.End()
	if releaseErr != nil {
		impl.handleAsyncTriggerReleaseError(releaseErr, cdWfr, overrideRequest, appIdentifier)
	} else {
		impl.logger.Infow("pipeline triggered successfully !!", "cdPipelineId", overrideRequest.PipelineId, "artifactId", overrideRequest.CiArtifactId, "releaseId", releaseId)
		// Update previous deployment runner status (in transaction): Failed
		_, span = otel.Tracer("orchestrator").Start(ctx, "updatePreviousDeploymentStatus")
		err1 := impl.updatePreviousDeploymentStatus(cdWfr, overrideRequest.PipelineId, CDAsyncInstallNatsMessage.TriggeredAt, overrideRequest.UserId)
		span.End()
		if err1 != nil {
			impl.logger.Errorw("error while update previous cd workflow runners, processDevtronAsyncHelmInstallRequest", "err", err, "runner", cdWfr, "pipelineId", overrideRequest.PipelineId)
			return
		}
	}
}

func (impl *WorkflowDagExecutorImpl) SubscribeDevtronAsyncHelmInstallRequest() error {
	callback := func(msg *model.PubSubMsg) {
		CDAsyncInstallNatsMessage, appIdentifier, err := impl.extractOverrideRequestFromCDAsyncInstallEvent(msg)
		if err != nil {
			impl.logger.Errorw("err on extracting override request, SubscribeDevtronAsyncHelmInstallRequest", "err", err)
			return
		}
		if skip := impl.handleConcurrentRequest(CDAsyncInstallNatsMessage.ValuesOverrideRequest.WfrId); skip {
			impl.logger.Warnw("concurrent request received, SubscribeDevtronAsyncHelmInstallRequest", "WfrId", CDAsyncInstallNatsMessage.ValuesOverrideRequest.WfrId)
			return
		}
		defer impl.cleanUpDevtronAsyncHelmInstallRequest(CDAsyncInstallNatsMessage.ValuesOverrideRequest.PipelineId, CDAsyncInstallNatsMessage.ValuesOverrideRequest.WfrId)
		impl.processDevtronAsyncHelmInstallRequest(CDAsyncInstallNatsMessage, appIdentifier)
		return
	}

	// add required logging here
	var loggerFunc pubsub.LoggerFunc = func(msg model.PubSubMsg) (string, []interface{}) {
		CDAsyncInstallNatsMessage := &bean.AsyncCdDeployEvent{}
		err := json.Unmarshal([]byte(msg.Data), CDAsyncInstallNatsMessage)
		if err != nil {
			return "error in unmarshalling CD async install request nats message", []interface{}{"err", err}
		}
		return "got message for devtron chart install", []interface{}{"appId", CDAsyncInstallNatsMessage.ValuesOverrideRequest.AppId, "pipelineId", CDAsyncInstallNatsMessage.ValuesOverrideRequest.PipelineId, "artifactId", CDAsyncInstallNatsMessage.ValuesOverrideRequest.CiArtifactId}
	}

	err := impl.pubsubClient.Subscribe(pubsub.DEVTRON_CHART_INSTALL_TOPIC, callback, loggerFunc)
	if err != nil {
		impl.logger.Error(err)
		return err
	}
	return nil
}

func (impl *WorkflowDagExecutorImpl) HandleCiSuccessEvent(triggerContext TriggerContext, artifact *repository.CiArtifact, async bool, triggeredBy int32) error {
	//1. get cd pipelines
	//2. get config
	//3. trigger wf/ deployment
	var pipelineID int
	if artifact.DataSource == repository.POST_CI {
		pipelineID = artifact.ComponentId
	} else {
		// TODO: need to migrate artifact.PipelineId for dataSource="CI_RUNNER" also to component_id
		pipelineID = artifact.PipelineId
	}
	pipelines, err := impl.pipelineRepository.FindByParentCiPipelineId(pipelineID)
	if err != nil {
		impl.logger.Errorw("error in fetching cd pipeline", "pipelineId", artifact.PipelineId, "err", err)
		return err
	}
	for _, pipeline := range pipelines {
		triggerRequest := TriggerRequest{
			CdWf:           nil,
			Pipeline:       pipeline,
			Artifact:       artifact,
			TriggeredBy:    triggeredBy,
			TriggerContext: triggerContext,
		}
		err = impl.triggerIfAutoStageCdPipeline(triggerRequest)
		if err != nil {
			impl.logger.Debugw("error on trigger cd pipeline", "err", err)
		}
	}
	return nil
}

func (impl *WorkflowDagExecutorImpl) HandleWebhookExternalCiEvent(artifact *repository.CiArtifact, triggeredBy int32, externalCiId int, auth func(token string, projectObject string, envObject string) bool, token string) (bool, error) {
	hasAnyTriggered := false
	appWorkflowMappings, err := impl.appWorkflowRepository.FindWFCDMappingByExternalCiId(externalCiId)
	if err != nil {
		impl.logger.Errorw("error in fetching cd pipeline", "pipelineId", artifact.PipelineId, "err", err)
		return hasAnyTriggered, err
	}

	var pipelines []*pipelineConfig.Pipeline
	for _, appWorkflowMapping := range appWorkflowMappings {
		pipeline, err := impl.pipelineRepository.FindById(appWorkflowMapping.ComponentId)
		if err != nil {
			impl.logger.Errorw("error in fetching cd pipeline", "pipelineId", artifact.PipelineId, "err", err)
			return hasAnyTriggered, err
		}
		projectObject := impl.enforcerUtil.GetAppRBACNameByAppId(pipeline.AppId)
		envObject := impl.enforcerUtil.GetAppRBACByAppIdAndPipelineId(pipeline.AppId, pipeline.Id)
		if !auth(token, projectObject, envObject) {
			err = &util.ApiError{Code: "401", HttpStatusCode: 401, UserMessage: "Unauthorized"}
			return hasAnyTriggered, err
		}
		if pipeline.TriggerType == pipelineConfig.TRIGGER_TYPE_MANUAL {
			impl.logger.Warnw("skipping deployment for manual trigger for webhook", "pipeline", pipeline)
			continue
		}
		pipelines = append(pipelines, pipeline)
	}

	for _, pipeline := range pipelines {
		//applyAuth=false, already auth applied for this flow
		triggerRequest := TriggerRequest{
			CdWf:        nil,
			Pipeline:    pipeline,
			Artifact:    artifact,
			ApplyAuth:   false,
			TriggeredBy: triggeredBy,
		}
		err = impl.triggerIfAutoStageCdPipeline(triggerRequest)
		if err != nil {
			impl.logger.Debugw("error on trigger cd pipeline", "err", err)
			return hasAnyTriggered, err
		}
		hasAnyTriggered = true
	}

	return hasAnyTriggered, err
}

// if stage is present with 0 stage steps, delete the stage
// handle corrupt data (https://github.com/devtron-labs/devtron/issues/3826)
func (impl *WorkflowDagExecutorImpl) deleteCorruptedPipelineStage(pipelineStage *repository4.PipelineStage, triggeredBy int32) (error, bool) {
	if pipelineStage != nil {
		stageReq := &bean3.PipelineStageDto{
			Id:   pipelineStage.Id,
			Type: pipelineStage.Type,
		}
		err, deleted := impl.pipelineStageService.DeletePipelineStageIfReq(stageReq, triggeredBy)
		if err != nil {
			impl.logger.Errorw("error in deleting the corrupted pipeline stage", "err", err, "pipelineStageReq", stageReq)
			return err, false
		}
		return nil, deleted
	}
	return nil, false
}

func (impl *WorkflowDagExecutorImpl) triggerIfAutoStageCdPipeline(request TriggerRequest) error {

	preStage, err := impl.getPipelineStage(request.Pipeline.Id, repository4.PIPELINE_STAGE_TYPE_PRE_CD)
	if err != nil {
		return err
	}

	//handle corrupt data (https://github.com/devtron-labs/devtron/issues/3826)
	err, deleted := impl.deleteCorruptedPipelineStage(preStage, request.TriggeredBy)
	if err != nil {
		impl.logger.Errorw("error in deleteCorruptedPipelineStage ", "cdPipelineId", request.Pipeline.Id, "err", err, "preStage", preStage, "triggeredBy", request.TriggeredBy)
		return err
	}

	request.TriggerContext.Context = context.Background()
	if len(request.Pipeline.PreStageConfig) > 0 || (preStage != nil && !deleted) {
		// pre stage exists
		if request.Pipeline.PreTriggerType == pipelineConfig.TRIGGER_TYPE_AUTOMATIC {
			impl.logger.Debugw("trigger pre stage for pipeline", "artifactId", request.Artifact.Id, "pipelineId", request.Pipeline.Id)
			err = impl.TriggerPreStage(request) // TODO handle error here
			return err
		}
	} else if request.Pipeline.TriggerType == pipelineConfig.TRIGGER_TYPE_AUTOMATIC {
		// trigger deployment
		impl.logger.Debugw("trigger cd for pipeline", "artifactId", request.Artifact.Id, "pipelineId", request.Pipeline.Id)
		err = impl.TriggerDeployment(request)
		return err
	}
	return nil
}

func (impl *WorkflowDagExecutorImpl) getPipelineStage(pipelineId int, stageType repository4.PipelineStageType) (*repository4.PipelineStage, error) {
	stage, err := impl.pipelineStageService.GetCdStageByCdPipelineIdAndStageType(pipelineId, stageType)
	if err != nil && err != pg.ErrNoRows {
		impl.logger.Errorw("error in fetching CD pipeline stage", "cdPipelineId", pipelineId, "stage ", stage, "err", err)
		return nil, err
	}
	return stage, nil
}

func (impl *WorkflowDagExecutorImpl) triggerStageForBulk(triggerRequest TriggerRequest, async bool) error {

	preStage, err := impl.getPipelineStage(triggerRequest.Pipeline.Id, repository4.PIPELINE_STAGE_TYPE_PRE_CD)
	if err != nil {
		return err
	}

	//handle corrupt data (https://github.com/devtron-labs/devtron/issues/3826)
	err, deleted := impl.deleteCorruptedPipelineStage(preStage, triggerRequest.TriggeredBy)
	if err != nil {
		impl.logger.Errorw("error in deleteCorruptedPipelineStage ", "cdPipelineId", triggerRequest.Pipeline.Id, "err", err, "preStage", preStage, "triggeredBy", triggerRequest.TriggeredBy)
		return err
	}

	triggerRequest.TriggerContext.Context = context.Background()
	if len(triggerRequest.Pipeline.PreStageConfig) > 0 || (preStage != nil && !deleted) {
		//pre stage exists
		impl.logger.Debugw("trigger pre stage for pipeline", "artifactId", triggerRequest.Artifact.Id, "pipelineId", triggerRequest.Pipeline.Id)
		triggerRequest.RefCdWorkflowRunnerId = 0
		err = impl.TriggerPreStage(triggerRequest) // TODO handle error here
		return err
	} else {
		// trigger deployment
		impl.logger.Debugw("trigger cd for pipeline", "artifactId", triggerRequest.Artifact.Id, "pipelineId", triggerRequest.Pipeline.Id)
		err = impl.TriggerDeployment(triggerRequest)
		return err
	}
}

func (impl *WorkflowDagExecutorImpl) HandlePreStageSuccessEvent(triggerContext TriggerContext, cdStageCompleteEvent CdStageCompleteEvent) error {
	wfRunner, err := impl.cdWorkflowRepository.FindWorkflowRunnerById(cdStageCompleteEvent.WorkflowRunnerId)
	if err != nil {
		return err
	}
	if wfRunner.WorkflowType == bean.CD_WORKFLOW_TYPE_PRE {
		pipeline, err := impl.pipelineRepository.FindById(cdStageCompleteEvent.CdPipelineId)
		if err != nil {
			return err
		}
		ciArtifact, err := impl.ciArtifactRepository.Get(cdStageCompleteEvent.CiArtifactDTO.Id)
		if err != nil {
			return err
		}
		// Migration of deprecated DataSource Type
		if ciArtifact.IsMigrationRequired() {
			migrationErr := impl.ciArtifactRepository.MigrateToWebHookDataSourceType(ciArtifact.Id)
			if migrationErr != nil {
				impl.logger.Warnw("unable to migrate deprecated DataSource", "artifactId", ciArtifact.Id)
			}
		}
		PreCDArtifacts, err := impl.SavePluginArtifacts(ciArtifact, cdStageCompleteEvent.PluginRegistryArtifactDetails, pipeline.Id, repository.PRE_CD, cdStageCompleteEvent.TriggeredBy)
		if err != nil {
			impl.logger.Errorw("error in saving plugin artifacts", "err", err)
			return err
		}
		if pipeline.TriggerType == pipelineConfig.TRIGGER_TYPE_AUTOMATIC {
			if len(PreCDArtifacts) > 0 {
				ciArtifact = PreCDArtifacts[0] // deployment will be trigger with artifact copied by plugin
			}
			cdWorkflow, err := impl.cdWorkflowRepository.FindById(cdStageCompleteEvent.WorkflowId)
			if err != nil {
				return err
			}
			//passing applyAuth as false since this event is for auto trigger and user who already has access to this cd can trigger pre cd also
			applyAuth := false
			if cdStageCompleteEvent.TriggeredBy != 1 {
				applyAuth = true
			}
			triggerRequest := TriggerRequest{
				CdWf:           cdWorkflow,
				Pipeline:       pipeline,
				Artifact:       ciArtifact,
				ApplyAuth:      applyAuth,
				TriggeredBy:    cdStageCompleteEvent.TriggeredBy,
				TriggerContext: triggerContext,
			}
			triggerRequest.TriggerContext.Context = context.Background()
			err = impl.TriggerDeployment(triggerRequest)
			if err != nil {
				return err
			}
		}
	}
	return nil
}

func (impl *WorkflowDagExecutorImpl) SavePluginArtifacts(ciArtifact *repository.CiArtifact, pluginArtifactsDetail map[string][]string, pipelineId int, stage string, triggerdBy int32) ([]*repository.CiArtifact, error) {

	saveArtifacts, err := impl.ciArtifactRepository.GetArtifactsByDataSourceAndComponentId(stage, pipelineId)
	if err != nil {
		return nil, err
	}
	PipelineArtifacts := make(map[string]bool)
	for _, artifact := range saveArtifacts {
		PipelineArtifacts[artifact.Image] = true
	}
	var parentCiArtifactId int
	if ciArtifact.ParentCiArtifact > 0 {
		parentCiArtifactId = ciArtifact.ParentCiArtifact
	} else {
		parentCiArtifactId = ciArtifact.Id
	}
	var CDArtifacts []*repository.CiArtifact
	for registry, artifacts := range pluginArtifactsDetail {
		// artifacts are list of images
		for _, artifact := range artifacts {
			_, artifactAlreadySaved := PipelineArtifacts[artifact]
			if artifactAlreadySaved {
				continue
			}
			pluginArtifact := &repository.CiArtifact{
				Image:                 artifact,
				ImageDigest:           ciArtifact.ImageDigest,
				MaterialInfo:          ciArtifact.MaterialInfo,
				DataSource:            stage,
				ComponentId:           pipelineId,
				CredentialsSourceType: repository.GLOBAL_CONTAINER_REGISTRY,
				CredentialSourceValue: registry,
				AuditLog: sql.AuditLog{
					CreatedOn: time.Now(),
					CreatedBy: triggerdBy,
					UpdatedOn: time.Now(),
					UpdatedBy: triggerdBy,
				},
				ParentCiArtifact: parentCiArtifactId,
			}
			CDArtifacts = append(CDArtifacts, pluginArtifact)
		}
	}
	_, err = impl.ciArtifactRepository.SaveAll(CDArtifacts)
	if err != nil {
		impl.logger.Errorw("Error in saving artifacts metadata generated by plugin")
		return CDArtifacts, err
	}
	return CDArtifacts, nil
}

func (impl *WorkflowDagExecutorImpl) TriggerPreStage(request TriggerRequest) error {
	//setting triggeredAt variable to have consistent data for various audit log places in db for deployment time
	triggeredAt := time.Now()
	triggeredBy := request.TriggeredBy
	artifact := request.Artifact
	pipeline := request.Pipeline
	ctx := request.TriggerContext.Context
	//in case of pre stage manual trigger auth is already applied and for auto triggers there is no need for auth check here
	cdWf := request.CdWf
	var err error
	if cdWf == nil {
		cdWf = &pipelineConfig.CdWorkflow{
			CiArtifactId: artifact.Id,
			PipelineId:   pipeline.Id,
			AuditLog:     sql.AuditLog{CreatedOn: triggeredAt, CreatedBy: 1, UpdatedOn: triggeredAt, UpdatedBy: 1},
		}
		err = impl.cdWorkflowRepository.SaveWorkFlow(ctx, cdWf)
		if err != nil {
			return err
		}
	}
	cdWorkflowExecutorType := impl.config.GetWorkflowExecutorType()
	runner := &pipelineConfig.CdWorkflowRunner{
		Name:                  pipeline.Name,
		WorkflowType:          bean.CD_WORKFLOW_TYPE_PRE,
		ExecutorType:          cdWorkflowExecutorType,
		Status:                pipelineConfig.WorkflowStarting, // starting PreStage
		TriggeredBy:           triggeredBy,
		StartedOn:             triggeredAt,
		Namespace:             impl.config.GetDefaultNamespace(),
		BlobStorageEnabled:    impl.config.BlobStorageEnabled,
		CdWorkflowId:          cdWf.Id,
		LogLocation:           fmt.Sprintf("%s/%s%s-%s/main.log", impl.config.GetDefaultBuildLogsKeyPrefix(), strconv.Itoa(cdWf.Id), string(bean.CD_WORKFLOW_TYPE_PRE), pipeline.Name),
		AuditLog:              sql.AuditLog{CreatedOn: triggeredAt, CreatedBy: 1, UpdatedOn: triggeredAt, UpdatedBy: 1},
		RefCdWorkflowRunnerId: request.RefCdWorkflowRunnerId,
		ReferenceId:           request.TriggerContext.ReferenceId,
	}
	var env *repository2.Environment
	if pipeline.RunPreStageInEnv {
		_, span := otel.Tracer("orchestrator").Start(ctx, "envRepository.FindById")
		env, err = impl.envRepository.FindById(pipeline.EnvironmentId)
		span.End()
		if err != nil {
			impl.logger.Errorw(" unable to find env ", "err", err)
			return err
		}
		impl.logger.Debugw("env", "env", env)
		runner.Namespace = env.Namespace
	}
	_, span := otel.Tracer("orchestrator").Start(ctx, "cdWorkflowRepository.SaveWorkFlowRunner")
	_, err = impl.cdWorkflowRepository.SaveWorkFlowRunner(runner)
	span.End()
	if err != nil {
		return err
	}

	//checking vulnerability for the selected image
	isVulnerable, err := impl.GetArtifactVulnerabilityStatus(artifact, pipeline, ctx)
	if err != nil {
		impl.logger.Errorw("error in getting Artifact vulnerability status, TriggerPreStage", "err", err)
		return err
	}
	if isVulnerable {
		// if image vulnerable, update timeline status and return
		runner.Status = pipelineConfig.WorkflowFailed
		runner.Message = pipelineConfig.FOUND_VULNERABILITY
		runner.FinishedOn = time.Now()
		runner.UpdatedOn = time.Now()
		runner.UpdatedBy = triggeredBy
		err = impl.cdWorkflowRepository.UpdateWorkFlowRunner(runner)
		if err != nil {
			impl.logger.Errorw("error in updating wfr status due to vulnerable image", "err", err)
			return err
		}
		return fmt.Errorf("found vulnerability for image digest %s", artifact.ImageDigest)
	}

	_, span = otel.Tracer("orchestrator").Start(ctx, "buildWFRequest")
	cdStageWorkflowRequest, err := impl.buildWFRequest(runner, cdWf, pipeline, triggeredBy)
	span.End()
	if err != nil {
		return err
	}
	cdStageWorkflowRequest.StageType = types.PRE
	// handling copyContainerImage plugin specific logic
	imagePathReservationIds, err := impl.SetCopyContainerImagePluginDataInWorkflowRequest(cdStageWorkflowRequest, pipeline.Id, types.PRE, artifact)
	if err != nil {
		runner.Status = pipelineConfig.WorkflowFailed
		runner.Message = err.Error()
		_ = impl.cdWorkflowRepository.UpdateWorkFlowRunner(runner)
		return err
	} else {
		runner.ImagePathReservationIds = imagePathReservationIds
		_ = impl.cdWorkflowRepository.UpdateWorkFlowRunner(runner)
	}

	_, span = otel.Tracer("orchestrator").Start(ctx, "cdWorkflowService.SubmitWorkflow")
	cdStageWorkflowRequest.Pipeline = pipeline
	cdStageWorkflowRequest.Env = env
	cdStageWorkflowRequest.Type = bean3.CD_WORKFLOW_PIPELINE_TYPE
	_, err = impl.cdWorkflowService.SubmitWorkflow(cdStageWorkflowRequest)
	span.End()
	err = impl.sendPreStageNotification(ctx, cdWf, pipeline)
	if err != nil {
		return err
	}
	//creating cd config history entry
	_, span = otel.Tracer("orchestrator").Start(ctx, "prePostCdScriptHistoryService.CreatePrePostCdScriptHistory")
	err = impl.prePostCdScriptHistoryService.CreatePrePostCdScriptHistory(pipeline, nil, repository3.PRE_CD_TYPE, true, triggeredBy, triggeredAt)
	span.End()
	if err != nil {
		impl.logger.Errorw("error in creating pre cd script entry", "err", err, "pipeline", pipeline)
		return err
	}
	return nil
}

func (impl *WorkflowDagExecutorImpl) SetCopyContainerImagePluginDataInWorkflowRequest(cdStageWorkflowRequest *types.WorkflowRequest, pipelineId int, pipelineStage string, artifact *repository.CiArtifact) ([]int, error) {
	copyContainerImagePluginId, err := impl.globalPluginService.GetRefPluginIdByRefPluginName(COPY_CONTAINER_IMAGE)
	var imagePathReservationIds []int
	if err != nil && err != pg.ErrNoRows {
		impl.logger.Errorw("error in getting copyContainerImage plugin id", "err", err)
		return imagePathReservationIds, err
	}
	for _, step := range cdStageWorkflowRequest.PrePostDeploySteps {
		if copyContainerImagePluginId != 0 && step.RefPluginId == copyContainerImagePluginId {
			var pipelineStageEntityType int
			if pipelineStage == types.PRE {
				pipelineStageEntityType = bean3.EntityTypePreCD
			} else {
				pipelineStageEntityType = bean3.EntityTypePostCD
			}
			customTagId := -1
			var DockerImageTag string

			customTag, err := impl.customTagService.GetActiveCustomTagByEntityKeyAndValue(pipelineStageEntityType, strconv.Itoa(pipelineId))
			if err != nil && err != pg.ErrNoRows {
				impl.logger.Errorw("error in fetching custom tag data", "err", err)
				return imagePathReservationIds, err
			}

			if !customTag.Enabled {
				// case when custom tag is not configured - source image tag will be taken as docker image tag
				pluginTriggerImageSplit := strings.Split(artifact.Image, ":")
				DockerImageTag = pluginTriggerImageSplit[len(pluginTriggerImageSplit)-1]
			} else {
				// for copyContainerImage plugin parse destination images and save its data in image path reservation table
				customTagDbObject, customDockerImageTag, err := impl.customTagService.GetCustomTag(pipelineStageEntityType, strconv.Itoa(pipelineId))
				if err != nil && err != pg.ErrNoRows {
					impl.logger.Errorw("error in fetching custom tag by entity key and value for CD", "err", err)
					return imagePathReservationIds, err
				}
				if customTagDbObject != nil && customTagDbObject.Id > 0 {
					customTagId = customTagDbObject.Id
				}
				DockerImageTag = customDockerImageTag
			}

			var sourceDockerRegistryId string
			if artifact.DataSource == repository.PRE_CD || artifact.DataSource == repository.POST_CD || artifact.DataSource == repository.POST_CI {
				if artifact.CredentialsSourceType == repository.GLOBAL_CONTAINER_REGISTRY {
					sourceDockerRegistryId = artifact.CredentialSourceValue
				}
			} else {
				sourceDockerRegistryId = cdStageWorkflowRequest.DockerRegistryId
			}
			registryDestinationImageMap, registryCredentialMap, err := impl.pluginInputVariableParser.HandleCopyContainerImagePluginInputVariables(step.InputVars, DockerImageTag, cdStageWorkflowRequest.CiArtifactDTO.Image, sourceDockerRegistryId)
			if err != nil {
				impl.logger.Errorw("error in parsing copyContainerImage input variable", "err", err)
				return imagePathReservationIds, err
			}
			var destinationImages []string
			for _, images := range registryDestinationImageMap {
				for _, image := range images {
					destinationImages = append(destinationImages, image)
				}
			}
			// fetch already saved artifacts to check if they are already present
			savedCIArtifacts, err := impl.ciArtifactRepository.FindCiArtifactByImagePaths(destinationImages)
			if err != nil {
				impl.logger.Errorw("error in fetching artifacts by image path", "err", err)
				return imagePathReservationIds, err
			}
			if len(savedCIArtifacts) > 0 {
				// if already present in ci artifact, return "image path already in use error"
				return imagePathReservationIds, bean3.ErrImagePathInUse
			}
			imagePathReservationIds, err = impl.ReserveImagesGeneratedAtPlugin(customTagId, registryDestinationImageMap)
			if err != nil {
				impl.logger.Errorw("error in reserving image", "err", err)
				return imagePathReservationIds, err
			}
			cdStageWorkflowRequest.RegistryDestinationImageMap = registryDestinationImageMap
			cdStageWorkflowRequest.RegistryCredentialMap = registryCredentialMap
			var pluginArtifactStage string
			if pipelineStage == types.PRE {
				pluginArtifactStage = repository.PRE_CD
			} else {
				pluginArtifactStage = repository.POST_CD
			}
			cdStageWorkflowRequest.PluginArtifactStage = pluginArtifactStage
		}
	}
	return imagePathReservationIds, nil
}

func (impl *WorkflowDagExecutorImpl) sendPreStageNotification(ctx context.Context, cdWf *pipelineConfig.CdWorkflow, pipeline *pipelineConfig.Pipeline) error {
	wfr, err := impl.cdWorkflowRepository.FindByWorkflowIdAndRunnerType(ctx, cdWf.Id, bean.CD_WORKFLOW_TYPE_PRE)
	if err != nil {
		return err
	}

	event := impl.eventFactory.Build(util2.Trigger, &pipeline.Id, pipeline.AppId, &pipeline.EnvironmentId, util2.CD)
	impl.logger.Debugw("event PreStageTrigger", "event", event)
	event = impl.eventFactory.BuildExtraCDData(event, &wfr, 0, bean.CD_WORKFLOW_TYPE_PRE)
	_, span := otel.Tracer("orchestrator").Start(ctx, "eventClient.WriteNotificationEvent")
	_, evtErr := impl.eventClient.WriteNotificationEvent(event)
	span.End()
	if evtErr != nil {
		impl.logger.Errorw("CD trigger event not sent", "error", evtErr)
	}
	return nil
}

func convert(ts string) (*time.Time, error) {
	//layout := "2006-01-02T15:04:05Z"
	t, err := time.Parse(bean2.LayoutRFC3339, ts)
	if err != nil {
		return nil, err
	}
	return &t, nil
}

func (impl *WorkflowDagExecutorImpl) TriggerPostStage(request TriggerRequest) error {
	//setting triggeredAt variable to have consistent data for various audit log places in db for deployment time
	triggeredAt := time.Now()
	triggeredBy := request.TriggeredBy
	pipeline := request.Pipeline
	cdWf := request.CdWf

	runner := &pipelineConfig.CdWorkflowRunner{
		Name:                  pipeline.Name,
		WorkflowType:          bean.CD_WORKFLOW_TYPE_POST,
		ExecutorType:          impl.config.GetWorkflowExecutorType(),
		Status:                pipelineConfig.WorkflowStarting, // starting PostStage
		TriggeredBy:           triggeredBy,
		StartedOn:             triggeredAt,
		Namespace:             impl.config.GetDefaultNamespace(),
		BlobStorageEnabled:    impl.config.BlobStorageEnabled,
		CdWorkflowId:          cdWf.Id,
		LogLocation:           fmt.Sprintf("%s/%s%s-%s/main.log", impl.config.GetDefaultBuildLogsKeyPrefix(), strconv.Itoa(cdWf.Id), string(bean.CD_WORKFLOW_TYPE_POST), pipeline.Name),
		AuditLog:              sql.AuditLog{CreatedOn: triggeredAt, CreatedBy: triggeredBy, UpdatedOn: triggeredAt, UpdatedBy: triggeredBy},
		RefCdWorkflowRunnerId: request.RefCdWorkflowRunnerId,
		ReferenceId:           request.TriggerContext.ReferenceId,
	}
	var env *repository2.Environment
	var err error
	if pipeline.RunPostStageInEnv {
		env, err = impl.envRepository.FindById(pipeline.EnvironmentId)
		if err != nil {
			impl.logger.Errorw(" unable to find env ", "err", err)
			return err
		}
		runner.Namespace = env.Namespace
	}

	_, err = impl.cdWorkflowRepository.SaveWorkFlowRunner(runner)
	if err != nil {
		return err
	}

	if cdWf.CiArtifact == nil || cdWf.CiArtifact.Id == 0 {
		cdWf.CiArtifact, err = impl.ciArtifactRepository.Get(cdWf.CiArtifactId)
		if err != nil {
			impl.logger.Errorw("error fetching artifact data", "err", err)
			return err
		}
	}
	// Migration of deprecated DataSource Type
	if cdWf.CiArtifact.IsMigrationRequired() {
		migrationErr := impl.ciArtifactRepository.MigrateToWebHookDataSourceType(cdWf.CiArtifact.Id)
		if migrationErr != nil {
			impl.logger.Warnw("unable to migrate deprecated DataSource", "artifactId", cdWf.CiArtifact.Id)
		}
	}
	//checking vulnerability for the selected image
	isVulnerable, err := impl.GetArtifactVulnerabilityStatus(cdWf.CiArtifact, pipeline, context.Background())
	if err != nil {
		impl.logger.Errorw("error in getting Artifact vulnerability status, TriggerPostStage", "err", err)
		return err
	}
	if isVulnerable {
		// if image vulnerable, update timeline status and return
		runner.Status = pipelineConfig.WorkflowFailed
		runner.Message = pipelineConfig.FOUND_VULNERABILITY
		runner.FinishedOn = time.Now()
		runner.UpdatedOn = time.Now()
		runner.UpdatedBy = triggeredBy
		err = impl.cdWorkflowRepository.UpdateWorkFlowRunner(runner)
		if err != nil {
			impl.logger.Errorw("error in updating wfr status due to vulnerable image", "err", err)
			return err
		}
		return fmt.Errorf("found vulnerability for image digest %s", cdWf.CiArtifact.ImageDigest)
	}

	cdStageWorkflowRequest, err := impl.buildWFRequest(runner, cdWf, pipeline, triggeredBy)
	if err != nil {
		impl.logger.Errorw("error in building wfRequest", "err", err, "runner", runner, "cdWf", cdWf, "pipeline", pipeline)
		return err
	}
	cdStageWorkflowRequest.StageType = types.POST
	cdStageWorkflowRequest.Pipeline = pipeline
	cdStageWorkflowRequest.Env = env
	cdStageWorkflowRequest.Type = bean3.CD_WORKFLOW_PIPELINE_TYPE
	// handling plugin specific logic

	pluginImagePathReservationIds, err := impl.SetCopyContainerImagePluginDataInWorkflowRequest(cdStageWorkflowRequest, pipeline.Id, types.POST, cdWf.CiArtifact)
	if err != nil {
		runner.Status = pipelineConfig.WorkflowFailed
		runner.Message = err.Error()
		_ = impl.cdWorkflowRepository.UpdateWorkFlowRunner(runner)
		return err
	}

	_, err = impl.cdWorkflowService.SubmitWorkflow(cdStageWorkflowRequest)
	if err != nil {
		impl.logger.Errorw("error in submitting workflow", "err", err, "cdStageWorkflowRequest", cdStageWorkflowRequest, "pipeline", pipeline, "env", env)
		return err
	}

	wfr, err := impl.cdWorkflowRepository.FindByWorkflowIdAndRunnerType(context.Background(), cdWf.Id, bean.CD_WORKFLOW_TYPE_POST)
	if err != nil {
		impl.logger.Errorw("error in getting wfr by workflowId and runnerType", "err", err, "wfId", cdWf.Id)
		return err
	}
	wfr.ImagePathReservationIds = pluginImagePathReservationIds
	err = impl.cdWorkflowRepository.UpdateWorkFlowRunner(&wfr)
	if err != nil {
		impl.logger.Error("error in updating image path reservation ids in cd workflow runner", "err", "err")
	}

	event := impl.eventFactory.Build(util2.Trigger, &pipeline.Id, pipeline.AppId, &pipeline.EnvironmentId, util2.CD)
	impl.logger.Debugw("event Cd Post Trigger", "event", event)
	event = impl.eventFactory.BuildExtraCDData(event, &wfr, 0, bean.CD_WORKFLOW_TYPE_POST)
	_, evtErr := impl.eventClient.WriteNotificationEvent(event)
	if evtErr != nil {
		impl.logger.Errorw("CD trigger event not sent", "error", evtErr)
	}
	//creating cd config history entry
	err = impl.prePostCdScriptHistoryService.CreatePrePostCdScriptHistory(pipeline, nil, repository3.POST_CD_TYPE, true, triggeredBy, triggeredAt)
	if err != nil {
		impl.logger.Errorw("error in creating post cd script entry", "err", err, "pipeline", pipeline)
		return err
	}
	return nil
}

func (impl *WorkflowDagExecutorImpl) ReserveImagesGeneratedAtPlugin(customTagId int, registryImageMap map[string][]string) ([]int, error) {
	var imagePathReservationIds []int
	for _, images := range registryImageMap {
		for _, image := range images {
			imagePathReservationData, err := impl.customTagService.ReserveImagePath(image, customTagId)
			if err != nil {
				impl.logger.Errorw("Error in marking custom tag reserved", "err", err)
				return imagePathReservationIds, err
			}
			if imagePathReservationData != nil {
				imagePathReservationIds = append(imagePathReservationIds, imagePathReservationData.Id)
			}
		}
	}
	return imagePathReservationIds, nil
}

func (impl *WorkflowDagExecutorImpl) buildArtifactLocationForS3(cdWorkflowConfig *pipelineConfig.CdWorkflowConfig, cdWf *pipelineConfig.CdWorkflow, runner *pipelineConfig.CdWorkflowRunner) (string, string, string) {
	cdArtifactLocationFormat := cdWorkflowConfig.CdArtifactLocationFormat
	if cdArtifactLocationFormat == "" {
		cdArtifactLocationFormat = impl.config.GetArtifactLocationFormat()
	}
	if cdWorkflowConfig.LogsBucket == "" {
		cdWorkflowConfig.LogsBucket = impl.config.GetDefaultBuildLogsBucket()
	}
	ArtifactLocation := fmt.Sprintf("s3://%s/"+impl.config.GetDefaultArtifactKeyPrefix()+"/"+cdArtifactLocationFormat, cdWorkflowConfig.LogsBucket, cdWf.Id, runner.Id)
	artifactFileName := fmt.Sprintf(impl.config.GetDefaultArtifactKeyPrefix()+"/"+cdArtifactLocationFormat, cdWf.Id, runner.Id)
	return ArtifactLocation, cdWorkflowConfig.LogsBucket, artifactFileName
}

func (impl *WorkflowDagExecutorImpl) getDeployStageDetails(pipelineId int) (pipelineConfig.CdWorkflowRunner, string, int, error) {
	deployStageWfr := pipelineConfig.CdWorkflowRunner{}
	//getting deployment pipeline latest wfr by pipelineId
	deployStageWfr, err := impl.cdWorkflowRepository.FindLastStatusByPipelineIdAndRunnerType(pipelineId, bean.CD_WORKFLOW_TYPE_DEPLOY)
	if err != nil {
		impl.logger.Errorw("error in getting latest status of deploy type wfr by pipelineId", "err", err, "pipelineId", pipelineId)
		return deployStageWfr, "", 0, err
	}
	deployStageTriggeredByUserEmail, err := impl.user.GetEmailById(deployStageWfr.TriggeredBy)
	if err != nil {
		impl.logger.Errorw("error in getting user email by id", "err", err, "userId", deployStageWfr.TriggeredBy)
		return deployStageWfr, "", 0, err
	}
	pipelineReleaseCounter, err := impl.pipelineOverrideRepository.GetCurrentPipelineReleaseCounter(pipelineId)
	if err != nil {
		impl.logger.Errorw("error occurred while fetching latest release counter for pipeline", "pipelineId", pipelineId, "err", err)
		return deployStageWfr, "", 0, err
	}
	return deployStageWfr, deployStageTriggeredByUserEmail, pipelineReleaseCounter, nil
}

func isExtraVariableDynamic(variableName string, webhookAndCiData *gitSensorClient.WebhookAndCiData) bool {
	if strings.Contains(variableName, GIT_COMMIT_HASH_PREFIX) || strings.Contains(variableName, GIT_SOURCE_TYPE_PREFIX) || strings.Contains(variableName, GIT_SOURCE_VALUE_PREFIX) ||
		strings.Contains(variableName, APP_LABEL_VALUE_PREFIX) || strings.Contains(variableName, APP_LABEL_KEY_PREFIX) ||
		strings.Contains(variableName, CHILD_CD_ENV_NAME_PREFIX) || strings.Contains(variableName, CHILD_CD_CLUSTER_NAME_PREFIX) ||
		strings.Contains(variableName, CHILD_CD_COUNT) || strings.Contains(variableName, APP_LABEL_COUNT) || strings.Contains(variableName, GIT_SOURCE_COUNT) ||
		webhookAndCiData != nil {

		return true
	}
	return false
}

func setExtraEnvVariableInDeployStep(deploySteps []*bean3.StepObject, extraEnvVariables map[string]string, webhookAndCiData *gitSensorClient.WebhookAndCiData) {
	for _, deployStep := range deploySteps {
		for variableKey, variableValue := range extraEnvVariables {
			if isExtraVariableDynamic(variableKey, webhookAndCiData) && deployStep.StepType == "INLINE" {
				extraInputVar := &bean3.VariableObject{
					Name:                  variableKey,
					Format:                "STRING",
					Value:                 variableValue,
					VariableType:          bean3.VARIABLE_TYPE_REF_GLOBAL,
					ReferenceVariableName: variableKey,
				}
				deployStep.InputVars = append(deployStep.InputVars, extraInputVar)
			}
		}
	}
}
func (impl *WorkflowDagExecutorImpl) buildWFRequest(runner *pipelineConfig.CdWorkflowRunner, cdWf *pipelineConfig.CdWorkflow, cdPipeline *pipelineConfig.Pipeline, triggeredBy int32) (*types.WorkflowRequest, error) {
	cdWorkflowConfig, err := impl.cdWorkflowRepository.FindConfigByPipelineId(cdPipeline.Id)
	if err != nil && !util.IsErrNoRows(err) {
		return nil, err
	}

	workflowExecutor := runner.ExecutorType

	artifact, err := impl.ciArtifactRepository.Get(cdWf.CiArtifactId)
	if err != nil {
		return nil, err
	}
	// Migration of deprecated DataSource Type
	if artifact.IsMigrationRequired() {
		migrationErr := impl.ciArtifactRepository.MigrateToWebHookDataSourceType(artifact.Id)
		if migrationErr != nil {
			impl.logger.Warnw("unable to migrate deprecated DataSource", "artifactId", artifact.Id)
		}
	}
	ciMaterialInfo, err := repository.GetCiMaterialInfo(artifact.MaterialInfo, artifact.DataSource)
	if err != nil {
		impl.logger.Errorw("parsing error", "err", err)
		return nil, err
	}

	var ciProjectDetails []bean3.CiProjectDetails
	var ciPipeline *pipelineConfig.CiPipeline
	if cdPipeline.CiPipelineId > 0 {
		ciPipeline, err = impl.ciPipelineRepository.FindById(cdPipeline.CiPipelineId)
		if err != nil && !util.IsErrNoRows(err) {
			impl.logger.Errorw("cannot find ciPipelineRequest", "err", err)
			return nil, err
		}

		for _, m := range ciPipeline.CiPipelineMaterials {
			// git material should be active in this case
			if m == nil || m.GitMaterial == nil || !m.GitMaterial.Active {
				continue
			}
			var ciMaterialCurrent repository.CiMaterialInfo
			for _, ciMaterial := range ciMaterialInfo {
				if ciMaterial.Material.GitConfiguration.URL == m.GitMaterial.Url {
					ciMaterialCurrent = ciMaterial
					break
				}
			}
			gitMaterial, err := impl.materialRepository.FindById(m.GitMaterialId)
			if err != nil && !util.IsErrNoRows(err) {
				impl.logger.Errorw("could not fetch git materials", "err", err)
				return nil, err
			}

			ciProjectDetail := bean3.CiProjectDetails{
				GitRepository:   ciMaterialCurrent.Material.GitConfiguration.URL,
				MaterialName:    gitMaterial.Name,
				CheckoutPath:    gitMaterial.CheckoutPath,
				FetchSubmodules: gitMaterial.FetchSubmodules,
				SourceType:      m.Type,
				SourceValue:     m.Value,
				Type:            string(m.Type),
				GitOptions: bean3.GitOptions{
					UserName:      gitMaterial.GitProvider.UserName,
					Password:      gitMaterial.GitProvider.Password,
					SshPrivateKey: gitMaterial.GitProvider.SshPrivateKey,
					AccessToken:   gitMaterial.GitProvider.AccessToken,
					AuthMode:      gitMaterial.GitProvider.AuthMode,
				},
			}

			if len(ciMaterialCurrent.Modifications) > 0 {
				ciProjectDetail.CommitHash = ciMaterialCurrent.Modifications[0].Revision
				ciProjectDetail.Author = ciMaterialCurrent.Modifications[0].Author
				ciProjectDetail.GitTag = ciMaterialCurrent.Modifications[0].Tag
				ciProjectDetail.Message = ciMaterialCurrent.Modifications[0].Message
				commitTime, err := convert(ciMaterialCurrent.Modifications[0].ModifiedTime)
				if err != nil {
					return nil, err
				}
				ciProjectDetail.CommitTime = commitTime.Format(bean2.LayoutRFC3339)
			} else if ciPipeline.PipelineType == bean3.CI_JOB {
				// This has been done to resolve unmarshalling issue in ci-runner, in case of no commit time(eg- polling container images)
				ciProjectDetail.CommitTime = time.Time{}.Format(bean2.LayoutRFC3339)
			} else {
				impl.logger.Debugw("devtronbug#1062", ciPipeline.Id, cdPipeline.Id)
				return nil, fmt.Errorf("modifications not found for %d", ciPipeline.Id)
			}

			// set webhook data
			if m.Type == pipelineConfig.SOURCE_TYPE_WEBHOOK && len(ciMaterialCurrent.Modifications) > 0 {
				webhookData := ciMaterialCurrent.Modifications[0].WebhookData
				ciProjectDetail.WebhookData = pipelineConfig.WebhookData{
					Id:              webhookData.Id,
					EventActionType: webhookData.EventActionType,
					Data:            webhookData.Data,
				}
			}

			ciProjectDetails = append(ciProjectDetails, ciProjectDetail)
		}
	}
	var stageYaml string
	var deployStageWfr pipelineConfig.CdWorkflowRunner
	var deployStageTriggeredByUserEmail string
	var pipelineReleaseCounter int
	var preDeploySteps []*bean3.StepObject
	var postDeploySteps []*bean3.StepObject
	var refPluginsData []*bean3.RefPluginObject
	//if pipeline_stage_steps present for pre-CD or post-CD then no need to add stageYaml to cdWorkflowRequest in that
	//case add PreDeploySteps and PostDeploySteps to cdWorkflowRequest, this is done for backward compatibility
	pipelineStage, err := impl.getPipelineStage(cdPipeline.Id, runner.WorkflowType.WorkflowTypeToStageType())
	if err != nil {
		return nil, err
	}
	env, err := impl.envRepository.FindById(cdPipeline.EnvironmentId)
	if err != nil {
		impl.logger.Errorw("error in getting environment by id", "err", err)
		return nil, err
	}

	//Scope will pick the environment of CD pipeline irrespective of in-cluster mode,
	//since user sees the environment of the CD pipeline
	scope := resourceQualifiers.Scope{
		AppId:     cdPipeline.App.Id,
		EnvId:     env.Id,
		ClusterId: env.ClusterId,
		SystemMetadata: &resourceQualifiers.SystemMetadata{
			EnvironmentName: env.Name,
			ClusterName:     env.Cluster.ClusterName,
			Namespace:       env.Namespace,
			Image:           artifact.Image,
			ImageTag:        util3.GetImageTagFromImage(artifact.Image),
		},
	}
	if pipelineStage != nil {
		var variableSnapshot map[string]string
		if runner.WorkflowType == bean.CD_WORKFLOW_TYPE_PRE {
			//preDeploySteps, _, refPluginsData, err = impl.pipelineStageService.BuildPrePostAndRefPluginStepsDataForWfRequest(cdPipeline.Id, cdStage)
			prePostAndRefPluginResponse, err := impl.pipelineStageService.BuildPrePostAndRefPluginStepsDataForWfRequest(cdPipeline.Id, preCdStage, scope)
			if err != nil {
				impl.logger.Errorw("error in getting pre, post & refPlugin steps data for wf request", "err", err, "cdPipelineId", cdPipeline.Id)
				return nil, err
			}
			preDeploySteps = prePostAndRefPluginResponse.PreStageSteps
			refPluginsData = prePostAndRefPluginResponse.RefPluginData
			variableSnapshot = prePostAndRefPluginResponse.VariableSnapshot
		} else if runner.WorkflowType == bean.CD_WORKFLOW_TYPE_POST {
			//_, postDeploySteps, refPluginsData, err = impl.pipelineStageService.BuildPrePostAndRefPluginStepsDataForWfRequest(cdPipeline.Id, cdStage)
			prePostAndRefPluginResponse, err := impl.pipelineStageService.BuildPrePostAndRefPluginStepsDataForWfRequest(cdPipeline.Id, postCdStage, scope)
			if err != nil {
				impl.logger.Errorw("error in getting pre, post & refPlugin steps data for wf request", "err", err, "cdPipelineId", cdPipeline.Id)
				return nil, err
			}
			postDeploySteps = prePostAndRefPluginResponse.PostStageSteps
			refPluginsData = prePostAndRefPluginResponse.RefPluginData
			variableSnapshot = prePostAndRefPluginResponse.VariableSnapshot
			deployStageWfr, deployStageTriggeredByUserEmail, pipelineReleaseCounter, err = impl.getDeployStageDetails(cdPipeline.Id)
			if err != nil {
				impl.logger.Errorw("error in getting deployStageWfr, deployStageTriggeredByUser and pipelineReleaseCounter wf request", "err", err, "cdPipelineId", cdPipeline.Id)
				return nil, err
			}
		} else {
			return nil, fmt.Errorf("unsupported workflow triggerd")
		}

		//Save Scoped VariableSnapshot
		var variableSnapshotHistories = util4.GetBeansPtr(
			repository5.GetSnapshotBean(runner.Id, repository5.HistoryReferenceTypeCDWORKFLOWRUNNER, variableSnapshot))
		if len(variableSnapshotHistories) > 0 {
			err = impl.scopedVariableManager.SaveVariableHistoriesForTrigger(variableSnapshotHistories, runner.TriggeredBy)
			if err != nil {
				impl.logger.Errorf("Not able to save variable snapshot for CD trigger %s %d %s", err, runner.Id, variableSnapshot)
			}
		}
	} else {
		//in this case no plugin script is not present for this cdPipeline hence going with attaching preStage or postStage config
		if runner.WorkflowType == bean.CD_WORKFLOW_TYPE_PRE {
			stageYaml = cdPipeline.PreStageConfig
		} else if runner.WorkflowType == bean.CD_WORKFLOW_TYPE_POST {
			stageYaml = cdPipeline.PostStageConfig
			deployStageWfr, deployStageTriggeredByUserEmail, pipelineReleaseCounter, err = impl.getDeployStageDetails(cdPipeline.Id)
			if err != nil {
				impl.logger.Errorw("error in getting deployStageWfr, deployStageTriggeredByUser and pipelineReleaseCounter wf request", "err", err, "cdPipelineId", cdPipeline.Id)
				return nil, err
			}

		} else {
			return nil, fmt.Errorf("unsupported workflow triggerd")
		}
	}

	digestConfigurationRequest := imageDigestPolicy.DigestPolicyConfigurationRequest{PipelineId: cdPipeline.Id}
	digestPolicyConfigurations, err := impl.imageDigestPolicyService.GetDigestPolicyConfigurations(digestConfigurationRequest)
	if err != nil {
		impl.logger.Errorw("error in checking if isImageDigestPolicyConfiguredForPipeline", "err", err, "pipelineId", cdPipeline.Id)
		return nil, err
	}
	image := artifact.Image
	if digestPolicyConfigurations.UseDigestForTrigger() {
		image = ReplaceImageTagWithDigest(image, artifact.ImageDigest)
	}
	cdStageWorkflowRequest := &types.WorkflowRequest{
		EnvironmentId:         cdPipeline.EnvironmentId,
		AppId:                 cdPipeline.AppId,
		WorkflowId:            cdWf.Id,
		WorkflowRunnerId:      runner.Id,
		WorkflowNamePrefix:    strconv.Itoa(runner.Id) + "-" + runner.Name,
		WorkflowPrefixForLog:  strconv.Itoa(cdWf.Id) + string(runner.WorkflowType) + "-" + runner.Name,
		CdImage:               impl.config.GetDefaultImage(),
		CdPipelineId:          cdWf.PipelineId,
		TriggeredBy:           triggeredBy,
		StageYaml:             stageYaml,
		CiProjectDetails:      ciProjectDetails,
		Namespace:             runner.Namespace,
		ActiveDeadlineSeconds: impl.config.GetDefaultTimeout(),
		CiArtifactDTO: types.CiArtifactDTO{
			Id:           artifact.Id,
			PipelineId:   artifact.PipelineId,
			Image:        artifact.Image,
			ImageDigest:  artifact.ImageDigest,
			MaterialInfo: artifact.MaterialInfo,
			DataSource:   artifact.DataSource,
			WorkflowId:   artifact.WorkflowId,
		},
		OrchestratorHost:  impl.config.OrchestratorHost,
		OrchestratorToken: impl.config.OrchestratorToken,
		CloudProvider:     impl.config.CloudProvider,
		WorkflowExecutor:  workflowExecutor,
		RefPlugins:        refPluginsData,
		Scope:             scope,
	}

	extraEnvVariables := make(map[string]string)
	if env != nil {
		extraEnvVariables[plugin.CD_PIPELINE_ENV_NAME_KEY] = env.Name
		if env.Cluster != nil {
			extraEnvVariables[plugin.CD_PIPELINE_CLUSTER_NAME_KEY] = env.Cluster.ClusterName
		}
	}
	ciWf, err := impl.ciWorkflowRepository.FindLastTriggeredWorkflowByArtifactId(artifact.Id)
	if err != nil && err != pg.ErrNoRows {
		impl.logger.Errorw("error in getting ciWf by artifactId", "err", err, "artifactId", artifact.Id)
		return nil, err
	}
	var webhookAndCiData *gitSensorClient.WebhookAndCiData
	if ciWf != nil && ciWf.GitTriggers != nil {
		i := 1
		var gitCommitEnvVariables []types.GitMetadata

		for ciPipelineMaterialId, gitTrigger := range ciWf.GitTriggers {
			extraEnvVariables[fmt.Sprintf("%s_%d", GIT_COMMIT_HASH_PREFIX, i)] = gitTrigger.Commit
			extraEnvVariables[fmt.Sprintf("%s_%d", GIT_SOURCE_TYPE_PREFIX, i)] = string(gitTrigger.CiConfigureSourceType)
			extraEnvVariables[fmt.Sprintf("%s_%d", GIT_SOURCE_VALUE_PREFIX, i)] = gitTrigger.CiConfigureSourceValue

			gitCommitEnvVariables = append(gitCommitEnvVariables, types.GitMetadata{
				GitCommitHash:  gitTrigger.Commit,
				GitSourceType:  string(gitTrigger.CiConfigureSourceType),
				GitSourceValue: gitTrigger.CiConfigureSourceValue,
			})

			// CODE-BLOCK starts - store extra environment variables if webhook
			if gitTrigger.CiConfigureSourceType == pipelineConfig.SOURCE_TYPE_WEBHOOK {
				webhookDataId := gitTrigger.WebhookData.Id
				if webhookDataId > 0 {
					webhookDataRequest := &gitSensorClient.WebhookDataRequest{
						Id:                   webhookDataId,
						CiPipelineMaterialId: ciPipelineMaterialId,
					}
					webhookAndCiData, err = impl.gitSensorGrpcClient.GetWebhookData(context.Background(), webhookDataRequest)
					if err != nil {
						impl.logger.Errorw("err while getting webhook data from git-sensor", "err", err, "webhookDataRequest", webhookDataRequest)
						return nil, err
					}
					if webhookAndCiData != nil {
						for extEnvVariableKey, extEnvVariableVal := range webhookAndCiData.ExtraEnvironmentVariables {
							extraEnvVariables[extEnvVariableKey] = extEnvVariableVal
						}
					}
				}
			}
			// CODE_BLOCK ends

			i++
		}
		gitMetadata, err := json.Marshal(&gitCommitEnvVariables)
		if err != nil {
			impl.logger.Errorw("err while marshaling git metdata", "err", err)
			return nil, err
		}
		extraEnvVariables[plugin.GIT_METADATA] = string(gitMetadata)

		extraEnvVariables[GIT_SOURCE_COUNT] = strconv.Itoa(len(ciWf.GitTriggers))
	}

	childCdIds, err := impl.appWorkflowRepository.FindChildCDIdsByParentCDPipelineId(cdPipeline.Id)
	if err != nil && err != pg.ErrNoRows {
		impl.logger.Errorw("error in getting child cdPipelineIds by parent cdPipelineId", "err", err, "parent cdPipelineId", cdPipeline.Id)
		return nil, err
	}
	if len(childCdIds) > 0 {
		childPipelines, err := impl.pipelineRepository.FindByIdsIn(childCdIds)
		if err != nil {
			impl.logger.Errorw("error in getting pipelines by ids", "err", err, "ids", childCdIds)
			return nil, err
		}
		var childCdEnvVariables []types.ChildCdMetadata
		for i, childPipeline := range childPipelines {
			extraEnvVariables[fmt.Sprintf("%s_%d", CHILD_CD_ENV_NAME_PREFIX, i+1)] = childPipeline.Environment.Name
			extraEnvVariables[fmt.Sprintf("%s_%d", CHILD_CD_CLUSTER_NAME_PREFIX, i+1)] = childPipeline.Environment.Cluster.ClusterName

			childCdEnvVariables = append(childCdEnvVariables, types.ChildCdMetadata{
				ChildCdEnvName:     childPipeline.Environment.Name,
				ChildCdClusterName: childPipeline.Environment.Cluster.ClusterName,
			})
		}
		childCdEnvVariablesMetadata, err := json.Marshal(&childCdEnvVariables)
		if err != nil {
			impl.logger.Errorw("err while marshaling childCdEnvVariables", "err", err)
			return nil, err
		}
		extraEnvVariables[plugin.CHILD_CD_METADATA] = string(childCdEnvVariablesMetadata)

		extraEnvVariables[CHILD_CD_COUNT] = strconv.Itoa(len(childPipelines))
	}
	if ciPipeline != nil && ciPipeline.Id > 0 {
		extraEnvVariables["APP_NAME"] = ciPipeline.App.AppName
		cdStageWorkflowRequest.DockerUsername = ciPipeline.CiTemplate.DockerRegistry.Username
		cdStageWorkflowRequest.DockerPassword = ciPipeline.CiTemplate.DockerRegistry.Password
		cdStageWorkflowRequest.AwsRegion = ciPipeline.CiTemplate.DockerRegistry.AWSRegion
		cdStageWorkflowRequest.DockerConnection = ciPipeline.CiTemplate.DockerRegistry.Connection
		cdStageWorkflowRequest.DockerCert = ciPipeline.CiTemplate.DockerRegistry.Cert
		cdStageWorkflowRequest.AccessKey = ciPipeline.CiTemplate.DockerRegistry.AWSAccessKeyId
		cdStageWorkflowRequest.SecretKey = ciPipeline.CiTemplate.DockerRegistry.AWSSecretAccessKey
		cdStageWorkflowRequest.DockerRegistryType = string(ciPipeline.CiTemplate.DockerRegistry.RegistryType)
		cdStageWorkflowRequest.DockerRegistryURL = ciPipeline.CiTemplate.DockerRegistry.RegistryURL
		cdStageWorkflowRequest.DockerRegistryId = ciPipeline.CiTemplate.DockerRegistry.Id
		cdStageWorkflowRequest.CiPipelineType = ciPipeline.PipelineType
	} else if cdPipeline.AppId > 0 {
		ciTemplate, err := impl.CiTemplateRepository.FindByAppId(cdPipeline.AppId)
		if err != nil {
			return nil, err
		}
		extraEnvVariables["APP_NAME"] = ciTemplate.App.AppName
		cdStageWorkflowRequest.DockerUsername = ciTemplate.DockerRegistry.Username
		cdStageWorkflowRequest.DockerPassword = ciTemplate.DockerRegistry.Password
		cdStageWorkflowRequest.AwsRegion = ciTemplate.DockerRegistry.AWSRegion
		cdStageWorkflowRequest.DockerConnection = ciTemplate.DockerRegistry.Connection
		cdStageWorkflowRequest.DockerCert = ciTemplate.DockerRegistry.Cert
		cdStageWorkflowRequest.AccessKey = ciTemplate.DockerRegistry.AWSAccessKeyId
		cdStageWorkflowRequest.SecretKey = ciTemplate.DockerRegistry.AWSSecretAccessKey
		cdStageWorkflowRequest.DockerRegistryType = string(ciTemplate.DockerRegistry.RegistryType)
		cdStageWorkflowRequest.DockerRegistryURL = ciTemplate.DockerRegistry.RegistryURL
		appLabels, err := impl.appLabelRepository.FindAllByAppId(cdPipeline.AppId)
		cdStageWorkflowRequest.DockerRegistryId = ciTemplate.DockerRegistry.Id
		if err != nil && err != pg.ErrNoRows {
			impl.logger.Errorw("error in getting labels by appId", "err", err, "appId", cdPipeline.AppId)
			return nil, err
		}
		var appLabelEnvVariables []types.AppLabelMetadata
		for i, appLabel := range appLabels {
			extraEnvVariables[fmt.Sprintf("%s_%d", APP_LABEL_KEY_PREFIX, i+1)] = appLabel.Key
			extraEnvVariables[fmt.Sprintf("%s_%d", APP_LABEL_VALUE_PREFIX, i+1)] = appLabel.Value
			appLabelEnvVariables = append(appLabelEnvVariables, types.AppLabelMetadata{
				AppLabelKey:   appLabel.Key,
				AppLabelValue: appLabel.Value,
			})
		}
		if len(appLabels) > 0 {
			extraEnvVariables[APP_LABEL_COUNT] = strconv.Itoa(len(appLabels))
			appLabelEnvVariablesMetadata, err := json.Marshal(&appLabelEnvVariables)
			if err != nil {
				impl.logger.Errorw("err while marshaling appLabelEnvVariables", "err", err)
				return nil, err
			}
			extraEnvVariables[plugin.APP_LABEL_METADATA] = string(appLabelEnvVariablesMetadata)

		}
	}
	cdStageWorkflowRequest.ExtraEnvironmentVariables = extraEnvVariables
	cdStageWorkflowRequest.DeploymentTriggerTime = deployStageWfr.StartedOn
	cdStageWorkflowRequest.DeploymentTriggeredBy = deployStageTriggeredByUserEmail

	if pipelineReleaseCounter > 0 {
		cdStageWorkflowRequest.DeploymentReleaseCounter = pipelineReleaseCounter
	}
	if cdWorkflowConfig.CdCacheRegion == "" {
		cdWorkflowConfig.CdCacheRegion = impl.config.GetDefaultCdLogsBucketRegion()
	}

	if runner.WorkflowType == bean.CD_WORKFLOW_TYPE_PRE {
		//populate input variables of steps with extra env variables
		setExtraEnvVariableInDeployStep(preDeploySteps, extraEnvVariables, webhookAndCiData)
		cdStageWorkflowRequest.PrePostDeploySteps = preDeploySteps
	} else if runner.WorkflowType == bean.CD_WORKFLOW_TYPE_POST {
		setExtraEnvVariableInDeployStep(postDeploySteps, extraEnvVariables, webhookAndCiData)
		cdStageWorkflowRequest.PrePostDeploySteps = postDeploySteps
	}
	cdStageWorkflowRequest.BlobStorageConfigured = runner.BlobStorageEnabled
	switch cdStageWorkflowRequest.CloudProvider {
	case types.BLOB_STORAGE_S3:
		//No AccessKey is used for uploading artifacts, instead IAM based auth is used
		cdStageWorkflowRequest.CdCacheRegion = cdWorkflowConfig.CdCacheRegion
		cdStageWorkflowRequest.CdCacheLocation = cdWorkflowConfig.CdCacheBucket
		cdStageWorkflowRequest.ArtifactLocation, cdStageWorkflowRequest.CiArtifactBucket, cdStageWorkflowRequest.CiArtifactFileName = impl.buildArtifactLocationForS3(cdWorkflowConfig, cdWf, runner)
		cdStageWorkflowRequest.BlobStorageS3Config = &blob_storage.BlobStorageS3Config{
			AccessKey:                  impl.config.BlobStorageS3AccessKey,
			Passkey:                    impl.config.BlobStorageS3SecretKey,
			EndpointUrl:                impl.config.BlobStorageS3Endpoint,
			IsInSecure:                 impl.config.BlobStorageS3EndpointInsecure,
			CiCacheBucketName:          cdWorkflowConfig.CdCacheBucket,
			CiCacheRegion:              cdWorkflowConfig.CdCacheRegion,
			CiCacheBucketVersioning:    impl.config.BlobStorageS3BucketVersioned,
			CiArtifactBucketName:       cdStageWorkflowRequest.CiArtifactBucket,
			CiArtifactRegion:           cdWorkflowConfig.CdCacheRegion,
			CiArtifactBucketVersioning: impl.config.BlobStorageS3BucketVersioned,
			CiLogBucketName:            impl.config.GetDefaultBuildLogsBucket(),
			CiLogRegion:                impl.config.GetDefaultCdLogsBucketRegion(),
			CiLogBucketVersioning:      impl.config.BlobStorageS3BucketVersioned,
		}
	case types.BLOB_STORAGE_GCP:
		cdStageWorkflowRequest.GcpBlobConfig = &blob_storage.GcpBlobConfig{
			CredentialFileJsonData: impl.config.BlobStorageGcpCredentialJson,
			ArtifactBucketName:     impl.config.GetDefaultBuildLogsBucket(),
			LogBucketName:          impl.config.GetDefaultBuildLogsBucket(),
		}
		cdStageWorkflowRequest.ArtifactLocation = impl.buildDefaultArtifactLocation(cdWorkflowConfig, cdWf, runner)
		cdStageWorkflowRequest.CiArtifactFileName = cdStageWorkflowRequest.ArtifactLocation
	case types.BLOB_STORAGE_AZURE:
		cdStageWorkflowRequest.AzureBlobConfig = &blob_storage.AzureBlobConfig{
			Enabled:               true,
			AccountName:           impl.config.AzureAccountName,
			BlobContainerCiCache:  impl.config.AzureBlobContainerCiCache,
			AccountKey:            impl.config.AzureAccountKey,
			BlobContainerCiLog:    impl.config.AzureBlobContainerCiLog,
			BlobContainerArtifact: impl.config.AzureBlobContainerCiLog,
		}
		cdStageWorkflowRequest.BlobStorageS3Config = &blob_storage.BlobStorageS3Config{
			EndpointUrl:     impl.config.AzureGatewayUrl,
			IsInSecure:      impl.config.AzureGatewayConnectionInsecure,
			CiLogBucketName: impl.config.AzureBlobContainerCiLog,
			CiLogRegion:     "",
			AccessKey:       impl.config.AzureAccountName,
		}
		cdStageWorkflowRequest.ArtifactLocation = impl.buildDefaultArtifactLocation(cdWorkflowConfig, cdWf, runner)
		cdStageWorkflowRequest.CiArtifactFileName = cdStageWorkflowRequest.ArtifactLocation
	default:
		if impl.config.BlobStorageEnabled {
			return nil, fmt.Errorf("blob storage %s not supported", cdStageWorkflowRequest.CloudProvider)
		}
	}
	cdStageWorkflowRequest.DefaultAddressPoolBaseCidr = impl.config.GetDefaultAddressPoolBaseCidr()
	cdStageWorkflowRequest.DefaultAddressPoolSize = impl.config.GetDefaultAddressPoolSize()
	return cdStageWorkflowRequest, nil
}

func ReplaceImageTagWithDigest(image, digest string) string {
	imageWithoutTag := strings.Split(image, ":")[0]
	imageWithDigest := fmt.Sprintf("%s@%s", imageWithoutTag, digest)
	return imageWithDigest
}

func (impl *WorkflowDagExecutorImpl) buildDefaultArtifactLocation(cdWorkflowConfig *pipelineConfig.CdWorkflowConfig, savedWf *pipelineConfig.CdWorkflow, runner *pipelineConfig.CdWorkflowRunner) string {
	cdArtifactLocationFormat := cdWorkflowConfig.CdArtifactLocationFormat
	if cdArtifactLocationFormat == "" {
		cdArtifactLocationFormat = impl.config.GetArtifactLocationFormat()
	}
	ArtifactLocation := fmt.Sprintf("%s/"+cdArtifactLocationFormat, impl.config.GetDefaultArtifactKeyPrefix(), savedWf.Id, runner.Id)
	return ArtifactLocation
}

func (impl *WorkflowDagExecutorImpl) HandleDeploymentSuccessEvent(triggerContext TriggerContext, pipelineOverride *chartConfig.PipelineOverride) error {
	if pipelineOverride == nil {
		return fmt.Errorf("invalid request, pipeline override not found")
	}
	cdWorkflow, err := impl.cdWorkflowRepository.FindById(pipelineOverride.CdWorkflowId)
	if err != nil {
		impl.logger.Errorw("error in fetching cd workflow by id", "pipelineOverride", pipelineOverride)
		return err
	}

	postStage, err := impl.getPipelineStage(pipelineOverride.PipelineId, repository4.PIPELINE_STAGE_TYPE_POST_CD)
	if err != nil {
		return err
	}

	var triggeredByUser int32 = 1
	//handle corrupt data (https://github.com/devtron-labs/devtron/issues/3826)
	err, deleted := impl.deleteCorruptedPipelineStage(postStage, triggeredByUser)
	if err != nil {
		impl.logger.Errorw("error in deleteCorruptedPipelineStage ", "err", err, "preStage", postStage, "triggeredBy", triggeredByUser)
		return err
	}

	if len(pipelineOverride.Pipeline.PostStageConfig) > 0 || (postStage != nil && !deleted) {
		if pipelineOverride.Pipeline.PostTriggerType == pipelineConfig.TRIGGER_TYPE_AUTOMATIC &&
			pipelineOverride.DeploymentType != models.DEPLOYMENTTYPE_STOP &&
			pipelineOverride.DeploymentType != models.DEPLOYMENTTYPE_START {

			triggerRequest := TriggerRequest{
				CdWf:                  cdWorkflow,
				Pipeline:              pipelineOverride.Pipeline,
				TriggeredBy:           triggeredByUser,
				TriggerContext:        triggerContext,
				RefCdWorkflowRunnerId: 0,
			}
			triggerRequest.TriggerContext.Context = context.Background()
			err = impl.TriggerPostStage(triggerRequest)
			if err != nil {
				impl.logger.Errorw("error in triggering post stage after successful deployment event", "err", err, "cdWorkflow", cdWorkflow)
				return err
			}
		}
	} else {
		// to trigger next pre/cd, if any
		// finding children cd by pipeline id
		err = impl.HandlePostStageSuccessEvent(triggerContext, cdWorkflow.Id, pipelineOverride.PipelineId, 1, nil)
		if err != nil {
			impl.logger.Errorw("error in triggering children cd after successful deployment event", "parentCdPipelineId", pipelineOverride.PipelineId)
			return err
		}
	}
	return nil
}

func (impl *WorkflowDagExecutorImpl) HandlePostStageSuccessEvent(triggerContext TriggerContext, cdWorkflowId int, cdPipelineId int, triggeredBy int32, pluginRegistryImageDetails map[string][]string) error {
	// finding children cd by pipeline id
	cdPipelinesMapping, err := impl.appWorkflowRepository.FindWFCDMappingByParentCDPipelineId(cdPipelineId)
	if err != nil {
		impl.logger.Errorw("error in getting mapping of cd pipelines by parent cd pipeline id", "err", err, "parentCdPipelineId", cdPipelineId)
		return err
	}
	ciArtifact, err := impl.ciArtifactRepository.GetArtifactByCdWorkflowId(cdWorkflowId)
	if err != nil {
		impl.logger.Errorw("error in finding artifact by cd workflow id", "err", err, "cdWorkflowId", cdWorkflowId)
		return err
	}
	if len(pluginRegistryImageDetails) > 0 {
		PostCDArtifacts, err := impl.SavePluginArtifacts(ciArtifact, pluginRegistryImageDetails, cdPipelineId, repository.POST_CD, triggeredBy)
		if err != nil {
			impl.logger.Errorw("error in saving plugin artifacts", "err", err)
			return err
		}
		if len(PostCDArtifacts) > 0 {
			ciArtifact = PostCDArtifacts[0]
		}
	}
	for _, cdPipelineMapping := range cdPipelinesMapping {
		//find pipeline by cdPipeline ID
		pipeline, err := impl.pipelineRepository.FindById(cdPipelineMapping.ComponentId)
		if err != nil {
			impl.logger.Errorw("error in getting cd pipeline by id", "err", err, "pipelineId", cdPipelineMapping.ComponentId)
			return err
		}
		//finding ci artifact by ciPipelineID and pipelineId
		//TODO : confirm values for applyAuth, async & triggeredBy

		triggerRequest := TriggerRequest{
			CdWf:           nil,
			Pipeline:       pipeline,
			Artifact:       ciArtifact,
			TriggeredBy:    triggeredBy,
			TriggerContext: triggerContext,
		}

		err = impl.triggerIfAutoStageCdPipeline(triggerRequest)
		if err != nil {
			impl.logger.Errorw("error in triggering cd pipeline after successful post stage", "err", err, "pipelineId", pipeline.Id)
			return err
		}
	}
	return nil
}

// Only used for auto trigger
func (impl *WorkflowDagExecutorImpl) TriggerDeployment(request TriggerRequest) error {
	//in case of manual trigger auth is already applied and for auto triggers there is no need for auth check here
	triggeredBy := request.TriggeredBy
	pipeline := request.Pipeline
	artifact := request.Artifact

	//setting triggeredAt variable to have consistent data for various audit log places in db for deployment time
	triggeredAt := time.Now()
	cdWf := request.CdWf

	if cdWf == nil || (cdWf != nil && cdWf.CiArtifactId != artifact.Id) {
		// cdWf != nil && cdWf.CiArtifactId != artifact.Id for auto trigger case when deployment is triggered with image generated by plugin
		cdWf = &pipelineConfig.CdWorkflow{
			CiArtifactId: artifact.Id,
			PipelineId:   pipeline.Id,
			AuditLog:     sql.AuditLog{CreatedOn: triggeredAt, CreatedBy: 1, UpdatedOn: triggeredAt, UpdatedBy: 1},
		}
		err := impl.cdWorkflowRepository.SaveWorkFlow(context.Background(), cdWf)
		if err != nil {
			return err
		}
	}

	runner := &pipelineConfig.CdWorkflowRunner{
		Name:         pipeline.Name,
		WorkflowType: bean.CD_WORKFLOW_TYPE_DEPLOY,
		ExecutorType: pipelineConfig.WORKFLOW_EXECUTOR_TYPE_SYSTEM,
		Status:       pipelineConfig.WorkflowInitiated, // deployment Initiated for auto trigger
		TriggeredBy:  1,
		StartedOn:    triggeredAt,
		Namespace:    impl.config.GetDefaultNamespace(),
		CdWorkflowId: cdWf.Id,
		AuditLog:     sql.AuditLog{CreatedOn: triggeredAt, CreatedBy: triggeredBy, UpdatedOn: triggeredAt, UpdatedBy: triggeredBy},
		ReferenceId:  request.TriggerContext.ReferenceId,
	}
	savedWfr, err := impl.cdWorkflowRepository.SaveWorkFlowRunner(runner)
	if err != nil {
		return err
	}
	runner.CdWorkflow = &pipelineConfig.CdWorkflow{
		Pipeline: pipeline,
	}
	// creating cd pipeline status timeline for deployment initialisation
	timeline := &pipelineConfig.PipelineStatusTimeline{
		CdWorkflowRunnerId: runner.Id,
		Status:             pipelineConfig.TIMELINE_STATUS_DEPLOYMENT_INITIATED,
		StatusDetail:       "Deployment initiated successfully.",
		StatusTime:         time.Now(),
		AuditLog: sql.AuditLog{
			CreatedBy: 1,
			CreatedOn: time.Now(),
			UpdatedBy: 1,
			UpdatedOn: time.Now(),
		},
	}
	isAppStore := false
	err = impl.pipelineStatusTimelineService.SaveTimeline(timeline, nil, isAppStore)
	if err != nil {
		impl.logger.Errorw("error in creating timeline status for deployment initiation", "err", err, "timeline", timeline)
	}
	//checking vulnerability for deploying image
	isVulnerable := false
	if len(artifact.ImageDigest) > 0 {
		var cveStores []*security.CveStore
		imageScanResult, err := impl.scanResultRepository.FindByImageDigest(artifact.ImageDigest)
		if err != nil && err != pg.ErrNoRows {
			impl.logger.Errorw("error fetching image digest", "digest", artifact.ImageDigest, "err", err)
			return err
		}
		for _, item := range imageScanResult {
			cveStores = append(cveStores, &item.CveStore)
		}
		env, err := impl.envRepository.FindById(pipeline.EnvironmentId)
		if err != nil {
			impl.logger.Errorw("error while fetching env", "err", err)
			return err
		}
		blockCveList, err := impl.cvePolicyRepository.GetBlockedCVEList(cveStores, env.ClusterId, pipeline.EnvironmentId, pipeline.AppId, false)
		if err != nil {
			impl.logger.Errorw("error while fetching blocked cve list", "err", err)
			return err
		}
		if len(blockCveList) > 0 {
			isVulnerable = true
		}
	}
	if isVulnerable == true {
		if err = impl.MarkCurrentDeploymentFailed(runner, errors.New(pipelineConfig.FOUND_VULNERABILITY), triggeredBy); err != nil {
			impl.logger.Errorw("error while updating current runner status to failed, TriggerDeployment", "wfrId", runner.Id, "err", err)
		}
		return nil
	}

	releaseErr := impl.TriggerCD(artifact, cdWf.Id, savedWfr.Id, pipeline, triggeredAt)
	// if releaseErr found, then the mark current deployment Failed and return
	if releaseErr != nil {
		err := impl.MarkCurrentDeploymentFailed(runner, releaseErr, triggeredBy)
		if err != nil {
			impl.logger.Errorw("error while updating current runner status to failed, updatePreviousDeploymentStatus", "cdWfr", runner.Id, "err", err)
		}
		return releaseErr
	}
	//skip updatePreviousDeploymentStatus if Async Install is enabled; handled inside SubscribeDevtronAsyncHelmInstallRequest
	if !impl.appService.IsDevtronAsyncInstallModeEnabled(pipeline.DeploymentAppType) {
		err1 := impl.updatePreviousDeploymentStatus(runner, pipeline.Id, triggeredAt, triggeredBy)
		if err1 != nil {
			impl.logger.Errorw("error while update previous cd workflow runners", "err", err, "runner", runner, "pipelineId", pipeline.Id)
			return err1
		}
	}
	return nil
}

func (impl *WorkflowDagExecutorImpl) updatePreviousDeploymentStatus(currentRunner *pipelineConfig.CdWorkflowRunner, pipelineId int, triggeredAt time.Time, triggeredBy int32) error {
	// Initiating DB transaction
	dbConnection := impl.cdWorkflowRepository.GetConnection()
	tx, err := dbConnection.Begin()
	if err != nil {
		impl.logger.Errorw("error on update status, txn begin failed", "err", err)
		return err
	}
	// Rollback tx on error.
	defer tx.Rollback()

	//update [n,n-1] statuses as failed if not terminal
	terminalStatus := []string{string(health.HealthStatusHealthy), pipelineConfig.WorkflowAborted, pipelineConfig.WorkflowFailed, pipelineConfig.WorkflowSucceeded}
	previousNonTerminalRunners, err := impl.cdWorkflowRepository.FindPreviousCdWfRunnerByStatus(pipelineId, currentRunner.Id, terminalStatus)
	if err != nil {
		impl.logger.Errorw("error fetching previous wf runner, updating cd wf runner status,", "err", err, "currentRunner", currentRunner)
		return err
	} else if len(previousNonTerminalRunners) == 0 {
		impl.logger.Errorw("no previous runner found in updating cd wf runner status,", "err", err, "currentRunner", currentRunner)
		return nil
	}

	var timelines []*pipelineConfig.PipelineStatusTimeline
	for _, previousRunner := range previousNonTerminalRunners {
		if previousRunner.Status == string(health.HealthStatusHealthy) ||
			previousRunner.Status == pipelineConfig.WorkflowSucceeded ||
			previousRunner.Status == pipelineConfig.WorkflowAborted ||
			previousRunner.Status == pipelineConfig.WorkflowFailed {
			//terminal status return
			impl.logger.Infow("skip updating cd wf runner status as previous runner status is", "status", previousRunner.Status)
			continue
		}
		impl.logger.Infow("updating cd wf runner status as previous runner status is", "status", previousRunner.Status)
		previousRunner.FinishedOn = triggeredAt
		previousRunner.Message = pipelineConfig.NEW_DEPLOYMENT_INITIATED
		previousRunner.Status = pipelineConfig.WorkflowFailed
		previousRunner.UpdatedOn = time.Now()
		previousRunner.UpdatedBy = triggeredBy
		timeline := &pipelineConfig.PipelineStatusTimeline{
			CdWorkflowRunnerId: previousRunner.Id,
			Status:             pipelineConfig.TIMELINE_STATUS_DEPLOYMENT_SUPERSEDED,
			StatusDetail:       "This deployment is superseded.",
			StatusTime:         time.Now(),
			AuditLog: sql.AuditLog{
				CreatedBy: 1,
				CreatedOn: time.Now(),
				UpdatedBy: 1,
				UpdatedOn: time.Now(),
			},
		}
		timelines = append(timelines, timeline)
	}

	err = impl.cdWorkflowRepository.UpdateWorkFlowRunners(previousNonTerminalRunners)
	if err != nil {
		impl.logger.Errorw("error updating cd wf runner status", "err", err, "previousNonTerminalRunners", previousNonTerminalRunners)
		return err
	}
	err = impl.cdPipelineStatusTimelineRepo.SaveTimelinesWithTxn(timelines, tx)
	if err != nil {
		impl.logger.Errorw("error updating pipeline status timelines", "err", err, "timelines", timelines)
		return err
	}
	//commit transaction
	err = tx.Commit()
	if err != nil {
		impl.logger.Errorw("error in db transaction commit", "err", err)
		return err
	}
	return nil

}

type RequestType string

const START RequestType = "START"
const STOP RequestType = "STOP"

type StopAppRequest struct {
	AppId         int         `json:"appId" validate:"required"`
	EnvironmentId int         `json:"environmentId" validate:"required"`
	UserId        int32       `json:"userId"`
	RequestType   RequestType `json:"requestType" validate:"oneof=START STOP"`
}

type StopDeploymentGroupRequest struct {
	DeploymentGroupId int         `json:"deploymentGroupId" validate:"required"`
	UserId            int32       `json:"userId"`
	RequestType       RequestType `json:"requestType" validate:"oneof=START STOP"`
}

type PodRotateRequest struct {
	AppId               int                        `json:"appId" validate:"required"`
	EnvironmentId       int                        `json:"environmentId" validate:"required"`
	UserId              int32                      `json:"-"`
	ResourceIdentifiers []util5.ResourceIdentifier `json:"resources" validate:"required"`
}

func (impl *WorkflowDagExecutorImpl) RotatePods(ctx context.Context, podRotateRequest *PodRotateRequest) (*k8s.RotatePodResponse, error) {
	impl.logger.Infow("rotate pod request", "payload", podRotateRequest)
	//extract cluster id and namespace from env id
	environmentId := podRotateRequest.EnvironmentId
	environment, err := impl.envRepository.FindById(environmentId)
	if err != nil {
		impl.logger.Errorw("error occurred while fetching env details", "envId", environmentId, "err", err)
		return nil, err
	}
	var resourceIdentifiers []util5.ResourceIdentifier
	for _, resourceIdentifier := range podRotateRequest.ResourceIdentifiers {
		resourceIdentifier.Namespace = environment.Namespace
		resourceIdentifiers = append(resourceIdentifiers, resourceIdentifier)
	}
	rotatePodRequest := &k8s.RotatePodRequest{
		ClusterId: environment.ClusterId,
		Resources: resourceIdentifiers,
	}
	response, err := impl.k8sCommonService.RotatePods(ctx, rotatePodRequest)
	if err != nil {
		return nil, err
	}
	//TODO KB: make entry in cd workflow runner
	return response, nil
}

func (impl *WorkflowDagExecutorImpl) StopStartApp(triggerContext TriggerContext, stopRequest *StopAppRequest) (int, error) {
	pipelines, err := impl.pipelineRepository.FindActiveByAppIdAndEnvironmentId(stopRequest.AppId, stopRequest.EnvironmentId)
	if err != nil {
		impl.logger.Errorw("error in fetching pipeline", "app", stopRequest.AppId, "env", stopRequest.EnvironmentId, "err", err)
		return 0, err
	}
	if len(pipelines) == 0 {
		return 0, fmt.Errorf("no pipeline found")
	}
	pipeline := pipelines[0]

	//find pipeline with default
	var pipelineIds []int
	for _, p := range pipelines {
		impl.logger.Debugw("adding pipelineId", "pipelineId", p.Id)
		pipelineIds = append(pipelineIds, p.Id)
		//FIXME
	}
	wf, err := impl.cdWorkflowRepository.FindLatestCdWorkflowByPipelineId(pipelineIds)
	if err != nil {
		impl.logger.Errorw("error in fetching latest release", "err", err)
		return 0, err
	}
	stopTemplate := `{"replicaCount":0,"autoscaling":{"MinReplicas":0,"MaxReplicas":0 ,"enabled": false} }`
	overrideRequest := &bean.ValuesOverrideRequest{
		PipelineId:     pipeline.Id,
		AppId:          stopRequest.AppId,
		CiArtifactId:   wf.CiArtifactId,
		UserId:         stopRequest.UserId,
		CdWorkflowType: bean.CD_WORKFLOW_TYPE_DEPLOY,
	}
	if stopRequest.RequestType == STOP {
		overrideRequest.AdditionalOverride = json.RawMessage([]byte(stopTemplate))
		overrideRequest.DeploymentType = models.DEPLOYMENTTYPE_STOP
	} else if stopRequest.RequestType == START {
		overrideRequest.DeploymentType = models.DEPLOYMENTTYPE_START
	} else {
		return 0, fmt.Errorf("unsupported operation %s", stopRequest.RequestType)
	}
	id, err := impl.ManualCdTrigger(triggerContext, overrideRequest)
	if err != nil {
		impl.logger.Errorw("error in stopping app", "err", err, "appId", stopRequest.AppId, "envId", stopRequest.EnvironmentId)
		return 0, err
	}
	return id, err
}

func (impl *WorkflowDagExecutorImpl) GetArtifactVulnerabilityStatus(artifact *repository.CiArtifact, cdPipeline *pipelineConfig.Pipeline, ctx context.Context) (bool, error) {
	isVulnerable := false
	if len(artifact.ImageDigest) > 0 {
		var cveStores []*security.CveStore
		_, span := otel.Tracer("orchestrator").Start(ctx, "scanResultRepository.FindByImageDigest")
		imageScanResult, err := impl.scanResultRepository.FindByImageDigest(artifact.ImageDigest)
		span.End()
		if err != nil && err != pg.ErrNoRows {
			impl.logger.Errorw("error fetching image digest", "digest", artifact.ImageDigest, "err", err)
			return false, err
		}
		for _, item := range imageScanResult {
			cveStores = append(cveStores, &item.CveStore)
		}
		_, span = otel.Tracer("orchestrator").Start(ctx, "cvePolicyRepository.GetBlockedCVEList")
		if cdPipeline.Environment.ClusterId == 0 {
			envDetails, err := impl.envRepository.FindById(cdPipeline.EnvironmentId)
			if err != nil {
				impl.logger.Errorw("error fetching cluster details by env, GetArtifactVulnerabilityStatus", "envId", cdPipeline.EnvironmentId, "err", err)
				return false, err
			}
			cdPipeline.Environment = *envDetails
		}
		blockCveList, err := impl.cvePolicyRepository.GetBlockedCVEList(cveStores, cdPipeline.Environment.ClusterId, cdPipeline.EnvironmentId, cdPipeline.AppId, false)
		span.End()
		if err != nil {
			impl.logger.Errorw("error while fetching env", "err", err)
			return false, err
		}
		if len(blockCveList) > 0 {
			isVulnerable = true
		}
	}
	return isVulnerable, nil
}

func (impl *WorkflowDagExecutorImpl) ManualCdTrigger(triggerContext TriggerContext, overrideRequest *bean.ValuesOverrideRequest) (int, error) {
	//setting triggeredAt variable to have consistent data for various audit log places in db for deployment time
	triggeredAt := time.Now()
	releaseId := 0
	ctx := triggerContext.Context
	var err error
	_, span := otel.Tracer("orchestrator").Start(ctx, "pipelineRepository.FindById")
	cdPipeline, err := impl.pipelineRepository.FindById(overrideRequest.PipelineId)
	span.End()
	if err != nil {
		impl.logger.Errorw("manual trigger request with invalid pipelineId, ManualCdTrigger", "pipelineId", overrideRequest.PipelineId, "err", err)
		return 0, err
	}
	impl.SetPipelineFieldsInOverrideRequest(overrideRequest, cdPipeline)

	switch overrideRequest.CdWorkflowType {
	case bean.CD_WORKFLOW_TYPE_PRE:
		_, span = otel.Tracer("orchestrator").Start(ctx, "ciArtifactRepository.Get")
		artifact, err := impl.ciArtifactRepository.Get(overrideRequest.CiArtifactId)
		span.End()
		if err != nil {
			impl.logger.Errorw("error in getting CiArtifact", "CiArtifactId", overrideRequest.CiArtifactId, "err", err)
			return 0, err
		}
		// Migration of deprecated DataSource Type
		if artifact.IsMigrationRequired() {
			migrationErr := impl.ciArtifactRepository.MigrateToWebHookDataSourceType(artifact.Id)
			if migrationErr != nil {
				impl.logger.Warnw("unable to migrate deprecated DataSource", "artifactId", artifact.Id)
			}
		}
		_, span = otel.Tracer("orchestrator").Start(ctx, "TriggerPreStage")
		triggerRequest := TriggerRequest{
			CdWf:                  nil,
			Artifact:              artifact,
			Pipeline:              cdPipeline,
			TriggeredBy:           overrideRequest.UserId,
			ApplyAuth:             false,
			TriggerContext:        triggerContext,
			RefCdWorkflowRunnerId: 0,
		}
		err = impl.TriggerPreStage(triggerRequest)
		span.End()
		if err != nil {
			impl.logger.Errorw("error in TriggerPreStage, ManualCdTrigger", "err", err)
			return 0, err
		}
	case bean.CD_WORKFLOW_TYPE_DEPLOY:
		if overrideRequest.DeploymentType == models.DEPLOYMENTTYPE_UNKNOWN {
			overrideRequest.DeploymentType = models.DEPLOYMENTTYPE_DEPLOY
		}

		cdWf, err := impl.cdWorkflowRepository.FindByWorkflowIdAndRunnerType(ctx, overrideRequest.CdWorkflowId, bean.CD_WORKFLOW_TYPE_PRE)
		if err != nil && !util.IsErrNoRows(err) {
			impl.logger.Errorw("error in getting cdWorkflow, ManualCdTrigger", "CdWorkflowId", overrideRequest.CdWorkflowId, "err", err)
			return 0, err
		}

		cdWorkflowId := cdWf.CdWorkflowId
		if cdWf.CdWorkflowId == 0 {
			cdWf := &pipelineConfig.CdWorkflow{
				CiArtifactId: overrideRequest.CiArtifactId,
				PipelineId:   overrideRequest.PipelineId,
				AuditLog:     sql.AuditLog{CreatedOn: triggeredAt, CreatedBy: overrideRequest.UserId, UpdatedOn: triggeredAt, UpdatedBy: overrideRequest.UserId},
			}
			err := impl.cdWorkflowRepository.SaveWorkFlow(ctx, cdWf)
			if err != nil {
				impl.logger.Errorw("error in creating cdWorkflow, ManualCdTrigger", "PipelineId", overrideRequest.PipelineId, "err", err)
				return 0, err
			}
			cdWorkflowId = cdWf.Id
		}

		runner := &pipelineConfig.CdWorkflowRunner{
			Name:         cdPipeline.Name,
			WorkflowType: bean.CD_WORKFLOW_TYPE_DEPLOY,
			ExecutorType: pipelineConfig.WORKFLOW_EXECUTOR_TYPE_AWF,
			Status:       pipelineConfig.WorkflowInitiated, //deployment Initiated for manual trigger
			TriggeredBy:  overrideRequest.UserId,
			StartedOn:    triggeredAt,
			Namespace:    impl.config.GetDefaultNamespace(),
			CdWorkflowId: cdWorkflowId,
			AuditLog:     sql.AuditLog{CreatedOn: triggeredAt, CreatedBy: overrideRequest.UserId, UpdatedOn: triggeredAt, UpdatedBy: overrideRequest.UserId},
			ReferenceId:  triggerContext.ReferenceId,
		}
		savedWfr, err := impl.cdWorkflowRepository.SaveWorkFlowRunner(runner)
		overrideRequest.WfrId = savedWfr.Id
		if err != nil {
			impl.logger.Errorw("err in creating cdWorkflowRunner, ManualCdTrigger", "cdWorkflowId", cdWorkflowId, "err", err)
			return 0, err
		}
		runner.CdWorkflow = &pipelineConfig.CdWorkflow{
			Pipeline: cdPipeline,
		}
		overrideRequest.CdWorkflowId = cdWorkflowId
		// creating cd pipeline status timeline for deployment initialisation
		timeline := impl.pipelineStatusTimelineService.GetTimelineDbObjectByTimelineStatusAndTimelineDescription(savedWfr.Id, 0, pipelineConfig.TIMELINE_STATUS_DEPLOYMENT_INITIATED, pipelineConfig.TIMELINE_DESCRIPTION_DEPLOYMENT_INITIATED, overrideRequest.UserId, time.Now())
		_, span = otel.Tracer("orchestrator").Start(ctx, "cdPipelineStatusTimelineRepo.SaveTimelineForACDHelmApps")
		err = impl.pipelineStatusTimelineService.SaveTimeline(timeline, nil, false)

		span.End()
		if err != nil {
			impl.logger.Errorw("error in creating timeline status for deployment initiation, ManualCdTrigger", "err", err, "timeline", timeline)
		}

		//checking vulnerability for deploying image
		_, span = otel.Tracer("orchestrator").Start(ctx, "ciArtifactRepository.Get")
		artifact, err := impl.ciArtifactRepository.Get(overrideRequest.CiArtifactId)
		span.End()
		if err != nil {
			impl.logger.Errorw("error in getting ciArtifact, ManualCdTrigger", "CiArtifactId", overrideRequest.CiArtifactId, "err", err)
			return 0, err
		}
		// Migration of deprecated DataSource Type
		if artifact.IsMigrationRequired() {
			migrationErr := impl.ciArtifactRepository.MigrateToWebHookDataSourceType(artifact.Id)
			if migrationErr != nil {
				impl.logger.Warnw("unable to migrate deprecated DataSource", "artifactId", artifact.Id)
			}
		}
		isVulnerable, err := impl.GetArtifactVulnerabilityStatus(artifact, cdPipeline, ctx)
		if err != nil {
			impl.logger.Errorw("error in getting Artifact vulnerability status, ManualCdTrigger", "err", err)
			return 0, err
		}

		if isVulnerable == true {
			// if image vulnerable, update timeline status and return
			if err = impl.MarkCurrentDeploymentFailed(runner, errors.New(pipelineConfig.FOUND_VULNERABILITY), overrideRequest.UserId); err != nil {
				impl.logger.Errorw("error while updating current runner status to failed, TriggerDeployment", "wfrId", runner.Id, "err", err)
			}
			return 0, fmt.Errorf("found vulnerability for image digest %s", artifact.ImageDigest)
		}

		// Deploy the release
		_, span = otel.Tracer("orchestrator").Start(ctx, "appService.TriggerRelease")
		var releaseErr error
		releaseId, _, releaseErr = impl.HandleCDTriggerRelease(overrideRequest, ctx, triggeredAt, overrideRequest.UserId)
		span.End()
		// if releaseErr found, then the mark current deployment Failed and return
		if releaseErr != nil {
			err := impl.MarkCurrentDeploymentFailed(runner, releaseErr, overrideRequest.UserId)
			if err != nil {
				impl.logger.Errorw("error while updating current runner status to failed, updatePreviousDeploymentStatus", "cdWfr", runner.Id, "err", err)
			}
			return 0, releaseErr
		}

		// skip updatePreviousDeploymentStatus if Async Install is enabled; handled inside SubscribeDevtronAsyncHelmInstallRequest
		if !impl.appService.IsDevtronAsyncInstallModeEnabled(cdPipeline.DeploymentAppType) {
			// Update previous deployment runner status (in transaction): Failed
			_, span = otel.Tracer("orchestrator").Start(ctx, "updatePreviousDeploymentStatus")
			err1 := impl.updatePreviousDeploymentStatus(runner, cdPipeline.Id, triggeredAt, overrideRequest.UserId)
			span.End()
			if err1 != nil {
				impl.logger.Errorw("error while update previous cd workflow runners, ManualCdTrigger", "err", err, "runner", runner, "pipelineId", cdPipeline.Id)
				return 0, err1
			}
		}

		if overrideRequest.DeploymentAppType == util.PIPELINE_DEPLOYMENT_TYPE_MANIFEST_DOWNLOAD {
			runner := &pipelineConfig.CdWorkflowRunner{
				Id:           runner.Id,
				Name:         cdPipeline.Name,
				WorkflowType: bean.CD_WORKFLOW_TYPE_DEPLOY,
				ExecutorType: pipelineConfig.WORKFLOW_EXECUTOR_TYPE_AWF,
				TriggeredBy:  overrideRequest.UserId,
				StartedOn:    triggeredAt,
				Status:       pipelineConfig.WorkflowSucceeded,
				Namespace:    impl.config.GetDefaultNamespace(),
				CdWorkflowId: overrideRequest.CdWorkflowId,
				AuditLog:     sql.AuditLog{CreatedOn: triggeredAt, CreatedBy: overrideRequest.UserId, UpdatedOn: triggeredAt, UpdatedBy: overrideRequest.UserId},
			}
			updateErr := impl.cdWorkflowRepository.UpdateWorkFlowRunner(runner)
			if updateErr != nil {
				impl.logger.Errorw("error in updating runner for manifest_download type, ManualCdTrigger", "CdWorkflowId", overrideRequest.CdWorkflowId, "err", err)
				return 0, updateErr
			}
		}

	case bean.CD_WORKFLOW_TYPE_POST:
		cdWfRunner, err := impl.cdWorkflowRepository.FindByWorkflowIdAndRunnerType(ctx, overrideRequest.CdWorkflowId, bean.CD_WORKFLOW_TYPE_DEPLOY)
		if err != nil && !util.IsErrNoRows(err) {
			impl.logger.Errorw("err in getting cdWorkflowRunner, ManualCdTrigger", "cdWorkflowId", overrideRequest.CdWorkflowId, "err", err)
			return 0, err
		}

		var cdWf *pipelineConfig.CdWorkflow
		if cdWfRunner.CdWorkflowId == 0 {
			cdWf = &pipelineConfig.CdWorkflow{
				CiArtifactId: overrideRequest.CiArtifactId,
				PipelineId:   overrideRequest.PipelineId,
				AuditLog:     sql.AuditLog{CreatedOn: triggeredAt, CreatedBy: overrideRequest.UserId, UpdatedOn: triggeredAt, UpdatedBy: overrideRequest.UserId},
			}
			err := impl.cdWorkflowRepository.SaveWorkFlow(ctx, cdWf)
			if err != nil {
				impl.logger.Errorw("error in creating cdWorkflow, ManualCdTrigger", "CdWorkflowId", overrideRequest.CdWorkflowId, "err", err)
				return 0, err
			}
		} else {
			_, span = otel.Tracer("orchestrator").Start(ctx, "cdWorkflowRepository.FindById")
			cdWf, err = impl.cdWorkflowRepository.FindById(overrideRequest.CdWorkflowId)
			span.End()
			if err != nil && !util.IsErrNoRows(err) {
				impl.logger.Errorw("error in getting cdWorkflow, ManualCdTrigger", "CdWorkflowId", overrideRequest.CdWorkflowId, "err", err)
				return 0, err
			}
		}
		_, span = otel.Tracer("orchestrator").Start(ctx, "TriggerPostStage")
		triggerRequest := TriggerRequest{
			CdWf:                  cdWf,
			Pipeline:              cdPipeline,
			TriggeredBy:           overrideRequest.UserId,
			RefCdWorkflowRunnerId: 0,
			TriggerContext:        triggerContext,
		}
		err = impl.TriggerPostStage(triggerRequest)
		span.End()
		if err != nil {
			impl.logger.Errorw("error in TriggerPostStage, ManualCdTrigger", "CdWorkflowId", cdWf.Id, "err", err)
			return 0, err
		}
	default:
		impl.logger.Errorw("invalid CdWorkflowType, ManualCdTrigger", "CdWorkflowType", overrideRequest.CdWorkflowType, "err", err)
		return 0, fmt.Errorf("invalid CdWorkflowType %s for the trigger request", string(overrideRequest.CdWorkflowType))
	}

	return releaseId, err
}

type BulkTriggerRequest struct {
	CiArtifactId int `sql:"ci_artifact_id"`
	PipelineId   int `sql:"pipeline_id"`
}

func (impl *WorkflowDagExecutorImpl) TriggerBulkDeploymentAsync(requests []*BulkTriggerRequest, UserId int32) (interface{}, error) {
	var cdWorkflows []*pipelineConfig.CdWorkflow
	for _, request := range requests {
		cdWf := &pipelineConfig.CdWorkflow{
			CiArtifactId:   request.CiArtifactId,
			PipelineId:     request.PipelineId,
			AuditLog:       sql.AuditLog{CreatedOn: time.Now(), CreatedBy: UserId, UpdatedOn: time.Now(), UpdatedBy: UserId},
			WorkflowStatus: pipelineConfig.REQUEST_ACCEPTED,
		}
		cdWorkflows = append(cdWorkflows, cdWf)
	}
	err := impl.cdWorkflowRepository.SaveWorkFlows(cdWorkflows...)
	if err != nil {
		impl.logger.Errorw("error in saving wfs", "req", requests, "err", err)
		return nil, err
	}
	impl.triggerNatsEventForBulkAction(cdWorkflows)
	return nil, nil
	//return
	//publish nats async
	//update status
	//consume message
}

type DeploymentGroupAppWithEnv struct {
	EnvironmentId     int         `json:"environmentId"`
	DeploymentGroupId int         `json:"deploymentGroupId"`
	AppId             int         `json:"appId"`
	Active            bool        `json:"active"`
	UserId            int32       `json:"userId"`
	RequestType       RequestType `json:"requestType" validate:"oneof=START STOP"`
}

func (impl *WorkflowDagExecutorImpl) TriggerBulkHibernateAsync(request StopDeploymentGroupRequest, ctx context.Context) (interface{}, error) {
	dg, err := impl.groupRepository.FindByIdWithApp(request.DeploymentGroupId)
	if err != nil {
		impl.logger.Errorw("error while fetching dg", "err", err)
		return nil, err
	}

	for _, app := range dg.DeploymentGroupApps {
		deploymentGroupAppWithEnv := &DeploymentGroupAppWithEnv{
			AppId:             app.AppId,
			EnvironmentId:     dg.EnvironmentId,
			DeploymentGroupId: dg.Id,
			Active:            dg.Active,
			UserId:            request.UserId,
			RequestType:       request.RequestType,
		}

		data, err := json.Marshal(deploymentGroupAppWithEnv)
		if err != nil {
			impl.logger.Errorw("error while writing app stop event to nats ", "app", app.AppId, "deploymentGroup", app.DeploymentGroupId, "err", err)
		} else {
			err = impl.pubsubClient.Publish(pubsub.BULK_HIBERNATE_TOPIC, string(data))
			if err != nil {
				impl.logger.Errorw("Error while publishing request", "topic", pubsub.BULK_HIBERNATE_TOPIC, "error", err)
			}
		}
	}
	return nil, nil
}

func (impl *WorkflowDagExecutorImpl) triggerNatsEventForBulkAction(cdWorkflows []*pipelineConfig.CdWorkflow) {
	for _, wf := range cdWorkflows {
		data, err := json.Marshal(wf)
		if err != nil {
			wf.WorkflowStatus = pipelineConfig.QUE_ERROR
		} else {
			err = impl.pubsubClient.Publish(pubsub.BULK_DEPLOY_TOPIC, string(data))
			if err != nil {
				wf.WorkflowStatus = pipelineConfig.QUE_ERROR
			} else {
				wf.WorkflowStatus = pipelineConfig.ENQUEUED
			}
		}
		err = impl.cdWorkflowRepository.UpdateWorkFlow(wf)
		if err != nil {
			impl.logger.Errorw("error in publishing wf msg", "wf", wf, "err", err)
		}
	}
}

func (impl *WorkflowDagExecutorImpl) subscribeTriggerBulkAction() error {
	callback := func(msg *model.PubSubMsg) {
		cdWorkflow := new(pipelineConfig.CdWorkflow)
		err := json.Unmarshal([]byte(string(msg.Data)), cdWorkflow)
		if err != nil {
			impl.logger.Error("Error while unmarshalling cdWorkflow json object", "error", err)
			return
		}
		wf := &pipelineConfig.CdWorkflow{
			Id:           cdWorkflow.Id,
			CiArtifactId: cdWorkflow.CiArtifactId,
			PipelineId:   cdWorkflow.PipelineId,
			AuditLog: sql.AuditLog{
				UpdatedOn: time.Now(),
			},
		}
		latest, err := impl.cdWorkflowRepository.IsLatestWf(cdWorkflow.PipelineId, cdWorkflow.Id)
		if err != nil {
			impl.logger.Errorw("error in determining latest", "wf", cdWorkflow, "err", err)
			wf.WorkflowStatus = pipelineConfig.DEQUE_ERROR
			impl.cdWorkflowRepository.UpdateWorkFlow(wf)
			return
		}
		if !latest {
			wf.WorkflowStatus = pipelineConfig.DROPPED_STALE
			impl.cdWorkflowRepository.UpdateWorkFlow(wf)
			return
		}
		pipeline, err := impl.pipelineRepository.FindById(cdWorkflow.PipelineId)
		if err != nil {
			impl.logger.Errorw("error in fetching pipeline", "err", err)
			wf.WorkflowStatus = pipelineConfig.TRIGGER_ERROR
			impl.cdWorkflowRepository.UpdateWorkFlow(wf)
			return
		}
		artifact, err := impl.ciArtifactRepository.Get(cdWorkflow.CiArtifactId)
		if err != nil {
			impl.logger.Errorw("error in fetching artefact", "err", err)
			wf.WorkflowStatus = pipelineConfig.TRIGGER_ERROR
			impl.cdWorkflowRepository.UpdateWorkFlow(wf)
			return
		}
		// Migration of deprecated DataSource Type
		if artifact.IsMigrationRequired() {
			migrationErr := impl.ciArtifactRepository.MigrateToWebHookDataSourceType(artifact.Id)
			if migrationErr != nil {
				impl.logger.Warnw("unable to migrate deprecated DataSource", "artifactId", artifact.Id)
			}
		}
		triggerContext := TriggerContext{
			ReferenceId: pointer.String(msg.MsgId),
		}

		triggerRequest := TriggerRequest{
			CdWf:           wf,
			Artifact:       artifact,
			Pipeline:       pipeline,
			TriggeredBy:    cdWorkflow.CreatedBy,
			ApplyAuth:      false,
			TriggerContext: triggerContext,
		}
		err = impl.triggerStageForBulk(triggerRequest, false)
		if err != nil {
			impl.logger.Errorw("error in cd trigger ", "err", err)
			wf.WorkflowStatus = pipelineConfig.TRIGGER_ERROR
		} else {
			wf.WorkflowStatus = pipelineConfig.WF_STARTED
		}
		impl.cdWorkflowRepository.UpdateWorkFlow(wf)
	}

	// add required logging here
	var loggerFunc pubsub.LoggerFunc = func(msg model.PubSubMsg) (string, []interface{}) {
		cdWorkflow := new(pipelineConfig.CdWorkflow)
		err := json.Unmarshal([]byte(string(msg.Data)), cdWorkflow)
		if err != nil {
			return "error while unmarshalling cdWorkflow json object", []interface{}{"error", err}
		}
		return "got message for bulk deploy", []interface{}{"cdWorkflowId", cdWorkflow.Id}
	}

	validations := impl.GetTriggerValidateFuncs()
	err := impl.pubsubClient.Subscribe(pubsub.BULK_DEPLOY_TOPIC, callback, loggerFunc, validations...)
	return err
}

func (impl *WorkflowDagExecutorImpl) subscribeHibernateBulkAction() error {
	callback := func(msg *model.PubSubMsg) {
		deploymentGroupAppWithEnv := new(DeploymentGroupAppWithEnv)
		err := json.Unmarshal([]byte(string(msg.Data)), deploymentGroupAppWithEnv)
		if err != nil {
			impl.logger.Error("Error while unmarshalling deploymentGroupAppWithEnv json object", err)
			return
		}

		stopAppRequest := &StopAppRequest{
			AppId:         deploymentGroupAppWithEnv.AppId,
			EnvironmentId: deploymentGroupAppWithEnv.EnvironmentId,
			UserId:        deploymentGroupAppWithEnv.UserId,
			RequestType:   deploymentGroupAppWithEnv.RequestType,
		}
		ctx, err := impl.buildACDContext()
		if err != nil {
			impl.logger.Errorw("error in creating acd synch context", "err", err)
			return
		}
		triggerContext := TriggerContext{
			ReferenceId: pointer.String(msg.MsgId),
			Context:     ctx,
		}
		_, err = impl.StopStartApp(triggerContext, stopAppRequest)
		if err != nil {
			impl.logger.Errorw("error in stop app request", "err", err)
			return
		}
	}

	// add required logging here
	var loggerFunc pubsub.LoggerFunc = func(msg model.PubSubMsg) (string, []interface{}) {
		deploymentGroupAppWithEnv := new(DeploymentGroupAppWithEnv)
		err := json.Unmarshal([]byte(string(msg.Data)), deploymentGroupAppWithEnv)
		if err != nil {
			return "error while unmarshalling deploymentGroupAppWithEnv json object", []interface{}{"err", err}
		}
		return "got message for bulk hibernate", []interface{}{"deploymentGroupId", deploymentGroupAppWithEnv.DeploymentGroupId, "appId", deploymentGroupAppWithEnv.AppId, "environmentId", deploymentGroupAppWithEnv.EnvironmentId}
	}

	err := impl.pubsubClient.Subscribe(pubsub.BULK_HIBERNATE_TOPIC, callback, loggerFunc)
	return err
}

func (impl *WorkflowDagExecutorImpl) buildACDContext() (acdContext context.Context, err error) {
	//this part only accessible for acd apps hibernation, if acd configured it will fetch latest acdToken, else it will return error
	acdToken, err := impl.argoUserService.GetLatestDevtronArgoCdUserToken()
	if err != nil {
		impl.logger.Errorw("error in getting acd token", "err", err)
		return nil, err
	}
	ctx := context.Background()
	ctx = context.WithValue(ctx, "token", acdToken)
	return ctx, nil
}

func extractTimelineFailedStatusDetails(err error) string {
	errorString := util.GetGRPCErrorDetailedMessage(err)
	switch errorString {
	case pipelineConfig.FOUND_VULNERABILITY:
		return pipelineConfig.TIMELINE_DESCRIPTION_VULNERABLE_IMAGE
	default:
		return util.GetTruncatedMessage(fmt.Sprintf("Deployment failed: %s", errorString), 255)
	}
}

func (impl *WorkflowDagExecutorImpl) MarkPipelineStatusTimelineFailed(runner *pipelineConfig.CdWorkflowRunner, releaseErr error) error {
	//creating cd pipeline status timeline for deployment failed
	terminalStatusExists, timelineErr := impl.cdPipelineStatusTimelineRepo.CheckIfTerminalStatusTimelinePresentByWfrId(runner.Id)
	if timelineErr != nil {
		impl.logger.Errorw("error in checking if terminal status timeline exists by wfrId", "err", timelineErr, "wfrId", runner.Id)
		return timelineErr
	}
	if !terminalStatusExists {
		impl.logger.Infow("marking pipeline deployment failed", "err", releaseErr)
		timeline := &pipelineConfig.PipelineStatusTimeline{
			CdWorkflowRunnerId: runner.Id,
			Status:             pipelineConfig.TIMELINE_STATUS_DEPLOYMENT_FAILED,
			StatusDetail:       extractTimelineFailedStatusDetails(releaseErr),
			StatusTime:         time.Now(),
			AuditLog: sql.AuditLog{
				CreatedBy: 1,
				CreatedOn: time.Now(),
				UpdatedBy: 1,
				UpdatedOn: time.Now(),
			},
		}
		timelineErr = impl.pipelineStatusTimelineService.SaveTimeline(timeline, nil, false)
		if timelineErr != nil {
			impl.logger.Errorw("error in creating timeline status for deployment fail", "err", timelineErr, "timeline", timeline)
		}
	}
	return nil
}

func (impl *WorkflowDagExecutorImpl) UpdateTriggerCDMetricsOnFinish(runner *pipelineConfig.CdWorkflowRunner) {
	cdMetrics := util4.CDMetrics{
		AppName:         runner.CdWorkflow.Pipeline.DeploymentAppName,
		Status:          runner.Status,
		DeploymentType:  runner.CdWorkflow.Pipeline.DeploymentAppType,
		EnvironmentName: runner.CdWorkflow.Pipeline.Environment.Name,
		Time:            time.Since(runner.StartedOn).Seconds() - time.Since(runner.FinishedOn).Seconds(),
	}
	util4.TriggerCDMetrics(cdMetrics, impl.config.ExposeCDMetrics)
	return
}

func (impl *WorkflowDagExecutorImpl) MarkCurrentDeploymentFailed(runner *pipelineConfig.CdWorkflowRunner, releaseErr error, triggeredBy int32) error {
	err := impl.MarkPipelineStatusTimelineFailed(runner, releaseErr)
	if err != nil {
		impl.logger.Errorw("error updating CdPipelineStatusTimeline", "err", err, "releaseErr", releaseErr)
		return err
	}
	//update current WF with error status
	impl.logger.Errorw("error in triggering cd WF, setting wf status as fail ", "wfId", runner.Id, "err", releaseErr)
	runner.Status = pipelineConfig.WorkflowFailed
	runner.Message = util.GetGRPCErrorDetailedMessage(releaseErr)
	runner.FinishedOn = time.Now()
	runner.UpdatedOn = time.Now()
	runner.UpdatedBy = triggeredBy
	err1 := impl.cdWorkflowRepository.UpdateWorkFlowRunner(runner)
	if err1 != nil {
		impl.logger.Errorw("error updating cd wf runner status", "err", releaseErr, "currentRunner", runner)
		return err1
	}
	impl.UpdateTriggerCDMetricsOnFinish(runner)
	return nil
}

func (impl *WorkflowDagExecutorImpl) HandleCDTriggerRelease(overrideRequest *bean.ValuesOverrideRequest, ctx context.Context, triggeredAt time.Time, deployedBy int32) (releaseNo int, manifest []byte, err error) {
	if impl.appService.IsDevtronAsyncInstallModeEnabled(overrideRequest.DeploymentAppType) {
		// asynchronous mode of installation starts
		return impl.TriggerHelmAsyncRelease(overrideRequest, ctx, triggeredAt, deployedBy)
	}
	// synchronous mode of installation starts

	valuesOverrideResponse, builtChartPath, err := impl.BuildManifestForTrigger(overrideRequest, triggeredAt, ctx)
	_, span := otel.Tracer("orchestrator").Start(ctx, "CreateHistoriesForDeploymentTrigger")
	err1 := impl.CreateHistoriesForDeploymentTrigger(valuesOverrideResponse.Pipeline, valuesOverrideResponse.PipelineStrategy, valuesOverrideResponse.EnvOverride, triggeredAt, deployedBy)
	if err1 != nil {
		impl.logger.Errorw("error in saving histories for trigger", "err", err1, "pipelineId", valuesOverrideResponse.Pipeline.Id, "wfrId", overrideRequest.WfrId)
	}
	span.End()
	if err != nil {
		impl.logger.Errorw("error in building merged manifest for trigger", "err", err)
		return releaseNo, manifest, err
	}
	return impl.TriggerRelease(overrideRequest, valuesOverrideResponse, builtChartPath, ctx, triggeredAt, deployedBy)
}

// TriggerHelmAsyncRelease will publish async helm Install/Upgrade request event for Devtron App releases
func (impl *WorkflowDagExecutorImpl) TriggerHelmAsyncRelease(overrideRequest *bean.ValuesOverrideRequest, ctx context.Context, triggeredAt time.Time, triggeredBy int32) (releaseNo int, manifest []byte, err error) {
	// build merged values and save PCO history for the release
	valuesOverrideResponse, err := impl.GetValuesOverrideForTrigger(overrideRequest, triggeredAt, ctx)
	_, span := otel.Tracer("orchestrator").Start(ctx, "CreateHistoriesForDeploymentTrigger")
	// save triggered deployment history
	err1 := impl.CreateHistoriesForDeploymentTrigger(valuesOverrideResponse.Pipeline, valuesOverrideResponse.PipelineStrategy, valuesOverrideResponse.EnvOverride, triggeredAt, triggeredBy)
	if err1 != nil {
		impl.logger.Errorw("error in saving histories for trigger", "err", err1, "pipelineId", valuesOverrideResponse.Pipeline.Id, "wfrId", overrideRequest.WfrId)
	}
	span.End()
	if err != nil {
		impl.logger.Errorw("error in fetching values for trigger", "err", err)
		return releaseNo, manifest, err
	}

	event := &bean.AsyncCdDeployEvent{
		ValuesOverrideRequest: overrideRequest,
		TriggeredAt:           triggeredAt,
		TriggeredBy:           triggeredBy,
	}
	payload, err := json.Marshal(event)
	if err != nil {
		impl.logger.Errorw("failed to marshal helm async CD deploy event request", "request", event, "err", err)
		return 0, manifest, err
	}

	// publish nats event for async installation
	err = impl.pubsubClient.Publish(pubsub.DEVTRON_CHART_INSTALL_TOPIC, string(payload))
	if err != nil {
		impl.logger.Errorw("failed to publish trigger request event", "topic", pubsub.DEVTRON_CHART_INSTALL_TOPIC, "payload", payload, "err", err)
		//update workflow runner status, used in app workflow view
		err1 = impl.UpdateCDWorkflowRunnerStatus(ctx, overrideRequest, triggeredAt, pipelineConfig.WorkflowFailed, err.Error())
		if err1 != nil {
			impl.logger.Errorw("error in updating the workflow runner status, TriggerHelmAsyncRelease", "err", err1)
		}
		return 0, manifest, err
	}

	//update workflow runner status, used in app workflow view
	err = impl.UpdateCDWorkflowRunnerStatus(ctx, overrideRequest, triggeredAt, pipelineConfig.WorkflowInQueue, "")
	if err != nil {
		impl.logger.Errorw("error in updating the workflow runner status, TriggerHelmAsyncRelease", "err", err)
		return 0, manifest, err
	}
	err = impl.UpdatePreviousQueuedRunnerStatus(overrideRequest.WfrId, overrideRequest.PipelineId, triggeredBy)
	if err != nil {
		impl.logger.Errorw("error in updating the previous queued workflow runner status, TriggerHelmAsyncRelease", "err", err)
		return 0, manifest, err
	}
	return 0, manifest, nil
}

// TriggerRelease will trigger Install/Upgrade request for Devtron App releases synchronously
func (impl *WorkflowDagExecutorImpl) TriggerRelease(overrideRequest *bean.ValuesOverrideRequest, valuesOverrideResponse *app.ValuesOverrideResponse, builtChartPath string, ctx context.Context, triggeredAt time.Time, triggeredBy int32) (releaseNo int, manifest []byte, err error) {
	// Handling for auto trigger
	if overrideRequest.UserId == 0 {
		overrideRequest.UserId = triggeredBy
	}
	triggerEvent := impl.GetTriggerEvent(overrideRequest.DeploymentAppType, triggeredAt, triggeredBy)
	releaseNo, manifest, err = impl.TriggerPipeline(overrideRequest, valuesOverrideResponse, builtChartPath, triggerEvent, ctx)
	if err != nil {
		return 0, manifest, err
	}
	return releaseNo, manifest, nil
}

func (impl *WorkflowDagExecutorImpl) TriggerCD(artifact *repository.CiArtifact, cdWorkflowId, wfrId int, pipeline *pipelineConfig.Pipeline, triggeredAt time.Time) error {
	impl.logger.Debugw("automatic pipeline trigger attempt async", "artifactId", artifact.Id)

	return impl.triggerReleaseAsync(artifact, cdWorkflowId, wfrId, pipeline, triggeredAt)
}

func (impl *WorkflowDagExecutorImpl) triggerReleaseAsync(artifact *repository.CiArtifact, cdWorkflowId, wfrId int, pipeline *pipelineConfig.Pipeline, triggeredAt time.Time) error {
	err := impl.validateAndTrigger(pipeline, artifact, cdWorkflowId, wfrId, triggeredAt)
	if err != nil {
		impl.logger.Errorw("error in trigger for pipeline", "pipelineId", strconv.Itoa(pipeline.Id))
	}
	impl.logger.Debugw("trigger attempted for all pipeline ", "artifactId", artifact.Id)
	return err
}

func (impl *WorkflowDagExecutorImpl) validateAndTrigger(p *pipelineConfig.Pipeline, artifact *repository.CiArtifact, cdWorkflowId, wfrId int, triggeredAt time.Time) error {
	object := impl.enforcerUtil.GetAppRBACNameByAppId(p.AppId)
	envApp := strings.Split(object, "/")
	if len(envApp) != 2 {
		impl.logger.Error("invalid req, app and env not found from rbac")
		return errors.New("invalid req, app and env not found from rbac")
	}
	err := impl.releasePipeline(p, artifact, cdWorkflowId, wfrId, triggeredAt)
	return err
}

func (impl *WorkflowDagExecutorImpl) releasePipeline(pipeline *pipelineConfig.Pipeline, artifact *repository.CiArtifact, cdWorkflowId, wfrId int, triggeredAt time.Time) error {
	impl.logger.Debugw("triggering release for ", "cdPipelineId", pipeline.Id, "artifactId", artifact.Id)

	pipeline, err := impl.pipelineRepository.FindById(pipeline.Id)
	if err != nil {
		impl.logger.Errorw("error in fetching pipeline by pipelineId", "err", err)
		return err
	}

	request := &bean.ValuesOverrideRequest{
		PipelineId:           pipeline.Id,
		UserId:               artifact.CreatedBy,
		CiArtifactId:         artifact.Id,
		AppId:                pipeline.AppId,
		CdWorkflowId:         cdWorkflowId,
		ForceTrigger:         true,
		DeploymentWithConfig: bean.DEPLOYMENT_CONFIG_TYPE_LAST_SAVED,
		WfrId:                wfrId,
	}
	impl.SetPipelineFieldsInOverrideRequest(request, pipeline)

	ctx, err := impl.buildACDContext()
	if err != nil {
		impl.logger.Errorw("error in creating acd sync context", "pipelineId", pipeline.Id, "artifactId", artifact.Id, "err", err)
		return err
	}
	//setting deployedBy as 1(system user) since case of auto trigger
	id, _, err := impl.HandleCDTriggerRelease(request, ctx, triggeredAt, 1)
	if err != nil {
		impl.logger.Errorw("error in auto  cd pipeline trigger", "pipelineId", pipeline.Id, "artifactId", artifact.Id, "err", err)
	} else {
		impl.logger.Infow("pipeline successfully triggered ", "cdPipelineId", pipeline.Id, "artifactId", artifact.Id, "releaseId", id)
	}
	return err

}

func (impl *WorkflowDagExecutorImpl) SetPipelineFieldsInOverrideRequest(overrideRequest *bean.ValuesOverrideRequest, pipeline *pipelineConfig.Pipeline) {
	overrideRequest.PipelineId = pipeline.Id
	overrideRequest.PipelineName = pipeline.Name
	overrideRequest.EnvId = pipeline.EnvironmentId
	overrideRequest.EnvName = pipeline.Environment.Name
	overrideRequest.ClusterId = pipeline.Environment.ClusterId
	overrideRequest.AppId = pipeline.AppId
	overrideRequest.AppName = pipeline.App.AppName
	overrideRequest.DeploymentAppType = pipeline.DeploymentAppType
}

func (impl *WorkflowDagExecutorImpl) GetTriggerEvent(deploymentAppType string, triggeredAt time.Time, deployedBy int32) bean.TriggerEvent {
	// trigger event will decide whether to perform GitOps or deployment for a particular deployment app type
	triggerEvent := bean.TriggerEvent{
		TriggeredBy: deployedBy,
		TriggerdAt:  triggeredAt,
	}
	switch deploymentAppType {
	case bean2.ArgoCd:
		triggerEvent.PerformChartPush = true
		triggerEvent.PerformDeploymentOnCluster = true
		triggerEvent.GetManifestInResponse = false
		triggerEvent.DeploymentAppType = bean2.ArgoCd
		triggerEvent.ManifestStorageType = bean2.ManifestStorageGit
	case bean2.Helm:
		triggerEvent.PerformChartPush = false
		triggerEvent.PerformDeploymentOnCluster = true
		triggerEvent.GetManifestInResponse = false
		triggerEvent.DeploymentAppType = bean2.Helm
	}
	return triggerEvent
}

// write integration/unit test for each function
func (impl *WorkflowDagExecutorImpl) TriggerPipeline(overrideRequest *bean.ValuesOverrideRequest, valuesOverrideResponse *app.ValuesOverrideResponse, builtChartPath string, triggerEvent bean.TriggerEvent, ctx context.Context) (releaseNo int, manifest []byte, err error) {
	isRequestValid, err := impl.ValidateTriggerEvent(triggerEvent)
	if !isRequestValid {
		return releaseNo, manifest, err
	}

	if triggerEvent.PerformChartPush {
		//update workflow runner status, used in app workflow view
		err = impl.UpdateCDWorkflowRunnerStatus(ctx, overrideRequest, triggerEvent.TriggerdAt, pipelineConfig.WorkflowInProgress, "")
		if err != nil {
			impl.logger.Errorw("error in updating the workflow runner status, createHelmAppForCdPipeline", "err", err)
			return releaseNo, manifest, err
		}
		manifestPushTemplate, err := impl.BuildManifestPushTemplate(overrideRequest, valuesOverrideResponse, builtChartPath, &manifest)
		if err != nil {
			impl.logger.Errorw("error in building manifest push template", "err", err)
			return releaseNo, manifest, err
		}
		manifestPushService := impl.GetManifestPushService(triggerEvent)
		manifestPushResponse := manifestPushService.PushChart(manifestPushTemplate, ctx)
		if manifestPushResponse.Error != nil {
			impl.logger.Errorw("Error in pushing manifest to git", "err", err, "git_repo_url", manifestPushTemplate.RepoUrl)
			return releaseNo, manifest, manifestPushResponse.Error
		}
		pipelineOverrideUpdateRequest := &chartConfig.PipelineOverride{
			Id:                     valuesOverrideResponse.PipelineOverride.Id,
			GitHash:                manifestPushResponse.CommitHash,
			CommitTime:             manifestPushResponse.CommitTime,
			EnvConfigOverrideId:    valuesOverrideResponse.EnvOverride.Id,
			PipelineOverrideValues: valuesOverrideResponse.ReleaseOverrideJSON,
			PipelineId:             overrideRequest.PipelineId,
			CiArtifactId:           overrideRequest.CiArtifactId,
			PipelineMergedValues:   valuesOverrideResponse.MergedValues,
			AuditLog:               sql.AuditLog{UpdatedOn: triggerEvent.TriggerdAt, UpdatedBy: overrideRequest.UserId},
		}
		_, span := otel.Tracer("orchestrator").Start(ctx, "pipelineOverrideRepository.Update")
		err = impl.pipelineOverrideRepository.Update(pipelineOverrideUpdateRequest)
		span.End()
	}

	if triggerEvent.PerformDeploymentOnCluster {
		err = impl.DeployApp(overrideRequest, valuesOverrideResponse, triggerEvent.TriggerdAt, ctx)
		if err != nil {
			impl.logger.Errorw("error in deploying app", "err", err)
			return releaseNo, manifest, err
		}
	}

	go impl.WriteCDTriggerEvent(overrideRequest, valuesOverrideResponse.Artifact, valuesOverrideResponse.PipelineOverride.PipelineReleaseCounter, valuesOverrideResponse.PipelineOverride.Id)

	_, span := otel.Tracer("orchestrator").Start(ctx, "MarkImageScanDeployed")
	_ = impl.MarkImageScanDeployed(overrideRequest.AppId, valuesOverrideResponse.EnvOverride.TargetEnvironment, valuesOverrideResponse.Artifact.ImageDigest, overrideRequest.ClusterId, valuesOverrideResponse.Artifact.ScanEnabled)
	span.End()

	middleware.CdTriggerCounter.WithLabelValues(overrideRequest.AppName, overrideRequest.EnvName).Inc()

	return valuesOverrideResponse.PipelineOverride.PipelineReleaseCounter, manifest, nil

}

func (impl *WorkflowDagExecutorImpl) ValidateTriggerEvent(triggerEvent bean.TriggerEvent) (bool, error) {

	switch triggerEvent.DeploymentAppType {
	case bean2.ArgoCd:
		if !triggerEvent.PerformChartPush {
			return false, errors2.New("For deployment type ArgoCd, PerformChartPush flag expected value = true, got false")
		}
	case bean2.Helm:
		return true, nil
	case bean2.GitOpsWithoutDeployment:
		if triggerEvent.PerformDeploymentOnCluster {
			return false, errors2.New("For deployment type GitOpsWithoutDeployment, PerformDeploymentOnCluster flag expected value = false, got value = true")
		}
	case bean2.ManifestDownload:
		if triggerEvent.PerformChartPush {
			return false, errors3.New("For deployment type ManifestDownload,  PerformChartPush flag expected value = false, got true")
		}
		if triggerEvent.PerformDeploymentOnCluster {
			return false, errors3.New("For deployment type ManifestDownload,  PerformDeploymentOnCluster flag expected value = false, got true")
		}
	}
	return true, nil

}

func (impl *WorkflowDagExecutorImpl) BuildManifestForTrigger(overrideRequest *bean.ValuesOverrideRequest, triggeredAt time.Time, ctx context.Context) (valuesOverrideResponse *app.ValuesOverrideResponse, builtChartPath string, err error) {

	valuesOverrideResponse = &app.ValuesOverrideResponse{}
	valuesOverrideResponse, err = impl.GetValuesOverrideForTrigger(overrideRequest, triggeredAt, ctx)
	if err != nil {
		impl.logger.Errorw("error in fetching values for trigger", "err", err)
		return valuesOverrideResponse, "", err
	}
	builtChartPath, err = impl.appService.BuildChartAndGetPath(overrideRequest.AppName, valuesOverrideResponse.EnvOverride, ctx)
	if err != nil {
		impl.logger.Errorw("error in parsing reference chart", "err", err)
		return valuesOverrideResponse, "", err
	}
	return valuesOverrideResponse, builtChartPath, err
}

func (impl *WorkflowDagExecutorImpl) CreateHistoriesForDeploymentTrigger(pipeline *pipelineConfig.Pipeline, strategy *chartConfig.PipelineStrategy, envOverride *chartConfig.EnvConfigOverride, deployedOn time.Time, deployedBy int32) error {
	//creating history for deployment template
	deploymentTemplateHistory, err := impl.deploymentTemplateHistoryService.CreateDeploymentTemplateHistoryForDeploymentTrigger(pipeline, envOverride, envOverride.Chart.ImageDescriptorTemplate, deployedOn, deployedBy)
	if err != nil {
		impl.logger.Errorw("error in creating deployment template history for deployment trigger", "err", err)
		return err
	}
	cmId, csId, err := impl.configMapHistoryService.CreateCMCSHistoryForDeploymentTrigger(pipeline, deployedOn, deployedBy)
	if err != nil {
		impl.logger.Errorw("error in creating CM/CS history for deployment trigger", "err", err)
		return err
	}
	if strategy != nil {
		err = impl.pipelineStrategyHistoryService.CreateStrategyHistoryForDeploymentTrigger(strategy, deployedOn, deployedBy, pipeline.TriggerType)
		if err != nil {
			impl.logger.Errorw("error in creating strategy history for deployment trigger", "err", err)
			return err
		}
	}

	var variableSnapshotHistories = util4.GetBeansPtr(
		repository5.GetSnapshotBean(deploymentTemplateHistory.Id, repository5.HistoryReferenceTypeDeploymentTemplate, envOverride.VariableSnapshot),
		repository5.GetSnapshotBean(cmId, repository5.HistoryReferenceTypeConfigMap, envOverride.VariableSnapshotForCM),
		repository5.GetSnapshotBean(csId, repository5.HistoryReferenceTypeSecret, envOverride.VariableSnapshotForCS),
	)
	if len(variableSnapshotHistories) > 0 {
		err = impl.scopedVariableManager.SaveVariableHistoriesForTrigger(variableSnapshotHistories, deployedBy)
		if err != nil {
			return err
		}
	}
	return nil
}

func (impl *WorkflowDagExecutorImpl) BuildManifestPushTemplate(overrideRequest *bean.ValuesOverrideRequest, valuesOverrideResponse *app.ValuesOverrideResponse, builtChartPath string, manifest *[]byte) (*bean4.ManifestPushTemplate, error) {

	manifestPushTemplate := &bean4.ManifestPushTemplate{
		WorkflowRunnerId:      overrideRequest.WfrId,
		AppId:                 overrideRequest.AppId,
		ChartRefId:            valuesOverrideResponse.EnvOverride.Chart.ChartRefId,
		EnvironmentId:         valuesOverrideResponse.EnvOverride.Environment.Id,
		UserId:                overrideRequest.UserId,
		PipelineOverrideId:    valuesOverrideResponse.PipelineOverride.Id,
		AppName:               overrideRequest.AppName,
		TargetEnvironmentName: valuesOverrideResponse.EnvOverride.TargetEnvironment,
		BuiltChartPath:        builtChartPath,
		BuiltChartBytes:       manifest,
		MergedValues:          valuesOverrideResponse.MergedValues,
	}

	manifestPushConfig, err := impl.manifestPushConfigRepository.GetManifestPushConfigByAppIdAndEnvId(overrideRequest.AppId, overrideRequest.EnvId)
	if err != nil && err != pg.ErrNoRows {
		impl.logger.Errorw("error in fetching manifest push config from db", "err", err)
		return manifestPushTemplate, err
	}

	if manifestPushConfig != nil {
		if manifestPushConfig.StorageType == bean2.ManifestStorageGit {
			// need to implement for git repo push
			// currently manifest push config doesn't have git push config. Gitops config is derived from charts, chart_env_config_override and chart_ref table
		}
	} else {
		manifestPushTemplate.ChartReferenceTemplate = valuesOverrideResponse.EnvOverride.Chart.ReferenceTemplate
		manifestPushTemplate.ChartName = valuesOverrideResponse.EnvOverride.Chart.ChartName
		manifestPushTemplate.ChartVersion = valuesOverrideResponse.EnvOverride.Chart.ChartVersion
		manifestPushTemplate.ChartLocation = valuesOverrideResponse.EnvOverride.Chart.ChartLocation
		manifestPushTemplate.RepoUrl = valuesOverrideResponse.EnvOverride.Chart.GitRepoUrl
	}
	return manifestPushTemplate, err
}

func (impl *WorkflowDagExecutorImpl) GetManifestPushService(triggerEvent bean.TriggerEvent) app.ManifestPushService {
	var manifestPushService app.ManifestPushService
	if triggerEvent.ManifestStorageType == bean2.ManifestStorageGit {
		manifestPushService = impl.gitOpsManifestPushService
	}
	return manifestPushService
}

func (impl *WorkflowDagExecutorImpl) DeployApp(overrideRequest *bean.ValuesOverrideRequest, valuesOverrideResponse *app.ValuesOverrideResponse, triggeredAt time.Time, ctx context.Context) error {

	if util.IsAcdApp(overrideRequest.DeploymentAppType) {
		_, span := otel.Tracer("orchestrator").Start(ctx, "DeployArgocdApp")
		err := impl.DeployArgocdApp(overrideRequest, valuesOverrideResponse, triggeredAt, ctx)
		span.End()
		if err != nil {
			impl.logger.Errorw("error in deploying app on argocd", "err", err)
			return err
		}
	} else if util.IsHelmApp(overrideRequest.DeploymentAppType) {
		_, span := otel.Tracer("orchestrator").Start(ctx, "createHelmAppForCdPipeline")
		_, err := impl.createHelmAppForCdPipeline(overrideRequest, valuesOverrideResponse, triggeredAt, ctx)
		span.End()
		if err != nil {
			impl.logger.Errorw("error in creating or updating helm application for cd pipeline", "err", err)
			return err
		}
	}
	return nil
}

func (impl *WorkflowDagExecutorImpl) WriteCDTriggerEvent(overrideRequest *bean.ValuesOverrideRequest, artifact *repository.CiArtifact, releaseId, pipelineOverrideId int) {

	event := impl.eventFactory.Build(util2.Trigger, &overrideRequest.PipelineId, overrideRequest.AppId, &overrideRequest.EnvId, util2.CD)
	impl.logger.Debugw("event WriteCDTriggerEvent", "event", event)
	event = impl.eventFactory.BuildExtraCDData(event, nil, pipelineOverrideId, bean.CD_WORKFLOW_TYPE_DEPLOY)
	_, evtErr := impl.eventClient.WriteNotificationEvent(event)
	if evtErr != nil {
		impl.logger.Errorw("CD trigger event not sent", "error", evtErr)
	}
	deploymentEvent := app.DeploymentEvent{
		ApplicationId:      overrideRequest.AppId,
		EnvironmentId:      overrideRequest.EnvId, //check for production Environment
		ReleaseId:          releaseId,
		PipelineOverrideId: pipelineOverrideId,
		TriggerTime:        time.Now(),
		CiArtifactId:       overrideRequest.CiArtifactId,
	}
	ciPipelineMaterials, err := impl.ciPipelineMaterialRepository.GetByPipelineId(artifact.PipelineId)
	if err != nil {
		impl.logger.Errorw("error in ")
	}
	materialInfoMap, mErr := artifact.ParseMaterialInfo()
	if mErr != nil {
		impl.logger.Errorw("material info map error", mErr)
		return
	}
	for _, ciPipelineMaterial := range ciPipelineMaterials {
		hash := materialInfoMap[ciPipelineMaterial.GitMaterial.Url]
		pipelineMaterialInfo := &app.PipelineMaterialInfo{PipelineMaterialId: ciPipelineMaterial.Id, CommitHash: hash}
		deploymentEvent.PipelineMaterials = append(deploymentEvent.PipelineMaterials, pipelineMaterialInfo)
	}
	impl.logger.Infow("triggering deployment event", "event", deploymentEvent)
	err = impl.eventClient.WriteNatsEvent(pubsub.CD_SUCCESS, deploymentEvent)
	if err != nil {
		impl.logger.Errorw("error in writing cd trigger event", "err", err)
	}
}

func (impl *WorkflowDagExecutorImpl) MarkImageScanDeployed(appId int, envId int, imageDigest string, clusterId int, isScanEnabled bool) error {
	impl.logger.Debugw("mark image scan deployed for normal app, from cd auto or manual trigger", "imageDigest", imageDigest)
	executionHistory, err := impl.imageScanHistoryRepository.FindByImageDigest(imageDigest)
	if err != nil && err != pg.ErrNoRows {
		impl.logger.Errorw("error in fetching execution history", "err", err)
		return err
	}
	if executionHistory == nil || executionHistory.Id == 0 {
		impl.logger.Errorw("no execution history found for digest", "digest", imageDigest)
		return fmt.Errorf("no execution history found for digest - %s", imageDigest)
	}
	impl.logger.Debugw("mark image scan deployed for normal app, from cd auto or manual trigger", "executionHistory", executionHistory)
	var ids []int
	ids = append(ids, executionHistory.Id)

	ot, err := impl.imageScanDeployInfoRepository.FetchByAppIdAndEnvId(appId, envId, []string{security.ScanObjectType_APP})

	if err == pg.ErrNoRows && !isScanEnabled {
		//ignoring if no rows are found and scan is disabled
		return nil
	}

	if err != nil && err != pg.ErrNoRows {
		return err
	} else if err == pg.ErrNoRows && isScanEnabled {
		imageScanDeployInfo := &security.ImageScanDeployInfo{
			ImageScanExecutionHistoryId: ids,
			ScanObjectMetaId:            appId,
			ObjectType:                  security.ScanObjectType_APP,
			EnvId:                       envId,
			ClusterId:                   clusterId,
			AuditLog: sql.AuditLog{
				CreatedOn: time.Now(),
				CreatedBy: 1,
				UpdatedOn: time.Now(),
				UpdatedBy: 1,
			},
		}
		impl.logger.Debugw("mark image scan deployed for normal app, from cd auto or manual trigger", "imageScanDeployInfo", imageScanDeployInfo)
		err = impl.imageScanDeployInfoRepository.Save(imageScanDeployInfo)
		if err != nil {
			impl.logger.Errorw("error in creating deploy info", "err", err)
		}
	} else {
		// Updating Execution history for Latest Deployment to fetch out security Vulnerabilities for latest deployed info
		if isScanEnabled {
			ot.ImageScanExecutionHistoryId = ids
		} else {
			arr := []int{-1}
			ot.ImageScanExecutionHistoryId = arr
		}
		err = impl.imageScanDeployInfoRepository.Update(ot)
		if err != nil {
			impl.logger.Errorw("error in updating deploy info for latest deployed image", "err", err)
		}
	}
	return err
}

func (impl *WorkflowDagExecutorImpl) GetValuesOverrideForTrigger(overrideRequest *bean.ValuesOverrideRequest, triggeredAt time.Time, ctx context.Context) (*app.ValuesOverrideResponse, error) {
	if overrideRequest.DeploymentType == models.DEPLOYMENTTYPE_UNKNOWN {
		overrideRequest.DeploymentType = models.DEPLOYMENTTYPE_DEPLOY
	}
	if len(overrideRequest.DeploymentWithConfig) == 0 {
		overrideRequest.DeploymentWithConfig = bean.DEPLOYMENT_CONFIG_TYPE_LAST_SAVED
	}
	valuesOverrideResponse := &app.ValuesOverrideResponse{}
	isPipelineOverrideCreated := overrideRequest.PipelineOverrideId > 0
	pipeline, err := impl.pipelineRepository.FindById(overrideRequest.PipelineId)
	valuesOverrideResponse.Pipeline = pipeline
	if err != nil {
		impl.logger.Errorw("error in fetching pipeline by pipeline id", "err", err, "pipeline-id-", overrideRequest.PipelineId)
		return valuesOverrideResponse, err
	}

	_, span := otel.Tracer("orchestrator").Start(ctx, "ciArtifactRepository.Get")
	artifact, err := impl.ciArtifactRepository.Get(overrideRequest.CiArtifactId)
	valuesOverrideResponse.Artifact = artifact
	span.End()
	if err != nil {
		return valuesOverrideResponse, err
	}
	overrideRequest.Image = artifact.Image

	strategy, err := impl.GetDeploymentStrategyByTriggerType(overrideRequest, ctx)
	valuesOverrideResponse.PipelineStrategy = strategy
	if err != nil {
		impl.logger.Errorw("error in getting strategy by trigger type", "err", err)
		return valuesOverrideResponse, err
	}

	envOverride, err := impl.GetEnvOverrideByTriggerType(overrideRequest, triggeredAt, ctx)
	valuesOverrideResponse.EnvOverride = envOverride
	if err != nil {
		impl.logger.Errorw("error in getting env override by trigger type", "err", err)
		return valuesOverrideResponse, err
	}
	appMetrics, err := impl.GetAppMetricsByTriggerType(overrideRequest, ctx)
	valuesOverrideResponse.AppMetrics = appMetrics
	if err != nil {
		impl.logger.Errorw("error in getting app metrics by trigger type", "err", err)
		return valuesOverrideResponse, err
	}
	var (
		pipelineOverride                *chartConfig.PipelineOverride
		configMapJson, appLabelJsonByte []byte
	)

	// Conditional Block based on PipelineOverrideCreated --> start
	if !isPipelineOverrideCreated {
		_, span = otel.Tracer("orchestrator").Start(ctx, "savePipelineOverride")
		pipelineOverride, err = impl.savePipelineOverride(overrideRequest, envOverride.Id, triggeredAt)
		span.End()
		if err != nil {
			return valuesOverrideResponse, err
		}
		overrideRequest.PipelineOverrideId = pipelineOverride.Id
	} else {
		pipelineOverride, err = impl.pipelineOverrideRepository.FindById(overrideRequest.PipelineOverrideId)
		if err != nil {
			impl.logger.Errorw("error in getting pipelineOverride for valuesOverrideResponse", "PipelineOverrideId", overrideRequest.PipelineOverrideId)
			return nil, err
		}
	}
	// Conditional Block based on PipelineOverrideCreated --> end
	valuesOverrideResponse.PipelineOverride = pipelineOverride

	//TODO: check status and apply lock
	releaseOverrideJson, err := impl.getReleaseOverride(envOverride, overrideRequest, artifact, pipelineOverride, strategy, &appMetrics)
	valuesOverrideResponse.ReleaseOverrideJSON = releaseOverrideJson
	if err != nil {
		return valuesOverrideResponse, err
	}

	// Conditional Block based on PipelineOverrideCreated --> start
	if !isPipelineOverrideCreated {
		chartVersion := envOverride.Chart.ChartVersion
		_, span = otel.Tracer("orchestrator").Start(ctx, "getConfigMapAndSecretJsonV2")
		scope := getScopeForVariables(overrideRequest, envOverride)
		request := createConfigMapAndSecretJsonRequest(overrideRequest, envOverride, chartVersion, scope)

		configMapJson, err = impl.getConfigMapAndSecretJsonV2(request, envOverride)
		span.End()
		if err != nil {
			impl.logger.Errorw("error in fetching config map n secret ", "err", err)
			configMapJson = nil
		}
		_, span = otel.Tracer("orchestrator").Start(ctx, "appCrudOperationService.GetLabelsByAppIdForDeployment")
		appLabelJsonByte, err = impl.appCrudOperationService.GetLabelsByAppIdForDeployment(overrideRequest.AppId)
		span.End()
		if err != nil {
			impl.logger.Errorw("error in fetching app labels for gitOps commit", "err", err)
			appLabelJsonByte = nil
		}

		mergedValues, err := impl.mergeOverrideValues(envOverride, releaseOverrideJson, configMapJson, appLabelJsonByte, strategy)
		appName := fmt.Sprintf("%s-%s", overrideRequest.AppName, envOverride.Environment.Name)
		mergedValues = impl.autoscalingCheckBeforeTrigger(ctx, appName, envOverride.Namespace, mergedValues, overrideRequest)

		_, span = otel.Tracer("orchestrator").Start(ctx, "dockerRegistryIpsConfigService.HandleImagePullSecretOnApplicationDeployment")
		// handle image pull secret if access given
		mergedValues, err = impl.dockerRegistryIpsConfigService.HandleImagePullSecretOnApplicationDeployment(envOverride.Environment, artifact, pipeline.CiPipelineId, mergedValues)
		span.End()
		if err != nil {
			return valuesOverrideResponse, err
		}

		pipelineOverride.PipelineMergedValues = string(mergedValues)
		valuesOverrideResponse.MergedValues = string(mergedValues)
		err = impl.pipelineOverrideRepository.Update(pipelineOverride)
		if err != nil {
			return valuesOverrideResponse, err
		}
		valuesOverrideResponse.PipelineOverride = pipelineOverride
	} else {
		valuesOverrideResponse.MergedValues = pipelineOverride.PipelineMergedValues
	}
	// Conditional Block based on PipelineOverrideCreated --> end
	return valuesOverrideResponse, err
}

func createConfigMapAndSecretJsonRequest(overrideRequest *bean.ValuesOverrideRequest, envOverride *chartConfig.EnvConfigOverride, chartVersion string, scope resourceQualifiers.Scope) ConfigMapAndSecretJsonV2 {
	request := ConfigMapAndSecretJsonV2{
		AppId:                                 overrideRequest.AppId,
		EnvId:                                 envOverride.TargetEnvironment,
		PipeLineId:                            overrideRequest.PipelineId,
		ChartVersion:                          chartVersion,
		DeploymentWithConfig:                  overrideRequest.DeploymentWithConfig,
		wfrIdForDeploymentWithSpecificTrigger: overrideRequest.WfrIdForDeploymentWithSpecificTrigger,
		Scope:                                 scope,
	}
	return request
}

func getScopeForVariables(overrideRequest *bean.ValuesOverrideRequest, envOverride *chartConfig.EnvConfigOverride) resourceQualifiers.Scope {
	scope := resourceQualifiers.Scope{
		AppId:     overrideRequest.AppId,
		EnvId:     envOverride.TargetEnvironment,
		ClusterId: envOverride.Environment.Id,
		SystemMetadata: &resourceQualifiers.SystemMetadata{
			EnvironmentName: envOverride.Environment.Name,
			ClusterName:     envOverride.Environment.Cluster.ClusterName,
			Namespace:       envOverride.Environment.Namespace,
			ImageTag:        util3.GetImageTagFromImage(overrideRequest.Image),
			AppName:         overrideRequest.AppName,
			Image:           overrideRequest.Image,
		},
	}
	return scope
}

func (impl *WorkflowDagExecutorImpl) DeployArgocdApp(overrideRequest *bean.ValuesOverrideRequest, valuesOverrideResponse *app.ValuesOverrideResponse, triggeredAt time.Time, ctx context.Context) error {

	impl.logger.Debugw("new pipeline found", "pipeline", valuesOverrideResponse.Pipeline)
	_, span := otel.Tracer("orchestrator").Start(ctx, "createArgoApplicationIfRequired")
	name, err := impl.createArgoApplicationIfRequired(overrideRequest.AppId, valuesOverrideResponse.EnvOverride, valuesOverrideResponse.Pipeline, overrideRequest.UserId)
	span.End()
	if err != nil {
		impl.logger.Errorw("acd application create error on cd trigger", "err", err, "req", overrideRequest)
		return err
	}
	impl.logger.Debugw("argocd application created", "name", name)

	_, span = otel.Tracer("orchestrator").Start(ctx, "updateArgoPipeline")
	updateAppInArgocd, err := impl.updateArgoPipeline(valuesOverrideResponse.Pipeline, valuesOverrideResponse.EnvOverride, ctx)
	span.End()
	if err != nil {
		impl.logger.Errorw("error in updating argocd app ", "err", err)
		return err
	}
	syncTime := time.Now()
	err = impl.argoClientWrapperService.SyncArgoCDApplicationIfNeededAndRefresh(ctx, valuesOverrideResponse.Pipeline.DeploymentAppName)
	if err != nil {
		impl.logger.Errorw("error in getting argo application with normal refresh", "argoAppName", valuesOverrideResponse.Pipeline.DeploymentAppName)
		return fmt.Errorf("%s. err: %s", ARGOCD_SYNC_ERROR, err.Error())
	}
	if !impl.ACDConfig.ArgoCDAutoSyncEnabled {
		timeline := &pipelineConfig.PipelineStatusTimeline{
			CdWorkflowRunnerId: overrideRequest.WfrId,
			StatusTime:         syncTime,
			AuditLog: sql.AuditLog{
				CreatedBy: 1,
				CreatedOn: time.Now(),
				UpdatedBy: 1,
				UpdatedOn: time.Now(),
			},
			Status:       pipelineConfig.TIMELINE_STATUS_ARGOCD_SYNC_COMPLETED,
			StatusDetail: "argocd sync completed",
		}
		_, err, _ = impl.pipelineStatusTimelineService.SavePipelineStatusTimelineIfNotAlreadyPresent(overrideRequest.WfrId, timeline.Status, timeline, false)
		if err != nil {
			impl.logger.Errorw("error in saving pipeline status timeline", "err", err)
		}
	}
	if updateAppInArgocd {
		impl.logger.Debug("argo-cd successfully updated")
	} else {
		impl.logger.Debug("argo-cd failed to update, ignoring it")
	}
	return nil
}

func (impl *WorkflowDagExecutorImpl) createArgoApplicationIfRequired(appId int, envConfigOverride *chartConfig.EnvConfigOverride, pipeline *pipelineConfig.Pipeline, userId int32) (string, error) {
	//repo has been registered while helm create
	chart, err := impl.chartRepository.FindLatestChartForAppByAppId(appId)
	if err != nil {
		impl.logger.Errorw("no chart found ", "app", appId)
		return "", err
	}
	envModel, err := impl.envRepository.FindById(envConfigOverride.TargetEnvironment)
	if err != nil {
		return "", err
	}
	argoAppName := pipeline.DeploymentAppName
	if pipeline.DeploymentAppCreated {
		return argoAppName, nil
	} else {
		//create
		appNamespace := envConfigOverride.Namespace
		if appNamespace == "" {
			appNamespace = "default"
		}
		namespace := argocdServer.DevtronInstalationNs

		appRequest := &argocdServer.AppTemplate{
			ApplicationName: argoAppName,
			Namespace:       namespace,
			TargetNamespace: appNamespace,
			TargetServer:    envModel.Cluster.ServerUrl,
			Project:         "default",
			ValuesFile:      impl.getValuesFileForEnv(envModel.Id),
			RepoPath:        chart.ChartLocation,
			RepoUrl:         chart.GitRepoUrl,
			AutoSyncEnabled: impl.ACDConfig.ArgoCDAutoSyncEnabled,
		}
		argoAppName, err := impl.argoK8sClient.CreateAcdApp(appRequest, envModel.Cluster, argocdServer.ARGOCD_APPLICATION_TEMPLATE)
		if err != nil {
			return "", err
		}
		//update cd pipeline to mark deployment app created
		_, err = impl.updatePipeline(pipeline, userId)
		if err != nil {
			impl.logger.Errorw("error in update cd pipeline for deployment app created or not", "err", err)
			return "", err
		}
		return argoAppName, nil
	}
}

func (impl *WorkflowDagExecutorImpl) createHelmAppForCdPipeline(overrideRequest *bean.ValuesOverrideRequest, valuesOverrideResponse *app.ValuesOverrideResponse, triggeredAt time.Time, ctx context.Context) (bool, error) {

	pipeline := valuesOverrideResponse.Pipeline
	envOverride := valuesOverrideResponse.EnvOverride
	mergeAndSave := valuesOverrideResponse.MergedValues

	chartMetaData := &chart.Metadata{
		Name:    pipeline.App.AppName,
		Version: envOverride.Chart.ChartVersion,
	}
<<<<<<< HEAD
	referenceTemplatePath := path.Join(chartRepoRepository.RefChartDirPath, envOverride.Chart.ReferenceTemplate)
=======
	referenceTemplatePath := path.Join(bean5.RefChartDirPath, envOverride.Chart.ReferenceTemplate)
>>>>>>> c905e786

	if util.IsHelmApp(pipeline.DeploymentAppType) {
		referenceChartByte := envOverride.Chart.ReferenceChart
		// here updating reference chart into database.
		if len(envOverride.Chart.ReferenceChart) == 0 {
			refChartByte, err := impl.chartTemplateService.GetByteArrayRefChart(chartMetaData, referenceTemplatePath)
			if err != nil {
				impl.logger.Errorw("ref chart commit error on cd trigger", "err", err, "req", overrideRequest)
				return false, err
			}
			ch := envOverride.Chart
			ch.ReferenceChart = refChartByte
			ch.UpdatedOn = time.Now()
			ch.UpdatedBy = overrideRequest.UserId
			err = impl.chartRepository.Update(ch)
			if err != nil {
				impl.logger.Errorw("chart update error", "err", err, "req", overrideRequest)
				return false, err
			}
			referenceChartByte = refChartByte
		}

		releaseName := pipeline.DeploymentAppName
		cluster := envOverride.Environment.Cluster
		bearerToken := cluster.Config[util5.BearerToken]
		clusterConfig := &gRPC.ClusterConfig{
			ClusterName:           cluster.ClusterName,
			Token:                 bearerToken,
			ApiServerUrl:          cluster.ServerUrl,
			InsecureSkipTLSVerify: cluster.InsecureSkipTlsVerify,
		}
		if cluster.InsecureSkipTlsVerify == false {
			clusterConfig.KeyData = cluster.Config[util5.TlsKey]
			clusterConfig.CertData = cluster.Config[util5.CertData]
			clusterConfig.CaData = cluster.Config[util5.CertificateAuthorityData]
		}
		releaseIdentifier := &gRPC.ReleaseIdentifier{
			ReleaseName:      releaseName,
			ReleaseNamespace: envOverride.Namespace,
			ClusterConfig:    clusterConfig,
		}

		if pipeline.DeploymentAppCreated {
			req := &gRPC.UpgradeReleaseRequest{
				ReleaseIdentifier: releaseIdentifier,
				ValuesYaml:        mergeAndSave,
				HistoryMax:        impl.helmAppService.GetRevisionHistoryMaxValue(bean5.SOURCE_DEVTRON_APP),
				ChartContent:      &gRPC.ChartContent{Content: referenceChartByte},
			}
			if impl.appService.IsDevtronAsyncInstallModeEnabled(bean2.Helm) {
				req.RunInCtx = true
			}
			// For cases where helm release was not found, kubelink will install the same configuration
			updateApplicationResponse, err := impl.helmAppClient.UpdateApplication(ctx, req)
			if err != nil {
				impl.logger.Errorw("error in updating helm application for cd pipeline", "err", err)
				if util.GetGRPCErrorDetailedMessage(err) == context.Canceled.Error() {
					err = errors.New(pipelineConfig.NEW_DEPLOYMENT_INITIATED)
				}
				return false, err
			} else {
				impl.logger.Debugw("updated helm application", "response", updateApplicationResponse, "isSuccess", updateApplicationResponse.Success)
			}

		} else {

			helmResponse, err := impl.helmInstallReleaseWithCustomChart(ctx, releaseIdentifier, referenceChartByte, mergeAndSave)

			// For connection related errors, no need to update the db
			if err != nil && strings.Contains(err.Error(), "connection error") {
				impl.logger.Errorw("error in helm install custom chart", "err", err)
				return false, err
			}
			if util.GetGRPCErrorDetailedMessage(err) == context.Canceled.Error() {
				err = errors.New(pipelineConfig.NEW_DEPLOYMENT_INITIATED)
			}

			// IMP: update cd pipeline to mark deployment app created, even if helm install fails
			// If the helm install fails, it still creates the app in failed state, so trying to
			// re-create the app results in error from helm that cannot re-use name which is still in use
			_, pgErr := impl.updatePipeline(pipeline, overrideRequest.UserId)

			if err != nil {
				impl.logger.Errorw("error in helm install custom chart", "err", err)

				if pgErr != nil {
					impl.logger.Errorw("failed to update deployment app created flag in pipeline table", "err", err)
				}
				return false, err
			}

			if pgErr != nil {
				impl.logger.Errorw("failed to update deployment app created flag in pipeline table", "err", err)
				return false, err
			}

			impl.logger.Debugw("received helm release response", "helmResponse", helmResponse, "isSuccess", helmResponse.Success)
		}

		//update workflow runner status, used in app workflow view
		err := impl.UpdateCDWorkflowRunnerStatus(ctx, overrideRequest, triggeredAt, pipelineConfig.WorkflowInProgress, "")
		if err != nil {
			impl.logger.Errorw("error in updating the workflow runner status, createHelmAppForCdPipeline", "err", err)
			return false, err
		}
	}
	return true, nil
}

func (impl *WorkflowDagExecutorImpl) GetDeploymentStrategyByTriggerType(overrideRequest *bean.ValuesOverrideRequest, ctx context.Context) (*chartConfig.PipelineStrategy, error) {

	strategy := &chartConfig.PipelineStrategy{}
	var err error
	if overrideRequest.DeploymentWithConfig == bean.DEPLOYMENT_CONFIG_TYPE_SPECIFIC_TRIGGER {
		_, span := otel.Tracer("orchestrator").Start(ctx, "strategyHistoryRepository.GetHistoryByPipelineIdAndWfrId")
		strategyHistory, err := impl.strategyHistoryRepository.GetHistoryByPipelineIdAndWfrId(overrideRequest.PipelineId, overrideRequest.WfrIdForDeploymentWithSpecificTrigger)
		span.End()
		if err != nil {
			impl.logger.Errorw("error in getting deployed strategy history by pipleinId and wfrId", "err", err, "pipelineId", overrideRequest.PipelineId, "wfrId", overrideRequest.WfrIdForDeploymentWithSpecificTrigger)
			return nil, err
		}
		strategy.Strategy = strategyHistory.Strategy
		strategy.Config = strategyHistory.Config
		strategy.PipelineId = overrideRequest.PipelineId
	} else if overrideRequest.DeploymentWithConfig == bean.DEPLOYMENT_CONFIG_TYPE_LAST_SAVED {
		if overrideRequest.ForceTrigger {
			_, span := otel.Tracer("orchestrator").Start(ctx, "pipelineConfigRepository.GetDefaultStrategyByPipelineId")
			strategy, err = impl.pipelineConfigRepository.GetDefaultStrategyByPipelineId(overrideRequest.PipelineId)
			span.End()
		} else {
			var deploymentTemplate chartRepoRepository.DeploymentStrategy
			if overrideRequest.DeploymentTemplate == "ROLLING" {
				deploymentTemplate = chartRepoRepository.DEPLOYMENT_STRATEGY_ROLLING
			} else if overrideRequest.DeploymentTemplate == "BLUE-GREEN" {
				deploymentTemplate = chartRepoRepository.DEPLOYMENT_STRATEGY_BLUE_GREEN
			} else if overrideRequest.DeploymentTemplate == "CANARY" {
				deploymentTemplate = chartRepoRepository.DEPLOYMENT_STRATEGY_CANARY
			} else if overrideRequest.DeploymentTemplate == "RECREATE" {
				deploymentTemplate = chartRepoRepository.DEPLOYMENT_STRATEGY_RECREATE
			}

			if len(deploymentTemplate) > 0 {
				_, span := otel.Tracer("orchestrator").Start(ctx, "pipelineConfigRepository.FindByStrategyAndPipelineId")
				strategy, err = impl.pipelineConfigRepository.FindByStrategyAndPipelineId(deploymentTemplate, overrideRequest.PipelineId)
				span.End()
			} else {
				_, span := otel.Tracer("orchestrator").Start(ctx, "pipelineConfigRepository.GetDefaultStrategyByPipelineId")
				strategy, err = impl.pipelineConfigRepository.GetDefaultStrategyByPipelineId(overrideRequest.PipelineId)
				span.End()
			}
		}
		if err != nil && errors2.IsNotFound(err) == false {
			impl.logger.Errorf("invalid state", "err", err, "req", strategy)
			return nil, err
		}
	}
	return strategy, nil
}

func (impl *WorkflowDagExecutorImpl) GetEnvOverrideByTriggerType(overrideRequest *bean.ValuesOverrideRequest, triggeredAt time.Time, ctx context.Context) (*chartConfig.EnvConfigOverride, error) {

	envOverride := &chartConfig.EnvConfigOverride{}

	var err error
	if overrideRequest.DeploymentWithConfig == bean.DEPLOYMENT_CONFIG_TYPE_SPECIFIC_TRIGGER {
		_, span := otel.Tracer("orchestrator").Start(ctx, "deploymentTemplateHistoryRepository.GetHistoryByPipelineIdAndWfrId")
		deploymentTemplateHistory, err := impl.deploymentTemplateHistoryRepository.GetHistoryByPipelineIdAndWfrId(overrideRequest.PipelineId, overrideRequest.WfrIdForDeploymentWithSpecificTrigger)
		//VARIABLE_SNAPSHOT_GET and resolve

		span.End()
		if err != nil {
			impl.logger.Errorw("error in getting deployed deployment template history by pipelineId and wfrId", "err", err, "pipelineId", &overrideRequest, "wfrId", overrideRequest.WfrIdForDeploymentWithSpecificTrigger)
			return nil, err
		}
		templateName := deploymentTemplateHistory.TemplateName
		templateVersion := deploymentTemplateHistory.TemplateVersion
		if templateName == "Rollout Deployment" {
			templateName = ""
		}
		//getting chart_ref by id
		_, span = otel.Tracer("orchestrator").Start(ctx, "chartRefRepository.FindByVersionAndName")
		chartRefDto, err := impl.chartRefService.FindByVersionAndName(templateName, templateVersion)
		span.End()
		if err != nil {
			impl.logger.Errorw("error in getting chartRef by version and name", "err", err, "version", templateVersion, "name", templateName)
			return nil, err
		}
		//assuming that if a chartVersion is deployed then it's envConfigOverride will be available
		_, span = otel.Tracer("orchestrator").Start(ctx, "environmentConfigRepository.GetByAppIdEnvIdAndChartRefId")
		envOverride, err = impl.environmentConfigRepository.GetByAppIdEnvIdAndChartRefId(overrideRequest.AppId, overrideRequest.EnvId, chartRefDto.Id)
		span.End()
		if err != nil {
			impl.logger.Errorw("error in getting envConfigOverride for pipeline for specific chartVersion", "err", err, "appId", overrideRequest.AppId, "envId", overrideRequest.EnvId, "chartRefId", chartRefDto.Id)
			return nil, err
		}

		_, span = otel.Tracer("orchestrator").Start(ctx, "envRepository.FindById")
		env, err := impl.envRepository.FindById(envOverride.TargetEnvironment)
		span.End()
		if err != nil {
			impl.logger.Errorw("unable to find env", "err", err)
			return nil, err
		}
		envOverride.Environment = env

		//updating historical data in envConfigOverride and appMetrics flag
		envOverride.IsOverride = true
		envOverride.EnvOverrideValues = deploymentTemplateHistory.Template
		reference := repository5.HistoryReference{
			HistoryReferenceId:   deploymentTemplateHistory.Id,
			HistoryReferenceType: repository5.HistoryReferenceTypeDeploymentTemplate,
		}
		variableMap, resolvedTemplate, err := impl.scopedVariableManager.GetVariableSnapshotAndResolveTemplate(envOverride.EnvOverrideValues, parsers.JsonVariableTemplate, reference, true, false)
		envOverride.ResolvedEnvOverrideValues = resolvedTemplate
		envOverride.VariableSnapshot = variableMap
		if err != nil {
			return envOverride, err
		}
	} else if overrideRequest.DeploymentWithConfig == bean.DEPLOYMENT_CONFIG_TYPE_LAST_SAVED {
		_, span := otel.Tracer("orchestrator").Start(ctx, "environmentConfigRepository.ActiveEnvConfigOverride")
		envOverride, err = impl.environmentConfigRepository.ActiveEnvConfigOverride(overrideRequest.AppId, overrideRequest.EnvId)

		var chart *chartRepoRepository.Chart
		span.End()
		if err != nil {
			impl.logger.Errorw("invalid state", "err", err, "req", overrideRequest)
			return nil, err
		}
		if envOverride.Id == 0 {
			_, span = otel.Tracer("orchestrator").Start(ctx, "chartRepository.FindLatestChartForAppByAppId")
			chart, err = impl.chartRepository.FindLatestChartForAppByAppId(overrideRequest.AppId)
			span.End()
			if err != nil {
				impl.logger.Errorw("invalid state", "err", err, "req", overrideRequest)
				return nil, err
			}
			_, span = otel.Tracer("orchestrator").Start(ctx, "environmentConfigRepository.FindChartByAppIdAndEnvIdAndChartRefId")
			envOverride, err = impl.environmentConfigRepository.FindChartByAppIdAndEnvIdAndChartRefId(overrideRequest.AppId, overrideRequest.EnvId, chart.ChartRefId)
			span.End()
			if err != nil && !errors2.IsNotFound(err) {
				impl.logger.Errorw("invalid state", "err", err, "req", overrideRequest)
				return nil, err
			}

			//creating new env override config
			if errors2.IsNotFound(err) || envOverride == nil {
				_, span = otel.Tracer("orchestrator").Start(ctx, "envRepository.FindById")
				environment, err := impl.envRepository.FindById(overrideRequest.EnvId)
				span.End()
				if err != nil && !util.IsErrNoRows(err) {
					return nil, err
				}
				envOverride = &chartConfig.EnvConfigOverride{
					Active:            true,
					ManualReviewed:    true,
					Status:            models.CHARTSTATUS_SUCCESS,
					TargetEnvironment: overrideRequest.EnvId,
					ChartId:           chart.Id,
					AuditLog:          sql.AuditLog{UpdatedBy: overrideRequest.UserId, UpdatedOn: triggeredAt, CreatedOn: triggeredAt, CreatedBy: overrideRequest.UserId},
					Namespace:         environment.Namespace,
					IsOverride:        false,
					EnvOverrideValues: "{}",
					Latest:            false,
					IsBasicViewLocked: chart.IsBasicViewLocked,
					CurrentViewEditor: chart.CurrentViewEditor,
				}
				_, span = otel.Tracer("orchestrator").Start(ctx, "environmentConfigRepository.Save")
				err = impl.environmentConfigRepository.Save(envOverride)
				span.End()
				if err != nil {
					impl.logger.Errorw("error in creating envconfig", "data", envOverride, "error", err)
					return nil, err
				}
			}
			envOverride.Chart = chart
		} else if envOverride.Id > 0 && !envOverride.IsOverride {
			_, span = otel.Tracer("orchestrator").Start(ctx, "chartRepository.FindLatestChartForAppByAppId")
			chart, err = impl.chartRepository.FindLatestChartForAppByAppId(overrideRequest.AppId)
			span.End()
			if err != nil {
				impl.logger.Errorw("invalid state", "err", err, "req", overrideRequest)
				return nil, err
			}
			envOverride.Chart = chart
		}

		_, span = otel.Tracer("orchestrator").Start(ctx, "envRepository.FindById")
		env, err := impl.envRepository.FindById(envOverride.TargetEnvironment)
		span.End()
		if err != nil {
			impl.logger.Errorw("unable to find env", "err", err)
			return nil, err
		}
		envOverride.Environment = env
		scope := getScopeForVariables(overrideRequest, envOverride)
		if envOverride.IsOverride {

			entity := repository5.GetEntity(envOverride.Id, repository5.EntityTypeDeploymentTemplateEnvLevel)
			resolvedTemplate, variableMap, err := impl.scopedVariableManager.GetMappedVariablesAndResolveTemplate(envOverride.EnvOverrideValues, scope, entity, true)
			envOverride.ResolvedEnvOverrideValues = resolvedTemplate
			envOverride.VariableSnapshot = variableMap
			if err != nil {
				return envOverride, err
			}

		} else {
			entity := repository5.GetEntity(chart.Id, repository5.EntityTypeDeploymentTemplateAppLevel)
			resolvedTemplate, variableMap, err := impl.scopedVariableManager.GetMappedVariablesAndResolveTemplate(chart.GlobalOverride, scope, entity, true)
			envOverride.Chart.ResolvedGlobalOverride = resolvedTemplate
			envOverride.VariableSnapshot = variableMap
			if err != nil {
				return envOverride, err
			}

		}
	}

	return envOverride, nil
}

func (impl *WorkflowDagExecutorImpl) GetAppMetricsByTriggerType(overrideRequest *bean.ValuesOverrideRequest, ctx context.Context) (bool, error) {

	var appMetrics bool
	if overrideRequest.DeploymentWithConfig == bean.DEPLOYMENT_CONFIG_TYPE_SPECIFIC_TRIGGER {
		_, span := otel.Tracer("orchestrator").Start(ctx, "deploymentTemplateHistoryRepository.GetHistoryByPipelineIdAndWfrId")
		deploymentTemplateHistory, err := impl.deploymentTemplateHistoryRepository.GetHistoryByPipelineIdAndWfrId(overrideRequest.PipelineId, overrideRequest.WfrIdForDeploymentWithSpecificTrigger)
		span.End()
		if err != nil {
			impl.logger.Errorw("error in getting deployed deployment template history by pipelineId and wfrId", "err", err, "pipelineId", &overrideRequest, "wfrId", overrideRequest.WfrIdForDeploymentWithSpecificTrigger)
			return appMetrics, err
		}
		appMetrics = deploymentTemplateHistory.IsAppMetricsEnabled

	} else if overrideRequest.DeploymentWithConfig == bean.DEPLOYMENT_CONFIG_TYPE_LAST_SAVED {
		_, span := otel.Tracer("orchestrator").Start(ctx, "deployedAppMetricsService.GetMetricsFlagForAPipelineByAppIdAndEnvId")
		isAppMetricsEnabled, err := impl.deployedAppMetricsService.GetMetricsFlagForAPipelineByAppIdAndEnvId(overrideRequest.AppId, overrideRequest.EnvId)
		if err != nil {
			impl.logger.Errorw("error, GetMetricsFlagForAPipelineByAppIdAndEnvId", "err", err, "appId", overrideRequest.AppId, "envId", overrideRequest.EnvId)
			return appMetrics, err
		}
		span.End()
		appMetrics = isAppMetricsEnabled
	}
	return appMetrics, nil
}

type ConfigMapAndSecretJsonV2 struct {
	AppId                                 int
	EnvId                                 int
	PipeLineId                            int
	ChartVersion                          string
	DeploymentWithConfig                  bean.DeploymentConfigurationType
	wfrIdForDeploymentWithSpecificTrigger int
	Scope                                 resourceQualifiers.Scope
}

func (impl *WorkflowDagExecutorImpl) getConfigMapAndSecretJsonV2(request ConfigMapAndSecretJsonV2, envOverride *chartConfig.EnvConfigOverride) ([]byte, error) {

	var configMapJson, secretDataJson, configMapJsonApp, secretDataJsonApp, configMapJsonEnv, secretDataJsonEnv string

	var err error
	configMapA := &chartConfig.ConfigMapAppModel{}
	configMapE := &chartConfig.ConfigMapEnvModel{}
	configMapHistory, secretHistory := &repository3.ConfigmapAndSecretHistory{}, &repository3.ConfigmapAndSecretHistory{}

	merged := []byte("{}")
	if request.DeploymentWithConfig == bean.DEPLOYMENT_CONFIG_TYPE_LAST_SAVED {
		configMapA, err = impl.configMapRepository.GetByAppIdAppLevel(request.AppId)
		if err != nil && pg.ErrNoRows != err {
			return []byte("{}"), err
		}
		if configMapA != nil && configMapA.Id > 0 {
			configMapJsonApp = configMapA.ConfigMapData
			secretDataJsonApp = configMapA.SecretData
		}

		configMapE, err = impl.configMapRepository.GetByAppIdAndEnvIdEnvLevel(request.AppId, request.EnvId)
		if err != nil && pg.ErrNoRows != err {
			return []byte("{}"), err
		}
		if configMapE != nil && configMapE.Id > 0 {
			configMapJsonEnv = configMapE.ConfigMapData
			secretDataJsonEnv = configMapE.SecretData
		}

	} else if request.DeploymentWithConfig == bean.DEPLOYMENT_CONFIG_TYPE_SPECIFIC_TRIGGER {

		//fetching history and setting envLevelConfig and not appLevelConfig because history already contains merged appLevel and envLevel configs
		configMapHistory, err = impl.configMapHistoryRepository.GetHistoryByPipelineIdAndWfrId(request.PipeLineId, request.wfrIdForDeploymentWithSpecificTrigger, repository3.CONFIGMAP_TYPE)
		if err != nil {
			impl.logger.Errorw("error in getting config map history config by pipelineId and wfrId ", "err", err, "pipelineId", request.PipeLineId, "wfrid", request.wfrIdForDeploymentWithSpecificTrigger)
			return []byte("{}"), err
		}
		configMapJsonEnv = configMapHistory.Data

		secretHistory, err = impl.configMapHistoryRepository.GetHistoryByPipelineIdAndWfrId(request.PipeLineId, request.wfrIdForDeploymentWithSpecificTrigger, repository3.SECRET_TYPE)
		if err != nil {
			impl.logger.Errorw("error in getting config map history config by pipelineId and wfrId ", "err", err, "pipelineId", request.PipeLineId, "wfrid", request.wfrIdForDeploymentWithSpecificTrigger)
			return []byte("{}"), err
		}
		secretDataJsonEnv = secretHistory.Data
	}
	configMapJson, err = impl.mergeUtil.ConfigMapMerge(configMapJsonApp, configMapJsonEnv)
	if err != nil {
		return []byte("{}"), err
	}
	chartMajorVersion, chartMinorVersion, err := util4.ExtractChartVersion(request.ChartVersion)
	if err != nil {
		impl.logger.Errorw("chart version parsing", "err", err)
		return []byte("{}"), err
	}
	secretDataJson, err = impl.mergeUtil.ConfigSecretMerge(secretDataJsonApp, secretDataJsonEnv, chartMajorVersion, chartMinorVersion, false)
	if err != nil {
		return []byte("{}"), err
	}
	configResponseR := bean.ConfigMapRootJson{}
	configResponse := bean.ConfigMapJson{}
	if configMapJson != "" {
		err = json.Unmarshal([]byte(configMapJson), &configResponse)
		if err != nil {
			return []byte("{}"), err
		}
	}
	configResponseR.ConfigMapJson = configResponse
	secretResponseR := bean.ConfigSecretRootJson{}
	secretResponse := bean.ConfigSecretJson{}
	if configMapJson != "" {
		err = json.Unmarshal([]byte(secretDataJson), &secretResponse)
		if err != nil {
			return []byte("{}"), err
		}
	}
	secretResponseR.ConfigSecretJson = secretResponse

	configMapByte, err := json.Marshal(configResponseR)
	if err != nil {
		return []byte("{}"), err
	}
	secretDataByte, err := json.Marshal(secretResponseR)
	if err != nil {
		return []byte("{}"), err

	}
	resolvedCM, resolvedCS, snapshotCM, snapshotCS, err := impl.scopedVariableManager.ResolveCMCSTrigger(request.DeploymentWithConfig, request.Scope, configMapA.Id, configMapE.Id, configMapByte, secretDataByte, configMapHistory.Id, secretHistory.Id)
	if err != nil {
		return []byte("{}"), err
	}
	envOverride.VariableSnapshotForCM = snapshotCM
	envOverride.VariableSnapshotForCS = snapshotCS

	merged, err = impl.mergeUtil.JsonPatch([]byte(resolvedCM), []byte(resolvedCS))

	if err != nil {
		return []byte("{}"), err
	}

	return merged, nil
}

func (impl *WorkflowDagExecutorImpl) savePipelineOverride(overrideRequest *bean.ValuesOverrideRequest, envOverrideId int, triggeredAt time.Time) (override *chartConfig.PipelineOverride, err error) {
	currentReleaseNo, err := impl.pipelineOverrideRepository.GetCurrentPipelineReleaseCounter(overrideRequest.PipelineId)
	if err != nil {
		return nil, err
	}
	po := &chartConfig.PipelineOverride{
		EnvConfigOverrideId:    envOverrideId,
		Status:                 models.CHARTSTATUS_NEW,
		PipelineId:             overrideRequest.PipelineId,
		CiArtifactId:           overrideRequest.CiArtifactId,
		PipelineReleaseCounter: currentReleaseNo + 1,
		CdWorkflowId:           overrideRequest.CdWorkflowId,
		AuditLog:               sql.AuditLog{CreatedBy: overrideRequest.UserId, CreatedOn: triggeredAt, UpdatedOn: triggeredAt, UpdatedBy: overrideRequest.UserId},
		DeploymentType:         overrideRequest.DeploymentType,
	}

	err = impl.pipelineOverrideRepository.Save(po)
	if err != nil {
		return nil, err
	}
	err = impl.checkAndFixDuplicateReleaseNo(po)
	if err != nil {
		impl.logger.Errorw("error in checking release no duplicacy", "pipeline", po, "err", err)
		return nil, err
	}
	return po, nil
}

func (impl *WorkflowDagExecutorImpl) getReleaseOverride(envOverride *chartConfig.EnvConfigOverride, overrideRequest *bean.ValuesOverrideRequest, artifact *repository.CiArtifact, pipelineOverride *chartConfig.PipelineOverride, strategy *chartConfig.PipelineStrategy, appMetrics *bool) (releaseOverride string, err error) {

	artifactImage := artifact.Image
	imageTag := strings.Split(artifactImage, ":")

	imageTagLen := len(imageTag)

	imageName := ""

	for i := 0; i < imageTagLen-1; i++ {
		if i != imageTagLen-2 {
			imageName = imageName + imageTag[i] + ":"
		} else {
			imageName = imageName + imageTag[i]
		}
	}

	appId := strconv.Itoa(overrideRequest.AppId)
	envId := strconv.Itoa(overrideRequest.EnvId)

	deploymentStrategy := ""
	if strategy != nil {
		deploymentStrategy = string(strategy.Strategy)
	}

	digestConfigurationRequest := imageDigestPolicy.DigestPolicyConfigurationRequest{PipelineId: overrideRequest.PipelineId}
	digestPolicyConfigurations, err := impl.imageDigestPolicyService.GetDigestPolicyConfigurations(digestConfigurationRequest)
	if err != nil {
		impl.logger.Errorw("error in checking if isImageDigestPolicyConfiguredForPipeline", "err", err, "pipelineId", overrideRequest.PipelineId)
		return "", err
	}

	if digestPolicyConfigurations.UseDigestForTrigger() {
		imageTag[imageTagLen-1] = fmt.Sprintf("%s@%s", imageTag[imageTagLen-1], artifact.ImageDigest)
	}

	releaseAttribute := app.ReleaseAttributes{
		Name:           imageName,
		Tag:            imageTag[imageTagLen-1],
		PipelineName:   overrideRequest.PipelineName,
		ReleaseVersion: strconv.Itoa(pipelineOverride.PipelineReleaseCounter),
		DeploymentType: deploymentStrategy,
		App:            appId,
		Env:            envId,
		AppMetrics:     appMetrics,
	}
	override, err := util4.Tprintf(envOverride.Chart.ImageDescriptorTemplate, releaseAttribute)
	if err != nil {
		return "", &util.ApiError{InternalMessage: "unable to render ImageDescriptorTemplate"}
	}
	if overrideRequest.AdditionalOverride != nil {
		userOverride, err := overrideRequest.AdditionalOverride.MarshalJSON()
		if err != nil {
			return "", err
		}
		data, err := impl.mergeUtil.JsonPatch(userOverride, []byte(override))
		if err != nil {
			return "", err
		}
		override = string(data)
	}
	return override, nil
}

func (impl *WorkflowDagExecutorImpl) mergeOverrideValues(envOverride *chartConfig.EnvConfigOverride,
	releaseOverrideJson string,
	configMapJson []byte,
	appLabelJsonByte []byte,
	strategy *chartConfig.PipelineStrategy,
) (mergedValues []byte, err error) {

	//merge three values on the fly
	//ordering is important here
	//global < environment < db< release
	var merged []byte
	if !envOverride.IsOverride {
		merged, err = impl.mergeUtil.JsonPatch([]byte("{}"), []byte(envOverride.Chart.ResolvedGlobalOverride))
		if err != nil {
			return nil, err
		}
	} else {
		merged, err = impl.mergeUtil.JsonPatch([]byte("{}"), []byte(envOverride.ResolvedEnvOverrideValues))
		if err != nil {
			return nil, err
		}
	}
	if strategy != nil && len(strategy.Config) > 0 {
		merged, err = impl.mergeUtil.JsonPatch(merged, []byte(strategy.Config))
		if err != nil {
			return nil, err
		}
	}
	merged, err = impl.mergeUtil.JsonPatch(merged, []byte(releaseOverrideJson))
	if err != nil {
		return nil, err
	}
	if configMapJson != nil {
		merged, err = impl.mergeUtil.JsonPatch(merged, configMapJson)
		if err != nil {
			return nil, err
		}
	}
	if appLabelJsonByte != nil {
		merged, err = impl.mergeUtil.JsonPatch(merged, appLabelJsonByte)
		if err != nil {
			return nil, err
		}
	}
	return merged, nil
}

func (impl *WorkflowDagExecutorImpl) autoscalingCheckBeforeTrigger(ctx context.Context, appName string, namespace string, merged []byte, overrideRequest *bean.ValuesOverrideRequest) []byte {
	//pipeline := overrideRequest.Pipeline
	var appId = overrideRequest.AppId
	pipelineId := overrideRequest.PipelineId
	var appDeploymentType = overrideRequest.DeploymentAppType
	var clusterId = overrideRequest.ClusterId
	deploymentType := overrideRequest.DeploymentType
	templateMap := make(map[string]interface{})
	err := json.Unmarshal(merged, &templateMap)
	if err != nil {
		return merged
	}

	hpaResourceRequest := impl.getAutoScalingReplicaCount(templateMap, appName)
	impl.logger.Debugw("autoscalingCheckBeforeTrigger", "hpaResourceRequest", hpaResourceRequest)
	if hpaResourceRequest.IsEnable {
		resourceManifest := make(map[string]interface{})
		if util.IsAcdApp(appDeploymentType) {
			query := &application3.ApplicationResourceRequest{
				Name:         &appName,
				Version:      &hpaResourceRequest.Version,
				Group:        &hpaResourceRequest.Group,
				Kind:         &hpaResourceRequest.Kind,
				ResourceName: &hpaResourceRequest.ResourceName,
				Namespace:    &namespace,
			}
			recv, err := impl.acdClient.GetResource(ctx, query)
			impl.logger.Debugw("resource manifest get replica count", "response", recv)
			if err != nil {
				impl.logger.Errorw("ACD Get Resource API Failed", "err", err)
				middleware.AcdGetResourceCounter.WithLabelValues(strconv.Itoa(appId), namespace, appName).Inc()
				return merged
			}
			if recv != nil && len(*recv.Manifest) > 0 {
				err := json.Unmarshal([]byte(*recv.Manifest), &resourceManifest)
				if err != nil {
					impl.logger.Errorw("unmarshal failed for hpa check", "err", err)
					return merged
				}
			}
		} else {
			version := "v2beta2"
			k8sResource, err := impl.k8sCommonService.GetResource(ctx, &k8s.ResourceRequestBean{ClusterId: clusterId,
				K8sRequest: &util5.K8sRequestBean{ResourceIdentifier: util5.ResourceIdentifier{Name: hpaResourceRequest.ResourceName,
					Namespace: namespace, GroupVersionKind: schema.GroupVersionKind{Group: hpaResourceRequest.Group, Kind: hpaResourceRequest.Kind, Version: version}}}})
			if err != nil {
				impl.logger.Errorw("error occurred while fetching resource for app", "resourceName", hpaResourceRequest.ResourceName, "err", err)
				return merged
			}
			resourceManifest = k8sResource.ManifestResponse.Manifest.Object
		}
		if len(resourceManifest) > 0 {
			statusMap := resourceManifest["status"].(map[string]interface{})
			currentReplicaVal := statusMap["currentReplicas"]
			currentReplicaCount, err := util4.ParseFloatNumber(currentReplicaVal)
			if err != nil {
				impl.logger.Errorw("error occurred while parsing replica count", "currentReplicas", currentReplicaVal, "err", err)
				return merged
			}

			reqReplicaCount := impl.fetchRequiredReplicaCount(currentReplicaCount, hpaResourceRequest.ReqMaxReplicas, hpaResourceRequest.ReqMinReplicas)
			templateMap["replicaCount"] = reqReplicaCount
			merged, err = json.Marshal(&templateMap)
			if err != nil {
				impl.logger.Errorw("marshaling failed for hpa check", "err", err)
				return merged
			}
		}
	} else {
		impl.logger.Errorw("autoscaling is not enabled", "pipelineId", pipelineId)
	}

	//check for custom chart support
	if autoscalingEnabledPath, ok := templateMap[bean2.CustomAutoScalingEnabledPathKey]; ok {
		if deploymentType == models.DEPLOYMENTTYPE_STOP {
			merged, err = impl.setScalingValues(templateMap, bean2.CustomAutoScalingEnabledPathKey, merged, false)
			if err != nil {
				return merged
			}
			merged, err = impl.setScalingValues(templateMap, bean2.CustomAutoscalingReplicaCountPathKey, merged, 0)
			if err != nil {
				return merged
			}
		} else {
			autoscalingEnabled := false
			autoscalingEnabledValue := gjson.Get(string(merged), autoscalingEnabledPath.(string)).Value()
			if val, ok := autoscalingEnabledValue.(bool); ok {
				autoscalingEnabled = val
			}
			if autoscalingEnabled {
				// extract replica count, min, max and check for required value
				replicaCount, err := impl.getReplicaCountFromCustomChart(templateMap, merged)
				if err != nil {
					return merged
				}
				merged, err = impl.setScalingValues(templateMap, bean2.CustomAutoscalingReplicaCountPathKey, merged, replicaCount)
				if err != nil {
					return merged
				}
			}
		}
	}

	return merged
}

// update repoUrl, revision and argo app sync mode (auto/manual) if needed
func (impl *WorkflowDagExecutorImpl) updateArgoPipeline(pipeline *pipelineConfig.Pipeline, envOverride *chartConfig.EnvConfigOverride, ctx context.Context) (bool, error) {
	if ctx == nil {
		impl.logger.Errorw("err in syncing ACD, ctx is NULL", "pipelineName", pipeline.Name)
		return false, nil
	}
	argoAppName := pipeline.DeploymentAppName
	impl.logger.Infow("received payload, updateArgoPipeline", "appId", pipeline.AppId, "pipelineName", pipeline.Name, "envId", envOverride.TargetEnvironment, "argoAppName", argoAppName, "context", ctx)
	argoApplication, err := impl.acdClient.Get(ctx, &application3.ApplicationQuery{Name: &argoAppName})
	if err != nil {
		impl.logger.Errorw("no argo app exists", "app", argoAppName, "pipeline", pipeline.Name)
		return false, err
	}
	//if status, ok:=status.FromError(err);ok{
	appStatus, _ := status2.FromError(err)
	if appStatus.Code() == codes.OK {
		impl.logger.Debugw("argo app exists", "app", argoAppName, "pipeline", pipeline.Name)
		if argoApplication.Spec.Source.Path != envOverride.Chart.ChartLocation || argoApplication.Spec.Source.TargetRevision != "master" {
			patchReq := v1alpha1.Application{Spec: v1alpha1.ApplicationSpec{Source: &v1alpha1.ApplicationSource{Path: envOverride.Chart.ChartLocation, RepoURL: envOverride.Chart.GitRepoUrl, TargetRevision: "master"}}}
			reqbyte, err := json.Marshal(patchReq)
			if err != nil {
				impl.logger.Errorw("error in creating patch", "err", err)
			}
			reqString := string(reqbyte)
			patchType := "merge"
			_, err = impl.acdClient.Patch(ctx, &application3.ApplicationPatchRequest{Patch: &reqString, Name: &argoAppName, PatchType: &patchType})
			if err != nil {
				impl.logger.Errorw("error in creating argo pipeline ", "name", pipeline.Name, "patch", string(reqbyte), "err", err)
				return false, err
			}
			impl.logger.Debugw("pipeline update req ", "res", patchReq)
		} else {
			impl.logger.Debug("pipeline no need to update ")
		}
		err := impl.argoClientWrapperService.UpdateArgoCDSyncModeIfNeeded(ctx, argoApplication)
		if err != nil {
			impl.logger.Errorw("error in updating argocd sync mode", "err", err)
			return false, err
		}
		return true, nil
	} else if appStatus.Code() == codes.NotFound {
		impl.logger.Errorw("argo app not found", "app", argoAppName, "pipeline", pipeline.Name)
		return false, nil
	} else {
		impl.logger.Errorw("err in checking application on argoCD", "err", err, "pipeline", pipeline.Name)
		return false, err
	}
}

func (impl *WorkflowDagExecutorImpl) getValuesFileForEnv(environmentId int) string {
	return fmt.Sprintf("_%d-values.yaml", environmentId) //-{envId}-values.yaml
}

func (impl *WorkflowDagExecutorImpl) updatePipeline(pipeline *pipelineConfig.Pipeline, userId int32) (bool, error) {
	err := impl.pipelineRepository.SetDeploymentAppCreatedInPipeline(true, pipeline.Id, userId)
	if err != nil {
		impl.logger.Errorw("error on updating cd pipeline for setting deployment app created", "err", err)
		return false, err
	}
	return true, nil
}

// helmInstallReleaseWithCustomChart performs helm install with custom chart
func (impl *WorkflowDagExecutorImpl) helmInstallReleaseWithCustomChart(ctx context.Context, releaseIdentifier *gRPC.ReleaseIdentifier, referenceChartByte []byte, valuesYaml string) (*gRPC.HelmInstallCustomResponse, error) {

	helmInstallRequest := gRPC.HelmInstallCustomRequest{
		ValuesYaml:        valuesYaml,
		ChartContent:      &gRPC.ChartContent{Content: referenceChartByte},
		ReleaseIdentifier: releaseIdentifier,
	}
	if impl.appService.IsDevtronAsyncInstallModeEnabled(bean2.Helm) {
		helmInstallRequest.RunInCtx = true
	}
	// Request exec
	return impl.helmAppClient.InstallReleaseWithCustomChart(ctx, &helmInstallRequest)
}

type EnvironmentOverride struct {
	Enabled   bool        `json:"enabled"`
	EnvValues []*KeyValue `json:"envValues"`
}

type KeyValue struct {
	Key   string `json:"key"`
	Value string `json:"value"`
}

func (conf *EnvironmentOverride) appendEnvironmentVariable(key, value string) {
	item := &KeyValue{Key: key, Value: value}
	conf.EnvValues = append(conf.EnvValues, item)
}

func (impl *WorkflowDagExecutorImpl) checkAndFixDuplicateReleaseNo(override *chartConfig.PipelineOverride) error {

	uniqueVerified := false
	retryCount := 0

	for !uniqueVerified && retryCount < 5 {
		retryCount = retryCount + 1
		overrides, err := impl.pipelineOverrideRepository.GetByPipelineIdAndReleaseNo(override.PipelineId, override.PipelineReleaseCounter)
		if err != nil {
			return err
		}
		if overrides[0].Id == override.Id {
			uniqueVerified = true
		} else {
			//duplicate might be due to concurrency, lets fix it
			currentReleaseNo, err := impl.pipelineOverrideRepository.GetCurrentPipelineReleaseCounter(override.PipelineId)
			if err != nil {
				return err
			}
			override.PipelineReleaseCounter = currentReleaseNo + 1
			err = impl.pipelineOverrideRepository.Save(override)
			if err != nil {
				return err
			}
		}
	}
	if !uniqueVerified {
		return fmt.Errorf("duplicate verification retry count exide max overrideId: %d ,count: %d", override.Id, retryCount)
	}
	return nil
}

func (impl *WorkflowDagExecutorImpl) getAutoScalingReplicaCount(templateMap map[string]interface{}, appName string) *util4.HpaResourceRequest {
	hasOverride := false
	if _, ok := templateMap[fullnameOverride]; ok {
		appNameOverride := templateMap[fullnameOverride].(string)
		if len(appNameOverride) > 0 {
			appName = appNameOverride
			hasOverride = true
		}
	}
	if !hasOverride {
		if _, ok := templateMap[nameOverride]; ok {
			nameOverride := templateMap[nameOverride].(string)
			if len(nameOverride) > 0 {
				appName = fmt.Sprintf("%s-%s", appName, nameOverride)
			}
		}
	}
	hpaResourceRequest := &util4.HpaResourceRequest{}
	hpaResourceRequest.Version = ""
	hpaResourceRequest.Group = autoscaling.ServiceName
	hpaResourceRequest.Kind = horizontalPodAutoscaler
	impl.logger.Infow("getAutoScalingReplicaCount", "hpaResourceRequest", hpaResourceRequest)
	if _, ok := templateMap[kedaAutoscaling]; ok {
		as := templateMap[kedaAutoscaling]
		asd := as.(map[string]interface{})
		if _, ok := asd[enabled]; ok {
			impl.logger.Infow("getAutoScalingReplicaCount", "hpaResourceRequest", hpaResourceRequest)
			enable := asd[enabled].(bool)
			if enable {
				hpaResourceRequest.IsEnable = enable
				hpaResourceRequest.ReqReplicaCount = templateMap[replicaCount].(float64)
				hpaResourceRequest.ReqMaxReplicas = asd["maxReplicaCount"].(float64)
				hpaResourceRequest.ReqMinReplicas = asd["minReplicaCount"].(float64)
				hpaResourceRequest.ResourceName = fmt.Sprintf("%s-%s-%s", "keda-hpa", appName, "keda")
				impl.logger.Infow("getAutoScalingReplicaCount", "hpaResourceRequest", hpaResourceRequest)
				return hpaResourceRequest
			}
		}
	}

	if _, ok := templateMap[autoscaling.ServiceName]; ok {
		as := templateMap[autoscaling.ServiceName]
		asd := as.(map[string]interface{})
		if _, ok := asd[enabled]; ok {
			enable := asd[enabled].(bool)
			if enable {
				hpaResourceRequest.IsEnable = asd[enabled].(bool)
				hpaResourceRequest.ReqReplicaCount = templateMap[replicaCount].(float64)
				hpaResourceRequest.ReqMaxReplicas = asd["MaxReplicas"].(float64)
				hpaResourceRequest.ReqMinReplicas = asd["MinReplicas"].(float64)
				hpaResourceRequest.ResourceName = fmt.Sprintf("%s-%s", appName, "hpa")
				return hpaResourceRequest
			}
		}
	}
	return hpaResourceRequest

}

func (impl *WorkflowDagExecutorImpl) fetchRequiredReplicaCount(currentReplicaCount float64, reqMaxReplicas float64, reqMinReplicas float64) float64 {
	var reqReplicaCount float64
	if currentReplicaCount <= reqMaxReplicas && currentReplicaCount >= reqMinReplicas {
		reqReplicaCount = currentReplicaCount
	} else if currentReplicaCount > reqMaxReplicas {
		reqReplicaCount = reqMaxReplicas
	} else if currentReplicaCount < reqMinReplicas {
		reqReplicaCount = reqMinReplicas
	}
	return reqReplicaCount
}

func (impl *WorkflowDagExecutorImpl) getReplicaCountFromCustomChart(templateMap map[string]interface{}, merged []byte) (float64, error) {
	autoscalingMinVal, err := impl.extractParamValue(templateMap, bean2.CustomAutoscalingMinPathKey, merged)
	if err != nil {
		return 0, err
	}
	autoscalingMaxVal, err := impl.extractParamValue(templateMap, bean2.CustomAutoscalingMaxPathKey, merged)
	if err != nil {
		return 0, err
	}
	autoscalingReplicaCountVal, err := impl.extractParamValue(templateMap, bean2.CustomAutoscalingReplicaCountPathKey, merged)
	if err != nil {
		return 0, err
	}
	return impl.fetchRequiredReplicaCount(autoscalingReplicaCountVal, autoscalingMaxVal, autoscalingMinVal), nil
}

func (impl *WorkflowDagExecutorImpl) setScalingValues(templateMap map[string]interface{}, customScalingKey string, merged []byte, value interface{}) ([]byte, error) {
	autoscalingJsonPath := templateMap[customScalingKey]
	autoscalingJsonPathKey := autoscalingJsonPath.(string)
	mergedRes, err := sjson.Set(string(merged), autoscalingJsonPathKey, value)
	if err != nil {
		impl.logger.Errorw("error occurred while setting autoscaling key", "JsonPathKey", autoscalingJsonPathKey, "err", err)
		return []byte{}, err
	}
	return []byte(mergedRes), nil
}

func (impl *WorkflowDagExecutorImpl) extractParamValue(inputMap map[string]interface{}, key string, merged []byte) (float64, error) {
	if _, ok := inputMap[key]; !ok {
		return 0, errors.New("empty-val-err")
	}
	floatNumber, err := util4.ParseFloatNumber(gjson.Get(string(merged), inputMap[key].(string)).Value())
	if err != nil {
		impl.logger.Errorw("error occurred while parsing float number", "key", key, "err", err)
	}
	return floatNumber, err
}

func (impl *WorkflowDagExecutorImpl) UpdatePreviousQueuedRunnerStatus(cdWfrId, pipelineId int, triggeredBy int32) error {
	cdWfrs, err := impl.cdWorkflowRepository.UpdatePreviousQueuedRunnerStatus(cdWfrId, pipelineId, triggeredBy)
	if err != nil {
		impl.logger.Errorw("error on update previous queued cd workflow runner, UpdatePreviousQueuedRunnerStatus", "cdWfrId", cdWfrId, "err", err)
		return err
	}
	for _, cdWfr := range cdWfrs {
		err = impl.MarkPipelineStatusTimelineFailed(cdWfr, errors.New(pipelineConfig.NEW_DEPLOYMENT_INITIATED))
		if err != nil {
			impl.logger.Errorw("error updating CdPipelineStatusTimeline, UpdatePreviousQueuedRunnerStatus", "err", err)
			return err
		}
		if cdWfr.CdWorkflow == nil {
			pipeline, err := impl.pipelineRepository.FindById(pipelineId)
			if err != nil {
				impl.logger.Errorw("error in fetching cd pipeline, UpdatePreviousQueuedRunnerStatus", "pipelineId", pipelineId, "err", err)
				return err
			}
			cdWfr.CdWorkflow = &pipelineConfig.CdWorkflow{
				Pipeline: pipeline,
			}
		}
		impl.UpdateTriggerCDMetricsOnFinish(cdWfr)
	}
	return nil
}

func (impl *WorkflowDagExecutorImpl) UpdateCDWorkflowRunnerStatus(ctx context.Context, overrideRequest *bean.ValuesOverrideRequest, triggeredAt time.Time, status, message string) error {
	// In case of terminal status update finished on time
	isTerminalStatus := slices.Contains(pipelineConfig.WfrTerminalStatusList, status)
	cdWfr, err := impl.cdWorkflowRepository.FindWorkflowRunnerById(overrideRequest.WfrId)
	if err != nil && err != pg.ErrNoRows {
		impl.logger.Errorw("err on fetching cd workflow, UpdateCDWorkflowRunnerStatus", "err", err)
		return err
	}
	cdWorkflowId := cdWfr.CdWorkflowId

	if cdWorkflowId == 0 {
		cdWf := &pipelineConfig.CdWorkflow{
			CiArtifactId: overrideRequest.CiArtifactId,
			PipelineId:   overrideRequest.PipelineId,
			AuditLog:     sql.AuditLog{CreatedOn: triggeredAt, CreatedBy: overrideRequest.UserId, UpdatedOn: triggeredAt, UpdatedBy: overrideRequest.UserId},
		}
		err := impl.cdWorkflowRepository.SaveWorkFlow(ctx, cdWf)
		if err != nil {
			impl.logger.Errorw("err on updating cd workflow for status update, UpdateCDWorkflowRunnerStatus", "err", err)
			return err
		}
		cdWorkflowId = cdWf.Id
		runner := &pipelineConfig.CdWorkflowRunner{
			Id:           cdWf.Id,
			Name:         overrideRequest.PipelineName,
			WorkflowType: bean.CD_WORKFLOW_TYPE_DEPLOY,
			ExecutorType: pipelineConfig.WORKFLOW_EXECUTOR_TYPE_AWF,
			Status:       status,
			TriggeredBy:  overrideRequest.UserId,
			StartedOn:    triggeredAt,
			CdWorkflowId: cdWorkflowId,
			AuditLog:     sql.AuditLog{CreatedOn: triggeredAt, CreatedBy: overrideRequest.UserId, UpdatedOn: triggeredAt, UpdatedBy: overrideRequest.UserId},
		}
		if isTerminalStatus {
			runner.FinishedOn = time.Now()
		}
		_, err = impl.cdWorkflowRepository.SaveWorkFlowRunner(runner)
		if err != nil {
			impl.logger.Errorw("err on updating cd workflow runner for status update, UpdateCDWorkflowRunnerStatus", "err", err)
			return err
		}
	} else {
		// if the current cdWfr status is already a terminal status and then don't update the status
		// e.g: Status : Failed --> Progressing (not allowed)
		if slices.Contains(pipelineConfig.WfrTerminalStatusList, cdWfr.Status) {
			impl.logger.Warnw("deployment has already been terminated for workflow runner, UpdateCDWorkflowRunnerStatus", "workflowRunnerId", cdWfr.Id, "err", err)
			return fmt.Errorf("deployment has already been terminated for workflow runner")
		}
		if status == pipelineConfig.WorkflowFailed {
			err = impl.MarkPipelineStatusTimelineFailed(cdWfr, errors.New(message))
			if err != nil {
				impl.logger.Errorw("error updating CdPipelineStatusTimeline", "err", err)
				return err
			}
		}
		cdWfr.Status = status
		if isTerminalStatus {
			cdWfr.FinishedOn = time.Now()
			cdWfr.Message = message
		}
		cdWfr.UpdatedBy = overrideRequest.UserId
		cdWfr.UpdatedOn = time.Now()
		err = impl.cdWorkflowRepository.UpdateWorkFlowRunner(cdWfr)
		if err != nil {
			impl.logger.Errorw("error on update cd workflow runner, UpdateCDWorkflowRunnerStatus", "cdWfr", cdWfr, "err", err)
			return err
		}
	}
	if isTerminalStatus {
		if cdWfr.CdWorkflow == nil {
			pipeline, err := impl.pipelineRepository.FindById(overrideRequest.PipelineId)
			if err != nil {
				impl.logger.Errorw("error in fetching cd pipeline", "pipelineId", overrideRequest.PipelineId, "err", err)
				return err
			}
			cdWfr.CdWorkflow = &pipelineConfig.CdWorkflow{
				Pipeline: pipeline,
			}
		}
		impl.UpdateTriggerCDMetricsOnFinish(cdWfr)
	}
	return nil
}

// canInitiateTrigger checks if the current trigger request with natsMsgId haven't already initiated the trigger.
// throws error if the request is already processed.
func (impl *WorkflowDagExecutorImpl) canInitiateTrigger(natsMsgId string) (bool, error) {
	if natsMsgId == "" {
		return true, nil
	}
	exists, err := impl.cdWorkflowRepository.CheckWorkflowRunnerByReferenceId(natsMsgId)
	if err != nil {
		impl.logger.Errorw("error in fetching cd workflow runner using reference_id", "referenceId", natsMsgId, "err", err)
		return false, errors.New("error in fetching cd workflow runner")
	}

	if exists {
		impl.logger.Errorw("duplicate pre stage trigger request as there is already a workflow runner object created by this message")
		return false, errors.New("duplicate pre stage trigger request, this request was already processed")
	}

	return true, nil
}

// GetTriggerValidateFuncs gets all the required validation funcs
func (impl *WorkflowDagExecutorImpl) GetTriggerValidateFuncs() []pubsub.ValidateMsg {

	var duplicateTriggerValidateFunc pubsub.ValidateMsg = func(msg model.PubSubMsg) bool {
		if msg.MsgDeliverCount == 1 {
			// first time message got delivered, always validate this.
			return true
		}

		// message is redelivered, check if the message is already processed.
		if ok, err := impl.canInitiateTrigger(msg.MsgId); !ok || err != nil {
			impl.logger.Warnw("duplicate trigger condition, duplicate message", "msgId", msg.MsgId, "err", err)
			return false
		}
		return true
	}

	return []pubsub.ValidateMsg{duplicateTriggerValidateFunc}

}<|MERGE_RESOLUTION|>--- conflicted
+++ resolved
@@ -22,21 +22,14 @@
 	"encoding/json"
 	errors3 "errors"
 	"fmt"
-<<<<<<< HEAD
-	bean5 "github.com/devtron-labs/devtron/api/helm-app/bean"
+	bean6 "github.com/devtron-labs/devtron/api/helm-app/bean"
 	"github.com/devtron-labs/devtron/api/helm-app/gRPC"
 	client2 "github.com/devtron-labs/devtron/api/helm-app/service"
-	"github.com/devtron-labs/devtron/pkg/deployment/gitOps/config"
-	"github.com/devtron-labs/devtron/pkg/deployment/gitOps/remote"
-	"github.com/devtron-labs/devtron/pkg/deployment/manifest/deployedAppMetrics"
-	"github.com/devtron-labs/devtron/pkg/deployment/manifest/deploymentTemplate/chartRef"
-=======
 	"github.com/devtron-labs/devtron/pkg/deployment/gitOps/config"
 	"github.com/devtron-labs/devtron/pkg/deployment/gitOps/git"
 	"github.com/devtron-labs/devtron/pkg/deployment/manifest/deployedAppMetrics"
 	"github.com/devtron-labs/devtron/pkg/deployment/manifest/deploymentTemplate/chartRef"
 	bean5 "github.com/devtron-labs/devtron/pkg/deployment/manifest/deploymentTemplate/chartRef/bean"
->>>>>>> c905e786
 	"path"
 	"strconv"
 	"strings"
@@ -193,33 +186,19 @@
 	configMapRepository                 chartConfig.ConfigMapRepository
 	configMapHistoryRepository          repository3.ConfigMapHistoryRepository
 	helmAppService                      client2.HelmAppService
-<<<<<<< HEAD
 	//TODO fix me next
-	helmAppClient                gRPC.HelmAppClient //TODO refactoring: use helm app service instead
-	environmentConfigRepository  chartConfig.EnvConfigOverrideRepository
-	mergeUtil                    *util.MergeUtil
-	acdClient                    application2.ServiceClient
-	argoClientWrapperService     argocdServer.ArgoClientWrapperService
-	customTagService             CustomTagService
-	ACDConfig                    *argocdServer.ACDConfig
-	deployedAppMetricsService    deployedAppMetrics.DeployedAppMetricsService
-	chartRefService              chartRef.ChartRefService
-	gitOpsConfigReadService      config.GitOpsConfigReadService
-	gitOpsRemoteOperationService remote.GitOpsRemoteOperationService
-=======
-	helmAppClient                       client2.HelmAppClient
-	environmentConfigRepository         chartConfig.EnvConfigOverrideRepository
-	mergeUtil                           *util.MergeUtil
-	acdClient                           application2.ServiceClient
-	argoClientWrapperService            argocdServer.ArgoClientWrapperService
-	customTagService                    CustomTagService
-	ACDConfig                           *argocdServer.ACDConfig
-	deployedAppMetricsService           deployedAppMetrics.DeployedAppMetricsService
-	chartRefService                     chartRef.ChartRefService
+	helmAppClient                		gRPC.HelmAppClient //TODO refactoring: use helm app service instead
+	environmentConfigRepository  		chartConfig.EnvConfigOverrideRepository
+	mergeUtil                    		*util.MergeUtil
+	acdClient                    		application2.ServiceClient
+	argoClientWrapperService     		argocdServer.ArgoClientWrapperService
+	customTagService             		CustomTagService
+	ACDConfig                    		*argocdServer.ACDConfig
+	deployedAppMetricsService    		deployedAppMetrics.DeployedAppMetricsService
+	chartRefService              		chartRef.ChartRefService
 	gitOpsConfigReadService             config.GitOpsConfigReadService
 	gitOperationService                 git.GitOperationService
 	imageDigestPolicyService            imageDigestPolicy.ImageDigestPolicyService
->>>>>>> c905e786
 }
 
 const kedaAutoscaling = "kedaAutoscaling"
@@ -329,11 +308,7 @@
 	configMapRepository chartConfig.ConfigMapRepository,
 	configMapHistoryRepository repository3.ConfigMapHistoryRepository,
 	helmAppService client2.HelmAppService,
-<<<<<<< HEAD
 	helmAppClient gRPC.HelmAppClient,
-=======
-	helmAppClient client2.HelmAppClient,
->>>>>>> c905e786
 	environmentConfigRepository chartConfig.EnvConfigOverrideRepository,
 	mergeUtil *util.MergeUtil,
 	acdClient application2.ServiceClient,
@@ -344,13 +319,9 @@
 	deployedAppMetricsService deployedAppMetrics.DeployedAppMetricsService,
 	chartRefService chartRef.ChartRefService,
 	gitOpsConfigReadService config.GitOpsConfigReadService,
-<<<<<<< HEAD
-	gitOpsRemoteOperationService remote.GitOpsRemoteOperationService) *WorkflowDagExecutorImpl {
-=======
 	gitOperationService git.GitOperationService,
 	imageDigestPolicyService imageDigestPolicy.ImageDigestPolicyService,
 ) *WorkflowDagExecutorImpl {
->>>>>>> c905e786
 	wde := &WorkflowDagExecutorImpl{logger: Logger,
 		pipelineRepository:            pipelineRepository,
 		cdWorkflowRepository:          cdWorkflowRepository,
@@ -418,12 +389,8 @@
 		deployedAppMetricsService:           deployedAppMetricsService,
 		chartRefService:                     chartRefService,
 		gitOpsConfigReadService:             gitOpsConfigReadService,
-<<<<<<< HEAD
-		gitOpsRemoteOperationService:        gitOpsRemoteOperationService,
-=======
 		gitOperationService:                 gitOperationService,
 		imageDigestPolicyService:            imageDigestPolicyService,
->>>>>>> c905e786
 	}
 	config, err := types.GetCdConfig()
 	if err != nil {
@@ -538,7 +505,7 @@
 	if err != nil {
 		impl.logger.Errorw("error in getting helm app release status", "appIdentifier", appIdentifier, "err", err)
 		// Handle release not found errors
-		if skipReleaseNotFound && util.GetGRPCErrorDetailedMessage(err) != bean5.ErrReleaseNotFound {
+		if skipReleaseNotFound && util.GetGRPCErrorDetailedMessage(err) != bean6.ErrReleaseNotFound {
 			// skip this error and continue for next workflow status
 			impl.logger.Warnw("found error, skipping helm apps status update for this trigger", "appIdentifier", appIdentifier, "err", err)
 			return false
@@ -3703,11 +3670,7 @@
 		Name:    pipeline.App.AppName,
 		Version: envOverride.Chart.ChartVersion,
 	}
-<<<<<<< HEAD
-	referenceTemplatePath := path.Join(chartRepoRepository.RefChartDirPath, envOverride.Chart.ReferenceTemplate)
-=======
 	referenceTemplatePath := path.Join(bean5.RefChartDirPath, envOverride.Chart.ReferenceTemplate)
->>>>>>> c905e786
 
 	if util.IsHelmApp(pipeline.DeploymentAppType) {
 		referenceChartByte := envOverride.Chart.ReferenceChart
@@ -3754,7 +3717,7 @@
 			req := &gRPC.UpgradeReleaseRequest{
 				ReleaseIdentifier: releaseIdentifier,
 				ValuesYaml:        mergeAndSave,
-				HistoryMax:        impl.helmAppService.GetRevisionHistoryMaxValue(bean5.SOURCE_DEVTRON_APP),
+				HistoryMax:        impl.helmAppService.GetRevisionHistoryMaxValue(bean6.SOURCE_DEVTRON_APP),
 				ChartContent:      &gRPC.ChartContent{Content: referenceChartByte},
 			}
 			if impl.appService.IsDevtronAsyncInstallModeEnabled(bean2.Helm) {
