/*
 * Copyright (c) 2020 Devtron Labs
 *
 * Licensed under the Apache License, Version 2.0 (the "License");
 * you may not use this file except in compliance with the License.
 * You may obtain a copy of the License at
 *
 *    http://www.apache.org/licenses/LICENSE-2.0
 *
 * Unless required by applicable law or agreed to in writing, software
 * distributed under the License is distributed on an "AS IS" BASIS,
 * WITHOUT WARRANTIES OR CONDITIONS OF ANY KIND, either express or implied.
 * See the License for the specific language governing permissions and
 * limitations under the License.
 *
 */

package pipeline

import (
	"context"
	"encoding/json"
	errors3 "errors"
	"fmt"
	bean5 "github.com/devtron-labs/devtron/api/helm-app/bean"
	"github.com/devtron-labs/devtron/api/helm-app/gRPC"
	client2 "github.com/devtron-labs/devtron/api/helm-app/service"
	"github.com/devtron-labs/devtron/pkg/deployment/gitOps/config"
	"github.com/devtron-labs/devtron/pkg/deployment/gitOps/remote"
	"github.com/devtron-labs/devtron/pkg/deployment/manifest/deployedAppMetrics"
	"github.com/devtron-labs/devtron/pkg/deployment/manifest/deploymentTemplate/chartRef"
	"path"
	"strconv"
	"strings"
	"sync"
	"time"

	application3 "github.com/argoproj/argo-cd/v2/pkg/apiclient/application"
	"github.com/argoproj/argo-cd/v2/pkg/apis/application/v1alpha1"
	"github.com/aws/aws-sdk-go/service/autoscaling"
	blob_storage "github.com/devtron-labs/common-lib/blob-storage"
	"github.com/devtron-labs/common-lib/pubsub-lib/model"
	util5 "github.com/devtron-labs/common-lib/utils/k8s"
	"github.com/devtron-labs/common-lib/utils/k8s/health"
	"github.com/devtron-labs/devtron/client/argocdServer"
	"github.com/devtron-labs/devtron/client/argocdServer/application"
	application2 "github.com/devtron-labs/devtron/client/argocdServer/application"
	gitSensorClient "github.com/devtron-labs/devtron/client/gitSensor"
	"github.com/devtron-labs/devtron/internal/middleware"
	bean4 "github.com/devtron-labs/devtron/pkg/app/bean"
	"github.com/devtron-labs/devtron/pkg/app/status"
	"github.com/devtron-labs/devtron/pkg/auth/user"
	"github.com/devtron-labs/devtron/pkg/chartRepo/repository"
	"github.com/devtron-labs/devtron/pkg/dockerRegistry"
	"github.com/devtron-labs/devtron/pkg/k8s"
	bean3 "github.com/devtron-labs/devtron/pkg/pipeline/bean"
	repository4 "github.com/devtron-labs/devtron/pkg/pipeline/repository"
	"github.com/devtron-labs/devtron/pkg/pipeline/types"
	"github.com/devtron-labs/devtron/pkg/plugin"
	"github.com/devtron-labs/devtron/pkg/resourceQualifiers"
	serverBean "github.com/devtron-labs/devtron/pkg/server/bean"
	"github.com/devtron-labs/devtron/pkg/variables"
	"github.com/devtron-labs/devtron/pkg/variables/parsers"
	repository5 "github.com/devtron-labs/devtron/pkg/variables/repository"
	util4 "github.com/devtron-labs/devtron/util"
	"github.com/devtron-labs/devtron/util/argo"
	errors2 "github.com/juju/errors"
	"github.com/pkg/errors"
	"github.com/tidwall/gjson"
	"github.com/tidwall/sjson"
	"go.opentelemetry.io/otel"
	"google.golang.org/grpc/codes"
	status2 "google.golang.org/grpc/status"
	"k8s.io/apimachinery/pkg/runtime/schema"
	"k8s.io/helm/pkg/proto/hapi/chart"
	"k8s.io/utils/pointer"
	"k8s.io/utils/strings/slices"

	"github.com/devtron-labs/devtron/internal/sql/repository/appWorkflow"
	repository2 "github.com/devtron-labs/devtron/pkg/cluster/repository"
	history2 "github.com/devtron-labs/devtron/pkg/pipeline/history"
	repository3 "github.com/devtron-labs/devtron/pkg/pipeline/history/repository"
	"github.com/devtron-labs/devtron/pkg/sql"
	util3 "github.com/devtron-labs/devtron/pkg/util"

	pubsub "github.com/devtron-labs/common-lib/pubsub-lib"
	"github.com/devtron-labs/devtron/api/bean"
	client "github.com/devtron-labs/devtron/client/events"
	"github.com/devtron-labs/devtron/internal/sql/models"
	"github.com/devtron-labs/devtron/internal/sql/repository"
	"github.com/devtron-labs/devtron/internal/sql/repository/chartConfig"
	"github.com/devtron-labs/devtron/internal/sql/repository/pipelineConfig"
	"github.com/devtron-labs/devtron/internal/sql/repository/security"
	"github.com/devtron-labs/devtron/internal/util"
	"github.com/devtron-labs/devtron/pkg/app"
	bean2 "github.com/devtron-labs/devtron/pkg/bean"
	util2 "github.com/devtron-labs/devtron/util/event"
	"github.com/devtron-labs/devtron/util/rbac"
	"github.com/go-pg/pg"
	"go.uber.org/zap"
)

type WorkflowDagExecutor interface {
	HandleCiSuccessEvent(triggerContext TriggerContext, artifact *repository.CiArtifact, async bool, triggeredBy int32) error
	HandleWebhookExternalCiEvent(artifact *repository.CiArtifact, triggeredBy int32, externalCiId int, auth func(token string, projectObject string, envObject string) bool, token string) (bool, error)
	HandlePreStageSuccessEvent(triggerContext TriggerContext, cdStageCompleteEvent CdStageCompleteEvent) error
	HandleDeploymentSuccessEvent(triggerContext TriggerContext, pipelineOverride *chartConfig.PipelineOverride) error
	HandlePostStageSuccessEvent(triggerContext TriggerContext, cdWorkflowId int, cdPipelineId int, triggeredBy int32, pluginRegistryImageDetails map[string][]string) error
	Subscribe() error
	TriggerPostStage(request TriggerRequest) error
	TriggerPreStage(request TriggerRequest) error
	TriggerDeployment(request TriggerRequest) error
	ManualCdTrigger(triggerContext TriggerContext, overrideRequest *bean.ValuesOverrideRequest) (int, error)
	TriggerBulkDeploymentAsync(requests []*BulkTriggerRequest, UserId int32) (interface{}, error)
	StopStartApp(triggerContext TriggerContext, stopRequest *StopAppRequest) (int, error)
	TriggerBulkHibernateAsync(request StopDeploymentGroupRequest, ctx context.Context) (interface{}, error)
	RotatePods(ctx context.Context, podRotateRequest *PodRotateRequest) (*k8s.RotatePodResponse, error)
	MarkCurrentDeploymentFailed(runner *pipelineConfig.CdWorkflowRunner, releaseErr error, triggeredBy int32) error
	UpdateWorkflowRunnerStatusForDeployment(appIdentifier *client2.AppIdentifier, wfr *pipelineConfig.CdWorkflowRunner, skipReleaseNotFound bool) bool
	OnDeleteCdPipelineEvent(pipelineId int, triggeredBy int32)
	MarkPipelineStatusTimelineFailed(runner *pipelineConfig.CdWorkflowRunner, releaseErr error) error
	UpdateTriggerCDMetricsOnFinish(runner *pipelineConfig.CdWorkflowRunner)
	GetTriggerValidateFuncs() []pubsub.ValidateMsg
}

type WorkflowDagExecutorImpl struct {
	logger                        *zap.SugaredLogger
	pipelineRepository            pipelineConfig.PipelineRepository
	cdWorkflowRepository          pipelineConfig.CdWorkflowRepository
	pubsubClient                  *pubsub.PubSubClientServiceImpl
	appService                    app.AppService
	cdWorkflowService             WorkflowService
	ciPipelineRepository          pipelineConfig.CiPipelineRepository
	materialRepository            pipelineConfig.MaterialRepository
	pipelineOverrideRepository    chartConfig.PipelineOverrideRepository
	ciArtifactRepository          repository.CiArtifactRepository
	user                          user.UserService
	enforcerUtil                  rbac.EnforcerUtil
	groupRepository               repository.DeploymentGroupRepository
	envRepository                 repository2.EnvironmentRepository
	eventFactory                  client.EventFactory
	eventClient                   client.EventClient
	cvePolicyRepository           security.CvePolicyRepository
	scanResultRepository          security.ImageScanResultRepository
	appWorkflowRepository         appWorkflow.AppWorkflowRepository
	prePostCdScriptHistoryService history2.PrePostCdScriptHistoryService
	argoUserService               argo.ArgoUserService
	cdPipelineStatusTimelineRepo  pipelineConfig.PipelineStatusTimelineRepository
	pipelineStatusTimelineService status.PipelineStatusTimelineService
	CiTemplateRepository          pipelineConfig.CiTemplateRepository
	ciWorkflowRepository          pipelineConfig.CiWorkflowRepository
	appLabelRepository            pipelineConfig.AppLabelRepository
	gitSensorGrpcClient           gitSensorClient.Client
	k8sCommonService              k8s.K8sCommonService
	pipelineStageService          PipelineStageService
	config                        *types.CdConfig
	appServiceConfig              *app.AppServiceConfig
	globalPluginService           plugin.GlobalPluginService

	scopedVariableManager     variables.ScopedVariableCMCSManager
	pluginInputVariableParser PluginInputVariableParser

	devtronAsyncHelmInstallRequestMap  map[int]bool
	devtronAsyncHelmInstallRequestLock *sync.Mutex
	devtronAppReleaseContextMap        map[int]DevtronAppReleaseContextType
	devtronAppReleaseContextMapLock    *sync.Mutex

	deploymentTemplateHistoryService    history2.DeploymentTemplateHistoryService
	configMapHistoryService             history2.ConfigMapHistoryService
	pipelineStrategyHistoryService      history2.PipelineStrategyHistoryService
	manifestPushConfigRepository        repository4.ManifestPushConfigRepository
	gitOpsManifestPushService           app.GitOpsPushService
	ciPipelineMaterialRepository        pipelineConfig.CiPipelineMaterialRepository
	imageScanHistoryRepository          security.ImageScanHistoryRepository
	imageScanDeployInfoRepository       security.ImageScanDeployInfoRepository
	appCrudOperationService             app.AppCrudOperationService
	pipelineConfigRepository            chartConfig.PipelineConfigRepository
	dockerRegistryIpsConfigService      dockerRegistry.DockerRegistryIpsConfigService
	chartRepository                     chartRepoRepository.ChartRepository
	chartTemplateService                util.ChartTemplateService
	strategyHistoryRepository           repository3.PipelineStrategyHistoryRepository
	deploymentTemplateHistoryRepository repository3.DeploymentTemplateHistoryRepository
	argoK8sClient                       argocdServer.ArgoK8sClient
	configMapRepository                 chartConfig.ConfigMapRepository
	configMapHistoryRepository          repository3.ConfigMapHistoryRepository
	helmAppService                      client2.HelmAppService
	//TODO fix me next
	helmAppClient                gRPC.HelmAppClient //TODO refactoring: use helm app service instead
	environmentConfigRepository  chartConfig.EnvConfigOverrideRepository
	mergeUtil                    *util.MergeUtil
	acdClient                    application2.ServiceClient
	argoClientWrapperService     argocdServer.ArgoClientWrapperService
	customTagService             CustomTagService
	ACDConfig                    *argocdServer.ACDConfig
	deployedAppMetricsService    deployedAppMetrics.DeployedAppMetricsService
	chartRefService              chartRef.ChartRefService
	gitOpsConfigReadService      config.GitOpsConfigReadService
	gitOpsRemoteOperationService remote.GitOpsRemoteOperationService
}

const kedaAutoscaling = "kedaAutoscaling"
const horizontalPodAutoscaler = "HorizontalPodAutoscaler"
const fullnameOverride = "fullnameOverride"
const nameOverride = "nameOverride"
const enabled = "enabled"
const replicaCount = "replicaCount"

const (
	GIT_COMMIT_HASH_PREFIX       = "GIT_COMMIT_HASH"
	GIT_SOURCE_TYPE_PREFIX       = "GIT_SOURCE_TYPE"
	GIT_SOURCE_VALUE_PREFIX      = "GIT_SOURCE_VALUE"
	GIT_SOURCE_COUNT             = "GIT_SOURCE_COUNT"
	APP_LABEL_KEY_PREFIX         = "APP_LABEL_KEY"
	APP_LABEL_VALUE_PREFIX       = "APP_LABEL_VALUE"
	APP_LABEL_COUNT              = "APP_LABEL_COUNT"
	CHILD_CD_ENV_NAME_PREFIX     = "CHILD_CD_ENV_NAME"
	CHILD_CD_CLUSTER_NAME_PREFIX = "CHILD_CD_CLUSTER_NAME"
	CHILD_CD_COUNT               = "CHILD_CD_COUNT"
	DEVTRON_SYSTEM_USER_ID       = 1
	ARGOCD_SYNC_ERROR            = "error in syncing argoCD app"
	ARGOCD_REFRESH_ERROR         = "Error in refreshing argocd app"
)

type DevtronAppReleaseContextType struct {
	CancelContext context.CancelFunc
	RunnerId      int
}

type CdStageCompleteEvent struct {
	CiProjectDetails              []bean3.CiProjectDetails     `json:"ciProjectDetails"`
	WorkflowId                    int                          `json:"workflowId"`
	WorkflowRunnerId              int                          `json:"workflowRunnerId"`
	CdPipelineId                  int                          `json:"cdPipelineId"`
	TriggeredBy                   int32                        `json:"triggeredBy"`
	StageYaml                     string                       `json:"stageYaml"`
	ArtifactLocation              string                       `json:"artifactLocation"`
	PipelineName                  string                       `json:"pipelineName"`
	CiArtifactDTO                 pipelineConfig.CiArtifactDTO `json:"ciArtifactDTO"`
	PluginRegistryArtifactDetails map[string][]string          `json:"PluginRegistryArtifactDetails"`
}

type TriggerRequest struct {
	CdWf                  *pipelineConfig.CdWorkflow
	Pipeline              *pipelineConfig.Pipeline
	Artifact              *repository.CiArtifact
	ApplyAuth             bool
	TriggeredBy           int32
	RefCdWorkflowRunnerId int
	TriggerContext
}

type TriggerContext struct {
	// Context is a context object to be passed to the pipeline trigger
	// +optional
	Context context.Context
	// ReferenceId is a unique identifier for the workflow runner
	// refer pipelineConfig.CdWorkflowRunner
	ReferenceId *string
}

func NewWorkflowDagExecutorImpl(Logger *zap.SugaredLogger, pipelineRepository pipelineConfig.PipelineRepository,
	cdWorkflowRepository pipelineConfig.CdWorkflowRepository,
	pubsubClient *pubsub.PubSubClientServiceImpl,
	appService app.AppService,
	cdWorkflowService WorkflowService,
	ciArtifactRepository repository.CiArtifactRepository,
	ciPipelineRepository pipelineConfig.CiPipelineRepository,
	materialRepository pipelineConfig.MaterialRepository,
	pipelineOverrideRepository chartConfig.PipelineOverrideRepository,
	user user.UserService,
	groupRepository repository.DeploymentGroupRepository,
	envRepository repository2.EnvironmentRepository,
	enforcerUtil rbac.EnforcerUtil, eventFactory client.EventFactory,
	eventClient client.EventClient, cvePolicyRepository security.CvePolicyRepository,
	scanResultRepository security.ImageScanResultRepository,
	appWorkflowRepository appWorkflow.AppWorkflowRepository,
	prePostCdScriptHistoryService history2.PrePostCdScriptHistoryService,
	argoUserService argo.ArgoUserService,
	cdPipelineStatusTimelineRepo pipelineConfig.PipelineStatusTimelineRepository,
	pipelineStatusTimelineService status.PipelineStatusTimelineService,
	CiTemplateRepository pipelineConfig.CiTemplateRepository,
	ciWorkflowRepository pipelineConfig.CiWorkflowRepository,
	appLabelRepository pipelineConfig.AppLabelRepository, gitSensorGrpcClient gitSensorClient.Client,
	pipelineStageService PipelineStageService, k8sCommonService k8s.K8sCommonService,
	globalPluginService plugin.GlobalPluginService,
	pluginInputVariableParser PluginInputVariableParser,
	scopedVariableManager variables.ScopedVariableCMCSManager,

	deploymentTemplateHistoryService history2.DeploymentTemplateHistoryService,
	configMapHistoryService history2.ConfigMapHistoryService,
	pipelineStrategyHistoryService history2.PipelineStrategyHistoryService,
	manifestPushConfigRepository repository4.ManifestPushConfigRepository,
	gitOpsManifestPushService app.GitOpsPushService,
	ciPipelineMaterialRepository pipelineConfig.CiPipelineMaterialRepository,
	imageScanHistoryRepository security.ImageScanHistoryRepository,
	imageScanDeployInfoRepository security.ImageScanDeployInfoRepository,
	appCrudOperationService app.AppCrudOperationService,
	pipelineConfigRepository chartConfig.PipelineConfigRepository,
	dockerRegistryIpsConfigService dockerRegistry.DockerRegistryIpsConfigService,
	chartRepository chartRepoRepository.ChartRepository,
	chartTemplateService util.ChartTemplateService,
	strategyHistoryRepository repository3.PipelineStrategyHistoryRepository,
	deploymentTemplateHistoryRepository repository3.DeploymentTemplateHistoryRepository,
	ArgoK8sClient argocdServer.ArgoK8sClient,
	configMapRepository chartConfig.ConfigMapRepository,
	configMapHistoryRepository repository3.ConfigMapHistoryRepository,
	helmAppService client2.HelmAppService,
	helmAppClient gRPC.HelmAppClient,
	environmentConfigRepository chartConfig.EnvConfigOverrideRepository,
	mergeUtil *util.MergeUtil,
	acdClient application2.ServiceClient,
	argoClientWrapperService argocdServer.ArgoClientWrapperService,
	pipelineConfigListenerService PipelineConfigListenerService,
	customTagService CustomTagService,
	ACDConfig *argocdServer.ACDConfig,
	deployedAppMetricsService deployedAppMetrics.DeployedAppMetricsService,
	chartRefService chartRef.ChartRefService,
	gitOpsConfigReadService config.GitOpsConfigReadService,
	gitOpsRemoteOperationService remote.GitOpsRemoteOperationService) *WorkflowDagExecutorImpl {
	wde := &WorkflowDagExecutorImpl{logger: Logger,
		pipelineRepository:            pipelineRepository,
		cdWorkflowRepository:          cdWorkflowRepository,
		pubsubClient:                  pubsubClient,
		appService:                    appService,
		cdWorkflowService:             cdWorkflowService,
		ciPipelineRepository:          ciPipelineRepository,
		ciArtifactRepository:          ciArtifactRepository,
		materialRepository:            materialRepository,
		pipelineOverrideRepository:    pipelineOverrideRepository,
		user:                          user,
		enforcerUtil:                  enforcerUtil,
		groupRepository:               groupRepository,
		envRepository:                 envRepository,
		eventFactory:                  eventFactory,
		eventClient:                   eventClient,
		cvePolicyRepository:           cvePolicyRepository,
		scanResultRepository:          scanResultRepository,
		appWorkflowRepository:         appWorkflowRepository,
		prePostCdScriptHistoryService: prePostCdScriptHistoryService,
		argoUserService:               argoUserService,
		cdPipelineStatusTimelineRepo:  cdPipelineStatusTimelineRepo,
		pipelineStatusTimelineService: pipelineStatusTimelineService,
		CiTemplateRepository:          CiTemplateRepository,
		ciWorkflowRepository:          ciWorkflowRepository,
		appLabelRepository:            appLabelRepository,
		gitSensorGrpcClient:           gitSensorGrpcClient,
		k8sCommonService:              k8sCommonService,
		pipelineStageService:          pipelineStageService,
		scopedVariableManager:         scopedVariableManager,
		globalPluginService:           globalPluginService,
		pluginInputVariableParser:     pluginInputVariableParser,

		devtronAsyncHelmInstallRequestMap:  make(map[int]bool),
		devtronAsyncHelmInstallRequestLock: &sync.Mutex{},
		devtronAppReleaseContextMap:        make(map[int]DevtronAppReleaseContextType),
		devtronAppReleaseContextMapLock:    &sync.Mutex{},

		deploymentTemplateHistoryService:    deploymentTemplateHistoryService,
		configMapHistoryService:             configMapHistoryService,
		pipelineStrategyHistoryService:      pipelineStrategyHistoryService,
		manifestPushConfigRepository:        manifestPushConfigRepository,
		gitOpsManifestPushService:           gitOpsManifestPushService,
		ciPipelineMaterialRepository:        ciPipelineMaterialRepository,
		imageScanHistoryRepository:          imageScanHistoryRepository,
		imageScanDeployInfoRepository:       imageScanDeployInfoRepository,
		appCrudOperationService:             appCrudOperationService,
		pipelineConfigRepository:            pipelineConfigRepository,
		dockerRegistryIpsConfigService:      dockerRegistryIpsConfigService,
		chartRepository:                     chartRepository,
		chartTemplateService:                chartTemplateService,
		strategyHistoryRepository:           strategyHistoryRepository,
		deploymentTemplateHistoryRepository: deploymentTemplateHistoryRepository,
		argoK8sClient:                       ArgoK8sClient,
		configMapRepository:                 configMapRepository,
		configMapHistoryRepository:          configMapHistoryRepository,
		helmAppService:                      helmAppService,
		helmAppClient:                       helmAppClient,
		environmentConfigRepository:         environmentConfigRepository,
		mergeUtil:                           mergeUtil,
		acdClient:                           acdClient,
		argoClientWrapperService:            argoClientWrapperService,
		customTagService:                    customTagService,
		ACDConfig:                           ACDConfig,
		deployedAppMetricsService:           deployedAppMetricsService,
		chartRefService:                     chartRefService,
		gitOpsConfigReadService:             gitOpsConfigReadService,
		gitOpsRemoteOperationService:        gitOpsRemoteOperationService,
	}
	config, err := types.GetCdConfig()
	if err != nil {
		return nil
	}
	wde.config = config
	appServiceConfig, err := app.GetAppServiceConfig()
	if err != nil {
		return nil
	}
	wde.appServiceConfig = appServiceConfig
	err = wde.Subscribe()
	if err != nil {
		return nil
	}
	err = wde.subscribeTriggerBulkAction()
	if err != nil {
		return nil
	}
	err = wde.subscribeHibernateBulkAction()
	if err != nil {
		return nil
	}
	err = wde.SubscribeDevtronAsyncHelmInstallRequest()
	if err != nil {
		return nil
	}
	pipelineConfigListenerService.RegisterPipelineDeleteListener(wde)
	return wde
}

func (impl *WorkflowDagExecutorImpl) Subscribe() error {
	callback := func(msg *model.PubSubMsg) {
		cdStageCompleteEvent := CdStageCompleteEvent{}
		err := json.Unmarshal([]byte(string(msg.Data)), &cdStageCompleteEvent)
		if err != nil {
			impl.logger.Errorw("error while unmarshalling cdStageCompleteEvent object", "err", err, "msg", string(msg.Data))
			return
		}
		wf, err := impl.cdWorkflowRepository.FindWorkflowRunnerById(cdStageCompleteEvent.WorkflowRunnerId)
		if err != nil {
			impl.logger.Errorw("could not get wf runner", "err", err)
			return
		}
		triggerContext := TriggerContext{
			ReferenceId: pointer.String(msg.MsgId),
		}
		if wf.WorkflowType == bean.CD_WORKFLOW_TYPE_PRE {
			impl.logger.Debugw("received pre stage success event for workflow runner ", "wfId", strconv.Itoa(wf.Id))
			err = impl.HandlePreStageSuccessEvent(triggerContext, cdStageCompleteEvent)
			if err != nil {
				impl.logger.Errorw("deployment success event error", "err", err)
				return
			}
		} else if wf.WorkflowType == bean.CD_WORKFLOW_TYPE_POST {
			impl.logger.Debugw("received post stage success event for workflow runner ", "wfId", strconv.Itoa(wf.Id))
			err = impl.HandlePostStageSuccessEvent(triggerContext, wf.CdWorkflowId, cdStageCompleteEvent.CdPipelineId, cdStageCompleteEvent.TriggeredBy, cdStageCompleteEvent.PluginRegistryArtifactDetails)
			if err != nil {
				impl.logger.Errorw("deployment success event error", "err", err)
				return
			}
		}
	}

	// add required logging here
	var loggerFunc pubsub.LoggerFunc = func(msg model.PubSubMsg) (string, []interface{}) {
		cdStageCompleteEvent := CdStageCompleteEvent{}
		err := json.Unmarshal([]byte(string(msg.Data)), &cdStageCompleteEvent)
		if err != nil {
			return "error while unmarshalling cdStageCompleteEvent object", []interface{}{"err", err, "msg", string(msg.Data)}
		}
		return "got message for cd stage completion", []interface{}{"workflowRunnerId", cdStageCompleteEvent.WorkflowRunnerId, "workflowId", cdStageCompleteEvent.WorkflowId, "cdPipelineId", cdStageCompleteEvent.CdPipelineId}
	}

	validations := impl.GetTriggerValidateFuncs()

	err := impl.pubsubClient.Subscribe(pubsub.CD_STAGE_COMPLETE_TOPIC, callback, loggerFunc, validations...)
	if err != nil {
		impl.logger.Error("error", "err", err)
		return err
	}
	return nil
}

func (impl *WorkflowDagExecutorImpl) extractOverrideRequestFromCDAsyncInstallEvent(msg *model.PubSubMsg) (*bean.AsyncCdDeployEvent, *client2.AppIdentifier, error) {
	CDAsyncInstallNatsMessage := &bean.AsyncCdDeployEvent{}
	err := json.Unmarshal([]byte(msg.Data), CDAsyncInstallNatsMessage)
	if err != nil {
		impl.logger.Errorw("error in unmarshalling CD async install request nats message", "err", err)
		return nil, nil, err
	}
	pipeline, err := impl.pipelineRepository.FindById(CDAsyncInstallNatsMessage.ValuesOverrideRequest.PipelineId)
	if err != nil {
		impl.logger.Errorw("error in fetching pipeline by pipelineId", "err", err)
		return nil, nil, err
	}
	impl.SetPipelineFieldsInOverrideRequest(CDAsyncInstallNatsMessage.ValuesOverrideRequest, pipeline)
	if CDAsyncInstallNatsMessage.ValuesOverrideRequest.DeploymentType == models.DEPLOYMENTTYPE_UNKNOWN {
		CDAsyncInstallNatsMessage.ValuesOverrideRequest.DeploymentType = models.DEPLOYMENTTYPE_DEPLOY
	}
	appIdentifier := &client2.AppIdentifier{
		ClusterId:   pipeline.Environment.ClusterId,
		Namespace:   pipeline.Environment.Namespace,
		ReleaseName: pipeline.DeploymentAppName,
	}
	return CDAsyncInstallNatsMessage, appIdentifier, nil
}

// UpdateWorkflowRunnerStatusForDeployment will update CD workflow runner based on release status and app status
func (impl *WorkflowDagExecutorImpl) UpdateWorkflowRunnerStatusForDeployment(appIdentifier *client2.AppIdentifier, wfr *pipelineConfig.CdWorkflowRunner, skipReleaseNotFound bool) bool {
	helmInstalledDevtronApp, err := impl.helmAppService.GetApplicationAndReleaseStatus(context.Background(), appIdentifier)
	if err != nil {
		impl.logger.Errorw("error in getting helm app release status", "appIdentifier", appIdentifier, "err", err)
		// Handle release not found errors
<<<<<<< HEAD
		if skipReleaseNotFound && util.GetGRPCErrorDetailedMessage(err) != bean5.ErrReleaseNotFound {
			//skip this error and continue for next workflow status
=======
		if skipReleaseNotFound && util.GetGRPCErrorDetailedMessage(err) != client2.ErrReleaseNotFound {
			// skip this error and continue for next workflow status
>>>>>>> 16cc09f2
			impl.logger.Warnw("found error, skipping helm apps status update for this trigger", "appIdentifier", appIdentifier, "err", err)
			return false
		}
		// If release not found, mark the deployment as failure
		wfr.Status = pipelineConfig.WorkflowFailed
		wfr.Message = util.GetGRPCErrorDetailedMessage(err)
		wfr.FinishedOn = time.Now()
		return true
	}

	switch helmInstalledDevtronApp.GetReleaseStatus() {
	case serverBean.HelmReleaseStatusSuperseded:
		// If release status is superseded, mark the deployment as failure
		wfr.Status = pipelineConfig.WorkflowFailed
		wfr.Message = pipelineConfig.NEW_DEPLOYMENT_INITIATED
		wfr.FinishedOn = time.Now()
		return true
	case serverBean.HelmReleaseStatusFailed:
		// If release status is failed, mark the deployment as failure
		wfr.Status = pipelineConfig.WorkflowFailed
		wfr.Message = helmInstalledDevtronApp.GetDescription()
		wfr.FinishedOn = time.Now()
		return true
	case serverBean.HelmReleaseStatusDeployed:
		//skip if there is no deployment after wfr.StartedOn and continue for next workflow status
		if helmInstalledDevtronApp.GetLastDeployed().AsTime().Before(wfr.StartedOn) {
			impl.logger.Warnw("release mismatched, skipping helm apps status update for this trigger", "appIdentifier", appIdentifier, "err", err)
			return false
		}

		if helmInstalledDevtronApp.GetApplicationStatus() == application.Healthy {
			// mark the deployment as succeed
			wfr.Status = pipelineConfig.WorkflowSucceeded
			wfr.FinishedOn = time.Now()
			return true
		}
	}
	if wfr.Status == pipelineConfig.WorkflowInProgress {
		return false
	}
	wfr.Status = pipelineConfig.WorkflowInProgress
	return true
}

func (impl *WorkflowDagExecutorImpl) handleAsyncTriggerReleaseError(releaseErr error, cdWfr *pipelineConfig.CdWorkflowRunner, overrideRequest *bean.ValuesOverrideRequest, appIdentifier *client2.AppIdentifier) {
	releaseErrString := util.GetGRPCErrorDetailedMessage(releaseErr)
	switch releaseErrString {
	case context.DeadlineExceeded.Error():
		// if context deadline is exceeded fetch release status and UpdateWorkflowRunnerStatusForDeployment
		if isWfrUpdated := impl.UpdateWorkflowRunnerStatusForDeployment(appIdentifier, cdWfr, false); !isWfrUpdated {
			// updating cdWfr to failed
			if err := impl.MarkCurrentDeploymentFailed(cdWfr, fmt.Errorf("Deployment timeout: release %s took more than %d mins", appIdentifier.ReleaseName, impl.appServiceConfig.DevtronChartInstallRequestTimeout), overrideRequest.UserId); err != nil {
				impl.logger.Errorw("error while updating current runner status to failed, handleAsyncTriggerReleaseError", "cdWfr", cdWfr.Id, "err", err)
			}
		}
		cdWfr.UpdatedBy = 1
		cdWfr.UpdatedOn = time.Now()
		err := impl.cdWorkflowRepository.UpdateWorkFlowRunner(cdWfr)
		if err != nil {
			impl.logger.Errorw("error on update cd workflow runner", "wfr", cdWfr, "err", err)
			return
		}
		cdMetrics := util4.CDMetrics{
			AppName:         cdWfr.CdWorkflow.Pipeline.DeploymentAppName,
			Status:          cdWfr.Status,
			DeploymentType:  cdWfr.CdWorkflow.Pipeline.DeploymentAppType,
			EnvironmentName: cdWfr.CdWorkflow.Pipeline.Environment.Name,
			Time:            time.Since(cdWfr.StartedOn).Seconds() - time.Since(cdWfr.FinishedOn).Seconds(),
		}
		util4.TriggerCDMetrics(cdMetrics, impl.config.ExposeCDMetrics)
		impl.logger.Infow("updated workflow runner status for helm app", "wfr", cdWfr)
		return
	case context.Canceled.Error():
		if err := impl.MarkCurrentDeploymentFailed(cdWfr, errors.New(pipelineConfig.NEW_DEPLOYMENT_INITIATED), overrideRequest.UserId); err != nil {
			impl.logger.Errorw("error while updating current runner status to failed, handleAsyncTriggerReleaseError", "cdWfr", cdWfr.Id, "err", err)
		}
		return
	case "":
		return
	default:
		if err := impl.MarkCurrentDeploymentFailed(cdWfr, releaseErr, overrideRequest.UserId); err != nil {
			impl.logger.Errorw("error while updating current runner status to failed, handleAsyncTriggerReleaseError", "cdWfr", cdWfr.Id, "err", err)
		}
		return
	}
}

func (impl *WorkflowDagExecutorImpl) handleIfPreviousRunnerTriggerRequest(currentRunner *pipelineConfig.CdWorkflowRunner, userId int32) (bool, error) {
	exists, err := impl.cdWorkflowRepository.IsLatestCDWfr(currentRunner.Id, currentRunner.CdWorkflow.PipelineId)
	if err != nil && err != pg.ErrNoRows {
		impl.logger.Errorw("err on fetching latest cd workflow runner, SubscribeDevtronAsyncHelmInstallRequest", "err", err)
		return false, err
	}
	return exists, nil
}

func (impl *WorkflowDagExecutorImpl) UpdateReleaseContextForPipeline(pipelineId, cdWfrId int, cancel context.CancelFunc) {
	impl.devtronAppReleaseContextMapLock.Lock()
	defer impl.devtronAppReleaseContextMapLock.Unlock()
	if releaseContext, ok := impl.devtronAppReleaseContextMap[pipelineId]; ok {
		//Abort previous running release
		impl.logger.Infow("new deployment has been triggered with a running deployment in progress!", "aborting deployment for pipelineId", pipelineId)
		releaseContext.CancelContext()
	}
	impl.devtronAppReleaseContextMap[pipelineId] = DevtronAppReleaseContextType{
		CancelContext: cancel,
		RunnerId:      cdWfrId,
	}
}

func (impl *WorkflowDagExecutorImpl) RemoveReleaseContextForPipeline(pipelineId int, triggeredBy int32) {
	impl.devtronAppReleaseContextMapLock.Lock()
	defer impl.devtronAppReleaseContextMapLock.Unlock()
	if releaseContext, ok := impl.devtronAppReleaseContextMap[pipelineId]; ok {
		//Abort previous running release
		impl.logger.Infow("CD pipeline has been deleted with a running deployment in progress!", "aborting deployment for pipelineId", pipelineId)
		cdWfr, err := impl.cdWorkflowRepository.FindWorkflowRunnerById(releaseContext.RunnerId)
		if err != nil {
			impl.logger.Errorw("err on fetching cd workflow runner, RemoveReleaseContextForPipeline", "err", err)
		}
		if err = impl.MarkCurrentDeploymentFailed(cdWfr, errors.New("CD pipeline has been deleted"), triggeredBy); err != nil {
			impl.logger.Errorw("error while updating current runner status to failed, RemoveReleaseContextForPipeline", "cdWfr", cdWfr.Id, "err", err)
		}
		releaseContext.CancelContext()
		delete(impl.devtronAppReleaseContextMap, pipelineId)
	}
	return
}

func (impl *WorkflowDagExecutorImpl) OnDeleteCdPipelineEvent(pipelineId int, triggeredBy int32) {
	impl.logger.Debugw("CD pipeline delete event received", "pipelineId", pipelineId, "deletedBy", triggeredBy)
	impl.RemoveReleaseContextForPipeline(pipelineId, triggeredBy)
	return
}

func (impl *WorkflowDagExecutorImpl) isReleaseContextExistsForPipeline(pipelineId, cdWfrId int) bool {
	impl.devtronAppReleaseContextMapLock.Lock()
	defer impl.devtronAppReleaseContextMapLock.Unlock()
	if releaseContext, ok := impl.devtronAppReleaseContextMap[pipelineId]; ok {
		return releaseContext.RunnerId == cdWfrId
	}
	return false
}

func (impl *WorkflowDagExecutorImpl) handleConcurrentRequest(wfrId int) bool {
	impl.devtronAsyncHelmInstallRequestLock.Lock()
	defer impl.devtronAsyncHelmInstallRequestLock.Unlock()
	if _, exists := impl.devtronAsyncHelmInstallRequestMap[wfrId]; exists {
		//request is in process already, Skip here
		return true
	}
	impl.devtronAsyncHelmInstallRequestMap[wfrId] = true
	return false
}

func (impl *WorkflowDagExecutorImpl) cleanUpDevtronAppReleaseContextMap(pipelineId, wfrId int) {
	if impl.isReleaseContextExistsForPipeline(pipelineId, wfrId) {
		impl.devtronAppReleaseContextMapLock.Lock()
		defer impl.devtronAppReleaseContextMapLock.Unlock()
		if _, ok := impl.devtronAppReleaseContextMap[pipelineId]; ok {
			delete(impl.devtronAppReleaseContextMap, pipelineId)
		}
	}
}

func (impl *WorkflowDagExecutorImpl) cleanUpDevtronAsyncHelmInstallRequest(pipelineId, wfrId int) {
	impl.devtronAsyncHelmInstallRequestLock.Lock()
	defer impl.devtronAsyncHelmInstallRequestLock.Unlock()
	if _, exists := impl.devtronAsyncHelmInstallRequestMap[wfrId]; exists {
		//request is in process already, Skip here
		delete(impl.devtronAsyncHelmInstallRequestMap, wfrId)
	}
	impl.cleanUpDevtronAppReleaseContextMap(pipelineId, wfrId)
}

func (impl *WorkflowDagExecutorImpl) processDevtronAsyncHelmInstallRequest(CDAsyncInstallNatsMessage *bean.AsyncCdDeployEvent, appIdentifier *client2.AppIdentifier) {
	overrideRequest := CDAsyncInstallNatsMessage.ValuesOverrideRequest
	cdWfr, err := impl.cdWorkflowRepository.FindWorkflowRunnerById(overrideRequest.WfrId)
	if err != nil {
		impl.logger.Errorw("err on fetching cd workflow runner, processDevtronAsyncHelmInstallRequest", "err", err)
		return
	}

	// skip if the cdWfr.Status is already in a terminal state
	skipCDWfrStatusList := pipelineConfig.WfrTerminalStatusList
	skipCDWfrStatusList = append(skipCDWfrStatusList, pipelineConfig.WorkflowInProgress)
	if slices.Contains(skipCDWfrStatusList, cdWfr.Status) {
		impl.logger.Warnw("skipped deployment as the workflow runner status is already in terminal state, processDevtronAsyncHelmInstallRequest", "cdWfrId", cdWfr.Id, "status", cdWfr.Status)
		return
	}

	//skip if the cdWfr is not the latest one
	exists, err := impl.handleIfPreviousRunnerTriggerRequest(cdWfr, overrideRequest.UserId)
	if err != nil {
		impl.logger.Errorw("err in validating latest cd workflow runner, processDevtronAsyncHelmInstallRequest", "err", err)
		return
	}
	if exists {
		impl.logger.Warnw("skipped deployment as the workflow runner is not the latest one", "cdWfrId", cdWfr.Id)
		err := impl.MarkCurrentDeploymentFailed(cdWfr, errors.New(pipelineConfig.NEW_DEPLOYMENT_INITIATED), overrideRequest.UserId)
		if err != nil {
			impl.logger.Errorw("error while updating current runner status to failed, processDevtronAsyncHelmInstallRequest", "cdWfr", cdWfr.Id, "err", err)
			return
		}
		return
	}

	if cdWfr.Status == pipelineConfig.WorkflowStarting && impl.isReleaseContextExistsForPipeline(overrideRequest.PipelineId, cdWfr.Id) {
		impl.logger.Warnw("event redelivered! deployment is currently in progress, processDevtronAsyncHelmInstallRequest", "cdWfrId", cdWfr.Id, "status", cdWfr.Status)
		return
	}

	ctx, cancel := context.WithTimeout(context.Background(), time.Duration(impl.appServiceConfig.DevtronChartInstallRequestTimeout)*time.Minute)
	defer cancel()

	impl.UpdateReleaseContextForPipeline(overrideRequest.PipelineId, cdWfr.Id, cancel)
	//update workflow runner status, used in app workflow view
	err = impl.UpdateCDWorkflowRunnerStatus(ctx, overrideRequest, CDAsyncInstallNatsMessage.TriggeredAt, pipelineConfig.WorkflowStarting, "")
	if err != nil {
		impl.logger.Errorw("error in updating the workflow runner status, processDevtronAsyncHelmInstallRequest", "cdWfrId", cdWfr.Id, "err", err)
		return
	}
	// build merged values and save PCO history for the release
	valuesOverrideResponse, builtChartPath, err := impl.BuildManifestForTrigger(overrideRequest, CDAsyncInstallNatsMessage.TriggeredAt, ctx)
	if err != nil {
		return
	}

	_, span := otel.Tracer("orchestrator").Start(ctx, "appService.TriggerRelease")
	releaseId, _, releaseErr := impl.TriggerRelease(overrideRequest, valuesOverrideResponse, builtChartPath, ctx, CDAsyncInstallNatsMessage.TriggeredAt, CDAsyncInstallNatsMessage.TriggeredBy)
	span.End()
	if releaseErr != nil {
		impl.handleAsyncTriggerReleaseError(releaseErr, cdWfr, overrideRequest, appIdentifier)
	} else {
		impl.logger.Infow("pipeline triggered successfully !!", "cdPipelineId", overrideRequest.PipelineId, "artifactId", overrideRequest.CiArtifactId, "releaseId", releaseId)
		// Update previous deployment runner status (in transaction): Failed
		_, span = otel.Tracer("orchestrator").Start(ctx, "updatePreviousDeploymentStatus")
		err1 := impl.updatePreviousDeploymentStatus(cdWfr, overrideRequest.PipelineId, CDAsyncInstallNatsMessage.TriggeredAt, overrideRequest.UserId)
		span.End()
		if err1 != nil {
			impl.logger.Errorw("error while update previous cd workflow runners, processDevtronAsyncHelmInstallRequest", "err", err, "runner", cdWfr, "pipelineId", overrideRequest.PipelineId)
			return
		}
	}
}

func (impl *WorkflowDagExecutorImpl) SubscribeDevtronAsyncHelmInstallRequest() error {
	callback := func(msg *model.PubSubMsg) {
		CDAsyncInstallNatsMessage, appIdentifier, err := impl.extractOverrideRequestFromCDAsyncInstallEvent(msg)
		if err != nil {
			impl.logger.Errorw("err on extracting override request, SubscribeDevtronAsyncHelmInstallRequest", "err", err)
			return
		}
		if skip := impl.handleConcurrentRequest(CDAsyncInstallNatsMessage.ValuesOverrideRequest.WfrId); skip {
			impl.logger.Warnw("concurrent request received, SubscribeDevtronAsyncHelmInstallRequest", "WfrId", CDAsyncInstallNatsMessage.ValuesOverrideRequest.WfrId)
			return
		}
		defer impl.cleanUpDevtronAsyncHelmInstallRequest(CDAsyncInstallNatsMessage.ValuesOverrideRequest.PipelineId, CDAsyncInstallNatsMessage.ValuesOverrideRequest.WfrId)
		impl.processDevtronAsyncHelmInstallRequest(CDAsyncInstallNatsMessage, appIdentifier)
		return
	}

	// add required logging here
	var loggerFunc pubsub.LoggerFunc = func(msg model.PubSubMsg) (string, []interface{}) {
		CDAsyncInstallNatsMessage := &bean.AsyncCdDeployEvent{}
		err := json.Unmarshal([]byte(msg.Data), CDAsyncInstallNatsMessage)
		if err != nil {
			return "error in unmarshalling CD async install request nats message", []interface{}{"err", err}
		}
		return "got message for devtron chart install", []interface{}{"appId", CDAsyncInstallNatsMessage.ValuesOverrideRequest.AppId, "pipelineId", CDAsyncInstallNatsMessage.ValuesOverrideRequest.PipelineId, "artifactId", CDAsyncInstallNatsMessage.ValuesOverrideRequest.CiArtifactId}
	}

	err := impl.pubsubClient.Subscribe(pubsub.DEVTRON_CHART_INSTALL_TOPIC, callback, loggerFunc)
	if err != nil {
		impl.logger.Error(err)
		return err
	}
	return nil
}

func (impl *WorkflowDagExecutorImpl) HandleCiSuccessEvent(triggerContext TriggerContext, artifact *repository.CiArtifact, async bool, triggeredBy int32) error {
	//1. get cd pipelines
	//2. get config
	//3. trigger wf/ deployment
	var pipelineID int
	if artifact.DataSource == repository.POST_CI {
		pipelineID = artifact.ComponentId
	} else {
		// TODO: need to migrate artifact.PipelineId for dataSource="CI_RUNNER" also to component_id
		pipelineID = artifact.PipelineId
	}
	pipelines, err := impl.pipelineRepository.FindByParentCiPipelineId(pipelineID)
	if err != nil {
		impl.logger.Errorw("error in fetching cd pipeline", "pipelineId", artifact.PipelineId, "err", err)
		return err
	}
	for _, pipeline := range pipelines {
		triggerRequest := TriggerRequest{
			CdWf:           nil,
			Pipeline:       pipeline,
			Artifact:       artifact,
			TriggeredBy:    triggeredBy,
			TriggerContext: triggerContext,
		}
		err = impl.triggerIfAutoStageCdPipeline(triggerRequest)
		if err != nil {
			impl.logger.Debugw("error on trigger cd pipeline", "err", err)
		}
	}
	return nil
}

func (impl *WorkflowDagExecutorImpl) HandleWebhookExternalCiEvent(artifact *repository.CiArtifact, triggeredBy int32, externalCiId int, auth func(token string, projectObject string, envObject string) bool, token string) (bool, error) {
	hasAnyTriggered := false
	appWorkflowMappings, err := impl.appWorkflowRepository.FindWFCDMappingByExternalCiId(externalCiId)
	if err != nil {
		impl.logger.Errorw("error in fetching cd pipeline", "pipelineId", artifact.PipelineId, "err", err)
		return hasAnyTriggered, err
	}

	var pipelines []*pipelineConfig.Pipeline
	for _, appWorkflowMapping := range appWorkflowMappings {
		pipeline, err := impl.pipelineRepository.FindById(appWorkflowMapping.ComponentId)
		if err != nil {
			impl.logger.Errorw("error in fetching cd pipeline", "pipelineId", artifact.PipelineId, "err", err)
			return hasAnyTriggered, err
		}
		projectObject := impl.enforcerUtil.GetAppRBACNameByAppId(pipeline.AppId)
		envObject := impl.enforcerUtil.GetAppRBACByAppIdAndPipelineId(pipeline.AppId, pipeline.Id)
		if !auth(token, projectObject, envObject) {
			err = &util.ApiError{Code: "401", HttpStatusCode: 401, UserMessage: "Unauthorized"}
			return hasAnyTriggered, err
		}
		if pipeline.TriggerType == pipelineConfig.TRIGGER_TYPE_MANUAL {
			impl.logger.Warnw("skipping deployment for manual trigger for webhook", "pipeline", pipeline)
			continue
		}
		pipelines = append(pipelines, pipeline)
	}

	for _, pipeline := range pipelines {
		//applyAuth=false, already auth applied for this flow
		triggerRequest := TriggerRequest{
			CdWf:        nil,
			Pipeline:    pipeline,
			Artifact:    artifact,
			ApplyAuth:   false,
			TriggeredBy: triggeredBy,
		}
		err = impl.triggerIfAutoStageCdPipeline(triggerRequest)
		if err != nil {
			impl.logger.Debugw("error on trigger cd pipeline", "err", err)
			return hasAnyTriggered, err
		}
		hasAnyTriggered = true
	}

	return hasAnyTriggered, err
}

// if stage is present with 0 stage steps, delete the stage
// handle corrupt data (https://github.com/devtron-labs/devtron/issues/3826)
func (impl *WorkflowDagExecutorImpl) deleteCorruptedPipelineStage(pipelineStage *repository4.PipelineStage, triggeredBy int32) (error, bool) {
	if pipelineStage != nil {
		stageReq := &bean3.PipelineStageDto{
			Id:   pipelineStage.Id,
			Type: pipelineStage.Type,
		}
		err, deleted := impl.pipelineStageService.DeletePipelineStageIfReq(stageReq, triggeredBy)
		if err != nil {
			impl.logger.Errorw("error in deleting the corrupted pipeline stage", "err", err, "pipelineStageReq", stageReq)
			return err, false
		}
		return nil, deleted
	}
	return nil, false
}

func (impl *WorkflowDagExecutorImpl) triggerIfAutoStageCdPipeline(request TriggerRequest) error {

	preStage, err := impl.getPipelineStage(request.Pipeline.Id, repository4.PIPELINE_STAGE_TYPE_PRE_CD)
	if err != nil {
		return err
	}

	//handle corrupt data (https://github.com/devtron-labs/devtron/issues/3826)
	err, deleted := impl.deleteCorruptedPipelineStage(preStage, request.TriggeredBy)
	if err != nil {
		impl.logger.Errorw("error in deleteCorruptedPipelineStage ", "cdPipelineId", request.Pipeline.Id, "err", err, "preStage", preStage, "triggeredBy", request.TriggeredBy)
		return err
	}

	request.TriggerContext.Context = context.Background()
	if len(request.Pipeline.PreStageConfig) > 0 || (preStage != nil && !deleted) {
		// pre stage exists
		if request.Pipeline.PreTriggerType == pipelineConfig.TRIGGER_TYPE_AUTOMATIC {
			impl.logger.Debugw("trigger pre stage for pipeline", "artifactId", request.Artifact.Id, "pipelineId", request.Pipeline.Id)
			err = impl.TriggerPreStage(request) // TODO handle error here
			return err
		}
	} else if request.Pipeline.TriggerType == pipelineConfig.TRIGGER_TYPE_AUTOMATIC {
		// trigger deployment
		impl.logger.Debugw("trigger cd for pipeline", "artifactId", request.Artifact.Id, "pipelineId", request.Pipeline.Id)
		err = impl.TriggerDeployment(request)
		return err
	}
	return nil
}

func (impl *WorkflowDagExecutorImpl) getPipelineStage(pipelineId int, stageType repository4.PipelineStageType) (*repository4.PipelineStage, error) {
	stage, err := impl.pipelineStageService.GetCdStageByCdPipelineIdAndStageType(pipelineId, stageType)
	if err != nil && err != pg.ErrNoRows {
		impl.logger.Errorw("error in fetching CD pipeline stage", "cdPipelineId", pipelineId, "stage ", stage, "err", err)
		return nil, err
	}
	return stage, nil
}

func (impl *WorkflowDagExecutorImpl) triggerStageForBulk(triggerRequest TriggerRequest, async bool) error {

	preStage, err := impl.getPipelineStage(triggerRequest.Pipeline.Id, repository4.PIPELINE_STAGE_TYPE_PRE_CD)
	if err != nil {
		return err
	}

	//handle corrupt data (https://github.com/devtron-labs/devtron/issues/3826)
	err, deleted := impl.deleteCorruptedPipelineStage(preStage, triggerRequest.TriggeredBy)
	if err != nil {
		impl.logger.Errorw("error in deleteCorruptedPipelineStage ", "cdPipelineId", triggerRequest.Pipeline.Id, "err", err, "preStage", preStage, "triggeredBy", triggerRequest.TriggeredBy)
		return err
	}

	triggerRequest.TriggerContext.Context = context.Background()
	if len(triggerRequest.Pipeline.PreStageConfig) > 0 || (preStage != nil && !deleted) {
		//pre stage exists
		impl.logger.Debugw("trigger pre stage for pipeline", "artifactId", triggerRequest.Artifact.Id, "pipelineId", triggerRequest.Pipeline.Id)
		triggerRequest.RefCdWorkflowRunnerId = 0
		err = impl.TriggerPreStage(triggerRequest) // TODO handle error here
		return err
	} else {
		// trigger deployment
		impl.logger.Debugw("trigger cd for pipeline", "artifactId", triggerRequest.Artifact.Id, "pipelineId", triggerRequest.Pipeline.Id)
		err = impl.TriggerDeployment(triggerRequest)
		return err
	}
}

func (impl *WorkflowDagExecutorImpl) HandlePreStageSuccessEvent(triggerContext TriggerContext, cdStageCompleteEvent CdStageCompleteEvent) error {
	wfRunner, err := impl.cdWorkflowRepository.FindWorkflowRunnerById(cdStageCompleteEvent.WorkflowRunnerId)
	if err != nil {
		return err
	}
	if wfRunner.WorkflowType == bean.CD_WORKFLOW_TYPE_PRE {
		pipeline, err := impl.pipelineRepository.FindById(cdStageCompleteEvent.CdPipelineId)
		if err != nil {
			return err
		}
		ciArtifact, err := impl.ciArtifactRepository.Get(cdStageCompleteEvent.CiArtifactDTO.Id)
		if err != nil {
			return err
		}
		// Migration of deprecated DataSource Type
		if ciArtifact.IsMigrationRequired() {
			migrationErr := impl.ciArtifactRepository.MigrateToWebHookDataSourceType(ciArtifact.Id)
			if migrationErr != nil {
				impl.logger.Warnw("unable to migrate deprecated DataSource", "artifactId", ciArtifact.Id)
			}
		}
		PreCDArtifacts, err := impl.SavePluginArtifacts(ciArtifact, cdStageCompleteEvent.PluginRegistryArtifactDetails, pipeline.Id, repository.PRE_CD, cdStageCompleteEvent.TriggeredBy)
		if err != nil {
			impl.logger.Errorw("error in saving plugin artifacts", "err", err)
			return err
		}
		if pipeline.TriggerType == pipelineConfig.TRIGGER_TYPE_AUTOMATIC {
			if len(PreCDArtifacts) > 0 {
				ciArtifact = PreCDArtifacts[0] // deployment will be trigger with artifact copied by plugin
			}
			cdWorkflow, err := impl.cdWorkflowRepository.FindById(cdStageCompleteEvent.WorkflowId)
			if err != nil {
				return err
			}
			//passing applyAuth as false since this event is for auto trigger and user who already has access to this cd can trigger pre cd also
			applyAuth := false
			if cdStageCompleteEvent.TriggeredBy != 1 {
				applyAuth = true
			}
			triggerRequest := TriggerRequest{
				CdWf:           cdWorkflow,
				Pipeline:       pipeline,
				Artifact:       ciArtifact,
				ApplyAuth:      applyAuth,
				TriggeredBy:    cdStageCompleteEvent.TriggeredBy,
				TriggerContext: triggerContext,
			}
			triggerRequest.TriggerContext.Context = context.Background()
			err = impl.TriggerDeployment(triggerRequest)
			if err != nil {
				return err
			}
		}
	}
	return nil
}

func (impl *WorkflowDagExecutorImpl) SavePluginArtifacts(ciArtifact *repository.CiArtifact, pluginArtifactsDetail map[string][]string, pipelineId int, stage string, triggerdBy int32) ([]*repository.CiArtifact, error) {

	saveArtifacts, err := impl.ciArtifactRepository.GetArtifactsByDataSourceAndComponentId(stage, pipelineId)
	if err != nil {
		return nil, err
	}
	PipelineArtifacts := make(map[string]bool)
	for _, artifact := range saveArtifacts {
		PipelineArtifacts[artifact.Image] = true
	}
	var parentCiArtifactId int
	if ciArtifact.ParentCiArtifact > 0 {
		parentCiArtifactId = ciArtifact.ParentCiArtifact
	} else {
		parentCiArtifactId = ciArtifact.Id
	}
	var CDArtifacts []*repository.CiArtifact
	for registry, artifacts := range pluginArtifactsDetail {
		// artifacts are list of images
		for _, artifact := range artifacts {
			_, artifactAlreadySaved := PipelineArtifacts[artifact]
			if artifactAlreadySaved {
				continue
			}
			pluginArtifact := &repository.CiArtifact{
				Image:                 artifact,
				ImageDigest:           ciArtifact.ImageDigest,
				MaterialInfo:          ciArtifact.MaterialInfo,
				DataSource:            stage,
				ComponentId:           pipelineId,
				CredentialsSourceType: repository.GLOBAL_CONTAINER_REGISTRY,
				CredentialSourceValue: registry,
				AuditLog: sql.AuditLog{
					CreatedOn: time.Now(),
					CreatedBy: triggerdBy,
					UpdatedOn: time.Now(),
					UpdatedBy: triggerdBy,
				},
				ParentCiArtifact: parentCiArtifactId,
			}
			CDArtifacts = append(CDArtifacts, pluginArtifact)
		}
	}
	_, err = impl.ciArtifactRepository.SaveAll(CDArtifacts)
	if err != nil {
		impl.logger.Errorw("Error in saving artifacts metadata generated by plugin")
		return CDArtifacts, err
	}
	return CDArtifacts, nil
}

func (impl *WorkflowDagExecutorImpl) TriggerPreStage(request TriggerRequest) error {
	//setting triggeredAt variable to have consistent data for various audit log places in db for deployment time
	triggeredAt := time.Now()
	triggeredBy := request.TriggeredBy
	artifact := request.Artifact
	pipeline := request.Pipeline
	ctx := request.TriggerContext.Context
	//in case of pre stage manual trigger auth is already applied and for auto triggers there is no need for auth check here
	cdWf := request.CdWf
	var err error
	if cdWf == nil {
		cdWf = &pipelineConfig.CdWorkflow{
			CiArtifactId: artifact.Id,
			PipelineId:   pipeline.Id,
			AuditLog:     sql.AuditLog{CreatedOn: triggeredAt, CreatedBy: 1, UpdatedOn: triggeredAt, UpdatedBy: 1},
		}
		err = impl.cdWorkflowRepository.SaveWorkFlow(ctx, cdWf)
		if err != nil {
			return err
		}
	}
	cdWorkflowExecutorType := impl.config.GetWorkflowExecutorType()
	runner := &pipelineConfig.CdWorkflowRunner{
		Name:                  pipeline.Name,
		WorkflowType:          bean.CD_WORKFLOW_TYPE_PRE,
		ExecutorType:          cdWorkflowExecutorType,
		Status:                pipelineConfig.WorkflowStarting, // starting PreStage
		TriggeredBy:           triggeredBy,
		StartedOn:             triggeredAt,
		Namespace:             impl.config.GetDefaultNamespace(),
		BlobStorageEnabled:    impl.config.BlobStorageEnabled,
		CdWorkflowId:          cdWf.Id,
		LogLocation:           fmt.Sprintf("%s/%s%s-%s/main.log", impl.config.GetDefaultBuildLogsKeyPrefix(), strconv.Itoa(cdWf.Id), string(bean.CD_WORKFLOW_TYPE_PRE), pipeline.Name),
		AuditLog:              sql.AuditLog{CreatedOn: triggeredAt, CreatedBy: 1, UpdatedOn: triggeredAt, UpdatedBy: 1},
		RefCdWorkflowRunnerId: request.RefCdWorkflowRunnerId,
		ReferenceId:           request.TriggerContext.ReferenceId,
	}
	var env *repository2.Environment
	if pipeline.RunPreStageInEnv {
		_, span := otel.Tracer("orchestrator").Start(ctx, "envRepository.FindById")
		env, err = impl.envRepository.FindById(pipeline.EnvironmentId)
		span.End()
		if err != nil {
			impl.logger.Errorw(" unable to find env ", "err", err)
			return err
		}
		impl.logger.Debugw("env", "env", env)
		runner.Namespace = env.Namespace
	}
	_, span := otel.Tracer("orchestrator").Start(ctx, "cdWorkflowRepository.SaveWorkFlowRunner")
	_, err = impl.cdWorkflowRepository.SaveWorkFlowRunner(runner)
	span.End()
	if err != nil {
		return err
	}

	//checking vulnerability for the selected image
	isVulnerable, err := impl.GetArtifactVulnerabilityStatus(artifact, pipeline, ctx)
	if err != nil {
		impl.logger.Errorw("error in getting Artifact vulnerability status, TriggerPreStage", "err", err)
		return err
	}
	if isVulnerable {
		// if image vulnerable, update timeline status and return
		runner.Status = pipelineConfig.WorkflowFailed
		runner.Message = pipelineConfig.FOUND_VULNERABILITY
		runner.FinishedOn = time.Now()
		runner.UpdatedOn = time.Now()
		runner.UpdatedBy = triggeredBy
		err = impl.cdWorkflowRepository.UpdateWorkFlowRunner(runner)
		if err != nil {
			impl.logger.Errorw("error in updating wfr status due to vulnerable image", "err", err)
			return err
		}
		return fmt.Errorf("found vulnerability for image digest %s", artifact.ImageDigest)
	}

	_, span = otel.Tracer("orchestrator").Start(ctx, "buildWFRequest")
	cdStageWorkflowRequest, err := impl.buildWFRequest(runner, cdWf, pipeline, triggeredBy)
	span.End()
	if err != nil {
		return err
	}
	cdStageWorkflowRequest.StageType = types.PRE
	// handling copyContainerImage plugin specific logic
	imagePathReservationIds, err := impl.SetCopyContainerImagePluginDataInWorkflowRequest(cdStageWorkflowRequest, pipeline.Id, types.PRE, artifact)
	if err != nil {
		runner.Status = pipelineConfig.WorkflowFailed
		runner.Message = err.Error()
		_ = impl.cdWorkflowRepository.UpdateWorkFlowRunner(runner)
		return err
	} else {
		runner.ImagePathReservationIds = imagePathReservationIds
		_ = impl.cdWorkflowRepository.UpdateWorkFlowRunner(runner)
	}

	_, span = otel.Tracer("orchestrator").Start(ctx, "cdWorkflowService.SubmitWorkflow")
	cdStageWorkflowRequest.Pipeline = pipeline
	cdStageWorkflowRequest.Env = env
	cdStageWorkflowRequest.Type = bean3.CD_WORKFLOW_PIPELINE_TYPE
	_, err = impl.cdWorkflowService.SubmitWorkflow(cdStageWorkflowRequest)
	span.End()
	err = impl.sendPreStageNotification(ctx, cdWf, pipeline)
	if err != nil {
		return err
	}
	//creating cd config history entry
	_, span = otel.Tracer("orchestrator").Start(ctx, "prePostCdScriptHistoryService.CreatePrePostCdScriptHistory")
	err = impl.prePostCdScriptHistoryService.CreatePrePostCdScriptHistory(pipeline, nil, repository3.PRE_CD_TYPE, true, triggeredBy, triggeredAt)
	span.End()
	if err != nil {
		impl.logger.Errorw("error in creating pre cd script entry", "err", err, "pipeline", pipeline)
		return err
	}
	return nil
}

func (impl *WorkflowDagExecutorImpl) SetCopyContainerImagePluginDataInWorkflowRequest(cdStageWorkflowRequest *types.WorkflowRequest, pipelineId int, pipelineStage string, artifact *repository.CiArtifact) ([]int, error) {
	copyContainerImagePluginId, err := impl.globalPluginService.GetRefPluginIdByRefPluginName(COPY_CONTAINER_IMAGE)
	var imagePathReservationIds []int
	if err != nil && err != pg.ErrNoRows {
		impl.logger.Errorw("error in getting copyContainerImage plugin id", "err", err)
		return imagePathReservationIds, err
	}
	for _, step := range cdStageWorkflowRequest.PrePostDeploySteps {
		if copyContainerImagePluginId != 0 && step.RefPluginId == copyContainerImagePluginId {
			var pipelineStageEntityType int
			if pipelineStage == types.PRE {
				pipelineStageEntityType = bean3.EntityTypePreCD
			} else {
				pipelineStageEntityType = bean3.EntityTypePostCD
			}
			customTagId := -1
			var DockerImageTag string

			customTag, err := impl.customTagService.GetActiveCustomTagByEntityKeyAndValue(pipelineStageEntityType, strconv.Itoa(pipelineId))
			if err != nil && err != pg.ErrNoRows {
				impl.logger.Errorw("error in fetching custom tag data", "err", err)
				return imagePathReservationIds, err
			}

			if !customTag.Enabled {
				DockerImageTag = ""
			} else {
				// for copyContainerImage plugin parse destination images and save its data in image path reservation table
				customTagDbObject, customDockerImageTag, err := impl.customTagService.GetCustomTag(pipelineStageEntityType, strconv.Itoa(pipelineId))
				if err != nil && err != pg.ErrNoRows {
					impl.logger.Errorw("error in fetching custom tag by entity key and value for CD", "err", err)
					return imagePathReservationIds, err
				}
				if customTagDbObject != nil && customTagDbObject.Id > 0 {
					customTagId = customTagDbObject.Id
				}
				DockerImageTag = customDockerImageTag
			}

			var sourceDockerRegistryId string
			if artifact.DataSource == repository.PRE_CD || artifact.DataSource == repository.POST_CD || artifact.DataSource == repository.POST_CI {
				if artifact.CredentialsSourceType == repository.GLOBAL_CONTAINER_REGISTRY {
					sourceDockerRegistryId = artifact.CredentialSourceValue
				}
			} else {
				sourceDockerRegistryId = cdStageWorkflowRequest.DockerRegistryId
			}
			registryDestinationImageMap, registryCredentialMap, err := impl.pluginInputVariableParser.HandleCopyContainerImagePluginInputVariables(step.InputVars, DockerImageTag, cdStageWorkflowRequest.CiArtifactDTO.Image, sourceDockerRegistryId)
			if err != nil {
				impl.logger.Errorw("error in parsing copyContainerImage input variable", "err", err)
				return imagePathReservationIds, err
			}
			var destinationImages []string
			for _, images := range registryDestinationImageMap {
				for _, image := range images {
					destinationImages = append(destinationImages, image)
				}
			}
			// fetch already saved artifacts to check if they are already present
			savedCIArtifacts, err := impl.ciArtifactRepository.FindCiArtifactByImagePaths(destinationImages)
			if err != nil {
				impl.logger.Errorw("error in fetching artifacts by image path", "err", err)
				return imagePathReservationIds, err
			}
			if len(savedCIArtifacts) > 0 {
				// if already present in ci artifact, return "image path already in use error"
				return imagePathReservationIds, bean3.ErrImagePathInUse
			}
			imagePathReservationIds, err = impl.ReserveImagesGeneratedAtPlugin(customTagId, registryDestinationImageMap)
			if err != nil {
				impl.logger.Errorw("error in reserving image", "err", err)
				return imagePathReservationIds, err
			}
			cdStageWorkflowRequest.RegistryDestinationImageMap = registryDestinationImageMap
			cdStageWorkflowRequest.RegistryCredentialMap = registryCredentialMap
			var pluginArtifactStage string
			if pipelineStage == types.PRE {
				pluginArtifactStage = repository.PRE_CD
			} else {
				pluginArtifactStage = repository.POST_CD
			}
			cdStageWorkflowRequest.PluginArtifactStage = pluginArtifactStage
		}
	}
	return imagePathReservationIds, nil
}

func (impl *WorkflowDagExecutorImpl) sendPreStageNotification(ctx context.Context, cdWf *pipelineConfig.CdWorkflow, pipeline *pipelineConfig.Pipeline) error {
	wfr, err := impl.cdWorkflowRepository.FindByWorkflowIdAndRunnerType(ctx, cdWf.Id, bean.CD_WORKFLOW_TYPE_PRE)
	if err != nil {
		return err
	}

	event := impl.eventFactory.Build(util2.Trigger, &pipeline.Id, pipeline.AppId, &pipeline.EnvironmentId, util2.CD)
	impl.logger.Debugw("event PreStageTrigger", "event", event)
	event = impl.eventFactory.BuildExtraCDData(event, &wfr, 0, bean.CD_WORKFLOW_TYPE_PRE)
	_, span := otel.Tracer("orchestrator").Start(ctx, "eventClient.WriteNotificationEvent")
	_, evtErr := impl.eventClient.WriteNotificationEvent(event)
	span.End()
	if evtErr != nil {
		impl.logger.Errorw("CD trigger event not sent", "error", evtErr)
	}
	return nil
}

func convert(ts string) (*time.Time, error) {
	//layout := "2006-01-02T15:04:05Z"
	t, err := time.Parse(bean2.LayoutRFC3339, ts)
	if err != nil {
		return nil, err
	}
	return &t, nil
}

func (impl *WorkflowDagExecutorImpl) TriggerPostStage(request TriggerRequest) error {
	//setting triggeredAt variable to have consistent data for various audit log places in db for deployment time
	triggeredAt := time.Now()
	triggeredBy := request.TriggeredBy
	pipeline := request.Pipeline
	cdWf := request.CdWf

	runner := &pipelineConfig.CdWorkflowRunner{
		Name:                  pipeline.Name,
		WorkflowType:          bean.CD_WORKFLOW_TYPE_POST,
		ExecutorType:          impl.config.GetWorkflowExecutorType(),
		Status:                pipelineConfig.WorkflowStarting, // starting PostStage
		TriggeredBy:           triggeredBy,
		StartedOn:             triggeredAt,
		Namespace:             impl.config.GetDefaultNamespace(),
		BlobStorageEnabled:    impl.config.BlobStorageEnabled,
		CdWorkflowId:          cdWf.Id,
		LogLocation:           fmt.Sprintf("%s/%s%s-%s/main.log", impl.config.GetDefaultBuildLogsKeyPrefix(), strconv.Itoa(cdWf.Id), string(bean.CD_WORKFLOW_TYPE_POST), pipeline.Name),
		AuditLog:              sql.AuditLog{CreatedOn: triggeredAt, CreatedBy: triggeredBy, UpdatedOn: triggeredAt, UpdatedBy: triggeredBy},
		RefCdWorkflowRunnerId: request.RefCdWorkflowRunnerId,
		ReferenceId:           request.TriggerContext.ReferenceId,
	}
	var env *repository2.Environment
	var err error
	if pipeline.RunPostStageInEnv {
		env, err = impl.envRepository.FindById(pipeline.EnvironmentId)
		if err != nil {
			impl.logger.Errorw(" unable to find env ", "err", err)
			return err
		}
		runner.Namespace = env.Namespace
	}

	_, err = impl.cdWorkflowRepository.SaveWorkFlowRunner(runner)
	if err != nil {
		return err
	}

	if cdWf.CiArtifact == nil || cdWf.CiArtifact.Id == 0 {
		cdWf.CiArtifact, err = impl.ciArtifactRepository.Get(cdWf.CiArtifactId)
		if err != nil {
			impl.logger.Errorw("error fetching artifact data", "err", err)
			return err
		}
	}
	// Migration of deprecated DataSource Type
	if cdWf.CiArtifact.IsMigrationRequired() {
		migrationErr := impl.ciArtifactRepository.MigrateToWebHookDataSourceType(cdWf.CiArtifact.Id)
		if migrationErr != nil {
			impl.logger.Warnw("unable to migrate deprecated DataSource", "artifactId", cdWf.CiArtifact.Id)
		}
	}
	//checking vulnerability for the selected image
	isVulnerable, err := impl.GetArtifactVulnerabilityStatus(cdWf.CiArtifact, pipeline, context.Background())
	if err != nil {
		impl.logger.Errorw("error in getting Artifact vulnerability status, TriggerPostStage", "err", err)
		return err
	}
	if isVulnerable {
		// if image vulnerable, update timeline status and return
		runner.Status = pipelineConfig.WorkflowFailed
		runner.Message = pipelineConfig.FOUND_VULNERABILITY
		runner.FinishedOn = time.Now()
		runner.UpdatedOn = time.Now()
		runner.UpdatedBy = triggeredBy
		err = impl.cdWorkflowRepository.UpdateWorkFlowRunner(runner)
		if err != nil {
			impl.logger.Errorw("error in updating wfr status due to vulnerable image", "err", err)
			return err
		}
		return fmt.Errorf("found vulnerability for image digest %s", cdWf.CiArtifact.ImageDigest)
	}

	cdStageWorkflowRequest, err := impl.buildWFRequest(runner, cdWf, pipeline, triggeredBy)
	if err != nil {
		impl.logger.Errorw("error in building wfRequest", "err", err, "runner", runner, "cdWf", cdWf, "pipeline", pipeline)
		return err
	}
	cdStageWorkflowRequest.StageType = types.POST
	cdStageWorkflowRequest.Pipeline = pipeline
	cdStageWorkflowRequest.Env = env
	cdStageWorkflowRequest.Type = bean3.CD_WORKFLOW_PIPELINE_TYPE
	// handling plugin specific logic

	pluginImagePathReservationIds, err := impl.SetCopyContainerImagePluginDataInWorkflowRequest(cdStageWorkflowRequest, pipeline.Id, types.POST, cdWf.CiArtifact)
	if err != nil {
		runner.Status = pipelineConfig.WorkflowFailed
		runner.Message = err.Error()
		_ = impl.cdWorkflowRepository.UpdateWorkFlowRunner(runner)
		return err
	}

	_, err = impl.cdWorkflowService.SubmitWorkflow(cdStageWorkflowRequest)
	if err != nil {
		impl.logger.Errorw("error in submitting workflow", "err", err, "cdStageWorkflowRequest", cdStageWorkflowRequest, "pipeline", pipeline, "env", env)
		return err
	}

	wfr, err := impl.cdWorkflowRepository.FindByWorkflowIdAndRunnerType(context.Background(), cdWf.Id, bean.CD_WORKFLOW_TYPE_POST)
	if err != nil {
		impl.logger.Errorw("error in getting wfr by workflowId and runnerType", "err", err, "wfId", cdWf.Id)
		return err
	}
	wfr.ImagePathReservationIds = pluginImagePathReservationIds
	err = impl.cdWorkflowRepository.UpdateWorkFlowRunner(&wfr)
	if err != nil {
		impl.logger.Error("error in updating image path reservation ids in cd workflow runner", "err", "err")
	}

	event := impl.eventFactory.Build(util2.Trigger, &pipeline.Id, pipeline.AppId, &pipeline.EnvironmentId, util2.CD)
	impl.logger.Debugw("event Cd Post Trigger", "event", event)
	event = impl.eventFactory.BuildExtraCDData(event, &wfr, 0, bean.CD_WORKFLOW_TYPE_POST)
	_, evtErr := impl.eventClient.WriteNotificationEvent(event)
	if evtErr != nil {
		impl.logger.Errorw("CD trigger event not sent", "error", evtErr)
	}
	//creating cd config history entry
	err = impl.prePostCdScriptHistoryService.CreatePrePostCdScriptHistory(pipeline, nil, repository3.POST_CD_TYPE, true, triggeredBy, triggeredAt)
	if err != nil {
		impl.logger.Errorw("error in creating post cd script entry", "err", err, "pipeline", pipeline)
		return err
	}
	return nil
}

func (impl *WorkflowDagExecutorImpl) ReserveImagesGeneratedAtPlugin(customTagId int, registryImageMap map[string][]string) ([]int, error) {
	var imagePathReservationIds []int
	for _, images := range registryImageMap {
		for _, image := range images {
			imagePathReservationData, err := impl.customTagService.ReserveImagePath(image, customTagId)
			if err != nil {
				impl.logger.Errorw("Error in marking custom tag reserved", "err", err)
				return imagePathReservationIds, err
			}
			if imagePathReservationData != nil {
				imagePathReservationIds = append(imagePathReservationIds, imagePathReservationData.Id)
			}
		}
	}
	return imagePathReservationIds, nil
}

func (impl *WorkflowDagExecutorImpl) buildArtifactLocationForS3(cdWorkflowConfig *pipelineConfig.CdWorkflowConfig, cdWf *pipelineConfig.CdWorkflow, runner *pipelineConfig.CdWorkflowRunner) (string, string, string) {
	cdArtifactLocationFormat := cdWorkflowConfig.CdArtifactLocationFormat
	if cdArtifactLocationFormat == "" {
		cdArtifactLocationFormat = impl.config.GetArtifactLocationFormat()
	}
	if cdWorkflowConfig.LogsBucket == "" {
		cdWorkflowConfig.LogsBucket = impl.config.GetDefaultBuildLogsBucket()
	}
	ArtifactLocation := fmt.Sprintf("s3://%s/"+impl.config.GetDefaultArtifactKeyPrefix()+"/"+cdArtifactLocationFormat, cdWorkflowConfig.LogsBucket, cdWf.Id, runner.Id)
	artifactFileName := fmt.Sprintf(impl.config.GetDefaultArtifactKeyPrefix()+"/"+cdArtifactLocationFormat, cdWf.Id, runner.Id)
	return ArtifactLocation, cdWorkflowConfig.LogsBucket, artifactFileName
}

func (impl *WorkflowDagExecutorImpl) getDeployStageDetails(pipelineId int) (pipelineConfig.CdWorkflowRunner, string, int, error) {
	deployStageWfr := pipelineConfig.CdWorkflowRunner{}
	//getting deployment pipeline latest wfr by pipelineId
	deployStageWfr, err := impl.cdWorkflowRepository.FindLastStatusByPipelineIdAndRunnerType(pipelineId, bean.CD_WORKFLOW_TYPE_DEPLOY)
	if err != nil {
		impl.logger.Errorw("error in getting latest status of deploy type wfr by pipelineId", "err", err, "pipelineId", pipelineId)
		return deployStageWfr, "", 0, err
	}
	deployStageTriggeredByUserEmail, err := impl.user.GetEmailById(deployStageWfr.TriggeredBy)
	if err != nil {
		impl.logger.Errorw("error in getting user email by id", "err", err, "userId", deployStageWfr.TriggeredBy)
		return deployStageWfr, "", 0, err
	}
	pipelineReleaseCounter, err := impl.pipelineOverrideRepository.GetCurrentPipelineReleaseCounter(pipelineId)
	if err != nil {
		impl.logger.Errorw("error occurred while fetching latest release counter for pipeline", "pipelineId", pipelineId, "err", err)
		return deployStageWfr, "", 0, err
	}
	return deployStageWfr, deployStageTriggeredByUserEmail, pipelineReleaseCounter, nil
}

func isExtraVariableDynamic(variableName string, webhookAndCiData *gitSensorClient.WebhookAndCiData) bool {
	if strings.Contains(variableName, GIT_COMMIT_HASH_PREFIX) || strings.Contains(variableName, GIT_SOURCE_TYPE_PREFIX) || strings.Contains(variableName, GIT_SOURCE_VALUE_PREFIX) ||
		strings.Contains(variableName, APP_LABEL_VALUE_PREFIX) || strings.Contains(variableName, APP_LABEL_KEY_PREFIX) ||
		strings.Contains(variableName, CHILD_CD_ENV_NAME_PREFIX) || strings.Contains(variableName, CHILD_CD_CLUSTER_NAME_PREFIX) ||
		strings.Contains(variableName, CHILD_CD_COUNT) || strings.Contains(variableName, APP_LABEL_COUNT) || strings.Contains(variableName, GIT_SOURCE_COUNT) ||
		webhookAndCiData != nil {

		return true
	}
	return false
}

func setExtraEnvVariableInDeployStep(deploySteps []*bean3.StepObject, extraEnvVariables map[string]string, webhookAndCiData *gitSensorClient.WebhookAndCiData) {
	for _, deployStep := range deploySteps {
		for variableKey, variableValue := range extraEnvVariables {
			if isExtraVariableDynamic(variableKey, webhookAndCiData) && deployStep.StepType == "INLINE" {
				extraInputVar := &bean3.VariableObject{
					Name:                  variableKey,
					Format:                "STRING",
					Value:                 variableValue,
					VariableType:          bean3.VARIABLE_TYPE_REF_GLOBAL,
					ReferenceVariableName: variableKey,
				}
				deployStep.InputVars = append(deployStep.InputVars, extraInputVar)
			}
		}
	}
}
func (impl *WorkflowDagExecutorImpl) buildWFRequest(runner *pipelineConfig.CdWorkflowRunner, cdWf *pipelineConfig.CdWorkflow, cdPipeline *pipelineConfig.Pipeline, triggeredBy int32) (*types.WorkflowRequest, error) {
	cdWorkflowConfig, err := impl.cdWorkflowRepository.FindConfigByPipelineId(cdPipeline.Id)
	if err != nil && !util.IsErrNoRows(err) {
		return nil, err
	}

	workflowExecutor := runner.ExecutorType

	artifact, err := impl.ciArtifactRepository.Get(cdWf.CiArtifactId)
	if err != nil {
		return nil, err
	}
	// Migration of deprecated DataSource Type
	if artifact.IsMigrationRequired() {
		migrationErr := impl.ciArtifactRepository.MigrateToWebHookDataSourceType(artifact.Id)
		if migrationErr != nil {
			impl.logger.Warnw("unable to migrate deprecated DataSource", "artifactId", artifact.Id)
		}
	}
	ciMaterialInfo, err := repository.GetCiMaterialInfo(artifact.MaterialInfo, artifact.DataSource)
	if err != nil {
		impl.logger.Errorw("parsing error", "err", err)
		return nil, err
	}

	var ciProjectDetails []bean3.CiProjectDetails
	var ciPipeline *pipelineConfig.CiPipeline
	if cdPipeline.CiPipelineId > 0 {
		ciPipeline, err = impl.ciPipelineRepository.FindById(cdPipeline.CiPipelineId)
		if err != nil && !util.IsErrNoRows(err) {
			impl.logger.Errorw("cannot find ciPipelineRequest", "err", err)
			return nil, err
		}

		for _, m := range ciPipeline.CiPipelineMaterials {
			// git material should be active in this case
			if m == nil || m.GitMaterial == nil || !m.GitMaterial.Active {
				continue
			}
			var ciMaterialCurrent repository.CiMaterialInfo
			for _, ciMaterial := range ciMaterialInfo {
				if ciMaterial.Material.GitConfiguration.URL == m.GitMaterial.Url {
					ciMaterialCurrent = ciMaterial
					break
				}
			}
			gitMaterial, err := impl.materialRepository.FindById(m.GitMaterialId)
			if err != nil && !util.IsErrNoRows(err) {
				impl.logger.Errorw("could not fetch git materials", "err", err)
				return nil, err
			}

			ciProjectDetail := bean3.CiProjectDetails{
				GitRepository:   ciMaterialCurrent.Material.GitConfiguration.URL,
				MaterialName:    gitMaterial.Name,
				CheckoutPath:    gitMaterial.CheckoutPath,
				FetchSubmodules: gitMaterial.FetchSubmodules,
				SourceType:      m.Type,
				SourceValue:     m.Value,
				Type:            string(m.Type),
				GitOptions: bean3.GitOptions{
					UserName:      gitMaterial.GitProvider.UserName,
					Password:      gitMaterial.GitProvider.Password,
					SshPrivateKey: gitMaterial.GitProvider.SshPrivateKey,
					AccessToken:   gitMaterial.GitProvider.AccessToken,
					AuthMode:      gitMaterial.GitProvider.AuthMode,
				},
			}

			if len(ciMaterialCurrent.Modifications) > 0 {
				ciProjectDetail.CommitHash = ciMaterialCurrent.Modifications[0].Revision
				ciProjectDetail.Author = ciMaterialCurrent.Modifications[0].Author
				ciProjectDetail.GitTag = ciMaterialCurrent.Modifications[0].Tag
				ciProjectDetail.Message = ciMaterialCurrent.Modifications[0].Message
				commitTime, err := convert(ciMaterialCurrent.Modifications[0].ModifiedTime)
				if err != nil {
					return nil, err
				}
				ciProjectDetail.CommitTime = commitTime.Format(bean2.LayoutRFC3339)
			} else if ciPipeline.PipelineType == bean3.CI_JOB {
				// This has been done to resolve unmarshalling issue in ci-runner, in case of no commit time(eg- polling container images)
				ciProjectDetail.CommitTime = time.Time{}.Format(bean2.LayoutRFC3339)
			} else {
				impl.logger.Debugw("devtronbug#1062", ciPipeline.Id, cdPipeline.Id)
				return nil, fmt.Errorf("modifications not found for %d", ciPipeline.Id)
			}

			// set webhook data
			if m.Type == pipelineConfig.SOURCE_TYPE_WEBHOOK && len(ciMaterialCurrent.Modifications) > 0 {
				webhookData := ciMaterialCurrent.Modifications[0].WebhookData
				ciProjectDetail.WebhookData = pipelineConfig.WebhookData{
					Id:              webhookData.Id,
					EventActionType: webhookData.EventActionType,
					Data:            webhookData.Data,
				}
			}

			ciProjectDetails = append(ciProjectDetails, ciProjectDetail)
		}
	}
	var stageYaml string
	var deployStageWfr pipelineConfig.CdWorkflowRunner
	var deployStageTriggeredByUserEmail string
	var pipelineReleaseCounter int
	var preDeploySteps []*bean3.StepObject
	var postDeploySteps []*bean3.StepObject
	var refPluginsData []*bean3.RefPluginObject
	//if pipeline_stage_steps present for pre-CD or post-CD then no need to add stageYaml to cdWorkflowRequest in that
	//case add PreDeploySteps and PostDeploySteps to cdWorkflowRequest, this is done for backward compatibility
	pipelineStage, err := impl.getPipelineStage(cdPipeline.Id, runner.WorkflowType.WorkflowTypeToStageType())
	if err != nil {
		return nil, err
	}
	env, err := impl.envRepository.FindById(cdPipeline.EnvironmentId)
	if err != nil {
		impl.logger.Errorw("error in getting environment by id", "err", err)
		return nil, err
	}

	//Scope will pick the environment of CD pipeline irrespective of in-cluster mode,
	//since user sees the environment of the CD pipeline
	scope := resourceQualifiers.Scope{
		AppId:     cdPipeline.App.Id,
		EnvId:     env.Id,
		ClusterId: env.ClusterId,
		SystemMetadata: &resourceQualifiers.SystemMetadata{
			EnvironmentName: env.Name,
			ClusterName:     env.Cluster.ClusterName,
			Namespace:       env.Namespace,
			Image:           artifact.Image,
			ImageTag:        util3.GetImageTagFromImage(artifact.Image),
		},
	}
	if pipelineStage != nil {
		var variableSnapshot map[string]string
		if runner.WorkflowType == bean.CD_WORKFLOW_TYPE_PRE {
			//preDeploySteps, _, refPluginsData, err = impl.pipelineStageService.BuildPrePostAndRefPluginStepsDataForWfRequest(cdPipeline.Id, cdStage)
			prePostAndRefPluginResponse, err := impl.pipelineStageService.BuildPrePostAndRefPluginStepsDataForWfRequest(cdPipeline.Id, preCdStage, scope)
			if err != nil {
				impl.logger.Errorw("error in getting pre, post & refPlugin steps data for wf request", "err", err, "cdPipelineId", cdPipeline.Id)
				return nil, err
			}
			preDeploySteps = prePostAndRefPluginResponse.PreStageSteps
			refPluginsData = prePostAndRefPluginResponse.RefPluginData
			variableSnapshot = prePostAndRefPluginResponse.VariableSnapshot
		} else if runner.WorkflowType == bean.CD_WORKFLOW_TYPE_POST {
			//_, postDeploySteps, refPluginsData, err = impl.pipelineStageService.BuildPrePostAndRefPluginStepsDataForWfRequest(cdPipeline.Id, cdStage)
			prePostAndRefPluginResponse, err := impl.pipelineStageService.BuildPrePostAndRefPluginStepsDataForWfRequest(cdPipeline.Id, postCdStage, scope)
			if err != nil {
				impl.logger.Errorw("error in getting pre, post & refPlugin steps data for wf request", "err", err, "cdPipelineId", cdPipeline.Id)
				return nil, err
			}
			postDeploySteps = prePostAndRefPluginResponse.PostStageSteps
			refPluginsData = prePostAndRefPluginResponse.RefPluginData
			variableSnapshot = prePostAndRefPluginResponse.VariableSnapshot
			deployStageWfr, deployStageTriggeredByUserEmail, pipelineReleaseCounter, err = impl.getDeployStageDetails(cdPipeline.Id)
			if err != nil {
				impl.logger.Errorw("error in getting deployStageWfr, deployStageTriggeredByUser and pipelineReleaseCounter wf request", "err", err, "cdPipelineId", cdPipeline.Id)
				return nil, err
			}
		} else {
			return nil, fmt.Errorf("unsupported workflow triggerd")
		}

		//Save Scoped VariableSnapshot
		var variableSnapshotHistories = util4.GetBeansPtr(
			repository5.GetSnapshotBean(runner.Id, repository5.HistoryReferenceTypeCDWORKFLOWRUNNER, variableSnapshot))
		if len(variableSnapshotHistories) > 0 {
			err = impl.scopedVariableManager.SaveVariableHistoriesForTrigger(variableSnapshotHistories, runner.TriggeredBy)
			if err != nil {
				impl.logger.Errorf("Not able to save variable snapshot for CD trigger %s %d %s", err, runner.Id, variableSnapshot)
			}
		}
	} else {
		//in this case no plugin script is not present for this cdPipeline hence going with attaching preStage or postStage config
		if runner.WorkflowType == bean.CD_WORKFLOW_TYPE_PRE {
			stageYaml = cdPipeline.PreStageConfig
		} else if runner.WorkflowType == bean.CD_WORKFLOW_TYPE_POST {
			stageYaml = cdPipeline.PostStageConfig
			deployStageWfr, deployStageTriggeredByUserEmail, pipelineReleaseCounter, err = impl.getDeployStageDetails(cdPipeline.Id)
			if err != nil {
				impl.logger.Errorw("error in getting deployStageWfr, deployStageTriggeredByUser and pipelineReleaseCounter wf request", "err", err, "cdPipelineId", cdPipeline.Id)
				return nil, err
			}

		} else {
			return nil, fmt.Errorf("unsupported workflow triggerd")
		}
	}

	cdStageWorkflowRequest := &types.WorkflowRequest{
		EnvironmentId:         cdPipeline.EnvironmentId,
		AppId:                 cdPipeline.AppId,
		WorkflowId:            cdWf.Id,
		WorkflowRunnerId:      runner.Id,
		WorkflowNamePrefix:    strconv.Itoa(runner.Id) + "-" + runner.Name,
		WorkflowPrefixForLog:  strconv.Itoa(cdWf.Id) + string(runner.WorkflowType) + "-" + runner.Name,
		CdImage:               impl.config.GetDefaultImage(),
		CdPipelineId:          cdWf.PipelineId,
		TriggeredBy:           triggeredBy,
		StageYaml:             stageYaml,
		CiProjectDetails:      ciProjectDetails,
		Namespace:             runner.Namespace,
		ActiveDeadlineSeconds: impl.config.GetDefaultTimeout(),
		CiArtifactDTO: types.CiArtifactDTO{
			Id:           artifact.Id,
			PipelineId:   artifact.PipelineId,
			Image:        artifact.Image,
			ImageDigest:  artifact.ImageDigest,
			MaterialInfo: artifact.MaterialInfo,
			DataSource:   artifact.DataSource,
			WorkflowId:   artifact.WorkflowId,
		},
		OrchestratorHost:  impl.config.OrchestratorHost,
		OrchestratorToken: impl.config.OrchestratorToken,
		CloudProvider:     impl.config.CloudProvider,
		WorkflowExecutor:  workflowExecutor,
		RefPlugins:        refPluginsData,
		Scope:             scope,
	}

	extraEnvVariables := make(map[string]string)
	if env != nil {
		extraEnvVariables[plugin.CD_PIPELINE_ENV_NAME_KEY] = env.Name
		if env.Cluster != nil {
			extraEnvVariables[plugin.CD_PIPELINE_CLUSTER_NAME_KEY] = env.Cluster.ClusterName
		}
	}
	ciWf, err := impl.ciWorkflowRepository.FindLastTriggeredWorkflowByArtifactId(artifact.Id)
	if err != nil && err != pg.ErrNoRows {
		impl.logger.Errorw("error in getting ciWf by artifactId", "err", err, "artifactId", artifact.Id)
		return nil, err
	}
	var webhookAndCiData *gitSensorClient.WebhookAndCiData
	if ciWf != nil && ciWf.GitTriggers != nil {
		i := 1
		var gitCommitEnvVariables []types.GitMetadata

		for ciPipelineMaterialId, gitTrigger := range ciWf.GitTriggers {
			extraEnvVariables[fmt.Sprintf("%s_%d", GIT_COMMIT_HASH_PREFIX, i)] = gitTrigger.Commit
			extraEnvVariables[fmt.Sprintf("%s_%d", GIT_SOURCE_TYPE_PREFIX, i)] = string(gitTrigger.CiConfigureSourceType)
			extraEnvVariables[fmt.Sprintf("%s_%d", GIT_SOURCE_VALUE_PREFIX, i)] = gitTrigger.CiConfigureSourceValue

			gitCommitEnvVariables = append(gitCommitEnvVariables, types.GitMetadata{
				GitCommitHash:  gitTrigger.Commit,
				GitSourceType:  string(gitTrigger.CiConfigureSourceType),
				GitSourceValue: gitTrigger.CiConfigureSourceValue,
			})

			// CODE-BLOCK starts - store extra environment variables if webhook
			if gitTrigger.CiConfigureSourceType == pipelineConfig.SOURCE_TYPE_WEBHOOK {
				webhookDataId := gitTrigger.WebhookData.Id
				if webhookDataId > 0 {
					webhookDataRequest := &gitSensorClient.WebhookDataRequest{
						Id:                   webhookDataId,
						CiPipelineMaterialId: ciPipelineMaterialId,
					}
					webhookAndCiData, err = impl.gitSensorGrpcClient.GetWebhookData(context.Background(), webhookDataRequest)
					if err != nil {
						impl.logger.Errorw("err while getting webhook data from git-sensor", "err", err, "webhookDataRequest", webhookDataRequest)
						return nil, err
					}
					if webhookAndCiData != nil {
						for extEnvVariableKey, extEnvVariableVal := range webhookAndCiData.ExtraEnvironmentVariables {
							extraEnvVariables[extEnvVariableKey] = extEnvVariableVal
						}
					}
				}
			}
			// CODE_BLOCK ends

			i++
		}
		gitMetadata, err := json.Marshal(&gitCommitEnvVariables)
		if err != nil {
			impl.logger.Errorw("err while marshaling git metdata", "err", err)
			return nil, err
		}
		extraEnvVariables[plugin.GIT_METADATA] = string(gitMetadata)

		extraEnvVariables[GIT_SOURCE_COUNT] = strconv.Itoa(len(ciWf.GitTriggers))
	}

	childCdIds, err := impl.appWorkflowRepository.FindChildCDIdsByParentCDPipelineId(cdPipeline.Id)
	if err != nil && err != pg.ErrNoRows {
		impl.logger.Errorw("error in getting child cdPipelineIds by parent cdPipelineId", "err", err, "parent cdPipelineId", cdPipeline.Id)
		return nil, err
	}
	if len(childCdIds) > 0 {
		childPipelines, err := impl.pipelineRepository.FindByIdsIn(childCdIds)
		if err != nil {
			impl.logger.Errorw("error in getting pipelines by ids", "err", err, "ids", childCdIds)
			return nil, err
		}
		var childCdEnvVariables []types.ChildCdMetadata
		for i, childPipeline := range childPipelines {
			extraEnvVariables[fmt.Sprintf("%s_%d", CHILD_CD_ENV_NAME_PREFIX, i+1)] = childPipeline.Environment.Name
			extraEnvVariables[fmt.Sprintf("%s_%d", CHILD_CD_CLUSTER_NAME_PREFIX, i+1)] = childPipeline.Environment.Cluster.ClusterName

			childCdEnvVariables = append(childCdEnvVariables, types.ChildCdMetadata{
				ChildCdEnvName:     childPipeline.Environment.Name,
				ChildCdClusterName: childPipeline.Environment.Cluster.ClusterName,
			})
		}
		childCdEnvVariablesMetadata, err := json.Marshal(&childCdEnvVariables)
		if err != nil {
			impl.logger.Errorw("err while marshaling childCdEnvVariables", "err", err)
			return nil, err
		}
		extraEnvVariables[plugin.CHILD_CD_METADATA] = string(childCdEnvVariablesMetadata)

		extraEnvVariables[CHILD_CD_COUNT] = strconv.Itoa(len(childPipelines))
	}
	if ciPipeline != nil && ciPipeline.Id > 0 {
		extraEnvVariables["APP_NAME"] = ciPipeline.App.AppName
		cdStageWorkflowRequest.DockerUsername = ciPipeline.CiTemplate.DockerRegistry.Username
		cdStageWorkflowRequest.DockerPassword = ciPipeline.CiTemplate.DockerRegistry.Password
		cdStageWorkflowRequest.AwsRegion = ciPipeline.CiTemplate.DockerRegistry.AWSRegion
		cdStageWorkflowRequest.DockerConnection = ciPipeline.CiTemplate.DockerRegistry.Connection
		cdStageWorkflowRequest.DockerCert = ciPipeline.CiTemplate.DockerRegistry.Cert
		cdStageWorkflowRequest.AccessKey = ciPipeline.CiTemplate.DockerRegistry.AWSAccessKeyId
		cdStageWorkflowRequest.SecretKey = ciPipeline.CiTemplate.DockerRegistry.AWSSecretAccessKey
		cdStageWorkflowRequest.DockerRegistryType = string(ciPipeline.CiTemplate.DockerRegistry.RegistryType)
		cdStageWorkflowRequest.DockerRegistryURL = ciPipeline.CiTemplate.DockerRegistry.RegistryURL
		cdStageWorkflowRequest.DockerRegistryId = ciPipeline.CiTemplate.DockerRegistry.Id
		cdStageWorkflowRequest.CiPipelineType = ciPipeline.PipelineType
	} else if cdPipeline.AppId > 0 {
		ciTemplate, err := impl.CiTemplateRepository.FindByAppId(cdPipeline.AppId)
		if err != nil {
			return nil, err
		}
		extraEnvVariables["APP_NAME"] = ciTemplate.App.AppName
		cdStageWorkflowRequest.DockerUsername = ciTemplate.DockerRegistry.Username
		cdStageWorkflowRequest.DockerPassword = ciTemplate.DockerRegistry.Password
		cdStageWorkflowRequest.AwsRegion = ciTemplate.DockerRegistry.AWSRegion
		cdStageWorkflowRequest.DockerConnection = ciTemplate.DockerRegistry.Connection
		cdStageWorkflowRequest.DockerCert = ciTemplate.DockerRegistry.Cert
		cdStageWorkflowRequest.AccessKey = ciTemplate.DockerRegistry.AWSAccessKeyId
		cdStageWorkflowRequest.SecretKey = ciTemplate.DockerRegistry.AWSSecretAccessKey
		cdStageWorkflowRequest.DockerRegistryType = string(ciTemplate.DockerRegistry.RegistryType)
		cdStageWorkflowRequest.DockerRegistryURL = ciTemplate.DockerRegistry.RegistryURL
		appLabels, err := impl.appLabelRepository.FindAllByAppId(cdPipeline.AppId)
		cdStageWorkflowRequest.DockerRegistryId = ciTemplate.DockerRegistry.Id
		if err != nil && err != pg.ErrNoRows {
			impl.logger.Errorw("error in getting labels by appId", "err", err, "appId", cdPipeline.AppId)
			return nil, err
		}
		var appLabelEnvVariables []types.AppLabelMetadata
		for i, appLabel := range appLabels {
			extraEnvVariables[fmt.Sprintf("%s_%d", APP_LABEL_KEY_PREFIX, i+1)] = appLabel.Key
			extraEnvVariables[fmt.Sprintf("%s_%d", APP_LABEL_VALUE_PREFIX, i+1)] = appLabel.Value
			appLabelEnvVariables = append(appLabelEnvVariables, types.AppLabelMetadata{
				AppLabelKey:   appLabel.Key,
				AppLabelValue: appLabel.Value,
			})
		}
		if len(appLabels) > 0 {
			extraEnvVariables[APP_LABEL_COUNT] = strconv.Itoa(len(appLabels))
			appLabelEnvVariablesMetadata, err := json.Marshal(&appLabelEnvVariables)
			if err != nil {
				impl.logger.Errorw("err while marshaling appLabelEnvVariables", "err", err)
				return nil, err
			}
			extraEnvVariables[plugin.APP_LABEL_METADATA] = string(appLabelEnvVariablesMetadata)

		}
	}
	cdStageWorkflowRequest.ExtraEnvironmentVariables = extraEnvVariables
	cdStageWorkflowRequest.DeploymentTriggerTime = deployStageWfr.StartedOn
	cdStageWorkflowRequest.DeploymentTriggeredBy = deployStageTriggeredByUserEmail

	if pipelineReleaseCounter > 0 {
		cdStageWorkflowRequest.DeploymentReleaseCounter = pipelineReleaseCounter
	}
	if cdWorkflowConfig.CdCacheRegion == "" {
		cdWorkflowConfig.CdCacheRegion = impl.config.GetDefaultCdLogsBucketRegion()
	}

	if runner.WorkflowType == bean.CD_WORKFLOW_TYPE_PRE {
		//populate input variables of steps with extra env variables
		setExtraEnvVariableInDeployStep(preDeploySteps, extraEnvVariables, webhookAndCiData)
		cdStageWorkflowRequest.PrePostDeploySteps = preDeploySteps
	} else if runner.WorkflowType == bean.CD_WORKFLOW_TYPE_POST {
		setExtraEnvVariableInDeployStep(postDeploySteps, extraEnvVariables, webhookAndCiData)
		cdStageWorkflowRequest.PrePostDeploySteps = postDeploySteps
	}
	cdStageWorkflowRequest.BlobStorageConfigured = runner.BlobStorageEnabled
	switch cdStageWorkflowRequest.CloudProvider {
	case types.BLOB_STORAGE_S3:
		//No AccessKey is used for uploading artifacts, instead IAM based auth is used
		cdStageWorkflowRequest.CdCacheRegion = cdWorkflowConfig.CdCacheRegion
		cdStageWorkflowRequest.CdCacheLocation = cdWorkflowConfig.CdCacheBucket
		cdStageWorkflowRequest.ArtifactLocation, cdStageWorkflowRequest.CiArtifactBucket, cdStageWorkflowRequest.CiArtifactFileName = impl.buildArtifactLocationForS3(cdWorkflowConfig, cdWf, runner)
		cdStageWorkflowRequest.BlobStorageS3Config = &blob_storage.BlobStorageS3Config{
			AccessKey:                  impl.config.BlobStorageS3AccessKey,
			Passkey:                    impl.config.BlobStorageS3SecretKey,
			EndpointUrl:                impl.config.BlobStorageS3Endpoint,
			IsInSecure:                 impl.config.BlobStorageS3EndpointInsecure,
			CiCacheBucketName:          cdWorkflowConfig.CdCacheBucket,
			CiCacheRegion:              cdWorkflowConfig.CdCacheRegion,
			CiCacheBucketVersioning:    impl.config.BlobStorageS3BucketVersioned,
			CiArtifactBucketName:       cdStageWorkflowRequest.CiArtifactBucket,
			CiArtifactRegion:           cdWorkflowConfig.CdCacheRegion,
			CiArtifactBucketVersioning: impl.config.BlobStorageS3BucketVersioned,
			CiLogBucketName:            impl.config.GetDefaultBuildLogsBucket(),
			CiLogRegion:                impl.config.GetDefaultCdLogsBucketRegion(),
			CiLogBucketVersioning:      impl.config.BlobStorageS3BucketVersioned,
		}
	case types.BLOB_STORAGE_GCP:
		cdStageWorkflowRequest.GcpBlobConfig = &blob_storage.GcpBlobConfig{
			CredentialFileJsonData: impl.config.BlobStorageGcpCredentialJson,
			ArtifactBucketName:     impl.config.GetDefaultBuildLogsBucket(),
			LogBucketName:          impl.config.GetDefaultBuildLogsBucket(),
		}
		cdStageWorkflowRequest.ArtifactLocation = impl.buildDefaultArtifactLocation(cdWorkflowConfig, cdWf, runner)
		cdStageWorkflowRequest.CiArtifactFileName = cdStageWorkflowRequest.ArtifactLocation
	case types.BLOB_STORAGE_AZURE:
		cdStageWorkflowRequest.AzureBlobConfig = &blob_storage.AzureBlobConfig{
			Enabled:               true,
			AccountName:           impl.config.AzureAccountName,
			BlobContainerCiCache:  impl.config.AzureBlobContainerCiCache,
			AccountKey:            impl.config.AzureAccountKey,
			BlobContainerCiLog:    impl.config.AzureBlobContainerCiLog,
			BlobContainerArtifact: impl.config.AzureBlobContainerCiLog,
		}
		cdStageWorkflowRequest.BlobStorageS3Config = &blob_storage.BlobStorageS3Config{
			EndpointUrl:     impl.config.AzureGatewayUrl,
			IsInSecure:      impl.config.AzureGatewayConnectionInsecure,
			CiLogBucketName: impl.config.AzureBlobContainerCiLog,
			CiLogRegion:     "",
			AccessKey:       impl.config.AzureAccountName,
		}
		cdStageWorkflowRequest.ArtifactLocation = impl.buildDefaultArtifactLocation(cdWorkflowConfig, cdWf, runner)
		cdStageWorkflowRequest.CiArtifactFileName = cdStageWorkflowRequest.ArtifactLocation
	default:
		if impl.config.BlobStorageEnabled {
			return nil, fmt.Errorf("blob storage %s not supported", cdStageWorkflowRequest.CloudProvider)
		}
	}
	cdStageWorkflowRequest.DefaultAddressPoolBaseCidr = impl.config.GetDefaultAddressPoolBaseCidr()
	cdStageWorkflowRequest.DefaultAddressPoolSize = impl.config.GetDefaultAddressPoolSize()
	return cdStageWorkflowRequest, nil
}

func (impl *WorkflowDagExecutorImpl) buildDefaultArtifactLocation(cdWorkflowConfig *pipelineConfig.CdWorkflowConfig, savedWf *pipelineConfig.CdWorkflow, runner *pipelineConfig.CdWorkflowRunner) string {
	cdArtifactLocationFormat := cdWorkflowConfig.CdArtifactLocationFormat
	if cdArtifactLocationFormat == "" {
		cdArtifactLocationFormat = impl.config.GetArtifactLocationFormat()
	}
	ArtifactLocation := fmt.Sprintf("%s/"+cdArtifactLocationFormat, impl.config.GetDefaultArtifactKeyPrefix(), savedWf.Id, runner.Id)
	return ArtifactLocation
}

func (impl *WorkflowDagExecutorImpl) HandleDeploymentSuccessEvent(triggerContext TriggerContext, pipelineOverride *chartConfig.PipelineOverride) error {
	if pipelineOverride == nil {
		return fmt.Errorf("invalid request, pipeline override not found")
	}
	cdWorkflow, err := impl.cdWorkflowRepository.FindById(pipelineOverride.CdWorkflowId)
	if err != nil {
		impl.logger.Errorw("error in fetching cd workflow by id", "pipelineOverride", pipelineOverride)
		return err
	}

	postStage, err := impl.getPipelineStage(pipelineOverride.PipelineId, repository4.PIPELINE_STAGE_TYPE_POST_CD)
	if err != nil {
		return err
	}

	var triggeredByUser int32 = 1
	//handle corrupt data (https://github.com/devtron-labs/devtron/issues/3826)
	err, deleted := impl.deleteCorruptedPipelineStage(postStage, triggeredByUser)
	if err != nil {
		impl.logger.Errorw("error in deleteCorruptedPipelineStage ", "err", err, "preStage", postStage, "triggeredBy", triggeredByUser)
		return err
	}

	if len(pipelineOverride.Pipeline.PostStageConfig) > 0 || (postStage != nil && !deleted) {
		if pipelineOverride.Pipeline.PostTriggerType == pipelineConfig.TRIGGER_TYPE_AUTOMATIC &&
			pipelineOverride.DeploymentType != models.DEPLOYMENTTYPE_STOP &&
			pipelineOverride.DeploymentType != models.DEPLOYMENTTYPE_START {

			triggerRequest := TriggerRequest{
				CdWf:                  cdWorkflow,
				Pipeline:              pipelineOverride.Pipeline,
				TriggeredBy:           triggeredByUser,
				TriggerContext:        triggerContext,
				RefCdWorkflowRunnerId: 0,
			}
			triggerRequest.TriggerContext.Context = context.Background()
			err = impl.TriggerPostStage(triggerRequest)
			if err != nil {
				impl.logger.Errorw("error in triggering post stage after successful deployment event", "err", err, "cdWorkflow", cdWorkflow)
				return err
			}
		}
	} else {
		// to trigger next pre/cd, if any
		// finding children cd by pipeline id
		err = impl.HandlePostStageSuccessEvent(triggerContext, cdWorkflow.Id, pipelineOverride.PipelineId, 1, nil)
		if err != nil {
			impl.logger.Errorw("error in triggering children cd after successful deployment event", "parentCdPipelineId", pipelineOverride.PipelineId)
			return err
		}
	}
	return nil
}

func (impl *WorkflowDagExecutorImpl) HandlePostStageSuccessEvent(triggerContext TriggerContext, cdWorkflowId int, cdPipelineId int, triggeredBy int32, pluginRegistryImageDetails map[string][]string) error {
	// finding children cd by pipeline id
	cdPipelinesMapping, err := impl.appWorkflowRepository.FindWFCDMappingByParentCDPipelineId(cdPipelineId)
	if err != nil {
		impl.logger.Errorw("error in getting mapping of cd pipelines by parent cd pipeline id", "err", err, "parentCdPipelineId", cdPipelineId)
		return err
	}
	ciArtifact, err := impl.ciArtifactRepository.GetArtifactByCdWorkflowId(cdWorkflowId)
	if err != nil {
		impl.logger.Errorw("error in finding artifact by cd workflow id", "err", err, "cdWorkflowId", cdWorkflowId)
		return err
	}
	if len(pluginRegistryImageDetails) > 0 {
		PostCDArtifacts, err := impl.SavePluginArtifacts(ciArtifact, pluginRegistryImageDetails, cdPipelineId, repository.POST_CD, triggeredBy)
		if err != nil {
			impl.logger.Errorw("error in saving plugin artifacts", "err", err)
			return err
		}
		if len(PostCDArtifacts) > 0 {
			ciArtifact = PostCDArtifacts[0]
		}
	}
	for _, cdPipelineMapping := range cdPipelinesMapping {
		//find pipeline by cdPipeline ID
		pipeline, err := impl.pipelineRepository.FindById(cdPipelineMapping.ComponentId)
		if err != nil {
			impl.logger.Errorw("error in getting cd pipeline by id", "err", err, "pipelineId", cdPipelineMapping.ComponentId)
			return err
		}
		//finding ci artifact by ciPipelineID and pipelineId
		//TODO : confirm values for applyAuth, async & triggeredBy

		triggerRequest := TriggerRequest{
			CdWf:           nil,
			Pipeline:       pipeline,
			Artifact:       ciArtifact,
			TriggeredBy:    triggeredBy,
			TriggerContext: triggerContext,
		}

		err = impl.triggerIfAutoStageCdPipeline(triggerRequest)
		if err != nil {
			impl.logger.Errorw("error in triggering cd pipeline after successful post stage", "err", err, "pipelineId", pipeline.Id)
			return err
		}
	}
	return nil
}

// Only used for auto trigger
func (impl *WorkflowDagExecutorImpl) TriggerDeployment(request TriggerRequest) error {
	//in case of manual trigger auth is already applied and for auto triggers there is no need for auth check here
	triggeredBy := request.TriggeredBy
	pipeline := request.Pipeline
	artifact := request.Artifact

	//setting triggeredAt variable to have consistent data for various audit log places in db for deployment time
	triggeredAt := time.Now()
	cdWf := request.CdWf

	if cdWf == nil || (cdWf != nil && cdWf.CiArtifactId != artifact.Id) {
		// cdWf != nil && cdWf.CiArtifactId != artifact.Id for auto trigger case when deployment is triggered with image generated by plugin
		cdWf = &pipelineConfig.CdWorkflow{
			CiArtifactId: artifact.Id,
			PipelineId:   pipeline.Id,
			AuditLog:     sql.AuditLog{CreatedOn: triggeredAt, CreatedBy: 1, UpdatedOn: triggeredAt, UpdatedBy: 1},
		}
		err := impl.cdWorkflowRepository.SaveWorkFlow(context.Background(), cdWf)
		if err != nil {
			return err
		}
	}

	runner := &pipelineConfig.CdWorkflowRunner{
		Name:         pipeline.Name,
		WorkflowType: bean.CD_WORKFLOW_TYPE_DEPLOY,
		ExecutorType: pipelineConfig.WORKFLOW_EXECUTOR_TYPE_SYSTEM,
		Status:       pipelineConfig.WorkflowInitiated, // deployment Initiated for auto trigger
		TriggeredBy:  1,
		StartedOn:    triggeredAt,
		Namespace:    impl.config.GetDefaultNamespace(),
		CdWorkflowId: cdWf.Id,
		AuditLog:     sql.AuditLog{CreatedOn: triggeredAt, CreatedBy: triggeredBy, UpdatedOn: triggeredAt, UpdatedBy: triggeredBy},
		ReferenceId:  request.TriggerContext.ReferenceId,
	}
	savedWfr, err := impl.cdWorkflowRepository.SaveWorkFlowRunner(runner)
	if err != nil {
		return err
	}
	runner.CdWorkflow = &pipelineConfig.CdWorkflow{
		Pipeline: pipeline,
	}
	// creating cd pipeline status timeline for deployment initialisation
	timeline := &pipelineConfig.PipelineStatusTimeline{
		CdWorkflowRunnerId: runner.Id,
		Status:             pipelineConfig.TIMELINE_STATUS_DEPLOYMENT_INITIATED,
		StatusDetail:       "Deployment initiated successfully.",
		StatusTime:         time.Now(),
		AuditLog: sql.AuditLog{
			CreatedBy: 1,
			CreatedOn: time.Now(),
			UpdatedBy: 1,
			UpdatedOn: time.Now(),
		},
	}
	isAppStore := false
	err = impl.pipelineStatusTimelineService.SaveTimeline(timeline, nil, isAppStore)
	if err != nil {
		impl.logger.Errorw("error in creating timeline status for deployment initiation", "err", err, "timeline", timeline)
	}
	//checking vulnerability for deploying image
	isVulnerable := false
	if len(artifact.ImageDigest) > 0 {
		var cveStores []*security.CveStore
		imageScanResult, err := impl.scanResultRepository.FindByImageDigest(artifact.ImageDigest)
		if err != nil && err != pg.ErrNoRows {
			impl.logger.Errorw("error fetching image digest", "digest", artifact.ImageDigest, "err", err)
			return err
		}
		for _, item := range imageScanResult {
			cveStores = append(cveStores, &item.CveStore)
		}
		env, err := impl.envRepository.FindById(pipeline.EnvironmentId)
		if err != nil {
			impl.logger.Errorw("error while fetching env", "err", err)
			return err
		}
		blockCveList, err := impl.cvePolicyRepository.GetBlockedCVEList(cveStores, env.ClusterId, pipeline.EnvironmentId, pipeline.AppId, false)
		if err != nil {
			impl.logger.Errorw("error while fetching blocked cve list", "err", err)
			return err
		}
		if len(blockCveList) > 0 {
			isVulnerable = true
		}
	}
	if isVulnerable == true {
		if err = impl.MarkCurrentDeploymentFailed(runner, errors.New(pipelineConfig.FOUND_VULNERABILITY), triggeredBy); err != nil {
			impl.logger.Errorw("error while updating current runner status to failed, TriggerDeployment", "wfrId", runner.Id, "err", err)
		}
		return nil
	}

	releaseErr := impl.TriggerCD(artifact, cdWf.Id, savedWfr.Id, pipeline, triggeredAt)
	// if releaseErr found, then the mark current deployment Failed and return
	if releaseErr != nil {
		err := impl.MarkCurrentDeploymentFailed(runner, releaseErr, triggeredBy)
		if err != nil {
			impl.logger.Errorw("error while updating current runner status to failed, updatePreviousDeploymentStatus", "cdWfr", runner.Id, "err", err)
		}
		return releaseErr
	}
	//skip updatePreviousDeploymentStatus if Async Install is enabled; handled inside SubscribeDevtronAsyncHelmInstallRequest
	if !impl.appService.IsDevtronAsyncInstallModeEnabled(pipeline.DeploymentAppType) {
		err1 := impl.updatePreviousDeploymentStatus(runner, pipeline.Id, triggeredAt, triggeredBy)
		if err1 != nil {
			impl.logger.Errorw("error while update previous cd workflow runners", "err", err, "runner", runner, "pipelineId", pipeline.Id)
			return err1
		}
	}
	return nil
}

func (impl *WorkflowDagExecutorImpl) updatePreviousDeploymentStatus(currentRunner *pipelineConfig.CdWorkflowRunner, pipelineId int, triggeredAt time.Time, triggeredBy int32) error {
	// Initiating DB transaction
	dbConnection := impl.cdWorkflowRepository.GetConnection()
	tx, err := dbConnection.Begin()
	if err != nil {
		impl.logger.Errorw("error on update status, txn begin failed", "err", err)
		return err
	}
	// Rollback tx on error.
	defer tx.Rollback()

	//update [n,n-1] statuses as failed if not terminal
	terminalStatus := []string{string(health.HealthStatusHealthy), pipelineConfig.WorkflowAborted, pipelineConfig.WorkflowFailed, pipelineConfig.WorkflowSucceeded}
	previousNonTerminalRunners, err := impl.cdWorkflowRepository.FindPreviousCdWfRunnerByStatus(pipelineId, currentRunner.Id, terminalStatus)
	if err != nil {
		impl.logger.Errorw("error fetching previous wf runner, updating cd wf runner status,", "err", err, "currentRunner", currentRunner)
		return err
	} else if len(previousNonTerminalRunners) == 0 {
		impl.logger.Errorw("no previous runner found in updating cd wf runner status,", "err", err, "currentRunner", currentRunner)
		return nil
	}

	var timelines []*pipelineConfig.PipelineStatusTimeline
	for _, previousRunner := range previousNonTerminalRunners {
		if previousRunner.Status == string(health.HealthStatusHealthy) ||
			previousRunner.Status == pipelineConfig.WorkflowSucceeded ||
			previousRunner.Status == pipelineConfig.WorkflowAborted ||
			previousRunner.Status == pipelineConfig.WorkflowFailed {
			//terminal status return
			impl.logger.Infow("skip updating cd wf runner status as previous runner status is", "status", previousRunner.Status)
			continue
		}
		impl.logger.Infow("updating cd wf runner status as previous runner status is", "status", previousRunner.Status)
		previousRunner.FinishedOn = triggeredAt
		previousRunner.Message = pipelineConfig.NEW_DEPLOYMENT_INITIATED
		previousRunner.Status = pipelineConfig.WorkflowFailed
		previousRunner.UpdatedOn = time.Now()
		previousRunner.UpdatedBy = triggeredBy
		timeline := &pipelineConfig.PipelineStatusTimeline{
			CdWorkflowRunnerId: previousRunner.Id,
			Status:             pipelineConfig.TIMELINE_STATUS_DEPLOYMENT_SUPERSEDED,
			StatusDetail:       "This deployment is superseded.",
			StatusTime:         time.Now(),
			AuditLog: sql.AuditLog{
				CreatedBy: 1,
				CreatedOn: time.Now(),
				UpdatedBy: 1,
				UpdatedOn: time.Now(),
			},
		}
		timelines = append(timelines, timeline)
	}

	err = impl.cdWorkflowRepository.UpdateWorkFlowRunners(previousNonTerminalRunners)
	if err != nil {
		impl.logger.Errorw("error updating cd wf runner status", "err", err, "previousNonTerminalRunners", previousNonTerminalRunners)
		return err
	}
	err = impl.cdPipelineStatusTimelineRepo.SaveTimelinesWithTxn(timelines, tx)
	if err != nil {
		impl.logger.Errorw("error updating pipeline status timelines", "err", err, "timelines", timelines)
		return err
	}
	//commit transaction
	err = tx.Commit()
	if err != nil {
		impl.logger.Errorw("error in db transaction commit", "err", err)
		return err
	}
	return nil

}

type RequestType string

const START RequestType = "START"
const STOP RequestType = "STOP"

type StopAppRequest struct {
	AppId         int         `json:"appId" validate:"required"`
	EnvironmentId int         `json:"environmentId" validate:"required"`
	UserId        int32       `json:"userId"`
	RequestType   RequestType `json:"requestType" validate:"oneof=START STOP"`
}

type StopDeploymentGroupRequest struct {
	DeploymentGroupId int         `json:"deploymentGroupId" validate:"required"`
	UserId            int32       `json:"userId"`
	RequestType       RequestType `json:"requestType" validate:"oneof=START STOP"`
}

type PodRotateRequest struct {
	AppId               int                        `json:"appId" validate:"required"`
	EnvironmentId       int                        `json:"environmentId" validate:"required"`
	UserId              int32                      `json:"-"`
	ResourceIdentifiers []util5.ResourceIdentifier `json:"resources" validate:"required"`
}

func (impl *WorkflowDagExecutorImpl) RotatePods(ctx context.Context, podRotateRequest *PodRotateRequest) (*k8s.RotatePodResponse, error) {
	impl.logger.Infow("rotate pod request", "payload", podRotateRequest)
	//extract cluster id and namespace from env id
	environmentId := podRotateRequest.EnvironmentId
	environment, err := impl.envRepository.FindById(environmentId)
	if err != nil {
		impl.logger.Errorw("error occurred while fetching env details", "envId", environmentId, "err", err)
		return nil, err
	}
	var resourceIdentifiers []util5.ResourceIdentifier
	for _, resourceIdentifier := range podRotateRequest.ResourceIdentifiers {
		resourceIdentifier.Namespace = environment.Namespace
		resourceIdentifiers = append(resourceIdentifiers, resourceIdentifier)
	}
	rotatePodRequest := &k8s.RotatePodRequest{
		ClusterId: environment.ClusterId,
		Resources: resourceIdentifiers,
	}
	response, err := impl.k8sCommonService.RotatePods(ctx, rotatePodRequest)
	if err != nil {
		return nil, err
	}
	//TODO KB: make entry in cd workflow runner
	return response, nil
}

func (impl *WorkflowDagExecutorImpl) StopStartApp(triggerContext TriggerContext, stopRequest *StopAppRequest) (int, error) {
	pipelines, err := impl.pipelineRepository.FindActiveByAppIdAndEnvironmentId(stopRequest.AppId, stopRequest.EnvironmentId)
	if err != nil {
		impl.logger.Errorw("error in fetching pipeline", "app", stopRequest.AppId, "env", stopRequest.EnvironmentId, "err", err)
		return 0, err
	}
	if len(pipelines) == 0 {
		return 0, fmt.Errorf("no pipeline found")
	}
	pipeline := pipelines[0]

	//find pipeline with default
	var pipelineIds []int
	for _, p := range pipelines {
		impl.logger.Debugw("adding pipelineId", "pipelineId", p.Id)
		pipelineIds = append(pipelineIds, p.Id)
		//FIXME
	}
	wf, err := impl.cdWorkflowRepository.FindLatestCdWorkflowByPipelineId(pipelineIds)
	if err != nil {
		impl.logger.Errorw("error in fetching latest release", "err", err)
		return 0, err
	}
	stopTemplate := `{"replicaCount":0,"autoscaling":{"MinReplicas":0,"MaxReplicas":0 ,"enabled": false} }`
	overrideRequest := &bean.ValuesOverrideRequest{
		PipelineId:     pipeline.Id,
		AppId:          stopRequest.AppId,
		CiArtifactId:   wf.CiArtifactId,
		UserId:         stopRequest.UserId,
		CdWorkflowType: bean.CD_WORKFLOW_TYPE_DEPLOY,
	}
	if stopRequest.RequestType == STOP {
		overrideRequest.AdditionalOverride = json.RawMessage([]byte(stopTemplate))
		overrideRequest.DeploymentType = models.DEPLOYMENTTYPE_STOP
	} else if stopRequest.RequestType == START {
		overrideRequest.DeploymentType = models.DEPLOYMENTTYPE_START
	} else {
		return 0, fmt.Errorf("unsupported operation %s", stopRequest.RequestType)
	}
	id, err := impl.ManualCdTrigger(triggerContext, overrideRequest)
	if err != nil {
		impl.logger.Errorw("error in stopping app", "err", err, "appId", stopRequest.AppId, "envId", stopRequest.EnvironmentId)
		return 0, err
	}
	return id, err
}

func (impl *WorkflowDagExecutorImpl) GetArtifactVulnerabilityStatus(artifact *repository.CiArtifact, cdPipeline *pipelineConfig.Pipeline, ctx context.Context) (bool, error) {
	isVulnerable := false
	if len(artifact.ImageDigest) > 0 {
		var cveStores []*security.CveStore
		_, span := otel.Tracer("orchestrator").Start(ctx, "scanResultRepository.FindByImageDigest")
		imageScanResult, err := impl.scanResultRepository.FindByImageDigest(artifact.ImageDigest)
		span.End()
		if err != nil && err != pg.ErrNoRows {
			impl.logger.Errorw("error fetching image digest", "digest", artifact.ImageDigest, "err", err)
			return false, err
		}
		for _, item := range imageScanResult {
			cveStores = append(cveStores, &item.CveStore)
		}
		_, span = otel.Tracer("orchestrator").Start(ctx, "cvePolicyRepository.GetBlockedCVEList")
		if cdPipeline.Environment.ClusterId == 0 {
			envDetails, err := impl.envRepository.FindById(cdPipeline.EnvironmentId)
			if err != nil {
				impl.logger.Errorw("error fetching cluster details by env, GetArtifactVulnerabilityStatus", "envId", cdPipeline.EnvironmentId, "err", err)
				return false, err
			}
			cdPipeline.Environment = *envDetails
		}
		blockCveList, err := impl.cvePolicyRepository.GetBlockedCVEList(cveStores, cdPipeline.Environment.ClusterId, cdPipeline.EnvironmentId, cdPipeline.AppId, false)
		span.End()
		if err != nil {
			impl.logger.Errorw("error while fetching env", "err", err)
			return false, err
		}
		if len(blockCveList) > 0 {
			isVulnerable = true
		}
	}
	return isVulnerable, nil
}

func (impl *WorkflowDagExecutorImpl) ManualCdTrigger(triggerContext TriggerContext, overrideRequest *bean.ValuesOverrideRequest) (int, error) {
	//setting triggeredAt variable to have consistent data for various audit log places in db for deployment time
	triggeredAt := time.Now()
	releaseId := 0
	ctx := triggerContext.Context
	var err error
	_, span := otel.Tracer("orchestrator").Start(ctx, "pipelineRepository.FindById")
	cdPipeline, err := impl.pipelineRepository.FindById(overrideRequest.PipelineId)
	span.End()
	if err != nil {
		impl.logger.Errorw("manual trigger request with invalid pipelineId, ManualCdTrigger", "pipelineId", overrideRequest.PipelineId, "err", err)
		return 0, err
	}
	impl.SetPipelineFieldsInOverrideRequest(overrideRequest, cdPipeline)

	switch overrideRequest.CdWorkflowType {
	case bean.CD_WORKFLOW_TYPE_PRE:
		_, span = otel.Tracer("orchestrator").Start(ctx, "ciArtifactRepository.Get")
		artifact, err := impl.ciArtifactRepository.Get(overrideRequest.CiArtifactId)
		span.End()
		if err != nil {
			impl.logger.Errorw("error in getting CiArtifact", "CiArtifactId", overrideRequest.CiArtifactId, "err", err)
			return 0, err
		}
		// Migration of deprecated DataSource Type
		if artifact.IsMigrationRequired() {
			migrationErr := impl.ciArtifactRepository.MigrateToWebHookDataSourceType(artifact.Id)
			if migrationErr != nil {
				impl.logger.Warnw("unable to migrate deprecated DataSource", "artifactId", artifact.Id)
			}
		}
		_, span = otel.Tracer("orchestrator").Start(ctx, "TriggerPreStage")
		triggerRequest := TriggerRequest{
			CdWf:                  nil,
			Artifact:              artifact,
			Pipeline:              cdPipeline,
			TriggeredBy:           overrideRequest.UserId,
			ApplyAuth:             false,
			TriggerContext:        triggerContext,
			RefCdWorkflowRunnerId: 0,
		}
		err = impl.TriggerPreStage(triggerRequest)
		span.End()
		if err != nil {
			impl.logger.Errorw("error in TriggerPreStage, ManualCdTrigger", "err", err)
			return 0, err
		}
	case bean.CD_WORKFLOW_TYPE_DEPLOY:
		if overrideRequest.DeploymentType == models.DEPLOYMENTTYPE_UNKNOWN {
			overrideRequest.DeploymentType = models.DEPLOYMENTTYPE_DEPLOY
		}

		cdWf, err := impl.cdWorkflowRepository.FindByWorkflowIdAndRunnerType(ctx, overrideRequest.CdWorkflowId, bean.CD_WORKFLOW_TYPE_PRE)
		if err != nil && !util.IsErrNoRows(err) {
			impl.logger.Errorw("error in getting cdWorkflow, ManualCdTrigger", "CdWorkflowId", overrideRequest.CdWorkflowId, "err", err)
			return 0, err
		}

		cdWorkflowId := cdWf.CdWorkflowId
		if cdWf.CdWorkflowId == 0 {
			cdWf := &pipelineConfig.CdWorkflow{
				CiArtifactId: overrideRequest.CiArtifactId,
				PipelineId:   overrideRequest.PipelineId,
				AuditLog:     sql.AuditLog{CreatedOn: triggeredAt, CreatedBy: overrideRequest.UserId, UpdatedOn: triggeredAt, UpdatedBy: overrideRequest.UserId},
			}
			err := impl.cdWorkflowRepository.SaveWorkFlow(ctx, cdWf)
			if err != nil {
				impl.logger.Errorw("error in creating cdWorkflow, ManualCdTrigger", "PipelineId", overrideRequest.PipelineId, "err", err)
				return 0, err
			}
			cdWorkflowId = cdWf.Id
		}

		runner := &pipelineConfig.CdWorkflowRunner{
			Name:         cdPipeline.Name,
			WorkflowType: bean.CD_WORKFLOW_TYPE_DEPLOY,
			ExecutorType: pipelineConfig.WORKFLOW_EXECUTOR_TYPE_AWF,
			Status:       pipelineConfig.WorkflowInitiated, //deployment Initiated for manual trigger
			TriggeredBy:  overrideRequest.UserId,
			StartedOn:    triggeredAt,
			Namespace:    impl.config.GetDefaultNamespace(),
			CdWorkflowId: cdWorkflowId,
			AuditLog:     sql.AuditLog{CreatedOn: triggeredAt, CreatedBy: overrideRequest.UserId, UpdatedOn: triggeredAt, UpdatedBy: overrideRequest.UserId},
			ReferenceId:  triggerContext.ReferenceId,
		}
		savedWfr, err := impl.cdWorkflowRepository.SaveWorkFlowRunner(runner)
		overrideRequest.WfrId = savedWfr.Id
		if err != nil {
			impl.logger.Errorw("err in creating cdWorkflowRunner, ManualCdTrigger", "cdWorkflowId", cdWorkflowId, "err", err)
			return 0, err
		}
		runner.CdWorkflow = &pipelineConfig.CdWorkflow{
			Pipeline: cdPipeline,
		}
		overrideRequest.CdWorkflowId = cdWorkflowId
		// creating cd pipeline status timeline for deployment initialisation
		timeline := impl.pipelineStatusTimelineService.GetTimelineDbObjectByTimelineStatusAndTimelineDescription(savedWfr.Id, 0, pipelineConfig.TIMELINE_STATUS_DEPLOYMENT_INITIATED, pipelineConfig.TIMELINE_DESCRIPTION_DEPLOYMENT_INITIATED, overrideRequest.UserId, time.Now())
		_, span = otel.Tracer("orchestrator").Start(ctx, "cdPipelineStatusTimelineRepo.SaveTimelineForACDHelmApps")
		err = impl.pipelineStatusTimelineService.SaveTimeline(timeline, nil, false)

		span.End()
		if err != nil {
			impl.logger.Errorw("error in creating timeline status for deployment initiation, ManualCdTrigger", "err", err, "timeline", timeline)
		}

		//checking vulnerability for deploying image
		_, span = otel.Tracer("orchestrator").Start(ctx, "ciArtifactRepository.Get")
		artifact, err := impl.ciArtifactRepository.Get(overrideRequest.CiArtifactId)
		span.End()
		if err != nil {
			impl.logger.Errorw("error in getting ciArtifact, ManualCdTrigger", "CiArtifactId", overrideRequest.CiArtifactId, "err", err)
			return 0, err
		}
		// Migration of deprecated DataSource Type
		if artifact.IsMigrationRequired() {
			migrationErr := impl.ciArtifactRepository.MigrateToWebHookDataSourceType(artifact.Id)
			if migrationErr != nil {
				impl.logger.Warnw("unable to migrate deprecated DataSource", "artifactId", artifact.Id)
			}
		}
		isVulnerable, err := impl.GetArtifactVulnerabilityStatus(artifact, cdPipeline, ctx)
		if err != nil {
			impl.logger.Errorw("error in getting Artifact vulnerability status, ManualCdTrigger", "err", err)
			return 0, err
		}

		if isVulnerable == true {
			// if image vulnerable, update timeline status and return
			if err = impl.MarkCurrentDeploymentFailed(runner, errors.New(pipelineConfig.FOUND_VULNERABILITY), overrideRequest.UserId); err != nil {
				impl.logger.Errorw("error while updating current runner status to failed, TriggerDeployment", "wfrId", runner.Id, "err", err)
			}
			return 0, fmt.Errorf("found vulnerability for image digest %s", artifact.ImageDigest)
		}

		// Deploy the release
		_, span = otel.Tracer("orchestrator").Start(ctx, "appService.TriggerRelease")
		var releaseErr error
		releaseId, _, releaseErr = impl.HandleCDTriggerRelease(overrideRequest, ctx, triggeredAt, overrideRequest.UserId)
		span.End()
		// if releaseErr found, then the mark current deployment Failed and return
		if releaseErr != nil {
			err := impl.MarkCurrentDeploymentFailed(runner, releaseErr, overrideRequest.UserId)
			if err != nil {
				impl.logger.Errorw("error while updating current runner status to failed, updatePreviousDeploymentStatus", "cdWfr", runner.Id, "err", err)
			}
			return 0, releaseErr
		}

		// skip updatePreviousDeploymentStatus if Async Install is enabled; handled inside SubscribeDevtronAsyncHelmInstallRequest
		if !impl.appService.IsDevtronAsyncInstallModeEnabled(cdPipeline.DeploymentAppType) {
			// Update previous deployment runner status (in transaction): Failed
			_, span = otel.Tracer("orchestrator").Start(ctx, "updatePreviousDeploymentStatus")
			err1 := impl.updatePreviousDeploymentStatus(runner, cdPipeline.Id, triggeredAt, overrideRequest.UserId)
			span.End()
			if err1 != nil {
				impl.logger.Errorw("error while update previous cd workflow runners, ManualCdTrigger", "err", err, "runner", runner, "pipelineId", cdPipeline.Id)
				return 0, err1
			}
		}

		if overrideRequest.DeploymentAppType == util.PIPELINE_DEPLOYMENT_TYPE_MANIFEST_DOWNLOAD {
			runner := &pipelineConfig.CdWorkflowRunner{
				Id:           runner.Id,
				Name:         cdPipeline.Name,
				WorkflowType: bean.CD_WORKFLOW_TYPE_DEPLOY,
				ExecutorType: pipelineConfig.WORKFLOW_EXECUTOR_TYPE_AWF,
				TriggeredBy:  overrideRequest.UserId,
				StartedOn:    triggeredAt,
				Status:       pipelineConfig.WorkflowSucceeded,
				Namespace:    impl.config.GetDefaultNamespace(),
				CdWorkflowId: overrideRequest.CdWorkflowId,
				AuditLog:     sql.AuditLog{CreatedOn: triggeredAt, CreatedBy: overrideRequest.UserId, UpdatedOn: triggeredAt, UpdatedBy: overrideRequest.UserId},
			}
			updateErr := impl.cdWorkflowRepository.UpdateWorkFlowRunner(runner)
			if updateErr != nil {
				impl.logger.Errorw("error in updating runner for manifest_download type, ManualCdTrigger", "CdWorkflowId", overrideRequest.CdWorkflowId, "err", err)
				return 0, updateErr
			}
		}

	case bean.CD_WORKFLOW_TYPE_POST:
		cdWfRunner, err := impl.cdWorkflowRepository.FindByWorkflowIdAndRunnerType(ctx, overrideRequest.CdWorkflowId, bean.CD_WORKFLOW_TYPE_DEPLOY)
		if err != nil && !util.IsErrNoRows(err) {
			impl.logger.Errorw("err in getting cdWorkflowRunner, ManualCdTrigger", "cdWorkflowId", overrideRequest.CdWorkflowId, "err", err)
			return 0, err
		}

		var cdWf *pipelineConfig.CdWorkflow
		if cdWfRunner.CdWorkflowId == 0 {
			cdWf = &pipelineConfig.CdWorkflow{
				CiArtifactId: overrideRequest.CiArtifactId,
				PipelineId:   overrideRequest.PipelineId,
				AuditLog:     sql.AuditLog{CreatedOn: triggeredAt, CreatedBy: overrideRequest.UserId, UpdatedOn: triggeredAt, UpdatedBy: overrideRequest.UserId},
			}
			err := impl.cdWorkflowRepository.SaveWorkFlow(ctx, cdWf)
			if err != nil {
				impl.logger.Errorw("error in creating cdWorkflow, ManualCdTrigger", "CdWorkflowId", overrideRequest.CdWorkflowId, "err", err)
				return 0, err
			}
		} else {
			_, span = otel.Tracer("orchestrator").Start(ctx, "cdWorkflowRepository.FindById")
			cdWf, err = impl.cdWorkflowRepository.FindById(overrideRequest.CdWorkflowId)
			span.End()
			if err != nil && !util.IsErrNoRows(err) {
				impl.logger.Errorw("error in getting cdWorkflow, ManualCdTrigger", "CdWorkflowId", overrideRequest.CdWorkflowId, "err", err)
				return 0, err
			}
		}
		_, span = otel.Tracer("orchestrator").Start(ctx, "TriggerPostStage")
		triggerRequest := TriggerRequest{
			CdWf:                  cdWf,
			Pipeline:              cdPipeline,
			TriggeredBy:           overrideRequest.UserId,
			RefCdWorkflowRunnerId: 0,
			TriggerContext:        triggerContext,
		}
		err = impl.TriggerPostStage(triggerRequest)
		span.End()
		if err != nil {
			impl.logger.Errorw("error in TriggerPostStage, ManualCdTrigger", "CdWorkflowId", cdWf.Id, "err", err)
			return 0, err
		}
	default:
		impl.logger.Errorw("invalid CdWorkflowType, ManualCdTrigger", "CdWorkflowType", overrideRequest.CdWorkflowType, "err", err)
		return 0, fmt.Errorf("invalid CdWorkflowType %s for the trigger request", string(overrideRequest.CdWorkflowType))
	}

	return releaseId, err
}

type BulkTriggerRequest struct {
	CiArtifactId int `sql:"ci_artifact_id"`
	PipelineId   int `sql:"pipeline_id"`
}

func (impl *WorkflowDagExecutorImpl) TriggerBulkDeploymentAsync(requests []*BulkTriggerRequest, UserId int32) (interface{}, error) {
	var cdWorkflows []*pipelineConfig.CdWorkflow
	for _, request := range requests {
		cdWf := &pipelineConfig.CdWorkflow{
			CiArtifactId:   request.CiArtifactId,
			PipelineId:     request.PipelineId,
			AuditLog:       sql.AuditLog{CreatedOn: time.Now(), CreatedBy: UserId, UpdatedOn: time.Now(), UpdatedBy: UserId},
			WorkflowStatus: pipelineConfig.REQUEST_ACCEPTED,
		}
		cdWorkflows = append(cdWorkflows, cdWf)
	}
	err := impl.cdWorkflowRepository.SaveWorkFlows(cdWorkflows...)
	if err != nil {
		impl.logger.Errorw("error in saving wfs", "req", requests, "err", err)
		return nil, err
	}
	impl.triggerNatsEventForBulkAction(cdWorkflows)
	return nil, nil
	//return
	//publish nats async
	//update status
	//consume message
}

type DeploymentGroupAppWithEnv struct {
	EnvironmentId     int         `json:"environmentId"`
	DeploymentGroupId int         `json:"deploymentGroupId"`
	AppId             int         `json:"appId"`
	Active            bool        `json:"active"`
	UserId            int32       `json:"userId"`
	RequestType       RequestType `json:"requestType" validate:"oneof=START STOP"`
}

func (impl *WorkflowDagExecutorImpl) TriggerBulkHibernateAsync(request StopDeploymentGroupRequest, ctx context.Context) (interface{}, error) {
	dg, err := impl.groupRepository.FindByIdWithApp(request.DeploymentGroupId)
	if err != nil {
		impl.logger.Errorw("error while fetching dg", "err", err)
		return nil, err
	}

	for _, app := range dg.DeploymentGroupApps {
		deploymentGroupAppWithEnv := &DeploymentGroupAppWithEnv{
			AppId:             app.AppId,
			EnvironmentId:     dg.EnvironmentId,
			DeploymentGroupId: dg.Id,
			Active:            dg.Active,
			UserId:            request.UserId,
			RequestType:       request.RequestType,
		}

		data, err := json.Marshal(deploymentGroupAppWithEnv)
		if err != nil {
			impl.logger.Errorw("error while writing app stop event to nats ", "app", app.AppId, "deploymentGroup", app.DeploymentGroupId, "err", err)
		} else {
			err = impl.pubsubClient.Publish(pubsub.BULK_HIBERNATE_TOPIC, string(data))
			if err != nil {
				impl.logger.Errorw("Error while publishing request", "topic", pubsub.BULK_HIBERNATE_TOPIC, "error", err)
			}
		}
	}
	return nil, nil
}

func (impl *WorkflowDagExecutorImpl) triggerNatsEventForBulkAction(cdWorkflows []*pipelineConfig.CdWorkflow) {
	for _, wf := range cdWorkflows {
		data, err := json.Marshal(wf)
		if err != nil {
			wf.WorkflowStatus = pipelineConfig.QUE_ERROR
		} else {
			err = impl.pubsubClient.Publish(pubsub.BULK_DEPLOY_TOPIC, string(data))
			if err != nil {
				wf.WorkflowStatus = pipelineConfig.QUE_ERROR
			} else {
				wf.WorkflowStatus = pipelineConfig.ENQUEUED
			}
		}
		err = impl.cdWorkflowRepository.UpdateWorkFlow(wf)
		if err != nil {
			impl.logger.Errorw("error in publishing wf msg", "wf", wf, "err", err)
		}
	}
}

func (impl *WorkflowDagExecutorImpl) subscribeTriggerBulkAction() error {
	callback := func(msg *model.PubSubMsg) {
		cdWorkflow := new(pipelineConfig.CdWorkflow)
		err := json.Unmarshal([]byte(string(msg.Data)), cdWorkflow)
		if err != nil {
			impl.logger.Error("Error while unmarshalling cdWorkflow json object", "error", err)
			return
		}
		wf := &pipelineConfig.CdWorkflow{
			Id:           cdWorkflow.Id,
			CiArtifactId: cdWorkflow.CiArtifactId,
			PipelineId:   cdWorkflow.PipelineId,
			AuditLog: sql.AuditLog{
				UpdatedOn: time.Now(),
			},
		}
		latest, err := impl.cdWorkflowRepository.IsLatestWf(cdWorkflow.PipelineId, cdWorkflow.Id)
		if err != nil {
			impl.logger.Errorw("error in determining latest", "wf", cdWorkflow, "err", err)
			wf.WorkflowStatus = pipelineConfig.DEQUE_ERROR
			impl.cdWorkflowRepository.UpdateWorkFlow(wf)
			return
		}
		if !latest {
			wf.WorkflowStatus = pipelineConfig.DROPPED_STALE
			impl.cdWorkflowRepository.UpdateWorkFlow(wf)
			return
		}
		pipeline, err := impl.pipelineRepository.FindById(cdWorkflow.PipelineId)
		if err != nil {
			impl.logger.Errorw("error in fetching pipeline", "err", err)
			wf.WorkflowStatus = pipelineConfig.TRIGGER_ERROR
			impl.cdWorkflowRepository.UpdateWorkFlow(wf)
			return
		}
		artifact, err := impl.ciArtifactRepository.Get(cdWorkflow.CiArtifactId)
		if err != nil {
			impl.logger.Errorw("error in fetching artefact", "err", err)
			wf.WorkflowStatus = pipelineConfig.TRIGGER_ERROR
			impl.cdWorkflowRepository.UpdateWorkFlow(wf)
			return
		}
		// Migration of deprecated DataSource Type
		if artifact.IsMigrationRequired() {
			migrationErr := impl.ciArtifactRepository.MigrateToWebHookDataSourceType(artifact.Id)
			if migrationErr != nil {
				impl.logger.Warnw("unable to migrate deprecated DataSource", "artifactId", artifact.Id)
			}
		}
		triggerContext := TriggerContext{
			ReferenceId: pointer.String(msg.MsgId),
		}

		triggerRequest := TriggerRequest{
			CdWf:           wf,
			Artifact:       artifact,
			Pipeline:       pipeline,
			TriggeredBy:    cdWorkflow.CreatedBy,
			ApplyAuth:      false,
			TriggerContext: triggerContext,
		}
		err = impl.triggerStageForBulk(triggerRequest, false)
		if err != nil {
			impl.logger.Errorw("error in cd trigger ", "err", err)
			wf.WorkflowStatus = pipelineConfig.TRIGGER_ERROR
		} else {
			wf.WorkflowStatus = pipelineConfig.WF_STARTED
		}
		impl.cdWorkflowRepository.UpdateWorkFlow(wf)
	}

	// add required logging here
	var loggerFunc pubsub.LoggerFunc = func(msg model.PubSubMsg) (string, []interface{}) {
		cdWorkflow := new(pipelineConfig.CdWorkflow)
		err := json.Unmarshal([]byte(string(msg.Data)), cdWorkflow)
		if err != nil {
			return "error while unmarshalling cdWorkflow json object", []interface{}{"error", err}
		}
		return "got message for bulk deploy", []interface{}{"cdWorkflowId", cdWorkflow.Id}
	}

	validations := impl.GetTriggerValidateFuncs()
	err := impl.pubsubClient.Subscribe(pubsub.BULK_DEPLOY_TOPIC, callback, loggerFunc, validations...)
	return err
}

func (impl *WorkflowDagExecutorImpl) subscribeHibernateBulkAction() error {
	callback := func(msg *model.PubSubMsg) {
		deploymentGroupAppWithEnv := new(DeploymentGroupAppWithEnv)
		err := json.Unmarshal([]byte(string(msg.Data)), deploymentGroupAppWithEnv)
		if err != nil {
			impl.logger.Error("Error while unmarshalling deploymentGroupAppWithEnv json object", err)
			return
		}

		stopAppRequest := &StopAppRequest{
			AppId:         deploymentGroupAppWithEnv.AppId,
			EnvironmentId: deploymentGroupAppWithEnv.EnvironmentId,
			UserId:        deploymentGroupAppWithEnv.UserId,
			RequestType:   deploymentGroupAppWithEnv.RequestType,
		}
		ctx, err := impl.buildACDContext()
		if err != nil {
			impl.logger.Errorw("error in creating acd synch context", "err", err)
			return
		}
		triggerContext := TriggerContext{
			ReferenceId: pointer.String(msg.MsgId),
			Context:     ctx,
		}
		_, err = impl.StopStartApp(triggerContext, stopAppRequest)
		if err != nil {
			impl.logger.Errorw("error in stop app request", "err", err)
			return
		}
	}

	// add required logging here
	var loggerFunc pubsub.LoggerFunc = func(msg model.PubSubMsg) (string, []interface{}) {
		deploymentGroupAppWithEnv := new(DeploymentGroupAppWithEnv)
		err := json.Unmarshal([]byte(string(msg.Data)), deploymentGroupAppWithEnv)
		if err != nil {
			return "error while unmarshalling deploymentGroupAppWithEnv json object", []interface{}{"err", err}
		}
		return "got message for bulk hibernate", []interface{}{"deploymentGroupId", deploymentGroupAppWithEnv.DeploymentGroupId, "appId", deploymentGroupAppWithEnv.AppId, "environmentId", deploymentGroupAppWithEnv.EnvironmentId}
	}

	err := impl.pubsubClient.Subscribe(pubsub.BULK_HIBERNATE_TOPIC, callback, loggerFunc)
	return err
}

func (impl *WorkflowDagExecutorImpl) buildACDContext() (acdContext context.Context, err error) {
	//this part only accessible for acd apps hibernation, if acd configured it will fetch latest acdToken, else it will return error
	acdToken, err := impl.argoUserService.GetLatestDevtronArgoCdUserToken()
	if err != nil {
		impl.logger.Errorw("error in getting acd token", "err", err)
		return nil, err
	}
	ctx := context.Background()
	ctx = context.WithValue(ctx, "token", acdToken)
	return ctx, nil
}

func extractTimelineFailedStatusDetails(err error) string {
	errorString := util.GetGRPCErrorDetailedMessage(err)
	switch errorString {
	case pipelineConfig.FOUND_VULNERABILITY:
		return pipelineConfig.TIMELINE_DESCRIPTION_VULNERABLE_IMAGE
	default:
		return util.GetTruncatedMessage(fmt.Sprintf("Deployment failed: %s", errorString), 255)
	}
}

func (impl *WorkflowDagExecutorImpl) MarkPipelineStatusTimelineFailed(runner *pipelineConfig.CdWorkflowRunner, releaseErr error) error {
	//creating cd pipeline status timeline for deployment failed
	terminalStatusExists, timelineErr := impl.cdPipelineStatusTimelineRepo.CheckIfTerminalStatusTimelinePresentByWfrId(runner.Id)
	if timelineErr != nil {
		impl.logger.Errorw("error in checking if terminal status timeline exists by wfrId", "err", timelineErr, "wfrId", runner.Id)
		return timelineErr
	}
	if !terminalStatusExists {
		impl.logger.Infow("marking pipeline deployment failed", "err", releaseErr)
		timeline := &pipelineConfig.PipelineStatusTimeline{
			CdWorkflowRunnerId: runner.Id,
			Status:             pipelineConfig.TIMELINE_STATUS_DEPLOYMENT_FAILED,
			StatusDetail:       extractTimelineFailedStatusDetails(releaseErr),
			StatusTime:         time.Now(),
			AuditLog: sql.AuditLog{
				CreatedBy: 1,
				CreatedOn: time.Now(),
				UpdatedBy: 1,
				UpdatedOn: time.Now(),
			},
		}
		timelineErr = impl.pipelineStatusTimelineService.SaveTimeline(timeline, nil, false)
		if timelineErr != nil {
			impl.logger.Errorw("error in creating timeline status for deployment fail", "err", timelineErr, "timeline", timeline)
		}
	}
	return nil
}

func (impl *WorkflowDagExecutorImpl) UpdateTriggerCDMetricsOnFinish(runner *pipelineConfig.CdWorkflowRunner) {
	cdMetrics := util4.CDMetrics{
		AppName:         runner.CdWorkflow.Pipeline.DeploymentAppName,
		Status:          runner.Status,
		DeploymentType:  runner.CdWorkflow.Pipeline.DeploymentAppType,
		EnvironmentName: runner.CdWorkflow.Pipeline.Environment.Name,
		Time:            time.Since(runner.StartedOn).Seconds() - time.Since(runner.FinishedOn).Seconds(),
	}
	util4.TriggerCDMetrics(cdMetrics, impl.config.ExposeCDMetrics)
	return
}

func (impl *WorkflowDagExecutorImpl) MarkCurrentDeploymentFailed(runner *pipelineConfig.CdWorkflowRunner, releaseErr error, triggeredBy int32) error {
	err := impl.MarkPipelineStatusTimelineFailed(runner, releaseErr)
	if err != nil {
		impl.logger.Errorw("error updating CdPipelineStatusTimeline", "err", err, "releaseErr", releaseErr)
		return err
	}
	//update current WF with error status
	impl.logger.Errorw("error in triggering cd WF, setting wf status as fail ", "wfId", runner.Id, "err", releaseErr)
	runner.Status = pipelineConfig.WorkflowFailed
	runner.Message = util.GetGRPCErrorDetailedMessage(releaseErr)
	runner.FinishedOn = time.Now()
	runner.UpdatedOn = time.Now()
	runner.UpdatedBy = triggeredBy
	err1 := impl.cdWorkflowRepository.UpdateWorkFlowRunner(runner)
	if err1 != nil {
		impl.logger.Errorw("error updating cd wf runner status", "err", releaseErr, "currentRunner", runner)
		return err1
	}
	impl.UpdateTriggerCDMetricsOnFinish(runner)
	return nil
}

func (impl *WorkflowDagExecutorImpl) HandleCDTriggerRelease(overrideRequest *bean.ValuesOverrideRequest, ctx context.Context, triggeredAt time.Time, deployedBy int32) (releaseNo int, manifest []byte, err error) {
	if impl.appService.IsDevtronAsyncInstallModeEnabled(overrideRequest.DeploymentAppType) {
		// asynchronous mode of installation starts
		return impl.TriggerHelmAsyncRelease(overrideRequest, ctx, triggeredAt, deployedBy)
	}
	// synchronous mode of installation starts

	valuesOverrideResponse, builtChartPath, err := impl.BuildManifestForTrigger(overrideRequest, triggeredAt, ctx)
	_, span := otel.Tracer("orchestrator").Start(ctx, "CreateHistoriesForDeploymentTrigger")
	err1 := impl.CreateHistoriesForDeploymentTrigger(valuesOverrideResponse.Pipeline, valuesOverrideResponse.PipelineStrategy, valuesOverrideResponse.EnvOverride, triggeredAt, deployedBy)
	if err1 != nil {
		impl.logger.Errorw("error in saving histories for trigger", "err", err1, "pipelineId", valuesOverrideResponse.Pipeline.Id, "wfrId", overrideRequest.WfrId)
	}
	span.End()
	if err != nil {
		impl.logger.Errorw("error in building merged manifest for trigger", "err", err)
		return releaseNo, manifest, err
	}
	return impl.TriggerRelease(overrideRequest, valuesOverrideResponse, builtChartPath, ctx, triggeredAt, deployedBy)
}

// TriggerHelmAsyncRelease will publish async helm Install/Upgrade request event for Devtron App releases
func (impl *WorkflowDagExecutorImpl) TriggerHelmAsyncRelease(overrideRequest *bean.ValuesOverrideRequest, ctx context.Context, triggeredAt time.Time, triggeredBy int32) (releaseNo int, manifest []byte, err error) {
	// build merged values and save PCO history for the release
	valuesOverrideResponse, err := impl.GetValuesOverrideForTrigger(overrideRequest, triggeredAt, ctx)
	_, span := otel.Tracer("orchestrator").Start(ctx, "CreateHistoriesForDeploymentTrigger")
	// save triggered deployment history
	err1 := impl.CreateHistoriesForDeploymentTrigger(valuesOverrideResponse.Pipeline, valuesOverrideResponse.PipelineStrategy, valuesOverrideResponse.EnvOverride, triggeredAt, triggeredBy)
	if err1 != nil {
		impl.logger.Errorw("error in saving histories for trigger", "err", err1, "pipelineId", valuesOverrideResponse.Pipeline.Id, "wfrId", overrideRequest.WfrId)
	}
	span.End()
	if err != nil {
		impl.logger.Errorw("error in fetching values for trigger", "err", err)
		return releaseNo, manifest, err
	}

	event := &bean.AsyncCdDeployEvent{
		ValuesOverrideRequest: overrideRequest,
		TriggeredAt:           triggeredAt,
		TriggeredBy:           triggeredBy,
	}
	payload, err := json.Marshal(event)
	if err != nil {
		impl.logger.Errorw("failed to marshal helm async CD deploy event request", "request", event, "err", err)
		return 0, manifest, err
	}

	// publish nats event for async installation
	err = impl.pubsubClient.Publish(pubsub.DEVTRON_CHART_INSTALL_TOPIC, string(payload))
	if err != nil {
		impl.logger.Errorw("failed to publish trigger request event", "topic", pubsub.DEVTRON_CHART_INSTALL_TOPIC, "payload", payload, "err", err)
		//update workflow runner status, used in app workflow view
		err1 = impl.UpdateCDWorkflowRunnerStatus(ctx, overrideRequest, triggeredAt, pipelineConfig.WorkflowFailed, err.Error())
		if err1 != nil {
			impl.logger.Errorw("error in updating the workflow runner status, TriggerHelmAsyncRelease", "err", err1)
		}
		return 0, manifest, err
	}

	//update workflow runner status, used in app workflow view
	err = impl.UpdateCDWorkflowRunnerStatus(ctx, overrideRequest, triggeredAt, pipelineConfig.WorkflowInQueue, "")
	if err != nil {
		impl.logger.Errorw("error in updating the workflow runner status, TriggerHelmAsyncRelease", "err", err)
		return 0, manifest, err
	}
	err = impl.UpdatePreviousQueuedRunnerStatus(overrideRequest.WfrId, overrideRequest.PipelineId, triggeredBy)
	if err != nil {
		impl.logger.Errorw("error in updating the previous queued workflow runner status, TriggerHelmAsyncRelease", "err", err)
		return 0, manifest, err
	}
	return 0, manifest, nil
}

// TriggerRelease will trigger Install/Upgrade request for Devtron App releases synchronously
func (impl *WorkflowDagExecutorImpl) TriggerRelease(overrideRequest *bean.ValuesOverrideRequest, valuesOverrideResponse *app.ValuesOverrideResponse, builtChartPath string, ctx context.Context, triggeredAt time.Time, triggeredBy int32) (releaseNo int, manifest []byte, err error) {
	// Handling for auto trigger
	if overrideRequest.UserId == 0 {
		overrideRequest.UserId = triggeredBy
	}
	triggerEvent := impl.GetTriggerEvent(overrideRequest.DeploymentAppType, triggeredAt, triggeredBy)
	releaseNo, manifest, err = impl.TriggerPipeline(overrideRequest, valuesOverrideResponse, builtChartPath, triggerEvent, ctx)
	if err != nil {
		return 0, manifest, err
	}
	return releaseNo, manifest, nil
}

func (impl *WorkflowDagExecutorImpl) TriggerCD(artifact *repository.CiArtifact, cdWorkflowId, wfrId int, pipeline *pipelineConfig.Pipeline, triggeredAt time.Time) error {
	impl.logger.Debugw("automatic pipeline trigger attempt async", "artifactId", artifact.Id)

	return impl.triggerReleaseAsync(artifact, cdWorkflowId, wfrId, pipeline, triggeredAt)
}

func (impl *WorkflowDagExecutorImpl) triggerReleaseAsync(artifact *repository.CiArtifact, cdWorkflowId, wfrId int, pipeline *pipelineConfig.Pipeline, triggeredAt time.Time) error {
	err := impl.validateAndTrigger(pipeline, artifact, cdWorkflowId, wfrId, triggeredAt)
	if err != nil {
		impl.logger.Errorw("error in trigger for pipeline", "pipelineId", strconv.Itoa(pipeline.Id))
	}
	impl.logger.Debugw("trigger attempted for all pipeline ", "artifactId", artifact.Id)
	return err
}

func (impl *WorkflowDagExecutorImpl) validateAndTrigger(p *pipelineConfig.Pipeline, artifact *repository.CiArtifact, cdWorkflowId, wfrId int, triggeredAt time.Time) error {
	object := impl.enforcerUtil.GetAppRBACNameByAppId(p.AppId)
	envApp := strings.Split(object, "/")
	if len(envApp) != 2 {
		impl.logger.Error("invalid req, app and env not found from rbac")
		return errors.New("invalid req, app and env not found from rbac")
	}
	err := impl.releasePipeline(p, artifact, cdWorkflowId, wfrId, triggeredAt)
	return err
}

func (impl *WorkflowDagExecutorImpl) releasePipeline(pipeline *pipelineConfig.Pipeline, artifact *repository.CiArtifact, cdWorkflowId, wfrId int, triggeredAt time.Time) error {
	impl.logger.Debugw("triggering release for ", "cdPipelineId", pipeline.Id, "artifactId", artifact.Id)

	pipeline, err := impl.pipelineRepository.FindById(pipeline.Id)
	if err != nil {
		impl.logger.Errorw("error in fetching pipeline by pipelineId", "err", err)
		return err
	}

	request := &bean.ValuesOverrideRequest{
		PipelineId:           pipeline.Id,
		UserId:               artifact.CreatedBy,
		CiArtifactId:         artifact.Id,
		AppId:                pipeline.AppId,
		CdWorkflowId:         cdWorkflowId,
		ForceTrigger:         true,
		DeploymentWithConfig: bean.DEPLOYMENT_CONFIG_TYPE_LAST_SAVED,
		WfrId:                wfrId,
	}
	impl.SetPipelineFieldsInOverrideRequest(request, pipeline)

	ctx, err := impl.buildACDContext()
	if err != nil {
		impl.logger.Errorw("error in creating acd sync context", "pipelineId", pipeline.Id, "artifactId", artifact.Id, "err", err)
		return err
	}
	//setting deployedBy as 1(system user) since case of auto trigger
	id, _, err := impl.HandleCDTriggerRelease(request, ctx, triggeredAt, 1)
	if err != nil {
		impl.logger.Errorw("error in auto  cd pipeline trigger", "pipelineId", pipeline.Id, "artifactId", artifact.Id, "err", err)
	} else {
		impl.logger.Infow("pipeline successfully triggered ", "cdPipelineId", pipeline.Id, "artifactId", artifact.Id, "releaseId", id)
	}
	return err

}

func (impl *WorkflowDagExecutorImpl) SetPipelineFieldsInOverrideRequest(overrideRequest *bean.ValuesOverrideRequest, pipeline *pipelineConfig.Pipeline) {
	overrideRequest.PipelineId = pipeline.Id
	overrideRequest.PipelineName = pipeline.Name
	overrideRequest.EnvId = pipeline.EnvironmentId
	overrideRequest.EnvName = pipeline.Environment.Name
	overrideRequest.ClusterId = pipeline.Environment.ClusterId
	overrideRequest.AppId = pipeline.AppId
	overrideRequest.AppName = pipeline.App.AppName
	overrideRequest.DeploymentAppType = pipeline.DeploymentAppType
}

func (impl *WorkflowDagExecutorImpl) GetTriggerEvent(deploymentAppType string, triggeredAt time.Time, deployedBy int32) bean.TriggerEvent {
	// trigger event will decide whether to perform GitOps or deployment for a particular deployment app type
	triggerEvent := bean.TriggerEvent{
		TriggeredBy: deployedBy,
		TriggerdAt:  triggeredAt,
	}
	switch deploymentAppType {
	case bean2.ArgoCd:
		triggerEvent.PerformChartPush = true
		triggerEvent.PerformDeploymentOnCluster = true
		triggerEvent.GetManifestInResponse = false
		triggerEvent.DeploymentAppType = bean2.ArgoCd
		triggerEvent.ManifestStorageType = bean2.ManifestStorageGit
	case bean2.Helm:
		triggerEvent.PerformChartPush = false
		triggerEvent.PerformDeploymentOnCluster = true
		triggerEvent.GetManifestInResponse = false
		triggerEvent.DeploymentAppType = bean2.Helm
	}
	return triggerEvent
}

// write integration/unit test for each function
func (impl *WorkflowDagExecutorImpl) TriggerPipeline(overrideRequest *bean.ValuesOverrideRequest, valuesOverrideResponse *app.ValuesOverrideResponse, builtChartPath string, triggerEvent bean.TriggerEvent, ctx context.Context) (releaseNo int, manifest []byte, err error) {
	isRequestValid, err := impl.ValidateTriggerEvent(triggerEvent)
	if !isRequestValid {
		return releaseNo, manifest, err
	}

	if triggerEvent.PerformChartPush {
		//update workflow runner status, used in app workflow view
		err = impl.UpdateCDWorkflowRunnerStatus(ctx, overrideRequest, triggerEvent.TriggerdAt, pipelineConfig.WorkflowInProgress, "")
		if err != nil {
			impl.logger.Errorw("error in updating the workflow runner status, createHelmAppForCdPipeline", "err", err)
			return releaseNo, manifest, err
		}
		manifestPushTemplate, err := impl.BuildManifestPushTemplate(overrideRequest, valuesOverrideResponse, builtChartPath, &manifest)
		if err != nil {
			impl.logger.Errorw("error in building manifest push template", "err", err)
			return releaseNo, manifest, err
		}
		manifestPushService := impl.GetManifestPushService(triggerEvent)
		manifestPushResponse := manifestPushService.PushChart(manifestPushTemplate, ctx)
		if manifestPushResponse.Error != nil {
			impl.logger.Errorw("Error in pushing manifest to git", "err", err, "git_repo_url", manifestPushTemplate.RepoUrl)
			return releaseNo, manifest, err
		}
		pipelineOverrideUpdateRequest := &chartConfig.PipelineOverride{
			Id:                     valuesOverrideResponse.PipelineOverride.Id,
			GitHash:                manifestPushResponse.CommitHash,
			CommitTime:             manifestPushResponse.CommitTime,
			EnvConfigOverrideId:    valuesOverrideResponse.EnvOverride.Id,
			PipelineOverrideValues: valuesOverrideResponse.ReleaseOverrideJSON,
			PipelineId:             overrideRequest.PipelineId,
			CiArtifactId:           overrideRequest.CiArtifactId,
			PipelineMergedValues:   valuesOverrideResponse.MergedValues,
			AuditLog:               sql.AuditLog{UpdatedOn: triggerEvent.TriggerdAt, UpdatedBy: overrideRequest.UserId},
		}
		_, span := otel.Tracer("orchestrator").Start(ctx, "pipelineOverrideRepository.Update")
		err = impl.pipelineOverrideRepository.Update(pipelineOverrideUpdateRequest)
		span.End()
	}

	if triggerEvent.PerformDeploymentOnCluster {
		err = impl.DeployApp(overrideRequest, valuesOverrideResponse, triggerEvent.TriggerdAt, ctx)
		if err != nil {
			impl.logger.Errorw("error in deploying app", "err", err)
			return releaseNo, manifest, err
		}
	}

	go impl.WriteCDTriggerEvent(overrideRequest, valuesOverrideResponse.Artifact, valuesOverrideResponse.PipelineOverride.PipelineReleaseCounter, valuesOverrideResponse.PipelineOverride.Id)

	_, span := otel.Tracer("orchestrator").Start(ctx, "MarkImageScanDeployed")
	_ = impl.MarkImageScanDeployed(overrideRequest.AppId, valuesOverrideResponse.EnvOverride.TargetEnvironment, valuesOverrideResponse.Artifact.ImageDigest, overrideRequest.ClusterId, valuesOverrideResponse.Artifact.ScanEnabled)
	span.End()

	middleware.CdTriggerCounter.WithLabelValues(overrideRequest.AppName, overrideRequest.EnvName).Inc()

	return valuesOverrideResponse.PipelineOverride.PipelineReleaseCounter, manifest, nil

}

func (impl *WorkflowDagExecutorImpl) ValidateTriggerEvent(triggerEvent bean.TriggerEvent) (bool, error) {

	switch triggerEvent.DeploymentAppType {
	case bean2.ArgoCd:
		if !triggerEvent.PerformChartPush {
			return false, errors2.New("For deployment type ArgoCd, PerformChartPush flag expected value = true, got false")
		}
	case bean2.Helm:
		return true, nil
	case bean2.GitOpsWithoutDeployment:
		if triggerEvent.PerformDeploymentOnCluster {
			return false, errors2.New("For deployment type GitOpsWithoutDeployment, PerformDeploymentOnCluster flag expected value = false, got value = true")
		}
	case bean2.ManifestDownload:
		if triggerEvent.PerformChartPush {
			return false, errors3.New("For deployment type ManifestDownload,  PerformChartPush flag expected value = false, got true")
		}
		if triggerEvent.PerformDeploymentOnCluster {
			return false, errors3.New("For deployment type ManifestDownload,  PerformDeploymentOnCluster flag expected value = false, got true")
		}
	}
	return true, nil

}

func (impl *WorkflowDagExecutorImpl) BuildManifestForTrigger(overrideRequest *bean.ValuesOverrideRequest, triggeredAt time.Time, ctx context.Context) (valuesOverrideResponse *app.ValuesOverrideResponse, builtChartPath string, err error) {

	valuesOverrideResponse = &app.ValuesOverrideResponse{}
	valuesOverrideResponse, err = impl.GetValuesOverrideForTrigger(overrideRequest, triggeredAt, ctx)
	if err != nil {
		impl.logger.Errorw("error in fetching values for trigger", "err", err)
		return valuesOverrideResponse, "", err
	}
	builtChartPath, err = impl.appService.BuildChartAndGetPath(overrideRequest.AppName, valuesOverrideResponse.EnvOverride, ctx)
	if err != nil {
		impl.logger.Errorw("error in parsing reference chart", "err", err)
		return valuesOverrideResponse, "", err
	}
	return valuesOverrideResponse, builtChartPath, err
}

func (impl *WorkflowDagExecutorImpl) CreateHistoriesForDeploymentTrigger(pipeline *pipelineConfig.Pipeline, strategy *chartConfig.PipelineStrategy, envOverride *chartConfig.EnvConfigOverride, deployedOn time.Time, deployedBy int32) error {
	//creating history for deployment template
	deploymentTemplateHistory, err := impl.deploymentTemplateHistoryService.CreateDeploymentTemplateHistoryForDeploymentTrigger(pipeline, envOverride, envOverride.Chart.ImageDescriptorTemplate, deployedOn, deployedBy)
	if err != nil {
		impl.logger.Errorw("error in creating deployment template history for deployment trigger", "err", err)
		return err
	}
	cmId, csId, err := impl.configMapHistoryService.CreateCMCSHistoryForDeploymentTrigger(pipeline, deployedOn, deployedBy)
	if err != nil {
		impl.logger.Errorw("error in creating CM/CS history for deployment trigger", "err", err)
		return err
	}
	if strategy != nil {
		err = impl.pipelineStrategyHistoryService.CreateStrategyHistoryForDeploymentTrigger(strategy, deployedOn, deployedBy, pipeline.TriggerType)
		if err != nil {
			impl.logger.Errorw("error in creating strategy history for deployment trigger", "err", err)
			return err
		}
	}

	var variableSnapshotHistories = util4.GetBeansPtr(
		repository5.GetSnapshotBean(deploymentTemplateHistory.Id, repository5.HistoryReferenceTypeDeploymentTemplate, envOverride.VariableSnapshot),
		repository5.GetSnapshotBean(cmId, repository5.HistoryReferenceTypeConfigMap, envOverride.VariableSnapshotForCM),
		repository5.GetSnapshotBean(csId, repository5.HistoryReferenceTypeSecret, envOverride.VariableSnapshotForCS),
	)
	if len(variableSnapshotHistories) > 0 {
		err = impl.scopedVariableManager.SaveVariableHistoriesForTrigger(variableSnapshotHistories, deployedBy)
		if err != nil {
			return err
		}
	}
	return nil
}

func (impl *WorkflowDagExecutorImpl) BuildManifestPushTemplate(overrideRequest *bean.ValuesOverrideRequest, valuesOverrideResponse *app.ValuesOverrideResponse, builtChartPath string, manifest *[]byte) (*bean4.ManifestPushTemplate, error) {

	manifestPushTemplate := &bean4.ManifestPushTemplate{
		WorkflowRunnerId:      overrideRequest.WfrId,
		AppId:                 overrideRequest.AppId,
		ChartRefId:            valuesOverrideResponse.EnvOverride.Chart.ChartRefId,
		EnvironmentId:         valuesOverrideResponse.EnvOverride.Environment.Id,
		UserId:                overrideRequest.UserId,
		PipelineOverrideId:    valuesOverrideResponse.PipelineOverride.Id,
		AppName:               overrideRequest.AppName,
		TargetEnvironmentName: valuesOverrideResponse.EnvOverride.TargetEnvironment,
		BuiltChartPath:        builtChartPath,
		BuiltChartBytes:       manifest,
		MergedValues:          valuesOverrideResponse.MergedValues,
	}

	manifestPushConfig, err := impl.manifestPushConfigRepository.GetManifestPushConfigByAppIdAndEnvId(overrideRequest.AppId, overrideRequest.EnvId)
	if err != nil && err != pg.ErrNoRows {
		impl.logger.Errorw("error in fetching manifest push config from db", "err", err)
		return manifestPushTemplate, err
	}

	if manifestPushConfig != nil {
		if manifestPushConfig.StorageType == bean2.ManifestStorageGit {
			// need to implement for git repo push
			// currently manifest push config doesn't have git push config. Gitops config is derived from charts, chart_env_config_override and chart_ref table
		}
	} else {
		manifestPushTemplate.ChartReferenceTemplate = valuesOverrideResponse.EnvOverride.Chart.ReferenceTemplate
		manifestPushTemplate.ChartName = valuesOverrideResponse.EnvOverride.Chart.ChartName
		manifestPushTemplate.ChartVersion = valuesOverrideResponse.EnvOverride.Chart.ChartVersion
		manifestPushTemplate.ChartLocation = valuesOverrideResponse.EnvOverride.Chart.ChartLocation
		manifestPushTemplate.RepoUrl = valuesOverrideResponse.EnvOverride.Chart.GitRepoUrl
	}
	return manifestPushTemplate, err
}

func (impl *WorkflowDagExecutorImpl) GetManifestPushService(triggerEvent bean.TriggerEvent) app.ManifestPushService {
	var manifestPushService app.ManifestPushService
	if triggerEvent.ManifestStorageType == bean2.ManifestStorageGit {
		manifestPushService = impl.gitOpsManifestPushService
	}
	return manifestPushService
}

func (impl *WorkflowDagExecutorImpl) DeployApp(overrideRequest *bean.ValuesOverrideRequest, valuesOverrideResponse *app.ValuesOverrideResponse, triggeredAt time.Time, ctx context.Context) error {

	if util.IsAcdApp(overrideRequest.DeploymentAppType) {
		_, span := otel.Tracer("orchestrator").Start(ctx, "DeployArgocdApp")
		err := impl.DeployArgocdApp(overrideRequest, valuesOverrideResponse, triggeredAt, ctx)
		span.End()
		if err != nil {
			impl.logger.Errorw("error in deploying app on argocd", "err", err)
			return err
		}
	} else if util.IsHelmApp(overrideRequest.DeploymentAppType) {
		_, span := otel.Tracer("orchestrator").Start(ctx, "createHelmAppForCdPipeline")
		_, err := impl.createHelmAppForCdPipeline(overrideRequest, valuesOverrideResponse, triggeredAt, ctx)
		span.End()
		if err != nil {
			impl.logger.Errorw("error in creating or updating helm application for cd pipeline", "err", err)
			return err
		}
	}
	return nil
}

func (impl *WorkflowDagExecutorImpl) WriteCDTriggerEvent(overrideRequest *bean.ValuesOverrideRequest, artifact *repository.CiArtifact, releaseId, pipelineOverrideId int) {

	event := impl.eventFactory.Build(util2.Trigger, &overrideRequest.PipelineId, overrideRequest.AppId, &overrideRequest.EnvId, util2.CD)
	impl.logger.Debugw("event WriteCDTriggerEvent", "event", event)
	event = impl.eventFactory.BuildExtraCDData(event, nil, pipelineOverrideId, bean.CD_WORKFLOW_TYPE_DEPLOY)
	_, evtErr := impl.eventClient.WriteNotificationEvent(event)
	if evtErr != nil {
		impl.logger.Errorw("CD trigger event not sent", "error", evtErr)
	}
	deploymentEvent := app.DeploymentEvent{
		ApplicationId:      overrideRequest.AppId,
		EnvironmentId:      overrideRequest.EnvId, //check for production Environment
		ReleaseId:          releaseId,
		PipelineOverrideId: pipelineOverrideId,
		TriggerTime:        time.Now(),
		CiArtifactId:       overrideRequest.CiArtifactId,
	}
	ciPipelineMaterials, err := impl.ciPipelineMaterialRepository.GetByPipelineId(artifact.PipelineId)
	if err != nil {
		impl.logger.Errorw("error in ")
	}
	materialInfoMap, mErr := artifact.ParseMaterialInfo()
	if mErr != nil {
		impl.logger.Errorw("material info map error", mErr)
		return
	}
	for _, ciPipelineMaterial := range ciPipelineMaterials {
		hash := materialInfoMap[ciPipelineMaterial.GitMaterial.Url]
		pipelineMaterialInfo := &app.PipelineMaterialInfo{PipelineMaterialId: ciPipelineMaterial.Id, CommitHash: hash}
		deploymentEvent.PipelineMaterials = append(deploymentEvent.PipelineMaterials, pipelineMaterialInfo)
	}
	impl.logger.Infow("triggering deployment event", "event", deploymentEvent)
	err = impl.eventClient.WriteNatsEvent(pubsub.CD_SUCCESS, deploymentEvent)
	if err != nil {
		impl.logger.Errorw("error in writing cd trigger event", "err", err)
	}
}

func (impl *WorkflowDagExecutorImpl) MarkImageScanDeployed(appId int, envId int, imageDigest string, clusterId int, isScanEnabled bool) error {
	impl.logger.Debugw("mark image scan deployed for normal app, from cd auto or manual trigger", "imageDigest", imageDigest)
	executionHistory, err := impl.imageScanHistoryRepository.FindByImageDigest(imageDigest)
	if err != nil && err != pg.ErrNoRows {
		impl.logger.Errorw("error in fetching execution history", "err", err)
		return err
	}
	if executionHistory == nil || executionHistory.Id == 0 {
		impl.logger.Errorw("no execution history found for digest", "digest", imageDigest)
		return fmt.Errorf("no execution history found for digest - %s", imageDigest)
	}
	impl.logger.Debugw("mark image scan deployed for normal app, from cd auto or manual trigger", "executionHistory", executionHistory)
	var ids []int
	ids = append(ids, executionHistory.Id)

	ot, err := impl.imageScanDeployInfoRepository.FetchByAppIdAndEnvId(appId, envId, []string{security.ScanObjectType_APP})

	if err == pg.ErrNoRows && !isScanEnabled {
		//ignoring if no rows are found and scan is disabled
		return nil
	}

	if err != nil && err != pg.ErrNoRows {
		return err
	} else if err == pg.ErrNoRows && isScanEnabled {
		imageScanDeployInfo := &security.ImageScanDeployInfo{
			ImageScanExecutionHistoryId: ids,
			ScanObjectMetaId:            appId,
			ObjectType:                  security.ScanObjectType_APP,
			EnvId:                       envId,
			ClusterId:                   clusterId,
			AuditLog: sql.AuditLog{
				CreatedOn: time.Now(),
				CreatedBy: 1,
				UpdatedOn: time.Now(),
				UpdatedBy: 1,
			},
		}
		impl.logger.Debugw("mark image scan deployed for normal app, from cd auto or manual trigger", "imageScanDeployInfo", imageScanDeployInfo)
		err = impl.imageScanDeployInfoRepository.Save(imageScanDeployInfo)
		if err != nil {
			impl.logger.Errorw("error in creating deploy info", "err", err)
		}
	} else {
		// Updating Execution history for Latest Deployment to fetch out security Vulnerabilities for latest deployed info
		if isScanEnabled {
			ot.ImageScanExecutionHistoryId = ids
		} else {
			arr := []int{-1}
			ot.ImageScanExecutionHistoryId = arr
		}
		err = impl.imageScanDeployInfoRepository.Update(ot)
		if err != nil {
			impl.logger.Errorw("error in updating deploy info for latest deployed image", "err", err)
		}
	}
	return err
}

func (impl *WorkflowDagExecutorImpl) GetValuesOverrideForTrigger(overrideRequest *bean.ValuesOverrideRequest, triggeredAt time.Time, ctx context.Context) (*app.ValuesOverrideResponse, error) {
	if overrideRequest.DeploymentType == models.DEPLOYMENTTYPE_UNKNOWN {
		overrideRequest.DeploymentType = models.DEPLOYMENTTYPE_DEPLOY
	}
	if len(overrideRequest.DeploymentWithConfig) == 0 {
		overrideRequest.DeploymentWithConfig = bean.DEPLOYMENT_CONFIG_TYPE_LAST_SAVED
	}
	valuesOverrideResponse := &app.ValuesOverrideResponse{}
	isPipelineOverrideCreated := overrideRequest.PipelineOverrideId > 0
	pipeline, err := impl.pipelineRepository.FindById(overrideRequest.PipelineId)
	valuesOverrideResponse.Pipeline = pipeline
	if err != nil {
		impl.logger.Errorw("error in fetching pipeline by pipeline id", "err", err, "pipeline-id-", overrideRequest.PipelineId)
		return valuesOverrideResponse, err
	}

	_, span := otel.Tracer("orchestrator").Start(ctx, "ciArtifactRepository.Get")
	artifact, err := impl.ciArtifactRepository.Get(overrideRequest.CiArtifactId)
	valuesOverrideResponse.Artifact = artifact
	span.End()
	if err != nil {
		return valuesOverrideResponse, err
	}
	overrideRequest.Image = artifact.Image

	strategy, err := impl.GetDeploymentStrategyByTriggerType(overrideRequest, ctx)
	valuesOverrideResponse.PipelineStrategy = strategy
	if err != nil {
		impl.logger.Errorw("error in getting strategy by trigger type", "err", err)
		return valuesOverrideResponse, err
	}

	envOverride, err := impl.GetEnvOverrideByTriggerType(overrideRequest, triggeredAt, ctx)
	valuesOverrideResponse.EnvOverride = envOverride
	if err != nil {
		impl.logger.Errorw("error in getting env override by trigger type", "err", err)
		return valuesOverrideResponse, err
	}
	appMetrics, err := impl.GetAppMetricsByTriggerType(overrideRequest, ctx)
	valuesOverrideResponse.AppMetrics = appMetrics
	if err != nil {
		impl.logger.Errorw("error in getting app metrics by trigger type", "err", err)
		return valuesOverrideResponse, err
	}
	var (
		pipelineOverride                *chartConfig.PipelineOverride
		configMapJson, appLabelJsonByte []byte
	)

	// Conditional Block based on PipelineOverrideCreated --> start
	if !isPipelineOverrideCreated {
		_, span = otel.Tracer("orchestrator").Start(ctx, "savePipelineOverride")
		pipelineOverride, err = impl.savePipelineOverride(overrideRequest, envOverride.Id, triggeredAt)
		span.End()
		if err != nil {
			return valuesOverrideResponse, err
		}
		overrideRequest.PipelineOverrideId = pipelineOverride.Id
	} else {
		pipelineOverride, err = impl.pipelineOverrideRepository.FindById(overrideRequest.PipelineOverrideId)
		if err != nil {
			impl.logger.Errorw("error in getting pipelineOverride for valuesOverrideResponse", "PipelineOverrideId", overrideRequest.PipelineOverrideId)
			return nil, err
		}
	}
	// Conditional Block based on PipelineOverrideCreated --> end
	valuesOverrideResponse.PipelineOverride = pipelineOverride

	//TODO: check status and apply lock
	releaseOverrideJson, err := impl.getReleaseOverride(envOverride, overrideRequest, artifact, pipelineOverride, strategy, &appMetrics)
	valuesOverrideResponse.ReleaseOverrideJSON = releaseOverrideJson
	if err != nil {
		return valuesOverrideResponse, err
	}

	// Conditional Block based on PipelineOverrideCreated --> start
	if !isPipelineOverrideCreated {
		chartVersion := envOverride.Chart.ChartVersion
		_, span = otel.Tracer("orchestrator").Start(ctx, "getConfigMapAndSecretJsonV2")
		scope := getScopeForVariables(overrideRequest, envOverride)
		request := createConfigMapAndSecretJsonRequest(overrideRequest, envOverride, chartVersion, scope)

		configMapJson, err = impl.getConfigMapAndSecretJsonV2(request, envOverride)
		span.End()
		if err != nil {
			impl.logger.Errorw("error in fetching config map n secret ", "err", err)
			configMapJson = nil
		}
		_, span = otel.Tracer("orchestrator").Start(ctx, "appCrudOperationService.GetLabelsByAppIdForDeployment")
		appLabelJsonByte, err = impl.appCrudOperationService.GetLabelsByAppIdForDeployment(overrideRequest.AppId)
		span.End()
		if err != nil {
			impl.logger.Errorw("error in fetching app labels for gitOps commit", "err", err)
			appLabelJsonByte = nil
		}

		mergedValues, err := impl.mergeOverrideValues(envOverride, releaseOverrideJson, configMapJson, appLabelJsonByte, strategy)
		appName := fmt.Sprintf("%s-%s", overrideRequest.AppName, envOverride.Environment.Name)
		mergedValues = impl.autoscalingCheckBeforeTrigger(ctx, appName, envOverride.Namespace, mergedValues, overrideRequest)

		_, span = otel.Tracer("orchestrator").Start(ctx, "dockerRegistryIpsConfigService.HandleImagePullSecretOnApplicationDeployment")
		// handle image pull secret if access given
		mergedValues, err = impl.dockerRegistryIpsConfigService.HandleImagePullSecretOnApplicationDeployment(envOverride.Environment, artifact, pipeline.CiPipelineId, mergedValues)
		span.End()
		if err != nil {
			return valuesOverrideResponse, err
		}

		pipelineOverride.PipelineMergedValues = string(mergedValues)
		valuesOverrideResponse.MergedValues = string(mergedValues)
		err = impl.pipelineOverrideRepository.Update(pipelineOverride)
		if err != nil {
			return valuesOverrideResponse, err
		}
		valuesOverrideResponse.PipelineOverride = pipelineOverride
	} else {
		valuesOverrideResponse.MergedValues = pipelineOverride.PipelineMergedValues
	}
	// Conditional Block based on PipelineOverrideCreated --> end
	return valuesOverrideResponse, err
}

func createConfigMapAndSecretJsonRequest(overrideRequest *bean.ValuesOverrideRequest, envOverride *chartConfig.EnvConfigOverride, chartVersion string, scope resourceQualifiers.Scope) ConfigMapAndSecretJsonV2 {
	request := ConfigMapAndSecretJsonV2{
		AppId:                                 overrideRequest.AppId,
		EnvId:                                 envOverride.TargetEnvironment,
		PipeLineId:                            overrideRequest.PipelineId,
		ChartVersion:                          chartVersion,
		DeploymentWithConfig:                  overrideRequest.DeploymentWithConfig,
		wfrIdForDeploymentWithSpecificTrigger: overrideRequest.WfrIdForDeploymentWithSpecificTrigger,
		Scope:                                 scope,
	}
	return request
}

func getScopeForVariables(overrideRequest *bean.ValuesOverrideRequest, envOverride *chartConfig.EnvConfigOverride) resourceQualifiers.Scope {
	scope := resourceQualifiers.Scope{
		AppId:     overrideRequest.AppId,
		EnvId:     envOverride.TargetEnvironment,
		ClusterId: envOverride.Environment.Id,
		SystemMetadata: &resourceQualifiers.SystemMetadata{
			EnvironmentName: envOverride.Environment.Name,
			ClusterName:     envOverride.Environment.Cluster.ClusterName,
			Namespace:       envOverride.Environment.Namespace,
			ImageTag:        util3.GetImageTagFromImage(overrideRequest.Image),
			AppName:         overrideRequest.AppName,
			Image:           overrideRequest.Image,
		},
	}
	return scope
}

func (impl *WorkflowDagExecutorImpl) DeployArgocdApp(overrideRequest *bean.ValuesOverrideRequest, valuesOverrideResponse *app.ValuesOverrideResponse, triggeredAt time.Time, ctx context.Context) error {

	impl.logger.Debugw("new pipeline found", "pipeline", valuesOverrideResponse.Pipeline)
	_, span := otel.Tracer("orchestrator").Start(ctx, "createArgoApplicationIfRequired")
	name, err := impl.createArgoApplicationIfRequired(overrideRequest.AppId, valuesOverrideResponse.EnvOverride, valuesOverrideResponse.Pipeline, overrideRequest.UserId)
	span.End()
	if err != nil {
		impl.logger.Errorw("acd application create error on cd trigger", "err", err, "req", overrideRequest)
		return err
	}
	impl.logger.Debugw("argocd application created", "name", name)

	_, span = otel.Tracer("orchestrator").Start(ctx, "updateArgoPipeline")
	updateAppInArgocd, err := impl.updateArgoPipeline(valuesOverrideResponse.Pipeline, valuesOverrideResponse.EnvOverride, ctx)
	span.End()
	if err != nil {
		impl.logger.Errorw("error in updating argocd app ", "err", err)
		return err
	}
	syncTime := time.Now()
	err = impl.argoClientWrapperService.SyncArgoCDApplicationIfNeededAndRefresh(ctx, valuesOverrideResponse.Pipeline.DeploymentAppName)
	if err != nil {
		impl.logger.Errorw("error in getting argo application with normal refresh", "argoAppName", valuesOverrideResponse.Pipeline.DeploymentAppName)
		return fmt.Errorf("%s. err: %s", ARGOCD_SYNC_ERROR, err.Error())
	}
	if !impl.ACDConfig.ArgoCDAutoSyncEnabled {
		timeline := &pipelineConfig.PipelineStatusTimeline{
			CdWorkflowRunnerId: overrideRequest.WfrId,
			StatusTime:         syncTime,
			AuditLog: sql.AuditLog{
				CreatedBy: 1,
				CreatedOn: time.Now(),
				UpdatedBy: 1,
				UpdatedOn: time.Now(),
			},
			Status:       pipelineConfig.TIMELINE_STATUS_ARGOCD_SYNC_COMPLETED,
			StatusDetail: "argocd sync completed",
		}
		_, err, _ = impl.pipelineStatusTimelineService.SavePipelineStatusTimelineIfNotAlreadyPresent(overrideRequest.WfrId, timeline.Status, timeline, false)
		if err != nil {
			impl.logger.Errorw("error in saving pipeline status timeline", "err", err)
		}
	}
	if updateAppInArgocd {
		impl.logger.Debug("argo-cd successfully updated")
	} else {
		impl.logger.Debug("argo-cd failed to update, ignoring it")
	}
	return nil
}

func (impl *WorkflowDagExecutorImpl) createArgoApplicationIfRequired(appId int, envConfigOverride *chartConfig.EnvConfigOverride, pipeline *pipelineConfig.Pipeline, userId int32) (string, error) {
	//repo has been registered while helm create
	chart, err := impl.chartRepository.FindLatestChartForAppByAppId(appId)
	if err != nil {
		impl.logger.Errorw("no chart found ", "app", appId)
		return "", err
	}
	envModel, err := impl.envRepository.FindById(envConfigOverride.TargetEnvironment)
	if err != nil {
		return "", err
	}
	argoAppName := pipeline.DeploymentAppName
	if pipeline.DeploymentAppCreated {
		return argoAppName, nil
	} else {
		//create
		appNamespace := envConfigOverride.Namespace
		if appNamespace == "" {
			appNamespace = "default"
		}
		namespace := argocdServer.DevtronInstalationNs

		appRequest := &argocdServer.AppTemplate{
			ApplicationName: argoAppName,
			Namespace:       namespace,
			TargetNamespace: appNamespace,
			TargetServer:    envModel.Cluster.ServerUrl,
			Project:         "default",
			ValuesFile:      impl.getValuesFileForEnv(envModel.Id),
			RepoPath:        chart.ChartLocation,
			RepoUrl:         chart.GitRepoUrl,
			AutoSyncEnabled: impl.ACDConfig.ArgoCDAutoSyncEnabled,
		}
		argoAppName, err := impl.argoK8sClient.CreateAcdApp(appRequest, envModel.Cluster, argocdServer.ARGOCD_APPLICATION_TEMPLATE)
		if err != nil {
			return "", err
		}
		//update cd pipeline to mark deployment app created
		_, err = impl.updatePipeline(pipeline, userId)
		if err != nil {
			impl.logger.Errorw("error in update cd pipeline for deployment app created or not", "err", err)
			return "", err
		}
		return argoAppName, nil
	}
}

func (impl *WorkflowDagExecutorImpl) createHelmAppForCdPipeline(overrideRequest *bean.ValuesOverrideRequest, valuesOverrideResponse *app.ValuesOverrideResponse, triggeredAt time.Time, ctx context.Context) (bool, error) {

	pipeline := valuesOverrideResponse.Pipeline
	envOverride := valuesOverrideResponse.EnvOverride
	mergeAndSave := valuesOverrideResponse.MergedValues

	chartMetaData := &chart.Metadata{
		Name:    pipeline.App.AppName,
		Version: envOverride.Chart.ChartVersion,
	}
	referenceTemplatePath := path.Join(chartRepoRepository.RefChartDirPath, envOverride.Chart.ReferenceTemplate)

	if util.IsHelmApp(pipeline.DeploymentAppType) {
		referenceChartByte := envOverride.Chart.ReferenceChart
		// here updating reference chart into database.
		if len(envOverride.Chart.ReferenceChart) == 0 {
			refChartByte, err := impl.chartTemplateService.GetByteArrayRefChart(chartMetaData, referenceTemplatePath)
			if err != nil {
				impl.logger.Errorw("ref chart commit error on cd trigger", "err", err, "req", overrideRequest)
				return false, err
			}
			ch := envOverride.Chart
			ch.ReferenceChart = refChartByte
			ch.UpdatedOn = time.Now()
			ch.UpdatedBy = overrideRequest.UserId
			err = impl.chartRepository.Update(ch)
			if err != nil {
				impl.logger.Errorw("chart update error", "err", err, "req", overrideRequest)
				return false, err
			}
			referenceChartByte = refChartByte
		}

		releaseName := pipeline.DeploymentAppName
		cluster := envOverride.Environment.Cluster
		bearerToken := cluster.Config[util5.BearerToken]
		clusterConfig := &gRPC.ClusterConfig{
			ClusterName:           cluster.ClusterName,
			Token:                 bearerToken,
			ApiServerUrl:          cluster.ServerUrl,
			InsecureSkipTLSVerify: cluster.InsecureSkipTlsVerify,
		}
		if cluster.InsecureSkipTlsVerify == false {
			clusterConfig.KeyData = cluster.Config[util5.TlsKey]
			clusterConfig.CertData = cluster.Config[util5.CertData]
			clusterConfig.CaData = cluster.Config[util5.CertificateAuthorityData]
		}
		releaseIdentifier := &gRPC.ReleaseIdentifier{
			ReleaseName:      releaseName,
			ReleaseNamespace: envOverride.Namespace,
			ClusterConfig:    clusterConfig,
		}

		if pipeline.DeploymentAppCreated {
			req := &gRPC.UpgradeReleaseRequest{
				ReleaseIdentifier: releaseIdentifier,
				ValuesYaml:        mergeAndSave,
				HistoryMax:        impl.helmAppService.GetRevisionHistoryMaxValue(bean5.SOURCE_DEVTRON_APP),
				ChartContent:      &gRPC.ChartContent{Content: referenceChartByte},
			}
			if impl.appService.IsDevtronAsyncInstallModeEnabled(bean2.Helm) {
				req.RunInCtx = true
			}
			// For cases where helm release was not found, kubelink will install the same configuration
			updateApplicationResponse, err := impl.helmAppClient.UpdateApplication(ctx, req)
			if err != nil {
				impl.logger.Errorw("error in updating helm application for cd pipeline", "err", err)
				if util.GetGRPCErrorDetailedMessage(err) == context.Canceled.Error() {
					err = errors.New(pipelineConfig.NEW_DEPLOYMENT_INITIATED)
				}
				return false, err
			} else {
				impl.logger.Debugw("updated helm application", "response", updateApplicationResponse, "isSuccess", updateApplicationResponse.Success)
			}

		} else {

			helmResponse, err := impl.helmInstallReleaseWithCustomChart(ctx, releaseIdentifier, referenceChartByte, mergeAndSave)

			// For connection related errors, no need to update the db
			if err != nil && strings.Contains(err.Error(), "connection error") {
				impl.logger.Errorw("error in helm install custom chart", "err", err)
				return false, err
			}
			if util.GetGRPCErrorDetailedMessage(err) == context.Canceled.Error() {
				err = errors.New(pipelineConfig.NEW_DEPLOYMENT_INITIATED)
			}

			// IMP: update cd pipeline to mark deployment app created, even if helm install fails
			// If the helm install fails, it still creates the app in failed state, so trying to
			// re-create the app results in error from helm that cannot re-use name which is still in use
			_, pgErr := impl.updatePipeline(pipeline, overrideRequest.UserId)

			if err != nil {
				impl.logger.Errorw("error in helm install custom chart", "err", err)

				if pgErr != nil {
					impl.logger.Errorw("failed to update deployment app created flag in pipeline table", "err", err)
				}
				return false, err
			}

			if pgErr != nil {
				impl.logger.Errorw("failed to update deployment app created flag in pipeline table", "err", err)
				return false, err
			}

			impl.logger.Debugw("received helm release response", "helmResponse", helmResponse, "isSuccess", helmResponse.Success)
		}

		//update workflow runner status, used in app workflow view
		err := impl.UpdateCDWorkflowRunnerStatus(ctx, overrideRequest, triggeredAt, pipelineConfig.WorkflowInProgress, "")
		if err != nil {
			impl.logger.Errorw("error in updating the workflow runner status, createHelmAppForCdPipeline", "err", err)
			return false, err
		}
	}
	return true, nil
}

func (impl *WorkflowDagExecutorImpl) GetDeploymentStrategyByTriggerType(overrideRequest *bean.ValuesOverrideRequest, ctx context.Context) (*chartConfig.PipelineStrategy, error) {

	strategy := &chartConfig.PipelineStrategy{}
	var err error
	if overrideRequest.DeploymentWithConfig == bean.DEPLOYMENT_CONFIG_TYPE_SPECIFIC_TRIGGER {
		_, span := otel.Tracer("orchestrator").Start(ctx, "strategyHistoryRepository.GetHistoryByPipelineIdAndWfrId")
		strategyHistory, err := impl.strategyHistoryRepository.GetHistoryByPipelineIdAndWfrId(overrideRequest.PipelineId, overrideRequest.WfrIdForDeploymentWithSpecificTrigger)
		span.End()
		if err != nil {
			impl.logger.Errorw("error in getting deployed strategy history by pipleinId and wfrId", "err", err, "pipelineId", overrideRequest.PipelineId, "wfrId", overrideRequest.WfrIdForDeploymentWithSpecificTrigger)
			return nil, err
		}
		strategy.Strategy = strategyHistory.Strategy
		strategy.Config = strategyHistory.Config
		strategy.PipelineId = overrideRequest.PipelineId
	} else if overrideRequest.DeploymentWithConfig == bean.DEPLOYMENT_CONFIG_TYPE_LAST_SAVED {
		if overrideRequest.ForceTrigger {
			_, span := otel.Tracer("orchestrator").Start(ctx, "pipelineConfigRepository.GetDefaultStrategyByPipelineId")
			strategy, err = impl.pipelineConfigRepository.GetDefaultStrategyByPipelineId(overrideRequest.PipelineId)
			span.End()
		} else {
			var deploymentTemplate chartRepoRepository.DeploymentStrategy
			if overrideRequest.DeploymentTemplate == "ROLLING" {
				deploymentTemplate = chartRepoRepository.DEPLOYMENT_STRATEGY_ROLLING
			} else if overrideRequest.DeploymentTemplate == "BLUE-GREEN" {
				deploymentTemplate = chartRepoRepository.DEPLOYMENT_STRATEGY_BLUE_GREEN
			} else if overrideRequest.DeploymentTemplate == "CANARY" {
				deploymentTemplate = chartRepoRepository.DEPLOYMENT_STRATEGY_CANARY
			} else if overrideRequest.DeploymentTemplate == "RECREATE" {
				deploymentTemplate = chartRepoRepository.DEPLOYMENT_STRATEGY_RECREATE
			}

			if len(deploymentTemplate) > 0 {
				_, span := otel.Tracer("orchestrator").Start(ctx, "pipelineConfigRepository.FindByStrategyAndPipelineId")
				strategy, err = impl.pipelineConfigRepository.FindByStrategyAndPipelineId(deploymentTemplate, overrideRequest.PipelineId)
				span.End()
			} else {
				_, span := otel.Tracer("orchestrator").Start(ctx, "pipelineConfigRepository.GetDefaultStrategyByPipelineId")
				strategy, err = impl.pipelineConfigRepository.GetDefaultStrategyByPipelineId(overrideRequest.PipelineId)
				span.End()
			}
		}
		if err != nil && errors2.IsNotFound(err) == false {
			impl.logger.Errorf("invalid state", "err", err, "req", strategy)
			return nil, err
		}
	}
	return strategy, nil
}

func (impl *WorkflowDagExecutorImpl) GetEnvOverrideByTriggerType(overrideRequest *bean.ValuesOverrideRequest, triggeredAt time.Time, ctx context.Context) (*chartConfig.EnvConfigOverride, error) {

	envOverride := &chartConfig.EnvConfigOverride{}

	var err error
	if overrideRequest.DeploymentWithConfig == bean.DEPLOYMENT_CONFIG_TYPE_SPECIFIC_TRIGGER {
		_, span := otel.Tracer("orchestrator").Start(ctx, "deploymentTemplateHistoryRepository.GetHistoryByPipelineIdAndWfrId")
		deploymentTemplateHistory, err := impl.deploymentTemplateHistoryRepository.GetHistoryByPipelineIdAndWfrId(overrideRequest.PipelineId, overrideRequest.WfrIdForDeploymentWithSpecificTrigger)
		//VARIABLE_SNAPSHOT_GET and resolve

		span.End()
		if err != nil {
			impl.logger.Errorw("error in getting deployed deployment template history by pipelineId and wfrId", "err", err, "pipelineId", &overrideRequest, "wfrId", overrideRequest.WfrIdForDeploymentWithSpecificTrigger)
			return nil, err
		}
		templateName := deploymentTemplateHistory.TemplateName
		templateVersion := deploymentTemplateHistory.TemplateVersion
		if templateName == "Rollout Deployment" {
			templateName = ""
		}
		//getting chart_ref by id
		_, span = otel.Tracer("orchestrator").Start(ctx, "chartRefRepository.FindByVersionAndName")
		chartRefDto, err := impl.chartRefService.FindByVersionAndName(templateName, templateVersion)
		span.End()
		if err != nil {
			impl.logger.Errorw("error in getting chartRef by version and name", "err", err, "version", templateVersion, "name", templateName)
			return nil, err
		}
		//assuming that if a chartVersion is deployed then it's envConfigOverride will be available
		_, span = otel.Tracer("orchestrator").Start(ctx, "environmentConfigRepository.GetByAppIdEnvIdAndChartRefId")
		envOverride, err = impl.environmentConfigRepository.GetByAppIdEnvIdAndChartRefId(overrideRequest.AppId, overrideRequest.EnvId, chartRefDto.Id)
		span.End()
		if err != nil {
			impl.logger.Errorw("error in getting envConfigOverride for pipeline for specific chartVersion", "err", err, "appId", overrideRequest.AppId, "envId", overrideRequest.EnvId, "chartRefId", chartRefDto.Id)
			return nil, err
		}

		_, span = otel.Tracer("orchestrator").Start(ctx, "envRepository.FindById")
		env, err := impl.envRepository.FindById(envOverride.TargetEnvironment)
		span.End()
		if err != nil {
			impl.logger.Errorw("unable to find env", "err", err)
			return nil, err
		}
		envOverride.Environment = env

		//updating historical data in envConfigOverride and appMetrics flag
		envOverride.IsOverride = true
		envOverride.EnvOverrideValues = deploymentTemplateHistory.Template
		reference := repository5.HistoryReference{
			HistoryReferenceId:   deploymentTemplateHistory.Id,
			HistoryReferenceType: repository5.HistoryReferenceTypeDeploymentTemplate,
		}
		variableMap, resolvedTemplate, err := impl.scopedVariableManager.GetVariableSnapshotAndResolveTemplate(envOverride.EnvOverrideValues, parsers.JsonVariableTemplate, reference, true, false)
		envOverride.ResolvedEnvOverrideValues = resolvedTemplate
		envOverride.VariableSnapshot = variableMap
		if err != nil {
			return envOverride, err
		}
	} else if overrideRequest.DeploymentWithConfig == bean.DEPLOYMENT_CONFIG_TYPE_LAST_SAVED {
		_, span := otel.Tracer("orchestrator").Start(ctx, "environmentConfigRepository.ActiveEnvConfigOverride")
		envOverride, err = impl.environmentConfigRepository.ActiveEnvConfigOverride(overrideRequest.AppId, overrideRequest.EnvId)

		var chart *chartRepoRepository.Chart
		span.End()
		if err != nil {
			impl.logger.Errorw("invalid state", "err", err, "req", overrideRequest)
			return nil, err
		}
		if envOverride.Id == 0 {
			_, span = otel.Tracer("orchestrator").Start(ctx, "chartRepository.FindLatestChartForAppByAppId")
			chart, err = impl.chartRepository.FindLatestChartForAppByAppId(overrideRequest.AppId)
			span.End()
			if err != nil {
				impl.logger.Errorw("invalid state", "err", err, "req", overrideRequest)
				return nil, err
			}
			_, span = otel.Tracer("orchestrator").Start(ctx, "environmentConfigRepository.FindChartByAppIdAndEnvIdAndChartRefId")
			envOverride, err = impl.environmentConfigRepository.FindChartByAppIdAndEnvIdAndChartRefId(overrideRequest.AppId, overrideRequest.EnvId, chart.ChartRefId)
			span.End()
			if err != nil && !errors2.IsNotFound(err) {
				impl.logger.Errorw("invalid state", "err", err, "req", overrideRequest)
				return nil, err
			}

			//creating new env override config
			if errors2.IsNotFound(err) || envOverride == nil {
				_, span = otel.Tracer("orchestrator").Start(ctx, "envRepository.FindById")
				environment, err := impl.envRepository.FindById(overrideRequest.EnvId)
				span.End()
				if err != nil && !util.IsErrNoRows(err) {
					return nil, err
				}
				envOverride = &chartConfig.EnvConfigOverride{
					Active:            true,
					ManualReviewed:    true,
					Status:            models.CHARTSTATUS_SUCCESS,
					TargetEnvironment: overrideRequest.EnvId,
					ChartId:           chart.Id,
					AuditLog:          sql.AuditLog{UpdatedBy: overrideRequest.UserId, UpdatedOn: triggeredAt, CreatedOn: triggeredAt, CreatedBy: overrideRequest.UserId},
					Namespace:         environment.Namespace,
					IsOverride:        false,
					EnvOverrideValues: "{}",
					Latest:            false,
					IsBasicViewLocked: chart.IsBasicViewLocked,
					CurrentViewEditor: chart.CurrentViewEditor,
				}
				_, span = otel.Tracer("orchestrator").Start(ctx, "environmentConfigRepository.Save")
				err = impl.environmentConfigRepository.Save(envOverride)
				span.End()
				if err != nil {
					impl.logger.Errorw("error in creating envconfig", "data", envOverride, "error", err)
					return nil, err
				}
			}
			envOverride.Chart = chart
		} else if envOverride.Id > 0 && !envOverride.IsOverride {
			_, span = otel.Tracer("orchestrator").Start(ctx, "chartRepository.FindLatestChartForAppByAppId")
			chart, err = impl.chartRepository.FindLatestChartForAppByAppId(overrideRequest.AppId)
			span.End()
			if err != nil {
				impl.logger.Errorw("invalid state", "err", err, "req", overrideRequest)
				return nil, err
			}
			envOverride.Chart = chart
		}

		_, span = otel.Tracer("orchestrator").Start(ctx, "envRepository.FindById")
		env, err := impl.envRepository.FindById(envOverride.TargetEnvironment)
		span.End()
		if err != nil {
			impl.logger.Errorw("unable to find env", "err", err)
			return nil, err
		}
		envOverride.Environment = env
		scope := getScopeForVariables(overrideRequest, envOverride)
		if envOverride.IsOverride {

			entity := repository5.GetEntity(envOverride.Id, repository5.EntityTypeDeploymentTemplateEnvLevel)
			resolvedTemplate, variableMap, err := impl.scopedVariableManager.GetMappedVariablesAndResolveTemplate(envOverride.EnvOverrideValues, scope, entity, true)
			envOverride.ResolvedEnvOverrideValues = resolvedTemplate
			envOverride.VariableSnapshot = variableMap
			if err != nil {
				return envOverride, err
			}

		} else {
			entity := repository5.GetEntity(chart.Id, repository5.EntityTypeDeploymentTemplateAppLevel)
			resolvedTemplate, variableMap, err := impl.scopedVariableManager.GetMappedVariablesAndResolveTemplate(chart.GlobalOverride, scope, entity, true)
			envOverride.Chart.ResolvedGlobalOverride = resolvedTemplate
			envOverride.VariableSnapshot = variableMap
			if err != nil {
				return envOverride, err
			}

		}
	}

	return envOverride, nil
}

func (impl *WorkflowDagExecutorImpl) GetAppMetricsByTriggerType(overrideRequest *bean.ValuesOverrideRequest, ctx context.Context) (bool, error) {

	var appMetrics bool
	if overrideRequest.DeploymentWithConfig == bean.DEPLOYMENT_CONFIG_TYPE_SPECIFIC_TRIGGER {
		_, span := otel.Tracer("orchestrator").Start(ctx, "deploymentTemplateHistoryRepository.GetHistoryByPipelineIdAndWfrId")
		deploymentTemplateHistory, err := impl.deploymentTemplateHistoryRepository.GetHistoryByPipelineIdAndWfrId(overrideRequest.PipelineId, overrideRequest.WfrIdForDeploymentWithSpecificTrigger)
		span.End()
		if err != nil {
			impl.logger.Errorw("error in getting deployed deployment template history by pipelineId and wfrId", "err", err, "pipelineId", &overrideRequest, "wfrId", overrideRequest.WfrIdForDeploymentWithSpecificTrigger)
			return appMetrics, err
		}
		appMetrics = deploymentTemplateHistory.IsAppMetricsEnabled

	} else if overrideRequest.DeploymentWithConfig == bean.DEPLOYMENT_CONFIG_TYPE_LAST_SAVED {
		_, span := otel.Tracer("orchestrator").Start(ctx, "deployedAppMetricsService.GetMetricsFlagForAPipelineByAppIdAndEnvId")
		isAppMetricsEnabled, err := impl.deployedAppMetricsService.GetMetricsFlagForAPipelineByAppIdAndEnvId(overrideRequest.AppId, overrideRequest.EnvId)
		if err != nil {
			impl.logger.Errorw("error, GetMetricsFlagForAPipelineByAppIdAndEnvId", "err", err, "appId", overrideRequest.AppId, "envId", overrideRequest.EnvId)
			return appMetrics, err
		}
		span.End()
		appMetrics = isAppMetricsEnabled
	}
	return appMetrics, nil
}

type ConfigMapAndSecretJsonV2 struct {
	AppId                                 int
	EnvId                                 int
	PipeLineId                            int
	ChartVersion                          string
	DeploymentWithConfig                  bean.DeploymentConfigurationType
	wfrIdForDeploymentWithSpecificTrigger int
	Scope                                 resourceQualifiers.Scope
}

func (impl *WorkflowDagExecutorImpl) getConfigMapAndSecretJsonV2(request ConfigMapAndSecretJsonV2, envOverride *chartConfig.EnvConfigOverride) ([]byte, error) {

	var configMapJson, secretDataJson, configMapJsonApp, secretDataJsonApp, configMapJsonEnv, secretDataJsonEnv string

	var err error
	configMapA := &chartConfig.ConfigMapAppModel{}
	configMapE := &chartConfig.ConfigMapEnvModel{}
	configMapHistory, secretHistory := &repository3.ConfigmapAndSecretHistory{}, &repository3.ConfigmapAndSecretHistory{}

	merged := []byte("{}")
	if request.DeploymentWithConfig == bean.DEPLOYMENT_CONFIG_TYPE_LAST_SAVED {
		configMapA, err = impl.configMapRepository.GetByAppIdAppLevel(request.AppId)
		if err != nil && pg.ErrNoRows != err {
			return []byte("{}"), err
		}
		if configMapA != nil && configMapA.Id > 0 {
			configMapJsonApp = configMapA.ConfigMapData
			secretDataJsonApp = configMapA.SecretData
		}

		configMapE, err = impl.configMapRepository.GetByAppIdAndEnvIdEnvLevel(request.AppId, request.EnvId)
		if err != nil && pg.ErrNoRows != err {
			return []byte("{}"), err
		}
		if configMapE != nil && configMapE.Id > 0 {
			configMapJsonEnv = configMapE.ConfigMapData
			secretDataJsonEnv = configMapE.SecretData
		}

	} else if request.DeploymentWithConfig == bean.DEPLOYMENT_CONFIG_TYPE_SPECIFIC_TRIGGER {

		//fetching history and setting envLevelConfig and not appLevelConfig because history already contains merged appLevel and envLevel configs
		configMapHistory, err = impl.configMapHistoryRepository.GetHistoryByPipelineIdAndWfrId(request.PipeLineId, request.wfrIdForDeploymentWithSpecificTrigger, repository3.CONFIGMAP_TYPE)
		if err != nil {
			impl.logger.Errorw("error in getting config map history config by pipelineId and wfrId ", "err", err, "pipelineId", request.PipeLineId, "wfrid", request.wfrIdForDeploymentWithSpecificTrigger)
			return []byte("{}"), err
		}
		configMapJsonEnv = configMapHistory.Data

		secretHistory, err = impl.configMapHistoryRepository.GetHistoryByPipelineIdAndWfrId(request.PipeLineId, request.wfrIdForDeploymentWithSpecificTrigger, repository3.SECRET_TYPE)
		if err != nil {
			impl.logger.Errorw("error in getting config map history config by pipelineId and wfrId ", "err", err, "pipelineId", request.PipeLineId, "wfrid", request.wfrIdForDeploymentWithSpecificTrigger)
			return []byte("{}"), err
		}
		secretDataJsonEnv = secretHistory.Data
	}
	configMapJson, err = impl.mergeUtil.ConfigMapMerge(configMapJsonApp, configMapJsonEnv)
	if err != nil {
		return []byte("{}"), err
	}
	chartMajorVersion, chartMinorVersion, err := util4.ExtractChartVersion(request.ChartVersion)
	if err != nil {
		impl.logger.Errorw("chart version parsing", "err", err)
		return []byte("{}"), err
	}
	secretDataJson, err = impl.mergeUtil.ConfigSecretMerge(secretDataJsonApp, secretDataJsonEnv, chartMajorVersion, chartMinorVersion, false)
	if err != nil {
		return []byte("{}"), err
	}
	configResponseR := bean.ConfigMapRootJson{}
	configResponse := bean.ConfigMapJson{}
	if configMapJson != "" {
		err = json.Unmarshal([]byte(configMapJson), &configResponse)
		if err != nil {
			return []byte("{}"), err
		}
	}
	configResponseR.ConfigMapJson = configResponse
	secretResponseR := bean.ConfigSecretRootJson{}
	secretResponse := bean.ConfigSecretJson{}
	if configMapJson != "" {
		err = json.Unmarshal([]byte(secretDataJson), &secretResponse)
		if err != nil {
			return []byte("{}"), err
		}
	}
	secretResponseR.ConfigSecretJson = secretResponse

	configMapByte, err := json.Marshal(configResponseR)
	if err != nil {
		return []byte("{}"), err
	}
	secretDataByte, err := json.Marshal(secretResponseR)
	if err != nil {
		return []byte("{}"), err

	}
	resolvedCM, resolvedCS, snapshotCM, snapshotCS, err := impl.scopedVariableManager.ResolveCMCSTrigger(request.DeploymentWithConfig, request.Scope, configMapA.Id, configMapE.Id, configMapByte, secretDataByte, configMapHistory.Id, secretHistory.Id)
	if err != nil {
		return []byte("{}"), err
	}
	envOverride.VariableSnapshotForCM = snapshotCM
	envOverride.VariableSnapshotForCS = snapshotCS

	merged, err = impl.mergeUtil.JsonPatch([]byte(resolvedCM), []byte(resolvedCS))

	if err != nil {
		return []byte("{}"), err
	}

	return merged, nil
}

func (impl *WorkflowDagExecutorImpl) savePipelineOverride(overrideRequest *bean.ValuesOverrideRequest, envOverrideId int, triggeredAt time.Time) (override *chartConfig.PipelineOverride, err error) {
	currentReleaseNo, err := impl.pipelineOverrideRepository.GetCurrentPipelineReleaseCounter(overrideRequest.PipelineId)
	if err != nil {
		return nil, err
	}
	po := &chartConfig.PipelineOverride{
		EnvConfigOverrideId:    envOverrideId,
		Status:                 models.CHARTSTATUS_NEW,
		PipelineId:             overrideRequest.PipelineId,
		CiArtifactId:           overrideRequest.CiArtifactId,
		PipelineReleaseCounter: currentReleaseNo + 1,
		CdWorkflowId:           overrideRequest.CdWorkflowId,
		AuditLog:               sql.AuditLog{CreatedBy: overrideRequest.UserId, CreatedOn: triggeredAt, UpdatedOn: triggeredAt, UpdatedBy: overrideRequest.UserId},
		DeploymentType:         overrideRequest.DeploymentType,
	}

	err = impl.pipelineOverrideRepository.Save(po)
	if err != nil {
		return nil, err
	}
	err = impl.checkAndFixDuplicateReleaseNo(po)
	if err != nil {
		impl.logger.Errorw("error in checking release no duplicacy", "pipeline", po, "err", err)
		return nil, err
	}
	return po, nil
}

func (impl *WorkflowDagExecutorImpl) getReleaseOverride(envOverride *chartConfig.EnvConfigOverride, overrideRequest *bean.ValuesOverrideRequest, artifact *repository.CiArtifact, pipelineOverride *chartConfig.PipelineOverride, strategy *chartConfig.PipelineStrategy, appMetrics *bool) (releaseOverride string, err error) {

	artifactImage := artifact.Image
	imageTag := strings.Split(artifactImage, ":")

	imageTagLen := len(imageTag)

	imageName := ""

	for i := 0; i < imageTagLen-1; i++ {
		if i != imageTagLen-2 {
			imageName = imageName + imageTag[i] + ":"
		} else {
			imageName = imageName + imageTag[i]
		}
	}

	appId := strconv.Itoa(overrideRequest.AppId)
	envId := strconv.Itoa(overrideRequest.EnvId)

	deploymentStrategy := ""
	if strategy != nil {
		deploymentStrategy = string(strategy.Strategy)
	}
	releaseAttribute := app.ReleaseAttributes{
		Name:           imageName,
		Tag:            imageTag[imageTagLen-1],
		PipelineName:   overrideRequest.PipelineName,
		ReleaseVersion: strconv.Itoa(pipelineOverride.PipelineReleaseCounter),
		DeploymentType: deploymentStrategy,
		App:            appId,
		Env:            envId,
		AppMetrics:     appMetrics,
	}
	override, err := util4.Tprintf(envOverride.Chart.ImageDescriptorTemplate, releaseAttribute)
	if err != nil {
		return "", &util.ApiError{InternalMessage: "unable to render ImageDescriptorTemplate"}
	}
	if overrideRequest.AdditionalOverride != nil {
		userOverride, err := overrideRequest.AdditionalOverride.MarshalJSON()
		if err != nil {
			return "", err
		}
		data, err := impl.mergeUtil.JsonPatch(userOverride, []byte(override))
		if err != nil {
			return "", err
		}
		override = string(data)
	}
	return override, nil
}

func (impl *WorkflowDagExecutorImpl) mergeOverrideValues(envOverride *chartConfig.EnvConfigOverride,
	releaseOverrideJson string,
	configMapJson []byte,
	appLabelJsonByte []byte,
	strategy *chartConfig.PipelineStrategy,
) (mergedValues []byte, err error) {

	//merge three values on the fly
	//ordering is important here
	//global < environment < db< release
	var merged []byte
	if !envOverride.IsOverride {
		merged, err = impl.mergeUtil.JsonPatch([]byte("{}"), []byte(envOverride.Chart.ResolvedGlobalOverride))
		if err != nil {
			return nil, err
		}
	} else {
		merged, err = impl.mergeUtil.JsonPatch([]byte("{}"), []byte(envOverride.ResolvedEnvOverrideValues))
		if err != nil {
			return nil, err
		}
	}
	if strategy != nil && len(strategy.Config) > 0 {
		merged, err = impl.mergeUtil.JsonPatch(merged, []byte(strategy.Config))
		if err != nil {
			return nil, err
		}
	}
	merged, err = impl.mergeUtil.JsonPatch(merged, []byte(releaseOverrideJson))
	if err != nil {
		return nil, err
	}
	if configMapJson != nil {
		merged, err = impl.mergeUtil.JsonPatch(merged, configMapJson)
		if err != nil {
			return nil, err
		}
	}
	if appLabelJsonByte != nil {
		merged, err = impl.mergeUtil.JsonPatch(merged, appLabelJsonByte)
		if err != nil {
			return nil, err
		}
	}
	return merged, nil
}

func (impl *WorkflowDagExecutorImpl) autoscalingCheckBeforeTrigger(ctx context.Context, appName string, namespace string, merged []byte, overrideRequest *bean.ValuesOverrideRequest) []byte {
	//pipeline := overrideRequest.Pipeline
	var appId = overrideRequest.AppId
	pipelineId := overrideRequest.PipelineId
	var appDeploymentType = overrideRequest.DeploymentAppType
	var clusterId = overrideRequest.ClusterId
	deploymentType := overrideRequest.DeploymentType
	templateMap := make(map[string]interface{})
	err := json.Unmarshal(merged, &templateMap)
	if err != nil {
		return merged
	}

	hpaResourceRequest := impl.getAutoScalingReplicaCount(templateMap, appName)
	impl.logger.Debugw("autoscalingCheckBeforeTrigger", "hpaResourceRequest", hpaResourceRequest)
	if hpaResourceRequest.IsEnable {
		resourceManifest := make(map[string]interface{})
		if util.IsAcdApp(appDeploymentType) {
			query := &application3.ApplicationResourceRequest{
				Name:         &appName,
				Version:      &hpaResourceRequest.Version,
				Group:        &hpaResourceRequest.Group,
				Kind:         &hpaResourceRequest.Kind,
				ResourceName: &hpaResourceRequest.ResourceName,
				Namespace:    &namespace,
			}
			recv, err := impl.acdClient.GetResource(ctx, query)
			impl.logger.Debugw("resource manifest get replica count", "response", recv)
			if err != nil {
				impl.logger.Errorw("ACD Get Resource API Failed", "err", err)
				middleware.AcdGetResourceCounter.WithLabelValues(strconv.Itoa(appId), namespace, appName).Inc()
				return merged
			}
			if recv != nil && len(*recv.Manifest) > 0 {
				err := json.Unmarshal([]byte(*recv.Manifest), &resourceManifest)
				if err != nil {
					impl.logger.Errorw("unmarshal failed for hpa check", "err", err)
					return merged
				}
			}
		} else {
			version := "v2beta2"
			k8sResource, err := impl.k8sCommonService.GetResource(ctx, &k8s.ResourceRequestBean{ClusterId: clusterId,
				K8sRequest: &util5.K8sRequestBean{ResourceIdentifier: util5.ResourceIdentifier{Name: hpaResourceRequest.ResourceName,
					Namespace: namespace, GroupVersionKind: schema.GroupVersionKind{Group: hpaResourceRequest.Group, Kind: hpaResourceRequest.Kind, Version: version}}}})
			if err != nil {
				impl.logger.Errorw("error occurred while fetching resource for app", "resourceName", hpaResourceRequest.ResourceName, "err", err)
				return merged
			}
			resourceManifest = k8sResource.Manifest.Object
		}
		if len(resourceManifest) > 0 {
			statusMap := resourceManifest["status"].(map[string]interface{})
			currentReplicaVal := statusMap["currentReplicas"]
			currentReplicaCount, err := util4.ParseFloatNumber(currentReplicaVal)
			if err != nil {
				impl.logger.Errorw("error occurred while parsing replica count", "currentReplicas", currentReplicaVal, "err", err)
				return merged
			}

			reqReplicaCount := impl.fetchRequiredReplicaCount(currentReplicaCount, hpaResourceRequest.ReqMaxReplicas, hpaResourceRequest.ReqMinReplicas)
			templateMap["replicaCount"] = reqReplicaCount
			merged, err = json.Marshal(&templateMap)
			if err != nil {
				impl.logger.Errorw("marshaling failed for hpa check", "err", err)
				return merged
			}
		}
	} else {
		impl.logger.Errorw("autoscaling is not enabled", "pipelineId", pipelineId)
	}

	//check for custom chart support
	if autoscalingEnabledPath, ok := templateMap[bean2.CustomAutoScalingEnabledPathKey]; ok {
		if deploymentType == models.DEPLOYMENTTYPE_STOP {
			merged, err = impl.setScalingValues(templateMap, bean2.CustomAutoScalingEnabledPathKey, merged, false)
			if err != nil {
				return merged
			}
			merged, err = impl.setScalingValues(templateMap, bean2.CustomAutoscalingReplicaCountPathKey, merged, 0)
			if err != nil {
				return merged
			}
		} else {
			autoscalingEnabled := false
			autoscalingEnabledValue := gjson.Get(string(merged), autoscalingEnabledPath.(string)).Value()
			if val, ok := autoscalingEnabledValue.(bool); ok {
				autoscalingEnabled = val
			}
			if autoscalingEnabled {
				// extract replica count, min, max and check for required value
				replicaCount, err := impl.getReplicaCountFromCustomChart(templateMap, merged)
				if err != nil {
					return merged
				}
				merged, err = impl.setScalingValues(templateMap, bean2.CustomAutoscalingReplicaCountPathKey, merged, replicaCount)
				if err != nil {
					return merged
				}
			}
		}
	}

	return merged
}

// update repoUrl, revision and argo app sync mode (auto/manual) if needed
func (impl *WorkflowDagExecutorImpl) updateArgoPipeline(pipeline *pipelineConfig.Pipeline, envOverride *chartConfig.EnvConfigOverride, ctx context.Context) (bool, error) {
	if ctx == nil {
		impl.logger.Errorw("err in syncing ACD, ctx is NULL", "pipelineName", pipeline.Name)
		return false, nil
	}
	argoAppName := pipeline.DeploymentAppName
	impl.logger.Infow("received payload, updateArgoPipeline", "appId", pipeline.AppId, "pipelineName", pipeline.Name, "envId", envOverride.TargetEnvironment, "argoAppName", argoAppName, "context", ctx)
	argoApplication, err := impl.acdClient.Get(ctx, &application3.ApplicationQuery{Name: &argoAppName})
	if err != nil {
		impl.logger.Errorw("no argo app exists", "app", argoAppName, "pipeline", pipeline.Name)
		return false, err
	}
	//if status, ok:=status.FromError(err);ok{
	appStatus, _ := status2.FromError(err)
	if appStatus.Code() == codes.OK {
		impl.logger.Debugw("argo app exists", "app", argoAppName, "pipeline", pipeline.Name)
		if argoApplication.Spec.Source.Path != envOverride.Chart.ChartLocation || argoApplication.Spec.Source.TargetRevision != "master" {
			patchReq := v1alpha1.Application{Spec: v1alpha1.ApplicationSpec{Source: &v1alpha1.ApplicationSource{Path: envOverride.Chart.ChartLocation, RepoURL: envOverride.Chart.GitRepoUrl, TargetRevision: "master"}}}
			reqbyte, err := json.Marshal(patchReq)
			if err != nil {
				impl.logger.Errorw("error in creating patch", "err", err)
			}
			reqString := string(reqbyte)
			patchType := "merge"
			_, err = impl.acdClient.Patch(ctx, &application3.ApplicationPatchRequest{Patch: &reqString, Name: &argoAppName, PatchType: &patchType})
			if err != nil {
				impl.logger.Errorw("error in creating argo pipeline ", "name", pipeline.Name, "patch", string(reqbyte), "err", err)
				return false, err
			}
			impl.logger.Debugw("pipeline update req ", "res", patchReq)
		} else {
			impl.logger.Debug("pipeline no need to update ")
		}
		err := impl.argoClientWrapperService.UpdateArgoCDSyncModeIfNeeded(ctx, argoApplication)
		if err != nil {
			impl.logger.Errorw("error in updating argocd sync mode", "err", err)
			return false, err
		}
		return true, nil
	} else if appStatus.Code() == codes.NotFound {
		impl.logger.Errorw("argo app not found", "app", argoAppName, "pipeline", pipeline.Name)
		return false, nil
	} else {
		impl.logger.Errorw("err in checking application on argoCD", "err", err, "pipeline", pipeline.Name)
		return false, err
	}
}

func (impl *WorkflowDagExecutorImpl) getValuesFileForEnv(environmentId int) string {
	return fmt.Sprintf("_%d-values.yaml", environmentId) //-{envId}-values.yaml
}

func (impl *WorkflowDagExecutorImpl) updatePipeline(pipeline *pipelineConfig.Pipeline, userId int32) (bool, error) {
	err := impl.pipelineRepository.SetDeploymentAppCreatedInPipeline(true, pipeline.Id, userId)
	if err != nil {
		impl.logger.Errorw("error on updating cd pipeline for setting deployment app created", "err", err)
		return false, err
	}
	return true, nil
}

// helmInstallReleaseWithCustomChart performs helm install with custom chart
func (impl *WorkflowDagExecutorImpl) helmInstallReleaseWithCustomChart(ctx context.Context, releaseIdentifier *gRPC.ReleaseIdentifier, referenceChartByte []byte, valuesYaml string) (*gRPC.HelmInstallCustomResponse, error) {

	helmInstallRequest := gRPC.HelmInstallCustomRequest{
		ValuesYaml:        valuesYaml,
		ChartContent:      &gRPC.ChartContent{Content: referenceChartByte},
		ReleaseIdentifier: releaseIdentifier,
	}
	if impl.appService.IsDevtronAsyncInstallModeEnabled(bean2.Helm) {
		helmInstallRequest.RunInCtx = true
	}
	// Request exec
	return impl.helmAppClient.InstallReleaseWithCustomChart(ctx, &helmInstallRequest)
}

type EnvironmentOverride struct {
	Enabled   bool        `json:"enabled"`
	EnvValues []*KeyValue `json:"envValues"`
}

type KeyValue struct {
	Key   string `json:"key"`
	Value string `json:"value"`
}

func (conf *EnvironmentOverride) appendEnvironmentVariable(key, value string) {
	item := &KeyValue{Key: key, Value: value}
	conf.EnvValues = append(conf.EnvValues, item)
}

func (impl *WorkflowDagExecutorImpl) checkAndFixDuplicateReleaseNo(override *chartConfig.PipelineOverride) error {

	uniqueVerified := false
	retryCount := 0

	for !uniqueVerified && retryCount < 5 {
		retryCount = retryCount + 1
		overrides, err := impl.pipelineOverrideRepository.GetByPipelineIdAndReleaseNo(override.PipelineId, override.PipelineReleaseCounter)
		if err != nil {
			return err
		}
		if overrides[0].Id == override.Id {
			uniqueVerified = true
		} else {
			//duplicate might be due to concurrency, lets fix it
			currentReleaseNo, err := impl.pipelineOverrideRepository.GetCurrentPipelineReleaseCounter(override.PipelineId)
			if err != nil {
				return err
			}
			override.PipelineReleaseCounter = currentReleaseNo + 1
			err = impl.pipelineOverrideRepository.Save(override)
			if err != nil {
				return err
			}
		}
	}
	if !uniqueVerified {
		return fmt.Errorf("duplicate verification retry count exide max overrideId: %d ,count: %d", override.Id, retryCount)
	}
	return nil
}

func (impl *WorkflowDagExecutorImpl) getAutoScalingReplicaCount(templateMap map[string]interface{}, appName string) *util4.HpaResourceRequest {
	hasOverride := false
	if _, ok := templateMap[fullnameOverride]; ok {
		appNameOverride := templateMap[fullnameOverride].(string)
		if len(appNameOverride) > 0 {
			appName = appNameOverride
			hasOverride = true
		}
	}
	if !hasOverride {
		if _, ok := templateMap[nameOverride]; ok {
			nameOverride := templateMap[nameOverride].(string)
			if len(nameOverride) > 0 {
				appName = fmt.Sprintf("%s-%s", appName, nameOverride)
			}
		}
	}
	hpaResourceRequest := &util4.HpaResourceRequest{}
	hpaResourceRequest.Version = ""
	hpaResourceRequest.Group = autoscaling.ServiceName
	hpaResourceRequest.Kind = horizontalPodAutoscaler
	impl.logger.Infow("getAutoScalingReplicaCount", "hpaResourceRequest", hpaResourceRequest)
	if _, ok := templateMap[kedaAutoscaling]; ok {
		as := templateMap[kedaAutoscaling]
		asd := as.(map[string]interface{})
		if _, ok := asd[enabled]; ok {
			impl.logger.Infow("getAutoScalingReplicaCount", "hpaResourceRequest", hpaResourceRequest)
			enable := asd[enabled].(bool)
			if enable {
				hpaResourceRequest.IsEnable = enable
				hpaResourceRequest.ReqReplicaCount = templateMap[replicaCount].(float64)
				hpaResourceRequest.ReqMaxReplicas = asd["maxReplicaCount"].(float64)
				hpaResourceRequest.ReqMinReplicas = asd["minReplicaCount"].(float64)
				hpaResourceRequest.ResourceName = fmt.Sprintf("%s-%s-%s", "keda-hpa", appName, "keda")
				impl.logger.Infow("getAutoScalingReplicaCount", "hpaResourceRequest", hpaResourceRequest)
				return hpaResourceRequest
			}
		}
	}

	if _, ok := templateMap[autoscaling.ServiceName]; ok {
		as := templateMap[autoscaling.ServiceName]
		asd := as.(map[string]interface{})
		if _, ok := asd[enabled]; ok {
			enable := asd[enabled].(bool)
			if enable {
				hpaResourceRequest.IsEnable = asd[enabled].(bool)
				hpaResourceRequest.ReqReplicaCount = templateMap[replicaCount].(float64)
				hpaResourceRequest.ReqMaxReplicas = asd["MaxReplicas"].(float64)
				hpaResourceRequest.ReqMinReplicas = asd["MinReplicas"].(float64)
				hpaResourceRequest.ResourceName = fmt.Sprintf("%s-%s", appName, "hpa")
				return hpaResourceRequest
			}
		}
	}
	return hpaResourceRequest

}

func (impl *WorkflowDagExecutorImpl) fetchRequiredReplicaCount(currentReplicaCount float64, reqMaxReplicas float64, reqMinReplicas float64) float64 {
	var reqReplicaCount float64
	if currentReplicaCount <= reqMaxReplicas && currentReplicaCount >= reqMinReplicas {
		reqReplicaCount = currentReplicaCount
	} else if currentReplicaCount > reqMaxReplicas {
		reqReplicaCount = reqMaxReplicas
	} else if currentReplicaCount < reqMinReplicas {
		reqReplicaCount = reqMinReplicas
	}
	return reqReplicaCount
}

func (impl *WorkflowDagExecutorImpl) getReplicaCountFromCustomChart(templateMap map[string]interface{}, merged []byte) (float64, error) {
	autoscalingMinVal, err := impl.extractParamValue(templateMap, bean2.CustomAutoscalingMinPathKey, merged)
	if err != nil {
		return 0, err
	}
	autoscalingMaxVal, err := impl.extractParamValue(templateMap, bean2.CustomAutoscalingMaxPathKey, merged)
	if err != nil {
		return 0, err
	}
	autoscalingReplicaCountVal, err := impl.extractParamValue(templateMap, bean2.CustomAutoscalingReplicaCountPathKey, merged)
	if err != nil {
		return 0, err
	}
	return impl.fetchRequiredReplicaCount(autoscalingReplicaCountVal, autoscalingMaxVal, autoscalingMinVal), nil
}

func (impl *WorkflowDagExecutorImpl) setScalingValues(templateMap map[string]interface{}, customScalingKey string, merged []byte, value interface{}) ([]byte, error) {
	autoscalingJsonPath := templateMap[customScalingKey]
	autoscalingJsonPathKey := autoscalingJsonPath.(string)
	mergedRes, err := sjson.Set(string(merged), autoscalingJsonPathKey, value)
	if err != nil {
		impl.logger.Errorw("error occurred while setting autoscaling key", "JsonPathKey", autoscalingJsonPathKey, "err", err)
		return []byte{}, err
	}
	return []byte(mergedRes), nil
}

func (impl *WorkflowDagExecutorImpl) extractParamValue(inputMap map[string]interface{}, key string, merged []byte) (float64, error) {
	if _, ok := inputMap[key]; !ok {
		return 0, errors.New("empty-val-err")
	}
	floatNumber, err := util4.ParseFloatNumber(gjson.Get(string(merged), inputMap[key].(string)).Value())
	if err != nil {
		impl.logger.Errorw("error occurred while parsing float number", "key", key, "err", err)
	}
	return floatNumber, err
}

func (impl *WorkflowDagExecutorImpl) UpdatePreviousQueuedRunnerStatus(cdWfrId, pipelineId int, triggeredBy int32) error {
	cdWfrs, err := impl.cdWorkflowRepository.UpdatePreviousQueuedRunnerStatus(cdWfrId, pipelineId, triggeredBy)
	if err != nil {
		impl.logger.Errorw("error on update previous queued cd workflow runner, UpdatePreviousQueuedRunnerStatus", "cdWfrId", cdWfrId, "err", err)
		return err
	}
	for _, cdWfr := range cdWfrs {
		err = impl.MarkPipelineStatusTimelineFailed(cdWfr, errors.New(pipelineConfig.NEW_DEPLOYMENT_INITIATED))
		if err != nil {
			impl.logger.Errorw("error updating CdPipelineStatusTimeline, UpdatePreviousQueuedRunnerStatus", "err", err)
			return err
		}
		if cdWfr.CdWorkflow == nil {
			pipeline, err := impl.pipelineRepository.FindById(pipelineId)
			if err != nil {
				impl.logger.Errorw("error in fetching cd pipeline, UpdatePreviousQueuedRunnerStatus", "pipelineId", pipelineId, "err", err)
				return err
			}
			cdWfr.CdWorkflow = &pipelineConfig.CdWorkflow{
				Pipeline: pipeline,
			}
		}
		impl.UpdateTriggerCDMetricsOnFinish(cdWfr)
	}
	return nil
}

func (impl *WorkflowDagExecutorImpl) UpdateCDWorkflowRunnerStatus(ctx context.Context, overrideRequest *bean.ValuesOverrideRequest, triggeredAt time.Time, status, message string) error {
	// In case of terminal status update finished on time
	isTerminalStatus := slices.Contains(pipelineConfig.WfrTerminalStatusList, status)
	cdWfr, err := impl.cdWorkflowRepository.FindWorkflowRunnerById(overrideRequest.WfrId)
	if err != nil && err != pg.ErrNoRows {
		impl.logger.Errorw("err on fetching cd workflow, UpdateCDWorkflowRunnerStatus", "err", err)
		return err
	}
	cdWorkflowId := cdWfr.CdWorkflowId

	if cdWorkflowId == 0 {
		cdWf := &pipelineConfig.CdWorkflow{
			CiArtifactId: overrideRequest.CiArtifactId,
			PipelineId:   overrideRequest.PipelineId,
			AuditLog:     sql.AuditLog{CreatedOn: triggeredAt, CreatedBy: overrideRequest.UserId, UpdatedOn: triggeredAt, UpdatedBy: overrideRequest.UserId},
		}
		err := impl.cdWorkflowRepository.SaveWorkFlow(ctx, cdWf)
		if err != nil {
			impl.logger.Errorw("err on updating cd workflow for status update, UpdateCDWorkflowRunnerStatus", "err", err)
			return err
		}
		cdWorkflowId = cdWf.Id
		runner := &pipelineConfig.CdWorkflowRunner{
			Id:           cdWf.Id,
			Name:         overrideRequest.PipelineName,
			WorkflowType: bean.CD_WORKFLOW_TYPE_DEPLOY,
			ExecutorType: pipelineConfig.WORKFLOW_EXECUTOR_TYPE_AWF,
			Status:       status,
			TriggeredBy:  overrideRequest.UserId,
			StartedOn:    triggeredAt,
			CdWorkflowId: cdWorkflowId,
			AuditLog:     sql.AuditLog{CreatedOn: triggeredAt, CreatedBy: overrideRequest.UserId, UpdatedOn: triggeredAt, UpdatedBy: overrideRequest.UserId},
		}
		if isTerminalStatus {
			runner.FinishedOn = time.Now()
		}
		_, err = impl.cdWorkflowRepository.SaveWorkFlowRunner(runner)
		if err != nil {
			impl.logger.Errorw("err on updating cd workflow runner for status update, UpdateCDWorkflowRunnerStatus", "err", err)
			return err
		}
	} else {
		// if the current cdWfr status is already a terminal status and then don't update the status
		// e.g: Status : Failed --> Progressing (not allowed)
		if slices.Contains(pipelineConfig.WfrTerminalStatusList, cdWfr.Status) {
			impl.logger.Warnw("deployment has already been terminated for workflow runner, UpdateCDWorkflowRunnerStatus", "workflowRunnerId", cdWfr.Id, "err", err)
			return fmt.Errorf("deployment has already been terminated for workflow runner")
		}
		if status == pipelineConfig.WorkflowFailed {
			err = impl.MarkPipelineStatusTimelineFailed(cdWfr, errors.New(message))
			if err != nil {
				impl.logger.Errorw("error updating CdPipelineStatusTimeline", "err", err)
				return err
			}
		}
		cdWfr.Status = status
		if isTerminalStatus {
			cdWfr.FinishedOn = time.Now()
			cdWfr.Message = message
		}
		cdWfr.UpdatedBy = overrideRequest.UserId
		cdWfr.UpdatedOn = time.Now()
		err = impl.cdWorkflowRepository.UpdateWorkFlowRunner(cdWfr)
		if err != nil {
			impl.logger.Errorw("error on update cd workflow runner, UpdateCDWorkflowRunnerStatus", "cdWfr", cdWfr, "err", err)
			return err
		}
	}
	if isTerminalStatus {
		if cdWfr.CdWorkflow == nil {
			pipeline, err := impl.pipelineRepository.FindById(overrideRequest.PipelineId)
			if err != nil {
				impl.logger.Errorw("error in fetching cd pipeline", "pipelineId", overrideRequest.PipelineId, "err", err)
				return err
			}
			cdWfr.CdWorkflow = &pipelineConfig.CdWorkflow{
				Pipeline: pipeline,
			}
		}
		impl.UpdateTriggerCDMetricsOnFinish(cdWfr)
	}
	return nil
}

// canInitiateTrigger checks if the current trigger request with natsMsgId haven't already initiated the trigger.
// throws error if the request is already processed.
func (impl *WorkflowDagExecutorImpl) canInitiateTrigger(natsMsgId string) (bool, error) {
	if natsMsgId == "" {
		return true, nil
	}
	exists, err := impl.cdWorkflowRepository.CheckWorkflowRunnerByReferenceId(natsMsgId)
	if err != nil {
		impl.logger.Errorw("error in fetching cd workflow runner using reference_id", "referenceId", natsMsgId, "err", err)
		return false, errors.New("error in fetching cd workflow runner")
	}

	if exists {
		impl.logger.Errorw("duplicate pre stage trigger request as there is already a workflow runner object created by this message")
		return false, errors.New("duplicate pre stage trigger request, this request was already processed")
	}

	return true, nil
}

// GetTriggerValidateFuncs gets all the required validation funcs
func (impl *WorkflowDagExecutorImpl) GetTriggerValidateFuncs() []pubsub.ValidateMsg {

	var duplicateTriggerValidateFunc pubsub.ValidateMsg = func(msg model.PubSubMsg) bool {
		if msg.MsgDeliverCount == 1 {
			// first time message got delivered, always validate this.
			return true
		}

		// message is redelivered, check if the message is already processed.
		if ok, err := impl.canInitiateTrigger(msg.MsgId); !ok || err != nil {
			impl.logger.Warnw("duplicate trigger condition, duplicate message", "msgId", msg.MsgId, "err", err)
			return false
		}
		return true
	}

	return []pubsub.ValidateMsg{duplicateTriggerValidateFunc}

}<|MERGE_RESOLUTION|>--- conflicted
+++ resolved
@@ -499,13 +499,8 @@
 	if err != nil {
 		impl.logger.Errorw("error in getting helm app release status", "appIdentifier", appIdentifier, "err", err)
 		// Handle release not found errors
-<<<<<<< HEAD
 		if skipReleaseNotFound && util.GetGRPCErrorDetailedMessage(err) != bean5.ErrReleaseNotFound {
-			//skip this error and continue for next workflow status
-=======
-		if skipReleaseNotFound && util.GetGRPCErrorDetailedMessage(err) != client2.ErrReleaseNotFound {
 			// skip this error and continue for next workflow status
->>>>>>> 16cc09f2
 			impl.logger.Warnw("found error, skipping helm apps status update for this trigger", "appIdentifier", appIdentifier, "err", err)
 			return false
 		}
