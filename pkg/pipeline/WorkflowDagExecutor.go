--- conflicted
+++ resolved
@@ -115,48 +115,6 @@
 }
 
 type WorkflowDagExecutorImpl struct {
-<<<<<<< HEAD
-	logger                             *zap.SugaredLogger
-	pipelineRepository                 pipelineConfig.PipelineRepository
-	cdWorkflowRepository               pipelineConfig.CdWorkflowRepository
-	pubsubClient                       *pubsub.PubSubClientServiceImpl
-	appService                         app.AppService
-	cdWorkflowService                  WorkflowService
-	ciPipelineRepository               pipelineConfig.CiPipelineRepository
-	materialRepository                 pipelineConfig.MaterialRepository
-	pipelineOverrideRepository         chartConfig.PipelineOverrideRepository
-	ciArtifactRepository               repository.CiArtifactRepository
-	user                               user.UserService
-	enforcer                           casbin.Enforcer
-	enforcerUtil                       rbac.EnforcerUtil
-	groupRepository                    repository.DeploymentGroupRepository
-	tokenCache                         *util3.TokenCache
-	acdAuthConfig                      *util3.ACDAuthConfig
-	envRepository                      repository2.EnvironmentRepository
-	eventFactory                       client.EventFactory
-	eventClient                        client.EventClient
-	cvePolicyRepository                security.CvePolicyRepository
-	scanResultRepository               security.ImageScanResultRepository
-	appWorkflowRepository              appWorkflow.AppWorkflowRepository
-	prePostCdScriptHistoryService      history2.PrePostCdScriptHistoryService
-	argoUserService                    argo.ArgoUserService
-	cdPipelineStatusTimelineRepo       pipelineConfig.PipelineStatusTimelineRepository
-	pipelineStatusTimelineService      status.PipelineStatusTimelineService
-	CiTemplateRepository               pipelineConfig.CiTemplateRepository
-	ciWorkflowRepository               pipelineConfig.CiWorkflowRepository
-	appLabelRepository                 pipelineConfig.AppLabelRepository
-	gitSensorGrpcClient                gitSensorClient.Client
-	k8sCommonService                   k8s.K8sCommonService
-	pipelineStageRepository            repository4.PipelineStageRepository
-	pipelineStageService               PipelineStageService
-	config                             *types.CdConfig
-	appServiceConfig                   *app.AppServiceConfig
-	variableSnapshotHistoryService     variables.VariableSnapshotHistoryService
-	devtronAsyncHelmInstallRequestMap  map[int]bool
-	devtronAsyncHelmInstallRequestLock *sync.Mutex
-	devtronAppReleaseContextMap        map[int]DevtronAppReleaseContextType
-	devtronAppReleaseContextMapLock    *sync.Mutex
-=======
 	logger                        *zap.SugaredLogger
 	pipelineRepository            pipelineConfig.PipelineRepository
 	cdWorkflowRepository          pipelineConfig.CdWorkflowRepository
@@ -191,9 +149,14 @@
 	pipelineStageRepository       repository4.PipelineStageRepository
 	pipelineStageService          PipelineStageService
 	config                        *types.CdConfig
+	appServiceConfig              *app.AppServiceConfig
 
 	scopedVariableManager variables.ScopedVariableCMCSManager
->>>>>>> a67365ff
+
+	devtronAsyncHelmInstallRequestMap  map[int]bool
+	devtronAsyncHelmInstallRequestLock *sync.Mutex
+	devtronAppReleaseContextMap        map[int]DevtronAppReleaseContextType
+	devtronAppReleaseContextMapLock    *sync.Mutex
 
 	deploymentTemplateHistoryService    history2.DeploymentTemplateHistoryService
 	configMapHistoryService             history2.ConfigMapHistoryService
@@ -227,11 +190,7 @@
 	gitFactory                          *util.GitFactory
 	acdClient                           application2.ServiceClient
 	argoClientWrapperService            argocdServer.ArgoClientWrapperService
-<<<<<<< HEAD
-	scopedVariableService               variables.ScopedVariableService
 	pipelineConfigListenerService       PipelineConfigListenerService
-=======
->>>>>>> a67365ff
 }
 
 const kedaAutoscaling = "kedaAutoscaling"
@@ -343,48 +302,7 @@
 	gitFactory *util.GitFactory,
 	acdClient application2.ServiceClient,
 	argoClientWrapperService argocdServer.ArgoClientWrapperService,
-<<<<<<< HEAD
-	scopedVariableService variables.ScopedVariableService,
 	pipelineConfigListenerService PipelineConfigListenerService,
-) *WorkflowDagExecutorImpl {
-	wde := &WorkflowDagExecutorImpl{logger: Logger,
-		pipelineRepository:                  pipelineRepository,
-		cdWorkflowRepository:                cdWorkflowRepository,
-		pubsubClient:                        pubsubClient,
-		appService:                          appService,
-		cdWorkflowService:                   cdWorkflowService,
-		ciPipelineRepository:                ciPipelineRepository,
-		ciArtifactRepository:                ciArtifactRepository,
-		materialRepository:                  materialRepository,
-		pipelineOverrideRepository:          pipelineOverrideRepository,
-		user:                                user,
-		enforcer:                            enforcer,
-		enforcerUtil:                        enforcerUtil,
-		groupRepository:                     groupRepository,
-		tokenCache:                          tokenCache,
-		acdAuthConfig:                       acdAuthConfig,
-		envRepository:                       envRepository,
-		eventFactory:                        eventFactory,
-		eventClient:                         eventClient,
-		cvePolicyRepository:                 cvePolicyRepository,
-		scanResultRepository:                scanResultRepository,
-		appWorkflowRepository:               appWorkflowRepository,
-		prePostCdScriptHistoryService:       prePostCdScriptHistoryService,
-		argoUserService:                     argoUserService,
-		cdPipelineStatusTimelineRepo:        cdPipelineStatusTimelineRepo,
-		pipelineStatusTimelineService:       pipelineStatusTimelineService,
-		CiTemplateRepository:                CiTemplateRepository,
-		ciWorkflowRepository:                ciWorkflowRepository,
-		appLabelRepository:                  appLabelRepository,
-		gitSensorGrpcClient:                 gitSensorGrpcClient,
-		k8sCommonService:                    k8sCommonService,
-		pipelineStageService:                pipelineStageService,
-		variableSnapshotHistoryService:      variableSnapshotHistoryService,
-		devtronAsyncHelmInstallRequestMap:   make(map[int]bool),
-		devtronAsyncHelmInstallRequestLock:  &sync.Mutex{},
-		devtronAppReleaseContextMap:         make(map[int]DevtronAppReleaseContextType),
-		devtronAppReleaseContextMapLock:     &sync.Mutex{},
-=======
 ) *WorkflowDagExecutorImpl {
 	wde := &WorkflowDagExecutorImpl{logger: Logger,
 		pipelineRepository:            pipelineRepository,
@@ -420,7 +338,11 @@
 		pipelineStageService:          pipelineStageService,
 		scopedVariableManager:         scopedVariableManager,
 
->>>>>>> a67365ff
+		devtronAsyncHelmInstallRequestMap:  make(map[int]bool),
+		devtronAsyncHelmInstallRequestLock: &sync.Mutex{},
+		devtronAppReleaseContextMap:        make(map[int]DevtronAppReleaseContextType),
+		devtronAppReleaseContextMapLock:    &sync.Mutex{},
+
 		deploymentTemplateHistoryService:    deploymentTemplateHistoryService,
 		configMapHistoryService:             configMapHistoryService,
 		pipelineStrategyHistoryService:      pipelineStrategyHistoryService,
@@ -453,11 +375,7 @@
 		gitFactory:                          gitFactory,
 		acdClient:                           acdClient,
 		argoClientWrapperService:            argoClientWrapperService,
-<<<<<<< HEAD
-		scopedVariableService:               scopedVariableService,
 		pipelineConfigListenerService:       pipelineConfigListenerService,
-=======
->>>>>>> a67365ff
 	}
 	config, err := types.GetCdConfig()
 	if err != nil {
@@ -1628,7 +1546,6 @@
 		cdStageWorkflowRequest.SecretKey = ciPipeline.CiTemplate.DockerRegistry.AWSSecretAccessKey
 		cdStageWorkflowRequest.DockerRegistryType = string(ciPipeline.CiTemplate.DockerRegistry.RegistryType)
 		cdStageWorkflowRequest.DockerRegistryURL = ciPipeline.CiTemplate.DockerRegistry.RegistryURL
-		cdStageWorkflowRequest.DockerRegistryId = ciPipeline.CiTemplate.DockerRegistry.Id
 		cdStageWorkflowRequest.CiPipelineType = ciPipeline.PipelineType
 	} else if cdPipeline.AppId > 0 {
 		ciTemplate, err := impl.CiTemplateRepository.FindByAppId(cdPipeline.AppId)
@@ -1646,7 +1563,6 @@
 		cdStageWorkflowRequest.DockerRegistryType = string(ciTemplate.DockerRegistry.RegistryType)
 		cdStageWorkflowRequest.DockerRegistryURL = ciTemplate.DockerRegistry.RegistryURL
 		appLabels, err := impl.appLabelRepository.FindAllByAppId(cdPipeline.AppId)
-		cdStageWorkflowRequest.DockerRegistryId = ciPipeline.CiTemplate.DockerRegistry.Id
 		if err != nil && err != pg.ErrNoRows {
 			impl.logger.Errorw("error in getting labels by appId", "err", err, "appId", cdPipeline.AppId)
 			return nil, err
@@ -2738,6 +2654,43 @@
 	return err
 }
 
+func (impl *WorkflowDagExecutorImpl) releasePipeline(pipeline *pipelineConfig.Pipeline, artifact *repository.CiArtifact, cdWorkflowId, wfrId int, triggeredAt time.Time) error {
+	impl.logger.Debugw("triggering release for ", "cdPipelineId", pipeline.Id, "artifactId", artifact.Id)
+
+	pipeline, err := impl.pipelineRepository.FindById(pipeline.Id)
+	if err != nil {
+		impl.logger.Errorw("error in fetching pipeline by pipelineId", "err", err)
+		return err
+	}
+
+	request := &bean.ValuesOverrideRequest{
+		PipelineId:           pipeline.Id,
+		UserId:               artifact.CreatedBy,
+		CiArtifactId:         artifact.Id,
+		AppId:                pipeline.AppId,
+		CdWorkflowId:         cdWorkflowId,
+		ForceTrigger:         true,
+		DeploymentWithConfig: bean.DEPLOYMENT_CONFIG_TYPE_LAST_SAVED,
+		WfrId:                wfrId,
+	}
+	impl.SetPipelineFieldsInOverrideRequest(request, pipeline)
+
+	ctx, err := impl.buildACDContext()
+	if err != nil {
+		impl.logger.Errorw("error in creating acd sync context", "pipelineId", pipeline.Id, "artifactId", artifact.Id, "err", err)
+		return err
+	}
+	//setting deployedBy as 1(system user) since case of auto trigger
+	id, _, err := impl.HandleCDTriggerRelease(request, ctx, triggeredAt, 1)
+	if err != nil {
+		impl.logger.Errorw("error in auto  cd pipeline trigger", "pipelineId", pipeline.Id, "artifactId", artifact.Id, "err", err)
+	} else {
+		impl.logger.Infow("pipeline successfully triggered ", "cdPipelineId", pipeline.Id, "artifactId", artifact.Id, "releaseId", id)
+	}
+	return err
+
+}
+
 func (impl *WorkflowDagExecutorImpl) SetPipelineFieldsInOverrideRequest(overrideRequest *bean.ValuesOverrideRequest, pipeline *pipelineConfig.Pipeline) {
 	overrideRequest.PipelineId = pipeline.Id
 	overrideRequest.PipelineName = pipeline.Name
@@ -2771,6 +2724,61 @@
 	return triggerEvent
 }
 
+// write integration/unit test for each function
+func (impl *WorkflowDagExecutorImpl) TriggerPipeline(overrideRequest *bean.ValuesOverrideRequest, valuesOverrideResponse *app.ValuesOverrideResponse, builtChartPath string, triggerEvent bean.TriggerEvent, ctx context.Context) (releaseNo int, manifest []byte, err error) {
+	isRequestValid, err := impl.ValidateTriggerEvent(triggerEvent)
+	if !isRequestValid {
+		return releaseNo, manifest, err
+	}
+
+	if triggerEvent.PerformChartPush {
+		manifestPushTemplate, err := impl.BuildManifestPushTemplate(overrideRequest, valuesOverrideResponse, builtChartPath, &manifest)
+		if err != nil {
+			impl.logger.Errorw("error in building manifest push template", "err", err)
+			return releaseNo, manifest, err
+		}
+		manifestPushService := impl.GetManifestPushService(triggerEvent)
+		manifestPushResponse := manifestPushService.PushChart(manifestPushTemplate, ctx)
+		if manifestPushResponse.Error != nil {
+			impl.logger.Errorw("Error in pushing manifest to git", "err", err, "git_repo_url", manifestPushTemplate.RepoUrl)
+			return releaseNo, manifest, err
+		}
+		pipelineOverrideUpdateRequest := &chartConfig.PipelineOverride{
+			Id:                     valuesOverrideResponse.PipelineOverride.Id,
+			GitHash:                manifestPushResponse.CommitHash,
+			CommitTime:             manifestPushResponse.CommitTime,
+			EnvConfigOverrideId:    valuesOverrideResponse.EnvOverride.Id,
+			PipelineOverrideValues: valuesOverrideResponse.ReleaseOverrideJSON,
+			PipelineId:             overrideRequest.PipelineId,
+			CiArtifactId:           overrideRequest.CiArtifactId,
+			PipelineMergedValues:   valuesOverrideResponse.MergedValues,
+			AuditLog:               sql.AuditLog{UpdatedOn: triggerEvent.TriggerdAt, UpdatedBy: overrideRequest.UserId},
+		}
+		_, span := otel.Tracer("orchestrator").Start(ctx, "pipelineOverrideRepository.Update")
+		err = impl.pipelineOverrideRepository.Update(pipelineOverrideUpdateRequest)
+		span.End()
+	}
+
+	if triggerEvent.PerformDeploymentOnCluster {
+		err = impl.DeployApp(overrideRequest, valuesOverrideResponse, triggerEvent.TriggerdAt, ctx)
+		if err != nil {
+			impl.logger.Errorw("error in deploying app", "err", err)
+			return releaseNo, manifest, err
+		}
+	}
+
+	go impl.WriteCDTriggerEvent(overrideRequest, valuesOverrideResponse.Artifact, valuesOverrideResponse.PipelineOverride.PipelineReleaseCounter, valuesOverrideResponse.PipelineOverride.Id)
+
+	_, span := otel.Tracer("orchestrator").Start(ctx, "MarkImageScanDeployed")
+	_ = impl.MarkImageScanDeployed(overrideRequest.AppId, valuesOverrideResponse.EnvOverride.TargetEnvironment, valuesOverrideResponse.Artifact.ImageDigest, overrideRequest.ClusterId, valuesOverrideResponse.Artifact.ScanEnabled)
+	span.End()
+
+	middleware.CdTriggerCounter.WithLabelValues(overrideRequest.AppName, overrideRequest.EnvName).Inc()
+
+	return valuesOverrideResponse.PipelineOverride.PipelineReleaseCounter, manifest, nil
+
+}
+
 func (impl *WorkflowDagExecutorImpl) ValidateTriggerEvent(triggerEvent bean.TriggerEvent) (bool, error) {
 
 	switch triggerEvent.DeploymentAppType {
@@ -2951,6 +2959,259 @@
 	}
 }
 
+func (impl *WorkflowDagExecutorImpl) MarkImageScanDeployed(appId int, envId int, imageDigest string, clusterId int, isScanEnabled bool) error {
+	impl.logger.Debugw("mark image scan deployed for normal app, from cd auto or manual trigger", "imageDigest", imageDigest)
+	executionHistory, err := impl.imageScanHistoryRepository.FindByImageDigest(imageDigest)
+	if err != nil && err != pg.ErrNoRows {
+		impl.logger.Errorw("error in fetching execution history", "err", err)
+		return err
+	}
+	if executionHistory == nil || executionHistory.Id == 0 {
+		impl.logger.Errorw("no execution history found for digest", "digest", imageDigest)
+		return fmt.Errorf("no execution history found for digest - %s", imageDigest)
+	}
+	impl.logger.Debugw("mark image scan deployed for normal app, from cd auto or manual trigger", "executionHistory", executionHistory)
+	var ids []int
+	ids = append(ids, executionHistory.Id)
+
+	ot, err := impl.imageScanDeployInfoRepository.FetchByAppIdAndEnvId(appId, envId, []string{security.ScanObjectType_APP})
+
+	if err == pg.ErrNoRows && !isScanEnabled {
+		//ignoring if no rows are found and scan is disabled
+		return nil
+	}
+
+	if err != nil && err != pg.ErrNoRows {
+		return err
+	} else if err == pg.ErrNoRows && isScanEnabled {
+		imageScanDeployInfo := &security.ImageScanDeployInfo{
+			ImageScanExecutionHistoryId: ids,
+			ScanObjectMetaId:            appId,
+			ObjectType:                  security.ScanObjectType_APP,
+			EnvId:                       envId,
+			ClusterId:                   clusterId,
+			AuditLog: sql.AuditLog{
+				CreatedOn: time.Now(),
+				CreatedBy: 1,
+				UpdatedOn: time.Now(),
+				UpdatedBy: 1,
+			},
+		}
+		impl.logger.Debugw("mark image scan deployed for normal app, from cd auto or manual trigger", "imageScanDeployInfo", imageScanDeployInfo)
+		err = impl.imageScanDeployInfoRepository.Save(imageScanDeployInfo)
+		if err != nil {
+			impl.logger.Errorw("error in creating deploy info", "err", err)
+		}
+	} else {
+		// Updating Execution history for Latest Deployment to fetch out security Vulnerabilities for latest deployed info
+		if isScanEnabled {
+			ot.ImageScanExecutionHistoryId = ids
+		} else {
+			arr := []int{-1}
+			ot.ImageScanExecutionHistoryId = arr
+		}
+		err = impl.imageScanDeployInfoRepository.Update(ot)
+		if err != nil {
+			impl.logger.Errorw("error in updating deploy info for latest deployed image", "err", err)
+		}
+	}
+	return err
+}
+
+func (impl *WorkflowDagExecutorImpl) GetValuesOverrideForTrigger(overrideRequest *bean.ValuesOverrideRequest, triggeredAt time.Time, ctx context.Context) (*app.ValuesOverrideResponse, error) {
+	if overrideRequest.DeploymentType == models.DEPLOYMENTTYPE_UNKNOWN {
+		overrideRequest.DeploymentType = models.DEPLOYMENTTYPE_DEPLOY
+	}
+	if len(overrideRequest.DeploymentWithConfig) == 0 {
+		overrideRequest.DeploymentWithConfig = bean.DEPLOYMENT_CONFIG_TYPE_LAST_SAVED
+	}
+	valuesOverrideResponse := &app.ValuesOverrideResponse{}
+	isPipelineOverrideCreated := overrideRequest.PipelineOverrideId > 0
+	pipeline, err := impl.pipelineRepository.FindById(overrideRequest.PipelineId)
+	valuesOverrideResponse.Pipeline = pipeline
+	if err != nil {
+		impl.logger.Errorw("error in fetching pipeline by pipeline id", "err", err, "pipeline-id-", overrideRequest.PipelineId)
+		return valuesOverrideResponse, err
+	}
+
+	_, span := otel.Tracer("orchestrator").Start(ctx, "ciArtifactRepository.Get")
+	artifact, err := impl.ciArtifactRepository.Get(overrideRequest.CiArtifactId)
+	valuesOverrideResponse.Artifact = artifact
+	span.End()
+	if err != nil {
+		return valuesOverrideResponse, err
+	}
+	overrideRequest.Image = artifact.Image
+
+	strategy, err := impl.GetDeploymentStrategyByTriggerType(overrideRequest, ctx)
+	valuesOverrideResponse.PipelineStrategy = strategy
+	if err != nil {
+		impl.logger.Errorw("error in getting strategy by trigger type", "err", err)
+		return valuesOverrideResponse, err
+	}
+
+	envOverride, err := impl.GetEnvOverrideByTriggerType(overrideRequest, triggeredAt, ctx)
+	valuesOverrideResponse.EnvOverride = envOverride
+	if err != nil {
+		impl.logger.Errorw("error in getting env override by trigger type", "err", err)
+		return valuesOverrideResponse, err
+	}
+	appMetrics, err := impl.GetAppMetricsByTriggerType(overrideRequest, ctx)
+	valuesOverrideResponse.AppMetrics = appMetrics
+	if err != nil {
+		impl.logger.Errorw("error in getting app metrics by trigger type", "err", err)
+		return valuesOverrideResponse, err
+	}
+	var (
+		pipelineOverride                                     *chartConfig.PipelineOverride
+		dbMigrationOverride, configMapJson, appLabelJsonByte []byte
+	)
+
+	// Conditional Block based on PipelineOverrideCreated --> start
+	if !isPipelineOverrideCreated {
+		_, span = otel.Tracer("orchestrator").Start(ctx, "savePipelineOverride")
+		pipelineOverride, err = impl.savePipelineOverride(overrideRequest, envOverride.Id, triggeredAt)
+		span.End()
+		if err != nil {
+			return valuesOverrideResponse, err
+		}
+		overrideRequest.PipelineOverrideId = pipelineOverride.Id
+	} else {
+		pipelineOverride, err = impl.pipelineOverrideRepository.FindById(overrideRequest.PipelineOverrideId)
+		if err != nil {
+			impl.logger.Errorw("error in getting pipelineOverride for valuesOverrideResponse", "PipelineOverrideId", overrideRequest.PipelineOverrideId)
+			return nil, err
+		}
+	}
+	// Conditional Block based on PipelineOverrideCreated --> end
+	valuesOverrideResponse.PipelineOverride = pipelineOverride
+
+	//TODO: check status and apply lock
+	releaseOverrideJson, err := impl.getReleaseOverride(envOverride, overrideRequest, artifact, pipelineOverride, strategy, &appMetrics)
+	valuesOverrideResponse.ReleaseOverrideJSON = releaseOverrideJson
+	if err != nil {
+		return valuesOverrideResponse, err
+	}
+
+	// Conditional Block based on PipelineOverrideCreated --> start
+	if !isPipelineOverrideCreated {
+		_, span = otel.Tracer("orchestrator").Start(ctx, "getDbMigrationOverride")
+		//FIXME: how to determine rollback
+		//we can't depend on ciArtifact ID because CI pipeline can be manually triggered in any order regardless of sourcecode status
+		dbMigrationOverride, err = impl.getDbMigrationOverride(overrideRequest, artifact, false)
+		span.End()
+		if err != nil {
+			impl.logger.Errorw("error in fetching db migration config", "req", overrideRequest, "err", err)
+			return valuesOverrideResponse, err
+		}
+		chartVersion := envOverride.Chart.ChartVersion
+		_, span = otel.Tracer("orchestrator").Start(ctx, "getConfigMapAndSecretJsonV2")
+		scope := getScopeForVariables(overrideRequest, envOverride)
+		request := createConfigMapAndSecretJsonRequest(overrideRequest, envOverride, chartVersion, scope)
+
+		configMapJson, err = impl.getConfigMapAndSecretJsonV2(request, envOverride)
+		span.End()
+		if err != nil {
+			impl.logger.Errorw("error in fetching config map n secret ", "err", err)
+			configMapJson = nil
+		}
+		_, span = otel.Tracer("orchestrator").Start(ctx, "appCrudOperationService.GetLabelsByAppIdForDeployment")
+		appLabelJsonByte, err = impl.appCrudOperationService.GetLabelsByAppIdForDeployment(overrideRequest.AppId)
+		span.End()
+		if err != nil {
+			impl.logger.Errorw("error in fetching app labels for gitOps commit", "err", err)
+			appLabelJsonByte = nil
+		}
+
+		mergedValues, err := impl.mergeOverrideValues(envOverride, dbMigrationOverride, releaseOverrideJson, configMapJson, appLabelJsonByte, strategy)
+		appName := fmt.Sprintf("%s-%s", overrideRequest.AppName, envOverride.Environment.Name)
+		mergedValues = impl.autoscalingCheckBeforeTrigger(ctx, appName, envOverride.Namespace, mergedValues, overrideRequest)
+
+		_, span = otel.Tracer("orchestrator").Start(ctx, "dockerRegistryIpsConfigService.HandleImagePullSecretOnApplicationDeployment")
+		// handle image pull secret if access given
+		mergedValues, err = impl.dockerRegistryIpsConfigService.HandleImagePullSecretOnApplicationDeployment(envOverride.Environment, pipeline.CiPipelineId, mergedValues)
+		span.End()
+		if err != nil {
+			return valuesOverrideResponse, err
+		}
+
+		pipelineOverride.PipelineMergedValues = string(mergedValues)
+		valuesOverrideResponse.MergedValues = string(mergedValues)
+		err = impl.pipelineOverrideRepository.Update(pipelineOverride)
+		if err != nil {
+			return valuesOverrideResponse, err
+		}
+		valuesOverrideResponse.PipelineOverride = pipelineOverride
+	} else {
+		valuesOverrideResponse.MergedValues = pipelineOverride.PipelineMergedValues
+	}
+	// Conditional Block based on PipelineOverrideCreated --> end
+	return valuesOverrideResponse, err
+}
+
+func createConfigMapAndSecretJsonRequest(overrideRequest *bean.ValuesOverrideRequest, envOverride *chartConfig.EnvConfigOverride, chartVersion string, scope resourceQualifiers.Scope) ConfigMapAndSecretJsonV2 {
+	request := ConfigMapAndSecretJsonV2{
+		AppId:                                 overrideRequest.AppId,
+		EnvId:                                 envOverride.TargetEnvironment,
+		PipeLineId:                            overrideRequest.PipelineId,
+		ChartVersion:                          chartVersion,
+		DeploymentWithConfig:                  overrideRequest.DeploymentWithConfig,
+		wfrIdForDeploymentWithSpecificTrigger: overrideRequest.WfrIdForDeploymentWithSpecificTrigger,
+		Scope:                                 scope,
+	}
+	return request
+}
+
+func getScopeForVariables(overrideRequest *bean.ValuesOverrideRequest, envOverride *chartConfig.EnvConfigOverride) resourceQualifiers.Scope {
+	scope := resourceQualifiers.Scope{
+		AppId:     overrideRequest.AppId,
+		EnvId:     envOverride.TargetEnvironment,
+		ClusterId: envOverride.Environment.Id,
+		SystemMetadata: &resourceQualifiers.SystemMetadata{
+			EnvironmentName: envOverride.Environment.Name,
+			ClusterName:     envOverride.Environment.Cluster.ClusterName,
+			Namespace:       envOverride.Environment.Namespace,
+			ImageTag:        util3.GetImageTagFromImage(overrideRequest.Image),
+			AppName:         overrideRequest.AppName,
+			Image:           overrideRequest.Image,
+		},
+	}
+	return scope
+}
+
+func (impl *WorkflowDagExecutorImpl) DeployArgocdApp(overrideRequest *bean.ValuesOverrideRequest, valuesOverrideResponse *app.ValuesOverrideResponse, triggeredAt time.Time, ctx context.Context) error {
+
+	impl.logger.Debugw("new pipeline found", "pipeline", valuesOverrideResponse.Pipeline)
+	_, span := otel.Tracer("orchestrator").Start(ctx, "createArgoApplicationIfRequired")
+	name, err := impl.createArgoApplicationIfRequired(overrideRequest.AppId, valuesOverrideResponse.EnvOverride, valuesOverrideResponse.Pipeline, overrideRequest.UserId)
+	span.End()
+	if err != nil {
+		impl.logger.Errorw("acd application create error on cd trigger", "err", err, "req", overrideRequest)
+		return err
+	}
+	impl.logger.Debugw("argocd application created", "name", name)
+
+	_, span = otel.Tracer("orchestrator").Start(ctx, "updateArgoPipeline")
+	updateAppInArgocd, err := impl.updateArgoPipeline(overrideRequest.AppId, valuesOverrideResponse.Pipeline.Name, valuesOverrideResponse.EnvOverride, ctx)
+	span.End()
+	if err != nil {
+		impl.logger.Errorw("error in updating argocd app ", "err", err)
+		return err
+	}
+	if updateAppInArgocd {
+		impl.logger.Debug("argo-cd successfully updated")
+	} else {
+		impl.logger.Debug("argo-cd failed to update, ignoring it")
+	}
+	//update workflow runner status, used in app workflow view
+	err = impl.UpdateCDWorkflowRunnerStatus(ctx, overrideRequest, triggeredAt, pipelineConfig.WorkflowInProgress, "")
+	if err != nil {
+		impl.logger.Errorw("error in updating the workflow runner status, createHelmAppForCdPipeline", "err", err)
+		return err
+	}
+	return nil
+}
+
 func (impl *WorkflowDagExecutorImpl) createArgoApplicationIfRequired(appId int, envConfigOverride *chartConfig.EnvConfigOverride, pipeline *pipelineConfig.Pipeline, userId int32) (string, error) {
 	//repo has been registered while helm create
 	chart, err := impl.chartRepository.FindLatestChartForAppByAppId(appId)
@@ -2997,96 +3258,127 @@
 	}
 }
 
-<<<<<<< HEAD
+func (impl *WorkflowDagExecutorImpl) createHelmAppForCdPipeline(overrideRequest *bean.ValuesOverrideRequest, valuesOverrideResponse *app.ValuesOverrideResponse, triggeredAt time.Time, ctx context.Context) (bool, error) {
+
+	pipeline := valuesOverrideResponse.Pipeline
+	envOverride := valuesOverrideResponse.EnvOverride
+	mergeAndSave := valuesOverrideResponse.MergedValues
+
+	chartMetaData := &chart.Metadata{
+		Name:    pipeline.App.AppName,
+		Version: envOverride.Chart.ChartVersion,
+	}
+	referenceTemplatePath := path.Join(string(impl.refChartDir), envOverride.Chart.ReferenceTemplate)
+
+	if util.IsHelmApp(pipeline.DeploymentAppType) {
+		referenceChartByte := envOverride.Chart.ReferenceChart
+		// here updating reference chart into database.
+		if len(envOverride.Chart.ReferenceChart) == 0 {
+			refChartByte, err := impl.chartTemplateService.GetByteArrayRefChart(chartMetaData, referenceTemplatePath)
+			if err != nil {
+				impl.logger.Errorw("ref chart commit error on cd trigger", "err", err, "req", overrideRequest)
+				return false, err
+			}
+			ch := envOverride.Chart
+			ch.ReferenceChart = refChartByte
+			ch.UpdatedOn = time.Now()
+			ch.UpdatedBy = overrideRequest.UserId
+			err = impl.chartRepository.Update(ch)
+			if err != nil {
+				impl.logger.Errorw("chart update error", "err", err, "req", overrideRequest)
+				return false, err
+			}
+			referenceChartByte = refChartByte
+		}
+
+		releaseName := pipeline.DeploymentAppName
+		cluster := envOverride.Environment.Cluster
+		bearerToken := cluster.Config[util5.BearerToken]
+		clusterConfig := &client2.ClusterConfig{
+			ClusterName:           cluster.ClusterName,
+			Token:                 bearerToken,
+			ApiServerUrl:          cluster.ServerUrl,
+			InsecureSkipTLSVerify: cluster.InsecureSkipTlsVerify,
+		}
+		if cluster.InsecureSkipTlsVerify == false {
+			clusterConfig.KeyData = cluster.Config[util5.TlsKey]
+			clusterConfig.CertData = cluster.Config[util5.CertData]
+			clusterConfig.CaData = cluster.Config[util5.CertificateAuthorityData]
+		}
+		releaseIdentifier := &client2.ReleaseIdentifier{
+			ReleaseName:      releaseName,
+			ReleaseNamespace: envOverride.Namespace,
+			ClusterConfig:    clusterConfig,
+		}
+
+		if pipeline.DeploymentAppCreated {
+			req := &client2.UpgradeReleaseRequest{
+				ReleaseIdentifier: releaseIdentifier,
+				ValuesYaml:        mergeAndSave,
+				HistoryMax:        impl.helmAppService.GetRevisionHistoryMaxValue(client2.SOURCE_DEVTRON_APP),
+				ChartContent:      &client2.ChartContent{Content: referenceChartByte},
+			}
+			if impl.appService.IsDevtronAsyncInstallModeEnabled(bean2.Helm) {
+				req.RunInCtx = true
+			}
+			// For cases where helm release was not found, kubelink will install the same configuration
+			updateApplicationResponse, err := impl.helmAppClient.UpdateApplication(ctx, req)
+			if err != nil {
+				impl.logger.Errorw("error in updating helm application for cd pipeline", "err", err)
+				if util.GetGRPCErrorDetailedMessage(err) == context.Canceled.Error() {
+					err = errors.New(pipelineConfig.NEW_DEPLOYMENT_INITIATED)
+				}
+				return false, err
+			} else {
+				impl.logger.Debugw("updated helm application", "response", updateApplicationResponse, "isSuccess", updateApplicationResponse.Success)
+			}
+
+		} else {
+
+			helmResponse, err := impl.helmInstallReleaseWithCustomChart(ctx, releaseIdentifier, referenceChartByte, mergeAndSave)
+
+			// For connection related errors, no need to update the db
+			if err != nil && strings.Contains(err.Error(), "connection error") {
+				impl.logger.Errorw("error in helm install custom chart", "err", err)
+				return false, err
+			}
+
+			if util.GetGRPCErrorDetailedMessage(err) == context.Canceled.Error() {
+				err = errors.New(pipelineConfig.NEW_DEPLOYMENT_INITIATED)
+			}
+			// IMP: update cd pipeline to mark deployment app created, even if helm install fails
+			// If the helm install fails, it still creates the app in failed state, so trying to
+			// re-create the app results in error from helm that cannot re-use name which is still in use
+			_, pgErr := impl.updatePipeline(pipeline, overrideRequest.UserId)
+
+			if err != nil {
+				impl.logger.Errorw("error in helm install custom chart", "err", err)
+
+				if pgErr != nil {
+					impl.logger.Errorw("failed to update deployment app created flag in pipeline table", "err", err)
+				}
+				return false, err
+			}
+
+			if pgErr != nil {
+				impl.logger.Errorw("failed to update deployment app created flag in pipeline table", "err", err)
+				return false, err
+			}
+
+			impl.logger.Debugw("received helm release response", "helmResponse", helmResponse, "isSuccess", helmResponse.Success)
+		}
+
+		//update workflow runner status, used in app workflow view
+		err := impl.UpdateCDWorkflowRunnerStatus(ctx, overrideRequest, triggeredAt, pipelineConfig.WorkflowInProgress, "")
+		if err != nil {
+			impl.logger.Errorw("error in updating the workflow runner status, createHelmAppForCdPipeline", "err", err)
+			return false, err
+		}
+	}
+	return true, nil
+}
+
 func (impl *WorkflowDagExecutorImpl) GetDeploymentStrategyByTriggerType(overrideRequest *bean.ValuesOverrideRequest, ctx context.Context) (*chartConfig.PipelineStrategy, error) {
-=======
-func (impl *WorkflowDagExecutorImpl) GetValuesOverrideForTrigger(overrideRequest *bean.ValuesOverrideRequest, triggeredAt time.Time, ctx context.Context) (*app.ValuesOverrideResponse, error) {
-	if overrideRequest.DeploymentType == models.DEPLOYMENTTYPE_UNKNOWN {
-		overrideRequest.DeploymentType = models.DEPLOYMENTTYPE_DEPLOY
-	}
-	if len(overrideRequest.DeploymentWithConfig) == 0 {
-		overrideRequest.DeploymentWithConfig = bean.DEPLOYMENT_CONFIG_TYPE_LAST_SAVED
-	}
-	valuesOverrideResponse := &app.ValuesOverrideResponse{}
-
-	pipeline, err := impl.pipelineRepository.FindById(overrideRequest.PipelineId)
-	valuesOverrideResponse.Pipeline = pipeline
-	if err != nil {
-		impl.logger.Errorw("error in fetching pipeline by pipeline id", "err", err, "pipeline-id-", overrideRequest.PipelineId)
-		return valuesOverrideResponse, err
-	}
-
-	_, span := otel.Tracer("orchestrator").Start(ctx, "ciArtifactRepository.Get")
-	artifact, err := impl.ciArtifactRepository.Get(overrideRequest.CiArtifactId)
-	valuesOverrideResponse.Artifact = artifact
-	span.End()
-	if err != nil {
-		return valuesOverrideResponse, err
-	}
-	overrideRequest.Image = artifact.Image
-
-	strategy, err := impl.GetDeploymentStrategyByTriggerType(overrideRequest, ctx)
-	valuesOverrideResponse.PipelineStrategy = strategy
-	if err != nil {
-		impl.logger.Errorw("error in getting strategy by trigger type", "err", err)
-		return valuesOverrideResponse, err
-	}
-
-	envOverride, err := impl.GetEnvOverrideByTriggerType(overrideRequest, triggeredAt, ctx)
-	valuesOverrideResponse.EnvOverride = envOverride
-	if err != nil {
-		impl.logger.Errorw("error in getting env override by trigger type", "err", err)
-		return valuesOverrideResponse, err
-	}
-	appMetrics, err := impl.GetAppMetricsByTriggerType(overrideRequest, ctx)
-	valuesOverrideResponse.AppMetrics = appMetrics
-	if err != nil {
-		impl.logger.Errorw("error in getting app metrics by trigger type", "err", err)
-		return valuesOverrideResponse, err
-	}
-
-	_, span = otel.Tracer("orchestrator").Start(ctx, "getDbMigrationOverride")
-	//FIXME: how to determine rollback
-	//we can't depend on ciArtifact ID because CI pipeline can be manually triggered in any order regardless of sourcecode status
-	dbMigrationOverride, err := impl.getDbMigrationOverride(overrideRequest, artifact, false)
-	span.End()
-	if err != nil {
-		impl.logger.Errorw("error in fetching db migration config", "req", overrideRequest, "err", err)
-		return valuesOverrideResponse, err
-	}
-	chartVersion := envOverride.Chart.ChartVersion
-	_, span = otel.Tracer("orchestrator").Start(ctx, "getConfigMapAndSecretJsonV2")
-	scope := getScopeForVariables(overrideRequest, envOverride)
-	request := createConfigMapAndSecretJsonRequest(overrideRequest, envOverride, chartVersion, scope)
-
-	configMapJson, err := impl.getConfigMapAndSecretJsonV2(request, envOverride)
-
-	span.End()
-	if err != nil {
-		impl.logger.Errorw("error in fetching config map n secret ", "err", err)
-		configMapJson = nil
-	}
-	_, span = otel.Tracer("orchestrator").Start(ctx, "appCrudOperationService.GetLabelsByAppIdForDeployment")
-	appLabelJsonByte, err := impl.appCrudOperationService.GetLabelsByAppIdForDeployment(overrideRequest.AppId)
-	span.End()
-	if err != nil {
-		impl.logger.Errorw("error in fetching app labels for gitOps commit", "err", err)
-		appLabelJsonByte = nil
-	}
-	_, span = otel.Tracer("orchestrator").Start(ctx, "mergeAndSave")
-	pipelineOverride, err := impl.savePipelineOverride(overrideRequest, envOverride.Id, triggeredAt)
-	valuesOverrideResponse.PipelineOverride = pipelineOverride
-	if err != nil {
-		return valuesOverrideResponse, err
-	}
-	//TODO: check status and apply lock
-	releaseOverrideJson, err := impl.getReleaseOverride(envOverride, overrideRequest, artifact, pipelineOverride, strategy, &appMetrics)
-	valuesOverrideResponse.ReleaseOverrideJSON = releaseOverrideJson
-	if err != nil {
-		return valuesOverrideResponse, err
-	}
-	mergedValues, err := impl.mergeOverrideValues(envOverride, dbMigrationOverride, releaseOverrideJson, configMapJson, appLabelJsonByte, strategy)
->>>>>>> a67365ff
 
 	strategy := &chartConfig.PipelineStrategy{}
 	var err error
@@ -3135,35 +3427,6 @@
 	}
 	return strategy, nil
 }
-func createConfigMapAndSecretJsonRequest(overrideRequest *bean.ValuesOverrideRequest, envOverride *chartConfig.EnvConfigOverride, chartVersion string, scope resourceQualifiers.Scope) ConfigMapAndSecretJsonV2 {
-	request := ConfigMapAndSecretJsonV2{
-		AppId:                                 overrideRequest.AppId,
-		EnvId:                                 envOverride.TargetEnvironment,
-		PipeLineId:                            overrideRequest.PipelineId,
-		ChartVersion:                          chartVersion,
-		DeploymentWithConfig:                  overrideRequest.DeploymentWithConfig,
-		wfrIdForDeploymentWithSpecificTrigger: overrideRequest.WfrIdForDeploymentWithSpecificTrigger,
-		Scope:                                 scope,
-	}
-	return request
-}
-
-func getScopeForVariables(overrideRequest *bean.ValuesOverrideRequest, envOverride *chartConfig.EnvConfigOverride) resourceQualifiers.Scope {
-	scope := resourceQualifiers.Scope{
-		AppId:     overrideRequest.AppId,
-		EnvId:     envOverride.TargetEnvironment,
-		ClusterId: envOverride.Environment.Id,
-		SystemMetadata: &resourceQualifiers.SystemMetadata{
-			EnvironmentName: envOverride.Environment.Name,
-			ClusterName:     envOverride.Environment.Cluster.ClusterName,
-			Namespace:       envOverride.Environment.Namespace,
-			ImageTag:        util3.GetImageTagFromImage(overrideRequest.Image),
-			AppName:         overrideRequest.AppName,
-			Image:           overrideRequest.Image,
-		},
-	}
-	return scope
-}
 
 func (impl *WorkflowDagExecutorImpl) GetEnvOverrideByTriggerType(overrideRequest *bean.ValuesOverrideRequest, triggeredAt time.Time, ctx context.Context) (*chartConfig.EnvConfigOverride, error) {
 
@@ -3214,8 +3477,11 @@
 		//updating historical data in envConfigOverride and appMetrics flag
 		envOverride.IsOverride = true
 		envOverride.EnvOverrideValues = deploymentTemplateHistory.Template
-
-		resolvedTemplate, variableMap, err := impl.getResolvedTemplateWithSnapshot(deploymentTemplateHistory.Id, envOverride.EnvOverrideValues)
+		reference := repository5.HistoryReference{
+			HistoryReferenceId:   deploymentTemplateHistory.Id,
+			HistoryReferenceType: repository5.HistoryReferenceTypeDeploymentTemplate,
+		}
+		variableMap, resolvedTemplate, err := impl.scopedVariableManager.GetVariableSnapshotAndResolveTemplate(envOverride.EnvOverrideValues, parsers.JsonVariableTemplate, reference, true, false)
 		envOverride.ResolvedEnvOverrideValues = resolvedTemplate
 		envOverride.VariableSnapshot = variableMap
 		if err != nil {
@@ -3297,28 +3563,11 @@
 			return nil, err
 		}
 		envOverride.Environment = env
-
-		//VARIABLE different cases for variable resolution
-		scope := resourceQualifiers.Scope{
-			AppId:     overrideRequest.AppId,
-			EnvId:     overrideRequest.EnvId,
-			ClusterId: overrideRequest.ClusterId,
-			SystemMetadata: &resourceQualifiers.SystemMetadata{
-				EnvironmentName: env.Name,
-				ClusterName:     env.Cluster.ClusterName,
-				Namespace:       env.Namespace,
-				AppName:         overrideRequest.AppName,
-				Image:           overrideRequest.Image,
-				ImageTag:        util3.GetImageTagFromImage(overrideRequest.Image),
-			},
-		}
-
+		scope := getScopeForVariables(overrideRequest, envOverride)
 		if envOverride.IsOverride {
 
-			resolvedTemplate, variableMap, err := impl.extractVariablesAndResolveTemplate(scope, envOverride.EnvOverrideValues, repository5.Entity{
-				EntityType: repository5.EntityTypeDeploymentTemplateEnvLevel,
-				EntityId:   envOverride.Id,
-			})
+			entity := repository5.GetEntity(envOverride.Id, repository5.EntityTypeDeploymentTemplateEnvLevel)
+			resolvedTemplate, variableMap, err := impl.scopedVariableManager.GetMappedVariablesAndResolveTemplate(envOverride.EnvOverrideValues, scope, entity, true)
 			envOverride.ResolvedEnvOverrideValues = resolvedTemplate
 			envOverride.VariableSnapshot = variableMap
 			if err != nil {
@@ -3326,10 +3575,8 @@
 			}
 
 		} else {
-			resolvedTemplate, variableMap, err := impl.extractVariablesAndResolveTemplate(scope, chart.GlobalOverride, repository5.Entity{
-				EntityType: repository5.EntityTypeDeploymentTemplateAppLevel,
-				EntityId:   chart.Id,
-			})
+			entity := repository5.GetEntity(chart.Id, repository5.EntityTypeDeploymentTemplateAppLevel)
+			resolvedTemplate, variableMap, err := impl.scopedVariableManager.GetMappedVariablesAndResolveTemplate(chart.GlobalOverride, scope, entity, true)
 			envOverride.Chart.ResolvedGlobalOverride = resolvedTemplate
 			envOverride.VariableSnapshot = variableMap
 			if err != nil {
@@ -3443,21 +3690,28 @@
 	return confByte, nil
 }
 
-func (impl *WorkflowDagExecutorImpl) getConfigMapAndSecretJsonV2(appId int, envId int, pipelineId int, chartVersion string, deploymentWithConfig bean.DeploymentConfigurationType, wfrIdForDeploymentWithSpecificTrigger int) ([]byte, error) {
-
-	var configMapJson string
-	var secretDataJson string
-	var configMapJsonApp string
-	var secretDataJsonApp string
-	var configMapJsonEnv string
-	var secretDataJsonEnv string
+type ConfigMapAndSecretJsonV2 struct {
+	AppId                                 int
+	EnvId                                 int
+	PipeLineId                            int
+	ChartVersion                          string
+	DeploymentWithConfig                  bean.DeploymentConfigurationType
+	wfrIdForDeploymentWithSpecificTrigger int
+	Scope                                 resourceQualifiers.Scope
+}
+
+func (impl *WorkflowDagExecutorImpl) getConfigMapAndSecretJsonV2(request ConfigMapAndSecretJsonV2, envOverride *chartConfig.EnvConfigOverride) ([]byte, error) {
+
+	var configMapJson, secretDataJson, configMapJsonApp, secretDataJsonApp, configMapJsonEnv, secretDataJsonEnv string
+
 	var err error
-	//var configMapJsonPipeline string
-	//var secretDataJsonPipeline string
+	configMapA := &chartConfig.ConfigMapAppModel{}
+	configMapE := &chartConfig.ConfigMapEnvModel{}
+	configMapHistory, secretHistory := &repository3.ConfigmapAndSecretHistory{}, &repository3.ConfigmapAndSecretHistory{}
 
 	merged := []byte("{}")
-	if deploymentWithConfig == bean.DEPLOYMENT_CONFIG_TYPE_LAST_SAVED {
-		configMapA, err := impl.configMapRepository.GetByAppIdAppLevel(appId)
+	if request.DeploymentWithConfig == bean.DEPLOYMENT_CONFIG_TYPE_LAST_SAVED {
+		configMapA, err = impl.configMapRepository.GetByAppIdAppLevel(request.AppId)
 		if err != nil && pg.ErrNoRows != err {
 			return []byte("{}"), err
 		}
@@ -3465,7 +3719,8 @@
 			configMapJsonApp = configMapA.ConfigMapData
 			secretDataJsonApp = configMapA.SecretData
 		}
-		configMapE, err := impl.configMapRepository.GetByAppIdAndEnvIdEnvLevel(appId, envId)
+
+		configMapE, err = impl.configMapRepository.GetByAppIdAndEnvIdEnvLevel(request.AppId, request.EnvId)
 		if err != nil && pg.ErrNoRows != err {
 			return []byte("{}"), err
 		}
@@ -3473,17 +3728,20 @@
 			configMapJsonEnv = configMapE.ConfigMapData
 			secretDataJsonEnv = configMapE.SecretData
 		}
-	} else if deploymentWithConfig == bean.DEPLOYMENT_CONFIG_TYPE_SPECIFIC_TRIGGER {
+
+	} else if request.DeploymentWithConfig == bean.DEPLOYMENT_CONFIG_TYPE_SPECIFIC_TRIGGER {
+
 		//fetching history and setting envLevelConfig and not appLevelConfig because history already contains merged appLevel and envLevel configs
-		configMapHistory, err := impl.configMapHistoryRepository.GetHistoryByPipelineIdAndWfrId(pipelineId, wfrIdForDeploymentWithSpecificTrigger, repository3.CONFIGMAP_TYPE)
-		if err != nil {
-			impl.logger.Errorw("error in getting config map history config by pipelineId and wfrId ", "err", err, "pipelineId", pipelineId, "wfrid", wfrIdForDeploymentWithSpecificTrigger)
+		configMapHistory, err = impl.configMapHistoryRepository.GetHistoryByPipelineIdAndWfrId(request.PipeLineId, request.wfrIdForDeploymentWithSpecificTrigger, repository3.CONFIGMAP_TYPE)
+		if err != nil {
+			impl.logger.Errorw("error in getting config map history config by pipelineId and wfrId ", "err", err, "pipelineId", request.PipeLineId, "wfrid", request.wfrIdForDeploymentWithSpecificTrigger)
 			return []byte("{}"), err
 		}
 		configMapJsonEnv = configMapHistory.Data
-		secretHistory, err := impl.configMapHistoryRepository.GetHistoryByPipelineIdAndWfrId(pipelineId, wfrIdForDeploymentWithSpecificTrigger, repository3.SECRET_TYPE)
-		if err != nil {
-			impl.logger.Errorw("error in getting config map history config by pipelineId and wfrId ", "err", err, "pipelineId", pipelineId, "wfrid", wfrIdForDeploymentWithSpecificTrigger)
+
+		secretHistory, err = impl.configMapHistoryRepository.GetHistoryByPipelineIdAndWfrId(request.PipeLineId, request.wfrIdForDeploymentWithSpecificTrigger, repository3.SECRET_TYPE)
+		if err != nil {
+			impl.logger.Errorw("error in getting config map history config by pipelineId and wfrId ", "err", err, "pipelineId", request.PipeLineId, "wfrid", request.wfrIdForDeploymentWithSpecificTrigger)
 			return []byte("{}"), err
 		}
 		secretDataJsonEnv = secretHistory.Data
@@ -3492,7 +3750,7 @@
 	if err != nil {
 		return []byte("{}"), err
 	}
-	chartMajorVersion, chartMinorVersion, err := util4.ExtractChartVersion(chartVersion)
+	chartMajorVersion, chartMinorVersion, err := util4.ExtractChartVersion(request.ChartVersion)
 	if err != nil {
 		impl.logger.Errorw("chart version parsing", "err", err)
 		return []byte("{}"), err
@@ -3527,12 +3785,21 @@
 	secretDataByte, err := json.Marshal(secretResponseR)
 	if err != nil {
 		return []byte("{}"), err
-	}
-
-	merged, err = impl.mergeUtil.JsonPatch(configMapByte, secretDataByte)
+
+	}
+	resolvedCM, resolvedCS, snapshotCM, snapshotCS, err := impl.scopedVariableManager.ResolveCMCSTrigger(request.DeploymentWithConfig, request.Scope, configMapA.Id, configMapE.Id, configMapByte, secretDataByte, configMapHistory.Id, secretHistory.Id)
 	if err != nil {
 		return []byte("{}"), err
 	}
+	envOverride.VariableSnapshotForCM = snapshotCM
+	envOverride.VariableSnapshotForCS = snapshotCS
+
+	merged, err = impl.mergeUtil.JsonPatch([]byte(resolvedCM), []byte(resolvedCS))
+
+	if err != nil {
+		return []byte("{}"), err
+	}
+
 	return merged, nil
 }
 
@@ -3623,7 +3890,6 @@
 	pipeline *pipelineConfig.Pipeline, configMapJson, appLabelJsonByte []byte, strategy *chartConfig.PipelineStrategy, ctx context.Context,
 	triggeredAt time.Time, deployedBy int32, appMetrics *bool) (releaseId int, overrideId int, mergedValues string, err error) {
 
-<<<<<<< HEAD
 	//register release , obtain release id TODO: populate releaseId to template
 	override, err := impl.savePipelineOverride(overrideRequest, envOverride.Id, triggeredAt)
 	if err != nil {
@@ -3641,18 +3907,6 @@
 	var merged []byte
 	if !envOverride.IsOverride {
 		merged, err = impl.mergeUtil.JsonPatch([]byte("{}"), []byte(envOverride.Chart.GlobalOverride))
-=======
-		//updating historical data in envConfigOverride and appMetrics flag
-		envOverride.IsOverride = true
-		envOverride.EnvOverrideValues = deploymentTemplateHistory.Template
-		reference := repository5.HistoryReference{
-			HistoryReferenceId:   deploymentTemplateHistory.Id,
-			HistoryReferenceType: repository5.HistoryReferenceTypeDeploymentTemplate,
-		}
-		variableMap, resolvedTemplate, err := impl.scopedVariableManager.GetVariableSnapshotAndResolveTemplate(envOverride.EnvOverrideValues, parsers.JsonVariableTemplate, reference, true, false)
-		envOverride.ResolvedEnvOverrideValues = resolvedTemplate
-		envOverride.VariableSnapshot = variableMap
->>>>>>> a67365ff
 		if err != nil {
 			return 0, 0, "", err
 		}
@@ -3684,7 +3938,6 @@
 		if err != nil {
 			return 0, 0, "", err
 		}
-<<<<<<< HEAD
 	}
 
 	if appLabelJsonByte != nil {
@@ -3729,27 +3982,6 @@
 				gitOpsConfigBitbucket.BitBucketWorkspaceId = ""
 			} else {
 				return 0, 0, "", err
-=======
-		envOverride.Environment = env
-		scope := getScopeForVariables(overrideRequest, envOverride)
-		if envOverride.IsOverride {
-
-			entity := repository5.GetEntity(envOverride.Id, repository5.EntityTypeDeploymentTemplateEnvLevel)
-			resolvedTemplate, variableMap, err := impl.scopedVariableManager.GetMappedVariablesAndResolveTemplate(envOverride.EnvOverrideValues, scope, entity, true)
-			envOverride.ResolvedEnvOverrideValues = resolvedTemplate
-			envOverride.VariableSnapshot = variableMap
-			if err != nil {
-				return envOverride, err
-			}
-
-		} else {
-			entity := repository5.GetEntity(chart.Id, repository5.EntityTypeDeploymentTemplateAppLevel)
-			resolvedTemplate, variableMap, err := impl.scopedVariableManager.GetMappedVariablesAndResolveTemplate(chart.GlobalOverride, scope, entity, true)
-			envOverride.Chart.ResolvedGlobalOverride = resolvedTemplate
-			envOverride.VariableSnapshot = variableMap
-			if err != nil {
-				return envOverride, err
->>>>>>> a67365ff
 			}
 		}
 		gitOpsConfig := &bean.GitOpsConfigDto{BitBucketWorkspaceId: gitOpsConfigBitbucket.BitBucketWorkspaceId}
@@ -3939,7 +4171,6 @@
 			}
 		}
 	}
-<<<<<<< HEAD
 
 	return merged
 }
@@ -3949,77 +4180,13 @@
 	if ctx == nil {
 		impl.logger.Errorw("err in syncing ACD, ctx is NULL", "pipelineName", pipelineName)
 		return false, nil
-=======
-	return confByte, nil
-}
-
-type ConfigMapAndSecretJsonV2 struct {
-	AppId                                 int
-	EnvId                                 int
-	PipeLineId                            int
-	ChartVersion                          string
-	DeploymentWithConfig                  bean.DeploymentConfigurationType
-	wfrIdForDeploymentWithSpecificTrigger int
-	Scope                                 resourceQualifiers.Scope
-}
-
-func (impl *WorkflowDagExecutorImpl) getConfigMapAndSecretJsonV2(request ConfigMapAndSecretJsonV2, envOverride *chartConfig.EnvConfigOverride) ([]byte, error) {
-
-	var configMapJson, secretDataJson, configMapJsonApp, secretDataJsonApp, configMapJsonEnv, secretDataJsonEnv string
-
-	var err error
-	configMapA := &chartConfig.ConfigMapAppModel{}
-	configMapE := &chartConfig.ConfigMapEnvModel{}
-	configMapHistory, secretHistory := &repository3.ConfigmapAndSecretHistory{}, &repository3.ConfigmapAndSecretHistory{}
-
-	merged := []byte("{}")
-	if request.DeploymentWithConfig == bean.DEPLOYMENT_CONFIG_TYPE_LAST_SAVED {
-		configMapA, err = impl.configMapRepository.GetByAppIdAppLevel(request.AppId)
-		if err != nil && pg.ErrNoRows != err {
-			return []byte("{}"), err
-		}
-		if configMapA != nil && configMapA.Id > 0 {
-			configMapJsonApp = configMapA.ConfigMapData
-			secretDataJsonApp = configMapA.SecretData
-		}
-
-		configMapE, err = impl.configMapRepository.GetByAppIdAndEnvIdEnvLevel(request.AppId, request.EnvId)
-		if err != nil && pg.ErrNoRows != err {
-			return []byte("{}"), err
-		}
-		if configMapE != nil && configMapE.Id > 0 {
-			configMapJsonEnv = configMapE.ConfigMapData
-			secretDataJsonEnv = configMapE.SecretData
-		}
-
-	} else if request.DeploymentWithConfig == bean.DEPLOYMENT_CONFIG_TYPE_SPECIFIC_TRIGGER {
-
-		//fetching history and setting envLevelConfig and not appLevelConfig because history already contains merged appLevel and envLevel configs
-		configMapHistory, err = impl.configMapHistoryRepository.GetHistoryByPipelineIdAndWfrId(request.PipeLineId, request.wfrIdForDeploymentWithSpecificTrigger, repository3.CONFIGMAP_TYPE)
-		if err != nil {
-			impl.logger.Errorw("error in getting config map history config by pipelineId and wfrId ", "err", err, "pipelineId", request.PipeLineId, "wfrid", request.wfrIdForDeploymentWithSpecificTrigger)
-			return []byte("{}"), err
-		}
-		configMapJsonEnv = configMapHistory.Data
-
-		secretHistory, err = impl.configMapHistoryRepository.GetHistoryByPipelineIdAndWfrId(request.PipeLineId, request.wfrIdForDeploymentWithSpecificTrigger, repository3.SECRET_TYPE)
-		if err != nil {
-			impl.logger.Errorw("error in getting config map history config by pipelineId and wfrId ", "err", err, "pipelineId", request.PipeLineId, "wfrid", request.wfrIdForDeploymentWithSpecificTrigger)
-			return []byte("{}"), err
-		}
-		secretDataJsonEnv = secretHistory.Data
->>>>>>> a67365ff
 	}
 	app, err := impl.appRepository.FindById(appId)
 	if err != nil {
 		impl.logger.Errorw("no app found ", "err", err)
 		return false, err
 	}
-<<<<<<< HEAD
 	envModel, err := impl.envRepository.FindById(envOverride.TargetEnvironment)
-=======
-	chartMajorVersion, chartMinorVersion, err := util4.ExtractChartVersion(request.ChartVersion)
->>>>>>> a67365ff
 	if err != nil {
 		return false, err
 	}
@@ -4080,97 +4247,19 @@
 	return true, nil
 }
 
-func (impl *WorkflowDagExecutorImpl) getResolvedTemplateWithSnapshot(deploymentTemplateHistoryId int, template string) (string, map[string]string, error) {
-
-	variableSnapshotMap := make(map[string]string)
-	reference := repository5.HistoryReference{
-		HistoryReferenceId:   deploymentTemplateHistoryId,
-		HistoryReferenceType: repository5.HistoryReferenceTypeDeploymentTemplate,
-	}
-	variableSnapshot, err := impl.variableSnapshotHistoryService.GetVariableHistoryForReferences([]repository5.HistoryReference{reference})
-	if err != nil {
-<<<<<<< HEAD
-		return template, variableSnapshotMap, err
-=======
-		return []byte("{}"), err
-
-	}
-	resolvedCM, resolvedCS, snapshotCM, snapshotCS, err := impl.scopedVariableManager.ResolveCMCSTrigger(request.DeploymentWithConfig, request.Scope, configMapA.Id, configMapE.Id, configMapByte, secretDataByte, configMapHistory.Id, secretHistory.Id)
-	if err != nil {
-		return []byte("{}"), err
->>>>>>> a67365ff
-	}
-	envOverride.VariableSnapshotForCM = snapshotCM
-	envOverride.VariableSnapshotForCS = snapshotCS
-
-	merged, err = impl.mergeUtil.JsonPatch([]byte(resolvedCM), []byte(resolvedCS))
-
-<<<<<<< HEAD
-	if _, ok := variableSnapshot[reference]; !ok {
-		return template, variableSnapshotMap, nil
-	}
-
-	err = json.Unmarshal(variableSnapshot[reference].VariableSnapshot, &variableSnapshotMap)
-=======
->>>>>>> a67365ff
-	if err != nil {
-		return template, variableSnapshotMap, err
-	}
-
-<<<<<<< HEAD
-	if len(variableSnapshotMap) == 0 {
-		return template, variableSnapshotMap, nil
-	}
-	scopedVariableData := parsers.GetScopedVarData(variableSnapshotMap, make(map[string]bool), true)
-	request := parsers.VariableParserRequest{Template: template, TemplateType: parsers.JsonVariableTemplate, Variables: scopedVariableData}
-	parserResponse := impl.variableTemplateParser.ParseTemplate(request)
-	err = parserResponse.Error
-	if err != nil {
-		return template, variableSnapshotMap, err
-	}
-	resolvedTemplate := parserResponse.ResolvedTemplate
-	return resolvedTemplate, variableSnapshotMap, nil
-=======
-	return merged, nil
->>>>>>> a67365ff
-}
-
-func (impl *WorkflowDagExecutorImpl) extractVariablesAndResolveTemplate(scope resourceQualifiers.Scope, template string, entity repository5.Entity) (string, map[string]string, error) {
-
-	variableMap := make(map[string]string)
-	entityToVariables, err := impl.variableEntityMappingService.GetAllMappingsForEntities([]repository5.Entity{entity})
-	if err != nil {
-		return template, variableMap, err
-	}
-
-	if vars, ok := entityToVariables[entity]; !ok || len(vars) == 0 {
-		return template, variableMap, nil
-	}
-
-	// pre-populating variable map with variable so that the variables which don't have any resolved data
-	// is saved in snapshot
-	for _, variable := range entityToVariables[entity] {
-		variableMap[variable] = impl.scopedVariableService.GetFormattedVariableForName(variable)
-	}
-
-	scopedVariables, err := impl.scopedVariableService.GetScopedVariables(scope, entityToVariables[entity], true)
-	if err != nil {
-		return template, variableMap, err
-	}
-
-	for _, variable := range scopedVariables {
-		variableMap[variable.VariableName] = variable.VariableValue.StringValue()
-	}
-
-	parserRequest := parsers.VariableParserRequest{Template: template, Variables: scopedVariables, TemplateType: parsers.JsonVariableTemplate}
-	parserResponse := impl.variableTemplateParser.ParseTemplate(parserRequest)
-	err = parserResponse.Error
-	if err != nil {
-		return template, variableMap, err
-	}
-
-	resolvedTemplate := parserResponse.ResolvedTemplate
-	return resolvedTemplate, variableMap, nil
+// helmInstallReleaseWithCustomChart performs helm install with custom chart
+func (impl *WorkflowDagExecutorImpl) helmInstallReleaseWithCustomChart(ctx context.Context, releaseIdentifier *client2.ReleaseIdentifier, referenceChartByte []byte, valuesYaml string) (*client2.HelmInstallCustomResponse, error) {
+
+	helmInstallRequest := client2.HelmInstallCustomRequest{
+		ValuesYaml:        valuesYaml,
+		ChartContent:      &client2.ChartContent{Content: referenceChartByte},
+		ReleaseIdentifier: releaseIdentifier,
+	}
+	if impl.appService.IsDevtronAsyncInstallModeEnabled(bean2.Helm) {
+		helmInstallRequest.RunInCtx = true
+	}
+	// Request exec
+	return impl.helmAppClient.InstallReleaseWithCustomChart(ctx, &helmInstallRequest)
 }
 
 type EnvironmentOverride struct {
@@ -4329,440 +4418,6 @@
 	return floatNumber, err
 }
 
-func (impl *WorkflowDagExecutorImpl) releasePipeline(pipeline *pipelineConfig.Pipeline, artifact *repository.CiArtifact, cdWorkflowId, wfrId int, triggeredAt time.Time) error {
-	impl.logger.Debugw("triggering release for ", "cdPipelineId", pipeline.Id, "artifactId", artifact.Id)
-
-	pipeline, err := impl.pipelineRepository.FindById(pipeline.Id)
-	if err != nil {
-		impl.logger.Errorw("error in fetching pipeline by pipelineId", "err", err)
-		return err
-	}
-
-	request := &bean.ValuesOverrideRequest{
-		PipelineId:           pipeline.Id,
-		UserId:               artifact.CreatedBy,
-		CiArtifactId:         artifact.Id,
-		AppId:                pipeline.AppId,
-		CdWorkflowId:         cdWorkflowId,
-		ForceTrigger:         true,
-		DeploymentWithConfig: bean.DEPLOYMENT_CONFIG_TYPE_LAST_SAVED,
-		WfrId:                wfrId,
-	}
-	impl.SetPipelineFieldsInOverrideRequest(request, pipeline)
-
-	ctx, err := impl.buildACDContext()
-	if err != nil {
-		impl.logger.Errorw("error in creating acd sync context", "pipelineId", pipeline.Id, "artifactId", artifact.Id, "err", err)
-		return err
-	}
-	//setting deployedBy as 1(system user) since case of auto trigger
-	id, _, err := impl.HandleCDTriggerRelease(request, ctx, triggeredAt, 1)
-	if err != nil {
-		impl.logger.Errorw("error in auto  cd pipeline trigger", "pipelineId", pipeline.Id, "artifactId", artifact.Id, "err", err)
-	} else {
-		impl.logger.Infow("pipeline successfully triggered ", "cdPipelineId", pipeline.Id, "artifactId", artifact.Id, "releaseId", id)
-	}
-	return err
-
-}
-
-func (impl *WorkflowDagExecutorImpl) GetValuesOverrideForTrigger(overrideRequest *bean.ValuesOverrideRequest, triggeredAt time.Time, ctx context.Context) (*app.ValuesOverrideResponse, error) {
-	if overrideRequest.DeploymentType == models.DEPLOYMENTTYPE_UNKNOWN {
-		overrideRequest.DeploymentType = models.DEPLOYMENTTYPE_DEPLOY
-	}
-	if len(overrideRequest.DeploymentWithConfig) == 0 {
-		overrideRequest.DeploymentWithConfig = bean.DEPLOYMENT_CONFIG_TYPE_LAST_SAVED
-	}
-	valuesOverrideResponse := &app.ValuesOverrideResponse{}
-	isPipelineOverrideCreated := overrideRequest.PipelineOverrideId > 0
-	pipeline, err := impl.pipelineRepository.FindById(overrideRequest.PipelineId)
-	valuesOverrideResponse.Pipeline = pipeline
-	if err != nil {
-		impl.logger.Errorw("error in fetching pipeline by pipeline id", "err", err, "pipeline-id-", overrideRequest.PipelineId)
-		return valuesOverrideResponse, err
-	}
-
-	_, span := otel.Tracer("orchestrator").Start(ctx, "ciArtifactRepository.Get")
-	artifact, err := impl.ciArtifactRepository.Get(overrideRequest.CiArtifactId)
-	valuesOverrideResponse.Artifact = artifact
-	span.End()
-	if err != nil {
-		return valuesOverrideResponse, err
-	}
-	overrideRequest.Image = artifact.Image
-
-	strategy, err := impl.GetDeploymentStrategyByTriggerType(overrideRequest, ctx)
-	valuesOverrideResponse.PipelineStrategy = strategy
-	if err != nil {
-		impl.logger.Errorw("error in getting strategy by trigger type", "err", err)
-		return valuesOverrideResponse, err
-	}
-
-	envOverride, err := impl.GetEnvOverrideByTriggerType(overrideRequest, triggeredAt, ctx)
-	valuesOverrideResponse.EnvOverride = envOverride
-	if err != nil {
-		impl.logger.Errorw("error in getting env override by trigger type", "err", err)
-		return valuesOverrideResponse, err
-	}
-	appMetrics, err := impl.GetAppMetricsByTriggerType(overrideRequest, ctx)
-	valuesOverrideResponse.AppMetrics = appMetrics
-	if err != nil {
-		impl.logger.Errorw("error in getting app metrics by trigger type", "err", err)
-		return valuesOverrideResponse, err
-	}
-	var (
-		pipelineOverride                                     *chartConfig.PipelineOverride
-		dbMigrationOverride, configMapJson, appLabelJsonByte []byte
-	)
-
-	// Conditional Block based on PipelineOverrideCreated --> start
-	if !isPipelineOverrideCreated {
-		_, span = otel.Tracer("orchestrator").Start(ctx, "savePipelineOverride")
-		pipelineOverride, err = impl.savePipelineOverride(overrideRequest, envOverride.Id, triggeredAt)
-		span.End()
-		if err != nil {
-			return valuesOverrideResponse, err
-		}
-		overrideRequest.PipelineOverrideId = pipelineOverride.Id
-	} else {
-		pipelineOverride, err = impl.pipelineOverrideRepository.FindById(overrideRequest.PipelineOverrideId)
-		if err != nil {
-			impl.logger.Errorw("error in getting pipelineOverride for valuesOverrideResponse", "PipelineOverrideId", overrideRequest.PipelineOverrideId)
-			return nil, err
-		}
-	}
-	// Conditional Block based on PipelineOverrideCreated --> end
-	valuesOverrideResponse.PipelineOverride = pipelineOverride
-
-	//TODO: check status and apply lock
-	releaseOverrideJson, err := impl.getReleaseOverride(envOverride, overrideRequest, artifact, pipelineOverride, strategy, &appMetrics)
-	valuesOverrideResponse.ReleaseOverrideJSON = releaseOverrideJson
-	if err != nil {
-		return valuesOverrideResponse, err
-	}
-
-	// Conditional Block based on PipelineOverrideCreated --> start
-	if !isPipelineOverrideCreated {
-		_, span = otel.Tracer("orchestrator").Start(ctx, "getDbMigrationOverride")
-		//FIXME: how to determine rollback
-		//we can't depend on ciArtifact ID because CI pipeline can be manually triggered in any order regardless of sourcecode status
-		dbMigrationOverride, err = impl.getDbMigrationOverride(overrideRequest, artifact, false)
-		span.End()
-		if err != nil {
-			impl.logger.Errorw("error in fetching db migration config", "req", overrideRequest, "err", err)
-			return valuesOverrideResponse, err
-		}
-		chartVersion := envOverride.Chart.ChartVersion
-		_, span = otel.Tracer("orchestrator").Start(ctx, "getConfigMapAndSecretJsonV2")
-		configMapJson, err = impl.getConfigMapAndSecretJsonV2(overrideRequest.AppId, envOverride.TargetEnvironment, overrideRequest.PipelineId, chartVersion, overrideRequest.DeploymentWithConfig, overrideRequest.WfrIdForDeploymentWithSpecificTrigger)
-		span.End()
-		if err != nil {
-			impl.logger.Errorw("error in fetching config map n secret ", "err", err)
-			configMapJson = nil
-		}
-		_, span = otel.Tracer("orchestrator").Start(ctx, "appCrudOperationService.GetLabelsByAppIdForDeployment")
-		appLabelJsonByte, err = impl.appCrudOperationService.GetLabelsByAppIdForDeployment(overrideRequest.AppId)
-		span.End()
-		if err != nil {
-			impl.logger.Errorw("error in fetching app labels for gitOps commit", "err", err)
-			appLabelJsonByte = nil
-		}
-
-		mergedValues, err := impl.mergeOverrideValues(envOverride, dbMigrationOverride, releaseOverrideJson, configMapJson, appLabelJsonByte, strategy)
-		appName := fmt.Sprintf("%s-%s", overrideRequest.AppName, envOverride.Environment.Name)
-		mergedValues = impl.autoscalingCheckBeforeTrigger(ctx, appName, envOverride.Namespace, mergedValues, overrideRequest)
-
-		_, span = otel.Tracer("orchestrator").Start(ctx, "dockerRegistryIpsConfigService.HandleImagePullSecretOnApplicationDeployment")
-		// handle image pull secret if access given
-		mergedValues, err = impl.dockerRegistryIpsConfigService.HandleImagePullSecretOnApplicationDeployment(envOverride.Environment, pipeline.CiPipelineId, mergedValues)
-		span.End()
-		if err != nil {
-			return valuesOverrideResponse, err
-		}
-
-		pipelineOverride.PipelineMergedValues = string(mergedValues)
-		valuesOverrideResponse.MergedValues = string(mergedValues)
-		err = impl.pipelineOverrideRepository.Update(pipelineOverride)
-		if err != nil {
-			return valuesOverrideResponse, err
-		}
-		valuesOverrideResponse.PipelineOverride = pipelineOverride
-	} else {
-		valuesOverrideResponse.MergedValues = pipelineOverride.PipelineMergedValues
-	}
-	// Conditional Block based on PipelineOverrideCreated --> end
-	return valuesOverrideResponse, err
-}
-
-func (impl *WorkflowDagExecutorImpl) DeployArgocdApp(overrideRequest *bean.ValuesOverrideRequest, valuesOverrideResponse *app.ValuesOverrideResponse, triggeredAt time.Time, ctx context.Context) error {
-
-	impl.logger.Debugw("new pipeline found", "pipeline", valuesOverrideResponse.Pipeline)
-	_, span := otel.Tracer("orchestrator").Start(ctx, "createArgoApplicationIfRequired")
-	name, err := impl.createArgoApplicationIfRequired(overrideRequest.AppId, valuesOverrideResponse.EnvOverride, valuesOverrideResponse.Pipeline, overrideRequest.UserId)
-	span.End()
-	if err != nil {
-		impl.logger.Errorw("acd application create error on cd trigger", "err", err, "req", overrideRequest)
-		return err
-	}
-	impl.logger.Debugw("argocd application created", "name", name)
-
-	_, span = otel.Tracer("orchestrator").Start(ctx, "updateArgoPipeline")
-	updateAppInArgocd, err := impl.updateArgoPipeline(overrideRequest.AppId, valuesOverrideResponse.Pipeline.Name, valuesOverrideResponse.EnvOverride, ctx)
-	span.End()
-	if err != nil {
-		impl.logger.Errorw("error in updating argocd app ", "err", err)
-		return err
-	}
-	if updateAppInArgocd {
-		impl.logger.Debug("argo-cd successfully updated")
-	} else {
-		impl.logger.Debug("argo-cd failed to update, ignoring it")
-	}
-	//update workflow runner status, used in app workflow view
-	err = impl.UpdateCDWorkflowRunnerStatus(ctx, overrideRequest, triggeredAt, pipelineConfig.WorkflowInProgress, "")
-	if err != nil {
-		impl.logger.Errorw("error in updating the workflow runner status, createHelmAppForCdPipeline", "err", err)
-		return err
-	}
-	return nil
-}
-
-// write integration/unit test for each function
-func (impl *WorkflowDagExecutorImpl) TriggerPipeline(overrideRequest *bean.ValuesOverrideRequest, valuesOverrideResponse *app.ValuesOverrideResponse, builtChartPath string, triggerEvent bean.TriggerEvent, ctx context.Context) (releaseNo int, manifest []byte, err error) {
-	isRequestValid, err := impl.ValidateTriggerEvent(triggerEvent)
-	if !isRequestValid {
-		return releaseNo, manifest, err
-	}
-
-	if triggerEvent.PerformChartPush {
-		manifestPushTemplate, err := impl.BuildManifestPushTemplate(overrideRequest, valuesOverrideResponse, builtChartPath, &manifest)
-		if err != nil {
-			impl.logger.Errorw("error in building manifest push template", "err", err)
-			return releaseNo, manifest, err
-		}
-		manifestPushService := impl.GetManifestPushService(triggerEvent)
-		manifestPushResponse := manifestPushService.PushChart(manifestPushTemplate, ctx)
-		if manifestPushResponse.Error != nil {
-			impl.logger.Errorw("Error in pushing manifest to git", "err", err, "git_repo_url", manifestPushTemplate.RepoUrl)
-			return releaseNo, manifest, err
-		}
-		pipelineOverrideUpdateRequest := &chartConfig.PipelineOverride{
-			Id:                     valuesOverrideResponse.PipelineOverride.Id,
-			GitHash:                manifestPushResponse.CommitHash,
-			CommitTime:             manifestPushResponse.CommitTime,
-			EnvConfigOverrideId:    valuesOverrideResponse.EnvOverride.Id,
-			PipelineOverrideValues: valuesOverrideResponse.ReleaseOverrideJSON,
-			PipelineId:             overrideRequest.PipelineId,
-			CiArtifactId:           overrideRequest.CiArtifactId,
-			PipelineMergedValues:   valuesOverrideResponse.MergedValues,
-			AuditLog:               sql.AuditLog{UpdatedOn: triggerEvent.TriggerdAt, UpdatedBy: overrideRequest.UserId},
-		}
-		_, span := otel.Tracer("orchestrator").Start(ctx, "pipelineOverrideRepository.Update")
-		err = impl.pipelineOverrideRepository.Update(pipelineOverrideUpdateRequest)
-		span.End()
-	}
-
-	if triggerEvent.PerformDeploymentOnCluster {
-		err = impl.DeployApp(overrideRequest, valuesOverrideResponse, triggerEvent.TriggerdAt, ctx)
-		if err != nil {
-			impl.logger.Errorw("error in deploying app", "err", err)
-			return releaseNo, manifest, err
-		}
-	}
-
-	go impl.WriteCDTriggerEvent(overrideRequest, valuesOverrideResponse.Artifact, valuesOverrideResponse.PipelineOverride.PipelineReleaseCounter, valuesOverrideResponse.PipelineOverride.Id)
-
-	_, span := otel.Tracer("orchestrator").Start(ctx, "MarkImageScanDeployed")
-	_ = impl.MarkImageScanDeployed(overrideRequest.AppId, valuesOverrideResponse.EnvOverride.TargetEnvironment, valuesOverrideResponse.Artifact.ImageDigest, overrideRequest.ClusterId, valuesOverrideResponse.Artifact.ScanEnabled)
-	span.End()
-
-	middleware.CdTriggerCounter.WithLabelValues(overrideRequest.AppName, overrideRequest.EnvName).Inc()
-
-	return valuesOverrideResponse.PipelineOverride.PipelineReleaseCounter, manifest, nil
-
-}
-
-func (impl *WorkflowDagExecutorImpl) MarkImageScanDeployed(appId int, envId int, imageDigest string, clusterId int, isScanEnabled bool) error {
-	impl.logger.Debugw("mark image scan deployed for normal app, from cd auto or manual trigger", "imageDigest", imageDigest)
-	executionHistory, err := impl.imageScanHistoryRepository.FindByImageDigest(imageDigest)
-	if err != nil && err != pg.ErrNoRows {
-		impl.logger.Errorw("error in fetching execution history", "err", err)
-		return err
-	}
-	if executionHistory == nil || executionHistory.Id == 0 {
-		impl.logger.Errorw("no execution history found for digest", "digest", imageDigest)
-		return fmt.Errorf("no execution history found for digest - %s", imageDigest)
-	}
-	impl.logger.Debugw("mark image scan deployed for normal app, from cd auto or manual trigger", "executionHistory", executionHistory)
-	var ids []int
-	ids = append(ids, executionHistory.Id)
-
-	ot, err := impl.imageScanDeployInfoRepository.FetchByAppIdAndEnvId(appId, envId, []string{security.ScanObjectType_APP})
-	switch err {
-	case nil:
-		// Updating Execution history for Latest Deployment to fetch out security Vulnerabilities for latest deployed info
-		if isScanEnabled {
-			ot.ImageScanExecutionHistoryId = ids
-		} else {
-			arr := []int{-1}
-			ot.ImageScanExecutionHistoryId = arr
-		}
-		err = impl.imageScanDeployInfoRepository.Update(ot)
-		if err != nil {
-			impl.logger.Errorw("error in updating deploy info for latest deployed image", "err", err)
-			return err
-		}
-		return nil
-	case pg.ErrNoRows:
-		if isScanEnabled {
-			imageScanDeployInfo := &security.ImageScanDeployInfo{
-				ImageScanExecutionHistoryId: ids,
-				ScanObjectMetaId:            appId,
-				ObjectType:                  security.ScanObjectType_APP,
-				EnvId:                       envId,
-				ClusterId:                   clusterId,
-				AuditLog: sql.AuditLog{
-					CreatedOn: time.Now(),
-					CreatedBy: 1,
-					UpdatedOn: time.Now(),
-					UpdatedBy: 1,
-				},
-			}
-			impl.logger.Debugw("mark image scan deployed for normal app, from cd auto or manual trigger", "imageScanDeployInfo", imageScanDeployInfo)
-			err = impl.imageScanDeployInfoRepository.Save(imageScanDeployInfo)
-			if err != nil {
-				impl.logger.Errorw("error in creating deploy info", "err", err)
-				return err
-			}
-		}
-		return nil
-	default:
-		impl.logger.Errorw("error in getting image scan info", "appId", appId, "envId", envId, "err", err)
-		return err
-	}
-}
-
-func (impl *WorkflowDagExecutorImpl) createHelmAppForCdPipeline(overrideRequest *bean.ValuesOverrideRequest, valuesOverrideResponse *app.ValuesOverrideResponse, triggeredAt time.Time, ctx context.Context) (bool, error) {
-
-	pipeline := valuesOverrideResponse.Pipeline
-	envOverride := valuesOverrideResponse.EnvOverride
-	mergeAndSave := valuesOverrideResponse.MergedValues
-
-	chartMetaData := &chart.Metadata{
-		Name:    pipeline.App.AppName,
-		Version: envOverride.Chart.ChartVersion,
-	}
-	referenceTemplatePath := path.Join(string(impl.refChartDir), envOverride.Chart.ReferenceTemplate)
-
-	if util.IsHelmApp(pipeline.DeploymentAppType) {
-		referenceChartByte := envOverride.Chart.ReferenceChart
-		// here updating reference chart into database.
-		if len(envOverride.Chart.ReferenceChart) == 0 {
-			refChartByte, err := impl.chartTemplateService.GetByteArrayRefChart(chartMetaData, referenceTemplatePath)
-			if err != nil {
-				impl.logger.Errorw("ref chart commit error on cd trigger", "err", err, "req", overrideRequest)
-				return false, err
-			}
-			ch := envOverride.Chart
-			ch.ReferenceChart = refChartByte
-			ch.UpdatedOn = time.Now()
-			ch.UpdatedBy = overrideRequest.UserId
-			err = impl.chartRepository.Update(ch)
-			if err != nil {
-				impl.logger.Errorw("chart update error", "err", err, "req", overrideRequest)
-				return false, err
-			}
-			referenceChartByte = refChartByte
-		}
-
-<<<<<<< HEAD
-		releaseName := pipeline.DeploymentAppName
-		cluster := envOverride.Environment.Cluster
-		bearerToken := cluster.Config[util5.BearerToken]
-		clusterConfig := &client2.ClusterConfig{
-			ClusterName:           cluster.ClusterName,
-			Token:                 bearerToken,
-			ApiServerUrl:          cluster.ServerUrl,
-			InsecureSkipTLSVerify: cluster.InsecureSkipTlsVerify,
-		}
-		if cluster.InsecureSkipTlsVerify == false {
-			clusterConfig.KeyData = cluster.Config[util5.TlsKey]
-			clusterConfig.CertData = cluster.Config[util5.CertData]
-			clusterConfig.CaData = cluster.Config[util5.CertificateAuthorityData]
-		}
-		releaseIdentifier := &client2.ReleaseIdentifier{
-			ReleaseName:      releaseName,
-			ReleaseNamespace: envOverride.Namespace,
-			ClusterConfig:    clusterConfig,
-		}
-
-		if pipeline.DeploymentAppCreated {
-			req := &client2.UpgradeReleaseRequest{
-				ReleaseIdentifier: releaseIdentifier,
-				ValuesYaml:        mergeAndSave,
-				HistoryMax:        impl.helmAppService.GetRevisionHistoryMaxValue(client2.SOURCE_DEVTRON_APP),
-				ChartContent:      &client2.ChartContent{Content: referenceChartByte},
-			}
-			if impl.appService.IsDevtronAsyncInstallModeEnabled(bean2.Helm) {
-				req.RunInCtx = true
-			}
-			// For cases where helm release was not found, kubelink will install the same configuration
-			updateApplicationResponse, err := impl.helmAppClient.UpdateApplication(ctx, req)
-			if err != nil {
-				impl.logger.Errorw("error in updating helm application for cd pipeline", "err", err)
-				if util.GetGRPCErrorDetailedMessage(err) == context.Canceled.Error() {
-					err = errors.New(pipelineConfig.NEW_DEPLOYMENT_INITIATED)
-				}
-				return false, err
-			} else {
-				impl.logger.Debugw("updated helm application", "response", updateApplicationResponse, "isSuccess", updateApplicationResponse.Success)
-			}
-
-		} else {
-
-			helmResponse, err := impl.helmInstallReleaseWithCustomChart(ctx, releaseIdentifier, referenceChartByte, mergeAndSave)
-
-			// For connection related errors, no need to update the db
-			if err != nil && strings.Contains(err.Error(), "connection error") {
-				impl.logger.Errorw("error in helm install custom chart", "err", err)
-				return false, err
-			}
-
-			if util.GetGRPCErrorDetailedMessage(err) == context.Canceled.Error() {
-				err = errors.New(pipelineConfig.NEW_DEPLOYMENT_INITIATED)
-			}
-			// IMP: update cd pipeline to mark deployment app created, even if helm install fails
-			// If the helm install fails, it still creates the app in failed state, so trying to
-			// re-create the app results in error from helm that cannot re-use name which is still in use
-			_, pgErr := impl.updatePipeline(pipeline, overrideRequest.UserId)
-
-			if err != nil {
-				impl.logger.Errorw("error in helm install custom chart", "err", err)
-
-				if pgErr != nil {
-					impl.logger.Errorw("failed to update deployment app created flag in pipeline table", "err", err)
-				}
-				return false, err
-			}
-
-			if pgErr != nil {
-				impl.logger.Errorw("failed to update deployment app created flag in pipeline table", "err", err)
-				return false, err
-			}
-
-			impl.logger.Debugw("received helm release response", "helmResponse", helmResponse, "isSuccess", helmResponse.Success)
-		}
-
-		//update workflow runner status, used in app workflow view
-		err := impl.UpdateCDWorkflowRunnerStatus(ctx, overrideRequest, triggeredAt, pipelineConfig.WorkflowInProgress, "")
-		if err != nil {
-			impl.logger.Errorw("error in updating the workflow runner status, createHelmAppForCdPipeline", "err", err)
-			return false, err
-		}
-	}
-	return true, nil
-}
-
 func (impl *WorkflowDagExecutorImpl) UpdatePreviousQueuedRunnerStatus(cdWfrId, pipelineId int, triggeredBy int32) error {
 	cdWfrs, err := impl.cdWorkflowRepository.UpdatePreviousQueuedRunnerStatus(cdWfrId, pipelineId, triggeredBy)
 	if err != nil {
@@ -4771,31 +4426,6 @@
 	}
 	for _, cdWfr := range cdWfrs {
 		err = impl.MarkPipelineStatusTimelineFailed(cdWfr, errors.New(pipelineConfig.NEW_DEPLOYMENT_INITIATED))
-=======
-type EnvironmentOverride struct {
-	Enabled   bool        `json:"enabled"`
-	EnvValues []*KeyValue `json:"envValues"`
-}
-
-type KeyValue struct {
-	Key   string `json:"key"`
-	Value string `json:"value"`
-}
-
-func (conf *EnvironmentOverride) appendEnvironmentVariable(key, value string) {
-	item := &KeyValue{Key: key, Value: value}
-	conf.EnvValues = append(conf.EnvValues, item)
-}
-
-func (impl *WorkflowDagExecutorImpl) checkAndFixDuplicateReleaseNo(override *chartConfig.PipelineOverride) error {
-
-	uniqueVerified := false
-	retryCount := 0
-
-	for !uniqueVerified && retryCount < 5 {
-		retryCount = retryCount + 1
-		overrides, err := impl.pipelineOverrideRepository.GetByPipelineIdAndReleaseNo(override.PipelineId, override.PipelineReleaseCounter)
->>>>>>> a67365ff
 		if err != nil {
 			impl.logger.Errorw("error updating CdPipelineStatusTimeline, UpdatePreviousQueuedRunnerStatus", "err", err)
 			return err
@@ -4897,19 +4527,4 @@
 		impl.UpdateTriggerCDMetricsOnFinish(cdWfr)
 	}
 	return nil
-}
-
-// helmInstallReleaseWithCustomChart performs helm install with custom chart
-func (impl *WorkflowDagExecutorImpl) helmInstallReleaseWithCustomChart(ctx context.Context, releaseIdentifier *client2.ReleaseIdentifier, referenceChartByte []byte, valuesYaml string) (*client2.HelmInstallCustomResponse, error) {
-
-	helmInstallRequest := client2.HelmInstallCustomRequest{
-		ValuesYaml:        valuesYaml,
-		ChartContent:      &client2.ChartContent{Content: referenceChartByte},
-		ReleaseIdentifier: releaseIdentifier,
-	}
-	if impl.appService.IsDevtronAsyncInstallModeEnabled(bean2.Helm) {
-		helmInstallRequest.RunInCtx = true
-	}
-	// Request exec
-	return impl.helmAppClient.InstallReleaseWithCustomChart(ctx, &helmInstallRequest)
 }