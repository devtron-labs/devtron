/*
 * Copyright (c) 2020 Devtron Labs
 *
 * Licensed under the Apache License, Version 2.0 (the "License");
 * you may not use this file except in compliance with the License.
 * You may obtain a copy of the License at
 *
 *    http://www.apache.org/licenses/LICENSE-2.0
 *
 * Unless required by applicable law or agreed to in writing, software
 * distributed under the License is distributed on an "AS IS" BASIS,
 * WITHOUT WARRANTIES OR CONDITIONS OF ANY KIND, either express or implied.
 * See the License for the specific language governing permissions and
 * limitations under the License.
 *
 */

package pipeline

import (
	"context"
	"encoding/json"
	"errors"
	"fmt"
	application3 "github.com/argoproj/argo-cd/v2/pkg/apiclient/application"
	"github.com/argoproj/argo-cd/v2/pkg/apis/application/v1alpha1"
	"github.com/aws/aws-sdk-go/service/autoscaling"
	blob_storage "github.com/devtron-labs/common-lib-private/blob-storage"
	util5 "github.com/devtron-labs/common-lib-private/utils/k8s"
	"github.com/devtron-labs/common-lib-private/utils/k8s/health"
	client2 "github.com/devtron-labs/devtron/api/helm-app"
	"github.com/devtron-labs/devtron/client/argocdServer"
	"github.com/devtron-labs/devtron/client/argocdServer/application"
	application2 "github.com/devtron-labs/devtron/client/argocdServer/application"
	gitSensorClient "github.com/devtron-labs/devtron/client/gitSensor"
	"github.com/devtron-labs/devtron/enterprise/pkg/resourceFilter"
	"github.com/devtron-labs/devtron/internal/middleware"
	appRepository "github.com/devtron-labs/devtron/internal/sql/repository/app"
	repository6 "github.com/devtron-labs/devtron/internal/sql/repository/dockerRegistry"
	bean4 "github.com/devtron-labs/devtron/pkg/app/bean"
	"github.com/devtron-labs/devtron/pkg/app/status"
	"github.com/devtron-labs/devtron/pkg/chartRepo/repository"
	"github.com/devtron-labs/devtron/pkg/dockerRegistry"
	"github.com/devtron-labs/devtron/pkg/k8s"
	bean3 "github.com/devtron-labs/devtron/pkg/pipeline/bean"
	"github.com/devtron-labs/devtron/pkg/pipeline/executors"
	repository4 "github.com/devtron-labs/devtron/pkg/pipeline/repository"
	"github.com/devtron-labs/devtron/pkg/pipeline/types"
	"github.com/devtron-labs/devtron/pkg/plugin"
	"github.com/devtron-labs/devtron/pkg/resourceQualifiers"
	serverBean "github.com/devtron-labs/devtron/pkg/server/bean"
	"github.com/devtron-labs/devtron/pkg/variables"
	"github.com/devtron-labs/devtron/pkg/variables/parsers"
	repository5 "github.com/devtron-labs/devtron/pkg/variables/repository"
	util4 "github.com/devtron-labs/devtron/util"
	"github.com/devtron-labs/devtron/util/argo"
	errors3 "github.com/juju/errors"
	errors2 "github.com/pkg/errors"
	"github.com/tidwall/gjson"
	"github.com/tidwall/sjson"
	"go.opentelemetry.io/otel"
	"google.golang.org/grpc/codes"
	status2 "google.golang.org/grpc/status"
<<<<<<< HEAD
	"io/ioutil"
	v1 "k8s.io/apimachinery/pkg/apis/meta/v1"
=======
>>>>>>> c915e50a
	"k8s.io/apimachinery/pkg/runtime/schema"
	"k8s.io/helm/pkg/proto/hapi/chart"
	"k8s.io/utils/strings/slices"
	"path"
	"sigs.k8s.io/yaml"
	"strconv"
	"strings"
	"sync"
	"time"

	"github.com/devtron-labs/devtron/internal/sql/repository/appWorkflow"
	repository2 "github.com/devtron-labs/devtron/pkg/cluster/repository"
	history2 "github.com/devtron-labs/devtron/pkg/pipeline/history"
	repository3 "github.com/devtron-labs/devtron/pkg/pipeline/history/repository"
	"github.com/devtron-labs/devtron/pkg/sql"
	"github.com/devtron-labs/devtron/pkg/user/casbin"
	util3 "github.com/devtron-labs/devtron/pkg/util"

	pubsub "github.com/devtron-labs/common-lib-private/pubsub-lib"
	"github.com/devtron-labs/devtron/api/bean"
	client "github.com/devtron-labs/devtron/client/events"
	"github.com/devtron-labs/devtron/internal/sql/models"
	"github.com/devtron-labs/devtron/internal/sql/repository"
	"github.com/devtron-labs/devtron/internal/sql/repository/chartConfig"
	"github.com/devtron-labs/devtron/internal/sql/repository/pipelineConfig"
	"github.com/devtron-labs/devtron/internal/sql/repository/security"
	"github.com/devtron-labs/devtron/internal/util"
	"github.com/devtron-labs/devtron/pkg/app"
	bean2 "github.com/devtron-labs/devtron/pkg/bean"
	"github.com/devtron-labs/devtron/pkg/user"
	util2 "github.com/devtron-labs/devtron/util/event"
	"github.com/devtron-labs/devtron/util/rbac"
	"github.com/go-pg/pg"
	"go.uber.org/zap"
)

type WorkflowDagExecutor interface {
	HandleCiSuccessEvent(artifact *repository.CiArtifact, applyAuth bool, async bool, triggeredBy int32) error
	HandleWebhookExternalCiEvent(artifact *repository.CiArtifact, triggeredBy int32, externalCiId int, auth func(email string, projectObject string, envObject string) bool) (bool, error)
	HandlePreStageSuccessEvent(cdStageCompleteEvent CdStageCompleteEvent) error
	HandleDeploymentSuccessEvent(pipelineOverride *chartConfig.PipelineOverride) error
	HandlePostStageSuccessEvent(cdWorkflowId int, cdPipelineId int, triggeredBy int32, pluginRegistryImageDetails map[string][]string) error
	Subscribe() error
	TriggerPostStage(cdWf *pipelineConfig.CdWorkflow, cdPipeline *pipelineConfig.Pipeline, triggeredBy int32, refCdWorkflowRunnerId int) error
	TriggerPreStage(ctx context.Context, cdWf *pipelineConfig.CdWorkflow, artifact *repository.CiArtifact, pipeline *pipelineConfig.Pipeline, triggeredBy int32, applyAuth bool, refCdWorkflowRunnerId int) error
	TriggerDeployment(cdWf *pipelineConfig.CdWorkflow, artifact *repository.CiArtifact, pipeline *pipelineConfig.Pipeline, applyAuth bool, triggeredBy int32) error
	ManualCdTrigger(overrideRequest *bean.ValuesOverrideRequest, ctx context.Context) (int, string, error)
	TriggerBulkDeploymentAsync(requests []*BulkTriggerRequest, UserId int32) (interface{}, error)
	StopStartApp(stopRequest *StopAppRequest, ctx context.Context) (int, error)
	TriggerBulkHibernateAsync(request StopDeploymentGroupRequest, ctx context.Context) (interface{}, error)
	FetchApprovalDataForArtifacts(artifactIds []int, pipelineId int, requiredApprovals int) (map[int]*pipelineConfig.UserApprovalMetadata, error)
	FetchApprovalPendingArtifacts(pipelineId, limit, offset, requiredApprovals int, searchString string) ([]bean2.CiArtifactBean, int, error)
	RotatePods(ctx context.Context, podRotateRequest *PodRotateRequest) (*k8s.RotatePodResponse, error)
	MarkCurrentDeploymentFailed(runner *pipelineConfig.CdWorkflowRunner, releaseErr error, triggeredBy int32) error
	UpdateWorkflowRunnerStatusForDeployment(appIdentifier *client2.AppIdentifier, wfr *pipelineConfig.CdWorkflowRunner, skipReleaseNotFound bool) bool
	OnDeleteCdPipelineEvent(pipelineId int, triggeredBy int32)
	MarkPipelineStatusTimelineFailed(runner *pipelineConfig.CdWorkflowRunner, releaseErr error) error
	UpdateTriggerCDMetricsOnFinish(runner *pipelineConfig.CdWorkflowRunner)
}

type WorkflowDagExecutorImpl struct {
	logger                        *zap.SugaredLogger
	pipelineRepository            pipelineConfig.PipelineRepository
	cdWorkflowRepository          pipelineConfig.CdWorkflowRepository
	pubsubClient                  *pubsub.PubSubClientServiceImpl
	appService                    app.AppService
	cdWorkflowService             WorkflowService
	ciPipelineRepository          pipelineConfig.CiPipelineRepository
	materialRepository            pipelineConfig.MaterialRepository
	pipelineOverrideRepository    chartConfig.PipelineOverrideRepository
	ciArtifactRepository          repository.CiArtifactRepository
	user                          user.UserService
	enforcer                      casbin.Enforcer
	enforcerUtil                  rbac.EnforcerUtil
	groupRepository               repository.DeploymentGroupRepository
	tokenCache                    *util3.TokenCache
	acdAuthConfig                 *util3.ACDAuthConfig
	envRepository                 repository2.EnvironmentRepository
	eventFactory                  client.EventFactory
	eventClient                   client.EventClient
	cvePolicyRepository           security.CvePolicyRepository
	scanResultRepository          security.ImageScanResultRepository
	appWorkflowRepository         appWorkflow.AppWorkflowRepository
	prePostCdScriptHistoryService history2.PrePostCdScriptHistoryService
	argoUserService               argo.ArgoUserService
	cdPipelineStatusTimelineRepo  pipelineConfig.PipelineStatusTimelineRepository
	pipelineStatusTimelineService status.PipelineStatusTimelineService
	CiTemplateRepository          pipelineConfig.CiTemplateRepository
	ciWorkflowRepository          pipelineConfig.CiWorkflowRepository
	appLabelRepository            pipelineConfig.AppLabelRepository
	gitSensorGrpcClient           gitSensorClient.Client
	k8sCommonService              k8s.K8sCommonService
	deploymentApprovalRepository  pipelineConfig.DeploymentApprovalRepository
	chartTemplateService          util.ChartTemplateService
	appRepository                 appRepository.AppRepository
	helmRepoPushService           app.HelmRepoPushService
	pipelineStageRepository       repository4.PipelineStageRepository
	pipelineStageService          PipelineStageService
	config                        *types.CdConfig
	appServiceConfig              *app.AppServiceConfig

	scopedVariableManager     variables.ScopedVariableCMCSManager
	celService                resourceFilter.CELEvaluatorService
	resourceFilterService     resourceFilter.ResourceFilterService
	pluginInputVariableParser PluginInputVariableParser

	devtronAsyncHelmInstallRequestMap  map[int]bool
	devtronAsyncHelmInstallRequestLock *sync.Mutex
	devtronAppReleaseContextMap        map[int]DevtronAppReleaseContextType
	devtronAppReleaseContextMapLock    *sync.Mutex

	deploymentTemplateHistoryService    history2.DeploymentTemplateHistoryService
	configMapHistoryService             history2.ConfigMapHistoryService
	pipelineStrategyHistoryService      history2.PipelineStrategyHistoryService
	manifestPushConfigRepository        repository4.ManifestPushConfigRepository
	gitOpsManifestPushService           app.GitOpsPushService
	ciPipelineMaterialRepository        pipelineConfig.CiPipelineMaterialRepository
	imageScanHistoryRepository          security.ImageScanHistoryRepository
	imageScanDeployInfoRepository       security.ImageScanDeployInfoRepository
	appCrudOperationService             app.AppCrudOperationService
	pipelineConfigRepository            chartConfig.PipelineConfigRepository
	dockerRegistryIpsConfigService      dockerRegistry.DockerRegistryIpsConfigService
	chartRepository                     chartRepoRepository.ChartRepository
	strategyHistoryRepository           repository3.PipelineStrategyHistoryRepository
	deploymentTemplateHistoryRepository repository3.DeploymentTemplateHistoryRepository
	argoK8sClient                       argocdServer.ArgoK8sClient
	configMapRepository                 chartConfig.ConfigMapRepository
	configMapHistoryRepository          repository3.ConfigMapHistoryRepository
	refChartDir                         chartRepoRepository.RefChartDir
	helmAppService                      client2.HelmAppService
	helmAppClient                       client2.HelmAppClient
	chartRefRepository                  chartRepoRepository.ChartRefRepository
	environmentConfigRepository         chartConfig.EnvConfigOverrideRepository
	appLevelMetricsRepository           repository.AppLevelMetricsRepository
	envLevelMetricsRepository           repository.EnvLevelAppMetricsRepository
	dbMigrationConfigRepository         pipelineConfig.DbMigrationConfigRepository
	mergeUtil                           *util.MergeUtil
	gitOpsConfigRepository              repository.GitOpsConfigRepository
	gitFactory                          *util.GitFactory
	acdClient                           application2.ServiceClient
	argoClientWrapperService            argocdServer.ArgoClientWrapperService
	scopedVariableService               variables.ScopedVariableService
	dockerArtifactStoreRepository       repository6.DockerArtifactStoreRepository
	imageTaggingService                 ImageTaggingService
	customTagService                    CustomTagService
<<<<<<< HEAD
	globalPluginService                 plugin.GlobalPluginService
	pipelineConfigListenerService       PipelineConfigListenerService
=======
	ACDConfig                           argocdServer.ACDConfig
>>>>>>> c915e50a
}

const kedaAutoscaling = "kedaAutoscaling"
const horizontalPodAutoscaler = "HorizontalPodAutoscaler"
const fullnameOverride = "fullnameOverride"
const nameOverride = "nameOverride"
const enabled = "enabled"
const replicaCount = "replicaCount"

const (
	GIT_COMMIT_HASH_PREFIX       = "GIT_COMMIT_HASH"
	GIT_SOURCE_TYPE_PREFIX       = "GIT_SOURCE_TYPE"
	GIT_SOURCE_VALUE_PREFIX      = "GIT_SOURCE_VALUE"
	GIT_SOURCE_COUNT             = "GIT_SOURCE_COUNT"
	APP_LABEL_KEY_PREFIX         = "APP_LABEL_KEY"
	APP_LABEL_VALUE_PREFIX       = "APP_LABEL_VALUE"
	APP_LABEL_COUNT              = "APP_LABEL_COUNT"
	CHILD_CD_ENV_NAME_PREFIX     = "CHILD_CD_ENV_NAME"
	CHILD_CD_CLUSTER_NAME_PREFIX = "CHILD_CD_CLUSTER_NAME"
	CHILD_CD_COUNT               = "CHILD_CD_COUNT"
	DEVTRON_SYSTEM_USER_ID       = 1
	ARGOCD_SYNC_ERROR            = "error in syncing argoCD app"
	ARGOCD_REFRESH_ERROR         = "Error in refreshing argocd app"
)

type DevtronAppReleaseContextType struct {
	CancelContext context.CancelFunc
	RunnerId      int
}

type CdStageCompleteEvent struct {
	CiProjectDetails              []bean3.CiProjectDetails     `json:"ciProjectDetails"`
	WorkflowId                    int                          `json:"workflowId"`
	WorkflowRunnerId              int                          `json:"workflowRunnerId"`
	CdPipelineId                  int                          `json:"cdPipelineId"`
	TriggeredBy                   int32                        `json:"triggeredBy"`
	StageYaml                     string                       `json:"stageYaml"`
	ArtifactLocation              string                       `json:"artifactLocation"`
	PipelineName                  string                       `json:"pipelineName"`
	CiArtifactDTO                 pipelineConfig.CiArtifactDTO `json:"ciArtifactDTO"`
	PluginRegistryArtifactDetails map[string][]string          `json:"PluginRegistryArtifactDetails"`
}

func NewWorkflowDagExecutorImpl(Logger *zap.SugaredLogger, pipelineRepository pipelineConfig.PipelineRepository,
	cdWorkflowRepository pipelineConfig.CdWorkflowRepository,
	pubsubClient *pubsub.PubSubClientServiceImpl,
	appService app.AppService,
	cdWorkflowService WorkflowService,
	ciArtifactRepository repository.CiArtifactRepository,
	ciPipelineRepository pipelineConfig.CiPipelineRepository,
	materialRepository pipelineConfig.MaterialRepository,
	pipelineOverrideRepository chartConfig.PipelineOverrideRepository,
	user user.UserService,
	groupRepository repository.DeploymentGroupRepository,
	envRepository repository2.EnvironmentRepository,
	enforcer casbin.Enforcer, enforcerUtil rbac.EnforcerUtil, tokenCache *util3.TokenCache,
	acdAuthConfig *util3.ACDAuthConfig, eventFactory client.EventFactory,
	eventClient client.EventClient, cvePolicyRepository security.CvePolicyRepository,
	scanResultRepository security.ImageScanResultRepository,
	appWorkflowRepository appWorkflow.AppWorkflowRepository,
	prePostCdScriptHistoryService history2.PrePostCdScriptHistoryService,
	argoUserService argo.ArgoUserService,
	cdPipelineStatusTimelineRepo pipelineConfig.PipelineStatusTimelineRepository,
	pipelineStatusTimelineService status.PipelineStatusTimelineService,
	CiTemplateRepository pipelineConfig.CiTemplateRepository,
	ciWorkflowRepository pipelineConfig.CiWorkflowRepository,
	appLabelRepository pipelineConfig.AppLabelRepository, gitSensorGrpcClient gitSensorClient.Client,
	deploymentApprovalRepository pipelineConfig.DeploymentApprovalRepository,
	chartTemplateService util.ChartTemplateService,
	appRepository appRepository.AppRepository,
	helmRepoPushService app.HelmRepoPushService,
	pipelineStageRepository repository4.PipelineStageRepository,
	pipelineStageService PipelineStageService, k8sCommonService k8s.K8sCommonService,
	globalPluginService plugin.GlobalPluginService,
	pluginInputVariableParser PluginInputVariableParser,
	scopedVariableManager variables.ScopedVariableCMCSManager,
	celService resourceFilter.CELEvaluatorService, resourceFilterService resourceFilter.ResourceFilterService,
	deploymentTemplateHistoryService history2.DeploymentTemplateHistoryService,
	configMapHistoryService history2.ConfigMapHistoryService,
	pipelineStrategyHistoryService history2.PipelineStrategyHistoryService,
	manifestPushConfigRepository repository4.ManifestPushConfigRepository,
	gitOpsManifestPushService app.GitOpsPushService,
	ciPipelineMaterialRepository pipelineConfig.CiPipelineMaterialRepository,
	imageScanHistoryRepository security.ImageScanHistoryRepository,
	imageScanDeployInfoRepository security.ImageScanDeployInfoRepository,
	appCrudOperationService app.AppCrudOperationService,
	pipelineConfigRepository chartConfig.PipelineConfigRepository,
	dockerRegistryIpsConfigService dockerRegistry.DockerRegistryIpsConfigService,
	chartRepository chartRepoRepository.ChartRepository,
	strategyHistoryRepository repository3.PipelineStrategyHistoryRepository,
	deploymentTemplateHistoryRepository repository3.DeploymentTemplateHistoryRepository,
	ArgoK8sClient argocdServer.ArgoK8sClient,
	configMapRepository chartConfig.ConfigMapRepository,
	configMapHistoryRepository repository3.ConfigMapHistoryRepository,
	refChartDir chartRepoRepository.RefChartDir,
	helmAppService client2.HelmAppService,
	helmAppClient client2.HelmAppClient,
	chartRefRepository chartRepoRepository.ChartRefRepository,
	environmentConfigRepository chartConfig.EnvConfigOverrideRepository,
	appLevelMetricsRepository repository.AppLevelMetricsRepository,
	envLevelMetricsRepository repository.EnvLevelAppMetricsRepository,
	dbMigrationConfigRepository pipelineConfig.DbMigrationConfigRepository,
	mergeUtil *util.MergeUtil,
	gitOpsConfigRepository repository.GitOpsConfigRepository,
	gitFactory *util.GitFactory,
	acdClient application2.ServiceClient,
	argoClientWrapperService argocdServer.ArgoClientWrapperService,
	scopedVariableService variables.ScopedVariableService,
	dockerArtifactStoreRepository repository6.DockerArtifactStoreRepository,
	imageTaggingService ImageTaggingService,
	customTagService CustomTagService,
<<<<<<< HEAD
	pipelineConfigListenerService PipelineConfigListenerService,
=======
	ACDConfig argocdServer.ACDConfig,
>>>>>>> c915e50a
) *WorkflowDagExecutorImpl {
	wde := &WorkflowDagExecutorImpl{logger: Logger,
		pipelineRepository:            pipelineRepository,
		cdWorkflowRepository:          cdWorkflowRepository,
		pubsubClient:                  pubsubClient,
		appService:                    appService,
		cdWorkflowService:             cdWorkflowService,
		ciPipelineRepository:          ciPipelineRepository,
		ciArtifactRepository:          ciArtifactRepository,
		materialRepository:            materialRepository,
		pipelineOverrideRepository:    pipelineOverrideRepository,
		user:                          user,
		enforcer:                      enforcer,
		enforcerUtil:                  enforcerUtil,
		groupRepository:               groupRepository,
		tokenCache:                    tokenCache,
		acdAuthConfig:                 acdAuthConfig,
		envRepository:                 envRepository,
		eventFactory:                  eventFactory,
		eventClient:                   eventClient,
		cvePolicyRepository:           cvePolicyRepository,
		scanResultRepository:          scanResultRepository,
		appWorkflowRepository:         appWorkflowRepository,
		prePostCdScriptHistoryService: prePostCdScriptHistoryService,
		argoUserService:               argoUserService,
		cdPipelineStatusTimelineRepo:  cdPipelineStatusTimelineRepo,
		pipelineStatusTimelineService: pipelineStatusTimelineService,
		CiTemplateRepository:          CiTemplateRepository,
		ciWorkflowRepository:          ciWorkflowRepository,
		appLabelRepository:            appLabelRepository,
		gitSensorGrpcClient:           gitSensorGrpcClient,
		deploymentApprovalRepository:  deploymentApprovalRepository,
		chartTemplateService:          chartTemplateService,
		appRepository:                 appRepository,
		helmRepoPushService:           helmRepoPushService,
		k8sCommonService:              k8sCommonService,
		pipelineStageRepository:       pipelineStageRepository,
		pipelineStageService:          pipelineStageService,
		scopedVariableManager:         scopedVariableManager,
		globalPluginService:           globalPluginService,
		pluginInputVariableParser:     pluginInputVariableParser,
		celService:                    celService,
		resourceFilterService:         resourceFilterService,

		devtronAsyncHelmInstallRequestMap:  make(map[int]bool),
		devtronAsyncHelmInstallRequestLock: &sync.Mutex{},
		devtronAppReleaseContextMap:        make(map[int]DevtronAppReleaseContextType),
		devtronAppReleaseContextMapLock:    &sync.Mutex{},

		deploymentTemplateHistoryService:    deploymentTemplateHistoryService,
		configMapHistoryService:             configMapHistoryService,
		pipelineStrategyHistoryService:      pipelineStrategyHistoryService,
		manifestPushConfigRepository:        manifestPushConfigRepository,
		gitOpsManifestPushService:           gitOpsManifestPushService,
		ciPipelineMaterialRepository:        ciPipelineMaterialRepository,
		imageScanHistoryRepository:          imageScanHistoryRepository,
		imageScanDeployInfoRepository:       imageScanDeployInfoRepository,
		appCrudOperationService:             appCrudOperationService,
		pipelineConfigRepository:            pipelineConfigRepository,
		dockerRegistryIpsConfigService:      dockerRegistryIpsConfigService,
		chartRepository:                     chartRepository,
		strategyHistoryRepository:           strategyHistoryRepository,
		deploymentTemplateHistoryRepository: deploymentTemplateHistoryRepository,
		argoK8sClient:                       ArgoK8sClient,
		configMapRepository:                 configMapRepository,
		configMapHistoryRepository:          configMapHistoryRepository,
		refChartDir:                         refChartDir,
		helmAppService:                      helmAppService,
		helmAppClient:                       helmAppClient,
		chartRefRepository:                  chartRefRepository,
		environmentConfigRepository:         environmentConfigRepository,
		appLevelMetricsRepository:           appLevelMetricsRepository,
		envLevelMetricsRepository:           envLevelMetricsRepository,
		dbMigrationConfigRepository:         dbMigrationConfigRepository,
		mergeUtil:                           mergeUtil,
		gitOpsConfigRepository:              gitOpsConfigRepository,
		gitFactory:                          gitFactory,
		acdClient:                           acdClient,
		argoClientWrapperService:            argoClientWrapperService,
		scopedVariableService:               scopedVariableService,
		dockerArtifactStoreRepository:       dockerArtifactStoreRepository,
		imageTaggingService:                 imageTaggingService,
		customTagService:                    customTagService,
<<<<<<< HEAD
		pipelineConfigListenerService:       pipelineConfigListenerService,
=======
		ACDConfig:                           ACDConfig,
>>>>>>> c915e50a
	}
	config, err := types.GetCdConfig()
	if err != nil {
		return nil
	}
	wde.config = config
	appServiceConfig, err := app.GetAppServiceConfig()
	if err != nil {
		return nil
	}
	wde.appServiceConfig = appServiceConfig
	err = wde.Subscribe()
	if err != nil {
		return nil
	}
	err = wde.subscribeTriggerBulkAction()
	if err != nil {
		return nil
	}
	err = wde.subscribeHibernateBulkAction()
	if err != nil {
		return nil
	}
	err = wde.SubscribeDevtronAsyncHelmInstallRequest()
	if err != nil {
		return nil
	}
	pipelineConfigListenerService.RegisterPipelineDeleteListener(wde)
	return wde
}

func (impl *WorkflowDagExecutorImpl) Subscribe() error {
	callback := func(msg *pubsub.PubSubMsg) {
		impl.logger.Debug("cd stage event received")
		//defer msg.Ack()
		cdStageCompleteEvent := CdStageCompleteEvent{}
		err := json.Unmarshal([]byte(string(msg.Data)), &cdStageCompleteEvent)
		if err != nil {
			impl.logger.Errorw("error while unmarshalling cdStageCompleteEvent object", "err", err, "msg", string(msg.Data))
			return
		}
		impl.logger.Debugw("cd stage event:", "workflowRunnerId", cdStageCompleteEvent.WorkflowRunnerId)
		wf, err := impl.cdWorkflowRepository.FindWorkflowRunnerById(cdStageCompleteEvent.WorkflowRunnerId)
		if err != nil {
			impl.logger.Errorw("could not get wf runner", "err", err)
			return
		}
		if wf.WorkflowType == bean.CD_WORKFLOW_TYPE_PRE {
			impl.logger.Debugw("received pre stage success event for workflow runner ", "wfId", strconv.Itoa(wf.Id))
			err = impl.HandlePreStageSuccessEvent(cdStageCompleteEvent)
			if err != nil {
				impl.logger.Errorw("deployment success event error", "err", err)
				return
			}
		} else if wf.WorkflowType == bean.CD_WORKFLOW_TYPE_POST {
			impl.logger.Debugw("received post stage success event for workflow runner ", "wfId", strconv.Itoa(wf.Id))
			err = impl.HandlePostStageSuccessEvent(wf.CdWorkflowId, cdStageCompleteEvent.CdPipelineId, cdStageCompleteEvent.TriggeredBy, cdStageCompleteEvent.PluginRegistryArtifactDetails)
			if err != nil {
				impl.logger.Errorw("deployment success event error", "err", err)
				return
			}
		}
	}
	err := impl.pubsubClient.Subscribe(pubsub.CD_STAGE_COMPLETE_TOPIC, callback)
	if err != nil {
		impl.logger.Error("error", "err", err)
		return err
	}
	return nil
}

func (impl *WorkflowDagExecutorImpl) extractOverrideRequestFromCDAsyncInstallEvent(msg *pubsub.PubSubMsg) (*bean.AsyncCdDeployEvent, *client2.AppIdentifier, error) {
	CDAsyncInstallNatsMessage := &bean.AsyncCdDeployEvent{}
	err := json.Unmarshal([]byte(msg.Data), CDAsyncInstallNatsMessage)
	if err != nil {
		impl.logger.Errorw("error in unmarshalling CD async install request nats message", "err", err)
		return nil, nil, err
	}
	pipeline, err := impl.pipelineRepository.FindById(CDAsyncInstallNatsMessage.ValuesOverrideRequest.PipelineId)
	if err != nil {
		impl.logger.Errorw("error in fetching pipeline by pipelineId", "err", err)
		return nil, nil, err
	}
	impl.SetPipelineFieldsInOverrideRequest(CDAsyncInstallNatsMessage.ValuesOverrideRequest, pipeline)
	if CDAsyncInstallNatsMessage.ValuesOverrideRequest.DeploymentType == models.DEPLOYMENTTYPE_UNKNOWN {
		CDAsyncInstallNatsMessage.ValuesOverrideRequest.DeploymentType = models.DEPLOYMENTTYPE_DEPLOY
	}
	appIdentifier := &client2.AppIdentifier{
		ClusterId:   pipeline.Environment.ClusterId,
		Namespace:   pipeline.Environment.Namespace,
		ReleaseName: pipeline.DeploymentAppName,
	}
	return CDAsyncInstallNatsMessage, appIdentifier, nil
}

// UpdateWorkflowRunnerStatusForDeployment will update CD workflow runner based on release status and app status
func (impl *WorkflowDagExecutorImpl) UpdateWorkflowRunnerStatusForDeployment(appIdentifier *client2.AppIdentifier, wfr *pipelineConfig.CdWorkflowRunner, skipReleaseNotFound bool) bool {
	helmInstalledDevtronApp, err := impl.helmAppService.GetApplicationAndReleaseStatus(context.Background(), appIdentifier)
	if err != nil {
		impl.logger.Errorw("error in getting helm app release status", "appIdentifier", appIdentifier, "err", err)
		// Handle release not found errors
		if skipReleaseNotFound && util.GetGRPCErrorDetailedMessage(err) != client2.ErrReleaseNotFound {
			//skip this error and continue for next workflow status
			impl.logger.Warnw("found error, skipping helm apps status update for this trigger", "appIdentifier", appIdentifier, "err", err)
			return false
		}
		// If release not found, mark the deployment as failure
		wfr.Status = pipelineConfig.WorkflowFailed
		wfr.Message = util.GetGRPCErrorDetailedMessage(err)
		wfr.FinishedOn = time.Now()
		return true
	}

	switch helmInstalledDevtronApp.GetReleaseStatus() {
	case serverBean.HelmReleaseStatusSuperseded:
		// If release status is superseded, mark the deployment as failure
		wfr.Status = pipelineConfig.WorkflowFailed
		wfr.Message = pipelineConfig.NEW_DEPLOYMENT_INITIATED
		wfr.FinishedOn = time.Now()
		return true
	case serverBean.HelmReleaseStatusFailed:
		// If release status is failed, mark the deployment as failure
		wfr.Status = pipelineConfig.WorkflowFailed
		wfr.Message = helmInstalledDevtronApp.GetDescription()
		wfr.FinishedOn = time.Now()
		return true
	case serverBean.HelmReleaseStatusDeployed:
		//skip if there is no deployment after wfr.StartedOn and continue for next workflow status
		if helmInstalledDevtronApp.GetLastDeployed().AsTime().Before(wfr.StartedOn) {
			impl.logger.Warnw("release mismatched, skipping helm apps status update for this trigger", "appIdentifier", appIdentifier, "err", err)
			return false
		}

		if helmInstalledDevtronApp.GetApplicationStatus() == application.Healthy {
			// mark the deployment as succeed
			wfr.Status = pipelineConfig.WorkflowSucceeded
			wfr.FinishedOn = time.Now()
			return true
		}
	}
	if wfr.Status == pipelineConfig.WorkflowInProgress {
		return false
	}
	wfr.Status = pipelineConfig.WorkflowInProgress
	return true
}

func (impl *WorkflowDagExecutorImpl) handleAsyncTriggerReleaseError(releaseErr error, cdWfr *pipelineConfig.CdWorkflowRunner, overrideRequest *bean.ValuesOverrideRequest, appIdentifier *client2.AppIdentifier) {
	releaseErrString := util.GetGRPCErrorDetailedMessage(releaseErr)
	switch releaseErrString {
	case context.DeadlineExceeded.Error():
		// if context deadline is exceeded fetch release status and UpdateWorkflowRunnerStatusForDeployment
		if isWfrUpdated := impl.UpdateWorkflowRunnerStatusForDeployment(appIdentifier, cdWfr, false); !isWfrUpdated {
			// updating cdWfr to failed
			if err := impl.MarkCurrentDeploymentFailed(cdWfr, fmt.Errorf("Deployment timeout: release %s took more than %d mins", appIdentifier.ReleaseName, impl.appServiceConfig.DevtronChartInstallRequestTimeout), overrideRequest.UserId); err != nil {
				impl.logger.Errorw("error while updating current runner status to failed, handleAsyncTriggerReleaseError", "cdWfr", cdWfr.Id, "err", err)
			}
		}
		cdWfr.UpdatedBy = 1
		cdWfr.UpdatedOn = time.Now()
		err := impl.cdWorkflowRepository.UpdateWorkFlowRunner(cdWfr)
		if err != nil {
			impl.logger.Errorw("error on update cd workflow runner", "wfr", cdWfr, "err", err)
			return
		}
		cdMetrics := util4.CDMetrics{
			AppName:         cdWfr.CdWorkflow.Pipeline.DeploymentAppName,
			Status:          cdWfr.Status,
			DeploymentType:  cdWfr.CdWorkflow.Pipeline.DeploymentAppType,
			EnvironmentName: cdWfr.CdWorkflow.Pipeline.Environment.Name,
			Time:            time.Since(cdWfr.StartedOn).Seconds() - time.Since(cdWfr.FinishedOn).Seconds(),
		}
		util4.TriggerCDMetrics(cdMetrics, impl.config.ExposeCDMetrics)
		impl.logger.Infow("updated workflow runner status for helm app", "wfr", cdWfr)
		return
	case context.Canceled.Error():
		if err := impl.MarkCurrentDeploymentFailed(cdWfr, errors.New(pipelineConfig.NEW_DEPLOYMENT_INITIATED), overrideRequest.UserId); err != nil {
			impl.logger.Errorw("error while updating current runner status to failed, handleAsyncTriggerReleaseError", "cdWfr", cdWfr.Id, "err", err)
		}
		return
	case "":
		return
	default:
		if err := impl.MarkCurrentDeploymentFailed(cdWfr, releaseErr, overrideRequest.UserId); err != nil {
			impl.logger.Errorw("error while updating current runner status to failed, handleAsyncTriggerReleaseError", "cdWfr", cdWfr.Id, "err", err)
		}
		return
	}
}

func (impl *WorkflowDagExecutorImpl) handleIfPreviousRunnerTriggerRequest(currentRunner *pipelineConfig.CdWorkflowRunner, userId int32) (bool, error) {
	exists, err := impl.cdWorkflowRepository.IsLatestCDWfr(currentRunner.Id, currentRunner.CdWorkflow.PipelineId)
	if err != nil && err != pg.ErrNoRows {
		impl.logger.Errorw("err on fetching latest cd workflow runner, SubscribeDevtronAsyncHelmInstallRequest", "err", err)
		return false, err
	}
	return exists, nil
}

func (impl *WorkflowDagExecutorImpl) UpdateReleaseContextForPipeline(pipelineId, cdWfrId int, cancel context.CancelFunc) {
	impl.devtronAppReleaseContextMapLock.Lock()
	defer impl.devtronAppReleaseContextMapLock.Unlock()
	if releaseContext, ok := impl.devtronAppReleaseContextMap[pipelineId]; ok {
		//Abort previous running release
		impl.logger.Infow("new deployment has been triggered with a running deployment in progress!", "aborting deployment for pipelineId", pipelineId)
		releaseContext.CancelContext()
	}
	impl.devtronAppReleaseContextMap[pipelineId] = DevtronAppReleaseContextType{
		CancelContext: cancel,
		RunnerId:      cdWfrId,
	}
}

func (impl *WorkflowDagExecutorImpl) RemoveReleaseContextForPipeline(pipelineId int, triggeredBy int32) {
	impl.devtronAppReleaseContextMapLock.Lock()
	defer impl.devtronAppReleaseContextMapLock.Unlock()
	if releaseContext, ok := impl.devtronAppReleaseContextMap[pipelineId]; ok {
		//Abort previous running release
		impl.logger.Infow("CD pipeline has been deleted with a running deployment in progress!", "aborting deployment for pipelineId", pipelineId)
		cdWfr, err := impl.cdWorkflowRepository.FindWorkflowRunnerById(releaseContext.RunnerId)
		if err != nil {
			impl.logger.Errorw("err on fetching cd workflow runner, RemoveReleaseContextForPipeline", "err", err)
		}
		if err = impl.MarkCurrentDeploymentFailed(cdWfr, errors.New("CD pipeline has been deleted"), triggeredBy); err != nil {
			impl.logger.Errorw("error while updating current runner status to failed, RemoveReleaseContextForPipeline", "cdWfr", cdWfr.Id, "err", err)
		}
		releaseContext.CancelContext()
		delete(impl.devtronAppReleaseContextMap, pipelineId)
	}
	return
}

func (impl *WorkflowDagExecutorImpl) OnDeleteCdPipelineEvent(pipelineId int, triggeredBy int32) {
	impl.logger.Debugw("CD pipeline delete event received", "pipelineId", pipelineId, "deletedBy", triggeredBy)
	impl.RemoveReleaseContextForPipeline(pipelineId, triggeredBy)
	return
}

func (impl *WorkflowDagExecutorImpl) isReleaseContextExistsForPipeline(pipelineId, cdWfrId int) bool {
	impl.devtronAppReleaseContextMapLock.Lock()
	defer impl.devtronAppReleaseContextMapLock.Unlock()
	if releaseContext, ok := impl.devtronAppReleaseContextMap[pipelineId]; ok {
		return releaseContext.RunnerId == cdWfrId
	}
	return false
}

func (impl *WorkflowDagExecutorImpl) handleConcurrentRequest(wfrId int) bool {
	impl.devtronAsyncHelmInstallRequestLock.Lock()
	defer impl.devtronAsyncHelmInstallRequestLock.Unlock()
	if _, exists := impl.devtronAsyncHelmInstallRequestMap[wfrId]; exists {
		//request is in process already, Skip here
		return true
	}
	impl.devtronAsyncHelmInstallRequestMap[wfrId] = true
	return false
}

func (impl *WorkflowDagExecutorImpl) cleanUpDevtronAppReleaseContextMap(pipelineId, wfrId int) {
	if impl.isReleaseContextExistsForPipeline(pipelineId, wfrId) {
		impl.devtronAppReleaseContextMapLock.Lock()
		defer impl.devtronAppReleaseContextMapLock.Unlock()
		if _, ok := impl.devtronAppReleaseContextMap[pipelineId]; ok {
			delete(impl.devtronAppReleaseContextMap, pipelineId)
		}
	}
}

func (impl *WorkflowDagExecutorImpl) cleanUpDevtronAsyncHelmInstallRequest(pipelineId, wfrId int) {
	impl.devtronAsyncHelmInstallRequestLock.Lock()
	defer impl.devtronAsyncHelmInstallRequestLock.Unlock()
	if _, exists := impl.devtronAsyncHelmInstallRequestMap[wfrId]; exists {
		//request is in process already, Skip here
		delete(impl.devtronAsyncHelmInstallRequestMap, wfrId)
	}
	impl.cleanUpDevtronAppReleaseContextMap(pipelineId, wfrId)
}

func (impl *WorkflowDagExecutorImpl) processDevtronAsyncHelmInstallRequest(CDAsyncInstallNatsMessage *bean.AsyncCdDeployEvent, appIdentifier *client2.AppIdentifier) {
	overrideRequest := CDAsyncInstallNatsMessage.ValuesOverrideRequest
	cdWfr, err := impl.cdWorkflowRepository.FindWorkflowRunnerById(overrideRequest.WfrId)
	if err != nil {
		impl.logger.Errorw("err on fetching cd workflow runner, processDevtronAsyncHelmInstallRequest", "err", err)
		return
	}

	// skip if the cdWfr.Status is already in a terminal state
	skipCDWfrStatusList := pipelineConfig.WfrTerminalStatusList
	skipCDWfrStatusList = append(skipCDWfrStatusList, pipelineConfig.WorkflowInProgress)
	if slices.Contains(skipCDWfrStatusList, cdWfr.Status) {
		impl.logger.Warnw("skipped deployment as the workflow runner status is already in terminal state, processDevtronAsyncHelmInstallRequest", "cdWfrId", cdWfr.Id, "status", cdWfr.Status)
		return
	}

	//skip if the cdWfr is not the latest one
	exists, err := impl.handleIfPreviousRunnerTriggerRequest(cdWfr, overrideRequest.UserId)
	if err != nil {
		impl.logger.Errorw("err in validating latest cd workflow runner, processDevtronAsyncHelmInstallRequest", "err", err)
		return
	}
	if exists {
		impl.logger.Warnw("skipped deployment as the workflow runner is not the latest one", "cdWfrId", cdWfr.Id)
		err := impl.MarkCurrentDeploymentFailed(cdWfr, errors.New(pipelineConfig.NEW_DEPLOYMENT_INITIATED), overrideRequest.UserId)
		if err != nil {
			impl.logger.Errorw("error while updating current runner status to failed, processDevtronAsyncHelmInstallRequest", "cdWfr", cdWfr.Id, "err", err)
			return
		}
		return
	}

	if cdWfr.Status == pipelineConfig.WorkflowStarting && impl.isReleaseContextExistsForPipeline(overrideRequest.PipelineId, cdWfr.Id) {
		impl.logger.Warnw("event redelivered! deployment is currently in progress, processDevtronAsyncHelmInstallRequest", "cdWfrId", cdWfr.Id, "status", cdWfr.Status)
		return
	}

	ctx, cancel := context.WithTimeout(context.Background(), time.Duration(impl.appServiceConfig.DevtronChartInstallRequestTimeout)*time.Minute)
	defer cancel()

	impl.UpdateReleaseContextForPipeline(overrideRequest.PipelineId, cdWfr.Id, cancel)
	//update workflow runner status, used in app workflow view
	err = impl.UpdateCDWorkflowRunnerStatus(ctx, overrideRequest, CDAsyncInstallNatsMessage.TriggeredAt, pipelineConfig.WorkflowStarting, "")
	if err != nil {
		impl.logger.Errorw("error in updating the workflow runner status, processDevtronAsyncHelmInstallRequest", "cdWfrId", cdWfr.Id, "err", err)
		return
	}
	// build merged values and save PCO history for the release
	valuesOverrideResponse, builtChartPath, err := impl.BuildManifestForTrigger(overrideRequest, CDAsyncInstallNatsMessage.TriggeredAt, ctx)
	if err != nil {
		return
	}

	_, span := otel.Tracer("orchestrator").Start(ctx, "WorkflowDagExecutorImpl.TriggerRelease")
	releaseId, _, releaseErr := impl.TriggerRelease(overrideRequest, valuesOverrideResponse, builtChartPath, ctx, CDAsyncInstallNatsMessage.TriggeredAt, CDAsyncInstallNatsMessage.TriggeredBy)
	span.End()
	if releaseErr != nil {
		impl.handleAsyncTriggerReleaseError(releaseErr, cdWfr, overrideRequest, appIdentifier)
	} else {
		impl.logger.Infow("pipeline triggered successfully !!", "cdPipelineId", overrideRequest.PipelineId, "artifactId", overrideRequest.CiArtifactId, "releaseId", releaseId)
		// Update previous deployment runner status (in transaction): Failed
		_, span = otel.Tracer("orchestrator").Start(ctx, "updatePreviousDeploymentStatus")
		err1 := impl.updatePreviousDeploymentStatus(nil, cdWfr, overrideRequest.PipelineId, CDAsyncInstallNatsMessage.TriggeredAt, overrideRequest.UserId)
		span.End()
		if err1 != nil {
			impl.logger.Errorw("error while update previous cd workflow runners, processDevtronAsyncHelmInstallRequest", "err", err, "runner", cdWfr, "pipelineId", overrideRequest.PipelineId)
			return
		}
	}
}

func (impl *WorkflowDagExecutorImpl) SubscribeDevtronAsyncHelmInstallRequest() error {
	callback := func(msg *pubsub.PubSubMsg) {
		impl.logger.Debug("received Devtron App helm async install request event, SubscribeDevtronAsyncHelmInstallRequest", "data", msg.Data)
		CDAsyncInstallNatsMessage, appIdentifier, err := impl.extractOverrideRequestFromCDAsyncInstallEvent(msg)
		if err != nil {
			impl.logger.Errorw("err on extracting override request, SubscribeDevtronAsyncHelmInstallRequest", "err", err)
			return
		}
		if skip := impl.handleConcurrentRequest(CDAsyncInstallNatsMessage.ValuesOverrideRequest.WfrId); skip {
			impl.logger.Warnw("concurrent request received, SubscribeDevtronAsyncHelmInstallRequest", "WfrId", CDAsyncInstallNatsMessage.ValuesOverrideRequest.WfrId)
			return
		}
		defer impl.cleanUpDevtronAsyncHelmInstallRequest(CDAsyncInstallNatsMessage.ValuesOverrideRequest.PipelineId, CDAsyncInstallNatsMessage.ValuesOverrideRequest.WfrId)
		impl.processDevtronAsyncHelmInstallRequest(CDAsyncInstallNatsMessage, appIdentifier)
		return
	}

	err := impl.pubsubClient.Subscribe(pubsub.DEVTRON_CHART_INSTALL_TOPIC, callback)
	if err != nil {
		impl.logger.Error(err)
		return err
	}
	return nil
}

func (impl *WorkflowDagExecutorImpl) HandleCiSuccessEvent(artifact *repository.CiArtifact, applyAuth bool, async bool, triggeredBy int32) error {
	//1. get cd pipelines
	//2. get config
	//3. trigger wf/ deployment
	var pipelineID int
	if artifact.DataSource == repository.POST_CI {
		pipelineID = artifact.ComponentId
	} else {
		// TODO: need to migrate artifact.PipelineId for dataSource="CI_RUNNER" also to component_id
		pipelineID = artifact.PipelineId
	}
	pipelines, err := impl.pipelineRepository.FindByParentCiPipelineId(pipelineID)
	if err != nil {
		impl.logger.Errorw("error in fetching cd pipeline", "pipelineId", artifact.PipelineId, "err", err)
		return err
	}
	for _, pipeline := range pipelines {
		err = impl.triggerStage(nil, pipeline, artifact, applyAuth, triggeredBy)
		if err != nil {
			impl.logger.Debugw("error on trigger cd pipeline", "err", err)
		}
	}
	return nil
}

func (impl *WorkflowDagExecutorImpl) HandleWebhookExternalCiEvent(artifact *repository.CiArtifact, triggeredBy int32, externalCiId int, auth func(email string, projectObject string, envObject string) bool) (bool, error) {
	hasAnyTriggered := false
	appWorkflowMappings, err := impl.appWorkflowRepository.FindWFCDMappingByExternalCiId(externalCiId)
	if err != nil {
		impl.logger.Errorw("error in fetching cd pipeline", "pipelineId", artifact.PipelineId, "err", err)
		return hasAnyTriggered, err
	}
	user, err := impl.user.GetById(triggeredBy)
	if err != nil {
		return hasAnyTriggered, err
	}

	var pipelines []*pipelineConfig.Pipeline
	for _, appWorkflowMapping := range appWorkflowMappings {
		pipeline, err := impl.pipelineRepository.FindById(appWorkflowMapping.ComponentId)
		if err != nil {
			impl.logger.Errorw("error in fetching cd pipeline", "pipelineId", artifact.PipelineId, "err", err)
			return hasAnyTriggered, err
		}
		projectObject := impl.enforcerUtil.GetAppRBACNameByAppId(pipeline.AppId)
		envObject := impl.enforcerUtil.GetAppRBACByAppIdAndPipelineId(pipeline.AppId, pipeline.Id)
		if !auth(user.EmailId, projectObject, envObject) {
			err = &util.ApiError{Code: "401", HttpStatusCode: 401, UserMessage: "Unauthorized"}
			return hasAnyTriggered, err
		}
		if pipeline.ApprovalNodeConfigured() {
			impl.logger.Warnw("approval node configured, so skipping pipeline for approval", "pipeline", pipeline)
			continue
		}
		if pipeline.IsManualTrigger() {
			impl.logger.Warnw("skipping deployment for manual trigger for webhook", "pipeline", pipeline)
			continue
		}
		pipelines = append(pipelines, pipeline)
	}

	for _, pipeline := range pipelines {
		//applyAuth=false, already auth applied for this flow
		err = impl.triggerStage(nil, pipeline, artifact, false, triggeredBy)
		if err != nil {
			impl.logger.Debugw("error on trigger cd pipeline", "err", err)
			return hasAnyTriggered, err
		}
		hasAnyTriggered = true
	}

	return hasAnyTriggered, err
}

// if stage is present with 0 stage steps, delete the stage
// handle corrupt data (https://github.com/devtron-labs/devtron/issues/3826)
func (impl *WorkflowDagExecutorImpl) deleteCorruptedPipelineStage(pipelineStage *repository4.PipelineStage, triggeredBy int32) (error, bool) {
	if pipelineStage != nil {
		stageReq := &bean3.PipelineStageDto{
			Id:   pipelineStage.Id,
			Type: pipelineStage.Type,
		}
		err, deleted := impl.pipelineStageService.DeletePipelineStageIfReq(stageReq, triggeredBy)
		if err != nil {
			impl.logger.Errorw("error in deleting the corrupted pipeline stage", "err", err, "pipelineStageReq", stageReq)
			return err, false
		}
		return nil, deleted
	}
	return nil, false
}

func (impl *WorkflowDagExecutorImpl) triggerStage(cdWf *pipelineConfig.CdWorkflow, pipeline *pipelineConfig.Pipeline, artifact *repository.CiArtifact, applyAuth bool, triggeredBy int32) error {

	preStage, err := impl.getPipelineStage(pipeline.Id, repository4.PIPELINE_STAGE_TYPE_PRE_CD)
	if err != nil {
		return err
	}

	//handle corrupt data (https://github.com/devtron-labs/devtron/issues/3826)
	err, deleted := impl.deleteCorruptedPipelineStage(preStage, triggeredBy)
	if err != nil {
		impl.logger.Errorw("error in deleteCorruptedPipelineStage ", "cdPipelineId", pipeline.Id, "err", err, "preStage", preStage, "triggeredBy", triggeredBy)
		return err
	}

	if len(pipeline.PreStageConfig) > 0 || (preStage != nil && !deleted) {
		// pre stage exists
		if pipeline.PreTriggerType == pipelineConfig.TRIGGER_TYPE_AUTOMATIC {
			impl.logger.Debugw("trigger pre stage for pipeline", "artifactId", artifact.Id, "pipelineId", pipeline.Id)
			err = impl.TriggerPreStage(context.Background(), cdWf, artifact, pipeline, artifact.UpdatedBy, applyAuth, 0) //TODO handle error here
			return err
		}
	} else if pipeline.TriggerType == pipelineConfig.TRIGGER_TYPE_AUTOMATIC {
		// trigger deployment
		if pipeline.ApprovalNodeConfigured() {
			impl.logger.Warnw("approval node configured, so skipping pipeline for approval", "pipeline", pipeline)
			return nil
		}
		impl.logger.Debugw("trigger cd for pipeline", "artifactId", artifact.Id, "pipelineId", pipeline.Id)
		err = impl.TriggerDeployment(cdWf, artifact, pipeline, applyAuth, triggeredBy)
		return err
	}
	return nil
}

// this function is for internal use only, this doesn't always guarantee pipeline stage even if pre/post-cd stage is configured
// because for old pipelines their pre-cd and post-cd data is stored in pipeline table in yaml format.
func (impl *WorkflowDagExecutorImpl) getPipelineStage(pipelineId int, stageType repository4.PipelineStageType) (*repository4.PipelineStage, error) {
	stage, err := impl.pipelineStageService.GetCdStageByCdPipelineIdAndStageType(pipelineId, stageType)
	if err != nil && err != pg.ErrNoRows {
		impl.logger.Errorw("error in fetching CD pipeline stage", "cdPipelineId", pipelineId, "stage ", stage, "err", err)
		return nil, err
	}
	return stage, nil
}

func (impl *WorkflowDagExecutorImpl) triggerStageForBulk(cdWf *pipelineConfig.CdWorkflow, pipeline *pipelineConfig.Pipeline, artifact *repository.CiArtifact, applyAuth bool, async bool, triggeredBy int32) error {

	preStage, err := impl.getPipelineStage(pipeline.Id, repository4.PIPELINE_STAGE_TYPE_PRE_CD)
	if err != nil {
		return err
	}

	//handle corrupt data (https://github.com/devtron-labs/devtron/issues/3826)
	err, deleted := impl.deleteCorruptedPipelineStage(preStage, triggeredBy)
	if err != nil {
		impl.logger.Errorw("error in deleteCorruptedPipelineStage ", "cdPipelineId", pipeline.Id, "err", err, "preStage", preStage, "triggeredBy", triggeredBy)
		return err
	}

	if len(pipeline.PreStageConfig) > 0 || (preStage != nil && !deleted) {
		//pre stage exists
		impl.logger.Debugw("trigger pre stage for pipeline", "artifactId", artifact.Id, "pipelineId", pipeline.Id)
		err = impl.TriggerPreStage(context.Background(), cdWf, artifact, pipeline, artifact.UpdatedBy, applyAuth, 0) //TODO handle error here
		return err
	} else {
		// trigger deployment
		impl.logger.Debugw("trigger cd for pipeline", "artifactId", artifact.Id, "pipelineId", pipeline.Id)
		err = impl.TriggerDeployment(cdWf, artifact, pipeline, applyAuth, triggeredBy)
		return err
	}
}

func (impl *WorkflowDagExecutorImpl) TriggerAutoCDOnPreStageSuccess(cdPipelineId, ciArtifactId, workflowId int, triggerdBy int32, applyAuth bool) error {
	pipeline, err := impl.pipelineRepository.FindById(cdPipelineId)
	if err != nil {
		return err
	}
	if pipeline.TriggerType == pipelineConfig.TRIGGER_TYPE_AUTOMATIC {
		ciArtifact, err := impl.ciArtifactRepository.Get(ciArtifactId)
		if err != nil {
			return err
		}
		cdWorkflow, err := impl.cdWorkflowRepository.FindById(workflowId)
		if err != nil {
			return err
		}
		//TODO : confirm about this logic used for applyAuth

		//checking if deployment is triggered already, then ignore trigger
		deploymentTriggeredAlready := impl.checkDeploymentTriggeredAlready(cdWorkflow.Id)
		if deploymentTriggeredAlready {
			impl.logger.Warnw("deployment is already triggered, so ignoring this msg", "cdPipelineId", cdPipelineId, "ciArtifactId", ciArtifactId, "workflowId", workflowId)
			return nil
		}

		err = impl.TriggerDeployment(cdWorkflow, ciArtifact, pipeline, applyAuth, triggerdBy)
		if err != nil {
			return err
		}
	}
	return nil
}

func (impl *WorkflowDagExecutorImpl) checkDeploymentTriggeredAlready(wfId int) bool {
	deploymentTriggeredAlready := false
	//TODO : need to check this logic for status check in case of multiple deployments requirement for same workflow
	workflowRunner, err := impl.cdWorkflowRepository.FindByWorkflowIdAndRunnerType(context.Background(), wfId, bean.CD_WORKFLOW_TYPE_DEPLOY)
	if err != nil {
		impl.logger.Errorw("error occurred while fetching workflow runner", "wfId", wfId, "err", err)
		return deploymentTriggeredAlready
	}
	deploymentTriggeredAlready = workflowRunner.CdWorkflowId == wfId
	return deploymentTriggeredAlready
}

func (impl *WorkflowDagExecutorImpl) HandlePreStageSuccessEvent(cdStageCompleteEvent CdStageCompleteEvent) error {
	wfRunner, err := impl.cdWorkflowRepository.FindWorkflowRunnerById(cdStageCompleteEvent.WorkflowRunnerId)
	if err != nil {
		return err
	}
	if wfRunner.WorkflowType == bean.CD_WORKFLOW_TYPE_PRE {
		applyAuth := false
		if cdStageCompleteEvent.TriggeredBy != 1 {
			applyAuth = true
		}
		ciArtifact, err := impl.ciArtifactRepository.Get(cdStageCompleteEvent.CiArtifactDTO.Id)
		if err != nil {
			return err
		}
		PreCDArtifacts, err := impl.SavePluginArtifacts(ciArtifact, cdStageCompleteEvent.PluginRegistryArtifactDetails, cdStageCompleteEvent.CdPipelineId, repository.PRE_CD, cdStageCompleteEvent.TriggeredBy)
		if err != nil {
			impl.logger.Errorw("error in saving plugin artifacts", "err", err)
			return err
		}
		ciArtifactId := 0
		if len(PreCDArtifacts) > 0 {
			ciArtifactId = PreCDArtifacts[0].Id // deployment will be trigger with artifact copied by plugin
		} else {
			ciArtifactId = cdStageCompleteEvent.CiArtifactDTO.Id
		}
		err = impl.TriggerAutoCDOnPreStageSuccess(cdStageCompleteEvent.CdPipelineId, ciArtifactId, cdStageCompleteEvent.WorkflowId, cdStageCompleteEvent.TriggeredBy, applyAuth)
		if err != nil {
			impl.logger.Errorw("error in triggering cd on pre cd succcess", "err", err)
			return err
		}
	}
	return nil
}

func (impl *WorkflowDagExecutorImpl) SavePluginArtifacts(ciArtifact *repository.CiArtifact, pluginArtifactsDetail map[string][]string, pipelineId int, stage string, triggerdBy int32) ([]*repository.CiArtifact, error) {

	saveArtifacts, err := impl.ciArtifactRepository.GetArtifactsByDataSourceAndComponentId(stage, pipelineId)
	if err != nil {
		return nil, err
	}
	PipelineArtifacts := make(map[string]bool)
	for _, artifact := range saveArtifacts {
		PipelineArtifacts[artifact.Image] = true
	}
	var parentCiArtifactId int
	if ciArtifact.ParentCiArtifact > 0 {
		parentCiArtifactId = ciArtifact.ParentCiArtifact
	} else {
		parentCiArtifactId = ciArtifact.Id
	}
	var CDArtifacts []*repository.CiArtifact
	for registry, artifacts := range pluginArtifactsDetail {
		// artifacts are list of images
		for _, artifact := range artifacts {
			_, artifactAlreadySaved := PipelineArtifacts[artifact]
			if artifactAlreadySaved {
				continue
			}
			pluginArtifact := &repository.CiArtifact{
				Image:                 artifact,
				ImageDigest:           ciArtifact.ImageDigest,
				MaterialInfo:          ciArtifact.MaterialInfo,
				DataSource:            stage,
				ComponentId:           pipelineId,
				CredentialsSourceType: repository.GLOBAL_CONTAINER_REGISTRY,
				CredentialSourceValue: registry,
				AuditLog: sql.AuditLog{
					CreatedOn: time.Now(),
					CreatedBy: triggerdBy,
					UpdatedOn: time.Now(),
					UpdatedBy: triggerdBy,
				},
				ParentCiArtifact: parentCiArtifactId,
			}
			CDArtifacts = append(CDArtifacts, pluginArtifact)
		}
	}
	_, err = impl.ciArtifactRepository.SaveAll(CDArtifacts)
	if err != nil {
		impl.logger.Errorw("Error in saving artifacts metadata generated by plugin")
		return CDArtifacts, err
	}
	return CDArtifacts, nil
}

func (impl *WorkflowDagExecutorImpl) TriggerPreStage(ctx context.Context, cdWf *pipelineConfig.CdWorkflow, artifact *repository.CiArtifact, pipeline *pipelineConfig.Pipeline, triggeredBy int32, applyAuth bool, refCdWorkflowRunnerId int) error {
	//setting triggeredAt variable to have consistent data for various audit log places in db for deployment time
	triggeredAt := time.Now()

	//in case of pre stage manual trigger auth is already applied
	if applyAuth && triggeredBy != 1 {
		user, err := impl.user.GetById(artifact.UpdatedBy)
		if err != nil {
			impl.logger.Errorw("error in fetching user for auto pipeline", "UpdatedBy", artifact.UpdatedBy)
			return nil
		}
		token := user.EmailId
		object := impl.enforcerUtil.GetAppRBACNameByAppId(pipeline.AppId)
		impl.logger.Debugw("Triggered Request (App Permission Checking):", "object", object)
		if ok := impl.enforcer.EnforceByEmail(strings.ToLower(token), casbin.ResourceApplications, casbin.ActionTrigger, object); !ok {
			impl.logger.Warnw("unauthorized for pipeline ", "pipelineId", strconv.Itoa(pipeline.Id))
			return fmt.Errorf("unauthorized for pipeline " + strconv.Itoa(pipeline.Id))
		}
	}
	var env *repository2.Environment
	var err error
	_, span := otel.Tracer("orchestrator").Start(ctx, "envRepository.FindById")
	env, err = impl.envRepository.FindById(pipeline.EnvironmentId)
	span.End()
	if err != nil {
		impl.logger.Errorw(" unable to find env ", "err", err)
		return err
	}

	app, err := impl.appRepository.FindById(pipeline.AppId)
	if err != nil {
		return err
	}

	preStage, err := impl.getPipelineStage(pipeline.Id, repository4.PIPELINE_STAGE_TYPE_PRE_CD)
	if err != nil {
		return err
	}
	//this will handle the scenario when post stage yaml is not migrated yet into pipeline stage table
	pipelineStageType := resourceFilter.PrePipelineStageYaml
	stageId := pipeline.Id
	if preStage != nil {
		pipelineStageType = resourceFilter.PipelineStage
		stageId = preStage.Id
	}

	scope := resourceQualifiers.Scope{AppId: pipeline.AppId, EnvId: pipeline.EnvironmentId, ClusterId: env.ClusterId, ProjectId: app.TeamId, IsProdEnv: env.Default}
	impl.logger.Infow("scope for auto trigger ", "scope", scope)
	filters, err := impl.resourceFilterService.GetFiltersByScope(scope)
	if err != nil {
		impl.logger.Errorw("error in getting resource filters for the pipeline", "pipelineId", pipeline.Id, "err", err)
		return err
	}
	//get releaseTags from imageTaggingService
	imageTagNames, err := impl.imageTaggingService.GetTagNamesByArtifactId(artifact.Id)
	if err != nil {
		impl.logger.Errorw("error in getting image tags for the given artifact id", "artifactId", artifact.Id, "err", err)
		return err
	}

	filterState, filterIdVsState, err := impl.resourceFilterService.CheckForResource(filters, artifact.Image, imageTagNames)
	if err != nil {
		return err
	}

	//store evaluated result
	filterEvaluationAudit, err := impl.resourceFilterService.CreateFilterEvaluationAudit(resourceFilter.Artifact, artifact.Id, pipelineStageType, stageId, filters, filterIdVsState)
	if err != nil {
		impl.logger.Errorw("error in creating filter evaluation audit data cd pre stage trigger", "err", err, "cdPipelineId", pipeline.Id, "artifactId", artifact.Id, "preStageId", preStage.Id)
		return err
	}

	//allow or block w.r.t filterState
	if filterState != resourceFilter.ALLOW {
		return fmt.Errorf("the artifact does not pass filtering condition")
	}

	if cdWf == nil {
		cdWf = &pipelineConfig.CdWorkflow{
			CiArtifactId: artifact.Id,
			PipelineId:   pipeline.Id,
			AuditLog:     sql.AuditLog{CreatedOn: triggeredAt, CreatedBy: 1, UpdatedOn: triggeredAt, UpdatedBy: 1},
		}
		err := impl.cdWorkflowRepository.SaveWorkFlow(ctx, cdWf)
		if err != nil {
			return err
		}
	}
	cdWorkflowExecutorType := impl.config.GetWorkflowExecutorType()
	runner := &pipelineConfig.CdWorkflowRunner{
		Name:                  pipeline.Name,
		WorkflowType:          bean.CD_WORKFLOW_TYPE_PRE,
		ExecutorType:          cdWorkflowExecutorType,
		Status:                pipelineConfig.WorkflowStarting, //starting PreStage
		TriggeredBy:           triggeredBy,
		StartedOn:             triggeredAt,
		Namespace:             impl.config.GetDefaultNamespace(),
		BlobStorageEnabled:    impl.config.BlobStorageEnabled,
		CdWorkflowId:          cdWf.Id,
		LogLocation:           fmt.Sprintf("%s/%s%s-%s/main.log", impl.config.GetDefaultBuildLogsKeyPrefix(), strconv.Itoa(cdWf.Id), string(bean.CD_WORKFLOW_TYPE_PRE), pipeline.Name),
		AuditLog:              sql.AuditLog{CreatedOn: triggeredAt, CreatedBy: 1, UpdatedOn: triggeredAt, UpdatedBy: 1},
		RefCdWorkflowRunnerId: refCdWorkflowRunnerId,
	}
	if pipeline.RunPreStageInEnv {
		impl.logger.Debugw("env", "env", env)
		runner.Namespace = env.Namespace
	}
	_, span1 := otel.Tracer("orchestrator").Start(ctx, "cdWorkflowRepository.SaveWorkFlowRunner")
	_, err = impl.cdWorkflowRepository.SaveWorkFlowRunner(runner)
	span1.End()
	if err != nil {
		return err
	}

	if filterEvaluationAudit != nil {
		//update resource_filter_evaluation entry with wfrId and type
		err = impl.resourceFilterService.UpdateFilterEvaluationAuditRef(filterEvaluationAudit.Id, resourceFilter.CdWorkflowRunner, runner.Id)
		if err != nil {
			impl.logger.Errorw("error in updating filter evaluation audit reference", "filterEvaluationAuditId", filterEvaluationAudit.Id, "err", err)
			return err
		}
	}

	//checking vulnerability for the selected image
	isVulnerable, err := impl.GetArtifactVulnerabilityStatus(artifact, pipeline, ctx)
	if err != nil {
		impl.logger.Errorw("error in getting Artifact vulnerability status, TriggerPreStage", "err", err)
		return err
	}
	if isVulnerable {
		// if image vulnerable, update timeline status and return
		runner.Status = pipelineConfig.WorkflowFailed
		runner.Message = pipelineConfig.FOUND_VULNERABILITY
		runner.FinishedOn = time.Now()
		runner.UpdatedOn = time.Now()
		runner.UpdatedBy = triggeredBy
		err = impl.cdWorkflowRepository.UpdateWorkFlowRunner(runner)
		if err != nil {
			impl.logger.Errorw("error in updating wfr status due to vulnerable image", "err", err)
			return err
		}
		return fmt.Errorf("found vulnerability for image digest %s", artifact.ImageDigest)
	}

	_, span = otel.Tracer("orchestrator").Start(ctx, "buildWFRequest")
	cdStageWorkflowRequest, err := impl.buildWFRequest(runner, cdWf, pipeline, triggeredBy)
	span.End()
	if err != nil {
		return err
	}
	cdStageWorkflowRequest.StageType = types.PRE
	// handling copyContainerImage plugin specific logic
	imagePathReservationIds, err := impl.SetCopyContainerImagePluginDataInWorkflowRequest(cdStageWorkflowRequest, pipeline.Id, types.PRE, artifact)
	if err != nil {
		runner.Status = pipelineConfig.WorkflowFailed
		runner.Message = err.Error()
		_ = impl.cdWorkflowRepository.UpdateWorkFlowRunner(runner)
		return err
	} else {
		runner.ImagePathReservationIds = imagePathReservationIds
		_ = impl.cdWorkflowRepository.UpdateWorkFlowRunner(runner)
	}

	_, span = otel.Tracer("orchestrator").Start(ctx, "cdWorkflowService.SubmitWorkflow")
	cdStageWorkflowRequest.Pipeline = pipeline
	cdStageWorkflowRequest.Env = env
	cdStageWorkflowRequest.Type = bean3.CD_WORKFLOW_PIPELINE_TYPE
	_, jobHelmPackagePath, err := impl.cdWorkflowService.SubmitWorkflow(cdStageWorkflowRequest)
	span.End()
	if err != nil {
		return err
	}
	if util.IsManifestDownload(pipeline.DeploymentAppType) || util.IsManifestPush(pipeline.DeploymentAppType) {
		if pipeline.App.Id == 0 {
			appDbObject, err := impl.appRepository.FindById(pipeline.AppId)
			if err != nil {
				impl.logger.Errorw("error in getting app by appId", "err", err)
				return err
			}
			pipeline.App = *appDbObject
		}
		if pipeline.Environment.Id == 0 {
			envDbObject, err := impl.envRepository.FindById(pipeline.EnvironmentId)
			if err != nil {
				impl.logger.Errorw("error in getting env by envId", "err", err)
				return err
			}
			pipeline.Environment = *envDbObject
		}
		deleteChart := !util.IsManifestPush(pipeline.DeploymentAppType)
		imageTag := strings.Split(artifact.Image, ":")[1]
		chartName := fmt.Sprintf("%s-%s-%s-%s", "pre", pipeline.App.AppName, pipeline.Environment.Name, imageTag)
		chartBytes, err := impl.chartTemplateService.LoadChartInBytes(jobHelmPackagePath, deleteChart, chartName, fmt.Sprint(cdWf.Id))
		if err != nil && util.IsManifestDownload(pipeline.DeploymentAppType) {
			return err
		}
		if util.IsManifestPush(pipeline.DeploymentAppType) {
			err = impl.PushPrePostCDManifest(runner.Id, triggeredBy, jobHelmPackagePath, types.PRE, pipeline, imageTag, ctx)
			if err != nil {
				runner.Status = pipelineConfig.WorkflowFailed
				runner.UpdatedBy = triggeredBy
				runner.UpdatedOn = triggeredAt
				runner.FinishedOn = time.Now()
				runnerSaveErr := impl.cdWorkflowRepository.UpdateWorkFlowRunner(runner)
				if runnerSaveErr != nil {
					impl.logger.Errorw("error in saving runner object in db", "err", runnerSaveErr)
				}
				impl.logger.Errorw("error in pushing manifest to helm repo", "err", err)
				return err
			}
		}
		runner.Status = pipelineConfig.WorkflowSucceeded
		runner.UpdatedBy = triggeredBy
		runner.UpdatedOn = triggeredAt
		runner.FinishedOn = time.Now()
		runner.HelmReferenceChart = chartBytes
		err = impl.cdWorkflowRepository.UpdateWorkFlowRunner(runner)
		if err != nil {
			impl.logger.Errorw("error in saving runner object in db", "err", err)
			return err
		}
		// Handle auto trigger after pre stage success event
		go impl.TriggerAutoCDOnPreStageSuccess(pipeline.Id, artifact.Id, cdWf.Id, triggeredBy, applyAuth)
	}

	err = impl.sendPreStageNotification(ctx, cdWf, pipeline)
	if err != nil {
		return err
	}
	//creating cd config history entry
	_, span = otel.Tracer("orchestrator").Start(ctx, "prePostCdScriptHistoryService.CreatePrePostCdScriptHistory")
	err = impl.prePostCdScriptHistoryService.CreatePrePostCdScriptHistory(pipeline, nil, repository3.PRE_CD_TYPE, true, triggeredBy, triggeredAt)
	span.End()
	if err != nil {
		impl.logger.Errorw("error in creating pre cd script entry", "err", err, "pipeline", pipeline)
		return err
	}
	return nil
}

func (impl *WorkflowDagExecutorImpl) SetCopyContainerImagePluginDataInWorkflowRequest(cdStageWorkflowRequest *types.WorkflowRequest, pipelineId int, pipelineStage string, artifact *repository.CiArtifact) ([]int, error) {
	copyContainerImagePluginId, err := impl.globalPluginService.GetRefPluginIdByRefPluginName(COPY_CONTAINER_IMAGE)
	var imagePathReservationIds []int
	if err != nil && err != pg.ErrNoRows {
		impl.logger.Errorw("error in getting copyContainerImage plugin id", "err", err)
		return imagePathReservationIds, err
	}
	for _, step := range cdStageWorkflowRequest.PrePostDeploySteps {
		if copyContainerImagePluginId != 0 && step.RefPluginId == copyContainerImagePluginId {
			var pipelineStageEntityType int
			if pipelineStage == types.PRE {
				pipelineStageEntityType = bean3.EntityTypePreCD
			} else {
				pipelineStageEntityType = bean3.EntityTypePostCD
			}
			customTagId := -1
			var DockerImageTag string

			customTag, err := impl.customTagService.GetActiveCustomTagByEntityKeyAndValue(pipelineStageEntityType, strconv.Itoa(pipelineId))
			if err != nil && err != pg.ErrNoRows {
				impl.logger.Errorw("error in fetching custom tag data", "err", err)
				return imagePathReservationIds, err
			}

			if !customTag.Enabled {
				DockerImageTag = ""
			} else {
				// for copyContainerImage plugin parse destination images and save its data in image path reservation table
				customTagDbObject, customDockerImageTag, err := impl.customTagService.GetCustomTag(pipelineStageEntityType, strconv.Itoa(pipelineId))
				if err != nil && err != pg.ErrNoRows {
					impl.logger.Errorw("error in fetching custom tag by entity key and value for CD", "err", err)
					return imagePathReservationIds, err
				}
				if customTagDbObject != nil && customTagDbObject.Id > 0 {
					customTagId = customTagDbObject.Id
				}
				DockerImageTag = customDockerImageTag
			}

			var sourceDockerRegistryId string
			if artifact.DataSource == repository.PRE_CD || artifact.DataSource == repository.POST_CD || artifact.DataSource == repository.POST_CI {
				if artifact.CredentialsSourceType == repository.GLOBAL_CONTAINER_REGISTRY {
					sourceDockerRegistryId = artifact.CredentialSourceValue
				}
			} else {
				sourceDockerRegistryId = cdStageWorkflowRequest.DockerRegistryId
			}
			registryDestinationImageMap, registryCredentialMap, err := impl.pluginInputVariableParser.HandleCopyContainerImagePluginInputVariables(step.InputVars, DockerImageTag, cdStageWorkflowRequest.CiArtifactDTO.Image, sourceDockerRegistryId)
			if err != nil {
				impl.logger.Errorw("error in parsing copyContainerImage input variable", "err", err)
				return imagePathReservationIds, err
			}
			var destinationImages []string
			for _, images := range registryDestinationImageMap {
				for _, image := range images {
					destinationImages = append(destinationImages, image)
				}
			}
			// fetch already saved artifacts to check if they are already present
			savedCIArtifacts, err := impl.ciArtifactRepository.FindCiArtifactByImagePaths(destinationImages)
			if err != nil {
				impl.logger.Errorw("error in fetching artifacts by image path", "err", err)
				return imagePathReservationIds, err
			}
			if len(savedCIArtifacts) > 0 {
				// if already present in ci artifact, return "image path already in use error"
				return imagePathReservationIds, bean3.ErrImagePathInUse
			}
			imagePathReservationIds, err = impl.ReserveImagesGeneratedAtPlugin(customTagId, registryDestinationImageMap)
			if err != nil {
				impl.logger.Errorw("error in reserving image", "err", err)
				return imagePathReservationIds, err
			}
			cdStageWorkflowRequest.RegistryDestinationImageMap = registryDestinationImageMap
			cdStageWorkflowRequest.RegistryCredentialMap = registryCredentialMap
			var pluginArtifactStage string
			if pipelineStage == types.PRE {
				pluginArtifactStage = repository.PRE_CD
			} else {
				pluginArtifactStage = repository.POST_CD
			}
			cdStageWorkflowRequest.PluginArtifactStage = pluginArtifactStage
		}
	}
	return imagePathReservationIds, nil
}

func (impl *WorkflowDagExecutorImpl) sendPreStageNotification(ctx context.Context, cdWf *pipelineConfig.CdWorkflow, pipeline *pipelineConfig.Pipeline) error {
	wfr, err := impl.cdWorkflowRepository.FindByWorkflowIdAndRunnerType(ctx, cdWf.Id, bean.CD_WORKFLOW_TYPE_PRE)
	if err != nil {
		return err
	}

	event := impl.eventFactory.Build(util2.Trigger, &pipeline.Id, pipeline.AppId, &pipeline.EnvironmentId, util2.CD)
	impl.logger.Debugw("event PreStageTrigger", "event", event)
	event = impl.eventFactory.BuildExtraCDData(event, &wfr, 0, bean.CD_WORKFLOW_TYPE_PRE)
	_, span := otel.Tracer("orchestrator").Start(ctx, "eventClient.WriteNotificationEvent")
	_, evtErr := impl.eventClient.WriteNotificationEvent(event)
	span.End()
	if evtErr != nil {
		impl.logger.Errorw("CD trigger event not sent", "error", evtErr)
	}
	return nil
}

func convert(ts string) (*time.Time, error) {
	//layout := "2006-01-02T15:04:05Z"
	t, err := time.Parse(bean2.LayoutRFC3339, ts)
	if err != nil {
		return nil, err
	}
	return &t, nil
}

func (impl *WorkflowDagExecutorImpl) TriggerPostStage(cdWf *pipelineConfig.CdWorkflow, pipeline *pipelineConfig.Pipeline, triggeredBy int32, refCdWorkflowRunnerId int) error {
	//setting triggeredAt variable to have consistent data for various audit log places in db for deployment time
	triggeredAt := time.Now()

	var env *repository2.Environment
	var err error
	env, err = impl.envRepository.FindById(pipeline.EnvironmentId)
	if err != nil {
		impl.logger.Errorw(" unable to find env ", "err", err)
		return err
	}

	// Todo - optimize
	app, err := impl.appRepository.FindById(pipeline.AppId)
	if err != nil {
		return err
	}
	postStage, err := impl.getPipelineStage(pipeline.Id, repository4.PIPELINE_STAGE_TYPE_POST_CD)
	if err != nil {
		return err
	}
	//this will handle the scenario when post stage yaml is not migrated yet into pipeline stage table
	pipelineStageType := resourceFilter.PostPipelineStageYaml
	stageId := pipeline.Id
	if postStage != nil {
		pipelineStageType = resourceFilter.PipelineStage
		stageId = postStage.Id
	}

	scope := resourceQualifiers.Scope{AppId: pipeline.AppId, EnvId: pipeline.EnvironmentId, ClusterId: env.ClusterId, ProjectId: app.TeamId, IsProdEnv: env.Default}
	impl.logger.Infow("scope for auto trigger ", "scope", scope)
	filters, err := impl.resourceFilterService.GetFiltersByScope(scope)
	if err != nil {
		impl.logger.Errorw("error in getting resource filters for the pipeline", "pipelineId", pipeline.Id, "err", err)
		return err
	}
	if cdWf.CiArtifact == nil || cdWf.CiArtifact.Id == 0 {
		cdWf.CiArtifact, err = impl.ciArtifactRepository.Get(cdWf.CiArtifactId)
		if err != nil {
			impl.logger.Errorw("error fetching artifact data", "err", err)
			return err
		}
	}
	//get releaseTags from imageTaggingService
	imageTagNames, err := impl.imageTaggingService.GetTagNamesByArtifactId(cdWf.CiArtifactId)
	if err != nil {
		impl.logger.Errorw("error in getting image tags for the given artifact id", "artifactId", cdWf.CiArtifactId, "err", err)
		return err
	}

	//evaluate filters
	filterState, filterIdVsState, err := impl.resourceFilterService.CheckForResource(filters, cdWf.CiArtifact.Image, imageTagNames)
	if err != nil {
		return err
	}
	//store evaluated result
	filterEvaluationAudit, err := impl.resourceFilterService.CreateFilterEvaluationAudit(resourceFilter.Artifact, cdWf.CiArtifact.Id, pipelineStageType, stageId, filters, filterIdVsState)
	if err != nil {
		impl.logger.Errorw("error in creating filter evaluation audit data cd post stage trigger", "err", err, "cdPipelineId", pipeline.Id, "artifactId", cdWf.CiArtifact.Id)
		return err
	}

	//allow or block w.r.t filterState
	if filterState != resourceFilter.ALLOW {
		return fmt.Errorf("the artifact does not pass filtering condition")
	}

	runner := &pipelineConfig.CdWorkflowRunner{
		Name:                  pipeline.Name,
		WorkflowType:          bean.CD_WORKFLOW_TYPE_POST,
		ExecutorType:          impl.config.GetWorkflowExecutorType(),
		Status:                pipelineConfig.WorkflowStarting, //starting PostStage
		TriggeredBy:           triggeredBy,
		StartedOn:             triggeredAt,
		Namespace:             impl.config.GetDefaultNamespace(),
		BlobStorageEnabled:    impl.config.BlobStorageEnabled,
		CdWorkflowId:          cdWf.Id,
		LogLocation:           fmt.Sprintf("%s/%s%s-%s/main.log", impl.config.GetDefaultBuildLogsKeyPrefix(), strconv.Itoa(cdWf.Id), string(bean.CD_WORKFLOW_TYPE_POST), pipeline.Name),
		AuditLog:              sql.AuditLog{CreatedOn: triggeredAt, CreatedBy: triggeredBy, UpdatedOn: triggeredAt, UpdatedBy: triggeredBy},
		RefCdWorkflowRunnerId: refCdWorkflowRunnerId,
	}
	if pipeline.RunPostStageInEnv {
		runner.Namespace = env.Namespace
	}

	_, err = impl.cdWorkflowRepository.SaveWorkFlowRunner(runner)
	if err != nil {
		return err
	}

	if filterEvaluationAudit != nil {
		//update resource_filter_evaluation entry with wfrId and type
		err = impl.resourceFilterService.UpdateFilterEvaluationAuditRef(filterEvaluationAudit.Id, resourceFilter.CdWorkflowRunner, runner.Id)
		if err != nil {
			impl.logger.Errorw("error in updating filter evaluation audit reference", "filterEvaluationAuditId", filterEvaluationAudit.Id, "err", err)
			return err
		}
	}
	//checking vulnerability for the selected image
	isVulnerable, err := impl.GetArtifactVulnerabilityStatus(cdWf.CiArtifact, pipeline, context.Background())
	if err != nil {
		impl.logger.Errorw("error in getting Artifact vulnerability status, TriggerPostStage", "err", err)
		return err
	}
	if isVulnerable {
		// if image vulnerable, update timeline status and return
		runner.Status = pipelineConfig.WorkflowFailed
		runner.Message = pipelineConfig.FOUND_VULNERABILITY
		runner.FinishedOn = time.Now()
		runner.UpdatedOn = time.Now()
		runner.UpdatedBy = triggeredBy
		err = impl.cdWorkflowRepository.UpdateWorkFlowRunner(runner)
		if err != nil {
			impl.logger.Errorw("error in updating wfr status due to vulnerable image", "err", err)
			return err
		}
		return fmt.Errorf("found vulnerability for image digest %s", cdWf.CiArtifact.ImageDigest)
	}

	cdStageWorkflowRequest, err := impl.buildWFRequest(runner, cdWf, pipeline, triggeredBy)
	if err != nil {
		impl.logger.Errorw("error in building wfRequest", "err", err, "runner", runner, "cdWf", cdWf, "pipeline", pipeline)
		return err
	}
	cdStageWorkflowRequest.StageType = types.POST
	cdStageWorkflowRequest.Pipeline = pipeline
	cdStageWorkflowRequest.Env = env
	cdStageWorkflowRequest.Type = bean3.CD_WORKFLOW_PIPELINE_TYPE
	// handling plugin specific logic

	pluginImagePathReservationIds, err := impl.SetCopyContainerImagePluginDataInWorkflowRequest(cdStageWorkflowRequest, pipeline.Id, types.POST, cdWf.CiArtifact)
	if err != nil {
		runner.Status = pipelineConfig.WorkflowFailed
		runner.Message = err.Error()
		_ = impl.cdWorkflowRepository.UpdateWorkFlowRunner(runner)
		return err
	}

	_, jobHelmPackagePath, err := impl.cdWorkflowService.SubmitWorkflow(cdStageWorkflowRequest)
	if err != nil {
		impl.logger.Errorw("error in submitting workflow", "err", err, "cdStageWorkflowRequest", cdStageWorkflowRequest, "pipeline", pipeline, "env", env)
		return err
	}
	if pipeline.App.Id == 0 {
		appDbObject, err := impl.appRepository.FindById(pipeline.AppId)
		if err != nil {
			impl.logger.Errorw("error in getting app by appId", "err", err)
			return err
		}
		pipeline.App = *appDbObject
	}
	if pipeline.Environment.Id == 0 {
		envDbObject, err := impl.envRepository.FindById(pipeline.EnvironmentId)
		if err != nil {
			impl.logger.Errorw("error in getting env by envId", "err", err)
			return err
		}
		pipeline.Environment = *envDbObject
	}
	imageTag := strings.Split(cdStageWorkflowRequest.CiArtifactDTO.Image, ":")[1]
	chartName := fmt.Sprintf("%s-%s-%s-%s", "post", pipeline.App.AppName, pipeline.Environment.Name, imageTag)

	if util.IsManifestDownload(pipeline.DeploymentAppType) || util.IsManifestPush(pipeline.DeploymentAppType) {
		chartBytes, err := impl.chartTemplateService.LoadChartInBytes(jobHelmPackagePath, false, chartName, fmt.Sprint(cdWf.Id))
		if err != nil {
			return err
		}
		if util.IsManifestPush(pipeline.DeploymentAppType) {
			err = impl.PushPrePostCDManifest(runner.Id, triggeredBy, jobHelmPackagePath, types.POST, pipeline, imageTag, context.Background())
			if err != nil {
				runner.Status = pipelineConfig.WorkflowFailed
				runner.UpdatedBy = triggeredBy
				runner.UpdatedOn = triggeredAt
				runner.FinishedOn = time.Now()
				saveRunnerErr := impl.cdWorkflowRepository.UpdateWorkFlowRunner(runner)
				if saveRunnerErr != nil {
					impl.logger.Errorw("error in saving runner object in db", "err", saveRunnerErr)
				}
				impl.logger.Errorw("error in pushing manifest to helm repo", "err", err)
				return err
			}
		}
		runner.Status = pipelineConfig.WorkflowSucceeded
		runner.UpdatedBy = triggeredBy
		runner.UpdatedOn = triggeredAt
		runner.FinishedOn = time.Now()
		runner.HelmReferenceChart = chartBytes
		err = impl.cdWorkflowRepository.UpdateWorkFlowRunner(runner)
		if err != nil {
			impl.logger.Errorw("error in saving runner object in DB", "err", err)
			return err
		}
		// Auto Trigger after Post Stage Success Event
		go impl.HandlePostStageSuccessEvent(runner.CdWorkflowId, pipeline.Id, 1, nil)
	}

	wfr, err := impl.cdWorkflowRepository.FindByWorkflowIdAndRunnerType(context.Background(), cdWf.Id, bean.CD_WORKFLOW_TYPE_POST)
	if err != nil {
		impl.logger.Errorw("error in getting wfr by workflowId and runnerType", "err", err, "wfId", cdWf.Id)
		return err
	}
	wfr.ImagePathReservationIds = pluginImagePathReservationIds
	err = impl.cdWorkflowRepository.UpdateWorkFlowRunner(&wfr)
	if err != nil {
		impl.logger.Error("error in updating image path reservation ids in cd workflow runner", "err", "err")
	}

	event := impl.eventFactory.Build(util2.Trigger, &pipeline.Id, pipeline.AppId, &pipeline.EnvironmentId, util2.CD)
	impl.logger.Debugw("event Cd Post Trigger", "event", event)
	event = impl.eventFactory.BuildExtraCDData(event, &wfr, 0, bean.CD_WORKFLOW_TYPE_POST)
	_, evtErr := impl.eventClient.WriteNotificationEvent(event)
	if evtErr != nil {
		impl.logger.Errorw("CD trigger event not sent", "error", evtErr)
	}
	//creating cd config history entry
	err = impl.prePostCdScriptHistoryService.CreatePrePostCdScriptHistory(pipeline, nil, repository3.POST_CD_TYPE, true, triggeredBy, triggeredAt)
	if err != nil {
		impl.logger.Errorw("error in creating post cd script entry", "err", err, "pipeline", pipeline)
		return err
	}
	return nil
}

func (impl *WorkflowDagExecutorImpl) ReserveImagesGeneratedAtPlugin(customTagId int, registryImageMap map[string][]string) ([]int, error) {
	var imagePathReservationIds []int
	for _, images := range registryImageMap {
		for _, image := range images {
			imagePathReservationData, err := impl.customTagService.ReserveImagePath(image, customTagId)
			if err != nil {
				impl.logger.Errorw("Error in marking custom tag reserved", "err", err)
				return imagePathReservationIds, err
			}
			if imagePathReservationData != nil {
				imagePathReservationIds = append(imagePathReservationIds, imagePathReservationData.Id)
			}
		}
	}
	return imagePathReservationIds, nil
}

func (impl *WorkflowDagExecutorImpl) buildArtifactLocationForS3(cdWorkflowConfig *pipelineConfig.CdWorkflowConfig, cdWf *pipelineConfig.CdWorkflow, runner *pipelineConfig.CdWorkflowRunner) (string, string, string) {
	cdArtifactLocationFormat := cdWorkflowConfig.CdArtifactLocationFormat
	if cdArtifactLocationFormat == "" {
		cdArtifactLocationFormat = impl.config.GetArtifactLocationFormat()
	}
	if cdWorkflowConfig.LogsBucket == "" {
		cdWorkflowConfig.LogsBucket = impl.config.GetDefaultBuildLogsBucket()
	}
	ArtifactLocation := fmt.Sprintf("s3://%s/"+impl.config.GetDefaultArtifactKeyPrefix()+"/"+cdArtifactLocationFormat, cdWorkflowConfig.LogsBucket, cdWf.Id, runner.Id)
	artifactFileName := fmt.Sprintf(impl.config.GetDefaultArtifactKeyPrefix()+"/"+cdArtifactLocationFormat, cdWf.Id, runner.Id)
	return ArtifactLocation, cdWorkflowConfig.LogsBucket, artifactFileName
}

func (impl *WorkflowDagExecutorImpl) getDeployStageDetails(pipelineId int) (pipelineConfig.CdWorkflowRunner, *bean.UserInfo, int, error) {
	deployStageWfr := pipelineConfig.CdWorkflowRunner{}
	//getting deployment pipeline latest wfr by pipelineId
	deployStageWfr, err := impl.cdWorkflowRepository.FindLastStatusByPipelineIdAndRunnerType(pipelineId, bean.CD_WORKFLOW_TYPE_DEPLOY)
	if err != nil {
		impl.logger.Errorw("error in getting latest status of deploy type wfr by pipelineId", "err", err, "pipelineId", pipelineId)
		return deployStageWfr, nil, 0, err
	}
	deployStageTriggeredByUser, err := impl.user.GetById(deployStageWfr.TriggeredBy)
	if err != nil {
		impl.logger.Errorw("error in getting userDetails by id", "err", err, "userId", deployStageWfr.TriggeredBy)
		return deployStageWfr, nil, 0, err
	}
	pipelineReleaseCounter, err := impl.pipelineOverrideRepository.GetCurrentPipelineReleaseCounter(pipelineId)
	if err != nil {
		impl.logger.Errorw("error occurred while fetching latest release counter for pipeline", "pipelineId", pipelineId, "err", err)
		return deployStageWfr, nil, 0, err
	}
	return deployStageWfr, deployStageTriggeredByUser, pipelineReleaseCounter, nil
}

func isExtraVariableDynamic(variableName string, webhookAndCiData *gitSensorClient.WebhookAndCiData) bool {
	if strings.Contains(variableName, GIT_COMMIT_HASH_PREFIX) || strings.Contains(variableName, GIT_SOURCE_TYPE_PREFIX) || strings.Contains(variableName, GIT_SOURCE_VALUE_PREFIX) ||
		strings.Contains(variableName, APP_LABEL_VALUE_PREFIX) || strings.Contains(variableName, APP_LABEL_KEY_PREFIX) ||
		strings.Contains(variableName, CHILD_CD_ENV_NAME_PREFIX) || strings.Contains(variableName, CHILD_CD_CLUSTER_NAME_PREFIX) ||
		strings.Contains(variableName, CHILD_CD_COUNT) || strings.Contains(variableName, APP_LABEL_COUNT) || strings.Contains(variableName, GIT_SOURCE_COUNT) ||
		webhookAndCiData != nil {

		return true
	}
	return false
}

func setExtraEnvVariableInDeployStep(deploySteps []*bean3.StepObject, extraEnvVariables map[string]string, webhookAndCiData *gitSensorClient.WebhookAndCiData) {
	for _, deployStep := range deploySteps {
		for variableKey, variableValue := range extraEnvVariables {
			if isExtraVariableDynamic(variableKey, webhookAndCiData) && deployStep.StepType == "INLINE" {
				extraInputVar := &bean3.VariableObject{
					Name:                  variableKey,
					Format:                "STRING",
					Value:                 variableValue,
					VariableType:          bean3.VARIABLE_TYPE_REF_GLOBAL,
					ReferenceVariableName: variableKey,
				}
				deployStep.InputVars = append(deployStep.InputVars, extraInputVar)
			}
		}
	}
}
func (impl *WorkflowDagExecutorImpl) buildWFRequest(runner *pipelineConfig.CdWorkflowRunner, cdWf *pipelineConfig.CdWorkflow, cdPipeline *pipelineConfig.Pipeline, triggeredBy int32) (*types.WorkflowRequest, error) {
	cdWorkflowConfig, err := impl.cdWorkflowRepository.FindConfigByPipelineId(cdPipeline.Id)
	if err != nil && !util.IsErrNoRows(err) {
		return nil, err
	}

	workflowExecutor := runner.ExecutorType

	artifact, err := impl.ciArtifactRepository.Get(cdWf.CiArtifactId)
	if err != nil {
		return nil, err
	}

	ciMaterialInfo, err := repository.GetCiMaterialInfo(artifact.MaterialInfo, artifact.DataSource)
	if err != nil {
		impl.logger.Errorw("parsing error", "err", err)
		return nil, err
	}

	var ciProjectDetails []bean3.CiProjectDetails
	var ciPipeline *pipelineConfig.CiPipeline
	if cdPipeline.CiPipelineId > 0 {
		ciPipeline, err = impl.ciPipelineRepository.FindById(cdPipeline.CiPipelineId)
		if err != nil && !util.IsErrNoRows(err) {
			impl.logger.Errorw("cannot find ciPipelineRequest", "err", err)
			return nil, err
		}

		for _, m := range ciPipeline.CiPipelineMaterials {
			// git material should be active in this case
			if m == nil || m.GitMaterial == nil || !m.GitMaterial.Active {
				continue
			}
			var ciMaterialCurrent repository.CiMaterialInfo
			for _, ciMaterial := range ciMaterialInfo {
				if ciMaterial.Material.GitConfiguration.URL == m.GitMaterial.Url {
					ciMaterialCurrent = ciMaterial
					break
				}
			}
			gitMaterial, err := impl.materialRepository.FindById(m.GitMaterialId)
			if err != nil && !util.IsErrNoRows(err) {
				impl.logger.Errorw("could not fetch git materials", "err", err)
				return nil, err
			}

			ciProjectDetail := bean3.CiProjectDetails{
				GitRepository:   ciMaterialCurrent.Material.GitConfiguration.URL,
				MaterialName:    gitMaterial.Name,
				CheckoutPath:    gitMaterial.CheckoutPath,
				FetchSubmodules: gitMaterial.FetchSubmodules,
				SourceType:      m.Type,
				SourceValue:     m.Value,
				Type:            string(m.Type),
				GitOptions: bean3.GitOptions{
					UserName:      gitMaterial.GitProvider.UserName,
					Password:      gitMaterial.GitProvider.Password,
					SshPrivateKey: gitMaterial.GitProvider.SshPrivateKey,
					AccessToken:   gitMaterial.GitProvider.AccessToken,
					AuthMode:      gitMaterial.GitProvider.AuthMode,
				},
			}
			if executors.IsShallowClonePossible(m, impl.config.GitProviders, impl.config.CloningMode) {
				ciProjectDetail.CloningMode = executors.CloningModeShallow
			}

			if len(ciMaterialCurrent.Modifications) > 0 {
				ciProjectDetail.CommitHash = ciMaterialCurrent.Modifications[0].Revision
				ciProjectDetail.Author = ciMaterialCurrent.Modifications[0].Author
				ciProjectDetail.GitTag = ciMaterialCurrent.Modifications[0].Tag
				ciProjectDetail.Message = ciMaterialCurrent.Modifications[0].Message
				commitTime, err := convert(ciMaterialCurrent.Modifications[0].ModifiedTime)
				if err != nil {
					return nil, err
				}
				ciProjectDetail.CommitTime = commitTime.Format(bean2.LayoutRFC3339)
			} else if ciPipeline.PipelineType == bean3.CI_JOB {
				// This has been done to resolve unmarshalling issue in ci-runner, in case of no commit time(eg- polling container images)
				ciProjectDetail.CommitTime = time.Time{}.Format(bean2.LayoutRFC3339)
			} else {
				impl.logger.Debugw("devtronbug#1062", ciPipeline.Id, cdPipeline.Id)
				return nil, fmt.Errorf("modifications not found for %d", ciPipeline.Id)
			}

			// set webhook data
			if m.Type == pipelineConfig.SOURCE_TYPE_WEBHOOK && len(ciMaterialCurrent.Modifications) > 0 {
				webhookData := ciMaterialCurrent.Modifications[0].WebhookData
				ciProjectDetail.WebhookData = pipelineConfig.WebhookData{
					Id:              webhookData.Id,
					EventActionType: webhookData.EventActionType,
					Data:            webhookData.Data,
				}
			}

			ciProjectDetails = append(ciProjectDetails, ciProjectDetail)
		}
	}
	var stageYaml string
	var deployStageWfr pipelineConfig.CdWorkflowRunner
	deployStageTriggeredByUser := &bean.UserInfo{}
	var pipelineReleaseCounter int
	var preDeploySteps []*bean3.StepObject
	var postDeploySteps []*bean3.StepObject
	var refPluginsData []*bean3.RefPluginObject
	//if pipeline_stage_steps present for pre-CD or post-CD then no need to add stageYaml to cdWorkflowRequest in that
	//case add PreDeploySteps and PostDeploySteps to cdWorkflowRequest, this is done for backward compatibility
	pipelineStage, err := impl.getPipelineStage(cdPipeline.Id, runner.WorkflowType.WorkflowTypeToStageType())
	if err != nil {
		return nil, err
	}
	env, err := impl.envRepository.FindById(cdPipeline.EnvironmentId)
	if err != nil {
		impl.logger.Errorw("error in getting environment by id", "err", err)
		return nil, err
	}

	//Scope will pick the environment of CD pipeline irrespective of in-cluster mode,
	//since user sees the environment of the CD pipeline
	scope := resourceQualifiers.Scope{
		AppId:     cdPipeline.App.Id,
		EnvId:     env.Id,
		ClusterId: env.ClusterId,
		SystemMetadata: &resourceQualifiers.SystemMetadata{
			EnvironmentName: env.Name,
			ClusterName:     env.Cluster.ClusterName,
			Namespace:       env.Namespace,
			Image:           artifact.Image,
			ImageTag:        util3.GetImageTagFromImage(artifact.Image),
		},
	}
	if pipelineStage != nil {
		var variableSnapshot map[string]string
		if runner.WorkflowType == bean.CD_WORKFLOW_TYPE_PRE {
			//preDeploySteps, _, refPluginsData, err = impl.pipelineStageService.BuildPrePostAndRefPluginStepsDataForWfRequest(cdPipeline.Id, cdStage)
			prePostAndRefPluginResponse, err := impl.pipelineStageService.BuildPrePostAndRefPluginStepsDataForWfRequest(cdPipeline.Id, preCdStage, scope)
			if err != nil {
				impl.logger.Errorw("error in getting pre, post & refPlugin steps data for wf request", "err", err, "cdPipelineId", cdPipeline.Id)
				return nil, err
			}
			preDeploySteps = prePostAndRefPluginResponse.PreStageSteps
			refPluginsData = prePostAndRefPluginResponse.RefPluginData
			variableSnapshot = prePostAndRefPluginResponse.VariableSnapshot
		} else if runner.WorkflowType == bean.CD_WORKFLOW_TYPE_POST {
			//_, postDeploySteps, refPluginsData, err = impl.pipelineStageService.BuildPrePostAndRefPluginStepsDataForWfRequest(cdPipeline.Id, cdStage)
			prePostAndRefPluginResponse, err := impl.pipelineStageService.BuildPrePostAndRefPluginStepsDataForWfRequest(cdPipeline.Id, postCdStage, scope)
			if err != nil {
				impl.logger.Errorw("error in getting pre, post & refPlugin steps data for wf request", "err", err, "cdPipelineId", cdPipeline.Id)
				return nil, err
			}
			postDeploySteps = prePostAndRefPluginResponse.PostStageSteps
			refPluginsData = prePostAndRefPluginResponse.RefPluginData
			variableSnapshot = prePostAndRefPluginResponse.VariableSnapshot
			deployStageWfr, deployStageTriggeredByUser, pipelineReleaseCounter, err = impl.getDeployStageDetails(cdPipeline.Id)
			if err != nil {
				impl.logger.Errorw("error in getting deployStageWfr, deployStageTriggeredByUser and pipelineReleaseCounter wf request", "err", err, "cdPipelineId", cdPipeline.Id)
				return nil, err
			}
		} else {
			return nil, fmt.Errorf("unsupported workflow triggerd")
		}

		//Save Scoped VariableSnapshot
		var variableSnapshotHistories = util4.GetBeansPtr(
			repository5.GetSnapshotBean(runner.Id, repository5.HistoryReferenceTypeCDWORKFLOWRUNNER, variableSnapshot))
		if len(variableSnapshotHistories) > 0 {
			err = impl.scopedVariableManager.SaveVariableHistoriesForTrigger(variableSnapshotHistories, runner.TriggeredBy)
			if err != nil {
				impl.logger.Errorf("Not able to save variable snapshot for CD trigger %s %d %s", err, runner.Id, variableSnapshot)
			}
		}
	} else {
		//in this case no plugin script is not present for this cdPipeline hence going with attaching preStage or postStage config
		if runner.WorkflowType == bean.CD_WORKFLOW_TYPE_PRE {
			stageYaml = cdPipeline.PreStageConfig
		} else if runner.WorkflowType == bean.CD_WORKFLOW_TYPE_POST {
			stageYaml = cdPipeline.PostStageConfig
			deployStageWfr, deployStageTriggeredByUser, pipelineReleaseCounter, err = impl.getDeployStageDetails(cdPipeline.Id)
			if err != nil {
				impl.logger.Errorw("error in getting deployStageWfr, deployStageTriggeredByUser and pipelineReleaseCounter wf request", "err", err, "cdPipelineId", cdPipeline.Id)
				return nil, err
			}

		} else {
			return nil, fmt.Errorf("unsupported workflow triggerd")
		}
	}

	cdStageWorkflowRequest := &types.WorkflowRequest{
		EnvironmentId:         cdPipeline.EnvironmentId,
		AppId:                 cdPipeline.AppId,
		WorkflowId:            cdWf.Id,
		WorkflowRunnerId:      runner.Id,
		WorkflowNamePrefix:    strconv.Itoa(runner.Id) + "-" + runner.Name,
		WorkflowPrefixForLog:  strconv.Itoa(cdWf.Id) + string(runner.WorkflowType) + "-" + runner.Name,
		CdImage:               impl.config.GetDefaultImage(),
		CdPipelineId:          cdWf.PipelineId,
		TriggeredBy:           triggeredBy,
		StageYaml:             stageYaml,
		CiProjectDetails:      ciProjectDetails,
		Namespace:             runner.Namespace,
		ActiveDeadlineSeconds: impl.config.GetDefaultTimeout(),
		CiArtifactDTO: types.CiArtifactDTO{
			Id:           artifact.Id,
			PipelineId:   artifact.PipelineId,
			Image:        artifact.Image,
			ImageDigest:  artifact.ImageDigest,
			MaterialInfo: artifact.MaterialInfo,
			DataSource:   artifact.DataSource,
			WorkflowId:   artifact.WorkflowId,
		},
		OrchestratorHost:  impl.config.OrchestratorHost,
		OrchestratorToken: impl.config.OrchestratorToken,
		CloudProvider:     impl.config.CloudProvider,
		WorkflowExecutor:  workflowExecutor,
		RefPlugins:        refPluginsData,
		Scope:             scope,
	}

	extraEnvVariables := make(map[string]string)
	if env != nil {
		extraEnvVariables[plugin.CD_PIPELINE_ENV_NAME_KEY] = env.Name
		if env.Cluster != nil {
			extraEnvVariables[plugin.CD_PIPELINE_CLUSTER_NAME_KEY] = env.Cluster.ClusterName
		}
	}
	ciWf, err := impl.ciWorkflowRepository.FindLastTriggeredWorkflowByArtifactId(artifact.Id)
	if err != nil && err != pg.ErrNoRows {
		impl.logger.Errorw("error in getting ciWf by artifactId", "err", err, "artifactId", artifact.Id)
		return nil, err
	}
	var webhookAndCiData *gitSensorClient.WebhookAndCiData
	if ciWf != nil && ciWf.GitTriggers != nil {
		i := 1
		var gitCommitEnvVariables []types.GitMetadata

		for ciPipelineMaterialId, gitTrigger := range ciWf.GitTriggers {
			extraEnvVariables[fmt.Sprintf("%s_%d", GIT_COMMIT_HASH_PREFIX, i)] = gitTrigger.Commit
			extraEnvVariables[fmt.Sprintf("%s_%d", GIT_SOURCE_TYPE_PREFIX, i)] = string(gitTrigger.CiConfigureSourceType)
			extraEnvVariables[fmt.Sprintf("%s_%d", GIT_SOURCE_VALUE_PREFIX, i)] = gitTrigger.CiConfigureSourceValue

			gitCommitEnvVariables = append(gitCommitEnvVariables, types.GitMetadata{
				GitCommitHash:  gitTrigger.Commit,
				GitSourceType:  string(gitTrigger.CiConfigureSourceType),
				GitSourceValue: gitTrigger.CiConfigureSourceValue,
			})

			// CODE-BLOCK starts - store extra environment variables if webhook
			if gitTrigger.CiConfigureSourceType == pipelineConfig.SOURCE_TYPE_WEBHOOK {
				webhookDataId := gitTrigger.WebhookData.Id
				if webhookDataId > 0 {
					webhookDataRequest := &gitSensorClient.WebhookDataRequest{
						Id:                   webhookDataId,
						CiPipelineMaterialId: ciPipelineMaterialId,
					}
					webhookAndCiData, err = impl.gitSensorGrpcClient.GetWebhookData(context.Background(), webhookDataRequest)
					if err != nil {
						impl.logger.Errorw("err while getting webhook data from git-sensor", "err", err, "webhookDataRequest", webhookDataRequest)
						return nil, err
					}
					if webhookAndCiData != nil {
						for extEnvVariableKey, extEnvVariableVal := range webhookAndCiData.ExtraEnvironmentVariables {
							extraEnvVariables[extEnvVariableKey] = extEnvVariableVal
						}
					}
				}
			}
			// CODE_BLOCK ends

			i++
		}
		gitMetadata, err := json.Marshal(&gitCommitEnvVariables)
		if err != nil {
			impl.logger.Errorw("err while marshaling git metdata", "err", err)
			return nil, err
		}
		extraEnvVariables[plugin.GIT_METADATA] = string(gitMetadata)

		extraEnvVariables[GIT_SOURCE_COUNT] = strconv.Itoa(len(ciWf.GitTriggers))
	}

	childCdIds, err := impl.appWorkflowRepository.FindChildCDIdsByParentCDPipelineId(cdPipeline.Id)
	if err != nil && err != pg.ErrNoRows {
		impl.logger.Errorw("error in getting child cdPipelineIds by parent cdPipelineId", "err", err, "parent cdPipelineId", cdPipeline.Id)
		return nil, err
	}
	if len(childCdIds) > 0 {
		childPipelines, err := impl.pipelineRepository.FindByIdsIn(childCdIds)
		if err != nil {
			impl.logger.Errorw("error in getting pipelines by ids", "err", err, "ids", childCdIds)
			return nil, err
		}
		var childCdEnvVariables []types.ChildCdMetadata
		for i, childPipeline := range childPipelines {
			extraEnvVariables[fmt.Sprintf("%s_%d", CHILD_CD_ENV_NAME_PREFIX, i+1)] = childPipeline.Environment.Name
			extraEnvVariables[fmt.Sprintf("%s_%d", CHILD_CD_CLUSTER_NAME_PREFIX, i+1)] = childPipeline.Environment.Cluster.ClusterName

			childCdEnvVariables = append(childCdEnvVariables, types.ChildCdMetadata{
				ChildCdEnvName:     childPipeline.Environment.Name,
				ChildCdClusterName: childPipeline.Environment.Cluster.ClusterName,
			})
		}
		childCdEnvVariablesMetadata, err := json.Marshal(&childCdEnvVariables)
		if err != nil {
			impl.logger.Errorw("err while marshaling childCdEnvVariables", "err", err)
			return nil, err
		}
		extraEnvVariables[plugin.CHILD_CD_METADATA] = string(childCdEnvVariablesMetadata)

		extraEnvVariables[CHILD_CD_COUNT] = strconv.Itoa(len(childPipelines))
	}
	if ciPipeline != nil && ciPipeline.Id > 0 {
		extraEnvVariables["APP_NAME"] = ciPipeline.App.AppName
		cdStageWorkflowRequest.DockerUsername = ciPipeline.CiTemplate.DockerRegistry.Username
		cdStageWorkflowRequest.DockerPassword = ciPipeline.CiTemplate.DockerRegistry.Password
		cdStageWorkflowRequest.AwsRegion = ciPipeline.CiTemplate.DockerRegistry.AWSRegion
		cdStageWorkflowRequest.DockerConnection = ciPipeline.CiTemplate.DockerRegistry.Connection
		cdStageWorkflowRequest.DockerCert = ciPipeline.CiTemplate.DockerRegistry.Cert
		cdStageWorkflowRequest.AccessKey = ciPipeline.CiTemplate.DockerRegistry.AWSAccessKeyId
		cdStageWorkflowRequest.SecretKey = ciPipeline.CiTemplate.DockerRegistry.AWSSecretAccessKey
		cdStageWorkflowRequest.DockerRegistryType = string(ciPipeline.CiTemplate.DockerRegistry.RegistryType)
		cdStageWorkflowRequest.DockerRegistryURL = ciPipeline.CiTemplate.DockerRegistry.RegistryURL
		cdStageWorkflowRequest.DockerRegistryId = ciPipeline.CiTemplate.DockerRegistry.Id
		cdStageWorkflowRequest.CiPipelineType = ciPipeline.PipelineType
	} else if cdPipeline.AppId > 0 {
		ciTemplate, err := impl.CiTemplateRepository.FindByAppId(cdPipeline.AppId)
		if err != nil {
			return nil, err
		}
		extraEnvVariables["APP_NAME"] = ciTemplate.App.AppName
		cdStageWorkflowRequest.DockerUsername = ciTemplate.DockerRegistry.Username
		cdStageWorkflowRequest.DockerPassword = ciTemplate.DockerRegistry.Password
		cdStageWorkflowRequest.AwsRegion = ciTemplate.DockerRegistry.AWSRegion
		cdStageWorkflowRequest.DockerConnection = ciTemplate.DockerRegistry.Connection
		cdStageWorkflowRequest.DockerCert = ciTemplate.DockerRegistry.Cert
		cdStageWorkflowRequest.AccessKey = ciTemplate.DockerRegistry.AWSAccessKeyId
		cdStageWorkflowRequest.SecretKey = ciTemplate.DockerRegistry.AWSSecretAccessKey
		cdStageWorkflowRequest.DockerRegistryType = string(ciTemplate.DockerRegistry.RegistryType)
		cdStageWorkflowRequest.DockerRegistryURL = ciTemplate.DockerRegistry.RegistryURL
		appLabels, err := impl.appLabelRepository.FindAllByAppId(cdPipeline.AppId)
		cdStageWorkflowRequest.DockerRegistryId = ciPipeline.CiTemplate.DockerRegistry.Id
		if err != nil && err != pg.ErrNoRows {
			impl.logger.Errorw("error in getting labels by appId", "err", err, "appId", cdPipeline.AppId)
			return nil, err
		}
		var appLabelEnvVariables []types.AppLabelMetadata
		for i, appLabel := range appLabels {
			extraEnvVariables[fmt.Sprintf("%s_%d", APP_LABEL_KEY_PREFIX, i+1)] = appLabel.Key
			extraEnvVariables[fmt.Sprintf("%s_%d", APP_LABEL_VALUE_PREFIX, i+1)] = appLabel.Value
			appLabelEnvVariables = append(appLabelEnvVariables, types.AppLabelMetadata{
				AppLabelKey:   appLabel.Key,
				AppLabelValue: appLabel.Value,
			})
		}
		if len(appLabels) > 0 {
			extraEnvVariables[APP_LABEL_COUNT] = strconv.Itoa(len(appLabels))
			appLabelEnvVariablesMetadata, err := json.Marshal(&appLabelEnvVariables)
			if err != nil {
				impl.logger.Errorw("err while marshaling appLabelEnvVariables", "err", err)
				return nil, err
			}
			extraEnvVariables[plugin.APP_LABEL_METADATA] = string(appLabelEnvVariablesMetadata)

		}
	}
	cdStageWorkflowRequest.ExtraEnvironmentVariables = extraEnvVariables
	if deployStageTriggeredByUser != nil {
		cdStageWorkflowRequest.DeploymentTriggerTime = deployStageWfr.StartedOn
		cdStageWorkflowRequest.DeploymentTriggeredBy = deployStageTriggeredByUser.EmailId
	}
	if pipelineReleaseCounter > 0 {
		cdStageWorkflowRequest.DeploymentReleaseCounter = pipelineReleaseCounter
	}
	if cdWorkflowConfig.CdCacheRegion == "" {
		cdWorkflowConfig.CdCacheRegion = impl.config.GetDefaultCdLogsBucketRegion()
	}

	if runner.WorkflowType == bean.CD_WORKFLOW_TYPE_PRE {
		//populate input variables of steps with extra env variables
		setExtraEnvVariableInDeployStep(preDeploySteps, extraEnvVariables, webhookAndCiData)
		cdStageWorkflowRequest.PrePostDeploySteps = preDeploySteps
	} else if runner.WorkflowType == bean.CD_WORKFLOW_TYPE_POST {
		setExtraEnvVariableInDeployStep(postDeploySteps, extraEnvVariables, webhookAndCiData)
		cdStageWorkflowRequest.PrePostDeploySteps = postDeploySteps
	}
	cdStageWorkflowRequest.BlobStorageConfigured = runner.BlobStorageEnabled
	switch cdStageWorkflowRequest.CloudProvider {
	case types.BLOB_STORAGE_S3:
		//No AccessKey is used for uploading artifacts, instead IAM based auth is used
		cdStageWorkflowRequest.CdCacheRegion = cdWorkflowConfig.CdCacheRegion
		cdStageWorkflowRequest.CdCacheLocation = cdWorkflowConfig.CdCacheBucket
		cdStageWorkflowRequest.ArtifactLocation, cdStageWorkflowRequest.CiArtifactBucket, cdStageWorkflowRequest.CiArtifactFileName = impl.buildArtifactLocationForS3(cdWorkflowConfig, cdWf, runner)
		cdStageWorkflowRequest.BlobStorageS3Config = &blob_storage.BlobStorageS3Config{
			AccessKey:                  impl.config.BlobStorageS3AccessKey,
			Passkey:                    impl.config.BlobStorageS3SecretKey,
			EndpointUrl:                impl.config.BlobStorageS3Endpoint,
			IsInSecure:                 impl.config.BlobStorageS3EndpointInsecure,
			CiCacheBucketName:          cdWorkflowConfig.CdCacheBucket,
			CiCacheRegion:              cdWorkflowConfig.CdCacheRegion,
			CiCacheBucketVersioning:    impl.config.BlobStorageS3BucketVersioned,
			CiArtifactBucketName:       cdStageWorkflowRequest.CiArtifactBucket,
			CiArtifactRegion:           cdWorkflowConfig.CdCacheRegion,
			CiArtifactBucketVersioning: impl.config.BlobStorageS3BucketVersioned,
			CiLogBucketName:            impl.config.GetDefaultBuildLogsBucket(),
			CiLogRegion:                impl.config.GetDefaultCdLogsBucketRegion(),
			CiLogBucketVersioning:      impl.config.BlobStorageS3BucketVersioned,
		}
	case types.BLOB_STORAGE_GCP:
		cdStageWorkflowRequest.GcpBlobConfig = &blob_storage.GcpBlobConfig{
			CredentialFileJsonData: impl.config.BlobStorageGcpCredentialJson,
			ArtifactBucketName:     impl.config.GetDefaultBuildLogsBucket(),
			LogBucketName:          impl.config.GetDefaultBuildLogsBucket(),
		}
		cdStageWorkflowRequest.ArtifactLocation = impl.buildDefaultArtifactLocation(cdWorkflowConfig, cdWf, runner)
		cdStageWorkflowRequest.CiArtifactFileName = cdStageWorkflowRequest.ArtifactLocation
	case types.BLOB_STORAGE_AZURE:
		cdStageWorkflowRequest.AzureBlobConfig = &blob_storage.AzureBlobConfig{
			Enabled:               true,
			AccountName:           impl.config.AzureAccountName,
			BlobContainerCiCache:  impl.config.AzureBlobContainerCiCache,
			AccountKey:            impl.config.AzureAccountKey,
			BlobContainerCiLog:    impl.config.AzureBlobContainerCiLog,
			BlobContainerArtifact: impl.config.AzureBlobContainerCiLog,
		}
		cdStageWorkflowRequest.BlobStorageS3Config = &blob_storage.BlobStorageS3Config{
			EndpointUrl:     impl.config.AzureGatewayUrl,
			IsInSecure:      impl.config.AzureGatewayConnectionInsecure,
			CiLogBucketName: impl.config.AzureBlobContainerCiLog,
			CiLogRegion:     "",
			AccessKey:       impl.config.AzureAccountName,
		}
		cdStageWorkflowRequest.ArtifactLocation = impl.buildDefaultArtifactLocation(cdWorkflowConfig, cdWf, runner)
		cdStageWorkflowRequest.CiArtifactFileName = cdStageWorkflowRequest.ArtifactLocation
	default:
		if impl.config.BlobStorageEnabled {
			return nil, fmt.Errorf("blob storage %s not supported", cdStageWorkflowRequest.CloudProvider)
		}
	}
	cdStageWorkflowRequest.DefaultAddressPoolBaseCidr = impl.config.GetDefaultAddressPoolBaseCidr()
	cdStageWorkflowRequest.DefaultAddressPoolSize = impl.config.GetDefaultAddressPoolSize()
	if util.IsManifestDownload(cdPipeline.DeploymentAppType) || util.IsManifestPush(cdPipeline.DeploymentAppType) {
		cdStageWorkflowRequest.IsDryRun = true
	}
	return cdStageWorkflowRequest, nil
}

func (impl *WorkflowDagExecutorImpl) buildDefaultArtifactLocation(cdWorkflowConfig *pipelineConfig.CdWorkflowConfig, savedWf *pipelineConfig.CdWorkflow, runner *pipelineConfig.CdWorkflowRunner) string {
	cdArtifactLocationFormat := cdWorkflowConfig.CdArtifactLocationFormat
	if cdArtifactLocationFormat == "" {
		cdArtifactLocationFormat = impl.config.GetArtifactLocationFormat()
	}
	ArtifactLocation := fmt.Sprintf("%s/"+cdArtifactLocationFormat, impl.config.GetDefaultArtifactKeyPrefix(), savedWf.Id, runner.Id)
	return ArtifactLocation
}

func (impl *WorkflowDagExecutorImpl) HandleDeploymentSuccessEvent(pipelineOverride *chartConfig.PipelineOverride) error {
	if pipelineOverride == nil {
		return fmt.Errorf("invalid request, pipeline override not found")
	}
	cdWorkflow, err := impl.cdWorkflowRepository.FindById(pipelineOverride.CdWorkflowId)
	if err != nil {
		impl.logger.Errorw("error in fetching cd workflow by id", "pipelineOverride", pipelineOverride)
		return err
	}

	postStage, err := impl.getPipelineStage(pipelineOverride.PipelineId, repository4.PIPELINE_STAGE_TYPE_POST_CD)
	if err != nil {
		return err
	}

	var triggeredByUser int32 = 1
	//handle corrupt data (https://github.com/devtron-labs/devtron/issues/3826)
	err, deleted := impl.deleteCorruptedPipelineStage(postStage, triggeredByUser)
	if err != nil {
		impl.logger.Errorw("error in deleteCorruptedPipelineStage ", "err", err, "preStage", postStage, "triggeredBy", triggeredByUser)
		return err
	}

	if len(pipelineOverride.Pipeline.PostStageConfig) > 0 || (postStage != nil && !deleted) {
		if pipelineOverride.Pipeline.PostTriggerType == pipelineConfig.TRIGGER_TYPE_AUTOMATIC &&
			pipelineOverride.DeploymentType != models.DEPLOYMENTTYPE_STOP &&
			pipelineOverride.DeploymentType != models.DEPLOYMENTTYPE_START {

			err = impl.TriggerPostStage(cdWorkflow, pipelineOverride.Pipeline, triggeredByUser, 0)
			if err != nil {
				impl.logger.Errorw("error in triggering post stage after successful deployment event", "err", err, "cdWorkflow", cdWorkflow)
				return err
			}
		}
	} else {
		// to trigger next pre/cd, if any
		// finding children cd by pipeline id
		err = impl.HandlePostStageSuccessEvent(cdWorkflow.Id, pipelineOverride.PipelineId, 1, nil)
		if err != nil {
			impl.logger.Errorw("error in triggering children cd after successful deployment event", "parentCdPipelineId", pipelineOverride.PipelineId)
			return err
		}
	}
	return nil
}

func (impl *WorkflowDagExecutorImpl) HandlePostStageSuccessEvent(cdWorkflowId int, cdPipelineId int, triggeredBy int32, pluginRegistryImageDetails map[string][]string) error {
	// finding children cd by pipeline id
	cdPipelinesMapping, err := impl.appWorkflowRepository.FindWFCDMappingByParentCDPipelineId(cdPipelineId)
	if err != nil {
		impl.logger.Errorw("error in getting mapping of cd pipelines by parent cd pipeline id", "err", err, "parentCdPipelineId", cdPipelineId)
		return err
	}
	ciArtifact, err := impl.ciArtifactRepository.GetArtifactByCdWorkflowId(cdWorkflowId)
	if err != nil {
		impl.logger.Errorw("error in finding artifact by cd workflow id", "err", err, "cdWorkflowId", cdWorkflowId)
		return err
	}

	linkedMappings, linkedArtifactsMap, err := impl.processLinkedCDPipelines(cdPipelineId, ciArtifact, triggeredBy)
	if err != nil {
		impl.logger.Errorw("error in processing linked cd pipelines", "err", err, "cdPipelineId", cdPipelineId)
		return err
	}
	cdPipelinesMapping = append(cdPipelinesMapping, linkedMappings...)

	if len(pluginRegistryImageDetails) > 0 {
		PostCDArtifacts, err := impl.SavePluginArtifacts(ciArtifact, pluginRegistryImageDetails, cdPipelineId, repository.POST_CD, triggeredBy)
		if err != nil {
			impl.logger.Errorw("error in saving plugin artifacts", "err", err)
			return err
		}
		if len(PostCDArtifacts) > 0 {
			ciArtifact = PostCDArtifacts[0]
		}
	}
	//TODO : confirm about this logic used for applyAuth
	applyAuth := false
	if triggeredBy != 1 {
		applyAuth = true
	}
	for _, cdPipelineMapping := range cdPipelinesMapping {
		//find pipeline by cdPipeline ID
		pipeline, err := impl.pipelineRepository.FindById(cdPipelineMapping.ComponentId)
		if err != nil {
			impl.logger.Errorw("error in getting cd pipeline by id", "err", err, "pipelineId", cdPipelineMapping.ComponentId)
			return err
		}
		//finding ci artifact by ciPipelineID and pipelineId
		//TODO : confirm values for applyAuth, async & triggeredBy

		triggerArtifact := ciArtifact
		if artifact, ok := linkedArtifactsMap[cdPipelineMapping.ParentId]; ok {
			triggerArtifact = artifact
		}

		err = impl.triggerStage(nil, pipeline, triggerArtifact, applyAuth, triggeredBy)
		if err != nil {
			impl.logger.Errorw("error in triggering cd pipeline after successful post stage", "err", err, "pipelineId", pipeline.Id)
			return err
		}
	}
	return nil
}

func getCopiedArtifact(ciArtifact *repository.CiArtifact, pipelineId int, userId int32) *repository.CiArtifact {
	artifact := &repository.CiArtifact{
		Image:              ciArtifact.Image,
		ImageDigest:        ciArtifact.ImageDigest,
		MaterialInfo:       ciArtifact.MaterialInfo,
		DataSource:         ciArtifact.DataSource,
		ScanEnabled:        ciArtifact.ScanEnabled,
		Scanned:            ciArtifact.Scanned,
		IsArtifactUploaded: ciArtifact.IsArtifactUploaded,
		ParentCiArtifact:   ciArtifact.Id,
		PipelineId:         pipelineId,
		AuditLog:           sql.AuditLog{CreatedBy: userId, UpdatedBy: userId, CreatedOn: time.Now(), UpdatedOn: time.Now()},
	}
	if ciArtifact.ParentCiArtifact > 0 {
		artifact.ParentCiArtifact = ciArtifact.ParentCiArtifact
	}
	if ciArtifact.ExternalCiPipelineId > 0 {
		artifact.ExternalCiPipelineId = ciArtifact.ExternalCiPipelineId
	}
	return artifact
}

func (impl *WorkflowDagExecutorImpl) saveArtifactsForLinkedCDPipelines(linkedCiPipelineIds []int, ciArtifact *repository.CiArtifact, triggeredBy int32) (map[int]*repository.CiArtifact, error) {

	ciPipelineIdToArtifacts := make(map[int]*repository.CiArtifact)
	// existingArtifacts are for rollback/redeployment cases, where artifacts already exits
	existingArtifacts, err := impl.ciArtifactRepository.GetArtifactsByCiPipelineIds(linkedCiPipelineIds)
	if err != nil {
		impl.logger.Errorw("error while fetching ci artifacts for linked CD pipelines", "err", err, "ciPipelineIds", linkedCiPipelineIds)
		return ciPipelineIdToArtifacts, err
	}

	ciIdToExistingArtifact := make(map[int]repository.CiArtifact)
	for _, artifact := range existingArtifacts {
		// need to compare image for idempotency
		// Skopeo images will have same digest but different images
		if ciArtifact.Image == artifact.Image {
			ciIdToExistingArtifact[artifact.PipelineId] = artifact
		}
	}

	var newCiArtifactArr []*repository.CiArtifact
	var existingCiArtifactArr []*repository.CiArtifact
	var existingArtifactsIds []int
	for _, pipelineId := range linkedCiPipelineIds {

		if existingArtifact, ok := ciIdToExistingArtifact[pipelineId]; !ok {
			artifact := getCopiedArtifact(ciArtifact, pipelineId, triggeredBy)
			newCiArtifactArr = append(newCiArtifactArr, artifact)
		} else {
			existingCiArtifactArr = append(existingCiArtifactArr, &existingArtifact)
			existingArtifactsIds = append(existingArtifactsIds, existingArtifact.Id)
		}
	}

	savedCIArtifacts, err := impl.ciArtifactRepository.SaveAll(newCiArtifactArr)
	if err != nil {
		impl.logger.Errorw("error while saving ci artifacts for linked CD pipelines", "err", err, "linkedCiPipelineIds", linkedCiPipelineIds)
		return ciPipelineIdToArtifacts, err
	}

	// not needed for now, need to uncomment in order to show tag for image running on parent
	//err = impl.ciArtifactRepository.UpdateLatestTimestamp(existingArtifactsIds)
	//if err != nil {
	//	impl.logger.Errorw("error while updating ci artifacts for linked CD pipelines", "err", err, "cdPipelineId", cdPipelineId)
	//	return nil, nil, err
	//}

	allArtifacts := append(savedCIArtifacts, existingCiArtifactArr...)
	for _, artifact := range allArtifacts {
		ciPipelineIdToArtifacts[artifact.PipelineId] = artifact
	}
	return ciPipelineIdToArtifacts, nil
}

func (impl *WorkflowDagExecutorImpl) getLinkedCDPipelines(cdPipelineId int) ([]*appWorkflow.AppWorkflowMapping, []int, error) {
	linkedCiPipelineIds := make([]int, 0)
	linkedPipelines, err := impl.ciPipelineRepository.FindByParentIdAndType(cdPipelineId, string(bean2.LINKED_CD))
	if err != nil && err != pg.ErrNoRows {
		impl.logger.Errorw("error in finding linked CD pipelines", "err", err, "cdPipelineId", cdPipelineId)
		return nil, linkedCiPipelineIds, err
	}
	linkedCDMappings := make([]*appWorkflow.AppWorkflowMapping, 0)
	if len(linkedPipelines) == 0 {
		return linkedCDMappings, linkedCiPipelineIds, nil
	}

	for _, pipeline := range linkedPipelines {
		linkedCiPipelineIds = append(linkedCiPipelineIds, pipeline.Id)
	}

	mappings, err := impl.appWorkflowRepository.FindWFCDMappingByCIPipelineIds(linkedCiPipelineIds)
	if err != nil && err != pg.ErrNoRows {
		impl.logger.Errorw("error while fetching linked CD pipelines for parent CI", "err", err, "ciPipelineIds", linkedCiPipelineIds)
		return nil, linkedCiPipelineIds, err
	}

	//will return empty if mappings is nil
	linkedCDMappings = append(linkedCDMappings, mappings...)
	return linkedCDMappings, linkedCiPipelineIds, nil
}

func (impl *WorkflowDagExecutorImpl) processLinkedCDPipelines(cdPipelineId int, ciArtifact *repository.CiArtifact, triggeredBy int32) ([]*appWorkflow.AppWorkflowMapping, map[int]*repository.CiArtifact, error) {
	linkedArtifactsMap := make(map[int]*repository.CiArtifact)
	linkedMappings, linkedCIPipelineIds, err := impl.getLinkedCDPipelines(cdPipelineId)
	if err != nil || len(linkedMappings) == 0 {
		return linkedMappings, linkedArtifactsMap, err
	}
	linkedArtifactsMap, err = impl.saveArtifactsForLinkedCDPipelines(linkedCIPipelineIds, ciArtifact, triggeredBy)
	return linkedMappings, linkedArtifactsMap, err
}

// Only used for auto trigger
func (impl *WorkflowDagExecutorImpl) TriggerDeployment(cdWf *pipelineConfig.CdWorkflow, artifact *repository.CiArtifact, pipeline *pipelineConfig.Pipeline, applyAuth bool, triggeredBy int32) error {
	//in case of manual ci RBAC need to apply, this method used for auto cd deployment
	pipelineId := pipeline.Id
	if applyAuth {
		user, err := impl.user.GetById(triggeredBy)
		if err != nil {
			impl.logger.Errorw("error in fetching user for auto pipeline", "UpdatedBy", artifact.UpdatedBy)
			return nil
		}
		token := user.EmailId
		object := impl.enforcerUtil.GetAppRBACNameByAppId(pipeline.AppId)
		impl.logger.Debugw("Triggered Request (App Permission Checking):", "object", object)
		if ok := impl.enforcer.EnforceByEmail(strings.ToLower(token), casbin.ResourceApplications, casbin.ActionTrigger, object); !ok {
			err = &util.ApiError{Code: "401", HttpStatusCode: 401, UserMessage: "unauthorized for pipeline " + strconv.Itoa(pipelineId)}
			return err
		}
	}

	artifactId := artifact.Id
	env, err := impl.envRepository.FindById(pipeline.EnvironmentId)
	if err != nil {
		impl.logger.Errorw("error while fetching env", "err", err)
		return err
	}

	app, err := impl.appRepository.FindById(pipeline.AppId)
	if err != nil {
		return err
	}
	scope := resourceQualifiers.Scope{AppId: pipeline.AppId, EnvId: pipeline.EnvironmentId, ClusterId: env.ClusterId, ProjectId: app.TeamId, IsProdEnv: env.Default}
	impl.logger.Infow("scope for auto trigger ", "scope", scope)
	filters, err := impl.resourceFilterService.GetFiltersByScope(scope)
	if err != nil {
		impl.logger.Errorw("error in getting resource filters for the pipeline", "pipelineId", pipeline.Id, "err", err)
		return err
	}
	//get releaseTags from imageTaggingService
	imageTagNames, err := impl.imageTaggingService.GetTagNamesByArtifactId(artifact.Id)
	if err != nil {
		impl.logger.Errorw("error in getting image tags for the given artifact id", "artifactId", artifact.Id, "err", err)
		return err
	}

	filterState, filterIdVsState, err := impl.resourceFilterService.CheckForResource(filters, artifact.Image, imageTagNames)
	if err != nil {
		return err
	}

	//store evaluated result
	filterEvaluationAudit, err := impl.resourceFilterService.CreateFilterEvaluationAudit(resourceFilter.Artifact, artifact.Id, resourceFilter.Pipeline, pipeline.Id, filters, filterIdVsState)
	if err != nil {
		impl.logger.Errorw("error in creating filter evaluation audit data cd post stage trigger", "err", err, "cdPipelineId", pipeline.Id, "artifactId", artifact.Id)
		return err
	}

	//allow or block w.r.t filterState
	if filterState != resourceFilter.ALLOW {
		return fmt.Errorf("the artifact does not pass filtering condition")
	}
	// need to check for approved artifact only in case configured
	approvalRequestId, err := impl.checkApprovalNodeForDeployment(triggeredBy, pipeline, artifactId)
	if err != nil {
		return err
	}

	//setting triggeredAt variable to have consistent data for various audit log places in db for deployment time
	triggeredAt := time.Now()

	if cdWf == nil || (cdWf != nil && cdWf.CiArtifactId != artifact.Id) {
		// cdWf != nil && cdWf.CiArtifactId != artifact.Id for auto trigger case when deployment is triggered with image generated by plugin
		cdWf = &pipelineConfig.CdWorkflow{
			CiArtifactId: artifactId,
			PipelineId:   pipelineId,
			AuditLog:     sql.AuditLog{CreatedOn: triggeredAt, CreatedBy: 1, UpdatedOn: triggeredAt, UpdatedBy: 1},
		}
		err := impl.cdWorkflowRepository.SaveWorkFlow(context.Background(), cdWf)
		if err != nil {
			return err
		}
	}

	runner := &pipelineConfig.CdWorkflowRunner{
		Name:         pipeline.Name,
		WorkflowType: bean.CD_WORKFLOW_TYPE_DEPLOY,
		ExecutorType: pipelineConfig.WORKFLOW_EXECUTOR_TYPE_SYSTEM,
		Status:       pipelineConfig.WorkflowInitiated, //deployment Initiated for auto trigger
		TriggeredBy:  1,
		StartedOn:    triggeredAt,
		Namespace:    impl.config.GetDefaultNamespace(),
		CdWorkflowId: cdWf.Id,
		AuditLog:     sql.AuditLog{CreatedOn: triggeredAt, CreatedBy: triggeredBy, UpdatedOn: triggeredAt, UpdatedBy: triggeredBy},
	}
	if approvalRequestId > 0 {
		runner.DeploymentApprovalRequestId = approvalRequestId
	}
	savedWfr, err := impl.cdWorkflowRepository.SaveWorkFlowRunner(runner)
	if err != nil {
		return err
	}

	if filterEvaluationAudit != nil {
		//update resource_filter_evaluation entry with wfrId and type
		err = impl.resourceFilterService.UpdateFilterEvaluationAuditRef(filterEvaluationAudit.Id, resourceFilter.CdWorkflowRunner, runner.Id)
		if err != nil {
			impl.logger.Errorw("error in updating filter evaluation audit reference", "filterEvaluationAuditId", filterEvaluationAudit.Id, "err", err)
			return err
		}
	}
	if approvalRequestId > 0 {
		err = impl.deploymentApprovalRepository.ConsumeApprovalRequest(approvalRequestId)
		if err != nil {
			return err
		}
	}
	runner.CdWorkflow = &pipelineConfig.CdWorkflow{
		Pipeline: pipeline,
	}
	// creating cd pipeline status timeline for deployment initialisation
	timeline := &pipelineConfig.PipelineStatusTimeline{
		CdWorkflowRunnerId: runner.Id,
		Status:             pipelineConfig.TIMELINE_STATUS_DEPLOYMENT_INITIATED,
		StatusDetail:       "Deployment initiated successfully.",
		StatusTime:         time.Now(),
		AuditLog: sql.AuditLog{
			CreatedBy: 1,
			CreatedOn: time.Now(),
			UpdatedBy: 1,
			UpdatedOn: time.Now(),
		},
	}
	isAppStore := false
	err = impl.pipelineStatusTimelineService.SaveTimeline(timeline, nil, isAppStore)
	if err != nil {
		impl.logger.Errorw("error in creating timeline status for deployment initiation", "err", err, "timeline", timeline)
	}
	//checking vulnerability for deploying image
	isVulnerable := false
	if len(artifact.ImageDigest) > 0 {
		var cveStores []*security.CveStore
		imageScanResult, err := impl.scanResultRepository.FindByImageDigest(artifact.ImageDigest)
		if err != nil && err != pg.ErrNoRows {
			impl.logger.Errorw("error fetching image digest", "digest", artifact.ImageDigest, "err", err)
			return err
		}
		for _, item := range imageScanResult {
			cveStores = append(cveStores, &item.CveStore)
		}
		blockCveList, err := impl.cvePolicyRepository.GetBlockedCVEList(cveStores, env.ClusterId, pipeline.EnvironmentId, pipeline.AppId, false)
		if err != nil {
			impl.logger.Errorw("error while fetching blocked cve list", "err", err)
			return err
		}
		if len(blockCveList) > 0 {
			isVulnerable = true
		}
	}
	if isVulnerable == true {
		if err = impl.MarkCurrentDeploymentFailed(runner, errors.New(pipelineConfig.FOUND_VULNERABILITY), triggeredBy); err != nil {
			impl.logger.Errorw("error while updating current runner status to failed, TriggerDeployment", "wfrId", runner.Id, "err", err)
		}
		return nil
	}

	manifest, releaseErr := impl.TriggerCD(artifact, cdWf.Id, savedWfr.Id, pipeline, triggeredAt)
	//skip updatePreviousDeploymentStatus if Async Install is enabled; handled inside SubscribeDevtronAsyncHelmInstallRequest
	if !impl.appService.IsDevtronAsyncInstallModeEnabled(pipeline.DeploymentAppType) {
		err1 := impl.updatePreviousDeploymentStatus(releaseErr, runner, pipeline.Id, triggeredAt, triggeredBy)
		if err1 != nil {
			impl.logger.Errorw("error while update previous cd workflow runners", "err", err, "runner", runner, "pipelineId", pipeline.Id)
			return err1
		}
	}
	if util.IsManifestDownload(pipeline.DeploymentAppType) || util.IsManifestPush(pipeline.DeploymentAppType) {
		runner := &pipelineConfig.CdWorkflowRunner{
			Id:                 runner.Id,
			Name:               pipeline.Name,
			WorkflowType:       bean.CD_WORKFLOW_TYPE_DEPLOY,
			ExecutorType:       pipelineConfig.WORKFLOW_EXECUTOR_TYPE_AWF,
			TriggeredBy:        1,
			StartedOn:          triggeredAt,
			Status:             pipelineConfig.WorkflowSucceeded,
			Namespace:          impl.config.GetDefaultNamespace(),
			CdWorkflowId:       cdWf.Id,
			AuditLog:           sql.AuditLog{CreatedOn: triggeredAt, CreatedBy: 1, UpdatedOn: triggeredAt, UpdatedBy: 1},
			FinishedOn:         time.Now(),
			HelmReferenceChart: *manifest,
		}
		updateErr := impl.cdWorkflowRepository.UpdateWorkFlowRunner(runner)
		if updateErr != nil {
			impl.logger.Errorw("error in updating runner for manifest_download type", "err", err)
		}
		// Handle Auto Trigger for Manifest Push deployment type
		pipelineOverride, err := impl.pipelineOverrideRepository.FindLatestByCdWorkflowId(cdWf.Id)
		if err != nil {
			impl.logger.Errorw("error in getting latest pipeline override by cdWorkflowId", "err", err, "cdWorkflowId", cdWf.Id)
			return err
		}
		go impl.HandleDeploymentSuccessEvent(pipelineOverride)
	}
	return nil
}

func (impl *WorkflowDagExecutorImpl) checkApprovalNodeForDeployment(requestedUserId int32, pipeline *pipelineConfig.Pipeline, artifactId int) (int, error) {
	if pipeline.ApprovalNodeConfigured() {
		pipelineId := pipeline.Id
		approvalConfig, err := pipeline.GetApprovalConfig()
		if err != nil {
			impl.logger.Errorw("error occurred while fetching approval node config", "approvalConfig", pipeline.UserApprovalConfig, "err", err)
			return 0, err
		}
		userApprovalMetadata, err := impl.FetchApprovalDataForArtifacts([]int{artifactId}, pipelineId, approvalConfig.RequiredCount)
		if err != nil {
			return 0, err
		}
		approvalMetadata, ok := userApprovalMetadata[artifactId]
		if ok && approvalMetadata.ApprovalRuntimeState != pipelineConfig.ApprovedApprovalState {
			impl.logger.Errorw("not triggering deployment since artifact is not approved", "pipelineId", pipelineId, "artifactId", artifactId)
			return 0, errors.New("not triggering deployment since artifact is not approved")
		} else if ok {
			if !impl.config.CanApproverDeploy {
				approvalUsersData := approvalMetadata.ApprovalUsersData
				for _, approvalData := range approvalUsersData {
					if approvalData.UserId == requestedUserId {
						return 0, errors.New("image cannot be deployed by its approver")
					}
				}
			}
			return approvalMetadata.ApprovalRequestId, nil
		} else {
			return 0, errors.New("request not raised for artifact")
		}
	}
	return 0, nil

}

func (impl *WorkflowDagExecutorImpl) updatePreviousDeploymentStatus(releaseErr error, currentRunner *pipelineConfig.CdWorkflowRunner, pipelineId int, triggeredAt time.Time, triggeredBy int32) error {
	// if releaseErr found, then the mark current deployment Failed and return
	if releaseErr != nil {
		err := impl.MarkCurrentDeploymentFailed(currentRunner, releaseErr, triggeredBy)
		if err != nil {
			impl.logger.Errorw("error while updating current runner status to failed, updatePreviousDeploymentStatus", "cdWfr", currentRunner.Id, "err", err)
		}
		return releaseErr
	}
	// Initiating DB transaction
	dbConnection := impl.cdWorkflowRepository.GetConnection()
	tx, err := dbConnection.Begin()
	if err != nil {
		impl.logger.Errorw("error on update status, txn begin failed", "err", err)
		return err
	}
	// Rollback tx on error.
	defer tx.Rollback()

	//update [n,n-1] statuses as failed if not terminal
	terminalStatus := []string{string(health.HealthStatusHealthy), pipelineConfig.WorkflowAborted, pipelineConfig.WorkflowFailed, pipelineConfig.WorkflowSucceeded}
	previousNonTerminalRunners, err := impl.cdWorkflowRepository.FindPreviousCdWfRunnerByStatus(pipelineId, currentRunner.Id, terminalStatus)
	if err != nil {
		impl.logger.Errorw("error fetching previous wf runner, updating cd wf runner status,", "err", err, "currentRunner", currentRunner)
		return err
	} else if len(previousNonTerminalRunners) == 0 {
		impl.logger.Errorw("no previous runner found in updating cd wf runner status,", "err", err, "currentRunner", currentRunner)
		return nil
	}

	var timelines []*pipelineConfig.PipelineStatusTimeline
	for _, previousRunner := range previousNonTerminalRunners {
		if previousRunner.Status == string(health.HealthStatusHealthy) ||
			previousRunner.Status == pipelineConfig.WorkflowSucceeded ||
			previousRunner.Status == pipelineConfig.WorkflowAborted ||
			previousRunner.Status == pipelineConfig.WorkflowFailed {
			//terminal status return
			impl.logger.Infow("skip updating cd wf runner status as previous runner status is", "status", previousRunner.Status)
			continue
		}
		impl.logger.Infow("updating cd wf runner status as previous runner status is", "status", previousRunner.Status)
		previousRunner.FinishedOn = triggeredAt
		previousRunner.Message = pipelineConfig.NEW_DEPLOYMENT_INITIATED
		previousRunner.Status = pipelineConfig.WorkflowFailed
		previousRunner.UpdatedOn = time.Now()
		previousRunner.UpdatedBy = triggeredBy
		timeline := &pipelineConfig.PipelineStatusTimeline{
			CdWorkflowRunnerId: previousRunner.Id,
			Status:             pipelineConfig.TIMELINE_STATUS_DEPLOYMENT_SUPERSEDED,
			StatusDetail:       "This deployment is superseded.",
			StatusTime:         time.Now(),
			AuditLog: sql.AuditLog{
				CreatedBy: 1,
				CreatedOn: time.Now(),
				UpdatedBy: 1,
				UpdatedOn: time.Now(),
			},
		}
		timelines = append(timelines, timeline)
	}

	err = impl.cdWorkflowRepository.UpdateWorkFlowRunners(previousNonTerminalRunners)
	if err != nil {
		impl.logger.Errorw("error updating cd wf runner status", "err", err, "previousNonTerminalRunners", previousNonTerminalRunners)
		return err
	}
	err = impl.cdPipelineStatusTimelineRepo.SaveTimelinesWithTxn(timelines, tx)
	if err != nil {
		impl.logger.Errorw("error updating pipeline status timelines", "err", err, "timelines", timelines)
		return err
	}
	//commit transaction
	err = tx.Commit()
	if err != nil {
		impl.logger.Errorw("error in db transaction commit", "err", err)
		return err
	}
	return nil
}

type RequestType string

const START RequestType = "START"
const STOP RequestType = "STOP"

type StopAppRequest struct {
	AppId         int         `json:"appId" validate:"required"`
	EnvironmentId int         `json:"environmentId" validate:"required"`
	UserId        int32       `json:"userId"`
	RequestType   RequestType `json:"requestType" validate:"oneof=START STOP"`
}

type StopDeploymentGroupRequest struct {
	DeploymentGroupId int         `json:"deploymentGroupId" validate:"required"`
	UserId            int32       `json:"userId"`
	RequestType       RequestType `json:"requestType" validate:"oneof=START STOP"`
}

type PodRotateRequest struct {
	AppId               int                        `json:"appId" validate:"required"`
	EnvironmentId       int                        `json:"environmentId" validate:"required"`
	UserId              int32                      `json:"-"`
	ResourceIdentifiers []util5.ResourceIdentifier `json:"resources" validate:"required"`
}

func (impl *WorkflowDagExecutorImpl) RotatePods(ctx context.Context, podRotateRequest *PodRotateRequest) (*k8s.RotatePodResponse, error) {
	impl.logger.Infow("rotate pod request", "payload", podRotateRequest)
	//extract cluster id and namespace from env id
	environmentId := podRotateRequest.EnvironmentId
	environment, err := impl.envRepository.FindById(environmentId)
	if err != nil {
		impl.logger.Errorw("error occurred while fetching env details", "envId", environmentId, "err", err)
		return nil, err
	}
	var resourceIdentifiers []util5.ResourceIdentifier
	for _, resourceIdentifier := range podRotateRequest.ResourceIdentifiers {
		resourceIdentifier.Namespace = environment.Namespace
		resourceIdentifiers = append(resourceIdentifiers, resourceIdentifier)
	}
	rotatePodRequest := &k8s.RotatePodRequest{
		ClusterId: environment.ClusterId,
		Resources: resourceIdentifiers,
	}
	response, err := impl.k8sCommonService.RotatePods(ctx, rotatePodRequest)
	if err != nil {
		return nil, err
	}
	//TODO KB: make entry in cd workflow runner
	return response, nil
}

func (impl *WorkflowDagExecutorImpl) StopStartApp(stopRequest *StopAppRequest, ctx context.Context) (int, error) {
	pipelines, err := impl.pipelineRepository.FindActiveByAppIdAndEnvironmentId(stopRequest.AppId, stopRequest.EnvironmentId)
	if err != nil {
		impl.logger.Errorw("error in fetching pipeline", "app", stopRequest.AppId, "env", stopRequest.EnvironmentId, "err", err)
		return 0, err
	}
	if len(pipelines) == 0 {
		return 0, fmt.Errorf("no pipeline found")
	}
	pipeline := pipelines[0]

	//find pipeline with default
	var pipelineIds []int
	for _, p := range pipelines {
		impl.logger.Debugw("adding pipelineId", "pipelineId", p.Id)
		pipelineIds = append(pipelineIds, p.Id)
		//FIXME
	}
	wf, err := impl.cdWorkflowRepository.FindLatestCdWorkflowByPipelineId(pipelineIds)
	if err != nil {
		impl.logger.Errorw("error in fetching latest release", "err", err)
		return 0, err
	}
	stopTemplate := `{"replicaCount":0,"autoscaling":{"MinReplicas":0,"MaxReplicas":0 ,"enabled": false} }`
	latestArtifactId := wf.CiArtifactId
	cdPipelineId := pipeline.Id
	if pipeline.ApprovalNodeConfigured() {
		return 0, errors.New("application deployment requiring approval cannot be hibernated")
	}
	overrideRequest := &bean.ValuesOverrideRequest{
		PipelineId:     cdPipelineId,
		AppId:          stopRequest.AppId,
		CiArtifactId:   latestArtifactId,
		UserId:         stopRequest.UserId,
		CdWorkflowType: bean.CD_WORKFLOW_TYPE_DEPLOY,
	}
	if stopRequest.RequestType == STOP {
		overrideRequest.AdditionalOverride = json.RawMessage([]byte(stopTemplate))
		overrideRequest.DeploymentType = models.DEPLOYMENTTYPE_STOP
	} else if stopRequest.RequestType == START {
		overrideRequest.DeploymentType = models.DEPLOYMENTTYPE_START
	} else {
		return 0, fmt.Errorf("unsupported operation %s", stopRequest.RequestType)
	}
	id, _, err := impl.ManualCdTrigger(overrideRequest, ctx)
	if err != nil {
		impl.logger.Errorw("error in stopping app", "err", err, "appId", stopRequest.AppId, "envId", stopRequest.EnvironmentId)
		return 0, err
	}
	return id, err
}

func (impl *WorkflowDagExecutorImpl) GetArtifactVulnerabilityStatus(artifact *repository.CiArtifact, cdPipeline *pipelineConfig.Pipeline, ctx context.Context) (bool, error) {
	isVulnerable := false
	if len(artifact.ImageDigest) > 0 {
		var cveStores []*security.CveStore
		_, span := otel.Tracer("orchestrator").Start(ctx, "scanResultRepository.FindByImageDigest")
		imageScanResult, err := impl.scanResultRepository.FindByImageDigest(artifact.ImageDigest)
		span.End()
		if err != nil && err != pg.ErrNoRows {
			impl.logger.Errorw("error fetching image digest", "digest", artifact.ImageDigest, "err", err)
			return false, err
		}
		for _, item := range imageScanResult {
			cveStores = append(cveStores, &item.CveStore)
		}
		_, span = otel.Tracer("orchestrator").Start(ctx, "cvePolicyRepository.GetBlockedCVEList")
		if cdPipeline.Environment.ClusterId == 0 {
			envDetails, err := impl.envRepository.FindById(cdPipeline.EnvironmentId)
			if err != nil {
				impl.logger.Errorw("error fetching cluster details by env, GetArtifactVulnerabilityStatus", "envId", cdPipeline.EnvironmentId, "err", err)
				return false, err
			}
			cdPipeline.Environment = *envDetails
		}
		blockCveList, err := impl.cvePolicyRepository.GetBlockedCVEList(cveStores, cdPipeline.Environment.ClusterId, cdPipeline.EnvironmentId, cdPipeline.AppId, false)
		span.End()
		if err != nil {
			impl.logger.Errorw("error while fetching env", "err", err)
			return false, err
		}
		if len(blockCveList) > 0 {
			isVulnerable = true
		}
	}
	return isVulnerable, nil
}

func (impl *WorkflowDagExecutorImpl) ManualCdTrigger(overrideRequest *bean.ValuesOverrideRequest, ctx context.Context) (int, string, error) {
	//setting triggeredAt variable to have consistent data for various audit log places in db for deployment time
	triggeredAt := time.Now()
	releaseId := 0
	var manifest []byte
	var err error
	_, span := otel.Tracer("orchestrator").Start(ctx, "pipelineRepository.FindById")
	cdPipeline, err := impl.pipelineRepository.FindById(overrideRequest.PipelineId)
	span.End()
	if err != nil {
		impl.logger.Errorw("manual trigger request with invalid pipelineId, ManualCdTrigger", "pipelineId", overrideRequest.PipelineId, "err", err)
		return 0, "", err
	}
	impl.SetPipelineFieldsInOverrideRequest(overrideRequest, cdPipeline)

	ciArtifactId := overrideRequest.CiArtifactId
	_, span = otel.Tracer("orchestrator").Start(ctx, "ciArtifactRepository.Get")
	artifact, err := impl.ciArtifactRepository.Get(ciArtifactId)
	span.End()
	if err != nil {
		impl.logger.Errorw("err", "err", err)
		return 0, "", err
	}
	var imageTag string
	if len(artifact.Image) > 0 {
		imageTag = strings.Split(artifact.Image, ":")[1]
	}
	helmPackageName := fmt.Sprintf("%s-%s-%s", cdPipeline.App.AppName, cdPipeline.Environment.Name, imageTag)

	switch overrideRequest.CdWorkflowType {
	case bean.CD_WORKFLOW_TYPE_PRE:
		cdWf := &pipelineConfig.CdWorkflow{
			CiArtifactId: artifact.Id,
			PipelineId:   cdPipeline.Id,
			AuditLog:     sql.AuditLog{CreatedOn: triggeredAt, CreatedBy: 1, UpdatedOn: triggeredAt, UpdatedBy: 1},
		}
		err := impl.cdWorkflowRepository.SaveWorkFlow(ctx, cdWf)
		if err != nil {
			return 0, "", err
		}
		overrideRequest.CdWorkflowId = cdWf.Id
		_, span = otel.Tracer("orchestrator").Start(ctx, "TriggerPreStage")
		err = impl.TriggerPreStage(ctx, cdWf, artifact, cdPipeline, overrideRequest.UserId, false, 0)
		span.End()
		if err != nil {
			impl.logger.Errorw("error in TriggerPreStage, ManualCdTrigger", "err", err)
			return 0, "", err
		}
	case bean.CD_WORKFLOW_TYPE_DEPLOY:
		if overrideRequest.DeploymentType == models.DEPLOYMENTTYPE_UNKNOWN {
			overrideRequest.DeploymentType = models.DEPLOYMENTTYPE_DEPLOY
		}
		approvalRequestId, err := impl.checkApprovalNodeForDeployment(overrideRequest.UserId, cdPipeline, ciArtifactId)
		if err != nil {
			return 0, "", err
		}

		cdWf, err := impl.cdWorkflowRepository.FindByWorkflowIdAndRunnerType(ctx, overrideRequest.CdWorkflowId, bean.CD_WORKFLOW_TYPE_PRE)
		if err != nil && !util.IsErrNoRows(err) {
			impl.logger.Errorw("error in getting cdWorkflow, ManualCdTrigger", "CdWorkflowId", overrideRequest.CdWorkflowId, "err", err)
			return 0, "", err
		}

		scope := resourceQualifiers.Scope{AppId: overrideRequest.AppId, EnvId: overrideRequest.EnvId, ClusterId: overrideRequest.ClusterId, ProjectId: overrideRequest.ProjectId, IsProdEnv: overrideRequest.IsProdEnv}
		filters, err := impl.resourceFilterService.GetFiltersByScope(scope)
		if err != nil {
			impl.logger.Errorw("error in getting resource filters for the pipeline", "pipelineId", overrideRequest.PipelineId, "err", err)
			return 0, "", err
		}

		//get releaseTags from imageTaggingService
		imageTagNames, err := impl.imageTaggingService.GetTagNamesByArtifactId(artifact.Id)
		if err != nil {
			impl.logger.Errorw("error in getting image tags for the given artifact id", "artifactId", artifact.Id, "err", err)
			return 0, "", err
		}

		filterState, filterIdVsState, err := impl.resourceFilterService.CheckForResource(filters, artifact.Image, imageTagNames)
		if err != nil {
			return 0, "", err
		}

		//store evaluated result
		filterEvaluationAudit, err := impl.resourceFilterService.CreateFilterEvaluationAudit(resourceFilter.Artifact, ciArtifactId, resourceFilter.Pipeline, cdPipeline.Id, filters, filterIdVsState)
		if err != nil {
			impl.logger.Errorw("error in creating filter evaluation audit data cd post stage trigger", "err", err, "cdPipelineId", cdPipeline.Id, "artifactId", ciArtifactId)
			return 0, "", err
		}

		//allow or block w.r.t filterState
		if filterState != resourceFilter.ALLOW {
			return 0, "", fmt.Errorf("the artifact does not pass filtering condition")
		}

		cdWorkflowId := cdWf.CdWorkflowId
		if cdWf.CdWorkflowId == 0 {
			cdWf := &pipelineConfig.CdWorkflow{
				CiArtifactId: ciArtifactId,
				PipelineId:   overrideRequest.PipelineId,
				AuditLog:     sql.AuditLog{CreatedOn: triggeredAt, CreatedBy: overrideRequest.UserId, UpdatedOn: triggeredAt, UpdatedBy: overrideRequest.UserId},
			}
			err := impl.cdWorkflowRepository.SaveWorkFlow(ctx, cdWf)
			if err != nil {
				impl.logger.Errorw("error in creating cdWorkflow, ManualCdTrigger", "PipelineId", overrideRequest.PipelineId, "err", err)
				return 0, "", err
			}
			cdWorkflowId = cdWf.Id
		}

		runner := &pipelineConfig.CdWorkflowRunner{
			Name:         cdPipeline.Name,
			WorkflowType: bean.CD_WORKFLOW_TYPE_DEPLOY,
			ExecutorType: pipelineConfig.WORKFLOW_EXECUTOR_TYPE_AWF,
			Status:       pipelineConfig.WorkflowInitiated, //deployment Initiated for manual trigger
			TriggeredBy:  overrideRequest.UserId,
			StartedOn:    triggeredAt,
			Namespace:    impl.config.GetDefaultNamespace(),
			CdWorkflowId: cdWorkflowId,
			AuditLog:     sql.AuditLog{CreatedOn: triggeredAt, CreatedBy: overrideRequest.UserId, UpdatedOn: triggeredAt, UpdatedBy: overrideRequest.UserId},
		}
		if approvalRequestId > 0 {
			runner.DeploymentApprovalRequestId = approvalRequestId
		}
		savedWfr, err := impl.cdWorkflowRepository.SaveWorkFlowRunner(runner)
		overrideRequest.WfrId = savedWfr.Id
		if err != nil {
			impl.logger.Errorw("err in creating cdWorkflowRunner, ManualCdTrigger", "cdWorkflowId", cdWorkflowId, "err", err)
			return 0, "", err
		}

		if filterEvaluationAudit != nil {
			//update resource_filter_evaluation entry with wfrId and type
			err = impl.resourceFilterService.UpdateFilterEvaluationAuditRef(filterEvaluationAudit.Id, resourceFilter.CdWorkflowRunner, runner.Id)
			if err != nil {
				impl.logger.Errorw("error in updating filter evaluation audit reference", "filterEvaluationAuditId", filterEvaluationAudit.Id, "err", err)
				return 0, "", err
			}
		}
		if approvalRequestId > 0 {
			err = impl.deploymentApprovalRepository.ConsumeApprovalRequest(approvalRequestId)
			if err != nil {
				return 0, "", err
			}
		}

		runner.CdWorkflow = &pipelineConfig.CdWorkflow{
			Pipeline: cdPipeline,
		}
		overrideRequest.CdWorkflowId = cdWorkflowId
		// creating cd pipeline status timeline for deployment initialisation
		timeline := impl.pipelineStatusTimelineService.GetTimelineDbObjectByTimelineStatusAndTimelineDescription(savedWfr.Id, 0, pipelineConfig.TIMELINE_STATUS_DEPLOYMENT_INITIATED, pipelineConfig.TIMELINE_DESCRIPTION_DEPLOYMENT_INITIATED, overrideRequest.UserId)
		_, span = otel.Tracer("orchestrator").Start(ctx, "cdPipelineStatusTimelineRepo.SaveTimelineForACDHelmApps")
		err = impl.pipelineStatusTimelineService.SaveTimeline(timeline, nil, false)

		span.End()
		if err != nil {
			impl.logger.Errorw("error in creating timeline status for deployment initiation, ManualCdTrigger", "err", err, "timeline", timeline)
		}

		//checking vulnerability for deploying image
		isVulnerable, err := impl.GetArtifactVulnerabilityStatus(artifact, cdPipeline, ctx)
		if err != nil {
			impl.logger.Errorw("error in getting Artifact vulnerability status, ManualCdTrigger", "err", err)
			return 0, "", err
		}

		if isVulnerable == true {
			// if image vulnerable, update timeline status and return
			if err = impl.MarkCurrentDeploymentFailed(runner, errors.New(pipelineConfig.FOUND_VULNERABILITY), overrideRequest.UserId); err != nil {
				impl.logger.Errorw("error while updating current runner status to failed, TriggerDeployment", "wfrId", runner.Id, "err", err)
			}
			return 0, "", fmt.Errorf("found vulnerability for image digest %s", artifact.ImageDigest)
		}

		// Deploy the release
		_, span = otel.Tracer("orchestrator").Start(ctx, "WorkflowDagExecutorImpl.HandleCDTriggerRelease")
		var releaseErr error
		releaseId, manifest, releaseErr = impl.HandleCDTriggerRelease(overrideRequest, ctx, triggeredAt, overrideRequest.UserId)
		span.End()

		//skip updatePreviousDeploymentStatus if Async Install is enabled; handled inside SubscribeDevtronAsyncHelmInstallRequest
		if !impl.appService.IsDevtronAsyncInstallModeEnabled(cdPipeline.DeploymentAppType) {
			// Update previous deployment runner status (in transaction): Failed
			_, span = otel.Tracer("orchestrator").Start(ctx, "updatePreviousDeploymentStatus")
			err1 := impl.updatePreviousDeploymentStatus(releaseErr, runner, cdPipeline.Id, triggeredAt, overrideRequest.UserId)
			span.End()
			if err1 != nil {
				impl.logger.Errorw("error while update previous cd workflow runners, ManualCdTrigger", "err", err, "runner", runner, "pipelineId", cdPipeline.Id)
				return 0, "", err1
			}
		}
		if overrideRequest.DeploymentAppType == util.PIPELINE_DEPLOYMENT_TYPE_MANIFEST_DOWNLOAD || overrideRequest.DeploymentAppType == util.PIPELINE_DEPLOYMENT_TYPE_MANIFEST_PUSH {
			if err == nil {
				runner := &pipelineConfig.CdWorkflowRunner{
					Id:                 runner.Id,
					Name:               cdPipeline.Name,
					WorkflowType:       bean.CD_WORKFLOW_TYPE_DEPLOY,
					ExecutorType:       pipelineConfig.WORKFLOW_EXECUTOR_TYPE_AWF,
					TriggeredBy:        overrideRequest.UserId,
					StartedOn:          triggeredAt,
					Status:             pipelineConfig.WorkflowSucceeded,
					Namespace:          impl.config.GetDefaultNamespace(),
					CdWorkflowId:       overrideRequest.CdWorkflowId,
					AuditLog:           sql.AuditLog{CreatedOn: triggeredAt, CreatedBy: overrideRequest.UserId, UpdatedOn: triggeredAt, UpdatedBy: overrideRequest.UserId},
					HelmReferenceChart: manifest,
					FinishedOn:         time.Now(),
				}
				updateErr := impl.cdWorkflowRepository.UpdateWorkFlowRunner(runner)
				if updateErr != nil {
					impl.logger.Errorw("error in updating runner for manifest_download type", "err", err)
				}
				// Handle auto trigger after deployment success event
				pipelineOverride, err := impl.pipelineOverrideRepository.FindLatestByCdWorkflowId(overrideRequest.CdWorkflowId)
				if err != nil {
					impl.logger.Errorw("error in getting latest pipeline override by cdWorkflowId", "err", err, "cdWorkflowId", cdWf.Id)
					return 0, "", err
				}
				go impl.HandleDeploymentSuccessEvent(pipelineOverride)
			}
		}

	case bean.CD_WORKFLOW_TYPE_POST:
		cdWfRunner, err := impl.cdWorkflowRepository.FindByWorkflowIdAndRunnerType(ctx, overrideRequest.CdWorkflowId, bean.CD_WORKFLOW_TYPE_DEPLOY)
		if err != nil && !util.IsErrNoRows(err) {
			impl.logger.Errorw("err in getting cdWorkflowRunner, ManualCdTrigger", "cdWorkflowId", overrideRequest.CdWorkflowId, "err", err)
			return 0, "", err
		}

		var cdWf *pipelineConfig.CdWorkflow
		if cdWfRunner.CdWorkflowId == 0 {
			cdWf = &pipelineConfig.CdWorkflow{
				CiArtifactId: ciArtifactId,
				PipelineId:   overrideRequest.PipelineId,
				AuditLog:     sql.AuditLog{CreatedOn: triggeredAt, CreatedBy: overrideRequest.UserId, UpdatedOn: triggeredAt, UpdatedBy: overrideRequest.UserId},
			}
			err := impl.cdWorkflowRepository.SaveWorkFlow(ctx, cdWf)
			if err != nil {
				impl.logger.Errorw("error in creating cdWorkflow, ManualCdTrigger", "CdWorkflowId", overrideRequest.CdWorkflowId, "err", err)
				return 0, "", err
			}
			overrideRequest.CdWorkflowId = cdWf.Id
		} else {
			_, span = otel.Tracer("orchestrator").Start(ctx, "cdWorkflowRepository.FindById")
			cdWf, err = impl.cdWorkflowRepository.FindById(overrideRequest.CdWorkflowId)
			span.End()
			if err != nil && !util.IsErrNoRows(err) {
				impl.logger.Errorw("error in getting cdWorkflow, ManualCdTrigger", "CdWorkflowId", overrideRequest.CdWorkflowId, "err", err)
				return 0, "", err
			}
		}
		_, span = otel.Tracer("orchestrator").Start(ctx, "TriggerPostStage")
		err = impl.TriggerPostStage(cdWf, cdPipeline, overrideRequest.UserId, 0)
		span.End()
		if err != nil {
			impl.logger.Errorw("error in TriggerPostStage, ManualCdTrigger", "CdWorkflowId", cdWf.Id, "err", err)
			return 0, "", err
		}
	default:
		impl.logger.Errorw("invalid CdWorkflowType, ManualCdTrigger", "CdWorkflowType", overrideRequest.CdWorkflowType, "err", err)
		return 0, "", fmt.Errorf("invalid CdWorkflowType %s for the trigger request", string(overrideRequest.CdWorkflowType))
	}
	return releaseId, helmPackageName, err
}

type BulkTriggerRequest struct {
	CiArtifactId int `sql:"ci_artifact_id"`
	PipelineId   int `sql:"pipeline_id"`
}

func (impl *WorkflowDagExecutorImpl) TriggerBulkDeploymentAsync(requests []*BulkTriggerRequest, UserId int32) (interface{}, error) {
	var cdWorkflows []*pipelineConfig.CdWorkflow
	for _, request := range requests {
		cdWf := &pipelineConfig.CdWorkflow{
			CiArtifactId:   request.CiArtifactId,
			PipelineId:     request.PipelineId,
			AuditLog:       sql.AuditLog{CreatedOn: time.Now(), CreatedBy: UserId, UpdatedOn: time.Now(), UpdatedBy: UserId},
			WorkflowStatus: pipelineConfig.REQUEST_ACCEPTED,
		}
		cdWorkflows = append(cdWorkflows, cdWf)
	}
	err := impl.cdWorkflowRepository.SaveWorkFlows(cdWorkflows...)
	if err != nil {
		impl.logger.Errorw("error in saving wfs", "req", requests, "err", err)
		return nil, err
	}
	impl.triggerNatsEventForBulkAction(cdWorkflows)
	return nil, nil
	//return
	//publish nats async
	//update status
	//consume message
}

type DeploymentGroupAppWithEnv struct {
	EnvironmentId     int         `json:"environmentId"`
	DeploymentGroupId int         `json:"deploymentGroupId"`
	AppId             int         `json:"appId"`
	Active            bool        `json:"active"`
	UserId            int32       `json:"userId"`
	RequestType       RequestType `json:"requestType" validate:"oneof=START STOP"`
}

func (impl *WorkflowDagExecutorImpl) TriggerBulkHibernateAsync(request StopDeploymentGroupRequest, ctx context.Context) (interface{}, error) {
	dg, err := impl.groupRepository.FindByIdWithApp(request.DeploymentGroupId)
	if err != nil {
		impl.logger.Errorw("error while fetching dg", "err", err)
		return nil, err
	}

	for _, app := range dg.DeploymentGroupApps {
		deploymentGroupAppWithEnv := &DeploymentGroupAppWithEnv{
			AppId:             app.AppId,
			EnvironmentId:     dg.EnvironmentId,
			DeploymentGroupId: dg.Id,
			Active:            dg.Active,
			UserId:            request.UserId,
			RequestType:       request.RequestType,
		}

		data, err := json.Marshal(deploymentGroupAppWithEnv)
		if err != nil {
			impl.logger.Errorw("error while writing app stop event to nats ", "app", app.AppId, "deploymentGroup", app.DeploymentGroupId, "err", err)
		} else {
			err = impl.pubsubClient.Publish(pubsub.BULK_HIBERNATE_TOPIC, string(data))
			if err != nil {
				impl.logger.Errorw("Error while publishing request", "topic", pubsub.BULK_HIBERNATE_TOPIC, "error", err)
			}
		}
	}
	return nil, nil
}

func (impl *WorkflowDagExecutorImpl) FetchApprovalPendingArtifacts(pipelineId, limit, offset, requiredApprovals int, searchString string) ([]bean2.CiArtifactBean, int, error) {

	var ciArtifacts []bean2.CiArtifactBean
	deploymentApprovalRequests, totalCount, err := impl.deploymentApprovalRepository.FetchApprovalPendingArtifacts(pipelineId, limit, offset, requiredApprovals, searchString)
	if err != nil {
		impl.logger.Errorw("error occurred while fetching approval request data", "pipelineId", pipelineId, "err", err)
		return ciArtifacts, 0, err
	}

	var artifactIds []int
	for _, request := range deploymentApprovalRequests {
		artifactIds = append(artifactIds, request.ArtifactId)
	}

	if len(artifactIds) > 0 {
		deploymentApprovalRequests, err = impl.getLatestDeploymentByArtifactIds(pipelineId, deploymentApprovalRequests, artifactIds)
		if err != nil {
			impl.logger.Errorw("error occurred while fetching FetchLatestDeploymentByArtifactIds", "pipelineId", pipelineId, "artifactIds", artifactIds, "err", err)
			return nil, 0, err
		}
	}

	for _, request := range deploymentApprovalRequests {

		mInfo, err := parseMaterialInfo([]byte(request.CiArtifact.MaterialInfo), request.CiArtifact.DataSource)
		if err != nil {
			mInfo = []byte("[]")
			impl.logger.Errorw("Error in parsing artifact material info", "err", err)
		}

		var artifact bean2.CiArtifactBean
		ciArtifact := request.CiArtifact
		artifact.Id = ciArtifact.Id
		artifact.Image = ciArtifact.Image
		artifact.ImageDigest = ciArtifact.ImageDigest
		artifact.MaterialInfo = mInfo
		artifact.DataSource = ciArtifact.DataSource
		artifact.Deployed = ciArtifact.Deployed
		artifact.Scanned = ciArtifact.Scanned
		artifact.ScanEnabled = ciArtifact.ScanEnabled
		artifact.CiPipelineId = ciArtifact.PipelineId
		artifact.DeployedTime = formatDate(ciArtifact.DeployedTime, bean2.LayoutRFC3339)
		if ciArtifact.WorkflowId != nil {
			artifact.WfrId = *ciArtifact.WorkflowId
		}
		artifact.CiPipelineId = ciArtifact.PipelineId
		ciArtifacts = append(ciArtifacts, artifact)
	}

	return ciArtifacts, totalCount, err
}

func (impl *WorkflowDagExecutorImpl) getLatestDeploymentByArtifactIds(pipelineId int, deploymentApprovalRequests []*pipelineConfig.DeploymentApprovalRequest, artifactIds []int) ([]*pipelineConfig.DeploymentApprovalRequest, error) {
	var latestDeployedArtifacts []*pipelineConfig.DeploymentApprovalRequest
	var err error
	if len(artifactIds) > 0 {
		latestDeployedArtifacts, err = impl.deploymentApprovalRepository.FetchLatestDeploymentByArtifactIds(pipelineId, artifactIds)
		if err != nil {
			impl.logger.Errorw("error occurred while fetching FetchLatestDeploymentByArtifactIds", "pipelineId", pipelineId, "artifactIds", artifactIds, "err", err)
			return nil, err
		}
	}
	latestDeployedArtifactsMap := make(map[int]time.Time, 0)
	for _, artifact := range latestDeployedArtifacts {
		latestDeployedArtifactsMap[artifact.ArtifactId] = artifact.AuditLog.CreatedOn
	}

	for _, request := range deploymentApprovalRequests {
		if deployedTime, ok := latestDeployedArtifactsMap[request.ArtifactId]; ok {
			request.CiArtifact.Deployed = true
			request.CiArtifact.DeployedTime = deployedTime
		}
	}

	return deploymentApprovalRequests, nil
}

func (impl *WorkflowDagExecutorImpl) FetchApprovalDataForArtifacts(artifactIds []int, pipelineId int, requiredApprovals int) (map[int]*pipelineConfig.UserApprovalMetadata, error) {
	artifactIdVsApprovalMetadata := make(map[int]*pipelineConfig.UserApprovalMetadata)
	deploymentApprovalRequests, err := impl.deploymentApprovalRepository.FetchApprovalDataForArtifacts(artifactIds, pipelineId)
	if err != nil {
		return artifactIdVsApprovalMetadata, err
	}

	var requestedUserIds []int32
	for _, approvalRequest := range deploymentApprovalRequests {
		requestedUserIds = append(requestedUserIds, approvalRequest.CreatedBy)
	}

	userInfos, err := impl.user.GetByIds(requestedUserIds)
	if err != nil {
		impl.logger.Errorw("error occurred while fetching users", "requestedUserIds", requestedUserIds, "err", err)
		return artifactIdVsApprovalMetadata, err
	}
	userInfoMap := make(map[int32]bean.UserInfo)
	for _, userInfo := range userInfos {
		userId := userInfo.Id
		userInfoMap[userId] = userInfo
	}

	for _, approvalRequest := range deploymentApprovalRequests {
		artifactId := approvalRequest.ArtifactId
		requestedUserId := approvalRequest.CreatedBy
		if userInfo, ok := userInfoMap[requestedUserId]; ok {
			approvalRequest.UserEmail = userInfo.EmailId
		}
		approvalMetadata := approvalRequest.ConvertToApprovalMetadata()
		if approvalRequest.GetApprovedCount() >= requiredApprovals {
			approvalMetadata.ApprovalRuntimeState = pipelineConfig.ApprovedApprovalState
		} else {
			approvalMetadata.ApprovalRuntimeState = pipelineConfig.RequestedApprovalState
		}
		artifactIdVsApprovalMetadata[artifactId] = approvalMetadata
	}
	return artifactIdVsApprovalMetadata, nil

}

func (impl *WorkflowDagExecutorImpl) triggerNatsEventForBulkAction(cdWorkflows []*pipelineConfig.CdWorkflow) {
	for _, wf := range cdWorkflows {
		data, err := json.Marshal(wf)
		if err != nil {
			wf.WorkflowStatus = pipelineConfig.QUE_ERROR
		} else {
			err = impl.pubsubClient.Publish(pubsub.BULK_DEPLOY_TOPIC, string(data))
			if err != nil {
				wf.WorkflowStatus = pipelineConfig.QUE_ERROR
			} else {
				wf.WorkflowStatus = pipelineConfig.ENQUEUED
			}
		}
		err = impl.cdWorkflowRepository.UpdateWorkFlow(wf)
		if err != nil {
			impl.logger.Errorw("error in publishing wf msg", "wf", wf, "err", err)
		}
	}
}

func (impl *WorkflowDagExecutorImpl) subscribeTriggerBulkAction() error {
	callback := func(msg *pubsub.PubSubMsg) {
		impl.logger.Debug("subscribeTriggerBulkAction event received")
		//defer msg.Ack()
		cdWorkflow := new(pipelineConfig.CdWorkflow)
		err := json.Unmarshal([]byte(string(msg.Data)), cdWorkflow)
		if err != nil {
			impl.logger.Error("Error while unmarshalling cdWorkflow json object", "error", err)
			return
		}
		impl.logger.Debugw("subscribeTriggerBulkAction event:", "cdWorkflow", cdWorkflow)
		wf := &pipelineConfig.CdWorkflow{
			Id:           cdWorkflow.Id,
			CiArtifactId: cdWorkflow.CiArtifactId,
			PipelineId:   cdWorkflow.PipelineId,
			AuditLog: sql.AuditLog{
				UpdatedOn: time.Now(),
			},
		}
		latest, err := impl.cdWorkflowRepository.IsLatestWf(cdWorkflow.PipelineId, cdWorkflow.Id)
		if err != nil {
			impl.logger.Errorw("error in determining latest", "wf", cdWorkflow, "err", err)
			wf.WorkflowStatus = pipelineConfig.DEQUE_ERROR
			impl.cdWorkflowRepository.UpdateWorkFlow(wf)
			return
		}
		if !latest {
			wf.WorkflowStatus = pipelineConfig.DROPPED_STALE
			impl.cdWorkflowRepository.UpdateWorkFlow(wf)
			return
		}
		pipeline, err := impl.pipelineRepository.FindById(cdWorkflow.PipelineId)
		if err != nil {
			impl.logger.Errorw("error in fetching pipeline", "err", err)
			wf.WorkflowStatus = pipelineConfig.TRIGGER_ERROR
			impl.cdWorkflowRepository.UpdateWorkFlow(wf)
			return
		}
		artefact, err := impl.ciArtifactRepository.Get(cdWorkflow.CiArtifactId)
		if err != nil {
			impl.logger.Errorw("error in fetching artefact", "err", err)
			wf.WorkflowStatus = pipelineConfig.TRIGGER_ERROR
			impl.cdWorkflowRepository.UpdateWorkFlow(wf)
			return
		}
		err = impl.triggerStageForBulk(wf, pipeline, artefact, false, false, cdWorkflow.CreatedBy)
		if err != nil {
			impl.logger.Errorw("error in cd trigger ", "err", err)
			wf.WorkflowStatus = pipelineConfig.TRIGGER_ERROR
		} else {
			wf.WorkflowStatus = pipelineConfig.WF_STARTED
		}
		impl.cdWorkflowRepository.UpdateWorkFlow(wf)
	}
	err := impl.pubsubClient.Subscribe(pubsub.BULK_DEPLOY_TOPIC, callback)
	return err
}

func (impl *WorkflowDagExecutorImpl) subscribeHibernateBulkAction() error {
	callback := func(msg *pubsub.PubSubMsg) {
		impl.logger.Debug("subscribeHibernateBulkAction event received")
		//defer msg.Ack()
		deploymentGroupAppWithEnv := new(DeploymentGroupAppWithEnv)
		err := json.Unmarshal([]byte(string(msg.Data)), deploymentGroupAppWithEnv)
		if err != nil {
			impl.logger.Error("Error while unmarshalling deploymentGroupAppWithEnv json object", err)
			return
		}
		impl.logger.Debugw("subscribeHibernateBulkAction event:", "DeploymentGroupAppWithEnv", deploymentGroupAppWithEnv)

		stopAppRequest := &StopAppRequest{
			AppId:         deploymentGroupAppWithEnv.AppId,
			EnvironmentId: deploymentGroupAppWithEnv.EnvironmentId,
			UserId:        deploymentGroupAppWithEnv.UserId,
			RequestType:   deploymentGroupAppWithEnv.RequestType,
		}
		ctx, err := impl.buildACDContext()
		if err != nil {
			impl.logger.Errorw("error in creating acd synch context", "err", err)
			return
		}
		_, err = impl.StopStartApp(stopAppRequest, ctx)
		if err != nil {
			impl.logger.Errorw("error in stop app request", "err", err)
			return
		}
	}
	err := impl.pubsubClient.Subscribe(pubsub.BULK_HIBERNATE_TOPIC, callback)
	return err
}

func (impl *WorkflowDagExecutorImpl) buildACDContext() (acdContext context.Context, err error) {
	//this part only accessible for acd apps hibernation, if acd configured it will fetch latest acdToken, else it will return error
	acdToken, err := impl.argoUserService.GetLatestDevtronArgoCdUserToken()
	if err != nil {
		impl.logger.Errorw("error in getting acd token", "err", err)
		return nil, err
	}
	ctx := context.Background()
	ctx = context.WithValue(ctx, "token", acdToken)
	return ctx, nil
}

func extractTimelineFailedStatusDetails(err error) string {
	errorString := util.GetGRPCErrorDetailedMessage(err)
	switch errorString {
	case pipelineConfig.FOUND_VULNERABILITY:
		return pipelineConfig.TIMELINE_DESCRIPTION_VULNERABLE_IMAGE
	default:
		return util.GetTruncatedMessage(fmt.Sprintf("Deployment failed: %s", errorString), 255)
	}
}

func (impl *WorkflowDagExecutorImpl) MarkPipelineStatusTimelineFailed(runner *pipelineConfig.CdWorkflowRunner, releaseErr error) error {
	//creating cd pipeline status timeline for deployment failed
	terminalStatusExists, timelineErr := impl.cdPipelineStatusTimelineRepo.CheckIfTerminalStatusTimelinePresentByWfrId(runner.Id)
	if timelineErr != nil {
		impl.logger.Errorw("error in checking if terminal status timeline exists by wfrId", "err", timelineErr, "wfrId", runner.Id)
		return timelineErr
	}
	if !terminalStatusExists {
		impl.logger.Infow("marking pipeline deployment failed", "err", releaseErr)
		timeline := &pipelineConfig.PipelineStatusTimeline{
			CdWorkflowRunnerId: runner.Id,
			Status:             pipelineConfig.TIMELINE_STATUS_DEPLOYMENT_FAILED,
			StatusDetail:       extractTimelineFailedStatusDetails(releaseErr),
			StatusTime:         time.Now(),
			AuditLog: sql.AuditLog{
				CreatedBy: 1,
				CreatedOn: time.Now(),
				UpdatedBy: 1,
				UpdatedOn: time.Now(),
			},
		}
		timelineErr = impl.pipelineStatusTimelineService.SaveTimeline(timeline, nil, false)
		if timelineErr != nil {
			impl.logger.Errorw("error in creating timeline status for deployment fail", "err", timelineErr, "timeline", timeline)
		}
	}
	return nil
}

func (impl *WorkflowDagExecutorImpl) UpdateTriggerCDMetricsOnFinish(runner *pipelineConfig.CdWorkflowRunner) {
	cdMetrics := util4.CDMetrics{
		AppName:         runner.CdWorkflow.Pipeline.DeploymentAppName,
		Status:          runner.Status,
		DeploymentType:  runner.CdWorkflow.Pipeline.DeploymentAppType,
		EnvironmentName: runner.CdWorkflow.Pipeline.Environment.Name,
		Time:            time.Since(runner.StartedOn).Seconds() - time.Since(runner.FinishedOn).Seconds(),
	}
	util4.TriggerCDMetrics(cdMetrics, impl.config.ExposeCDMetrics)
	return
}

func (impl *WorkflowDagExecutorImpl) MarkCurrentDeploymentFailed(runner *pipelineConfig.CdWorkflowRunner, releaseErr error, triggeredBy int32) error {
	err := impl.MarkPipelineStatusTimelineFailed(runner, releaseErr)
	if err != nil {
		impl.logger.Errorw("error updating CdPipelineStatusTimeline", "err", err, "releaseErr", releaseErr)
		return err
	}
	//update current WF with error status
	impl.logger.Errorw("error in triggering cd WF, setting wf status as fail ", "wfId", runner.Id, "err", releaseErr)
	runner.Status = pipelineConfig.WorkflowFailed
	runner.Message = util.GetGRPCErrorDetailedMessage(releaseErr)
	runner.FinishedOn = time.Now()
	runner.UpdatedOn = time.Now()
	runner.UpdatedBy = triggeredBy
	err1 := impl.cdWorkflowRepository.UpdateWorkFlowRunner(runner)
	if err1 != nil {
		impl.logger.Errorw("error updating cd wf runner status", "err", releaseErr, "currentRunner", runner)
		return err1
	}
	impl.UpdateTriggerCDMetricsOnFinish(runner)
	return nil
}

func (impl *WorkflowDagExecutorImpl) TriggerCD(artifact *repository.CiArtifact, cdWorkflowId, wfrId int, pipeline *pipelineConfig.Pipeline, triggeredAt time.Time) (*[]byte, error) {
	impl.logger.Debugw("automatic pipeline trigger attempt async", "artifactId", artifact.Id)
	manifest, err := impl.triggerReleaseAsync(artifact, cdWorkflowId, wfrId, pipeline, triggeredAt)
	if err != nil {
		impl.logger.Errorw("error in cd trigger", "err", err)
		return manifest, err
	}
	return manifest, err
}

func (impl *WorkflowDagExecutorImpl) triggerReleaseAsync(artifact *repository.CiArtifact, cdWorkflowId, wfrId int, pipeline *pipelineConfig.Pipeline, triggeredAt time.Time) (*[]byte, error) {
	manifest, err := impl.validateAndTrigger(pipeline, artifact, cdWorkflowId, wfrId, triggeredAt)
	if err != nil {
		impl.logger.Errorw("error in trigger for pipeline", "pipelineId", strconv.Itoa(pipeline.Id))
	}
	impl.logger.Debugw("trigger attempted for all pipeline ", "artifactId", artifact.Id)
	return manifest, err
}

func (impl *WorkflowDagExecutorImpl) validateAndTrigger(p *pipelineConfig.Pipeline, artifact *repository.CiArtifact, cdWorkflowId, wfrId int, triggeredAt time.Time) (*[]byte, error) {
	object := impl.enforcerUtil.GetAppRBACNameByAppId(p.AppId)
	envApp := strings.Split(object, "/")
	if len(envApp) != 2 {
		impl.logger.Error("invalid req, app and env not found from rbac")
		return nil, errors2.New("invalid req, app and env not found from rbac")
	}
	manifest, err := impl.releasePipeline(p, artifact, cdWorkflowId, wfrId, triggeredAt)
	return manifest, err
}

func (impl *WorkflowDagExecutorImpl) releasePipeline(pipeline *pipelineConfig.Pipeline, artifact *repository.CiArtifact, cdWorkflowId, wfrId int, triggeredAt time.Time) (*[]byte, error) {
	impl.logger.Debugw("triggering release for ", "cdPipelineId", pipeline.Id, "artifactId", artifact.Id)

	pipeline, err := impl.pipelineRepository.FindById(pipeline.Id)
	if err != nil {
		impl.logger.Errorw("error in fetching pipeline by pipelineId", "err", err)
		return nil, err
	}

	request := &bean.ValuesOverrideRequest{
		PipelineId:           pipeline.Id,
		UserId:               artifact.CreatedBy,
		CiArtifactId:         artifact.Id,
		AppId:                pipeline.AppId,
		CdWorkflowId:         cdWorkflowId,
		ForceTrigger:         true,
		DeploymentWithConfig: bean.DEPLOYMENT_CONFIG_TYPE_LAST_SAVED,
		WfrId:                wfrId,
	}
	impl.SetPipelineFieldsInOverrideRequest(request, pipeline)

	ctx, err := impl.buildACDContext()
	if err != nil {
		impl.logger.Errorw("error in creating acd sync context", "pipelineId", pipeline.Id, "artifactId", artifact.Id, "err", err)
		return nil, err
	}
	//setting deployedBy as 1(system user) since case of auto trigger
	_, span := otel.Tracer("orchestrator").Start(ctx, "WorkflowDagExecutorImpl.HandleCDTriggerRelease")
	id, manifest, err := impl.HandleCDTriggerRelease(request, ctx, triggeredAt, 1)
	span.End()
	if err != nil {
		impl.logger.Errorw("error in auto  cd pipeline trigger", "pipelineId", pipeline.Id, "artifactId", artifact.Id, "err", err)
	} else {
		impl.logger.Infow("pipeline successfully triggered ", "cdPipelineId", pipeline.Id, "artifactId", artifact.Id, "releaseId", id)
	}
	return &manifest, err

}

func (impl *WorkflowDagExecutorImpl) SetPipelineFieldsInOverrideRequest(overrideRequest *bean.ValuesOverrideRequest, pipeline *pipelineConfig.Pipeline) {
	overrideRequest.PipelineId = pipeline.Id
	overrideRequest.PipelineName = pipeline.Name
	overrideRequest.EnvId = pipeline.EnvironmentId
	environment := pipeline.Environment
	overrideRequest.EnvName = environment.Name
	overrideRequest.ClusterId = environment.ClusterId
	overrideRequest.IsProdEnv = environment.Default
	overrideRequest.AppId = pipeline.AppId
	overrideRequest.ProjectId = pipeline.App.TeamId
	overrideRequest.AppName = pipeline.App.AppName
	overrideRequest.DeploymentAppType = pipeline.DeploymentAppType
}

func (impl *WorkflowDagExecutorImpl) GetTriggerEvent(deploymentAppType string, triggeredAt time.Time, deployedBy int32) bean.TriggerEvent {
	// trigger event will decide whether to perform GitOps or deployment for a particular deployment app type
	triggerEvent := bean.TriggerEvent{
		TriggeredBy: deployedBy,
		TriggerdAt:  triggeredAt,
	}
	switch deploymentAppType {
	case bean2.ArgoCd:
		triggerEvent.PerformChartPush = true
		triggerEvent.PerformDeploymentOnCluster = true
		triggerEvent.GetManifestInResponse = false
		triggerEvent.DeploymentAppType = bean2.ArgoCd
		triggerEvent.ManifestStorageType = bean2.ManifestStorageGit
	case bean2.Helm:
		triggerEvent.PerformChartPush = false
		triggerEvent.PerformDeploymentOnCluster = true
		triggerEvent.GetManifestInResponse = false
		triggerEvent.DeploymentAppType = bean2.Helm
	case bean2.ManifestDownload:
		triggerEvent.PerformChartPush = false
		triggerEvent.PerformDeploymentOnCluster = false
		triggerEvent.GetManifestInResponse = true
		triggerEvent.DeploymentAppType = bean2.ManifestDownload
	case bean2.ManifestPush:
		triggerEvent.PerformChartPush = true
		triggerEvent.PerformDeploymentOnCluster = false
		triggerEvent.GetManifestInResponse = true
		triggerEvent.DeploymentAppType = bean2.ManifestPush
		triggerEvent.ManifestStorageType = bean2.ManifestStorageOCIHelmRepo
	}
	return triggerEvent
}

// write integration/unit test for each function
func (impl *WorkflowDagExecutorImpl) TriggerPipeline(overrideRequest *bean.ValuesOverrideRequest, valuesOverrideResponse *app.ValuesOverrideResponse, builtChartPath string, triggerEvent bean.TriggerEvent, ctx context.Context) (releaseNo int, manifest []byte, err error) {
	isRequestValid, err := impl.ValidateTriggerEvent(triggerEvent)
	if !isRequestValid {
		return releaseNo, manifest, err
	}
	if err != nil && triggerEvent.GetManifestInResponse {
		timeline := &pipelineConfig.PipelineStatusTimeline{
			CdWorkflowRunnerId: overrideRequest.WfrId,
			Status:             "HELM_PACKAGE_GENERATION_FAILED",
			StatusDetail:       fmt.Sprintf("Helm package generation failed. - %v", err),
			StatusTime:         time.Now(),
			AuditLog: sql.AuditLog{
				CreatedBy: overrideRequest.UserId,
				CreatedOn: time.Now(),
				UpdatedBy: overrideRequest.UserId,
				UpdatedOn: time.Now(),
			},
		}
		err1 := impl.pipelineStatusTimelineService.SaveTimeline(timeline, nil, false)
		if err1 != nil {
			impl.logger.Errorw("error in saving timeline for manifest_download type")
		}
	}
	if err != nil {
		return releaseNo, manifest, err
	}

	if triggerEvent.GetManifestInResponse {
		timeline := &pipelineConfig.PipelineStatusTimeline{
			CdWorkflowRunnerId: overrideRequest.WfrId,
			Status:             "HELM_PACKAGE_GENERATED",
			StatusDetail:       "Helm package generated successfully.",
			StatusTime:         time.Now(),
			AuditLog: sql.AuditLog{
				CreatedBy: overrideRequest.UserId,
				CreatedOn: time.Now(),
				UpdatedBy: overrideRequest.UserId,
				UpdatedOn: time.Now(),
			},
		}
		_, span := otel.Tracer("orchestrator").Start(ctx, "cdPipelineStatusTimelineRepo.SaveTimelineForACDHelmApps")
		err = impl.pipelineStatusTimelineService.SaveTimeline(timeline, nil, false)
		if err != nil {
			impl.logger.Errorw("error in saving timeline for manifest_download type")
		}
		span.End()
		err = impl.MergeDefaultValuesWithOverrideValues(valuesOverrideResponse.MergedValues, builtChartPath)
		if err != nil {
			impl.logger.Errorw("error in merging default values with override values ", "err", err)
			return releaseNo, manifest, err
		}
		// for downloaded manifest name is equal to <app-name>-<env-name>-<image-tag>
		image := valuesOverrideResponse.Artifact.Image
		var imageTag string
		if len(image) > 0 {
			imageTag = strings.Split(image, ":")[1]
		}
		chartName := fmt.Sprintf("%s-%s-%s", overrideRequest.AppName, overrideRequest.EnvName, imageTag)
		// As this chart will be pushed, don't delete it now
		deleteChart := !triggerEvent.PerformChartPush
		manifest, err = impl.chartTemplateService.LoadChartInBytes(builtChartPath, deleteChart, chartName, valuesOverrideResponse.EnvOverride.Chart.ChartVersion)
		if err != nil {
			impl.logger.Errorw("error in converting chart to bytes", "err", err)
			return releaseNo, manifest, err
		}
	}

	if triggerEvent.PerformChartPush {
		//update workflow runner status, used in app workflow view
		err = impl.UpdateCDWorkflowRunnerStatus(ctx, overrideRequest, triggerEvent.TriggerdAt, pipelineConfig.WorkflowInProgress, "")
		if err != nil {
			impl.logger.Errorw("error in updating the workflow runner status, createHelmAppForCdPipeline", "err", err)
			return releaseNo, manifest, err
		}
		manifestPushTemplate, err := impl.BuildManifestPushTemplate(overrideRequest, valuesOverrideResponse, builtChartPath)
		if err != nil {
			impl.logger.Errorw("error in building manifest push template", "err", err)
			return releaseNo, manifest, err
		}
		manifestPushService := impl.GetManifestPushService(triggerEvent.ManifestStorageType)
		manifestPushResponse := manifestPushService.PushChart(manifestPushTemplate, ctx)
		if manifestPushResponse.Error != nil {
			impl.logger.Errorw("Error in pushing manifest to git/helm", "err", err, "git_repo_url", manifestPushTemplate.RepoUrl)
			return releaseNo, manifest, manifestPushResponse.Error
		}
		pipelineOverrideUpdateRequest := &chartConfig.PipelineOverride{
			Id:                     valuesOverrideResponse.PipelineOverride.Id,
			GitHash:                manifestPushResponse.CommitHash,
			CommitTime:             manifestPushResponse.CommitTime,
			EnvConfigOverrideId:    valuesOverrideResponse.EnvOverride.Id,
			PipelineOverrideValues: valuesOverrideResponse.ReleaseOverrideJSON,
			PipelineId:             overrideRequest.PipelineId,
			CiArtifactId:           overrideRequest.CiArtifactId,
			PipelineMergedValues:   valuesOverrideResponse.MergedValues,
			AuditLog:               sql.AuditLog{UpdatedOn: triggerEvent.TriggerdAt, UpdatedBy: overrideRequest.UserId},
		}
		_, span := otel.Tracer("orchestrator").Start(ctx, "pipelineOverrideRepository.Update")
		err = impl.pipelineOverrideRepository.Update(pipelineOverrideUpdateRequest)
		span.End()
	}

	if triggerEvent.PerformDeploymentOnCluster {
		err = impl.DeployApp(overrideRequest, valuesOverrideResponse, triggerEvent.TriggerdAt, ctx)
		if err != nil {
			impl.logger.Errorw("error in deploying app", "err", err)
			return releaseNo, manifest, err
		}
	}

	go impl.WriteCDTriggerEvent(overrideRequest, valuesOverrideResponse.Artifact, valuesOverrideResponse.PipelineOverride.PipelineReleaseCounter, valuesOverrideResponse.PipelineOverride.Id, overrideRequest.WfrId)

	_, span := otel.Tracer("orchestrator").Start(ctx, "MarkImageScanDeployed")
	_ = impl.MarkImageScanDeployed(overrideRequest.AppId, valuesOverrideResponse.EnvOverride.TargetEnvironment, valuesOverrideResponse.Artifact.ImageDigest, overrideRequest.ClusterId, valuesOverrideResponse.Artifact.ScanEnabled)
	span.End()

	middleware.CdTriggerCounter.WithLabelValues(overrideRequest.AppName, overrideRequest.EnvName).Inc()

	return valuesOverrideResponse.PipelineOverride.PipelineReleaseCounter, manifest, nil

}

func (impl *WorkflowDagExecutorImpl) ValidateTriggerEvent(triggerEvent bean.TriggerEvent) (bool, error) {

	switch triggerEvent.DeploymentAppType {
	case bean2.ArgoCd:
		if !triggerEvent.PerformChartPush {
			return false, errors3.New("For deployment type ArgoCd, PerformChartPush flag expected value = true, got false")
		}
	case bean2.Helm:
		return true, nil
	case bean2.ManifestPush:
		if triggerEvent.PerformDeploymentOnCluster {
			return false, errors3.New("For deployment type GitOpsWithoutDeployment, PerformDeploymentOnCluster flag expected value = false, got value = true")
		}
	case bean2.ManifestDownload:
		if triggerEvent.PerformChartPush {
			return false, errors.New("For deployment type ManifestDownload,  PerformChartPush flag expected value = false, got true")
		}
		if triggerEvent.PerformDeploymentOnCluster {
			return false, errors.New("For deployment type ManifestDownload,  PerformDeploymentOnCluster flag expected value = false, got true")
		}
	}
	return true, nil

}

func (impl *WorkflowDagExecutorImpl) BuildManifestForTrigger(overrideRequest *bean.ValuesOverrideRequest, triggeredAt time.Time, ctx context.Context) (valuesOverrideResponse *app.ValuesOverrideResponse, builtChartPath string, err error) {

	valuesOverrideResponse = &app.ValuesOverrideResponse{}
	valuesOverrideResponse, err = impl.GetValuesOverrideForTrigger(overrideRequest, triggeredAt, ctx)
	if err != nil {
		impl.logger.Errorw("error in fetching values for trigger", "err", err)
		return valuesOverrideResponse, "", err
	}
	builtChartPath, err = impl.appService.BuildChartAndGetPath(overrideRequest.AppName, valuesOverrideResponse.EnvOverride, ctx)
	if err != nil {
		impl.logger.Errorw("error in parsing reference chart", "err", err)
		return valuesOverrideResponse, "", err
	}
	return valuesOverrideResponse, builtChartPath, err
}

func (impl *WorkflowDagExecutorImpl) CreateHistoriesForDeploymentTrigger(pipeline *pipelineConfig.Pipeline, strategy *chartConfig.PipelineStrategy, envOverride *chartConfig.EnvConfigOverride, deployedOn time.Time, deployedBy int32) error {
	//creating history for deployment template
	deploymentTemplateHistory, err := impl.deploymentTemplateHistoryService.CreateDeploymentTemplateHistoryForDeploymentTrigger(pipeline, envOverride, envOverride.Chart.ImageDescriptorTemplate, deployedOn, deployedBy)
	if err != nil {
		impl.logger.Errorw("error in creating deployment template history for deployment trigger", "err", err)
		return err
	}
	cmId, csId, err := impl.configMapHistoryService.CreateCMCSHistoryForDeploymentTrigger(pipeline, deployedOn, deployedBy)
	if err != nil {
		impl.logger.Errorw("error in creating CM/CS history for deployment trigger", "err", err)
		return err
	}
	if strategy != nil {
		err = impl.pipelineStrategyHistoryService.CreateStrategyHistoryForDeploymentTrigger(strategy, deployedOn, deployedBy, pipeline.TriggerType)
		if err != nil {
			impl.logger.Errorw("error in creating strategy history for deployment trigger", "err", err)
			return err
		}
	}

	var variableSnapshotHistories = util4.GetBeansPtr(
		repository5.GetSnapshotBean(deploymentTemplateHistory.Id, repository5.HistoryReferenceTypeDeploymentTemplate, envOverride.VariableSnapshot),
		repository5.GetSnapshotBean(cmId, repository5.HistoryReferenceTypeConfigMap, envOverride.VariableSnapshotForCM),
		repository5.GetSnapshotBean(csId, repository5.HistoryReferenceTypeSecret, envOverride.VariableSnapshotForCS),
	)
	if len(variableSnapshotHistories) > 0 {
		err = impl.scopedVariableManager.SaveVariableHistoriesForTrigger(variableSnapshotHistories, deployedBy)
		if err != nil {
			return err
		}
	}
	return nil
}

func (impl *WorkflowDagExecutorImpl) BuildManifestPushTemplate(overrideRequest *bean.ValuesOverrideRequest, valuesOverrideResponse *app.ValuesOverrideResponse, builtChartPath string) (*bean4.ManifestPushTemplate, error) {

	manifestPushTemplate := &bean4.ManifestPushTemplate{
		WorkflowRunnerId:      overrideRequest.WfrId,
		AppId:                 overrideRequest.AppId,
		ChartRefId:            valuesOverrideResponse.EnvOverride.Chart.ChartRefId,
		EnvironmentId:         valuesOverrideResponse.EnvOverride.Environment.Id,
		UserId:                overrideRequest.UserId,
		PipelineOverrideId:    valuesOverrideResponse.PipelineOverride.Id,
		AppName:               overrideRequest.AppName,
		TargetEnvironmentName: valuesOverrideResponse.EnvOverride.TargetEnvironment,
		BuiltChartPath:        builtChartPath,
		MergedValues:          valuesOverrideResponse.MergedValues,
	}

	manifestPushConfig, err := impl.manifestPushConfigRepository.GetManifestPushConfigByAppIdAndEnvId(overrideRequest.AppId, overrideRequest.EnvId)
	if err != nil && err != pg.ErrNoRows {
		impl.logger.Errorw("error in fetching manifest push config from db", "err", err)
		return manifestPushTemplate, err
	}

	if manifestPushConfig.Id != 0 {
		if manifestPushConfig.StorageType == bean2.ManifestStorageOCIHelmRepo {
			var credentialsConfig bean4.HelmRepositoryConfig
			err = json.Unmarshal([]byte(manifestPushConfig.CredentialsConfig), &credentialsConfig)
			if err != nil {
				impl.logger.Errorw("error in json unmarshal", "err", err)
				return manifestPushTemplate, err
			}
			dockerArtifactStore, err := impl.dockerArtifactStoreRepository.FindOne(credentialsConfig.ContainerRegistryName)
			if err != nil {
				impl.logger.Errorw("error in fetching artifact info", "err", err)
				return manifestPushTemplate, err
			}
			image := valuesOverrideResponse.Artifact.Image
			imageTag := strings.Split(image, ":")[1]
			repoPath, chartName := app.GetRepoPathAndChartNameFromRepoName(credentialsConfig.RepositoryName)
			manifestPushTemplate.RepoUrl = path.Join(dockerArtifactStore.RegistryURL, repoPath)
			// pushed chart name should be same as repo name configured by user (if repo name is a/b/c chart name will be c)
			manifestPushTemplate.ChartName = chartName
			manifestPushTemplate.ChartVersion = fmt.Sprintf("%d.%d.%d-%s-%s", 1, 0, overrideRequest.WfrId, "DEPLOY", imageTag)
			manifestBytes, err := impl.chartTemplateService.LoadChartInBytes(builtChartPath, true, chartName, manifestPushTemplate.ChartVersion)
			if err != nil {
				impl.logger.Errorw("error in converting chart to bytes", "err", err)
				return manifestPushTemplate, err
			}
			manifestPushTemplate.BuiltChartBytes = &manifestBytes
			containerRegistryConfig := &bean4.ContainerRegistryConfig{
				RegistryUrl:  dockerArtifactStore.RegistryURL,
				Username:     dockerArtifactStore.Username,
				Password:     dockerArtifactStore.Password,
				Insecure:     true,
				AccessKey:    dockerArtifactStore.AWSAccessKeyId,
				SecretKey:    dockerArtifactStore.AWSSecretAccessKey,
				AwsRegion:    dockerArtifactStore.AWSRegion,
				RegistryType: string(dockerArtifactStore.RegistryType),
				RepoName:     repoPath,
			}
			for _, ociRegistryConfig := range dockerArtifactStore.OCIRegistryConfig {
				if ociRegistryConfig.RepositoryType == repository6.OCI_REGISRTY_REPO_TYPE_CHART {
					containerRegistryConfig.IsPublic = ociRegistryConfig.IsPublic
				}
			}
			manifestPushTemplate.ContainerRegistryConfig = containerRegistryConfig

		} else if manifestPushConfig.StorageType == bean2.ManifestStorageGit {
			// need to implement for git repo push
		}
	} else {
		manifestPushTemplate.ChartReferenceTemplate = valuesOverrideResponse.EnvOverride.Chart.ReferenceTemplate
		manifestPushTemplate.ChartName = valuesOverrideResponse.EnvOverride.Chart.ChartName
		manifestPushTemplate.ChartVersion = valuesOverrideResponse.EnvOverride.Chart.ChartVersion
		manifestPushTemplate.ChartLocation = valuesOverrideResponse.EnvOverride.Chart.ChartLocation
		manifestPushTemplate.RepoUrl = valuesOverrideResponse.EnvOverride.Chart.GitRepoUrl
	}
	return manifestPushTemplate, nil
}

func (impl *WorkflowDagExecutorImpl) GetManifestPushService(storageType string) app.ManifestPushService {
	var manifestPushService app.ManifestPushService
	if storageType == bean2.ManifestStorageGit {
		manifestPushService = impl.gitOpsManifestPushService
	} else if storageType == bean2.ManifestStorageOCIHelmRepo {
		manifestPushService = impl.helmRepoPushService
	}
	return manifestPushService
}

func (impl *WorkflowDagExecutorImpl) DeployApp(overrideRequest *bean.ValuesOverrideRequest, valuesOverrideResponse *app.ValuesOverrideResponse, triggeredAt time.Time, ctx context.Context) error {

	if util.IsAcdApp(overrideRequest.DeploymentAppType) {
		_, span := otel.Tracer("orchestrator").Start(ctx, "DeployArgocdApp")
		err := impl.DeployArgocdApp(overrideRequest, valuesOverrideResponse, triggeredAt, ctx)
		span.End()
		if err != nil {
			impl.logger.Errorw("error in deploying app on argocd", "err", err)
			return err
		}
	} else if util.IsHelmApp(overrideRequest.DeploymentAppType) {
		_, span := otel.Tracer("orchestrator").Start(ctx, "createHelmAppForCdPipeline")
		_, err := impl.createHelmAppForCdPipeline(overrideRequest, valuesOverrideResponse, triggeredAt, ctx)
		span.End()
		if err != nil {
			impl.logger.Errorw("error in creating or updating helm application for cd pipeline", "err", err)
			return err
		}
	}
	return nil
}

func (impl *WorkflowDagExecutorImpl) WriteCDTriggerEvent(overrideRequest *bean.ValuesOverrideRequest, artifact *repository.CiArtifact, releaseId, pipelineOverrideId, wfrId int) {

	event := impl.eventFactory.Build(util2.Trigger, &overrideRequest.PipelineId, overrideRequest.AppId, &overrideRequest.EnvId, util2.CD)
	impl.logger.Debugw("event WriteCDTriggerEvent", "event", event)
	wfr, err := impl.cdWorkflowRepository.FindWorkflowRunnerByIdForApproval(wfrId)
	if err != nil {
		impl.logger.Errorw("could not get wf runner", "err", err)
	}
	event = impl.eventFactory.BuildExtraCDData(event, wfr, pipelineOverrideId, bean.CD_WORKFLOW_TYPE_DEPLOY)
	_, evtErr := impl.eventClient.WriteNotificationEvent(event)
	if evtErr != nil {
		impl.logger.Errorw("CD trigger event not sent", "error", evtErr)
	}
	deploymentEvent := app.DeploymentEvent{
		ApplicationId:      overrideRequest.AppId,
		EnvironmentId:      overrideRequest.EnvId, //check for production Environment
		ReleaseId:          releaseId,
		PipelineOverrideId: pipelineOverrideId,
		TriggerTime:        time.Now(),
		CiArtifactId:       overrideRequest.CiArtifactId,
	}

	ciPipelineMaterials, err := impl.ciPipelineMaterialRepository.GetByPipelineId(artifact.PipelineId)
	if err != nil {
		impl.logger.Errorw("error in ")
	}
	materialInfoMap, mErr := artifact.ParseMaterialInfo()
	if mErr != nil {
		impl.logger.Errorw("material info map error", mErr)
		return
	}
	for _, ciPipelineMaterial := range ciPipelineMaterials {
		hash := materialInfoMap[ciPipelineMaterial.GitMaterial.Url]
		pipelineMaterialInfo := &app.PipelineMaterialInfo{PipelineMaterialId: ciPipelineMaterial.Id, CommitHash: hash}
		deploymentEvent.PipelineMaterials = append(deploymentEvent.PipelineMaterials, pipelineMaterialInfo)
	}
	impl.logger.Infow("triggering deployment event", "event", deploymentEvent)
	err = impl.eventClient.WriteNatsEvent(pubsub.CD_SUCCESS, deploymentEvent)
	if err != nil {
		impl.logger.Errorw("error in writing cd trigger event", "err", err)
	}
}

func (impl *WorkflowDagExecutorImpl) MarkImageScanDeployed(appId int, envId int, imageDigest string, clusterId int, isScanEnabled bool) error {
	impl.logger.Debugw("mark image scan deployed for normal app, from cd auto or manual trigger", "imageDigest", imageDigest)
	executionHistory, err := impl.imageScanHistoryRepository.FindByImageDigest(imageDigest)
	if err != nil && err != pg.ErrNoRows {
		impl.logger.Errorw("error in fetching execution history", "err", err)
		return err
	}
	if executionHistory == nil || executionHistory.Id == 0 {
		impl.logger.Errorw("no execution history found for digest", "digest", imageDigest)
		return fmt.Errorf("no execution history found for digest - %s", imageDigest)
	}
	impl.logger.Debugw("mark image scan deployed for normal app, from cd auto or manual trigger", "executionHistory", executionHistory)
	var ids []int
	ids = append(ids, executionHistory.Id)

	ot, err := impl.imageScanDeployInfoRepository.FetchByAppIdAndEnvId(appId, envId, []string{security.ScanObjectType_APP})

	if err == pg.ErrNoRows && !isScanEnabled {
		//ignoring if no rows are found and scan is disabled
		return nil
	}

	if err != nil && err != pg.ErrNoRows {
		return err
	} else if err == pg.ErrNoRows && isScanEnabled {
		imageScanDeployInfo := &security.ImageScanDeployInfo{
			ImageScanExecutionHistoryId: ids,
			ScanObjectMetaId:            appId,
			ObjectType:                  security.ScanObjectType_APP,
			EnvId:                       envId,
			ClusterId:                   clusterId,
			AuditLog: sql.AuditLog{
				CreatedOn: time.Now(),
				CreatedBy: 1,
				UpdatedOn: time.Now(),
				UpdatedBy: 1,
			},
		}
		impl.logger.Debugw("mark image scan deployed for normal app, from cd auto or manual trigger", "imageScanDeployInfo", imageScanDeployInfo)
		err = impl.imageScanDeployInfoRepository.Save(imageScanDeployInfo)
		if err != nil {
			impl.logger.Errorw("error in creating deploy info", "err", err)
		}
	} else {
		// Updating Execution history for Latest Deployment to fetch out security Vulnerabilities for latest deployed info
		if isScanEnabled {
			ot.ImageScanExecutionHistoryId = ids
		} else {
			arr := []int{-1}
			ot.ImageScanExecutionHistoryId = arr
		}
		err = impl.imageScanDeployInfoRepository.Update(ot)
		if err != nil {
			impl.logger.Errorw("error in updating deploy info for latest deployed image", "err", err)
		}
	}
	return err
}

func (impl *WorkflowDagExecutorImpl) GetValuesOverrideForTrigger(overrideRequest *bean.ValuesOverrideRequest, triggeredAt time.Time, ctx context.Context) (*app.ValuesOverrideResponse, error) {
	if overrideRequest.DeploymentType == models.DEPLOYMENTTYPE_UNKNOWN {
		overrideRequest.DeploymentType = models.DEPLOYMENTTYPE_DEPLOY
	}
	if len(overrideRequest.DeploymentWithConfig) == 0 {
		overrideRequest.DeploymentWithConfig = bean.DEPLOYMENT_CONFIG_TYPE_LAST_SAVED
	}
	valuesOverrideResponse := &app.ValuesOverrideResponse{}
	isPipelineOverrideCreated := overrideRequest.PipelineOverrideId > 0
	pipeline, err := impl.pipelineRepository.FindById(overrideRequest.PipelineId)
	valuesOverrideResponse.Pipeline = pipeline
	if err != nil {
		impl.logger.Errorw("error in fetching pipeline by pipeline id", "err", err, "pipeline-id-", overrideRequest.PipelineId)
		return valuesOverrideResponse, err
	}

	_, span := otel.Tracer("orchestrator").Start(ctx, "ciArtifactRepository.Get")
	artifact, err := impl.ciArtifactRepository.Get(overrideRequest.CiArtifactId)
	valuesOverrideResponse.Artifact = artifact
	span.End()
	if err != nil {
		return valuesOverrideResponse, err
	}
	overrideRequest.Image = artifact.Image

	strategy, err := impl.GetDeploymentStrategyByTriggerType(overrideRequest, ctx)
	valuesOverrideResponse.PipelineStrategy = strategy
	if err != nil {
		impl.logger.Errorw("error in getting strategy by trigger type", "err", err)
		return valuesOverrideResponse, err
	}

	envOverride, err := impl.GetEnvOverrideByTriggerType(overrideRequest, triggeredAt, ctx)
	valuesOverrideResponse.EnvOverride = envOverride
	if err != nil {
		impl.logger.Errorw("error in getting env override by trigger type", "err", err)
		return valuesOverrideResponse, err
	}
	appMetrics, err := impl.GetAppMetricsByTriggerType(overrideRequest, ctx)
	valuesOverrideResponse.AppMetrics = appMetrics
	if err != nil {
		impl.logger.Errorw("error in getting app metrics by trigger type", "err", err)
		return valuesOverrideResponse, err
	}
	var (
		pipelineOverride                                     *chartConfig.PipelineOverride
		dbMigrationOverride, configMapJson, appLabelJsonByte []byte
	)

	// Conditional Block based on PipelineOverrideCreated --> start
	if !isPipelineOverrideCreated {
		_, span = otel.Tracer("orchestrator").Start(ctx, "savePipelineOverride")
		pipelineOverride, err = impl.savePipelineOverride(overrideRequest, envOverride.Id, triggeredAt)
		span.End()
		if err != nil {
			return valuesOverrideResponse, err
		}
		overrideRequest.PipelineOverrideId = pipelineOverride.Id
	} else {
		pipelineOverride, err = impl.pipelineOverrideRepository.FindById(overrideRequest.PipelineOverrideId)
		if err != nil {
			impl.logger.Errorw("error in getting pipelineOverride for valuesOverrideResponse", "PipelineOverrideId", overrideRequest.PipelineOverrideId)
			return nil, err
		}
	}
	// Conditional Block based on PipelineOverrideCreated --> end
	valuesOverrideResponse.PipelineOverride = pipelineOverride

	//TODO: check status and apply lock
	releaseOverrideJson, err := impl.getReleaseOverride(envOverride, overrideRequest, artifact, pipelineOverride, strategy, &appMetrics)
	valuesOverrideResponse.ReleaseOverrideJSON = releaseOverrideJson
	if err != nil {
		return valuesOverrideResponse, err
	}

	// Conditional Block based on PipelineOverrideCreated --> start
	if !isPipelineOverrideCreated {
		_, span = otel.Tracer("orchestrator").Start(ctx, "getDbMigrationOverride")
		//FIXME: how to determine rollback
		//we can't depend on ciArtifact ID because CI pipeline can be manually triggered in any order regardless of sourcecode status
		dbMigrationOverride, err = impl.getDbMigrationOverride(overrideRequest, artifact, false)
		span.End()
		if err != nil {
			impl.logger.Errorw("error in fetching db migration config", "req", overrideRequest, "err", err)
			return valuesOverrideResponse, err
		}
		chartVersion := envOverride.Chart.ChartVersion
		_, span = otel.Tracer("orchestrator").Start(ctx, "getConfigMapAndSecretJsonV2")
		scope := getScopeForVariables(overrideRequest, envOverride)
		request := createConfigMapAndSecretJsonRequest(overrideRequest, envOverride, chartVersion, scope)

		configMapJson, err = impl.getConfigMapAndSecretJsonV2(request, envOverride)
		span.End()
		if err != nil {
			impl.logger.Errorw("error in fetching config map n secret ", "err", err)
			configMapJson = nil
		}
		_, span = otel.Tracer("orchestrator").Start(ctx, "appCrudOperationService.GetLabelsByAppIdForDeployment")
		appLabelJsonByte, err = impl.appCrudOperationService.GetLabelsByAppIdForDeployment(overrideRequest.AppId)
		span.End()
		if err != nil {
			impl.logger.Errorw("error in fetching app labels for gitOps commit", "err", err)
			appLabelJsonByte = nil
		}

		mergedValues, err := impl.mergeOverrideValues(envOverride, dbMigrationOverride, releaseOverrideJson, configMapJson, appLabelJsonByte, strategy)
		appName := fmt.Sprintf("%s-%s", overrideRequest.AppName, envOverride.Environment.Name)
		mergedValues = impl.autoscalingCheckBeforeTrigger(ctx, appName, envOverride.Namespace, mergedValues, overrideRequest)

		_, span = otel.Tracer("orchestrator").Start(ctx, "dockerRegistryIpsConfigService.HandleImagePullSecretOnApplicationDeployment")
		// handle image pull secret if access given
		mergedValues, err = impl.dockerRegistryIpsConfigService.HandleImagePullSecretOnApplicationDeployment(envOverride.Environment, artifact, pipeline.CiPipelineId, mergedValues)
		span.End()
		if err != nil {
			return valuesOverrideResponse, err
		}

		pipelineOverride.PipelineMergedValues = string(mergedValues)
		valuesOverrideResponse.MergedValues = string(mergedValues)
		err = impl.pipelineOverrideRepository.Update(pipelineOverride)
		if err != nil {
			return valuesOverrideResponse, err
		}
		valuesOverrideResponse.PipelineOverride = pipelineOverride
	} else {
		valuesOverrideResponse.MergedValues = pipelineOverride.PipelineMergedValues
	}
	// Conditional Block based on PipelineOverrideCreated --> end
	return valuesOverrideResponse, err
}

func createConfigMapAndSecretJsonRequest(overrideRequest *bean.ValuesOverrideRequest, envOverride *chartConfig.EnvConfigOverride, chartVersion string, scope resourceQualifiers.Scope) ConfigMapAndSecretJsonV2 {
	request := ConfigMapAndSecretJsonV2{
		AppId:                                 overrideRequest.AppId,
		EnvId:                                 envOverride.TargetEnvironment,
		PipeLineId:                            overrideRequest.PipelineId,
		ChartVersion:                          chartVersion,
		DeploymentWithConfig:                  overrideRequest.DeploymentWithConfig,
		wfrIdForDeploymentWithSpecificTrigger: overrideRequest.WfrIdForDeploymentWithSpecificTrigger,
		Scope:                                 scope,
	}
	return request
}

func getScopeForVariables(overrideRequest *bean.ValuesOverrideRequest, envOverride *chartConfig.EnvConfigOverride) resourceQualifiers.Scope {
	scope := resourceQualifiers.Scope{
		AppId:     overrideRequest.AppId,
		EnvId:     envOverride.TargetEnvironment,
		ClusterId: envOverride.Environment.Id,
		SystemMetadata: &resourceQualifiers.SystemMetadata{
			EnvironmentName: envOverride.Environment.Name,
			ClusterName:     envOverride.Environment.Cluster.ClusterName,
			Namespace:       envOverride.Environment.Namespace,
			ImageTag:        util3.GetImageTagFromImage(overrideRequest.Image),
			AppName:         overrideRequest.AppName,
			Image:           overrideRequest.Image,
		},
	}
	return scope
}

func (impl *WorkflowDagExecutorImpl) DeployArgocdApp(overrideRequest *bean.ValuesOverrideRequest, valuesOverrideResponse *app.ValuesOverrideResponse, triggeredAt time.Time, ctx context.Context) error {

	impl.logger.Debugw("new pipeline found", "pipeline", valuesOverrideResponse.Pipeline)
	_, span := otel.Tracer("orchestrator").Start(ctx, "createArgoApplicationIfRequired")
	name, err := impl.createArgoApplicationIfRequired(overrideRequest.AppId, valuesOverrideResponse.EnvOverride, valuesOverrideResponse.Pipeline, overrideRequest.UserId)
	span.End()
	if err != nil {
		impl.logger.Errorw("acd application create error on cd trigger", "err", err, "req", overrideRequest)
		return err
	}
	impl.logger.Debugw("argocd application created", "name", name)

	_, span = otel.Tracer("orchestrator").Start(ctx, "updateArgoPipeline")
	updateAppInArgocd, err := impl.updateArgoPipeline(valuesOverrideResponse.Pipeline, valuesOverrideResponse.EnvOverride, ctx)
	span.End()
	if err != nil {
		impl.logger.Errorw("error in updating argocd app ", "err", err)
		return err
	}
	syncTime := time.Now()
	err = impl.argoClientWrapperService.SyncArgoCDApplicationIfNeededAndRefresh(ctx, valuesOverrideResponse.Pipeline.DeploymentAppName)
	if err != nil {
		impl.logger.Errorw("error in getting argo application with normal refresh", "argoAppName", valuesOverrideResponse.Pipeline.DeploymentAppName)
		return fmt.Errorf("%s. err: %s", ARGOCD_SYNC_ERROR, err.Error())
	}
	timeline := &pipelineConfig.PipelineStatusTimeline{
		CdWorkflowRunnerId: overrideRequest.WfrId,
		StatusTime:         syncTime,
		AuditLog: sql.AuditLog{
			CreatedBy: 1,
			CreatedOn: time.Now(),
			UpdatedBy: 1,
			UpdatedOn: time.Now(),
		},
		Status:       pipelineConfig.TIMELINE_STATUS_ARGOCD_SYNC_COMPLETED,
		StatusDetail: "argocd sync completed",
	}
	_, err, _ = impl.pipelineStatusTimelineService.SavePipelineStatusTimelineIfNotAlreadyPresent(overrideRequest.WfrId, timeline.Status, timeline, false)
	if err != nil {
		impl.logger.Errorw("error in saving pipeline status timeline", "err", err)
	}
	if updateAppInArgocd {
		impl.logger.Debug("argo-cd successfully updated")
	} else {
		impl.logger.Debug("argo-cd failed to update, ignoring it")
	}
	return nil
}

func (impl *WorkflowDagExecutorImpl) createArgoApplicationIfRequired(appId int, envConfigOverride *chartConfig.EnvConfigOverride, pipeline *pipelineConfig.Pipeline, userId int32) (string, error) {
	//repo has been registered while helm create
	chart, err := impl.chartRepository.FindLatestChartForAppByAppId(appId)
	if err != nil {
		impl.logger.Errorw("no chart found ", "app", appId)
		return "", err
	}
	envModel, err := impl.envRepository.FindById(envConfigOverride.TargetEnvironment)
	if err != nil {
		return "", err
	}
	argoAppName := pipeline.DeploymentAppName
	if pipeline.DeploymentAppCreated {
		return argoAppName, nil
	} else {
		//create
		appNamespace := envConfigOverride.Namespace
		if appNamespace == "" {
			appNamespace = "default"
		}
		namespace := argocdServer.DevtronInstalationNs

		var syncPolicy string
		if impl.ACDConfig.ArgoCDAutoSyncEnabled {
			syncPolicy = argocdServer.SYNC_POLICY_AUTO
		} else {
			syncPolicy = argocdServer.SYNC_POLICY_MANUAL
		}

		appRequest := &argocdServer.AppTemplate{
			ApplicationName: argoAppName,
			Namespace:       namespace,
			TargetNamespace: appNamespace,
			TargetServer:    envModel.Cluster.ServerUrl,
			Project:         "default",
			ValuesFile:      impl.getValuesFileForEnv(envModel.Id),
			RepoPath:        chart.ChartLocation,
			RepoUrl:         chart.GitRepoUrl,
			SyncPolicy:      syncPolicy,
		}
		argoAppName, err := impl.argoK8sClient.CreateAcdApp(appRequest, envModel.Cluster, argocdServer.ARGOCD_APPLICATION_TEMPLATE)
		if err != nil {
			return "", err
		}
		//update cd pipeline to mark deployment app created
		_, err = impl.updatePipeline(pipeline, userId)
		if err != nil {
			impl.logger.Errorw("error in update cd pipeline for deployment app created or not", "err", err)
			return "", err
		}
		return argoAppName, nil
	}
}

func (impl *WorkflowDagExecutorImpl) createHelmAppForCdPipeline(overrideRequest *bean.ValuesOverrideRequest, valuesOverrideResponse *app.ValuesOverrideResponse, triggeredAt time.Time, ctx context.Context) (bool, error) {

	pipeline := valuesOverrideResponse.Pipeline
	envOverride := valuesOverrideResponse.EnvOverride
	mergeAndSave := valuesOverrideResponse.MergedValues

	chartMetaData := &chart.Metadata{
		Name:    pipeline.App.AppName,
		Version: envOverride.Chart.ChartVersion,
	}
	referenceTemplatePath := path.Join(string(impl.refChartDir), envOverride.Chart.ReferenceTemplate)

	if util.IsHelmApp(pipeline.DeploymentAppType) {
		referenceChartByte := envOverride.Chart.ReferenceChart
		// here updating reference chart into database.
		if len(envOverride.Chart.ReferenceChart) == 0 {
			refChartByte, err := impl.chartTemplateService.GetByteArrayRefChart(chartMetaData, referenceTemplatePath)
			if err != nil {
				impl.logger.Errorw("ref chart commit error on cd trigger", "err", err, "req", overrideRequest)
				return false, err
			}
			ch := envOverride.Chart
			ch.ReferenceChart = refChartByte
			ch.UpdatedOn = time.Now()
			ch.UpdatedBy = overrideRequest.UserId
			err = impl.chartRepository.Update(ch)
			if err != nil {
				impl.logger.Errorw("chart update error", "err", err, "req", overrideRequest)
				return false, err
			}
			referenceChartByte = refChartByte
		}

		releaseName := pipeline.DeploymentAppName
		cluster := envOverride.Environment.Cluster
		bearerToken := cluster.Config[util5.BearerToken]
		clusterConfig := &client2.ClusterConfig{
			ClusterId:              int32(cluster.Id),
			ClusterName:            cluster.ClusterName,
			Token:                  bearerToken,
			ApiServerUrl:           cluster.ServerUrl,
			InsecureSkipTLSVerify:  cluster.InsecureSkipTlsVerify,
			ProxyUrl:               cluster.ProxyUrl,
			ToConnectWithSSHTunnel: cluster.ToConnectWithSSHTunnel,
			SshTunnelAuthKey:       cluster.SSHTunnelAuthKey,
			SshTunnelUser:          cluster.SSHTunnelUser,
			SshTunnelPassword:      cluster.SSHTunnelPassword,
			SshTunnelServerAddress: cluster.SSHTunnelServerAddress,
		}
		if cluster.InsecureSkipTlsVerify == false {
			clusterConfig.KeyData = cluster.Config[util5.TlsKey]
			clusterConfig.CertData = cluster.Config[util5.CertData]
			clusterConfig.CaData = cluster.Config[util5.CertificateAuthorityData]
		}
		releaseIdentifier := &client2.ReleaseIdentifier{
			ReleaseName:      releaseName,
			ReleaseNamespace: envOverride.Namespace,
			ClusterConfig:    clusterConfig,
		}

		if pipeline.DeploymentAppCreated {
			req := &client2.UpgradeReleaseRequest{
				ReleaseIdentifier: releaseIdentifier,
				ValuesYaml:        mergeAndSave,
				HistoryMax:        impl.helmAppService.GetRevisionHistoryMaxValue(client2.SOURCE_DEVTRON_APP),
				ChartContent:      &client2.ChartContent{Content: referenceChartByte},
			}
			if impl.appService.IsDevtronAsyncInstallModeEnabled(bean2.Helm) {
				req.RunInCtx = true
			}
			// For cases where helm release was not found, kubelink will install the same configuration
			updateApplicationResponse, err := impl.helmAppClient.UpdateApplication(ctx, req)
			if err != nil {
				impl.logger.Errorw("error in updating helm application for cd pipeline", "err", err)
				if util.GetGRPCErrorDetailedMessage(err) == context.Canceled.Error() {
					err = errors.New(pipelineConfig.NEW_DEPLOYMENT_INITIATED)
				}
				return false, err
			} else {
				impl.logger.Debugw("updated helm application", "response", updateApplicationResponse, "isSuccess", updateApplicationResponse.Success)
			}

		} else {

			helmResponse, err := impl.helmInstallReleaseWithCustomChart(ctx, releaseIdentifier, referenceChartByte, mergeAndSave)

			// For connection related errors, no need to update the db
			if err != nil && strings.Contains(err.Error(), "connection error") {
				impl.logger.Errorw("error in helm install custom chart", "err", err)
				return false, err
			}

			if util.GetGRPCErrorDetailedMessage(err) == context.Canceled.Error() {
				err = errors.New(pipelineConfig.NEW_DEPLOYMENT_INITIATED)
			}
			// IMP: update cd pipeline to mark deployment app created, even if helm install fails
			// If the helm install fails, it still creates the app in failed state, so trying to
			// re-create the app results in error from helm that cannot re-use name which is still in use
			_, pgErr := impl.updatePipeline(pipeline, overrideRequest.UserId)

			if err != nil {
				impl.logger.Errorw("error in helm install custom chart", "err", err)

				if pgErr != nil {
					impl.logger.Errorw("failed to update deployment app created flag in pipeline table", "err", err)
				}
				return false, err
			}

			if pgErr != nil {
				impl.logger.Errorw("failed to update deployment app created flag in pipeline table", "err", err)
				return false, err
			}

			impl.logger.Debugw("received helm release response", "helmResponse", helmResponse, "isSuccess", helmResponse.Success)
		}

		//update workflow runner status, used in app workflow view
		err := impl.UpdateCDWorkflowRunnerStatus(ctx, overrideRequest, triggeredAt, pipelineConfig.WorkflowInProgress, "")
		if err != nil {
			impl.logger.Errorw("error in updating the workflow runner status, createHelmAppForCdPipeline", "err", err)
			return false, err
		}
	}
	return true, nil
}

func (impl *WorkflowDagExecutorImpl) GetDeploymentStrategyByTriggerType(overrideRequest *bean.ValuesOverrideRequest, ctx context.Context) (*chartConfig.PipelineStrategy, error) {

	strategy := &chartConfig.PipelineStrategy{}
	var err error
	if overrideRequest.DeploymentWithConfig == bean.DEPLOYMENT_CONFIG_TYPE_SPECIFIC_TRIGGER {
		_, span := otel.Tracer("orchestrator").Start(ctx, "strategyHistoryRepository.GetHistoryByPipelineIdAndWfrId")
		strategyHistory, err := impl.strategyHistoryRepository.GetHistoryByPipelineIdAndWfrId(overrideRequest.PipelineId, overrideRequest.WfrIdForDeploymentWithSpecificTrigger)
		span.End()
		if err != nil {
			impl.logger.Errorw("error in getting deployed strategy history by pipleinId and wfrId", "err", err, "pipelineId", overrideRequest.PipelineId, "wfrId", overrideRequest.WfrIdForDeploymentWithSpecificTrigger)
			return nil, err
		}
		strategy.Strategy = strategyHistory.Strategy
		strategy.Config = strategyHistory.Config
		strategy.PipelineId = overrideRequest.PipelineId
	} else if overrideRequest.DeploymentWithConfig == bean.DEPLOYMENT_CONFIG_TYPE_LAST_SAVED {
		if overrideRequest.ForceTrigger {
			_, span := otel.Tracer("orchestrator").Start(ctx, "pipelineConfigRepository.GetDefaultStrategyByPipelineId")
			strategy, err = impl.pipelineConfigRepository.GetDefaultStrategyByPipelineId(overrideRequest.PipelineId)
			span.End()
		} else {
			var deploymentTemplate chartRepoRepository.DeploymentStrategy
			if overrideRequest.DeploymentTemplate == "ROLLING" {
				deploymentTemplate = chartRepoRepository.DEPLOYMENT_STRATEGY_ROLLING
			} else if overrideRequest.DeploymentTemplate == "BLUE-GREEN" {
				deploymentTemplate = chartRepoRepository.DEPLOYMENT_STRATEGY_BLUE_GREEN
			} else if overrideRequest.DeploymentTemplate == "CANARY" {
				deploymentTemplate = chartRepoRepository.DEPLOYMENT_STRATEGY_CANARY
			} else if overrideRequest.DeploymentTemplate == "RECREATE" {
				deploymentTemplate = chartRepoRepository.DEPLOYMENT_STRATEGY_RECREATE
			}

			if len(deploymentTemplate) > 0 {
				_, span := otel.Tracer("orchestrator").Start(ctx, "pipelineConfigRepository.FindByStrategyAndPipelineId")
				strategy, err = impl.pipelineConfigRepository.FindByStrategyAndPipelineId(deploymentTemplate, overrideRequest.PipelineId)
				span.End()
			} else {
				_, span := otel.Tracer("orchestrator").Start(ctx, "pipelineConfigRepository.GetDefaultStrategyByPipelineId")
				strategy, err = impl.pipelineConfigRepository.GetDefaultStrategyByPipelineId(overrideRequest.PipelineId)
				span.End()
			}
		}
		if err != nil && errors3.IsNotFound(err) == false {
			impl.logger.Errorf("invalid state", "err", err, "req", strategy)
			return nil, err
		}
	}
	return strategy, nil
}

func (impl *WorkflowDagExecutorImpl) GetEnvOverrideByTriggerType(overrideRequest *bean.ValuesOverrideRequest, triggeredAt time.Time, ctx context.Context) (*chartConfig.EnvConfigOverride, error) {

	envOverride := &chartConfig.EnvConfigOverride{}

	var err error
	if overrideRequest.DeploymentWithConfig == bean.DEPLOYMENT_CONFIG_TYPE_SPECIFIC_TRIGGER {
		_, span := otel.Tracer("orchestrator").Start(ctx, "deploymentTemplateHistoryRepository.GetHistoryByPipelineIdAndWfrId")
		deploymentTemplateHistory, err := impl.deploymentTemplateHistoryRepository.GetHistoryByPipelineIdAndWfrId(overrideRequest.PipelineId, overrideRequest.WfrIdForDeploymentWithSpecificTrigger)
		//VARIABLE_SNAPSHOT_GET and resolve

		span.End()
		if err != nil {
			impl.logger.Errorw("error in getting deployed deployment template history by pipelineId and wfrId", "err", err, "pipelineId", &overrideRequest, "wfrId", overrideRequest.WfrIdForDeploymentWithSpecificTrigger)
			return nil, err
		}
		templateName := deploymentTemplateHistory.TemplateName
		templateVersion := deploymentTemplateHistory.TemplateVersion
		if templateName == "Rollout Deployment" {
			templateName = ""
		}
		//getting chart_ref by id
		_, span = otel.Tracer("orchestrator").Start(ctx, "chartRefRepository.FindByVersionAndName")
		chartRef, err := impl.chartRefRepository.FindByVersionAndName(templateName, templateVersion)
		span.End()
		if err != nil {
			impl.logger.Errorw("error in getting chartRef by version and name", "err", err, "version", templateVersion, "name", templateName)
			return nil, err
		}
		//assuming that if a chartVersion is deployed then it's envConfigOverride will be available
		_, span = otel.Tracer("orchestrator").Start(ctx, "environmentConfigRepository.GetByAppIdEnvIdAndChartRefId")
		envOverride, err = impl.environmentConfigRepository.GetByAppIdEnvIdAndChartRefId(overrideRequest.AppId, overrideRequest.EnvId, chartRef.Id)
		span.End()
		if err != nil {
			impl.logger.Errorw("error in getting envConfigOverride for pipeline for specific chartVersion", "err", err, "appId", overrideRequest.AppId, "envId", overrideRequest.EnvId, "chartRefId", chartRef.Id)
			return nil, err
		}

		_, span = otel.Tracer("orchestrator").Start(ctx, "envRepository.FindById")
		env, err := impl.envRepository.FindById(envOverride.TargetEnvironment)
		span.End()
		if err != nil {
			impl.logger.Errorw("unable to find env", "err", err)
			return nil, err
		}
		envOverride.Environment = env

		//updating historical data in envConfigOverride and appMetrics flag
		envOverride.IsOverride = true
		envOverride.EnvOverrideValues = deploymentTemplateHistory.Template
		reference := repository5.HistoryReference{
			HistoryReferenceId:   deploymentTemplateHistory.Id,
			HistoryReferenceType: repository5.HistoryReferenceTypeDeploymentTemplate,
		}
		variableMap, resolvedTemplate, err := impl.scopedVariableManager.GetVariableSnapshotAndResolveTemplate(envOverride.EnvOverrideValues, parsers.JsonVariableTemplate, reference, true, false)
		envOverride.ResolvedEnvOverrideValues = resolvedTemplate
		envOverride.VariableSnapshot = variableMap
		if err != nil {
			return envOverride, err
		}
	} else if overrideRequest.DeploymentWithConfig == bean.DEPLOYMENT_CONFIG_TYPE_LAST_SAVED {
		_, span := otel.Tracer("orchestrator").Start(ctx, "environmentConfigRepository.ActiveEnvConfigOverride")
		envOverride, err = impl.environmentConfigRepository.ActiveEnvConfigOverride(overrideRequest.AppId, overrideRequest.EnvId)

		var chart *chartRepoRepository.Chart
		span.End()
		if err != nil {
			impl.logger.Errorw("invalid state", "err", err, "req", overrideRequest)
			return nil, err
		}
		if envOverride.Id == 0 {
			_, span = otel.Tracer("orchestrator").Start(ctx, "chartRepository.FindLatestChartForAppByAppId")
			chart, err = impl.chartRepository.FindLatestChartForAppByAppId(overrideRequest.AppId)
			span.End()
			if err != nil {
				impl.logger.Errorw("invalid state", "err", err, "req", overrideRequest)
				return nil, err
			}
			_, span = otel.Tracer("orchestrator").Start(ctx, "environmentConfigRepository.FindChartByAppIdAndEnvIdAndChartRefId")
			envOverride, err = impl.environmentConfigRepository.FindChartByAppIdAndEnvIdAndChartRefId(overrideRequest.AppId, overrideRequest.EnvId, chart.ChartRefId)
			span.End()
			if err != nil && !errors3.IsNotFound(err) {
				impl.logger.Errorw("invalid state", "err", err, "req", overrideRequest)
				return nil, err
			}

			//creating new env override config
			if errors3.IsNotFound(err) || envOverride == nil {
				_, span = otel.Tracer("orchestrator").Start(ctx, "envRepository.FindById")
				environment, err := impl.envRepository.FindById(overrideRequest.EnvId)
				span.End()
				if err != nil && !util.IsErrNoRows(err) {
					return nil, err
				}
				envOverride = &chartConfig.EnvConfigOverride{
					Active:            true,
					ManualReviewed:    true,
					Status:            models.CHARTSTATUS_SUCCESS,
					TargetEnvironment: overrideRequest.EnvId,
					ChartId:           chart.Id,
					AuditLog:          sql.AuditLog{UpdatedBy: overrideRequest.UserId, UpdatedOn: triggeredAt, CreatedOn: triggeredAt, CreatedBy: overrideRequest.UserId},
					Namespace:         environment.Namespace,
					IsOverride:        false,
					EnvOverrideValues: "{}",
					Latest:            false,
					IsBasicViewLocked: chart.IsBasicViewLocked,
					CurrentViewEditor: chart.CurrentViewEditor,
				}
				_, span = otel.Tracer("orchestrator").Start(ctx, "environmentConfigRepository.Save")
				err = impl.environmentConfigRepository.Save(envOverride)
				span.End()
				if err != nil {
					impl.logger.Errorw("error in creating envconfig", "data", envOverride, "error", err)
					return nil, err
				}
			}
			envOverride.Chart = chart
		} else if envOverride.Id > 0 && !envOverride.IsOverride {
			_, span = otel.Tracer("orchestrator").Start(ctx, "chartRepository.FindLatestChartForAppByAppId")
			chart, err = impl.chartRepository.FindLatestChartForAppByAppId(overrideRequest.AppId)
			span.End()
			if err != nil {
				impl.logger.Errorw("invalid state", "err", err, "req", overrideRequest)
				return nil, err
			}
			envOverride.Chart = chart
		}

		_, span = otel.Tracer("orchestrator").Start(ctx, "envRepository.FindById")
		env, err := impl.envRepository.FindById(envOverride.TargetEnvironment)
		span.End()
		if err != nil {
			impl.logger.Errorw("unable to find env", "err", err)
			return nil, err
		}
		envOverride.Environment = env
		scope := getScopeForVariables(overrideRequest, envOverride)
		if envOverride.IsOverride {

			entity := repository5.GetEntity(envOverride.Id, repository5.EntityTypeDeploymentTemplateEnvLevel)
			resolvedTemplate, variableMap, err := impl.scopedVariableManager.GetMappedVariablesAndResolveTemplate(envOverride.EnvOverrideValues, scope, entity, true)
			envOverride.ResolvedEnvOverrideValues = resolvedTemplate
			envOverride.VariableSnapshot = variableMap
			if err != nil {
				return envOverride, err
			}

		} else {
			entity := repository5.GetEntity(chart.Id, repository5.EntityTypeDeploymentTemplateAppLevel)
			resolvedTemplate, variableMap, err := impl.scopedVariableManager.GetMappedVariablesAndResolveTemplate(chart.GlobalOverride, scope, entity, true)
			envOverride.Chart.ResolvedGlobalOverride = resolvedTemplate
			envOverride.VariableSnapshot = variableMap
			if err != nil {
				return envOverride, err
			}

		}
	}

	return envOverride, nil
}

func (impl *WorkflowDagExecutorImpl) GetAppMetricsByTriggerType(overrideRequest *bean.ValuesOverrideRequest, ctx context.Context) (bool, error) {

	var appMetrics bool
	if overrideRequest.DeploymentWithConfig == bean.DEPLOYMENT_CONFIG_TYPE_SPECIFIC_TRIGGER {
		_, span := otel.Tracer("orchestrator").Start(ctx, "deploymentTemplateHistoryRepository.GetHistoryByPipelineIdAndWfrId")
		deploymentTemplateHistory, err := impl.deploymentTemplateHistoryRepository.GetHistoryByPipelineIdAndWfrId(overrideRequest.PipelineId, overrideRequest.WfrIdForDeploymentWithSpecificTrigger)
		span.End()
		if err != nil {
			impl.logger.Errorw("error in getting deployed deployment template history by pipelineId and wfrId", "err", err, "pipelineId", &overrideRequest, "wfrId", overrideRequest.WfrIdForDeploymentWithSpecificTrigger)
			return appMetrics, err
		}
		appMetrics = deploymentTemplateHistory.IsAppMetricsEnabled

	} else if overrideRequest.DeploymentWithConfig == bean.DEPLOYMENT_CONFIG_TYPE_LAST_SAVED {
		_, span := otel.Tracer("orchestrator").Start(ctx, "appLevelMetricsRepository.FindByAppId")
		appLevelMetrics, err := impl.appLevelMetricsRepository.FindByAppId(overrideRequest.AppId)
		span.End()
		if err != nil && !util.IsErrNoRows(err) {
			impl.logger.Errorw("err", err)
			return appMetrics, &util.ApiError{InternalMessage: "unable to fetch app level metrics flag"}
		}
		appMetrics = appLevelMetrics.AppMetrics

		_, span = otel.Tracer("orchestrator").Start(ctx, "envLevelMetricsRepository.FindByAppIdAndEnvId")
		envLevelMetrics, err := impl.envLevelMetricsRepository.FindByAppIdAndEnvId(overrideRequest.AppId, overrideRequest.EnvId)
		span.End()
		if err != nil && !util.IsErrNoRows(err) {
			impl.logger.Errorw("err", err)
			return appMetrics, &util.ApiError{InternalMessage: "unable to fetch env level metrics flag"}
		}
		if envLevelMetrics.Id != 0 && envLevelMetrics.AppMetrics != nil {
			appMetrics = *envLevelMetrics.AppMetrics
		}
	}
	return appMetrics, nil
}

func (impl *WorkflowDagExecutorImpl) getDbMigrationOverride(overrideRequest *bean.ValuesOverrideRequest, artifact *repository.CiArtifact, isRollback bool) (overrideJson []byte, err error) {
	if isRollback {
		return nil, fmt.Errorf("rollback not supported ye")
	}
	notConfigured := false
	config, err := impl.dbMigrationConfigRepository.FindByPipelineId(overrideRequest.PipelineId)
	if err != nil && !util.IsErrNoRows(err) {
		impl.logger.Errorw("error in fetching pipeline override config", "req", overrideRequest, "err", err)
		return nil, err
	} else if util.IsErrNoRows(err) {
		notConfigured = true
	}
	envVal := &EnvironmentOverride{}
	if notConfigured {
		impl.logger.Warnw("no active db migration found", "pipeline", overrideRequest.PipelineId)
		envVal.Enabled = false
	} else {
		materialInfos, err := artifact.ParseMaterialInfo()
		if err != nil {
			return nil, err
		}

		hash, ok := materialInfos[config.GitMaterial.Url]
		if !ok {
			impl.logger.Errorf("wrong url map ", "map", materialInfos, "url", config.GitMaterial.Url)
			return nil, fmt.Errorf("configured url not found in material %s", config.GitMaterial.Url)
		}

		envVal.Enabled = true
		if config.GitMaterial.GitProvider.AuthMode != repository.AUTH_MODE_USERNAME_PASSWORD &&
			config.GitMaterial.GitProvider.AuthMode != repository.AUTH_MODE_ACCESS_TOKEN &&
			config.GitMaterial.GitProvider.AuthMode != repository.AUTH_MODE_ANONYMOUS {
			return nil, fmt.Errorf("auth mode %s not supported for migration", config.GitMaterial.GitProvider.AuthMode)
		}
		envVal.appendEnvironmentVariable("GIT_REPO_URL", config.GitMaterial.Url)
		envVal.appendEnvironmentVariable("GIT_USER", config.GitMaterial.GitProvider.UserName)
		var password string
		if config.GitMaterial.GitProvider.AuthMode == repository.AUTH_MODE_USERNAME_PASSWORD {
			password = config.GitMaterial.GitProvider.Password
		} else {
			password = config.GitMaterial.GitProvider.AccessToken
		}
		envVal.appendEnvironmentVariable("GIT_AUTH_TOKEN", password)
		// parse git-tag not required
		//envVal.appendEnvironmentVariable("GIT_TAG", "")
		envVal.appendEnvironmentVariable("GIT_HASH", hash)
		envVal.appendEnvironmentVariable("SCRIPT_LOCATION", config.ScriptSource)
		envVal.appendEnvironmentVariable("DB_TYPE", string(config.DbConfig.Type))
		envVal.appendEnvironmentVariable("DB_USER_NAME", config.DbConfig.UserName)
		envVal.appendEnvironmentVariable("DB_PASSWORD", config.DbConfig.Password)
		envVal.appendEnvironmentVariable("DB_HOST", config.DbConfig.Host)
		envVal.appendEnvironmentVariable("DB_PORT", config.DbConfig.Port)
		envVal.appendEnvironmentVariable("DB_NAME", config.DbConfig.DbName)
		//Will be used for rollback don't delete it
		//envVal.appendEnvironmentVariable("MIGRATE_TO_VERSION", strconv.Itoa(overrideRequest.TargetDbVersion))
	}
	dbMigrationConfig := map[string]interface{}{"dbMigrationConfig": envVal}
	confByte, err := json.Marshal(dbMigrationConfig)
	if err != nil {
		return nil, err
	}
	return confByte, nil
}

type ConfigMapAndSecretJsonV2 struct {
	AppId                                 int
	EnvId                                 int
	PipeLineId                            int
	ChartVersion                          string
	DeploymentWithConfig                  bean.DeploymentConfigurationType
	wfrIdForDeploymentWithSpecificTrigger int
	Scope                                 resourceQualifiers.Scope
}

func (impl *WorkflowDagExecutorImpl) getConfigMapAndSecretJsonV2(request ConfigMapAndSecretJsonV2, envOverride *chartConfig.EnvConfigOverride) ([]byte, error) {

	var configMapJson, secretDataJson, configMapJsonApp, secretDataJsonApp, configMapJsonEnv, secretDataJsonEnv string

	var err error
	configMapA := &chartConfig.ConfigMapAppModel{}
	configMapE := &chartConfig.ConfigMapEnvModel{}
	configMapHistory, secretHistory := &repository3.ConfigmapAndSecretHistory{}, &repository3.ConfigmapAndSecretHistory{}

	merged := []byte("{}")
	if request.DeploymentWithConfig == bean.DEPLOYMENT_CONFIG_TYPE_LAST_SAVED {
		configMapA, err = impl.configMapRepository.GetByAppIdAppLevel(request.AppId)
		if err != nil && pg.ErrNoRows != err {
			return []byte("{}"), err
		}
		if configMapA != nil && configMapA.Id > 0 {
			configMapJsonApp = configMapA.ConfigMapData
			secretDataJsonApp = configMapA.SecretData
		}

		configMapE, err = impl.configMapRepository.GetByAppIdAndEnvIdEnvLevel(request.AppId, request.EnvId)
		if err != nil && pg.ErrNoRows != err {
			return []byte("{}"), err
		}
		if configMapE != nil && configMapE.Id > 0 {
			configMapJsonEnv = configMapE.ConfigMapData
			secretDataJsonEnv = configMapE.SecretData
		}

	} else if request.DeploymentWithConfig == bean.DEPLOYMENT_CONFIG_TYPE_SPECIFIC_TRIGGER {

		//fetching history and setting envLevelConfig and not appLevelConfig because history already contains merged appLevel and envLevel configs
		configMapHistory, err = impl.configMapHistoryRepository.GetHistoryByPipelineIdAndWfrId(request.PipeLineId, request.wfrIdForDeploymentWithSpecificTrigger, repository3.CONFIGMAP_TYPE)
		if err != nil {
			impl.logger.Errorw("error in getting config map history config by pipelineId and wfrId ", "err", err, "pipelineId", request.PipeLineId, "wfrid", request.wfrIdForDeploymentWithSpecificTrigger)
			return []byte("{}"), err
		}
		configMapJsonEnv = configMapHistory.Data

		secretHistory, err = impl.configMapHistoryRepository.GetHistoryByPipelineIdAndWfrId(request.PipeLineId, request.wfrIdForDeploymentWithSpecificTrigger, repository3.SECRET_TYPE)
		if err != nil {
			impl.logger.Errorw("error in getting config map history config by pipelineId and wfrId ", "err", err, "pipelineId", request.PipeLineId, "wfrid", request.wfrIdForDeploymentWithSpecificTrigger)
			return []byte("{}"), err
		}
		secretDataJsonEnv = secretHistory.Data
	}
	configMapJson, err = impl.mergeUtil.ConfigMapMerge(configMapJsonApp, configMapJsonEnv)
	if err != nil {
		return []byte("{}"), err
	}
	chartMajorVersion, chartMinorVersion, err := util4.ExtractChartVersion(request.ChartVersion)
	if err != nil {
		impl.logger.Errorw("chart version parsing", "err", err)
		return []byte("{}"), err
	}
	secretDataJson, err = impl.mergeUtil.ConfigSecretMerge(secretDataJsonApp, secretDataJsonEnv, chartMajorVersion, chartMinorVersion, false)
	if err != nil {
		return []byte("{}"), err
	}
	configResponseR := bean.ConfigMapRootJson{}
	configResponse := bean.ConfigMapJson{}
	if configMapJson != "" {
		err = json.Unmarshal([]byte(configMapJson), &configResponse)
		if err != nil {
			return []byte("{}"), err
		}
	}
	configResponseR.ConfigMapJson = configResponse
	secretResponseR := bean.ConfigSecretRootJson{}
	secretResponse := bean.ConfigSecretJson{}
	if configMapJson != "" {
		err = json.Unmarshal([]byte(secretDataJson), &secretResponse)
		if err != nil {
			return []byte("{}"), err
		}
	}
	secretResponseR.ConfigSecretJson = secretResponse

	configMapByte, err := json.Marshal(configResponseR)
	if err != nil {
		return []byte("{}"), err
	}
	secretDataByte, err := json.Marshal(secretResponseR)
	if err != nil {
		return []byte("{}"), err

	}
	resolvedCM, resolvedCS, snapshotCM, snapshotCS, err := impl.scopedVariableManager.ResolveCMCSTrigger(request.DeploymentWithConfig, request.Scope, configMapA.Id, configMapE.Id, configMapByte, secretDataByte, configMapHistory.Id, secretHistory.Id)
	if err != nil {
		return []byte("{}"), err
	}
	envOverride.VariableSnapshotForCM = snapshotCM
	envOverride.VariableSnapshotForCS = snapshotCS

	merged, err = impl.mergeUtil.JsonPatch([]byte(resolvedCM), []byte(resolvedCS))

	if err != nil {
		return []byte("{}"), err
	}

	return merged, nil
}

func (impl *WorkflowDagExecutorImpl) savePipelineOverride(overrideRequest *bean.ValuesOverrideRequest, envOverrideId int, triggeredAt time.Time) (override *chartConfig.PipelineOverride, err error) {
	currentReleaseNo, err := impl.pipelineOverrideRepository.GetCurrentPipelineReleaseCounter(overrideRequest.PipelineId)
	if err != nil {
		return nil, err
	}
	po := &chartConfig.PipelineOverride{
		EnvConfigOverrideId:    envOverrideId,
		Status:                 models.CHARTSTATUS_NEW,
		PipelineId:             overrideRequest.PipelineId,
		CiArtifactId:           overrideRequest.CiArtifactId,
		PipelineReleaseCounter: currentReleaseNo + 1,
		CdWorkflowId:           overrideRequest.CdWorkflowId,
		AuditLog:               sql.AuditLog{CreatedBy: overrideRequest.UserId, CreatedOn: triggeredAt, UpdatedOn: triggeredAt, UpdatedBy: overrideRequest.UserId},
		DeploymentType:         overrideRequest.DeploymentType,
	}

	err = impl.pipelineOverrideRepository.Save(po)
	if err != nil {
		return nil, err
	}
	err = impl.checkAndFixDuplicateReleaseNo(po)
	if err != nil {
		impl.logger.Errorw("error in checking release no duplicacy", "pipeline", po, "err", err)
		return nil, err
	}
	return po, nil
}

func (impl *WorkflowDagExecutorImpl) getReleaseOverride(envOverride *chartConfig.EnvConfigOverride, overrideRequest *bean.ValuesOverrideRequest, artifact *repository.CiArtifact, pipelineOverride *chartConfig.PipelineOverride, strategy *chartConfig.PipelineStrategy, appMetrics *bool) (releaseOverride string, err error) {

	artifactImage := artifact.Image
	imageTag := strings.Split(artifactImage, ":")

	imageTagLen := len(imageTag)

	imageName := ""

	for i := 0; i < imageTagLen-1; i++ {
		if i != imageTagLen-2 {
			imageName = imageName + imageTag[i] + ":"
		} else {
			imageName = imageName + imageTag[i]
		}
	}

	appId := strconv.Itoa(overrideRequest.AppId)
	envId := strconv.Itoa(overrideRequest.EnvId)

	deploymentStrategy := ""
	if strategy != nil {
		deploymentStrategy = string(strategy.Strategy)
	}
	releaseAttribute := app.ReleaseAttributes{
		Name:           imageName,
		Tag:            imageTag[imageTagLen-1],
		PipelineName:   overrideRequest.PipelineName,
		ReleaseVersion: strconv.Itoa(pipelineOverride.PipelineReleaseCounter),
		DeploymentType: deploymentStrategy,
		App:            appId,
		Env:            envId,
		AppMetrics:     appMetrics,
	}
	override, err := util4.Tprintf(envOverride.Chart.ImageDescriptorTemplate, releaseAttribute)
	if err != nil {
		return "", &util.ApiError{InternalMessage: "unable to render ImageDescriptorTemplate"}
	}
	if overrideRequest.AdditionalOverride != nil {
		userOverride, err := overrideRequest.AdditionalOverride.MarshalJSON()
		if err != nil {
			return "", err
		}
		data, err := impl.mergeUtil.JsonPatch(userOverride, []byte(override))
		if err != nil {
			return "", err
		}
		override = string(data)
	}
	return override, nil
}

func (impl *WorkflowDagExecutorImpl) mergeAndSave(envOverride *chartConfig.EnvConfigOverride,
	overrideRequest *bean.ValuesOverrideRequest,
	dbMigrationOverride []byte,
	artifact *repository.CiArtifact,
	pipeline *pipelineConfig.Pipeline, configMapJson, appLabelJsonByte []byte, strategy *chartConfig.PipelineStrategy, ctx context.Context,
	triggeredAt time.Time, deployedBy int32, appMetrics *bool) (releaseId int, overrideId int, mergedValues string, err error) {

	//register release , obtain release id TODO: populate releaseId to template
	override, err := impl.savePipelineOverride(overrideRequest, envOverride.Id, triggeredAt)
	if err != nil {
		return 0, 0, "", err
	}
	//TODO: check status and apply lock
	overrideJson, err := impl.getReleaseOverride(envOverride, overrideRequest, artifact, override, strategy, appMetrics)
	if err != nil {
		return 0, 0, "", err
	}

	//merge three values on the fly
	//ordering is important here
	//global < environment < db< release
	var merged []byte
	if !envOverride.IsOverride {
		merged, err = impl.mergeUtil.JsonPatch([]byte("{}"), []byte(envOverride.Chart.GlobalOverride))
		if err != nil {
			return 0, 0, "", err
		}
	} else {
		merged, err = impl.mergeUtil.JsonPatch([]byte("{}"), []byte(envOverride.EnvOverrideValues))
		if err != nil {
			return 0, 0, "", err
		}
	}

	//pipeline override here comes from pipeline strategy table
	if strategy != nil && len(strategy.Config) > 0 {
		merged, err = impl.mergeUtil.JsonPatch(merged, []byte(strategy.Config))
		if err != nil {
			return 0, 0, "", err
		}
	}
	merged, err = impl.mergeUtil.JsonPatch(merged, dbMigrationOverride)
	if err != nil {
		return 0, 0, "", err
	}
	merged, err = impl.mergeUtil.JsonPatch(merged, []byte(overrideJson))
	if err != nil {
		return 0, 0, "", err
	}

	if configMapJson != nil {
		merged, err = impl.mergeUtil.JsonPatch(merged, configMapJson)
		if err != nil {
			return 0, 0, "", err
		}
	}

	if appLabelJsonByte != nil {
		merged, err = impl.mergeUtil.JsonPatch(merged, appLabelJsonByte)
		if err != nil {
			return 0, 0, "", err
		}
	}

	appName := fmt.Sprintf("%s-%s", pipeline.App.AppName, envOverride.Environment.Name)
	merged = impl.autoscalingCheckBeforeTrigger(ctx, appName, envOverride.Namespace, merged, overrideRequest)

	_, span := otel.Tracer("orchestrator").Start(ctx, "dockerRegistryIpsConfigService.HandleImagePullSecretOnApplicationDeployment")
	// handle image pull secret if access given
	merged, err = impl.dockerRegistryIpsConfigService.HandleImagePullSecretOnApplicationDeployment(envOverride.Environment, artifact, pipeline.CiPipelineId, merged)
	span.End()
	if err != nil {
		return 0, 0, "", err
	}

	commitHash := ""
	commitTime := time.Time{}
	if util.IsAcdApp(pipeline.DeploymentAppType) {
		chartRepoName := impl.chartTemplateService.GetGitOpsRepoNameFromUrl(envOverride.Chart.GitRepoUrl)
		_, span = otel.Tracer("orchestrator").Start(ctx, "chartTemplateService.GetUserEmailIdAndNameForGitOpsCommit")
		//getting username & emailId for commit author data
		userEmailId, userName := impl.chartTemplateService.GetUserEmailIdAndNameForGitOpsCommit(overrideRequest.UserId)
		span.End()
		chartGitAttr := &util.ChartConfig{
			FileName:       fmt.Sprintf("_%d-values.yaml", envOverride.TargetEnvironment),
			FileContent:    string(merged),
			ChartName:      envOverride.Chart.ChartName,
			ChartLocation:  envOverride.Chart.ChartLocation,
			ChartRepoName:  chartRepoName,
			ReleaseMessage: fmt.Sprintf("release-%d-env-%d ", override.Id, envOverride.TargetEnvironment),
			UserName:       userName,
			UserEmailId:    userEmailId,
		}
		gitOpsConfigBitbucket, err := impl.gitOpsConfigRepository.GetGitOpsConfigByProvider(util.BITBUCKET_PROVIDER)
		if err != nil {
			if err == pg.ErrNoRows {
				gitOpsConfigBitbucket.BitBucketWorkspaceId = ""
			} else {
				return 0, 0, "", err
			}
		}
		gitOpsConfig := &bean.GitOpsConfigDto{BitBucketWorkspaceId: gitOpsConfigBitbucket.BitBucketWorkspaceId}
		_, span = otel.Tracer("orchestrator").Start(ctx, "gitFactory.Client.CommitValues")
		commitHash, commitTime, err = impl.gitFactory.Client.CommitValues(chartGitAttr, gitOpsConfig)
		span.End()
		if err != nil {
			impl.logger.Errorw("error in git commit", "err", err)
			return 0, 0, "", err
		}
	}
	if commitTime.IsZero() {
		commitTime = time.Now()
	}
	pipelineOverride := &chartConfig.PipelineOverride{
		Id:                     override.Id,
		GitHash:                commitHash,
		CommitTime:             commitTime,
		EnvConfigOverrideId:    envOverride.Id,
		PipelineOverrideValues: overrideJson,
		PipelineId:             overrideRequest.PipelineId,
		CiArtifactId:           overrideRequest.CiArtifactId,
		PipelineMergedValues:   string(merged),
		AuditLog:               sql.AuditLog{UpdatedOn: triggeredAt, UpdatedBy: deployedBy},
	}
	_, span = otel.Tracer("orchestrator").Start(ctx, "pipelineOverrideRepository.Update")
	err = impl.pipelineOverrideRepository.Update(pipelineOverride)
	span.End()
	if err != nil {
		return 0, 0, "", err
	}
	mergedValues = string(merged)
	return override.PipelineReleaseCounter, override.Id, mergedValues, nil
}

func (impl *WorkflowDagExecutorImpl) mergeOverrideValues(envOverride *chartConfig.EnvConfigOverride,
	dbMigrationOverride []byte,
	releaseOverrideJson string,
	configMapJson []byte,
	appLabelJsonByte []byte,
	strategy *chartConfig.PipelineStrategy,
) (mergedValues []byte, err error) {

	//merge three values on the fly
	//ordering is important here
	//global < environment < db< release
	var merged []byte
	if !envOverride.IsOverride {
		merged, err = impl.mergeUtil.JsonPatch([]byte("{}"), []byte(envOverride.Chart.ResolvedGlobalOverride))
		if err != nil {
			return nil, err
		}
	} else {
		merged, err = impl.mergeUtil.JsonPatch([]byte("{}"), []byte(envOverride.ResolvedEnvOverrideValues))
		if err != nil {
			return nil, err
		}
	}
	if strategy != nil && len(strategy.Config) > 0 {
		merged, err = impl.mergeUtil.JsonPatch(merged, []byte(strategy.Config))
		if err != nil {
			return nil, err
		}
	}
	merged, err = impl.mergeUtil.JsonPatch(merged, dbMigrationOverride)
	if err != nil {
		return nil, err
	}
	merged, err = impl.mergeUtil.JsonPatch(merged, []byte(releaseOverrideJson))
	if err != nil {
		return nil, err
	}
	if configMapJson != nil {
		merged, err = impl.mergeUtil.JsonPatch(merged, configMapJson)
		if err != nil {
			return nil, err
		}
	}
	if appLabelJsonByte != nil {
		merged, err = impl.mergeUtil.JsonPatch(merged, appLabelJsonByte)
		if err != nil {
			return nil, err
		}
	}
	return merged, nil
}

func (impl *WorkflowDagExecutorImpl) autoscalingCheckBeforeTrigger(ctx context.Context, appName string, namespace string, merged []byte, overrideRequest *bean.ValuesOverrideRequest) []byte {
	var appId = overrideRequest.AppId
	pipelineId := overrideRequest.PipelineId
	var appDeploymentType = overrideRequest.DeploymentAppType
	var clusterId = overrideRequest.ClusterId
	deploymentType := overrideRequest.DeploymentType
	templateMap := make(map[string]interface{})
	err := json.Unmarshal(merged, &templateMap)
	if err != nil {
		return merged
	}

	hpaResourceRequest := impl.getAutoScalingReplicaCount(templateMap, appName)
	impl.logger.Debugw("autoscalingCheckBeforeTrigger", "hpaResourceRequest", hpaResourceRequest)
	if hpaResourceRequest.IsEnable {

		resourceManifest := make(map[string]interface{})
		if util.IsAcdApp(appDeploymentType) {
			query := &application3.ApplicationResourceRequest{
				Name:         &appName,
				Version:      &hpaResourceRequest.Version,
				Group:        &hpaResourceRequest.Group,
				Kind:         &hpaResourceRequest.Kind,
				ResourceName: &hpaResourceRequest.ResourceName,
				Namespace:    &namespace,
			}
			recv, err := impl.acdClient.GetResource(ctx, query)
			impl.logger.Debugw("resource manifest get replica count", "response", recv)
			if err != nil {
				impl.logger.Errorw("ACD Get Resource API Failed", "err", err)
				middleware.AcdGetResourceCounter.WithLabelValues(strconv.Itoa(appId), namespace, appName).Inc()
				return merged
			}
			if recv != nil && len(*recv.Manifest) > 0 {
				err := json.Unmarshal([]byte(*recv.Manifest), &resourceManifest)
				if err != nil {
					impl.logger.Errorw("unmarshal failed for hpa check", "err", err)
					return merged
				}
			}
		} else {
			version := "v2beta2"
			k8sResource, err := impl.k8sCommonService.GetResource(ctx, &k8s.ResourceRequestBean{ClusterId: clusterId,
				K8sRequest: &util5.K8sRequestBean{ResourceIdentifier: util5.ResourceIdentifier{Name: hpaResourceRequest.ResourceName,
					Namespace: namespace, GroupVersionKind: schema.GroupVersionKind{Group: hpaResourceRequest.Group, Kind: hpaResourceRequest.Kind, Version: version}}}})
			if err != nil {
				impl.logger.Errorw("error occurred while fetching resource for app", "resourceName", hpaResourceRequest.ResourceName, "err", err)
				return merged
			}
			resourceManifest = k8sResource.Manifest.Object
		}
		if len(resourceManifest) > 0 {
			statusMap := resourceManifest["status"].(map[string]interface{})
			currentReplicaVal := statusMap["currentReplicas"]
			currentReplicaCount, err := util4.ParseFloatNumber(currentReplicaVal)
			if err != nil {
				impl.logger.Errorw("error occurred while parsing replica count", "currentReplicas", currentReplicaVal, "err", err)
				return merged
			}

			reqReplicaCount := impl.fetchRequiredReplicaCount(currentReplicaCount, hpaResourceRequest.ReqMaxReplicas, hpaResourceRequest.ReqMinReplicas)
			templateMap["replicaCount"] = reqReplicaCount
			merged, err = json.Marshal(&templateMap)
			if err != nil {
				impl.logger.Errorw("marshaling failed for hpa check", "err", err)
				return merged
			}
		}
	} else {
		impl.logger.Errorw("autoscaling is not enabled", "pipelineId", pipelineId)
	}

	//check for custom chart support
	if autoscalingEnabledPath, ok := templateMap[bean2.CustomAutoScalingEnabledPathKey]; ok {
		if deploymentType == models.DEPLOYMENTTYPE_STOP {
			merged, err = impl.setScalingValues(templateMap, bean2.CustomAutoScalingEnabledPathKey, merged, false)
			if err != nil {
				return merged
			}
			merged, err = impl.setScalingValues(templateMap, bean2.CustomAutoscalingReplicaCountPathKey, merged, 0)
			if err != nil {
				return merged
			}
		} else {
			autoscalingEnabled := false
			autoscalingEnabledValue := gjson.Get(string(merged), autoscalingEnabledPath.(string)).Value()
			if val, ok := autoscalingEnabledValue.(bool); ok {
				autoscalingEnabled = val
			}
			if autoscalingEnabled {
				// extract replica count, min, max and check for required value
				replicaCount, err := impl.getReplicaCountFromCustomChart(templateMap, merged)
				if err != nil {
					return merged
				}
				merged, err = impl.setScalingValues(templateMap, bean2.CustomAutoscalingReplicaCountPathKey, merged, replicaCount)
				if err != nil {
					return merged
				}
			}
		}
	}

	return merged
}

// update repoUrl, revision and argo app sync mode (auto/manual) if needed
func (impl *WorkflowDagExecutorImpl) updateArgoPipeline(pipeline *pipelineConfig.Pipeline, envOverride *chartConfig.EnvConfigOverride, ctx context.Context) (bool, error) {
	if ctx == nil {
		impl.logger.Errorw("err in syncing ACD, ctx is NULL", "pipelineName", pipeline.Name)
		return false, nil
	}
	argoAppName := pipeline.DeploymentAppName
	impl.logger.Infow("received payload, updateArgoPipeline", "appId", pipeline.AppId, "pipelineName", pipeline.Name, "envId", envOverride.TargetEnvironment, "argoAppName", argoAppName, "context", ctx)
	argoApplication, err := impl.acdClient.Get(ctx, &application3.ApplicationQuery{Name: &argoAppName})
	if err != nil {
		impl.logger.Errorw("no argo app exists", "app", argoAppName, "pipeline", pipeline.Name)
		return false, err
	}
	//if status, ok:=status.FromError(err);ok{
	appStatus, _ := status2.FromError(err)
	if appStatus.Code() == codes.OK {
		impl.logger.Debugw("argo app exists", "app", argoAppName, "pipeline", pipeline.Name)
		if argoApplication.Spec.Source.Path != envOverride.Chart.ChartLocation || argoApplication.Spec.Source.TargetRevision != "master" {
			patchReq := v1alpha1.Application{Spec: v1alpha1.ApplicationSpec{Source: v1alpha1.ApplicationSource{Path: envOverride.Chart.ChartLocation, RepoURL: envOverride.Chart.GitRepoUrl, TargetRevision: "master"}}}
			reqbyte, err := json.Marshal(patchReq)
			if err != nil {
				impl.logger.Errorw("error in creating patch", "err", err)
			}
			reqString := string(reqbyte)
			patchType := "merge"
			_, err = impl.acdClient.Patch(ctx, &application3.ApplicationPatchRequest{Patch: &reqString, Name: &argoAppName, PatchType: &patchType})
			if err != nil {
				impl.logger.Errorw("error in creating argo pipeline ", "name", pipeline.Name, "patch", string(reqbyte), "err", err)
				return false, err
			}
			impl.logger.Debugw("pipeline update req ", "res", patchReq)
		} else {
			impl.logger.Debug("pipeline no need to update ")
		}
		err := impl.argoClientWrapperService.UpdateArgoCDSyncModeIfNeeded(ctx, argoApplication)
		if err != nil {
			impl.logger.Errorw("error in updating argocd sync mode", "err", err)
			return false, err
		}
		return true, nil
	} else if appStatus.Code() == codes.NotFound {
		impl.logger.Errorw("argo app not found", "app", argoAppName, "pipeline", pipeline.Name)
		return false, nil
	} else {
		impl.logger.Errorw("err in checking application on argoCD", "err", err, "pipeline", pipeline.Name)
		return false, err
	}
}

func (impl *WorkflowDagExecutorImpl) getValuesFileForEnv(environmentId int) string {
	return fmt.Sprintf("_%d-values.yaml", environmentId) //-{envId}-values.yaml
}

func (impl *WorkflowDagExecutorImpl) updatePipeline(pipeline *pipelineConfig.Pipeline, userId int32) (bool, error) {
	err := impl.pipelineRepository.SetDeploymentAppCreatedInPipeline(true, pipeline.Id, userId)
	if err != nil {
		impl.logger.Errorw("error on updating cd pipeline for setting deployment app created", "err", err)
		return false, err
	}
	return true, nil
}

// helmInstallReleaseWithCustomChart performs helm install with custom chart
func (impl *WorkflowDagExecutorImpl) helmInstallReleaseWithCustomChart(ctx context.Context, releaseIdentifier *client2.ReleaseIdentifier, referenceChartByte []byte, valuesYaml string) (*client2.HelmInstallCustomResponse, error) {

	helmInstallRequest := client2.HelmInstallCustomRequest{
		ValuesYaml:        valuesYaml,
		ChartContent:      &client2.ChartContent{Content: referenceChartByte},
		ReleaseIdentifier: releaseIdentifier,
	}
	if impl.appService.IsDevtronAsyncInstallModeEnabled(bean2.Helm) {
		helmInstallRequest.RunInCtx = true
	}
	// Request exec
	return impl.helmAppClient.InstallReleaseWithCustomChart(ctx, &helmInstallRequest)
}

type EnvironmentOverride struct {
	Enabled   bool        `json:"enabled"`
	EnvValues []*KeyValue `json:"envValues"`
}

type KeyValue struct {
	Key   string `json:"key"`
	Value string `json:"value"`
}

func (conf *EnvironmentOverride) appendEnvironmentVariable(key, value string) {
	item := &KeyValue{Key: key, Value: value}
	conf.EnvValues = append(conf.EnvValues, item)
}

func (impl *WorkflowDagExecutorImpl) checkAndFixDuplicateReleaseNo(override *chartConfig.PipelineOverride) error {

	uniqueVerified := false
	retryCount := 0

	for !uniqueVerified && retryCount < 5 {
		retryCount = retryCount + 1
		overrides, err := impl.pipelineOverrideRepository.GetByPipelineIdAndReleaseNo(override.PipelineId, override.PipelineReleaseCounter)
		if err != nil {
			return err
		}
		if overrides[0].Id == override.Id {
			uniqueVerified = true
		} else {
			//duplicate might be due to concurrency, lets fix it
			currentReleaseNo, err := impl.pipelineOverrideRepository.GetCurrentPipelineReleaseCounter(override.PipelineId)
			if err != nil {
				return err
			}
			override.PipelineReleaseCounter = currentReleaseNo + 1
			err = impl.pipelineOverrideRepository.Save(override)
			if err != nil {
				return err
			}
		}
	}
	if !uniqueVerified {
		return fmt.Errorf("duplicate verification retry count exide max overrideId: %d ,count: %d", override.Id, retryCount)
	}
	return nil
}

func (impl *WorkflowDagExecutorImpl) getAutoScalingReplicaCount(templateMap map[string]interface{}, appName string) *util4.HpaResourceRequest {
	hasOverride := false
	if _, ok := templateMap[fullnameOverride]; ok {
		appNameOverride := templateMap[fullnameOverride].(string)
		if len(appNameOverride) > 0 {
			appName = appNameOverride
			hasOverride = true
		}
	}
	if !hasOverride {
		if _, ok := templateMap[nameOverride]; ok {
			nameOverride := templateMap[nameOverride].(string)
			if len(nameOverride) > 0 {
				appName = fmt.Sprintf("%s-%s", appName, nameOverride)
			}
		}
	}
	hpaResourceRequest := &util4.HpaResourceRequest{}
	hpaResourceRequest.Version = ""
	hpaResourceRequest.Group = autoscaling.ServiceName
	hpaResourceRequest.Kind = horizontalPodAutoscaler
	impl.logger.Infow("getAutoScalingReplicaCount", "hpaResourceRequest", hpaResourceRequest)
	if _, ok := templateMap[kedaAutoscaling]; ok {
		as := templateMap[kedaAutoscaling]
		asd := as.(map[string]interface{})
		if _, ok := asd[enabled]; ok {
			impl.logger.Infow("getAutoScalingReplicaCount", "hpaResourceRequest", hpaResourceRequest)
			enable := asd[enabled].(bool)
			if enable {
				hpaResourceRequest.IsEnable = enable
				hpaResourceRequest.ReqReplicaCount = templateMap[replicaCount].(float64)
				hpaResourceRequest.ReqMaxReplicas = asd["maxReplicaCount"].(float64)
				hpaResourceRequest.ReqMinReplicas = asd["minReplicaCount"].(float64)
				hpaResourceRequest.ResourceName = fmt.Sprintf("%s-%s-%s", "keda-hpa", appName, "keda")
				impl.logger.Infow("getAutoScalingReplicaCount", "hpaResourceRequest", hpaResourceRequest)
				return hpaResourceRequest
			}
		}
	}

	if _, ok := templateMap[autoscaling.ServiceName]; ok {
		as := templateMap[autoscaling.ServiceName]
		asd := as.(map[string]interface{})
		if _, ok := asd[enabled]; ok {
			enable := asd[enabled].(bool)
			if enable {
				hpaResourceRequest.IsEnable = asd[enabled].(bool)
				hpaResourceRequest.ReqReplicaCount = templateMap[replicaCount].(float64)
				hpaResourceRequest.ReqMaxReplicas = asd["MaxReplicas"].(float64)
				hpaResourceRequest.ReqMinReplicas = asd["MinReplicas"].(float64)
				hpaResourceRequest.ResourceName = fmt.Sprintf("%s-%s", appName, "hpa")
				return hpaResourceRequest
			}
		}
	}
	return hpaResourceRequest

}

func (impl *WorkflowDagExecutorImpl) fetchRequiredReplicaCount(currentReplicaCount float64, reqMaxReplicas float64, reqMinReplicas float64) float64 {
	var reqReplicaCount float64
	if currentReplicaCount <= reqMaxReplicas && currentReplicaCount >= reqMinReplicas {
		reqReplicaCount = currentReplicaCount
	} else if currentReplicaCount > reqMaxReplicas {
		reqReplicaCount = reqMaxReplicas
	} else if currentReplicaCount < reqMinReplicas {
		reqReplicaCount = reqMinReplicas
	}
	return reqReplicaCount
}

func (impl *WorkflowDagExecutorImpl) getReplicaCountFromCustomChart(templateMap map[string]interface{}, merged []byte) (float64, error) {
	autoscalingMinVal, err := impl.extractParamValue(templateMap, bean2.CustomAutoscalingMinPathKey, merged)
	if err != nil {
		return 0, err
	}
	autoscalingMaxVal, err := impl.extractParamValue(templateMap, bean2.CustomAutoscalingMaxPathKey, merged)
	if err != nil {
		return 0, err
	}
	autoscalingReplicaCountVal, err := impl.extractParamValue(templateMap, bean2.CustomAutoscalingReplicaCountPathKey, merged)
	if err != nil {
		return 0, err
	}
	return impl.fetchRequiredReplicaCount(autoscalingReplicaCountVal, autoscalingMaxVal, autoscalingMinVal), nil
}

func (impl *WorkflowDagExecutorImpl) setScalingValues(templateMap map[string]interface{}, customScalingKey string, merged []byte, value interface{}) ([]byte, error) {
	autoscalingJsonPath := templateMap[customScalingKey]
	autoscalingJsonPathKey := autoscalingJsonPath.(string)
	mergedRes, err := sjson.Set(string(merged), autoscalingJsonPathKey, value)
	if err != nil {
		impl.logger.Errorw("error occurred while setting autoscaling key", "JsonPathKey", autoscalingJsonPathKey, "err", err)
		return []byte{}, err
	}
	return []byte(mergedRes), nil
}

func (impl *WorkflowDagExecutorImpl) extractParamValue(inputMap map[string]interface{}, key string, merged []byte) (float64, error) {
	if _, ok := inputMap[key]; !ok {
		return 0, errors2.New("empty-val-err")
	}
	floatNumber, err := util4.ParseFloatNumber(gjson.Get(string(merged), inputMap[key].(string)).Value())
	if err != nil {
		impl.logger.Errorw("error occurred while parsing float number", "key", key, "err", err)
	}
	return floatNumber, err
}

func (impl *WorkflowDagExecutorImpl) PushPrePostCDManifest(cdWorklowRunnerId int, triggeredBy int32, jobHelmPackagePath string, deployType string, pipeline *pipelineConfig.Pipeline, imageTag string, ctx context.Context) error {

	manifestPushTemplate, err := impl.BuildManifestPushTemplateForPrePostCd(pipeline, cdWorklowRunnerId, triggeredBy, jobHelmPackagePath, deployType, imageTag)
	if err != nil {
		impl.logger.Errorw("error in building manifest push template for pre post cd")
		return err
	}
	manifestPushService := impl.GetManifestPushService(manifestPushTemplate.StorageType)

	manifestPushResponse := manifestPushService.PushChart(manifestPushTemplate, ctx)
	if manifestPushResponse.Error != nil {
		impl.logger.Errorw("error in pushing chart to helm repo", "err", err)
		return manifestPushResponse.Error
	}
	return nil
}

func (impl *WorkflowDagExecutorImpl) MergeDefaultValuesWithOverrideValues(overrideValues string, builtChartPath string) error {
	valuesFilePath := path.Join(builtChartPath, "values.yaml") //default values of helm chart
	defaultValues, err := ioutil.ReadFile(valuesFilePath)
	if err != nil {
		return err
	}
	defaultValuesJson, err := yaml.YAMLToJSON(defaultValues)
	if err != nil {
		return err
	}
	mergedValues, err := impl.mergeUtil.JsonPatch(defaultValuesJson, []byte(overrideValues))
	if err != nil {
		return err
	}
	mergedValuesYaml, err := yaml.JSONToYAML(mergedValues)
	if err != nil {
		return err
	}
	err = ioutil.WriteFile(valuesFilePath, mergedValuesYaml, 0600)
	if err != nil {
		return err
	}
	return err
}

func (impl *WorkflowDagExecutorImpl) BuildManifestPushTemplateForPrePostCd(pipeline *pipelineConfig.Pipeline, cdWorklowRunnerId int, triggeredBy int32, jobHelmPackagePath string, deployType string, imageTag string) (*bean4.ManifestPushTemplate, error) {

	manifestPushTemplate := &bean4.ManifestPushTemplate{
		WorkflowRunnerId:      cdWorklowRunnerId,
		AppId:                 pipeline.AppId,
		EnvironmentId:         pipeline.EnvironmentId,
		UserId:                triggeredBy,
		AppName:               pipeline.App.AppName,
		TargetEnvironmentName: pipeline.Environment.Id,
		ChartVersion:          fmt.Sprintf("%d.%d.%d-%s-%s", 1, 1, cdWorklowRunnerId, deployType, imageTag),
	}

	manifestPushConfig, err := impl.manifestPushConfigRepository.GetManifestPushConfigByAppIdAndEnvId(pipeline.AppId, pipeline.EnvironmentId)
	if err != nil && err != pg.ErrNoRows {
		impl.logger.Errorw("error in fetching manifest push config for pre/post cd", "err", err)
		return manifestPushTemplate, err
	}
	manifestPushTemplate.StorageType = manifestPushConfig.StorageType

	if manifestPushConfig != nil && manifestPushConfig.StorageType == bean2.ManifestStorageOCIHelmRepo {

		var credentialsConfig bean4.HelmRepositoryConfig
		err = json.Unmarshal([]byte(manifestPushConfig.CredentialsConfig), &credentialsConfig)
		if err != nil {
			impl.logger.Errorw("error in json unmarshal", "err", err)
			return manifestPushTemplate, err
		}
		dockerArtifactStore, err := impl.dockerArtifactStoreRepository.FindOne(credentialsConfig.ContainerRegistryName)
		if err != nil {
			impl.logger.Errorw("error in fetching artifact info", "err", err)
			return manifestPushTemplate, err
		}
		repoPath, chartName := app.GetRepoPathAndChartNameFromRepoName(credentialsConfig.RepositoryName)
		manifestPushTemplate.RepoUrl = path.Join(dockerArtifactStore.RegistryURL, repoPath)
		manifestPushTemplate.ChartName = chartName
		chartBytes, err := impl.chartTemplateService.LoadChartInBytes(jobHelmPackagePath, true, chartName, manifestPushTemplate.ChartVersion)
		if err != nil {
			return manifestPushTemplate, err
		}
		manifestPushTemplate.BuiltChartBytes = &chartBytes
		containerRegistryConfig := &bean4.ContainerRegistryConfig{
			RegistryUrl:  dockerArtifactStore.RegistryURL,
			Username:     dockerArtifactStore.Username,
			Password:     dockerArtifactStore.Password,
			Insecure:     true,
			AccessKey:    dockerArtifactStore.AWSAccessKeyId,
			SecretKey:    dockerArtifactStore.AWSSecretAccessKey,
			AwsRegion:    dockerArtifactStore.AWSRegion,
			RegistryType: string(dockerArtifactStore.RegistryType),
			RepoName:     repoPath,
		}
		for _, ociRegistryConfig := range dockerArtifactStore.OCIRegistryConfig {
			if ociRegistryConfig.RepositoryType == repository6.OCI_REGISRTY_REPO_TYPE_CHART {
				containerRegistryConfig.IsPublic = ociRegistryConfig.IsPublic
			}
		}
		manifestPushTemplate.ContainerRegistryConfig = containerRegistryConfig
	} else if manifestPushConfig.StorageType == bean2.ManifestStorageGit {
		// need to implement for git repo push
	}

	return manifestPushTemplate, nil
}

func (impl *WorkflowDagExecutorImpl) HandleCDTriggerRelease(overrideRequest *bean.ValuesOverrideRequest, ctx context.Context, triggeredAt time.Time, deployedBy int32) (releaseNo int, manifest []byte, err error) {
	if impl.appService.IsDevtronAsyncInstallModeEnabled(overrideRequest.DeploymentAppType) {
		// asynchronous mode of installation starts
		return impl.TriggerHelmAsyncRelease(overrideRequest, ctx, triggeredAt, deployedBy)
	}
	// synchronous mode of installation starts

	valuesOverrideResponse, builtChartPath, err := impl.BuildManifestForTrigger(overrideRequest, triggeredAt, ctx)
	_, span := otel.Tracer("orchestrator").Start(ctx, "CreateHistoriesForDeploymentTrigger")
	err1 := impl.CreateHistoriesForDeploymentTrigger(valuesOverrideResponse.Pipeline, valuesOverrideResponse.PipelineStrategy, valuesOverrideResponse.EnvOverride, triggeredAt, deployedBy)
	if err1 != nil {
		impl.logger.Errorw("error in saving histories for trigger", "err", err1, "pipelineId", valuesOverrideResponse.Pipeline.Id, "wfrId", overrideRequest.WfrId)
	}
	span.End()
	if err != nil {
		impl.logger.Errorw("error in building merged manifest for trigger", "err", err)
		return releaseNo, manifest, err
	}
	_, span = otel.Tracer("orchestrator").Start(ctx, "WorkflowDagExecutorImpl.TriggerRelease")
	releaseId, manifest, releaseErr := impl.TriggerRelease(overrideRequest, valuesOverrideResponse, builtChartPath, ctx, triggeredAt, deployedBy)
	span.End()
	return releaseId, manifest, releaseErr
}

// TriggerHelmAsyncRelease will publish async helm Install/Upgrade request event for Devtron App releases
func (impl *WorkflowDagExecutorImpl) TriggerHelmAsyncRelease(overrideRequest *bean.ValuesOverrideRequest, ctx context.Context, triggeredAt time.Time, triggeredBy int32) (releaseNo int, manifest []byte, err error) {
	// build merged values and save PCO history for the release
	valuesOverrideResponse, err := impl.GetValuesOverrideForTrigger(overrideRequest, triggeredAt, ctx)
	_, span := otel.Tracer("orchestrator").Start(ctx, "CreateHistoriesForDeploymentTrigger")
	// save triggered deployment history
	err1 := impl.CreateHistoriesForDeploymentTrigger(valuesOverrideResponse.Pipeline, valuesOverrideResponse.PipelineStrategy, valuesOverrideResponse.EnvOverride, triggeredAt, triggeredBy)
	if err1 != nil {
		impl.logger.Errorw("error in saving histories for trigger", "err", err1, "pipelineId", valuesOverrideResponse.Pipeline.Id, "wfrId", overrideRequest.WfrId)
	}
	span.End()
	if err != nil {
		impl.logger.Errorw("error in fetching values for trigger", "err", err)
		return releaseNo, manifest, err
	}

	event := &bean.AsyncCdDeployEvent{
		ValuesOverrideRequest: overrideRequest,
		TriggeredAt:           triggeredAt,
		TriggeredBy:           triggeredBy,
	}
	payload, err := json.Marshal(event)
	if err != nil {
		impl.logger.Errorw("failed to marshal helm async CD deploy event request", "request", event, "err", err)
		return 0, manifest, err
	}

	// publish nats event for async installation
	err = impl.pubsubClient.Publish(pubsub.DEVTRON_CHART_INSTALL_TOPIC, string(payload))
	if err != nil {
		impl.logger.Errorw("failed to publish trigger request event", "topic", pubsub.DEVTRON_CHART_INSTALL_TOPIC, "payload", payload, "err", err)
		//update workflow runner status, used in app workflow view
		err1 = impl.UpdateCDWorkflowRunnerStatus(ctx, overrideRequest, triggeredAt, pipelineConfig.WorkflowFailed, err.Error())
		if err1 != nil {
			impl.logger.Errorw("error in updating the workflow runner status, TriggerHelmAsyncRelease", "err", err1)
		}
		return 0, manifest, err
	}

	//update workflow runner status, used in app workflow view
	err = impl.UpdateCDWorkflowRunnerStatus(ctx, overrideRequest, triggeredAt, pipelineConfig.WorkflowInQueue, "")
	if err != nil {
		impl.logger.Errorw("error in updating the workflow runner status, TriggerHelmAsyncRelease", "err", err)
		return 0, manifest, err
	}
	err = impl.UpdatePreviousQueuedRunnerStatus(overrideRequest.WfrId, overrideRequest.PipelineId, triggeredBy)
	if err != nil {
		impl.logger.Errorw("error in updating the previous queued workflow runner status, TriggerHelmAsyncRelease", "err", err)
		return 0, manifest, err
	}
	return 0, manifest, nil
}

// TriggerRelease will trigger Install/Upgrade request for Devtron App releases synchronously
func (impl *WorkflowDagExecutorImpl) TriggerRelease(overrideRequest *bean.ValuesOverrideRequest, valuesOverrideResponse *app.ValuesOverrideResponse, builtChartPath string, ctx context.Context, triggeredAt time.Time, triggeredBy int32) (releaseNo int, manifest []byte, err error) {
	// Handling for auto trigger
	if overrideRequest.UserId == 0 {
		overrideRequest.UserId = triggeredBy
	}
	triggerEvent := impl.GetTriggerEvent(overrideRequest.DeploymentAppType, triggeredAt, triggeredBy)
	releaseNo, manifest, err = impl.TriggerPipeline(overrideRequest, valuesOverrideResponse, builtChartPath, triggerEvent, ctx)
	if err != nil {
		return 0, manifest, err
	}
	return releaseNo, manifest, nil
}

func (impl *WorkflowDagExecutorImpl) UpdatePreviousQueuedRunnerStatus(cdWfrId, pipelineId int, triggeredBy int32) error {
	cdWfrs, err := impl.cdWorkflowRepository.UpdatePreviousQueuedRunnerStatus(cdWfrId, pipelineId, triggeredBy)
	if err != nil {
		impl.logger.Errorw("error on update previous queued cd workflow runner, UpdatePreviousQueuedRunnerStatus", "cdWfrId", cdWfrId, "err", err)
		return err
	}
	for _, cdWfr := range cdWfrs {
		err = impl.MarkPipelineStatusTimelineFailed(cdWfr, errors.New(pipelineConfig.NEW_DEPLOYMENT_INITIATED))
		if err != nil {
			impl.logger.Errorw("error updating CdPipelineStatusTimeline, UpdatePreviousQueuedRunnerStatus", "err", err)
			return err
		}
		if cdWfr.CdWorkflow == nil {
			pipeline, err := impl.pipelineRepository.FindById(pipelineId)
			if err != nil {
				impl.logger.Errorw("error in fetching cd pipeline, UpdatePreviousQueuedRunnerStatus", "pipelineId", pipelineId, "err", err)
				return err
			}
			cdWfr.CdWorkflow = &pipelineConfig.CdWorkflow{
				Pipeline: pipeline,
			}
		}
		impl.UpdateTriggerCDMetricsOnFinish(cdWfr)
	}
	return nil
}

func (impl *WorkflowDagExecutorImpl) UpdateCDWorkflowRunnerStatus(ctx context.Context, overrideRequest *bean.ValuesOverrideRequest, triggeredAt time.Time, status, message string) error {
	// In case of terminal status update finished on time
	isTerminalStatus := slices.Contains(pipelineConfig.WfrTerminalStatusList, status)
	cdWfr, err := impl.cdWorkflowRepository.FindWorkflowRunnerById(overrideRequest.WfrId)
	if err != nil && err != pg.ErrNoRows {
		impl.logger.Errorw("err on fetching cd workflow, UpdateCDWorkflowRunnerStatus", "err", err)
		return err
	}
	cdWorkflowId := cdWfr.CdWorkflowId

	if cdWorkflowId == 0 {
		cdWf := &pipelineConfig.CdWorkflow{
			CiArtifactId: overrideRequest.CiArtifactId,
			PipelineId:   overrideRequest.PipelineId,
			AuditLog:     sql.AuditLog{CreatedOn: triggeredAt, CreatedBy: overrideRequest.UserId, UpdatedOn: triggeredAt, UpdatedBy: overrideRequest.UserId},
		}
		err := impl.cdWorkflowRepository.SaveWorkFlow(ctx, cdWf)
		if err != nil {
			impl.logger.Errorw("err on updating cd workflow for status update, UpdateCDWorkflowRunnerStatus", "err", err)
			return err
		}
		cdWorkflowId = cdWf.Id
		runner := &pipelineConfig.CdWorkflowRunner{
			Id:           cdWf.Id,
			Name:         overrideRequest.PipelineName,
			WorkflowType: bean.CD_WORKFLOW_TYPE_DEPLOY,
			ExecutorType: pipelineConfig.WORKFLOW_EXECUTOR_TYPE_AWF,
			Status:       status,
			TriggeredBy:  overrideRequest.UserId,
			StartedOn:    triggeredAt,
			CdWorkflowId: cdWorkflowId,
			AuditLog:     sql.AuditLog{CreatedOn: triggeredAt, CreatedBy: overrideRequest.UserId, UpdatedOn: triggeredAt, UpdatedBy: overrideRequest.UserId},
		}
		if isTerminalStatus {
			runner.FinishedOn = time.Now()
		}
		_, err = impl.cdWorkflowRepository.SaveWorkFlowRunner(runner)
		if err != nil {
			impl.logger.Errorw("err on updating cd workflow runner for status update, UpdateCDWorkflowRunnerStatus", "err", err)
			return err
		}
	} else {
		// if the current cdWfr status is already a terminal status and then don't update the status
		// e.g: Status : Failed --> Progressing (not allowed)
		if slices.Contains(pipelineConfig.WfrTerminalStatusList, cdWfr.Status) {
			impl.logger.Warnw("deployment has already been terminated for workflow runner, UpdateCDWorkflowRunnerStatus", "workflowRunnerId", cdWfr.Id, "err", err)
			return fmt.Errorf("deployment has already been terminated for workflow runner")
		}
		if status == pipelineConfig.WorkflowFailed {
			err = impl.MarkPipelineStatusTimelineFailed(cdWfr, errors.New(message))
			if err != nil {
				impl.logger.Errorw("error updating CdPipelineStatusTimeline", "err", err)
				return err
			}
		}
		cdWfr.Status = status
		if isTerminalStatus {
			cdWfr.FinishedOn = time.Now()
			cdWfr.Message = message
		}
		cdWfr.UpdatedBy = overrideRequest.UserId
		cdWfr.UpdatedOn = time.Now()
		err = impl.cdWorkflowRepository.UpdateWorkFlowRunner(cdWfr)
		if err != nil {
			impl.logger.Errorw("error on update cd workflow runner, UpdateCDWorkflowRunnerStatus", "cdWfr", cdWfr, "err", err)
			return err
		}
	}
	if isTerminalStatus {
		if cdWfr.CdWorkflow == nil {
			pipeline, err := impl.pipelineRepository.FindById(overrideRequest.PipelineId)
			if err != nil {
				impl.logger.Errorw("error in fetching cd pipeline", "pipelineId", overrideRequest.PipelineId, "err", err)
				return err
			}
			cdWfr.CdWorkflow = &pipelineConfig.CdWorkflow{
				Pipeline: pipeline,
			}
		}
		impl.UpdateTriggerCDMetricsOnFinish(cdWfr)
	}
	return nil
}<|MERGE_RESOLUTION|>--- conflicted
+++ resolved
@@ -61,11 +61,7 @@
 	"go.opentelemetry.io/otel"
 	"google.golang.org/grpc/codes"
 	status2 "google.golang.org/grpc/status"
-<<<<<<< HEAD
 	"io/ioutil"
-	v1 "k8s.io/apimachinery/pkg/apis/meta/v1"
-=======
->>>>>>> c915e50a
 	"k8s.io/apimachinery/pkg/runtime/schema"
 	"k8s.io/helm/pkg/proto/hapi/chart"
 	"k8s.io/utils/strings/slices"
@@ -210,13 +206,10 @@
 	scopedVariableService               variables.ScopedVariableService
 	dockerArtifactStoreRepository       repository6.DockerArtifactStoreRepository
 	imageTaggingService                 ImageTaggingService
-	customTagService                    CustomTagService
-<<<<<<< HEAD
 	globalPluginService                 plugin.GlobalPluginService
 	pipelineConfigListenerService       PipelineConfigListenerService
-=======
+	customTagService                    CustomTagService
 	ACDConfig                           argocdServer.ACDConfig
->>>>>>> c915e50a
 }
 
 const kedaAutoscaling = "kedaAutoscaling"
@@ -328,11 +321,8 @@
 	dockerArtifactStoreRepository repository6.DockerArtifactStoreRepository,
 	imageTaggingService ImageTaggingService,
 	customTagService CustomTagService,
-<<<<<<< HEAD
 	pipelineConfigListenerService PipelineConfigListenerService,
-=======
 	ACDConfig argocdServer.ACDConfig,
->>>>>>> c915e50a
 ) *WorkflowDagExecutorImpl {
 	wde := &WorkflowDagExecutorImpl{logger: Logger,
 		pipelineRepository:            pipelineRepository,
@@ -416,11 +406,8 @@
 		dockerArtifactStoreRepository:       dockerArtifactStoreRepository,
 		imageTaggingService:                 imageTaggingService,
 		customTagService:                    customTagService,
-<<<<<<< HEAD
 		pipelineConfigListenerService:       pipelineConfigListenerService,
-=======
 		ACDConfig:                           ACDConfig,
->>>>>>> c915e50a
 	}
 	config, err := types.GetCdConfig()
 	if err != nil {
