/*
 * Copyright (c) 2020 Devtron Labs
 *
 * Licensed under the Apache License, Version 2.0 (the "License");
 * you may not use this file except in compliance with the License.
 * You may obtain a copy of the License at
 *
 *    http://www.apache.org/licenses/LICENSE-2.0
 *
 * Unless required by applicable law or agreed to in writing, software
 * distributed under the License is distributed on an "AS IS" BASIS,
 * WITHOUT WARRANTIES OR CONDITIONS OF ANY KIND, either express or implied.
 * See the License for the specific language governing permissions and
 * limitations under the License.
 *
 */

package pipeline

import (
	"context"
	"encoding/json"
	"errors"
	"fmt"
	"github.com/argoproj/gitops-engine/pkg/health"
	blob_storage "github.com/devtron-labs/common-lib/blob-storage"
	gitSensorClient "github.com/devtron-labs/devtron/client/gitSensor"
	"github.com/devtron-labs/devtron/enterprise/pkg/resourceFilter"
	appRepository "github.com/devtron-labs/devtron/internal/sql/repository/app"
	"github.com/devtron-labs/devtron/pkg/app/status"
	"github.com/devtron-labs/devtron/pkg/k8s"
	bean3 "github.com/devtron-labs/devtron/pkg/pipeline/bean"
	repository4 "github.com/devtron-labs/devtron/pkg/pipeline/repository"
	"github.com/devtron-labs/devtron/pkg/resourceQualifiers"
	"github.com/devtron-labs/devtron/pkg/variables"
	repository5 "github.com/devtron-labs/devtron/pkg/variables/repository"
	util4 "github.com/devtron-labs/devtron/util"
	"github.com/devtron-labs/devtron/util/argo"
	util5 "github.com/devtron-labs/devtron/util/k8s"
	"go.opentelemetry.io/otel"
	"k8s.io/utils/strings/slices"
	"strconv"
	"strings"
	"time"

	"github.com/devtron-labs/devtron/internal/sql/repository/appWorkflow"
	repository2 "github.com/devtron-labs/devtron/pkg/cluster/repository"
	history2 "github.com/devtron-labs/devtron/pkg/pipeline/history"
	repository3 "github.com/devtron-labs/devtron/pkg/pipeline/history/repository"
	"github.com/devtron-labs/devtron/pkg/sql"
	"github.com/devtron-labs/devtron/pkg/user/casbin"
	util3 "github.com/devtron-labs/devtron/pkg/util"

	pubsub "github.com/devtron-labs/common-lib/pubsub-lib"
	"github.com/devtron-labs/devtron/api/bean"
	client "github.com/devtron-labs/devtron/client/events"
	"github.com/devtron-labs/devtron/internal/sql/models"
	"github.com/devtron-labs/devtron/internal/sql/repository"
	"github.com/devtron-labs/devtron/internal/sql/repository/chartConfig"
	"github.com/devtron-labs/devtron/internal/sql/repository/pipelineConfig"
	"github.com/devtron-labs/devtron/internal/sql/repository/security"
	"github.com/devtron-labs/devtron/internal/util"
	"github.com/devtron-labs/devtron/pkg/app"
	bean2 "github.com/devtron-labs/devtron/pkg/bean"
	"github.com/devtron-labs/devtron/pkg/user"
	util2 "github.com/devtron-labs/devtron/util/event"
	"github.com/devtron-labs/devtron/util/rbac"
	"github.com/go-pg/pg"
	"go.uber.org/zap"
)

type WorkflowDagExecutor interface {
	HandleCiSuccessEvent(artifact *repository.CiArtifact, applyAuth bool, async bool, triggeredBy int32) error
	HandleWebhookExternalCiEvent(artifact *repository.CiArtifact, triggeredBy int32, externalCiId int, auth func(email string, projectObject string, envObject string) bool) (bool, error)
	HandlePreStageSuccessEvent(cdStageCompleteEvent CdStageCompleteEvent) error
	HandleDeploymentSuccessEvent(pipelineOverride *chartConfig.PipelineOverride) error
	HandlePostStageSuccessEvent(cdWorkflowId int, cdPipelineId int, triggeredBy int32) error
	Subscribe() error
	TriggerPostStage(cdWf *pipelineConfig.CdWorkflow, cdPipeline *pipelineConfig.Pipeline, triggeredBy int32, refCdWorkflowRunnerId int) error
	TriggerPreStage(ctx context.Context, cdWf *pipelineConfig.CdWorkflow, artifact *repository.CiArtifact, pipeline *pipelineConfig.Pipeline, triggeredBy int32, applyAuth bool, refCdWorkflowRunnerId int) error
	TriggerDeployment(cdWf *pipelineConfig.CdWorkflow, artifact *repository.CiArtifact, pipeline *pipelineConfig.Pipeline, applyAuth bool, triggeredBy int32) error
	ManualCdTrigger(overrideRequest *bean.ValuesOverrideRequest, ctx context.Context) (int, string, error)
	TriggerBulkDeploymentAsync(requests []*BulkTriggerRequest, UserId int32) (interface{}, error)
	StopStartApp(stopRequest *StopAppRequest, ctx context.Context) (int, error)
	TriggerBulkHibernateAsync(request StopDeploymentGroupRequest, ctx context.Context) (interface{}, error)
	FetchApprovalDataForArtifacts(artifactIds []int, pipelineId int, requiredApprovals int) (map[int]*pipelineConfig.UserApprovalMetadata, error)
	RotatePods(ctx context.Context, podRotateRequest *PodRotateRequest) (*k8s.RotatePodResponse, error)
	MarkCurrentDeploymentFailed(runner *pipelineConfig.CdWorkflowRunner, releaseErr error, triggeredBy int32) error
}

type WorkflowDagExecutorImpl struct {
	logger                         *zap.SugaredLogger
	pipelineRepository             pipelineConfig.PipelineRepository
	cdWorkflowRepository           pipelineConfig.CdWorkflowRepository
	pubsubClient                   *pubsub.PubSubClientServiceImpl
	appService                     app.AppService
	cdWorkflowService              WorkflowService
	ciPipelineRepository           pipelineConfig.CiPipelineRepository
	materialRepository             pipelineConfig.MaterialRepository
	pipelineOverrideRepository     chartConfig.PipelineOverrideRepository
	ciArtifactRepository           repository.CiArtifactRepository
	user                           user.UserService
	enforcer                       casbin.Enforcer
	enforcerUtil                   rbac.EnforcerUtil
	groupRepository                repository.DeploymentGroupRepository
	tokenCache                     *util3.TokenCache
	acdAuthConfig                  *util3.ACDAuthConfig
	envRepository                  repository2.EnvironmentRepository
	eventFactory                   client.EventFactory
	eventClient                    client.EventClient
	cvePolicyRepository            security.CvePolicyRepository
	scanResultRepository           security.ImageScanResultRepository
	appWorkflowRepository          appWorkflow.AppWorkflowRepository
	prePostCdScriptHistoryService  history2.PrePostCdScriptHistoryService
	argoUserService                argo.ArgoUserService
	cdPipelineStatusTimelineRepo   pipelineConfig.PipelineStatusTimelineRepository
	pipelineStatusTimelineService  status.PipelineStatusTimelineService
	CiTemplateRepository           pipelineConfig.CiTemplateRepository
	ciWorkflowRepository           pipelineConfig.CiWorkflowRepository
	appLabelRepository             pipelineConfig.AppLabelRepository
	gitSensorGrpcClient            gitSensorClient.Client
	k8sCommonService               k8s.K8sCommonService
	deploymentApprovalRepository   pipelineConfig.DeploymentApprovalRepository
	chartTemplateService           util.ChartTemplateService
	appRepository                  appRepository.AppRepository
	helmRepoPushService            app.HelmRepoPushService
	pipelineStageRepository        repository4.PipelineStageRepository
	pipelineStageService           PipelineStageService
	config                         *CdConfig
	variableSnapshotHistoryService variables.VariableSnapshotHistoryService
	celService                     resourceFilter.CELEvaluatorService
	resourceFilterService          resourceFilter.ResourceFilterService
}

const (
	CD_PIPELINE_ENV_NAME_KEY     = "CD_PIPELINE_ENV_NAME"
	CD_PIPELINE_CLUSTER_NAME_KEY = "CD_PIPELINE_CLUSTER_NAME"
	GIT_COMMIT_HASH_PREFIX       = "GIT_COMMIT_HASH"
	GIT_SOURCE_TYPE_PREFIX       = "GIT_SOURCE_TYPE"
	GIT_SOURCE_VALUE_PREFIX      = "GIT_SOURCE_VALUE"
	GIT_METADATA                 = "GIT_METADATA"
	GIT_SOURCE_COUNT             = "GIT_SOURCE_COUNT"
	APP_LABEL_KEY_PREFIX         = "APP_LABEL_KEY"
	APP_LABEL_VALUE_PREFIX       = "APP_LABEL_VALUE"
	APP_LABEL_METADATA           = "APP_LABEL_METADATA"
	APP_LABEL_COUNT              = "APP_LABEL_COUNT"
	CHILD_CD_ENV_NAME_PREFIX     = "CHILD_CD_ENV_NAME"
	CHILD_CD_CLUSTER_NAME_PREFIX = "CHILD_CD_CLUSTER_NAME"
	CHILD_CD_METADATA            = "CHILD_CD_METADATA"
	CHILD_CD_COUNT               = "CHILD_CD_COUNT"
	DOCKER_IMAGE                 = "DOCKER_IMAGE"
	DEPLOYMENT_RELEASE_ID        = "DEPLOYMENT_RELEASE_ID"
	DEPLOYMENT_UNIQUE_ID         = "DEPLOYMENT_UNIQUE_ID"
	CD_TRIGGERED_BY              = "CD_TRIGGERED_BY"
	CD_TRIGGER_TIME              = "CD_TRIGGER_TIME"
	APP_NAME                     = "APP_NAME"
	DEVTRON_CD_TRIGGERED_BY      = "DEVTRON_CD_TRIGGERED_BY"
	DEVTRON_CD_TRIGGER_TIME      = "DEVTRON_CD_TRIGGER_TIME"
)

type CiArtifactDTO struct {
	Id                   int    `json:"id"`
	PipelineId           int    `json:"pipelineId"` //id of the ci pipeline from which this webhook was triggered
	Image                string `json:"image"`
	ImageDigest          string `json:"imageDigest"`
	MaterialInfo         string `json:"materialInfo"` //git material metadata json array string
	DataSource           string `json:"dataSource"`
	WorkflowId           *int   `json:"workflowId"`
	ciArtifactRepository repository.CiArtifactRepository
}

type CdStageCompleteEvent struct {
	CiProjectDetails []bean3.CiProjectDetails     `json:"ciProjectDetails"`
	WorkflowId       int                          `json:"workflowId"`
	WorkflowRunnerId int                          `json:"workflowRunnerId"`
	CdPipelineId     int                          `json:"cdPipelineId"`
	TriggeredBy      int32                        `json:"triggeredBy"`
	StageYaml        string                       `json:"stageYaml"`
	ArtifactLocation string                       `json:"artifactLocation"`
	PipelineName     string                       `json:"pipelineName"`
	CiArtifactDTO    pipelineConfig.CiArtifactDTO `json:"ciArtifactDTO"`
}

type GitMetadata struct {
	GitCommitHash  string `json:"GIT_COMMIT_HASH"`
	GitSourceType  string `json:"GIT_SOURCE_TYPE"`
	GitSourceValue string `json:"GIT_SOURCE_VALUE"`
}

type AppLabelMetadata struct {
	AppLabelKey   string `json:"APP_LABEL_KEY"`
	AppLabelValue string `json:"APP_LABEL_VALUE"`
}

type ChildCdMetadata struct {
	ChildCdEnvName     string `json:"CHILD_CD_ENV_NAME"`
	ChildCdClusterName string `json:"CHILD_CD_CLUSTER_NAME"`
}

func NewWorkflowDagExecutorImpl(Logger *zap.SugaredLogger, pipelineRepository pipelineConfig.PipelineRepository,
	cdWorkflowRepository pipelineConfig.CdWorkflowRepository,
	pubsubClient *pubsub.PubSubClientServiceImpl,
	appService app.AppService,
	cdWorkflowService WorkflowService,
	ciArtifactRepository repository.CiArtifactRepository,
	ciPipelineRepository pipelineConfig.CiPipelineRepository,
	materialRepository pipelineConfig.MaterialRepository,
	pipelineOverrideRepository chartConfig.PipelineOverrideRepository,
	user user.UserService,
	groupRepository repository.DeploymentGroupRepository,
	envRepository repository2.EnvironmentRepository,
	enforcer casbin.Enforcer, enforcerUtil rbac.EnforcerUtil, tokenCache *util3.TokenCache,
	acdAuthConfig *util3.ACDAuthConfig, eventFactory client.EventFactory,
	eventClient client.EventClient, cvePolicyRepository security.CvePolicyRepository,
	scanResultRepository security.ImageScanResultRepository,
	appWorkflowRepository appWorkflow.AppWorkflowRepository,
	prePostCdScriptHistoryService history2.PrePostCdScriptHistoryService,
	argoUserService argo.ArgoUserService,
	cdPipelineStatusTimelineRepo pipelineConfig.PipelineStatusTimelineRepository,
	pipelineStatusTimelineService status.PipelineStatusTimelineService,
	CiTemplateRepository pipelineConfig.CiTemplateRepository,
	ciWorkflowRepository pipelineConfig.CiWorkflowRepository,
	appLabelRepository pipelineConfig.AppLabelRepository, gitSensorGrpcClient gitSensorClient.Client,
	deploymentApprovalRepository pipelineConfig.DeploymentApprovalRepository,
	chartTemplateService util.ChartTemplateService,
	appRepository appRepository.AppRepository,
	helmRepoPushService app.HelmRepoPushService,
	pipelineStageRepository repository4.PipelineStageRepository,
	pipelineStageService PipelineStageService, k8sCommonService k8s.K8sCommonService,
	variableSnapshotHistoryService variables.VariableSnapshotHistoryService,
	celService resourceFilter.CELEvaluatorService, resourceFilterService resourceFilter.ResourceFilterService) *WorkflowDagExecutorImpl {
	wde := &WorkflowDagExecutorImpl{logger: Logger,
		pipelineRepository:             pipelineRepository,
		cdWorkflowRepository:           cdWorkflowRepository,
		pubsubClient:                   pubsubClient,
		appService:                     appService,
		cdWorkflowService:              cdWorkflowService,
		ciPipelineRepository:           ciPipelineRepository,
		ciArtifactRepository:           ciArtifactRepository,
		materialRepository:             materialRepository,
		pipelineOverrideRepository:     pipelineOverrideRepository,
		user:                           user,
		enforcer:                       enforcer,
		enforcerUtil:                   enforcerUtil,
		groupRepository:                groupRepository,
		tokenCache:                     tokenCache,
		acdAuthConfig:                  acdAuthConfig,
		envRepository:                  envRepository,
		eventFactory:                   eventFactory,
		eventClient:                    eventClient,
		cvePolicyRepository:            cvePolicyRepository,
		scanResultRepository:           scanResultRepository,
		appWorkflowRepository:          appWorkflowRepository,
		prePostCdScriptHistoryService:  prePostCdScriptHistoryService,
		argoUserService:                argoUserService,
		cdPipelineStatusTimelineRepo:   cdPipelineStatusTimelineRepo,
		pipelineStatusTimelineService:  pipelineStatusTimelineService,
		CiTemplateRepository:           CiTemplateRepository,
		ciWorkflowRepository:           ciWorkflowRepository,
		appLabelRepository:             appLabelRepository,
		gitSensorGrpcClient:            gitSensorGrpcClient,
		deploymentApprovalRepository:   deploymentApprovalRepository,
		chartTemplateService:           chartTemplateService,
		appRepository:                  appRepository,
		helmRepoPushService:            helmRepoPushService,
		k8sCommonService:               k8sCommonService,
		pipelineStageRepository:        pipelineStageRepository,
		pipelineStageService:           pipelineStageService,
		variableSnapshotHistoryService: variableSnapshotHistoryService,
		celService:                     celService,
		resourceFilterService:          resourceFilterService,
	}
	config, err := GetCdConfig()
	if err != nil {
		return nil
	}
	wde.config = config
	err = wde.Subscribe()
	if err != nil {
		return nil
	}
	err = wde.subscribeTriggerBulkAction()
	if err != nil {
		return nil
	}
	err = wde.subscribeHibernateBulkAction()
	if err != nil {
		return nil
	}
	err = wde.SubscribeDevtronAsyncHelmInstallRequest()
	if err != nil {
		return nil
	}
	return wde
}

func (impl *WorkflowDagExecutorImpl) Subscribe() error {
	callback := func(msg *pubsub.PubSubMsg) {
		impl.logger.Debug("cd stage event received")
		//defer msg.Ack()
		cdStageCompleteEvent := CdStageCompleteEvent{}
		err := json.Unmarshal([]byte(string(msg.Data)), &cdStageCompleteEvent)
		if err != nil {
			impl.logger.Errorw("error while unmarshalling cdStageCompleteEvent object", "err", err, "msg", string(msg.Data))
			return
		}
		impl.logger.Debugw("cd stage event:", "workflowRunnerId", cdStageCompleteEvent.WorkflowRunnerId)
		wf, err := impl.cdWorkflowRepository.FindWorkflowRunnerById(cdStageCompleteEvent.WorkflowRunnerId)
		if err != nil {
			impl.logger.Errorw("could not get wf runner", "err", err)
			return
		}
		if wf.WorkflowType == bean.CD_WORKFLOW_TYPE_PRE {
			impl.logger.Debugw("received pre stage success event for workflow runner ", "wfId", strconv.Itoa(wf.Id))
			err = impl.HandlePreStageSuccessEvent(cdStageCompleteEvent)
			if err != nil {
				impl.logger.Errorw("deployment success event error", "err", err)
				return
			}
		} else if wf.WorkflowType == bean.CD_WORKFLOW_TYPE_POST {
			impl.logger.Debugw("received post stage success event for workflow runner ", "wfId", strconv.Itoa(wf.Id))
			err = impl.HandlePostStageSuccessEvent(wf.CdWorkflowId, cdStageCompleteEvent.CdPipelineId, cdStageCompleteEvent.TriggeredBy)
			if err != nil {
				impl.logger.Errorw("deployment success event error", "err", err)
				return
			}
		}
	}
	err := impl.pubsubClient.Subscribe(pubsub.CD_STAGE_COMPLETE_TOPIC, callback)
	if err != nil {
		impl.logger.Error("error", "err", err)
		return err
	}
	return nil
}

func (impl *WorkflowDagExecutorImpl) extractOverrideRequestFromCDAsyncInstallEvent(msg *pubsub.PubSubMsg) *bean.AsyncCdDeployEvent {
	CDAsyncInstallNatsMessage := &bean.AsyncCdDeployEvent{}
	err := json.Unmarshal([]byte(msg.Data), CDAsyncInstallNatsMessage)
	if err != nil {
		impl.logger.Errorw("error in unmarshalling CD async install request nats message", "err", err)
		return nil
	}
	overrideRequest := CDAsyncInstallNatsMessage.ValuesOverrideRequest
	pipeline, err := impl.pipelineRepository.FindById(overrideRequest.PipelineId)
	if err != nil {
		impl.logger.Errorw("error in fetching pipeline by pipelineId", "err", err)
		return nil
	}
	impl.appService.SetPipelineFieldsInOverrideRequest(overrideRequest, pipeline)
	return CDAsyncInstallNatsMessage
}

func (impl *WorkflowDagExecutorImpl) SubscribeDevtronAsyncHelmInstallRequest() error {
	callback := func(msg *pubsub.PubSubMsg) {
		impl.logger.Debug("received Devtron App helm async install request event, SubscribeDevtronAsyncHelmInstallRequest", "data", msg.Data)
		CDAsyncInstallNatsMessage := impl.extractOverrideRequestFromCDAsyncInstallEvent(msg)
		overrideRequest := CDAsyncInstallNatsMessage.ValuesOverrideRequest
		cdWfr, err := impl.cdWorkflowRepository.FindWorkflowRunnerById(overrideRequest.WfrId)
		if err != nil && err != pg.ErrNoRows {
			impl.logger.Errorw("err on fetching cd workflow, SubscribeDevtronAsyncHelmInstallRequest", "err", err)
			return
		}
		// skip if the cdWfr.Status is already in a terminal state
		if cdWfr != nil && slices.Contains(pipelineConfig.WfrTerminalStatusList, cdWfr.Status) {
			impl.logger.Warnw("skipped deployment as the runner status is already in terminal state", "cdWfrId", cdWfr, "status", cdWfr.Status)
			return
		}
		appServiceConfig, err := app.GetAppServiceConfig()
		if err != nil {
			impl.logger.Errorw("error in parsing app status config variables, SubscribeDevtronAsyncHelmInstallRequest", "err", err)
			return
		}
		timeout := util.GetMaxInteger(appServiceConfig.HelmInstallationTimeout, appServiceConfig.DevtronChartInstallRequestTimeout)
		ctx, cancel := context.WithTimeout(context.Background(), time.Duration(timeout)*time.Minute)
		defer cancel()
		_, span := otel.Tracer("orchestrator").Start(ctx, "appService.TriggerRelease")
		releaseId, _, releaseErr := impl.appService.TriggerRelease(overrideRequest, ctx, CDAsyncInstallNatsMessage.TriggeredAt, CDAsyncInstallNatsMessage.TriggeredBy)
		span.End()
		if releaseErr != nil {
			if err = impl.MarkCurrentDeploymentFailed(cdWfr, releaseErr, overrideRequest.UserId); err != nil {
				impl.logger.Errorw("error while updating current runner status to failed, SubscribeDevtronAsyncHelmInstallRequest", "cdWfr", cdWfr.Id, "err", err)
			}
			return
		} else {
			impl.logger.Infow("pipeline triggered successfully !!", "cdPipelineId", overrideRequest.PipelineId, "artifactId", overrideRequest.CiArtifactId, "releaseId", releaseId)
		}
	}

	err := impl.pubsubClient.Subscribe(pubsub.DEVTRON_CHART_INSTALL_TOPIC, callback)
	if err != nil {
		impl.logger.Error(err)
		return err
	}
	return nil
}

func (impl *WorkflowDagExecutorImpl) HandleCiSuccessEvent(artifact *repository.CiArtifact, applyAuth bool, async bool, triggeredBy int32) error {
	//1. get cd pipelines
	//2. get config
	//3. trigger wf/ deployment
	pipelines, err := impl.pipelineRepository.FindByParentCiPipelineId(artifact.PipelineId)
	if err != nil {
		impl.logger.Errorw("error in fetching cd pipeline", "pipelineId", artifact.PipelineId, "err", err)
		return err
	}
	for _, pipeline := range pipelines {
		err = impl.triggerStage(nil, pipeline, artifact, applyAuth, triggeredBy)
		if err != nil {
			impl.logger.Debugw("error on trigger cd pipeline", "err", err)
		}
	}
	return nil
}

func (impl *WorkflowDagExecutorImpl) HandleWebhookExternalCiEvent(artifact *repository.CiArtifact, triggeredBy int32, externalCiId int, auth func(email string, projectObject string, envObject string) bool) (bool, error) {
	hasAnyTriggered := false
	appWorkflowMappings, err := impl.appWorkflowRepository.FindWFCDMappingByExternalCiId(externalCiId)
	if err != nil {
		impl.logger.Errorw("error in fetching cd pipeline", "pipelineId", artifact.PipelineId, "err", err)
		return hasAnyTriggered, err
	}
	user, err := impl.user.GetById(triggeredBy)
	if err != nil {
		return hasAnyTriggered, err
	}

	var pipelines []*pipelineConfig.Pipeline
	for _, appWorkflowMapping := range appWorkflowMappings {
		pipeline, err := impl.pipelineRepository.FindById(appWorkflowMapping.ComponentId)
		if err != nil {
			impl.logger.Errorw("error in fetching cd pipeline", "pipelineId", artifact.PipelineId, "err", err)
			return hasAnyTriggered, err
		}
		projectObject := impl.enforcerUtil.GetAppRBACNameByAppId(pipeline.AppId)
		envObject := impl.enforcerUtil.GetAppRBACByAppIdAndPipelineId(pipeline.AppId, pipeline.Id)
		if !auth(user.EmailId, projectObject, envObject) {
			err = &util.ApiError{Code: "401", HttpStatusCode: 401, UserMessage: "Unauthorized"}
			return hasAnyTriggered, err
		}
		if pipeline.ApprovalNodeConfigured() {
			impl.logger.Warnw("approval node configured, so skipping pipeline for approval", "pipeline", pipeline)
			continue
		}
		if pipeline.IsManualTrigger() {
			impl.logger.Warnw("skipping deployment for manual trigger for webhook", "pipeline", pipeline)
			continue
		}
		pipelines = append(pipelines, pipeline)
	}

	for _, pipeline := range pipelines {
		//applyAuth=false, already auth applied for this flow
		err = impl.triggerStage(nil, pipeline, artifact, false, triggeredBy)
		if err != nil {
			impl.logger.Debugw("error on trigger cd pipeline", "err", err)
			return hasAnyTriggered, err
		}
		hasAnyTriggered = true
	}

	return hasAnyTriggered, err
}

// if stage is present with 0 stage steps, delete the stage
// handle corrupt data (https://github.com/devtron-labs/devtron/issues/3826)
func (impl *WorkflowDagExecutorImpl) deleteCorruptedPipelineStage(pipelineStage *repository4.PipelineStage, triggeredBy int32) (error, bool) {
	if pipelineStage != nil {
		stageReq := &bean3.PipelineStageDto{
			Id:   pipelineStage.Id,
			Type: pipelineStage.Type,
		}
		err, deleted := impl.pipelineStageService.DeletePipelineStageIfReq(stageReq, triggeredBy)
		if err != nil {
			impl.logger.Errorw("error in deleting the corrupted pipeline stage", "err", err, "pipelineStageReq", stageReq)
			return err, false
		}
		return nil, deleted
	}
	return nil, false
}

func (impl *WorkflowDagExecutorImpl) triggerStage(cdWf *pipelineConfig.CdWorkflow, pipeline *pipelineConfig.Pipeline, artifact *repository.CiArtifact, applyAuth bool, triggeredBy int32) error {

	preStage, err := impl.getPipelineStage(pipeline.Id, repository4.PIPELINE_STAGE_TYPE_PRE_CD)
	if err != nil {
		return err
	}

	//handle corrupt data (https://github.com/devtron-labs/devtron/issues/3826)
	err, deleted := impl.deleteCorruptedPipelineStage(preStage, triggeredBy)
	if err != nil {
		impl.logger.Errorw("error in deleteCorruptedPipelineStage ", "cdPipelineId", pipeline.Id, "err", err, "preStage", preStage, "triggeredBy", triggeredBy)
		return err
	}

	if len(pipeline.PreStageConfig) > 0 || (preStage != nil && !deleted) {
		// pre stage exists
		if pipeline.PreTriggerType == pipelineConfig.TRIGGER_TYPE_AUTOMATIC {
			impl.logger.Debugw("trigger pre stage for pipeline", "artifactId", artifact.Id, "pipelineId", pipeline.Id)
			err = impl.TriggerPreStage(context.Background(), cdWf, artifact, pipeline, artifact.UpdatedBy, applyAuth, 0) //TODO handle error here
			return err
		}
	} else if pipeline.TriggerType == pipelineConfig.TRIGGER_TYPE_AUTOMATIC {
		// trigger deployment
		if pipeline.ApprovalNodeConfigured() {
			impl.logger.Warnw("approval node configured, so skipping pipeline for approval", "pipeline", pipeline)
			return nil
		}
		impl.logger.Debugw("trigger cd for pipeline", "artifactId", artifact.Id, "pipelineId", pipeline.Id)
		err = impl.TriggerDeployment(cdWf, artifact, pipeline, applyAuth, triggeredBy)
		return err
	}
	return nil
}

func (impl *WorkflowDagExecutorImpl) getPipelineStage(pipelineId int, stageType repository4.PipelineStageType) (*repository4.PipelineStage, error) {
	stage, err := impl.pipelineStageService.GetCdStageByCdPipelineIdAndStageType(pipelineId, stageType)
	if err != nil && err != pg.ErrNoRows {
		impl.logger.Errorw("error in fetching CD pipeline stage", "cdPipelineId", pipelineId, "stage ", stage, "err", err)
		return nil, err
	}
	return stage, nil
}

func (impl *WorkflowDagExecutorImpl) triggerStageForBulk(cdWf *pipelineConfig.CdWorkflow, pipeline *pipelineConfig.Pipeline, artifact *repository.CiArtifact, applyAuth bool, async bool, triggeredBy int32) error {

	preStage, err := impl.getPipelineStage(pipeline.Id, repository4.PIPELINE_STAGE_TYPE_PRE_CD)
	if err != nil {
		return err
	}

	//handle corrupt data (https://github.com/devtron-labs/devtron/issues/3826)
	err, deleted := impl.deleteCorruptedPipelineStage(preStage, triggeredBy)
	if err != nil {
		impl.logger.Errorw("error in deleteCorruptedPipelineStage ", "cdPipelineId", pipeline.Id, "err", err, "preStage", preStage, "triggeredBy", triggeredBy)
		return err
	}

	if len(pipeline.PreStageConfig) > 0 || (preStage != nil && !deleted) {
		//pre stage exists
		impl.logger.Debugw("trigger pre stage for pipeline", "artifactId", artifact.Id, "pipelineId", pipeline.Id)
		err = impl.TriggerPreStage(context.Background(), cdWf, artifact, pipeline, artifact.UpdatedBy, applyAuth, 0) //TODO handle error here
		return err
	} else {
		// trigger deployment
		impl.logger.Debugw("trigger cd for pipeline", "artifactId", artifact.Id, "pipelineId", pipeline.Id)
		err = impl.TriggerDeployment(cdWf, artifact, pipeline, applyAuth, triggeredBy)
		return err
	}
}

func (impl *WorkflowDagExecutorImpl) TriggerAutoCDOnPreStageSuccess(cdPipelineId, ciArtifactId, workflowId int, triggerdBy int32, applyAuth bool) error {
	pipeline, err := impl.pipelineRepository.FindById(cdPipelineId)
	if err != nil {
		return err
	}
	if pipeline.TriggerType == pipelineConfig.TRIGGER_TYPE_AUTOMATIC {
		ciArtifact, err := impl.ciArtifactRepository.Get(ciArtifactId)
		if err != nil {
			return err
		}
		cdWorkflow, err := impl.cdWorkflowRepository.FindById(workflowId)
		if err != nil {
			return err
		}
		//TODO : confirm about this logic used for applyAuth

		//checking if deployment is triggered already, then ignore trigger
		deploymentTriggeredAlready := impl.checkDeploymentTriggeredAlready(cdWorkflow.Id)
		if deploymentTriggeredAlready {
			impl.logger.Warnw("deployment is already triggered, so ignoring this msg", "cdPipelineId", cdPipelineId, "ciArtifactId", ciArtifactId, "workflowId", workflowId)
			return nil
		}

		err = impl.TriggerDeployment(cdWorkflow, ciArtifact, pipeline, applyAuth, triggerdBy)
		if err != nil {
			return err
		}
	}
	return nil
}

func (impl *WorkflowDagExecutorImpl) checkDeploymentTriggeredAlready(wfId int) bool {
	deploymentTriggeredAlready := false
	//TODO : need to check this logic for status check in case of multiple deployments requirement for same workflow
	workflowRunner, err := impl.cdWorkflowRepository.FindByWorkflowIdAndRunnerType(context.Background(), wfId, bean.CD_WORKFLOW_TYPE_DEPLOY)
	if err != nil {
		impl.logger.Errorw("error occurred while fetching workflow runner", "wfId", wfId, "err", err)
		return deploymentTriggeredAlready
	}
	deploymentTriggeredAlready = workflowRunner.CdWorkflowId == wfId
	return deploymentTriggeredAlready
}

func (impl *WorkflowDagExecutorImpl) HandlePreStageSuccessEvent(cdStageCompleteEvent CdStageCompleteEvent) error {
	wfRunner, err := impl.cdWorkflowRepository.FindWorkflowRunnerById(cdStageCompleteEvent.WorkflowRunnerId)
	if err != nil {
		return err
	}
	if wfRunner.WorkflowType == bean.CD_WORKFLOW_TYPE_PRE {
		applyAuth := false
		if cdStageCompleteEvent.TriggeredBy != 1 {
			applyAuth = true
		}
		err := impl.TriggerAutoCDOnPreStageSuccess(cdStageCompleteEvent.CdPipelineId, cdStageCompleteEvent.CiArtifactDTO.Id, cdStageCompleteEvent.WorkflowId, cdStageCompleteEvent.TriggeredBy, applyAuth)
		if err != nil {
			impl.logger.Errorw("error in triggering cd on pre cd succcess", "err", err)
			return err
		}
	}
	return nil
}

func (impl *WorkflowDagExecutorImpl) TriggerPreStage(ctx context.Context, cdWf *pipelineConfig.CdWorkflow, artifact *repository.CiArtifact, pipeline *pipelineConfig.Pipeline, triggeredBy int32, applyAuth bool, refCdWorkflowRunnerId int) error {
	//setting triggeredAt variable to have consistent data for various audit log places in db for deployment time
	triggeredAt := time.Now()

	//in case of pre stage manual trigger auth is already applied
	if applyAuth {
		user, err := impl.user.GetById(artifact.UpdatedBy)
		if err != nil {
			impl.logger.Errorw("error in fetching user for auto pipeline", "UpdatedBy", artifact.UpdatedBy)
			return nil
		}
		token := user.EmailId
		object := impl.enforcerUtil.GetAppRBACNameByAppId(pipeline.AppId)
		impl.logger.Debugw("Triggered Request (App Permission Checking):", "object", object)
		if ok := impl.enforcer.EnforceByEmail(strings.ToLower(token), casbin.ResourceApplications, casbin.ActionTrigger, object); !ok {
			impl.logger.Warnw("unauthorized for pipeline ", "pipelineId", strconv.Itoa(pipeline.Id))
			return fmt.Errorf("unauthorized for pipeline " + strconv.Itoa(pipeline.Id))
		}
	}
	var env *repository2.Environment
	var err error
	_, span := otel.Tracer("orchestrator").Start(ctx, "envRepository.FindById")
	env, err = impl.envRepository.FindById(pipeline.EnvironmentId)
	span.End()
	if err != nil {
		impl.logger.Errorw(" unable to find env ", "err", err)
		return err
	}

	// Todo - optimize
	app, err := impl.appRepository.FindById(pipeline.AppId)
	if err != nil {
		return err
	}
	scope := resourceQualifiers.Scope{AppId: pipeline.AppId, EnvId: pipeline.EnvironmentId, ClusterId: env.ClusterId, ProjectId: app.TeamId, IsProdEnv: env.Default}
	impl.logger.Infow("scope for auto trigger ", "scope", scope)
	params := impl.celService.GetParamsFromArtifact(artifact.Image)
	metadata := resourceFilter.ExpressionMetadata{
		Params: params,
	}
	filterState, err := impl.resourceFilterService.CheckForResource(scope, metadata)
	if err != nil || filterState != resourceFilter.ALLOW {
		return fmt.Errorf("the artifact does not pass filtering condition")

	}
	if cdWf == nil {
		cdWf = &pipelineConfig.CdWorkflow{
			CiArtifactId: artifact.Id,
			PipelineId:   pipeline.Id,
			AuditLog:     sql.AuditLog{CreatedOn: triggeredAt, CreatedBy: 1, UpdatedOn: triggeredAt, UpdatedBy: 1},
		}
		err := impl.cdWorkflowRepository.SaveWorkFlow(ctx, cdWf)
		if err != nil {
			return err
		}
	}
	cdWorkflowExecutorType := impl.config.GetWorkflowExecutorType()
	runner := &pipelineConfig.CdWorkflowRunner{
		Name:                  pipeline.Name,
		WorkflowType:          bean.CD_WORKFLOW_TYPE_PRE,
		ExecutorType:          cdWorkflowExecutorType,
		Status:                pipelineConfig.WorkflowStarting, //starting
		TriggeredBy:           triggeredBy,
		StartedOn:             triggeredAt,
		Namespace:             impl.config.GetDefaultNamespace(),
		BlobStorageEnabled:    impl.config.BlobStorageEnabled,
		CdWorkflowId:          cdWf.Id,
		LogLocation:           fmt.Sprintf("%s/%s%s-%s/main.log", impl.config.GetDefaultBuildLogsKeyPrefix(), strconv.Itoa(cdWf.Id), string(bean.CD_WORKFLOW_TYPE_PRE), pipeline.Name),
		AuditLog:              sql.AuditLog{CreatedOn: triggeredAt, CreatedBy: 1, UpdatedOn: triggeredAt, UpdatedBy: 1},
		RefCdWorkflowRunnerId: refCdWorkflowRunnerId,
	}
	if pipeline.RunPreStageInEnv {
		impl.logger.Debugw("env", "env", env)
		runner.Namespace = env.Namespace
	}
	_, span1 := otel.Tracer("orchestrator").Start(ctx, "cdWorkflowRepository.SaveWorkFlowRunner")
	_, err = impl.cdWorkflowRepository.SaveWorkFlowRunner(runner)
	span1.End()
	if err != nil {
		return err
	}

	//checking vulnerability for the selected image
	isVulnerable, err := impl.GetArtifactVulnerabilityStatus(artifact, pipeline, ctx)
	if err != nil {
		impl.logger.Errorw("error in getting Artifact vulnerability status, TriggerPreStage", "err", err)
		return err
	}
	if isVulnerable {
		// if image vulnerable, update timeline status and return
		runner.Status = pipelineConfig.WorkflowFailed
		runner.Message = "Found vulnerability on image"
		runner.FinishedOn = time.Now()
		runner.UpdatedOn = time.Now()
		runner.UpdatedBy = triggeredBy
		err = impl.cdWorkflowRepository.UpdateWorkFlowRunner(runner)
		if err != nil {
			impl.logger.Errorw("error in updating wfr status due to vulnerable image", "err", err)
			return err
		}
		return fmt.Errorf("found vulnerability for image digest %s", artifact.ImageDigest)
	}

	_, span = otel.Tracer("orchestrator").Start(ctx, "buildWFRequest")
	cdStageWorkflowRequest, err := impl.buildWFRequest(runner, cdWf, pipeline, triggeredBy)
	span.End()
	if err != nil {
		return err
	}
	cdStageWorkflowRequest.StageType = PRE
	_, span = otel.Tracer("orchestrator").Start(ctx, "cdWorkflowService.SubmitWorkflow")
	cdStageWorkflowRequest.Pipeline = pipeline
	cdStageWorkflowRequest.Env = env
	cdStageWorkflowRequest.Type = bean3.CD_WORKFLOW_PIPELINE_TYPE
	_, jobHelmPackagePath, err := impl.cdWorkflowService.SubmitWorkflow(cdStageWorkflowRequest)
	span.End()
	if err != nil {
		return err
	}
	if util.IsManifestDownload(pipeline.DeploymentAppType) || util.IsManifestPush(pipeline.DeploymentAppType) {
		if pipeline.App.Id == 0 {
			appDbObject, err := impl.appRepository.FindById(pipeline.AppId)
			if err != nil {
				impl.logger.Errorw("error in getting app by appId", "err", err)
				return err
			}
			pipeline.App = *appDbObject
		}
		if pipeline.Environment.Id == 0 {
			envDbObject, err := impl.envRepository.FindById(pipeline.EnvironmentId)
			if err != nil {
				impl.logger.Errorw("error in getting env by envId", "err", err)
				return err
			}
			pipeline.Environment = *envDbObject
		}
		deleteChart := !util.IsManifestPush(pipeline.DeploymentAppType)
		imageTag := strings.Split(artifact.Image, ":")[1]
		chartName := fmt.Sprintf("%s-%s-%s-%s", "pre", pipeline.App.AppName, pipeline.Environment.Name, imageTag)
		chartBytes, err := impl.chartTemplateService.LoadChartInBytes(jobHelmPackagePath, deleteChart, chartName, fmt.Sprint(cdWf.Id))
		if err != nil && util.IsManifestDownload(pipeline.DeploymentAppType) {
			return err
		}
		if util.IsManifestPush(pipeline.DeploymentAppType) {
			err = impl.appService.PushPrePostCDManifest(runner.Id, triggeredBy, jobHelmPackagePath, PRE, pipeline, imageTag, ctx)
			if err != nil {
				runner.Status = pipelineConfig.WorkflowFailed
				runner.UpdatedBy = triggeredBy
				runner.UpdatedOn = triggeredAt
				runner.FinishedOn = time.Now()
				runnerSaveErr := impl.cdWorkflowRepository.UpdateWorkFlowRunner(runner)
				if runnerSaveErr != nil {
					impl.logger.Errorw("error in saving runner object in db", "err", runnerSaveErr)
				}
				impl.logger.Errorw("error in pushing manifest to helm repo", "err", err)
				return err
			}
		}
		runner.Status = pipelineConfig.WorkflowSucceeded
		runner.UpdatedBy = triggeredBy
		runner.UpdatedOn = triggeredAt
		runner.FinishedOn = time.Now()
		runner.HelmReferenceChart = chartBytes
		err = impl.cdWorkflowRepository.UpdateWorkFlowRunner(runner)
		if err != nil {
			impl.logger.Errorw("error in saving runner object in db", "err", err)
			return err
		}
		// Handle auto trigger after pre stage success event
		go impl.TriggerAutoCDOnPreStageSuccess(pipeline.Id, artifact.Id, cdWf.Id, triggeredBy, applyAuth)
	}

	err = impl.sendPreStageNotification(ctx, cdWf, pipeline)
	if err != nil {
		return err
	}
	//creating cd config history entry
	_, span = otel.Tracer("orchestrator").Start(ctx, "prePostCdScriptHistoryService.CreatePrePostCdScriptHistory")
	err = impl.prePostCdScriptHistoryService.CreatePrePostCdScriptHistory(pipeline, nil, repository3.PRE_CD_TYPE, true, triggeredBy, triggeredAt)
	span.End()
	if err != nil {
		impl.logger.Errorw("error in creating pre cd script entry", "err", err, "pipeline", pipeline)
		return err
	}
	return nil
}

func (impl *WorkflowDagExecutorImpl) sendPreStageNotification(ctx context.Context, cdWf *pipelineConfig.CdWorkflow, pipeline *pipelineConfig.Pipeline) error {
	wfr, err := impl.cdWorkflowRepository.FindByWorkflowIdAndRunnerType(ctx, cdWf.Id, bean.CD_WORKFLOW_TYPE_PRE)
	if err != nil {
		return err
	}

	event := impl.eventFactory.Build(util2.Trigger, &pipeline.Id, pipeline.AppId, &pipeline.EnvironmentId, util2.CD)
	impl.logger.Debugw("event PreStageTrigger", "event", event)
	event = impl.eventFactory.BuildExtraCDData(event, &wfr, 0, bean.CD_WORKFLOW_TYPE_PRE)
	_, span := otel.Tracer("orchestrator").Start(ctx, "eventClient.WriteNotificationEvent")
	_, evtErr := impl.eventClient.WriteNotificationEvent(event)
	span.End()
	if evtErr != nil {
		impl.logger.Errorw("CD trigger event not sent", "error", evtErr)
	}
	return nil
}

func convert(ts string) (*time.Time, error) {
	//layout := "2006-01-02T15:04:05Z"
	t, err := time.Parse(bean2.LayoutRFC3339, ts)
	if err != nil {
		return nil, err
	}
	return &t, nil
}

func (impl *WorkflowDagExecutorImpl) TriggerPostStage(cdWf *pipelineConfig.CdWorkflow, pipeline *pipelineConfig.Pipeline, triggeredBy int32, refCdWorkflowRunnerId int) error {
	//setting triggeredAt variable to have consistent data for various audit log places in db for deployment time
	triggeredAt := time.Now()

	var env *repository2.Environment
	var err error
	env, err = impl.envRepository.FindById(pipeline.EnvironmentId)
	if err != nil {
		impl.logger.Errorw(" unable to find env ", "err", err)
		return err
<<<<<<< HEAD
	}

	// Todo - optimize
	app, err := impl.appRepository.FindById(pipeline.AppId)
	if err != nil {
		return err
	}
	scope := resourceQualifiers.Scope{AppId: pipeline.AppId, EnvId: pipeline.EnvironmentId, ClusterId: env.ClusterId, ProjectId: app.TeamId, IsProdEnv: env.Default}
	impl.logger.Infow("scope for auto trigger ", "scope", scope)
	if cdWf.CiArtifact == nil || cdWf.CiArtifact.Id == 0 {
		cdWf.CiArtifact, err = impl.ciArtifactRepository.Get(cdWf.CiArtifactId)
		if err != nil {
			impl.logger.Errorw("error fetching artifact data", "err", err)
			return err
		}
	}
	params := impl.celService.GetParamsFromArtifact(cdWf.CiArtifact.Image)
	metadata := resourceFilter.ExpressionMetadata{
		Params: params,
	}
	filterState, err := impl.resourceFilterService.CheckForResource(scope, metadata)
	if err != nil || filterState != resourceFilter.ALLOW {
		return fmt.Errorf("the artifact does not pass filtering condition")
	}

	runner := &pipelineConfig.CdWorkflowRunner{
		Name:               pipeline.Name,
		WorkflowType:       bean.CD_WORKFLOW_TYPE_POST,
		ExecutorType:       impl.config.GetWorkflowExecutorType(),
		Status:             pipelineConfig.WorkflowStarting,
		TriggeredBy:        triggeredBy,
		StartedOn:          triggeredAt,
		Namespace:          impl.config.GetDefaultNamespace(),
		BlobStorageEnabled: impl.config.BlobStorageEnabled,
		CdWorkflowId:       cdWf.Id,
		LogLocation:        fmt.Sprintf("%s/%s%s-%s/main.log", impl.config.GetDefaultBuildLogsKeyPrefix(), strconv.Itoa(cdWf.Id), string(bean.CD_WORKFLOW_TYPE_POST), pipeline.Name),
		AuditLog:           sql.AuditLog{CreatedOn: triggeredAt, CreatedBy: triggeredBy, UpdatedOn: triggeredAt, UpdatedBy: triggeredBy},
	}
	if pipeline.RunPostStageInEnv {
		runner.Namespace = env.Namespace
=======
>>>>>>> ca6939e2
	}

	// Todo - optimize
	app, err := impl.appRepository.FindById(pipeline.AppId)
	if err != nil {
		return err
	}
<<<<<<< HEAD
=======
	scope := resourceQualifiers.Scope{AppId: pipeline.AppId, EnvId: pipeline.EnvironmentId, ClusterId: env.ClusterId, ProjectId: app.TeamId, IsProdEnv: env.Default}
	impl.logger.Infow("scope for auto trigger ", "scope", scope)
	if cdWf.CiArtifact == nil || cdWf.CiArtifact.Id == 0 {
		cdWf.CiArtifact, err = impl.ciArtifactRepository.Get(cdWf.CiArtifactId)
		if err != nil {
			impl.logger.Errorw("error fetching artifact data", "err", err)
			return err
		}
	}
	params := impl.celService.GetParamsFromArtifact(cdWf.CiArtifact.Image)
	metadata := resourceFilter.ExpressionMetadata{
		Params: params,
	}
	filterState, err := impl.resourceFilterService.CheckForResource(scope, metadata)
	if err != nil || filterState != resourceFilter.ALLOW {
		return fmt.Errorf("the artifact does not pass filtering condition")
	}

	runner := &pipelineConfig.CdWorkflowRunner{
		Name:                  pipeline.Name,
		WorkflowType:          bean.CD_WORKFLOW_TYPE_POST,
		ExecutorType:          impl.config.GetWorkflowExecutorType(),
		Status:                pipelineConfig.WorkflowStarting,
		TriggeredBy:           triggeredBy,
		StartedOn:             triggeredAt,
		Namespace:             impl.config.GetDefaultNamespace(),
		BlobStorageEnabled:    impl.config.BlobStorageEnabled,
		CdWorkflowId:          cdWf.Id,
		LogLocation:           fmt.Sprintf("%s/%s%s-%s/main.log", impl.config.GetDefaultBuildLogsKeyPrefix(), strconv.Itoa(cdWf.Id), string(bean.CD_WORKFLOW_TYPE_POST), pipeline.Name),
		AuditLog:              sql.AuditLog{CreatedOn: triggeredAt, CreatedBy: triggeredBy, UpdatedOn: triggeredAt, UpdatedBy: triggeredBy},
		RefCdWorkflowRunnerId: refCdWorkflowRunnerId,
	}
	if pipeline.RunPostStageInEnv {
		runner.Namespace = env.Namespace
	}

	_, err = impl.cdWorkflowRepository.SaveWorkFlowRunner(runner)
	if err != nil {
		return err
	}
>>>>>>> ca6939e2

	//checking vulnerability for the selected image
	isVulnerable, err := impl.GetArtifactVulnerabilityStatus(cdWf.CiArtifact, pipeline, context.Background())
	if err != nil {
		impl.logger.Errorw("error in getting Artifact vulnerability status, TriggerPostStage", "err", err)
		return err
	}
	if isVulnerable {
		// if image vulnerable, update timeline status and return
		runner.Status = pipelineConfig.WorkflowFailed
		runner.Message = "Found vulnerability on image"
		runner.FinishedOn = time.Now()
		runner.UpdatedOn = time.Now()
		runner.UpdatedBy = triggeredBy
		err = impl.cdWorkflowRepository.UpdateWorkFlowRunner(runner)
		if err != nil {
			impl.logger.Errorw("error in updating wfr status due to vulnerable image", "err", err)
			return err
		}
		return fmt.Errorf("found vulnerability for image digest %s", cdWf.CiArtifact.ImageDigest)
	}

	cdStageWorkflowRequest, err := impl.buildWFRequest(runner, cdWf, pipeline, triggeredBy)
	if err != nil {
		impl.logger.Errorw("error in building wfRequest", "err", err, "runner", runner, "cdWf", cdWf, "pipeline", pipeline)
		return err
	}
	cdStageWorkflowRequest.StageType = POST
	cdStageWorkflowRequest.Pipeline = pipeline
	cdStageWorkflowRequest.Env = env
	cdStageWorkflowRequest.Type = bean3.CD_WORKFLOW_PIPELINE_TYPE
	_, jobHelmPackagePath, err := impl.cdWorkflowService.SubmitWorkflow(cdStageWorkflowRequest)
	if err != nil {
		impl.logger.Errorw("error in submitting workflow", "err", err, "cdStageWorkflowRequest", cdStageWorkflowRequest, "pipeline", pipeline, "env", env)
		return err
	}
	if pipeline.App.Id == 0 {
		appDbObject, err := impl.appRepository.FindById(pipeline.AppId)
		if err != nil {
			impl.logger.Errorw("error in getting app by appId", "err", err)
			return err
		}
		pipeline.App = *appDbObject
	}
	if pipeline.Environment.Id == 0 {
		envDbObject, err := impl.envRepository.FindById(pipeline.EnvironmentId)
		if err != nil {
			impl.logger.Errorw("error in getting env by envId", "err", err)
			return err
		}
		pipeline.Environment = *envDbObject
	}
	imageTag := strings.Split(cdStageWorkflowRequest.CiArtifactDTO.Image, ":")[1]
	chartName := fmt.Sprintf("%s-%s-%s-%s", "post", pipeline.App.AppName, pipeline.Environment.Name, imageTag)

	if util.IsManifestDownload(pipeline.DeploymentAppType) || util.IsManifestPush(pipeline.DeploymentAppType) {
		chartBytes, err := impl.chartTemplateService.LoadChartInBytes(jobHelmPackagePath, false, chartName, fmt.Sprint(cdWf.Id))
		if err != nil {
			return err
		}
		if util.IsManifestPush(pipeline.DeploymentAppType) {
			err = impl.appService.PushPrePostCDManifest(runner.Id, triggeredBy, jobHelmPackagePath, POST, pipeline, imageTag, context.Background())
			if err != nil {
				runner.Status = pipelineConfig.WorkflowFailed
				runner.UpdatedBy = triggeredBy
				runner.UpdatedOn = triggeredAt
				runner.FinishedOn = time.Now()
				saveRunnerErr := impl.cdWorkflowRepository.UpdateWorkFlowRunner(runner)
				if saveRunnerErr != nil {
					impl.logger.Errorw("error in saving runner object in db", "err", saveRunnerErr)
				}
				impl.logger.Errorw("error in pushing manifest to helm repo", "err", err)
				return err
			}
		}
		runner.Status = pipelineConfig.WorkflowSucceeded
		runner.UpdatedBy = triggeredBy
		runner.UpdatedOn = triggeredAt
		runner.FinishedOn = time.Now()
		runner.HelmReferenceChart = chartBytes
		err = impl.cdWorkflowRepository.UpdateWorkFlowRunner(runner)
		if err != nil {
			impl.logger.Errorw("error in saving runner object in DB", "err", err)
			return err
		}
		// Auto Trigger after Post Stage Success Event
		go impl.HandlePostStageSuccessEvent(runner.CdWorkflowId, pipeline.Id, 1)
	}

	wfr, err := impl.cdWorkflowRepository.FindByWorkflowIdAndRunnerType(context.Background(), cdWf.Id, bean.CD_WORKFLOW_TYPE_POST)
	if err != nil {
		impl.logger.Errorw("error in getting wfr by workflowId and runnerType", "err", err, "wfId", cdWf.Id)
		return err
	}

	event := impl.eventFactory.Build(util2.Trigger, &pipeline.Id, pipeline.AppId, &pipeline.EnvironmentId, util2.CD)
	impl.logger.Debugw("event Cd Post Trigger", "event", event)
	event = impl.eventFactory.BuildExtraCDData(event, &wfr, 0, bean.CD_WORKFLOW_TYPE_POST)
	_, evtErr := impl.eventClient.WriteNotificationEvent(event)
	if evtErr != nil {
		impl.logger.Errorw("CD trigger event not sent", "error", evtErr)
	}
	//creating cd config history entry
	err = impl.prePostCdScriptHistoryService.CreatePrePostCdScriptHistory(pipeline, nil, repository3.POST_CD_TYPE, true, triggeredBy, triggeredAt)
	if err != nil {
		impl.logger.Errorw("error in creating post cd script entry", "err", err, "pipeline", pipeline)
		return err
	}
	return nil
}
func (impl *WorkflowDagExecutorImpl) buildArtifactLocationForS3(cdWorkflowConfig *pipelineConfig.CdWorkflowConfig, cdWf *pipelineConfig.CdWorkflow, runner *pipelineConfig.CdWorkflowRunner) (string, string, string) {
	cdArtifactLocationFormat := cdWorkflowConfig.CdArtifactLocationFormat
	if cdArtifactLocationFormat == "" {
		cdArtifactLocationFormat = impl.config.GetArtifactLocationFormat()
	}
	if cdWorkflowConfig.LogsBucket == "" {
		cdWorkflowConfig.LogsBucket = impl.config.GetDefaultBuildLogsBucket()
	}
	ArtifactLocation := fmt.Sprintf("s3://%s/"+impl.config.GetDefaultArtifactKeyPrefix()+"/"+cdArtifactLocationFormat, cdWorkflowConfig.LogsBucket, cdWf.Id, runner.Id)
	artifactFileName := fmt.Sprintf(impl.config.GetDefaultArtifactKeyPrefix()+"/"+cdArtifactLocationFormat, cdWf.Id, runner.Id)
	return ArtifactLocation, cdWorkflowConfig.LogsBucket, artifactFileName
}

func (impl *WorkflowDagExecutorImpl) getDeployStageDetails(pipelineId int) (pipelineConfig.CdWorkflowRunner, *bean.UserInfo, int, error) {
	deployStageWfr := pipelineConfig.CdWorkflowRunner{}
	//getting deployment pipeline latest wfr by pipelineId
	deployStageWfr, err := impl.cdWorkflowRepository.FindLastStatusByPipelineIdAndRunnerType(pipelineId, bean.CD_WORKFLOW_TYPE_DEPLOY)
	if err != nil {
		impl.logger.Errorw("error in getting latest status of deploy type wfr by pipelineId", "err", err, "pipelineId", pipelineId)
		return deployStageWfr, nil, 0, err
	}
	deployStageTriggeredByUser, err := impl.user.GetById(deployStageWfr.TriggeredBy)
	if err != nil {
		impl.logger.Errorw("error in getting userDetails by id", "err", err, "userId", deployStageWfr.TriggeredBy)
		return deployStageWfr, nil, 0, err
	}
	pipelineReleaseCounter, err := impl.pipelineOverrideRepository.GetCurrentPipelineReleaseCounter(pipelineId)
	if err != nil {
		impl.logger.Errorw("error occurred while fetching latest release counter for pipeline", "pipelineId", pipelineId, "err", err)
		return deployStageWfr, nil, 0, err
	}
	return deployStageWfr, deployStageTriggeredByUser, pipelineReleaseCounter, nil
}

func isExtraVariableDynamic(variableName string, webhookAndCiData *gitSensorClient.WebhookAndCiData) bool {
	if strings.Contains(variableName, GIT_COMMIT_HASH_PREFIX) || strings.Contains(variableName, GIT_SOURCE_TYPE_PREFIX) || strings.Contains(variableName, GIT_SOURCE_VALUE_PREFIX) ||
		strings.Contains(variableName, APP_LABEL_VALUE_PREFIX) || strings.Contains(variableName, APP_LABEL_KEY_PREFIX) ||
		strings.Contains(variableName, CHILD_CD_ENV_NAME_PREFIX) || strings.Contains(variableName, CHILD_CD_CLUSTER_NAME_PREFIX) ||
		strings.Contains(variableName, CHILD_CD_COUNT) || strings.Contains(variableName, APP_LABEL_COUNT) || strings.Contains(variableName, GIT_SOURCE_COUNT) ||
		webhookAndCiData != nil {

		return true
	}
	return false
}

func setExtraEnvVariableInDeployStep(deploySteps []*bean3.StepObject, extraEnvVariables map[string]string, webhookAndCiData *gitSensorClient.WebhookAndCiData) {
	for _, deployStep := range deploySteps {
		for variableKey, variableValue := range extraEnvVariables {
			if isExtraVariableDynamic(variableKey, webhookAndCiData) && deployStep.StepType == "INLINE" {
				extraInputVar := &bean3.VariableObject{
					Name:                  variableKey,
					Format:                "STRING",
					Value:                 variableValue,
					VariableType:          bean3.VARIABLE_TYPE_REF_GLOBAL,
					ReferenceVariableName: variableKey,
				}
				deployStep.InputVars = append(deployStep.InputVars, extraInputVar)
			}
		}
	}
}
func (impl *WorkflowDagExecutorImpl) buildWFRequest(runner *pipelineConfig.CdWorkflowRunner, cdWf *pipelineConfig.CdWorkflow, cdPipeline *pipelineConfig.Pipeline, triggeredBy int32) (*WorkflowRequest, error) {
	cdWorkflowConfig, err := impl.cdWorkflowRepository.FindConfigByPipelineId(cdPipeline.Id)
	if err != nil && !util.IsErrNoRows(err) {
		return nil, err
	}

	workflowExecutor := runner.ExecutorType

	artifact, err := impl.ciArtifactRepository.Get(cdWf.CiArtifactId)
	if err != nil {
		return nil, err
	}

	ciMaterialInfo, err := repository.GetCiMaterialInfo(artifact.MaterialInfo, artifact.DataSource)
	if err != nil {
		impl.logger.Errorw("parsing error", "err", err)
		return nil, err
	}

	var ciProjectDetails []bean3.CiProjectDetails
	var ciPipeline *pipelineConfig.CiPipeline
	if cdPipeline.CiPipelineId > 0 {
		ciPipeline, err = impl.ciPipelineRepository.FindById(cdPipeline.CiPipelineId)
		if err != nil && !util.IsErrNoRows(err) {
			impl.logger.Errorw("cannot find ciPipelineRequest", "err", err)
			return nil, err
		}

		for _, m := range ciPipeline.CiPipelineMaterials {
			// git material should be active in this case
			if m == nil || m.GitMaterial == nil || !m.GitMaterial.Active {
				continue
			}
			var ciMaterialCurrent repository.CiMaterialInfo
			for _, ciMaterial := range ciMaterialInfo {
				if ciMaterial.Material.GitConfiguration.URL == m.GitMaterial.Url {
					ciMaterialCurrent = ciMaterial
					break
				}
			}
			gitMaterial, err := impl.materialRepository.FindById(m.GitMaterialId)
			if err != nil && !util.IsErrNoRows(err) {
				impl.logger.Errorw("could not fetch git materials", "err", err)
				return nil, err
			}

			ciProjectDetail := bean3.CiProjectDetails{
				GitRepository:   ciMaterialCurrent.Material.GitConfiguration.URL,
				MaterialName:    gitMaterial.Name,
				CheckoutPath:    gitMaterial.CheckoutPath,
				FetchSubmodules: gitMaterial.FetchSubmodules,
				SourceType:      m.Type,
				SourceValue:     m.Value,
				Type:            string(m.Type),
				GitOptions: bean3.GitOptions{
					UserName:      gitMaterial.GitProvider.UserName,
					Password:      gitMaterial.GitProvider.Password,
					SshPrivateKey: gitMaterial.GitProvider.SshPrivateKey,
					AccessToken:   gitMaterial.GitProvider.AccessToken,
					AuthMode:      gitMaterial.GitProvider.AuthMode,
				},
			}
			if IsShallowClonePossible(m, impl.config.GitProviders, impl.config.CloningMode) {
				ciProjectDetail.CloningMode = CloningModeShallow
			}

			if len(ciMaterialCurrent.Modifications) > 0 {
				ciProjectDetail.CommitHash = ciMaterialCurrent.Modifications[0].Revision
				ciProjectDetail.Author = ciMaterialCurrent.Modifications[0].Author
				ciProjectDetail.GitTag = ciMaterialCurrent.Modifications[0].Tag
				ciProjectDetail.Message = ciMaterialCurrent.Modifications[0].Message
				commitTime, err := convert(ciMaterialCurrent.Modifications[0].ModifiedTime)
				if err != nil {
					return nil, err
				}
				ciProjectDetail.CommitTime = commitTime.Format(bean2.LayoutRFC3339)
			} else {
				impl.logger.Debugw("devtronbug#1062", ciPipeline.Id, cdPipeline.Id)
				return nil, fmt.Errorf("modifications not found for %d", ciPipeline.Id)
			}

			// set webhook data
			if m.Type == pipelineConfig.SOURCE_TYPE_WEBHOOK && len(ciMaterialCurrent.Modifications) > 0 {
				webhookData := ciMaterialCurrent.Modifications[0].WebhookData
				ciProjectDetail.WebhookData = pipelineConfig.WebhookData{
					Id:              webhookData.Id,
					EventActionType: webhookData.EventActionType,
					Data:            webhookData.Data,
				}
			}

			ciProjectDetails = append(ciProjectDetails, ciProjectDetail)
		}
	}
	var stageYaml string
	var deployStageWfr pipelineConfig.CdWorkflowRunner
	deployStageTriggeredByUser := &bean.UserInfo{}
	var pipelineReleaseCounter int
	var preDeploySteps []*bean3.StepObject
	var postDeploySteps []*bean3.StepObject
	var refPluginsData []*bean3.RefPluginObject
	//if pipeline_stage_steps present for pre-CD or post-CD then no need to add stageYaml to cdWorkflowRequest in that
	//case add PreDeploySteps and PostDeploySteps to cdWorkflowRequest, this is done for backward compatibility
	pipelineStage, err := impl.getPipelineStage(cdPipeline.Id, runner.WorkflowType.WorkflowTypeToStageType())
	if err != nil {
		return nil, err
	}
	env, err := impl.envRepository.FindById(cdPipeline.EnvironmentId)
	if err != nil {
		impl.logger.Errorw("error in getting environment by id", "err", err)
		return nil, err
	}
	if pipelineStage != nil {
		//Scope will pick the environment of CD pipeline irrespective of in-cluster mode,
		//since user sees the environment of the CD pipeline
		scope := resourceQualifiers.Scope{
			AppId:     cdPipeline.App.Id,
			EnvId:     env.Id,
			ClusterId: env.ClusterId,
			SystemMetadata: &resourceQualifiers.SystemMetadata{
				EnvironmentName: env.Name,
				ClusterName:     env.Cluster.ClusterName,
				Namespace:       env.Namespace,
				ImageTag:        artifact.Image,
			},
		}
		var variableSnapshot map[string]string
		if runner.WorkflowType == bean.CD_WORKFLOW_TYPE_PRE {
			//preDeploySteps, _, refPluginsData, err = impl.pipelineStageService.BuildPrePostAndRefPluginStepsDataForWfRequest(cdPipeline.Id, cdStage)
			prePostAndRefPluginResponse, err := impl.pipelineStageService.BuildPrePostAndRefPluginStepsDataForWfRequest(cdPipeline.Id, preCdStage, scope)
			if err != nil {
				impl.logger.Errorw("error in getting pre, post & refPlugin steps data for wf request", "err", err, "cdPipelineId", cdPipeline.Id)
				return nil, err
			}
			preDeploySteps = prePostAndRefPluginResponse.PreStageSteps
			refPluginsData = prePostAndRefPluginResponse.RefPluginData
			variableSnapshot = prePostAndRefPluginResponse.VariableSnapshot
		} else if runner.WorkflowType == bean.CD_WORKFLOW_TYPE_POST {
			//_, postDeploySteps, refPluginsData, err = impl.pipelineStageService.BuildPrePostAndRefPluginStepsDataForWfRequest(cdPipeline.Id, cdStage)
			prePostAndRefPluginResponse, err := impl.pipelineStageService.BuildPrePostAndRefPluginStepsDataForWfRequest(cdPipeline.Id, postCdStage, scope)
			if err != nil {
				impl.logger.Errorw("error in getting pre, post & refPlugin steps data for wf request", "err", err, "cdPipelineId", cdPipeline.Id)
				return nil, err
			}
			postDeploySteps = prePostAndRefPluginResponse.PostStageSteps
			refPluginsData = prePostAndRefPluginResponse.RefPluginData
			variableSnapshot = prePostAndRefPluginResponse.VariableSnapshot
			deployStageWfr, deployStageTriggeredByUser, pipelineReleaseCounter, err = impl.getDeployStageDetails(cdPipeline.Id)
			if err != nil {
				impl.logger.Errorw("error in getting deployStageWfr, deployStageTriggeredByUser and pipelineReleaseCounter wf request", "err", err, "cdPipelineId", cdPipeline.Id)
				return nil, err
			}
		} else {
			return nil, fmt.Errorf("unsupported workflow triggerd")
		}

		//Save Scoped VariableSnapshot
		if len(variableSnapshot) > 0 {
			variableMapBytes, _ := json.Marshal(variableSnapshot)
			err := impl.variableSnapshotHistoryService.SaveVariableHistoriesForTrigger([]*repository5.VariableSnapshotHistoryBean{{
				VariableSnapshot: variableMapBytes,
				HistoryReference: repository5.HistoryReference{
					HistoryReferenceId:   runner.Id,
					HistoryReferenceType: repository5.HistoryReferenceTypeCDWORKFLOWRUNNER,
				},
			}}, runner.TriggeredBy)
			if err != nil {
				impl.logger.Errorf("Not able to save variable snapshot for CD trigger %s %d %s", err, runner.Id, variableSnapshot)
			}
		}
	} else {
		//in this case no plugin script is not present for this cdPipeline hence going with attaching preStage or postStage config
		if runner.WorkflowType == bean.CD_WORKFLOW_TYPE_PRE {
			stageYaml = cdPipeline.PreStageConfig
		} else if runner.WorkflowType == bean.CD_WORKFLOW_TYPE_POST {
			stageYaml = cdPipeline.PostStageConfig
			deployStageWfr, deployStageTriggeredByUser, pipelineReleaseCounter, err = impl.getDeployStageDetails(cdPipeline.Id)
			if err != nil {
				impl.logger.Errorw("error in getting deployStageWfr, deployStageTriggeredByUser and pipelineReleaseCounter wf request", "err", err, "cdPipelineId", cdPipeline.Id)
				return nil, err
			}

		} else {
			return nil, fmt.Errorf("unsupported workflow triggerd")
		}
	}

	cdStageWorkflowRequest := &WorkflowRequest{
		EnvironmentId:         cdPipeline.EnvironmentId,
		AppId:                 cdPipeline.AppId,
		WorkflowId:            cdWf.Id,
		WorkflowRunnerId:      runner.Id,
		WorkflowNamePrefix:    strconv.Itoa(runner.Id) + "-" + runner.Name,
		WorkflowPrefixForLog:  strconv.Itoa(cdWf.Id) + string(runner.WorkflowType) + "-" + runner.Name,
		CdImage:               impl.config.GetDefaultImage(),
		CdPipelineId:          cdWf.PipelineId,
		TriggeredBy:           triggeredBy,
		StageYaml:             stageYaml,
		CiProjectDetails:      ciProjectDetails,
		Namespace:             runner.Namespace,
		ActiveDeadlineSeconds: impl.config.GetDefaultTimeout(),
		CiArtifactDTO: CiArtifactDTO{
			Id:           artifact.Id,
			PipelineId:   artifact.PipelineId,
			Image:        artifact.Image,
			ImageDigest:  artifact.ImageDigest,
			MaterialInfo: artifact.MaterialInfo,
			DataSource:   artifact.DataSource,
			WorkflowId:   artifact.WorkflowId,
		},
		OrchestratorHost:  impl.config.OrchestratorHost,
		OrchestratorToken: impl.config.OrchestratorToken,
		CloudProvider:     impl.config.CloudProvider,
		WorkflowExecutor:  workflowExecutor,
		RefPlugins:        refPluginsData,
	}

	extraEnvVariables := make(map[string]string)
	if env != nil {
		extraEnvVariables[CD_PIPELINE_ENV_NAME_KEY] = env.Name
		if env.Cluster != nil {
			extraEnvVariables[CD_PIPELINE_CLUSTER_NAME_KEY] = env.Cluster.ClusterName
		}
	}
	ciWf, err := impl.ciWorkflowRepository.FindLastTriggeredWorkflowByArtifactId(artifact.Id)
	if err != nil && err != pg.ErrNoRows {
		impl.logger.Errorw("error in getting ciWf by artifactId", "err", err, "artifactId", artifact.Id)
		return nil, err
	}
	var webhookAndCiData *gitSensorClient.WebhookAndCiData
	if ciWf != nil && ciWf.GitTriggers != nil {
		i := 1
		var gitCommitEnvVariables []GitMetadata

		for ciPipelineMaterialId, gitTrigger := range ciWf.GitTriggers {
			extraEnvVariables[fmt.Sprintf("%s_%d", GIT_COMMIT_HASH_PREFIX, i)] = gitTrigger.Commit
			extraEnvVariables[fmt.Sprintf("%s_%d", GIT_SOURCE_TYPE_PREFIX, i)] = string(gitTrigger.CiConfigureSourceType)
			extraEnvVariables[fmt.Sprintf("%s_%d", GIT_SOURCE_VALUE_PREFIX, i)] = gitTrigger.CiConfigureSourceValue

			gitCommitEnvVariables = append(gitCommitEnvVariables, GitMetadata{
				GitCommitHash:  gitTrigger.Commit,
				GitSourceType:  string(gitTrigger.CiConfigureSourceType),
				GitSourceValue: gitTrigger.CiConfigureSourceValue,
			})

			// CODE-BLOCK starts - store extra environment variables if webhook
			if gitTrigger.CiConfigureSourceType == pipelineConfig.SOURCE_TYPE_WEBHOOK {
				webhookDataId := gitTrigger.WebhookData.Id
				if webhookDataId > 0 {
					webhookDataRequest := &gitSensorClient.WebhookDataRequest{
						Id:                   webhookDataId,
						CiPipelineMaterialId: ciPipelineMaterialId,
					}
					webhookAndCiData, err = impl.gitSensorGrpcClient.GetWebhookData(context.Background(), webhookDataRequest)
					if err != nil {
						impl.logger.Errorw("err while getting webhook data from git-sensor", "err", err, "webhookDataRequest", webhookDataRequest)
						return nil, err
					}
					if webhookAndCiData != nil {
						for extEnvVariableKey, extEnvVariableVal := range webhookAndCiData.ExtraEnvironmentVariables {
							extraEnvVariables[extEnvVariableKey] = extEnvVariableVal
						}
					}
				}
			}
			// CODE_BLOCK ends

			i++
		}
		gitMetadata, err := json.Marshal(&gitCommitEnvVariables)
		if err != nil {
			impl.logger.Errorw("err while marshaling git metdata", "err", err)
			return nil, err
		}
		extraEnvVariables[GIT_METADATA] = string(gitMetadata)

		extraEnvVariables[GIT_SOURCE_COUNT] = strconv.Itoa(len(ciWf.GitTriggers))
	}

	childCdIds, err := impl.appWorkflowRepository.FindChildCDIdsByParentCDPipelineId(cdPipeline.Id)
	if err != nil && err != pg.ErrNoRows {
		impl.logger.Errorw("error in getting child cdPipelineIds by parent cdPipelineId", "err", err, "parent cdPipelineId", cdPipeline.Id)
		return nil, err
	}
	if len(childCdIds) > 0 {
		childPipelines, err := impl.pipelineRepository.FindByIdsIn(childCdIds)
		if err != nil {
			impl.logger.Errorw("error in getting pipelines by ids", "err", err, "ids", childCdIds)
			return nil, err
		}
		var childCdEnvVariables []ChildCdMetadata
		for i, childPipeline := range childPipelines {
			extraEnvVariables[fmt.Sprintf("%s_%d", CHILD_CD_ENV_NAME_PREFIX, i+1)] = childPipeline.Environment.Name
			extraEnvVariables[fmt.Sprintf("%s_%d", CHILD_CD_CLUSTER_NAME_PREFIX, i+1)] = childPipeline.Environment.Cluster.ClusterName

			childCdEnvVariables = append(childCdEnvVariables, ChildCdMetadata{
				ChildCdEnvName:     childPipeline.Environment.Name,
				ChildCdClusterName: childPipeline.Environment.Cluster.ClusterName,
			})
		}
		childCdEnvVariablesMetadata, err := json.Marshal(&childCdEnvVariables)
		if err != nil {
			impl.logger.Errorw("err while marshaling childCdEnvVariables", "err", err)
			return nil, err
		}
		extraEnvVariables[CHILD_CD_METADATA] = string(childCdEnvVariablesMetadata)

		extraEnvVariables[CHILD_CD_COUNT] = strconv.Itoa(len(childPipelines))
	}
	if ciPipeline != nil && ciPipeline.Id > 0 {
		extraEnvVariables["APP_NAME"] = ciPipeline.App.AppName
		cdStageWorkflowRequest.DockerUsername = ciPipeline.CiTemplate.DockerRegistry.Username
		cdStageWorkflowRequest.DockerPassword = ciPipeline.CiTemplate.DockerRegistry.Password
		cdStageWorkflowRequest.AwsRegion = ciPipeline.CiTemplate.DockerRegistry.AWSRegion
		cdStageWorkflowRequest.DockerConnection = ciPipeline.CiTemplate.DockerRegistry.Connection
		cdStageWorkflowRequest.DockerCert = ciPipeline.CiTemplate.DockerRegistry.Cert
		cdStageWorkflowRequest.AccessKey = ciPipeline.CiTemplate.DockerRegistry.AWSAccessKeyId
		cdStageWorkflowRequest.SecretKey = ciPipeline.CiTemplate.DockerRegistry.AWSSecretAccessKey
		cdStageWorkflowRequest.DockerRegistryType = string(ciPipeline.CiTemplate.DockerRegistry.RegistryType)
		cdStageWorkflowRequest.DockerRegistryURL = ciPipeline.CiTemplate.DockerRegistry.RegistryURL
	} else if cdPipeline.AppId > 0 {
		ciTemplate, err := impl.CiTemplateRepository.FindByAppId(cdPipeline.AppId)
		if err != nil {
			return nil, err
		}
		extraEnvVariables["APP_NAME"] = ciTemplate.App.AppName
		cdStageWorkflowRequest.DockerUsername = ciTemplate.DockerRegistry.Username
		cdStageWorkflowRequest.DockerPassword = ciTemplate.DockerRegistry.Password
		cdStageWorkflowRequest.AwsRegion = ciTemplate.DockerRegistry.AWSRegion
		cdStageWorkflowRequest.DockerConnection = ciTemplate.DockerRegistry.Connection
		cdStageWorkflowRequest.DockerCert = ciTemplate.DockerRegistry.Cert
		cdStageWorkflowRequest.AccessKey = ciTemplate.DockerRegistry.AWSAccessKeyId
		cdStageWorkflowRequest.SecretKey = ciTemplate.DockerRegistry.AWSSecretAccessKey
		cdStageWorkflowRequest.DockerRegistryType = string(ciTemplate.DockerRegistry.RegistryType)
		cdStageWorkflowRequest.DockerRegistryURL = ciTemplate.DockerRegistry.RegistryURL
		appLabels, err := impl.appLabelRepository.FindAllByAppId(cdPipeline.AppId)
		if err != nil && err != pg.ErrNoRows {
			impl.logger.Errorw("error in getting labels by appId", "err", err, "appId", cdPipeline.AppId)
			return nil, err
		}
		var appLabelEnvVariables []AppLabelMetadata
		for i, appLabel := range appLabels {
			extraEnvVariables[fmt.Sprintf("%s_%d", APP_LABEL_KEY_PREFIX, i+1)] = appLabel.Key
			extraEnvVariables[fmt.Sprintf("%s_%d", APP_LABEL_VALUE_PREFIX, i+1)] = appLabel.Value
			appLabelEnvVariables = append(appLabelEnvVariables, AppLabelMetadata{
				AppLabelKey:   appLabel.Key,
				AppLabelValue: appLabel.Value,
			})
		}
		if len(appLabels) > 0 {
			extraEnvVariables[APP_LABEL_COUNT] = strconv.Itoa(len(appLabels))
			appLabelEnvVariablesMetadata, err := json.Marshal(&appLabelEnvVariables)
			if err != nil {
				impl.logger.Errorw("err while marshaling appLabelEnvVariables", "err", err)
				return nil, err
			}
			extraEnvVariables[APP_LABEL_METADATA] = string(appLabelEnvVariablesMetadata)

		}
	}
	cdStageWorkflowRequest.ExtraEnvironmentVariables = extraEnvVariables
	if deployStageTriggeredByUser != nil {
		cdStageWorkflowRequest.DeploymentTriggerTime = deployStageWfr.StartedOn
		cdStageWorkflowRequest.DeploymentTriggeredBy = deployStageTriggeredByUser.EmailId
	}
	if pipelineReleaseCounter > 0 {
		cdStageWorkflowRequest.DeploymentReleaseCounter = pipelineReleaseCounter
	}
	if cdWorkflowConfig.CdCacheRegion == "" {
		cdWorkflowConfig.CdCacheRegion = impl.config.GetDefaultCdLogsBucketRegion()
	}

	if runner.WorkflowType == bean.CD_WORKFLOW_TYPE_PRE {
		//populate input variables of steps with extra env variables
		setExtraEnvVariableInDeployStep(preDeploySteps, extraEnvVariables, webhookAndCiData)
		cdStageWorkflowRequest.PrePostDeploySteps = preDeploySteps
	} else if runner.WorkflowType == bean.CD_WORKFLOW_TYPE_POST {
		setExtraEnvVariableInDeployStep(postDeploySteps, extraEnvVariables, webhookAndCiData)
		cdStageWorkflowRequest.PrePostDeploySteps = postDeploySteps
	}
	cdStageWorkflowRequest.BlobStorageConfigured = runner.BlobStorageEnabled
	switch cdStageWorkflowRequest.CloudProvider {
	case BLOB_STORAGE_S3:
		//No AccessKey is used for uploading artifacts, instead IAM based auth is used
		cdStageWorkflowRequest.CdCacheRegion = cdWorkflowConfig.CdCacheRegion
		cdStageWorkflowRequest.CdCacheLocation = cdWorkflowConfig.CdCacheBucket
		cdStageWorkflowRequest.ArtifactLocation, cdStageWorkflowRequest.CiArtifactBucket, cdStageWorkflowRequest.CiArtifactFileName = impl.buildArtifactLocationForS3(cdWorkflowConfig, cdWf, runner)
		cdStageWorkflowRequest.BlobStorageS3Config = &blob_storage.BlobStorageS3Config{
			AccessKey:                  impl.config.BlobStorageS3AccessKey,
			Passkey:                    impl.config.BlobStorageS3SecretKey,
			EndpointUrl:                impl.config.BlobStorageS3Endpoint,
			IsInSecure:                 impl.config.BlobStorageS3EndpointInsecure,
			CiCacheBucketName:          cdWorkflowConfig.CdCacheBucket,
			CiCacheRegion:              cdWorkflowConfig.CdCacheRegion,
			CiCacheBucketVersioning:    impl.config.BlobStorageS3BucketVersioned,
			CiArtifactBucketName:       cdStageWorkflowRequest.CiArtifactBucket,
			CiArtifactRegion:           cdWorkflowConfig.CdCacheRegion,
			CiArtifactBucketVersioning: impl.config.BlobStorageS3BucketVersioned,
			CiLogBucketName:            impl.config.GetDefaultBuildLogsBucket(),
			CiLogRegion:                impl.config.GetDefaultCdLogsBucketRegion(),
			CiLogBucketVersioning:      impl.config.BlobStorageS3BucketVersioned,
		}
	case BLOB_STORAGE_GCP:
		cdStageWorkflowRequest.GcpBlobConfig = &blob_storage.GcpBlobConfig{
			CredentialFileJsonData: impl.config.BlobStorageGcpCredentialJson,
			ArtifactBucketName:     impl.config.GetDefaultBuildLogsBucket(),
			LogBucketName:          impl.config.GetDefaultBuildLogsBucket(),
		}
		cdStageWorkflowRequest.ArtifactLocation = impl.buildDefaultArtifactLocation(cdWorkflowConfig, cdWf, runner)
		cdStageWorkflowRequest.CiArtifactFileName = cdStageWorkflowRequest.ArtifactLocation
	case BLOB_STORAGE_AZURE:
		cdStageWorkflowRequest.AzureBlobConfig = &blob_storage.AzureBlobConfig{
			Enabled:               true,
			AccountName:           impl.config.AzureAccountName,
			BlobContainerCiCache:  impl.config.AzureBlobContainerCiCache,
			AccountKey:            impl.config.AzureAccountKey,
			BlobContainerCiLog:    impl.config.AzureBlobContainerCiLog,
			BlobContainerArtifact: impl.config.AzureBlobContainerCiLog,
		}
		cdStageWorkflowRequest.BlobStorageS3Config = &blob_storage.BlobStorageS3Config{
			EndpointUrl:     impl.config.AzureGatewayUrl,
			IsInSecure:      impl.config.AzureGatewayConnectionInsecure,
			CiLogBucketName: impl.config.AzureBlobContainerCiLog,
			CiLogRegion:     "",
			AccessKey:       impl.config.AzureAccountName,
		}
		cdStageWorkflowRequest.ArtifactLocation = impl.buildDefaultArtifactLocation(cdWorkflowConfig, cdWf, runner)
		cdStageWorkflowRequest.CiArtifactFileName = cdStageWorkflowRequest.ArtifactLocation
	default:
		if impl.config.BlobStorageEnabled {
			return nil, fmt.Errorf("blob storage %s not supported", cdStageWorkflowRequest.CloudProvider)
		}
	}
	cdStageWorkflowRequest.DefaultAddressPoolBaseCidr = impl.config.GetDefaultAddressPoolBaseCidr()
	cdStageWorkflowRequest.DefaultAddressPoolSize = impl.config.GetDefaultAddressPoolSize()
	if util.IsManifestDownload(cdPipeline.DeploymentAppType) || util.IsManifestPush(cdPipeline.DeploymentAppType) {
		cdStageWorkflowRequest.IsDryRun = true
	}
	return cdStageWorkflowRequest, nil
}

func (impl *WorkflowDagExecutorImpl) buildDefaultArtifactLocation(cdWorkflowConfig *pipelineConfig.CdWorkflowConfig, savedWf *pipelineConfig.CdWorkflow, runner *pipelineConfig.CdWorkflowRunner) string {
	cdArtifactLocationFormat := cdWorkflowConfig.CdArtifactLocationFormat
	if cdArtifactLocationFormat == "" {
		cdArtifactLocationFormat = impl.config.GetArtifactLocationFormat()
	}
	ArtifactLocation := fmt.Sprintf("%s/"+cdArtifactLocationFormat, impl.config.GetDefaultArtifactKeyPrefix(), savedWf.Id, runner.Id)
	return ArtifactLocation
}

func (impl *WorkflowDagExecutorImpl) HandleDeploymentSuccessEvent(pipelineOverride *chartConfig.PipelineOverride) error {
	if pipelineOverride == nil {
		return fmt.Errorf("invalid request, pipeline override not found")
	}
	cdWorkflow, err := impl.cdWorkflowRepository.FindById(pipelineOverride.CdWorkflowId)
	if err != nil {
		impl.logger.Errorw("error in fetching cd workflow by id", "pipelineOverride", pipelineOverride)
		return err
	}

	postStage, err := impl.getPipelineStage(pipelineOverride.PipelineId, repository4.PIPELINE_STAGE_TYPE_POST_CD)
	if err != nil {
		return err
	}

	var triggeredByUser int32 = 1
	//handle corrupt data (https://github.com/devtron-labs/devtron/issues/3826)
	err, deleted := impl.deleteCorruptedPipelineStage(postStage, triggeredByUser)
	if err != nil {
		impl.logger.Errorw("error in deleteCorruptedPipelineStage ", "err", err, "preStage", postStage, "triggeredBy", triggeredByUser)
		return err
	}

	if len(pipelineOverride.Pipeline.PostStageConfig) > 0 || (postStage != nil && !deleted) {
		if pipelineOverride.Pipeline.PostTriggerType == pipelineConfig.TRIGGER_TYPE_AUTOMATIC &&
			pipelineOverride.DeploymentType != models.DEPLOYMENTTYPE_STOP &&
			pipelineOverride.DeploymentType != models.DEPLOYMENTTYPE_START {

			err = impl.TriggerPostStage(cdWorkflow, pipelineOverride.Pipeline, triggeredByUser, 0)
			if err != nil {
				impl.logger.Errorw("error in triggering post stage after successful deployment event", "err", err, "cdWorkflow", cdWorkflow)
				return err
			}
		}
	} else {
		// to trigger next pre/cd, if any
		// finding children cd by pipeline id
		err = impl.HandlePostStageSuccessEvent(cdWorkflow.Id, pipelineOverride.PipelineId, 1)
		if err != nil {
			impl.logger.Errorw("error in triggering children cd after successful deployment event", "parentCdPipelineId", pipelineOverride.PipelineId)
			return err
		}
	}
	return nil
}

func (impl *WorkflowDagExecutorImpl) HandlePostStageSuccessEvent(cdWorkflowId int, cdPipelineId int, triggeredBy int32) error {
	// finding children cd by pipeline id
	cdPipelinesMapping, err := impl.appWorkflowRepository.FindWFCDMappingByParentCDPipelineId(cdPipelineId)
	if err != nil {
		impl.logger.Errorw("error in getting mapping of cd pipelines by parent cd pipeline id", "err", err, "parentCdPipelineId", cdPipelineId)
		return err
	}
	ciArtifact, err := impl.ciArtifactRepository.GetArtifactByCdWorkflowId(cdWorkflowId)
	if err != nil {
		impl.logger.Errorw("error in finding artifact by cd workflow id", "err", err, "cdWorkflowId", cdWorkflowId)
		return err
	}
	//TODO : confirm about this logic used for applyAuth
	applyAuth := false
	if triggeredBy != 1 {
		applyAuth = true
	}
	for _, cdPipelineMapping := range cdPipelinesMapping {
		//find pipeline by cdPipeline ID
		pipeline, err := impl.pipelineRepository.FindById(cdPipelineMapping.ComponentId)
		if err != nil {
			impl.logger.Errorw("error in getting cd pipeline by id", "err", err, "pipelineId", cdPipelineMapping.ComponentId)
			return err
		}
		//finding ci artifact by ciPipelineID and pipelineId
		//TODO : confirm values for applyAuth, async & triggeredBy
		err = impl.triggerStage(nil, pipeline, ciArtifact, applyAuth, triggeredBy)
		if err != nil {
			impl.logger.Errorw("error in triggering cd pipeline after successful post stage", "err", err, "pipelineId", pipeline.Id)
			return err
		}
	}
	return nil
}

// Only used for auto trigger
func (impl *WorkflowDagExecutorImpl) TriggerDeployment(cdWf *pipelineConfig.CdWorkflow, artifact *repository.CiArtifact, pipeline *pipelineConfig.Pipeline, applyAuth bool, triggeredBy int32) error {
	//in case of manual ci RBAC need to apply, this method used for auto cd deployment
	pipelineId := pipeline.Id
	if applyAuth {
		user, err := impl.user.GetById(triggeredBy)
		if err != nil {
			impl.logger.Errorw("error in fetching user for auto pipeline", "UpdatedBy", artifact.UpdatedBy)
			return nil
		}
		token := user.EmailId
		object := impl.enforcerUtil.GetAppRBACNameByAppId(pipeline.AppId)
		impl.logger.Debugw("Triggered Request (App Permission Checking):", "object", object)
		if ok := impl.enforcer.EnforceByEmail(strings.ToLower(token), casbin.ResourceApplications, casbin.ActionTrigger, object); !ok {
			err = &util.ApiError{Code: "401", HttpStatusCode: 401, UserMessage: "unauthorized for pipeline " + strconv.Itoa(pipelineId)}
			return err
		}
	}

	artifactId := artifact.Id
	env, err := impl.envRepository.FindById(pipeline.EnvironmentId)
	if err != nil {
		impl.logger.Errorw("error while fetching env", "err", err)
		return err
	}
	// Todo - optimize
	app, err := impl.appRepository.FindById(pipeline.AppId)
	if err != nil {
		return err
	}
	scope := resourceQualifiers.Scope{AppId: pipeline.AppId, EnvId: pipeline.EnvironmentId, ClusterId: env.ClusterId, ProjectId: app.TeamId, IsProdEnv: env.Default}
	impl.logger.Infow("scope for auto trigger ", "scope", scope)
	params := impl.celService.GetParamsFromArtifact(artifact.Image)
	metadata := resourceFilter.ExpressionMetadata{
		Params: params,
	}
	filterState, err := impl.resourceFilterService.CheckForResource(scope, metadata)
	if err != nil || filterState != resourceFilter.ALLOW {
		return fmt.Errorf("the artifact does not pass filtering condition")

	}
	// need to check for approved artifact only in case configured
	approvalRequestId, err := impl.checkApprovalNodeForDeployment(triggeredBy, pipeline, artifactId)
	if err != nil {
		return err
	}

	//setting triggeredAt variable to have consistent data for various audit log places in db for deployment time
	triggeredAt := time.Now()

	if cdWf == nil {
		cdWf = &pipelineConfig.CdWorkflow{
			CiArtifactId: artifactId,
			PipelineId:   pipelineId,
			AuditLog:     sql.AuditLog{CreatedOn: triggeredAt, CreatedBy: 1, UpdatedOn: triggeredAt, UpdatedBy: 1},
		}
		err := impl.cdWorkflowRepository.SaveWorkFlow(context.Background(), cdWf)
		if err != nil {
			return err
		}
	}

	runner := &pipelineConfig.CdWorkflowRunner{
		Name:         pipeline.Name,
		WorkflowType: bean.CD_WORKFLOW_TYPE_DEPLOY,
		ExecutorType: pipelineConfig.WORKFLOW_EXECUTOR_TYPE_SYSTEM,
		Status:       pipelineConfig.WorkflowStarting, //starting
		TriggeredBy:  1,
		StartedOn:    triggeredAt,
		Namespace:    impl.config.GetDefaultNamespace(),
		CdWorkflowId: cdWf.Id,
		AuditLog:     sql.AuditLog{CreatedOn: triggeredAt, CreatedBy: triggeredBy, UpdatedOn: triggeredAt, UpdatedBy: triggeredBy},
	}
	if approvalRequestId > 0 {
		runner.DeploymentApprovalRequestId = approvalRequestId
	}
	savedWfr, err := impl.cdWorkflowRepository.SaveWorkFlowRunner(runner)
	if err != nil {
		return err
	}
	if approvalRequestId > 0 {
		err = impl.deploymentApprovalRepository.ConsumeApprovalRequest(approvalRequestId)
		if err != nil {
			return err
		}
	}
	runner.CdWorkflow = &pipelineConfig.CdWorkflow{
		Pipeline: pipeline,
	}
	// creating cd pipeline status timeline for deployment initialisation
	timeline := &pipelineConfig.PipelineStatusTimeline{
		CdWorkflowRunnerId: runner.Id,
		Status:             pipelineConfig.TIMELINE_STATUS_DEPLOYMENT_INITIATED,
		StatusDetail:       "Deployment initiated successfully.",
		StatusTime:         time.Now(),
		AuditLog: sql.AuditLog{
			CreatedBy: 1,
			CreatedOn: time.Now(),
			UpdatedBy: 1,
			UpdatedOn: time.Now(),
		},
	}
	isAppStore := false
	err = impl.pipelineStatusTimelineService.SaveTimeline(timeline, nil, isAppStore)
	if err != nil {
		impl.logger.Errorw("error in creating timeline status for deployment initiation", "err", err, "timeline", timeline)
	}
	//checking vulnerability for deploying image
	isVulnerable := false
	if len(artifact.ImageDigest) > 0 {
		var cveStores []*security.CveStore
		imageScanResult, err := impl.scanResultRepository.FindByImageDigest(artifact.ImageDigest)
		if err != nil && err != pg.ErrNoRows {
			impl.logger.Errorw("error fetching image digest", "digest", artifact.ImageDigest, "err", err)
			return err
		}
		for _, item := range imageScanResult {
			cveStores = append(cveStores, &item.CveStore)
		}
		blockCveList, err := impl.cvePolicyRepository.GetBlockedCVEList(cveStores, env.ClusterId, pipeline.EnvironmentId, pipeline.AppId, false)
		if err != nil {
			impl.logger.Errorw("error while fetching blocked cve list", "err", err)
			return err
		}
		if len(blockCveList) > 0 {
			isVulnerable = true
		}
	}
	if isVulnerable == true {
		runner.Status = pipelineConfig.WorkflowFailed
		runner.Message = "Found vulnerability on image"
		runner.FinishedOn = time.Now()
		runner.UpdatedOn = time.Now()
		runner.UpdatedBy = triggeredBy
		err = impl.cdWorkflowRepository.UpdateWorkFlowRunner(runner)
		if err != nil {
			impl.logger.Errorw("error in updating status", "err", err)
			return err
		}
		cdMetrics := util4.CDMetrics{
			AppName:         runner.CdWorkflow.Pipeline.DeploymentAppName,
			Status:          runner.Status,
			DeploymentType:  runner.CdWorkflow.Pipeline.DeploymentAppType,
			EnvironmentName: runner.CdWorkflow.Pipeline.Environment.Name,
			Time:            time.Since(runner.StartedOn).Seconds() - time.Since(runner.FinishedOn).Seconds(),
		}
		util4.TriggerCDMetrics(cdMetrics, impl.config.ExposeCDMetrics)
		// creating cd pipeline status timeline for deployment failed
		timeline := &pipelineConfig.PipelineStatusTimeline{
			CdWorkflowRunnerId: runner.Id,
			Status:             pipelineConfig.TIMELINE_STATUS_DEPLOYMENT_FAILED,
			StatusDetail:       "Deployment failed: Vulnerability policy violated.",
			StatusTime:         time.Now(),
			AuditLog: sql.AuditLog{
				CreatedBy: 1,
				CreatedOn: time.Now(),
				UpdatedBy: 1,
				UpdatedOn: time.Now(),
			},
		}
		err = impl.pipelineStatusTimelineService.SaveTimeline(timeline, nil, isAppStore)
		if util.IsManifestDownload(pipeline.DeploymentAppType) {
			runner := &pipelineConfig.CdWorkflowRunner{
				Name:         pipeline.Name,
				WorkflowType: bean.CD_WORKFLOW_TYPE_DEPLOY,
				ExecutorType: pipelineConfig.WORKFLOW_EXECUTOR_TYPE_SYSTEM,
				Status:       pipelineConfig.WorkflowSucceeded, //starting
				TriggeredBy:  1,
				StartedOn:    triggeredAt,
				Namespace:    impl.config.GetDefaultNamespace(),
				CdWorkflowId: cdWf.Id,
				AuditLog:     sql.AuditLog{CreatedOn: triggeredAt, CreatedBy: triggeredBy, UpdatedOn: triggeredAt, UpdatedBy: triggeredBy},
			}
			_ = impl.cdWorkflowRepository.UpdateWorkFlowRunner(runner)
		}
		if err != nil {
			impl.logger.Errorw("error in creating timeline status for deployment fail - cve policy violation", "err", err, "timeline", timeline)
		}
		return nil
	}
<<<<<<< HEAD
	//initiating DB transaction
	dbConnection := impl.cdWorkflowRepository.GetConnection()
	tx, err := dbConnection.Begin()
	if err != nil {
		impl.logger.Errorw("error on update status, txn begin failed, TriggerDeployment", "err", err)
		return err
	}
	// Rollback tx on error.
	defer tx.Rollback()
	err1 := impl.updatePreviousDeploymentStatus(tx, runner, pipeline.Id, triggeredAt, triggeredBy)
	if err1 != nil {
		impl.logger.Errorw("error while update previous cd workflow runners", "err", err, "runner", runner, "pipelineId", pipeline.Id)
		return err1
	}
	manifest, releaseErr := impl.appService.TriggerCD(artifact, cdWf.Id, savedWfr.Id, pipeline, triggeredAt)
	if releaseErr != nil {
		if err = impl.MarkCurrentDeploymentFailed(runner, releaseErr, triggeredBy); err != nil {
			impl.logger.Errorw("error while updating current runner status to failed, TriggerDeployment", "wfrId", runner.Id, "err", err)
=======

	manifest, err := impl.appService.TriggerCD(artifact, cdWf.Id, savedWfr.Id, pipeline, triggeredAt)
	if util.IsManifestDownload(pipeline.DeploymentAppType) || util.IsManifestPush(pipeline.DeploymentAppType) {
		runner := &pipelineConfig.CdWorkflowRunner{
			Id:                 runner.Id,
			Name:               pipeline.Name,
			WorkflowType:       bean.CD_WORKFLOW_TYPE_DEPLOY,
			ExecutorType:       pipelineConfig.WORKFLOW_EXECUTOR_TYPE_AWF,
			TriggeredBy:        1,
			StartedOn:          triggeredAt,
			Status:             pipelineConfig.WorkflowSucceeded,
			Namespace:          impl.config.GetDefaultNamespace(),
			CdWorkflowId:       cdWf.Id,
			AuditLog:           sql.AuditLog{CreatedOn: triggeredAt, CreatedBy: 1, UpdatedOn: triggeredAt, UpdatedBy: 1},
			FinishedOn:         time.Now(),
			HelmReferenceChart: *manifest,
		}
		updateErr := impl.cdWorkflowRepository.UpdateWorkFlowRunner(runner)
		if updateErr != nil {
			impl.logger.Errorw("error in updating runner for manifest_download type", "err", err)
		}
		// Handle Auto Trigger for Manifest Push deployment type
		pipelineOverride, err := impl.pipelineOverrideRepository.FindLatestByCdWorkflowId(cdWf.Id)
		if err != nil {
			impl.logger.Errorw("error in getting latest pipeline override by cdWorkflowId", "err", err, "cdWorkflowId", cdWf.Id)
			return err
		}
		go impl.HandleDeploymentSuccessEvent(pipelineOverride)
	}
	err1 := impl.updatePreviousDeploymentStatus(runner, pipelineId, err, triggeredAt, triggeredBy)
	if err1 != nil || err != nil {
		impl.logger.Errorw("error while update previous cd workflow runners", "err", err, "runner", runner, "pipelineId", pipelineId)
		return err
	}
	return nil
}

func (impl *WorkflowDagExecutorImpl) checkApprovalNodeForDeployment(requestedUserId int32, pipeline *pipelineConfig.Pipeline, artifactId int) (int, error) {
	if pipeline.ApprovalNodeConfigured() {
		pipelineId := pipeline.Id
		approvalConfig, err := pipeline.GetApprovalConfig()
		if err != nil {
			impl.logger.Errorw("error occurred while fetching approval node config", "approvalConfig", pipeline.UserApprovalConfig, "err", err)
			return 0, err
		}
		userApprovalMetadata, err := impl.FetchApprovalDataForArtifacts([]int{artifactId}, pipelineId, approvalConfig.RequiredCount)
		if err != nil {
			return 0, err
		}
		approvalMetadata, ok := userApprovalMetadata[artifactId]
		if ok && approvalMetadata.ApprovalRuntimeState != pipelineConfig.ApprovedApprovalState {
			impl.logger.Errorw("not triggering deployment since artifact is not approved", "pipelineId", pipelineId, "artifactId", artifactId)
			return 0, errors.New("not triggering deployment since artifact is not approved")
		} else if ok {
			approvalUsersData := approvalMetadata.ApprovalUsersData
			for _, approvalData := range approvalUsersData {
				if approvalData.UserId == requestedUserId {
					return 0, errors.New("image cannot be deployed by its approver")
				}
			}
			return approvalMetadata.ApprovalRequestId, nil
		} else {
			return 0, errors.New("request not raised for artifact")
		}
	}
	return 0, nil

}

func (impl *WorkflowDagExecutorImpl) updatePreviousDeploymentStatus(currentRunner *pipelineConfig.CdWorkflowRunner, pipelineId int, err error, triggeredAt time.Time, triggeredBy int32) error {
	if err != nil {
		//creating cd pipeline status timeline for deployment failed
		terminalStatusExists, timelineErr := impl.cdPipelineStatusTimelineRepo.CheckIfTerminalStatusTimelinePresentByWfrId(currentRunner.Id)
		if timelineErr != nil {
			impl.logger.Errorw("error in checking if terminal status timeline exists by wfrId", "err", timelineErr, "wfrId", currentRunner.Id)
			return timelineErr
		}
		if !terminalStatusExists {
			impl.logger.Infow("marking pipeline deployment failed", "err", err)
			timeline := &pipelineConfig.PipelineStatusTimeline{
				CdWorkflowRunnerId: currentRunner.Id,
				Status:             pipelineConfig.TIMELINE_STATUS_DEPLOYMENT_FAILED,
				StatusDetail:       fmt.Sprintf("Deployment failed: %v", err),
				StatusTime:         time.Now(),
				AuditLog: sql.AuditLog{
					CreatedBy: 1,
					CreatedOn: time.Now(),
					UpdatedBy: 1,
					UpdatedOn: time.Now(),
				},
			}
			timelineErr = impl.pipelineStatusTimelineService.SaveTimeline(timeline, nil, false)
			if timelineErr != nil {
				impl.logger.Errorw("error in creating timeline status for deployment fail", "err", timelineErr, "timeline", timeline)
			}
>>>>>>> ca6939e2
		}
		return releaseErr
	}
	//commit transaction
	err = tx.Commit()
	if err != nil {
		impl.logger.Errorw("error in db transaction commit, ManualCdTrigger", "err", err)
		return err
	}
	if util.IsManifestDownload(pipeline.DeploymentAppType) || util.IsManifestPush(pipeline.DeploymentAppType) {
		runner := &pipelineConfig.CdWorkflowRunner{
			Id:                 runner.Id,
			Name:               pipeline.Name,
			WorkflowType:       bean.CD_WORKFLOW_TYPE_DEPLOY,
			ExecutorType:       pipelineConfig.WORKFLOW_EXECUTOR_TYPE_AWF,
			TriggeredBy:        1,
			StartedOn:          triggeredAt,
			Status:             pipelineConfig.WorkflowSucceeded,
			Namespace:          impl.config.GetDefaultNamespace(),
			CdWorkflowId:       cdWf.Id,
			AuditLog:           sql.AuditLog{CreatedOn: triggeredAt, CreatedBy: 1, UpdatedOn: triggeredAt, UpdatedBy: 1},
			FinishedOn:         time.Now(),
			HelmReferenceChart: *manifest,
		}
		updateErr := impl.cdWorkflowRepository.UpdateWorkFlowRunner(runner)
		if updateErr != nil {
			impl.logger.Errorw("error in updating runner for manifest_download type", "err", err)
		}
		// Handle Auto Trigger for Manifest Push deployment type
		pipelineOverride, err := impl.pipelineOverrideRepository.FindLatestByCdWorkflowId(cdWf.Id)
		if err != nil {
			impl.logger.Errorw("error in getting latest pipeline override by cdWorkflowId", "err", err, "cdWorkflowId", cdWf.Id)
			return err
		}
		go impl.HandleDeploymentSuccessEvent(pipelineOverride)
	}
	return nil
}

func (impl *WorkflowDagExecutorImpl) checkApprovalNodeForDeployment(requestedUserId int32, pipeline *pipelineConfig.Pipeline, artifactId int) (int, error) {
	if pipeline.ApprovalNodeConfigured() {
		pipelineId := pipeline.Id
		approvalConfig, err := pipeline.GetApprovalConfig()
		if err != nil {
			impl.logger.Errorw("error occurred while fetching approval node config", "approvalConfig", pipeline.UserApprovalConfig, "err", err)
			return 0, err
		}
		userApprovalMetadata, err := impl.FetchApprovalDataForArtifacts([]int{artifactId}, pipelineId, approvalConfig.RequiredCount)
		if err != nil {
			return 0, err
		}
		approvalMetadata, ok := userApprovalMetadata[artifactId]
		if ok && approvalMetadata.ApprovalRuntimeState != pipelineConfig.ApprovedApprovalState {
			impl.logger.Errorw("not triggering deployment since artifact is not approved", "pipelineId", pipelineId, "artifactId", artifactId)
			return 0, errors.New("not triggering deployment since artifact is not approved")
		} else if ok {
			approvalUsersData := approvalMetadata.ApprovalUsersData
			for _, approvalData := range approvalUsersData {
				if approvalData.UserId == requestedUserId {
					return 0, errors.New("image cannot be deployed by its approver")
				}
			}
			return approvalMetadata.ApprovalRequestId, nil
		} else {
			return 0, errors.New("request not raised for artifact")
		}
	}
	return 0, nil

}

func (impl *WorkflowDagExecutorImpl) updatePreviousDeploymentStatus(tx *pg.Tx, currentRunner *pipelineConfig.CdWorkflowRunner, pipelineId int, triggeredAt time.Time, triggeredBy int32) error {
	//update [n,n-1] statuses as failed if not terminal
	terminalStatus := []string{string(health.HealthStatusHealthy), pipelineConfig.WorkflowAborted, pipelineConfig.WorkflowFailed, pipelineConfig.WorkflowSucceeded}
	previousNonTerminalRunners, err := impl.cdWorkflowRepository.FindPreviousCdWfRunnerByStatus(pipelineId, currentRunner.Id, terminalStatus)
	if err != nil {
		impl.logger.Errorw("error fetching previous wf runner, updating cd wf runner status,", "err", err, "currentRunner", currentRunner)
		return err
	} else if len(previousNonTerminalRunners) == 0 {
		impl.logger.Errorw("no previous runner found in updating cd wf runner status,", "err", err, "currentRunner", currentRunner)
		return nil
	}

	var timelines []*pipelineConfig.PipelineStatusTimeline
	for _, previousRunner := range previousNonTerminalRunners {
		if previousRunner.Status == string(health.HealthStatusHealthy) ||
			previousRunner.Status == pipelineConfig.WorkflowSucceeded ||
			previousRunner.Status == pipelineConfig.WorkflowAborted ||
			previousRunner.Status == pipelineConfig.WorkflowFailed {
			//terminal status return
			impl.logger.Infow("skip updating cd wf runner status as previous runner status is", "status", previousRunner.Status)
			continue
		}
		impl.logger.Infow("updating cd wf runner status as previous runner status is", "status", previousRunner.Status)
		previousRunner.FinishedOn = triggeredAt
		previousRunner.Message = "A new deployment was initiated before this deployment completed"
		previousRunner.Status = pipelineConfig.WorkflowFailed
		previousRunner.UpdatedOn = time.Now()
		previousRunner.UpdatedBy = triggeredBy
		timeline := &pipelineConfig.PipelineStatusTimeline{
			CdWorkflowRunnerId: previousRunner.Id,
			Status:             pipelineConfig.TIMELINE_STATUS_DEPLOYMENT_SUPERSEDED,
			StatusDetail:       "This deployment is superseded.",
			StatusTime:         time.Now(),
			AuditLog: sql.AuditLog{
				CreatedBy: 1,
				CreatedOn: time.Now(),
				UpdatedBy: 1,
				UpdatedOn: time.Now(),
			},
		}
		timelines = append(timelines, timeline)
	}

	err = impl.cdWorkflowRepository.UpdateWorkFlowRunnersWithTxn(previousNonTerminalRunners, tx)
	if err != nil {
		impl.logger.Errorw("error updating cd wf runner status", "err", err, "previousNonTerminalRunners", previousNonTerminalRunners)
		return err
	}
	err = impl.cdPipelineStatusTimelineRepo.SaveTimelinesWithTxn(timelines, tx)
	if err != nil {
		impl.logger.Errorw("error updating pipeline status timelines", "err", err, "timelines", timelines)
		return err
	}
	return nil
}

type RequestType string

const START RequestType = "START"
const STOP RequestType = "STOP"

type StopAppRequest struct {
	AppId         int         `json:"appId" validate:"required"`
	EnvironmentId int         `json:"environmentId" validate:"required"`
	UserId        int32       `json:"userId"`
	RequestType   RequestType `json:"requestType" validate:"oneof=START STOP"`
}

type StopDeploymentGroupRequest struct {
	DeploymentGroupId int         `json:"deploymentGroupId" validate:"required"`
	UserId            int32       `json:"userId"`
	RequestType       RequestType `json:"requestType" validate:"oneof=START STOP"`
}

type PodRotateRequest struct {
	AppId               int                        `json:"appId" validate:"required"`
	EnvironmentId       int                        `json:"environmentId" validate:"required"`
	UserId              int32                      `json:"-"`
	ResourceIdentifiers []util5.ResourceIdentifier `json:"resources" validate:"required"`
}

func (impl *WorkflowDagExecutorImpl) RotatePods(ctx context.Context, podRotateRequest *PodRotateRequest) (*k8s.RotatePodResponse, error) {
	impl.logger.Infow("rotate pod request", "payload", podRotateRequest)
	//extract cluster id and namespace from env id
	environmentId := podRotateRequest.EnvironmentId
	environment, err := impl.envRepository.FindById(environmentId)
	if err != nil {
		impl.logger.Errorw("error occurred while fetching env details", "envId", environmentId, "err", err)
		return nil, err
	}
	var resourceIdentifiers []util5.ResourceIdentifier
	for _, resourceIdentifier := range podRotateRequest.ResourceIdentifiers {
		resourceIdentifier.Namespace = environment.Namespace
		resourceIdentifiers = append(resourceIdentifiers, resourceIdentifier)
	}
	rotatePodRequest := &k8s.RotatePodRequest{
		ClusterId: environment.ClusterId,
		Resources: resourceIdentifiers,
	}
	response, err := impl.k8sCommonService.RotatePods(ctx, rotatePodRequest)
	if err != nil {
		return nil, err
	}
	//TODO KB: make entry in cd workflow runner
	return response, nil
}

func (impl *WorkflowDagExecutorImpl) StopStartApp(stopRequest *StopAppRequest, ctx context.Context) (int, error) {
	pipelines, err := impl.pipelineRepository.FindActiveByAppIdAndEnvironmentId(stopRequest.AppId, stopRequest.EnvironmentId)
	if err != nil {
		impl.logger.Errorw("error in fetching pipeline", "app", stopRequest.AppId, "env", stopRequest.EnvironmentId, "err", err)
		return 0, err
	}
	if len(pipelines) == 0 {
		return 0, fmt.Errorf("no pipeline found")
	}
	pipeline := pipelines[0]

	//find pipeline with default
	var pipelineIds []int
	for _, p := range pipelines {
		impl.logger.Debugw("adding pipelineId", "pipelineId", p.Id)
		pipelineIds = append(pipelineIds, p.Id)
		//FIXME
	}
	wf, err := impl.cdWorkflowRepository.FindLatestCdWorkflowByPipelineId(pipelineIds)
	if err != nil {
		impl.logger.Errorw("error in fetching latest release", "err", err)
		return 0, err
	}
	stopTemplate := `{"replicaCount":0,"autoscaling":{"MinReplicas":0,"MaxReplicas":0 ,"enabled": false} }`
	latestArtifactId := wf.CiArtifactId
	cdPipelineId := pipeline.Id
	if pipeline.ApprovalNodeConfigured() {
		return 0, errors.New("application deployment requiring approval cannot be hibernated")
	}
	overrideRequest := &bean.ValuesOverrideRequest{
		PipelineId:     cdPipelineId,
		AppId:          stopRequest.AppId,
		CiArtifactId:   latestArtifactId,
		UserId:         stopRequest.UserId,
		CdWorkflowType: bean.CD_WORKFLOW_TYPE_DEPLOY,
	}
	if stopRequest.RequestType == STOP {
		overrideRequest.AdditionalOverride = json.RawMessage([]byte(stopTemplate))
		overrideRequest.DeploymentType = models.DEPLOYMENTTYPE_STOP
	} else if stopRequest.RequestType == START {
		overrideRequest.DeploymentType = models.DEPLOYMENTTYPE_START
	} else {
		return 0, fmt.Errorf("unsupported operation %s", stopRequest.RequestType)
	}
	id, _, err := impl.ManualCdTrigger(overrideRequest, ctx)
	if err != nil {
		impl.logger.Errorw("error in stopping app", "err", err, "appId", stopRequest.AppId, "envId", stopRequest.EnvironmentId)
		return 0, err
	}
	return id, err
}

func (impl *WorkflowDagExecutorImpl) GetArtifactVulnerabilityStatus(artifact *repository.CiArtifact, cdPipeline *pipelineConfig.Pipeline, ctx context.Context) (bool, error) {
	isVulnerable := false
	if len(artifact.ImageDigest) > 0 {
		var cveStores []*security.CveStore
		_, span := otel.Tracer("orchestrator").Start(ctx, "scanResultRepository.FindByImageDigest")
		imageScanResult, err := impl.scanResultRepository.FindByImageDigest(artifact.ImageDigest)
		span.End()
		if err != nil && err != pg.ErrNoRows {
			impl.logger.Errorw("error fetching image digest", "digest", artifact.ImageDigest, "err", err)
			return false, err
		}
		for _, item := range imageScanResult {
			cveStores = append(cveStores, &item.CveStore)
		}
		_, span = otel.Tracer("orchestrator").Start(ctx, "cvePolicyRepository.GetBlockedCVEList")
		if cdPipeline.Environment.ClusterId == 0 {
			envDetails, err := impl.envRepository.FindById(cdPipeline.EnvironmentId)
			if err != nil {
				impl.logger.Errorw("error fetching cluster details by env, GetArtifactVulnerabilityStatus", "envId", cdPipeline.EnvironmentId, "err", err)
				return false, err
			}
			cdPipeline.Environment = *envDetails
		}
		blockCveList, err := impl.cvePolicyRepository.GetBlockedCVEList(cveStores, cdPipeline.Environment.ClusterId, cdPipeline.EnvironmentId, cdPipeline.AppId, false)
		span.End()
		if err != nil {
			impl.logger.Errorw("error while fetching env", "err", err)
			return false, err
		}
		if len(blockCveList) > 0 {
			isVulnerable = true
		}
	}
	return isVulnerable, nil
}

func (impl *WorkflowDagExecutorImpl) ManualCdTrigger(overrideRequest *bean.ValuesOverrideRequest, ctx context.Context) (int, string, error) {
	//setting triggeredAt variable to have consistent data for various audit log places in db for deployment time
	triggeredAt := time.Now()
	releaseId := 0
	var manifest []byte
	var err error
	_, span := otel.Tracer("orchestrator").Start(ctx, "pipelineRepository.FindById")
	cdPipeline, err := impl.pipelineRepository.FindById(overrideRequest.PipelineId)
	span.End()
	if err != nil {
<<<<<<< HEAD
		impl.logger.Errorw("manual trigger request with invalid pipelineId, ManualCdTrigger", "pipelineId", overrideRequest.PipelineId, "err", err)
=======
		impl.logger.Errorf("invalid req", "err", err, "req", overrideRequest)
>>>>>>> ca6939e2
		return 0, "", err
	}
	impl.appService.SetPipelineFieldsInOverrideRequest(overrideRequest, cdPipeline)

	ciArtifactId := overrideRequest.CiArtifactId
	_, span = otel.Tracer("orchestrator").Start(ctx, "ciArtifactRepository.Get")
	artifact, err := impl.ciArtifactRepository.Get(ciArtifactId)
	span.End()
	if err != nil {
		impl.logger.Errorw("err", "err", err)
		return 0, "", err
	}
	var imageTag string
	if len(artifact.Image) > 0 {
		imageTag = strings.Split(artifact.Image, ":")[1]
	}
	helmPackageName := fmt.Sprintf("%s-%s-%s", cdPipeline.App.AppName, cdPipeline.Environment.Name, imageTag)
	// TODO - SHASHWAT - ADD EXPRESSION EVALUATOR - First check whether this env has filter enabled
	scope := resourceQualifiers.Scope{AppId: overrideRequest.AppId, EnvId: overrideRequest.EnvId, ClusterId: overrideRequest.ClusterId, ProjectId: overrideRequest.ProjectId, IsProdEnv: overrideRequest.IsProdEnv}
	params := impl.celService.GetParamsFromArtifact(artifact.Image)
	metadata := resourceFilter.ExpressionMetadata{
		Params: params,
	}
	filterState, err := impl.resourceFilterService.CheckForResource(scope, metadata)
	if err != nil || filterState != resourceFilter.ALLOW {
		return 0, "", fmt.Errorf("the artifact does not pass filtering condition")
	}
<<<<<<< HEAD
	switch overrideRequest.CdWorkflowType {
	case bean.CD_WORKFLOW_TYPE_PRE:
=======
	if overrideRequest.CdWorkflowType == bean.CD_WORKFLOW_TYPE_PRE {
>>>>>>> ca6939e2
		cdWf := &pipelineConfig.CdWorkflow{
			CiArtifactId: artifact.Id,
			PipelineId:   cdPipeline.Id,
			AuditLog:     sql.AuditLog{CreatedOn: triggeredAt, CreatedBy: 1, UpdatedOn: triggeredAt, UpdatedBy: 1},
		}
		err := impl.cdWorkflowRepository.SaveWorkFlow(ctx, cdWf)
		if err != nil {
			return 0, "", err
		}
		overrideRequest.CdWorkflowId = cdWf.Id
		_, span = otel.Tracer("orchestrator").Start(ctx, "TriggerPreStage")
<<<<<<< HEAD
		err = impl.TriggerPreStage(ctx, cdWf, artifact, cdPipeline, overrideRequest.UserId, false)
		span.End()
		if err != nil {
			impl.logger.Errorw("error in TriggerPreStage, ManualCdTrigger", "err", err)
=======
		err = impl.TriggerPreStage(ctx, cdWf, artifact, cdPipeline, overrideRequest.UserId, false, 0)
		span.End()
		if err != nil {
			impl.logger.Errorw("err", "err", err)
>>>>>>> ca6939e2
			return 0, "", err
		}
	case bean.CD_WORKFLOW_TYPE_DEPLOY:
		if overrideRequest.DeploymentType == models.DEPLOYMENTTYPE_UNKNOWN {
			overrideRequest.DeploymentType = models.DEPLOYMENTTYPE_DEPLOY
		}
		approvalRequestId, err := impl.checkApprovalNodeForDeployment(overrideRequest.UserId, cdPipeline, ciArtifactId)
		if err != nil {
			return 0, "", err
		}
		cdWf, err := impl.cdWorkflowRepository.FindByWorkflowIdAndRunnerType(ctx, overrideRequest.CdWorkflowId, bean.CD_WORKFLOW_TYPE_PRE)
		if err != nil && !util.IsErrNoRows(err) {
<<<<<<< HEAD
			impl.logger.Errorw("error in getting cdWorkflow, ManualCdTrigger", "CdWorkflowId", overrideRequest.CdWorkflowId, "err", err)
=======
			impl.logger.Errorw("err", "err", err)
>>>>>>> ca6939e2
			return 0, "", err
		}

		cdWorkflowId := cdWf.CdWorkflowId
		if cdWf.CdWorkflowId == 0 {
			cdWf := &pipelineConfig.CdWorkflow{
				CiArtifactId: ciArtifactId,
				PipelineId:   overrideRequest.PipelineId,
				AuditLog:     sql.AuditLog{CreatedOn: triggeredAt, CreatedBy: overrideRequest.UserId, UpdatedOn: triggeredAt, UpdatedBy: overrideRequest.UserId},
			}
			err := impl.cdWorkflowRepository.SaveWorkFlow(ctx, cdWf)
			if err != nil {
<<<<<<< HEAD
				impl.logger.Errorw("error in creating cdWorkflow, ManualCdTrigger", "PipelineId", overrideRequest.PipelineId, "err", err)
=======
				impl.logger.Errorw("err", "err", err)
>>>>>>> ca6939e2
				return 0, "", err
			}
			cdWorkflowId = cdWf.Id
		}

		runner := &pipelineConfig.CdWorkflowRunner{
			Name:         cdPipeline.Name,
			WorkflowType: bean.CD_WORKFLOW_TYPE_DEPLOY,
			ExecutorType: pipelineConfig.WORKFLOW_EXECUTOR_TYPE_AWF,
			Status:       pipelineConfig.WorkflowStarting, //deployment started
			TriggeredBy:  overrideRequest.UserId,
			StartedOn:    triggeredAt,
			Namespace:    impl.config.GetDefaultNamespace(),
			CdWorkflowId: cdWorkflowId,
			AuditLog:     sql.AuditLog{CreatedOn: triggeredAt, CreatedBy: overrideRequest.UserId, UpdatedOn: triggeredAt, UpdatedBy: overrideRequest.UserId},
		}
		if approvalRequestId > 0 {
			runner.DeploymentApprovalRequestId = approvalRequestId
		}
		savedWfr, err := impl.cdWorkflowRepository.SaveWorkFlowRunner(runner)
		overrideRequest.WfrId = savedWfr.Id
		if err != nil {
<<<<<<< HEAD
			impl.logger.Errorw("err in creating cdWorkflowRunner, ManualCdTrigger", "cdWorkflowId", cdWorkflowId, "err", err)
			return 0, "", err
		}
		if approvalRequestId > 0 {
			err = impl.deploymentApprovalRepository.ConsumeApprovalRequest(approvalRequestId)
			if err != nil {
				return 0, "", err
			}
		}
=======
			impl.logger.Errorw("err", "err", err)
			return 0, "", err
		}
		if approvalRequestId > 0 {
			err = impl.deploymentApprovalRepository.ConsumeApprovalRequest(approvalRequestId)
			if err != nil {
				return 0, "", err
			}
		}
>>>>>>> ca6939e2

		runner.CdWorkflow = &pipelineConfig.CdWorkflow{
			Pipeline: cdPipeline,
		}
		overrideRequest.CdWorkflowId = cdWorkflowId
		// creating cd pipeline status timeline for deployment initialisation
		timeline := impl.pipelineStatusTimelineService.GetTimelineDbObjectByTimelineStatusAndTimelineDescription(savedWfr.Id, pipelineConfig.TIMELINE_STATUS_DEPLOYMENT_INITIATED, pipelineConfig.TIMELINE_DESCRIPTION_DEPLOYMENT_INITIATED, overrideRequest.UserId)
		_, span = otel.Tracer("orchestrator").Start(ctx, "cdPipelineStatusTimelineRepo.SaveTimelineForACDHelmApps")
		err = impl.pipelineStatusTimelineService.SaveTimeline(timeline, nil, false)

		span.End()
		if err != nil {
			impl.logger.Errorw("error in creating timeline status for deployment initiation, ManualCdTrigger", "err", err, "timeline", timeline)
		}

		//checking vulnerability for deploying image
		isVulnerable, err := impl.GetArtifactVulnerabilityStatus(artifact, cdPipeline, ctx)
		if err != nil {
			impl.logger.Errorw("error in getting Artifact vulnerability status, ManualCdTrigger", "err", err)
			return 0, "", err
<<<<<<< HEAD
		}

		// Initiating DB transaction
		dbConnection := impl.cdWorkflowRepository.GetConnection()
		tx, err := dbConnection.Begin()
		if err != nil {
			impl.logger.Errorw("error on update status, txn begin failed, ManualCdTrigger", "err", err)
			return 0, "", err
=======
>>>>>>> ca6939e2
		}
		// Rollback tx on error.
		defer tx.Rollback()

		if isVulnerable == true {
			// if image vulnerable, update timeline status and return
			runner.Status = pipelineConfig.WorkflowFailed
			runner.Message = "Found vulnerability on image"
			runner.FinishedOn = time.Now()
			runner.UpdatedOn = time.Now()
			runner.UpdatedBy = overrideRequest.UserId
			err = impl.cdWorkflowRepository.UpdateWorkFlowRunner(runner)
			if err != nil {
<<<<<<< HEAD
				impl.logger.Errorw("error in updating wfr status due to vulnerable image, ManualCdTrigger", "cdWorkflowRunnerId", runner.Id, "err", err)
=======
				impl.logger.Errorw("error in updating wfr status due to vulnerable image", "err", err)
>>>>>>> ca6939e2
				return 0, "", err
			}
			runner.CdWorkflow = &pipelineConfig.CdWorkflow{
				Pipeline: cdPipeline,
			}
			cdMetrics := util4.CDMetrics{
				AppName:         runner.CdWorkflow.Pipeline.DeploymentAppName,
				Status:          runner.Status,
				DeploymentType:  runner.CdWorkflow.Pipeline.DeploymentAppType,
				EnvironmentName: runner.CdWorkflow.Pipeline.Environment.Name,
				Time:            time.Since(runner.StartedOn).Seconds() - time.Since(runner.FinishedOn).Seconds(),
			}
			util4.TriggerCDMetrics(cdMetrics, impl.config.ExposeCDMetrics)
			// creating cd pipeline status timeline for deployment failed
			timeline := impl.pipelineStatusTimelineService.GetTimelineDbObjectByTimelineStatusAndTimelineDescription(runner.Id, pipelineConfig.TIMELINE_STATUS_DEPLOYMENT_FAILED, pipelineConfig.TIMELINE_DESCRIPTION_VULNERABLE_IMAGE, 1)

			_, span = otel.Tracer("orchestrator").Start(ctx, "cdPipelineStatusTimelineRepo.SaveTimelineForACDHelmApps")
			err = impl.pipelineStatusTimelineService.SaveTimeline(timeline, nil, false)
			span.End()
			if err != nil {
				impl.logger.Errorw("error in updating timeline status to failed - cve policy violation, ManualCdTrigger", "timeline", timeline, "err", err)
			}
			_, span = otel.Tracer("orchestrator").Start(ctx, "updatePreviousDeploymentStatus")
			err1 := impl.updatePreviousDeploymentStatus(tx, runner, cdPipeline.Id, triggeredAt, overrideRequest.UserId)
			span.End()
			if err1 != nil {
				impl.logger.Errorw("error while updating previous cd workflow runners, ManualCdTrigger", "err", err, "runner", runner, "pipelineId", cdPipeline.Id)
			}
			//commit transaction
			err = tx.Commit()
			if err != nil {
				impl.logger.Errorw("error in db transaction commit, ManualCdTrigger", "err", err)
				return 0, "", err
			}
			return 0, "", fmt.Errorf("found vulnerability for image digest %s", artifact.ImageDigest)
		}

		// Update previous deployment runner status (in transaction): Failed
		_, span = otel.Tracer("orchestrator").Start(ctx, "updatePreviousDeploymentStatus")
		err1 := impl.updatePreviousDeploymentStatus(tx, runner, cdPipeline.Id, triggeredAt, overrideRequest.UserId)
		span.End()
		if err1 != nil {
			impl.logger.Errorw("error while update previous cd workflow runners, ManualCdTrigger", "err", err, "runner", runner, "pipelineId", cdPipeline.Id)
			return 0, "", err1
		}

		// Deploy the release
		_, span = otel.Tracer("orchestrator").Start(ctx, "appService.TriggerRelease")
<<<<<<< HEAD
		var releaseErr error
		releaseId, manifest, releaseErr = impl.appService.HandleCDTriggerRelease(overrideRequest, ctx, triggeredAt, overrideRequest.UserId)
		span.End()

		if releaseErr != nil {
			if err = impl.MarkCurrentDeploymentFailed(runner, releaseErr, overrideRequest.UserId); err != nil {
				impl.logger.Errorw("error while updating current runner status to failed, ManualCdTrigger", "wfrId", runner.Id, "err", err)
=======
		releaseId, manifest, err = impl.appService.TriggerRelease(overrideRequest, ctx, triggeredAt, overrideRequest.UserId)
		span.End()

		if overrideRequest.DeploymentAppType == util.PIPELINE_DEPLOYMENT_TYPE_MANIFEST_DOWNLOAD || overrideRequest.DeploymentAppType == util.PIPELINE_DEPLOYMENT_TYPE_MANIFEST_PUSH {
			if err == nil {
				runner := &pipelineConfig.CdWorkflowRunner{
					Id:                 runner.Id,
					Name:               cdPipeline.Name,
					WorkflowType:       bean.CD_WORKFLOW_TYPE_DEPLOY,
					ExecutorType:       pipelineConfig.WORKFLOW_EXECUTOR_TYPE_AWF,
					TriggeredBy:        overrideRequest.UserId,
					StartedOn:          triggeredAt,
					Status:             pipelineConfig.WorkflowSucceeded,
					Namespace:          impl.config.GetDefaultNamespace(),
					CdWorkflowId:       overrideRequest.CdWorkflowId,
					AuditLog:           sql.AuditLog{CreatedOn: triggeredAt, CreatedBy: overrideRequest.UserId, UpdatedOn: triggeredAt, UpdatedBy: overrideRequest.UserId},
					HelmReferenceChart: manifest,
					FinishedOn:         time.Now(),
				}
				updateErr := impl.cdWorkflowRepository.UpdateWorkFlowRunner(runner)
				if updateErr != nil {
					impl.logger.Errorw("error in updating runner for manifest_download type", "err", err)
				}
				// Handle auto trigger after deployment success event
				pipelineOverride, err := impl.pipelineOverrideRepository.FindLatestByCdWorkflowId(overrideRequest.CdWorkflowId)
				if err != nil {
					impl.logger.Errorw("error in getting latest pipeline override by cdWorkflowId", "err", err, "cdWorkflowId", cdWf.Id)
					return 0, "", err
				}
				go impl.HandleDeploymentSuccessEvent(pipelineOverride)
>>>>>>> ca6939e2
			}
			return 0, "", releaseErr
		}

<<<<<<< HEAD
		//commit transaction
		err = tx.Commit()
		if err != nil {
			impl.logger.Errorw("error in db transaction commit, ManualCdTrigger", "err", err)
			return 0, "", err
		}
		if overrideRequest.DeploymentAppType == util.PIPELINE_DEPLOYMENT_TYPE_MANIFEST_DOWNLOAD || overrideRequest.DeploymentAppType == util.PIPELINE_DEPLOYMENT_TYPE_MANIFEST_PUSH {
			if err == nil {
				runner := &pipelineConfig.CdWorkflowRunner{
					Id:                 runner.Id,
					Name:               cdPipeline.Name,
					WorkflowType:       bean.CD_WORKFLOW_TYPE_DEPLOY,
					ExecutorType:       pipelineConfig.WORKFLOW_EXECUTOR_TYPE_AWF,
					TriggeredBy:        overrideRequest.UserId,
					StartedOn:          triggeredAt,
					Status:             pipelineConfig.WorkflowSucceeded,
					Namespace:          impl.config.GetDefaultNamespace(),
					CdWorkflowId:       overrideRequest.CdWorkflowId,
					AuditLog:           sql.AuditLog{CreatedOn: triggeredAt, CreatedBy: overrideRequest.UserId, UpdatedOn: triggeredAt, UpdatedBy: overrideRequest.UserId},
					HelmReferenceChart: manifest,
					FinishedOn:         time.Now(),
				}
				updateErr := impl.cdWorkflowRepository.UpdateWorkFlowRunner(runner)
				if updateErr != nil {
					impl.logger.Errorw("error in updating runner for manifest_download type", "err", err)
				}
				// Handle auto trigger after deployment success event
				pipelineOverride, err := impl.pipelineOverrideRepository.FindLatestByCdWorkflowId(overrideRequest.CdWorkflowId)
				if err != nil {
					impl.logger.Errorw("error in getting latest pipeline override by cdWorkflowId", "err", err, "cdWorkflowId", cdWf.Id)
					return 0, "", err
				}
				go impl.HandleDeploymentSuccessEvent(pipelineOverride)
			}
=======
		_, span = otel.Tracer("orchestrator").Start(ctx, "updatePreviousDeploymentStatus")
		err1 := impl.updatePreviousDeploymentStatus(runner, cdPipeline.Id, err, triggeredAt, overrideRequest.UserId)
		span.End()
		if err1 != nil || err != nil {
			impl.logger.Errorw("error while update previous cd workflow runners", "err", err, "runner", runner, "pipelineId", cdPipeline.Id)
			return 0, "", err
>>>>>>> ca6939e2
		}

	case bean.CD_WORKFLOW_TYPE_POST:
		cdWfRunner, err := impl.cdWorkflowRepository.FindByWorkflowIdAndRunnerType(ctx, overrideRequest.CdWorkflowId, bean.CD_WORKFLOW_TYPE_DEPLOY)
		if err != nil && !util.IsErrNoRows(err) {
<<<<<<< HEAD
			impl.logger.Errorw("err in getting cdWorkflowRunner, ManualCdTrigger", "cdWorkflowId", overrideRequest.CdWorkflowId, "err", err)
=======
			impl.logger.Errorw("err", "err", err)
>>>>>>> ca6939e2
			return 0, "", err
		}

		var cdWf *pipelineConfig.CdWorkflow
		if cdWfRunner.CdWorkflowId == 0 {
			cdWf = &pipelineConfig.CdWorkflow{
				CiArtifactId: ciArtifactId,
				PipelineId:   overrideRequest.PipelineId,
				AuditLog:     sql.AuditLog{CreatedOn: triggeredAt, CreatedBy: overrideRequest.UserId, UpdatedOn: triggeredAt, UpdatedBy: overrideRequest.UserId},
			}
			err := impl.cdWorkflowRepository.SaveWorkFlow(ctx, cdWf)
			if err != nil {
<<<<<<< HEAD
				impl.logger.Errorw("error in creating cdWorkflow, ManualCdTrigger", "CdWorkflowId", overrideRequest.CdWorkflowId, "err", err)
=======
				impl.logger.Errorw("err", "err", err)
>>>>>>> ca6939e2
				return 0, "", err
			}
			overrideRequest.CdWorkflowId = cdWf.Id
		} else {
			_, span = otel.Tracer("orchestrator").Start(ctx, "cdWorkflowRepository.FindById")
			cdWf, err = impl.cdWorkflowRepository.FindById(overrideRequest.CdWorkflowId)
			span.End()
			if err != nil && !util.IsErrNoRows(err) {
<<<<<<< HEAD
				impl.logger.Errorw("error in getting cdWorkflow, ManualCdTrigger", "CdWorkflowId", overrideRequest.CdWorkflowId, "err", err)
=======
				impl.logger.Errorw("err", "err", err)
>>>>>>> ca6939e2
				return 0, "", err
			}
		}
		_, span = otel.Tracer("orchestrator").Start(ctx, "TriggerPostStage")
		err = impl.TriggerPostStage(cdWf, cdPipeline, overrideRequest.UserId, 0)
		span.End()
		if err != nil {
<<<<<<< HEAD
			impl.logger.Errorw("error in TriggerPostStage, ManualCdTrigger", "CdWorkflowId", cdWf.Id, "err", err)
=======
			impl.logger.Errorw("err", "err", err)
>>>>>>> ca6939e2
			return 0, "", err
		}
	default:
		impl.logger.Errorw("invalid CdWorkflowType, ManualCdTrigger", "CdWorkflowType", overrideRequest.CdWorkflowType, "err", err)
		return 0, "", fmt.Errorf("invalid CdWorkflowType %s for the trigger request", string(overrideRequest.CdWorkflowType))
	}
	return releaseId, helmPackageName, err
}

type BulkTriggerRequest struct {
	CiArtifactId int `sql:"ci_artifact_id"`
	PipelineId   int `sql:"pipeline_id"`
}

func (impl *WorkflowDagExecutorImpl) TriggerBulkDeploymentAsync(requests []*BulkTriggerRequest, UserId int32) (interface{}, error) {
	var cdWorkflows []*pipelineConfig.CdWorkflow
	for _, request := range requests {
		cdWf := &pipelineConfig.CdWorkflow{
			CiArtifactId:   request.CiArtifactId,
			PipelineId:     request.PipelineId,
			AuditLog:       sql.AuditLog{CreatedOn: time.Now(), CreatedBy: UserId, UpdatedOn: time.Now(), UpdatedBy: UserId},
			WorkflowStatus: pipelineConfig.REQUEST_ACCEPTED,
		}
		cdWorkflows = append(cdWorkflows, cdWf)
	}
	err := impl.cdWorkflowRepository.SaveWorkFlows(cdWorkflows...)
	if err != nil {
		impl.logger.Errorw("error in saving wfs", "req", requests, "err", err)
		return nil, err
	}
	impl.triggerNatsEventForBulkAction(cdWorkflows)
	return nil, nil
	//return
	//publish nats async
	//update status
	//consume message
}

type DeploymentGroupAppWithEnv struct {
	EnvironmentId     int         `json:"environmentId"`
	DeploymentGroupId int         `json:"deploymentGroupId"`
	AppId             int         `json:"appId"`
	Active            bool        `json:"active"`
	UserId            int32       `json:"userId"`
	RequestType       RequestType `json:"requestType" validate:"oneof=START STOP"`
}

func (impl *WorkflowDagExecutorImpl) TriggerBulkHibernateAsync(request StopDeploymentGroupRequest, ctx context.Context) (interface{}, error) {
	dg, err := impl.groupRepository.FindByIdWithApp(request.DeploymentGroupId)
	if err != nil {
		impl.logger.Errorw("error while fetching dg", "err", err)
		return nil, err
	}

	for _, app := range dg.DeploymentGroupApps {
		deploymentGroupAppWithEnv := &DeploymentGroupAppWithEnv{
			AppId:             app.AppId,
			EnvironmentId:     dg.EnvironmentId,
			DeploymentGroupId: dg.Id,
			Active:            dg.Active,
			UserId:            request.UserId,
			RequestType:       request.RequestType,
		}

		data, err := json.Marshal(deploymentGroupAppWithEnv)
		if err != nil {
			impl.logger.Errorw("error while writing app stop event to nats ", "app", app.AppId, "deploymentGroup", app.DeploymentGroupId, "err", err)
		} else {
			err = impl.pubsubClient.Publish(pubsub.BULK_HIBERNATE_TOPIC, string(data))
			if err != nil {
				impl.logger.Errorw("Error while publishing request", "topic", pubsub.BULK_HIBERNATE_TOPIC, "error", err)
			}
		}
	}
	return nil, nil
}

func (impl *WorkflowDagExecutorImpl) FetchApprovalDataForArtifacts(artifactIds []int, pipelineId int, requiredApprovals int) (map[int]*pipelineConfig.UserApprovalMetadata, error) {
	artifactIdVsApprovalMetadata := make(map[int]*pipelineConfig.UserApprovalMetadata)
	deploymentApprovalRequests, err := impl.deploymentApprovalRepository.FetchApprovalDataForArtifacts(artifactIds, pipelineId)
	if err != nil {
		return artifactIdVsApprovalMetadata, err
	}

	var requestedUserIds []int32
	for _, approvalRequest := range deploymentApprovalRequests {
		requestedUserIds = append(requestedUserIds, approvalRequest.CreatedBy)
	}

	userInfos, err := impl.user.GetByIds(requestedUserIds)
	if err != nil {
		impl.logger.Errorw("error occurred while fetching users", "requestedUserIds", requestedUserIds, "err", err)
		return artifactIdVsApprovalMetadata, err
	}
	userInfoMap := make(map[int32]bean.UserInfo)
	for _, userInfo := range userInfos {
		userId := userInfo.Id
		userInfoMap[userId] = userInfo
	}

	for _, approvalRequest := range deploymentApprovalRequests {
		artifactId := approvalRequest.ArtifactId
		requestedUserId := approvalRequest.CreatedBy
		if userInfo, ok := userInfoMap[requestedUserId]; ok {
			approvalRequest.UserEmail = userInfo.EmailId
		}
		approvalMetadata := approvalRequest.ConvertToApprovalMetadata()
		if approvalRequest.GetApprovedCount() >= requiredApprovals {
			approvalMetadata.ApprovalRuntimeState = pipelineConfig.ApprovedApprovalState
		} else {
			approvalMetadata.ApprovalRuntimeState = pipelineConfig.RequestedApprovalState
		}
		artifactIdVsApprovalMetadata[artifactId] = approvalMetadata
	}
	return artifactIdVsApprovalMetadata, nil

}

func (impl *WorkflowDagExecutorImpl) triggerNatsEventForBulkAction(cdWorkflows []*pipelineConfig.CdWorkflow) {
	for _, wf := range cdWorkflows {
		data, err := json.Marshal(wf)
		if err != nil {
			wf.WorkflowStatus = pipelineConfig.QUE_ERROR
		} else {
			err = impl.pubsubClient.Publish(pubsub.BULK_DEPLOY_TOPIC, string(data))
			if err != nil {
				wf.WorkflowStatus = pipelineConfig.QUE_ERROR
			} else {
				wf.WorkflowStatus = pipelineConfig.ENQUEUED
			}
		}
		err = impl.cdWorkflowRepository.UpdateWorkFlow(wf)
		if err != nil {
			impl.logger.Errorw("error in publishing wf msg", "wf", wf, "err", err)
		}
	}
}

func (impl *WorkflowDagExecutorImpl) subscribeTriggerBulkAction() error {
	callback := func(msg *pubsub.PubSubMsg) {
		impl.logger.Debug("subscribeTriggerBulkAction event received")
		//defer msg.Ack()
		cdWorkflow := new(pipelineConfig.CdWorkflow)
		err := json.Unmarshal([]byte(string(msg.Data)), cdWorkflow)
		if err != nil {
			impl.logger.Error("Error while unmarshalling cdWorkflow json object", "error", err)
			return
		}
		impl.logger.Debugw("subscribeTriggerBulkAction event:", "cdWorkflow", cdWorkflow)
		wf := &pipelineConfig.CdWorkflow{
			Id:           cdWorkflow.Id,
			CiArtifactId: cdWorkflow.CiArtifactId,
			PipelineId:   cdWorkflow.PipelineId,
			AuditLog: sql.AuditLog{
				UpdatedOn: time.Now(),
			},
		}
		latest, err := impl.cdWorkflowRepository.IsLatestWf(cdWorkflow.PipelineId, cdWorkflow.Id)
		if err != nil {
			impl.logger.Errorw("error in determining latest", "wf", cdWorkflow, "err", err)
			wf.WorkflowStatus = pipelineConfig.DEQUE_ERROR
			impl.cdWorkflowRepository.UpdateWorkFlow(wf)
			return
		}
		if !latest {
			wf.WorkflowStatus = pipelineConfig.DROPPED_STALE
			impl.cdWorkflowRepository.UpdateWorkFlow(wf)
			return
		}
		pipeline, err := impl.pipelineRepository.FindById(cdWorkflow.PipelineId)
		if err != nil {
			impl.logger.Errorw("error in fetching pipeline", "err", err)
			wf.WorkflowStatus = pipelineConfig.TRIGGER_ERROR
			impl.cdWorkflowRepository.UpdateWorkFlow(wf)
			return
		}
		artefact, err := impl.ciArtifactRepository.Get(cdWorkflow.CiArtifactId)
		if err != nil {
			impl.logger.Errorw("error in fetching artefact", "err", err)
			wf.WorkflowStatus = pipelineConfig.TRIGGER_ERROR
			impl.cdWorkflowRepository.UpdateWorkFlow(wf)
			return
		}
		err = impl.triggerStageForBulk(wf, pipeline, artefact, false, false, cdWorkflow.CreatedBy)
		if err != nil {
			impl.logger.Errorw("error in cd trigger ", "err", err)
			wf.WorkflowStatus = pipelineConfig.TRIGGER_ERROR
		} else {
			wf.WorkflowStatus = pipelineConfig.WF_STARTED
		}
		impl.cdWorkflowRepository.UpdateWorkFlow(wf)
	}
	err := impl.pubsubClient.Subscribe(pubsub.BULK_DEPLOY_TOPIC, callback)
	return err
}

func (impl *WorkflowDagExecutorImpl) subscribeHibernateBulkAction() error {
	callback := func(msg *pubsub.PubSubMsg) {
		impl.logger.Debug("subscribeHibernateBulkAction event received")
		//defer msg.Ack()
		deploymentGroupAppWithEnv := new(DeploymentGroupAppWithEnv)
		err := json.Unmarshal([]byte(string(msg.Data)), deploymentGroupAppWithEnv)
		if err != nil {
			impl.logger.Error("Error while unmarshalling deploymentGroupAppWithEnv json object", err)
			return
		}
		impl.logger.Debugw("subscribeHibernateBulkAction event:", "DeploymentGroupAppWithEnv", deploymentGroupAppWithEnv)

		stopAppRequest := &StopAppRequest{
			AppId:         deploymentGroupAppWithEnv.AppId,
			EnvironmentId: deploymentGroupAppWithEnv.EnvironmentId,
			UserId:        deploymentGroupAppWithEnv.UserId,
			RequestType:   deploymentGroupAppWithEnv.RequestType,
		}
		ctx, err := impl.buildACDContext()
		if err != nil {
			impl.logger.Errorw("error in creating acd synch context", "err", err)
			return
		}
		_, err = impl.StopStartApp(stopAppRequest, ctx)
		if err != nil {
			impl.logger.Errorw("error in stop app request", "err", err)
			return
		}
	}
	err := impl.pubsubClient.Subscribe(pubsub.BULK_HIBERNATE_TOPIC, callback)
	return err
}

func (impl *WorkflowDagExecutorImpl) buildACDContext() (acdContext context.Context, err error) {
	//this part only accessible for acd apps hibernation, if acd configured it will fetch latest acdToken, else it will return error
	acdToken, err := impl.argoUserService.GetLatestDevtronArgoCdUserToken()
	if err != nil {
		impl.logger.Errorw("error in getting acd token", "err", err)
		return nil, err
	}
	ctx := context.Background()
	ctx = context.WithValue(ctx, "token", acdToken)
	return ctx, nil
}

func (impl *WorkflowDagExecutorImpl) MarkCurrentDeploymentFailed(runner *pipelineConfig.CdWorkflowRunner, releaseErr error, triggeredBy int32) error {
	//creating cd pipeline status timeline for deployment failed
	terminalStatusExists, timelineErr := impl.cdPipelineStatusTimelineRepo.CheckIfTerminalStatusTimelinePresentByWfrId(runner.Id)
	if timelineErr != nil {
		impl.logger.Errorw("error in checking if terminal status timeline exists by wfrId", "err", timelineErr, "wfrId", runner.Id)
		return timelineErr
	}
	if !terminalStatusExists {
		impl.logger.Infow("marking pipeline deployment failed", "err", releaseErr)
		timeline := &pipelineConfig.PipelineStatusTimeline{
			CdWorkflowRunnerId: runner.Id,
			Status:             pipelineConfig.TIMELINE_STATUS_DEPLOYMENT_FAILED,
			StatusDetail:       fmt.Sprintf("Deployment failed: %v", releaseErr),
			StatusTime:         time.Now(),
			AuditLog: sql.AuditLog{
				CreatedBy: 1,
				CreatedOn: time.Now(),
				UpdatedBy: 1,
				UpdatedOn: time.Now(),
			},
		}
		timelineErr = impl.pipelineStatusTimelineService.SaveTimeline(timeline, nil, false)
		if timelineErr != nil {
			impl.logger.Errorw("error in creating timeline status for deployment fail", "err", timelineErr, "timeline", timeline)
		}
	}
	//update current WF with error status
	impl.logger.Errorw("error in triggering cd WF, setting wf status as fail ", "wfId", runner.Id, "err", releaseErr)
	runner.Status = pipelineConfig.WorkflowFailed
	runner.Message = util.GetGRPCErrorDetailedMessage(releaseErr)
	runner.FinishedOn = time.Now()
	runner.UpdatedOn = time.Now()
	runner.UpdatedBy = triggeredBy
	err1 := impl.cdWorkflowRepository.UpdateWorkFlowRunner(runner)
	if err1 != nil {
		impl.logger.Errorw("error updating cd wf runner status", "err", releaseErr, "currentRunner", runner)
		return err1
	}
	cdMetrics := util4.CDMetrics{
		AppName:         runner.CdWorkflow.Pipeline.DeploymentAppName,
		Status:          runner.Status,
		DeploymentType:  runner.CdWorkflow.Pipeline.DeploymentAppType,
		EnvironmentName: runner.CdWorkflow.Pipeline.Environment.Name,
		Time:            time.Since(runner.StartedOn).Seconds() - time.Since(runner.FinishedOn).Seconds(),
	}
	util4.TriggerCDMetrics(cdMetrics, impl.config.ExposeCDMetrics)
	return nil
}<|MERGE_RESOLUTION|>--- conflicted
+++ resolved
@@ -836,7 +836,6 @@
 	if err != nil {
 		impl.logger.Errorw(" unable to find env ", "err", err)
 		return err
-<<<<<<< HEAD
 	}
 
 	// Todo - optimize
@@ -844,50 +843,6 @@
 	if err != nil {
 		return err
 	}
-	scope := resourceQualifiers.Scope{AppId: pipeline.AppId, EnvId: pipeline.EnvironmentId, ClusterId: env.ClusterId, ProjectId: app.TeamId, IsProdEnv: env.Default}
-	impl.logger.Infow("scope for auto trigger ", "scope", scope)
-	if cdWf.CiArtifact == nil || cdWf.CiArtifact.Id == 0 {
-		cdWf.CiArtifact, err = impl.ciArtifactRepository.Get(cdWf.CiArtifactId)
-		if err != nil {
-			impl.logger.Errorw("error fetching artifact data", "err", err)
-			return err
-		}
-	}
-	params := impl.celService.GetParamsFromArtifact(cdWf.CiArtifact.Image)
-	metadata := resourceFilter.ExpressionMetadata{
-		Params: params,
-	}
-	filterState, err := impl.resourceFilterService.CheckForResource(scope, metadata)
-	if err != nil || filterState != resourceFilter.ALLOW {
-		return fmt.Errorf("the artifact does not pass filtering condition")
-	}
-
-	runner := &pipelineConfig.CdWorkflowRunner{
-		Name:               pipeline.Name,
-		WorkflowType:       bean.CD_WORKFLOW_TYPE_POST,
-		ExecutorType:       impl.config.GetWorkflowExecutorType(),
-		Status:             pipelineConfig.WorkflowStarting,
-		TriggeredBy:        triggeredBy,
-		StartedOn:          triggeredAt,
-		Namespace:          impl.config.GetDefaultNamespace(),
-		BlobStorageEnabled: impl.config.BlobStorageEnabled,
-		CdWorkflowId:       cdWf.Id,
-		LogLocation:        fmt.Sprintf("%s/%s%s-%s/main.log", impl.config.GetDefaultBuildLogsKeyPrefix(), strconv.Itoa(cdWf.Id), string(bean.CD_WORKFLOW_TYPE_POST), pipeline.Name),
-		AuditLog:           sql.AuditLog{CreatedOn: triggeredAt, CreatedBy: triggeredBy, UpdatedOn: triggeredAt, UpdatedBy: triggeredBy},
-	}
-	if pipeline.RunPostStageInEnv {
-		runner.Namespace = env.Namespace
-=======
->>>>>>> ca6939e2
-	}
-
-	// Todo - optimize
-	app, err := impl.appRepository.FindById(pipeline.AppId)
-	if err != nil {
-		return err
-	}
-<<<<<<< HEAD
-=======
 	scope := resourceQualifiers.Scope{AppId: pipeline.AppId, EnvId: pipeline.EnvironmentId, ClusterId: env.ClusterId, ProjectId: app.TeamId, IsProdEnv: env.Default}
 	impl.logger.Infow("scope for auto trigger ", "scope", scope)
 	if cdWf.CiArtifact == nil || cdWf.CiArtifact.Id == 0 {
@@ -928,7 +883,6 @@
 	if err != nil {
 		return err
 	}
->>>>>>> ca6939e2
 
 	//checking vulnerability for the selected image
 	isVulnerable, err := impl.GetArtifactVulnerabilityStatus(cdWf.CiArtifact, pipeline, context.Background())
@@ -1812,7 +1766,6 @@
 		}
 		return nil
 	}
-<<<<<<< HEAD
 	//initiating DB transaction
 	dbConnection := impl.cdWorkflowRepository.GetConnection()
 	tx, err := dbConnection.Begin()
@@ -1831,103 +1784,6 @@
 	if releaseErr != nil {
 		if err = impl.MarkCurrentDeploymentFailed(runner, releaseErr, triggeredBy); err != nil {
 			impl.logger.Errorw("error while updating current runner status to failed, TriggerDeployment", "wfrId", runner.Id, "err", err)
-=======
-
-	manifest, err := impl.appService.TriggerCD(artifact, cdWf.Id, savedWfr.Id, pipeline, triggeredAt)
-	if util.IsManifestDownload(pipeline.DeploymentAppType) || util.IsManifestPush(pipeline.DeploymentAppType) {
-		runner := &pipelineConfig.CdWorkflowRunner{
-			Id:                 runner.Id,
-			Name:               pipeline.Name,
-			WorkflowType:       bean.CD_WORKFLOW_TYPE_DEPLOY,
-			ExecutorType:       pipelineConfig.WORKFLOW_EXECUTOR_TYPE_AWF,
-			TriggeredBy:        1,
-			StartedOn:          triggeredAt,
-			Status:             pipelineConfig.WorkflowSucceeded,
-			Namespace:          impl.config.GetDefaultNamespace(),
-			CdWorkflowId:       cdWf.Id,
-			AuditLog:           sql.AuditLog{CreatedOn: triggeredAt, CreatedBy: 1, UpdatedOn: triggeredAt, UpdatedBy: 1},
-			FinishedOn:         time.Now(),
-			HelmReferenceChart: *manifest,
-		}
-		updateErr := impl.cdWorkflowRepository.UpdateWorkFlowRunner(runner)
-		if updateErr != nil {
-			impl.logger.Errorw("error in updating runner for manifest_download type", "err", err)
-		}
-		// Handle Auto Trigger for Manifest Push deployment type
-		pipelineOverride, err := impl.pipelineOverrideRepository.FindLatestByCdWorkflowId(cdWf.Id)
-		if err != nil {
-			impl.logger.Errorw("error in getting latest pipeline override by cdWorkflowId", "err", err, "cdWorkflowId", cdWf.Id)
-			return err
-		}
-		go impl.HandleDeploymentSuccessEvent(pipelineOverride)
-	}
-	err1 := impl.updatePreviousDeploymentStatus(runner, pipelineId, err, triggeredAt, triggeredBy)
-	if err1 != nil || err != nil {
-		impl.logger.Errorw("error while update previous cd workflow runners", "err", err, "runner", runner, "pipelineId", pipelineId)
-		return err
-	}
-	return nil
-}
-
-func (impl *WorkflowDagExecutorImpl) checkApprovalNodeForDeployment(requestedUserId int32, pipeline *pipelineConfig.Pipeline, artifactId int) (int, error) {
-	if pipeline.ApprovalNodeConfigured() {
-		pipelineId := pipeline.Id
-		approvalConfig, err := pipeline.GetApprovalConfig()
-		if err != nil {
-			impl.logger.Errorw("error occurred while fetching approval node config", "approvalConfig", pipeline.UserApprovalConfig, "err", err)
-			return 0, err
-		}
-		userApprovalMetadata, err := impl.FetchApprovalDataForArtifacts([]int{artifactId}, pipelineId, approvalConfig.RequiredCount)
-		if err != nil {
-			return 0, err
-		}
-		approvalMetadata, ok := userApprovalMetadata[artifactId]
-		if ok && approvalMetadata.ApprovalRuntimeState != pipelineConfig.ApprovedApprovalState {
-			impl.logger.Errorw("not triggering deployment since artifact is not approved", "pipelineId", pipelineId, "artifactId", artifactId)
-			return 0, errors.New("not triggering deployment since artifact is not approved")
-		} else if ok {
-			approvalUsersData := approvalMetadata.ApprovalUsersData
-			for _, approvalData := range approvalUsersData {
-				if approvalData.UserId == requestedUserId {
-					return 0, errors.New("image cannot be deployed by its approver")
-				}
-			}
-			return approvalMetadata.ApprovalRequestId, nil
-		} else {
-			return 0, errors.New("request not raised for artifact")
-		}
-	}
-	return 0, nil
-
-}
-
-func (impl *WorkflowDagExecutorImpl) updatePreviousDeploymentStatus(currentRunner *pipelineConfig.CdWorkflowRunner, pipelineId int, err error, triggeredAt time.Time, triggeredBy int32) error {
-	if err != nil {
-		//creating cd pipeline status timeline for deployment failed
-		terminalStatusExists, timelineErr := impl.cdPipelineStatusTimelineRepo.CheckIfTerminalStatusTimelinePresentByWfrId(currentRunner.Id)
-		if timelineErr != nil {
-			impl.logger.Errorw("error in checking if terminal status timeline exists by wfrId", "err", timelineErr, "wfrId", currentRunner.Id)
-			return timelineErr
-		}
-		if !terminalStatusExists {
-			impl.logger.Infow("marking pipeline deployment failed", "err", err)
-			timeline := &pipelineConfig.PipelineStatusTimeline{
-				CdWorkflowRunnerId: currentRunner.Id,
-				Status:             pipelineConfig.TIMELINE_STATUS_DEPLOYMENT_FAILED,
-				StatusDetail:       fmt.Sprintf("Deployment failed: %v", err),
-				StatusTime:         time.Now(),
-				AuditLog: sql.AuditLog{
-					CreatedBy: 1,
-					CreatedOn: time.Now(),
-					UpdatedBy: 1,
-					UpdatedOn: time.Now(),
-				},
-			}
-			timelineErr = impl.pipelineStatusTimelineService.SaveTimeline(timeline, nil, false)
-			if timelineErr != nil {
-				impl.logger.Errorw("error in creating timeline status for deployment fail", "err", timelineErr, "timeline", timeline)
-			}
->>>>>>> ca6939e2
 		}
 		return releaseErr
 	}
@@ -2204,11 +2060,7 @@
 	cdPipeline, err := impl.pipelineRepository.FindById(overrideRequest.PipelineId)
 	span.End()
 	if err != nil {
-<<<<<<< HEAD
 		impl.logger.Errorw("manual trigger request with invalid pipelineId, ManualCdTrigger", "pipelineId", overrideRequest.PipelineId, "err", err)
-=======
-		impl.logger.Errorf("invalid req", "err", err, "req", overrideRequest)
->>>>>>> ca6939e2
 		return 0, "", err
 	}
 	impl.appService.SetPipelineFieldsInOverrideRequest(overrideRequest, cdPipeline)
@@ -2236,12 +2088,8 @@
 	if err != nil || filterState != resourceFilter.ALLOW {
 		return 0, "", fmt.Errorf("the artifact does not pass filtering condition")
 	}
-<<<<<<< HEAD
 	switch overrideRequest.CdWorkflowType {
 	case bean.CD_WORKFLOW_TYPE_PRE:
-=======
-	if overrideRequest.CdWorkflowType == bean.CD_WORKFLOW_TYPE_PRE {
->>>>>>> ca6939e2
 		cdWf := &pipelineConfig.CdWorkflow{
 			CiArtifactId: artifact.Id,
 			PipelineId:   cdPipeline.Id,
@@ -2253,17 +2101,10 @@
 		}
 		overrideRequest.CdWorkflowId = cdWf.Id
 		_, span = otel.Tracer("orchestrator").Start(ctx, "TriggerPreStage")
-<<<<<<< HEAD
-		err = impl.TriggerPreStage(ctx, cdWf, artifact, cdPipeline, overrideRequest.UserId, false)
-		span.End()
-		if err != nil {
-			impl.logger.Errorw("error in TriggerPreStage, ManualCdTrigger", "err", err)
-=======
 		err = impl.TriggerPreStage(ctx, cdWf, artifact, cdPipeline, overrideRequest.UserId, false, 0)
 		span.End()
 		if err != nil {
-			impl.logger.Errorw("err", "err", err)
->>>>>>> ca6939e2
+			impl.logger.Errorw("error in TriggerPreStage, ManualCdTrigger", "err", err)
 			return 0, "", err
 		}
 	case bean.CD_WORKFLOW_TYPE_DEPLOY:
@@ -2276,11 +2117,7 @@
 		}
 		cdWf, err := impl.cdWorkflowRepository.FindByWorkflowIdAndRunnerType(ctx, overrideRequest.CdWorkflowId, bean.CD_WORKFLOW_TYPE_PRE)
 		if err != nil && !util.IsErrNoRows(err) {
-<<<<<<< HEAD
 			impl.logger.Errorw("error in getting cdWorkflow, ManualCdTrigger", "CdWorkflowId", overrideRequest.CdWorkflowId, "err", err)
-=======
-			impl.logger.Errorw("err", "err", err)
->>>>>>> ca6939e2
 			return 0, "", err
 		}
 
@@ -2293,11 +2130,7 @@
 			}
 			err := impl.cdWorkflowRepository.SaveWorkFlow(ctx, cdWf)
 			if err != nil {
-<<<<<<< HEAD
 				impl.logger.Errorw("error in creating cdWorkflow, ManualCdTrigger", "PipelineId", overrideRequest.PipelineId, "err", err)
-=======
-				impl.logger.Errorw("err", "err", err)
->>>>>>> ca6939e2
 				return 0, "", err
 			}
 			cdWorkflowId = cdWf.Id
@@ -2320,7 +2153,6 @@
 		savedWfr, err := impl.cdWorkflowRepository.SaveWorkFlowRunner(runner)
 		overrideRequest.WfrId = savedWfr.Id
 		if err != nil {
-<<<<<<< HEAD
 			impl.logger.Errorw("err in creating cdWorkflowRunner, ManualCdTrigger", "cdWorkflowId", cdWorkflowId, "err", err)
 			return 0, "", err
 		}
@@ -2330,17 +2162,6 @@
 				return 0, "", err
 			}
 		}
-=======
-			impl.logger.Errorw("err", "err", err)
-			return 0, "", err
-		}
-		if approvalRequestId > 0 {
-			err = impl.deploymentApprovalRepository.ConsumeApprovalRequest(approvalRequestId)
-			if err != nil {
-				return 0, "", err
-			}
-		}
->>>>>>> ca6939e2
 
 		runner.CdWorkflow = &pipelineConfig.CdWorkflow{
 			Pipeline: cdPipeline,
@@ -2361,7 +2182,6 @@
 		if err != nil {
 			impl.logger.Errorw("error in getting Artifact vulnerability status, ManualCdTrigger", "err", err)
 			return 0, "", err
-<<<<<<< HEAD
 		}
 
 		// Initiating DB transaction
@@ -2370,8 +2190,6 @@
 		if err != nil {
 			impl.logger.Errorw("error on update status, txn begin failed, ManualCdTrigger", "err", err)
 			return 0, "", err
-=======
->>>>>>> ca6939e2
 		}
 		// Rollback tx on error.
 		defer tx.Rollback()
@@ -2385,11 +2203,7 @@
 			runner.UpdatedBy = overrideRequest.UserId
 			err = impl.cdWorkflowRepository.UpdateWorkFlowRunner(runner)
 			if err != nil {
-<<<<<<< HEAD
 				impl.logger.Errorw("error in updating wfr status due to vulnerable image, ManualCdTrigger", "cdWorkflowRunnerId", runner.Id, "err", err)
-=======
-				impl.logger.Errorw("error in updating wfr status due to vulnerable image", "err", err)
->>>>>>> ca6939e2
 				return 0, "", err
 			}
 			runner.CdWorkflow = &pipelineConfig.CdWorkflow{
@@ -2438,7 +2252,6 @@
 
 		// Deploy the release
 		_, span = otel.Tracer("orchestrator").Start(ctx, "appService.TriggerRelease")
-<<<<<<< HEAD
 		var releaseErr error
 		releaseId, manifest, releaseErr = impl.appService.HandleCDTriggerRelease(overrideRequest, ctx, triggeredAt, overrideRequest.UserId)
 		span.End()
@@ -2446,10 +2259,16 @@
 		if releaseErr != nil {
 			if err = impl.MarkCurrentDeploymentFailed(runner, releaseErr, overrideRequest.UserId); err != nil {
 				impl.logger.Errorw("error while updating current runner status to failed, ManualCdTrigger", "wfrId", runner.Id, "err", err)
-=======
-		releaseId, manifest, err = impl.appService.TriggerRelease(overrideRequest, ctx, triggeredAt, overrideRequest.UserId)
-		span.End()
-
+			}
+			return 0, "", releaseErr
+		}
+
+		//commit transaction
+		err = tx.Commit()
+		if err != nil {
+			impl.logger.Errorw("error in db transaction commit, ManualCdTrigger", "err", err)
+			return 0, "", err
+		}
 		if overrideRequest.DeploymentAppType == util.PIPELINE_DEPLOYMENT_TYPE_MANIFEST_DOWNLOAD || overrideRequest.DeploymentAppType == util.PIPELINE_DEPLOYMENT_TYPE_MANIFEST_PUSH {
 			if err == nil {
 				runner := &pipelineConfig.CdWorkflowRunner{
@@ -2477,64 +2296,13 @@
 					return 0, "", err
 				}
 				go impl.HandleDeploymentSuccessEvent(pipelineOverride)
->>>>>>> ca6939e2
-			}
-			return 0, "", releaseErr
-		}
-
-<<<<<<< HEAD
-		//commit transaction
-		err = tx.Commit()
-		if err != nil {
-			impl.logger.Errorw("error in db transaction commit, ManualCdTrigger", "err", err)
-			return 0, "", err
-		}
-		if overrideRequest.DeploymentAppType == util.PIPELINE_DEPLOYMENT_TYPE_MANIFEST_DOWNLOAD || overrideRequest.DeploymentAppType == util.PIPELINE_DEPLOYMENT_TYPE_MANIFEST_PUSH {
-			if err == nil {
-				runner := &pipelineConfig.CdWorkflowRunner{
-					Id:                 runner.Id,
-					Name:               cdPipeline.Name,
-					WorkflowType:       bean.CD_WORKFLOW_TYPE_DEPLOY,
-					ExecutorType:       pipelineConfig.WORKFLOW_EXECUTOR_TYPE_AWF,
-					TriggeredBy:        overrideRequest.UserId,
-					StartedOn:          triggeredAt,
-					Status:             pipelineConfig.WorkflowSucceeded,
-					Namespace:          impl.config.GetDefaultNamespace(),
-					CdWorkflowId:       overrideRequest.CdWorkflowId,
-					AuditLog:           sql.AuditLog{CreatedOn: triggeredAt, CreatedBy: overrideRequest.UserId, UpdatedOn: triggeredAt, UpdatedBy: overrideRequest.UserId},
-					HelmReferenceChart: manifest,
-					FinishedOn:         time.Now(),
-				}
-				updateErr := impl.cdWorkflowRepository.UpdateWorkFlowRunner(runner)
-				if updateErr != nil {
-					impl.logger.Errorw("error in updating runner for manifest_download type", "err", err)
-				}
-				// Handle auto trigger after deployment success event
-				pipelineOverride, err := impl.pipelineOverrideRepository.FindLatestByCdWorkflowId(overrideRequest.CdWorkflowId)
-				if err != nil {
-					impl.logger.Errorw("error in getting latest pipeline override by cdWorkflowId", "err", err, "cdWorkflowId", cdWf.Id)
-					return 0, "", err
-				}
-				go impl.HandleDeploymentSuccessEvent(pipelineOverride)
-			}
-=======
-		_, span = otel.Tracer("orchestrator").Start(ctx, "updatePreviousDeploymentStatus")
-		err1 := impl.updatePreviousDeploymentStatus(runner, cdPipeline.Id, err, triggeredAt, overrideRequest.UserId)
-		span.End()
-		if err1 != nil || err != nil {
-			impl.logger.Errorw("error while update previous cd workflow runners", "err", err, "runner", runner, "pipelineId", cdPipeline.Id)
-			return 0, "", err
->>>>>>> ca6939e2
+			}
 		}
 
 	case bean.CD_WORKFLOW_TYPE_POST:
 		cdWfRunner, err := impl.cdWorkflowRepository.FindByWorkflowIdAndRunnerType(ctx, overrideRequest.CdWorkflowId, bean.CD_WORKFLOW_TYPE_DEPLOY)
 		if err != nil && !util.IsErrNoRows(err) {
-<<<<<<< HEAD
 			impl.logger.Errorw("err in getting cdWorkflowRunner, ManualCdTrigger", "cdWorkflowId", overrideRequest.CdWorkflowId, "err", err)
-=======
-			impl.logger.Errorw("err", "err", err)
->>>>>>> ca6939e2
 			return 0, "", err
 		}
 
@@ -2547,11 +2315,7 @@
 			}
 			err := impl.cdWorkflowRepository.SaveWorkFlow(ctx, cdWf)
 			if err != nil {
-<<<<<<< HEAD
 				impl.logger.Errorw("error in creating cdWorkflow, ManualCdTrigger", "CdWorkflowId", overrideRequest.CdWorkflowId, "err", err)
-=======
-				impl.logger.Errorw("err", "err", err)
->>>>>>> ca6939e2
 				return 0, "", err
 			}
 			overrideRequest.CdWorkflowId = cdWf.Id
@@ -2560,11 +2324,7 @@
 			cdWf, err = impl.cdWorkflowRepository.FindById(overrideRequest.CdWorkflowId)
 			span.End()
 			if err != nil && !util.IsErrNoRows(err) {
-<<<<<<< HEAD
 				impl.logger.Errorw("error in getting cdWorkflow, ManualCdTrigger", "CdWorkflowId", overrideRequest.CdWorkflowId, "err", err)
-=======
-				impl.logger.Errorw("err", "err", err)
->>>>>>> ca6939e2
 				return 0, "", err
 			}
 		}
@@ -2572,11 +2332,7 @@
 		err = impl.TriggerPostStage(cdWf, cdPipeline, overrideRequest.UserId, 0)
 		span.End()
 		if err != nil {
-<<<<<<< HEAD
 			impl.logger.Errorw("error in TriggerPostStage, ManualCdTrigger", "CdWorkflowId", cdWf.Id, "err", err)
-=======
-			impl.logger.Errorw("err", "err", err)
->>>>>>> ca6939e2
 			return 0, "", err
 		}
 	default:
