/*
 * Copyright (c) 2020 Devtron Labs
 *
 * Licensed under the Apache License, Version 2.0 (the "License");
 * you may not use this file except in compliance with the License.
 * You may obtain a copy of the License at
 *
 *    http://www.apache.org/licenses/LICENSE-2.0
 *
 * Unless required by applicable law or agreed to in writing, software
 * distributed under the License is distributed on an "AS IS" BASIS,
 * WITHOUT WARRANTIES OR CONDITIONS OF ANY KIND, either express or implied.
 * See the License for the specific language governing permissions and
 * limitations under the License.
 *
 */

package pipeline

import (
	"context"
	"encoding/json"
	"fmt"
	"github.com/devtron-labs/devtron/internal/sql/repository/appWorkflow"
	repository2 "github.com/devtron-labs/devtron/pkg/cluster/repository"
	"github.com/devtron-labs/devtron/pkg/sql"
	"github.com/devtron-labs/devtron/pkg/user/casbin"
	util3 "github.com/devtron-labs/devtron/pkg/util"
	"strconv"
	"strings"
	"time"

	"github.com/argoproj/argo-cd/pkg/apis/application/v1alpha1"
	"github.com/devtron-labs/devtron/api/bean"
	client "github.com/devtron-labs/devtron/client/events"
	"github.com/devtron-labs/devtron/client/pubsub"
	"github.com/devtron-labs/devtron/internal/sql/models"
	"github.com/devtron-labs/devtron/internal/sql/repository"
	"github.com/devtron-labs/devtron/internal/sql/repository/chartConfig"
	"github.com/devtron-labs/devtron/internal/sql/repository/pipelineConfig"
	"github.com/devtron-labs/devtron/internal/sql/repository/security"
	"github.com/devtron-labs/devtron/internal/util"
	"github.com/devtron-labs/devtron/pkg/app"
	bean2 "github.com/devtron-labs/devtron/pkg/bean"
	"github.com/devtron-labs/devtron/pkg/user"
	util2 "github.com/devtron-labs/devtron/util/event"
	"github.com/devtron-labs/devtron/util/rbac"
	"github.com/go-pg/pg"
	"github.com/nats-io/stan.go"
	"go.uber.org/zap"
)

type WorkflowDagExecutor interface {
	HandleCiSuccessEvent(artifact *repository.CiArtifact, applyAuth bool, async bool, triggeredBy int32) error
	HandlePreStageSuccessEvent(cdStageCompleteEvent CdStageCompleteEvent) error
	HandleDeploymentSuccessEvent(gitHash string) error
	HandlePostStageSuccessEvent(cdWorkflowId int, cdPipelineId int, triggeredBy int32) error
	Subscribe() error
	TriggerPostStage(cdWf *pipelineConfig.CdWorkflow, cdPipeline *pipelineConfig.Pipeline, triggeredBy int32) error
	TriggerDeployment(cdWf *pipelineConfig.CdWorkflow, artifact *repository.CiArtifact, pipeline *pipelineConfig.Pipeline, applyAuth bool, async bool, triggeredBy int32) error
	ManualCdTrigger(overrideRequest *bean.ValuesOverrideRequest, ctx context.Context) (int, error)
	TriggerBulkDeploymentAsync(requests []*BulkTriggerRequest, UserId int32) (interface{}, error)
	StopStartApp(stopRequest *StopAppRequest, ctx context.Context) (int, error)
	TriggerBulkHibernateAsync(request StopDeploymentGroupRequest, ctx context.Context) (interface{}, error)
}

type WorkflowDagExecutorImpl struct {
	logger                     *zap.SugaredLogger
	pipelineRepository         pipelineConfig.PipelineRepository
	cdWorkflowRepository       pipelineConfig.CdWorkflowRepository
	pubsubClient               *pubsub.PubSubClient
	appService                 app.AppService
	cdWorkflowService          CdWorkflowService
	ciPipelineRepository       pipelineConfig.CiPipelineRepository
	materialRepository         pipelineConfig.MaterialRepository
	cdConfig                   *CdConfig
	pipelineOverrideRepository chartConfig.PipelineOverrideRepository
	ciArtifactRepository       repository.CiArtifactRepository
	user                       user.UserService
	enforcer                   casbin.Enforcer
	enforcerUtil               rbac.EnforcerUtil
	groupRepository            repository.DeploymentGroupRepository
	tokenCache                 *util3.TokenCache
	acdAuthConfig              *util3.ACDAuthConfig
	envRepository              repository2.EnvironmentRepository
	eventFactory               client.EventFactory
	eventClient                client.EventClient
	cvePolicyRepository        security.CvePolicyRepository
	scanResultRepository       security.ImageScanResultRepository
<<<<<<< HEAD
	cdConfigHistoryRepository  pipelineConfig.CdConfigHistoryRepository
	configMapHistoryRepository chartConfig.ConfigMapHistoryRepository
=======
	appWorkflowRepository      appWorkflow.AppWorkflowRepository
>>>>>>> fcf23c2c
}

type CiArtifactDTO struct {
	Id                   int    `json:"id"`
	PipelineId           int    `json:"pipelineId"` //id of the ci pipeline from which this webhook was triggered
	Image                string `json:"image"`
	ImageDigest          string `json:"imageDigest"`
	MaterialInfo         string `json:"materialInfo"` //git material metadata json array string
	DataSource           string `json:"dataSource"`
	WorkflowId           *int   `json:"workflowId"`
	ciArtifactRepository repository.CiArtifactRepository
}

const CD_STAGE_COMPLETE_TOPIC = "CI-RUNNER.CD-STAGE-COMPLETE"
const CD_COMPLETE_GROUP = "CI-RUNNER.CD-COMPLETE_GROUP-1"
const CD_COMPLETE_DURABLE = "CI-RUNNER.CD-COMPLETE_DURABLE-1"
const BULK_DEPLOY_TOPIC = "ORCHESTRATOR.CD.BULK"
const BULK_HIBERNATE_TOPIC = "ORCHESTRATOR.CD.BULK-HIBERNATE"
const BULK_DEPLOY_GROUP = "ORCHESTRATOR.CD.BULK.GROUP-1"
const BULK_HIBERNATE_GROUP = "ORCHESTRATOR.CD.BULK-HIBERNATE.GROUP-1"
const BULK_DEPLOY_DURABLE = "ORCHESTRATOR.CD.BULK.DURABLE-1"
const BULK_HIBERNATE_DURABLE = "ORCHESTRATOR.CD.BULK-HIBERNATE.DURABLE-1"

type CdStageCompleteEvent struct {
	CiProjectDetails []CiProjectDetails           `json:"ciProjectDetails"`
	WorkflowId       int                          `json:"workflowId"`
	WorkflowRunnerId int                          `json:"workflowRunnerId"`
	CdPipelineId     int                          `json:"cdPipelineId"`
	TriggeredBy      int32                        `json:"triggeredBy"`
	StageYaml        string                       `json:"stageYaml"`
	ArtifactLocation string                       `json:"artifactLocation"`
	PipelineName     string                       `json:"pipelineName"`
	CiArtifactDTO    pipelineConfig.CiArtifactDTO `json:"ciArtifactDTO"`
}

func NewWorkflowDagExecutorImpl(Logger *zap.SugaredLogger, pipelineRepository pipelineConfig.PipelineRepository,
	cdWorkflowRepository pipelineConfig.CdWorkflowRepository,
	pubsubClient *pubsub.PubSubClient,
	appService app.AppService,
	cdWorkflowService CdWorkflowService,
	cdConfig *CdConfig,
	ciArtifactRepository repository.CiArtifactRepository,
	ciPipelineRepository pipelineConfig.CiPipelineRepository,
	materialRepository pipelineConfig.MaterialRepository,
	pipelineOverrideRepository chartConfig.PipelineOverrideRepository,
	user user.UserService,
	groupRepository repository.DeploymentGroupRepository,
	envRepository repository2.EnvironmentRepository,
	enforcer casbin.Enforcer, enforcerUtil rbac.EnforcerUtil, tokenCache *util3.TokenCache,
	acdAuthConfig *util3.ACDAuthConfig, eventFactory client.EventFactory,
	eventClient client.EventClient, cvePolicyRepository security.CvePolicyRepository,
	scanResultRepository security.ImageScanResultRepository,
<<<<<<< HEAD
	CdConfigHistoryRepository pipelineConfig.CdConfigHistoryRepository,
	configMapHistoryRepository chartConfig.ConfigMapHistoryRepository) *WorkflowDagExecutorImpl {
=======
	appWorkflowRepository appWorkflow.AppWorkflowRepository) *WorkflowDagExecutorImpl {
>>>>>>> fcf23c2c
	wde := &WorkflowDagExecutorImpl{logger: Logger,
		pipelineRepository:         pipelineRepository,
		cdWorkflowRepository:       cdWorkflowRepository,
		pubsubClient:               pubsubClient,
		appService:                 appService,
		cdWorkflowService:          cdWorkflowService,
		ciPipelineRepository:       ciPipelineRepository,
		cdConfig:                   cdConfig,
		ciArtifactRepository:       ciArtifactRepository,
		materialRepository:         materialRepository,
		pipelineOverrideRepository: pipelineOverrideRepository,
		user:                       user,
		enforcer:                   enforcer,
		enforcerUtil:               enforcerUtil,
		groupRepository:            groupRepository,
		tokenCache:                 tokenCache,
		acdAuthConfig:              acdAuthConfig,
		envRepository:              envRepository,
		eventFactory:               eventFactory,
		eventClient:                eventClient,
		cvePolicyRepository:        cvePolicyRepository,
		scanResultRepository:       scanResultRepository,
<<<<<<< HEAD
		cdConfigHistoryRepository:  CdConfigHistoryRepository,
		configMapHistoryRepository: configMapHistoryRepository,
=======
		appWorkflowRepository:      appWorkflowRepository,
>>>>>>> fcf23c2c
	}
	err := wde.Subscribe()
	if err != nil {
		return nil
	}
	err = wde.subscribeTriggerBulkAction()
	if err != nil {
		return nil
	}
	err = wde.subscribeHibernateBulkAction()
	if err != nil {
		return nil
	}
	return wde
}

func (impl *WorkflowDagExecutorImpl) Subscribe() error {
	_, err := impl.pubsubClient.Conn.QueueSubscribe(CD_STAGE_COMPLETE_TOPIC, CD_COMPLETE_GROUP, func(msg *stan.Msg) {
		impl.logger.Debug("cd stage event received")
		defer msg.Ack()
		cdStageCompleteEvent := CdStageCompleteEvent{}
		err := json.Unmarshal([]byte(string(msg.Data)), &cdStageCompleteEvent)
		if err != nil {
			impl.logger.Errorw("error on cd stage complete", "err", err, "msg", string(msg.Data))
			return
		}
		impl.logger.Debugw("cd stage event:", "workflowRunnerId", cdStageCompleteEvent.WorkflowRunnerId)
		wf, err := impl.cdWorkflowRepository.FindWorkflowRunnerById(cdStageCompleteEvent.WorkflowRunnerId)
		if err != nil {
			impl.logger.Errorw("could not get wf runner", "err", err)
			return
		}
		if wf.WorkflowType == bean.CD_WORKFLOW_TYPE_PRE {
			impl.logger.Debugw("received pre stage success event for workflow runner ", "wfId", strconv.Itoa(wf.Id))
			err = impl.HandlePreStageSuccessEvent(cdStageCompleteEvent)
			if err != nil {
				impl.logger.Errorw("deployment success event error", "err", err)
				return
			}
		} else if wf.WorkflowType == bean.CD_WORKFLOW_TYPE_POST {
			impl.logger.Debugw("received post stage success event for workflow runner ", "wfId", strconv.Itoa(wf.Id))
			err = impl.HandlePostStageSuccessEvent(wf.CdWorkflowId, cdStageCompleteEvent.CdPipelineId, cdStageCompleteEvent.TriggeredBy)
			if err != nil {
				impl.logger.Errorw("deployment success event error", "err", err)
				return
			}
		}
	}, stan.DurableName(CD_COMPLETE_DURABLE), stan.StartWithLastReceived(), stan.AckWait(time.Duration(impl.pubsubClient.AckDuration)*time.Second), stan.SetManualAckMode(), stan.MaxInflight(1))
	if err != nil {
		impl.logger.Error("error", "err", err)
		return err
	}
	return nil
}

func (impl *WorkflowDagExecutorImpl) HandleCiSuccessEvent(artifact *repository.CiArtifact, applyAuth bool, async bool, triggeredBy int32) error {
	//1. get cd pipelines
	//2. get config
	//3. trigger wf/ deployment
	pipelines, err := impl.pipelineRepository.FindByParentCiPipelineId(artifact.PipelineId)
	if err != nil {
		impl.logger.Errorw("error in fetching cd pipeline", "pipelineId", artifact.PipelineId, "err", err)
		return err
	}
	for _, pipeline := range pipelines {
		err = impl.triggerStage(nil, pipeline, artifact, applyAuth, async, triggeredBy)
		if err != nil {
			impl.logger.Debugw("err", "err", err)
		}
	}
	return nil
}

func (impl *WorkflowDagExecutorImpl) triggerStage(cdWf *pipelineConfig.CdWorkflow, pipeline *pipelineConfig.Pipeline, artifact *repository.CiArtifact, applyAuth bool, async bool, triggeredBy int32) error {
	var err error
	if len(pipeline.PreStageConfig) > 0 {
		// pre stage exists
		if pipeline.PreTriggerType == pipelineConfig.TRIGGER_TYPE_AUTOMATIC {
			impl.logger.Debugw("trigger pre stage for pipeline", "artifactId", artifact.Id, "pipelineId", pipeline.Id)
			err = impl.TriggerPreStage(cdWf, artifact, pipeline, artifact.UpdatedBy, applyAuth) //TODO handle error here
			return err
		}
	} else if pipeline.TriggerType == pipelineConfig.TRIGGER_TYPE_AUTOMATIC {
		// trigger deployment
		impl.logger.Debugw("trigger cd for pipeline", "artifactId", artifact.Id, "pipelineId", pipeline.Id)
		err = impl.TriggerDeployment(cdWf, artifact, pipeline, applyAuth, async, triggeredBy)
		return err
	}
	return nil
}

func (impl *WorkflowDagExecutorImpl) triggerStageForBulk(cdWf *pipelineConfig.CdWorkflow, pipeline *pipelineConfig.Pipeline, artifact *repository.CiArtifact, applyAuth bool, async bool, triggeredBy int32) error {
	var err error
	if len(pipeline.PreStageConfig) > 0 {
		//pre stage exists
		impl.logger.Debugw("trigger pre stage for pipeline", "artifactId", artifact.Id, "pipelineId", pipeline.Id)
		err = impl.TriggerPreStage(cdWf, artifact, pipeline, artifact.UpdatedBy, applyAuth) //TODO handle error here
		return err
	} else {
		// trigger deployment
		impl.logger.Debugw("trigger cd for pipeline", "artifactId", artifact.Id, "pipelineId", pipeline.Id)
		err = impl.TriggerDeployment(cdWf, artifact, pipeline, applyAuth, async, triggeredBy)
		return err
	}
}
func (impl *WorkflowDagExecutorImpl) HandlePreStageSuccessEvent(cdStageCompleteEvent CdStageCompleteEvent) error {
	wfRunner, err := impl.cdWorkflowRepository.FindWorkflowRunnerById(cdStageCompleteEvent.WorkflowRunnerId)
	if err != nil {
		return err
	}
	if wfRunner.WorkflowType == bean.CD_WORKFLOW_TYPE_PRE {
		pipeline, err := impl.pipelineRepository.FindById(cdStageCompleteEvent.CdPipelineId)
		if err != nil {
			return err
		}
		if pipeline.TriggerType == pipelineConfig.TRIGGER_TYPE_AUTOMATIC {
			ciArtifact, err := impl.ciArtifactRepository.Get(cdStageCompleteEvent.CiArtifactDTO.Id)
			if err != nil {
				return err
			}
			cdWorkflow, err := impl.cdWorkflowRepository.FindById(cdStageCompleteEvent.WorkflowId)
			if err != nil {
				return err
			}
			//TODO : confirm about this logic used for applyAuth
			applyAuth := false
			if cdStageCompleteEvent.TriggeredBy != 1 {
				applyAuth = true
			}
			err = impl.TriggerDeployment(cdWorkflow, ciArtifact, pipeline, applyAuth, false, cdStageCompleteEvent.TriggeredBy)
			if err != nil {
				return err
			}
		}
	}
	return nil
}

func (impl *WorkflowDagExecutorImpl) TriggerPreStage(cdWf *pipelineConfig.CdWorkflow, artifact *repository.CiArtifact, pipeline *pipelineConfig.Pipeline, triggeredBy int32, applyAuth bool) error {

	//in case of pre stage manual trigger auth is already applied
	if applyAuth {
		user, err := impl.user.GetById(artifact.UpdatedBy)
		if err != nil {
			impl.logger.Errorw("error in fetching user for auto pipeline", "UpdatedBy", artifact.UpdatedBy)
			return nil
		}
		token := user.EmailId
		object := impl.enforcerUtil.GetAppRBACNameByAppId(pipeline.AppId)
		impl.logger.Debugw("Triggered Request (App Permission Checking):", "token", token, "object", object)
		if ok := impl.enforcer.EnforceByEmail(strings.ToLower(token), casbin.ResourceApplications, casbin.ActionTrigger, object); !ok {
			impl.logger.Warnw("unauthorized for pipeline ", "pipelineId", strconv.Itoa(pipeline.Id))
			return fmt.Errorf("unauthorized for pipeline " + strconv.Itoa(pipeline.Id))
		}
	}

	if cdWf == nil {
		cdWf = &pipelineConfig.CdWorkflow{
			CiArtifactId: artifact.Id,
			PipelineId:   pipeline.Id,
			AuditLog:     sql.AuditLog{CreatedOn: time.Now(), CreatedBy: 1, UpdatedOn: time.Now(), UpdatedBy: 1},
		}
		err := impl.cdWorkflowRepository.SaveWorkFlow(cdWf)
		if err != nil {
			return err
		}
	}
	runner := &pipelineConfig.CdWorkflowRunner{
		Name:         pipeline.Name,
		WorkflowType: bean.CD_WORKFLOW_TYPE_PRE,
		ExecutorType: pipelineConfig.WORKFLOW_EXECUTOR_TYPE_AWF,
		Status:       WorkflowStarting, //starting
		TriggeredBy:  triggeredBy,
		StartedOn:    time.Now(),
		Namespace:    impl.cdConfig.DefaultNamespace,
		CdWorkflowId: cdWf.Id,
	}
	var env *repository2.Environment
	var err error
	if pipeline.RunPreStageInEnv {
		env, err = impl.envRepository.FindById(pipeline.EnvironmentId)
		if err != nil {
			impl.logger.Errorw(" unable to find env ", "err", err)
			return err
		}
		impl.logger.Debugw("env", "env", env)
		runner.Namespace = env.Namespace
	}
	err = impl.cdWorkflowRepository.SaveWorkFlowRunner(runner)
	if err != nil {
		return err
	}

	cdStageWorkflowRequest, err := impl.buildWFRequest(runner, cdWf, pipeline, triggeredBy)
	if err != nil {
		return err
	}
	cdStageWorkflowRequest.StageType = PRE
	_, err = impl.cdWorkflowService.SubmitWorkflow(cdStageWorkflowRequest, pipeline, env)

	wfr, err := impl.cdWorkflowRepository.FindByWorkflowIdAndRunnerType(cdWf.Id, bean.CD_WORKFLOW_TYPE_PRE)
	if err != nil {
		return err
	}

	event := impl.eventFactory.Build(util2.Trigger, &pipeline.Id, pipeline.AppId, &pipeline.EnvironmentId, util2.CD)
	impl.logger.Debugw("event PreStageTrigger", "event", event)
	event = impl.eventFactory.BuildExtraCDData(event, &wfr, 0, bean.CD_WORKFLOW_TYPE_PRE)
	_, evtErr := impl.eventClient.WriteEvent(event)
	if evtErr != nil {
		impl.logger.Errorw("CD trigger event not sent", "error", evtErr)
	}
	//updating cd config history entry
	cdConfigHistory, err := impl.cdConfigHistoryRepository.GetLatestByStageTypeAndPipelineId(pipelineConfig.PRE_CD_TYPE, pipeline.Id)
	if err != nil && err != pg.ErrNoRows {
		impl.logger.Errorw("error in getting cd config history entry", "err", err, "pipelineId", pipeline.Id)
		return err
	} else {
		//updating deployment details
		cdConfigHistory.Deployed = true
		cdConfigHistory.DeployedBy = triggeredBy
		cdConfigHistory.DeployedOn = time.Now()
		_, err = impl.cdConfigHistoryRepository.UpdateHistory(cdConfigHistory)
		if err != nil {
			impl.logger.Errorw("error in updating cd config history entry", "err", err, "cdConfigHistory", cdConfigHistory)
			return err
		}
	}
	return err

}

func convert(ts string) (*time.Time, error) {
	//layout := "2006-01-02T15:04:05Z"
	t, err := time.Parse(bean2.LayoutRFC3339, ts)
	if err != nil {
		return nil, err
	}
	return &t, nil
}

func (impl *WorkflowDagExecutorImpl) TriggerPostStage(cdWf *pipelineConfig.CdWorkflow, pipeline *pipelineConfig.Pipeline, triggeredBy int32) error {
	runner := &pipelineConfig.CdWorkflowRunner{
		Name:         pipeline.Name,
		WorkflowType: bean.CD_WORKFLOW_TYPE_POST,
		ExecutorType: pipelineConfig.WORKFLOW_EXECUTOR_TYPE_AWF,
		Status:       WorkflowStarting,
		TriggeredBy:  triggeredBy,
		StartedOn:    time.Now(),
		Namespace:    impl.cdConfig.DefaultNamespace,
		CdWorkflowId: cdWf.Id,
	}
	var env *repository2.Environment
	var err error
	if pipeline.RunPostStageInEnv {
		env, err = impl.envRepository.FindById(pipeline.EnvironmentId)
		if err != nil {
			impl.logger.Errorw(" unable to find env ", "err", err)
			return err
		}
		runner.Namespace = env.Namespace
	}

	err = impl.cdWorkflowRepository.SaveWorkFlowRunner(runner)
	if err != nil {
		return err
	}
	cdStageWorkflowRequest, err := impl.buildWFRequest(runner, cdWf, pipeline, triggeredBy)
	if err != nil {
		return err
	}
	cdStageWorkflowRequest.StageType = POST
	_, err = impl.cdWorkflowService.SubmitWorkflow(cdStageWorkflowRequest, pipeline, env)
	if err != nil {
		return err
	}

	wfr, err := impl.cdWorkflowRepository.FindByWorkflowIdAndRunnerType(cdWf.Id, bean.CD_WORKFLOW_TYPE_POST)
	if err != nil {
		return err
	}

	event := impl.eventFactory.Build(util2.Trigger, &pipeline.Id, pipeline.AppId, &pipeline.EnvironmentId, util2.CD)
	impl.logger.Debugw("event Cd Post Trigger", "event", event)
	event = impl.eventFactory.BuildExtraCDData(event, &wfr, 0, bean.CD_WORKFLOW_TYPE_POST)
	_, evtErr := impl.eventClient.WriteEvent(event)
	if evtErr != nil {
		impl.logger.Errorw("CD trigger event not sent", "error", evtErr)
	}
	//updating cd config history entry
	cdConfigHistory, err := impl.cdConfigHistoryRepository.GetLatestByStageTypeAndPipelineId(pipelineConfig.POST_CD_TYPE, pipeline.Id)
	if err != nil && err != pg.ErrNoRows {
		impl.logger.Errorw("error in getting cd config history entry", "err", err, "pipelineId", pipeline.Id)
		return err
	} else {
		//updating deployment details
		cdConfigHistory.Deployed = true
		cdConfigHistory.DeployedBy = triggeredBy
		cdConfigHistory.DeployedOn = time.Now()
		_, err = impl.cdConfigHistoryRepository.UpdateHistory(cdConfigHistory)
		if err != nil {
			impl.logger.Errorw("error in updating cd config history entry", "err", err, "cdConfigHistory", cdConfigHistory)
			return err
		}
	}
	return err
}
func (impl *WorkflowDagExecutorImpl) buildArtifactLocation(cdWorkflowConfig *pipelineConfig.CdWorkflowConfig, cdWf *pipelineConfig.CdWorkflow, runner *pipelineConfig.CdWorkflowRunner) string {
	cdArtifactLocationFormat := cdWorkflowConfig.CdArtifactLocationFormat
	if cdArtifactLocationFormat == "" {
		cdArtifactLocationFormat = impl.cdConfig.CdArtifactLocationFormat
	}
	if cdWorkflowConfig.LogsBucket == "" {
		cdWorkflowConfig.LogsBucket = impl.cdConfig.DefaultBuildLogsBucket
	}
	ArtifactLocation := fmt.Sprintf("s3://%s/"+impl.cdConfig.DefaultArtifactKeyPrefix+"/"+cdArtifactLocationFormat, cdWorkflowConfig.LogsBucket, cdWf.Id, runner.Id)
	return ArtifactLocation
}

func (impl *WorkflowDagExecutorImpl) buildWFRequest(runner *pipelineConfig.CdWorkflowRunner, cdWf *pipelineConfig.CdWorkflow, cdPipeline *pipelineConfig.Pipeline, triggeredBy int32) (*CdWorkflowRequest, error) {
	cdWorkflowConfig, err := impl.cdWorkflowRepository.FindConfigByPipelineId(cdPipeline.Id)
	if err != nil && !util.IsErrNoRows(err) {
		return nil, err
	}

	artifact, err := impl.ciArtifactRepository.Get(cdWf.CiArtifactId)
	if err != nil {
		return nil, err
	}

	ciMaterialInfo, err := repository.GetCiMaterialInfo(artifact.MaterialInfo, artifact.DataSource)
	if err != nil {
		impl.logger.Errorw("parsing error", "err", err)
		return nil, err
	}

	var ciProjectDetails []CiProjectDetails
	ciPipeline, err := impl.ciPipelineRepository.FindById(cdPipeline.CiPipelineId)
	if err != nil && !util.IsErrNoRows(err) {
		impl.logger.Errorw("cannot find ciPipeline", "err", err)
		return nil, err
	}

	for _, m := range ciPipeline.CiPipelineMaterials {
		var ciMaterialCurrent repository.CiMaterialInfo
		for _, ciMaterial := range ciMaterialInfo {
			if ciMaterial.Material.GitConfiguration.URL == m.GitMaterial.Url {
				ciMaterialCurrent = ciMaterial
				break
			}
		}
		gitMaterial, err := impl.materialRepository.FindById(m.GitMaterialId)
		if err != nil && !util.IsErrNoRows(err) {
			impl.logger.Errorw("could not fetch git materials", "err", err)
			return nil, err
		}

		ciProjectDetail := CiProjectDetails{
			GitRepository:   ciMaterialCurrent.Material.GitConfiguration.URL,
			MaterialName:    gitMaterial.Name,
			CheckoutPath:    gitMaterial.CheckoutPath,
			FetchSubmodules: gitMaterial.FetchSubmodules,
			SourceType:      m.Type,
			SourceValue:     m.Value,
			Type:            string(m.Type),
			GitOptions: GitOptions{
				UserName:      gitMaterial.GitProvider.UserName,
				Password:      gitMaterial.GitProvider.Password,
				SshPrivateKey: gitMaterial.GitProvider.SshPrivateKey,
				AccessToken:   gitMaterial.GitProvider.AccessToken,
				AuthMode:      gitMaterial.GitProvider.AuthMode,
			},
		}

		if len(ciMaterialCurrent.Modifications) > 0 {
			ciProjectDetail.CommitHash = ciMaterialCurrent.Modifications[0].Revision
			ciProjectDetail.Author = ciMaterialCurrent.Modifications[0].Author
			ciProjectDetail.GitTag = ciMaterialCurrent.Modifications[0].Tag
			ciProjectDetail.Message = ciMaterialCurrent.Modifications[0].Message
			commitTime, err := convert(ciMaterialCurrent.Modifications[0].ModifiedTime)
			if err != nil {
				return nil, err
			}
			ciProjectDetail.CommitTime = *commitTime
		} else {
			impl.logger.Debugw("devtronbug#1062", ciPipeline.Id, cdPipeline.Id)
			return nil, fmt.Errorf("modifications not found for %d", ciPipeline.Id)
		}

		// set webhook data
		if m.Type == pipelineConfig.SOURCE_TYPE_WEBHOOK && len(ciMaterialCurrent.Modifications) > 0 {
			webhookData := ciMaterialCurrent.Modifications[0].WebhookData
			ciProjectDetail.WebhookData = pipelineConfig.WebhookData{
				Id:              webhookData.Id,
				EventActionType: webhookData.EventActionType,
				Data:            webhookData.Data,
			}
		}

		ciProjectDetails = append(ciProjectDetails, ciProjectDetail)
	}

	var stageYaml string
	if runner.WorkflowType == bean.CD_WORKFLOW_TYPE_PRE {
		stageYaml = cdPipeline.PreStageConfig
	} else if runner.WorkflowType == bean.CD_WORKFLOW_TYPE_POST {
		stageYaml = cdPipeline.PostStageConfig
	} else {
		return nil, fmt.Errorf("unsupported workflow triggerd")
	}
	extraEnvVariables := make(map[string]string)
	extraEnvVariables["APP_NAME"] = ciPipeline.App.AppName
	cdStageWorkflowRequest := &CdWorkflowRequest{
		EnvironmentId:         cdPipeline.EnvironmentId,
		AppId:                 cdPipeline.AppId,
		WorkflowId:            cdWf.Id,
		WorkflowRunnerId:      runner.Id,
		WorkflowNamePrefix:    strconv.Itoa(runner.Id) + "-" + runner.Name,
		CdImage:               impl.cdConfig.DefaultImage,
		CdPipelineId:          cdWf.PipelineId,
		TriggeredBy:           triggeredBy,
		StageYaml:             stageYaml,
		CiProjectDetails:      ciProjectDetails,
		Namespace:             runner.Namespace,
		ActiveDeadlineSeconds: impl.cdConfig.DefaultTimeout,
		DockerUsername:        ciPipeline.CiTemplate.DockerRegistry.Username,
		DockerPassword:        ciPipeline.CiTemplate.DockerRegistry.Password,
		AwsRegion:             ciPipeline.CiTemplate.DockerRegistry.AWSRegion,
		DockerConnection:      ciPipeline.CiTemplate.DockerRegistry.Connection,
		DockerCert:            ciPipeline.CiTemplate.DockerRegistry.Cert,
		AccessKey:             ciPipeline.CiTemplate.DockerRegistry.AWSAccessKeyId,
		SecretKey:             ciPipeline.CiTemplate.DockerRegistry.AWSSecretAccessKey,
		DockerRegistryType:    string(ciPipeline.CiTemplate.DockerRegistry.RegistryType),
		DockerRegistryURL:     ciPipeline.CiTemplate.DockerRegistry.RegistryURL,
		CiArtifactDTO: CiArtifactDTO{
			Id:           artifact.Id,
			PipelineId:   artifact.PipelineId,
			Image:        artifact.Image,
			ImageDigest:  artifact.ImageDigest,
			MaterialInfo: artifact.MaterialInfo,
			DataSource:   artifact.DataSource,
			WorkflowId:   artifact.WorkflowId,
		},
		OrchestratorHost:          impl.cdConfig.OrchestratorHost,
		OrchestratorToken:         impl.cdConfig.OrchestratorToken,
		ExtraEnvironmentVariables: extraEnvVariables,
		CloudProvider:             impl.cdConfig.CloudProvider,
	}
	switch cdStageWorkflowRequest.CloudProvider {
	case BLOB_STORAGE_S3:
		//No AccessKey is used for uploading artifacts, instead IAM based auth is used
		cdStageWorkflowRequest.CdCacheRegion = cdWorkflowConfig.CdCacheRegion
		cdStageWorkflowRequest.CdCacheLocation = cdWorkflowConfig.CdCacheBucket
		cdStageWorkflowRequest.ArtifactLocation = impl.buildArtifactLocation(cdWorkflowConfig, cdWf, runner)
	case BLOB_STORAGE_AZURE:
		cdStageWorkflowRequest.AzureBlobConfig = &AzureBlobConfig{
			Enabled:              true,
			AccountName:          impl.cdConfig.AzureAccountName,
			BlobContainerCiCache: impl.cdConfig.AzureBlobContainerCiCache,
			AccountKey:           impl.cdConfig.AzureAccountKey,
		}
	case BLOB_STORAGE_MINIO:
		//For MINIO type blob storage, AccessKey & SecretAccessKey are injected through EnvVar
		cdStageWorkflowRequest.CdCacheLocation = cdWorkflowConfig.CdCacheBucket
		cdStageWorkflowRequest.ArtifactLocation = impl.buildArtifactLocation(cdWorkflowConfig, cdWf, runner)
		cdStageWorkflowRequest.MinioEndpoint = impl.cdConfig.MinioEndpoint
	default:
		return nil, fmt.Errorf("cloudprovider %s not supported", cdStageWorkflowRequest.CloudProvider)
	}
	return cdStageWorkflowRequest, nil
}

func (impl *WorkflowDagExecutorImpl) HandleDeploymentSuccessEvent(gitHash string) error {
	pipelineOverride, err := impl.pipelineOverrideRepository.FindByPipelineTriggerGitHash(gitHash)
	if err != nil {
		return err
	}
	cdWorkflow, err := impl.cdWorkflowRepository.FindById(pipelineOverride.CdWorkflowId)
	if err != nil {
		return err
	}
	if len(pipelineOverride.Pipeline.PostStageConfig) > 0 {
		if pipelineOverride.Pipeline.PostTriggerType == pipelineConfig.TRIGGER_TYPE_AUTOMATIC &&
			pipelineOverride.DeploymentType != models.DEPLOYMENTTYPE_STOP &&
			pipelineOverride.DeploymentType != models.DEPLOYMENTTYPE_START {

			err := impl.TriggerPostStage(cdWorkflow, pipelineOverride.Pipeline, 1)
			if err != nil {
				impl.logger.Errorw("error in triggering post stage after successful deployment event", "cdWorkflow", cdWorkflow)
				return err
			}
		}
	} else {
		// to trigger next pre/cd, if any
		// finding children cd by pipeline id
		err := impl.HandlePostStageSuccessEvent(cdWorkflow.Id, pipelineOverride.PipelineId, 1)
		if err != nil {
			impl.logger.Errorw("error in triggering children cd after successful deployment event", "parentCdPipelineId", pipelineOverride.PipelineId)
			return err
		}
	}
	return nil
}

func (impl *WorkflowDagExecutorImpl) HandlePostStageSuccessEvent(cdWorkflowId int, cdPipelineId int, triggeredBy int32) error {
	// finding children cd by pipeline id
	cdPipelinesMapping, err := impl.appWorkflowRepository.FindWFCDMappingByParentCDPipelineId(cdPipelineId)
	if err != nil {
		impl.logger.Errorw("error in getting mapping of cd pipelines by parent cd pipeline id", "err", err, "parentCdPipelineId", cdPipelineId)
		return err
	}
	ciArtifact, err := impl.ciArtifactRepository.GetArtifactByCdWorkflowId(cdWorkflowId)
	if err != nil {
		impl.logger.Errorw("error in finding artifact by cd workflow id", "err", err, "cdWorkflowId", cdWorkflowId)
		return err
	}
	//TODO : confirm about this logic used for applyAuth
	applyAuth := false
	if triggeredBy != 1 {
		applyAuth = true
	}
	for _, cdPipelineMapping := range cdPipelinesMapping {
		//find pipeline by cdPipeline ID
		pipeline, err := impl.pipelineRepository.FindById(cdPipelineMapping.ComponentId)
		if err != nil {
			impl.logger.Errorw("error in getting cd pipeline by id", "err", err, "pipelineId", cdPipelineMapping.ComponentId)
			return err
		}
		//finding ci artifact by ciPipelineID and pipelineId
		//TODO : confirm values for applyAuth, async & triggeredBy
		err = impl.triggerStage(nil, pipeline, ciArtifact, applyAuth, false, triggeredBy)
		if err != nil {
			impl.logger.Errorw("error in triggering cd pipeline after successful post stage", "err", err, "pipelineId", pipeline.Id)
			return err
		}
	}
	return nil
}

//Only used for auto trigger
func (impl *WorkflowDagExecutorImpl) TriggerDeployment(cdWf *pipelineConfig.CdWorkflow, artifact *repository.CiArtifact, pipeline *pipelineConfig.Pipeline, applyAuth bool, async bool, triggeredBy int32) error {
	//in case of manual ci RBAC need to apply, this method used for auto cd deployment
	if applyAuth {
		user, err := impl.user.GetById(triggeredBy)
		if err != nil {
			impl.logger.Errorw("error in fetching user for auto pipeline", "UpdatedBy", artifact.UpdatedBy)
			return nil
		}
		token := user.EmailId
		object := impl.enforcerUtil.GetAppRBACNameByAppId(pipeline.AppId)
		impl.logger.Debugw("Triggered Request (App Permission Checking):", "token", token, "object", object)
		if ok := impl.enforcer.EnforceByEmail(strings.ToLower(token), casbin.ResourceApplications, casbin.ActionTrigger, object); !ok {
			return fmt.Errorf("unauthorized for pipeline " + strconv.Itoa(pipeline.Id))
		}
	}

	if cdWf == nil {
		cdWf = &pipelineConfig.CdWorkflow{
			CiArtifactId: artifact.Id,
			PipelineId:   pipeline.Id,
			AuditLog:     sql.AuditLog{CreatedOn: time.Now(), CreatedBy: 1, UpdatedOn: time.Now(), UpdatedBy: 1},
		}
		err := impl.cdWorkflowRepository.SaveWorkFlow(cdWf)
		if err != nil {
			return err
		}
	}

	runner := &pipelineConfig.CdWorkflowRunner{
		Name:         pipeline.Name,
		WorkflowType: bean.CD_WORKFLOW_TYPE_DEPLOY,
		ExecutorType: pipelineConfig.WORKFLOW_EXECUTOR_TYPE_SYSTEM,
		Status:       WorkflowStarting, //starting
		TriggeredBy:  1,
		StartedOn:    time.Now(),
		Namespace:    impl.cdConfig.DefaultNamespace,
		CdWorkflowId: cdWf.Id,
	}
	err := impl.cdWorkflowRepository.SaveWorkFlowRunner(runner)
	if err != nil {
		return err
	}

	//checking vulnerability for deploying image
	isVulnerable := false
	if len(artifact.ImageDigest) > 0 {
		var cveStores []*security.CveStore
		imageScanResult, err := impl.scanResultRepository.FindByImageDigest(artifact.ImageDigest)
		if err != nil && err != pg.ErrNoRows {
			impl.logger.Errorw("error fetching image digest", "digest", artifact.ImageDigest, "err", err)
			return err
		}
		for _, item := range imageScanResult {
			cveStores = append(cveStores, &item.CveStore)
		}
		env, err := impl.envRepository.FindById(pipeline.EnvironmentId)
		if err != nil {
			impl.logger.Errorw("error while fetching env", "err", err)
			return err
		}
		blockCveList, err := impl.cvePolicyRepository.GetBlockedCVEList(cveStores, env.ClusterId, pipeline.EnvironmentId, pipeline.AppId, false)
		if err != nil {
			impl.logger.Errorw("error while fetching blocked cve list", "err", err)
			return err
		}
		if len(blockCveList) > 0 {
			isVulnerable = true
		}
	}
	if isVulnerable == true {
		runner.Status = WorkflowFailed
		runner.Message = "Found vulnerability on image"
		runner.FinishedOn = time.Now()
		err = impl.cdWorkflowRepository.UpdateWorkFlowRunner(runner)
		if err != nil {
			impl.logger.Errorw("error in updating status", "err", err)
			return err
		}
		err := impl.cdWorkflowRepository.SaveWorkFlowRunner(runner)
		if err != nil {
			return err
		}
		return nil
	}

	err = impl.appService.TriggerCD(artifact, cdWf.Id, pipeline, async)
	err1 := impl.updatePreviousDeploymentStatus(runner, pipeline.Id, err)
	if err1 != nil || err != nil {
		impl.logger.Errorw("error while update previous cd workflow runners", "err", err, "runner", runner, "pipelineId", pipeline.Id)
		return err
	}

	//updating cd config history
	globalHistories, err := impl.configMapHistoryRepository.GetLatestGlobalHistoryByAppId(pipeline.AppId)
	if err != nil && err != pg.ErrNoRows {
		impl.logger.Errorw("error in getting global CM/CS history", "err", err, "appId", pipeline.AppId)
		return err
	} else {
		for _, globalHistory := range globalHistories {
			globalHistory.Deployed = true
			globalHistory.DeployedOn = time.Now()
			globalHistory.DeployedBy = triggeredBy
			_, err = impl.configMapHistoryRepository.UpdateGlobalHistory(globalHistory)
			if err != nil {
				impl.logger.Errorw("error in updating global CM/CS", "err", err, "history", globalHistory)
				return err
			}
		}
	}
	envHistories, err := impl.configMapHistoryRepository.GetLatestEnvHistoryByAppIdAndEnvId(pipeline.AppId, pipeline.EnvironmentId)
	if err != nil && err != pg.ErrNoRows {
		impl.logger.Errorw("error in getting env CM/CS history", "err", err, "appId", pipeline.AppId, "envId", pipeline.EnvironmentId)
		return err
	} else {
		for _, envHistory := range envHistories {
			envHistory.Deployed = true
			envHistory.DeployedOn = time.Now()
			envHistory.DeployedBy = triggeredBy
			_, err = impl.configMapHistoryRepository.UpdateEnvHistory(envHistory)
			if err != nil {
				impl.logger.Errorw("error in updating env CM/CS", "err", err, "history", envHistory)
				return err
			}
		}
	}
	return nil
}

func (impl *WorkflowDagExecutorImpl) updatePreviousDeploymentStatus(currentRunner *pipelineConfig.CdWorkflowRunner, pipelineId int, err error) error {
	if err != nil {
		impl.logger.Errorw("error in triggering cd WF, setting wf status as fail ", "wfId", currentRunner.Id, "err", err)
		currentRunner.Status = WorkflowFailed
		currentRunner.Message = err.Error()
		currentRunner.FinishedOn = time.Now()
		err = impl.cdWorkflowRepository.UpdateWorkFlowRunner(currentRunner)
		if err != nil {
			impl.logger.Errorw("error updating cd wf runner status", "err", err, "currentRunner", currentRunner)
			return err
		}
		return nil
		//update current WF with error status
	} else {
		//update n-1th  deploy status as aborted if not termainal(Healthy, Degraded)
		terminalStatus := []string{v1alpha1.HealthStatusHealthy, v1alpha1.HealthStatusDegraded, WorkflowAborted, WorkflowFailed}
		previousNonTerminalRunners, err := impl.cdWorkflowRepository.FindPreviousCdWfRunnerByStatus(pipelineId, currentRunner.Id, terminalStatus)
		if err != nil {
			impl.logger.Errorw("error fetching previous wf runner, updating cd wf runner status,", "err", err, "currentRunner", currentRunner)
			return err
		} else if len(previousNonTerminalRunners) == 0 {
			impl.logger.Errorw("no previous runner found in updating cd wf runner status,", "err", err, "currentRunner", currentRunner)
			return nil
		}
		for _, previousRunner := range previousNonTerminalRunners {
			if previousRunner.Status == v1alpha1.HealthStatusHealthy ||
				previousRunner.Status == v1alpha1.HealthStatusDegraded ||
				previousRunner.Status == WorkflowAborted ||
				previousRunner.Status == WorkflowFailed {
				//terminal status return
				impl.logger.Infow("skip updating cd wf runner status as previous runner status is", "status", previousRunner.Status)
				return nil
			}
			impl.logger.Infow("updating cd wf runner status as previous runner status is", "status", previousRunner.Status)
			previousRunner.FinishedOn = time.Now()
			previousRunner.Message = "triggered new deployment"
			previousRunner.Status = WorkflowAborted
		}

		err = impl.cdWorkflowRepository.UpdateWorkFlowRunners(previousNonTerminalRunners)
		if err != nil {
			impl.logger.Errorw("error updating cd wf runner status", "err", err, "previousNonTerminalRunners", previousNonTerminalRunners)
			return err
		}
		return nil
	}
}

type RequestType string

const START RequestType = "START"
const STOP RequestType = "STOP"

type StopAppRequest struct {
	AppId         int         `json:"appId" validate:"required"`
	EnvironmentId int         `json:"environmentId" validate:"required"`
	UserId        int32       `json:"userId"`
	RequestType   RequestType `json:"requestType" validate:"oneof=START STOP"`
}

type StopDeploymentGroupRequest struct {
	DeploymentGroupId int         `json:"deploymentGroupId" validate:"required"`
	UserId            int32       `json:"userId"`
	RequestType       RequestType `json:"requestType" validate:"oneof=START STOP"`
}

func (impl *WorkflowDagExecutorImpl) StopStartApp(stopRequest *StopAppRequest, ctx context.Context) (int, error) {
	pipelines, err := impl.pipelineRepository.FindActiveByAppIdAndEnvironmentId(stopRequest.AppId, stopRequest.EnvironmentId)
	if err != nil {
		impl.logger.Errorw("error in fetching pipeline", "app", stopRequest.AppId, "env", stopRequest.EnvironmentId, "err", err)
		return 0, err
	}
	if len(pipelines) == 0 {
		return 0, fmt.Errorf("no pipeline found")
	}
	pipeline := pipelines[0]

	//find pipeline with default
	var pipelineIds []int
	for _, p := range pipelines {
		impl.logger.Debugw("adding pipelineId", "pipelineId", p.Id)
		pipelineIds = append(pipelineIds, p.Id)
		//FIXME
	}
	wf, err := impl.cdWorkflowRepository.FindLatestCdWorkflowByPipelineId(pipelineIds)
	if err != nil {
		impl.logger.Errorw("error in fetching latest release", "err", err)
		return 0, err
	}
	stopTemplate := `{"replicaCount":0,"autoscaling":{"MinReplicas":0,"MaxReplicas":0 ,"enabled": false} }`
	overrideRequest := &bean.ValuesOverrideRequest{
		PipelineId:     pipeline.Id,
		AppId:          stopRequest.AppId,
		CiArtifactId:   wf.CiArtifactId,
		UserId:         stopRequest.UserId,
		CdWorkflowType: bean.CD_WORKFLOW_TYPE_DEPLOY,
	}
	if stopRequest.RequestType == STOP {
		overrideRequest.AdditionalOverride = json.RawMessage([]byte(stopTemplate))
		overrideRequest.DeploymentType = models.DEPLOYMENTTYPE_STOP
	} else if stopRequest.RequestType == START {
		overrideRequest.DeploymentType = models.DEPLOYMENTTYPE_START
	} else {
		return 0, fmt.Errorf("unsupported operation %s", stopRequest.RequestType)
	}
	id, err := impl.ManualCdTrigger(overrideRequest, ctx)
	if err != nil {
		impl.logger.Errorw("error in stopping app", "err", err, "appId", stopRequest.AppId, "envId", stopRequest.EnvironmentId)
		return 0, err
	}
	return id, err
}

func (impl *WorkflowDagExecutorImpl) ManualCdTrigger(overrideRequest *bean.ValuesOverrideRequest, ctx context.Context) (int, error) {
	releaseId := 0
	var err error
	cdPipeline, err := impl.pipelineRepository.FindById(overrideRequest.PipelineId)
	if err != nil {
		impl.logger.Errorf("invalid req", "err", err, "req", overrideRequest)
		return 0, err
	}

	if overrideRequest.CdWorkflowType == bean.CD_WORKFLOW_TYPE_PRE {
		artifact, err := impl.ciArtifactRepository.Get(overrideRequest.CiArtifactId)
		if err != nil {
			impl.logger.Errorw("err", "err", err)
			return 0, err
		}
		err = impl.TriggerPreStage(nil, artifact, cdPipeline, overrideRequest.UserId, false)
		if err != nil {
			impl.logger.Errorw("err", "err", err)
			return 0, err
		}
	} else if overrideRequest.CdWorkflowType == bean.CD_WORKFLOW_TYPE_DEPLOY {
		if overrideRequest.DeploymentType == models.DEPLOYMENTTYPE_UNKNOWN {
			overrideRequest.DeploymentType = models.DEPLOYMENTTYPE_DEPLOY
		}
		cdWf, err := impl.cdWorkflowRepository.FindByWorkflowIdAndRunnerType(overrideRequest.CdWorkflowId, bean.CD_WORKFLOW_TYPE_PRE)
		if err != nil && !util.IsErrNoRows(err) {
			impl.logger.Errorw("err", "err", err)
			return 0, nil
		}

		cdWorkflowId := cdWf.CdWorkflowId
		if cdWf.CdWorkflowId == 0 {
			cdWf := &pipelineConfig.CdWorkflow{
				CiArtifactId: overrideRequest.CiArtifactId,
				PipelineId:   overrideRequest.PipelineId,
				AuditLog:     sql.AuditLog{CreatedOn: time.Now(), CreatedBy: overrideRequest.UserId, UpdatedOn: time.Now(), UpdatedBy: overrideRequest.UserId},
			}
			err := impl.cdWorkflowRepository.SaveWorkFlow(cdWf)
			if err != nil {
				impl.logger.Errorw("err", "err", err)
				return 0, err
			}
			cdWorkflowId = cdWf.Id
		}

		runner := &pipelineConfig.CdWorkflowRunner{
			Name:         cdPipeline.Name,
			WorkflowType: bean.CD_WORKFLOW_TYPE_DEPLOY,
			ExecutorType: pipelineConfig.WORKFLOW_EXECUTOR_TYPE_AWF,
			Status:       WorkflowStarting,
			TriggeredBy:  overrideRequest.UserId,
			StartedOn:    time.Now(),
			Namespace:    impl.cdConfig.DefaultNamespace,
			CdWorkflowId: cdWorkflowId,
		}
		err = impl.cdWorkflowRepository.SaveWorkFlowRunner(runner)
		if err != nil {
			impl.logger.Errorw("err", "err", err)
			return 0, err
		}
		overrideRequest.CdWorkflowId = cdWorkflowId

		//checking vulnerability for deploying image
		artifact, err := impl.ciArtifactRepository.Get(overrideRequest.CiArtifactId)
		if err != nil {
			impl.logger.Errorw("err", "err", err)
			return 0, err
		}
		isVulnerable := false
		if len(artifact.ImageDigest) > 0 {
			var cveStores []*security.CveStore
			imageScanResult, err := impl.scanResultRepository.FindByImageDigest(artifact.ImageDigest)
			if err != nil && err != pg.ErrNoRows {
				impl.logger.Errorw("error fetching image digest", "digest", artifact.ImageDigest, "err", err)
				return 0, err
			}
			for _, item := range imageScanResult {
				cveStores = append(cveStores, &item.CveStore)
			}
			blockCveList, err := impl.cvePolicyRepository.GetBlockedCVEList(cveStores, cdPipeline.Environment.ClusterId, cdPipeline.EnvironmentId, cdPipeline.AppId, false)
			if err != nil {
				impl.logger.Errorw("error while fetching env", "err", err)
				return 0, err
			}
			if len(blockCveList) > 0 {
				isVulnerable = true
			}
		}
		if isVulnerable == true {
			runner := &pipelineConfig.CdWorkflowRunner{
				Name:         cdPipeline.Name,
				WorkflowType: bean.CD_WORKFLOW_TYPE_DEPLOY,
				ExecutorType: pipelineConfig.WORKFLOW_EXECUTOR_TYPE_SYSTEM,
				Status:       WorkflowFailed, //starting
				TriggeredBy:  1,
				StartedOn:    time.Now(),
				Namespace:    impl.cdConfig.DefaultNamespace,
				CdWorkflowId: cdWorkflowId,
				Message:      "Found vulnerability on image",
			}
			err := impl.cdWorkflowRepository.SaveWorkFlowRunner(runner)
			if err != nil {
				impl.logger.Errorw("err", "err", err)
				return 0, err
			}
			return 0, fmt.Errorf("found vulnerability for image digest %s", artifact.ImageDigest)
		}

		releaseId, err = impl.appService.TriggerRelease(overrideRequest, ctx)
		//	return after error handling
		/*if err != nil {
			return 0, err
		}*/
		err1 := impl.updatePreviousDeploymentStatus(runner, cdPipeline.Id, err)
		if err1 != nil || err != nil {
			impl.logger.Errorw("error while update previous cd workflow runners", "err", err, "runner", runner, "pipelineId", cdPipeline.Id)
			return 0, err
		}
	} else if overrideRequest.CdWorkflowType == bean.CD_WORKFLOW_TYPE_POST {
		cdWfRunner, err := impl.cdWorkflowRepository.FindByWorkflowIdAndRunnerType(overrideRequest.CdWorkflowId, bean.CD_WORKFLOW_TYPE_DEPLOY)
		if err != nil && !util.IsErrNoRows(err) {
			impl.logger.Errorw("err", "err", err)
			return 0, nil
		}

		if cdWfRunner.CdWorkflowId == 0 {
			cdWf := &pipelineConfig.CdWorkflow{
				CiArtifactId: overrideRequest.CiArtifactId,
				PipelineId:   overrideRequest.PipelineId,
				AuditLog:     sql.AuditLog{CreatedOn: time.Now(), CreatedBy: overrideRequest.UserId, UpdatedOn: time.Now(), UpdatedBy: overrideRequest.UserId},
			}
			err := impl.cdWorkflowRepository.SaveWorkFlow(cdWf)
			if err != nil {
				impl.logger.Errorw("err", "err", err)
				return 0, err
			}
			err = impl.TriggerPostStage(cdWf, cdPipeline, overrideRequest.UserId)
		} else {
			cdWf, err := impl.cdWorkflowRepository.FindById(overrideRequest.CdWorkflowId)
			if err != nil && !util.IsErrNoRows(err) {
				impl.logger.Errorw("err", "err", err)
				return 0, nil
			}
			err = impl.TriggerPostStage(cdWf, cdPipeline, overrideRequest.UserId)
		}
	}
	return releaseId, err
}

type BulkTriggerRequest struct {
	CiArtifactId int `sql:"ci_artifact_id"`
	PipelineId   int `sql:"pipeline_id"`
}

func (impl *WorkflowDagExecutorImpl) TriggerBulkDeploymentAsync(requests []*BulkTriggerRequest, UserId int32) (interface{}, error) {
	var cdWorkflows []*pipelineConfig.CdWorkflow
	for _, request := range requests {
		cdWf := &pipelineConfig.CdWorkflow{
			CiArtifactId:   request.CiArtifactId,
			PipelineId:     request.PipelineId,
			AuditLog:       sql.AuditLog{CreatedOn: time.Now(), CreatedBy: UserId, UpdatedOn: time.Now(), UpdatedBy: UserId},
			WorkflowStatus: pipelineConfig.REQUEST_ACCEPTED,
		}
		cdWorkflows = append(cdWorkflows, cdWf)
	}
	err := impl.cdWorkflowRepository.SaveWorkFlows(cdWorkflows...)
	if err != nil {
		impl.logger.Errorw("error in saving wfs", "req", requests, "err", err)
		return nil, err
	}
	impl.triggerNatsEventForBulkAction(cdWorkflows)
	return nil, nil
	//return
	//publish nats async
	//update status
	//consume message
}

type DeploymentGroupAppWithEnv struct {
	EnvironmentId     int         `json:"environmentId"`
	DeploymentGroupId int         `json:"deploymentGroupId"`
	AppId             int         `json:"appId"`
	Active            bool        `json:"active"`
	UserId            int32       `json:"userId"`
	RequestType       RequestType `json:"requestType" validate:"oneof=START STOP"`
}

func (impl *WorkflowDagExecutorImpl) TriggerBulkHibernateAsync(request StopDeploymentGroupRequest, ctx context.Context) (interface{}, error) {
	dg, err := impl.groupRepository.FindByIdWithApp(request.DeploymentGroupId)
	if err != nil {
		impl.logger.Errorw("error while fetching dg", "err", err)
		return nil, err
	}

	for _, app := range dg.DeploymentGroupApps {
		deploymentGroupAppWithEnv := &DeploymentGroupAppWithEnv{
			AppId:             app.AppId,
			EnvironmentId:     dg.EnvironmentId,
			DeploymentGroupId: dg.Id,
			Active:            dg.Active,
			UserId:            request.UserId,
			RequestType:       request.RequestType,
		}

		data, err := json.Marshal(deploymentGroupAppWithEnv)
		if err != nil {
			impl.logger.Errorw("error while writing app stop event to nats ", "app", app.AppId, "deploymentGroup", app.DeploymentGroupId, "err", err)
		} else {
			impl.pubsubClient.Conn.PublishAsync(BULK_HIBERNATE_TOPIC, data, func(s string, err error) {
				if err != nil {
					impl.logger.Errorw("error while writing app stop event to nats ", "app", app.AppId, "deploymentGroup", app.DeploymentGroupId, "err", err)
				}
			})
		}
	}
	return nil, nil
}

func (impl *WorkflowDagExecutorImpl) triggerNatsEventForBulkAction(cdWorkflows []*pipelineConfig.CdWorkflow) {
	for _, wf := range cdWorkflows {
		data, err := json.Marshal(wf)
		if err != nil {
			wf.WorkflowStatus = pipelineConfig.QUE_ERROR
		} else {
			impl.pubsubClient.Conn.PublishAsync(BULK_DEPLOY_TOPIC, data, func(s string, err error) {
				if err != nil {
					wf.WorkflowStatus = pipelineConfig.QUE_ERROR
				} else {
					wf.WorkflowStatus = pipelineConfig.ENQUEUED
				}
			})
		}
		err = impl.cdWorkflowRepository.UpdateWorkFlow(wf)
		if err != nil {
			impl.logger.Errorw("error in publishing wf msg", "wf", wf, "err", err)
		}
	}
}

func (impl *WorkflowDagExecutorImpl) subscribeTriggerBulkAction() error {
	_, err := impl.pubsubClient.Conn.QueueSubscribe(BULK_DEPLOY_TOPIC, BULK_DEPLOY_GROUP, func(msg *stan.Msg) {
		impl.logger.Debug("subscribeTriggerBulkAction event received")
		defer msg.Ack()
		cdWorkflow := new(pipelineConfig.CdWorkflow)
		err := json.Unmarshal([]byte(string(msg.Data)), cdWorkflow)
		if err != nil {
			impl.logger.Error("err", err)
			return
		}
		impl.logger.Debugw("subscribeTriggerBulkAction event:", "cdWorkflow", cdWorkflow)
		wf := &pipelineConfig.CdWorkflow{
			Id:           cdWorkflow.Id,
			CiArtifactId: cdWorkflow.CiArtifactId,
			PipelineId:   cdWorkflow.PipelineId,
			AuditLog: sql.AuditLog{
				UpdatedOn: time.Now(),
			},
		}
		latest, err := impl.cdWorkflowRepository.IsLatestWf(cdWorkflow.PipelineId, cdWorkflow.Id)
		if err != nil {
			impl.logger.Errorw("error in determining latest", "wf", cdWorkflow, "err", err)
			wf.WorkflowStatus = pipelineConfig.DEQUE_ERROR
			impl.cdWorkflowRepository.UpdateWorkFlow(wf)
			return
		}
		if !latest {
			wf.WorkflowStatus = pipelineConfig.DROPPED_STALE
			impl.cdWorkflowRepository.UpdateWorkFlow(wf)
			return
		}
		pipeline, err := impl.pipelineRepository.FindById(cdWorkflow.PipelineId)
		if err != nil {
			impl.logger.Errorw("error in fetching pipeline", "err", err)
			wf.WorkflowStatus = pipelineConfig.TRIGGER_ERROR
			impl.cdWorkflowRepository.UpdateWorkFlow(wf)
			return
		}
		artefact, err := impl.ciArtifactRepository.Get(cdWorkflow.CiArtifactId)
		if err != nil {
			impl.logger.Errorw("error in fetching artefact", "err", err)
			wf.WorkflowStatus = pipelineConfig.TRIGGER_ERROR
			impl.cdWorkflowRepository.UpdateWorkFlow(wf)
			return
		}
		err = impl.triggerStageForBulk(wf, pipeline, artefact, false, false, cdWorkflow.CreatedBy)
		if err != nil {
			impl.logger.Errorw("error in cd trigger ", "err", err)
			wf.WorkflowStatus = pipelineConfig.TRIGGER_ERROR
		} else {
			wf.WorkflowStatus = pipelineConfig.WF_STARTED
		}
		impl.cdWorkflowRepository.UpdateWorkFlow(wf)
	}, stan.DurableName(BULK_DEPLOY_DURABLE), stan.StartWithLastReceived(), stan.AckWait(time.Duration(180)*time.Second), stan.SetManualAckMode(), stan.MaxInflight(1))
	return err
}

func (impl *WorkflowDagExecutorImpl) subscribeHibernateBulkAction() error {
	_, err := impl.pubsubClient.Conn.QueueSubscribe(BULK_HIBERNATE_TOPIC, BULK_HIBERNATE_GROUP, func(msg *stan.Msg) {
		impl.logger.Debug("subscribeHibernateBulkAction event received")
		defer msg.Ack()
		deploymentGroupAppWithEnv := new(DeploymentGroupAppWithEnv)
		err := json.Unmarshal([]byte(string(msg.Data)), deploymentGroupAppWithEnv)
		if err != nil {
			impl.logger.Error("err", err)
			return
		}
		impl.logger.Debugw("subscribeHibernateBulkAction event:", "DeploymentGroupAppWithEnv", deploymentGroupAppWithEnv)

		stopAppRequest := &StopAppRequest{
			AppId:         deploymentGroupAppWithEnv.AppId,
			EnvironmentId: deploymentGroupAppWithEnv.EnvironmentId,
			UserId:        deploymentGroupAppWithEnv.UserId,
			RequestType:   deploymentGroupAppWithEnv.RequestType,
		}
		ctx, err := impl.buildACDSynchContext()
		if err != nil {
			impl.logger.Errorw("error in creating acd synch context", "err", err)
			return
		}
		_, err = impl.StopStartApp(stopAppRequest, ctx)
	}, stan.DurableName(BULK_HIBERNATE_DURABLE), stan.StartWithLastReceived(), stan.AckWait(time.Duration(180)*time.Second), stan.SetManualAckMode(), stan.MaxInflight(1))
	return err
}

func (impl *WorkflowDagExecutorImpl) buildACDSynchContext() (acdContext context.Context, err error) {
	return impl.tokenCache.BuildACDSynchContext()
}<|MERGE_RESOLUTION|>--- conflicted
+++ resolved
@@ -87,12 +87,9 @@
 	eventClient                client.EventClient
 	cvePolicyRepository        security.CvePolicyRepository
 	scanResultRepository       security.ImageScanResultRepository
-<<<<<<< HEAD
 	cdConfigHistoryRepository  pipelineConfig.CdConfigHistoryRepository
 	configMapHistoryRepository chartConfig.ConfigMapHistoryRepository
-=======
 	appWorkflowRepository      appWorkflow.AppWorkflowRepository
->>>>>>> fcf23c2c
 }
 
 type CiArtifactDTO struct {
@@ -145,12 +142,9 @@
 	acdAuthConfig *util3.ACDAuthConfig, eventFactory client.EventFactory,
 	eventClient client.EventClient, cvePolicyRepository security.CvePolicyRepository,
 	scanResultRepository security.ImageScanResultRepository,
-<<<<<<< HEAD
 	CdConfigHistoryRepository pipelineConfig.CdConfigHistoryRepository,
 	configMapHistoryRepository chartConfig.ConfigMapHistoryRepository) *WorkflowDagExecutorImpl {
-=======
 	appWorkflowRepository appWorkflow.AppWorkflowRepository) *WorkflowDagExecutorImpl {
->>>>>>> fcf23c2c
 	wde := &WorkflowDagExecutorImpl{logger: Logger,
 		pipelineRepository:         pipelineRepository,
 		cdWorkflowRepository:       cdWorkflowRepository,
@@ -173,12 +167,9 @@
 		eventClient:                eventClient,
 		cvePolicyRepository:        cvePolicyRepository,
 		scanResultRepository:       scanResultRepository,
-<<<<<<< HEAD
 		cdConfigHistoryRepository:  CdConfigHistoryRepository,
 		configMapHistoryRepository: configMapHistoryRepository,
-=======
 		appWorkflowRepository:      appWorkflowRepository,
->>>>>>> fcf23c2c
 	}
 	err := wde.Subscribe()
 	if err != nil {
