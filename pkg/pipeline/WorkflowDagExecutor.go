/*
 * Copyright (c) 2020 Devtron Labs
 *
 * Licensed under the Apache License, Version 2.0 (the "License");
 * you may not use this file except in compliance with the License.
 * You may obtain a copy of the License at
 *
 *    http://www.apache.org/licenses/LICENSE-2.0
 *
 * Unless required by applicable law or agreed to in writing, software
 * distributed under the License is distributed on an "AS IS" BASIS,
 * WITHOUT WARRANTIES OR CONDITIONS OF ANY KIND, either express or implied.
 * See the License for the specific language governing permissions and
 * limitations under the License.
 *
 */

package pipeline

import (
	"context"
	"encoding/json"
	"errors"
	"fmt"
<<<<<<< HEAD
	blob_storage "github.com/devtron-labs/common-lib-private/blob-storage"
	util5 "github.com/devtron-labs/common-lib-private/utils/k8s"
	"github.com/devtron-labs/common-lib-private/utils/k8s/health"
=======
	blob_storage "github.com/devtron-labs/common-lib/blob-storage"
	util5 "github.com/devtron-labs/common-lib/utils/k8s"
	"github.com/devtron-labs/common-lib/utils/k8s/health"
>>>>>>> acfa3ec2
	client2 "github.com/devtron-labs/devtron/api/helm-app"
	"github.com/devtron-labs/devtron/client/argocdServer/application"
	gitSensorClient "github.com/devtron-labs/devtron/client/gitSensor"
	"github.com/devtron-labs/devtron/enterprise/pkg/resourceFilter"
	appRepository "github.com/devtron-labs/devtron/internal/sql/repository/app"
	"github.com/devtron-labs/devtron/pkg/app/status"
	"github.com/devtron-labs/devtron/pkg/k8s"
	bean3 "github.com/devtron-labs/devtron/pkg/pipeline/bean"
	repository4 "github.com/devtron-labs/devtron/pkg/pipeline/repository"
	"github.com/devtron-labs/devtron/pkg/resourceQualifiers"
	serverBean "github.com/devtron-labs/devtron/pkg/server/bean"
	"github.com/devtron-labs/devtron/pkg/variables"
	repository5 "github.com/devtron-labs/devtron/pkg/variables/repository"
	util4 "github.com/devtron-labs/devtron/util"
	"github.com/devtron-labs/devtron/util/argo"
	"go.opentelemetry.io/otel"
	"k8s.io/utils/strings/slices"
	"strconv"
	"strings"
	"sync"
	"time"

	"github.com/devtron-labs/devtron/internal/sql/repository/appWorkflow"
	repository2 "github.com/devtron-labs/devtron/pkg/cluster/repository"
	history2 "github.com/devtron-labs/devtron/pkg/pipeline/history"
	repository3 "github.com/devtron-labs/devtron/pkg/pipeline/history/repository"
	"github.com/devtron-labs/devtron/pkg/sql"
	"github.com/devtron-labs/devtron/pkg/user/casbin"
	util3 "github.com/devtron-labs/devtron/pkg/util"

	pubsub "github.com/devtron-labs/common-lib-private/pubsub-lib"
	"github.com/devtron-labs/devtron/api/bean"
	client "github.com/devtron-labs/devtron/client/events"
	"github.com/devtron-labs/devtron/internal/sql/models"
	"github.com/devtron-labs/devtron/internal/sql/repository"
	"github.com/devtron-labs/devtron/internal/sql/repository/chartConfig"
	"github.com/devtron-labs/devtron/internal/sql/repository/pipelineConfig"
	"github.com/devtron-labs/devtron/internal/sql/repository/security"
	"github.com/devtron-labs/devtron/internal/util"
	"github.com/devtron-labs/devtron/pkg/app"
	bean2 "github.com/devtron-labs/devtron/pkg/bean"
	"github.com/devtron-labs/devtron/pkg/user"
	util2 "github.com/devtron-labs/devtron/util/event"
	"github.com/devtron-labs/devtron/util/rbac"
	"github.com/go-pg/pg"
	"go.uber.org/zap"
)

type WorkflowDagExecutor interface {
	HandleCiSuccessEvent(artifact *repository.CiArtifact, applyAuth bool, async bool, triggeredBy int32) error
	HandleWebhookExternalCiEvent(artifact *repository.CiArtifact, triggeredBy int32, externalCiId int, auth func(email string, projectObject string, envObject string) bool) (bool, error)
	HandlePreStageSuccessEvent(cdStageCompleteEvent CdStageCompleteEvent) error
	HandleDeploymentSuccessEvent(pipelineOverride *chartConfig.PipelineOverride) error
	HandlePostStageSuccessEvent(cdWorkflowId int, cdPipelineId int, triggeredBy int32) error
	Subscribe() error
	TriggerPostStage(cdWf *pipelineConfig.CdWorkflow, cdPipeline *pipelineConfig.Pipeline, triggeredBy int32, refCdWorkflowRunnerId int) error
	TriggerPreStage(ctx context.Context, cdWf *pipelineConfig.CdWorkflow, artifact *repository.CiArtifact, pipeline *pipelineConfig.Pipeline, triggeredBy int32, applyAuth bool, refCdWorkflowRunnerId int) error
	TriggerDeployment(cdWf *pipelineConfig.CdWorkflow, artifact *repository.CiArtifact, pipeline *pipelineConfig.Pipeline, applyAuth bool, triggeredBy int32) error
	ManualCdTrigger(overrideRequest *bean.ValuesOverrideRequest, ctx context.Context) (int, string, error)
	TriggerBulkDeploymentAsync(requests []*BulkTriggerRequest, UserId int32) (interface{}, error)
	StopStartApp(stopRequest *StopAppRequest, ctx context.Context) (int, error)
	TriggerBulkHibernateAsync(request StopDeploymentGroupRequest, ctx context.Context) (interface{}, error)
	FetchApprovalDataForArtifacts(artifactIds []int, pipelineId int, requiredApprovals int) (map[int]*pipelineConfig.UserApprovalMetadata, error)
	RotatePods(ctx context.Context, podRotateRequest *PodRotateRequest) (*k8s.RotatePodResponse, error)
	MarkCurrentDeploymentFailed(runner *pipelineConfig.CdWorkflowRunner, releaseErr error, triggeredBy int32) error
	UpdateWorkflowRunnerStatusForDeployment(appIdentifier *client2.AppIdentifier, wfr *pipelineConfig.CdWorkflowRunner) bool
}

type WorkflowDagExecutorImpl struct {
	logger                         *zap.SugaredLogger
	pipelineRepository             pipelineConfig.PipelineRepository
	cdWorkflowRepository           pipelineConfig.CdWorkflowRepository
	pubsubClient                   *pubsub.PubSubClientServiceImpl
	appService                     app.AppService
	cdWorkflowService              WorkflowService
	ciPipelineRepository           pipelineConfig.CiPipelineRepository
	materialRepository             pipelineConfig.MaterialRepository
	pipelineOverrideRepository     chartConfig.PipelineOverrideRepository
	ciArtifactRepository           repository.CiArtifactRepository
	user                           user.UserService
	enforcer                       casbin.Enforcer
	enforcerUtil                   rbac.EnforcerUtil
	groupRepository                repository.DeploymentGroupRepository
	tokenCache                     *util3.TokenCache
	acdAuthConfig                  *util3.ACDAuthConfig
	envRepository                  repository2.EnvironmentRepository
	eventFactory                   client.EventFactory
	eventClient                    client.EventClient
	cvePolicyRepository            security.CvePolicyRepository
	scanResultRepository           security.ImageScanResultRepository
	appWorkflowRepository          appWorkflow.AppWorkflowRepository
	prePostCdScriptHistoryService  history2.PrePostCdScriptHistoryService
	argoUserService                argo.ArgoUserService
	cdPipelineStatusTimelineRepo   pipelineConfig.PipelineStatusTimelineRepository
	pipelineStatusTimelineService  status.PipelineStatusTimelineService
	CiTemplateRepository           pipelineConfig.CiTemplateRepository
	ciWorkflowRepository           pipelineConfig.CiWorkflowRepository
	appLabelRepository             pipelineConfig.AppLabelRepository
	gitSensorGrpcClient            gitSensorClient.Client
	k8sCommonService               k8s.K8sCommonService
<<<<<<< HEAD
	deploymentApprovalRepository   pipelineConfig.DeploymentApprovalRepository
	chartTemplateService           util.ChartTemplateService
	appRepository                  appRepository.AppRepository
	helmRepoPushService            app.HelmRepoPushService
=======
>>>>>>> acfa3ec2
	pipelineStageRepository        repository4.PipelineStageRepository
	pipelineStageService           PipelineStageService
	config                         *CdConfig
	helmAppService                 client2.HelmAppService
	variableSnapshotHistoryService variables.VariableSnapshotHistoryService
<<<<<<< HEAD
	celService                     resourceFilter.CELEvaluatorService
	resourceFilterService          resourceFilter.ResourceFilterService
=======
	devtronAppReleaseContextMap    map[int]DevtronAppReleaseContextType
>>>>>>> acfa3ec2
}

const (
	CD_PIPELINE_ENV_NAME_KEY     = "CD_PIPELINE_ENV_NAME"
	CD_PIPELINE_CLUSTER_NAME_KEY = "CD_PIPELINE_CLUSTER_NAME"
	GIT_COMMIT_HASH_PREFIX       = "GIT_COMMIT_HASH"
	GIT_SOURCE_TYPE_PREFIX       = "GIT_SOURCE_TYPE"
	GIT_SOURCE_VALUE_PREFIX      = "GIT_SOURCE_VALUE"
	GIT_METADATA                 = "GIT_METADATA"
	GIT_SOURCE_COUNT             = "GIT_SOURCE_COUNT"
	APP_LABEL_KEY_PREFIX         = "APP_LABEL_KEY"
	APP_LABEL_VALUE_PREFIX       = "APP_LABEL_VALUE"
	APP_LABEL_METADATA           = "APP_LABEL_METADATA"
	APP_LABEL_COUNT              = "APP_LABEL_COUNT"
	CHILD_CD_ENV_NAME_PREFIX     = "CHILD_CD_ENV_NAME"
	CHILD_CD_CLUSTER_NAME_PREFIX = "CHILD_CD_CLUSTER_NAME"
	CHILD_CD_METADATA            = "CHILD_CD_METADATA"
	CHILD_CD_COUNT               = "CHILD_CD_COUNT"
	DOCKER_IMAGE                 = "DOCKER_IMAGE"
	DEPLOYMENT_RELEASE_ID        = "DEPLOYMENT_RELEASE_ID"
	DEPLOYMENT_UNIQUE_ID         = "DEPLOYMENT_UNIQUE_ID"
	CD_TRIGGERED_BY              = "CD_TRIGGERED_BY"
	CD_TRIGGER_TIME              = "CD_TRIGGER_TIME"
	APP_NAME                     = "APP_NAME"
	DEVTRON_CD_TRIGGERED_BY      = "DEVTRON_CD_TRIGGERED_BY"
	DEVTRON_CD_TRIGGER_TIME      = "DEVTRON_CD_TRIGGER_TIME"
)

type CiArtifactDTO struct {
	Id                   int    `json:"id"`
	PipelineId           int    `json:"pipelineId"` //id of the ci pipeline from which this webhook was triggered
	Image                string `json:"image"`
	ImageDigest          string `json:"imageDigest"`
	MaterialInfo         string `json:"materialInfo"` //git material metadata json array string
	DataSource           string `json:"dataSource"`
	WorkflowId           *int   `json:"workflowId"`
	ciArtifactRepository repository.CiArtifactRepository
}

type DevtronAppReleaseContextType struct {
	CancelContext context.CancelFunc
	RunnerId      int
}

type CdStageCompleteEvent struct {
	CiProjectDetails []bean3.CiProjectDetails     `json:"ciProjectDetails"`
	WorkflowId       int                          `json:"workflowId"`
	WorkflowRunnerId int                          `json:"workflowRunnerId"`
	CdPipelineId     int                          `json:"cdPipelineId"`
	TriggeredBy      int32                        `json:"triggeredBy"`
	StageYaml        string                       `json:"stageYaml"`
	ArtifactLocation string                       `json:"artifactLocation"`
	PipelineName     string                       `json:"pipelineName"`
	CiArtifactDTO    pipelineConfig.CiArtifactDTO `json:"ciArtifactDTO"`
}

type GitMetadata struct {
	GitCommitHash  string `json:"GIT_COMMIT_HASH"`
	GitSourceType  string `json:"GIT_SOURCE_TYPE"`
	GitSourceValue string `json:"GIT_SOURCE_VALUE"`
}

type AppLabelMetadata struct {
	AppLabelKey   string `json:"APP_LABEL_KEY"`
	AppLabelValue string `json:"APP_LABEL_VALUE"`
}

type ChildCdMetadata struct {
	ChildCdEnvName     string `json:"CHILD_CD_ENV_NAME"`
	ChildCdClusterName string `json:"CHILD_CD_CLUSTER_NAME"`
}

func NewWorkflowDagExecutorImpl(Logger *zap.SugaredLogger, pipelineRepository pipelineConfig.PipelineRepository,
	cdWorkflowRepository pipelineConfig.CdWorkflowRepository,
	pubsubClient *pubsub.PubSubClientServiceImpl,
	appService app.AppService,
	cdWorkflowService WorkflowService,
	ciArtifactRepository repository.CiArtifactRepository,
	ciPipelineRepository pipelineConfig.CiPipelineRepository,
	materialRepository pipelineConfig.MaterialRepository,
	pipelineOverrideRepository chartConfig.PipelineOverrideRepository,
	user user.UserService,
	groupRepository repository.DeploymentGroupRepository,
	envRepository repository2.EnvironmentRepository,
	enforcer casbin.Enforcer, enforcerUtil rbac.EnforcerUtil, tokenCache *util3.TokenCache,
	acdAuthConfig *util3.ACDAuthConfig, eventFactory client.EventFactory,
	eventClient client.EventClient, cvePolicyRepository security.CvePolicyRepository,
	scanResultRepository security.ImageScanResultRepository,
	appWorkflowRepository appWorkflow.AppWorkflowRepository,
	prePostCdScriptHistoryService history2.PrePostCdScriptHistoryService,
	argoUserService argo.ArgoUserService,
	cdPipelineStatusTimelineRepo pipelineConfig.PipelineStatusTimelineRepository,
	pipelineStatusTimelineService status.PipelineStatusTimelineService,
	CiTemplateRepository pipelineConfig.CiTemplateRepository,
	ciWorkflowRepository pipelineConfig.CiWorkflowRepository,
	appLabelRepository pipelineConfig.AppLabelRepository, gitSensorGrpcClient gitSensorClient.Client,
	deploymentApprovalRepository pipelineConfig.DeploymentApprovalRepository,
	chartTemplateService util.ChartTemplateService,
	appRepository appRepository.AppRepository,
	helmRepoPushService app.HelmRepoPushService,
	pipelineStageRepository repository4.PipelineStageRepository,
	pipelineStageService PipelineStageService, k8sCommonService k8s.K8sCommonService,
	helmAppService client2.HelmAppService,
	variableSnapshotHistoryService variables.VariableSnapshotHistoryService,
	celService resourceFilter.CELEvaluatorService, resourceFilterService resourceFilter.ResourceFilterService) *WorkflowDagExecutorImpl {
	wde := &WorkflowDagExecutorImpl{logger: Logger,
		pipelineRepository:             pipelineRepository,
		cdWorkflowRepository:           cdWorkflowRepository,
		pubsubClient:                   pubsubClient,
		appService:                     appService,
		cdWorkflowService:              cdWorkflowService,
		ciPipelineRepository:           ciPipelineRepository,
		ciArtifactRepository:           ciArtifactRepository,
		materialRepository:             materialRepository,
		pipelineOverrideRepository:     pipelineOverrideRepository,
		user:                           user,
		enforcer:                       enforcer,
		enforcerUtil:                   enforcerUtil,
		groupRepository:                groupRepository,
		tokenCache:                     tokenCache,
		acdAuthConfig:                  acdAuthConfig,
		envRepository:                  envRepository,
		eventFactory:                   eventFactory,
		eventClient:                    eventClient,
		cvePolicyRepository:            cvePolicyRepository,
		scanResultRepository:           scanResultRepository,
		appWorkflowRepository:          appWorkflowRepository,
		prePostCdScriptHistoryService:  prePostCdScriptHistoryService,
		argoUserService:                argoUserService,
		cdPipelineStatusTimelineRepo:   cdPipelineStatusTimelineRepo,
		pipelineStatusTimelineService:  pipelineStatusTimelineService,
		CiTemplateRepository:           CiTemplateRepository,
		ciWorkflowRepository:           ciWorkflowRepository,
		appLabelRepository:             appLabelRepository,
		gitSensorGrpcClient:            gitSensorGrpcClient,
		deploymentApprovalRepository:   deploymentApprovalRepository,
		chartTemplateService:           chartTemplateService,
		appRepository:                  appRepository,
		helmRepoPushService:            helmRepoPushService,
		k8sCommonService:               k8sCommonService,
		pipelineStageRepository:        pipelineStageRepository,
		pipelineStageService:           pipelineStageService,
		helmAppService:                 helmAppService,
		variableSnapshotHistoryService: variableSnapshotHistoryService,
<<<<<<< HEAD
		celService:                     celService,
		resourceFilterService:          resourceFilterService,
=======
		devtronAppReleaseContextMap:    make(map[int]DevtronAppReleaseContextType),
>>>>>>> acfa3ec2
	}
	config, err := GetCdConfig()
	if err != nil {
		return nil
	}
	wde.config = config
	err = wde.Subscribe()
	if err != nil {
		return nil
	}
	err = wde.subscribeTriggerBulkAction()
	if err != nil {
		return nil
	}
	err = wde.subscribeHibernateBulkAction()
	if err != nil {
		return nil
	}
	err = wde.SubscribeDevtronAsyncHelmInstallRequest()
	if err != nil {
		return nil
	}
	return wde
}

func (impl *WorkflowDagExecutorImpl) Subscribe() error {
	callback := func(msg *pubsub.PubSubMsg) {
		impl.logger.Debug("cd stage event received")
		//defer msg.Ack()
		cdStageCompleteEvent := CdStageCompleteEvent{}
		err := json.Unmarshal([]byte(string(msg.Data)), &cdStageCompleteEvent)
		if err != nil {
			impl.logger.Errorw("error while unmarshalling cdStageCompleteEvent object", "err", err, "msg", string(msg.Data))
			return
		}
		impl.logger.Debugw("cd stage event:", "workflowRunnerId", cdStageCompleteEvent.WorkflowRunnerId)
		wf, err := impl.cdWorkflowRepository.FindWorkflowRunnerById(cdStageCompleteEvent.WorkflowRunnerId)
		if err != nil {
			impl.logger.Errorw("could not get wf runner", "err", err)
			return
		}
		if wf.WorkflowType == bean.CD_WORKFLOW_TYPE_PRE {
			impl.logger.Debugw("received pre stage success event for workflow runner ", "wfId", strconv.Itoa(wf.Id))
			err = impl.HandlePreStageSuccessEvent(cdStageCompleteEvent)
			if err != nil {
				impl.logger.Errorw("deployment success event error", "err", err)
				return
			}
		} else if wf.WorkflowType == bean.CD_WORKFLOW_TYPE_POST {
			impl.logger.Debugw("received post stage success event for workflow runner ", "wfId", strconv.Itoa(wf.Id))
			err = impl.HandlePostStageSuccessEvent(wf.CdWorkflowId, cdStageCompleteEvent.CdPipelineId, cdStageCompleteEvent.TriggeredBy)
			if err != nil {
				impl.logger.Errorw("deployment success event error", "err", err)
				return
			}
		}
	}
	err := impl.pubsubClient.Subscribe(pubsub.CD_STAGE_COMPLETE_TOPIC, callback)
	if err != nil {
		impl.logger.Error("error", "err", err)
		return err
	}
	return nil
}

func (impl *WorkflowDagExecutorImpl) extractOverrideRequestFromCDAsyncInstallEvent(msg *pubsub.PubSubMsg) (*bean.AsyncCdDeployEvent, *client2.AppIdentifier, error) {
	CDAsyncInstallNatsMessage := &bean.AsyncCdDeployEvent{}
	err := json.Unmarshal([]byte(msg.Data), CDAsyncInstallNatsMessage)
	if err != nil {
		impl.logger.Errorw("error in unmarshalling CD async install request nats message", "err", err)
		return nil, nil, err
	}
	pipeline, err := impl.pipelineRepository.FindById(CDAsyncInstallNatsMessage.ValuesOverrideRequest.PipelineId)
	if err != nil {
		impl.logger.Errorw("error in fetching pipeline by pipelineId", "err", err)
		return nil, nil, err
	}
	impl.appService.SetPipelineFieldsInOverrideRequest(CDAsyncInstallNatsMessage.ValuesOverrideRequest, pipeline)
	if CDAsyncInstallNatsMessage.ValuesOverrideRequest.DeploymentType == models.DEPLOYMENTTYPE_UNKNOWN {
		CDAsyncInstallNatsMessage.ValuesOverrideRequest.DeploymentType = models.DEPLOYMENTTYPE_DEPLOY
	}
	appIdentifier := &client2.AppIdentifier{
		ClusterId:   pipeline.Environment.ClusterId,
		Namespace:   pipeline.Environment.Namespace,
		ReleaseName: pipeline.DeploymentAppName,
	}
	return CDAsyncInstallNatsMessage, appIdentifier, nil
}

// UpdateWorkflowRunnerStatusForDeployment will update CD workflow runner based on release status and app status
func (impl *WorkflowDagExecutorImpl) UpdateWorkflowRunnerStatusForDeployment(appIdentifier *client2.AppIdentifier, wfr *pipelineConfig.CdWorkflowRunner) bool {
	helmInstalledDevtronApp, err := impl.helmAppService.GetApplicationAndReleaseStatus(context.Background(), appIdentifier)
	if err != nil {
		impl.logger.Errorw("error in getting helm app release status", "appIdentifier", appIdentifier, "err", err)
		// Handle release not found errors
		if util.GetGRPCErrorDetailedMessage(err) != client2.ErrReleaseNotFound {
			//skip this error and continue for next workflow status
			impl.logger.Warnw("found error, skipping helm apps status update for this trigger", "appIdentifier", appIdentifier, "err", err)
			return false
		}
		// If release not found, mark the deployment as failure
		wfr.Status = pipelineConfig.WorkflowFailed
		wfr.Message = util.GetGRPCErrorDetailedMessage(err)
		wfr.FinishedOn = time.Now()
		return true
	}

	switch helmInstalledDevtronApp.GetReleaseStatus() {
	case serverBean.HelmReleaseStatusSuperseded:
		// If release status is superseded, mark the deployment as failure
		wfr.Status = pipelineConfig.WorkflowFailed
		wfr.Message = pipelineConfig.NEW_DEPLOYMENT_INITIATED
		wfr.FinishedOn = time.Now()
		return true
	case serverBean.HelmReleaseStatusFailed:
		// If release status is failed, mark the deployment as failure
		wfr.Status = pipelineConfig.WorkflowFailed
		wfr.Message = helmInstalledDevtronApp.GetDescription()
		wfr.FinishedOn = time.Now()
		return true
	case serverBean.HelmReleaseStatusPendingUpgrade:
	case serverBean.HelmReleaseStatusPendingRollback:
	case serverBean.HelmReleaseStatusPendingInstall:
		appServiceConfig, err := app.GetAppServiceConfig()
		if err != nil {
			impl.logger.Errorw("error in parsing app status config variables", "err", err)
			return false
		}
		if time.Now().After(helmInstalledDevtronApp.GetLastDeployed().AsTime().Add(time.Duration(appServiceConfig.HelmInstallationTimeout) * time.Minute)) {
			// If release status is in pending-install for more than 5 mins, then mark the deployment as failure
			wfr.Status = pipelineConfig.WorkflowFailed
			wfr.Message = fmt.Sprintf("Deployment Timeout: release is in %s status for more than %d mins", serverBean.HelmReleaseStatusPendingInstall, appServiceConfig.HelmInstallationTimeout)
			wfr.FinishedOn = time.Now()
			return true
		}
	case serverBean.HelmReleaseStatusDeployed:
		//skip if there is no deployment after wfr.StartedOn and continue for next workflow status
		if helmInstalledDevtronApp.GetLastDeployed().AsTime().Before(wfr.StartedOn) {
			impl.logger.Warnw("release mismatched, skipping helm apps status update for this trigger", "appIdentifier", appIdentifier, "err", err)
			return false
		}

		if helmInstalledDevtronApp.GetApplicationStatus() == application.Healthy {
			// mark the deployment as succeed
			wfr.Status = pipelineConfig.WorkflowSucceeded
			wfr.FinishedOn = time.Now()
			return true
		}
	}
	wfr.Status = pipelineConfig.WorkflowInProgress
	return true
}

func (impl *WorkflowDagExecutorImpl) handleAsyncTriggerReleaseError(releaseErr error, cdWfr *pipelineConfig.CdWorkflowRunner, overrideRequest *bean.ValuesOverrideRequest, appIdentifier *client2.AppIdentifier) {
	if util.GetGRPCErrorDetailedMessage(releaseErr) != context.DeadlineExceeded.Error() {
		if err := impl.MarkCurrentDeploymentFailed(cdWfr, releaseErr, overrideRequest.UserId); err != nil {
			impl.logger.Errorw("error while updating current runner status to failed, handleAsyncTriggerReleaseError", "cdWfr", cdWfr.Id, "err", err)
		}
		return
	}
	impl.logger.Debugw("updating current runner status based on release status, handleAsyncTriggerReleaseError", "cdWfr", cdWfr.Id)
	// if context deadline is exceeded fetch release status and UpdateWorkflowRunnerStatusForDeployment
	if isWfrUpdated := impl.UpdateWorkflowRunnerStatusForDeployment(appIdentifier, cdWfr); !isWfrUpdated {
		// will update cdWfr failed with error message context deadline exceeded
		if err := impl.MarkCurrentDeploymentFailed(cdWfr, releaseErr, overrideRequest.UserId); err != nil {
			impl.logger.Errorw("error while updating current runner status to failed, handleAsyncTriggerReleaseError", "cdWfr", cdWfr.Id, "err", err)
		}
		return
	}
	cdWfr.UpdatedBy = 1
	cdWfr.UpdatedOn = time.Now()
	err := impl.cdWorkflowRepository.UpdateWorkFlowRunner(cdWfr)
	if err != nil {
		impl.logger.Errorw("error on update cd workflow runner", "wfr", cdWfr, "err", err)
		return
	}
	cdMetrics := util4.CDMetrics{
		AppName:         cdWfr.CdWorkflow.Pipeline.DeploymentAppName,
		Status:          cdWfr.Status,
		DeploymentType:  cdWfr.CdWorkflow.Pipeline.DeploymentAppType,
		EnvironmentName: cdWfr.CdWorkflow.Pipeline.Environment.Name,
		Time:            time.Since(cdWfr.StartedOn).Seconds() - time.Since(cdWfr.FinishedOn).Seconds(),
	}
	util4.TriggerCDMetrics(cdMetrics, impl.config.ExposeCDMetrics)
	impl.logger.Infow("updated workflow runner status for helm app", "wfr", cdWfr)
	return
}

<<<<<<< HEAD
=======
func (impl *WorkflowDagExecutorImpl) handleIfPreviousRunnerTriggerRequest(currentRunner *pipelineConfig.CdWorkflowRunner, userId int32) (bool, error) {
	exists, err := impl.cdWorkflowRepository.IsLatestCDWfr(currentRunner.Id, currentRunner.CdWorkflow.PipelineId)
	if err != nil && err != pg.ErrNoRows {
		impl.logger.Errorw("err on fetching latest cd workflow runner, SubscribeDevtronAsyncHelmInstallRequest", "err", err)
		return false, err
	}
	return exists, nil
}

func (impl *WorkflowDagExecutorImpl) UpdateReleaseContextForPipeline(pipelineId, cdWfrId int, cancel context.CancelFunc) {
	if releaseContext, ok := impl.devtronAppReleaseContextMap[pipelineId]; ok {
		//Abort previous running release
		impl.logger.Infow("new deployment has been triggered with a running deployment in progress!", "aborting deployment for pipelineId", pipelineId)
		releaseContext.CancelContext()
	}
	impl.devtronAppReleaseContextMap[pipelineId] = DevtronAppReleaseContextType{
		CancelContext: cancel,
		RunnerId:      cdWfrId,
	}
}

func (impl *WorkflowDagExecutorImpl) isReleaseContextExistsForPipeline(pipelineId, cdWfrId int) bool {
	if releaseContext, ok := impl.devtronAppReleaseContextMap[pipelineId]; ok {
		return releaseContext.RunnerId == cdWfrId
	}
	return false
}

>>>>>>> acfa3ec2
func (impl *WorkflowDagExecutorImpl) SubscribeDevtronAsyncHelmInstallRequest() error {
	callback := func(msg *pubsub.PubSubMsg) {
		impl.logger.Debug("received Devtron App helm async install request event, SubscribeDevtronAsyncHelmInstallRequest", "data", msg.Data)
		CDAsyncInstallNatsMessage, appIdentifier, err := impl.extractOverrideRequestFromCDAsyncInstallEvent(msg)
		if err != nil {
			impl.logger.Errorw("err on extracting override request, SubscribeDevtronAsyncHelmInstallRequest", "err", err)
			return
		}
		overrideRequest := CDAsyncInstallNatsMessage.ValuesOverrideRequest
		cdWfr, err := impl.cdWorkflowRepository.FindWorkflowRunnerById(overrideRequest.WfrId)
<<<<<<< HEAD
		if err != nil && err != pg.ErrNoRows {
			impl.logger.Errorw("err on fetching cd workflow, SubscribeDevtronAsyncHelmInstallRequest", "err", err)
			return
		}
		// skip if the cdWfr.Status is already in a terminal state
		skipCDWfrStatusList := pipelineConfig.WfrTerminalStatusList
		skipCDWfrStatusList = append(skipCDWfrStatusList, pipelineConfig.WorkflowStarting, pipelineConfig.WorkflowInProgress)
		if cdWfr != nil && slices.Contains(skipCDWfrStatusList, cdWfr.Status) {
			impl.logger.Warnw("skipped deployment as the workflow runner status is already in terminal state", "cdWfrId", cdWfr, "status", cdWfr.Status)
			return
		}
		appServiceConfig, err := app.GetAppServiceConfig()
		if err != nil {
			impl.logger.Errorw("error in parsing app status config variables, SubscribeDevtronAsyncHelmInstallRequest", "err", err)
=======
		if err != nil {
			impl.logger.Errorw("err on fetching cd workflow runner, SubscribeDevtronAsyncHelmInstallRequest", "err", err)
			return
		}
		//skip if the cdWfr is not the latest one
		exists, err := impl.handleIfPreviousRunnerTriggerRequest(cdWfr, overrideRequest.UserId)
		if err != nil {
			impl.logger.Errorw("err in validating latest cd workflow runner, SubscribeDevtronAsyncHelmInstallRequest", "err", err)
			return
		}
		if exists {
			impl.logger.Warnw("skipped deployment as the workflow runner is not the latest one", "cdWfrId", cdWfr.Id)
			return
		}

		// skip if the cdWfr.Status is already in a terminal state
		skipCDWfrStatusList := pipelineConfig.WfrTerminalStatusList
		skipCDWfrStatusList = append(skipCDWfrStatusList, pipelineConfig.WorkflowInProgress)
		if slices.Contains(skipCDWfrStatusList, cdWfr.Status) {
			impl.logger.Warnw("skipped deployment as the workflow runner status is already in terminal state", "cdWfrId", cdWfr.Id, "status", cdWfr.Status)
			return
		}

		if cdWfr.Status == pipelineConfig.WorkflowStarting && impl.isReleaseContextExistsForPipeline(overrideRequest.PipelineId, cdWfr.Id) {
			impl.logger.Warnw("event redelivered! deployment is currently in progress", "cdWfrId", cdWfr.Id, "status", cdWfr.Status)
			return
		}

		appServiceConfig, err := app.GetAppServiceConfig()
		if err != nil {
			impl.logger.Errorw("error in parsing app status config variables, SubscribeDevtronAsyncHelmInstallRequest", "cdWfrId", cdWfr.Id, "err", err)
>>>>>>> acfa3ec2
			return
		}
		timeout := util.GetMaxInteger(appServiceConfig.HelmInstallationTimeout, appServiceConfig.DevtronChartInstallRequestTimeout)
		ctx, cancel := context.WithTimeout(context.Background(), time.Duration(timeout)*time.Minute)
		defer cancel()
<<<<<<< HEAD
		//update workflow runner status, used in app workflow view
		err = impl.appService.UpdateCDWorkflowRunnerStatus(ctx, overrideRequest, CDAsyncInstallNatsMessage.TriggeredAt, pipelineConfig.WorkflowStarting)
		if err != nil {
			impl.logger.Errorw("error in updating the workflow runner status, SubscribeDevtronAsyncHelmInstallRequest", "err", err)
			return
		}
		_, span := otel.Tracer("orchestrator").Start(ctx, "appService.TriggerRelease")
		releaseId, _, releaseErr := impl.appService.TriggerRelease(overrideRequest, ctx, CDAsyncInstallNatsMessage.TriggeredAt, CDAsyncInstallNatsMessage.TriggeredBy)
		span.End()
		if releaseErr != nil {
			impl.handleAsyncTriggerReleaseError(releaseErr, cdWfr, overrideRequest, appIdentifier)
			return
		} else {
			impl.logger.Infow("pipeline triggered successfully !!", "cdPipelineId", overrideRequest.PipelineId, "artifactId", overrideRequest.CiArtifactId, "releaseId", releaseId)
		}
=======

		var mux sync.Mutex
		mux.Lock()
		impl.UpdateReleaseContextForPipeline(overrideRequest.PipelineId, cdWfr.Id, cancel)
		mux.Unlock()
		//update workflow runner status, used in app workflow view
		err = impl.appService.UpdateCDWorkflowRunnerStatus(ctx, overrideRequest, CDAsyncInstallNatsMessage.TriggeredAt, pipelineConfig.WorkflowStarting)
		if err != nil {
			impl.logger.Errorw("error in updating the workflow runner status, SubscribeDevtronAsyncHelmInstallRequest", "cdWfrId", cdWfr.Id, "err", err)
			return
		}
		// build merged values and save PCO history for the release
		valuesOverrideResponse, builtChartPath, err := impl.appService.BuildManifestForTrigger(overrideRequest, CDAsyncInstallNatsMessage.TriggeredAt, ctx)
		if err != nil {
			return
		}

		_, span := otel.Tracer("orchestrator").Start(ctx, "appService.TriggerRelease")
		releaseId, _, releaseErr := impl.appService.TriggerRelease(overrideRequest, valuesOverrideResponse, builtChartPath, ctx, CDAsyncInstallNatsMessage.TriggeredAt, CDAsyncInstallNatsMessage.TriggeredBy)
		span.End()
		if releaseErr != nil {
			impl.handleAsyncTriggerReleaseError(releaseErr, cdWfr, overrideRequest, appIdentifier)
		} else {
			impl.logger.Infow("pipeline triggered successfully !!", "cdPipelineId", overrideRequest.PipelineId, "artifactId", overrideRequest.CiArtifactId, "releaseId", releaseId)
		}
		// Update previous deployment runner status (in transaction): Failed
		_, span = otel.Tracer("orchestrator").Start(ctx, "updatePreviousDeploymentStatus")
		err1 := impl.updatePreviousDeploymentStatus(cdWfr, overrideRequest.PipelineId, CDAsyncInstallNatsMessage.TriggeredAt, overrideRequest.UserId)
		span.End()
		if err1 != nil {
			impl.logger.Errorw("error while update previous cd workflow runners, ManualCdTrigger", "err", err, "runner", cdWfr, "pipelineId", overrideRequest.PipelineId)
			return
		}
>>>>>>> acfa3ec2
	}

	err := impl.pubsubClient.Subscribe(pubsub.DEVTRON_CHART_INSTALL_TOPIC, callback)
	if err != nil {
		impl.logger.Error(err)
		return err
	}
	return nil
}

func (impl *WorkflowDagExecutorImpl) HandleCiSuccessEvent(artifact *repository.CiArtifact, applyAuth bool, async bool, triggeredBy int32) error {
	//1. get cd pipelines
	//2. get config
	//3. trigger wf/ deployment
	pipelines, err := impl.pipelineRepository.FindByParentCiPipelineId(artifact.PipelineId)
	if err != nil {
		impl.logger.Errorw("error in fetching cd pipeline", "pipelineId", artifact.PipelineId, "err", err)
		return err
	}
	for _, pipeline := range pipelines {
		err = impl.triggerStage(nil, pipeline, artifact, applyAuth, triggeredBy)
		if err != nil {
			impl.logger.Debugw("error on trigger cd pipeline", "err", err)
		}
	}
	return nil
}

func (impl *WorkflowDagExecutorImpl) HandleWebhookExternalCiEvent(artifact *repository.CiArtifact, triggeredBy int32, externalCiId int, auth func(email string, projectObject string, envObject string) bool) (bool, error) {
	hasAnyTriggered := false
	appWorkflowMappings, err := impl.appWorkflowRepository.FindWFCDMappingByExternalCiId(externalCiId)
	if err != nil {
		impl.logger.Errorw("error in fetching cd pipeline", "pipelineId", artifact.PipelineId, "err", err)
		return hasAnyTriggered, err
	}
	user, err := impl.user.GetById(triggeredBy)
	if err != nil {
		return hasAnyTriggered, err
	}

	var pipelines []*pipelineConfig.Pipeline
	for _, appWorkflowMapping := range appWorkflowMappings {
		pipeline, err := impl.pipelineRepository.FindById(appWorkflowMapping.ComponentId)
		if err != nil {
			impl.logger.Errorw("error in fetching cd pipeline", "pipelineId", artifact.PipelineId, "err", err)
			return hasAnyTriggered, err
		}
		projectObject := impl.enforcerUtil.GetAppRBACNameByAppId(pipeline.AppId)
		envObject := impl.enforcerUtil.GetAppRBACByAppIdAndPipelineId(pipeline.AppId, pipeline.Id)
		if !auth(user.EmailId, projectObject, envObject) {
			err = &util.ApiError{Code: "401", HttpStatusCode: 401, UserMessage: "Unauthorized"}
			return hasAnyTriggered, err
		}
		if pipeline.ApprovalNodeConfigured() {
			impl.logger.Warnw("approval node configured, so skipping pipeline for approval", "pipeline", pipeline)
			continue
		}
		if pipeline.IsManualTrigger() {
			impl.logger.Warnw("skipping deployment for manual trigger for webhook", "pipeline", pipeline)
			continue
		}
		pipelines = append(pipelines, pipeline)
	}

	for _, pipeline := range pipelines {
		//applyAuth=false, already auth applied for this flow
		err = impl.triggerStage(nil, pipeline, artifact, false, triggeredBy)
		if err != nil {
			impl.logger.Debugw("error on trigger cd pipeline", "err", err)
			return hasAnyTriggered, err
		}
		hasAnyTriggered = true
	}

	return hasAnyTriggered, err
}

// if stage is present with 0 stage steps, delete the stage
// handle corrupt data (https://github.com/devtron-labs/devtron/issues/3826)
func (impl *WorkflowDagExecutorImpl) deleteCorruptedPipelineStage(pipelineStage *repository4.PipelineStage, triggeredBy int32) (error, bool) {
	if pipelineStage != nil {
		stageReq := &bean3.PipelineStageDto{
			Id:   pipelineStage.Id,
			Type: pipelineStage.Type,
		}
		err, deleted := impl.pipelineStageService.DeletePipelineStageIfReq(stageReq, triggeredBy)
		if err != nil {
			impl.logger.Errorw("error in deleting the corrupted pipeline stage", "err", err, "pipelineStageReq", stageReq)
			return err, false
		}
		return nil, deleted
	}
	return nil, false
}

func (impl *WorkflowDagExecutorImpl) triggerStage(cdWf *pipelineConfig.CdWorkflow, pipeline *pipelineConfig.Pipeline, artifact *repository.CiArtifact, applyAuth bool, triggeredBy int32) error {

	preStage, err := impl.getPipelineStage(pipeline.Id, repository4.PIPELINE_STAGE_TYPE_PRE_CD)
	if err != nil {
		return err
	}

	//handle corrupt data (https://github.com/devtron-labs/devtron/issues/3826)
	err, deleted := impl.deleteCorruptedPipelineStage(preStage, triggeredBy)
	if err != nil {
		impl.logger.Errorw("error in deleteCorruptedPipelineStage ", "cdPipelineId", pipeline.Id, "err", err, "preStage", preStage, "triggeredBy", triggeredBy)
		return err
	}

	if len(pipeline.PreStageConfig) > 0 || (preStage != nil && !deleted) {
		// pre stage exists
		if pipeline.PreTriggerType == pipelineConfig.TRIGGER_TYPE_AUTOMATIC {
			impl.logger.Debugw("trigger pre stage for pipeline", "artifactId", artifact.Id, "pipelineId", pipeline.Id)
			err = impl.TriggerPreStage(context.Background(), cdWf, artifact, pipeline, artifact.UpdatedBy, applyAuth, 0) //TODO handle error here
			return err
		}
	} else if pipeline.TriggerType == pipelineConfig.TRIGGER_TYPE_AUTOMATIC {
		// trigger deployment
		if pipeline.ApprovalNodeConfigured() {
			impl.logger.Warnw("approval node configured, so skipping pipeline for approval", "pipeline", pipeline)
			return nil
		}
		impl.logger.Debugw("trigger cd for pipeline", "artifactId", artifact.Id, "pipelineId", pipeline.Id)
		err = impl.TriggerDeployment(cdWf, artifact, pipeline, applyAuth, triggeredBy)
		return err
	}
	return nil
}

func (impl *WorkflowDagExecutorImpl) getPipelineStage(pipelineId int, stageType repository4.PipelineStageType) (*repository4.PipelineStage, error) {
	stage, err := impl.pipelineStageService.GetCdStageByCdPipelineIdAndStageType(pipelineId, stageType)
	if err != nil && err != pg.ErrNoRows {
		impl.logger.Errorw("error in fetching CD pipeline stage", "cdPipelineId", pipelineId, "stage ", stage, "err", err)
		return nil, err
	}
	return stage, nil
}

func (impl *WorkflowDagExecutorImpl) triggerStageForBulk(cdWf *pipelineConfig.CdWorkflow, pipeline *pipelineConfig.Pipeline, artifact *repository.CiArtifact, applyAuth bool, async bool, triggeredBy int32) error {

	preStage, err := impl.getPipelineStage(pipeline.Id, repository4.PIPELINE_STAGE_TYPE_PRE_CD)
	if err != nil {
		return err
	}

	//handle corrupt data (https://github.com/devtron-labs/devtron/issues/3826)
	err, deleted := impl.deleteCorruptedPipelineStage(preStage, triggeredBy)
	if err != nil {
		impl.logger.Errorw("error in deleteCorruptedPipelineStage ", "cdPipelineId", pipeline.Id, "err", err, "preStage", preStage, "triggeredBy", triggeredBy)
		return err
	}

	if len(pipeline.PreStageConfig) > 0 || (preStage != nil && !deleted) {
		//pre stage exists
		impl.logger.Debugw("trigger pre stage for pipeline", "artifactId", artifact.Id, "pipelineId", pipeline.Id)
		err = impl.TriggerPreStage(context.Background(), cdWf, artifact, pipeline, artifact.UpdatedBy, applyAuth, 0) //TODO handle error here
		return err
	} else {
		// trigger deployment
		impl.logger.Debugw("trigger cd for pipeline", "artifactId", artifact.Id, "pipelineId", pipeline.Id)
		err = impl.TriggerDeployment(cdWf, artifact, pipeline, applyAuth, triggeredBy)
		return err
	}
}

func (impl *WorkflowDagExecutorImpl) TriggerAutoCDOnPreStageSuccess(cdPipelineId, ciArtifactId, workflowId int, triggerdBy int32, applyAuth bool) error {
	pipeline, err := impl.pipelineRepository.FindById(cdPipelineId)
	if err != nil {
		return err
	}
	if pipeline.TriggerType == pipelineConfig.TRIGGER_TYPE_AUTOMATIC {
		ciArtifact, err := impl.ciArtifactRepository.Get(ciArtifactId)
		if err != nil {
			return err
		}
		cdWorkflow, err := impl.cdWorkflowRepository.FindById(workflowId)
		if err != nil {
			return err
		}
		//TODO : confirm about this logic used for applyAuth

		//checking if deployment is triggered already, then ignore trigger
		deploymentTriggeredAlready := impl.checkDeploymentTriggeredAlready(cdWorkflow.Id)
		if deploymentTriggeredAlready {
			impl.logger.Warnw("deployment is already triggered, so ignoring this msg", "cdPipelineId", cdPipelineId, "ciArtifactId", ciArtifactId, "workflowId", workflowId)
			return nil
		}

		err = impl.TriggerDeployment(cdWorkflow, ciArtifact, pipeline, applyAuth, triggerdBy)
		if err != nil {
			return err
		}
	}
	return nil
}

func (impl *WorkflowDagExecutorImpl) checkDeploymentTriggeredAlready(wfId int) bool {
	deploymentTriggeredAlready := false
	//TODO : need to check this logic for status check in case of multiple deployments requirement for same workflow
	workflowRunner, err := impl.cdWorkflowRepository.FindByWorkflowIdAndRunnerType(context.Background(), wfId, bean.CD_WORKFLOW_TYPE_DEPLOY)
	if err != nil {
		impl.logger.Errorw("error occurred while fetching workflow runner", "wfId", wfId, "err", err)
		return deploymentTriggeredAlready
	}
	deploymentTriggeredAlready = workflowRunner.CdWorkflowId == wfId
	return deploymentTriggeredAlready
}

func (impl *WorkflowDagExecutorImpl) HandlePreStageSuccessEvent(cdStageCompleteEvent CdStageCompleteEvent) error {
	wfRunner, err := impl.cdWorkflowRepository.FindWorkflowRunnerById(cdStageCompleteEvent.WorkflowRunnerId)
	if err != nil {
		return err
	}
	if wfRunner.WorkflowType == bean.CD_WORKFLOW_TYPE_PRE {
		applyAuth := false
		if cdStageCompleteEvent.TriggeredBy != 1 {
			applyAuth = true
		}
		err := impl.TriggerAutoCDOnPreStageSuccess(cdStageCompleteEvent.CdPipelineId, cdStageCompleteEvent.CiArtifactDTO.Id, cdStageCompleteEvent.WorkflowId, cdStageCompleteEvent.TriggeredBy, applyAuth)
		if err != nil {
			impl.logger.Errorw("error in triggering cd on pre cd succcess", "err", err)
			return err
		}
	}
	return nil
}

func (impl *WorkflowDagExecutorImpl) TriggerPreStage(ctx context.Context, cdWf *pipelineConfig.CdWorkflow, artifact *repository.CiArtifact, pipeline *pipelineConfig.Pipeline, triggeredBy int32, applyAuth bool, refCdWorkflowRunnerId int) error {
	//setting triggeredAt variable to have consistent data for various audit log places in db for deployment time
	triggeredAt := time.Now()

	//in case of pre stage manual trigger auth is already applied
	if applyAuth {
		user, err := impl.user.GetById(artifact.UpdatedBy)
		if err != nil {
			impl.logger.Errorw("error in fetching user for auto pipeline", "UpdatedBy", artifact.UpdatedBy)
			return nil
		}
		token := user.EmailId
		object := impl.enforcerUtil.GetAppRBACNameByAppId(pipeline.AppId)
		impl.logger.Debugw("Triggered Request (App Permission Checking):", "object", object)
		if ok := impl.enforcer.EnforceByEmail(strings.ToLower(token), casbin.ResourceApplications, casbin.ActionTrigger, object); !ok {
			impl.logger.Warnw("unauthorized for pipeline ", "pipelineId", strconv.Itoa(pipeline.Id))
			return fmt.Errorf("unauthorized for pipeline " + strconv.Itoa(pipeline.Id))
		}
	}
	var env *repository2.Environment
	var err error
	_, span := otel.Tracer("orchestrator").Start(ctx, "envRepository.FindById")
	env, err = impl.envRepository.FindById(pipeline.EnvironmentId)
	span.End()
	if err != nil {
		impl.logger.Errorw(" unable to find env ", "err", err)
		return err
	}

	// Todo - optimize
	app, err := impl.appRepository.FindById(pipeline.AppId)
	if err != nil {
		return err
	}
	scope := resourceQualifiers.Scope{AppId: pipeline.AppId, EnvId: pipeline.EnvironmentId, ClusterId: env.ClusterId, ProjectId: app.TeamId, IsProdEnv: env.Default}
	impl.logger.Infow("scope for auto trigger ", "scope", scope)
	params := impl.celService.GetParamsFromArtifact(artifact.Image)
	metadata := resourceFilter.ExpressionMetadata{
		Params: params,
	}
	filterState, err := impl.resourceFilterService.CheckForResource(scope, metadata)
	if err != nil || filterState != resourceFilter.ALLOW {
		return fmt.Errorf("the artifact does not pass filtering condition")

	}
	if cdWf == nil {
		cdWf = &pipelineConfig.CdWorkflow{
			CiArtifactId: artifact.Id,
			PipelineId:   pipeline.Id,
			AuditLog:     sql.AuditLog{CreatedOn: triggeredAt, CreatedBy: 1, UpdatedOn: triggeredAt, UpdatedBy: 1},
		}
		err := impl.cdWorkflowRepository.SaveWorkFlow(ctx, cdWf)
		if err != nil {
			return err
		}
	}
	cdWorkflowExecutorType := impl.config.GetWorkflowExecutorType()
	runner := &pipelineConfig.CdWorkflowRunner{
		Name:                  pipeline.Name,
		WorkflowType:          bean.CD_WORKFLOW_TYPE_PRE,
		ExecutorType:          cdWorkflowExecutorType,
		Status:                pipelineConfig.WorkflowStarting, //starting PreStage
		TriggeredBy:           triggeredBy,
		StartedOn:             triggeredAt,
		Namespace:             impl.config.GetDefaultNamespace(),
		BlobStorageEnabled:    impl.config.BlobStorageEnabled,
		CdWorkflowId:          cdWf.Id,
		LogLocation:           fmt.Sprintf("%s/%s%s-%s/main.log", impl.config.GetDefaultBuildLogsKeyPrefix(), strconv.Itoa(cdWf.Id), string(bean.CD_WORKFLOW_TYPE_PRE), pipeline.Name),
		AuditLog:              sql.AuditLog{CreatedOn: triggeredAt, CreatedBy: 1, UpdatedOn: triggeredAt, UpdatedBy: 1},
		RefCdWorkflowRunnerId: refCdWorkflowRunnerId,
	}
	if pipeline.RunPreStageInEnv {
		impl.logger.Debugw("env", "env", env)
		runner.Namespace = env.Namespace
	}
	_, span1 := otel.Tracer("orchestrator").Start(ctx, "cdWorkflowRepository.SaveWorkFlowRunner")
	_, err = impl.cdWorkflowRepository.SaveWorkFlowRunner(runner)
	span1.End()
	if err != nil {
		return err
	}

	//checking vulnerability for the selected image
	isVulnerable, err := impl.GetArtifactVulnerabilityStatus(artifact, pipeline, ctx)
	if err != nil {
		impl.logger.Errorw("error in getting Artifact vulnerability status, TriggerPreStage", "err", err)
		return err
	}
	if isVulnerable {
		// if image vulnerable, update timeline status and return
		runner.Status = pipelineConfig.WorkflowFailed
		runner.Message = pipelineConfig.FOUND_VULNERABILITY
		runner.FinishedOn = time.Now()
		runner.UpdatedOn = time.Now()
		runner.UpdatedBy = triggeredBy
		err = impl.cdWorkflowRepository.UpdateWorkFlowRunner(runner)
		if err != nil {
			impl.logger.Errorw("error in updating wfr status due to vulnerable image", "err", err)
			return err
		}
		return fmt.Errorf("found vulnerability for image digest %s", artifact.ImageDigest)
	}

	_, span = otel.Tracer("orchestrator").Start(ctx, "buildWFRequest")
	cdStageWorkflowRequest, err := impl.buildWFRequest(runner, cdWf, pipeline, triggeredBy)
	span.End()
	if err != nil {
		return err
	}
	cdStageWorkflowRequest.StageType = PRE
	_, span = otel.Tracer("orchestrator").Start(ctx, "cdWorkflowService.SubmitWorkflow")
	cdStageWorkflowRequest.Pipeline = pipeline
	cdStageWorkflowRequest.Env = env
	cdStageWorkflowRequest.Type = bean3.CD_WORKFLOW_PIPELINE_TYPE
	_, jobHelmPackagePath, err := impl.cdWorkflowService.SubmitWorkflow(cdStageWorkflowRequest)
	span.End()
	if err != nil {
		return err
	}
	if util.IsManifestDownload(pipeline.DeploymentAppType) || util.IsManifestPush(pipeline.DeploymentAppType) {
		if pipeline.App.Id == 0 {
			appDbObject, err := impl.appRepository.FindById(pipeline.AppId)
			if err != nil {
				impl.logger.Errorw("error in getting app by appId", "err", err)
				return err
			}
			pipeline.App = *appDbObject
		}
		if pipeline.Environment.Id == 0 {
			envDbObject, err := impl.envRepository.FindById(pipeline.EnvironmentId)
			if err != nil {
				impl.logger.Errorw("error in getting env by envId", "err", err)
				return err
			}
			pipeline.Environment = *envDbObject
		}
		deleteChart := !util.IsManifestPush(pipeline.DeploymentAppType)
		imageTag := strings.Split(artifact.Image, ":")[1]
		chartName := fmt.Sprintf("%s-%s-%s-%s", "pre", pipeline.App.AppName, pipeline.Environment.Name, imageTag)
		chartBytes, err := impl.chartTemplateService.LoadChartInBytes(jobHelmPackagePath, deleteChart, chartName, fmt.Sprint(cdWf.Id))
		if err != nil && util.IsManifestDownload(pipeline.DeploymentAppType) {
			return err
		}
		if util.IsManifestPush(pipeline.DeploymentAppType) {
			err = impl.appService.PushPrePostCDManifest(runner.Id, triggeredBy, jobHelmPackagePath, PRE, pipeline, imageTag, ctx)
			if err != nil {
				runner.Status = pipelineConfig.WorkflowFailed
				runner.UpdatedBy = triggeredBy
				runner.UpdatedOn = triggeredAt
				runner.FinishedOn = time.Now()
				runnerSaveErr := impl.cdWorkflowRepository.UpdateWorkFlowRunner(runner)
				if runnerSaveErr != nil {
					impl.logger.Errorw("error in saving runner object in db", "err", runnerSaveErr)
				}
				impl.logger.Errorw("error in pushing manifest to helm repo", "err", err)
				return err
			}
		}
		runner.Status = pipelineConfig.WorkflowSucceeded
		runner.UpdatedBy = triggeredBy
		runner.UpdatedOn = triggeredAt
		runner.FinishedOn = time.Now()
		runner.HelmReferenceChart = chartBytes
		err = impl.cdWorkflowRepository.UpdateWorkFlowRunner(runner)
		if err != nil {
			impl.logger.Errorw("error in saving runner object in db", "err", err)
			return err
		}
		// Handle auto trigger after pre stage success event
		go impl.TriggerAutoCDOnPreStageSuccess(pipeline.Id, artifact.Id, cdWf.Id, triggeredBy, applyAuth)
	}

	err = impl.sendPreStageNotification(ctx, cdWf, pipeline)
	if err != nil {
		return err
	}
	//creating cd config history entry
	_, span = otel.Tracer("orchestrator").Start(ctx, "prePostCdScriptHistoryService.CreatePrePostCdScriptHistory")
	err = impl.prePostCdScriptHistoryService.CreatePrePostCdScriptHistory(pipeline, nil, repository3.PRE_CD_TYPE, true, triggeredBy, triggeredAt)
	span.End()
	if err != nil {
		impl.logger.Errorw("error in creating pre cd script entry", "err", err, "pipeline", pipeline)
		return err
	}
	return nil
}

func (impl *WorkflowDagExecutorImpl) sendPreStageNotification(ctx context.Context, cdWf *pipelineConfig.CdWorkflow, pipeline *pipelineConfig.Pipeline) error {
	wfr, err := impl.cdWorkflowRepository.FindByWorkflowIdAndRunnerType(ctx, cdWf.Id, bean.CD_WORKFLOW_TYPE_PRE)
	if err != nil {
		return err
	}

	event := impl.eventFactory.Build(util2.Trigger, &pipeline.Id, pipeline.AppId, &pipeline.EnvironmentId, util2.CD)
	impl.logger.Debugw("event PreStageTrigger", "event", event)
	event = impl.eventFactory.BuildExtraCDData(event, &wfr, 0, bean.CD_WORKFLOW_TYPE_PRE)
	_, span := otel.Tracer("orchestrator").Start(ctx, "eventClient.WriteNotificationEvent")
	_, evtErr := impl.eventClient.WriteNotificationEvent(event)
	span.End()
	if evtErr != nil {
		impl.logger.Errorw("CD trigger event not sent", "error", evtErr)
	}
	return nil
}

func convert(ts string) (*time.Time, error) {
	//layout := "2006-01-02T15:04:05Z"
	t, err := time.Parse(bean2.LayoutRFC3339, ts)
	if err != nil {
		return nil, err
	}
	return &t, nil
}

func (impl *WorkflowDagExecutorImpl) TriggerPostStage(cdWf *pipelineConfig.CdWorkflow, pipeline *pipelineConfig.Pipeline, triggeredBy int32, refCdWorkflowRunnerId int) error {
	//setting triggeredAt variable to have consistent data for various audit log places in db for deployment time
	triggeredAt := time.Now()

	var env *repository2.Environment
	var err error
	env, err = impl.envRepository.FindById(pipeline.EnvironmentId)
	if err != nil {
		impl.logger.Errorw(" unable to find env ", "err", err)
		return err
	}

	// Todo - optimize
	app, err := impl.appRepository.FindById(pipeline.AppId)
	if err != nil {
		return err
	}
	scope := resourceQualifiers.Scope{AppId: pipeline.AppId, EnvId: pipeline.EnvironmentId, ClusterId: env.ClusterId, ProjectId: app.TeamId, IsProdEnv: env.Default}
	impl.logger.Infow("scope for auto trigger ", "scope", scope)
	if cdWf.CiArtifact == nil || cdWf.CiArtifact.Id == 0 {
		cdWf.CiArtifact, err = impl.ciArtifactRepository.Get(cdWf.CiArtifactId)
		if err != nil {
			impl.logger.Errorw("error fetching artifact data", "err", err)
			return err
		}
	}
	params := impl.celService.GetParamsFromArtifact(cdWf.CiArtifact.Image)
	metadata := resourceFilter.ExpressionMetadata{
		Params: params,
	}
	filterState, err := impl.resourceFilterService.CheckForResource(scope, metadata)
	if err != nil || filterState != resourceFilter.ALLOW {
		return fmt.Errorf("the artifact does not pass filtering condition")
	}

	runner := &pipelineConfig.CdWorkflowRunner{
		Name:                  pipeline.Name,
		WorkflowType:          bean.CD_WORKFLOW_TYPE_POST,
		ExecutorType:          impl.config.GetWorkflowExecutorType(),
		Status:                pipelineConfig.WorkflowStarting, //starting PostStage
		TriggeredBy:           triggeredBy,
		StartedOn:             triggeredAt,
		Namespace:             impl.config.GetDefaultNamespace(),
		BlobStorageEnabled:    impl.config.BlobStorageEnabled,
		CdWorkflowId:          cdWf.Id,
		LogLocation:           fmt.Sprintf("%s/%s%s-%s/main.log", impl.config.GetDefaultBuildLogsKeyPrefix(), strconv.Itoa(cdWf.Id), string(bean.CD_WORKFLOW_TYPE_POST), pipeline.Name),
		AuditLog:              sql.AuditLog{CreatedOn: triggeredAt, CreatedBy: triggeredBy, UpdatedOn: triggeredAt, UpdatedBy: triggeredBy},
		RefCdWorkflowRunnerId: refCdWorkflowRunnerId,
	}
	if pipeline.RunPostStageInEnv {
		runner.Namespace = env.Namespace
	}

	_, err = impl.cdWorkflowRepository.SaveWorkFlowRunner(runner)
	if err != nil {
		return err
	}

	//checking vulnerability for the selected image
	isVulnerable, err := impl.GetArtifactVulnerabilityStatus(cdWf.CiArtifact, pipeline, context.Background())
	if err != nil {
		impl.logger.Errorw("error in getting Artifact vulnerability status, TriggerPostStage", "err", err)
		return err
	}
	if isVulnerable {
		// if image vulnerable, update timeline status and return
		runner.Status = pipelineConfig.WorkflowFailed
		runner.Message = pipelineConfig.FOUND_VULNERABILITY
		runner.FinishedOn = time.Now()
		runner.UpdatedOn = time.Now()
		runner.UpdatedBy = triggeredBy
		err = impl.cdWorkflowRepository.UpdateWorkFlowRunner(runner)
		if err != nil {
			impl.logger.Errorw("error in updating wfr status due to vulnerable image", "err", err)
			return err
		}
		return fmt.Errorf("found vulnerability for image digest %s", cdWf.CiArtifact.ImageDigest)
	}

	cdStageWorkflowRequest, err := impl.buildWFRequest(runner, cdWf, pipeline, triggeredBy)
	if err != nil {
		impl.logger.Errorw("error in building wfRequest", "err", err, "runner", runner, "cdWf", cdWf, "pipeline", pipeline)
		return err
	}
	cdStageWorkflowRequest.StageType = POST
	cdStageWorkflowRequest.Pipeline = pipeline
	cdStageWorkflowRequest.Env = env
	cdStageWorkflowRequest.Type = bean3.CD_WORKFLOW_PIPELINE_TYPE
	_, jobHelmPackagePath, err := impl.cdWorkflowService.SubmitWorkflow(cdStageWorkflowRequest)
	if err != nil {
		impl.logger.Errorw("error in submitting workflow", "err", err, "cdStageWorkflowRequest", cdStageWorkflowRequest, "pipeline", pipeline, "env", env)
		return err
	}
	if pipeline.App.Id == 0 {
		appDbObject, err := impl.appRepository.FindById(pipeline.AppId)
		if err != nil {
			impl.logger.Errorw("error in getting app by appId", "err", err)
			return err
		}
		pipeline.App = *appDbObject
	}
	if pipeline.Environment.Id == 0 {
		envDbObject, err := impl.envRepository.FindById(pipeline.EnvironmentId)
		if err != nil {
			impl.logger.Errorw("error in getting env by envId", "err", err)
			return err
		}
		pipeline.Environment = *envDbObject
	}
	imageTag := strings.Split(cdStageWorkflowRequest.CiArtifactDTO.Image, ":")[1]
	chartName := fmt.Sprintf("%s-%s-%s-%s", "post", pipeline.App.AppName, pipeline.Environment.Name, imageTag)

	if util.IsManifestDownload(pipeline.DeploymentAppType) || util.IsManifestPush(pipeline.DeploymentAppType) {
		chartBytes, err := impl.chartTemplateService.LoadChartInBytes(jobHelmPackagePath, false, chartName, fmt.Sprint(cdWf.Id))
		if err != nil {
			return err
		}
		if util.IsManifestPush(pipeline.DeploymentAppType) {
			err = impl.appService.PushPrePostCDManifest(runner.Id, triggeredBy, jobHelmPackagePath, POST, pipeline, imageTag, context.Background())
			if err != nil {
				runner.Status = pipelineConfig.WorkflowFailed
				runner.UpdatedBy = triggeredBy
				runner.UpdatedOn = triggeredAt
				runner.FinishedOn = time.Now()
				saveRunnerErr := impl.cdWorkflowRepository.UpdateWorkFlowRunner(runner)
				if saveRunnerErr != nil {
					impl.logger.Errorw("error in saving runner object in db", "err", saveRunnerErr)
				}
				impl.logger.Errorw("error in pushing manifest to helm repo", "err", err)
				return err
			}
		}
		runner.Status = pipelineConfig.WorkflowSucceeded
		runner.UpdatedBy = triggeredBy
		runner.UpdatedOn = triggeredAt
		runner.FinishedOn = time.Now()
		runner.HelmReferenceChart = chartBytes
		err = impl.cdWorkflowRepository.UpdateWorkFlowRunner(runner)
		if err != nil {
			impl.logger.Errorw("error in saving runner object in DB", "err", err)
			return err
		}
		// Auto Trigger after Post Stage Success Event
		go impl.HandlePostStageSuccessEvent(runner.CdWorkflowId, pipeline.Id, 1)
	}

	wfr, err := impl.cdWorkflowRepository.FindByWorkflowIdAndRunnerType(context.Background(), cdWf.Id, bean.CD_WORKFLOW_TYPE_POST)
	if err != nil {
		impl.logger.Errorw("error in getting wfr by workflowId and runnerType", "err", err, "wfId", cdWf.Id)
		return err
	}

	event := impl.eventFactory.Build(util2.Trigger, &pipeline.Id, pipeline.AppId, &pipeline.EnvironmentId, util2.CD)
	impl.logger.Debugw("event Cd Post Trigger", "event", event)
	event = impl.eventFactory.BuildExtraCDData(event, &wfr, 0, bean.CD_WORKFLOW_TYPE_POST)
	_, evtErr := impl.eventClient.WriteNotificationEvent(event)
	if evtErr != nil {
		impl.logger.Errorw("CD trigger event not sent", "error", evtErr)
	}
	//creating cd config history entry
	err = impl.prePostCdScriptHistoryService.CreatePrePostCdScriptHistory(pipeline, nil, repository3.POST_CD_TYPE, true, triggeredBy, triggeredAt)
	if err != nil {
		impl.logger.Errorw("error in creating post cd script entry", "err", err, "pipeline", pipeline)
		return err
	}
	return nil
}
func (impl *WorkflowDagExecutorImpl) buildArtifactLocationForS3(cdWorkflowConfig *pipelineConfig.CdWorkflowConfig, cdWf *pipelineConfig.CdWorkflow, runner *pipelineConfig.CdWorkflowRunner) (string, string, string) {
	cdArtifactLocationFormat := cdWorkflowConfig.CdArtifactLocationFormat
	if cdArtifactLocationFormat == "" {
		cdArtifactLocationFormat = impl.config.GetArtifactLocationFormat()
	}
	if cdWorkflowConfig.LogsBucket == "" {
		cdWorkflowConfig.LogsBucket = impl.config.GetDefaultBuildLogsBucket()
	}
	ArtifactLocation := fmt.Sprintf("s3://%s/"+impl.config.GetDefaultArtifactKeyPrefix()+"/"+cdArtifactLocationFormat, cdWorkflowConfig.LogsBucket, cdWf.Id, runner.Id)
	artifactFileName := fmt.Sprintf(impl.config.GetDefaultArtifactKeyPrefix()+"/"+cdArtifactLocationFormat, cdWf.Id, runner.Id)
	return ArtifactLocation, cdWorkflowConfig.LogsBucket, artifactFileName
}

func (impl *WorkflowDagExecutorImpl) getDeployStageDetails(pipelineId int) (pipelineConfig.CdWorkflowRunner, *bean.UserInfo, int, error) {
	deployStageWfr := pipelineConfig.CdWorkflowRunner{}
	//getting deployment pipeline latest wfr by pipelineId
	deployStageWfr, err := impl.cdWorkflowRepository.FindLastStatusByPipelineIdAndRunnerType(pipelineId, bean.CD_WORKFLOW_TYPE_DEPLOY)
	if err != nil {
		impl.logger.Errorw("error in getting latest status of deploy type wfr by pipelineId", "err", err, "pipelineId", pipelineId)
		return deployStageWfr, nil, 0, err
	}
	deployStageTriggeredByUser, err := impl.user.GetById(deployStageWfr.TriggeredBy)
	if err != nil {
		impl.logger.Errorw("error in getting userDetails by id", "err", err, "userId", deployStageWfr.TriggeredBy)
		return deployStageWfr, nil, 0, err
	}
	pipelineReleaseCounter, err := impl.pipelineOverrideRepository.GetCurrentPipelineReleaseCounter(pipelineId)
	if err != nil {
		impl.logger.Errorw("error occurred while fetching latest release counter for pipeline", "pipelineId", pipelineId, "err", err)
		return deployStageWfr, nil, 0, err
	}
	return deployStageWfr, deployStageTriggeredByUser, pipelineReleaseCounter, nil
}

func isExtraVariableDynamic(variableName string, webhookAndCiData *gitSensorClient.WebhookAndCiData) bool {
	if strings.Contains(variableName, GIT_COMMIT_HASH_PREFIX) || strings.Contains(variableName, GIT_SOURCE_TYPE_PREFIX) || strings.Contains(variableName, GIT_SOURCE_VALUE_PREFIX) ||
		strings.Contains(variableName, APP_LABEL_VALUE_PREFIX) || strings.Contains(variableName, APP_LABEL_KEY_PREFIX) ||
		strings.Contains(variableName, CHILD_CD_ENV_NAME_PREFIX) || strings.Contains(variableName, CHILD_CD_CLUSTER_NAME_PREFIX) ||
		strings.Contains(variableName, CHILD_CD_COUNT) || strings.Contains(variableName, APP_LABEL_COUNT) || strings.Contains(variableName, GIT_SOURCE_COUNT) ||
		webhookAndCiData != nil {

		return true
	}
	return false
}

func setExtraEnvVariableInDeployStep(deploySteps []*bean3.StepObject, extraEnvVariables map[string]string, webhookAndCiData *gitSensorClient.WebhookAndCiData) {
	for _, deployStep := range deploySteps {
		for variableKey, variableValue := range extraEnvVariables {
			if isExtraVariableDynamic(variableKey, webhookAndCiData) && deployStep.StepType == "INLINE" {
				extraInputVar := &bean3.VariableObject{
					Name:                  variableKey,
					Format:                "STRING",
					Value:                 variableValue,
					VariableType:          bean3.VARIABLE_TYPE_REF_GLOBAL,
					ReferenceVariableName: variableKey,
				}
				deployStep.InputVars = append(deployStep.InputVars, extraInputVar)
			}
		}
	}
}
func (impl *WorkflowDagExecutorImpl) buildWFRequest(runner *pipelineConfig.CdWorkflowRunner, cdWf *pipelineConfig.CdWorkflow, cdPipeline *pipelineConfig.Pipeline, triggeredBy int32) (*WorkflowRequest, error) {
	cdWorkflowConfig, err := impl.cdWorkflowRepository.FindConfigByPipelineId(cdPipeline.Id)
	if err != nil && !util.IsErrNoRows(err) {
		return nil, err
	}

	workflowExecutor := runner.ExecutorType

	artifact, err := impl.ciArtifactRepository.Get(cdWf.CiArtifactId)
	if err != nil {
		return nil, err
	}

	ciMaterialInfo, err := repository.GetCiMaterialInfo(artifact.MaterialInfo, artifact.DataSource)
	if err != nil {
		impl.logger.Errorw("parsing error", "err", err)
		return nil, err
	}

	var ciProjectDetails []bean3.CiProjectDetails
	var ciPipeline *pipelineConfig.CiPipeline
	if cdPipeline.CiPipelineId > 0 {
		ciPipeline, err = impl.ciPipelineRepository.FindById(cdPipeline.CiPipelineId)
		if err != nil && !util.IsErrNoRows(err) {
			impl.logger.Errorw("cannot find ciPipelineRequest", "err", err)
			return nil, err
		}

		for _, m := range ciPipeline.CiPipelineMaterials {
			// git material should be active in this case
			if m == nil || m.GitMaterial == nil || !m.GitMaterial.Active {
				continue
			}
			var ciMaterialCurrent repository.CiMaterialInfo
			for _, ciMaterial := range ciMaterialInfo {
				if ciMaterial.Material.GitConfiguration.URL == m.GitMaterial.Url {
					ciMaterialCurrent = ciMaterial
					break
				}
			}
			gitMaterial, err := impl.materialRepository.FindById(m.GitMaterialId)
			if err != nil && !util.IsErrNoRows(err) {
				impl.logger.Errorw("could not fetch git materials", "err", err)
				return nil, err
			}

			ciProjectDetail := bean3.CiProjectDetails{
				GitRepository:   ciMaterialCurrent.Material.GitConfiguration.URL,
				MaterialName:    gitMaterial.Name,
				CheckoutPath:    gitMaterial.CheckoutPath,
				FetchSubmodules: gitMaterial.FetchSubmodules,
				SourceType:      m.Type,
				SourceValue:     m.Value,
				Type:            string(m.Type),
				GitOptions: bean3.GitOptions{
					UserName:      gitMaterial.GitProvider.UserName,
					Password:      gitMaterial.GitProvider.Password,
					SshPrivateKey: gitMaterial.GitProvider.SshPrivateKey,
					AccessToken:   gitMaterial.GitProvider.AccessToken,
					AuthMode:      gitMaterial.GitProvider.AuthMode,
				},
			}
			if IsShallowClonePossible(m, impl.config.GitProviders, impl.config.CloningMode) {
				ciProjectDetail.CloningMode = CloningModeShallow
			}

			if len(ciMaterialCurrent.Modifications) > 0 {
				ciProjectDetail.CommitHash = ciMaterialCurrent.Modifications[0].Revision
				ciProjectDetail.Author = ciMaterialCurrent.Modifications[0].Author
				ciProjectDetail.GitTag = ciMaterialCurrent.Modifications[0].Tag
				ciProjectDetail.Message = ciMaterialCurrent.Modifications[0].Message
				commitTime, err := convert(ciMaterialCurrent.Modifications[0].ModifiedTime)
				if err != nil {
					return nil, err
				}
				ciProjectDetail.CommitTime = commitTime.Format(bean2.LayoutRFC3339)
			} else {
				impl.logger.Debugw("devtronbug#1062", ciPipeline.Id, cdPipeline.Id)
				return nil, fmt.Errorf("modifications not found for %d", ciPipeline.Id)
			}

			// set webhook data
			if m.Type == pipelineConfig.SOURCE_TYPE_WEBHOOK && len(ciMaterialCurrent.Modifications) > 0 {
				webhookData := ciMaterialCurrent.Modifications[0].WebhookData
				ciProjectDetail.WebhookData = pipelineConfig.WebhookData{
					Id:              webhookData.Id,
					EventActionType: webhookData.EventActionType,
					Data:            webhookData.Data,
				}
			}

			ciProjectDetails = append(ciProjectDetails, ciProjectDetail)
		}
	}
	var stageYaml string
	var deployStageWfr pipelineConfig.CdWorkflowRunner
	deployStageTriggeredByUser := &bean.UserInfo{}
	var pipelineReleaseCounter int
	var preDeploySteps []*bean3.StepObject
	var postDeploySteps []*bean3.StepObject
	var refPluginsData []*bean3.RefPluginObject
	//if pipeline_stage_steps present for pre-CD or post-CD then no need to add stageYaml to cdWorkflowRequest in that
	//case add PreDeploySteps and PostDeploySteps to cdWorkflowRequest, this is done for backward compatibility
	pipelineStage, err := impl.getPipelineStage(cdPipeline.Id, runner.WorkflowType.WorkflowTypeToStageType())
	if err != nil {
		return nil, err
	}
	env, err := impl.envRepository.FindById(cdPipeline.EnvironmentId)
	if err != nil {
		impl.logger.Errorw("error in getting environment by id", "err", err)
		return nil, err
	}

	if pipelineStage != nil {
		//Scope will pick the environment of CD pipeline irrespective of in-cluster mode,
		//since user sees the environment of the CD pipeline
		scope := resourceQualifiers.Scope{
			AppId:     cdPipeline.App.Id,
			EnvId:     env.Id,
			ClusterId: env.ClusterId,
			SystemMetadata: &resourceQualifiers.SystemMetadata{
				EnvironmentName: env.Name,
				ClusterName:     env.Cluster.ClusterName,
				Namespace:       env.Namespace,
				Image:           artifact.Image,
				ImageTag:        util3.GetImageTagFromImage(artifact.Image),
			},
		}
		var variableSnapshot map[string]string
		if runner.WorkflowType == bean.CD_WORKFLOW_TYPE_PRE {
			//preDeploySteps, _, refPluginsData, err = impl.pipelineStageService.BuildPrePostAndRefPluginStepsDataForWfRequest(cdPipeline.Id, cdStage)
			prePostAndRefPluginResponse, err := impl.pipelineStageService.BuildPrePostAndRefPluginStepsDataForWfRequest(cdPipeline.Id, preCdStage, scope)
			if err != nil {
				impl.logger.Errorw("error in getting pre, post & refPlugin steps data for wf request", "err", err, "cdPipelineId", cdPipeline.Id)
				return nil, err
			}
			preDeploySteps = prePostAndRefPluginResponse.PreStageSteps
			refPluginsData = prePostAndRefPluginResponse.RefPluginData
			variableSnapshot = prePostAndRefPluginResponse.VariableSnapshot
		} else if runner.WorkflowType == bean.CD_WORKFLOW_TYPE_POST {
			//_, postDeploySteps, refPluginsData, err = impl.pipelineStageService.BuildPrePostAndRefPluginStepsDataForWfRequest(cdPipeline.Id, cdStage)
			prePostAndRefPluginResponse, err := impl.pipelineStageService.BuildPrePostAndRefPluginStepsDataForWfRequest(cdPipeline.Id, postCdStage, scope)
			if err != nil {
				impl.logger.Errorw("error in getting pre, post & refPlugin steps data for wf request", "err", err, "cdPipelineId", cdPipeline.Id)
				return nil, err
			}
			postDeploySteps = prePostAndRefPluginResponse.PostStageSteps
			refPluginsData = prePostAndRefPluginResponse.RefPluginData
			variableSnapshot = prePostAndRefPluginResponse.VariableSnapshot
			deployStageWfr, deployStageTriggeredByUser, pipelineReleaseCounter, err = impl.getDeployStageDetails(cdPipeline.Id)
			if err != nil {
				impl.logger.Errorw("error in getting deployStageWfr, deployStageTriggeredByUser and pipelineReleaseCounter wf request", "err", err, "cdPipelineId", cdPipeline.Id)
				return nil, err
			}
		} else {
			return nil, fmt.Errorf("unsupported workflow triggerd")
		}

		//Save Scoped VariableSnapshot
		if len(variableSnapshot) > 0 {
			variableMapBytes, _ := json.Marshal(variableSnapshot)
			err := impl.variableSnapshotHistoryService.SaveVariableHistoriesForTrigger([]*repository5.VariableSnapshotHistoryBean{{
				VariableSnapshot: variableMapBytes,
				HistoryReference: repository5.HistoryReference{
					HistoryReferenceId:   runner.Id,
					HistoryReferenceType: repository5.HistoryReferenceTypeCDWORKFLOWRUNNER,
				},
			}}, runner.TriggeredBy)
			if err != nil {
				impl.logger.Errorf("Not able to save variable snapshot for CD trigger %s %d %s", err, runner.Id, variableSnapshot)
			}
		}
	} else {
		//in this case no plugin script is not present for this cdPipeline hence going with attaching preStage or postStage config
		if runner.WorkflowType == bean.CD_WORKFLOW_TYPE_PRE {
			stageYaml = cdPipeline.PreStageConfig
		} else if runner.WorkflowType == bean.CD_WORKFLOW_TYPE_POST {
			stageYaml = cdPipeline.PostStageConfig
			deployStageWfr, deployStageTriggeredByUser, pipelineReleaseCounter, err = impl.getDeployStageDetails(cdPipeline.Id)
			if err != nil {
				impl.logger.Errorw("error in getting deployStageWfr, deployStageTriggeredByUser and pipelineReleaseCounter wf request", "err", err, "cdPipelineId", cdPipeline.Id)
				return nil, err
			}

		} else {
			return nil, fmt.Errorf("unsupported workflow triggerd")
		}
	}

	cdStageWorkflowRequest := &WorkflowRequest{
		EnvironmentId:         cdPipeline.EnvironmentId,
		AppId:                 cdPipeline.AppId,
		WorkflowId:            cdWf.Id,
		WorkflowRunnerId:      runner.Id,
		WorkflowNamePrefix:    strconv.Itoa(runner.Id) + "-" + runner.Name,
		WorkflowPrefixForLog:  strconv.Itoa(cdWf.Id) + string(runner.WorkflowType) + "-" + runner.Name,
		CdImage:               impl.config.GetDefaultImage(),
		CdPipelineId:          cdWf.PipelineId,
		TriggeredBy:           triggeredBy,
		StageYaml:             stageYaml,
		CiProjectDetails:      ciProjectDetails,
		Namespace:             runner.Namespace,
		ActiveDeadlineSeconds: impl.config.GetDefaultTimeout(),
		CiArtifactDTO: CiArtifactDTO{
			Id:           artifact.Id,
			PipelineId:   artifact.PipelineId,
			Image:        artifact.Image,
			ImageDigest:  artifact.ImageDigest,
			MaterialInfo: artifact.MaterialInfo,
			DataSource:   artifact.DataSource,
			WorkflowId:   artifact.WorkflowId,
		},
		OrchestratorHost:  impl.config.OrchestratorHost,
		OrchestratorToken: impl.config.OrchestratorToken,
		CloudProvider:     impl.config.CloudProvider,
		WorkflowExecutor:  workflowExecutor,
		RefPlugins:        refPluginsData,
	}

	extraEnvVariables := make(map[string]string)
	if env != nil {
		extraEnvVariables[CD_PIPELINE_ENV_NAME_KEY] = env.Name
		if env.Cluster != nil {
			extraEnvVariables[CD_PIPELINE_CLUSTER_NAME_KEY] = env.Cluster.ClusterName
		}
	}
	ciWf, err := impl.ciWorkflowRepository.FindLastTriggeredWorkflowByArtifactId(artifact.Id)
	if err != nil && err != pg.ErrNoRows {
		impl.logger.Errorw("error in getting ciWf by artifactId", "err", err, "artifactId", artifact.Id)
		return nil, err
	}
	var webhookAndCiData *gitSensorClient.WebhookAndCiData
	if ciWf != nil && ciWf.GitTriggers != nil {
		i := 1
		var gitCommitEnvVariables []GitMetadata

		for ciPipelineMaterialId, gitTrigger := range ciWf.GitTriggers {
			extraEnvVariables[fmt.Sprintf("%s_%d", GIT_COMMIT_HASH_PREFIX, i)] = gitTrigger.Commit
			extraEnvVariables[fmt.Sprintf("%s_%d", GIT_SOURCE_TYPE_PREFIX, i)] = string(gitTrigger.CiConfigureSourceType)
			extraEnvVariables[fmt.Sprintf("%s_%d", GIT_SOURCE_VALUE_PREFIX, i)] = gitTrigger.CiConfigureSourceValue

			gitCommitEnvVariables = append(gitCommitEnvVariables, GitMetadata{
				GitCommitHash:  gitTrigger.Commit,
				GitSourceType:  string(gitTrigger.CiConfigureSourceType),
				GitSourceValue: gitTrigger.CiConfigureSourceValue,
			})

			// CODE-BLOCK starts - store extra environment variables if webhook
			if gitTrigger.CiConfigureSourceType == pipelineConfig.SOURCE_TYPE_WEBHOOK {
				webhookDataId := gitTrigger.WebhookData.Id
				if webhookDataId > 0 {
					webhookDataRequest := &gitSensorClient.WebhookDataRequest{
						Id:                   webhookDataId,
						CiPipelineMaterialId: ciPipelineMaterialId,
					}
					webhookAndCiData, err = impl.gitSensorGrpcClient.GetWebhookData(context.Background(), webhookDataRequest)
					if err != nil {
						impl.logger.Errorw("err while getting webhook data from git-sensor", "err", err, "webhookDataRequest", webhookDataRequest)
						return nil, err
					}
					if webhookAndCiData != nil {
						for extEnvVariableKey, extEnvVariableVal := range webhookAndCiData.ExtraEnvironmentVariables {
							extraEnvVariables[extEnvVariableKey] = extEnvVariableVal
						}
					}
				}
			}
			// CODE_BLOCK ends

			i++
		}
		gitMetadata, err := json.Marshal(&gitCommitEnvVariables)
		if err != nil {
			impl.logger.Errorw("err while marshaling git metdata", "err", err)
			return nil, err
		}
		extraEnvVariables[GIT_METADATA] = string(gitMetadata)

		extraEnvVariables[GIT_SOURCE_COUNT] = strconv.Itoa(len(ciWf.GitTriggers))
	}

	childCdIds, err := impl.appWorkflowRepository.FindChildCDIdsByParentCDPipelineId(cdPipeline.Id)
	if err != nil && err != pg.ErrNoRows {
		impl.logger.Errorw("error in getting child cdPipelineIds by parent cdPipelineId", "err", err, "parent cdPipelineId", cdPipeline.Id)
		return nil, err
	}
	if len(childCdIds) > 0 {
		childPipelines, err := impl.pipelineRepository.FindByIdsIn(childCdIds)
		if err != nil {
			impl.logger.Errorw("error in getting pipelines by ids", "err", err, "ids", childCdIds)
			return nil, err
		}
		var childCdEnvVariables []ChildCdMetadata
		for i, childPipeline := range childPipelines {
			extraEnvVariables[fmt.Sprintf("%s_%d", CHILD_CD_ENV_NAME_PREFIX, i+1)] = childPipeline.Environment.Name
			extraEnvVariables[fmt.Sprintf("%s_%d", CHILD_CD_CLUSTER_NAME_PREFIX, i+1)] = childPipeline.Environment.Cluster.ClusterName

			childCdEnvVariables = append(childCdEnvVariables, ChildCdMetadata{
				ChildCdEnvName:     childPipeline.Environment.Name,
				ChildCdClusterName: childPipeline.Environment.Cluster.ClusterName,
			})
		}
		childCdEnvVariablesMetadata, err := json.Marshal(&childCdEnvVariables)
		if err != nil {
			impl.logger.Errorw("err while marshaling childCdEnvVariables", "err", err)
			return nil, err
		}
		extraEnvVariables[CHILD_CD_METADATA] = string(childCdEnvVariablesMetadata)

		extraEnvVariables[CHILD_CD_COUNT] = strconv.Itoa(len(childPipelines))
	}
	if ciPipeline != nil && ciPipeline.Id > 0 {
		extraEnvVariables["APP_NAME"] = ciPipeline.App.AppName
		cdStageWorkflowRequest.DockerUsername = ciPipeline.CiTemplate.DockerRegistry.Username
		cdStageWorkflowRequest.DockerPassword = ciPipeline.CiTemplate.DockerRegistry.Password
		cdStageWorkflowRequest.AwsRegion = ciPipeline.CiTemplate.DockerRegistry.AWSRegion
		cdStageWorkflowRequest.DockerConnection = ciPipeline.CiTemplate.DockerRegistry.Connection
		cdStageWorkflowRequest.DockerCert = ciPipeline.CiTemplate.DockerRegistry.Cert
		cdStageWorkflowRequest.AccessKey = ciPipeline.CiTemplate.DockerRegistry.AWSAccessKeyId
		cdStageWorkflowRequest.SecretKey = ciPipeline.CiTemplate.DockerRegistry.AWSSecretAccessKey
		cdStageWorkflowRequest.DockerRegistryType = string(ciPipeline.CiTemplate.DockerRegistry.RegistryType)
		cdStageWorkflowRequest.DockerRegistryURL = ciPipeline.CiTemplate.DockerRegistry.RegistryURL
	} else if cdPipeline.AppId > 0 {
		ciTemplate, err := impl.CiTemplateRepository.FindByAppId(cdPipeline.AppId)
		if err != nil {
			return nil, err
		}
		extraEnvVariables["APP_NAME"] = ciTemplate.App.AppName
		cdStageWorkflowRequest.DockerUsername = ciTemplate.DockerRegistry.Username
		cdStageWorkflowRequest.DockerPassword = ciTemplate.DockerRegistry.Password
		cdStageWorkflowRequest.AwsRegion = ciTemplate.DockerRegistry.AWSRegion
		cdStageWorkflowRequest.DockerConnection = ciTemplate.DockerRegistry.Connection
		cdStageWorkflowRequest.DockerCert = ciTemplate.DockerRegistry.Cert
		cdStageWorkflowRequest.AccessKey = ciTemplate.DockerRegistry.AWSAccessKeyId
		cdStageWorkflowRequest.SecretKey = ciTemplate.DockerRegistry.AWSSecretAccessKey
		cdStageWorkflowRequest.DockerRegistryType = string(ciTemplate.DockerRegistry.RegistryType)
		cdStageWorkflowRequest.DockerRegistryURL = ciTemplate.DockerRegistry.RegistryURL
		appLabels, err := impl.appLabelRepository.FindAllByAppId(cdPipeline.AppId)
		if err != nil && err != pg.ErrNoRows {
			impl.logger.Errorw("error in getting labels by appId", "err", err, "appId", cdPipeline.AppId)
			return nil, err
		}
		var appLabelEnvVariables []AppLabelMetadata
		for i, appLabel := range appLabels {
			extraEnvVariables[fmt.Sprintf("%s_%d", APP_LABEL_KEY_PREFIX, i+1)] = appLabel.Key
			extraEnvVariables[fmt.Sprintf("%s_%d", APP_LABEL_VALUE_PREFIX, i+1)] = appLabel.Value
			appLabelEnvVariables = append(appLabelEnvVariables, AppLabelMetadata{
				AppLabelKey:   appLabel.Key,
				AppLabelValue: appLabel.Value,
			})
		}
		if len(appLabels) > 0 {
			extraEnvVariables[APP_LABEL_COUNT] = strconv.Itoa(len(appLabels))
			appLabelEnvVariablesMetadata, err := json.Marshal(&appLabelEnvVariables)
			if err != nil {
				impl.logger.Errorw("err while marshaling appLabelEnvVariables", "err", err)
				return nil, err
			}
			extraEnvVariables[APP_LABEL_METADATA] = string(appLabelEnvVariablesMetadata)

		}
	}
	cdStageWorkflowRequest.ExtraEnvironmentVariables = extraEnvVariables
	if deployStageTriggeredByUser != nil {
		cdStageWorkflowRequest.DeploymentTriggerTime = deployStageWfr.StartedOn
		cdStageWorkflowRequest.DeploymentTriggeredBy = deployStageTriggeredByUser.EmailId
	}
	if pipelineReleaseCounter > 0 {
		cdStageWorkflowRequest.DeploymentReleaseCounter = pipelineReleaseCounter
	}
	if cdWorkflowConfig.CdCacheRegion == "" {
		cdWorkflowConfig.CdCacheRegion = impl.config.GetDefaultCdLogsBucketRegion()
	}

	if runner.WorkflowType == bean.CD_WORKFLOW_TYPE_PRE {
		//populate input variables of steps with extra env variables
		setExtraEnvVariableInDeployStep(preDeploySteps, extraEnvVariables, webhookAndCiData)
		cdStageWorkflowRequest.PrePostDeploySteps = preDeploySteps
	} else if runner.WorkflowType == bean.CD_WORKFLOW_TYPE_POST {
		setExtraEnvVariableInDeployStep(postDeploySteps, extraEnvVariables, webhookAndCiData)
		cdStageWorkflowRequest.PrePostDeploySteps = postDeploySteps
	}
	cdStageWorkflowRequest.BlobStorageConfigured = runner.BlobStorageEnabled
	switch cdStageWorkflowRequest.CloudProvider {
	case BLOB_STORAGE_S3:
		//No AccessKey is used for uploading artifacts, instead IAM based auth is used
		cdStageWorkflowRequest.CdCacheRegion = cdWorkflowConfig.CdCacheRegion
		cdStageWorkflowRequest.CdCacheLocation = cdWorkflowConfig.CdCacheBucket
		cdStageWorkflowRequest.ArtifactLocation, cdStageWorkflowRequest.CiArtifactBucket, cdStageWorkflowRequest.CiArtifactFileName = impl.buildArtifactLocationForS3(cdWorkflowConfig, cdWf, runner)
		cdStageWorkflowRequest.BlobStorageS3Config = &blob_storage.BlobStorageS3Config{
			AccessKey:                  impl.config.BlobStorageS3AccessKey,
			Passkey:                    impl.config.BlobStorageS3SecretKey,
			EndpointUrl:                impl.config.BlobStorageS3Endpoint,
			IsInSecure:                 impl.config.BlobStorageS3EndpointInsecure,
			CiCacheBucketName:          cdWorkflowConfig.CdCacheBucket,
			CiCacheRegion:              cdWorkflowConfig.CdCacheRegion,
			CiCacheBucketVersioning:    impl.config.BlobStorageS3BucketVersioned,
			CiArtifactBucketName:       cdStageWorkflowRequest.CiArtifactBucket,
			CiArtifactRegion:           cdWorkflowConfig.CdCacheRegion,
			CiArtifactBucketVersioning: impl.config.BlobStorageS3BucketVersioned,
			CiLogBucketName:            impl.config.GetDefaultBuildLogsBucket(),
			CiLogRegion:                impl.config.GetDefaultCdLogsBucketRegion(),
			CiLogBucketVersioning:      impl.config.BlobStorageS3BucketVersioned,
		}
	case BLOB_STORAGE_GCP:
		cdStageWorkflowRequest.GcpBlobConfig = &blob_storage.GcpBlobConfig{
			CredentialFileJsonData: impl.config.BlobStorageGcpCredentialJson,
			ArtifactBucketName:     impl.config.GetDefaultBuildLogsBucket(),
			LogBucketName:          impl.config.GetDefaultBuildLogsBucket(),
		}
		cdStageWorkflowRequest.ArtifactLocation = impl.buildDefaultArtifactLocation(cdWorkflowConfig, cdWf, runner)
		cdStageWorkflowRequest.CiArtifactFileName = cdStageWorkflowRequest.ArtifactLocation
	case BLOB_STORAGE_AZURE:
		cdStageWorkflowRequest.AzureBlobConfig = &blob_storage.AzureBlobConfig{
			Enabled:               true,
			AccountName:           impl.config.AzureAccountName,
			BlobContainerCiCache:  impl.config.AzureBlobContainerCiCache,
			AccountKey:            impl.config.AzureAccountKey,
			BlobContainerCiLog:    impl.config.AzureBlobContainerCiLog,
			BlobContainerArtifact: impl.config.AzureBlobContainerCiLog,
		}
		cdStageWorkflowRequest.BlobStorageS3Config = &blob_storage.BlobStorageS3Config{
			EndpointUrl:     impl.config.AzureGatewayUrl,
			IsInSecure:      impl.config.AzureGatewayConnectionInsecure,
			CiLogBucketName: impl.config.AzureBlobContainerCiLog,
			CiLogRegion:     "",
			AccessKey:       impl.config.AzureAccountName,
		}
		cdStageWorkflowRequest.ArtifactLocation = impl.buildDefaultArtifactLocation(cdWorkflowConfig, cdWf, runner)
		cdStageWorkflowRequest.CiArtifactFileName = cdStageWorkflowRequest.ArtifactLocation
	default:
		if impl.config.BlobStorageEnabled {
			return nil, fmt.Errorf("blob storage %s not supported", cdStageWorkflowRequest.CloudProvider)
		}
	}
	cdStageWorkflowRequest.DefaultAddressPoolBaseCidr = impl.config.GetDefaultAddressPoolBaseCidr()
	cdStageWorkflowRequest.DefaultAddressPoolSize = impl.config.GetDefaultAddressPoolSize()
	if util.IsManifestDownload(cdPipeline.DeploymentAppType) || util.IsManifestPush(cdPipeline.DeploymentAppType) {
		cdStageWorkflowRequest.IsDryRun = true
	}
	return cdStageWorkflowRequest, nil
}

func (impl *WorkflowDagExecutorImpl) buildDefaultArtifactLocation(cdWorkflowConfig *pipelineConfig.CdWorkflowConfig, savedWf *pipelineConfig.CdWorkflow, runner *pipelineConfig.CdWorkflowRunner) string {
	cdArtifactLocationFormat := cdWorkflowConfig.CdArtifactLocationFormat
	if cdArtifactLocationFormat == "" {
		cdArtifactLocationFormat = impl.config.GetArtifactLocationFormat()
	}
	ArtifactLocation := fmt.Sprintf("%s/"+cdArtifactLocationFormat, impl.config.GetDefaultArtifactKeyPrefix(), savedWf.Id, runner.Id)
	return ArtifactLocation
}

func (impl *WorkflowDagExecutorImpl) HandleDeploymentSuccessEvent(pipelineOverride *chartConfig.PipelineOverride) error {
	if pipelineOverride == nil {
		return fmt.Errorf("invalid request, pipeline override not found")
	}
	cdWorkflow, err := impl.cdWorkflowRepository.FindById(pipelineOverride.CdWorkflowId)
	if err != nil {
		impl.logger.Errorw("error in fetching cd workflow by id", "pipelineOverride", pipelineOverride)
		return err
	}

	postStage, err := impl.getPipelineStage(pipelineOverride.PipelineId, repository4.PIPELINE_STAGE_TYPE_POST_CD)
	if err != nil {
		return err
	}

	var triggeredByUser int32 = 1
	//handle corrupt data (https://github.com/devtron-labs/devtron/issues/3826)
	err, deleted := impl.deleteCorruptedPipelineStage(postStage, triggeredByUser)
	if err != nil {
		impl.logger.Errorw("error in deleteCorruptedPipelineStage ", "err", err, "preStage", postStage, "triggeredBy", triggeredByUser)
		return err
	}

	if len(pipelineOverride.Pipeline.PostStageConfig) > 0 || (postStage != nil && !deleted) {
		if pipelineOverride.Pipeline.PostTriggerType == pipelineConfig.TRIGGER_TYPE_AUTOMATIC &&
			pipelineOverride.DeploymentType != models.DEPLOYMENTTYPE_STOP &&
			pipelineOverride.DeploymentType != models.DEPLOYMENTTYPE_START {

			err = impl.TriggerPostStage(cdWorkflow, pipelineOverride.Pipeline, triggeredByUser, 0)
			if err != nil {
				impl.logger.Errorw("error in triggering post stage after successful deployment event", "err", err, "cdWorkflow", cdWorkflow)
				return err
			}
		}
	} else {
		// to trigger next pre/cd, if any
		// finding children cd by pipeline id
		err = impl.HandlePostStageSuccessEvent(cdWorkflow.Id, pipelineOverride.PipelineId, 1)
		if err != nil {
			impl.logger.Errorw("error in triggering children cd after successful deployment event", "parentCdPipelineId", pipelineOverride.PipelineId)
			return err
		}
	}
	return nil
}

func (impl *WorkflowDagExecutorImpl) HandlePostStageSuccessEvent(cdWorkflowId int, cdPipelineId int, triggeredBy int32) error {
	// finding children cd by pipeline id
	cdPipelinesMapping, err := impl.appWorkflowRepository.FindWFCDMappingByParentCDPipelineId(cdPipelineId)
	if err != nil {
		impl.logger.Errorw("error in getting mapping of cd pipelines by parent cd pipeline id", "err", err, "parentCdPipelineId", cdPipelineId)
		return err
	}
	ciArtifact, err := impl.ciArtifactRepository.GetArtifactByCdWorkflowId(cdWorkflowId)
	if err != nil {
		impl.logger.Errorw("error in finding artifact by cd workflow id", "err", err, "cdWorkflowId", cdWorkflowId)
		return err
	}
	//TODO : confirm about this logic used for applyAuth
	applyAuth := false
	if triggeredBy != 1 {
		applyAuth = true
	}
	for _, cdPipelineMapping := range cdPipelinesMapping {
		//find pipeline by cdPipeline ID
		pipeline, err := impl.pipelineRepository.FindById(cdPipelineMapping.ComponentId)
		if err != nil {
			impl.logger.Errorw("error in getting cd pipeline by id", "err", err, "pipelineId", cdPipelineMapping.ComponentId)
			return err
		}
		//finding ci artifact by ciPipelineID and pipelineId
		//TODO : confirm values for applyAuth, async & triggeredBy
		err = impl.triggerStage(nil, pipeline, ciArtifact, applyAuth, triggeredBy)
		if err != nil {
			impl.logger.Errorw("error in triggering cd pipeline after successful post stage", "err", err, "pipelineId", pipeline.Id)
			return err
		}
	}
	return nil
}

// Only used for auto trigger
func (impl *WorkflowDagExecutorImpl) TriggerDeployment(cdWf *pipelineConfig.CdWorkflow, artifact *repository.CiArtifact, pipeline *pipelineConfig.Pipeline, applyAuth bool, triggeredBy int32) error {
	//in case of manual ci RBAC need to apply, this method used for auto cd deployment
	pipelineId := pipeline.Id
	if applyAuth {
		user, err := impl.user.GetById(triggeredBy)
		if err != nil {
			impl.logger.Errorw("error in fetching user for auto pipeline", "UpdatedBy", artifact.UpdatedBy)
			return nil
		}
		token := user.EmailId
		object := impl.enforcerUtil.GetAppRBACNameByAppId(pipeline.AppId)
		impl.logger.Debugw("Triggered Request (App Permission Checking):", "object", object)
		if ok := impl.enforcer.EnforceByEmail(strings.ToLower(token), casbin.ResourceApplications, casbin.ActionTrigger, object); !ok {
			err = &util.ApiError{Code: "401", HttpStatusCode: 401, UserMessage: "unauthorized for pipeline " + strconv.Itoa(pipelineId)}
			return err
		}
	}

	artifactId := artifact.Id
	env, err := impl.envRepository.FindById(pipeline.EnvironmentId)
	if err != nil {
		impl.logger.Errorw("error while fetching env", "err", err)
		return err
	}
	// Todo - optimize
	app, err := impl.appRepository.FindById(pipeline.AppId)
	if err != nil {
		return err
	}
	scope := resourceQualifiers.Scope{AppId: pipeline.AppId, EnvId: pipeline.EnvironmentId, ClusterId: env.ClusterId, ProjectId: app.TeamId, IsProdEnv: env.Default}
	impl.logger.Infow("scope for auto trigger ", "scope", scope)
	params := impl.celService.GetParamsFromArtifact(artifact.Image)
	metadata := resourceFilter.ExpressionMetadata{
		Params: params,
	}
	filterState, err := impl.resourceFilterService.CheckForResource(scope, metadata)
	if err != nil || filterState != resourceFilter.ALLOW {
		return fmt.Errorf("the artifact does not pass filtering condition")

	}
	// need to check for approved artifact only in case configured
	approvalRequestId, err := impl.checkApprovalNodeForDeployment(triggeredBy, pipeline, artifactId)
	if err != nil {
		return err
	}

	//setting triggeredAt variable to have consistent data for various audit log places in db for deployment time
	triggeredAt := time.Now()

	if cdWf == nil {
		cdWf = &pipelineConfig.CdWorkflow{
			CiArtifactId: artifactId,
			PipelineId:   pipelineId,
			AuditLog:     sql.AuditLog{CreatedOn: triggeredAt, CreatedBy: 1, UpdatedOn: triggeredAt, UpdatedBy: 1},
		}
		err := impl.cdWorkflowRepository.SaveWorkFlow(context.Background(), cdWf)
		if err != nil {
			return err
		}
	}

	runner := &pipelineConfig.CdWorkflowRunner{
		Name:         pipeline.Name,
		WorkflowType: bean.CD_WORKFLOW_TYPE_DEPLOY,
		ExecutorType: pipelineConfig.WORKFLOW_EXECUTOR_TYPE_SYSTEM,
		Status:       pipelineConfig.WorkflowInitiated, //deployment Initiated for auto trigger
		TriggeredBy:  1,
		StartedOn:    triggeredAt,
		Namespace:    impl.config.GetDefaultNamespace(),
		CdWorkflowId: cdWf.Id,
		AuditLog:     sql.AuditLog{CreatedOn: triggeredAt, CreatedBy: triggeredBy, UpdatedOn: triggeredAt, UpdatedBy: triggeredBy},
	}
	if approvalRequestId > 0 {
		runner.DeploymentApprovalRequestId = approvalRequestId
	}
	savedWfr, err := impl.cdWorkflowRepository.SaveWorkFlowRunner(runner)
	if err != nil {
		return err
	}
	if approvalRequestId > 0 {
		err = impl.deploymentApprovalRepository.ConsumeApprovalRequest(approvalRequestId)
		if err != nil {
			return err
		}
	}
	runner.CdWorkflow = &pipelineConfig.CdWorkflow{
		Pipeline: pipeline,
	}
	// creating cd pipeline status timeline for deployment initialisation
	timeline := &pipelineConfig.PipelineStatusTimeline{
		CdWorkflowRunnerId: runner.Id,
		Status:             pipelineConfig.TIMELINE_STATUS_DEPLOYMENT_INITIATED,
		StatusDetail:       "Deployment initiated successfully.",
		StatusTime:         time.Now(),
		AuditLog: sql.AuditLog{
			CreatedBy: 1,
			CreatedOn: time.Now(),
			UpdatedBy: 1,
			UpdatedOn: time.Now(),
		},
	}
	isAppStore := false
	err = impl.pipelineStatusTimelineService.SaveTimeline(timeline, nil, isAppStore)
	if err != nil {
		impl.logger.Errorw("error in creating timeline status for deployment initiation", "err", err, "timeline", timeline)
	}
	//checking vulnerability for deploying image
	isVulnerable := false
	if len(artifact.ImageDigest) > 0 {
		var cveStores []*security.CveStore
		imageScanResult, err := impl.scanResultRepository.FindByImageDigest(artifact.ImageDigest)
		if err != nil && err != pg.ErrNoRows {
			impl.logger.Errorw("error fetching image digest", "digest", artifact.ImageDigest, "err", err)
			return err
		}
		for _, item := range imageScanResult {
			cveStores = append(cveStores, &item.CveStore)
		}
		blockCveList, err := impl.cvePolicyRepository.GetBlockedCVEList(cveStores, env.ClusterId, pipeline.EnvironmentId, pipeline.AppId, false)
		if err != nil {
			impl.logger.Errorw("error while fetching blocked cve list", "err", err)
			return err
		}
		if len(blockCveList) > 0 {
			isVulnerable = true
		}
	}
	if isVulnerable == true {
		if err = impl.MarkCurrentDeploymentFailed(runner, errors.New(pipelineConfig.FOUND_VULNERABILITY), triggeredBy); err != nil {
			impl.logger.Errorw("error while updating current runner status to failed, TriggerDeployment", "wfrId", runner.Id, "err", err)
		}
		return nil
	}

	releaseErr := impl.appService.TriggerCD(artifact, cdWf.Id, savedWfr.Id, pipeline, triggeredAt)
	if releaseErr != nil {
		if err = impl.MarkCurrentDeploymentFailed(runner, releaseErr, triggeredBy); err != nil {
			impl.logger.Errorw("error while updating current runner status to failed, TriggerDeployment", "wfrId", runner.Id, "err", err)
		}
		return releaseErr
	}
	//skip updatePreviousDeploymentStatus if Async Install is enabled; handled inside SubscribeDevtronAsyncHelmInstallRequest
	if !impl.appService.IsDevtronAsyncInstallModeEnabled(pipeline.DeploymentAppType) {
		err1 := impl.updatePreviousDeploymentStatus(runner, pipeline.Id, triggeredAt, triggeredBy)
		if err1 != nil {
			impl.logger.Errorw("error while update previous cd workflow runners", "err", err, "runner", runner, "pipelineId", pipeline.Id)
			return err
		}
	}
	return nil
}

func (impl *WorkflowDagExecutorImpl) updatePreviousDeploymentStatus(currentRunner *pipelineConfig.CdWorkflowRunner, pipelineId int, triggeredAt time.Time, triggeredBy int32) error {
	// Initiating DB transaction
	dbConnection := impl.cdWorkflowRepository.GetConnection()
	tx, err := dbConnection.Begin()
	if err != nil {
		impl.logger.Errorw("error on update status, txn begin failed", "err", err)
		return err
	}
	// Rollback tx on error.
	defer tx.Rollback()

	//update [n,n-1] statuses as failed if not terminal
	terminalStatus := []string{string(health.HealthStatusHealthy), pipelineConfig.WorkflowAborted, pipelineConfig.WorkflowFailed, pipelineConfig.WorkflowSucceeded}
	previousNonTerminalRunners, err := impl.cdWorkflowRepository.FindPreviousCdWfRunnerByStatus(pipelineId, currentRunner.Id, terminalStatus)
	if err != nil {
		impl.logger.Errorw("error fetching previous wf runner, updating cd wf runner status,", "err", err, "currentRunner", currentRunner)
		return err
	} else if len(previousNonTerminalRunners) == 0 {
		impl.logger.Errorw("no previous runner found in updating cd wf runner status,", "err", err, "currentRunner", currentRunner)
		return nil
	}

	var timelines []*pipelineConfig.PipelineStatusTimeline
	for _, previousRunner := range previousNonTerminalRunners {
		if previousRunner.Status == string(health.HealthStatusHealthy) ||
			previousRunner.Status == pipelineConfig.WorkflowSucceeded ||
			previousRunner.Status == pipelineConfig.WorkflowAborted ||
			previousRunner.Status == pipelineConfig.WorkflowFailed {
			//terminal status return
			impl.logger.Infow("skip updating cd wf runner status as previous runner status is", "status", previousRunner.Status)
			continue
		}
		impl.logger.Infow("updating cd wf runner status as previous runner status is", "status", previousRunner.Status)
		previousRunner.FinishedOn = triggeredAt
		previousRunner.Message = pipelineConfig.NEW_DEPLOYMENT_INITIATED
		previousRunner.Status = pipelineConfig.WorkflowFailed
		previousRunner.UpdatedOn = time.Now()
		previousRunner.UpdatedBy = triggeredBy
		timeline := &pipelineConfig.PipelineStatusTimeline{
			CdWorkflowRunnerId: previousRunner.Id,
			Status:             pipelineConfig.TIMELINE_STATUS_DEPLOYMENT_SUPERSEDED,
			StatusDetail:       "This deployment is superseded.",
			StatusTime:         time.Now(),
			AuditLog: sql.AuditLog{
				CreatedBy: 1,
				CreatedOn: time.Now(),
				UpdatedBy: 1,
				UpdatedOn: time.Now(),
			},
		}
<<<<<<< HEAD
		err = impl.pipelineStatusTimelineService.SaveTimeline(timeline, nil, isAppStore)
		if util.IsManifestDownload(pipeline.DeploymentAppType) {
			runner := &pipelineConfig.CdWorkflowRunner{
				Name:         pipeline.Name,
				WorkflowType: bean.CD_WORKFLOW_TYPE_DEPLOY,
				ExecutorType: pipelineConfig.WORKFLOW_EXECUTOR_TYPE_SYSTEM,
				Status:       pipelineConfig.WorkflowSucceeded, //starting
				TriggeredBy:  1,
				StartedOn:    triggeredAt,
				Namespace:    impl.config.GetDefaultNamespace(),
				CdWorkflowId: cdWf.Id,
				AuditLog:     sql.AuditLog{CreatedOn: triggeredAt, CreatedBy: triggeredBy, UpdatedOn: triggeredAt, UpdatedBy: triggeredBy},
			}
			_ = impl.cdWorkflowRepository.UpdateWorkFlowRunner(runner)
		}
		if err != nil {
			impl.logger.Errorw("error in creating timeline status for deployment fail - cve policy violation", "err", err, "timeline", timeline)
		}
		return nil
	}
	//initiating DB transaction
	dbConnection := impl.cdWorkflowRepository.GetConnection()
	tx, err := dbConnection.Begin()
	if err != nil {
		impl.logger.Errorw("error on update status, txn begin failed, TriggerDeployment", "err", err)
		return err
	}
	// Rollback tx on error.
	defer tx.Rollback()
	err1 := impl.updatePreviousDeploymentStatus(tx, runner, pipeline.Id, triggeredAt, triggeredBy)
	if err1 != nil {
		impl.logger.Errorw("error while update previous cd workflow runners", "err", err, "runner", runner, "pipelineId", pipeline.Id)
		return err1
	}
	manifest, releaseErr := impl.appService.TriggerCD(artifact, cdWf.Id, savedWfr.Id, pipeline, triggeredAt)
	if releaseErr != nil {
		if err = impl.MarkCurrentDeploymentFailed(runner, releaseErr, triggeredBy); err != nil {
			impl.logger.Errorw("error while updating current runner status to failed, TriggerDeployment", "wfrId", runner.Id, "err", err)
		}
		return releaseErr
	}
	//commit transaction
	err = tx.Commit()
	if err != nil {
		impl.logger.Errorw("error in db transaction commit, ManualCdTrigger", "err", err)
		return err
	}
	if util.IsManifestDownload(pipeline.DeploymentAppType) || util.IsManifestPush(pipeline.DeploymentAppType) {
		runner := &pipelineConfig.CdWorkflowRunner{
			Id:                 runner.Id,
			Name:               pipeline.Name,
			WorkflowType:       bean.CD_WORKFLOW_TYPE_DEPLOY,
			ExecutorType:       pipelineConfig.WORKFLOW_EXECUTOR_TYPE_AWF,
			TriggeredBy:        1,
			StartedOn:          triggeredAt,
			Status:             pipelineConfig.WorkflowSucceeded,
			Namespace:          impl.config.GetDefaultNamespace(),
			CdWorkflowId:       cdWf.Id,
			AuditLog:           sql.AuditLog{CreatedOn: triggeredAt, CreatedBy: 1, UpdatedOn: triggeredAt, UpdatedBy: 1},
			FinishedOn:         time.Now(),
			HelmReferenceChart: *manifest,
		}
		updateErr := impl.cdWorkflowRepository.UpdateWorkFlowRunner(runner)
		if updateErr != nil {
			impl.logger.Errorw("error in updating runner for manifest_download type", "err", err)
		}
		// Handle Auto Trigger for Manifest Push deployment type
		pipelineOverride, err := impl.pipelineOverrideRepository.FindLatestByCdWorkflowId(cdWf.Id)
		if err != nil {
			impl.logger.Errorw("error in getting latest pipeline override by cdWorkflowId", "err", err, "cdWorkflowId", cdWf.Id)
			return err
		}
		go impl.HandleDeploymentSuccessEvent(pipelineOverride)
	}
	return nil
}

func (impl *WorkflowDagExecutorImpl) checkApprovalNodeForDeployment(requestedUserId int32, pipeline *pipelineConfig.Pipeline, artifactId int) (int, error) {
	if pipeline.ApprovalNodeConfigured() {
		pipelineId := pipeline.Id
		approvalConfig, err := pipeline.GetApprovalConfig()
		if err != nil {
			impl.logger.Errorw("error occurred while fetching approval node config", "approvalConfig", pipeline.UserApprovalConfig, "err", err)
			return 0, err
		}
		userApprovalMetadata, err := impl.FetchApprovalDataForArtifacts([]int{artifactId}, pipelineId, approvalConfig.RequiredCount)
		if err != nil {
			return 0, err
		}
		approvalMetadata, ok := userApprovalMetadata[artifactId]
		if ok && approvalMetadata.ApprovalRuntimeState != pipelineConfig.ApprovedApprovalState {
			impl.logger.Errorw("not triggering deployment since artifact is not approved", "pipelineId", pipelineId, "artifactId", artifactId)
			return 0, errors.New("not triggering deployment since artifact is not approved")
		} else if ok {
			approvalUsersData := approvalMetadata.ApprovalUsersData
			for _, approvalData := range approvalUsersData {
				if approvalData.UserId == requestedUserId {
					return 0, errors.New("image cannot be deployed by its approver")
				}
			}
			return approvalMetadata.ApprovalRequestId, nil
		} else {
			return 0, errors.New("request not raised for artifact")
		}
	}
	return 0, nil

}

func (impl *WorkflowDagExecutorImpl) updatePreviousDeploymentStatus(tx *pg.Tx, currentRunner *pipelineConfig.CdWorkflowRunner, pipelineId int, triggeredAt time.Time, triggeredBy int32) error {
	//update [n,n-1] statuses as failed if not terminal
	terminalStatus := []string{string(health.HealthStatusHealthy), pipelineConfig.WorkflowAborted, pipelineConfig.WorkflowFailed, pipelineConfig.WorkflowSucceeded}
	previousNonTerminalRunners, err := impl.cdWorkflowRepository.FindPreviousCdWfRunnerByStatus(pipelineId, currentRunner.Id, terminalStatus)
	if err != nil {
		impl.logger.Errorw("error fetching previous wf runner, updating cd wf runner status,", "err", err, "currentRunner", currentRunner)
		return err
	} else if len(previousNonTerminalRunners) == 0 {
		impl.logger.Errorw("no previous runner found in updating cd wf runner status,", "err", err, "currentRunner", currentRunner)
		return nil
	}

	var timelines []*pipelineConfig.PipelineStatusTimeline
	for _, previousRunner := range previousNonTerminalRunners {
		if previousRunner.Status == string(health.HealthStatusHealthy) ||
			previousRunner.Status == pipelineConfig.WorkflowSucceeded ||
			previousRunner.Status == pipelineConfig.WorkflowAborted ||
			previousRunner.Status == pipelineConfig.WorkflowFailed {
			//terminal status return
			impl.logger.Infow("skip updating cd wf runner status as previous runner status is", "status", previousRunner.Status)
			continue
		}
		impl.logger.Infow("updating cd wf runner status as previous runner status is", "status", previousRunner.Status)
		previousRunner.FinishedOn = triggeredAt
		previousRunner.Message = pipelineConfig.NEW_DEPLOYMENT_INITIATED
		previousRunner.Status = pipelineConfig.WorkflowFailed
		previousRunner.UpdatedOn = time.Now()
		previousRunner.UpdatedBy = triggeredBy
		timeline := &pipelineConfig.PipelineStatusTimeline{
			CdWorkflowRunnerId: previousRunner.Id,
			Status:             pipelineConfig.TIMELINE_STATUS_DEPLOYMENT_SUPERSEDED,
			StatusDetail:       "This deployment is superseded.",
			StatusTime:         time.Now(),
			AuditLog: sql.AuditLog{
				CreatedBy: 1,
				CreatedOn: time.Now(),
				UpdatedBy: 1,
				UpdatedOn: time.Now(),
			},
		}
		timelines = append(timelines, timeline)
	}

	err = impl.cdWorkflowRepository.UpdateWorkFlowRunnersWithTxn(previousNonTerminalRunners, tx)
	if err != nil {
		impl.logger.Errorw("error updating cd wf runner status", "err", err, "previousNonTerminalRunners", previousNonTerminalRunners)
		return err
	}
	err = impl.cdPipelineStatusTimelineRepo.SaveTimelinesWithTxn(timelines, tx)
	if err != nil {
		impl.logger.Errorw("error updating pipeline status timelines", "err", err, "timelines", timelines)
		return err
	}
=======
		timelines = append(timelines, timeline)
	}

	err = impl.cdWorkflowRepository.UpdateWorkFlowRunnersWithTxn(previousNonTerminalRunners, tx)
	if err != nil {
		impl.logger.Errorw("error updating cd wf runner status", "err", err, "previousNonTerminalRunners", previousNonTerminalRunners)
		return err
	}
	err = impl.cdPipelineStatusTimelineRepo.SaveTimelinesWithTxn(timelines, tx)
	if err != nil {
		impl.logger.Errorw("error updating pipeline status timelines", "err", err, "timelines", timelines)
		return err
	}

	//commit transaction
	err = tx.Commit()
	if err != nil {
		impl.logger.Errorw("error in db transaction commit, ManualCdTrigger", "err", err)
		return err
	}
>>>>>>> acfa3ec2
	return nil
}

type RequestType string

const START RequestType = "START"
const STOP RequestType = "STOP"

type StopAppRequest struct {
	AppId         int         `json:"appId" validate:"required"`
	EnvironmentId int         `json:"environmentId" validate:"required"`
	UserId        int32       `json:"userId"`
	RequestType   RequestType `json:"requestType" validate:"oneof=START STOP"`
}

type StopDeploymentGroupRequest struct {
	DeploymentGroupId int         `json:"deploymentGroupId" validate:"required"`
	UserId            int32       `json:"userId"`
	RequestType       RequestType `json:"requestType" validate:"oneof=START STOP"`
}

type PodRotateRequest struct {
	AppId               int                        `json:"appId" validate:"required"`
	EnvironmentId       int                        `json:"environmentId" validate:"required"`
	UserId              int32                      `json:"-"`
	ResourceIdentifiers []util5.ResourceIdentifier `json:"resources" validate:"required"`
}

func (impl *WorkflowDagExecutorImpl) RotatePods(ctx context.Context, podRotateRequest *PodRotateRequest) (*k8s.RotatePodResponse, error) {
	impl.logger.Infow("rotate pod request", "payload", podRotateRequest)
	//extract cluster id and namespace from env id
	environmentId := podRotateRequest.EnvironmentId
	environment, err := impl.envRepository.FindById(environmentId)
	if err != nil {
		impl.logger.Errorw("error occurred while fetching env details", "envId", environmentId, "err", err)
		return nil, err
	}
	var resourceIdentifiers []util5.ResourceIdentifier
	for _, resourceIdentifier := range podRotateRequest.ResourceIdentifiers {
		resourceIdentifier.Namespace = environment.Namespace
		resourceIdentifiers = append(resourceIdentifiers, resourceIdentifier)
	}
	rotatePodRequest := &k8s.RotatePodRequest{
		ClusterId: environment.ClusterId,
		Resources: resourceIdentifiers,
	}
	response, err := impl.k8sCommonService.RotatePods(ctx, rotatePodRequest)
	if err != nil {
		return nil, err
	}
	//TODO KB: make entry in cd workflow runner
	return response, nil
}

func (impl *WorkflowDagExecutorImpl) StopStartApp(stopRequest *StopAppRequest, ctx context.Context) (int, error) {
	pipelines, err := impl.pipelineRepository.FindActiveByAppIdAndEnvironmentId(stopRequest.AppId, stopRequest.EnvironmentId)
	if err != nil {
		impl.logger.Errorw("error in fetching pipeline", "app", stopRequest.AppId, "env", stopRequest.EnvironmentId, "err", err)
		return 0, err
	}
	if len(pipelines) == 0 {
		return 0, fmt.Errorf("no pipeline found")
	}
	pipeline := pipelines[0]

	//find pipeline with default
	var pipelineIds []int
	for _, p := range pipelines {
		impl.logger.Debugw("adding pipelineId", "pipelineId", p.Id)
		pipelineIds = append(pipelineIds, p.Id)
		//FIXME
	}
	wf, err := impl.cdWorkflowRepository.FindLatestCdWorkflowByPipelineId(pipelineIds)
	if err != nil {
		impl.logger.Errorw("error in fetching latest release", "err", err)
		return 0, err
	}
	stopTemplate := `{"replicaCount":0,"autoscaling":{"MinReplicas":0,"MaxReplicas":0 ,"enabled": false} }`
	latestArtifactId := wf.CiArtifactId
	cdPipelineId := pipeline.Id
	if pipeline.ApprovalNodeConfigured() {
		return 0, errors.New("application deployment requiring approval cannot be hibernated")
	}
	overrideRequest := &bean.ValuesOverrideRequest{
		PipelineId:     cdPipelineId,
		AppId:          stopRequest.AppId,
		CiArtifactId:   latestArtifactId,
		UserId:         stopRequest.UserId,
		CdWorkflowType: bean.CD_WORKFLOW_TYPE_DEPLOY,
	}
	if stopRequest.RequestType == STOP {
		overrideRequest.AdditionalOverride = json.RawMessage([]byte(stopTemplate))
		overrideRequest.DeploymentType = models.DEPLOYMENTTYPE_STOP
	} else if stopRequest.RequestType == START {
		overrideRequest.DeploymentType = models.DEPLOYMENTTYPE_START
	} else {
		return 0, fmt.Errorf("unsupported operation %s", stopRequest.RequestType)
	}
	id, _, err := impl.ManualCdTrigger(overrideRequest, ctx)
	if err != nil {
		impl.logger.Errorw("error in stopping app", "err", err, "appId", stopRequest.AppId, "envId", stopRequest.EnvironmentId)
		return 0, err
	}
	return id, err
}

func (impl *WorkflowDagExecutorImpl) GetArtifactVulnerabilityStatus(artifact *repository.CiArtifact, cdPipeline *pipelineConfig.Pipeline, ctx context.Context) (bool, error) {
	isVulnerable := false
	if len(artifact.ImageDigest) > 0 {
		var cveStores []*security.CveStore
		_, span := otel.Tracer("orchestrator").Start(ctx, "scanResultRepository.FindByImageDigest")
		imageScanResult, err := impl.scanResultRepository.FindByImageDigest(artifact.ImageDigest)
		span.End()
		if err != nil && err != pg.ErrNoRows {
			impl.logger.Errorw("error fetching image digest", "digest", artifact.ImageDigest, "err", err)
			return false, err
		}
		for _, item := range imageScanResult {
			cveStores = append(cveStores, &item.CveStore)
		}
		_, span = otel.Tracer("orchestrator").Start(ctx, "cvePolicyRepository.GetBlockedCVEList")
		if cdPipeline.Environment.ClusterId == 0 {
			envDetails, err := impl.envRepository.FindById(cdPipeline.EnvironmentId)
			if err != nil {
				impl.logger.Errorw("error fetching cluster details by env, GetArtifactVulnerabilityStatus", "envId", cdPipeline.EnvironmentId, "err", err)
				return false, err
			}
			cdPipeline.Environment = *envDetails
		}
		blockCveList, err := impl.cvePolicyRepository.GetBlockedCVEList(cveStores, cdPipeline.Environment.ClusterId, cdPipeline.EnvironmentId, cdPipeline.AppId, false)
		span.End()
		if err != nil {
			impl.logger.Errorw("error while fetching env", "err", err)
			return false, err
		}
		if len(blockCveList) > 0 {
			isVulnerable = true
		}
	}
	return isVulnerable, nil
}

func (impl *WorkflowDagExecutorImpl) ManualCdTrigger(overrideRequest *bean.ValuesOverrideRequest, ctx context.Context) (int, string, error) {
	//setting triggeredAt variable to have consistent data for various audit log places in db for deployment time
	triggeredAt := time.Now()
	releaseId := 0
	var manifest []byte
	var err error
	_, span := otel.Tracer("orchestrator").Start(ctx, "pipelineRepository.FindById")
	cdPipeline, err := impl.pipelineRepository.FindById(overrideRequest.PipelineId)
	span.End()
	if err != nil {
		impl.logger.Errorw("manual trigger request with invalid pipelineId, ManualCdTrigger", "pipelineId", overrideRequest.PipelineId, "err", err)
<<<<<<< HEAD
		return 0, "", err
	}
	impl.appService.SetPipelineFieldsInOverrideRequest(overrideRequest, cdPipeline)

	ciArtifactId := overrideRequest.CiArtifactId
	_, span = otel.Tracer("orchestrator").Start(ctx, "ciArtifactRepository.Get")
	artifact, err := impl.ciArtifactRepository.Get(ciArtifactId)
	span.End()
	if err != nil {
		impl.logger.Errorw("err", "err", err)
		return 0, "", err
	}
	var imageTag string
	if len(artifact.Image) > 0 {
		imageTag = strings.Split(artifact.Image, ":")[1]
	}
	helmPackageName := fmt.Sprintf("%s-%s-%s", cdPipeline.App.AppName, cdPipeline.Environment.Name, imageTag)
	// TODO - SHASHWAT - ADD EXPRESSION EVALUATOR - First check whether this env has filter enabled
	scope := resourceQualifiers.Scope{AppId: overrideRequest.AppId, EnvId: overrideRequest.EnvId, ClusterId: overrideRequest.ClusterId, ProjectId: overrideRequest.ProjectId, IsProdEnv: overrideRequest.IsProdEnv}
	params := impl.celService.GetParamsFromArtifact(artifact.Image)
	metadata := resourceFilter.ExpressionMetadata{
		Params: params,
	}
	filterState, err := impl.resourceFilterService.CheckForResource(scope, metadata)
	if err != nil || filterState != resourceFilter.ALLOW {
		return 0, "", fmt.Errorf("the artifact does not pass filtering condition")
	}
	switch overrideRequest.CdWorkflowType {
	case bean.CD_WORKFLOW_TYPE_PRE:
		cdWf := &pipelineConfig.CdWorkflow{
			CiArtifactId: artifact.Id,
			PipelineId:   cdPipeline.Id,
			AuditLog:     sql.AuditLog{CreatedOn: triggeredAt, CreatedBy: 1, UpdatedOn: triggeredAt, UpdatedBy: 1},
		}
		err := impl.cdWorkflowRepository.SaveWorkFlow(ctx, cdWf)
		if err != nil {
			return 0, "", err
=======
		return 0, err
	}
	impl.appService.SetPipelineFieldsInOverrideRequest(overrideRequest, cdPipeline)

	switch overrideRequest.CdWorkflowType {
	case bean.CD_WORKFLOW_TYPE_PRE:
		_, span = otel.Tracer("orchestrator").Start(ctx, "ciArtifactRepository.Get")
		artifact, err := impl.ciArtifactRepository.Get(overrideRequest.CiArtifactId)
		span.End()
		if err != nil {
			impl.logger.Errorw("error in getting CiArtifact", "CiArtifactId", overrideRequest.CiArtifactId, "err", err)
			return 0, err
>>>>>>> acfa3ec2
		}
		overrideRequest.CdWorkflowId = cdWf.Id
		_, span = otel.Tracer("orchestrator").Start(ctx, "TriggerPreStage")
		err = impl.TriggerPreStage(ctx, cdWf, artifact, cdPipeline, overrideRequest.UserId, false, 0)
		span.End()
		if err != nil {
			impl.logger.Errorw("error in TriggerPreStage, ManualCdTrigger", "err", err)
<<<<<<< HEAD
			return 0, "", err
=======
			return 0, err
>>>>>>> acfa3ec2
		}
	case bean.CD_WORKFLOW_TYPE_DEPLOY:
		if overrideRequest.DeploymentType == models.DEPLOYMENTTYPE_UNKNOWN {
			overrideRequest.DeploymentType = models.DEPLOYMENTTYPE_DEPLOY
		}
<<<<<<< HEAD
		approvalRequestId, err := impl.checkApprovalNodeForDeployment(overrideRequest.UserId, cdPipeline, ciArtifactId)
		if err != nil {
			return 0, "", err
		}
		cdWf, err := impl.cdWorkflowRepository.FindByWorkflowIdAndRunnerType(ctx, overrideRequest.CdWorkflowId, bean.CD_WORKFLOW_TYPE_PRE)
		if err != nil && !util.IsErrNoRows(err) {
			impl.logger.Errorw("error in getting cdWorkflow, ManualCdTrigger", "CdWorkflowId", overrideRequest.CdWorkflowId, "err", err)
			return 0, "", err
=======

		cdWf, err := impl.cdWorkflowRepository.FindByWorkflowIdAndRunnerType(ctx, overrideRequest.CdWorkflowId, bean.CD_WORKFLOW_TYPE_PRE)
		if err != nil && !util.IsErrNoRows(err) {
			impl.logger.Errorw("error in getting cdWorkflow, ManualCdTrigger", "CdWorkflowId", overrideRequest.CdWorkflowId, "err", err)
			return 0, err
>>>>>>> acfa3ec2
		}

		cdWorkflowId := cdWf.CdWorkflowId
		if cdWf.CdWorkflowId == 0 {
			cdWf := &pipelineConfig.CdWorkflow{
				CiArtifactId: ciArtifactId,
				PipelineId:   overrideRequest.PipelineId,
				AuditLog:     sql.AuditLog{CreatedOn: triggeredAt, CreatedBy: overrideRequest.UserId, UpdatedOn: triggeredAt, UpdatedBy: overrideRequest.UserId},
			}
			err := impl.cdWorkflowRepository.SaveWorkFlow(ctx, cdWf)
			if err != nil {
				impl.logger.Errorw("error in creating cdWorkflow, ManualCdTrigger", "PipelineId", overrideRequest.PipelineId, "err", err)
<<<<<<< HEAD
				return 0, "", err
=======
				return 0, err
>>>>>>> acfa3ec2
			}
			cdWorkflowId = cdWf.Id
		}

		runner := &pipelineConfig.CdWorkflowRunner{
			Name:         cdPipeline.Name,
			WorkflowType: bean.CD_WORKFLOW_TYPE_DEPLOY,
			ExecutorType: pipelineConfig.WORKFLOW_EXECUTOR_TYPE_AWF,
			Status:       pipelineConfig.WorkflowInitiated, //deployment Initiated for manual trigger
			TriggeredBy:  overrideRequest.UserId,
			StartedOn:    triggeredAt,
			Namespace:    impl.config.GetDefaultNamespace(),
			CdWorkflowId: cdWorkflowId,
			AuditLog:     sql.AuditLog{CreatedOn: triggeredAt, CreatedBy: overrideRequest.UserId, UpdatedOn: triggeredAt, UpdatedBy: overrideRequest.UserId},
		}
		if approvalRequestId > 0 {
			runner.DeploymentApprovalRequestId = approvalRequestId
		}
		savedWfr, err := impl.cdWorkflowRepository.SaveWorkFlowRunner(runner)
		overrideRequest.WfrId = savedWfr.Id
		if err != nil {
			impl.logger.Errorw("err in creating cdWorkflowRunner, ManualCdTrigger", "cdWorkflowId", cdWorkflowId, "err", err)
<<<<<<< HEAD
			return 0, "", err
		}
		if approvalRequestId > 0 {
			err = impl.deploymentApprovalRepository.ConsumeApprovalRequest(approvalRequestId)
			if err != nil {
				return 0, "", err
			}
=======
			return 0, err
>>>>>>> acfa3ec2
		}

		runner.CdWorkflow = &pipelineConfig.CdWorkflow{
			Pipeline: cdPipeline,
		}
		overrideRequest.CdWorkflowId = cdWorkflowId
		// creating cd pipeline status timeline for deployment initialisation
		timeline := impl.pipelineStatusTimelineService.GetTimelineDbObjectByTimelineStatusAndTimelineDescription(savedWfr.Id, pipelineConfig.TIMELINE_STATUS_DEPLOYMENT_INITIATED, pipelineConfig.TIMELINE_DESCRIPTION_DEPLOYMENT_INITIATED, overrideRequest.UserId)
		_, span = otel.Tracer("orchestrator").Start(ctx, "cdPipelineStatusTimelineRepo.SaveTimelineForACDHelmApps")
		err = impl.pipelineStatusTimelineService.SaveTimeline(timeline, nil, false)

		span.End()
		if err != nil {
			impl.logger.Errorw("error in creating timeline status for deployment initiation, ManualCdTrigger", "err", err, "timeline", timeline)
		}

		//checking vulnerability for deploying image
<<<<<<< HEAD
=======
		_, span = otel.Tracer("orchestrator").Start(ctx, "ciArtifactRepository.Get")
		artifact, err := impl.ciArtifactRepository.Get(overrideRequest.CiArtifactId)
		span.End()
		if err != nil {
			impl.logger.Errorw("error in getting ciArtifact, ManualCdTrigger", "CiArtifactId", overrideRequest.CiArtifactId, "err", err)
			return 0, err
		}
>>>>>>> acfa3ec2
		isVulnerable, err := impl.GetArtifactVulnerabilityStatus(artifact, cdPipeline, ctx)
		if err != nil {
			impl.logger.Errorw("error in getting Artifact vulnerability status, ManualCdTrigger", "err", err)
			return 0, "", err
		}

		// Initiating DB transaction
		dbConnection := impl.cdWorkflowRepository.GetConnection()
		tx, err := dbConnection.Begin()
		if err != nil {
			impl.logger.Errorw("error on update status, txn begin failed, ManualCdTrigger", "err", err)
			return 0, "", err
		}
<<<<<<< HEAD
		// Rollback tx on error.
		defer tx.Rollback()

		if isVulnerable == true {
			// if image vulnerable, update timeline status and return
			runner.Status = pipelineConfig.WorkflowFailed
			runner.Message = "Found vulnerability on image"
			runner.FinishedOn = time.Now()
			runner.UpdatedOn = time.Now()
			runner.UpdatedBy = overrideRequest.UserId
			err = impl.cdWorkflowRepository.UpdateWorkFlowRunner(runner)
			if err != nil {
				impl.logger.Errorw("error in updating wfr status due to vulnerable image, ManualCdTrigger", "cdWorkflowRunnerId", runner.Id, "err", err)
				return 0, "", err
			}
			runner.CdWorkflow = &pipelineConfig.CdWorkflow{
				Pipeline: cdPipeline,
=======

		if isVulnerable == true {
			// if image vulnerable, update timeline status and return
			if err = impl.MarkCurrentDeploymentFailed(runner, errors.New(pipelineConfig.FOUND_VULNERABILITY), overrideRequest.UserId); err != nil {
				impl.logger.Errorw("error while updating current runner status to failed, TriggerDeployment", "wfrId", runner.Id, "err", err)
>>>>>>> acfa3ec2
			}
			return 0, fmt.Errorf("found vulnerability for image digest %s", artifact.ImageDigest)
		}

<<<<<<< HEAD
			_, span = otel.Tracer("orchestrator").Start(ctx, "cdPipelineStatusTimelineRepo.SaveTimelineForACDHelmApps")
			err = impl.pipelineStatusTimelineService.SaveTimeline(timeline, nil, false)
			span.End()
			if err != nil {
				impl.logger.Errorw("error in updating timeline status to failed - cve policy violation, ManualCdTrigger", "timeline", timeline, "err", err)
=======
		// Deploy the release
		_, span = otel.Tracer("orchestrator").Start(ctx, "appService.TriggerRelease")
		var releaseErr error
		releaseId, _, releaseErr = impl.appService.HandleCDTriggerRelease(overrideRequest, ctx, triggeredAt, overrideRequest.UserId)
		span.End()

		if releaseErr != nil {
			if err = impl.MarkCurrentDeploymentFailed(runner, releaseErr, overrideRequest.UserId); err != nil {
				impl.logger.Errorw("error while updating current runner status to failed, ManualCdTrigger", "wfrId", runner.Id, "err", err)
>>>>>>> acfa3ec2
			}
			return 0, releaseErr
		}

		//skip updatePreviousDeploymentStatus if Async Install is enabled; handled inside SubscribeDevtronAsyncHelmInstallRequest
		if !impl.appService.IsDevtronAsyncInstallModeEnabled(cdPipeline.DeploymentAppType) {
			// Update previous deployment runner status (in transaction): Failed
			_, span = otel.Tracer("orchestrator").Start(ctx, "updatePreviousDeploymentStatus")
<<<<<<< HEAD
			err1 := impl.updatePreviousDeploymentStatus(tx, runner, cdPipeline.Id, triggeredAt, overrideRequest.UserId)
			span.End()
			if err1 != nil {
				impl.logger.Errorw("error while updating previous cd workflow runners, ManualCdTrigger", "err", err, "runner", runner, "pipelineId", cdPipeline.Id)
			}
			//commit transaction
			err = tx.Commit()
			if err != nil {
				impl.logger.Errorw("error in db transaction commit, ManualCdTrigger", "err", err)
				return 0, "", err
			}
			return 0, "", fmt.Errorf("found vulnerability for image digest %s", artifact.ImageDigest)
		}

		// Update previous deployment runner status (in transaction): Failed
		_, span = otel.Tracer("orchestrator").Start(ctx, "updatePreviousDeploymentStatus")
		err1 := impl.updatePreviousDeploymentStatus(tx, runner, cdPipeline.Id, triggeredAt, overrideRequest.UserId)
		span.End()
		if err1 != nil {
			impl.logger.Errorw("error while update previous cd workflow runners, ManualCdTrigger", "err", err, "runner", runner, "pipelineId", cdPipeline.Id)
			return 0, "", err1
		}

		// Deploy the release
		_, span = otel.Tracer("orchestrator").Start(ctx, "appService.TriggerRelease")
		var releaseErr error
		releaseId, manifest, releaseErr = impl.appService.HandleCDTriggerRelease(overrideRequest, ctx, triggeredAt, overrideRequest.UserId)
		span.End()

		if releaseErr != nil {
			if err = impl.MarkCurrentDeploymentFailed(runner, releaseErr, overrideRequest.UserId); err != nil {
				impl.logger.Errorw("error while updating current runner status to failed, ManualCdTrigger", "wfrId", runner.Id, "err", err)
=======
			err1 := impl.updatePreviousDeploymentStatus(runner, cdPipeline.Id, triggeredAt, overrideRequest.UserId)
			span.End()
			if err1 != nil {
				impl.logger.Errorw("error while update previous cd workflow runners, ManualCdTrigger", "err", err, "runner", runner, "pipelineId", cdPipeline.Id)
				return 0, err1
			}
		}

		if overrideRequest.DeploymentAppType == util.PIPELINE_DEPLOYMENT_TYPE_MANIFEST_DOWNLOAD {
			runner := &pipelineConfig.CdWorkflowRunner{
				Id:           runner.Id,
				Name:         cdPipeline.Name,
				WorkflowType: bean.CD_WORKFLOW_TYPE_DEPLOY,
				ExecutorType: pipelineConfig.WORKFLOW_EXECUTOR_TYPE_AWF,
				TriggeredBy:  overrideRequest.UserId,
				StartedOn:    triggeredAt,
				Status:       pipelineConfig.WorkflowSucceeded,
				Namespace:    impl.config.GetDefaultNamespace(),
				CdWorkflowId: overrideRequest.CdWorkflowId,
				AuditLog:     sql.AuditLog{CreatedOn: triggeredAt, CreatedBy: overrideRequest.UserId, UpdatedOn: triggeredAt, UpdatedBy: overrideRequest.UserId},
			}
			updateErr := impl.cdWorkflowRepository.UpdateWorkFlowRunner(runner)
			if updateErr != nil {
				impl.logger.Errorw("error in updating runner for manifest_download type, ManualCdTrigger", "CdWorkflowId", overrideRequest.CdWorkflowId, "err", err)
				return 0, updateErr
>>>>>>> acfa3ec2
			}
			return 0, "", releaseErr
		}

<<<<<<< HEAD
		//commit transaction
		err = tx.Commit()
		if err != nil {
			impl.logger.Errorw("error in db transaction commit, ManualCdTrigger", "err", err)
			return 0, "", err
		}
		if overrideRequest.DeploymentAppType == util.PIPELINE_DEPLOYMENT_TYPE_MANIFEST_DOWNLOAD || overrideRequest.DeploymentAppType == util.PIPELINE_DEPLOYMENT_TYPE_MANIFEST_PUSH {
			if err == nil {
				runner := &pipelineConfig.CdWorkflowRunner{
					Id:                 runner.Id,
					Name:               cdPipeline.Name,
					WorkflowType:       bean.CD_WORKFLOW_TYPE_DEPLOY,
					ExecutorType:       pipelineConfig.WORKFLOW_EXECUTOR_TYPE_AWF,
					TriggeredBy:        overrideRequest.UserId,
					StartedOn:          triggeredAt,
					Status:             pipelineConfig.WorkflowSucceeded,
					Namespace:          impl.config.GetDefaultNamespace(),
					CdWorkflowId:       overrideRequest.CdWorkflowId,
					AuditLog:           sql.AuditLog{CreatedOn: triggeredAt, CreatedBy: overrideRequest.UserId, UpdatedOn: triggeredAt, UpdatedBy: overrideRequest.UserId},
					HelmReferenceChart: manifest,
					FinishedOn:         time.Now(),
				}
				updateErr := impl.cdWorkflowRepository.UpdateWorkFlowRunner(runner)
				if updateErr != nil {
					impl.logger.Errorw("error in updating runner for manifest_download type", "err", err)
				}
				// Handle auto trigger after deployment success event
				pipelineOverride, err := impl.pipelineOverrideRepository.FindLatestByCdWorkflowId(overrideRequest.CdWorkflowId)
				if err != nil {
					impl.logger.Errorw("error in getting latest pipeline override by cdWorkflowId", "err", err, "cdWorkflowId", cdWf.Id)
					return 0, "", err
				}
				go impl.HandleDeploymentSuccessEvent(pipelineOverride)
			}
		}

=======
>>>>>>> acfa3ec2
	case bean.CD_WORKFLOW_TYPE_POST:
		cdWfRunner, err := impl.cdWorkflowRepository.FindByWorkflowIdAndRunnerType(ctx, overrideRequest.CdWorkflowId, bean.CD_WORKFLOW_TYPE_DEPLOY)
		if err != nil && !util.IsErrNoRows(err) {
			impl.logger.Errorw("err in getting cdWorkflowRunner, ManualCdTrigger", "cdWorkflowId", overrideRequest.CdWorkflowId, "err", err)
<<<<<<< HEAD
			return 0, "", err
=======
			return 0, err
>>>>>>> acfa3ec2
		}

		var cdWf *pipelineConfig.CdWorkflow
		if cdWfRunner.CdWorkflowId == 0 {
			cdWf = &pipelineConfig.CdWorkflow{
				CiArtifactId: ciArtifactId,
				PipelineId:   overrideRequest.PipelineId,
				AuditLog:     sql.AuditLog{CreatedOn: triggeredAt, CreatedBy: overrideRequest.UserId, UpdatedOn: triggeredAt, UpdatedBy: overrideRequest.UserId},
			}
			err := impl.cdWorkflowRepository.SaveWorkFlow(ctx, cdWf)
			if err != nil {
				impl.logger.Errorw("error in creating cdWorkflow, ManualCdTrigger", "CdWorkflowId", overrideRequest.CdWorkflowId, "err", err)
<<<<<<< HEAD
				return 0, "", err
=======
				return 0, err
>>>>>>> acfa3ec2
			}
			overrideRequest.CdWorkflowId = cdWf.Id
		} else {
			_, span = otel.Tracer("orchestrator").Start(ctx, "cdWorkflowRepository.FindById")
			cdWf, err = impl.cdWorkflowRepository.FindById(overrideRequest.CdWorkflowId)
			span.End()
			if err != nil && !util.IsErrNoRows(err) {
				impl.logger.Errorw("error in getting cdWorkflow, ManualCdTrigger", "CdWorkflowId", overrideRequest.CdWorkflowId, "err", err)
<<<<<<< HEAD
				return 0, "", err
=======
				return 0, err
>>>>>>> acfa3ec2
			}
		}
		_, span = otel.Tracer("orchestrator").Start(ctx, "TriggerPostStage")
		err = impl.TriggerPostStage(cdWf, cdPipeline, overrideRequest.UserId, 0)
		span.End()
		if err != nil {
			impl.logger.Errorw("error in TriggerPostStage, ManualCdTrigger", "CdWorkflowId", cdWf.Id, "err", err)
<<<<<<< HEAD
			return 0, "", err
		}
	default:
		impl.logger.Errorw("invalid CdWorkflowType, ManualCdTrigger", "CdWorkflowType", overrideRequest.CdWorkflowType, "err", err)
		return 0, "", fmt.Errorf("invalid CdWorkflowType %s for the trigger request", string(overrideRequest.CdWorkflowType))
	}
	return releaseId, helmPackageName, err
=======
			return 0, err
		}
	default:
		impl.logger.Errorw("invalid CdWorkflowType, ManualCdTrigger", "CdWorkflowType", overrideRequest.CdWorkflowType, "err", err)
		return 0, fmt.Errorf("invalid CdWorkflowType %s for the trigger request", string(overrideRequest.CdWorkflowType))
	}

	return releaseId, err
>>>>>>> acfa3ec2
}

type BulkTriggerRequest struct {
	CiArtifactId int `sql:"ci_artifact_id"`
	PipelineId   int `sql:"pipeline_id"`
}

func (impl *WorkflowDagExecutorImpl) TriggerBulkDeploymentAsync(requests []*BulkTriggerRequest, UserId int32) (interface{}, error) {
	var cdWorkflows []*pipelineConfig.CdWorkflow
	for _, request := range requests {
		cdWf := &pipelineConfig.CdWorkflow{
			CiArtifactId:   request.CiArtifactId,
			PipelineId:     request.PipelineId,
			AuditLog:       sql.AuditLog{CreatedOn: time.Now(), CreatedBy: UserId, UpdatedOn: time.Now(), UpdatedBy: UserId},
			WorkflowStatus: pipelineConfig.REQUEST_ACCEPTED,
		}
		cdWorkflows = append(cdWorkflows, cdWf)
	}
	err := impl.cdWorkflowRepository.SaveWorkFlows(cdWorkflows...)
	if err != nil {
		impl.logger.Errorw("error in saving wfs", "req", requests, "err", err)
		return nil, err
	}
	impl.triggerNatsEventForBulkAction(cdWorkflows)
	return nil, nil
	//return
	//publish nats async
	//update status
	//consume message
}

type DeploymentGroupAppWithEnv struct {
	EnvironmentId     int         `json:"environmentId"`
	DeploymentGroupId int         `json:"deploymentGroupId"`
	AppId             int         `json:"appId"`
	Active            bool        `json:"active"`
	UserId            int32       `json:"userId"`
	RequestType       RequestType `json:"requestType" validate:"oneof=START STOP"`
}

func (impl *WorkflowDagExecutorImpl) TriggerBulkHibernateAsync(request StopDeploymentGroupRequest, ctx context.Context) (interface{}, error) {
	dg, err := impl.groupRepository.FindByIdWithApp(request.DeploymentGroupId)
	if err != nil {
		impl.logger.Errorw("error while fetching dg", "err", err)
		return nil, err
	}

	for _, app := range dg.DeploymentGroupApps {
		deploymentGroupAppWithEnv := &DeploymentGroupAppWithEnv{
			AppId:             app.AppId,
			EnvironmentId:     dg.EnvironmentId,
			DeploymentGroupId: dg.Id,
			Active:            dg.Active,
			UserId:            request.UserId,
			RequestType:       request.RequestType,
		}

		data, err := json.Marshal(deploymentGroupAppWithEnv)
		if err != nil {
			impl.logger.Errorw("error while writing app stop event to nats ", "app", app.AppId, "deploymentGroup", app.DeploymentGroupId, "err", err)
		} else {
			err = impl.pubsubClient.Publish(pubsub.BULK_HIBERNATE_TOPIC, string(data))
			if err != nil {
				impl.logger.Errorw("Error while publishing request", "topic", pubsub.BULK_HIBERNATE_TOPIC, "error", err)
			}
		}
	}
	return nil, nil
}

func (impl *WorkflowDagExecutorImpl) FetchApprovalDataForArtifacts(artifactIds []int, pipelineId int, requiredApprovals int) (map[int]*pipelineConfig.UserApprovalMetadata, error) {
	artifactIdVsApprovalMetadata := make(map[int]*pipelineConfig.UserApprovalMetadata)
	deploymentApprovalRequests, err := impl.deploymentApprovalRepository.FetchApprovalDataForArtifacts(artifactIds, pipelineId)
	if err != nil {
		return artifactIdVsApprovalMetadata, err
	}

	var requestedUserIds []int32
	for _, approvalRequest := range deploymentApprovalRequests {
		requestedUserIds = append(requestedUserIds, approvalRequest.CreatedBy)
	}

	userInfos, err := impl.user.GetByIds(requestedUserIds)
	if err != nil {
		impl.logger.Errorw("error occurred while fetching users", "requestedUserIds", requestedUserIds, "err", err)
		return artifactIdVsApprovalMetadata, err
	}
	userInfoMap := make(map[int32]bean.UserInfo)
	for _, userInfo := range userInfos {
		userId := userInfo.Id
		userInfoMap[userId] = userInfo
	}

	for _, approvalRequest := range deploymentApprovalRequests {
		artifactId := approvalRequest.ArtifactId
		requestedUserId := approvalRequest.CreatedBy
		if userInfo, ok := userInfoMap[requestedUserId]; ok {
			approvalRequest.UserEmail = userInfo.EmailId
		}
		approvalMetadata := approvalRequest.ConvertToApprovalMetadata()
		if approvalRequest.GetApprovedCount() >= requiredApprovals {
			approvalMetadata.ApprovalRuntimeState = pipelineConfig.ApprovedApprovalState
		} else {
			approvalMetadata.ApprovalRuntimeState = pipelineConfig.RequestedApprovalState
		}
		artifactIdVsApprovalMetadata[artifactId] = approvalMetadata
	}
	return artifactIdVsApprovalMetadata, nil

}

func (impl *WorkflowDagExecutorImpl) triggerNatsEventForBulkAction(cdWorkflows []*pipelineConfig.CdWorkflow) {
	for _, wf := range cdWorkflows {
		data, err := json.Marshal(wf)
		if err != nil {
			wf.WorkflowStatus = pipelineConfig.QUE_ERROR
		} else {
			err = impl.pubsubClient.Publish(pubsub.BULK_DEPLOY_TOPIC, string(data))
			if err != nil {
				wf.WorkflowStatus = pipelineConfig.QUE_ERROR
			} else {
				wf.WorkflowStatus = pipelineConfig.ENQUEUED
			}
		}
		err = impl.cdWorkflowRepository.UpdateWorkFlow(wf)
		if err != nil {
			impl.logger.Errorw("error in publishing wf msg", "wf", wf, "err", err)
		}
	}
}

func (impl *WorkflowDagExecutorImpl) subscribeTriggerBulkAction() error {
	callback := func(msg *pubsub.PubSubMsg) {
		impl.logger.Debug("subscribeTriggerBulkAction event received")
		//defer msg.Ack()
		cdWorkflow := new(pipelineConfig.CdWorkflow)
		err := json.Unmarshal([]byte(string(msg.Data)), cdWorkflow)
		if err != nil {
			impl.logger.Error("Error while unmarshalling cdWorkflow json object", "error", err)
			return
		}
		impl.logger.Debugw("subscribeTriggerBulkAction event:", "cdWorkflow", cdWorkflow)
		wf := &pipelineConfig.CdWorkflow{
			Id:           cdWorkflow.Id,
			CiArtifactId: cdWorkflow.CiArtifactId,
			PipelineId:   cdWorkflow.PipelineId,
			AuditLog: sql.AuditLog{
				UpdatedOn: time.Now(),
			},
		}
		latest, err := impl.cdWorkflowRepository.IsLatestWf(cdWorkflow.PipelineId, cdWorkflow.Id)
		if err != nil {
			impl.logger.Errorw("error in determining latest", "wf", cdWorkflow, "err", err)
			wf.WorkflowStatus = pipelineConfig.DEQUE_ERROR
			impl.cdWorkflowRepository.UpdateWorkFlow(wf)
			return
		}
		if !latest {
			wf.WorkflowStatus = pipelineConfig.DROPPED_STALE
			impl.cdWorkflowRepository.UpdateWorkFlow(wf)
			return
		}
		pipeline, err := impl.pipelineRepository.FindById(cdWorkflow.PipelineId)
		if err != nil {
			impl.logger.Errorw("error in fetching pipeline", "err", err)
			wf.WorkflowStatus = pipelineConfig.TRIGGER_ERROR
			impl.cdWorkflowRepository.UpdateWorkFlow(wf)
			return
		}
		artefact, err := impl.ciArtifactRepository.Get(cdWorkflow.CiArtifactId)
		if err != nil {
			impl.logger.Errorw("error in fetching artefact", "err", err)
			wf.WorkflowStatus = pipelineConfig.TRIGGER_ERROR
			impl.cdWorkflowRepository.UpdateWorkFlow(wf)
			return
		}
		err = impl.triggerStageForBulk(wf, pipeline, artefact, false, false, cdWorkflow.CreatedBy)
		if err != nil {
			impl.logger.Errorw("error in cd trigger ", "err", err)
			wf.WorkflowStatus = pipelineConfig.TRIGGER_ERROR
		} else {
			wf.WorkflowStatus = pipelineConfig.WF_STARTED
		}
		impl.cdWorkflowRepository.UpdateWorkFlow(wf)
	}
	err := impl.pubsubClient.Subscribe(pubsub.BULK_DEPLOY_TOPIC, callback)
	return err
}

func (impl *WorkflowDagExecutorImpl) subscribeHibernateBulkAction() error {
	callback := func(msg *pubsub.PubSubMsg) {
		impl.logger.Debug("subscribeHibernateBulkAction event received")
		//defer msg.Ack()
		deploymentGroupAppWithEnv := new(DeploymentGroupAppWithEnv)
		err := json.Unmarshal([]byte(string(msg.Data)), deploymentGroupAppWithEnv)
		if err != nil {
			impl.logger.Error("Error while unmarshalling deploymentGroupAppWithEnv json object", err)
			return
		}
		impl.logger.Debugw("subscribeHibernateBulkAction event:", "DeploymentGroupAppWithEnv", deploymentGroupAppWithEnv)

		stopAppRequest := &StopAppRequest{
			AppId:         deploymentGroupAppWithEnv.AppId,
			EnvironmentId: deploymentGroupAppWithEnv.EnvironmentId,
			UserId:        deploymentGroupAppWithEnv.UserId,
			RequestType:   deploymentGroupAppWithEnv.RequestType,
		}
		ctx, err := impl.buildACDContext()
		if err != nil {
			impl.logger.Errorw("error in creating acd synch context", "err", err)
			return
		}
		_, err = impl.StopStartApp(stopAppRequest, ctx)
		if err != nil {
			impl.logger.Errorw("error in stop app request", "err", err)
			return
		}
	}
	err := impl.pubsubClient.Subscribe(pubsub.BULK_HIBERNATE_TOPIC, callback)
	return err
}

func (impl *WorkflowDagExecutorImpl) buildACDContext() (acdContext context.Context, err error) {
	//this part only accessible for acd apps hibernation, if acd configured it will fetch latest acdToken, else it will return error
	acdToken, err := impl.argoUserService.GetLatestDevtronArgoCdUserToken()
	if err != nil {
		impl.logger.Errorw("error in getting acd token", "err", err)
		return nil, err
	}
	ctx := context.Background()
	ctx = context.WithValue(ctx, "token", acdToken)
	return ctx, nil
}

<<<<<<< HEAD
=======
func extractTimelineFailedStatusDetails(err error) string {
	errorString := util.GetGRPCErrorDetailedMessage(err)
	switch errorString {
	case pipelineConfig.FOUND_VULNERABILITY:
		return pipelineConfig.TIMELINE_DESCRIPTION_VULNERABLE_IMAGE
	default:
		return fmt.Sprintf("Deployment failed: %s", errorString)
	}
}

>>>>>>> acfa3ec2
func (impl *WorkflowDagExecutorImpl) MarkCurrentDeploymentFailed(runner *pipelineConfig.CdWorkflowRunner, releaseErr error, triggeredBy int32) error {
	//creating cd pipeline status timeline for deployment failed
	terminalStatusExists, timelineErr := impl.cdPipelineStatusTimelineRepo.CheckIfTerminalStatusTimelinePresentByWfrId(runner.Id)
	if timelineErr != nil {
		impl.logger.Errorw("error in checking if terminal status timeline exists by wfrId", "err", timelineErr, "wfrId", runner.Id)
		return timelineErr
	}
	if !terminalStatusExists {
		impl.logger.Infow("marking pipeline deployment failed", "err", releaseErr)
		timeline := &pipelineConfig.PipelineStatusTimeline{
			CdWorkflowRunnerId: runner.Id,
			Status:             pipelineConfig.TIMELINE_STATUS_DEPLOYMENT_FAILED,
<<<<<<< HEAD
			StatusDetail:       fmt.Sprintf("Deployment failed: %v", releaseErr),
=======
			StatusDetail:       extractTimelineFailedStatusDetails(releaseErr),
>>>>>>> acfa3ec2
			StatusTime:         time.Now(),
			AuditLog: sql.AuditLog{
				CreatedBy: 1,
				CreatedOn: time.Now(),
				UpdatedBy: 1,
				UpdatedOn: time.Now(),
			},
		}
		timelineErr = impl.pipelineStatusTimelineService.SaveTimeline(timeline, nil, false)
		if timelineErr != nil {
			impl.logger.Errorw("error in creating timeline status for deployment fail", "err", timelineErr, "timeline", timeline)
		}
	}
	//update current WF with error status
	impl.logger.Errorw("error in triggering cd WF, setting wf status as fail ", "wfId", runner.Id, "err", releaseErr)
	runner.Status = pipelineConfig.WorkflowFailed
	runner.Message = util.GetGRPCErrorDetailedMessage(releaseErr)
	runner.FinishedOn = time.Now()
	runner.UpdatedOn = time.Now()
	runner.UpdatedBy = triggeredBy
	err1 := impl.cdWorkflowRepository.UpdateWorkFlowRunner(runner)
	if err1 != nil {
		impl.logger.Errorw("error updating cd wf runner status", "err", releaseErr, "currentRunner", runner)
		return err1
	}
	cdMetrics := util4.CDMetrics{
		AppName:         runner.CdWorkflow.Pipeline.DeploymentAppName,
		Status:          runner.Status,
		DeploymentType:  runner.CdWorkflow.Pipeline.DeploymentAppType,
		EnvironmentName: runner.CdWorkflow.Pipeline.Environment.Name,
		Time:            time.Since(runner.StartedOn).Seconds() - time.Since(runner.FinishedOn).Seconds(),
	}
	util4.TriggerCDMetrics(cdMetrics, impl.config.ExposeCDMetrics)
	return nil
}<|MERGE_RESOLUTION|>--- conflicted
+++ resolved
@@ -22,15 +22,9 @@
 	"encoding/json"
 	"errors"
 	"fmt"
-<<<<<<< HEAD
 	blob_storage "github.com/devtron-labs/common-lib-private/blob-storage"
 	util5 "github.com/devtron-labs/common-lib-private/utils/k8s"
 	"github.com/devtron-labs/common-lib-private/utils/k8s/health"
-=======
-	blob_storage "github.com/devtron-labs/common-lib/blob-storage"
-	util5 "github.com/devtron-labs/common-lib/utils/k8s"
-	"github.com/devtron-labs/common-lib/utils/k8s/health"
->>>>>>> acfa3ec2
 	client2 "github.com/devtron-labs/devtron/api/helm-app"
 	"github.com/devtron-labs/devtron/client/argocdServer/application"
 	gitSensorClient "github.com/devtron-labs/devtron/client/gitSensor"
@@ -131,24 +125,18 @@
 	appLabelRepository             pipelineConfig.AppLabelRepository
 	gitSensorGrpcClient            gitSensorClient.Client
 	k8sCommonService               k8s.K8sCommonService
-<<<<<<< HEAD
 	deploymentApprovalRepository   pipelineConfig.DeploymentApprovalRepository
 	chartTemplateService           util.ChartTemplateService
 	appRepository                  appRepository.AppRepository
 	helmRepoPushService            app.HelmRepoPushService
-=======
->>>>>>> acfa3ec2
 	pipelineStageRepository        repository4.PipelineStageRepository
 	pipelineStageService           PipelineStageService
 	config                         *CdConfig
 	helmAppService                 client2.HelmAppService
 	variableSnapshotHistoryService variables.VariableSnapshotHistoryService
-<<<<<<< HEAD
 	celService                     resourceFilter.CELEvaluatorService
 	resourceFilterService          resourceFilter.ResourceFilterService
-=======
 	devtronAppReleaseContextMap    map[int]DevtronAppReleaseContextType
->>>>>>> acfa3ec2
 }
 
 const (
@@ -293,12 +281,9 @@
 		pipelineStageService:           pipelineStageService,
 		helmAppService:                 helmAppService,
 		variableSnapshotHistoryService: variableSnapshotHistoryService,
-<<<<<<< HEAD
 		celService:                     celService,
 		resourceFilterService:          resourceFilterService,
-=======
 		devtronAppReleaseContextMap:    make(map[int]DevtronAppReleaseContextType),
->>>>>>> acfa3ec2
 	}
 	config, err := GetCdConfig()
 	if err != nil {
@@ -487,8 +472,6 @@
 	return
 }
 
-<<<<<<< HEAD
-=======
 func (impl *WorkflowDagExecutorImpl) handleIfPreviousRunnerTriggerRequest(currentRunner *pipelineConfig.CdWorkflowRunner, userId int32) (bool, error) {
 	exists, err := impl.cdWorkflowRepository.IsLatestCDWfr(currentRunner.Id, currentRunner.CdWorkflow.PipelineId)
 	if err != nil && err != pg.ErrNoRows {
@@ -517,7 +500,6 @@
 	return false
 }
 
->>>>>>> acfa3ec2
 func (impl *WorkflowDagExecutorImpl) SubscribeDevtronAsyncHelmInstallRequest() error {
 	callback := func(msg *pubsub.PubSubMsg) {
 		impl.logger.Debug("received Devtron App helm async install request event, SubscribeDevtronAsyncHelmInstallRequest", "data", msg.Data)
@@ -528,22 +510,6 @@
 		}
 		overrideRequest := CDAsyncInstallNatsMessage.ValuesOverrideRequest
 		cdWfr, err := impl.cdWorkflowRepository.FindWorkflowRunnerById(overrideRequest.WfrId)
-<<<<<<< HEAD
-		if err != nil && err != pg.ErrNoRows {
-			impl.logger.Errorw("err on fetching cd workflow, SubscribeDevtronAsyncHelmInstallRequest", "err", err)
-			return
-		}
-		// skip if the cdWfr.Status is already in a terminal state
-		skipCDWfrStatusList := pipelineConfig.WfrTerminalStatusList
-		skipCDWfrStatusList = append(skipCDWfrStatusList, pipelineConfig.WorkflowStarting, pipelineConfig.WorkflowInProgress)
-		if cdWfr != nil && slices.Contains(skipCDWfrStatusList, cdWfr.Status) {
-			impl.logger.Warnw("skipped deployment as the workflow runner status is already in terminal state", "cdWfrId", cdWfr, "status", cdWfr.Status)
-			return
-		}
-		appServiceConfig, err := app.GetAppServiceConfig()
-		if err != nil {
-			impl.logger.Errorw("error in parsing app status config variables, SubscribeDevtronAsyncHelmInstallRequest", "err", err)
-=======
 		if err != nil {
 			impl.logger.Errorw("err on fetching cd workflow runner, SubscribeDevtronAsyncHelmInstallRequest", "err", err)
 			return
@@ -575,29 +541,11 @@
 		appServiceConfig, err := app.GetAppServiceConfig()
 		if err != nil {
 			impl.logger.Errorw("error in parsing app status config variables, SubscribeDevtronAsyncHelmInstallRequest", "cdWfrId", cdWfr.Id, "err", err)
->>>>>>> acfa3ec2
 			return
 		}
 		timeout := util.GetMaxInteger(appServiceConfig.HelmInstallationTimeout, appServiceConfig.DevtronChartInstallRequestTimeout)
 		ctx, cancel := context.WithTimeout(context.Background(), time.Duration(timeout)*time.Minute)
 		defer cancel()
-<<<<<<< HEAD
-		//update workflow runner status, used in app workflow view
-		err = impl.appService.UpdateCDWorkflowRunnerStatus(ctx, overrideRequest, CDAsyncInstallNatsMessage.TriggeredAt, pipelineConfig.WorkflowStarting)
-		if err != nil {
-			impl.logger.Errorw("error in updating the workflow runner status, SubscribeDevtronAsyncHelmInstallRequest", "err", err)
-			return
-		}
-		_, span := otel.Tracer("orchestrator").Start(ctx, "appService.TriggerRelease")
-		releaseId, _, releaseErr := impl.appService.TriggerRelease(overrideRequest, ctx, CDAsyncInstallNatsMessage.TriggeredAt, CDAsyncInstallNatsMessage.TriggeredBy)
-		span.End()
-		if releaseErr != nil {
-			impl.handleAsyncTriggerReleaseError(releaseErr, cdWfr, overrideRequest, appIdentifier)
-			return
-		} else {
-			impl.logger.Infow("pipeline triggered successfully !!", "cdPipelineId", overrideRequest.PipelineId, "artifactId", overrideRequest.CiArtifactId, "releaseId", releaseId)
-		}
-=======
 
 		var mux sync.Mutex
 		mux.Lock()
@@ -631,7 +579,6 @@
 			impl.logger.Errorw("error while update previous cd workflow runners, ManualCdTrigger", "err", err, "runner", cdWfr, "pipelineId", overrideRequest.PipelineId)
 			return
 		}
->>>>>>> acfa3ec2
 	}
 
 	err := impl.pubsubClient.Subscribe(pubsub.DEVTRON_CHART_INSTALL_TOPIC, callback)
@@ -1970,7 +1917,7 @@
 		return nil
 	}
 
-	releaseErr := impl.appService.TriggerCD(artifact, cdWf.Id, savedWfr.Id, pipeline, triggeredAt)
+	manifest, releaseErr := impl.appService.TriggerCD(artifact, cdWf.Id, savedWfr.Id, pipeline, triggeredAt)
 	if releaseErr != nil {
 		if err = impl.MarkCurrentDeploymentFailed(runner, releaseErr, triggeredBy); err != nil {
 			impl.logger.Errorw("error while updating current runner status to failed, TriggerDeployment", "wfrId", runner.Id, "err", err)
@@ -1985,7 +1932,66 @@
 			return err
 		}
 	}
+	if util.IsManifestDownload(pipeline.DeploymentAppType) || util.IsManifestPush(pipeline.DeploymentAppType) {
+		runner := &pipelineConfig.CdWorkflowRunner{
+			Id:                 runner.Id,
+			Name:               pipeline.Name,
+			WorkflowType:       bean.CD_WORKFLOW_TYPE_DEPLOY,
+			ExecutorType:       pipelineConfig.WORKFLOW_EXECUTOR_TYPE_AWF,
+			TriggeredBy:        1,
+			StartedOn:          triggeredAt,
+			Status:             pipelineConfig.WorkflowSucceeded,
+			Namespace:          impl.config.GetDefaultNamespace(),
+			CdWorkflowId:       cdWf.Id,
+			AuditLog:           sql.AuditLog{CreatedOn: triggeredAt, CreatedBy: 1, UpdatedOn: triggeredAt, UpdatedBy: 1},
+			FinishedOn:         time.Now(),
+			HelmReferenceChart: *manifest,
+		}
+		updateErr := impl.cdWorkflowRepository.UpdateWorkFlowRunner(runner)
+		if updateErr != nil {
+			impl.logger.Errorw("error in updating runner for manifest_download type", "err", err)
+		}
+		// Handle Auto Trigger for Manifest Push deployment type
+		pipelineOverride, err := impl.pipelineOverrideRepository.FindLatestByCdWorkflowId(cdWf.Id)
+		if err != nil {
+			impl.logger.Errorw("error in getting latest pipeline override by cdWorkflowId", "err", err, "cdWorkflowId", cdWf.Id)
+			return err
+		}
+		go impl.HandleDeploymentSuccessEvent(pipelineOverride)
+	}
 	return nil
+}
+
+func (impl *WorkflowDagExecutorImpl) checkApprovalNodeForDeployment(requestedUserId int32, pipeline *pipelineConfig.Pipeline, artifactId int) (int, error) {
+	if pipeline.ApprovalNodeConfigured() {
+		pipelineId := pipeline.Id
+		approvalConfig, err := pipeline.GetApprovalConfig()
+		if err != nil {
+			impl.logger.Errorw("error occurred while fetching approval node config", "approvalConfig", pipeline.UserApprovalConfig, "err", err)
+			return 0, err
+		}
+		userApprovalMetadata, err := impl.FetchApprovalDataForArtifacts([]int{artifactId}, pipelineId, approvalConfig.RequiredCount)
+		if err != nil {
+			return 0, err
+		}
+		approvalMetadata, ok := userApprovalMetadata[artifactId]
+		if ok && approvalMetadata.ApprovalRuntimeState != pipelineConfig.ApprovedApprovalState {
+			impl.logger.Errorw("not triggering deployment since artifact is not approved", "pipelineId", pipelineId, "artifactId", artifactId)
+			return 0, errors.New("not triggering deployment since artifact is not approved")
+		} else if ok {
+			approvalUsersData := approvalMetadata.ApprovalUsersData
+			for _, approvalData := range approvalUsersData {
+				if approvalData.UserId == requestedUserId {
+					return 0, errors.New("image cannot be deployed by its approver")
+				}
+			}
+			return approvalMetadata.ApprovalRequestId, nil
+		} else {
+			return 0, errors.New("request not raised for artifact")
+		}
+	}
+	return 0, nil
+
 }
 
 func (impl *WorkflowDagExecutorImpl) updatePreviousDeploymentStatus(currentRunner *pipelineConfig.CdWorkflowRunner, pipelineId int, triggeredAt time.Time, triggeredBy int32) error {
@@ -2038,191 +2044,26 @@
 				UpdatedOn: time.Now(),
 			},
 		}
-<<<<<<< HEAD
-		err = impl.pipelineStatusTimelineService.SaveTimeline(timeline, nil, isAppStore)
-		if util.IsManifestDownload(pipeline.DeploymentAppType) {
-			runner := &pipelineConfig.CdWorkflowRunner{
-				Name:         pipeline.Name,
-				WorkflowType: bean.CD_WORKFLOW_TYPE_DEPLOY,
-				ExecutorType: pipelineConfig.WORKFLOW_EXECUTOR_TYPE_SYSTEM,
-				Status:       pipelineConfig.WorkflowSucceeded, //starting
-				TriggeredBy:  1,
-				StartedOn:    triggeredAt,
-				Namespace:    impl.config.GetDefaultNamespace(),
-				CdWorkflowId: cdWf.Id,
-				AuditLog:     sql.AuditLog{CreatedOn: triggeredAt, CreatedBy: triggeredBy, UpdatedOn: triggeredAt, UpdatedBy: triggeredBy},
-			}
-			_ = impl.cdWorkflowRepository.UpdateWorkFlowRunner(runner)
-		}
-		if err != nil {
-			impl.logger.Errorw("error in creating timeline status for deployment fail - cve policy violation", "err", err, "timeline", timeline)
-		}
-		return nil
-	}
-	//initiating DB transaction
-	dbConnection := impl.cdWorkflowRepository.GetConnection()
-	tx, err := dbConnection.Begin()
-	if err != nil {
-		impl.logger.Errorw("error on update status, txn begin failed, TriggerDeployment", "err", err)
-		return err
-	}
-	// Rollback tx on error.
-	defer tx.Rollback()
-	err1 := impl.updatePreviousDeploymentStatus(tx, runner, pipeline.Id, triggeredAt, triggeredBy)
-	if err1 != nil {
-		impl.logger.Errorw("error while update previous cd workflow runners", "err", err, "runner", runner, "pipelineId", pipeline.Id)
-		return err1
-	}
-	manifest, releaseErr := impl.appService.TriggerCD(artifact, cdWf.Id, savedWfr.Id, pipeline, triggeredAt)
-	if releaseErr != nil {
-		if err = impl.MarkCurrentDeploymentFailed(runner, releaseErr, triggeredBy); err != nil {
-			impl.logger.Errorw("error while updating current runner status to failed, TriggerDeployment", "wfrId", runner.Id, "err", err)
-		}
-		return releaseErr
-	}
+		timelines = append(timelines, timeline)
+	}
+
+	err = impl.cdWorkflowRepository.UpdateWorkFlowRunnersWithTxn(previousNonTerminalRunners, tx)
+	if err != nil {
+		impl.logger.Errorw("error updating cd wf runner status", "err", err, "previousNonTerminalRunners", previousNonTerminalRunners)
+		return err
+	}
+	err = impl.cdPipelineStatusTimelineRepo.SaveTimelinesWithTxn(timelines, tx)
+	if err != nil {
+		impl.logger.Errorw("error updating pipeline status timelines", "err", err, "timelines", timelines)
+		return err
+	}
+
 	//commit transaction
 	err = tx.Commit()
 	if err != nil {
 		impl.logger.Errorw("error in db transaction commit, ManualCdTrigger", "err", err)
 		return err
 	}
-	if util.IsManifestDownload(pipeline.DeploymentAppType) || util.IsManifestPush(pipeline.DeploymentAppType) {
-		runner := &pipelineConfig.CdWorkflowRunner{
-			Id:                 runner.Id,
-			Name:               pipeline.Name,
-			WorkflowType:       bean.CD_WORKFLOW_TYPE_DEPLOY,
-			ExecutorType:       pipelineConfig.WORKFLOW_EXECUTOR_TYPE_AWF,
-			TriggeredBy:        1,
-			StartedOn:          triggeredAt,
-			Status:             pipelineConfig.WorkflowSucceeded,
-			Namespace:          impl.config.GetDefaultNamespace(),
-			CdWorkflowId:       cdWf.Id,
-			AuditLog:           sql.AuditLog{CreatedOn: triggeredAt, CreatedBy: 1, UpdatedOn: triggeredAt, UpdatedBy: 1},
-			FinishedOn:         time.Now(),
-			HelmReferenceChart: *manifest,
-		}
-		updateErr := impl.cdWorkflowRepository.UpdateWorkFlowRunner(runner)
-		if updateErr != nil {
-			impl.logger.Errorw("error in updating runner for manifest_download type", "err", err)
-		}
-		// Handle Auto Trigger for Manifest Push deployment type
-		pipelineOverride, err := impl.pipelineOverrideRepository.FindLatestByCdWorkflowId(cdWf.Id)
-		if err != nil {
-			impl.logger.Errorw("error in getting latest pipeline override by cdWorkflowId", "err", err, "cdWorkflowId", cdWf.Id)
-			return err
-		}
-		go impl.HandleDeploymentSuccessEvent(pipelineOverride)
-	}
-	return nil
-}
-
-func (impl *WorkflowDagExecutorImpl) checkApprovalNodeForDeployment(requestedUserId int32, pipeline *pipelineConfig.Pipeline, artifactId int) (int, error) {
-	if pipeline.ApprovalNodeConfigured() {
-		pipelineId := pipeline.Id
-		approvalConfig, err := pipeline.GetApprovalConfig()
-		if err != nil {
-			impl.logger.Errorw("error occurred while fetching approval node config", "approvalConfig", pipeline.UserApprovalConfig, "err", err)
-			return 0, err
-		}
-		userApprovalMetadata, err := impl.FetchApprovalDataForArtifacts([]int{artifactId}, pipelineId, approvalConfig.RequiredCount)
-		if err != nil {
-			return 0, err
-		}
-		approvalMetadata, ok := userApprovalMetadata[artifactId]
-		if ok && approvalMetadata.ApprovalRuntimeState != pipelineConfig.ApprovedApprovalState {
-			impl.logger.Errorw("not triggering deployment since artifact is not approved", "pipelineId", pipelineId, "artifactId", artifactId)
-			return 0, errors.New("not triggering deployment since artifact is not approved")
-		} else if ok {
-			approvalUsersData := approvalMetadata.ApprovalUsersData
-			for _, approvalData := range approvalUsersData {
-				if approvalData.UserId == requestedUserId {
-					return 0, errors.New("image cannot be deployed by its approver")
-				}
-			}
-			return approvalMetadata.ApprovalRequestId, nil
-		} else {
-			return 0, errors.New("request not raised for artifact")
-		}
-	}
-	return 0, nil
-
-}
-
-func (impl *WorkflowDagExecutorImpl) updatePreviousDeploymentStatus(tx *pg.Tx, currentRunner *pipelineConfig.CdWorkflowRunner, pipelineId int, triggeredAt time.Time, triggeredBy int32) error {
-	//update [n,n-1] statuses as failed if not terminal
-	terminalStatus := []string{string(health.HealthStatusHealthy), pipelineConfig.WorkflowAborted, pipelineConfig.WorkflowFailed, pipelineConfig.WorkflowSucceeded}
-	previousNonTerminalRunners, err := impl.cdWorkflowRepository.FindPreviousCdWfRunnerByStatus(pipelineId, currentRunner.Id, terminalStatus)
-	if err != nil {
-		impl.logger.Errorw("error fetching previous wf runner, updating cd wf runner status,", "err", err, "currentRunner", currentRunner)
-		return err
-	} else if len(previousNonTerminalRunners) == 0 {
-		impl.logger.Errorw("no previous runner found in updating cd wf runner status,", "err", err, "currentRunner", currentRunner)
-		return nil
-	}
-
-	var timelines []*pipelineConfig.PipelineStatusTimeline
-	for _, previousRunner := range previousNonTerminalRunners {
-		if previousRunner.Status == string(health.HealthStatusHealthy) ||
-			previousRunner.Status == pipelineConfig.WorkflowSucceeded ||
-			previousRunner.Status == pipelineConfig.WorkflowAborted ||
-			previousRunner.Status == pipelineConfig.WorkflowFailed {
-			//terminal status return
-			impl.logger.Infow("skip updating cd wf runner status as previous runner status is", "status", previousRunner.Status)
-			continue
-		}
-		impl.logger.Infow("updating cd wf runner status as previous runner status is", "status", previousRunner.Status)
-		previousRunner.FinishedOn = triggeredAt
-		previousRunner.Message = pipelineConfig.NEW_DEPLOYMENT_INITIATED
-		previousRunner.Status = pipelineConfig.WorkflowFailed
-		previousRunner.UpdatedOn = time.Now()
-		previousRunner.UpdatedBy = triggeredBy
-		timeline := &pipelineConfig.PipelineStatusTimeline{
-			CdWorkflowRunnerId: previousRunner.Id,
-			Status:             pipelineConfig.TIMELINE_STATUS_DEPLOYMENT_SUPERSEDED,
-			StatusDetail:       "This deployment is superseded.",
-			StatusTime:         time.Now(),
-			AuditLog: sql.AuditLog{
-				CreatedBy: 1,
-				CreatedOn: time.Now(),
-				UpdatedBy: 1,
-				UpdatedOn: time.Now(),
-			},
-		}
-		timelines = append(timelines, timeline)
-	}
-
-	err = impl.cdWorkflowRepository.UpdateWorkFlowRunnersWithTxn(previousNonTerminalRunners, tx)
-	if err != nil {
-		impl.logger.Errorw("error updating cd wf runner status", "err", err, "previousNonTerminalRunners", previousNonTerminalRunners)
-		return err
-	}
-	err = impl.cdPipelineStatusTimelineRepo.SaveTimelinesWithTxn(timelines, tx)
-	if err != nil {
-		impl.logger.Errorw("error updating pipeline status timelines", "err", err, "timelines", timelines)
-		return err
-	}
-=======
-		timelines = append(timelines, timeline)
-	}
-
-	err = impl.cdWorkflowRepository.UpdateWorkFlowRunnersWithTxn(previousNonTerminalRunners, tx)
-	if err != nil {
-		impl.logger.Errorw("error updating cd wf runner status", "err", err, "previousNonTerminalRunners", previousNonTerminalRunners)
-		return err
-	}
-	err = impl.cdPipelineStatusTimelineRepo.SaveTimelinesWithTxn(timelines, tx)
-	if err != nil {
-		impl.logger.Errorw("error updating pipeline status timelines", "err", err, "timelines", timelines)
-		return err
-	}
-
-	//commit transaction
-	err = tx.Commit()
-	if err != nil {
-		impl.logger.Errorw("error in db transaction commit, ManualCdTrigger", "err", err)
-		return err
-	}
->>>>>>> acfa3ec2
 	return nil
 }
 
@@ -2376,7 +2217,6 @@
 	span.End()
 	if err != nil {
 		impl.logger.Errorw("manual trigger request with invalid pipelineId, ManualCdTrigger", "pipelineId", overrideRequest.PipelineId, "err", err)
-<<<<<<< HEAD
 		return 0, "", err
 	}
 	impl.appService.SetPipelineFieldsInOverrideRequest(overrideRequest, cdPipeline)
@@ -2414,20 +2254,6 @@
 		err := impl.cdWorkflowRepository.SaveWorkFlow(ctx, cdWf)
 		if err != nil {
 			return 0, "", err
-=======
-		return 0, err
-	}
-	impl.appService.SetPipelineFieldsInOverrideRequest(overrideRequest, cdPipeline)
-
-	switch overrideRequest.CdWorkflowType {
-	case bean.CD_WORKFLOW_TYPE_PRE:
-		_, span = otel.Tracer("orchestrator").Start(ctx, "ciArtifactRepository.Get")
-		artifact, err := impl.ciArtifactRepository.Get(overrideRequest.CiArtifactId)
-		span.End()
-		if err != nil {
-			impl.logger.Errorw("error in getting CiArtifact", "CiArtifactId", overrideRequest.CiArtifactId, "err", err)
-			return 0, err
->>>>>>> acfa3ec2
 		}
 		overrideRequest.CdWorkflowId = cdWf.Id
 		_, span = otel.Tracer("orchestrator").Start(ctx, "TriggerPreStage")
@@ -2435,32 +2261,21 @@
 		span.End()
 		if err != nil {
 			impl.logger.Errorw("error in TriggerPreStage, ManualCdTrigger", "err", err)
-<<<<<<< HEAD
 			return 0, "", err
-=======
-			return 0, err
->>>>>>> acfa3ec2
 		}
 	case bean.CD_WORKFLOW_TYPE_DEPLOY:
 		if overrideRequest.DeploymentType == models.DEPLOYMENTTYPE_UNKNOWN {
 			overrideRequest.DeploymentType = models.DEPLOYMENTTYPE_DEPLOY
 		}
-<<<<<<< HEAD
 		approvalRequestId, err := impl.checkApprovalNodeForDeployment(overrideRequest.UserId, cdPipeline, ciArtifactId)
 		if err != nil {
 			return 0, "", err
 		}
+
 		cdWf, err := impl.cdWorkflowRepository.FindByWorkflowIdAndRunnerType(ctx, overrideRequest.CdWorkflowId, bean.CD_WORKFLOW_TYPE_PRE)
 		if err != nil && !util.IsErrNoRows(err) {
 			impl.logger.Errorw("error in getting cdWorkflow, ManualCdTrigger", "CdWorkflowId", overrideRequest.CdWorkflowId, "err", err)
 			return 0, "", err
-=======
-
-		cdWf, err := impl.cdWorkflowRepository.FindByWorkflowIdAndRunnerType(ctx, overrideRequest.CdWorkflowId, bean.CD_WORKFLOW_TYPE_PRE)
-		if err != nil && !util.IsErrNoRows(err) {
-			impl.logger.Errorw("error in getting cdWorkflow, ManualCdTrigger", "CdWorkflowId", overrideRequest.CdWorkflowId, "err", err)
-			return 0, err
->>>>>>> acfa3ec2
 		}
 
 		cdWorkflowId := cdWf.CdWorkflowId
@@ -2473,11 +2288,7 @@
 			err := impl.cdWorkflowRepository.SaveWorkFlow(ctx, cdWf)
 			if err != nil {
 				impl.logger.Errorw("error in creating cdWorkflow, ManualCdTrigger", "PipelineId", overrideRequest.PipelineId, "err", err)
-<<<<<<< HEAD
 				return 0, "", err
-=======
-				return 0, err
->>>>>>> acfa3ec2
 			}
 			cdWorkflowId = cdWf.Id
 		}
@@ -2500,7 +2311,6 @@
 		overrideRequest.WfrId = savedWfr.Id
 		if err != nil {
 			impl.logger.Errorw("err in creating cdWorkflowRunner, ManualCdTrigger", "cdWorkflowId", cdWorkflowId, "err", err)
-<<<<<<< HEAD
 			return 0, "", err
 		}
 		if approvalRequestId > 0 {
@@ -2508,9 +2318,6 @@
 			if err != nil {
 				return 0, "", err
 			}
-=======
-			return 0, err
->>>>>>> acfa3ec2
 		}
 
 		runner.CdWorkflow = &pipelineConfig.CdWorkflow{
@@ -2528,105 +2335,18 @@
 		}
 
 		//checking vulnerability for deploying image
-<<<<<<< HEAD
-=======
-		_, span = otel.Tracer("orchestrator").Start(ctx, "ciArtifactRepository.Get")
-		artifact, err := impl.ciArtifactRepository.Get(overrideRequest.CiArtifactId)
-		span.End()
-		if err != nil {
-			impl.logger.Errorw("error in getting ciArtifact, ManualCdTrigger", "CiArtifactId", overrideRequest.CiArtifactId, "err", err)
-			return 0, err
-		}
->>>>>>> acfa3ec2
 		isVulnerable, err := impl.GetArtifactVulnerabilityStatus(artifact, cdPipeline, ctx)
 		if err != nil {
 			impl.logger.Errorw("error in getting Artifact vulnerability status, ManualCdTrigger", "err", err)
 			return 0, "", err
 		}
-
-		// Initiating DB transaction
-		dbConnection := impl.cdWorkflowRepository.GetConnection()
-		tx, err := dbConnection.Begin()
-		if err != nil {
-			impl.logger.Errorw("error on update status, txn begin failed, ManualCdTrigger", "err", err)
-			return 0, "", err
-		}
-<<<<<<< HEAD
-		// Rollback tx on error.
-		defer tx.Rollback()
-
-		if isVulnerable == true {
-			// if image vulnerable, update timeline status and return
-			runner.Status = pipelineConfig.WorkflowFailed
-			runner.Message = "Found vulnerability on image"
-			runner.FinishedOn = time.Now()
-			runner.UpdatedOn = time.Now()
-			runner.UpdatedBy = overrideRequest.UserId
-			err = impl.cdWorkflowRepository.UpdateWorkFlowRunner(runner)
-			if err != nil {
-				impl.logger.Errorw("error in updating wfr status due to vulnerable image, ManualCdTrigger", "cdWorkflowRunnerId", runner.Id, "err", err)
-				return 0, "", err
-			}
-			runner.CdWorkflow = &pipelineConfig.CdWorkflow{
-				Pipeline: cdPipeline,
-=======
 
 		if isVulnerable == true {
 			// if image vulnerable, update timeline status and return
 			if err = impl.MarkCurrentDeploymentFailed(runner, errors.New(pipelineConfig.FOUND_VULNERABILITY), overrideRequest.UserId); err != nil {
 				impl.logger.Errorw("error while updating current runner status to failed, TriggerDeployment", "wfrId", runner.Id, "err", err)
->>>>>>> acfa3ec2
-			}
-			return 0, fmt.Errorf("found vulnerability for image digest %s", artifact.ImageDigest)
-		}
-
-<<<<<<< HEAD
-			_, span = otel.Tracer("orchestrator").Start(ctx, "cdPipelineStatusTimelineRepo.SaveTimelineForACDHelmApps")
-			err = impl.pipelineStatusTimelineService.SaveTimeline(timeline, nil, false)
-			span.End()
-			if err != nil {
-				impl.logger.Errorw("error in updating timeline status to failed - cve policy violation, ManualCdTrigger", "timeline", timeline, "err", err)
-=======
-		// Deploy the release
-		_, span = otel.Tracer("orchestrator").Start(ctx, "appService.TriggerRelease")
-		var releaseErr error
-		releaseId, _, releaseErr = impl.appService.HandleCDTriggerRelease(overrideRequest, ctx, triggeredAt, overrideRequest.UserId)
-		span.End()
-
-		if releaseErr != nil {
-			if err = impl.MarkCurrentDeploymentFailed(runner, releaseErr, overrideRequest.UserId); err != nil {
-				impl.logger.Errorw("error while updating current runner status to failed, ManualCdTrigger", "wfrId", runner.Id, "err", err)
->>>>>>> acfa3ec2
-			}
-			return 0, releaseErr
-		}
-
-		//skip updatePreviousDeploymentStatus if Async Install is enabled; handled inside SubscribeDevtronAsyncHelmInstallRequest
-		if !impl.appService.IsDevtronAsyncInstallModeEnabled(cdPipeline.DeploymentAppType) {
-			// Update previous deployment runner status (in transaction): Failed
-			_, span = otel.Tracer("orchestrator").Start(ctx, "updatePreviousDeploymentStatus")
-<<<<<<< HEAD
-			err1 := impl.updatePreviousDeploymentStatus(tx, runner, cdPipeline.Id, triggeredAt, overrideRequest.UserId)
-			span.End()
-			if err1 != nil {
-				impl.logger.Errorw("error while updating previous cd workflow runners, ManualCdTrigger", "err", err, "runner", runner, "pipelineId", cdPipeline.Id)
-			}
-			//commit transaction
-			err = tx.Commit()
-			if err != nil {
-				impl.logger.Errorw("error in db transaction commit, ManualCdTrigger", "err", err)
-				return 0, "", err
 			}
 			return 0, "", fmt.Errorf("found vulnerability for image digest %s", artifact.ImageDigest)
-		}
-
-		// Update previous deployment runner status (in transaction): Failed
-		_, span = otel.Tracer("orchestrator").Start(ctx, "updatePreviousDeploymentStatus")
-		err1 := impl.updatePreviousDeploymentStatus(tx, runner, cdPipeline.Id, triggeredAt, overrideRequest.UserId)
-		span.End()
-		if err1 != nil {
-			impl.logger.Errorw("error while update previous cd workflow runners, ManualCdTrigger", "err", err, "runner", runner, "pipelineId", cdPipeline.Id)
-			return 0, "", err1
 		}
 
 		// Deploy the release
@@ -2638,43 +2358,20 @@
 		if releaseErr != nil {
 			if err = impl.MarkCurrentDeploymentFailed(runner, releaseErr, overrideRequest.UserId); err != nil {
 				impl.logger.Errorw("error while updating current runner status to failed, ManualCdTrigger", "wfrId", runner.Id, "err", err)
-=======
+			}
+			return 0, "", releaseErr
+		}
+
+		//skip updatePreviousDeploymentStatus if Async Install is enabled; handled inside SubscribeDevtronAsyncHelmInstallRequest
+		if !impl.appService.IsDevtronAsyncInstallModeEnabled(cdPipeline.DeploymentAppType) {
+			// Update previous deployment runner status (in transaction): Failed
+			_, span = otel.Tracer("orchestrator").Start(ctx, "updatePreviousDeploymentStatus")
 			err1 := impl.updatePreviousDeploymentStatus(runner, cdPipeline.Id, triggeredAt, overrideRequest.UserId)
 			span.End()
 			if err1 != nil {
 				impl.logger.Errorw("error while update previous cd workflow runners, ManualCdTrigger", "err", err, "runner", runner, "pipelineId", cdPipeline.Id)
-				return 0, err1
-			}
-		}
-
-		if overrideRequest.DeploymentAppType == util.PIPELINE_DEPLOYMENT_TYPE_MANIFEST_DOWNLOAD {
-			runner := &pipelineConfig.CdWorkflowRunner{
-				Id:           runner.Id,
-				Name:         cdPipeline.Name,
-				WorkflowType: bean.CD_WORKFLOW_TYPE_DEPLOY,
-				ExecutorType: pipelineConfig.WORKFLOW_EXECUTOR_TYPE_AWF,
-				TriggeredBy:  overrideRequest.UserId,
-				StartedOn:    triggeredAt,
-				Status:       pipelineConfig.WorkflowSucceeded,
-				Namespace:    impl.config.GetDefaultNamespace(),
-				CdWorkflowId: overrideRequest.CdWorkflowId,
-				AuditLog:     sql.AuditLog{CreatedOn: triggeredAt, CreatedBy: overrideRequest.UserId, UpdatedOn: triggeredAt, UpdatedBy: overrideRequest.UserId},
-			}
-			updateErr := impl.cdWorkflowRepository.UpdateWorkFlowRunner(runner)
-			if updateErr != nil {
-				impl.logger.Errorw("error in updating runner for manifest_download type, ManualCdTrigger", "CdWorkflowId", overrideRequest.CdWorkflowId, "err", err)
-				return 0, updateErr
->>>>>>> acfa3ec2
-			}
-			return 0, "", releaseErr
-		}
-
-<<<<<<< HEAD
-		//commit transaction
-		err = tx.Commit()
-		if err != nil {
-			impl.logger.Errorw("error in db transaction commit, ManualCdTrigger", "err", err)
-			return 0, "", err
+				return 0, "", err1
+			}
 		}
 		if overrideRequest.DeploymentAppType == util.PIPELINE_DEPLOYMENT_TYPE_MANIFEST_DOWNLOAD || overrideRequest.DeploymentAppType == util.PIPELINE_DEPLOYMENT_TYPE_MANIFEST_PUSH {
 			if err == nil {
@@ -2706,17 +2403,11 @@
 			}
 		}
 
-=======
->>>>>>> acfa3ec2
 	case bean.CD_WORKFLOW_TYPE_POST:
 		cdWfRunner, err := impl.cdWorkflowRepository.FindByWorkflowIdAndRunnerType(ctx, overrideRequest.CdWorkflowId, bean.CD_WORKFLOW_TYPE_DEPLOY)
 		if err != nil && !util.IsErrNoRows(err) {
 			impl.logger.Errorw("err in getting cdWorkflowRunner, ManualCdTrigger", "cdWorkflowId", overrideRequest.CdWorkflowId, "err", err)
-<<<<<<< HEAD
 			return 0, "", err
-=======
-			return 0, err
->>>>>>> acfa3ec2
 		}
 
 		var cdWf *pipelineConfig.CdWorkflow
@@ -2729,11 +2420,7 @@
 			err := impl.cdWorkflowRepository.SaveWorkFlow(ctx, cdWf)
 			if err != nil {
 				impl.logger.Errorw("error in creating cdWorkflow, ManualCdTrigger", "CdWorkflowId", overrideRequest.CdWorkflowId, "err", err)
-<<<<<<< HEAD
 				return 0, "", err
-=======
-				return 0, err
->>>>>>> acfa3ec2
 			}
 			overrideRequest.CdWorkflowId = cdWf.Id
 		} else {
@@ -2742,11 +2429,7 @@
 			span.End()
 			if err != nil && !util.IsErrNoRows(err) {
 				impl.logger.Errorw("error in getting cdWorkflow, ManualCdTrigger", "CdWorkflowId", overrideRequest.CdWorkflowId, "err", err)
-<<<<<<< HEAD
 				return 0, "", err
-=======
-				return 0, err
->>>>>>> acfa3ec2
 			}
 		}
 		_, span = otel.Tracer("orchestrator").Start(ctx, "TriggerPostStage")
@@ -2754,7 +2437,6 @@
 		span.End()
 		if err != nil {
 			impl.logger.Errorw("error in TriggerPostStage, ManualCdTrigger", "CdWorkflowId", cdWf.Id, "err", err)
-<<<<<<< HEAD
 			return 0, "", err
 		}
 	default:
@@ -2762,16 +2444,6 @@
 		return 0, "", fmt.Errorf("invalid CdWorkflowType %s for the trigger request", string(overrideRequest.CdWorkflowType))
 	}
 	return releaseId, helmPackageName, err
-=======
-			return 0, err
-		}
-	default:
-		impl.logger.Errorw("invalid CdWorkflowType, ManualCdTrigger", "CdWorkflowType", overrideRequest.CdWorkflowType, "err", err)
-		return 0, fmt.Errorf("invalid CdWorkflowType %s for the trigger request", string(overrideRequest.CdWorkflowType))
-	}
-
-	return releaseId, err
->>>>>>> acfa3ec2
 }
 
 type BulkTriggerRequest struct {
@@ -3006,8 +2678,6 @@
 	return ctx, nil
 }
 
-<<<<<<< HEAD
-=======
 func extractTimelineFailedStatusDetails(err error) string {
 	errorString := util.GetGRPCErrorDetailedMessage(err)
 	switch errorString {
@@ -3018,7 +2688,6 @@
 	}
 }
 
->>>>>>> acfa3ec2
 func (impl *WorkflowDagExecutorImpl) MarkCurrentDeploymentFailed(runner *pipelineConfig.CdWorkflowRunner, releaseErr error, triggeredBy int32) error {
 	//creating cd pipeline status timeline for deployment failed
 	terminalStatusExists, timelineErr := impl.cdPipelineStatusTimelineRepo.CheckIfTerminalStatusTimelinePresentByWfrId(runner.Id)
@@ -3031,11 +2700,7 @@
 		timeline := &pipelineConfig.PipelineStatusTimeline{
 			CdWorkflowRunnerId: runner.Id,
 			Status:             pipelineConfig.TIMELINE_STATUS_DEPLOYMENT_FAILED,
-<<<<<<< HEAD
-			StatusDetail:       fmt.Sprintf("Deployment failed: %v", releaseErr),
-=======
 			StatusDetail:       extractTimelineFailedStatusDetails(releaseErr),
->>>>>>> acfa3ec2
 			StatusTime:         time.Now(),
 			AuditLog: sql.AuditLog{
 				CreatedBy: 1,
