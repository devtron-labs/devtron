--- conflicted
+++ resolved
@@ -74,11 +74,8 @@
 	TriggerBulkDeploymentAsync(requests []*BulkTriggerRequest, UserId int32) (interface{}, error)
 	StopStartApp(stopRequest *StopAppRequest, ctx context.Context) (int, error)
 	TriggerBulkHibernateAsync(request StopDeploymentGroupRequest, ctx context.Context) (interface{}, error)
-<<<<<<< HEAD
 	FetchApprovalDataForArtifacts(artifactIds []int, pipelineId int, requiredApprovals int) (map[int]*pipelineConfig.UserApprovalMetadata, error)
-=======
 	RotatePods(ctx context.Context, podRotateRequest *PodRotateRequest) (*k8s.RotatePodResponse, error)
->>>>>>> 4c730f8f
 }
 
 type WorkflowDagExecutorImpl struct {
@@ -113,11 +110,8 @@
 	ciWorkflowRepository          pipelineConfig.CiWorkflowRepository
 	appLabelRepository            pipelineConfig.AppLabelRepository
 	gitSensorGrpcClient           gitSensorClient.Client
-<<<<<<< HEAD
 	deploymentApprovalRepository  pipelineConfig.DeploymentApprovalRepository
-=======
 	k8sApplicationService         k8s.K8sApplicationService
->>>>>>> 4c730f8f
 }
 
 const (
@@ -183,11 +177,8 @@
 	CiTemplateRepository pipelineConfig.CiTemplateRepository,
 	ciWorkflowRepository pipelineConfig.CiWorkflowRepository,
 	appLabelRepository pipelineConfig.AppLabelRepository, gitSensorGrpcClient gitSensorClient.Client,
-<<<<<<< HEAD
-	deploymentApprovalRepository pipelineConfig.DeploymentApprovalRepository) *WorkflowDagExecutorImpl {
-=======
+	deploymentApprovalRepository pipelineConfig.DeploymentApprovalRepository,
 	k8sApplicationService k8s.K8sApplicationService) *WorkflowDagExecutorImpl {
->>>>>>> 4c730f8f
 	wde := &WorkflowDagExecutorImpl{logger: Logger,
 		pipelineRepository:            pipelineRepository,
 		cdWorkflowRepository:          cdWorkflowRepository,
@@ -219,11 +210,8 @@
 		ciWorkflowRepository:          ciWorkflowRepository,
 		appLabelRepository:            appLabelRepository,
 		gitSensorGrpcClient:           gitSensorGrpcClient,
-<<<<<<< HEAD
+		k8sApplicationService:         k8sApplicationService,
 		deploymentApprovalRepository:  deploymentApprovalRepository,
-=======
-		k8sApplicationService:         k8sApplicationService,
->>>>>>> 4c730f8f
 	}
 	err := wde.Subscribe()
 	if err != nil {
