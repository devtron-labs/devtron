--- conflicted
+++ resolved
@@ -111,7 +111,6 @@
 }
 
 type WorkflowDagExecutorImpl struct {
-<<<<<<< HEAD
 	logger                         *zap.SugaredLogger
 	pipelineRepository             pipelineConfig.PipelineRepository
 	cdWorkflowRepository           pipelineConfig.CdWorkflowRepository
@@ -149,44 +148,7 @@
 	helmRepoPushService            app.HelmRepoPushService
 	pipelineStageRepository        repository4.PipelineStageRepository
 	pipelineStageService           PipelineStageService
-	config                         *CdConfig
-=======
-	logger                        *zap.SugaredLogger
-	pipelineRepository            pipelineConfig.PipelineRepository
-	cdWorkflowRepository          pipelineConfig.CdWorkflowRepository
-	pubsubClient                  *pubsub.PubSubClientServiceImpl
-	appService                    app.AppService
-	cdWorkflowService             WorkflowService
-	ciPipelineRepository          pipelineConfig.CiPipelineRepository
-	materialRepository            pipelineConfig.MaterialRepository
-	pipelineOverrideRepository    chartConfig.PipelineOverrideRepository
-	ciArtifactRepository          repository.CiArtifactRepository
-	user                          user.UserService
-	enforcer                      casbin.Enforcer
-	enforcerUtil                  rbac.EnforcerUtil
-	groupRepository               repository.DeploymentGroupRepository
-	tokenCache                    *util3.TokenCache
-	acdAuthConfig                 *util3.ACDAuthConfig
-	envRepository                 repository2.EnvironmentRepository
-	eventFactory                  client.EventFactory
-	eventClient                   client.EventClient
-	cvePolicyRepository           security.CvePolicyRepository
-	scanResultRepository          security.ImageScanResultRepository
-	appWorkflowRepository         appWorkflow.AppWorkflowRepository
-	prePostCdScriptHistoryService history2.PrePostCdScriptHistoryService
-	argoUserService               argo.ArgoUserService
-	cdPipelineStatusTimelineRepo  pipelineConfig.PipelineStatusTimelineRepository
-	pipelineStatusTimelineService status.PipelineStatusTimelineService
-	CiTemplateRepository          pipelineConfig.CiTemplateRepository
-	ciWorkflowRepository          pipelineConfig.CiWorkflowRepository
-	appLabelRepository            pipelineConfig.AppLabelRepository
-	gitSensorGrpcClient           gitSensorClient.Client
-	k8sCommonService              k8s.K8sCommonService
-	pipelineStageRepository       repository4.PipelineStageRepository
-	pipelineStageService          PipelineStageService
-	config                        *types.CdConfig
-
->>>>>>> 5911c2ea
+	config                         *types.CdConfig
 	variableSnapshotHistoryService variables.VariableSnapshotHistoryService
 	celService                     resourceFilter.CELEvaluatorService
 	resourceFilterService          resourceFilter.ResourceFilterService
