/*
 * Copyright (c) 2020 Devtron Labs
 *
 * Licensed under the Apache License, Version 2.0 (the "License");
 * you may not use this file except in compliance with the License.
 * You may obtain a copy of the License at
 *
 *    http://www.apache.org/licenses/LICENSE-2.0
 *
 * Unless required by applicable law or agreed to in writing, software
 * distributed under the License is distributed on an "AS IS" BASIS,
 * WITHOUT WARRANTIES OR CONDITIONS OF ANY KIND, either express or implied.
 * See the License for the specific language governing permissions and
 * limitations under the License.
 *
 */

package pipeline

import (
	"context"
	"encoding/json"
	"errors"
	"fmt"
	"github.com/argoproj/argo-cd/v2/pkg/apiclient/application"
	"github.com/argoproj/argo-cd/v2/pkg/apis/application/v1alpha1"
	"github.com/aws/aws-sdk-go/service/autoscaling"
	blob_storage "github.com/devtron-labs/common-lib-private/blob-storage"
	util5 "github.com/devtron-labs/common-lib-private/utils/k8s"
	"github.com/devtron-labs/common-lib-private/utils/k8s/health"
	client2 "github.com/devtron-labs/devtron/api/helm-app"
	"github.com/devtron-labs/devtron/client/argocdServer"
	application2 "github.com/devtron-labs/devtron/client/argocdServer/application"
	gitSensorClient "github.com/devtron-labs/devtron/client/gitSensor"
	"github.com/devtron-labs/devtron/enterprise/pkg/resourceFilter"
	"github.com/devtron-labs/devtron/internal/middleware"
	appRepository "github.com/devtron-labs/devtron/internal/sql/repository/app"
	repository6 "github.com/devtron-labs/devtron/internal/sql/repository/dockerRegistry"
	bean4 "github.com/devtron-labs/devtron/pkg/app/bean"
	"github.com/devtron-labs/devtron/pkg/app/status"
	"github.com/devtron-labs/devtron/pkg/chartRepo/repository"
	"github.com/devtron-labs/devtron/pkg/dockerRegistry"
	"github.com/devtron-labs/devtron/pkg/k8s"
	bean3 "github.com/devtron-labs/devtron/pkg/pipeline/bean"
	"github.com/devtron-labs/devtron/pkg/pipeline/executors"
	repository4 "github.com/devtron-labs/devtron/pkg/pipeline/repository"
	"github.com/devtron-labs/devtron/pkg/pipeline/types"
	"github.com/devtron-labs/devtron/pkg/plugin"
	"github.com/devtron-labs/devtron/pkg/resourceQualifiers"
	"github.com/devtron-labs/devtron/pkg/variables"
	"github.com/devtron-labs/devtron/pkg/variables/parsers"
	repository5 "github.com/devtron-labs/devtron/pkg/variables/repository"
	util4 "github.com/devtron-labs/devtron/util"
	"github.com/devtron-labs/devtron/util/argo"
	errors3 "github.com/juju/errors"
	errors2 "github.com/pkg/errors"
	"github.com/tidwall/gjson"
	"github.com/tidwall/sjson"
	"go.opentelemetry.io/otel"
	"google.golang.org/grpc/codes"
	status2 "google.golang.org/grpc/status"
	"io/ioutil"
	"k8s.io/apimachinery/pkg/runtime/schema"
	"k8s.io/helm/pkg/proto/hapi/chart"
	"path"
	"sigs.k8s.io/yaml"
	"strconv"
	"strings"
	"time"

	"github.com/devtron-labs/devtron/internal/sql/repository/appWorkflow"
	repository2 "github.com/devtron-labs/devtron/pkg/cluster/repository"
	history2 "github.com/devtron-labs/devtron/pkg/pipeline/history"
	repository3 "github.com/devtron-labs/devtron/pkg/pipeline/history/repository"
	"github.com/devtron-labs/devtron/pkg/sql"
	"github.com/devtron-labs/devtron/pkg/user/casbin"
	util3 "github.com/devtron-labs/devtron/pkg/util"

	pubsub "github.com/devtron-labs/common-lib-private/pubsub-lib"
	"github.com/devtron-labs/devtron/api/bean"
	client "github.com/devtron-labs/devtron/client/events"
	"github.com/devtron-labs/devtron/internal/sql/models"
	"github.com/devtron-labs/devtron/internal/sql/repository"
	"github.com/devtron-labs/devtron/internal/sql/repository/chartConfig"
	"github.com/devtron-labs/devtron/internal/sql/repository/pipelineConfig"
	"github.com/devtron-labs/devtron/internal/sql/repository/security"
	"github.com/devtron-labs/devtron/internal/util"
	"github.com/devtron-labs/devtron/pkg/app"
	bean2 "github.com/devtron-labs/devtron/pkg/bean"
	"github.com/devtron-labs/devtron/pkg/user"
	util2 "github.com/devtron-labs/devtron/util/event"
	"github.com/devtron-labs/devtron/util/rbac"
	"github.com/go-pg/pg"
	"go.uber.org/zap"
)

type WorkflowDagExecutor interface {
	HandleCiSuccessEvent(artifact *repository.CiArtifact, applyAuth bool, async bool, triggeredBy int32) error
	HandleWebhookExternalCiEvent(artifact *repository.CiArtifact, triggeredBy int32, externalCiId int, auth func(email string, projectObject string, envObject string) bool) (bool, error)
	HandlePreStageSuccessEvent(cdStageCompleteEvent CdStageCompleteEvent) error
	HandleDeploymentSuccessEvent(pipelineOverride *chartConfig.PipelineOverride) error
	HandlePostStageSuccessEvent(cdWorkflowId int, cdPipelineId int, triggeredBy int32, pluginRegistryImageDetails map[string][]string) error
	Subscribe() error
	TriggerPostStage(cdWf *pipelineConfig.CdWorkflow, cdPipeline *pipelineConfig.Pipeline, triggeredBy int32, refCdWorkflowRunnerId int) error
	TriggerPreStage(ctx context.Context, cdWf *pipelineConfig.CdWorkflow, artifact *repository.CiArtifact, pipeline *pipelineConfig.Pipeline, triggeredBy int32, applyAuth bool, refCdWorkflowRunnerId int) error
	TriggerDeployment(cdWf *pipelineConfig.CdWorkflow, artifact *repository.CiArtifact, pipeline *pipelineConfig.Pipeline, applyAuth bool, triggeredBy int32) error
	ManualCdTrigger(overrideRequest *bean.ValuesOverrideRequest, ctx context.Context) (int, string, error)
	TriggerBulkDeploymentAsync(requests []*BulkTriggerRequest, UserId int32) (interface{}, error)
	StopStartApp(stopRequest *StopAppRequest, ctx context.Context) (int, error)
	TriggerBulkHibernateAsync(request StopDeploymentGroupRequest, ctx context.Context) (interface{}, error)
	FetchApprovalDataForArtifacts(artifactIds []int, pipelineId int, requiredApprovals int) (map[int]*pipelineConfig.UserApprovalMetadata, error)
	FetchApprovalPendingArtifacts(pipelineId, limit, offset, requiredApprovals int, searchString string) ([]bean2.CiArtifactBean, int, error)
	RotatePods(ctx context.Context, podRotateRequest *PodRotateRequest) (*k8s.RotatePodResponse, error)
}

type WorkflowDagExecutorImpl struct {
	logger                        *zap.SugaredLogger
	pipelineRepository            pipelineConfig.PipelineRepository
	cdWorkflowRepository          pipelineConfig.CdWorkflowRepository
	pubsubClient                  *pubsub.PubSubClientServiceImpl
	appService                    app.AppService
	cdWorkflowService             WorkflowService
	ciPipelineRepository          pipelineConfig.CiPipelineRepository
	materialRepository            pipelineConfig.MaterialRepository
	pipelineOverrideRepository    chartConfig.PipelineOverrideRepository
	ciArtifactRepository          repository.CiArtifactRepository
	user                          user.UserService
	enforcer                      casbin.Enforcer
	enforcerUtil                  rbac.EnforcerUtil
	groupRepository               repository.DeploymentGroupRepository
	tokenCache                    *util3.TokenCache
	acdAuthConfig                 *util3.ACDAuthConfig
	envRepository                 repository2.EnvironmentRepository
	eventFactory                  client.EventFactory
	eventClient                   client.EventClient
	cvePolicyRepository           security.CvePolicyRepository
	scanResultRepository          security.ImageScanResultRepository
	appWorkflowRepository         appWorkflow.AppWorkflowRepository
	prePostCdScriptHistoryService history2.PrePostCdScriptHistoryService
	argoUserService               argo.ArgoUserService
	cdPipelineStatusTimelineRepo  pipelineConfig.PipelineStatusTimelineRepository
	pipelineStatusTimelineService status.PipelineStatusTimelineService
	CiTemplateRepository          pipelineConfig.CiTemplateRepository
	ciWorkflowRepository          pipelineConfig.CiWorkflowRepository
	appLabelRepository            pipelineConfig.AppLabelRepository
	gitSensorGrpcClient           gitSensorClient.Client
	k8sCommonService              k8s.K8sCommonService
	deploymentApprovalRepository  pipelineConfig.DeploymentApprovalRepository
	chartTemplateService          util.ChartTemplateService
	appRepository                 appRepository.AppRepository
	helmRepoPushService           app.HelmRepoPushService
	pipelineStageRepository       repository4.PipelineStageRepository
	pipelineStageService          PipelineStageService
	config                        *types.CdConfig
<<<<<<< HEAD
	scopedVariableManager         variables.ScopedVariableCMCSManager
	celService                    resourceFilter.CELEvaluatorService
	resourceFilterService         resourceFilter.ResourceFilterService
=======
	globalPluginService           plugin.GlobalPluginService

	scopedVariableManager          variables.ScopedVariableCMCSManager
	variableSnapshotHistoryService variables.VariableSnapshotHistoryService
	pluginInputVariableParser      PluginInputVariableParser
>>>>>>> ebae885b

	deploymentTemplateHistoryService    history2.DeploymentTemplateHistoryService
	configMapHistoryService             history2.ConfigMapHistoryService
	pipelineStrategyHistoryService      history2.PipelineStrategyHistoryService
	manifestPushConfigRepository        repository4.ManifestPushConfigRepository
	gitOpsManifestPushService           app.GitOpsPushService
	ciPipelineMaterialRepository        pipelineConfig.CiPipelineMaterialRepository
	imageScanHistoryRepository          security.ImageScanHistoryRepository
	imageScanDeployInfoRepository       security.ImageScanDeployInfoRepository
	appCrudOperationService             app.AppCrudOperationService
	pipelineConfigRepository            chartConfig.PipelineConfigRepository
	dockerRegistryIpsConfigService      dockerRegistry.DockerRegistryIpsConfigService
	chartRepository                     chartRepoRepository.ChartRepository
	strategyHistoryRepository           repository3.PipelineStrategyHistoryRepository
	deploymentTemplateHistoryRepository repository3.DeploymentTemplateHistoryRepository
	argoK8sClient                       argocdServer.ArgoK8sClient
	configMapRepository                 chartConfig.ConfigMapRepository
	configMapHistoryRepository          repository3.ConfigMapHistoryRepository
	refChartDir                         chartRepoRepository.RefChartDir
	helmAppService                      client2.HelmAppService
	helmAppClient                       client2.HelmAppClient
	chartRefRepository                  chartRepoRepository.ChartRefRepository
	environmentConfigRepository         chartConfig.EnvConfigOverrideRepository
	appLevelMetricsRepository           repository.AppLevelMetricsRepository
	envLevelMetricsRepository           repository.EnvLevelAppMetricsRepository
	dbMigrationConfigRepository         pipelineConfig.DbMigrationConfigRepository
	mergeUtil                           *util.MergeUtil
	gitOpsConfigRepository              repository.GitOpsConfigRepository
	gitFactory                          *util.GitFactory
	acdClient                           application2.ServiceClient
	argoClientWrapperService            argocdServer.ArgoClientWrapperService
<<<<<<< HEAD
	scopedVariableService               variables.ScopedVariableService
	dockerArtifactStoreRepository       repository6.DockerArtifactStoreRepository
	imageTaggingService                 ImageTaggingService
=======
	customTagService                    CustomTagService
>>>>>>> ebae885b
}

const kedaAutoscaling = "kedaAutoscaling"
const horizontalPodAutoscaler = "HorizontalPodAutoscaler"
const fullnameOverride = "fullnameOverride"
const nameOverride = "nameOverride"
const enabled = "enabled"
const replicaCount = "replicaCount"

const (
	GIT_COMMIT_HASH_PREFIX       = "GIT_COMMIT_HASH"
	GIT_SOURCE_TYPE_PREFIX       = "GIT_SOURCE_TYPE"
	GIT_SOURCE_VALUE_PREFIX      = "GIT_SOURCE_VALUE"
	GIT_SOURCE_COUNT             = "GIT_SOURCE_COUNT"
	APP_LABEL_KEY_PREFIX         = "APP_LABEL_KEY"
	APP_LABEL_VALUE_PREFIX       = "APP_LABEL_VALUE"
	APP_LABEL_COUNT              = "APP_LABEL_COUNT"
	CHILD_CD_ENV_NAME_PREFIX     = "CHILD_CD_ENV_NAME"
	CHILD_CD_CLUSTER_NAME_PREFIX = "CHILD_CD_CLUSTER_NAME"
	CHILD_CD_COUNT               = "CHILD_CD_COUNT"
	DEVTRON_SYSTEM_USER_ID       = 1
)

type CdStageCompleteEvent struct {
	CiProjectDetails              []bean3.CiProjectDetails     `json:"ciProjectDetails"`
	WorkflowId                    int                          `json:"workflowId"`
	WorkflowRunnerId              int                          `json:"workflowRunnerId"`
	CdPipelineId                  int                          `json:"cdPipelineId"`
	TriggeredBy                   int32                        `json:"triggeredBy"`
	StageYaml                     string                       `json:"stageYaml"`
	ArtifactLocation              string                       `json:"artifactLocation"`
	PipelineName                  string                       `json:"pipelineName"`
	CiArtifactDTO                 pipelineConfig.CiArtifactDTO `json:"ciArtifactDTO"`
	PluginRegistryArtifactDetails map[string][]string          `json:"PluginRegistryArtifactDetails"`
}

func NewWorkflowDagExecutorImpl(Logger *zap.SugaredLogger, pipelineRepository pipelineConfig.PipelineRepository,
	cdWorkflowRepository pipelineConfig.CdWorkflowRepository,
	pubsubClient *pubsub.PubSubClientServiceImpl,
	appService app.AppService,
	cdWorkflowService WorkflowService,
	ciArtifactRepository repository.CiArtifactRepository,
	ciPipelineRepository pipelineConfig.CiPipelineRepository,
	materialRepository pipelineConfig.MaterialRepository,
	pipelineOverrideRepository chartConfig.PipelineOverrideRepository,
	user user.UserService,
	groupRepository repository.DeploymentGroupRepository,
	envRepository repository2.EnvironmentRepository,
	enforcer casbin.Enforcer, enforcerUtil rbac.EnforcerUtil, tokenCache *util3.TokenCache,
	acdAuthConfig *util3.ACDAuthConfig, eventFactory client.EventFactory,
	eventClient client.EventClient, cvePolicyRepository security.CvePolicyRepository,
	scanResultRepository security.ImageScanResultRepository,
	appWorkflowRepository appWorkflow.AppWorkflowRepository,
	prePostCdScriptHistoryService history2.PrePostCdScriptHistoryService,
	argoUserService argo.ArgoUserService,
	cdPipelineStatusTimelineRepo pipelineConfig.PipelineStatusTimelineRepository,
	pipelineStatusTimelineService status.PipelineStatusTimelineService,
	CiTemplateRepository pipelineConfig.CiTemplateRepository,
	ciWorkflowRepository pipelineConfig.CiWorkflowRepository,
	appLabelRepository pipelineConfig.AppLabelRepository, gitSensorGrpcClient gitSensorClient.Client,
	deploymentApprovalRepository pipelineConfig.DeploymentApprovalRepository,
	chartTemplateService util.ChartTemplateService,
	appRepository appRepository.AppRepository,
	helmRepoPushService app.HelmRepoPushService,
	pipelineStageRepository repository4.PipelineStageRepository,
	pipelineStageService PipelineStageService, k8sCommonService k8s.K8sCommonService,
	variableSnapshotHistoryService variables.VariableSnapshotHistoryService,
	globalPluginService plugin.GlobalPluginService,
	pluginInputVariableParser PluginInputVariableParser,
	scopedVariableManager variables.ScopedVariableCMCSManager,
	celService resourceFilter.CELEvaluatorService, resourceFilterService resourceFilter.ResourceFilterService,
	deploymentTemplateHistoryService history2.DeploymentTemplateHistoryService,
	configMapHistoryService history2.ConfigMapHistoryService,
	pipelineStrategyHistoryService history2.PipelineStrategyHistoryService,
	manifestPushConfigRepository repository4.ManifestPushConfigRepository,
	gitOpsManifestPushService app.GitOpsPushService,
	ciPipelineMaterialRepository pipelineConfig.CiPipelineMaterialRepository,
	imageScanHistoryRepository security.ImageScanHistoryRepository,
	imageScanDeployInfoRepository security.ImageScanDeployInfoRepository,
	appCrudOperationService app.AppCrudOperationService,
	pipelineConfigRepository chartConfig.PipelineConfigRepository,
	dockerRegistryIpsConfigService dockerRegistry.DockerRegistryIpsConfigService,
	chartRepository chartRepoRepository.ChartRepository,
	strategyHistoryRepository repository3.PipelineStrategyHistoryRepository,
	deploymentTemplateHistoryRepository repository3.DeploymentTemplateHistoryRepository,
	ArgoK8sClient argocdServer.ArgoK8sClient,
	configMapRepository chartConfig.ConfigMapRepository,
	configMapHistoryRepository repository3.ConfigMapHistoryRepository,
	refChartDir chartRepoRepository.RefChartDir,
	helmAppService client2.HelmAppService,
	helmAppClient client2.HelmAppClient,
	chartRefRepository chartRepoRepository.ChartRefRepository,
	environmentConfigRepository chartConfig.EnvConfigOverrideRepository,
	appLevelMetricsRepository repository.AppLevelMetricsRepository,
	envLevelMetricsRepository repository.EnvLevelAppMetricsRepository,
	dbMigrationConfigRepository pipelineConfig.DbMigrationConfigRepository,
	mergeUtil *util.MergeUtil,
	gitOpsConfigRepository repository.GitOpsConfigRepository,
	gitFactory *util.GitFactory,
	acdClient application2.ServiceClient,
	argoClientWrapperService argocdServer.ArgoClientWrapperService,
	scopedVariableService variables.ScopedVariableService,
<<<<<<< HEAD
	dockerArtifactStoreRepository repository6.DockerArtifactStoreRepository,
	imageTaggingService ImageTaggingService,
=======
	customTagService CustomTagService,
>>>>>>> ebae885b
) *WorkflowDagExecutorImpl {
	wde := &WorkflowDagExecutorImpl{logger: Logger,
		pipelineRepository:            pipelineRepository,
		cdWorkflowRepository:          cdWorkflowRepository,
		pubsubClient:                  pubsubClient,
		appService:                    appService,
		cdWorkflowService:             cdWorkflowService,
		ciPipelineRepository:          ciPipelineRepository,
		ciArtifactRepository:          ciArtifactRepository,
		materialRepository:            materialRepository,
		pipelineOverrideRepository:    pipelineOverrideRepository,
		user:                          user,
		enforcer:                      enforcer,
		enforcerUtil:                  enforcerUtil,
		groupRepository:               groupRepository,
		tokenCache:                    tokenCache,
		acdAuthConfig:                 acdAuthConfig,
		envRepository:                 envRepository,
		eventFactory:                  eventFactory,
		eventClient:                   eventClient,
		cvePolicyRepository:           cvePolicyRepository,
		scanResultRepository:          scanResultRepository,
		appWorkflowRepository:         appWorkflowRepository,
		prePostCdScriptHistoryService: prePostCdScriptHistoryService,
		argoUserService:               argoUserService,
		cdPipelineStatusTimelineRepo:  cdPipelineStatusTimelineRepo,
		pipelineStatusTimelineService: pipelineStatusTimelineService,
		CiTemplateRepository:          CiTemplateRepository,
		ciWorkflowRepository:          ciWorkflowRepository,
		appLabelRepository:            appLabelRepository,
		gitSensorGrpcClient:           gitSensorGrpcClient,
		deploymentApprovalRepository:  deploymentApprovalRepository,
		chartTemplateService:          chartTemplateService,
		appRepository:                 appRepository,
		helmRepoPushService:           helmRepoPushService,
		k8sCommonService:              k8sCommonService,
		pipelineStageRepository:       pipelineStageRepository,
		pipelineStageService:          pipelineStageService,
		scopedVariableManager:         scopedVariableManager,
<<<<<<< HEAD
		celService:                    celService,
		resourceFilterService:         resourceFilterService,
=======
		globalPluginService:           globalPluginService,
		pluginInputVariableParser:     pluginInputVariableParser,
>>>>>>> ebae885b

		deploymentTemplateHistoryService:    deploymentTemplateHistoryService,
		configMapHistoryService:             configMapHistoryService,
		pipelineStrategyHistoryService:      pipelineStrategyHistoryService,
		manifestPushConfigRepository:        manifestPushConfigRepository,
		gitOpsManifestPushService:           gitOpsManifestPushService,
		ciPipelineMaterialRepository:        ciPipelineMaterialRepository,
		imageScanHistoryRepository:          imageScanHistoryRepository,
		imageScanDeployInfoRepository:       imageScanDeployInfoRepository,
		appCrudOperationService:             appCrudOperationService,
		pipelineConfigRepository:            pipelineConfigRepository,
		dockerRegistryIpsConfigService:      dockerRegistryIpsConfigService,
		chartRepository:                     chartRepository,
		strategyHistoryRepository:           strategyHistoryRepository,
		deploymentTemplateHistoryRepository: deploymentTemplateHistoryRepository,
		argoK8sClient:                       ArgoK8sClient,
		configMapRepository:                 configMapRepository,
		configMapHistoryRepository:          configMapHistoryRepository,
		refChartDir:                         refChartDir,
		helmAppService:                      helmAppService,
		helmAppClient:                       helmAppClient,
		chartRefRepository:                  chartRefRepository,
		environmentConfigRepository:         environmentConfigRepository,
		appLevelMetricsRepository:           appLevelMetricsRepository,
		envLevelMetricsRepository:           envLevelMetricsRepository,
		dbMigrationConfigRepository:         dbMigrationConfigRepository,
		mergeUtil:                           mergeUtil,
		gitOpsConfigRepository:              gitOpsConfigRepository,
		gitFactory:                          gitFactory,
		acdClient:                           acdClient,
		argoClientWrapperService:            argoClientWrapperService,
<<<<<<< HEAD
		scopedVariableService:               scopedVariableService,
		dockerArtifactStoreRepository:       dockerArtifactStoreRepository,
		imageTaggingService:                 imageTaggingService,
=======
		customTagService:                    customTagService,
>>>>>>> ebae885b
	}
	config, err := types.GetCdConfig()
	if err != nil {
		return nil
	}
	wde.config = config
	err = wde.Subscribe()
	if err != nil {
		return nil
	}
	err = wde.subscribeTriggerBulkAction()
	if err != nil {
		return nil
	}
	err = wde.subscribeHibernateBulkAction()
	if err != nil {
		return nil
	}
	return wde
}

func (impl *WorkflowDagExecutorImpl) Subscribe() error {
	callback := func(msg *pubsub.PubSubMsg) {
		impl.logger.Debug("cd stage event received")
		//defer msg.Ack()
		cdStageCompleteEvent := CdStageCompleteEvent{}
		err := json.Unmarshal([]byte(string(msg.Data)), &cdStageCompleteEvent)
		if err != nil {
			impl.logger.Errorw("error while unmarshalling cdStageCompleteEvent object", "err", err, "msg", string(msg.Data))
			return
		}
		impl.logger.Debugw("cd stage event:", "workflowRunnerId", cdStageCompleteEvent.WorkflowRunnerId)
		wf, err := impl.cdWorkflowRepository.FindWorkflowRunnerById(cdStageCompleteEvent.WorkflowRunnerId)
		if err != nil {
			impl.logger.Errorw("could not get wf runner", "err", err)
			return
		}
		if wf.WorkflowType == bean.CD_WORKFLOW_TYPE_PRE {
			impl.logger.Debugw("received pre stage success event for workflow runner ", "wfId", strconv.Itoa(wf.Id))
			err = impl.HandlePreStageSuccessEvent(cdStageCompleteEvent)
			if err != nil {
				impl.logger.Errorw("deployment success event error", "err", err)
				return
			}
		} else if wf.WorkflowType == bean.CD_WORKFLOW_TYPE_POST {
			impl.logger.Debugw("received post stage success event for workflow runner ", "wfId", strconv.Itoa(wf.Id))
			err = impl.HandlePostStageSuccessEvent(wf.CdWorkflowId, cdStageCompleteEvent.CdPipelineId, cdStageCompleteEvent.TriggeredBy, cdStageCompleteEvent.PluginRegistryArtifactDetails)
			if err != nil {
				impl.logger.Errorw("deployment success event error", "err", err)
				return
			}
		}
	}
	err := impl.pubsubClient.Subscribe(pubsub.CD_STAGE_COMPLETE_TOPIC, callback)
	if err != nil {
		impl.logger.Error("error", "err", err)
		return err
	}
	return nil
}

func (impl *WorkflowDagExecutorImpl) HandleCiSuccessEvent(artifact *repository.CiArtifact, applyAuth bool, async bool, triggeredBy int32) error {
	//1. get cd pipelines
	//2. get config
	//3. trigger wf/ deployment
	var pipelineID int
	if artifact.DataSource == repository.POST_CI {
		pipelineID = artifact.ComponentId
	} else {
		// TODO: need to migrate artifact.PipelineId for dataSource="CI_RUNNER" also to component_id
		pipelineID = artifact.PipelineId
	}
	pipelines, err := impl.pipelineRepository.FindByParentCiPipelineId(pipelineID)
	if err != nil {
		impl.logger.Errorw("error in fetching cd pipeline", "pipelineId", artifact.PipelineId, "err", err)
		return err
	}
	for _, pipeline := range pipelines {
		err = impl.triggerStage(nil, pipeline, artifact, applyAuth, triggeredBy)
		if err != nil {
			impl.logger.Debugw("error on trigger cd pipeline", "err", err)
		}
	}
	return nil
}

func (impl *WorkflowDagExecutorImpl) HandleWebhookExternalCiEvent(artifact *repository.CiArtifact, triggeredBy int32, externalCiId int, auth func(email string, projectObject string, envObject string) bool) (bool, error) {
	hasAnyTriggered := false
	appWorkflowMappings, err := impl.appWorkflowRepository.FindWFCDMappingByExternalCiId(externalCiId)
	if err != nil {
		impl.logger.Errorw("error in fetching cd pipeline", "pipelineId", artifact.PipelineId, "err", err)
		return hasAnyTriggered, err
	}
	user, err := impl.user.GetById(triggeredBy)
	if err != nil {
		return hasAnyTriggered, err
	}

	var pipelines []*pipelineConfig.Pipeline
	for _, appWorkflowMapping := range appWorkflowMappings {
		pipeline, err := impl.pipelineRepository.FindById(appWorkflowMapping.ComponentId)
		if err != nil {
			impl.logger.Errorw("error in fetching cd pipeline", "pipelineId", artifact.PipelineId, "err", err)
			return hasAnyTriggered, err
		}
		projectObject := impl.enforcerUtil.GetAppRBACNameByAppId(pipeline.AppId)
		envObject := impl.enforcerUtil.GetAppRBACByAppIdAndPipelineId(pipeline.AppId, pipeline.Id)
		if !auth(user.EmailId, projectObject, envObject) {
			err = &util.ApiError{Code: "401", HttpStatusCode: 401, UserMessage: "Unauthorized"}
			return hasAnyTriggered, err
		}
		if pipeline.ApprovalNodeConfigured() {
			impl.logger.Warnw("approval node configured, so skipping pipeline for approval", "pipeline", pipeline)
			continue
		}
		if pipeline.IsManualTrigger() {
			impl.logger.Warnw("skipping deployment for manual trigger for webhook", "pipeline", pipeline)
			continue
		}
		pipelines = append(pipelines, pipeline)
	}

	for _, pipeline := range pipelines {
		//applyAuth=false, already auth applied for this flow
		err = impl.triggerStage(nil, pipeline, artifact, false, triggeredBy)
		if err != nil {
			impl.logger.Debugw("error on trigger cd pipeline", "err", err)
			return hasAnyTriggered, err
		}
		hasAnyTriggered = true
	}

	return hasAnyTriggered, err
}

// if stage is present with 0 stage steps, delete the stage
// handle corrupt data (https://github.com/devtron-labs/devtron/issues/3826)
func (impl *WorkflowDagExecutorImpl) deleteCorruptedPipelineStage(pipelineStage *repository4.PipelineStage, triggeredBy int32) (error, bool) {
	if pipelineStage != nil {
		stageReq := &bean3.PipelineStageDto{
			Id:   pipelineStage.Id,
			Type: pipelineStage.Type,
		}
		err, deleted := impl.pipelineStageService.DeletePipelineStageIfReq(stageReq, triggeredBy)
		if err != nil {
			impl.logger.Errorw("error in deleting the corrupted pipeline stage", "err", err, "pipelineStageReq", stageReq)
			return err, false
		}
		return nil, deleted
	}
	return nil, false
}

func (impl *WorkflowDagExecutorImpl) triggerStage(cdWf *pipelineConfig.CdWorkflow, pipeline *pipelineConfig.Pipeline, artifact *repository.CiArtifact, applyAuth bool, triggeredBy int32) error {

	preStage, err := impl.getPipelineStage(pipeline.Id, repository4.PIPELINE_STAGE_TYPE_PRE_CD)
	if err != nil {
		return err
	}

	//handle corrupt data (https://github.com/devtron-labs/devtron/issues/3826)
	err, deleted := impl.deleteCorruptedPipelineStage(preStage, triggeredBy)
	if err != nil {
		impl.logger.Errorw("error in deleteCorruptedPipelineStage ", "cdPipelineId", pipeline.Id, "err", err, "preStage", preStage, "triggeredBy", triggeredBy)
		return err
	}

	if len(pipeline.PreStageConfig) > 0 || (preStage != nil && !deleted) {
		// pre stage exists
		if pipeline.PreTriggerType == pipelineConfig.TRIGGER_TYPE_AUTOMATIC {
			impl.logger.Debugw("trigger pre stage for pipeline", "artifactId", artifact.Id, "pipelineId", pipeline.Id)
			err = impl.TriggerPreStage(context.Background(), cdWf, artifact, pipeline, artifact.UpdatedBy, applyAuth, 0) //TODO handle error here
			return err
		}
	} else if pipeline.TriggerType == pipelineConfig.TRIGGER_TYPE_AUTOMATIC {
		// trigger deployment
		if pipeline.ApprovalNodeConfigured() {
			impl.logger.Warnw("approval node configured, so skipping pipeline for approval", "pipeline", pipeline)
			return nil
		}
		impl.logger.Debugw("trigger cd for pipeline", "artifactId", artifact.Id, "pipelineId", pipeline.Id)
		err = impl.TriggerDeployment(cdWf, artifact, pipeline, applyAuth, triggeredBy)
		return err
	}
	return nil
}

// this function is for internal use only, this doesn't always guarantee pipeline stage even if pre/post-cd stage is configured
// because for old pipelines their pre-cd and post-cd data is stored in pipeline table in yaml format.
func (impl *WorkflowDagExecutorImpl) getPipelineStage(pipelineId int, stageType repository4.PipelineStageType) (*repository4.PipelineStage, error) {
	stage, err := impl.pipelineStageService.GetCdStageByCdPipelineIdAndStageType(pipelineId, stageType)
	if err != nil && err != pg.ErrNoRows {
		impl.logger.Errorw("error in fetching CD pipeline stage", "cdPipelineId", pipelineId, "stage ", stage, "err", err)
		return nil, err
	}
	return stage, nil
}

func (impl *WorkflowDagExecutorImpl) triggerStageForBulk(cdWf *pipelineConfig.CdWorkflow, pipeline *pipelineConfig.Pipeline, artifact *repository.CiArtifact, applyAuth bool, async bool, triggeredBy int32) error {

	preStage, err := impl.getPipelineStage(pipeline.Id, repository4.PIPELINE_STAGE_TYPE_PRE_CD)
	if err != nil {
		return err
	}

	//handle corrupt data (https://github.com/devtron-labs/devtron/issues/3826)
	err, deleted := impl.deleteCorruptedPipelineStage(preStage, triggeredBy)
	if err != nil {
		impl.logger.Errorw("error in deleteCorruptedPipelineStage ", "cdPipelineId", pipeline.Id, "err", err, "preStage", preStage, "triggeredBy", triggeredBy)
		return err
	}

	if len(pipeline.PreStageConfig) > 0 || (preStage != nil && !deleted) {
		//pre stage exists
		impl.logger.Debugw("trigger pre stage for pipeline", "artifactId", artifact.Id, "pipelineId", pipeline.Id)
		err = impl.TriggerPreStage(context.Background(), cdWf, artifact, pipeline, artifact.UpdatedBy, applyAuth, 0) //TODO handle error here
		return err
	} else {
		// trigger deployment
		impl.logger.Debugw("trigger cd for pipeline", "artifactId", artifact.Id, "pipelineId", pipeline.Id)
		err = impl.TriggerDeployment(cdWf, artifact, pipeline, applyAuth, triggeredBy)
		return err
	}
}

func (impl *WorkflowDagExecutorImpl) TriggerAutoCDOnPreStageSuccess(cdPipelineId, ciArtifactId, workflowId int, triggerdBy int32, applyAuth bool) error {
	pipeline, err := impl.pipelineRepository.FindById(cdPipelineId)
	if err != nil {
		return err
	}
	if pipeline.TriggerType == pipelineConfig.TRIGGER_TYPE_AUTOMATIC {
		ciArtifact, err := impl.ciArtifactRepository.Get(ciArtifactId)
		if err != nil {
			return err
		}
		cdWorkflow, err := impl.cdWorkflowRepository.FindById(workflowId)
		if err != nil {
			return err
		}
		//TODO : confirm about this logic used for applyAuth

		//checking if deployment is triggered already, then ignore trigger
		deploymentTriggeredAlready := impl.checkDeploymentTriggeredAlready(cdWorkflow.Id)
		if deploymentTriggeredAlready {
			impl.logger.Warnw("deployment is already triggered, so ignoring this msg", "cdPipelineId", cdPipelineId, "ciArtifactId", ciArtifactId, "workflowId", workflowId)
			return nil
		}

		err = impl.TriggerDeployment(cdWorkflow, ciArtifact, pipeline, applyAuth, triggerdBy)
		if err != nil {
			return err
		}
	}
	return nil
}

func (impl *WorkflowDagExecutorImpl) checkDeploymentTriggeredAlready(wfId int) bool {
	deploymentTriggeredAlready := false
	//TODO : need to check this logic for status check in case of multiple deployments requirement for same workflow
	workflowRunner, err := impl.cdWorkflowRepository.FindByWorkflowIdAndRunnerType(context.Background(), wfId, bean.CD_WORKFLOW_TYPE_DEPLOY)
	if err != nil {
		impl.logger.Errorw("error occurred while fetching workflow runner", "wfId", wfId, "err", err)
		return deploymentTriggeredAlready
	}
	deploymentTriggeredAlready = workflowRunner.CdWorkflowId == wfId
	return deploymentTriggeredAlready
}

func (impl *WorkflowDagExecutorImpl) HandlePreStageSuccessEvent(cdStageCompleteEvent CdStageCompleteEvent) error {
	wfRunner, err := impl.cdWorkflowRepository.FindWorkflowRunnerById(cdStageCompleteEvent.WorkflowRunnerId)
	if err != nil {
		return err
	}
	if wfRunner.WorkflowType == bean.CD_WORKFLOW_TYPE_PRE {
		applyAuth := false
		if cdStageCompleteEvent.TriggeredBy != 1 {
			applyAuth = true
		}
		err := impl.TriggerAutoCDOnPreStageSuccess(cdStageCompleteEvent.CdPipelineId, cdStageCompleteEvent.CiArtifactDTO.Id, cdStageCompleteEvent.WorkflowId, cdStageCompleteEvent.TriggeredBy, applyAuth)
		if err != nil {
			impl.logger.Errorw("error in triggering cd on pre cd succcess", "err", err)
			return err
		}
<<<<<<< HEAD
=======
		ciArtifact, err := impl.ciArtifactRepository.Get(cdStageCompleteEvent.CiArtifactDTO.Id)
		if err != nil {
			return err
		}
		PreCDArtifacts, err := impl.SavePluginArtifacts(ciArtifact, cdStageCompleteEvent.PluginRegistryArtifactDetails, pipeline.Id, repository.PRE_CD)
		if err != nil {
			impl.logger.Errorw("error in saving plugin artifacts", "err", err)
			return err
		}
		if pipeline.TriggerType == pipelineConfig.TRIGGER_TYPE_AUTOMATIC {
			if len(PreCDArtifacts) > 0 {
				ciArtifact = PreCDArtifacts[0] // deployment will be trigger with artifact copied by plugin
			}
			cdWorkflow, err := impl.cdWorkflowRepository.FindById(cdStageCompleteEvent.WorkflowId)
			if err != nil {
				return err
			}
			//TODO : confirm about this logic used for applyAuth
			applyAuth := false
			if cdStageCompleteEvent.TriggeredBy != 1 {
				applyAuth = true
			}
			err = impl.TriggerDeployment(cdWorkflow, ciArtifact, pipeline, applyAuth, cdStageCompleteEvent.TriggeredBy)
			if err != nil {
				return err
			}
		}
>>>>>>> ebae885b
	}
	return nil
}

func (impl *WorkflowDagExecutorImpl) SavePluginArtifacts(ciArtifact *repository.CiArtifact, pluginArtifactsDetail map[string][]string, pipelineId int, stage string) ([]*repository.CiArtifact, error) {

	saveArtifacts, err := impl.ciArtifactRepository.GetArtifactsByDataSourceAndComponentId(stage, pipelineId)
	if err != nil {
		return nil, err
	}
	PipelineArtifacts := make(map[string]bool)
	for _, artifact := range saveArtifacts {
		PipelineArtifacts[artifact.Image] = true
	}
	var parentCiArtifactId int
	if ciArtifact.ParentCiArtifact > 0 {
		parentCiArtifactId = ciArtifact.ParentCiArtifact
	} else {
		parentCiArtifactId = ciArtifact.Id
	}
	var CDArtifacts []*repository.CiArtifact
	for registry, artifacts := range pluginArtifactsDetail {
		// artifacts are list of images
		for _, artifact := range artifacts {
			_, artifactAlreadySaved := PipelineArtifacts[artifact]
			if artifactAlreadySaved {
				continue
			}
			pluginArtifact := &repository.CiArtifact{
				Image:                 artifact,
				ImageDigest:           ciArtifact.ImageDigest,
				MaterialInfo:          ciArtifact.MaterialInfo,
				DataSource:            stage,
				ComponentId:           pipelineId,
				CredentialsSourceType: repository.GLOBAL_CONTAINER_REGISTRY,
				CredentialSourceValue: registry,
				AuditLog: sql.AuditLog{
					CreatedOn: time.Now(),
					CreatedBy: DEVTRON_SYSTEM_USER_ID,
					UpdatedOn: time.Now(),
					UpdatedBy: DEVTRON_SYSTEM_USER_ID,
				},
				ParentCiArtifact: parentCiArtifactId,
			}
			CDArtifacts = append(CDArtifacts, pluginArtifact)
		}
	}
	err = impl.ciArtifactRepository.SaveAll(CDArtifacts)
	if err != nil {
		impl.logger.Errorw("Error in saving artifacts metadata generated by plugin")
		return CDArtifacts, err
	}
	return CDArtifacts, nil
}

func (impl *WorkflowDagExecutorImpl) TriggerPreStage(ctx context.Context, cdWf *pipelineConfig.CdWorkflow, artifact *repository.CiArtifact, pipeline *pipelineConfig.Pipeline, triggeredBy int32, applyAuth bool, refCdWorkflowRunnerId int) error {
	//setting triggeredAt variable to have consistent data for various audit log places in db for deployment time
	triggeredAt := time.Now()

	//in case of pre stage manual trigger auth is already applied
	if applyAuth {
		user, err := impl.user.GetById(artifact.UpdatedBy)
		if err != nil {
			impl.logger.Errorw("error in fetching user for auto pipeline", "UpdatedBy", artifact.UpdatedBy)
			return nil
		}
		token := user.EmailId
		object := impl.enforcerUtil.GetAppRBACNameByAppId(pipeline.AppId)
		impl.logger.Debugw("Triggered Request (App Permission Checking):", "object", object)
		if ok := impl.enforcer.EnforceByEmail(strings.ToLower(token), casbin.ResourceApplications, casbin.ActionTrigger, object); !ok {
			impl.logger.Warnw("unauthorized for pipeline ", "pipelineId", strconv.Itoa(pipeline.Id))
			return fmt.Errorf("unauthorized for pipeline " + strconv.Itoa(pipeline.Id))
		}
	}
	var env *repository2.Environment
	var err error
	_, span := otel.Tracer("orchestrator").Start(ctx, "envRepository.FindById")
	env, err = impl.envRepository.FindById(pipeline.EnvironmentId)
	span.End()
	if err != nil {
		impl.logger.Errorw(" unable to find env ", "err", err)
		return err
	}

	app, err := impl.appRepository.FindById(pipeline.AppId)
	if err != nil {
		return err
	}

	preStage, err := impl.getPipelineStage(pipeline.Id, repository4.PIPELINE_STAGE_TYPE_PRE_CD)
	if err != nil {
		return err
	}
	//this will handle the scenario when post stage yaml is not migrated yet into pipeline stage table
	pipelineStageType := resourceFilter.PrePipelineStageYaml
	stageId := pipeline.Id
	if preStage != nil {
		pipelineStageType = resourceFilter.PipelineStage
		stageId = preStage.Id
	}

	scope := resourceQualifiers.Scope{AppId: pipeline.AppId, EnvId: pipeline.EnvironmentId, ClusterId: env.ClusterId, ProjectId: app.TeamId, IsProdEnv: env.Default}
	impl.logger.Infow("scope for auto trigger ", "scope", scope)
	filters, err := impl.resourceFilterService.GetFiltersByScope(scope)
	if err != nil {
		impl.logger.Errorw("error in getting resource filters for the pipeline", "pipelineId", pipeline.Id, "err", err)
		return err
	}
	//get releaseTags from imageTaggingService
	imageTagNames, err := impl.imageTaggingService.GetTagNamesByArtifactId(artifact.Id)
	if err != nil {
		impl.logger.Errorw("error in getting image tags for the given artifact id", "artifactId", artifact.Id, "err", err)
		return err
	}

	filterState, filterIdVsState, err := impl.resourceFilterService.CheckForResource(filters, artifact.Image, imageTagNames)
	if err != nil {
		return err
	}

	//store evaluated result
	filterEvaluationAudit, err := impl.resourceFilterService.CreateFilterEvaluationAudit(resourceFilter.Artifact, artifact.Id, pipelineStageType, stageId, filters, filterIdVsState)
	if err != nil {
		impl.logger.Errorw("error in creating filter evaluation audit data cd pre stage trigger", "err", err, "cdPipelineId", pipeline.Id, "artifactId", artifact.Id, "preStageId", preStage.Id)
		return err
	}

	//allow or block w.r.t filterState
	if filterState != resourceFilter.ALLOW {
		return fmt.Errorf("the artifact does not pass filtering condition")
	}

	if cdWf == nil {
		cdWf = &pipelineConfig.CdWorkflow{
			CiArtifactId: artifact.Id,
			PipelineId:   pipeline.Id,
			AuditLog:     sql.AuditLog{CreatedOn: triggeredAt, CreatedBy: 1, UpdatedOn: triggeredAt, UpdatedBy: 1},
		}
		err := impl.cdWorkflowRepository.SaveWorkFlow(ctx, cdWf)
		if err != nil {
			return err
		}
	}
	cdWorkflowExecutorType := impl.config.GetWorkflowExecutorType()
	runner := &pipelineConfig.CdWorkflowRunner{
		Name:                  pipeline.Name,
		WorkflowType:          bean.CD_WORKFLOW_TYPE_PRE,
		ExecutorType:          cdWorkflowExecutorType,
		Status:                pipelineConfig.WorkflowStarting, //starting
		TriggeredBy:           triggeredBy,
		StartedOn:             triggeredAt,
		Namespace:             impl.config.GetDefaultNamespace(),
		BlobStorageEnabled:    impl.config.BlobStorageEnabled,
		CdWorkflowId:          cdWf.Id,
		LogLocation:           fmt.Sprintf("%s/%s%s-%s/main.log", impl.config.GetDefaultBuildLogsKeyPrefix(), strconv.Itoa(cdWf.Id), string(bean.CD_WORKFLOW_TYPE_PRE), pipeline.Name),
		AuditLog:              sql.AuditLog{CreatedOn: triggeredAt, CreatedBy: 1, UpdatedOn: triggeredAt, UpdatedBy: 1},
		RefCdWorkflowRunnerId: refCdWorkflowRunnerId,
	}
	if pipeline.RunPreStageInEnv {
		impl.logger.Debugw("env", "env", env)
		runner.Namespace = env.Namespace
	}
	_, span1 := otel.Tracer("orchestrator").Start(ctx, "cdWorkflowRepository.SaveWorkFlowRunner")
	_, err = impl.cdWorkflowRepository.SaveWorkFlowRunner(runner)
	span1.End()
	if err != nil {
		return err
	}

	if filterEvaluationAudit != nil {
		//update resource_filter_evaluation entry with wfrId and type
		err = impl.resourceFilterService.UpdateFilterEvaluationAuditRef(filterEvaluationAudit.Id, resourceFilter.CdWorkflowRunner, runner.Id)
		if err != nil {
			impl.logger.Errorw("error in updating filter evaluation audit reference", "filterEvaluationAuditId", filterEvaluationAudit.Id, "err", err)
			return err
		}
	}

	//checking vulnerability for the selected image
	isVulnerable, err := impl.GetArtifactVulnerabilityStatus(artifact, pipeline, ctx)
	if err != nil {
		impl.logger.Errorw("error in getting Artifact vulnerability status, TriggerPreStage", "err", err)
		return err
	}
	if isVulnerable {
		// if image vulnerable, update timeline status and return
		runner.Status = pipelineConfig.WorkflowFailed
		runner.Message = "Found vulnerability on image"
		runner.FinishedOn = time.Now()
		runner.UpdatedOn = time.Now()
		runner.UpdatedBy = triggeredBy
		err = impl.cdWorkflowRepository.UpdateWorkFlowRunner(runner)
		if err != nil {
			impl.logger.Errorw("error in updating wfr status due to vulnerable image", "err", err)
			return err
		}
		return fmt.Errorf("found vulnerability for image digest %s", artifact.ImageDigest)
	}

	_, span = otel.Tracer("orchestrator").Start(ctx, "buildWFRequest")
	cdStageWorkflowRequest, err := impl.buildWFRequest(runner, cdWf, pipeline, triggeredBy)
	span.End()
	if err != nil {
		return err
	}
	cdStageWorkflowRequest.StageType = types.PRE
	// handling skopeo plugin specific logic
	imagePathReservationIds, err := impl.SetSkopeoPluginDataInWorkflowRequest(cdStageWorkflowRequest, pipeline.Id, types.PRE, artifact)
	if err != nil {
		runner.Status = pipelineConfig.WorkflowFailed
		runner.Message = err.Error()
		_ = impl.cdWorkflowRepository.UpdateWorkFlowRunner(runner)
		return err
	} else {
		runner.ImagePathReservationIds = imagePathReservationIds
		_ = impl.cdWorkflowRepository.UpdateWorkFlowRunner(runner)
	}

	_, span = otel.Tracer("orchestrator").Start(ctx, "cdWorkflowService.SubmitWorkflow")
	cdStageWorkflowRequest.Pipeline = pipeline
	cdStageWorkflowRequest.Env = env
	cdStageWorkflowRequest.Type = bean3.CD_WORKFLOW_PIPELINE_TYPE
	_, jobHelmPackagePath, err := impl.cdWorkflowService.SubmitWorkflow(cdStageWorkflowRequest)
	span.End()
<<<<<<< HEAD
	if err != nil {
		return err
	}
	if util.IsManifestDownload(pipeline.DeploymentAppType) || util.IsManifestPush(pipeline.DeploymentAppType) {
		if pipeline.App.Id == 0 {
			appDbObject, err := impl.appRepository.FindById(pipeline.AppId)
			if err != nil {
				impl.logger.Errorw("error in getting app by appId", "err", err)
				return err
			}
			pipeline.App = *appDbObject
		}
		if pipeline.Environment.Id == 0 {
			envDbObject, err := impl.envRepository.FindById(pipeline.EnvironmentId)
			if err != nil {
				impl.logger.Errorw("error in getting env by envId", "err", err)
				return err
			}
			pipeline.Environment = *envDbObject
		}
		deleteChart := !util.IsManifestPush(pipeline.DeploymentAppType)
		imageTag := strings.Split(artifact.Image, ":")[1]
		chartName := fmt.Sprintf("%s-%s-%s-%s", "pre", pipeline.App.AppName, pipeline.Environment.Name, imageTag)
		chartBytes, err := impl.chartTemplateService.LoadChartInBytes(jobHelmPackagePath, deleteChart, chartName, fmt.Sprint(cdWf.Id))
		if err != nil && util.IsManifestDownload(pipeline.DeploymentAppType) {
			return err
		}
		if util.IsManifestPush(pipeline.DeploymentAppType) {
			err = impl.PushPrePostCDManifest(runner.Id, triggeredBy, jobHelmPackagePath, types.PRE, pipeline, imageTag, ctx)
			if err != nil {
				runner.Status = pipelineConfig.WorkflowFailed
				runner.UpdatedBy = triggeredBy
				runner.UpdatedOn = triggeredAt
				runner.FinishedOn = time.Now()
				runnerSaveErr := impl.cdWorkflowRepository.UpdateWorkFlowRunner(runner)
				if runnerSaveErr != nil {
					impl.logger.Errorw("error in saving runner object in db", "err", runnerSaveErr)
				}
				impl.logger.Errorw("error in pushing manifest to helm repo", "err", err)
				return err
			}
		}
		runner.Status = pipelineConfig.WorkflowSucceeded
		runner.UpdatedBy = triggeredBy
		runner.UpdatedOn = triggeredAt
		runner.FinishedOn = time.Now()
		runner.HelmReferenceChart = chartBytes
		err = impl.cdWorkflowRepository.UpdateWorkFlowRunner(runner)
		if err != nil {
			impl.logger.Errorw("error in saving runner object in db", "err", err)
			return err
		}
		// Handle auto trigger after pre stage success event
		go impl.TriggerAutoCDOnPreStageSuccess(pipeline.Id, artifact.Id, cdWf.Id, triggeredBy, applyAuth)
	}

=======
>>>>>>> ebae885b
	err = impl.sendPreStageNotification(ctx, cdWf, pipeline)
	if err != nil {
		return err
	}
	//creating cd config history entry
	_, span = otel.Tracer("orchestrator").Start(ctx, "prePostCdScriptHistoryService.CreatePrePostCdScriptHistory")
	err = impl.prePostCdScriptHistoryService.CreatePrePostCdScriptHistory(pipeline, nil, repository3.PRE_CD_TYPE, true, triggeredBy, triggeredAt)
	span.End()
	if err != nil {
		impl.logger.Errorw("error in creating pre cd script entry", "err", err, "pipeline", pipeline)
		return err
	}
	return nil
}

func (impl *WorkflowDagExecutorImpl) SetSkopeoPluginDataInWorkflowRequest(cdStageWorkflowRequest *types.WorkflowRequest, pipelineId int, pipelineStage string, artifact *repository.CiArtifact) ([]int, error) {
	skopeoRefPluginId, err := impl.globalPluginService.GetRefPluginIdByRefPluginName(SKOPEO)
	var imagePathReservationIds []int
	if err != nil && err != pg.ErrNoRows {
		impl.logger.Errorw("error in getting skopeo plugin id", "err", err)
		return imagePathReservationIds, err
	}
	for _, step := range cdStageWorkflowRequest.PrePostDeploySteps {
		if skopeoRefPluginId != 0 && step.RefPluginId == skopeoRefPluginId {
			var pipelineStageEntityType int
			if pipelineStage == types.PRE {
				pipelineStageEntityType = bean3.EntityTypePreCD
			} else {
				pipelineStageEntityType = bean3.EntityTypePostCD
			}
			// for Skopeo plugin parse destination images and save its data in image path reservation table
			customTagDbObject, customDockerImageTag, err := impl.customTagService.GetCustomTag(pipelineStageEntityType, strconv.Itoa(pipelineId))
			if err != nil && err != pg.ErrNoRows {
				impl.logger.Errorw("error in fetching custom tag by entity key and value for CD", "err", err)
				return imagePathReservationIds, err
			}
			var customTagId int
			if customTagDbObject != nil && customTagDbObject.Id > 0 {
				customTagId = customTagDbObject.Id
			} else {
				customTagId = -1
			}
			var sourceDockerRegistryId string

			if artifact.DataSource == repository.PRE_CD || artifact.DataSource == repository.POST_CD || artifact.DataSource == repository.POST_CI {
				if artifact.CredentialsSourceType == repository.GLOBAL_CONTAINER_REGISTRY {
					sourceDockerRegistryId = artifact.CredentialSourceValue
				}
			} else {
				sourceDockerRegistryId = cdStageWorkflowRequest.DockerRegistryId
			}
			registryDestinationImageMap, registryCredentialMap, err := impl.pluginInputVariableParser.HandleSkopeoPluginInputVariable(step.InputVars, customDockerImageTag, cdStageWorkflowRequest.CiArtifactDTO.Image, sourceDockerRegistryId)
			if err != nil {
				impl.logger.Errorw("error in parsing skopeo input variable", "err", err)
				return imagePathReservationIds, err
			}
			var destinationImages []string
			for _, images := range registryDestinationImageMap {
				for _, image := range images {
					destinationImages = append(destinationImages, image)
				}
			}
			// fetch already saved artifacts to check if they are already present
			savedCIArtifacts, err := impl.ciArtifactRepository.FindCiArtifactByImagePaths(destinationImages)
			if err != nil {
				impl.logger.Errorw("error in fetching artifacts by image path", "err", err)
				return imagePathReservationIds, err
			}
			if len(savedCIArtifacts) > 0 {
				// if already present in ci artifact, return "image path already in use error"
				return imagePathReservationIds, bean3.ErrImagePathInUse
			}
			imagePathReservationIds, err = impl.ReserveImagesGeneratedAtPlugin(customTagId, registryDestinationImageMap)
			if err != nil {
				impl.logger.Errorw("error in reserving image", "err", err)
				return imagePathReservationIds, err
			}
			cdStageWorkflowRequest.RegistryDestinationImageMap = registryDestinationImageMap
			cdStageWorkflowRequest.RegistryCredentialMap = registryCredentialMap
			var pluginArtifactStage string
			if pipelineStage == types.PRE {
				pluginArtifactStage = repository.PRE_CD
			} else {
				pluginArtifactStage = repository.POST_CD
			}
			cdStageWorkflowRequest.PluginArtifactStage = pluginArtifactStage
		}
	}
	return imagePathReservationIds, nil
}

func (impl *WorkflowDagExecutorImpl) sendPreStageNotification(ctx context.Context, cdWf *pipelineConfig.CdWorkflow, pipeline *pipelineConfig.Pipeline) error {
	wfr, err := impl.cdWorkflowRepository.FindByWorkflowIdAndRunnerType(ctx, cdWf.Id, bean.CD_WORKFLOW_TYPE_PRE)
	if err != nil {
		return err
	}

	event := impl.eventFactory.Build(util2.Trigger, &pipeline.Id, pipeline.AppId, &pipeline.EnvironmentId, util2.CD)
	impl.logger.Debugw("event PreStageTrigger", "event", event)
	event = impl.eventFactory.BuildExtraCDData(event, &wfr, 0, bean.CD_WORKFLOW_TYPE_PRE)
	_, span := otel.Tracer("orchestrator").Start(ctx, "eventClient.WriteNotificationEvent")
	_, evtErr := impl.eventClient.WriteNotificationEvent(event)
	span.End()
	if evtErr != nil {
		impl.logger.Errorw("CD trigger event not sent", "error", evtErr)
	}
	return nil
}

func convert(ts string) (*time.Time, error) {
	//layout := "2006-01-02T15:04:05Z"
	t, err := time.Parse(bean2.LayoutRFC3339, ts)
	if err != nil {
		return nil, err
	}
	return &t, nil
}

func (impl *WorkflowDagExecutorImpl) TriggerPostStage(cdWf *pipelineConfig.CdWorkflow, pipeline *pipelineConfig.Pipeline, triggeredBy int32, refCdWorkflowRunnerId int) error {
	//setting triggeredAt variable to have consistent data for various audit log places in db for deployment time
	triggeredAt := time.Now()

	var env *repository2.Environment
	var err error
	env, err = impl.envRepository.FindById(pipeline.EnvironmentId)
	if err != nil {
		impl.logger.Errorw(" unable to find env ", "err", err)
		return err
	}

	// Todo - optimize
	app, err := impl.appRepository.FindById(pipeline.AppId)
	if err != nil {
		return err
	}
	postStage, err := impl.getPipelineStage(pipeline.Id, repository4.PIPELINE_STAGE_TYPE_POST_CD)
	if err != nil {
		return err
	}
	//this will handle the scenario when post stage yaml is not migrated yet into pipeline stage table
	pipelineStageType := resourceFilter.PostPipelineStageYaml
	stageId := pipeline.Id
	if postStage != nil {
		pipelineStageType = resourceFilter.PipelineStage
		stageId = postStage.Id
	}

	scope := resourceQualifiers.Scope{AppId: pipeline.AppId, EnvId: pipeline.EnvironmentId, ClusterId: env.ClusterId, ProjectId: app.TeamId, IsProdEnv: env.Default}
	impl.logger.Infow("scope for auto trigger ", "scope", scope)
	filters, err := impl.resourceFilterService.GetFiltersByScope(scope)
	if err != nil {
		impl.logger.Errorw("error in getting resource filters for the pipeline", "pipelineId", pipeline.Id, "err", err)
		return err
	}
	if cdWf.CiArtifact == nil || cdWf.CiArtifact.Id == 0 {
		cdWf.CiArtifact, err = impl.ciArtifactRepository.Get(cdWf.CiArtifactId)
		if err != nil {
			impl.logger.Errorw("error fetching artifact data", "err", err)
			return err
		}
	}
	//get releaseTags from imageTaggingService
	imageTagNames, err := impl.imageTaggingService.GetTagNamesByArtifactId(cdWf.CiArtifactId)
	if err != nil {
		impl.logger.Errorw("error in getting image tags for the given artifact id", "artifactId", cdWf.CiArtifactId, "err", err)
		return err
	}

	//evaluate filters
	filterState, filterIdVsState, err := impl.resourceFilterService.CheckForResource(filters, cdWf.CiArtifact.Image, imageTagNames)
	if err != nil {
		return err
	}
	//store evaluated result
	filterEvaluationAudit, err := impl.resourceFilterService.CreateFilterEvaluationAudit(resourceFilter.Artifact, cdWf.CiArtifact.Id, pipelineStageType, stageId, filters, filterIdVsState)
	if err != nil {
		impl.logger.Errorw("error in creating filter evaluation audit data cd post stage trigger", "err", err, "cdPipelineId", pipeline.Id, "artifactId", cdWf.CiArtifact.Id)
		return err
	}

	//allow or block w.r.t filterState
	if filterState != resourceFilter.ALLOW {
		return fmt.Errorf("the artifact does not pass filtering condition")
	}

	runner := &pipelineConfig.CdWorkflowRunner{
		Name:                  pipeline.Name,
		WorkflowType:          bean.CD_WORKFLOW_TYPE_POST,
		ExecutorType:          impl.config.GetWorkflowExecutorType(),
		Status:                pipelineConfig.WorkflowStarting,
		TriggeredBy:           triggeredBy,
		StartedOn:             triggeredAt,
		Namespace:             impl.config.GetDefaultNamespace(),
		BlobStorageEnabled:    impl.config.BlobStorageEnabled,
		CdWorkflowId:          cdWf.Id,
		LogLocation:           fmt.Sprintf("%s/%s%s-%s/main.log", impl.config.GetDefaultBuildLogsKeyPrefix(), strconv.Itoa(cdWf.Id), string(bean.CD_WORKFLOW_TYPE_POST), pipeline.Name),
		AuditLog:              sql.AuditLog{CreatedOn: triggeredAt, CreatedBy: triggeredBy, UpdatedOn: triggeredAt, UpdatedBy: triggeredBy},
		RefCdWorkflowRunnerId: refCdWorkflowRunnerId,
	}
	if pipeline.RunPostStageInEnv {
		runner.Namespace = env.Namespace
	}

	_, err = impl.cdWorkflowRepository.SaveWorkFlowRunner(runner)
	if err != nil {
		return err
	}

	if filterEvaluationAudit != nil {
		//update resource_filter_evaluation entry with wfrId and type
		err = impl.resourceFilterService.UpdateFilterEvaluationAuditRef(filterEvaluationAudit.Id, resourceFilter.CdWorkflowRunner, runner.Id)
		if err != nil {
			impl.logger.Errorw("error in updating filter evaluation audit reference", "filterEvaluationAuditId", filterEvaluationAudit.Id, "err", err)
			return err
		}
	}
	//checking vulnerability for the selected image
	isVulnerable, err := impl.GetArtifactVulnerabilityStatus(cdWf.CiArtifact, pipeline, context.Background())
	if err != nil {
		impl.logger.Errorw("error in getting Artifact vulnerability status, TriggerPostStage", "err", err)
		return err
	}
	if isVulnerable {
		// if image vulnerable, update timeline status and return
		runner.Status = pipelineConfig.WorkflowFailed
		runner.Message = "Found vulnerability on image"
		runner.FinishedOn = time.Now()
		runner.UpdatedOn = time.Now()
		runner.UpdatedBy = triggeredBy
		err = impl.cdWorkflowRepository.UpdateWorkFlowRunner(runner)
		if err != nil {
			impl.logger.Errorw("error in updating wfr status due to vulnerable image", "err", err)
			return err
		}
		return fmt.Errorf("found vulnerability for image digest %s", cdWf.CiArtifact.ImageDigest)
	}

	cdStageWorkflowRequest, err := impl.buildWFRequest(runner, cdWf, pipeline, triggeredBy)
	if err != nil {
		impl.logger.Errorw("error in building wfRequest", "err", err, "runner", runner, "cdWf", cdWf, "pipeline", pipeline)
		return err
	}
	cdStageWorkflowRequest.StageType = types.POST
	cdStageWorkflowRequest.Pipeline = pipeline
	cdStageWorkflowRequest.Env = env
	cdStageWorkflowRequest.Type = bean3.CD_WORKFLOW_PIPELINE_TYPE
<<<<<<< HEAD
	_, jobHelmPackagePath, err := impl.cdWorkflowService.SubmitWorkflow(cdStageWorkflowRequest)
=======
	// handling plugin specific logic

	pluginImagePathReservationIds, err := impl.SetSkopeoPluginDataInWorkflowRequest(cdStageWorkflowRequest, pipeline.Id, types.POST, cdWf.CiArtifact)
	if err != nil {
		runner.Status = pipelineConfig.WorkflowFailed
		runner.Message = err.Error()
		_ = impl.cdWorkflowRepository.UpdateWorkFlowRunner(runner)
		return err
	}

	_, err = impl.cdWorkflowService.SubmitWorkflow(cdStageWorkflowRequest)
>>>>>>> ebae885b
	if err != nil {
		impl.logger.Errorw("error in submitting workflow", "err", err, "cdStageWorkflowRequest", cdStageWorkflowRequest, "pipeline", pipeline, "env", env)
		return err
	}
	if pipeline.App.Id == 0 {
		appDbObject, err := impl.appRepository.FindById(pipeline.AppId)
		if err != nil {
			impl.logger.Errorw("error in getting app by appId", "err", err)
			return err
		}
		pipeline.App = *appDbObject
	}
	if pipeline.Environment.Id == 0 {
		envDbObject, err := impl.envRepository.FindById(pipeline.EnvironmentId)
		if err != nil {
			impl.logger.Errorw("error in getting env by envId", "err", err)
			return err
		}
		pipeline.Environment = *envDbObject
	}
	imageTag := strings.Split(cdStageWorkflowRequest.CiArtifactDTO.Image, ":")[1]
	chartName := fmt.Sprintf("%s-%s-%s-%s", "post", pipeline.App.AppName, pipeline.Environment.Name, imageTag)

	if util.IsManifestDownload(pipeline.DeploymentAppType) || util.IsManifestPush(pipeline.DeploymentAppType) {
		chartBytes, err := impl.chartTemplateService.LoadChartInBytes(jobHelmPackagePath, false, chartName, fmt.Sprint(cdWf.Id))
		if err != nil {
			return err
		}
		if util.IsManifestPush(pipeline.DeploymentAppType) {
			err = impl.PushPrePostCDManifest(runner.Id, triggeredBy, jobHelmPackagePath, types.POST, pipeline, imageTag, context.Background())
			if err != nil {
				runner.Status = pipelineConfig.WorkflowFailed
				runner.UpdatedBy = triggeredBy
				runner.UpdatedOn = triggeredAt
				runner.FinishedOn = time.Now()
				saveRunnerErr := impl.cdWorkflowRepository.UpdateWorkFlowRunner(runner)
				if saveRunnerErr != nil {
					impl.logger.Errorw("error in saving runner object in db", "err", saveRunnerErr)
				}
				impl.logger.Errorw("error in pushing manifest to helm repo", "err", err)
				return err
			}
		}
		runner.Status = pipelineConfig.WorkflowSucceeded
		runner.UpdatedBy = triggeredBy
		runner.UpdatedOn = triggeredAt
		runner.FinishedOn = time.Now()
		runner.HelmReferenceChart = chartBytes
		err = impl.cdWorkflowRepository.UpdateWorkFlowRunner(runner)
		if err != nil {
			impl.logger.Errorw("error in saving runner object in DB", "err", err)
			return err
		}
		// Auto Trigger after Post Stage Success Event
		go impl.HandlePostStageSuccessEvent(runner.CdWorkflowId, pipeline.Id, 1)
	}

	wfr, err := impl.cdWorkflowRepository.FindByWorkflowIdAndRunnerType(context.Background(), cdWf.Id, bean.CD_WORKFLOW_TYPE_POST)
	if err != nil {
		impl.logger.Errorw("error in getting wfr by workflowId and runnerType", "err", err, "wfId", cdWf.Id)
		return err
	}
	wfr.ImagePathReservationIds = pluginImagePathReservationIds
	err = impl.cdWorkflowRepository.UpdateWorkFlowRunner(&wfr)
	if err != nil {
		impl.logger.Error("error in updating image path reservation ids in cd workflow runner", "err", "err")
	}

	event := impl.eventFactory.Build(util2.Trigger, &pipeline.Id, pipeline.AppId, &pipeline.EnvironmentId, util2.CD)
	impl.logger.Debugw("event Cd Post Trigger", "event", event)
	event = impl.eventFactory.BuildExtraCDData(event, &wfr, 0, bean.CD_WORKFLOW_TYPE_POST)
	_, evtErr := impl.eventClient.WriteNotificationEvent(event)
	if evtErr != nil {
		impl.logger.Errorw("CD trigger event not sent", "error", evtErr)
	}
	//creating cd config history entry
	err = impl.prePostCdScriptHistoryService.CreatePrePostCdScriptHistory(pipeline, nil, repository3.POST_CD_TYPE, true, triggeredBy, triggeredAt)
	if err != nil {
		impl.logger.Errorw("error in creating post cd script entry", "err", err, "pipeline", pipeline)
		return err
	}
	return nil
}

func (impl *WorkflowDagExecutorImpl) ReserveImagesGeneratedAtPlugin(customTagId int, registryImageMap map[string][]string) ([]int, error) {
	var imagePathReservationIds []int
	for _, images := range registryImageMap {
		for _, image := range images {
			imagePathReservationData, err := impl.customTagService.ReserveImagePath(image, customTagId)
			if err != nil {
				impl.logger.Errorw("Error in marking custom tag reserved", "err", err)
				return imagePathReservationIds, err
			}
			if imagePathReservationData != nil {
				imagePathReservationIds = append(imagePathReservationIds, imagePathReservationData.Id)
			}
		}
	}
	return imagePathReservationIds, nil
}

func (impl *WorkflowDagExecutorImpl) buildArtifactLocationForS3(cdWorkflowConfig *pipelineConfig.CdWorkflowConfig, cdWf *pipelineConfig.CdWorkflow, runner *pipelineConfig.CdWorkflowRunner) (string, string, string) {
	cdArtifactLocationFormat := cdWorkflowConfig.CdArtifactLocationFormat
	if cdArtifactLocationFormat == "" {
		cdArtifactLocationFormat = impl.config.GetArtifactLocationFormat()
	}
	if cdWorkflowConfig.LogsBucket == "" {
		cdWorkflowConfig.LogsBucket = impl.config.GetDefaultBuildLogsBucket()
	}
	ArtifactLocation := fmt.Sprintf("s3://%s/"+impl.config.GetDefaultArtifactKeyPrefix()+"/"+cdArtifactLocationFormat, cdWorkflowConfig.LogsBucket, cdWf.Id, runner.Id)
	artifactFileName := fmt.Sprintf(impl.config.GetDefaultArtifactKeyPrefix()+"/"+cdArtifactLocationFormat, cdWf.Id, runner.Id)
	return ArtifactLocation, cdWorkflowConfig.LogsBucket, artifactFileName
}

func (impl *WorkflowDagExecutorImpl) getDeployStageDetails(pipelineId int) (pipelineConfig.CdWorkflowRunner, *bean.UserInfo, int, error) {
	deployStageWfr := pipelineConfig.CdWorkflowRunner{}
	//getting deployment pipeline latest wfr by pipelineId
	deployStageWfr, err := impl.cdWorkflowRepository.FindLastStatusByPipelineIdAndRunnerType(pipelineId, bean.CD_WORKFLOW_TYPE_DEPLOY)
	if err != nil {
		impl.logger.Errorw("error in getting latest status of deploy type wfr by pipelineId", "err", err, "pipelineId", pipelineId)
		return deployStageWfr, nil, 0, err
	}
	deployStageTriggeredByUser, err := impl.user.GetById(deployStageWfr.TriggeredBy)
	if err != nil {
		impl.logger.Errorw("error in getting userDetails by id", "err", err, "userId", deployStageWfr.TriggeredBy)
		return deployStageWfr, nil, 0, err
	}
	pipelineReleaseCounter, err := impl.pipelineOverrideRepository.GetCurrentPipelineReleaseCounter(pipelineId)
	if err != nil {
		impl.logger.Errorw("error occurred while fetching latest release counter for pipeline", "pipelineId", pipelineId, "err", err)
		return deployStageWfr, nil, 0, err
	}
	return deployStageWfr, deployStageTriggeredByUser, pipelineReleaseCounter, nil
}

func isExtraVariableDynamic(variableName string, webhookAndCiData *gitSensorClient.WebhookAndCiData) bool {
	if strings.Contains(variableName, GIT_COMMIT_HASH_PREFIX) || strings.Contains(variableName, GIT_SOURCE_TYPE_PREFIX) || strings.Contains(variableName, GIT_SOURCE_VALUE_PREFIX) ||
		strings.Contains(variableName, APP_LABEL_VALUE_PREFIX) || strings.Contains(variableName, APP_LABEL_KEY_PREFIX) ||
		strings.Contains(variableName, CHILD_CD_ENV_NAME_PREFIX) || strings.Contains(variableName, CHILD_CD_CLUSTER_NAME_PREFIX) ||
		strings.Contains(variableName, CHILD_CD_COUNT) || strings.Contains(variableName, APP_LABEL_COUNT) || strings.Contains(variableName, GIT_SOURCE_COUNT) ||
		webhookAndCiData != nil {

		return true
	}
	return false
}

func setExtraEnvVariableInDeployStep(deploySteps []*bean3.StepObject, extraEnvVariables map[string]string, webhookAndCiData *gitSensorClient.WebhookAndCiData) {
	for _, deployStep := range deploySteps {
		for variableKey, variableValue := range extraEnvVariables {
			if isExtraVariableDynamic(variableKey, webhookAndCiData) && deployStep.StepType == "INLINE" {
				extraInputVar := &bean3.VariableObject{
					Name:                  variableKey,
					Format:                "STRING",
					Value:                 variableValue,
					VariableType:          bean3.VARIABLE_TYPE_REF_GLOBAL,
					ReferenceVariableName: variableKey,
				}
				deployStep.InputVars = append(deployStep.InputVars, extraInputVar)
			}
		}
	}
}
func (impl *WorkflowDagExecutorImpl) buildWFRequest(runner *pipelineConfig.CdWorkflowRunner, cdWf *pipelineConfig.CdWorkflow, cdPipeline *pipelineConfig.Pipeline, triggeredBy int32) (*types.WorkflowRequest, error) {
	cdWorkflowConfig, err := impl.cdWorkflowRepository.FindConfigByPipelineId(cdPipeline.Id)
	if err != nil && !util.IsErrNoRows(err) {
		return nil, err
	}

	workflowExecutor := runner.ExecutorType

	artifact, err := impl.ciArtifactRepository.Get(cdWf.CiArtifactId)
	if err != nil {
		return nil, err
	}

	ciMaterialInfo, err := repository.GetCiMaterialInfo(artifact.MaterialInfo, artifact.DataSource)
	if err != nil {
		impl.logger.Errorw("parsing error", "err", err)
		return nil, err
	}

	var ciProjectDetails []bean3.CiProjectDetails
	var ciPipeline *pipelineConfig.CiPipeline
	if cdPipeline.CiPipelineId > 0 {
		ciPipeline, err = impl.ciPipelineRepository.FindById(cdPipeline.CiPipelineId)
		if err != nil && !util.IsErrNoRows(err) {
			impl.logger.Errorw("cannot find ciPipelineRequest", "err", err)
			return nil, err
		}

		for _, m := range ciPipeline.CiPipelineMaterials {
			// git material should be active in this case
			if m == nil || m.GitMaterial == nil || !m.GitMaterial.Active {
				continue
			}
			var ciMaterialCurrent repository.CiMaterialInfo
			for _, ciMaterial := range ciMaterialInfo {
				if ciMaterial.Material.GitConfiguration.URL == m.GitMaterial.Url {
					ciMaterialCurrent = ciMaterial
					break
				}
			}
			gitMaterial, err := impl.materialRepository.FindById(m.GitMaterialId)
			if err != nil && !util.IsErrNoRows(err) {
				impl.logger.Errorw("could not fetch git materials", "err", err)
				return nil, err
			}

			ciProjectDetail := bean3.CiProjectDetails{
				GitRepository:   ciMaterialCurrent.Material.GitConfiguration.URL,
				MaterialName:    gitMaterial.Name,
				CheckoutPath:    gitMaterial.CheckoutPath,
				FetchSubmodules: gitMaterial.FetchSubmodules,
				SourceType:      m.Type,
				SourceValue:     m.Value,
				Type:            string(m.Type),
				GitOptions: bean3.GitOptions{
					UserName:      gitMaterial.GitProvider.UserName,
					Password:      gitMaterial.GitProvider.Password,
					SshPrivateKey: gitMaterial.GitProvider.SshPrivateKey,
					AccessToken:   gitMaterial.GitProvider.AccessToken,
					AuthMode:      gitMaterial.GitProvider.AuthMode,
				},
			}
			if executors.IsShallowClonePossible(m, impl.config.GitProviders, impl.config.CloningMode) {
				ciProjectDetail.CloningMode = executors.CloningModeShallow
			}

			if len(ciMaterialCurrent.Modifications) > 0 {
				ciProjectDetail.CommitHash = ciMaterialCurrent.Modifications[0].Revision
				ciProjectDetail.Author = ciMaterialCurrent.Modifications[0].Author
				ciProjectDetail.GitTag = ciMaterialCurrent.Modifications[0].Tag
				ciProjectDetail.Message = ciMaterialCurrent.Modifications[0].Message
				commitTime, err := convert(ciMaterialCurrent.Modifications[0].ModifiedTime)
				if err != nil {
					return nil, err
				}
				ciProjectDetail.CommitTime = commitTime.Format(bean2.LayoutRFC3339)
			} else if ciPipeline.PipelineType == bean3.CI_JOB {
				// This has been done to resolve unmarshalling issue in ci-runner, in case of no commit time(eg- polling container images)
				ciProjectDetail.CommitTime = time.Time{}.Format(bean2.LayoutRFC3339)
			} else {
				impl.logger.Debugw("devtronbug#1062", ciPipeline.Id, cdPipeline.Id)
				return nil, fmt.Errorf("modifications not found for %d", ciPipeline.Id)
			}

			// set webhook data
			if m.Type == pipelineConfig.SOURCE_TYPE_WEBHOOK && len(ciMaterialCurrent.Modifications) > 0 {
				webhookData := ciMaterialCurrent.Modifications[0].WebhookData
				ciProjectDetail.WebhookData = pipelineConfig.WebhookData{
					Id:              webhookData.Id,
					EventActionType: webhookData.EventActionType,
					Data:            webhookData.Data,
				}
			}

			ciProjectDetails = append(ciProjectDetails, ciProjectDetail)
		}
	}
	var stageYaml string
	var deployStageWfr pipelineConfig.CdWorkflowRunner
	deployStageTriggeredByUser := &bean.UserInfo{}
	var pipelineReleaseCounter int
	var preDeploySteps []*bean3.StepObject
	var postDeploySteps []*bean3.StepObject
	var refPluginsData []*bean3.RefPluginObject
	//if pipeline_stage_steps present for pre-CD or post-CD then no need to add stageYaml to cdWorkflowRequest in that
	//case add PreDeploySteps and PostDeploySteps to cdWorkflowRequest, this is done for backward compatibility
	pipelineStage, err := impl.getPipelineStage(cdPipeline.Id, runner.WorkflowType.WorkflowTypeToStageType())
	if err != nil {
		return nil, err
	}
	env, err := impl.envRepository.FindById(cdPipeline.EnvironmentId)
	if err != nil {
		impl.logger.Errorw("error in getting environment by id", "err", err)
		return nil, err
	}

	//Scope will pick the environment of CD pipeline irrespective of in-cluster mode,
	//since user sees the environment of the CD pipeline
	scope := resourceQualifiers.Scope{
		AppId:     cdPipeline.App.Id,
		EnvId:     env.Id,
		ClusterId: env.ClusterId,
		SystemMetadata: &resourceQualifiers.SystemMetadata{
			EnvironmentName: env.Name,
			ClusterName:     env.Cluster.ClusterName,
			Namespace:       env.Namespace,
			Image:           artifact.Image,
			ImageTag:        util3.GetImageTagFromImage(artifact.Image),
		},
	}
	if pipelineStage != nil {
		var variableSnapshot map[string]string
		if runner.WorkflowType == bean.CD_WORKFLOW_TYPE_PRE {
			//preDeploySteps, _, refPluginsData, err = impl.pipelineStageService.BuildPrePostAndRefPluginStepsDataForWfRequest(cdPipeline.Id, cdStage)
			prePostAndRefPluginResponse, err := impl.pipelineStageService.BuildPrePostAndRefPluginStepsDataForWfRequest(cdPipeline.Id, preCdStage, scope)
			if err != nil {
				impl.logger.Errorw("error in getting pre, post & refPlugin steps data for wf request", "err", err, "cdPipelineId", cdPipeline.Id)
				return nil, err
			}
			preDeploySteps = prePostAndRefPluginResponse.PreStageSteps
			refPluginsData = prePostAndRefPluginResponse.RefPluginData
			variableSnapshot = prePostAndRefPluginResponse.VariableSnapshot
		} else if runner.WorkflowType == bean.CD_WORKFLOW_TYPE_POST {
			//_, postDeploySteps, refPluginsData, err = impl.pipelineStageService.BuildPrePostAndRefPluginStepsDataForWfRequest(cdPipeline.Id, cdStage)
			prePostAndRefPluginResponse, err := impl.pipelineStageService.BuildPrePostAndRefPluginStepsDataForWfRequest(cdPipeline.Id, postCdStage, scope)
			if err != nil {
				impl.logger.Errorw("error in getting pre, post & refPlugin steps data for wf request", "err", err, "cdPipelineId", cdPipeline.Id)
				return nil, err
			}
			postDeploySteps = prePostAndRefPluginResponse.PostStageSteps
			refPluginsData = prePostAndRefPluginResponse.RefPluginData
			variableSnapshot = prePostAndRefPluginResponse.VariableSnapshot
			deployStageWfr, deployStageTriggeredByUser, pipelineReleaseCounter, err = impl.getDeployStageDetails(cdPipeline.Id)
			if err != nil {
				impl.logger.Errorw("error in getting deployStageWfr, deployStageTriggeredByUser and pipelineReleaseCounter wf request", "err", err, "cdPipelineId", cdPipeline.Id)
				return nil, err
			}
		} else {
			return nil, fmt.Errorf("unsupported workflow triggerd")
		}

		//Save Scoped VariableSnapshot
		var variableSnapshotHistories = util4.GetBeansPtr(
			repository5.GetSnapshotBean(runner.Id, repository5.HistoryReferenceTypeCDWORKFLOWRUNNER, variableSnapshot))
		if len(variableSnapshotHistories) > 0 {
			err = impl.scopedVariableManager.SaveVariableHistoriesForTrigger(variableSnapshotHistories, runner.TriggeredBy)
			if err != nil {
				impl.logger.Errorf("Not able to save variable snapshot for CD trigger %s %d %s", err, runner.Id, variableSnapshot)
			}
		}
	} else {
		//in this case no plugin script is not present for this cdPipeline hence going with attaching preStage or postStage config
		if runner.WorkflowType == bean.CD_WORKFLOW_TYPE_PRE {
			stageYaml = cdPipeline.PreStageConfig
		} else if runner.WorkflowType == bean.CD_WORKFLOW_TYPE_POST {
			stageYaml = cdPipeline.PostStageConfig
			deployStageWfr, deployStageTriggeredByUser, pipelineReleaseCounter, err = impl.getDeployStageDetails(cdPipeline.Id)
			if err != nil {
				impl.logger.Errorw("error in getting deployStageWfr, deployStageTriggeredByUser and pipelineReleaseCounter wf request", "err", err, "cdPipelineId", cdPipeline.Id)
				return nil, err
			}

		} else {
			return nil, fmt.Errorf("unsupported workflow triggerd")
		}
	}

	cdStageWorkflowRequest := &types.WorkflowRequest{
		EnvironmentId:         cdPipeline.EnvironmentId,
		AppId:                 cdPipeline.AppId,
		WorkflowId:            cdWf.Id,
		WorkflowRunnerId:      runner.Id,
		WorkflowNamePrefix:    strconv.Itoa(runner.Id) + "-" + runner.Name,
		WorkflowPrefixForLog:  strconv.Itoa(cdWf.Id) + string(runner.WorkflowType) + "-" + runner.Name,
		CdImage:               impl.config.GetDefaultImage(),
		CdPipelineId:          cdWf.PipelineId,
		TriggeredBy:           triggeredBy,
		StageYaml:             stageYaml,
		CiProjectDetails:      ciProjectDetails,
		Namespace:             runner.Namespace,
		ActiveDeadlineSeconds: impl.config.GetDefaultTimeout(),
		CiArtifactDTO: types.CiArtifactDTO{
			Id:           artifact.Id,
			PipelineId:   artifact.PipelineId,
			Image:        artifact.Image,
			ImageDigest:  artifact.ImageDigest,
			MaterialInfo: artifact.MaterialInfo,
			DataSource:   artifact.DataSource,
			WorkflowId:   artifact.WorkflowId,
		},
		OrchestratorHost:  impl.config.OrchestratorHost,
		OrchestratorToken: impl.config.OrchestratorToken,
		CloudProvider:     impl.config.CloudProvider,
		WorkflowExecutor:  workflowExecutor,
		RefPlugins:        refPluginsData,
		Scope:             scope,
	}

	extraEnvVariables := make(map[string]string)
	if env != nil {
		extraEnvVariables[plugin.CD_PIPELINE_ENV_NAME_KEY] = env.Name
		if env.Cluster != nil {
			extraEnvVariables[plugin.CD_PIPELINE_CLUSTER_NAME_KEY] = env.Cluster.ClusterName
		}
	}
	ciWf, err := impl.ciWorkflowRepository.FindLastTriggeredWorkflowByArtifactId(artifact.Id)
	if err != nil && err != pg.ErrNoRows {
		impl.logger.Errorw("error in getting ciWf by artifactId", "err", err, "artifactId", artifact.Id)
		return nil, err
	}
	var webhookAndCiData *gitSensorClient.WebhookAndCiData
	if ciWf != nil && ciWf.GitTriggers != nil {
		i := 1
		var gitCommitEnvVariables []types.GitMetadata

		for ciPipelineMaterialId, gitTrigger := range ciWf.GitTriggers {
			extraEnvVariables[fmt.Sprintf("%s_%d", GIT_COMMIT_HASH_PREFIX, i)] = gitTrigger.Commit
			extraEnvVariables[fmt.Sprintf("%s_%d", GIT_SOURCE_TYPE_PREFIX, i)] = string(gitTrigger.CiConfigureSourceType)
			extraEnvVariables[fmt.Sprintf("%s_%d", GIT_SOURCE_VALUE_PREFIX, i)] = gitTrigger.CiConfigureSourceValue

			gitCommitEnvVariables = append(gitCommitEnvVariables, types.GitMetadata{
				GitCommitHash:  gitTrigger.Commit,
				GitSourceType:  string(gitTrigger.CiConfigureSourceType),
				GitSourceValue: gitTrigger.CiConfigureSourceValue,
			})

			// CODE-BLOCK starts - store extra environment variables if webhook
			if gitTrigger.CiConfigureSourceType == pipelineConfig.SOURCE_TYPE_WEBHOOK {
				webhookDataId := gitTrigger.WebhookData.Id
				if webhookDataId > 0 {
					webhookDataRequest := &gitSensorClient.WebhookDataRequest{
						Id:                   webhookDataId,
						CiPipelineMaterialId: ciPipelineMaterialId,
					}
					webhookAndCiData, err = impl.gitSensorGrpcClient.GetWebhookData(context.Background(), webhookDataRequest)
					if err != nil {
						impl.logger.Errorw("err while getting webhook data from git-sensor", "err", err, "webhookDataRequest", webhookDataRequest)
						return nil, err
					}
					if webhookAndCiData != nil {
						for extEnvVariableKey, extEnvVariableVal := range webhookAndCiData.ExtraEnvironmentVariables {
							extraEnvVariables[extEnvVariableKey] = extEnvVariableVal
						}
					}
				}
			}
			// CODE_BLOCK ends

			i++
		}
		gitMetadata, err := json.Marshal(&gitCommitEnvVariables)
		if err != nil {
			impl.logger.Errorw("err while marshaling git metdata", "err", err)
			return nil, err
		}
		extraEnvVariables[plugin.GIT_METADATA] = string(gitMetadata)

		extraEnvVariables[GIT_SOURCE_COUNT] = strconv.Itoa(len(ciWf.GitTriggers))
	}

	childCdIds, err := impl.appWorkflowRepository.FindChildCDIdsByParentCDPipelineId(cdPipeline.Id)
	if err != nil && err != pg.ErrNoRows {
		impl.logger.Errorw("error in getting child cdPipelineIds by parent cdPipelineId", "err", err, "parent cdPipelineId", cdPipeline.Id)
		return nil, err
	}
	if len(childCdIds) > 0 {
		childPipelines, err := impl.pipelineRepository.FindByIdsIn(childCdIds)
		if err != nil {
			impl.logger.Errorw("error in getting pipelines by ids", "err", err, "ids", childCdIds)
			return nil, err
		}
		var childCdEnvVariables []types.ChildCdMetadata
		for i, childPipeline := range childPipelines {
			extraEnvVariables[fmt.Sprintf("%s_%d", CHILD_CD_ENV_NAME_PREFIX, i+1)] = childPipeline.Environment.Name
			extraEnvVariables[fmt.Sprintf("%s_%d", CHILD_CD_CLUSTER_NAME_PREFIX, i+1)] = childPipeline.Environment.Cluster.ClusterName

			childCdEnvVariables = append(childCdEnvVariables, types.ChildCdMetadata{
				ChildCdEnvName:     childPipeline.Environment.Name,
				ChildCdClusterName: childPipeline.Environment.Cluster.ClusterName,
			})
		}
		childCdEnvVariablesMetadata, err := json.Marshal(&childCdEnvVariables)
		if err != nil {
			impl.logger.Errorw("err while marshaling childCdEnvVariables", "err", err)
			return nil, err
		}
		extraEnvVariables[plugin.CHILD_CD_METADATA] = string(childCdEnvVariablesMetadata)

		extraEnvVariables[CHILD_CD_COUNT] = strconv.Itoa(len(childPipelines))
	}
	if ciPipeline != nil && ciPipeline.Id > 0 {
		extraEnvVariables["APP_NAME"] = ciPipeline.App.AppName
		cdStageWorkflowRequest.DockerUsername = ciPipeline.CiTemplate.DockerRegistry.Username
		cdStageWorkflowRequest.DockerPassword = ciPipeline.CiTemplate.DockerRegistry.Password
		cdStageWorkflowRequest.AwsRegion = ciPipeline.CiTemplate.DockerRegistry.AWSRegion
		cdStageWorkflowRequest.DockerConnection = ciPipeline.CiTemplate.DockerRegistry.Connection
		cdStageWorkflowRequest.DockerCert = ciPipeline.CiTemplate.DockerRegistry.Cert
		cdStageWorkflowRequest.AccessKey = ciPipeline.CiTemplate.DockerRegistry.AWSAccessKeyId
		cdStageWorkflowRequest.SecretKey = ciPipeline.CiTemplate.DockerRegistry.AWSSecretAccessKey
		cdStageWorkflowRequest.DockerRegistryType = string(ciPipeline.CiTemplate.DockerRegistry.RegistryType)
		cdStageWorkflowRequest.DockerRegistryURL = ciPipeline.CiTemplate.DockerRegistry.RegistryURL
		cdStageWorkflowRequest.DockerRegistryId = ciPipeline.CiTemplate.DockerRegistry.Id
		cdStageWorkflowRequest.CiPipelineType = ciPipeline.PipelineType
	} else if cdPipeline.AppId > 0 {
		ciTemplate, err := impl.CiTemplateRepository.FindByAppId(cdPipeline.AppId)
		if err != nil {
			return nil, err
		}
		extraEnvVariables["APP_NAME"] = ciTemplate.App.AppName
		cdStageWorkflowRequest.DockerUsername = ciTemplate.DockerRegistry.Username
		cdStageWorkflowRequest.DockerPassword = ciTemplate.DockerRegistry.Password
		cdStageWorkflowRequest.AwsRegion = ciTemplate.DockerRegistry.AWSRegion
		cdStageWorkflowRequest.DockerConnection = ciTemplate.DockerRegistry.Connection
		cdStageWorkflowRequest.DockerCert = ciTemplate.DockerRegistry.Cert
		cdStageWorkflowRequest.AccessKey = ciTemplate.DockerRegistry.AWSAccessKeyId
		cdStageWorkflowRequest.SecretKey = ciTemplate.DockerRegistry.AWSSecretAccessKey
		cdStageWorkflowRequest.DockerRegistryType = string(ciTemplate.DockerRegistry.RegistryType)
		cdStageWorkflowRequest.DockerRegistryURL = ciTemplate.DockerRegistry.RegistryURL
		appLabels, err := impl.appLabelRepository.FindAllByAppId(cdPipeline.AppId)
		cdStageWorkflowRequest.DockerRegistryId = ciPipeline.CiTemplate.DockerRegistry.Id
		if err != nil && err != pg.ErrNoRows {
			impl.logger.Errorw("error in getting labels by appId", "err", err, "appId", cdPipeline.AppId)
			return nil, err
		}
		var appLabelEnvVariables []types.AppLabelMetadata
		for i, appLabel := range appLabels {
			extraEnvVariables[fmt.Sprintf("%s_%d", APP_LABEL_KEY_PREFIX, i+1)] = appLabel.Key
			extraEnvVariables[fmt.Sprintf("%s_%d", APP_LABEL_VALUE_PREFIX, i+1)] = appLabel.Value
			appLabelEnvVariables = append(appLabelEnvVariables, types.AppLabelMetadata{
				AppLabelKey:   appLabel.Key,
				AppLabelValue: appLabel.Value,
			})
		}
		if len(appLabels) > 0 {
			extraEnvVariables[APP_LABEL_COUNT] = strconv.Itoa(len(appLabels))
			appLabelEnvVariablesMetadata, err := json.Marshal(&appLabelEnvVariables)
			if err != nil {
				impl.logger.Errorw("err while marshaling appLabelEnvVariables", "err", err)
				return nil, err
			}
			extraEnvVariables[plugin.APP_LABEL_METADATA] = string(appLabelEnvVariablesMetadata)

		}
	}
	cdStageWorkflowRequest.ExtraEnvironmentVariables = extraEnvVariables
	if deployStageTriggeredByUser != nil {
		cdStageWorkflowRequest.DeploymentTriggerTime = deployStageWfr.StartedOn
		cdStageWorkflowRequest.DeploymentTriggeredBy = deployStageTriggeredByUser.EmailId
	}
	if pipelineReleaseCounter > 0 {
		cdStageWorkflowRequest.DeploymentReleaseCounter = pipelineReleaseCounter
	}
	if cdWorkflowConfig.CdCacheRegion == "" {
		cdWorkflowConfig.CdCacheRegion = impl.config.GetDefaultCdLogsBucketRegion()
	}

	if runner.WorkflowType == bean.CD_WORKFLOW_TYPE_PRE {
		//populate input variables of steps with extra env variables
		setExtraEnvVariableInDeployStep(preDeploySteps, extraEnvVariables, webhookAndCiData)
		cdStageWorkflowRequest.PrePostDeploySteps = preDeploySteps
	} else if runner.WorkflowType == bean.CD_WORKFLOW_TYPE_POST {
		setExtraEnvVariableInDeployStep(postDeploySteps, extraEnvVariables, webhookAndCiData)
		cdStageWorkflowRequest.PrePostDeploySteps = postDeploySteps
	}
	cdStageWorkflowRequest.BlobStorageConfigured = runner.BlobStorageEnabled
	switch cdStageWorkflowRequest.CloudProvider {
	case types.BLOB_STORAGE_S3:
		//No AccessKey is used for uploading artifacts, instead IAM based auth is used
		cdStageWorkflowRequest.CdCacheRegion = cdWorkflowConfig.CdCacheRegion
		cdStageWorkflowRequest.CdCacheLocation = cdWorkflowConfig.CdCacheBucket
		cdStageWorkflowRequest.ArtifactLocation, cdStageWorkflowRequest.CiArtifactBucket, cdStageWorkflowRequest.CiArtifactFileName = impl.buildArtifactLocationForS3(cdWorkflowConfig, cdWf, runner)
		cdStageWorkflowRequest.BlobStorageS3Config = &blob_storage.BlobStorageS3Config{
			AccessKey:                  impl.config.BlobStorageS3AccessKey,
			Passkey:                    impl.config.BlobStorageS3SecretKey,
			EndpointUrl:                impl.config.BlobStorageS3Endpoint,
			IsInSecure:                 impl.config.BlobStorageS3EndpointInsecure,
			CiCacheBucketName:          cdWorkflowConfig.CdCacheBucket,
			CiCacheRegion:              cdWorkflowConfig.CdCacheRegion,
			CiCacheBucketVersioning:    impl.config.BlobStorageS3BucketVersioned,
			CiArtifactBucketName:       cdStageWorkflowRequest.CiArtifactBucket,
			CiArtifactRegion:           cdWorkflowConfig.CdCacheRegion,
			CiArtifactBucketVersioning: impl.config.BlobStorageS3BucketVersioned,
			CiLogBucketName:            impl.config.GetDefaultBuildLogsBucket(),
			CiLogRegion:                impl.config.GetDefaultCdLogsBucketRegion(),
			CiLogBucketVersioning:      impl.config.BlobStorageS3BucketVersioned,
		}
	case types.BLOB_STORAGE_GCP:
		cdStageWorkflowRequest.GcpBlobConfig = &blob_storage.GcpBlobConfig{
			CredentialFileJsonData: impl.config.BlobStorageGcpCredentialJson,
			ArtifactBucketName:     impl.config.GetDefaultBuildLogsBucket(),
			LogBucketName:          impl.config.GetDefaultBuildLogsBucket(),
		}
		cdStageWorkflowRequest.ArtifactLocation = impl.buildDefaultArtifactLocation(cdWorkflowConfig, cdWf, runner)
		cdStageWorkflowRequest.CiArtifactFileName = cdStageWorkflowRequest.ArtifactLocation
	case types.BLOB_STORAGE_AZURE:
		cdStageWorkflowRequest.AzureBlobConfig = &blob_storage.AzureBlobConfig{
			Enabled:               true,
			AccountName:           impl.config.AzureAccountName,
			BlobContainerCiCache:  impl.config.AzureBlobContainerCiCache,
			AccountKey:            impl.config.AzureAccountKey,
			BlobContainerCiLog:    impl.config.AzureBlobContainerCiLog,
			BlobContainerArtifact: impl.config.AzureBlobContainerCiLog,
		}
		cdStageWorkflowRequest.BlobStorageS3Config = &blob_storage.BlobStorageS3Config{
			EndpointUrl:     impl.config.AzureGatewayUrl,
			IsInSecure:      impl.config.AzureGatewayConnectionInsecure,
			CiLogBucketName: impl.config.AzureBlobContainerCiLog,
			CiLogRegion:     "",
			AccessKey:       impl.config.AzureAccountName,
		}
		cdStageWorkflowRequest.ArtifactLocation = impl.buildDefaultArtifactLocation(cdWorkflowConfig, cdWf, runner)
		cdStageWorkflowRequest.CiArtifactFileName = cdStageWorkflowRequest.ArtifactLocation
	default:
		if impl.config.BlobStorageEnabled {
			return nil, fmt.Errorf("blob storage %s not supported", cdStageWorkflowRequest.CloudProvider)
		}
	}
	cdStageWorkflowRequest.DefaultAddressPoolBaseCidr = impl.config.GetDefaultAddressPoolBaseCidr()
	cdStageWorkflowRequest.DefaultAddressPoolSize = impl.config.GetDefaultAddressPoolSize()
	if util.IsManifestDownload(cdPipeline.DeploymentAppType) || util.IsManifestPush(cdPipeline.DeploymentAppType) {
		cdStageWorkflowRequest.IsDryRun = true
	}
	return cdStageWorkflowRequest, nil
}

func (impl *WorkflowDagExecutorImpl) buildDefaultArtifactLocation(cdWorkflowConfig *pipelineConfig.CdWorkflowConfig, savedWf *pipelineConfig.CdWorkflow, runner *pipelineConfig.CdWorkflowRunner) string {
	cdArtifactLocationFormat := cdWorkflowConfig.CdArtifactLocationFormat
	if cdArtifactLocationFormat == "" {
		cdArtifactLocationFormat = impl.config.GetArtifactLocationFormat()
	}
	ArtifactLocation := fmt.Sprintf("%s/"+cdArtifactLocationFormat, impl.config.GetDefaultArtifactKeyPrefix(), savedWf.Id, runner.Id)
	return ArtifactLocation
}

func (impl *WorkflowDagExecutorImpl) HandleDeploymentSuccessEvent(pipelineOverride *chartConfig.PipelineOverride) error {
	if pipelineOverride == nil {
		return fmt.Errorf("invalid request, pipeline override not found")
	}
	cdWorkflow, err := impl.cdWorkflowRepository.FindById(pipelineOverride.CdWorkflowId)
	if err != nil {
		impl.logger.Errorw("error in fetching cd workflow by id", "pipelineOverride", pipelineOverride)
		return err
	}

	postStage, err := impl.getPipelineStage(pipelineOverride.PipelineId, repository4.PIPELINE_STAGE_TYPE_POST_CD)
	if err != nil {
		return err
	}

	var triggeredByUser int32 = 1
	//handle corrupt data (https://github.com/devtron-labs/devtron/issues/3826)
	err, deleted := impl.deleteCorruptedPipelineStage(postStage, triggeredByUser)
	if err != nil {
		impl.logger.Errorw("error in deleteCorruptedPipelineStage ", "err", err, "preStage", postStage, "triggeredBy", triggeredByUser)
		return err
	}

	if len(pipelineOverride.Pipeline.PostStageConfig) > 0 || (postStage != nil && !deleted) {
		if pipelineOverride.Pipeline.PostTriggerType == pipelineConfig.TRIGGER_TYPE_AUTOMATIC &&
			pipelineOverride.DeploymentType != models.DEPLOYMENTTYPE_STOP &&
			pipelineOverride.DeploymentType != models.DEPLOYMENTTYPE_START {

			err = impl.TriggerPostStage(cdWorkflow, pipelineOverride.Pipeline, triggeredByUser, 0)
			if err != nil {
				impl.logger.Errorw("error in triggering post stage after successful deployment event", "err", err, "cdWorkflow", cdWorkflow)
				return err
			}
		}
	} else {
		// to trigger next pre/cd, if any
		// finding children cd by pipeline id
		err = impl.HandlePostStageSuccessEvent(cdWorkflow.Id, pipelineOverride.PipelineId, 1, nil)
		if err != nil {
			impl.logger.Errorw("error in triggering children cd after successful deployment event", "parentCdPipelineId", pipelineOverride.PipelineId)
			return err
		}
	}
	return nil
}

func (impl *WorkflowDagExecutorImpl) HandlePostStageSuccessEvent(cdWorkflowId int, cdPipelineId int, triggeredBy int32, pluginRegistryImageDetails map[string][]string) error {
	// finding children cd by pipeline id
	cdPipelinesMapping, err := impl.appWorkflowRepository.FindWFCDMappingByParentCDPipelineId(cdPipelineId)
	if err != nil {
		impl.logger.Errorw("error in getting mapping of cd pipelines by parent cd pipeline id", "err", err, "parentCdPipelineId", cdPipelineId)
		return err
	}
	ciArtifact, err := impl.ciArtifactRepository.GetArtifactByCdWorkflowId(cdWorkflowId)
	if err != nil {
		impl.logger.Errorw("error in finding artifact by cd workflow id", "err", err, "cdWorkflowId", cdWorkflowId)
		return err
	}
	if len(pluginRegistryImageDetails) > 0 {
		PostCDArtifacts, err := impl.SavePluginArtifacts(ciArtifact, pluginRegistryImageDetails, cdPipelineId, repository.POST_CD)
		if err != nil {
			impl.logger.Errorw("error in saving plugin artifacts", "err", err)
			return err
		}
		if len(PostCDArtifacts) > 0 {
			ciArtifact = PostCDArtifacts[0]
		}
	}
	//TODO : confirm about this logic used for applyAuth
	applyAuth := false
	if triggeredBy != 1 {
		applyAuth = true
	}
	for _, cdPipelineMapping := range cdPipelinesMapping {
		//find pipeline by cdPipeline ID
		pipeline, err := impl.pipelineRepository.FindById(cdPipelineMapping.ComponentId)
		if err != nil {
			impl.logger.Errorw("error in getting cd pipeline by id", "err", err, "pipelineId", cdPipelineMapping.ComponentId)
			return err
		}
		//finding ci artifact by ciPipelineID and pipelineId
		//TODO : confirm values for applyAuth, async & triggeredBy
		err = impl.triggerStage(nil, pipeline, ciArtifact, applyAuth, triggeredBy)
		if err != nil {
			impl.logger.Errorw("error in triggering cd pipeline after successful post stage", "err", err, "pipelineId", pipeline.Id)
			return err
		}
	}
	return nil
}

// Only used for auto trigger
func (impl *WorkflowDagExecutorImpl) TriggerDeployment(cdWf *pipelineConfig.CdWorkflow, artifact *repository.CiArtifact, pipeline *pipelineConfig.Pipeline, applyAuth bool, triggeredBy int32) error {
	//in case of manual ci RBAC need to apply, this method used for auto cd deployment
	pipelineId := pipeline.Id
	if applyAuth {
		user, err := impl.user.GetById(triggeredBy)
		if err != nil {
			impl.logger.Errorw("error in fetching user for auto pipeline", "UpdatedBy", artifact.UpdatedBy)
			return nil
		}
		token := user.EmailId
		object := impl.enforcerUtil.GetAppRBACNameByAppId(pipeline.AppId)
		impl.logger.Debugw("Triggered Request (App Permission Checking):", "object", object)
		if ok := impl.enforcer.EnforceByEmail(strings.ToLower(token), casbin.ResourceApplications, casbin.ActionTrigger, object); !ok {
			err = &util.ApiError{Code: "401", HttpStatusCode: 401, UserMessage: "unauthorized for pipeline " + strconv.Itoa(pipelineId)}
			return err
		}
	}

	artifactId := artifact.Id
	env, err := impl.envRepository.FindById(pipeline.EnvironmentId)
	if err != nil {
		impl.logger.Errorw("error while fetching env", "err", err)
		return err
	}

	app, err := impl.appRepository.FindById(pipeline.AppId)
	if err != nil {
		return err
	}
	scope := resourceQualifiers.Scope{AppId: pipeline.AppId, EnvId: pipeline.EnvironmentId, ClusterId: env.ClusterId, ProjectId: app.TeamId, IsProdEnv: env.Default}
	impl.logger.Infow("scope for auto trigger ", "scope", scope)
	filters, err := impl.resourceFilterService.GetFiltersByScope(scope)
	if err != nil {
		impl.logger.Errorw("error in getting resource filters for the pipeline", "pipelineId", pipeline.Id, "err", err)
		return err
	}
	//get releaseTags from imageTaggingService
	imageTagNames, err := impl.imageTaggingService.GetTagNamesByArtifactId(artifact.Id)
	if err != nil {
		impl.logger.Errorw("error in getting image tags for the given artifact id", "artifactId", artifact.Id, "err", err)
		return err
	}

	filterState, filterIdVsState, err := impl.resourceFilterService.CheckForResource(filters, artifact.Image, imageTagNames)
	if err != nil {
		return err
	}

	//store evaluated result
	filterEvaluationAudit, err := impl.resourceFilterService.CreateFilterEvaluationAudit(resourceFilter.Artifact, artifact.Id, resourceFilter.Pipeline, pipeline.Id, filters, filterIdVsState)
	if err != nil {
		impl.logger.Errorw("error in creating filter evaluation audit data cd post stage trigger", "err", err, "cdPipelineId", pipeline.Id, "artifactId", artifact.Id)
		return err
	}

	//allow or block w.r.t filterState
	if filterState != resourceFilter.ALLOW {
		return fmt.Errorf("the artifact does not pass filtering condition")
	}
	// need to check for approved artifact only in case configured
	approvalRequestId, err := impl.checkApprovalNodeForDeployment(triggeredBy, pipeline, artifactId)
	if err != nil {
		return err
	}

	//setting triggeredAt variable to have consistent data for various audit log places in db for deployment time
	triggeredAt := time.Now()

	if cdWf == nil || (cdWf != nil && cdWf.CiArtifactId != artifact.Id) {
		// cdWf != nil && cdWf.CiArtifactId != artifact.Id for auto trigger case when deployment is triggered with image generated by plugin
		cdWf = &pipelineConfig.CdWorkflow{
			CiArtifactId: artifactId,
			PipelineId:   pipelineId,
			AuditLog:     sql.AuditLog{CreatedOn: triggeredAt, CreatedBy: 1, UpdatedOn: triggeredAt, UpdatedBy: 1},
		}
		err := impl.cdWorkflowRepository.SaveWorkFlow(context.Background(), cdWf)
		if err != nil {
			return err
		}
	}

	runner := &pipelineConfig.CdWorkflowRunner{
		Name:         pipeline.Name,
		WorkflowType: bean.CD_WORKFLOW_TYPE_DEPLOY,
		ExecutorType: pipelineConfig.WORKFLOW_EXECUTOR_TYPE_SYSTEM,
		Status:       pipelineConfig.WorkflowInProgress, //starting
		TriggeredBy:  1,
		StartedOn:    triggeredAt,
		Namespace:    impl.config.GetDefaultNamespace(),
		CdWorkflowId: cdWf.Id,
		AuditLog:     sql.AuditLog{CreatedOn: triggeredAt, CreatedBy: triggeredBy, UpdatedOn: triggeredAt, UpdatedBy: triggeredBy},
	}
	if approvalRequestId > 0 {
		runner.DeploymentApprovalRequestId = approvalRequestId
	}
	savedWfr, err := impl.cdWorkflowRepository.SaveWorkFlowRunner(runner)
	if err != nil {
		return err
	}

	if filterEvaluationAudit != nil {
		//update resource_filter_evaluation entry with wfrId and type
		err = impl.resourceFilterService.UpdateFilterEvaluationAuditRef(filterEvaluationAudit.Id, resourceFilter.CdWorkflowRunner, runner.Id)
		if err != nil {
			impl.logger.Errorw("error in updating filter evaluation audit reference", "filterEvaluationAuditId", filterEvaluationAudit.Id, "err", err)
			return err
		}
	}
	if approvalRequestId > 0 {
		err = impl.deploymentApprovalRepository.ConsumeApprovalRequest(approvalRequestId)
		if err != nil {
			return err
		}
	}
	runner.CdWorkflow = &pipelineConfig.CdWorkflow{
		Pipeline: pipeline,
	}
	// creating cd pipeline status timeline for deployment initialisation
	timeline := &pipelineConfig.PipelineStatusTimeline{
		CdWorkflowRunnerId: runner.Id,
		Status:             pipelineConfig.TIMELINE_STATUS_DEPLOYMENT_INITIATED,
		StatusDetail:       "Deployment initiated successfully.",
		StatusTime:         time.Now(),
		AuditLog: sql.AuditLog{
			CreatedBy: 1,
			CreatedOn: time.Now(),
			UpdatedBy: 1,
			UpdatedOn: time.Now(),
		},
	}
	isAppStore := false
	err = impl.pipelineStatusTimelineService.SaveTimeline(timeline, nil, isAppStore)
	if err != nil {
		impl.logger.Errorw("error in creating timeline status for deployment initiation", "err", err, "timeline", timeline)
	}
	//checking vulnerability for deploying image
	isVulnerable := false
	if len(artifact.ImageDigest) > 0 {
		var cveStores []*security.CveStore
		imageScanResult, err := impl.scanResultRepository.FindByImageDigest(artifact.ImageDigest)
		if err != nil && err != pg.ErrNoRows {
			impl.logger.Errorw("error fetching image digest", "digest", artifact.ImageDigest, "err", err)
			return err
		}
		for _, item := range imageScanResult {
			cveStores = append(cveStores, &item.CveStore)
		}
		blockCveList, err := impl.cvePolicyRepository.GetBlockedCVEList(cveStores, env.ClusterId, pipeline.EnvironmentId, pipeline.AppId, false)
		if err != nil {
			impl.logger.Errorw("error while fetching blocked cve list", "err", err)
			return err
		}
		if len(blockCveList) > 0 {
			isVulnerable = true
		}
	}
	if isVulnerable == true {
		runner.Status = pipelineConfig.WorkflowFailed
		runner.Message = "Found vulnerability on image"
		runner.FinishedOn = time.Now()
		runner.UpdatedOn = time.Now()
		runner.UpdatedBy = triggeredBy
		err = impl.cdWorkflowRepository.UpdateWorkFlowRunner(runner)
		if err != nil {
			impl.logger.Errorw("error in updating status", "err", err)
			return err
		}
		cdMetrics := util4.CDMetrics{
			AppName:         runner.CdWorkflow.Pipeline.DeploymentAppName,
			Status:          runner.Status,
			DeploymentType:  runner.CdWorkflow.Pipeline.DeploymentAppType,
			EnvironmentName: runner.CdWorkflow.Pipeline.Environment.Name,
			Time:            time.Since(runner.StartedOn).Seconds() - time.Since(runner.FinishedOn).Seconds(),
		}
		util4.TriggerCDMetrics(cdMetrics, impl.config.ExposeCDMetrics)
		// creating cd pipeline status timeline for deployment failed
		timeline := &pipelineConfig.PipelineStatusTimeline{
			CdWorkflowRunnerId: runner.Id,
			Status:             pipelineConfig.TIMELINE_STATUS_DEPLOYMENT_FAILED,
			StatusDetail:       "Deployment failed: Vulnerability policy violated.",
			StatusTime:         time.Now(),
			AuditLog: sql.AuditLog{
				CreatedBy: 1,
				CreatedOn: time.Now(),
				UpdatedBy: 1,
				UpdatedOn: time.Now(),
			},
		}
		err = impl.pipelineStatusTimelineService.SaveTimeline(timeline, nil, isAppStore)
		if util.IsManifestDownload(pipeline.DeploymentAppType) {
			runner := &pipelineConfig.CdWorkflowRunner{
				Name:         pipeline.Name,
				WorkflowType: bean.CD_WORKFLOW_TYPE_DEPLOY,
				ExecutorType: pipelineConfig.WORKFLOW_EXECUTOR_TYPE_SYSTEM,
				Status:       pipelineConfig.WorkflowSucceeded, //starting
				TriggeredBy:  1,
				StartedOn:    triggeredAt,
				Namespace:    impl.config.GetDefaultNamespace(),
				CdWorkflowId: cdWf.Id,
				AuditLog:     sql.AuditLog{CreatedOn: triggeredAt, CreatedBy: triggeredBy, UpdatedOn: triggeredAt, UpdatedBy: triggeredBy},
			}
			_ = impl.cdWorkflowRepository.UpdateWorkFlowRunner(runner)
		}
		if err != nil {
			impl.logger.Errorw("error in creating timeline status for deployment fail - cve policy violation", "err", err, "timeline", timeline)
		}
		return nil
	}

	manifest, err := impl.TriggerCD(artifact, cdWf.Id, savedWfr.Id, pipeline, triggeredAt)
	if util.IsManifestDownload(pipeline.DeploymentAppType) || util.IsManifestPush(pipeline.DeploymentAppType) {
		runner := &pipelineConfig.CdWorkflowRunner{
			Id:                 runner.Id,
			Name:               pipeline.Name,
			WorkflowType:       bean.CD_WORKFLOW_TYPE_DEPLOY,
			ExecutorType:       pipelineConfig.WORKFLOW_EXECUTOR_TYPE_AWF,
			TriggeredBy:        1,
			StartedOn:          triggeredAt,
			Status:             pipelineConfig.WorkflowSucceeded,
			Namespace:          impl.config.GetDefaultNamespace(),
			CdWorkflowId:       cdWf.Id,
			AuditLog:           sql.AuditLog{CreatedOn: triggeredAt, CreatedBy: 1, UpdatedOn: triggeredAt, UpdatedBy: 1},
			FinishedOn:         time.Now(),
			HelmReferenceChart: *manifest,
		}
		updateErr := impl.cdWorkflowRepository.UpdateWorkFlowRunner(runner)
		if updateErr != nil {
			impl.logger.Errorw("error in updating runner for manifest_download type", "err", err)
		}
		// Handle Auto Trigger for Manifest Push deployment type
		pipelineOverride, err := impl.pipelineOverrideRepository.FindLatestByCdWorkflowId(cdWf.Id)
		if err != nil {
			impl.logger.Errorw("error in getting latest pipeline override by cdWorkflowId", "err", err, "cdWorkflowId", cdWf.Id)
			return err
		}
		go impl.HandleDeploymentSuccessEvent(pipelineOverride)
	}
	err1 := impl.updatePreviousDeploymentStatus(runner, pipelineId, err, triggeredAt, triggeredBy)
	if err1 != nil || err != nil {
		impl.logger.Errorw("error while update previous cd workflow runners", "err", err, "runner", runner, "pipelineId", pipelineId)
		return err
	}
	return nil
}

func (impl *WorkflowDagExecutorImpl) checkApprovalNodeForDeployment(requestedUserId int32, pipeline *pipelineConfig.Pipeline, artifactId int) (int, error) {
	if pipeline.ApprovalNodeConfigured() {
		pipelineId := pipeline.Id
		approvalConfig, err := pipeline.GetApprovalConfig()
		if err != nil {
			impl.logger.Errorw("error occurred while fetching approval node config", "approvalConfig", pipeline.UserApprovalConfig, "err", err)
			return 0, err
		}
		userApprovalMetadata, err := impl.FetchApprovalDataForArtifacts([]int{artifactId}, pipelineId, approvalConfig.RequiredCount)
		if err != nil {
			return 0, err
		}
		approvalMetadata, ok := userApprovalMetadata[artifactId]
		if ok && approvalMetadata.ApprovalRuntimeState != pipelineConfig.ApprovedApprovalState {
			impl.logger.Errorw("not triggering deployment since artifact is not approved", "pipelineId", pipelineId, "artifactId", artifactId)
			return 0, errors.New("not triggering deployment since artifact is not approved")
		} else if ok {
			if !impl.config.CanApproverDeploy {
				approvalUsersData := approvalMetadata.ApprovalUsersData
				for _, approvalData := range approvalUsersData {
					if approvalData.UserId == requestedUserId {
						return 0, errors.New("image cannot be deployed by its approver")
					}
				}
			}
			return approvalMetadata.ApprovalRequestId, nil
		} else {
			return 0, errors.New("request not raised for artifact")
		}
	}
	return 0, nil

}

func (impl *WorkflowDagExecutorImpl) updatePreviousDeploymentStatus(currentRunner *pipelineConfig.CdWorkflowRunner, pipelineId int, err error, triggeredAt time.Time, triggeredBy int32) error {
	if err != nil {
		//creating cd pipeline status timeline for deployment failed
		terminalStatusExists, timelineErr := impl.cdPipelineStatusTimelineRepo.CheckIfTerminalStatusTimelinePresentByWfrId(currentRunner.Id)
		if timelineErr != nil {
			impl.logger.Errorw("error in checking if terminal status timeline exists by wfrId", "err", timelineErr, "wfrId", currentRunner.Id)
			return timelineErr
		}
		if !terminalStatusExists {
			impl.logger.Infow("marking pipeline deployment failed", "err", err)
			timeline := &pipelineConfig.PipelineStatusTimeline{
				CdWorkflowRunnerId: currentRunner.Id,
				Status:             pipelineConfig.TIMELINE_STATUS_DEPLOYMENT_FAILED,
				StatusDetail:       fmt.Sprintf("Deployment failed: %v", err),
				StatusTime:         time.Now(),
				AuditLog: sql.AuditLog{
					CreatedBy: 1,
					CreatedOn: time.Now(),
					UpdatedBy: 1,
					UpdatedOn: time.Now(),
				},
			}
			timelineErr = impl.pipelineStatusTimelineService.SaveTimeline(timeline, nil, false)
			if timelineErr != nil {
				impl.logger.Errorw("error in creating timeline status for deployment fail", "err", timelineErr, "timeline", timeline)
			}
		}
		impl.logger.Errorw("error in triggering cd WF, setting wf status as fail ", "wfId", currentRunner.Id, "err", err)
		currentRunner.Status = pipelineConfig.WorkflowFailed
		currentRunner.Message = err.Error()
		currentRunner.FinishedOn = triggeredAt
		currentRunner.UpdatedOn = time.Now()
		currentRunner.UpdatedBy = triggeredBy
		err = impl.cdWorkflowRepository.UpdateWorkFlowRunner(currentRunner)
		if err != nil {
			impl.logger.Errorw("error updating cd wf runner status", "err", err, "currentRunner", currentRunner)
			return err
		}
		cdMetrics := util4.CDMetrics{
			AppName:         currentRunner.CdWorkflow.Pipeline.DeploymentAppName,
			Status:          currentRunner.Status,
			DeploymentType:  currentRunner.CdWorkflow.Pipeline.DeploymentAppType,
			EnvironmentName: currentRunner.CdWorkflow.Pipeline.Environment.Name,
			Time:            time.Since(currentRunner.StartedOn).Seconds() - time.Since(currentRunner.FinishedOn).Seconds(),
		}
		util4.TriggerCDMetrics(cdMetrics, impl.config.ExposeCDMetrics)
		return nil
		//update current WF with error status
	} else {
		//update [n,n-1] statuses as failed if not terminal
		terminalStatus := []string{string(health.HealthStatusHealthy), pipelineConfig.WorkflowAborted, pipelineConfig.WorkflowFailed, pipelineConfig.WorkflowSucceeded}
		previousNonTerminalRunners, err := impl.cdWorkflowRepository.FindPreviousCdWfRunnerByStatus(pipelineId, currentRunner.Id, terminalStatus)
		if err != nil {
			impl.logger.Errorw("error fetching previous wf runner, updating cd wf runner status,", "err", err, "currentRunner", currentRunner)
			return err
		} else if len(previousNonTerminalRunners) == 0 {
			impl.logger.Errorw("no previous runner found in updating cd wf runner status,", "err", err, "currentRunner", currentRunner)
			return nil
		}
		dbConnection := impl.cdWorkflowRepository.GetConnection()
		tx, err := dbConnection.Begin()
		if err != nil {
			impl.logger.Errorw("error on update status, txn begin failed", "err", err)
			return err
		}
		// Rollback tx on error.
		defer tx.Rollback()
		var timelines []*pipelineConfig.PipelineStatusTimeline
		for _, previousRunner := range previousNonTerminalRunners {
			if previousRunner.Status == string(health.HealthStatusHealthy) ||
				previousRunner.Status == pipelineConfig.WorkflowSucceeded ||
				previousRunner.Status == pipelineConfig.WorkflowAborted ||
				previousRunner.Status == pipelineConfig.WorkflowFailed {
				//terminal status return
				impl.logger.Infow("skip updating cd wf runner status as previous runner status is", "status", previousRunner.Status)
				continue
			}
			impl.logger.Infow("updating cd wf runner status as previous runner status is", "status", previousRunner.Status)
			previousRunner.FinishedOn = triggeredAt
			previousRunner.Message = "A new deployment was initiated before this deployment completed"
			previousRunner.Status = pipelineConfig.WorkflowFailed
			previousRunner.UpdatedOn = time.Now()
			previousRunner.UpdatedBy = triggeredBy
			timeline := &pipelineConfig.PipelineStatusTimeline{
				CdWorkflowRunnerId: previousRunner.Id,
				Status:             pipelineConfig.TIMELINE_STATUS_DEPLOYMENT_SUPERSEDED,
				StatusDetail:       "This deployment is superseded.",
				StatusTime:         time.Now(),
				AuditLog: sql.AuditLog{
					CreatedBy: 1,
					CreatedOn: time.Now(),
					UpdatedBy: 1,
					UpdatedOn: time.Now(),
				},
			}
			timelines = append(timelines, timeline)
		}

		err = impl.cdWorkflowRepository.UpdateWorkFlowRunners(previousNonTerminalRunners)
		if err != nil {
			impl.logger.Errorw("error updating cd wf runner status", "err", err, "previousNonTerminalRunners", previousNonTerminalRunners)
			return err
		}
		err = impl.cdPipelineStatusTimelineRepo.SaveTimelinesWithTxn(timelines, tx)
		if err != nil {
			impl.logger.Errorw("error updating pipeline status timelines", "err", err, "timelines", timelines)
			return err
		}
		err = tx.Commit()
		if err != nil {
			impl.logger.Errorw("error in db transaction commit", "err", err)
			return err
		}
		return nil
	}
}

type RequestType string

const START RequestType = "START"
const STOP RequestType = "STOP"

type StopAppRequest struct {
	AppId         int         `json:"appId" validate:"required"`
	EnvironmentId int         `json:"environmentId" validate:"required"`
	UserId        int32       `json:"userId"`
	RequestType   RequestType `json:"requestType" validate:"oneof=START STOP"`
}

type StopDeploymentGroupRequest struct {
	DeploymentGroupId int         `json:"deploymentGroupId" validate:"required"`
	UserId            int32       `json:"userId"`
	RequestType       RequestType `json:"requestType" validate:"oneof=START STOP"`
}

type PodRotateRequest struct {
	AppId               int                        `json:"appId" validate:"required"`
	EnvironmentId       int                        `json:"environmentId" validate:"required"`
	UserId              int32                      `json:"-"`
	ResourceIdentifiers []util5.ResourceIdentifier `json:"resources" validate:"required"`
}

func (impl *WorkflowDagExecutorImpl) RotatePods(ctx context.Context, podRotateRequest *PodRotateRequest) (*k8s.RotatePodResponse, error) {
	impl.logger.Infow("rotate pod request", "payload", podRotateRequest)
	//extract cluster id and namespace from env id
	environmentId := podRotateRequest.EnvironmentId
	environment, err := impl.envRepository.FindById(environmentId)
	if err != nil {
		impl.logger.Errorw("error occurred while fetching env details", "envId", environmentId, "err", err)
		return nil, err
	}
	var resourceIdentifiers []util5.ResourceIdentifier
	for _, resourceIdentifier := range podRotateRequest.ResourceIdentifiers {
		resourceIdentifier.Namespace = environment.Namespace
		resourceIdentifiers = append(resourceIdentifiers, resourceIdentifier)
	}
	rotatePodRequest := &k8s.RotatePodRequest{
		ClusterId: environment.ClusterId,
		Resources: resourceIdentifiers,
	}
	response, err := impl.k8sCommonService.RotatePods(ctx, rotatePodRequest)
	if err != nil {
		return nil, err
	}
	//TODO KB: make entry in cd workflow runner
	return response, nil
}

func (impl *WorkflowDagExecutorImpl) StopStartApp(stopRequest *StopAppRequest, ctx context.Context) (int, error) {
	pipelines, err := impl.pipelineRepository.FindActiveByAppIdAndEnvironmentId(stopRequest.AppId, stopRequest.EnvironmentId)
	if err != nil {
		impl.logger.Errorw("error in fetching pipeline", "app", stopRequest.AppId, "env", stopRequest.EnvironmentId, "err", err)
		return 0, err
	}
	if len(pipelines) == 0 {
		return 0, fmt.Errorf("no pipeline found")
	}
	pipeline := pipelines[0]

	//find pipeline with default
	var pipelineIds []int
	for _, p := range pipelines {
		impl.logger.Debugw("adding pipelineId", "pipelineId", p.Id)
		pipelineIds = append(pipelineIds, p.Id)
		//FIXME
	}
	wf, err := impl.cdWorkflowRepository.FindLatestCdWorkflowByPipelineId(pipelineIds)
	if err != nil {
		impl.logger.Errorw("error in fetching latest release", "err", err)
		return 0, err
	}
	stopTemplate := `{"replicaCount":0,"autoscaling":{"MinReplicas":0,"MaxReplicas":0 ,"enabled": false} }`
	latestArtifactId := wf.CiArtifactId
	cdPipelineId := pipeline.Id
	if pipeline.ApprovalNodeConfigured() {
		return 0, errors.New("application deployment requiring approval cannot be hibernated")
	}
	overrideRequest := &bean.ValuesOverrideRequest{
		PipelineId:     cdPipelineId,
		AppId:          stopRequest.AppId,
		CiArtifactId:   latestArtifactId,
		UserId:         stopRequest.UserId,
		CdWorkflowType: bean.CD_WORKFLOW_TYPE_DEPLOY,
	}
	if stopRequest.RequestType == STOP {
		overrideRequest.AdditionalOverride = json.RawMessage([]byte(stopTemplate))
		overrideRequest.DeploymentType = models.DEPLOYMENTTYPE_STOP
	} else if stopRequest.RequestType == START {
		overrideRequest.DeploymentType = models.DEPLOYMENTTYPE_START
	} else {
		return 0, fmt.Errorf("unsupported operation %s", stopRequest.RequestType)
	}
	id, _, err := impl.ManualCdTrigger(overrideRequest, ctx)
	if err != nil {
		impl.logger.Errorw("error in stopping app", "err", err, "appId", stopRequest.AppId, "envId", stopRequest.EnvironmentId)
		return 0, err
	}
	return id, err
}

func (impl *WorkflowDagExecutorImpl) GetArtifactVulnerabilityStatus(artifact *repository.CiArtifact, cdPipeline *pipelineConfig.Pipeline, ctx context.Context) (bool, error) {
	isVulnerable := false
	if len(artifact.ImageDigest) > 0 {
		var cveStores []*security.CveStore
		_, span := otel.Tracer("orchestrator").Start(ctx, "scanResultRepository.FindByImageDigest")
		imageScanResult, err := impl.scanResultRepository.FindByImageDigest(artifact.ImageDigest)
		span.End()
		if err != nil && err != pg.ErrNoRows {
			impl.logger.Errorw("error fetching image digest", "digest", artifact.ImageDigest, "err", err)
			return false, err
		}
		for _, item := range imageScanResult {
			cveStores = append(cveStores, &item.CveStore)
		}
		_, span = otel.Tracer("orchestrator").Start(ctx, "cvePolicyRepository.GetBlockedCVEList")
		if cdPipeline.Environment.ClusterId == 0 {
			envDetails, err := impl.envRepository.FindById(cdPipeline.EnvironmentId)
			if err != nil {
				impl.logger.Errorw("error fetching cluster details by env, GetArtifactVulnerabilityStatus", "envId", cdPipeline.EnvironmentId, "err", err)
				return false, err
			}
			cdPipeline.Environment = *envDetails
		}
		blockCveList, err := impl.cvePolicyRepository.GetBlockedCVEList(cveStores, cdPipeline.Environment.ClusterId, cdPipeline.EnvironmentId, cdPipeline.AppId, false)
		span.End()
		if err != nil {
			impl.logger.Errorw("error while fetching env", "err", err)
			return false, err
		}
		if len(blockCveList) > 0 {
			isVulnerable = true
		}
	}
	return isVulnerable, nil
}

func (impl *WorkflowDagExecutorImpl) ManualCdTrigger(overrideRequest *bean.ValuesOverrideRequest, ctx context.Context) (int, string, error) {
	//setting triggeredAt variable to have consistent data for various audit log places in db for deployment time
	triggeredAt := time.Now()
	releaseId := 0
	var manifest []byte
	var err error
	_, span := otel.Tracer("orchestrator").Start(ctx, "pipelineRepository.FindById")
	cdPipeline, err := impl.pipelineRepository.FindById(overrideRequest.PipelineId)
	span.End()
	if err != nil {
		impl.logger.Errorf("invalid req", "err", err, "req", overrideRequest)
		return 0, "", err
	}
	impl.SetPipelineFieldsInOverrideRequest(overrideRequest, cdPipeline)

	ciArtifactId := overrideRequest.CiArtifactId
	_, span = otel.Tracer("orchestrator").Start(ctx, "ciArtifactRepository.Get")
	artifact, err := impl.ciArtifactRepository.Get(ciArtifactId)
	span.End()
	if err != nil {
		impl.logger.Errorw("err", "err", err)
		return 0, "", err
	}
	var imageTag string
	if len(artifact.Image) > 0 {
		imageTag = strings.Split(artifact.Image, ":")[1]
	}
	helmPackageName := fmt.Sprintf("%s-%s-%s", cdPipeline.App.AppName, cdPipeline.Environment.Name, imageTag)

	if overrideRequest.CdWorkflowType == bean.CD_WORKFLOW_TYPE_PRE {
		cdWf := &pipelineConfig.CdWorkflow{
			CiArtifactId: artifact.Id,
			PipelineId:   cdPipeline.Id,
			AuditLog:     sql.AuditLog{CreatedOn: triggeredAt, CreatedBy: 1, UpdatedOn: triggeredAt, UpdatedBy: 1},
		}
		err := impl.cdWorkflowRepository.SaveWorkFlow(ctx, cdWf)
		if err != nil {
			return 0, "", err
		}
		overrideRequest.CdWorkflowId = cdWf.Id
		_, span = otel.Tracer("orchestrator").Start(ctx, "TriggerPreStage")
		err = impl.TriggerPreStage(ctx, cdWf, artifact, cdPipeline, overrideRequest.UserId, false, 0)
		span.End()
		if err != nil {
			impl.logger.Errorw("err", "err", err)
			return 0, "", err
		}
	} else if overrideRequest.CdWorkflowType == bean.CD_WORKFLOW_TYPE_DEPLOY {
		if overrideRequest.DeploymentType == models.DEPLOYMENTTYPE_UNKNOWN {
			overrideRequest.DeploymentType = models.DEPLOYMENTTYPE_DEPLOY
		}
		approvalRequestId, err := impl.checkApprovalNodeForDeployment(overrideRequest.UserId, cdPipeline, ciArtifactId)
		if err != nil {
			return 0, "", err
		}
		cdWf, err := impl.cdWorkflowRepository.FindByWorkflowIdAndRunnerType(ctx, overrideRequest.CdWorkflowId, bean.CD_WORKFLOW_TYPE_PRE)
		if err != nil && !util.IsErrNoRows(err) {
			impl.logger.Errorw("err", "err", err)
			return 0, "", err
		}

		scope := resourceQualifiers.Scope{AppId: overrideRequest.AppId, EnvId: overrideRequest.EnvId, ClusterId: overrideRequest.ClusterId, ProjectId: overrideRequest.ProjectId, IsProdEnv: overrideRequest.IsProdEnv}
		filters, err := impl.resourceFilterService.GetFiltersByScope(scope)
		if err != nil {
			impl.logger.Errorw("error in getting resource filters for the pipeline", "pipelineId", overrideRequest.PipelineId, "err", err)
			return 0, "", err
		}

		//get releaseTags from imageTaggingService
		imageTagNames, err := impl.imageTaggingService.GetTagNamesByArtifactId(artifact.Id)
		if err != nil {
			impl.logger.Errorw("error in getting image tags for the given artifact id", "artifactId", artifact.Id, "err", err)
			return 0, "", err
		}

		filterState, filterIdVsState, err := impl.resourceFilterService.CheckForResource(filters, artifact.Image, imageTagNames)
		if err != nil {
			return 0, "", err
		}

		//store evaluated result
		filterEvaluationAudit, err := impl.resourceFilterService.CreateFilterEvaluationAudit(resourceFilter.Artifact, ciArtifactId, resourceFilter.Pipeline, cdPipeline.Id, filters, filterIdVsState)
		if err != nil {
			impl.logger.Errorw("error in creating filter evaluation audit data cd post stage trigger", "err", err, "cdPipelineId", cdPipeline.Id, "artifactId", ciArtifactId)
			return 0, "", err
		}

		//allow or block w.r.t filterState
		if filterState != resourceFilter.ALLOW {
			return 0, "", fmt.Errorf("the artifact does not pass filtering condition")
		}

		cdWorkflowId := cdWf.CdWorkflowId
		if cdWf.CdWorkflowId == 0 {
			cdWf := &pipelineConfig.CdWorkflow{
				CiArtifactId: ciArtifactId,
				PipelineId:   overrideRequest.PipelineId,
				AuditLog:     sql.AuditLog{CreatedOn: triggeredAt, CreatedBy: overrideRequest.UserId, UpdatedOn: triggeredAt, UpdatedBy: overrideRequest.UserId},
			}
			err := impl.cdWorkflowRepository.SaveWorkFlow(ctx, cdWf)
			if err != nil {
				impl.logger.Errorw("err", "err", err)
				return 0, "", err
			}
			cdWorkflowId = cdWf.Id
		}

		runner := &pipelineConfig.CdWorkflowRunner{
			Name:         cdPipeline.Name,
			WorkflowType: bean.CD_WORKFLOW_TYPE_DEPLOY,
			ExecutorType: pipelineConfig.WORKFLOW_EXECUTOR_TYPE_AWF,
			Status:       pipelineConfig.WorkflowInProgress,
			TriggeredBy:  overrideRequest.UserId,
			StartedOn:    triggeredAt,
			Namespace:    impl.config.GetDefaultNamespace(),
			CdWorkflowId: cdWorkflowId,
			AuditLog:     sql.AuditLog{CreatedOn: triggeredAt, CreatedBy: overrideRequest.UserId, UpdatedOn: triggeredAt, UpdatedBy: overrideRequest.UserId},
		}
		if approvalRequestId > 0 {
			runner.DeploymentApprovalRequestId = approvalRequestId
		}
		savedWfr, err := impl.cdWorkflowRepository.SaveWorkFlowRunner(runner)
		overrideRequest.WfrId = savedWfr.Id
		if err != nil {
			impl.logger.Errorw("err", "err", err)
			return 0, "", err
		}

		if filterEvaluationAudit != nil {
			//update resource_filter_evaluation entry with wfrId and type
			err = impl.resourceFilterService.UpdateFilterEvaluationAuditRef(filterEvaluationAudit.Id, resourceFilter.CdWorkflowRunner, runner.Id)
			if err != nil {
				impl.logger.Errorw("error in updating filter evaluation audit reference", "filterEvaluationAuditId", filterEvaluationAudit.Id, "err", err)
				return 0, "", err
			}
		}
		if approvalRequestId > 0 {
			err = impl.deploymentApprovalRepository.ConsumeApprovalRequest(approvalRequestId)
			if err != nil {
				return 0, "", err
			}
		}

		runner.CdWorkflow = &pipelineConfig.CdWorkflow{
			Pipeline: cdPipeline,
		}
		overrideRequest.CdWorkflowId = cdWorkflowId
		// creating cd pipeline status timeline for deployment initialisation
		timeline := impl.pipelineStatusTimelineService.GetTimelineDbObjectByTimelineStatusAndTimelineDescription(savedWfr.Id, pipelineConfig.TIMELINE_STATUS_DEPLOYMENT_INITIATED, pipelineConfig.TIMELINE_DESCRIPTION_DEPLOYMENT_INITIATED, overrideRequest.UserId)
		_, span = otel.Tracer("orchestrator").Start(ctx, "cdPipelineStatusTimelineRepo.SaveTimelineForACDHelmApps")
		err = impl.pipelineStatusTimelineService.SaveTimeline(timeline, nil, false)

		span.End()
		if err != nil {
			impl.logger.Errorw("error in creating timeline status for deployment initiation", "err", err, "timeline", timeline)
		}

		//checking vulnerability for deploying image
		isVulnerable, err := impl.GetArtifactVulnerabilityStatus(artifact, cdPipeline, ctx)
		if err != nil {
			impl.logger.Errorw("error in getting Artifact vulnerability status, ManualCdTrigger", "err", err)
			return 0, "", err
		}
		if isVulnerable == true {
			// if image vulnerable, update timeline status and return
			runner.Status = pipelineConfig.WorkflowFailed
			runner.Message = "Found vulnerability on image"
			runner.FinishedOn = time.Now()
			runner.UpdatedOn = time.Now()
			runner.UpdatedBy = overrideRequest.UserId
			err = impl.cdWorkflowRepository.UpdateWorkFlowRunner(runner)
			if err != nil {
				impl.logger.Errorw("error in updating wfr status due to vulnerable image", "err", err)
				return 0, "", err
			}
			runner.CdWorkflow = &pipelineConfig.CdWorkflow{
				Pipeline: cdPipeline,
			}
			cdMetrics := util4.CDMetrics{
				AppName:         runner.CdWorkflow.Pipeline.DeploymentAppName,
				Status:          runner.Status,
				DeploymentType:  runner.CdWorkflow.Pipeline.DeploymentAppType,
				EnvironmentName: runner.CdWorkflow.Pipeline.Environment.Name,
				Time:            time.Since(runner.StartedOn).Seconds() - time.Since(runner.FinishedOn).Seconds(),
			}
			util4.TriggerCDMetrics(cdMetrics, impl.config.ExposeCDMetrics)
			// creating cd pipeline status timeline for deployment failed
			timeline := impl.pipelineStatusTimelineService.GetTimelineDbObjectByTimelineStatusAndTimelineDescription(runner.Id, pipelineConfig.TIMELINE_STATUS_DEPLOYMENT_FAILED, pipelineConfig.TIMELINE_DESCRIPTION_VULNERABLE_IMAGE, 1)

			_, span = otel.Tracer("orchestrator").Start(ctx, "cdPipelineStatusTimelineRepo.SaveTimelineForACDHelmApps")
			err = impl.pipelineStatusTimelineService.SaveTimeline(timeline, nil, false)
			span.End()
			if err != nil {
				impl.logger.Errorw("error in creating timeline status for deployment fail - cve policy violation", "err", err, "timeline", timeline)
			}
			_, span = otel.Tracer("orchestrator").Start(ctx, "updatePreviousDeploymentStatus")
			err1 := impl.updatePreviousDeploymentStatus(runner, cdPipeline.Id, err, triggeredAt, overrideRequest.UserId)
			span.End()
			if err1 != nil {
				impl.logger.Errorw("error while update previous cd workflow runners", "err", err, "runner", runner, "pipelineId", cdPipeline.Id)
			}
			return 0, "", fmt.Errorf("found vulnerability for image digest %s", artifact.ImageDigest)
		}
		_, span = otel.Tracer("orchestrator").Start(ctx, "appService.TriggerRelease")
		releaseId, manifest, err = impl.TriggerRelease(overrideRequest, ctx, triggeredAt, overrideRequest.UserId)
		span.End()

		if overrideRequest.DeploymentAppType == util.PIPELINE_DEPLOYMENT_TYPE_MANIFEST_DOWNLOAD || overrideRequest.DeploymentAppType == util.PIPELINE_DEPLOYMENT_TYPE_MANIFEST_PUSH {
			if err == nil {
				runner := &pipelineConfig.CdWorkflowRunner{
					Id:                 runner.Id,
					Name:               cdPipeline.Name,
					WorkflowType:       bean.CD_WORKFLOW_TYPE_DEPLOY,
					ExecutorType:       pipelineConfig.WORKFLOW_EXECUTOR_TYPE_AWF,
					TriggeredBy:        overrideRequest.UserId,
					StartedOn:          triggeredAt,
					Status:             pipelineConfig.WorkflowSucceeded,
					Namespace:          impl.config.GetDefaultNamespace(),
					CdWorkflowId:       overrideRequest.CdWorkflowId,
					AuditLog:           sql.AuditLog{CreatedOn: triggeredAt, CreatedBy: overrideRequest.UserId, UpdatedOn: triggeredAt, UpdatedBy: overrideRequest.UserId},
					HelmReferenceChart: manifest,
					FinishedOn:         time.Now(),
				}
				updateErr := impl.cdWorkflowRepository.UpdateWorkFlowRunner(runner)
				if updateErr != nil {
					impl.logger.Errorw("error in updating runner for manifest_download type", "err", err)
				}
				// Handle auto trigger after deployment success event
				pipelineOverride, err := impl.pipelineOverrideRepository.FindLatestByCdWorkflowId(overrideRequest.CdWorkflowId)
				if err != nil {
					impl.logger.Errorw("error in getting latest pipeline override by cdWorkflowId", "err", err, "cdWorkflowId", cdWf.Id)
					return 0, "", err
				}
				go impl.HandleDeploymentSuccessEvent(pipelineOverride)
			}
		}

		_, span = otel.Tracer("orchestrator").Start(ctx, "updatePreviousDeploymentStatus")
		err1 := impl.updatePreviousDeploymentStatus(runner, cdPipeline.Id, err, triggeredAt, overrideRequest.UserId)
		span.End()
		if err1 != nil || err != nil {
			impl.logger.Errorw("error while update previous cd workflow runners", "err", err, "runner", runner, "pipelineId", cdPipeline.Id)
			return 0, "", err
		}
	} else if overrideRequest.CdWorkflowType == bean.CD_WORKFLOW_TYPE_POST {
		cdWfRunner, err := impl.cdWorkflowRepository.FindByWorkflowIdAndRunnerType(ctx, overrideRequest.CdWorkflowId, bean.CD_WORKFLOW_TYPE_DEPLOY)
		if err != nil && !util.IsErrNoRows(err) {
			impl.logger.Errorw("err", "err", err)
			return 0, "", err
		}

		var cdWf *pipelineConfig.CdWorkflow
		if cdWfRunner.CdWorkflowId == 0 {
			cdWf = &pipelineConfig.CdWorkflow{
				CiArtifactId: ciArtifactId,
				PipelineId:   overrideRequest.PipelineId,
				AuditLog:     sql.AuditLog{CreatedOn: triggeredAt, CreatedBy: overrideRequest.UserId, UpdatedOn: triggeredAt, UpdatedBy: overrideRequest.UserId},
			}
			err := impl.cdWorkflowRepository.SaveWorkFlow(ctx, cdWf)
			if err != nil {
				impl.logger.Errorw("err", "err", err)
				return 0, "", err
			}
			overrideRequest.CdWorkflowId = cdWf.Id
		} else {
			_, span = otel.Tracer("orchestrator").Start(ctx, "cdWorkflowRepository.FindById")
			cdWf, err = impl.cdWorkflowRepository.FindById(overrideRequest.CdWorkflowId)
			span.End()
			if err != nil && !util.IsErrNoRows(err) {
				impl.logger.Errorw("err", "err", err)
				return 0, "", err
			}
		}
		_, span = otel.Tracer("orchestrator").Start(ctx, "TriggerPostStage")
		err = impl.TriggerPostStage(cdWf, cdPipeline, overrideRequest.UserId, 0)
		span.End()
		if err != nil {
			impl.logger.Errorw("err", "err", err)
			return 0, "", err
		}
	}
	return releaseId, helmPackageName, err
}

type BulkTriggerRequest struct {
	CiArtifactId int `sql:"ci_artifact_id"`
	PipelineId   int `sql:"pipeline_id"`
}

func (impl *WorkflowDagExecutorImpl) TriggerBulkDeploymentAsync(requests []*BulkTriggerRequest, UserId int32) (interface{}, error) {
	var cdWorkflows []*pipelineConfig.CdWorkflow
	for _, request := range requests {
		cdWf := &pipelineConfig.CdWorkflow{
			CiArtifactId:   request.CiArtifactId,
			PipelineId:     request.PipelineId,
			AuditLog:       sql.AuditLog{CreatedOn: time.Now(), CreatedBy: UserId, UpdatedOn: time.Now(), UpdatedBy: UserId},
			WorkflowStatus: pipelineConfig.REQUEST_ACCEPTED,
		}
		cdWorkflows = append(cdWorkflows, cdWf)
	}
	err := impl.cdWorkflowRepository.SaveWorkFlows(cdWorkflows...)
	if err != nil {
		impl.logger.Errorw("error in saving wfs", "req", requests, "err", err)
		return nil, err
	}
	impl.triggerNatsEventForBulkAction(cdWorkflows)
	return nil, nil
	//return
	//publish nats async
	//update status
	//consume message
}

type DeploymentGroupAppWithEnv struct {
	EnvironmentId     int         `json:"environmentId"`
	DeploymentGroupId int         `json:"deploymentGroupId"`
	AppId             int         `json:"appId"`
	Active            bool        `json:"active"`
	UserId            int32       `json:"userId"`
	RequestType       RequestType `json:"requestType" validate:"oneof=START STOP"`
}

func (impl *WorkflowDagExecutorImpl) TriggerBulkHibernateAsync(request StopDeploymentGroupRequest, ctx context.Context) (interface{}, error) {
	dg, err := impl.groupRepository.FindByIdWithApp(request.DeploymentGroupId)
	if err != nil {
		impl.logger.Errorw("error while fetching dg", "err", err)
		return nil, err
	}

	for _, app := range dg.DeploymentGroupApps {
		deploymentGroupAppWithEnv := &DeploymentGroupAppWithEnv{
			AppId:             app.AppId,
			EnvironmentId:     dg.EnvironmentId,
			DeploymentGroupId: dg.Id,
			Active:            dg.Active,
			UserId:            request.UserId,
			RequestType:       request.RequestType,
		}

		data, err := json.Marshal(deploymentGroupAppWithEnv)
		if err != nil {
			impl.logger.Errorw("error while writing app stop event to nats ", "app", app.AppId, "deploymentGroup", app.DeploymentGroupId, "err", err)
		} else {
			err = impl.pubsubClient.Publish(pubsub.BULK_HIBERNATE_TOPIC, string(data))
			if err != nil {
				impl.logger.Errorw("Error while publishing request", "topic", pubsub.BULK_HIBERNATE_TOPIC, "error", err)
			}
		}
	}
	return nil, nil
}

func (impl *WorkflowDagExecutorImpl) FetchApprovalPendingArtifacts(pipelineId, limit, offset, requiredApprovals int, searchString string) ([]bean2.CiArtifactBean, int, error) {

	var ciArtifacts []bean2.CiArtifactBean
	deploymentApprovalRequests, totalCount, err := impl.deploymentApprovalRepository.FetchApprovalPendingArtifacts(pipelineId, limit, offset, requiredApprovals, searchString)
	if err != nil {
		impl.logger.Errorw("error occurred while fetching approval request data", "pipelineId", pipelineId, "err", err)
		return ciArtifacts, 0, err
	}

	var artifactIds []int
	for _, request := range deploymentApprovalRequests {
		artifactIds = append(artifactIds, request.ArtifactId)
	}

	if len(artifactIds) > 0 {
		deploymentApprovalRequests, err = impl.getLatestDeploymentByArtifactIds(pipelineId, deploymentApprovalRequests, artifactIds)
		if err != nil {
			impl.logger.Errorw("error occurred while fetching FetchLatestDeploymentByArtifactIds", "pipelineId", pipelineId, "artifactIds", artifactIds, "err", err)
			return nil, 0, err
		}
	}

	for _, request := range deploymentApprovalRequests {

		mInfo, err := parseMaterialInfo([]byte(request.CiArtifact.MaterialInfo), request.CiArtifact.DataSource)
		if err != nil {
			mInfo = []byte("[]")
			impl.logger.Errorw("Error in parsing artifact material info", "err", err)
		}

		var artifact bean2.CiArtifactBean
		ciArtifact := request.CiArtifact
		artifact.Id = ciArtifact.Id
		artifact.Image = ciArtifact.Image
		artifact.ImageDigest = ciArtifact.ImageDigest
		artifact.MaterialInfo = mInfo
		artifact.DataSource = ciArtifact.DataSource
		artifact.Deployed = ciArtifact.Deployed
		artifact.Scanned = ciArtifact.Scanned
		artifact.ScanEnabled = ciArtifact.ScanEnabled
		artifact.DeployedTime = formatDate(ciArtifact.DeployedTime, bean2.LayoutRFC3339)
		if ciArtifact.WorkflowId != nil {
			artifact.WfrId = *ciArtifact.WorkflowId
		}
		ciArtifacts = append(ciArtifacts, artifact)
	}

	return ciArtifacts, totalCount, err
}

func (impl *WorkflowDagExecutorImpl) getLatestDeploymentByArtifactIds(pipelineId int, deploymentApprovalRequests []*pipelineConfig.DeploymentApprovalRequest, artifactIds []int) ([]*pipelineConfig.DeploymentApprovalRequest, error) {
	var latestDeployedArtifacts []*pipelineConfig.DeploymentApprovalRequest
	var err error
	if len(artifactIds) > 0 {
		latestDeployedArtifacts, err = impl.deploymentApprovalRepository.FetchLatestDeploymentByArtifactIds(pipelineId, artifactIds)
		if err != nil {
			impl.logger.Errorw("error occurred while fetching FetchLatestDeploymentByArtifactIds", "pipelineId", pipelineId, "artifactIds", artifactIds, "err", err)
			return nil, err
		}
	}
	latestDeployedArtifactsMap := make(map[int]time.Time, 0)
	for _, artifact := range latestDeployedArtifacts {
		latestDeployedArtifactsMap[artifact.ArtifactId] = artifact.AuditLog.CreatedOn
	}

	for _, request := range deploymentApprovalRequests {
		if deployedTime, ok := latestDeployedArtifactsMap[request.ArtifactId]; ok {
			request.CiArtifact.Deployed = true
			request.CiArtifact.DeployedTime = deployedTime
		}
	}

	return deploymentApprovalRequests, nil
}

func (impl *WorkflowDagExecutorImpl) FetchApprovalDataForArtifacts(artifactIds []int, pipelineId int, requiredApprovals int) (map[int]*pipelineConfig.UserApprovalMetadata, error) {
	artifactIdVsApprovalMetadata := make(map[int]*pipelineConfig.UserApprovalMetadata)
	deploymentApprovalRequests, err := impl.deploymentApprovalRepository.FetchApprovalDataForArtifacts(artifactIds, pipelineId)
	if err != nil {
		return artifactIdVsApprovalMetadata, err
	}

	var requestedUserIds []int32
	for _, approvalRequest := range deploymentApprovalRequests {
		requestedUserIds = append(requestedUserIds, approvalRequest.CreatedBy)
	}

	userInfos, err := impl.user.GetByIds(requestedUserIds)
	if err != nil {
		impl.logger.Errorw("error occurred while fetching users", "requestedUserIds", requestedUserIds, "err", err)
		return artifactIdVsApprovalMetadata, err
	}
	userInfoMap := make(map[int32]bean.UserInfo)
	for _, userInfo := range userInfos {
		userId := userInfo.Id
		userInfoMap[userId] = userInfo
	}

	for _, approvalRequest := range deploymentApprovalRequests {
		artifactId := approvalRequest.ArtifactId
		requestedUserId := approvalRequest.CreatedBy
		if userInfo, ok := userInfoMap[requestedUserId]; ok {
			approvalRequest.UserEmail = userInfo.EmailId
		}
		approvalMetadata := approvalRequest.ConvertToApprovalMetadata()
		if approvalRequest.GetApprovedCount() >= requiredApprovals {
			approvalMetadata.ApprovalRuntimeState = pipelineConfig.ApprovedApprovalState
		} else {
			approvalMetadata.ApprovalRuntimeState = pipelineConfig.RequestedApprovalState
		}
		artifactIdVsApprovalMetadata[artifactId] = approvalMetadata
	}
	return artifactIdVsApprovalMetadata, nil

}

func (impl *WorkflowDagExecutorImpl) triggerNatsEventForBulkAction(cdWorkflows []*pipelineConfig.CdWorkflow) {
	for _, wf := range cdWorkflows {
		data, err := json.Marshal(wf)
		if err != nil {
			wf.WorkflowStatus = pipelineConfig.QUE_ERROR
		} else {
			err = impl.pubsubClient.Publish(pubsub.BULK_DEPLOY_TOPIC, string(data))
			if err != nil {
				wf.WorkflowStatus = pipelineConfig.QUE_ERROR
			} else {
				wf.WorkflowStatus = pipelineConfig.ENQUEUED
			}
		}
		err = impl.cdWorkflowRepository.UpdateWorkFlow(wf)
		if err != nil {
			impl.logger.Errorw("error in publishing wf msg", "wf", wf, "err", err)
		}
	}
}

func (impl *WorkflowDagExecutorImpl) subscribeTriggerBulkAction() error {
	callback := func(msg *pubsub.PubSubMsg) {
		impl.logger.Debug("subscribeTriggerBulkAction event received")
		//defer msg.Ack()
		cdWorkflow := new(pipelineConfig.CdWorkflow)
		err := json.Unmarshal([]byte(string(msg.Data)), cdWorkflow)
		if err != nil {
			impl.logger.Error("Error while unmarshalling cdWorkflow json object", "error", err)
			return
		}
		impl.logger.Debugw("subscribeTriggerBulkAction event:", "cdWorkflow", cdWorkflow)
		wf := &pipelineConfig.CdWorkflow{
			Id:           cdWorkflow.Id,
			CiArtifactId: cdWorkflow.CiArtifactId,
			PipelineId:   cdWorkflow.PipelineId,
			AuditLog: sql.AuditLog{
				UpdatedOn: time.Now(),
			},
		}
		latest, err := impl.cdWorkflowRepository.IsLatestWf(cdWorkflow.PipelineId, cdWorkflow.Id)
		if err != nil {
			impl.logger.Errorw("error in determining latest", "wf", cdWorkflow, "err", err)
			wf.WorkflowStatus = pipelineConfig.DEQUE_ERROR
			impl.cdWorkflowRepository.UpdateWorkFlow(wf)
			return
		}
		if !latest {
			wf.WorkflowStatus = pipelineConfig.DROPPED_STALE
			impl.cdWorkflowRepository.UpdateWorkFlow(wf)
			return
		}
		pipeline, err := impl.pipelineRepository.FindById(cdWorkflow.PipelineId)
		if err != nil {
			impl.logger.Errorw("error in fetching pipeline", "err", err)
			wf.WorkflowStatus = pipelineConfig.TRIGGER_ERROR
			impl.cdWorkflowRepository.UpdateWorkFlow(wf)
			return
		}
		artefact, err := impl.ciArtifactRepository.Get(cdWorkflow.CiArtifactId)
		if err != nil {
			impl.logger.Errorw("error in fetching artefact", "err", err)
			wf.WorkflowStatus = pipelineConfig.TRIGGER_ERROR
			impl.cdWorkflowRepository.UpdateWorkFlow(wf)
			return
		}
		err = impl.triggerStageForBulk(wf, pipeline, artefact, false, false, cdWorkflow.CreatedBy)
		if err != nil {
			impl.logger.Errorw("error in cd trigger ", "err", err)
			wf.WorkflowStatus = pipelineConfig.TRIGGER_ERROR
		} else {
			wf.WorkflowStatus = pipelineConfig.WF_STARTED
		}
		impl.cdWorkflowRepository.UpdateWorkFlow(wf)
	}
	err := impl.pubsubClient.Subscribe(pubsub.BULK_DEPLOY_TOPIC, callback)
	return err
}

func (impl *WorkflowDagExecutorImpl) subscribeHibernateBulkAction() error {
	callback := func(msg *pubsub.PubSubMsg) {
		impl.logger.Debug("subscribeHibernateBulkAction event received")
		//defer msg.Ack()
		deploymentGroupAppWithEnv := new(DeploymentGroupAppWithEnv)
		err := json.Unmarshal([]byte(string(msg.Data)), deploymentGroupAppWithEnv)
		if err != nil {
			impl.logger.Error("Error while unmarshalling deploymentGroupAppWithEnv json object", err)
			return
		}
		impl.logger.Debugw("subscribeHibernateBulkAction event:", "DeploymentGroupAppWithEnv", deploymentGroupAppWithEnv)

		stopAppRequest := &StopAppRequest{
			AppId:         deploymentGroupAppWithEnv.AppId,
			EnvironmentId: deploymentGroupAppWithEnv.EnvironmentId,
			UserId:        deploymentGroupAppWithEnv.UserId,
			RequestType:   deploymentGroupAppWithEnv.RequestType,
		}
		ctx, err := impl.buildACDContext()
		if err != nil {
			impl.logger.Errorw("error in creating acd synch context", "err", err)
			return
		}
		_, err = impl.StopStartApp(stopAppRequest, ctx)
		if err != nil {
			impl.logger.Errorw("error in stop app request", "err", err)
			return
		}
	}
	err := impl.pubsubClient.Subscribe(pubsub.BULK_HIBERNATE_TOPIC, callback)
	return err
}

func (impl *WorkflowDagExecutorImpl) buildACDContext() (acdContext context.Context, err error) {
	//this part only accessible for acd apps hibernation, if acd configured it will fetch latest acdToken, else it will return error
	acdToken, err := impl.argoUserService.GetLatestDevtronArgoCdUserToken()
	if err != nil {
		impl.logger.Errorw("error in getting acd token", "err", err)
		return nil, err
	}
	ctx := context.Background()
	ctx = context.WithValue(ctx, "token", acdToken)
	return ctx, nil
}

func (impl *WorkflowDagExecutorImpl) TriggerRelease(overrideRequest *bean.ValuesOverrideRequest, ctx context.Context, triggeredAt time.Time, deployedBy int32) (releaseNo int, manifest []byte, err error) {
	triggerEvent := impl.GetTriggerEvent(overrideRequest.DeploymentAppType, triggeredAt, deployedBy)
	releaseNo, manifest, err = impl.TriggerPipeline(overrideRequest, triggerEvent, ctx)
	if err != nil {
		return 0, manifest, err
	}
	return releaseNo, manifest, nil
}

func (impl *WorkflowDagExecutorImpl) TriggerCD(artifact *repository.CiArtifact, cdWorkflowId, wfrId int, pipeline *pipelineConfig.Pipeline, triggeredAt time.Time) (*[]byte, error) {
	impl.logger.Debugw("automatic pipeline trigger attempt async", "artifactId", artifact.Id)
	manifest, err := impl.triggerReleaseAsync(artifact, cdWorkflowId, wfrId, pipeline, triggeredAt)
	if err != nil {
		impl.logger.Errorw("error in cd trigger", "err", err)
		return manifest, err
	}
	return manifest, err
}

func (impl *WorkflowDagExecutorImpl) triggerReleaseAsync(artifact *repository.CiArtifact, cdWorkflowId, wfrId int, pipeline *pipelineConfig.Pipeline, triggeredAt time.Time) (*[]byte, error) {
	manifest, err := impl.validateAndTrigger(pipeline, artifact, cdWorkflowId, wfrId, triggeredAt)
	if err != nil {
		impl.logger.Errorw("error in trigger for pipeline", "pipelineId", strconv.Itoa(pipeline.Id))
	}
	impl.logger.Debugw("trigger attempted for all pipeline ", "artifactId", artifact.Id)
	return manifest, err
}

func (impl *WorkflowDagExecutorImpl) validateAndTrigger(p *pipelineConfig.Pipeline, artifact *repository.CiArtifact, cdWorkflowId, wfrId int, triggeredAt time.Time) (*[]byte, error) {
	object := impl.enforcerUtil.GetAppRBACNameByAppId(p.AppId)
	envApp := strings.Split(object, "/")
	if len(envApp) != 2 {
		impl.logger.Error("invalid req, app and env not found from rbac")
		return nil, errors2.New("invalid req, app and env not found from rbac")
	}
	manifest, err := impl.releasePipeline(p, artifact, cdWorkflowId, wfrId, triggeredAt)
	return manifest, err
}

func (impl *WorkflowDagExecutorImpl) releasePipeline(pipeline *pipelineConfig.Pipeline, artifact *repository.CiArtifact, cdWorkflowId, wfrId int, triggeredAt time.Time) (*[]byte, error) {
	impl.logger.Debugw("triggering release for ", "cdPipelineId", pipeline.Id, "artifactId", artifact.Id)

	pipeline, err := impl.pipelineRepository.FindById(pipeline.Id)
	if err != nil {
		impl.logger.Errorw("error in fetching pipeline by pipelineId", "err", err)
		return nil, err
	}

	request := &bean.ValuesOverrideRequest{
		PipelineId:           pipeline.Id,
		UserId:               artifact.CreatedBy,
		CiArtifactId:         artifact.Id,
		AppId:                pipeline.AppId,
		CdWorkflowId:         cdWorkflowId,
		ForceTrigger:         true,
		DeploymentWithConfig: bean.DEPLOYMENT_CONFIG_TYPE_LAST_SAVED,
		WfrId:                wfrId,
	}
	impl.SetPipelineFieldsInOverrideRequest(request, pipeline)

	ctx, err := impl.buildACDContext()
	if err != nil {
		impl.logger.Errorw("error in creating acd synch context", "pipelineId", pipeline.Id, "artifactId", artifact.Id, "err", err)
		return nil, err
	}
	//setting deployedBy as 1(system user) since case of auto trigger
	id, manifest, err := impl.TriggerRelease(request, ctx, triggeredAt, 1)
	if err != nil {
		impl.logger.Errorw("error in auto  cd pipeline trigger", "pipelineId", pipeline.Id, "artifactId", artifact.Id, "err", err)
	} else {
		impl.logger.Infow("pipeline successfully triggered ", "cdPipelineId", pipeline.Id, "artifactId", artifact.Id, "releaseId", id)
	}
	return &manifest, err

}

func (impl *WorkflowDagExecutorImpl) SetPipelineFieldsInOverrideRequest(overrideRequest *bean.ValuesOverrideRequest, pipeline *pipelineConfig.Pipeline) {
	overrideRequest.PipelineId = pipeline.Id
	overrideRequest.PipelineName = pipeline.Name
	overrideRequest.EnvId = pipeline.EnvironmentId
	environment := pipeline.Environment
	overrideRequest.EnvName = environment.Name
	overrideRequest.ClusterId = environment.ClusterId
	overrideRequest.IsProdEnv = environment.Default
	overrideRequest.AppId = pipeline.AppId
	overrideRequest.ProjectId = pipeline.App.TeamId
	overrideRequest.AppName = pipeline.App.AppName
	overrideRequest.DeploymentAppType = pipeline.DeploymentAppType
}

func (impl *WorkflowDagExecutorImpl) GetTriggerEvent(deploymentAppType string, triggeredAt time.Time, deployedBy int32) bean.TriggerEvent {
	// trigger event will decide whether to perform GitOps or deployment for a particular deployment app type
	triggerEvent := bean.TriggerEvent{
		TriggeredBy: deployedBy,
		TriggerdAt:  triggeredAt,
	}
	switch deploymentAppType {
	case bean2.ArgoCd:
		triggerEvent.PerformChartPush = true
		triggerEvent.PerformDeploymentOnCluster = true
		triggerEvent.GetManifestInResponse = false
		triggerEvent.DeploymentAppType = bean2.ArgoCd
		triggerEvent.ManifestStorageType = bean2.ManifestStorageGit
	case bean2.Helm:
		triggerEvent.PerformChartPush = false
		triggerEvent.PerformDeploymentOnCluster = true
		triggerEvent.GetManifestInResponse = false
		triggerEvent.DeploymentAppType = bean2.Helm
	case bean2.ManifestDownload:
		triggerEvent.PerformChartPush = false
		triggerEvent.PerformDeploymentOnCluster = false
		triggerEvent.GetManifestInResponse = true
		triggerEvent.DeploymentAppType = bean2.ManifestDownload
	case bean2.ManifestPush:
		triggerEvent.PerformChartPush = true
		triggerEvent.PerformDeploymentOnCluster = false
		triggerEvent.GetManifestInResponse = true
		triggerEvent.DeploymentAppType = bean2.ManifestPush
		triggerEvent.ManifestStorageType = bean2.ManifestStorageOCIHelmRepo
	}
	return triggerEvent
}

// write integration/unit test for each function
func (impl *WorkflowDagExecutorImpl) TriggerPipeline(overrideRequest *bean.ValuesOverrideRequest, triggerEvent bean.TriggerEvent, ctx context.Context) (releaseNo int, manifest []byte, err error) {

	isRequestValid, err := impl.ValidateTriggerEvent(triggerEvent)
	if !isRequestValid {
		return releaseNo, manifest, err
	}

	_, span := otel.Tracer("orchestrator").Start(ctx, "AppService.BuildManifestForTrigger")
	valuesOverrideResponse, builtChartPath, err := impl.BuildManifestForTrigger(overrideRequest, triggerEvent.TriggerdAt, ctx)
	span.End()

	if err != nil && triggerEvent.GetManifestInResponse {
		timeline := &pipelineConfig.PipelineStatusTimeline{
			CdWorkflowRunnerId: overrideRequest.WfrId,
			Status:             "HELM_PACKAGE_GENERATION_FAILED",
			StatusDetail:       fmt.Sprintf("Helm package generation failed. - %v", err),
			StatusTime:         time.Now(),
			AuditLog: sql.AuditLog{
				CreatedBy: overrideRequest.UserId,
				CreatedOn: time.Now(),
				UpdatedBy: overrideRequest.UserId,
				UpdatedOn: time.Now(),
			},
		}
		err1 := impl.pipelineStatusTimelineService.SaveTimeline(timeline, nil, false)
		if err1 != nil {
			impl.logger.Errorw("error in saving timeline for manifest_download type")
		}
	}

	_, span = otel.Tracer("orchestrator").Start(ctx, "CreateHistoriesForDeploymentTrigger")
	err1 := impl.CreateHistoriesForDeploymentTrigger(valuesOverrideResponse.Pipeline, valuesOverrideResponse.PipelineStrategy, valuesOverrideResponse.EnvOverride, triggerEvent.TriggerdAt, triggerEvent.TriggeredBy)
	if err1 != nil {
		impl.logger.Errorw("error in saving histories for trigger", "err", err1, "pipelineId", valuesOverrideResponse.Pipeline.Id, "wfrId", overrideRequest.WfrId)
	}
	span.End()
	if err != nil {
		return releaseNo, manifest, err
	}

	if triggerEvent.GetManifestInResponse {
		timeline := &pipelineConfig.PipelineStatusTimeline{
			CdWorkflowRunnerId: overrideRequest.WfrId,
			Status:             "HELM_PACKAGE_GENERATED",
			StatusDetail:       "Helm package generated successfully.",
			StatusTime:         time.Now(),
			AuditLog: sql.AuditLog{
				CreatedBy: overrideRequest.UserId,
				CreatedOn: time.Now(),
				UpdatedBy: overrideRequest.UserId,
				UpdatedOn: time.Now(),
			},
		}
		_, span := otel.Tracer("orchestrator").Start(ctx, "cdPipelineStatusTimelineRepo.SaveTimelineForACDHelmApps")
		err = impl.pipelineStatusTimelineService.SaveTimeline(timeline, nil, false)
		if err != nil {
			impl.logger.Errorw("error in saving timeline for manifest_download type")
		}
		span.End()
		err = impl.MergeDefaultValuesWithOverrideValues(valuesOverrideResponse.MergedValues, builtChartPath)
		if err != nil {
			impl.logger.Errorw("error in merging default values with override values ", "err", err)
			return releaseNo, manifest, err
		}
		// for downloaded manifest name is equal to <app-name>-<env-name>-<image-tag>
		image := valuesOverrideResponse.Artifact.Image
		var imageTag string
		if len(image) > 0 {
			imageTag = strings.Split(image, ":")[1]
		}
		chartName := fmt.Sprintf("%s-%s-%s", overrideRequest.AppName, overrideRequest.EnvName, imageTag)
		// As this chart will be pushed, don't delete it now
		deleteChart := !triggerEvent.PerformChartPush
		manifest, err = impl.chartTemplateService.LoadChartInBytes(builtChartPath, deleteChart, chartName, valuesOverrideResponse.EnvOverride.Chart.ChartVersion)
		if err != nil {
			impl.logger.Errorw("error in converting chart to bytes", "err", err)
			return releaseNo, manifest, err
		}
	}

	if triggerEvent.PerformChartPush {
		manifestPushTemplate, err := impl.BuildManifestPushTemplate(overrideRequest, valuesOverrideResponse, builtChartPath)
		if err != nil {
			impl.logger.Errorw("error in building manifest push template", "err", err)
			return releaseNo, manifest, err
		}
		manifestPushService := impl.GetManifestPushService(triggerEvent.ManifestStorageType)
		manifestPushResponse := manifestPushService.PushChart(manifestPushTemplate, ctx)
		if manifestPushResponse.Error != nil {
			impl.logger.Errorw("Error in pushing manifest to git/helm", "err", err, "git_repo_url", manifestPushTemplate.RepoUrl)
			return releaseNo, manifest, manifestPushResponse.Error
		}
		pipelineOverrideUpdateRequest := &chartConfig.PipelineOverride{
			Id:                     valuesOverrideResponse.PipelineOverride.Id,
			GitHash:                manifestPushResponse.CommitHash,
			CommitTime:             manifestPushResponse.CommitTime,
			EnvConfigOverrideId:    valuesOverrideResponse.EnvOverride.Id,
			PipelineOverrideValues: valuesOverrideResponse.ReleaseOverrideJSON,
			PipelineId:             overrideRequest.PipelineId,
			CiArtifactId:           overrideRequest.CiArtifactId,
			PipelineMergedValues:   valuesOverrideResponse.MergedValues,
			AuditLog:               sql.AuditLog{UpdatedOn: triggerEvent.TriggerdAt, UpdatedBy: overrideRequest.UserId},
		}
		_, span := otel.Tracer("orchestrator").Start(ctx, "pipelineOverrideRepository.Update")
		err = impl.pipelineOverrideRepository.Update(pipelineOverrideUpdateRequest)
		span.End()
	}

	if triggerEvent.PerformDeploymentOnCluster {
		err = impl.DeployApp(overrideRequest, valuesOverrideResponse, triggerEvent.TriggerdAt, ctx)
		if err != nil {
			impl.logger.Errorw("error in deploying app", "err", err)
			return releaseNo, manifest, err
		}
	}

	go impl.WriteCDTriggerEvent(overrideRequest, valuesOverrideResponse.Artifact, valuesOverrideResponse.PipelineOverride.PipelineReleaseCounter, valuesOverrideResponse.PipelineOverride.Id, overrideRequest.WfrId)

	_, spann := otel.Tracer("orchestrator").Start(ctx, "MarkImageScanDeployed")
	_ = impl.MarkImageScanDeployed(overrideRequest.AppId, valuesOverrideResponse.EnvOverride.TargetEnvironment, valuesOverrideResponse.Artifact.ImageDigest, overrideRequest.ClusterId, valuesOverrideResponse.Artifact.ScanEnabled)
	spann.End()

	middleware.CdTriggerCounter.WithLabelValues(overrideRequest.AppName, overrideRequest.EnvName).Inc()

	return valuesOverrideResponse.PipelineOverride.PipelineReleaseCounter, manifest, nil

}

func (impl *WorkflowDagExecutorImpl) ValidateTriggerEvent(triggerEvent bean.TriggerEvent) (bool, error) {

	switch triggerEvent.DeploymentAppType {
	case bean2.ArgoCd:
		if !triggerEvent.PerformChartPush {
			return false, errors3.New("For deployment type ArgoCd, PerformChartPush flag expected value = true, got false")
		}
	case bean2.Helm:
		return true, nil
	case bean2.ManifestPush:
		if triggerEvent.PerformDeploymentOnCluster {
			return false, errors3.New("For deployment type GitOpsWithoutDeployment, PerformDeploymentOnCluster flag expected value = false, got value = true")
		}
	case bean2.ManifestDownload:
		if triggerEvent.PerformChartPush {
			return false, errors.New("For deployment type ManifestDownload,  PerformChartPush flag expected value = false, got true")
		}
		if triggerEvent.PerformDeploymentOnCluster {
			return false, errors.New("For deployment type ManifestDownload,  PerformDeploymentOnCluster flag expected value = false, got true")
		}
	}
	return true, nil

}

func (impl *WorkflowDagExecutorImpl) BuildManifestForTrigger(overrideRequest *bean.ValuesOverrideRequest, triggeredAt time.Time, ctx context.Context) (valuesOverrideResponse *app.ValuesOverrideResponse, builtChartPath string, err error) {

	valuesOverrideResponse = &app.ValuesOverrideResponse{}
	valuesOverrideResponse, err = impl.GetValuesOverrideForTrigger(overrideRequest, triggeredAt, ctx)
	if err != nil {
		impl.logger.Errorw("error in fetching values for trigger", "err", err)
		return valuesOverrideResponse, "", err
	}
	builtChartPath, err = impl.appService.BuildChartAndGetPath(overrideRequest.AppName, valuesOverrideResponse.EnvOverride, ctx)
	if err != nil {
		impl.logger.Errorw("error in parsing reference chart", "err", err)
		return valuesOverrideResponse, "", err
	}
	return valuesOverrideResponse, builtChartPath, err
}

func (impl *WorkflowDagExecutorImpl) CreateHistoriesForDeploymentTrigger(pipeline *pipelineConfig.Pipeline, strategy *chartConfig.PipelineStrategy, envOverride *chartConfig.EnvConfigOverride, deployedOn time.Time, deployedBy int32) error {
	//creating history for deployment template
	deploymentTemplateHistory, err := impl.deploymentTemplateHistoryService.CreateDeploymentTemplateHistoryForDeploymentTrigger(pipeline, envOverride, envOverride.Chart.ImageDescriptorTemplate, deployedOn, deployedBy)
	if err != nil {
		impl.logger.Errorw("error in creating deployment template history for deployment trigger", "err", err)
		return err
	}
	cmId, csId, err := impl.configMapHistoryService.CreateCMCSHistoryForDeploymentTrigger(pipeline, deployedOn, deployedBy)
	if err != nil {
		impl.logger.Errorw("error in creating CM/CS history for deployment trigger", "err", err)
		return err
	}
	if strategy != nil {
		err = impl.pipelineStrategyHistoryService.CreateStrategyHistoryForDeploymentTrigger(strategy, deployedOn, deployedBy, pipeline.TriggerType)
		if err != nil {
			impl.logger.Errorw("error in creating strategy history for deployment trigger", "err", err)
			return err
		}
	}

	var variableSnapshotHistories = util4.GetBeansPtr(
		repository5.GetSnapshotBean(deploymentTemplateHistory.Id, repository5.HistoryReferenceTypeDeploymentTemplate, envOverride.VariableSnapshot),
		repository5.GetSnapshotBean(cmId, repository5.HistoryReferenceTypeConfigMap, envOverride.VariableSnapshotForCM),
		repository5.GetSnapshotBean(csId, repository5.HistoryReferenceTypeSecret, envOverride.VariableSnapshotForCS),
	)
	if len(variableSnapshotHistories) > 0 {
		err = impl.scopedVariableManager.SaveVariableHistoriesForTrigger(variableSnapshotHistories, deployedBy)
		if err != nil {
			return err
		}
	}
	return nil
}

func (impl *WorkflowDagExecutorImpl) BuildManifestPushTemplate(overrideRequest *bean.ValuesOverrideRequest, valuesOverrideResponse *app.ValuesOverrideResponse, builtChartPath string) (*bean4.ManifestPushTemplate, error) {

	manifestPushTemplate := &bean4.ManifestPushTemplate{
		WorkflowRunnerId:      overrideRequest.WfrId,
		AppId:                 overrideRequest.AppId,
		ChartRefId:            valuesOverrideResponse.EnvOverride.Chart.ChartRefId,
		EnvironmentId:         valuesOverrideResponse.EnvOverride.Environment.Id,
		UserId:                overrideRequest.UserId,
		PipelineOverrideId:    valuesOverrideResponse.PipelineOverride.Id,
		AppName:               overrideRequest.AppName,
		TargetEnvironmentName: valuesOverrideResponse.EnvOverride.TargetEnvironment,
		BuiltChartPath:        builtChartPath,
		MergedValues:          valuesOverrideResponse.MergedValues,
	}

	manifestPushConfig, err := impl.manifestPushConfigRepository.GetManifestPushConfigByAppIdAndEnvId(overrideRequest.AppId, overrideRequest.EnvId)
	if err != nil && err != pg.ErrNoRows {
		impl.logger.Errorw("error in fetching manifest push config from db", "err", err)
		return manifestPushTemplate, err
	}

	if manifestPushConfig.Id != 0 {
		if manifestPushConfig.StorageType == bean2.ManifestStorageOCIHelmRepo {
			var credentialsConfig bean4.HelmRepositoryConfig
			err = json.Unmarshal([]byte(manifestPushConfig.CredentialsConfig), &credentialsConfig)
			if err != nil {
				impl.logger.Errorw("error in json unmarshal", "err", err)
				return manifestPushTemplate, err
			}
			dockerArtifactStore, err := impl.dockerArtifactStoreRepository.FindOne(credentialsConfig.ContainerRegistryName)
			if err != nil {
				impl.logger.Errorw("error in fetching artifact info", "err", err)
				return manifestPushTemplate, err
			}
			image := valuesOverrideResponse.Artifact.Image
			imageTag := strings.Split(image, ":")[1]
			repoPath, chartName := app.GetRepoPathAndChartNameFromRepoName(credentialsConfig.RepositoryName)
			manifestPushTemplate.RepoUrl = path.Join(dockerArtifactStore.RegistryURL, repoPath)
			// pushed chart name should be same as repo name configured by user (if repo name is a/b/c chart name will be c)
			manifestPushTemplate.ChartName = chartName
			manifestPushTemplate.ChartVersion = fmt.Sprintf("%d.%d.%d-%s-%s", 1, 0, overrideRequest.WfrId, "DEPLOY", imageTag)
			manifestBytes, err := impl.chartTemplateService.LoadChartInBytes(builtChartPath, true, chartName, manifestPushTemplate.ChartVersion)
			if err != nil {
				impl.logger.Errorw("error in converting chart to bytes", "err", err)
				return manifestPushTemplate, err
			}
			manifestPushTemplate.BuiltChartBytes = &manifestBytes
			containerRegistryConfig := &bean4.ContainerRegistryConfig{
				RegistryUrl:  dockerArtifactStore.RegistryURL,
				Username:     dockerArtifactStore.Username,
				Password:     dockerArtifactStore.Password,
				Insecure:     true,
				AccessKey:    dockerArtifactStore.AWSAccessKeyId,
				SecretKey:    dockerArtifactStore.AWSSecretAccessKey,
				AwsRegion:    dockerArtifactStore.AWSRegion,
				RegistryType: string(dockerArtifactStore.RegistryType),
				RepoName:     repoPath,
			}
			for _, ociRegistryConfig := range dockerArtifactStore.OCIRegistryConfig {
				if ociRegistryConfig.RepositoryType == repository6.OCI_REGISRTY_REPO_TYPE_CHART {
					containerRegistryConfig.IsPublic = ociRegistryConfig.IsPublic
				}
			}
			manifestPushTemplate.ContainerRegistryConfig = containerRegistryConfig

		} else if manifestPushConfig.StorageType == bean2.ManifestStorageGit {
			// need to implement for git repo push
		}
	} else {
		manifestPushTemplate.ChartReferenceTemplate = valuesOverrideResponse.EnvOverride.Chart.ReferenceTemplate
		manifestPushTemplate.ChartName = valuesOverrideResponse.EnvOverride.Chart.ChartName
		manifestPushTemplate.ChartVersion = valuesOverrideResponse.EnvOverride.Chart.ChartVersion
		manifestPushTemplate.ChartLocation = valuesOverrideResponse.EnvOverride.Chart.ChartLocation
		manifestPushTemplate.RepoUrl = valuesOverrideResponse.EnvOverride.Chart.GitRepoUrl
	}
	return manifestPushTemplate, nil
}

func (impl *WorkflowDagExecutorImpl) GetManifestPushService(storageType string) app.ManifestPushService {
	var manifestPushService app.ManifestPushService
	if storageType == bean2.ManifestStorageGit {
		manifestPushService = impl.gitOpsManifestPushService
	} else if storageType == bean2.ManifestStorageOCIHelmRepo {
		manifestPushService = impl.helmRepoPushService
	}
	return manifestPushService
}

func (impl *WorkflowDagExecutorImpl) DeployApp(overrideRequest *bean.ValuesOverrideRequest, valuesOverrideResponse *app.ValuesOverrideResponse, triggeredAt time.Time, ctx context.Context) error {

	if util.IsAcdApp(overrideRequest.DeploymentAppType) {
		_, span := otel.Tracer("orchestrator").Start(ctx, "DeployArgocdApp")
		err := impl.DeployArgocdApp(overrideRequest, valuesOverrideResponse, ctx)
		span.End()
		if err != nil {
			impl.logger.Errorw("error in deploying app on argocd", "err", err)
			return err
		}
	} else if util.IsHelmApp(overrideRequest.DeploymentAppType) {
		_, span := otel.Tracer("orchestrator").Start(ctx, "createHelmAppForCdPipeline")
		_, err := impl.createHelmAppForCdPipeline(overrideRequest, valuesOverrideResponse, triggeredAt, ctx)
		span.End()
		if err != nil {
			impl.logger.Errorw("error in creating or updating helm application for cd pipeline", "err", err)
			return err
		}
	}
	return nil
}

func (impl *WorkflowDagExecutorImpl) WriteCDTriggerEvent(overrideRequest *bean.ValuesOverrideRequest, artifact *repository.CiArtifact, releaseId, pipelineOverrideId, wfrId int) {

	event := impl.eventFactory.Build(util2.Trigger, &overrideRequest.PipelineId, overrideRequest.AppId, &overrideRequest.EnvId, util2.CD)
	impl.logger.Debugw("event WriteCDTriggerEvent", "event", event)
	wfr, err := impl.cdWorkflowRepository.FindWorkflowRunnerByIdForApproval(wfrId)
	if err != nil {
		impl.logger.Errorw("could not get wf runner", "err", err)
	}
	event = impl.eventFactory.BuildExtraCDData(event, wfr, pipelineOverrideId, bean.CD_WORKFLOW_TYPE_DEPLOY)
	_, evtErr := impl.eventClient.WriteNotificationEvent(event)
	if evtErr != nil {
		impl.logger.Errorw("CD trigger event not sent", "error", evtErr)
	}
	deploymentEvent := app.DeploymentEvent{
		ApplicationId:      overrideRequest.AppId,
		EnvironmentId:      overrideRequest.EnvId, //check for production Environment
		ReleaseId:          releaseId,
		PipelineOverrideId: pipelineOverrideId,
		TriggerTime:        time.Now(),
		CiArtifactId:       overrideRequest.CiArtifactId,
	}
	ciPipelineMaterials, err := impl.ciPipelineMaterialRepository.GetByPipelineId(artifact.PipelineId)
	if err != nil {
		impl.logger.Errorw("error in ")
	}
	materialInfoMap, mErr := artifact.ParseMaterialInfo()
	if mErr != nil {
		impl.logger.Errorw("material info map error", mErr)
		return
	}
	for _, ciPipelineMaterial := range ciPipelineMaterials {
		hash := materialInfoMap[ciPipelineMaterial.GitMaterial.Url]
		pipelineMaterialInfo := &app.PipelineMaterialInfo{PipelineMaterialId: ciPipelineMaterial.Id, CommitHash: hash}
		deploymentEvent.PipelineMaterials = append(deploymentEvent.PipelineMaterials, pipelineMaterialInfo)
	}
	impl.logger.Infow("triggering deployment event", "event", deploymentEvent)
	err = impl.eventClient.WriteNatsEvent(pubsub.CD_SUCCESS, deploymentEvent)
	if err != nil {
		impl.logger.Errorw("error in writing cd trigger event", "err", err)
	}
}

func (impl *WorkflowDagExecutorImpl) MarkImageScanDeployed(appId int, envId int, imageDigest string, clusterId int, isScanEnabled bool) error {
	impl.logger.Debugw("mark image scan deployed for normal app, from cd auto or manual trigger", "imageDigest", imageDigest)
	executionHistory, err := impl.imageScanHistoryRepository.FindByImageDigest(imageDigest)
	if err != nil && err != pg.ErrNoRows {
		impl.logger.Errorw("error in fetching execution history", "err", err)
		return err
	}
	if executionHistory == nil || executionHistory.Id == 0 {
		impl.logger.Errorw("no execution history found for digest", "digest", imageDigest)
		return fmt.Errorf("no execution history found for digest - %s", imageDigest)
	}
	impl.logger.Debugw("mark image scan deployed for normal app, from cd auto or manual trigger", "executionHistory", executionHistory)
	var ids []int
	ids = append(ids, executionHistory.Id)

	ot, err := impl.imageScanDeployInfoRepository.FetchByAppIdAndEnvId(appId, envId, []string{security.ScanObjectType_APP})

	if err == pg.ErrNoRows && !isScanEnabled {
		//ignoring if no rows are found and scan is disabled
		return nil
	}

	if err != nil && err != pg.ErrNoRows {
		return err
	} else if err == pg.ErrNoRows && isScanEnabled {
		imageScanDeployInfo := &security.ImageScanDeployInfo{
			ImageScanExecutionHistoryId: ids,
			ScanObjectMetaId:            appId,
			ObjectType:                  security.ScanObjectType_APP,
			EnvId:                       envId,
			ClusterId:                   clusterId,
			AuditLog: sql.AuditLog{
				CreatedOn: time.Now(),
				CreatedBy: 1,
				UpdatedOn: time.Now(),
				UpdatedBy: 1,
			},
		}
		impl.logger.Debugw("mark image scan deployed for normal app, from cd auto or manual trigger", "imageScanDeployInfo", imageScanDeployInfo)
		err = impl.imageScanDeployInfoRepository.Save(imageScanDeployInfo)
		if err != nil {
			impl.logger.Errorw("error in creating deploy info", "err", err)
		}
	} else {
		// Updating Execution history for Latest Deployment to fetch out security Vulnerabilities for latest deployed info
		if isScanEnabled {
			ot.ImageScanExecutionHistoryId = ids
		} else {
			arr := []int{-1}
			ot.ImageScanExecutionHistoryId = arr
		}
		err = impl.imageScanDeployInfoRepository.Update(ot)
		if err != nil {
			impl.logger.Errorw("error in updating deploy info for latest deployed image", "err", err)
		}
	}
	return err
}

func (impl *WorkflowDagExecutorImpl) GetValuesOverrideForTrigger(overrideRequest *bean.ValuesOverrideRequest, triggeredAt time.Time, ctx context.Context) (*app.ValuesOverrideResponse, error) {
	if overrideRequest.DeploymentType == models.DEPLOYMENTTYPE_UNKNOWN {
		overrideRequest.DeploymentType = models.DEPLOYMENTTYPE_DEPLOY
	}
	if len(overrideRequest.DeploymentWithConfig) == 0 {
		overrideRequest.DeploymentWithConfig = bean.DEPLOYMENT_CONFIG_TYPE_LAST_SAVED
	}
	valuesOverrideResponse := &app.ValuesOverrideResponse{}

	pipeline, err := impl.pipelineRepository.FindById(overrideRequest.PipelineId)
	valuesOverrideResponse.Pipeline = pipeline
	if err != nil {
		impl.logger.Errorw("error in fetching pipeline by pipeline id", "err", err, "pipeline-id-", overrideRequest.PipelineId)
		return valuesOverrideResponse, err
	}

	_, span := otel.Tracer("orchestrator").Start(ctx, "ciArtifactRepository.Get")
	artifact, err := impl.ciArtifactRepository.Get(overrideRequest.CiArtifactId)
	valuesOverrideResponse.Artifact = artifact
	span.End()
	if err != nil {
		return valuesOverrideResponse, err
	}
	overrideRequest.Image = artifact.Image

	strategy, err := impl.GetDeploymentStrategyByTriggerType(overrideRequest, ctx)
	valuesOverrideResponse.PipelineStrategy = strategy
	if err != nil {
		impl.logger.Errorw("error in getting strategy by trigger type", "err", err)
		return valuesOverrideResponse, err
	}

	envOverride, err := impl.GetEnvOverrideByTriggerType(overrideRequest, triggeredAt, ctx)
	valuesOverrideResponse.EnvOverride = envOverride
	if err != nil {
		impl.logger.Errorw("error in getting env override by trigger type", "err", err)
		return valuesOverrideResponse, err
	}
	appMetrics, err := impl.GetAppMetricsByTriggerType(overrideRequest, ctx)
	valuesOverrideResponse.AppMetrics = appMetrics
	if err != nil {
		impl.logger.Errorw("error in getting app metrics by trigger type", "err", err)
		return valuesOverrideResponse, err
	}

	_, span = otel.Tracer("orchestrator").Start(ctx, "getDbMigrationOverride")
	//FIXME: how to determine rollback
	//we can't depend on ciArtifact ID because CI pipeline can be manually triggered in any order regardless of sourcecode status
	dbMigrationOverride, err := impl.getDbMigrationOverride(overrideRequest, artifact, false)
	span.End()
	if err != nil {
		impl.logger.Errorw("error in fetching db migration config", "req", overrideRequest, "err", err)
		return valuesOverrideResponse, err
	}
	chartVersion := envOverride.Chart.ChartVersion
	_, span = otel.Tracer("orchestrator").Start(ctx, "getConfigMapAndSecretJsonV2")
	scope := getScopeForVariables(overrideRequest, envOverride)
	request := createConfigMapAndSecretJsonRequest(overrideRequest, envOverride, chartVersion, scope)

	configMapJson, err := impl.getConfigMapAndSecretJsonV2(request, envOverride)

	span.End()
	if err != nil {
		impl.logger.Errorw("error in fetching config map n secret ", "err", err)
		configMapJson = nil
	}
	_, span = otel.Tracer("orchestrator").Start(ctx, "appCrudOperationService.GetLabelsByAppIdForDeployment")
	appLabelJsonByte, err := impl.appCrudOperationService.GetLabelsByAppIdForDeployment(overrideRequest.AppId)
	span.End()
	if err != nil {
		impl.logger.Errorw("error in fetching app labels for gitOps commit", "err", err)
		appLabelJsonByte = nil
	}
	_, span = otel.Tracer("orchestrator").Start(ctx, "mergeAndSave")
	pipelineOverride, err := impl.savePipelineOverride(overrideRequest, envOverride.Id, triggeredAt)
	valuesOverrideResponse.PipelineOverride = pipelineOverride
	if err != nil {
		return valuesOverrideResponse, err
	}
	//TODO: check status and apply lock
	releaseOverrideJson, err := impl.getReleaseOverride(envOverride, overrideRequest, artifact, pipelineOverride, strategy, &appMetrics)
	valuesOverrideResponse.ReleaseOverrideJSON = releaseOverrideJson
	if err != nil {
		return valuesOverrideResponse, err
	}
	mergedValues, err := impl.mergeOverrideValues(envOverride, dbMigrationOverride, releaseOverrideJson, configMapJson, appLabelJsonByte, strategy)

	appName := fmt.Sprintf("%s-%s", overrideRequest.AppName, envOverride.Environment.Name)
	mergedValues = impl.autoscalingCheckBeforeTrigger(ctx, appName, envOverride.Namespace, mergedValues, overrideRequest)

	_, span = otel.Tracer("orchestrator").Start(ctx, "dockerRegistryIpsConfigService.HandleImagePullSecretOnApplicationDeployment")
	// handle image pull secret if access given
	mergedValues, err = impl.dockerRegistryIpsConfigService.HandleImagePullSecretOnApplicationDeployment(envOverride.Environment, artifact, pipeline.CiPipelineId, mergedValues)
	valuesOverrideResponse.MergedValues = string(mergedValues)
	span.End()
	if err != nil {
		return valuesOverrideResponse, err
	}
	pipelineOverride.PipelineMergedValues = string(mergedValues)
	err = impl.pipelineOverrideRepository.Update(pipelineOverride)
	if err != nil {
		return valuesOverrideResponse, err
	}
	return valuesOverrideResponse, err
}
func createConfigMapAndSecretJsonRequest(overrideRequest *bean.ValuesOverrideRequest, envOverride *chartConfig.EnvConfigOverride, chartVersion string, scope resourceQualifiers.Scope) ConfigMapAndSecretJsonV2 {
	request := ConfigMapAndSecretJsonV2{
		AppId:                                 overrideRequest.AppId,
		EnvId:                                 envOverride.TargetEnvironment,
		PipeLineId:                            overrideRequest.PipelineId,
		ChartVersion:                          chartVersion,
		DeploymentWithConfig:                  overrideRequest.DeploymentWithConfig,
		wfrIdForDeploymentWithSpecificTrigger: overrideRequest.WfrIdForDeploymentWithSpecificTrigger,
		Scope:                                 scope,
	}
	return request
}

func getScopeForVariables(overrideRequest *bean.ValuesOverrideRequest, envOverride *chartConfig.EnvConfigOverride) resourceQualifiers.Scope {
	scope := resourceQualifiers.Scope{
		AppId:     overrideRequest.AppId,
		EnvId:     envOverride.TargetEnvironment,
		ClusterId: envOverride.Environment.Id,
		SystemMetadata: &resourceQualifiers.SystemMetadata{
			EnvironmentName: envOverride.Environment.Name,
			ClusterName:     envOverride.Environment.Cluster.ClusterName,
			Namespace:       envOverride.Environment.Namespace,
			ImageTag:        util3.GetImageTagFromImage(overrideRequest.Image),
			AppName:         overrideRequest.AppName,
			Image:           overrideRequest.Image,
		},
	}
	return scope
}

func (impl *WorkflowDagExecutorImpl) DeployArgocdApp(overrideRequest *bean.ValuesOverrideRequest, valuesOverrideResponse *app.ValuesOverrideResponse, ctx context.Context) error {

	impl.logger.Debugw("new pipeline found", "pipeline", valuesOverrideResponse.Pipeline)
	_, span := otel.Tracer("orchestrator").Start(ctx, "createArgoApplicationIfRequired")
	name, err := impl.createArgoApplicationIfRequired(overrideRequest.AppId, valuesOverrideResponse.EnvOverride, valuesOverrideResponse.Pipeline, overrideRequest.UserId)
	span.End()
	if err != nil {
		impl.logger.Errorw("acd application create error on cd trigger", "err", err, "req", overrideRequest)
		return err
	}
	impl.logger.Debugw("argocd application created", "name", name)

	_, span = otel.Tracer("orchestrator").Start(ctx, "updateArgoPipeline")
	updateAppInArgocd, err := impl.updateArgoPipeline(overrideRequest.AppId, valuesOverrideResponse.Pipeline.Name, valuesOverrideResponse.EnvOverride, ctx)
	span.End()
	if err != nil {
		impl.logger.Errorw("error in updating argocd app ", "err", err)
		return err
	}
	if updateAppInArgocd {
		impl.logger.Debug("argo-cd successfully updated")
	} else {
		impl.logger.Debug("argo-cd failed to update, ignoring it")
	}
	return nil
}
func (impl *WorkflowDagExecutorImpl) createArgoApplicationIfRequired(appId int, envConfigOverride *chartConfig.EnvConfigOverride, pipeline *pipelineConfig.Pipeline, userId int32) (string, error) {
	//repo has been registered while helm create
	chart, err := impl.chartRepository.FindLatestChartForAppByAppId(appId)
	if err != nil {
		impl.logger.Errorw("no chart found ", "app", appId)
		return "", err
	}
	envModel, err := impl.envRepository.FindById(envConfigOverride.TargetEnvironment)
	if err != nil {
		return "", err
	}
	argoAppName := pipeline.DeploymentAppName
	if pipeline.DeploymentAppCreated {
		return argoAppName, nil
	} else {
		//create
		appNamespace := envConfigOverride.Namespace
		if appNamespace == "" {
			appNamespace = "default"
		}
		namespace := argocdServer.DevtronInstalationNs
		appRequest := &argocdServer.AppTemplate{
			ApplicationName: argoAppName,
			Namespace:       namespace,
			TargetNamespace: appNamespace,
			TargetServer:    envModel.Cluster.ServerUrl,
			Project:         "default",
			ValuesFile:      impl.getValuesFileForEnv(envModel.Id),
			RepoPath:        chart.ChartLocation,
			RepoUrl:         chart.GitRepoUrl,
		}

		argoAppName, err := impl.argoK8sClient.CreateAcdApp(appRequest, envModel.Cluster)
		if err != nil {
			return "", err
		}
		//update cd pipeline to mark deployment app created
		_, err = impl.updatePipeline(pipeline, userId)
		if err != nil {
			impl.logger.Errorw("error in update cd pipeline for deployment app created or not", "err", err)
			return "", err
		}
		return argoAppName, nil
	}
}

func (impl *WorkflowDagExecutorImpl) createHelmAppForCdPipeline(overrideRequest *bean.ValuesOverrideRequest, valuesOverrideResponse *app.ValuesOverrideResponse, triggeredAt time.Time, ctx context.Context) (bool, error) {

	pipeline := valuesOverrideResponse.Pipeline
	envOverride := valuesOverrideResponse.EnvOverride
	mergeAndSave := valuesOverrideResponse.MergedValues

	chartMetaData := &chart.Metadata{
		Name:    pipeline.App.AppName,
		Version: envOverride.Chart.ChartVersion,
	}
	referenceTemplatePath := path.Join(string(impl.refChartDir), envOverride.Chart.ReferenceTemplate)

	if util.IsHelmApp(pipeline.DeploymentAppType) {
		referenceChartByte := envOverride.Chart.ReferenceChart
		// here updating reference chart into database.
		if len(envOverride.Chart.ReferenceChart) == 0 {
			refChartByte, err := impl.chartTemplateService.GetByteArrayRefChart(chartMetaData, referenceTemplatePath)
			if err != nil {
				impl.logger.Errorw("ref chart commit error on cd trigger", "err", err, "req", overrideRequest)
				return false, err
			}
			ch := envOverride.Chart
			ch.ReferenceChart = refChartByte
			ch.UpdatedOn = time.Now()
			ch.UpdatedBy = overrideRequest.UserId
			err = impl.chartRepository.Update(ch)
			if err != nil {
				impl.logger.Errorw("chart update error", "err", err, "req", overrideRequest)
				return false, err
			}
			referenceChartByte = refChartByte
		}

		releaseName := pipeline.DeploymentAppName
		cluster := envOverride.Environment.Cluster
		bearerToken := cluster.Config[util5.BearerToken]
		clusterConfig := &client2.ClusterConfig{
			ClusterId:              int32(cluster.Id),
			ClusterName:            cluster.ClusterName,
			Token:                  bearerToken,
			ApiServerUrl:           cluster.ServerUrl,
			InsecureSkipTLSVerify:  cluster.InsecureSkipTlsVerify,
			ProxyUrl:               cluster.ProxyUrl,
			ToConnectWithSSHTunnel: cluster.ToConnectWithSSHTunnel,
			SshTunnelAuthKey:       cluster.SSHTunnelAuthKey,
			SshTunnelUser:          cluster.SSHTunnelUser,
			SshTunnelPassword:      cluster.SSHTunnelPassword,
			SshTunnelServerAddress: cluster.SSHTunnelServerAddress,
		}
		if cluster.InsecureSkipTlsVerify == false {
			clusterConfig.KeyData = cluster.Config[util5.TlsKey]
			clusterConfig.CertData = cluster.Config[util5.CertData]
			clusterConfig.CaData = cluster.Config[util5.CertificateAuthorityData]
		}
		releaseIdentifier := &client2.ReleaseIdentifier{
			ReleaseName:      releaseName,
			ReleaseNamespace: envOverride.Namespace,
			ClusterConfig:    clusterConfig,
		}

		if pipeline.DeploymentAppCreated {
			req := &client2.UpgradeReleaseRequest{
				ReleaseIdentifier: releaseIdentifier,
				ValuesYaml:        mergeAndSave,
				HistoryMax:        impl.helmAppService.GetRevisionHistoryMaxValue(client2.SOURCE_DEVTRON_APP),
				ChartContent:      &client2.ChartContent{Content: referenceChartByte},
			}

			updateApplicationResponse, err := impl.helmAppClient.UpdateApplication(ctx, req)

			// For cases where helm release was not found but db flag for deployment app created was true
			if err != nil && strings.Contains(err.Error(), "release: not found") {

				// retry install
				_, err = impl.helmInstallReleaseWithCustomChart(ctx, releaseIdentifier, referenceChartByte, mergeAndSave)

				// if retry failed, return
				if err != nil {
					impl.logger.Errorw("release not found, failed to re-install helm application", "err", err)
					return false, err
				}
			} else if err != nil {
				impl.logger.Errorw("error in updating helm application for cd pipeline", "err", err)
				return false, err
			} else {
				impl.logger.Debugw("updated helm application", "response", updateApplicationResponse, "isSuccess", updateApplicationResponse.Success)
			}

		} else {

			helmResponse, err := impl.helmInstallReleaseWithCustomChart(ctx, releaseIdentifier, referenceChartByte, mergeAndSave)

			// For connection related errors, no need to update the db
			if err != nil && strings.Contains(err.Error(), "connection error") {
				impl.logger.Errorw("error in helm install custom chart", "err", err)
				return false, err
			}

			// IMP: update cd pipeline to mark deployment app created, even if helm install fails
			// If the helm install fails, it still creates the app in failed state, so trying to
			// re-create the app results in error from helm that cannot re-use name which is still in use
			_, pgErr := impl.updatePipeline(pipeline, overrideRequest.UserId)

			if err != nil {
				impl.logger.Errorw("error in helm install custom chart", "err", err)

				if pgErr != nil {
					impl.logger.Errorw("failed to update deployment app created flag in pipeline table", "err", err)
				}
				return false, err
			}

			if pgErr != nil {
				impl.logger.Errorw("failed to update deployment app created flag in pipeline table", "err", err)
				return false, err
			}

			impl.logger.Debugw("received helm release response", "helmResponse", helmResponse, "isSuccess", helmResponse.Success)
		}

		//update workflow runner status, used in app workflow view
		cdWf, err := impl.cdWorkflowRepository.FindByWorkflowIdAndRunnerType(ctx, overrideRequest.CdWorkflowId, bean.CD_WORKFLOW_TYPE_DEPLOY)
		if err != nil && err != pg.ErrNoRows {
			impl.logger.Errorw("err on fetching cd workflow", "err", err)
			return false, err
		}
		cdWorkflowId := cdWf.CdWorkflowId
		if cdWf.CdWorkflowId == 0 {
			cdWf := &pipelineConfig.CdWorkflow{
				CiArtifactId: overrideRequest.CiArtifactId,
				PipelineId:   overrideRequest.PipelineId,
				AuditLog:     sql.AuditLog{CreatedOn: triggeredAt, CreatedBy: overrideRequest.UserId, UpdatedOn: triggeredAt, UpdatedBy: overrideRequest.UserId},
			}
			err := impl.cdWorkflowRepository.SaveWorkFlow(ctx, cdWf)
			if err != nil {
				impl.logger.Errorw("err on updating cd workflow for status update", "err", err)
				return false, err
			}
			cdWorkflowId = cdWf.Id
			runner := &pipelineConfig.CdWorkflowRunner{
				Id:           cdWf.Id,
				Name:         pipeline.Name,
				WorkflowType: bean.CD_WORKFLOW_TYPE_DEPLOY,
				ExecutorType: pipelineConfig.WORKFLOW_EXECUTOR_TYPE_AWF,
				Status:       pipelineConfig.WorkflowInProgress,
				TriggeredBy:  overrideRequest.UserId,
				StartedOn:    triggeredAt,
				CdWorkflowId: cdWorkflowId,
				AuditLog:     sql.AuditLog{CreatedOn: triggeredAt, CreatedBy: overrideRequest.UserId, UpdatedOn: triggeredAt, UpdatedBy: overrideRequest.UserId},
			}
			_, err = impl.cdWorkflowRepository.SaveWorkFlowRunner(runner)
			if err != nil {
				impl.logger.Errorw("err on updating cd workflow runner for status update", "err", err)
				return false, err
			}
		} else {
			cdWf.Status = pipelineConfig.WorkflowInProgress
			cdWf.FinishedOn = time.Now()
			cdWf.UpdatedBy = overrideRequest.UserId
			cdWf.UpdatedOn = time.Now()
			err = impl.cdWorkflowRepository.UpdateWorkFlowRunner(&cdWf)
			if err != nil {
				impl.logger.Errorw("error on update cd workflow runner", "cdWf", cdWf, "err", err)
				return false, err
			}
		}
	}
	return true, nil
}

func (impl *WorkflowDagExecutorImpl) GetDeploymentStrategyByTriggerType(overrideRequest *bean.ValuesOverrideRequest, ctx context.Context) (*chartConfig.PipelineStrategy, error) {

	strategy := &chartConfig.PipelineStrategy{}
	var err error
	if overrideRequest.DeploymentWithConfig == bean.DEPLOYMENT_CONFIG_TYPE_SPECIFIC_TRIGGER {
		_, span := otel.Tracer("orchestrator").Start(ctx, "strategyHistoryRepository.GetHistoryByPipelineIdAndWfrId")
		strategyHistory, err := impl.strategyHistoryRepository.GetHistoryByPipelineIdAndWfrId(overrideRequest.PipelineId, overrideRequest.WfrIdForDeploymentWithSpecificTrigger)
		span.End()
		if err != nil {
			impl.logger.Errorw("error in getting deployed strategy history by pipleinId and wfrId", "err", err, "pipelineId", overrideRequest.PipelineId, "wfrId", overrideRequest.WfrIdForDeploymentWithSpecificTrigger)
			return nil, err
		}
		strategy.Strategy = strategyHistory.Strategy
		strategy.Config = strategyHistory.Config
		strategy.PipelineId = overrideRequest.PipelineId
	} else if overrideRequest.DeploymentWithConfig == bean.DEPLOYMENT_CONFIG_TYPE_LAST_SAVED {
		if overrideRequest.ForceTrigger {
			_, span := otel.Tracer("orchestrator").Start(ctx, "pipelineConfigRepository.GetDefaultStrategyByPipelineId")
			strategy, err = impl.pipelineConfigRepository.GetDefaultStrategyByPipelineId(overrideRequest.PipelineId)
			span.End()
		} else {
			var deploymentTemplate chartRepoRepository.DeploymentStrategy
			if overrideRequest.DeploymentTemplate == "ROLLING" {
				deploymentTemplate = chartRepoRepository.DEPLOYMENT_STRATEGY_ROLLING
			} else if overrideRequest.DeploymentTemplate == "BLUE-GREEN" {
				deploymentTemplate = chartRepoRepository.DEPLOYMENT_STRATEGY_BLUE_GREEN
			} else if overrideRequest.DeploymentTemplate == "CANARY" {
				deploymentTemplate = chartRepoRepository.DEPLOYMENT_STRATEGY_CANARY
			} else if overrideRequest.DeploymentTemplate == "RECREATE" {
				deploymentTemplate = chartRepoRepository.DEPLOYMENT_STRATEGY_RECREATE
			}

			if len(deploymentTemplate) > 0 {
				_, span := otel.Tracer("orchestrator").Start(ctx, "pipelineConfigRepository.FindByStrategyAndPipelineId")
				strategy, err = impl.pipelineConfigRepository.FindByStrategyAndPipelineId(deploymentTemplate, overrideRequest.PipelineId)
				span.End()
			} else {
				_, span := otel.Tracer("orchestrator").Start(ctx, "pipelineConfigRepository.GetDefaultStrategyByPipelineId")
				strategy, err = impl.pipelineConfigRepository.GetDefaultStrategyByPipelineId(overrideRequest.PipelineId)
				span.End()
			}
		}
		if err != nil && errors3.IsNotFound(err) == false {
			impl.logger.Errorf("invalid state", "err", err, "req", strategy)
			return nil, err
		}
	}
	return strategy, nil
}

func (impl *WorkflowDagExecutorImpl) GetEnvOverrideByTriggerType(overrideRequest *bean.ValuesOverrideRequest, triggeredAt time.Time, ctx context.Context) (*chartConfig.EnvConfigOverride, error) {

	envOverride := &chartConfig.EnvConfigOverride{}

	var err error
	if overrideRequest.DeploymentWithConfig == bean.DEPLOYMENT_CONFIG_TYPE_SPECIFIC_TRIGGER {
		_, span := otel.Tracer("orchestrator").Start(ctx, "deploymentTemplateHistoryRepository.GetHistoryByPipelineIdAndWfrId")
		deploymentTemplateHistory, err := impl.deploymentTemplateHistoryRepository.GetHistoryByPipelineIdAndWfrId(overrideRequest.PipelineId, overrideRequest.WfrIdForDeploymentWithSpecificTrigger)
		//VARIABLE_SNAPSHOT_GET and resolve

		span.End()
		if err != nil {
			impl.logger.Errorw("error in getting deployed deployment template history by pipelineId and wfrId", "err", err, "pipelineId", &overrideRequest, "wfrId", overrideRequest.WfrIdForDeploymentWithSpecificTrigger)
			return nil, err
		}
		templateName := deploymentTemplateHistory.TemplateName
		templateVersion := deploymentTemplateHistory.TemplateVersion
		if templateName == "Rollout Deployment" {
			templateName = ""
		}
		//getting chart_ref by id
		_, span = otel.Tracer("orchestrator").Start(ctx, "chartRefRepository.FindByVersionAndName")
		chartRef, err := impl.chartRefRepository.FindByVersionAndName(templateName, templateVersion)
		span.End()
		if err != nil {
			impl.logger.Errorw("error in getting chartRef by version and name", "err", err, "version", templateVersion, "name", templateName)
			return nil, err
		}
		//assuming that if a chartVersion is deployed then it's envConfigOverride will be available
		_, span = otel.Tracer("orchestrator").Start(ctx, "environmentConfigRepository.GetByAppIdEnvIdAndChartRefId")
		envOverride, err = impl.environmentConfigRepository.GetByAppIdEnvIdAndChartRefId(overrideRequest.AppId, overrideRequest.EnvId, chartRef.Id)
		span.End()
		if err != nil {
			impl.logger.Errorw("error in getting envConfigOverride for pipeline for specific chartVersion", "err", err, "appId", overrideRequest.AppId, "envId", overrideRequest.EnvId, "chartRefId", chartRef.Id)
			return nil, err
		}

		_, span = otel.Tracer("orchestrator").Start(ctx, "envRepository.FindById")
		env, err := impl.envRepository.FindById(envOverride.TargetEnvironment)
		span.End()
		if err != nil {
			impl.logger.Errorw("unable to find env", "err", err)
			return nil, err
		}
		envOverride.Environment = env

		//updating historical data in envConfigOverride and appMetrics flag
		envOverride.IsOverride = true
		envOverride.EnvOverrideValues = deploymentTemplateHistory.Template
		reference := repository5.HistoryReference{
			HistoryReferenceId:   deploymentTemplateHistory.Id,
			HistoryReferenceType: repository5.HistoryReferenceTypeDeploymentTemplate,
		}
		variableMap, resolvedTemplate, err := impl.scopedVariableManager.GetVariableSnapshotAndResolveTemplate(envOverride.EnvOverrideValues, parsers.JsonVariableTemplate, reference, true, false)
		envOverride.ResolvedEnvOverrideValues = resolvedTemplate
		envOverride.VariableSnapshot = variableMap
		if err != nil {
			return envOverride, err
		}
	} else if overrideRequest.DeploymentWithConfig == bean.DEPLOYMENT_CONFIG_TYPE_LAST_SAVED {
		_, span := otel.Tracer("orchestrator").Start(ctx, "environmentConfigRepository.ActiveEnvConfigOverride")
		envOverride, err = impl.environmentConfigRepository.ActiveEnvConfigOverride(overrideRequest.AppId, overrideRequest.EnvId)

		var chart *chartRepoRepository.Chart
		span.End()
		if err != nil {
			impl.logger.Errorw("invalid state", "err", err, "req", overrideRequest)
			return nil, err
		}
		if envOverride.Id == 0 {
			_, span = otel.Tracer("orchestrator").Start(ctx, "chartRepository.FindLatestChartForAppByAppId")
			chart, err = impl.chartRepository.FindLatestChartForAppByAppId(overrideRequest.AppId)
			span.End()
			if err != nil {
				impl.logger.Errorw("invalid state", "err", err, "req", overrideRequest)
				return nil, err
			}
			_, span = otel.Tracer("orchestrator").Start(ctx, "environmentConfigRepository.FindChartByAppIdAndEnvIdAndChartRefId")
			envOverride, err = impl.environmentConfigRepository.FindChartByAppIdAndEnvIdAndChartRefId(overrideRequest.AppId, overrideRequest.EnvId, chart.ChartRefId)
			span.End()
			if err != nil && !errors3.IsNotFound(err) {
				impl.logger.Errorw("invalid state", "err", err, "req", overrideRequest)
				return nil, err
			}

			//creating new env override config
			if errors3.IsNotFound(err) || envOverride == nil {
				_, span = otel.Tracer("orchestrator").Start(ctx, "envRepository.FindById")
				environment, err := impl.envRepository.FindById(overrideRequest.EnvId)
				span.End()
				if err != nil && !util.IsErrNoRows(err) {
					return nil, err
				}
				envOverride = &chartConfig.EnvConfigOverride{
					Active:            true,
					ManualReviewed:    true,
					Status:            models.CHARTSTATUS_SUCCESS,
					TargetEnvironment: overrideRequest.EnvId,
					ChartId:           chart.Id,
					AuditLog:          sql.AuditLog{UpdatedBy: overrideRequest.UserId, UpdatedOn: triggeredAt, CreatedOn: triggeredAt, CreatedBy: overrideRequest.UserId},
					Namespace:         environment.Namespace,
					IsOverride:        false,
					EnvOverrideValues: "{}",
					Latest:            false,
					IsBasicViewLocked: chart.IsBasicViewLocked,
					CurrentViewEditor: chart.CurrentViewEditor,
				}
				_, span = otel.Tracer("orchestrator").Start(ctx, "environmentConfigRepository.Save")
				err = impl.environmentConfigRepository.Save(envOverride)
				span.End()
				if err != nil {
					impl.logger.Errorw("error in creating envconfig", "data", envOverride, "error", err)
					return nil, err
				}
			}
			envOverride.Chart = chart
		} else if envOverride.Id > 0 && !envOverride.IsOverride {
			_, span = otel.Tracer("orchestrator").Start(ctx, "chartRepository.FindLatestChartForAppByAppId")
			chart, err = impl.chartRepository.FindLatestChartForAppByAppId(overrideRequest.AppId)
			span.End()
			if err != nil {
				impl.logger.Errorw("invalid state", "err", err, "req", overrideRequest)
				return nil, err
			}
			envOverride.Chart = chart
		}

		_, span = otel.Tracer("orchestrator").Start(ctx, "envRepository.FindById")
		env, err := impl.envRepository.FindById(envOverride.TargetEnvironment)
		span.End()
		if err != nil {
			impl.logger.Errorw("unable to find env", "err", err)
			return nil, err
		}
		envOverride.Environment = env
		scope := getScopeForVariables(overrideRequest, envOverride)
		if envOverride.IsOverride {

			entity := repository5.GetEntity(envOverride.Id, repository5.EntityTypeDeploymentTemplateEnvLevel)
			resolvedTemplate, variableMap, err := impl.scopedVariableManager.GetMappedVariablesAndResolveTemplate(envOverride.EnvOverrideValues, scope, entity, true)
			envOverride.ResolvedEnvOverrideValues = resolvedTemplate
			envOverride.VariableSnapshot = variableMap
			if err != nil {
				return envOverride, err
			}

		} else {
			entity := repository5.GetEntity(chart.Id, repository5.EntityTypeDeploymentTemplateAppLevel)
			resolvedTemplate, variableMap, err := impl.scopedVariableManager.GetMappedVariablesAndResolveTemplate(chart.GlobalOverride, scope, entity, true)
			envOverride.Chart.ResolvedGlobalOverride = resolvedTemplate
			envOverride.VariableSnapshot = variableMap
			if err != nil {
				return envOverride, err
			}

		}
	}

	return envOverride, nil
}

func (impl *WorkflowDagExecutorImpl) GetAppMetricsByTriggerType(overrideRequest *bean.ValuesOverrideRequest, ctx context.Context) (bool, error) {

	var appMetrics bool
	if overrideRequest.DeploymentWithConfig == bean.DEPLOYMENT_CONFIG_TYPE_SPECIFIC_TRIGGER {
		_, span := otel.Tracer("orchestrator").Start(ctx, "deploymentTemplateHistoryRepository.GetHistoryByPipelineIdAndWfrId")
		deploymentTemplateHistory, err := impl.deploymentTemplateHistoryRepository.GetHistoryByPipelineIdAndWfrId(overrideRequest.PipelineId, overrideRequest.WfrIdForDeploymentWithSpecificTrigger)
		span.End()
		if err != nil {
			impl.logger.Errorw("error in getting deployed deployment template history by pipelineId and wfrId", "err", err, "pipelineId", &overrideRequest, "wfrId", overrideRequest.WfrIdForDeploymentWithSpecificTrigger)
			return appMetrics, err
		}
		appMetrics = deploymentTemplateHistory.IsAppMetricsEnabled

	} else if overrideRequest.DeploymentWithConfig == bean.DEPLOYMENT_CONFIG_TYPE_LAST_SAVED {
		_, span := otel.Tracer("orchestrator").Start(ctx, "appLevelMetricsRepository.FindByAppId")
		appLevelMetrics, err := impl.appLevelMetricsRepository.FindByAppId(overrideRequest.AppId)
		span.End()
		if err != nil && !util.IsErrNoRows(err) {
			impl.logger.Errorw("err", err)
			return appMetrics, &util.ApiError{InternalMessage: "unable to fetch app level metrics flag"}
		}
		appMetrics = appLevelMetrics.AppMetrics

		_, span = otel.Tracer("orchestrator").Start(ctx, "envLevelMetricsRepository.FindByAppIdAndEnvId")
		envLevelMetrics, err := impl.envLevelMetricsRepository.FindByAppIdAndEnvId(overrideRequest.AppId, overrideRequest.EnvId)
		span.End()
		if err != nil && !util.IsErrNoRows(err) {
			impl.logger.Errorw("err", err)
			return appMetrics, &util.ApiError{InternalMessage: "unable to fetch env level metrics flag"}
		}
		if envLevelMetrics.Id != 0 && envLevelMetrics.AppMetrics != nil {
			appMetrics = *envLevelMetrics.AppMetrics
		}
	}
	return appMetrics, nil
}

func (impl *WorkflowDagExecutorImpl) getDbMigrationOverride(overrideRequest *bean.ValuesOverrideRequest, artifact *repository.CiArtifact, isRollback bool) (overrideJson []byte, err error) {
	if isRollback {
		return nil, fmt.Errorf("rollback not supported ye")
	}
	notConfigured := false
	config, err := impl.dbMigrationConfigRepository.FindByPipelineId(overrideRequest.PipelineId)
	if err != nil && !util.IsErrNoRows(err) {
		impl.logger.Errorw("error in fetching pipeline override config", "req", overrideRequest, "err", err)
		return nil, err
	} else if util.IsErrNoRows(err) {
		notConfigured = true
	}
	envVal := &EnvironmentOverride{}
	if notConfigured {
		impl.logger.Warnw("no active db migration found", "pipeline", overrideRequest.PipelineId)
		envVal.Enabled = false
	} else {
		materialInfos, err := artifact.ParseMaterialInfo()
		if err != nil {
			return nil, err
		}

		hash, ok := materialInfos[config.GitMaterial.Url]
		if !ok {
			impl.logger.Errorf("wrong url map ", "map", materialInfos, "url", config.GitMaterial.Url)
			return nil, fmt.Errorf("configured url not found in material %s", config.GitMaterial.Url)
		}

		envVal.Enabled = true
		if config.GitMaterial.GitProvider.AuthMode != repository.AUTH_MODE_USERNAME_PASSWORD &&
			config.GitMaterial.GitProvider.AuthMode != repository.AUTH_MODE_ACCESS_TOKEN &&
			config.GitMaterial.GitProvider.AuthMode != repository.AUTH_MODE_ANONYMOUS {
			return nil, fmt.Errorf("auth mode %s not supported for migration", config.GitMaterial.GitProvider.AuthMode)
		}
		envVal.appendEnvironmentVariable("GIT_REPO_URL", config.GitMaterial.Url)
		envVal.appendEnvironmentVariable("GIT_USER", config.GitMaterial.GitProvider.UserName)
		var password string
		if config.GitMaterial.GitProvider.AuthMode == repository.AUTH_MODE_USERNAME_PASSWORD {
			password = config.GitMaterial.GitProvider.Password
		} else {
			password = config.GitMaterial.GitProvider.AccessToken
		}
		envVal.appendEnvironmentVariable("GIT_AUTH_TOKEN", password)
		// parse git-tag not required
		//envVal.appendEnvironmentVariable("GIT_TAG", "")
		envVal.appendEnvironmentVariable("GIT_HASH", hash)
		envVal.appendEnvironmentVariable("SCRIPT_LOCATION", config.ScriptSource)
		envVal.appendEnvironmentVariable("DB_TYPE", string(config.DbConfig.Type))
		envVal.appendEnvironmentVariable("DB_USER_NAME", config.DbConfig.UserName)
		envVal.appendEnvironmentVariable("DB_PASSWORD", config.DbConfig.Password)
		envVal.appendEnvironmentVariable("DB_HOST", config.DbConfig.Host)
		envVal.appendEnvironmentVariable("DB_PORT", config.DbConfig.Port)
		envVal.appendEnvironmentVariable("DB_NAME", config.DbConfig.DbName)
		//Will be used for rollback don't delete it
		//envVal.appendEnvironmentVariable("MIGRATE_TO_VERSION", strconv.Itoa(overrideRequest.TargetDbVersion))
	}
	dbMigrationConfig := map[string]interface{}{"dbMigrationConfig": envVal}
	confByte, err := json.Marshal(dbMigrationConfig)
	if err != nil {
		return nil, err
	}
	return confByte, nil
}

type ConfigMapAndSecretJsonV2 struct {
	AppId                                 int
	EnvId                                 int
	PipeLineId                            int
	ChartVersion                          string
	DeploymentWithConfig                  bean.DeploymentConfigurationType
	wfrIdForDeploymentWithSpecificTrigger int
	Scope                                 resourceQualifiers.Scope
}

func (impl *WorkflowDagExecutorImpl) getConfigMapAndSecretJsonV2(request ConfigMapAndSecretJsonV2, envOverride *chartConfig.EnvConfigOverride) ([]byte, error) {

	var configMapJson, secretDataJson, configMapJsonApp, secretDataJsonApp, configMapJsonEnv, secretDataJsonEnv string

	var err error
	configMapA := &chartConfig.ConfigMapAppModel{}
	configMapE := &chartConfig.ConfigMapEnvModel{}
	configMapHistory, secretHistory := &repository3.ConfigmapAndSecretHistory{}, &repository3.ConfigmapAndSecretHistory{}

	merged := []byte("{}")
	if request.DeploymentWithConfig == bean.DEPLOYMENT_CONFIG_TYPE_LAST_SAVED {
		configMapA, err = impl.configMapRepository.GetByAppIdAppLevel(request.AppId)
		if err != nil && pg.ErrNoRows != err {
			return []byte("{}"), err
		}
		if configMapA != nil && configMapA.Id > 0 {
			configMapJsonApp = configMapA.ConfigMapData
			secretDataJsonApp = configMapA.SecretData
		}

		configMapE, err = impl.configMapRepository.GetByAppIdAndEnvIdEnvLevel(request.AppId, request.EnvId)
		if err != nil && pg.ErrNoRows != err {
			return []byte("{}"), err
		}
		if configMapE != nil && configMapE.Id > 0 {
			configMapJsonEnv = configMapE.ConfigMapData
			secretDataJsonEnv = configMapE.SecretData
		}

	} else if request.DeploymentWithConfig == bean.DEPLOYMENT_CONFIG_TYPE_SPECIFIC_TRIGGER {

		//fetching history and setting envLevelConfig and not appLevelConfig because history already contains merged appLevel and envLevel configs
		configMapHistory, err = impl.configMapHistoryRepository.GetHistoryByPipelineIdAndWfrId(request.PipeLineId, request.wfrIdForDeploymentWithSpecificTrigger, repository3.CONFIGMAP_TYPE)
		if err != nil {
			impl.logger.Errorw("error in getting config map history config by pipelineId and wfrId ", "err", err, "pipelineId", request.PipeLineId, "wfrid", request.wfrIdForDeploymentWithSpecificTrigger)
			return []byte("{}"), err
		}
		configMapJsonEnv = configMapHistory.Data

		secretHistory, err = impl.configMapHistoryRepository.GetHistoryByPipelineIdAndWfrId(request.PipeLineId, request.wfrIdForDeploymentWithSpecificTrigger, repository3.SECRET_TYPE)
		if err != nil {
			impl.logger.Errorw("error in getting config map history config by pipelineId and wfrId ", "err", err, "pipelineId", request.PipeLineId, "wfrid", request.wfrIdForDeploymentWithSpecificTrigger)
			return []byte("{}"), err
		}
		secretDataJsonEnv = secretHistory.Data
	}
	configMapJson, err = impl.mergeUtil.ConfigMapMerge(configMapJsonApp, configMapJsonEnv)
	if err != nil {
		return []byte("{}"), err
	}
	chartMajorVersion, chartMinorVersion, err := util4.ExtractChartVersion(request.ChartVersion)
	if err != nil {
		impl.logger.Errorw("chart version parsing", "err", err)
		return []byte("{}"), err
	}
	secretDataJson, err = impl.mergeUtil.ConfigSecretMerge(secretDataJsonApp, secretDataJsonEnv, chartMajorVersion, chartMinorVersion, false)
	if err != nil {
		return []byte("{}"), err
	}
	configResponseR := bean.ConfigMapRootJson{}
	configResponse := bean.ConfigMapJson{}
	if configMapJson != "" {
		err = json.Unmarshal([]byte(configMapJson), &configResponse)
		if err != nil {
			return []byte("{}"), err
		}
	}
	configResponseR.ConfigMapJson = configResponse
	secretResponseR := bean.ConfigSecretRootJson{}
	secretResponse := bean.ConfigSecretJson{}
	if configMapJson != "" {
		err = json.Unmarshal([]byte(secretDataJson), &secretResponse)
		if err != nil {
			return []byte("{}"), err
		}
	}
	secretResponseR.ConfigSecretJson = secretResponse

	configMapByte, err := json.Marshal(configResponseR)
	if err != nil {
		return []byte("{}"), err
	}
	secretDataByte, err := json.Marshal(secretResponseR)
	if err != nil {
		return []byte("{}"), err

	}
	resolvedCM, resolvedCS, snapshotCM, snapshotCS, err := impl.scopedVariableManager.ResolveCMCSTrigger(request.DeploymentWithConfig, request.Scope, configMapA.Id, configMapE.Id, configMapByte, secretDataByte, configMapHistory.Id, secretHistory.Id)
	if err != nil {
		return []byte("{}"), err
	}
	envOverride.VariableSnapshotForCM = snapshotCM
	envOverride.VariableSnapshotForCS = snapshotCS

	merged, err = impl.mergeUtil.JsonPatch([]byte(resolvedCM), []byte(resolvedCS))

	if err != nil {
		return []byte("{}"), err
	}

	return merged, nil
}

func (impl *WorkflowDagExecutorImpl) savePipelineOverride(overrideRequest *bean.ValuesOverrideRequest, envOverrideId int, triggeredAt time.Time) (override *chartConfig.PipelineOverride, err error) {
	currentReleaseNo, err := impl.pipelineOverrideRepository.GetCurrentPipelineReleaseCounter(overrideRequest.PipelineId)
	if err != nil {
		return nil, err
	}
	po := &chartConfig.PipelineOverride{
		EnvConfigOverrideId:    envOverrideId,
		Status:                 models.CHARTSTATUS_NEW,
		PipelineId:             overrideRequest.PipelineId,
		CiArtifactId:           overrideRequest.CiArtifactId,
		PipelineReleaseCounter: currentReleaseNo + 1,
		CdWorkflowId:           overrideRequest.CdWorkflowId,
		AuditLog:               sql.AuditLog{CreatedBy: overrideRequest.UserId, CreatedOn: triggeredAt, UpdatedOn: triggeredAt, UpdatedBy: overrideRequest.UserId},
		DeploymentType:         overrideRequest.DeploymentType,
	}

	err = impl.pipelineOverrideRepository.Save(po)
	if err != nil {
		return nil, err
	}
	err = impl.checkAndFixDuplicateReleaseNo(po)
	if err != nil {
		impl.logger.Errorw("error in checking release no duplicacy", "pipeline", po, "err", err)
		return nil, err
	}
	return po, nil
}

func (impl *WorkflowDagExecutorImpl) getReleaseOverride(envOverride *chartConfig.EnvConfigOverride, overrideRequest *bean.ValuesOverrideRequest, artifact *repository.CiArtifact, pipelineOverride *chartConfig.PipelineOverride, strategy *chartConfig.PipelineStrategy, appMetrics *bool) (releaseOverride string, err error) {

	artifactImage := artifact.Image
	imageTag := strings.Split(artifactImage, ":")

	imageTagLen := len(imageTag)

	imageName := ""

	for i := 0; i < imageTagLen-1; i++ {
		if i != imageTagLen-2 {
			imageName = imageName + imageTag[i] + ":"
		} else {
			imageName = imageName + imageTag[i]
		}
	}

	appId := strconv.Itoa(overrideRequest.AppId)
	envId := strconv.Itoa(overrideRequest.EnvId)

	deploymentStrategy := ""
	if strategy != nil {
		deploymentStrategy = string(strategy.Strategy)
	}
	releaseAttribute := app.ReleaseAttributes{
		Name:           imageName,
		Tag:            imageTag[imageTagLen-1],
		PipelineName:   overrideRequest.PipelineName,
		ReleaseVersion: strconv.Itoa(pipelineOverride.PipelineReleaseCounter),
		DeploymentType: deploymentStrategy,
		App:            appId,
		Env:            envId,
		AppMetrics:     appMetrics,
	}
	override, err := util4.Tprintf(envOverride.Chart.ImageDescriptorTemplate, releaseAttribute)
	if err != nil {
		return "", &util.ApiError{InternalMessage: "unable to render ImageDescriptorTemplate"}
	}
	if overrideRequest.AdditionalOverride != nil {
		userOverride, err := overrideRequest.AdditionalOverride.MarshalJSON()
		if err != nil {
			return "", err
		}
		data, err := impl.mergeUtil.JsonPatch(userOverride, []byte(override))
		if err != nil {
			return "", err
		}
		override = string(data)
	}
	return override, nil
}

func (impl *WorkflowDagExecutorImpl) mergeAndSave(envOverride *chartConfig.EnvConfigOverride,
	overrideRequest *bean.ValuesOverrideRequest,
	dbMigrationOverride []byte,
	artifact *repository.CiArtifact,
	pipeline *pipelineConfig.Pipeline, configMapJson, appLabelJsonByte []byte, strategy *chartConfig.PipelineStrategy, ctx context.Context,
	triggeredAt time.Time, deployedBy int32, appMetrics *bool) (releaseId int, overrideId int, mergedValues string, err error) {

	//register release , obtain release id TODO: populate releaseId to template
	override, err := impl.savePipelineOverride(overrideRequest, envOverride.Id, triggeredAt)
	if err != nil {
		return 0, 0, "", err
	}
	//TODO: check status and apply lock
	overrideJson, err := impl.getReleaseOverride(envOverride, overrideRequest, artifact, override, strategy, appMetrics)
	if err != nil {
		return 0, 0, "", err
	}

	//merge three values on the fly
	//ordering is important here
	//global < environment < db< release
	var merged []byte
	if !envOverride.IsOverride {
		merged, err = impl.mergeUtil.JsonPatch([]byte("{}"), []byte(envOverride.Chart.GlobalOverride))
		if err != nil {
			return 0, 0, "", err
		}
	} else {
		merged, err = impl.mergeUtil.JsonPatch([]byte("{}"), []byte(envOverride.EnvOverrideValues))
		if err != nil {
			return 0, 0, "", err
		}
	}

	//pipeline override here comes from pipeline strategy table
	if strategy != nil && len(strategy.Config) > 0 {
		merged, err = impl.mergeUtil.JsonPatch(merged, []byte(strategy.Config))
		if err != nil {
			return 0, 0, "", err
		}
	}
	merged, err = impl.mergeUtil.JsonPatch(merged, dbMigrationOverride)
	if err != nil {
		return 0, 0, "", err
	}
	merged, err = impl.mergeUtil.JsonPatch(merged, []byte(overrideJson))
	if err != nil {
		return 0, 0, "", err
	}

	if configMapJson != nil {
		merged, err = impl.mergeUtil.JsonPatch(merged, configMapJson)
		if err != nil {
			return 0, 0, "", err
		}
	}

	if appLabelJsonByte != nil {
		merged, err = impl.mergeUtil.JsonPatch(merged, appLabelJsonByte)
		if err != nil {
			return 0, 0, "", err
		}
	}

	appName := fmt.Sprintf("%s-%s", pipeline.App.AppName, envOverride.Environment.Name)
	merged = impl.autoscalingCheckBeforeTrigger(ctx, appName, envOverride.Namespace, merged, overrideRequest)

	_, span := otel.Tracer("orchestrator").Start(ctx, "dockerRegistryIpsConfigService.HandleImagePullSecretOnApplicationDeployment")
	// handle image pull secret if access given
	merged, err = impl.dockerRegistryIpsConfigService.HandleImagePullSecretOnApplicationDeployment(envOverride.Environment, artifact, pipeline.CiPipelineId, merged)
	span.End()
	if err != nil {
		return 0, 0, "", err
	}

	commitHash := ""
	commitTime := time.Time{}
	if util.IsAcdApp(pipeline.DeploymentAppType) {
		chartRepoName := impl.chartTemplateService.GetGitOpsRepoNameFromUrl(envOverride.Chart.GitRepoUrl)
		_, span = otel.Tracer("orchestrator").Start(ctx, "chartTemplateService.GetUserEmailIdAndNameForGitOpsCommit")
		//getting username & emailId for commit author data
		userEmailId, userName := impl.chartTemplateService.GetUserEmailIdAndNameForGitOpsCommit(overrideRequest.UserId)
		span.End()
		chartGitAttr := &util.ChartConfig{
			FileName:       fmt.Sprintf("_%d-values.yaml", envOverride.TargetEnvironment),
			FileContent:    string(merged),
			ChartName:      envOverride.Chart.ChartName,
			ChartLocation:  envOverride.Chart.ChartLocation,
			ChartRepoName:  chartRepoName,
			ReleaseMessage: fmt.Sprintf("release-%d-env-%d ", override.Id, envOverride.TargetEnvironment),
			UserName:       userName,
			UserEmailId:    userEmailId,
		}
		gitOpsConfigBitbucket, err := impl.gitOpsConfigRepository.GetGitOpsConfigByProvider(util.BITBUCKET_PROVIDER)
		if err != nil {
			if err == pg.ErrNoRows {
				gitOpsConfigBitbucket.BitBucketWorkspaceId = ""
			} else {
				return 0, 0, "", err
			}
		}
		gitOpsConfig := &bean.GitOpsConfigDto{BitBucketWorkspaceId: gitOpsConfigBitbucket.BitBucketWorkspaceId}
		_, span = otel.Tracer("orchestrator").Start(ctx, "gitFactory.Client.CommitValues")
		commitHash, commitTime, err = impl.gitFactory.Client.CommitValues(chartGitAttr, gitOpsConfig)
		span.End()
		if err != nil {
			impl.logger.Errorw("error in git commit", "err", err)
			return 0, 0, "", err
		}
	}
	if commitTime.IsZero() {
		commitTime = time.Now()
	}
	pipelineOverride := &chartConfig.PipelineOverride{
		Id:                     override.Id,
		GitHash:                commitHash,
		CommitTime:             commitTime,
		EnvConfigOverrideId:    envOverride.Id,
		PipelineOverrideValues: overrideJson,
		PipelineId:             overrideRequest.PipelineId,
		CiArtifactId:           overrideRequest.CiArtifactId,
		PipelineMergedValues:   string(merged),
		AuditLog:               sql.AuditLog{UpdatedOn: triggeredAt, UpdatedBy: deployedBy},
	}
	_, span = otel.Tracer("orchestrator").Start(ctx, "pipelineOverrideRepository.Update")
	err = impl.pipelineOverrideRepository.Update(pipelineOverride)
	span.End()
	if err != nil {
		return 0, 0, "", err
	}
	mergedValues = string(merged)
	return override.PipelineReleaseCounter, override.Id, mergedValues, nil
}

func (impl *WorkflowDagExecutorImpl) mergeOverrideValues(envOverride *chartConfig.EnvConfigOverride,
	dbMigrationOverride []byte,
	releaseOverrideJson string,
	configMapJson []byte,
	appLabelJsonByte []byte,
	strategy *chartConfig.PipelineStrategy,
) (mergedValues []byte, err error) {

	//merge three values on the fly
	//ordering is important here
	//global < environment < db< release
	var merged []byte
	if !envOverride.IsOverride {
		merged, err = impl.mergeUtil.JsonPatch([]byte("{}"), []byte(envOverride.Chart.ResolvedGlobalOverride))
		if err != nil {
			return nil, err
		}
	} else {
		merged, err = impl.mergeUtil.JsonPatch([]byte("{}"), []byte(envOverride.ResolvedEnvOverrideValues))
		if err != nil {
			return nil, err
		}
	}
	if strategy != nil && len(strategy.Config) > 0 {
		merged, err = impl.mergeUtil.JsonPatch(merged, []byte(strategy.Config))
		if err != nil {
			return nil, err
		}
	}
	merged, err = impl.mergeUtil.JsonPatch(merged, dbMigrationOverride)
	if err != nil {
		return nil, err
	}
	merged, err = impl.mergeUtil.JsonPatch(merged, []byte(releaseOverrideJson))
	if err != nil {
		return nil, err
	}
	if configMapJson != nil {
		merged, err = impl.mergeUtil.JsonPatch(merged, configMapJson)
		if err != nil {
			return nil, err
		}
	}
	if appLabelJsonByte != nil {
		merged, err = impl.mergeUtil.JsonPatch(merged, appLabelJsonByte)
		if err != nil {
			return nil, err
		}
	}
	return merged, nil
}

func (impl *WorkflowDagExecutorImpl) autoscalingCheckBeforeTrigger(ctx context.Context, appName string, namespace string, merged []byte, overrideRequest *bean.ValuesOverrideRequest) []byte {
	var appId = overrideRequest.AppId
	pipelineId := overrideRequest.PipelineId
	var appDeploymentType = overrideRequest.DeploymentAppType
	var clusterId = overrideRequest.ClusterId
	deploymentType := overrideRequest.DeploymentType
	templateMap := make(map[string]interface{})
	err := json.Unmarshal(merged, &templateMap)
	if err != nil {
		return merged
	}

	hpaResourceRequest := impl.getAutoScalingReplicaCount(templateMap, appName)
	impl.logger.Debugw("autoscalingCheckBeforeTrigger", "hpaResourceRequest", hpaResourceRequest)
	if hpaResourceRequest.IsEnable {

		resourceManifest := make(map[string]interface{})
		if util.IsAcdApp(appDeploymentType) {
			query := &application.ApplicationResourceRequest{
				Name:         &appName,
				Version:      &hpaResourceRequest.Version,
				Group:        &hpaResourceRequest.Group,
				Kind:         &hpaResourceRequest.Kind,
				ResourceName: &hpaResourceRequest.ResourceName,
				Namespace:    &namespace,
			}
			recv, err := impl.acdClient.GetResource(ctx, query)
			impl.logger.Debugw("resource manifest get replica count", "response", recv)
			if err != nil {
				impl.logger.Errorw("ACD Get Resource API Failed", "err", err)
				middleware.AcdGetResourceCounter.WithLabelValues(strconv.Itoa(appId), namespace, appName).Inc()
				return merged
			}
			if recv != nil && len(*recv.Manifest) > 0 {
				err := json.Unmarshal([]byte(*recv.Manifest), &resourceManifest)
				if err != nil {
					impl.logger.Errorw("unmarshal failed for hpa check", "err", err)
					return merged
				}
			}
		} else {
			version := "v2beta2"
			k8sResource, err := impl.k8sCommonService.GetResource(ctx, &k8s.ResourceRequestBean{ClusterId: clusterId,
				K8sRequest: &util5.K8sRequestBean{ResourceIdentifier: util5.ResourceIdentifier{Name: hpaResourceRequest.ResourceName,
					Namespace: namespace, GroupVersionKind: schema.GroupVersionKind{Group: hpaResourceRequest.Group, Kind: hpaResourceRequest.Kind, Version: version}}}})
			if err != nil {
				impl.logger.Errorw("error occurred while fetching resource for app", "resourceName", hpaResourceRequest.ResourceName, "err", err)
				return merged
			}
			resourceManifest = k8sResource.Manifest.Object
		}
		if len(resourceManifest) > 0 {
			statusMap := resourceManifest["status"].(map[string]interface{})
			currentReplicaVal := statusMap["currentReplicas"]
			currentReplicaCount, err := util4.ParseFloatNumber(currentReplicaVal)
			if err != nil {
				impl.logger.Errorw("error occurred while parsing replica count", "currentReplicas", currentReplicaVal, "err", err)
				return merged
			}

			reqReplicaCount := impl.fetchRequiredReplicaCount(currentReplicaCount, hpaResourceRequest.ReqMaxReplicas, hpaResourceRequest.ReqMinReplicas)
			templateMap["replicaCount"] = reqReplicaCount
			merged, err = json.Marshal(&templateMap)
			if err != nil {
				impl.logger.Errorw("marshaling failed for hpa check", "err", err)
				return merged
			}
		}
	} else {
		impl.logger.Errorw("autoscaling is not enabled", "pipelineId", pipelineId)
	}

	//check for custom chart support
	if autoscalingEnabledPath, ok := templateMap[bean2.CustomAutoScalingEnabledPathKey]; ok {
		if deploymentType == models.DEPLOYMENTTYPE_STOP {
			merged, err = impl.setScalingValues(templateMap, bean2.CustomAutoScalingEnabledPathKey, merged, false)
			if err != nil {
				return merged
			}
			merged, err = impl.setScalingValues(templateMap, bean2.CustomAutoscalingReplicaCountPathKey, merged, 0)
			if err != nil {
				return merged
			}
		} else {
			autoscalingEnabled := false
			autoscalingEnabledValue := gjson.Get(string(merged), autoscalingEnabledPath.(string)).Value()
			if val, ok := autoscalingEnabledValue.(bool); ok {
				autoscalingEnabled = val
			}
			if autoscalingEnabled {
				// extract replica count, min, max and check for required value
				replicaCount, err := impl.getReplicaCountFromCustomChart(templateMap, merged)
				if err != nil {
					return merged
				}
				merged, err = impl.setScalingValues(templateMap, bean2.CustomAutoscalingReplicaCountPathKey, merged, replicaCount)
				if err != nil {
					return merged
				}
			}
		}
	}

	return merged
}

func (impl *WorkflowDagExecutorImpl) updateArgoPipeline(appId int, pipelineName string, envOverride *chartConfig.EnvConfigOverride, ctx context.Context) (bool, error) {
	//repo has been registered while helm create
	if ctx == nil {
		impl.logger.Errorw("err in syncing ACD, ctx is NULL", "pipelineName", pipelineName)
		return false, nil
	}
	app, err := impl.appRepository.FindById(appId)
	if err != nil {
		impl.logger.Errorw("no app found ", "err", err)
		return false, err
	}
	envModel, err := impl.envRepository.FindById(envOverride.TargetEnvironment)
	if err != nil {
		return false, err
	}
	argoAppName := fmt.Sprintf("%s-%s", app.AppName, envModel.Name)
	impl.logger.Infow("received payload, updateArgoPipeline", "appId", appId, "pipelineName", pipelineName, "envId", envOverride.TargetEnvironment, "argoAppName", argoAppName, "context", ctx)
	application3, err := impl.acdClient.Get(ctx, &application.ApplicationQuery{Name: &argoAppName})
	if err != nil {
		impl.logger.Errorw("no argo app exists", "app", argoAppName, "pipeline", pipelineName)
		return false, err
	}
	//if status, ok:=status.FromError(err);ok{
	appStatus, _ := status2.FromError(err)

	if appStatus.Code() == codes.OK {
		impl.logger.Debugw("argo app exists", "app", argoAppName, "pipeline", pipelineName)
		if application3.Spec.Source.Path != envOverride.Chart.ChartLocation || application3.Spec.Source.TargetRevision != "master" {
			patchReq := v1alpha1.Application{Spec: v1alpha1.ApplicationSpec{Source: v1alpha1.ApplicationSource{Path: envOverride.Chart.ChartLocation, RepoURL: envOverride.Chart.GitRepoUrl, TargetRevision: "master"}}}
			reqbyte, err := json.Marshal(patchReq)
			if err != nil {
				impl.logger.Errorw("error in creating patch", "err", err)
			}
			reqString := string(reqbyte)
			patchType := "merge"
			_, err = impl.acdClient.Patch(ctx, &application.ApplicationPatchRequest{Patch: &reqString, Name: &argoAppName, PatchType: &patchType})
			if err != nil {
				impl.logger.Errorw("error in creating argo pipeline ", "name", pipelineName, "patch", string(reqbyte), "err", err)
				return false, err
			}
			impl.logger.Debugw("pipeline update req ", "res", patchReq)
		} else {
			impl.logger.Debug("pipeline no need to update ")
		}
		// Doing normal refresh to avoid the sync delay in argo-cd.
		err2 := impl.argoClientWrapperService.GetArgoAppWithNormalRefresh(ctx, argoAppName)
		if err2 != nil {
			impl.logger.Errorw("error in getting argo application with normal refresh", "argoAppName", argoAppName, "pipelineName", pipelineName)
		}
		return true, nil
	} else if appStatus.Code() == codes.NotFound {
		impl.logger.Errorw("argo app not found", "app", argoAppName, "pipeline", pipelineName)
		return false, nil
	} else {
		impl.logger.Errorw("err in checking application on gocd", "err", err, "pipeline", pipelineName)
		return false, err
	}
}

func (impl *WorkflowDagExecutorImpl) getValuesFileForEnv(environmentId int) string {
	return fmt.Sprintf("_%d-values.yaml", environmentId) //-{envId}-values.yaml
}

func (impl *WorkflowDagExecutorImpl) updatePipeline(pipeline *pipelineConfig.Pipeline, userId int32) (bool, error) {
	err := impl.pipelineRepository.SetDeploymentAppCreatedInPipeline(true, pipeline.Id, userId)
	if err != nil {
		impl.logger.Errorw("error on updating cd pipeline for setting deployment app created", "err", err)
		return false, err
	}
	return true, nil
}

// helmInstallReleaseWithCustomChart performs helm install with custom chart
func (impl *WorkflowDagExecutorImpl) helmInstallReleaseWithCustomChart(ctx context.Context, releaseIdentifier *client2.ReleaseIdentifier, referenceChartByte []byte, valuesYaml string) (*client2.HelmInstallCustomResponse, error) {

	helmInstallRequest := client2.HelmInstallCustomRequest{
		ValuesYaml:        valuesYaml,
		ChartContent:      &client2.ChartContent{Content: referenceChartByte},
		ReleaseIdentifier: releaseIdentifier,
	}

	// Request exec
	return impl.helmAppClient.InstallReleaseWithCustomChart(ctx, &helmInstallRequest)
}

type EnvironmentOverride struct {
	Enabled   bool        `json:"enabled"`
	EnvValues []*KeyValue `json:"envValues"`
}

type KeyValue struct {
	Key   string `json:"key"`
	Value string `json:"value"`
}

func (conf *EnvironmentOverride) appendEnvironmentVariable(key, value string) {
	item := &KeyValue{Key: key, Value: value}
	conf.EnvValues = append(conf.EnvValues, item)
}

func (impl *WorkflowDagExecutorImpl) checkAndFixDuplicateReleaseNo(override *chartConfig.PipelineOverride) error {

	uniqueVerified := false
	retryCount := 0

	for !uniqueVerified && retryCount < 5 {
		retryCount = retryCount + 1
		overrides, err := impl.pipelineOverrideRepository.GetByPipelineIdAndReleaseNo(override.PipelineId, override.PipelineReleaseCounter)
		if err != nil {
			return err
		}
		if overrides[0].Id == override.Id {
			uniqueVerified = true
		} else {
			//duplicate might be due to concurrency, lets fix it
			currentReleaseNo, err := impl.pipelineOverrideRepository.GetCurrentPipelineReleaseCounter(override.PipelineId)
			if err != nil {
				return err
			}
			override.PipelineReleaseCounter = currentReleaseNo + 1
			err = impl.pipelineOverrideRepository.Save(override)
			if err != nil {
				return err
			}
		}
	}
	if !uniqueVerified {
		return fmt.Errorf("duplicate verification retry count exide max overrideId: %d ,count: %d", override.Id, retryCount)
	}
	return nil
}

func (impl *WorkflowDagExecutorImpl) getAutoScalingReplicaCount(templateMap map[string]interface{}, appName string) *util4.HpaResourceRequest {
	hasOverride := false
	if _, ok := templateMap[fullnameOverride]; ok {
		appNameOverride := templateMap[fullnameOverride].(string)
		if len(appNameOverride) > 0 {
			appName = appNameOverride
			hasOverride = true
		}
	}
	if !hasOverride {
		if _, ok := templateMap[nameOverride]; ok {
			nameOverride := templateMap[nameOverride].(string)
			if len(nameOverride) > 0 {
				appName = fmt.Sprintf("%s-%s", appName, nameOverride)
			}
		}
	}
	hpaResourceRequest := &util4.HpaResourceRequest{}
	hpaResourceRequest.Version = ""
	hpaResourceRequest.Group = autoscaling.ServiceName
	hpaResourceRequest.Kind = horizontalPodAutoscaler
	impl.logger.Infow("getAutoScalingReplicaCount", "hpaResourceRequest", hpaResourceRequest)
	if _, ok := templateMap[kedaAutoscaling]; ok {
		as := templateMap[kedaAutoscaling]
		asd := as.(map[string]interface{})
		if _, ok := asd[enabled]; ok {
			impl.logger.Infow("getAutoScalingReplicaCount", "hpaResourceRequest", hpaResourceRequest)
			enable := asd[enabled].(bool)
			if enable {
				hpaResourceRequest.IsEnable = enable
				hpaResourceRequest.ReqReplicaCount = templateMap[replicaCount].(float64)
				hpaResourceRequest.ReqMaxReplicas = asd["maxReplicaCount"].(float64)
				hpaResourceRequest.ReqMinReplicas = asd["minReplicaCount"].(float64)
				hpaResourceRequest.ResourceName = fmt.Sprintf("%s-%s-%s", "keda-hpa", appName, "keda")
				impl.logger.Infow("getAutoScalingReplicaCount", "hpaResourceRequest", hpaResourceRequest)
				return hpaResourceRequest
			}
		}
	}

	if _, ok := templateMap[autoscaling.ServiceName]; ok {
		as := templateMap[autoscaling.ServiceName]
		asd := as.(map[string]interface{})
		if _, ok := asd[enabled]; ok {
			enable := asd[enabled].(bool)
			if enable {
				hpaResourceRequest.IsEnable = asd[enabled].(bool)
				hpaResourceRequest.ReqReplicaCount = templateMap[replicaCount].(float64)
				hpaResourceRequest.ReqMaxReplicas = asd["MaxReplicas"].(float64)
				hpaResourceRequest.ReqMinReplicas = asd["MinReplicas"].(float64)
				hpaResourceRequest.ResourceName = fmt.Sprintf("%s-%s", appName, "hpa")
				return hpaResourceRequest
			}
		}
	}
	return hpaResourceRequest

}

func (impl *WorkflowDagExecutorImpl) fetchRequiredReplicaCount(currentReplicaCount float64, reqMaxReplicas float64, reqMinReplicas float64) float64 {
	var reqReplicaCount float64
	if currentReplicaCount <= reqMaxReplicas && currentReplicaCount >= reqMinReplicas {
		reqReplicaCount = currentReplicaCount
	} else if currentReplicaCount > reqMaxReplicas {
		reqReplicaCount = reqMaxReplicas
	} else if currentReplicaCount < reqMinReplicas {
		reqReplicaCount = reqMinReplicas
	}
	return reqReplicaCount
}

func (impl *WorkflowDagExecutorImpl) getReplicaCountFromCustomChart(templateMap map[string]interface{}, merged []byte) (float64, error) {
	autoscalingMinVal, err := impl.extractParamValue(templateMap, bean2.CustomAutoscalingMinPathKey, merged)
	if err != nil {
		return 0, err
	}
	autoscalingMaxVal, err := impl.extractParamValue(templateMap, bean2.CustomAutoscalingMaxPathKey, merged)
	if err != nil {
		return 0, err
	}
	autoscalingReplicaCountVal, err := impl.extractParamValue(templateMap, bean2.CustomAutoscalingReplicaCountPathKey, merged)
	if err != nil {
		return 0, err
	}
	return impl.fetchRequiredReplicaCount(autoscalingReplicaCountVal, autoscalingMaxVal, autoscalingMinVal), nil
}

func (impl *WorkflowDagExecutorImpl) setScalingValues(templateMap map[string]interface{}, customScalingKey string, merged []byte, value interface{}) ([]byte, error) {
	autoscalingJsonPath := templateMap[customScalingKey]
	autoscalingJsonPathKey := autoscalingJsonPath.(string)
	mergedRes, err := sjson.Set(string(merged), autoscalingJsonPathKey, value)
	if err != nil {
		impl.logger.Errorw("error occurred while setting autoscaling key", "JsonPathKey", autoscalingJsonPathKey, "err", err)
		return []byte{}, err
	}
	return []byte(mergedRes), nil
}

func (impl *WorkflowDagExecutorImpl) extractParamValue(inputMap map[string]interface{}, key string, merged []byte) (float64, error) {
	if _, ok := inputMap[key]; !ok {
		return 0, errors2.New("empty-val-err")
	}
	floatNumber, err := util4.ParseFloatNumber(gjson.Get(string(merged), inputMap[key].(string)).Value())
	if err != nil {
		impl.logger.Errorw("error occurred while parsing float number", "key", key, "err", err)
	}
	return floatNumber, err
}

func (impl *WorkflowDagExecutorImpl) PushPrePostCDManifest(cdWorklowRunnerId int, triggeredBy int32, jobHelmPackagePath string, deployType string, pipeline *pipelineConfig.Pipeline, imageTag string, ctx context.Context) error {

	manifestPushTemplate, err := impl.BuildManifestPushTemplateForPrePostCd(pipeline, cdWorklowRunnerId, triggeredBy, jobHelmPackagePath, deployType, imageTag)
	if err != nil {
		impl.logger.Errorw("error in building manifest push template for pre post cd")
		return err
	}
	manifestPushService := impl.GetManifestPushService(manifestPushTemplate.StorageType)

	manifestPushResponse := manifestPushService.PushChart(manifestPushTemplate, ctx)
	if manifestPushResponse.Error != nil {
		impl.logger.Errorw("error in pushing chart to helm repo", "err", err)
		return manifestPushResponse.Error
	}
	return nil
}

func (impl *WorkflowDagExecutorImpl) MergeDefaultValuesWithOverrideValues(overrideValues string, builtChartPath string) error {
	valuesFilePath := path.Join(builtChartPath, "values.yaml") //default values of helm chart
	defaultValues, err := ioutil.ReadFile(valuesFilePath)
	if err != nil {
		return err
	}
	defaultValuesJson, err := yaml.YAMLToJSON(defaultValues)
	if err != nil {
		return err
	}
	mergedValues, err := impl.mergeUtil.JsonPatch(defaultValuesJson, []byte(overrideValues))
	if err != nil {
		return err
	}
	mergedValuesYaml, err := yaml.JSONToYAML(mergedValues)
	if err != nil {
		return err
	}
	err = ioutil.WriteFile(valuesFilePath, mergedValuesYaml, 0600)
	if err != nil {
		return err
	}
	return err
}

func (impl *WorkflowDagExecutorImpl) BuildManifestPushTemplateForPrePostCd(pipeline *pipelineConfig.Pipeline, cdWorklowRunnerId int, triggeredBy int32, jobHelmPackagePath string, deployType string, imageTag string) (*bean4.ManifestPushTemplate, error) {

	manifestPushTemplate := &bean4.ManifestPushTemplate{
		WorkflowRunnerId:      cdWorklowRunnerId,
		AppId:                 pipeline.AppId,
		EnvironmentId:         pipeline.EnvironmentId,
		UserId:                triggeredBy,
		AppName:               pipeline.App.AppName,
		TargetEnvironmentName: pipeline.Environment.Id,
		ChartVersion:          fmt.Sprintf("%d.%d.%d-%s-%s", 1, 1, cdWorklowRunnerId, deployType, imageTag),
	}

	manifestPushConfig, err := impl.manifestPushConfigRepository.GetManifestPushConfigByAppIdAndEnvId(pipeline.AppId, pipeline.EnvironmentId)
	if err != nil && err != pg.ErrNoRows {
		impl.logger.Errorw("error in fetching manifest push config for pre/post cd", "err", err)
		return manifestPushTemplate, err
	}
	manifestPushTemplate.StorageType = manifestPushConfig.StorageType

	if manifestPushConfig != nil && manifestPushConfig.StorageType == bean2.ManifestStorageOCIHelmRepo {

		var credentialsConfig bean4.HelmRepositoryConfig
		err = json.Unmarshal([]byte(manifestPushConfig.CredentialsConfig), &credentialsConfig)
		if err != nil {
			impl.logger.Errorw("error in json unmarshal", "err", err)
			return manifestPushTemplate, err
		}
		dockerArtifactStore, err := impl.dockerArtifactStoreRepository.FindOne(credentialsConfig.ContainerRegistryName)
		if err != nil {
			impl.logger.Errorw("error in fetching artifact info", "err", err)
			return manifestPushTemplate, err
		}
		repoPath, chartName := app.GetRepoPathAndChartNameFromRepoName(credentialsConfig.RepositoryName)
		manifestPushTemplate.RepoUrl = path.Join(dockerArtifactStore.RegistryURL, repoPath)
		manifestPushTemplate.ChartName = chartName
		chartBytes, err := impl.chartTemplateService.LoadChartInBytes(jobHelmPackagePath, true, chartName, manifestPushTemplate.ChartVersion)
		if err != nil {
			return manifestPushTemplate, err
		}
		manifestPushTemplate.BuiltChartBytes = &chartBytes
		containerRegistryConfig := &bean4.ContainerRegistryConfig{
			RegistryUrl:  dockerArtifactStore.RegistryURL,
			Username:     dockerArtifactStore.Username,
			Password:     dockerArtifactStore.Password,
			Insecure:     true,
			AccessKey:    dockerArtifactStore.AWSAccessKeyId,
			SecretKey:    dockerArtifactStore.AWSSecretAccessKey,
			AwsRegion:    dockerArtifactStore.AWSRegion,
			RegistryType: string(dockerArtifactStore.RegistryType),
			RepoName:     repoPath,
		}
		for _, ociRegistryConfig := range dockerArtifactStore.OCIRegistryConfig {
			if ociRegistryConfig.RepositoryType == repository6.OCI_REGISRTY_REPO_TYPE_CHART {
				containerRegistryConfig.IsPublic = ociRegistryConfig.IsPublic
			}
		}
		manifestPushTemplate.ContainerRegistryConfig = containerRegistryConfig
	} else if manifestPushConfig.StorageType == bean2.ManifestStorageGit {
		// need to implement for git repo push
	}

	return manifestPushTemplate, nil
}<|MERGE_RESOLUTION|>--- conflicted
+++ resolved
@@ -114,55 +114,49 @@
 }
 
 type WorkflowDagExecutorImpl struct {
-	logger                        *zap.SugaredLogger
-	pipelineRepository            pipelineConfig.PipelineRepository
-	cdWorkflowRepository          pipelineConfig.CdWorkflowRepository
-	pubsubClient                  *pubsub.PubSubClientServiceImpl
-	appService                    app.AppService
-	cdWorkflowService             WorkflowService
-	ciPipelineRepository          pipelineConfig.CiPipelineRepository
-	materialRepository            pipelineConfig.MaterialRepository
-	pipelineOverrideRepository    chartConfig.PipelineOverrideRepository
-	ciArtifactRepository          repository.CiArtifactRepository
-	user                          user.UserService
-	enforcer                      casbin.Enforcer
-	enforcerUtil                  rbac.EnforcerUtil
-	groupRepository               repository.DeploymentGroupRepository
-	tokenCache                    *util3.TokenCache
-	acdAuthConfig                 *util3.ACDAuthConfig
-	envRepository                 repository2.EnvironmentRepository
-	eventFactory                  client.EventFactory
-	eventClient                   client.EventClient
-	cvePolicyRepository           security.CvePolicyRepository
-	scanResultRepository          security.ImageScanResultRepository
-	appWorkflowRepository         appWorkflow.AppWorkflowRepository
-	prePostCdScriptHistoryService history2.PrePostCdScriptHistoryService
-	argoUserService               argo.ArgoUserService
-	cdPipelineStatusTimelineRepo  pipelineConfig.PipelineStatusTimelineRepository
-	pipelineStatusTimelineService status.PipelineStatusTimelineService
-	CiTemplateRepository          pipelineConfig.CiTemplateRepository
-	ciWorkflowRepository          pipelineConfig.CiWorkflowRepository
-	appLabelRepository            pipelineConfig.AppLabelRepository
-	gitSensorGrpcClient           gitSensorClient.Client
-	k8sCommonService              k8s.K8sCommonService
-	deploymentApprovalRepository  pipelineConfig.DeploymentApprovalRepository
-	chartTemplateService          util.ChartTemplateService
-	appRepository                 appRepository.AppRepository
-	helmRepoPushService           app.HelmRepoPushService
-	pipelineStageRepository       repository4.PipelineStageRepository
-	pipelineStageService          PipelineStageService
-	config                        *types.CdConfig
-<<<<<<< HEAD
-	scopedVariableManager         variables.ScopedVariableCMCSManager
-	celService                    resourceFilter.CELEvaluatorService
-	resourceFilterService         resourceFilter.ResourceFilterService
-=======
-	globalPluginService           plugin.GlobalPluginService
-
+	logger                         *zap.SugaredLogger
+	pipelineRepository             pipelineConfig.PipelineRepository
+	cdWorkflowRepository           pipelineConfig.CdWorkflowRepository
+	pubsubClient                   *pubsub.PubSubClientServiceImpl
+	appService                     app.AppService
+	cdWorkflowService              WorkflowService
+	ciPipelineRepository           pipelineConfig.CiPipelineRepository
+	materialRepository             pipelineConfig.MaterialRepository
+	pipelineOverrideRepository     chartConfig.PipelineOverrideRepository
+	ciArtifactRepository           repository.CiArtifactRepository
+	user                           user.UserService
+	enforcer                       casbin.Enforcer
+	enforcerUtil                   rbac.EnforcerUtil
+	groupRepository                repository.DeploymentGroupRepository
+	tokenCache                     *util3.TokenCache
+	acdAuthConfig                  *util3.ACDAuthConfig
+	envRepository                  repository2.EnvironmentRepository
+	eventFactory                   client.EventFactory
+	eventClient                    client.EventClient
+	cvePolicyRepository            security.CvePolicyRepository
+	scanResultRepository           security.ImageScanResultRepository
+	appWorkflowRepository          appWorkflow.AppWorkflowRepository
+	prePostCdScriptHistoryService  history2.PrePostCdScriptHistoryService
+	argoUserService                argo.ArgoUserService
+	cdPipelineStatusTimelineRepo   pipelineConfig.PipelineStatusTimelineRepository
+	pipelineStatusTimelineService  status.PipelineStatusTimelineService
+	CiTemplateRepository           pipelineConfig.CiTemplateRepository
+	ciWorkflowRepository           pipelineConfig.CiWorkflowRepository
+	appLabelRepository             pipelineConfig.AppLabelRepository
+	gitSensorGrpcClient            gitSensorClient.Client
+	k8sCommonService               k8s.K8sCommonService
+	deploymentApprovalRepository   pipelineConfig.DeploymentApprovalRepository
+	chartTemplateService           util.ChartTemplateService
+	appRepository                  appRepository.AppRepository
+	helmRepoPushService            app.HelmRepoPushService
+	pipelineStageRepository        repository4.PipelineStageRepository
+	pipelineStageService           PipelineStageService
+	config                         *types.CdConfig
 	scopedVariableManager          variables.ScopedVariableCMCSManager
+	celService                     resourceFilter.CELEvaluatorService
+	resourceFilterService          resourceFilter.ResourceFilterService
 	variableSnapshotHistoryService variables.VariableSnapshotHistoryService
 	pluginInputVariableParser      PluginInputVariableParser
->>>>>>> ebae885b
 
 	deploymentTemplateHistoryService    history2.DeploymentTemplateHistoryService
 	configMapHistoryService             history2.ConfigMapHistoryService
@@ -194,13 +188,11 @@
 	gitFactory                          *util.GitFactory
 	acdClient                           application2.ServiceClient
 	argoClientWrapperService            argocdServer.ArgoClientWrapperService
-<<<<<<< HEAD
 	scopedVariableService               variables.ScopedVariableService
 	dockerArtifactStoreRepository       repository6.DockerArtifactStoreRepository
 	imageTaggingService                 ImageTaggingService
-=======
 	customTagService                    CustomTagService
->>>>>>> ebae885b
+	globalPluginService                 plugin.GlobalPluginService
 }
 
 const kedaAutoscaling = "kedaAutoscaling"
@@ -303,12 +295,9 @@
 	acdClient application2.ServiceClient,
 	argoClientWrapperService argocdServer.ArgoClientWrapperService,
 	scopedVariableService variables.ScopedVariableService,
-<<<<<<< HEAD
 	dockerArtifactStoreRepository repository6.DockerArtifactStoreRepository,
 	imageTaggingService ImageTaggingService,
-=======
 	customTagService CustomTagService,
->>>>>>> ebae885b
 ) *WorkflowDagExecutorImpl {
 	wde := &WorkflowDagExecutorImpl{logger: Logger,
 		pipelineRepository:            pipelineRepository,
@@ -348,13 +337,10 @@
 		pipelineStageRepository:       pipelineStageRepository,
 		pipelineStageService:          pipelineStageService,
 		scopedVariableManager:         scopedVariableManager,
-<<<<<<< HEAD
+		globalPluginService:           globalPluginService,
+		pluginInputVariableParser:     pluginInputVariableParser,
 		celService:                    celService,
 		resourceFilterService:         resourceFilterService,
-=======
-		globalPluginService:           globalPluginService,
-		pluginInputVariableParser:     pluginInputVariableParser,
->>>>>>> ebae885b
 
 		deploymentTemplateHistoryService:    deploymentTemplateHistoryService,
 		configMapHistoryService:             configMapHistoryService,
@@ -386,13 +372,10 @@
 		gitFactory:                          gitFactory,
 		acdClient:                           acdClient,
 		argoClientWrapperService:            argoClientWrapperService,
-<<<<<<< HEAD
 		scopedVariableService:               scopedVariableService,
 		dockerArtifactStoreRepository:       dockerArtifactStoreRepository,
 		imageTaggingService:                 imageTaggingService,
-=======
 		customTagService:                    customTagService,
->>>>>>> ebae885b
 	}
 	config, err := types.GetCdConfig()
 	if err != nil {
@@ -671,41 +654,26 @@
 		if cdStageCompleteEvent.TriggeredBy != 1 {
 			applyAuth = true
 		}
-		err := impl.TriggerAutoCDOnPreStageSuccess(cdStageCompleteEvent.CdPipelineId, cdStageCompleteEvent.CiArtifactDTO.Id, cdStageCompleteEvent.WorkflowId, cdStageCompleteEvent.TriggeredBy, applyAuth)
+		ciArtifact, err := impl.ciArtifactRepository.Get(cdStageCompleteEvent.CiArtifactDTO.Id)
+		if err != nil {
+			return err
+		}
+		PreCDArtifacts, err := impl.SavePluginArtifacts(ciArtifact, cdStageCompleteEvent.PluginRegistryArtifactDetails, cdStageCompleteEvent.CdPipelineId, repository.PRE_CD)
+		if err != nil {
+			impl.logger.Errorw("error in saving plugin artifacts", "err", err)
+			return err
+		}
+		ciArtifactId := 0
+		if len(PreCDArtifacts) > 0 {
+			ciArtifactId = PreCDArtifacts[0].Id // deployment will be trigger with artifact copied by plugin
+		} else {
+			ciArtifactId = cdStageCompleteEvent.CiArtifactDTO.Id
+		}
+		err = impl.TriggerAutoCDOnPreStageSuccess(cdStageCompleteEvent.CdPipelineId, ciArtifactId, cdStageCompleteEvent.WorkflowId, cdStageCompleteEvent.TriggeredBy, applyAuth)
 		if err != nil {
 			impl.logger.Errorw("error in triggering cd on pre cd succcess", "err", err)
 			return err
 		}
-<<<<<<< HEAD
-=======
-		ciArtifact, err := impl.ciArtifactRepository.Get(cdStageCompleteEvent.CiArtifactDTO.Id)
-		if err != nil {
-			return err
-		}
-		PreCDArtifacts, err := impl.SavePluginArtifacts(ciArtifact, cdStageCompleteEvent.PluginRegistryArtifactDetails, pipeline.Id, repository.PRE_CD)
-		if err != nil {
-			impl.logger.Errorw("error in saving plugin artifacts", "err", err)
-			return err
-		}
-		if pipeline.TriggerType == pipelineConfig.TRIGGER_TYPE_AUTOMATIC {
-			if len(PreCDArtifacts) > 0 {
-				ciArtifact = PreCDArtifacts[0] // deployment will be trigger with artifact copied by plugin
-			}
-			cdWorkflow, err := impl.cdWorkflowRepository.FindById(cdStageCompleteEvent.WorkflowId)
-			if err != nil {
-				return err
-			}
-			//TODO : confirm about this logic used for applyAuth
-			applyAuth := false
-			if cdStageCompleteEvent.TriggeredBy != 1 {
-				applyAuth = true
-			}
-			err = impl.TriggerDeployment(cdWorkflow, ciArtifact, pipeline, applyAuth, cdStageCompleteEvent.TriggeredBy)
-			if err != nil {
-				return err
-			}
-		}
->>>>>>> ebae885b
 	}
 	return nil
 }
@@ -930,7 +898,6 @@
 	cdStageWorkflowRequest.Type = bean3.CD_WORKFLOW_PIPELINE_TYPE
 	_, jobHelmPackagePath, err := impl.cdWorkflowService.SubmitWorkflow(cdStageWorkflowRequest)
 	span.End()
-<<<<<<< HEAD
 	if err != nil {
 		return err
 	}
@@ -987,8 +954,6 @@
 		go impl.TriggerAutoCDOnPreStageSuccess(pipeline.Id, artifact.Id, cdWf.Id, triggeredBy, applyAuth)
 	}
 
-=======
->>>>>>> ebae885b
 	err = impl.sendPreStageNotification(ctx, cdWf, pipeline)
 	if err != nil {
 		return err
@@ -1235,9 +1200,6 @@
 	cdStageWorkflowRequest.Pipeline = pipeline
 	cdStageWorkflowRequest.Env = env
 	cdStageWorkflowRequest.Type = bean3.CD_WORKFLOW_PIPELINE_TYPE
-<<<<<<< HEAD
-	_, jobHelmPackagePath, err := impl.cdWorkflowService.SubmitWorkflow(cdStageWorkflowRequest)
-=======
 	// handling plugin specific logic
 
 	pluginImagePathReservationIds, err := impl.SetSkopeoPluginDataInWorkflowRequest(cdStageWorkflowRequest, pipeline.Id, types.POST, cdWf.CiArtifact)
@@ -1248,8 +1210,7 @@
 		return err
 	}
 
-	_, err = impl.cdWorkflowService.SubmitWorkflow(cdStageWorkflowRequest)
->>>>>>> ebae885b
+	_, jobHelmPackagePath, err := impl.cdWorkflowService.SubmitWorkflow(cdStageWorkflowRequest)
 	if err != nil {
 		impl.logger.Errorw("error in submitting workflow", "err", err, "cdStageWorkflowRequest", cdStageWorkflowRequest, "pipeline", pipeline, "env", env)
 		return err
@@ -1304,7 +1265,7 @@
 			return err
 		}
 		// Auto Trigger after Post Stage Success Event
-		go impl.HandlePostStageSuccessEvent(runner.CdWorkflowId, pipeline.Id, 1)
+		go impl.HandlePostStageSuccessEvent(runner.CdWorkflowId, pipeline.Id, 1, nil)
 	}
 
 	wfr, err := impl.cdWorkflowRepository.FindByWorkflowIdAndRunnerType(context.Background(), cdWf.Id, bean.CD_WORKFLOW_TYPE_POST)
