/*
 * Copyright (c) 2020 Devtron Labs
 *
 * Licensed under the Apache License, Version 2.0 (the "License");
 * you may not use this file except in compliance with the License.
 * You may obtain a copy of the License at
 *
 *    http://www.apache.org/licenses/LICENSE-2.0
 *
 * Unless required by applicable law or agreed to in writing, software
 * distributed under the License is distributed on an "AS IS" BASIS,
 * WITHOUT WARRANTIES OR CONDITIONS OF ANY KIND, either express or implied.
 * See the License for the specific language governing permissions and
 * limitations under the License.
 *
 */

package pipeline

import (
	"context"
	"encoding/json"
	errors3 "errors"
	"fmt"
	bean5 "github.com/devtron-labs/devtron/api/helm-app/bean"
	"github.com/devtron-labs/devtron/api/helm-app/gRPC"
	client2 "github.com/devtron-labs/devtron/api/helm-app/service"
	"github.com/devtron-labs/devtron/pkg/deployment/gitOps/config"
	"github.com/devtron-labs/devtron/pkg/deployment/gitOps/remote"
	"github.com/devtron-labs/devtron/pkg/deployment/manifest/deployedAppMetrics"
	"github.com/devtron-labs/devtron/pkg/deployment/manifest/deploymentTemplate/chartRef"
	"path"
	"strconv"
	"strings"
	"sync"
	"time"

	application3 "github.com/argoproj/argo-cd/v2/pkg/apiclient/application"
	"github.com/argoproj/argo-cd/v2/pkg/apis/application/v1alpha1"
	"github.com/aws/aws-sdk-go/service/autoscaling"
	blob_storage "github.com/devtron-labs/common-lib/blob-storage"
	"github.com/devtron-labs/common-lib/pubsub-lib/model"
	util5 "github.com/devtron-labs/common-lib/utils/k8s"
	"github.com/devtron-labs/common-lib/utils/k8s/health"
	"github.com/devtron-labs/devtron/client/argocdServer"
	"github.com/devtron-labs/devtron/client/argocdServer/application"
	application2 "github.com/devtron-labs/devtron/client/argocdServer/application"
	gitSensorClient "github.com/devtron-labs/devtron/client/gitSensor"
	"github.com/devtron-labs/devtron/internal/middleware"
	bean4 "github.com/devtron-labs/devtron/pkg/app/bean"
	"github.com/devtron-labs/devtron/pkg/app/status"
	"github.com/devtron-labs/devtron/pkg/auth/user"
	"github.com/devtron-labs/devtron/pkg/chartRepo/repository"
	"github.com/devtron-labs/devtron/pkg/dockerRegistry"
	"github.com/devtron-labs/devtron/pkg/k8s"
	bean3 "github.com/devtron-labs/devtron/pkg/pipeline/bean"
	repository4 "github.com/devtron-labs/devtron/pkg/pipeline/repository"
	"github.com/devtron-labs/devtron/pkg/pipeline/types"
	"github.com/devtron-labs/devtron/pkg/plugin"
	"github.com/devtron-labs/devtron/pkg/resourceQualifiers"
	serverBean "github.com/devtron-labs/devtron/pkg/server/bean"
	"github.com/devtron-labs/devtron/pkg/variables"
	"github.com/devtron-labs/devtron/pkg/variables/parsers"
	repository5 "github.com/devtron-labs/devtron/pkg/variables/repository"
	util4 "github.com/devtron-labs/devtron/util"
	"github.com/devtron-labs/devtron/util/argo"
	errors2 "github.com/juju/errors"
	"github.com/pkg/errors"
	"github.com/tidwall/gjson"
	"github.com/tidwall/sjson"
	"go.opentelemetry.io/otel"
	"google.golang.org/grpc/codes"
	status2 "google.golang.org/grpc/status"
	"k8s.io/apimachinery/pkg/runtime/schema"
	"k8s.io/helm/pkg/proto/hapi/chart"
	"k8s.io/utils/pointer"
	"k8s.io/utils/strings/slices"

	"github.com/devtron-labs/devtron/internal/sql/repository/appWorkflow"
	repository2 "github.com/devtron-labs/devtron/pkg/cluster/repository"
	history2 "github.com/devtron-labs/devtron/pkg/pipeline/history"
	repository3 "github.com/devtron-labs/devtron/pkg/pipeline/history/repository"
	"github.com/devtron-labs/devtron/pkg/sql"
	util3 "github.com/devtron-labs/devtron/pkg/util"

	pubsub "github.com/devtron-labs/common-lib/pubsub-lib"
	"github.com/devtron-labs/devtron/api/bean"
	client "github.com/devtron-labs/devtron/client/events"
	"github.com/devtron-labs/devtron/internal/sql/models"
	"github.com/devtron-labs/devtron/internal/sql/repository"
	"github.com/devtron-labs/devtron/internal/sql/repository/chartConfig"
	"github.com/devtron-labs/devtron/internal/sql/repository/pipelineConfig"
	"github.com/devtron-labs/devtron/internal/sql/repository/security"
	"github.com/devtron-labs/devtron/internal/util"
	"github.com/devtron-labs/devtron/pkg/app"
	bean2 "github.com/devtron-labs/devtron/pkg/bean"
	util2 "github.com/devtron-labs/devtron/util/event"
	"github.com/devtron-labs/devtron/util/rbac"
	"github.com/go-pg/pg"
	"go.uber.org/zap"
)

type WorkflowDagExecutor interface {
	HandleCiSuccessEvent(triggerContext TriggerContext, artifact *repository.CiArtifact, async bool, triggeredBy int32) error
	HandleWebhookExternalCiEvent(artifact *repository.CiArtifact, triggeredBy int32, externalCiId int, auth func(token string, projectObject string, envObject string) bool, token string) (bool, error)
	HandlePreStageSuccessEvent(triggerContext TriggerContext, cdStageCompleteEvent CdStageCompleteEvent) error
	HandleDeploymentSuccessEvent(triggerContext TriggerContext, pipelineOverride *chartConfig.PipelineOverride) error
	HandlePostStageSuccessEvent(triggerContext TriggerContext, cdWorkflowId int, cdPipelineId int, triggeredBy int32, pluginRegistryImageDetails map[string][]string) error
	Subscribe() error
	TriggerPostStage(request TriggerRequest) error
	TriggerPreStage(request TriggerRequest) error
	TriggerDeployment(request TriggerRequest) error
	ManualCdTrigger(triggerContext TriggerContext, overrideRequest *bean.ValuesOverrideRequest) (int, error)
	TriggerBulkDeploymentAsync(requests []*BulkTriggerRequest, UserId int32) (interface{}, error)
	StopStartApp(triggerContext TriggerContext, stopRequest *StopAppRequest) (int, error)
	TriggerBulkHibernateAsync(request StopDeploymentGroupRequest, ctx context.Context) (interface{}, error)
	RotatePods(ctx context.Context, podRotateRequest *PodRotateRequest) (*k8s.RotatePodResponse, error)
	MarkCurrentDeploymentFailed(runner *pipelineConfig.CdWorkflowRunner, releaseErr error, triggeredBy int32) error
	UpdateWorkflowRunnerStatusForDeployment(appIdentifier *client2.AppIdentifier, wfr *pipelineConfig.CdWorkflowRunner, skipReleaseNotFound bool) bool
	OnDeleteCdPipelineEvent(pipelineId int, triggeredBy int32)
	MarkPipelineStatusTimelineFailed(runner *pipelineConfig.CdWorkflowRunner, releaseErr error) error
	UpdateTriggerCDMetricsOnFinish(runner *pipelineConfig.CdWorkflowRunner)
	GetTriggerValidateFuncs() []pubsub.ValidateMsg
}

type WorkflowDagExecutorImpl struct {
	logger                        *zap.SugaredLogger
	pipelineRepository            pipelineConfig.PipelineRepository
	cdWorkflowRepository          pipelineConfig.CdWorkflowRepository
	pubsubClient                  *pubsub.PubSubClientServiceImpl
	appService                    app.AppService
	cdWorkflowService             WorkflowService
	ciPipelineRepository          pipelineConfig.CiPipelineRepository
	materialRepository            pipelineConfig.MaterialRepository
	pipelineOverrideRepository    chartConfig.PipelineOverrideRepository
	ciArtifactRepository          repository.CiArtifactRepository
	user                          user.UserService
	enforcerUtil                  rbac.EnforcerUtil
	groupRepository               repository.DeploymentGroupRepository
	envRepository                 repository2.EnvironmentRepository
	eventFactory                  client.EventFactory
	eventClient                   client.EventClient
	cvePolicyRepository           security.CvePolicyRepository
	scanResultRepository          security.ImageScanResultRepository
	appWorkflowRepository         appWorkflow.AppWorkflowRepository
	prePostCdScriptHistoryService history2.PrePostCdScriptHistoryService
	argoUserService               argo.ArgoUserService
	cdPipelineStatusTimelineRepo  pipelineConfig.PipelineStatusTimelineRepository
	pipelineStatusTimelineService status.PipelineStatusTimelineService
	CiTemplateRepository          pipelineConfig.CiTemplateRepository
	ciWorkflowRepository          pipelineConfig.CiWorkflowRepository
	appLabelRepository            pipelineConfig.AppLabelRepository
	gitSensorGrpcClient           gitSensorClient.Client
	k8sCommonService              k8s.K8sCommonService
	pipelineStageService          PipelineStageService
	config                        *types.CdConfig
	appServiceConfig              *app.AppServiceConfig
	globalPluginService           plugin.GlobalPluginService

	scopedVariableManager     variables.ScopedVariableCMCSManager
	pluginInputVariableParser PluginInputVariableParser

	devtronAsyncHelmInstallRequestMap  map[int]bool
	devtronAsyncHelmInstallRequestLock *sync.Mutex
	devtronAppReleaseContextMap        map[int]DevtronAppReleaseContextType
	devtronAppReleaseContextMapLock    *sync.Mutex

	deploymentTemplateHistoryService    history2.DeploymentTemplateHistoryService
	configMapHistoryService             history2.ConfigMapHistoryService
	pipelineStrategyHistoryService      history2.PipelineStrategyHistoryService
	manifestPushConfigRepository        repository4.ManifestPushConfigRepository
	gitOpsManifestPushService           app.GitOpsPushService
	ciPipelineMaterialRepository        pipelineConfig.CiPipelineMaterialRepository
	imageScanHistoryRepository          security.ImageScanHistoryRepository
	imageScanDeployInfoRepository       security.ImageScanDeployInfoRepository
	appCrudOperationService             app.AppCrudOperationService
	pipelineConfigRepository            chartConfig.PipelineConfigRepository
	dockerRegistryIpsConfigService      dockerRegistry.DockerRegistryIpsConfigService
	chartRepository                     chartRepoRepository.ChartRepository
	chartTemplateService                util.ChartTemplateService
	strategyHistoryRepository           repository3.PipelineStrategyHistoryRepository
	deploymentTemplateHistoryRepository repository3.DeploymentTemplateHistoryRepository
	argoK8sClient                       argocdServer.ArgoK8sClient
	configMapRepository                 chartConfig.ConfigMapRepository
	configMapHistoryRepository          repository3.ConfigMapHistoryRepository
	helmAppService                      client2.HelmAppService
<<<<<<< HEAD
	//TODO fix me next
	helmAppClient                gRPC.HelmAppClient //TODO refactoring: use helm app service instead
	environmentConfigRepository  chartConfig.EnvConfigOverrideRepository
	mergeUtil                    *util.MergeUtil
	acdClient                    application2.ServiceClient
	argoClientWrapperService     argocdServer.ArgoClientWrapperService
	customTagService             CustomTagService
	ACDConfig                    *argocdServer.ACDConfig
	deployedAppMetricsService    deployedAppMetrics.DeployedAppMetricsService
	chartRefService              chartRef.ChartRefService
	gitOpsConfigReadService      config.GitOpsConfigReadService
	gitOpsRemoteOperationService remote.GitOpsRemoteOperationService
=======
	helmAppClient                       client2.HelmAppClient
	chartRefRepository                  chartRepoRepository.ChartRefRepository
	environmentConfigRepository         chartConfig.EnvConfigOverrideRepository
	appLevelMetricsRepository           repository.AppLevelMetricsRepository
	envLevelMetricsRepository           repository.EnvLevelAppMetricsRepository
	mergeUtil                           *util.MergeUtil
	gitOpsConfigRepository              repository.GitOpsConfigRepository
	gitFactory                          *util.GitFactory
	acdClient                           application2.ServiceClient
	argoClientWrapperService            argocdServer.ArgoClientWrapperService
	pipelineConfigListenerService       PipelineConfigListenerService
	customTagService                    CustomTagService
	ACDConfig                           *argocdServer.ACDConfig
>>>>>>> ed7dc4fb
}

const kedaAutoscaling = "kedaAutoscaling"
const horizontalPodAutoscaler = "HorizontalPodAutoscaler"
const fullnameOverride = "fullnameOverride"
const nameOverride = "nameOverride"
const enabled = "enabled"
const replicaCount = "replicaCount"

const (
	GIT_COMMIT_HASH_PREFIX       = "GIT_COMMIT_HASH"
	GIT_SOURCE_TYPE_PREFIX       = "GIT_SOURCE_TYPE"
	GIT_SOURCE_VALUE_PREFIX      = "GIT_SOURCE_VALUE"
	GIT_SOURCE_COUNT             = "GIT_SOURCE_COUNT"
	APP_LABEL_KEY_PREFIX         = "APP_LABEL_KEY"
	APP_LABEL_VALUE_PREFIX       = "APP_LABEL_VALUE"
	APP_LABEL_COUNT              = "APP_LABEL_COUNT"
	CHILD_CD_ENV_NAME_PREFIX     = "CHILD_CD_ENV_NAME"
	CHILD_CD_CLUSTER_NAME_PREFIX = "CHILD_CD_CLUSTER_NAME"
	CHILD_CD_COUNT               = "CHILD_CD_COUNT"
	DEVTRON_SYSTEM_USER_ID       = 1
	ARGOCD_SYNC_ERROR            = "error in syncing argoCD app"
	ARGOCD_REFRESH_ERROR         = "Error in refreshing argocd app"
)

type DevtronAppReleaseContextType struct {
	CancelContext context.CancelFunc
	RunnerId      int
}

type CdStageCompleteEvent struct {
	CiProjectDetails              []bean3.CiProjectDetails     `json:"ciProjectDetails"`
	WorkflowId                    int                          `json:"workflowId"`
	WorkflowRunnerId              int                          `json:"workflowRunnerId"`
	CdPipelineId                  int                          `json:"cdPipelineId"`
	TriggeredBy                   int32                        `json:"triggeredBy"`
	StageYaml                     string                       `json:"stageYaml"`
	ArtifactLocation              string                       `json:"artifactLocation"`
	PipelineName                  string                       `json:"pipelineName"`
	CiArtifactDTO                 pipelineConfig.CiArtifactDTO `json:"ciArtifactDTO"`
	PluginRegistryArtifactDetails map[string][]string          `json:"PluginRegistryArtifactDetails"`
}

type TriggerRequest struct {
	CdWf                  *pipelineConfig.CdWorkflow
	Pipeline              *pipelineConfig.Pipeline
	Artifact              *repository.CiArtifact
	ApplyAuth             bool
	TriggeredBy           int32
	RefCdWorkflowRunnerId int
	TriggerContext
}

type TriggerContext struct {
	// Context is a context object to be passed to the pipeline trigger
	// +optional
	Context context.Context
	// ReferenceId is a unique identifier for the workflow runner
	// refer pipelineConfig.CdWorkflowRunner
	ReferenceId *string
}

func NewWorkflowDagExecutorImpl(Logger *zap.SugaredLogger, pipelineRepository pipelineConfig.PipelineRepository,
	cdWorkflowRepository pipelineConfig.CdWorkflowRepository,
	pubsubClient *pubsub.PubSubClientServiceImpl,
	appService app.AppService,
	cdWorkflowService WorkflowService,
	ciArtifactRepository repository.CiArtifactRepository,
	ciPipelineRepository pipelineConfig.CiPipelineRepository,
	materialRepository pipelineConfig.MaterialRepository,
	pipelineOverrideRepository chartConfig.PipelineOverrideRepository,
	user user.UserService,
	groupRepository repository.DeploymentGroupRepository,
	envRepository repository2.EnvironmentRepository,
<<<<<<< HEAD
	enforcerUtil rbac.EnforcerUtil, eventFactory client.EventFactory,
=======
	enforcer casbin.Enforcer, enforcerUtil rbac.EnforcerUtil, eventFactory client.EventFactory,
>>>>>>> ed7dc4fb
	eventClient client.EventClient, cvePolicyRepository security.CvePolicyRepository,
	scanResultRepository security.ImageScanResultRepository,
	appWorkflowRepository appWorkflow.AppWorkflowRepository,
	prePostCdScriptHistoryService history2.PrePostCdScriptHistoryService,
	argoUserService argo.ArgoUserService,
	cdPipelineStatusTimelineRepo pipelineConfig.PipelineStatusTimelineRepository,
	pipelineStatusTimelineService status.PipelineStatusTimelineService,
	CiTemplateRepository pipelineConfig.CiTemplateRepository,
	ciWorkflowRepository pipelineConfig.CiWorkflowRepository,
	appLabelRepository pipelineConfig.AppLabelRepository, gitSensorGrpcClient gitSensorClient.Client,
	pipelineStageService PipelineStageService, k8sCommonService k8s.K8sCommonService,
	globalPluginService plugin.GlobalPluginService,
	pluginInputVariableParser PluginInputVariableParser,
	scopedVariableManager variables.ScopedVariableCMCSManager,

	deploymentTemplateHistoryService history2.DeploymentTemplateHistoryService,
	configMapHistoryService history2.ConfigMapHistoryService,
	pipelineStrategyHistoryService history2.PipelineStrategyHistoryService,
	manifestPushConfigRepository repository4.ManifestPushConfigRepository,
	gitOpsManifestPushService app.GitOpsPushService,
	ciPipelineMaterialRepository pipelineConfig.CiPipelineMaterialRepository,
	imageScanHistoryRepository security.ImageScanHistoryRepository,
	imageScanDeployInfoRepository security.ImageScanDeployInfoRepository,
	appCrudOperationService app.AppCrudOperationService,
	pipelineConfigRepository chartConfig.PipelineConfigRepository,
	dockerRegistryIpsConfigService dockerRegistry.DockerRegistryIpsConfigService,
	chartRepository chartRepoRepository.ChartRepository,
	chartTemplateService util.ChartTemplateService,
	strategyHistoryRepository repository3.PipelineStrategyHistoryRepository,
	deploymentTemplateHistoryRepository repository3.DeploymentTemplateHistoryRepository,
	ArgoK8sClient argocdServer.ArgoK8sClient,
	configMapRepository chartConfig.ConfigMapRepository,
	configMapHistoryRepository repository3.ConfigMapHistoryRepository,
	helmAppService client2.HelmAppService,
	helmAppClient gRPC.HelmAppClient,
	environmentConfigRepository chartConfig.EnvConfigOverrideRepository,
<<<<<<< HEAD
=======
	appLevelMetricsRepository repository.AppLevelMetricsRepository,
	envLevelMetricsRepository repository.EnvLevelAppMetricsRepository,
>>>>>>> ed7dc4fb
	mergeUtil *util.MergeUtil,
	acdClient application2.ServiceClient,
	argoClientWrapperService argocdServer.ArgoClientWrapperService,
	pipelineConfigListenerService PipelineConfigListenerService,
	customTagService CustomTagService,
	ACDConfig *argocdServer.ACDConfig,
	deployedAppMetricsService deployedAppMetrics.DeployedAppMetricsService,
	chartRefService chartRef.ChartRefService,
	gitOpsConfigReadService config.GitOpsConfigReadService,
	gitOpsRemoteOperationService remote.GitOpsRemoteOperationService) *WorkflowDagExecutorImpl {
	wde := &WorkflowDagExecutorImpl{logger: Logger,
		pipelineRepository:            pipelineRepository,
		cdWorkflowRepository:          cdWorkflowRepository,
		pubsubClient:                  pubsubClient,
		appService:                    appService,
		cdWorkflowService:             cdWorkflowService,
		ciPipelineRepository:          ciPipelineRepository,
		ciArtifactRepository:          ciArtifactRepository,
		materialRepository:            materialRepository,
		pipelineOverrideRepository:    pipelineOverrideRepository,
		user:                          user,
		enforcerUtil:                  enforcerUtil,
		groupRepository:               groupRepository,
		envRepository:                 envRepository,
		eventFactory:                  eventFactory,
		eventClient:                   eventClient,
		cvePolicyRepository:           cvePolicyRepository,
		scanResultRepository:          scanResultRepository,
		appWorkflowRepository:         appWorkflowRepository,
		prePostCdScriptHistoryService: prePostCdScriptHistoryService,
		argoUserService:               argoUserService,
		cdPipelineStatusTimelineRepo:  cdPipelineStatusTimelineRepo,
		pipelineStatusTimelineService: pipelineStatusTimelineService,
		CiTemplateRepository:          CiTemplateRepository,
		ciWorkflowRepository:          ciWorkflowRepository,
		appLabelRepository:            appLabelRepository,
		gitSensorGrpcClient:           gitSensorGrpcClient,
		k8sCommonService:              k8sCommonService,
		pipelineStageService:          pipelineStageService,
		scopedVariableManager:         scopedVariableManager,
		globalPluginService:           globalPluginService,
		pluginInputVariableParser:     pluginInputVariableParser,

		devtronAsyncHelmInstallRequestMap:  make(map[int]bool),
		devtronAsyncHelmInstallRequestLock: &sync.Mutex{},
		devtronAppReleaseContextMap:        make(map[int]DevtronAppReleaseContextType),
		devtronAppReleaseContextMapLock:    &sync.Mutex{},

		deploymentTemplateHistoryService:    deploymentTemplateHistoryService,
		configMapHistoryService:             configMapHistoryService,
		pipelineStrategyHistoryService:      pipelineStrategyHistoryService,
		manifestPushConfigRepository:        manifestPushConfigRepository,
		gitOpsManifestPushService:           gitOpsManifestPushService,
		ciPipelineMaterialRepository:        ciPipelineMaterialRepository,
		imageScanHistoryRepository:          imageScanHistoryRepository,
		imageScanDeployInfoRepository:       imageScanDeployInfoRepository,
		appCrudOperationService:             appCrudOperationService,
		pipelineConfigRepository:            pipelineConfigRepository,
		dockerRegistryIpsConfigService:      dockerRegistryIpsConfigService,
		chartRepository:                     chartRepository,
		chartTemplateService:                chartTemplateService,
		strategyHistoryRepository:           strategyHistoryRepository,
		deploymentTemplateHistoryRepository: deploymentTemplateHistoryRepository,
		argoK8sClient:                       ArgoK8sClient,
		configMapRepository:                 configMapRepository,
		configMapHistoryRepository:          configMapHistoryRepository,
		helmAppService:                      helmAppService,
		helmAppClient:                       helmAppClient,
		environmentConfigRepository:         environmentConfigRepository,
<<<<<<< HEAD
=======
		appLevelMetricsRepository:           appLevelMetricsRepository,
		envLevelMetricsRepository:           envLevelMetricsRepository,
>>>>>>> ed7dc4fb
		mergeUtil:                           mergeUtil,
		acdClient:                           acdClient,
		argoClientWrapperService:            argoClientWrapperService,
		customTagService:                    customTagService,
		ACDConfig:                           ACDConfig,
		deployedAppMetricsService:           deployedAppMetricsService,
		chartRefService:                     chartRefService,
		gitOpsConfigReadService:             gitOpsConfigReadService,
		gitOpsRemoteOperationService:        gitOpsRemoteOperationService,
	}
	config, err := types.GetCdConfig()
	if err != nil {
		return nil
	}
	wde.config = config
	appServiceConfig, err := app.GetAppServiceConfig()
	if err != nil {
		return nil
	}
	wde.appServiceConfig = appServiceConfig
	err = wde.Subscribe()
	if err != nil {
		return nil
	}
	err = wde.subscribeTriggerBulkAction()
	if err != nil {
		return nil
	}
	err = wde.subscribeHibernateBulkAction()
	if err != nil {
		return nil
	}
	err = wde.SubscribeDevtronAsyncHelmInstallRequest()
	if err != nil {
		return nil
	}
	pipelineConfigListenerService.RegisterPipelineDeleteListener(wde)
	return wde
}

func (impl *WorkflowDagExecutorImpl) Subscribe() error {
	callback := func(msg *model.PubSubMsg) {
		cdStageCompleteEvent := CdStageCompleteEvent{}
		err := json.Unmarshal([]byte(string(msg.Data)), &cdStageCompleteEvent)
		if err != nil {
			impl.logger.Errorw("error while unmarshalling cdStageCompleteEvent object", "err", err, "msg", string(msg.Data))
			return
		}
		wf, err := impl.cdWorkflowRepository.FindWorkflowRunnerById(cdStageCompleteEvent.WorkflowRunnerId)
		if err != nil {
			impl.logger.Errorw("could not get wf runner", "err", err)
			return
		}
		triggerContext := TriggerContext{
			ReferenceId: pointer.String(msg.MsgId),
		}
		if wf.WorkflowType == bean.CD_WORKFLOW_TYPE_PRE {
			impl.logger.Debugw("received pre stage success event for workflow runner ", "wfId", strconv.Itoa(wf.Id))
			err = impl.HandlePreStageSuccessEvent(triggerContext, cdStageCompleteEvent)
			if err != nil {
				impl.logger.Errorw("deployment success event error", "err", err)
				return
			}
		} else if wf.WorkflowType == bean.CD_WORKFLOW_TYPE_POST {
			impl.logger.Debugw("received post stage success event for workflow runner ", "wfId", strconv.Itoa(wf.Id))
			err = impl.HandlePostStageSuccessEvent(triggerContext, wf.CdWorkflowId, cdStageCompleteEvent.CdPipelineId, cdStageCompleteEvent.TriggeredBy, cdStageCompleteEvent.PluginRegistryArtifactDetails)
			if err != nil {
				impl.logger.Errorw("deployment success event error", "err", err)
				return
			}
		}
	}

	// add required logging here
	var loggerFunc pubsub.LoggerFunc = func(msg model.PubSubMsg) (string, []interface{}) {
		cdStageCompleteEvent := CdStageCompleteEvent{}
		err := json.Unmarshal([]byte(string(msg.Data)), &cdStageCompleteEvent)
		if err != nil {
			return "error while unmarshalling cdStageCompleteEvent object", []interface{}{"err", err, "msg", string(msg.Data)}
		}
		return "got message for cd stage completion", []interface{}{"workflowRunnerId", cdStageCompleteEvent.WorkflowRunnerId, "workflowId", cdStageCompleteEvent.WorkflowId, "cdPipelineId", cdStageCompleteEvent.CdPipelineId}
	}

	validations := impl.GetTriggerValidateFuncs()

	err := impl.pubsubClient.Subscribe(pubsub.CD_STAGE_COMPLETE_TOPIC, callback, loggerFunc, validations...)
	if err != nil {
		impl.logger.Error("error", "err", err)
		return err
	}
	return nil
}

func (impl *WorkflowDagExecutorImpl) extractOverrideRequestFromCDAsyncInstallEvent(msg *model.PubSubMsg) (*bean.AsyncCdDeployEvent, *client2.AppIdentifier, error) {
	CDAsyncInstallNatsMessage := &bean.AsyncCdDeployEvent{}
	err := json.Unmarshal([]byte(msg.Data), CDAsyncInstallNatsMessage)
	if err != nil {
		impl.logger.Errorw("error in unmarshalling CD async install request nats message", "err", err)
		return nil, nil, err
	}
	pipeline, err := impl.pipelineRepository.FindById(CDAsyncInstallNatsMessage.ValuesOverrideRequest.PipelineId)
	if err != nil {
		impl.logger.Errorw("error in fetching pipeline by pipelineId", "err", err)
		return nil, nil, err
	}
	impl.SetPipelineFieldsInOverrideRequest(CDAsyncInstallNatsMessage.ValuesOverrideRequest, pipeline)
	if CDAsyncInstallNatsMessage.ValuesOverrideRequest.DeploymentType == models.DEPLOYMENTTYPE_UNKNOWN {
		CDAsyncInstallNatsMessage.ValuesOverrideRequest.DeploymentType = models.DEPLOYMENTTYPE_DEPLOY
	}
	appIdentifier := &client2.AppIdentifier{
		ClusterId:   pipeline.Environment.ClusterId,
		Namespace:   pipeline.Environment.Namespace,
		ReleaseName: pipeline.DeploymentAppName,
	}
	return CDAsyncInstallNatsMessage, appIdentifier, nil
}

// UpdateWorkflowRunnerStatusForDeployment will update CD workflow runner based on release status and app status
func (impl *WorkflowDagExecutorImpl) UpdateWorkflowRunnerStatusForDeployment(appIdentifier *client2.AppIdentifier, wfr *pipelineConfig.CdWorkflowRunner, skipReleaseNotFound bool) bool {
	helmInstalledDevtronApp, err := impl.helmAppService.GetApplicationAndReleaseStatus(context.Background(), appIdentifier)
	if err != nil {
		impl.logger.Errorw("error in getting helm app release status", "appIdentifier", appIdentifier, "err", err)
		// Handle release not found errors
		if skipReleaseNotFound && util.GetGRPCErrorDetailedMessage(err) != bean5.ErrReleaseNotFound {
			// skip this error and continue for next workflow status
			impl.logger.Warnw("found error, skipping helm apps status update for this trigger", "appIdentifier", appIdentifier, "err", err)
			return false
		}
		// If release not found, mark the deployment as failure
		wfr.Status = pipelineConfig.WorkflowFailed
		wfr.Message = util.GetGRPCErrorDetailedMessage(err)
		wfr.FinishedOn = time.Now()
		return true
	}

	switch helmInstalledDevtronApp.GetReleaseStatus() {
	case serverBean.HelmReleaseStatusSuperseded:
		// If release status is superseded, mark the deployment as failure
		wfr.Status = pipelineConfig.WorkflowFailed
		wfr.Message = pipelineConfig.NEW_DEPLOYMENT_INITIATED
		wfr.FinishedOn = time.Now()
		return true
	case serverBean.HelmReleaseStatusFailed:
		// If release status is failed, mark the deployment as failure
		wfr.Status = pipelineConfig.WorkflowFailed
		wfr.Message = helmInstalledDevtronApp.GetDescription()
		wfr.FinishedOn = time.Now()
		return true
	case serverBean.HelmReleaseStatusDeployed:
		//skip if there is no deployment after wfr.StartedOn and continue for next workflow status
		if helmInstalledDevtronApp.GetLastDeployed().AsTime().Before(wfr.StartedOn) {
			impl.logger.Warnw("release mismatched, skipping helm apps status update for this trigger", "appIdentifier", appIdentifier, "err", err)
			return false
		}

		if helmInstalledDevtronApp.GetApplicationStatus() == application.Healthy {
			// mark the deployment as succeed
			wfr.Status = pipelineConfig.WorkflowSucceeded
			wfr.FinishedOn = time.Now()
			return true
		}
	}
	if wfr.Status == pipelineConfig.WorkflowInProgress {
		return false
	}
	wfr.Status = pipelineConfig.WorkflowInProgress
	return true
}

func (impl *WorkflowDagExecutorImpl) handleAsyncTriggerReleaseError(releaseErr error, cdWfr *pipelineConfig.CdWorkflowRunner, overrideRequest *bean.ValuesOverrideRequest, appIdentifier *client2.AppIdentifier) {
	releaseErrString := util.GetGRPCErrorDetailedMessage(releaseErr)
	switch releaseErrString {
	case context.DeadlineExceeded.Error():
		// if context deadline is exceeded fetch release status and UpdateWorkflowRunnerStatusForDeployment
		if isWfrUpdated := impl.UpdateWorkflowRunnerStatusForDeployment(appIdentifier, cdWfr, false); !isWfrUpdated {
			// updating cdWfr to failed
			if err := impl.MarkCurrentDeploymentFailed(cdWfr, fmt.Errorf("Deployment timeout: release %s took more than %d mins", appIdentifier.ReleaseName, impl.appServiceConfig.DevtronChartInstallRequestTimeout), overrideRequest.UserId); err != nil {
				impl.logger.Errorw("error while updating current runner status to failed, handleAsyncTriggerReleaseError", "cdWfr", cdWfr.Id, "err", err)
			}
		}
		cdWfr.UpdatedBy = 1
		cdWfr.UpdatedOn = time.Now()
		err := impl.cdWorkflowRepository.UpdateWorkFlowRunner(cdWfr)
		if err != nil {
			impl.logger.Errorw("error on update cd workflow runner", "wfr", cdWfr, "err", err)
			return
		}
		cdMetrics := util4.CDMetrics{
			AppName:         cdWfr.CdWorkflow.Pipeline.DeploymentAppName,
			Status:          cdWfr.Status,
			DeploymentType:  cdWfr.CdWorkflow.Pipeline.DeploymentAppType,
			EnvironmentName: cdWfr.CdWorkflow.Pipeline.Environment.Name,
			Time:            time.Since(cdWfr.StartedOn).Seconds() - time.Since(cdWfr.FinishedOn).Seconds(),
		}
		util4.TriggerCDMetrics(cdMetrics, impl.config.ExposeCDMetrics)
		impl.logger.Infow("updated workflow runner status for helm app", "wfr", cdWfr)
		return
	case context.Canceled.Error():
		if err := impl.MarkCurrentDeploymentFailed(cdWfr, errors.New(pipelineConfig.NEW_DEPLOYMENT_INITIATED), overrideRequest.UserId); err != nil {
			impl.logger.Errorw("error while updating current runner status to failed, handleAsyncTriggerReleaseError", "cdWfr", cdWfr.Id, "err", err)
		}
		return
	case "":
		return
	default:
		if err := impl.MarkCurrentDeploymentFailed(cdWfr, releaseErr, overrideRequest.UserId); err != nil {
			impl.logger.Errorw("error while updating current runner status to failed, handleAsyncTriggerReleaseError", "cdWfr", cdWfr.Id, "err", err)
		}
		return
	}
}

func (impl *WorkflowDagExecutorImpl) handleIfPreviousRunnerTriggerRequest(currentRunner *pipelineConfig.CdWorkflowRunner, userId int32) (bool, error) {
	exists, err := impl.cdWorkflowRepository.IsLatestCDWfr(currentRunner.Id, currentRunner.CdWorkflow.PipelineId)
	if err != nil && err != pg.ErrNoRows {
		impl.logger.Errorw("err on fetching latest cd workflow runner, SubscribeDevtronAsyncHelmInstallRequest", "err", err)
		return false, err
	}
	return exists, nil
}

func (impl *WorkflowDagExecutorImpl) UpdateReleaseContextForPipeline(pipelineId, cdWfrId int, cancel context.CancelFunc) {
	impl.devtronAppReleaseContextMapLock.Lock()
	defer impl.devtronAppReleaseContextMapLock.Unlock()
	if releaseContext, ok := impl.devtronAppReleaseContextMap[pipelineId]; ok {
		//Abort previous running release
		impl.logger.Infow("new deployment has been triggered with a running deployment in progress!", "aborting deployment for pipelineId", pipelineId)
		releaseContext.CancelContext()
	}
	impl.devtronAppReleaseContextMap[pipelineId] = DevtronAppReleaseContextType{
		CancelContext: cancel,
		RunnerId:      cdWfrId,
	}
}

func (impl *WorkflowDagExecutorImpl) RemoveReleaseContextForPipeline(pipelineId int, triggeredBy int32) {
	impl.devtronAppReleaseContextMapLock.Lock()
	defer impl.devtronAppReleaseContextMapLock.Unlock()
	if releaseContext, ok := impl.devtronAppReleaseContextMap[pipelineId]; ok {
		//Abort previous running release
		impl.logger.Infow("CD pipeline has been deleted with a running deployment in progress!", "aborting deployment for pipelineId", pipelineId)
		cdWfr, err := impl.cdWorkflowRepository.FindWorkflowRunnerById(releaseContext.RunnerId)
		if err != nil {
			impl.logger.Errorw("err on fetching cd workflow runner, RemoveReleaseContextForPipeline", "err", err)
		}
		if err = impl.MarkCurrentDeploymentFailed(cdWfr, errors.New("CD pipeline has been deleted"), triggeredBy); err != nil {
			impl.logger.Errorw("error while updating current runner status to failed, RemoveReleaseContextForPipeline", "cdWfr", cdWfr.Id, "err", err)
		}
		releaseContext.CancelContext()
		delete(impl.devtronAppReleaseContextMap, pipelineId)
	}
	return
}

func (impl *WorkflowDagExecutorImpl) OnDeleteCdPipelineEvent(pipelineId int, triggeredBy int32) {
	impl.logger.Debugw("CD pipeline delete event received", "pipelineId", pipelineId, "deletedBy", triggeredBy)
	impl.RemoveReleaseContextForPipeline(pipelineId, triggeredBy)
	return
}

func (impl *WorkflowDagExecutorImpl) isReleaseContextExistsForPipeline(pipelineId, cdWfrId int) bool {
	impl.devtronAppReleaseContextMapLock.Lock()
	defer impl.devtronAppReleaseContextMapLock.Unlock()
	if releaseContext, ok := impl.devtronAppReleaseContextMap[pipelineId]; ok {
		return releaseContext.RunnerId == cdWfrId
	}
	return false
}

func (impl *WorkflowDagExecutorImpl) handleConcurrentRequest(wfrId int) bool {
	impl.devtronAsyncHelmInstallRequestLock.Lock()
	defer impl.devtronAsyncHelmInstallRequestLock.Unlock()
	if _, exists := impl.devtronAsyncHelmInstallRequestMap[wfrId]; exists {
		//request is in process already, Skip here
		return true
	}
	impl.devtronAsyncHelmInstallRequestMap[wfrId] = true
	return false
}

func (impl *WorkflowDagExecutorImpl) cleanUpDevtronAppReleaseContextMap(pipelineId, wfrId int) {
	if impl.isReleaseContextExistsForPipeline(pipelineId, wfrId) {
		impl.devtronAppReleaseContextMapLock.Lock()
		defer impl.devtronAppReleaseContextMapLock.Unlock()
		if _, ok := impl.devtronAppReleaseContextMap[pipelineId]; ok {
			delete(impl.devtronAppReleaseContextMap, pipelineId)
		}
	}
}

func (impl *WorkflowDagExecutorImpl) cleanUpDevtronAsyncHelmInstallRequest(pipelineId, wfrId int) {
	impl.devtronAsyncHelmInstallRequestLock.Lock()
	defer impl.devtronAsyncHelmInstallRequestLock.Unlock()
	if _, exists := impl.devtronAsyncHelmInstallRequestMap[wfrId]; exists {
		//request is in process already, Skip here
		delete(impl.devtronAsyncHelmInstallRequestMap, wfrId)
	}
	impl.cleanUpDevtronAppReleaseContextMap(pipelineId, wfrId)
}

func (impl *WorkflowDagExecutorImpl) processDevtronAsyncHelmInstallRequest(CDAsyncInstallNatsMessage *bean.AsyncCdDeployEvent, appIdentifier *client2.AppIdentifier) {
	overrideRequest := CDAsyncInstallNatsMessage.ValuesOverrideRequest
	cdWfr, err := impl.cdWorkflowRepository.FindWorkflowRunnerById(overrideRequest.WfrId)
	if err != nil {
		impl.logger.Errorw("err on fetching cd workflow runner, processDevtronAsyncHelmInstallRequest", "err", err)
		return
	}

	// skip if the cdWfr.Status is already in a terminal state
	skipCDWfrStatusList := pipelineConfig.WfrTerminalStatusList
	skipCDWfrStatusList = append(skipCDWfrStatusList, pipelineConfig.WorkflowInProgress)
	if slices.Contains(skipCDWfrStatusList, cdWfr.Status) {
		impl.logger.Warnw("skipped deployment as the workflow runner status is already in terminal state, processDevtronAsyncHelmInstallRequest", "cdWfrId", cdWfr.Id, "status", cdWfr.Status)
		return
	}

	//skip if the cdWfr is not the latest one
	exists, err := impl.handleIfPreviousRunnerTriggerRequest(cdWfr, overrideRequest.UserId)
	if err != nil {
		impl.logger.Errorw("err in validating latest cd workflow runner, processDevtronAsyncHelmInstallRequest", "err", err)
		return
	}
	if exists {
		impl.logger.Warnw("skipped deployment as the workflow runner is not the latest one", "cdWfrId", cdWfr.Id)
		err := impl.MarkCurrentDeploymentFailed(cdWfr, errors.New(pipelineConfig.NEW_DEPLOYMENT_INITIATED), overrideRequest.UserId)
		if err != nil {
			impl.logger.Errorw("error while updating current runner status to failed, processDevtronAsyncHelmInstallRequest", "cdWfr", cdWfr.Id, "err", err)
			return
		}
		return
	}

	if cdWfr.Status == pipelineConfig.WorkflowStarting && impl.isReleaseContextExistsForPipeline(overrideRequest.PipelineId, cdWfr.Id) {
		impl.logger.Warnw("event redelivered! deployment is currently in progress, processDevtronAsyncHelmInstallRequest", "cdWfrId", cdWfr.Id, "status", cdWfr.Status)
		return
	}

	ctx, cancel := context.WithTimeout(context.Background(), time.Duration(impl.appServiceConfig.DevtronChartInstallRequestTimeout)*time.Minute)
	defer cancel()

	impl.UpdateReleaseContextForPipeline(overrideRequest.PipelineId, cdWfr.Id, cancel)
	//update workflow runner status, used in app workflow view
	err = impl.UpdateCDWorkflowRunnerStatus(ctx, overrideRequest, CDAsyncInstallNatsMessage.TriggeredAt, pipelineConfig.WorkflowStarting, "")
	if err != nil {
		impl.logger.Errorw("error in updating the workflow runner status, processDevtronAsyncHelmInstallRequest", "cdWfrId", cdWfr.Id, "err", err)
		return
	}
	// build merged values and save PCO history for the release
	valuesOverrideResponse, builtChartPath, err := impl.BuildManifestForTrigger(overrideRequest, CDAsyncInstallNatsMessage.TriggeredAt, ctx)
	if err != nil {
		return
	}

	_, span := otel.Tracer("orchestrator").Start(ctx, "appService.TriggerRelease")
	releaseId, _, releaseErr := impl.TriggerRelease(overrideRequest, valuesOverrideResponse, builtChartPath, ctx, CDAsyncInstallNatsMessage.TriggeredAt, CDAsyncInstallNatsMessage.TriggeredBy)
	span.End()
	if releaseErr != nil {
		impl.handleAsyncTriggerReleaseError(releaseErr, cdWfr, overrideRequest, appIdentifier)
	} else {
		impl.logger.Infow("pipeline triggered successfully !!", "cdPipelineId", overrideRequest.PipelineId, "artifactId", overrideRequest.CiArtifactId, "releaseId", releaseId)
		// Update previous deployment runner status (in transaction): Failed
		_, span = otel.Tracer("orchestrator").Start(ctx, "updatePreviousDeploymentStatus")
		err1 := impl.updatePreviousDeploymentStatus(cdWfr, overrideRequest.PipelineId, CDAsyncInstallNatsMessage.TriggeredAt, overrideRequest.UserId)
		span.End()
		if err1 != nil {
			impl.logger.Errorw("error while update previous cd workflow runners, processDevtronAsyncHelmInstallRequest", "err", err, "runner", cdWfr, "pipelineId", overrideRequest.PipelineId)
			return
		}
	}
}

func (impl *WorkflowDagExecutorImpl) SubscribeDevtronAsyncHelmInstallRequest() error {
	callback := func(msg *model.PubSubMsg) {
		CDAsyncInstallNatsMessage, appIdentifier, err := impl.extractOverrideRequestFromCDAsyncInstallEvent(msg)
		if err != nil {
			impl.logger.Errorw("err on extracting override request, SubscribeDevtronAsyncHelmInstallRequest", "err", err)
			return
		}
		if skip := impl.handleConcurrentRequest(CDAsyncInstallNatsMessage.ValuesOverrideRequest.WfrId); skip {
			impl.logger.Warnw("concurrent request received, SubscribeDevtronAsyncHelmInstallRequest", "WfrId", CDAsyncInstallNatsMessage.ValuesOverrideRequest.WfrId)
			return
		}
		defer impl.cleanUpDevtronAsyncHelmInstallRequest(CDAsyncInstallNatsMessage.ValuesOverrideRequest.PipelineId, CDAsyncInstallNatsMessage.ValuesOverrideRequest.WfrId)
		impl.processDevtronAsyncHelmInstallRequest(CDAsyncInstallNatsMessage, appIdentifier)
		return
	}

	// add required logging here
	var loggerFunc pubsub.LoggerFunc = func(msg model.PubSubMsg) (string, []interface{}) {
		CDAsyncInstallNatsMessage := &bean.AsyncCdDeployEvent{}
		err := json.Unmarshal([]byte(msg.Data), CDAsyncInstallNatsMessage)
		if err != nil {
			return "error in unmarshalling CD async install request nats message", []interface{}{"err", err}
		}
		return "got message for devtron chart install", []interface{}{"appId", CDAsyncInstallNatsMessage.ValuesOverrideRequest.AppId, "pipelineId", CDAsyncInstallNatsMessage.ValuesOverrideRequest.PipelineId, "artifactId", CDAsyncInstallNatsMessage.ValuesOverrideRequest.CiArtifactId}
	}

	err := impl.pubsubClient.Subscribe(pubsub.DEVTRON_CHART_INSTALL_TOPIC, callback, loggerFunc)
	if err != nil {
		impl.logger.Error(err)
		return err
	}
	return nil
}

func (impl *WorkflowDagExecutorImpl) HandleCiSuccessEvent(triggerContext TriggerContext, artifact *repository.CiArtifact, async bool, triggeredBy int32) error {
	//1. get cd pipelines
	//2. get config
	//3. trigger wf/ deployment
	var pipelineID int
	if artifact.DataSource == repository.POST_CI {
		pipelineID = artifact.ComponentId
	} else {
		// TODO: need to migrate artifact.PipelineId for dataSource="CI_RUNNER" also to component_id
		pipelineID = artifact.PipelineId
	}
	pipelines, err := impl.pipelineRepository.FindByParentCiPipelineId(pipelineID)
	if err != nil {
		impl.logger.Errorw("error in fetching cd pipeline", "pipelineId", artifact.PipelineId, "err", err)
		return err
	}
	for _, pipeline := range pipelines {
		triggerRequest := TriggerRequest{
			CdWf:           nil,
			Pipeline:       pipeline,
			Artifact:       artifact,
			TriggeredBy:    triggeredBy,
			TriggerContext: triggerContext,
		}
		err = impl.triggerIfAutoStageCdPipeline(triggerRequest)
		if err != nil {
			impl.logger.Debugw("error on trigger cd pipeline", "err", err)
		}
	}
	return nil
}

func (impl *WorkflowDagExecutorImpl) HandleWebhookExternalCiEvent(artifact *repository.CiArtifact, triggeredBy int32, externalCiId int, auth func(token string, projectObject string, envObject string) bool, token string) (bool, error) {
	hasAnyTriggered := false
	appWorkflowMappings, err := impl.appWorkflowRepository.FindWFCDMappingByExternalCiId(externalCiId)
	if err != nil {
		impl.logger.Errorw("error in fetching cd pipeline", "pipelineId", artifact.PipelineId, "err", err)
		return hasAnyTriggered, err
	}

	var pipelines []*pipelineConfig.Pipeline
	for _, appWorkflowMapping := range appWorkflowMappings {
		pipeline, err := impl.pipelineRepository.FindById(appWorkflowMapping.ComponentId)
		if err != nil {
			impl.logger.Errorw("error in fetching cd pipeline", "pipelineId", artifact.PipelineId, "err", err)
			return hasAnyTriggered, err
		}
		projectObject := impl.enforcerUtil.GetAppRBACNameByAppId(pipeline.AppId)
		envObject := impl.enforcerUtil.GetAppRBACByAppIdAndPipelineId(pipeline.AppId, pipeline.Id)
		if !auth(token, projectObject, envObject) {
			err = &util.ApiError{Code: "401", HttpStatusCode: 401, UserMessage: "Unauthorized"}
			return hasAnyTriggered, err
		}
		if pipeline.TriggerType == pipelineConfig.TRIGGER_TYPE_MANUAL {
			impl.logger.Warnw("skipping deployment for manual trigger for webhook", "pipeline", pipeline)
			continue
		}
		pipelines = append(pipelines, pipeline)
	}

	for _, pipeline := range pipelines {
		//applyAuth=false, already auth applied for this flow
		triggerRequest := TriggerRequest{
			CdWf:        nil,
			Pipeline:    pipeline,
			Artifact:    artifact,
			ApplyAuth:   false,
			TriggeredBy: triggeredBy,
		}
		err = impl.triggerIfAutoStageCdPipeline(triggerRequest)
		if err != nil {
			impl.logger.Debugw("error on trigger cd pipeline", "err", err)
			return hasAnyTriggered, err
		}
		hasAnyTriggered = true
	}

	return hasAnyTriggered, err
}

// if stage is present with 0 stage steps, delete the stage
// handle corrupt data (https://github.com/devtron-labs/devtron/issues/3826)
func (impl *WorkflowDagExecutorImpl) deleteCorruptedPipelineStage(pipelineStage *repository4.PipelineStage, triggeredBy int32) (error, bool) {
	if pipelineStage != nil {
		stageReq := &bean3.PipelineStageDto{
			Id:   pipelineStage.Id,
			Type: pipelineStage.Type,
		}
		err, deleted := impl.pipelineStageService.DeletePipelineStageIfReq(stageReq, triggeredBy)
		if err != nil {
			impl.logger.Errorw("error in deleting the corrupted pipeline stage", "err", err, "pipelineStageReq", stageReq)
			return err, false
		}
		return nil, deleted
	}
	return nil, false
}

func (impl *WorkflowDagExecutorImpl) triggerIfAutoStageCdPipeline(request TriggerRequest) error {

	preStage, err := impl.getPipelineStage(request.Pipeline.Id, repository4.PIPELINE_STAGE_TYPE_PRE_CD)
	if err != nil {
		return err
	}

	//handle corrupt data (https://github.com/devtron-labs/devtron/issues/3826)
	err, deleted := impl.deleteCorruptedPipelineStage(preStage, request.TriggeredBy)
	if err != nil {
		impl.logger.Errorw("error in deleteCorruptedPipelineStage ", "cdPipelineId", request.Pipeline.Id, "err", err, "preStage", preStage, "triggeredBy", request.TriggeredBy)
		return err
	}

	request.TriggerContext.Context = context.Background()
	if len(request.Pipeline.PreStageConfig) > 0 || (preStage != nil && !deleted) {
		// pre stage exists
		if request.Pipeline.PreTriggerType == pipelineConfig.TRIGGER_TYPE_AUTOMATIC {
			impl.logger.Debugw("trigger pre stage for pipeline", "artifactId", request.Artifact.Id, "pipelineId", request.Pipeline.Id)
			err = impl.TriggerPreStage(request) // TODO handle error here
			return err
		}
	} else if request.Pipeline.TriggerType == pipelineConfig.TRIGGER_TYPE_AUTOMATIC {
		// trigger deployment
		impl.logger.Debugw("trigger cd for pipeline", "artifactId", request.Artifact.Id, "pipelineId", request.Pipeline.Id)
		err = impl.TriggerDeployment(request)
		return err
	}
	return nil
}

func (impl *WorkflowDagExecutorImpl) getPipelineStage(pipelineId int, stageType repository4.PipelineStageType) (*repository4.PipelineStage, error) {
	stage, err := impl.pipelineStageService.GetCdStageByCdPipelineIdAndStageType(pipelineId, stageType)
	if err != nil && err != pg.ErrNoRows {
		impl.logger.Errorw("error in fetching CD pipeline stage", "cdPipelineId", pipelineId, "stage ", stage, "err", err)
		return nil, err
	}
	return stage, nil
}

func (impl *WorkflowDagExecutorImpl) triggerStageForBulk(triggerRequest TriggerRequest, async bool) error {

	preStage, err := impl.getPipelineStage(triggerRequest.Pipeline.Id, repository4.PIPELINE_STAGE_TYPE_PRE_CD)
	if err != nil {
		return err
	}

	//handle corrupt data (https://github.com/devtron-labs/devtron/issues/3826)
	err, deleted := impl.deleteCorruptedPipelineStage(preStage, triggerRequest.TriggeredBy)
	if err != nil {
		impl.logger.Errorw("error in deleteCorruptedPipelineStage ", "cdPipelineId", triggerRequest.Pipeline.Id, "err", err, "preStage", preStage, "triggeredBy", triggerRequest.TriggeredBy)
		return err
	}

	triggerRequest.TriggerContext.Context = context.Background()
	if len(triggerRequest.Pipeline.PreStageConfig) > 0 || (preStage != nil && !deleted) {
		//pre stage exists
		impl.logger.Debugw("trigger pre stage for pipeline", "artifactId", triggerRequest.Artifact.Id, "pipelineId", triggerRequest.Pipeline.Id)
		triggerRequest.RefCdWorkflowRunnerId = 0
		err = impl.TriggerPreStage(triggerRequest) // TODO handle error here
		return err
	} else {
		// trigger deployment
		impl.logger.Debugw("trigger cd for pipeline", "artifactId", triggerRequest.Artifact.Id, "pipelineId", triggerRequest.Pipeline.Id)
		err = impl.TriggerDeployment(triggerRequest)
		return err
	}
}

func (impl *WorkflowDagExecutorImpl) HandlePreStageSuccessEvent(triggerContext TriggerContext, cdStageCompleteEvent CdStageCompleteEvent) error {
	wfRunner, err := impl.cdWorkflowRepository.FindWorkflowRunnerById(cdStageCompleteEvent.WorkflowRunnerId)
	if err != nil {
		return err
	}
	if wfRunner.WorkflowType == bean.CD_WORKFLOW_TYPE_PRE {
		pipeline, err := impl.pipelineRepository.FindById(cdStageCompleteEvent.CdPipelineId)
		if err != nil {
			return err
		}
		ciArtifact, err := impl.ciArtifactRepository.Get(cdStageCompleteEvent.CiArtifactDTO.Id)
		if err != nil {
			return err
		}
		// Migration of deprecated DataSource Type
		if ciArtifact.IsMigrationRequired() {
			migrationErr := impl.ciArtifactRepository.MigrateToWebHookDataSourceType(ciArtifact.Id)
			if migrationErr != nil {
				impl.logger.Warnw("unable to migrate deprecated DataSource", "artifactId", ciArtifact.Id)
			}
		}
		PreCDArtifacts, err := impl.SavePluginArtifacts(ciArtifact, cdStageCompleteEvent.PluginRegistryArtifactDetails, pipeline.Id, repository.PRE_CD, cdStageCompleteEvent.TriggeredBy)
		if err != nil {
			impl.logger.Errorw("error in saving plugin artifacts", "err", err)
			return err
		}
		if pipeline.TriggerType == pipelineConfig.TRIGGER_TYPE_AUTOMATIC {
			if len(PreCDArtifacts) > 0 {
				ciArtifact = PreCDArtifacts[0] // deployment will be trigger with artifact copied by plugin
			}
			cdWorkflow, err := impl.cdWorkflowRepository.FindById(cdStageCompleteEvent.WorkflowId)
			if err != nil {
				return err
			}
			//passing applyAuth as false since this event is for auto trigger and user who already has access to this cd can trigger pre cd also
			applyAuth := false
			if cdStageCompleteEvent.TriggeredBy != 1 {
				applyAuth = true
			}
			triggerRequest := TriggerRequest{
				CdWf:           cdWorkflow,
				Pipeline:       pipeline,
				Artifact:       ciArtifact,
				ApplyAuth:      applyAuth,
				TriggeredBy:    cdStageCompleteEvent.TriggeredBy,
				TriggerContext: triggerContext,
			}
			triggerRequest.TriggerContext.Context = context.Background()
			err = impl.TriggerDeployment(triggerRequest)
			if err != nil {
				return err
			}
		}
	}
	return nil
}

func (impl *WorkflowDagExecutorImpl) SavePluginArtifacts(ciArtifact *repository.CiArtifact, pluginArtifactsDetail map[string][]string, pipelineId int, stage string, triggerdBy int32) ([]*repository.CiArtifact, error) {

	saveArtifacts, err := impl.ciArtifactRepository.GetArtifactsByDataSourceAndComponentId(stage, pipelineId)
	if err != nil {
		return nil, err
	}
	PipelineArtifacts := make(map[string]bool)
	for _, artifact := range saveArtifacts {
		PipelineArtifacts[artifact.Image] = true
	}
	var parentCiArtifactId int
	if ciArtifact.ParentCiArtifact > 0 {
		parentCiArtifactId = ciArtifact.ParentCiArtifact
	} else {
		parentCiArtifactId = ciArtifact.Id
	}
	var CDArtifacts []*repository.CiArtifact
	for registry, artifacts := range pluginArtifactsDetail {
		// artifacts are list of images
		for _, artifact := range artifacts {
			_, artifactAlreadySaved := PipelineArtifacts[artifact]
			if artifactAlreadySaved {
				continue
			}
			pluginArtifact := &repository.CiArtifact{
				Image:                 artifact,
				ImageDigest:           ciArtifact.ImageDigest,
				MaterialInfo:          ciArtifact.MaterialInfo,
				DataSource:            stage,
				ComponentId:           pipelineId,
				CredentialsSourceType: repository.GLOBAL_CONTAINER_REGISTRY,
				CredentialSourceValue: registry,
				AuditLog: sql.AuditLog{
					CreatedOn: time.Now(),
					CreatedBy: triggerdBy,
					UpdatedOn: time.Now(),
					UpdatedBy: triggerdBy,
				},
				ParentCiArtifact: parentCiArtifactId,
			}
			CDArtifacts = append(CDArtifacts, pluginArtifact)
		}
	}
	_, err = impl.ciArtifactRepository.SaveAll(CDArtifacts)
	if err != nil {
		impl.logger.Errorw("Error in saving artifacts metadata generated by plugin")
		return CDArtifacts, err
	}
	return CDArtifacts, nil
}

func (impl *WorkflowDagExecutorImpl) TriggerPreStage(request TriggerRequest) error {
	//setting triggeredAt variable to have consistent data for various audit log places in db for deployment time
	triggeredAt := time.Now()
	triggeredBy := request.TriggeredBy
	artifact := request.Artifact
	pipeline := request.Pipeline
	ctx := request.TriggerContext.Context
	//in case of pre stage manual trigger auth is already applied and for auto triggers there is no need for auth check here
	cdWf := request.CdWf
	var err error
	if cdWf == nil {
		cdWf = &pipelineConfig.CdWorkflow{
			CiArtifactId: artifact.Id,
			PipelineId:   pipeline.Id,
			AuditLog:     sql.AuditLog{CreatedOn: triggeredAt, CreatedBy: 1, UpdatedOn: triggeredAt, UpdatedBy: 1},
		}
		err = impl.cdWorkflowRepository.SaveWorkFlow(ctx, cdWf)
		if err != nil {
			return err
		}
	}
	cdWorkflowExecutorType := impl.config.GetWorkflowExecutorType()
	runner := &pipelineConfig.CdWorkflowRunner{
		Name:                  pipeline.Name,
		WorkflowType:          bean.CD_WORKFLOW_TYPE_PRE,
		ExecutorType:          cdWorkflowExecutorType,
		Status:                pipelineConfig.WorkflowStarting, // starting PreStage
		TriggeredBy:           triggeredBy,
		StartedOn:             triggeredAt,
		Namespace:             impl.config.GetDefaultNamespace(),
		BlobStorageEnabled:    impl.config.BlobStorageEnabled,
		CdWorkflowId:          cdWf.Id,
		LogLocation:           fmt.Sprintf("%s/%s%s-%s/main.log", impl.config.GetDefaultBuildLogsKeyPrefix(), strconv.Itoa(cdWf.Id), string(bean.CD_WORKFLOW_TYPE_PRE), pipeline.Name),
		AuditLog:              sql.AuditLog{CreatedOn: triggeredAt, CreatedBy: 1, UpdatedOn: triggeredAt, UpdatedBy: 1},
		RefCdWorkflowRunnerId: request.RefCdWorkflowRunnerId,
		ReferenceId:           request.TriggerContext.ReferenceId,
	}
	var env *repository2.Environment
	if pipeline.RunPreStageInEnv {
		_, span := otel.Tracer("orchestrator").Start(ctx, "envRepository.FindById")
		env, err = impl.envRepository.FindById(pipeline.EnvironmentId)
		span.End()
		if err != nil {
			impl.logger.Errorw(" unable to find env ", "err", err)
			return err
		}
		impl.logger.Debugw("env", "env", env)
		runner.Namespace = env.Namespace
	}
	_, span := otel.Tracer("orchestrator").Start(ctx, "cdWorkflowRepository.SaveWorkFlowRunner")
	_, err = impl.cdWorkflowRepository.SaveWorkFlowRunner(runner)
	span.End()
	if err != nil {
		return err
	}

	//checking vulnerability for the selected image
	isVulnerable, err := impl.GetArtifactVulnerabilityStatus(artifact, pipeline, ctx)
	if err != nil {
		impl.logger.Errorw("error in getting Artifact vulnerability status, TriggerPreStage", "err", err)
		return err
	}
	if isVulnerable {
		// if image vulnerable, update timeline status and return
		runner.Status = pipelineConfig.WorkflowFailed
		runner.Message = pipelineConfig.FOUND_VULNERABILITY
		runner.FinishedOn = time.Now()
		runner.UpdatedOn = time.Now()
		runner.UpdatedBy = triggeredBy
		err = impl.cdWorkflowRepository.UpdateWorkFlowRunner(runner)
		if err != nil {
			impl.logger.Errorw("error in updating wfr status due to vulnerable image", "err", err)
			return err
		}
		return fmt.Errorf("found vulnerability for image digest %s", artifact.ImageDigest)
	}

	_, span = otel.Tracer("orchestrator").Start(ctx, "buildWFRequest")
	cdStageWorkflowRequest, err := impl.buildWFRequest(runner, cdWf, pipeline, triggeredBy)
	span.End()
	if err != nil {
		return err
	}
	cdStageWorkflowRequest.StageType = types.PRE
	// handling copyContainerImage plugin specific logic
	imagePathReservationIds, err := impl.SetCopyContainerImagePluginDataInWorkflowRequest(cdStageWorkflowRequest, pipeline.Id, types.PRE, artifact)
	if err != nil {
		runner.Status = pipelineConfig.WorkflowFailed
		runner.Message = err.Error()
		_ = impl.cdWorkflowRepository.UpdateWorkFlowRunner(runner)
		return err
	} else {
		runner.ImagePathReservationIds = imagePathReservationIds
		_ = impl.cdWorkflowRepository.UpdateWorkFlowRunner(runner)
	}

	_, span = otel.Tracer("orchestrator").Start(ctx, "cdWorkflowService.SubmitWorkflow")
	cdStageWorkflowRequest.Pipeline = pipeline
	cdStageWorkflowRequest.Env = env
	cdStageWorkflowRequest.Type = bean3.CD_WORKFLOW_PIPELINE_TYPE
	_, err = impl.cdWorkflowService.SubmitWorkflow(cdStageWorkflowRequest)
	span.End()
	err = impl.sendPreStageNotification(ctx, cdWf, pipeline)
	if err != nil {
		return err
	}
	//creating cd config history entry
	_, span = otel.Tracer("orchestrator").Start(ctx, "prePostCdScriptHistoryService.CreatePrePostCdScriptHistory")
	err = impl.prePostCdScriptHistoryService.CreatePrePostCdScriptHistory(pipeline, nil, repository3.PRE_CD_TYPE, true, triggeredBy, triggeredAt)
	span.End()
	if err != nil {
		impl.logger.Errorw("error in creating pre cd script entry", "err", err, "pipeline", pipeline)
		return err
	}
	return nil
}

func (impl *WorkflowDagExecutorImpl) SetCopyContainerImagePluginDataInWorkflowRequest(cdStageWorkflowRequest *types.WorkflowRequest, pipelineId int, pipelineStage string, artifact *repository.CiArtifact) ([]int, error) {
	copyContainerImagePluginId, err := impl.globalPluginService.GetRefPluginIdByRefPluginName(COPY_CONTAINER_IMAGE)
	var imagePathReservationIds []int
	if err != nil && err != pg.ErrNoRows {
		impl.logger.Errorw("error in getting copyContainerImage plugin id", "err", err)
		return imagePathReservationIds, err
	}
	for _, step := range cdStageWorkflowRequest.PrePostDeploySteps {
		if copyContainerImagePluginId != 0 && step.RefPluginId == copyContainerImagePluginId {
			var pipelineStageEntityType int
			if pipelineStage == types.PRE {
				pipelineStageEntityType = bean3.EntityTypePreCD
			} else {
				pipelineStageEntityType = bean3.EntityTypePostCD
			}
			customTagId := -1
			var DockerImageTag string

			customTag, err := impl.customTagService.GetActiveCustomTagByEntityKeyAndValue(pipelineStageEntityType, strconv.Itoa(pipelineId))
			if err != nil && err != pg.ErrNoRows {
				impl.logger.Errorw("error in fetching custom tag data", "err", err)
				return imagePathReservationIds, err
			}

			if !customTag.Enabled {
				DockerImageTag = ""
			} else {
				// for copyContainerImage plugin parse destination images and save its data in image path reservation table
				customTagDbObject, customDockerImageTag, err := impl.customTagService.GetCustomTag(pipelineStageEntityType, strconv.Itoa(pipelineId))
				if err != nil && err != pg.ErrNoRows {
					impl.logger.Errorw("error in fetching custom tag by entity key and value for CD", "err", err)
					return imagePathReservationIds, err
				}
				if customTagDbObject != nil && customTagDbObject.Id > 0 {
					customTagId = customTagDbObject.Id
				}
				DockerImageTag = customDockerImageTag
			}

			var sourceDockerRegistryId string
			if artifact.DataSource == repository.PRE_CD || artifact.DataSource == repository.POST_CD || artifact.DataSource == repository.POST_CI {
				if artifact.CredentialsSourceType == repository.GLOBAL_CONTAINER_REGISTRY {
					sourceDockerRegistryId = artifact.CredentialSourceValue
				}
			} else {
				sourceDockerRegistryId = cdStageWorkflowRequest.DockerRegistryId
			}
			registryDestinationImageMap, registryCredentialMap, err := impl.pluginInputVariableParser.HandleCopyContainerImagePluginInputVariables(step.InputVars, DockerImageTag, cdStageWorkflowRequest.CiArtifactDTO.Image, sourceDockerRegistryId)
			if err != nil {
				impl.logger.Errorw("error in parsing copyContainerImage input variable", "err", err)
				return imagePathReservationIds, err
			}
			var destinationImages []string
			for _, images := range registryDestinationImageMap {
				for _, image := range images {
					destinationImages = append(destinationImages, image)
				}
			}
			// fetch already saved artifacts to check if they are already present
			savedCIArtifacts, err := impl.ciArtifactRepository.FindCiArtifactByImagePaths(destinationImages)
			if err != nil {
				impl.logger.Errorw("error in fetching artifacts by image path", "err", err)
				return imagePathReservationIds, err
			}
			if len(savedCIArtifacts) > 0 {
				// if already present in ci artifact, return "image path already in use error"
				return imagePathReservationIds, bean3.ErrImagePathInUse
			}
			imagePathReservationIds, err = impl.ReserveImagesGeneratedAtPlugin(customTagId, registryDestinationImageMap)
			if err != nil {
				impl.logger.Errorw("error in reserving image", "err", err)
				return imagePathReservationIds, err
			}
			cdStageWorkflowRequest.RegistryDestinationImageMap = registryDestinationImageMap
			cdStageWorkflowRequest.RegistryCredentialMap = registryCredentialMap
			var pluginArtifactStage string
			if pipelineStage == types.PRE {
				pluginArtifactStage = repository.PRE_CD
			} else {
				pluginArtifactStage = repository.POST_CD
			}
			cdStageWorkflowRequest.PluginArtifactStage = pluginArtifactStage
		}
	}
	return imagePathReservationIds, nil
}

func (impl *WorkflowDagExecutorImpl) sendPreStageNotification(ctx context.Context, cdWf *pipelineConfig.CdWorkflow, pipeline *pipelineConfig.Pipeline) error {
	wfr, err := impl.cdWorkflowRepository.FindByWorkflowIdAndRunnerType(ctx, cdWf.Id, bean.CD_WORKFLOW_TYPE_PRE)
	if err != nil {
		return err
	}

	event := impl.eventFactory.Build(util2.Trigger, &pipeline.Id, pipeline.AppId, &pipeline.EnvironmentId, util2.CD)
	impl.logger.Debugw("event PreStageTrigger", "event", event)
	event = impl.eventFactory.BuildExtraCDData(event, &wfr, 0, bean.CD_WORKFLOW_TYPE_PRE)
	_, span := otel.Tracer("orchestrator").Start(ctx, "eventClient.WriteNotificationEvent")
	_, evtErr := impl.eventClient.WriteNotificationEvent(event)
	span.End()
	if evtErr != nil {
		impl.logger.Errorw("CD trigger event not sent", "error", evtErr)
	}
	return nil
}

func convert(ts string) (*time.Time, error) {
	//layout := "2006-01-02T15:04:05Z"
	t, err := time.Parse(bean2.LayoutRFC3339, ts)
	if err != nil {
		return nil, err
	}
	return &t, nil
}

func (impl *WorkflowDagExecutorImpl) TriggerPostStage(request TriggerRequest) error {
	//setting triggeredAt variable to have consistent data for various audit log places in db for deployment time
	triggeredAt := time.Now()
	triggeredBy := request.TriggeredBy
	pipeline := request.Pipeline
	cdWf := request.CdWf

	runner := &pipelineConfig.CdWorkflowRunner{
		Name:                  pipeline.Name,
		WorkflowType:          bean.CD_WORKFLOW_TYPE_POST,
		ExecutorType:          impl.config.GetWorkflowExecutorType(),
		Status:                pipelineConfig.WorkflowStarting, // starting PostStage
		TriggeredBy:           triggeredBy,
		StartedOn:             triggeredAt,
		Namespace:             impl.config.GetDefaultNamespace(),
		BlobStorageEnabled:    impl.config.BlobStorageEnabled,
		CdWorkflowId:          cdWf.Id,
		LogLocation:           fmt.Sprintf("%s/%s%s-%s/main.log", impl.config.GetDefaultBuildLogsKeyPrefix(), strconv.Itoa(cdWf.Id), string(bean.CD_WORKFLOW_TYPE_POST), pipeline.Name),
		AuditLog:              sql.AuditLog{CreatedOn: triggeredAt, CreatedBy: triggeredBy, UpdatedOn: triggeredAt, UpdatedBy: triggeredBy},
		RefCdWorkflowRunnerId: request.RefCdWorkflowRunnerId,
		ReferenceId:           request.TriggerContext.ReferenceId,
	}
	var env *repository2.Environment
	var err error
	if pipeline.RunPostStageInEnv {
		env, err = impl.envRepository.FindById(pipeline.EnvironmentId)
		if err != nil {
			impl.logger.Errorw(" unable to find env ", "err", err)
			return err
		}
		runner.Namespace = env.Namespace
	}

	_, err = impl.cdWorkflowRepository.SaveWorkFlowRunner(runner)
	if err != nil {
		return err
	}

	if cdWf.CiArtifact == nil || cdWf.CiArtifact.Id == 0 {
		cdWf.CiArtifact, err = impl.ciArtifactRepository.Get(cdWf.CiArtifactId)
		if err != nil {
			impl.logger.Errorw("error fetching artifact data", "err", err)
			return err
		}
	}
	// Migration of deprecated DataSource Type
	if cdWf.CiArtifact.IsMigrationRequired() {
		migrationErr := impl.ciArtifactRepository.MigrateToWebHookDataSourceType(cdWf.CiArtifact.Id)
		if migrationErr != nil {
			impl.logger.Warnw("unable to migrate deprecated DataSource", "artifactId", cdWf.CiArtifact.Id)
		}
	}
	//checking vulnerability for the selected image
	isVulnerable, err := impl.GetArtifactVulnerabilityStatus(cdWf.CiArtifact, pipeline, context.Background())
	if err != nil {
		impl.logger.Errorw("error in getting Artifact vulnerability status, TriggerPostStage", "err", err)
		return err
	}
	if isVulnerable {
		// if image vulnerable, update timeline status and return
		runner.Status = pipelineConfig.WorkflowFailed
		runner.Message = pipelineConfig.FOUND_VULNERABILITY
		runner.FinishedOn = time.Now()
		runner.UpdatedOn = time.Now()
		runner.UpdatedBy = triggeredBy
		err = impl.cdWorkflowRepository.UpdateWorkFlowRunner(runner)
		if err != nil {
			impl.logger.Errorw("error in updating wfr status due to vulnerable image", "err", err)
			return err
		}
		return fmt.Errorf("found vulnerability for image digest %s", cdWf.CiArtifact.ImageDigest)
	}

	cdStageWorkflowRequest, err := impl.buildWFRequest(runner, cdWf, pipeline, triggeredBy)
	if err != nil {
		impl.logger.Errorw("error in building wfRequest", "err", err, "runner", runner, "cdWf", cdWf, "pipeline", pipeline)
		return err
	}
	cdStageWorkflowRequest.StageType = types.POST
	cdStageWorkflowRequest.Pipeline = pipeline
	cdStageWorkflowRequest.Env = env
	cdStageWorkflowRequest.Type = bean3.CD_WORKFLOW_PIPELINE_TYPE
	// handling plugin specific logic

	pluginImagePathReservationIds, err := impl.SetCopyContainerImagePluginDataInWorkflowRequest(cdStageWorkflowRequest, pipeline.Id, types.POST, cdWf.CiArtifact)
	if err != nil {
		runner.Status = pipelineConfig.WorkflowFailed
		runner.Message = err.Error()
		_ = impl.cdWorkflowRepository.UpdateWorkFlowRunner(runner)
		return err
	}

	_, err = impl.cdWorkflowService.SubmitWorkflow(cdStageWorkflowRequest)
	if err != nil {
		impl.logger.Errorw("error in submitting workflow", "err", err, "cdStageWorkflowRequest", cdStageWorkflowRequest, "pipeline", pipeline, "env", env)
		return err
	}

	wfr, err := impl.cdWorkflowRepository.FindByWorkflowIdAndRunnerType(context.Background(), cdWf.Id, bean.CD_WORKFLOW_TYPE_POST)
	if err != nil {
		impl.logger.Errorw("error in getting wfr by workflowId and runnerType", "err", err, "wfId", cdWf.Id)
		return err
	}
	wfr.ImagePathReservationIds = pluginImagePathReservationIds
	err = impl.cdWorkflowRepository.UpdateWorkFlowRunner(&wfr)
	if err != nil {
		impl.logger.Error("error in updating image path reservation ids in cd workflow runner", "err", "err")
	}

	event := impl.eventFactory.Build(util2.Trigger, &pipeline.Id, pipeline.AppId, &pipeline.EnvironmentId, util2.CD)
	impl.logger.Debugw("event Cd Post Trigger", "event", event)
	event = impl.eventFactory.BuildExtraCDData(event, &wfr, 0, bean.CD_WORKFLOW_TYPE_POST)
	_, evtErr := impl.eventClient.WriteNotificationEvent(event)
	if evtErr != nil {
		impl.logger.Errorw("CD trigger event not sent", "error", evtErr)
	}
	//creating cd config history entry
	err = impl.prePostCdScriptHistoryService.CreatePrePostCdScriptHistory(pipeline, nil, repository3.POST_CD_TYPE, true, triggeredBy, triggeredAt)
	if err != nil {
		impl.logger.Errorw("error in creating post cd script entry", "err", err, "pipeline", pipeline)
		return err
	}
	return nil
}

func (impl *WorkflowDagExecutorImpl) ReserveImagesGeneratedAtPlugin(customTagId int, registryImageMap map[string][]string) ([]int, error) {
	var imagePathReservationIds []int
	for _, images := range registryImageMap {
		for _, image := range images {
			imagePathReservationData, err := impl.customTagService.ReserveImagePath(image, customTagId)
			if err != nil {
				impl.logger.Errorw("Error in marking custom tag reserved", "err", err)
				return imagePathReservationIds, err
			}
			if imagePathReservationData != nil {
				imagePathReservationIds = append(imagePathReservationIds, imagePathReservationData.Id)
			}
		}
	}
	return imagePathReservationIds, nil
}

func (impl *WorkflowDagExecutorImpl) buildArtifactLocationForS3(cdWorkflowConfig *pipelineConfig.CdWorkflowConfig, cdWf *pipelineConfig.CdWorkflow, runner *pipelineConfig.CdWorkflowRunner) (string, string, string) {
	cdArtifactLocationFormat := cdWorkflowConfig.CdArtifactLocationFormat
	if cdArtifactLocationFormat == "" {
		cdArtifactLocationFormat = impl.config.GetArtifactLocationFormat()
	}
	if cdWorkflowConfig.LogsBucket == "" {
		cdWorkflowConfig.LogsBucket = impl.config.GetDefaultBuildLogsBucket()
	}
	ArtifactLocation := fmt.Sprintf("s3://%s/"+impl.config.GetDefaultArtifactKeyPrefix()+"/"+cdArtifactLocationFormat, cdWorkflowConfig.LogsBucket, cdWf.Id, runner.Id)
	artifactFileName := fmt.Sprintf(impl.config.GetDefaultArtifactKeyPrefix()+"/"+cdArtifactLocationFormat, cdWf.Id, runner.Id)
	return ArtifactLocation, cdWorkflowConfig.LogsBucket, artifactFileName
}

func (impl *WorkflowDagExecutorImpl) getDeployStageDetails(pipelineId int) (pipelineConfig.CdWorkflowRunner, string, int, error) {
	deployStageWfr := pipelineConfig.CdWorkflowRunner{}
	//getting deployment pipeline latest wfr by pipelineId
	deployStageWfr, err := impl.cdWorkflowRepository.FindLastStatusByPipelineIdAndRunnerType(pipelineId, bean.CD_WORKFLOW_TYPE_DEPLOY)
	if err != nil {
		impl.logger.Errorw("error in getting latest status of deploy type wfr by pipelineId", "err", err, "pipelineId", pipelineId)
		return deployStageWfr, "", 0, err
	}
	deployStageTriggeredByUserEmail, err := impl.user.GetEmailById(deployStageWfr.TriggeredBy)
	if err != nil {
		impl.logger.Errorw("error in getting user email by id", "err", err, "userId", deployStageWfr.TriggeredBy)
		return deployStageWfr, "", 0, err
	}
	pipelineReleaseCounter, err := impl.pipelineOverrideRepository.GetCurrentPipelineReleaseCounter(pipelineId)
	if err != nil {
		impl.logger.Errorw("error occurred while fetching latest release counter for pipeline", "pipelineId", pipelineId, "err", err)
		return deployStageWfr, "", 0, err
	}
	return deployStageWfr, deployStageTriggeredByUserEmail, pipelineReleaseCounter, nil
}

func isExtraVariableDynamic(variableName string, webhookAndCiData *gitSensorClient.WebhookAndCiData) bool {
	if strings.Contains(variableName, GIT_COMMIT_HASH_PREFIX) || strings.Contains(variableName, GIT_SOURCE_TYPE_PREFIX) || strings.Contains(variableName, GIT_SOURCE_VALUE_PREFIX) ||
		strings.Contains(variableName, APP_LABEL_VALUE_PREFIX) || strings.Contains(variableName, APP_LABEL_KEY_PREFIX) ||
		strings.Contains(variableName, CHILD_CD_ENV_NAME_PREFIX) || strings.Contains(variableName, CHILD_CD_CLUSTER_NAME_PREFIX) ||
		strings.Contains(variableName, CHILD_CD_COUNT) || strings.Contains(variableName, APP_LABEL_COUNT) || strings.Contains(variableName, GIT_SOURCE_COUNT) ||
		webhookAndCiData != nil {

		return true
	}
	return false
}

func setExtraEnvVariableInDeployStep(deploySteps []*bean3.StepObject, extraEnvVariables map[string]string, webhookAndCiData *gitSensorClient.WebhookAndCiData) {
	for _, deployStep := range deploySteps {
		for variableKey, variableValue := range extraEnvVariables {
			if isExtraVariableDynamic(variableKey, webhookAndCiData) && deployStep.StepType == "INLINE" {
				extraInputVar := &bean3.VariableObject{
					Name:                  variableKey,
					Format:                "STRING",
					Value:                 variableValue,
					VariableType:          bean3.VARIABLE_TYPE_REF_GLOBAL,
					ReferenceVariableName: variableKey,
				}
				deployStep.InputVars = append(deployStep.InputVars, extraInputVar)
			}
		}
	}
}
func (impl *WorkflowDagExecutorImpl) buildWFRequest(runner *pipelineConfig.CdWorkflowRunner, cdWf *pipelineConfig.CdWorkflow, cdPipeline *pipelineConfig.Pipeline, triggeredBy int32) (*types.WorkflowRequest, error) {
	cdWorkflowConfig, err := impl.cdWorkflowRepository.FindConfigByPipelineId(cdPipeline.Id)
	if err != nil && !util.IsErrNoRows(err) {
		return nil, err
	}

	workflowExecutor := runner.ExecutorType

	artifact, err := impl.ciArtifactRepository.Get(cdWf.CiArtifactId)
	if err != nil {
		return nil, err
	}
	// Migration of deprecated DataSource Type
	if artifact.IsMigrationRequired() {
		migrationErr := impl.ciArtifactRepository.MigrateToWebHookDataSourceType(artifact.Id)
		if migrationErr != nil {
			impl.logger.Warnw("unable to migrate deprecated DataSource", "artifactId", artifact.Id)
		}
	}
	ciMaterialInfo, err := repository.GetCiMaterialInfo(artifact.MaterialInfo, artifact.DataSource)
	if err != nil {
		impl.logger.Errorw("parsing error", "err", err)
		return nil, err
	}

	var ciProjectDetails []bean3.CiProjectDetails
	var ciPipeline *pipelineConfig.CiPipeline
	if cdPipeline.CiPipelineId > 0 {
		ciPipeline, err = impl.ciPipelineRepository.FindById(cdPipeline.CiPipelineId)
		if err != nil && !util.IsErrNoRows(err) {
			impl.logger.Errorw("cannot find ciPipelineRequest", "err", err)
			return nil, err
		}

		for _, m := range ciPipeline.CiPipelineMaterials {
			// git material should be active in this case
			if m == nil || m.GitMaterial == nil || !m.GitMaterial.Active {
				continue
			}
			var ciMaterialCurrent repository.CiMaterialInfo
			for _, ciMaterial := range ciMaterialInfo {
				if ciMaterial.Material.GitConfiguration.URL == m.GitMaterial.Url {
					ciMaterialCurrent = ciMaterial
					break
				}
			}
			gitMaterial, err := impl.materialRepository.FindById(m.GitMaterialId)
			if err != nil && !util.IsErrNoRows(err) {
				impl.logger.Errorw("could not fetch git materials", "err", err)
				return nil, err
			}

			ciProjectDetail := bean3.CiProjectDetails{
				GitRepository:   ciMaterialCurrent.Material.GitConfiguration.URL,
				MaterialName:    gitMaterial.Name,
				CheckoutPath:    gitMaterial.CheckoutPath,
				FetchSubmodules: gitMaterial.FetchSubmodules,
				SourceType:      m.Type,
				SourceValue:     m.Value,
				Type:            string(m.Type),
				GitOptions: bean3.GitOptions{
					UserName:      gitMaterial.GitProvider.UserName,
					Password:      gitMaterial.GitProvider.Password,
					SshPrivateKey: gitMaterial.GitProvider.SshPrivateKey,
					AccessToken:   gitMaterial.GitProvider.AccessToken,
					AuthMode:      gitMaterial.GitProvider.AuthMode,
				},
			}

			if len(ciMaterialCurrent.Modifications) > 0 {
				ciProjectDetail.CommitHash = ciMaterialCurrent.Modifications[0].Revision
				ciProjectDetail.Author = ciMaterialCurrent.Modifications[0].Author
				ciProjectDetail.GitTag = ciMaterialCurrent.Modifications[0].Tag
				ciProjectDetail.Message = ciMaterialCurrent.Modifications[0].Message
				commitTime, err := convert(ciMaterialCurrent.Modifications[0].ModifiedTime)
				if err != nil {
					return nil, err
				}
				ciProjectDetail.CommitTime = commitTime.Format(bean2.LayoutRFC3339)
			} else if ciPipeline.PipelineType == bean3.CI_JOB {
				// This has been done to resolve unmarshalling issue in ci-runner, in case of no commit time(eg- polling container images)
				ciProjectDetail.CommitTime = time.Time{}.Format(bean2.LayoutRFC3339)
			} else {
				impl.logger.Debugw("devtronbug#1062", ciPipeline.Id, cdPipeline.Id)
				return nil, fmt.Errorf("modifications not found for %d", ciPipeline.Id)
			}

			// set webhook data
			if m.Type == pipelineConfig.SOURCE_TYPE_WEBHOOK && len(ciMaterialCurrent.Modifications) > 0 {
				webhookData := ciMaterialCurrent.Modifications[0].WebhookData
				ciProjectDetail.WebhookData = pipelineConfig.WebhookData{
					Id:              webhookData.Id,
					EventActionType: webhookData.EventActionType,
					Data:            webhookData.Data,
				}
			}

			ciProjectDetails = append(ciProjectDetails, ciProjectDetail)
		}
	}
	var stageYaml string
	var deployStageWfr pipelineConfig.CdWorkflowRunner
	var deployStageTriggeredByUserEmail string
	var pipelineReleaseCounter int
	var preDeploySteps []*bean3.StepObject
	var postDeploySteps []*bean3.StepObject
	var refPluginsData []*bean3.RefPluginObject
	//if pipeline_stage_steps present for pre-CD or post-CD then no need to add stageYaml to cdWorkflowRequest in that
	//case add PreDeploySteps and PostDeploySteps to cdWorkflowRequest, this is done for backward compatibility
	pipelineStage, err := impl.getPipelineStage(cdPipeline.Id, runner.WorkflowType.WorkflowTypeToStageType())
	if err != nil {
		return nil, err
	}
	env, err := impl.envRepository.FindById(cdPipeline.EnvironmentId)
	if err != nil {
		impl.logger.Errorw("error in getting environment by id", "err", err)
		return nil, err
	}

	//Scope will pick the environment of CD pipeline irrespective of in-cluster mode,
	//since user sees the environment of the CD pipeline
	scope := resourceQualifiers.Scope{
		AppId:     cdPipeline.App.Id,
		EnvId:     env.Id,
		ClusterId: env.ClusterId,
		SystemMetadata: &resourceQualifiers.SystemMetadata{
			EnvironmentName: env.Name,
			ClusterName:     env.Cluster.ClusterName,
			Namespace:       env.Namespace,
			Image:           artifact.Image,
			ImageTag:        util3.GetImageTagFromImage(artifact.Image),
		},
	}
	if pipelineStage != nil {
		var variableSnapshot map[string]string
		if runner.WorkflowType == bean.CD_WORKFLOW_TYPE_PRE {
			//preDeploySteps, _, refPluginsData, err = impl.pipelineStageService.BuildPrePostAndRefPluginStepsDataForWfRequest(cdPipeline.Id, cdStage)
			prePostAndRefPluginResponse, err := impl.pipelineStageService.BuildPrePostAndRefPluginStepsDataForWfRequest(cdPipeline.Id, preCdStage, scope)
			if err != nil {
				impl.logger.Errorw("error in getting pre, post & refPlugin steps data for wf request", "err", err, "cdPipelineId", cdPipeline.Id)
				return nil, err
			}
			preDeploySteps = prePostAndRefPluginResponse.PreStageSteps
			refPluginsData = prePostAndRefPluginResponse.RefPluginData
			variableSnapshot = prePostAndRefPluginResponse.VariableSnapshot
		} else if runner.WorkflowType == bean.CD_WORKFLOW_TYPE_POST {
			//_, postDeploySteps, refPluginsData, err = impl.pipelineStageService.BuildPrePostAndRefPluginStepsDataForWfRequest(cdPipeline.Id, cdStage)
			prePostAndRefPluginResponse, err := impl.pipelineStageService.BuildPrePostAndRefPluginStepsDataForWfRequest(cdPipeline.Id, postCdStage, scope)
			if err != nil {
				impl.logger.Errorw("error in getting pre, post & refPlugin steps data for wf request", "err", err, "cdPipelineId", cdPipeline.Id)
				return nil, err
			}
			postDeploySteps = prePostAndRefPluginResponse.PostStageSteps
			refPluginsData = prePostAndRefPluginResponse.RefPluginData
			variableSnapshot = prePostAndRefPluginResponse.VariableSnapshot
			deployStageWfr, deployStageTriggeredByUserEmail, pipelineReleaseCounter, err = impl.getDeployStageDetails(cdPipeline.Id)
			if err != nil {
				impl.logger.Errorw("error in getting deployStageWfr, deployStageTriggeredByUser and pipelineReleaseCounter wf request", "err", err, "cdPipelineId", cdPipeline.Id)
				return nil, err
			}
		} else {
			return nil, fmt.Errorf("unsupported workflow triggerd")
		}

		//Save Scoped VariableSnapshot
		var variableSnapshotHistories = util4.GetBeansPtr(
			repository5.GetSnapshotBean(runner.Id, repository5.HistoryReferenceTypeCDWORKFLOWRUNNER, variableSnapshot))
		if len(variableSnapshotHistories) > 0 {
			err = impl.scopedVariableManager.SaveVariableHistoriesForTrigger(variableSnapshotHistories, runner.TriggeredBy)
			if err != nil {
				impl.logger.Errorf("Not able to save variable snapshot for CD trigger %s %d %s", err, runner.Id, variableSnapshot)
			}
		}
	} else {
		//in this case no plugin script is not present for this cdPipeline hence going with attaching preStage or postStage config
		if runner.WorkflowType == bean.CD_WORKFLOW_TYPE_PRE {
			stageYaml = cdPipeline.PreStageConfig
		} else if runner.WorkflowType == bean.CD_WORKFLOW_TYPE_POST {
			stageYaml = cdPipeline.PostStageConfig
			deployStageWfr, deployStageTriggeredByUserEmail, pipelineReleaseCounter, err = impl.getDeployStageDetails(cdPipeline.Id)
			if err != nil {
				impl.logger.Errorw("error in getting deployStageWfr, deployStageTriggeredByUser and pipelineReleaseCounter wf request", "err", err, "cdPipelineId", cdPipeline.Id)
				return nil, err
			}

		} else {
			return nil, fmt.Errorf("unsupported workflow triggerd")
		}
	}

	cdStageWorkflowRequest := &types.WorkflowRequest{
		EnvironmentId:         cdPipeline.EnvironmentId,
		AppId:                 cdPipeline.AppId,
		WorkflowId:            cdWf.Id,
		WorkflowRunnerId:      runner.Id,
		WorkflowNamePrefix:    strconv.Itoa(runner.Id) + "-" + runner.Name,
		WorkflowPrefixForLog:  strconv.Itoa(cdWf.Id) + string(runner.WorkflowType) + "-" + runner.Name,
		CdImage:               impl.config.GetDefaultImage(),
		CdPipelineId:          cdWf.PipelineId,
		TriggeredBy:           triggeredBy,
		StageYaml:             stageYaml,
		CiProjectDetails:      ciProjectDetails,
		Namespace:             runner.Namespace,
		ActiveDeadlineSeconds: impl.config.GetDefaultTimeout(),
		CiArtifactDTO: types.CiArtifactDTO{
			Id:           artifact.Id,
			PipelineId:   artifact.PipelineId,
			Image:        artifact.Image,
			ImageDigest:  artifact.ImageDigest,
			MaterialInfo: artifact.MaterialInfo,
			DataSource:   artifact.DataSource,
			WorkflowId:   artifact.WorkflowId,
		},
		OrchestratorHost:  impl.config.OrchestratorHost,
		OrchestratorToken: impl.config.OrchestratorToken,
		CloudProvider:     impl.config.CloudProvider,
		WorkflowExecutor:  workflowExecutor,
		RefPlugins:        refPluginsData,
		Scope:             scope,
	}

	extraEnvVariables := make(map[string]string)
	if env != nil {
		extraEnvVariables[plugin.CD_PIPELINE_ENV_NAME_KEY] = env.Name
		if env.Cluster != nil {
			extraEnvVariables[plugin.CD_PIPELINE_CLUSTER_NAME_KEY] = env.Cluster.ClusterName
		}
	}
	ciWf, err := impl.ciWorkflowRepository.FindLastTriggeredWorkflowByArtifactId(artifact.Id)
	if err != nil && err != pg.ErrNoRows {
		impl.logger.Errorw("error in getting ciWf by artifactId", "err", err, "artifactId", artifact.Id)
		return nil, err
	}
	var webhookAndCiData *gitSensorClient.WebhookAndCiData
	if ciWf != nil && ciWf.GitTriggers != nil {
		i := 1
		var gitCommitEnvVariables []types.GitMetadata

		for ciPipelineMaterialId, gitTrigger := range ciWf.GitTriggers {
			extraEnvVariables[fmt.Sprintf("%s_%d", GIT_COMMIT_HASH_PREFIX, i)] = gitTrigger.Commit
			extraEnvVariables[fmt.Sprintf("%s_%d", GIT_SOURCE_TYPE_PREFIX, i)] = string(gitTrigger.CiConfigureSourceType)
			extraEnvVariables[fmt.Sprintf("%s_%d", GIT_SOURCE_VALUE_PREFIX, i)] = gitTrigger.CiConfigureSourceValue

			gitCommitEnvVariables = append(gitCommitEnvVariables, types.GitMetadata{
				GitCommitHash:  gitTrigger.Commit,
				GitSourceType:  string(gitTrigger.CiConfigureSourceType),
				GitSourceValue: gitTrigger.CiConfigureSourceValue,
			})

			// CODE-BLOCK starts - store extra environment variables if webhook
			if gitTrigger.CiConfigureSourceType == pipelineConfig.SOURCE_TYPE_WEBHOOK {
				webhookDataId := gitTrigger.WebhookData.Id
				if webhookDataId > 0 {
					webhookDataRequest := &gitSensorClient.WebhookDataRequest{
						Id:                   webhookDataId,
						CiPipelineMaterialId: ciPipelineMaterialId,
					}
					webhookAndCiData, err = impl.gitSensorGrpcClient.GetWebhookData(context.Background(), webhookDataRequest)
					if err != nil {
						impl.logger.Errorw("err while getting webhook data from git-sensor", "err", err, "webhookDataRequest", webhookDataRequest)
						return nil, err
					}
					if webhookAndCiData != nil {
						for extEnvVariableKey, extEnvVariableVal := range webhookAndCiData.ExtraEnvironmentVariables {
							extraEnvVariables[extEnvVariableKey] = extEnvVariableVal
						}
					}
				}
			}
			// CODE_BLOCK ends

			i++
		}
		gitMetadata, err := json.Marshal(&gitCommitEnvVariables)
		if err != nil {
			impl.logger.Errorw("err while marshaling git metdata", "err", err)
			return nil, err
		}
		extraEnvVariables[plugin.GIT_METADATA] = string(gitMetadata)

		extraEnvVariables[GIT_SOURCE_COUNT] = strconv.Itoa(len(ciWf.GitTriggers))
	}

	childCdIds, err := impl.appWorkflowRepository.FindChildCDIdsByParentCDPipelineId(cdPipeline.Id)
	if err != nil && err != pg.ErrNoRows {
		impl.logger.Errorw("error in getting child cdPipelineIds by parent cdPipelineId", "err", err, "parent cdPipelineId", cdPipeline.Id)
		return nil, err
	}
	if len(childCdIds) > 0 {
		childPipelines, err := impl.pipelineRepository.FindByIdsIn(childCdIds)
		if err != nil {
			impl.logger.Errorw("error in getting pipelines by ids", "err", err, "ids", childCdIds)
			return nil, err
		}
		var childCdEnvVariables []types.ChildCdMetadata
		for i, childPipeline := range childPipelines {
			extraEnvVariables[fmt.Sprintf("%s_%d", CHILD_CD_ENV_NAME_PREFIX, i+1)] = childPipeline.Environment.Name
			extraEnvVariables[fmt.Sprintf("%s_%d", CHILD_CD_CLUSTER_NAME_PREFIX, i+1)] = childPipeline.Environment.Cluster.ClusterName

			childCdEnvVariables = append(childCdEnvVariables, types.ChildCdMetadata{
				ChildCdEnvName:     childPipeline.Environment.Name,
				ChildCdClusterName: childPipeline.Environment.Cluster.ClusterName,
			})
		}
		childCdEnvVariablesMetadata, err := json.Marshal(&childCdEnvVariables)
		if err != nil {
			impl.logger.Errorw("err while marshaling childCdEnvVariables", "err", err)
			return nil, err
		}
		extraEnvVariables[plugin.CHILD_CD_METADATA] = string(childCdEnvVariablesMetadata)

		extraEnvVariables[CHILD_CD_COUNT] = strconv.Itoa(len(childPipelines))
	}
	if ciPipeline != nil && ciPipeline.Id > 0 {
		extraEnvVariables["APP_NAME"] = ciPipeline.App.AppName
		cdStageWorkflowRequest.DockerUsername = ciPipeline.CiTemplate.DockerRegistry.Username
		cdStageWorkflowRequest.DockerPassword = ciPipeline.CiTemplate.DockerRegistry.Password
		cdStageWorkflowRequest.AwsRegion = ciPipeline.CiTemplate.DockerRegistry.AWSRegion
		cdStageWorkflowRequest.DockerConnection = ciPipeline.CiTemplate.DockerRegistry.Connection
		cdStageWorkflowRequest.DockerCert = ciPipeline.CiTemplate.DockerRegistry.Cert
		cdStageWorkflowRequest.AccessKey = ciPipeline.CiTemplate.DockerRegistry.AWSAccessKeyId
		cdStageWorkflowRequest.SecretKey = ciPipeline.CiTemplate.DockerRegistry.AWSSecretAccessKey
		cdStageWorkflowRequest.DockerRegistryType = string(ciPipeline.CiTemplate.DockerRegistry.RegistryType)
		cdStageWorkflowRequest.DockerRegistryURL = ciPipeline.CiTemplate.DockerRegistry.RegistryURL
		cdStageWorkflowRequest.DockerRegistryId = ciPipeline.CiTemplate.DockerRegistry.Id
		cdStageWorkflowRequest.CiPipelineType = ciPipeline.PipelineType
	} else if cdPipeline.AppId > 0 {
		ciTemplate, err := impl.CiTemplateRepository.FindByAppId(cdPipeline.AppId)
		if err != nil {
			return nil, err
		}
		extraEnvVariables["APP_NAME"] = ciTemplate.App.AppName
		cdStageWorkflowRequest.DockerUsername = ciTemplate.DockerRegistry.Username
		cdStageWorkflowRequest.DockerPassword = ciTemplate.DockerRegistry.Password
		cdStageWorkflowRequest.AwsRegion = ciTemplate.DockerRegistry.AWSRegion
		cdStageWorkflowRequest.DockerConnection = ciTemplate.DockerRegistry.Connection
		cdStageWorkflowRequest.DockerCert = ciTemplate.DockerRegistry.Cert
		cdStageWorkflowRequest.AccessKey = ciTemplate.DockerRegistry.AWSAccessKeyId
		cdStageWorkflowRequest.SecretKey = ciTemplate.DockerRegistry.AWSSecretAccessKey
		cdStageWorkflowRequest.DockerRegistryType = string(ciTemplate.DockerRegistry.RegistryType)
		cdStageWorkflowRequest.DockerRegistryURL = ciTemplate.DockerRegistry.RegistryURL
		appLabels, err := impl.appLabelRepository.FindAllByAppId(cdPipeline.AppId)
		cdStageWorkflowRequest.DockerRegistryId = ciTemplate.DockerRegistry.Id
		if err != nil && err != pg.ErrNoRows {
			impl.logger.Errorw("error in getting labels by appId", "err", err, "appId", cdPipeline.AppId)
			return nil, err
		}
		var appLabelEnvVariables []types.AppLabelMetadata
		for i, appLabel := range appLabels {
			extraEnvVariables[fmt.Sprintf("%s_%d", APP_LABEL_KEY_PREFIX, i+1)] = appLabel.Key
			extraEnvVariables[fmt.Sprintf("%s_%d", APP_LABEL_VALUE_PREFIX, i+1)] = appLabel.Value
			appLabelEnvVariables = append(appLabelEnvVariables, types.AppLabelMetadata{
				AppLabelKey:   appLabel.Key,
				AppLabelValue: appLabel.Value,
			})
		}
		if len(appLabels) > 0 {
			extraEnvVariables[APP_LABEL_COUNT] = strconv.Itoa(len(appLabels))
			appLabelEnvVariablesMetadata, err := json.Marshal(&appLabelEnvVariables)
			if err != nil {
				impl.logger.Errorw("err while marshaling appLabelEnvVariables", "err", err)
				return nil, err
			}
			extraEnvVariables[plugin.APP_LABEL_METADATA] = string(appLabelEnvVariablesMetadata)

		}
	}
	cdStageWorkflowRequest.ExtraEnvironmentVariables = extraEnvVariables
	cdStageWorkflowRequest.DeploymentTriggerTime = deployStageWfr.StartedOn
	cdStageWorkflowRequest.DeploymentTriggeredBy = deployStageTriggeredByUserEmail

	if pipelineReleaseCounter > 0 {
		cdStageWorkflowRequest.DeploymentReleaseCounter = pipelineReleaseCounter
	}
	if cdWorkflowConfig.CdCacheRegion == "" {
		cdWorkflowConfig.CdCacheRegion = impl.config.GetDefaultCdLogsBucketRegion()
	}

	if runner.WorkflowType == bean.CD_WORKFLOW_TYPE_PRE {
		//populate input variables of steps with extra env variables
		setExtraEnvVariableInDeployStep(preDeploySteps, extraEnvVariables, webhookAndCiData)
		cdStageWorkflowRequest.PrePostDeploySteps = preDeploySteps
	} else if runner.WorkflowType == bean.CD_WORKFLOW_TYPE_POST {
		setExtraEnvVariableInDeployStep(postDeploySteps, extraEnvVariables, webhookAndCiData)
		cdStageWorkflowRequest.PrePostDeploySteps = postDeploySteps
	}
	cdStageWorkflowRequest.BlobStorageConfigured = runner.BlobStorageEnabled
	switch cdStageWorkflowRequest.CloudProvider {
	case types.BLOB_STORAGE_S3:
		//No AccessKey is used for uploading artifacts, instead IAM based auth is used
		cdStageWorkflowRequest.CdCacheRegion = cdWorkflowConfig.CdCacheRegion
		cdStageWorkflowRequest.CdCacheLocation = cdWorkflowConfig.CdCacheBucket
		cdStageWorkflowRequest.ArtifactLocation, cdStageWorkflowRequest.CiArtifactBucket, cdStageWorkflowRequest.CiArtifactFileName = impl.buildArtifactLocationForS3(cdWorkflowConfig, cdWf, runner)
		cdStageWorkflowRequest.BlobStorageS3Config = &blob_storage.BlobStorageS3Config{
			AccessKey:                  impl.config.BlobStorageS3AccessKey,
			Passkey:                    impl.config.BlobStorageS3SecretKey,
			EndpointUrl:                impl.config.BlobStorageS3Endpoint,
			IsInSecure:                 impl.config.BlobStorageS3EndpointInsecure,
			CiCacheBucketName:          cdWorkflowConfig.CdCacheBucket,
			CiCacheRegion:              cdWorkflowConfig.CdCacheRegion,
			CiCacheBucketVersioning:    impl.config.BlobStorageS3BucketVersioned,
			CiArtifactBucketName:       cdStageWorkflowRequest.CiArtifactBucket,
			CiArtifactRegion:           cdWorkflowConfig.CdCacheRegion,
			CiArtifactBucketVersioning: impl.config.BlobStorageS3BucketVersioned,
			CiLogBucketName:            impl.config.GetDefaultBuildLogsBucket(),
			CiLogRegion:                impl.config.GetDefaultCdLogsBucketRegion(),
			CiLogBucketVersioning:      impl.config.BlobStorageS3BucketVersioned,
		}
	case types.BLOB_STORAGE_GCP:
		cdStageWorkflowRequest.GcpBlobConfig = &blob_storage.GcpBlobConfig{
			CredentialFileJsonData: impl.config.BlobStorageGcpCredentialJson,
			ArtifactBucketName:     impl.config.GetDefaultBuildLogsBucket(),
			LogBucketName:          impl.config.GetDefaultBuildLogsBucket(),
		}
		cdStageWorkflowRequest.ArtifactLocation = impl.buildDefaultArtifactLocation(cdWorkflowConfig, cdWf, runner)
		cdStageWorkflowRequest.CiArtifactFileName = cdStageWorkflowRequest.ArtifactLocation
	case types.BLOB_STORAGE_AZURE:
		cdStageWorkflowRequest.AzureBlobConfig = &blob_storage.AzureBlobConfig{
			Enabled:               true,
			AccountName:           impl.config.AzureAccountName,
			BlobContainerCiCache:  impl.config.AzureBlobContainerCiCache,
			AccountKey:            impl.config.AzureAccountKey,
			BlobContainerCiLog:    impl.config.AzureBlobContainerCiLog,
			BlobContainerArtifact: impl.config.AzureBlobContainerCiLog,
		}
		cdStageWorkflowRequest.BlobStorageS3Config = &blob_storage.BlobStorageS3Config{
			EndpointUrl:     impl.config.AzureGatewayUrl,
			IsInSecure:      impl.config.AzureGatewayConnectionInsecure,
			CiLogBucketName: impl.config.AzureBlobContainerCiLog,
			CiLogRegion:     "",
			AccessKey:       impl.config.AzureAccountName,
		}
		cdStageWorkflowRequest.ArtifactLocation = impl.buildDefaultArtifactLocation(cdWorkflowConfig, cdWf, runner)
		cdStageWorkflowRequest.CiArtifactFileName = cdStageWorkflowRequest.ArtifactLocation
	default:
		if impl.config.BlobStorageEnabled {
			return nil, fmt.Errorf("blob storage %s not supported", cdStageWorkflowRequest.CloudProvider)
		}
	}
	cdStageWorkflowRequest.DefaultAddressPoolBaseCidr = impl.config.GetDefaultAddressPoolBaseCidr()
	cdStageWorkflowRequest.DefaultAddressPoolSize = impl.config.GetDefaultAddressPoolSize()
	return cdStageWorkflowRequest, nil
}

func (impl *WorkflowDagExecutorImpl) buildDefaultArtifactLocation(cdWorkflowConfig *pipelineConfig.CdWorkflowConfig, savedWf *pipelineConfig.CdWorkflow, runner *pipelineConfig.CdWorkflowRunner) string {
	cdArtifactLocationFormat := cdWorkflowConfig.CdArtifactLocationFormat
	if cdArtifactLocationFormat == "" {
		cdArtifactLocationFormat = impl.config.GetArtifactLocationFormat()
	}
	ArtifactLocation := fmt.Sprintf("%s/"+cdArtifactLocationFormat, impl.config.GetDefaultArtifactKeyPrefix(), savedWf.Id, runner.Id)
	return ArtifactLocation
}

func (impl *WorkflowDagExecutorImpl) HandleDeploymentSuccessEvent(triggerContext TriggerContext, pipelineOverride *chartConfig.PipelineOverride) error {
	if pipelineOverride == nil {
		return fmt.Errorf("invalid request, pipeline override not found")
	}
	cdWorkflow, err := impl.cdWorkflowRepository.FindById(pipelineOverride.CdWorkflowId)
	if err != nil {
		impl.logger.Errorw("error in fetching cd workflow by id", "pipelineOverride", pipelineOverride)
		return err
	}

	postStage, err := impl.getPipelineStage(pipelineOverride.PipelineId, repository4.PIPELINE_STAGE_TYPE_POST_CD)
	if err != nil {
		return err
	}

	var triggeredByUser int32 = 1
	//handle corrupt data (https://github.com/devtron-labs/devtron/issues/3826)
	err, deleted := impl.deleteCorruptedPipelineStage(postStage, triggeredByUser)
	if err != nil {
		impl.logger.Errorw("error in deleteCorruptedPipelineStage ", "err", err, "preStage", postStage, "triggeredBy", triggeredByUser)
		return err
	}

	if len(pipelineOverride.Pipeline.PostStageConfig) > 0 || (postStage != nil && !deleted) {
		if pipelineOverride.Pipeline.PostTriggerType == pipelineConfig.TRIGGER_TYPE_AUTOMATIC &&
			pipelineOverride.DeploymentType != models.DEPLOYMENTTYPE_STOP &&
			pipelineOverride.DeploymentType != models.DEPLOYMENTTYPE_START {

			triggerRequest := TriggerRequest{
				CdWf:                  cdWorkflow,
				Pipeline:              pipelineOverride.Pipeline,
				TriggeredBy:           triggeredByUser,
				TriggerContext:        triggerContext,
				RefCdWorkflowRunnerId: 0,
			}
			triggerRequest.TriggerContext.Context = context.Background()
			err = impl.TriggerPostStage(triggerRequest)
			if err != nil {
				impl.logger.Errorw("error in triggering post stage after successful deployment event", "err", err, "cdWorkflow", cdWorkflow)
				return err
			}
		}
	} else {
		// to trigger next pre/cd, if any
		// finding children cd by pipeline id
		err = impl.HandlePostStageSuccessEvent(triggerContext, cdWorkflow.Id, pipelineOverride.PipelineId, 1, nil)
		if err != nil {
			impl.logger.Errorw("error in triggering children cd after successful deployment event", "parentCdPipelineId", pipelineOverride.PipelineId)
			return err
		}
	}
	return nil
}

func (impl *WorkflowDagExecutorImpl) HandlePostStageSuccessEvent(triggerContext TriggerContext, cdWorkflowId int, cdPipelineId int, triggeredBy int32, pluginRegistryImageDetails map[string][]string) error {
	// finding children cd by pipeline id
	cdPipelinesMapping, err := impl.appWorkflowRepository.FindWFCDMappingByParentCDPipelineId(cdPipelineId)
	if err != nil {
		impl.logger.Errorw("error in getting mapping of cd pipelines by parent cd pipeline id", "err", err, "parentCdPipelineId", cdPipelineId)
		return err
	}
	ciArtifact, err := impl.ciArtifactRepository.GetArtifactByCdWorkflowId(cdWorkflowId)
	if err != nil {
		impl.logger.Errorw("error in finding artifact by cd workflow id", "err", err, "cdWorkflowId", cdWorkflowId)
		return err
	}
	if len(pluginRegistryImageDetails) > 0 {
		PostCDArtifacts, err := impl.SavePluginArtifacts(ciArtifact, pluginRegistryImageDetails, cdPipelineId, repository.POST_CD, triggeredBy)
		if err != nil {
			impl.logger.Errorw("error in saving plugin artifacts", "err", err)
			return err
		}
		if len(PostCDArtifacts) > 0 {
			ciArtifact = PostCDArtifacts[0]
		}
	}
	for _, cdPipelineMapping := range cdPipelinesMapping {
		//find pipeline by cdPipeline ID
		pipeline, err := impl.pipelineRepository.FindById(cdPipelineMapping.ComponentId)
		if err != nil {
			impl.logger.Errorw("error in getting cd pipeline by id", "err", err, "pipelineId", cdPipelineMapping.ComponentId)
			return err
		}
		//finding ci artifact by ciPipelineID and pipelineId
		//TODO : confirm values for applyAuth, async & triggeredBy

		triggerRequest := TriggerRequest{
			CdWf:           nil,
			Pipeline:       pipeline,
			Artifact:       ciArtifact,
			TriggeredBy:    triggeredBy,
			TriggerContext: triggerContext,
		}

		err = impl.triggerIfAutoStageCdPipeline(triggerRequest)
		if err != nil {
			impl.logger.Errorw("error in triggering cd pipeline after successful post stage", "err", err, "pipelineId", pipeline.Id)
			return err
		}
	}
	return nil
}

// Only used for auto trigger
func (impl *WorkflowDagExecutorImpl) TriggerDeployment(request TriggerRequest) error {
	//in case of manual trigger auth is already applied and for auto triggers there is no need for auth check here
	triggeredBy := request.TriggeredBy
	pipeline := request.Pipeline
	artifact := request.Artifact

	//setting triggeredAt variable to have consistent data for various audit log places in db for deployment time
	triggeredAt := time.Now()
	cdWf := request.CdWf

	if cdWf == nil || (cdWf != nil && cdWf.CiArtifactId != artifact.Id) {
		// cdWf != nil && cdWf.CiArtifactId != artifact.Id for auto trigger case when deployment is triggered with image generated by plugin
		cdWf = &pipelineConfig.CdWorkflow{
			CiArtifactId: artifact.Id,
			PipelineId:   pipeline.Id,
			AuditLog:     sql.AuditLog{CreatedOn: triggeredAt, CreatedBy: 1, UpdatedOn: triggeredAt, UpdatedBy: 1},
		}
		err := impl.cdWorkflowRepository.SaveWorkFlow(context.Background(), cdWf)
		if err != nil {
			return err
		}
	}

	runner := &pipelineConfig.CdWorkflowRunner{
		Name:         pipeline.Name,
		WorkflowType: bean.CD_WORKFLOW_TYPE_DEPLOY,
		ExecutorType: pipelineConfig.WORKFLOW_EXECUTOR_TYPE_SYSTEM,
		Status:       pipelineConfig.WorkflowInitiated, // deployment Initiated for auto trigger
		TriggeredBy:  1,
		StartedOn:    triggeredAt,
		Namespace:    impl.config.GetDefaultNamespace(),
		CdWorkflowId: cdWf.Id,
		AuditLog:     sql.AuditLog{CreatedOn: triggeredAt, CreatedBy: triggeredBy, UpdatedOn: triggeredAt, UpdatedBy: triggeredBy},
		ReferenceId:  request.TriggerContext.ReferenceId,
	}
	savedWfr, err := impl.cdWorkflowRepository.SaveWorkFlowRunner(runner)
	if err != nil {
		return err
	}
	runner.CdWorkflow = &pipelineConfig.CdWorkflow{
		Pipeline: pipeline,
	}
	// creating cd pipeline status timeline for deployment initialisation
	timeline := &pipelineConfig.PipelineStatusTimeline{
		CdWorkflowRunnerId: runner.Id,
		Status:             pipelineConfig.TIMELINE_STATUS_DEPLOYMENT_INITIATED,
		StatusDetail:       "Deployment initiated successfully.",
		StatusTime:         time.Now(),
		AuditLog: sql.AuditLog{
			CreatedBy: 1,
			CreatedOn: time.Now(),
			UpdatedBy: 1,
			UpdatedOn: time.Now(),
		},
	}
	isAppStore := false
	err = impl.pipelineStatusTimelineService.SaveTimeline(timeline, nil, isAppStore)
	if err != nil {
		impl.logger.Errorw("error in creating timeline status for deployment initiation", "err", err, "timeline", timeline)
	}
	//checking vulnerability for deploying image
	isVulnerable := false
	if len(artifact.ImageDigest) > 0 {
		var cveStores []*security.CveStore
		imageScanResult, err := impl.scanResultRepository.FindByImageDigest(artifact.ImageDigest)
		if err != nil && err != pg.ErrNoRows {
			impl.logger.Errorw("error fetching image digest", "digest", artifact.ImageDigest, "err", err)
			return err
		}
		for _, item := range imageScanResult {
			cveStores = append(cveStores, &item.CveStore)
		}
		env, err := impl.envRepository.FindById(pipeline.EnvironmentId)
		if err != nil {
			impl.logger.Errorw("error while fetching env", "err", err)
			return err
		}
		blockCveList, err := impl.cvePolicyRepository.GetBlockedCVEList(cveStores, env.ClusterId, pipeline.EnvironmentId, pipeline.AppId, false)
		if err != nil {
			impl.logger.Errorw("error while fetching blocked cve list", "err", err)
			return err
		}
		if len(blockCveList) > 0 {
			isVulnerable = true
		}
	}
	if isVulnerable == true {
		if err = impl.MarkCurrentDeploymentFailed(runner, errors.New(pipelineConfig.FOUND_VULNERABILITY), triggeredBy); err != nil {
			impl.logger.Errorw("error while updating current runner status to failed, TriggerDeployment", "wfrId", runner.Id, "err", err)
		}
		return nil
	}

	releaseErr := impl.TriggerCD(artifact, cdWf.Id, savedWfr.Id, pipeline, triggeredAt)
	// if releaseErr found, then the mark current deployment Failed and return
	if releaseErr != nil {
		err := impl.MarkCurrentDeploymentFailed(runner, releaseErr, triggeredBy)
		if err != nil {
			impl.logger.Errorw("error while updating current runner status to failed, updatePreviousDeploymentStatus", "cdWfr", runner.Id, "err", err)
		}
		return releaseErr
	}
	//skip updatePreviousDeploymentStatus if Async Install is enabled; handled inside SubscribeDevtronAsyncHelmInstallRequest
	if !impl.appService.IsDevtronAsyncInstallModeEnabled(pipeline.DeploymentAppType) {
		err1 := impl.updatePreviousDeploymentStatus(runner, pipeline.Id, triggeredAt, triggeredBy)
		if err1 != nil {
			impl.logger.Errorw("error while update previous cd workflow runners", "err", err, "runner", runner, "pipelineId", pipeline.Id)
			return err1
		}
	}
	return nil
}

func (impl *WorkflowDagExecutorImpl) updatePreviousDeploymentStatus(currentRunner *pipelineConfig.CdWorkflowRunner, pipelineId int, triggeredAt time.Time, triggeredBy int32) error {
	// Initiating DB transaction
	dbConnection := impl.cdWorkflowRepository.GetConnection()
	tx, err := dbConnection.Begin()
	if err != nil {
		impl.logger.Errorw("error on update status, txn begin failed", "err", err)
		return err
	}
	// Rollback tx on error.
	defer tx.Rollback()

	//update [n,n-1] statuses as failed if not terminal
	terminalStatus := []string{string(health.HealthStatusHealthy), pipelineConfig.WorkflowAborted, pipelineConfig.WorkflowFailed, pipelineConfig.WorkflowSucceeded}
	previousNonTerminalRunners, err := impl.cdWorkflowRepository.FindPreviousCdWfRunnerByStatus(pipelineId, currentRunner.Id, terminalStatus)
	if err != nil {
		impl.logger.Errorw("error fetching previous wf runner, updating cd wf runner status,", "err", err, "currentRunner", currentRunner)
		return err
	} else if len(previousNonTerminalRunners) == 0 {
		impl.logger.Errorw("no previous runner found in updating cd wf runner status,", "err", err, "currentRunner", currentRunner)
		return nil
	}

	var timelines []*pipelineConfig.PipelineStatusTimeline
	for _, previousRunner := range previousNonTerminalRunners {
		if previousRunner.Status == string(health.HealthStatusHealthy) ||
			previousRunner.Status == pipelineConfig.WorkflowSucceeded ||
			previousRunner.Status == pipelineConfig.WorkflowAborted ||
			previousRunner.Status == pipelineConfig.WorkflowFailed {
			//terminal status return
			impl.logger.Infow("skip updating cd wf runner status as previous runner status is", "status", previousRunner.Status)
			continue
		}
		impl.logger.Infow("updating cd wf runner status as previous runner status is", "status", previousRunner.Status)
		previousRunner.FinishedOn = triggeredAt
		previousRunner.Message = pipelineConfig.NEW_DEPLOYMENT_INITIATED
		previousRunner.Status = pipelineConfig.WorkflowFailed
		previousRunner.UpdatedOn = time.Now()
		previousRunner.UpdatedBy = triggeredBy
		timeline := &pipelineConfig.PipelineStatusTimeline{
			CdWorkflowRunnerId: previousRunner.Id,
			Status:             pipelineConfig.TIMELINE_STATUS_DEPLOYMENT_SUPERSEDED,
			StatusDetail:       "This deployment is superseded.",
			StatusTime:         time.Now(),
			AuditLog: sql.AuditLog{
				CreatedBy: 1,
				CreatedOn: time.Now(),
				UpdatedBy: 1,
				UpdatedOn: time.Now(),
			},
		}
		timelines = append(timelines, timeline)
	}

	err = impl.cdWorkflowRepository.UpdateWorkFlowRunners(previousNonTerminalRunners)
	if err != nil {
		impl.logger.Errorw("error updating cd wf runner status", "err", err, "previousNonTerminalRunners", previousNonTerminalRunners)
		return err
	}
	err = impl.cdPipelineStatusTimelineRepo.SaveTimelinesWithTxn(timelines, tx)
	if err != nil {
		impl.logger.Errorw("error updating pipeline status timelines", "err", err, "timelines", timelines)
		return err
	}
	//commit transaction
	err = tx.Commit()
	if err != nil {
		impl.logger.Errorw("error in db transaction commit", "err", err)
		return err
	}
	return nil

}

type RequestType string

const START RequestType = "START"
const STOP RequestType = "STOP"

type StopAppRequest struct {
	AppId         int         `json:"appId" validate:"required"`
	EnvironmentId int         `json:"environmentId" validate:"required"`
	UserId        int32       `json:"userId"`
	RequestType   RequestType `json:"requestType" validate:"oneof=START STOP"`
}

type StopDeploymentGroupRequest struct {
	DeploymentGroupId int         `json:"deploymentGroupId" validate:"required"`
	UserId            int32       `json:"userId"`
	RequestType       RequestType `json:"requestType" validate:"oneof=START STOP"`
}

type PodRotateRequest struct {
	AppId               int                        `json:"appId" validate:"required"`
	EnvironmentId       int                        `json:"environmentId" validate:"required"`
	UserId              int32                      `json:"-"`
	ResourceIdentifiers []util5.ResourceIdentifier `json:"resources" validate:"required"`
}

func (impl *WorkflowDagExecutorImpl) RotatePods(ctx context.Context, podRotateRequest *PodRotateRequest) (*k8s.RotatePodResponse, error) {
	impl.logger.Infow("rotate pod request", "payload", podRotateRequest)
	//extract cluster id and namespace from env id
	environmentId := podRotateRequest.EnvironmentId
	environment, err := impl.envRepository.FindById(environmentId)
	if err != nil {
		impl.logger.Errorw("error occurred while fetching env details", "envId", environmentId, "err", err)
		return nil, err
	}
	var resourceIdentifiers []util5.ResourceIdentifier
	for _, resourceIdentifier := range podRotateRequest.ResourceIdentifiers {
		resourceIdentifier.Namespace = environment.Namespace
		resourceIdentifiers = append(resourceIdentifiers, resourceIdentifier)
	}
	rotatePodRequest := &k8s.RotatePodRequest{
		ClusterId: environment.ClusterId,
		Resources: resourceIdentifiers,
	}
	response, err := impl.k8sCommonService.RotatePods(ctx, rotatePodRequest)
	if err != nil {
		return nil, err
	}
	//TODO KB: make entry in cd workflow runner
	return response, nil
}

func (impl *WorkflowDagExecutorImpl) StopStartApp(triggerContext TriggerContext, stopRequest *StopAppRequest) (int, error) {
	pipelines, err := impl.pipelineRepository.FindActiveByAppIdAndEnvironmentId(stopRequest.AppId, stopRequest.EnvironmentId)
	if err != nil {
		impl.logger.Errorw("error in fetching pipeline", "app", stopRequest.AppId, "env", stopRequest.EnvironmentId, "err", err)
		return 0, err
	}
	if len(pipelines) == 0 {
		return 0, fmt.Errorf("no pipeline found")
	}
	pipeline := pipelines[0]

	//find pipeline with default
	var pipelineIds []int
	for _, p := range pipelines {
		impl.logger.Debugw("adding pipelineId", "pipelineId", p.Id)
		pipelineIds = append(pipelineIds, p.Id)
		//FIXME
	}
	wf, err := impl.cdWorkflowRepository.FindLatestCdWorkflowByPipelineId(pipelineIds)
	if err != nil {
		impl.logger.Errorw("error in fetching latest release", "err", err)
		return 0, err
	}
	stopTemplate := `{"replicaCount":0,"autoscaling":{"MinReplicas":0,"MaxReplicas":0 ,"enabled": false} }`
	overrideRequest := &bean.ValuesOverrideRequest{
		PipelineId:     pipeline.Id,
		AppId:          stopRequest.AppId,
		CiArtifactId:   wf.CiArtifactId,
		UserId:         stopRequest.UserId,
		CdWorkflowType: bean.CD_WORKFLOW_TYPE_DEPLOY,
	}
	if stopRequest.RequestType == STOP {
		overrideRequest.AdditionalOverride = json.RawMessage([]byte(stopTemplate))
		overrideRequest.DeploymentType = models.DEPLOYMENTTYPE_STOP
	} else if stopRequest.RequestType == START {
		overrideRequest.DeploymentType = models.DEPLOYMENTTYPE_START
	} else {
		return 0, fmt.Errorf("unsupported operation %s", stopRequest.RequestType)
	}
	id, err := impl.ManualCdTrigger(triggerContext, overrideRequest)
	if err != nil {
		impl.logger.Errorw("error in stopping app", "err", err, "appId", stopRequest.AppId, "envId", stopRequest.EnvironmentId)
		return 0, err
	}
	return id, err
}

func (impl *WorkflowDagExecutorImpl) GetArtifactVulnerabilityStatus(artifact *repository.CiArtifact, cdPipeline *pipelineConfig.Pipeline, ctx context.Context) (bool, error) {
	isVulnerable := false
	if len(artifact.ImageDigest) > 0 {
		var cveStores []*security.CveStore
		_, span := otel.Tracer("orchestrator").Start(ctx, "scanResultRepository.FindByImageDigest")
		imageScanResult, err := impl.scanResultRepository.FindByImageDigest(artifact.ImageDigest)
		span.End()
		if err != nil && err != pg.ErrNoRows {
			impl.logger.Errorw("error fetching image digest", "digest", artifact.ImageDigest, "err", err)
			return false, err
		}
		for _, item := range imageScanResult {
			cveStores = append(cveStores, &item.CveStore)
		}
		_, span = otel.Tracer("orchestrator").Start(ctx, "cvePolicyRepository.GetBlockedCVEList")
		if cdPipeline.Environment.ClusterId == 0 {
			envDetails, err := impl.envRepository.FindById(cdPipeline.EnvironmentId)
			if err != nil {
				impl.logger.Errorw("error fetching cluster details by env, GetArtifactVulnerabilityStatus", "envId", cdPipeline.EnvironmentId, "err", err)
				return false, err
			}
			cdPipeline.Environment = *envDetails
		}
		blockCveList, err := impl.cvePolicyRepository.GetBlockedCVEList(cveStores, cdPipeline.Environment.ClusterId, cdPipeline.EnvironmentId, cdPipeline.AppId, false)
		span.End()
		if err != nil {
			impl.logger.Errorw("error while fetching env", "err", err)
			return false, err
		}
		if len(blockCveList) > 0 {
			isVulnerable = true
		}
	}
	return isVulnerable, nil
}

func (impl *WorkflowDagExecutorImpl) ManualCdTrigger(triggerContext TriggerContext, overrideRequest *bean.ValuesOverrideRequest) (int, error) {
	//setting triggeredAt variable to have consistent data for various audit log places in db for deployment time
	triggeredAt := time.Now()
	releaseId := 0
	ctx := triggerContext.Context
	var err error
	_, span := otel.Tracer("orchestrator").Start(ctx, "pipelineRepository.FindById")
	cdPipeline, err := impl.pipelineRepository.FindById(overrideRequest.PipelineId)
	span.End()
	if err != nil {
		impl.logger.Errorw("manual trigger request with invalid pipelineId, ManualCdTrigger", "pipelineId", overrideRequest.PipelineId, "err", err)
		return 0, err
	}
	impl.SetPipelineFieldsInOverrideRequest(overrideRequest, cdPipeline)

	switch overrideRequest.CdWorkflowType {
	case bean.CD_WORKFLOW_TYPE_PRE:
		_, span = otel.Tracer("orchestrator").Start(ctx, "ciArtifactRepository.Get")
		artifact, err := impl.ciArtifactRepository.Get(overrideRequest.CiArtifactId)
		span.End()
		if err != nil {
			impl.logger.Errorw("error in getting CiArtifact", "CiArtifactId", overrideRequest.CiArtifactId, "err", err)
			return 0, err
		}
		// Migration of deprecated DataSource Type
		if artifact.IsMigrationRequired() {
			migrationErr := impl.ciArtifactRepository.MigrateToWebHookDataSourceType(artifact.Id)
			if migrationErr != nil {
				impl.logger.Warnw("unable to migrate deprecated DataSource", "artifactId", artifact.Id)
			}
		}
		_, span = otel.Tracer("orchestrator").Start(ctx, "TriggerPreStage")
		triggerRequest := TriggerRequest{
			CdWf:                  nil,
			Artifact:              artifact,
			Pipeline:              cdPipeline,
			TriggeredBy:           overrideRequest.UserId,
			ApplyAuth:             false,
			TriggerContext:        triggerContext,
			RefCdWorkflowRunnerId: 0,
		}
		err = impl.TriggerPreStage(triggerRequest)
		span.End()
		if err != nil {
			impl.logger.Errorw("error in TriggerPreStage, ManualCdTrigger", "err", err)
			return 0, err
		}
	case bean.CD_WORKFLOW_TYPE_DEPLOY:
		if overrideRequest.DeploymentType == models.DEPLOYMENTTYPE_UNKNOWN {
			overrideRequest.DeploymentType = models.DEPLOYMENTTYPE_DEPLOY
		}

		cdWf, err := impl.cdWorkflowRepository.FindByWorkflowIdAndRunnerType(ctx, overrideRequest.CdWorkflowId, bean.CD_WORKFLOW_TYPE_PRE)
		if err != nil && !util.IsErrNoRows(err) {
			impl.logger.Errorw("error in getting cdWorkflow, ManualCdTrigger", "CdWorkflowId", overrideRequest.CdWorkflowId, "err", err)
			return 0, err
		}

		cdWorkflowId := cdWf.CdWorkflowId
		if cdWf.CdWorkflowId == 0 {
			cdWf := &pipelineConfig.CdWorkflow{
				CiArtifactId: overrideRequest.CiArtifactId,
				PipelineId:   overrideRequest.PipelineId,
				AuditLog:     sql.AuditLog{CreatedOn: triggeredAt, CreatedBy: overrideRequest.UserId, UpdatedOn: triggeredAt, UpdatedBy: overrideRequest.UserId},
			}
			err := impl.cdWorkflowRepository.SaveWorkFlow(ctx, cdWf)
			if err != nil {
				impl.logger.Errorw("error in creating cdWorkflow, ManualCdTrigger", "PipelineId", overrideRequest.PipelineId, "err", err)
				return 0, err
			}
			cdWorkflowId = cdWf.Id
		}

		runner := &pipelineConfig.CdWorkflowRunner{
			Name:         cdPipeline.Name,
			WorkflowType: bean.CD_WORKFLOW_TYPE_DEPLOY,
			ExecutorType: pipelineConfig.WORKFLOW_EXECUTOR_TYPE_AWF,
			Status:       pipelineConfig.WorkflowInitiated, //deployment Initiated for manual trigger
			TriggeredBy:  overrideRequest.UserId,
			StartedOn:    triggeredAt,
			Namespace:    impl.config.GetDefaultNamespace(),
			CdWorkflowId: cdWorkflowId,
			AuditLog:     sql.AuditLog{CreatedOn: triggeredAt, CreatedBy: overrideRequest.UserId, UpdatedOn: triggeredAt, UpdatedBy: overrideRequest.UserId},
			ReferenceId:  triggerContext.ReferenceId,
		}
		savedWfr, err := impl.cdWorkflowRepository.SaveWorkFlowRunner(runner)
		overrideRequest.WfrId = savedWfr.Id
		if err != nil {
			impl.logger.Errorw("err in creating cdWorkflowRunner, ManualCdTrigger", "cdWorkflowId", cdWorkflowId, "err", err)
			return 0, err
		}
		runner.CdWorkflow = &pipelineConfig.CdWorkflow{
			Pipeline: cdPipeline,
		}
		overrideRequest.CdWorkflowId = cdWorkflowId
		// creating cd pipeline status timeline for deployment initialisation
		timeline := impl.pipelineStatusTimelineService.GetTimelineDbObjectByTimelineStatusAndTimelineDescription(savedWfr.Id, 0, pipelineConfig.TIMELINE_STATUS_DEPLOYMENT_INITIATED, pipelineConfig.TIMELINE_DESCRIPTION_DEPLOYMENT_INITIATED, overrideRequest.UserId, time.Now())
		_, span = otel.Tracer("orchestrator").Start(ctx, "cdPipelineStatusTimelineRepo.SaveTimelineForACDHelmApps")
		err = impl.pipelineStatusTimelineService.SaveTimeline(timeline, nil, false)

		span.End()
		if err != nil {
			impl.logger.Errorw("error in creating timeline status for deployment initiation, ManualCdTrigger", "err", err, "timeline", timeline)
		}

		//checking vulnerability for deploying image
		_, span = otel.Tracer("orchestrator").Start(ctx, "ciArtifactRepository.Get")
		artifact, err := impl.ciArtifactRepository.Get(overrideRequest.CiArtifactId)
		span.End()
		if err != nil {
			impl.logger.Errorw("error in getting ciArtifact, ManualCdTrigger", "CiArtifactId", overrideRequest.CiArtifactId, "err", err)
			return 0, err
		}
		// Migration of deprecated DataSource Type
		if artifact.IsMigrationRequired() {
			migrationErr := impl.ciArtifactRepository.MigrateToWebHookDataSourceType(artifact.Id)
			if migrationErr != nil {
				impl.logger.Warnw("unable to migrate deprecated DataSource", "artifactId", artifact.Id)
			}
		}
		isVulnerable, err := impl.GetArtifactVulnerabilityStatus(artifact, cdPipeline, ctx)
		if err != nil {
			impl.logger.Errorw("error in getting Artifact vulnerability status, ManualCdTrigger", "err", err)
			return 0, err
		}

		if isVulnerable == true {
			// if image vulnerable, update timeline status and return
			if err = impl.MarkCurrentDeploymentFailed(runner, errors.New(pipelineConfig.FOUND_VULNERABILITY), overrideRequest.UserId); err != nil {
				impl.logger.Errorw("error while updating current runner status to failed, TriggerDeployment", "wfrId", runner.Id, "err", err)
			}
			return 0, fmt.Errorf("found vulnerability for image digest %s", artifact.ImageDigest)
		}

		// Deploy the release
		_, span = otel.Tracer("orchestrator").Start(ctx, "appService.TriggerRelease")
		var releaseErr error
		releaseId, _, releaseErr = impl.HandleCDTriggerRelease(overrideRequest, ctx, triggeredAt, overrideRequest.UserId)
		span.End()
		// if releaseErr found, then the mark current deployment Failed and return
		if releaseErr != nil {
			err := impl.MarkCurrentDeploymentFailed(runner, releaseErr, overrideRequest.UserId)
			if err != nil {
				impl.logger.Errorw("error while updating current runner status to failed, updatePreviousDeploymentStatus", "cdWfr", runner.Id, "err", err)
			}
			return 0, releaseErr
		}

		// skip updatePreviousDeploymentStatus if Async Install is enabled; handled inside SubscribeDevtronAsyncHelmInstallRequest
		if !impl.appService.IsDevtronAsyncInstallModeEnabled(cdPipeline.DeploymentAppType) {
			// Update previous deployment runner status (in transaction): Failed
			_, span = otel.Tracer("orchestrator").Start(ctx, "updatePreviousDeploymentStatus")
			err1 := impl.updatePreviousDeploymentStatus(runner, cdPipeline.Id, triggeredAt, overrideRequest.UserId)
			span.End()
			if err1 != nil {
				impl.logger.Errorw("error while update previous cd workflow runners, ManualCdTrigger", "err", err, "runner", runner, "pipelineId", cdPipeline.Id)
				return 0, err1
			}
		}

		if overrideRequest.DeploymentAppType == util.PIPELINE_DEPLOYMENT_TYPE_MANIFEST_DOWNLOAD {
			runner := &pipelineConfig.CdWorkflowRunner{
				Id:           runner.Id,
				Name:         cdPipeline.Name,
				WorkflowType: bean.CD_WORKFLOW_TYPE_DEPLOY,
				ExecutorType: pipelineConfig.WORKFLOW_EXECUTOR_TYPE_AWF,
				TriggeredBy:  overrideRequest.UserId,
				StartedOn:    triggeredAt,
				Status:       pipelineConfig.WorkflowSucceeded,
				Namespace:    impl.config.GetDefaultNamespace(),
				CdWorkflowId: overrideRequest.CdWorkflowId,
				AuditLog:     sql.AuditLog{CreatedOn: triggeredAt, CreatedBy: overrideRequest.UserId, UpdatedOn: triggeredAt, UpdatedBy: overrideRequest.UserId},
			}
			updateErr := impl.cdWorkflowRepository.UpdateWorkFlowRunner(runner)
			if updateErr != nil {
				impl.logger.Errorw("error in updating runner for manifest_download type, ManualCdTrigger", "CdWorkflowId", overrideRequest.CdWorkflowId, "err", err)
				return 0, updateErr
			}
		}

	case bean.CD_WORKFLOW_TYPE_POST:
		cdWfRunner, err := impl.cdWorkflowRepository.FindByWorkflowIdAndRunnerType(ctx, overrideRequest.CdWorkflowId, bean.CD_WORKFLOW_TYPE_DEPLOY)
		if err != nil && !util.IsErrNoRows(err) {
			impl.logger.Errorw("err in getting cdWorkflowRunner, ManualCdTrigger", "cdWorkflowId", overrideRequest.CdWorkflowId, "err", err)
			return 0, err
		}

		var cdWf *pipelineConfig.CdWorkflow
		if cdWfRunner.CdWorkflowId == 0 {
			cdWf = &pipelineConfig.CdWorkflow{
				CiArtifactId: overrideRequest.CiArtifactId,
				PipelineId:   overrideRequest.PipelineId,
				AuditLog:     sql.AuditLog{CreatedOn: triggeredAt, CreatedBy: overrideRequest.UserId, UpdatedOn: triggeredAt, UpdatedBy: overrideRequest.UserId},
			}
			err := impl.cdWorkflowRepository.SaveWorkFlow(ctx, cdWf)
			if err != nil {
				impl.logger.Errorw("error in creating cdWorkflow, ManualCdTrigger", "CdWorkflowId", overrideRequest.CdWorkflowId, "err", err)
				return 0, err
			}
		} else {
			_, span = otel.Tracer("orchestrator").Start(ctx, "cdWorkflowRepository.FindById")
			cdWf, err = impl.cdWorkflowRepository.FindById(overrideRequest.CdWorkflowId)
			span.End()
			if err != nil && !util.IsErrNoRows(err) {
				impl.logger.Errorw("error in getting cdWorkflow, ManualCdTrigger", "CdWorkflowId", overrideRequest.CdWorkflowId, "err", err)
				return 0, err
			}
		}
		_, span = otel.Tracer("orchestrator").Start(ctx, "TriggerPostStage")
		triggerRequest := TriggerRequest{
			CdWf:                  cdWf,
			Pipeline:              cdPipeline,
			TriggeredBy:           overrideRequest.UserId,
			RefCdWorkflowRunnerId: 0,
			TriggerContext:        triggerContext,
		}
		err = impl.TriggerPostStage(triggerRequest)
		span.End()
		if err != nil {
			impl.logger.Errorw("error in TriggerPostStage, ManualCdTrigger", "CdWorkflowId", cdWf.Id, "err", err)
			return 0, err
		}
	default:
		impl.logger.Errorw("invalid CdWorkflowType, ManualCdTrigger", "CdWorkflowType", overrideRequest.CdWorkflowType, "err", err)
		return 0, fmt.Errorf("invalid CdWorkflowType %s for the trigger request", string(overrideRequest.CdWorkflowType))
	}

	return releaseId, err
}

type BulkTriggerRequest struct {
	CiArtifactId int `sql:"ci_artifact_id"`
	PipelineId   int `sql:"pipeline_id"`
}

func (impl *WorkflowDagExecutorImpl) TriggerBulkDeploymentAsync(requests []*BulkTriggerRequest, UserId int32) (interface{}, error) {
	var cdWorkflows []*pipelineConfig.CdWorkflow
	for _, request := range requests {
		cdWf := &pipelineConfig.CdWorkflow{
			CiArtifactId:   request.CiArtifactId,
			PipelineId:     request.PipelineId,
			AuditLog:       sql.AuditLog{CreatedOn: time.Now(), CreatedBy: UserId, UpdatedOn: time.Now(), UpdatedBy: UserId},
			WorkflowStatus: pipelineConfig.REQUEST_ACCEPTED,
		}
		cdWorkflows = append(cdWorkflows, cdWf)
	}
	err := impl.cdWorkflowRepository.SaveWorkFlows(cdWorkflows...)
	if err != nil {
		impl.logger.Errorw("error in saving wfs", "req", requests, "err", err)
		return nil, err
	}
	impl.triggerNatsEventForBulkAction(cdWorkflows)
	return nil, nil
	//return
	//publish nats async
	//update status
	//consume message
}

type DeploymentGroupAppWithEnv struct {
	EnvironmentId     int         `json:"environmentId"`
	DeploymentGroupId int         `json:"deploymentGroupId"`
	AppId             int         `json:"appId"`
	Active            bool        `json:"active"`
	UserId            int32       `json:"userId"`
	RequestType       RequestType `json:"requestType" validate:"oneof=START STOP"`
}

func (impl *WorkflowDagExecutorImpl) TriggerBulkHibernateAsync(request StopDeploymentGroupRequest, ctx context.Context) (interface{}, error) {
	dg, err := impl.groupRepository.FindByIdWithApp(request.DeploymentGroupId)
	if err != nil {
		impl.logger.Errorw("error while fetching dg", "err", err)
		return nil, err
	}

	for _, app := range dg.DeploymentGroupApps {
		deploymentGroupAppWithEnv := &DeploymentGroupAppWithEnv{
			AppId:             app.AppId,
			EnvironmentId:     dg.EnvironmentId,
			DeploymentGroupId: dg.Id,
			Active:            dg.Active,
			UserId:            request.UserId,
			RequestType:       request.RequestType,
		}

		data, err := json.Marshal(deploymentGroupAppWithEnv)
		if err != nil {
			impl.logger.Errorw("error while writing app stop event to nats ", "app", app.AppId, "deploymentGroup", app.DeploymentGroupId, "err", err)
		} else {
			err = impl.pubsubClient.Publish(pubsub.BULK_HIBERNATE_TOPIC, string(data))
			if err != nil {
				impl.logger.Errorw("Error while publishing request", "topic", pubsub.BULK_HIBERNATE_TOPIC, "error", err)
			}
		}
	}
	return nil, nil
}

func (impl *WorkflowDagExecutorImpl) triggerNatsEventForBulkAction(cdWorkflows []*pipelineConfig.CdWorkflow) {
	for _, wf := range cdWorkflows {
		data, err := json.Marshal(wf)
		if err != nil {
			wf.WorkflowStatus = pipelineConfig.QUE_ERROR
		} else {
			err = impl.pubsubClient.Publish(pubsub.BULK_DEPLOY_TOPIC, string(data))
			if err != nil {
				wf.WorkflowStatus = pipelineConfig.QUE_ERROR
			} else {
				wf.WorkflowStatus = pipelineConfig.ENQUEUED
			}
		}
		err = impl.cdWorkflowRepository.UpdateWorkFlow(wf)
		if err != nil {
			impl.logger.Errorw("error in publishing wf msg", "wf", wf, "err", err)
		}
	}
}

func (impl *WorkflowDagExecutorImpl) subscribeTriggerBulkAction() error {
	callback := func(msg *model.PubSubMsg) {
		cdWorkflow := new(pipelineConfig.CdWorkflow)
		err := json.Unmarshal([]byte(string(msg.Data)), cdWorkflow)
		if err != nil {
			impl.logger.Error("Error while unmarshalling cdWorkflow json object", "error", err)
			return
		}
		wf := &pipelineConfig.CdWorkflow{
			Id:           cdWorkflow.Id,
			CiArtifactId: cdWorkflow.CiArtifactId,
			PipelineId:   cdWorkflow.PipelineId,
			AuditLog: sql.AuditLog{
				UpdatedOn: time.Now(),
			},
		}
		latest, err := impl.cdWorkflowRepository.IsLatestWf(cdWorkflow.PipelineId, cdWorkflow.Id)
		if err != nil {
			impl.logger.Errorw("error in determining latest", "wf", cdWorkflow, "err", err)
			wf.WorkflowStatus = pipelineConfig.DEQUE_ERROR
			impl.cdWorkflowRepository.UpdateWorkFlow(wf)
			return
		}
		if !latest {
			wf.WorkflowStatus = pipelineConfig.DROPPED_STALE
			impl.cdWorkflowRepository.UpdateWorkFlow(wf)
			return
		}
		pipeline, err := impl.pipelineRepository.FindById(cdWorkflow.PipelineId)
		if err != nil {
			impl.logger.Errorw("error in fetching pipeline", "err", err)
			wf.WorkflowStatus = pipelineConfig.TRIGGER_ERROR
			impl.cdWorkflowRepository.UpdateWorkFlow(wf)
			return
		}
		artifact, err := impl.ciArtifactRepository.Get(cdWorkflow.CiArtifactId)
		if err != nil {
			impl.logger.Errorw("error in fetching artefact", "err", err)
			wf.WorkflowStatus = pipelineConfig.TRIGGER_ERROR
			impl.cdWorkflowRepository.UpdateWorkFlow(wf)
			return
		}
		// Migration of deprecated DataSource Type
		if artifact.IsMigrationRequired() {
			migrationErr := impl.ciArtifactRepository.MigrateToWebHookDataSourceType(artifact.Id)
			if migrationErr != nil {
				impl.logger.Warnw("unable to migrate deprecated DataSource", "artifactId", artifact.Id)
			}
		}
		triggerContext := TriggerContext{
			ReferenceId: pointer.String(msg.MsgId),
		}

		triggerRequest := TriggerRequest{
			CdWf:           wf,
			Artifact:       artifact,
			Pipeline:       pipeline,
			TriggeredBy:    cdWorkflow.CreatedBy,
			ApplyAuth:      false,
			TriggerContext: triggerContext,
		}
		err = impl.triggerStageForBulk(triggerRequest, false)
		if err != nil {
			impl.logger.Errorw("error in cd trigger ", "err", err)
			wf.WorkflowStatus = pipelineConfig.TRIGGER_ERROR
		} else {
			wf.WorkflowStatus = pipelineConfig.WF_STARTED
		}
		impl.cdWorkflowRepository.UpdateWorkFlow(wf)
	}

	// add required logging here
	var loggerFunc pubsub.LoggerFunc = func(msg model.PubSubMsg) (string, []interface{}) {
		cdWorkflow := new(pipelineConfig.CdWorkflow)
		err := json.Unmarshal([]byte(string(msg.Data)), cdWorkflow)
		if err != nil {
			return "error while unmarshalling cdWorkflow json object", []interface{}{"error", err}
		}
		return "got message for bulk deploy", []interface{}{"cdWorkflowId", cdWorkflow.Id}
	}

	validations := impl.GetTriggerValidateFuncs()
	err := impl.pubsubClient.Subscribe(pubsub.BULK_DEPLOY_TOPIC, callback, loggerFunc, validations...)
	return err
}

func (impl *WorkflowDagExecutorImpl) subscribeHibernateBulkAction() error {
	callback := func(msg *model.PubSubMsg) {
		deploymentGroupAppWithEnv := new(DeploymentGroupAppWithEnv)
		err := json.Unmarshal([]byte(string(msg.Data)), deploymentGroupAppWithEnv)
		if err != nil {
			impl.logger.Error("Error while unmarshalling deploymentGroupAppWithEnv json object", err)
			return
		}

		stopAppRequest := &StopAppRequest{
			AppId:         deploymentGroupAppWithEnv.AppId,
			EnvironmentId: deploymentGroupAppWithEnv.EnvironmentId,
			UserId:        deploymentGroupAppWithEnv.UserId,
			RequestType:   deploymentGroupAppWithEnv.RequestType,
		}
		ctx, err := impl.buildACDContext()
		if err != nil {
			impl.logger.Errorw("error in creating acd synch context", "err", err)
			return
		}
		triggerContext := TriggerContext{
			ReferenceId: pointer.String(msg.MsgId),
			Context:     ctx,
		}
		_, err = impl.StopStartApp(triggerContext, stopAppRequest)
		if err != nil {
			impl.logger.Errorw("error in stop app request", "err", err)
			return
		}
	}

	// add required logging here
	var loggerFunc pubsub.LoggerFunc = func(msg model.PubSubMsg) (string, []interface{}) {
		deploymentGroupAppWithEnv := new(DeploymentGroupAppWithEnv)
		err := json.Unmarshal([]byte(string(msg.Data)), deploymentGroupAppWithEnv)
		if err != nil {
			return "error while unmarshalling deploymentGroupAppWithEnv json object", []interface{}{"err", err}
		}
		return "got message for bulk hibernate", []interface{}{"deploymentGroupId", deploymentGroupAppWithEnv.DeploymentGroupId, "appId", deploymentGroupAppWithEnv.AppId, "environmentId", deploymentGroupAppWithEnv.EnvironmentId}
	}

	err := impl.pubsubClient.Subscribe(pubsub.BULK_HIBERNATE_TOPIC, callback, loggerFunc)
	return err
}

func (impl *WorkflowDagExecutorImpl) buildACDContext() (acdContext context.Context, err error) {
	//this part only accessible for acd apps hibernation, if acd configured it will fetch latest acdToken, else it will return error
	acdToken, err := impl.argoUserService.GetLatestDevtronArgoCdUserToken()
	if err != nil {
		impl.logger.Errorw("error in getting acd token", "err", err)
		return nil, err
	}
	ctx := context.Background()
	ctx = context.WithValue(ctx, "token", acdToken)
	return ctx, nil
}

func extractTimelineFailedStatusDetails(err error) string {
	errorString := util.GetGRPCErrorDetailedMessage(err)
	switch errorString {
	case pipelineConfig.FOUND_VULNERABILITY:
		return pipelineConfig.TIMELINE_DESCRIPTION_VULNERABLE_IMAGE
	default:
		return util.GetTruncatedMessage(fmt.Sprintf("Deployment failed: %s", errorString), 255)
	}
}

func (impl *WorkflowDagExecutorImpl) MarkPipelineStatusTimelineFailed(runner *pipelineConfig.CdWorkflowRunner, releaseErr error) error {
	//creating cd pipeline status timeline for deployment failed
	terminalStatusExists, timelineErr := impl.cdPipelineStatusTimelineRepo.CheckIfTerminalStatusTimelinePresentByWfrId(runner.Id)
	if timelineErr != nil {
		impl.logger.Errorw("error in checking if terminal status timeline exists by wfrId", "err", timelineErr, "wfrId", runner.Id)
		return timelineErr
	}
	if !terminalStatusExists {
		impl.logger.Infow("marking pipeline deployment failed", "err", releaseErr)
		timeline := &pipelineConfig.PipelineStatusTimeline{
			CdWorkflowRunnerId: runner.Id,
			Status:             pipelineConfig.TIMELINE_STATUS_DEPLOYMENT_FAILED,
			StatusDetail:       extractTimelineFailedStatusDetails(releaseErr),
			StatusTime:         time.Now(),
			AuditLog: sql.AuditLog{
				CreatedBy: 1,
				CreatedOn: time.Now(),
				UpdatedBy: 1,
				UpdatedOn: time.Now(),
			},
		}
		timelineErr = impl.pipelineStatusTimelineService.SaveTimeline(timeline, nil, false)
		if timelineErr != nil {
			impl.logger.Errorw("error in creating timeline status for deployment fail", "err", timelineErr, "timeline", timeline)
		}
	}
	return nil
}

func (impl *WorkflowDagExecutorImpl) UpdateTriggerCDMetricsOnFinish(runner *pipelineConfig.CdWorkflowRunner) {
	cdMetrics := util4.CDMetrics{
		AppName:         runner.CdWorkflow.Pipeline.DeploymentAppName,
		Status:          runner.Status,
		DeploymentType:  runner.CdWorkflow.Pipeline.DeploymentAppType,
		EnvironmentName: runner.CdWorkflow.Pipeline.Environment.Name,
		Time:            time.Since(runner.StartedOn).Seconds() - time.Since(runner.FinishedOn).Seconds(),
	}
	util4.TriggerCDMetrics(cdMetrics, impl.config.ExposeCDMetrics)
	return
}

func (impl *WorkflowDagExecutorImpl) MarkCurrentDeploymentFailed(runner *pipelineConfig.CdWorkflowRunner, releaseErr error, triggeredBy int32) error {
	err := impl.MarkPipelineStatusTimelineFailed(runner, releaseErr)
	if err != nil {
		impl.logger.Errorw("error updating CdPipelineStatusTimeline", "err", err, "releaseErr", releaseErr)
		return err
	}
	//update current WF with error status
	impl.logger.Errorw("error in triggering cd WF, setting wf status as fail ", "wfId", runner.Id, "err", releaseErr)
	runner.Status = pipelineConfig.WorkflowFailed
	runner.Message = util.GetGRPCErrorDetailedMessage(releaseErr)
	runner.FinishedOn = time.Now()
	runner.UpdatedOn = time.Now()
	runner.UpdatedBy = triggeredBy
	err1 := impl.cdWorkflowRepository.UpdateWorkFlowRunner(runner)
	if err1 != nil {
		impl.logger.Errorw("error updating cd wf runner status", "err", releaseErr, "currentRunner", runner)
		return err1
	}
	impl.UpdateTriggerCDMetricsOnFinish(runner)
	return nil
}

func (impl *WorkflowDagExecutorImpl) HandleCDTriggerRelease(overrideRequest *bean.ValuesOverrideRequest, ctx context.Context, triggeredAt time.Time, deployedBy int32) (releaseNo int, manifest []byte, err error) {
	if impl.appService.IsDevtronAsyncInstallModeEnabled(overrideRequest.DeploymentAppType) {
		// asynchronous mode of installation starts
		return impl.TriggerHelmAsyncRelease(overrideRequest, ctx, triggeredAt, deployedBy)
	}
	// synchronous mode of installation starts

	valuesOverrideResponse, builtChartPath, err := impl.BuildManifestForTrigger(overrideRequest, triggeredAt, ctx)
	_, span := otel.Tracer("orchestrator").Start(ctx, "CreateHistoriesForDeploymentTrigger")
	err1 := impl.CreateHistoriesForDeploymentTrigger(valuesOverrideResponse.Pipeline, valuesOverrideResponse.PipelineStrategy, valuesOverrideResponse.EnvOverride, triggeredAt, deployedBy)
	if err1 != nil {
		impl.logger.Errorw("error in saving histories for trigger", "err", err1, "pipelineId", valuesOverrideResponse.Pipeline.Id, "wfrId", overrideRequest.WfrId)
	}
	span.End()
	if err != nil {
		impl.logger.Errorw("error in building merged manifest for trigger", "err", err)
		return releaseNo, manifest, err
	}
	return impl.TriggerRelease(overrideRequest, valuesOverrideResponse, builtChartPath, ctx, triggeredAt, deployedBy)
}

// TriggerHelmAsyncRelease will publish async helm Install/Upgrade request event for Devtron App releases
func (impl *WorkflowDagExecutorImpl) TriggerHelmAsyncRelease(overrideRequest *bean.ValuesOverrideRequest, ctx context.Context, triggeredAt time.Time, triggeredBy int32) (releaseNo int, manifest []byte, err error) {
	// build merged values and save PCO history for the release
	valuesOverrideResponse, err := impl.GetValuesOverrideForTrigger(overrideRequest, triggeredAt, ctx)
	_, span := otel.Tracer("orchestrator").Start(ctx, "CreateHistoriesForDeploymentTrigger")
	// save triggered deployment history
	err1 := impl.CreateHistoriesForDeploymentTrigger(valuesOverrideResponse.Pipeline, valuesOverrideResponse.PipelineStrategy, valuesOverrideResponse.EnvOverride, triggeredAt, triggeredBy)
	if err1 != nil {
		impl.logger.Errorw("error in saving histories for trigger", "err", err1, "pipelineId", valuesOverrideResponse.Pipeline.Id, "wfrId", overrideRequest.WfrId)
	}
	span.End()
	if err != nil {
		impl.logger.Errorw("error in fetching values for trigger", "err", err)
		return releaseNo, manifest, err
	}

	event := &bean.AsyncCdDeployEvent{
		ValuesOverrideRequest: overrideRequest,
		TriggeredAt:           triggeredAt,
		TriggeredBy:           triggeredBy,
	}
	payload, err := json.Marshal(event)
	if err != nil {
		impl.logger.Errorw("failed to marshal helm async CD deploy event request", "request", event, "err", err)
		return 0, manifest, err
	}

	// publish nats event for async installation
	err = impl.pubsubClient.Publish(pubsub.DEVTRON_CHART_INSTALL_TOPIC, string(payload))
	if err != nil {
		impl.logger.Errorw("failed to publish trigger request event", "topic", pubsub.DEVTRON_CHART_INSTALL_TOPIC, "payload", payload, "err", err)
		//update workflow runner status, used in app workflow view
		err1 = impl.UpdateCDWorkflowRunnerStatus(ctx, overrideRequest, triggeredAt, pipelineConfig.WorkflowFailed, err.Error())
		if err1 != nil {
			impl.logger.Errorw("error in updating the workflow runner status, TriggerHelmAsyncRelease", "err", err1)
		}
		return 0, manifest, err
	}

	//update workflow runner status, used in app workflow view
	err = impl.UpdateCDWorkflowRunnerStatus(ctx, overrideRequest, triggeredAt, pipelineConfig.WorkflowInQueue, "")
	if err != nil {
		impl.logger.Errorw("error in updating the workflow runner status, TriggerHelmAsyncRelease", "err", err)
		return 0, manifest, err
	}
	err = impl.UpdatePreviousQueuedRunnerStatus(overrideRequest.WfrId, overrideRequest.PipelineId, triggeredBy)
	if err != nil {
		impl.logger.Errorw("error in updating the previous queued workflow runner status, TriggerHelmAsyncRelease", "err", err)
		return 0, manifest, err
	}
	return 0, manifest, nil
}

// TriggerRelease will trigger Install/Upgrade request for Devtron App releases synchronously
func (impl *WorkflowDagExecutorImpl) TriggerRelease(overrideRequest *bean.ValuesOverrideRequest, valuesOverrideResponse *app.ValuesOverrideResponse, builtChartPath string, ctx context.Context, triggeredAt time.Time, triggeredBy int32) (releaseNo int, manifest []byte, err error) {
	// Handling for auto trigger
	if overrideRequest.UserId == 0 {
		overrideRequest.UserId = triggeredBy
	}
	triggerEvent := impl.GetTriggerEvent(overrideRequest.DeploymentAppType, triggeredAt, triggeredBy)
	releaseNo, manifest, err = impl.TriggerPipeline(overrideRequest, valuesOverrideResponse, builtChartPath, triggerEvent, ctx)
	if err != nil {
		return 0, manifest, err
	}
	return releaseNo, manifest, nil
}

func (impl *WorkflowDagExecutorImpl) TriggerCD(artifact *repository.CiArtifact, cdWorkflowId, wfrId int, pipeline *pipelineConfig.Pipeline, triggeredAt time.Time) error {
	impl.logger.Debugw("automatic pipeline trigger attempt async", "artifactId", artifact.Id)

	return impl.triggerReleaseAsync(artifact, cdWorkflowId, wfrId, pipeline, triggeredAt)
}

func (impl *WorkflowDagExecutorImpl) triggerReleaseAsync(artifact *repository.CiArtifact, cdWorkflowId, wfrId int, pipeline *pipelineConfig.Pipeline, triggeredAt time.Time) error {
	err := impl.validateAndTrigger(pipeline, artifact, cdWorkflowId, wfrId, triggeredAt)
	if err != nil {
		impl.logger.Errorw("error in trigger for pipeline", "pipelineId", strconv.Itoa(pipeline.Id))
	}
	impl.logger.Debugw("trigger attempted for all pipeline ", "artifactId", artifact.Id)
	return err
}

func (impl *WorkflowDagExecutorImpl) validateAndTrigger(p *pipelineConfig.Pipeline, artifact *repository.CiArtifact, cdWorkflowId, wfrId int, triggeredAt time.Time) error {
	object := impl.enforcerUtil.GetAppRBACNameByAppId(p.AppId)
	envApp := strings.Split(object, "/")
	if len(envApp) != 2 {
		impl.logger.Error("invalid req, app and env not found from rbac")
		return errors.New("invalid req, app and env not found from rbac")
	}
	err := impl.releasePipeline(p, artifact, cdWorkflowId, wfrId, triggeredAt)
	return err
}

func (impl *WorkflowDagExecutorImpl) releasePipeline(pipeline *pipelineConfig.Pipeline, artifact *repository.CiArtifact, cdWorkflowId, wfrId int, triggeredAt time.Time) error {
	impl.logger.Debugw("triggering release for ", "cdPipelineId", pipeline.Id, "artifactId", artifact.Id)

	pipeline, err := impl.pipelineRepository.FindById(pipeline.Id)
	if err != nil {
		impl.logger.Errorw("error in fetching pipeline by pipelineId", "err", err)
		return err
	}

	request := &bean.ValuesOverrideRequest{
		PipelineId:           pipeline.Id,
		UserId:               artifact.CreatedBy,
		CiArtifactId:         artifact.Id,
		AppId:                pipeline.AppId,
		CdWorkflowId:         cdWorkflowId,
		ForceTrigger:         true,
		DeploymentWithConfig: bean.DEPLOYMENT_CONFIG_TYPE_LAST_SAVED,
		WfrId:                wfrId,
	}
	impl.SetPipelineFieldsInOverrideRequest(request, pipeline)

	ctx, err := impl.buildACDContext()
	if err != nil {
		impl.logger.Errorw("error in creating acd sync context", "pipelineId", pipeline.Id, "artifactId", artifact.Id, "err", err)
		return err
	}
	//setting deployedBy as 1(system user) since case of auto trigger
	id, _, err := impl.HandleCDTriggerRelease(request, ctx, triggeredAt, 1)
	if err != nil {
		impl.logger.Errorw("error in auto  cd pipeline trigger", "pipelineId", pipeline.Id, "artifactId", artifact.Id, "err", err)
	} else {
		impl.logger.Infow("pipeline successfully triggered ", "cdPipelineId", pipeline.Id, "artifactId", artifact.Id, "releaseId", id)
	}
	return err

}

func (impl *WorkflowDagExecutorImpl) SetPipelineFieldsInOverrideRequest(overrideRequest *bean.ValuesOverrideRequest, pipeline *pipelineConfig.Pipeline) {
	overrideRequest.PipelineId = pipeline.Id
	overrideRequest.PipelineName = pipeline.Name
	overrideRequest.EnvId = pipeline.EnvironmentId
	overrideRequest.EnvName = pipeline.Environment.Name
	overrideRequest.ClusterId = pipeline.Environment.ClusterId
	overrideRequest.AppId = pipeline.AppId
	overrideRequest.AppName = pipeline.App.AppName
	overrideRequest.DeploymentAppType = pipeline.DeploymentAppType
}

func (impl *WorkflowDagExecutorImpl) GetTriggerEvent(deploymentAppType string, triggeredAt time.Time, deployedBy int32) bean.TriggerEvent {
	// trigger event will decide whether to perform GitOps or deployment for a particular deployment app type
	triggerEvent := bean.TriggerEvent{
		TriggeredBy: deployedBy,
		TriggerdAt:  triggeredAt,
	}
	switch deploymentAppType {
	case bean2.ArgoCd:
		triggerEvent.PerformChartPush = true
		triggerEvent.PerformDeploymentOnCluster = true
		triggerEvent.GetManifestInResponse = false
		triggerEvent.DeploymentAppType = bean2.ArgoCd
		triggerEvent.ManifestStorageType = bean2.ManifestStorageGit
	case bean2.Helm:
		triggerEvent.PerformChartPush = false
		triggerEvent.PerformDeploymentOnCluster = true
		triggerEvent.GetManifestInResponse = false
		triggerEvent.DeploymentAppType = bean2.Helm
	}
	return triggerEvent
}

// write integration/unit test for each function
func (impl *WorkflowDagExecutorImpl) TriggerPipeline(overrideRequest *bean.ValuesOverrideRequest, valuesOverrideResponse *app.ValuesOverrideResponse, builtChartPath string, triggerEvent bean.TriggerEvent, ctx context.Context) (releaseNo int, manifest []byte, err error) {
	isRequestValid, err := impl.ValidateTriggerEvent(triggerEvent)
	if !isRequestValid {
		return releaseNo, manifest, err
	}

	if triggerEvent.PerformChartPush {
		//update workflow runner status, used in app workflow view
		err = impl.UpdateCDWorkflowRunnerStatus(ctx, overrideRequest, triggerEvent.TriggerdAt, pipelineConfig.WorkflowInProgress, "")
		if err != nil {
			impl.logger.Errorw("error in updating the workflow runner status, createHelmAppForCdPipeline", "err", err)
			return releaseNo, manifest, err
		}
		manifestPushTemplate, err := impl.BuildManifestPushTemplate(overrideRequest, valuesOverrideResponse, builtChartPath, &manifest)
		if err != nil {
			impl.logger.Errorw("error in building manifest push template", "err", err)
			return releaseNo, manifest, err
		}
		manifestPushService := impl.GetManifestPushService(triggerEvent)
		manifestPushResponse := manifestPushService.PushChart(manifestPushTemplate, ctx)
		if manifestPushResponse.Error != nil {
			impl.logger.Errorw("Error in pushing manifest to git", "err", err, "git_repo_url", manifestPushTemplate.RepoUrl)
			return releaseNo, manifest, err
		}
		pipelineOverrideUpdateRequest := &chartConfig.PipelineOverride{
			Id:                     valuesOverrideResponse.PipelineOverride.Id,
			GitHash:                manifestPushResponse.CommitHash,
			CommitTime:             manifestPushResponse.CommitTime,
			EnvConfigOverrideId:    valuesOverrideResponse.EnvOverride.Id,
			PipelineOverrideValues: valuesOverrideResponse.ReleaseOverrideJSON,
			PipelineId:             overrideRequest.PipelineId,
			CiArtifactId:           overrideRequest.CiArtifactId,
			PipelineMergedValues:   valuesOverrideResponse.MergedValues,
			AuditLog:               sql.AuditLog{UpdatedOn: triggerEvent.TriggerdAt, UpdatedBy: overrideRequest.UserId},
		}
		_, span := otel.Tracer("orchestrator").Start(ctx, "pipelineOverrideRepository.Update")
		err = impl.pipelineOverrideRepository.Update(pipelineOverrideUpdateRequest)
		span.End()
	}

	if triggerEvent.PerformDeploymentOnCluster {
		err = impl.DeployApp(overrideRequest, valuesOverrideResponse, triggerEvent.TriggerdAt, ctx)
		if err != nil {
			impl.logger.Errorw("error in deploying app", "err", err)
			return releaseNo, manifest, err
		}
	}

	go impl.WriteCDTriggerEvent(overrideRequest, valuesOverrideResponse.Artifact, valuesOverrideResponse.PipelineOverride.PipelineReleaseCounter, valuesOverrideResponse.PipelineOverride.Id)

	_, span := otel.Tracer("orchestrator").Start(ctx, "MarkImageScanDeployed")
	_ = impl.MarkImageScanDeployed(overrideRequest.AppId, valuesOverrideResponse.EnvOverride.TargetEnvironment, valuesOverrideResponse.Artifact.ImageDigest, overrideRequest.ClusterId, valuesOverrideResponse.Artifact.ScanEnabled)
	span.End()

	middleware.CdTriggerCounter.WithLabelValues(overrideRequest.AppName, overrideRequest.EnvName).Inc()

	return valuesOverrideResponse.PipelineOverride.PipelineReleaseCounter, manifest, nil

}

func (impl *WorkflowDagExecutorImpl) ValidateTriggerEvent(triggerEvent bean.TriggerEvent) (bool, error) {

	switch triggerEvent.DeploymentAppType {
	case bean2.ArgoCd:
		if !triggerEvent.PerformChartPush {
			return false, errors2.New("For deployment type ArgoCd, PerformChartPush flag expected value = true, got false")
		}
	case bean2.Helm:
		return true, nil
	case bean2.GitOpsWithoutDeployment:
		if triggerEvent.PerformDeploymentOnCluster {
			return false, errors2.New("For deployment type GitOpsWithoutDeployment, PerformDeploymentOnCluster flag expected value = false, got value = true")
		}
	case bean2.ManifestDownload:
		if triggerEvent.PerformChartPush {
			return false, errors3.New("For deployment type ManifestDownload,  PerformChartPush flag expected value = false, got true")
		}
		if triggerEvent.PerformDeploymentOnCluster {
			return false, errors3.New("For deployment type ManifestDownload,  PerformDeploymentOnCluster flag expected value = false, got true")
		}
	}
	return true, nil

}

func (impl *WorkflowDagExecutorImpl) BuildManifestForTrigger(overrideRequest *bean.ValuesOverrideRequest, triggeredAt time.Time, ctx context.Context) (valuesOverrideResponse *app.ValuesOverrideResponse, builtChartPath string, err error) {

	valuesOverrideResponse = &app.ValuesOverrideResponse{}
	valuesOverrideResponse, err = impl.GetValuesOverrideForTrigger(overrideRequest, triggeredAt, ctx)
	if err != nil {
		impl.logger.Errorw("error in fetching values for trigger", "err", err)
		return valuesOverrideResponse, "", err
	}
	builtChartPath, err = impl.appService.BuildChartAndGetPath(overrideRequest.AppName, valuesOverrideResponse.EnvOverride, ctx)
	if err != nil {
		impl.logger.Errorw("error in parsing reference chart", "err", err)
		return valuesOverrideResponse, "", err
	}
	return valuesOverrideResponse, builtChartPath, err
}

func (impl *WorkflowDagExecutorImpl) CreateHistoriesForDeploymentTrigger(pipeline *pipelineConfig.Pipeline, strategy *chartConfig.PipelineStrategy, envOverride *chartConfig.EnvConfigOverride, deployedOn time.Time, deployedBy int32) error {
	//creating history for deployment template
	deploymentTemplateHistory, err := impl.deploymentTemplateHistoryService.CreateDeploymentTemplateHistoryForDeploymentTrigger(pipeline, envOverride, envOverride.Chart.ImageDescriptorTemplate, deployedOn, deployedBy)
	if err != nil {
		impl.logger.Errorw("error in creating deployment template history for deployment trigger", "err", err)
		return err
	}
	cmId, csId, err := impl.configMapHistoryService.CreateCMCSHistoryForDeploymentTrigger(pipeline, deployedOn, deployedBy)
	if err != nil {
		impl.logger.Errorw("error in creating CM/CS history for deployment trigger", "err", err)
		return err
	}
	if strategy != nil {
		err = impl.pipelineStrategyHistoryService.CreateStrategyHistoryForDeploymentTrigger(strategy, deployedOn, deployedBy, pipeline.TriggerType)
		if err != nil {
			impl.logger.Errorw("error in creating strategy history for deployment trigger", "err", err)
			return err
		}
	}

	var variableSnapshotHistories = util4.GetBeansPtr(
		repository5.GetSnapshotBean(deploymentTemplateHistory.Id, repository5.HistoryReferenceTypeDeploymentTemplate, envOverride.VariableSnapshot),
		repository5.GetSnapshotBean(cmId, repository5.HistoryReferenceTypeConfigMap, envOverride.VariableSnapshotForCM),
		repository5.GetSnapshotBean(csId, repository5.HistoryReferenceTypeSecret, envOverride.VariableSnapshotForCS),
	)
	if len(variableSnapshotHistories) > 0 {
		err = impl.scopedVariableManager.SaveVariableHistoriesForTrigger(variableSnapshotHistories, deployedBy)
		if err != nil {
			return err
		}
	}
	return nil
}

func (impl *WorkflowDagExecutorImpl) BuildManifestPushTemplate(overrideRequest *bean.ValuesOverrideRequest, valuesOverrideResponse *app.ValuesOverrideResponse, builtChartPath string, manifest *[]byte) (*bean4.ManifestPushTemplate, error) {

	manifestPushTemplate := &bean4.ManifestPushTemplate{
		WorkflowRunnerId:      overrideRequest.WfrId,
		AppId:                 overrideRequest.AppId,
		ChartRefId:            valuesOverrideResponse.EnvOverride.Chart.ChartRefId,
		EnvironmentId:         valuesOverrideResponse.EnvOverride.Environment.Id,
		UserId:                overrideRequest.UserId,
		PipelineOverrideId:    valuesOverrideResponse.PipelineOverride.Id,
		AppName:               overrideRequest.AppName,
		TargetEnvironmentName: valuesOverrideResponse.EnvOverride.TargetEnvironment,
		BuiltChartPath:        builtChartPath,
		BuiltChartBytes:       manifest,
		MergedValues:          valuesOverrideResponse.MergedValues,
	}

	manifestPushConfig, err := impl.manifestPushConfigRepository.GetManifestPushConfigByAppIdAndEnvId(overrideRequest.AppId, overrideRequest.EnvId)
	if err != nil && err != pg.ErrNoRows {
		impl.logger.Errorw("error in fetching manifest push config from db", "err", err)
		return manifestPushTemplate, err
	}

	if manifestPushConfig != nil {
		if manifestPushConfig.StorageType == bean2.ManifestStorageGit {
			// need to implement for git repo push
			// currently manifest push config doesn't have git push config. Gitops config is derived from charts, chart_env_config_override and chart_ref table
		}
	} else {
		manifestPushTemplate.ChartReferenceTemplate = valuesOverrideResponse.EnvOverride.Chart.ReferenceTemplate
		manifestPushTemplate.ChartName = valuesOverrideResponse.EnvOverride.Chart.ChartName
		manifestPushTemplate.ChartVersion = valuesOverrideResponse.EnvOverride.Chart.ChartVersion
		manifestPushTemplate.ChartLocation = valuesOverrideResponse.EnvOverride.Chart.ChartLocation
		manifestPushTemplate.RepoUrl = valuesOverrideResponse.EnvOverride.Chart.GitRepoUrl
	}
	return manifestPushTemplate, err
}

func (impl *WorkflowDagExecutorImpl) GetManifestPushService(triggerEvent bean.TriggerEvent) app.ManifestPushService {
	var manifestPushService app.ManifestPushService
	if triggerEvent.ManifestStorageType == bean2.ManifestStorageGit {
		manifestPushService = impl.gitOpsManifestPushService
	}
	return manifestPushService
}

func (impl *WorkflowDagExecutorImpl) DeployApp(overrideRequest *bean.ValuesOverrideRequest, valuesOverrideResponse *app.ValuesOverrideResponse, triggeredAt time.Time, ctx context.Context) error {

	if util.IsAcdApp(overrideRequest.DeploymentAppType) {
		_, span := otel.Tracer("orchestrator").Start(ctx, "DeployArgocdApp")
		err := impl.DeployArgocdApp(overrideRequest, valuesOverrideResponse, triggeredAt, ctx)
		span.End()
		if err != nil {
			impl.logger.Errorw("error in deploying app on argocd", "err", err)
			return err
		}
	} else if util.IsHelmApp(overrideRequest.DeploymentAppType) {
		_, span := otel.Tracer("orchestrator").Start(ctx, "createHelmAppForCdPipeline")
		_, err := impl.createHelmAppForCdPipeline(overrideRequest, valuesOverrideResponse, triggeredAt, ctx)
		span.End()
		if err != nil {
			impl.logger.Errorw("error in creating or updating helm application for cd pipeline", "err", err)
			return err
		}
	}
	return nil
}

func (impl *WorkflowDagExecutorImpl) WriteCDTriggerEvent(overrideRequest *bean.ValuesOverrideRequest, artifact *repository.CiArtifact, releaseId, pipelineOverrideId int) {

	event := impl.eventFactory.Build(util2.Trigger, &overrideRequest.PipelineId, overrideRequest.AppId, &overrideRequest.EnvId, util2.CD)
	impl.logger.Debugw("event WriteCDTriggerEvent", "event", event)
	event = impl.eventFactory.BuildExtraCDData(event, nil, pipelineOverrideId, bean.CD_WORKFLOW_TYPE_DEPLOY)
	_, evtErr := impl.eventClient.WriteNotificationEvent(event)
	if evtErr != nil {
		impl.logger.Errorw("CD trigger event not sent", "error", evtErr)
	}
	deploymentEvent := app.DeploymentEvent{
		ApplicationId:      overrideRequest.AppId,
		EnvironmentId:      overrideRequest.EnvId, //check for production Environment
		ReleaseId:          releaseId,
		PipelineOverrideId: pipelineOverrideId,
		TriggerTime:        time.Now(),
		CiArtifactId:       overrideRequest.CiArtifactId,
	}
	ciPipelineMaterials, err := impl.ciPipelineMaterialRepository.GetByPipelineId(artifact.PipelineId)
	if err != nil {
		impl.logger.Errorw("error in ")
	}
	materialInfoMap, mErr := artifact.ParseMaterialInfo()
	if mErr != nil {
		impl.logger.Errorw("material info map error", mErr)
		return
	}
	for _, ciPipelineMaterial := range ciPipelineMaterials {
		hash := materialInfoMap[ciPipelineMaterial.GitMaterial.Url]
		pipelineMaterialInfo := &app.PipelineMaterialInfo{PipelineMaterialId: ciPipelineMaterial.Id, CommitHash: hash}
		deploymentEvent.PipelineMaterials = append(deploymentEvent.PipelineMaterials, pipelineMaterialInfo)
	}
	impl.logger.Infow("triggering deployment event", "event", deploymentEvent)
	err = impl.eventClient.WriteNatsEvent(pubsub.CD_SUCCESS, deploymentEvent)
	if err != nil {
		impl.logger.Errorw("error in writing cd trigger event", "err", err)
	}
}

func (impl *WorkflowDagExecutorImpl) MarkImageScanDeployed(appId int, envId int, imageDigest string, clusterId int, isScanEnabled bool) error {
	impl.logger.Debugw("mark image scan deployed for normal app, from cd auto or manual trigger", "imageDigest", imageDigest)
	executionHistory, err := impl.imageScanHistoryRepository.FindByImageDigest(imageDigest)
	if err != nil && err != pg.ErrNoRows {
		impl.logger.Errorw("error in fetching execution history", "err", err)
		return err
	}
	if executionHistory == nil || executionHistory.Id == 0 {
		impl.logger.Errorw("no execution history found for digest", "digest", imageDigest)
		return fmt.Errorf("no execution history found for digest - %s", imageDigest)
	}
	impl.logger.Debugw("mark image scan deployed for normal app, from cd auto or manual trigger", "executionHistory", executionHistory)
	var ids []int
	ids = append(ids, executionHistory.Id)

	ot, err := impl.imageScanDeployInfoRepository.FetchByAppIdAndEnvId(appId, envId, []string{security.ScanObjectType_APP})

	if err == pg.ErrNoRows && !isScanEnabled {
		//ignoring if no rows are found and scan is disabled
		return nil
	}

	if err != nil && err != pg.ErrNoRows {
		return err
	} else if err == pg.ErrNoRows && isScanEnabled {
		imageScanDeployInfo := &security.ImageScanDeployInfo{
			ImageScanExecutionHistoryId: ids,
			ScanObjectMetaId:            appId,
			ObjectType:                  security.ScanObjectType_APP,
			EnvId:                       envId,
			ClusterId:                   clusterId,
			AuditLog: sql.AuditLog{
				CreatedOn: time.Now(),
				CreatedBy: 1,
				UpdatedOn: time.Now(),
				UpdatedBy: 1,
			},
		}
		impl.logger.Debugw("mark image scan deployed for normal app, from cd auto or manual trigger", "imageScanDeployInfo", imageScanDeployInfo)
		err = impl.imageScanDeployInfoRepository.Save(imageScanDeployInfo)
		if err != nil {
			impl.logger.Errorw("error in creating deploy info", "err", err)
		}
	} else {
		// Updating Execution history for Latest Deployment to fetch out security Vulnerabilities for latest deployed info
		if isScanEnabled {
			ot.ImageScanExecutionHistoryId = ids
		} else {
			arr := []int{-1}
			ot.ImageScanExecutionHistoryId = arr
		}
		err = impl.imageScanDeployInfoRepository.Update(ot)
		if err != nil {
			impl.logger.Errorw("error in updating deploy info for latest deployed image", "err", err)
		}
	}
	return err
}

func (impl *WorkflowDagExecutorImpl) GetValuesOverrideForTrigger(overrideRequest *bean.ValuesOverrideRequest, triggeredAt time.Time, ctx context.Context) (*app.ValuesOverrideResponse, error) {
	if overrideRequest.DeploymentType == models.DEPLOYMENTTYPE_UNKNOWN {
		overrideRequest.DeploymentType = models.DEPLOYMENTTYPE_DEPLOY
	}
	if len(overrideRequest.DeploymentWithConfig) == 0 {
		overrideRequest.DeploymentWithConfig = bean.DEPLOYMENT_CONFIG_TYPE_LAST_SAVED
	}
	valuesOverrideResponse := &app.ValuesOverrideResponse{}
	isPipelineOverrideCreated := overrideRequest.PipelineOverrideId > 0
	pipeline, err := impl.pipelineRepository.FindById(overrideRequest.PipelineId)
	valuesOverrideResponse.Pipeline = pipeline
	if err != nil {
		impl.logger.Errorw("error in fetching pipeline by pipeline id", "err", err, "pipeline-id-", overrideRequest.PipelineId)
		return valuesOverrideResponse, err
	}

	_, span := otel.Tracer("orchestrator").Start(ctx, "ciArtifactRepository.Get")
	artifact, err := impl.ciArtifactRepository.Get(overrideRequest.CiArtifactId)
	valuesOverrideResponse.Artifact = artifact
	span.End()
	if err != nil {
		return valuesOverrideResponse, err
	}
	overrideRequest.Image = artifact.Image

	strategy, err := impl.GetDeploymentStrategyByTriggerType(overrideRequest, ctx)
	valuesOverrideResponse.PipelineStrategy = strategy
	if err != nil {
		impl.logger.Errorw("error in getting strategy by trigger type", "err", err)
		return valuesOverrideResponse, err
	}

	envOverride, err := impl.GetEnvOverrideByTriggerType(overrideRequest, triggeredAt, ctx)
	valuesOverrideResponse.EnvOverride = envOverride
	if err != nil {
		impl.logger.Errorw("error in getting env override by trigger type", "err", err)
		return valuesOverrideResponse, err
	}
	appMetrics, err := impl.GetAppMetricsByTriggerType(overrideRequest, ctx)
	valuesOverrideResponse.AppMetrics = appMetrics
	if err != nil {
		impl.logger.Errorw("error in getting app metrics by trigger type", "err", err)
		return valuesOverrideResponse, err
	}
	var (
		pipelineOverride                *chartConfig.PipelineOverride
		configMapJson, appLabelJsonByte []byte
	)

	// Conditional Block based on PipelineOverrideCreated --> start
	if !isPipelineOverrideCreated {
		_, span = otel.Tracer("orchestrator").Start(ctx, "savePipelineOverride")
		pipelineOverride, err = impl.savePipelineOverride(overrideRequest, envOverride.Id, triggeredAt)
		span.End()
		if err != nil {
			return valuesOverrideResponse, err
		}
		overrideRequest.PipelineOverrideId = pipelineOverride.Id
	} else {
		pipelineOverride, err = impl.pipelineOverrideRepository.FindById(overrideRequest.PipelineOverrideId)
		if err != nil {
			impl.logger.Errorw("error in getting pipelineOverride for valuesOverrideResponse", "PipelineOverrideId", overrideRequest.PipelineOverrideId)
			return nil, err
		}
	}
	// Conditional Block based on PipelineOverrideCreated --> end
	valuesOverrideResponse.PipelineOverride = pipelineOverride

	//TODO: check status and apply lock
	releaseOverrideJson, err := impl.getReleaseOverride(envOverride, overrideRequest, artifact, pipelineOverride, strategy, &appMetrics)
	valuesOverrideResponse.ReleaseOverrideJSON = releaseOverrideJson
	if err != nil {
		return valuesOverrideResponse, err
	}

	// Conditional Block based on PipelineOverrideCreated --> start
	if !isPipelineOverrideCreated {
		chartVersion := envOverride.Chart.ChartVersion
		_, span = otel.Tracer("orchestrator").Start(ctx, "getConfigMapAndSecretJsonV2")
		scope := getScopeForVariables(overrideRequest, envOverride)
		request := createConfigMapAndSecretJsonRequest(overrideRequest, envOverride, chartVersion, scope)

		configMapJson, err = impl.getConfigMapAndSecretJsonV2(request, envOverride)
		span.End()
		if err != nil {
			impl.logger.Errorw("error in fetching config map n secret ", "err", err)
			configMapJson = nil
		}
		_, span = otel.Tracer("orchestrator").Start(ctx, "appCrudOperationService.GetLabelsByAppIdForDeployment")
		appLabelJsonByte, err = impl.appCrudOperationService.GetLabelsByAppIdForDeployment(overrideRequest.AppId)
		span.End()
		if err != nil {
			impl.logger.Errorw("error in fetching app labels for gitOps commit", "err", err)
			appLabelJsonByte = nil
		}

		mergedValues, err := impl.mergeOverrideValues(envOverride, releaseOverrideJson, configMapJson, appLabelJsonByte, strategy)
		appName := fmt.Sprintf("%s-%s", overrideRequest.AppName, envOverride.Environment.Name)
		mergedValues = impl.autoscalingCheckBeforeTrigger(ctx, appName, envOverride.Namespace, mergedValues, overrideRequest)

		_, span = otel.Tracer("orchestrator").Start(ctx, "dockerRegistryIpsConfigService.HandleImagePullSecretOnApplicationDeployment")
		// handle image pull secret if access given
		mergedValues, err = impl.dockerRegistryIpsConfigService.HandleImagePullSecretOnApplicationDeployment(envOverride.Environment, artifact, pipeline.CiPipelineId, mergedValues)
		span.End()
		if err != nil {
			return valuesOverrideResponse, err
		}

		pipelineOverride.PipelineMergedValues = string(mergedValues)
		valuesOverrideResponse.MergedValues = string(mergedValues)
		err = impl.pipelineOverrideRepository.Update(pipelineOverride)
		if err != nil {
			return valuesOverrideResponse, err
		}
		valuesOverrideResponse.PipelineOverride = pipelineOverride
	} else {
		valuesOverrideResponse.MergedValues = pipelineOverride.PipelineMergedValues
	}
	// Conditional Block based on PipelineOverrideCreated --> end
	return valuesOverrideResponse, err
}

func createConfigMapAndSecretJsonRequest(overrideRequest *bean.ValuesOverrideRequest, envOverride *chartConfig.EnvConfigOverride, chartVersion string, scope resourceQualifiers.Scope) ConfigMapAndSecretJsonV2 {
	request := ConfigMapAndSecretJsonV2{
		AppId:                                 overrideRequest.AppId,
		EnvId:                                 envOverride.TargetEnvironment,
		PipeLineId:                            overrideRequest.PipelineId,
		ChartVersion:                          chartVersion,
		DeploymentWithConfig:                  overrideRequest.DeploymentWithConfig,
		wfrIdForDeploymentWithSpecificTrigger: overrideRequest.WfrIdForDeploymentWithSpecificTrigger,
		Scope:                                 scope,
	}
	return request
}

func getScopeForVariables(overrideRequest *bean.ValuesOverrideRequest, envOverride *chartConfig.EnvConfigOverride) resourceQualifiers.Scope {
	scope := resourceQualifiers.Scope{
		AppId:     overrideRequest.AppId,
		EnvId:     envOverride.TargetEnvironment,
		ClusterId: envOverride.Environment.Id,
		SystemMetadata: &resourceQualifiers.SystemMetadata{
			EnvironmentName: envOverride.Environment.Name,
			ClusterName:     envOverride.Environment.Cluster.ClusterName,
			Namespace:       envOverride.Environment.Namespace,
			ImageTag:        util3.GetImageTagFromImage(overrideRequest.Image),
			AppName:         overrideRequest.AppName,
			Image:           overrideRequest.Image,
		},
	}
	return scope
}

func (impl *WorkflowDagExecutorImpl) DeployArgocdApp(overrideRequest *bean.ValuesOverrideRequest, valuesOverrideResponse *app.ValuesOverrideResponse, triggeredAt time.Time, ctx context.Context) error {

	impl.logger.Debugw("new pipeline found", "pipeline", valuesOverrideResponse.Pipeline)
	_, span := otel.Tracer("orchestrator").Start(ctx, "createArgoApplicationIfRequired")
	name, err := impl.createArgoApplicationIfRequired(overrideRequest.AppId, valuesOverrideResponse.EnvOverride, valuesOverrideResponse.Pipeline, overrideRequest.UserId)
	span.End()
	if err != nil {
		impl.logger.Errorw("acd application create error on cd trigger", "err", err, "req", overrideRequest)
		return err
	}
	impl.logger.Debugw("argocd application created", "name", name)

	_, span = otel.Tracer("orchestrator").Start(ctx, "updateArgoPipeline")
	updateAppInArgocd, err := impl.updateArgoPipeline(valuesOverrideResponse.Pipeline, valuesOverrideResponse.EnvOverride, ctx)
	span.End()
	if err != nil {
		impl.logger.Errorw("error in updating argocd app ", "err", err)
		return err
	}
	syncTime := time.Now()
	err = impl.argoClientWrapperService.SyncArgoCDApplicationIfNeededAndRefresh(ctx, valuesOverrideResponse.Pipeline.DeploymentAppName)
	if err != nil {
		impl.logger.Errorw("error in getting argo application with normal refresh", "argoAppName", valuesOverrideResponse.Pipeline.DeploymentAppName)
		return fmt.Errorf("%s. err: %s", ARGOCD_SYNC_ERROR, err.Error())
	}
	if !impl.ACDConfig.ArgoCDAutoSyncEnabled {
		timeline := &pipelineConfig.PipelineStatusTimeline{
			CdWorkflowRunnerId: overrideRequest.WfrId,
			StatusTime:         syncTime,
			AuditLog: sql.AuditLog{
				CreatedBy: 1,
				CreatedOn: time.Now(),
				UpdatedBy: 1,
				UpdatedOn: time.Now(),
			},
			Status:       pipelineConfig.TIMELINE_STATUS_ARGOCD_SYNC_COMPLETED,
			StatusDetail: "argocd sync completed",
		}
		_, err, _ = impl.pipelineStatusTimelineService.SavePipelineStatusTimelineIfNotAlreadyPresent(overrideRequest.WfrId, timeline.Status, timeline, false)
		if err != nil {
			impl.logger.Errorw("error in saving pipeline status timeline", "err", err)
		}
	}
	if updateAppInArgocd {
		impl.logger.Debug("argo-cd successfully updated")
	} else {
		impl.logger.Debug("argo-cd failed to update, ignoring it")
	}
	return nil
}

func (impl *WorkflowDagExecutorImpl) createArgoApplicationIfRequired(appId int, envConfigOverride *chartConfig.EnvConfigOverride, pipeline *pipelineConfig.Pipeline, userId int32) (string, error) {
	//repo has been registered while helm create
	chart, err := impl.chartRepository.FindLatestChartForAppByAppId(appId)
	if err != nil {
		impl.logger.Errorw("no chart found ", "app", appId)
		return "", err
	}
	envModel, err := impl.envRepository.FindById(envConfigOverride.TargetEnvironment)
	if err != nil {
		return "", err
	}
	argoAppName := pipeline.DeploymentAppName
	if pipeline.DeploymentAppCreated {
		return argoAppName, nil
	} else {
		//create
		appNamespace := envConfigOverride.Namespace
		if appNamespace == "" {
			appNamespace = "default"
		}
		namespace := argocdServer.DevtronInstalationNs

		appRequest := &argocdServer.AppTemplate{
			ApplicationName: argoAppName,
			Namespace:       namespace,
			TargetNamespace: appNamespace,
			TargetServer:    envModel.Cluster.ServerUrl,
			Project:         "default",
			ValuesFile:      impl.getValuesFileForEnv(envModel.Id),
			RepoPath:        chart.ChartLocation,
			RepoUrl:         chart.GitRepoUrl,
			AutoSyncEnabled: impl.ACDConfig.ArgoCDAutoSyncEnabled,
		}
		argoAppName, err := impl.argoK8sClient.CreateAcdApp(appRequest, envModel.Cluster, argocdServer.ARGOCD_APPLICATION_TEMPLATE)
		if err != nil {
			return "", err
		}
		//update cd pipeline to mark deployment app created
		_, err = impl.updatePipeline(pipeline, userId)
		if err != nil {
			impl.logger.Errorw("error in update cd pipeline for deployment app created or not", "err", err)
			return "", err
		}
		return argoAppName, nil
	}
}

func (impl *WorkflowDagExecutorImpl) createHelmAppForCdPipeline(overrideRequest *bean.ValuesOverrideRequest, valuesOverrideResponse *app.ValuesOverrideResponse, triggeredAt time.Time, ctx context.Context) (bool, error) {

	pipeline := valuesOverrideResponse.Pipeline
	envOverride := valuesOverrideResponse.EnvOverride
	mergeAndSave := valuesOverrideResponse.MergedValues

	chartMetaData := &chart.Metadata{
		Name:    pipeline.App.AppName,
		Version: envOverride.Chart.ChartVersion,
	}
	referenceTemplatePath := path.Join(chartRepoRepository.RefChartDirPath, envOverride.Chart.ReferenceTemplate)

	if util.IsHelmApp(pipeline.DeploymentAppType) {
		referenceChartByte := envOverride.Chart.ReferenceChart
		// here updating reference chart into database.
		if len(envOverride.Chart.ReferenceChart) == 0 {
			refChartByte, err := impl.chartTemplateService.GetByteArrayRefChart(chartMetaData, referenceTemplatePath)
			if err != nil {
				impl.logger.Errorw("ref chart commit error on cd trigger", "err", err, "req", overrideRequest)
				return false, err
			}
			ch := envOverride.Chart
			ch.ReferenceChart = refChartByte
			ch.UpdatedOn = time.Now()
			ch.UpdatedBy = overrideRequest.UserId
			err = impl.chartRepository.Update(ch)
			if err != nil {
				impl.logger.Errorw("chart update error", "err", err, "req", overrideRequest)
				return false, err
			}
			referenceChartByte = refChartByte
		}

		releaseName := pipeline.DeploymentAppName
		cluster := envOverride.Environment.Cluster
		bearerToken := cluster.Config[util5.BearerToken]
		clusterConfig := &gRPC.ClusterConfig{
			ClusterName:           cluster.ClusterName,
			Token:                 bearerToken,
			ApiServerUrl:          cluster.ServerUrl,
			InsecureSkipTLSVerify: cluster.InsecureSkipTlsVerify,
		}
		if cluster.InsecureSkipTlsVerify == false {
			clusterConfig.KeyData = cluster.Config[util5.TlsKey]
			clusterConfig.CertData = cluster.Config[util5.CertData]
			clusterConfig.CaData = cluster.Config[util5.CertificateAuthorityData]
		}
		releaseIdentifier := &gRPC.ReleaseIdentifier{
			ReleaseName:      releaseName,
			ReleaseNamespace: envOverride.Namespace,
			ClusterConfig:    clusterConfig,
		}

		if pipeline.DeploymentAppCreated {
			req := &gRPC.UpgradeReleaseRequest{
				ReleaseIdentifier: releaseIdentifier,
				ValuesYaml:        mergeAndSave,
				HistoryMax:        impl.helmAppService.GetRevisionHistoryMaxValue(bean5.SOURCE_DEVTRON_APP),
				ChartContent:      &gRPC.ChartContent{Content: referenceChartByte},
			}
			if impl.appService.IsDevtronAsyncInstallModeEnabled(bean2.Helm) {
				req.RunInCtx = true
			}
			// For cases where helm release was not found, kubelink will install the same configuration
			updateApplicationResponse, err := impl.helmAppClient.UpdateApplication(ctx, req)
			if err != nil {
				impl.logger.Errorw("error in updating helm application for cd pipeline", "err", err)
				if util.GetGRPCErrorDetailedMessage(err) == context.Canceled.Error() {
					err = errors.New(pipelineConfig.NEW_DEPLOYMENT_INITIATED)
				}
				return false, err
			} else {
				impl.logger.Debugw("updated helm application", "response", updateApplicationResponse, "isSuccess", updateApplicationResponse.Success)
			}

		} else {

			helmResponse, err := impl.helmInstallReleaseWithCustomChart(ctx, releaseIdentifier, referenceChartByte, mergeAndSave)

			// For connection related errors, no need to update the db
			if err != nil && strings.Contains(err.Error(), "connection error") {
				impl.logger.Errorw("error in helm install custom chart", "err", err)
				return false, err
			}
			if util.GetGRPCErrorDetailedMessage(err) == context.Canceled.Error() {
				err = errors.New(pipelineConfig.NEW_DEPLOYMENT_INITIATED)
			}

			// IMP: update cd pipeline to mark deployment app created, even if helm install fails
			// If the helm install fails, it still creates the app in failed state, so trying to
			// re-create the app results in error from helm that cannot re-use name which is still in use
			_, pgErr := impl.updatePipeline(pipeline, overrideRequest.UserId)

			if err != nil {
				impl.logger.Errorw("error in helm install custom chart", "err", err)

				if pgErr != nil {
					impl.logger.Errorw("failed to update deployment app created flag in pipeline table", "err", err)
				}
				return false, err
			}

			if pgErr != nil {
				impl.logger.Errorw("failed to update deployment app created flag in pipeline table", "err", err)
				return false, err
			}

			impl.logger.Debugw("received helm release response", "helmResponse", helmResponse, "isSuccess", helmResponse.Success)
		}

		//update workflow runner status, used in app workflow view
		err := impl.UpdateCDWorkflowRunnerStatus(ctx, overrideRequest, triggeredAt, pipelineConfig.WorkflowInProgress, "")
		if err != nil {
			impl.logger.Errorw("error in updating the workflow runner status, createHelmAppForCdPipeline", "err", err)
			return false, err
		}
	}
	return true, nil
}

func (impl *WorkflowDagExecutorImpl) GetDeploymentStrategyByTriggerType(overrideRequest *bean.ValuesOverrideRequest, ctx context.Context) (*chartConfig.PipelineStrategy, error) {

	strategy := &chartConfig.PipelineStrategy{}
	var err error
	if overrideRequest.DeploymentWithConfig == bean.DEPLOYMENT_CONFIG_TYPE_SPECIFIC_TRIGGER {
		_, span := otel.Tracer("orchestrator").Start(ctx, "strategyHistoryRepository.GetHistoryByPipelineIdAndWfrId")
		strategyHistory, err := impl.strategyHistoryRepository.GetHistoryByPipelineIdAndWfrId(overrideRequest.PipelineId, overrideRequest.WfrIdForDeploymentWithSpecificTrigger)
		span.End()
		if err != nil {
			impl.logger.Errorw("error in getting deployed strategy history by pipleinId and wfrId", "err", err, "pipelineId", overrideRequest.PipelineId, "wfrId", overrideRequest.WfrIdForDeploymentWithSpecificTrigger)
			return nil, err
		}
		strategy.Strategy = strategyHistory.Strategy
		strategy.Config = strategyHistory.Config
		strategy.PipelineId = overrideRequest.PipelineId
	} else if overrideRequest.DeploymentWithConfig == bean.DEPLOYMENT_CONFIG_TYPE_LAST_SAVED {
		if overrideRequest.ForceTrigger {
			_, span := otel.Tracer("orchestrator").Start(ctx, "pipelineConfigRepository.GetDefaultStrategyByPipelineId")
			strategy, err = impl.pipelineConfigRepository.GetDefaultStrategyByPipelineId(overrideRequest.PipelineId)
			span.End()
		} else {
			var deploymentTemplate chartRepoRepository.DeploymentStrategy
			if overrideRequest.DeploymentTemplate == "ROLLING" {
				deploymentTemplate = chartRepoRepository.DEPLOYMENT_STRATEGY_ROLLING
			} else if overrideRequest.DeploymentTemplate == "BLUE-GREEN" {
				deploymentTemplate = chartRepoRepository.DEPLOYMENT_STRATEGY_BLUE_GREEN
			} else if overrideRequest.DeploymentTemplate == "CANARY" {
				deploymentTemplate = chartRepoRepository.DEPLOYMENT_STRATEGY_CANARY
			} else if overrideRequest.DeploymentTemplate == "RECREATE" {
				deploymentTemplate = chartRepoRepository.DEPLOYMENT_STRATEGY_RECREATE
			}

			if len(deploymentTemplate) > 0 {
				_, span := otel.Tracer("orchestrator").Start(ctx, "pipelineConfigRepository.FindByStrategyAndPipelineId")
				strategy, err = impl.pipelineConfigRepository.FindByStrategyAndPipelineId(deploymentTemplate, overrideRequest.PipelineId)
				span.End()
			} else {
				_, span := otel.Tracer("orchestrator").Start(ctx, "pipelineConfigRepository.GetDefaultStrategyByPipelineId")
				strategy, err = impl.pipelineConfigRepository.GetDefaultStrategyByPipelineId(overrideRequest.PipelineId)
				span.End()
			}
		}
		if err != nil && errors2.IsNotFound(err) == false {
			impl.logger.Errorf("invalid state", "err", err, "req", strategy)
			return nil, err
		}
	}
	return strategy, nil
}

func (impl *WorkflowDagExecutorImpl) GetEnvOverrideByTriggerType(overrideRequest *bean.ValuesOverrideRequest, triggeredAt time.Time, ctx context.Context) (*chartConfig.EnvConfigOverride, error) {

	envOverride := &chartConfig.EnvConfigOverride{}

	var err error
	if overrideRequest.DeploymentWithConfig == bean.DEPLOYMENT_CONFIG_TYPE_SPECIFIC_TRIGGER {
		_, span := otel.Tracer("orchestrator").Start(ctx, "deploymentTemplateHistoryRepository.GetHistoryByPipelineIdAndWfrId")
		deploymentTemplateHistory, err := impl.deploymentTemplateHistoryRepository.GetHistoryByPipelineIdAndWfrId(overrideRequest.PipelineId, overrideRequest.WfrIdForDeploymentWithSpecificTrigger)
		//VARIABLE_SNAPSHOT_GET and resolve

		span.End()
		if err != nil {
			impl.logger.Errorw("error in getting deployed deployment template history by pipelineId and wfrId", "err", err, "pipelineId", &overrideRequest, "wfrId", overrideRequest.WfrIdForDeploymentWithSpecificTrigger)
			return nil, err
		}
		templateName := deploymentTemplateHistory.TemplateName
		templateVersion := deploymentTemplateHistory.TemplateVersion
		if templateName == "Rollout Deployment" {
			templateName = ""
		}
		//getting chart_ref by id
		_, span = otel.Tracer("orchestrator").Start(ctx, "chartRefRepository.FindByVersionAndName")
		chartRefDto, err := impl.chartRefService.FindByVersionAndName(templateName, templateVersion)
		span.End()
		if err != nil {
			impl.logger.Errorw("error in getting chartRef by version and name", "err", err, "version", templateVersion, "name", templateName)
			return nil, err
		}
		//assuming that if a chartVersion is deployed then it's envConfigOverride will be available
		_, span = otel.Tracer("orchestrator").Start(ctx, "environmentConfigRepository.GetByAppIdEnvIdAndChartRefId")
		envOverride, err = impl.environmentConfigRepository.GetByAppIdEnvIdAndChartRefId(overrideRequest.AppId, overrideRequest.EnvId, chartRefDto.Id)
		span.End()
		if err != nil {
			impl.logger.Errorw("error in getting envConfigOverride for pipeline for specific chartVersion", "err", err, "appId", overrideRequest.AppId, "envId", overrideRequest.EnvId, "chartRefId", chartRefDto.Id)
			return nil, err
		}

		_, span = otel.Tracer("orchestrator").Start(ctx, "envRepository.FindById")
		env, err := impl.envRepository.FindById(envOverride.TargetEnvironment)
		span.End()
		if err != nil {
			impl.logger.Errorw("unable to find env", "err", err)
			return nil, err
		}
		envOverride.Environment = env

		//updating historical data in envConfigOverride and appMetrics flag
		envOverride.IsOverride = true
		envOverride.EnvOverrideValues = deploymentTemplateHistory.Template
		reference := repository5.HistoryReference{
			HistoryReferenceId:   deploymentTemplateHistory.Id,
			HistoryReferenceType: repository5.HistoryReferenceTypeDeploymentTemplate,
		}
		variableMap, resolvedTemplate, err := impl.scopedVariableManager.GetVariableSnapshotAndResolveTemplate(envOverride.EnvOverrideValues, parsers.JsonVariableTemplate, reference, true, false)
		envOverride.ResolvedEnvOverrideValues = resolvedTemplate
		envOverride.VariableSnapshot = variableMap
		if err != nil {
			return envOverride, err
		}
	} else if overrideRequest.DeploymentWithConfig == bean.DEPLOYMENT_CONFIG_TYPE_LAST_SAVED {
		_, span := otel.Tracer("orchestrator").Start(ctx, "environmentConfigRepository.ActiveEnvConfigOverride")
		envOverride, err = impl.environmentConfigRepository.ActiveEnvConfigOverride(overrideRequest.AppId, overrideRequest.EnvId)

		var chart *chartRepoRepository.Chart
		span.End()
		if err != nil {
			impl.logger.Errorw("invalid state", "err", err, "req", overrideRequest)
			return nil, err
		}
		if envOverride.Id == 0 {
			_, span = otel.Tracer("orchestrator").Start(ctx, "chartRepository.FindLatestChartForAppByAppId")
			chart, err = impl.chartRepository.FindLatestChartForAppByAppId(overrideRequest.AppId)
			span.End()
			if err != nil {
				impl.logger.Errorw("invalid state", "err", err, "req", overrideRequest)
				return nil, err
			}
			_, span = otel.Tracer("orchestrator").Start(ctx, "environmentConfigRepository.FindChartByAppIdAndEnvIdAndChartRefId")
			envOverride, err = impl.environmentConfigRepository.FindChartByAppIdAndEnvIdAndChartRefId(overrideRequest.AppId, overrideRequest.EnvId, chart.ChartRefId)
			span.End()
			if err != nil && !errors2.IsNotFound(err) {
				impl.logger.Errorw("invalid state", "err", err, "req", overrideRequest)
				return nil, err
			}

			//creating new env override config
			if errors2.IsNotFound(err) || envOverride == nil {
				_, span = otel.Tracer("orchestrator").Start(ctx, "envRepository.FindById")
				environment, err := impl.envRepository.FindById(overrideRequest.EnvId)
				span.End()
				if err != nil && !util.IsErrNoRows(err) {
					return nil, err
				}
				envOverride = &chartConfig.EnvConfigOverride{
					Active:            true,
					ManualReviewed:    true,
					Status:            models.CHARTSTATUS_SUCCESS,
					TargetEnvironment: overrideRequest.EnvId,
					ChartId:           chart.Id,
					AuditLog:          sql.AuditLog{UpdatedBy: overrideRequest.UserId, UpdatedOn: triggeredAt, CreatedOn: triggeredAt, CreatedBy: overrideRequest.UserId},
					Namespace:         environment.Namespace,
					IsOverride:        false,
					EnvOverrideValues: "{}",
					Latest:            false,
					IsBasicViewLocked: chart.IsBasicViewLocked,
					CurrentViewEditor: chart.CurrentViewEditor,
				}
				_, span = otel.Tracer("orchestrator").Start(ctx, "environmentConfigRepository.Save")
				err = impl.environmentConfigRepository.Save(envOverride)
				span.End()
				if err != nil {
					impl.logger.Errorw("error in creating envconfig", "data", envOverride, "error", err)
					return nil, err
				}
			}
			envOverride.Chart = chart
		} else if envOverride.Id > 0 && !envOverride.IsOverride {
			_, span = otel.Tracer("orchestrator").Start(ctx, "chartRepository.FindLatestChartForAppByAppId")
			chart, err = impl.chartRepository.FindLatestChartForAppByAppId(overrideRequest.AppId)
			span.End()
			if err != nil {
				impl.logger.Errorw("invalid state", "err", err, "req", overrideRequest)
				return nil, err
			}
			envOverride.Chart = chart
		}

		_, span = otel.Tracer("orchestrator").Start(ctx, "envRepository.FindById")
		env, err := impl.envRepository.FindById(envOverride.TargetEnvironment)
		span.End()
		if err != nil {
			impl.logger.Errorw("unable to find env", "err", err)
			return nil, err
		}
		envOverride.Environment = env
		scope := getScopeForVariables(overrideRequest, envOverride)
		if envOverride.IsOverride {

			entity := repository5.GetEntity(envOverride.Id, repository5.EntityTypeDeploymentTemplateEnvLevel)
			resolvedTemplate, variableMap, err := impl.scopedVariableManager.GetMappedVariablesAndResolveTemplate(envOverride.EnvOverrideValues, scope, entity, true)
			envOverride.ResolvedEnvOverrideValues = resolvedTemplate
			envOverride.VariableSnapshot = variableMap
			if err != nil {
				return envOverride, err
			}

		} else {
			entity := repository5.GetEntity(chart.Id, repository5.EntityTypeDeploymentTemplateAppLevel)
			resolvedTemplate, variableMap, err := impl.scopedVariableManager.GetMappedVariablesAndResolveTemplate(chart.GlobalOverride, scope, entity, true)
			envOverride.Chart.ResolvedGlobalOverride = resolvedTemplate
			envOverride.VariableSnapshot = variableMap
			if err != nil {
				return envOverride, err
			}

		}
	}

	return envOverride, nil
}

func (impl *WorkflowDagExecutorImpl) GetAppMetricsByTriggerType(overrideRequest *bean.ValuesOverrideRequest, ctx context.Context) (bool, error) {

	var appMetrics bool
	if overrideRequest.DeploymentWithConfig == bean.DEPLOYMENT_CONFIG_TYPE_SPECIFIC_TRIGGER {
		_, span := otel.Tracer("orchestrator").Start(ctx, "deploymentTemplateHistoryRepository.GetHistoryByPipelineIdAndWfrId")
		deploymentTemplateHistory, err := impl.deploymentTemplateHistoryRepository.GetHistoryByPipelineIdAndWfrId(overrideRequest.PipelineId, overrideRequest.WfrIdForDeploymentWithSpecificTrigger)
		span.End()
		if err != nil {
			impl.logger.Errorw("error in getting deployed deployment template history by pipelineId and wfrId", "err", err, "pipelineId", &overrideRequest, "wfrId", overrideRequest.WfrIdForDeploymentWithSpecificTrigger)
			return appMetrics, err
		}
		appMetrics = deploymentTemplateHistory.IsAppMetricsEnabled

	} else if overrideRequest.DeploymentWithConfig == bean.DEPLOYMENT_CONFIG_TYPE_LAST_SAVED {
		_, span := otel.Tracer("orchestrator").Start(ctx, "deployedAppMetricsService.GetMetricsFlagForAPipelineByAppIdAndEnvId")
		isAppMetricsEnabled, err := impl.deployedAppMetricsService.GetMetricsFlagForAPipelineByAppIdAndEnvId(overrideRequest.AppId, overrideRequest.EnvId)
		if err != nil {
			impl.logger.Errorw("error, GetMetricsFlagForAPipelineByAppIdAndEnvId", "err", err, "appId", overrideRequest.AppId, "envId", overrideRequest.EnvId)
			return appMetrics, err
		}
		span.End()
		appMetrics = isAppMetricsEnabled
	}
	return appMetrics, nil
}

type ConfigMapAndSecretJsonV2 struct {
	AppId                                 int
	EnvId                                 int
	PipeLineId                            int
	ChartVersion                          string
	DeploymentWithConfig                  bean.DeploymentConfigurationType
	wfrIdForDeploymentWithSpecificTrigger int
	Scope                                 resourceQualifiers.Scope
}

func (impl *WorkflowDagExecutorImpl) getConfigMapAndSecretJsonV2(request ConfigMapAndSecretJsonV2, envOverride *chartConfig.EnvConfigOverride) ([]byte, error) {

	var configMapJson, secretDataJson, configMapJsonApp, secretDataJsonApp, configMapJsonEnv, secretDataJsonEnv string

	var err error
	configMapA := &chartConfig.ConfigMapAppModel{}
	configMapE := &chartConfig.ConfigMapEnvModel{}
	configMapHistory, secretHistory := &repository3.ConfigmapAndSecretHistory{}, &repository3.ConfigmapAndSecretHistory{}

	merged := []byte("{}")
	if request.DeploymentWithConfig == bean.DEPLOYMENT_CONFIG_TYPE_LAST_SAVED {
		configMapA, err = impl.configMapRepository.GetByAppIdAppLevel(request.AppId)
		if err != nil && pg.ErrNoRows != err {
			return []byte("{}"), err
		}
		if configMapA != nil && configMapA.Id > 0 {
			configMapJsonApp = configMapA.ConfigMapData
			secretDataJsonApp = configMapA.SecretData
		}

		configMapE, err = impl.configMapRepository.GetByAppIdAndEnvIdEnvLevel(request.AppId, request.EnvId)
		if err != nil && pg.ErrNoRows != err {
			return []byte("{}"), err
		}
		if configMapE != nil && configMapE.Id > 0 {
			configMapJsonEnv = configMapE.ConfigMapData
			secretDataJsonEnv = configMapE.SecretData
		}

	} else if request.DeploymentWithConfig == bean.DEPLOYMENT_CONFIG_TYPE_SPECIFIC_TRIGGER {

		//fetching history and setting envLevelConfig and not appLevelConfig because history already contains merged appLevel and envLevel configs
		configMapHistory, err = impl.configMapHistoryRepository.GetHistoryByPipelineIdAndWfrId(request.PipeLineId, request.wfrIdForDeploymentWithSpecificTrigger, repository3.CONFIGMAP_TYPE)
		if err != nil {
			impl.logger.Errorw("error in getting config map history config by pipelineId and wfrId ", "err", err, "pipelineId", request.PipeLineId, "wfrid", request.wfrIdForDeploymentWithSpecificTrigger)
			return []byte("{}"), err
		}
		configMapJsonEnv = configMapHistory.Data

		secretHistory, err = impl.configMapHistoryRepository.GetHistoryByPipelineIdAndWfrId(request.PipeLineId, request.wfrIdForDeploymentWithSpecificTrigger, repository3.SECRET_TYPE)
		if err != nil {
			impl.logger.Errorw("error in getting config map history config by pipelineId and wfrId ", "err", err, "pipelineId", request.PipeLineId, "wfrid", request.wfrIdForDeploymentWithSpecificTrigger)
			return []byte("{}"), err
		}
		secretDataJsonEnv = secretHistory.Data
	}
	configMapJson, err = impl.mergeUtil.ConfigMapMerge(configMapJsonApp, configMapJsonEnv)
	if err != nil {
		return []byte("{}"), err
	}
	chartMajorVersion, chartMinorVersion, err := util4.ExtractChartVersion(request.ChartVersion)
	if err != nil {
		impl.logger.Errorw("chart version parsing", "err", err)
		return []byte("{}"), err
	}
	secretDataJson, err = impl.mergeUtil.ConfigSecretMerge(secretDataJsonApp, secretDataJsonEnv, chartMajorVersion, chartMinorVersion, false)
	if err != nil {
		return []byte("{}"), err
	}
	configResponseR := bean.ConfigMapRootJson{}
	configResponse := bean.ConfigMapJson{}
	if configMapJson != "" {
		err = json.Unmarshal([]byte(configMapJson), &configResponse)
		if err != nil {
			return []byte("{}"), err
		}
	}
	configResponseR.ConfigMapJson = configResponse
	secretResponseR := bean.ConfigSecretRootJson{}
	secretResponse := bean.ConfigSecretJson{}
	if configMapJson != "" {
		err = json.Unmarshal([]byte(secretDataJson), &secretResponse)
		if err != nil {
			return []byte("{}"), err
		}
	}
	secretResponseR.ConfigSecretJson = secretResponse

	configMapByte, err := json.Marshal(configResponseR)
	if err != nil {
		return []byte("{}"), err
	}
	secretDataByte, err := json.Marshal(secretResponseR)
	if err != nil {
		return []byte("{}"), err

	}
	resolvedCM, resolvedCS, snapshotCM, snapshotCS, err := impl.scopedVariableManager.ResolveCMCSTrigger(request.DeploymentWithConfig, request.Scope, configMapA.Id, configMapE.Id, configMapByte, secretDataByte, configMapHistory.Id, secretHistory.Id)
	if err != nil {
		return []byte("{}"), err
	}
	envOverride.VariableSnapshotForCM = snapshotCM
	envOverride.VariableSnapshotForCS = snapshotCS

	merged, err = impl.mergeUtil.JsonPatch([]byte(resolvedCM), []byte(resolvedCS))

	if err != nil {
		return []byte("{}"), err
	}

	return merged, nil
}

func (impl *WorkflowDagExecutorImpl) savePipelineOverride(overrideRequest *bean.ValuesOverrideRequest, envOverrideId int, triggeredAt time.Time) (override *chartConfig.PipelineOverride, err error) {
	currentReleaseNo, err := impl.pipelineOverrideRepository.GetCurrentPipelineReleaseCounter(overrideRequest.PipelineId)
	if err != nil {
		return nil, err
	}
	po := &chartConfig.PipelineOverride{
		EnvConfigOverrideId:    envOverrideId,
		Status:                 models.CHARTSTATUS_NEW,
		PipelineId:             overrideRequest.PipelineId,
		CiArtifactId:           overrideRequest.CiArtifactId,
		PipelineReleaseCounter: currentReleaseNo + 1,
		CdWorkflowId:           overrideRequest.CdWorkflowId,
		AuditLog:               sql.AuditLog{CreatedBy: overrideRequest.UserId, CreatedOn: triggeredAt, UpdatedOn: triggeredAt, UpdatedBy: overrideRequest.UserId},
		DeploymentType:         overrideRequest.DeploymentType,
	}

	err = impl.pipelineOverrideRepository.Save(po)
	if err != nil {
		return nil, err
	}
	err = impl.checkAndFixDuplicateReleaseNo(po)
	if err != nil {
		impl.logger.Errorw("error in checking release no duplicacy", "pipeline", po, "err", err)
		return nil, err
	}
	return po, nil
}

func (impl *WorkflowDagExecutorImpl) getReleaseOverride(envOverride *chartConfig.EnvConfigOverride, overrideRequest *bean.ValuesOverrideRequest, artifact *repository.CiArtifact, pipelineOverride *chartConfig.PipelineOverride, strategy *chartConfig.PipelineStrategy, appMetrics *bool) (releaseOverride string, err error) {

	artifactImage := artifact.Image
	imageTag := strings.Split(artifactImage, ":")

	imageTagLen := len(imageTag)

	imageName := ""

	for i := 0; i < imageTagLen-1; i++ {
		if i != imageTagLen-2 {
			imageName = imageName + imageTag[i] + ":"
		} else {
			imageName = imageName + imageTag[i]
		}
	}

	appId := strconv.Itoa(overrideRequest.AppId)
	envId := strconv.Itoa(overrideRequest.EnvId)

	deploymentStrategy := ""
	if strategy != nil {
		deploymentStrategy = string(strategy.Strategy)
	}
	releaseAttribute := app.ReleaseAttributes{
		Name:           imageName,
		Tag:            imageTag[imageTagLen-1],
		PipelineName:   overrideRequest.PipelineName,
		ReleaseVersion: strconv.Itoa(pipelineOverride.PipelineReleaseCounter),
		DeploymentType: deploymentStrategy,
		App:            appId,
		Env:            envId,
		AppMetrics:     appMetrics,
	}
	override, err := util4.Tprintf(envOverride.Chart.ImageDescriptorTemplate, releaseAttribute)
	if err != nil {
		return "", &util.ApiError{InternalMessage: "unable to render ImageDescriptorTemplate"}
	}
	if overrideRequest.AdditionalOverride != nil {
		userOverride, err := overrideRequest.AdditionalOverride.MarshalJSON()
		if err != nil {
			return "", err
		}
		data, err := impl.mergeUtil.JsonPatch(userOverride, []byte(override))
		if err != nil {
			return "", err
		}
		override = string(data)
	}
	return override, nil
}

func (impl *WorkflowDagExecutorImpl) mergeOverrideValues(envOverride *chartConfig.EnvConfigOverride,
	releaseOverrideJson string,
	configMapJson []byte,
	appLabelJsonByte []byte,
	strategy *chartConfig.PipelineStrategy,
) (mergedValues []byte, err error) {

	//merge three values on the fly
	//ordering is important here
	//global < environment < db< release
	var merged []byte
	if !envOverride.IsOverride {
		merged, err = impl.mergeUtil.JsonPatch([]byte("{}"), []byte(envOverride.Chart.ResolvedGlobalOverride))
		if err != nil {
			return nil, err
		}
	} else {
		merged, err = impl.mergeUtil.JsonPatch([]byte("{}"), []byte(envOverride.ResolvedEnvOverrideValues))
		if err != nil {
			return nil, err
		}
	}
	if strategy != nil && len(strategy.Config) > 0 {
		merged, err = impl.mergeUtil.JsonPatch(merged, []byte(strategy.Config))
		if err != nil {
			return nil, err
		}
	}
	merged, err = impl.mergeUtil.JsonPatch(merged, []byte(releaseOverrideJson))
	if err != nil {
		return nil, err
	}
	if configMapJson != nil {
		merged, err = impl.mergeUtil.JsonPatch(merged, configMapJson)
		if err != nil {
			return nil, err
		}
	}
	if appLabelJsonByte != nil {
		merged, err = impl.mergeUtil.JsonPatch(merged, appLabelJsonByte)
		if err != nil {
			return nil, err
		}
	}
	return merged, nil
}

func (impl *WorkflowDagExecutorImpl) autoscalingCheckBeforeTrigger(ctx context.Context, appName string, namespace string, merged []byte, overrideRequest *bean.ValuesOverrideRequest) []byte {
	//pipeline := overrideRequest.Pipeline
	var appId = overrideRequest.AppId
	pipelineId := overrideRequest.PipelineId
	var appDeploymentType = overrideRequest.DeploymentAppType
	var clusterId = overrideRequest.ClusterId
	deploymentType := overrideRequest.DeploymentType
	templateMap := make(map[string]interface{})
	err := json.Unmarshal(merged, &templateMap)
	if err != nil {
		return merged
	}

	hpaResourceRequest := impl.getAutoScalingReplicaCount(templateMap, appName)
	impl.logger.Debugw("autoscalingCheckBeforeTrigger", "hpaResourceRequest", hpaResourceRequest)
	if hpaResourceRequest.IsEnable {
		resourceManifest := make(map[string]interface{})
		if util.IsAcdApp(appDeploymentType) {
			query := &application3.ApplicationResourceRequest{
				Name:         &appName,
				Version:      &hpaResourceRequest.Version,
				Group:        &hpaResourceRequest.Group,
				Kind:         &hpaResourceRequest.Kind,
				ResourceName: &hpaResourceRequest.ResourceName,
				Namespace:    &namespace,
			}
			recv, err := impl.acdClient.GetResource(ctx, query)
			impl.logger.Debugw("resource manifest get replica count", "response", recv)
			if err != nil {
				impl.logger.Errorw("ACD Get Resource API Failed", "err", err)
				middleware.AcdGetResourceCounter.WithLabelValues(strconv.Itoa(appId), namespace, appName).Inc()
				return merged
			}
			if recv != nil && len(*recv.Manifest) > 0 {
				err := json.Unmarshal([]byte(*recv.Manifest), &resourceManifest)
				if err != nil {
					impl.logger.Errorw("unmarshal failed for hpa check", "err", err)
					return merged
				}
			}
		} else {
			version := "v2beta2"
			k8sResource, err := impl.k8sCommonService.GetResource(ctx, &k8s.ResourceRequestBean{ClusterId: clusterId,
				K8sRequest: &util5.K8sRequestBean{ResourceIdentifier: util5.ResourceIdentifier{Name: hpaResourceRequest.ResourceName,
					Namespace: namespace, GroupVersionKind: schema.GroupVersionKind{Group: hpaResourceRequest.Group, Kind: hpaResourceRequest.Kind, Version: version}}}})
			if err != nil {
				impl.logger.Errorw("error occurred while fetching resource for app", "resourceName", hpaResourceRequest.ResourceName, "err", err)
				return merged
			}
			resourceManifest = k8sResource.ManifestResponse.Manifest.Object
		}
		if len(resourceManifest) > 0 {
			statusMap := resourceManifest["status"].(map[string]interface{})
			currentReplicaVal := statusMap["currentReplicas"]
			currentReplicaCount, err := util4.ParseFloatNumber(currentReplicaVal)
			if err != nil {
				impl.logger.Errorw("error occurred while parsing replica count", "currentReplicas", currentReplicaVal, "err", err)
				return merged
			}

			reqReplicaCount := impl.fetchRequiredReplicaCount(currentReplicaCount, hpaResourceRequest.ReqMaxReplicas, hpaResourceRequest.ReqMinReplicas)
			templateMap["replicaCount"] = reqReplicaCount
			merged, err = json.Marshal(&templateMap)
			if err != nil {
				impl.logger.Errorw("marshaling failed for hpa check", "err", err)
				return merged
			}
		}
	} else {
		impl.logger.Errorw("autoscaling is not enabled", "pipelineId", pipelineId)
	}

	//check for custom chart support
	if autoscalingEnabledPath, ok := templateMap[bean2.CustomAutoScalingEnabledPathKey]; ok {
		if deploymentType == models.DEPLOYMENTTYPE_STOP {
			merged, err = impl.setScalingValues(templateMap, bean2.CustomAutoScalingEnabledPathKey, merged, false)
			if err != nil {
				return merged
			}
			merged, err = impl.setScalingValues(templateMap, bean2.CustomAutoscalingReplicaCountPathKey, merged, 0)
			if err != nil {
				return merged
			}
		} else {
			autoscalingEnabled := false
			autoscalingEnabledValue := gjson.Get(string(merged), autoscalingEnabledPath.(string)).Value()
			if val, ok := autoscalingEnabledValue.(bool); ok {
				autoscalingEnabled = val
			}
			if autoscalingEnabled {
				// extract replica count, min, max and check for required value
				replicaCount, err := impl.getReplicaCountFromCustomChart(templateMap, merged)
				if err != nil {
					return merged
				}
				merged, err = impl.setScalingValues(templateMap, bean2.CustomAutoscalingReplicaCountPathKey, merged, replicaCount)
				if err != nil {
					return merged
				}
			}
		}
	}

	return merged
}

// update repoUrl, revision and argo app sync mode (auto/manual) if needed
func (impl *WorkflowDagExecutorImpl) updateArgoPipeline(pipeline *pipelineConfig.Pipeline, envOverride *chartConfig.EnvConfigOverride, ctx context.Context) (bool, error) {
	if ctx == nil {
		impl.logger.Errorw("err in syncing ACD, ctx is NULL", "pipelineName", pipeline.Name)
		return false, nil
	}
	argoAppName := pipeline.DeploymentAppName
	impl.logger.Infow("received payload, updateArgoPipeline", "appId", pipeline.AppId, "pipelineName", pipeline.Name, "envId", envOverride.TargetEnvironment, "argoAppName", argoAppName, "context", ctx)
	argoApplication, err := impl.acdClient.Get(ctx, &application3.ApplicationQuery{Name: &argoAppName})
	if err != nil {
		impl.logger.Errorw("no argo app exists", "app", argoAppName, "pipeline", pipeline.Name)
		return false, err
	}
	//if status, ok:=status.FromError(err);ok{
	appStatus, _ := status2.FromError(err)
	if appStatus.Code() == codes.OK {
		impl.logger.Debugw("argo app exists", "app", argoAppName, "pipeline", pipeline.Name)
		if argoApplication.Spec.Source.Path != envOverride.Chart.ChartLocation || argoApplication.Spec.Source.TargetRevision != "master" {
			patchReq := v1alpha1.Application{Spec: v1alpha1.ApplicationSpec{Source: &v1alpha1.ApplicationSource{Path: envOverride.Chart.ChartLocation, RepoURL: envOverride.Chart.GitRepoUrl, TargetRevision: "master"}}}
			reqbyte, err := json.Marshal(patchReq)
			if err != nil {
				impl.logger.Errorw("error in creating patch", "err", err)
			}
			reqString := string(reqbyte)
			patchType := "merge"
			_, err = impl.acdClient.Patch(ctx, &application3.ApplicationPatchRequest{Patch: &reqString, Name: &argoAppName, PatchType: &patchType})
			if err != nil {
				impl.logger.Errorw("error in creating argo pipeline ", "name", pipeline.Name, "patch", string(reqbyte), "err", err)
				return false, err
			}
			impl.logger.Debugw("pipeline update req ", "res", patchReq)
		} else {
			impl.logger.Debug("pipeline no need to update ")
		}
		err := impl.argoClientWrapperService.UpdateArgoCDSyncModeIfNeeded(ctx, argoApplication)
		if err != nil {
			impl.logger.Errorw("error in updating argocd sync mode", "err", err)
			return false, err
		}
		return true, nil
	} else if appStatus.Code() == codes.NotFound {
		impl.logger.Errorw("argo app not found", "app", argoAppName, "pipeline", pipeline.Name)
		return false, nil
	} else {
		impl.logger.Errorw("err in checking application on argoCD", "err", err, "pipeline", pipeline.Name)
		return false, err
	}
}

func (impl *WorkflowDagExecutorImpl) getValuesFileForEnv(environmentId int) string {
	return fmt.Sprintf("_%d-values.yaml", environmentId) //-{envId}-values.yaml
}

func (impl *WorkflowDagExecutorImpl) updatePipeline(pipeline *pipelineConfig.Pipeline, userId int32) (bool, error) {
	err := impl.pipelineRepository.SetDeploymentAppCreatedInPipeline(true, pipeline.Id, userId)
	if err != nil {
		impl.logger.Errorw("error on updating cd pipeline for setting deployment app created", "err", err)
		return false, err
	}
	return true, nil
}

// helmInstallReleaseWithCustomChart performs helm install with custom chart
func (impl *WorkflowDagExecutorImpl) helmInstallReleaseWithCustomChart(ctx context.Context, releaseIdentifier *gRPC.ReleaseIdentifier, referenceChartByte []byte, valuesYaml string) (*gRPC.HelmInstallCustomResponse, error) {

	helmInstallRequest := gRPC.HelmInstallCustomRequest{
		ValuesYaml:        valuesYaml,
		ChartContent:      &gRPC.ChartContent{Content: referenceChartByte},
		ReleaseIdentifier: releaseIdentifier,
	}
	if impl.appService.IsDevtronAsyncInstallModeEnabled(bean2.Helm) {
		helmInstallRequest.RunInCtx = true
	}
	// Request exec
	return impl.helmAppClient.InstallReleaseWithCustomChart(ctx, &helmInstallRequest)
}

type EnvironmentOverride struct {
	Enabled   bool        `json:"enabled"`
	EnvValues []*KeyValue `json:"envValues"`
}

type KeyValue struct {
	Key   string `json:"key"`
	Value string `json:"value"`
}

func (conf *EnvironmentOverride) appendEnvironmentVariable(key, value string) {
	item := &KeyValue{Key: key, Value: value}
	conf.EnvValues = append(conf.EnvValues, item)
}

func (impl *WorkflowDagExecutorImpl) checkAndFixDuplicateReleaseNo(override *chartConfig.PipelineOverride) error {

	uniqueVerified := false
	retryCount := 0

	for !uniqueVerified && retryCount < 5 {
		retryCount = retryCount + 1
		overrides, err := impl.pipelineOverrideRepository.GetByPipelineIdAndReleaseNo(override.PipelineId, override.PipelineReleaseCounter)
		if err != nil {
			return err
		}
		if overrides[0].Id == override.Id {
			uniqueVerified = true
		} else {
			//duplicate might be due to concurrency, lets fix it
			currentReleaseNo, err := impl.pipelineOverrideRepository.GetCurrentPipelineReleaseCounter(override.PipelineId)
			if err != nil {
				return err
			}
			override.PipelineReleaseCounter = currentReleaseNo + 1
			err = impl.pipelineOverrideRepository.Save(override)
			if err != nil {
				return err
			}
		}
	}
	if !uniqueVerified {
		return fmt.Errorf("duplicate verification retry count exide max overrideId: %d ,count: %d", override.Id, retryCount)
	}
	return nil
}

func (impl *WorkflowDagExecutorImpl) getAutoScalingReplicaCount(templateMap map[string]interface{}, appName string) *util4.HpaResourceRequest {
	hasOverride := false
	if _, ok := templateMap[fullnameOverride]; ok {
		appNameOverride := templateMap[fullnameOverride].(string)
		if len(appNameOverride) > 0 {
			appName = appNameOverride
			hasOverride = true
		}
	}
	if !hasOverride {
		if _, ok := templateMap[nameOverride]; ok {
			nameOverride := templateMap[nameOverride].(string)
			if len(nameOverride) > 0 {
				appName = fmt.Sprintf("%s-%s", appName, nameOverride)
			}
		}
	}
	hpaResourceRequest := &util4.HpaResourceRequest{}
	hpaResourceRequest.Version = ""
	hpaResourceRequest.Group = autoscaling.ServiceName
	hpaResourceRequest.Kind = horizontalPodAutoscaler
	impl.logger.Infow("getAutoScalingReplicaCount", "hpaResourceRequest", hpaResourceRequest)
	if _, ok := templateMap[kedaAutoscaling]; ok {
		as := templateMap[kedaAutoscaling]
		asd := as.(map[string]interface{})
		if _, ok := asd[enabled]; ok {
			impl.logger.Infow("getAutoScalingReplicaCount", "hpaResourceRequest", hpaResourceRequest)
			enable := asd[enabled].(bool)
			if enable {
				hpaResourceRequest.IsEnable = enable
				hpaResourceRequest.ReqReplicaCount = templateMap[replicaCount].(float64)
				hpaResourceRequest.ReqMaxReplicas = asd["maxReplicaCount"].(float64)
				hpaResourceRequest.ReqMinReplicas = asd["minReplicaCount"].(float64)
				hpaResourceRequest.ResourceName = fmt.Sprintf("%s-%s-%s", "keda-hpa", appName, "keda")
				impl.logger.Infow("getAutoScalingReplicaCount", "hpaResourceRequest", hpaResourceRequest)
				return hpaResourceRequest
			}
		}
	}

	if _, ok := templateMap[autoscaling.ServiceName]; ok {
		as := templateMap[autoscaling.ServiceName]
		asd := as.(map[string]interface{})
		if _, ok := asd[enabled]; ok {
			enable := asd[enabled].(bool)
			if enable {
				hpaResourceRequest.IsEnable = asd[enabled].(bool)
				hpaResourceRequest.ReqReplicaCount = templateMap[replicaCount].(float64)
				hpaResourceRequest.ReqMaxReplicas = asd["MaxReplicas"].(float64)
				hpaResourceRequest.ReqMinReplicas = asd["MinReplicas"].(float64)
				hpaResourceRequest.ResourceName = fmt.Sprintf("%s-%s", appName, "hpa")
				return hpaResourceRequest
			}
		}
	}
	return hpaResourceRequest

}

func (impl *WorkflowDagExecutorImpl) fetchRequiredReplicaCount(currentReplicaCount float64, reqMaxReplicas float64, reqMinReplicas float64) float64 {
	var reqReplicaCount float64
	if currentReplicaCount <= reqMaxReplicas && currentReplicaCount >= reqMinReplicas {
		reqReplicaCount = currentReplicaCount
	} else if currentReplicaCount > reqMaxReplicas {
		reqReplicaCount = reqMaxReplicas
	} else if currentReplicaCount < reqMinReplicas {
		reqReplicaCount = reqMinReplicas
	}
	return reqReplicaCount
}

func (impl *WorkflowDagExecutorImpl) getReplicaCountFromCustomChart(templateMap map[string]interface{}, merged []byte) (float64, error) {
	autoscalingMinVal, err := impl.extractParamValue(templateMap, bean2.CustomAutoscalingMinPathKey, merged)
	if err != nil {
		return 0, err
	}
	autoscalingMaxVal, err := impl.extractParamValue(templateMap, bean2.CustomAutoscalingMaxPathKey, merged)
	if err != nil {
		return 0, err
	}
	autoscalingReplicaCountVal, err := impl.extractParamValue(templateMap, bean2.CustomAutoscalingReplicaCountPathKey, merged)
	if err != nil {
		return 0, err
	}
	return impl.fetchRequiredReplicaCount(autoscalingReplicaCountVal, autoscalingMaxVal, autoscalingMinVal), nil
}

func (impl *WorkflowDagExecutorImpl) setScalingValues(templateMap map[string]interface{}, customScalingKey string, merged []byte, value interface{}) ([]byte, error) {
	autoscalingJsonPath := templateMap[customScalingKey]
	autoscalingJsonPathKey := autoscalingJsonPath.(string)
	mergedRes, err := sjson.Set(string(merged), autoscalingJsonPathKey, value)
	if err != nil {
		impl.logger.Errorw("error occurred while setting autoscaling key", "JsonPathKey", autoscalingJsonPathKey, "err", err)
		return []byte{}, err
	}
	return []byte(mergedRes), nil
}

func (impl *WorkflowDagExecutorImpl) extractParamValue(inputMap map[string]interface{}, key string, merged []byte) (float64, error) {
	if _, ok := inputMap[key]; !ok {
		return 0, errors.New("empty-val-err")
	}
	floatNumber, err := util4.ParseFloatNumber(gjson.Get(string(merged), inputMap[key].(string)).Value())
	if err != nil {
		impl.logger.Errorw("error occurred while parsing float number", "key", key, "err", err)
	}
	return floatNumber, err
}

func (impl *WorkflowDagExecutorImpl) UpdatePreviousQueuedRunnerStatus(cdWfrId, pipelineId int, triggeredBy int32) error {
	cdWfrs, err := impl.cdWorkflowRepository.UpdatePreviousQueuedRunnerStatus(cdWfrId, pipelineId, triggeredBy)
	if err != nil {
		impl.logger.Errorw("error on update previous queued cd workflow runner, UpdatePreviousQueuedRunnerStatus", "cdWfrId", cdWfrId, "err", err)
		return err
	}
	for _, cdWfr := range cdWfrs {
		err = impl.MarkPipelineStatusTimelineFailed(cdWfr, errors.New(pipelineConfig.NEW_DEPLOYMENT_INITIATED))
		if err != nil {
			impl.logger.Errorw("error updating CdPipelineStatusTimeline, UpdatePreviousQueuedRunnerStatus", "err", err)
			return err
		}
		if cdWfr.CdWorkflow == nil {
			pipeline, err := impl.pipelineRepository.FindById(pipelineId)
			if err != nil {
				impl.logger.Errorw("error in fetching cd pipeline, UpdatePreviousQueuedRunnerStatus", "pipelineId", pipelineId, "err", err)
				return err
			}
			cdWfr.CdWorkflow = &pipelineConfig.CdWorkflow{
				Pipeline: pipeline,
			}
		}
		impl.UpdateTriggerCDMetricsOnFinish(cdWfr)
	}
	return nil
}

func (impl *WorkflowDagExecutorImpl) UpdateCDWorkflowRunnerStatus(ctx context.Context, overrideRequest *bean.ValuesOverrideRequest, triggeredAt time.Time, status, message string) error {
	// In case of terminal status update finished on time
	isTerminalStatus := slices.Contains(pipelineConfig.WfrTerminalStatusList, status)
	cdWfr, err := impl.cdWorkflowRepository.FindWorkflowRunnerById(overrideRequest.WfrId)
	if err != nil && err != pg.ErrNoRows {
		impl.logger.Errorw("err on fetching cd workflow, UpdateCDWorkflowRunnerStatus", "err", err)
		return err
	}
	cdWorkflowId := cdWfr.CdWorkflowId

	if cdWorkflowId == 0 {
		cdWf := &pipelineConfig.CdWorkflow{
			CiArtifactId: overrideRequest.CiArtifactId,
			PipelineId:   overrideRequest.PipelineId,
			AuditLog:     sql.AuditLog{CreatedOn: triggeredAt, CreatedBy: overrideRequest.UserId, UpdatedOn: triggeredAt, UpdatedBy: overrideRequest.UserId},
		}
		err := impl.cdWorkflowRepository.SaveWorkFlow(ctx, cdWf)
		if err != nil {
			impl.logger.Errorw("err on updating cd workflow for status update, UpdateCDWorkflowRunnerStatus", "err", err)
			return err
		}
		cdWorkflowId = cdWf.Id
		runner := &pipelineConfig.CdWorkflowRunner{
			Id:           cdWf.Id,
			Name:         overrideRequest.PipelineName,
			WorkflowType: bean.CD_WORKFLOW_TYPE_DEPLOY,
			ExecutorType: pipelineConfig.WORKFLOW_EXECUTOR_TYPE_AWF,
			Status:       status,
			TriggeredBy:  overrideRequest.UserId,
			StartedOn:    triggeredAt,
			CdWorkflowId: cdWorkflowId,
			AuditLog:     sql.AuditLog{CreatedOn: triggeredAt, CreatedBy: overrideRequest.UserId, UpdatedOn: triggeredAt, UpdatedBy: overrideRequest.UserId},
		}
		if isTerminalStatus {
			runner.FinishedOn = time.Now()
		}
		_, err = impl.cdWorkflowRepository.SaveWorkFlowRunner(runner)
		if err != nil {
			impl.logger.Errorw("err on updating cd workflow runner for status update, UpdateCDWorkflowRunnerStatus", "err", err)
			return err
		}
	} else {
		// if the current cdWfr status is already a terminal status and then don't update the status
		// e.g: Status : Failed --> Progressing (not allowed)
		if slices.Contains(pipelineConfig.WfrTerminalStatusList, cdWfr.Status) {
			impl.logger.Warnw("deployment has already been terminated for workflow runner, UpdateCDWorkflowRunnerStatus", "workflowRunnerId", cdWfr.Id, "err", err)
			return fmt.Errorf("deployment has already been terminated for workflow runner")
		}
		if status == pipelineConfig.WorkflowFailed {
			err = impl.MarkPipelineStatusTimelineFailed(cdWfr, errors.New(message))
			if err != nil {
				impl.logger.Errorw("error updating CdPipelineStatusTimeline", "err", err)
				return err
			}
		}
		cdWfr.Status = status
		if isTerminalStatus {
			cdWfr.FinishedOn = time.Now()
			cdWfr.Message = message
		}
		cdWfr.UpdatedBy = overrideRequest.UserId
		cdWfr.UpdatedOn = time.Now()
		err = impl.cdWorkflowRepository.UpdateWorkFlowRunner(cdWfr)
		if err != nil {
			impl.logger.Errorw("error on update cd workflow runner, UpdateCDWorkflowRunnerStatus", "cdWfr", cdWfr, "err", err)
			return err
		}
	}
	if isTerminalStatus {
		if cdWfr.CdWorkflow == nil {
			pipeline, err := impl.pipelineRepository.FindById(overrideRequest.PipelineId)
			if err != nil {
				impl.logger.Errorw("error in fetching cd pipeline", "pipelineId", overrideRequest.PipelineId, "err", err)
				return err
			}
			cdWfr.CdWorkflow = &pipelineConfig.CdWorkflow{
				Pipeline: pipeline,
			}
		}
		impl.UpdateTriggerCDMetricsOnFinish(cdWfr)
	}
	return nil
}

// canInitiateTrigger checks if the current trigger request with natsMsgId haven't already initiated the trigger.
// throws error if the request is already processed.
func (impl *WorkflowDagExecutorImpl) canInitiateTrigger(natsMsgId string) (bool, error) {
	if natsMsgId == "" {
		return true, nil
	}
	exists, err := impl.cdWorkflowRepository.CheckWorkflowRunnerByReferenceId(natsMsgId)
	if err != nil {
		impl.logger.Errorw("error in fetching cd workflow runner using reference_id", "referenceId", natsMsgId, "err", err)
		return false, errors.New("error in fetching cd workflow runner")
	}

	if exists {
		impl.logger.Errorw("duplicate pre stage trigger request as there is already a workflow runner object created by this message")
		return false, errors.New("duplicate pre stage trigger request, this request was already processed")
	}

	return true, nil
}

// GetTriggerValidateFuncs gets all the required validation funcs
func (impl *WorkflowDagExecutorImpl) GetTriggerValidateFuncs() []pubsub.ValidateMsg {

	var duplicateTriggerValidateFunc pubsub.ValidateMsg = func(msg model.PubSubMsg) bool {
		if msg.MsgDeliverCount == 1 {
			// first time message got delivered, always validate this.
			return true
		}

		// message is redelivered, check if the message is already processed.
		if ok, err := impl.canInitiateTrigger(msg.MsgId); !ok || err != nil {
			impl.logger.Warnw("duplicate trigger condition, duplicate message", "msgId", msg.MsgId, "err", err)
			return false
		}
		return true
	}

	return []pubsub.ValidateMsg{duplicateTriggerValidateFunc}

}<|MERGE_RESOLUTION|>--- conflicted
+++ resolved
@@ -184,7 +184,6 @@
 	configMapRepository                 chartConfig.ConfigMapRepository
 	configMapHistoryRepository          repository3.ConfigMapHistoryRepository
 	helmAppService                      client2.HelmAppService
-<<<<<<< HEAD
 	//TODO fix me next
 	helmAppClient                gRPC.HelmAppClient //TODO refactoring: use helm app service instead
 	environmentConfigRepository  chartConfig.EnvConfigOverrideRepository
@@ -197,21 +196,6 @@
 	chartRefService              chartRef.ChartRefService
 	gitOpsConfigReadService      config.GitOpsConfigReadService
 	gitOpsRemoteOperationService remote.GitOpsRemoteOperationService
-=======
-	helmAppClient                       client2.HelmAppClient
-	chartRefRepository                  chartRepoRepository.ChartRefRepository
-	environmentConfigRepository         chartConfig.EnvConfigOverrideRepository
-	appLevelMetricsRepository           repository.AppLevelMetricsRepository
-	envLevelMetricsRepository           repository.EnvLevelAppMetricsRepository
-	mergeUtil                           *util.MergeUtil
-	gitOpsConfigRepository              repository.GitOpsConfigRepository
-	gitFactory                          *util.GitFactory
-	acdClient                           application2.ServiceClient
-	argoClientWrapperService            argocdServer.ArgoClientWrapperService
-	pipelineConfigListenerService       PipelineConfigListenerService
-	customTagService                    CustomTagService
-	ACDConfig                           *argocdServer.ACDConfig
->>>>>>> ed7dc4fb
 }
 
 const kedaAutoscaling = "kedaAutoscaling"
@@ -286,11 +270,7 @@
 	user user.UserService,
 	groupRepository repository.DeploymentGroupRepository,
 	envRepository repository2.EnvironmentRepository,
-<<<<<<< HEAD
 	enforcerUtil rbac.EnforcerUtil, eventFactory client.EventFactory,
-=======
-	enforcer casbin.Enforcer, enforcerUtil rbac.EnforcerUtil, eventFactory client.EventFactory,
->>>>>>> ed7dc4fb
 	eventClient client.EventClient, cvePolicyRepository security.CvePolicyRepository,
 	scanResultRepository security.ImageScanResultRepository,
 	appWorkflowRepository appWorkflow.AppWorkflowRepository,
@@ -327,11 +307,6 @@
 	helmAppService client2.HelmAppService,
 	helmAppClient gRPC.HelmAppClient,
 	environmentConfigRepository chartConfig.EnvConfigOverrideRepository,
-<<<<<<< HEAD
-=======
-	appLevelMetricsRepository repository.AppLevelMetricsRepository,
-	envLevelMetricsRepository repository.EnvLevelAppMetricsRepository,
->>>>>>> ed7dc4fb
 	mergeUtil *util.MergeUtil,
 	acdClient application2.ServiceClient,
 	argoClientWrapperService argocdServer.ArgoClientWrapperService,
@@ -401,11 +376,6 @@
 		helmAppService:                      helmAppService,
 		helmAppClient:                       helmAppClient,
 		environmentConfigRepository:         environmentConfigRepository,
-<<<<<<< HEAD
-=======
-		appLevelMetricsRepository:           appLevelMetricsRepository,
-		envLevelMetricsRepository:           envLevelMetricsRepository,
->>>>>>> ed7dc4fb
 		mergeUtil:                           mergeUtil,
 		acdClient:                           acdClient,
 		argoClientWrapperService:            argoClientWrapperService,
