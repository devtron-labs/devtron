/*
 * Copyright (c) 2020 Devtron Labs
 *
 * Licensed under the Apache License, Version 2.0 (the "License");
 * you may not use this file except in compliance with the License.
 * You may obtain a copy of the License at
 *
 *    http://www.apache.org/licenses/LICENSE-2.0
 *
 * Unless required by applicable law or agreed to in writing, software
 * distributed under the License is distributed on an "AS IS" BASIS,
 * WITHOUT WARRANTIES OR CONDITIONS OF ANY KIND, either express or implied.
 * See the License for the specific language governing permissions and
 * limitations under the License.
 *
 */

package pipeline

import (
	"context"
	"encoding/json"
	"errors"
	"fmt"
	"github.com/argoproj/gitops-engine/pkg/health"
	blob_storage "github.com/devtron-labs/common-lib/blob-storage"
	gitSensorClient "github.com/devtron-labs/devtron/client/gitSensor"
<<<<<<< HEAD
	"github.com/devtron-labs/devtron/client/k8s/application"
	appRepository "github.com/devtron-labs/devtron/internal/sql/repository/app"
=======
>>>>>>> b3f62d97
	"github.com/devtron-labs/devtron/pkg/app/status"
	bean3 "github.com/devtron-labs/devtron/pkg/pipeline/bean"
	repository4 "github.com/devtron-labs/devtron/pkg/pipeline/repository"
	"github.com/devtron-labs/devtron/pkg/k8s"
	util4 "github.com/devtron-labs/devtron/util"
	"github.com/devtron-labs/devtron/util/argo"
	util5 "github.com/devtron-labs/devtron/util/k8s"
	"go.opentelemetry.io/otel"
	"strconv"
	"strings"
	"time"

	"github.com/devtron-labs/devtron/internal/sql/repository/appWorkflow"
	repository2 "github.com/devtron-labs/devtron/pkg/cluster/repository"
	history2 "github.com/devtron-labs/devtron/pkg/pipeline/history"
	repository3 "github.com/devtron-labs/devtron/pkg/pipeline/history/repository"
	"github.com/devtron-labs/devtron/pkg/sql"
	"github.com/devtron-labs/devtron/pkg/user/casbin"
	util3 "github.com/devtron-labs/devtron/pkg/util"

	pubsub "github.com/devtron-labs/common-lib/pubsub-lib"
	"github.com/devtron-labs/devtron/api/bean"
	client "github.com/devtron-labs/devtron/client/events"
	"github.com/devtron-labs/devtron/internal/sql/models"
	"github.com/devtron-labs/devtron/internal/sql/repository"
	"github.com/devtron-labs/devtron/internal/sql/repository/chartConfig"
	"github.com/devtron-labs/devtron/internal/sql/repository/pipelineConfig"
	"github.com/devtron-labs/devtron/internal/sql/repository/security"
	"github.com/devtron-labs/devtron/internal/util"
	"github.com/devtron-labs/devtron/pkg/app"
	bean2 "github.com/devtron-labs/devtron/pkg/bean"
	"github.com/devtron-labs/devtron/pkg/user"
	util2 "github.com/devtron-labs/devtron/util/event"
	"github.com/devtron-labs/devtron/util/rbac"
	"github.com/go-pg/pg"
	"go.uber.org/zap"
)

type WorkflowDagExecutor interface {
	HandleCiSuccessEvent(artifact *repository.CiArtifact, applyAuth bool, async bool, triggeredBy int32) error
	HandleWebhookExternalCiEvent(artifact *repository.CiArtifact, triggeredBy int32, externalCiId int, auth func(email string, projectObject string, envObject string) bool) (bool, error)
	HandlePreStageSuccessEvent(cdStageCompleteEvent CdStageCompleteEvent) error
	HandleDeploymentSuccessEvent(gitHash string, pipelineOverrideId int) error
	HandlePostStageSuccessEvent(cdWorkflowId int, cdPipelineId int, triggeredBy int32) error
	Subscribe() error
	TriggerPostStage(cdWf *pipelineConfig.CdWorkflow, cdPipeline *pipelineConfig.Pipeline, triggeredBy int32) error
	TriggerDeployment(cdWf *pipelineConfig.CdWorkflow, artifact *repository.CiArtifact, pipeline *pipelineConfig.Pipeline, applyAuth bool, triggeredBy int32) error
	ManualCdTrigger(overrideRequest *bean.ValuesOverrideRequest, ctx context.Context) (int, string, error)
	TriggerBulkDeploymentAsync(requests []*BulkTriggerRequest, UserId int32) (interface{}, error)
	StopStartApp(stopRequest *StopAppRequest, ctx context.Context) (int, error)
	TriggerBulkHibernateAsync(request StopDeploymentGroupRequest, ctx context.Context) (interface{}, error)
	FetchApprovalDataForArtifacts(artifactIds []int, pipelineId int, requiredApprovals int) (map[int]*pipelineConfig.UserApprovalMetadata, error)
	RotatePods(ctx context.Context, podRotateRequest *PodRotateRequest) (*k8s.RotatePodResponse, error)
}

type WorkflowDagExecutorImpl struct {
	logger                        *zap.SugaredLogger
	pipelineRepository            pipelineConfig.PipelineRepository
	cdWorkflowRepository          pipelineConfig.CdWorkflowRepository
	pubsubClient                  *pubsub.PubSubClientServiceImpl
	appService                    app.AppService
	cdWorkflowService             CdWorkflowService
	ciPipelineRepository          pipelineConfig.CiPipelineRepository
	materialRepository            pipelineConfig.MaterialRepository
	cdConfig                      *CdConfig
	pipelineOverrideRepository    chartConfig.PipelineOverrideRepository
	ciArtifactRepository          repository.CiArtifactRepository
	user                          user.UserService
	enforcer                      casbin.Enforcer
	enforcerUtil                  rbac.EnforcerUtil
	groupRepository               repository.DeploymentGroupRepository
	tokenCache                    *util3.TokenCache
	acdAuthConfig                 *util3.ACDAuthConfig
	envRepository                 repository2.EnvironmentRepository
	eventFactory                  client.EventFactory
	eventClient                   client.EventClient
	cvePolicyRepository           security.CvePolicyRepository
	scanResultRepository          security.ImageScanResultRepository
	appWorkflowRepository         appWorkflow.AppWorkflowRepository
	prePostCdScriptHistoryService history2.PrePostCdScriptHistoryService
	argoUserService               argo.ArgoUserService
	cdPipelineStatusTimelineRepo  pipelineConfig.PipelineStatusTimelineRepository
	pipelineStatusTimelineService status.PipelineStatusTimelineService
	CiTemplateRepository          pipelineConfig.CiTemplateRepository
	ciWorkflowRepository          pipelineConfig.CiWorkflowRepository
	appLabelRepository            pipelineConfig.AppLabelRepository
	gitSensorGrpcClient           gitSensorClient.Client
<<<<<<< HEAD
	deploymentApprovalRepository  pipelineConfig.DeploymentApprovalRepository
	chartTemplateService          util.ChartTemplateService
	k8sApplicationService         k8s.K8sApplicationService
	appRepository                 appRepository.AppRepository
	helmRepoPushService           app.HelmRepoPushService
=======
	k8sCommonService              k8s.K8sCommonService
>>>>>>> b3f62d97
	pipelineStageRepository       repository4.PipelineStageRepository
	pipelineStageService          PipelineStageService
}

const (
	CD_PIPELINE_ENV_NAME_KEY     = "CD_PIPELINE_ENV_NAME"
	CD_PIPELINE_CLUSTER_NAME_KEY = "CD_PIPELINE_CLUSTER_NAME"
	GIT_COMMIT_HASH_PREFIX       = "GIT_COMMIT_HASH"
	GIT_SOURCE_TYPE_PREFIX       = "GIT_SOURCE_TYPE"
	GIT_SOURCE_VALUE_PREFIX      = "GIT_SOURCE_VALUE"
	GIT_METADATA                 = "GIT_METADATA"
	GIT_SOURCE_COUNT             = "GIT_SOURCE_COUNT"
	APP_LABEL_KEY_PREFIX         = "APP_LABEL_KEY"
	APP_LABEL_VALUE_PREFIX       = "APP_LABEL_VALUE"
	APP_LABEL_METADATA           = "APP_LABEL_METADATA"
	APP_LABEL_COUNT              = "APP_LABEL_COUNT"
	CHILD_CD_ENV_NAME_PREFIX     = "CHILD_CD_ENV_NAME"
	CHILD_CD_CLUSTER_NAME_PREFIX = "CHILD_CD_CLUSTER_NAME"
	CHILD_CD_METADATA            = "CHILD_CD_METADATA"
	CHILD_CD_COUNT               = "CHILD_CD_COUNT"
	DOCKER_IMAGE                 = "DOCKER_IMAGE"
	DEPLOYMENT_RELEASE_ID        = "DEPLOYMENT_RELEASE_ID"
	DEPLOYMENT_UNIQUE_ID         = "DEPLOYMENT_UNIQUE_ID"
	CD_TRIGGERED_BY              = "CD_TRIGGERED_BY"
	CD_TRIGGER_TIME              = "CD_TRIGGER_TIME"
	APP_NAME                     = "APP_NAME"
)

type CiArtifactDTO struct {
	Id                   int    `json:"id"`
	PipelineId           int    `json:"pipelineId"` //id of the ci pipeline from which this webhook was triggered
	Image                string `json:"image"`
	ImageDigest          string `json:"imageDigest"`
	MaterialInfo         string `json:"materialInfo"` //git material metadata json array string
	DataSource           string `json:"dataSource"`
	WorkflowId           *int   `json:"workflowId"`
	ciArtifactRepository repository.CiArtifactRepository
}

type CdStageCompleteEvent struct {
	CiProjectDetails []CiProjectDetails           `json:"ciProjectDetails"`
	WorkflowId       int                          `json:"workflowId"`
	WorkflowRunnerId int                          `json:"workflowRunnerId"`
	CdPipelineId     int                          `json:"cdPipelineId"`
	TriggeredBy      int32                        `json:"triggeredBy"`
	StageYaml        string                       `json:"stageYaml"`
	ArtifactLocation string                       `json:"artifactLocation"`
	PipelineName     string                       `json:"pipelineName"`
	CiArtifactDTO    pipelineConfig.CiArtifactDTO `json:"ciArtifactDTO"`
}

type GitMetadata struct {
	GitCommitHash  string `json:"GIT_COMMIT_HASH"`
	GitSourceType  string `json:"GIT_SOURCE_TYPE"`
	GitSourceValue string `json:"GIT_SOURCE_VALUE"`
}

type AppLabelMetadata struct {
	AppLabelKey   string `json:"APP_LABEL_KEY"`
	AppLabelValue string `json:"APP_LABEL_VALUE"`
}

type ChildCdMetadata struct {
	ChildCdEnvName     string `json:"CHILD_CD_ENV_NAME"`
	ChildCdClusterName string `json:"CHILD_CD_CLUSTER_NAME"`
}

func NewWorkflowDagExecutorImpl(Logger *zap.SugaredLogger, pipelineRepository pipelineConfig.PipelineRepository,
	cdWorkflowRepository pipelineConfig.CdWorkflowRepository,
	pubsubClient *pubsub.PubSubClientServiceImpl,
	appService app.AppService,
	cdWorkflowService CdWorkflowService,
	cdConfig *CdConfig,
	ciArtifactRepository repository.CiArtifactRepository,
	ciPipelineRepository pipelineConfig.CiPipelineRepository,
	materialRepository pipelineConfig.MaterialRepository,
	pipelineOverrideRepository chartConfig.PipelineOverrideRepository,
	user user.UserService,
	groupRepository repository.DeploymentGroupRepository,
	envRepository repository2.EnvironmentRepository,
	enforcer casbin.Enforcer, enforcerUtil rbac.EnforcerUtil, tokenCache *util3.TokenCache,
	acdAuthConfig *util3.ACDAuthConfig, eventFactory client.EventFactory,
	eventClient client.EventClient, cvePolicyRepository security.CvePolicyRepository,
	scanResultRepository security.ImageScanResultRepository,
	appWorkflowRepository appWorkflow.AppWorkflowRepository,
	prePostCdScriptHistoryService history2.PrePostCdScriptHistoryService,
	argoUserService argo.ArgoUserService,
	cdPipelineStatusTimelineRepo pipelineConfig.PipelineStatusTimelineRepository,
	pipelineStatusTimelineService status.PipelineStatusTimelineService,
	CiTemplateRepository pipelineConfig.CiTemplateRepository,
	ciWorkflowRepository pipelineConfig.CiWorkflowRepository,
	appLabelRepository pipelineConfig.AppLabelRepository, gitSensorGrpcClient gitSensorClient.Client,
<<<<<<< HEAD
	deploymentApprovalRepository pipelineConfig.DeploymentApprovalRepository,
	chartTemplateService util.ChartTemplateService,
	k8sApplicationService k8s.K8sApplicationService,
	appRepository appRepository.AppRepository,
	helmRepoPushService app.HelmRepoPushService,
=======
>>>>>>> b3f62d97
	pipelineStageRepository repository4.PipelineStageRepository,
	pipelineStageService PipelineStageService,k8sCommonService k8s.K8sCommonService) *WorkflowDagExecutorImpl {
	wde := &WorkflowDagExecutorImpl{logger: Logger,
		pipelineRepository:            pipelineRepository,
		cdWorkflowRepository:          cdWorkflowRepository,
		pubsubClient:                  pubsubClient,
		appService:                    appService,
		cdWorkflowService:             cdWorkflowService,
		ciPipelineRepository:          ciPipelineRepository,
		cdConfig:                      cdConfig,
		ciArtifactRepository:          ciArtifactRepository,
		materialRepository:            materialRepository,
		pipelineOverrideRepository:    pipelineOverrideRepository,
		user:                          user,
		enforcer:                      enforcer,
		enforcerUtil:                  enforcerUtil,
		groupRepository:               groupRepository,
		tokenCache:                    tokenCache,
		acdAuthConfig:                 acdAuthConfig,
		envRepository:                 envRepository,
		eventFactory:                  eventFactory,
		eventClient:                   eventClient,
		cvePolicyRepository:           cvePolicyRepository,
		scanResultRepository:          scanResultRepository,
		appWorkflowRepository:         appWorkflowRepository,
		prePostCdScriptHistoryService: prePostCdScriptHistoryService,
		argoUserService:               argoUserService,
		cdPipelineStatusTimelineRepo:  cdPipelineStatusTimelineRepo,
		pipelineStatusTimelineService: pipelineStatusTimelineService,
		CiTemplateRepository:          CiTemplateRepository,
		ciWorkflowRepository:          ciWorkflowRepository,
		appLabelRepository:            appLabelRepository,
		gitSensorGrpcClient:           gitSensorGrpcClient,
<<<<<<< HEAD
		k8sApplicationService:         k8sApplicationService,
		deploymentApprovalRepository:  deploymentApprovalRepository,
		chartTemplateService:          chartTemplateService,
		appRepository:                 appRepository,
		helmRepoPushService:           helmRepoPushService,
=======
		k8sCommonService:              k8sCommonService,
>>>>>>> b3f62d97
		pipelineStageRepository:       pipelineStageRepository,
		pipelineStageService:          pipelineStageService,
	}
	err := wde.Subscribe()
	if err != nil {
		return nil
	}
	err = wde.subscribeTriggerBulkAction()
	if err != nil {
		return nil
	}
	err = wde.subscribeHibernateBulkAction()
	if err != nil {
		return nil
	}
	return wde
}

func (impl *WorkflowDagExecutorImpl) Subscribe() error {
	callback := func(msg *pubsub.PubSubMsg) {
		impl.logger.Debug("cd stage event received")
		//defer msg.Ack()
		cdStageCompleteEvent := CdStageCompleteEvent{}
		err := json.Unmarshal([]byte(string(msg.Data)), &cdStageCompleteEvent)
		if err != nil {
			impl.logger.Errorw("error while unmarshalling cdStageCompleteEvent object", "err", err, "msg", string(msg.Data))
			return
		}
		impl.logger.Debugw("cd stage event:", "workflowRunnerId", cdStageCompleteEvent.WorkflowRunnerId)
		wf, err := impl.cdWorkflowRepository.FindWorkflowRunnerById(cdStageCompleteEvent.WorkflowRunnerId)
		if err != nil {
			impl.logger.Errorw("could not get wf runner", "err", err)
			return
		}
		if wf.WorkflowType == bean.CD_WORKFLOW_TYPE_PRE {
			impl.logger.Debugw("received pre stage success event for workflow runner ", "wfId", strconv.Itoa(wf.Id))
			err = impl.HandlePreStageSuccessEvent(cdStageCompleteEvent)
			if err != nil {
				impl.logger.Errorw("deployment success event error", "err", err)
				return
			}
		} else if wf.WorkflowType == bean.CD_WORKFLOW_TYPE_POST {
			impl.logger.Debugw("received post stage success event for workflow runner ", "wfId", strconv.Itoa(wf.Id))
			err = impl.HandlePostStageSuccessEvent(wf.CdWorkflowId, cdStageCompleteEvent.CdPipelineId, cdStageCompleteEvent.TriggeredBy)
			if err != nil {
				impl.logger.Errorw("deployment success event error", "err", err)
				return
			}
		}
	}
	err := impl.pubsubClient.Subscribe(pubsub.CD_STAGE_COMPLETE_TOPIC, callback)
	if err != nil {
		impl.logger.Error("error", "err", err)
		return err
	}
	return nil
}

func (impl *WorkflowDagExecutorImpl) HandleCiSuccessEvent(artifact *repository.CiArtifact, applyAuth bool, async bool, triggeredBy int32) error {
	//1. get cd pipelines
	//2. get config
	//3. trigger wf/ deployment
	pipelines, err := impl.pipelineRepository.FindByParentCiPipelineId(artifact.PipelineId)
	if err != nil {
		impl.logger.Errorw("error in fetching cd pipeline", "pipelineId", artifact.PipelineId, "err", err)
		return err
	}
	for _, pipeline := range pipelines {
		err = impl.triggerStage(nil, pipeline, artifact, applyAuth, triggeredBy)
		if err != nil {
			impl.logger.Debugw("error on trigger cd pipeline", "err", err)
		}
	}
	return nil
}

func (impl *WorkflowDagExecutorImpl) HandleWebhookExternalCiEvent(artifact *repository.CiArtifact, triggeredBy int32, externalCiId int, auth func(email string, projectObject string, envObject string) bool) (bool, error) {
	hasAnyTriggered := false
	appWorkflowMappings, err := impl.appWorkflowRepository.FindWFCDMappingByExternalCiId(externalCiId)
	if err != nil {
		impl.logger.Errorw("error in fetching cd pipeline", "pipelineId", artifact.PipelineId, "err", err)
		return hasAnyTriggered, err
	}
	user, err := impl.user.GetById(triggeredBy)
	if err != nil {
		return hasAnyTriggered, err
	}

	var pipelines []*pipelineConfig.Pipeline
	for _, appWorkflowMapping := range appWorkflowMappings {
		pipeline, err := impl.pipelineRepository.FindById(appWorkflowMapping.ComponentId)
		if err != nil {
			impl.logger.Errorw("error in fetching cd pipeline", "pipelineId", artifact.PipelineId, "err", err)
			return hasAnyTriggered, err
		}
		projectObject := impl.enforcerUtil.GetAppRBACNameByAppId(pipeline.AppId)
		envObject := impl.enforcerUtil.GetAppRBACByAppIdAndPipelineId(pipeline.AppId, pipeline.Id)
		if !auth(user.EmailId, projectObject, envObject) {
			err = &util.ApiError{Code: "401", HttpStatusCode: 401, UserMessage: "Unauthorized"}
			return hasAnyTriggered, err
		}
		if pipeline.ApprovalNodeConfigured() {
			impl.logger.Warnw("approval node configured, so skipping pipeline for approval", "pipeline", pipeline)
			continue
		}
		if pipeline.IsManualTrigger() {
			impl.logger.Warnw("skipping deployment for manual trigger for webhook", "pipeline", pipeline)
			continue
		}
		pipelines = append(pipelines, pipeline)
	}

	for _, pipeline := range pipelines {
		//applyAuth=false, already auth applied for this flow
		err = impl.triggerStage(nil, pipeline, artifact, false, triggeredBy)
		if err != nil {
			impl.logger.Debugw("error on trigger cd pipeline", "err", err)
			return hasAnyTriggered, err
		}
		hasAnyTriggered = true
	}

	return hasAnyTriggered, err
}

func (impl *WorkflowDagExecutorImpl) triggerStage(cdWf *pipelineConfig.CdWorkflow, pipeline *pipelineConfig.Pipeline, artifact *repository.CiArtifact, applyAuth bool, triggeredBy int32) error {
	var err error
	preStageStepType, err := impl.pipelineStageRepository.GetCdStageByCdPipelineIdAndStageType(pipeline.Id, repository4.PIPELINE_STAGE_TYPE_PRE_CD)
	if err != nil && err != pg.ErrNoRows {
		impl.logger.Errorw("error in fetching preStageStepType in GetCdStageByCdPipelineIdAndStageType ", "cdPipelineId", pipeline.Id, "err", err)
		return err
	}
	if len(pipeline.PreStageConfig) > 0 || preStageStepType != nil {
		// pre stage exists
		if pipeline.PreTriggerType == pipelineConfig.TRIGGER_TYPE_AUTOMATIC {
			impl.logger.Debugw("trigger pre stage for pipeline", "artifactId", artifact.Id, "pipelineId", pipeline.Id)
			err = impl.TriggerPreStage(context.Background(), cdWf, artifact, pipeline, artifact.UpdatedBy, applyAuth) //TODO handle error here
			return err
		}
	} else if pipeline.TriggerType == pipelineConfig.TRIGGER_TYPE_AUTOMATIC {
		// trigger deployment
		if pipeline.ApprovalNodeConfigured() {
			impl.logger.Warnw("approval node configured, so skipping pipeline for approval", "pipeline", pipeline)
			return nil
		}
		impl.logger.Debugw("trigger cd for pipeline", "artifactId", artifact.Id, "pipelineId", pipeline.Id)
		err = impl.TriggerDeployment(cdWf, artifact, pipeline, applyAuth, triggeredBy)
		return err
	}
	return nil
}

func (impl *WorkflowDagExecutorImpl) triggerStageForBulk(cdWf *pipelineConfig.CdWorkflow, pipeline *pipelineConfig.Pipeline, artifact *repository.CiArtifact, applyAuth bool, async bool, triggeredBy int32) error {
	var err error
	preStageStepType, err := impl.pipelineStageRepository.GetCdStageByCdPipelineIdAndStageType(pipeline.Id, repository4.PIPELINE_STAGE_TYPE_PRE_CD)
	if err != nil && err != pg.ErrNoRows {
		impl.logger.Errorw("error in fetching preStageStepType in GetCdStageByCdPipelineIdAndStageType ", "cdPipelineId", pipeline.Id, "err", err)
		return err
	}
	if len(pipeline.PreStageConfig) > 0 || preStageStepType != nil {
		//pre stage exists
		impl.logger.Debugw("trigger pre stage for pipeline", "artifactId", artifact.Id, "pipelineId", pipeline.Id)
		err = impl.TriggerPreStage(context.Background(), cdWf, artifact, pipeline, artifact.UpdatedBy, applyAuth) //TODO handle error here
		return err
	} else {
		// trigger deployment
		impl.logger.Debugw("trigger cd for pipeline", "artifactId", artifact.Id, "pipelineId", pipeline.Id)
		err = impl.TriggerDeployment(cdWf, artifact, pipeline, applyAuth, triggeredBy)
		return err
	}
}

func (impl *WorkflowDagExecutorImpl) TriggerAutoCDOnPreStageSuccess(cdPipelineId, ciArtifactId, workflowId int, triggerdBy int32, applyAuth bool) error {
	pipeline, err := impl.pipelineRepository.FindById(cdPipelineId)
	if err != nil {
		return err
	}
	if pipeline.TriggerType == pipelineConfig.TRIGGER_TYPE_AUTOMATIC {
		ciArtifact, err := impl.ciArtifactRepository.Get(ciArtifactId)
		if err != nil {
			return err
		}
		cdWorkflow, err := impl.cdWorkflowRepository.FindById(workflowId)
		if err != nil {
			return err
		}
		//TODO : confirm about this logic used for applyAuth

		err = impl.TriggerDeployment(cdWorkflow, ciArtifact, pipeline, applyAuth, triggerdBy)
		if err != nil {
			return err
		}
	}
	return nil
}

func (impl *WorkflowDagExecutorImpl) HandlePreStageSuccessEvent(cdStageCompleteEvent CdStageCompleteEvent) error {
	wfRunner, err := impl.cdWorkflowRepository.FindWorkflowRunnerById(cdStageCompleteEvent.WorkflowRunnerId)
	if err != nil {
		return err
	}
	if wfRunner.WorkflowType == bean.CD_WORKFLOW_TYPE_PRE {
		applyAuth := false
		if cdStageCompleteEvent.TriggeredBy != 1 {
			applyAuth = true
		}
		err := impl.TriggerAutoCDOnPreStageSuccess(cdStageCompleteEvent.CdPipelineId, cdStageCompleteEvent.CiArtifactDTO.Id, cdStageCompleteEvent.WorkflowId, cdStageCompleteEvent.TriggeredBy, applyAuth)
		if err != nil {
			impl.logger.Errorw("error in triggering cd on pre cd succcess", "err", err)
			return err
		}
	}
	return nil
}

func (impl *WorkflowDagExecutorImpl) TriggerPreStage(ctx context.Context, cdWf *pipelineConfig.CdWorkflow, artifact *repository.CiArtifact, pipeline *pipelineConfig.Pipeline, triggeredBy int32, applyAuth bool) error {
	//setting triggeredAt variable to have consistent data for various audit log places in db for deployment time
	triggeredAt := time.Now()

	//in case of pre stage manual trigger auth is already applied
	if applyAuth {
		user, err := impl.user.GetById(artifact.UpdatedBy)
		if err != nil {
			impl.logger.Errorw("error in fetching user for auto pipeline", "UpdatedBy", artifact.UpdatedBy)
			return nil
		}
		token := user.EmailId
		object := impl.enforcerUtil.GetAppRBACNameByAppId(pipeline.AppId)
		impl.logger.Debugw("Triggered Request (App Permission Checking):", "object", object)
		if ok := impl.enforcer.EnforceByEmail(strings.ToLower(token), casbin.ResourceApplications, casbin.ActionTrigger, object); !ok {
			impl.logger.Warnw("unauthorized for pipeline ", "pipelineId", strconv.Itoa(pipeline.Id))
			return fmt.Errorf("unauthorized for pipeline " + strconv.Itoa(pipeline.Id))
		}
	}

	if cdWf == nil {
		cdWf = &pipelineConfig.CdWorkflow{
			CiArtifactId: artifact.Id,
			PipelineId:   pipeline.Id,
			AuditLog:     sql.AuditLog{CreatedOn: triggeredAt, CreatedBy: 1, UpdatedOn: triggeredAt, UpdatedBy: 1},
		}
		err := impl.cdWorkflowRepository.SaveWorkFlow(ctx, cdWf)
		if err != nil {
			return err
		}
	}
	cdWorkflowExecutorType := impl.cdConfig.CdWorkflowExecutorType
	runner := &pipelineConfig.CdWorkflowRunner{
		Name:               pipeline.Name,
		WorkflowType:       bean.CD_WORKFLOW_TYPE_PRE,
		ExecutorType:       cdWorkflowExecutorType,
		Status:             pipelineConfig.WorkflowStarting, //starting
		TriggeredBy:        triggeredBy,
		StartedOn:          triggeredAt,
		Namespace:          impl.cdConfig.DefaultNamespace,
		BlobStorageEnabled: impl.cdConfig.BlobStorageEnabled,
		CdWorkflowId:       cdWf.Id,
		LogLocation:        fmt.Sprintf("%s/%s%s-%s/main.log", impl.cdConfig.DefaultBuildLogsKeyPrefix, strconv.Itoa(cdWf.Id), string(bean.CD_WORKFLOW_TYPE_PRE), pipeline.Name),
		AuditLog:           sql.AuditLog{CreatedOn: triggeredAt, CreatedBy: 1, UpdatedOn: triggeredAt, UpdatedBy: 1},
	}
	var env *repository2.Environment
	var err error
	if pipeline.RunPreStageInEnv {
		_, span := otel.Tracer("orchestrator").Start(ctx, "envRepository.FindById")
		env, err = impl.envRepository.FindById(pipeline.EnvironmentId)
		span.End()
		if err != nil {
			impl.logger.Errorw(" unable to find env ", "err", err)
			return err
		}
		impl.logger.Debugw("env", "env", env)
		runner.Namespace = env.Namespace
	}
	_, span := otel.Tracer("orchestrator").Start(ctx, "cdWorkflowRepository.SaveWorkFlowRunner")
	_, err = impl.cdWorkflowRepository.SaveWorkFlowRunner(runner)
	span.End()
	if err != nil {
		return err
	}

	_, span = otel.Tracer("orchestrator").Start(ctx, "buildWFRequest")
	cdStageWorkflowRequest, err := impl.buildWFRequest(runner, cdWf, pipeline, triggeredBy)
	span.End()
	if err != nil {
		return err
	}
	cdStageWorkflowRequest.StageType = PRE

	_, span = otel.Tracer("orchestrator").Start(ctx, "cdWorkflowService.SubmitWorkflow")
	jobHelmPackagePath, err := impl.cdWorkflowService.SubmitWorkflow(cdStageWorkflowRequest, pipeline, env)
	span.End()

	if util.IsManifestDownload(pipeline.DeploymentAppType) || util.IsManifestPush(pipeline.DeploymentAppType) {
		if pipeline.App.Id == 0 {
			appDbObject, err := impl.appRepository.FindById(pipeline.AppId)
			if err != nil {
				impl.logger.Errorw("error in getting app by appId", "err", err)
				return err
			}
			pipeline.App = *appDbObject
		}
		if pipeline.Environment.Id == 0 {
			envDbObject, err := impl.envRepository.FindById(pipeline.EnvironmentId)
			if err != nil {
				impl.logger.Errorw("error in getting env by envId", "err", err)
				return err
			}
			pipeline.Environment = *envDbObject
		}
		imageTag := strings.Split(artifact.Image, ":")[1]
		chartName := fmt.Sprintf("%s-%s-%s-%s", "pre", pipeline.App.AppName, pipeline.Environment.Name, imageTag)
		chartBytes, err := impl.chartTemplateService.LoadChartInBytes(jobHelmPackagePath, true, chartName, fmt.Sprint(cdWf.Id))
		if err != nil && util.IsManifestDownload(pipeline.DeploymentAppType) {
			return err
		}
		if util.IsManifestPush(pipeline.DeploymentAppType) {
			err = impl.appService.PushPrePostCDManifest(pipeline, runner.Id, triggeredBy, &chartBytes, PRE, ctx)
			if err != nil {
				runner.Status = pipelineConfig.WorkflowFailed
				runner.UpdatedBy = triggeredBy
				runner.UpdatedOn = triggeredAt
				runner.FinishedOn = time.Now()
				runnerSaveErr := impl.cdWorkflowRepository.UpdateWorkFlowRunner(runner)
				if runnerSaveErr != nil {
					impl.logger.Errorw("error in saving runner object in db", "err", runnerSaveErr)
				}
				impl.logger.Errorw("error in pushing manifest to helm repo", "err", err)
				return err
			}
		}
		runner.Status = pipelineConfig.WorkflowSucceeded
		runner.UpdatedBy = triggeredBy
		runner.UpdatedOn = triggeredAt
		runner.FinishedOn = time.Now()
		runner.HelmReferenceChart = chartBytes
		err = impl.cdWorkflowRepository.UpdateWorkFlowRunner(runner)
		if err != nil {
			impl.logger.Errorw("error in saving runner object in db", "err", err)
			return err
		}
		// Handle auto trigger after pre stage success event
		go impl.TriggerAutoCDOnPreStageSuccess(pipeline.Id, artifact.Id, cdWf.Id, triggeredBy, applyAuth)
	}

	err = impl.sendPreStageNotification(ctx, cdWf, pipeline)
	if err != nil {
		return err
	}
	//creating cd config history entry
	_, span = otel.Tracer("orchestrator").Start(ctx, "prePostCdScriptHistoryService.CreatePrePostCdScriptHistory")
	err = impl.prePostCdScriptHistoryService.CreatePrePostCdScriptHistory(pipeline, nil, repository3.PRE_CD_TYPE, true, triggeredBy, triggeredAt)
	span.End()
	if err != nil {
		impl.logger.Errorw("error in creating pre cd script entry", "err", err, "pipeline", pipeline)
		return err
	}
	return nil
}

func (impl *WorkflowDagExecutorImpl) sendPreStageNotification(ctx context.Context, cdWf *pipelineConfig.CdWorkflow, pipeline *pipelineConfig.Pipeline) error {
	wfr, err := impl.cdWorkflowRepository.FindByWorkflowIdAndRunnerType(ctx, cdWf.Id, bean.CD_WORKFLOW_TYPE_PRE)
	if err != nil {
		return err
	}

	event := impl.eventFactory.Build(util2.Trigger, &pipeline.Id, pipeline.AppId, &pipeline.EnvironmentId, util2.CD)
	impl.logger.Debugw("event PreStageTrigger", "event", event)
	event = impl.eventFactory.BuildExtraCDData(event, &wfr, 0, bean.CD_WORKFLOW_TYPE_PRE)
	_, span := otel.Tracer("orchestrator").Start(ctx, "eventClient.WriteNotificationEvent")
	_, evtErr := impl.eventClient.WriteNotificationEvent(event)
	span.End()
	if evtErr != nil {
		impl.logger.Errorw("CD trigger event not sent", "error", evtErr)
	}
	return nil
}

func convert(ts string) (*time.Time, error) {
	//layout := "2006-01-02T15:04:05Z"
	t, err := time.Parse(bean2.LayoutRFC3339, ts)
	if err != nil {
		return nil, err
	}
	return &t, nil
}

func (impl *WorkflowDagExecutorImpl) TriggerPostStage(cdWf *pipelineConfig.CdWorkflow, pipeline *pipelineConfig.Pipeline, triggeredBy int32) error {
	//setting triggeredAt variable to have consistent data for various audit log places in db for deployment time
	triggeredAt := time.Now()

	runner := &pipelineConfig.CdWorkflowRunner{
		Name:               pipeline.Name,
		WorkflowType:       bean.CD_WORKFLOW_TYPE_POST,
		ExecutorType:       impl.cdConfig.CdWorkflowExecutorType,
		Status:             pipelineConfig.WorkflowStarting,
		TriggeredBy:        triggeredBy,
		StartedOn:          triggeredAt,
		Namespace:          impl.cdConfig.DefaultNamespace,
		BlobStorageEnabled: impl.cdConfig.BlobStorageEnabled,
		CdWorkflowId:       cdWf.Id,
		LogLocation:        fmt.Sprintf("%s/%s%s-%s/main.log", impl.cdConfig.DefaultBuildLogsKeyPrefix, strconv.Itoa(cdWf.Id), string(bean.CD_WORKFLOW_TYPE_POST), pipeline.Name),
		AuditLog:           sql.AuditLog{CreatedOn: triggeredAt, CreatedBy: triggeredBy, UpdatedOn: triggeredAt, UpdatedBy: triggeredBy},
	}
	var env *repository2.Environment
	var err error
	if pipeline.RunPostStageInEnv {
		env, err = impl.envRepository.FindById(pipeline.EnvironmentId)
		if err != nil {
			impl.logger.Errorw(" unable to find env ", "err", err)
			return err
		}
		runner.Namespace = env.Namespace
	}
	_, err = impl.cdWorkflowRepository.SaveWorkFlowRunner(runner)
	if err != nil {
		return err
	}
	cdStageWorkflowRequest, err := impl.buildWFRequest(runner, cdWf, pipeline, triggeredBy)
	if err != nil {
		impl.logger.Errorw("error in building wfRequest", "err", err, "runner", runner, "cdWf", cdWf, "pipeline", pipeline)
		return err
	}
	cdStageWorkflowRequest.StageType = POST

	jobHelmPackagePath, err := impl.cdWorkflowService.SubmitWorkflow(cdStageWorkflowRequest, pipeline, env)
	if err != nil {
		impl.logger.Errorw("error in submitting workflow", "err", err, "cdStageWorkflowRequest", cdStageWorkflowRequest, "pipeline", pipeline, "env", env)
		return err
	}
	if pipeline.App.Id == 0 {
		appDbObject, err := impl.appRepository.FindById(pipeline.AppId)
		if err != nil {
			impl.logger.Errorw("error in getting app by appId", "err", err)
			return err
		}
		pipeline.App = *appDbObject
	}
	if pipeline.Environment.Id == 0 {
		envDbObject, err := impl.envRepository.FindById(pipeline.EnvironmentId)
		if err != nil {
			impl.logger.Errorw("error in getting env by envId", "err", err)
			return err
		}
		pipeline.Environment = *envDbObject
	}
	imageTag := strings.Split(cdStageWorkflowRequest.CiArtifactDTO.Image, ":")[1]
	chartName := fmt.Sprintf("%s-%s-%s-%s", "post", pipeline.App.AppName, pipeline.Environment.Name, imageTag)

	if util.IsManifestDownload(pipeline.DeploymentAppType) || util.IsManifestPush(pipeline.DeploymentAppType) {
		chartBytes, err := impl.chartTemplateService.LoadChartInBytes(jobHelmPackagePath, false, chartName, fmt.Sprint(cdWf.Id))
		if err != nil {
			return err
		}
		if util.IsManifestPush(pipeline.DeploymentAppType) {
			err = impl.appService.PushPrePostCDManifest(pipeline, runner.Id, triggeredBy, &chartBytes, POST, context.Background())
			runner.Status = pipelineConfig.WorkflowFailed
			runner.UpdatedBy = triggeredBy
			runner.UpdatedOn = triggeredAt
			runner.FinishedOn = time.Now()
			saveRunnerErr := impl.cdWorkflowRepository.UpdateWorkFlowRunner(runner)
			if saveRunnerErr != nil {
				impl.logger.Errorw("error in saving runner object in db", "err", saveRunnerErr)
			}
			if err != nil {
				impl.logger.Errorw("error in pushing manifest to helm repo", "err", err)
				return err
			}
		}
		runner.Status = pipelineConfig.WorkflowSucceeded
		runner.UpdatedBy = triggeredBy
		runner.UpdatedOn = triggeredAt
		runner.FinishedOn = time.Now()
		runner.HelmReferenceChart = chartBytes
		err = impl.cdWorkflowRepository.UpdateWorkFlowRunner(runner)
		if err != nil {
			impl.logger.Errorw("error in saving runner object in DB", "err", err)
			return err
		}
		// Auto Trigger after Post Stage Success Event
		go impl.HandlePostStageSuccessEvent(runner.CdWorkflowId, pipeline.Id, 1)
	}

	wfr, err := impl.cdWorkflowRepository.FindByWorkflowIdAndRunnerType(context.Background(), cdWf.Id, bean.CD_WORKFLOW_TYPE_POST)
	if err != nil {
		impl.logger.Errorw("error in getting wfr by workflowId and runnerType", "err", err, "wfId", cdWf.Id)
		return err
	}

	event := impl.eventFactory.Build(util2.Trigger, &pipeline.Id, pipeline.AppId, &pipeline.EnvironmentId, util2.CD)
	impl.logger.Debugw("event Cd Post Trigger", "event", event)
	event = impl.eventFactory.BuildExtraCDData(event, &wfr, 0, bean.CD_WORKFLOW_TYPE_POST)
	_, evtErr := impl.eventClient.WriteNotificationEvent(event)
	if evtErr != nil {
		impl.logger.Errorw("CD trigger event not sent", "error", evtErr)
	}
	//creating cd config history entry
	err = impl.prePostCdScriptHistoryService.CreatePrePostCdScriptHistory(pipeline, nil, repository3.POST_CD_TYPE, true, triggeredBy, triggeredAt)
	if err != nil {
		impl.logger.Errorw("error in creating post cd script entry", "err", err, "pipeline", pipeline)
		return err
	}
	return nil
}
func (impl *WorkflowDagExecutorImpl) buildArtifactLocationForS3(cdWorkflowConfig *pipelineConfig.CdWorkflowConfig, cdWf *pipelineConfig.CdWorkflow, runner *pipelineConfig.CdWorkflowRunner) (string, string, string) {
	cdArtifactLocationFormat := cdWorkflowConfig.CdArtifactLocationFormat
	if cdArtifactLocationFormat == "" {
		cdArtifactLocationFormat = impl.cdConfig.CdArtifactLocationFormat
	}
	if cdWorkflowConfig.LogsBucket == "" {
		cdWorkflowConfig.LogsBucket = impl.cdConfig.DefaultBuildLogsBucket
	}
	ArtifactLocation := fmt.Sprintf("s3://%s/"+impl.cdConfig.DefaultArtifactKeyPrefix+"/"+cdArtifactLocationFormat, cdWorkflowConfig.LogsBucket, cdWf.Id, runner.Id)
	artifactFileName := fmt.Sprintf(impl.cdConfig.DefaultArtifactKeyPrefix+"/"+cdArtifactLocationFormat, cdWf.Id, runner.Id)
	return ArtifactLocation, cdWorkflowConfig.LogsBucket, artifactFileName
}

func (impl *WorkflowDagExecutorImpl) getDeployStageDetails(pipelineId int) (pipelineConfig.CdWorkflowRunner, *bean.UserInfo, int, error) {
	deployStageWfr := pipelineConfig.CdWorkflowRunner{}
	//getting deployment pipeline latest wfr by pipelineId
	deployStageWfr, err := impl.cdWorkflowRepository.FindLastStatusByPipelineIdAndRunnerType(pipelineId, bean.CD_WORKFLOW_TYPE_DEPLOY)
	if err != nil {
		impl.logger.Errorw("error in getting latest status of deploy type wfr by pipelineId", "err", err, "pipelineId", pipelineId)
		return deployStageWfr, nil, 0, err
	}
	deployStageTriggeredByUser, err := impl.user.GetById(deployStageWfr.TriggeredBy)
	if err != nil {
		impl.logger.Errorw("error in getting userDetails by id", "err", err, "userId", deployStageWfr.TriggeredBy)
		return deployStageWfr, nil, 0, err
	}
	pipelineReleaseCounter, err := impl.pipelineOverrideRepository.GetCurrentPipelineReleaseCounter(pipelineId)
	if err != nil {
		impl.logger.Errorw("error occurred while fetching latest release counter for pipeline", "pipelineId", pipelineId, "err", err)
		return deployStageWfr, nil, 0, err
	}
	return deployStageWfr, deployStageTriggeredByUser, pipelineReleaseCounter, nil
}

func isExtraVariableDynamic(variableName string, webhookAndCiData *gitSensorClient.WebhookAndCiData) bool {
	if strings.Contains(variableName, GIT_COMMIT_HASH_PREFIX) || strings.Contains(variableName, GIT_SOURCE_TYPE_PREFIX) || strings.Contains(variableName, GIT_SOURCE_VALUE_PREFIX) ||
		strings.Contains(variableName, APP_LABEL_VALUE_PREFIX) || strings.Contains(variableName, APP_LABEL_KEY_PREFIX) ||
		strings.Contains(variableName, CHILD_CD_ENV_NAME_PREFIX) || strings.Contains(variableName, CHILD_CD_CLUSTER_NAME_PREFIX) ||
		strings.Contains(variableName, CHILD_CD_COUNT) || strings.Contains(variableName, APP_LABEL_COUNT) || strings.Contains(variableName, GIT_SOURCE_COUNT) ||
		webhookAndCiData != nil {

		return true
	}
	return false
}

func setExtraEnvVariableInDeployStep(deploySteps []*bean3.StepObject, extraEnvVariables map[string]string, webhookAndCiData *gitSensorClient.WebhookAndCiData) {
	for _, deployStep := range deploySteps {
		for variableKey, variableValue := range extraEnvVariables {
			if isExtraVariableDynamic(variableKey, webhookAndCiData) && deployStep.StepType == "INLINE" {
				extraInputVar := &bean3.VariableObject{
					Name:                  variableKey,
					Format:                "STRING",
					Value:                 variableValue,
					VariableType:          bean3.VARIABLE_TYPE_REF_GLOBAL,
					ReferenceVariableName: variableKey,
				}
				deployStep.InputVars = append(deployStep.InputVars, extraInputVar)
			}
		}
	}
}
func (impl *WorkflowDagExecutorImpl) buildWFRequest(runner *pipelineConfig.CdWorkflowRunner, cdWf *pipelineConfig.CdWorkflow, cdPipeline *pipelineConfig.Pipeline, triggeredBy int32) (*CdWorkflowRequest, error) {
	cdWorkflowConfig, err := impl.cdWorkflowRepository.FindConfigByPipelineId(cdPipeline.Id)
	if err != nil && !util.IsErrNoRows(err) {
		return nil, err
	}

	workflowExecutor := runner.ExecutorType

	artifact, err := impl.ciArtifactRepository.Get(cdWf.CiArtifactId)
	if err != nil {
		return nil, err
	}

	ciMaterialInfo, err := repository.GetCiMaterialInfo(artifact.MaterialInfo, artifact.DataSource)
	if err != nil {
		impl.logger.Errorw("parsing error", "err", err)
		return nil, err
	}

	var ciProjectDetails []CiProjectDetails
	var ciPipeline *pipelineConfig.CiPipeline
	if cdPipeline.CiPipelineId > 0 {
		ciPipeline, err = impl.ciPipelineRepository.FindById(cdPipeline.CiPipelineId)
		if err != nil && !util.IsErrNoRows(err) {
			impl.logger.Errorw("cannot find ciPipeline", "err", err)
			return nil, err
		}

		for _, m := range ciPipeline.CiPipelineMaterials {
			// git material should be active in this case
			if m == nil || m.GitMaterial == nil || !m.GitMaterial.Active {
				continue
			}
			var ciMaterialCurrent repository.CiMaterialInfo
			for _, ciMaterial := range ciMaterialInfo {
				if ciMaterial.Material.GitConfiguration.URL == m.GitMaterial.Url {
					ciMaterialCurrent = ciMaterial
					break
				}
			}
			gitMaterial, err := impl.materialRepository.FindById(m.GitMaterialId)
			if err != nil && !util.IsErrNoRows(err) {
				impl.logger.Errorw("could not fetch git materials", "err", err)
				return nil, err
			}

			ciProjectDetail := CiProjectDetails{
				GitRepository:   ciMaterialCurrent.Material.GitConfiguration.URL,
				MaterialName:    gitMaterial.Name,
				CheckoutPath:    gitMaterial.CheckoutPath,
				FetchSubmodules: gitMaterial.FetchSubmodules,
				SourceType:      m.Type,
				SourceValue:     m.Value,
				Type:            string(m.Type),
				GitOptions: GitOptions{
					UserName:      gitMaterial.GitProvider.UserName,
					Password:      gitMaterial.GitProvider.Password,
					SshPrivateKey: gitMaterial.GitProvider.SshPrivateKey,
					AccessToken:   gitMaterial.GitProvider.AccessToken,
					AuthMode:      gitMaterial.GitProvider.AuthMode,
				},
			}

			if len(ciMaterialCurrent.Modifications) > 0 {
				ciProjectDetail.CommitHash = ciMaterialCurrent.Modifications[0].Revision
				ciProjectDetail.Author = ciMaterialCurrent.Modifications[0].Author
				ciProjectDetail.GitTag = ciMaterialCurrent.Modifications[0].Tag
				ciProjectDetail.Message = ciMaterialCurrent.Modifications[0].Message
				commitTime, err := convert(ciMaterialCurrent.Modifications[0].ModifiedTime)
				if err != nil {
					return nil, err
				}
				ciProjectDetail.CommitTime = commitTime.Format(bean2.LayoutRFC3339)
			} else {
				impl.logger.Debugw("devtronbug#1062", ciPipeline.Id, cdPipeline.Id)
				return nil, fmt.Errorf("modifications not found for %d", ciPipeline.Id)
			}

			// set webhook data
			if m.Type == pipelineConfig.SOURCE_TYPE_WEBHOOK && len(ciMaterialCurrent.Modifications) > 0 {
				webhookData := ciMaterialCurrent.Modifications[0].WebhookData
				ciProjectDetail.WebhookData = pipelineConfig.WebhookData{
					Id:              webhookData.Id,
					EventActionType: webhookData.EventActionType,
					Data:            webhookData.Data,
				}
			}

			ciProjectDetails = append(ciProjectDetails, ciProjectDetail)
		}
	}
	var stageYaml string
	var deployStageWfr pipelineConfig.CdWorkflowRunner
	deployStageTriggeredByUser := &bean.UserInfo{}
	var pipelineReleaseCounter int
	var preDeploySteps []*bean3.StepObject
	var postDeploySteps []*bean3.StepObject
	var refPluginsData []*bean3.RefPluginObject
	//if pipeline_stage_steps present for pre-CD or post-CD then no need to add stageYaml to cdWorkflowRequest in that
	//case add PreDeploySteps and PostDeploySteps to cdWorkflowRequest, this is done for backward compatibility
	pipelineStage, err := impl.pipelineStageRepository.GetAllCdStagesByCdPipelineId(cdPipeline.Id)
	if err != nil {
		impl.logger.Errorw("error in getting pipelineStages by cdPipelineId", "err", err, "cdPipelineId", cdPipeline.Id)
		return nil, err
	}
	if len(pipelineStage) > 0 {
		if runner.WorkflowType == bean.CD_WORKFLOW_TYPE_PRE {
			preDeploySteps, _, refPluginsData, err = impl.pipelineStageService.BuildPrePostAndRefPluginStepsDataForWfRequest(cdPipeline.Id, cdStage)
			if err != nil {
				impl.logger.Errorw("error in getting pre, post & refPlugin steps data for wf request", "err", err, "cdPipelineId", cdPipeline.Id)
				return nil, err
			}
		} else if runner.WorkflowType == bean.CD_WORKFLOW_TYPE_POST {
			_, postDeploySteps, refPluginsData, err = impl.pipelineStageService.BuildPrePostAndRefPluginStepsDataForWfRequest(cdPipeline.Id, cdStage)
			if err != nil {
				impl.logger.Errorw("error in getting pre, post & refPlugin steps data for wf request", "err", err, "cdPipelineId", cdPipeline.Id)
				return nil, err
			}
			deployStageWfr, deployStageTriggeredByUser, pipelineReleaseCounter, err = impl.getDeployStageDetails(cdPipeline.Id)
			if err != nil {
				impl.logger.Errorw("error in getting deployStageWfr, deployStageTriggeredByUser and pipelineReleaseCounter wf request", "err", err, "cdPipelineId", cdPipeline.Id)
				return nil, err
			}
		} else {
			return nil, fmt.Errorf("unsupported workflow triggerd")
		}

	} else {
		//in this case no plugin script is not present for this cdPipeline hence going with attaching preStage or postStage config
		if runner.WorkflowType == bean.CD_WORKFLOW_TYPE_PRE {
			stageYaml = cdPipeline.PreStageConfig
		} else if runner.WorkflowType == bean.CD_WORKFLOW_TYPE_POST {
			stageYaml = cdPipeline.PostStageConfig
			deployStageWfr, deployStageTriggeredByUser, pipelineReleaseCounter, err = impl.getDeployStageDetails(cdPipeline.Id)
			if err != nil {
				impl.logger.Errorw("error in getting deployStageWfr, deployStageTriggeredByUser and pipelineReleaseCounter wf request", "err", err, "cdPipelineId", cdPipeline.Id)
				return nil, err
			}

		} else {
			return nil, fmt.Errorf("unsupported workflow triggerd")
		}
	}

	cdStageWorkflowRequest := &CdWorkflowRequest{
		EnvironmentId:         cdPipeline.EnvironmentId,
		AppId:                 cdPipeline.AppId,
		WorkflowId:            cdWf.Id,
		WorkflowRunnerId:      runner.Id,
		WorkflowNamePrefix:    strconv.Itoa(runner.Id) + "-" + runner.Name,
		WorkflowPrefixForLog:  strconv.Itoa(cdWf.Id) + string(runner.WorkflowType) + "-" + runner.Name,
		CdImage:               impl.cdConfig.DefaultImage,
		CdPipelineId:          cdWf.PipelineId,
		TriggeredBy:           triggeredBy,
		StageYaml:             stageYaml,
		CiProjectDetails:      ciProjectDetails,
		Namespace:             runner.Namespace,
		ActiveDeadlineSeconds: impl.cdConfig.DefaultTimeout,
		CiArtifactDTO: CiArtifactDTO{
			Id:           artifact.Id,
			PipelineId:   artifact.PipelineId,
			Image:        artifact.Image,
			ImageDigest:  artifact.ImageDigest,
			MaterialInfo: artifact.MaterialInfo,
			DataSource:   artifact.DataSource,
			WorkflowId:   artifact.WorkflowId,
		},
		OrchestratorHost:  impl.cdConfig.OrchestratorHost,
		OrchestratorToken: impl.cdConfig.OrchestratorToken,
		CloudProvider:     impl.cdConfig.CloudProvider,
		WorkflowExecutor:  workflowExecutor,
		RefPlugins:        refPluginsData,
	}

	extraEnvVariables := make(map[string]string)
	env, err := impl.envRepository.FindById(cdPipeline.EnvironmentId)
	if err != nil {
		impl.logger.Errorw("error in getting environment by id", "err", err)
		return nil, err
	}
	if env != nil {
		extraEnvVariables[CD_PIPELINE_ENV_NAME_KEY] = env.Name
		if env.Cluster != nil {
			extraEnvVariables[CD_PIPELINE_CLUSTER_NAME_KEY] = env.Cluster.ClusterName
		}
	}
	ciWf, err := impl.ciWorkflowRepository.FindLastTriggeredWorkflowByArtifactId(artifact.Id)
	if err != nil && err != pg.ErrNoRows {
		impl.logger.Errorw("error in getting ciWf by artifactId", "err", err, "artifactId", artifact.Id)
		return nil, err
	}
	var webhookAndCiData *gitSensorClient.WebhookAndCiData
	if ciWf != nil && ciWf.GitTriggers != nil {
		i := 1
		var gitCommitEnvVariables []GitMetadata

		for ciPipelineMaterialId, gitTrigger := range ciWf.GitTriggers {
			extraEnvVariables[fmt.Sprintf("%s_%d", GIT_COMMIT_HASH_PREFIX, i)] = gitTrigger.Commit
			extraEnvVariables[fmt.Sprintf("%s_%d", GIT_SOURCE_TYPE_PREFIX, i)] = string(gitTrigger.CiConfigureSourceType)
			extraEnvVariables[fmt.Sprintf("%s_%d", GIT_SOURCE_VALUE_PREFIX, i)] = gitTrigger.CiConfigureSourceValue

			gitCommitEnvVariables = append(gitCommitEnvVariables, GitMetadata{
				GitCommitHash:  gitTrigger.Commit,
				GitSourceType:  string(gitTrigger.CiConfigureSourceType),
				GitSourceValue: gitTrigger.CiConfigureSourceValue,
			})

			// CODE-BLOCK starts - store extra environment variables if webhook
			if gitTrigger.CiConfigureSourceType == pipelineConfig.SOURCE_TYPE_WEBHOOK {
				webhookDataId := gitTrigger.WebhookData.Id
				if webhookDataId > 0 {
					webhookDataRequest := &gitSensorClient.WebhookDataRequest{
						Id:                   webhookDataId,
						CiPipelineMaterialId: ciPipelineMaterialId,
					}
					webhookAndCiData, err = impl.gitSensorGrpcClient.GetWebhookData(context.Background(), webhookDataRequest)
					if err != nil {
						impl.logger.Errorw("err while getting webhook data from git-sensor", "err", err, "webhookDataRequest", webhookDataRequest)
						return nil, err
					}
					if webhookAndCiData != nil {
						for extEnvVariableKey, extEnvVariableVal := range webhookAndCiData.ExtraEnvironmentVariables {
							extraEnvVariables[extEnvVariableKey] = extEnvVariableVal
						}
					}
				}
			}
			// CODE_BLOCK ends

			i++
		}
		gitMetadata, err := json.Marshal(&gitCommitEnvVariables)
		if err != nil {
			impl.logger.Errorw("err while marshaling git metdata", "err", err)
			return nil, err
		}
		extraEnvVariables[GIT_METADATA] = string(gitMetadata)

		extraEnvVariables[GIT_SOURCE_COUNT] = strconv.Itoa(len(ciWf.GitTriggers))
	}

	childCdIds, err := impl.appWorkflowRepository.FindChildCDIdsByParentCDPipelineId(cdPipeline.Id)
	if err != nil && err != pg.ErrNoRows {
		impl.logger.Errorw("error in getting child cdPipelineIds by parent cdPipelineId", "err", err, "parent cdPipelineId", cdPipeline.Id)
		return nil, err
	}
	if len(childCdIds) > 0 {
		childPipelines, err := impl.pipelineRepository.FindByIdsIn(childCdIds)
		if err != nil {
			impl.logger.Errorw("error in getting pipelines by ids", "err", err, "ids", childCdIds)
			return nil, err
		}
		var childCdEnvVariables []ChildCdMetadata
		for i, childPipeline := range childPipelines {
			extraEnvVariables[fmt.Sprintf("%s_%d", CHILD_CD_ENV_NAME_PREFIX, i+1)] = childPipeline.Environment.Name
			extraEnvVariables[fmt.Sprintf("%s_%d", CHILD_CD_CLUSTER_NAME_PREFIX, i+1)] = childPipeline.Environment.Cluster.ClusterName

			childCdEnvVariables = append(childCdEnvVariables, ChildCdMetadata{
				ChildCdEnvName:     childPipeline.Environment.Name,
				ChildCdClusterName: childPipeline.Environment.Cluster.ClusterName,
			})
		}
		childCdEnvVariablesMetadata, err := json.Marshal(&childCdEnvVariables)
		if err != nil {
			impl.logger.Errorw("err while marshaling childCdEnvVariables", "err", err)
			return nil, err
		}
		extraEnvVariables[CHILD_CD_METADATA] = string(childCdEnvVariablesMetadata)

		extraEnvVariables[CHILD_CD_COUNT] = strconv.Itoa(len(childPipelines))
	}
	if ciPipeline != nil && ciPipeline.Id > 0 {
		extraEnvVariables["APP_NAME"] = ciPipeline.App.AppName
		cdStageWorkflowRequest.DockerUsername = ciPipeline.CiTemplate.DockerRegistry.Username
		cdStageWorkflowRequest.DockerPassword = ciPipeline.CiTemplate.DockerRegistry.Password
		cdStageWorkflowRequest.AwsRegion = ciPipeline.CiTemplate.DockerRegistry.AWSRegion
		cdStageWorkflowRequest.DockerConnection = ciPipeline.CiTemplate.DockerRegistry.Connection
		cdStageWorkflowRequest.DockerCert = ciPipeline.CiTemplate.DockerRegistry.Cert
		cdStageWorkflowRequest.AccessKey = ciPipeline.CiTemplate.DockerRegistry.AWSAccessKeyId
		cdStageWorkflowRequest.SecretKey = ciPipeline.CiTemplate.DockerRegistry.AWSSecretAccessKey
		cdStageWorkflowRequest.DockerRegistryType = string(ciPipeline.CiTemplate.DockerRegistry.RegistryType)
		cdStageWorkflowRequest.DockerRegistryURL = ciPipeline.CiTemplate.DockerRegistry.RegistryURL
	} else if cdPipeline.AppId > 0 {
		ciTemplate, err := impl.CiTemplateRepository.FindByAppId(cdPipeline.AppId)
		if err != nil {
			return nil, err
		}
		extraEnvVariables["APP_NAME"] = ciTemplate.App.AppName
		cdStageWorkflowRequest.DockerUsername = ciTemplate.DockerRegistry.Username
		cdStageWorkflowRequest.DockerPassword = ciTemplate.DockerRegistry.Password
		cdStageWorkflowRequest.AwsRegion = ciTemplate.DockerRegistry.AWSRegion
		cdStageWorkflowRequest.DockerConnection = ciTemplate.DockerRegistry.Connection
		cdStageWorkflowRequest.DockerCert = ciTemplate.DockerRegistry.Cert
		cdStageWorkflowRequest.AccessKey = ciTemplate.DockerRegistry.AWSAccessKeyId
		cdStageWorkflowRequest.SecretKey = ciTemplate.DockerRegistry.AWSSecretAccessKey
		cdStageWorkflowRequest.DockerRegistryType = string(ciTemplate.DockerRegistry.RegistryType)
		cdStageWorkflowRequest.DockerRegistryURL = ciTemplate.DockerRegistry.RegistryURL
		appLabels, err := impl.appLabelRepository.FindAllByAppId(cdPipeline.AppId)
		if err != nil && err != pg.ErrNoRows {
			impl.logger.Errorw("error in getting labels by appId", "err", err, "appId", cdPipeline.AppId)
			return nil, err
		}
		var appLabelEnvVariables []AppLabelMetadata
		for i, appLabel := range appLabels {
			extraEnvVariables[fmt.Sprintf("%s_%d", APP_LABEL_KEY_PREFIX, i+1)] = appLabel.Key
			extraEnvVariables[fmt.Sprintf("%s_%d", APP_LABEL_VALUE_PREFIX, i+1)] = appLabel.Value
			appLabelEnvVariables = append(appLabelEnvVariables, AppLabelMetadata{
				AppLabelKey:   appLabel.Key,
				AppLabelValue: appLabel.Value,
			})
		}
		if len(appLabels) > 0 {
			extraEnvVariables[APP_LABEL_COUNT] = strconv.Itoa(len(appLabels))
			appLabelEnvVariablesMetadata, err := json.Marshal(&appLabelEnvVariables)
			if err != nil {
				impl.logger.Errorw("err while marshaling appLabelEnvVariables", "err", err)
				return nil, err
			}
			extraEnvVariables[APP_LABEL_METADATA] = string(appLabelEnvVariablesMetadata)

		}
	}
	cdStageWorkflowRequest.ExtraEnvironmentVariables = extraEnvVariables
	if deployStageTriggeredByUser != nil {
		cdStageWorkflowRequest.DeploymentTriggerTime = deployStageWfr.StartedOn
		cdStageWorkflowRequest.DeploymentTriggeredBy = deployStageTriggeredByUser.EmailId
	}
	if pipelineReleaseCounter > 0 {
		cdStageWorkflowRequest.DeploymentReleaseCounter = pipelineReleaseCounter
	}
	if cdWorkflowConfig.CdCacheRegion == "" {
		cdWorkflowConfig.CdCacheRegion = impl.cdConfig.DefaultCdLogsBucketRegion
	}

	if runner.WorkflowType == bean.CD_WORKFLOW_TYPE_PRE {
		//populate input variables of steps with extra env variables
		setExtraEnvVariableInDeployStep(preDeploySteps, extraEnvVariables, webhookAndCiData)
		cdStageWorkflowRequest.PrePostDeploySteps = preDeploySteps
	} else if runner.WorkflowType == bean.CD_WORKFLOW_TYPE_POST {
		setExtraEnvVariableInDeployStep(postDeploySteps, extraEnvVariables, webhookAndCiData)
		cdStageWorkflowRequest.PrePostDeploySteps = postDeploySteps
	}
	cdStageWorkflowRequest.BlobStorageConfigured = runner.BlobStorageEnabled
	switch cdStageWorkflowRequest.CloudProvider {
	case BLOB_STORAGE_S3:
		//No AccessKey is used for uploading artifacts, instead IAM based auth is used
		cdStageWorkflowRequest.CdCacheRegion = cdWorkflowConfig.CdCacheRegion
		cdStageWorkflowRequest.CdCacheLocation = cdWorkflowConfig.CdCacheBucket
		cdStageWorkflowRequest.ArtifactLocation, cdStageWorkflowRequest.ArtifactBucket, cdStageWorkflowRequest.ArtifactFileName = impl.buildArtifactLocationForS3(cdWorkflowConfig, cdWf, runner)
		cdStageWorkflowRequest.BlobStorageS3Config = &blob_storage.BlobStorageS3Config{
			AccessKey:                  impl.cdConfig.BlobStorageS3AccessKey,
			Passkey:                    impl.cdConfig.BlobStorageS3SecretKey,
			EndpointUrl:                impl.cdConfig.BlobStorageS3Endpoint,
			IsInSecure:                 impl.cdConfig.BlobStorageS3EndpointInsecure,
			CiCacheBucketName:          cdWorkflowConfig.CdCacheBucket,
			CiCacheRegion:              cdWorkflowConfig.CdCacheRegion,
			CiCacheBucketVersioning:    impl.cdConfig.BlobStorageS3BucketVersioned,
			CiArtifactBucketName:       cdStageWorkflowRequest.ArtifactBucket,
			CiArtifactRegion:           cdWorkflowConfig.CdCacheRegion,
			CiArtifactBucketVersioning: impl.cdConfig.BlobStorageS3BucketVersioned,
			CiLogBucketName:            impl.cdConfig.DefaultBuildLogsBucket,
			CiLogRegion:                impl.cdConfig.DefaultCdLogsBucketRegion,
			CiLogBucketVersioning:      impl.cdConfig.BlobStorageS3BucketVersioned,
		}
	case BLOB_STORAGE_GCP:
		cdStageWorkflowRequest.GcpBlobConfig = &blob_storage.GcpBlobConfig{
			CredentialFileJsonData: impl.cdConfig.BlobStorageGcpCredentialJson,
			ArtifactBucketName:     impl.cdConfig.DefaultBuildLogsBucket,
			LogBucketName:          impl.cdConfig.DefaultBuildLogsBucket,
		}
		cdStageWorkflowRequest.ArtifactLocation = impl.buildDefaultArtifactLocation(cdWorkflowConfig, cdWf, runner)
		cdStageWorkflowRequest.ArtifactFileName = cdStageWorkflowRequest.ArtifactLocation
	case BLOB_STORAGE_AZURE:
		cdStageWorkflowRequest.AzureBlobConfig = &blob_storage.AzureBlobConfig{
			Enabled:               true,
			AccountName:           impl.cdConfig.AzureAccountName,
			BlobContainerCiCache:  impl.cdConfig.AzureBlobContainerCiCache,
			AccountKey:            impl.cdConfig.AzureAccountKey,
			BlobContainerCiLog:    impl.cdConfig.AzureBlobContainerCiLog,
			BlobContainerArtifact: impl.cdConfig.AzureBlobContainerCiLog,
		}
		cdStageWorkflowRequest.BlobStorageS3Config = &blob_storage.BlobStorageS3Config{
			EndpointUrl:     impl.cdConfig.AzureGatewayUrl,
			IsInSecure:      impl.cdConfig.AzureGatewayConnectionInsecure,
			CiLogBucketName: impl.cdConfig.AzureBlobContainerCiLog,
			CiLogRegion:     "",
			AccessKey:       impl.cdConfig.AzureAccountName,
		}
		cdStageWorkflowRequest.ArtifactLocation = impl.buildDefaultArtifactLocation(cdWorkflowConfig, cdWf, runner)
		cdStageWorkflowRequest.ArtifactFileName = cdStageWorkflowRequest.ArtifactLocation
	default:
		if impl.cdConfig.BlobStorageEnabled {
			return nil, fmt.Errorf("blob storage %s not supported", cdStageWorkflowRequest.CloudProvider)
		}
	}
	cdStageWorkflowRequest.DefaultAddressPoolBaseCidr = impl.cdConfig.DefaultAddressPoolBaseCidr
	cdStageWorkflowRequest.DefaultAddressPoolSize = impl.cdConfig.DefaultAddressPoolSize
	if util.IsManifestDownload(cdPipeline.DeploymentAppType) || util.IsManifestPush(cdPipeline.DeploymentAppType) {
		cdStageWorkflowRequest.IsDryRun = true
	}
	return cdStageWorkflowRequest, nil
}

func (impl *WorkflowDagExecutorImpl) buildDefaultArtifactLocation(cdWorkflowConfig *pipelineConfig.CdWorkflowConfig, savedWf *pipelineConfig.CdWorkflow, runner *pipelineConfig.CdWorkflowRunner) string {
	cdArtifactLocationFormat := cdWorkflowConfig.CdArtifactLocationFormat
	if cdArtifactLocationFormat == "" {
		cdArtifactLocationFormat = impl.cdConfig.CdArtifactLocationFormat
	}
	ArtifactLocation := fmt.Sprintf("%s/"+cdArtifactLocationFormat, impl.cdConfig.DefaultArtifactKeyPrefix, savedWf.Id, runner.Id)
	return ArtifactLocation
}

func (impl *WorkflowDagExecutorImpl) HandleDeploymentSuccessEvent(gitHash string, pipelineOverrideId int) error {
	var pipelineOverride *chartConfig.PipelineOverride
	var err error
	if len(gitHash) > 0 && pipelineOverrideId == 0 {
		pipelineOverride, err = impl.pipelineOverrideRepository.FindByPipelineTriggerGitHash(gitHash)
		if err != nil {
			impl.logger.Errorw("error in fetching pipeline trigger by hash", "gitHash", gitHash)
			return err
		}
	} else if len(gitHash) == 0 && pipelineOverrideId > 0 {
		pipelineOverride, err = impl.pipelineOverrideRepository.FindById(pipelineOverrideId)
		if err != nil {
			impl.logger.Errorw("error in fetching pipeline trigger by override id", "pipelineOverrideId", pipelineOverrideId)
			return err
		}
	} else {
		return fmt.Errorf("no release found")
	}
	cdWorkflow, err := impl.cdWorkflowRepository.FindById(pipelineOverride.CdWorkflowId)
	if err != nil {
		impl.logger.Errorw("error in fetching cd workflow by id", "pipelineOverride", pipelineOverride)
		return err
	}

	postStageStepType, err := impl.pipelineStageRepository.GetCdStageByCdPipelineIdAndStageType(pipelineOverride.Pipeline.Id, repository4.PIPELINE_STAGE_TYPE_POST_CD)
	if err != nil && err != pg.ErrNoRows {
		impl.logger.Errorw("error in fetching preStageStepType in GetCdStageByCdPipelineIdAndStageType ", "cdPipelineId", pipelineOverride.Pipeline, "err", err)
		return err
	}

	if len(pipelineOverride.Pipeline.PostStageConfig) > 0 || postStageStepType != nil {
		if pipelineOverride.Pipeline.PostTriggerType == pipelineConfig.TRIGGER_TYPE_AUTOMATIC &&
			pipelineOverride.DeploymentType != models.DEPLOYMENTTYPE_STOP &&
			pipelineOverride.DeploymentType != models.DEPLOYMENTTYPE_START {

			err = impl.TriggerPostStage(cdWorkflow, pipelineOverride.Pipeline, 1)
			if err != nil {
				impl.logger.Errorw("error in triggering post stage after successful deployment event", "err", err, "cdWorkflow", cdWorkflow)
				return err
			}
		}
	} else {
		// to trigger next pre/cd, if any
		// finding children cd by pipeline id
		err = impl.HandlePostStageSuccessEvent(cdWorkflow.Id, pipelineOverride.PipelineId, 1)
		if err != nil {
			impl.logger.Errorw("error in triggering children cd after successful deployment event", "parentCdPipelineId", pipelineOverride.PipelineId)
			return err
		}
	}
	return nil
}

func (impl *WorkflowDagExecutorImpl) HandlePostStageSuccessEvent(cdWorkflowId int, cdPipelineId int, triggeredBy int32) error {
	// finding children cd by pipeline id
	cdPipelinesMapping, err := impl.appWorkflowRepository.FindWFCDMappingByParentCDPipelineId(cdPipelineId)
	if err != nil {
		impl.logger.Errorw("error in getting mapping of cd pipelines by parent cd pipeline id", "err", err, "parentCdPipelineId", cdPipelineId)
		return err
	}
	ciArtifact, err := impl.ciArtifactRepository.GetArtifactByCdWorkflowId(cdWorkflowId)
	if err != nil {
		impl.logger.Errorw("error in finding artifact by cd workflow id", "err", err, "cdWorkflowId", cdWorkflowId)
		return err
	}
	//TODO : confirm about this logic used for applyAuth
	applyAuth := false
	if triggeredBy != 1 {
		applyAuth = true
	}
	for _, cdPipelineMapping := range cdPipelinesMapping {
		//find pipeline by cdPipeline ID
		pipeline, err := impl.pipelineRepository.FindById(cdPipelineMapping.ComponentId)
		if err != nil {
			impl.logger.Errorw("error in getting cd pipeline by id", "err", err, "pipelineId", cdPipelineMapping.ComponentId)
			return err
		}
		//finding ci artifact by ciPipelineID and pipelineId
		//TODO : confirm values for applyAuth, async & triggeredBy
		err = impl.triggerStage(nil, pipeline, ciArtifact, applyAuth, triggeredBy)
		if err != nil {
			impl.logger.Errorw("error in triggering cd pipeline after successful post stage", "err", err, "pipelineId", pipeline.Id)
			return err
		}
	}
	return nil
}

// Only used for auto trigger
func (impl *WorkflowDagExecutorImpl) TriggerDeployment(cdWf *pipelineConfig.CdWorkflow, artifact *repository.CiArtifact, pipeline *pipelineConfig.Pipeline, applyAuth bool, triggeredBy int32) error {
	//in case of manual ci RBAC need to apply, this method used for auto cd deployment
	pipelineId := pipeline.Id
	if applyAuth {
		user, err := impl.user.GetById(triggeredBy)
		if err != nil {
			impl.logger.Errorw("error in fetching user for auto pipeline", "UpdatedBy", artifact.UpdatedBy)
			return nil
		}
		token := user.EmailId
		object := impl.enforcerUtil.GetAppRBACNameByAppId(pipeline.AppId)
		impl.logger.Debugw("Triggered Request (App Permission Checking):", "object", object)
		if ok := impl.enforcer.EnforceByEmail(strings.ToLower(token), casbin.ResourceApplications, casbin.ActionTrigger, object); !ok {
			err = &util.ApiError{Code: "401", HttpStatusCode: 401, UserMessage: "unauthorized for pipeline " + strconv.Itoa(pipelineId)}
			return err
		}
	}

	artifactId := artifact.Id
	// need to check for approved artifact only in case configured
	approvalRequestId, err := impl.checkApprovalNodeForDeployment(triggeredBy, pipeline, artifactId)
	if err != nil {
		return err
	}

	//setting triggeredAt variable to have consistent data for various audit log places in db for deployment time
	triggeredAt := time.Now()

	if cdWf == nil {
		cdWf = &pipelineConfig.CdWorkflow{
			CiArtifactId: artifactId,
			PipelineId:   pipelineId,
			AuditLog:     sql.AuditLog{CreatedOn: triggeredAt, CreatedBy: 1, UpdatedOn: triggeredAt, UpdatedBy: 1},
		}
		err := impl.cdWorkflowRepository.SaveWorkFlow(context.Background(), cdWf)
		if err != nil {
			return err
		}
	}

	runner := &pipelineConfig.CdWorkflowRunner{
		Name:         pipeline.Name,
		WorkflowType: bean.CD_WORKFLOW_TYPE_DEPLOY,
		ExecutorType: pipelineConfig.WORKFLOW_EXECUTOR_TYPE_SYSTEM,
		Status:       pipelineConfig.WorkflowInProgress, //starting
		TriggeredBy:  1,
		StartedOn:    triggeredAt,
		Namespace:    impl.cdConfig.DefaultNamespace,
		CdWorkflowId: cdWf.Id,
		AuditLog:     sql.AuditLog{CreatedOn: triggeredAt, CreatedBy: triggeredBy, UpdatedOn: triggeredAt, UpdatedBy: triggeredBy},
	}
	if approvalRequestId > 0 {
		runner.DeploymentApprovalRequestId = approvalRequestId
	}
	savedWfr, err := impl.cdWorkflowRepository.SaveWorkFlowRunner(runner)
	if err != nil {
		return err
	}
	if approvalRequestId > 0 {
		err = impl.deploymentApprovalRepository.ConsumeApprovalRequest(approvalRequestId)
		if err != nil {
			return err
		}
	}
	runner.CdWorkflow = &pipelineConfig.CdWorkflow{
		Pipeline: pipeline,
	}
	// creating cd pipeline status timeline for deployment initialisation
	timeline := &pipelineConfig.PipelineStatusTimeline{
		CdWorkflowRunnerId: runner.Id,
		Status:             pipelineConfig.TIMELINE_STATUS_DEPLOYMENT_INITIATED,
		StatusDetail:       "Deployment initiated successfully.",
		StatusTime:         time.Now(),
		AuditLog: sql.AuditLog{
			CreatedBy: 1,
			CreatedOn: time.Now(),
			UpdatedBy: 1,
			UpdatedOn: time.Now(),
		},
	}
	isAppStore := false
	err = impl.pipelineStatusTimelineService.SaveTimeline(timeline, nil, isAppStore)
	if err != nil {
		impl.logger.Errorw("error in creating timeline status for deployment initiation", "err", err, "timeline", timeline)
	}
	//checking vulnerability for deploying image
	isVulnerable := false
	if len(artifact.ImageDigest) > 0 {
		var cveStores []*security.CveStore
		imageScanResult, err := impl.scanResultRepository.FindByImageDigest(artifact.ImageDigest)
		if err != nil && err != pg.ErrNoRows {
			impl.logger.Errorw("error fetching image digest", "digest", artifact.ImageDigest, "err", err)
			return err
		}
		for _, item := range imageScanResult {
			cveStores = append(cveStores, &item.CveStore)
		}
		env, err := impl.envRepository.FindById(pipeline.EnvironmentId)
		if err != nil {
			impl.logger.Errorw("error while fetching env", "err", err)
			return err
		}
		blockCveList, err := impl.cvePolicyRepository.GetBlockedCVEList(cveStores, env.ClusterId, pipeline.EnvironmentId, pipeline.AppId, false)
		if err != nil {
			impl.logger.Errorw("error while fetching blocked cve list", "err", err)
			return err
		}
		if len(blockCveList) > 0 {
			isVulnerable = true
		}
	}
	if isVulnerable == true {
		runner.Status = pipelineConfig.WorkflowFailed
		runner.Message = "Found vulnerability on image"
		runner.FinishedOn = time.Now()
		runner.UpdatedOn = time.Now()
		runner.UpdatedBy = triggeredBy
		err = impl.cdWorkflowRepository.UpdateWorkFlowRunner(runner)
		if err != nil {
			impl.logger.Errorw("error in updating status", "err", err)
			return err
		}
		cdMetrics := util4.CDMetrics{
			AppName:         runner.CdWorkflow.Pipeline.DeploymentAppName,
			Status:          runner.Status,
			DeploymentType:  runner.CdWorkflow.Pipeline.DeploymentAppType,
			EnvironmentName: runner.CdWorkflow.Pipeline.Environment.Name,
			Time:            time.Since(runner.StartedOn).Seconds() - time.Since(runner.FinishedOn).Seconds(),
		}
		util4.TriggerCDMetrics(cdMetrics, impl.cdConfig.ExposeCDMetrics)
		// creating cd pipeline status timeline for deployment failed
		timeline := &pipelineConfig.PipelineStatusTimeline{
			CdWorkflowRunnerId: runner.Id,
			Status:             pipelineConfig.TIMELINE_STATUS_DEPLOYMENT_FAILED,
			StatusDetail:       "Deployment failed: Vulnerability policy violated.",
			StatusTime:         time.Now(),
			AuditLog: sql.AuditLog{
				CreatedBy: 1,
				CreatedOn: time.Now(),
				UpdatedBy: 1,
				UpdatedOn: time.Now(),
			},
		}
		err = impl.pipelineStatusTimelineService.SaveTimeline(timeline, nil, isAppStore)
		if util.IsManifestDownload(pipeline.DeploymentAppType) {
			runner := &pipelineConfig.CdWorkflowRunner{
				Name:         pipeline.Name,
				WorkflowType: bean.CD_WORKFLOW_TYPE_DEPLOY,
				ExecutorType: pipelineConfig.WORKFLOW_EXECUTOR_TYPE_SYSTEM,
				Status:       pipelineConfig.WorkflowSucceeded, //starting
				TriggeredBy:  1,
				StartedOn:    triggeredAt,
				Namespace:    impl.cdConfig.DefaultNamespace,
				CdWorkflowId: cdWf.Id,
				AuditLog:     sql.AuditLog{CreatedOn: triggeredAt, CreatedBy: triggeredBy, UpdatedOn: triggeredAt, UpdatedBy: triggeredBy},
			}
			_ = impl.cdWorkflowRepository.UpdateWorkFlowRunner(runner)
		}
		if err != nil {
			impl.logger.Errorw("error in creating timeline status for deployment fail - cve policy violation", "err", err, "timeline", timeline)
		}
		return nil
	}

	err = impl.appService.TriggerCD(artifact, cdWf.Id, savedWfr.Id, pipeline, triggeredAt)
	if util.IsManifestDownload(pipeline.DeploymentAppType) || util.IsManifestPush(pipeline.DeploymentAppType) {
		runner := &pipelineConfig.CdWorkflowRunner{
			Id:           runner.Id,
			Name:         pipeline.Name,
			WorkflowType: bean.CD_WORKFLOW_TYPE_DEPLOY,
			ExecutorType: pipelineConfig.WORKFLOW_EXECUTOR_TYPE_AWF,
			TriggeredBy:  1,
			StartedOn:    triggeredAt,
			Status:       pipelineConfig.WorkflowSucceeded,
			Namespace:    impl.cdConfig.DefaultNamespace,
			CdWorkflowId: cdWf.Id,
			AuditLog:     sql.AuditLog{CreatedOn: triggeredAt, CreatedBy: 1, UpdatedOn: triggeredAt, UpdatedBy: 1},
			FinishedOn:   time.Now(),
		}
		updateErr := impl.cdWorkflowRepository.UpdateWorkFlowRunner(runner)
		if updateErr != nil {
			impl.logger.Errorw("error in updating runner for manifest_download type", "err", err)
		}
		// Handle Auto Trigger for Manifest Push deployment type
		pipelineOverride, err := impl.pipelineOverrideRepository.FindLatestByCdWorkflowId(cdWf.Id)
		if err != nil {
			impl.logger.Errorw("error in getting latest pipeline override by cdWorkflowId", "err", err, "cdWorkflowId", cdWf.Id)
			return err
		}
		go impl.HandleDeploymentSuccessEvent("", pipelineOverride.Id)
	}
	err1 := impl.updatePreviousDeploymentStatus(runner, pipelineId, err, triggeredAt, triggeredBy)
	if err1 != nil || err != nil {
		impl.logger.Errorw("error while update previous cd workflow runners", "err", err, "runner", runner, "pipelineId", pipelineId)
		return err
	}
	return nil
}

func (impl *WorkflowDagExecutorImpl) checkApprovalNodeForDeployment(requestedUserId int32, pipeline *pipelineConfig.Pipeline, artifactId int) (int, error) {
	if pipeline.ApprovalNodeConfigured() {
		pipelineId := pipeline.Id
		approvalConfig, err := pipeline.GetApprovalConfig()
		if err != nil {
			impl.logger.Errorw("error occurred while fetching approval node config", "approvalConfig", pipeline.UserApprovalConfig, "err", err)
			return 0, err
		}
		userApprovalMetadata, err := impl.FetchApprovalDataForArtifacts([]int{artifactId}, pipelineId, approvalConfig.RequiredCount)
		if err != nil {
			return 0, err
		}
		approvalMetadata, ok := userApprovalMetadata[artifactId]
		if ok && approvalMetadata.ApprovalRuntimeState != pipelineConfig.ApprovedApprovalState {
			impl.logger.Errorw("not triggering deployment since artifact is not approved", "pipelineId", pipelineId, "artifactId", artifactId)
			return 0, errors.New("not triggering deployment since artifact is not approved")
		} else if ok {
			approvalUsersData := approvalMetadata.ApprovalUsersData
			for _, approvalData := range approvalUsersData {
				if approvalData.UserId == requestedUserId {
					return 0, errors.New("image cannot be deployed by its approver")
				}
			}
			return approvalMetadata.ApprovalRequestId, nil
		} else {
			return 0, errors.New("request not raised for artifact")
		}
	}
	return 0, nil

}

func (impl *WorkflowDagExecutorImpl) updatePreviousDeploymentStatus(currentRunner *pipelineConfig.CdWorkflowRunner, pipelineId int, err error, triggeredAt time.Time, triggeredBy int32) error {
	if err != nil {
		//creating cd pipeline status timeline for deployment failed
		terminalStatusExists, timelineErr := impl.cdPipelineStatusTimelineRepo.CheckIfTerminalStatusTimelinePresentByWfrId(currentRunner.Id)
		if timelineErr != nil {
			impl.logger.Errorw("error in checking if terminal status timeline exists by wfrId", "err", timelineErr, "wfrId", currentRunner.Id)
			return timelineErr
		}
		if !terminalStatusExists {
			impl.logger.Infow("marking pipeline deployment failed", "err", err)
			timeline := &pipelineConfig.PipelineStatusTimeline{
				CdWorkflowRunnerId: currentRunner.Id,
				Status:             pipelineConfig.TIMELINE_STATUS_DEPLOYMENT_FAILED,
				StatusDetail:       fmt.Sprintf("Deployment failed: %v", err),
				StatusTime:         time.Now(),
				AuditLog: sql.AuditLog{
					CreatedBy: 1,
					CreatedOn: time.Now(),
					UpdatedBy: 1,
					UpdatedOn: time.Now(),
				},
			}
			timelineErr = impl.pipelineStatusTimelineService.SaveTimeline(timeline, nil, false)
			if timelineErr != nil {
				impl.logger.Errorw("error in creating timeline status for deployment fail", "err", timelineErr, "timeline", timeline)
			}
		}
		impl.logger.Errorw("error in triggering cd WF, setting wf status as fail ", "wfId", currentRunner.Id, "err", err)
		currentRunner.Status = pipelineConfig.WorkflowFailed
		currentRunner.Message = err.Error()
		currentRunner.FinishedOn = triggeredAt
		currentRunner.UpdatedOn = time.Now()
		currentRunner.UpdatedBy = triggeredBy
		err = impl.cdWorkflowRepository.UpdateWorkFlowRunner(currentRunner)
		if err != nil {
			impl.logger.Errorw("error updating cd wf runner status", "err", err, "currentRunner", currentRunner)
			return err
		}
		cdMetrics := util4.CDMetrics{
			AppName:         currentRunner.CdWorkflow.Pipeline.DeploymentAppName,
			Status:          currentRunner.Status,
			DeploymentType:  currentRunner.CdWorkflow.Pipeline.DeploymentAppType,
			EnvironmentName: currentRunner.CdWorkflow.Pipeline.Environment.Name,
			Time:            time.Since(currentRunner.StartedOn).Seconds() - time.Since(currentRunner.FinishedOn).Seconds(),
		}
		util4.TriggerCDMetrics(cdMetrics, impl.cdConfig.ExposeCDMetrics)
		return nil
		//update current WF with error status
	} else {
		//update [n,n-1] statuses as failed if not terminal
		terminalStatus := []string{string(health.HealthStatusHealthy), pipelineConfig.WorkflowAborted, pipelineConfig.WorkflowFailed, pipelineConfig.WorkflowSucceeded}
		previousNonTerminalRunners, err := impl.cdWorkflowRepository.FindPreviousCdWfRunnerByStatus(pipelineId, currentRunner.Id, terminalStatus)
		if err != nil {
			impl.logger.Errorw("error fetching previous wf runner, updating cd wf runner status,", "err", err, "currentRunner", currentRunner)
			return err
		} else if len(previousNonTerminalRunners) == 0 {
			impl.logger.Errorw("no previous runner found in updating cd wf runner status,", "err", err, "currentRunner", currentRunner)
			return nil
		}
		dbConnection := impl.cdWorkflowRepository.GetConnection()
		tx, err := dbConnection.Begin()
		if err != nil {
			impl.logger.Errorw("error on update status, txn begin failed", "err", err)
			return err
		}
		// Rollback tx on error.
		defer tx.Rollback()
		var timelines []*pipelineConfig.PipelineStatusTimeline
		for _, previousRunner := range previousNonTerminalRunners {
			if previousRunner.Status == string(health.HealthStatusHealthy) ||
				previousRunner.Status == pipelineConfig.WorkflowSucceeded ||
				previousRunner.Status == pipelineConfig.WorkflowAborted ||
				previousRunner.Status == pipelineConfig.WorkflowFailed {
				//terminal status return
				impl.logger.Infow("skip updating cd wf runner status as previous runner status is", "status", previousRunner.Status)
				continue
			}
			impl.logger.Infow("updating cd wf runner status as previous runner status is", "status", previousRunner.Status)
			previousRunner.FinishedOn = triggeredAt
			previousRunner.Message = "A new deployment was initiated before this deployment completed"
			previousRunner.Status = pipelineConfig.WorkflowFailed
			previousRunner.UpdatedOn = time.Now()
			previousRunner.UpdatedBy = triggeredBy
			timeline := &pipelineConfig.PipelineStatusTimeline{
				CdWorkflowRunnerId: previousRunner.Id,
				Status:             pipelineConfig.TIMELINE_STATUS_DEPLOYMENT_SUPERSEDED,
				StatusDetail:       "This deployment is superseded.",
				StatusTime:         time.Now(),
				AuditLog: sql.AuditLog{
					CreatedBy: 1,
					CreatedOn: time.Now(),
					UpdatedBy: 1,
					UpdatedOn: time.Now(),
				},
			}
			timelines = append(timelines, timeline)
		}

		err = impl.cdWorkflowRepository.UpdateWorkFlowRunnersWithTxn(previousNonTerminalRunners, tx)
		if err != nil {
			impl.logger.Errorw("error updating cd wf runner status", "err", err, "previousNonTerminalRunners", previousNonTerminalRunners)
			return err
		}
		err = impl.cdPipelineStatusTimelineRepo.SaveTimelinesWithTxn(timelines, tx)
		if err != nil {
			impl.logger.Errorw("error updating pipeline status timelines", "err", err, "timelines", timelines)
			return err
		}
		err = tx.Commit()
		if err != nil {
			impl.logger.Errorw("error in db transaction commit", "err", err)
			return err
		}
		return nil
	}
}

type RequestType string

const START RequestType = "START"
const STOP RequestType = "STOP"

type StopAppRequest struct {
	AppId         int         `json:"appId" validate:"required"`
	EnvironmentId int         `json:"environmentId" validate:"required"`
	UserId        int32       `json:"userId"`
	RequestType   RequestType `json:"requestType" validate:"oneof=START STOP"`
}

type StopDeploymentGroupRequest struct {
	DeploymentGroupId int         `json:"deploymentGroupId" validate:"required"`
	UserId            int32       `json:"userId"`
	RequestType       RequestType `json:"requestType" validate:"oneof=START STOP"`
}

type PodRotateRequest struct {
	AppId               int                        `json:"appId" validate:"required"`
	EnvironmentId       int                        `json:"environmentId" validate:"required"`
	UserId              int32                      `json:"-"`
	ResourceIdentifiers []util5.ResourceIdentifier `json:"resources" validate:"required"`
}

func (impl *WorkflowDagExecutorImpl) RotatePods(ctx context.Context, podRotateRequest *PodRotateRequest) (*k8s.RotatePodResponse, error) {
	impl.logger.Infow("rotate pod request", "payload", podRotateRequest)
	//extract cluster id and namespace from env id
	environmentId := podRotateRequest.EnvironmentId
	environment, err := impl.envRepository.FindById(environmentId)
	if err != nil {
		impl.logger.Errorw("error occurred while fetching env details", "envId", environmentId, "err", err)
		return nil, err
	}
	var resourceIdentifiers []util5.ResourceIdentifier
	for _, resourceIdentifier := range podRotateRequest.ResourceIdentifiers {
		resourceIdentifier.Namespace = environment.Namespace
		resourceIdentifiers = append(resourceIdentifiers, resourceIdentifier)
	}
	rotatePodRequest := &k8s.RotatePodRequest{
		ClusterId: environment.ClusterId,
		Resources: resourceIdentifiers,
	}
	response, err := impl.k8sCommonService.RotatePods(ctx, rotatePodRequest)
	if err != nil {
		return nil, err
	}
	//TODO KB: make entry in cd workflow runner
	return response, nil
}

func (impl *WorkflowDagExecutorImpl) StopStartApp(stopRequest *StopAppRequest, ctx context.Context) (int, error) {
	pipelines, err := impl.pipelineRepository.FindActiveByAppIdAndEnvironmentId(stopRequest.AppId, stopRequest.EnvironmentId)
	if err != nil {
		impl.logger.Errorw("error in fetching pipeline", "app", stopRequest.AppId, "env", stopRequest.EnvironmentId, "err", err)
		return 0, err
	}
	if len(pipelines) == 0 {
		return 0, fmt.Errorf("no pipeline found")
	}
	pipeline := pipelines[0]

	//find pipeline with default
	var pipelineIds []int
	for _, p := range pipelines {
		impl.logger.Debugw("adding pipelineId", "pipelineId", p.Id)
		pipelineIds = append(pipelineIds, p.Id)
		//FIXME
	}
	wf, err := impl.cdWorkflowRepository.FindLatestCdWorkflowByPipelineId(pipelineIds)
	if err != nil {
		impl.logger.Errorw("error in fetching latest release", "err", err)
		return 0, err
	}
	stopTemplate := `{"replicaCount":0,"autoscaling":{"MinReplicas":0,"MaxReplicas":0 ,"enabled": false} }`
	latestArtifactId := wf.CiArtifactId
	cdPipelineId := pipeline.Id
	if pipeline.ApprovalNodeConfigured() {
		return 0, errors.New("application deployment requiring approval cannot be hibernated")
	}
	overrideRequest := &bean.ValuesOverrideRequest{
		PipelineId:     cdPipelineId,
		AppId:          stopRequest.AppId,
		CiArtifactId:   latestArtifactId,
		UserId:         stopRequest.UserId,
		CdWorkflowType: bean.CD_WORKFLOW_TYPE_DEPLOY,
	}
	if stopRequest.RequestType == STOP {
		overrideRequest.AdditionalOverride = json.RawMessage([]byte(stopTemplate))
		overrideRequest.DeploymentType = models.DEPLOYMENTTYPE_STOP
	} else if stopRequest.RequestType == START {
		overrideRequest.DeploymentType = models.DEPLOYMENTTYPE_START
	} else {
		return 0, fmt.Errorf("unsupported operation %s", stopRequest.RequestType)
	}
	id, _, err := impl.ManualCdTrigger(overrideRequest, ctx)
	if err != nil {
		impl.logger.Errorw("error in stopping app", "err", err, "appId", stopRequest.AppId, "envId", stopRequest.EnvironmentId)
		return 0, err
	}
	return id, err
}

func (impl *WorkflowDagExecutorImpl) GetArtifactVulnerabilityStatus(artifact *repository.CiArtifact, cdPipeline *pipelineConfig.Pipeline, ctx context.Context) (bool, error) {
	isVulnerable := false
	if len(artifact.ImageDigest) > 0 {
		var cveStores []*security.CveStore
		_, span := otel.Tracer("orchestrator").Start(ctx, "scanResultRepository.FindByImageDigest")
		imageScanResult, err := impl.scanResultRepository.FindByImageDigest(artifact.ImageDigest)
		span.End()
		if err != nil && err != pg.ErrNoRows {
			impl.logger.Errorw("error fetching image digest", "digest", artifact.ImageDigest, "err", err)
			return false, err
		}
		for _, item := range imageScanResult {
			cveStores = append(cveStores, &item.CveStore)
		}
		_, span = otel.Tracer("orchestrator").Start(ctx, "cvePolicyRepository.GetBlockedCVEList")
		blockCveList, err := impl.cvePolicyRepository.GetBlockedCVEList(cveStores, cdPipeline.Environment.ClusterId, cdPipeline.EnvironmentId, cdPipeline.AppId, false)
		span.End()
		if err != nil {
			impl.logger.Errorw("error while fetching env", "err", err)
			return false, err
		}
		if len(blockCveList) > 0 {
			isVulnerable = true
		}
	}
	return isVulnerable, nil
}

func (impl *WorkflowDagExecutorImpl) ManualCdTrigger(overrideRequest *bean.ValuesOverrideRequest, ctx context.Context) (int, string, error) {
	//setting triggeredAt variable to have consistent data for various audit log places in db for deployment time
	triggeredAt := time.Now()
	releaseId := 0
	var manifest []byte
	var err error

	_, span := otel.Tracer("orchestrator").Start(ctx, "pipelineRepository.FindById")
	cdPipeline, err := impl.pipelineRepository.FindById(overrideRequest.PipelineId)
	span.End()
	if err != nil {
		impl.logger.Errorf("invalid req", "err", err, "req", overrideRequest)
		return 0, "", err
	}
	impl.appService.SetPipelineFieldsInOverrideRequest(overrideRequest, cdPipeline)

	ciArtifactId := overrideRequest.CiArtifactId
	_, span = otel.Tracer("orchestrator").Start(ctx, "ciArtifactRepository.Get")
	artifact, err := impl.ciArtifactRepository.Get(ciArtifactId)
	span.End()
	if err != nil {
		impl.logger.Errorw("err", "err", err)
		return 0, "", err
	}
	var imageTag string
	if len(artifact.Image) > 0 {
		imageTag = strings.Split(artifact.Image, ":")[1]
	}
	helmPackageName := fmt.Sprintf("%s-%s-%s", cdPipeline.App.AppName, cdPipeline.Environment.Name, imageTag)

	if overrideRequest.CdWorkflowType == bean.CD_WORKFLOW_TYPE_PRE {
		cdWf := &pipelineConfig.CdWorkflow{
			CiArtifactId: artifact.Id,
			PipelineId:   cdPipeline.Id,
			AuditLog:     sql.AuditLog{CreatedOn: triggeredAt, CreatedBy: 1, UpdatedOn: triggeredAt, UpdatedBy: 1},
		}
		err := impl.cdWorkflowRepository.SaveWorkFlow(ctx, cdWf)
		if err != nil {
			return 0, "", err
		}
		overrideRequest.CdWorkflowId = cdWf.Id
		_, span = otel.Tracer("orchestrator").Start(ctx, "TriggerPreStage")
		err = impl.TriggerPreStage(ctx, cdWf, artifact, cdPipeline, overrideRequest.UserId, false)
		span.End()
		if err != nil {
			impl.logger.Errorw("err", "err", err)
			return 0, "", err
		}
	} else if overrideRequest.CdWorkflowType == bean.CD_WORKFLOW_TYPE_DEPLOY {
		if overrideRequest.DeploymentType == models.DEPLOYMENTTYPE_UNKNOWN {
			overrideRequest.DeploymentType = models.DEPLOYMENTTYPE_DEPLOY
		}
		approvalRequestId, err := impl.checkApprovalNodeForDeployment(overrideRequest.UserId, cdPipeline, ciArtifactId)
		if err != nil {
			return 0, "", err
		}
		cdWf, err := impl.cdWorkflowRepository.FindByWorkflowIdAndRunnerType(ctx, overrideRequest.CdWorkflowId, bean.CD_WORKFLOW_TYPE_PRE)
		if err != nil && !util.IsErrNoRows(err) {
			impl.logger.Errorw("err", "err", err)
			return 0, "", err
		}

		cdWorkflowId := cdWf.CdWorkflowId
		if cdWf.CdWorkflowId == 0 {
			cdWf := &pipelineConfig.CdWorkflow{
				CiArtifactId: ciArtifactId,
				PipelineId:   overrideRequest.PipelineId,
				AuditLog:     sql.AuditLog{CreatedOn: triggeredAt, CreatedBy: overrideRequest.UserId, UpdatedOn: triggeredAt, UpdatedBy: overrideRequest.UserId},
			}
			err := impl.cdWorkflowRepository.SaveWorkFlow(ctx, cdWf)
			if err != nil {
				impl.logger.Errorw("err", "err", err)
				return 0, "", err
			}
			cdWorkflowId = cdWf.Id
		}

		runner := &pipelineConfig.CdWorkflowRunner{
			Name:         cdPipeline.Name,
			WorkflowType: bean.CD_WORKFLOW_TYPE_DEPLOY,
			ExecutorType: pipelineConfig.WORKFLOW_EXECUTOR_TYPE_AWF,
			Status:       pipelineConfig.WorkflowInProgress,
			TriggeredBy:  overrideRequest.UserId,
			StartedOn:    triggeredAt,
			Namespace:    impl.cdConfig.DefaultNamespace,
			CdWorkflowId: cdWorkflowId,
			AuditLog:     sql.AuditLog{CreatedOn: triggeredAt, CreatedBy: overrideRequest.UserId, UpdatedOn: triggeredAt, UpdatedBy: overrideRequest.UserId},
		}
		if approvalRequestId > 0 {
			runner.DeploymentApprovalRequestId = approvalRequestId
		}
		savedWfr, err := impl.cdWorkflowRepository.SaveWorkFlowRunner(runner)
		overrideRequest.WfrId = savedWfr.Id
		if err != nil {
			impl.logger.Errorw("err", "err", err)
			return 0, "", err
		}
		if approvalRequestId > 0 {
			err = impl.deploymentApprovalRepository.ConsumeApprovalRequest(approvalRequestId)
			if err != nil {
				return 0, "", err
			}
		}

		runner.CdWorkflow = &pipelineConfig.CdWorkflow{
			Pipeline: cdPipeline,
		}
		overrideRequest.CdWorkflowId = cdWorkflowId
		// creating cd pipeline status timeline for deployment initialisation
		timeline := impl.pipelineStatusTimelineService.GetTimelineDbObjectByTimelineStatusAndTimelineDescription(savedWfr.Id, pipelineConfig.TIMELINE_STATUS_DEPLOYMENT_INITIATED, pipelineConfig.TIMELINE_DESCRIPTION_DEPLOYMENT_INITIATED, overrideRequest.UserId)
		_, span = otel.Tracer("orchestrator").Start(ctx, "cdPipelineStatusTimelineRepo.SaveTimelineForACDHelmApps")
		err = impl.pipelineStatusTimelineService.SaveTimeline(timeline, nil, false)

		span.End()
		if err != nil {
			impl.logger.Errorw("error in creating timeline status for deployment initiation", "err", err, "timeline", timeline)
		}

		//checking vulnerability for deploying image
		isVulnerable, err := impl.GetArtifactVulnerabilityStatus(artifact, cdPipeline, ctx)
		if err != nil {
			return 0, "", err
		}
		if isVulnerable == true {
			// if image vulnerable, update timeline status and return
			runner.CdWorkflow = &pipelineConfig.CdWorkflow{
				Pipeline: cdPipeline,
			}
			cdMetrics := util4.CDMetrics{
				AppName:         runner.CdWorkflow.Pipeline.DeploymentAppName,
				Status:          runner.Status,
				DeploymentType:  runner.CdWorkflow.Pipeline.DeploymentAppType,
				EnvironmentName: runner.CdWorkflow.Pipeline.Environment.Name,
				Time:            time.Since(runner.StartedOn).Seconds() - time.Since(runner.FinishedOn).Seconds(),
			}
			util4.TriggerCDMetrics(cdMetrics, impl.cdConfig.ExposeCDMetrics)
			// creating cd pipeline status timeline for deployment failed
			timeline := impl.pipelineStatusTimelineService.GetTimelineDbObjectByTimelineStatusAndTimelineDescription(runner.Id, pipelineConfig.TIMELINE_STATUS_DEPLOYMENT_FAILED, pipelineConfig.TIMELINE_DESCRIPTION_VULNERABLE_IMAGE, 1)

			_, span = otel.Tracer("orchestrator").Start(ctx, "cdPipelineStatusTimelineRepo.SaveTimelineForACDHelmApps")
			err = impl.pipelineStatusTimelineService.SaveTimeline(timeline, nil, false)
			span.End()
			if err != nil {
				impl.logger.Errorw("error in creating timeline status for deployment fail - cve policy violation", "err", err, "timeline", timeline)
			}
			return 0, "", fmt.Errorf("found vulnerability for image digest %s", artifact.ImageDigest)
		}
		_, span = otel.Tracer("orchestrator").Start(ctx, "appService.TriggerRelease")
		releaseId, manifest, err = impl.appService.TriggerRelease(overrideRequest, ctx, triggeredAt, overrideRequest.UserId)
		span.End()

		if overrideRequest.DeploymentAppType == util.PIPELINE_DEPLOYMENT_TYPE_MANIFEST_DOWNLOAD || overrideRequest.DeploymentAppType == util.PIPELINE_DEPLOYMENT_TYPE_MANIFEST_PUSH {
			if err == nil {
				runner := &pipelineConfig.CdWorkflowRunner{
					Id:                 runner.Id,
					Name:               cdPipeline.Name,
					WorkflowType:       bean.CD_WORKFLOW_TYPE_DEPLOY,
					ExecutorType:       pipelineConfig.WORKFLOW_EXECUTOR_TYPE_AWF,
					TriggeredBy:        overrideRequest.UserId,
					StartedOn:          triggeredAt,
					Status:             pipelineConfig.WorkflowSucceeded,
					Namespace:          impl.cdConfig.DefaultNamespace,
					CdWorkflowId:       overrideRequest.CdWorkflowId,
					AuditLog:           sql.AuditLog{CreatedOn: triggeredAt, CreatedBy: overrideRequest.UserId, UpdatedOn: triggeredAt, UpdatedBy: overrideRequest.UserId},
					HelmReferenceChart: manifest,
					FinishedOn:         time.Now(),
				}
				updateErr := impl.cdWorkflowRepository.UpdateWorkFlowRunner(runner)
				if updateErr != nil {
					impl.logger.Errorw("error in updating runner for manifest_download type", "err", err)
				}
				// Handle auto trigger after deployment success event
				pipelineOverride, err := impl.pipelineOverrideRepository.FindLatestByCdWorkflowId(overrideRequest.CdWorkflowId)
				if err != nil {
					impl.logger.Errorw("error in getting latest pipeline override by cdWorkflowId", "err", err, "cdWorkflowId", cdWf.Id)
					return 0, "", err
				}
				go impl.HandleDeploymentSuccessEvent("", pipelineOverride.Id)
			}
		}

		_, span = otel.Tracer("orchestrator").Start(ctx, "updatePreviousDeploymentStatus")
		err1 := impl.updatePreviousDeploymentStatus(runner, cdPipeline.Id, err, triggeredAt, overrideRequest.UserId)
		span.End()
		if err1 != nil || err != nil {
			impl.logger.Errorw("error while update previous cd workflow runners", "err", err, "runner", runner, "pipelineId", cdPipeline.Id)
			return 0, "", err
		}
	} else if overrideRequest.CdWorkflowType == bean.CD_WORKFLOW_TYPE_POST {
		cdWfRunner, err := impl.cdWorkflowRepository.FindByWorkflowIdAndRunnerType(ctx, overrideRequest.CdWorkflowId, bean.CD_WORKFLOW_TYPE_DEPLOY)
		if err != nil && !util.IsErrNoRows(err) {
			impl.logger.Errorw("err", "err", err)
			return 0, "", err
		}

		var cdWf *pipelineConfig.CdWorkflow
		if cdWfRunner.CdWorkflowId == 0 {
			cdWf = &pipelineConfig.CdWorkflow{
				CiArtifactId: ciArtifactId,
				PipelineId:   overrideRequest.PipelineId,
				AuditLog:     sql.AuditLog{CreatedOn: triggeredAt, CreatedBy: overrideRequest.UserId, UpdatedOn: triggeredAt, UpdatedBy: overrideRequest.UserId},
			}
			err := impl.cdWorkflowRepository.SaveWorkFlow(ctx, cdWf)
			if err != nil {
				impl.logger.Errorw("err", "err", err)
				return 0, "", err
			}
			overrideRequest.CdWorkflowId = cdWf.Id
		} else {
			_, span = otel.Tracer("orchestrator").Start(ctx, "cdWorkflowRepository.FindById")
			cdWf, err = impl.cdWorkflowRepository.FindById(overrideRequest.CdWorkflowId)
			span.End()
			if err != nil && !util.IsErrNoRows(err) {
				impl.logger.Errorw("err", "err", err)
				return 0, "", err
			}
		}
		_, span = otel.Tracer("orchestrator").Start(ctx, "TriggerPostStage")
		err = impl.TriggerPostStage(cdWf, cdPipeline, overrideRequest.UserId)
		span.End()
	}
	return releaseId, helmPackageName, err
}

type BulkTriggerRequest struct {
	CiArtifactId int `sql:"ci_artifact_id"`
	PipelineId   int `sql:"pipeline_id"`
}

func (impl *WorkflowDagExecutorImpl) TriggerBulkDeploymentAsync(requests []*BulkTriggerRequest, UserId int32) (interface{}, error) {
	var cdWorkflows []*pipelineConfig.CdWorkflow
	for _, request := range requests {
		cdWf := &pipelineConfig.CdWorkflow{
			CiArtifactId:   request.CiArtifactId,
			PipelineId:     request.PipelineId,
			AuditLog:       sql.AuditLog{CreatedOn: time.Now(), CreatedBy: UserId, UpdatedOn: time.Now(), UpdatedBy: UserId},
			WorkflowStatus: pipelineConfig.REQUEST_ACCEPTED,
		}
		cdWorkflows = append(cdWorkflows, cdWf)
	}
	err := impl.cdWorkflowRepository.SaveWorkFlows(cdWorkflows...)
	if err != nil {
		impl.logger.Errorw("error in saving wfs", "req", requests, "err", err)
		return nil, err
	}
	impl.triggerNatsEventForBulkAction(cdWorkflows)
	return nil, nil
	//return
	//publish nats async
	//update status
	//consume message
}

type DeploymentGroupAppWithEnv struct {
	EnvironmentId     int         `json:"environmentId"`
	DeploymentGroupId int         `json:"deploymentGroupId"`
	AppId             int         `json:"appId"`
	Active            bool        `json:"active"`
	UserId            int32       `json:"userId"`
	RequestType       RequestType `json:"requestType" validate:"oneof=START STOP"`
}

func (impl *WorkflowDagExecutorImpl) TriggerBulkHibernateAsync(request StopDeploymentGroupRequest, ctx context.Context) (interface{}, error) {
	dg, err := impl.groupRepository.FindByIdWithApp(request.DeploymentGroupId)
	if err != nil {
		impl.logger.Errorw("error while fetching dg", "err", err)
		return nil, err
	}

	for _, app := range dg.DeploymentGroupApps {
		deploymentGroupAppWithEnv := &DeploymentGroupAppWithEnv{
			AppId:             app.AppId,
			EnvironmentId:     dg.EnvironmentId,
			DeploymentGroupId: dg.Id,
			Active:            dg.Active,
			UserId:            request.UserId,
			RequestType:       request.RequestType,
		}

		data, err := json.Marshal(deploymentGroupAppWithEnv)
		if err != nil {
			impl.logger.Errorw("error while writing app stop event to nats ", "app", app.AppId, "deploymentGroup", app.DeploymentGroupId, "err", err)
		} else {
			err = impl.pubsubClient.Publish(pubsub.BULK_HIBERNATE_TOPIC, string(data))
			if err != nil {
				impl.logger.Errorw("Error while publishing request", "topic", pubsub.BULK_HIBERNATE_TOPIC, "error", err)
			}
		}
	}
	return nil, nil
}

func (impl *WorkflowDagExecutorImpl) FetchApprovalDataForArtifacts(artifactIds []int, pipelineId int, requiredApprovals int) (map[int]*pipelineConfig.UserApprovalMetadata, error) {
	artifactIdVsApprovalMetadata := make(map[int]*pipelineConfig.UserApprovalMetadata)
	deploymentApprovalRequests, err := impl.deploymentApprovalRepository.FetchApprovalDataForArtifacts(artifactIds, pipelineId)
	if err != nil {
		return artifactIdVsApprovalMetadata, err
	}

	var requestedUserIds []int32
	for _, approvalRequest := range deploymentApprovalRequests {
		requestedUserIds = append(requestedUserIds, approvalRequest.CreatedBy)
	}

	userInfos, err := impl.user.GetByIds(requestedUserIds)
	if err != nil {
		impl.logger.Errorw("error occurred while fetching users", "requestedUserIds", requestedUserIds, "err", err)
		return artifactIdVsApprovalMetadata, err
	}
	userInfoMap := make(map[int32]bean.UserInfo)
	for _, userInfo := range userInfos {
		userId := userInfo.Id
		userInfoMap[userId] = userInfo
	}

	for _, approvalRequest := range deploymentApprovalRequests {
		artifactId := approvalRequest.ArtifactId
		requestedUserId := approvalRequest.CreatedBy
		if userInfo, ok := userInfoMap[requestedUserId]; ok {
			approvalRequest.UserEmail = userInfo.EmailId
		}
		approvalMetadata := approvalRequest.ConvertToApprovalMetadata()
		if approvalRequest.GetApprovedCount() >= requiredApprovals {
			approvalMetadata.ApprovalRuntimeState = pipelineConfig.ApprovedApprovalState
		} else {
			approvalMetadata.ApprovalRuntimeState = pipelineConfig.RequestedApprovalState
		}
		artifactIdVsApprovalMetadata[artifactId] = approvalMetadata
	}
	return artifactIdVsApprovalMetadata, nil

}

func (impl *WorkflowDagExecutorImpl) triggerNatsEventForBulkAction(cdWorkflows []*pipelineConfig.CdWorkflow) {
	for _, wf := range cdWorkflows {
		data, err := json.Marshal(wf)
		if err != nil {
			wf.WorkflowStatus = pipelineConfig.QUE_ERROR
		} else {
			err = impl.pubsubClient.Publish(pubsub.BULK_DEPLOY_TOPIC, string(data))
			if err != nil {
				wf.WorkflowStatus = pipelineConfig.QUE_ERROR
			} else {
				wf.WorkflowStatus = pipelineConfig.ENQUEUED
			}
		}
		err = impl.cdWorkflowRepository.UpdateWorkFlow(wf)
		if err != nil {
			impl.logger.Errorw("error in publishing wf msg", "wf", wf, "err", err)
		}
	}
}

func (impl *WorkflowDagExecutorImpl) subscribeTriggerBulkAction() error {
	callback := func(msg *pubsub.PubSubMsg) {
		impl.logger.Debug("subscribeTriggerBulkAction event received")
		//defer msg.Ack()
		cdWorkflow := new(pipelineConfig.CdWorkflow)
		err := json.Unmarshal([]byte(string(msg.Data)), cdWorkflow)
		if err != nil {
			impl.logger.Error("Error while unmarshalling cdWorkflow json object", "error", err)
			return
		}
		impl.logger.Debugw("subscribeTriggerBulkAction event:", "cdWorkflow", cdWorkflow)
		wf := &pipelineConfig.CdWorkflow{
			Id:           cdWorkflow.Id,
			CiArtifactId: cdWorkflow.CiArtifactId,
			PipelineId:   cdWorkflow.PipelineId,
			AuditLog: sql.AuditLog{
				UpdatedOn: time.Now(),
			},
		}
		latest, err := impl.cdWorkflowRepository.IsLatestWf(cdWorkflow.PipelineId, cdWorkflow.Id)
		if err != nil {
			impl.logger.Errorw("error in determining latest", "wf", cdWorkflow, "err", err)
			wf.WorkflowStatus = pipelineConfig.DEQUE_ERROR
			impl.cdWorkflowRepository.UpdateWorkFlow(wf)
			return
		}
		if !latest {
			wf.WorkflowStatus = pipelineConfig.DROPPED_STALE
			impl.cdWorkflowRepository.UpdateWorkFlow(wf)
			return
		}
		pipeline, err := impl.pipelineRepository.FindById(cdWorkflow.PipelineId)
		if err != nil {
			impl.logger.Errorw("error in fetching pipeline", "err", err)
			wf.WorkflowStatus = pipelineConfig.TRIGGER_ERROR
			impl.cdWorkflowRepository.UpdateWorkFlow(wf)
			return
		}
		artefact, err := impl.ciArtifactRepository.Get(cdWorkflow.CiArtifactId)
		if err != nil {
			impl.logger.Errorw("error in fetching artefact", "err", err)
			wf.WorkflowStatus = pipelineConfig.TRIGGER_ERROR
			impl.cdWorkflowRepository.UpdateWorkFlow(wf)
			return
		}
		err = impl.triggerStageForBulk(wf, pipeline, artefact, false, false, cdWorkflow.CreatedBy)
		if err != nil {
			impl.logger.Errorw("error in cd trigger ", "err", err)
			wf.WorkflowStatus = pipelineConfig.TRIGGER_ERROR
		} else {
			wf.WorkflowStatus = pipelineConfig.WF_STARTED
		}
		impl.cdWorkflowRepository.UpdateWorkFlow(wf)
	}
	err := impl.pubsubClient.Subscribe(pubsub.BULK_DEPLOY_TOPIC, callback)
	return err
}

func (impl *WorkflowDagExecutorImpl) subscribeHibernateBulkAction() error {
	callback := func(msg *pubsub.PubSubMsg) {
		impl.logger.Debug("subscribeHibernateBulkAction event received")
		//defer msg.Ack()
		deploymentGroupAppWithEnv := new(DeploymentGroupAppWithEnv)
		err := json.Unmarshal([]byte(string(msg.Data)), deploymentGroupAppWithEnv)
		if err != nil {
			impl.logger.Error("Error while unmarshalling deploymentGroupAppWithEnv json object", err)
			return
		}
		impl.logger.Debugw("subscribeHibernateBulkAction event:", "DeploymentGroupAppWithEnv", deploymentGroupAppWithEnv)

		stopAppRequest := &StopAppRequest{
			AppId:         deploymentGroupAppWithEnv.AppId,
			EnvironmentId: deploymentGroupAppWithEnv.EnvironmentId,
			UserId:        deploymentGroupAppWithEnv.UserId,
			RequestType:   deploymentGroupAppWithEnv.RequestType,
		}
		ctx, err := impl.buildACDContext()
		if err != nil {
			impl.logger.Errorw("error in creating acd synch context", "err", err)
			return
		}
		_, err = impl.StopStartApp(stopAppRequest, ctx)
		if err != nil {
			impl.logger.Errorw("error in stop app request", "err", err)
			return
		}
	}
	err := impl.pubsubClient.Subscribe(pubsub.BULK_HIBERNATE_TOPIC, callback)
	return err
}

func (impl *WorkflowDagExecutorImpl) buildACDContext() (acdContext context.Context, err error) {
	//this part only accessible for acd apps hibernation, if acd configured it will fetch latest acdToken, else it will return error
	acdToken, err := impl.argoUserService.GetLatestDevtronArgoCdUserToken()
	if err != nil {
		impl.logger.Errorw("error in getting acd token", "err", err)
		return nil, err
	}
	ctx := context.Background()
	ctx = context.WithValue(ctx, "token", acdToken)
	return ctx, nil
}<|MERGE_RESOLUTION|>--- conflicted
+++ resolved
@@ -25,15 +25,12 @@
 	"github.com/argoproj/gitops-engine/pkg/health"
 	blob_storage "github.com/devtron-labs/common-lib/blob-storage"
 	gitSensorClient "github.com/devtron-labs/devtron/client/gitSensor"
-<<<<<<< HEAD
-	"github.com/devtron-labs/devtron/client/k8s/application"
 	appRepository "github.com/devtron-labs/devtron/internal/sql/repository/app"
-=======
->>>>>>> b3f62d97
 	"github.com/devtron-labs/devtron/pkg/app/status"
+	"github.com/devtron-labs/devtron/pkg/k8s"
+	application2 "github.com/devtron-labs/devtron/pkg/k8s/application"
 	bean3 "github.com/devtron-labs/devtron/pkg/pipeline/bean"
 	repository4 "github.com/devtron-labs/devtron/pkg/pipeline/repository"
-	"github.com/devtron-labs/devtron/pkg/k8s"
 	util4 "github.com/devtron-labs/devtron/util"
 	"github.com/devtron-labs/devtron/util/argo"
 	util5 "github.com/devtron-labs/devtron/util/k8s"
@@ -117,15 +114,12 @@
 	ciWorkflowRepository          pipelineConfig.CiWorkflowRepository
 	appLabelRepository            pipelineConfig.AppLabelRepository
 	gitSensorGrpcClient           gitSensorClient.Client
-<<<<<<< HEAD
+	k8sCommonService              k8s.K8sCommonService
 	deploymentApprovalRepository  pipelineConfig.DeploymentApprovalRepository
 	chartTemplateService          util.ChartTemplateService
-	k8sApplicationService         k8s.K8sApplicationService
+	k8sApplicationService         application2.K8sApplicationService
 	appRepository                 appRepository.AppRepository
 	helmRepoPushService           app.HelmRepoPushService
-=======
-	k8sCommonService              k8s.K8sCommonService
->>>>>>> b3f62d97
 	pipelineStageRepository       repository4.PipelineStageRepository
 	pipelineStageService          PipelineStageService
 }
@@ -218,16 +212,13 @@
 	CiTemplateRepository pipelineConfig.CiTemplateRepository,
 	ciWorkflowRepository pipelineConfig.CiWorkflowRepository,
 	appLabelRepository pipelineConfig.AppLabelRepository, gitSensorGrpcClient gitSensorClient.Client,
-<<<<<<< HEAD
 	deploymentApprovalRepository pipelineConfig.DeploymentApprovalRepository,
 	chartTemplateService util.ChartTemplateService,
-	k8sApplicationService k8s.K8sApplicationService,
+	k8sApplicationService application2.K8sApplicationService,
 	appRepository appRepository.AppRepository,
 	helmRepoPushService app.HelmRepoPushService,
-=======
->>>>>>> b3f62d97
 	pipelineStageRepository repository4.PipelineStageRepository,
-	pipelineStageService PipelineStageService,k8sCommonService k8s.K8sCommonService) *WorkflowDagExecutorImpl {
+	pipelineStageService PipelineStageService, k8sCommonService k8s.K8sCommonService) *WorkflowDagExecutorImpl {
 	wde := &WorkflowDagExecutorImpl{logger: Logger,
 		pipelineRepository:            pipelineRepository,
 		cdWorkflowRepository:          cdWorkflowRepository,
@@ -259,15 +250,12 @@
 		ciWorkflowRepository:          ciWorkflowRepository,
 		appLabelRepository:            appLabelRepository,
 		gitSensorGrpcClient:           gitSensorGrpcClient,
-<<<<<<< HEAD
 		k8sApplicationService:         k8sApplicationService,
 		deploymentApprovalRepository:  deploymentApprovalRepository,
 		chartTemplateService:          chartTemplateService,
 		appRepository:                 appRepository,
 		helmRepoPushService:           helmRepoPushService,
-=======
 		k8sCommonService:              k8sCommonService,
->>>>>>> b3f62d97
 		pipelineStageRepository:       pipelineStageRepository,
 		pipelineStageService:          pipelineStageService,
 	}
@@ -1819,7 +1807,6 @@
 	releaseId := 0
 	var manifest []byte
 	var err error
-
 	_, span := otel.Tracer("orchestrator").Start(ctx, "pipelineRepository.FindById")
 	cdPipeline, err := impl.pipelineRepository.FindById(overrideRequest.PipelineId)
 	span.End()
