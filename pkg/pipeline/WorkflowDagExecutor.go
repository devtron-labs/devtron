/*
 * Copyright (c) 2020 Devtron Labs
 *
 * Licensed under the Apache License, Version 2.0 (the "License");
 * you may not use this file except in compliance with the License.
 * You may obtain a copy of the License at
 *
 *    http://www.apache.org/licenses/LICENSE-2.0
 *
 * Unless required by applicable law or agreed to in writing, software
 * distributed under the License is distributed on an "AS IS" BASIS,
 * WITHOUT WARRANTIES OR CONDITIONS OF ANY KIND, either express or implied.
 * See the License for the specific language governing permissions and
 * limitations under the License.
 *
 */

package pipeline

import (
	"context"
	"encoding/json"
	"fmt"
	"github.com/argoproj/gitops-engine/pkg/health"
	blob_storage "github.com/devtron-labs/common-lib/blob-storage"
	gitSensorClient "github.com/devtron-labs/devtron/client/gitSensor"
	"github.com/devtron-labs/devtron/pkg/app/status"
	"github.com/devtron-labs/devtron/pkg/k8s"
	bean3 "github.com/devtron-labs/devtron/pkg/pipeline/bean"
	repository4 "github.com/devtron-labs/devtron/pkg/pipeline/repository"
	"github.com/devtron-labs/devtron/pkg/resourceQualifiers"
	"github.com/devtron-labs/devtron/pkg/variables"
	repository5 "github.com/devtron-labs/devtron/pkg/variables/repository"
	util4 "github.com/devtron-labs/devtron/util"
	"github.com/devtron-labs/devtron/util/argo"
	util5 "github.com/devtron-labs/devtron/util/k8s"
	"go.opentelemetry.io/otel"
	"strconv"
	"strings"
	"time"

	"github.com/devtron-labs/devtron/internal/sql/repository/appWorkflow"
	repository2 "github.com/devtron-labs/devtron/pkg/cluster/repository"
	history2 "github.com/devtron-labs/devtron/pkg/pipeline/history"
	repository3 "github.com/devtron-labs/devtron/pkg/pipeline/history/repository"
	"github.com/devtron-labs/devtron/pkg/sql"
	"github.com/devtron-labs/devtron/pkg/user/casbin"
	util3 "github.com/devtron-labs/devtron/pkg/util"

	pubsub "github.com/devtron-labs/common-lib/pubsub-lib"
	"github.com/devtron-labs/devtron/api/bean"
	client "github.com/devtron-labs/devtron/client/events"
	"github.com/devtron-labs/devtron/internal/sql/models"
	"github.com/devtron-labs/devtron/internal/sql/repository"
	"github.com/devtron-labs/devtron/internal/sql/repository/chartConfig"
	"github.com/devtron-labs/devtron/internal/sql/repository/pipelineConfig"
	"github.com/devtron-labs/devtron/internal/sql/repository/security"
	"github.com/devtron-labs/devtron/internal/util"
	"github.com/devtron-labs/devtron/pkg/app"
	bean2 "github.com/devtron-labs/devtron/pkg/bean"
	"github.com/devtron-labs/devtron/pkg/user"
	util2 "github.com/devtron-labs/devtron/util/event"
	"github.com/devtron-labs/devtron/util/rbac"
	"github.com/go-pg/pg"
	"go.uber.org/zap"
)

type WorkflowDagExecutor interface {
	HandleCiSuccessEvent(artifact *repository.CiArtifact, applyAuth bool, async bool, triggeredBy int32) error
	HandleWebhookExternalCiEvent(artifact *repository.CiArtifact, triggeredBy int32, externalCiId int, auth func(email string, projectObject string, envObject string) bool) (bool, error)
	HandlePreStageSuccessEvent(cdStageCompleteEvent CdStageCompleteEvent) error
	HandleDeploymentSuccessEvent(gitHash string, pipelineOverrideId int) error
	HandlePostStageSuccessEvent(cdWorkflowId int, cdPipelineId int, triggeredBy int32) error
	Subscribe() error
	TriggerPostStage(cdWf *pipelineConfig.CdWorkflow, cdPipeline *pipelineConfig.Pipeline, triggeredBy int32, refCdWorkflowRunnerId int) error
	TriggerPreStage(ctx context.Context, cdWf *pipelineConfig.CdWorkflow, artifact *repository.CiArtifact, pipeline *pipelineConfig.Pipeline, triggeredBy int32, applyAuth bool, refCdWorkflowRunnerId int) error
	TriggerDeployment(cdWf *pipelineConfig.CdWorkflow, artifact *repository.CiArtifact, pipeline *pipelineConfig.Pipeline, applyAuth bool, triggeredBy int32) error
	ManualCdTrigger(overrideRequest *bean.ValuesOverrideRequest, ctx context.Context) (int, error)
	TriggerBulkDeploymentAsync(requests []*BulkTriggerRequest, UserId int32) (interface{}, error)
	StopStartApp(stopRequest *StopAppRequest, ctx context.Context) (int, error)
	TriggerBulkHibernateAsync(request StopDeploymentGroupRequest, ctx context.Context) (interface{}, error)
	RotatePods(ctx context.Context, podRotateRequest *PodRotateRequest) (*k8s.RotatePodResponse, error)
}

type WorkflowDagExecutorImpl struct {
	logger                        *zap.SugaredLogger
	pipelineRepository            pipelineConfig.PipelineRepository
	cdWorkflowRepository          pipelineConfig.CdWorkflowRepository
	pubsubClient                  *pubsub.PubSubClientServiceImpl
	appService                    app.AppService
	cdWorkflowService             WorkflowService
	ciPipelineRepository          pipelineConfig.CiPipelineRepository
	materialRepository            pipelineConfig.MaterialRepository
	pipelineOverrideRepository    chartConfig.PipelineOverrideRepository
	ciArtifactRepository          repository.CiArtifactRepository
	user                          user.UserService
	enforcer                      casbin.Enforcer
	enforcerUtil                  rbac.EnforcerUtil
	groupRepository               repository.DeploymentGroupRepository
	tokenCache                    *util3.TokenCache
	acdAuthConfig                 *util3.ACDAuthConfig
	envRepository                 repository2.EnvironmentRepository
	eventFactory                  client.EventFactory
	eventClient                   client.EventClient
	cvePolicyRepository           security.CvePolicyRepository
	scanResultRepository          security.ImageScanResultRepository
	appWorkflowRepository         appWorkflow.AppWorkflowRepository
	prePostCdScriptHistoryService history2.PrePostCdScriptHistoryService
	argoUserService               argo.ArgoUserService
	cdPipelineStatusTimelineRepo  pipelineConfig.PipelineStatusTimelineRepository
	pipelineStatusTimelineService status.PipelineStatusTimelineService
	CiTemplateRepository          pipelineConfig.CiTemplateRepository
	ciWorkflowRepository          pipelineConfig.CiWorkflowRepository
	appLabelRepository            pipelineConfig.AppLabelRepository
	gitSensorGrpcClient           gitSensorClient.Client
	k8sCommonService              k8s.K8sCommonService
	pipelineStageRepository       repository4.PipelineStageRepository
	pipelineStageService          PipelineStageService
	config                        *CdConfig

	variableSnapshotHistoryService variables.VariableSnapshotHistoryService
}

const (
	CD_PIPELINE_ENV_NAME_KEY     = "CD_PIPELINE_ENV_NAME"
	CD_PIPELINE_CLUSTER_NAME_KEY = "CD_PIPELINE_CLUSTER_NAME"
	GIT_COMMIT_HASH_PREFIX       = "GIT_COMMIT_HASH"
	GIT_SOURCE_TYPE_PREFIX       = "GIT_SOURCE_TYPE"
	GIT_SOURCE_VALUE_PREFIX      = "GIT_SOURCE_VALUE"
	GIT_METADATA                 = "GIT_METADATA"
	GIT_SOURCE_COUNT             = "GIT_SOURCE_COUNT"
	APP_LABEL_KEY_PREFIX         = "APP_LABEL_KEY"
	APP_LABEL_VALUE_PREFIX       = "APP_LABEL_VALUE"
	APP_LABEL_METADATA           = "APP_LABEL_METADATA"
	APP_LABEL_COUNT              = "APP_LABEL_COUNT"
	CHILD_CD_ENV_NAME_PREFIX     = "CHILD_CD_ENV_NAME"
	CHILD_CD_CLUSTER_NAME_PREFIX = "CHILD_CD_CLUSTER_NAME"
	CHILD_CD_METADATA            = "CHILD_CD_METADATA"
	CHILD_CD_COUNT               = "CHILD_CD_COUNT"
	DOCKER_IMAGE                 = "DOCKER_IMAGE"
	DEPLOYMENT_RELEASE_ID        = "DEPLOYMENT_RELEASE_ID"
	DEPLOYMENT_UNIQUE_ID         = "DEPLOYMENT_UNIQUE_ID"
	CD_TRIGGERED_BY              = "CD_TRIGGERED_BY"
	CD_TRIGGER_TIME              = "CD_TRIGGER_TIME"
	APP_NAME                     = "APP_NAME"
	DEVTRON_CD_TRIGGERED_BY      = "DEVTRON_CD_TRIGGERED_BY"
	DEVTRON_CD_TRIGGER_TIME      = "DEVTRON_CD_TRIGGER_TIME"
)

type CiArtifactDTO struct {
	Id                   int    `json:"id"`
	PipelineId           int    `json:"pipelineId"` //id of the ci pipeline from which this webhook was triggered
	Image                string `json:"image"`
	ImageDigest          string `json:"imageDigest"`
	MaterialInfo         string `json:"materialInfo"` //git material metadata json array string
	DataSource           string `json:"dataSource"`
	WorkflowId           *int   `json:"workflowId"`
	ciArtifactRepository repository.CiArtifactRepository
}

type CdStageCompleteEvent struct {
	CiProjectDetails []bean3.CiProjectDetails     `json:"ciProjectDetails"`
	WorkflowId       int                          `json:"workflowId"`
	WorkflowRunnerId int                          `json:"workflowRunnerId"`
	CdPipelineId     int                          `json:"cdPipelineId"`
	TriggeredBy      int32                        `json:"triggeredBy"`
	StageYaml        string                       `json:"stageYaml"`
	ArtifactLocation string                       `json:"artifactLocation"`
	PipelineName     string                       `json:"pipelineName"`
	CiArtifactDTO    pipelineConfig.CiArtifactDTO `json:"ciArtifactDTO"`
}

type GitMetadata struct {
	GitCommitHash  string `json:"GIT_COMMIT_HASH"`
	GitSourceType  string `json:"GIT_SOURCE_TYPE"`
	GitSourceValue string `json:"GIT_SOURCE_VALUE"`
}

type AppLabelMetadata struct {
	AppLabelKey   string `json:"APP_LABEL_KEY"`
	AppLabelValue string `json:"APP_LABEL_VALUE"`
}

type ChildCdMetadata struct {
	ChildCdEnvName     string `json:"CHILD_CD_ENV_NAME"`
	ChildCdClusterName string `json:"CHILD_CD_CLUSTER_NAME"`
}

func NewWorkflowDagExecutorImpl(Logger *zap.SugaredLogger, pipelineRepository pipelineConfig.PipelineRepository,
	cdWorkflowRepository pipelineConfig.CdWorkflowRepository,
	pubsubClient *pubsub.PubSubClientServiceImpl,
	appService app.AppService,
	cdWorkflowService WorkflowService,
	ciArtifactRepository repository.CiArtifactRepository,
	ciPipelineRepository pipelineConfig.CiPipelineRepository,
	materialRepository pipelineConfig.MaterialRepository,
	pipelineOverrideRepository chartConfig.PipelineOverrideRepository,
	user user.UserService,
	groupRepository repository.DeploymentGroupRepository,
	envRepository repository2.EnvironmentRepository,
	enforcer casbin.Enforcer, enforcerUtil rbac.EnforcerUtil, tokenCache *util3.TokenCache,
	acdAuthConfig *util3.ACDAuthConfig, eventFactory client.EventFactory,
	eventClient client.EventClient, cvePolicyRepository security.CvePolicyRepository,
	scanResultRepository security.ImageScanResultRepository,
	appWorkflowRepository appWorkflow.AppWorkflowRepository,
	prePostCdScriptHistoryService history2.PrePostCdScriptHistoryService,
	argoUserService argo.ArgoUserService,
	cdPipelineStatusTimelineRepo pipelineConfig.PipelineStatusTimelineRepository,
	pipelineStatusTimelineService status.PipelineStatusTimelineService,
	CiTemplateRepository pipelineConfig.CiTemplateRepository,
	ciWorkflowRepository pipelineConfig.CiWorkflowRepository,
	appLabelRepository pipelineConfig.AppLabelRepository, gitSensorGrpcClient gitSensorClient.Client,
	pipelineStageService PipelineStageService, k8sCommonService k8s.K8sCommonService,
	variableSnapshotHistoryService variables.VariableSnapshotHistoryService,
) *WorkflowDagExecutorImpl {
	wde := &WorkflowDagExecutorImpl{logger: Logger,
		pipelineRepository:             pipelineRepository,
		cdWorkflowRepository:           cdWorkflowRepository,
		pubsubClient:                   pubsubClient,
		appService:                     appService,
		cdWorkflowService:              cdWorkflowService,
		ciPipelineRepository:           ciPipelineRepository,
		ciArtifactRepository:           ciArtifactRepository,
		materialRepository:             materialRepository,
		pipelineOverrideRepository:     pipelineOverrideRepository,
		user:                           user,
		enforcer:                       enforcer,
		enforcerUtil:                   enforcerUtil,
		groupRepository:                groupRepository,
		tokenCache:                     tokenCache,
		acdAuthConfig:                  acdAuthConfig,
		envRepository:                  envRepository,
		eventFactory:                   eventFactory,
		eventClient:                    eventClient,
		cvePolicyRepository:            cvePolicyRepository,
		scanResultRepository:           scanResultRepository,
		appWorkflowRepository:          appWorkflowRepository,
		prePostCdScriptHistoryService:  prePostCdScriptHistoryService,
		argoUserService:                argoUserService,
		cdPipelineStatusTimelineRepo:   cdPipelineStatusTimelineRepo,
		pipelineStatusTimelineService:  pipelineStatusTimelineService,
		CiTemplateRepository:           CiTemplateRepository,
		ciWorkflowRepository:           ciWorkflowRepository,
		appLabelRepository:             appLabelRepository,
		gitSensorGrpcClient:            gitSensorGrpcClient,
		k8sCommonService:               k8sCommonService,
		pipelineStageService:           pipelineStageService,
		variableSnapshotHistoryService: variableSnapshotHistoryService,
	}
	config, err := GetCdConfig()
	if err != nil {
		return nil
	}
	wde.config = config
	err = wde.Subscribe()
	if err != nil {
		return nil
	}
	err = wde.subscribeTriggerBulkAction()
	if err != nil {
		return nil
	}
	err = wde.subscribeHibernateBulkAction()
	if err != nil {
		return nil
	}
	return wde
}

func (impl *WorkflowDagExecutorImpl) Subscribe() error {
	callback := func(msg *pubsub.PubSubMsg) {
		impl.logger.Debug("cd stage event received")
		//defer msg.Ack()
		cdStageCompleteEvent := CdStageCompleteEvent{}
		err := json.Unmarshal([]byte(string(msg.Data)), &cdStageCompleteEvent)
		if err != nil {
			impl.logger.Errorw("error while unmarshalling cdStageCompleteEvent object", "err", err, "msg", string(msg.Data))
			return
		}
		impl.logger.Debugw("cd stage event:", "workflowRunnerId", cdStageCompleteEvent.WorkflowRunnerId)
		wf, err := impl.cdWorkflowRepository.FindWorkflowRunnerById(cdStageCompleteEvent.WorkflowRunnerId)
		if err != nil {
			impl.logger.Errorw("could not get wf runner", "err", err)
			return
		}
		if wf.WorkflowType == bean.CD_WORKFLOW_TYPE_PRE {
			impl.logger.Debugw("received pre stage success event for workflow runner ", "wfId", strconv.Itoa(wf.Id))
			err = impl.HandlePreStageSuccessEvent(cdStageCompleteEvent)
			if err != nil {
				impl.logger.Errorw("deployment success event error", "err", err)
				return
			}
		} else if wf.WorkflowType == bean.CD_WORKFLOW_TYPE_POST {
			impl.logger.Debugw("received post stage success event for workflow runner ", "wfId", strconv.Itoa(wf.Id))
			err = impl.HandlePostStageSuccessEvent(wf.CdWorkflowId, cdStageCompleteEvent.CdPipelineId, cdStageCompleteEvent.TriggeredBy)
			if err != nil {
				impl.logger.Errorw("deployment success event error", "err", err)
				return
			}
		}
	}
	err := impl.pubsubClient.Subscribe(pubsub.CD_STAGE_COMPLETE_TOPIC, callback)
	if err != nil {
		impl.logger.Error("error", "err", err)
		return err
	}
	return nil
}

func (impl *WorkflowDagExecutorImpl) HandleCiSuccessEvent(artifact *repository.CiArtifact, applyAuth bool, async bool, triggeredBy int32) error {
	//1. get cd pipelines
	//2. get config
	//3. trigger wf/ deployment
	pipelines, err := impl.pipelineRepository.FindByParentCiPipelineId(artifact.PipelineId)
	if err != nil {
		impl.logger.Errorw("error in fetching cd pipeline", "pipelineId", artifact.PipelineId, "err", err)
		return err
	}
	for _, pipeline := range pipelines {
		err = impl.triggerStage(nil, pipeline, artifact, applyAuth, triggeredBy)
		if err != nil {
			impl.logger.Debugw("error on trigger cd pipeline", "err", err)
		}
	}
	return nil
}

func (impl *WorkflowDagExecutorImpl) HandleWebhookExternalCiEvent(artifact *repository.CiArtifact, triggeredBy int32, externalCiId int, auth func(email string, projectObject string, envObject string) bool) (bool, error) {
	hasAnyTriggered := false
	appWorkflowMappings, err := impl.appWorkflowRepository.FindWFCDMappingByExternalCiId(externalCiId)
	if err != nil {
		impl.logger.Errorw("error in fetching cd pipeline", "pipelineId", artifact.PipelineId, "err", err)
		return hasAnyTriggered, err
	}
	user, err := impl.user.GetById(triggeredBy)
	if err != nil {
		return hasAnyTriggered, err
	}

	var pipelines []*pipelineConfig.Pipeline
	for _, appWorkflowMapping := range appWorkflowMappings {
		pipeline, err := impl.pipelineRepository.FindById(appWorkflowMapping.ComponentId)
		if err != nil {
			impl.logger.Errorw("error in fetching cd pipeline", "pipelineId", artifact.PipelineId, "err", err)
			return hasAnyTriggered, err
		}
		projectObject := impl.enforcerUtil.GetAppRBACNameByAppId(pipeline.AppId)
		envObject := impl.enforcerUtil.GetAppRBACByAppIdAndPipelineId(pipeline.AppId, pipeline.Id)
		if !auth(user.EmailId, projectObject, envObject) {
			err = &util.ApiError{Code: "401", HttpStatusCode: 401, UserMessage: "Unauthorized"}
			return hasAnyTriggered, err
		}
		if pipeline.TriggerType == pipelineConfig.TRIGGER_TYPE_MANUAL {
			impl.logger.Warnw("skipping deployment for manual trigger for webhook", "pipeline", pipeline)
			continue
		}
		pipelines = append(pipelines, pipeline)
	}

	for _, pipeline := range pipelines {
		//applyAuth=false, already auth applied for this flow
		err = impl.triggerStage(nil, pipeline, artifact, false, triggeredBy)
		if err != nil {
			impl.logger.Debugw("error on trigger cd pipeline", "err", err)
			return hasAnyTriggered, err
		}
		hasAnyTriggered = true
	}

	return hasAnyTriggered, err
}

// if stage is present with 0 stage steps, delete the stage
// handle corrupt data (https://github.com/devtron-labs/devtron/issues/3826)
func (impl *WorkflowDagExecutorImpl) deleteCorruptedPipelineStage(pipelineStage *repository4.PipelineStage, triggeredBy int32) (error, bool) {
	if pipelineStage != nil {
		stageReq := &bean3.PipelineStageDto{
			Id:   pipelineStage.Id,
			Type: pipelineStage.Type,
		}
		err, deleted := impl.pipelineStageService.DeletePipelineStageIfReq(stageReq, triggeredBy)
		if err != nil {
			impl.logger.Errorw("error in deleting the corrupted pipeline stage", "err", err, "pipelineStageReq", stageReq)
			return err, false
		}
		return nil, deleted
	}
	return nil, false
}

func (impl *WorkflowDagExecutorImpl) triggerStage(cdWf *pipelineConfig.CdWorkflow, pipeline *pipelineConfig.Pipeline, artifact *repository.CiArtifact, applyAuth bool, triggeredBy int32) error {

	preStage, err := impl.getPipelineStage(pipeline.Id, repository4.PIPELINE_STAGE_TYPE_PRE_CD)
	if err != nil {
		return err
	}

	//handle corrupt data (https://github.com/devtron-labs/devtron/issues/3826)
	err, deleted := impl.deleteCorruptedPipelineStage(preStage, triggeredBy)
	if err != nil {
		impl.logger.Errorw("error in deleteCorruptedPipelineStage ", "cdPipelineId", pipeline.Id, "err", err, "preStage", preStage, "triggeredBy", triggeredBy)
		return err
	}

	if len(pipeline.PreStageConfig) > 0 || (preStage != nil && !deleted) {
		// pre stage exists
		if pipeline.PreTriggerType == pipelineConfig.TRIGGER_TYPE_AUTOMATIC {
			impl.logger.Debugw("trigger pre stage for pipeline", "artifactId", artifact.Id, "pipelineId", pipeline.Id)
			err = impl.TriggerPreStage(context.Background(), cdWf, artifact, pipeline, artifact.UpdatedBy, applyAuth, 0) //TODO handle error here
			return err
		}
	} else if pipeline.TriggerType == pipelineConfig.TRIGGER_TYPE_AUTOMATIC {
		// trigger deployment
		impl.logger.Debugw("trigger cd for pipeline", "artifactId", artifact.Id, "pipelineId", pipeline.Id)
		err = impl.TriggerDeployment(cdWf, artifact, pipeline, applyAuth, triggeredBy)
		return err
	}
	return nil
}

func (impl *WorkflowDagExecutorImpl) getPipelineStage(pipelineId int, stageType repository4.PipelineStageType) (*repository4.PipelineStage, error) {
	stage, err := impl.pipelineStageService.GetCdStageByCdPipelineIdAndStageType(pipelineId, stageType)
	if err != nil && err != pg.ErrNoRows {
		impl.logger.Errorw("error in fetching CD pipeline stage", "cdPipelineId", pipelineId, "stage ", stage, "err", err)
		return nil, err
	}
	return stage, nil
}

func (impl *WorkflowDagExecutorImpl) triggerStageForBulk(cdWf *pipelineConfig.CdWorkflow, pipeline *pipelineConfig.Pipeline, artifact *repository.CiArtifact, applyAuth bool, async bool, triggeredBy int32) error {

	preStage, err := impl.getPipelineStage(pipeline.Id, repository4.PIPELINE_STAGE_TYPE_PRE_CD)
	if err != nil {
		return err
	}

	//handle corrupt data (https://github.com/devtron-labs/devtron/issues/3826)
	err, deleted := impl.deleteCorruptedPipelineStage(preStage, triggeredBy)
	if err != nil {
		impl.logger.Errorw("error in deleteCorruptedPipelineStage ", "cdPipelineId", pipeline.Id, "err", err, "preStage", preStage, "triggeredBy", triggeredBy)
		return err
	}

	if len(pipeline.PreStageConfig) > 0 || (preStage != nil && !deleted) {
		//pre stage exists
		impl.logger.Debugw("trigger pre stage for pipeline", "artifactId", artifact.Id, "pipelineId", pipeline.Id)
		err = impl.TriggerPreStage(context.Background(), cdWf, artifact, pipeline, artifact.UpdatedBy, applyAuth, 0) //TODO handle error here
		return err
	} else {
		// trigger deployment
		impl.logger.Debugw("trigger cd for pipeline", "artifactId", artifact.Id, "pipelineId", pipeline.Id)
		err = impl.TriggerDeployment(cdWf, artifact, pipeline, applyAuth, triggeredBy)
		return err
	}
}
func (impl *WorkflowDagExecutorImpl) HandlePreStageSuccessEvent(cdStageCompleteEvent CdStageCompleteEvent) error {
	wfRunner, err := impl.cdWorkflowRepository.FindWorkflowRunnerById(cdStageCompleteEvent.WorkflowRunnerId)
	if err != nil {
		return err
	}
	if wfRunner.WorkflowType == bean.CD_WORKFLOW_TYPE_PRE {
		pipeline, err := impl.pipelineRepository.FindById(cdStageCompleteEvent.CdPipelineId)
		if err != nil {
			return err
		}
		if pipeline.TriggerType == pipelineConfig.TRIGGER_TYPE_AUTOMATIC {
			ciArtifact, err := impl.ciArtifactRepository.Get(cdStageCompleteEvent.CiArtifactDTO.Id)
			if err != nil {
				return err
			}
			cdWorkflow, err := impl.cdWorkflowRepository.FindById(cdStageCompleteEvent.WorkflowId)
			if err != nil {
				return err
			}
			//TODO : confirm about this logic used for applyAuth
			applyAuth := false
			if cdStageCompleteEvent.TriggeredBy != 1 {
				applyAuth = true
			}
			err = impl.TriggerDeployment(cdWorkflow, ciArtifact, pipeline, applyAuth, cdStageCompleteEvent.TriggeredBy)
			if err != nil {
				return err
			}
		}
	}
	return nil
}

<<<<<<< HEAD
func (impl *WorkflowDagExecutorImpl) TriggerPreStage(ctx context.Context, cdWf *pipelineConfig.CdWorkflow, artifact *repository.CiArtifact, pipeline *pipelineConfig.Pipeline, triggeredBy int32, applyAuth bool, refCdWorkflowRunnerId int) error {
=======
func (impl *WorkflowDagExecutorImpl) TriggerPreStage(ctx context.Context, cdWf *pipelineConfig.CdWorkflow, artifact *repository.CiArtifact, pipeline *pipelineConfig.Pipeline, triggeredBy int32, applyAuth bool) error {

>>>>>>> b32607e7
	//setting triggeredAt variable to have consistent data for various audit log places in db for deployment time
	triggeredAt := time.Now()

	//in case of pre stage manual trigger auth is already applied
	if applyAuth {
		user, err := impl.user.GetById(artifact.UpdatedBy)
		if err != nil {
			impl.logger.Errorw("error in fetching user for auto pipeline", "UpdatedBy", artifact.UpdatedBy)
			return nil
		}
		token := user.EmailId
		object := impl.enforcerUtil.GetAppRBACNameByAppId(pipeline.AppId)
		impl.logger.Debugw("Triggered Request (App Permission Checking):", "object", object)
		if ok := impl.enforcer.EnforceByEmail(strings.ToLower(token), casbin.ResourceApplications, casbin.ActionTrigger, object); !ok {
			impl.logger.Warnw("unauthorized for pipeline ", "pipelineId", strconv.Itoa(pipeline.Id))
			return fmt.Errorf("unauthorized for pipeline " + strconv.Itoa(pipeline.Id))
		}
	}
	var err error
	if cdWf == nil {
		cdWf = &pipelineConfig.CdWorkflow{
			CiArtifactId: artifact.Id,
			PipelineId:   pipeline.Id,
			AuditLog:     sql.AuditLog{CreatedOn: triggeredAt, CreatedBy: 1, UpdatedOn: triggeredAt, UpdatedBy: 1},
		}
		err := impl.cdWorkflowRepository.SaveWorkFlow(ctx, cdWf)
		if err != nil {
			return err
		}
	}
	cdWorkflowExecutorType := impl.config.GetWorkflowExecutorType()
	runner := &pipelineConfig.CdWorkflowRunner{
		Name:               pipeline.Name,
		WorkflowType:       bean.CD_WORKFLOW_TYPE_PRE,
		ExecutorType:       cdWorkflowExecutorType,
		Status:             pipelineConfig.WorkflowStarting, //starting
		TriggeredBy:        triggeredBy,
		StartedOn:          triggeredAt,
		Namespace:          impl.config.GetDefaultNamespace(),
		BlobStorageEnabled: impl.config.BlobStorageEnabled,
		CdWorkflowId:       cdWf.Id,
		LogLocation:        fmt.Sprintf("%s/%s%s-%s/main.log", impl.config.GetDefaultBuildLogsKeyPrefix(), strconv.Itoa(cdWf.Id), string(bean.CD_WORKFLOW_TYPE_PRE), pipeline.Name),
		AuditLog:           sql.AuditLog{CreatedOn: triggeredAt, CreatedBy: 1, UpdatedOn: triggeredAt, UpdatedBy: 1},
	}
	var env *repository2.Environment
	if pipeline.RunPreStageInEnv {
		_, span := otel.Tracer("orchestrator").Start(ctx, "envRepository.FindById")
		env, err = impl.envRepository.FindById(pipeline.EnvironmentId)
		span.End()
		if err != nil {
			impl.logger.Errorw(" unable to find env ", "err", err)
			return err
		}
		impl.logger.Debugw("env", "env", env)
		runner.Namespace = env.Namespace
	}
	_, span := otel.Tracer("orchestrator").Start(ctx, "cdWorkflowRepository.SaveWorkFlowRunner")
	_, err = impl.cdWorkflowRepository.SaveWorkFlowRunner(runner)
	span.End()
	if err != nil {
		return err
	}

	//checking vulnerability for the selected image
	isVulnerable, err := impl.GetArtifactVulnerabilityStatus(artifact, pipeline, ctx)
	if err != nil {
		impl.logger.Errorw("error in getting Artifact vulnerability status, TriggerPreStage", "err", err)
		return err
	}
	if isVulnerable {
		// if image vulnerable, update timeline status and return
		runner.Status = pipelineConfig.WorkflowFailed
		runner.Message = "Found vulnerability on image"
		runner.FinishedOn = time.Now()
		runner.UpdatedOn = time.Now()
		runner.UpdatedBy = triggeredBy
		err = impl.cdWorkflowRepository.UpdateWorkFlowRunner(runner)
		if err != nil {
			impl.logger.Errorw("error in updating wfr status due to vulnerable image", "err", err)
			return err
		}
		return fmt.Errorf("found vulnerability for image digest %s", artifact.ImageDigest)
	}

	_, span = otel.Tracer("orchestrator").Start(ctx, "buildWFRequest")
	cdStageWorkflowRequest, err := impl.buildWFRequest(runner, cdWf, pipeline, triggeredBy)
	span.End()
	if err != nil {
		return err
	}
	cdStageWorkflowRequest.StageType = PRE
	_, span = otel.Tracer("orchestrator").Start(ctx, "cdWorkflowService.SubmitWorkflow")
	cdStageWorkflowRequest.Pipeline = pipeline
	cdStageWorkflowRequest.Env = env
	cdStageWorkflowRequest.Type = bean3.CD_WORKFLOW_PIPELINE_TYPE
	_, err = impl.cdWorkflowService.SubmitWorkflow(cdStageWorkflowRequest)
	span.End()

	err = impl.sendPreStageNotification(ctx, cdWf, pipeline)
	if err != nil {
		return err
	}
	//creating cd config history entry
	_, span = otel.Tracer("orchestrator").Start(ctx, "prePostCdScriptHistoryService.CreatePrePostCdScriptHistory")
	err = impl.prePostCdScriptHistoryService.CreatePrePostCdScriptHistory(pipeline, nil, repository3.PRE_CD_TYPE, true, triggeredBy, triggeredAt)
	span.End()
	if err != nil {
		impl.logger.Errorw("error in creating pre cd script entry", "err", err, "pipeline", pipeline)
		return err
	}
	return nil
}

func (impl *WorkflowDagExecutorImpl) sendPreStageNotification(ctx context.Context, cdWf *pipelineConfig.CdWorkflow, pipeline *pipelineConfig.Pipeline) error {
	wfr, err := impl.cdWorkflowRepository.FindByWorkflowIdAndRunnerType(ctx, cdWf.Id, bean.CD_WORKFLOW_TYPE_PRE)
	if err != nil {
		return err
	}

	event := impl.eventFactory.Build(util2.Trigger, &pipeline.Id, pipeline.AppId, &pipeline.EnvironmentId, util2.CD)
	impl.logger.Debugw("event PreStageTrigger", "event", event)
	event = impl.eventFactory.BuildExtraCDData(event, &wfr, 0, bean.CD_WORKFLOW_TYPE_PRE)
	_, span := otel.Tracer("orchestrator").Start(ctx, "eventClient.WriteNotificationEvent")
	_, evtErr := impl.eventClient.WriteNotificationEvent(event)
	span.End()
	if evtErr != nil {
		impl.logger.Errorw("CD trigger event not sent", "error", evtErr)
	}
	return nil
}

func convert(ts string) (*time.Time, error) {
	//layout := "2006-01-02T15:04:05Z"
	t, err := time.Parse(bean2.LayoutRFC3339, ts)
	if err != nil {
		return nil, err
	}
	return &t, nil
}

func (impl *WorkflowDagExecutorImpl) TriggerPostStage(cdWf *pipelineConfig.CdWorkflow, pipeline *pipelineConfig.Pipeline, triggeredBy int32, refCdWorkflowRunnerId int) error {
	//setting triggeredAt variable to have consistent data for various audit log places in db for deployment time
	triggeredAt := time.Now()

	runner := &pipelineConfig.CdWorkflowRunner{
<<<<<<< HEAD
		Name:                  pipeline.Name,
		WorkflowType:          bean.CD_WORKFLOW_TYPE_POST,
		ExecutorType:          impl.cdConfig.CdWorkflowExecutorType,
		Status:                pipelineConfig.WorkflowStarting,
		TriggeredBy:           triggeredBy,
		StartedOn:             triggeredAt,
		Namespace:             impl.cdConfig.DefaultNamespace,
		BlobStorageEnabled:    impl.cdConfig.BlobStorageEnabled,
		CdWorkflowId:          cdWf.Id,
		LogLocation:           fmt.Sprintf("%s/%s%s-%s/main.log", impl.cdConfig.DefaultBuildLogsKeyPrefix, strconv.Itoa(cdWf.Id), string(bean.CD_WORKFLOW_TYPE_POST), pipeline.Name),
		AuditLog:              sql.AuditLog{CreatedOn: triggeredAt, CreatedBy: triggeredBy, UpdatedOn: triggeredAt, UpdatedBy: triggeredBy},
		RefCdWorkflowRunnerId: refCdWorkflowRunnerId,
=======
		Name:               pipeline.Name,
		WorkflowType:       bean.CD_WORKFLOW_TYPE_POST,
		ExecutorType:       impl.config.GetWorkflowExecutorType(),
		Status:             pipelineConfig.WorkflowStarting,
		TriggeredBy:        triggeredBy,
		StartedOn:          triggeredAt,
		Namespace:          impl.config.GetDefaultNamespace(),
		BlobStorageEnabled: impl.config.BlobStorageEnabled,
		CdWorkflowId:       cdWf.Id,
		LogLocation:        fmt.Sprintf("%s/%s%s-%s/main.log", impl.config.GetDefaultBuildLogsKeyPrefix(), strconv.Itoa(cdWf.Id), string(bean.CD_WORKFLOW_TYPE_POST), pipeline.Name),
		AuditLog:           sql.AuditLog{CreatedOn: triggeredAt, CreatedBy: triggeredBy, UpdatedOn: triggeredAt, UpdatedBy: triggeredBy},
>>>>>>> b32607e7
	}
	var env *repository2.Environment
	var err error
	if pipeline.RunPostStageInEnv {
		env, err = impl.envRepository.FindById(pipeline.EnvironmentId)
		if err != nil {
			impl.logger.Errorw(" unable to find env ", "err", err)
			return err
		}
		runner.Namespace = env.Namespace
	}

	_, err = impl.cdWorkflowRepository.SaveWorkFlowRunner(runner)
	if err != nil {
		return err
	}

	if cdWf.CiArtifact == nil || cdWf.CiArtifact.Id == 0 {
		cdWf.CiArtifact, err = impl.ciArtifactRepository.Get(cdWf.CiArtifactId)
		if err != nil {
			impl.logger.Errorw("error fetching artifact data", "err", err)
			return err
		}
	}
	//checking vulnerability for the selected image
	isVulnerable, err := impl.GetArtifactVulnerabilityStatus(cdWf.CiArtifact, pipeline, context.Background())
	if err != nil {
		impl.logger.Errorw("error in getting Artifact vulnerability status, TriggerPostStage", "err", err)
		return err
	}
	if isVulnerable {
		// if image vulnerable, update timeline status and return
		runner.Status = pipelineConfig.WorkflowFailed
		runner.Message = "Found vulnerability on image"
		runner.FinishedOn = time.Now()
		runner.UpdatedOn = time.Now()
		runner.UpdatedBy = triggeredBy
		err = impl.cdWorkflowRepository.UpdateWorkFlowRunner(runner)
		if err != nil {
			impl.logger.Errorw("error in updating wfr status due to vulnerable image", "err", err)
			return err
		}
		return fmt.Errorf("found vulnerability for image digest %s", cdWf.CiArtifact.ImageDigest)
	}

	cdStageWorkflowRequest, err := impl.buildWFRequest(runner, cdWf, pipeline, triggeredBy)
	if err != nil {
		impl.logger.Errorw("error in building wfRequest", "err", err, "runner", runner, "cdWf", cdWf, "pipeline", pipeline)
		return err
	}
	cdStageWorkflowRequest.StageType = POST
	cdStageWorkflowRequest.Pipeline = pipeline
	cdStageWorkflowRequest.Env = env
	cdStageWorkflowRequest.Type = bean3.CD_WORKFLOW_PIPELINE_TYPE
	_, err = impl.cdWorkflowService.SubmitWorkflow(cdStageWorkflowRequest)
	if err != nil {
		impl.logger.Errorw("error in submitting workflow", "err", err, "cdStageWorkflowRequest", cdStageWorkflowRequest, "pipeline", pipeline, "env", env)
		return err
	}

	wfr, err := impl.cdWorkflowRepository.FindByWorkflowIdAndRunnerType(context.Background(), cdWf.Id, bean.CD_WORKFLOW_TYPE_POST)
	if err != nil {
		impl.logger.Errorw("error in getting wfr by workflowId and runnerType", "err", err, "wfId", cdWf.Id)
		return err
	}

	event := impl.eventFactory.Build(util2.Trigger, &pipeline.Id, pipeline.AppId, &pipeline.EnvironmentId, util2.CD)
	impl.logger.Debugw("event Cd Post Trigger", "event", event)
	event = impl.eventFactory.BuildExtraCDData(event, &wfr, 0, bean.CD_WORKFLOW_TYPE_POST)
	_, evtErr := impl.eventClient.WriteNotificationEvent(event)
	if evtErr != nil {
		impl.logger.Errorw("CD trigger event not sent", "error", evtErr)
	}
	//creating cd config history entry
	err = impl.prePostCdScriptHistoryService.CreatePrePostCdScriptHistory(pipeline, nil, repository3.POST_CD_TYPE, true, triggeredBy, triggeredAt)
	if err != nil {
		impl.logger.Errorw("error in creating post cd script entry", "err", err, "pipeline", pipeline)
		return err
	}
	return nil
}
func (impl *WorkflowDagExecutorImpl) buildArtifactLocationForS3(cdWorkflowConfig *pipelineConfig.CdWorkflowConfig, cdWf *pipelineConfig.CdWorkflow, runner *pipelineConfig.CdWorkflowRunner) (string, string, string) {
	cdArtifactLocationFormat := cdWorkflowConfig.CdArtifactLocationFormat
	if cdArtifactLocationFormat == "" {
		cdArtifactLocationFormat = impl.config.GetArtifactLocationFormat()
	}
	if cdWorkflowConfig.LogsBucket == "" {
		cdWorkflowConfig.LogsBucket = impl.config.GetDefaultBuildLogsBucket()
	}
	ArtifactLocation := fmt.Sprintf("s3://%s/"+impl.config.GetDefaultArtifactKeyPrefix()+"/"+cdArtifactLocationFormat, cdWorkflowConfig.LogsBucket, cdWf.Id, runner.Id)
	artifactFileName := fmt.Sprintf(impl.config.GetDefaultArtifactKeyPrefix()+"/"+cdArtifactLocationFormat, cdWf.Id, runner.Id)
	return ArtifactLocation, cdWorkflowConfig.LogsBucket, artifactFileName
}

func (impl *WorkflowDagExecutorImpl) getDeployStageDetails(pipelineId int) (pipelineConfig.CdWorkflowRunner, *bean.UserInfo, int, error) {
	deployStageWfr := pipelineConfig.CdWorkflowRunner{}
	//getting deployment pipeline latest wfr by pipelineId
	deployStageWfr, err := impl.cdWorkflowRepository.FindLastStatusByPipelineIdAndRunnerType(pipelineId, bean.CD_WORKFLOW_TYPE_DEPLOY)
	if err != nil {
		impl.logger.Errorw("error in getting latest status of deploy type wfr by pipelineId", "err", err, "pipelineId", pipelineId)
		return deployStageWfr, nil, 0, err
	}
	deployStageTriggeredByUser, err := impl.user.GetById(deployStageWfr.TriggeredBy)
	if err != nil {
		impl.logger.Errorw("error in getting userDetails by id", "err", err, "userId", deployStageWfr.TriggeredBy)
		return deployStageWfr, nil, 0, err
	}
	pipelineReleaseCounter, err := impl.pipelineOverrideRepository.GetCurrentPipelineReleaseCounter(pipelineId)
	if err != nil {
		impl.logger.Errorw("error occurred while fetching latest release counter for pipeline", "pipelineId", pipelineId, "err", err)
		return deployStageWfr, nil, 0, err
	}
	return deployStageWfr, deployStageTriggeredByUser, pipelineReleaseCounter, nil
}

func isExtraVariableDynamic(variableName string, webhookAndCiData *gitSensorClient.WebhookAndCiData) bool {
	if strings.Contains(variableName, GIT_COMMIT_HASH_PREFIX) || strings.Contains(variableName, GIT_SOURCE_TYPE_PREFIX) || strings.Contains(variableName, GIT_SOURCE_VALUE_PREFIX) ||
		strings.Contains(variableName, APP_LABEL_VALUE_PREFIX) || strings.Contains(variableName, APP_LABEL_KEY_PREFIX) ||
		strings.Contains(variableName, CHILD_CD_ENV_NAME_PREFIX) || strings.Contains(variableName, CHILD_CD_CLUSTER_NAME_PREFIX) ||
		strings.Contains(variableName, CHILD_CD_COUNT) || strings.Contains(variableName, APP_LABEL_COUNT) || strings.Contains(variableName, GIT_SOURCE_COUNT) ||
		webhookAndCiData != nil {

		return true
	}
	return false
}

func setExtraEnvVariableInDeployStep(deploySteps []*bean3.StepObject, extraEnvVariables map[string]string, webhookAndCiData *gitSensorClient.WebhookAndCiData) {
	for _, deployStep := range deploySteps {
		for variableKey, variableValue := range extraEnvVariables {
			if isExtraVariableDynamic(variableKey, webhookAndCiData) && deployStep.StepType == "INLINE" {
				extraInputVar := &bean3.VariableObject{
					Name:                  variableKey,
					Format:                "STRING",
					Value:                 variableValue,
					VariableType:          bean3.VARIABLE_TYPE_REF_GLOBAL,
					ReferenceVariableName: variableKey,
				}
				deployStep.InputVars = append(deployStep.InputVars, extraInputVar)
			}
		}
	}
}
func (impl *WorkflowDagExecutorImpl) buildWFRequest(runner *pipelineConfig.CdWorkflowRunner, cdWf *pipelineConfig.CdWorkflow, cdPipeline *pipelineConfig.Pipeline, triggeredBy int32) (*WorkflowRequest, error) {
	cdWorkflowConfig, err := impl.cdWorkflowRepository.FindConfigByPipelineId(cdPipeline.Id)
	if err != nil && !util.IsErrNoRows(err) {
		return nil, err
	}

	workflowExecutor := runner.ExecutorType

	artifact, err := impl.ciArtifactRepository.Get(cdWf.CiArtifactId)
	if err != nil {
		return nil, err
	}

	ciMaterialInfo, err := repository.GetCiMaterialInfo(artifact.MaterialInfo, artifact.DataSource)
	if err != nil {
		impl.logger.Errorw("parsing error", "err", err)
		return nil, err
	}

	var ciProjectDetails []bean3.CiProjectDetails
	var ciPipeline *pipelineConfig.CiPipeline
	if cdPipeline.CiPipelineId > 0 {
		ciPipeline, err = impl.ciPipelineRepository.FindById(cdPipeline.CiPipelineId)
		if err != nil && !util.IsErrNoRows(err) {
			impl.logger.Errorw("cannot find ciPipelineRequest", "err", err)
			return nil, err
		}

		for _, m := range ciPipeline.CiPipelineMaterials {
			// git material should be active in this case
			if m == nil || m.GitMaterial == nil || !m.GitMaterial.Active {
				continue
			}
			var ciMaterialCurrent repository.CiMaterialInfo
			for _, ciMaterial := range ciMaterialInfo {
				if ciMaterial.Material.GitConfiguration.URL == m.GitMaterial.Url {
					ciMaterialCurrent = ciMaterial
					break
				}
			}
			gitMaterial, err := impl.materialRepository.FindById(m.GitMaterialId)
			if err != nil && !util.IsErrNoRows(err) {
				impl.logger.Errorw("could not fetch git materials", "err", err)
				return nil, err
			}

			ciProjectDetail := bean3.CiProjectDetails{
				GitRepository:   ciMaterialCurrent.Material.GitConfiguration.URL,
				MaterialName:    gitMaterial.Name,
				CheckoutPath:    gitMaterial.CheckoutPath,
				FetchSubmodules: gitMaterial.FetchSubmodules,
				SourceType:      m.Type,
				SourceValue:     m.Value,
				Type:            string(m.Type),
				GitOptions: bean3.GitOptions{
					UserName:      gitMaterial.GitProvider.UserName,
					Password:      gitMaterial.GitProvider.Password,
					SshPrivateKey: gitMaterial.GitProvider.SshPrivateKey,
					AccessToken:   gitMaterial.GitProvider.AccessToken,
					AuthMode:      gitMaterial.GitProvider.AuthMode,
				},
			}

			if len(ciMaterialCurrent.Modifications) > 0 {
				ciProjectDetail.CommitHash = ciMaterialCurrent.Modifications[0].Revision
				ciProjectDetail.Author = ciMaterialCurrent.Modifications[0].Author
				ciProjectDetail.GitTag = ciMaterialCurrent.Modifications[0].Tag
				ciProjectDetail.Message = ciMaterialCurrent.Modifications[0].Message
				commitTime, err := convert(ciMaterialCurrent.Modifications[0].ModifiedTime)
				if err != nil {
					return nil, err
				}
				ciProjectDetail.CommitTime = commitTime.Format(bean2.LayoutRFC3339)
			} else {
				impl.logger.Debugw("devtronbug#1062", ciPipeline.Id, cdPipeline.Id)
				return nil, fmt.Errorf("modifications not found for %d", ciPipeline.Id)
			}

			// set webhook data
			if m.Type == pipelineConfig.SOURCE_TYPE_WEBHOOK && len(ciMaterialCurrent.Modifications) > 0 {
				webhookData := ciMaterialCurrent.Modifications[0].WebhookData
				ciProjectDetail.WebhookData = pipelineConfig.WebhookData{
					Id:              webhookData.Id,
					EventActionType: webhookData.EventActionType,
					Data:            webhookData.Data,
				}
			}

			ciProjectDetails = append(ciProjectDetails, ciProjectDetail)
		}
	}
	var stageYaml string
	var deployStageWfr pipelineConfig.CdWorkflowRunner
	deployStageTriggeredByUser := &bean.UserInfo{}
	var pipelineReleaseCounter int
	var preDeploySteps []*bean3.StepObject
	var postDeploySteps []*bean3.StepObject
	var refPluginsData []*bean3.RefPluginObject
	//if pipeline_stage_steps present for pre-CD or post-CD then no need to add stageYaml to cdWorkflowRequest in that
	//case add PreDeploySteps and PostDeploySteps to cdWorkflowRequest, this is done for backward compatibility
	pipelineStage, err := impl.getPipelineStage(cdPipeline.Id, runner.WorkflowType.WorkflowTypeToStageType())
	if err != nil {
		return nil, err
	}
	env, err := impl.envRepository.FindById(cdPipeline.EnvironmentId)
	if err != nil {
		impl.logger.Errorw("error in getting environment by id", "err", err)
		return nil, err
	}
	if pipelineStage != nil {
		//Scope will pick the environment of CD pipeline irrespective of in-cluster mode,
		//since user sees the environment of the CD pipeline
		scope := resourceQualifiers.Scope{
			AppId:     cdPipeline.App.Id,
			EnvId:     env.Id,
			ClusterId: env.ClusterId,
		}
		var variableSnapshot map[string]string
		if runner.WorkflowType == bean.CD_WORKFLOW_TYPE_PRE {
			//preDeploySteps, _, refPluginsData, err = impl.pipelineStageService.BuildPrePostAndRefPluginStepsDataForWfRequest(cdPipeline.Id, cdStage)
			prePostAndRefPluginResponse, err := impl.pipelineStageService.BuildPrePostAndRefPluginStepsDataForWfRequest(cdPipeline.Id, preCdStage, scope)
			if err != nil {
				impl.logger.Errorw("error in getting pre, post & refPlugin steps data for wf request", "err", err, "cdPipelineId", cdPipeline.Id)
				return nil, err
			}
			preDeploySteps = prePostAndRefPluginResponse.PreStageSteps
			refPluginsData = prePostAndRefPluginResponse.RefPluginData
			variableSnapshot = prePostAndRefPluginResponse.VariableSnapshot
		} else if runner.WorkflowType == bean.CD_WORKFLOW_TYPE_POST {
			//_, postDeploySteps, refPluginsData, err = impl.pipelineStageService.BuildPrePostAndRefPluginStepsDataForWfRequest(cdPipeline.Id, cdStage)
			prePostAndRefPluginResponse, err := impl.pipelineStageService.BuildPrePostAndRefPluginStepsDataForWfRequest(cdPipeline.Id, postCdStage, scope)
			if err != nil {
				impl.logger.Errorw("error in getting pre, post & refPlugin steps data for wf request", "err", err, "cdPipelineId", cdPipeline.Id)
				return nil, err
			}
			postDeploySteps = prePostAndRefPluginResponse.PostStageSteps
			refPluginsData = prePostAndRefPluginResponse.RefPluginData
			variableSnapshot = prePostAndRefPluginResponse.VariableSnapshot
			deployStageWfr, deployStageTriggeredByUser, pipelineReleaseCounter, err = impl.getDeployStageDetails(cdPipeline.Id)
			if err != nil {
				impl.logger.Errorw("error in getting deployStageWfr, deployStageTriggeredByUser and pipelineReleaseCounter wf request", "err", err, "cdPipelineId", cdPipeline.Id)
				return nil, err
			}
		} else {
			return nil, fmt.Errorf("unsupported workflow triggerd")
		}

		//Save Scoped VariableSnapshot
		if len(variableSnapshot) > 0 {
			variableMapBytes, _ := json.Marshal(variableSnapshot)
			err := impl.variableSnapshotHistoryService.SaveVariableHistoriesForTrigger([]*repository5.VariableSnapshotHistoryBean{{
				VariableSnapshot: variableMapBytes,
				HistoryReference: repository5.HistoryReference{
					HistoryReferenceId:   runner.Id,
					HistoryReferenceType: repository5.HistoryReferenceTypeCDWORKFLOWRUNNER,
				},
			}}, runner.TriggeredBy)
			if err != nil {
				impl.logger.Errorf("Not able to save variable snapshot for CD trigger %s %d %s", err, runner.Id, variableSnapshot)
			}
		}
	} else {
		//in this case no plugin script is not present for this cdPipeline hence going with attaching preStage or postStage config
		if runner.WorkflowType == bean.CD_WORKFLOW_TYPE_PRE {
			stageYaml = cdPipeline.PreStageConfig
		} else if runner.WorkflowType == bean.CD_WORKFLOW_TYPE_POST {
			stageYaml = cdPipeline.PostStageConfig
			deployStageWfr, deployStageTriggeredByUser, pipelineReleaseCounter, err = impl.getDeployStageDetails(cdPipeline.Id)
			if err != nil {
				impl.logger.Errorw("error in getting deployStageWfr, deployStageTriggeredByUser and pipelineReleaseCounter wf request", "err", err, "cdPipelineId", cdPipeline.Id)
				return nil, err
			}

		} else {
			return nil, fmt.Errorf("unsupported workflow triggerd")
		}
	}

	cdStageWorkflowRequest := &WorkflowRequest{
		EnvironmentId:         cdPipeline.EnvironmentId,
		AppId:                 cdPipeline.AppId,
		WorkflowId:            cdWf.Id,
		WorkflowRunnerId:      runner.Id,
		WorkflowNamePrefix:    strconv.Itoa(runner.Id) + "-" + runner.Name,
		WorkflowPrefixForLog:  strconv.Itoa(cdWf.Id) + string(runner.WorkflowType) + "-" + runner.Name,
		CdImage:               impl.config.GetDefaultImage(),
		CdPipelineId:          cdWf.PipelineId,
		TriggeredBy:           triggeredBy,
		StageYaml:             stageYaml,
		CiProjectDetails:      ciProjectDetails,
		Namespace:             runner.Namespace,
		ActiveDeadlineSeconds: impl.config.GetDefaultTimeout(),
		CiArtifactDTO: CiArtifactDTO{
			Id:           artifact.Id,
			PipelineId:   artifact.PipelineId,
			Image:        artifact.Image,
			ImageDigest:  artifact.ImageDigest,
			MaterialInfo: artifact.MaterialInfo,
			DataSource:   artifact.DataSource,
			WorkflowId:   artifact.WorkflowId,
		},
		OrchestratorHost:  impl.config.OrchestratorHost,
		OrchestratorToken: impl.config.OrchestratorToken,
		CloudProvider:     impl.config.CloudProvider,
		WorkflowExecutor:  workflowExecutor,
		RefPlugins:        refPluginsData,
	}

	extraEnvVariables := make(map[string]string)
	if env != nil {
		extraEnvVariables[CD_PIPELINE_ENV_NAME_KEY] = env.Name
		if env.Cluster != nil {
			extraEnvVariables[CD_PIPELINE_CLUSTER_NAME_KEY] = env.Cluster.ClusterName
		}
	}
	ciWf, err := impl.ciWorkflowRepository.FindLastTriggeredWorkflowByArtifactId(artifact.Id)
	if err != nil && err != pg.ErrNoRows {
		impl.logger.Errorw("error in getting ciWf by artifactId", "err", err, "artifactId", artifact.Id)
		return nil, err
	}
	var webhookAndCiData *gitSensorClient.WebhookAndCiData
	if ciWf != nil && ciWf.GitTriggers != nil {
		i := 1
		var gitCommitEnvVariables []GitMetadata

		for ciPipelineMaterialId, gitTrigger := range ciWf.GitTriggers {
			extraEnvVariables[fmt.Sprintf("%s_%d", GIT_COMMIT_HASH_PREFIX, i)] = gitTrigger.Commit
			extraEnvVariables[fmt.Sprintf("%s_%d", GIT_SOURCE_TYPE_PREFIX, i)] = string(gitTrigger.CiConfigureSourceType)
			extraEnvVariables[fmt.Sprintf("%s_%d", GIT_SOURCE_VALUE_PREFIX, i)] = gitTrigger.CiConfigureSourceValue

			gitCommitEnvVariables = append(gitCommitEnvVariables, GitMetadata{
				GitCommitHash:  gitTrigger.Commit,
				GitSourceType:  string(gitTrigger.CiConfigureSourceType),
				GitSourceValue: gitTrigger.CiConfigureSourceValue,
			})

			// CODE-BLOCK starts - store extra environment variables if webhook
			if gitTrigger.CiConfigureSourceType == pipelineConfig.SOURCE_TYPE_WEBHOOK {
				webhookDataId := gitTrigger.WebhookData.Id
				if webhookDataId > 0 {
					webhookDataRequest := &gitSensorClient.WebhookDataRequest{
						Id:                   webhookDataId,
						CiPipelineMaterialId: ciPipelineMaterialId,
					}
					webhookAndCiData, err = impl.gitSensorGrpcClient.GetWebhookData(context.Background(), webhookDataRequest)
					if err != nil {
						impl.logger.Errorw("err while getting webhook data from git-sensor", "err", err, "webhookDataRequest", webhookDataRequest)
						return nil, err
					}
					if webhookAndCiData != nil {
						for extEnvVariableKey, extEnvVariableVal := range webhookAndCiData.ExtraEnvironmentVariables {
							extraEnvVariables[extEnvVariableKey] = extEnvVariableVal
						}
					}
				}
			}
			// CODE_BLOCK ends

			i++
		}
		gitMetadata, err := json.Marshal(&gitCommitEnvVariables)
		if err != nil {
			impl.logger.Errorw("err while marshaling git metdata", "err", err)
			return nil, err
		}
		extraEnvVariables[GIT_METADATA] = string(gitMetadata)

		extraEnvVariables[GIT_SOURCE_COUNT] = strconv.Itoa(len(ciWf.GitTriggers))
	}

	childCdIds, err := impl.appWorkflowRepository.FindChildCDIdsByParentCDPipelineId(cdPipeline.Id)
	if err != nil && err != pg.ErrNoRows {
		impl.logger.Errorw("error in getting child cdPipelineIds by parent cdPipelineId", "err", err, "parent cdPipelineId", cdPipeline.Id)
		return nil, err
	}
	if len(childCdIds) > 0 {
		childPipelines, err := impl.pipelineRepository.FindByIdsIn(childCdIds)
		if err != nil {
			impl.logger.Errorw("error in getting pipelines by ids", "err", err, "ids", childCdIds)
			return nil, err
		}
		var childCdEnvVariables []ChildCdMetadata
		for i, childPipeline := range childPipelines {
			extraEnvVariables[fmt.Sprintf("%s_%d", CHILD_CD_ENV_NAME_PREFIX, i+1)] = childPipeline.Environment.Name
			extraEnvVariables[fmt.Sprintf("%s_%d", CHILD_CD_CLUSTER_NAME_PREFIX, i+1)] = childPipeline.Environment.Cluster.ClusterName

			childCdEnvVariables = append(childCdEnvVariables, ChildCdMetadata{
				ChildCdEnvName:     childPipeline.Environment.Name,
				ChildCdClusterName: childPipeline.Environment.Cluster.ClusterName,
			})
		}
		childCdEnvVariablesMetadata, err := json.Marshal(&childCdEnvVariables)
		if err != nil {
			impl.logger.Errorw("err while marshaling childCdEnvVariables", "err", err)
			return nil, err
		}
		extraEnvVariables[CHILD_CD_METADATA] = string(childCdEnvVariablesMetadata)

		extraEnvVariables[CHILD_CD_COUNT] = strconv.Itoa(len(childPipelines))
	}
	if ciPipeline != nil && ciPipeline.Id > 0 {
		extraEnvVariables["APP_NAME"] = ciPipeline.App.AppName
		cdStageWorkflowRequest.DockerUsername = ciPipeline.CiTemplate.DockerRegistry.Username
		cdStageWorkflowRequest.DockerPassword = ciPipeline.CiTemplate.DockerRegistry.Password
		cdStageWorkflowRequest.AwsRegion = ciPipeline.CiTemplate.DockerRegistry.AWSRegion
		cdStageWorkflowRequest.DockerConnection = ciPipeline.CiTemplate.DockerRegistry.Connection
		cdStageWorkflowRequest.DockerCert = ciPipeline.CiTemplate.DockerRegistry.Cert
		cdStageWorkflowRequest.AccessKey = ciPipeline.CiTemplate.DockerRegistry.AWSAccessKeyId
		cdStageWorkflowRequest.SecretKey = ciPipeline.CiTemplate.DockerRegistry.AWSSecretAccessKey
		cdStageWorkflowRequest.DockerRegistryType = string(ciPipeline.CiTemplate.DockerRegistry.RegistryType)
		cdStageWorkflowRequest.DockerRegistryURL = ciPipeline.CiTemplate.DockerRegistry.RegistryURL
	} else if cdPipeline.AppId > 0 {
		ciTemplate, err := impl.CiTemplateRepository.FindByAppId(cdPipeline.AppId)
		if err != nil {
			return nil, err
		}
		extraEnvVariables["APP_NAME"] = ciTemplate.App.AppName
		cdStageWorkflowRequest.DockerUsername = ciTemplate.DockerRegistry.Username
		cdStageWorkflowRequest.DockerPassword = ciTemplate.DockerRegistry.Password
		cdStageWorkflowRequest.AwsRegion = ciTemplate.DockerRegistry.AWSRegion
		cdStageWorkflowRequest.DockerConnection = ciTemplate.DockerRegistry.Connection
		cdStageWorkflowRequest.DockerCert = ciTemplate.DockerRegistry.Cert
		cdStageWorkflowRequest.AccessKey = ciTemplate.DockerRegistry.AWSAccessKeyId
		cdStageWorkflowRequest.SecretKey = ciTemplate.DockerRegistry.AWSSecretAccessKey
		cdStageWorkflowRequest.DockerRegistryType = string(ciTemplate.DockerRegistry.RegistryType)
		cdStageWorkflowRequest.DockerRegistryURL = ciTemplate.DockerRegistry.RegistryURL
		appLabels, err := impl.appLabelRepository.FindAllByAppId(cdPipeline.AppId)
		if err != nil && err != pg.ErrNoRows {
			impl.logger.Errorw("error in getting labels by appId", "err", err, "appId", cdPipeline.AppId)
			return nil, err
		}
		var appLabelEnvVariables []AppLabelMetadata
		for i, appLabel := range appLabels {
			extraEnvVariables[fmt.Sprintf("%s_%d", APP_LABEL_KEY_PREFIX, i+1)] = appLabel.Key
			extraEnvVariables[fmt.Sprintf("%s_%d", APP_LABEL_VALUE_PREFIX, i+1)] = appLabel.Value
			appLabelEnvVariables = append(appLabelEnvVariables, AppLabelMetadata{
				AppLabelKey:   appLabel.Key,
				AppLabelValue: appLabel.Value,
			})
		}
		if len(appLabels) > 0 {
			extraEnvVariables[APP_LABEL_COUNT] = strconv.Itoa(len(appLabels))
			appLabelEnvVariablesMetadata, err := json.Marshal(&appLabelEnvVariables)
			if err != nil {
				impl.logger.Errorw("err while marshaling appLabelEnvVariables", "err", err)
				return nil, err
			}
			extraEnvVariables[APP_LABEL_METADATA] = string(appLabelEnvVariablesMetadata)

		}
	}
	cdStageWorkflowRequest.ExtraEnvironmentVariables = extraEnvVariables
	if deployStageTriggeredByUser != nil {
		cdStageWorkflowRequest.DeploymentTriggerTime = deployStageWfr.StartedOn
		cdStageWorkflowRequest.DeploymentTriggeredBy = deployStageTriggeredByUser.EmailId
	}
	if pipelineReleaseCounter > 0 {
		cdStageWorkflowRequest.DeploymentReleaseCounter = pipelineReleaseCounter
	}
	if cdWorkflowConfig.CdCacheRegion == "" {
		cdWorkflowConfig.CdCacheRegion = impl.config.GetDefaultCdLogsBucketRegion()
	}

	if runner.WorkflowType == bean.CD_WORKFLOW_TYPE_PRE {
		//populate input variables of steps with extra env variables
		setExtraEnvVariableInDeployStep(preDeploySteps, extraEnvVariables, webhookAndCiData)
		cdStageWorkflowRequest.PrePostDeploySteps = preDeploySteps
	} else if runner.WorkflowType == bean.CD_WORKFLOW_TYPE_POST {
		setExtraEnvVariableInDeployStep(postDeploySteps, extraEnvVariables, webhookAndCiData)
		cdStageWorkflowRequest.PrePostDeploySteps = postDeploySteps
	}
	cdStageWorkflowRequest.BlobStorageConfigured = runner.BlobStorageEnabled
	switch cdStageWorkflowRequest.CloudProvider {
	case BLOB_STORAGE_S3:
		//No AccessKey is used for uploading artifacts, instead IAM based auth is used
		cdStageWorkflowRequest.CdCacheRegion = cdWorkflowConfig.CdCacheRegion
		cdStageWorkflowRequest.CdCacheLocation = cdWorkflowConfig.CdCacheBucket
		cdStageWorkflowRequest.ArtifactLocation, cdStageWorkflowRequest.CiArtifactBucket, cdStageWorkflowRequest.CiArtifactFileName = impl.buildArtifactLocationForS3(cdWorkflowConfig, cdWf, runner)
		cdStageWorkflowRequest.BlobStorageS3Config = &blob_storage.BlobStorageS3Config{
			AccessKey:                  impl.config.BlobStorageS3AccessKey,
			Passkey:                    impl.config.BlobStorageS3SecretKey,
			EndpointUrl:                impl.config.BlobStorageS3Endpoint,
			IsInSecure:                 impl.config.BlobStorageS3EndpointInsecure,
			CiCacheBucketName:          cdWorkflowConfig.CdCacheBucket,
			CiCacheRegion:              cdWorkflowConfig.CdCacheRegion,
			CiCacheBucketVersioning:    impl.config.BlobStorageS3BucketVersioned,
			CiArtifactBucketName:       cdStageWorkflowRequest.CiArtifactBucket,
			CiArtifactRegion:           cdWorkflowConfig.CdCacheRegion,
			CiArtifactBucketVersioning: impl.config.BlobStorageS3BucketVersioned,
			CiLogBucketName:            impl.config.GetDefaultBuildLogsBucket(),
			CiLogRegion:                impl.config.GetDefaultCdLogsBucketRegion(),
			CiLogBucketVersioning:      impl.config.BlobStorageS3BucketVersioned,
		}
	case BLOB_STORAGE_GCP:
		cdStageWorkflowRequest.GcpBlobConfig = &blob_storage.GcpBlobConfig{
			CredentialFileJsonData: impl.config.BlobStorageGcpCredentialJson,
			ArtifactBucketName:     impl.config.GetDefaultBuildLogsBucket(),
			LogBucketName:          impl.config.GetDefaultBuildLogsBucket(),
		}
		cdStageWorkflowRequest.ArtifactLocation = impl.buildDefaultArtifactLocation(cdWorkflowConfig, cdWf, runner)
		cdStageWorkflowRequest.CiArtifactFileName = cdStageWorkflowRequest.ArtifactLocation
	case BLOB_STORAGE_AZURE:
		cdStageWorkflowRequest.AzureBlobConfig = &blob_storage.AzureBlobConfig{
			Enabled:               true,
			AccountName:           impl.config.AzureAccountName,
			BlobContainerCiCache:  impl.config.AzureBlobContainerCiCache,
			AccountKey:            impl.config.AzureAccountKey,
			BlobContainerCiLog:    impl.config.AzureBlobContainerCiLog,
			BlobContainerArtifact: impl.config.AzureBlobContainerCiLog,
		}
		cdStageWorkflowRequest.BlobStorageS3Config = &blob_storage.BlobStorageS3Config{
			EndpointUrl:     impl.config.AzureGatewayUrl,
			IsInSecure:      impl.config.AzureGatewayConnectionInsecure,
			CiLogBucketName: impl.config.AzureBlobContainerCiLog,
			CiLogRegion:     "",
			AccessKey:       impl.config.AzureAccountName,
		}
		cdStageWorkflowRequest.ArtifactLocation = impl.buildDefaultArtifactLocation(cdWorkflowConfig, cdWf, runner)
		cdStageWorkflowRequest.CiArtifactFileName = cdStageWorkflowRequest.ArtifactLocation
	default:
		if impl.config.BlobStorageEnabled {
			return nil, fmt.Errorf("blob storage %s not supported", cdStageWorkflowRequest.CloudProvider)
		}
	}
	cdStageWorkflowRequest.DefaultAddressPoolBaseCidr = impl.config.GetDefaultAddressPoolBaseCidr()
	cdStageWorkflowRequest.DefaultAddressPoolSize = impl.config.GetDefaultAddressPoolSize()
	return cdStageWorkflowRequest, nil
}

func (impl *WorkflowDagExecutorImpl) buildDefaultArtifactLocation(cdWorkflowConfig *pipelineConfig.CdWorkflowConfig, savedWf *pipelineConfig.CdWorkflow, runner *pipelineConfig.CdWorkflowRunner) string {
	cdArtifactLocationFormat := cdWorkflowConfig.CdArtifactLocationFormat
	if cdArtifactLocationFormat == "" {
		cdArtifactLocationFormat = impl.config.GetArtifactLocationFormat()
	}
	ArtifactLocation := fmt.Sprintf("%s/"+cdArtifactLocationFormat, impl.config.GetDefaultArtifactKeyPrefix(), savedWf.Id, runner.Id)
	return ArtifactLocation
}

func (impl *WorkflowDagExecutorImpl) HandleDeploymentSuccessEvent(gitHash string, pipelineOverrideId int) error {
	var pipelineOverride *chartConfig.PipelineOverride
	var err error
	if len(gitHash) > 0 && pipelineOverrideId == 0 {
		pipelineOverride, err = impl.pipelineOverrideRepository.FindByPipelineTriggerGitHash(gitHash)
		if err != nil {
			impl.logger.Errorw("error in fetching pipeline trigger by hash", "gitHash", gitHash)
			return err
		}
	} else if len(gitHash) == 0 && pipelineOverrideId > 0 {
		pipelineOverride, err = impl.pipelineOverrideRepository.FindById(pipelineOverrideId)
		if err != nil {
			impl.logger.Errorw("error in fetching pipeline trigger by override id", "pipelineOverrideId", pipelineOverrideId)
			return err
		}
	} else {
		return fmt.Errorf("no release found")
	}
	cdWorkflow, err := impl.cdWorkflowRepository.FindById(pipelineOverride.CdWorkflowId)
	if err != nil {
		impl.logger.Errorw("error in fetching cd workflow by id", "pipelineOverride", pipelineOverride)
		return err
	}

	postStage, err := impl.getPipelineStage(pipelineOverride.PipelineId, repository4.PIPELINE_STAGE_TYPE_POST_CD)
	if err != nil {
		return err
	}

	var triggeredByUser int32 = 1
	//handle corrupt data (https://github.com/devtron-labs/devtron/issues/3826)
	err, deleted := impl.deleteCorruptedPipelineStage(postStage, triggeredByUser)
	if err != nil {
		impl.logger.Errorw("error in deleteCorruptedPipelineStage ", "err", err, "preStage", postStage, "triggeredBy", triggeredByUser)
		return err
	}

	if len(pipelineOverride.Pipeline.PostStageConfig) > 0 || (postStage != nil && !deleted) {
		if pipelineOverride.Pipeline.PostTriggerType == pipelineConfig.TRIGGER_TYPE_AUTOMATIC &&
			pipelineOverride.DeploymentType != models.DEPLOYMENTTYPE_STOP &&
			pipelineOverride.DeploymentType != models.DEPLOYMENTTYPE_START {

			err = impl.TriggerPostStage(cdWorkflow, pipelineOverride.Pipeline, triggeredByUser, 0)
			if err != nil {
				impl.logger.Errorw("error in triggering post stage after successful deployment event", "err", err, "cdWorkflow", cdWorkflow)
				return err
			}
		}
	} else {
		// to trigger next pre/cd, if any
		// finding children cd by pipeline id
		err = impl.HandlePostStageSuccessEvent(cdWorkflow.Id, pipelineOverride.PipelineId, 1)
		if err != nil {
			impl.logger.Errorw("error in triggering children cd after successful deployment event", "parentCdPipelineId", pipelineOverride.PipelineId)
			return err
		}
	}
	return nil
}

func (impl *WorkflowDagExecutorImpl) HandlePostStageSuccessEvent(cdWorkflowId int, cdPipelineId int, triggeredBy int32) error {
	// finding children cd by pipeline id
	cdPipelinesMapping, err := impl.appWorkflowRepository.FindWFCDMappingByParentCDPipelineId(cdPipelineId)
	if err != nil {
		impl.logger.Errorw("error in getting mapping of cd pipelines by parent cd pipeline id", "err", err, "parentCdPipelineId", cdPipelineId)
		return err
	}
	ciArtifact, err := impl.ciArtifactRepository.GetArtifactByCdWorkflowId(cdWorkflowId)
	if err != nil {
		impl.logger.Errorw("error in finding artifact by cd workflow id", "err", err, "cdWorkflowId", cdWorkflowId)
		return err
	}
	//TODO : confirm about this logic used for applyAuth
	applyAuth := false
	if triggeredBy != 1 {
		applyAuth = true
	}
	for _, cdPipelineMapping := range cdPipelinesMapping {
		//find pipeline by cdPipeline ID
		pipeline, err := impl.pipelineRepository.FindById(cdPipelineMapping.ComponentId)
		if err != nil {
			impl.logger.Errorw("error in getting cd pipeline by id", "err", err, "pipelineId", cdPipelineMapping.ComponentId)
			return err
		}
		//finding ci artifact by ciPipelineID and pipelineId
		//TODO : confirm values for applyAuth, async & triggeredBy
		err = impl.triggerStage(nil, pipeline, ciArtifact, applyAuth, triggeredBy)
		if err != nil {
			impl.logger.Errorw("error in triggering cd pipeline after successful post stage", "err", err, "pipelineId", pipeline.Id)
			return err
		}
	}
	return nil
}

// Only used for auto trigger
func (impl *WorkflowDagExecutorImpl) TriggerDeployment(cdWf *pipelineConfig.CdWorkflow, artifact *repository.CiArtifact, pipeline *pipelineConfig.Pipeline, applyAuth bool, triggeredBy int32) error {
	//in case of manual ci RBAC need to apply, this method used for auto cd deployment
	if applyAuth {
		user, err := impl.user.GetById(triggeredBy)
		if err != nil {
			impl.logger.Errorw("error in fetching user for auto pipeline", "UpdatedBy", artifact.UpdatedBy)
			return nil
		}
		token := user.EmailId
		object := impl.enforcerUtil.GetAppRBACNameByAppId(pipeline.AppId)
		impl.logger.Debugw("Triggered Request (App Permission Checking):", "object", object)
		if ok := impl.enforcer.EnforceByEmail(strings.ToLower(token), casbin.ResourceApplications, casbin.ActionTrigger, object); !ok {
			err = &util.ApiError{Code: "401", HttpStatusCode: 401, UserMessage: "unauthorized for pipeline " + strconv.Itoa(pipeline.Id)}
			return err
		}
	}

	//setting triggeredAt variable to have consistent data for various audit log places in db for deployment time
	triggeredAt := time.Now()

	if cdWf == nil {
		cdWf = &pipelineConfig.CdWorkflow{
			CiArtifactId: artifact.Id,
			PipelineId:   pipeline.Id,
			AuditLog:     sql.AuditLog{CreatedOn: triggeredAt, CreatedBy: 1, UpdatedOn: triggeredAt, UpdatedBy: 1},
		}
		err := impl.cdWorkflowRepository.SaveWorkFlow(context.Background(), cdWf)
		if err != nil {
			return err
		}
	}

	runner := &pipelineConfig.CdWorkflowRunner{
		Name:         pipeline.Name,
		WorkflowType: bean.CD_WORKFLOW_TYPE_DEPLOY,
		ExecutorType: pipelineConfig.WORKFLOW_EXECUTOR_TYPE_SYSTEM,
		Status:       pipelineConfig.WorkflowInProgress, //starting
		TriggeredBy:  1,
		StartedOn:    triggeredAt,
		Namespace:    impl.config.GetDefaultNamespace(),
		CdWorkflowId: cdWf.Id,
		AuditLog:     sql.AuditLog{CreatedOn: triggeredAt, CreatedBy: triggeredBy, UpdatedOn: triggeredAt, UpdatedBy: triggeredBy},
	}
	savedWfr, err := impl.cdWorkflowRepository.SaveWorkFlowRunner(runner)
	if err != nil {
		return err
	}
	runner.CdWorkflow = &pipelineConfig.CdWorkflow{
		Pipeline: pipeline,
	}
	// creating cd pipeline status timeline for deployment initialisation
	timeline := &pipelineConfig.PipelineStatusTimeline{
		CdWorkflowRunnerId: runner.Id,
		Status:             pipelineConfig.TIMELINE_STATUS_DEPLOYMENT_INITIATED,
		StatusDetail:       "Deployment initiated successfully.",
		StatusTime:         time.Now(),
		AuditLog: sql.AuditLog{
			CreatedBy: 1,
			CreatedOn: time.Now(),
			UpdatedBy: 1,
			UpdatedOn: time.Now(),
		},
	}
	isAppStore := false
	err = impl.pipelineStatusTimelineService.SaveTimeline(timeline, nil, isAppStore)
	if err != nil {
		impl.logger.Errorw("error in creating timeline status for deployment initiation", "err", err, "timeline", timeline)
	}
	//checking vulnerability for deploying image
	isVulnerable := false
	if len(artifact.ImageDigest) > 0 {
		var cveStores []*security.CveStore
		imageScanResult, err := impl.scanResultRepository.FindByImageDigest(artifact.ImageDigest)
		if err != nil && err != pg.ErrNoRows {
			impl.logger.Errorw("error fetching image digest", "digest", artifact.ImageDigest, "err", err)
			return err
		}
		for _, item := range imageScanResult {
			cveStores = append(cveStores, &item.CveStore)
		}
		env, err := impl.envRepository.FindById(pipeline.EnvironmentId)
		if err != nil {
			impl.logger.Errorw("error while fetching env", "err", err)
			return err
		}
		blockCveList, err := impl.cvePolicyRepository.GetBlockedCVEList(cveStores, env.ClusterId, pipeline.EnvironmentId, pipeline.AppId, false)
		if err != nil {
			impl.logger.Errorw("error while fetching blocked cve list", "err", err)
			return err
		}
		if len(blockCveList) > 0 {
			isVulnerable = true
		}
	}
	if isVulnerable == true {
		runner.Status = pipelineConfig.WorkflowFailed
		runner.Message = "Found vulnerability on image"
		runner.FinishedOn = time.Now()
		runner.UpdatedOn = time.Now()
		runner.UpdatedBy = triggeredBy
		err = impl.cdWorkflowRepository.UpdateWorkFlowRunner(runner)
		if err != nil {
			impl.logger.Errorw("error in updating status", "err", err)
			return err
		}
		cdMetrics := util4.CDMetrics{
			AppName:         runner.CdWorkflow.Pipeline.DeploymentAppName,
			Status:          runner.Status,
			DeploymentType:  runner.CdWorkflow.Pipeline.DeploymentAppType,
			EnvironmentName: runner.CdWorkflow.Pipeline.Environment.Name,
			Time:            time.Since(runner.StartedOn).Seconds() - time.Since(runner.FinishedOn).Seconds(),
		}
		util4.TriggerCDMetrics(cdMetrics, impl.config.ExposeCDMetrics)
		// creating cd pipeline status timeline for deployment failed
		timeline := &pipelineConfig.PipelineStatusTimeline{
			CdWorkflowRunnerId: runner.Id,
			Status:             pipelineConfig.TIMELINE_STATUS_DEPLOYMENT_FAILED,
			StatusDetail:       "Deployment failed: Vulnerability policy violated.",
			StatusTime:         time.Now(),
			AuditLog: sql.AuditLog{
				CreatedBy: 1,
				CreatedOn: time.Now(),
				UpdatedBy: 1,
				UpdatedOn: time.Now(),
			},
		}
		err = impl.pipelineStatusTimelineService.SaveTimeline(timeline, nil, isAppStore)
		if err != nil {
			impl.logger.Errorw("error in creating timeline status for deployment fail - cve policy violation", "err", err, "timeline", timeline)
		}
		return nil
	}

	err = impl.appService.TriggerCD(artifact, cdWf.Id, savedWfr.Id, pipeline, triggeredAt)
	err1 := impl.updatePreviousDeploymentStatus(runner, pipeline.Id, err, triggeredAt, triggeredBy)
	if err1 != nil || err != nil {
		impl.logger.Errorw("error while update previous cd workflow runners", "err", err, "runner", runner, "pipelineId", pipeline.Id)
		return err
	}
	return nil
}

func (impl *WorkflowDagExecutorImpl) updatePreviousDeploymentStatus(currentRunner *pipelineConfig.CdWorkflowRunner, pipelineId int, err error, triggeredAt time.Time, triggeredBy int32) error {
	if err != nil {
		//creating cd pipeline status timeline for deployment failed
		terminalStatusExists, timelineErr := impl.cdPipelineStatusTimelineRepo.CheckIfTerminalStatusTimelinePresentByWfrId(currentRunner.Id)
		if timelineErr != nil {
			impl.logger.Errorw("error in checking if terminal status timeline exists by wfrId", "err", timelineErr, "wfrId", currentRunner.Id)
			return timelineErr
		}
		if !terminalStatusExists {
			impl.logger.Infow("marking pipeline deployment failed", "err", err)
			timeline := &pipelineConfig.PipelineStatusTimeline{
				CdWorkflowRunnerId: currentRunner.Id,
				Status:             pipelineConfig.TIMELINE_STATUS_DEPLOYMENT_FAILED,
				StatusDetail:       fmt.Sprintf("Deployment failed: %v", err),
				StatusTime:         time.Now(),
				AuditLog: sql.AuditLog{
					CreatedBy: 1,
					CreatedOn: time.Now(),
					UpdatedBy: 1,
					UpdatedOn: time.Now(),
				},
			}
			timelineErr = impl.pipelineStatusTimelineService.SaveTimeline(timeline, nil, false)
			if timelineErr != nil {
				impl.logger.Errorw("error in creating timeline status for deployment fail", "err", timelineErr, "timeline", timeline)
			}
		}
		impl.logger.Errorw("error in triggering cd WF, setting wf status as fail ", "wfId", currentRunner.Id, "err", err)
		currentRunner.Status = pipelineConfig.WorkflowFailed
		currentRunner.Message = err.Error()
		currentRunner.FinishedOn = triggeredAt
		currentRunner.UpdatedOn = time.Now()
		currentRunner.UpdatedBy = triggeredBy
		err = impl.cdWorkflowRepository.UpdateWorkFlowRunner(currentRunner)
		if err != nil {
			impl.logger.Errorw("error updating cd wf runner status", "err", err, "currentRunner", currentRunner)
			return err
		}
		cdMetrics := util4.CDMetrics{
			AppName:         currentRunner.CdWorkflow.Pipeline.DeploymentAppName,
			Status:          currentRunner.Status,
			DeploymentType:  currentRunner.CdWorkflow.Pipeline.DeploymentAppType,
			EnvironmentName: currentRunner.CdWorkflow.Pipeline.Environment.Name,
			Time:            time.Since(currentRunner.StartedOn).Seconds() - time.Since(currentRunner.FinishedOn).Seconds(),
		}
		util4.TriggerCDMetrics(cdMetrics, impl.config.ExposeCDMetrics)
		return nil
		//update current WF with error status
	} else {
		//update [n,n-1] statuses as failed if not terminal
		terminalStatus := []string{string(health.HealthStatusHealthy), pipelineConfig.WorkflowAborted, pipelineConfig.WorkflowFailed, pipelineConfig.WorkflowSucceeded}
		previousNonTerminalRunners, err := impl.cdWorkflowRepository.FindPreviousCdWfRunnerByStatus(pipelineId, currentRunner.Id, terminalStatus)
		if err != nil {
			impl.logger.Errorw("error fetching previous wf runner, updating cd wf runner status,", "err", err, "currentRunner", currentRunner)
			return err
		} else if len(previousNonTerminalRunners) == 0 {
			impl.logger.Errorw("no previous runner found in updating cd wf runner status,", "err", err, "currentRunner", currentRunner)
			return nil
		}
		dbConnection := impl.cdWorkflowRepository.GetConnection()
		tx, err := dbConnection.Begin()
		if err != nil {
			impl.logger.Errorw("error on update status, txn begin failed", "err", err)
			return err
		}
		// Rollback tx on error.
		defer tx.Rollback()
		var timelines []*pipelineConfig.PipelineStatusTimeline
		for _, previousRunner := range previousNonTerminalRunners {
			if previousRunner.Status == string(health.HealthStatusHealthy) ||
				previousRunner.Status == pipelineConfig.WorkflowSucceeded ||
				previousRunner.Status == pipelineConfig.WorkflowAborted ||
				previousRunner.Status == pipelineConfig.WorkflowFailed {
				//terminal status return
				impl.logger.Infow("skip updating cd wf runner status as previous runner status is", "status", previousRunner.Status)
				continue
			}
			impl.logger.Infow("updating cd wf runner status as previous runner status is", "status", previousRunner.Status)
			previousRunner.FinishedOn = triggeredAt
			previousRunner.Message = "A new deployment was initiated before this deployment completed"
			previousRunner.Status = pipelineConfig.WorkflowFailed
			previousRunner.UpdatedOn = time.Now()
			previousRunner.UpdatedBy = triggeredBy
			timeline := &pipelineConfig.PipelineStatusTimeline{
				CdWorkflowRunnerId: previousRunner.Id,
				Status:             pipelineConfig.TIMELINE_STATUS_DEPLOYMENT_SUPERSEDED,
				StatusDetail:       "This deployment is superseded.",
				StatusTime:         time.Now(),
				AuditLog: sql.AuditLog{
					CreatedBy: 1,
					CreatedOn: time.Now(),
					UpdatedBy: 1,
					UpdatedOn: time.Now(),
				},
			}
			timelines = append(timelines, timeline)
		}

		err = impl.cdWorkflowRepository.UpdateWorkFlowRunnersWithTxn(previousNonTerminalRunners, tx)
		if err != nil {
			impl.logger.Errorw("error updating cd wf runner status", "err", err, "previousNonTerminalRunners", previousNonTerminalRunners)
			return err
		}
		err = impl.cdPipelineStatusTimelineRepo.SaveTimelinesWithTxn(timelines, tx)
		if err != nil {
			impl.logger.Errorw("error updating pipeline status timelines", "err", err, "timelines", timelines)
			return err
		}
		err = tx.Commit()
		if err != nil {
			impl.logger.Errorw("error in db transaction commit", "err", err)
			return err
		}
		return nil
	}
}

type RequestType string

const START RequestType = "START"
const STOP RequestType = "STOP"

type StopAppRequest struct {
	AppId         int         `json:"appId" validate:"required"`
	EnvironmentId int         `json:"environmentId" validate:"required"`
	UserId        int32       `json:"userId"`
	RequestType   RequestType `json:"requestType" validate:"oneof=START STOP"`
}

type StopDeploymentGroupRequest struct {
	DeploymentGroupId int         `json:"deploymentGroupId" validate:"required"`
	UserId            int32       `json:"userId"`
	RequestType       RequestType `json:"requestType" validate:"oneof=START STOP"`
}

type PodRotateRequest struct {
	AppId               int                        `json:"appId" validate:"required"`
	EnvironmentId       int                        `json:"environmentId" validate:"required"`
	UserId              int32                      `json:"-"`
	ResourceIdentifiers []util5.ResourceIdentifier `json:"resources" validate:"required"`
}

func (impl *WorkflowDagExecutorImpl) RotatePods(ctx context.Context, podRotateRequest *PodRotateRequest) (*k8s.RotatePodResponse, error) {
	impl.logger.Infow("rotate pod request", "payload", podRotateRequest)
	//extract cluster id and namespace from env id
	environmentId := podRotateRequest.EnvironmentId
	environment, err := impl.envRepository.FindById(environmentId)
	if err != nil {
		impl.logger.Errorw("error occurred while fetching env details", "envId", environmentId, "err", err)
		return nil, err
	}
	var resourceIdentifiers []util5.ResourceIdentifier
	for _, resourceIdentifier := range podRotateRequest.ResourceIdentifiers {
		resourceIdentifier.Namespace = environment.Namespace
		resourceIdentifiers = append(resourceIdentifiers, resourceIdentifier)
	}
	rotatePodRequest := &k8s.RotatePodRequest{
		ClusterId: environment.ClusterId,
		Resources: resourceIdentifiers,
	}
	response, err := impl.k8sCommonService.RotatePods(ctx, rotatePodRequest)
	if err != nil {
		return nil, err
	}
	//TODO KB: make entry in cd workflow runner
	return response, nil
}

func (impl *WorkflowDagExecutorImpl) StopStartApp(stopRequest *StopAppRequest, ctx context.Context) (int, error) {
	pipelines, err := impl.pipelineRepository.FindActiveByAppIdAndEnvironmentId(stopRequest.AppId, stopRequest.EnvironmentId)
	if err != nil {
		impl.logger.Errorw("error in fetching pipeline", "app", stopRequest.AppId, "env", stopRequest.EnvironmentId, "err", err)
		return 0, err
	}
	if len(pipelines) == 0 {
		return 0, fmt.Errorf("no pipeline found")
	}
	pipeline := pipelines[0]

	//find pipeline with default
	var pipelineIds []int
	for _, p := range pipelines {
		impl.logger.Debugw("adding pipelineId", "pipelineId", p.Id)
		pipelineIds = append(pipelineIds, p.Id)
		//FIXME
	}
	wf, err := impl.cdWorkflowRepository.FindLatestCdWorkflowByPipelineId(pipelineIds)
	if err != nil {
		impl.logger.Errorw("error in fetching latest release", "err", err)
		return 0, err
	}
	stopTemplate := `{"replicaCount":0,"autoscaling":{"MinReplicas":0,"MaxReplicas":0 ,"enabled": false} }`
	overrideRequest := &bean.ValuesOverrideRequest{
		PipelineId:     pipeline.Id,
		AppId:          stopRequest.AppId,
		CiArtifactId:   wf.CiArtifactId,
		UserId:         stopRequest.UserId,
		CdWorkflowType: bean.CD_WORKFLOW_TYPE_DEPLOY,
	}
	if stopRequest.RequestType == STOP {
		overrideRequest.AdditionalOverride = json.RawMessage([]byte(stopTemplate))
		overrideRequest.DeploymentType = models.DEPLOYMENTTYPE_STOP
	} else if stopRequest.RequestType == START {
		overrideRequest.DeploymentType = models.DEPLOYMENTTYPE_START
	} else {
		return 0, fmt.Errorf("unsupported operation %s", stopRequest.RequestType)
	}
	id, err := impl.ManualCdTrigger(overrideRequest, ctx)
	if err != nil {
		impl.logger.Errorw("error in stopping app", "err", err, "appId", stopRequest.AppId, "envId", stopRequest.EnvironmentId)
		return 0, err
	}
	return id, err
}

func (impl *WorkflowDagExecutorImpl) GetArtifactVulnerabilityStatus(artifact *repository.CiArtifact, cdPipeline *pipelineConfig.Pipeline, ctx context.Context) (bool, error) {
	isVulnerable := false
	if len(artifact.ImageDigest) > 0 {
		var cveStores []*security.CveStore
		_, span := otel.Tracer("orchestrator").Start(ctx, "scanResultRepository.FindByImageDigest")
		imageScanResult, err := impl.scanResultRepository.FindByImageDigest(artifact.ImageDigest)
		span.End()
		if err != nil && err != pg.ErrNoRows {
			impl.logger.Errorw("error fetching image digest", "digest", artifact.ImageDigest, "err", err)
			return false, err
		}
		for _, item := range imageScanResult {
			cveStores = append(cveStores, &item.CveStore)
		}
		_, span = otel.Tracer("orchestrator").Start(ctx, "cvePolicyRepository.GetBlockedCVEList")
		if cdPipeline.Environment.ClusterId == 0 {
			envDetails, err := impl.envRepository.FindById(cdPipeline.EnvironmentId)
			if err != nil {
				impl.logger.Errorw("error fetching cluster details by env, GetArtifactVulnerabilityStatus", "envId", cdPipeline.EnvironmentId, "err", err)
				return false, err
			}
			cdPipeline.Environment = *envDetails
		}
		blockCveList, err := impl.cvePolicyRepository.GetBlockedCVEList(cveStores, cdPipeline.Environment.ClusterId, cdPipeline.EnvironmentId, cdPipeline.AppId, false)
		span.End()
		if err != nil {
			impl.logger.Errorw("error while fetching env", "err", err)
			return false, err
		}
		if len(blockCveList) > 0 {
			isVulnerable = true
		}
	}
	return isVulnerable, nil
}

func (impl *WorkflowDagExecutorImpl) ManualCdTrigger(overrideRequest *bean.ValuesOverrideRequest, ctx context.Context) (int, error) {
	//setting triggeredAt variable to have consistent data for various audit log places in db for deployment time
	triggeredAt := time.Now()
	releaseId := 0

	var err error
	_, span := otel.Tracer("orchestrator").Start(ctx, "pipelineRepository.FindById")
	cdPipeline, err := impl.pipelineRepository.FindById(overrideRequest.PipelineId)
	span.End()
	if err != nil {
		impl.logger.Errorf("invalid req", "err", err, "req", overrideRequest)
		return 0, err
	}
	impl.appService.SetPipelineFieldsInOverrideRequest(overrideRequest, cdPipeline)

	if overrideRequest.CdWorkflowType == bean.CD_WORKFLOW_TYPE_PRE {
		_, span = otel.Tracer("orchestrator").Start(ctx, "ciArtifactRepository.Get")
		artifact, err := impl.ciArtifactRepository.Get(overrideRequest.CiArtifactId)
		span.End()
		if err != nil {
			impl.logger.Errorw("err", "err", err)
			return 0, err
		}
		_, span = otel.Tracer("orchestrator").Start(ctx, "TriggerPreStage")
		err = impl.TriggerPreStage(ctx, nil, artifact, cdPipeline, overrideRequest.UserId, false, 0)
		span.End()
		if err != nil {
			impl.logger.Errorw("err", "err", err)
			return 0, err
		}
	} else if overrideRequest.CdWorkflowType == bean.CD_WORKFLOW_TYPE_DEPLOY {
		if overrideRequest.DeploymentType == models.DEPLOYMENTTYPE_UNKNOWN {
			overrideRequest.DeploymentType = models.DEPLOYMENTTYPE_DEPLOY
		}
		cdWf, err := impl.cdWorkflowRepository.FindByWorkflowIdAndRunnerType(ctx, overrideRequest.CdWorkflowId, bean.CD_WORKFLOW_TYPE_PRE)
		if err != nil && !util.IsErrNoRows(err) {
			impl.logger.Errorw("err", "err", err)
			return 0, err
		}

		cdWorkflowId := cdWf.CdWorkflowId
		if cdWf.CdWorkflowId == 0 {
			cdWf := &pipelineConfig.CdWorkflow{
				CiArtifactId: overrideRequest.CiArtifactId,
				PipelineId:   overrideRequest.PipelineId,
				AuditLog:     sql.AuditLog{CreatedOn: triggeredAt, CreatedBy: overrideRequest.UserId, UpdatedOn: triggeredAt, UpdatedBy: overrideRequest.UserId},
			}
			err := impl.cdWorkflowRepository.SaveWorkFlow(ctx, cdWf)
			if err != nil {
				impl.logger.Errorw("err", "err", err)
				return 0, err
			}
			cdWorkflowId = cdWf.Id
		}

		runner := &pipelineConfig.CdWorkflowRunner{
			Name:         cdPipeline.Name,
			WorkflowType: bean.CD_WORKFLOW_TYPE_DEPLOY,
			ExecutorType: pipelineConfig.WORKFLOW_EXECUTOR_TYPE_AWF,
			Status:       pipelineConfig.WorkflowInProgress,
			TriggeredBy:  overrideRequest.UserId,
			StartedOn:    triggeredAt,
			Namespace:    impl.config.GetDefaultNamespace(),
			CdWorkflowId: cdWorkflowId,
			AuditLog:     sql.AuditLog{CreatedOn: triggeredAt, CreatedBy: overrideRequest.UserId, UpdatedOn: triggeredAt, UpdatedBy: overrideRequest.UserId},
		}
		savedWfr, err := impl.cdWorkflowRepository.SaveWorkFlowRunner(runner)
		overrideRequest.WfrId = savedWfr.Id
		if err != nil {
			impl.logger.Errorw("err", "err", err)
			return 0, err
		}
		runner.CdWorkflow = &pipelineConfig.CdWorkflow{
			Pipeline: cdPipeline,
		}
		overrideRequest.CdWorkflowId = cdWorkflowId
		// creating cd pipeline status timeline for deployment initialisation
		timeline := impl.pipelineStatusTimelineService.GetTimelineDbObjectByTimelineStatusAndTimelineDescription(savedWfr.Id, pipelineConfig.TIMELINE_STATUS_DEPLOYMENT_INITIATED, pipelineConfig.TIMELINE_DESCRIPTION_DEPLOYMENT_INITIATED, overrideRequest.UserId)
		_, span = otel.Tracer("orchestrator").Start(ctx, "cdPipelineStatusTimelineRepo.SaveTimelineForACDHelmApps")
		err = impl.pipelineStatusTimelineService.SaveTimeline(timeline, nil, false)

		span.End()
		if err != nil {
			impl.logger.Errorw("error in creating timeline status for deployment initiation", "err", err, "timeline", timeline)
		}

		//checking vulnerability for deploying image
		_, span = otel.Tracer("orchestrator").Start(ctx, "ciArtifactRepository.Get")
		artifact, err := impl.ciArtifactRepository.Get(overrideRequest.CiArtifactId)
		span.End()
		if err != nil {
			impl.logger.Errorw("err", "err", err)
			return 0, err
		}
		isVulnerable, err := impl.GetArtifactVulnerabilityStatus(artifact, cdPipeline, ctx)
		if err != nil {
			impl.logger.Errorw("error in getting Artifact vulnerability status, ManualCdTrigger", "err", err)
			return 0, err
		}
		if isVulnerable == true {
			// if image vulnerable, update timeline status and return
			runner.Status = pipelineConfig.WorkflowFailed
			runner.Message = "Found vulnerability on image"
			runner.FinishedOn = time.Now()
			runner.UpdatedOn = time.Now()
			runner.UpdatedBy = overrideRequest.UserId
			err = impl.cdWorkflowRepository.UpdateWorkFlowRunner(runner)
			if err != nil {
				impl.logger.Errorw("error in updating wfr status due to vulnerable image", "err", err)
				return 0, err
			}
			runner.CdWorkflow = &pipelineConfig.CdWorkflow{
				Pipeline: cdPipeline,
			}
			cdMetrics := util4.CDMetrics{
				AppName:         runner.CdWorkflow.Pipeline.DeploymentAppName,
				Status:          runner.Status,
				DeploymentType:  runner.CdWorkflow.Pipeline.DeploymentAppType,
				EnvironmentName: runner.CdWorkflow.Pipeline.Environment.Name,
				Time:            time.Since(runner.StartedOn).Seconds() - time.Since(runner.FinishedOn).Seconds(),
			}
			util4.TriggerCDMetrics(cdMetrics, impl.config.ExposeCDMetrics)
			// creating cd pipeline status timeline for deployment failed
			timeline := impl.pipelineStatusTimelineService.GetTimelineDbObjectByTimelineStatusAndTimelineDescription(runner.Id, pipelineConfig.TIMELINE_STATUS_DEPLOYMENT_FAILED, pipelineConfig.TIMELINE_DESCRIPTION_VULNERABLE_IMAGE, 1)

			_, span = otel.Tracer("orchestrator").Start(ctx, "cdPipelineStatusTimelineRepo.SaveTimelineForACDHelmApps")
			err = impl.pipelineStatusTimelineService.SaveTimeline(timeline, nil, false)
			span.End()
			if err != nil {
				impl.logger.Errorw("error in creating timeline status for deployment fail - cve policy violation", "err", err, "timeline", timeline)
			}
			_, span = otel.Tracer("orchestrator").Start(ctx, "updatePreviousDeploymentStatus")
			err1 := impl.updatePreviousDeploymentStatus(runner, cdPipeline.Id, err, triggeredAt, overrideRequest.UserId)
			span.End()
			if err1 != nil {
				impl.logger.Errorw("error while update previous cd workflow runners", "err", err, "runner", runner, "pipelineId", cdPipeline.Id)
			}
			return 0, fmt.Errorf("found vulnerability for image digest %s", artifact.ImageDigest)
		}
		_, span = otel.Tracer("orchestrator").Start(ctx, "appService.TriggerRelease")
		releaseId, _, err = impl.appService.TriggerRelease(overrideRequest, ctx, triggeredAt, overrideRequest.UserId)
		span.End()

		if overrideRequest.DeploymentAppType == util.PIPELINE_DEPLOYMENT_TYPE_MANIFEST_DOWNLOAD {
			runner := &pipelineConfig.CdWorkflowRunner{
				Id:           runner.Id,
				Name:         cdPipeline.Name,
				WorkflowType: bean.CD_WORKFLOW_TYPE_DEPLOY,
				ExecutorType: pipelineConfig.WORKFLOW_EXECUTOR_TYPE_AWF,
				TriggeredBy:  overrideRequest.UserId,
				StartedOn:    triggeredAt,
				Status:       pipelineConfig.WorkflowSucceeded,
				Namespace:    impl.config.GetDefaultNamespace(),
				CdWorkflowId: overrideRequest.CdWorkflowId,
				AuditLog:     sql.AuditLog{CreatedOn: triggeredAt, CreatedBy: overrideRequest.UserId, UpdatedOn: triggeredAt, UpdatedBy: overrideRequest.UserId},
			}
			updateErr := impl.cdWorkflowRepository.UpdateWorkFlowRunner(runner)
			if updateErr != nil {
				impl.logger.Errorw("error in updating runner for manifest_download type", "err", err)
				return 0, updateErr
			}
		}

		_, span = otel.Tracer("orchestrator").Start(ctx, "updatePreviousDeploymentStatus")
		err1 := impl.updatePreviousDeploymentStatus(runner, cdPipeline.Id, err, triggeredAt, overrideRequest.UserId)
		span.End()
		if err1 != nil || err != nil {
			impl.logger.Errorw("error while update previous cd workflow runners", "err", err, "runner", runner, "pipelineId", cdPipeline.Id)
			return 0, err
		}
	} else if overrideRequest.CdWorkflowType == bean.CD_WORKFLOW_TYPE_POST {
		cdWfRunner, err := impl.cdWorkflowRepository.FindByWorkflowIdAndRunnerType(ctx, overrideRequest.CdWorkflowId, bean.CD_WORKFLOW_TYPE_DEPLOY)
		if err != nil && !util.IsErrNoRows(err) {
			impl.logger.Errorw("err", "err", err)
			return 0, err
		}

		var cdWf *pipelineConfig.CdWorkflow
		if cdWfRunner.CdWorkflowId == 0 {
			cdWf = &pipelineConfig.CdWorkflow{
				CiArtifactId: overrideRequest.CiArtifactId,
				PipelineId:   overrideRequest.PipelineId,
				AuditLog:     sql.AuditLog{CreatedOn: triggeredAt, CreatedBy: overrideRequest.UserId, UpdatedOn: triggeredAt, UpdatedBy: overrideRequest.UserId},
			}
			err := impl.cdWorkflowRepository.SaveWorkFlow(ctx, cdWf)
			if err != nil {
				impl.logger.Errorw("err", "err", err)
				return 0, err
			}
		} else {
			_, span = otel.Tracer("orchestrator").Start(ctx, "cdWorkflowRepository.FindById")
			cdWf, err = impl.cdWorkflowRepository.FindById(overrideRequest.CdWorkflowId)
			span.End()
			if err != nil && !util.IsErrNoRows(err) {
				impl.logger.Errorw("err", "err", err)
				return 0, err
			}
		}
		_, span = otel.Tracer("orchestrator").Start(ctx, "TriggerPostStage")
		err = impl.TriggerPostStage(cdWf, cdPipeline, overrideRequest.UserId, 0)
		span.End()
		if err != nil {
			impl.logger.Errorw("err", "err", err)
			return 0, err
		}
	}
	return releaseId, err
}

type BulkTriggerRequest struct {
	CiArtifactId int `sql:"ci_artifact_id"`
	PipelineId   int `sql:"pipeline_id"`
}

func (impl *WorkflowDagExecutorImpl) TriggerBulkDeploymentAsync(requests []*BulkTriggerRequest, UserId int32) (interface{}, error) {
	var cdWorkflows []*pipelineConfig.CdWorkflow
	for _, request := range requests {
		cdWf := &pipelineConfig.CdWorkflow{
			CiArtifactId:   request.CiArtifactId,
			PipelineId:     request.PipelineId,
			AuditLog:       sql.AuditLog{CreatedOn: time.Now(), CreatedBy: UserId, UpdatedOn: time.Now(), UpdatedBy: UserId},
			WorkflowStatus: pipelineConfig.REQUEST_ACCEPTED,
		}
		cdWorkflows = append(cdWorkflows, cdWf)
	}
	err := impl.cdWorkflowRepository.SaveWorkFlows(cdWorkflows...)
	if err != nil {
		impl.logger.Errorw("error in saving wfs", "req", requests, "err", err)
		return nil, err
	}
	impl.triggerNatsEventForBulkAction(cdWorkflows)
	return nil, nil
	//return
	//publish nats async
	//update status
	//consume message
}

type DeploymentGroupAppWithEnv struct {
	EnvironmentId     int         `json:"environmentId"`
	DeploymentGroupId int         `json:"deploymentGroupId"`
	AppId             int         `json:"appId"`
	Active            bool        `json:"active"`
	UserId            int32       `json:"userId"`
	RequestType       RequestType `json:"requestType" validate:"oneof=START STOP"`
}

func (impl *WorkflowDagExecutorImpl) TriggerBulkHibernateAsync(request StopDeploymentGroupRequest, ctx context.Context) (interface{}, error) {
	dg, err := impl.groupRepository.FindByIdWithApp(request.DeploymentGroupId)
	if err != nil {
		impl.logger.Errorw("error while fetching dg", "err", err)
		return nil, err
	}

	for _, app := range dg.DeploymentGroupApps {
		deploymentGroupAppWithEnv := &DeploymentGroupAppWithEnv{
			AppId:             app.AppId,
			EnvironmentId:     dg.EnvironmentId,
			DeploymentGroupId: dg.Id,
			Active:            dg.Active,
			UserId:            request.UserId,
			RequestType:       request.RequestType,
		}

		data, err := json.Marshal(deploymentGroupAppWithEnv)
		if err != nil {
			impl.logger.Errorw("error while writing app stop event to nats ", "app", app.AppId, "deploymentGroup", app.DeploymentGroupId, "err", err)
		} else {
			err = impl.pubsubClient.Publish(pubsub.BULK_HIBERNATE_TOPIC, string(data))
			if err != nil {
				impl.logger.Errorw("Error while publishing request", "topic", pubsub.BULK_HIBERNATE_TOPIC, "error", err)
			}
		}
	}
	return nil, nil
}

func (impl *WorkflowDagExecutorImpl) triggerNatsEventForBulkAction(cdWorkflows []*pipelineConfig.CdWorkflow) {
	for _, wf := range cdWorkflows {
		data, err := json.Marshal(wf)
		if err != nil {
			wf.WorkflowStatus = pipelineConfig.QUE_ERROR
		} else {
			err = impl.pubsubClient.Publish(pubsub.BULK_DEPLOY_TOPIC, string(data))
			if err != nil {
				wf.WorkflowStatus = pipelineConfig.QUE_ERROR
			} else {
				wf.WorkflowStatus = pipelineConfig.ENQUEUED
			}
		}
		err = impl.cdWorkflowRepository.UpdateWorkFlow(wf)
		if err != nil {
			impl.logger.Errorw("error in publishing wf msg", "wf", wf, "err", err)
		}
	}
}

func (impl *WorkflowDagExecutorImpl) subscribeTriggerBulkAction() error {
	callback := func(msg *pubsub.PubSubMsg) {
		impl.logger.Debug("subscribeTriggerBulkAction event received")
		//defer msg.Ack()
		cdWorkflow := new(pipelineConfig.CdWorkflow)
		err := json.Unmarshal([]byte(string(msg.Data)), cdWorkflow)
		if err != nil {
			impl.logger.Error("Error while unmarshalling cdWorkflow json object", "error", err)
			return
		}
		impl.logger.Debugw("subscribeTriggerBulkAction event:", "cdWorkflow", cdWorkflow)
		wf := &pipelineConfig.CdWorkflow{
			Id:           cdWorkflow.Id,
			CiArtifactId: cdWorkflow.CiArtifactId,
			PipelineId:   cdWorkflow.PipelineId,
			AuditLog: sql.AuditLog{
				UpdatedOn: time.Now(),
			},
		}
		latest, err := impl.cdWorkflowRepository.IsLatestWf(cdWorkflow.PipelineId, cdWorkflow.Id)
		if err != nil {
			impl.logger.Errorw("error in determining latest", "wf", cdWorkflow, "err", err)
			wf.WorkflowStatus = pipelineConfig.DEQUE_ERROR
			impl.cdWorkflowRepository.UpdateWorkFlow(wf)
			return
		}
		if !latest {
			wf.WorkflowStatus = pipelineConfig.DROPPED_STALE
			impl.cdWorkflowRepository.UpdateWorkFlow(wf)
			return
		}
		pipeline, err := impl.pipelineRepository.FindById(cdWorkflow.PipelineId)
		if err != nil {
			impl.logger.Errorw("error in fetching pipeline", "err", err)
			wf.WorkflowStatus = pipelineConfig.TRIGGER_ERROR
			impl.cdWorkflowRepository.UpdateWorkFlow(wf)
			return
		}
		artefact, err := impl.ciArtifactRepository.Get(cdWorkflow.CiArtifactId)
		if err != nil {
			impl.logger.Errorw("error in fetching artefact", "err", err)
			wf.WorkflowStatus = pipelineConfig.TRIGGER_ERROR
			impl.cdWorkflowRepository.UpdateWorkFlow(wf)
			return
		}
		err = impl.triggerStageForBulk(wf, pipeline, artefact, false, false, cdWorkflow.CreatedBy)
		if err != nil {
			impl.logger.Errorw("error in cd trigger ", "err", err)
			wf.WorkflowStatus = pipelineConfig.TRIGGER_ERROR
		} else {
			wf.WorkflowStatus = pipelineConfig.WF_STARTED
		}
		impl.cdWorkflowRepository.UpdateWorkFlow(wf)
	}
	err := impl.pubsubClient.Subscribe(pubsub.BULK_DEPLOY_TOPIC, callback)
	return err
}

func (impl *WorkflowDagExecutorImpl) subscribeHibernateBulkAction() error {
	callback := func(msg *pubsub.PubSubMsg) {
		impl.logger.Debug("subscribeHibernateBulkAction event received")
		//defer msg.Ack()
		deploymentGroupAppWithEnv := new(DeploymentGroupAppWithEnv)
		err := json.Unmarshal([]byte(string(msg.Data)), deploymentGroupAppWithEnv)
		if err != nil {
			impl.logger.Error("Error while unmarshalling deploymentGroupAppWithEnv json object", err)
			return
		}
		impl.logger.Debugw("subscribeHibernateBulkAction event:", "DeploymentGroupAppWithEnv", deploymentGroupAppWithEnv)

		stopAppRequest := &StopAppRequest{
			AppId:         deploymentGroupAppWithEnv.AppId,
			EnvironmentId: deploymentGroupAppWithEnv.EnvironmentId,
			UserId:        deploymentGroupAppWithEnv.UserId,
			RequestType:   deploymentGroupAppWithEnv.RequestType,
		}
		ctx, err := impl.buildACDContext()
		if err != nil {
			impl.logger.Errorw("error in creating acd synch context", "err", err)
			return
		}
		_, err = impl.StopStartApp(stopAppRequest, ctx)
		if err != nil {
			impl.logger.Errorw("error in stop app request", "err", err)
			return
		}
	}
	err := impl.pubsubClient.Subscribe(pubsub.BULK_HIBERNATE_TOPIC, callback)
	return err
}

func (impl *WorkflowDagExecutorImpl) buildACDContext() (acdContext context.Context, err error) {
	//this part only accessible for acd apps hibernation, if acd configured it will fetch latest acdToken, else it will return error
	acdToken, err := impl.argoUserService.GetLatestDevtronArgoCdUserToken()
	if err != nil {
		impl.logger.Errorw("error in getting acd token", "err", err)
		return nil, err
	}
	ctx := context.Background()
	ctx = context.WithValue(ctx, "token", acdToken)
	return ctx, nil
}<|MERGE_RESOLUTION|>--- conflicted
+++ resolved
@@ -486,12 +486,7 @@
 	return nil
 }
 
-<<<<<<< HEAD
 func (impl *WorkflowDagExecutorImpl) TriggerPreStage(ctx context.Context, cdWf *pipelineConfig.CdWorkflow, artifact *repository.CiArtifact, pipeline *pipelineConfig.Pipeline, triggeredBy int32, applyAuth bool, refCdWorkflowRunnerId int) error {
-=======
-func (impl *WorkflowDagExecutorImpl) TriggerPreStage(ctx context.Context, cdWf *pipelineConfig.CdWorkflow, artifact *repository.CiArtifact, pipeline *pipelineConfig.Pipeline, triggeredBy int32, applyAuth bool) error {
-
->>>>>>> b32607e7
 	//setting triggeredAt variable to have consistent data for various audit log places in db for deployment time
 	triggeredAt := time.Now()
 
@@ -637,32 +632,18 @@
 	triggeredAt := time.Now()
 
 	runner := &pipelineConfig.CdWorkflowRunner{
-<<<<<<< HEAD
 		Name:                  pipeline.Name,
 		WorkflowType:          bean.CD_WORKFLOW_TYPE_POST,
-		ExecutorType:          impl.cdConfig.CdWorkflowExecutorType,
+		ExecutorType:          impl.config.GetWorkflowExecutorType(),
 		Status:                pipelineConfig.WorkflowStarting,
 		TriggeredBy:           triggeredBy,
 		StartedOn:             triggeredAt,
-		Namespace:             impl.cdConfig.DefaultNamespace,
-		BlobStorageEnabled:    impl.cdConfig.BlobStorageEnabled,
+		Namespace:             impl.config.GetDefaultNamespace(),
+		BlobStorageEnabled:    impl.config.BlobStorageEnabled,
 		CdWorkflowId:          cdWf.Id,
-		LogLocation:           fmt.Sprintf("%s/%s%s-%s/main.log", impl.cdConfig.DefaultBuildLogsKeyPrefix, strconv.Itoa(cdWf.Id), string(bean.CD_WORKFLOW_TYPE_POST), pipeline.Name),
+		LogLocation:           fmt.Sprintf("%s/%s%s-%s/main.log", impl.config.GetDefaultBuildLogsKeyPrefix(), strconv.Itoa(cdWf.Id), string(bean.CD_WORKFLOW_TYPE_POST), pipeline.Name),
 		AuditLog:              sql.AuditLog{CreatedOn: triggeredAt, CreatedBy: triggeredBy, UpdatedOn: triggeredAt, UpdatedBy: triggeredBy},
 		RefCdWorkflowRunnerId: refCdWorkflowRunnerId,
-=======
-		Name:               pipeline.Name,
-		WorkflowType:       bean.CD_WORKFLOW_TYPE_POST,
-		ExecutorType:       impl.config.GetWorkflowExecutorType(),
-		Status:             pipelineConfig.WorkflowStarting,
-		TriggeredBy:        triggeredBy,
-		StartedOn:          triggeredAt,
-		Namespace:          impl.config.GetDefaultNamespace(),
-		BlobStorageEnabled: impl.config.BlobStorageEnabled,
-		CdWorkflowId:       cdWf.Id,
-		LogLocation:        fmt.Sprintf("%s/%s%s-%s/main.log", impl.config.GetDefaultBuildLogsKeyPrefix(), strconv.Itoa(cdWf.Id), string(bean.CD_WORKFLOW_TYPE_POST), pipeline.Name),
-		AuditLog:           sql.AuditLog{CreatedOn: triggeredAt, CreatedBy: triggeredBy, UpdatedOn: triggeredAt, UpdatedBy: triggeredBy},
->>>>>>> b32607e7
 	}
 	var env *repository2.Environment
 	var err error
