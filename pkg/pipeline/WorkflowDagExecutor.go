/*
 * Copyright (c) 2020 Devtron Labs
 *
 * Licensed under the Apache License, Version 2.0 (the "License");
 * you may not use this file except in compliance with the License.
 * You may obtain a copy of the License at
 *
 *    http://www.apache.org/licenses/LICENSE-2.0
 *
 * Unless required by applicable law or agreed to in writing, software
 * distributed under the License is distributed on an "AS IS" BASIS,
 * WITHOUT WARRANTIES OR CONDITIONS OF ANY KIND, either express or implied.
 * See the License for the specific language governing permissions and
 * limitations under the License.
 *
 */

package pipeline

import (
	"context"
	"encoding/json"
	"errors"
	"fmt"
	"io/ioutil"
	"path"
	"strconv"
	"strings"
	"sync"
	"time"

	application3 "github.com/argoproj/argo-cd/v2/pkg/apiclient/application"
	"github.com/argoproj/argo-cd/v2/pkg/apis/application/v1alpha1"
	"github.com/aws/aws-sdk-go/service/autoscaling"
	blob_storage "github.com/devtron-labs/common-lib-private/blob-storage"
	"github.com/devtron-labs/common-lib-private/pubsub-lib/model"
	util5 "github.com/devtron-labs/common-lib-private/utils/k8s"
	"github.com/devtron-labs/common-lib-private/utils/k8s/health"
	client2 "github.com/devtron-labs/devtron/api/helm-app"
	"github.com/devtron-labs/devtron/client/argocdServer"
	"github.com/devtron-labs/devtron/client/argocdServer/application"
	application2 "github.com/devtron-labs/devtron/client/argocdServer/application"
	gitSensorClient "github.com/devtron-labs/devtron/client/gitSensor"
	"github.com/devtron-labs/devtron/enterprise/pkg/resourceFilter"
	"github.com/devtron-labs/devtron/internal/middleware"
	appRepository "github.com/devtron-labs/devtron/internal/sql/repository/app"
	repository6 "github.com/devtron-labs/devtron/internal/sql/repository/dockerRegistry"
	bean4 "github.com/devtron-labs/devtron/pkg/app/bean"
	"github.com/devtron-labs/devtron/pkg/app/status"
	"github.com/devtron-labs/devtron/pkg/auth/authorisation/casbin"
	"github.com/devtron-labs/devtron/pkg/auth/user"
	"github.com/devtron-labs/devtron/pkg/chartRepo/repository"
	"github.com/devtron-labs/devtron/pkg/dockerRegistry"
	"github.com/devtron-labs/devtron/pkg/k8s"
	bean3 "github.com/devtron-labs/devtron/pkg/pipeline/bean"
	"github.com/devtron-labs/devtron/pkg/pipeline/executors"
	repository4 "github.com/devtron-labs/devtron/pkg/pipeline/repository"
	"github.com/devtron-labs/devtron/pkg/pipeline/types"
	"github.com/devtron-labs/devtron/pkg/plugin"
	"github.com/devtron-labs/devtron/pkg/resourceQualifiers"
	serverBean "github.com/devtron-labs/devtron/pkg/server/bean"
	"github.com/devtron-labs/devtron/pkg/variables"
	"github.com/devtron-labs/devtron/pkg/variables/parsers"
	repository5 "github.com/devtron-labs/devtron/pkg/variables/repository"
	util4 "github.com/devtron-labs/devtron/util"
	"github.com/devtron-labs/devtron/util/argo"
	errors3 "github.com/juju/errors"
	errors2 "github.com/pkg/errors"
	"github.com/tidwall/gjson"
	"github.com/tidwall/sjson"
	"go.opentelemetry.io/otel"
	"google.golang.org/grpc/codes"
	status2 "google.golang.org/grpc/status"
	"k8s.io/apimachinery/pkg/runtime/schema"
	"k8s.io/helm/pkg/proto/hapi/chart"
	"k8s.io/utils/strings/slices"
	"sigs.k8s.io/yaml"

	"github.com/devtron-labs/devtron/internal/sql/repository/appWorkflow"
	repository2 "github.com/devtron-labs/devtron/pkg/cluster/repository"
	history2 "github.com/devtron-labs/devtron/pkg/pipeline/history"
	repository3 "github.com/devtron-labs/devtron/pkg/pipeline/history/repository"
	"github.com/devtron-labs/devtron/pkg/sql"
	util3 "github.com/devtron-labs/devtron/pkg/util"

	pubsub "github.com/devtron-labs/common-lib-private/pubsub-lib"
	"github.com/devtron-labs/devtron/api/bean"
	client "github.com/devtron-labs/devtron/client/events"
	"github.com/devtron-labs/devtron/internal/sql/models"
	"github.com/devtron-labs/devtron/internal/sql/repository"
	"github.com/devtron-labs/devtron/internal/sql/repository/chartConfig"
	"github.com/devtron-labs/devtron/internal/sql/repository/pipelineConfig"
	"github.com/devtron-labs/devtron/internal/sql/repository/security"
	"github.com/devtron-labs/devtron/internal/util"
	"github.com/devtron-labs/devtron/pkg/app"
	bean2 "github.com/devtron-labs/devtron/pkg/bean"
	util2 "github.com/devtron-labs/devtron/util/event"
	"github.com/devtron-labs/devtron/util/rbac"
	"github.com/go-pg/pg"
	"go.uber.org/zap"
)

type WorkflowDagExecutor interface {
	HandleCiSuccessEvent(artifact *repository.CiArtifact, async bool, triggeredBy int32) error
	HandleWebhookExternalCiEvent(artifact *repository.CiArtifact, triggeredBy int32, externalCiId int, auth func(token string, projectObject string, envObject string) bool, token string) (bool, error)
	HandlePreStageSuccessEvent(cdStageCompleteEvent CdStageCompleteEvent) error
	HandleDeploymentSuccessEvent(pipelineOverride *chartConfig.PipelineOverride) error
	HandlePostStageSuccessEvent(cdWorkflowId int, cdPipelineId int, triggeredBy int32, pluginRegistryImageDetails map[string][]string) error
	Subscribe() error
	TriggerPostStage(cdWf *pipelineConfig.CdWorkflow, cdPipeline *pipelineConfig.Pipeline, triggeredBy int32, refCdWorkflowRunnerId int) error
	TriggerPreStage(ctx context.Context, cdWf *pipelineConfig.CdWorkflow, artifact *repository.CiArtifact, pipeline *pipelineConfig.Pipeline, triggeredBy int32, refCdWorkflowRunnerId int) error
	TriggerDeployment(cdWf *pipelineConfig.CdWorkflow, artifact *repository.CiArtifact, pipeline *pipelineConfig.Pipeline, triggeredBy int32) error
	ManualCdTrigger(overrideRequest *bean.ValuesOverrideRequest, ctx context.Context) (int, string, error)
	TriggerBulkDeploymentAsync(requests []*BulkTriggerRequest, UserId int32) (interface{}, error)
	StopStartApp(stopRequest *StopAppRequest, ctx context.Context) (int, error)
	TriggerBulkHibernateAsync(request StopDeploymentGroupRequest, ctx context.Context) (interface{}, error)
	FetchApprovalDataForArtifacts(artifactIds []int, pipelineId int, requiredApprovals int) (map[int]*pipelineConfig.UserApprovalMetadata, error)
	FetchApprovalPendingArtifacts(pipelineId, limit, offset, requiredApprovals int, searchString string) ([]bean2.CiArtifactBean, int, error)
	RotatePods(ctx context.Context, podRotateRequest *PodRotateRequest) (*k8s.RotatePodResponse, error)
	MarkCurrentDeploymentFailed(runner *pipelineConfig.CdWorkflowRunner, releaseErr error, triggeredBy int32) error
	UpdateWorkflowRunnerStatusForDeployment(appIdentifier *client2.AppIdentifier, wfr *pipelineConfig.CdWorkflowRunner, skipReleaseNotFound bool) bool
	OnDeleteCdPipelineEvent(pipelineId int, triggeredBy int32)
	MarkPipelineStatusTimelineFailed(runner *pipelineConfig.CdWorkflowRunner, releaseErr error) error
	UpdateTriggerCDMetricsOnFinish(runner *pipelineConfig.CdWorkflowRunner)
}

type WorkflowDagExecutorImpl struct {
	logger                        *zap.SugaredLogger
	pipelineRepository            pipelineConfig.PipelineRepository
	cdWorkflowRepository          pipelineConfig.CdWorkflowRepository
	pubsubClient                  *pubsub.PubSubClientServiceImpl
	appService                    app.AppService
	cdWorkflowService             WorkflowService
	ciPipelineRepository          pipelineConfig.CiPipelineRepository
	materialRepository            pipelineConfig.MaterialRepository
	pipelineOverrideRepository    chartConfig.PipelineOverrideRepository
	ciArtifactRepository          repository.CiArtifactRepository
	user                          user.UserService
	enforcer                      casbin.Enforcer
	enforcerUtil                  rbac.EnforcerUtil
	groupRepository               repository.DeploymentGroupRepository
	envRepository                 repository2.EnvironmentRepository
	eventFactory                  client.EventFactory
	eventClient                   client.EventClient
	cvePolicyRepository           security.CvePolicyRepository
	scanResultRepository          security.ImageScanResultRepository
	appWorkflowRepository         appWorkflow.AppWorkflowRepository
	prePostCdScriptHistoryService history2.PrePostCdScriptHistoryService
	argoUserService               argo.ArgoUserService
	cdPipelineStatusTimelineRepo  pipelineConfig.PipelineStatusTimelineRepository
	pipelineStatusTimelineService status.PipelineStatusTimelineService
	CiTemplateRepository          pipelineConfig.CiTemplateRepository
	ciWorkflowRepository          pipelineConfig.CiWorkflowRepository
	appLabelRepository            pipelineConfig.AppLabelRepository
	gitSensorGrpcClient           gitSensorClient.Client
	k8sCommonService              k8s.K8sCommonService
	deploymentApprovalRepository  pipelineConfig.DeploymentApprovalRepository
	chartTemplateService          util.ChartTemplateService
	appRepository                 appRepository.AppRepository
	helmRepoPushService           app.HelmRepoPushService
	pipelineStageRepository       repository4.PipelineStageRepository
	pipelineStageService          PipelineStageService
	config                        *types.CdConfig
	appServiceConfig              *app.AppServiceConfig

	scopedVariableManager     variables.ScopedVariableCMCSManager
<<<<<<< HEAD
	celService                resourceFilter.CELEvaluatorService
	resourceFilterService     resourceFilter.ResourceFilterService
=======
>>>>>>> 28b07fd7
	pluginInputVariableParser PluginInputVariableParser

	devtronAsyncHelmInstallRequestMap  map[int]bool
	devtronAsyncHelmInstallRequestLock *sync.Mutex
	devtronAppReleaseContextMap        map[int]DevtronAppReleaseContextType
	devtronAppReleaseContextMapLock    *sync.Mutex

	deploymentTemplateHistoryService    history2.DeploymentTemplateHistoryService
	configMapHistoryService             history2.ConfigMapHistoryService
	pipelineStrategyHistoryService      history2.PipelineStrategyHistoryService
	manifestPushConfigRepository        repository4.ManifestPushConfigRepository
	gitOpsManifestPushService           app.GitOpsPushService
	ciPipelineMaterialRepository        pipelineConfig.CiPipelineMaterialRepository
	imageScanHistoryRepository          security.ImageScanHistoryRepository
	imageScanDeployInfoRepository       security.ImageScanDeployInfoRepository
	appCrudOperationService             app.AppCrudOperationService
	pipelineConfigRepository            chartConfig.PipelineConfigRepository
	dockerRegistryIpsConfigService      dockerRegistry.DockerRegistryIpsConfigService
	chartRepository                     chartRepoRepository.ChartRepository
	strategyHistoryRepository           repository3.PipelineStrategyHistoryRepository
	deploymentTemplateHistoryRepository repository3.DeploymentTemplateHistoryRepository
	argoK8sClient                       argocdServer.ArgoK8sClient
	configMapRepository                 chartConfig.ConfigMapRepository
	configMapHistoryRepository          repository3.ConfigMapHistoryRepository
	refChartDir                         chartRepoRepository.RefChartDir
	helmAppService                      client2.HelmAppService
	helmAppClient                       client2.HelmAppClient
	chartRefRepository                  chartRepoRepository.ChartRefRepository
	environmentConfigRepository         chartConfig.EnvConfigOverrideRepository
	appLevelMetricsRepository           repository.AppLevelMetricsRepository
	envLevelMetricsRepository           repository.EnvLevelAppMetricsRepository
	mergeUtil                           *util.MergeUtil
	gitOpsConfigRepository              repository.GitOpsConfigRepository
	gitFactory                          *util.GitFactory
	acdClient                           application2.ServiceClient
	argoClientWrapperService            argocdServer.ArgoClientWrapperService
	scopedVariableService               variables.ScopedVariableService
	dockerArtifactStoreRepository       repository6.DockerArtifactStoreRepository
	imageTaggingService                 ImageTaggingService
	globalPluginService                 plugin.GlobalPluginService
	pipelineConfigListenerService       PipelineConfigListenerService
	customTagService                    CustomTagService
	ACDConfig                           *argocdServer.ACDConfig
}

const kedaAutoscaling = "kedaAutoscaling"
const horizontalPodAutoscaler = "HorizontalPodAutoscaler"
const fullnameOverride = "fullnameOverride"
const nameOverride = "nameOverride"
const enabled = "enabled"
const replicaCount = "replicaCount"

const (
	GIT_COMMIT_HASH_PREFIX       = "GIT_COMMIT_HASH"
	GIT_SOURCE_TYPE_PREFIX       = "GIT_SOURCE_TYPE"
	GIT_SOURCE_VALUE_PREFIX      = "GIT_SOURCE_VALUE"
	GIT_SOURCE_COUNT             = "GIT_SOURCE_COUNT"
	APP_LABEL_KEY_PREFIX         = "APP_LABEL_KEY"
	APP_LABEL_VALUE_PREFIX       = "APP_LABEL_VALUE"
	APP_LABEL_COUNT              = "APP_LABEL_COUNT"
	CHILD_CD_ENV_NAME_PREFIX     = "CHILD_CD_ENV_NAME"
	CHILD_CD_CLUSTER_NAME_PREFIX = "CHILD_CD_CLUSTER_NAME"
	CHILD_CD_COUNT               = "CHILD_CD_COUNT"
	DEVTRON_SYSTEM_USER_ID       = 1
	ARGOCD_SYNC_ERROR            = "error in syncing argoCD app"
	ARGOCD_REFRESH_ERROR         = "Error in refreshing argocd app"
)

type DevtronAppReleaseContextType struct {
	CancelContext context.CancelFunc
	RunnerId      int
}

type CdStageCompleteEvent struct {
	CiProjectDetails              []bean3.CiProjectDetails     `json:"ciProjectDetails"`
	WorkflowId                    int                          `json:"workflowId"`
	WorkflowRunnerId              int                          `json:"workflowRunnerId"`
	CdPipelineId                  int                          `json:"cdPipelineId"`
	TriggeredBy                   int32                        `json:"triggeredBy"`
	StageYaml                     string                       `json:"stageYaml"`
	ArtifactLocation              string                       `json:"artifactLocation"`
	PipelineName                  string                       `json:"pipelineName"`
	CiArtifactDTO                 pipelineConfig.CiArtifactDTO `json:"ciArtifactDTO"`
	PluginRegistryArtifactDetails map[string][]string          `json:"PluginRegistryArtifactDetails"`
}

func NewWorkflowDagExecutorImpl(Logger *zap.SugaredLogger, pipelineRepository pipelineConfig.PipelineRepository,
	cdWorkflowRepository pipelineConfig.CdWorkflowRepository,
	pubsubClient *pubsub.PubSubClientServiceImpl,
	appService app.AppService,
	cdWorkflowService WorkflowService,
	ciArtifactRepository repository.CiArtifactRepository,
	ciPipelineRepository pipelineConfig.CiPipelineRepository,
	materialRepository pipelineConfig.MaterialRepository,
	pipelineOverrideRepository chartConfig.PipelineOverrideRepository,
	user user.UserService,
	groupRepository repository.DeploymentGroupRepository,
	envRepository repository2.EnvironmentRepository,
	enforcer casbin.Enforcer, enforcerUtil rbac.EnforcerUtil, eventFactory client.EventFactory,
	eventClient client.EventClient, cvePolicyRepository security.CvePolicyRepository,
	scanResultRepository security.ImageScanResultRepository,
	appWorkflowRepository appWorkflow.AppWorkflowRepository,
	prePostCdScriptHistoryService history2.PrePostCdScriptHistoryService,
	argoUserService argo.ArgoUserService,
	cdPipelineStatusTimelineRepo pipelineConfig.PipelineStatusTimelineRepository,
	pipelineStatusTimelineService status.PipelineStatusTimelineService,
	CiTemplateRepository pipelineConfig.CiTemplateRepository,
	ciWorkflowRepository pipelineConfig.CiWorkflowRepository,
	appLabelRepository pipelineConfig.AppLabelRepository, gitSensorGrpcClient gitSensorClient.Client,
	deploymentApprovalRepository pipelineConfig.DeploymentApprovalRepository,
	chartTemplateService util.ChartTemplateService,
	appRepository appRepository.AppRepository,
	helmRepoPushService app.HelmRepoPushService,
	pipelineStageRepository repository4.PipelineStageRepository,
	pipelineStageService PipelineStageService, k8sCommonService k8s.K8sCommonService,
	globalPluginService plugin.GlobalPluginService,
	pluginInputVariableParser PluginInputVariableParser,
	scopedVariableManager variables.ScopedVariableCMCSManager,
	celService resourceFilter.CELEvaluatorService, resourceFilterService resourceFilter.ResourceFilterService,
	deploymentTemplateHistoryService history2.DeploymentTemplateHistoryService,
	configMapHistoryService history2.ConfigMapHistoryService,
	pipelineStrategyHistoryService history2.PipelineStrategyHistoryService,
	manifestPushConfigRepository repository4.ManifestPushConfigRepository,
	gitOpsManifestPushService app.GitOpsPushService,
	ciPipelineMaterialRepository pipelineConfig.CiPipelineMaterialRepository,
	imageScanHistoryRepository security.ImageScanHistoryRepository,
	imageScanDeployInfoRepository security.ImageScanDeployInfoRepository,
	appCrudOperationService app.AppCrudOperationService,
	pipelineConfigRepository chartConfig.PipelineConfigRepository,
	dockerRegistryIpsConfigService dockerRegistry.DockerRegistryIpsConfigService,
	chartRepository chartRepoRepository.ChartRepository,
	strategyHistoryRepository repository3.PipelineStrategyHistoryRepository,
	deploymentTemplateHistoryRepository repository3.DeploymentTemplateHistoryRepository,
	ArgoK8sClient argocdServer.ArgoK8sClient,
	configMapRepository chartConfig.ConfigMapRepository,
	configMapHistoryRepository repository3.ConfigMapHistoryRepository,
	refChartDir chartRepoRepository.RefChartDir,
	helmAppService client2.HelmAppService,
	helmAppClient client2.HelmAppClient,
	chartRefRepository chartRepoRepository.ChartRefRepository,
	environmentConfigRepository chartConfig.EnvConfigOverrideRepository,
	appLevelMetricsRepository repository.AppLevelMetricsRepository,
	envLevelMetricsRepository repository.EnvLevelAppMetricsRepository,
	mergeUtil *util.MergeUtil,
	gitOpsConfigRepository repository.GitOpsConfigRepository,
	gitFactory *util.GitFactory,
	acdClient application2.ServiceClient,
	argoClientWrapperService argocdServer.ArgoClientWrapperService,
	scopedVariableService variables.ScopedVariableService,
	dockerArtifactStoreRepository repository6.DockerArtifactStoreRepository,
	imageTaggingService ImageTaggingService,
	customTagService CustomTagService,
	pipelineConfigListenerService PipelineConfigListenerService,
	ACDConfig *argocdServer.ACDConfig,
) *WorkflowDagExecutorImpl {
	wde := &WorkflowDagExecutorImpl{logger: Logger,
		pipelineRepository:            pipelineRepository,
		cdWorkflowRepository:          cdWorkflowRepository,
		pubsubClient:                  pubsubClient,
		appService:                    appService,
		cdWorkflowService:             cdWorkflowService,
		ciPipelineRepository:          ciPipelineRepository,
		ciArtifactRepository:          ciArtifactRepository,
		materialRepository:            materialRepository,
		pipelineOverrideRepository:    pipelineOverrideRepository,
		user:                          user,
		enforcer:                      enforcer,
		enforcerUtil:                  enforcerUtil,
		groupRepository:               groupRepository,
		envRepository:                 envRepository,
		eventFactory:                  eventFactory,
		eventClient:                   eventClient,
		cvePolicyRepository:           cvePolicyRepository,
		scanResultRepository:          scanResultRepository,
		appWorkflowRepository:         appWorkflowRepository,
		prePostCdScriptHistoryService: prePostCdScriptHistoryService,
		argoUserService:               argoUserService,
		cdPipelineStatusTimelineRepo:  cdPipelineStatusTimelineRepo,
		pipelineStatusTimelineService: pipelineStatusTimelineService,
		CiTemplateRepository:          CiTemplateRepository,
		ciWorkflowRepository:          ciWorkflowRepository,
		appLabelRepository:            appLabelRepository,
		gitSensorGrpcClient:           gitSensorGrpcClient,
		deploymentApprovalRepository:  deploymentApprovalRepository,
		chartTemplateService:          chartTemplateService,
		appRepository:                 appRepository,
		helmRepoPushService:           helmRepoPushService,
		k8sCommonService:              k8sCommonService,
		pipelineStageRepository:       pipelineStageRepository,
		pipelineStageService:          pipelineStageService,
		scopedVariableManager:         scopedVariableManager,
		globalPluginService:           globalPluginService,
		pluginInputVariableParser:     pluginInputVariableParser,
		celService:                    celService,
		resourceFilterService:         resourceFilterService,

		devtronAsyncHelmInstallRequestMap:  make(map[int]bool),
		devtronAsyncHelmInstallRequestLock: &sync.Mutex{},
		devtronAppReleaseContextMap:        make(map[int]DevtronAppReleaseContextType),
		devtronAppReleaseContextMapLock:    &sync.Mutex{},

		deploymentTemplateHistoryService:    deploymentTemplateHistoryService,
		configMapHistoryService:             configMapHistoryService,
		pipelineStrategyHistoryService:      pipelineStrategyHistoryService,
		manifestPushConfigRepository:        manifestPushConfigRepository,
		gitOpsManifestPushService:           gitOpsManifestPushService,
		ciPipelineMaterialRepository:        ciPipelineMaterialRepository,
		imageScanHistoryRepository:          imageScanHistoryRepository,
		imageScanDeployInfoRepository:       imageScanDeployInfoRepository,
		appCrudOperationService:             appCrudOperationService,
		pipelineConfigRepository:            pipelineConfigRepository,
		dockerRegistryIpsConfigService:      dockerRegistryIpsConfigService,
		chartRepository:                     chartRepository,
		strategyHistoryRepository:           strategyHistoryRepository,
		deploymentTemplateHistoryRepository: deploymentTemplateHistoryRepository,
		argoK8sClient:                       ArgoK8sClient,
		configMapRepository:                 configMapRepository,
		configMapHistoryRepository:          configMapHistoryRepository,
		refChartDir:                         refChartDir,
		helmAppService:                      helmAppService,
		helmAppClient:                       helmAppClient,
		chartRefRepository:                  chartRefRepository,
		environmentConfigRepository:         environmentConfigRepository,
		appLevelMetricsRepository:           appLevelMetricsRepository,
		envLevelMetricsRepository:           envLevelMetricsRepository,
		mergeUtil:                           mergeUtil,
		gitOpsConfigRepository:              gitOpsConfigRepository,
		gitFactory:                          gitFactory,
		acdClient:                           acdClient,
		argoClientWrapperService:            argoClientWrapperService,
		scopedVariableService:               scopedVariableService,
		dockerArtifactStoreRepository:       dockerArtifactStoreRepository,
		imageTaggingService:                 imageTaggingService,
		customTagService:                    customTagService,
		pipelineConfigListenerService:       pipelineConfigListenerService,
		ACDConfig:                           ACDConfig,
	}
	config, err := types.GetCdConfig()
	if err != nil {
		return nil
	}
	wde.config = config
	appServiceConfig, err := app.GetAppServiceConfig()
	if err != nil {
		return nil
	}
	wde.appServiceConfig = appServiceConfig
	err = wde.Subscribe()
	if err != nil {
		return nil
	}
	err = wde.subscribeTriggerBulkAction()
	if err != nil {
		return nil
	}
	err = wde.subscribeHibernateBulkAction()
	if err != nil {
		return nil
	}
	err = wde.SubscribeDevtronAsyncHelmInstallRequest()
	if err != nil {
		return nil
	}
	pipelineConfigListenerService.RegisterPipelineDeleteListener(wde)
	return wde
}

func (impl *WorkflowDagExecutorImpl) Subscribe() error {
	callback := func(msg *model.PubSubMsg) {
		impl.logger.Debug("cd stage event received")
		//defer msg.Ack()
		cdStageCompleteEvent := CdStageCompleteEvent{}
		err := json.Unmarshal([]byte(string(msg.Data)), &cdStageCompleteEvent)
		if err != nil {
			impl.logger.Errorw("error while unmarshalling cdStageCompleteEvent object", "err", err, "msg", string(msg.Data))
			return
		}
		impl.logger.Debugw("cd stage event:", "workflowRunnerId", cdStageCompleteEvent.WorkflowRunnerId)
		wf, err := impl.cdWorkflowRepository.FindWorkflowRunnerById(cdStageCompleteEvent.WorkflowRunnerId)
		if err != nil {
			impl.logger.Errorw("could not get wf runner", "err", err)
			return
		}
		if wf.WorkflowType == bean.CD_WORKFLOW_TYPE_PRE {
			impl.logger.Debugw("received pre stage success event for workflow runner ", "wfId", strconv.Itoa(wf.Id))
			err = impl.HandlePreStageSuccessEvent(cdStageCompleteEvent)
			if err != nil {
				impl.logger.Errorw("deployment success event error", "err", err)
				return
			}
		} else if wf.WorkflowType == bean.CD_WORKFLOW_TYPE_POST {
			impl.logger.Debugw("received post stage success event for workflow runner ", "wfId", strconv.Itoa(wf.Id))
			err = impl.HandlePostStageSuccessEvent(wf.CdWorkflowId, cdStageCompleteEvent.CdPipelineId, cdStageCompleteEvent.TriggeredBy, cdStageCompleteEvent.PluginRegistryArtifactDetails)
			if err != nil {
				impl.logger.Errorw("deployment success event error", "err", err)
				return
			}
		}
	}
	err := impl.pubsubClient.Subscribe(pubsub.CD_STAGE_COMPLETE_TOPIC, callback)
	if err != nil {
		impl.logger.Error("error", "err", err)
		return err
	}
	return nil
}

func (impl *WorkflowDagExecutorImpl) extractOverrideRequestFromCDAsyncInstallEvent(msg *model.PubSubMsg) (*bean.AsyncCdDeployEvent, *client2.AppIdentifier, error) {
	CDAsyncInstallNatsMessage := &bean.AsyncCdDeployEvent{}
	err := json.Unmarshal([]byte(msg.Data), CDAsyncInstallNatsMessage)
	if err != nil {
		impl.logger.Errorw("error in unmarshalling CD async install request nats message", "err", err)
		return nil, nil, err
	}
	pipeline, err := impl.pipelineRepository.FindById(CDAsyncInstallNatsMessage.ValuesOverrideRequest.PipelineId)
	if err != nil {
		impl.logger.Errorw("error in fetching pipeline by pipelineId", "err", err)
		return nil, nil, err
	}
	impl.SetPipelineFieldsInOverrideRequest(CDAsyncInstallNatsMessage.ValuesOverrideRequest, pipeline)
	if CDAsyncInstallNatsMessage.ValuesOverrideRequest.DeploymentType == models.DEPLOYMENTTYPE_UNKNOWN {
		CDAsyncInstallNatsMessage.ValuesOverrideRequest.DeploymentType = models.DEPLOYMENTTYPE_DEPLOY
	}
	appIdentifier := &client2.AppIdentifier{
		ClusterId:   pipeline.Environment.ClusterId,
		Namespace:   pipeline.Environment.Namespace,
		ReleaseName: pipeline.DeploymentAppName,
	}
	return CDAsyncInstallNatsMessage, appIdentifier, nil
}

// UpdateWorkflowRunnerStatusForDeployment will update CD workflow runner based on release status and app status
func (impl *WorkflowDagExecutorImpl) UpdateWorkflowRunnerStatusForDeployment(appIdentifier *client2.AppIdentifier, wfr *pipelineConfig.CdWorkflowRunner, skipReleaseNotFound bool) bool {
	helmInstalledDevtronApp, err := impl.helmAppService.GetApplicationAndReleaseStatus(context.Background(), appIdentifier)
	if err != nil {
		impl.logger.Errorw("error in getting helm app release status", "appIdentifier", appIdentifier, "err", err)
		// Handle release not found errors
		if skipReleaseNotFound && util.GetGRPCErrorDetailedMessage(err) != client2.ErrReleaseNotFound {
			//skip this error and continue for next workflow status
			impl.logger.Warnw("found error, skipping helm apps status update for this trigger", "appIdentifier", appIdentifier, "err", err)
			return false
		}
		// If release not found, mark the deployment as failure
		wfr.Status = pipelineConfig.WorkflowFailed
		wfr.Message = util.GetGRPCErrorDetailedMessage(err)
		wfr.FinishedOn = time.Now()
		return true
	}

	switch helmInstalledDevtronApp.GetReleaseStatus() {
	case serverBean.HelmReleaseStatusSuperseded:
		// If release status is superseded, mark the deployment as failure
		wfr.Status = pipelineConfig.WorkflowFailed
		wfr.Message = pipelineConfig.NEW_DEPLOYMENT_INITIATED
		wfr.FinishedOn = time.Now()
		return true
	case serverBean.HelmReleaseStatusFailed:
		// If release status is failed, mark the deployment as failure
		wfr.Status = pipelineConfig.WorkflowFailed
		wfr.Message = helmInstalledDevtronApp.GetDescription()
		wfr.FinishedOn = time.Now()
		return true
	case serverBean.HelmReleaseStatusDeployed:
		//skip if there is no deployment after wfr.StartedOn and continue for next workflow status
		if helmInstalledDevtronApp.GetLastDeployed().AsTime().Before(wfr.StartedOn) {
			impl.logger.Warnw("release mismatched, skipping helm apps status update for this trigger", "appIdentifier", appIdentifier, "err", err)
			return false
		}

		if helmInstalledDevtronApp.GetApplicationStatus() == application.Healthy {
			// mark the deployment as succeed
			wfr.Status = pipelineConfig.WorkflowSucceeded
			wfr.FinishedOn = time.Now()
			return true
		}
	}
	if wfr.Status == pipelineConfig.WorkflowInProgress {
		return false
	}
	wfr.Status = pipelineConfig.WorkflowInProgress
	return true
}

func (impl *WorkflowDagExecutorImpl) handleAsyncTriggerReleaseError(releaseErr error, cdWfr *pipelineConfig.CdWorkflowRunner, overrideRequest *bean.ValuesOverrideRequest, appIdentifier *client2.AppIdentifier) {
	releaseErrString := util.GetGRPCErrorDetailedMessage(releaseErr)
	switch releaseErrString {
	case context.DeadlineExceeded.Error():
		// if context deadline is exceeded fetch release status and UpdateWorkflowRunnerStatusForDeployment
		if isWfrUpdated := impl.UpdateWorkflowRunnerStatusForDeployment(appIdentifier, cdWfr, false); !isWfrUpdated {
			// updating cdWfr to failed
			if err := impl.MarkCurrentDeploymentFailed(cdWfr, fmt.Errorf("Deployment timeout: release %s took more than %d mins", appIdentifier.ReleaseName, impl.appServiceConfig.DevtronChartInstallRequestTimeout), overrideRequest.UserId); err != nil {
				impl.logger.Errorw("error while updating current runner status to failed, handleAsyncTriggerReleaseError", "cdWfr", cdWfr.Id, "err", err)
			}
		}
		cdWfr.UpdatedBy = 1
		cdWfr.UpdatedOn = time.Now()
		err := impl.cdWorkflowRepository.UpdateWorkFlowRunner(cdWfr)
		if err != nil {
			impl.logger.Errorw("error on update cd workflow runner", "wfr", cdWfr, "err", err)
			return
		}
		cdMetrics := util4.CDMetrics{
			AppName:         cdWfr.CdWorkflow.Pipeline.DeploymentAppName,
			Status:          cdWfr.Status,
			DeploymentType:  cdWfr.CdWorkflow.Pipeline.DeploymentAppType,
			EnvironmentName: cdWfr.CdWorkflow.Pipeline.Environment.Name,
			Time:            time.Since(cdWfr.StartedOn).Seconds() - time.Since(cdWfr.FinishedOn).Seconds(),
		}
		util4.TriggerCDMetrics(cdMetrics, impl.config.ExposeCDMetrics)
		impl.logger.Infow("updated workflow runner status for helm app", "wfr", cdWfr)
		return
	case context.Canceled.Error():
		if err := impl.MarkCurrentDeploymentFailed(cdWfr, errors.New(pipelineConfig.NEW_DEPLOYMENT_INITIATED), overrideRequest.UserId); err != nil {
			impl.logger.Errorw("error while updating current runner status to failed, handleAsyncTriggerReleaseError", "cdWfr", cdWfr.Id, "err", err)
		}
		return
	case "":
		return
	default:
		if err := impl.MarkCurrentDeploymentFailed(cdWfr, releaseErr, overrideRequest.UserId); err != nil {
			impl.logger.Errorw("error while updating current runner status to failed, handleAsyncTriggerReleaseError", "cdWfr", cdWfr.Id, "err", err)
		}
		return
	}
}

func (impl *WorkflowDagExecutorImpl) handleIfPreviousRunnerTriggerRequest(currentRunner *pipelineConfig.CdWorkflowRunner, userId int32) (bool, error) {
	exists, err := impl.cdWorkflowRepository.IsLatestCDWfr(currentRunner.Id, currentRunner.CdWorkflow.PipelineId)
	if err != nil && err != pg.ErrNoRows {
		impl.logger.Errorw("err on fetching latest cd workflow runner, SubscribeDevtronAsyncHelmInstallRequest", "err", err)
		return false, err
	}
	return exists, nil
}

func (impl *WorkflowDagExecutorImpl) UpdateReleaseContextForPipeline(pipelineId, cdWfrId int, cancel context.CancelFunc) {
	impl.devtronAppReleaseContextMapLock.Lock()
	defer impl.devtronAppReleaseContextMapLock.Unlock()
	if releaseContext, ok := impl.devtronAppReleaseContextMap[pipelineId]; ok {
		//Abort previous running release
		impl.logger.Infow("new deployment has been triggered with a running deployment in progress!", "aborting deployment for pipelineId", pipelineId)
		releaseContext.CancelContext()
	}
	impl.devtronAppReleaseContextMap[pipelineId] = DevtronAppReleaseContextType{
		CancelContext: cancel,
		RunnerId:      cdWfrId,
	}
}

func (impl *WorkflowDagExecutorImpl) RemoveReleaseContextForPipeline(pipelineId int, triggeredBy int32) {
	impl.devtronAppReleaseContextMapLock.Lock()
	defer impl.devtronAppReleaseContextMapLock.Unlock()
	if releaseContext, ok := impl.devtronAppReleaseContextMap[pipelineId]; ok {
		//Abort previous running release
		impl.logger.Infow("CD pipeline has been deleted with a running deployment in progress!", "aborting deployment for pipelineId", pipelineId)
		cdWfr, err := impl.cdWorkflowRepository.FindWorkflowRunnerById(releaseContext.RunnerId)
		if err != nil {
			impl.logger.Errorw("err on fetching cd workflow runner, RemoveReleaseContextForPipeline", "err", err)
		}
		if err = impl.MarkCurrentDeploymentFailed(cdWfr, errors.New("CD pipeline has been deleted"), triggeredBy); err != nil {
			impl.logger.Errorw("error while updating current runner status to failed, RemoveReleaseContextForPipeline", "cdWfr", cdWfr.Id, "err", err)
		}
		releaseContext.CancelContext()
		delete(impl.devtronAppReleaseContextMap, pipelineId)
	}
	return
}

func (impl *WorkflowDagExecutorImpl) OnDeleteCdPipelineEvent(pipelineId int, triggeredBy int32) {
	impl.logger.Debugw("CD pipeline delete event received", "pipelineId", pipelineId, "deletedBy", triggeredBy)
	impl.RemoveReleaseContextForPipeline(pipelineId, triggeredBy)
	return
}

func (impl *WorkflowDagExecutorImpl) isReleaseContextExistsForPipeline(pipelineId, cdWfrId int) bool {
	impl.devtronAppReleaseContextMapLock.Lock()
	defer impl.devtronAppReleaseContextMapLock.Unlock()
	if releaseContext, ok := impl.devtronAppReleaseContextMap[pipelineId]; ok {
		return releaseContext.RunnerId == cdWfrId
	}
	return false
}

func (impl *WorkflowDagExecutorImpl) handleConcurrentRequest(wfrId int) bool {
	impl.devtronAsyncHelmInstallRequestLock.Lock()
	defer impl.devtronAsyncHelmInstallRequestLock.Unlock()
	if _, exists := impl.devtronAsyncHelmInstallRequestMap[wfrId]; exists {
		//request is in process already, Skip here
		return true
	}
	impl.devtronAsyncHelmInstallRequestMap[wfrId] = true
	return false
}

func (impl *WorkflowDagExecutorImpl) cleanUpDevtronAppReleaseContextMap(pipelineId, wfrId int) {
	if impl.isReleaseContextExistsForPipeline(pipelineId, wfrId) {
		impl.devtronAppReleaseContextMapLock.Lock()
		defer impl.devtronAppReleaseContextMapLock.Unlock()
		if _, ok := impl.devtronAppReleaseContextMap[pipelineId]; ok {
			delete(impl.devtronAppReleaseContextMap, pipelineId)
		}
	}
}

func (impl *WorkflowDagExecutorImpl) cleanUpDevtronAsyncHelmInstallRequest(pipelineId, wfrId int) {
	impl.devtronAsyncHelmInstallRequestLock.Lock()
	defer impl.devtronAsyncHelmInstallRequestLock.Unlock()
	if _, exists := impl.devtronAsyncHelmInstallRequestMap[wfrId]; exists {
		//request is in process already, Skip here
		delete(impl.devtronAsyncHelmInstallRequestMap, wfrId)
	}
	impl.cleanUpDevtronAppReleaseContextMap(pipelineId, wfrId)
}

func (impl *WorkflowDagExecutorImpl) processDevtronAsyncHelmInstallRequest(CDAsyncInstallNatsMessage *bean.AsyncCdDeployEvent, appIdentifier *client2.AppIdentifier) {
	overrideRequest := CDAsyncInstallNatsMessage.ValuesOverrideRequest
	cdWfr, err := impl.cdWorkflowRepository.FindWorkflowRunnerById(overrideRequest.WfrId)
	if err != nil {
		impl.logger.Errorw("err on fetching cd workflow runner, processDevtronAsyncHelmInstallRequest", "err", err)
		return
	}

	// skip if the cdWfr.Status is already in a terminal state
	skipCDWfrStatusList := pipelineConfig.WfrTerminalStatusList
	skipCDWfrStatusList = append(skipCDWfrStatusList, pipelineConfig.WorkflowInProgress)
	if slices.Contains(skipCDWfrStatusList, cdWfr.Status) {
		impl.logger.Warnw("skipped deployment as the workflow runner status is already in terminal state, processDevtronAsyncHelmInstallRequest", "cdWfrId", cdWfr.Id, "status", cdWfr.Status)
		return
	}

	//skip if the cdWfr is not the latest one
	exists, err := impl.handleIfPreviousRunnerTriggerRequest(cdWfr, overrideRequest.UserId)
	if err != nil {
		impl.logger.Errorw("err in validating latest cd workflow runner, processDevtronAsyncHelmInstallRequest", "err", err)
		return
	}
	if exists {
		impl.logger.Warnw("skipped deployment as the workflow runner is not the latest one", "cdWfrId", cdWfr.Id)
		err := impl.MarkCurrentDeploymentFailed(cdWfr, errors.New(pipelineConfig.NEW_DEPLOYMENT_INITIATED), overrideRequest.UserId)
		if err != nil {
			impl.logger.Errorw("error while updating current runner status to failed, processDevtronAsyncHelmInstallRequest", "cdWfr", cdWfr.Id, "err", err)
			return
		}
		return
	}

	if cdWfr.Status == pipelineConfig.WorkflowStarting && impl.isReleaseContextExistsForPipeline(overrideRequest.PipelineId, cdWfr.Id) {
		impl.logger.Warnw("event redelivered! deployment is currently in progress, processDevtronAsyncHelmInstallRequest", "cdWfrId", cdWfr.Id, "status", cdWfr.Status)
		return
	}

	ctx, cancel := context.WithTimeout(context.Background(), time.Duration(impl.appServiceConfig.DevtronChartInstallRequestTimeout)*time.Minute)
	defer cancel()

	impl.UpdateReleaseContextForPipeline(overrideRequest.PipelineId, cdWfr.Id, cancel)
	//update workflow runner status, used in app workflow view
	err = impl.UpdateCDWorkflowRunnerStatus(ctx, overrideRequest, CDAsyncInstallNatsMessage.TriggeredAt, pipelineConfig.WorkflowStarting, "")
	if err != nil {
		impl.logger.Errorw("error in updating the workflow runner status, processDevtronAsyncHelmInstallRequest", "cdWfrId", cdWfr.Id, "err", err)
		return
	}
	// build merged values and save PCO history for the release
	valuesOverrideResponse, builtChartPath, err := impl.BuildManifestForTrigger(overrideRequest, CDAsyncInstallNatsMessage.TriggeredAt, ctx)
	if err != nil {
		return
	}

	_, span := otel.Tracer("orchestrator").Start(ctx, "WorkflowDagExecutorImpl.TriggerRelease")
	releaseId, _, releaseErr := impl.TriggerRelease(overrideRequest, valuesOverrideResponse, builtChartPath, ctx, CDAsyncInstallNatsMessage.TriggeredAt, CDAsyncInstallNatsMessage.TriggeredBy)
	span.End()
	if releaseErr != nil {
		impl.handleAsyncTriggerReleaseError(releaseErr, cdWfr, overrideRequest, appIdentifier)
	} else {
		impl.logger.Infow("pipeline triggered successfully !!", "cdPipelineId", overrideRequest.PipelineId, "artifactId", overrideRequest.CiArtifactId, "releaseId", releaseId)
		// Update previous deployment runner status (in transaction): Failed
		_, span = otel.Tracer("orchestrator").Start(ctx, "updatePreviousDeploymentStatus")
		err1 := impl.updatePreviousDeploymentStatus(cdWfr, overrideRequest.PipelineId, CDAsyncInstallNatsMessage.TriggeredAt, overrideRequest.UserId)
		span.End()
		if err1 != nil {
			impl.logger.Errorw("error while update previous cd workflow runners, processDevtronAsyncHelmInstallRequest", "err", err, "runner", cdWfr, "pipelineId", overrideRequest.PipelineId)
			return
		}
	}
}

func (impl *WorkflowDagExecutorImpl) SubscribeDevtronAsyncHelmInstallRequest() error {
	callback := func(msg *model.PubSubMsg) {
		impl.logger.Debug("received Devtron App helm async install request event, SubscribeDevtronAsyncHelmInstallRequest", "data", msg.Data)
		CDAsyncInstallNatsMessage, appIdentifier, err := impl.extractOverrideRequestFromCDAsyncInstallEvent(msg)
		if err != nil {
			impl.logger.Errorw("err on extracting override request, SubscribeDevtronAsyncHelmInstallRequest", "err", err)
			return
		}
		if skip := impl.handleConcurrentRequest(CDAsyncInstallNatsMessage.ValuesOverrideRequest.WfrId); skip {
			impl.logger.Warnw("concurrent request received, SubscribeDevtronAsyncHelmInstallRequest", "WfrId", CDAsyncInstallNatsMessage.ValuesOverrideRequest.WfrId)
			return
		}
		defer impl.cleanUpDevtronAsyncHelmInstallRequest(CDAsyncInstallNatsMessage.ValuesOverrideRequest.PipelineId, CDAsyncInstallNatsMessage.ValuesOverrideRequest.WfrId)
		impl.processDevtronAsyncHelmInstallRequest(CDAsyncInstallNatsMessage, appIdentifier)
		return
	}

	err := impl.pubsubClient.Subscribe(pubsub.DEVTRON_CHART_INSTALL_TOPIC, callback)
	if err != nil {
		impl.logger.Error(err)
		return err
	}
	return nil
}

func (impl *WorkflowDagExecutorImpl) HandleCiSuccessEvent(artifact *repository.CiArtifact, async bool, triggeredBy int32) error {
	//1. get cd pipelines
	//2. get config
	//3. trigger wf/ deployment
	var pipelineID int
	if artifact.DataSource == repository.POST_CI {
		pipelineID = artifact.ComponentId
	} else {
		// TODO: need to migrate artifact.PipelineId for dataSource="CI_RUNNER" also to component_id
		pipelineID = artifact.PipelineId
	}
	pipelines, err := impl.pipelineRepository.FindByParentCiPipelineId(pipelineID)
	if err != nil {
		impl.logger.Errorw("error in fetching cd pipeline", "pipelineId", artifact.PipelineId, "err", err)
		return err
	}
	for _, pipeline := range pipelines {
		//passing applyAuth as false since this event is for auto trigger and user who already has access to further stages can trigger ci also
		err = impl.triggerIfAutoStageCdPipeline(nil, pipeline, artifact, triggeredBy)
		if err != nil {
			impl.logger.Debugw("error on trigger cd pipeline", "err", err)
		}
	}
	return nil
}

func (impl *WorkflowDagExecutorImpl) HandleWebhookExternalCiEvent(artifact *repository.CiArtifact, triggeredBy int32, externalCiId int, auth func(token string, projectObject string, envObject string) bool, token string) (bool, error) {
	hasAnyTriggered := false
	appWorkflowMappings, err := impl.appWorkflowRepository.FindWFCDMappingByExternalCiId(externalCiId)
	if err != nil {
		impl.logger.Errorw("error in fetching cd pipeline", "pipelineId", artifact.PipelineId, "err", err)
		return hasAnyTriggered, err
	}

	var pipelines []*pipelineConfig.Pipeline
	for _, appWorkflowMapping := range appWorkflowMappings {
		pipeline, err := impl.pipelineRepository.FindById(appWorkflowMapping.ComponentId)
		if err != nil {
			impl.logger.Errorw("error in fetching cd pipeline", "pipelineId", artifact.PipelineId, "err", err)
			return hasAnyTriggered, err
		}
		projectObject := impl.enforcerUtil.GetAppRBACNameByAppId(pipeline.AppId)
		envObject := impl.enforcerUtil.GetAppRBACByAppIdAndPipelineId(pipeline.AppId, pipeline.Id)
		if !auth(token, projectObject, envObject) {
			err = &util.ApiError{Code: "401", HttpStatusCode: 401, UserMessage: "Unauthorized"}
			return hasAnyTriggered, err
		}
		if pipeline.ApprovalNodeConfigured() {
			impl.logger.Warnw("approval node configured, so skipping pipeline for approval", "pipeline", pipeline)
			continue
		}
		if pipeline.IsManualTrigger() {
			impl.logger.Warnw("skipping deployment for manual trigger for webhook", "pipeline", pipeline)
			continue
		}
		pipelines = append(pipelines, pipeline)
	}

	for _, pipeline := range pipelines {
		//applyAuth=false, already auth applied for this flow
		err = impl.triggerIfAutoStageCdPipeline(nil, pipeline, artifact, triggeredBy)
		if err != nil {
			impl.logger.Debugw("error on trigger cd pipeline", "err", err)
			return hasAnyTriggered, err
		}
		hasAnyTriggered = true
	}

	return hasAnyTriggered, err
}

// if stage is present with 0 stage steps, delete the stage
// handle corrupt data (https://github.com/devtron-labs/devtron/issues/3826)
func (impl *WorkflowDagExecutorImpl) deleteCorruptedPipelineStage(pipelineStage *repository4.PipelineStage, triggeredBy int32) (error, bool) {
	if pipelineStage != nil {
		stageReq := &bean3.PipelineStageDto{
			Id:   pipelineStage.Id,
			Type: pipelineStage.Type,
		}
		err, deleted := impl.pipelineStageService.DeletePipelineStageIfReq(stageReq, triggeredBy)
		if err != nil {
			impl.logger.Errorw("error in deleting the corrupted pipeline stage", "err", err, "pipelineStageReq", stageReq)
			return err, false
		}
		return nil, deleted
	}
	return nil, false
}

func (impl *WorkflowDagExecutorImpl) triggerIfAutoStageCdPipeline(cdWf *pipelineConfig.CdWorkflow, pipeline *pipelineConfig.Pipeline, artifact *repository.CiArtifact, triggeredBy int32) error {

	preStage, err := impl.getPipelineStage(pipeline.Id, repository4.PIPELINE_STAGE_TYPE_PRE_CD)
	if err != nil {
		return err
	}

	//handle corrupt data (https://github.com/devtron-labs/devtron/issues/3826)
	err, deleted := impl.deleteCorruptedPipelineStage(preStage, triggeredBy)
	if err != nil {
		impl.logger.Errorw("error in deleteCorruptedPipelineStage ", "cdPipelineId", pipeline.Id, "err", err, "preStage", preStage, "triggeredBy", triggeredBy)
		return err
	}

	if len(pipeline.PreStageConfig) > 0 || (preStage != nil && !deleted) {
		// pre stage exists
		if pipeline.PreTriggerType == pipelineConfig.TRIGGER_TYPE_AUTOMATIC {
			impl.logger.Debugw("trigger pre stage for pipeline", "artifactId", artifact.Id, "pipelineId", pipeline.Id)
			err = impl.TriggerPreStage(context.Background(), cdWf, artifact, pipeline, artifact.UpdatedBy, 0) //TODO handle error here
			return err
		}
	} else if pipeline.TriggerType == pipelineConfig.TRIGGER_TYPE_AUTOMATIC {
		// trigger deployment
		if pipeline.ApprovalNodeConfigured() {
			impl.logger.Warnw("approval node configured, so skipping pipeline for approval", "pipeline", pipeline)
			return nil
		}
		impl.logger.Debugw("trigger cd for pipeline", "artifactId", artifact.Id, "pipelineId", pipeline.Id)
		err = impl.TriggerDeployment(cdWf, artifact, pipeline, triggeredBy)
		return err
	}
	return nil
}

// this function is for internal use only, this doesn't always guarantee pipeline stage even if pre/post-cd stage is configured
// because for old pipelines their pre-cd and post-cd data is stored in pipeline table in yaml format.
func (impl *WorkflowDagExecutorImpl) getPipelineStage(pipelineId int, stageType repository4.PipelineStageType) (*repository4.PipelineStage, error) {
	stage, err := impl.pipelineStageService.GetCdStageByCdPipelineIdAndStageType(pipelineId, stageType)
	if err != nil && err != pg.ErrNoRows {
		impl.logger.Errorw("error in fetching CD pipeline stage", "cdPipelineId", pipelineId, "stage ", stage, "err", err)
		return nil, err
	}
	return stage, nil
}

func (impl *WorkflowDagExecutorImpl) triggerStageForBulk(cdWf *pipelineConfig.CdWorkflow, pipeline *pipelineConfig.Pipeline, artifact *repository.CiArtifact, async bool, triggeredBy int32) error {

	preStage, err := impl.getPipelineStage(pipeline.Id, repository4.PIPELINE_STAGE_TYPE_PRE_CD)
	if err != nil {
		return err
	}

	//handle corrupt data (https://github.com/devtron-labs/devtron/issues/3826)
	err, deleted := impl.deleteCorruptedPipelineStage(preStage, triggeredBy)
	if err != nil {
		impl.logger.Errorw("error in deleteCorruptedPipelineStage ", "cdPipelineId", pipeline.Id, "err", err, "preStage", preStage, "triggeredBy", triggeredBy)
		return err
	}

	if len(pipeline.PreStageConfig) > 0 || (preStage != nil && !deleted) {
		//pre stage exists
		impl.logger.Debugw("trigger pre stage for pipeline", "artifactId", artifact.Id, "pipelineId", pipeline.Id)
		err = impl.TriggerPreStage(context.Background(), cdWf, artifact, pipeline, artifact.UpdatedBy, 0) //TODO handle error here
		return err
	} else {
		// trigger deployment
		impl.logger.Debugw("trigger cd for pipeline", "artifactId", artifact.Id, "pipelineId", pipeline.Id)
		err = impl.TriggerDeployment(cdWf, artifact, pipeline, triggeredBy)
		return err
	}
}

func (impl *WorkflowDagExecutorImpl) TriggerAutoCDOnPreStageSuccess(cdPipelineId, ciArtifactId, workflowId int, triggerdBy int32) error {
	pipeline, err := impl.pipelineRepository.FindById(cdPipelineId)
	if err != nil {
		return err
	}
	if pipeline.TriggerType == pipelineConfig.TRIGGER_TYPE_AUTOMATIC {
		ciArtifact, err := impl.ciArtifactRepository.Get(ciArtifactId)
		if err != nil {
			return err
		}
		cdWorkflow, err := impl.cdWorkflowRepository.FindById(workflowId)
		if err != nil {
			return err
		}
		//TODO : confirm about this logic used for applyAuth

		//checking if deployment is triggered already, then ignore trigger
		deploymentTriggeredAlready := impl.checkDeploymentTriggeredAlready(cdWorkflow.Id)
		if deploymentTriggeredAlready {
			impl.logger.Warnw("deployment is already triggered, so ignoring this msg", "cdPipelineId", cdPipelineId, "ciArtifactId", ciArtifactId, "workflowId", workflowId)
			return nil
		}

		err = impl.TriggerDeployment(cdWorkflow, ciArtifact, pipeline, triggerdBy)
		if err != nil {
			return err
		}
	}
	return nil
}

func (impl *WorkflowDagExecutorImpl) checkDeploymentTriggeredAlready(wfId int) bool {
	deploymentTriggeredAlready := false
	//TODO : need to check this logic for status check in case of multiple deployments requirement for same workflow
	workflowRunner, err := impl.cdWorkflowRepository.FindByWorkflowIdAndRunnerType(context.Background(), wfId, bean.CD_WORKFLOW_TYPE_DEPLOY)
	if err != nil {
		impl.logger.Errorw("error occurred while fetching workflow runner", "wfId", wfId, "err", err)
		return deploymentTriggeredAlready
	}
	deploymentTriggeredAlready = workflowRunner.CdWorkflowId == wfId
	return deploymentTriggeredAlready
}

func (impl *WorkflowDagExecutorImpl) HandlePreStageSuccessEvent(cdStageCompleteEvent CdStageCompleteEvent) error {
	wfRunner, err := impl.cdWorkflowRepository.FindWorkflowRunnerById(cdStageCompleteEvent.WorkflowRunnerId)
	if err != nil {
		return err
	}
	if wfRunner.WorkflowType == bean.CD_WORKFLOW_TYPE_PRE {
		ciArtifact, err := impl.ciArtifactRepository.Get(cdStageCompleteEvent.CiArtifactDTO.Id)
		if err != nil {
			return err
		}
		PreCDArtifacts, err := impl.SavePluginArtifacts(ciArtifact, cdStageCompleteEvent.PluginRegistryArtifactDetails, cdStageCompleteEvent.CdPipelineId, repository.PRE_CD, cdStageCompleteEvent.TriggeredBy)
		if err != nil {
			impl.logger.Errorw("error in saving plugin artifacts", "err", err)
			return err
		}
		ciArtifactId := 0
		if len(PreCDArtifacts) > 0 {
			ciArtifactId = PreCDArtifacts[0].Id // deployment will be trigger with artifact copied by plugin
		} else {
			ciArtifactId = cdStageCompleteEvent.CiArtifactDTO.Id
		}
		err = impl.TriggerAutoCDOnPreStageSuccess(cdStageCompleteEvent.CdPipelineId, ciArtifactId, cdStageCompleteEvent.WorkflowId, cdStageCompleteEvent.TriggeredBy)
		if err != nil {
			impl.logger.Errorw("error in triggering cd on pre cd succcess", "err", err)
			return err
		}
	}
	return nil
}

func (impl *WorkflowDagExecutorImpl) SavePluginArtifacts(ciArtifact *repository.CiArtifact, pluginArtifactsDetail map[string][]string, pipelineId int, stage string, triggerdBy int32) ([]*repository.CiArtifact, error) {

	saveArtifacts, err := impl.ciArtifactRepository.GetArtifactsByDataSourceAndComponentId(stage, pipelineId)
	if err != nil {
		return nil, err
	}
	PipelineArtifacts := make(map[string]bool)
	for _, artifact := range saveArtifacts {
		PipelineArtifacts[artifact.Image] = true
	}
	var parentCiArtifactId int
	if ciArtifact.ParentCiArtifact > 0 {
		parentCiArtifactId = ciArtifact.ParentCiArtifact
	} else {
		parentCiArtifactId = ciArtifact.Id
	}
	var CDArtifacts []*repository.CiArtifact
	for registry, artifacts := range pluginArtifactsDetail {
		// artifacts are list of images
		for _, artifact := range artifacts {
			_, artifactAlreadySaved := PipelineArtifacts[artifact]
			if artifactAlreadySaved {
				continue
			}
			pluginArtifact := &repository.CiArtifact{
				Image:                 artifact,
				ImageDigest:           ciArtifact.ImageDigest,
				MaterialInfo:          ciArtifact.MaterialInfo,
				DataSource:            stage,
				ComponentId:           pipelineId,
				CredentialsSourceType: repository.GLOBAL_CONTAINER_REGISTRY,
				CredentialSourceValue: registry,
				AuditLog: sql.AuditLog{
					CreatedOn: time.Now(),
					CreatedBy: triggerdBy,
					UpdatedOn: time.Now(),
					UpdatedBy: triggerdBy,
				},
				ParentCiArtifact: parentCiArtifactId,
			}
			CDArtifacts = append(CDArtifacts, pluginArtifact)
		}
	}
	_, err = impl.ciArtifactRepository.SaveAll(CDArtifacts)
	if err != nil {
		impl.logger.Errorw("Error in saving artifacts metadata generated by plugin")
		return CDArtifacts, err
	}
	return CDArtifacts, nil
}

func (impl *WorkflowDagExecutorImpl) TriggerPreStage(ctx context.Context, cdWf *pipelineConfig.CdWorkflow, artifact *repository.CiArtifact, pipeline *pipelineConfig.Pipeline, triggeredBy int32, refCdWorkflowRunnerId int) error {
	//setting triggeredAt variable to have consistent data for various audit log places in db for deployment time
	triggeredAt := time.Now()

	var env *repository2.Environment
	var err error
	_, span := otel.Tracer("orchestrator").Start(ctx, "envRepository.FindById")
	env, err = impl.envRepository.FindById(pipeline.EnvironmentId)
	span.End()
	if err != nil {
		impl.logger.Errorw(" unable to find env ", "err", err)
		return err
	}

	app, err := impl.appRepository.FindById(pipeline.AppId)
	if err != nil {
		return err
	}

	preStage, err := impl.getPipelineStage(pipeline.Id, repository4.PIPELINE_STAGE_TYPE_PRE_CD)
	if err != nil {
		return err
	}
	//this will handle the scenario when post stage yaml is not migrated yet into pipeline stage table
	pipelineStageType := resourceFilter.PrePipelineStageYaml
	stageId := pipeline.Id
	if preStage != nil {
		pipelineStageType = resourceFilter.PipelineStage
		stageId = preStage.Id
	}

	scope := resourceQualifiers.Scope{AppId: pipeline.AppId, EnvId: pipeline.EnvironmentId, ClusterId: env.ClusterId, ProjectId: app.TeamId, IsProdEnv: env.Default}
	impl.logger.Infow("scope for auto trigger ", "scope", scope)
	filters, err := impl.resourceFilterService.GetFiltersByScope(scope)
	if err != nil {
		impl.logger.Errorw("error in getting resource filters for the pipeline", "pipelineId", pipeline.Id, "err", err)
		return err
	}
	//get releaseTags from imageTaggingService
	imageTagNames, err := impl.imageTaggingService.GetTagNamesByArtifactId(artifact.Id)
	if err != nil {
		impl.logger.Errorw("error in getting image tags for the given artifact id", "artifactId", artifact.Id, "err", err)
		return err
	}

	filterState, filterIdVsState, err := impl.resourceFilterService.CheckForResource(filters, artifact.Image, imageTagNames)
	if err != nil {
		return err
	}

	//store evaluated result
	filterEvaluationAudit, err := impl.resourceFilterService.CreateFilterEvaluationAudit(resourceFilter.Artifact, artifact.Id, pipelineStageType, stageId, filters, filterIdVsState)
	if err != nil {
		impl.logger.Errorw("error in creating filter evaluation audit data cd pre stage trigger", "err", err, "cdPipelineId", pipeline.Id, "artifactId", artifact.Id, "preStageId", preStage.Id)
		return err
	}

	//allow or block w.r.t filterState
	if filterState != resourceFilter.ALLOW {
		return fmt.Errorf("the artifact does not pass filtering condition")
	}

	if cdWf == nil {
		cdWf = &pipelineConfig.CdWorkflow{
			CiArtifactId: artifact.Id,
			PipelineId:   pipeline.Id,
			AuditLog:     sql.AuditLog{CreatedOn: triggeredAt, CreatedBy: 1, UpdatedOn: triggeredAt, UpdatedBy: 1},
		}
		err = impl.cdWorkflowRepository.SaveWorkFlow(ctx, cdWf)
		if err != nil {
			return err
		}
	}
	cdWorkflowExecutorType := impl.config.GetWorkflowExecutorType()
	runner := &pipelineConfig.CdWorkflowRunner{
		Name:                  pipeline.Name,
		WorkflowType:          bean.CD_WORKFLOW_TYPE_PRE,
		ExecutorType:          cdWorkflowExecutorType,
		Status:                pipelineConfig.WorkflowStarting, //starting PreStage
		TriggeredBy:           triggeredBy,
		StartedOn:             triggeredAt,
		Namespace:             impl.config.GetDefaultNamespace(),
		BlobStorageEnabled:    impl.config.BlobStorageEnabled,
		CdWorkflowId:          cdWf.Id,
		LogLocation:           fmt.Sprintf("%s/%s%s-%s/main.log", impl.config.GetDefaultBuildLogsKeyPrefix(), strconv.Itoa(cdWf.Id), string(bean.CD_WORKFLOW_TYPE_PRE), pipeline.Name),
		AuditLog:              sql.AuditLog{CreatedOn: triggeredAt, CreatedBy: 1, UpdatedOn: triggeredAt, UpdatedBy: 1},
		RefCdWorkflowRunnerId: refCdWorkflowRunnerId,
	}
	if pipeline.RunPreStageInEnv {
		impl.logger.Debugw("env", "env", env)
		runner.Namespace = env.Namespace
	}
	_, span1 := otel.Tracer("orchestrator").Start(ctx, "cdWorkflowRepository.SaveWorkFlowRunner")
	_, err = impl.cdWorkflowRepository.SaveWorkFlowRunner(runner)
	span1.End()
	if err != nil {
		return err
	}

	if filterEvaluationAudit != nil {
		//update resource_filter_evaluation entry with wfrId and type
		err = impl.resourceFilterService.UpdateFilterEvaluationAuditRef(filterEvaluationAudit.Id, resourceFilter.CdWorkflowRunner, runner.Id)
		if err != nil {
			impl.logger.Errorw("error in updating filter evaluation audit reference", "filterEvaluationAuditId", filterEvaluationAudit.Id, "err", err)
			return err
		}
	}

	//checking vulnerability for the selected image
	isVulnerable, err := impl.GetArtifactVulnerabilityStatus(artifact, pipeline, ctx)
	if err != nil {
		impl.logger.Errorw("error in getting Artifact vulnerability status, TriggerPreStage", "err", err)
		return err
	}
	if isVulnerable {
		// if image vulnerable, update timeline status and return
		runner.Status = pipelineConfig.WorkflowFailed
		runner.Message = pipelineConfig.FOUND_VULNERABILITY
		runner.FinishedOn = time.Now()
		runner.UpdatedOn = time.Now()
		runner.UpdatedBy = triggeredBy
		err = impl.cdWorkflowRepository.UpdateWorkFlowRunner(runner)
		if err != nil {
			impl.logger.Errorw("error in updating wfr status due to vulnerable image", "err", err)
			return err
		}
		return fmt.Errorf("found vulnerability for image digest %s", artifact.ImageDigest)
	}

	_, span = otel.Tracer("orchestrator").Start(ctx, "buildWFRequest")
	cdStageWorkflowRequest, err := impl.buildWFRequest(runner, cdWf, pipeline, triggeredBy)
	span.End()
	if err != nil {
		return err
	}
	cdStageWorkflowRequest.StageType = types.PRE
	// handling copyContainerImage plugin specific logic
	imagePathReservationIds, err := impl.SetCopyContainerImagePluginDataInWorkflowRequest(cdStageWorkflowRequest, pipeline.Id, types.PRE, artifact)
	if err != nil {
		runner.Status = pipelineConfig.WorkflowFailed
		runner.Message = err.Error()
		_ = impl.cdWorkflowRepository.UpdateWorkFlowRunner(runner)
		return err
	} else {
		runner.ImagePathReservationIds = imagePathReservationIds
		_ = impl.cdWorkflowRepository.UpdateWorkFlowRunner(runner)
	}

	_, span = otel.Tracer("orchestrator").Start(ctx, "cdWorkflowService.SubmitWorkflow")
	cdStageWorkflowRequest.Pipeline = pipeline
	cdStageWorkflowRequest.Env = env
	cdStageWorkflowRequest.Type = bean3.CD_WORKFLOW_PIPELINE_TYPE
	_, jobHelmPackagePath, err := impl.cdWorkflowService.SubmitWorkflow(cdStageWorkflowRequest)
	span.End()
	if err != nil {
		return err
	}
	if util.IsManifestDownload(pipeline.DeploymentAppType) || util.IsManifestPush(pipeline.DeploymentAppType) {
		if pipeline.App.Id == 0 {
			appDbObject, err := impl.appRepository.FindById(pipeline.AppId)
			if err != nil {
				impl.logger.Errorw("error in getting app by appId", "err", err)
				return err
			}
			pipeline.App = *appDbObject
		}
		if pipeline.Environment.Id == 0 {
			envDbObject, err := impl.envRepository.FindById(pipeline.EnvironmentId)
			if err != nil {
				impl.logger.Errorw("error in getting env by envId", "err", err)
				return err
			}
			pipeline.Environment = *envDbObject
		}
		deleteChart := !util.IsManifestPush(pipeline.DeploymentAppType)
		imageTag := strings.Split(artifact.Image, ":")[1]
		chartName := fmt.Sprintf("%s-%s-%s-%s", "pre", pipeline.App.AppName, pipeline.Environment.Name, imageTag)
		chartBytes, err := impl.chartTemplateService.LoadChartInBytes(jobHelmPackagePath, deleteChart, chartName, fmt.Sprint(cdWf.Id))
		if err != nil && util.IsManifestDownload(pipeline.DeploymentAppType) {
			return err
		}
		if util.IsManifestPush(pipeline.DeploymentAppType) {
			err = impl.PushPrePostCDManifest(runner.Id, triggeredBy, jobHelmPackagePath, types.PRE, pipeline, imageTag, ctx)
			if err != nil {
				runner.Status = pipelineConfig.WorkflowFailed
				runner.UpdatedBy = triggeredBy
				runner.UpdatedOn = triggeredAt
				runner.FinishedOn = time.Now()
				runnerSaveErr := impl.cdWorkflowRepository.UpdateWorkFlowRunner(runner)
				if runnerSaveErr != nil {
					impl.logger.Errorw("error in saving runner object in db", "err", runnerSaveErr)
				}
				impl.logger.Errorw("error in pushing manifest to helm repo", "err", err)
				return err
			}
		}
		runner.Status = pipelineConfig.WorkflowSucceeded
		runner.UpdatedBy = triggeredBy
		runner.UpdatedOn = triggeredAt
		runner.FinishedOn = time.Now()
		runner.HelmReferenceChart = chartBytes
		err = impl.cdWorkflowRepository.UpdateWorkFlowRunner(runner)
		if err != nil {
			impl.logger.Errorw("error in saving runner object in db", "err", err)
			return err
		}
		// Handle auto trigger after pre stage success event
		go impl.TriggerAutoCDOnPreStageSuccess(pipeline.Id, artifact.Id, cdWf.Id, triggeredBy)
	}

	err = impl.sendPreStageNotification(ctx, cdWf, pipeline)
	if err != nil {
		return err
	}
	//creating cd config history entry
	_, span = otel.Tracer("orchestrator").Start(ctx, "prePostCdScriptHistoryService.CreatePrePostCdScriptHistory")
	err = impl.prePostCdScriptHistoryService.CreatePrePostCdScriptHistory(pipeline, nil, repository3.PRE_CD_TYPE, true, triggeredBy, triggeredAt)
	span.End()
	if err != nil {
		impl.logger.Errorw("error in creating pre cd script entry", "err", err, "pipeline", pipeline)
		return err
	}
	return nil
}

func (impl *WorkflowDagExecutorImpl) SetCopyContainerImagePluginDataInWorkflowRequest(cdStageWorkflowRequest *types.WorkflowRequest, pipelineId int, pipelineStage string, artifact *repository.CiArtifact) ([]int, error) {
	copyContainerImagePluginId, err := impl.globalPluginService.GetRefPluginIdByRefPluginName(COPY_CONTAINER_IMAGE)
	var imagePathReservationIds []int
	if err != nil && err != pg.ErrNoRows {
		impl.logger.Errorw("error in getting copyContainerImage plugin id", "err", err)
		return imagePathReservationIds, err
	}
	for _, step := range cdStageWorkflowRequest.PrePostDeploySteps {
		if copyContainerImagePluginId != 0 && step.RefPluginId == copyContainerImagePluginId {
			var pipelineStageEntityType int
			if pipelineStage == types.PRE {
				pipelineStageEntityType = bean3.EntityTypePreCD
			} else {
				pipelineStageEntityType = bean3.EntityTypePostCD
			}
			customTagId := -1
			var DockerImageTag string

			customTag, err := impl.customTagService.GetActiveCustomTagByEntityKeyAndValue(pipelineStageEntityType, strconv.Itoa(pipelineId))
			if err != nil && err != pg.ErrNoRows {
				impl.logger.Errorw("error in fetching custom tag data", "err", err)
				return imagePathReservationIds, err
			}

			if !customTag.Enabled {
				DockerImageTag = ""
			} else {
				// for copyContainerImage plugin parse destination images and save its data in image path reservation table
				customTagDbObject, customDockerImageTag, err := impl.customTagService.GetCustomTag(pipelineStageEntityType, strconv.Itoa(pipelineId))
				if err != nil && err != pg.ErrNoRows {
					impl.logger.Errorw("error in fetching custom tag by entity key and value for CD", "err", err)
					return imagePathReservationIds, err
				}
				if customTagDbObject != nil && customTagDbObject.Id > 0 {
					customTagId = customTagDbObject.Id
				}
				DockerImageTag = customDockerImageTag
			}

			var sourceDockerRegistryId string
			if artifact.DataSource == repository.PRE_CD || artifact.DataSource == repository.POST_CD || artifact.DataSource == repository.POST_CI {
				if artifact.CredentialsSourceType == repository.GLOBAL_CONTAINER_REGISTRY {
					sourceDockerRegistryId = artifact.CredentialSourceValue
				}
			} else {
				sourceDockerRegistryId = cdStageWorkflowRequest.DockerRegistryId
			}
			registryDestinationImageMap, registryCredentialMap, err := impl.pluginInputVariableParser.HandleCopyContainerImagePluginInputVariables(step.InputVars, DockerImageTag, cdStageWorkflowRequest.CiArtifactDTO.Image, sourceDockerRegistryId)
			if err != nil {
				impl.logger.Errorw("error in parsing copyContainerImage input variable", "err", err)
				return imagePathReservationIds, err
			}
			var destinationImages []string
			for _, images := range registryDestinationImageMap {
				for _, image := range images {
					destinationImages = append(destinationImages, image)
				}
			}
			// fetch already saved artifacts to check if they are already present
			savedCIArtifacts, err := impl.ciArtifactRepository.FindCiArtifactByImagePaths(destinationImages)
			if err != nil {
				impl.logger.Errorw("error in fetching artifacts by image path", "err", err)
				return imagePathReservationIds, err
			}
			if len(savedCIArtifacts) > 0 {
				// if already present in ci artifact, return "image path already in use error"
				return imagePathReservationIds, bean3.ErrImagePathInUse
			}
			imagePathReservationIds, err = impl.ReserveImagesGeneratedAtPlugin(customTagId, registryDestinationImageMap)
			if err != nil {
				impl.logger.Errorw("error in reserving image", "err", err)
				return imagePathReservationIds, err
			}
			cdStageWorkflowRequest.RegistryDestinationImageMap = registryDestinationImageMap
			cdStageWorkflowRequest.RegistryCredentialMap = registryCredentialMap
			var pluginArtifactStage string
			if pipelineStage == types.PRE {
				pluginArtifactStage = repository.PRE_CD
			} else {
				pluginArtifactStage = repository.POST_CD
			}
			cdStageWorkflowRequest.PluginArtifactStage = pluginArtifactStage
		}
	}
	return imagePathReservationIds, nil
}

func (impl *WorkflowDagExecutorImpl) sendPreStageNotification(ctx context.Context, cdWf *pipelineConfig.CdWorkflow, pipeline *pipelineConfig.Pipeline) error {
	wfr, err := impl.cdWorkflowRepository.FindByWorkflowIdAndRunnerType(ctx, cdWf.Id, bean.CD_WORKFLOW_TYPE_PRE)
	if err != nil {
		return err
	}

	event := impl.eventFactory.Build(util2.Trigger, &pipeline.Id, pipeline.AppId, &pipeline.EnvironmentId, util2.CD)
	impl.logger.Debugw("event PreStageTrigger", "event", event)
	event = impl.eventFactory.BuildExtraCDData(event, &wfr, 0, bean.CD_WORKFLOW_TYPE_PRE)
	_, span := otel.Tracer("orchestrator").Start(ctx, "eventClient.WriteNotificationEvent")
	_, evtErr := impl.eventClient.WriteNotificationEvent(event)
	span.End()
	if evtErr != nil {
		impl.logger.Errorw("CD trigger event not sent", "error", evtErr)
	}
	return nil
}

func convert(ts string) (*time.Time, error) {
	//layout := "2006-01-02T15:04:05Z"
	t, err := time.Parse(bean2.LayoutRFC3339, ts)
	if err != nil {
		return nil, err
	}
	return &t, nil
}

func (impl *WorkflowDagExecutorImpl) TriggerPostStage(cdWf *pipelineConfig.CdWorkflow, pipeline *pipelineConfig.Pipeline, triggeredBy int32, refCdWorkflowRunnerId int) error {
	//setting triggeredAt variable to have consistent data for various audit log places in db for deployment time
	triggeredAt := time.Now()

	var env *repository2.Environment
	var err error
	env, err = impl.envRepository.FindById(pipeline.EnvironmentId)
	if err != nil {
		impl.logger.Errorw(" unable to find env ", "err", err)
		return err
	}

	// Todo - optimize
	app, err := impl.appRepository.FindById(pipeline.AppId)
	if err != nil {
		return err
	}
	postStage, err := impl.getPipelineStage(pipeline.Id, repository4.PIPELINE_STAGE_TYPE_POST_CD)
	if err != nil {
		return err
	}
	//this will handle the scenario when post stage yaml is not migrated yet into pipeline stage table
	pipelineStageType := resourceFilter.PostPipelineStageYaml
	stageId := pipeline.Id
	if postStage != nil {
		pipelineStageType = resourceFilter.PipelineStage
		stageId = postStage.Id
	}

	scope := resourceQualifiers.Scope{AppId: pipeline.AppId, EnvId: pipeline.EnvironmentId, ClusterId: env.ClusterId, ProjectId: app.TeamId, IsProdEnv: env.Default}
	impl.logger.Infow("scope for auto trigger ", "scope", scope)
	filters, err := impl.resourceFilterService.GetFiltersByScope(scope)
	if err != nil {
		impl.logger.Errorw("error in getting resource filters for the pipeline", "pipelineId", pipeline.Id, "err", err)
		return err
	}
	if cdWf.CiArtifact == nil || cdWf.CiArtifact.Id == 0 {
		cdWf.CiArtifact, err = impl.ciArtifactRepository.Get(cdWf.CiArtifactId)
		if err != nil {
			impl.logger.Errorw("error fetching artifact data", "err", err)
			return err
		}
	}
	//get releaseTags from imageTaggingService
	imageTagNames, err := impl.imageTaggingService.GetTagNamesByArtifactId(cdWf.CiArtifactId)
	if err != nil {
		impl.logger.Errorw("error in getting image tags for the given artifact id", "artifactId", cdWf.CiArtifactId, "err", err)
		return err
	}

	//evaluate filters
	filterState, filterIdVsState, err := impl.resourceFilterService.CheckForResource(filters, cdWf.CiArtifact.Image, imageTagNames)
	if err != nil {
		return err
	}
	//store evaluated result
	filterEvaluationAudit, err := impl.resourceFilterService.CreateFilterEvaluationAudit(resourceFilter.Artifact, cdWf.CiArtifact.Id, pipelineStageType, stageId, filters, filterIdVsState)
	if err != nil {
		impl.logger.Errorw("error in creating filter evaluation audit data cd post stage trigger", "err", err, "cdPipelineId", pipeline.Id, "artifactId", cdWf.CiArtifact.Id)
		return err
	}

	//allow or block w.r.t filterState
	if filterState != resourceFilter.ALLOW {
		return fmt.Errorf("the artifact does not pass filtering condition")
	}

	runner := &pipelineConfig.CdWorkflowRunner{
		Name:                  pipeline.Name,
		WorkflowType:          bean.CD_WORKFLOW_TYPE_POST,
		ExecutorType:          impl.config.GetWorkflowExecutorType(),
		Status:                pipelineConfig.WorkflowStarting, //starting PostStage
		TriggeredBy:           triggeredBy,
		StartedOn:             triggeredAt,
		Namespace:             impl.config.GetDefaultNamespace(),
		BlobStorageEnabled:    impl.config.BlobStorageEnabled,
		CdWorkflowId:          cdWf.Id,
		LogLocation:           fmt.Sprintf("%s/%s%s-%s/main.log", impl.config.GetDefaultBuildLogsKeyPrefix(), strconv.Itoa(cdWf.Id), string(bean.CD_WORKFLOW_TYPE_POST), pipeline.Name),
		AuditLog:              sql.AuditLog{CreatedOn: triggeredAt, CreatedBy: triggeredBy, UpdatedOn: triggeredAt, UpdatedBy: triggeredBy},
		RefCdWorkflowRunnerId: refCdWorkflowRunnerId,
	}
	if pipeline.RunPostStageInEnv {
		runner.Namespace = env.Namespace
	}

	_, err = impl.cdWorkflowRepository.SaveWorkFlowRunner(runner)
	if err != nil {
		return err
	}

	if filterEvaluationAudit != nil {
		//update resource_filter_evaluation entry with wfrId and type
		err = impl.resourceFilterService.UpdateFilterEvaluationAuditRef(filterEvaluationAudit.Id, resourceFilter.CdWorkflowRunner, runner.Id)
		if err != nil {
			impl.logger.Errorw("error in updating filter evaluation audit reference", "filterEvaluationAuditId", filterEvaluationAudit.Id, "err", err)
			return err
		}
	}
	//checking vulnerability for the selected image
	isVulnerable, err := impl.GetArtifactVulnerabilityStatus(cdWf.CiArtifact, pipeline, context.Background())
	if err != nil {
		impl.logger.Errorw("error in getting Artifact vulnerability status, TriggerPostStage", "err", err)
		return err
	}
	if isVulnerable {
		// if image vulnerable, update timeline status and return
		runner.Status = pipelineConfig.WorkflowFailed
		runner.Message = pipelineConfig.FOUND_VULNERABILITY
		runner.FinishedOn = time.Now()
		runner.UpdatedOn = time.Now()
		runner.UpdatedBy = triggeredBy
		err = impl.cdWorkflowRepository.UpdateWorkFlowRunner(runner)
		if err != nil {
			impl.logger.Errorw("error in updating wfr status due to vulnerable image", "err", err)
			return err
		}
		return fmt.Errorf("found vulnerability for image digest %s", cdWf.CiArtifact.ImageDigest)
	}

	cdStageWorkflowRequest, err := impl.buildWFRequest(runner, cdWf, pipeline, triggeredBy)
	if err != nil {
		impl.logger.Errorw("error in building wfRequest", "err", err, "runner", runner, "cdWf", cdWf, "pipeline", pipeline)
		return err
	}
	cdStageWorkflowRequest.StageType = types.POST
	cdStageWorkflowRequest.Pipeline = pipeline
	cdStageWorkflowRequest.Env = env
	cdStageWorkflowRequest.Type = bean3.CD_WORKFLOW_PIPELINE_TYPE
	// handling plugin specific logic

	pluginImagePathReservationIds, err := impl.SetCopyContainerImagePluginDataInWorkflowRequest(cdStageWorkflowRequest, pipeline.Id, types.POST, cdWf.CiArtifact)
	if err != nil {
		runner.Status = pipelineConfig.WorkflowFailed
		runner.Message = err.Error()
		_ = impl.cdWorkflowRepository.UpdateWorkFlowRunner(runner)
		return err
	}

	_, jobHelmPackagePath, err := impl.cdWorkflowService.SubmitWorkflow(cdStageWorkflowRequest)
	if err != nil {
		impl.logger.Errorw("error in submitting workflow", "err", err, "cdStageWorkflowRequest", cdStageWorkflowRequest, "pipeline", pipeline, "env", env)
		return err
	}
	if pipeline.App.Id == 0 {
		appDbObject, err := impl.appRepository.FindById(pipeline.AppId)
		if err != nil {
			impl.logger.Errorw("error in getting app by appId", "err", err)
			return err
		}
		pipeline.App = *appDbObject
	}
	if pipeline.Environment.Id == 0 {
		envDbObject, err := impl.envRepository.FindById(pipeline.EnvironmentId)
		if err != nil {
			impl.logger.Errorw("error in getting env by envId", "err", err)
			return err
		}
		pipeline.Environment = *envDbObject
	}
	imageTag := strings.Split(cdStageWorkflowRequest.CiArtifactDTO.Image, ":")[1]
	chartName := fmt.Sprintf("%s-%s-%s-%s", "post", pipeline.App.AppName, pipeline.Environment.Name, imageTag)

	if util.IsManifestDownload(pipeline.DeploymentAppType) || util.IsManifestPush(pipeline.DeploymentAppType) {
		chartBytes, err := impl.chartTemplateService.LoadChartInBytes(jobHelmPackagePath, false, chartName, fmt.Sprint(cdWf.Id))
		if err != nil {
			return err
		}
		if util.IsManifestPush(pipeline.DeploymentAppType) {
			err = impl.PushPrePostCDManifest(runner.Id, triggeredBy, jobHelmPackagePath, types.POST, pipeline, imageTag, context.Background())
			if err != nil {
				runner.Status = pipelineConfig.WorkflowFailed
				runner.UpdatedBy = triggeredBy
				runner.UpdatedOn = triggeredAt
				runner.FinishedOn = time.Now()
				saveRunnerErr := impl.cdWorkflowRepository.UpdateWorkFlowRunner(runner)
				if saveRunnerErr != nil {
					impl.logger.Errorw("error in saving runner object in db", "err", saveRunnerErr)
				}
				impl.logger.Errorw("error in pushing manifest to helm repo", "err", err)
				return err
			}
		}
		runner.Status = pipelineConfig.WorkflowSucceeded
		runner.UpdatedBy = triggeredBy
		runner.UpdatedOn = triggeredAt
		runner.FinishedOn = time.Now()
		runner.HelmReferenceChart = chartBytes
		err = impl.cdWorkflowRepository.UpdateWorkFlowRunner(runner)
		if err != nil {
			impl.logger.Errorw("error in saving runner object in DB", "err", err)
			return err
		}
		// Auto Trigger after Post Stage Success Event
		go impl.HandlePostStageSuccessEvent(runner.CdWorkflowId, pipeline.Id, 1, nil)
	}

	wfr, err := impl.cdWorkflowRepository.FindByWorkflowIdAndRunnerType(context.Background(), cdWf.Id, bean.CD_WORKFLOW_TYPE_POST)
	if err != nil {
		impl.logger.Errorw("error in getting wfr by workflowId and runnerType", "err", err, "wfId", cdWf.Id)
		return err
	}
	wfr.ImagePathReservationIds = pluginImagePathReservationIds
	err = impl.cdWorkflowRepository.UpdateWorkFlowRunner(&wfr)
	if err != nil {
		impl.logger.Error("error in updating image path reservation ids in cd workflow runner", "err", "err")
	}

	event := impl.eventFactory.Build(util2.Trigger, &pipeline.Id, pipeline.AppId, &pipeline.EnvironmentId, util2.CD)
	impl.logger.Debugw("event Cd Post Trigger", "event", event)
	event = impl.eventFactory.BuildExtraCDData(event, &wfr, 0, bean.CD_WORKFLOW_TYPE_POST)
	_, evtErr := impl.eventClient.WriteNotificationEvent(event)
	if evtErr != nil {
		impl.logger.Errorw("CD trigger event not sent", "error", evtErr)
	}
	//creating cd config history entry
	err = impl.prePostCdScriptHistoryService.CreatePrePostCdScriptHistory(pipeline, nil, repository3.POST_CD_TYPE, true, triggeredBy, triggeredAt)
	if err != nil {
		impl.logger.Errorw("error in creating post cd script entry", "err", err, "pipeline", pipeline)
		return err
	}
	return nil
}

func (impl *WorkflowDagExecutorImpl) ReserveImagesGeneratedAtPlugin(customTagId int, registryImageMap map[string][]string) ([]int, error) {
	var imagePathReservationIds []int
	for _, images := range registryImageMap {
		for _, image := range images {
			imagePathReservationData, err := impl.customTagService.ReserveImagePath(image, customTagId)
			if err != nil {
				impl.logger.Errorw("Error in marking custom tag reserved", "err", err)
				return imagePathReservationIds, err
			}
			if imagePathReservationData != nil {
				imagePathReservationIds = append(imagePathReservationIds, imagePathReservationData.Id)
			}
		}
	}
	return imagePathReservationIds, nil
}

func (impl *WorkflowDagExecutorImpl) buildArtifactLocationForS3(cdWorkflowConfig *pipelineConfig.CdWorkflowConfig, cdWf *pipelineConfig.CdWorkflow, runner *pipelineConfig.CdWorkflowRunner) (string, string, string) {
	cdArtifactLocationFormat := cdWorkflowConfig.CdArtifactLocationFormat
	if cdArtifactLocationFormat == "" {
		cdArtifactLocationFormat = impl.config.GetArtifactLocationFormat()
	}
	if cdWorkflowConfig.LogsBucket == "" {
		cdWorkflowConfig.LogsBucket = impl.config.GetDefaultBuildLogsBucket()
	}
	ArtifactLocation := fmt.Sprintf("s3://%s/"+impl.config.GetDefaultArtifactKeyPrefix()+"/"+cdArtifactLocationFormat, cdWorkflowConfig.LogsBucket, cdWf.Id, runner.Id)
	artifactFileName := fmt.Sprintf(impl.config.GetDefaultArtifactKeyPrefix()+"/"+cdArtifactLocationFormat, cdWf.Id, runner.Id)
	return ArtifactLocation, cdWorkflowConfig.LogsBucket, artifactFileName
}

func (impl *WorkflowDagExecutorImpl) getDeployStageDetails(pipelineId int) (pipelineConfig.CdWorkflowRunner, string, int, error) {
	deployStageWfr := pipelineConfig.CdWorkflowRunner{}
	//getting deployment pipeline latest wfr by pipelineId
	deployStageWfr, err := impl.cdWorkflowRepository.FindLastStatusByPipelineIdAndRunnerType(pipelineId, bean.CD_WORKFLOW_TYPE_DEPLOY)
	if err != nil {
		impl.logger.Errorw("error in getting latest status of deploy type wfr by pipelineId", "err", err, "pipelineId", pipelineId)
		return deployStageWfr, "", 0, err
	}
	deployStageTriggeredByUserEmail, err := impl.user.GetEmailById(deployStageWfr.TriggeredBy)
	if err != nil {
		impl.logger.Errorw("error in getting user email by id", "err", err, "userId", deployStageWfr.TriggeredBy)
		return deployStageWfr, "", 0, err
	}
	pipelineReleaseCounter, err := impl.pipelineOverrideRepository.GetCurrentPipelineReleaseCounter(pipelineId)
	if err != nil {
		impl.logger.Errorw("error occurred while fetching latest release counter for pipeline", "pipelineId", pipelineId, "err", err)
		return deployStageWfr, "", 0, err
	}
	return deployStageWfr, deployStageTriggeredByUserEmail, pipelineReleaseCounter, nil
}

func isExtraVariableDynamic(variableName string, webhookAndCiData *gitSensorClient.WebhookAndCiData) bool {
	if strings.Contains(variableName, GIT_COMMIT_HASH_PREFIX) || strings.Contains(variableName, GIT_SOURCE_TYPE_PREFIX) || strings.Contains(variableName, GIT_SOURCE_VALUE_PREFIX) ||
		strings.Contains(variableName, APP_LABEL_VALUE_PREFIX) || strings.Contains(variableName, APP_LABEL_KEY_PREFIX) ||
		strings.Contains(variableName, CHILD_CD_ENV_NAME_PREFIX) || strings.Contains(variableName, CHILD_CD_CLUSTER_NAME_PREFIX) ||
		strings.Contains(variableName, CHILD_CD_COUNT) || strings.Contains(variableName, APP_LABEL_COUNT) || strings.Contains(variableName, GIT_SOURCE_COUNT) ||
		webhookAndCiData != nil {

		return true
	}
	return false
}

func setExtraEnvVariableInDeployStep(deploySteps []*bean3.StepObject, extraEnvVariables map[string]string, webhookAndCiData *gitSensorClient.WebhookAndCiData) {
	for _, deployStep := range deploySteps {
		for variableKey, variableValue := range extraEnvVariables {
			if isExtraVariableDynamic(variableKey, webhookAndCiData) && deployStep.StepType == "INLINE" {
				extraInputVar := &bean3.VariableObject{
					Name:                  variableKey,
					Format:                "STRING",
					Value:                 variableValue,
					VariableType:          bean3.VARIABLE_TYPE_REF_GLOBAL,
					ReferenceVariableName: variableKey,
				}
				deployStep.InputVars = append(deployStep.InputVars, extraInputVar)
			}
		}
	}
}
func (impl *WorkflowDagExecutorImpl) buildWFRequest(runner *pipelineConfig.CdWorkflowRunner, cdWf *pipelineConfig.CdWorkflow, cdPipeline *pipelineConfig.Pipeline, triggeredBy int32) (*types.WorkflowRequest, error) {
	cdWorkflowConfig, err := impl.cdWorkflowRepository.FindConfigByPipelineId(cdPipeline.Id)
	if err != nil && !util.IsErrNoRows(err) {
		return nil, err
	}

	workflowExecutor := runner.ExecutorType

	artifact, err := impl.ciArtifactRepository.Get(cdWf.CiArtifactId)
	if err != nil {
		return nil, err
	}

	ciMaterialInfo, err := repository.GetCiMaterialInfo(artifact.MaterialInfo, artifact.DataSource)
	if err != nil {
		impl.logger.Errorw("parsing error", "err", err)
		return nil, err
	}

	var ciProjectDetails []bean3.CiProjectDetails
	var ciPipeline *pipelineConfig.CiPipeline
	if cdPipeline.CiPipelineId > 0 {
		ciPipeline, err = impl.ciPipelineRepository.FindById(cdPipeline.CiPipelineId)
		if err != nil && !util.IsErrNoRows(err) {
			impl.logger.Errorw("cannot find ciPipelineRequest", "err", err)
			return nil, err
		}

		for _, m := range ciPipeline.CiPipelineMaterials {
			// git material should be active in this case
			if m == nil || m.GitMaterial == nil || !m.GitMaterial.Active {
				continue
			}
			var ciMaterialCurrent repository.CiMaterialInfo
			for _, ciMaterial := range ciMaterialInfo {
				if ciMaterial.Material.GitConfiguration.URL == m.GitMaterial.Url {
					ciMaterialCurrent = ciMaterial
					break
				}
			}
			gitMaterial, err := impl.materialRepository.FindById(m.GitMaterialId)
			if err != nil && !util.IsErrNoRows(err) {
				impl.logger.Errorw("could not fetch git materials", "err", err)
				return nil, err
			}

			ciProjectDetail := bean3.CiProjectDetails{
				GitRepository:   ciMaterialCurrent.Material.GitConfiguration.URL,
				MaterialName:    gitMaterial.Name,
				CheckoutPath:    gitMaterial.CheckoutPath,
				FetchSubmodules: gitMaterial.FetchSubmodules,
				SourceType:      m.Type,
				SourceValue:     m.Value,
				Type:            string(m.Type),
				GitOptions: bean3.GitOptions{
					UserName:      gitMaterial.GitProvider.UserName,
					Password:      gitMaterial.GitProvider.Password,
					SshPrivateKey: gitMaterial.GitProvider.SshPrivateKey,
					AccessToken:   gitMaterial.GitProvider.AccessToken,
					AuthMode:      gitMaterial.GitProvider.AuthMode,
				},
			}
			if executors.IsShallowClonePossible(m, impl.config.GitProviders, impl.config.CloningMode) {
				ciProjectDetail.CloningMode = executors.CloningModeShallow
			}

			if len(ciMaterialCurrent.Modifications) > 0 {
				ciProjectDetail.CommitHash = ciMaterialCurrent.Modifications[0].Revision
				ciProjectDetail.Author = ciMaterialCurrent.Modifications[0].Author
				ciProjectDetail.GitTag = ciMaterialCurrent.Modifications[0].Tag
				ciProjectDetail.Message = ciMaterialCurrent.Modifications[0].Message
				commitTime, err := convert(ciMaterialCurrent.Modifications[0].ModifiedTime)
				if err != nil {
					return nil, err
				}
				ciProjectDetail.CommitTime = commitTime.Format(bean2.LayoutRFC3339)
			} else if ciPipeline.PipelineType == bean3.CI_JOB {
				// This has been done to resolve unmarshalling issue in ci-runner, in case of no commit time(eg- polling container images)
				ciProjectDetail.CommitTime = time.Time{}.Format(bean2.LayoutRFC3339)
			} else {
				impl.logger.Debugw("devtronbug#1062", ciPipeline.Id, cdPipeline.Id)
				return nil, fmt.Errorf("modifications not found for %d", ciPipeline.Id)
			}

			// set webhook data
			if m.Type == pipelineConfig.SOURCE_TYPE_WEBHOOK && len(ciMaterialCurrent.Modifications) > 0 {
				webhookData := ciMaterialCurrent.Modifications[0].WebhookData
				ciProjectDetail.WebhookData = pipelineConfig.WebhookData{
					Id:              webhookData.Id,
					EventActionType: webhookData.EventActionType,
					Data:            webhookData.Data,
				}
			}

			ciProjectDetails = append(ciProjectDetails, ciProjectDetail)
		}
	}
	var stageYaml string
	var deployStageWfr pipelineConfig.CdWorkflowRunner
	var deployStageTriggeredByUserEmail string
	var pipelineReleaseCounter int
	var preDeploySteps []*bean3.StepObject
	var postDeploySteps []*bean3.StepObject
	var refPluginsData []*bean3.RefPluginObject
	//if pipeline_stage_steps present for pre-CD or post-CD then no need to add stageYaml to cdWorkflowRequest in that
	//case add PreDeploySteps and PostDeploySteps to cdWorkflowRequest, this is done for backward compatibility
	pipelineStage, err := impl.getPipelineStage(cdPipeline.Id, runner.WorkflowType.WorkflowTypeToStageType())
	if err != nil {
		return nil, err
	}
	env, err := impl.envRepository.FindById(cdPipeline.EnvironmentId)
	if err != nil {
		impl.logger.Errorw("error in getting environment by id", "err", err)
		return nil, err
	}

	//Scope will pick the environment of CD pipeline irrespective of in-cluster mode,
	//since user sees the environment of the CD pipeline
	scope := resourceQualifiers.Scope{
		AppId:     cdPipeline.App.Id,
		EnvId:     env.Id,
		ClusterId: env.ClusterId,
		SystemMetadata: &resourceQualifiers.SystemMetadata{
			EnvironmentName: env.Name,
			ClusterName:     env.Cluster.ClusterName,
			Namespace:       env.Namespace,
			Image:           artifact.Image,
			ImageTag:        util3.GetImageTagFromImage(artifact.Image),
		},
	}
	if pipelineStage != nil {
		var variableSnapshot map[string]string
		if runner.WorkflowType == bean.CD_WORKFLOW_TYPE_PRE {
			//preDeploySteps, _, refPluginsData, err = impl.pipelineStageService.BuildPrePostAndRefPluginStepsDataForWfRequest(cdPipeline.Id, cdStage)
			prePostAndRefPluginResponse, err := impl.pipelineStageService.BuildPrePostAndRefPluginStepsDataForWfRequest(cdPipeline.Id, preCdStage, scope)
			if err != nil {
				impl.logger.Errorw("error in getting pre, post & refPlugin steps data for wf request", "err", err, "cdPipelineId", cdPipeline.Id)
				return nil, err
			}
			preDeploySteps = prePostAndRefPluginResponse.PreStageSteps
			refPluginsData = prePostAndRefPluginResponse.RefPluginData
			variableSnapshot = prePostAndRefPluginResponse.VariableSnapshot
		} else if runner.WorkflowType == bean.CD_WORKFLOW_TYPE_POST {
			//_, postDeploySteps, refPluginsData, err = impl.pipelineStageService.BuildPrePostAndRefPluginStepsDataForWfRequest(cdPipeline.Id, cdStage)
			prePostAndRefPluginResponse, err := impl.pipelineStageService.BuildPrePostAndRefPluginStepsDataForWfRequest(cdPipeline.Id, postCdStage, scope)
			if err != nil {
				impl.logger.Errorw("error in getting pre, post & refPlugin steps data for wf request", "err", err, "cdPipelineId", cdPipeline.Id)
				return nil, err
			}
			postDeploySteps = prePostAndRefPluginResponse.PostStageSteps
			refPluginsData = prePostAndRefPluginResponse.RefPluginData
			variableSnapshot = prePostAndRefPluginResponse.VariableSnapshot
			deployStageWfr, deployStageTriggeredByUserEmail, pipelineReleaseCounter, err = impl.getDeployStageDetails(cdPipeline.Id)
			if err != nil {
				impl.logger.Errorw("error in getting deployStageWfr, deployStageTriggeredByUser and pipelineReleaseCounter wf request", "err", err, "cdPipelineId", cdPipeline.Id)
				return nil, err
			}
		} else {
			return nil, fmt.Errorf("unsupported workflow triggerd")
		}

		//Save Scoped VariableSnapshot
		var variableSnapshotHistories = util4.GetBeansPtr(
			repository5.GetSnapshotBean(runner.Id, repository5.HistoryReferenceTypeCDWORKFLOWRUNNER, variableSnapshot))
		if len(variableSnapshotHistories) > 0 {
			err = impl.scopedVariableManager.SaveVariableHistoriesForTrigger(variableSnapshotHistories, runner.TriggeredBy)
			if err != nil {
				impl.logger.Errorf("Not able to save variable snapshot for CD trigger %s %d %s", err, runner.Id, variableSnapshot)
			}
		}
	} else {
		//in this case no plugin script is not present for this cdPipeline hence going with attaching preStage or postStage config
		if runner.WorkflowType == bean.CD_WORKFLOW_TYPE_PRE {
			stageYaml = cdPipeline.PreStageConfig
		} else if runner.WorkflowType == bean.CD_WORKFLOW_TYPE_POST {
			stageYaml = cdPipeline.PostStageConfig
			deployStageWfr, deployStageTriggeredByUserEmail, pipelineReleaseCounter, err = impl.getDeployStageDetails(cdPipeline.Id)
			if err != nil {
				impl.logger.Errorw("error in getting deployStageWfr, deployStageTriggeredByUser and pipelineReleaseCounter wf request", "err", err, "cdPipelineId", cdPipeline.Id)
				return nil, err
			}

		} else {
			return nil, fmt.Errorf("unsupported workflow triggerd")
		}
	}

	cdStageWorkflowRequest := &types.WorkflowRequest{
		EnvironmentId:         cdPipeline.EnvironmentId,
		AppId:                 cdPipeline.AppId,
		WorkflowId:            cdWf.Id,
		WorkflowRunnerId:      runner.Id,
		WorkflowNamePrefix:    strconv.Itoa(runner.Id) + "-" + runner.Name,
		WorkflowPrefixForLog:  strconv.Itoa(cdWf.Id) + string(runner.WorkflowType) + "-" + runner.Name,
		CdImage:               impl.config.GetDefaultImage(),
		CdPipelineId:          cdWf.PipelineId,
		TriggeredBy:           triggeredBy,
		StageYaml:             stageYaml,
		CiProjectDetails:      ciProjectDetails,
		Namespace:             runner.Namespace,
		ActiveDeadlineSeconds: impl.config.GetDefaultTimeout(),
		CiArtifactDTO: types.CiArtifactDTO{
			Id:           artifact.Id,
			PipelineId:   artifact.PipelineId,
			Image:        artifact.Image,
			ImageDigest:  artifact.ImageDigest,
			MaterialInfo: artifact.MaterialInfo,
			DataSource:   artifact.DataSource,
			WorkflowId:   artifact.WorkflowId,
		},
		OrchestratorHost:  impl.config.OrchestratorHost,
		OrchestratorToken: impl.config.OrchestratorToken,
		CloudProvider:     impl.config.CloudProvider,
		WorkflowExecutor:  workflowExecutor,
		RefPlugins:        refPluginsData,
		Scope:             scope,
	}

	extraEnvVariables := make(map[string]string)
	if env != nil {
		extraEnvVariables[plugin.CD_PIPELINE_ENV_NAME_KEY] = env.Name
		if env.Cluster != nil {
			extraEnvVariables[plugin.CD_PIPELINE_CLUSTER_NAME_KEY] = env.Cluster.ClusterName
		}
	}
	ciWf, err := impl.ciWorkflowRepository.FindLastTriggeredWorkflowByArtifactId(artifact.Id)
	if err != nil && err != pg.ErrNoRows {
		impl.logger.Errorw("error in getting ciWf by artifactId", "err", err, "artifactId", artifact.Id)
		return nil, err
	}
	var webhookAndCiData *gitSensorClient.WebhookAndCiData
	if ciWf != nil && ciWf.GitTriggers != nil {
		i := 1
		var gitCommitEnvVariables []types.GitMetadata

		for ciPipelineMaterialId, gitTrigger := range ciWf.GitTriggers {
			extraEnvVariables[fmt.Sprintf("%s_%d", GIT_COMMIT_HASH_PREFIX, i)] = gitTrigger.Commit
			extraEnvVariables[fmt.Sprintf("%s_%d", GIT_SOURCE_TYPE_PREFIX, i)] = string(gitTrigger.CiConfigureSourceType)
			extraEnvVariables[fmt.Sprintf("%s_%d", GIT_SOURCE_VALUE_PREFIX, i)] = gitTrigger.CiConfigureSourceValue

			gitCommitEnvVariables = append(gitCommitEnvVariables, types.GitMetadata{
				GitCommitHash:  gitTrigger.Commit,
				GitSourceType:  string(gitTrigger.CiConfigureSourceType),
				GitSourceValue: gitTrigger.CiConfigureSourceValue,
			})

			// CODE-BLOCK starts - store extra environment variables if webhook
			if gitTrigger.CiConfigureSourceType == pipelineConfig.SOURCE_TYPE_WEBHOOK {
				webhookDataId := gitTrigger.WebhookData.Id
				if webhookDataId > 0 {
					webhookDataRequest := &gitSensorClient.WebhookDataRequest{
						Id:                   webhookDataId,
						CiPipelineMaterialId: ciPipelineMaterialId,
					}
					webhookAndCiData, err = impl.gitSensorGrpcClient.GetWebhookData(context.Background(), webhookDataRequest)
					if err != nil {
						impl.logger.Errorw("err while getting webhook data from git-sensor", "err", err, "webhookDataRequest", webhookDataRequest)
						return nil, err
					}
					if webhookAndCiData != nil {
						for extEnvVariableKey, extEnvVariableVal := range webhookAndCiData.ExtraEnvironmentVariables {
							extraEnvVariables[extEnvVariableKey] = extEnvVariableVal
						}
					}
				}
			}
			// CODE_BLOCK ends

			i++
		}
		gitMetadata, err := json.Marshal(&gitCommitEnvVariables)
		if err != nil {
			impl.logger.Errorw("err while marshaling git metdata", "err", err)
			return nil, err
		}
		extraEnvVariables[plugin.GIT_METADATA] = string(gitMetadata)

		extraEnvVariables[GIT_SOURCE_COUNT] = strconv.Itoa(len(ciWf.GitTriggers))
	}

	childCdIds, err := impl.appWorkflowRepository.FindChildCDIdsByParentCDPipelineId(cdPipeline.Id)
	if err != nil && err != pg.ErrNoRows {
		impl.logger.Errorw("error in getting child cdPipelineIds by parent cdPipelineId", "err", err, "parent cdPipelineId", cdPipeline.Id)
		return nil, err
	}
	if len(childCdIds) > 0 {
		childPipelines, err := impl.pipelineRepository.FindByIdsIn(childCdIds)
		if err != nil {
			impl.logger.Errorw("error in getting pipelines by ids", "err", err, "ids", childCdIds)
			return nil, err
		}
		var childCdEnvVariables []types.ChildCdMetadata
		for i, childPipeline := range childPipelines {
			extraEnvVariables[fmt.Sprintf("%s_%d", CHILD_CD_ENV_NAME_PREFIX, i+1)] = childPipeline.Environment.Name
			extraEnvVariables[fmt.Sprintf("%s_%d", CHILD_CD_CLUSTER_NAME_PREFIX, i+1)] = childPipeline.Environment.Cluster.ClusterName

			childCdEnvVariables = append(childCdEnvVariables, types.ChildCdMetadata{
				ChildCdEnvName:     childPipeline.Environment.Name,
				ChildCdClusterName: childPipeline.Environment.Cluster.ClusterName,
			})
		}
		childCdEnvVariablesMetadata, err := json.Marshal(&childCdEnvVariables)
		if err != nil {
			impl.logger.Errorw("err while marshaling childCdEnvVariables", "err", err)
			return nil, err
		}
		extraEnvVariables[plugin.CHILD_CD_METADATA] = string(childCdEnvVariablesMetadata)

		extraEnvVariables[CHILD_CD_COUNT] = strconv.Itoa(len(childPipelines))
	}
	if ciPipeline != nil && ciPipeline.Id > 0 {
		extraEnvVariables["APP_NAME"] = ciPipeline.App.AppName
		cdStageWorkflowRequest.DockerUsername = ciPipeline.CiTemplate.DockerRegistry.Username
		cdStageWorkflowRequest.DockerPassword = ciPipeline.CiTemplate.DockerRegistry.Password
		cdStageWorkflowRequest.AwsRegion = ciPipeline.CiTemplate.DockerRegistry.AWSRegion
		cdStageWorkflowRequest.DockerConnection = ciPipeline.CiTemplate.DockerRegistry.Connection
		cdStageWorkflowRequest.DockerCert = ciPipeline.CiTemplate.DockerRegistry.Cert
		cdStageWorkflowRequest.AccessKey = ciPipeline.CiTemplate.DockerRegistry.AWSAccessKeyId
		cdStageWorkflowRequest.SecretKey = ciPipeline.CiTemplate.DockerRegistry.AWSSecretAccessKey
		cdStageWorkflowRequest.DockerRegistryType = string(ciPipeline.CiTemplate.DockerRegistry.RegistryType)
		cdStageWorkflowRequest.DockerRegistryURL = ciPipeline.CiTemplate.DockerRegistry.RegistryURL
		cdStageWorkflowRequest.DockerRegistryId = ciPipeline.CiTemplate.DockerRegistry.Id
		cdStageWorkflowRequest.CiPipelineType = ciPipeline.PipelineType
	} else if cdPipeline.AppId > 0 {
		ciTemplate, err := impl.CiTemplateRepository.FindByAppId(cdPipeline.AppId)
		if err != nil {
			return nil, err
		}
		extraEnvVariables["APP_NAME"] = ciTemplate.App.AppName
		cdStageWorkflowRequest.DockerUsername = ciTemplate.DockerRegistry.Username
		cdStageWorkflowRequest.DockerPassword = ciTemplate.DockerRegistry.Password
		cdStageWorkflowRequest.AwsRegion = ciTemplate.DockerRegistry.AWSRegion
		cdStageWorkflowRequest.DockerConnection = ciTemplate.DockerRegistry.Connection
		cdStageWorkflowRequest.DockerCert = ciTemplate.DockerRegistry.Cert
		cdStageWorkflowRequest.AccessKey = ciTemplate.DockerRegistry.AWSAccessKeyId
		cdStageWorkflowRequest.SecretKey = ciTemplate.DockerRegistry.AWSSecretAccessKey
		cdStageWorkflowRequest.DockerRegistryType = string(ciTemplate.DockerRegistry.RegistryType)
		cdStageWorkflowRequest.DockerRegistryURL = ciTemplate.DockerRegistry.RegistryURL
		appLabels, err := impl.appLabelRepository.FindAllByAppId(cdPipeline.AppId)
		cdStageWorkflowRequest.DockerRegistryId = ciPipeline.CiTemplate.DockerRegistry.Id
		if err != nil && err != pg.ErrNoRows {
			impl.logger.Errorw("error in getting labels by appId", "err", err, "appId", cdPipeline.AppId)
			return nil, err
		}
		var appLabelEnvVariables []types.AppLabelMetadata
		for i, appLabel := range appLabels {
			extraEnvVariables[fmt.Sprintf("%s_%d", APP_LABEL_KEY_PREFIX, i+1)] = appLabel.Key
			extraEnvVariables[fmt.Sprintf("%s_%d", APP_LABEL_VALUE_PREFIX, i+1)] = appLabel.Value
			appLabelEnvVariables = append(appLabelEnvVariables, types.AppLabelMetadata{
				AppLabelKey:   appLabel.Key,
				AppLabelValue: appLabel.Value,
			})
		}
		if len(appLabels) > 0 {
			extraEnvVariables[APP_LABEL_COUNT] = strconv.Itoa(len(appLabels))
			appLabelEnvVariablesMetadata, err := json.Marshal(&appLabelEnvVariables)
			if err != nil {
				impl.logger.Errorw("err while marshaling appLabelEnvVariables", "err", err)
				return nil, err
			}
			extraEnvVariables[plugin.APP_LABEL_METADATA] = string(appLabelEnvVariablesMetadata)

		}
	}
	cdStageWorkflowRequest.ExtraEnvironmentVariables = extraEnvVariables
	cdStageWorkflowRequest.DeploymentTriggerTime = deployStageWfr.StartedOn
	cdStageWorkflowRequest.DeploymentTriggeredBy = deployStageTriggeredByUserEmail

	if pipelineReleaseCounter > 0 {
		cdStageWorkflowRequest.DeploymentReleaseCounter = pipelineReleaseCounter
	}
	if cdWorkflowConfig.CdCacheRegion == "" {
		cdWorkflowConfig.CdCacheRegion = impl.config.GetDefaultCdLogsBucketRegion()
	}

	if runner.WorkflowType == bean.CD_WORKFLOW_TYPE_PRE {
		//populate input variables of steps with extra env variables
		setExtraEnvVariableInDeployStep(preDeploySteps, extraEnvVariables, webhookAndCiData)
		cdStageWorkflowRequest.PrePostDeploySteps = preDeploySteps
	} else if runner.WorkflowType == bean.CD_WORKFLOW_TYPE_POST {
		setExtraEnvVariableInDeployStep(postDeploySteps, extraEnvVariables, webhookAndCiData)
		cdStageWorkflowRequest.PrePostDeploySteps = postDeploySteps
	}
	cdStageWorkflowRequest.BlobStorageConfigured = runner.BlobStorageEnabled
	switch cdStageWorkflowRequest.CloudProvider {
	case types.BLOB_STORAGE_S3:
		//No AccessKey is used for uploading artifacts, instead IAM based auth is used
		cdStageWorkflowRequest.CdCacheRegion = cdWorkflowConfig.CdCacheRegion
		cdStageWorkflowRequest.CdCacheLocation = cdWorkflowConfig.CdCacheBucket
		cdStageWorkflowRequest.ArtifactLocation, cdStageWorkflowRequest.CiArtifactBucket, cdStageWorkflowRequest.CiArtifactFileName = impl.buildArtifactLocationForS3(cdWorkflowConfig, cdWf, runner)
		cdStageWorkflowRequest.BlobStorageS3Config = &blob_storage.BlobStorageS3Config{
			AccessKey:                  impl.config.BlobStorageS3AccessKey,
			Passkey:                    impl.config.BlobStorageS3SecretKey,
			EndpointUrl:                impl.config.BlobStorageS3Endpoint,
			IsInSecure:                 impl.config.BlobStorageS3EndpointInsecure,
			CiCacheBucketName:          cdWorkflowConfig.CdCacheBucket,
			CiCacheRegion:              cdWorkflowConfig.CdCacheRegion,
			CiCacheBucketVersioning:    impl.config.BlobStorageS3BucketVersioned,
			CiArtifactBucketName:       cdStageWorkflowRequest.CiArtifactBucket,
			CiArtifactRegion:           cdWorkflowConfig.CdCacheRegion,
			CiArtifactBucketVersioning: impl.config.BlobStorageS3BucketVersioned,
			CiLogBucketName:            impl.config.GetDefaultBuildLogsBucket(),
			CiLogRegion:                impl.config.GetDefaultCdLogsBucketRegion(),
			CiLogBucketVersioning:      impl.config.BlobStorageS3BucketVersioned,
		}
	case types.BLOB_STORAGE_GCP:
		cdStageWorkflowRequest.GcpBlobConfig = &blob_storage.GcpBlobConfig{
			CredentialFileJsonData: impl.config.BlobStorageGcpCredentialJson,
			ArtifactBucketName:     impl.config.GetDefaultBuildLogsBucket(),
			LogBucketName:          impl.config.GetDefaultBuildLogsBucket(),
		}
		cdStageWorkflowRequest.ArtifactLocation = impl.buildDefaultArtifactLocation(cdWorkflowConfig, cdWf, runner)
		cdStageWorkflowRequest.CiArtifactFileName = cdStageWorkflowRequest.ArtifactLocation
	case types.BLOB_STORAGE_AZURE:
		cdStageWorkflowRequest.AzureBlobConfig = &blob_storage.AzureBlobConfig{
			Enabled:               true,
			AccountName:           impl.config.AzureAccountName,
			BlobContainerCiCache:  impl.config.AzureBlobContainerCiCache,
			AccountKey:            impl.config.AzureAccountKey,
			BlobContainerCiLog:    impl.config.AzureBlobContainerCiLog,
			BlobContainerArtifact: impl.config.AzureBlobContainerCiLog,
		}
		cdStageWorkflowRequest.BlobStorageS3Config = &blob_storage.BlobStorageS3Config{
			EndpointUrl:     impl.config.AzureGatewayUrl,
			IsInSecure:      impl.config.AzureGatewayConnectionInsecure,
			CiLogBucketName: impl.config.AzureBlobContainerCiLog,
			CiLogRegion:     "",
			AccessKey:       impl.config.AzureAccountName,
		}
		cdStageWorkflowRequest.ArtifactLocation = impl.buildDefaultArtifactLocation(cdWorkflowConfig, cdWf, runner)
		cdStageWorkflowRequest.CiArtifactFileName = cdStageWorkflowRequest.ArtifactLocation
	default:
		if impl.config.BlobStorageEnabled {
			return nil, fmt.Errorf("blob storage %s not supported", cdStageWorkflowRequest.CloudProvider)
		}
	}
	cdStageWorkflowRequest.DefaultAddressPoolBaseCidr = impl.config.GetDefaultAddressPoolBaseCidr()
	cdStageWorkflowRequest.DefaultAddressPoolSize = impl.config.GetDefaultAddressPoolSize()
	if util.IsManifestDownload(cdPipeline.DeploymentAppType) || util.IsManifestPush(cdPipeline.DeploymentAppType) {
		cdStageWorkflowRequest.IsDryRun = true
	}
	return cdStageWorkflowRequest, nil
}

func (impl *WorkflowDagExecutorImpl) buildDefaultArtifactLocation(cdWorkflowConfig *pipelineConfig.CdWorkflowConfig, savedWf *pipelineConfig.CdWorkflow, runner *pipelineConfig.CdWorkflowRunner) string {
	cdArtifactLocationFormat := cdWorkflowConfig.CdArtifactLocationFormat
	if cdArtifactLocationFormat == "" {
		cdArtifactLocationFormat = impl.config.GetArtifactLocationFormat()
	}
	ArtifactLocation := fmt.Sprintf("%s/"+cdArtifactLocationFormat, impl.config.GetDefaultArtifactKeyPrefix(), savedWf.Id, runner.Id)
	return ArtifactLocation
}

func (impl *WorkflowDagExecutorImpl) HandleDeploymentSuccessEvent(pipelineOverride *chartConfig.PipelineOverride) error {
	if pipelineOverride == nil {
		return fmt.Errorf("invalid request, pipeline override not found")
	}
	cdWorkflow, err := impl.cdWorkflowRepository.FindById(pipelineOverride.CdWorkflowId)
	if err != nil {
		impl.logger.Errorw("error in fetching cd workflow by id", "pipelineOverride", pipelineOverride)
		return err
	}

	postStage, err := impl.getPipelineStage(pipelineOverride.PipelineId, repository4.PIPELINE_STAGE_TYPE_POST_CD)
	if err != nil {
		return err
	}

	var triggeredByUser int32 = 1
	//handle corrupt data (https://github.com/devtron-labs/devtron/issues/3826)
	err, deleted := impl.deleteCorruptedPipelineStage(postStage, triggeredByUser)
	if err != nil {
		impl.logger.Errorw("error in deleteCorruptedPipelineStage ", "err", err, "preStage", postStage, "triggeredBy", triggeredByUser)
		return err
	}

	if len(pipelineOverride.Pipeline.PostStageConfig) > 0 || (postStage != nil && !deleted) {
		if pipelineOverride.Pipeline.PostTriggerType == pipelineConfig.TRIGGER_TYPE_AUTOMATIC &&
			pipelineOverride.DeploymentType != models.DEPLOYMENTTYPE_STOP &&
			pipelineOverride.DeploymentType != models.DEPLOYMENTTYPE_START {

			err = impl.TriggerPostStage(cdWorkflow, pipelineOverride.Pipeline, triggeredByUser, 0)
			if err != nil {
				impl.logger.Errorw("error in triggering post stage after successful deployment event", "err", err, "cdWorkflow", cdWorkflow)
				return err
			}
		}
	} else {
		// to trigger next pre/cd, if any
		// finding children cd by pipeline id
		err = impl.HandlePostStageSuccessEvent(cdWorkflow.Id, pipelineOverride.PipelineId, 1, nil)
		if err != nil {
			impl.logger.Errorw("error in triggering children cd after successful deployment event", "parentCdPipelineId", pipelineOverride.PipelineId)
			return err
		}
	}
	return nil
}

func (impl *WorkflowDagExecutorImpl) HandlePostStageSuccessEvent(cdWorkflowId int, cdPipelineId int, triggeredBy int32, pluginRegistryImageDetails map[string][]string) error {
	// finding children cd by pipeline id
	cdPipelinesMapping, err := impl.appWorkflowRepository.FindWFCDMappingByParentCDPipelineId(cdPipelineId)
	if err != nil {
		impl.logger.Errorw("error in getting mapping of cd pipelines by parent cd pipeline id", "err", err, "parentCdPipelineId", cdPipelineId)
		return err
	}
	ciArtifact, err := impl.ciArtifactRepository.GetArtifactByCdWorkflowId(cdWorkflowId)
	if err != nil {
		impl.logger.Errorw("error in finding artifact by cd workflow id", "err", err, "cdWorkflowId", cdWorkflowId)
		return err
	}

	linkedMappings, linkedArtifactsMap, err := impl.processLinkedCDPipelines(cdPipelineId, ciArtifact, triggeredBy)
	if err != nil {
		impl.logger.Errorw("error in processing linked cd pipelines", "err", err, "cdPipelineId", cdPipelineId)
		return err
	}
	cdPipelinesMapping = append(cdPipelinesMapping, linkedMappings...)

	if len(pluginRegistryImageDetails) > 0 {
		PostCDArtifacts, err := impl.SavePluginArtifacts(ciArtifact, pluginRegistryImageDetails, cdPipelineId, repository.POST_CD, triggeredBy)
		if err != nil {
			impl.logger.Errorw("error in saving plugin artifacts", "err", err)
			return err
		}
		if len(PostCDArtifacts) > 0 {
			ciArtifact = PostCDArtifacts[0]
		}
	}
	for _, cdPipelineMapping := range cdPipelinesMapping {
		//find pipeline by cdPipeline ID
		pipeline, err := impl.pipelineRepository.FindById(cdPipelineMapping.ComponentId)
		if err != nil {
			impl.logger.Errorw("error in getting cd pipeline by id", "err", err, "pipelineId", cdPipelineMapping.ComponentId)
			return err
		}
		//finding ci artifact by ciPipelineID and pipelineId
		//TODO : confirm values for applyAuth, async & triggeredBy

		triggerArtifact := ciArtifact
		if artifact, ok := linkedArtifactsMap[cdPipelineMapping.ParentId]; ok {
			triggerArtifact = artifact
		}

		err = impl.triggerIfAutoStageCdPipeline(nil, pipeline, triggerArtifact, triggeredBy)
		if err != nil {
			impl.logger.Errorw("error in triggering cd pipeline after successful post stage", "err", err, "pipelineId", pipeline.Id)
			return err
		}
	}
	return nil
}

func getCopiedArtifact(ciArtifact *repository.CiArtifact, pipelineId int, userId int32) *repository.CiArtifact {
	artifact := &repository.CiArtifact{
		Image:              ciArtifact.Image,
		ImageDigest:        ciArtifact.ImageDigest,
		MaterialInfo:       ciArtifact.MaterialInfo,
		DataSource:         ciArtifact.DataSource,
		ScanEnabled:        ciArtifact.ScanEnabled,
		Scanned:            ciArtifact.Scanned,
		IsArtifactUploaded: ciArtifact.IsArtifactUploaded,
		ParentCiArtifact:   ciArtifact.Id,
		PipelineId:         pipelineId,
		AuditLog:           sql.AuditLog{CreatedBy: userId, UpdatedBy: userId, CreatedOn: time.Now(), UpdatedOn: time.Now()},
	}
	if ciArtifact.ParentCiArtifact > 0 {
		artifact.ParentCiArtifact = ciArtifact.ParentCiArtifact
	}
	if ciArtifact.ExternalCiPipelineId > 0 {
		artifact.ExternalCiPipelineId = ciArtifact.ExternalCiPipelineId
	}
	return artifact
}

func (impl *WorkflowDagExecutorImpl) saveArtifactsForLinkedCDPipelines(linkedCiPipelineIds []int, ciArtifact *repository.CiArtifact, triggeredBy int32) (map[int]*repository.CiArtifact, error) {

	ciPipelineIdToArtifacts := make(map[int]*repository.CiArtifact)
	// existingArtifacts are for rollback/redeployment cases, where artifacts already exits
	existingArtifacts, err := impl.ciArtifactRepository.GetArtifactsByCiPipelineIds(linkedCiPipelineIds)
	if err != nil {
		impl.logger.Errorw("error while fetching ci artifacts for linked CD pipelines", "err", err, "ciPipelineIds", linkedCiPipelineIds)
		return ciPipelineIdToArtifacts, err
	}

	ciIdToExistingArtifact := make(map[int]repository.CiArtifact)
	for _, artifact := range existingArtifacts {
		// need to compare image for idempotency
		// Skopeo images will have same digest but different images
		if ciArtifact.Image == artifact.Image {
			ciIdToExistingArtifact[artifact.PipelineId] = artifact
		}
	}

	var newCiArtifactArr []*repository.CiArtifact
	var existingCiArtifactArr []*repository.CiArtifact
	var existingArtifactsIds []int
	for _, pipelineId := range linkedCiPipelineIds {

		if existingArtifact, ok := ciIdToExistingArtifact[pipelineId]; !ok {
			artifact := getCopiedArtifact(ciArtifact, pipelineId, triggeredBy)
			newCiArtifactArr = append(newCiArtifactArr, artifact)
		} else {
			existingCiArtifactArr = append(existingCiArtifactArr, &existingArtifact)
			existingArtifactsIds = append(existingArtifactsIds, existingArtifact.Id)
		}
	}

	savedCIArtifacts, err := impl.ciArtifactRepository.SaveAll(newCiArtifactArr)
	if err != nil {
		impl.logger.Errorw("error while saving ci artifacts for linked CD pipelines", "err", err, "linkedCiPipelineIds", linkedCiPipelineIds)
		return ciPipelineIdToArtifacts, err
	}

	// not needed for now, need to uncomment in order to show tag for image running on parent
	//err = impl.ciArtifactRepository.UpdateLatestTimestamp(existingArtifactsIds)
	//if err != nil {
	//	impl.logger.Errorw("error while updating ci artifacts for linked CD pipelines", "err", err, "cdPipelineId", cdPipelineId)
	//	return nil, nil, err
	//}

	allArtifacts := append(savedCIArtifacts, existingCiArtifactArr...)
	for _, artifact := range allArtifacts {
		ciPipelineIdToArtifacts[artifact.PipelineId] = artifact
	}
	return ciPipelineIdToArtifacts, nil
}

func (impl *WorkflowDagExecutorImpl) getLinkedCDPipelines(cdPipelineId int) ([]*appWorkflow.AppWorkflowMapping, []int, error) {
	linkedCiPipelineIds := make([]int, 0)
	linkedPipelines, err := impl.ciPipelineRepository.FindByParentIdAndType(cdPipelineId, string(bean2.LINKED_CD))
	if err != nil && err != pg.ErrNoRows {
		impl.logger.Errorw("error in finding linked CD pipelines", "err", err, "cdPipelineId", cdPipelineId)
		return nil, linkedCiPipelineIds, err
	}
	linkedCDMappings := make([]*appWorkflow.AppWorkflowMapping, 0)
	if len(linkedPipelines) == 0 {
		return linkedCDMappings, linkedCiPipelineIds, nil
	}

	for _, pipeline := range linkedPipelines {
		linkedCiPipelineIds = append(linkedCiPipelineIds, pipeline.Id)
	}

	mappings, err := impl.appWorkflowRepository.FindWFCDMappingByCIPipelineIds(linkedCiPipelineIds)
	if err != nil && err != pg.ErrNoRows {
		impl.logger.Errorw("error while fetching linked CD pipelines for parent CI", "err", err, "ciPipelineIds", linkedCiPipelineIds)
		return nil, linkedCiPipelineIds, err
	}

	//will return empty if mappings is nil
	linkedCDMappings = append(linkedCDMappings, mappings...)
	return linkedCDMappings, linkedCiPipelineIds, nil
}

func (impl *WorkflowDagExecutorImpl) processLinkedCDPipelines(cdPipelineId int, ciArtifact *repository.CiArtifact, triggeredBy int32) ([]*appWorkflow.AppWorkflowMapping, map[int]*repository.CiArtifact, error) {
	linkedArtifactsMap := make(map[int]*repository.CiArtifact)
	linkedMappings, linkedCIPipelineIds, err := impl.getLinkedCDPipelines(cdPipelineId)
	if err != nil || len(linkedMappings) == 0 {
		return linkedMappings, linkedArtifactsMap, err
	}
	linkedArtifactsMap, err = impl.saveArtifactsForLinkedCDPipelines(linkedCIPipelineIds, ciArtifact, triggeredBy)
	return linkedMappings, linkedArtifactsMap, err
}

// Only used for auto trigger
func (impl *WorkflowDagExecutorImpl) TriggerDeployment(cdWf *pipelineConfig.CdWorkflow, artifact *repository.CiArtifact, pipeline *pipelineConfig.Pipeline, triggeredBy int32) error {
	//in case of manual ci RBAC need to apply, this method used for auto cd deployment
	pipelineId := pipeline.Id

	artifactId := artifact.Id
	env, err := impl.envRepository.FindById(pipeline.EnvironmentId)
	if err != nil {
		impl.logger.Errorw("error while fetching env", "err", err)
		return err
	}

	app, err := impl.appRepository.FindById(pipeline.AppId)
	if err != nil {
		return err
	}
	scope := resourceQualifiers.Scope{AppId: pipeline.AppId, EnvId: pipeline.EnvironmentId, ClusterId: env.ClusterId, ProjectId: app.TeamId, IsProdEnv: env.Default}
	impl.logger.Infow("scope for auto trigger ", "scope", scope)
	filters, err := impl.resourceFilterService.GetFiltersByScope(scope)
	if err != nil {
		impl.logger.Errorw("error in getting resource filters for the pipeline", "pipelineId", pipeline.Id, "err", err)
		return err
	}
	//get releaseTags from imageTaggingService
	imageTagNames, err := impl.imageTaggingService.GetTagNamesByArtifactId(artifact.Id)
	if err != nil {
		impl.logger.Errorw("error in getting image tags for the given artifact id", "artifactId", artifact.Id, "err", err)
		return err
	}

	filterState, filterIdVsState, err := impl.resourceFilterService.CheckForResource(filters, artifact.Image, imageTagNames)
	if err != nil {
		return err
	}

	//store evaluated result
	filterEvaluationAudit, err := impl.resourceFilterService.CreateFilterEvaluationAudit(resourceFilter.Artifact, artifact.Id, resourceFilter.Pipeline, pipeline.Id, filters, filterIdVsState)
	if err != nil {
		impl.logger.Errorw("error in creating filter evaluation audit data cd post stage trigger", "err", err, "cdPipelineId", pipeline.Id, "artifactId", artifact.Id)
		return err
	}

	//allow or block w.r.t filterState
	if filterState != resourceFilter.ALLOW {
		return fmt.Errorf("the artifact does not pass filtering condition")
	}
	// need to check for approved artifact only in case configured
	approvalRequestId, err := impl.checkApprovalNodeForDeployment(triggeredBy, pipeline, artifactId)
	if err != nil {
		return err
	}

	//setting triggeredAt variable to have consistent data for various audit log places in db for deployment time
	triggeredAt := time.Now()

	if cdWf == nil || (cdWf != nil && cdWf.CiArtifactId != artifact.Id) {
		// cdWf != nil && cdWf.CiArtifactId != artifact.Id for auto trigger case when deployment is triggered with image generated by plugin
		cdWf = &pipelineConfig.CdWorkflow{
			CiArtifactId: artifactId,
			PipelineId:   pipelineId,
			AuditLog:     sql.AuditLog{CreatedOn: triggeredAt, CreatedBy: 1, UpdatedOn: triggeredAt, UpdatedBy: 1},
		}
		err := impl.cdWorkflowRepository.SaveWorkFlow(context.Background(), cdWf)
		if err != nil {
			return err
		}
	}

	runner := &pipelineConfig.CdWorkflowRunner{
		Name:         pipeline.Name,
		WorkflowType: bean.CD_WORKFLOW_TYPE_DEPLOY,
		ExecutorType: pipelineConfig.WORKFLOW_EXECUTOR_TYPE_SYSTEM,
		Status:       pipelineConfig.WorkflowInitiated, //deployment Initiated for auto trigger
		TriggeredBy:  1,
		StartedOn:    triggeredAt,
		Namespace:    impl.config.GetDefaultNamespace(),
		CdWorkflowId: cdWf.Id,
		AuditLog:     sql.AuditLog{CreatedOn: triggeredAt, CreatedBy: triggeredBy, UpdatedOn: triggeredAt, UpdatedBy: triggeredBy},
	}
	if approvalRequestId > 0 {
		runner.DeploymentApprovalRequestId = approvalRequestId
	}
	savedWfr, err := impl.cdWorkflowRepository.SaveWorkFlowRunner(runner)
	if err != nil {
		return err
	}

	if filterEvaluationAudit != nil {
		//update resource_filter_evaluation entry with wfrId and type
		err = impl.resourceFilterService.UpdateFilterEvaluationAuditRef(filterEvaluationAudit.Id, resourceFilter.CdWorkflowRunner, runner.Id)
		if err != nil {
			impl.logger.Errorw("error in updating filter evaluation audit reference", "filterEvaluationAuditId", filterEvaluationAudit.Id, "err", err)
			return err
		}
	}
	if approvalRequestId > 0 {
		err = impl.deploymentApprovalRepository.ConsumeApprovalRequest(approvalRequestId)
		if err != nil {
			return err
		}
	}
	runner.CdWorkflow = &pipelineConfig.CdWorkflow{
		Pipeline: pipeline,
	}
	// creating cd pipeline status timeline for deployment initialisation
	timeline := &pipelineConfig.PipelineStatusTimeline{
		CdWorkflowRunnerId: runner.Id,
		Status:             pipelineConfig.TIMELINE_STATUS_DEPLOYMENT_INITIATED,
		StatusDetail:       "Deployment initiated successfully.",
		StatusTime:         time.Now(),
		AuditLog: sql.AuditLog{
			CreatedBy: 1,
			CreatedOn: time.Now(),
			UpdatedBy: 1,
			UpdatedOn: time.Now(),
		},
	}
	isAppStore := false
	err = impl.pipelineStatusTimelineService.SaveTimeline(timeline, nil, isAppStore)
	if err != nil {
		impl.logger.Errorw("error in creating timeline status for deployment initiation", "err", err, "timeline", timeline)
	}
	//checking vulnerability for deploying image
	isVulnerable := false
	if len(artifact.ImageDigest) > 0 {
		var cveStores []*security.CveStore
		imageScanResult, err := impl.scanResultRepository.FindByImageDigest(artifact.ImageDigest)
		if err != nil && err != pg.ErrNoRows {
			impl.logger.Errorw("error fetching image digest", "digest", artifact.ImageDigest, "err", err)
			return err
		}
		for _, item := range imageScanResult {
			cveStores = append(cveStores, &item.CveStore)
		}
		blockCveList, err := impl.cvePolicyRepository.GetBlockedCVEList(cveStores, env.ClusterId, pipeline.EnvironmentId, pipeline.AppId, false)
		if err != nil {
			impl.logger.Errorw("error while fetching blocked cve list", "err", err)
			return err
		}
		if len(blockCveList) > 0 {
			isVulnerable = true
		}
	}
	if isVulnerable == true {
		if err = impl.MarkCurrentDeploymentFailed(runner, errors.New(pipelineConfig.FOUND_VULNERABILITY), triggeredBy); err != nil {
			impl.logger.Errorw("error while updating current runner status to failed, TriggerDeployment", "wfrId", runner.Id, "err", err)
		}
		return nil
	}

<<<<<<< HEAD
	manifest, releaseErr := impl.TriggerCD(artifact, cdWf.Id, savedWfr.Id, pipeline, triggeredAt)
=======
	releaseErr := impl.TriggerCD(artifact, cdWf.Id, savedWfr.Id, pipeline, triggeredAt)
>>>>>>> 28b07fd7
	// if releaseErr found, then the mark current deployment Failed and return
	if releaseErr != nil {
		err := impl.MarkCurrentDeploymentFailed(runner, releaseErr, triggeredBy)
		if err != nil {
			impl.logger.Errorw("error while updating current runner status to failed, updatePreviousDeploymentStatus", "cdWfr", runner.Id, "err", err)
		}
		return releaseErr
	}
	//skip updatePreviousDeploymentStatus if Async Install is enabled; handled inside SubscribeDevtronAsyncHelmInstallRequest
	if !impl.appService.IsDevtronAsyncInstallModeEnabled(pipeline.DeploymentAppType) {
		err1 := impl.updatePreviousDeploymentStatus(runner, pipeline.Id, triggeredAt, triggeredBy)
		if err1 != nil {
			impl.logger.Errorw("error while update previous cd workflow runners", "err", err, "runner", runner, "pipelineId", pipeline.Id)
			return err1
		}
	}
	if util.IsManifestDownload(pipeline.DeploymentAppType) || util.IsManifestPush(pipeline.DeploymentAppType) {
		runner := &pipelineConfig.CdWorkflowRunner{
			Id:                 runner.Id,
			Name:               pipeline.Name,
			WorkflowType:       bean.CD_WORKFLOW_TYPE_DEPLOY,
			ExecutorType:       pipelineConfig.WORKFLOW_EXECUTOR_TYPE_AWF,
			TriggeredBy:        1,
			StartedOn:          triggeredAt,
			Status:             pipelineConfig.WorkflowSucceeded,
			Namespace:          impl.config.GetDefaultNamespace(),
			CdWorkflowId:       cdWf.Id,
			AuditLog:           sql.AuditLog{CreatedOn: triggeredAt, CreatedBy: 1, UpdatedOn: triggeredAt, UpdatedBy: 1},
			FinishedOn:         time.Now(),
			HelmReferenceChart: *manifest,
		}
		updateErr := impl.cdWorkflowRepository.UpdateWorkFlowRunner(runner)
		if updateErr != nil {
			impl.logger.Errorw("error in updating runner for manifest_download type", "err", err)
		}
		// Handle Auto Trigger for Manifest Push deployment type
		pipelineOverride, err := impl.pipelineOverrideRepository.FindLatestByCdWorkflowId(cdWf.Id)
		if err != nil {
			impl.logger.Errorw("error in getting latest pipeline override by cdWorkflowId", "err", err, "cdWorkflowId", cdWf.Id)
			return err
		}
		go impl.HandleDeploymentSuccessEvent(pipelineOverride)
	}
	return nil
}

<<<<<<< HEAD
func (impl *WorkflowDagExecutorImpl) checkApprovalNodeForDeployment(requestedUserId int32, pipeline *pipelineConfig.Pipeline, artifactId int) (int, error) {
	if pipeline.ApprovalNodeConfigured() {
		pipelineId := pipeline.Id
		approvalConfig, err := pipeline.GetApprovalConfig()
		if err != nil {
			impl.logger.Errorw("error occurred while fetching approval node config", "approvalConfig", pipeline.UserApprovalConfig, "err", err)
			return 0, err
		}
		userApprovalMetadata, err := impl.FetchApprovalDataForArtifacts([]int{artifactId}, pipelineId, approvalConfig.RequiredCount)
		if err != nil {
			return 0, err
		}
		approvalMetadata, ok := userApprovalMetadata[artifactId]
		if ok && approvalMetadata.ApprovalRuntimeState != pipelineConfig.ApprovedApprovalState {
			impl.logger.Errorw("not triggering deployment since artifact is not approved", "pipelineId", pipelineId, "artifactId", artifactId)
			return 0, errors.New("not triggering deployment since artifact is not approved")
		} else if ok {
			if !impl.config.CanApproverDeploy {
				approvalUsersData := approvalMetadata.ApprovalUsersData
				for _, approvalData := range approvalUsersData {
					if approvalData.UserId == requestedUserId {
						return 0, errors.New("image cannot be deployed by its approver")
					}
				}
			}
			return approvalMetadata.ApprovalRequestId, nil
		} else {
			return 0, errors.New("request not raised for artifact")
		}
	}
	return 0, nil

}

=======
>>>>>>> 28b07fd7
func (impl *WorkflowDagExecutorImpl) updatePreviousDeploymentStatus(currentRunner *pipelineConfig.CdWorkflowRunner, pipelineId int, triggeredAt time.Time, triggeredBy int32) error {
	// Initiating DB transaction
	dbConnection := impl.cdWorkflowRepository.GetConnection()
	tx, err := dbConnection.Begin()
	if err != nil {
		impl.logger.Errorw("error on update status, txn begin failed", "err", err)
		return err
	}
	// Rollback tx on error.
	defer tx.Rollback()

	//update [n,n-1] statuses as failed if not terminal
	terminalStatus := []string{string(health.HealthStatusHealthy), pipelineConfig.WorkflowAborted, pipelineConfig.WorkflowFailed, pipelineConfig.WorkflowSucceeded}
	previousNonTerminalRunners, err := impl.cdWorkflowRepository.FindPreviousCdWfRunnerByStatus(pipelineId, currentRunner.Id, terminalStatus)
	if err != nil {
		impl.logger.Errorw("error fetching previous wf runner, updating cd wf runner status,", "err", err, "currentRunner", currentRunner)
		return err
	} else if len(previousNonTerminalRunners) == 0 {
		impl.logger.Errorw("no previous runner found in updating cd wf runner status,", "err", err, "currentRunner", currentRunner)
		return nil
	}

	var timelines []*pipelineConfig.PipelineStatusTimeline
	for _, previousRunner := range previousNonTerminalRunners {
		if previousRunner.Status == string(health.HealthStatusHealthy) ||
			previousRunner.Status == pipelineConfig.WorkflowSucceeded ||
			previousRunner.Status == pipelineConfig.WorkflowAborted ||
			previousRunner.Status == pipelineConfig.WorkflowFailed {
			//terminal status return
			impl.logger.Infow("skip updating cd wf runner status as previous runner status is", "status", previousRunner.Status)
			continue
		}
		impl.logger.Infow("updating cd wf runner status as previous runner status is", "status", previousRunner.Status)
		previousRunner.FinishedOn = triggeredAt
		previousRunner.Message = pipelineConfig.NEW_DEPLOYMENT_INITIATED
		previousRunner.Status = pipelineConfig.WorkflowFailed
		previousRunner.UpdatedOn = time.Now()
		previousRunner.UpdatedBy = triggeredBy
		timeline := &pipelineConfig.PipelineStatusTimeline{
			CdWorkflowRunnerId: previousRunner.Id,
			Status:             pipelineConfig.TIMELINE_STATUS_DEPLOYMENT_SUPERSEDED,
			StatusDetail:       "This deployment is superseded.",
			StatusTime:         time.Now(),
			AuditLog: sql.AuditLog{
				CreatedBy: 1,
				CreatedOn: time.Now(),
				UpdatedBy: 1,
				UpdatedOn: time.Now(),
			},
		}
		timelines = append(timelines, timeline)
	}

	err = impl.cdWorkflowRepository.UpdateWorkFlowRunners(previousNonTerminalRunners)
	if err != nil {
		impl.logger.Errorw("error updating cd wf runner status", "err", err, "previousNonTerminalRunners", previousNonTerminalRunners)
		return err
	}
	err = impl.cdPipelineStatusTimelineRepo.SaveTimelinesWithTxn(timelines, tx)
	if err != nil {
		impl.logger.Errorw("error updating pipeline status timelines", "err", err, "timelines", timelines)
		return err
	}
	//commit transaction
	err = tx.Commit()
	if err != nil {
		impl.logger.Errorw("error in db transaction commit", "err", err)
		return err
	}
	return nil
}

type RequestType string

const START RequestType = "START"
const STOP RequestType = "STOP"

type StopAppRequest struct {
	AppId         int         `json:"appId" validate:"required"`
	EnvironmentId int         `json:"environmentId" validate:"required"`
	UserId        int32       `json:"userId"`
	RequestType   RequestType `json:"requestType" validate:"oneof=START STOP"`
}

type StopDeploymentGroupRequest struct {
	DeploymentGroupId int         `json:"deploymentGroupId" validate:"required"`
	UserId            int32       `json:"userId"`
	RequestType       RequestType `json:"requestType" validate:"oneof=START STOP"`
}

type PodRotateRequest struct {
	AppId               int                        `json:"appId" validate:"required"`
	EnvironmentId       int                        `json:"environmentId" validate:"required"`
	UserId              int32                      `json:"-"`
	ResourceIdentifiers []util5.ResourceIdentifier `json:"resources" validate:"required"`
}

func (impl *WorkflowDagExecutorImpl) RotatePods(ctx context.Context, podRotateRequest *PodRotateRequest) (*k8s.RotatePodResponse, error) {
	impl.logger.Infow("rotate pod request", "payload", podRotateRequest)
	//extract cluster id and namespace from env id
	environmentId := podRotateRequest.EnvironmentId
	environment, err := impl.envRepository.FindById(environmentId)
	if err != nil {
		impl.logger.Errorw("error occurred while fetching env details", "envId", environmentId, "err", err)
		return nil, err
	}
	var resourceIdentifiers []util5.ResourceIdentifier
	for _, resourceIdentifier := range podRotateRequest.ResourceIdentifiers {
		resourceIdentifier.Namespace = environment.Namespace
		resourceIdentifiers = append(resourceIdentifiers, resourceIdentifier)
	}
	rotatePodRequest := &k8s.RotatePodRequest{
		ClusterId: environment.ClusterId,
		Resources: resourceIdentifiers,
	}
	response, err := impl.k8sCommonService.RotatePods(ctx, rotatePodRequest)
	if err != nil {
		return nil, err
	}
	//TODO KB: make entry in cd workflow runner
	return response, nil
}

func (impl *WorkflowDagExecutorImpl) StopStartApp(stopRequest *StopAppRequest, ctx context.Context) (int, error) {
	pipelines, err := impl.pipelineRepository.FindActiveByAppIdAndEnvironmentId(stopRequest.AppId, stopRequest.EnvironmentId)
	if err != nil {
		impl.logger.Errorw("error in fetching pipeline", "app", stopRequest.AppId, "env", stopRequest.EnvironmentId, "err", err)
		return 0, err
	}
	if len(pipelines) == 0 {
		return 0, fmt.Errorf("no pipeline found")
	}
	pipeline := pipelines[0]

	//find pipeline with default
	var pipelineIds []int
	for _, p := range pipelines {
		impl.logger.Debugw("adding pipelineId", "pipelineId", p.Id)
		pipelineIds = append(pipelineIds, p.Id)
		//FIXME
	}
	wf, err := impl.cdWorkflowRepository.FindLatestCdWorkflowByPipelineId(pipelineIds)
	if err != nil {
		impl.logger.Errorw("error in fetching latest release", "err", err)
		return 0, err
	}
	stopTemplate := `{"replicaCount":0,"autoscaling":{"MinReplicas":0,"MaxReplicas":0 ,"enabled": false} }`
	latestArtifactId := wf.CiArtifactId
	cdPipelineId := pipeline.Id
	if pipeline.ApprovalNodeConfigured() {
		return 0, errors.New("application deployment requiring approval cannot be hibernated")
	}
	overrideRequest := &bean.ValuesOverrideRequest{
		PipelineId:     cdPipelineId,
		AppId:          stopRequest.AppId,
		CiArtifactId:   latestArtifactId,
		UserId:         stopRequest.UserId,
		CdWorkflowType: bean.CD_WORKFLOW_TYPE_DEPLOY,
	}
	if stopRequest.RequestType == STOP {
		overrideRequest.AdditionalOverride = json.RawMessage([]byte(stopTemplate))
		overrideRequest.DeploymentType = models.DEPLOYMENTTYPE_STOP
	} else if stopRequest.RequestType == START {
		overrideRequest.DeploymentType = models.DEPLOYMENTTYPE_START
	} else {
		return 0, fmt.Errorf("unsupported operation %s", stopRequest.RequestType)
	}
	id, _, err := impl.ManualCdTrigger(overrideRequest, ctx)
	if err != nil {
		impl.logger.Errorw("error in stopping app", "err", err, "appId", stopRequest.AppId, "envId", stopRequest.EnvironmentId)
		return 0, err
	}
	return id, err
}

func (impl *WorkflowDagExecutorImpl) GetArtifactVulnerabilityStatus(artifact *repository.CiArtifact, cdPipeline *pipelineConfig.Pipeline, ctx context.Context) (bool, error) {
	isVulnerable := false
	if len(artifact.ImageDigest) > 0 {
		var cveStores []*security.CveStore
		_, span := otel.Tracer("orchestrator").Start(ctx, "scanResultRepository.FindByImageDigest")
		imageScanResult, err := impl.scanResultRepository.FindByImageDigest(artifact.ImageDigest)
		span.End()
		if err != nil && err != pg.ErrNoRows {
			impl.logger.Errorw("error fetching image digest", "digest", artifact.ImageDigest, "err", err)
			return false, err
		}
		for _, item := range imageScanResult {
			cveStores = append(cveStores, &item.CveStore)
		}
		_, span = otel.Tracer("orchestrator").Start(ctx, "cvePolicyRepository.GetBlockedCVEList")
		if cdPipeline.Environment.ClusterId == 0 {
			envDetails, err := impl.envRepository.FindById(cdPipeline.EnvironmentId)
			if err != nil {
				impl.logger.Errorw("error fetching cluster details by env, GetArtifactVulnerabilityStatus", "envId", cdPipeline.EnvironmentId, "err", err)
				return false, err
			}
			cdPipeline.Environment = *envDetails
		}
		blockCveList, err := impl.cvePolicyRepository.GetBlockedCVEList(cveStores, cdPipeline.Environment.ClusterId, cdPipeline.EnvironmentId, cdPipeline.AppId, false)
		span.End()
		if err != nil {
			impl.logger.Errorw("error while fetching env", "err", err)
			return false, err
		}
		if len(blockCveList) > 0 {
			isVulnerable = true
		}
	}
	return isVulnerable, nil
}

func (impl *WorkflowDagExecutorImpl) ManualCdTrigger(overrideRequest *bean.ValuesOverrideRequest, ctx context.Context) (int, string, error) {
	//setting triggeredAt variable to have consistent data for various audit log places in db for deployment time
	triggeredAt := time.Now()
	releaseId := 0
	var manifest []byte
	var err error
	_, span := otel.Tracer("orchestrator").Start(ctx, "pipelineRepository.FindById")
	cdPipeline, err := impl.pipelineRepository.FindById(overrideRequest.PipelineId)
	span.End()
	if err != nil {
		impl.logger.Errorw("manual trigger request with invalid pipelineId, ManualCdTrigger", "pipelineId", overrideRequest.PipelineId, "err", err)
		return 0, "", err
	}
	impl.SetPipelineFieldsInOverrideRequest(overrideRequest, cdPipeline)

	ciArtifactId := overrideRequest.CiArtifactId
	_, span = otel.Tracer("orchestrator").Start(ctx, "ciArtifactRepository.Get")
	artifact, err := impl.ciArtifactRepository.Get(ciArtifactId)
	span.End()
	if err != nil {
		impl.logger.Errorw("err", "err", err)
		return 0, "", err
	}
	var imageTag string
	if len(artifact.Image) > 0 {
		imageTag = strings.Split(artifact.Image, ":")[1]
	}
	helmPackageName := fmt.Sprintf("%s-%s-%s", cdPipeline.App.AppName, cdPipeline.Environment.Name, imageTag)

	switch overrideRequest.CdWorkflowType {
	case bean.CD_WORKFLOW_TYPE_PRE:
		cdWf := &pipelineConfig.CdWorkflow{
			CiArtifactId: artifact.Id,
			PipelineId:   cdPipeline.Id,
			AuditLog:     sql.AuditLog{CreatedOn: triggeredAt, CreatedBy: 1, UpdatedOn: triggeredAt, UpdatedBy: 1},
		}
		err := impl.cdWorkflowRepository.SaveWorkFlow(ctx, cdWf)
		if err != nil {
			return 0, "", err
		}
		overrideRequest.CdWorkflowId = cdWf.Id
		_, span = otel.Tracer("orchestrator").Start(ctx, "TriggerPreStage")
		err = impl.TriggerPreStage(ctx, cdWf, artifact, cdPipeline, overrideRequest.UserId, 0)
		span.End()
		if err != nil {
			impl.logger.Errorw("error in TriggerPreStage, ManualCdTrigger", "err", err)
			return 0, "", err
		}
	case bean.CD_WORKFLOW_TYPE_DEPLOY:
		if overrideRequest.DeploymentType == models.DEPLOYMENTTYPE_UNKNOWN {
			overrideRequest.DeploymentType = models.DEPLOYMENTTYPE_DEPLOY
		}
		approvalRequestId, err := impl.checkApprovalNodeForDeployment(overrideRequest.UserId, cdPipeline, ciArtifactId)
		if err != nil {
			return 0, "", err
		}

		cdWf, err := impl.cdWorkflowRepository.FindByWorkflowIdAndRunnerType(ctx, overrideRequest.CdWorkflowId, bean.CD_WORKFLOW_TYPE_PRE)
		if err != nil && !util.IsErrNoRows(err) {
			impl.logger.Errorw("error in getting cdWorkflow, ManualCdTrigger", "CdWorkflowId", overrideRequest.CdWorkflowId, "err", err)
			return 0, "", err
		}

		scope := resourceQualifiers.Scope{AppId: overrideRequest.AppId, EnvId: overrideRequest.EnvId, ClusterId: overrideRequest.ClusterId, ProjectId: overrideRequest.ProjectId, IsProdEnv: overrideRequest.IsProdEnv}
		filters, err := impl.resourceFilterService.GetFiltersByScope(scope)
		if err != nil {
			impl.logger.Errorw("error in getting resource filters for the pipeline", "pipelineId", overrideRequest.PipelineId, "err", err)
			return 0, "", err
		}

		//get releaseTags from imageTaggingService
		imageTagNames, err := impl.imageTaggingService.GetTagNamesByArtifactId(artifact.Id)
		if err != nil {
			impl.logger.Errorw("error in getting image tags for the given artifact id", "artifactId", artifact.Id, "err", err)
			return 0, "", err
		}

		filterState, filterIdVsState, err := impl.resourceFilterService.CheckForResource(filters, artifact.Image, imageTagNames)
		if err != nil {
			return 0, "", err
		}

		//store evaluated result
		filterEvaluationAudit, err := impl.resourceFilterService.CreateFilterEvaluationAudit(resourceFilter.Artifact, ciArtifactId, resourceFilter.Pipeline, cdPipeline.Id, filters, filterIdVsState)
		if err != nil {
			impl.logger.Errorw("error in creating filter evaluation audit data cd post stage trigger", "err", err, "cdPipelineId", cdPipeline.Id, "artifactId", ciArtifactId)
			return 0, "", err
		}

		//allow or block w.r.t filterState
		if filterState != resourceFilter.ALLOW {
			return 0, "", fmt.Errorf("the artifact does not pass filtering condition")
		}

		cdWorkflowId := cdWf.CdWorkflowId
		if cdWf.CdWorkflowId == 0 {
			cdWf := &pipelineConfig.CdWorkflow{
				CiArtifactId: ciArtifactId,
				PipelineId:   overrideRequest.PipelineId,
				AuditLog:     sql.AuditLog{CreatedOn: triggeredAt, CreatedBy: overrideRequest.UserId, UpdatedOn: triggeredAt, UpdatedBy: overrideRequest.UserId},
			}
			err := impl.cdWorkflowRepository.SaveWorkFlow(ctx, cdWf)
			if err != nil {
				impl.logger.Errorw("error in creating cdWorkflow, ManualCdTrigger", "PipelineId", overrideRequest.PipelineId, "err", err)
				return 0, "", err
			}
			cdWorkflowId = cdWf.Id
		}

		runner := &pipelineConfig.CdWorkflowRunner{
			Name:         cdPipeline.Name,
			WorkflowType: bean.CD_WORKFLOW_TYPE_DEPLOY,
			ExecutorType: pipelineConfig.WORKFLOW_EXECUTOR_TYPE_AWF,
			Status:       pipelineConfig.WorkflowInitiated, //deployment Initiated for manual trigger
			TriggeredBy:  overrideRequest.UserId,
			StartedOn:    triggeredAt,
			Namespace:    impl.config.GetDefaultNamespace(),
			CdWorkflowId: cdWorkflowId,
			AuditLog:     sql.AuditLog{CreatedOn: triggeredAt, CreatedBy: overrideRequest.UserId, UpdatedOn: triggeredAt, UpdatedBy: overrideRequest.UserId},
		}
		if approvalRequestId > 0 {
			runner.DeploymentApprovalRequestId = approvalRequestId
		}
		savedWfr, err := impl.cdWorkflowRepository.SaveWorkFlowRunner(runner)
		overrideRequest.WfrId = savedWfr.Id
		if err != nil {
			impl.logger.Errorw("err in creating cdWorkflowRunner, ManualCdTrigger", "cdWorkflowId", cdWorkflowId, "err", err)
			return 0, "", err
		}

		if filterEvaluationAudit != nil {
			//update resource_filter_evaluation entry with wfrId and type
			err = impl.resourceFilterService.UpdateFilterEvaluationAuditRef(filterEvaluationAudit.Id, resourceFilter.CdWorkflowRunner, runner.Id)
			if err != nil {
				impl.logger.Errorw("error in updating filter evaluation audit reference", "filterEvaluationAuditId", filterEvaluationAudit.Id, "err", err)
				return 0, "", err
			}
		}
		if approvalRequestId > 0 {
			err = impl.deploymentApprovalRepository.ConsumeApprovalRequest(approvalRequestId)
			if err != nil {
				return 0, "", err
			}
		}

		runner.CdWorkflow = &pipelineConfig.CdWorkflow{
			Pipeline: cdPipeline,
		}
		overrideRequest.CdWorkflowId = cdWorkflowId
		// creating cd pipeline status timeline for deployment initialisation
		timeline := impl.pipelineStatusTimelineService.GetTimelineDbObjectByTimelineStatusAndTimelineDescription(savedWfr.Id, 0, pipelineConfig.TIMELINE_STATUS_DEPLOYMENT_INITIATED, pipelineConfig.TIMELINE_DESCRIPTION_DEPLOYMENT_INITIATED, overrideRequest.UserId, time.Now())
		_, span = otel.Tracer("orchestrator").Start(ctx, "cdPipelineStatusTimelineRepo.SaveTimelineForACDHelmApps")
		err = impl.pipelineStatusTimelineService.SaveTimeline(timeline, nil, false)

		span.End()
		if err != nil {
			impl.logger.Errorw("error in creating timeline status for deployment initiation, ManualCdTrigger", "err", err, "timeline", timeline)
		}

		//checking vulnerability for deploying image
		isVulnerable, err := impl.GetArtifactVulnerabilityStatus(artifact, cdPipeline, ctx)
		if err != nil {
			impl.logger.Errorw("error in getting Artifact vulnerability status, ManualCdTrigger", "err", err)
			return 0, "", err
		}

		if isVulnerable == true {
			// if image vulnerable, update timeline status and return
			if err = impl.MarkCurrentDeploymentFailed(runner, errors.New(pipelineConfig.FOUND_VULNERABILITY), overrideRequest.UserId); err != nil {
				impl.logger.Errorw("error while updating current runner status to failed, TriggerDeployment", "wfrId", runner.Id, "err", err)
			}
			return 0, "", fmt.Errorf("found vulnerability for image digest %s", artifact.ImageDigest)
		}

		// Deploy the release
		_, span = otel.Tracer("orchestrator").Start(ctx, "WorkflowDagExecutorImpl.HandleCDTriggerRelease")
		var releaseErr error
		releaseId, manifest, releaseErr = impl.HandleCDTriggerRelease(overrideRequest, ctx, triggeredAt, overrideRequest.UserId)
		span.End()
		// if releaseErr found, then the mark current deployment Failed and return
		if releaseErr != nil {
			err := impl.MarkCurrentDeploymentFailed(runner, releaseErr, overrideRequest.UserId)
			if err != nil {
				impl.logger.Errorw("error while updating current runner status to failed, updatePreviousDeploymentStatus", "cdWfr", runner.Id, "err", err)
			}
<<<<<<< HEAD
			return 0, "", releaseErr
=======
			return 0, releaseErr
>>>>>>> 28b07fd7
		}
		//skip updatePreviousDeploymentStatus if Async Install is enabled; handled inside SubscribeDevtronAsyncHelmInstallRequest
		if !impl.appService.IsDevtronAsyncInstallModeEnabled(cdPipeline.DeploymentAppType) {
			// Update previous deployment runner status (in transaction): Failed
			_, span = otel.Tracer("orchestrator").Start(ctx, "updatePreviousDeploymentStatus")
			err1 := impl.updatePreviousDeploymentStatus(runner, cdPipeline.Id, triggeredAt, overrideRequest.UserId)
			span.End()
			if err1 != nil {
				impl.logger.Errorw("error while update previous cd workflow runners, ManualCdTrigger", "err", err, "runner", runner, "pipelineId", cdPipeline.Id)
				return 0, "", err1
			}
		}
		if overrideRequest.DeploymentAppType == util.PIPELINE_DEPLOYMENT_TYPE_MANIFEST_DOWNLOAD || overrideRequest.DeploymentAppType == util.PIPELINE_DEPLOYMENT_TYPE_MANIFEST_PUSH {
			if err == nil {
				runner := &pipelineConfig.CdWorkflowRunner{
					Id:                 runner.Id,
					Name:               cdPipeline.Name,
					WorkflowType:       bean.CD_WORKFLOW_TYPE_DEPLOY,
					ExecutorType:       pipelineConfig.WORKFLOW_EXECUTOR_TYPE_AWF,
					TriggeredBy:        overrideRequest.UserId,
					StartedOn:          triggeredAt,
					Status:             pipelineConfig.WorkflowSucceeded,
					Namespace:          impl.config.GetDefaultNamespace(),
					CdWorkflowId:       overrideRequest.CdWorkflowId,
					AuditLog:           sql.AuditLog{CreatedOn: triggeredAt, CreatedBy: overrideRequest.UserId, UpdatedOn: triggeredAt, UpdatedBy: overrideRequest.UserId},
					HelmReferenceChart: manifest,
					FinishedOn:         time.Now(),
				}
				updateErr := impl.cdWorkflowRepository.UpdateWorkFlowRunner(runner)
				if updateErr != nil {
					impl.logger.Errorw("error in updating runner for manifest_download type", "err", err)
				}
				// Handle auto trigger after deployment success event
				pipelineOverride, err := impl.pipelineOverrideRepository.FindLatestByCdWorkflowId(overrideRequest.CdWorkflowId)
				if err != nil {
					impl.logger.Errorw("error in getting latest pipeline override by cdWorkflowId", "err", err, "cdWorkflowId", cdWf.Id)
					return 0, "", err
				}
				go impl.HandleDeploymentSuccessEvent(pipelineOverride)
			}
		}

	case bean.CD_WORKFLOW_TYPE_POST:
		cdWfRunner, err := impl.cdWorkflowRepository.FindByWorkflowIdAndRunnerType(ctx, overrideRequest.CdWorkflowId, bean.CD_WORKFLOW_TYPE_DEPLOY)
		if err != nil && !util.IsErrNoRows(err) {
			impl.logger.Errorw("err in getting cdWorkflowRunner, ManualCdTrigger", "cdWorkflowId", overrideRequest.CdWorkflowId, "err", err)
			return 0, "", err
		}

		var cdWf *pipelineConfig.CdWorkflow
		if cdWfRunner.CdWorkflowId == 0 {
			cdWf = &pipelineConfig.CdWorkflow{
				CiArtifactId: ciArtifactId,
				PipelineId:   overrideRequest.PipelineId,
				AuditLog:     sql.AuditLog{CreatedOn: triggeredAt, CreatedBy: overrideRequest.UserId, UpdatedOn: triggeredAt, UpdatedBy: overrideRequest.UserId},
			}
			err := impl.cdWorkflowRepository.SaveWorkFlow(ctx, cdWf)
			if err != nil {
				impl.logger.Errorw("error in creating cdWorkflow, ManualCdTrigger", "CdWorkflowId", overrideRequest.CdWorkflowId, "err", err)
				return 0, "", err
			}
			overrideRequest.CdWorkflowId = cdWf.Id
		} else {
			_, span = otel.Tracer("orchestrator").Start(ctx, "cdWorkflowRepository.FindById")
			cdWf, err = impl.cdWorkflowRepository.FindById(overrideRequest.CdWorkflowId)
			span.End()
			if err != nil && !util.IsErrNoRows(err) {
				impl.logger.Errorw("error in getting cdWorkflow, ManualCdTrigger", "CdWorkflowId", overrideRequest.CdWorkflowId, "err", err)
				return 0, "", err
			}
		}
		_, span = otel.Tracer("orchestrator").Start(ctx, "TriggerPostStage")
		err = impl.TriggerPostStage(cdWf, cdPipeline, overrideRequest.UserId, 0)
		span.End()
		if err != nil {
			impl.logger.Errorw("error in TriggerPostStage, ManualCdTrigger", "CdWorkflowId", cdWf.Id, "err", err)
			return 0, "", err
		}
	default:
		impl.logger.Errorw("invalid CdWorkflowType, ManualCdTrigger", "CdWorkflowType", overrideRequest.CdWorkflowType, "err", err)
		return 0, "", fmt.Errorf("invalid CdWorkflowType %s for the trigger request", string(overrideRequest.CdWorkflowType))
	}
	return releaseId, helmPackageName, err
}

type BulkTriggerRequest struct {
	CiArtifactId int `sql:"ci_artifact_id"`
	PipelineId   int `sql:"pipeline_id"`
}

func (impl *WorkflowDagExecutorImpl) TriggerBulkDeploymentAsync(requests []*BulkTriggerRequest, UserId int32) (interface{}, error) {
	var cdWorkflows []*pipelineConfig.CdWorkflow
	for _, request := range requests {
		cdWf := &pipelineConfig.CdWorkflow{
			CiArtifactId:   request.CiArtifactId,
			PipelineId:     request.PipelineId,
			AuditLog:       sql.AuditLog{CreatedOn: time.Now(), CreatedBy: UserId, UpdatedOn: time.Now(), UpdatedBy: UserId},
			WorkflowStatus: pipelineConfig.REQUEST_ACCEPTED,
		}
		cdWorkflows = append(cdWorkflows, cdWf)
	}
	err := impl.cdWorkflowRepository.SaveWorkFlows(cdWorkflows...)
	if err != nil {
		impl.logger.Errorw("error in saving wfs", "req", requests, "err", err)
		return nil, err
	}
	impl.triggerNatsEventForBulkAction(cdWorkflows)
	return nil, nil
	//return
	//publish nats async
	//update status
	//consume message
}

type DeploymentGroupAppWithEnv struct {
	EnvironmentId     int         `json:"environmentId"`
	DeploymentGroupId int         `json:"deploymentGroupId"`
	AppId             int         `json:"appId"`
	Active            bool        `json:"active"`
	UserId            int32       `json:"userId"`
	RequestType       RequestType `json:"requestType" validate:"oneof=START STOP"`
}

func (impl *WorkflowDagExecutorImpl) TriggerBulkHibernateAsync(request StopDeploymentGroupRequest, ctx context.Context) (interface{}, error) {
	dg, err := impl.groupRepository.FindByIdWithApp(request.DeploymentGroupId)
	if err != nil {
		impl.logger.Errorw("error while fetching dg", "err", err)
		return nil, err
	}

	for _, app := range dg.DeploymentGroupApps {
		deploymentGroupAppWithEnv := &DeploymentGroupAppWithEnv{
			AppId:             app.AppId,
			EnvironmentId:     dg.EnvironmentId,
			DeploymentGroupId: dg.Id,
			Active:            dg.Active,
			UserId:            request.UserId,
			RequestType:       request.RequestType,
		}

		data, err := json.Marshal(deploymentGroupAppWithEnv)
		if err != nil {
			impl.logger.Errorw("error while writing app stop event to nats ", "app", app.AppId, "deploymentGroup", app.DeploymentGroupId, "err", err)
		} else {
			err = impl.pubsubClient.Publish(pubsub.BULK_HIBERNATE_TOPIC, string(data))
			if err != nil {
				impl.logger.Errorw("Error while publishing request", "topic", pubsub.BULK_HIBERNATE_TOPIC, "error", err)
			}
		}
	}
	return nil, nil
}

func (impl *WorkflowDagExecutorImpl) FetchApprovalPendingArtifacts(pipelineId, limit, offset, requiredApprovals int, searchString string) ([]bean2.CiArtifactBean, int, error) {

	var ciArtifacts []bean2.CiArtifactBean
	deploymentApprovalRequests, totalCount, err := impl.deploymentApprovalRepository.FetchApprovalPendingArtifacts(pipelineId, limit, offset, requiredApprovals, searchString)
	if err != nil {
		impl.logger.Errorw("error occurred while fetching approval request data", "pipelineId", pipelineId, "err", err)
		return ciArtifacts, 0, err
	}

	var artifactIds []int
	for _, request := range deploymentApprovalRequests {
		artifactIds = append(artifactIds, request.ArtifactId)
	}

	if len(artifactIds) > 0 {
		deploymentApprovalRequests, err = impl.getLatestDeploymentByArtifactIds(pipelineId, deploymentApprovalRequests, artifactIds)
		if err != nil {
			impl.logger.Errorw("error occurred while fetching FetchLatestDeploymentByArtifactIds", "pipelineId", pipelineId, "artifactIds", artifactIds, "err", err)
			return nil, 0, err
		}
	}

	for _, request := range deploymentApprovalRequests {

		mInfo, err := parseMaterialInfo([]byte(request.CiArtifact.MaterialInfo), request.CiArtifact.DataSource)
		if err != nil {
			mInfo = []byte("[]")
			impl.logger.Errorw("Error in parsing artifact material info", "err", err)
		}

		var artifact bean2.CiArtifactBean
		ciArtifact := request.CiArtifact
		artifact.Id = ciArtifact.Id
		artifact.Image = ciArtifact.Image
		artifact.ImageDigest = ciArtifact.ImageDigest
		artifact.MaterialInfo = mInfo
		artifact.DataSource = ciArtifact.DataSource
		artifact.Deployed = ciArtifact.Deployed
		artifact.Scanned = ciArtifact.Scanned
		artifact.ScanEnabled = ciArtifact.ScanEnabled
		artifact.CiPipelineId = ciArtifact.PipelineId
		artifact.DeployedTime = formatDate(ciArtifact.DeployedTime, bean2.LayoutRFC3339)
		if ciArtifact.WorkflowId != nil {
			artifact.WfrId = *ciArtifact.WorkflowId
		}
		artifact.CiPipelineId = ciArtifact.PipelineId
		ciArtifacts = append(ciArtifacts, artifact)
	}

	return ciArtifacts, totalCount, err
}

func (impl *WorkflowDagExecutorImpl) getLatestDeploymentByArtifactIds(pipelineId int, deploymentApprovalRequests []*pipelineConfig.DeploymentApprovalRequest, artifactIds []int) ([]*pipelineConfig.DeploymentApprovalRequest, error) {
	var latestDeployedArtifacts []*pipelineConfig.DeploymentApprovalRequest
	var err error
	if len(artifactIds) > 0 {
		latestDeployedArtifacts, err = impl.deploymentApprovalRepository.FetchLatestDeploymentByArtifactIds(pipelineId, artifactIds)
		if err != nil {
			impl.logger.Errorw("error occurred while fetching FetchLatestDeploymentByArtifactIds", "pipelineId", pipelineId, "artifactIds", artifactIds, "err", err)
			return nil, err
		}
	}
	latestDeployedArtifactsMap := make(map[int]time.Time, 0)
	for _, artifact := range latestDeployedArtifacts {
		latestDeployedArtifactsMap[artifact.ArtifactId] = artifact.AuditLog.CreatedOn
	}

	for _, request := range deploymentApprovalRequests {
		if deployedTime, ok := latestDeployedArtifactsMap[request.ArtifactId]; ok {
			request.CiArtifact.Deployed = true
			request.CiArtifact.DeployedTime = deployedTime
		}
	}

	return deploymentApprovalRequests, nil
}

func (impl *WorkflowDagExecutorImpl) FetchApprovalDataForArtifacts(artifactIds []int, pipelineId int, requiredApprovals int) (map[int]*pipelineConfig.UserApprovalMetadata, error) {
	artifactIdVsApprovalMetadata := make(map[int]*pipelineConfig.UserApprovalMetadata)
	deploymentApprovalRequests, err := impl.deploymentApprovalRepository.FetchApprovalDataForArtifacts(artifactIds, pipelineId)
	if err != nil {
		return artifactIdVsApprovalMetadata, err
	}

	var requestedUserIds []int32
	for _, approvalRequest := range deploymentApprovalRequests {
		requestedUserIds = append(requestedUserIds, approvalRequest.CreatedBy)
	}

	userInfos, err := impl.user.GetByIds(requestedUserIds)
	if err != nil {
		impl.logger.Errorw("error occurred while fetching users", "requestedUserIds", requestedUserIds, "err", err)
		return artifactIdVsApprovalMetadata, err
	}
	userInfoMap := make(map[int32]bean.UserInfo)
	for _, userInfo := range userInfos {
		userId := userInfo.Id
		userInfoMap[userId] = userInfo
	}

	for _, approvalRequest := range deploymentApprovalRequests {
		artifactId := approvalRequest.ArtifactId
		requestedUserId := approvalRequest.CreatedBy
		if userInfo, ok := userInfoMap[requestedUserId]; ok {
			approvalRequest.UserEmail = userInfo.EmailId
		}
		approvalMetadata := approvalRequest.ConvertToApprovalMetadata()
		if approvalRequest.GetApprovedCount() >= requiredApprovals {
			approvalMetadata.ApprovalRuntimeState = pipelineConfig.ApprovedApprovalState
		} else {
			approvalMetadata.ApprovalRuntimeState = pipelineConfig.RequestedApprovalState
		}
		artifactIdVsApprovalMetadata[artifactId] = approvalMetadata
	}
	return artifactIdVsApprovalMetadata, nil

}

func (impl *WorkflowDagExecutorImpl) triggerNatsEventForBulkAction(cdWorkflows []*pipelineConfig.CdWorkflow) {
	for _, wf := range cdWorkflows {
		data, err := json.Marshal(wf)
		if err != nil {
			wf.WorkflowStatus = pipelineConfig.QUE_ERROR
		} else {
			err = impl.pubsubClient.Publish(pubsub.BULK_DEPLOY_TOPIC, string(data))
			if err != nil {
				wf.WorkflowStatus = pipelineConfig.QUE_ERROR
			} else {
				wf.WorkflowStatus = pipelineConfig.ENQUEUED
			}
		}
		err = impl.cdWorkflowRepository.UpdateWorkFlow(wf)
		if err != nil {
			impl.logger.Errorw("error in publishing wf msg", "wf", wf, "err", err)
		}
	}
}

func (impl *WorkflowDagExecutorImpl) subscribeTriggerBulkAction() error {
	callback := func(msg *model.PubSubMsg) {
		impl.logger.Debug("subscribeTriggerBulkAction event received")
		//defer msg.Ack()
		cdWorkflow := new(pipelineConfig.CdWorkflow)
		err := json.Unmarshal([]byte(string(msg.Data)), cdWorkflow)
		if err != nil {
			impl.logger.Error("Error while unmarshalling cdWorkflow json object", "error", err)
			return
		}
		impl.logger.Debugw("subscribeTriggerBulkAction event:", "cdWorkflow", cdWorkflow)
		wf := &pipelineConfig.CdWorkflow{
			Id:           cdWorkflow.Id,
			CiArtifactId: cdWorkflow.CiArtifactId,
			PipelineId:   cdWorkflow.PipelineId,
			AuditLog: sql.AuditLog{
				UpdatedOn: time.Now(),
			},
		}
		latest, err := impl.cdWorkflowRepository.IsLatestWf(cdWorkflow.PipelineId, cdWorkflow.Id)
		if err != nil {
			impl.logger.Errorw("error in determining latest", "wf", cdWorkflow, "err", err)
			wf.WorkflowStatus = pipelineConfig.DEQUE_ERROR
			impl.cdWorkflowRepository.UpdateWorkFlow(wf)
			return
		}
		if !latest {
			wf.WorkflowStatus = pipelineConfig.DROPPED_STALE
			impl.cdWorkflowRepository.UpdateWorkFlow(wf)
			return
		}
		pipeline, err := impl.pipelineRepository.FindById(cdWorkflow.PipelineId)
		if err != nil {
			impl.logger.Errorw("error in fetching pipeline", "err", err)
			wf.WorkflowStatus = pipelineConfig.TRIGGER_ERROR
			impl.cdWorkflowRepository.UpdateWorkFlow(wf)
			return
		}
		artefact, err := impl.ciArtifactRepository.Get(cdWorkflow.CiArtifactId)
		if err != nil {
			impl.logger.Errorw("error in fetching artefact", "err", err)
			wf.WorkflowStatus = pipelineConfig.TRIGGER_ERROR
			impl.cdWorkflowRepository.UpdateWorkFlow(wf)
			return
		}
		err = impl.triggerStageForBulk(wf, pipeline, artefact, false, cdWorkflow.CreatedBy)
		if err != nil {
			impl.logger.Errorw("error in cd trigger ", "err", err)
			wf.WorkflowStatus = pipelineConfig.TRIGGER_ERROR
		} else {
			wf.WorkflowStatus = pipelineConfig.WF_STARTED
		}
		impl.cdWorkflowRepository.UpdateWorkFlow(wf)
	}
	err := impl.pubsubClient.Subscribe(pubsub.BULK_DEPLOY_TOPIC, callback)
	return err
}

func (impl *WorkflowDagExecutorImpl) subscribeHibernateBulkAction() error {
	callback := func(msg *model.PubSubMsg) {
		impl.logger.Debug("subscribeHibernateBulkAction event received")
		//defer msg.Ack()
		deploymentGroupAppWithEnv := new(DeploymentGroupAppWithEnv)
		err := json.Unmarshal([]byte(string(msg.Data)), deploymentGroupAppWithEnv)
		if err != nil {
			impl.logger.Error("Error while unmarshalling deploymentGroupAppWithEnv json object", err)
			return
		}
		impl.logger.Debugw("subscribeHibernateBulkAction event:", "DeploymentGroupAppWithEnv", deploymentGroupAppWithEnv)

		stopAppRequest := &StopAppRequest{
			AppId:         deploymentGroupAppWithEnv.AppId,
			EnvironmentId: deploymentGroupAppWithEnv.EnvironmentId,
			UserId:        deploymentGroupAppWithEnv.UserId,
			RequestType:   deploymentGroupAppWithEnv.RequestType,
		}
		ctx, err := impl.buildACDContext()
		if err != nil {
			impl.logger.Errorw("error in creating acd synch context", "err", err)
			return
		}
		_, err = impl.StopStartApp(stopAppRequest, ctx)
		if err != nil {
			impl.logger.Errorw("error in stop app request", "err", err)
			return
		}
	}
	err := impl.pubsubClient.Subscribe(pubsub.BULK_HIBERNATE_TOPIC, callback)
	return err
}

func (impl *WorkflowDagExecutorImpl) buildACDContext() (acdContext context.Context, err error) {
	//this part only accessible for acd apps hibernation, if acd configured it will fetch latest acdToken, else it will return error
	acdToken, err := impl.argoUserService.GetLatestDevtronArgoCdUserToken()
	if err != nil {
		impl.logger.Errorw("error in getting acd token", "err", err)
		return nil, err
	}
	ctx := context.Background()
	ctx = context.WithValue(ctx, "token", acdToken)
	return ctx, nil
}

func extractTimelineFailedStatusDetails(err error) string {
	errorString := util.GetGRPCErrorDetailedMessage(err)
	switch errorString {
	case pipelineConfig.FOUND_VULNERABILITY:
		return pipelineConfig.TIMELINE_DESCRIPTION_VULNERABLE_IMAGE
	default:
		return util.GetTruncatedMessage(fmt.Sprintf("Deployment failed: %s", errorString), 255)
	}
}

func (impl *WorkflowDagExecutorImpl) MarkPipelineStatusTimelineFailed(runner *pipelineConfig.CdWorkflowRunner, releaseErr error) error {
	//creating cd pipeline status timeline for deployment failed
	terminalStatusExists, timelineErr := impl.cdPipelineStatusTimelineRepo.CheckIfTerminalStatusTimelinePresentByWfrId(runner.Id)
	if timelineErr != nil {
		impl.logger.Errorw("error in checking if terminal status timeline exists by wfrId", "err", timelineErr, "wfrId", runner.Id)
		return timelineErr
	}
	if !terminalStatusExists {
		impl.logger.Infow("marking pipeline deployment failed", "err", releaseErr)
		timeline := &pipelineConfig.PipelineStatusTimeline{
			CdWorkflowRunnerId: runner.Id,
			Status:             pipelineConfig.TIMELINE_STATUS_DEPLOYMENT_FAILED,
			StatusDetail:       extractTimelineFailedStatusDetails(releaseErr),
			StatusTime:         time.Now(),
			AuditLog: sql.AuditLog{
				CreatedBy: 1,
				CreatedOn: time.Now(),
				UpdatedBy: 1,
				UpdatedOn: time.Now(),
			},
		}
		timelineErr = impl.pipelineStatusTimelineService.SaveTimeline(timeline, nil, false)
		if timelineErr != nil {
			impl.logger.Errorw("error in creating timeline status for deployment fail", "err", timelineErr, "timeline", timeline)
		}
	}
	return nil
}

func (impl *WorkflowDagExecutorImpl) UpdateTriggerCDMetricsOnFinish(runner *pipelineConfig.CdWorkflowRunner) {
	cdMetrics := util4.CDMetrics{
		AppName:         runner.CdWorkflow.Pipeline.DeploymentAppName,
		Status:          runner.Status,
		DeploymentType:  runner.CdWorkflow.Pipeline.DeploymentAppType,
		EnvironmentName: runner.CdWorkflow.Pipeline.Environment.Name,
		Time:            time.Since(runner.StartedOn).Seconds() - time.Since(runner.FinishedOn).Seconds(),
	}
	util4.TriggerCDMetrics(cdMetrics, impl.config.ExposeCDMetrics)
	return
}

func (impl *WorkflowDagExecutorImpl) MarkCurrentDeploymentFailed(runner *pipelineConfig.CdWorkflowRunner, releaseErr error, triggeredBy int32) error {
	err := impl.MarkPipelineStatusTimelineFailed(runner, releaseErr)
	if err != nil {
		impl.logger.Errorw("error updating CdPipelineStatusTimeline", "err", err, "releaseErr", releaseErr)
		return err
	}
	//update current WF with error status
	impl.logger.Errorw("error in triggering cd WF, setting wf status as fail ", "wfId", runner.Id, "err", releaseErr)
	runner.Status = pipelineConfig.WorkflowFailed
	runner.Message = util.GetGRPCErrorDetailedMessage(releaseErr)
	runner.FinishedOn = time.Now()
	runner.UpdatedOn = time.Now()
	runner.UpdatedBy = triggeredBy
	err1 := impl.cdWorkflowRepository.UpdateWorkFlowRunner(runner)
	if err1 != nil {
		impl.logger.Errorw("error updating cd wf runner status", "err", releaseErr, "currentRunner", runner)
		return err1
	}
	impl.UpdateTriggerCDMetricsOnFinish(runner)
	return nil
}

func (impl *WorkflowDagExecutorImpl) TriggerCD(artifact *repository.CiArtifact, cdWorkflowId, wfrId int, pipeline *pipelineConfig.Pipeline, triggeredAt time.Time) (*[]byte, error) {
	impl.logger.Debugw("automatic pipeline trigger attempt async", "artifactId", artifact.Id)
	manifest, err := impl.triggerReleaseAsync(artifact, cdWorkflowId, wfrId, pipeline, triggeredAt)
	if err != nil {
		impl.logger.Errorw("error in cd trigger", "err", err)
		return manifest, err
	}
	return manifest, err
}

func (impl *WorkflowDagExecutorImpl) triggerReleaseAsync(artifact *repository.CiArtifact, cdWorkflowId, wfrId int, pipeline *pipelineConfig.Pipeline, triggeredAt time.Time) (*[]byte, error) {
	manifest, err := impl.validateAndTrigger(pipeline, artifact, cdWorkflowId, wfrId, triggeredAt)
	if err != nil {
		impl.logger.Errorw("error in trigger for pipeline", "pipelineId", strconv.Itoa(pipeline.Id))
	}
	impl.logger.Debugw("trigger attempted for all pipeline ", "artifactId", artifact.Id)
	return manifest, err
}

func (impl *WorkflowDagExecutorImpl) validateAndTrigger(p *pipelineConfig.Pipeline, artifact *repository.CiArtifact, cdWorkflowId, wfrId int, triggeredAt time.Time) (*[]byte, error) {
	object := impl.enforcerUtil.GetAppRBACNameByAppId(p.AppId)
	envApp := strings.Split(object, "/")
	if len(envApp) != 2 {
		impl.logger.Error("invalid req, app and env not found from rbac")
		return nil, errors2.New("invalid req, app and env not found from rbac")
	}
	manifest, err := impl.releasePipeline(p, artifact, cdWorkflowId, wfrId, triggeredAt)
	return manifest, err
}

func (impl *WorkflowDagExecutorImpl) releasePipeline(pipeline *pipelineConfig.Pipeline, artifact *repository.CiArtifact, cdWorkflowId, wfrId int, triggeredAt time.Time) (*[]byte, error) {
	impl.logger.Debugw("triggering release for ", "cdPipelineId", pipeline.Id, "artifactId", artifact.Id)

	pipeline, err := impl.pipelineRepository.FindById(pipeline.Id)
	if err != nil {
		impl.logger.Errorw("error in fetching pipeline by pipelineId", "err", err)
		return nil, err
	}

	request := &bean.ValuesOverrideRequest{
		PipelineId:           pipeline.Id,
		UserId:               artifact.CreatedBy,
		CiArtifactId:         artifact.Id,
		AppId:                pipeline.AppId,
		CdWorkflowId:         cdWorkflowId,
		ForceTrigger:         true,
		DeploymentWithConfig: bean.DEPLOYMENT_CONFIG_TYPE_LAST_SAVED,
		WfrId:                wfrId,
	}
	impl.SetPipelineFieldsInOverrideRequest(request, pipeline)

	ctx, err := impl.buildACDContext()
	if err != nil {
		impl.logger.Errorw("error in creating acd sync context", "pipelineId", pipeline.Id, "artifactId", artifact.Id, "err", err)
		return nil, err
	}
	//setting deployedBy as 1(system user) since case of auto trigger
	_, span := otel.Tracer("orchestrator").Start(ctx, "WorkflowDagExecutorImpl.HandleCDTriggerRelease")
	id, manifest, err := impl.HandleCDTriggerRelease(request, ctx, triggeredAt, 1)
	span.End()
	if err != nil {
		impl.logger.Errorw("error in auto  cd pipeline trigger", "pipelineId", pipeline.Id, "artifactId", artifact.Id, "err", err)
	} else {
		impl.logger.Infow("pipeline successfully triggered ", "cdPipelineId", pipeline.Id, "artifactId", artifact.Id, "releaseId", id)
	}
	return &manifest, err

}

func (impl *WorkflowDagExecutorImpl) SetPipelineFieldsInOverrideRequest(overrideRequest *bean.ValuesOverrideRequest, pipeline *pipelineConfig.Pipeline) {
	overrideRequest.PipelineId = pipeline.Id
	overrideRequest.PipelineName = pipeline.Name
	overrideRequest.EnvId = pipeline.EnvironmentId
	environment := pipeline.Environment
	overrideRequest.EnvName = environment.Name
	overrideRequest.ClusterId = environment.ClusterId
	overrideRequest.IsProdEnv = environment.Default
	overrideRequest.AppId = pipeline.AppId
	overrideRequest.ProjectId = pipeline.App.TeamId
	overrideRequest.AppName = pipeline.App.AppName
	overrideRequest.DeploymentAppType = pipeline.DeploymentAppType
}

func (impl *WorkflowDagExecutorImpl) GetTriggerEvent(deploymentAppType string, triggeredAt time.Time, deployedBy int32) bean.TriggerEvent {
	// trigger event will decide whether to perform GitOps or deployment for a particular deployment app type
	triggerEvent := bean.TriggerEvent{
		TriggeredBy: deployedBy,
		TriggerdAt:  triggeredAt,
	}
	switch deploymentAppType {
	case bean2.ArgoCd:
		triggerEvent.PerformChartPush = true
		triggerEvent.PerformDeploymentOnCluster = true
		triggerEvent.GetManifestInResponse = false
		triggerEvent.DeploymentAppType = bean2.ArgoCd
		triggerEvent.ManifestStorageType = bean2.ManifestStorageGit
	case bean2.Helm:
		triggerEvent.PerformChartPush = false
		triggerEvent.PerformDeploymentOnCluster = true
		triggerEvent.GetManifestInResponse = false
		triggerEvent.DeploymentAppType = bean2.Helm
	case bean2.ManifestDownload:
		triggerEvent.PerformChartPush = false
		triggerEvent.PerformDeploymentOnCluster = false
		triggerEvent.GetManifestInResponse = true
		triggerEvent.DeploymentAppType = bean2.ManifestDownload
	case bean2.ManifestPush:
		triggerEvent.PerformChartPush = true
		triggerEvent.PerformDeploymentOnCluster = false
		triggerEvent.GetManifestInResponse = true
		triggerEvent.DeploymentAppType = bean2.ManifestPush
		triggerEvent.ManifestStorageType = bean2.ManifestStorageOCIHelmRepo
	}
	return triggerEvent
}

// write integration/unit test for each function
func (impl *WorkflowDagExecutorImpl) TriggerPipeline(overrideRequest *bean.ValuesOverrideRequest, valuesOverrideResponse *app.ValuesOverrideResponse, builtChartPath string, triggerEvent bean.TriggerEvent, ctx context.Context) (releaseNo int, manifest []byte, err error) {
	isRequestValid, err := impl.ValidateTriggerEvent(triggerEvent)
	if !isRequestValid {
		return releaseNo, manifest, err
	}
	if err != nil && triggerEvent.GetManifestInResponse {
		timeline := &pipelineConfig.PipelineStatusTimeline{
			CdWorkflowRunnerId: overrideRequest.WfrId,
			Status:             "HELM_PACKAGE_GENERATION_FAILED",
			StatusDetail:       fmt.Sprintf("Helm package generation failed. - %v", err),
			StatusTime:         time.Now(),
			AuditLog: sql.AuditLog{
				CreatedBy: overrideRequest.UserId,
				CreatedOn: time.Now(),
				UpdatedBy: overrideRequest.UserId,
				UpdatedOn: time.Now(),
			},
		}
		err1 := impl.pipelineStatusTimelineService.SaveTimeline(timeline, nil, false)
		if err1 != nil {
			impl.logger.Errorw("error in saving timeline for manifest_download type")
		}
	}
	if err != nil {
		return releaseNo, manifest, err
	}

	if triggerEvent.GetManifestInResponse {
		timeline := &pipelineConfig.PipelineStatusTimeline{
			CdWorkflowRunnerId: overrideRequest.WfrId,
			Status:             "HELM_PACKAGE_GENERATED",
			StatusDetail:       "Helm package generated successfully.",
			StatusTime:         time.Now(),
			AuditLog: sql.AuditLog{
				CreatedBy: overrideRequest.UserId,
				CreatedOn: time.Now(),
				UpdatedBy: overrideRequest.UserId,
				UpdatedOn: time.Now(),
			},
		}
		_, span := otel.Tracer("orchestrator").Start(ctx, "cdPipelineStatusTimelineRepo.SaveTimelineForACDHelmApps")
		err = impl.pipelineStatusTimelineService.SaveTimeline(timeline, nil, false)
		if err != nil {
			impl.logger.Errorw("error in saving timeline for manifest_download type")
		}
		span.End()
		err = impl.MergeDefaultValuesWithOverrideValues(valuesOverrideResponse.MergedValues, builtChartPath)
		if err != nil {
			impl.logger.Errorw("error in merging default values with override values ", "err", err)
			return releaseNo, manifest, err
		}
		// for downloaded manifest name is equal to <app-name>-<env-name>-<image-tag>
		image := valuesOverrideResponse.Artifact.Image
		var imageTag string
		if len(image) > 0 {
			imageTag = strings.Split(image, ":")[1]
		}
		chartName := fmt.Sprintf("%s-%s-%s", overrideRequest.AppName, overrideRequest.EnvName, imageTag)
		// As this chart will be pushed, don't delete it now
		deleteChart := !triggerEvent.PerformChartPush
		manifest, err = impl.chartTemplateService.LoadChartInBytes(builtChartPath, deleteChart, chartName, valuesOverrideResponse.EnvOverride.Chart.ChartVersion)
		if err != nil {
			impl.logger.Errorw("error in converting chart to bytes", "err", err)
			return releaseNo, manifest, err
		}
	}

	if triggerEvent.PerformChartPush {
		//update workflow runner status, used in app workflow view
		err = impl.UpdateCDWorkflowRunnerStatus(ctx, overrideRequest, triggerEvent.TriggerdAt, pipelineConfig.WorkflowInProgress, "")
		if err != nil {
			impl.logger.Errorw("error in updating the workflow runner status, createHelmAppForCdPipeline", "err", err)
			return releaseNo, manifest, err
		}
		manifestPushTemplate, err := impl.BuildManifestPushTemplate(overrideRequest, valuesOverrideResponse, builtChartPath)
		if err != nil {
			impl.logger.Errorw("error in building manifest push template", "err", err)
			return releaseNo, manifest, err
		}
		manifestPushService := impl.GetManifestPushService(triggerEvent.ManifestStorageType)
		manifestPushResponse := manifestPushService.PushChart(manifestPushTemplate, ctx)
		if manifestPushResponse.Error != nil {
			impl.logger.Errorw("Error in pushing manifest to git/helm", "err", err, "git_repo_url", manifestPushTemplate.RepoUrl)
			return releaseNo, manifest, manifestPushResponse.Error
		}
		pipelineOverrideUpdateRequest := &chartConfig.PipelineOverride{
			Id:                     valuesOverrideResponse.PipelineOverride.Id,
			GitHash:                manifestPushResponse.CommitHash,
			CommitTime:             manifestPushResponse.CommitTime,
			EnvConfigOverrideId:    valuesOverrideResponse.EnvOverride.Id,
			PipelineOverrideValues: valuesOverrideResponse.ReleaseOverrideJSON,
			PipelineId:             overrideRequest.PipelineId,
			CiArtifactId:           overrideRequest.CiArtifactId,
			PipelineMergedValues:   valuesOverrideResponse.MergedValues,
			AuditLog:               sql.AuditLog{UpdatedOn: triggerEvent.TriggerdAt, UpdatedBy: overrideRequest.UserId},
		}
		_, span := otel.Tracer("orchestrator").Start(ctx, "pipelineOverrideRepository.Update")
		err = impl.pipelineOverrideRepository.Update(pipelineOverrideUpdateRequest)
		span.End()
	}

	if triggerEvent.PerformDeploymentOnCluster {
		err = impl.DeployApp(overrideRequest, valuesOverrideResponse, triggerEvent.TriggerdAt, ctx)
		if err != nil {
			impl.logger.Errorw("error in deploying app", "err", err)
			return releaseNo, manifest, err
		}
	}

	go impl.WriteCDTriggerEvent(overrideRequest, valuesOverrideResponse.Artifact, valuesOverrideResponse.PipelineOverride.PipelineReleaseCounter, valuesOverrideResponse.PipelineOverride.Id, overrideRequest.WfrId)

	_, span := otel.Tracer("orchestrator").Start(ctx, "MarkImageScanDeployed")
	_ = impl.MarkImageScanDeployed(overrideRequest.AppId, valuesOverrideResponse.EnvOverride.TargetEnvironment, valuesOverrideResponse.Artifact.ImageDigest, overrideRequest.ClusterId, valuesOverrideResponse.Artifact.ScanEnabled)
	span.End()

	middleware.CdTriggerCounter.WithLabelValues(overrideRequest.AppName, overrideRequest.EnvName).Inc()

	return valuesOverrideResponse.PipelineOverride.PipelineReleaseCounter, manifest, nil

}

func (impl *WorkflowDagExecutorImpl) ValidateTriggerEvent(triggerEvent bean.TriggerEvent) (bool, error) {

	switch triggerEvent.DeploymentAppType {
	case bean2.ArgoCd:
		if !triggerEvent.PerformChartPush {
			return false, errors3.New("For deployment type ArgoCd, PerformChartPush flag expected value = true, got false")
		}
	case bean2.Helm:
		return true, nil
	case bean2.ManifestPush:
		if triggerEvent.PerformDeploymentOnCluster {
			return false, errors3.New("For deployment type GitOpsWithoutDeployment, PerformDeploymentOnCluster flag expected value = false, got value = true")
		}
	case bean2.ManifestDownload:
		if triggerEvent.PerformChartPush {
			return false, errors.New("For deployment type ManifestDownload,  PerformChartPush flag expected value = false, got true")
		}
		if triggerEvent.PerformDeploymentOnCluster {
			return false, errors.New("For deployment type ManifestDownload,  PerformDeploymentOnCluster flag expected value = false, got true")
		}
	}
	return true, nil

}

func (impl *WorkflowDagExecutorImpl) BuildManifestForTrigger(overrideRequest *bean.ValuesOverrideRequest, triggeredAt time.Time, ctx context.Context) (valuesOverrideResponse *app.ValuesOverrideResponse, builtChartPath string, err error) {

	valuesOverrideResponse = &app.ValuesOverrideResponse{}
	valuesOverrideResponse, err = impl.GetValuesOverrideForTrigger(overrideRequest, triggeredAt, ctx)
	if err != nil {
		impl.logger.Errorw("error in fetching values for trigger", "err", err)
		return valuesOverrideResponse, "", err
	}
	builtChartPath, err = impl.appService.BuildChartAndGetPath(overrideRequest.AppName, valuesOverrideResponse.EnvOverride, ctx)
	if err != nil {
		impl.logger.Errorw("error in parsing reference chart", "err", err)
		return valuesOverrideResponse, "", err
	}
	return valuesOverrideResponse, builtChartPath, err
}

func (impl *WorkflowDagExecutorImpl) CreateHistoriesForDeploymentTrigger(pipeline *pipelineConfig.Pipeline, strategy *chartConfig.PipelineStrategy, envOverride *chartConfig.EnvConfigOverride, deployedOn time.Time, deployedBy int32) error {
	//creating history for deployment template
	deploymentTemplateHistory, err := impl.deploymentTemplateHistoryService.CreateDeploymentTemplateHistoryForDeploymentTrigger(pipeline, envOverride, envOverride.Chart.ImageDescriptorTemplate, deployedOn, deployedBy)
	if err != nil {
		impl.logger.Errorw("error in creating deployment template history for deployment trigger", "err", err)
		return err
	}
	cmId, csId, err := impl.configMapHistoryService.CreateCMCSHistoryForDeploymentTrigger(pipeline, deployedOn, deployedBy)
	if err != nil {
		impl.logger.Errorw("error in creating CM/CS history for deployment trigger", "err", err)
		return err
	}
	if strategy != nil {
		err = impl.pipelineStrategyHistoryService.CreateStrategyHistoryForDeploymentTrigger(strategy, deployedOn, deployedBy, pipeline.TriggerType)
		if err != nil {
			impl.logger.Errorw("error in creating strategy history for deployment trigger", "err", err)
			return err
		}
	}

	var variableSnapshotHistories = util4.GetBeansPtr(
		repository5.GetSnapshotBean(deploymentTemplateHistory.Id, repository5.HistoryReferenceTypeDeploymentTemplate, envOverride.VariableSnapshot),
		repository5.GetSnapshotBean(cmId, repository5.HistoryReferenceTypeConfigMap, envOverride.VariableSnapshotForCM),
		repository5.GetSnapshotBean(csId, repository5.HistoryReferenceTypeSecret, envOverride.VariableSnapshotForCS),
	)
	if len(variableSnapshotHistories) > 0 {
		err = impl.scopedVariableManager.SaveVariableHistoriesForTrigger(variableSnapshotHistories, deployedBy)
		if err != nil {
			return err
		}
	}
	return nil
}

func (impl *WorkflowDagExecutorImpl) BuildManifestPushTemplate(overrideRequest *bean.ValuesOverrideRequest, valuesOverrideResponse *app.ValuesOverrideResponse, builtChartPath string) (*bean4.ManifestPushTemplate, error) {

	manifestPushTemplate := &bean4.ManifestPushTemplate{
		WorkflowRunnerId:      overrideRequest.WfrId,
		AppId:                 overrideRequest.AppId,
		ChartRefId:            valuesOverrideResponse.EnvOverride.Chart.ChartRefId,
		EnvironmentId:         valuesOverrideResponse.EnvOverride.Environment.Id,
		UserId:                overrideRequest.UserId,
		PipelineOverrideId:    valuesOverrideResponse.PipelineOverride.Id,
		AppName:               overrideRequest.AppName,
		TargetEnvironmentName: valuesOverrideResponse.EnvOverride.TargetEnvironment,
		BuiltChartPath:        builtChartPath,
		MergedValues:          valuesOverrideResponse.MergedValues,
	}

	manifestPushConfig, err := impl.manifestPushConfigRepository.GetManifestPushConfigByAppIdAndEnvId(overrideRequest.AppId, overrideRequest.EnvId)
	if err != nil && err != pg.ErrNoRows {
		impl.logger.Errorw("error in fetching manifest push config from db", "err", err)
		return manifestPushTemplate, err
	}

	if manifestPushConfig.Id != 0 {
		if manifestPushConfig.StorageType == bean2.ManifestStorageOCIHelmRepo {
			var credentialsConfig bean4.HelmRepositoryConfig
			err = json.Unmarshal([]byte(manifestPushConfig.CredentialsConfig), &credentialsConfig)
			if err != nil {
				impl.logger.Errorw("error in json unmarshal", "err", err)
				return manifestPushTemplate, err
			}
			dockerArtifactStore, err := impl.dockerArtifactStoreRepository.FindOne(credentialsConfig.ContainerRegistryName)
			if err != nil {
				impl.logger.Errorw("error in fetching artifact info", "err", err)
				return manifestPushTemplate, err
			}
			image := valuesOverrideResponse.Artifact.Image
			imageTag := strings.Split(image, ":")[1]
			repoPath, chartName := app.GetRepoPathAndChartNameFromRepoName(credentialsConfig.RepositoryName)
			manifestPushTemplate.RepoUrl = path.Join(dockerArtifactStore.RegistryURL, repoPath)
			// pushed chart name should be same as repo name configured by user (if repo name is a/b/c chart name will be c)
			manifestPushTemplate.ChartName = chartName
			manifestPushTemplate.ChartVersion = fmt.Sprintf("%d.%d.%d-%s-%s", 1, 0, overrideRequest.WfrId, "DEPLOY", imageTag)
			manifestBytes, err := impl.chartTemplateService.LoadChartInBytes(builtChartPath, true, chartName, manifestPushTemplate.ChartVersion)
			if err != nil {
				impl.logger.Errorw("error in converting chart to bytes", "err", err)
				return manifestPushTemplate, err
			}
			manifestPushTemplate.BuiltChartBytes = &manifestBytes
			containerRegistryConfig := &bean4.ContainerRegistryConfig{
				RegistryUrl:  dockerArtifactStore.RegistryURL,
				Username:     dockerArtifactStore.Username,
				Password:     dockerArtifactStore.Password,
				Insecure:     true,
				AccessKey:    dockerArtifactStore.AWSAccessKeyId,
				SecretKey:    dockerArtifactStore.AWSSecretAccessKey,
				AwsRegion:    dockerArtifactStore.AWSRegion,
				RegistryType: string(dockerArtifactStore.RegistryType),
				RepoName:     repoPath,
			}
			for _, ociRegistryConfig := range dockerArtifactStore.OCIRegistryConfig {
				if ociRegistryConfig.RepositoryType == repository6.OCI_REGISRTY_REPO_TYPE_CHART {
					containerRegistryConfig.IsPublic = ociRegistryConfig.IsPublic
				}
			}
			manifestPushTemplate.ContainerRegistryConfig = containerRegistryConfig

		} else if manifestPushConfig.StorageType == bean2.ManifestStorageGit {
			// need to implement for git repo push
		}
	} else {
		manifestPushTemplate.ChartReferenceTemplate = valuesOverrideResponse.EnvOverride.Chart.ReferenceTemplate
		manifestPushTemplate.ChartName = valuesOverrideResponse.EnvOverride.Chart.ChartName
		manifestPushTemplate.ChartVersion = valuesOverrideResponse.EnvOverride.Chart.ChartVersion
		manifestPushTemplate.ChartLocation = valuesOverrideResponse.EnvOverride.Chart.ChartLocation
		manifestPushTemplate.RepoUrl = valuesOverrideResponse.EnvOverride.Chart.GitRepoUrl
	}
	return manifestPushTemplate, nil
}

func (impl *WorkflowDagExecutorImpl) GetManifestPushService(storageType string) app.ManifestPushService {
	var manifestPushService app.ManifestPushService
	if storageType == bean2.ManifestStorageGit {
		manifestPushService = impl.gitOpsManifestPushService
	} else if storageType == bean2.ManifestStorageOCIHelmRepo {
		manifestPushService = impl.helmRepoPushService
	}
	return manifestPushService
}

func (impl *WorkflowDagExecutorImpl) DeployApp(overrideRequest *bean.ValuesOverrideRequest, valuesOverrideResponse *app.ValuesOverrideResponse, triggeredAt time.Time, ctx context.Context) error {

	if util.IsAcdApp(overrideRequest.DeploymentAppType) {
		_, span := otel.Tracer("orchestrator").Start(ctx, "DeployArgocdApp")
		err := impl.DeployArgocdApp(overrideRequest, valuesOverrideResponse, triggeredAt, ctx)
		span.End()
		if err != nil {
			impl.logger.Errorw("error in deploying app on argocd", "err", err)
			return err
		}
	} else if util.IsHelmApp(overrideRequest.DeploymentAppType) {
		_, span := otel.Tracer("orchestrator").Start(ctx, "createHelmAppForCdPipeline")
		_, err := impl.createHelmAppForCdPipeline(overrideRequest, valuesOverrideResponse, triggeredAt, ctx)
		span.End()
		if err != nil {
			impl.logger.Errorw("error in creating or updating helm application for cd pipeline", "err", err)
			return err
		}
	}
	return nil
}

func (impl *WorkflowDagExecutorImpl) WriteCDTriggerEvent(overrideRequest *bean.ValuesOverrideRequest, artifact *repository.CiArtifact, releaseId, pipelineOverrideId, wfrId int) {

	event := impl.eventFactory.Build(util2.Trigger, &overrideRequest.PipelineId, overrideRequest.AppId, &overrideRequest.EnvId, util2.CD)
	impl.logger.Debugw("event WriteCDTriggerEvent", "event", event)
	wfr, err := impl.cdWorkflowRepository.FindWorkflowRunnerByIdForApproval(wfrId)
	if err != nil {
		impl.logger.Errorw("could not get wf runner", "err", err)
	}
	event = impl.eventFactory.BuildExtraCDData(event, wfr, pipelineOverrideId, bean.CD_WORKFLOW_TYPE_DEPLOY)
	_, evtErr := impl.eventClient.WriteNotificationEvent(event)
	if evtErr != nil {
		impl.logger.Errorw("CD trigger event not sent", "error", evtErr)
	}
	deploymentEvent := app.DeploymentEvent{
		ApplicationId:      overrideRequest.AppId,
		EnvironmentId:      overrideRequest.EnvId, //check for production Environment
		ReleaseId:          releaseId,
		PipelineOverrideId: pipelineOverrideId,
		TriggerTime:        time.Now(),
		CiArtifactId:       overrideRequest.CiArtifactId,
	}

	ciPipelineMaterials, err := impl.ciPipelineMaterialRepository.GetByPipelineId(artifact.PipelineId)
	if err != nil {
		impl.logger.Errorw("error in ")
	}
	materialInfoMap, mErr := artifact.ParseMaterialInfo()
	if mErr != nil {
		impl.logger.Errorw("material info map error", mErr)
		return
	}
	for _, ciPipelineMaterial := range ciPipelineMaterials {
		hash := materialInfoMap[ciPipelineMaterial.GitMaterial.Url]
		pipelineMaterialInfo := &app.PipelineMaterialInfo{PipelineMaterialId: ciPipelineMaterial.Id, CommitHash: hash}
		deploymentEvent.PipelineMaterials = append(deploymentEvent.PipelineMaterials, pipelineMaterialInfo)
	}
	impl.logger.Infow("triggering deployment event", "event", deploymentEvent)
	err = impl.eventClient.WriteNatsEvent(pubsub.CD_SUCCESS, deploymentEvent)
	if err != nil {
		impl.logger.Errorw("error in writing cd trigger event", "err", err)
	}
}

func (impl *WorkflowDagExecutorImpl) MarkImageScanDeployed(appId int, envId int, imageDigest string, clusterId int, isScanEnabled bool) error {
	impl.logger.Debugw("mark image scan deployed for normal app, from cd auto or manual trigger", "imageDigest", imageDigest)
	executionHistory, err := impl.imageScanHistoryRepository.FindByImageDigest(imageDigest)
	if err != nil && err != pg.ErrNoRows {
		impl.logger.Errorw("error in fetching execution history", "err", err)
		return err
	}
	if executionHistory == nil || executionHistory.Id == 0 {
		impl.logger.Errorw("no execution history found for digest", "digest", imageDigest)
		return fmt.Errorf("no execution history found for digest - %s", imageDigest)
	}
	impl.logger.Debugw("mark image scan deployed for normal app, from cd auto or manual trigger", "executionHistory", executionHistory)
	var ids []int
	ids = append(ids, executionHistory.Id)

	ot, err := impl.imageScanDeployInfoRepository.FetchByAppIdAndEnvId(appId, envId, []string{security.ScanObjectType_APP})

	if err == pg.ErrNoRows && !isScanEnabled {
		//ignoring if no rows are found and scan is disabled
		return nil
	}

	if err != nil && err != pg.ErrNoRows {
		return err
	} else if err == pg.ErrNoRows && isScanEnabled {
		imageScanDeployInfo := &security.ImageScanDeployInfo{
			ImageScanExecutionHistoryId: ids,
			ScanObjectMetaId:            appId,
			ObjectType:                  security.ScanObjectType_APP,
			EnvId:                       envId,
			ClusterId:                   clusterId,
			AuditLog: sql.AuditLog{
				CreatedOn: time.Now(),
				CreatedBy: 1,
				UpdatedOn: time.Now(),
				UpdatedBy: 1,
			},
		}
		impl.logger.Debugw("mark image scan deployed for normal app, from cd auto or manual trigger", "imageScanDeployInfo", imageScanDeployInfo)
		err = impl.imageScanDeployInfoRepository.Save(imageScanDeployInfo)
		if err != nil {
			impl.logger.Errorw("error in creating deploy info", "err", err)
		}
	} else {
		// Updating Execution history for Latest Deployment to fetch out security Vulnerabilities for latest deployed info
		if isScanEnabled {
			ot.ImageScanExecutionHistoryId = ids
		} else {
			arr := []int{-1}
			ot.ImageScanExecutionHistoryId = arr
		}
		err = impl.imageScanDeployInfoRepository.Update(ot)
		if err != nil {
			impl.logger.Errorw("error in updating deploy info for latest deployed image", "err", err)
		}
	}
	return err
}

func (impl *WorkflowDagExecutorImpl) GetValuesOverrideForTrigger(overrideRequest *bean.ValuesOverrideRequest, triggeredAt time.Time, ctx context.Context) (*app.ValuesOverrideResponse, error) {
	if overrideRequest.DeploymentType == models.DEPLOYMENTTYPE_UNKNOWN {
		overrideRequest.DeploymentType = models.DEPLOYMENTTYPE_DEPLOY
	}
	if len(overrideRequest.DeploymentWithConfig) == 0 {
		overrideRequest.DeploymentWithConfig = bean.DEPLOYMENT_CONFIG_TYPE_LAST_SAVED
	}
	valuesOverrideResponse := &app.ValuesOverrideResponse{}
	isPipelineOverrideCreated := overrideRequest.PipelineOverrideId > 0
	pipeline, err := impl.pipelineRepository.FindById(overrideRequest.PipelineId)
	valuesOverrideResponse.Pipeline = pipeline
	if err != nil {
		impl.logger.Errorw("error in fetching pipeline by pipeline id", "err", err, "pipeline-id-", overrideRequest.PipelineId)
		return valuesOverrideResponse, err
	}

	_, span := otel.Tracer("orchestrator").Start(ctx, "ciArtifactRepository.Get")
	artifact, err := impl.ciArtifactRepository.Get(overrideRequest.CiArtifactId)
	valuesOverrideResponse.Artifact = artifact
	span.End()
	if err != nil {
		return valuesOverrideResponse, err
	}
	overrideRequest.Image = artifact.Image

	strategy, err := impl.GetDeploymentStrategyByTriggerType(overrideRequest, ctx)
	valuesOverrideResponse.PipelineStrategy = strategy
	if err != nil {
		impl.logger.Errorw("error in getting strategy by trigger type", "err", err)
		return valuesOverrideResponse, err
	}

	envOverride, err := impl.GetEnvOverrideByTriggerType(overrideRequest, triggeredAt, ctx)
	valuesOverrideResponse.EnvOverride = envOverride
	if err != nil {
		impl.logger.Errorw("error in getting env override by trigger type", "err", err)
		return valuesOverrideResponse, err
	}
	appMetrics, err := impl.GetAppMetricsByTriggerType(overrideRequest, ctx)
	valuesOverrideResponse.AppMetrics = appMetrics
	if err != nil {
		impl.logger.Errorw("error in getting app metrics by trigger type", "err", err)
		return valuesOverrideResponse, err
	}
	var (
		pipelineOverride                *chartConfig.PipelineOverride
		configMapJson, appLabelJsonByte []byte
	)

	// Conditional Block based on PipelineOverrideCreated --> start
	if !isPipelineOverrideCreated {
		_, span = otel.Tracer("orchestrator").Start(ctx, "savePipelineOverride")
		pipelineOverride, err = impl.savePipelineOverride(overrideRequest, envOverride.Id, triggeredAt)
		span.End()
		if err != nil {
			return valuesOverrideResponse, err
		}
		overrideRequest.PipelineOverrideId = pipelineOverride.Id
	} else {
		pipelineOverride, err = impl.pipelineOverrideRepository.FindById(overrideRequest.PipelineOverrideId)
		if err != nil {
			impl.logger.Errorw("error in getting pipelineOverride for valuesOverrideResponse", "PipelineOverrideId", overrideRequest.PipelineOverrideId)
			return nil, err
		}
	}
	// Conditional Block based on PipelineOverrideCreated --> end
	valuesOverrideResponse.PipelineOverride = pipelineOverride

	//TODO: check status and apply lock
	releaseOverrideJson, err := impl.getReleaseOverride(envOverride, overrideRequest, artifact, pipelineOverride, strategy, &appMetrics)
	valuesOverrideResponse.ReleaseOverrideJSON = releaseOverrideJson
	if err != nil {
		return valuesOverrideResponse, err
	}

	// Conditional Block based on PipelineOverrideCreated --> start
	if !isPipelineOverrideCreated {
		chartVersion := envOverride.Chart.ChartVersion
		_, span = otel.Tracer("orchestrator").Start(ctx, "getConfigMapAndSecretJsonV2")
		scope := getScopeForVariables(overrideRequest, envOverride)
		request := createConfigMapAndSecretJsonRequest(overrideRequest, envOverride, chartVersion, scope)

		configMapJson, err = impl.getConfigMapAndSecretJsonV2(request, envOverride)
		span.End()
		if err != nil {
			impl.logger.Errorw("error in fetching config map n secret ", "err", err)
			configMapJson = nil
		}
		_, span = otel.Tracer("orchestrator").Start(ctx, "appCrudOperationService.GetLabelsByAppIdForDeployment")
		appLabelJsonByte, err = impl.appCrudOperationService.GetLabelsByAppIdForDeployment(overrideRequest.AppId)
		span.End()
		if err != nil {
			impl.logger.Errorw("error in fetching app labels for gitOps commit", "err", err)
			appLabelJsonByte = nil
		}

		mergedValues, err := impl.mergeOverrideValues(envOverride, releaseOverrideJson, configMapJson, appLabelJsonByte, strategy)
		appName := fmt.Sprintf("%s-%s", overrideRequest.AppName, envOverride.Environment.Name)
		mergedValues = impl.autoscalingCheckBeforeTrigger(ctx, appName, envOverride.Namespace, mergedValues, overrideRequest)

		_, span = otel.Tracer("orchestrator").Start(ctx, "dockerRegistryIpsConfigService.HandleImagePullSecretOnApplicationDeployment")
		// handle image pull secret if access given
		mergedValues, err = impl.dockerRegistryIpsConfigService.HandleImagePullSecretOnApplicationDeployment(envOverride.Environment, artifact, pipeline.CiPipelineId, mergedValues)
		span.End()
		if err != nil {
			return valuesOverrideResponse, err
		}

		pipelineOverride.PipelineMergedValues = string(mergedValues)
		valuesOverrideResponse.MergedValues = string(mergedValues)
		err = impl.pipelineOverrideRepository.Update(pipelineOverride)
		if err != nil {
			return valuesOverrideResponse, err
		}
		valuesOverrideResponse.PipelineOverride = pipelineOverride
	} else {
		valuesOverrideResponse.MergedValues = pipelineOverride.PipelineMergedValues
	}
	// Conditional Block based on PipelineOverrideCreated --> end
	return valuesOverrideResponse, err
}

func createConfigMapAndSecretJsonRequest(overrideRequest *bean.ValuesOverrideRequest, envOverride *chartConfig.EnvConfigOverride, chartVersion string, scope resourceQualifiers.Scope) ConfigMapAndSecretJsonV2 {
	request := ConfigMapAndSecretJsonV2{
		AppId:                                 overrideRequest.AppId,
		EnvId:                                 envOverride.TargetEnvironment,
		PipeLineId:                            overrideRequest.PipelineId,
		ChartVersion:                          chartVersion,
		DeploymentWithConfig:                  overrideRequest.DeploymentWithConfig,
		wfrIdForDeploymentWithSpecificTrigger: overrideRequest.WfrIdForDeploymentWithSpecificTrigger,
		Scope:                                 scope,
	}
	return request
}

func getScopeForVariables(overrideRequest *bean.ValuesOverrideRequest, envOverride *chartConfig.EnvConfigOverride) resourceQualifiers.Scope {
	scope := resourceQualifiers.Scope{
		AppId:     overrideRequest.AppId,
		EnvId:     envOverride.TargetEnvironment,
		ClusterId: envOverride.Environment.Id,
		SystemMetadata: &resourceQualifiers.SystemMetadata{
			EnvironmentName: envOverride.Environment.Name,
			ClusterName:     envOverride.Environment.Cluster.ClusterName,
			Namespace:       envOverride.Environment.Namespace,
			ImageTag:        util3.GetImageTagFromImage(overrideRequest.Image),
			AppName:         overrideRequest.AppName,
			Image:           overrideRequest.Image,
		},
	}
	return scope
}

func (impl *WorkflowDagExecutorImpl) DeployArgocdApp(overrideRequest *bean.ValuesOverrideRequest, valuesOverrideResponse *app.ValuesOverrideResponse, triggeredAt time.Time, ctx context.Context) error {

	impl.logger.Debugw("new pipeline found", "pipeline", valuesOverrideResponse.Pipeline)
	_, span := otel.Tracer("orchestrator").Start(ctx, "createArgoApplicationIfRequired")
	name, err := impl.createArgoApplicationIfRequired(overrideRequest.AppId, valuesOverrideResponse.EnvOverride, valuesOverrideResponse.Pipeline, overrideRequest.UserId)
	span.End()
	if err != nil {
		impl.logger.Errorw("acd application create error on cd trigger", "err", err, "req", overrideRequest)
		return err
	}
	impl.logger.Debugw("argocd application created", "name", name)

	_, span = otel.Tracer("orchestrator").Start(ctx, "updateArgoPipeline")
	updateAppInArgocd, err := impl.updateArgoPipeline(valuesOverrideResponse.Pipeline, valuesOverrideResponse.EnvOverride, ctx)
	span.End()
	if err != nil {
		impl.logger.Errorw("error in updating argocd app ", "err", err)
		return err
	}
	syncTime := time.Now()
	err = impl.argoClientWrapperService.SyncArgoCDApplicationIfNeededAndRefresh(ctx, valuesOverrideResponse.Pipeline.DeploymentAppName)
	if err != nil {
		impl.logger.Errorw("error in getting argo application with normal refresh", "argoAppName", valuesOverrideResponse.Pipeline.DeploymentAppName)
		return fmt.Errorf("%s. err: %s", ARGOCD_SYNC_ERROR, err.Error())
	}
	if !impl.ACDConfig.ArgoCDAutoSyncEnabled {
		timeline := &pipelineConfig.PipelineStatusTimeline{
			CdWorkflowRunnerId: overrideRequest.WfrId,
			StatusTime:         syncTime,
			AuditLog: sql.AuditLog{
				CreatedBy: 1,
				CreatedOn: time.Now(),
				UpdatedBy: 1,
				UpdatedOn: time.Now(),
			},
			Status:       pipelineConfig.TIMELINE_STATUS_ARGOCD_SYNC_COMPLETED,
			StatusDetail: "argocd sync completed",
		}
		_, err, _ = impl.pipelineStatusTimelineService.SavePipelineStatusTimelineIfNotAlreadyPresent(overrideRequest.WfrId, timeline.Status, timeline, false)
		if err != nil {
			impl.logger.Errorw("error in saving pipeline status timeline", "err", err)
		}
	}
	if updateAppInArgocd {
		impl.logger.Debug("argo-cd successfully updated")
	} else {
		impl.logger.Debug("argo-cd failed to update, ignoring it")
	}
	return nil
}

func (impl *WorkflowDagExecutorImpl) createArgoApplicationIfRequired(appId int, envConfigOverride *chartConfig.EnvConfigOverride, pipeline *pipelineConfig.Pipeline, userId int32) (string, error) {
	//repo has been registered while helm create
	chart, err := impl.chartRepository.FindLatestChartForAppByAppId(appId)
	if err != nil {
		impl.logger.Errorw("no chart found ", "app", appId)
		return "", err
	}
	envModel, err := impl.envRepository.FindById(envConfigOverride.TargetEnvironment)
	if err != nil {
		return "", err
	}
	argoAppName := pipeline.DeploymentAppName
	if pipeline.DeploymentAppCreated {
		return argoAppName, nil
	} else {
		//create
		appNamespace := envConfigOverride.Namespace
		if appNamespace == "" {
			appNamespace = "default"
		}
		namespace := argocdServer.DevtronInstalationNs

		appRequest := &argocdServer.AppTemplate{
			ApplicationName: argoAppName,
			Namespace:       namespace,
			TargetNamespace: appNamespace,
			TargetServer:    envModel.Cluster.ServerUrl,
			Project:         "default",
			ValuesFile:      impl.getValuesFileForEnv(envModel.Id),
			RepoPath:        chart.ChartLocation,
			RepoUrl:         chart.GitRepoUrl,
			AutoSyncEnabled: impl.ACDConfig.ArgoCDAutoSyncEnabled,
		}
		argoAppName, err := impl.argoK8sClient.CreateAcdApp(appRequest, envModel.Cluster, argocdServer.ARGOCD_APPLICATION_TEMPLATE)
		if err != nil {
			return "", err
		}
		//update cd pipeline to mark deployment app created
		_, err = impl.updatePipeline(pipeline, userId)
		if err != nil {
			impl.logger.Errorw("error in update cd pipeline for deployment app created or not", "err", err)
			return "", err
		}
		return argoAppName, nil
	}
}

func (impl *WorkflowDagExecutorImpl) createHelmAppForCdPipeline(overrideRequest *bean.ValuesOverrideRequest, valuesOverrideResponse *app.ValuesOverrideResponse, triggeredAt time.Time, ctx context.Context) (bool, error) {

	pipeline := valuesOverrideResponse.Pipeline
	envOverride := valuesOverrideResponse.EnvOverride
	mergeAndSave := valuesOverrideResponse.MergedValues

	chartMetaData := &chart.Metadata{
		Name:    pipeline.App.AppName,
		Version: envOverride.Chart.ChartVersion,
	}
	referenceTemplatePath := path.Join(string(impl.refChartDir), envOverride.Chart.ReferenceTemplate)

	if util.IsHelmApp(pipeline.DeploymentAppType) {
		referenceChartByte := envOverride.Chart.ReferenceChart
		// here updating reference chart into database.
		if len(envOverride.Chart.ReferenceChart) == 0 {
			refChartByte, err := impl.chartTemplateService.GetByteArrayRefChart(chartMetaData, referenceTemplatePath)
			if err != nil {
				impl.logger.Errorw("ref chart commit error on cd trigger", "err", err, "req", overrideRequest)
				return false, err
			}
			ch := envOverride.Chart
			ch.ReferenceChart = refChartByte
			ch.UpdatedOn = time.Now()
			ch.UpdatedBy = overrideRequest.UserId
			err = impl.chartRepository.Update(ch)
			if err != nil {
				impl.logger.Errorw("chart update error", "err", err, "req", overrideRequest)
				return false, err
			}
			referenceChartByte = refChartByte
		}

		releaseName := pipeline.DeploymentAppName
		cluster := envOverride.Environment.Cluster
		bearerToken := cluster.Config[util5.BearerToken]
		clusterConfig := &client2.ClusterConfig{
			ClusterId:              int32(cluster.Id),
			ClusterName:            cluster.ClusterName,
			Token:                  bearerToken,
			ApiServerUrl:           cluster.ServerUrl,
			InsecureSkipTLSVerify:  cluster.InsecureSkipTlsVerify,
			ProxyUrl:               cluster.ProxyUrl,
			ToConnectWithSSHTunnel: cluster.ToConnectWithSSHTunnel,
			SshTunnelAuthKey:       cluster.SSHTunnelAuthKey,
			SshTunnelUser:          cluster.SSHTunnelUser,
			SshTunnelPassword:      cluster.SSHTunnelPassword,
			SshTunnelServerAddress: cluster.SSHTunnelServerAddress,
		}
		if cluster.InsecureSkipTlsVerify == false {
			clusterConfig.KeyData = cluster.Config[util5.TlsKey]
			clusterConfig.CertData = cluster.Config[util5.CertData]
			clusterConfig.CaData = cluster.Config[util5.CertificateAuthorityData]
		}
		releaseIdentifier := &client2.ReleaseIdentifier{
			ReleaseName:      releaseName,
			ReleaseNamespace: envOverride.Namespace,
			ClusterConfig:    clusterConfig,
		}

		if pipeline.DeploymentAppCreated {
			req := &client2.UpgradeReleaseRequest{
				ReleaseIdentifier: releaseIdentifier,
				ValuesYaml:        mergeAndSave,
				HistoryMax:        impl.helmAppService.GetRevisionHistoryMaxValue(client2.SOURCE_DEVTRON_APP),
				ChartContent:      &client2.ChartContent{Content: referenceChartByte},
			}
			if impl.appService.IsDevtronAsyncInstallModeEnabled(bean2.Helm) {
				req.RunInCtx = true
			}
			// For cases where helm release was not found, kubelink will install the same configuration
			updateApplicationResponse, err := impl.helmAppClient.UpdateApplication(ctx, req)
			if err != nil {
				impl.logger.Errorw("error in updating helm application for cd pipeline", "err", err)
				if util.GetGRPCErrorDetailedMessage(err) == context.Canceled.Error() {
					err = errors.New(pipelineConfig.NEW_DEPLOYMENT_INITIATED)
				}
				return false, err
			} else {
				impl.logger.Debugw("updated helm application", "response", updateApplicationResponse, "isSuccess", updateApplicationResponse.Success)
			}

		} else {

			helmResponse, err := impl.helmInstallReleaseWithCustomChart(ctx, releaseIdentifier, referenceChartByte, mergeAndSave)

			// For connection related errors, no need to update the db
			if err != nil && strings.Contains(err.Error(), "connection error") {
				impl.logger.Errorw("error in helm install custom chart", "err", err)
				return false, err
			}
			if util.GetGRPCErrorDetailedMessage(err) == context.Canceled.Error() {
				err = errors.New(pipelineConfig.NEW_DEPLOYMENT_INITIATED)
			}

			// IMP: update cd pipeline to mark deployment app created, even if helm install fails
			// If the helm install fails, it still creates the app in failed state, so trying to
			// re-create the app results in error from helm that cannot re-use name which is still in use
			_, pgErr := impl.updatePipeline(pipeline, overrideRequest.UserId)

			if err != nil {
				impl.logger.Errorw("error in helm install custom chart", "err", err)

				if pgErr != nil {
					impl.logger.Errorw("failed to update deployment app created flag in pipeline table", "err", err)
				}
				return false, err
			}

			if pgErr != nil {
				impl.logger.Errorw("failed to update deployment app created flag in pipeline table", "err", err)
				return false, err
			}

			impl.logger.Debugw("received helm release response", "helmResponse", helmResponse, "isSuccess", helmResponse.Success)
		}

		//update workflow runner status, used in app workflow view
		err := impl.UpdateCDWorkflowRunnerStatus(ctx, overrideRequest, triggeredAt, pipelineConfig.WorkflowInProgress, "")
		if err != nil {
			impl.logger.Errorw("error in updating the workflow runner status, createHelmAppForCdPipeline", "err", err)
			return false, err
		}
	}
	return true, nil
}

func (impl *WorkflowDagExecutorImpl) GetDeploymentStrategyByTriggerType(overrideRequest *bean.ValuesOverrideRequest, ctx context.Context) (*chartConfig.PipelineStrategy, error) {

	strategy := &chartConfig.PipelineStrategy{}
	var err error
	if overrideRequest.DeploymentWithConfig == bean.DEPLOYMENT_CONFIG_TYPE_SPECIFIC_TRIGGER {
		_, span := otel.Tracer("orchestrator").Start(ctx, "strategyHistoryRepository.GetHistoryByPipelineIdAndWfrId")
		strategyHistory, err := impl.strategyHistoryRepository.GetHistoryByPipelineIdAndWfrId(overrideRequest.PipelineId, overrideRequest.WfrIdForDeploymentWithSpecificTrigger)
		span.End()
		if err != nil {
			impl.logger.Errorw("error in getting deployed strategy history by pipleinId and wfrId", "err", err, "pipelineId", overrideRequest.PipelineId, "wfrId", overrideRequest.WfrIdForDeploymentWithSpecificTrigger)
			return nil, err
		}
		strategy.Strategy = strategyHistory.Strategy
		strategy.Config = strategyHistory.Config
		strategy.PipelineId = overrideRequest.PipelineId
	} else if overrideRequest.DeploymentWithConfig == bean.DEPLOYMENT_CONFIG_TYPE_LAST_SAVED {
		if overrideRequest.ForceTrigger {
			_, span := otel.Tracer("orchestrator").Start(ctx, "pipelineConfigRepository.GetDefaultStrategyByPipelineId")
			strategy, err = impl.pipelineConfigRepository.GetDefaultStrategyByPipelineId(overrideRequest.PipelineId)
			span.End()
		} else {
			var deploymentTemplate chartRepoRepository.DeploymentStrategy
			if overrideRequest.DeploymentTemplate == "ROLLING" {
				deploymentTemplate = chartRepoRepository.DEPLOYMENT_STRATEGY_ROLLING
			} else if overrideRequest.DeploymentTemplate == "BLUE-GREEN" {
				deploymentTemplate = chartRepoRepository.DEPLOYMENT_STRATEGY_BLUE_GREEN
			} else if overrideRequest.DeploymentTemplate == "CANARY" {
				deploymentTemplate = chartRepoRepository.DEPLOYMENT_STRATEGY_CANARY
			} else if overrideRequest.DeploymentTemplate == "RECREATE" {
				deploymentTemplate = chartRepoRepository.DEPLOYMENT_STRATEGY_RECREATE
			}

			if len(deploymentTemplate) > 0 {
				_, span := otel.Tracer("orchestrator").Start(ctx, "pipelineConfigRepository.FindByStrategyAndPipelineId")
				strategy, err = impl.pipelineConfigRepository.FindByStrategyAndPipelineId(deploymentTemplate, overrideRequest.PipelineId)
				span.End()
			} else {
				_, span := otel.Tracer("orchestrator").Start(ctx, "pipelineConfigRepository.GetDefaultStrategyByPipelineId")
				strategy, err = impl.pipelineConfigRepository.GetDefaultStrategyByPipelineId(overrideRequest.PipelineId)
				span.End()
			}
		}
		if err != nil && errors3.IsNotFound(err) == false {
			impl.logger.Errorf("invalid state", "err", err, "req", strategy)
			return nil, err
		}
	}
	return strategy, nil
}

func (impl *WorkflowDagExecutorImpl) GetEnvOverrideByTriggerType(overrideRequest *bean.ValuesOverrideRequest, triggeredAt time.Time, ctx context.Context) (*chartConfig.EnvConfigOverride, error) {

	envOverride := &chartConfig.EnvConfigOverride{}

	var err error
	if overrideRequest.DeploymentWithConfig == bean.DEPLOYMENT_CONFIG_TYPE_SPECIFIC_TRIGGER {
		_, span := otel.Tracer("orchestrator").Start(ctx, "deploymentTemplateHistoryRepository.GetHistoryByPipelineIdAndWfrId")
		deploymentTemplateHistory, err := impl.deploymentTemplateHistoryRepository.GetHistoryByPipelineIdAndWfrId(overrideRequest.PipelineId, overrideRequest.WfrIdForDeploymentWithSpecificTrigger)
		//VARIABLE_SNAPSHOT_GET and resolve

		span.End()
		if err != nil {
			impl.logger.Errorw("error in getting deployed deployment template history by pipelineId and wfrId", "err", err, "pipelineId", &overrideRequest, "wfrId", overrideRequest.WfrIdForDeploymentWithSpecificTrigger)
			return nil, err
		}
		templateName := deploymentTemplateHistory.TemplateName
		templateVersion := deploymentTemplateHistory.TemplateVersion
		if templateName == "Rollout Deployment" {
			templateName = ""
		}
		//getting chart_ref by id
		_, span = otel.Tracer("orchestrator").Start(ctx, "chartRefRepository.FindByVersionAndName")
		chartRef, err := impl.chartRefRepository.FindByVersionAndName(templateName, templateVersion)
		span.End()
		if err != nil {
			impl.logger.Errorw("error in getting chartRef by version and name", "err", err, "version", templateVersion, "name", templateName)
			return nil, err
		}
		//assuming that if a chartVersion is deployed then it's envConfigOverride will be available
		_, span = otel.Tracer("orchestrator").Start(ctx, "environmentConfigRepository.GetByAppIdEnvIdAndChartRefId")
		envOverride, err = impl.environmentConfigRepository.GetByAppIdEnvIdAndChartRefId(overrideRequest.AppId, overrideRequest.EnvId, chartRef.Id)
		span.End()
		if err != nil {
			impl.logger.Errorw("error in getting envConfigOverride for pipeline for specific chartVersion", "err", err, "appId", overrideRequest.AppId, "envId", overrideRequest.EnvId, "chartRefId", chartRef.Id)
			return nil, err
		}

		_, span = otel.Tracer("orchestrator").Start(ctx, "envRepository.FindById")
		env, err := impl.envRepository.FindById(envOverride.TargetEnvironment)
		span.End()
		if err != nil {
			impl.logger.Errorw("unable to find env", "err", err)
			return nil, err
		}
		envOverride.Environment = env

		//updating historical data in envConfigOverride and appMetrics flag
		envOverride.IsOverride = true
		envOverride.EnvOverrideValues = deploymentTemplateHistory.Template
		reference := repository5.HistoryReference{
			HistoryReferenceId:   deploymentTemplateHistory.Id,
			HistoryReferenceType: repository5.HistoryReferenceTypeDeploymentTemplate,
		}
		variableMap, resolvedTemplate, err := impl.scopedVariableManager.GetVariableSnapshotAndResolveTemplate(envOverride.EnvOverrideValues, parsers.JsonVariableTemplate, reference, true, false)
		envOverride.ResolvedEnvOverrideValues = resolvedTemplate
		envOverride.VariableSnapshot = variableMap
		if err != nil {
			return envOverride, err
		}
	} else if overrideRequest.DeploymentWithConfig == bean.DEPLOYMENT_CONFIG_TYPE_LAST_SAVED {
		_, span := otel.Tracer("orchestrator").Start(ctx, "environmentConfigRepository.ActiveEnvConfigOverride")
		envOverride, err = impl.environmentConfigRepository.ActiveEnvConfigOverride(overrideRequest.AppId, overrideRequest.EnvId)

		var chart *chartRepoRepository.Chart
		span.End()
		if err != nil {
			impl.logger.Errorw("invalid state", "err", err, "req", overrideRequest)
			return nil, err
		}
		if envOverride.Id == 0 {
			_, span = otel.Tracer("orchestrator").Start(ctx, "chartRepository.FindLatestChartForAppByAppId")
			chart, err = impl.chartRepository.FindLatestChartForAppByAppId(overrideRequest.AppId)
			span.End()
			if err != nil {
				impl.logger.Errorw("invalid state", "err", err, "req", overrideRequest)
				return nil, err
			}
			_, span = otel.Tracer("orchestrator").Start(ctx, "environmentConfigRepository.FindChartByAppIdAndEnvIdAndChartRefId")
			envOverride, err = impl.environmentConfigRepository.FindChartByAppIdAndEnvIdAndChartRefId(overrideRequest.AppId, overrideRequest.EnvId, chart.ChartRefId)
			span.End()
			if err != nil && !errors3.IsNotFound(err) {
				impl.logger.Errorw("invalid state", "err", err, "req", overrideRequest)
				return nil, err
			}

			//creating new env override config
			if errors3.IsNotFound(err) || envOverride == nil {
				_, span = otel.Tracer("orchestrator").Start(ctx, "envRepository.FindById")
				environment, err := impl.envRepository.FindById(overrideRequest.EnvId)
				span.End()
				if err != nil && !util.IsErrNoRows(err) {
					return nil, err
				}
				envOverride = &chartConfig.EnvConfigOverride{
					Active:            true,
					ManualReviewed:    true,
					Status:            models.CHARTSTATUS_SUCCESS,
					TargetEnvironment: overrideRequest.EnvId,
					ChartId:           chart.Id,
					AuditLog:          sql.AuditLog{UpdatedBy: overrideRequest.UserId, UpdatedOn: triggeredAt, CreatedOn: triggeredAt, CreatedBy: overrideRequest.UserId},
					Namespace:         environment.Namespace,
					IsOverride:        false,
					EnvOverrideValues: "{}",
					Latest:            false,
					IsBasicViewLocked: chart.IsBasicViewLocked,
					CurrentViewEditor: chart.CurrentViewEditor,
				}
				_, span = otel.Tracer("orchestrator").Start(ctx, "environmentConfigRepository.Save")
				err = impl.environmentConfigRepository.Save(envOverride)
				span.End()
				if err != nil {
					impl.logger.Errorw("error in creating envconfig", "data", envOverride, "error", err)
					return nil, err
				}
			}
			envOverride.Chart = chart
		} else if envOverride.Id > 0 && !envOverride.IsOverride {
			_, span = otel.Tracer("orchestrator").Start(ctx, "chartRepository.FindLatestChartForAppByAppId")
			chart, err = impl.chartRepository.FindLatestChartForAppByAppId(overrideRequest.AppId)
			span.End()
			if err != nil {
				impl.logger.Errorw("invalid state", "err", err, "req", overrideRequest)
				return nil, err
			}
			envOverride.Chart = chart
		}

		_, span = otel.Tracer("orchestrator").Start(ctx, "envRepository.FindById")
		env, err := impl.envRepository.FindById(envOverride.TargetEnvironment)
		span.End()
		if err != nil {
			impl.logger.Errorw("unable to find env", "err", err)
			return nil, err
		}
		envOverride.Environment = env
		scope := getScopeForVariables(overrideRequest, envOverride)
		if envOverride.IsOverride {

			entity := repository5.GetEntity(envOverride.Id, repository5.EntityTypeDeploymentTemplateEnvLevel)
			resolvedTemplate, variableMap, err := impl.scopedVariableManager.GetMappedVariablesAndResolveTemplate(envOverride.EnvOverrideValues, scope, entity, true)
			envOverride.ResolvedEnvOverrideValues = resolvedTemplate
			envOverride.VariableSnapshot = variableMap
			if err != nil {
				return envOverride, err
			}

		} else {
			entity := repository5.GetEntity(chart.Id, repository5.EntityTypeDeploymentTemplateAppLevel)
			resolvedTemplate, variableMap, err := impl.scopedVariableManager.GetMappedVariablesAndResolveTemplate(chart.GlobalOverride, scope, entity, true)
			envOverride.Chart.ResolvedGlobalOverride = resolvedTemplate
			envOverride.VariableSnapshot = variableMap
			if err != nil {
				return envOverride, err
			}

		}
	}

	return envOverride, nil
}

func (impl *WorkflowDagExecutorImpl) GetAppMetricsByTriggerType(overrideRequest *bean.ValuesOverrideRequest, ctx context.Context) (bool, error) {

	var appMetrics bool
	if overrideRequest.DeploymentWithConfig == bean.DEPLOYMENT_CONFIG_TYPE_SPECIFIC_TRIGGER {
		_, span := otel.Tracer("orchestrator").Start(ctx, "deploymentTemplateHistoryRepository.GetHistoryByPipelineIdAndWfrId")
		deploymentTemplateHistory, err := impl.deploymentTemplateHistoryRepository.GetHistoryByPipelineIdAndWfrId(overrideRequest.PipelineId, overrideRequest.WfrIdForDeploymentWithSpecificTrigger)
		span.End()
		if err != nil {
			impl.logger.Errorw("error in getting deployed deployment template history by pipelineId and wfrId", "err", err, "pipelineId", &overrideRequest, "wfrId", overrideRequest.WfrIdForDeploymentWithSpecificTrigger)
			return appMetrics, err
		}
		appMetrics = deploymentTemplateHistory.IsAppMetricsEnabled

	} else if overrideRequest.DeploymentWithConfig == bean.DEPLOYMENT_CONFIG_TYPE_LAST_SAVED {
		_, span := otel.Tracer("orchestrator").Start(ctx, "appLevelMetricsRepository.FindByAppId")
		appLevelMetrics, err := impl.appLevelMetricsRepository.FindByAppId(overrideRequest.AppId)
		span.End()
		if err != nil && !util.IsErrNoRows(err) {
			impl.logger.Errorw("err", err)
			return appMetrics, &util.ApiError{InternalMessage: "unable to fetch app level metrics flag"}
		}
		appMetrics = appLevelMetrics.AppMetrics

		_, span = otel.Tracer("orchestrator").Start(ctx, "envLevelMetricsRepository.FindByAppIdAndEnvId")
		envLevelMetrics, err := impl.envLevelMetricsRepository.FindByAppIdAndEnvId(overrideRequest.AppId, overrideRequest.EnvId)
		span.End()
		if err != nil && !util.IsErrNoRows(err) {
			impl.logger.Errorw("err", err)
			return appMetrics, &util.ApiError{InternalMessage: "unable to fetch env level metrics flag"}
		}
		if envLevelMetrics.Id != 0 && envLevelMetrics.AppMetrics != nil {
			appMetrics = *envLevelMetrics.AppMetrics
		}
	}
	return appMetrics, nil
}

type ConfigMapAndSecretJsonV2 struct {
	AppId                                 int
	EnvId                                 int
	PipeLineId                            int
	ChartVersion                          string
	DeploymentWithConfig                  bean.DeploymentConfigurationType
	wfrIdForDeploymentWithSpecificTrigger int
	Scope                                 resourceQualifiers.Scope
}

func (impl *WorkflowDagExecutorImpl) getConfigMapAndSecretJsonV2(request ConfigMapAndSecretJsonV2, envOverride *chartConfig.EnvConfigOverride) ([]byte, error) {

	var configMapJson, secretDataJson, configMapJsonApp, secretDataJsonApp, configMapJsonEnv, secretDataJsonEnv string

	var err error
	configMapA := &chartConfig.ConfigMapAppModel{}
	configMapE := &chartConfig.ConfigMapEnvModel{}
	configMapHistory, secretHistory := &repository3.ConfigmapAndSecretHistory{}, &repository3.ConfigmapAndSecretHistory{}

	merged := []byte("{}")
	if request.DeploymentWithConfig == bean.DEPLOYMENT_CONFIG_TYPE_LAST_SAVED {
		configMapA, err = impl.configMapRepository.GetByAppIdAppLevel(request.AppId)
		if err != nil && pg.ErrNoRows != err {
			return []byte("{}"), err
		}
		if configMapA != nil && configMapA.Id > 0 {
			configMapJsonApp = configMapA.ConfigMapData
			secretDataJsonApp = configMapA.SecretData
		}

		configMapE, err = impl.configMapRepository.GetByAppIdAndEnvIdEnvLevel(request.AppId, request.EnvId)
		if err != nil && pg.ErrNoRows != err {
			return []byte("{}"), err
		}
		if configMapE != nil && configMapE.Id > 0 {
			configMapJsonEnv = configMapE.ConfigMapData
			secretDataJsonEnv = configMapE.SecretData
		}

	} else if request.DeploymentWithConfig == bean.DEPLOYMENT_CONFIG_TYPE_SPECIFIC_TRIGGER {

		//fetching history and setting envLevelConfig and not appLevelConfig because history already contains merged appLevel and envLevel configs
		configMapHistory, err = impl.configMapHistoryRepository.GetHistoryByPipelineIdAndWfrId(request.PipeLineId, request.wfrIdForDeploymentWithSpecificTrigger, repository3.CONFIGMAP_TYPE)
		if err != nil {
			impl.logger.Errorw("error in getting config map history config by pipelineId and wfrId ", "err", err, "pipelineId", request.PipeLineId, "wfrid", request.wfrIdForDeploymentWithSpecificTrigger)
			return []byte("{}"), err
		}
		configMapJsonEnv = configMapHistory.Data

		secretHistory, err = impl.configMapHistoryRepository.GetHistoryByPipelineIdAndWfrId(request.PipeLineId, request.wfrIdForDeploymentWithSpecificTrigger, repository3.SECRET_TYPE)
		if err != nil {
			impl.logger.Errorw("error in getting config map history config by pipelineId and wfrId ", "err", err, "pipelineId", request.PipeLineId, "wfrid", request.wfrIdForDeploymentWithSpecificTrigger)
			return []byte("{}"), err
		}
		secretDataJsonEnv = secretHistory.Data
	}
	configMapJson, err = impl.mergeUtil.ConfigMapMerge(configMapJsonApp, configMapJsonEnv)
	if err != nil {
		return []byte("{}"), err
	}
	chartMajorVersion, chartMinorVersion, err := util4.ExtractChartVersion(request.ChartVersion)
	if err != nil {
		impl.logger.Errorw("chart version parsing", "err", err)
		return []byte("{}"), err
	}
	secretDataJson, err = impl.mergeUtil.ConfigSecretMerge(secretDataJsonApp, secretDataJsonEnv, chartMajorVersion, chartMinorVersion, false)
	if err != nil {
		return []byte("{}"), err
	}
	configResponseR := bean.ConfigMapRootJson{}
	configResponse := bean.ConfigMapJson{}
	if configMapJson != "" {
		err = json.Unmarshal([]byte(configMapJson), &configResponse)
		if err != nil {
			return []byte("{}"), err
		}
	}
	configResponseR.ConfigMapJson = configResponse
	secretResponseR := bean.ConfigSecretRootJson{}
	secretResponse := bean.ConfigSecretJson{}
	if configMapJson != "" {
		err = json.Unmarshal([]byte(secretDataJson), &secretResponse)
		if err != nil {
			return []byte("{}"), err
		}
	}
	secretResponseR.ConfigSecretJson = secretResponse

	configMapByte, err := json.Marshal(configResponseR)
	if err != nil {
		return []byte("{}"), err
	}
	secretDataByte, err := json.Marshal(secretResponseR)
	if err != nil {
		return []byte("{}"), err

	}
	resolvedCM, resolvedCS, snapshotCM, snapshotCS, err := impl.scopedVariableManager.ResolveCMCSTrigger(request.DeploymentWithConfig, request.Scope, configMapA.Id, configMapE.Id, configMapByte, secretDataByte, configMapHistory.Id, secretHistory.Id)
	if err != nil {
		return []byte("{}"), err
	}
	envOverride.VariableSnapshotForCM = snapshotCM
	envOverride.VariableSnapshotForCS = snapshotCS

	merged, err = impl.mergeUtil.JsonPatch([]byte(resolvedCM), []byte(resolvedCS))

	if err != nil {
		return []byte("{}"), err
	}

	return merged, nil
}

func (impl *WorkflowDagExecutorImpl) savePipelineOverride(overrideRequest *bean.ValuesOverrideRequest, envOverrideId int, triggeredAt time.Time) (override *chartConfig.PipelineOverride, err error) {
	currentReleaseNo, err := impl.pipelineOverrideRepository.GetCurrentPipelineReleaseCounter(overrideRequest.PipelineId)
	if err != nil {
		return nil, err
	}
	po := &chartConfig.PipelineOverride{
		EnvConfigOverrideId:    envOverrideId,
		Status:                 models.CHARTSTATUS_NEW,
		PipelineId:             overrideRequest.PipelineId,
		CiArtifactId:           overrideRequest.CiArtifactId,
		PipelineReleaseCounter: currentReleaseNo + 1,
		CdWorkflowId:           overrideRequest.CdWorkflowId,
		AuditLog:               sql.AuditLog{CreatedBy: overrideRequest.UserId, CreatedOn: triggeredAt, UpdatedOn: triggeredAt, UpdatedBy: overrideRequest.UserId},
		DeploymentType:         overrideRequest.DeploymentType,
	}

	err = impl.pipelineOverrideRepository.Save(po)
	if err != nil {
		return nil, err
	}
	err = impl.checkAndFixDuplicateReleaseNo(po)
	if err != nil {
		impl.logger.Errorw("error in checking release no duplicacy", "pipeline", po, "err", err)
		return nil, err
	}
	return po, nil
}

func (impl *WorkflowDagExecutorImpl) getReleaseOverride(envOverride *chartConfig.EnvConfigOverride, overrideRequest *bean.ValuesOverrideRequest, artifact *repository.CiArtifact, pipelineOverride *chartConfig.PipelineOverride, strategy *chartConfig.PipelineStrategy, appMetrics *bool) (releaseOverride string, err error) {

	artifactImage := artifact.Image
	imageTag := strings.Split(artifactImage, ":")

	imageTagLen := len(imageTag)

	imageName := ""

	for i := 0; i < imageTagLen-1; i++ {
		if i != imageTagLen-2 {
			imageName = imageName + imageTag[i] + ":"
		} else {
			imageName = imageName + imageTag[i]
		}
	}

	appId := strconv.Itoa(overrideRequest.AppId)
	envId := strconv.Itoa(overrideRequest.EnvId)

	deploymentStrategy := ""
	if strategy != nil {
		deploymentStrategy = string(strategy.Strategy)
	}
	releaseAttribute := app.ReleaseAttributes{
		Name:           imageName,
		Tag:            imageTag[imageTagLen-1],
		PipelineName:   overrideRequest.PipelineName,
		ReleaseVersion: strconv.Itoa(pipelineOverride.PipelineReleaseCounter),
		DeploymentType: deploymentStrategy,
		App:            appId,
		Env:            envId,
		AppMetrics:     appMetrics,
	}
	override, err := util4.Tprintf(envOverride.Chart.ImageDescriptorTemplate, releaseAttribute)
	if err != nil {
		return "", &util.ApiError{InternalMessage: "unable to render ImageDescriptorTemplate"}
	}
	if overrideRequest.AdditionalOverride != nil {
		userOverride, err := overrideRequest.AdditionalOverride.MarshalJSON()
		if err != nil {
			return "", err
		}
		data, err := impl.mergeUtil.JsonPatch(userOverride, []byte(override))
		if err != nil {
			return "", err
		}
		override = string(data)
	}
	return override, nil
}

func (impl *WorkflowDagExecutorImpl) mergeOverrideValues(envOverride *chartConfig.EnvConfigOverride,
	releaseOverrideJson string,
	configMapJson []byte,
	appLabelJsonByte []byte,
	strategy *chartConfig.PipelineStrategy,
) (mergedValues []byte, err error) {

	//merge three values on the fly
	//ordering is important here
	//global < environment < db< release
	var merged []byte
	if !envOverride.IsOverride {
		merged, err = impl.mergeUtil.JsonPatch([]byte("{}"), []byte(envOverride.Chart.ResolvedGlobalOverride))
		if err != nil {
			return nil, err
		}
	} else {
		merged, err = impl.mergeUtil.JsonPatch([]byte("{}"), []byte(envOverride.ResolvedEnvOverrideValues))
		if err != nil {
			return nil, err
		}
	}
	if strategy != nil && len(strategy.Config) > 0 {
		merged, err = impl.mergeUtil.JsonPatch(merged, []byte(strategy.Config))
		if err != nil {
			return nil, err
		}
	}
	merged, err = impl.mergeUtil.JsonPatch(merged, []byte(releaseOverrideJson))
	if err != nil {
		return nil, err
	}
	if configMapJson != nil {
		merged, err = impl.mergeUtil.JsonPatch(merged, configMapJson)
		if err != nil {
			return nil, err
		}
	}
	if appLabelJsonByte != nil {
		merged, err = impl.mergeUtil.JsonPatch(merged, appLabelJsonByte)
		if err != nil {
			return nil, err
		}
	}
	return merged, nil
}

func (impl *WorkflowDagExecutorImpl) autoscalingCheckBeforeTrigger(ctx context.Context, appName string, namespace string, merged []byte, overrideRequest *bean.ValuesOverrideRequest) []byte {
	var appId = overrideRequest.AppId
	pipelineId := overrideRequest.PipelineId
	var appDeploymentType = overrideRequest.DeploymentAppType
	var clusterId = overrideRequest.ClusterId
	deploymentType := overrideRequest.DeploymentType
	templateMap := make(map[string]interface{})
	err := json.Unmarshal(merged, &templateMap)
	if err != nil {
		return merged
	}

	hpaResourceRequest := impl.getAutoScalingReplicaCount(templateMap, appName)
	impl.logger.Debugw("autoscalingCheckBeforeTrigger", "hpaResourceRequest", hpaResourceRequest)
	if hpaResourceRequest.IsEnable {

		resourceManifest := make(map[string]interface{})
		if util.IsAcdApp(appDeploymentType) {
			query := &application3.ApplicationResourceRequest{
				Name:         &appName,
				Version:      &hpaResourceRequest.Version,
				Group:        &hpaResourceRequest.Group,
				Kind:         &hpaResourceRequest.Kind,
				ResourceName: &hpaResourceRequest.ResourceName,
				Namespace:    &namespace,
			}
			recv, err := impl.acdClient.GetResource(ctx, query)
			impl.logger.Debugw("resource manifest get replica count", "response", recv)
			if err != nil {
				impl.logger.Errorw("ACD Get Resource API Failed", "err", err)
				middleware.AcdGetResourceCounter.WithLabelValues(strconv.Itoa(appId), namespace, appName).Inc()
				return merged
			}
			if recv != nil && len(*recv.Manifest) > 0 {
				err := json.Unmarshal([]byte(*recv.Manifest), &resourceManifest)
				if err != nil {
					impl.logger.Errorw("unmarshal failed for hpa check", "err", err)
					return merged
				}
			}
		} else {
			version := "v2beta2"
			k8sResource, err := impl.k8sCommonService.GetResource(ctx, &k8s.ResourceRequestBean{ClusterId: clusterId,
				K8sRequest: &util5.K8sRequestBean{ResourceIdentifier: util5.ResourceIdentifier{Name: hpaResourceRequest.ResourceName,
					Namespace: namespace, GroupVersionKind: schema.GroupVersionKind{Group: hpaResourceRequest.Group, Kind: hpaResourceRequest.Kind, Version: version}}}})
			if err != nil {
				impl.logger.Errorw("error occurred while fetching resource for app", "resourceName", hpaResourceRequest.ResourceName, "err", err)
				return merged
			}
			resourceManifest = k8sResource.Manifest.Object
		}
		if len(resourceManifest) > 0 {
			statusMap := resourceManifest["status"].(map[string]interface{})
			currentReplicaVal := statusMap["currentReplicas"]
			currentReplicaCount, err := util4.ParseFloatNumber(currentReplicaVal)
			if err != nil {
				impl.logger.Errorw("error occurred while parsing replica count", "currentReplicas", currentReplicaVal, "err", err)
				return merged
			}

			reqReplicaCount := impl.fetchRequiredReplicaCount(currentReplicaCount, hpaResourceRequest.ReqMaxReplicas, hpaResourceRequest.ReqMinReplicas)
			templateMap["replicaCount"] = reqReplicaCount
			merged, err = json.Marshal(&templateMap)
			if err != nil {
				impl.logger.Errorw("marshaling failed for hpa check", "err", err)
				return merged
			}
		}
	} else {
		impl.logger.Errorw("autoscaling is not enabled", "pipelineId", pipelineId)
	}

	//check for custom chart support
	if autoscalingEnabledPath, ok := templateMap[bean2.CustomAutoScalingEnabledPathKey]; ok {
		if deploymentType == models.DEPLOYMENTTYPE_STOP {
			merged, err = impl.setScalingValues(templateMap, bean2.CustomAutoScalingEnabledPathKey, merged, false)
			if err != nil {
				return merged
			}
			merged, err = impl.setScalingValues(templateMap, bean2.CustomAutoscalingReplicaCountPathKey, merged, 0)
			if err != nil {
				return merged
			}
		} else {
			autoscalingEnabled := false
			autoscalingEnabledValue := gjson.Get(string(merged), autoscalingEnabledPath.(string)).Value()
			if val, ok := autoscalingEnabledValue.(bool); ok {
				autoscalingEnabled = val
			}
			if autoscalingEnabled {
				// extract replica count, min, max and check for required value
				replicaCount, err := impl.getReplicaCountFromCustomChart(templateMap, merged)
				if err != nil {
					return merged
				}
				merged, err = impl.setScalingValues(templateMap, bean2.CustomAutoscalingReplicaCountPathKey, merged, replicaCount)
				if err != nil {
					return merged
				}
			}
		}
	}

	return merged
}

// update repoUrl, revision and argo app sync mode (auto/manual) if needed
func (impl *WorkflowDagExecutorImpl) updateArgoPipeline(pipeline *pipelineConfig.Pipeline, envOverride *chartConfig.EnvConfigOverride, ctx context.Context) (bool, error) {
	if ctx == nil {
		impl.logger.Errorw("err in syncing ACD, ctx is NULL", "pipelineName", pipeline.Name)
		return false, nil
	}
	argoAppName := pipeline.DeploymentAppName
	impl.logger.Infow("received payload, updateArgoPipeline", "appId", pipeline.AppId, "pipelineName", pipeline.Name, "envId", envOverride.TargetEnvironment, "argoAppName", argoAppName, "context", ctx)
	argoApplication, err := impl.acdClient.Get(ctx, &application3.ApplicationQuery{Name: &argoAppName})
	if err != nil {
		impl.logger.Errorw("no argo app exists", "app", argoAppName, "pipeline", pipeline.Name)
		return false, err
	}
	//if status, ok:=status.FromError(err);ok{
	appStatus, _ := status2.FromError(err)
	if appStatus.Code() == codes.OK {
		impl.logger.Debugw("argo app exists", "app", argoAppName, "pipeline", pipeline.Name)
		if argoApplication.Spec.Source.Path != envOverride.Chart.ChartLocation || argoApplication.Spec.Source.TargetRevision != "master" {
			patchReq := v1alpha1.Application{Spec: v1alpha1.ApplicationSpec{Source: &v1alpha1.ApplicationSource{Path: envOverride.Chart.ChartLocation, RepoURL: envOverride.Chart.GitRepoUrl, TargetRevision: "master"}}}
			reqbyte, err := json.Marshal(patchReq)
			if err != nil {
				impl.logger.Errorw("error in creating patch", "err", err)
			}
			reqString := string(reqbyte)
			patchType := "merge"
			_, err = impl.acdClient.Patch(ctx, &application3.ApplicationPatchRequest{Patch: &reqString, Name: &argoAppName, PatchType: &patchType})
			if err != nil {
				impl.logger.Errorw("error in creating argo pipeline ", "name", pipeline.Name, "patch", string(reqbyte), "err", err)
				return false, err
			}
			impl.logger.Debugw("pipeline update req ", "res", patchReq)
		} else {
			impl.logger.Debug("pipeline no need to update ")
		}
		err := impl.argoClientWrapperService.UpdateArgoCDSyncModeIfNeeded(ctx, argoApplication)
		if err != nil {
			impl.logger.Errorw("error in updating argocd sync mode", "err", err)
			return false, err
		}
		return true, nil
	} else if appStatus.Code() == codes.NotFound {
		impl.logger.Errorw("argo app not found", "app", argoAppName, "pipeline", pipeline.Name)
		return false, nil
	} else {
		impl.logger.Errorw("err in checking application on argoCD", "err", err, "pipeline", pipeline.Name)
		return false, err
	}
}

func (impl *WorkflowDagExecutorImpl) getValuesFileForEnv(environmentId int) string {
	return fmt.Sprintf("_%d-values.yaml", environmentId) //-{envId}-values.yaml
}

func (impl *WorkflowDagExecutorImpl) updatePipeline(pipeline *pipelineConfig.Pipeline, userId int32) (bool, error) {
	err := impl.pipelineRepository.SetDeploymentAppCreatedInPipeline(true, pipeline.Id, userId)
	if err != nil {
		impl.logger.Errorw("error on updating cd pipeline for setting deployment app created", "err", err)
		return false, err
	}
	return true, nil
}

// helmInstallReleaseWithCustomChart performs helm install with custom chart
func (impl *WorkflowDagExecutorImpl) helmInstallReleaseWithCustomChart(ctx context.Context, releaseIdentifier *client2.ReleaseIdentifier, referenceChartByte []byte, valuesYaml string) (*client2.HelmInstallCustomResponse, error) {

	helmInstallRequest := client2.HelmInstallCustomRequest{
		ValuesYaml:        valuesYaml,
		ChartContent:      &client2.ChartContent{Content: referenceChartByte},
		ReleaseIdentifier: releaseIdentifier,
	}
	if impl.appService.IsDevtronAsyncInstallModeEnabled(bean2.Helm) {
		helmInstallRequest.RunInCtx = true
	}
	// Request exec
	return impl.helmAppClient.InstallReleaseWithCustomChart(ctx, &helmInstallRequest)
}

type EnvironmentOverride struct {
	Enabled   bool        `json:"enabled"`
	EnvValues []*KeyValue `json:"envValues"`
}

type KeyValue struct {
	Key   string `json:"key"`
	Value string `json:"value"`
}

func (conf *EnvironmentOverride) appendEnvironmentVariable(key, value string) {
	item := &KeyValue{Key: key, Value: value}
	conf.EnvValues = append(conf.EnvValues, item)
}

func (impl *WorkflowDagExecutorImpl) checkAndFixDuplicateReleaseNo(override *chartConfig.PipelineOverride) error {

	uniqueVerified := false
	retryCount := 0

	for !uniqueVerified && retryCount < 5 {
		retryCount = retryCount + 1
		overrides, err := impl.pipelineOverrideRepository.GetByPipelineIdAndReleaseNo(override.PipelineId, override.PipelineReleaseCounter)
		if err != nil {
			return err
		}
		if overrides[0].Id == override.Id {
			uniqueVerified = true
		} else {
			//duplicate might be due to concurrency, lets fix it
			currentReleaseNo, err := impl.pipelineOverrideRepository.GetCurrentPipelineReleaseCounter(override.PipelineId)
			if err != nil {
				return err
			}
			override.PipelineReleaseCounter = currentReleaseNo + 1
			err = impl.pipelineOverrideRepository.Save(override)
			if err != nil {
				return err
			}
		}
	}
	if !uniqueVerified {
		return fmt.Errorf("duplicate verification retry count exide max overrideId: %d ,count: %d", override.Id, retryCount)
	}
	return nil
}

func (impl *WorkflowDagExecutorImpl) getAutoScalingReplicaCount(templateMap map[string]interface{}, appName string) *util4.HpaResourceRequest {
	hasOverride := false
	if _, ok := templateMap[fullnameOverride]; ok {
		appNameOverride := templateMap[fullnameOverride].(string)
		if len(appNameOverride) > 0 {
			appName = appNameOverride
			hasOverride = true
		}
	}
	if !hasOverride {
		if _, ok := templateMap[nameOverride]; ok {
			nameOverride := templateMap[nameOverride].(string)
			if len(nameOverride) > 0 {
				appName = fmt.Sprintf("%s-%s", appName, nameOverride)
			}
		}
	}
	hpaResourceRequest := &util4.HpaResourceRequest{}
	hpaResourceRequest.Version = ""
	hpaResourceRequest.Group = autoscaling.ServiceName
	hpaResourceRequest.Kind = horizontalPodAutoscaler
	impl.logger.Infow("getAutoScalingReplicaCount", "hpaResourceRequest", hpaResourceRequest)
	if _, ok := templateMap[kedaAutoscaling]; ok {
		as := templateMap[kedaAutoscaling]
		asd := as.(map[string]interface{})
		if _, ok := asd[enabled]; ok {
			impl.logger.Infow("getAutoScalingReplicaCount", "hpaResourceRequest", hpaResourceRequest)
			enable := asd[enabled].(bool)
			if enable {
				hpaResourceRequest.IsEnable = enable
				hpaResourceRequest.ReqReplicaCount = templateMap[replicaCount].(float64)
				hpaResourceRequest.ReqMaxReplicas = asd["maxReplicaCount"].(float64)
				hpaResourceRequest.ReqMinReplicas = asd["minReplicaCount"].(float64)
				hpaResourceRequest.ResourceName = fmt.Sprintf("%s-%s-%s", "keda-hpa", appName, "keda")
				impl.logger.Infow("getAutoScalingReplicaCount", "hpaResourceRequest", hpaResourceRequest)
				return hpaResourceRequest
			}
		}
	}

	if _, ok := templateMap[autoscaling.ServiceName]; ok {
		as := templateMap[autoscaling.ServiceName]
		asd := as.(map[string]interface{})
		if _, ok := asd[enabled]; ok {
			enable := asd[enabled].(bool)
			if enable {
				hpaResourceRequest.IsEnable = asd[enabled].(bool)
				hpaResourceRequest.ReqReplicaCount = templateMap[replicaCount].(float64)
				hpaResourceRequest.ReqMaxReplicas = asd["MaxReplicas"].(float64)
				hpaResourceRequest.ReqMinReplicas = asd["MinReplicas"].(float64)
				hpaResourceRequest.ResourceName = fmt.Sprintf("%s-%s", appName, "hpa")
				return hpaResourceRequest
			}
		}
	}
	return hpaResourceRequest

}

func (impl *WorkflowDagExecutorImpl) fetchRequiredReplicaCount(currentReplicaCount float64, reqMaxReplicas float64, reqMinReplicas float64) float64 {
	var reqReplicaCount float64
	if currentReplicaCount <= reqMaxReplicas && currentReplicaCount >= reqMinReplicas {
		reqReplicaCount = currentReplicaCount
	} else if currentReplicaCount > reqMaxReplicas {
		reqReplicaCount = reqMaxReplicas
	} else if currentReplicaCount < reqMinReplicas {
		reqReplicaCount = reqMinReplicas
	}
	return reqReplicaCount
}

func (impl *WorkflowDagExecutorImpl) getReplicaCountFromCustomChart(templateMap map[string]interface{}, merged []byte) (float64, error) {
	autoscalingMinVal, err := impl.extractParamValue(templateMap, bean2.CustomAutoscalingMinPathKey, merged)
	if err != nil {
		return 0, err
	}
	autoscalingMaxVal, err := impl.extractParamValue(templateMap, bean2.CustomAutoscalingMaxPathKey, merged)
	if err != nil {
		return 0, err
	}
	autoscalingReplicaCountVal, err := impl.extractParamValue(templateMap, bean2.CustomAutoscalingReplicaCountPathKey, merged)
	if err != nil {
		return 0, err
	}
	return impl.fetchRequiredReplicaCount(autoscalingReplicaCountVal, autoscalingMaxVal, autoscalingMinVal), nil
}

func (impl *WorkflowDagExecutorImpl) setScalingValues(templateMap map[string]interface{}, customScalingKey string, merged []byte, value interface{}) ([]byte, error) {
	autoscalingJsonPath := templateMap[customScalingKey]
	autoscalingJsonPathKey := autoscalingJsonPath.(string)
	mergedRes, err := sjson.Set(string(merged), autoscalingJsonPathKey, value)
	if err != nil {
		impl.logger.Errorw("error occurred while setting autoscaling key", "JsonPathKey", autoscalingJsonPathKey, "err", err)
		return []byte{}, err
	}
	return []byte(mergedRes), nil
}

func (impl *WorkflowDagExecutorImpl) extractParamValue(inputMap map[string]interface{}, key string, merged []byte) (float64, error) {
	if _, ok := inputMap[key]; !ok {
		return 0, errors2.New("empty-val-err")
	}
	floatNumber, err := util4.ParseFloatNumber(gjson.Get(string(merged), inputMap[key].(string)).Value())
	if err != nil {
		impl.logger.Errorw("error occurred while parsing float number", "key", key, "err", err)
	}
	return floatNumber, err
}

func (impl *WorkflowDagExecutorImpl) PushPrePostCDManifest(cdWorklowRunnerId int, triggeredBy int32, jobHelmPackagePath string, deployType string, pipeline *pipelineConfig.Pipeline, imageTag string, ctx context.Context) error {

	manifestPushTemplate, err := impl.BuildManifestPushTemplateForPrePostCd(pipeline, cdWorklowRunnerId, triggeredBy, jobHelmPackagePath, deployType, imageTag)
	if err != nil {
		impl.logger.Errorw("error in building manifest push template for pre post cd")
		return err
	}
	manifestPushService := impl.GetManifestPushService(manifestPushTemplate.StorageType)

	manifestPushResponse := manifestPushService.PushChart(manifestPushTemplate, ctx)
	if manifestPushResponse.Error != nil {
		impl.logger.Errorw("error in pushing chart to helm repo", "err", err)
		return manifestPushResponse.Error
	}
	return nil
}

func (impl *WorkflowDagExecutorImpl) MergeDefaultValuesWithOverrideValues(overrideValues string, builtChartPath string) error {
	valuesFilePath := path.Join(builtChartPath, "values.yaml") //default values of helm chart
	defaultValues, err := ioutil.ReadFile(valuesFilePath)
	if err != nil {
		return err
	}
	defaultValuesJson, err := yaml.YAMLToJSON(defaultValues)
	if err != nil {
		return err
	}
	mergedValues, err := impl.mergeUtil.JsonPatch(defaultValuesJson, []byte(overrideValues))
	if err != nil {
		return err
	}
	mergedValuesYaml, err := yaml.JSONToYAML(mergedValues)
	if err != nil {
		return err
	}
	err = ioutil.WriteFile(valuesFilePath, mergedValuesYaml, 0600)
	if err != nil {
		return err
	}
	return err
}

func (impl *WorkflowDagExecutorImpl) BuildManifestPushTemplateForPrePostCd(pipeline *pipelineConfig.Pipeline, cdWorklowRunnerId int, triggeredBy int32, jobHelmPackagePath string, deployType string, imageTag string) (*bean4.ManifestPushTemplate, error) {

	manifestPushTemplate := &bean4.ManifestPushTemplate{
		WorkflowRunnerId:      cdWorklowRunnerId,
		AppId:                 pipeline.AppId,
		EnvironmentId:         pipeline.EnvironmentId,
		UserId:                triggeredBy,
		AppName:               pipeline.App.AppName,
		TargetEnvironmentName: pipeline.Environment.Id,
		ChartVersion:          fmt.Sprintf("%d.%d.%d-%s-%s", 1, 1, cdWorklowRunnerId, deployType, imageTag),
	}

	manifestPushConfig, err := impl.manifestPushConfigRepository.GetManifestPushConfigByAppIdAndEnvId(pipeline.AppId, pipeline.EnvironmentId)
	if err != nil && err != pg.ErrNoRows {
		impl.logger.Errorw("error in fetching manifest push config for pre/post cd", "err", err)
		return manifestPushTemplate, err
	}
	manifestPushTemplate.StorageType = manifestPushConfig.StorageType

	if manifestPushConfig != nil && manifestPushConfig.StorageType == bean2.ManifestStorageOCIHelmRepo {

		var credentialsConfig bean4.HelmRepositoryConfig
		err = json.Unmarshal([]byte(manifestPushConfig.CredentialsConfig), &credentialsConfig)
		if err != nil {
			impl.logger.Errorw("error in json unmarshal", "err", err)
			return manifestPushTemplate, err
		}
		dockerArtifactStore, err := impl.dockerArtifactStoreRepository.FindOne(credentialsConfig.ContainerRegistryName)
		if err != nil {
			impl.logger.Errorw("error in fetching artifact info", "err", err)
			return manifestPushTemplate, err
		}
		repoPath, chartName := app.GetRepoPathAndChartNameFromRepoName(credentialsConfig.RepositoryName)
		manifestPushTemplate.RepoUrl = path.Join(dockerArtifactStore.RegistryURL, repoPath)
		manifestPushTemplate.ChartName = chartName
		chartBytes, err := impl.chartTemplateService.LoadChartInBytes(jobHelmPackagePath, true, chartName, manifestPushTemplate.ChartVersion)
		if err != nil {
			return manifestPushTemplate, err
		}
		manifestPushTemplate.BuiltChartBytes = &chartBytes
		containerRegistryConfig := &bean4.ContainerRegistryConfig{
			RegistryUrl:  dockerArtifactStore.RegistryURL,
			Username:     dockerArtifactStore.Username,
			Password:     dockerArtifactStore.Password,
			Insecure:     true,
			AccessKey:    dockerArtifactStore.AWSAccessKeyId,
			SecretKey:    dockerArtifactStore.AWSSecretAccessKey,
			AwsRegion:    dockerArtifactStore.AWSRegion,
			RegistryType: string(dockerArtifactStore.RegistryType),
			RepoName:     repoPath,
		}
		for _, ociRegistryConfig := range dockerArtifactStore.OCIRegistryConfig {
			if ociRegistryConfig.RepositoryType == repository6.OCI_REGISRTY_REPO_TYPE_CHART {
				containerRegistryConfig.IsPublic = ociRegistryConfig.IsPublic
			}
		}
		manifestPushTemplate.ContainerRegistryConfig = containerRegistryConfig
	} else if manifestPushConfig.StorageType == bean2.ManifestStorageGit {
		// need to implement for git repo push
	}

	return manifestPushTemplate, nil
}

func (impl *WorkflowDagExecutorImpl) HandleCDTriggerRelease(overrideRequest *bean.ValuesOverrideRequest, ctx context.Context, triggeredAt time.Time, deployedBy int32) (releaseNo int, manifest []byte, err error) {
	if impl.appService.IsDevtronAsyncInstallModeEnabled(overrideRequest.DeploymentAppType) {
		// asynchronous mode of installation starts
		return impl.TriggerHelmAsyncRelease(overrideRequest, ctx, triggeredAt, deployedBy)
	}
	// synchronous mode of installation starts

	valuesOverrideResponse, builtChartPath, err := impl.BuildManifestForTrigger(overrideRequest, triggeredAt, ctx)
	_, span := otel.Tracer("orchestrator").Start(ctx, "CreateHistoriesForDeploymentTrigger")
	err1 := impl.CreateHistoriesForDeploymentTrigger(valuesOverrideResponse.Pipeline, valuesOverrideResponse.PipelineStrategy, valuesOverrideResponse.EnvOverride, triggeredAt, deployedBy)
	if err1 != nil {
		impl.logger.Errorw("error in saving histories for trigger", "err", err1, "pipelineId", valuesOverrideResponse.Pipeline.Id, "wfrId", overrideRequest.WfrId)
	}
	span.End()
	if err != nil {
		impl.logger.Errorw("error in building merged manifest for trigger", "err", err)
		return releaseNo, manifest, err
	}
	_, span = otel.Tracer("orchestrator").Start(ctx, "WorkflowDagExecutorImpl.TriggerRelease")
	releaseId, manifest, releaseErr := impl.TriggerRelease(overrideRequest, valuesOverrideResponse, builtChartPath, ctx, triggeredAt, deployedBy)
	span.End()
	return releaseId, manifest, releaseErr
}

// TriggerHelmAsyncRelease will publish async helm Install/Upgrade request event for Devtron App releases
func (impl *WorkflowDagExecutorImpl) TriggerHelmAsyncRelease(overrideRequest *bean.ValuesOverrideRequest, ctx context.Context, triggeredAt time.Time, triggeredBy int32) (releaseNo int, manifest []byte, err error) {
	// build merged values and save PCO history for the release
	valuesOverrideResponse, err := impl.GetValuesOverrideForTrigger(overrideRequest, triggeredAt, ctx)
	_, span := otel.Tracer("orchestrator").Start(ctx, "CreateHistoriesForDeploymentTrigger")
	// save triggered deployment history
	err1 := impl.CreateHistoriesForDeploymentTrigger(valuesOverrideResponse.Pipeline, valuesOverrideResponse.PipelineStrategy, valuesOverrideResponse.EnvOverride, triggeredAt, triggeredBy)
	if err1 != nil {
		impl.logger.Errorw("error in saving histories for trigger", "err", err1, "pipelineId", valuesOverrideResponse.Pipeline.Id, "wfrId", overrideRequest.WfrId)
	}
	span.End()
	if err != nil {
		impl.logger.Errorw("error in fetching values for trigger", "err", err)
		return releaseNo, manifest, err
	}

	event := &bean.AsyncCdDeployEvent{
		ValuesOverrideRequest: overrideRequest,
		TriggeredAt:           triggeredAt,
		TriggeredBy:           triggeredBy,
	}
	payload, err := json.Marshal(event)
	if err != nil {
		impl.logger.Errorw("failed to marshal helm async CD deploy event request", "request", event, "err", err)
		return 0, manifest, err
	}

	// publish nats event for async installation
	err = impl.pubsubClient.Publish(pubsub.DEVTRON_CHART_INSTALL_TOPIC, string(payload))
	if err != nil {
		impl.logger.Errorw("failed to publish trigger request event", "topic", pubsub.DEVTRON_CHART_INSTALL_TOPIC, "payload", payload, "err", err)
		//update workflow runner status, used in app workflow view
		err1 = impl.UpdateCDWorkflowRunnerStatus(ctx, overrideRequest, triggeredAt, pipelineConfig.WorkflowFailed, err.Error())
		if err1 != nil {
			impl.logger.Errorw("error in updating the workflow runner status, TriggerHelmAsyncRelease", "err", err1)
		}
		return 0, manifest, err
	}

	//update workflow runner status, used in app workflow view
	err = impl.UpdateCDWorkflowRunnerStatus(ctx, overrideRequest, triggeredAt, pipelineConfig.WorkflowInQueue, "")
	if err != nil {
		impl.logger.Errorw("error in updating the workflow runner status, TriggerHelmAsyncRelease", "err", err)
		return 0, manifest, err
	}
	err = impl.UpdatePreviousQueuedRunnerStatus(overrideRequest.WfrId, overrideRequest.PipelineId, triggeredBy)
	if err != nil {
		impl.logger.Errorw("error in updating the previous queued workflow runner status, TriggerHelmAsyncRelease", "err", err)
		return 0, manifest, err
	}
	return 0, manifest, nil
}

// TriggerRelease will trigger Install/Upgrade request for Devtron App releases synchronously
func (impl *WorkflowDagExecutorImpl) TriggerRelease(overrideRequest *bean.ValuesOverrideRequest, valuesOverrideResponse *app.ValuesOverrideResponse, builtChartPath string, ctx context.Context, triggeredAt time.Time, triggeredBy int32) (releaseNo int, manifest []byte, err error) {
	// Handling for auto trigger
	if overrideRequest.UserId == 0 {
		overrideRequest.UserId = triggeredBy
	}
	triggerEvent := impl.GetTriggerEvent(overrideRequest.DeploymentAppType, triggeredAt, triggeredBy)
	releaseNo, manifest, err = impl.TriggerPipeline(overrideRequest, valuesOverrideResponse, builtChartPath, triggerEvent, ctx)
	if err != nil {
		return 0, manifest, err
	}
	return releaseNo, manifest, nil
}

func (impl *WorkflowDagExecutorImpl) UpdatePreviousQueuedRunnerStatus(cdWfrId, pipelineId int, triggeredBy int32) error {
	cdWfrs, err := impl.cdWorkflowRepository.UpdatePreviousQueuedRunnerStatus(cdWfrId, pipelineId, triggeredBy)
	if err != nil {
		impl.logger.Errorw("error on update previous queued cd workflow runner, UpdatePreviousQueuedRunnerStatus", "cdWfrId", cdWfrId, "err", err)
		return err
	}
	for _, cdWfr := range cdWfrs {
		err = impl.MarkPipelineStatusTimelineFailed(cdWfr, errors.New(pipelineConfig.NEW_DEPLOYMENT_INITIATED))
		if err != nil {
			impl.logger.Errorw("error updating CdPipelineStatusTimeline, UpdatePreviousQueuedRunnerStatus", "err", err)
			return err
		}
		if cdWfr.CdWorkflow == nil {
			pipeline, err := impl.pipelineRepository.FindById(pipelineId)
			if err != nil {
				impl.logger.Errorw("error in fetching cd pipeline, UpdatePreviousQueuedRunnerStatus", "pipelineId", pipelineId, "err", err)
				return err
			}
			cdWfr.CdWorkflow = &pipelineConfig.CdWorkflow{
				Pipeline: pipeline,
			}
		}
		impl.UpdateTriggerCDMetricsOnFinish(cdWfr)
	}
	return nil
}

func (impl *WorkflowDagExecutorImpl) UpdateCDWorkflowRunnerStatus(ctx context.Context, overrideRequest *bean.ValuesOverrideRequest, triggeredAt time.Time, status, message string) error {
	// In case of terminal status update finished on time
	isTerminalStatus := slices.Contains(pipelineConfig.WfrTerminalStatusList, status)
	cdWfr, err := impl.cdWorkflowRepository.FindWorkflowRunnerById(overrideRequest.WfrId)
	if err != nil && err != pg.ErrNoRows {
		impl.logger.Errorw("err on fetching cd workflow, UpdateCDWorkflowRunnerStatus", "err", err)
		return err
	}
	cdWorkflowId := cdWfr.CdWorkflowId

	if cdWorkflowId == 0 {
		cdWf := &pipelineConfig.CdWorkflow{
			CiArtifactId: overrideRequest.CiArtifactId,
			PipelineId:   overrideRequest.PipelineId,
			AuditLog:     sql.AuditLog{CreatedOn: triggeredAt, CreatedBy: overrideRequest.UserId, UpdatedOn: triggeredAt, UpdatedBy: overrideRequest.UserId},
		}
		err := impl.cdWorkflowRepository.SaveWorkFlow(ctx, cdWf)
		if err != nil {
			impl.logger.Errorw("err on updating cd workflow for status update, UpdateCDWorkflowRunnerStatus", "err", err)
			return err
		}
		cdWorkflowId = cdWf.Id
		runner := &pipelineConfig.CdWorkflowRunner{
			Id:           cdWf.Id,
			Name:         overrideRequest.PipelineName,
			WorkflowType: bean.CD_WORKFLOW_TYPE_DEPLOY,
			ExecutorType: pipelineConfig.WORKFLOW_EXECUTOR_TYPE_AWF,
			Status:       status,
			TriggeredBy:  overrideRequest.UserId,
			StartedOn:    triggeredAt,
			CdWorkflowId: cdWorkflowId,
			AuditLog:     sql.AuditLog{CreatedOn: triggeredAt, CreatedBy: overrideRequest.UserId, UpdatedOn: triggeredAt, UpdatedBy: overrideRequest.UserId},
		}
		if isTerminalStatus {
			runner.FinishedOn = time.Now()
		}
		_, err = impl.cdWorkflowRepository.SaveWorkFlowRunner(runner)
		if err != nil {
			impl.logger.Errorw("err on updating cd workflow runner for status update, UpdateCDWorkflowRunnerStatus", "err", err)
			return err
		}
	} else {
		// if the current cdWfr status is already a terminal status and then don't update the status
		// e.g: Status : Failed --> Progressing (not allowed)
		if slices.Contains(pipelineConfig.WfrTerminalStatusList, cdWfr.Status) {
			impl.logger.Warnw("deployment has already been terminated for workflow runner, UpdateCDWorkflowRunnerStatus", "workflowRunnerId", cdWfr.Id, "err", err)
			return fmt.Errorf("deployment has already been terminated for workflow runner")
		}
		if status == pipelineConfig.WorkflowFailed {
			err = impl.MarkPipelineStatusTimelineFailed(cdWfr, errors.New(message))
			if err != nil {
				impl.logger.Errorw("error updating CdPipelineStatusTimeline", "err", err)
				return err
			}
		}
		cdWfr.Status = status
		if isTerminalStatus {
			cdWfr.FinishedOn = time.Now()
			cdWfr.Message = message
		}
		cdWfr.UpdatedBy = overrideRequest.UserId
		cdWfr.UpdatedOn = time.Now()
		err = impl.cdWorkflowRepository.UpdateWorkFlowRunner(cdWfr)
		if err != nil {
			impl.logger.Errorw("error on update cd workflow runner, UpdateCDWorkflowRunnerStatus", "cdWfr", cdWfr, "err", err)
			return err
		}
	}
	if isTerminalStatus {
		if cdWfr.CdWorkflow == nil {
			pipeline, err := impl.pipelineRepository.FindById(overrideRequest.PipelineId)
			if err != nil {
				impl.logger.Errorw("error in fetching cd pipeline", "pipelineId", overrideRequest.PipelineId, "err", err)
				return err
			}
			cdWfr.CdWorkflow = &pipelineConfig.CdWorkflow{
				Pipeline: pipeline,
			}
		}
		impl.UpdateTriggerCDMetricsOnFinish(cdWfr)
	}
	return nil
}<|MERGE_RESOLUTION|>--- conflicted
+++ resolved
@@ -106,7 +106,7 @@
 	HandlePreStageSuccessEvent(cdStageCompleteEvent CdStageCompleteEvent) error
 	HandleDeploymentSuccessEvent(pipelineOverride *chartConfig.PipelineOverride) error
 	HandlePostStageSuccessEvent(cdWorkflowId int, cdPipelineId int, triggeredBy int32, pluginRegistryImageDetails map[string][]string) error
-	Subscribe() error
+	subscribe() error
 	TriggerPostStage(cdWf *pipelineConfig.CdWorkflow, cdPipeline *pipelineConfig.Pipeline, triggeredBy int32, refCdWorkflowRunnerId int) error
 	TriggerPreStage(ctx context.Context, cdWf *pipelineConfig.CdWorkflow, artifact *repository.CiArtifact, pipeline *pipelineConfig.Pipeline, triggeredBy int32, refCdWorkflowRunnerId int) error
 	TriggerDeployment(cdWf *pipelineConfig.CdWorkflow, artifact *repository.CiArtifact, pipeline *pipelineConfig.Pipeline, triggeredBy int32) error
@@ -164,11 +164,7 @@
 	appServiceConfig              *app.AppServiceConfig
 
 	scopedVariableManager     variables.ScopedVariableCMCSManager
-<<<<<<< HEAD
-	celService                resourceFilter.CELEvaluatorService
 	resourceFilterService     resourceFilter.ResourceFilterService
-=======
->>>>>>> 28b07fd7
 	pluginInputVariableParser PluginInputVariableParser
 
 	devtronAsyncHelmInstallRequestMap  map[int]bool
@@ -287,7 +283,7 @@
 	globalPluginService plugin.GlobalPluginService,
 	pluginInputVariableParser PluginInputVariableParser,
 	scopedVariableManager variables.ScopedVariableCMCSManager,
-	celService resourceFilter.CELEvaluatorService, resourceFilterService resourceFilter.ResourceFilterService,
+	resourceFilterService resourceFilter.ResourceFilterService,
 	deploymentTemplateHistoryService history2.DeploymentTemplateHistoryService,
 	configMapHistoryService history2.ConfigMapHistoryService,
 	pipelineStrategyHistoryService history2.PipelineStrategyHistoryService,
@@ -362,7 +358,6 @@
 		scopedVariableManager:         scopedVariableManager,
 		globalPluginService:           globalPluginService,
 		pluginInputVariableParser:     pluginInputVariableParser,
-		celService:                    celService,
 		resourceFilterService:         resourceFilterService,
 
 		devtronAsyncHelmInstallRequestMap:  make(map[int]bool),
@@ -416,7 +411,7 @@
 		return nil
 	}
 	wde.appServiceConfig = appServiceConfig
-	err = wde.Subscribe()
+	err = wde.subscribe()
 	if err != nil {
 		return nil
 	}
@@ -436,7 +431,7 @@
 	return wde
 }
 
-func (impl *WorkflowDagExecutorImpl) Subscribe() error {
+func (impl *WorkflowDagExecutorImpl) subscribe() error {
 	callback := func(msg *model.PubSubMsg) {
 		impl.logger.Debug("cd stage event received")
 		//defer msg.Ack()
@@ -2520,11 +2515,7 @@
 		return nil
 	}
 
-<<<<<<< HEAD
 	manifest, releaseErr := impl.TriggerCD(artifact, cdWf.Id, savedWfr.Id, pipeline, triggeredAt)
-=======
-	releaseErr := impl.TriggerCD(artifact, cdWf.Id, savedWfr.Id, pipeline, triggeredAt)
->>>>>>> 28b07fd7
 	// if releaseErr found, then the mark current deployment Failed and return
 	if releaseErr != nil {
 		err := impl.MarkCurrentDeploymentFailed(runner, releaseErr, triggeredBy)
@@ -2571,7 +2562,6 @@
 	return nil
 }
 
-<<<<<<< HEAD
 func (impl *WorkflowDagExecutorImpl) checkApprovalNodeForDeployment(requestedUserId int32, pipeline *pipelineConfig.Pipeline, artifactId int) (int, error) {
 	if pipeline.ApprovalNodeConfigured() {
 		pipelineId := pipeline.Id
@@ -2606,8 +2596,6 @@
 
 }
 
-=======
->>>>>>> 28b07fd7
 func (impl *WorkflowDagExecutorImpl) updatePreviousDeploymentStatus(currentRunner *pipelineConfig.CdWorkflowRunner, pipelineId int, triggeredAt time.Time, triggeredBy int32) error {
 	// Initiating DB transaction
 	dbConnection := impl.cdWorkflowRepository.GetConnection()
@@ -3004,11 +2992,7 @@
 			if err != nil {
 				impl.logger.Errorw("error while updating current runner status to failed, updatePreviousDeploymentStatus", "cdWfr", runner.Id, "err", err)
 			}
-<<<<<<< HEAD
 			return 0, "", releaseErr
-=======
-			return 0, releaseErr
->>>>>>> 28b07fd7
 		}
 		//skip updatePreviousDeploymentStatus if Async Install is enabled; handled inside SubscribeDevtronAsyncHelmInstallRequest
 		if !impl.appService.IsDevtronAsyncInstallModeEnabled(cdPipeline.DeploymentAppType) {
