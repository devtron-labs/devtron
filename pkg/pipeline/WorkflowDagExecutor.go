--- conflicted
+++ resolved
@@ -197,11 +197,7 @@
 	argoClientWrapperService            argocdServer.ArgoClientWrapperService
 	pipelineConfigListenerService       PipelineConfigListenerService
 	customTagService                    CustomTagService
-<<<<<<< HEAD
-	CiCdConfig                          *types.CiCdConfig
-=======
 	ACDConfig                           *argocdServer.ACDConfig
->>>>>>> aa6e9be9
 }
 
 const kedaAutoscaling = "kedaAutoscaling"
@@ -309,11 +305,7 @@
 	argoClientWrapperService argocdServer.ArgoClientWrapperService,
 	pipelineConfigListenerService PipelineConfigListenerService,
 	customTagService CustomTagService,
-<<<<<<< HEAD
-	CiCdConfig *types.CiCdConfig,
-=======
 	ACDConfig *argocdServer.ACDConfig,
->>>>>>> aa6e9be9
 ) *WorkflowDagExecutorImpl {
 	wde := &WorkflowDagExecutorImpl{logger: Logger,
 		pipelineRepository:            pipelineRepository,
@@ -390,11 +382,7 @@
 		argoClientWrapperService:            argoClientWrapperService,
 		pipelineConfigListenerService:       pipelineConfigListenerService,
 		customTagService:                    customTagService,
-<<<<<<< HEAD
-		CiCdConfig:                          CiCdConfig,
-=======
 		ACDConfig:                           ACDConfig,
->>>>>>> aa6e9be9
 	}
 	config, err := types.GetCdConfig()
 	if err != nil {
