--- conflicted
+++ resolved
@@ -150,11 +150,8 @@
 	pipelineStageRepository       repository4.PipelineStageRepository
 	pipelineStageService          PipelineStageService
 	config                        *types.CdConfig
-<<<<<<< HEAD
 	appServiceConfig              *app.AppServiceConfig
-=======
 	globalPluginService           plugin.GlobalPluginService
->>>>>>> 12a5f508
 
 	scopedVariableManager          variables.ScopedVariableCMCSManager
 	variableSnapshotHistoryService variables.VariableSnapshotHistoryService
@@ -197,11 +194,8 @@
 	gitFactory                          *util.GitFactory
 	acdClient                           application2.ServiceClient
 	argoClientWrapperService            argocdServer.ArgoClientWrapperService
-<<<<<<< HEAD
 	pipelineConfigListenerService       PipelineConfigListenerService
-=======
 	customTagService                    CustomTagService
->>>>>>> 12a5f508
 }
 
 const kedaAutoscaling = "kedaAutoscaling"
@@ -305,12 +299,8 @@
 	gitFactory *util.GitFactory,
 	acdClient application2.ServiceClient,
 	argoClientWrapperService argocdServer.ArgoClientWrapperService,
-<<<<<<< HEAD
 	pipelineConfigListenerService PipelineConfigListenerService,
-=======
-	scopedVariableService variables.ScopedVariableService,
 	customTagService CustomTagService,
->>>>>>> 12a5f508
 ) *WorkflowDagExecutorImpl {
 	wde := &WorkflowDagExecutorImpl{logger: Logger,
 		pipelineRepository:            pipelineRepository,
@@ -385,11 +375,8 @@
 		gitFactory:                          gitFactory,
 		acdClient:                           acdClient,
 		argoClientWrapperService:            argoClientWrapperService,
-<<<<<<< HEAD
 		pipelineConfigListenerService:       pipelineConfigListenerService,
-=======
 		customTagService:                    customTagService,
->>>>>>> 12a5f508
 	}
 	config, err := types.GetCdConfig()
 	if err != nil {
@@ -1757,6 +1744,7 @@
 		cdStageWorkflowRequest.SecretKey = ciPipeline.CiTemplate.DockerRegistry.AWSSecretAccessKey
 		cdStageWorkflowRequest.DockerRegistryType = string(ciPipeline.CiTemplate.DockerRegistry.RegistryType)
 		cdStageWorkflowRequest.DockerRegistryURL = ciPipeline.CiTemplate.DockerRegistry.RegistryURL
+		cdStageWorkflowRequest.DockerRegistryId = ciPipeline.CiTemplate.DockerRegistry.Id
 		cdStageWorkflowRequest.CiPipelineType = ciPipeline.PipelineType
 	} else if cdPipeline.AppId > 0 {
 		ciTemplate, err := impl.CiTemplateRepository.FindByAppId(cdPipeline.AppId)
@@ -1774,6 +1762,7 @@
 		cdStageWorkflowRequest.DockerRegistryType = string(ciTemplate.DockerRegistry.RegistryType)
 		cdStageWorkflowRequest.DockerRegistryURL = ciTemplate.DockerRegistry.RegistryURL
 		appLabels, err := impl.appLabelRepository.FindAllByAppId(cdPipeline.AppId)
+		cdStageWorkflowRequest.DockerRegistryId = ciPipeline.CiTemplate.DockerRegistry.Id
 		if err != nil && err != pg.ErrNoRows {
 			impl.logger.Errorw("error in getting labels by appId", "err", err, "appId", cdPipeline.AppId)
 			return nil, err
@@ -2153,7 +2142,7 @@
 		timelines = append(timelines, timeline)
 	}
 
-	err = impl.cdWorkflowRepository.UpdateWorkFlowRunnersWithTxn(previousNonTerminalRunners, tx)
+	err = impl.cdWorkflowRepository.UpdateWorkFlowRunners(previousNonTerminalRunners)
 	if err != nil {
 		impl.logger.Errorw("error updating cd wf runner status", "err", err, "previousNonTerminalRunners", previousNonTerminalRunners)
 		return err
@@ -2163,33 +2152,14 @@
 		impl.logger.Errorw("error updating pipeline status timelines", "err", err, "timelines", timelines)
 		return err
 	}
-
-<<<<<<< HEAD
 	//commit transaction
 	err = tx.Commit()
 	if err != nil {
-		impl.logger.Errorw("error in db transaction commit, ManualCdTrigger", "err", err)
+		impl.logger.Errorw("error in db transaction commit", "err", err)
 		return err
-=======
-		err = impl.cdWorkflowRepository.UpdateWorkFlowRunners(previousNonTerminalRunners)
-		if err != nil {
-			impl.logger.Errorw("error updating cd wf runner status", "err", err, "previousNonTerminalRunners", previousNonTerminalRunners)
-			return err
-		}
-		err = impl.cdPipelineStatusTimelineRepo.SaveTimelinesWithTxn(timelines, tx)
-		if err != nil {
-			impl.logger.Errorw("error updating pipeline status timelines", "err", err, "timelines", timelines)
-			return err
-		}
-		err = tx.Commit()
-		if err != nil {
-			impl.logger.Errorw("error in db transaction commit", "err", err)
-			return err
-		}
-		return nil
->>>>>>> 12a5f508
 	}
 	return nil
+
 }
 
 type RequestType string
@@ -3350,7 +3320,6 @@
 		scope := getScopeForVariables(overrideRequest, envOverride)
 		request := createConfigMapAndSecretJsonRequest(overrideRequest, envOverride, chartVersion, scope)
 
-<<<<<<< HEAD
 		configMapJson, err = impl.getConfigMapAndSecretJsonV2(request, envOverride)
 		span.End()
 		if err != nil {
@@ -3371,7 +3340,7 @@
 
 		_, span = otel.Tracer("orchestrator").Start(ctx, "dockerRegistryIpsConfigService.HandleImagePullSecretOnApplicationDeployment")
 		// handle image pull secret if access given
-		mergedValues, err = impl.dockerRegistryIpsConfigService.HandleImagePullSecretOnApplicationDeployment(envOverride.Environment, pipeline.CiPipelineId, mergedValues)
+		mergedValues, err = impl.dockerRegistryIpsConfigService.HandleImagePullSecretOnApplicationDeployment(envOverride.Environment, artifact, pipeline.CiPipelineId, mergedValues)
 		span.End()
 		if err != nil {
 			return valuesOverrideResponse, err
@@ -3386,20 +3355,6 @@
 		valuesOverrideResponse.PipelineOverride = pipelineOverride
 	} else {
 		valuesOverrideResponse.MergedValues = pipelineOverride.PipelineMergedValues
-=======
-	_, span = otel.Tracer("orchestrator").Start(ctx, "dockerRegistryIpsConfigService.HandleImagePullSecretOnApplicationDeployment")
-	// handle image pull secret if access given
-	mergedValues, err = impl.dockerRegistryIpsConfigService.HandleImagePullSecretOnApplicationDeployment(envOverride.Environment, artifact, pipeline.CiPipelineId, mergedValues)
-	valuesOverrideResponse.MergedValues = string(mergedValues)
-	span.End()
-	if err != nil {
-		return valuesOverrideResponse, err
-	}
-	pipelineOverride.PipelineMergedValues = string(mergedValues)
-	err = impl.pipelineOverrideRepository.Update(pipelineOverride)
-	if err != nil {
-		return valuesOverrideResponse, err
->>>>>>> 12a5f508
 	}
 	// Conditional Block based on PipelineOverrideCreated --> end
 	return valuesOverrideResponse, err
