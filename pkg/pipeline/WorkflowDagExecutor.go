--- conflicted
+++ resolved
@@ -109,17 +109,10 @@
 	HandleDeploymentSuccessEvent(triggerContext TriggerContext, pipelineOverride *chartConfig.PipelineOverride) error
 	HandlePostStageSuccessEvent(triggerContext TriggerContext, cdWorkflowId int, cdPipelineId int, triggeredBy int32, pluginRegistryImageDetails map[string][]string) error
 	Subscribe() error
-<<<<<<< HEAD
-	TriggerPostStage(cdWf *pipelineConfig.CdWorkflow, cdPipeline *pipelineConfig.Pipeline, triggeredBy int32, refCdWorkflowRunnerId int) error
-	TriggerPreStage(ctx context.Context, cdWf *pipelineConfig.CdWorkflow, artifact *repository.CiArtifact, pipeline *pipelineConfig.Pipeline, triggeredBy int32, refCdWorkflowRunnerId int) error
-	TriggerDeployment(cdWf *pipelineConfig.CdWorkflow, artifact *repository.CiArtifact, pipeline *pipelineConfig.Pipeline, triggeredBy int32) error
-	ManualCdTrigger(overrideRequest *bean.ValuesOverrideRequest, ctx context.Context) (int, string, error)
-=======
 	TriggerPostStage(request TriggerRequest) error
 	TriggerPreStage(request TriggerRequest) error
 	TriggerDeployment(request TriggerRequest) error
 	ManualCdTrigger(triggerContext TriggerContext, overrideRequest *bean.ValuesOverrideRequest) (int, string, error)
->>>>>>> 86982869
 	TriggerBulkDeploymentAsync(requests []*BulkTriggerRequest, UserId int32) (interface{}, error)
 	StopStartApp(triggerContext TriggerContext, stopRequest *StopAppRequest) (int, error)
 	TriggerBulkHibernateAsync(request StopDeploymentGroupRequest, ctx context.Context) (interface{}, error)
@@ -964,21 +957,12 @@
 		}
 	} else if request.Pipeline.TriggerType == pipelineConfig.TRIGGER_TYPE_AUTOMATIC {
 		// trigger deployment
-<<<<<<< HEAD
-		if pipeline.ApprovalNodeConfigured() {
-			impl.logger.Warnw("approval node configured, so skipping pipeline for approval", "pipeline", pipeline)
-			return nil
-		}
-		impl.logger.Debugw("trigger cd for pipeline", "artifactId", artifact.Id, "pipelineId", pipeline.Id)
-		err = impl.TriggerDeployment(cdWf, artifact, pipeline, triggeredBy)
-=======
 		if request.Pipeline.ApprovalNodeConfigured() {
 			impl.logger.Warnw("approval node configured, so skipping pipeline for approval", "pipeline", request.Pipeline)
 			return nil
 		}
 		impl.logger.Debugw("trigger cd for pipeline", "artifactId", request.Artifact.Id, "pipelineId", request.Pipeline.Id)
 		err = impl.TriggerDeployment(request)
->>>>>>> 86982869
 		return err
 	}
 	return nil
@@ -1024,11 +1008,7 @@
 	}
 }
 
-<<<<<<< HEAD
-func (impl *WorkflowDagExecutorImpl) TriggerAutoCDOnPreStageSuccess(cdPipelineId, ciArtifactId, workflowId int, triggerdBy int32) error {
-=======
 func (impl *WorkflowDagExecutorImpl) TriggerAutoCDOnPreStageSuccess(triggerContext TriggerContext, cdPipelineId, ciArtifactId, workflowId int, triggerdBy int32) error {
->>>>>>> 86982869
 	pipeline, err := impl.pipelineRepository.FindById(cdPipelineId)
 	if err != nil {
 		return err
@@ -1042,24 +1022,15 @@
 		if err != nil {
 			return err
 		}
-<<<<<<< HEAD
-		//TODO : confirm about this logic used for applyAuth
-
-		//checking if deployment is triggered already, then ignore trigger
-=======
 		// TODO : confirm about this logic used for applyAuth
 
 		// checking if deployment is triggered already, then ignore trigger
->>>>>>> 86982869
 		deploymentTriggeredAlready := impl.checkDeploymentTriggeredAlready(cdWorkflow.Id)
 		if deploymentTriggeredAlready {
 			impl.logger.Warnw("deployment is already triggered, so ignoring this msg", "cdPipelineId", cdPipelineId, "ciArtifactId", ciArtifactId, "workflowId", workflowId)
 			return nil
 		}
 
-<<<<<<< HEAD
-		err = impl.TriggerDeployment(cdWorkflow, ciArtifact, pipeline, triggerdBy)
-=======
 		triggerRequest := TriggerRequest{
 			CdWf:           cdWorkflow,
 			Pipeline:       pipeline,
@@ -1070,7 +1041,6 @@
 
 		triggerRequest.TriggerContext.Context = context.Background()
 		err = impl.TriggerDeployment(triggerRequest)
->>>>>>> 86982869
 		if err != nil {
 			return err
 		}
@@ -1080,11 +1050,7 @@
 
 func (impl *WorkflowDagExecutorImpl) checkDeploymentTriggeredAlready(wfId int) bool {
 	deploymentTriggeredAlready := false
-<<<<<<< HEAD
-	//TODO : need to check this logic for status check in case of multiple deployments requirement for same workflow
-=======
 	// TODO : need to check this logic for status check in case of multiple deployments requirement for same workflow
->>>>>>> 86982869
 	workflowRunner, err := impl.cdWorkflowRepository.FindByWorkflowIdAndRunnerType(context.Background(), wfId, bean.CD_WORKFLOW_TYPE_DEPLOY)
 	if err != nil {
 		impl.logger.Errorw("error occurred while fetching workflow runner", "wfId", wfId, "err", err)
@@ -1094,11 +1060,7 @@
 	return deploymentTriggeredAlready
 }
 
-<<<<<<< HEAD
-func (impl *WorkflowDagExecutorImpl) HandlePreStageSuccessEvent(cdStageCompleteEvent CdStageCompleteEvent) error {
-=======
 func (impl *WorkflowDagExecutorImpl) HandlePreStageSuccessEvent(triggerContext TriggerContext, cdStageCompleteEvent CdStageCompleteEvent) error {
->>>>>>> 86982869
 	wfRunner, err := impl.cdWorkflowRepository.FindWorkflowRunnerById(cdStageCompleteEvent.WorkflowRunnerId)
 	if err != nil {
 		return err
@@ -1126,11 +1088,7 @@
 		} else {
 			ciArtifactId = cdStageCompleteEvent.CiArtifactDTO.Id
 		}
-<<<<<<< HEAD
-		err = impl.TriggerAutoCDOnPreStageSuccess(cdStageCompleteEvent.CdPipelineId, ciArtifactId, cdStageCompleteEvent.WorkflowId, cdStageCompleteEvent.TriggeredBy)
-=======
 		err = impl.TriggerAutoCDOnPreStageSuccess(triggerContext, cdStageCompleteEvent.CdPipelineId, ciArtifactId, cdStageCompleteEvent.WorkflowId, cdStageCompleteEvent.TriggeredBy)
->>>>>>> 86982869
 		if err != nil {
 			impl.logger.Errorw("error in triggering cd on pre cd succcess", "err", err)
 			return err
@@ -1193,15 +1151,12 @@
 func (impl *WorkflowDagExecutorImpl) TriggerPreStage(request TriggerRequest) error {
 	// setting triggeredAt variable to have consistent data for various audit log places in db for deployment time
 	triggeredAt := time.Now()
-<<<<<<< HEAD
-=======
 	triggeredBy := request.TriggeredBy
 	artifact := request.Artifact
 	pipeline := request.Pipeline
 	ctx := request.TriggerContext.Context
 	// in case of pre stage manual trigger auth is already applied and for auto triggers there is no need for auth check here
 	cdWf := request.CdWf
->>>>>>> 86982869
 
 	var env *repository2.Environment
 	var err error
@@ -1222,11 +1177,7 @@
 	if err != nil {
 		return err
 	}
-<<<<<<< HEAD
-	//this will handle the scenario when post stage yaml is not migrated yet into pipeline stage table
-=======
 	// this will handle the scenario when post stage yaml is not migrated yet into pipeline stage table
->>>>>>> 86982869
 	pipelineStageType := resourceFilter.PrePipelineStageYaml
 	stageId := pipeline.Id
 	if preStage != nil {
@@ -1241,11 +1192,7 @@
 		impl.logger.Errorw("error in getting resource filters for the pipeline", "pipelineId", pipeline.Id, "err", err)
 		return err
 	}
-<<<<<<< HEAD
-	//get releaseTags from imageTaggingService
-=======
 	// get releaseTags from imageTaggingService
->>>>>>> 86982869
 	imageTagNames, err := impl.imageTaggingService.GetTagNamesByArtifactId(artifact.Id)
 	if err != nil {
 		impl.logger.Errorw("error in getting image tags for the given artifact id", "artifactId", artifact.Id, "err", err)
@@ -1257,22 +1204,14 @@
 		return err
 	}
 
-<<<<<<< HEAD
-	//store evaluated result
-=======
 	// store evaluated result
->>>>>>> 86982869
 	filterEvaluationAudit, err := impl.resourceFilterService.CreateFilterEvaluationAudit(resourceFilter.Artifact, artifact.Id, pipelineStageType, stageId, filters, filterIdVsState)
 	if err != nil {
 		impl.logger.Errorw("error in creating filter evaluation audit data cd pre stage trigger", "err", err, "cdPipelineId", pipeline.Id, "artifactId", artifact.Id, "preStageId", preStage.Id)
 		return err
 	}
 
-<<<<<<< HEAD
-	//allow or block w.r.t filterState
-=======
 	// allow or block w.r.t filterState
->>>>>>> 86982869
 	if filterState != resourceFilter.ALLOW {
 		return fmt.Errorf("the artifact does not pass filtering condition")
 	}
@@ -1316,11 +1255,7 @@
 	}
 
 	if filterEvaluationAudit != nil {
-<<<<<<< HEAD
-		//update resource_filter_evaluation entry with wfrId and type
-=======
 		// update resource_filter_evaluation entry with wfrId and type
->>>>>>> 86982869
 		err = impl.resourceFilterService.UpdateFilterEvaluationAuditRef(filterEvaluationAudit.Id, resourceFilter.CdWorkflowRunner, runner.Id)
 		if err != nil {
 			impl.logger.Errorw("error in updating filter evaluation audit reference", "filterEvaluationAuditId", filterEvaluationAudit.Id, "err", err)
@@ -1328,11 +1263,7 @@
 		}
 	}
 
-<<<<<<< HEAD
-	//checking vulnerability for the selected image
-=======
 	// checking vulnerability for the selected image
->>>>>>> 86982869
 	isVulnerable, err := impl.GetArtifactVulnerabilityStatus(artifact, pipeline, ctx)
 	if err != nil {
 		impl.logger.Errorw("error in getting Artifact vulnerability status, TriggerPreStage", "err", err)
@@ -1431,11 +1362,7 @@
 			return err
 		}
 		// Handle auto trigger after pre stage success event
-<<<<<<< HEAD
-		go impl.TriggerAutoCDOnPreStageSuccess(pipeline.Id, artifact.Id, cdWf.Id, triggeredBy)
-=======
 		go impl.TriggerAutoCDOnPreStageSuccess(request.TriggerContext, pipeline.Id, artifact.Id, cdWf.Id, triggeredBy)
->>>>>>> 86982869
 	}
 
 	err = impl.sendPreStageNotification(ctx, cdWf, pipeline)
@@ -1646,76 +1573,6 @@
 		return fmt.Errorf("the artifact does not pass filtering condition")
 	}
 
-	var env *repository2.Environment
-	var err error
-	env, err = impl.envRepository.FindById(pipeline.EnvironmentId)
-	if err != nil {
-		impl.logger.Errorw(" unable to find env ", "err", err)
-		return err
-	}
-
-	// Todo - optimize
-	app, err := impl.appRepository.FindById(pipeline.AppId)
-	if err != nil {
-		return err
-	}
-	postStage, err := impl.getPipelineStage(pipeline.Id, repository4.PIPELINE_STAGE_TYPE_POST_CD)
-	if err != nil {
-		return err
-	}
-	//this will handle the scenario when post stage yaml is not migrated yet into pipeline stage table
-	pipelineStageType := resourceFilter.PostPipelineStageYaml
-	stageId := pipeline.Id
-	if postStage != nil {
-		pipelineStageType = resourceFilter.PipelineStage
-		stageId = postStage.Id
-	}
-
-	scope := resourceQualifiers.Scope{AppId: pipeline.AppId, EnvId: pipeline.EnvironmentId, ClusterId: env.ClusterId, ProjectId: app.TeamId, IsProdEnv: env.Default}
-	impl.logger.Infow("scope for auto trigger ", "scope", scope)
-	filters, err := impl.resourceFilterService.GetFiltersByScope(scope)
-	if err != nil {
-		impl.logger.Errorw("error in getting resource filters for the pipeline", "pipelineId", pipeline.Id, "err", err)
-		return err
-	}
-	if cdWf.CiArtifact == nil || cdWf.CiArtifact.Id == 0 {
-		cdWf.CiArtifact, err = impl.ciArtifactRepository.Get(cdWf.CiArtifactId)
-		if err != nil {
-			impl.logger.Errorw("error fetching artifact data", "err", err)
-			return err
-		}
-	}
-	// Migration of deprecated DataSource Type
-	if cdWf.CiArtifact.IsMigrationRequired() {
-		migrationErr := impl.ciArtifactRepository.MigrateToWebHookDataSourceType(cdWf.CiArtifact.Id)
-		if migrationErr != nil {
-			impl.logger.Warnw("unable to migrate deprecated DataSource", "artifactId", cdWf.CiArtifact.Id)
-		}
-	}
-	//get releaseTags from imageTaggingService
-	imageTagNames, err := impl.imageTaggingService.GetTagNamesByArtifactId(cdWf.CiArtifactId)
-	if err != nil {
-		impl.logger.Errorw("error in getting image tags for the given artifact id", "artifactId", cdWf.CiArtifactId, "err", err)
-		return err
-	}
-
-	//evaluate filters
-	filterState, filterIdVsState, err := impl.resourceFilterService.CheckForResource(filters, cdWf.CiArtifact.Image, imageTagNames)
-	if err != nil {
-		return err
-	}
-	//store evaluated result
-	filterEvaluationAudit, err := impl.resourceFilterService.CreateFilterEvaluationAudit(resourceFilter.Artifact, cdWf.CiArtifact.Id, pipelineStageType, stageId, filters, filterIdVsState)
-	if err != nil {
-		impl.logger.Errorw("error in creating filter evaluation audit data cd post stage trigger", "err", err, "cdPipelineId", pipeline.Id, "artifactId", cdWf.CiArtifact.Id)
-		return err
-	}
-
-	//allow or block w.r.t filterState
-	if filterState != resourceFilter.ALLOW {
-		return fmt.Errorf("the artifact does not pass filtering condition")
-	}
-
 	runner := &pipelineConfig.CdWorkflowRunner{
 		Name:                  pipeline.Name,
 		WorkflowType:          bean.CD_WORKFLOW_TYPE_POST,
@@ -1741,11 +1598,7 @@
 	}
 
 	if filterEvaluationAudit != nil {
-<<<<<<< HEAD
-		//update resource_filter_evaluation entry with wfrId and type
-=======
 		// update resource_filter_evaluation entry with wfrId and type
->>>>>>> 86982869
 		err = impl.resourceFilterService.UpdateFilterEvaluationAuditRef(filterEvaluationAudit.Id, resourceFilter.CdWorkflowRunner, runner.Id)
 		if err != nil {
 			impl.logger.Errorw("error in updating filter evaluation audit reference", "filterEvaluationAuditId", filterEvaluationAudit.Id, "err", err)
@@ -1854,11 +1707,7 @@
 			return err
 		}
 		// Auto Trigger after Post Stage Success Event
-<<<<<<< HEAD
-		go impl.HandlePostStageSuccessEvent(runner.CdWorkflowId, pipeline.Id, 1, nil)
-=======
 		go impl.HandlePostStageSuccessEvent(request.TriggerContext, runner.CdWorkflowId, pipeline.Id, 1, nil)
->>>>>>> 86982869
 	}
 
 	wfr, err := impl.cdWorkflowRepository.FindByWorkflowIdAndRunnerType(context.Background(), cdWf.Id, bean.CD_WORKFLOW_TYPE_POST)
@@ -2546,9 +2395,6 @@
 			triggerArtifact = artifact
 		}
 
-<<<<<<< HEAD
-		err = impl.triggerIfAutoStageCdPipeline(nil, pipeline, triggerArtifact, triggeredBy)
-=======
 		triggerRequest := TriggerRequest{
 			CdWf:           nil,
 			Pipeline:       pipeline,
@@ -2558,7 +2404,6 @@
 		}
 
 		err = impl.triggerIfAutoStageCdPipeline(triggerRequest)
->>>>>>> 86982869
 		if err != nil {
 			impl.logger.Errorw("error in triggering cd pipeline after successful post stage", "err", err, "pipelineId", pipeline.Id)
 			return err
@@ -2605,23 +2450,6 @@
 		// Skopeo images will have same digest but different images
 		if ciArtifact.Image == artifact.Image {
 			ciIdToExistingArtifact[artifact.PipelineId] = artifact
-<<<<<<< HEAD
-		}
-	}
-
-	var newCiArtifactArr []*repository.CiArtifact
-	var existingCiArtifactArr []*repository.CiArtifact
-	var existingArtifactsIds []int
-	for _, pipelineId := range linkedCiPipelineIds {
-
-		if existingArtifact, ok := ciIdToExistingArtifact[pipelineId]; !ok {
-			artifact := getCopiedArtifact(ciArtifact, pipelineId, triggeredBy)
-			newCiArtifactArr = append(newCiArtifactArr, artifact)
-		} else {
-			existingCiArtifactArr = append(existingCiArtifactArr, &existingArtifact)
-			existingArtifactsIds = append(existingArtifactsIds, existingArtifact.Id)
-		}
-=======
 		}
 	}
 
@@ -2783,174 +2611,14 @@
 	}
 	if approvalRequestId > 0 {
 		runner.DeploymentApprovalRequestId = approvalRequestId
->>>>>>> 86982869
-	}
-
-	savedCIArtifacts, err := impl.ciArtifactRepository.SaveAll(newCiArtifactArr)
-	if err != nil {
-		impl.logger.Errorw("error while saving ci artifacts for linked CD pipelines", "err", err, "linkedCiPipelineIds", linkedCiPipelineIds)
-		return ciPipelineIdToArtifacts, err
-	}
-
-<<<<<<< HEAD
-	// not needed for now, need to uncomment in order to show tag for image running on parent
-	//err = impl.ciArtifactRepository.UpdateLatestTimestamp(existingArtifactsIds)
-	//if err != nil {
-	//	impl.logger.Errorw("error while updating ci artifacts for linked CD pipelines", "err", err, "cdPipelineId", cdPipelineId)
-	//	return nil, nil, err
-	//}
-
-	allArtifacts := append(savedCIArtifacts, existingCiArtifactArr...)
-	for _, artifact := range allArtifacts {
-		ciPipelineIdToArtifacts[artifact.PipelineId] = artifact
-=======
+	}
+	savedWfr, err := impl.cdWorkflowRepository.SaveWorkFlowRunner(runner)
+	if err != nil {
+		return err
+	}
+
 	if filterEvaluationAudit != nil {
 		// update resource_filter_evaluation entry with wfrId and type
-		err = impl.resourceFilterService.UpdateFilterEvaluationAuditRef(filterEvaluationAudit.Id, resourceFilter.CdWorkflowRunner, runner.Id)
-		if err != nil {
-			impl.logger.Errorw("error in updating filter evaluation audit reference", "filterEvaluationAuditId", filterEvaluationAudit.Id, "err", err)
-			return err
-		}
-	}
-	if approvalRequestId > 0 {
-		err = impl.deploymentApprovalRepository.ConsumeApprovalRequest(approvalRequestId)
-		if err != nil {
-			return err
-		}
-	}
-	runner.CdWorkflow = &pipelineConfig.CdWorkflow{
-		Pipeline: pipeline,
->>>>>>> 86982869
-	}
-	return ciPipelineIdToArtifacts, nil
-}
-
-func (impl *WorkflowDagExecutorImpl) getLinkedCDPipelines(cdPipelineId int) ([]*appWorkflow.AppWorkflowMapping, []int, error) {
-	linkedCiPipelineIds := make([]int, 0)
-	linkedPipelines, err := impl.ciPipelineRepository.FindByParentIdAndType(cdPipelineId, string(bean2.LINKED_CD))
-	if err != nil && err != pg.ErrNoRows {
-		impl.logger.Errorw("error in finding linked CD pipelines", "err", err, "cdPipelineId", cdPipelineId)
-		return nil, linkedCiPipelineIds, err
-	}
-	linkedCDMappings := make([]*appWorkflow.AppWorkflowMapping, 0)
-	if len(linkedPipelines) == 0 {
-		return linkedCDMappings, linkedCiPipelineIds, nil
-	}
-
-	for _, pipeline := range linkedPipelines {
-		linkedCiPipelineIds = append(linkedCiPipelineIds, pipeline.Id)
-	}
-
-	mappings, err := impl.appWorkflowRepository.FindWFCDMappingByCIPipelineIds(linkedCiPipelineIds)
-	if err != nil && err != pg.ErrNoRows {
-		impl.logger.Errorw("error while fetching linked CD pipelines for parent CI", "err", err, "ciPipelineIds", linkedCiPipelineIds)
-		return nil, linkedCiPipelineIds, err
-	}
-
-	//will return empty if mappings is nil
-	linkedCDMappings = append(linkedCDMappings, mappings...)
-	return linkedCDMappings, linkedCiPipelineIds, nil
-}
-
-func (impl *WorkflowDagExecutorImpl) processLinkedCDPipelines(cdPipelineId int, ciArtifact *repository.CiArtifact, triggeredBy int32) ([]*appWorkflow.AppWorkflowMapping, map[int]*repository.CiArtifact, error) {
-	linkedArtifactsMap := make(map[int]*repository.CiArtifact)
-	linkedMappings, linkedCIPipelineIds, err := impl.getLinkedCDPipelines(cdPipelineId)
-	if err != nil || len(linkedMappings) == 0 {
-		return linkedMappings, linkedArtifactsMap, err
-	}
-	linkedArtifactsMap, err = impl.saveArtifactsForLinkedCDPipelines(linkedCIPipelineIds, ciArtifact, triggeredBy)
-	return linkedMappings, linkedArtifactsMap, err
-}
-
-// Only used for auto trigger
-func (impl *WorkflowDagExecutorImpl) TriggerDeployment(cdWf *pipelineConfig.CdWorkflow, artifact *repository.CiArtifact, pipeline *pipelineConfig.Pipeline, triggeredBy int32) error {
-	//in case of manual ci RBAC need to apply, this method used for auto cd deployment
-	pipelineId := pipeline.Id
-
-	artifactId := artifact.Id
-	env, err := impl.envRepository.FindById(pipeline.EnvironmentId)
-	if err != nil {
-		impl.logger.Errorw("error while fetching env", "err", err)
-		return err
-	}
-
-	app, err := impl.appRepository.FindById(pipeline.AppId)
-	if err != nil {
-		return err
-	}
-	scope := resourceQualifiers.Scope{AppId: pipeline.AppId, EnvId: pipeline.EnvironmentId, ClusterId: env.ClusterId, ProjectId: app.TeamId, IsProdEnv: env.Default}
-	impl.logger.Infow("scope for auto trigger ", "scope", scope)
-	filters, err := impl.resourceFilterService.GetFiltersByScope(scope)
-	if err != nil {
-		impl.logger.Errorw("error in getting resource filters for the pipeline", "pipelineId", pipeline.Id, "err", err)
-		return err
-	}
-	//get releaseTags from imageTaggingService
-	imageTagNames, err := impl.imageTaggingService.GetTagNamesByArtifactId(artifact.Id)
-	if err != nil {
-		impl.logger.Errorw("error in getting image tags for the given artifact id", "artifactId", artifact.Id, "err", err)
-		return err
-	}
-
-	filterState, filterIdVsState, err := impl.resourceFilterService.CheckForResource(filters, artifact.Image, imageTagNames)
-	if err != nil {
-		return err
-	}
-
-	//store evaluated result
-	filterEvaluationAudit, err := impl.resourceFilterService.CreateFilterEvaluationAudit(resourceFilter.Artifact, artifact.Id, resourceFilter.Pipeline, pipeline.Id, filters, filterIdVsState)
-	if err != nil {
-		impl.logger.Errorw("error in creating filter evaluation audit data cd post stage trigger", "err", err, "cdPipelineId", pipeline.Id, "artifactId", artifact.Id)
-		return err
-	}
-
-	//allow or block w.r.t filterState
-	if filterState != resourceFilter.ALLOW {
-		return fmt.Errorf("the artifact does not pass filtering condition")
-	}
-	// need to check for approved artifact only in case configured
-	approvalRequestId, err := impl.checkApprovalNodeForDeployment(triggeredBy, pipeline, artifactId)
-	if err != nil {
-		return err
-	}
-
-	//setting triggeredAt variable to have consistent data for various audit log places in db for deployment time
-	triggeredAt := time.Now()
-
-	if cdWf == nil || (cdWf != nil && cdWf.CiArtifactId != artifact.Id) {
-		// cdWf != nil && cdWf.CiArtifactId != artifact.Id for auto trigger case when deployment is triggered with image generated by plugin
-		cdWf = &pipelineConfig.CdWorkflow{
-			CiArtifactId: artifactId,
-			PipelineId:   pipelineId,
-			AuditLog:     sql.AuditLog{CreatedOn: triggeredAt, CreatedBy: 1, UpdatedOn: triggeredAt, UpdatedBy: 1},
-		}
-		err := impl.cdWorkflowRepository.SaveWorkFlow(context.Background(), cdWf)
-		if err != nil {
-			return err
-		}
-	}
-
-	runner := &pipelineConfig.CdWorkflowRunner{
-		Name:         pipeline.Name,
-		WorkflowType: bean.CD_WORKFLOW_TYPE_DEPLOY,
-		ExecutorType: pipelineConfig.WORKFLOW_EXECUTOR_TYPE_SYSTEM,
-		Status:       pipelineConfig.WorkflowInitiated, //deployment Initiated for auto trigger
-		TriggeredBy:  1,
-		StartedOn:    triggeredAt,
-		Namespace:    impl.config.GetDefaultNamespace(),
-		CdWorkflowId: cdWf.Id,
-		AuditLog:     sql.AuditLog{CreatedOn: triggeredAt, CreatedBy: triggeredBy, UpdatedOn: triggeredAt, UpdatedBy: triggeredBy},
-	}
-	if approvalRequestId > 0 {
-		runner.DeploymentApprovalRequestId = approvalRequestId
-	}
-	savedWfr, err := impl.cdWorkflowRepository.SaveWorkFlowRunner(runner)
-	if err != nil {
-		return err
-	}
-
-	if filterEvaluationAudit != nil {
-		//update resource_filter_evaluation entry with wfrId and type
 		err = impl.resourceFilterService.UpdateFilterEvaluationAuditRef(filterEvaluationAudit.Id, resourceFilter.CdWorkflowRunner, runner.Id)
 		if err != nil {
 			impl.logger.Errorw("error in updating filter evaluation audit reference", "filterEvaluationAuditId", filterEvaluationAudit.Id, "err", err)
@@ -3054,11 +2722,7 @@
 			impl.logger.Errorw("error in getting latest pipeline override by cdWorkflowId", "err", err, "cdWorkflowId", cdWf.Id)
 			return err
 		}
-<<<<<<< HEAD
-		go impl.HandleDeploymentSuccessEvent(pipelineOverride)
-=======
 		go impl.HandleDeploymentSuccessEvent(request.TriggerContext, pipelineOverride)
->>>>>>> 86982869
 	}
 	return nil
 }
@@ -3264,11 +2928,7 @@
 	} else {
 		return 0, fmt.Errorf("unsupported operation %s", stopRequest.RequestType)
 	}
-<<<<<<< HEAD
-	id, _, err := impl.ManualCdTrigger(overrideRequest, ctx)
-=======
 	id, _, err := impl.ManualCdTrigger(triggerContext, overrideRequest)
->>>>>>> 86982869
 	if err != nil {
 		impl.logger.Errorw("error in stopping app", "err", err, "appId", stopRequest.AppId, "envId", stopRequest.EnvironmentId)
 		return 0, err
@@ -3312,18 +2972,11 @@
 	return isVulnerable, nil
 }
 
-<<<<<<< HEAD
-func (impl *WorkflowDagExecutorImpl) ManualCdTrigger(overrideRequest *bean.ValuesOverrideRequest, ctx context.Context) (int, string, error) {
-	//setting triggeredAt variable to have consistent data for various audit log places in db for deployment time
-	triggeredAt := time.Now()
-	releaseId := 0
-=======
 func (impl *WorkflowDagExecutorImpl) ManualCdTrigger(triggerContext TriggerContext, overrideRequest *bean.ValuesOverrideRequest) (int, string, error) {
 	// setting triggeredAt variable to have consistent data for various audit log places in db for deployment time
 	triggeredAt := time.Now()
 	releaseId := 0
 	ctx := triggerContext.Context
->>>>>>> 86982869
 	var manifest []byte
 	var err error
 	_, span := otel.Tracer("orchestrator").Start(ctx, "pipelineRepository.FindById")
@@ -3369,9 +3022,6 @@
 		}
 		overrideRequest.CdWorkflowId = cdWf.Id
 		_, span = otel.Tracer("orchestrator").Start(ctx, "TriggerPreStage")
-<<<<<<< HEAD
-		err = impl.TriggerPreStage(ctx, cdWf, artifact, cdPipeline, overrideRequest.UserId, 0)
-=======
 		triggerRequest := TriggerRequest{
 			CdWf:                  cdWf,
 			Artifact:              artifact,
@@ -3382,7 +3032,6 @@
 			RefCdWorkflowRunnerId: 0,
 		}
 		err = impl.TriggerPreStage(triggerRequest)
->>>>>>> 86982869
 		span.End()
 		if err != nil {
 			impl.logger.Errorw("error in TriggerPreStage, ManualCdTrigger", "err", err)
@@ -3410,11 +3059,7 @@
 			return 0, "", err
 		}
 
-<<<<<<< HEAD
-		//get releaseTags from imageTaggingService
-=======
 		// get releaseTags from imageTaggingService
->>>>>>> 86982869
 		imageTagNames, err := impl.imageTaggingService.GetTagNamesByArtifactId(artifact.Id)
 		if err != nil {
 			impl.logger.Errorw("error in getting image tags for the given artifact id", "artifactId", artifact.Id, "err", err)
@@ -3426,22 +3071,14 @@
 			return 0, "", err
 		}
 
-<<<<<<< HEAD
-		//store evaluated result
-=======
 		// store evaluated result
->>>>>>> 86982869
 		filterEvaluationAudit, err := impl.resourceFilterService.CreateFilterEvaluationAudit(resourceFilter.Artifact, ciArtifactId, resourceFilter.Pipeline, cdPipeline.Id, filters, filterIdVsState)
 		if err != nil {
 			impl.logger.Errorw("error in creating filter evaluation audit data cd post stage trigger", "err", err, "cdPipelineId", cdPipeline.Id, "artifactId", ciArtifactId)
 			return 0, "", err
 		}
 
-<<<<<<< HEAD
-		//allow or block w.r.t filterState
-=======
 		// allow or block w.r.t filterState
->>>>>>> 86982869
 		if filterState != resourceFilter.ALLOW {
 			return 0, "", fmt.Errorf("the artifact does not pass filtering condition")
 		}
@@ -3476,9 +3113,6 @@
 		if approvalRequestId > 0 {
 			runner.DeploymentApprovalRequestId = approvalRequestId
 		}
-		if approvalRequestId > 0 {
-			runner.DeploymentApprovalRequestId = approvalRequestId
-		}
 		savedWfr, err := impl.cdWorkflowRepository.SaveWorkFlowRunner(runner)
 		overrideRequest.WfrId = savedWfr.Id
 		if err != nil {
@@ -3487,17 +3121,12 @@
 		}
 
 		if filterEvaluationAudit != nil {
-<<<<<<< HEAD
-			//update resource_filter_evaluation entry with wfrId and type
-=======
 			// update resource_filter_evaluation entry with wfrId and type
->>>>>>> 86982869
 			err = impl.resourceFilterService.UpdateFilterEvaluationAuditRef(filterEvaluationAudit.Id, resourceFilter.CdWorkflowRunner, runner.Id)
 			if err != nil {
 				impl.logger.Errorw("error in updating filter evaluation audit reference", "filterEvaluationAuditId", filterEvaluationAudit.Id, "err", err)
 				return 0, "", err
 			}
-<<<<<<< HEAD
 		}
 		if approvalRequestId > 0 {
 			err = impl.deploymentApprovalRepository.ConsumeApprovalRequest(approvalRequestId)
@@ -3505,15 +3134,6 @@
 				return 0, "", err
 			}
 		}
-=======
-		}
-		if approvalRequestId > 0 {
-			err = impl.deploymentApprovalRepository.ConsumeApprovalRequest(approvalRequestId)
-			if err != nil {
-				return 0, "", err
-			}
-		}
->>>>>>> 86982869
 
 		runner.CdWorkflow = &pipelineConfig.CdWorkflow{
 			Pipeline: cdPipeline,
@@ -3529,11 +3149,7 @@
 			impl.logger.Errorw("error in creating timeline status for deployment initiation, ManualCdTrigger", "err", err, "timeline", timeline)
 		}
 
-<<<<<<< HEAD
-		//checking vulnerability for deploying image
-=======
 		// checking vulnerability for deploying image
->>>>>>> 86982869
 		isVulnerable, err := impl.GetArtifactVulnerabilityStatus(artifact, cdPipeline, ctx)
 		if err != nil {
 			impl.logger.Errorw("error in getting Artifact vulnerability status, ManualCdTrigger", "err", err)
@@ -3599,11 +3215,7 @@
 					impl.logger.Errorw("error in getting latest pipeline override by cdWorkflowId", "err", err, "cdWorkflowId", cdWf.Id)
 					return 0, "", err
 				}
-<<<<<<< HEAD
-				go impl.HandleDeploymentSuccessEvent(pipelineOverride)
-=======
 				go impl.HandleDeploymentSuccessEvent(triggerContext, pipelineOverride)
->>>>>>> 86982869
 			}
 		}
 
@@ -4041,7 +3653,6 @@
 		if timelineErr != nil {
 			impl.logger.Errorw("error in creating timeline status for deployment fail", "err", timelineErr, "timeline", timeline)
 		}
-<<<<<<< HEAD
 	}
 	return nil
 }
@@ -4058,35 +3669,13 @@
 	return
 }
 
-=======
-	}
-	return nil
-}
-
-func (impl *WorkflowDagExecutorImpl) UpdateTriggerCDMetricsOnFinish(runner *pipelineConfig.CdWorkflowRunner) {
-	cdMetrics := util4.CDMetrics{
-		AppName:         runner.CdWorkflow.Pipeline.DeploymentAppName,
-		Status:          runner.Status,
-		DeploymentType:  runner.CdWorkflow.Pipeline.DeploymentAppType,
-		EnvironmentName: runner.CdWorkflow.Pipeline.Environment.Name,
-		Time:            time.Since(runner.StartedOn).Seconds() - time.Since(runner.FinishedOn).Seconds(),
-	}
-	util4.TriggerCDMetrics(cdMetrics, impl.config.ExposeCDMetrics)
-	return
-}
-
->>>>>>> 86982869
 func (impl *WorkflowDagExecutorImpl) MarkCurrentDeploymentFailed(runner *pipelineConfig.CdWorkflowRunner, releaseErr error, triggeredBy int32) error {
 	err := impl.MarkPipelineStatusTimelineFailed(runner, releaseErr)
 	if err != nil {
 		impl.logger.Errorw("error updating CdPipelineStatusTimeline", "err", err, "releaseErr", releaseErr)
 		return err
 	}
-<<<<<<< HEAD
-	//update current WF with error status
-=======
 	// update current WF with error status
->>>>>>> 86982869
 	impl.logger.Errorw("error in triggering cd WF, setting wf status as fail ", "wfId", runner.Id, "err", releaseErr)
 	runner.Status = pipelineConfig.WorkflowFailed
 	runner.Message = util.GetGRPCErrorDetailedMessage(releaseErr)
@@ -4158,11 +3747,7 @@
 		impl.logger.Errorw("error in creating acd sync context", "pipelineId", pipeline.Id, "artifactId", artifact.Id, "err", err)
 		return nil, err
 	}
-<<<<<<< HEAD
-	//setting deployedBy as 1(system user) since case of auto trigger
-=======
 	// setting deployedBy as 1(system user) since case of auto trigger
->>>>>>> 86982869
 	_, span := otel.Tracer("orchestrator").Start(ctx, "WorkflowDagExecutorImpl.HandleCDTriggerRelease")
 	id, manifest, err := impl.HandleCDTriggerRelease(request, ctx, triggeredAt, 1)
 	span.End()
@@ -5152,11 +4737,7 @@
 				return nil, err
 			}
 
-<<<<<<< HEAD
-			//creating new env override config
-=======
 			// creating new env override config
->>>>>>> 86982869
 			if errors3.IsNotFound(err) || envOverride == nil {
 				_, span = otel.Tracer("orchestrator").Start(ctx, "envRepository.FindById")
 				environment, err := impl.envRepository.FindById(overrideRequest.EnvId)
@@ -6085,11 +5666,7 @@
 }
 
 func (impl *WorkflowDagExecutorImpl) MergeDefaultValuesWithOverrideValues(overrideValues string, builtChartPath string) error {
-<<<<<<< HEAD
-	valuesFilePath := path.Join(builtChartPath, "values.yaml") //default values of helm chart
-=======
 	valuesFilePath := path.Join(builtChartPath, "values.yaml") // default values of helm chart
->>>>>>> 86982869
 	defaultValues, err := ioutil.ReadFile(valuesFilePath)
 	if err != nil {
 		return err
@@ -6232,11 +5809,7 @@
 	err = impl.pubsubClient.Publish(pubsub.DEVTRON_CHART_INSTALL_TOPIC, string(payload))
 	if err != nil {
 		impl.logger.Errorw("failed to publish trigger request event", "topic", pubsub.DEVTRON_CHART_INSTALL_TOPIC, "payload", payload, "err", err)
-<<<<<<< HEAD
-		//update workflow runner status, used in app workflow view
-=======
 		// update workflow runner status, used in app workflow view
->>>>>>> 86982869
 		err1 = impl.UpdateCDWorkflowRunnerStatus(ctx, overrideRequest, triggeredAt, pipelineConfig.WorkflowFailed, err.Error())
 		if err1 != nil {
 			impl.logger.Errorw("error in updating the workflow runner status, TriggerHelmAsyncRelease", "err", err1)
@@ -6244,11 +5817,7 @@
 		return 0, manifest, err
 	}
 
-<<<<<<< HEAD
-	//update workflow runner status, used in app workflow view
-=======
 	// update workflow runner status, used in app workflow view
->>>>>>> 86982869
 	err = impl.UpdateCDWorkflowRunnerStatus(ctx, overrideRequest, triggeredAt, pipelineConfig.WorkflowInQueue, "")
 	if err != nil {
 		impl.logger.Errorw("error in updating the workflow runner status, TriggerHelmAsyncRelease", "err", err)
