/*
 * Copyright (c) 2020 Devtron Labs
 *
 * Licensed under the Apache License, Version 2.0 (the "License");
 * you may not use this file except in compliance with the License.
 * You may obtain a copy of the License at
 *
 *    http://www.apache.org/licenses/LICENSE-2.0
 *
 * Unless required by applicable law or agreed to in writing, software
 * distributed under the License is distributed on an "AS IS" BASIS,
 * WITHOUT WARRANTIES OR CONDITIONS OF ANY KIND, either express or implied.
 * See the License for the specific language governing permissions and
 * limitations under the License.
 *
 */

package pipeline

import (
	"context"
	"encoding/json"
	"errors"
	"fmt"
<<<<<<< HEAD
=======
	"github.com/argoproj/argo-cd/v2/pkg/apiclient/application"
	"github.com/argoproj/argo-cd/v2/pkg/apis/application/v1alpha1"
	"github.com/aws/aws-sdk-go/service/autoscaling"
>>>>>>> bd213d22
	blob_storage "github.com/devtron-labs/common-lib-private/blob-storage"
	util5 "github.com/devtron-labs/common-lib-private/utils/k8s"
	"github.com/devtron-labs/common-lib-private/utils/k8s/health"
	client2 "github.com/devtron-labs/devtron/api/helm-app"
<<<<<<< HEAD
	"github.com/devtron-labs/devtron/client/argocdServer/application"
	gitSensorClient "github.com/devtron-labs/devtron/client/gitSensor"
	"github.com/devtron-labs/devtron/enterprise/pkg/resourceFilter"
	appRepository "github.com/devtron-labs/devtron/internal/sql/repository/app"
=======
	"github.com/devtron-labs/devtron/client/argocdServer"
	application2 "github.com/devtron-labs/devtron/client/argocdServer/application"
	gitSensorClient "github.com/devtron-labs/devtron/client/gitSensor"
	"github.com/devtron-labs/devtron/enterprise/pkg/resourceFilter"
	"github.com/devtron-labs/devtron/internal/middleware"
	appRepository "github.com/devtron-labs/devtron/internal/sql/repository/app"
	repository6 "github.com/devtron-labs/devtron/internal/sql/repository/dockerRegistry"
	bean4 "github.com/devtron-labs/devtron/pkg/app/bean"
>>>>>>> bd213d22
	"github.com/devtron-labs/devtron/pkg/app/status"
	"github.com/devtron-labs/devtron/pkg/chartRepo/repository"
	"github.com/devtron-labs/devtron/pkg/dockerRegistry"
	"github.com/devtron-labs/devtron/pkg/k8s"
	bean3 "github.com/devtron-labs/devtron/pkg/pipeline/bean"
	repository4 "github.com/devtron-labs/devtron/pkg/pipeline/repository"
	"github.com/devtron-labs/devtron/pkg/resourceQualifiers"
	serverBean "github.com/devtron-labs/devtron/pkg/server/bean"
	"github.com/devtron-labs/devtron/pkg/variables"
	"github.com/devtron-labs/devtron/pkg/variables/parsers"
	repository5 "github.com/devtron-labs/devtron/pkg/variables/repository"
	util4 "github.com/devtron-labs/devtron/util"
	"github.com/devtron-labs/devtron/util/argo"
	errors3 "github.com/juju/errors"
	errors2 "github.com/pkg/errors"
	"github.com/tidwall/gjson"
	"github.com/tidwall/sjson"
	"go.opentelemetry.io/otel"
<<<<<<< HEAD
	"k8s.io/utils/strings/slices"
=======
	"google.golang.org/grpc/codes"
	status2 "google.golang.org/grpc/status"
	"io/ioutil"
	"k8s.io/apimachinery/pkg/runtime/schema"
	"k8s.io/helm/pkg/proto/hapi/chart"
	"path"
	"sigs.k8s.io/yaml"
>>>>>>> bd213d22
	"strconv"
	"strings"
	"sync"
	"time"

	"github.com/devtron-labs/devtron/internal/sql/repository/appWorkflow"
	repository2 "github.com/devtron-labs/devtron/pkg/cluster/repository"
	history2 "github.com/devtron-labs/devtron/pkg/pipeline/history"
	repository3 "github.com/devtron-labs/devtron/pkg/pipeline/history/repository"
	"github.com/devtron-labs/devtron/pkg/sql"
	"github.com/devtron-labs/devtron/pkg/user/casbin"
	util3 "github.com/devtron-labs/devtron/pkg/util"

	pubsub "github.com/devtron-labs/common-lib-private/pubsub-lib"
	"github.com/devtron-labs/devtron/api/bean"
	client "github.com/devtron-labs/devtron/client/events"
	"github.com/devtron-labs/devtron/internal/sql/models"
	"github.com/devtron-labs/devtron/internal/sql/repository"
	"github.com/devtron-labs/devtron/internal/sql/repository/chartConfig"
	"github.com/devtron-labs/devtron/internal/sql/repository/pipelineConfig"
	"github.com/devtron-labs/devtron/internal/sql/repository/security"
	"github.com/devtron-labs/devtron/internal/util"
	"github.com/devtron-labs/devtron/pkg/app"
	bean2 "github.com/devtron-labs/devtron/pkg/bean"
	"github.com/devtron-labs/devtron/pkg/user"
	util2 "github.com/devtron-labs/devtron/util/event"
	"github.com/devtron-labs/devtron/util/rbac"
	"github.com/go-pg/pg"
	"go.uber.org/zap"
)

type WorkflowDagExecutor interface {
	HandleCiSuccessEvent(artifact *repository.CiArtifact, applyAuth bool, async bool, triggeredBy int32) error
	HandleWebhookExternalCiEvent(artifact *repository.CiArtifact, triggeredBy int32, externalCiId int, auth func(email string, projectObject string, envObject string) bool) (bool, error)
	HandlePreStageSuccessEvent(cdStageCompleteEvent CdStageCompleteEvent) error
	HandleDeploymentSuccessEvent(pipelineOverride *chartConfig.PipelineOverride) error
	HandlePostStageSuccessEvent(cdWorkflowId int, cdPipelineId int, triggeredBy int32) error
	Subscribe() error
	TriggerPostStage(cdWf *pipelineConfig.CdWorkflow, cdPipeline *pipelineConfig.Pipeline, triggeredBy int32, refCdWorkflowRunnerId int) error
	TriggerPreStage(ctx context.Context, cdWf *pipelineConfig.CdWorkflow, artifact *repository.CiArtifact, pipeline *pipelineConfig.Pipeline, triggeredBy int32, applyAuth bool, refCdWorkflowRunnerId int) error
	TriggerDeployment(cdWf *pipelineConfig.CdWorkflow, artifact *repository.CiArtifact, pipeline *pipelineConfig.Pipeline, applyAuth bool, triggeredBy int32) error
	ManualCdTrigger(overrideRequest *bean.ValuesOverrideRequest, ctx context.Context) (int, string, error)
	TriggerBulkDeploymentAsync(requests []*BulkTriggerRequest, UserId int32) (interface{}, error)
	StopStartApp(stopRequest *StopAppRequest, ctx context.Context) (int, error)
	TriggerBulkHibernateAsync(request StopDeploymentGroupRequest, ctx context.Context) (interface{}, error)
	FetchApprovalDataForArtifacts(artifactIds []int, pipelineId int, requiredApprovals int) (map[int]*pipelineConfig.UserApprovalMetadata, error)
	RotatePods(ctx context.Context, podRotateRequest *PodRotateRequest) (*k8s.RotatePodResponse, error)
	MarkCurrentDeploymentFailed(runner *pipelineConfig.CdWorkflowRunner, releaseErr error, triggeredBy int32) error
	UpdateWorkflowRunnerStatusForDeployment(appIdentifier *client2.AppIdentifier, wfr *pipelineConfig.CdWorkflowRunner) bool
}

type WorkflowDagExecutorImpl struct {
	logger                         *zap.SugaredLogger
	pipelineRepository             pipelineConfig.PipelineRepository
	cdWorkflowRepository           pipelineConfig.CdWorkflowRepository
	pubsubClient                   *pubsub.PubSubClientServiceImpl
	appService                     app.AppService
	cdWorkflowService              WorkflowService
	ciPipelineRepository           pipelineConfig.CiPipelineRepository
	materialRepository             pipelineConfig.MaterialRepository
	pipelineOverrideRepository     chartConfig.PipelineOverrideRepository
	ciArtifactRepository           repository.CiArtifactRepository
	user                           user.UserService
	enforcer                       casbin.Enforcer
	enforcerUtil                   rbac.EnforcerUtil
	groupRepository                repository.DeploymentGroupRepository
	tokenCache                     *util3.TokenCache
	acdAuthConfig                  *util3.ACDAuthConfig
	envRepository                  repository2.EnvironmentRepository
	eventFactory                   client.EventFactory
	eventClient                    client.EventClient
	cvePolicyRepository            security.CvePolicyRepository
	scanResultRepository           security.ImageScanResultRepository
	appWorkflowRepository          appWorkflow.AppWorkflowRepository
	prePostCdScriptHistoryService  history2.PrePostCdScriptHistoryService
	argoUserService                argo.ArgoUserService
	cdPipelineStatusTimelineRepo   pipelineConfig.PipelineStatusTimelineRepository
	pipelineStatusTimelineService  status.PipelineStatusTimelineService
	CiTemplateRepository           pipelineConfig.CiTemplateRepository
	ciWorkflowRepository           pipelineConfig.CiWorkflowRepository
	appLabelRepository             pipelineConfig.AppLabelRepository
	gitSensorGrpcClient            gitSensorClient.Client
	k8sCommonService               k8s.K8sCommonService
	deploymentApprovalRepository   pipelineConfig.DeploymentApprovalRepository
	chartTemplateService           util.ChartTemplateService
	appRepository                  appRepository.AppRepository
	helmRepoPushService            app.HelmRepoPushService
	pipelineStageRepository        repository4.PipelineStageRepository
	pipelineStageService           PipelineStageService
	config                         *CdConfig
<<<<<<< HEAD
	helmAppService                 client2.HelmAppService
	variableSnapshotHistoryService variables.VariableSnapshotHistoryService
	celService                     resourceFilter.CELEvaluatorService
	resourceFilterService          resourceFilter.ResourceFilterService
	devtronAppReleaseContextMap    map[int]DevtronAppReleaseContextType
=======
	variableSnapshotHistoryService variables.VariableSnapshotHistoryService
	celService                     resourceFilter.CELEvaluatorService
	resourceFilterService          resourceFilter.ResourceFilterService

	deploymentTemplateHistoryService    history2.DeploymentTemplateHistoryService
	configMapHistoryService             history2.ConfigMapHistoryService
	pipelineStrategyHistoryService      history2.PipelineStrategyHistoryService
	manifestPushConfigRepository        repository4.ManifestPushConfigRepository
	gitOpsManifestPushService           app.GitOpsPushService
	ciPipelineMaterialRepository        pipelineConfig.CiPipelineMaterialRepository
	imageScanHistoryRepository          security.ImageScanHistoryRepository
	imageScanDeployInfoRepository       security.ImageScanDeployInfoRepository
	appCrudOperationService             app.AppCrudOperationService
	pipelineConfigRepository            chartConfig.PipelineConfigRepository
	dockerRegistryIpsConfigService      dockerRegistry.DockerRegistryIpsConfigService
	chartRepository                     chartRepoRepository.ChartRepository
	strategyHistoryRepository           repository3.PipelineStrategyHistoryRepository
	deploymentTemplateHistoryRepository repository3.DeploymentTemplateHistoryRepository
	argoK8sClient                       argocdServer.ArgoK8sClient
	configMapRepository                 chartConfig.ConfigMapRepository
	configMapHistoryRepository          repository3.ConfigMapHistoryRepository
	refChartDir                         chartRepoRepository.RefChartDir
	helmAppService                      client2.HelmAppService
	helmAppClient                       client2.HelmAppClient
	chartRefRepository                  chartRepoRepository.ChartRefRepository
	environmentConfigRepository         chartConfig.EnvConfigOverrideRepository
	appLevelMetricsRepository           repository.AppLevelMetricsRepository
	envLevelMetricsRepository           repository.EnvLevelAppMetricsRepository
	dbMigrationConfigRepository         pipelineConfig.DbMigrationConfigRepository
	mergeUtil                           *util.MergeUtil
	gitOpsConfigRepository              repository.GitOpsConfigRepository
	gitFactory                          *util.GitFactory
	acdClient                           application2.ServiceClient
	variableEntityMappingService        variables.VariableEntityMappingService
	variableTemplateParser              parsers.VariableTemplateParser
	argoClientWrapperService            argocdServer.ArgoClientWrapperService
	scopedVariableService               variables.ScopedVariableService
	dockerArtifactStoreRepository       repository6.DockerArtifactStoreRepository
>>>>>>> bd213d22
}

const kedaAutoscaling = "kedaAutoscaling"
const horizontalPodAutoscaler = "HorizontalPodAutoscaler"
const fullnameOverride = "fullnameOverride"
const nameOverride = "nameOverride"
const enabled = "enabled"
const replicaCount = "replicaCount"

const (
	CD_PIPELINE_ENV_NAME_KEY     = "CD_PIPELINE_ENV_NAME"
	CD_PIPELINE_CLUSTER_NAME_KEY = "CD_PIPELINE_CLUSTER_NAME"
	GIT_COMMIT_HASH_PREFIX       = "GIT_COMMIT_HASH"
	GIT_SOURCE_TYPE_PREFIX       = "GIT_SOURCE_TYPE"
	GIT_SOURCE_VALUE_PREFIX      = "GIT_SOURCE_VALUE"
	GIT_METADATA                 = "GIT_METADATA"
	GIT_SOURCE_COUNT             = "GIT_SOURCE_COUNT"
	APP_LABEL_KEY_PREFIX         = "APP_LABEL_KEY"
	APP_LABEL_VALUE_PREFIX       = "APP_LABEL_VALUE"
	APP_LABEL_METADATA           = "APP_LABEL_METADATA"
	APP_LABEL_COUNT              = "APP_LABEL_COUNT"
	CHILD_CD_ENV_NAME_PREFIX     = "CHILD_CD_ENV_NAME"
	CHILD_CD_CLUSTER_NAME_PREFIX = "CHILD_CD_CLUSTER_NAME"
	CHILD_CD_METADATA            = "CHILD_CD_METADATA"
	CHILD_CD_COUNT               = "CHILD_CD_COUNT"
	DOCKER_IMAGE                 = "DOCKER_IMAGE"
	DEPLOYMENT_RELEASE_ID        = "DEPLOYMENT_RELEASE_ID"
	DEPLOYMENT_UNIQUE_ID         = "DEPLOYMENT_UNIQUE_ID"
	CD_TRIGGERED_BY              = "CD_TRIGGERED_BY"
	CD_TRIGGER_TIME              = "CD_TRIGGER_TIME"
	APP_NAME                     = "APP_NAME"
	DEVTRON_CD_TRIGGERED_BY      = "DEVTRON_CD_TRIGGERED_BY"
	DEVTRON_CD_TRIGGER_TIME      = "DEVTRON_CD_TRIGGER_TIME"
)

type CiArtifactDTO struct {
	Id                   int    `json:"id"`
	PipelineId           int    `json:"pipelineId"` //id of the ci pipeline from which this webhook was triggered
	Image                string `json:"image"`
	ImageDigest          string `json:"imageDigest"`
	MaterialInfo         string `json:"materialInfo"` //git material metadata json array string
	DataSource           string `json:"dataSource"`
	WorkflowId           *int   `json:"workflowId"`
	ciArtifactRepository repository.CiArtifactRepository
}

type DevtronAppReleaseContextType struct {
	CancelContext context.CancelFunc
	RunnerId      int
}

type CdStageCompleteEvent struct {
	CiProjectDetails []bean3.CiProjectDetails     `json:"ciProjectDetails"`
	WorkflowId       int                          `json:"workflowId"`
	WorkflowRunnerId int                          `json:"workflowRunnerId"`
	CdPipelineId     int                          `json:"cdPipelineId"`
	TriggeredBy      int32                        `json:"triggeredBy"`
	StageYaml        string                       `json:"stageYaml"`
	ArtifactLocation string                       `json:"artifactLocation"`
	PipelineName     string                       `json:"pipelineName"`
	CiArtifactDTO    pipelineConfig.CiArtifactDTO `json:"ciArtifactDTO"`
}

type GitMetadata struct {
	GitCommitHash  string `json:"GIT_COMMIT_HASH"`
	GitSourceType  string `json:"GIT_SOURCE_TYPE"`
	GitSourceValue string `json:"GIT_SOURCE_VALUE"`
}

type AppLabelMetadata struct {
	AppLabelKey   string `json:"APP_LABEL_KEY"`
	AppLabelValue string `json:"APP_LABEL_VALUE"`
}

type ChildCdMetadata struct {
	ChildCdEnvName     string `json:"CHILD_CD_ENV_NAME"`
	ChildCdClusterName string `json:"CHILD_CD_CLUSTER_NAME"`
}

func NewWorkflowDagExecutorImpl(Logger *zap.SugaredLogger, pipelineRepository pipelineConfig.PipelineRepository,
	cdWorkflowRepository pipelineConfig.CdWorkflowRepository,
	pubsubClient *pubsub.PubSubClientServiceImpl,
	appService app.AppService,
	cdWorkflowService WorkflowService,
	ciArtifactRepository repository.CiArtifactRepository,
	ciPipelineRepository pipelineConfig.CiPipelineRepository,
	materialRepository pipelineConfig.MaterialRepository,
	pipelineOverrideRepository chartConfig.PipelineOverrideRepository,
	user user.UserService,
	groupRepository repository.DeploymentGroupRepository,
	envRepository repository2.EnvironmentRepository,
	enforcer casbin.Enforcer, enforcerUtil rbac.EnforcerUtil, tokenCache *util3.TokenCache,
	acdAuthConfig *util3.ACDAuthConfig, eventFactory client.EventFactory,
	eventClient client.EventClient, cvePolicyRepository security.CvePolicyRepository,
	scanResultRepository security.ImageScanResultRepository,
	appWorkflowRepository appWorkflow.AppWorkflowRepository,
	prePostCdScriptHistoryService history2.PrePostCdScriptHistoryService,
	argoUserService argo.ArgoUserService,
	cdPipelineStatusTimelineRepo pipelineConfig.PipelineStatusTimelineRepository,
	pipelineStatusTimelineService status.PipelineStatusTimelineService,
	CiTemplateRepository pipelineConfig.CiTemplateRepository,
	ciWorkflowRepository pipelineConfig.CiWorkflowRepository,
	appLabelRepository pipelineConfig.AppLabelRepository, gitSensorGrpcClient gitSensorClient.Client,
	deploymentApprovalRepository pipelineConfig.DeploymentApprovalRepository,
	chartTemplateService util.ChartTemplateService,
	appRepository appRepository.AppRepository,
	helmRepoPushService app.HelmRepoPushService,
	pipelineStageRepository repository4.PipelineStageRepository,
	pipelineStageService PipelineStageService, k8sCommonService k8s.K8sCommonService,
	helmAppService client2.HelmAppService,
	variableSnapshotHistoryService variables.VariableSnapshotHistoryService,
<<<<<<< HEAD
	celService resourceFilter.CELEvaluatorService, resourceFilterService resourceFilter.ResourceFilterService) *WorkflowDagExecutorImpl {
=======
	celService resourceFilter.CELEvaluatorService, resourceFilterService resourceFilter.ResourceFilterService,
	deploymentTemplateHistoryService history2.DeploymentTemplateHistoryService,
	configMapHistoryService history2.ConfigMapHistoryService,
	pipelineStrategyHistoryService history2.PipelineStrategyHistoryService,
	manifestPushConfigRepository repository4.ManifestPushConfigRepository,
	gitOpsManifestPushService app.GitOpsPushService,
	ciPipelineMaterialRepository pipelineConfig.CiPipelineMaterialRepository,
	imageScanHistoryRepository security.ImageScanHistoryRepository,
	imageScanDeployInfoRepository security.ImageScanDeployInfoRepository,
	appCrudOperationService app.AppCrudOperationService,
	pipelineConfigRepository chartConfig.PipelineConfigRepository,
	dockerRegistryIpsConfigService dockerRegistry.DockerRegistryIpsConfigService,
	chartRepository chartRepoRepository.ChartRepository,
	strategyHistoryRepository repository3.PipelineStrategyHistoryRepository,
	deploymentTemplateHistoryRepository repository3.DeploymentTemplateHistoryRepository,
	ArgoK8sClient argocdServer.ArgoK8sClient,
	configMapRepository chartConfig.ConfigMapRepository,
	configMapHistoryRepository repository3.ConfigMapHistoryRepository,
	refChartDir chartRepoRepository.RefChartDir,
	helmAppService client2.HelmAppService,
	helmAppClient client2.HelmAppClient,
	chartRefRepository chartRepoRepository.ChartRefRepository,
	environmentConfigRepository chartConfig.EnvConfigOverrideRepository,
	appLevelMetricsRepository repository.AppLevelMetricsRepository,
	envLevelMetricsRepository repository.EnvLevelAppMetricsRepository,
	dbMigrationConfigRepository pipelineConfig.DbMigrationConfigRepository,
	mergeUtil *util.MergeUtil,
	gitOpsConfigRepository repository.GitOpsConfigRepository,
	gitFactory *util.GitFactory,
	acdClient application2.ServiceClient,
	variableEntityMappingService variables.VariableEntityMappingService,
	variableTemplateParser parsers.VariableTemplateParser,
	argoClientWrapperService argocdServer.ArgoClientWrapperService,
	scopedVariableService variables.ScopedVariableService,
	dockerArtifactStoreRepository repository6.DockerArtifactStoreRepository,
) *WorkflowDagExecutorImpl {
>>>>>>> bd213d22
	wde := &WorkflowDagExecutorImpl{logger: Logger,
		pipelineRepository:             pipelineRepository,
		cdWorkflowRepository:           cdWorkflowRepository,
		pubsubClient:                   pubsubClient,
		appService:                     appService,
		cdWorkflowService:              cdWorkflowService,
		ciPipelineRepository:           ciPipelineRepository,
		ciArtifactRepository:           ciArtifactRepository,
		materialRepository:             materialRepository,
		pipelineOverrideRepository:     pipelineOverrideRepository,
		user:                           user,
		enforcer:                       enforcer,
		enforcerUtil:                   enforcerUtil,
		groupRepository:                groupRepository,
		tokenCache:                     tokenCache,
		acdAuthConfig:                  acdAuthConfig,
		envRepository:                  envRepository,
		eventFactory:                   eventFactory,
		eventClient:                    eventClient,
		cvePolicyRepository:            cvePolicyRepository,
		scanResultRepository:           scanResultRepository,
		appWorkflowRepository:          appWorkflowRepository,
		prePostCdScriptHistoryService:  prePostCdScriptHistoryService,
		argoUserService:                argoUserService,
		cdPipelineStatusTimelineRepo:   cdPipelineStatusTimelineRepo,
		pipelineStatusTimelineService:  pipelineStatusTimelineService,
		CiTemplateRepository:           CiTemplateRepository,
		ciWorkflowRepository:           ciWorkflowRepository,
		appLabelRepository:             appLabelRepository,
		gitSensorGrpcClient:            gitSensorGrpcClient,
		deploymentApprovalRepository:   deploymentApprovalRepository,
		chartTemplateService:           chartTemplateService,
		appRepository:                  appRepository,
		helmRepoPushService:            helmRepoPushService,
		k8sCommonService:               k8sCommonService,
		pipelineStageRepository:        pipelineStageRepository,
		pipelineStageService:           pipelineStageService,
		helmAppService:                 helmAppService,
		variableSnapshotHistoryService: variableSnapshotHistoryService,
		celService:                     celService,
		resourceFilterService:          resourceFilterService,
<<<<<<< HEAD
		devtronAppReleaseContextMap:    make(map[int]DevtronAppReleaseContextType),
=======

		deploymentTemplateHistoryService:    deploymentTemplateHistoryService,
		configMapHistoryService:             configMapHistoryService,
		pipelineStrategyHistoryService:      pipelineStrategyHistoryService,
		manifestPushConfigRepository:        manifestPushConfigRepository,
		gitOpsManifestPushService:           gitOpsManifestPushService,
		ciPipelineMaterialRepository:        ciPipelineMaterialRepository,
		imageScanHistoryRepository:          imageScanHistoryRepository,
		imageScanDeployInfoRepository:       imageScanDeployInfoRepository,
		appCrudOperationService:             appCrudOperationService,
		pipelineConfigRepository:            pipelineConfigRepository,
		dockerRegistryIpsConfigService:      dockerRegistryIpsConfigService,
		chartRepository:                     chartRepository,
		strategyHistoryRepository:           strategyHistoryRepository,
		deploymentTemplateHistoryRepository: deploymentTemplateHistoryRepository,
		argoK8sClient:                       ArgoK8sClient,
		configMapRepository:                 configMapRepository,
		configMapHistoryRepository:          configMapHistoryRepository,
		refChartDir:                         refChartDir,
		helmAppService:                      helmAppService,
		helmAppClient:                       helmAppClient,
		chartRefRepository:                  chartRefRepository,
		environmentConfigRepository:         environmentConfigRepository,
		appLevelMetricsRepository:           appLevelMetricsRepository,
		envLevelMetricsRepository:           envLevelMetricsRepository,
		dbMigrationConfigRepository:         dbMigrationConfigRepository,
		mergeUtil:                           mergeUtil,
		gitOpsConfigRepository:              gitOpsConfigRepository,
		gitFactory:                          gitFactory,
		acdClient:                           acdClient,
		variableEntityMappingService:        variableEntityMappingService,
		variableTemplateParser:              variableTemplateParser,
		argoClientWrapperService:            argoClientWrapperService,
		scopedVariableService:               scopedVariableService,
		dockerArtifactStoreRepository:       dockerArtifactStoreRepository,
>>>>>>> bd213d22
	}
	config, err := GetCdConfig()
	if err != nil {
		return nil
	}
	wde.config = config
	err = wde.Subscribe()
	if err != nil {
		return nil
	}
	err = wde.subscribeTriggerBulkAction()
	if err != nil {
		return nil
	}
	err = wde.subscribeHibernateBulkAction()
	if err != nil {
		return nil
	}
	err = wde.SubscribeDevtronAsyncHelmInstallRequest()
	if err != nil {
		return nil
	}
	return wde
}

func (impl *WorkflowDagExecutorImpl) Subscribe() error {
	callback := func(msg *pubsub.PubSubMsg) {
		impl.logger.Debug("cd stage event received")
		//defer msg.Ack()
		cdStageCompleteEvent := CdStageCompleteEvent{}
		err := json.Unmarshal([]byte(string(msg.Data)), &cdStageCompleteEvent)
		if err != nil {
			impl.logger.Errorw("error while unmarshalling cdStageCompleteEvent object", "err", err, "msg", string(msg.Data))
			return
		}
		impl.logger.Debugw("cd stage event:", "workflowRunnerId", cdStageCompleteEvent.WorkflowRunnerId)
		wf, err := impl.cdWorkflowRepository.FindWorkflowRunnerById(cdStageCompleteEvent.WorkflowRunnerId)
		if err != nil {
			impl.logger.Errorw("could not get wf runner", "err", err)
			return
		}
		if wf.WorkflowType == bean.CD_WORKFLOW_TYPE_PRE {
			impl.logger.Debugw("received pre stage success event for workflow runner ", "wfId", strconv.Itoa(wf.Id))
			err = impl.HandlePreStageSuccessEvent(cdStageCompleteEvent)
			if err != nil {
				impl.logger.Errorw("deployment success event error", "err", err)
				return
			}
		} else if wf.WorkflowType == bean.CD_WORKFLOW_TYPE_POST {
			impl.logger.Debugw("received post stage success event for workflow runner ", "wfId", strconv.Itoa(wf.Id))
			err = impl.HandlePostStageSuccessEvent(wf.CdWorkflowId, cdStageCompleteEvent.CdPipelineId, cdStageCompleteEvent.TriggeredBy)
			if err != nil {
				impl.logger.Errorw("deployment success event error", "err", err)
				return
			}
		}
	}
	err := impl.pubsubClient.Subscribe(pubsub.CD_STAGE_COMPLETE_TOPIC, callback)
	if err != nil {
		impl.logger.Error("error", "err", err)
		return err
	}
	return nil
}

func (impl *WorkflowDagExecutorImpl) extractOverrideRequestFromCDAsyncInstallEvent(msg *pubsub.PubSubMsg) (*bean.AsyncCdDeployEvent, *client2.AppIdentifier, error) {
	CDAsyncInstallNatsMessage := &bean.AsyncCdDeployEvent{}
	err := json.Unmarshal([]byte(msg.Data), CDAsyncInstallNatsMessage)
	if err != nil {
		impl.logger.Errorw("error in unmarshalling CD async install request nats message", "err", err)
		return nil, nil, err
	}
	pipeline, err := impl.pipelineRepository.FindById(CDAsyncInstallNatsMessage.ValuesOverrideRequest.PipelineId)
	if err != nil {
		impl.logger.Errorw("error in fetching pipeline by pipelineId", "err", err)
		return nil, nil, err
	}
	impl.appService.SetPipelineFieldsInOverrideRequest(CDAsyncInstallNatsMessage.ValuesOverrideRequest, pipeline)
	if CDAsyncInstallNatsMessage.ValuesOverrideRequest.DeploymentType == models.DEPLOYMENTTYPE_UNKNOWN {
		CDAsyncInstallNatsMessage.ValuesOverrideRequest.DeploymentType = models.DEPLOYMENTTYPE_DEPLOY
	}
	appIdentifier := &client2.AppIdentifier{
		ClusterId:   pipeline.Environment.ClusterId,
		Namespace:   pipeline.Environment.Namespace,
		ReleaseName: pipeline.DeploymentAppName,
	}
	return CDAsyncInstallNatsMessage, appIdentifier, nil
}

// UpdateWorkflowRunnerStatusForDeployment will update CD workflow runner based on release status and app status
func (impl *WorkflowDagExecutorImpl) UpdateWorkflowRunnerStatusForDeployment(appIdentifier *client2.AppIdentifier, wfr *pipelineConfig.CdWorkflowRunner) bool {
	helmInstalledDevtronApp, err := impl.helmAppService.GetApplicationAndReleaseStatus(context.Background(), appIdentifier)
	if err != nil {
		impl.logger.Errorw("error in getting helm app release status", "appIdentifier", appIdentifier, "err", err)
		// Handle release not found errors
		if util.GetGRPCErrorDetailedMessage(err) != client2.ErrReleaseNotFound {
			//skip this error and continue for next workflow status
			impl.logger.Warnw("found error, skipping helm apps status update for this trigger", "appIdentifier", appIdentifier, "err", err)
			return false
		}
		// If release not found, mark the deployment as failure
		wfr.Status = pipelineConfig.WorkflowFailed
		wfr.Message = util.GetGRPCErrorDetailedMessage(err)
		wfr.FinishedOn = time.Now()
		return true
	}

	switch helmInstalledDevtronApp.GetReleaseStatus() {
	case serverBean.HelmReleaseStatusSuperseded:
		// If release status is superseded, mark the deployment as failure
		wfr.Status = pipelineConfig.WorkflowFailed
		wfr.Message = pipelineConfig.NEW_DEPLOYMENT_INITIATED
		wfr.FinishedOn = time.Now()
		return true
	case serverBean.HelmReleaseStatusFailed:
		// If release status is failed, mark the deployment as failure
		wfr.Status = pipelineConfig.WorkflowFailed
		wfr.Message = helmInstalledDevtronApp.GetDescription()
		wfr.FinishedOn = time.Now()
		return true
	case serverBean.HelmReleaseStatusPendingUpgrade:
	case serverBean.HelmReleaseStatusPendingRollback:
	case serverBean.HelmReleaseStatusPendingInstall:
		appServiceConfig, err := app.GetAppServiceConfig()
		if err != nil {
			impl.logger.Errorw("error in parsing app status config variables", "err", err)
			return false
		}
		if time.Now().After(helmInstalledDevtronApp.GetLastDeployed().AsTime().Add(time.Duration(appServiceConfig.HelmInstallationTimeout) * time.Minute)) {
			// If release status is in pending-install for more than 5 mins, then mark the deployment as failure
			wfr.Status = pipelineConfig.WorkflowFailed
			wfr.Message = fmt.Sprintf("Deployment Timeout: release is in %s status for more than %d mins", serverBean.HelmReleaseStatusPendingInstall, appServiceConfig.HelmInstallationTimeout)
			wfr.FinishedOn = time.Now()
			return true
		}
	case serverBean.HelmReleaseStatusDeployed:
		//skip if there is no deployment after wfr.StartedOn and continue for next workflow status
		if helmInstalledDevtronApp.GetLastDeployed().AsTime().Before(wfr.StartedOn) {
			impl.logger.Warnw("release mismatched, skipping helm apps status update for this trigger", "appIdentifier", appIdentifier, "err", err)
			return false
		}

		if helmInstalledDevtronApp.GetApplicationStatus() == application.Healthy {
			// mark the deployment as succeed
			wfr.Status = pipelineConfig.WorkflowSucceeded
			wfr.FinishedOn = time.Now()
			return true
		}
	}
	wfr.Status = pipelineConfig.WorkflowInProgress
	return true
}

func (impl *WorkflowDagExecutorImpl) handleAsyncTriggerReleaseError(releaseErr error, cdWfr *pipelineConfig.CdWorkflowRunner, overrideRequest *bean.ValuesOverrideRequest, appIdentifier *client2.AppIdentifier) {
	if util.GetGRPCErrorDetailedMessage(releaseErr) != context.DeadlineExceeded.Error() {
		if err := impl.MarkCurrentDeploymentFailed(cdWfr, releaseErr, overrideRequest.UserId); err != nil {
			impl.logger.Errorw("error while updating current runner status to failed, handleAsyncTriggerReleaseError", "cdWfr", cdWfr.Id, "err", err)
		}
		return
	}
	impl.logger.Debugw("updating current runner status based on release status, handleAsyncTriggerReleaseError", "cdWfr", cdWfr.Id)
	// if context deadline is exceeded fetch release status and UpdateWorkflowRunnerStatusForDeployment
	if isWfrUpdated := impl.UpdateWorkflowRunnerStatusForDeployment(appIdentifier, cdWfr); !isWfrUpdated {
		// will update cdWfr failed with error message context deadline exceeded
		if err := impl.MarkCurrentDeploymentFailed(cdWfr, releaseErr, overrideRequest.UserId); err != nil {
			impl.logger.Errorw("error while updating current runner status to failed, handleAsyncTriggerReleaseError", "cdWfr", cdWfr.Id, "err", err)
		}
		return
	}
	cdWfr.UpdatedBy = 1
	cdWfr.UpdatedOn = time.Now()
	err := impl.cdWorkflowRepository.UpdateWorkFlowRunner(cdWfr)
	if err != nil {
		impl.logger.Errorw("error on update cd workflow runner", "wfr", cdWfr, "err", err)
		return
	}
	cdMetrics := util4.CDMetrics{
		AppName:         cdWfr.CdWorkflow.Pipeline.DeploymentAppName,
		Status:          cdWfr.Status,
		DeploymentType:  cdWfr.CdWorkflow.Pipeline.DeploymentAppType,
		EnvironmentName: cdWfr.CdWorkflow.Pipeline.Environment.Name,
		Time:            time.Since(cdWfr.StartedOn).Seconds() - time.Since(cdWfr.FinishedOn).Seconds(),
	}
	util4.TriggerCDMetrics(cdMetrics, impl.config.ExposeCDMetrics)
	impl.logger.Infow("updated workflow runner status for helm app", "wfr", cdWfr)
	return
}

func (impl *WorkflowDagExecutorImpl) handleIfPreviousRunnerTriggerRequest(currentRunner *pipelineConfig.CdWorkflowRunner, userId int32) (bool, error) {
	exists, err := impl.cdWorkflowRepository.IsLatestCDWfr(currentRunner.Id, currentRunner.CdWorkflow.PipelineId)
	if err != nil && err != pg.ErrNoRows {
		impl.logger.Errorw("err on fetching latest cd workflow runner, SubscribeDevtronAsyncHelmInstallRequest", "err", err)
		return false, err
	}
	return exists, nil
}

func (impl *WorkflowDagExecutorImpl) UpdateReleaseContextForPipeline(pipelineId, cdWfrId int, cancel context.CancelFunc) {
	if releaseContext, ok := impl.devtronAppReleaseContextMap[pipelineId]; ok {
		//Abort previous running release
		impl.logger.Infow("new deployment has been triggered with a running deployment in progress!", "aborting deployment for pipelineId", pipelineId)
		releaseContext.CancelContext()
	}
	impl.devtronAppReleaseContextMap[pipelineId] = DevtronAppReleaseContextType{
		CancelContext: cancel,
		RunnerId:      cdWfrId,
	}
}

func (impl *WorkflowDagExecutorImpl) isReleaseContextExistsForPipeline(pipelineId, cdWfrId int) bool {
	if releaseContext, ok := impl.devtronAppReleaseContextMap[pipelineId]; ok {
		return releaseContext.RunnerId == cdWfrId
	}
	return false
}

func (impl *WorkflowDagExecutorImpl) SubscribeDevtronAsyncHelmInstallRequest() error {
	callback := func(msg *pubsub.PubSubMsg) {
		impl.logger.Debug("received Devtron App helm async install request event, SubscribeDevtronAsyncHelmInstallRequest", "data", msg.Data)
		CDAsyncInstallNatsMessage, appIdentifier, err := impl.extractOverrideRequestFromCDAsyncInstallEvent(msg)
		if err != nil {
			impl.logger.Errorw("err on extracting override request, SubscribeDevtronAsyncHelmInstallRequest", "err", err)
			return
		}
		overrideRequest := CDAsyncInstallNatsMessage.ValuesOverrideRequest
		cdWfr, err := impl.cdWorkflowRepository.FindWorkflowRunnerById(overrideRequest.WfrId)
		if err != nil {
			impl.logger.Errorw("err on fetching cd workflow runner, SubscribeDevtronAsyncHelmInstallRequest", "err", err)
			return
		}
		//skip if the cdWfr is not the latest one
		exists, err := impl.handleIfPreviousRunnerTriggerRequest(cdWfr, overrideRequest.UserId)
		if err != nil {
			impl.logger.Errorw("err in validating latest cd workflow runner, SubscribeDevtronAsyncHelmInstallRequest", "err", err)
			return
		}
		if exists {
			impl.logger.Warnw("skipped deployment as the workflow runner is not the latest one", "cdWfrId", cdWfr.Id)
			return
		}

		// skip if the cdWfr.Status is already in a terminal state
		skipCDWfrStatusList := pipelineConfig.WfrTerminalStatusList
		skipCDWfrStatusList = append(skipCDWfrStatusList, pipelineConfig.WorkflowInProgress)
		if slices.Contains(skipCDWfrStatusList, cdWfr.Status) {
			impl.logger.Warnw("skipped deployment as the workflow runner status is already in terminal state", "cdWfrId", cdWfr.Id, "status", cdWfr.Status)
			return
		}

		if cdWfr.Status == pipelineConfig.WorkflowStarting && impl.isReleaseContextExistsForPipeline(overrideRequest.PipelineId, cdWfr.Id) {
			impl.logger.Warnw("event redelivered! deployment is currently in progress", "cdWfrId", cdWfr.Id, "status", cdWfr.Status)
			return
		}

		appServiceConfig, err := app.GetAppServiceConfig()
		if err != nil {
			impl.logger.Errorw("error in parsing app status config variables, SubscribeDevtronAsyncHelmInstallRequest", "cdWfrId", cdWfr.Id, "err", err)
			return
		}
		timeout := util.GetMaxInteger(appServiceConfig.HelmInstallationTimeout, appServiceConfig.DevtronChartInstallRequestTimeout)
		ctx, cancel := context.WithTimeout(context.Background(), time.Duration(timeout)*time.Minute)
		defer cancel()

		var mux sync.Mutex
		mux.Lock()
		impl.UpdateReleaseContextForPipeline(overrideRequest.PipelineId, cdWfr.Id, cancel)
		mux.Unlock()
		//update workflow runner status, used in app workflow view
		err = impl.appService.UpdateCDWorkflowRunnerStatus(ctx, overrideRequest, CDAsyncInstallNatsMessage.TriggeredAt, pipelineConfig.WorkflowStarting)
		if err != nil {
			impl.logger.Errorw("error in updating the workflow runner status, SubscribeDevtronAsyncHelmInstallRequest", "cdWfrId", cdWfr.Id, "err", err)
			return
		}
		// build merged values and save PCO history for the release
		valuesOverrideResponse, builtChartPath, err := impl.appService.BuildManifestForTrigger(overrideRequest, CDAsyncInstallNatsMessage.TriggeredAt, ctx)
		if err != nil {
			return
		}

		_, span := otel.Tracer("orchestrator").Start(ctx, "appService.TriggerRelease")
		releaseId, _, releaseErr := impl.appService.TriggerRelease(overrideRequest, valuesOverrideResponse, builtChartPath, ctx, CDAsyncInstallNatsMessage.TriggeredAt, CDAsyncInstallNatsMessage.TriggeredBy)
		span.End()
		if releaseErr != nil {
			impl.handleAsyncTriggerReleaseError(releaseErr, cdWfr, overrideRequest, appIdentifier)
		} else {
			impl.logger.Infow("pipeline triggered successfully !!", "cdPipelineId", overrideRequest.PipelineId, "artifactId", overrideRequest.CiArtifactId, "releaseId", releaseId)
		}
		// Update previous deployment runner status (in transaction): Failed
		_, span = otel.Tracer("orchestrator").Start(ctx, "updatePreviousDeploymentStatus")
		err1 := impl.updatePreviousDeploymentStatus(cdWfr, overrideRequest.PipelineId, CDAsyncInstallNatsMessage.TriggeredAt, overrideRequest.UserId)
		span.End()
		if err1 != nil {
			impl.logger.Errorw("error while update previous cd workflow runners, ManualCdTrigger", "err", err, "runner", cdWfr, "pipelineId", overrideRequest.PipelineId)
			return
		}
	}

	err := impl.pubsubClient.Subscribe(pubsub.DEVTRON_CHART_INSTALL_TOPIC, callback)
	if err != nil {
		impl.logger.Error(err)
		return err
	}
	return nil
}

func (impl *WorkflowDagExecutorImpl) HandleCiSuccessEvent(artifact *repository.CiArtifact, applyAuth bool, async bool, triggeredBy int32) error {
	//1. get cd pipelines
	//2. get config
	//3. trigger wf/ deployment
	pipelines, err := impl.pipelineRepository.FindByParentCiPipelineId(artifact.PipelineId)
	if err != nil {
		impl.logger.Errorw("error in fetching cd pipeline", "pipelineId", artifact.PipelineId, "err", err)
		return err
	}
	for _, pipeline := range pipelines {
		err = impl.triggerStage(nil, pipeline, artifact, applyAuth, triggeredBy)
		if err != nil {
			impl.logger.Debugw("error on trigger cd pipeline", "err", err)
		}
	}
	return nil
}

func (impl *WorkflowDagExecutorImpl) HandleWebhookExternalCiEvent(artifact *repository.CiArtifact, triggeredBy int32, externalCiId int, auth func(email string, projectObject string, envObject string) bool) (bool, error) {
	hasAnyTriggered := false
	appWorkflowMappings, err := impl.appWorkflowRepository.FindWFCDMappingByExternalCiId(externalCiId)
	if err != nil {
		impl.logger.Errorw("error in fetching cd pipeline", "pipelineId", artifact.PipelineId, "err", err)
		return hasAnyTriggered, err
	}
	user, err := impl.user.GetById(triggeredBy)
	if err != nil {
		return hasAnyTriggered, err
	}

	var pipelines []*pipelineConfig.Pipeline
	for _, appWorkflowMapping := range appWorkflowMappings {
		pipeline, err := impl.pipelineRepository.FindById(appWorkflowMapping.ComponentId)
		if err != nil {
			impl.logger.Errorw("error in fetching cd pipeline", "pipelineId", artifact.PipelineId, "err", err)
			return hasAnyTriggered, err
		}
		projectObject := impl.enforcerUtil.GetAppRBACNameByAppId(pipeline.AppId)
		envObject := impl.enforcerUtil.GetAppRBACByAppIdAndPipelineId(pipeline.AppId, pipeline.Id)
		if !auth(user.EmailId, projectObject, envObject) {
			err = &util.ApiError{Code: "401", HttpStatusCode: 401, UserMessage: "Unauthorized"}
			return hasAnyTriggered, err
		}
		if pipeline.ApprovalNodeConfigured() {
			impl.logger.Warnw("approval node configured, so skipping pipeline for approval", "pipeline", pipeline)
			continue
		}
		if pipeline.IsManualTrigger() {
			impl.logger.Warnw("skipping deployment for manual trigger for webhook", "pipeline", pipeline)
			continue
		}
		pipelines = append(pipelines, pipeline)
	}

	for _, pipeline := range pipelines {
		//applyAuth=false, already auth applied for this flow
		err = impl.triggerStage(nil, pipeline, artifact, false, triggeredBy)
		if err != nil {
			impl.logger.Debugw("error on trigger cd pipeline", "err", err)
			return hasAnyTriggered, err
		}
		hasAnyTriggered = true
	}

	return hasAnyTriggered, err
}

// if stage is present with 0 stage steps, delete the stage
// handle corrupt data (https://github.com/devtron-labs/devtron/issues/3826)
func (impl *WorkflowDagExecutorImpl) deleteCorruptedPipelineStage(pipelineStage *repository4.PipelineStage, triggeredBy int32) (error, bool) {
	if pipelineStage != nil {
		stageReq := &bean3.PipelineStageDto{
			Id:   pipelineStage.Id,
			Type: pipelineStage.Type,
		}
		err, deleted := impl.pipelineStageService.DeletePipelineStageIfReq(stageReq, triggeredBy)
		if err != nil {
			impl.logger.Errorw("error in deleting the corrupted pipeline stage", "err", err, "pipelineStageReq", stageReq)
			return err, false
		}
		return nil, deleted
	}
	return nil, false
}

func (impl *WorkflowDagExecutorImpl) triggerStage(cdWf *pipelineConfig.CdWorkflow, pipeline *pipelineConfig.Pipeline, artifact *repository.CiArtifact, applyAuth bool, triggeredBy int32) error {

	preStage, err := impl.getPipelineStage(pipeline.Id, repository4.PIPELINE_STAGE_TYPE_PRE_CD)
	if err != nil {
		return err
	}

	//handle corrupt data (https://github.com/devtron-labs/devtron/issues/3826)
	err, deleted := impl.deleteCorruptedPipelineStage(preStage, triggeredBy)
	if err != nil {
		impl.logger.Errorw("error in deleteCorruptedPipelineStage ", "cdPipelineId", pipeline.Id, "err", err, "preStage", preStage, "triggeredBy", triggeredBy)
		return err
	}

	if len(pipeline.PreStageConfig) > 0 || (preStage != nil && !deleted) {
		// pre stage exists
		if pipeline.PreTriggerType == pipelineConfig.TRIGGER_TYPE_AUTOMATIC {
			impl.logger.Debugw("trigger pre stage for pipeline", "artifactId", artifact.Id, "pipelineId", pipeline.Id)
			err = impl.TriggerPreStage(context.Background(), cdWf, artifact, pipeline, artifact.UpdatedBy, applyAuth, 0) //TODO handle error here
			return err
		}
	} else if pipeline.TriggerType == pipelineConfig.TRIGGER_TYPE_AUTOMATIC {
		// trigger deployment
		if pipeline.ApprovalNodeConfigured() {
			impl.logger.Warnw("approval node configured, so skipping pipeline for approval", "pipeline", pipeline)
			return nil
		}
		impl.logger.Debugw("trigger cd for pipeline", "artifactId", artifact.Id, "pipelineId", pipeline.Id)
		err = impl.TriggerDeployment(cdWf, artifact, pipeline, applyAuth, triggeredBy)
		return err
	}
	return nil
}

func (impl *WorkflowDagExecutorImpl) getPipelineStage(pipelineId int, stageType repository4.PipelineStageType) (*repository4.PipelineStage, error) {
	stage, err := impl.pipelineStageService.GetCdStageByCdPipelineIdAndStageType(pipelineId, stageType)
	if err != nil && err != pg.ErrNoRows {
		impl.logger.Errorw("error in fetching CD pipeline stage", "cdPipelineId", pipelineId, "stage ", stage, "err", err)
		return nil, err
	}
	return stage, nil
}

func (impl *WorkflowDagExecutorImpl) triggerStageForBulk(cdWf *pipelineConfig.CdWorkflow, pipeline *pipelineConfig.Pipeline, artifact *repository.CiArtifact, applyAuth bool, async bool, triggeredBy int32) error {

	preStage, err := impl.getPipelineStage(pipeline.Id, repository4.PIPELINE_STAGE_TYPE_PRE_CD)
	if err != nil {
		return err
	}

	//handle corrupt data (https://github.com/devtron-labs/devtron/issues/3826)
	err, deleted := impl.deleteCorruptedPipelineStage(preStage, triggeredBy)
	if err != nil {
		impl.logger.Errorw("error in deleteCorruptedPipelineStage ", "cdPipelineId", pipeline.Id, "err", err, "preStage", preStage, "triggeredBy", triggeredBy)
		return err
	}

	if len(pipeline.PreStageConfig) > 0 || (preStage != nil && !deleted) {
		//pre stage exists
		impl.logger.Debugw("trigger pre stage for pipeline", "artifactId", artifact.Id, "pipelineId", pipeline.Id)
		err = impl.TriggerPreStage(context.Background(), cdWf, artifact, pipeline, artifact.UpdatedBy, applyAuth, 0) //TODO handle error here
		return err
	} else {
		// trigger deployment
		impl.logger.Debugw("trigger cd for pipeline", "artifactId", artifact.Id, "pipelineId", pipeline.Id)
		err = impl.TriggerDeployment(cdWf, artifact, pipeline, applyAuth, triggeredBy)
		return err
	}
}

func (impl *WorkflowDagExecutorImpl) TriggerAutoCDOnPreStageSuccess(cdPipelineId, ciArtifactId, workflowId int, triggerdBy int32, applyAuth bool) error {
	pipeline, err := impl.pipelineRepository.FindById(cdPipelineId)
	if err != nil {
		return err
	}
	if pipeline.TriggerType == pipelineConfig.TRIGGER_TYPE_AUTOMATIC {
		ciArtifact, err := impl.ciArtifactRepository.Get(ciArtifactId)
		if err != nil {
			return err
		}
		cdWorkflow, err := impl.cdWorkflowRepository.FindById(workflowId)
		if err != nil {
			return err
		}
		//TODO : confirm about this logic used for applyAuth

		//checking if deployment is triggered already, then ignore trigger
		deploymentTriggeredAlready := impl.checkDeploymentTriggeredAlready(cdWorkflow.Id)
		if deploymentTriggeredAlready {
			impl.logger.Warnw("deployment is already triggered, so ignoring this msg", "cdPipelineId", cdPipelineId, "ciArtifactId", ciArtifactId, "workflowId", workflowId)
			return nil
		}

		err = impl.TriggerDeployment(cdWorkflow, ciArtifact, pipeline, applyAuth, triggerdBy)
		if err != nil {
			return err
		}
	}
	return nil
}

func (impl *WorkflowDagExecutorImpl) checkDeploymentTriggeredAlready(wfId int) bool {
	deploymentTriggeredAlready := false
	//TODO : need to check this logic for status check in case of multiple deployments requirement for same workflow
	workflowRunner, err := impl.cdWorkflowRepository.FindByWorkflowIdAndRunnerType(context.Background(), wfId, bean.CD_WORKFLOW_TYPE_DEPLOY)
	if err != nil {
		impl.logger.Errorw("error occurred while fetching workflow runner", "wfId", wfId, "err", err)
		return deploymentTriggeredAlready
	}
	deploymentTriggeredAlready = workflowRunner.CdWorkflowId == wfId
	return deploymentTriggeredAlready
}

func (impl *WorkflowDagExecutorImpl) HandlePreStageSuccessEvent(cdStageCompleteEvent CdStageCompleteEvent) error {
	wfRunner, err := impl.cdWorkflowRepository.FindWorkflowRunnerById(cdStageCompleteEvent.WorkflowRunnerId)
	if err != nil {
		return err
	}
	if wfRunner.WorkflowType == bean.CD_WORKFLOW_TYPE_PRE {
		applyAuth := false
		if cdStageCompleteEvent.TriggeredBy != 1 {
			applyAuth = true
		}
		err := impl.TriggerAutoCDOnPreStageSuccess(cdStageCompleteEvent.CdPipelineId, cdStageCompleteEvent.CiArtifactDTO.Id, cdStageCompleteEvent.WorkflowId, cdStageCompleteEvent.TriggeredBy, applyAuth)
		if err != nil {
			impl.logger.Errorw("error in triggering cd on pre cd succcess", "err", err)
			return err
		}
	}
	return nil
}

func (impl *WorkflowDagExecutorImpl) TriggerPreStage(ctx context.Context, cdWf *pipelineConfig.CdWorkflow, artifact *repository.CiArtifact, pipeline *pipelineConfig.Pipeline, triggeredBy int32, applyAuth bool, refCdWorkflowRunnerId int) error {
	//setting triggeredAt variable to have consistent data for various audit log places in db for deployment time
	triggeredAt := time.Now()

	//in case of pre stage manual trigger auth is already applied
	if applyAuth {
		user, err := impl.user.GetById(artifact.UpdatedBy)
		if err != nil {
			impl.logger.Errorw("error in fetching user for auto pipeline", "UpdatedBy", artifact.UpdatedBy)
			return nil
		}
		token := user.EmailId
		object := impl.enforcerUtil.GetAppRBACNameByAppId(pipeline.AppId)
		impl.logger.Debugw("Triggered Request (App Permission Checking):", "object", object)
		if ok := impl.enforcer.EnforceByEmail(strings.ToLower(token), casbin.ResourceApplications, casbin.ActionTrigger, object); !ok {
			impl.logger.Warnw("unauthorized for pipeline ", "pipelineId", strconv.Itoa(pipeline.Id))
			return fmt.Errorf("unauthorized for pipeline " + strconv.Itoa(pipeline.Id))
		}
	}
	var env *repository2.Environment
	var err error
	_, span := otel.Tracer("orchestrator").Start(ctx, "envRepository.FindById")
	env, err = impl.envRepository.FindById(pipeline.EnvironmentId)
	span.End()
	if err != nil {
		impl.logger.Errorw(" unable to find env ", "err", err)
		return err
	}

	// Todo - optimize
	app, err := impl.appRepository.FindById(pipeline.AppId)
	if err != nil {
		return err
	}
	scope := resourceQualifiers.Scope{AppId: pipeline.AppId, EnvId: pipeline.EnvironmentId, ClusterId: env.ClusterId, ProjectId: app.TeamId, IsProdEnv: env.Default}
	impl.logger.Infow("scope for auto trigger ", "scope", scope)
	params := impl.celService.GetParamsFromArtifact(artifact.Image)
	metadata := resourceFilter.ExpressionMetadata{
		Params: params,
	}
	filterState, err := impl.resourceFilterService.CheckForResource(scope, metadata)
	if err != nil || filterState != resourceFilter.ALLOW {
		return fmt.Errorf("the artifact does not pass filtering condition")

	}
	if cdWf == nil {
		cdWf = &pipelineConfig.CdWorkflow{
			CiArtifactId: artifact.Id,
			PipelineId:   pipeline.Id,
			AuditLog:     sql.AuditLog{CreatedOn: triggeredAt, CreatedBy: 1, UpdatedOn: triggeredAt, UpdatedBy: 1},
		}
		err := impl.cdWorkflowRepository.SaveWorkFlow(ctx, cdWf)
		if err != nil {
			return err
		}
	}
	cdWorkflowExecutorType := impl.config.GetWorkflowExecutorType()
	runner := &pipelineConfig.CdWorkflowRunner{
		Name:                  pipeline.Name,
		WorkflowType:          bean.CD_WORKFLOW_TYPE_PRE,
		ExecutorType:          cdWorkflowExecutorType,
		Status:                pipelineConfig.WorkflowStarting, //starting PreStage
		TriggeredBy:           triggeredBy,
		StartedOn:             triggeredAt,
		Namespace:             impl.config.GetDefaultNamespace(),
		BlobStorageEnabled:    impl.config.BlobStorageEnabled,
		CdWorkflowId:          cdWf.Id,
		LogLocation:           fmt.Sprintf("%s/%s%s-%s/main.log", impl.config.GetDefaultBuildLogsKeyPrefix(), strconv.Itoa(cdWf.Id), string(bean.CD_WORKFLOW_TYPE_PRE), pipeline.Name),
		AuditLog:              sql.AuditLog{CreatedOn: triggeredAt, CreatedBy: 1, UpdatedOn: triggeredAt, UpdatedBy: 1},
		RefCdWorkflowRunnerId: refCdWorkflowRunnerId,
	}
	if pipeline.RunPreStageInEnv {
		impl.logger.Debugw("env", "env", env)
		runner.Namespace = env.Namespace
	}
	_, span1 := otel.Tracer("orchestrator").Start(ctx, "cdWorkflowRepository.SaveWorkFlowRunner")
	_, err = impl.cdWorkflowRepository.SaveWorkFlowRunner(runner)
	span1.End()
	if err != nil {
		return err
	}

	//checking vulnerability for the selected image
	isVulnerable, err := impl.GetArtifactVulnerabilityStatus(artifact, pipeline, ctx)
	if err != nil {
		impl.logger.Errorw("error in getting Artifact vulnerability status, TriggerPreStage", "err", err)
		return err
	}
	if isVulnerable {
		// if image vulnerable, update timeline status and return
		runner.Status = pipelineConfig.WorkflowFailed
		runner.Message = pipelineConfig.FOUND_VULNERABILITY
		runner.FinishedOn = time.Now()
		runner.UpdatedOn = time.Now()
		runner.UpdatedBy = triggeredBy
		err = impl.cdWorkflowRepository.UpdateWorkFlowRunner(runner)
		if err != nil {
			impl.logger.Errorw("error in updating wfr status due to vulnerable image", "err", err)
			return err
		}
		return fmt.Errorf("found vulnerability for image digest %s", artifact.ImageDigest)
	}

	_, span = otel.Tracer("orchestrator").Start(ctx, "buildWFRequest")
	cdStageWorkflowRequest, err := impl.buildWFRequest(runner, cdWf, pipeline, triggeredBy)
	span.End()
	if err != nil {
		return err
	}
	cdStageWorkflowRequest.StageType = PRE
	_, span = otel.Tracer("orchestrator").Start(ctx, "cdWorkflowService.SubmitWorkflow")
	cdStageWorkflowRequest.Pipeline = pipeline
	cdStageWorkflowRequest.Env = env
	cdStageWorkflowRequest.Type = bean3.CD_WORKFLOW_PIPELINE_TYPE
	_, jobHelmPackagePath, err := impl.cdWorkflowService.SubmitWorkflow(cdStageWorkflowRequest)
	span.End()
	if err != nil {
		return err
	}
	if util.IsManifestDownload(pipeline.DeploymentAppType) || util.IsManifestPush(pipeline.DeploymentAppType) {
		if pipeline.App.Id == 0 {
			appDbObject, err := impl.appRepository.FindById(pipeline.AppId)
			if err != nil {
				impl.logger.Errorw("error in getting app by appId", "err", err)
				return err
			}
			pipeline.App = *appDbObject
		}
		if pipeline.Environment.Id == 0 {
			envDbObject, err := impl.envRepository.FindById(pipeline.EnvironmentId)
			if err != nil {
				impl.logger.Errorw("error in getting env by envId", "err", err)
				return err
			}
			pipeline.Environment = *envDbObject
		}
		deleteChart := !util.IsManifestPush(pipeline.DeploymentAppType)
		imageTag := strings.Split(artifact.Image, ":")[1]
		chartName := fmt.Sprintf("%s-%s-%s-%s", "pre", pipeline.App.AppName, pipeline.Environment.Name, imageTag)
		chartBytes, err := impl.chartTemplateService.LoadChartInBytes(jobHelmPackagePath, deleteChart, chartName, fmt.Sprint(cdWf.Id))
		if err != nil && util.IsManifestDownload(pipeline.DeploymentAppType) {
			return err
		}
		if util.IsManifestPush(pipeline.DeploymentAppType) {
<<<<<<< HEAD
			err = impl.appService.PushPrePostCDManifest(runner.Id, triggeredBy, jobHelmPackagePath, PRE, pipeline, imageTag, ctx)
=======
			err = impl.PushPrePostCDManifest(runner.Id, triggeredBy, jobHelmPackagePath, PRE, pipeline, imageTag, ctx)
>>>>>>> bd213d22
			if err != nil {
				runner.Status = pipelineConfig.WorkflowFailed
				runner.UpdatedBy = triggeredBy
				runner.UpdatedOn = triggeredAt
				runner.FinishedOn = time.Now()
				runnerSaveErr := impl.cdWorkflowRepository.UpdateWorkFlowRunner(runner)
				if runnerSaveErr != nil {
					impl.logger.Errorw("error in saving runner object in db", "err", runnerSaveErr)
				}
				impl.logger.Errorw("error in pushing manifest to helm repo", "err", err)
				return err
			}
		}
		runner.Status = pipelineConfig.WorkflowSucceeded
		runner.UpdatedBy = triggeredBy
		runner.UpdatedOn = triggeredAt
		runner.FinishedOn = time.Now()
		runner.HelmReferenceChart = chartBytes
		err = impl.cdWorkflowRepository.UpdateWorkFlowRunner(runner)
		if err != nil {
			impl.logger.Errorw("error in saving runner object in db", "err", err)
			return err
		}
		// Handle auto trigger after pre stage success event
		go impl.TriggerAutoCDOnPreStageSuccess(pipeline.Id, artifact.Id, cdWf.Id, triggeredBy, applyAuth)
	}

	err = impl.sendPreStageNotification(ctx, cdWf, pipeline)
	if err != nil {
		return err
	}
	//creating cd config history entry
	_, span = otel.Tracer("orchestrator").Start(ctx, "prePostCdScriptHistoryService.CreatePrePostCdScriptHistory")
	err = impl.prePostCdScriptHistoryService.CreatePrePostCdScriptHistory(pipeline, nil, repository3.PRE_CD_TYPE, true, triggeredBy, triggeredAt)
	span.End()
	if err != nil {
		impl.logger.Errorw("error in creating pre cd script entry", "err", err, "pipeline", pipeline)
		return err
	}
	return nil
}

func (impl *WorkflowDagExecutorImpl) sendPreStageNotification(ctx context.Context, cdWf *pipelineConfig.CdWorkflow, pipeline *pipelineConfig.Pipeline) error {
	wfr, err := impl.cdWorkflowRepository.FindByWorkflowIdAndRunnerType(ctx, cdWf.Id, bean.CD_WORKFLOW_TYPE_PRE)
	if err != nil {
		return err
	}

	event := impl.eventFactory.Build(util2.Trigger, &pipeline.Id, pipeline.AppId, &pipeline.EnvironmentId, util2.CD)
	impl.logger.Debugw("event PreStageTrigger", "event", event)
	event = impl.eventFactory.BuildExtraCDData(event, &wfr, 0, bean.CD_WORKFLOW_TYPE_PRE)
	_, span := otel.Tracer("orchestrator").Start(ctx, "eventClient.WriteNotificationEvent")
	_, evtErr := impl.eventClient.WriteNotificationEvent(event)
	span.End()
	if evtErr != nil {
		impl.logger.Errorw("CD trigger event not sent", "error", evtErr)
	}
	return nil
}

func convert(ts string) (*time.Time, error) {
	//layout := "2006-01-02T15:04:05Z"
	t, err := time.Parse(bean2.LayoutRFC3339, ts)
	if err != nil {
		return nil, err
	}
	return &t, nil
}

func (impl *WorkflowDagExecutorImpl) TriggerPostStage(cdWf *pipelineConfig.CdWorkflow, pipeline *pipelineConfig.Pipeline, triggeredBy int32, refCdWorkflowRunnerId int) error {
	//setting triggeredAt variable to have consistent data for various audit log places in db for deployment time
	triggeredAt := time.Now()

	var env *repository2.Environment
	var err error
	env, err = impl.envRepository.FindById(pipeline.EnvironmentId)
	if err != nil {
		impl.logger.Errorw(" unable to find env ", "err", err)
		return err
	}

	// Todo - optimize
	app, err := impl.appRepository.FindById(pipeline.AppId)
	if err != nil {
		return err
	}
	scope := resourceQualifiers.Scope{AppId: pipeline.AppId, EnvId: pipeline.EnvironmentId, ClusterId: env.ClusterId, ProjectId: app.TeamId, IsProdEnv: env.Default}
	impl.logger.Infow("scope for auto trigger ", "scope", scope)
	if cdWf.CiArtifact == nil || cdWf.CiArtifact.Id == 0 {
		cdWf.CiArtifact, err = impl.ciArtifactRepository.Get(cdWf.CiArtifactId)
		if err != nil {
			impl.logger.Errorw("error fetching artifact data", "err", err)
			return err
		}
	}
	params := impl.celService.GetParamsFromArtifact(cdWf.CiArtifact.Image)
	metadata := resourceFilter.ExpressionMetadata{
		Params: params,
	}
	filterState, err := impl.resourceFilterService.CheckForResource(scope, metadata)
	if err != nil || filterState != resourceFilter.ALLOW {
		return fmt.Errorf("the artifact does not pass filtering condition")
	}

	runner := &pipelineConfig.CdWorkflowRunner{
		Name:                  pipeline.Name,
		WorkflowType:          bean.CD_WORKFLOW_TYPE_POST,
		ExecutorType:          impl.config.GetWorkflowExecutorType(),
		Status:                pipelineConfig.WorkflowStarting, //starting PostStage
		TriggeredBy:           triggeredBy,
		StartedOn:             triggeredAt,
		Namespace:             impl.config.GetDefaultNamespace(),
		BlobStorageEnabled:    impl.config.BlobStorageEnabled,
		CdWorkflowId:          cdWf.Id,
		LogLocation:           fmt.Sprintf("%s/%s%s-%s/main.log", impl.config.GetDefaultBuildLogsKeyPrefix(), strconv.Itoa(cdWf.Id), string(bean.CD_WORKFLOW_TYPE_POST), pipeline.Name),
		AuditLog:              sql.AuditLog{CreatedOn: triggeredAt, CreatedBy: triggeredBy, UpdatedOn: triggeredAt, UpdatedBy: triggeredBy},
		RefCdWorkflowRunnerId: refCdWorkflowRunnerId,
	}
	if pipeline.RunPostStageInEnv {
		runner.Namespace = env.Namespace
	}

	_, err = impl.cdWorkflowRepository.SaveWorkFlowRunner(runner)
	if err != nil {
		return err
	}

	//checking vulnerability for the selected image
	isVulnerable, err := impl.GetArtifactVulnerabilityStatus(cdWf.CiArtifact, pipeline, context.Background())
	if err != nil {
		impl.logger.Errorw("error in getting Artifact vulnerability status, TriggerPostStage", "err", err)
		return err
	}
	if isVulnerable {
		// if image vulnerable, update timeline status and return
		runner.Status = pipelineConfig.WorkflowFailed
		runner.Message = pipelineConfig.FOUND_VULNERABILITY
		runner.FinishedOn = time.Now()
		runner.UpdatedOn = time.Now()
		runner.UpdatedBy = triggeredBy
		err = impl.cdWorkflowRepository.UpdateWorkFlowRunner(runner)
		if err != nil {
			impl.logger.Errorw("error in updating wfr status due to vulnerable image", "err", err)
			return err
		}
		return fmt.Errorf("found vulnerability for image digest %s", cdWf.CiArtifact.ImageDigest)
	}

	cdStageWorkflowRequest, err := impl.buildWFRequest(runner, cdWf, pipeline, triggeredBy)
	if err != nil {
		impl.logger.Errorw("error in building wfRequest", "err", err, "runner", runner, "cdWf", cdWf, "pipeline", pipeline)
		return err
	}
	cdStageWorkflowRequest.StageType = POST
	cdStageWorkflowRequest.Pipeline = pipeline
	cdStageWorkflowRequest.Env = env
	cdStageWorkflowRequest.Type = bean3.CD_WORKFLOW_PIPELINE_TYPE
	_, jobHelmPackagePath, err := impl.cdWorkflowService.SubmitWorkflow(cdStageWorkflowRequest)
	if err != nil {
		impl.logger.Errorw("error in submitting workflow", "err", err, "cdStageWorkflowRequest", cdStageWorkflowRequest, "pipeline", pipeline, "env", env)
		return err
	}
	if pipeline.App.Id == 0 {
		appDbObject, err := impl.appRepository.FindById(pipeline.AppId)
		if err != nil {
			impl.logger.Errorw("error in getting app by appId", "err", err)
			return err
		}
		pipeline.App = *appDbObject
	}
	if pipeline.Environment.Id == 0 {
		envDbObject, err := impl.envRepository.FindById(pipeline.EnvironmentId)
		if err != nil {
			impl.logger.Errorw("error in getting env by envId", "err", err)
			return err
		}
		pipeline.Environment = *envDbObject
	}
	imageTag := strings.Split(cdStageWorkflowRequest.CiArtifactDTO.Image, ":")[1]
	chartName := fmt.Sprintf("%s-%s-%s-%s", "post", pipeline.App.AppName, pipeline.Environment.Name, imageTag)

	if util.IsManifestDownload(pipeline.DeploymentAppType) || util.IsManifestPush(pipeline.DeploymentAppType) {
		chartBytes, err := impl.chartTemplateService.LoadChartInBytes(jobHelmPackagePath, false, chartName, fmt.Sprint(cdWf.Id))
		if err != nil {
			return err
		}
		if util.IsManifestPush(pipeline.DeploymentAppType) {
<<<<<<< HEAD
			err = impl.appService.PushPrePostCDManifest(runner.Id, triggeredBy, jobHelmPackagePath, POST, pipeline, imageTag, context.Background())
=======
			err = impl.PushPrePostCDManifest(runner.Id, triggeredBy, jobHelmPackagePath, POST, pipeline, imageTag, context.Background())
>>>>>>> bd213d22
			if err != nil {
				runner.Status = pipelineConfig.WorkflowFailed
				runner.UpdatedBy = triggeredBy
				runner.UpdatedOn = triggeredAt
				runner.FinishedOn = time.Now()
				saveRunnerErr := impl.cdWorkflowRepository.UpdateWorkFlowRunner(runner)
				if saveRunnerErr != nil {
					impl.logger.Errorw("error in saving runner object in db", "err", saveRunnerErr)
				}
				impl.logger.Errorw("error in pushing manifest to helm repo", "err", err)
				return err
			}
		}
		runner.Status = pipelineConfig.WorkflowSucceeded
		runner.UpdatedBy = triggeredBy
		runner.UpdatedOn = triggeredAt
		runner.FinishedOn = time.Now()
		runner.HelmReferenceChart = chartBytes
		err = impl.cdWorkflowRepository.UpdateWorkFlowRunner(runner)
		if err != nil {
			impl.logger.Errorw("error in saving runner object in DB", "err", err)
			return err
		}
		// Auto Trigger after Post Stage Success Event
		go impl.HandlePostStageSuccessEvent(runner.CdWorkflowId, pipeline.Id, 1)
	}

	wfr, err := impl.cdWorkflowRepository.FindByWorkflowIdAndRunnerType(context.Background(), cdWf.Id, bean.CD_WORKFLOW_TYPE_POST)
	if err != nil {
		impl.logger.Errorw("error in getting wfr by workflowId and runnerType", "err", err, "wfId", cdWf.Id)
		return err
	}

	event := impl.eventFactory.Build(util2.Trigger, &pipeline.Id, pipeline.AppId, &pipeline.EnvironmentId, util2.CD)
	impl.logger.Debugw("event Cd Post Trigger", "event", event)
	event = impl.eventFactory.BuildExtraCDData(event, &wfr, 0, bean.CD_WORKFLOW_TYPE_POST)
	_, evtErr := impl.eventClient.WriteNotificationEvent(event)
	if evtErr != nil {
		impl.logger.Errorw("CD trigger event not sent", "error", evtErr)
	}
	//creating cd config history entry
	err = impl.prePostCdScriptHistoryService.CreatePrePostCdScriptHistory(pipeline, nil, repository3.POST_CD_TYPE, true, triggeredBy, triggeredAt)
	if err != nil {
		impl.logger.Errorw("error in creating post cd script entry", "err", err, "pipeline", pipeline)
		return err
	}
	return nil
}
func (impl *WorkflowDagExecutorImpl) buildArtifactLocationForS3(cdWorkflowConfig *pipelineConfig.CdWorkflowConfig, cdWf *pipelineConfig.CdWorkflow, runner *pipelineConfig.CdWorkflowRunner) (string, string, string) {
	cdArtifactLocationFormat := cdWorkflowConfig.CdArtifactLocationFormat
	if cdArtifactLocationFormat == "" {
		cdArtifactLocationFormat = impl.config.GetArtifactLocationFormat()
	}
	if cdWorkflowConfig.LogsBucket == "" {
		cdWorkflowConfig.LogsBucket = impl.config.GetDefaultBuildLogsBucket()
	}
	ArtifactLocation := fmt.Sprintf("s3://%s/"+impl.config.GetDefaultArtifactKeyPrefix()+"/"+cdArtifactLocationFormat, cdWorkflowConfig.LogsBucket, cdWf.Id, runner.Id)
	artifactFileName := fmt.Sprintf(impl.config.GetDefaultArtifactKeyPrefix()+"/"+cdArtifactLocationFormat, cdWf.Id, runner.Id)
	return ArtifactLocation, cdWorkflowConfig.LogsBucket, artifactFileName
}

func (impl *WorkflowDagExecutorImpl) getDeployStageDetails(pipelineId int) (pipelineConfig.CdWorkflowRunner, *bean.UserInfo, int, error) {
	deployStageWfr := pipelineConfig.CdWorkflowRunner{}
	//getting deployment pipeline latest wfr by pipelineId
	deployStageWfr, err := impl.cdWorkflowRepository.FindLastStatusByPipelineIdAndRunnerType(pipelineId, bean.CD_WORKFLOW_TYPE_DEPLOY)
	if err != nil {
		impl.logger.Errorw("error in getting latest status of deploy type wfr by pipelineId", "err", err, "pipelineId", pipelineId)
		return deployStageWfr, nil, 0, err
	}
	deployStageTriggeredByUser, err := impl.user.GetById(deployStageWfr.TriggeredBy)
	if err != nil {
		impl.logger.Errorw("error in getting userDetails by id", "err", err, "userId", deployStageWfr.TriggeredBy)
		return deployStageWfr, nil, 0, err
	}
	pipelineReleaseCounter, err := impl.pipelineOverrideRepository.GetCurrentPipelineReleaseCounter(pipelineId)
	if err != nil {
		impl.logger.Errorw("error occurred while fetching latest release counter for pipeline", "pipelineId", pipelineId, "err", err)
		return deployStageWfr, nil, 0, err
	}
	return deployStageWfr, deployStageTriggeredByUser, pipelineReleaseCounter, nil
}

func isExtraVariableDynamic(variableName string, webhookAndCiData *gitSensorClient.WebhookAndCiData) bool {
	if strings.Contains(variableName, GIT_COMMIT_HASH_PREFIX) || strings.Contains(variableName, GIT_SOURCE_TYPE_PREFIX) || strings.Contains(variableName, GIT_SOURCE_VALUE_PREFIX) ||
		strings.Contains(variableName, APP_LABEL_VALUE_PREFIX) || strings.Contains(variableName, APP_LABEL_KEY_PREFIX) ||
		strings.Contains(variableName, CHILD_CD_ENV_NAME_PREFIX) || strings.Contains(variableName, CHILD_CD_CLUSTER_NAME_PREFIX) ||
		strings.Contains(variableName, CHILD_CD_COUNT) || strings.Contains(variableName, APP_LABEL_COUNT) || strings.Contains(variableName, GIT_SOURCE_COUNT) ||
		webhookAndCiData != nil {

		return true
	}
	return false
}

func setExtraEnvVariableInDeployStep(deploySteps []*bean3.StepObject, extraEnvVariables map[string]string, webhookAndCiData *gitSensorClient.WebhookAndCiData) {
	for _, deployStep := range deploySteps {
		for variableKey, variableValue := range extraEnvVariables {
			if isExtraVariableDynamic(variableKey, webhookAndCiData) && deployStep.StepType == "INLINE" {
				extraInputVar := &bean3.VariableObject{
					Name:                  variableKey,
					Format:                "STRING",
					Value:                 variableValue,
					VariableType:          bean3.VARIABLE_TYPE_REF_GLOBAL,
					ReferenceVariableName: variableKey,
				}
				deployStep.InputVars = append(deployStep.InputVars, extraInputVar)
			}
		}
	}
}
func (impl *WorkflowDagExecutorImpl) buildWFRequest(runner *pipelineConfig.CdWorkflowRunner, cdWf *pipelineConfig.CdWorkflow, cdPipeline *pipelineConfig.Pipeline, triggeredBy int32) (*WorkflowRequest, error) {
	cdWorkflowConfig, err := impl.cdWorkflowRepository.FindConfigByPipelineId(cdPipeline.Id)
	if err != nil && !util.IsErrNoRows(err) {
		return nil, err
	}

	workflowExecutor := runner.ExecutorType

	artifact, err := impl.ciArtifactRepository.Get(cdWf.CiArtifactId)
	if err != nil {
		return nil, err
	}

	ciMaterialInfo, err := repository.GetCiMaterialInfo(artifact.MaterialInfo, artifact.DataSource)
	if err != nil {
		impl.logger.Errorw("parsing error", "err", err)
		return nil, err
	}

	var ciProjectDetails []bean3.CiProjectDetails
	var ciPipeline *pipelineConfig.CiPipeline
	if cdPipeline.CiPipelineId > 0 {
		ciPipeline, err = impl.ciPipelineRepository.FindById(cdPipeline.CiPipelineId)
		if err != nil && !util.IsErrNoRows(err) {
			impl.logger.Errorw("cannot find ciPipelineRequest", "err", err)
			return nil, err
		}

		for _, m := range ciPipeline.CiPipelineMaterials {
			// git material should be active in this case
			if m == nil || m.GitMaterial == nil || !m.GitMaterial.Active {
				continue
			}
			var ciMaterialCurrent repository.CiMaterialInfo
			for _, ciMaterial := range ciMaterialInfo {
				if ciMaterial.Material.GitConfiguration.URL == m.GitMaterial.Url {
					ciMaterialCurrent = ciMaterial
					break
				}
			}
			gitMaterial, err := impl.materialRepository.FindById(m.GitMaterialId)
			if err != nil && !util.IsErrNoRows(err) {
				impl.logger.Errorw("could not fetch git materials", "err", err)
				return nil, err
			}

			ciProjectDetail := bean3.CiProjectDetails{
				GitRepository:   ciMaterialCurrent.Material.GitConfiguration.URL,
				MaterialName:    gitMaterial.Name,
				CheckoutPath:    gitMaterial.CheckoutPath,
				FetchSubmodules: gitMaterial.FetchSubmodules,
				SourceType:      m.Type,
				SourceValue:     m.Value,
				Type:            string(m.Type),
				GitOptions: bean3.GitOptions{
					UserName:      gitMaterial.GitProvider.UserName,
					Password:      gitMaterial.GitProvider.Password,
					SshPrivateKey: gitMaterial.GitProvider.SshPrivateKey,
					AccessToken:   gitMaterial.GitProvider.AccessToken,
					AuthMode:      gitMaterial.GitProvider.AuthMode,
				},
			}
			if IsShallowClonePossible(m, impl.config.GitProviders, impl.config.CloningMode) {
				ciProjectDetail.CloningMode = CloningModeShallow
			}

			if len(ciMaterialCurrent.Modifications) > 0 {
				ciProjectDetail.CommitHash = ciMaterialCurrent.Modifications[0].Revision
				ciProjectDetail.Author = ciMaterialCurrent.Modifications[0].Author
				ciProjectDetail.GitTag = ciMaterialCurrent.Modifications[0].Tag
				ciProjectDetail.Message = ciMaterialCurrent.Modifications[0].Message
				commitTime, err := convert(ciMaterialCurrent.Modifications[0].ModifiedTime)
				if err != nil {
					return nil, err
				}
				ciProjectDetail.CommitTime = commitTime.Format(bean2.LayoutRFC3339)
			} else {
				impl.logger.Debugw("devtronbug#1062", ciPipeline.Id, cdPipeline.Id)
				return nil, fmt.Errorf("modifications not found for %d", ciPipeline.Id)
			}

			// set webhook data
			if m.Type == pipelineConfig.SOURCE_TYPE_WEBHOOK && len(ciMaterialCurrent.Modifications) > 0 {
				webhookData := ciMaterialCurrent.Modifications[0].WebhookData
				ciProjectDetail.WebhookData = pipelineConfig.WebhookData{
					Id:              webhookData.Id,
					EventActionType: webhookData.EventActionType,
					Data:            webhookData.Data,
				}
			}

			ciProjectDetails = append(ciProjectDetails, ciProjectDetail)
		}
	}
	var stageYaml string
	var deployStageWfr pipelineConfig.CdWorkflowRunner
	deployStageTriggeredByUser := &bean.UserInfo{}
	var pipelineReleaseCounter int
	var preDeploySteps []*bean3.StepObject
	var postDeploySteps []*bean3.StepObject
	var refPluginsData []*bean3.RefPluginObject
	//if pipeline_stage_steps present for pre-CD or post-CD then no need to add stageYaml to cdWorkflowRequest in that
	//case add PreDeploySteps and PostDeploySteps to cdWorkflowRequest, this is done for backward compatibility
	pipelineStage, err := impl.getPipelineStage(cdPipeline.Id, runner.WorkflowType.WorkflowTypeToStageType())
	if err != nil {
		return nil, err
	}
	env, err := impl.envRepository.FindById(cdPipeline.EnvironmentId)
	if err != nil {
		impl.logger.Errorw("error in getting environment by id", "err", err)
		return nil, err
	}

	if pipelineStage != nil {
		//Scope will pick the environment of CD pipeline irrespective of in-cluster mode,
		//since user sees the environment of the CD pipeline
		scope := resourceQualifiers.Scope{
			AppId:     cdPipeline.App.Id,
			EnvId:     env.Id,
			ClusterId: env.ClusterId,
			SystemMetadata: &resourceQualifiers.SystemMetadata{
				EnvironmentName: env.Name,
				ClusterName:     env.Cluster.ClusterName,
				Namespace:       env.Namespace,
				Image:           artifact.Image,
				ImageTag:        util3.GetImageTagFromImage(artifact.Image),
			},
		}
		var variableSnapshot map[string]string
		if runner.WorkflowType == bean.CD_WORKFLOW_TYPE_PRE {
			//preDeploySteps, _, refPluginsData, err = impl.pipelineStageService.BuildPrePostAndRefPluginStepsDataForWfRequest(cdPipeline.Id, cdStage)
			prePostAndRefPluginResponse, err := impl.pipelineStageService.BuildPrePostAndRefPluginStepsDataForWfRequest(cdPipeline.Id, preCdStage, scope)
			if err != nil {
				impl.logger.Errorw("error in getting pre, post & refPlugin steps data for wf request", "err", err, "cdPipelineId", cdPipeline.Id)
				return nil, err
			}
			preDeploySteps = prePostAndRefPluginResponse.PreStageSteps
			refPluginsData = prePostAndRefPluginResponse.RefPluginData
			variableSnapshot = prePostAndRefPluginResponse.VariableSnapshot
		} else if runner.WorkflowType == bean.CD_WORKFLOW_TYPE_POST {
			//_, postDeploySteps, refPluginsData, err = impl.pipelineStageService.BuildPrePostAndRefPluginStepsDataForWfRequest(cdPipeline.Id, cdStage)
			prePostAndRefPluginResponse, err := impl.pipelineStageService.BuildPrePostAndRefPluginStepsDataForWfRequest(cdPipeline.Id, postCdStage, scope)
			if err != nil {
				impl.logger.Errorw("error in getting pre, post & refPlugin steps data for wf request", "err", err, "cdPipelineId", cdPipeline.Id)
				return nil, err
			}
			postDeploySteps = prePostAndRefPluginResponse.PostStageSteps
			refPluginsData = prePostAndRefPluginResponse.RefPluginData
			variableSnapshot = prePostAndRefPluginResponse.VariableSnapshot
			deployStageWfr, deployStageTriggeredByUser, pipelineReleaseCounter, err = impl.getDeployStageDetails(cdPipeline.Id)
			if err != nil {
				impl.logger.Errorw("error in getting deployStageWfr, deployStageTriggeredByUser and pipelineReleaseCounter wf request", "err", err, "cdPipelineId", cdPipeline.Id)
				return nil, err
			}
		} else {
			return nil, fmt.Errorf("unsupported workflow triggerd")
		}

		//Save Scoped VariableSnapshot
		if len(variableSnapshot) > 0 {
			variableMapBytes, _ := json.Marshal(variableSnapshot)
			err := impl.variableSnapshotHistoryService.SaveVariableHistoriesForTrigger([]*repository5.VariableSnapshotHistoryBean{{
				VariableSnapshot: variableMapBytes,
				HistoryReference: repository5.HistoryReference{
					HistoryReferenceId:   runner.Id,
					HistoryReferenceType: repository5.HistoryReferenceTypeCDWORKFLOWRUNNER,
				},
			}}, runner.TriggeredBy)
			if err != nil {
				impl.logger.Errorf("Not able to save variable snapshot for CD trigger %s %d %s", err, runner.Id, variableSnapshot)
			}
		}
	} else {
		//in this case no plugin script is not present for this cdPipeline hence going with attaching preStage or postStage config
		if runner.WorkflowType == bean.CD_WORKFLOW_TYPE_PRE {
			stageYaml = cdPipeline.PreStageConfig
		} else if runner.WorkflowType == bean.CD_WORKFLOW_TYPE_POST {
			stageYaml = cdPipeline.PostStageConfig
			deployStageWfr, deployStageTriggeredByUser, pipelineReleaseCounter, err = impl.getDeployStageDetails(cdPipeline.Id)
			if err != nil {
				impl.logger.Errorw("error in getting deployStageWfr, deployStageTriggeredByUser and pipelineReleaseCounter wf request", "err", err, "cdPipelineId", cdPipeline.Id)
				return nil, err
			}

		} else {
			return nil, fmt.Errorf("unsupported workflow triggerd")
		}
	}

	cdStageWorkflowRequest := &WorkflowRequest{
		EnvironmentId:         cdPipeline.EnvironmentId,
		AppId:                 cdPipeline.AppId,
		WorkflowId:            cdWf.Id,
		WorkflowRunnerId:      runner.Id,
		WorkflowNamePrefix:    strconv.Itoa(runner.Id) + "-" + runner.Name,
		WorkflowPrefixForLog:  strconv.Itoa(cdWf.Id) + string(runner.WorkflowType) + "-" + runner.Name,
		CdImage:               impl.config.GetDefaultImage(),
		CdPipelineId:          cdWf.PipelineId,
		TriggeredBy:           triggeredBy,
		StageYaml:             stageYaml,
		CiProjectDetails:      ciProjectDetails,
		Namespace:             runner.Namespace,
		ActiveDeadlineSeconds: impl.config.GetDefaultTimeout(),
		CiArtifactDTO: CiArtifactDTO{
			Id:           artifact.Id,
			PipelineId:   artifact.PipelineId,
			Image:        artifact.Image,
			ImageDigest:  artifact.ImageDigest,
			MaterialInfo: artifact.MaterialInfo,
			DataSource:   artifact.DataSource,
			WorkflowId:   artifact.WorkflowId,
		},
		OrchestratorHost:  impl.config.OrchestratorHost,
		OrchestratorToken: impl.config.OrchestratorToken,
		CloudProvider:     impl.config.CloudProvider,
		WorkflowExecutor:  workflowExecutor,
		RefPlugins:        refPluginsData,
	}

	extraEnvVariables := make(map[string]string)
	if env != nil {
		extraEnvVariables[CD_PIPELINE_ENV_NAME_KEY] = env.Name
		if env.Cluster != nil {
			extraEnvVariables[CD_PIPELINE_CLUSTER_NAME_KEY] = env.Cluster.ClusterName
		}
	}
	ciWf, err := impl.ciWorkflowRepository.FindLastTriggeredWorkflowByArtifactId(artifact.Id)
	if err != nil && err != pg.ErrNoRows {
		impl.logger.Errorw("error in getting ciWf by artifactId", "err", err, "artifactId", artifact.Id)
		return nil, err
	}
	var webhookAndCiData *gitSensorClient.WebhookAndCiData
	if ciWf != nil && ciWf.GitTriggers != nil {
		i := 1
		var gitCommitEnvVariables []GitMetadata

		for ciPipelineMaterialId, gitTrigger := range ciWf.GitTriggers {
			extraEnvVariables[fmt.Sprintf("%s_%d", GIT_COMMIT_HASH_PREFIX, i)] = gitTrigger.Commit
			extraEnvVariables[fmt.Sprintf("%s_%d", GIT_SOURCE_TYPE_PREFIX, i)] = string(gitTrigger.CiConfigureSourceType)
			extraEnvVariables[fmt.Sprintf("%s_%d", GIT_SOURCE_VALUE_PREFIX, i)] = gitTrigger.CiConfigureSourceValue

			gitCommitEnvVariables = append(gitCommitEnvVariables, GitMetadata{
				GitCommitHash:  gitTrigger.Commit,
				GitSourceType:  string(gitTrigger.CiConfigureSourceType),
				GitSourceValue: gitTrigger.CiConfigureSourceValue,
			})

			// CODE-BLOCK starts - store extra environment variables if webhook
			if gitTrigger.CiConfigureSourceType == pipelineConfig.SOURCE_TYPE_WEBHOOK {
				webhookDataId := gitTrigger.WebhookData.Id
				if webhookDataId > 0 {
					webhookDataRequest := &gitSensorClient.WebhookDataRequest{
						Id:                   webhookDataId,
						CiPipelineMaterialId: ciPipelineMaterialId,
					}
					webhookAndCiData, err = impl.gitSensorGrpcClient.GetWebhookData(context.Background(), webhookDataRequest)
					if err != nil {
						impl.logger.Errorw("err while getting webhook data from git-sensor", "err", err, "webhookDataRequest", webhookDataRequest)
						return nil, err
					}
					if webhookAndCiData != nil {
						for extEnvVariableKey, extEnvVariableVal := range webhookAndCiData.ExtraEnvironmentVariables {
							extraEnvVariables[extEnvVariableKey] = extEnvVariableVal
						}
					}
				}
			}
			// CODE_BLOCK ends

			i++
		}
		gitMetadata, err := json.Marshal(&gitCommitEnvVariables)
		if err != nil {
			impl.logger.Errorw("err while marshaling git metdata", "err", err)
			return nil, err
		}
		extraEnvVariables[GIT_METADATA] = string(gitMetadata)

		extraEnvVariables[GIT_SOURCE_COUNT] = strconv.Itoa(len(ciWf.GitTriggers))
	}

	childCdIds, err := impl.appWorkflowRepository.FindChildCDIdsByParentCDPipelineId(cdPipeline.Id)
	if err != nil && err != pg.ErrNoRows {
		impl.logger.Errorw("error in getting child cdPipelineIds by parent cdPipelineId", "err", err, "parent cdPipelineId", cdPipeline.Id)
		return nil, err
	}
	if len(childCdIds) > 0 {
		childPipelines, err := impl.pipelineRepository.FindByIdsIn(childCdIds)
		if err != nil {
			impl.logger.Errorw("error in getting pipelines by ids", "err", err, "ids", childCdIds)
			return nil, err
		}
		var childCdEnvVariables []ChildCdMetadata
		for i, childPipeline := range childPipelines {
			extraEnvVariables[fmt.Sprintf("%s_%d", CHILD_CD_ENV_NAME_PREFIX, i+1)] = childPipeline.Environment.Name
			extraEnvVariables[fmt.Sprintf("%s_%d", CHILD_CD_CLUSTER_NAME_PREFIX, i+1)] = childPipeline.Environment.Cluster.ClusterName

			childCdEnvVariables = append(childCdEnvVariables, ChildCdMetadata{
				ChildCdEnvName:     childPipeline.Environment.Name,
				ChildCdClusterName: childPipeline.Environment.Cluster.ClusterName,
			})
		}
		childCdEnvVariablesMetadata, err := json.Marshal(&childCdEnvVariables)
		if err != nil {
			impl.logger.Errorw("err while marshaling childCdEnvVariables", "err", err)
			return nil, err
		}
		extraEnvVariables[CHILD_CD_METADATA] = string(childCdEnvVariablesMetadata)

		extraEnvVariables[CHILD_CD_COUNT] = strconv.Itoa(len(childPipelines))
	}
	if ciPipeline != nil && ciPipeline.Id > 0 {
		extraEnvVariables["APP_NAME"] = ciPipeline.App.AppName
		cdStageWorkflowRequest.DockerUsername = ciPipeline.CiTemplate.DockerRegistry.Username
		cdStageWorkflowRequest.DockerPassword = ciPipeline.CiTemplate.DockerRegistry.Password
		cdStageWorkflowRequest.AwsRegion = ciPipeline.CiTemplate.DockerRegistry.AWSRegion
		cdStageWorkflowRequest.DockerConnection = ciPipeline.CiTemplate.DockerRegistry.Connection
		cdStageWorkflowRequest.DockerCert = ciPipeline.CiTemplate.DockerRegistry.Cert
		cdStageWorkflowRequest.AccessKey = ciPipeline.CiTemplate.DockerRegistry.AWSAccessKeyId
		cdStageWorkflowRequest.SecretKey = ciPipeline.CiTemplate.DockerRegistry.AWSSecretAccessKey
		cdStageWorkflowRequest.DockerRegistryType = string(ciPipeline.CiTemplate.DockerRegistry.RegistryType)
		cdStageWorkflowRequest.DockerRegistryURL = ciPipeline.CiTemplate.DockerRegistry.RegistryURL
	} else if cdPipeline.AppId > 0 {
		ciTemplate, err := impl.CiTemplateRepository.FindByAppId(cdPipeline.AppId)
		if err != nil {
			return nil, err
		}
		extraEnvVariables["APP_NAME"] = ciTemplate.App.AppName
		cdStageWorkflowRequest.DockerUsername = ciTemplate.DockerRegistry.Username
		cdStageWorkflowRequest.DockerPassword = ciTemplate.DockerRegistry.Password
		cdStageWorkflowRequest.AwsRegion = ciTemplate.DockerRegistry.AWSRegion
		cdStageWorkflowRequest.DockerConnection = ciTemplate.DockerRegistry.Connection
		cdStageWorkflowRequest.DockerCert = ciTemplate.DockerRegistry.Cert
		cdStageWorkflowRequest.AccessKey = ciTemplate.DockerRegistry.AWSAccessKeyId
		cdStageWorkflowRequest.SecretKey = ciTemplate.DockerRegistry.AWSSecretAccessKey
		cdStageWorkflowRequest.DockerRegistryType = string(ciTemplate.DockerRegistry.RegistryType)
		cdStageWorkflowRequest.DockerRegistryURL = ciTemplate.DockerRegistry.RegistryURL
		appLabels, err := impl.appLabelRepository.FindAllByAppId(cdPipeline.AppId)
		if err != nil && err != pg.ErrNoRows {
			impl.logger.Errorw("error in getting labels by appId", "err", err, "appId", cdPipeline.AppId)
			return nil, err
		}
		var appLabelEnvVariables []AppLabelMetadata
		for i, appLabel := range appLabels {
			extraEnvVariables[fmt.Sprintf("%s_%d", APP_LABEL_KEY_PREFIX, i+1)] = appLabel.Key
			extraEnvVariables[fmt.Sprintf("%s_%d", APP_LABEL_VALUE_PREFIX, i+1)] = appLabel.Value
			appLabelEnvVariables = append(appLabelEnvVariables, AppLabelMetadata{
				AppLabelKey:   appLabel.Key,
				AppLabelValue: appLabel.Value,
			})
		}
		if len(appLabels) > 0 {
			extraEnvVariables[APP_LABEL_COUNT] = strconv.Itoa(len(appLabels))
			appLabelEnvVariablesMetadata, err := json.Marshal(&appLabelEnvVariables)
			if err != nil {
				impl.logger.Errorw("err while marshaling appLabelEnvVariables", "err", err)
				return nil, err
			}
			extraEnvVariables[APP_LABEL_METADATA] = string(appLabelEnvVariablesMetadata)

		}
	}
	cdStageWorkflowRequest.ExtraEnvironmentVariables = extraEnvVariables
	if deployStageTriggeredByUser != nil {
		cdStageWorkflowRequest.DeploymentTriggerTime = deployStageWfr.StartedOn
		cdStageWorkflowRequest.DeploymentTriggeredBy = deployStageTriggeredByUser.EmailId
	}
	if pipelineReleaseCounter > 0 {
		cdStageWorkflowRequest.DeploymentReleaseCounter = pipelineReleaseCounter
	}
	if cdWorkflowConfig.CdCacheRegion == "" {
		cdWorkflowConfig.CdCacheRegion = impl.config.GetDefaultCdLogsBucketRegion()
	}

	if runner.WorkflowType == bean.CD_WORKFLOW_TYPE_PRE {
		//populate input variables of steps with extra env variables
		setExtraEnvVariableInDeployStep(preDeploySteps, extraEnvVariables, webhookAndCiData)
		cdStageWorkflowRequest.PrePostDeploySteps = preDeploySteps
	} else if runner.WorkflowType == bean.CD_WORKFLOW_TYPE_POST {
		setExtraEnvVariableInDeployStep(postDeploySteps, extraEnvVariables, webhookAndCiData)
		cdStageWorkflowRequest.PrePostDeploySteps = postDeploySteps
	}
	cdStageWorkflowRequest.BlobStorageConfigured = runner.BlobStorageEnabled
	switch cdStageWorkflowRequest.CloudProvider {
	case BLOB_STORAGE_S3:
		//No AccessKey is used for uploading artifacts, instead IAM based auth is used
		cdStageWorkflowRequest.CdCacheRegion = cdWorkflowConfig.CdCacheRegion
		cdStageWorkflowRequest.CdCacheLocation = cdWorkflowConfig.CdCacheBucket
		cdStageWorkflowRequest.ArtifactLocation, cdStageWorkflowRequest.CiArtifactBucket, cdStageWorkflowRequest.CiArtifactFileName = impl.buildArtifactLocationForS3(cdWorkflowConfig, cdWf, runner)
		cdStageWorkflowRequest.BlobStorageS3Config = &blob_storage.BlobStorageS3Config{
			AccessKey:                  impl.config.BlobStorageS3AccessKey,
			Passkey:                    impl.config.BlobStorageS3SecretKey,
			EndpointUrl:                impl.config.BlobStorageS3Endpoint,
			IsInSecure:                 impl.config.BlobStorageS3EndpointInsecure,
			CiCacheBucketName:          cdWorkflowConfig.CdCacheBucket,
			CiCacheRegion:              cdWorkflowConfig.CdCacheRegion,
			CiCacheBucketVersioning:    impl.config.BlobStorageS3BucketVersioned,
			CiArtifactBucketName:       cdStageWorkflowRequest.CiArtifactBucket,
			CiArtifactRegion:           cdWorkflowConfig.CdCacheRegion,
			CiArtifactBucketVersioning: impl.config.BlobStorageS3BucketVersioned,
			CiLogBucketName:            impl.config.GetDefaultBuildLogsBucket(),
			CiLogRegion:                impl.config.GetDefaultCdLogsBucketRegion(),
			CiLogBucketVersioning:      impl.config.BlobStorageS3BucketVersioned,
		}
	case BLOB_STORAGE_GCP:
		cdStageWorkflowRequest.GcpBlobConfig = &blob_storage.GcpBlobConfig{
			CredentialFileJsonData: impl.config.BlobStorageGcpCredentialJson,
			ArtifactBucketName:     impl.config.GetDefaultBuildLogsBucket(),
			LogBucketName:          impl.config.GetDefaultBuildLogsBucket(),
		}
		cdStageWorkflowRequest.ArtifactLocation = impl.buildDefaultArtifactLocation(cdWorkflowConfig, cdWf, runner)
		cdStageWorkflowRequest.CiArtifactFileName = cdStageWorkflowRequest.ArtifactLocation
	case BLOB_STORAGE_AZURE:
		cdStageWorkflowRequest.AzureBlobConfig = &blob_storage.AzureBlobConfig{
			Enabled:               true,
			AccountName:           impl.config.AzureAccountName,
			BlobContainerCiCache:  impl.config.AzureBlobContainerCiCache,
			AccountKey:            impl.config.AzureAccountKey,
			BlobContainerCiLog:    impl.config.AzureBlobContainerCiLog,
			BlobContainerArtifact: impl.config.AzureBlobContainerCiLog,
		}
		cdStageWorkflowRequest.BlobStorageS3Config = &blob_storage.BlobStorageS3Config{
			EndpointUrl:     impl.config.AzureGatewayUrl,
			IsInSecure:      impl.config.AzureGatewayConnectionInsecure,
			CiLogBucketName: impl.config.AzureBlobContainerCiLog,
			CiLogRegion:     "",
			AccessKey:       impl.config.AzureAccountName,
		}
		cdStageWorkflowRequest.ArtifactLocation = impl.buildDefaultArtifactLocation(cdWorkflowConfig, cdWf, runner)
		cdStageWorkflowRequest.CiArtifactFileName = cdStageWorkflowRequest.ArtifactLocation
	default:
		if impl.config.BlobStorageEnabled {
			return nil, fmt.Errorf("blob storage %s not supported", cdStageWorkflowRequest.CloudProvider)
		}
	}
	cdStageWorkflowRequest.DefaultAddressPoolBaseCidr = impl.config.GetDefaultAddressPoolBaseCidr()
	cdStageWorkflowRequest.DefaultAddressPoolSize = impl.config.GetDefaultAddressPoolSize()
	if util.IsManifestDownload(cdPipeline.DeploymentAppType) || util.IsManifestPush(cdPipeline.DeploymentAppType) {
		cdStageWorkflowRequest.IsDryRun = true
	}
	return cdStageWorkflowRequest, nil
}

func (impl *WorkflowDagExecutorImpl) buildDefaultArtifactLocation(cdWorkflowConfig *pipelineConfig.CdWorkflowConfig, savedWf *pipelineConfig.CdWorkflow, runner *pipelineConfig.CdWorkflowRunner) string {
	cdArtifactLocationFormat := cdWorkflowConfig.CdArtifactLocationFormat
	if cdArtifactLocationFormat == "" {
		cdArtifactLocationFormat = impl.config.GetArtifactLocationFormat()
	}
	ArtifactLocation := fmt.Sprintf("%s/"+cdArtifactLocationFormat, impl.config.GetDefaultArtifactKeyPrefix(), savedWf.Id, runner.Id)
	return ArtifactLocation
}

func (impl *WorkflowDagExecutorImpl) HandleDeploymentSuccessEvent(pipelineOverride *chartConfig.PipelineOverride) error {
	if pipelineOverride == nil {
		return fmt.Errorf("invalid request, pipeline override not found")
	}
	cdWorkflow, err := impl.cdWorkflowRepository.FindById(pipelineOverride.CdWorkflowId)
	if err != nil {
		impl.logger.Errorw("error in fetching cd workflow by id", "pipelineOverride", pipelineOverride)
		return err
	}

	postStage, err := impl.getPipelineStage(pipelineOverride.PipelineId, repository4.PIPELINE_STAGE_TYPE_POST_CD)
	if err != nil {
		return err
	}

	var triggeredByUser int32 = 1
	//handle corrupt data (https://github.com/devtron-labs/devtron/issues/3826)
	err, deleted := impl.deleteCorruptedPipelineStage(postStage, triggeredByUser)
	if err != nil {
		impl.logger.Errorw("error in deleteCorruptedPipelineStage ", "err", err, "preStage", postStage, "triggeredBy", triggeredByUser)
		return err
	}

	if len(pipelineOverride.Pipeline.PostStageConfig) > 0 || (postStage != nil && !deleted) {
		if pipelineOverride.Pipeline.PostTriggerType == pipelineConfig.TRIGGER_TYPE_AUTOMATIC &&
			pipelineOverride.DeploymentType != models.DEPLOYMENTTYPE_STOP &&
			pipelineOverride.DeploymentType != models.DEPLOYMENTTYPE_START {

			err = impl.TriggerPostStage(cdWorkflow, pipelineOverride.Pipeline, triggeredByUser, 0)
			if err != nil {
				impl.logger.Errorw("error in triggering post stage after successful deployment event", "err", err, "cdWorkflow", cdWorkflow)
				return err
			}
		}
	} else {
		// to trigger next pre/cd, if any
		// finding children cd by pipeline id
		err = impl.HandlePostStageSuccessEvent(cdWorkflow.Id, pipelineOverride.PipelineId, 1)
		if err != nil {
			impl.logger.Errorw("error in triggering children cd after successful deployment event", "parentCdPipelineId", pipelineOverride.PipelineId)
			return err
		}
	}
	return nil
}

func (impl *WorkflowDagExecutorImpl) HandlePostStageSuccessEvent(cdWorkflowId int, cdPipelineId int, triggeredBy int32) error {
	// finding children cd by pipeline id
	cdPipelinesMapping, err := impl.appWorkflowRepository.FindWFCDMappingByParentCDPipelineId(cdPipelineId)
	if err != nil {
		impl.logger.Errorw("error in getting mapping of cd pipelines by parent cd pipeline id", "err", err, "parentCdPipelineId", cdPipelineId)
		return err
	}
	ciArtifact, err := impl.ciArtifactRepository.GetArtifactByCdWorkflowId(cdWorkflowId)
	if err != nil {
		impl.logger.Errorw("error in finding artifact by cd workflow id", "err", err, "cdWorkflowId", cdWorkflowId)
		return err
	}
	//TODO : confirm about this logic used for applyAuth
	applyAuth := false
	if triggeredBy != 1 {
		applyAuth = true
	}
	for _, cdPipelineMapping := range cdPipelinesMapping {
		//find pipeline by cdPipeline ID
		pipeline, err := impl.pipelineRepository.FindById(cdPipelineMapping.ComponentId)
		if err != nil {
			impl.logger.Errorw("error in getting cd pipeline by id", "err", err, "pipelineId", cdPipelineMapping.ComponentId)
			return err
		}
		//finding ci artifact by ciPipelineID and pipelineId
		//TODO : confirm values for applyAuth, async & triggeredBy
		err = impl.triggerStage(nil, pipeline, ciArtifact, applyAuth, triggeredBy)
		if err != nil {
			impl.logger.Errorw("error in triggering cd pipeline after successful post stage", "err", err, "pipelineId", pipeline.Id)
			return err
		}
	}
	return nil
}

// Only used for auto trigger
func (impl *WorkflowDagExecutorImpl) TriggerDeployment(cdWf *pipelineConfig.CdWorkflow, artifact *repository.CiArtifact, pipeline *pipelineConfig.Pipeline, applyAuth bool, triggeredBy int32) error {
	//in case of manual ci RBAC need to apply, this method used for auto cd deployment
	pipelineId := pipeline.Id
	if applyAuth {
		user, err := impl.user.GetById(triggeredBy)
		if err != nil {
			impl.logger.Errorw("error in fetching user for auto pipeline", "UpdatedBy", artifact.UpdatedBy)
			return nil
		}
		token := user.EmailId
		object := impl.enforcerUtil.GetAppRBACNameByAppId(pipeline.AppId)
		impl.logger.Debugw("Triggered Request (App Permission Checking):", "object", object)
		if ok := impl.enforcer.EnforceByEmail(strings.ToLower(token), casbin.ResourceApplications, casbin.ActionTrigger, object); !ok {
			err = &util.ApiError{Code: "401", HttpStatusCode: 401, UserMessage: "unauthorized for pipeline " + strconv.Itoa(pipelineId)}
			return err
		}
	}

	artifactId := artifact.Id
	env, err := impl.envRepository.FindById(pipeline.EnvironmentId)
	if err != nil {
		impl.logger.Errorw("error while fetching env", "err", err)
		return err
	}
	// Todo - optimize
	app, err := impl.appRepository.FindById(pipeline.AppId)
	if err != nil {
		return err
	}
	scope := resourceQualifiers.Scope{AppId: pipeline.AppId, EnvId: pipeline.EnvironmentId, ClusterId: env.ClusterId, ProjectId: app.TeamId, IsProdEnv: env.Default}
	impl.logger.Infow("scope for auto trigger ", "scope", scope)
	params := impl.celService.GetParamsFromArtifact(artifact.Image)
	metadata := resourceFilter.ExpressionMetadata{
		Params: params,
	}
	filterState, err := impl.resourceFilterService.CheckForResource(scope, metadata)
	if err != nil || filterState != resourceFilter.ALLOW {
		return fmt.Errorf("the artifact does not pass filtering condition")

	}
	// need to check for approved artifact only in case configured
	approvalRequestId, err := impl.checkApprovalNodeForDeployment(triggeredBy, pipeline, artifactId)
	if err != nil {
		return err
	}

	//setting triggeredAt variable to have consistent data for various audit log places in db for deployment time
	triggeredAt := time.Now()

	if cdWf == nil {
		cdWf = &pipelineConfig.CdWorkflow{
			CiArtifactId: artifactId,
			PipelineId:   pipelineId,
			AuditLog:     sql.AuditLog{CreatedOn: triggeredAt, CreatedBy: 1, UpdatedOn: triggeredAt, UpdatedBy: 1},
		}
		err := impl.cdWorkflowRepository.SaveWorkFlow(context.Background(), cdWf)
		if err != nil {
			return err
		}
	}

	runner := &pipelineConfig.CdWorkflowRunner{
		Name:         pipeline.Name,
		WorkflowType: bean.CD_WORKFLOW_TYPE_DEPLOY,
		ExecutorType: pipelineConfig.WORKFLOW_EXECUTOR_TYPE_SYSTEM,
		Status:       pipelineConfig.WorkflowInitiated, //deployment Initiated for auto trigger
		TriggeredBy:  1,
		StartedOn:    triggeredAt,
		Namespace:    impl.config.GetDefaultNamespace(),
		CdWorkflowId: cdWf.Id,
		AuditLog:     sql.AuditLog{CreatedOn: triggeredAt, CreatedBy: triggeredBy, UpdatedOn: triggeredAt, UpdatedBy: triggeredBy},
	}
	if approvalRequestId > 0 {
		runner.DeploymentApprovalRequestId = approvalRequestId
	}
	savedWfr, err := impl.cdWorkflowRepository.SaveWorkFlowRunner(runner)
	if err != nil {
		return err
	}
	if approvalRequestId > 0 {
		err = impl.deploymentApprovalRepository.ConsumeApprovalRequest(approvalRequestId)
		if err != nil {
			return err
		}
	}
	runner.CdWorkflow = &pipelineConfig.CdWorkflow{
		Pipeline: pipeline,
	}
	// creating cd pipeline status timeline for deployment initialisation
	timeline := &pipelineConfig.PipelineStatusTimeline{
		CdWorkflowRunnerId: runner.Id,
		Status:             pipelineConfig.TIMELINE_STATUS_DEPLOYMENT_INITIATED,
		StatusDetail:       "Deployment initiated successfully.",
		StatusTime:         time.Now(),
		AuditLog: sql.AuditLog{
			CreatedBy: 1,
			CreatedOn: time.Now(),
			UpdatedBy: 1,
			UpdatedOn: time.Now(),
		},
	}
	isAppStore := false
	err = impl.pipelineStatusTimelineService.SaveTimeline(timeline, nil, isAppStore)
	if err != nil {
		impl.logger.Errorw("error in creating timeline status for deployment initiation", "err", err, "timeline", timeline)
	}
	//checking vulnerability for deploying image
	isVulnerable := false
	if len(artifact.ImageDigest) > 0 {
		var cveStores []*security.CveStore
		imageScanResult, err := impl.scanResultRepository.FindByImageDigest(artifact.ImageDigest)
		if err != nil && err != pg.ErrNoRows {
			impl.logger.Errorw("error fetching image digest", "digest", artifact.ImageDigest, "err", err)
			return err
		}
		for _, item := range imageScanResult {
			cveStores = append(cveStores, &item.CveStore)
		}
		blockCveList, err := impl.cvePolicyRepository.GetBlockedCVEList(cveStores, env.ClusterId, pipeline.EnvironmentId, pipeline.AppId, false)
		if err != nil {
			impl.logger.Errorw("error while fetching blocked cve list", "err", err)
			return err
		}
		if len(blockCveList) > 0 {
			isVulnerable = true
		}
	}
	if isVulnerable == true {
		if err = impl.MarkCurrentDeploymentFailed(runner, errors.New(pipelineConfig.FOUND_VULNERABILITY), triggeredBy); err != nil {
			impl.logger.Errorw("error while updating current runner status to failed, TriggerDeployment", "wfrId", runner.Id, "err", err)
		}
		return nil
	}

	manifest, releaseErr := impl.appService.TriggerCD(artifact, cdWf.Id, savedWfr.Id, pipeline, triggeredAt)
	if releaseErr != nil {
		if err = impl.MarkCurrentDeploymentFailed(runner, releaseErr, triggeredBy); err != nil {
			impl.logger.Errorw("error while updating current runner status to failed, TriggerDeployment", "wfrId", runner.Id, "err", err)
		}
		return releaseErr
	}
	//skip updatePreviousDeploymentStatus if Async Install is enabled; handled inside SubscribeDevtronAsyncHelmInstallRequest
	if !impl.appService.IsDevtronAsyncInstallModeEnabled(pipeline.DeploymentAppType) {
		err1 := impl.updatePreviousDeploymentStatus(runner, pipeline.Id, triggeredAt, triggeredBy)
		if err1 != nil {
			impl.logger.Errorw("error while update previous cd workflow runners", "err", err, "runner", runner, "pipelineId", pipeline.Id)
			return err
		}
	}
	if util.IsManifestDownload(pipeline.DeploymentAppType) || util.IsManifestPush(pipeline.DeploymentAppType) {
		runner := &pipelineConfig.CdWorkflowRunner{
			Id:                 runner.Id,
			Name:               pipeline.Name,
			WorkflowType:       bean.CD_WORKFLOW_TYPE_DEPLOY,
			ExecutorType:       pipelineConfig.WORKFLOW_EXECUTOR_TYPE_AWF,
			TriggeredBy:        1,
			StartedOn:          triggeredAt,
			Status:             pipelineConfig.WorkflowSucceeded,
			Namespace:          impl.config.GetDefaultNamespace(),
			CdWorkflowId:       cdWf.Id,
			AuditLog:           sql.AuditLog{CreatedOn: triggeredAt, CreatedBy: 1, UpdatedOn: triggeredAt, UpdatedBy: 1},
			FinishedOn:         time.Now(),
			HelmReferenceChart: *manifest,
		}
		updateErr := impl.cdWorkflowRepository.UpdateWorkFlowRunner(runner)
		if updateErr != nil {
			impl.logger.Errorw("error in updating runner for manifest_download type", "err", err)
		}
		// Handle Auto Trigger for Manifest Push deployment type
		pipelineOverride, err := impl.pipelineOverrideRepository.FindLatestByCdWorkflowId(cdWf.Id)
		if err != nil {
			impl.logger.Errorw("error in getting latest pipeline override by cdWorkflowId", "err", err, "cdWorkflowId", cdWf.Id)
			return err
		}
		go impl.HandleDeploymentSuccessEvent(pipelineOverride)
	}
	return nil
}

func (impl *WorkflowDagExecutorImpl) checkApprovalNodeForDeployment(requestedUserId int32, pipeline *pipelineConfig.Pipeline, artifactId int) (int, error) {
	if pipeline.ApprovalNodeConfigured() {
		pipelineId := pipeline.Id
		approvalConfig, err := pipeline.GetApprovalConfig()
		if err != nil {
			impl.logger.Errorw("error occurred while fetching approval node config", "approvalConfig", pipeline.UserApprovalConfig, "err", err)
			return 0, err
		}
		userApprovalMetadata, err := impl.FetchApprovalDataForArtifacts([]int{artifactId}, pipelineId, approvalConfig.RequiredCount)
		if err != nil {
			return 0, err
		}
		approvalMetadata, ok := userApprovalMetadata[artifactId]
		if ok && approvalMetadata.ApprovalRuntimeState != pipelineConfig.ApprovedApprovalState {
			impl.logger.Errorw("not triggering deployment since artifact is not approved", "pipelineId", pipelineId, "artifactId", artifactId)
			return 0, errors.New("not triggering deployment since artifact is not approved")
		} else if ok {
			approvalUsersData := approvalMetadata.ApprovalUsersData
			for _, approvalData := range approvalUsersData {
				if approvalData.UserId == requestedUserId {
					return 0, errors.New("image cannot be deployed by its approver")
				}
			}
			return approvalMetadata.ApprovalRequestId, nil
		} else {
			return 0, errors.New("request not raised for artifact")
		}
	}
	return 0, nil

}

func (impl *WorkflowDagExecutorImpl) updatePreviousDeploymentStatus(currentRunner *pipelineConfig.CdWorkflowRunner, pipelineId int, triggeredAt time.Time, triggeredBy int32) error {
	// Initiating DB transaction
	dbConnection := impl.cdWorkflowRepository.GetConnection()
	tx, err := dbConnection.Begin()
	if err != nil {
		impl.logger.Errorw("error on update status, txn begin failed", "err", err)
		return err
	}
	// Rollback tx on error.
	defer tx.Rollback()

	//update [n,n-1] statuses as failed if not terminal
	terminalStatus := []string{string(health.HealthStatusHealthy), pipelineConfig.WorkflowAborted, pipelineConfig.WorkflowFailed, pipelineConfig.WorkflowSucceeded}
	previousNonTerminalRunners, err := impl.cdWorkflowRepository.FindPreviousCdWfRunnerByStatus(pipelineId, currentRunner.Id, terminalStatus)
	if err != nil {
		impl.logger.Errorw("error fetching previous wf runner, updating cd wf runner status,", "err", err, "currentRunner", currentRunner)
		return err
	} else if len(previousNonTerminalRunners) == 0 {
		impl.logger.Errorw("no previous runner found in updating cd wf runner status,", "err", err, "currentRunner", currentRunner)
		return nil
	}

	var timelines []*pipelineConfig.PipelineStatusTimeline
	for _, previousRunner := range previousNonTerminalRunners {
		if previousRunner.Status == string(health.HealthStatusHealthy) ||
			previousRunner.Status == pipelineConfig.WorkflowSucceeded ||
			previousRunner.Status == pipelineConfig.WorkflowAborted ||
			previousRunner.Status == pipelineConfig.WorkflowFailed {
			//terminal status return
			impl.logger.Infow("skip updating cd wf runner status as previous runner status is", "status", previousRunner.Status)
			continue
		}
		impl.logger.Infow("updating cd wf runner status as previous runner status is", "status", previousRunner.Status)
		previousRunner.FinishedOn = triggeredAt
		previousRunner.Message = pipelineConfig.NEW_DEPLOYMENT_INITIATED
		previousRunner.Status = pipelineConfig.WorkflowFailed
		previousRunner.UpdatedOn = time.Now()
		previousRunner.UpdatedBy = triggeredBy
		timeline := &pipelineConfig.PipelineStatusTimeline{
			CdWorkflowRunnerId: previousRunner.Id,
			Status:             pipelineConfig.TIMELINE_STATUS_DEPLOYMENT_SUPERSEDED,
			StatusDetail:       "This deployment is superseded.",
			StatusTime:         time.Now(),
			AuditLog: sql.AuditLog{
				CreatedBy: 1,
				CreatedOn: time.Now(),
				UpdatedBy: 1,
				UpdatedOn: time.Now(),
			},
		}
<<<<<<< HEAD
		timelines = append(timelines, timeline)
	}

	err = impl.cdWorkflowRepository.UpdateWorkFlowRunnersWithTxn(previousNonTerminalRunners, tx)
	if err != nil {
		impl.logger.Errorw("error updating cd wf runner status", "err", err, "previousNonTerminalRunners", previousNonTerminalRunners)
		return err
	}
	err = impl.cdPipelineStatusTimelineRepo.SaveTimelinesWithTxn(timelines, tx)
=======
		err = impl.pipelineStatusTimelineService.SaveTimeline(timeline, nil, isAppStore)
		if util.IsManifestDownload(pipeline.DeploymentAppType) {
			runner := &pipelineConfig.CdWorkflowRunner{
				Name:         pipeline.Name,
				WorkflowType: bean.CD_WORKFLOW_TYPE_DEPLOY,
				ExecutorType: pipelineConfig.WORKFLOW_EXECUTOR_TYPE_SYSTEM,
				Status:       pipelineConfig.WorkflowSucceeded, //starting
				TriggeredBy:  1,
				StartedOn:    triggeredAt,
				Namespace:    impl.config.GetDefaultNamespace(),
				CdWorkflowId: cdWf.Id,
				AuditLog:     sql.AuditLog{CreatedOn: triggeredAt, CreatedBy: triggeredBy, UpdatedOn: triggeredAt, UpdatedBy: triggeredBy},
			}
			_ = impl.cdWorkflowRepository.UpdateWorkFlowRunner(runner)
		}
		if err != nil {
			impl.logger.Errorw("error in creating timeline status for deployment fail - cve policy violation", "err", err, "timeline", timeline)
		}
		return nil
	}

	manifest, err := impl.TriggerCD(artifact, cdWf.Id, savedWfr.Id, pipeline, triggeredAt)
	if util.IsManifestDownload(pipeline.DeploymentAppType) || util.IsManifestPush(pipeline.DeploymentAppType) {
		runner := &pipelineConfig.CdWorkflowRunner{
			Id:                 runner.Id,
			Name:               pipeline.Name,
			WorkflowType:       bean.CD_WORKFLOW_TYPE_DEPLOY,
			ExecutorType:       pipelineConfig.WORKFLOW_EXECUTOR_TYPE_AWF,
			TriggeredBy:        1,
			StartedOn:          triggeredAt,
			Status:             pipelineConfig.WorkflowSucceeded,
			Namespace:          impl.config.GetDefaultNamespace(),
			CdWorkflowId:       cdWf.Id,
			AuditLog:           sql.AuditLog{CreatedOn: triggeredAt, CreatedBy: 1, UpdatedOn: triggeredAt, UpdatedBy: 1},
			FinishedOn:         time.Now(),
			HelmReferenceChart: *manifest,
		}
		updateErr := impl.cdWorkflowRepository.UpdateWorkFlowRunner(runner)
		if updateErr != nil {
			impl.logger.Errorw("error in updating runner for manifest_download type", "err", err)
		}
		// Handle Auto Trigger for Manifest Push deployment type
		pipelineOverride, err := impl.pipelineOverrideRepository.FindLatestByCdWorkflowId(cdWf.Id)
		if err != nil {
			impl.logger.Errorw("error in getting latest pipeline override by cdWorkflowId", "err", err, "cdWorkflowId", cdWf.Id)
			return err
		}
		go impl.HandleDeploymentSuccessEvent(pipelineOverride)
	}
	err1 := impl.updatePreviousDeploymentStatus(runner, pipelineId, err, triggeredAt, triggeredBy)
	if err1 != nil || err != nil {
		impl.logger.Errorw("error while update previous cd workflow runners", "err", err, "runner", runner, "pipelineId", pipelineId)
		return err
	}
	return nil
}

func (impl *WorkflowDagExecutorImpl) checkApprovalNodeForDeployment(requestedUserId int32, pipeline *pipelineConfig.Pipeline, artifactId int) (int, error) {
	if pipeline.ApprovalNodeConfigured() {
		pipelineId := pipeline.Id
		approvalConfig, err := pipeline.GetApprovalConfig()
		if err != nil {
			impl.logger.Errorw("error occurred while fetching approval node config", "approvalConfig", pipeline.UserApprovalConfig, "err", err)
			return 0, err
		}
		userApprovalMetadata, err := impl.FetchApprovalDataForArtifacts([]int{artifactId}, pipelineId, approvalConfig.RequiredCount)
		if err != nil {
			return 0, err
		}
		approvalMetadata, ok := userApprovalMetadata[artifactId]
		if ok && approvalMetadata.ApprovalRuntimeState != pipelineConfig.ApprovedApprovalState {
			impl.logger.Errorw("not triggering deployment since artifact is not approved", "pipelineId", pipelineId, "artifactId", artifactId)
			return 0, errors.New("not triggering deployment since artifact is not approved")
		} else if ok {
			approvalUsersData := approvalMetadata.ApprovalUsersData
			for _, approvalData := range approvalUsersData {
				if approvalData.UserId == requestedUserId {
					return 0, errors.New("image cannot be deployed by its approver")
				}
			}
			return approvalMetadata.ApprovalRequestId, nil
		} else {
			return 0, errors.New("request not raised for artifact")
		}
	}
	return 0, nil

}

func (impl *WorkflowDagExecutorImpl) updatePreviousDeploymentStatus(currentRunner *pipelineConfig.CdWorkflowRunner, pipelineId int, err error, triggeredAt time.Time, triggeredBy int32) error {
>>>>>>> bd213d22
	if err != nil {
		impl.logger.Errorw("error updating pipeline status timelines", "err", err, "timelines", timelines)
		return err
	}

	//commit transaction
	err = tx.Commit()
	if err != nil {
		impl.logger.Errorw("error in db transaction commit, ManualCdTrigger", "err", err)
		return err
	}
	return nil
}

type RequestType string

const START RequestType = "START"
const STOP RequestType = "STOP"

type StopAppRequest struct {
	AppId         int         `json:"appId" validate:"required"`
	EnvironmentId int         `json:"environmentId" validate:"required"`
	UserId        int32       `json:"userId"`
	RequestType   RequestType `json:"requestType" validate:"oneof=START STOP"`
}

type StopDeploymentGroupRequest struct {
	DeploymentGroupId int         `json:"deploymentGroupId" validate:"required"`
	UserId            int32       `json:"userId"`
	RequestType       RequestType `json:"requestType" validate:"oneof=START STOP"`
}

type PodRotateRequest struct {
	AppId               int                        `json:"appId" validate:"required"`
	EnvironmentId       int                        `json:"environmentId" validate:"required"`
	UserId              int32                      `json:"-"`
	ResourceIdentifiers []util5.ResourceIdentifier `json:"resources" validate:"required"`
}

func (impl *WorkflowDagExecutorImpl) RotatePods(ctx context.Context, podRotateRequest *PodRotateRequest) (*k8s.RotatePodResponse, error) {
	impl.logger.Infow("rotate pod request", "payload", podRotateRequest)
	//extract cluster id and namespace from env id
	environmentId := podRotateRequest.EnvironmentId
	environment, err := impl.envRepository.FindById(environmentId)
	if err != nil {
		impl.logger.Errorw("error occurred while fetching env details", "envId", environmentId, "err", err)
		return nil, err
	}
	var resourceIdentifiers []util5.ResourceIdentifier
	for _, resourceIdentifier := range podRotateRequest.ResourceIdentifiers {
		resourceIdentifier.Namespace = environment.Namespace
		resourceIdentifiers = append(resourceIdentifiers, resourceIdentifier)
	}
	rotatePodRequest := &k8s.RotatePodRequest{
		ClusterId: environment.ClusterId,
		Resources: resourceIdentifiers,
	}
	response, err := impl.k8sCommonService.RotatePods(ctx, rotatePodRequest)
	if err != nil {
		return nil, err
	}
	//TODO KB: make entry in cd workflow runner
	return response, nil
}

func (impl *WorkflowDagExecutorImpl) StopStartApp(stopRequest *StopAppRequest, ctx context.Context) (int, error) {
	pipelines, err := impl.pipelineRepository.FindActiveByAppIdAndEnvironmentId(stopRequest.AppId, stopRequest.EnvironmentId)
	if err != nil {
		impl.logger.Errorw("error in fetching pipeline", "app", stopRequest.AppId, "env", stopRequest.EnvironmentId, "err", err)
		return 0, err
	}
	if len(pipelines) == 0 {
		return 0, fmt.Errorf("no pipeline found")
	}
	pipeline := pipelines[0]

	//find pipeline with default
	var pipelineIds []int
	for _, p := range pipelines {
		impl.logger.Debugw("adding pipelineId", "pipelineId", p.Id)
		pipelineIds = append(pipelineIds, p.Id)
		//FIXME
	}
	wf, err := impl.cdWorkflowRepository.FindLatestCdWorkflowByPipelineId(pipelineIds)
	if err != nil {
		impl.logger.Errorw("error in fetching latest release", "err", err)
		return 0, err
	}
	stopTemplate := `{"replicaCount":0,"autoscaling":{"MinReplicas":0,"MaxReplicas":0 ,"enabled": false} }`
	latestArtifactId := wf.CiArtifactId
	cdPipelineId := pipeline.Id
	if pipeline.ApprovalNodeConfigured() {
		return 0, errors.New("application deployment requiring approval cannot be hibernated")
	}
	overrideRequest := &bean.ValuesOverrideRequest{
		PipelineId:     cdPipelineId,
		AppId:          stopRequest.AppId,
		CiArtifactId:   latestArtifactId,
		UserId:         stopRequest.UserId,
		CdWorkflowType: bean.CD_WORKFLOW_TYPE_DEPLOY,
	}
	if stopRequest.RequestType == STOP {
		overrideRequest.AdditionalOverride = json.RawMessage([]byte(stopTemplate))
		overrideRequest.DeploymentType = models.DEPLOYMENTTYPE_STOP
	} else if stopRequest.RequestType == START {
		overrideRequest.DeploymentType = models.DEPLOYMENTTYPE_START
	} else {
		return 0, fmt.Errorf("unsupported operation %s", stopRequest.RequestType)
	}
	id, _, err := impl.ManualCdTrigger(overrideRequest, ctx)
	if err != nil {
		impl.logger.Errorw("error in stopping app", "err", err, "appId", stopRequest.AppId, "envId", stopRequest.EnvironmentId)
		return 0, err
	}
	return id, err
}

func (impl *WorkflowDagExecutorImpl) GetArtifactVulnerabilityStatus(artifact *repository.CiArtifact, cdPipeline *pipelineConfig.Pipeline, ctx context.Context) (bool, error) {
	isVulnerable := false
	if len(artifact.ImageDigest) > 0 {
		var cveStores []*security.CveStore
		_, span := otel.Tracer("orchestrator").Start(ctx, "scanResultRepository.FindByImageDigest")
		imageScanResult, err := impl.scanResultRepository.FindByImageDigest(artifact.ImageDigest)
		span.End()
		if err != nil && err != pg.ErrNoRows {
			impl.logger.Errorw("error fetching image digest", "digest", artifact.ImageDigest, "err", err)
			return false, err
		}
		for _, item := range imageScanResult {
			cveStores = append(cveStores, &item.CveStore)
		}
		_, span = otel.Tracer("orchestrator").Start(ctx, "cvePolicyRepository.GetBlockedCVEList")
		if cdPipeline.Environment.ClusterId == 0 {
			envDetails, err := impl.envRepository.FindById(cdPipeline.EnvironmentId)
			if err != nil {
				impl.logger.Errorw("error fetching cluster details by env, GetArtifactVulnerabilityStatus", "envId", cdPipeline.EnvironmentId, "err", err)
				return false, err
			}
			cdPipeline.Environment = *envDetails
		}
		blockCveList, err := impl.cvePolicyRepository.GetBlockedCVEList(cveStores, cdPipeline.Environment.ClusterId, cdPipeline.EnvironmentId, cdPipeline.AppId, false)
		span.End()
		if err != nil {
			impl.logger.Errorw("error while fetching env", "err", err)
			return false, err
		}
		if len(blockCveList) > 0 {
			isVulnerable = true
		}
	}
	return isVulnerable, nil
}

func (impl *WorkflowDagExecutorImpl) ManualCdTrigger(overrideRequest *bean.ValuesOverrideRequest, ctx context.Context) (int, string, error) {
	//setting triggeredAt variable to have consistent data for various audit log places in db for deployment time
	triggeredAt := time.Now()
	releaseId := 0
	var manifest []byte
	var err error
	_, span := otel.Tracer("orchestrator").Start(ctx, "pipelineRepository.FindById")
	cdPipeline, err := impl.pipelineRepository.FindById(overrideRequest.PipelineId)
	span.End()
	if err != nil {
<<<<<<< HEAD
		impl.logger.Errorw("manual trigger request with invalid pipelineId, ManualCdTrigger", "pipelineId", overrideRequest.PipelineId, "err", err)
=======
		impl.logger.Errorf("invalid req", "err", err, "req", overrideRequest)
>>>>>>> bd213d22
		return 0, "", err
	}
	impl.SetPipelineFieldsInOverrideRequest(overrideRequest, cdPipeline)

	ciArtifactId := overrideRequest.CiArtifactId
	_, span = otel.Tracer("orchestrator").Start(ctx, "ciArtifactRepository.Get")
	artifact, err := impl.ciArtifactRepository.Get(ciArtifactId)
	span.End()
	if err != nil {
		impl.logger.Errorw("err", "err", err)
		return 0, "", err
	}
	var imageTag string
	if len(artifact.Image) > 0 {
		imageTag = strings.Split(artifact.Image, ":")[1]
	}
	helmPackageName := fmt.Sprintf("%s-%s-%s", cdPipeline.App.AppName, cdPipeline.Environment.Name, imageTag)
	// TODO - SHASHWAT - ADD EXPRESSION EVALUATOR - First check whether this env has filter enabled
	scope := resourceQualifiers.Scope{AppId: overrideRequest.AppId, EnvId: overrideRequest.EnvId, ClusterId: overrideRequest.ClusterId, ProjectId: overrideRequest.ProjectId, IsProdEnv: overrideRequest.IsProdEnv}
	params := impl.celService.GetParamsFromArtifact(artifact.Image)
	metadata := resourceFilter.ExpressionMetadata{
		Params: params,
	}
	filterState, err := impl.resourceFilterService.CheckForResource(scope, metadata)
	if err != nil || filterState != resourceFilter.ALLOW {
		return 0, "", fmt.Errorf("the artifact does not pass filtering condition")
	}
<<<<<<< HEAD
	switch overrideRequest.CdWorkflowType {
	case bean.CD_WORKFLOW_TYPE_PRE:
=======
	if overrideRequest.CdWorkflowType == bean.CD_WORKFLOW_TYPE_PRE {
>>>>>>> bd213d22
		cdWf := &pipelineConfig.CdWorkflow{
			CiArtifactId: artifact.Id,
			PipelineId:   cdPipeline.Id,
			AuditLog:     sql.AuditLog{CreatedOn: triggeredAt, CreatedBy: 1, UpdatedOn: triggeredAt, UpdatedBy: 1},
		}
		err := impl.cdWorkflowRepository.SaveWorkFlow(ctx, cdWf)
		if err != nil {
			return 0, "", err
		}
		overrideRequest.CdWorkflowId = cdWf.Id
		_, span = otel.Tracer("orchestrator").Start(ctx, "TriggerPreStage")
		err = impl.TriggerPreStage(ctx, cdWf, artifact, cdPipeline, overrideRequest.UserId, false, 0)
		span.End()
		if err != nil {
<<<<<<< HEAD
			impl.logger.Errorw("error in TriggerPreStage, ManualCdTrigger", "err", err)
=======
			impl.logger.Errorw("err", "err", err)
>>>>>>> bd213d22
			return 0, "", err
		}
	case bean.CD_WORKFLOW_TYPE_DEPLOY:
		if overrideRequest.DeploymentType == models.DEPLOYMENTTYPE_UNKNOWN {
			overrideRequest.DeploymentType = models.DEPLOYMENTTYPE_DEPLOY
		}
		approvalRequestId, err := impl.checkApprovalNodeForDeployment(overrideRequest.UserId, cdPipeline, ciArtifactId)
		if err != nil {
			return 0, "", err
		}
<<<<<<< HEAD

		cdWf, err := impl.cdWorkflowRepository.FindByWorkflowIdAndRunnerType(ctx, overrideRequest.CdWorkflowId, bean.CD_WORKFLOW_TYPE_PRE)
		if err != nil && !util.IsErrNoRows(err) {
			impl.logger.Errorw("error in getting cdWorkflow, ManualCdTrigger", "CdWorkflowId", overrideRequest.CdWorkflowId, "err", err)
=======
		cdWf, err := impl.cdWorkflowRepository.FindByWorkflowIdAndRunnerType(ctx, overrideRequest.CdWorkflowId, bean.CD_WORKFLOW_TYPE_PRE)
		if err != nil && !util.IsErrNoRows(err) {
			impl.logger.Errorw("err", "err", err)
>>>>>>> bd213d22
			return 0, "", err
		}

		cdWorkflowId := cdWf.CdWorkflowId
		if cdWf.CdWorkflowId == 0 {
			cdWf := &pipelineConfig.CdWorkflow{
				CiArtifactId: ciArtifactId,
				PipelineId:   overrideRequest.PipelineId,
				AuditLog:     sql.AuditLog{CreatedOn: triggeredAt, CreatedBy: overrideRequest.UserId, UpdatedOn: triggeredAt, UpdatedBy: overrideRequest.UserId},
			}
			err := impl.cdWorkflowRepository.SaveWorkFlow(ctx, cdWf)
			if err != nil {
<<<<<<< HEAD
				impl.logger.Errorw("error in creating cdWorkflow, ManualCdTrigger", "PipelineId", overrideRequest.PipelineId, "err", err)
=======
				impl.logger.Errorw("err", "err", err)
>>>>>>> bd213d22
				return 0, "", err
			}
			cdWorkflowId = cdWf.Id
		}

		runner := &pipelineConfig.CdWorkflowRunner{
			Name:         cdPipeline.Name,
			WorkflowType: bean.CD_WORKFLOW_TYPE_DEPLOY,
			ExecutorType: pipelineConfig.WORKFLOW_EXECUTOR_TYPE_AWF,
			Status:       pipelineConfig.WorkflowInitiated, //deployment Initiated for manual trigger
			TriggeredBy:  overrideRequest.UserId,
			StartedOn:    triggeredAt,
			Namespace:    impl.config.GetDefaultNamespace(),
			CdWorkflowId: cdWorkflowId,
			AuditLog:     sql.AuditLog{CreatedOn: triggeredAt, CreatedBy: overrideRequest.UserId, UpdatedOn: triggeredAt, UpdatedBy: overrideRequest.UserId},
		}
		if approvalRequestId > 0 {
			runner.DeploymentApprovalRequestId = approvalRequestId
		}
		savedWfr, err := impl.cdWorkflowRepository.SaveWorkFlowRunner(runner)
		overrideRequest.WfrId = savedWfr.Id
		if err != nil {
<<<<<<< HEAD
			impl.logger.Errorw("err in creating cdWorkflowRunner, ManualCdTrigger", "cdWorkflowId", cdWorkflowId, "err", err)
=======
			impl.logger.Errorw("err", "err", err)
>>>>>>> bd213d22
			return 0, "", err
		}
		if approvalRequestId > 0 {
			err = impl.deploymentApprovalRepository.ConsumeApprovalRequest(approvalRequestId)
			if err != nil {
				return 0, "", err
			}
		}

		runner.CdWorkflow = &pipelineConfig.CdWorkflow{
			Pipeline: cdPipeline,
		}
		overrideRequest.CdWorkflowId = cdWorkflowId
		// creating cd pipeline status timeline for deployment initialisation
		timeline := impl.pipelineStatusTimelineService.GetTimelineDbObjectByTimelineStatusAndTimelineDescription(savedWfr.Id, pipelineConfig.TIMELINE_STATUS_DEPLOYMENT_INITIATED, pipelineConfig.TIMELINE_DESCRIPTION_DEPLOYMENT_INITIATED, overrideRequest.UserId)
		_, span = otel.Tracer("orchestrator").Start(ctx, "cdPipelineStatusTimelineRepo.SaveTimelineForACDHelmApps")
		err = impl.pipelineStatusTimelineService.SaveTimeline(timeline, nil, false)

		span.End()
		if err != nil {
			impl.logger.Errorw("error in creating timeline status for deployment initiation, ManualCdTrigger", "err", err, "timeline", timeline)
		}

		//checking vulnerability for deploying image
		isVulnerable, err := impl.GetArtifactVulnerabilityStatus(artifact, cdPipeline, ctx)
		if err != nil {
			impl.logger.Errorw("error in getting Artifact vulnerability status, ManualCdTrigger", "err", err)
			return 0, "", err
		}

		if isVulnerable == true {
			// if image vulnerable, update timeline status and return
<<<<<<< HEAD
			if err = impl.MarkCurrentDeploymentFailed(runner, errors.New(pipelineConfig.FOUND_VULNERABILITY), overrideRequest.UserId); err != nil {
				impl.logger.Errorw("error while updating current runner status to failed, TriggerDeployment", "wfrId", runner.Id, "err", err)
=======
			runner.Status = pipelineConfig.WorkflowFailed
			runner.Message = "Found vulnerability on image"
			runner.FinishedOn = time.Now()
			runner.UpdatedOn = time.Now()
			runner.UpdatedBy = overrideRequest.UserId
			err = impl.cdWorkflowRepository.UpdateWorkFlowRunner(runner)
			if err != nil {
				impl.logger.Errorw("error in updating wfr status due to vulnerable image", "err", err)
				return 0, "", err
			}
			runner.CdWorkflow = &pipelineConfig.CdWorkflow{
				Pipeline: cdPipeline,
>>>>>>> bd213d22
			}
			return 0, "", fmt.Errorf("found vulnerability for image digest %s", artifact.ImageDigest)
		}

		// Deploy the release
		_, span = otel.Tracer("orchestrator").Start(ctx, "appService.TriggerRelease")
		var releaseErr error
		releaseId, manifest, releaseErr = impl.appService.HandleCDTriggerRelease(overrideRequest, ctx, triggeredAt, overrideRequest.UserId)
		span.End()

		if releaseErr != nil {
			if err = impl.MarkCurrentDeploymentFailed(runner, releaseErr, overrideRequest.UserId); err != nil {
				impl.logger.Errorw("error while updating current runner status to failed, ManualCdTrigger", "wfrId", runner.Id, "err", err)
			}
			return 0, "", releaseErr
		}

		//skip updatePreviousDeploymentStatus if Async Install is enabled; handled inside SubscribeDevtronAsyncHelmInstallRequest
		if !impl.appService.IsDevtronAsyncInstallModeEnabled(cdPipeline.DeploymentAppType) {
			// Update previous deployment runner status (in transaction): Failed
			_, span = otel.Tracer("orchestrator").Start(ctx, "updatePreviousDeploymentStatus")
			err1 := impl.updatePreviousDeploymentStatus(runner, cdPipeline.Id, triggeredAt, overrideRequest.UserId)
			span.End()
			if err1 != nil {
				impl.logger.Errorw("error while update previous cd workflow runners, ManualCdTrigger", "err", err, "runner", runner, "pipelineId", cdPipeline.Id)
				return 0, "", err1
			}
<<<<<<< HEAD
		}
=======
			return 0, "", fmt.Errorf("found vulnerability for image digest %s", artifact.ImageDigest)
		}
		_, span = otel.Tracer("orchestrator").Start(ctx, "appService.TriggerRelease")
		releaseId, manifest, err = impl.TriggerRelease(overrideRequest, ctx, triggeredAt, overrideRequest.UserId)
		span.End()

>>>>>>> bd213d22
		if overrideRequest.DeploymentAppType == util.PIPELINE_DEPLOYMENT_TYPE_MANIFEST_DOWNLOAD || overrideRequest.DeploymentAppType == util.PIPELINE_DEPLOYMENT_TYPE_MANIFEST_PUSH {
			if err == nil {
				runner := &pipelineConfig.CdWorkflowRunner{
					Id:                 runner.Id,
					Name:               cdPipeline.Name,
					WorkflowType:       bean.CD_WORKFLOW_TYPE_DEPLOY,
					ExecutorType:       pipelineConfig.WORKFLOW_EXECUTOR_TYPE_AWF,
					TriggeredBy:        overrideRequest.UserId,
					StartedOn:          triggeredAt,
					Status:             pipelineConfig.WorkflowSucceeded,
					Namespace:          impl.config.GetDefaultNamespace(),
					CdWorkflowId:       overrideRequest.CdWorkflowId,
					AuditLog:           sql.AuditLog{CreatedOn: triggeredAt, CreatedBy: overrideRequest.UserId, UpdatedOn: triggeredAt, UpdatedBy: overrideRequest.UserId},
					HelmReferenceChart: manifest,
					FinishedOn:         time.Now(),
				}
				updateErr := impl.cdWorkflowRepository.UpdateWorkFlowRunner(runner)
				if updateErr != nil {
					impl.logger.Errorw("error in updating runner for manifest_download type", "err", err)
				}
				// Handle auto trigger after deployment success event
				pipelineOverride, err := impl.pipelineOverrideRepository.FindLatestByCdWorkflowId(overrideRequest.CdWorkflowId)
				if err != nil {
					impl.logger.Errorw("error in getting latest pipeline override by cdWorkflowId", "err", err, "cdWorkflowId", cdWf.Id)
					return 0, "", err
				}
				go impl.HandleDeploymentSuccessEvent(pipelineOverride)
			}
		}

<<<<<<< HEAD
	case bean.CD_WORKFLOW_TYPE_POST:
		cdWfRunner, err := impl.cdWorkflowRepository.FindByWorkflowIdAndRunnerType(ctx, overrideRequest.CdWorkflowId, bean.CD_WORKFLOW_TYPE_DEPLOY)
		if err != nil && !util.IsErrNoRows(err) {
			impl.logger.Errorw("err in getting cdWorkflowRunner, ManualCdTrigger", "cdWorkflowId", overrideRequest.CdWorkflowId, "err", err)
=======
		_, span = otel.Tracer("orchestrator").Start(ctx, "updatePreviousDeploymentStatus")
		err1 := impl.updatePreviousDeploymentStatus(runner, cdPipeline.Id, err, triggeredAt, overrideRequest.UserId)
		span.End()
		if err1 != nil || err != nil {
			impl.logger.Errorw("error while update previous cd workflow runners", "err", err, "runner", runner, "pipelineId", cdPipeline.Id)
			return 0, "", err
		}
	} else if overrideRequest.CdWorkflowType == bean.CD_WORKFLOW_TYPE_POST {
		cdWfRunner, err := impl.cdWorkflowRepository.FindByWorkflowIdAndRunnerType(ctx, overrideRequest.CdWorkflowId, bean.CD_WORKFLOW_TYPE_DEPLOY)
		if err != nil && !util.IsErrNoRows(err) {
			impl.logger.Errorw("err", "err", err)
>>>>>>> bd213d22
			return 0, "", err
		}

		var cdWf *pipelineConfig.CdWorkflow
		if cdWfRunner.CdWorkflowId == 0 {
			cdWf = &pipelineConfig.CdWorkflow{
				CiArtifactId: ciArtifactId,
				PipelineId:   overrideRequest.PipelineId,
				AuditLog:     sql.AuditLog{CreatedOn: triggeredAt, CreatedBy: overrideRequest.UserId, UpdatedOn: triggeredAt, UpdatedBy: overrideRequest.UserId},
			}
			err := impl.cdWorkflowRepository.SaveWorkFlow(ctx, cdWf)
			if err != nil {
<<<<<<< HEAD
				impl.logger.Errorw("error in creating cdWorkflow, ManualCdTrigger", "CdWorkflowId", overrideRequest.CdWorkflowId, "err", err)
=======
				impl.logger.Errorw("err", "err", err)
>>>>>>> bd213d22
				return 0, "", err
			}
			overrideRequest.CdWorkflowId = cdWf.Id
		} else {
			_, span = otel.Tracer("orchestrator").Start(ctx, "cdWorkflowRepository.FindById")
			cdWf, err = impl.cdWorkflowRepository.FindById(overrideRequest.CdWorkflowId)
			span.End()
			if err != nil && !util.IsErrNoRows(err) {
<<<<<<< HEAD
				impl.logger.Errorw("error in getting cdWorkflow, ManualCdTrigger", "CdWorkflowId", overrideRequest.CdWorkflowId, "err", err)
=======
				impl.logger.Errorw("err", "err", err)
>>>>>>> bd213d22
				return 0, "", err
			}
		}
		_, span = otel.Tracer("orchestrator").Start(ctx, "TriggerPostStage")
		err = impl.TriggerPostStage(cdWf, cdPipeline, overrideRequest.UserId, 0)
		span.End()
		if err != nil {
<<<<<<< HEAD
			impl.logger.Errorw("error in TriggerPostStage, ManualCdTrigger", "CdWorkflowId", cdWf.Id, "err", err)
=======
			impl.logger.Errorw("err", "err", err)
>>>>>>> bd213d22
			return 0, "", err
		}
	default:
		impl.logger.Errorw("invalid CdWorkflowType, ManualCdTrigger", "CdWorkflowType", overrideRequest.CdWorkflowType, "err", err)
		return 0, "", fmt.Errorf("invalid CdWorkflowType %s for the trigger request", string(overrideRequest.CdWorkflowType))
	}
	return releaseId, helmPackageName, err
}

type BulkTriggerRequest struct {
	CiArtifactId int `sql:"ci_artifact_id"`
	PipelineId   int `sql:"pipeline_id"`
}

func (impl *WorkflowDagExecutorImpl) TriggerBulkDeploymentAsync(requests []*BulkTriggerRequest, UserId int32) (interface{}, error) {
	var cdWorkflows []*pipelineConfig.CdWorkflow
	for _, request := range requests {
		cdWf := &pipelineConfig.CdWorkflow{
			CiArtifactId:   request.CiArtifactId,
			PipelineId:     request.PipelineId,
			AuditLog:       sql.AuditLog{CreatedOn: time.Now(), CreatedBy: UserId, UpdatedOn: time.Now(), UpdatedBy: UserId},
			WorkflowStatus: pipelineConfig.REQUEST_ACCEPTED,
		}
		cdWorkflows = append(cdWorkflows, cdWf)
	}
	err := impl.cdWorkflowRepository.SaveWorkFlows(cdWorkflows...)
	if err != nil {
		impl.logger.Errorw("error in saving wfs", "req", requests, "err", err)
		return nil, err
	}
	impl.triggerNatsEventForBulkAction(cdWorkflows)
	return nil, nil
	//return
	//publish nats async
	//update status
	//consume message
}

type DeploymentGroupAppWithEnv struct {
	EnvironmentId     int         `json:"environmentId"`
	DeploymentGroupId int         `json:"deploymentGroupId"`
	AppId             int         `json:"appId"`
	Active            bool        `json:"active"`
	UserId            int32       `json:"userId"`
	RequestType       RequestType `json:"requestType" validate:"oneof=START STOP"`
}

func (impl *WorkflowDagExecutorImpl) TriggerBulkHibernateAsync(request StopDeploymentGroupRequest, ctx context.Context) (interface{}, error) {
	dg, err := impl.groupRepository.FindByIdWithApp(request.DeploymentGroupId)
	if err != nil {
		impl.logger.Errorw("error while fetching dg", "err", err)
		return nil, err
	}

	for _, app := range dg.DeploymentGroupApps {
		deploymentGroupAppWithEnv := &DeploymentGroupAppWithEnv{
			AppId:             app.AppId,
			EnvironmentId:     dg.EnvironmentId,
			DeploymentGroupId: dg.Id,
			Active:            dg.Active,
			UserId:            request.UserId,
			RequestType:       request.RequestType,
		}

		data, err := json.Marshal(deploymentGroupAppWithEnv)
		if err != nil {
			impl.logger.Errorw("error while writing app stop event to nats ", "app", app.AppId, "deploymentGroup", app.DeploymentGroupId, "err", err)
		} else {
			err = impl.pubsubClient.Publish(pubsub.BULK_HIBERNATE_TOPIC, string(data))
			if err != nil {
				impl.logger.Errorw("Error while publishing request", "topic", pubsub.BULK_HIBERNATE_TOPIC, "error", err)
			}
		}
	}
	return nil, nil
}

func (impl *WorkflowDagExecutorImpl) FetchApprovalDataForArtifacts(artifactIds []int, pipelineId int, requiredApprovals int) (map[int]*pipelineConfig.UserApprovalMetadata, error) {
	artifactIdVsApprovalMetadata := make(map[int]*pipelineConfig.UserApprovalMetadata)
	deploymentApprovalRequests, err := impl.deploymentApprovalRepository.FetchApprovalDataForArtifacts(artifactIds, pipelineId)
	if err != nil {
		return artifactIdVsApprovalMetadata, err
	}

	var requestedUserIds []int32
	for _, approvalRequest := range deploymentApprovalRequests {
		requestedUserIds = append(requestedUserIds, approvalRequest.CreatedBy)
	}

	userInfos, err := impl.user.GetByIds(requestedUserIds)
	if err != nil {
		impl.logger.Errorw("error occurred while fetching users", "requestedUserIds", requestedUserIds, "err", err)
		return artifactIdVsApprovalMetadata, err
	}
	userInfoMap := make(map[int32]bean.UserInfo)
	for _, userInfo := range userInfos {
		userId := userInfo.Id
		userInfoMap[userId] = userInfo
	}

	for _, approvalRequest := range deploymentApprovalRequests {
		artifactId := approvalRequest.ArtifactId
		requestedUserId := approvalRequest.CreatedBy
		if userInfo, ok := userInfoMap[requestedUserId]; ok {
			approvalRequest.UserEmail = userInfo.EmailId
		}
		approvalMetadata := approvalRequest.ConvertToApprovalMetadata()
		if approvalRequest.GetApprovedCount() >= requiredApprovals {
			approvalMetadata.ApprovalRuntimeState = pipelineConfig.ApprovedApprovalState
		} else {
			approvalMetadata.ApprovalRuntimeState = pipelineConfig.RequestedApprovalState
		}
		artifactIdVsApprovalMetadata[artifactId] = approvalMetadata
	}
	return artifactIdVsApprovalMetadata, nil

}

func (impl *WorkflowDagExecutorImpl) triggerNatsEventForBulkAction(cdWorkflows []*pipelineConfig.CdWorkflow) {
	for _, wf := range cdWorkflows {
		data, err := json.Marshal(wf)
		if err != nil {
			wf.WorkflowStatus = pipelineConfig.QUE_ERROR
		} else {
			err = impl.pubsubClient.Publish(pubsub.BULK_DEPLOY_TOPIC, string(data))
			if err != nil {
				wf.WorkflowStatus = pipelineConfig.QUE_ERROR
			} else {
				wf.WorkflowStatus = pipelineConfig.ENQUEUED
			}
		}
		err = impl.cdWorkflowRepository.UpdateWorkFlow(wf)
		if err != nil {
			impl.logger.Errorw("error in publishing wf msg", "wf", wf, "err", err)
		}
	}
}

func (impl *WorkflowDagExecutorImpl) subscribeTriggerBulkAction() error {
	callback := func(msg *pubsub.PubSubMsg) {
		impl.logger.Debug("subscribeTriggerBulkAction event received")
		//defer msg.Ack()
		cdWorkflow := new(pipelineConfig.CdWorkflow)
		err := json.Unmarshal([]byte(string(msg.Data)), cdWorkflow)
		if err != nil {
			impl.logger.Error("Error while unmarshalling cdWorkflow json object", "error", err)
			return
		}
		impl.logger.Debugw("subscribeTriggerBulkAction event:", "cdWorkflow", cdWorkflow)
		wf := &pipelineConfig.CdWorkflow{
			Id:           cdWorkflow.Id,
			CiArtifactId: cdWorkflow.CiArtifactId,
			PipelineId:   cdWorkflow.PipelineId,
			AuditLog: sql.AuditLog{
				UpdatedOn: time.Now(),
			},
		}
		latest, err := impl.cdWorkflowRepository.IsLatestWf(cdWorkflow.PipelineId, cdWorkflow.Id)
		if err != nil {
			impl.logger.Errorw("error in determining latest", "wf", cdWorkflow, "err", err)
			wf.WorkflowStatus = pipelineConfig.DEQUE_ERROR
			impl.cdWorkflowRepository.UpdateWorkFlow(wf)
			return
		}
		if !latest {
			wf.WorkflowStatus = pipelineConfig.DROPPED_STALE
			impl.cdWorkflowRepository.UpdateWorkFlow(wf)
			return
		}
		pipeline, err := impl.pipelineRepository.FindById(cdWorkflow.PipelineId)
		if err != nil {
			impl.logger.Errorw("error in fetching pipeline", "err", err)
			wf.WorkflowStatus = pipelineConfig.TRIGGER_ERROR
			impl.cdWorkflowRepository.UpdateWorkFlow(wf)
			return
		}
		artefact, err := impl.ciArtifactRepository.Get(cdWorkflow.CiArtifactId)
		if err != nil {
			impl.logger.Errorw("error in fetching artefact", "err", err)
			wf.WorkflowStatus = pipelineConfig.TRIGGER_ERROR
			impl.cdWorkflowRepository.UpdateWorkFlow(wf)
			return
		}
		err = impl.triggerStageForBulk(wf, pipeline, artefact, false, false, cdWorkflow.CreatedBy)
		if err != nil {
			impl.logger.Errorw("error in cd trigger ", "err", err)
			wf.WorkflowStatus = pipelineConfig.TRIGGER_ERROR
		} else {
			wf.WorkflowStatus = pipelineConfig.WF_STARTED
		}
		impl.cdWorkflowRepository.UpdateWorkFlow(wf)
	}
	err := impl.pubsubClient.Subscribe(pubsub.BULK_DEPLOY_TOPIC, callback)
	return err
}

func (impl *WorkflowDagExecutorImpl) subscribeHibernateBulkAction() error {
	callback := func(msg *pubsub.PubSubMsg) {
		impl.logger.Debug("subscribeHibernateBulkAction event received")
		//defer msg.Ack()
		deploymentGroupAppWithEnv := new(DeploymentGroupAppWithEnv)
		err := json.Unmarshal([]byte(string(msg.Data)), deploymentGroupAppWithEnv)
		if err != nil {
			impl.logger.Error("Error while unmarshalling deploymentGroupAppWithEnv json object", err)
			return
		}
		impl.logger.Debugw("subscribeHibernateBulkAction event:", "DeploymentGroupAppWithEnv", deploymentGroupAppWithEnv)

		stopAppRequest := &StopAppRequest{
			AppId:         deploymentGroupAppWithEnv.AppId,
			EnvironmentId: deploymentGroupAppWithEnv.EnvironmentId,
			UserId:        deploymentGroupAppWithEnv.UserId,
			RequestType:   deploymentGroupAppWithEnv.RequestType,
		}
		ctx, err := impl.buildACDContext()
		if err != nil {
			impl.logger.Errorw("error in creating acd synch context", "err", err)
			return
		}
		_, err = impl.StopStartApp(stopAppRequest, ctx)
		if err != nil {
			impl.logger.Errorw("error in stop app request", "err", err)
			return
		}
	}
	err := impl.pubsubClient.Subscribe(pubsub.BULK_HIBERNATE_TOPIC, callback)
	return err
}

func (impl *WorkflowDagExecutorImpl) buildACDContext() (acdContext context.Context, err error) {
	//this part only accessible for acd apps hibernation, if acd configured it will fetch latest acdToken, else it will return error
	acdToken, err := impl.argoUserService.GetLatestDevtronArgoCdUserToken()
	if err != nil {
		impl.logger.Errorw("error in getting acd token", "err", err)
		return nil, err
	}
	ctx := context.Background()
	ctx = context.WithValue(ctx, "token", acdToken)
	return ctx, nil
}

<<<<<<< HEAD
func extractTimelineFailedStatusDetails(err error) string {
	errorString := util.GetGRPCErrorDetailedMessage(err)
	switch errorString {
	case pipelineConfig.FOUND_VULNERABILITY:
		return pipelineConfig.TIMELINE_DESCRIPTION_VULNERABLE_IMAGE
	default:
		return fmt.Sprintf("Deployment failed: %s", errorString)
	}
}

func (impl *WorkflowDagExecutorImpl) MarkCurrentDeploymentFailed(runner *pipelineConfig.CdWorkflowRunner, releaseErr error, triggeredBy int32) error {
	//creating cd pipeline status timeline for deployment failed
	terminalStatusExists, timelineErr := impl.cdPipelineStatusTimelineRepo.CheckIfTerminalStatusTimelinePresentByWfrId(runner.Id)
	if timelineErr != nil {
		impl.logger.Errorw("error in checking if terminal status timeline exists by wfrId", "err", timelineErr, "wfrId", runner.Id)
		return timelineErr
	}
	if !terminalStatusExists {
		impl.logger.Infow("marking pipeline deployment failed", "err", releaseErr)
		timeline := &pipelineConfig.PipelineStatusTimeline{
			CdWorkflowRunnerId: runner.Id,
			Status:             pipelineConfig.TIMELINE_STATUS_DEPLOYMENT_FAILED,
			StatusDetail:       extractTimelineFailedStatusDetails(releaseErr),
			StatusTime:         time.Now(),
			AuditLog: sql.AuditLog{
				CreatedBy: 1,
				CreatedOn: time.Now(),
				UpdatedBy: 1,
				UpdatedOn: time.Now(),
			},
		}
		timelineErr = impl.pipelineStatusTimelineService.SaveTimeline(timeline, nil, false)
		if timelineErr != nil {
			impl.logger.Errorw("error in creating timeline status for deployment fail", "err", timelineErr, "timeline", timeline)
		}
	}
	//update current WF with error status
	impl.logger.Errorw("error in triggering cd WF, setting wf status as fail ", "wfId", runner.Id, "err", releaseErr)
	runner.Status = pipelineConfig.WorkflowFailed
	runner.Message = util.GetGRPCErrorDetailedMessage(releaseErr)
	runner.FinishedOn = time.Now()
	runner.UpdatedOn = time.Now()
	runner.UpdatedBy = triggeredBy
	err1 := impl.cdWorkflowRepository.UpdateWorkFlowRunner(runner)
	if err1 != nil {
		impl.logger.Errorw("error updating cd wf runner status", "err", releaseErr, "currentRunner", runner)
		return err1
	}
	cdMetrics := util4.CDMetrics{
		AppName:         runner.CdWorkflow.Pipeline.DeploymentAppName,
		Status:          runner.Status,
		DeploymentType:  runner.CdWorkflow.Pipeline.DeploymentAppType,
		EnvironmentName: runner.CdWorkflow.Pipeline.Environment.Name,
		Time:            time.Since(runner.StartedOn).Seconds() - time.Since(runner.FinishedOn).Seconds(),
	}
	util4.TriggerCDMetrics(cdMetrics, impl.config.ExposeCDMetrics)
	return nil
=======
func (impl *WorkflowDagExecutorImpl) TriggerRelease(overrideRequest *bean.ValuesOverrideRequest, ctx context.Context, triggeredAt time.Time, deployedBy int32) (releaseNo int, manifest []byte, err error) {
	triggerEvent := impl.GetTriggerEvent(overrideRequest.DeploymentAppType, triggeredAt, deployedBy)
	releaseNo, manifest, err = impl.TriggerPipeline(overrideRequest, triggerEvent, ctx)
	if err != nil {
		return 0, manifest, err
	}
	return releaseNo, manifest, nil
}

func (impl *WorkflowDagExecutorImpl) TriggerCD(artifact *repository.CiArtifact, cdWorkflowId, wfrId int, pipeline *pipelineConfig.Pipeline, triggeredAt time.Time) (*[]byte, error) {
	impl.logger.Debugw("automatic pipeline trigger attempt async", "artifactId", artifact.Id)
	manifest, err := impl.triggerReleaseAsync(artifact, cdWorkflowId, wfrId, pipeline, triggeredAt)
	if err != nil {
		impl.logger.Errorw("error in cd trigger", "err", err)
		return manifest, err
	}
	return manifest, err
}

func (impl *WorkflowDagExecutorImpl) triggerReleaseAsync(artifact *repository.CiArtifact, cdWorkflowId, wfrId int, pipeline *pipelineConfig.Pipeline, triggeredAt time.Time) (*[]byte, error) {
	manifest, err := impl.validateAndTrigger(pipeline, artifact, cdWorkflowId, wfrId, triggeredAt)
	if err != nil {
		impl.logger.Errorw("error in trigger for pipeline", "pipelineId", strconv.Itoa(pipeline.Id))
	}
	impl.logger.Debugw("trigger attempted for all pipeline ", "artifactId", artifact.Id)
	return manifest, err
}

func (impl *WorkflowDagExecutorImpl) validateAndTrigger(p *pipelineConfig.Pipeline, artifact *repository.CiArtifact, cdWorkflowId, wfrId int, triggeredAt time.Time) (*[]byte, error) {
	object := impl.enforcerUtil.GetAppRBACNameByAppId(p.AppId)
	envApp := strings.Split(object, "/")
	if len(envApp) != 2 {
		impl.logger.Error("invalid req, app and env not found from rbac")
		return nil, errors2.New("invalid req, app and env not found from rbac")
	}
	manifest, err := impl.releasePipeline(p, artifact, cdWorkflowId, wfrId, triggeredAt)
	return manifest, err
}

func (impl *WorkflowDagExecutorImpl) releasePipeline(pipeline *pipelineConfig.Pipeline, artifact *repository.CiArtifact, cdWorkflowId, wfrId int, triggeredAt time.Time) (*[]byte, error) {
	impl.logger.Debugw("triggering release for ", "cdPipelineId", pipeline.Id, "artifactId", artifact.Id)

	pipeline, err := impl.pipelineRepository.FindById(pipeline.Id)
	if err != nil {
		impl.logger.Errorw("error in fetching pipeline by pipelineId", "err", err)
		return nil, err
	}

	request := &bean.ValuesOverrideRequest{
		PipelineId:           pipeline.Id,
		UserId:               artifact.CreatedBy,
		CiArtifactId:         artifact.Id,
		AppId:                pipeline.AppId,
		CdWorkflowId:         cdWorkflowId,
		ForceTrigger:         true,
		DeploymentWithConfig: bean.DEPLOYMENT_CONFIG_TYPE_LAST_SAVED,
		WfrId:                wfrId,
	}
	impl.SetPipelineFieldsInOverrideRequest(request, pipeline)

	ctx, err := impl.buildACDContext()
	if err != nil {
		impl.logger.Errorw("error in creating acd synch context", "pipelineId", pipeline.Id, "artifactId", artifact.Id, "err", err)
		return nil, err
	}
	//setting deployedBy as 1(system user) since case of auto trigger
	id, manifest, err := impl.TriggerRelease(request, ctx, triggeredAt, 1)
	if err != nil {
		impl.logger.Errorw("error in auto  cd pipeline trigger", "pipelineId", pipeline.Id, "artifactId", artifact.Id, "err", err)
	} else {
		impl.logger.Infow("pipeline successfully triggered ", "cdPipelineId", pipeline.Id, "artifactId", artifact.Id, "releaseId", id)
	}
	return &manifest, err

}

func (impl *WorkflowDagExecutorImpl) SetPipelineFieldsInOverrideRequest(overrideRequest *bean.ValuesOverrideRequest, pipeline *pipelineConfig.Pipeline) {
	overrideRequest.PipelineId = pipeline.Id
	overrideRequest.PipelineName = pipeline.Name
	overrideRequest.EnvId = pipeline.EnvironmentId
	environment := pipeline.Environment
	overrideRequest.EnvName = environment.Name
	overrideRequest.ClusterId = environment.ClusterId
	overrideRequest.IsProdEnv = environment.Default
	overrideRequest.AppId = pipeline.AppId
	overrideRequest.ProjectId = pipeline.App.TeamId
	overrideRequest.AppName = pipeline.App.AppName
	overrideRequest.DeploymentAppType = pipeline.DeploymentAppType
}

func (impl *WorkflowDagExecutorImpl) GetTriggerEvent(deploymentAppType string, triggeredAt time.Time, deployedBy int32) bean.TriggerEvent {
	// trigger event will decide whether to perform GitOps or deployment for a particular deployment app type
	triggerEvent := bean.TriggerEvent{
		TriggeredBy: deployedBy,
		TriggerdAt:  triggeredAt,
	}
	switch deploymentAppType {
	case bean2.ArgoCd:
		triggerEvent.PerformChartPush = true
		triggerEvent.PerformDeploymentOnCluster = true
		triggerEvent.GetManifestInResponse = false
		triggerEvent.DeploymentAppType = bean2.ArgoCd
		triggerEvent.ManifestStorageType = bean2.ManifestStorageGit
	case bean2.Helm:
		triggerEvent.PerformChartPush = false
		triggerEvent.PerformDeploymentOnCluster = true
		triggerEvent.GetManifestInResponse = false
		triggerEvent.DeploymentAppType = bean2.Helm
	case bean2.ManifestDownload:
		triggerEvent.PerformChartPush = false
		triggerEvent.PerformDeploymentOnCluster = false
		triggerEvent.GetManifestInResponse = true
		triggerEvent.DeploymentAppType = bean2.ManifestDownload
	case bean2.ManifestPush:
		triggerEvent.PerformChartPush = true
		triggerEvent.PerformDeploymentOnCluster = false
		triggerEvent.GetManifestInResponse = true
		triggerEvent.DeploymentAppType = bean2.ManifestPush
		triggerEvent.ManifestStorageType = bean2.ManifestStorageOCIHelmRepo
	}
	return triggerEvent
}

// write integration/unit test for each function
func (impl *WorkflowDagExecutorImpl) TriggerPipeline(overrideRequest *bean.ValuesOverrideRequest, triggerEvent bean.TriggerEvent, ctx context.Context) (releaseNo int, manifest []byte, err error) {

	isRequestValid, err := impl.ValidateTriggerEvent(triggerEvent)
	if !isRequestValid {
		return releaseNo, manifest, err
	}

	_, span := otel.Tracer("orchestrator").Start(ctx, "AppService.BuildManifestForTrigger")
	valuesOverrideResponse, builtChartPath, err := impl.BuildManifestForTrigger(overrideRequest, triggerEvent.TriggerdAt, ctx)
	span.End()

	if err != nil && triggerEvent.GetManifestInResponse {
		timeline := &pipelineConfig.PipelineStatusTimeline{
			CdWorkflowRunnerId: overrideRequest.WfrId,
			Status:             "HELM_PACKAGE_GENERATION_FAILED",
			StatusDetail:       fmt.Sprintf("Helm package generation failed. - %v", err),
			StatusTime:         time.Now(),
			AuditLog: sql.AuditLog{
				CreatedBy: overrideRequest.UserId,
				CreatedOn: time.Now(),
				UpdatedBy: overrideRequest.UserId,
				UpdatedOn: time.Now(),
			},
		}
		err1 := impl.pipelineStatusTimelineService.SaveTimeline(timeline, nil, false)
		if err1 != nil {
			impl.logger.Errorw("error in saving timeline for manifest_download type")
		}
	}

	_, span = otel.Tracer("orchestrator").Start(ctx, "CreateHistoriesForDeploymentTrigger")
	err1 := impl.CreateHistoriesForDeploymentTrigger(valuesOverrideResponse.Pipeline, valuesOverrideResponse.PipelineStrategy, valuesOverrideResponse.EnvOverride, triggerEvent.TriggerdAt, triggerEvent.TriggeredBy)
	if err1 != nil {
		impl.logger.Errorw("error in saving histories for trigger", "err", err1, "pipelineId", valuesOverrideResponse.Pipeline.Id, "wfrId", overrideRequest.WfrId)
	}
	span.End()
	if err != nil {
		return releaseNo, manifest, err
	}

	if triggerEvent.GetManifestInResponse {
		timeline := &pipelineConfig.PipelineStatusTimeline{
			CdWorkflowRunnerId: overrideRequest.WfrId,
			Status:             "HELM_PACKAGE_GENERATED",
			StatusDetail:       "Helm package generated successfully.",
			StatusTime:         time.Now(),
			AuditLog: sql.AuditLog{
				CreatedBy: overrideRequest.UserId,
				CreatedOn: time.Now(),
				UpdatedBy: overrideRequest.UserId,
				UpdatedOn: time.Now(),
			},
		}
		_, span := otel.Tracer("orchestrator").Start(ctx, "cdPipelineStatusTimelineRepo.SaveTimelineForACDHelmApps")
		err = impl.pipelineStatusTimelineService.SaveTimeline(timeline, nil, false)
		if err != nil {
			impl.logger.Errorw("error in saving timeline for manifest_download type")
		}
		span.End()
		err = impl.MergeDefaultValuesWithOverrideValues(valuesOverrideResponse.MergedValues, builtChartPath)
		if err != nil {
			impl.logger.Errorw("error in merging default values with override values ", "err", err)
			return releaseNo, manifest, err
		}
		// for downloaded manifest name is equal to <app-name>-<env-name>-<image-tag>
		image := valuesOverrideResponse.Artifact.Image
		var imageTag string
		if len(image) > 0 {
			imageTag = strings.Split(image, ":")[1]
		}
		chartName := fmt.Sprintf("%s-%s-%s", overrideRequest.AppName, overrideRequest.EnvName, imageTag)
		// As this chart will be pushed, don't delete it now
		deleteChart := !triggerEvent.PerformChartPush
		manifest, err = impl.chartTemplateService.LoadChartInBytes(builtChartPath, deleteChart, chartName, valuesOverrideResponse.EnvOverride.Chart.ChartVersion)
		if err != nil {
			impl.logger.Errorw("error in converting chart to bytes", "err", err)
			return releaseNo, manifest, err
		}
	}

	if triggerEvent.PerformChartPush {
		manifestPushTemplate, err := impl.BuildManifestPushTemplate(overrideRequest, valuesOverrideResponse, builtChartPath)
		if err != nil {
			impl.logger.Errorw("error in building manifest push template", "err", err)
			return releaseNo, manifest, err
		}
		manifestPushService := impl.GetManifestPushService(triggerEvent.ManifestStorageType)
		manifestPushResponse := manifestPushService.PushChart(manifestPushTemplate, ctx)
		if manifestPushResponse.Error != nil {
			impl.logger.Errorw("Error in pushing manifest to git/helm", "err", err, "git_repo_url", manifestPushTemplate.RepoUrl)
			return releaseNo, manifest, manifestPushResponse.Error
		}
		pipelineOverrideUpdateRequest := &chartConfig.PipelineOverride{
			Id:                     valuesOverrideResponse.PipelineOverride.Id,
			GitHash:                manifestPushResponse.CommitHash,
			CommitTime:             manifestPushResponse.CommitTime,
			EnvConfigOverrideId:    valuesOverrideResponse.EnvOverride.Id,
			PipelineOverrideValues: valuesOverrideResponse.ReleaseOverrideJSON,
			PipelineId:             overrideRequest.PipelineId,
			CiArtifactId:           overrideRequest.CiArtifactId,
			PipelineMergedValues:   valuesOverrideResponse.MergedValues,
			AuditLog:               sql.AuditLog{UpdatedOn: triggerEvent.TriggerdAt, UpdatedBy: overrideRequest.UserId},
		}
		_, span := otel.Tracer("orchestrator").Start(ctx, "pipelineOverrideRepository.Update")
		err = impl.pipelineOverrideRepository.Update(pipelineOverrideUpdateRequest)
		span.End()
	}

	if triggerEvent.PerformDeploymentOnCluster {
		err = impl.DeployApp(overrideRequest, valuesOverrideResponse, triggerEvent.TriggerdAt, ctx)
		if err != nil {
			impl.logger.Errorw("error in deploying app", "err", err)
			return releaseNo, manifest, err
		}
	}

	go impl.WriteCDTriggerEvent(overrideRequest, valuesOverrideResponse.Artifact, valuesOverrideResponse.PipelineOverride.PipelineReleaseCounter, valuesOverrideResponse.PipelineOverride.Id, overrideRequest.WfrId)

	_, spann := otel.Tracer("orchestrator").Start(ctx, "MarkImageScanDeployed")
	_ = impl.MarkImageScanDeployed(overrideRequest.AppId, valuesOverrideResponse.EnvOverride.TargetEnvironment, valuesOverrideResponse.Artifact.ImageDigest, overrideRequest.ClusterId, valuesOverrideResponse.Artifact.ScanEnabled)
	spann.End()

	middleware.CdTriggerCounter.WithLabelValues(overrideRequest.AppName, overrideRequest.EnvName).Inc()

	return valuesOverrideResponse.PipelineOverride.PipelineReleaseCounter, manifest, nil

}

func (impl *WorkflowDagExecutorImpl) ValidateTriggerEvent(triggerEvent bean.TriggerEvent) (bool, error) {

	switch triggerEvent.DeploymentAppType {
	case bean2.ArgoCd:
		if !triggerEvent.PerformChartPush {
			return false, errors3.New("For deployment type ArgoCd, PerformChartPush flag expected value = true, got false")
		}
	case bean2.Helm:
		return true, nil
	case bean2.ManifestPush:
		if triggerEvent.PerformDeploymentOnCluster {
			return false, errors3.New("For deployment type GitOpsWithoutDeployment, PerformDeploymentOnCluster flag expected value = false, got value = true")
		}
	case bean2.ManifestDownload:
		if triggerEvent.PerformChartPush {
			return false, errors.New("For deployment type ManifestDownload,  PerformChartPush flag expected value = false, got true")
		}
		if triggerEvent.PerformDeploymentOnCluster {
			return false, errors.New("For deployment type ManifestDownload,  PerformDeploymentOnCluster flag expected value = false, got true")
		}
	}
	return true, nil

}

func (impl *WorkflowDagExecutorImpl) BuildManifestForTrigger(overrideRequest *bean.ValuesOverrideRequest, triggeredAt time.Time, ctx context.Context) (valuesOverrideResponse *app.ValuesOverrideResponse, builtChartPath string, err error) {

	valuesOverrideResponse = &app.ValuesOverrideResponse{}
	valuesOverrideResponse, err = impl.GetValuesOverrideForTrigger(overrideRequest, triggeredAt, ctx)
	if err != nil {
		impl.logger.Errorw("error in fetching values for trigger", "err", err)
		return valuesOverrideResponse, "", err
	}
	builtChartPath, err = impl.appService.BuildChartAndGetPath(overrideRequest.AppName, valuesOverrideResponse.EnvOverride, ctx)
	if err != nil {
		impl.logger.Errorw("error in parsing reference chart", "err", err)
		return valuesOverrideResponse, "", err
	}
	return valuesOverrideResponse, builtChartPath, err
}

func (impl *WorkflowDagExecutorImpl) CreateHistoriesForDeploymentTrigger(pipeline *pipelineConfig.Pipeline, strategy *chartConfig.PipelineStrategy, envOverride *chartConfig.EnvConfigOverride, deployedOn time.Time, deployedBy int32) error {
	//creating history for deployment template
	deploymentTemplateHistory, err := impl.deploymentTemplateHistoryService.CreateDeploymentTemplateHistoryForDeploymentTrigger(pipeline, envOverride, envOverride.Chart.ImageDescriptorTemplate, deployedOn, deployedBy)
	if err != nil {
		impl.logger.Errorw("error in creating deployment template history for deployment trigger", "err", err)
		return err
	}
	err = impl.configMapHistoryService.CreateCMCSHistoryForDeploymentTrigger(pipeline, deployedOn, deployedBy)
	if err != nil {
		impl.logger.Errorw("error in creating CM/CS history for deployment trigger", "err", err)
		return err
	}
	if strategy != nil {
		err = impl.pipelineStrategyHistoryService.CreateStrategyHistoryForDeploymentTrigger(strategy, deployedOn, deployedBy, pipeline.TriggerType)
		if err != nil {
			impl.logger.Errorw("error in creating strategy history for deployment trigger", "err", err)
			return err
		}
	}
	//VARIABLE_SNAPSHOT_SAVE
	if envOverride.VariableSnapshot != nil && len(envOverride.VariableSnapshot) > 0 {
		variableMapBytes, _ := json.Marshal(envOverride.VariableSnapshot)
		variableSnapshotHistory := &repository5.VariableSnapshotHistoryBean{
			VariableSnapshot: variableMapBytes,
			HistoryReference: repository5.HistoryReference{
				HistoryReferenceId:   deploymentTemplateHistory.Id,
				HistoryReferenceType: repository5.HistoryReferenceTypeDeploymentTemplate,
			},
		}
		err = impl.variableSnapshotHistoryService.SaveVariableHistoriesForTrigger([]*repository5.VariableSnapshotHistoryBean{variableSnapshotHistory}, deployedBy)
		if err != nil {
			return err
		}
	}
	return nil
}

func (impl *WorkflowDagExecutorImpl) BuildManifestPushTemplate(overrideRequest *bean.ValuesOverrideRequest, valuesOverrideResponse *app.ValuesOverrideResponse, builtChartPath string) (*bean4.ManifestPushTemplate, error) {

	manifestPushTemplate := &bean4.ManifestPushTemplate{
		WorkflowRunnerId:      overrideRequest.WfrId,
		AppId:                 overrideRequest.AppId,
		ChartRefId:            valuesOverrideResponse.EnvOverride.Chart.ChartRefId,
		EnvironmentId:         valuesOverrideResponse.EnvOverride.Environment.Id,
		UserId:                overrideRequest.UserId,
		PipelineOverrideId:    valuesOverrideResponse.PipelineOverride.Id,
		AppName:               overrideRequest.AppName,
		TargetEnvironmentName: valuesOverrideResponse.EnvOverride.TargetEnvironment,
		BuiltChartPath:        builtChartPath,
		MergedValues:          valuesOverrideResponse.MergedValues,
	}

	manifestPushConfig, err := impl.manifestPushConfigRepository.GetManifestPushConfigByAppIdAndEnvId(overrideRequest.AppId, overrideRequest.EnvId)
	if err != nil && err != pg.ErrNoRows {
		impl.logger.Errorw("error in fetching manifest push config from db", "err", err)
		return manifestPushTemplate, err
	}

	if manifestPushConfig.Id != 0 {
		if manifestPushConfig.StorageType == bean2.ManifestStorageOCIHelmRepo {
			var credentialsConfig bean4.HelmRepositoryConfig
			err = json.Unmarshal([]byte(manifestPushConfig.CredentialsConfig), &credentialsConfig)
			if err != nil {
				impl.logger.Errorw("error in json unmarshal", "err", err)
				return manifestPushTemplate, err
			}
			dockerArtifactStore, err := impl.dockerArtifactStoreRepository.FindOne(credentialsConfig.ContainerRegistryName)
			if err != nil {
				impl.logger.Errorw("error in fetching artifact info", "err", err)
				return manifestPushTemplate, err
			}
			image := valuesOverrideResponse.Artifact.Image
			imageTag := strings.Split(image, ":")[1]
			repoPath, chartName := app.GetRepoPathAndChartNameFromRepoName(credentialsConfig.RepositoryName)
			manifestPushTemplate.RepoUrl = path.Join(dockerArtifactStore.RegistryURL, repoPath)
			// pushed chart name should be same as repo name configured by user (if repo name is a/b/c chart name will be c)
			manifestPushTemplate.ChartName = chartName
			manifestPushTemplate.ChartVersion = fmt.Sprintf("%d.%d.%d-%s-%s", 1, 0, overrideRequest.WfrId, "DEPLOY", imageTag)
			manifestBytes, err := impl.chartTemplateService.LoadChartInBytes(builtChartPath, true, chartName, manifestPushTemplate.ChartVersion)
			if err != nil {
				impl.logger.Errorw("error in converting chart to bytes", "err", err)
				return manifestPushTemplate, err
			}
			manifestPushTemplate.BuiltChartBytes = &manifestBytes
			containerRegistryConfig := &bean4.ContainerRegistryConfig{
				RegistryUrl:  dockerArtifactStore.RegistryURL,
				Username:     dockerArtifactStore.Username,
				Password:     dockerArtifactStore.Password,
				Insecure:     true,
				AccessKey:    dockerArtifactStore.AWSAccessKeyId,
				SecretKey:    dockerArtifactStore.AWSSecretAccessKey,
				AwsRegion:    dockerArtifactStore.AWSRegion,
				RegistryType: string(dockerArtifactStore.RegistryType),
				RepoName:     repoPath,
			}
			for _, ociRegistryConfig := range dockerArtifactStore.OCIRegistryConfig {
				if ociRegistryConfig.RepositoryType == repository6.OCI_REGISRTY_REPO_TYPE_CHART {
					containerRegistryConfig.IsPublic = ociRegistryConfig.IsPublic
				}
			}
			manifestPushTemplate.ContainerRegistryConfig = containerRegistryConfig

		} else if manifestPushConfig.StorageType == bean2.ManifestStorageGit {
			// need to implement for git repo push
		}
	} else {
		manifestPushTemplate.ChartReferenceTemplate = valuesOverrideResponse.EnvOverride.Chart.ReferenceTemplate
		manifestPushTemplate.ChartName = valuesOverrideResponse.EnvOverride.Chart.ChartName
		manifestPushTemplate.ChartVersion = valuesOverrideResponse.EnvOverride.Chart.ChartVersion
		manifestPushTemplate.ChartLocation = valuesOverrideResponse.EnvOverride.Chart.ChartLocation
		manifestPushTemplate.RepoUrl = valuesOverrideResponse.EnvOverride.Chart.GitRepoUrl
	}
	return manifestPushTemplate, nil
}

func (impl *WorkflowDagExecutorImpl) GetManifestPushService(storageType string) app.ManifestPushService {
	var manifestPushService app.ManifestPushService
	if storageType == bean2.ManifestStorageGit {
		manifestPushService = impl.gitOpsManifestPushService
	} else if storageType == bean2.ManifestStorageOCIHelmRepo {
		manifestPushService = impl.helmRepoPushService
	}
	return manifestPushService
}

func (impl *WorkflowDagExecutorImpl) DeployApp(overrideRequest *bean.ValuesOverrideRequest, valuesOverrideResponse *app.ValuesOverrideResponse, triggeredAt time.Time, ctx context.Context) error {

	if util.IsAcdApp(overrideRequest.DeploymentAppType) {
		_, span := otel.Tracer("orchestrator").Start(ctx, "DeployArgocdApp")
		err := impl.DeployArgocdApp(overrideRequest, valuesOverrideResponse, ctx)
		span.End()
		if err != nil {
			impl.logger.Errorw("error in deploying app on argocd", "err", err)
			return err
		}
	} else if util.IsHelmApp(overrideRequest.DeploymentAppType) {
		_, span := otel.Tracer("orchestrator").Start(ctx, "createHelmAppForCdPipeline")
		_, err := impl.createHelmAppForCdPipeline(overrideRequest, valuesOverrideResponse, triggeredAt, ctx)
		span.End()
		if err != nil {
			impl.logger.Errorw("error in creating or updating helm application for cd pipeline", "err", err)
			return err
		}
	}
	return nil
}

func (impl *WorkflowDagExecutorImpl) WriteCDTriggerEvent(overrideRequest *bean.ValuesOverrideRequest, artifact *repository.CiArtifact, releaseId, pipelineOverrideId, wfrId int) {

	event := impl.eventFactory.Build(util2.Trigger, &overrideRequest.PipelineId, overrideRequest.AppId, &overrideRequest.EnvId, util2.CD)
	impl.logger.Debugw("event WriteCDTriggerEvent", "event", event)
	wfr, err := impl.cdWorkflowRepository.FindWorkflowRunnerByIdForApproval(wfrId)
	if err != nil {
		impl.logger.Errorw("could not get wf runner", "err", err)
	}
	event = impl.eventFactory.BuildExtraCDData(event, wfr, pipelineOverrideId, bean.CD_WORKFLOW_TYPE_DEPLOY)
	_, evtErr := impl.eventClient.WriteNotificationEvent(event)
	if evtErr != nil {
		impl.logger.Errorw("CD trigger event not sent", "error", evtErr)
	}
	deploymentEvent := app.DeploymentEvent{
		ApplicationId:      overrideRequest.AppId,
		EnvironmentId:      overrideRequest.EnvId, //check for production Environment
		ReleaseId:          releaseId,
		PipelineOverrideId: pipelineOverrideId,
		TriggerTime:        time.Now(),
		CiArtifactId:       overrideRequest.CiArtifactId,
	}
	ciPipelineMaterials, err := impl.ciPipelineMaterialRepository.GetByPipelineId(artifact.PipelineId)
	if err != nil {
		impl.logger.Errorw("error in ")
	}
	materialInfoMap, mErr := artifact.ParseMaterialInfo()
	if mErr != nil {
		impl.logger.Errorw("material info map error", mErr)
		return
	}
	for _, ciPipelineMaterial := range ciPipelineMaterials {
		hash := materialInfoMap[ciPipelineMaterial.GitMaterial.Url]
		pipelineMaterialInfo := &app.PipelineMaterialInfo{PipelineMaterialId: ciPipelineMaterial.Id, CommitHash: hash}
		deploymentEvent.PipelineMaterials = append(deploymentEvent.PipelineMaterials, pipelineMaterialInfo)
	}
	impl.logger.Infow("triggering deployment event", "event", deploymentEvent)
	err = impl.eventClient.WriteNatsEvent(pubsub.CD_SUCCESS, deploymentEvent)
	if err != nil {
		impl.logger.Errorw("error in writing cd trigger event", "err", err)
	}
}

func (impl *WorkflowDagExecutorImpl) MarkImageScanDeployed(appId int, envId int, imageDigest string, clusterId int, isScanEnabled bool) error {
	impl.logger.Debugw("mark image scan deployed for normal app, from cd auto or manual trigger", "imageDigest", imageDigest)
	executionHistory, err := impl.imageScanHistoryRepository.FindByImageDigest(imageDigest)
	if err != nil && err != pg.ErrNoRows {
		impl.logger.Errorw("error in fetching execution history", "err", err)
		return err
	}
	if executionHistory == nil || executionHistory.Id == 0 {
		impl.logger.Errorw("no execution history found for digest", "digest", imageDigest)
		return fmt.Errorf("no execution history found for digest - %s", imageDigest)
	}
	impl.logger.Debugw("mark image scan deployed for normal app, from cd auto or manual trigger", "executionHistory", executionHistory)
	var ids []int
	ids = append(ids, executionHistory.Id)

	ot, err := impl.imageScanDeployInfoRepository.FetchByAppIdAndEnvId(appId, envId, []string{security.ScanObjectType_APP})

	if err == pg.ErrNoRows && !isScanEnabled {
		//ignoring if no rows are found and scan is disabled
		return nil
	}

	if err != nil && err != pg.ErrNoRows {
		return err
	} else if err == pg.ErrNoRows && isScanEnabled {
		imageScanDeployInfo := &security.ImageScanDeployInfo{
			ImageScanExecutionHistoryId: ids,
			ScanObjectMetaId:            appId,
			ObjectType:                  security.ScanObjectType_APP,
			EnvId:                       envId,
			ClusterId:                   clusterId,
			AuditLog: sql.AuditLog{
				CreatedOn: time.Now(),
				CreatedBy: 1,
				UpdatedOn: time.Now(),
				UpdatedBy: 1,
			},
		}
		impl.logger.Debugw("mark image scan deployed for normal app, from cd auto or manual trigger", "imageScanDeployInfo", imageScanDeployInfo)
		err = impl.imageScanDeployInfoRepository.Save(imageScanDeployInfo)
		if err != nil {
			impl.logger.Errorw("error in creating deploy info", "err", err)
		}
	} else {
		// Updating Execution history for Latest Deployment to fetch out security Vulnerabilities for latest deployed info
		if isScanEnabled {
			ot.ImageScanExecutionHistoryId = ids
		} else {
			arr := []int{-1}
			ot.ImageScanExecutionHistoryId = arr
		}
		err = impl.imageScanDeployInfoRepository.Update(ot)
		if err != nil {
			impl.logger.Errorw("error in updating deploy info for latest deployed image", "err", err)
		}
	}
	return err
}

func (impl *WorkflowDagExecutorImpl) GetValuesOverrideForTrigger(overrideRequest *bean.ValuesOverrideRequest, triggeredAt time.Time, ctx context.Context) (*app.ValuesOverrideResponse, error) {
	if overrideRequest.DeploymentType == models.DEPLOYMENTTYPE_UNKNOWN {
		overrideRequest.DeploymentType = models.DEPLOYMENTTYPE_DEPLOY
	}
	if len(overrideRequest.DeploymentWithConfig) == 0 {
		overrideRequest.DeploymentWithConfig = bean.DEPLOYMENT_CONFIG_TYPE_LAST_SAVED
	}
	valuesOverrideResponse := &app.ValuesOverrideResponse{}

	pipeline, err := impl.pipelineRepository.FindById(overrideRequest.PipelineId)
	valuesOverrideResponse.Pipeline = pipeline
	if err != nil {
		impl.logger.Errorw("error in fetching pipeline by pipeline id", "err", err, "pipeline-id-", overrideRequest.PipelineId)
		return valuesOverrideResponse, err
	}

	_, span := otel.Tracer("orchestrator").Start(ctx, "ciArtifactRepository.Get")
	artifact, err := impl.ciArtifactRepository.Get(overrideRequest.CiArtifactId)
	valuesOverrideResponse.Artifact = artifact
	span.End()
	if err != nil {
		return valuesOverrideResponse, err
	}
	overrideRequest.Image = artifact.Image

	strategy, err := impl.GetDeploymentStrategyByTriggerType(overrideRequest, ctx)
	valuesOverrideResponse.PipelineStrategy = strategy
	if err != nil {
		impl.logger.Errorw("error in getting strategy by trigger type", "err", err)
		return valuesOverrideResponse, err
	}

	envOverride, err := impl.GetEnvOverrideByTriggerType(overrideRequest, triggeredAt, ctx)
	valuesOverrideResponse.EnvOverride = envOverride
	if err != nil {
		impl.logger.Errorw("error in getting env override by trigger type", "err", err)
		return valuesOverrideResponse, err
	}
	appMetrics, err := impl.GetAppMetricsByTriggerType(overrideRequest, ctx)
	valuesOverrideResponse.AppMetrics = appMetrics
	if err != nil {
		impl.logger.Errorw("error in getting app metrics by trigger type", "err", err)
		return valuesOverrideResponse, err
	}

	_, span = otel.Tracer("orchestrator").Start(ctx, "getDbMigrationOverride")
	//FIXME: how to determine rollback
	//we can't depend on ciArtifact ID because CI pipeline can be manually triggered in any order regardless of sourcecode status
	dbMigrationOverride, err := impl.getDbMigrationOverride(overrideRequest, artifact, false)
	span.End()
	if err != nil {
		impl.logger.Errorw("error in fetching db migration config", "req", overrideRequest, "err", err)
		return valuesOverrideResponse, err
	}
	chartVersion := envOverride.Chart.ChartVersion
	_, span = otel.Tracer("orchestrator").Start(ctx, "getConfigMapAndSecretJsonV2")
	configMapJson, err := impl.getConfigMapAndSecretJsonV2(overrideRequest.AppId, envOverride.TargetEnvironment, overrideRequest.PipelineId, chartVersion, overrideRequest.DeploymentWithConfig, overrideRequest.WfrIdForDeploymentWithSpecificTrigger)
	span.End()
	if err != nil {
		impl.logger.Errorw("error in fetching config map n secret ", "err", err)
		configMapJson = nil
	}
	_, span = otel.Tracer("orchestrator").Start(ctx, "appCrudOperationService.GetLabelsByAppIdForDeployment")
	appLabelJsonByte, err := impl.appCrudOperationService.GetLabelsByAppIdForDeployment(overrideRequest.AppId)
	span.End()
	if err != nil {
		impl.logger.Errorw("error in fetching app labels for gitOps commit", "err", err)
		appLabelJsonByte = nil
	}
	_, span = otel.Tracer("orchestrator").Start(ctx, "mergeAndSave")
	pipelineOverride, err := impl.savePipelineOverride(overrideRequest, envOverride.Id, triggeredAt)
	valuesOverrideResponse.PipelineOverride = pipelineOverride
	if err != nil {
		return valuesOverrideResponse, err
	}
	//TODO: check status and apply lock
	releaseOverrideJson, err := impl.getReleaseOverride(envOverride, overrideRequest, artifact, pipelineOverride, strategy, &appMetrics)
	valuesOverrideResponse.ReleaseOverrideJSON = releaseOverrideJson
	if err != nil {
		return valuesOverrideResponse, err
	}
	mergedValues, err := impl.mergeOverrideValues(envOverride, dbMigrationOverride, releaseOverrideJson, configMapJson, appLabelJsonByte, strategy)

	appName := fmt.Sprintf("%s-%s", overrideRequest.AppName, envOverride.Environment.Name)
	mergedValues = impl.autoscalingCheckBeforeTrigger(ctx, appName, envOverride.Namespace, mergedValues, overrideRequest)

	_, span = otel.Tracer("orchestrator").Start(ctx, "dockerRegistryIpsConfigService.HandleImagePullSecretOnApplicationDeployment")
	// handle image pull secret if access given
	mergedValues, err = impl.dockerRegistryIpsConfigService.HandleImagePullSecretOnApplicationDeployment(envOverride.Environment, pipeline.CiPipelineId, mergedValues)
	valuesOverrideResponse.MergedValues = string(mergedValues)
	span.End()
	if err != nil {
		return valuesOverrideResponse, err
	}
	pipelineOverride.PipelineMergedValues = string(mergedValues)
	err = impl.pipelineOverrideRepository.Update(pipelineOverride)
	if err != nil {
		return valuesOverrideResponse, err
	}
	return valuesOverrideResponse, err
}

func (impl *WorkflowDagExecutorImpl) DeployArgocdApp(overrideRequest *bean.ValuesOverrideRequest, valuesOverrideResponse *app.ValuesOverrideResponse, ctx context.Context) error {

	impl.logger.Debugw("new pipeline found", "pipeline", valuesOverrideResponse.Pipeline)
	_, span := otel.Tracer("orchestrator").Start(ctx, "createArgoApplicationIfRequired")
	name, err := impl.createArgoApplicationIfRequired(overrideRequest.AppId, valuesOverrideResponse.EnvOverride, valuesOverrideResponse.Pipeline, overrideRequest.UserId)
	span.End()
	if err != nil {
		impl.logger.Errorw("acd application create error on cd trigger", "err", err, "req", overrideRequest)
		return err
	}
	impl.logger.Debugw("argocd application created", "name", name)

	_, span = otel.Tracer("orchestrator").Start(ctx, "updateArgoPipeline")
	updateAppInArgocd, err := impl.updateArgoPipeline(overrideRequest.AppId, valuesOverrideResponse.Pipeline.Name, valuesOverrideResponse.EnvOverride, ctx)
	span.End()
	if err != nil {
		impl.logger.Errorw("error in updating argocd app ", "err", err)
		return err
	}
	if updateAppInArgocd {
		impl.logger.Debug("argo-cd successfully updated")
	} else {
		impl.logger.Debug("argo-cd failed to update, ignoring it")
	}
	return nil
}
func (impl *WorkflowDagExecutorImpl) createArgoApplicationIfRequired(appId int, envConfigOverride *chartConfig.EnvConfigOverride, pipeline *pipelineConfig.Pipeline, userId int32) (string, error) {
	//repo has been registered while helm create
	chart, err := impl.chartRepository.FindLatestChartForAppByAppId(appId)
	if err != nil {
		impl.logger.Errorw("no chart found ", "app", appId)
		return "", err
	}
	envModel, err := impl.envRepository.FindById(envConfigOverride.TargetEnvironment)
	if err != nil {
		return "", err
	}
	argoAppName := pipeline.DeploymentAppName
	if pipeline.DeploymentAppCreated {
		return argoAppName, nil
	} else {
		//create
		appNamespace := envConfigOverride.Namespace
		if appNamespace == "" {
			appNamespace = "default"
		}
		namespace := argocdServer.DevtronInstalationNs
		appRequest := &argocdServer.AppTemplate{
			ApplicationName: argoAppName,
			Namespace:       namespace,
			TargetNamespace: appNamespace,
			TargetServer:    envModel.Cluster.ServerUrl,
			Project:         "default",
			ValuesFile:      impl.getValuesFileForEnv(envModel.Id),
			RepoPath:        chart.ChartLocation,
			RepoUrl:         chart.GitRepoUrl,
		}

		argoAppName, err := impl.argoK8sClient.CreateAcdApp(appRequest, envModel.Cluster)
		if err != nil {
			return "", err
		}
		//update cd pipeline to mark deployment app created
		_, err = impl.updatePipeline(pipeline, userId)
		if err != nil {
			impl.logger.Errorw("error in update cd pipeline for deployment app created or not", "err", err)
			return "", err
		}
		return argoAppName, nil
	}
}

func (impl *WorkflowDagExecutorImpl) createHelmAppForCdPipeline(overrideRequest *bean.ValuesOverrideRequest, valuesOverrideResponse *app.ValuesOverrideResponse, triggeredAt time.Time, ctx context.Context) (bool, error) {

	pipeline := valuesOverrideResponse.Pipeline
	envOverride := valuesOverrideResponse.EnvOverride
	mergeAndSave := valuesOverrideResponse.MergedValues

	chartMetaData := &chart.Metadata{
		Name:    pipeline.App.AppName,
		Version: envOverride.Chart.ChartVersion,
	}
	referenceTemplatePath := path.Join(string(impl.refChartDir), envOverride.Chart.ReferenceTemplate)

	if util.IsHelmApp(pipeline.DeploymentAppType) {
		referenceChartByte := envOverride.Chart.ReferenceChart
		// here updating reference chart into database.
		if len(envOverride.Chart.ReferenceChart) == 0 {
			refChartByte, err := impl.chartTemplateService.GetByteArrayRefChart(chartMetaData, referenceTemplatePath)
			if err != nil {
				impl.logger.Errorw("ref chart commit error on cd trigger", "err", err, "req", overrideRequest)
				return false, err
			}
			ch := envOverride.Chart
			ch.ReferenceChart = refChartByte
			ch.UpdatedOn = time.Now()
			ch.UpdatedBy = overrideRequest.UserId
			err = impl.chartRepository.Update(ch)
			if err != nil {
				impl.logger.Errorw("chart update error", "err", err, "req", overrideRequest)
				return false, err
			}
			referenceChartByte = refChartByte
		}

		releaseName := pipeline.DeploymentAppName
		cluster := envOverride.Environment.Cluster
		bearerToken := cluster.Config[util5.BearerToken]
		clusterConfig := &client2.ClusterConfig{
			ClusterId:              int32(cluster.Id),
			ClusterName:            cluster.ClusterName,
			Token:                  bearerToken,
			ApiServerUrl:           cluster.ServerUrl,
			InsecureSkipTLSVerify:  cluster.InsecureSkipTlsVerify,
			ProxyUrl:               cluster.ProxyUrl,
			ToConnectWithSSHTunnel: cluster.ToConnectWithSSHTunnel,
			SshTunnelAuthKey:       cluster.SSHTunnelAuthKey,
			SshTunnelUser:          cluster.SSHTunnelUser,
			SshTunnelPassword:      cluster.SSHTunnelPassword,
			SshTunnelServerAddress: cluster.SSHTunnelServerAddress,
		}
		if cluster.InsecureSkipTlsVerify == false {
			clusterConfig.KeyData = cluster.Config[util5.TlsKey]
			clusterConfig.CertData = cluster.Config[util5.CertData]
			clusterConfig.CaData = cluster.Config[util5.CertificateAuthorityData]
		}
		releaseIdentifier := &client2.ReleaseIdentifier{
			ReleaseName:      releaseName,
			ReleaseNamespace: envOverride.Namespace,
			ClusterConfig:    clusterConfig,
		}

		if pipeline.DeploymentAppCreated {
			req := &client2.UpgradeReleaseRequest{
				ReleaseIdentifier: releaseIdentifier,
				ValuesYaml:        mergeAndSave,
				HistoryMax:        impl.helmAppService.GetRevisionHistoryMaxValue(client2.SOURCE_DEVTRON_APP),
				ChartContent:      &client2.ChartContent{Content: referenceChartByte},
			}

			updateApplicationResponse, err := impl.helmAppClient.UpdateApplication(ctx, req)

			// For cases where helm release was not found but db flag for deployment app created was true
			if err != nil && strings.Contains(err.Error(), "release: not found") {

				// retry install
				_, err = impl.helmInstallReleaseWithCustomChart(ctx, releaseIdentifier, referenceChartByte, mergeAndSave)

				// if retry failed, return
				if err != nil {
					impl.logger.Errorw("release not found, failed to re-install helm application", "err", err)
					return false, err
				}
			} else if err != nil {
				impl.logger.Errorw("error in updating helm application for cd pipeline", "err", err)
				return false, err
			} else {
				impl.logger.Debugw("updated helm application", "response", updateApplicationResponse, "isSuccess", updateApplicationResponse.Success)
			}

		} else {

			helmResponse, err := impl.helmInstallReleaseWithCustomChart(ctx, releaseIdentifier, referenceChartByte, mergeAndSave)

			// For connection related errors, no need to update the db
			if err != nil && strings.Contains(err.Error(), "connection error") {
				impl.logger.Errorw("error in helm install custom chart", "err", err)
				return false, err
			}

			// IMP: update cd pipeline to mark deployment app created, even if helm install fails
			// If the helm install fails, it still creates the app in failed state, so trying to
			// re-create the app results in error from helm that cannot re-use name which is still in use
			_, pgErr := impl.updatePipeline(pipeline, overrideRequest.UserId)

			if err != nil {
				impl.logger.Errorw("error in helm install custom chart", "err", err)

				if pgErr != nil {
					impl.logger.Errorw("failed to update deployment app created flag in pipeline table", "err", err)
				}
				return false, err
			}

			if pgErr != nil {
				impl.logger.Errorw("failed to update deployment app created flag in pipeline table", "err", err)
				return false, err
			}

			impl.logger.Debugw("received helm release response", "helmResponse", helmResponse, "isSuccess", helmResponse.Success)
		}

		//update workflow runner status, used in app workflow view
		cdWf, err := impl.cdWorkflowRepository.FindByWorkflowIdAndRunnerType(ctx, overrideRequest.CdWorkflowId, bean.CD_WORKFLOW_TYPE_DEPLOY)
		if err != nil && err != pg.ErrNoRows {
			impl.logger.Errorw("err on fetching cd workflow", "err", err)
			return false, err
		}
		cdWorkflowId := cdWf.CdWorkflowId
		if cdWf.CdWorkflowId == 0 {
			cdWf := &pipelineConfig.CdWorkflow{
				CiArtifactId: overrideRequest.CiArtifactId,
				PipelineId:   overrideRequest.PipelineId,
				AuditLog:     sql.AuditLog{CreatedOn: triggeredAt, CreatedBy: overrideRequest.UserId, UpdatedOn: triggeredAt, UpdatedBy: overrideRequest.UserId},
			}
			err := impl.cdWorkflowRepository.SaveWorkFlow(ctx, cdWf)
			if err != nil {
				impl.logger.Errorw("err on updating cd workflow for status update", "err", err)
				return false, err
			}
			cdWorkflowId = cdWf.Id
			runner := &pipelineConfig.CdWorkflowRunner{
				Id:           cdWf.Id,
				Name:         pipeline.Name,
				WorkflowType: bean.CD_WORKFLOW_TYPE_DEPLOY,
				ExecutorType: pipelineConfig.WORKFLOW_EXECUTOR_TYPE_AWF,
				Status:       pipelineConfig.WorkflowInProgress,
				TriggeredBy:  overrideRequest.UserId,
				StartedOn:    triggeredAt,
				CdWorkflowId: cdWorkflowId,
				AuditLog:     sql.AuditLog{CreatedOn: triggeredAt, CreatedBy: overrideRequest.UserId, UpdatedOn: triggeredAt, UpdatedBy: overrideRequest.UserId},
			}
			_, err = impl.cdWorkflowRepository.SaveWorkFlowRunner(runner)
			if err != nil {
				impl.logger.Errorw("err on updating cd workflow runner for status update", "err", err)
				return false, err
			}
		} else {
			cdWf.Status = pipelineConfig.WorkflowInProgress
			cdWf.FinishedOn = time.Now()
			cdWf.UpdatedBy = overrideRequest.UserId
			cdWf.UpdatedOn = time.Now()
			err = impl.cdWorkflowRepository.UpdateWorkFlowRunner(&cdWf)
			if err != nil {
				impl.logger.Errorw("error on update cd workflow runner", "cdWf", cdWf, "err", err)
				return false, err
			}
		}
	}
	return true, nil
}

func (impl *WorkflowDagExecutorImpl) GetDeploymentStrategyByTriggerType(overrideRequest *bean.ValuesOverrideRequest, ctx context.Context) (*chartConfig.PipelineStrategy, error) {

	strategy := &chartConfig.PipelineStrategy{}
	var err error
	if overrideRequest.DeploymentWithConfig == bean.DEPLOYMENT_CONFIG_TYPE_SPECIFIC_TRIGGER {
		_, span := otel.Tracer("orchestrator").Start(ctx, "strategyHistoryRepository.GetHistoryByPipelineIdAndWfrId")
		strategyHistory, err := impl.strategyHistoryRepository.GetHistoryByPipelineIdAndWfrId(overrideRequest.PipelineId, overrideRequest.WfrIdForDeploymentWithSpecificTrigger)
		span.End()
		if err != nil {
			impl.logger.Errorw("error in getting deployed strategy history by pipleinId and wfrId", "err", err, "pipelineId", overrideRequest.PipelineId, "wfrId", overrideRequest.WfrIdForDeploymentWithSpecificTrigger)
			return nil, err
		}
		strategy.Strategy = strategyHistory.Strategy
		strategy.Config = strategyHistory.Config
		strategy.PipelineId = overrideRequest.PipelineId
	} else if overrideRequest.DeploymentWithConfig == bean.DEPLOYMENT_CONFIG_TYPE_LAST_SAVED {
		if overrideRequest.ForceTrigger {
			_, span := otel.Tracer("orchestrator").Start(ctx, "pipelineConfigRepository.GetDefaultStrategyByPipelineId")
			strategy, err = impl.pipelineConfigRepository.GetDefaultStrategyByPipelineId(overrideRequest.PipelineId)
			span.End()
		} else {
			var deploymentTemplate chartRepoRepository.DeploymentStrategy
			if overrideRequest.DeploymentTemplate == "ROLLING" {
				deploymentTemplate = chartRepoRepository.DEPLOYMENT_STRATEGY_ROLLING
			} else if overrideRequest.DeploymentTemplate == "BLUE-GREEN" {
				deploymentTemplate = chartRepoRepository.DEPLOYMENT_STRATEGY_BLUE_GREEN
			} else if overrideRequest.DeploymentTemplate == "CANARY" {
				deploymentTemplate = chartRepoRepository.DEPLOYMENT_STRATEGY_CANARY
			} else if overrideRequest.DeploymentTemplate == "RECREATE" {
				deploymentTemplate = chartRepoRepository.DEPLOYMENT_STRATEGY_RECREATE
			}

			if len(deploymentTemplate) > 0 {
				_, span := otel.Tracer("orchestrator").Start(ctx, "pipelineConfigRepository.FindByStrategyAndPipelineId")
				strategy, err = impl.pipelineConfigRepository.FindByStrategyAndPipelineId(deploymentTemplate, overrideRequest.PipelineId)
				span.End()
			} else {
				_, span := otel.Tracer("orchestrator").Start(ctx, "pipelineConfigRepository.GetDefaultStrategyByPipelineId")
				strategy, err = impl.pipelineConfigRepository.GetDefaultStrategyByPipelineId(overrideRequest.PipelineId)
				span.End()
			}
		}
		if err != nil && errors3.IsNotFound(err) == false {
			impl.logger.Errorf("invalid state", "err", err, "req", strategy)
			return nil, err
		}
	}
	return strategy, nil
}

func (impl *WorkflowDagExecutorImpl) GetEnvOverrideByTriggerType(overrideRequest *bean.ValuesOverrideRequest, triggeredAt time.Time, ctx context.Context) (*chartConfig.EnvConfigOverride, error) {

	envOverride := &chartConfig.EnvConfigOverride{}

	var err error
	if overrideRequest.DeploymentWithConfig == bean.DEPLOYMENT_CONFIG_TYPE_SPECIFIC_TRIGGER {
		_, span := otel.Tracer("orchestrator").Start(ctx, "deploymentTemplateHistoryRepository.GetHistoryByPipelineIdAndWfrId")
		deploymentTemplateHistory, err := impl.deploymentTemplateHistoryRepository.GetHistoryByPipelineIdAndWfrId(overrideRequest.PipelineId, overrideRequest.WfrIdForDeploymentWithSpecificTrigger)
		//VARIABLE_SNAPSHOT_GET and resolve

		span.End()
		if err != nil {
			impl.logger.Errorw("error in getting deployed deployment template history by pipelineId and wfrId", "err", err, "pipelineId", &overrideRequest, "wfrId", overrideRequest.WfrIdForDeploymentWithSpecificTrigger)
			return nil, err
		}
		templateName := deploymentTemplateHistory.TemplateName
		templateVersion := deploymentTemplateHistory.TemplateVersion
		if templateName == "Rollout Deployment" {
			templateName = ""
		}
		//getting chart_ref by id
		_, span = otel.Tracer("orchestrator").Start(ctx, "chartRefRepository.FindByVersionAndName")
		chartRef, err := impl.chartRefRepository.FindByVersionAndName(templateName, templateVersion)
		span.End()
		if err != nil {
			impl.logger.Errorw("error in getting chartRef by version and name", "err", err, "version", templateVersion, "name", templateName)
			return nil, err
		}
		//assuming that if a chartVersion is deployed then it's envConfigOverride will be available
		_, span = otel.Tracer("orchestrator").Start(ctx, "environmentConfigRepository.GetByAppIdEnvIdAndChartRefId")
		envOverride, err = impl.environmentConfigRepository.GetByAppIdEnvIdAndChartRefId(overrideRequest.AppId, overrideRequest.EnvId, chartRef.Id)
		span.End()
		if err != nil {
			impl.logger.Errorw("error in getting envConfigOverride for pipeline for specific chartVersion", "err", err, "appId", overrideRequest.AppId, "envId", overrideRequest.EnvId, "chartRefId", chartRef.Id)
			return nil, err
		}

		_, span = otel.Tracer("orchestrator").Start(ctx, "envRepository.FindById")
		env, err := impl.envRepository.FindById(envOverride.TargetEnvironment)
		span.End()
		if err != nil {
			impl.logger.Errorw("unable to find env", "err", err)
			return nil, err
		}
		envOverride.Environment = env

		//updating historical data in envConfigOverride and appMetrics flag
		envOverride.IsOverride = true
		envOverride.EnvOverrideValues = deploymentTemplateHistory.Template

		resolvedTemplate, variableMap, err := impl.getResolvedTemplateWithSnapshot(deploymentTemplateHistory.Id, envOverride.EnvOverrideValues)
		envOverride.ResolvedEnvOverrideValues = resolvedTemplate
		envOverride.VariableSnapshot = variableMap
		if err != nil {
			return envOverride, err
		}
	} else if overrideRequest.DeploymentWithConfig == bean.DEPLOYMENT_CONFIG_TYPE_LAST_SAVED {
		_, span := otel.Tracer("orchestrator").Start(ctx, "environmentConfigRepository.ActiveEnvConfigOverride")
		envOverride, err = impl.environmentConfigRepository.ActiveEnvConfigOverride(overrideRequest.AppId, overrideRequest.EnvId)

		var chart *chartRepoRepository.Chart
		span.End()
		if err != nil {
			impl.logger.Errorw("invalid state", "err", err, "req", overrideRequest)
			return nil, err
		}
		if envOverride.Id == 0 {
			_, span = otel.Tracer("orchestrator").Start(ctx, "chartRepository.FindLatestChartForAppByAppId")
			chart, err = impl.chartRepository.FindLatestChartForAppByAppId(overrideRequest.AppId)
			span.End()
			if err != nil {
				impl.logger.Errorw("invalid state", "err", err, "req", overrideRequest)
				return nil, err
			}
			_, span = otel.Tracer("orchestrator").Start(ctx, "environmentConfigRepository.FindChartByAppIdAndEnvIdAndChartRefId")
			envOverride, err = impl.environmentConfigRepository.FindChartByAppIdAndEnvIdAndChartRefId(overrideRequest.AppId, overrideRequest.EnvId, chart.ChartRefId)
			span.End()
			if err != nil && !errors3.IsNotFound(err) {
				impl.logger.Errorw("invalid state", "err", err, "req", overrideRequest)
				return nil, err
			}

			//creating new env override config
			if errors3.IsNotFound(err) || envOverride == nil {
				_, span = otel.Tracer("orchestrator").Start(ctx, "envRepository.FindById")
				environment, err := impl.envRepository.FindById(overrideRequest.EnvId)
				span.End()
				if err != nil && !util.IsErrNoRows(err) {
					return nil, err
				}
				envOverride = &chartConfig.EnvConfigOverride{
					Active:            true,
					ManualReviewed:    true,
					Status:            models.CHARTSTATUS_SUCCESS,
					TargetEnvironment: overrideRequest.EnvId,
					ChartId:           chart.Id,
					AuditLog:          sql.AuditLog{UpdatedBy: overrideRequest.UserId, UpdatedOn: triggeredAt, CreatedOn: triggeredAt, CreatedBy: overrideRequest.UserId},
					Namespace:         environment.Namespace,
					IsOverride:        false,
					EnvOverrideValues: "{}",
					Latest:            false,
					IsBasicViewLocked: chart.IsBasicViewLocked,
					CurrentViewEditor: chart.CurrentViewEditor,
				}
				_, span = otel.Tracer("orchestrator").Start(ctx, "environmentConfigRepository.Save")
				err = impl.environmentConfigRepository.Save(envOverride)
				span.End()
				if err != nil {
					impl.logger.Errorw("error in creating envconfig", "data", envOverride, "error", err)
					return nil, err
				}
			}
			envOverride.Chart = chart
		} else if envOverride.Id > 0 && !envOverride.IsOverride {
			_, span = otel.Tracer("orchestrator").Start(ctx, "chartRepository.FindLatestChartForAppByAppId")
			chart, err = impl.chartRepository.FindLatestChartForAppByAppId(overrideRequest.AppId)
			span.End()
			if err != nil {
				impl.logger.Errorw("invalid state", "err", err, "req", overrideRequest)
				return nil, err
			}
			envOverride.Chart = chart
		}

		_, span = otel.Tracer("orchestrator").Start(ctx, "envRepository.FindById")
		env, err := impl.envRepository.FindById(envOverride.TargetEnvironment)
		span.End()
		if err != nil {
			impl.logger.Errorw("unable to find env", "err", err)
			return nil, err
		}
		envOverride.Environment = env

		//VARIABLE different cases for variable resolution
		scope := resourceQualifiers.Scope{
			AppId:     overrideRequest.AppId,
			EnvId:     overrideRequest.EnvId,
			ClusterId: overrideRequest.ClusterId,
			SystemMetadata: &resourceQualifiers.SystemMetadata{
				EnvironmentName: env.Name,
				ClusterName:     env.Cluster.ClusterName,
				Namespace:       env.Namespace,
				AppName:         overrideRequest.AppName,
				Image:           overrideRequest.Image,
				ImageTag:        util3.GetImageTagFromImage(overrideRequest.Image),
			},
		}

		if envOverride.IsOverride {

			resolvedTemplate, variableMap, err := impl.extractVariablesAndResolveTemplate(scope, envOverride.EnvOverrideValues, repository5.Entity{
				EntityType: repository5.EntityTypeDeploymentTemplateEnvLevel,
				EntityId:   envOverride.Id,
			})
			envOverride.ResolvedEnvOverrideValues = resolvedTemplate
			envOverride.VariableSnapshot = variableMap
			if err != nil {
				return envOverride, err
			}

		} else {
			resolvedTemplate, variableMap, err := impl.extractVariablesAndResolveTemplate(scope, chart.GlobalOverride, repository5.Entity{
				EntityType: repository5.EntityTypeDeploymentTemplateAppLevel,
				EntityId:   chart.Id,
			})
			envOverride.Chart.ResolvedGlobalOverride = resolvedTemplate
			envOverride.VariableSnapshot = variableMap
			if err != nil {
				return envOverride, err
			}

		}
	}

	return envOverride, nil
}

func (impl *WorkflowDagExecutorImpl) GetAppMetricsByTriggerType(overrideRequest *bean.ValuesOverrideRequest, ctx context.Context) (bool, error) {

	var appMetrics bool
	if overrideRequest.DeploymentWithConfig == bean.DEPLOYMENT_CONFIG_TYPE_SPECIFIC_TRIGGER {
		_, span := otel.Tracer("orchestrator").Start(ctx, "deploymentTemplateHistoryRepository.GetHistoryByPipelineIdAndWfrId")
		deploymentTemplateHistory, err := impl.deploymentTemplateHistoryRepository.GetHistoryByPipelineIdAndWfrId(overrideRequest.PipelineId, overrideRequest.WfrIdForDeploymentWithSpecificTrigger)
		span.End()
		if err != nil {
			impl.logger.Errorw("error in getting deployed deployment template history by pipelineId and wfrId", "err", err, "pipelineId", &overrideRequest, "wfrId", overrideRequest.WfrIdForDeploymentWithSpecificTrigger)
			return appMetrics, err
		}
		appMetrics = deploymentTemplateHistory.IsAppMetricsEnabled

	} else if overrideRequest.DeploymentWithConfig == bean.DEPLOYMENT_CONFIG_TYPE_LAST_SAVED {
		_, span := otel.Tracer("orchestrator").Start(ctx, "appLevelMetricsRepository.FindByAppId")
		appLevelMetrics, err := impl.appLevelMetricsRepository.FindByAppId(overrideRequest.AppId)
		span.End()
		if err != nil && !util.IsErrNoRows(err) {
			impl.logger.Errorw("err", err)
			return appMetrics, &util.ApiError{InternalMessage: "unable to fetch app level metrics flag"}
		}
		appMetrics = appLevelMetrics.AppMetrics

		_, span = otel.Tracer("orchestrator").Start(ctx, "envLevelMetricsRepository.FindByAppIdAndEnvId")
		envLevelMetrics, err := impl.envLevelMetricsRepository.FindByAppIdAndEnvId(overrideRequest.AppId, overrideRequest.EnvId)
		span.End()
		if err != nil && !util.IsErrNoRows(err) {
			impl.logger.Errorw("err", err)
			return appMetrics, &util.ApiError{InternalMessage: "unable to fetch env level metrics flag"}
		}
		if envLevelMetrics.Id != 0 && envLevelMetrics.AppMetrics != nil {
			appMetrics = *envLevelMetrics.AppMetrics
		}
	}
	return appMetrics, nil
}

func (impl *WorkflowDagExecutorImpl) getDbMigrationOverride(overrideRequest *bean.ValuesOverrideRequest, artifact *repository.CiArtifact, isRollback bool) (overrideJson []byte, err error) {
	if isRollback {
		return nil, fmt.Errorf("rollback not supported ye")
	}
	notConfigured := false
	config, err := impl.dbMigrationConfigRepository.FindByPipelineId(overrideRequest.PipelineId)
	if err != nil && !util.IsErrNoRows(err) {
		impl.logger.Errorw("error in fetching pipeline override config", "req", overrideRequest, "err", err)
		return nil, err
	} else if util.IsErrNoRows(err) {
		notConfigured = true
	}
	envVal := &EnvironmentOverride{}
	if notConfigured {
		impl.logger.Warnw("no active db migration found", "pipeline", overrideRequest.PipelineId)
		envVal.Enabled = false
	} else {
		materialInfos, err := artifact.ParseMaterialInfo()
		if err != nil {
			return nil, err
		}

		hash, ok := materialInfos[config.GitMaterial.Url]
		if !ok {
			impl.logger.Errorf("wrong url map ", "map", materialInfos, "url", config.GitMaterial.Url)
			return nil, fmt.Errorf("configured url not found in material %s", config.GitMaterial.Url)
		}

		envVal.Enabled = true
		if config.GitMaterial.GitProvider.AuthMode != repository.AUTH_MODE_USERNAME_PASSWORD &&
			config.GitMaterial.GitProvider.AuthMode != repository.AUTH_MODE_ACCESS_TOKEN &&
			config.GitMaterial.GitProvider.AuthMode != repository.AUTH_MODE_ANONYMOUS {
			return nil, fmt.Errorf("auth mode %s not supported for migration", config.GitMaterial.GitProvider.AuthMode)
		}
		envVal.appendEnvironmentVariable("GIT_REPO_URL", config.GitMaterial.Url)
		envVal.appendEnvironmentVariable("GIT_USER", config.GitMaterial.GitProvider.UserName)
		var password string
		if config.GitMaterial.GitProvider.AuthMode == repository.AUTH_MODE_USERNAME_PASSWORD {
			password = config.GitMaterial.GitProvider.Password
		} else {
			password = config.GitMaterial.GitProvider.AccessToken
		}
		envVal.appendEnvironmentVariable("GIT_AUTH_TOKEN", password)
		// parse git-tag not required
		//envVal.appendEnvironmentVariable("GIT_TAG", "")
		envVal.appendEnvironmentVariable("GIT_HASH", hash)
		envVal.appendEnvironmentVariable("SCRIPT_LOCATION", config.ScriptSource)
		envVal.appendEnvironmentVariable("DB_TYPE", string(config.DbConfig.Type))
		envVal.appendEnvironmentVariable("DB_USER_NAME", config.DbConfig.UserName)
		envVal.appendEnvironmentVariable("DB_PASSWORD", config.DbConfig.Password)
		envVal.appendEnvironmentVariable("DB_HOST", config.DbConfig.Host)
		envVal.appendEnvironmentVariable("DB_PORT", config.DbConfig.Port)
		envVal.appendEnvironmentVariable("DB_NAME", config.DbConfig.DbName)
		//Will be used for rollback don't delete it
		//envVal.appendEnvironmentVariable("MIGRATE_TO_VERSION", strconv.Itoa(overrideRequest.TargetDbVersion))
	}
	dbMigrationConfig := map[string]interface{}{"dbMigrationConfig": envVal}
	confByte, err := json.Marshal(dbMigrationConfig)
	if err != nil {
		return nil, err
	}
	return confByte, nil
}

func (impl *WorkflowDagExecutorImpl) getConfigMapAndSecretJsonV2(appId int, envId int, pipelineId int, chartVersion string, deploymentWithConfig bean.DeploymentConfigurationType, wfrIdForDeploymentWithSpecificTrigger int) ([]byte, error) {

	var configMapJson string
	var secretDataJson string
	var configMapJsonApp string
	var secretDataJsonApp string
	var configMapJsonEnv string
	var secretDataJsonEnv string
	var err error
	//var configMapJsonPipeline string
	//var secretDataJsonPipeline string

	merged := []byte("{}")
	if deploymentWithConfig == bean.DEPLOYMENT_CONFIG_TYPE_LAST_SAVED {
		configMapA, err := impl.configMapRepository.GetByAppIdAppLevel(appId)
		if err != nil && pg.ErrNoRows != err {
			return []byte("{}"), err
		}
		if configMapA != nil && configMapA.Id > 0 {
			configMapJsonApp = configMapA.ConfigMapData
			secretDataJsonApp = configMapA.SecretData
		}
		configMapE, err := impl.configMapRepository.GetByAppIdAndEnvIdEnvLevel(appId, envId)
		if err != nil && pg.ErrNoRows != err {
			return []byte("{}"), err
		}
		if configMapE != nil && configMapE.Id > 0 {
			configMapJsonEnv = configMapE.ConfigMapData
			secretDataJsonEnv = configMapE.SecretData
		}
	} else if deploymentWithConfig == bean.DEPLOYMENT_CONFIG_TYPE_SPECIFIC_TRIGGER {
		//fetching history and setting envLevelConfig and not appLevelConfig because history already contains merged appLevel and envLevel configs
		configMapHistory, err := impl.configMapHistoryRepository.GetHistoryByPipelineIdAndWfrId(pipelineId, wfrIdForDeploymentWithSpecificTrigger, repository3.CONFIGMAP_TYPE)
		if err != nil {
			impl.logger.Errorw("error in getting config map history config by pipelineId and wfrId ", "err", err, "pipelineId", pipelineId, "wfrid", wfrIdForDeploymentWithSpecificTrigger)
			return []byte("{}"), err
		}
		configMapJsonEnv = configMapHistory.Data
		secretHistory, err := impl.configMapHistoryRepository.GetHistoryByPipelineIdAndWfrId(pipelineId, wfrIdForDeploymentWithSpecificTrigger, repository3.SECRET_TYPE)
		if err != nil {
			impl.logger.Errorw("error in getting config map history config by pipelineId and wfrId ", "err", err, "pipelineId", pipelineId, "wfrid", wfrIdForDeploymentWithSpecificTrigger)
			return []byte("{}"), err
		}
		secretDataJsonEnv = secretHistory.Data
	}
	configMapJson, err = impl.mergeUtil.ConfigMapMerge(configMapJsonApp, configMapJsonEnv)
	if err != nil {
		return []byte("{}"), err
	}
	chartMajorVersion, chartMinorVersion, err := util4.ExtractChartVersion(chartVersion)
	if err != nil {
		impl.logger.Errorw("chart version parsing", "err", err)
		return []byte("{}"), err
	}
	secretDataJson, err = impl.mergeUtil.ConfigSecretMerge(secretDataJsonApp, secretDataJsonEnv, chartMajorVersion, chartMinorVersion, false)
	if err != nil {
		return []byte("{}"), err
	}
	configResponseR := bean.ConfigMapRootJson{}
	configResponse := bean.ConfigMapJson{}
	if configMapJson != "" {
		err = json.Unmarshal([]byte(configMapJson), &configResponse)
		if err != nil {
			return []byte("{}"), err
		}
	}
	configResponseR.ConfigMapJson = configResponse
	secretResponseR := bean.ConfigSecretRootJson{}
	secretResponse := bean.ConfigSecretJson{}
	if configMapJson != "" {
		err = json.Unmarshal([]byte(secretDataJson), &secretResponse)
		if err != nil {
			return []byte("{}"), err
		}
	}
	secretResponseR.ConfigSecretJson = secretResponse

	configMapByte, err := json.Marshal(configResponseR)
	if err != nil {
		return []byte("{}"), err
	}
	secretDataByte, err := json.Marshal(secretResponseR)
	if err != nil {
		return []byte("{}"), err
	}

	merged, err = impl.mergeUtil.JsonPatch(configMapByte, secretDataByte)
	if err != nil {
		return []byte("{}"), err
	}
	return merged, nil
}

func (impl *WorkflowDagExecutorImpl) savePipelineOverride(overrideRequest *bean.ValuesOverrideRequest, envOverrideId int, triggeredAt time.Time) (override *chartConfig.PipelineOverride, err error) {
	currentReleaseNo, err := impl.pipelineOverrideRepository.GetCurrentPipelineReleaseCounter(overrideRequest.PipelineId)
	if err != nil {
		return nil, err
	}
	po := &chartConfig.PipelineOverride{
		EnvConfigOverrideId:    envOverrideId,
		Status:                 models.CHARTSTATUS_NEW,
		PipelineId:             overrideRequest.PipelineId,
		CiArtifactId:           overrideRequest.CiArtifactId,
		PipelineReleaseCounter: currentReleaseNo + 1,
		CdWorkflowId:           overrideRequest.CdWorkflowId,
		AuditLog:               sql.AuditLog{CreatedBy: overrideRequest.UserId, CreatedOn: triggeredAt, UpdatedOn: triggeredAt, UpdatedBy: overrideRequest.UserId},
		DeploymentType:         overrideRequest.DeploymentType,
	}

	err = impl.pipelineOverrideRepository.Save(po)
	if err != nil {
		return nil, err
	}
	err = impl.checkAndFixDuplicateReleaseNo(po)
	if err != nil {
		impl.logger.Errorw("error in checking release no duplicacy", "pipeline", po, "err", err)
		return nil, err
	}
	return po, nil
}

func (impl *WorkflowDagExecutorImpl) getReleaseOverride(envOverride *chartConfig.EnvConfigOverride, overrideRequest *bean.ValuesOverrideRequest, artifact *repository.CiArtifact, pipelineOverride *chartConfig.PipelineOverride, strategy *chartConfig.PipelineStrategy, appMetrics *bool) (releaseOverride string, err error) {

	artifactImage := artifact.Image
	imageTag := strings.Split(artifactImage, ":")

	imageTagLen := len(imageTag)

	imageName := ""

	for i := 0; i < imageTagLen-1; i++ {
		if i != imageTagLen-2 {
			imageName = imageName + imageTag[i] + ":"
		} else {
			imageName = imageName + imageTag[i]
		}
	}

	appId := strconv.Itoa(overrideRequest.AppId)
	envId := strconv.Itoa(overrideRequest.EnvId)

	deploymentStrategy := ""
	if strategy != nil {
		deploymentStrategy = string(strategy.Strategy)
	}
	releaseAttribute := app.ReleaseAttributes{
		Name:           imageName,
		Tag:            imageTag[imageTagLen-1],
		PipelineName:   overrideRequest.PipelineName,
		ReleaseVersion: strconv.Itoa(pipelineOverride.PipelineReleaseCounter),
		DeploymentType: deploymentStrategy,
		App:            appId,
		Env:            envId,
		AppMetrics:     appMetrics,
	}
	override, err := util4.Tprintf(envOverride.Chart.ImageDescriptorTemplate, releaseAttribute)
	if err != nil {
		return "", &util.ApiError{InternalMessage: "unable to render ImageDescriptorTemplate"}
	}
	if overrideRequest.AdditionalOverride != nil {
		userOverride, err := overrideRequest.AdditionalOverride.MarshalJSON()
		if err != nil {
			return "", err
		}
		data, err := impl.mergeUtil.JsonPatch(userOverride, []byte(override))
		if err != nil {
			return "", err
		}
		override = string(data)
	}
	return override, nil
}

func (impl *WorkflowDagExecutorImpl) mergeAndSave(envOverride *chartConfig.EnvConfigOverride,
	overrideRequest *bean.ValuesOverrideRequest,
	dbMigrationOverride []byte,
	artifact *repository.CiArtifact,
	pipeline *pipelineConfig.Pipeline, configMapJson, appLabelJsonByte []byte, strategy *chartConfig.PipelineStrategy, ctx context.Context,
	triggeredAt time.Time, deployedBy int32, appMetrics *bool) (releaseId int, overrideId int, mergedValues string, err error) {

	//register release , obtain release id TODO: populate releaseId to template
	override, err := impl.savePipelineOverride(overrideRequest, envOverride.Id, triggeredAt)
	if err != nil {
		return 0, 0, "", err
	}
	//TODO: check status and apply lock
	overrideJson, err := impl.getReleaseOverride(envOverride, overrideRequest, artifact, override, strategy, appMetrics)
	if err != nil {
		return 0, 0, "", err
	}

	//merge three values on the fly
	//ordering is important here
	//global < environment < db< release
	var merged []byte
	if !envOverride.IsOverride {
		merged, err = impl.mergeUtil.JsonPatch([]byte("{}"), []byte(envOverride.Chart.GlobalOverride))
		if err != nil {
			return 0, 0, "", err
		}
	} else {
		merged, err = impl.mergeUtil.JsonPatch([]byte("{}"), []byte(envOverride.EnvOverrideValues))
		if err != nil {
			return 0, 0, "", err
		}
	}

	//pipeline override here comes from pipeline strategy table
	if strategy != nil && len(strategy.Config) > 0 {
		merged, err = impl.mergeUtil.JsonPatch(merged, []byte(strategy.Config))
		if err != nil {
			return 0, 0, "", err
		}
	}
	merged, err = impl.mergeUtil.JsonPatch(merged, dbMigrationOverride)
	if err != nil {
		return 0, 0, "", err
	}
	merged, err = impl.mergeUtil.JsonPatch(merged, []byte(overrideJson))
	if err != nil {
		return 0, 0, "", err
	}

	if configMapJson != nil {
		merged, err = impl.mergeUtil.JsonPatch(merged, configMapJson)
		if err != nil {
			return 0, 0, "", err
		}
	}

	if appLabelJsonByte != nil {
		merged, err = impl.mergeUtil.JsonPatch(merged, appLabelJsonByte)
		if err != nil {
			return 0, 0, "", err
		}
	}

	appName := fmt.Sprintf("%s-%s", pipeline.App.AppName, envOverride.Environment.Name)
	merged = impl.autoscalingCheckBeforeTrigger(ctx, appName, envOverride.Namespace, merged, overrideRequest)

	_, span := otel.Tracer("orchestrator").Start(ctx, "dockerRegistryIpsConfigService.HandleImagePullSecretOnApplicationDeployment")
	// handle image pull secret if access given
	merged, err = impl.dockerRegistryIpsConfigService.HandleImagePullSecretOnApplicationDeployment(envOverride.Environment, pipeline.CiPipelineId, merged)
	span.End()
	if err != nil {
		return 0, 0, "", err
	}

	commitHash := ""
	commitTime := time.Time{}
	if util.IsAcdApp(pipeline.DeploymentAppType) {
		chartRepoName := impl.chartTemplateService.GetGitOpsRepoNameFromUrl(envOverride.Chart.GitRepoUrl)
		_, span = otel.Tracer("orchestrator").Start(ctx, "chartTemplateService.GetUserEmailIdAndNameForGitOpsCommit")
		//getting username & emailId for commit author data
		userEmailId, userName := impl.chartTemplateService.GetUserEmailIdAndNameForGitOpsCommit(overrideRequest.UserId)
		span.End()
		chartGitAttr := &util.ChartConfig{
			FileName:       fmt.Sprintf("_%d-values.yaml", envOverride.TargetEnvironment),
			FileContent:    string(merged),
			ChartName:      envOverride.Chart.ChartName,
			ChartLocation:  envOverride.Chart.ChartLocation,
			ChartRepoName:  chartRepoName,
			ReleaseMessage: fmt.Sprintf("release-%d-env-%d ", override.Id, envOverride.TargetEnvironment),
			UserName:       userName,
			UserEmailId:    userEmailId,
		}
		gitOpsConfigBitbucket, err := impl.gitOpsConfigRepository.GetGitOpsConfigByProvider(util.BITBUCKET_PROVIDER)
		if err != nil {
			if err == pg.ErrNoRows {
				gitOpsConfigBitbucket.BitBucketWorkspaceId = ""
			} else {
				return 0, 0, "", err
			}
		}
		gitOpsConfig := &bean.GitOpsConfigDto{BitBucketWorkspaceId: gitOpsConfigBitbucket.BitBucketWorkspaceId}
		_, span = otel.Tracer("orchestrator").Start(ctx, "gitFactory.Client.CommitValues")
		commitHash, commitTime, err = impl.gitFactory.Client.CommitValues(chartGitAttr, gitOpsConfig)
		span.End()
		if err != nil {
			impl.logger.Errorw("error in git commit", "err", err)
			return 0, 0, "", err
		}
	}
	if commitTime.IsZero() {
		commitTime = time.Now()
	}
	pipelineOverride := &chartConfig.PipelineOverride{
		Id:                     override.Id,
		GitHash:                commitHash,
		CommitTime:             commitTime,
		EnvConfigOverrideId:    envOverride.Id,
		PipelineOverrideValues: overrideJson,
		PipelineId:             overrideRequest.PipelineId,
		CiArtifactId:           overrideRequest.CiArtifactId,
		PipelineMergedValues:   string(merged),
		AuditLog:               sql.AuditLog{UpdatedOn: triggeredAt, UpdatedBy: deployedBy},
	}
	_, span = otel.Tracer("orchestrator").Start(ctx, "pipelineOverrideRepository.Update")
	err = impl.pipelineOverrideRepository.Update(pipelineOverride)
	span.End()
	if err != nil {
		return 0, 0, "", err
	}
	mergedValues = string(merged)
	return override.PipelineReleaseCounter, override.Id, mergedValues, nil
}

func (impl *WorkflowDagExecutorImpl) mergeOverrideValues(envOverride *chartConfig.EnvConfigOverride,
	dbMigrationOverride []byte,
	releaseOverrideJson string,
	configMapJson []byte,
	appLabelJsonByte []byte,
	strategy *chartConfig.PipelineStrategy,
) (mergedValues []byte, err error) {

	//merge three values on the fly
	//ordering is important here
	//global < environment < db< release
	var merged []byte
	if !envOverride.IsOverride {
		merged, err = impl.mergeUtil.JsonPatch([]byte("{}"), []byte(envOverride.Chart.ResolvedGlobalOverride))
		if err != nil {
			return nil, err
		}
	} else {
		merged, err = impl.mergeUtil.JsonPatch([]byte("{}"), []byte(envOverride.ResolvedEnvOverrideValues))
		if err != nil {
			return nil, err
		}
	}
	if strategy != nil && len(strategy.Config) > 0 {
		merged, err = impl.mergeUtil.JsonPatch(merged, []byte(strategy.Config))
		if err != nil {
			return nil, err
		}
	}
	merged, err = impl.mergeUtil.JsonPatch(merged, dbMigrationOverride)
	if err != nil {
		return nil, err
	}
	merged, err = impl.mergeUtil.JsonPatch(merged, []byte(releaseOverrideJson))
	if err != nil {
		return nil, err
	}
	if configMapJson != nil {
		merged, err = impl.mergeUtil.JsonPatch(merged, configMapJson)
		if err != nil {
			return nil, err
		}
	}
	if appLabelJsonByte != nil {
		merged, err = impl.mergeUtil.JsonPatch(merged, appLabelJsonByte)
		if err != nil {
			return nil, err
		}
	}
	return merged, nil
}

func (impl *WorkflowDagExecutorImpl) autoscalingCheckBeforeTrigger(ctx context.Context, appName string, namespace string, merged []byte, overrideRequest *bean.ValuesOverrideRequest) []byte {
	var appId = overrideRequest.AppId
	pipelineId := overrideRequest.PipelineId
	var appDeploymentType = overrideRequest.DeploymentAppType
	var clusterId = overrideRequest.ClusterId
	deploymentType := overrideRequest.DeploymentType
	templateMap := make(map[string]interface{})
	err := json.Unmarshal(merged, &templateMap)
	if err != nil {
		return merged
	}

	hpaResourceRequest := impl.getAutoScalingReplicaCount(templateMap, appName)
	impl.logger.Debugw("autoscalingCheckBeforeTrigger", "hpaResourceRequest", hpaResourceRequest)
	if hpaResourceRequest.IsEnable {

		resourceManifest := make(map[string]interface{})
		if util.IsAcdApp(appDeploymentType) {
			query := &application.ApplicationResourceRequest{
				Name:         &appName,
				Version:      &hpaResourceRequest.Version,
				Group:        &hpaResourceRequest.Group,
				Kind:         &hpaResourceRequest.Kind,
				ResourceName: &hpaResourceRequest.ResourceName,
				Namespace:    &namespace,
			}
			recv, err := impl.acdClient.GetResource(ctx, query)
			impl.logger.Debugw("resource manifest get replica count", "response", recv)
			if err != nil {
				impl.logger.Errorw("ACD Get Resource API Failed", "err", err)
				middleware.AcdGetResourceCounter.WithLabelValues(strconv.Itoa(appId), namespace, appName).Inc()
				return merged
			}
			if recv != nil && len(*recv.Manifest) > 0 {
				err := json.Unmarshal([]byte(*recv.Manifest), &resourceManifest)
				if err != nil {
					impl.logger.Errorw("unmarshal failed for hpa check", "err", err)
					return merged
				}
			}
		} else {
			version := "v2beta2"
			k8sResource, err := impl.k8sCommonService.GetResource(ctx, &k8s.ResourceRequestBean{ClusterId: clusterId,
				K8sRequest: &util5.K8sRequestBean{ResourceIdentifier: util5.ResourceIdentifier{Name: hpaResourceRequest.ResourceName,
					Namespace: namespace, GroupVersionKind: schema.GroupVersionKind{Group: hpaResourceRequest.Group, Kind: hpaResourceRequest.Kind, Version: version}}}})
			if err != nil {
				impl.logger.Errorw("error occurred while fetching resource for app", "resourceName", hpaResourceRequest.ResourceName, "err", err)
				return merged
			}
			resourceManifest = k8sResource.Manifest.Object
		}
		if len(resourceManifest) > 0 {
			statusMap := resourceManifest["status"].(map[string]interface{})
			currentReplicaVal := statusMap["currentReplicas"]
			currentReplicaCount, err := util4.ParseFloatNumber(currentReplicaVal)
			if err != nil {
				impl.logger.Errorw("error occurred while parsing replica count", "currentReplicas", currentReplicaVal, "err", err)
				return merged
			}

			reqReplicaCount := impl.fetchRequiredReplicaCount(currentReplicaCount, hpaResourceRequest.ReqMaxReplicas, hpaResourceRequest.ReqMinReplicas)
			templateMap["replicaCount"] = reqReplicaCount
			merged, err = json.Marshal(&templateMap)
			if err != nil {
				impl.logger.Errorw("marshaling failed for hpa check", "err", err)
				return merged
			}
		}
	} else {
		impl.logger.Errorw("autoscaling is not enabled", "pipelineId", pipelineId)
	}

	//check for custom chart support
	if autoscalingEnabledPath, ok := templateMap[bean2.CustomAutoScalingEnabledPathKey]; ok {
		if deploymentType == models.DEPLOYMENTTYPE_STOP {
			merged, err = impl.setScalingValues(templateMap, bean2.CustomAutoScalingEnabledPathKey, merged, false)
			if err != nil {
				return merged
			}
			merged, err = impl.setScalingValues(templateMap, bean2.CustomAutoscalingReplicaCountPathKey, merged, 0)
			if err != nil {
				return merged
			}
		} else {
			autoscalingEnabled := false
			autoscalingEnabledValue := gjson.Get(string(merged), autoscalingEnabledPath.(string)).Value()
			if val, ok := autoscalingEnabledValue.(bool); ok {
				autoscalingEnabled = val
			}
			if autoscalingEnabled {
				// extract replica count, min, max and check for required value
				replicaCount, err := impl.getReplicaCountFromCustomChart(templateMap, merged)
				if err != nil {
					return merged
				}
				merged, err = impl.setScalingValues(templateMap, bean2.CustomAutoscalingReplicaCountPathKey, merged, replicaCount)
				if err != nil {
					return merged
				}
			}
		}
	}

	return merged
}

func (impl *WorkflowDagExecutorImpl) updateArgoPipeline(appId int, pipelineName string, envOverride *chartConfig.EnvConfigOverride, ctx context.Context) (bool, error) {
	//repo has been registered while helm create
	if ctx == nil {
		impl.logger.Errorw("err in syncing ACD, ctx is NULL", "pipelineName", pipelineName)
		return false, nil
	}
	app, err := impl.appRepository.FindById(appId)
	if err != nil {
		impl.logger.Errorw("no app found ", "err", err)
		return false, err
	}
	envModel, err := impl.envRepository.FindById(envOverride.TargetEnvironment)
	if err != nil {
		return false, err
	}
	argoAppName := fmt.Sprintf("%s-%s", app.AppName, envModel.Name)
	impl.logger.Infow("received payload, updateArgoPipeline", "appId", appId, "pipelineName", pipelineName, "envId", envOverride.TargetEnvironment, "argoAppName", argoAppName, "context", ctx)
	application3, err := impl.acdClient.Get(ctx, &application.ApplicationQuery{Name: &argoAppName})
	if err != nil {
		impl.logger.Errorw("no argo app exists", "app", argoAppName, "pipeline", pipelineName)
		return false, err
	}
	//if status, ok:=status.FromError(err);ok{
	appStatus, _ := status2.FromError(err)

	if appStatus.Code() == codes.OK {
		impl.logger.Debugw("argo app exists", "app", argoAppName, "pipeline", pipelineName)
		if application3.Spec.Source.Path != envOverride.Chart.ChartLocation || application3.Spec.Source.TargetRevision != "master" {
			patchReq := v1alpha1.Application{Spec: v1alpha1.ApplicationSpec{Source: v1alpha1.ApplicationSource{Path: envOverride.Chart.ChartLocation, RepoURL: envOverride.Chart.GitRepoUrl, TargetRevision: "master"}}}
			reqbyte, err := json.Marshal(patchReq)
			if err != nil {
				impl.logger.Errorw("error in creating patch", "err", err)
			}
			reqString := string(reqbyte)
			patchType := "merge"
			_, err = impl.acdClient.Patch(ctx, &application.ApplicationPatchRequest{Patch: &reqString, Name: &argoAppName, PatchType: &patchType})
			if err != nil {
				impl.logger.Errorw("error in creating argo pipeline ", "name", pipelineName, "patch", string(reqbyte), "err", err)
				return false, err
			}
			impl.logger.Debugw("pipeline update req ", "res", patchReq)
		} else {
			impl.logger.Debug("pipeline no need to update ")
		}
		// Doing normal refresh to avoid the sync delay in argo-cd.
		err2 := impl.argoClientWrapperService.GetArgoAppWithNormalRefresh(ctx, argoAppName)
		if err2 != nil {
			impl.logger.Errorw("error in getting argo application with normal refresh", "argoAppName", argoAppName, "pipelineName", pipelineName)
		}
		return true, nil
	} else if appStatus.Code() == codes.NotFound {
		impl.logger.Errorw("argo app not found", "app", argoAppName, "pipeline", pipelineName)
		return false, nil
	} else {
		impl.logger.Errorw("err in checking application on gocd", "err", err, "pipeline", pipelineName)
		return false, err
	}
}

func (impl *WorkflowDagExecutorImpl) getValuesFileForEnv(environmentId int) string {
	return fmt.Sprintf("_%d-values.yaml", environmentId) //-{envId}-values.yaml
}

func (impl *WorkflowDagExecutorImpl) updatePipeline(pipeline *pipelineConfig.Pipeline, userId int32) (bool, error) {
	err := impl.pipelineRepository.SetDeploymentAppCreatedInPipeline(true, pipeline.Id, userId)
	if err != nil {
		impl.logger.Errorw("error on updating cd pipeline for setting deployment app created", "err", err)
		return false, err
	}
	return true, nil
}

// helmInstallReleaseWithCustomChart performs helm install with custom chart
func (impl *WorkflowDagExecutorImpl) helmInstallReleaseWithCustomChart(ctx context.Context, releaseIdentifier *client2.ReleaseIdentifier, referenceChartByte []byte, valuesYaml string) (*client2.HelmInstallCustomResponse, error) {

	helmInstallRequest := client2.HelmInstallCustomRequest{
		ValuesYaml:        valuesYaml,
		ChartContent:      &client2.ChartContent{Content: referenceChartByte},
		ReleaseIdentifier: releaseIdentifier,
	}

	// Request exec
	return impl.helmAppClient.InstallReleaseWithCustomChart(ctx, &helmInstallRequest)
}

func (impl *WorkflowDagExecutorImpl) getResolvedTemplateWithSnapshot(deploymentTemplateHistoryId int, template string) (string, map[string]string, error) {

	variableSnapshotMap := make(map[string]string)
	reference := repository5.HistoryReference{
		HistoryReferenceId:   deploymentTemplateHistoryId,
		HistoryReferenceType: repository5.HistoryReferenceTypeDeploymentTemplate,
	}
	variableSnapshot, err := impl.variableSnapshotHistoryService.GetVariableHistoryForReferences([]repository5.HistoryReference{reference})
	if err != nil {
		return template, variableSnapshotMap, err
	}

	if _, ok := variableSnapshot[reference]; !ok {
		return template, variableSnapshotMap, nil
	}

	err = json.Unmarshal(variableSnapshot[reference].VariableSnapshot, &variableSnapshotMap)
	if err != nil {
		return template, variableSnapshotMap, err
	}

	if len(variableSnapshotMap) == 0 {
		return template, variableSnapshotMap, nil
	}
	scopedVariableData := parsers.GetScopedVarData(variableSnapshotMap, make(map[string]bool), true)
	request := parsers.VariableParserRequest{Template: template, TemplateType: parsers.JsonVariableTemplate, Variables: scopedVariableData}
	parserResponse := impl.variableTemplateParser.ParseTemplate(request)
	err = parserResponse.Error
	if err != nil {
		return template, variableSnapshotMap, err
	}
	resolvedTemplate := parserResponse.ResolvedTemplate
	return resolvedTemplate, variableSnapshotMap, nil
}

func (impl *WorkflowDagExecutorImpl) extractVariablesAndResolveTemplate(scope resourceQualifiers.Scope, template string, entity repository5.Entity) (string, map[string]string, error) {

	variableMap := make(map[string]string)
	entityToVariables, err := impl.variableEntityMappingService.GetAllMappingsForEntities([]repository5.Entity{entity})
	if err != nil {
		return template, variableMap, err
	}

	if vars, ok := entityToVariables[entity]; !ok || len(vars) == 0 {
		return template, variableMap, nil
	}

	// pre-populating variable map with variable so that the variables which don't have any resolved data
	// is saved in snapshot
	for _, variable := range entityToVariables[entity] {
		variableMap[variable] = impl.scopedVariableService.GetFormattedVariableForName(variable)
	}

	scopedVariables, err := impl.scopedVariableService.GetScopedVariables(scope, entityToVariables[entity], true)
	if err != nil {
		return template, variableMap, err
	}

	for _, variable := range scopedVariables {
		variableMap[variable.VariableName] = variable.VariableValue.StringValue()
	}

	parserRequest := parsers.VariableParserRequest{Template: template, Variables: scopedVariables, TemplateType: parsers.JsonVariableTemplate}
	parserResponse := impl.variableTemplateParser.ParseTemplate(parserRequest)
	err = parserResponse.Error
	if err != nil {
		return template, variableMap, err
	}

	resolvedTemplate := parserResponse.ResolvedTemplate
	return resolvedTemplate, variableMap, nil
}

type EnvironmentOverride struct {
	Enabled   bool        `json:"enabled"`
	EnvValues []*KeyValue `json:"envValues"`
}

type KeyValue struct {
	Key   string `json:"key"`
	Value string `json:"value"`
}

func (conf *EnvironmentOverride) appendEnvironmentVariable(key, value string) {
	item := &KeyValue{Key: key, Value: value}
	conf.EnvValues = append(conf.EnvValues, item)
}

func (impl *WorkflowDagExecutorImpl) checkAndFixDuplicateReleaseNo(override *chartConfig.PipelineOverride) error {

	uniqueVerified := false
	retryCount := 0

	for !uniqueVerified && retryCount < 5 {
		retryCount = retryCount + 1
		overrides, err := impl.pipelineOverrideRepository.GetByPipelineIdAndReleaseNo(override.PipelineId, override.PipelineReleaseCounter)
		if err != nil {
			return err
		}
		if overrides[0].Id == override.Id {
			uniqueVerified = true
		} else {
			//duplicate might be due to concurrency, lets fix it
			currentReleaseNo, err := impl.pipelineOverrideRepository.GetCurrentPipelineReleaseCounter(override.PipelineId)
			if err != nil {
				return err
			}
			override.PipelineReleaseCounter = currentReleaseNo + 1
			err = impl.pipelineOverrideRepository.Save(override)
			if err != nil {
				return err
			}
		}
	}
	if !uniqueVerified {
		return fmt.Errorf("duplicate verification retry count exide max overrideId: %d ,count: %d", override.Id, retryCount)
	}
	return nil
}

func (impl *WorkflowDagExecutorImpl) getAutoScalingReplicaCount(templateMap map[string]interface{}, appName string) *util4.HpaResourceRequest {
	hasOverride := false
	if _, ok := templateMap[fullnameOverride]; ok {
		appNameOverride := templateMap[fullnameOverride].(string)
		if len(appNameOverride) > 0 {
			appName = appNameOverride
			hasOverride = true
		}
	}
	if !hasOverride {
		if _, ok := templateMap[nameOverride]; ok {
			nameOverride := templateMap[nameOverride].(string)
			if len(nameOverride) > 0 {
				appName = fmt.Sprintf("%s-%s", appName, nameOverride)
			}
		}
	}
	hpaResourceRequest := &util4.HpaResourceRequest{}
	hpaResourceRequest.Version = ""
	hpaResourceRequest.Group = autoscaling.ServiceName
	hpaResourceRequest.Kind = horizontalPodAutoscaler
	impl.logger.Infow("getAutoScalingReplicaCount", "hpaResourceRequest", hpaResourceRequest)
	if _, ok := templateMap[kedaAutoscaling]; ok {
		as := templateMap[kedaAutoscaling]
		asd := as.(map[string]interface{})
		if _, ok := asd[enabled]; ok {
			impl.logger.Infow("getAutoScalingReplicaCount", "hpaResourceRequest", hpaResourceRequest)
			enable := asd[enabled].(bool)
			if enable {
				hpaResourceRequest.IsEnable = enable
				hpaResourceRequest.ReqReplicaCount = templateMap[replicaCount].(float64)
				hpaResourceRequest.ReqMaxReplicas = asd["maxReplicaCount"].(float64)
				hpaResourceRequest.ReqMinReplicas = asd["minReplicaCount"].(float64)
				hpaResourceRequest.ResourceName = fmt.Sprintf("%s-%s-%s", "keda-hpa", appName, "keda")
				impl.logger.Infow("getAutoScalingReplicaCount", "hpaResourceRequest", hpaResourceRequest)
				return hpaResourceRequest
			}
		}
	}

	if _, ok := templateMap[autoscaling.ServiceName]; ok {
		as := templateMap[autoscaling.ServiceName]
		asd := as.(map[string]interface{})
		if _, ok := asd[enabled]; ok {
			enable := asd[enabled].(bool)
			if enable {
				hpaResourceRequest.IsEnable = asd[enabled].(bool)
				hpaResourceRequest.ReqReplicaCount = templateMap[replicaCount].(float64)
				hpaResourceRequest.ReqMaxReplicas = asd["MaxReplicas"].(float64)
				hpaResourceRequest.ReqMinReplicas = asd["MinReplicas"].(float64)
				hpaResourceRequest.ResourceName = fmt.Sprintf("%s-%s", appName, "hpa")
				return hpaResourceRequest
			}
		}
	}
	return hpaResourceRequest

}

func (impl *WorkflowDagExecutorImpl) fetchRequiredReplicaCount(currentReplicaCount float64, reqMaxReplicas float64, reqMinReplicas float64) float64 {
	var reqReplicaCount float64
	if currentReplicaCount <= reqMaxReplicas && currentReplicaCount >= reqMinReplicas {
		reqReplicaCount = currentReplicaCount
	} else if currentReplicaCount > reqMaxReplicas {
		reqReplicaCount = reqMaxReplicas
	} else if currentReplicaCount < reqMinReplicas {
		reqReplicaCount = reqMinReplicas
	}
	return reqReplicaCount
}

func (impl *WorkflowDagExecutorImpl) getReplicaCountFromCustomChart(templateMap map[string]interface{}, merged []byte) (float64, error) {
	autoscalingMinVal, err := impl.extractParamValue(templateMap, bean2.CustomAutoscalingMinPathKey, merged)
	if err != nil {
		return 0, err
	}
	autoscalingMaxVal, err := impl.extractParamValue(templateMap, bean2.CustomAutoscalingMaxPathKey, merged)
	if err != nil {
		return 0, err
	}
	autoscalingReplicaCountVal, err := impl.extractParamValue(templateMap, bean2.CustomAutoscalingReplicaCountPathKey, merged)
	if err != nil {
		return 0, err
	}
	return impl.fetchRequiredReplicaCount(autoscalingReplicaCountVal, autoscalingMaxVal, autoscalingMinVal), nil
}

func (impl *WorkflowDagExecutorImpl) setScalingValues(templateMap map[string]interface{}, customScalingKey string, merged []byte, value interface{}) ([]byte, error) {
	autoscalingJsonPath := templateMap[customScalingKey]
	autoscalingJsonPathKey := autoscalingJsonPath.(string)
	mergedRes, err := sjson.Set(string(merged), autoscalingJsonPathKey, value)
	if err != nil {
		impl.logger.Errorw("error occurred while setting autoscaling key", "JsonPathKey", autoscalingJsonPathKey, "err", err)
		return []byte{}, err
	}
	return []byte(mergedRes), nil
}

func (impl *WorkflowDagExecutorImpl) extractParamValue(inputMap map[string]interface{}, key string, merged []byte) (float64, error) {
	if _, ok := inputMap[key]; !ok {
		return 0, errors2.New("empty-val-err")
	}
	floatNumber, err := util4.ParseFloatNumber(gjson.Get(string(merged), inputMap[key].(string)).Value())
	if err != nil {
		impl.logger.Errorw("error occurred while parsing float number", "key", key, "err", err)
	}
	return floatNumber, err
}

func (impl *WorkflowDagExecutorImpl) PushPrePostCDManifest(cdWorklowRunnerId int, triggeredBy int32, jobHelmPackagePath string, deployType string, pipeline *pipelineConfig.Pipeline, imageTag string, ctx context.Context) error {

	manifestPushTemplate, err := impl.BuildManifestPushTemplateForPrePostCd(pipeline, cdWorklowRunnerId, triggeredBy, jobHelmPackagePath, deployType, imageTag)
	if err != nil {
		impl.logger.Errorw("error in building manifest push template for pre post cd")
		return err
	}
	manifestPushService := impl.GetManifestPushService(manifestPushTemplate.StorageType)

	manifestPushResponse := manifestPushService.PushChart(manifestPushTemplate, ctx)
	if manifestPushResponse.Error != nil {
		impl.logger.Errorw("error in pushing chart to helm repo", "err", err)
		return manifestPushResponse.Error
	}
	return nil
}

func (impl *WorkflowDagExecutorImpl) MergeDefaultValuesWithOverrideValues(overrideValues string, builtChartPath string) error {
	valuesFilePath := path.Join(builtChartPath, "values.yaml") //default values of helm chart
	defaultValues, err := ioutil.ReadFile(valuesFilePath)
	if err != nil {
		return err
	}
	defaultValuesJson, err := yaml.YAMLToJSON(defaultValues)
	if err != nil {
		return err
	}
	mergedValues, err := impl.mergeUtil.JsonPatch(defaultValuesJson, []byte(overrideValues))
	if err != nil {
		return err
	}
	mergedValuesYaml, err := yaml.JSONToYAML(mergedValues)
	if err != nil {
		return err
	}
	err = ioutil.WriteFile(valuesFilePath, mergedValuesYaml, 0600)
	if err != nil {
		return err
	}
	return err
}

func (impl *WorkflowDagExecutorImpl) BuildManifestPushTemplateForPrePostCd(pipeline *pipelineConfig.Pipeline, cdWorklowRunnerId int, triggeredBy int32, jobHelmPackagePath string, deployType string, imageTag string) (*bean4.ManifestPushTemplate, error) {

	manifestPushTemplate := &bean4.ManifestPushTemplate{
		WorkflowRunnerId:      cdWorklowRunnerId,
		AppId:                 pipeline.AppId,
		EnvironmentId:         pipeline.EnvironmentId,
		UserId:                triggeredBy,
		AppName:               pipeline.App.AppName,
		TargetEnvironmentName: pipeline.Environment.Id,
		ChartVersion:          fmt.Sprintf("%d.%d.%d-%s-%s", 1, 1, cdWorklowRunnerId, deployType, imageTag),
	}

	manifestPushConfig, err := impl.manifestPushConfigRepository.GetManifestPushConfigByAppIdAndEnvId(pipeline.AppId, pipeline.EnvironmentId)
	if err != nil && err != pg.ErrNoRows {
		impl.logger.Errorw("error in fetching manifest push config for pre/post cd", "err", err)
		return manifestPushTemplate, err
	}
	manifestPushTemplate.StorageType = manifestPushConfig.StorageType

	if manifestPushConfig != nil && manifestPushConfig.StorageType == bean2.ManifestStorageOCIHelmRepo {

		var credentialsConfig bean4.HelmRepositoryConfig
		err = json.Unmarshal([]byte(manifestPushConfig.CredentialsConfig), &credentialsConfig)
		if err != nil {
			impl.logger.Errorw("error in json unmarshal", "err", err)
			return manifestPushTemplate, err
		}
		dockerArtifactStore, err := impl.dockerArtifactStoreRepository.FindOne(credentialsConfig.ContainerRegistryName)
		if err != nil {
			impl.logger.Errorw("error in fetching artifact info", "err", err)
			return manifestPushTemplate, err
		}
		repoPath, chartName := app.GetRepoPathAndChartNameFromRepoName(credentialsConfig.RepositoryName)
		manifestPushTemplate.RepoUrl = path.Join(dockerArtifactStore.RegistryURL, repoPath)
		manifestPushTemplate.ChartName = chartName
		chartBytes, err := impl.chartTemplateService.LoadChartInBytes(jobHelmPackagePath, true, chartName, manifestPushTemplate.ChartVersion)
		if err != nil {
			return manifestPushTemplate, err
		}
		manifestPushTemplate.BuiltChartBytes = &chartBytes
		containerRegistryConfig := &bean4.ContainerRegistryConfig{
			RegistryUrl:  dockerArtifactStore.RegistryURL,
			Username:     dockerArtifactStore.Username,
			Password:     dockerArtifactStore.Password,
			Insecure:     true,
			AccessKey:    dockerArtifactStore.AWSAccessKeyId,
			SecretKey:    dockerArtifactStore.AWSSecretAccessKey,
			AwsRegion:    dockerArtifactStore.AWSRegion,
			RegistryType: string(dockerArtifactStore.RegistryType),
			RepoName:     repoPath,
		}
		for _, ociRegistryConfig := range dockerArtifactStore.OCIRegistryConfig {
			if ociRegistryConfig.RepositoryType == repository6.OCI_REGISRTY_REPO_TYPE_CHART {
				containerRegistryConfig.IsPublic = ociRegistryConfig.IsPublic
			}
		}
		manifestPushTemplate.ContainerRegistryConfig = containerRegistryConfig
	} else if manifestPushConfig.StorageType == bean2.ManifestStorageGit {
		// need to implement for git repo push
	}

	return manifestPushTemplate, nil
>>>>>>> bd213d22
}<|MERGE_RESOLUTION|>--- conflicted
+++ resolved
@@ -22,23 +22,15 @@
 	"encoding/json"
 	"errors"
 	"fmt"
-<<<<<<< HEAD
-=======
-	"github.com/argoproj/argo-cd/v2/pkg/apiclient/application"
+	application3 "github.com/argoproj/argo-cd/v2/pkg/apiclient/application"
 	"github.com/argoproj/argo-cd/v2/pkg/apis/application/v1alpha1"
 	"github.com/aws/aws-sdk-go/service/autoscaling"
->>>>>>> bd213d22
 	blob_storage "github.com/devtron-labs/common-lib-private/blob-storage"
 	util5 "github.com/devtron-labs/common-lib-private/utils/k8s"
 	"github.com/devtron-labs/common-lib-private/utils/k8s/health"
 	client2 "github.com/devtron-labs/devtron/api/helm-app"
-<<<<<<< HEAD
+	"github.com/devtron-labs/devtron/client/argocdServer"
 	"github.com/devtron-labs/devtron/client/argocdServer/application"
-	gitSensorClient "github.com/devtron-labs/devtron/client/gitSensor"
-	"github.com/devtron-labs/devtron/enterprise/pkg/resourceFilter"
-	appRepository "github.com/devtron-labs/devtron/internal/sql/repository/app"
-=======
-	"github.com/devtron-labs/devtron/client/argocdServer"
 	application2 "github.com/devtron-labs/devtron/client/argocdServer/application"
 	gitSensorClient "github.com/devtron-labs/devtron/client/gitSensor"
 	"github.com/devtron-labs/devtron/enterprise/pkg/resourceFilter"
@@ -46,7 +38,6 @@
 	appRepository "github.com/devtron-labs/devtron/internal/sql/repository/app"
 	repository6 "github.com/devtron-labs/devtron/internal/sql/repository/dockerRegistry"
 	bean4 "github.com/devtron-labs/devtron/pkg/app/bean"
->>>>>>> bd213d22
 	"github.com/devtron-labs/devtron/pkg/app/status"
 	"github.com/devtron-labs/devtron/pkg/chartRepo/repository"
 	"github.com/devtron-labs/devtron/pkg/dockerRegistry"
@@ -65,17 +56,14 @@
 	"github.com/tidwall/gjson"
 	"github.com/tidwall/sjson"
 	"go.opentelemetry.io/otel"
-<<<<<<< HEAD
-	"k8s.io/utils/strings/slices"
-=======
 	"google.golang.org/grpc/codes"
 	status2 "google.golang.org/grpc/status"
 	"io/ioutil"
 	"k8s.io/apimachinery/pkg/runtime/schema"
 	"k8s.io/helm/pkg/proto/hapi/chart"
+	"k8s.io/utils/strings/slices"
 	"path"
 	"sigs.k8s.io/yaml"
->>>>>>> bd213d22
 	"strconv"
 	"strings"
 	"sync"
@@ -166,16 +154,10 @@
 	pipelineStageRepository        repository4.PipelineStageRepository
 	pipelineStageService           PipelineStageService
 	config                         *CdConfig
-<<<<<<< HEAD
-	helmAppService                 client2.HelmAppService
 	variableSnapshotHistoryService variables.VariableSnapshotHistoryService
 	celService                     resourceFilter.CELEvaluatorService
 	resourceFilterService          resourceFilter.ResourceFilterService
 	devtronAppReleaseContextMap    map[int]DevtronAppReleaseContextType
-=======
-	variableSnapshotHistoryService variables.VariableSnapshotHistoryService
-	celService                     resourceFilter.CELEvaluatorService
-	resourceFilterService          resourceFilter.ResourceFilterService
 
 	deploymentTemplateHistoryService    history2.DeploymentTemplateHistoryService
 	configMapHistoryService             history2.ConfigMapHistoryService
@@ -211,7 +193,6 @@
 	argoClientWrapperService            argocdServer.ArgoClientWrapperService
 	scopedVariableService               variables.ScopedVariableService
 	dockerArtifactStoreRepository       repository6.DockerArtifactStoreRepository
->>>>>>> bd213d22
 }
 
 const kedaAutoscaling = "kedaAutoscaling"
@@ -321,11 +302,7 @@
 	helmRepoPushService app.HelmRepoPushService,
 	pipelineStageRepository repository4.PipelineStageRepository,
 	pipelineStageService PipelineStageService, k8sCommonService k8s.K8sCommonService,
-	helmAppService client2.HelmAppService,
 	variableSnapshotHistoryService variables.VariableSnapshotHistoryService,
-<<<<<<< HEAD
-	celService resourceFilter.CELEvaluatorService, resourceFilterService resourceFilter.ResourceFilterService) *WorkflowDagExecutorImpl {
-=======
 	celService resourceFilter.CELEvaluatorService, resourceFilterService resourceFilter.ResourceFilterService,
 	deploymentTemplateHistoryService history2.DeploymentTemplateHistoryService,
 	configMapHistoryService history2.ConfigMapHistoryService,
@@ -362,7 +339,6 @@
 	scopedVariableService variables.ScopedVariableService,
 	dockerArtifactStoreRepository repository6.DockerArtifactStoreRepository,
 ) *WorkflowDagExecutorImpl {
->>>>>>> bd213d22
 	wde := &WorkflowDagExecutorImpl{logger: Logger,
 		pipelineRepository:             pipelineRepository,
 		cdWorkflowRepository:           cdWorkflowRepository,
@@ -400,13 +376,10 @@
 		k8sCommonService:               k8sCommonService,
 		pipelineStageRepository:        pipelineStageRepository,
 		pipelineStageService:           pipelineStageService,
-		helmAppService:                 helmAppService,
 		variableSnapshotHistoryService: variableSnapshotHistoryService,
 		celService:                     celService,
 		resourceFilterService:          resourceFilterService,
-<<<<<<< HEAD
 		devtronAppReleaseContextMap:    make(map[int]DevtronAppReleaseContextType),
-=======
 
 		deploymentTemplateHistoryService:    deploymentTemplateHistoryService,
 		configMapHistoryService:             configMapHistoryService,
@@ -442,7 +415,6 @@
 		argoClientWrapperService:            argoClientWrapperService,
 		scopedVariableService:               scopedVariableService,
 		dockerArtifactStoreRepository:       dockerArtifactStoreRepository,
->>>>>>> bd213d22
 	}
 	config, err := GetCdConfig()
 	if err != nil {
@@ -520,7 +492,7 @@
 		impl.logger.Errorw("error in fetching pipeline by pipelineId", "err", err)
 		return nil, nil, err
 	}
-	impl.appService.SetPipelineFieldsInOverrideRequest(CDAsyncInstallNatsMessage.ValuesOverrideRequest, pipeline)
+	impl.SetPipelineFieldsInOverrideRequest(CDAsyncInstallNatsMessage.ValuesOverrideRequest, pipeline)
 	if CDAsyncInstallNatsMessage.ValuesOverrideRequest.DeploymentType == models.DEPLOYMENTTYPE_UNKNOWN {
 		CDAsyncInstallNatsMessage.ValuesOverrideRequest.DeploymentType = models.DEPLOYMENTTYPE_DEPLOY
 	}
@@ -711,19 +683,19 @@
 		impl.UpdateReleaseContextForPipeline(overrideRequest.PipelineId, cdWfr.Id, cancel)
 		mux.Unlock()
 		//update workflow runner status, used in app workflow view
-		err = impl.appService.UpdateCDWorkflowRunnerStatus(ctx, overrideRequest, CDAsyncInstallNatsMessage.TriggeredAt, pipelineConfig.WorkflowStarting)
+		err = impl.UpdateCDWorkflowRunnerStatus(ctx, overrideRequest, CDAsyncInstallNatsMessage.TriggeredAt, pipelineConfig.WorkflowStarting)
 		if err != nil {
 			impl.logger.Errorw("error in updating the workflow runner status, SubscribeDevtronAsyncHelmInstallRequest", "cdWfrId", cdWfr.Id, "err", err)
 			return
 		}
 		// build merged values and save PCO history for the release
-		valuesOverrideResponse, builtChartPath, err := impl.appService.BuildManifestForTrigger(overrideRequest, CDAsyncInstallNatsMessage.TriggeredAt, ctx)
+		valuesOverrideResponse, builtChartPath, err := impl.BuildManifestForTrigger(overrideRequest, CDAsyncInstallNatsMessage.TriggeredAt, ctx)
 		if err != nil {
 			return
 		}
 
 		_, span := otel.Tracer("orchestrator").Start(ctx, "appService.TriggerRelease")
-		releaseId, _, releaseErr := impl.appService.TriggerRelease(overrideRequest, valuesOverrideResponse, builtChartPath, ctx, CDAsyncInstallNatsMessage.TriggeredAt, CDAsyncInstallNatsMessage.TriggeredBy)
+		releaseId, _, releaseErr := impl.TriggerRelease(overrideRequest, valuesOverrideResponse, builtChartPath, ctx, CDAsyncInstallNatsMessage.TriggeredAt, CDAsyncInstallNatsMessage.TriggeredBy)
 		span.End()
 		if releaseErr != nil {
 			impl.handleAsyncTriggerReleaseError(releaseErr, cdWfr, overrideRequest, appIdentifier)
@@ -1109,11 +1081,7 @@
 			return err
 		}
 		if util.IsManifestPush(pipeline.DeploymentAppType) {
-<<<<<<< HEAD
-			err = impl.appService.PushPrePostCDManifest(runner.Id, triggeredBy, jobHelmPackagePath, PRE, pipeline, imageTag, ctx)
-=======
 			err = impl.PushPrePostCDManifest(runner.Id, triggeredBy, jobHelmPackagePath, PRE, pipeline, imageTag, ctx)
->>>>>>> bd213d22
 			if err != nil {
 				runner.Status = pipelineConfig.WorkflowFailed
 				runner.UpdatedBy = triggeredBy
@@ -1301,11 +1269,7 @@
 			return err
 		}
 		if util.IsManifestPush(pipeline.DeploymentAppType) {
-<<<<<<< HEAD
-			err = impl.appService.PushPrePostCDManifest(runner.Id, triggeredBy, jobHelmPackagePath, POST, pipeline, imageTag, context.Background())
-=======
 			err = impl.PushPrePostCDManifest(runner.Id, triggeredBy, jobHelmPackagePath, POST, pipeline, imageTag, context.Background())
->>>>>>> bd213d22
 			if err != nil {
 				runner.Status = pipelineConfig.WorkflowFailed
 				runner.UpdatedBy = triggeredBy
@@ -2084,7 +2048,7 @@
 		return nil
 	}
 
-	manifest, releaseErr := impl.appService.TriggerCD(artifact, cdWf.Id, savedWfr.Id, pipeline, triggeredAt)
+	manifest, releaseErr := impl.TriggerCD(artifact, cdWf.Id, savedWfr.Id, pipeline, triggeredAt)
 	if releaseErr != nil {
 		if err = impl.MarkCurrentDeploymentFailed(runner, releaseErr, triggeredBy); err != nil {
 			impl.logger.Errorw("error while updating current runner status to failed, TriggerDeployment", "wfrId", runner.Id, "err", err)
@@ -2211,7 +2175,6 @@
 				UpdatedOn: time.Now(),
 			},
 		}
-<<<<<<< HEAD
 		timelines = append(timelines, timeline)
 	}
 
@@ -2221,98 +2184,6 @@
 		return err
 	}
 	err = impl.cdPipelineStatusTimelineRepo.SaveTimelinesWithTxn(timelines, tx)
-=======
-		err = impl.pipelineStatusTimelineService.SaveTimeline(timeline, nil, isAppStore)
-		if util.IsManifestDownload(pipeline.DeploymentAppType) {
-			runner := &pipelineConfig.CdWorkflowRunner{
-				Name:         pipeline.Name,
-				WorkflowType: bean.CD_WORKFLOW_TYPE_DEPLOY,
-				ExecutorType: pipelineConfig.WORKFLOW_EXECUTOR_TYPE_SYSTEM,
-				Status:       pipelineConfig.WorkflowSucceeded, //starting
-				TriggeredBy:  1,
-				StartedOn:    triggeredAt,
-				Namespace:    impl.config.GetDefaultNamespace(),
-				CdWorkflowId: cdWf.Id,
-				AuditLog:     sql.AuditLog{CreatedOn: triggeredAt, CreatedBy: triggeredBy, UpdatedOn: triggeredAt, UpdatedBy: triggeredBy},
-			}
-			_ = impl.cdWorkflowRepository.UpdateWorkFlowRunner(runner)
-		}
-		if err != nil {
-			impl.logger.Errorw("error in creating timeline status for deployment fail - cve policy violation", "err", err, "timeline", timeline)
-		}
-		return nil
-	}
-
-	manifest, err := impl.TriggerCD(artifact, cdWf.Id, savedWfr.Id, pipeline, triggeredAt)
-	if util.IsManifestDownload(pipeline.DeploymentAppType) || util.IsManifestPush(pipeline.DeploymentAppType) {
-		runner := &pipelineConfig.CdWorkflowRunner{
-			Id:                 runner.Id,
-			Name:               pipeline.Name,
-			WorkflowType:       bean.CD_WORKFLOW_TYPE_DEPLOY,
-			ExecutorType:       pipelineConfig.WORKFLOW_EXECUTOR_TYPE_AWF,
-			TriggeredBy:        1,
-			StartedOn:          triggeredAt,
-			Status:             pipelineConfig.WorkflowSucceeded,
-			Namespace:          impl.config.GetDefaultNamespace(),
-			CdWorkflowId:       cdWf.Id,
-			AuditLog:           sql.AuditLog{CreatedOn: triggeredAt, CreatedBy: 1, UpdatedOn: triggeredAt, UpdatedBy: 1},
-			FinishedOn:         time.Now(),
-			HelmReferenceChart: *manifest,
-		}
-		updateErr := impl.cdWorkflowRepository.UpdateWorkFlowRunner(runner)
-		if updateErr != nil {
-			impl.logger.Errorw("error in updating runner for manifest_download type", "err", err)
-		}
-		// Handle Auto Trigger for Manifest Push deployment type
-		pipelineOverride, err := impl.pipelineOverrideRepository.FindLatestByCdWorkflowId(cdWf.Id)
-		if err != nil {
-			impl.logger.Errorw("error in getting latest pipeline override by cdWorkflowId", "err", err, "cdWorkflowId", cdWf.Id)
-			return err
-		}
-		go impl.HandleDeploymentSuccessEvent(pipelineOverride)
-	}
-	err1 := impl.updatePreviousDeploymentStatus(runner, pipelineId, err, triggeredAt, triggeredBy)
-	if err1 != nil || err != nil {
-		impl.logger.Errorw("error while update previous cd workflow runners", "err", err, "runner", runner, "pipelineId", pipelineId)
-		return err
-	}
-	return nil
-}
-
-func (impl *WorkflowDagExecutorImpl) checkApprovalNodeForDeployment(requestedUserId int32, pipeline *pipelineConfig.Pipeline, artifactId int) (int, error) {
-	if pipeline.ApprovalNodeConfigured() {
-		pipelineId := pipeline.Id
-		approvalConfig, err := pipeline.GetApprovalConfig()
-		if err != nil {
-			impl.logger.Errorw("error occurred while fetching approval node config", "approvalConfig", pipeline.UserApprovalConfig, "err", err)
-			return 0, err
-		}
-		userApprovalMetadata, err := impl.FetchApprovalDataForArtifacts([]int{artifactId}, pipelineId, approvalConfig.RequiredCount)
-		if err != nil {
-			return 0, err
-		}
-		approvalMetadata, ok := userApprovalMetadata[artifactId]
-		if ok && approvalMetadata.ApprovalRuntimeState != pipelineConfig.ApprovedApprovalState {
-			impl.logger.Errorw("not triggering deployment since artifact is not approved", "pipelineId", pipelineId, "artifactId", artifactId)
-			return 0, errors.New("not triggering deployment since artifact is not approved")
-		} else if ok {
-			approvalUsersData := approvalMetadata.ApprovalUsersData
-			for _, approvalData := range approvalUsersData {
-				if approvalData.UserId == requestedUserId {
-					return 0, errors.New("image cannot be deployed by its approver")
-				}
-			}
-			return approvalMetadata.ApprovalRequestId, nil
-		} else {
-			return 0, errors.New("request not raised for artifact")
-		}
-	}
-	return 0, nil
-
-}
-
-func (impl *WorkflowDagExecutorImpl) updatePreviousDeploymentStatus(currentRunner *pipelineConfig.CdWorkflowRunner, pipelineId int, err error, triggeredAt time.Time, triggeredBy int32) error {
->>>>>>> bd213d22
 	if err != nil {
 		impl.logger.Errorw("error updating pipeline status timelines", "err", err, "timelines", timelines)
 		return err
@@ -2476,11 +2347,7 @@
 	cdPipeline, err := impl.pipelineRepository.FindById(overrideRequest.PipelineId)
 	span.End()
 	if err != nil {
-<<<<<<< HEAD
 		impl.logger.Errorw("manual trigger request with invalid pipelineId, ManualCdTrigger", "pipelineId", overrideRequest.PipelineId, "err", err)
-=======
-		impl.logger.Errorf("invalid req", "err", err, "req", overrideRequest)
->>>>>>> bd213d22
 		return 0, "", err
 	}
 	impl.SetPipelineFieldsInOverrideRequest(overrideRequest, cdPipeline)
@@ -2508,12 +2375,8 @@
 	if err != nil || filterState != resourceFilter.ALLOW {
 		return 0, "", fmt.Errorf("the artifact does not pass filtering condition")
 	}
-<<<<<<< HEAD
 	switch overrideRequest.CdWorkflowType {
 	case bean.CD_WORKFLOW_TYPE_PRE:
-=======
-	if overrideRequest.CdWorkflowType == bean.CD_WORKFLOW_TYPE_PRE {
->>>>>>> bd213d22
 		cdWf := &pipelineConfig.CdWorkflow{
 			CiArtifactId: artifact.Id,
 			PipelineId:   cdPipeline.Id,
@@ -2528,11 +2391,7 @@
 		err = impl.TriggerPreStage(ctx, cdWf, artifact, cdPipeline, overrideRequest.UserId, false, 0)
 		span.End()
 		if err != nil {
-<<<<<<< HEAD
 			impl.logger.Errorw("error in TriggerPreStage, ManualCdTrigger", "err", err)
-=======
-			impl.logger.Errorw("err", "err", err)
->>>>>>> bd213d22
 			return 0, "", err
 		}
 	case bean.CD_WORKFLOW_TYPE_DEPLOY:
@@ -2543,16 +2402,10 @@
 		if err != nil {
 			return 0, "", err
 		}
-<<<<<<< HEAD
 
 		cdWf, err := impl.cdWorkflowRepository.FindByWorkflowIdAndRunnerType(ctx, overrideRequest.CdWorkflowId, bean.CD_WORKFLOW_TYPE_PRE)
 		if err != nil && !util.IsErrNoRows(err) {
 			impl.logger.Errorw("error in getting cdWorkflow, ManualCdTrigger", "CdWorkflowId", overrideRequest.CdWorkflowId, "err", err)
-=======
-		cdWf, err := impl.cdWorkflowRepository.FindByWorkflowIdAndRunnerType(ctx, overrideRequest.CdWorkflowId, bean.CD_WORKFLOW_TYPE_PRE)
-		if err != nil && !util.IsErrNoRows(err) {
-			impl.logger.Errorw("err", "err", err)
->>>>>>> bd213d22
 			return 0, "", err
 		}
 
@@ -2565,11 +2418,7 @@
 			}
 			err := impl.cdWorkflowRepository.SaveWorkFlow(ctx, cdWf)
 			if err != nil {
-<<<<<<< HEAD
 				impl.logger.Errorw("error in creating cdWorkflow, ManualCdTrigger", "PipelineId", overrideRequest.PipelineId, "err", err)
-=======
-				impl.logger.Errorw("err", "err", err)
->>>>>>> bd213d22
 				return 0, "", err
 			}
 			cdWorkflowId = cdWf.Id
@@ -2592,11 +2441,7 @@
 		savedWfr, err := impl.cdWorkflowRepository.SaveWorkFlowRunner(runner)
 		overrideRequest.WfrId = savedWfr.Id
 		if err != nil {
-<<<<<<< HEAD
 			impl.logger.Errorw("err in creating cdWorkflowRunner, ManualCdTrigger", "cdWorkflowId", cdWorkflowId, "err", err)
-=======
-			impl.logger.Errorw("err", "err", err)
->>>>>>> bd213d22
 			return 0, "", err
 		}
 		if approvalRequestId > 0 {
@@ -2629,23 +2474,8 @@
 
 		if isVulnerable == true {
 			// if image vulnerable, update timeline status and return
-<<<<<<< HEAD
 			if err = impl.MarkCurrentDeploymentFailed(runner, errors.New(pipelineConfig.FOUND_VULNERABILITY), overrideRequest.UserId); err != nil {
 				impl.logger.Errorw("error while updating current runner status to failed, TriggerDeployment", "wfrId", runner.Id, "err", err)
-=======
-			runner.Status = pipelineConfig.WorkflowFailed
-			runner.Message = "Found vulnerability on image"
-			runner.FinishedOn = time.Now()
-			runner.UpdatedOn = time.Now()
-			runner.UpdatedBy = overrideRequest.UserId
-			err = impl.cdWorkflowRepository.UpdateWorkFlowRunner(runner)
-			if err != nil {
-				impl.logger.Errorw("error in updating wfr status due to vulnerable image", "err", err)
-				return 0, "", err
-			}
-			runner.CdWorkflow = &pipelineConfig.CdWorkflow{
-				Pipeline: cdPipeline,
->>>>>>> bd213d22
 			}
 			return 0, "", fmt.Errorf("found vulnerability for image digest %s", artifact.ImageDigest)
 		}
@@ -2653,7 +2483,7 @@
 		// Deploy the release
 		_, span = otel.Tracer("orchestrator").Start(ctx, "appService.TriggerRelease")
 		var releaseErr error
-		releaseId, manifest, releaseErr = impl.appService.HandleCDTriggerRelease(overrideRequest, ctx, triggeredAt, overrideRequest.UserId)
+		releaseId, manifest, releaseErr = impl.HandleCDTriggerRelease(overrideRequest, ctx, triggeredAt, overrideRequest.UserId)
 		span.End()
 
 		if releaseErr != nil {
@@ -2673,16 +2503,7 @@
 				impl.logger.Errorw("error while update previous cd workflow runners, ManualCdTrigger", "err", err, "runner", runner, "pipelineId", cdPipeline.Id)
 				return 0, "", err1
 			}
-<<<<<<< HEAD
-		}
-=======
-			return 0, "", fmt.Errorf("found vulnerability for image digest %s", artifact.ImageDigest)
-		}
-		_, span = otel.Tracer("orchestrator").Start(ctx, "appService.TriggerRelease")
-		releaseId, manifest, err = impl.TriggerRelease(overrideRequest, ctx, triggeredAt, overrideRequest.UserId)
-		span.End()
-
->>>>>>> bd213d22
+		}
 		if overrideRequest.DeploymentAppType == util.PIPELINE_DEPLOYMENT_TYPE_MANIFEST_DOWNLOAD || overrideRequest.DeploymentAppType == util.PIPELINE_DEPLOYMENT_TYPE_MANIFEST_PUSH {
 			if err == nil {
 				runner := &pipelineConfig.CdWorkflowRunner{
@@ -2713,24 +2534,10 @@
 			}
 		}
 
-<<<<<<< HEAD
 	case bean.CD_WORKFLOW_TYPE_POST:
 		cdWfRunner, err := impl.cdWorkflowRepository.FindByWorkflowIdAndRunnerType(ctx, overrideRequest.CdWorkflowId, bean.CD_WORKFLOW_TYPE_DEPLOY)
 		if err != nil && !util.IsErrNoRows(err) {
 			impl.logger.Errorw("err in getting cdWorkflowRunner, ManualCdTrigger", "cdWorkflowId", overrideRequest.CdWorkflowId, "err", err)
-=======
-		_, span = otel.Tracer("orchestrator").Start(ctx, "updatePreviousDeploymentStatus")
-		err1 := impl.updatePreviousDeploymentStatus(runner, cdPipeline.Id, err, triggeredAt, overrideRequest.UserId)
-		span.End()
-		if err1 != nil || err != nil {
-			impl.logger.Errorw("error while update previous cd workflow runners", "err", err, "runner", runner, "pipelineId", cdPipeline.Id)
-			return 0, "", err
-		}
-	} else if overrideRequest.CdWorkflowType == bean.CD_WORKFLOW_TYPE_POST {
-		cdWfRunner, err := impl.cdWorkflowRepository.FindByWorkflowIdAndRunnerType(ctx, overrideRequest.CdWorkflowId, bean.CD_WORKFLOW_TYPE_DEPLOY)
-		if err != nil && !util.IsErrNoRows(err) {
-			impl.logger.Errorw("err", "err", err)
->>>>>>> bd213d22
 			return 0, "", err
 		}
 
@@ -2743,11 +2550,7 @@
 			}
 			err := impl.cdWorkflowRepository.SaveWorkFlow(ctx, cdWf)
 			if err != nil {
-<<<<<<< HEAD
 				impl.logger.Errorw("error in creating cdWorkflow, ManualCdTrigger", "CdWorkflowId", overrideRequest.CdWorkflowId, "err", err)
-=======
-				impl.logger.Errorw("err", "err", err)
->>>>>>> bd213d22
 				return 0, "", err
 			}
 			overrideRequest.CdWorkflowId = cdWf.Id
@@ -2756,11 +2559,7 @@
 			cdWf, err = impl.cdWorkflowRepository.FindById(overrideRequest.CdWorkflowId)
 			span.End()
 			if err != nil && !util.IsErrNoRows(err) {
-<<<<<<< HEAD
 				impl.logger.Errorw("error in getting cdWorkflow, ManualCdTrigger", "CdWorkflowId", overrideRequest.CdWorkflowId, "err", err)
-=======
-				impl.logger.Errorw("err", "err", err)
->>>>>>> bd213d22
 				return 0, "", err
 			}
 		}
@@ -2768,11 +2567,7 @@
 		err = impl.TriggerPostStage(cdWf, cdPipeline, overrideRequest.UserId, 0)
 		span.End()
 		if err != nil {
-<<<<<<< HEAD
 			impl.logger.Errorw("error in TriggerPostStage, ManualCdTrigger", "CdWorkflowId", cdWf.Id, "err", err)
-=======
-			impl.logger.Errorw("err", "err", err)
->>>>>>> bd213d22
 			return 0, "", err
 		}
 	default:
@@ -3014,7 +2809,6 @@
 	return ctx, nil
 }
 
-<<<<<<< HEAD
 func extractTimelineFailedStatusDetails(err error) string {
 	errorString := util.GetGRPCErrorDetailedMessage(err)
 	switch errorString {
@@ -3072,14 +2866,6 @@
 	}
 	util4.TriggerCDMetrics(cdMetrics, impl.config.ExposeCDMetrics)
 	return nil
-=======
-func (impl *WorkflowDagExecutorImpl) TriggerRelease(overrideRequest *bean.ValuesOverrideRequest, ctx context.Context, triggeredAt time.Time, deployedBy int32) (releaseNo int, manifest []byte, err error) {
-	triggerEvent := impl.GetTriggerEvent(overrideRequest.DeploymentAppType, triggeredAt, deployedBy)
-	releaseNo, manifest, err = impl.TriggerPipeline(overrideRequest, triggerEvent, ctx)
-	if err != nil {
-		return 0, manifest, err
-	}
-	return releaseNo, manifest, nil
 }
 
 func (impl *WorkflowDagExecutorImpl) TriggerCD(artifact *repository.CiArtifact, cdWorkflowId, wfrId int, pipeline *pipelineConfig.Pipeline, triggeredAt time.Time) (*[]byte, error) {
@@ -3110,43 +2896,6 @@
 	}
 	manifest, err := impl.releasePipeline(p, artifact, cdWorkflowId, wfrId, triggeredAt)
 	return manifest, err
-}
-
-func (impl *WorkflowDagExecutorImpl) releasePipeline(pipeline *pipelineConfig.Pipeline, artifact *repository.CiArtifact, cdWorkflowId, wfrId int, triggeredAt time.Time) (*[]byte, error) {
-	impl.logger.Debugw("triggering release for ", "cdPipelineId", pipeline.Id, "artifactId", artifact.Id)
-
-	pipeline, err := impl.pipelineRepository.FindById(pipeline.Id)
-	if err != nil {
-		impl.logger.Errorw("error in fetching pipeline by pipelineId", "err", err)
-		return nil, err
-	}
-
-	request := &bean.ValuesOverrideRequest{
-		PipelineId:           pipeline.Id,
-		UserId:               artifact.CreatedBy,
-		CiArtifactId:         artifact.Id,
-		AppId:                pipeline.AppId,
-		CdWorkflowId:         cdWorkflowId,
-		ForceTrigger:         true,
-		DeploymentWithConfig: bean.DEPLOYMENT_CONFIG_TYPE_LAST_SAVED,
-		WfrId:                wfrId,
-	}
-	impl.SetPipelineFieldsInOverrideRequest(request, pipeline)
-
-	ctx, err := impl.buildACDContext()
-	if err != nil {
-		impl.logger.Errorw("error in creating acd synch context", "pipelineId", pipeline.Id, "artifactId", artifact.Id, "err", err)
-		return nil, err
-	}
-	//setting deployedBy as 1(system user) since case of auto trigger
-	id, manifest, err := impl.TriggerRelease(request, ctx, triggeredAt, 1)
-	if err != nil {
-		impl.logger.Errorw("error in auto  cd pipeline trigger", "pipelineId", pipeline.Id, "artifactId", artifact.Id, "err", err)
-	} else {
-		impl.logger.Infow("pipeline successfully triggered ", "cdPipelineId", pipeline.Id, "artifactId", artifact.Id, "releaseId", id)
-	}
-	return &manifest, err
-
 }
 
 func (impl *WorkflowDagExecutorImpl) SetPipelineFieldsInOverrideRequest(overrideRequest *bean.ValuesOverrideRequest, pipeline *pipelineConfig.Pipeline) {
@@ -3196,135 +2945,6 @@
 	return triggerEvent
 }
 
-// write integration/unit test for each function
-func (impl *WorkflowDagExecutorImpl) TriggerPipeline(overrideRequest *bean.ValuesOverrideRequest, triggerEvent bean.TriggerEvent, ctx context.Context) (releaseNo int, manifest []byte, err error) {
-
-	isRequestValid, err := impl.ValidateTriggerEvent(triggerEvent)
-	if !isRequestValid {
-		return releaseNo, manifest, err
-	}
-
-	_, span := otel.Tracer("orchestrator").Start(ctx, "AppService.BuildManifestForTrigger")
-	valuesOverrideResponse, builtChartPath, err := impl.BuildManifestForTrigger(overrideRequest, triggerEvent.TriggerdAt, ctx)
-	span.End()
-
-	if err != nil && triggerEvent.GetManifestInResponse {
-		timeline := &pipelineConfig.PipelineStatusTimeline{
-			CdWorkflowRunnerId: overrideRequest.WfrId,
-			Status:             "HELM_PACKAGE_GENERATION_FAILED",
-			StatusDetail:       fmt.Sprintf("Helm package generation failed. - %v", err),
-			StatusTime:         time.Now(),
-			AuditLog: sql.AuditLog{
-				CreatedBy: overrideRequest.UserId,
-				CreatedOn: time.Now(),
-				UpdatedBy: overrideRequest.UserId,
-				UpdatedOn: time.Now(),
-			},
-		}
-		err1 := impl.pipelineStatusTimelineService.SaveTimeline(timeline, nil, false)
-		if err1 != nil {
-			impl.logger.Errorw("error in saving timeline for manifest_download type")
-		}
-	}
-
-	_, span = otel.Tracer("orchestrator").Start(ctx, "CreateHistoriesForDeploymentTrigger")
-	err1 := impl.CreateHistoriesForDeploymentTrigger(valuesOverrideResponse.Pipeline, valuesOverrideResponse.PipelineStrategy, valuesOverrideResponse.EnvOverride, triggerEvent.TriggerdAt, triggerEvent.TriggeredBy)
-	if err1 != nil {
-		impl.logger.Errorw("error in saving histories for trigger", "err", err1, "pipelineId", valuesOverrideResponse.Pipeline.Id, "wfrId", overrideRequest.WfrId)
-	}
-	span.End()
-	if err != nil {
-		return releaseNo, manifest, err
-	}
-
-	if triggerEvent.GetManifestInResponse {
-		timeline := &pipelineConfig.PipelineStatusTimeline{
-			CdWorkflowRunnerId: overrideRequest.WfrId,
-			Status:             "HELM_PACKAGE_GENERATED",
-			StatusDetail:       "Helm package generated successfully.",
-			StatusTime:         time.Now(),
-			AuditLog: sql.AuditLog{
-				CreatedBy: overrideRequest.UserId,
-				CreatedOn: time.Now(),
-				UpdatedBy: overrideRequest.UserId,
-				UpdatedOn: time.Now(),
-			},
-		}
-		_, span := otel.Tracer("orchestrator").Start(ctx, "cdPipelineStatusTimelineRepo.SaveTimelineForACDHelmApps")
-		err = impl.pipelineStatusTimelineService.SaveTimeline(timeline, nil, false)
-		if err != nil {
-			impl.logger.Errorw("error in saving timeline for manifest_download type")
-		}
-		span.End()
-		err = impl.MergeDefaultValuesWithOverrideValues(valuesOverrideResponse.MergedValues, builtChartPath)
-		if err != nil {
-			impl.logger.Errorw("error in merging default values with override values ", "err", err)
-			return releaseNo, manifest, err
-		}
-		// for downloaded manifest name is equal to <app-name>-<env-name>-<image-tag>
-		image := valuesOverrideResponse.Artifact.Image
-		var imageTag string
-		if len(image) > 0 {
-			imageTag = strings.Split(image, ":")[1]
-		}
-		chartName := fmt.Sprintf("%s-%s-%s", overrideRequest.AppName, overrideRequest.EnvName, imageTag)
-		// As this chart will be pushed, don't delete it now
-		deleteChart := !triggerEvent.PerformChartPush
-		manifest, err = impl.chartTemplateService.LoadChartInBytes(builtChartPath, deleteChart, chartName, valuesOverrideResponse.EnvOverride.Chart.ChartVersion)
-		if err != nil {
-			impl.logger.Errorw("error in converting chart to bytes", "err", err)
-			return releaseNo, manifest, err
-		}
-	}
-
-	if triggerEvent.PerformChartPush {
-		manifestPushTemplate, err := impl.BuildManifestPushTemplate(overrideRequest, valuesOverrideResponse, builtChartPath)
-		if err != nil {
-			impl.logger.Errorw("error in building manifest push template", "err", err)
-			return releaseNo, manifest, err
-		}
-		manifestPushService := impl.GetManifestPushService(triggerEvent.ManifestStorageType)
-		manifestPushResponse := manifestPushService.PushChart(manifestPushTemplate, ctx)
-		if manifestPushResponse.Error != nil {
-			impl.logger.Errorw("Error in pushing manifest to git/helm", "err", err, "git_repo_url", manifestPushTemplate.RepoUrl)
-			return releaseNo, manifest, manifestPushResponse.Error
-		}
-		pipelineOverrideUpdateRequest := &chartConfig.PipelineOverride{
-			Id:                     valuesOverrideResponse.PipelineOverride.Id,
-			GitHash:                manifestPushResponse.CommitHash,
-			CommitTime:             manifestPushResponse.CommitTime,
-			EnvConfigOverrideId:    valuesOverrideResponse.EnvOverride.Id,
-			PipelineOverrideValues: valuesOverrideResponse.ReleaseOverrideJSON,
-			PipelineId:             overrideRequest.PipelineId,
-			CiArtifactId:           overrideRequest.CiArtifactId,
-			PipelineMergedValues:   valuesOverrideResponse.MergedValues,
-			AuditLog:               sql.AuditLog{UpdatedOn: triggerEvent.TriggerdAt, UpdatedBy: overrideRequest.UserId},
-		}
-		_, span := otel.Tracer("orchestrator").Start(ctx, "pipelineOverrideRepository.Update")
-		err = impl.pipelineOverrideRepository.Update(pipelineOverrideUpdateRequest)
-		span.End()
-	}
-
-	if triggerEvent.PerformDeploymentOnCluster {
-		err = impl.DeployApp(overrideRequest, valuesOverrideResponse, triggerEvent.TriggerdAt, ctx)
-		if err != nil {
-			impl.logger.Errorw("error in deploying app", "err", err)
-			return releaseNo, manifest, err
-		}
-	}
-
-	go impl.WriteCDTriggerEvent(overrideRequest, valuesOverrideResponse.Artifact, valuesOverrideResponse.PipelineOverride.PipelineReleaseCounter, valuesOverrideResponse.PipelineOverride.Id, overrideRequest.WfrId)
-
-	_, spann := otel.Tracer("orchestrator").Start(ctx, "MarkImageScanDeployed")
-	_ = impl.MarkImageScanDeployed(overrideRequest.AppId, valuesOverrideResponse.EnvOverride.TargetEnvironment, valuesOverrideResponse.Artifact.ImageDigest, overrideRequest.ClusterId, valuesOverrideResponse.Artifact.ScanEnabled)
-	spann.End()
-
-	middleware.CdTriggerCounter.WithLabelValues(overrideRequest.AppName, overrideRequest.EnvName).Inc()
-
-	return valuesOverrideResponse.PipelineOverride.PipelineReleaseCounter, manifest, nil
-
-}
-
 func (impl *WorkflowDagExecutorImpl) ValidateTriggerEvent(triggerEvent bean.TriggerEvent) (bool, error) {
 
 	switch triggerEvent.DeploymentAppType {
@@ -3491,28 +3111,6 @@
 	return manifestPushService
 }
 
-func (impl *WorkflowDagExecutorImpl) DeployApp(overrideRequest *bean.ValuesOverrideRequest, valuesOverrideResponse *app.ValuesOverrideResponse, triggeredAt time.Time, ctx context.Context) error {
-
-	if util.IsAcdApp(overrideRequest.DeploymentAppType) {
-		_, span := otel.Tracer("orchestrator").Start(ctx, "DeployArgocdApp")
-		err := impl.DeployArgocdApp(overrideRequest, valuesOverrideResponse, ctx)
-		span.End()
-		if err != nil {
-			impl.logger.Errorw("error in deploying app on argocd", "err", err)
-			return err
-		}
-	} else if util.IsHelmApp(overrideRequest.DeploymentAppType) {
-		_, span := otel.Tracer("orchestrator").Start(ctx, "createHelmAppForCdPipeline")
-		_, err := impl.createHelmAppForCdPipeline(overrideRequest, valuesOverrideResponse, triggeredAt, ctx)
-		span.End()
-		if err != nil {
-			impl.logger.Errorw("error in creating or updating helm application for cd pipeline", "err", err)
-			return err
-		}
-	}
-	return nil
-}
-
 func (impl *WorkflowDagExecutorImpl) WriteCDTriggerEvent(overrideRequest *bean.ValuesOverrideRequest, artifact *repository.CiArtifact, releaseId, pipelineOverrideId, wfrId int) {
 
 	event := impl.eventFactory.Build(util2.Trigger, &overrideRequest.PipelineId, overrideRequest.AppId, &overrideRequest.EnvId, util2.CD)
@@ -3555,193 +3153,6 @@
 	}
 }
 
-func (impl *WorkflowDagExecutorImpl) MarkImageScanDeployed(appId int, envId int, imageDigest string, clusterId int, isScanEnabled bool) error {
-	impl.logger.Debugw("mark image scan deployed for normal app, from cd auto or manual trigger", "imageDigest", imageDigest)
-	executionHistory, err := impl.imageScanHistoryRepository.FindByImageDigest(imageDigest)
-	if err != nil && err != pg.ErrNoRows {
-		impl.logger.Errorw("error in fetching execution history", "err", err)
-		return err
-	}
-	if executionHistory == nil || executionHistory.Id == 0 {
-		impl.logger.Errorw("no execution history found for digest", "digest", imageDigest)
-		return fmt.Errorf("no execution history found for digest - %s", imageDigest)
-	}
-	impl.logger.Debugw("mark image scan deployed for normal app, from cd auto or manual trigger", "executionHistory", executionHistory)
-	var ids []int
-	ids = append(ids, executionHistory.Id)
-
-	ot, err := impl.imageScanDeployInfoRepository.FetchByAppIdAndEnvId(appId, envId, []string{security.ScanObjectType_APP})
-
-	if err == pg.ErrNoRows && !isScanEnabled {
-		//ignoring if no rows are found and scan is disabled
-		return nil
-	}
-
-	if err != nil && err != pg.ErrNoRows {
-		return err
-	} else if err == pg.ErrNoRows && isScanEnabled {
-		imageScanDeployInfo := &security.ImageScanDeployInfo{
-			ImageScanExecutionHistoryId: ids,
-			ScanObjectMetaId:            appId,
-			ObjectType:                  security.ScanObjectType_APP,
-			EnvId:                       envId,
-			ClusterId:                   clusterId,
-			AuditLog: sql.AuditLog{
-				CreatedOn: time.Now(),
-				CreatedBy: 1,
-				UpdatedOn: time.Now(),
-				UpdatedBy: 1,
-			},
-		}
-		impl.logger.Debugw("mark image scan deployed for normal app, from cd auto or manual trigger", "imageScanDeployInfo", imageScanDeployInfo)
-		err = impl.imageScanDeployInfoRepository.Save(imageScanDeployInfo)
-		if err != nil {
-			impl.logger.Errorw("error in creating deploy info", "err", err)
-		}
-	} else {
-		// Updating Execution history for Latest Deployment to fetch out security Vulnerabilities for latest deployed info
-		if isScanEnabled {
-			ot.ImageScanExecutionHistoryId = ids
-		} else {
-			arr := []int{-1}
-			ot.ImageScanExecutionHistoryId = arr
-		}
-		err = impl.imageScanDeployInfoRepository.Update(ot)
-		if err != nil {
-			impl.logger.Errorw("error in updating deploy info for latest deployed image", "err", err)
-		}
-	}
-	return err
-}
-
-func (impl *WorkflowDagExecutorImpl) GetValuesOverrideForTrigger(overrideRequest *bean.ValuesOverrideRequest, triggeredAt time.Time, ctx context.Context) (*app.ValuesOverrideResponse, error) {
-	if overrideRequest.DeploymentType == models.DEPLOYMENTTYPE_UNKNOWN {
-		overrideRequest.DeploymentType = models.DEPLOYMENTTYPE_DEPLOY
-	}
-	if len(overrideRequest.DeploymentWithConfig) == 0 {
-		overrideRequest.DeploymentWithConfig = bean.DEPLOYMENT_CONFIG_TYPE_LAST_SAVED
-	}
-	valuesOverrideResponse := &app.ValuesOverrideResponse{}
-
-	pipeline, err := impl.pipelineRepository.FindById(overrideRequest.PipelineId)
-	valuesOverrideResponse.Pipeline = pipeline
-	if err != nil {
-		impl.logger.Errorw("error in fetching pipeline by pipeline id", "err", err, "pipeline-id-", overrideRequest.PipelineId)
-		return valuesOverrideResponse, err
-	}
-
-	_, span := otel.Tracer("orchestrator").Start(ctx, "ciArtifactRepository.Get")
-	artifact, err := impl.ciArtifactRepository.Get(overrideRequest.CiArtifactId)
-	valuesOverrideResponse.Artifact = artifact
-	span.End()
-	if err != nil {
-		return valuesOverrideResponse, err
-	}
-	overrideRequest.Image = artifact.Image
-
-	strategy, err := impl.GetDeploymentStrategyByTriggerType(overrideRequest, ctx)
-	valuesOverrideResponse.PipelineStrategy = strategy
-	if err != nil {
-		impl.logger.Errorw("error in getting strategy by trigger type", "err", err)
-		return valuesOverrideResponse, err
-	}
-
-	envOverride, err := impl.GetEnvOverrideByTriggerType(overrideRequest, triggeredAt, ctx)
-	valuesOverrideResponse.EnvOverride = envOverride
-	if err != nil {
-		impl.logger.Errorw("error in getting env override by trigger type", "err", err)
-		return valuesOverrideResponse, err
-	}
-	appMetrics, err := impl.GetAppMetricsByTriggerType(overrideRequest, ctx)
-	valuesOverrideResponse.AppMetrics = appMetrics
-	if err != nil {
-		impl.logger.Errorw("error in getting app metrics by trigger type", "err", err)
-		return valuesOverrideResponse, err
-	}
-
-	_, span = otel.Tracer("orchestrator").Start(ctx, "getDbMigrationOverride")
-	//FIXME: how to determine rollback
-	//we can't depend on ciArtifact ID because CI pipeline can be manually triggered in any order regardless of sourcecode status
-	dbMigrationOverride, err := impl.getDbMigrationOverride(overrideRequest, artifact, false)
-	span.End()
-	if err != nil {
-		impl.logger.Errorw("error in fetching db migration config", "req", overrideRequest, "err", err)
-		return valuesOverrideResponse, err
-	}
-	chartVersion := envOverride.Chart.ChartVersion
-	_, span = otel.Tracer("orchestrator").Start(ctx, "getConfigMapAndSecretJsonV2")
-	configMapJson, err := impl.getConfigMapAndSecretJsonV2(overrideRequest.AppId, envOverride.TargetEnvironment, overrideRequest.PipelineId, chartVersion, overrideRequest.DeploymentWithConfig, overrideRequest.WfrIdForDeploymentWithSpecificTrigger)
-	span.End()
-	if err != nil {
-		impl.logger.Errorw("error in fetching config map n secret ", "err", err)
-		configMapJson = nil
-	}
-	_, span = otel.Tracer("orchestrator").Start(ctx, "appCrudOperationService.GetLabelsByAppIdForDeployment")
-	appLabelJsonByte, err := impl.appCrudOperationService.GetLabelsByAppIdForDeployment(overrideRequest.AppId)
-	span.End()
-	if err != nil {
-		impl.logger.Errorw("error in fetching app labels for gitOps commit", "err", err)
-		appLabelJsonByte = nil
-	}
-	_, span = otel.Tracer("orchestrator").Start(ctx, "mergeAndSave")
-	pipelineOverride, err := impl.savePipelineOverride(overrideRequest, envOverride.Id, triggeredAt)
-	valuesOverrideResponse.PipelineOverride = pipelineOverride
-	if err != nil {
-		return valuesOverrideResponse, err
-	}
-	//TODO: check status and apply lock
-	releaseOverrideJson, err := impl.getReleaseOverride(envOverride, overrideRequest, artifact, pipelineOverride, strategy, &appMetrics)
-	valuesOverrideResponse.ReleaseOverrideJSON = releaseOverrideJson
-	if err != nil {
-		return valuesOverrideResponse, err
-	}
-	mergedValues, err := impl.mergeOverrideValues(envOverride, dbMigrationOverride, releaseOverrideJson, configMapJson, appLabelJsonByte, strategy)
-
-	appName := fmt.Sprintf("%s-%s", overrideRequest.AppName, envOverride.Environment.Name)
-	mergedValues = impl.autoscalingCheckBeforeTrigger(ctx, appName, envOverride.Namespace, mergedValues, overrideRequest)
-
-	_, span = otel.Tracer("orchestrator").Start(ctx, "dockerRegistryIpsConfigService.HandleImagePullSecretOnApplicationDeployment")
-	// handle image pull secret if access given
-	mergedValues, err = impl.dockerRegistryIpsConfigService.HandleImagePullSecretOnApplicationDeployment(envOverride.Environment, pipeline.CiPipelineId, mergedValues)
-	valuesOverrideResponse.MergedValues = string(mergedValues)
-	span.End()
-	if err != nil {
-		return valuesOverrideResponse, err
-	}
-	pipelineOverride.PipelineMergedValues = string(mergedValues)
-	err = impl.pipelineOverrideRepository.Update(pipelineOverride)
-	if err != nil {
-		return valuesOverrideResponse, err
-	}
-	return valuesOverrideResponse, err
-}
-
-func (impl *WorkflowDagExecutorImpl) DeployArgocdApp(overrideRequest *bean.ValuesOverrideRequest, valuesOverrideResponse *app.ValuesOverrideResponse, ctx context.Context) error {
-
-	impl.logger.Debugw("new pipeline found", "pipeline", valuesOverrideResponse.Pipeline)
-	_, span := otel.Tracer("orchestrator").Start(ctx, "createArgoApplicationIfRequired")
-	name, err := impl.createArgoApplicationIfRequired(overrideRequest.AppId, valuesOverrideResponse.EnvOverride, valuesOverrideResponse.Pipeline, overrideRequest.UserId)
-	span.End()
-	if err != nil {
-		impl.logger.Errorw("acd application create error on cd trigger", "err", err, "req", overrideRequest)
-		return err
-	}
-	impl.logger.Debugw("argocd application created", "name", name)
-
-	_, span = otel.Tracer("orchestrator").Start(ctx, "updateArgoPipeline")
-	updateAppInArgocd, err := impl.updateArgoPipeline(overrideRequest.AppId, valuesOverrideResponse.Pipeline.Name, valuesOverrideResponse.EnvOverride, ctx)
-	span.End()
-	if err != nil {
-		impl.logger.Errorw("error in updating argocd app ", "err", err)
-		return err
-	}
-	if updateAppInArgocd {
-		impl.logger.Debug("argo-cd successfully updated")
-	} else {
-		impl.logger.Debug("argo-cd failed to update, ignoring it")
-	}
-	return nil
-}
 func (impl *WorkflowDagExecutorImpl) createArgoApplicationIfRequired(appId int, envConfigOverride *chartConfig.EnvConfigOverride, pipeline *pipelineConfig.Pipeline, userId int32) (string, error) {
 	//repo has been registered while helm create
 	chart, err := impl.chartRepository.FindLatestChartForAppByAppId(appId)
@@ -3786,176 +3197,6 @@
 		}
 		return argoAppName, nil
 	}
-}
-
-func (impl *WorkflowDagExecutorImpl) createHelmAppForCdPipeline(overrideRequest *bean.ValuesOverrideRequest, valuesOverrideResponse *app.ValuesOverrideResponse, triggeredAt time.Time, ctx context.Context) (bool, error) {
-
-	pipeline := valuesOverrideResponse.Pipeline
-	envOverride := valuesOverrideResponse.EnvOverride
-	mergeAndSave := valuesOverrideResponse.MergedValues
-
-	chartMetaData := &chart.Metadata{
-		Name:    pipeline.App.AppName,
-		Version: envOverride.Chart.ChartVersion,
-	}
-	referenceTemplatePath := path.Join(string(impl.refChartDir), envOverride.Chart.ReferenceTemplate)
-
-	if util.IsHelmApp(pipeline.DeploymentAppType) {
-		referenceChartByte := envOverride.Chart.ReferenceChart
-		// here updating reference chart into database.
-		if len(envOverride.Chart.ReferenceChart) == 0 {
-			refChartByte, err := impl.chartTemplateService.GetByteArrayRefChart(chartMetaData, referenceTemplatePath)
-			if err != nil {
-				impl.logger.Errorw("ref chart commit error on cd trigger", "err", err, "req", overrideRequest)
-				return false, err
-			}
-			ch := envOverride.Chart
-			ch.ReferenceChart = refChartByte
-			ch.UpdatedOn = time.Now()
-			ch.UpdatedBy = overrideRequest.UserId
-			err = impl.chartRepository.Update(ch)
-			if err != nil {
-				impl.logger.Errorw("chart update error", "err", err, "req", overrideRequest)
-				return false, err
-			}
-			referenceChartByte = refChartByte
-		}
-
-		releaseName := pipeline.DeploymentAppName
-		cluster := envOverride.Environment.Cluster
-		bearerToken := cluster.Config[util5.BearerToken]
-		clusterConfig := &client2.ClusterConfig{
-			ClusterId:              int32(cluster.Id),
-			ClusterName:            cluster.ClusterName,
-			Token:                  bearerToken,
-			ApiServerUrl:           cluster.ServerUrl,
-			InsecureSkipTLSVerify:  cluster.InsecureSkipTlsVerify,
-			ProxyUrl:               cluster.ProxyUrl,
-			ToConnectWithSSHTunnel: cluster.ToConnectWithSSHTunnel,
-			SshTunnelAuthKey:       cluster.SSHTunnelAuthKey,
-			SshTunnelUser:          cluster.SSHTunnelUser,
-			SshTunnelPassword:      cluster.SSHTunnelPassword,
-			SshTunnelServerAddress: cluster.SSHTunnelServerAddress,
-		}
-		if cluster.InsecureSkipTlsVerify == false {
-			clusterConfig.KeyData = cluster.Config[util5.TlsKey]
-			clusterConfig.CertData = cluster.Config[util5.CertData]
-			clusterConfig.CaData = cluster.Config[util5.CertificateAuthorityData]
-		}
-		releaseIdentifier := &client2.ReleaseIdentifier{
-			ReleaseName:      releaseName,
-			ReleaseNamespace: envOverride.Namespace,
-			ClusterConfig:    clusterConfig,
-		}
-
-		if pipeline.DeploymentAppCreated {
-			req := &client2.UpgradeReleaseRequest{
-				ReleaseIdentifier: releaseIdentifier,
-				ValuesYaml:        mergeAndSave,
-				HistoryMax:        impl.helmAppService.GetRevisionHistoryMaxValue(client2.SOURCE_DEVTRON_APP),
-				ChartContent:      &client2.ChartContent{Content: referenceChartByte},
-			}
-
-			updateApplicationResponse, err := impl.helmAppClient.UpdateApplication(ctx, req)
-
-			// For cases where helm release was not found but db flag for deployment app created was true
-			if err != nil && strings.Contains(err.Error(), "release: not found") {
-
-				// retry install
-				_, err = impl.helmInstallReleaseWithCustomChart(ctx, releaseIdentifier, referenceChartByte, mergeAndSave)
-
-				// if retry failed, return
-				if err != nil {
-					impl.logger.Errorw("release not found, failed to re-install helm application", "err", err)
-					return false, err
-				}
-			} else if err != nil {
-				impl.logger.Errorw("error in updating helm application for cd pipeline", "err", err)
-				return false, err
-			} else {
-				impl.logger.Debugw("updated helm application", "response", updateApplicationResponse, "isSuccess", updateApplicationResponse.Success)
-			}
-
-		} else {
-
-			helmResponse, err := impl.helmInstallReleaseWithCustomChart(ctx, releaseIdentifier, referenceChartByte, mergeAndSave)
-
-			// For connection related errors, no need to update the db
-			if err != nil && strings.Contains(err.Error(), "connection error") {
-				impl.logger.Errorw("error in helm install custom chart", "err", err)
-				return false, err
-			}
-
-			// IMP: update cd pipeline to mark deployment app created, even if helm install fails
-			// If the helm install fails, it still creates the app in failed state, so trying to
-			// re-create the app results in error from helm that cannot re-use name which is still in use
-			_, pgErr := impl.updatePipeline(pipeline, overrideRequest.UserId)
-
-			if err != nil {
-				impl.logger.Errorw("error in helm install custom chart", "err", err)
-
-				if pgErr != nil {
-					impl.logger.Errorw("failed to update deployment app created flag in pipeline table", "err", err)
-				}
-				return false, err
-			}
-
-			if pgErr != nil {
-				impl.logger.Errorw("failed to update deployment app created flag in pipeline table", "err", err)
-				return false, err
-			}
-
-			impl.logger.Debugw("received helm release response", "helmResponse", helmResponse, "isSuccess", helmResponse.Success)
-		}
-
-		//update workflow runner status, used in app workflow view
-		cdWf, err := impl.cdWorkflowRepository.FindByWorkflowIdAndRunnerType(ctx, overrideRequest.CdWorkflowId, bean.CD_WORKFLOW_TYPE_DEPLOY)
-		if err != nil && err != pg.ErrNoRows {
-			impl.logger.Errorw("err on fetching cd workflow", "err", err)
-			return false, err
-		}
-		cdWorkflowId := cdWf.CdWorkflowId
-		if cdWf.CdWorkflowId == 0 {
-			cdWf := &pipelineConfig.CdWorkflow{
-				CiArtifactId: overrideRequest.CiArtifactId,
-				PipelineId:   overrideRequest.PipelineId,
-				AuditLog:     sql.AuditLog{CreatedOn: triggeredAt, CreatedBy: overrideRequest.UserId, UpdatedOn: triggeredAt, UpdatedBy: overrideRequest.UserId},
-			}
-			err := impl.cdWorkflowRepository.SaveWorkFlow(ctx, cdWf)
-			if err != nil {
-				impl.logger.Errorw("err on updating cd workflow for status update", "err", err)
-				return false, err
-			}
-			cdWorkflowId = cdWf.Id
-			runner := &pipelineConfig.CdWorkflowRunner{
-				Id:           cdWf.Id,
-				Name:         pipeline.Name,
-				WorkflowType: bean.CD_WORKFLOW_TYPE_DEPLOY,
-				ExecutorType: pipelineConfig.WORKFLOW_EXECUTOR_TYPE_AWF,
-				Status:       pipelineConfig.WorkflowInProgress,
-				TriggeredBy:  overrideRequest.UserId,
-				StartedOn:    triggeredAt,
-				CdWorkflowId: cdWorkflowId,
-				AuditLog:     sql.AuditLog{CreatedOn: triggeredAt, CreatedBy: overrideRequest.UserId, UpdatedOn: triggeredAt, UpdatedBy: overrideRequest.UserId},
-			}
-			_, err = impl.cdWorkflowRepository.SaveWorkFlowRunner(runner)
-			if err != nil {
-				impl.logger.Errorw("err on updating cd workflow runner for status update", "err", err)
-				return false, err
-			}
-		} else {
-			cdWf.Status = pipelineConfig.WorkflowInProgress
-			cdWf.FinishedOn = time.Now()
-			cdWf.UpdatedBy = overrideRequest.UserId
-			cdWf.UpdatedOn = time.Now()
-			err = impl.cdWorkflowRepository.UpdateWorkFlowRunner(&cdWf)
-			if err != nil {
-				impl.logger.Errorw("error on update cd workflow runner", "cdWf", cdWf, "err", err)
-				return false, err
-			}
-		}
-	}
-	return true, nil
 }
 
 func (impl *WorkflowDagExecutorImpl) GetDeploymentStrategyByTriggerType(overrideRequest *bean.ValuesOverrideRequest, ctx context.Context) (*chartConfig.PipelineStrategy, error) {
@@ -4663,7 +3904,7 @@
 
 		resourceManifest := make(map[string]interface{})
 		if util.IsAcdApp(appDeploymentType) {
-			query := &application.ApplicationResourceRequest{
+			query := &application3.ApplicationResourceRequest{
 				Name:         &appName,
 				Version:      &hpaResourceRequest.Version,
 				Group:        &hpaResourceRequest.Group,
@@ -4768,7 +4009,7 @@
 	}
 	argoAppName := fmt.Sprintf("%s-%s", app.AppName, envModel.Name)
 	impl.logger.Infow("received payload, updateArgoPipeline", "appId", appId, "pipelineName", pipelineName, "envId", envOverride.TargetEnvironment, "argoAppName", argoAppName, "context", ctx)
-	application3, err := impl.acdClient.Get(ctx, &application.ApplicationQuery{Name: &argoAppName})
+	argoApplication, err := impl.acdClient.Get(ctx, &application3.ApplicationQuery{Name: &argoAppName})
 	if err != nil {
 		impl.logger.Errorw("no argo app exists", "app", argoAppName, "pipeline", pipelineName)
 		return false, err
@@ -4778,7 +4019,7 @@
 
 	if appStatus.Code() == codes.OK {
 		impl.logger.Debugw("argo app exists", "app", argoAppName, "pipeline", pipelineName)
-		if application3.Spec.Source.Path != envOverride.Chart.ChartLocation || application3.Spec.Source.TargetRevision != "master" {
+		if argoApplication.Spec.Source.Path != envOverride.Chart.ChartLocation || argoApplication.Spec.Source.TargetRevision != "master" {
 			patchReq := v1alpha1.Application{Spec: v1alpha1.ApplicationSpec{Source: v1alpha1.ApplicationSource{Path: envOverride.Chart.ChartLocation, RepoURL: envOverride.Chart.GitRepoUrl, TargetRevision: "master"}}}
 			reqbyte, err := json.Marshal(patchReq)
 			if err != nil {
@@ -4786,7 +4027,7 @@
 			}
 			reqString := string(reqbyte)
 			patchType := "merge"
-			_, err = impl.acdClient.Patch(ctx, &application.ApplicationPatchRequest{Patch: &reqString, Name: &argoAppName, PatchType: &patchType})
+			_, err = impl.acdClient.Patch(ctx, &application3.ApplicationPatchRequest{Patch: &reqString, Name: &argoAppName, PatchType: &patchType})
 			if err != nil {
 				impl.logger.Errorw("error in creating argo pipeline ", "name", pipelineName, "patch", string(reqbyte), "err", err)
 				return false, err
@@ -4821,19 +4062,6 @@
 		return false, err
 	}
 	return true, nil
-}
-
-// helmInstallReleaseWithCustomChart performs helm install with custom chart
-func (impl *WorkflowDagExecutorImpl) helmInstallReleaseWithCustomChart(ctx context.Context, releaseIdentifier *client2.ReleaseIdentifier, referenceChartByte []byte, valuesYaml string) (*client2.HelmInstallCustomResponse, error) {
-
-	helmInstallRequest := client2.HelmInstallCustomRequest{
-		ValuesYaml:        valuesYaml,
-		ChartContent:      &client2.ChartContent{Content: referenceChartByte},
-		ReleaseIdentifier: releaseIdentifier,
-	}
-
-	// Request exec
-	return impl.helmAppClient.InstallReleaseWithCustomChart(ctx, &helmInstallRequest)
 }
 
 func (impl *WorkflowDagExecutorImpl) getResolvedTemplateWithSnapshot(deploymentTemplateHistoryId int, template string) (string, map[string]string, error) {
@@ -5169,5 +4397,680 @@
 	}
 
 	return manifestPushTemplate, nil
->>>>>>> bd213d22
+}
+
+func (impl *WorkflowDagExecutorImpl) releasePipeline(pipeline *pipelineConfig.Pipeline, artifact *repository.CiArtifact, cdWorkflowId, wfrId int, triggeredAt time.Time) (*[]byte, error) {
+	impl.logger.Debugw("triggering release for ", "cdPipelineId", pipeline.Id, "artifactId", artifact.Id)
+
+	pipeline, err := impl.pipelineRepository.FindById(pipeline.Id)
+	if err != nil {
+		impl.logger.Errorw("error in fetching pipeline by pipelineId", "err", err)
+		return nil, err
+	}
+
+	request := &bean.ValuesOverrideRequest{
+		PipelineId:           pipeline.Id,
+		UserId:               artifact.CreatedBy,
+		CiArtifactId:         artifact.Id,
+		AppId:                pipeline.AppId,
+		CdWorkflowId:         cdWorkflowId,
+		ForceTrigger:         true,
+		DeploymentWithConfig: bean.DEPLOYMENT_CONFIG_TYPE_LAST_SAVED,
+		WfrId:                wfrId,
+	}
+	impl.SetPipelineFieldsInOverrideRequest(request, pipeline)
+
+	ctx, err := impl.buildACDContext()
+	if err != nil {
+		impl.logger.Errorw("error in creating acd sync context", "pipelineId", pipeline.Id, "artifactId", artifact.Id, "err", err)
+		return nil, err
+	}
+	//setting deployedBy as 1(system user) since case of auto trigger
+	id, manifest, err := impl.HandleCDTriggerRelease(request, ctx, triggeredAt, 1)
+	if err != nil {
+		impl.logger.Errorw("error in auto  cd pipeline trigger", "pipelineId", pipeline.Id, "artifactId", artifact.Id, "err", err)
+	} else {
+		impl.logger.Infow("pipeline successfully triggered ", "cdPipelineId", pipeline.Id, "artifactId", artifact.Id, "releaseId", id)
+	}
+	return &manifest, err
+
+}
+
+func (impl *WorkflowDagExecutorImpl) GetValuesOverrideForTrigger(overrideRequest *bean.ValuesOverrideRequest, triggeredAt time.Time, ctx context.Context) (*app.ValuesOverrideResponse, error) {
+	if overrideRequest.DeploymentType == models.DEPLOYMENTTYPE_UNKNOWN {
+		overrideRequest.DeploymentType = models.DEPLOYMENTTYPE_DEPLOY
+	}
+	if len(overrideRequest.DeploymentWithConfig) == 0 {
+		overrideRequest.DeploymentWithConfig = bean.DEPLOYMENT_CONFIG_TYPE_LAST_SAVED
+	}
+	valuesOverrideResponse := &app.ValuesOverrideResponse{}
+	isPipelineOverrideCreated := overrideRequest.PipelineOverrideId > 0
+	pipeline, err := impl.pipelineRepository.FindById(overrideRequest.PipelineId)
+	valuesOverrideResponse.Pipeline = pipeline
+	if err != nil {
+		impl.logger.Errorw("error in fetching pipeline by pipeline id", "err", err, "pipeline-id-", overrideRequest.PipelineId)
+		return valuesOverrideResponse, err
+	}
+
+	_, span := otel.Tracer("orchestrator").Start(ctx, "ciArtifactRepository.Get")
+	artifact, err := impl.ciArtifactRepository.Get(overrideRequest.CiArtifactId)
+	valuesOverrideResponse.Artifact = artifact
+	span.End()
+	if err != nil {
+		return valuesOverrideResponse, err
+	}
+	overrideRequest.Image = artifact.Image
+
+	strategy, err := impl.GetDeploymentStrategyByTriggerType(overrideRequest, ctx)
+	valuesOverrideResponse.PipelineStrategy = strategy
+	if err != nil {
+		impl.logger.Errorw("error in getting strategy by trigger type", "err", err)
+		return valuesOverrideResponse, err
+	}
+
+	envOverride, err := impl.GetEnvOverrideByTriggerType(overrideRequest, triggeredAt, ctx)
+	valuesOverrideResponse.EnvOverride = envOverride
+	if err != nil {
+		impl.logger.Errorw("error in getting env override by trigger type", "err", err)
+		return valuesOverrideResponse, err
+	}
+	appMetrics, err := impl.GetAppMetricsByTriggerType(overrideRequest, ctx)
+	valuesOverrideResponse.AppMetrics = appMetrics
+	if err != nil {
+		impl.logger.Errorw("error in getting app metrics by trigger type", "err", err)
+		return valuesOverrideResponse, err
+	}
+	var (
+		pipelineOverride                                     *chartConfig.PipelineOverride
+		dbMigrationOverride, configMapJson, appLabelJsonByte []byte
+	)
+
+	// Conditional Block based on PipelineOverrideCreated --> start
+	if !isPipelineOverrideCreated {
+		_, span = otel.Tracer("orchestrator").Start(ctx, "savePipelineOverride")
+		pipelineOverride, err = impl.savePipelineOverride(overrideRequest, envOverride.Id, triggeredAt)
+		span.End()
+		if err != nil {
+			return valuesOverrideResponse, err
+		}
+		overrideRequest.PipelineOverrideId = pipelineOverride.Id
+	} else {
+		pipelineOverride, err = impl.pipelineOverrideRepository.FindById(overrideRequest.PipelineOverrideId)
+		if err != nil {
+			impl.logger.Errorw("error in getting pipelineOverride for valuesOverrideResponse", "PipelineOverrideId", overrideRequest.PipelineOverrideId)
+			return nil, err
+		}
+	}
+	// Conditional Block based on PipelineOverrideCreated --> end
+
+	//TODO: check status and apply lock
+	releaseOverrideJson, err := impl.getReleaseOverride(envOverride, overrideRequest, artifact, pipelineOverride, strategy, &appMetrics)
+	valuesOverrideResponse.ReleaseOverrideJSON = releaseOverrideJson
+	if err != nil {
+		return valuesOverrideResponse, err
+	}
+
+	// Conditional Block based on PipelineOverrideCreated --> start
+	if !isPipelineOverrideCreated {
+		_, span = otel.Tracer("orchestrator").Start(ctx, "getDbMigrationOverride")
+		//FIXME: how to determine rollback
+		//we can't depend on ciArtifact ID because CI pipeline can be manually triggered in any order regardless of sourcecode status
+		dbMigrationOverride, err = impl.getDbMigrationOverride(overrideRequest, artifact, false)
+		span.End()
+		if err != nil {
+			impl.logger.Errorw("error in fetching db migration config", "req", overrideRequest, "err", err)
+			return valuesOverrideResponse, err
+		}
+		chartVersion := envOverride.Chart.ChartVersion
+		_, span = otel.Tracer("orchestrator").Start(ctx, "getConfigMapAndSecretJsonV2")
+		configMapJson, err = impl.getConfigMapAndSecretJsonV2(overrideRequest.AppId, envOverride.TargetEnvironment, overrideRequest.PipelineId, chartVersion, overrideRequest.DeploymentWithConfig, overrideRequest.WfrIdForDeploymentWithSpecificTrigger)
+		span.End()
+		if err != nil {
+			impl.logger.Errorw("error in fetching config map n secret ", "err", err)
+			configMapJson = nil
+		}
+		_, span = otel.Tracer("orchestrator").Start(ctx, "appCrudOperationService.GetLabelsByAppIdForDeployment")
+		appLabelJsonByte, err = impl.appCrudOperationService.GetLabelsByAppIdForDeployment(overrideRequest.AppId)
+		span.End()
+		if err != nil {
+			impl.logger.Errorw("error in fetching app labels for gitOps commit", "err", err)
+			appLabelJsonByte = nil
+		}
+
+		mergedValues, err := impl.mergeOverrideValues(envOverride, dbMigrationOverride, releaseOverrideJson, configMapJson, appLabelJsonByte, strategy)
+		appName := fmt.Sprintf("%s-%s", overrideRequest.AppName, envOverride.Environment.Name)
+		mergedValues = impl.autoscalingCheckBeforeTrigger(ctx, appName, envOverride.Namespace, mergedValues, overrideRequest)
+
+		_, span = otel.Tracer("orchestrator").Start(ctx, "dockerRegistryIpsConfigService.HandleImagePullSecretOnApplicationDeployment")
+		// handle image pull secret if access given
+		mergedValues, err = impl.dockerRegistryIpsConfigService.HandleImagePullSecretOnApplicationDeployment(envOverride.Environment, pipeline.CiPipelineId, mergedValues)
+		span.End()
+		if err != nil {
+			return valuesOverrideResponse, err
+		}
+
+		pipelineOverride.PipelineMergedValues = string(mergedValues)
+		valuesOverrideResponse.MergedValues = string(mergedValues)
+		err = impl.pipelineOverrideRepository.Update(pipelineOverride)
+		if err != nil {
+			return valuesOverrideResponse, err
+		}
+	} else {
+		valuesOverrideResponse.MergedValues = pipelineOverride.PipelineMergedValues
+	}
+	// Conditional Block based on PipelineOverrideCreated --> end
+	return valuesOverrideResponse, err
+}
+
+func (impl *WorkflowDagExecutorImpl) DeployArgocdApp(overrideRequest *bean.ValuesOverrideRequest, valuesOverrideResponse *app.ValuesOverrideResponse, triggeredAt time.Time, ctx context.Context) error {
+
+	impl.logger.Debugw("new pipeline found", "pipeline", valuesOverrideResponse.Pipeline)
+	_, span := otel.Tracer("orchestrator").Start(ctx, "createArgoApplicationIfRequired")
+	name, err := impl.createArgoApplicationIfRequired(overrideRequest.AppId, valuesOverrideResponse.EnvOverride, valuesOverrideResponse.Pipeline, overrideRequest.UserId)
+	span.End()
+	if err != nil {
+		impl.logger.Errorw("acd application create error on cd trigger", "err", err, "req", overrideRequest)
+		return err
+	}
+	impl.logger.Debugw("argocd application created", "name", name)
+
+	_, span = otel.Tracer("orchestrator").Start(ctx, "updateArgoPipeline")
+	updateAppInArgocd, err := impl.updateArgoPipeline(overrideRequest.AppId, valuesOverrideResponse.Pipeline.Name, valuesOverrideResponse.EnvOverride, ctx)
+	span.End()
+	if err != nil {
+		impl.logger.Errorw("error in updating argocd app ", "err", err)
+		return err
+	}
+	if updateAppInArgocd {
+		impl.logger.Debug("argo-cd successfully updated")
+	} else {
+		impl.logger.Debug("argo-cd failed to update, ignoring it")
+	}
+	//update workflow runner status, used in app workflow view
+	err = impl.UpdateCDWorkflowRunnerStatus(ctx, overrideRequest, triggeredAt, pipelineConfig.WorkflowInProgress)
+	if err != nil {
+		impl.logger.Errorw("error in updating the workflow runner status, createHelmAppForCdPipeline", "err", err)
+		return err
+	}
+	return nil
+}
+
+func (impl *WorkflowDagExecutorImpl) DeployApp(overrideRequest *bean.ValuesOverrideRequest, valuesOverrideResponse *app.ValuesOverrideResponse, triggeredAt time.Time, ctx context.Context) error {
+
+	if util.IsAcdApp(overrideRequest.DeploymentAppType) {
+		_, span := otel.Tracer("orchestrator").Start(ctx, "DeployArgocdApp")
+		err := impl.DeployArgocdApp(overrideRequest, valuesOverrideResponse, triggeredAt, ctx)
+		span.End()
+		if err != nil {
+			impl.logger.Errorw("error in deploying app on argocd", "err", err)
+			return err
+		}
+	} else if util.IsHelmApp(overrideRequest.DeploymentAppType) {
+		_, span := otel.Tracer("orchestrator").Start(ctx, "createHelmAppForCdPipeline")
+		_, err := impl.createHelmAppForCdPipeline(overrideRequest, valuesOverrideResponse, triggeredAt, ctx)
+		span.End()
+		if err != nil {
+			impl.logger.Errorw("error in creating or updating helm application for cd pipeline", "err", err)
+			return err
+		}
+	}
+	return nil
+}
+
+// write integration/unit test for each function
+func (impl *WorkflowDagExecutorImpl) TriggerPipeline(overrideRequest *bean.ValuesOverrideRequest, valuesOverrideResponse *app.ValuesOverrideResponse, builtChartPath string, triggerEvent bean.TriggerEvent, ctx context.Context) (releaseNo int, manifest []byte, err error) {
+	isRequestValid, err := impl.ValidateTriggerEvent(triggerEvent)
+	if !isRequestValid {
+		return releaseNo, manifest, err
+	}
+	if err != nil && triggerEvent.GetManifestInResponse {
+		timeline := &pipelineConfig.PipelineStatusTimeline{
+			CdWorkflowRunnerId: overrideRequest.WfrId,
+			Status:             "HELM_PACKAGE_GENERATION_FAILED",
+			StatusDetail:       fmt.Sprintf("Helm package generation failed. - %v", err),
+			StatusTime:         time.Now(),
+			AuditLog: sql.AuditLog{
+				CreatedBy: overrideRequest.UserId,
+				CreatedOn: time.Now(),
+				UpdatedBy: overrideRequest.UserId,
+				UpdatedOn: time.Now(),
+			},
+		}
+		err1 := impl.pipelineStatusTimelineService.SaveTimeline(timeline, nil, false)
+		if err1 != nil {
+			impl.logger.Errorw("error in saving timeline for manifest_download type")
+		}
+	}
+	if err != nil {
+		return releaseNo, manifest, err
+	}
+
+	if triggerEvent.GetManifestInResponse {
+		timeline := &pipelineConfig.PipelineStatusTimeline{
+			CdWorkflowRunnerId: overrideRequest.WfrId,
+			Status:             "HELM_PACKAGE_GENERATED",
+			StatusDetail:       "Helm package generated successfully.",
+			StatusTime:         time.Now(),
+			AuditLog: sql.AuditLog{
+				CreatedBy: overrideRequest.UserId,
+				CreatedOn: time.Now(),
+				UpdatedBy: overrideRequest.UserId,
+				UpdatedOn: time.Now(),
+			},
+		}
+		_, span := otel.Tracer("orchestrator").Start(ctx, "cdPipelineStatusTimelineRepo.SaveTimelineForACDHelmApps")
+		err = impl.pipelineStatusTimelineService.SaveTimeline(timeline, nil, false)
+		if err != nil {
+			impl.logger.Errorw("error in saving timeline for manifest_download type")
+		}
+		span.End()
+		err = impl.MergeDefaultValuesWithOverrideValues(valuesOverrideResponse.MergedValues, builtChartPath)
+		if err != nil {
+			impl.logger.Errorw("error in merging default values with override values ", "err", err)
+			return releaseNo, manifest, err
+		}
+		// for downloaded manifest name is equal to <app-name>-<env-name>-<image-tag>
+		image := valuesOverrideResponse.Artifact.Image
+		var imageTag string
+		if len(image) > 0 {
+			imageTag = strings.Split(image, ":")[1]
+		}
+		chartName := fmt.Sprintf("%s-%s-%s", overrideRequest.AppName, overrideRequest.EnvName, imageTag)
+		// As this chart will be pushed, don't delete it now
+		deleteChart := !triggerEvent.PerformChartPush
+		manifest, err = impl.chartTemplateService.LoadChartInBytes(builtChartPath, deleteChart, chartName, valuesOverrideResponse.EnvOverride.Chart.ChartVersion)
+		if err != nil {
+			impl.logger.Errorw("error in converting chart to bytes", "err", err)
+			return releaseNo, manifest, err
+		}
+	}
+
+	if triggerEvent.PerformChartPush {
+		manifestPushTemplate, err := impl.BuildManifestPushTemplate(overrideRequest, valuesOverrideResponse, builtChartPath)
+		if err != nil {
+			impl.logger.Errorw("error in building manifest push template", "err", err)
+			return releaseNo, manifest, err
+		}
+		manifestPushService := impl.GetManifestPushService(triggerEvent.ManifestStorageType)
+		manifestPushResponse := manifestPushService.PushChart(manifestPushTemplate, ctx)
+		if manifestPushResponse.Error != nil {
+			impl.logger.Errorw("Error in pushing manifest to git/helm", "err", err, "git_repo_url", manifestPushTemplate.RepoUrl)
+			return releaseNo, manifest, manifestPushResponse.Error
+		}
+		pipelineOverrideUpdateRequest := &chartConfig.PipelineOverride{
+			Id:                     valuesOverrideResponse.PipelineOverride.Id,
+			GitHash:                manifestPushResponse.CommitHash,
+			CommitTime:             manifestPushResponse.CommitTime,
+			EnvConfigOverrideId:    valuesOverrideResponse.EnvOverride.Id,
+			PipelineOverrideValues: valuesOverrideResponse.ReleaseOverrideJSON,
+			PipelineId:             overrideRequest.PipelineId,
+			CiArtifactId:           overrideRequest.CiArtifactId,
+			PipelineMergedValues:   valuesOverrideResponse.MergedValues,
+			AuditLog:               sql.AuditLog{UpdatedOn: triggerEvent.TriggerdAt, UpdatedBy: overrideRequest.UserId},
+		}
+		_, span := otel.Tracer("orchestrator").Start(ctx, "pipelineOverrideRepository.Update")
+		err = impl.pipelineOverrideRepository.Update(pipelineOverrideUpdateRequest)
+		span.End()
+	}
+
+	if triggerEvent.PerformDeploymentOnCluster {
+		err = impl.DeployApp(overrideRequest, valuesOverrideResponse, triggerEvent.TriggerdAt, ctx)
+		if err != nil {
+			impl.logger.Errorw("error in deploying app", "err", err)
+			return releaseNo, manifest, err
+		}
+	}
+
+	go impl.WriteCDTriggerEvent(overrideRequest, valuesOverrideResponse.Artifact, valuesOverrideResponse.PipelineOverride.PipelineReleaseCounter, valuesOverrideResponse.PipelineOverride.Id, overrideRequest.WfrId)
+
+	_, span := otel.Tracer("orchestrator").Start(ctx, "MarkImageScanDeployed")
+	_ = impl.MarkImageScanDeployed(overrideRequest.AppId, valuesOverrideResponse.EnvOverride.TargetEnvironment, valuesOverrideResponse.Artifact.ImageDigest, overrideRequest.ClusterId, valuesOverrideResponse.Artifact.ScanEnabled)
+	span.End()
+
+	middleware.CdTriggerCounter.WithLabelValues(overrideRequest.AppName, overrideRequest.EnvName).Inc()
+
+	return valuesOverrideResponse.PipelineOverride.PipelineReleaseCounter, manifest, nil
+
+}
+
+func (impl *WorkflowDagExecutorImpl) HandleCDTriggerRelease(overrideRequest *bean.ValuesOverrideRequest, ctx context.Context, triggeredAt time.Time, deployedBy int32) (releaseNo int, manifest []byte, err error) {
+	if impl.appService.IsDevtronAsyncInstallModeEnabled(overrideRequest.DeploymentAppType) {
+		// asynchronous mode of installation starts
+		return impl.TriggerHelmAsyncRelease(overrideRequest, ctx, triggeredAt, deployedBy)
+	}
+	// synchronous mode of installation starts
+
+	valuesOverrideResponse, builtChartPath, err := impl.BuildManifestForTrigger(overrideRequest, triggeredAt, ctx)
+	_, span := otel.Tracer("orchestrator").Start(ctx, "CreateHistoriesForDeploymentTrigger")
+	err1 := impl.CreateHistoriesForDeploymentTrigger(valuesOverrideResponse.Pipeline, valuesOverrideResponse.PipelineStrategy, valuesOverrideResponse.EnvOverride, triggeredAt, deployedBy)
+	if err1 != nil {
+		impl.logger.Errorw("error in saving histories for trigger", "err", err1, "pipelineId", valuesOverrideResponse.Pipeline.Id, "wfrId", overrideRequest.WfrId)
+	}
+	span.End()
+	if err != nil {
+		impl.logger.Errorw("error in building merged manifest for trigger", "err", err)
+		return releaseNo, manifest, err
+	}
+	return impl.TriggerRelease(overrideRequest, valuesOverrideResponse, builtChartPath, ctx, triggeredAt, deployedBy)
+}
+
+// TriggerHelmAsyncRelease will publish async helm Install/Upgrade request event for Devtron App releases
+func (impl *WorkflowDagExecutorImpl) TriggerHelmAsyncRelease(overrideRequest *bean.ValuesOverrideRequest, ctx context.Context, triggeredAt time.Time, triggeredBy int32) (releaseNo int, manifest []byte, err error) {
+	// build merged values and save PCO history for the release
+	valuesOverrideResponse, err := impl.GetValuesOverrideForTrigger(overrideRequest, triggeredAt, ctx)
+	_, span := otel.Tracer("orchestrator").Start(ctx, "CreateHistoriesForDeploymentTrigger")
+	// save triggered deployment history
+	err1 := impl.CreateHistoriesForDeploymentTrigger(valuesOverrideResponse.Pipeline, valuesOverrideResponse.PipelineStrategy, valuesOverrideResponse.EnvOverride, triggeredAt, triggeredBy)
+	if err1 != nil {
+		impl.logger.Errorw("error in saving histories for trigger", "err", err1, "pipelineId", valuesOverrideResponse.Pipeline.Id, "wfrId", overrideRequest.WfrId)
+	}
+	span.End()
+	if err != nil {
+		impl.logger.Errorw("error in fetching values for trigger", "err", err)
+		return releaseNo, manifest, err
+	}
+
+	event := &bean.AsyncCdDeployEvent{
+		ValuesOverrideRequest: overrideRequest,
+		TriggeredAt:           triggeredAt,
+		TriggeredBy:           triggeredBy,
+	}
+	payload, err := json.Marshal(event)
+	if err != nil {
+		impl.logger.Errorw("failed to marshal helm async CD deploy event request", "request", event, "err", err)
+		return 0, manifest, err
+	}
+
+	// publish nats event for async installation
+	err = impl.pubsubClient.Publish(pubsub.DEVTRON_CHART_INSTALL_TOPIC, string(payload))
+	if err != nil {
+		impl.logger.Errorw("failed to publish trigger request event", "topic", pubsub.DEVTRON_CHART_INSTALL_TOPIC, "payload", payload, "err", err)
+	}
+
+	//update workflow runner status, used in app workflow view
+	err = impl.UpdateCDWorkflowRunnerStatus(ctx, overrideRequest, triggeredAt, pipelineConfig.WorkflowInQueue)
+	if err != nil {
+		impl.logger.Errorw("error in updating the workflow runner status, TriggerHelmAsyncRelease", "err", err)
+		return 0, manifest, err
+	}
+	return 0, manifest, nil
+}
+
+// TriggerRelease will trigger Install/Upgrade request for Devtron App releases synchronously
+func (impl *WorkflowDagExecutorImpl) TriggerRelease(overrideRequest *bean.ValuesOverrideRequest, valuesOverrideResponse *app.ValuesOverrideResponse, builtChartPath string, ctx context.Context, triggeredAt time.Time, triggeredBy int32) (releaseNo int, manifest []byte, err error) {
+	// Handling for auto trigger
+	if overrideRequest.UserId == 0 {
+		overrideRequest.UserId = triggeredBy
+	}
+	triggerEvent := impl.GetTriggerEvent(overrideRequest.DeploymentAppType, triggeredAt, triggeredBy)
+	releaseNo, manifest, err = impl.TriggerPipeline(overrideRequest, valuesOverrideResponse, builtChartPath, triggerEvent, ctx)
+	if err != nil {
+		return 0, manifest, err
+	}
+	return releaseNo, manifest, nil
+}
+
+func (impl *WorkflowDagExecutorImpl) MarkImageScanDeployed(appId int, envId int, imageDigest string, clusterId int, isScanEnabled bool) error {
+	impl.logger.Debugw("mark image scan deployed for normal app, from cd auto or manual trigger", "imageDigest", imageDigest)
+	executionHistory, err := impl.imageScanHistoryRepository.FindByImageDigest(imageDigest)
+	if err != nil && err != pg.ErrNoRows {
+		impl.logger.Errorw("error in fetching execution history", "err", err)
+		return err
+	}
+	if executionHistory == nil || executionHistory.Id == 0 {
+		impl.logger.Errorw("no execution history found for digest", "digest", imageDigest)
+		return fmt.Errorf("no execution history found for digest - %s", imageDigest)
+	}
+	impl.logger.Debugw("mark image scan deployed for normal app, from cd auto or manual trigger", "executionHistory", executionHistory)
+	var ids []int
+	ids = append(ids, executionHistory.Id)
+
+	ot, err := impl.imageScanDeployInfoRepository.FetchByAppIdAndEnvId(appId, envId, []string{security.ScanObjectType_APP})
+	switch err {
+	case nil:
+		// Updating Execution history for Latest Deployment to fetch out security Vulnerabilities for latest deployed info
+		if isScanEnabled {
+			ot.ImageScanExecutionHistoryId = ids
+		} else {
+			arr := []int{-1}
+			ot.ImageScanExecutionHistoryId = arr
+		}
+		err = impl.imageScanDeployInfoRepository.Update(ot)
+		if err != nil {
+			impl.logger.Errorw("error in updating deploy info for latest deployed image", "err", err)
+			return err
+		}
+		return nil
+	case pg.ErrNoRows:
+		if isScanEnabled {
+			imageScanDeployInfo := &security.ImageScanDeployInfo{
+				ImageScanExecutionHistoryId: ids,
+				ScanObjectMetaId:            appId,
+				ObjectType:                  security.ScanObjectType_APP,
+				EnvId:                       envId,
+				ClusterId:                   clusterId,
+				AuditLog: sql.AuditLog{
+					CreatedOn: time.Now(),
+					CreatedBy: 1,
+					UpdatedOn: time.Now(),
+					UpdatedBy: 1,
+				},
+			}
+			impl.logger.Debugw("mark image scan deployed for normal app, from cd auto or manual trigger", "imageScanDeployInfo", imageScanDeployInfo)
+			err = impl.imageScanDeployInfoRepository.Save(imageScanDeployInfo)
+			if err != nil {
+				impl.logger.Errorw("error in creating deploy info", "err", err)
+				return err
+			}
+		}
+		return nil
+	default:
+		impl.logger.Errorw("error in getting image scan info", "appId", appId, "envId", envId, "err", err)
+		return err
+	}
+}
+
+func (impl *WorkflowDagExecutorImpl) createHelmAppForCdPipeline(overrideRequest *bean.ValuesOverrideRequest, valuesOverrideResponse *app.ValuesOverrideResponse, triggeredAt time.Time, ctx context.Context) (bool, error) {
+
+	pipeline := valuesOverrideResponse.Pipeline
+	envOverride := valuesOverrideResponse.EnvOverride
+	mergeAndSave := valuesOverrideResponse.MergedValues
+
+	chartMetaData := &chart.Metadata{
+		Name:    pipeline.App.AppName,
+		Version: envOverride.Chart.ChartVersion,
+	}
+	referenceTemplatePath := path.Join(string(impl.refChartDir), envOverride.Chart.ReferenceTemplate)
+
+	if util.IsHelmApp(pipeline.DeploymentAppType) {
+		referenceChartByte := envOverride.Chart.ReferenceChart
+		// here updating reference chart into database.
+		if len(envOverride.Chart.ReferenceChart) == 0 {
+			refChartByte, err := impl.chartTemplateService.GetByteArrayRefChart(chartMetaData, referenceTemplatePath)
+			if err != nil {
+				impl.logger.Errorw("ref chart commit error on cd trigger", "err", err, "req", overrideRequest)
+				return false, err
+			}
+			ch := envOverride.Chart
+			ch.ReferenceChart = refChartByte
+			ch.UpdatedOn = time.Now()
+			ch.UpdatedBy = overrideRequest.UserId
+			err = impl.chartRepository.Update(ch)
+			if err != nil {
+				impl.logger.Errorw("chart update error", "err", err, "req", overrideRequest)
+				return false, err
+			}
+			referenceChartByte = refChartByte
+		}
+
+		releaseName := pipeline.DeploymentAppName
+		cluster := envOverride.Environment.Cluster
+		bearerToken := cluster.Config[util5.BearerToken]
+		clusterConfig := &client2.ClusterConfig{
+			ClusterId:              int32(cluster.Id),
+			ClusterName:            cluster.ClusterName,
+			Token:                  bearerToken,
+			ApiServerUrl:           cluster.ServerUrl,
+			InsecureSkipTLSVerify:  cluster.InsecureSkipTlsVerify,
+			ProxyUrl:               cluster.ProxyUrl,
+			ToConnectWithSSHTunnel: cluster.ToConnectWithSSHTunnel,
+			SshTunnelAuthKey:       cluster.SSHTunnelAuthKey,
+			SshTunnelUser:          cluster.SSHTunnelUser,
+			SshTunnelPassword:      cluster.SSHTunnelPassword,
+			SshTunnelServerAddress: cluster.SSHTunnelServerAddress,
+		}
+		if cluster.InsecureSkipTlsVerify == false {
+			clusterConfig.KeyData = cluster.Config[util5.TlsKey]
+			clusterConfig.CertData = cluster.Config[util5.CertData]
+			clusterConfig.CaData = cluster.Config[util5.CertificateAuthorityData]
+		}
+		releaseIdentifier := &client2.ReleaseIdentifier{
+			ReleaseName:      releaseName,
+			ReleaseNamespace: envOverride.Namespace,
+			ClusterConfig:    clusterConfig,
+		}
+
+		if pipeline.DeploymentAppCreated {
+			req := &client2.UpgradeReleaseRequest{
+				ReleaseIdentifier: releaseIdentifier,
+				ValuesYaml:        mergeAndSave,
+				HistoryMax:        impl.helmAppService.GetRevisionHistoryMaxValue(client2.SOURCE_DEVTRON_APP),
+				ChartContent:      &client2.ChartContent{Content: referenceChartByte},
+			}
+			if impl.appService.IsDevtronAsyncInstallModeEnabled(bean2.Helm) {
+				req.RunInCtx = true
+			}
+			// For cases where helm release was not found, kubelink will install the same configuration
+			updateApplicationResponse, err := impl.helmAppClient.UpdateApplication(ctx, req)
+			if err != nil {
+				impl.logger.Errorw("error in updating helm application for cd pipeline", "err", err)
+				if util.GetGRPCErrorDetailedMessage(err) == context.Canceled.Error() {
+					err = errors.New(pipelineConfig.NEW_DEPLOYMENT_INITIATED)
+				}
+				return false, err
+			} else {
+				impl.logger.Debugw("updated helm application", "response", updateApplicationResponse, "isSuccess", updateApplicationResponse.Success)
+			}
+
+		} else {
+
+			helmResponse, err := impl.helmInstallReleaseWithCustomChart(ctx, releaseIdentifier, referenceChartByte, mergeAndSave)
+
+			// For connection related errors, no need to update the db
+			if err != nil && strings.Contains(err.Error(), "connection error") {
+				impl.logger.Errorw("error in helm install custom chart", "err", err)
+				return false, err
+			}
+
+			if util.GetGRPCErrorDetailedMessage(err) == context.Canceled.Error() {
+				err = errors.New(pipelineConfig.NEW_DEPLOYMENT_INITIATED)
+			}
+			// IMP: update cd pipeline to mark deployment app created, even if helm install fails
+			// If the helm install fails, it still creates the app in failed state, so trying to
+			// re-create the app results in error from helm that cannot re-use name which is still in use
+			_, pgErr := impl.updatePipeline(pipeline, overrideRequest.UserId)
+
+			if err != nil {
+				impl.logger.Errorw("error in helm install custom chart", "err", err)
+
+				if pgErr != nil {
+					impl.logger.Errorw("failed to update deployment app created flag in pipeline table", "err", err)
+				}
+				return false, err
+			}
+
+			if pgErr != nil {
+				impl.logger.Errorw("failed to update deployment app created flag in pipeline table", "err", err)
+				return false, err
+			}
+
+			impl.logger.Debugw("received helm release response", "helmResponse", helmResponse, "isSuccess", helmResponse.Success)
+		}
+
+		//update workflow runner status, used in app workflow view
+		err := impl.UpdateCDWorkflowRunnerStatus(ctx, overrideRequest, triggeredAt, pipelineConfig.WorkflowInProgress)
+		if err != nil {
+			impl.logger.Errorw("error in updating the workflow runner status, createHelmAppForCdPipeline", "err", err)
+			return false, err
+		}
+	}
+	return true, nil
+}
+
+func (impl *WorkflowDagExecutorImpl) UpdateCDWorkflowRunnerStatus(ctx context.Context, overrideRequest *bean.ValuesOverrideRequest, triggeredAt time.Time, status string) error {
+	// In case of terminal status update finished on time
+	isTerminalStatus := slices.Contains(pipelineConfig.WfrTerminalStatusList, status)
+	cdWfr, err := impl.cdWorkflowRepository.FindWorkflowRunnerById(overrideRequest.WfrId)
+	if err != nil && err != pg.ErrNoRows {
+		impl.logger.Errorw("err on fetching cd workflow, UpdateCDWorkflowRunnerStatus", "err", err)
+		return err
+	}
+	cdWorkflowId := cdWfr.CdWorkflowId
+
+	if cdWorkflowId == 0 {
+		cdWf := &pipelineConfig.CdWorkflow{
+			CiArtifactId: overrideRequest.CiArtifactId,
+			PipelineId:   overrideRequest.PipelineId,
+			AuditLog:     sql.AuditLog{CreatedOn: triggeredAt, CreatedBy: overrideRequest.UserId, UpdatedOn: triggeredAt, UpdatedBy: overrideRequest.UserId},
+		}
+		err := impl.cdWorkflowRepository.SaveWorkFlow(ctx, cdWf)
+		if err != nil {
+			impl.logger.Errorw("err on updating cd workflow for status update, UpdateCDWorkflowRunnerStatus", "err", err)
+			return err
+		}
+		cdWorkflowId = cdWf.Id
+		runner := &pipelineConfig.CdWorkflowRunner{
+			Id:           cdWf.Id,
+			Name:         overrideRequest.PipelineName,
+			WorkflowType: bean.CD_WORKFLOW_TYPE_DEPLOY,
+			ExecutorType: pipelineConfig.WORKFLOW_EXECUTOR_TYPE_AWF,
+			Status:       status,
+			TriggeredBy:  overrideRequest.UserId,
+			StartedOn:    triggeredAt,
+			CdWorkflowId: cdWorkflowId,
+			AuditLog:     sql.AuditLog{CreatedOn: triggeredAt, CreatedBy: overrideRequest.UserId, UpdatedOn: triggeredAt, UpdatedBy: overrideRequest.UserId},
+		}
+		if isTerminalStatus {
+			runner.FinishedOn = time.Now()
+		}
+		_, err = impl.cdWorkflowRepository.SaveWorkFlowRunner(runner)
+		if err != nil {
+			impl.logger.Errorw("err on updating cd workflow runner for status update, UpdateCDWorkflowRunnerStatus", "err", err)
+			return err
+		}
+	} else {
+		// if the current cdWfr status is already a terminal status and then don't update the status
+		// e.g: Status : Failed --> Progressing (not allowed)
+		if slices.Contains(pipelineConfig.WfrTerminalStatusList, cdWfr.Status) {
+			impl.logger.Warnw("deployment has already been terminated for workflow runner, UpdateCDWorkflowRunnerStatus", "workflowRunnerId", cdWfr.Id, "err", err)
+			return nil
+		}
+		cdWfr.Status = status
+		if isTerminalStatus {
+			cdWfr.FinishedOn = time.Now()
+		}
+		cdWfr.UpdatedBy = overrideRequest.UserId
+		cdWfr.UpdatedOn = time.Now()
+		err = impl.cdWorkflowRepository.UpdateWorkFlowRunner(cdWfr)
+		if err != nil {
+			impl.logger.Errorw("error on update cd workflow runner, UpdateCDWorkflowRunnerStatus", "cdWfr", cdWfr, "err", err)
+			return err
+		}
+	}
+	return nil
+}
+
+// helmInstallReleaseWithCustomChart performs helm install with custom chart
+func (impl *WorkflowDagExecutorImpl) helmInstallReleaseWithCustomChart(ctx context.Context, releaseIdentifier *client2.ReleaseIdentifier, referenceChartByte []byte, valuesYaml string) (*client2.HelmInstallCustomResponse, error) {
+
+	helmInstallRequest := client2.HelmInstallCustomRequest{
+		ValuesYaml:        valuesYaml,
+		ChartContent:      &client2.ChartContent{Content: referenceChartByte},
+		ReleaseIdentifier: releaseIdentifier,
+	}
+	if impl.appService.IsDevtronAsyncInstallModeEnabled(bean2.Helm) {
+		helmInstallRequest.RunInCtx = true
+	}
+	// Request exec
+	return impl.helmAppClient.InstallReleaseWithCustomChart(ctx, &helmInstallRequest)
 }