/*
 * Copyright (c) 2020 Devtron Labs
 *
 * Licensed under the Apache License, Version 2.0 (the "License");
 * you may not use this file except in compliance with the License.
 * You may obtain a copy of the License at
 *
 *    http://www.apache.org/licenses/LICENSE-2.0
 *
 * Unless required by applicable law or agreed to in writing, software
 * distributed under the License is distributed on an "AS IS" BASIS,
 * WITHOUT WARRANTIES OR CONDITIONS OF ANY KIND, either express or implied.
 * See the License for the specific language governing permissions and
 * limitations under the License.
 *
 */

package pipeline

import (
	"context"
	"encoding/json"
	errors3 "errors"
	"fmt"
	"path"
	"strconv"
	"strings"
	"sync"
	"time"

	application3 "github.com/argoproj/argo-cd/v2/pkg/apiclient/application"
	"github.com/argoproj/argo-cd/v2/pkg/apis/application/v1alpha1"
	"github.com/aws/aws-sdk-go/service/autoscaling"
	blob_storage "github.com/devtron-labs/common-lib/blob-storage"
	"github.com/devtron-labs/common-lib/pubsub-lib/model"
	util5 "github.com/devtron-labs/common-lib/utils/k8s"
	"github.com/devtron-labs/common-lib/utils/k8s/health"
	client2 "github.com/devtron-labs/devtron/api/helm-app"
	"github.com/devtron-labs/devtron/client/argocdServer"
	"github.com/devtron-labs/devtron/client/argocdServer/application"
	application2 "github.com/devtron-labs/devtron/client/argocdServer/application"
	gitSensorClient "github.com/devtron-labs/devtron/client/gitSensor"
	"github.com/devtron-labs/devtron/internal/middleware"
	app2 "github.com/devtron-labs/devtron/internal/sql/repository/app"
	bean4 "github.com/devtron-labs/devtron/pkg/app/bean"
	"github.com/devtron-labs/devtron/pkg/app/status"
	"github.com/devtron-labs/devtron/pkg/auth/authorisation/casbin"
	"github.com/devtron-labs/devtron/pkg/auth/user"
	"github.com/devtron-labs/devtron/pkg/chartRepo/repository"
	"github.com/devtron-labs/devtron/pkg/dockerRegistry"
	"github.com/devtron-labs/devtron/pkg/k8s"
	bean3 "github.com/devtron-labs/devtron/pkg/pipeline/bean"
	repository4 "github.com/devtron-labs/devtron/pkg/pipeline/repository"
	"github.com/devtron-labs/devtron/pkg/pipeline/types"
	"github.com/devtron-labs/devtron/pkg/plugin"
	"github.com/devtron-labs/devtron/pkg/resourceQualifiers"
	serverBean "github.com/devtron-labs/devtron/pkg/server/bean"
	"github.com/devtron-labs/devtron/pkg/variables"
	"github.com/devtron-labs/devtron/pkg/variables/parsers"
	repository5 "github.com/devtron-labs/devtron/pkg/variables/repository"
	util4 "github.com/devtron-labs/devtron/util"
	"github.com/devtron-labs/devtron/util/argo"
	errors2 "github.com/juju/errors"
	"github.com/pkg/errors"
	"github.com/tidwall/gjson"
	"github.com/tidwall/sjson"
	"go.opentelemetry.io/otel"
	"google.golang.org/grpc/codes"
	status2 "google.golang.org/grpc/status"
	"k8s.io/apimachinery/pkg/runtime/schema"
	"k8s.io/helm/pkg/proto/hapi/chart"
	"k8s.io/utils/pointer"
	"k8s.io/utils/strings/slices"

	"github.com/devtron-labs/devtron/internal/sql/repository/appWorkflow"
	repository2 "github.com/devtron-labs/devtron/pkg/cluster/repository"
	history2 "github.com/devtron-labs/devtron/pkg/pipeline/history"
	repository3 "github.com/devtron-labs/devtron/pkg/pipeline/history/repository"
	"github.com/devtron-labs/devtron/pkg/sql"
	util3 "github.com/devtron-labs/devtron/pkg/util"

	pubsub "github.com/devtron-labs/common-lib/pubsub-lib"
	"github.com/devtron-labs/devtron/api/bean"
	client "github.com/devtron-labs/devtron/client/events"
	"github.com/devtron-labs/devtron/internal/sql/models"
	"github.com/devtron-labs/devtron/internal/sql/repository"
	"github.com/devtron-labs/devtron/internal/sql/repository/chartConfig"
	"github.com/devtron-labs/devtron/internal/sql/repository/pipelineConfig"
	"github.com/devtron-labs/devtron/internal/sql/repository/security"
	"github.com/devtron-labs/devtron/internal/util"
	"github.com/devtron-labs/devtron/pkg/app"
	bean2 "github.com/devtron-labs/devtron/pkg/bean"
	util2 "github.com/devtron-labs/devtron/util/event"
	"github.com/devtron-labs/devtron/util/rbac"
	"github.com/go-pg/pg"
	"go.uber.org/zap"
)

type WorkflowDagExecutor interface {
	HandleCiSuccessEvent(triggerContext TriggerContext, artifact *repository.CiArtifact, async bool, triggeredBy int32) error
	HandleWebhookExternalCiEvent(artifact *repository.CiArtifact, triggeredBy int32, externalCiId int, auth func(token string, projectObject string, envObject string) bool, token string) (bool, error)
	HandlePreStageSuccessEvent(triggerContext TriggerContext, cdStageCompleteEvent CdStageCompleteEvent) error
	HandleDeploymentSuccessEvent(triggerContext TriggerContext, pipelineOverride *chartConfig.PipelineOverride) error
	HandlePostStageSuccessEvent(triggerContext TriggerContext, cdWorkflowId int, cdPipelineId int, triggeredBy int32, pluginRegistryImageDetails map[string][]string) error
	Subscribe() error
	TriggerPostStage(request TriggerRequest) error
	TriggerPreStage(request TriggerRequest) error
	TriggerDeployment(request TriggerRequest) error
	ManualCdTrigger(triggerContext TriggerContext, overrideRequest *bean.ValuesOverrideRequest) (int, error)
	TriggerBulkDeploymentAsync(requests []*BulkTriggerRequest, UserId int32) (interface{}, error)
	StopStartApp(triggerContext TriggerContext, stopRequest *StopAppRequest) (int, error)
	TriggerBulkHibernateAsync(request StopDeploymentGroupRequest, ctx context.Context) (interface{}, error)
	RotatePods(ctx context.Context, podRotateRequest *PodRotateRequest) (*k8s.RotatePodResponse, error)
	MarkCurrentDeploymentFailed(runner *pipelineConfig.CdWorkflowRunner, releaseErr error, triggeredBy int32) error
	UpdateWorkflowRunnerStatusForDeployment(appIdentifier *client2.AppIdentifier, wfr *pipelineConfig.CdWorkflowRunner, skipReleaseNotFound bool) bool
	OnDeleteCdPipelineEvent(pipelineId int, triggeredBy int32)
	MarkPipelineStatusTimelineFailed(runner *pipelineConfig.CdWorkflowRunner, releaseErr error) error
	UpdateTriggerCDMetricsOnFinish(runner *pipelineConfig.CdWorkflowRunner)
	GetTriggerValidateFuncs() []pubsub.ValidateMsg
}

type WorkflowDagExecutorImpl struct {
	logger                        *zap.SugaredLogger
	pipelineRepository            pipelineConfig.PipelineRepository
	cdWorkflowRepository          pipelineConfig.CdWorkflowRepository
	pubsubClient                  *pubsub.PubSubClientServiceImpl
	appService                    app.AppService
	cdWorkflowService             WorkflowService
	ciPipelineRepository          pipelineConfig.CiPipelineRepository
	materialRepository            pipelineConfig.MaterialRepository
	pipelineOverrideRepository    chartConfig.PipelineOverrideRepository
	ciArtifactRepository          repository.CiArtifactRepository
	user                          user.UserService
	enforcer                      casbin.Enforcer
	enforcerUtil                  rbac.EnforcerUtil
	groupRepository               repository.DeploymentGroupRepository
	tokenCache                    *util3.TokenCache
	acdAuthConfig                 *util3.ACDAuthConfig
	envRepository                 repository2.EnvironmentRepository
	eventFactory                  client.EventFactory
	eventClient                   client.EventClient
	cvePolicyRepository           security.CvePolicyRepository
	scanResultRepository          security.ImageScanResultRepository
	appWorkflowRepository         appWorkflow.AppWorkflowRepository
	prePostCdScriptHistoryService history2.PrePostCdScriptHistoryService
	argoUserService               argo.ArgoUserService
	cdPipelineStatusTimelineRepo  pipelineConfig.PipelineStatusTimelineRepository
	pipelineStatusTimelineService status.PipelineStatusTimelineService
	CiTemplateRepository          pipelineConfig.CiTemplateRepository
	ciWorkflowRepository          pipelineConfig.CiWorkflowRepository
	appLabelRepository            pipelineConfig.AppLabelRepository
	gitSensorGrpcClient           gitSensorClient.Client
	k8sCommonService              k8s.K8sCommonService
	pipelineStageRepository       repository4.PipelineStageRepository
	pipelineStageService          PipelineStageService
	config                        *types.CdConfig
	appServiceConfig              *app.AppServiceConfig
	globalPluginService           plugin.GlobalPluginService

	scopedVariableManager          variables.ScopedVariableCMCSManager
	variableSnapshotHistoryService variables.VariableSnapshotHistoryService
	pluginInputVariableParser      PluginInputVariableParser

	devtronAsyncHelmInstallRequestMap  map[int]bool
	devtronAsyncHelmInstallRequestLock *sync.Mutex
	devtronAppReleaseContextMap        map[int]DevtronAppReleaseContextType
	devtronAppReleaseContextMapLock    *sync.Mutex

	deploymentTemplateHistoryService    history2.DeploymentTemplateHistoryService
	configMapHistoryService             history2.ConfigMapHistoryService
	pipelineStrategyHistoryService      history2.PipelineStrategyHistoryService
	manifestPushConfigRepository        repository4.ManifestPushConfigRepository
	gitOpsManifestPushService           app.GitOpsPushService
	ciPipelineMaterialRepository        pipelineConfig.CiPipelineMaterialRepository
	imageScanHistoryRepository          security.ImageScanHistoryRepository
	imageScanDeployInfoRepository       security.ImageScanDeployInfoRepository
	appCrudOperationService             app.AppCrudOperationService
	pipelineConfigRepository            chartConfig.PipelineConfigRepository
	dockerRegistryIpsConfigService      dockerRegistry.DockerRegistryIpsConfigService
	chartRepository                     chartRepoRepository.ChartRepository
	chartTemplateService                util.ChartTemplateService
	strategyHistoryRepository           repository3.PipelineStrategyHistoryRepository
	appRepository                       app2.AppRepository
	deploymentTemplateHistoryRepository repository3.DeploymentTemplateHistoryRepository
	argoK8sClient                       argocdServer.ArgoK8sClient
	configMapRepository                 chartConfig.ConfigMapRepository
	configMapHistoryRepository          repository3.ConfigMapHistoryRepository
	refChartDir                         chartRepoRepository.RefChartDir
	helmAppService                      client2.HelmAppService
	helmAppClient                       client2.HelmAppClient
	chartRefRepository                  chartRepoRepository.ChartRefRepository
	environmentConfigRepository         chartConfig.EnvConfigOverrideRepository
	appLevelMetricsRepository           repository.AppLevelMetricsRepository
	envLevelMetricsRepository           repository.EnvLevelAppMetricsRepository
	dbMigrationConfigRepository         pipelineConfig.DbMigrationConfigRepository
	mergeUtil                           *util.MergeUtil
	gitOpsConfigRepository              repository.GitOpsConfigRepository
	gitFactory                          *util.GitFactory
	acdClient                           application2.ServiceClient
	argoClientWrapperService            argocdServer.ArgoClientWrapperService
	pipelineConfigListenerService       PipelineConfigListenerService
	customTagService                    CustomTagService
	ACDConfig                           *argocdServer.ACDConfig
}

const kedaAutoscaling = "kedaAutoscaling"
const horizontalPodAutoscaler = "HorizontalPodAutoscaler"
const fullnameOverride = "fullnameOverride"
const nameOverride = "nameOverride"
const enabled = "enabled"
const replicaCount = "replicaCount"

const (
	GIT_COMMIT_HASH_PREFIX       = "GIT_COMMIT_HASH"
	GIT_SOURCE_TYPE_PREFIX       = "GIT_SOURCE_TYPE"
	GIT_SOURCE_VALUE_PREFIX      = "GIT_SOURCE_VALUE"
	GIT_SOURCE_COUNT             = "GIT_SOURCE_COUNT"
	APP_LABEL_KEY_PREFIX         = "APP_LABEL_KEY"
	APP_LABEL_VALUE_PREFIX       = "APP_LABEL_VALUE"
	APP_LABEL_COUNT              = "APP_LABEL_COUNT"
	CHILD_CD_ENV_NAME_PREFIX     = "CHILD_CD_ENV_NAME"
	CHILD_CD_CLUSTER_NAME_PREFIX = "CHILD_CD_CLUSTER_NAME"
	CHILD_CD_COUNT               = "CHILD_CD_COUNT"
	DEVTRON_SYSTEM_USER_ID       = 1
	ARGOCD_SYNC_ERROR            = "error in syncing argoCD app"
	ARGOCD_REFRESH_ERROR         = "Error in refreshing argocd app"
)

type DevtronAppReleaseContextType struct {
	CancelContext context.CancelFunc
	RunnerId      int
}

type CdStageCompleteEvent struct {
	CiProjectDetails              []bean3.CiProjectDetails     `json:"ciProjectDetails"`
	WorkflowId                    int                          `json:"workflowId"`
	WorkflowRunnerId              int                          `json:"workflowRunnerId"`
	CdPipelineId                  int                          `json:"cdPipelineId"`
	TriggeredBy                   int32                        `json:"triggeredBy"`
	StageYaml                     string                       `json:"stageYaml"`
	ArtifactLocation              string                       `json:"artifactLocation"`
	PipelineName                  string                       `json:"pipelineName"`
	CiArtifactDTO                 pipelineConfig.CiArtifactDTO `json:"ciArtifactDTO"`
	PluginRegistryArtifactDetails map[string][]string          `json:"PluginRegistryArtifactDetails"`
}

type TriggerRequest struct {
	CdWf                  *pipelineConfig.CdWorkflow
	Pipeline              *pipelineConfig.Pipeline
	Artifact              *repository.CiArtifact
	ApplyAuth             bool
	TriggeredBy           int32
	RefCdWorkflowRunnerId int
	TriggerContext
}

type TriggerContext struct {
	// Context is a context object to be passed to the pipeline trigger
	// +optional
	Context context.Context
	// ReferenceId is a unique identifier for the workflow runner
	// refer pipelineConfig.CdWorkflowRunner
	ReferenceId *string
}

func NewWorkflowDagExecutorImpl(Logger *zap.SugaredLogger, pipelineRepository pipelineConfig.PipelineRepository,
	cdWorkflowRepository pipelineConfig.CdWorkflowRepository,
	pubsubClient *pubsub.PubSubClientServiceImpl,
	appService app.AppService,
	cdWorkflowService WorkflowService,
	ciArtifactRepository repository.CiArtifactRepository,
	ciPipelineRepository pipelineConfig.CiPipelineRepository,
	materialRepository pipelineConfig.MaterialRepository,
	pipelineOverrideRepository chartConfig.PipelineOverrideRepository,
	user user.UserService,
	groupRepository repository.DeploymentGroupRepository,
	envRepository repository2.EnvironmentRepository,
	enforcer casbin.Enforcer, enforcerUtil rbac.EnforcerUtil, tokenCache *util3.TokenCache,
	acdAuthConfig *util3.ACDAuthConfig, eventFactory client.EventFactory,
	eventClient client.EventClient, cvePolicyRepository security.CvePolicyRepository,
	scanResultRepository security.ImageScanResultRepository,
	appWorkflowRepository appWorkflow.AppWorkflowRepository,
	prePostCdScriptHistoryService history2.PrePostCdScriptHistoryService,
	argoUserService argo.ArgoUserService,
	cdPipelineStatusTimelineRepo pipelineConfig.PipelineStatusTimelineRepository,
	pipelineStatusTimelineService status.PipelineStatusTimelineService,
	CiTemplateRepository pipelineConfig.CiTemplateRepository,
	ciWorkflowRepository pipelineConfig.CiWorkflowRepository,
	appLabelRepository pipelineConfig.AppLabelRepository, gitSensorGrpcClient gitSensorClient.Client,
	pipelineStageService PipelineStageService, k8sCommonService k8s.K8sCommonService,
	variableSnapshotHistoryService variables.VariableSnapshotHistoryService,
	globalPluginService plugin.GlobalPluginService,
	pluginInputVariableParser PluginInputVariableParser,
	scopedVariableManager variables.ScopedVariableCMCSManager,

	deploymentTemplateHistoryService history2.DeploymentTemplateHistoryService,
	configMapHistoryService history2.ConfigMapHistoryService,
	pipelineStrategyHistoryService history2.PipelineStrategyHistoryService,
	manifestPushConfigRepository repository4.ManifestPushConfigRepository,
	gitOpsManifestPushService app.GitOpsPushService,
	ciPipelineMaterialRepository pipelineConfig.CiPipelineMaterialRepository,
	imageScanHistoryRepository security.ImageScanHistoryRepository,
	imageScanDeployInfoRepository security.ImageScanDeployInfoRepository,
	appCrudOperationService app.AppCrudOperationService,
	pipelineConfigRepository chartConfig.PipelineConfigRepository,
	dockerRegistryIpsConfigService dockerRegistry.DockerRegistryIpsConfigService,
	chartRepository chartRepoRepository.ChartRepository,
	chartTemplateService util.ChartTemplateService,
	strategyHistoryRepository repository3.PipelineStrategyHistoryRepository,
	appRepository app2.AppRepository,
	deploymentTemplateHistoryRepository repository3.DeploymentTemplateHistoryRepository,
	ArgoK8sClient argocdServer.ArgoK8sClient,
	configMapRepository chartConfig.ConfigMapRepository,
	configMapHistoryRepository repository3.ConfigMapHistoryRepository,
	refChartDir chartRepoRepository.RefChartDir,
	helmAppService client2.HelmAppService,
	helmAppClient client2.HelmAppClient,
	chartRefRepository chartRepoRepository.ChartRefRepository,
	environmentConfigRepository chartConfig.EnvConfigOverrideRepository,
	appLevelMetricsRepository repository.AppLevelMetricsRepository,
	envLevelMetricsRepository repository.EnvLevelAppMetricsRepository,
	dbMigrationConfigRepository pipelineConfig.DbMigrationConfigRepository,
	mergeUtil *util.MergeUtil,
	gitOpsConfigRepository repository.GitOpsConfigRepository,
	gitFactory *util.GitFactory,
	acdClient application2.ServiceClient,
	argoClientWrapperService argocdServer.ArgoClientWrapperService,
	pipelineConfigListenerService PipelineConfigListenerService,
	customTagService CustomTagService,
	ACDConfig *argocdServer.ACDConfig,
) *WorkflowDagExecutorImpl {
	wde := &WorkflowDagExecutorImpl{logger: Logger,
		pipelineRepository:            pipelineRepository,
		cdWorkflowRepository:          cdWorkflowRepository,
		pubsubClient:                  pubsubClient,
		appService:                    appService,
		cdWorkflowService:             cdWorkflowService,
		ciPipelineRepository:          ciPipelineRepository,
		ciArtifactRepository:          ciArtifactRepository,
		materialRepository:            materialRepository,
		pipelineOverrideRepository:    pipelineOverrideRepository,
		user:                          user,
		enforcer:                      enforcer,
		enforcerUtil:                  enforcerUtil,
		groupRepository:               groupRepository,
		tokenCache:                    tokenCache,
		acdAuthConfig:                 acdAuthConfig,
		envRepository:                 envRepository,
		eventFactory:                  eventFactory,
		eventClient:                   eventClient,
		cvePolicyRepository:           cvePolicyRepository,
		scanResultRepository:          scanResultRepository,
		appWorkflowRepository:         appWorkflowRepository,
		prePostCdScriptHistoryService: prePostCdScriptHistoryService,
		argoUserService:               argoUserService,
		cdPipelineStatusTimelineRepo:  cdPipelineStatusTimelineRepo,
		pipelineStatusTimelineService: pipelineStatusTimelineService,
		CiTemplateRepository:          CiTemplateRepository,
		ciWorkflowRepository:          ciWorkflowRepository,
		appLabelRepository:            appLabelRepository,
		gitSensorGrpcClient:           gitSensorGrpcClient,
		k8sCommonService:              k8sCommonService,
		pipelineStageService:          pipelineStageService,
		scopedVariableManager:         scopedVariableManager,
		globalPluginService:           globalPluginService,
		pluginInputVariableParser:     pluginInputVariableParser,

		devtronAsyncHelmInstallRequestMap:  make(map[int]bool),
		devtronAsyncHelmInstallRequestLock: &sync.Mutex{},
		devtronAppReleaseContextMap:        make(map[int]DevtronAppReleaseContextType),
		devtronAppReleaseContextMapLock:    &sync.Mutex{},

		deploymentTemplateHistoryService:    deploymentTemplateHistoryService,
		configMapHistoryService:             configMapHistoryService,
		pipelineStrategyHistoryService:      pipelineStrategyHistoryService,
		manifestPushConfigRepository:        manifestPushConfigRepository,
		gitOpsManifestPushService:           gitOpsManifestPushService,
		ciPipelineMaterialRepository:        ciPipelineMaterialRepository,
		imageScanHistoryRepository:          imageScanHistoryRepository,
		imageScanDeployInfoRepository:       imageScanDeployInfoRepository,
		appCrudOperationService:             appCrudOperationService,
		pipelineConfigRepository:            pipelineConfigRepository,
		dockerRegistryIpsConfigService:      dockerRegistryIpsConfigService,
		chartRepository:                     chartRepository,
		chartTemplateService:                chartTemplateService,
		strategyHistoryRepository:           strategyHistoryRepository,
		appRepository:                       appRepository,
		deploymentTemplateHistoryRepository: deploymentTemplateHistoryRepository,
		argoK8sClient:                       ArgoK8sClient,
		configMapRepository:                 configMapRepository,
		configMapHistoryRepository:          configMapHistoryRepository,
		refChartDir:                         refChartDir,
		helmAppService:                      helmAppService,
		helmAppClient:                       helmAppClient,
		chartRefRepository:                  chartRefRepository,
		environmentConfigRepository:         environmentConfigRepository,
		appLevelMetricsRepository:           appLevelMetricsRepository,
		envLevelMetricsRepository:           envLevelMetricsRepository,
		dbMigrationConfigRepository:         dbMigrationConfigRepository,
		mergeUtil:                           mergeUtil,
		gitOpsConfigRepository:              gitOpsConfigRepository,
		gitFactory:                          gitFactory,
		acdClient:                           acdClient,
		argoClientWrapperService:            argoClientWrapperService,
		pipelineConfigListenerService:       pipelineConfigListenerService,
		customTagService:                    customTagService,
		ACDConfig:                           ACDConfig,
	}
	config, err := types.GetCdConfig()
	if err != nil {
		return nil
	}
	wde.config = config
	appServiceConfig, err := app.GetAppServiceConfig()
	if err != nil {
		return nil
	}
	wde.appServiceConfig = appServiceConfig
	err = wde.Subscribe()
	if err != nil {
		return nil
	}
	err = wde.subscribeTriggerBulkAction()
	if err != nil {
		return nil
	}
	err = wde.subscribeHibernateBulkAction()
	if err != nil {
		return nil
	}
	err = wde.SubscribeDevtronAsyncHelmInstallRequest()
	if err != nil {
		return nil
	}
	pipelineConfigListenerService.RegisterPipelineDeleteListener(wde)
	return wde
}

func (impl *WorkflowDagExecutorImpl) Subscribe() error {
	callback := func(msg *model.PubSubMsg) {
		cdStageCompleteEvent := CdStageCompleteEvent{}
		err := json.Unmarshal([]byte(string(msg.Data)), &cdStageCompleteEvent)
		if err != nil {
			impl.logger.Errorw("error while unmarshalling cdStageCompleteEvent object", "err", err, "msg", string(msg.Data))
			return
		}
		wf, err := impl.cdWorkflowRepository.FindWorkflowRunnerById(cdStageCompleteEvent.WorkflowRunnerId)
		if err != nil {
			impl.logger.Errorw("could not get wf runner", "err", err)
			return
		}
		triggerContext := TriggerContext{
			ReferenceId: pointer.String(msg.MsgId),
		}
		if wf.WorkflowType == bean.CD_WORKFLOW_TYPE_PRE {
			impl.logger.Debugw("received pre stage success event for workflow runner ", "wfId", strconv.Itoa(wf.Id))
			err = impl.HandlePreStageSuccessEvent(triggerContext, cdStageCompleteEvent)
			if err != nil {
				impl.logger.Errorw("deployment success event error", "err", err)
				return
			}
		} else if wf.WorkflowType == bean.CD_WORKFLOW_TYPE_POST {
			impl.logger.Debugw("received post stage success event for workflow runner ", "wfId", strconv.Itoa(wf.Id))
			err = impl.HandlePostStageSuccessEvent(triggerContext, wf.CdWorkflowId, cdStageCompleteEvent.CdPipelineId, cdStageCompleteEvent.TriggeredBy, cdStageCompleteEvent.PluginRegistryArtifactDetails)
			if err != nil {
				impl.logger.Errorw("deployment success event error", "err", err)
				return
			}
		}
	}

	// add required logging here
	var loggerFunc pubsub.LoggerFunc = func(msg model.PubSubMsg) (string, []interface{}) {
		cdStageCompleteEvent := CdStageCompleteEvent{}
		err := json.Unmarshal([]byte(string(msg.Data)), &cdStageCompleteEvent)
		if err != nil {
			return "error while unmarshalling cdStageCompleteEvent object", []interface{}{"err", err, "msg", string(msg.Data)}
		}
		return "got message for cd stage completion", []interface{}{"workflowRunnerId", cdStageCompleteEvent.WorkflowRunnerId, "workflowId", cdStageCompleteEvent.WorkflowId, "cdPipelineId", cdStageCompleteEvent.CdPipelineId}
	}

	validations := impl.GetTriggerValidateFuncs()

	err := impl.pubsubClient.Subscribe(pubsub.CD_STAGE_COMPLETE_TOPIC, callback, loggerFunc, validations...)
	if err != nil {
		impl.logger.Error("error", "err", err)
		return err
	}
	return nil
}

func (impl *WorkflowDagExecutorImpl) extractOverrideRequestFromCDAsyncInstallEvent(msg *model.PubSubMsg) (*bean.AsyncCdDeployEvent, *client2.AppIdentifier, error) {
	CDAsyncInstallNatsMessage := &bean.AsyncCdDeployEvent{}
	err := json.Unmarshal([]byte(msg.Data), CDAsyncInstallNatsMessage)
	if err != nil {
		impl.logger.Errorw("error in unmarshalling CD async install request nats message", "err", err)
		return nil, nil, err
	}
	pipeline, err := impl.pipelineRepository.FindById(CDAsyncInstallNatsMessage.ValuesOverrideRequest.PipelineId)
	if err != nil {
		impl.logger.Errorw("error in fetching pipeline by pipelineId", "err", err)
		return nil, nil, err
	}
	impl.SetPipelineFieldsInOverrideRequest(CDAsyncInstallNatsMessage.ValuesOverrideRequest, pipeline)
	if CDAsyncInstallNatsMessage.ValuesOverrideRequest.DeploymentType == models.DEPLOYMENTTYPE_UNKNOWN {
		CDAsyncInstallNatsMessage.ValuesOverrideRequest.DeploymentType = models.DEPLOYMENTTYPE_DEPLOY
	}
	appIdentifier := &client2.AppIdentifier{
		ClusterId:   pipeline.Environment.ClusterId,
		Namespace:   pipeline.Environment.Namespace,
		ReleaseName: pipeline.DeploymentAppName,
	}
	return CDAsyncInstallNatsMessage, appIdentifier, nil
}

// UpdateWorkflowRunnerStatusForDeployment will update CD workflow runner based on release status and app status
func (impl *WorkflowDagExecutorImpl) UpdateWorkflowRunnerStatusForDeployment(appIdentifier *client2.AppIdentifier, wfr *pipelineConfig.CdWorkflowRunner, skipReleaseNotFound bool) bool {
	helmInstalledDevtronApp, err := impl.helmAppService.GetApplicationAndReleaseStatus(context.Background(), appIdentifier)
	if err != nil {
		impl.logger.Errorw("error in getting helm app release status", "appIdentifier", appIdentifier, "err", err)
		// Handle release not found errors
		if skipReleaseNotFound && util.GetGRPCErrorDetailedMessage(err) != client2.ErrReleaseNotFound {
			// skip this error and continue for next workflow status
			impl.logger.Warnw("found error, skipping helm apps status update for this trigger", "appIdentifier", appIdentifier, "err", err)
			return false
		}
		// If release not found, mark the deployment as failure
		wfr.Status = pipelineConfig.WorkflowFailed
		wfr.Message = util.GetGRPCErrorDetailedMessage(err)
		wfr.FinishedOn = time.Now()
		return true
	}

	switch helmInstalledDevtronApp.GetReleaseStatus() {
	case serverBean.HelmReleaseStatusSuperseded:
		// If release status is superseded, mark the deployment as failure
		wfr.Status = pipelineConfig.WorkflowFailed
		wfr.Message = pipelineConfig.NEW_DEPLOYMENT_INITIATED
		wfr.FinishedOn = time.Now()
		return true
	case serverBean.HelmReleaseStatusFailed:
		// If release status is failed, mark the deployment as failure
		wfr.Status = pipelineConfig.WorkflowFailed
		wfr.Message = helmInstalledDevtronApp.GetDescription()
		wfr.FinishedOn = time.Now()
		return true
	case serverBean.HelmReleaseStatusDeployed:
		//skip if there is no deployment after wfr.StartedOn and continue for next workflow status
		if helmInstalledDevtronApp.GetLastDeployed().AsTime().Before(wfr.StartedOn) {
			impl.logger.Warnw("release mismatched, skipping helm apps status update for this trigger", "appIdentifier", appIdentifier, "err", err)
			return false
		}

		if helmInstalledDevtronApp.GetApplicationStatus() == application.Healthy {
			// mark the deployment as succeed
			wfr.Status = pipelineConfig.WorkflowSucceeded
			wfr.FinishedOn = time.Now()
			return true
		}
	}
	if wfr.Status == pipelineConfig.WorkflowInProgress {
		return false
	}
	wfr.Status = pipelineConfig.WorkflowInProgress
	return true
}

func (impl *WorkflowDagExecutorImpl) handleAsyncTriggerReleaseError(releaseErr error, cdWfr *pipelineConfig.CdWorkflowRunner, overrideRequest *bean.ValuesOverrideRequest, appIdentifier *client2.AppIdentifier) {
	releaseErrString := util.GetGRPCErrorDetailedMessage(releaseErr)
	switch releaseErrString {
	case context.DeadlineExceeded.Error():
		// if context deadline is exceeded fetch release status and UpdateWorkflowRunnerStatusForDeployment
		if isWfrUpdated := impl.UpdateWorkflowRunnerStatusForDeployment(appIdentifier, cdWfr, false); !isWfrUpdated {
			// updating cdWfr to failed
			if err := impl.MarkCurrentDeploymentFailed(cdWfr, fmt.Errorf("Deployment timeout: release %s took more than %d mins", appIdentifier.ReleaseName, impl.appServiceConfig.DevtronChartInstallRequestTimeout), overrideRequest.UserId); err != nil {
				impl.logger.Errorw("error while updating current runner status to failed, handleAsyncTriggerReleaseError", "cdWfr", cdWfr.Id, "err", err)
			}
		}
		cdWfr.UpdatedBy = 1
		cdWfr.UpdatedOn = time.Now()
		err := impl.cdWorkflowRepository.UpdateWorkFlowRunner(cdWfr)
		if err != nil {
			impl.logger.Errorw("error on update cd workflow runner", "wfr", cdWfr, "err", err)
			return
		}
		cdMetrics := util4.CDMetrics{
			AppName:         cdWfr.CdWorkflow.Pipeline.DeploymentAppName,
			Status:          cdWfr.Status,
			DeploymentType:  cdWfr.CdWorkflow.Pipeline.DeploymentAppType,
			EnvironmentName: cdWfr.CdWorkflow.Pipeline.Environment.Name,
			Time:            time.Since(cdWfr.StartedOn).Seconds() - time.Since(cdWfr.FinishedOn).Seconds(),
		}
		util4.TriggerCDMetrics(cdMetrics, impl.config.ExposeCDMetrics)
		impl.logger.Infow("updated workflow runner status for helm app", "wfr", cdWfr)
		return
	case context.Canceled.Error():
		if err := impl.MarkCurrentDeploymentFailed(cdWfr, errors.New(pipelineConfig.NEW_DEPLOYMENT_INITIATED), overrideRequest.UserId); err != nil {
			impl.logger.Errorw("error while updating current runner status to failed, handleAsyncTriggerReleaseError", "cdWfr", cdWfr.Id, "err", err)
		}
		return
	case "":
		return
	default:
		if err := impl.MarkCurrentDeploymentFailed(cdWfr, releaseErr, overrideRequest.UserId); err != nil {
			impl.logger.Errorw("error while updating current runner status to failed, handleAsyncTriggerReleaseError", "cdWfr", cdWfr.Id, "err", err)
		}
		return
	}
}

func (impl *WorkflowDagExecutorImpl) handleIfPreviousRunnerTriggerRequest(currentRunner *pipelineConfig.CdWorkflowRunner, userId int32) (bool, error) {
	exists, err := impl.cdWorkflowRepository.IsLatestCDWfr(currentRunner.Id, currentRunner.CdWorkflow.PipelineId)
	if err != nil && err != pg.ErrNoRows {
		impl.logger.Errorw("err on fetching latest cd workflow runner, SubscribeDevtronAsyncHelmInstallRequest", "err", err)
		return false, err
	}
	return exists, nil
}

func (impl *WorkflowDagExecutorImpl) UpdateReleaseContextForPipeline(pipelineId, cdWfrId int, cancel context.CancelFunc) {
	impl.devtronAppReleaseContextMapLock.Lock()
	defer impl.devtronAppReleaseContextMapLock.Unlock()
	if releaseContext, ok := impl.devtronAppReleaseContextMap[pipelineId]; ok {
		//Abort previous running release
		impl.logger.Infow("new deployment has been triggered with a running deployment in progress!", "aborting deployment for pipelineId", pipelineId)
		releaseContext.CancelContext()
	}
	impl.devtronAppReleaseContextMap[pipelineId] = DevtronAppReleaseContextType{
		CancelContext: cancel,
		RunnerId:      cdWfrId,
	}
}

func (impl *WorkflowDagExecutorImpl) RemoveReleaseContextForPipeline(pipelineId int, triggeredBy int32) {
	impl.devtronAppReleaseContextMapLock.Lock()
	defer impl.devtronAppReleaseContextMapLock.Unlock()
	if releaseContext, ok := impl.devtronAppReleaseContextMap[pipelineId]; ok {
		//Abort previous running release
		impl.logger.Infow("CD pipeline has been deleted with a running deployment in progress!", "aborting deployment for pipelineId", pipelineId)
		cdWfr, err := impl.cdWorkflowRepository.FindWorkflowRunnerById(releaseContext.RunnerId)
		if err != nil {
			impl.logger.Errorw("err on fetching cd workflow runner, RemoveReleaseContextForPipeline", "err", err)
		}
		if err = impl.MarkCurrentDeploymentFailed(cdWfr, errors.New("CD pipeline has been deleted"), triggeredBy); err != nil {
			impl.logger.Errorw("error while updating current runner status to failed, RemoveReleaseContextForPipeline", "cdWfr", cdWfr.Id, "err", err)
		}
		releaseContext.CancelContext()
		delete(impl.devtronAppReleaseContextMap, pipelineId)
	}
	return
}

func (impl *WorkflowDagExecutorImpl) OnDeleteCdPipelineEvent(pipelineId int, triggeredBy int32) {
	impl.logger.Debugw("CD pipeline delete event received", "pipelineId", pipelineId, "deletedBy", triggeredBy)
	impl.RemoveReleaseContextForPipeline(pipelineId, triggeredBy)
	return
}

func (impl *WorkflowDagExecutorImpl) isReleaseContextExistsForPipeline(pipelineId, cdWfrId int) bool {
	impl.devtronAppReleaseContextMapLock.Lock()
	defer impl.devtronAppReleaseContextMapLock.Unlock()
	if releaseContext, ok := impl.devtronAppReleaseContextMap[pipelineId]; ok {
		return releaseContext.RunnerId == cdWfrId
	}
	return false
}

func (impl *WorkflowDagExecutorImpl) handleConcurrentRequest(wfrId int) bool {
	impl.devtronAsyncHelmInstallRequestLock.Lock()
	defer impl.devtronAsyncHelmInstallRequestLock.Unlock()
	if _, exists := impl.devtronAsyncHelmInstallRequestMap[wfrId]; exists {
		//request is in process already, Skip here
		return true
	}
	impl.devtronAsyncHelmInstallRequestMap[wfrId] = true
	return false
}

func (impl *WorkflowDagExecutorImpl) cleanUpDevtronAppReleaseContextMap(pipelineId, wfrId int) {
	if impl.isReleaseContextExistsForPipeline(pipelineId, wfrId) {
		impl.devtronAppReleaseContextMapLock.Lock()
		defer impl.devtronAppReleaseContextMapLock.Unlock()
		if _, ok := impl.devtronAppReleaseContextMap[pipelineId]; ok {
			delete(impl.devtronAppReleaseContextMap, pipelineId)
		}
	}
}

func (impl *WorkflowDagExecutorImpl) cleanUpDevtronAsyncHelmInstallRequest(pipelineId, wfrId int) {
	impl.devtronAsyncHelmInstallRequestLock.Lock()
	defer impl.devtronAsyncHelmInstallRequestLock.Unlock()
	if _, exists := impl.devtronAsyncHelmInstallRequestMap[wfrId]; exists {
		//request is in process already, Skip here
		delete(impl.devtronAsyncHelmInstallRequestMap, wfrId)
	}
	impl.cleanUpDevtronAppReleaseContextMap(pipelineId, wfrId)
}

func (impl *WorkflowDagExecutorImpl) processDevtronAsyncHelmInstallRequest(CDAsyncInstallNatsMessage *bean.AsyncCdDeployEvent, appIdentifier *client2.AppIdentifier) {
	overrideRequest := CDAsyncInstallNatsMessage.ValuesOverrideRequest
	cdWfr, err := impl.cdWorkflowRepository.FindWorkflowRunnerById(overrideRequest.WfrId)
	if err != nil {
		impl.logger.Errorw("err on fetching cd workflow runner, processDevtronAsyncHelmInstallRequest", "err", err)
		return
	}

	// skip if the cdWfr.Status is already in a terminal state
	skipCDWfrStatusList := pipelineConfig.WfrTerminalStatusList
	skipCDWfrStatusList = append(skipCDWfrStatusList, pipelineConfig.WorkflowInProgress)
	if slices.Contains(skipCDWfrStatusList, cdWfr.Status) {
		impl.logger.Warnw("skipped deployment as the workflow runner status is already in terminal state, processDevtronAsyncHelmInstallRequest", "cdWfrId", cdWfr.Id, "status", cdWfr.Status)
		return
	}

	//skip if the cdWfr is not the latest one
	exists, err := impl.handleIfPreviousRunnerTriggerRequest(cdWfr, overrideRequest.UserId)
	if err != nil {
		impl.logger.Errorw("err in validating latest cd workflow runner, processDevtronAsyncHelmInstallRequest", "err", err)
		return
	}
	if exists {
		impl.logger.Warnw("skipped deployment as the workflow runner is not the latest one", "cdWfrId", cdWfr.Id)
		err := impl.MarkCurrentDeploymentFailed(cdWfr, errors.New(pipelineConfig.NEW_DEPLOYMENT_INITIATED), overrideRequest.UserId)
		if err != nil {
			impl.logger.Errorw("error while updating current runner status to failed, processDevtronAsyncHelmInstallRequest", "cdWfr", cdWfr.Id, "err", err)
			return
		}
		return
	}

	if cdWfr.Status == pipelineConfig.WorkflowStarting && impl.isReleaseContextExistsForPipeline(overrideRequest.PipelineId, cdWfr.Id) {
		impl.logger.Warnw("event redelivered! deployment is currently in progress, processDevtronAsyncHelmInstallRequest", "cdWfrId", cdWfr.Id, "status", cdWfr.Status)
		return
	}

	ctx, cancel := context.WithTimeout(context.Background(), time.Duration(impl.appServiceConfig.DevtronChartInstallRequestTimeout)*time.Minute)
	defer cancel()

	impl.UpdateReleaseContextForPipeline(overrideRequest.PipelineId, cdWfr.Id, cancel)
	//update workflow runner status, used in app workflow view
	err = impl.UpdateCDWorkflowRunnerStatus(ctx, overrideRequest, CDAsyncInstallNatsMessage.TriggeredAt, pipelineConfig.WorkflowStarting, "")
	if err != nil {
		impl.logger.Errorw("error in updating the workflow runner status, processDevtronAsyncHelmInstallRequest", "cdWfrId", cdWfr.Id, "err", err)
		return
	}
	// build merged values and save PCO history for the release
	valuesOverrideResponse, builtChartPath, err := impl.BuildManifestForTrigger(overrideRequest, CDAsyncInstallNatsMessage.TriggeredAt, ctx)
	if err != nil {
		return
	}

	_, span := otel.Tracer("orchestrator").Start(ctx, "appService.TriggerRelease")
	releaseId, _, releaseErr := impl.TriggerRelease(overrideRequest, valuesOverrideResponse, builtChartPath, ctx, CDAsyncInstallNatsMessage.TriggeredAt, CDAsyncInstallNatsMessage.TriggeredBy)
	span.End()
	if releaseErr != nil {
		impl.handleAsyncTriggerReleaseError(releaseErr, cdWfr, overrideRequest, appIdentifier)
	} else {
		impl.logger.Infow("pipeline triggered successfully !!", "cdPipelineId", overrideRequest.PipelineId, "artifactId", overrideRequest.CiArtifactId, "releaseId", releaseId)
		// Update previous deployment runner status (in transaction): Failed
		_, span = otel.Tracer("orchestrator").Start(ctx, "updatePreviousDeploymentStatus")
		err1 := impl.updatePreviousDeploymentStatus(cdWfr, overrideRequest.PipelineId, CDAsyncInstallNatsMessage.TriggeredAt, overrideRequest.UserId)
		span.End()
		if err1 != nil {
			impl.logger.Errorw("error while update previous cd workflow runners, processDevtronAsyncHelmInstallRequest", "err", err, "runner", cdWfr, "pipelineId", overrideRequest.PipelineId)
			return
		}
	}
}

func (impl *WorkflowDagExecutorImpl) SubscribeDevtronAsyncHelmInstallRequest() error {
	callback := func(msg *model.PubSubMsg) {
		CDAsyncInstallNatsMessage, appIdentifier, err := impl.extractOverrideRequestFromCDAsyncInstallEvent(msg)
		if err != nil {
			impl.logger.Errorw("err on extracting override request, SubscribeDevtronAsyncHelmInstallRequest", "err", err)
			return
		}
		if skip := impl.handleConcurrentRequest(CDAsyncInstallNatsMessage.ValuesOverrideRequest.WfrId); skip {
			impl.logger.Warnw("concurrent request received, SubscribeDevtronAsyncHelmInstallRequest", "WfrId", CDAsyncInstallNatsMessage.ValuesOverrideRequest.WfrId)
			return
		}
		defer impl.cleanUpDevtronAsyncHelmInstallRequest(CDAsyncInstallNatsMessage.ValuesOverrideRequest.PipelineId, CDAsyncInstallNatsMessage.ValuesOverrideRequest.WfrId)
		impl.processDevtronAsyncHelmInstallRequest(CDAsyncInstallNatsMessage, appIdentifier)
		return
	}

	// add required logging here
	var loggerFunc pubsub.LoggerFunc = func(msg model.PubSubMsg) (string, []interface{}) {
		CDAsyncInstallNatsMessage := &bean.AsyncCdDeployEvent{}
		err := json.Unmarshal([]byte(msg.Data), CDAsyncInstallNatsMessage)
		if err != nil {
			return "error in unmarshalling CD async install request nats message", []interface{}{"err", err}
		}
		return "got message for devtron chart install", []interface{}{"appId", CDAsyncInstallNatsMessage.ValuesOverrideRequest.AppId, "pipelineId", CDAsyncInstallNatsMessage.ValuesOverrideRequest.PipelineId, "artifactId", CDAsyncInstallNatsMessage.ValuesOverrideRequest.CiArtifactId}
	}

	err := impl.pubsubClient.Subscribe(pubsub.DEVTRON_CHART_INSTALL_TOPIC, callback, loggerFunc)
	if err != nil {
		impl.logger.Error(err)
		return err
	}
	return nil
}

func (impl *WorkflowDagExecutorImpl) HandleCiSuccessEvent(triggerContext TriggerContext, artifact *repository.CiArtifact, async bool, triggeredBy int32) error {
	//1. get cd pipelines
	//2. get config
	//3. trigger wf/ deployment
	var pipelineID int
	if artifact.DataSource == repository.POST_CI {
		pipelineID = artifact.ComponentId
	} else {
		// TODO: need to migrate artifact.PipelineId for dataSource="CI_RUNNER" also to component_id
		pipelineID = artifact.PipelineId
	}
	pipelines, err := impl.pipelineRepository.FindByParentCiPipelineId(pipelineID)
	if err != nil {
		impl.logger.Errorw("error in fetching cd pipeline", "pipelineId", artifact.PipelineId, "err", err)
		return err
	}
	for _, pipeline := range pipelines {
		triggerRequest := TriggerRequest{
			CdWf:           nil,
			Pipeline:       pipeline,
			Artifact:       artifact,
			TriggeredBy:    triggeredBy,
			TriggerContext: triggerContext,
		}
		err = impl.triggerIfAutoStageCdPipeline(triggerRequest)
		if err != nil {
			impl.logger.Debugw("error on trigger cd pipeline", "err", err)
		}
	}
	return nil
}

func (impl *WorkflowDagExecutorImpl) HandleWebhookExternalCiEvent(artifact *repository.CiArtifact, triggeredBy int32, externalCiId int, auth func(token string, projectObject string, envObject string) bool, token string) (bool, error) {
	hasAnyTriggered := false
	appWorkflowMappings, err := impl.appWorkflowRepository.FindWFCDMappingByExternalCiId(externalCiId)
	if err != nil {
		impl.logger.Errorw("error in fetching cd pipeline", "pipelineId", artifact.PipelineId, "err", err)
		return hasAnyTriggered, err
	}

	var pipelines []*pipelineConfig.Pipeline
	for _, appWorkflowMapping := range appWorkflowMappings {
		pipeline, err := impl.pipelineRepository.FindById(appWorkflowMapping.ComponentId)
		if err != nil {
			impl.logger.Errorw("error in fetching cd pipeline", "pipelineId", artifact.PipelineId, "err", err)
			return hasAnyTriggered, err
		}
		projectObject := impl.enforcerUtil.GetAppRBACNameByAppId(pipeline.AppId)
		envObject := impl.enforcerUtil.GetAppRBACByAppIdAndPipelineId(pipeline.AppId, pipeline.Id)
		if !auth(token, projectObject, envObject) {
			err = &util.ApiError{Code: "401", HttpStatusCode: 401, UserMessage: "Unauthorized"}
			return hasAnyTriggered, err
		}
		if pipeline.TriggerType == pipelineConfig.TRIGGER_TYPE_MANUAL {
			impl.logger.Warnw("skipping deployment for manual trigger for webhook", "pipeline", pipeline)
			continue
		}
		pipelines = append(pipelines, pipeline)
	}

	for _, pipeline := range pipelines {
		//applyAuth=false, already auth applied for this flow
		triggerRequest := TriggerRequest{
			CdWf:        nil,
			Pipeline:    pipeline,
			Artifact:    artifact,
			ApplyAuth:   false,
			TriggeredBy: triggeredBy,
		}
		err = impl.triggerIfAutoStageCdPipeline(triggerRequest)
		if err != nil {
			impl.logger.Debugw("error on trigger cd pipeline", "err", err)
			return hasAnyTriggered, err
		}
		hasAnyTriggered = true
	}

	return hasAnyTriggered, err
}

// if stage is present with 0 stage steps, delete the stage
// handle corrupt data (https://github.com/devtron-labs/devtron/issues/3826)
func (impl *WorkflowDagExecutorImpl) deleteCorruptedPipelineStage(pipelineStage *repository4.PipelineStage, triggeredBy int32) (error, bool) {
	if pipelineStage != nil {
		stageReq := &bean3.PipelineStageDto{
			Id:   pipelineStage.Id,
			Type: pipelineStage.Type,
		}
		err, deleted := impl.pipelineStageService.DeletePipelineStageIfReq(stageReq, triggeredBy)
		if err != nil {
			impl.logger.Errorw("error in deleting the corrupted pipeline stage", "err", err, "pipelineStageReq", stageReq)
			return err, false
		}
		return nil, deleted
	}
	return nil, false
}

func (impl *WorkflowDagExecutorImpl) triggerIfAutoStageCdPipeline(request TriggerRequest) error {

	preStage, err := impl.getPipelineStage(request.Pipeline.Id, repository4.PIPELINE_STAGE_TYPE_PRE_CD)
	if err != nil {
		return err
	}

	//handle corrupt data (https://github.com/devtron-labs/devtron/issues/3826)
	err, deleted := impl.deleteCorruptedPipelineStage(preStage, request.TriggeredBy)
	if err != nil {
		impl.logger.Errorw("error in deleteCorruptedPipelineStage ", "cdPipelineId", request.Pipeline.Id, "err", err, "preStage", preStage, "triggeredBy", request.TriggeredBy)
		return err
	}

	request.TriggerContext.Context = context.Background()
	if len(request.Pipeline.PreStageConfig) > 0 || (preStage != nil && !deleted) {
		// pre stage exists
		if request.Pipeline.PreTriggerType == pipelineConfig.TRIGGER_TYPE_AUTOMATIC {
			impl.logger.Debugw("trigger pre stage for pipeline", "artifactId", request.Artifact.Id, "pipelineId", request.Pipeline.Id)
			err = impl.TriggerPreStage(request) // TODO handle error here
			return err
		}
	} else if request.Pipeline.TriggerType == pipelineConfig.TRIGGER_TYPE_AUTOMATIC {
		// trigger deployment
		impl.logger.Debugw("trigger cd for pipeline", "artifactId", request.Artifact.Id, "pipelineId", request.Pipeline.Id)
		err = impl.TriggerDeployment(request)
		return err
	}
	return nil
}

func (impl *WorkflowDagExecutorImpl) getPipelineStage(pipelineId int, stageType repository4.PipelineStageType) (*repository4.PipelineStage, error) {
	stage, err := impl.pipelineStageService.GetCdStageByCdPipelineIdAndStageType(pipelineId, stageType)
	if err != nil && err != pg.ErrNoRows {
		impl.logger.Errorw("error in fetching CD pipeline stage", "cdPipelineId", pipelineId, "stage ", stage, "err", err)
		return nil, err
	}
	return stage, nil
}

func (impl *WorkflowDagExecutorImpl) triggerStageForBulk(triggerRequest TriggerRequest, async bool) error {

	preStage, err := impl.getPipelineStage(triggerRequest.Pipeline.Id, repository4.PIPELINE_STAGE_TYPE_PRE_CD)
	if err != nil {
		return err
	}

	//handle corrupt data (https://github.com/devtron-labs/devtron/issues/3826)
	err, deleted := impl.deleteCorruptedPipelineStage(preStage, triggerRequest.TriggeredBy)
	if err != nil {
		impl.logger.Errorw("error in deleteCorruptedPipelineStage ", "cdPipelineId", triggerRequest.Pipeline.Id, "err", err, "preStage", preStage, "triggeredBy", triggerRequest.TriggeredBy)
		return err
	}

	triggerRequest.TriggerContext.Context = context.Background()
	if len(triggerRequest.Pipeline.PreStageConfig) > 0 || (preStage != nil && !deleted) {
		//pre stage exists
		impl.logger.Debugw("trigger pre stage for pipeline", "artifactId", triggerRequest.Artifact.Id, "pipelineId", triggerRequest.Pipeline.Id)
		triggerRequest.RefCdWorkflowRunnerId = 0
		err = impl.TriggerPreStage(triggerRequest) // TODO handle error here
		return err
	} else {
		// trigger deployment
		impl.logger.Debugw("trigger cd for pipeline", "artifactId", triggerRequest.Artifact.Id, "pipelineId", triggerRequest.Pipeline.Id)
		err = impl.TriggerDeployment(triggerRequest)
		return err
	}
}

func (impl *WorkflowDagExecutorImpl) HandlePreStageSuccessEvent(triggerContext TriggerContext, cdStageCompleteEvent CdStageCompleteEvent) error {
	wfRunner, err := impl.cdWorkflowRepository.FindWorkflowRunnerById(cdStageCompleteEvent.WorkflowRunnerId)
	if err != nil {
		return err
	}
	if wfRunner.WorkflowType == bean.CD_WORKFLOW_TYPE_PRE {
		pipeline, err := impl.pipelineRepository.FindById(cdStageCompleteEvent.CdPipelineId)
		if err != nil {
			return err
		}
		ciArtifact, err := impl.ciArtifactRepository.Get(cdStageCompleteEvent.CiArtifactDTO.Id)
		if err != nil {
			return err
		}
		// Migration of deprecated DataSource Type
		if ciArtifact.IsMigrationRequired() {
			migrationErr := impl.ciArtifactRepository.MigrateToWebHookDataSourceType(ciArtifact.Id)
			if migrationErr != nil {
				impl.logger.Warnw("unable to migrate deprecated DataSource", "artifactId", ciArtifact.Id)
			}
		}
		PreCDArtifacts, err := impl.SavePluginArtifacts(ciArtifact, cdStageCompleteEvent.PluginRegistryArtifactDetails, pipeline.Id, repository.PRE_CD, cdStageCompleteEvent.TriggeredBy)
		if err != nil {
			impl.logger.Errorw("error in saving plugin artifacts", "err", err)
			return err
		}
		if pipeline.TriggerType == pipelineConfig.TRIGGER_TYPE_AUTOMATIC {
			if len(PreCDArtifacts) > 0 {
				ciArtifact = PreCDArtifacts[0] // deployment will be trigger with artifact copied by plugin
			}
			cdWorkflow, err := impl.cdWorkflowRepository.FindById(cdStageCompleteEvent.WorkflowId)
			if err != nil {
				return err
			}
			//passing applyAuth as false since this event is for auto trigger and user who already has access to this cd can trigger pre cd also
			applyAuth := false
			if cdStageCompleteEvent.TriggeredBy != 1 {
				applyAuth = true
			}
			triggerRequest := TriggerRequest{
				CdWf:           cdWorkflow,
				Pipeline:       pipeline,
				Artifact:       ciArtifact,
				ApplyAuth:      applyAuth,
				TriggeredBy:    cdStageCompleteEvent.TriggeredBy,
				TriggerContext: triggerContext,
			}
			triggerRequest.TriggerContext.Context = context.Background()
			err = impl.TriggerDeployment(triggerRequest)
			if err != nil {
				return err
			}
		}
	}
	return nil
}

func (impl *WorkflowDagExecutorImpl) SavePluginArtifacts(ciArtifact *repository.CiArtifact, pluginArtifactsDetail map[string][]string, pipelineId int, stage string, triggerdBy int32) ([]*repository.CiArtifact, error) {

	saveArtifacts, err := impl.ciArtifactRepository.GetArtifactsByDataSourceAndComponentId(stage, pipelineId)
	if err != nil {
		return nil, err
	}
	PipelineArtifacts := make(map[string]bool)
	for _, artifact := range saveArtifacts {
		PipelineArtifacts[artifact.Image] = true
	}
	var parentCiArtifactId int
	if ciArtifact.ParentCiArtifact > 0 {
		parentCiArtifactId = ciArtifact.ParentCiArtifact
	} else {
		parentCiArtifactId = ciArtifact.Id
	}
	var CDArtifacts []*repository.CiArtifact
	for registry, artifacts := range pluginArtifactsDetail {
		// artifacts are list of images
		for _, artifact := range artifacts {
			_, artifactAlreadySaved := PipelineArtifacts[artifact]
			if artifactAlreadySaved {
				continue
			}
			pluginArtifact := &repository.CiArtifact{
				Image:                 artifact,
				ImageDigest:           ciArtifact.ImageDigest,
				MaterialInfo:          ciArtifact.MaterialInfo,
				DataSource:            stage,
				ComponentId:           pipelineId,
				CredentialsSourceType: repository.GLOBAL_CONTAINER_REGISTRY,
				CredentialSourceValue: registry,
				AuditLog: sql.AuditLog{
					CreatedOn: time.Now(),
					CreatedBy: triggerdBy,
					UpdatedOn: time.Now(),
					UpdatedBy: triggerdBy,
				},
				ParentCiArtifact: parentCiArtifactId,
			}
			CDArtifacts = append(CDArtifacts, pluginArtifact)
		}
	}
	_, err = impl.ciArtifactRepository.SaveAll(CDArtifacts)
	if err != nil {
		impl.logger.Errorw("Error in saving artifacts metadata generated by plugin")
		return CDArtifacts, err
	}
	return CDArtifacts, nil
}

func (impl *WorkflowDagExecutorImpl) TriggerPreStage(request TriggerRequest) error {
	//setting triggeredAt variable to have consistent data for various audit log places in db for deployment time
	triggeredAt := time.Now()
	triggeredBy := request.TriggeredBy
	artifact := request.Artifact
	pipeline := request.Pipeline
	ctx := request.TriggerContext.Context
	//in case of pre stage manual trigger auth is already applied and for auto triggers there is no need for auth check here
	cdWf := request.CdWf
	var err error
	if cdWf == nil {
		cdWf = &pipelineConfig.CdWorkflow{
			CiArtifactId: artifact.Id,
			PipelineId:   pipeline.Id,
			AuditLog:     sql.AuditLog{CreatedOn: triggeredAt, CreatedBy: 1, UpdatedOn: triggeredAt, UpdatedBy: 1},
		}
		err = impl.cdWorkflowRepository.SaveWorkFlow(ctx, cdWf)
		if err != nil {
			return err
		}
	}
	cdWorkflowExecutorType := impl.config.GetWorkflowExecutorType()
	runner := &pipelineConfig.CdWorkflowRunner{
		Name:                  pipeline.Name,
		WorkflowType:          bean.CD_WORKFLOW_TYPE_PRE,
		ExecutorType:          cdWorkflowExecutorType,
		Status:                pipelineConfig.WorkflowStarting, // starting PreStage
		TriggeredBy:           triggeredBy,
		StartedOn:             triggeredAt,
		Namespace:             impl.config.GetDefaultNamespace(),
		BlobStorageEnabled:    impl.config.BlobStorageEnabled,
		CdWorkflowId:          cdWf.Id,
		LogLocation:           fmt.Sprintf("%s/%s%s-%s/main.log", impl.config.GetDefaultBuildLogsKeyPrefix(), strconv.Itoa(cdWf.Id), string(bean.CD_WORKFLOW_TYPE_PRE), pipeline.Name),
		AuditLog:              sql.AuditLog{CreatedOn: triggeredAt, CreatedBy: 1, UpdatedOn: triggeredAt, UpdatedBy: 1},
		RefCdWorkflowRunnerId: request.RefCdWorkflowRunnerId,
		ReferenceId:           request.TriggerContext.ReferenceId,
	}
	var env *repository2.Environment
	if pipeline.RunPreStageInEnv {
		_, span := otel.Tracer("orchestrator").Start(ctx, "envRepository.FindById")
		env, err = impl.envRepository.FindById(pipeline.EnvironmentId)
		span.End()
		if err != nil {
			impl.logger.Errorw(" unable to find env ", "err", err)
			return err
		}
		impl.logger.Debugw("env", "env", env)
		runner.Namespace = env.Namespace
	}
	_, span := otel.Tracer("orchestrator").Start(ctx, "cdWorkflowRepository.SaveWorkFlowRunner")
	_, err = impl.cdWorkflowRepository.SaveWorkFlowRunner(runner)
	span.End()
	if err != nil {
		return err
	}

	//checking vulnerability for the selected image
	isVulnerable, err := impl.GetArtifactVulnerabilityStatus(artifact, pipeline, ctx)
	if err != nil {
		impl.logger.Errorw("error in getting Artifact vulnerability status, TriggerPreStage", "err", err)
		return err
	}
	if isVulnerable {
		// if image vulnerable, update timeline status and return
		runner.Status = pipelineConfig.WorkflowFailed
		runner.Message = pipelineConfig.FOUND_VULNERABILITY
		runner.FinishedOn = time.Now()
		runner.UpdatedOn = time.Now()
		runner.UpdatedBy = triggeredBy
		err = impl.cdWorkflowRepository.UpdateWorkFlowRunner(runner)
		if err != nil {
			impl.logger.Errorw("error in updating wfr status due to vulnerable image", "err", err)
			return err
		}
		return fmt.Errorf("found vulnerability for image digest %s", artifact.ImageDigest)
	}

	_, span = otel.Tracer("orchestrator").Start(ctx, "buildWFRequest")
	cdStageWorkflowRequest, err := impl.buildWFRequest(runner, cdWf, pipeline, triggeredBy)
	span.End()
	if err != nil {
		return err
	}
	cdStageWorkflowRequest.StageType = types.PRE
	// handling copyContainerImage plugin specific logic
	imagePathReservationIds, err := impl.SetCopyContainerImagePluginDataInWorkflowRequest(cdStageWorkflowRequest, pipeline.Id, types.PRE, artifact)
	if err != nil {
		runner.Status = pipelineConfig.WorkflowFailed
		runner.Message = err.Error()
		_ = impl.cdWorkflowRepository.UpdateWorkFlowRunner(runner)
		return err
	} else {
		runner.ImagePathReservationIds = imagePathReservationIds
		_ = impl.cdWorkflowRepository.UpdateWorkFlowRunner(runner)
	}

	_, span = otel.Tracer("orchestrator").Start(ctx, "cdWorkflowService.SubmitWorkflow")
	cdStageWorkflowRequest.Pipeline = pipeline
	cdStageWorkflowRequest.Env = env
	cdStageWorkflowRequest.Type = bean3.CD_WORKFLOW_PIPELINE_TYPE
	_, err = impl.cdWorkflowService.SubmitWorkflow(cdStageWorkflowRequest)
	span.End()
	err = impl.sendPreStageNotification(ctx, cdWf, pipeline)
	if err != nil {
		return err
	}
	//creating cd config history entry
	_, span = otel.Tracer("orchestrator").Start(ctx, "prePostCdScriptHistoryService.CreatePrePostCdScriptHistory")
	err = impl.prePostCdScriptHistoryService.CreatePrePostCdScriptHistory(pipeline, nil, repository3.PRE_CD_TYPE, true, triggeredBy, triggeredAt)
	span.End()
	if err != nil {
		impl.logger.Errorw("error in creating pre cd script entry", "err", err, "pipeline", pipeline)
		return err
	}
	return nil
}

func (impl *WorkflowDagExecutorImpl) SetCopyContainerImagePluginDataInWorkflowRequest(cdStageWorkflowRequest *types.WorkflowRequest, pipelineId int, pipelineStage string, artifact *repository.CiArtifact) ([]int, error) {
	copyContainerImagePluginId, err := impl.globalPluginService.GetRefPluginIdByRefPluginName(COPY_CONTAINER_IMAGE)
	var imagePathReservationIds []int
	if err != nil && err != pg.ErrNoRows {
		impl.logger.Errorw("error in getting copyContainerImage plugin id", "err", err)
		return imagePathReservationIds, err
	}
	for _, step := range cdStageWorkflowRequest.PrePostDeploySteps {
		if copyContainerImagePluginId != 0 && step.RefPluginId == copyContainerImagePluginId {
			var pipelineStageEntityType int
			if pipelineStage == types.PRE {
				pipelineStageEntityType = bean3.EntityTypePreCD
			} else {
				pipelineStageEntityType = bean3.EntityTypePostCD
			}
			customTagId := -1
			var DockerImageTag string

			customTag, err := impl.customTagService.GetActiveCustomTagByEntityKeyAndValue(pipelineStageEntityType, strconv.Itoa(pipelineId))
			if err != nil && err != pg.ErrNoRows {
				impl.logger.Errorw("error in fetching custom tag data", "err", err)
				return imagePathReservationIds, err
			}

			if !customTag.Enabled {
				DockerImageTag = ""
			} else {
				// for copyContainerImage plugin parse destination images and save its data in image path reservation table
				customTagDbObject, customDockerImageTag, err := impl.customTagService.GetCustomTag(pipelineStageEntityType, strconv.Itoa(pipelineId))
				if err != nil && err != pg.ErrNoRows {
					impl.logger.Errorw("error in fetching custom tag by entity key and value for CD", "err", err)
					return imagePathReservationIds, err
				}
				if customTagDbObject != nil && customTagDbObject.Id > 0 {
					customTagId = customTagDbObject.Id
				}
				DockerImageTag = customDockerImageTag
			}

			var sourceDockerRegistryId string
			if artifact.DataSource == repository.PRE_CD || artifact.DataSource == repository.POST_CD || artifact.DataSource == repository.POST_CI {
				if artifact.CredentialsSourceType == repository.GLOBAL_CONTAINER_REGISTRY {
					sourceDockerRegistryId = artifact.CredentialSourceValue
				}
			} else {
				sourceDockerRegistryId = cdStageWorkflowRequest.DockerRegistryId
			}
			registryDestinationImageMap, registryCredentialMap, err := impl.pluginInputVariableParser.HandleCopyContainerImagePluginInputVariables(step.InputVars, DockerImageTag, cdStageWorkflowRequest.CiArtifactDTO.Image, sourceDockerRegistryId)
			if err != nil {
				impl.logger.Errorw("error in parsing copyContainerImage input variable", "err", err)
				return imagePathReservationIds, err
			}
			var destinationImages []string
			for _, images := range registryDestinationImageMap {
				for _, image := range images {
					destinationImages = append(destinationImages, image)
				}
			}
			// fetch already saved artifacts to check if they are already present
			savedCIArtifacts, err := impl.ciArtifactRepository.FindCiArtifactByImagePaths(destinationImages)
			if err != nil {
				impl.logger.Errorw("error in fetching artifacts by image path", "err", err)
				return imagePathReservationIds, err
			}
			if len(savedCIArtifacts) > 0 {
				// if already present in ci artifact, return "image path already in use error"
				return imagePathReservationIds, bean3.ErrImagePathInUse
			}
			imagePathReservationIds, err = impl.ReserveImagesGeneratedAtPlugin(customTagId, registryDestinationImageMap)
			if err != nil {
				impl.logger.Errorw("error in reserving image", "err", err)
				return imagePathReservationIds, err
			}
			cdStageWorkflowRequest.RegistryDestinationImageMap = registryDestinationImageMap
			cdStageWorkflowRequest.RegistryCredentialMap = registryCredentialMap
			var pluginArtifactStage string
			if pipelineStage == types.PRE {
				pluginArtifactStage = repository.PRE_CD
			} else {
				pluginArtifactStage = repository.POST_CD
			}
			cdStageWorkflowRequest.PluginArtifactStage = pluginArtifactStage
		}
	}
	return imagePathReservationIds, nil
}

func (impl *WorkflowDagExecutorImpl) sendPreStageNotification(ctx context.Context, cdWf *pipelineConfig.CdWorkflow, pipeline *pipelineConfig.Pipeline) error {
	wfr, err := impl.cdWorkflowRepository.FindByWorkflowIdAndRunnerType(ctx, cdWf.Id, bean.CD_WORKFLOW_TYPE_PRE)
	if err != nil {
		return err
	}

	event := impl.eventFactory.Build(util2.Trigger, &pipeline.Id, pipeline.AppId, &pipeline.EnvironmentId, util2.CD)
	impl.logger.Debugw("event PreStageTrigger", "event", event)
	event = impl.eventFactory.BuildExtraCDData(event, &wfr, 0, bean.CD_WORKFLOW_TYPE_PRE)
	_, span := otel.Tracer("orchestrator").Start(ctx, "eventClient.WriteNotificationEvent")
	_, evtErr := impl.eventClient.WriteNotificationEvent(event)
	span.End()
	if evtErr != nil {
		impl.logger.Errorw("CD trigger event not sent", "error", evtErr)
	}
	return nil
}

func convert(ts string) (*time.Time, error) {
	//layout := "2006-01-02T15:04:05Z"
	t, err := time.Parse(bean2.LayoutRFC3339, ts)
	if err != nil {
		return nil, err
	}
	return &t, nil
}

func (impl *WorkflowDagExecutorImpl) TriggerPostStage(request TriggerRequest) error {
	//setting triggeredAt variable to have consistent data for various audit log places in db for deployment time
	triggeredAt := time.Now()
	triggeredBy := request.TriggeredBy
	pipeline := request.Pipeline
	cdWf := request.CdWf

	runner := &pipelineConfig.CdWorkflowRunner{
		Name:                  pipeline.Name,
		WorkflowType:          bean.CD_WORKFLOW_TYPE_POST,
		ExecutorType:          impl.config.GetWorkflowExecutorType(),
		Status:                pipelineConfig.WorkflowStarting, // starting PostStage
		TriggeredBy:           triggeredBy,
		StartedOn:             triggeredAt,
		Namespace:             impl.config.GetDefaultNamespace(),
		BlobStorageEnabled:    impl.config.BlobStorageEnabled,
		CdWorkflowId:          cdWf.Id,
		LogLocation:           fmt.Sprintf("%s/%s%s-%s/main.log", impl.config.GetDefaultBuildLogsKeyPrefix(), strconv.Itoa(cdWf.Id), string(bean.CD_WORKFLOW_TYPE_POST), pipeline.Name),
		AuditLog:              sql.AuditLog{CreatedOn: triggeredAt, CreatedBy: triggeredBy, UpdatedOn: triggeredAt, UpdatedBy: triggeredBy},
		RefCdWorkflowRunnerId: request.RefCdWorkflowRunnerId,
		ReferenceId:           request.TriggerContext.ReferenceId,
	}
	var env *repository2.Environment
	var err error
	if pipeline.RunPostStageInEnv {
		env, err = impl.envRepository.FindById(pipeline.EnvironmentId)
		if err != nil {
			impl.logger.Errorw(" unable to find env ", "err", err)
			return err
		}
		runner.Namespace = env.Namespace
	}

	_, err = impl.cdWorkflowRepository.SaveWorkFlowRunner(runner)
	if err != nil {
		return err
	}

	if cdWf.CiArtifact == nil || cdWf.CiArtifact.Id == 0 {
		cdWf.CiArtifact, err = impl.ciArtifactRepository.Get(cdWf.CiArtifactId)
		if err != nil {
			impl.logger.Errorw("error fetching artifact data", "err", err)
			return err
		}
	}
	// Migration of deprecated DataSource Type
	if cdWf.CiArtifact.IsMigrationRequired() {
		migrationErr := impl.ciArtifactRepository.MigrateToWebHookDataSourceType(cdWf.CiArtifact.Id)
		if migrationErr != nil {
			impl.logger.Warnw("unable to migrate deprecated DataSource", "artifactId", cdWf.CiArtifact.Id)
		}
	}
	//checking vulnerability for the selected image
	isVulnerable, err := impl.GetArtifactVulnerabilityStatus(cdWf.CiArtifact, pipeline, context.Background())
	if err != nil {
		impl.logger.Errorw("error in getting Artifact vulnerability status, TriggerPostStage", "err", err)
		return err
	}
	if isVulnerable {
		// if image vulnerable, update timeline status and return
		runner.Status = pipelineConfig.WorkflowFailed
		runner.Message = pipelineConfig.FOUND_VULNERABILITY
		runner.FinishedOn = time.Now()
		runner.UpdatedOn = time.Now()
		runner.UpdatedBy = triggeredBy
		err = impl.cdWorkflowRepository.UpdateWorkFlowRunner(runner)
		if err != nil {
			impl.logger.Errorw("error in updating wfr status due to vulnerable image", "err", err)
			return err
		}
		return fmt.Errorf("found vulnerability for image digest %s", cdWf.CiArtifact.ImageDigest)
	}

	cdStageWorkflowRequest, err := impl.buildWFRequest(runner, cdWf, pipeline, triggeredBy)
	if err != nil {
		impl.logger.Errorw("error in building wfRequest", "err", err, "runner", runner, "cdWf", cdWf, "pipeline", pipeline)
		return err
	}
	cdStageWorkflowRequest.StageType = types.POST
	cdStageWorkflowRequest.Pipeline = pipeline
	cdStageWorkflowRequest.Env = env
	cdStageWorkflowRequest.Type = bean3.CD_WORKFLOW_PIPELINE_TYPE
	// handling plugin specific logic

	pluginImagePathReservationIds, err := impl.SetCopyContainerImagePluginDataInWorkflowRequest(cdStageWorkflowRequest, pipeline.Id, types.POST, cdWf.CiArtifact)
	if err != nil {
		runner.Status = pipelineConfig.WorkflowFailed
		runner.Message = err.Error()
		_ = impl.cdWorkflowRepository.UpdateWorkFlowRunner(runner)
		return err
	}

	_, err = impl.cdWorkflowService.SubmitWorkflow(cdStageWorkflowRequest)
	if err != nil {
		impl.logger.Errorw("error in submitting workflow", "err", err, "cdStageWorkflowRequest", cdStageWorkflowRequest, "pipeline", pipeline, "env", env)
		return err
	}

	wfr, err := impl.cdWorkflowRepository.FindByWorkflowIdAndRunnerType(context.Background(), cdWf.Id, bean.CD_WORKFLOW_TYPE_POST)
	if err != nil {
		impl.logger.Errorw("error in getting wfr by workflowId and runnerType", "err", err, "wfId", cdWf.Id)
		return err
	}
	wfr.ImagePathReservationIds = pluginImagePathReservationIds
	err = impl.cdWorkflowRepository.UpdateWorkFlowRunner(&wfr)
	if err != nil {
		impl.logger.Error("error in updating image path reservation ids in cd workflow runner", "err", "err")
	}

	event := impl.eventFactory.Build(util2.Trigger, &pipeline.Id, pipeline.AppId, &pipeline.EnvironmentId, util2.CD)
	impl.logger.Debugw("event Cd Post Trigger", "event", event)
	event = impl.eventFactory.BuildExtraCDData(event, &wfr, 0, bean.CD_WORKFLOW_TYPE_POST)
	_, evtErr := impl.eventClient.WriteNotificationEvent(event)
	if evtErr != nil {
		impl.logger.Errorw("CD trigger event not sent", "error", evtErr)
	}
	//creating cd config history entry
	err = impl.prePostCdScriptHistoryService.CreatePrePostCdScriptHistory(pipeline, nil, repository3.POST_CD_TYPE, true, triggeredBy, triggeredAt)
	if err != nil {
		impl.logger.Errorw("error in creating post cd script entry", "err", err, "pipeline", pipeline)
		return err
	}
	return nil
}

func (impl *WorkflowDagExecutorImpl) ReserveImagesGeneratedAtPlugin(customTagId int, registryImageMap map[string][]string) ([]int, error) {
	var imagePathReservationIds []int
	for _, images := range registryImageMap {
		for _, image := range images {
			imagePathReservationData, err := impl.customTagService.ReserveImagePath(image, customTagId)
			if err != nil {
				impl.logger.Errorw("Error in marking custom tag reserved", "err", err)
				return imagePathReservationIds, err
			}
			if imagePathReservationData != nil {
				imagePathReservationIds = append(imagePathReservationIds, imagePathReservationData.Id)
			}
		}
	}
	return imagePathReservationIds, nil
}

func (impl *WorkflowDagExecutorImpl) buildArtifactLocationForS3(cdWorkflowConfig *pipelineConfig.CdWorkflowConfig, cdWf *pipelineConfig.CdWorkflow, runner *pipelineConfig.CdWorkflowRunner) (string, string, string) {
	cdArtifactLocationFormat := cdWorkflowConfig.CdArtifactLocationFormat
	if cdArtifactLocationFormat == "" {
		cdArtifactLocationFormat = impl.config.GetArtifactLocationFormat()
	}
	if cdWorkflowConfig.LogsBucket == "" {
		cdWorkflowConfig.LogsBucket = impl.config.GetDefaultBuildLogsBucket()
	}
	ArtifactLocation := fmt.Sprintf("s3://%s/"+impl.config.GetDefaultArtifactKeyPrefix()+"/"+cdArtifactLocationFormat, cdWorkflowConfig.LogsBucket, cdWf.Id, runner.Id)
	artifactFileName := fmt.Sprintf(impl.config.GetDefaultArtifactKeyPrefix()+"/"+cdArtifactLocationFormat, cdWf.Id, runner.Id)
	return ArtifactLocation, cdWorkflowConfig.LogsBucket, artifactFileName
}

func (impl *WorkflowDagExecutorImpl) getDeployStageDetails(pipelineId int) (pipelineConfig.CdWorkflowRunner, string, int, error) {
	deployStageWfr := pipelineConfig.CdWorkflowRunner{}
	//getting deployment pipeline latest wfr by pipelineId
	deployStageWfr, err := impl.cdWorkflowRepository.FindLastStatusByPipelineIdAndRunnerType(pipelineId, bean.CD_WORKFLOW_TYPE_DEPLOY)
	if err != nil {
		impl.logger.Errorw("error in getting latest status of deploy type wfr by pipelineId", "err", err, "pipelineId", pipelineId)
		return deployStageWfr, "", 0, err
	}
	deployStageTriggeredByUserEmail, err := impl.user.GetEmailById(deployStageWfr.TriggeredBy)
	if err != nil {
		impl.logger.Errorw("error in getting user email by id", "err", err, "userId", deployStageWfr.TriggeredBy)
		return deployStageWfr, "", 0, err
	}
	pipelineReleaseCounter, err := impl.pipelineOverrideRepository.GetCurrentPipelineReleaseCounter(pipelineId)
	if err != nil {
		impl.logger.Errorw("error occurred while fetching latest release counter for pipeline", "pipelineId", pipelineId, "err", err)
		return deployStageWfr, "", 0, err
	}
	return deployStageWfr, deployStageTriggeredByUserEmail, pipelineReleaseCounter, nil
}

func isExtraVariableDynamic(variableName string, webhookAndCiData *gitSensorClient.WebhookAndCiData) bool {
	if strings.Contains(variableName, GIT_COMMIT_HASH_PREFIX) || strings.Contains(variableName, GIT_SOURCE_TYPE_PREFIX) || strings.Contains(variableName, GIT_SOURCE_VALUE_PREFIX) ||
		strings.Contains(variableName, APP_LABEL_VALUE_PREFIX) || strings.Contains(variableName, APP_LABEL_KEY_PREFIX) ||
		strings.Contains(variableName, CHILD_CD_ENV_NAME_PREFIX) || strings.Contains(variableName, CHILD_CD_CLUSTER_NAME_PREFIX) ||
		strings.Contains(variableName, CHILD_CD_COUNT) || strings.Contains(variableName, APP_LABEL_COUNT) || strings.Contains(variableName, GIT_SOURCE_COUNT) ||
		webhookAndCiData != nil {

		return true
	}
	return false
}

func setExtraEnvVariableInDeployStep(deploySteps []*bean3.StepObject, extraEnvVariables map[string]string, webhookAndCiData *gitSensorClient.WebhookAndCiData) {
	for _, deployStep := range deploySteps {
		for variableKey, variableValue := range extraEnvVariables {
			if isExtraVariableDynamic(variableKey, webhookAndCiData) && deployStep.StepType == "INLINE" {
				extraInputVar := &bean3.VariableObject{
					Name:                  variableKey,
					Format:                "STRING",
					Value:                 variableValue,
					VariableType:          bean3.VARIABLE_TYPE_REF_GLOBAL,
					ReferenceVariableName: variableKey,
				}
				deployStep.InputVars = append(deployStep.InputVars, extraInputVar)
			}
		}
	}
}
func (impl *WorkflowDagExecutorImpl) buildWFRequest(runner *pipelineConfig.CdWorkflowRunner, cdWf *pipelineConfig.CdWorkflow, cdPipeline *pipelineConfig.Pipeline, triggeredBy int32) (*types.WorkflowRequest, error) {
	cdWorkflowConfig, err := impl.cdWorkflowRepository.FindConfigByPipelineId(cdPipeline.Id)
	if err != nil && !util.IsErrNoRows(err) {
		return nil, err
	}

	workflowExecutor := runner.ExecutorType

	artifact, err := impl.ciArtifactRepository.Get(cdWf.CiArtifactId)
	if err != nil {
		return nil, err
	}
	// Migration of deprecated DataSource Type
	if artifact.IsMigrationRequired() {
		migrationErr := impl.ciArtifactRepository.MigrateToWebHookDataSourceType(artifact.Id)
		if migrationErr != nil {
			impl.logger.Warnw("unable to migrate deprecated DataSource", "artifactId", artifact.Id)
		}
	}
	ciMaterialInfo, err := repository.GetCiMaterialInfo(artifact.MaterialInfo, artifact.DataSource)
	if err != nil {
		impl.logger.Errorw("parsing error", "err", err)
		return nil, err
	}

	var ciProjectDetails []bean3.CiProjectDetails
	var ciPipeline *pipelineConfig.CiPipeline
	if cdPipeline.CiPipelineId > 0 {
		ciPipeline, err = impl.ciPipelineRepository.FindById(cdPipeline.CiPipelineId)
		if err != nil && !util.IsErrNoRows(err) {
			impl.logger.Errorw("cannot find ciPipelineRequest", "err", err)
			return nil, err
		}

		for _, m := range ciPipeline.CiPipelineMaterials {
			// git material should be active in this case
			if m == nil || m.GitMaterial == nil || !m.GitMaterial.Active {
				continue
			}
			var ciMaterialCurrent repository.CiMaterialInfo
			for _, ciMaterial := range ciMaterialInfo {
				if ciMaterial.Material.GitConfiguration.URL == m.GitMaterial.Url {
					ciMaterialCurrent = ciMaterial
					break
				}
			}
			gitMaterial, err := impl.materialRepository.FindById(m.GitMaterialId)
			if err != nil && !util.IsErrNoRows(err) {
				impl.logger.Errorw("could not fetch git materials", "err", err)
				return nil, err
			}

			ciProjectDetail := bean3.CiProjectDetails{
				GitRepository:   ciMaterialCurrent.Material.GitConfiguration.URL,
				MaterialName:    gitMaterial.Name,
				CheckoutPath:    gitMaterial.CheckoutPath,
				FetchSubmodules: gitMaterial.FetchSubmodules,
				SourceType:      m.Type,
				SourceValue:     m.Value,
				Type:            string(m.Type),
				GitOptions: bean3.GitOptions{
					UserName:      gitMaterial.GitProvider.UserName,
					Password:      gitMaterial.GitProvider.Password,
					SshPrivateKey: gitMaterial.GitProvider.SshPrivateKey,
					AccessToken:   gitMaterial.GitProvider.AccessToken,
					AuthMode:      gitMaterial.GitProvider.AuthMode,
				},
			}

			if len(ciMaterialCurrent.Modifications) > 0 {
				ciProjectDetail.CommitHash = ciMaterialCurrent.Modifications[0].Revision
				ciProjectDetail.Author = ciMaterialCurrent.Modifications[0].Author
				ciProjectDetail.GitTag = ciMaterialCurrent.Modifications[0].Tag
				ciProjectDetail.Message = ciMaterialCurrent.Modifications[0].Message
				commitTime, err := convert(ciMaterialCurrent.Modifications[0].ModifiedTime)
				if err != nil {
					return nil, err
				}
				ciProjectDetail.CommitTime = commitTime.Format(bean2.LayoutRFC3339)
			} else if ciPipeline.PipelineType == bean3.CI_JOB {
				// This has been done to resolve unmarshalling issue in ci-runner, in case of no commit time(eg- polling container images)
				ciProjectDetail.CommitTime = time.Time{}.Format(bean2.LayoutRFC3339)
			} else {
				impl.logger.Debugw("devtronbug#1062", ciPipeline.Id, cdPipeline.Id)
				return nil, fmt.Errorf("modifications not found for %d", ciPipeline.Id)
			}

			// set webhook data
			if m.Type == pipelineConfig.SOURCE_TYPE_WEBHOOK && len(ciMaterialCurrent.Modifications) > 0 {
				webhookData := ciMaterialCurrent.Modifications[0].WebhookData
				ciProjectDetail.WebhookData = pipelineConfig.WebhookData{
					Id:              webhookData.Id,
					EventActionType: webhookData.EventActionType,
					Data:            webhookData.Data,
				}
			}

			ciProjectDetails = append(ciProjectDetails, ciProjectDetail)
		}
	}
	var stageYaml string
	var deployStageWfr pipelineConfig.CdWorkflowRunner
	var deployStageTriggeredByUserEmail string
	var pipelineReleaseCounter int
	var preDeploySteps []*bean3.StepObject
	var postDeploySteps []*bean3.StepObject
	var refPluginsData []*bean3.RefPluginObject
	//if pipeline_stage_steps present for pre-CD or post-CD then no need to add stageYaml to cdWorkflowRequest in that
	//case add PreDeploySteps and PostDeploySteps to cdWorkflowRequest, this is done for backward compatibility
	pipelineStage, err := impl.getPipelineStage(cdPipeline.Id, runner.WorkflowType.WorkflowTypeToStageType())
	if err != nil {
		return nil, err
	}
	env, err := impl.envRepository.FindById(cdPipeline.EnvironmentId)
	if err != nil {
		impl.logger.Errorw("error in getting environment by id", "err", err)
		return nil, err
	}

	//Scope will pick the environment of CD pipeline irrespective of in-cluster mode,
	//since user sees the environment of the CD pipeline
	scope := resourceQualifiers.Scope{
		AppId:     cdPipeline.App.Id,
		EnvId:     env.Id,
		ClusterId: env.ClusterId,
		SystemMetadata: &resourceQualifiers.SystemMetadata{
			EnvironmentName: env.Name,
			ClusterName:     env.Cluster.ClusterName,
			Namespace:       env.Namespace,
			Image:           artifact.Image,
			ImageTag:        util3.GetImageTagFromImage(artifact.Image),
		},
	}
	if pipelineStage != nil {
		var variableSnapshot map[string]string
		if runner.WorkflowType == bean.CD_WORKFLOW_TYPE_PRE {
			//preDeploySteps, _, refPluginsData, err = impl.pipelineStageService.BuildPrePostAndRefPluginStepsDataForWfRequest(cdPipeline.Id, cdStage)
			prePostAndRefPluginResponse, err := impl.pipelineStageService.BuildPrePostAndRefPluginStepsDataForWfRequest(cdPipeline.Id, preCdStage, scope)
			if err != nil {
				impl.logger.Errorw("error in getting pre, post & refPlugin steps data for wf request", "err", err, "cdPipelineId", cdPipeline.Id)
				return nil, err
			}
			preDeploySteps = prePostAndRefPluginResponse.PreStageSteps
			refPluginsData = prePostAndRefPluginResponse.RefPluginData
			variableSnapshot = prePostAndRefPluginResponse.VariableSnapshot
		} else if runner.WorkflowType == bean.CD_WORKFLOW_TYPE_POST {
			//_, postDeploySteps, refPluginsData, err = impl.pipelineStageService.BuildPrePostAndRefPluginStepsDataForWfRequest(cdPipeline.Id, cdStage)
			prePostAndRefPluginResponse, err := impl.pipelineStageService.BuildPrePostAndRefPluginStepsDataForWfRequest(cdPipeline.Id, postCdStage, scope)
			if err != nil {
				impl.logger.Errorw("error in getting pre, post & refPlugin steps data for wf request", "err", err, "cdPipelineId", cdPipeline.Id)
				return nil, err
			}
			postDeploySteps = prePostAndRefPluginResponse.PostStageSteps
			refPluginsData = prePostAndRefPluginResponse.RefPluginData
			variableSnapshot = prePostAndRefPluginResponse.VariableSnapshot
			deployStageWfr, deployStageTriggeredByUserEmail, pipelineReleaseCounter, err = impl.getDeployStageDetails(cdPipeline.Id)
			if err != nil {
				impl.logger.Errorw("error in getting deployStageWfr, deployStageTriggeredByUser and pipelineReleaseCounter wf request", "err", err, "cdPipelineId", cdPipeline.Id)
				return nil, err
			}
		} else {
			return nil, fmt.Errorf("unsupported workflow triggerd")
		}

		//Save Scoped VariableSnapshot
		var variableSnapshotHistories = util4.GetBeansPtr(
			repository5.GetSnapshotBean(runner.Id, repository5.HistoryReferenceTypeCDWORKFLOWRUNNER, variableSnapshot))
		if len(variableSnapshotHistories) > 0 {
			err = impl.scopedVariableManager.SaveVariableHistoriesForTrigger(variableSnapshotHistories, runner.TriggeredBy)
			if err != nil {
				impl.logger.Errorf("Not able to save variable snapshot for CD trigger %s %d %s", err, runner.Id, variableSnapshot)
			}
		}
	} else {
		//in this case no plugin script is not present for this cdPipeline hence going with attaching preStage or postStage config
		if runner.WorkflowType == bean.CD_WORKFLOW_TYPE_PRE {
			stageYaml = cdPipeline.PreStageConfig
		} else if runner.WorkflowType == bean.CD_WORKFLOW_TYPE_POST {
			stageYaml = cdPipeline.PostStageConfig
			deployStageWfr, deployStageTriggeredByUserEmail, pipelineReleaseCounter, err = impl.getDeployStageDetails(cdPipeline.Id)
			if err != nil {
				impl.logger.Errorw("error in getting deployStageWfr, deployStageTriggeredByUser and pipelineReleaseCounter wf request", "err", err, "cdPipelineId", cdPipeline.Id)
				return nil, err
			}

		} else {
			return nil, fmt.Errorf("unsupported workflow triggerd")
		}
	}

	cdStageWorkflowRequest := &types.WorkflowRequest{
		EnvironmentId:         cdPipeline.EnvironmentId,
		AppId:                 cdPipeline.AppId,
		WorkflowId:            cdWf.Id,
		WorkflowRunnerId:      runner.Id,
		WorkflowNamePrefix:    strconv.Itoa(runner.Id) + "-" + runner.Name,
		WorkflowPrefixForLog:  strconv.Itoa(cdWf.Id) + string(runner.WorkflowType) + "-" + runner.Name,
		CdImage:               impl.config.GetDefaultImage(),
		CdPipelineId:          cdWf.PipelineId,
		TriggeredBy:           triggeredBy,
		StageYaml:             stageYaml,
		CiProjectDetails:      ciProjectDetails,
		Namespace:             runner.Namespace,
		ActiveDeadlineSeconds: impl.config.GetDefaultTimeout(),
		CiArtifactDTO: types.CiArtifactDTO{
			Id:           artifact.Id,
			PipelineId:   artifact.PipelineId,
			Image:        artifact.Image,
			ImageDigest:  artifact.ImageDigest,
			MaterialInfo: artifact.MaterialInfo,
			DataSource:   artifact.DataSource,
			WorkflowId:   artifact.WorkflowId,
		},
		OrchestratorHost:  impl.config.OrchestratorHost,
		OrchestratorToken: impl.config.OrchestratorToken,
		CloudProvider:     impl.config.CloudProvider,
		WorkflowExecutor:  workflowExecutor,
		RefPlugins:        refPluginsData,
		Scope:             scope,
	}

	extraEnvVariables := make(map[string]string)
	if env != nil {
		extraEnvVariables[plugin.CD_PIPELINE_ENV_NAME_KEY] = env.Name
		if env.Cluster != nil {
			extraEnvVariables[plugin.CD_PIPELINE_CLUSTER_NAME_KEY] = env.Cluster.ClusterName
		}
	}
	ciWf, err := impl.ciWorkflowRepository.FindLastTriggeredWorkflowByArtifactId(artifact.Id)
	if err != nil && err != pg.ErrNoRows {
		impl.logger.Errorw("error in getting ciWf by artifactId", "err", err, "artifactId", artifact.Id)
		return nil, err
	}
	var webhookAndCiData *gitSensorClient.WebhookAndCiData
	if ciWf != nil && ciWf.GitTriggers != nil {
		i := 1
		var gitCommitEnvVariables []types.GitMetadata

		for ciPipelineMaterialId, gitTrigger := range ciWf.GitTriggers {
			extraEnvVariables[fmt.Sprintf("%s_%d", GIT_COMMIT_HASH_PREFIX, i)] = gitTrigger.Commit
			extraEnvVariables[fmt.Sprintf("%s_%d", GIT_SOURCE_TYPE_PREFIX, i)] = string(gitTrigger.CiConfigureSourceType)
			extraEnvVariables[fmt.Sprintf("%s_%d", GIT_SOURCE_VALUE_PREFIX, i)] = gitTrigger.CiConfigureSourceValue

			gitCommitEnvVariables = append(gitCommitEnvVariables, types.GitMetadata{
				GitCommitHash:  gitTrigger.Commit,
				GitSourceType:  string(gitTrigger.CiConfigureSourceType),
				GitSourceValue: gitTrigger.CiConfigureSourceValue,
			})

			// CODE-BLOCK starts - store extra environment variables if webhook
			if gitTrigger.CiConfigureSourceType == pipelineConfig.SOURCE_TYPE_WEBHOOK {
				webhookDataId := gitTrigger.WebhookData.Id
				if webhookDataId > 0 {
					webhookDataRequest := &gitSensorClient.WebhookDataRequest{
						Id:                   webhookDataId,
						CiPipelineMaterialId: ciPipelineMaterialId,
					}
					webhookAndCiData, err = impl.gitSensorGrpcClient.GetWebhookData(context.Background(), webhookDataRequest)
					if err != nil {
						impl.logger.Errorw("err while getting webhook data from git-sensor", "err", err, "webhookDataRequest", webhookDataRequest)
						return nil, err
					}
					if webhookAndCiData != nil {
						for extEnvVariableKey, extEnvVariableVal := range webhookAndCiData.ExtraEnvironmentVariables {
							extraEnvVariables[extEnvVariableKey] = extEnvVariableVal
						}
					}
				}
			}
			// CODE_BLOCK ends

			i++
		}
		gitMetadata, err := json.Marshal(&gitCommitEnvVariables)
		if err != nil {
			impl.logger.Errorw("err while marshaling git metdata", "err", err)
			return nil, err
		}
		extraEnvVariables[plugin.GIT_METADATA] = string(gitMetadata)

		extraEnvVariables[GIT_SOURCE_COUNT] = strconv.Itoa(len(ciWf.GitTriggers))
	}

	childCdIds, err := impl.appWorkflowRepository.FindChildCDIdsByParentCDPipelineId(cdPipeline.Id)
	if err != nil && err != pg.ErrNoRows {
		impl.logger.Errorw("error in getting child cdPipelineIds by parent cdPipelineId", "err", err, "parent cdPipelineId", cdPipeline.Id)
		return nil, err
	}
	if len(childCdIds) > 0 {
		childPipelines, err := impl.pipelineRepository.FindByIdsIn(childCdIds)
		if err != nil {
			impl.logger.Errorw("error in getting pipelines by ids", "err", err, "ids", childCdIds)
			return nil, err
		}
		var childCdEnvVariables []types.ChildCdMetadata
		for i, childPipeline := range childPipelines {
			extraEnvVariables[fmt.Sprintf("%s_%d", CHILD_CD_ENV_NAME_PREFIX, i+1)] = childPipeline.Environment.Name
			extraEnvVariables[fmt.Sprintf("%s_%d", CHILD_CD_CLUSTER_NAME_PREFIX, i+1)] = childPipeline.Environment.Cluster.ClusterName

			childCdEnvVariables = append(childCdEnvVariables, types.ChildCdMetadata{
				ChildCdEnvName:     childPipeline.Environment.Name,
				ChildCdClusterName: childPipeline.Environment.Cluster.ClusterName,
			})
		}
		childCdEnvVariablesMetadata, err := json.Marshal(&childCdEnvVariables)
		if err != nil {
			impl.logger.Errorw("err while marshaling childCdEnvVariables", "err", err)
			return nil, err
		}
		extraEnvVariables[plugin.CHILD_CD_METADATA] = string(childCdEnvVariablesMetadata)

		extraEnvVariables[CHILD_CD_COUNT] = strconv.Itoa(len(childPipelines))
	}
	if ciPipeline != nil && ciPipeline.Id > 0 {
		extraEnvVariables["APP_NAME"] = ciPipeline.App.AppName
		cdStageWorkflowRequest.DockerUsername = ciPipeline.CiTemplate.DockerRegistry.Username
		cdStageWorkflowRequest.DockerPassword = ciPipeline.CiTemplate.DockerRegistry.Password
		cdStageWorkflowRequest.AwsRegion = ciPipeline.CiTemplate.DockerRegistry.AWSRegion
		cdStageWorkflowRequest.DockerConnection = ciPipeline.CiTemplate.DockerRegistry.Connection
		cdStageWorkflowRequest.DockerCert = ciPipeline.CiTemplate.DockerRegistry.Cert
		cdStageWorkflowRequest.AccessKey = ciPipeline.CiTemplate.DockerRegistry.AWSAccessKeyId
		cdStageWorkflowRequest.SecretKey = ciPipeline.CiTemplate.DockerRegistry.AWSSecretAccessKey
		cdStageWorkflowRequest.DockerRegistryType = string(ciPipeline.CiTemplate.DockerRegistry.RegistryType)
		cdStageWorkflowRequest.DockerRegistryURL = ciPipeline.CiTemplate.DockerRegistry.RegistryURL
		cdStageWorkflowRequest.DockerRegistryId = ciPipeline.CiTemplate.DockerRegistry.Id
		cdStageWorkflowRequest.CiPipelineType = ciPipeline.PipelineType
	} else if cdPipeline.AppId > 0 {
		ciTemplate, err := impl.CiTemplateRepository.FindByAppId(cdPipeline.AppId)
		if err != nil {
			return nil, err
		}
		extraEnvVariables["APP_NAME"] = ciTemplate.App.AppName
		cdStageWorkflowRequest.DockerUsername = ciTemplate.DockerRegistry.Username
		cdStageWorkflowRequest.DockerPassword = ciTemplate.DockerRegistry.Password
		cdStageWorkflowRequest.AwsRegion = ciTemplate.DockerRegistry.AWSRegion
		cdStageWorkflowRequest.DockerConnection = ciTemplate.DockerRegistry.Connection
		cdStageWorkflowRequest.DockerCert = ciTemplate.DockerRegistry.Cert
		cdStageWorkflowRequest.AccessKey = ciTemplate.DockerRegistry.AWSAccessKeyId
		cdStageWorkflowRequest.SecretKey = ciTemplate.DockerRegistry.AWSSecretAccessKey
		cdStageWorkflowRequest.DockerRegistryType = string(ciTemplate.DockerRegistry.RegistryType)
		cdStageWorkflowRequest.DockerRegistryURL = ciTemplate.DockerRegistry.RegistryURL
		appLabels, err := impl.appLabelRepository.FindAllByAppId(cdPipeline.AppId)
		cdStageWorkflowRequest.DockerRegistryId = ciTemplate.DockerRegistry.Id
		if err != nil && err != pg.ErrNoRows {
			impl.logger.Errorw("error in getting labels by appId", "err", err, "appId", cdPipeline.AppId)
			return nil, err
		}
		var appLabelEnvVariables []types.AppLabelMetadata
		for i, appLabel := range appLabels {
			extraEnvVariables[fmt.Sprintf("%s_%d", APP_LABEL_KEY_PREFIX, i+1)] = appLabel.Key
			extraEnvVariables[fmt.Sprintf("%s_%d", APP_LABEL_VALUE_PREFIX, i+1)] = appLabel.Value
			appLabelEnvVariables = append(appLabelEnvVariables, types.AppLabelMetadata{
				AppLabelKey:   appLabel.Key,
				AppLabelValue: appLabel.Value,
			})
		}
		if len(appLabels) > 0 {
			extraEnvVariables[APP_LABEL_COUNT] = strconv.Itoa(len(appLabels))
			appLabelEnvVariablesMetadata, err := json.Marshal(&appLabelEnvVariables)
			if err != nil {
				impl.logger.Errorw("err while marshaling appLabelEnvVariables", "err", err)
				return nil, err
			}
			extraEnvVariables[plugin.APP_LABEL_METADATA] = string(appLabelEnvVariablesMetadata)

		}
	}
	cdStageWorkflowRequest.ExtraEnvironmentVariables = extraEnvVariables
	cdStageWorkflowRequest.DeploymentTriggerTime = deployStageWfr.StartedOn
	cdStageWorkflowRequest.DeploymentTriggeredBy = deployStageTriggeredByUserEmail

	if pipelineReleaseCounter > 0 {
		cdStageWorkflowRequest.DeploymentReleaseCounter = pipelineReleaseCounter
	}
	if cdWorkflowConfig.CdCacheRegion == "" {
		cdWorkflowConfig.CdCacheRegion = impl.config.GetDefaultCdLogsBucketRegion()
	}

	if runner.WorkflowType == bean.CD_WORKFLOW_TYPE_PRE {
		//populate input variables of steps with extra env variables
		setExtraEnvVariableInDeployStep(preDeploySteps, extraEnvVariables, webhookAndCiData)
		cdStageWorkflowRequest.PrePostDeploySteps = preDeploySteps
	} else if runner.WorkflowType == bean.CD_WORKFLOW_TYPE_POST {
		setExtraEnvVariableInDeployStep(postDeploySteps, extraEnvVariables, webhookAndCiData)
		cdStageWorkflowRequest.PrePostDeploySteps = postDeploySteps
	}
	cdStageWorkflowRequest.BlobStorageConfigured = runner.BlobStorageEnabled
	switch cdStageWorkflowRequest.CloudProvider {
	case types.BLOB_STORAGE_S3:
		//No AccessKey is used for uploading artifacts, instead IAM based auth is used
		cdStageWorkflowRequest.CdCacheRegion = cdWorkflowConfig.CdCacheRegion
		cdStageWorkflowRequest.CdCacheLocation = cdWorkflowConfig.CdCacheBucket
		cdStageWorkflowRequest.ArtifactLocation, cdStageWorkflowRequest.CiArtifactBucket, cdStageWorkflowRequest.CiArtifactFileName = impl.buildArtifactLocationForS3(cdWorkflowConfig, cdWf, runner)
		cdStageWorkflowRequest.BlobStorageS3Config = &blob_storage.BlobStorageS3Config{
			AccessKey:                  impl.config.BlobStorageS3AccessKey,
			Passkey:                    impl.config.BlobStorageS3SecretKey,
			EndpointUrl:                impl.config.BlobStorageS3Endpoint,
			IsInSecure:                 impl.config.BlobStorageS3EndpointInsecure,
			CiCacheBucketName:          cdWorkflowConfig.CdCacheBucket,
			CiCacheRegion:              cdWorkflowConfig.CdCacheRegion,
			CiCacheBucketVersioning:    impl.config.BlobStorageS3BucketVersioned,
			CiArtifactBucketName:       cdStageWorkflowRequest.CiArtifactBucket,
			CiArtifactRegion:           cdWorkflowConfig.CdCacheRegion,
			CiArtifactBucketVersioning: impl.config.BlobStorageS3BucketVersioned,
			CiLogBucketName:            impl.config.GetDefaultBuildLogsBucket(),
			CiLogRegion:                impl.config.GetDefaultCdLogsBucketRegion(),
			CiLogBucketVersioning:      impl.config.BlobStorageS3BucketVersioned,
		}
	case types.BLOB_STORAGE_GCP:
		cdStageWorkflowRequest.GcpBlobConfig = &blob_storage.GcpBlobConfig{
			CredentialFileJsonData: impl.config.BlobStorageGcpCredentialJson,
			ArtifactBucketName:     impl.config.GetDefaultBuildLogsBucket(),
			LogBucketName:          impl.config.GetDefaultBuildLogsBucket(),
		}
		cdStageWorkflowRequest.ArtifactLocation = impl.buildDefaultArtifactLocation(cdWorkflowConfig, cdWf, runner)
		cdStageWorkflowRequest.CiArtifactFileName = cdStageWorkflowRequest.ArtifactLocation
	case types.BLOB_STORAGE_AZURE:
		cdStageWorkflowRequest.AzureBlobConfig = &blob_storage.AzureBlobConfig{
			Enabled:               true,
			AccountName:           impl.config.AzureAccountName,
			BlobContainerCiCache:  impl.config.AzureBlobContainerCiCache,
			AccountKey:            impl.config.AzureAccountKey,
			BlobContainerCiLog:    impl.config.AzureBlobContainerCiLog,
			BlobContainerArtifact: impl.config.AzureBlobContainerCiLog,
		}
		cdStageWorkflowRequest.BlobStorageS3Config = &blob_storage.BlobStorageS3Config{
			EndpointUrl:     impl.config.AzureGatewayUrl,
			IsInSecure:      impl.config.AzureGatewayConnectionInsecure,
			CiLogBucketName: impl.config.AzureBlobContainerCiLog,
			CiLogRegion:     "",
			AccessKey:       impl.config.AzureAccountName,
		}
		cdStageWorkflowRequest.ArtifactLocation = impl.buildDefaultArtifactLocation(cdWorkflowConfig, cdWf, runner)
		cdStageWorkflowRequest.CiArtifactFileName = cdStageWorkflowRequest.ArtifactLocation
	default:
		if impl.config.BlobStorageEnabled {
			return nil, fmt.Errorf("blob storage %s not supported", cdStageWorkflowRequest.CloudProvider)
		}
	}
	cdStageWorkflowRequest.DefaultAddressPoolBaseCidr = impl.config.GetDefaultAddressPoolBaseCidr()
	cdStageWorkflowRequest.DefaultAddressPoolSize = impl.config.GetDefaultAddressPoolSize()
	return cdStageWorkflowRequest, nil
}

func (impl *WorkflowDagExecutorImpl) buildDefaultArtifactLocation(cdWorkflowConfig *pipelineConfig.CdWorkflowConfig, savedWf *pipelineConfig.CdWorkflow, runner *pipelineConfig.CdWorkflowRunner) string {
	cdArtifactLocationFormat := cdWorkflowConfig.CdArtifactLocationFormat
	if cdArtifactLocationFormat == "" {
		cdArtifactLocationFormat = impl.config.GetArtifactLocationFormat()
	}
	ArtifactLocation := fmt.Sprintf("%s/"+cdArtifactLocationFormat, impl.config.GetDefaultArtifactKeyPrefix(), savedWf.Id, runner.Id)
	return ArtifactLocation
}

func (impl *WorkflowDagExecutorImpl) HandleDeploymentSuccessEvent(triggerContext TriggerContext, pipelineOverride *chartConfig.PipelineOverride) error {
	if pipelineOverride == nil {
		return fmt.Errorf("invalid request, pipeline override not found")
	}
	cdWorkflow, err := impl.cdWorkflowRepository.FindById(pipelineOverride.CdWorkflowId)
	if err != nil {
		impl.logger.Errorw("error in fetching cd workflow by id", "pipelineOverride", pipelineOverride)
		return err
	}

	postStage, err := impl.getPipelineStage(pipelineOverride.PipelineId, repository4.PIPELINE_STAGE_TYPE_POST_CD)
	if err != nil {
		return err
	}

	var triggeredByUser int32 = 1
	//handle corrupt data (https://github.com/devtron-labs/devtron/issues/3826)
	err, deleted := impl.deleteCorruptedPipelineStage(postStage, triggeredByUser)
	if err != nil {
		impl.logger.Errorw("error in deleteCorruptedPipelineStage ", "err", err, "preStage", postStage, "triggeredBy", triggeredByUser)
		return err
	}

	if len(pipelineOverride.Pipeline.PostStageConfig) > 0 || (postStage != nil && !deleted) {
		if pipelineOverride.Pipeline.PostTriggerType == pipelineConfig.TRIGGER_TYPE_AUTOMATIC &&
			pipelineOverride.DeploymentType != models.DEPLOYMENTTYPE_STOP &&
			pipelineOverride.DeploymentType != models.DEPLOYMENTTYPE_START {

			triggerRequest := TriggerRequest{
				CdWf:                  cdWorkflow,
				Pipeline:              pipelineOverride.Pipeline,
				TriggeredBy:           triggeredByUser,
				TriggerContext:        triggerContext,
				RefCdWorkflowRunnerId: 0,
			}
			triggerRequest.TriggerContext.Context = context.Background()
			err = impl.TriggerPostStage(triggerRequest)
			if err != nil {
				impl.logger.Errorw("error in triggering post stage after successful deployment event", "err", err, "cdWorkflow", cdWorkflow)
				return err
			}
		}
	} else {
		// to trigger next pre/cd, if any
		// finding children cd by pipeline id
		err = impl.HandlePostStageSuccessEvent(triggerContext, cdWorkflow.Id, pipelineOverride.PipelineId, 1, nil)
		if err != nil {
			impl.logger.Errorw("error in triggering children cd after successful deployment event", "parentCdPipelineId", pipelineOverride.PipelineId)
			return err
		}
	}
	return nil
}

func (impl *WorkflowDagExecutorImpl) HandlePostStageSuccessEvent(triggerContext TriggerContext, cdWorkflowId int, cdPipelineId int, triggeredBy int32, pluginRegistryImageDetails map[string][]string) error {
	// finding children cd by pipeline id
	cdPipelinesMapping, err := impl.appWorkflowRepository.FindWFCDMappingByParentCDPipelineId(cdPipelineId)
	if err != nil {
		impl.logger.Errorw("error in getting mapping of cd pipelines by parent cd pipeline id", "err", err, "parentCdPipelineId", cdPipelineId)
		return err
	}
	ciArtifact, err := impl.ciArtifactRepository.GetArtifactByCdWorkflowId(cdWorkflowId)
	if err != nil {
		impl.logger.Errorw("error in finding artifact by cd workflow id", "err", err, "cdWorkflowId", cdWorkflowId)
		return err
	}
	if len(pluginRegistryImageDetails) > 0 {
		PostCDArtifacts, err := impl.SavePluginArtifacts(ciArtifact, pluginRegistryImageDetails, cdPipelineId, repository.POST_CD, triggeredBy)
		if err != nil {
			impl.logger.Errorw("error in saving plugin artifacts", "err", err)
			return err
		}
		if len(PostCDArtifacts) > 0 {
			ciArtifact = PostCDArtifacts[0]
		}
	}
	for _, cdPipelineMapping := range cdPipelinesMapping {
		//find pipeline by cdPipeline ID
		pipeline, err := impl.pipelineRepository.FindById(cdPipelineMapping.ComponentId)
		if err != nil {
			impl.logger.Errorw("error in getting cd pipeline by id", "err", err, "pipelineId", cdPipelineMapping.ComponentId)
			return err
		}
		//finding ci artifact by ciPipelineID and pipelineId
		//TODO : confirm values for applyAuth, async & triggeredBy

		triggerRequest := TriggerRequest{
			CdWf:           nil,
			Pipeline:       pipeline,
			Artifact:       ciArtifact,
			TriggeredBy:    triggeredBy,
			TriggerContext: triggerContext,
		}

		err = impl.triggerIfAutoStageCdPipeline(triggerRequest)
		if err != nil {
			impl.logger.Errorw("error in triggering cd pipeline after successful post stage", "err", err, "pipelineId", pipeline.Id)
			return err
		}
	}
	return nil
}

// Only used for auto trigger
func (impl *WorkflowDagExecutorImpl) TriggerDeployment(request TriggerRequest) error {
	//in case of manual trigger auth is already applied and for auto triggers there is no need for auth check here
	triggeredBy := request.TriggeredBy
	pipeline := request.Pipeline
	artifact := request.Artifact

	//setting triggeredAt variable to have consistent data for various audit log places in db for deployment time
	triggeredAt := time.Now()
	cdWf := request.CdWf

	if cdWf == nil || (cdWf != nil && cdWf.CiArtifactId != artifact.Id) {
		// cdWf != nil && cdWf.CiArtifactId != artifact.Id for auto trigger case when deployment is triggered with image generated by plugin
		cdWf = &pipelineConfig.CdWorkflow{
			CiArtifactId: artifact.Id,
			PipelineId:   pipeline.Id,
			AuditLog:     sql.AuditLog{CreatedOn: triggeredAt, CreatedBy: 1, UpdatedOn: triggeredAt, UpdatedBy: 1},
		}
		err := impl.cdWorkflowRepository.SaveWorkFlow(context.Background(), cdWf)
		if err != nil {
			return err
		}
	}

	runner := &pipelineConfig.CdWorkflowRunner{
		Name:         pipeline.Name,
		WorkflowType: bean.CD_WORKFLOW_TYPE_DEPLOY,
		ExecutorType: pipelineConfig.WORKFLOW_EXECUTOR_TYPE_SYSTEM,
		Status:       pipelineConfig.WorkflowInitiated, // deployment Initiated for auto trigger
		TriggeredBy:  1,
		StartedOn:    triggeredAt,
		Namespace:    impl.config.GetDefaultNamespace(),
		CdWorkflowId: cdWf.Id,
		AuditLog:     sql.AuditLog{CreatedOn: triggeredAt, CreatedBy: triggeredBy, UpdatedOn: triggeredAt, UpdatedBy: triggeredBy},
		ReferenceId:  request.TriggerContext.ReferenceId,
	}
	savedWfr, err := impl.cdWorkflowRepository.SaveWorkFlowRunner(runner)
	if err != nil {
		return err
	}
	runner.CdWorkflow = &pipelineConfig.CdWorkflow{
		Pipeline: pipeline,
	}
	// creating cd pipeline status timeline for deployment initialisation
	timeline := &pipelineConfig.PipelineStatusTimeline{
		CdWorkflowRunnerId: runner.Id,
		Status:             pipelineConfig.TIMELINE_STATUS_DEPLOYMENT_INITIATED,
		StatusDetail:       "Deployment initiated successfully.",
		StatusTime:         time.Now(),
		AuditLog: sql.AuditLog{
			CreatedBy: 1,
			CreatedOn: time.Now(),
			UpdatedBy: 1,
			UpdatedOn: time.Now(),
		},
	}
	isAppStore := false
	err = impl.pipelineStatusTimelineService.SaveTimeline(timeline, nil, isAppStore)
	if err != nil {
		impl.logger.Errorw("error in creating timeline status for deployment initiation", "err", err, "timeline", timeline)
	}
	//checking vulnerability for deploying image
	isVulnerable := false
	if len(artifact.ImageDigest) > 0 {
		var cveStores []*security.CveStore
		imageScanResult, err := impl.scanResultRepository.FindByImageDigest(artifact.ImageDigest)
		if err != nil && err != pg.ErrNoRows {
			impl.logger.Errorw("error fetching image digest", "digest", artifact.ImageDigest, "err", err)
			return err
		}
		for _, item := range imageScanResult {
			cveStores = append(cveStores, &item.CveStore)
		}
		env, err := impl.envRepository.FindById(pipeline.EnvironmentId)
		if err != nil {
			impl.logger.Errorw("error while fetching env", "err", err)
			return err
		}
		blockCveList, err := impl.cvePolicyRepository.GetBlockedCVEList(cveStores, env.ClusterId, pipeline.EnvironmentId, pipeline.AppId, false)
		if err != nil {
			impl.logger.Errorw("error while fetching blocked cve list", "err", err)
			return err
		}
		if len(blockCveList) > 0 {
			isVulnerable = true
		}
	}
	if isVulnerable == true {
		if err = impl.MarkCurrentDeploymentFailed(runner, errors.New(pipelineConfig.FOUND_VULNERABILITY), triggeredBy); err != nil {
			impl.logger.Errorw("error while updating current runner status to failed, TriggerDeployment", "wfrId", runner.Id, "err", err)
		}
		return nil
	}

	releaseErr := impl.TriggerCD(artifact, cdWf.Id, savedWfr.Id, pipeline, triggeredAt)
	// if releaseErr found, then the mark current deployment Failed and return
	if releaseErr != nil {
		err := impl.MarkCurrentDeploymentFailed(runner, releaseErr, triggeredBy)
		if err != nil {
			impl.logger.Errorw("error while updating current runner status to failed, updatePreviousDeploymentStatus", "cdWfr", runner.Id, "err", err)
		}
		return releaseErr
	}
	//skip updatePreviousDeploymentStatus if Async Install is enabled; handled inside SubscribeDevtronAsyncHelmInstallRequest
	if !impl.appService.IsDevtronAsyncInstallModeEnabled(pipeline.DeploymentAppType) {
		err1 := impl.updatePreviousDeploymentStatus(runner, pipeline.Id, triggeredAt, triggeredBy)
		if err1 != nil {
			impl.logger.Errorw("error while update previous cd workflow runners", "err", err, "runner", runner, "pipelineId", pipeline.Id)
			return err1
		}
	}
	return nil
}

func (impl *WorkflowDagExecutorImpl) updatePreviousDeploymentStatus(currentRunner *pipelineConfig.CdWorkflowRunner, pipelineId int, triggeredAt time.Time, triggeredBy int32) error {
	// Initiating DB transaction
	dbConnection := impl.cdWorkflowRepository.GetConnection()
	tx, err := dbConnection.Begin()
	if err != nil {
		impl.logger.Errorw("error on update status, txn begin failed", "err", err)
		return err
	}
	// Rollback tx on error.
	defer tx.Rollback()

	//update [n,n-1] statuses as failed if not terminal
	terminalStatus := []string{string(health.HealthStatusHealthy), pipelineConfig.WorkflowAborted, pipelineConfig.WorkflowFailed, pipelineConfig.WorkflowSucceeded}
	previousNonTerminalRunners, err := impl.cdWorkflowRepository.FindPreviousCdWfRunnerByStatus(pipelineId, currentRunner.Id, terminalStatus)
	if err != nil {
		impl.logger.Errorw("error fetching previous wf runner, updating cd wf runner status,", "err", err, "currentRunner", currentRunner)
		return err
	} else if len(previousNonTerminalRunners) == 0 {
		impl.logger.Errorw("no previous runner found in updating cd wf runner status,", "err", err, "currentRunner", currentRunner)
		return nil
	}

	var timelines []*pipelineConfig.PipelineStatusTimeline
	for _, previousRunner := range previousNonTerminalRunners {
		if previousRunner.Status == string(health.HealthStatusHealthy) ||
			previousRunner.Status == pipelineConfig.WorkflowSucceeded ||
			previousRunner.Status == pipelineConfig.WorkflowAborted ||
			previousRunner.Status == pipelineConfig.WorkflowFailed {
			//terminal status return
			impl.logger.Infow("skip updating cd wf runner status as previous runner status is", "status", previousRunner.Status)
			continue
		}
		impl.logger.Infow("updating cd wf runner status as previous runner status is", "status", previousRunner.Status)
		previousRunner.FinishedOn = triggeredAt
		previousRunner.Message = pipelineConfig.NEW_DEPLOYMENT_INITIATED
		previousRunner.Status = pipelineConfig.WorkflowFailed
		previousRunner.UpdatedOn = time.Now()
		previousRunner.UpdatedBy = triggeredBy
		timeline := &pipelineConfig.PipelineStatusTimeline{
			CdWorkflowRunnerId: previousRunner.Id,
			Status:             pipelineConfig.TIMELINE_STATUS_DEPLOYMENT_SUPERSEDED,
			StatusDetail:       "This deployment is superseded.",
			StatusTime:         time.Now(),
			AuditLog: sql.AuditLog{
				CreatedBy: 1,
				CreatedOn: time.Now(),
				UpdatedBy: 1,
				UpdatedOn: time.Now(),
			},
		}
		timelines = append(timelines, timeline)
	}

	err = impl.cdWorkflowRepository.UpdateWorkFlowRunners(previousNonTerminalRunners)
	if err != nil {
		impl.logger.Errorw("error updating cd wf runner status", "err", err, "previousNonTerminalRunners", previousNonTerminalRunners)
		return err
	}
	err = impl.cdPipelineStatusTimelineRepo.SaveTimelinesWithTxn(timelines, tx)
	if err != nil {
		impl.logger.Errorw("error updating pipeline status timelines", "err", err, "timelines", timelines)
		return err
	}
	//commit transaction
	err = tx.Commit()
	if err != nil {
		impl.logger.Errorw("error in db transaction commit", "err", err)
		return err
	}
	return nil

}

type RequestType string

const START RequestType = "START"
const STOP RequestType = "STOP"

type StopAppRequest struct {
	AppId         int         `json:"appId" validate:"required"`
	EnvironmentId int         `json:"environmentId" validate:"required"`
	UserId        int32       `json:"userId"`
	RequestType   RequestType `json:"requestType" validate:"oneof=START STOP"`
}

type StopDeploymentGroupRequest struct {
	DeploymentGroupId int         `json:"deploymentGroupId" validate:"required"`
	UserId            int32       `json:"userId"`
	RequestType       RequestType `json:"requestType" validate:"oneof=START STOP"`
}

type PodRotateRequest struct {
	AppId               int                        `json:"appId" validate:"required"`
	EnvironmentId       int                        `json:"environmentId" validate:"required"`
	UserId              int32                      `json:"-"`
	ResourceIdentifiers []util5.ResourceIdentifier `json:"resources" validate:"required"`
}

func (impl *WorkflowDagExecutorImpl) RotatePods(ctx context.Context, podRotateRequest *PodRotateRequest) (*k8s.RotatePodResponse, error) {
	impl.logger.Infow("rotate pod request", "payload", podRotateRequest)
	//extract cluster id and namespace from env id
	environmentId := podRotateRequest.EnvironmentId
	environment, err := impl.envRepository.FindById(environmentId)
	if err != nil {
		impl.logger.Errorw("error occurred while fetching env details", "envId", environmentId, "err", err)
		return nil, err
	}
	var resourceIdentifiers []util5.ResourceIdentifier
	for _, resourceIdentifier := range podRotateRequest.ResourceIdentifiers {
		resourceIdentifier.Namespace = environment.Namespace
		resourceIdentifiers = append(resourceIdentifiers, resourceIdentifier)
	}
	rotatePodRequest := &k8s.RotatePodRequest{
		ClusterId: environment.ClusterId,
		Resources: resourceIdentifiers,
	}
	response, err := impl.k8sCommonService.RotatePods(ctx, rotatePodRequest)
	if err != nil {
		return nil, err
	}
	//TODO KB: make entry in cd workflow runner
	return response, nil
}

func (impl *WorkflowDagExecutorImpl) StopStartApp(triggerContext TriggerContext, stopRequest *StopAppRequest) (int, error) {
	pipelines, err := impl.pipelineRepository.FindActiveByAppIdAndEnvironmentId(stopRequest.AppId, stopRequest.EnvironmentId)
	if err != nil {
		impl.logger.Errorw("error in fetching pipeline", "app", stopRequest.AppId, "env", stopRequest.EnvironmentId, "err", err)
		return 0, err
	}
	if len(pipelines) == 0 {
		return 0, fmt.Errorf("no pipeline found")
	}
	pipeline := pipelines[0]

	//find pipeline with default
	var pipelineIds []int
	for _, p := range pipelines {
		impl.logger.Debugw("adding pipelineId", "pipelineId", p.Id)
		pipelineIds = append(pipelineIds, p.Id)
		//FIXME
	}
	wf, err := impl.cdWorkflowRepository.FindLatestCdWorkflowByPipelineId(pipelineIds)
	if err != nil {
		impl.logger.Errorw("error in fetching latest release", "err", err)
		return 0, err
	}
	stopTemplate := `{"replicaCount":0,"autoscaling":{"MinReplicas":0,"MaxReplicas":0 ,"enabled": false} }`
	overrideRequest := &bean.ValuesOverrideRequest{
		PipelineId:     pipeline.Id,
		AppId:          stopRequest.AppId,
		CiArtifactId:   wf.CiArtifactId,
		UserId:         stopRequest.UserId,
		CdWorkflowType: bean.CD_WORKFLOW_TYPE_DEPLOY,
	}
	if stopRequest.RequestType == STOP {
		overrideRequest.AdditionalOverride = json.RawMessage([]byte(stopTemplate))
		overrideRequest.DeploymentType = models.DEPLOYMENTTYPE_STOP
	} else if stopRequest.RequestType == START {
		overrideRequest.DeploymentType = models.DEPLOYMENTTYPE_START
	} else {
		return 0, fmt.Errorf("unsupported operation %s", stopRequest.RequestType)
	}
	id, err := impl.ManualCdTrigger(triggerContext, overrideRequest)
	if err != nil {
		impl.logger.Errorw("error in stopping app", "err", err, "appId", stopRequest.AppId, "envId", stopRequest.EnvironmentId)
		return 0, err
	}
	return id, err
}

func (impl *WorkflowDagExecutorImpl) GetArtifactVulnerabilityStatus(artifact *repository.CiArtifact, cdPipeline *pipelineConfig.Pipeline, ctx context.Context) (bool, error) {
	isVulnerable := false
	if len(artifact.ImageDigest) > 0 {
		var cveStores []*security.CveStore
		_, span := otel.Tracer("orchestrator").Start(ctx, "scanResultRepository.FindByImageDigest")
		imageScanResult, err := impl.scanResultRepository.FindByImageDigest(artifact.ImageDigest)
		span.End()
		if err != nil && err != pg.ErrNoRows {
			impl.logger.Errorw("error fetching image digest", "digest", artifact.ImageDigest, "err", err)
			return false, err
		}
		for _, item := range imageScanResult {
			cveStores = append(cveStores, &item.CveStore)
		}
		_, span = otel.Tracer("orchestrator").Start(ctx, "cvePolicyRepository.GetBlockedCVEList")
		if cdPipeline.Environment.ClusterId == 0 {
			envDetails, err := impl.envRepository.FindById(cdPipeline.EnvironmentId)
			if err != nil {
				impl.logger.Errorw("error fetching cluster details by env, GetArtifactVulnerabilityStatus", "envId", cdPipeline.EnvironmentId, "err", err)
				return false, err
			}
			cdPipeline.Environment = *envDetails
		}
		blockCveList, err := impl.cvePolicyRepository.GetBlockedCVEList(cveStores, cdPipeline.Environment.ClusterId, cdPipeline.EnvironmentId, cdPipeline.AppId, false)
		span.End()
		if err != nil {
			impl.logger.Errorw("error while fetching env", "err", err)
			return false, err
		}
		if len(blockCveList) > 0 {
			isVulnerable = true
		}
	}
	return isVulnerable, nil
}

func (impl *WorkflowDagExecutorImpl) ManualCdTrigger(triggerContext TriggerContext, overrideRequest *bean.ValuesOverrideRequest) (int, error) {
	//setting triggeredAt variable to have consistent data for various audit log places in db for deployment time
	triggeredAt := time.Now()
	releaseId := 0
	ctx := triggerContext.Context
	var err error
	_, span := otel.Tracer("orchestrator").Start(ctx, "pipelineRepository.FindById")
	cdPipeline, err := impl.pipelineRepository.FindById(overrideRequest.PipelineId)
	span.End()
	if err != nil {
		impl.logger.Errorw("manual trigger request with invalid pipelineId, ManualCdTrigger", "pipelineId", overrideRequest.PipelineId, "err", err)
		return 0, err
	}
	impl.SetPipelineFieldsInOverrideRequest(overrideRequest, cdPipeline)

	switch overrideRequest.CdWorkflowType {
	case bean.CD_WORKFLOW_TYPE_PRE:
		_, span = otel.Tracer("orchestrator").Start(ctx, "ciArtifactRepository.Get")
		artifact, err := impl.ciArtifactRepository.Get(overrideRequest.CiArtifactId)
		span.End()
		if err != nil {
			impl.logger.Errorw("error in getting CiArtifact", "CiArtifactId", overrideRequest.CiArtifactId, "err", err)
			return 0, err
		}
		// Migration of deprecated DataSource Type
		if artifact.IsMigrationRequired() {
			migrationErr := impl.ciArtifactRepository.MigrateToWebHookDataSourceType(artifact.Id)
			if migrationErr != nil {
				impl.logger.Warnw("unable to migrate deprecated DataSource", "artifactId", artifact.Id)
			}
		}
		_, span = otel.Tracer("orchestrator").Start(ctx, "TriggerPreStage")
		triggerRequest := TriggerRequest{
			CdWf:                  nil,
			Artifact:              artifact,
			Pipeline:              cdPipeline,
			TriggeredBy:           overrideRequest.UserId,
			ApplyAuth:             false,
			TriggerContext:        triggerContext,
			RefCdWorkflowRunnerId: 0,
		}
		err = impl.TriggerPreStage(triggerRequest)
		span.End()
		if err != nil {
			impl.logger.Errorw("error in TriggerPreStage, ManualCdTrigger", "err", err)
			return 0, err
		}
	case bean.CD_WORKFLOW_TYPE_DEPLOY:
		if overrideRequest.DeploymentType == models.DEPLOYMENTTYPE_UNKNOWN {
			overrideRequest.DeploymentType = models.DEPLOYMENTTYPE_DEPLOY
		}

		cdWf, err := impl.cdWorkflowRepository.FindByWorkflowIdAndRunnerType(ctx, overrideRequest.CdWorkflowId, bean.CD_WORKFLOW_TYPE_PRE)
		if err != nil && !util.IsErrNoRows(err) {
			impl.logger.Errorw("error in getting cdWorkflow, ManualCdTrigger", "CdWorkflowId", overrideRequest.CdWorkflowId, "err", err)
			return 0, err
		}

		cdWorkflowId := cdWf.CdWorkflowId
		if cdWf.CdWorkflowId == 0 {
			cdWf := &pipelineConfig.CdWorkflow{
				CiArtifactId: overrideRequest.CiArtifactId,
				PipelineId:   overrideRequest.PipelineId,
				AuditLog:     sql.AuditLog{CreatedOn: triggeredAt, CreatedBy: overrideRequest.UserId, UpdatedOn: triggeredAt, UpdatedBy: overrideRequest.UserId},
			}
			err := impl.cdWorkflowRepository.SaveWorkFlow(ctx, cdWf)
			if err != nil {
				impl.logger.Errorw("error in creating cdWorkflow, ManualCdTrigger", "PipelineId", overrideRequest.PipelineId, "err", err)
				return 0, err
			}
			cdWorkflowId = cdWf.Id
		}

		runner := &pipelineConfig.CdWorkflowRunner{
			Name:         cdPipeline.Name,
			WorkflowType: bean.CD_WORKFLOW_TYPE_DEPLOY,
			ExecutorType: pipelineConfig.WORKFLOW_EXECUTOR_TYPE_AWF,
			Status:       pipelineConfig.WorkflowInitiated, //deployment Initiated for manual trigger
			TriggeredBy:  overrideRequest.UserId,
			StartedOn:    triggeredAt,
			Namespace:    impl.config.GetDefaultNamespace(),
			CdWorkflowId: cdWorkflowId,
			AuditLog:     sql.AuditLog{CreatedOn: triggeredAt, CreatedBy: overrideRequest.UserId, UpdatedOn: triggeredAt, UpdatedBy: overrideRequest.UserId},
			ReferenceId:  triggerContext.ReferenceId,
		}
		savedWfr, err := impl.cdWorkflowRepository.SaveWorkFlowRunner(runner)
		overrideRequest.WfrId = savedWfr.Id
		if err != nil {
			impl.logger.Errorw("err in creating cdWorkflowRunner, ManualCdTrigger", "cdWorkflowId", cdWorkflowId, "err", err)
			return 0, err
		}
		runner.CdWorkflow = &pipelineConfig.CdWorkflow{
			Pipeline: cdPipeline,
		}
		overrideRequest.CdWorkflowId = cdWorkflowId
		// creating cd pipeline status timeline for deployment initialisation
		timeline := impl.pipelineStatusTimelineService.GetTimelineDbObjectByTimelineStatusAndTimelineDescription(savedWfr.Id, 0, pipelineConfig.TIMELINE_STATUS_DEPLOYMENT_INITIATED, pipelineConfig.TIMELINE_DESCRIPTION_DEPLOYMENT_INITIATED, overrideRequest.UserId, time.Now())
		_, span = otel.Tracer("orchestrator").Start(ctx, "cdPipelineStatusTimelineRepo.SaveTimelineForACDHelmApps")
		err = impl.pipelineStatusTimelineService.SaveTimeline(timeline, nil, false)

		span.End()
		if err != nil {
			impl.logger.Errorw("error in creating timeline status for deployment initiation, ManualCdTrigger", "err", err, "timeline", timeline)
		}

		//checking vulnerability for deploying image
		_, span = otel.Tracer("orchestrator").Start(ctx, "ciArtifactRepository.Get")
		artifact, err := impl.ciArtifactRepository.Get(overrideRequest.CiArtifactId)
		span.End()
		if err != nil {
			impl.logger.Errorw("error in getting ciArtifact, ManualCdTrigger", "CiArtifactId", overrideRequest.CiArtifactId, "err", err)
			return 0, err
		}
		// Migration of deprecated DataSource Type
		if artifact.IsMigrationRequired() {
			migrationErr := impl.ciArtifactRepository.MigrateToWebHookDataSourceType(artifact.Id)
			if migrationErr != nil {
				impl.logger.Warnw("unable to migrate deprecated DataSource", "artifactId", artifact.Id)
			}
		}
		isVulnerable, err := impl.GetArtifactVulnerabilityStatus(artifact, cdPipeline, ctx)
		if err != nil {
			impl.logger.Errorw("error in getting Artifact vulnerability status, ManualCdTrigger", "err", err)
			return 0, err
		}

		if isVulnerable == true {
			// if image vulnerable, update timeline status and return
			if err = impl.MarkCurrentDeploymentFailed(runner, errors.New(pipelineConfig.FOUND_VULNERABILITY), overrideRequest.UserId); err != nil {
				impl.logger.Errorw("error while updating current runner status to failed, TriggerDeployment", "wfrId", runner.Id, "err", err)
			}
			return 0, fmt.Errorf("found vulnerability for image digest %s", artifact.ImageDigest)
		}

		// Deploy the release
		_, span = otel.Tracer("orchestrator").Start(ctx, "appService.TriggerRelease")
		var releaseErr error
		releaseId, _, releaseErr = impl.HandleCDTriggerRelease(overrideRequest, ctx, triggeredAt, overrideRequest.UserId)
		span.End()
		// if releaseErr found, then the mark current deployment Failed and return
		if releaseErr != nil {
			err := impl.MarkCurrentDeploymentFailed(runner, releaseErr, overrideRequest.UserId)
			if err != nil {
				impl.logger.Errorw("error while updating current runner status to failed, updatePreviousDeploymentStatus", "cdWfr", runner.Id, "err", err)
			}
			return 0, releaseErr
		}

		// skip updatePreviousDeploymentStatus if Async Install is enabled; handled inside SubscribeDevtronAsyncHelmInstallRequest
		if !impl.appService.IsDevtronAsyncInstallModeEnabled(cdPipeline.DeploymentAppType) {
			// Update previous deployment runner status (in transaction): Failed
			_, span = otel.Tracer("orchestrator").Start(ctx, "updatePreviousDeploymentStatus")
			err1 := impl.updatePreviousDeploymentStatus(runner, cdPipeline.Id, triggeredAt, overrideRequest.UserId)
			span.End()
			if err1 != nil {
				impl.logger.Errorw("error while update previous cd workflow runners, ManualCdTrigger", "err", err, "runner", runner, "pipelineId", cdPipeline.Id)
				return 0, err1
			}
		}

		if overrideRequest.DeploymentAppType == util.PIPELINE_DEPLOYMENT_TYPE_MANIFEST_DOWNLOAD {
			runner := &pipelineConfig.CdWorkflowRunner{
				Id:           runner.Id,
				Name:         cdPipeline.Name,
				WorkflowType: bean.CD_WORKFLOW_TYPE_DEPLOY,
				ExecutorType: pipelineConfig.WORKFLOW_EXECUTOR_TYPE_AWF,
				TriggeredBy:  overrideRequest.UserId,
				StartedOn:    triggeredAt,
				Status:       pipelineConfig.WorkflowSucceeded,
				Namespace:    impl.config.GetDefaultNamespace(),
				CdWorkflowId: overrideRequest.CdWorkflowId,
				AuditLog:     sql.AuditLog{CreatedOn: triggeredAt, CreatedBy: overrideRequest.UserId, UpdatedOn: triggeredAt, UpdatedBy: overrideRequest.UserId},
			}
			updateErr := impl.cdWorkflowRepository.UpdateWorkFlowRunner(runner)
			if updateErr != nil {
				impl.logger.Errorw("error in updating runner for manifest_download type, ManualCdTrigger", "CdWorkflowId", overrideRequest.CdWorkflowId, "err", err)
				return 0, updateErr
			}
		}

	case bean.CD_WORKFLOW_TYPE_POST:
		cdWfRunner, err := impl.cdWorkflowRepository.FindByWorkflowIdAndRunnerType(ctx, overrideRequest.CdWorkflowId, bean.CD_WORKFLOW_TYPE_DEPLOY)
		if err != nil && !util.IsErrNoRows(err) {
			impl.logger.Errorw("err in getting cdWorkflowRunner, ManualCdTrigger", "cdWorkflowId", overrideRequest.CdWorkflowId, "err", err)
			return 0, err
		}

		var cdWf *pipelineConfig.CdWorkflow
		if cdWfRunner.CdWorkflowId == 0 {
			cdWf = &pipelineConfig.CdWorkflow{
				CiArtifactId: overrideRequest.CiArtifactId,
				PipelineId:   overrideRequest.PipelineId,
				AuditLog:     sql.AuditLog{CreatedOn: triggeredAt, CreatedBy: overrideRequest.UserId, UpdatedOn: triggeredAt, UpdatedBy: overrideRequest.UserId},
			}
			err := impl.cdWorkflowRepository.SaveWorkFlow(ctx, cdWf)
			if err != nil {
				impl.logger.Errorw("error in creating cdWorkflow, ManualCdTrigger", "CdWorkflowId", overrideRequest.CdWorkflowId, "err", err)
				return 0, err
			}
		} else {
			_, span = otel.Tracer("orchestrator").Start(ctx, "cdWorkflowRepository.FindById")
			cdWf, err = impl.cdWorkflowRepository.FindById(overrideRequest.CdWorkflowId)
			span.End()
			if err != nil && !util.IsErrNoRows(err) {
				impl.logger.Errorw("error in getting cdWorkflow, ManualCdTrigger", "CdWorkflowId", overrideRequest.CdWorkflowId, "err", err)
				return 0, err
			}
		}
		_, span = otel.Tracer("orchestrator").Start(ctx, "TriggerPostStage")
		triggerRequest := TriggerRequest{
			CdWf:                  cdWf,
			Pipeline:              cdPipeline,
			TriggeredBy:           overrideRequest.UserId,
			RefCdWorkflowRunnerId: 0,
			TriggerContext:        triggerContext,
		}
		err = impl.TriggerPostStage(triggerRequest)
		span.End()
		if err != nil {
			impl.logger.Errorw("error in TriggerPostStage, ManualCdTrigger", "CdWorkflowId", cdWf.Id, "err", err)
			return 0, err
		}
	default:
		impl.logger.Errorw("invalid CdWorkflowType, ManualCdTrigger", "CdWorkflowType", overrideRequest.CdWorkflowType, "err", err)
		return 0, fmt.Errorf("invalid CdWorkflowType %s for the trigger request", string(overrideRequest.CdWorkflowType))
	}

	return releaseId, err
}

type BulkTriggerRequest struct {
	CiArtifactId int `sql:"ci_artifact_id"`
	PipelineId   int `sql:"pipeline_id"`
}

func (impl *WorkflowDagExecutorImpl) TriggerBulkDeploymentAsync(requests []*BulkTriggerRequest, UserId int32) (interface{}, error) {
	var cdWorkflows []*pipelineConfig.CdWorkflow
	for _, request := range requests {
		cdWf := &pipelineConfig.CdWorkflow{
			CiArtifactId:   request.CiArtifactId,
			PipelineId:     request.PipelineId,
			AuditLog:       sql.AuditLog{CreatedOn: time.Now(), CreatedBy: UserId, UpdatedOn: time.Now(), UpdatedBy: UserId},
			WorkflowStatus: pipelineConfig.REQUEST_ACCEPTED,
		}
		cdWorkflows = append(cdWorkflows, cdWf)
	}
	err := impl.cdWorkflowRepository.SaveWorkFlows(cdWorkflows...)
	if err != nil {
		impl.logger.Errorw("error in saving wfs", "req", requests, "err", err)
		return nil, err
	}
	impl.triggerNatsEventForBulkAction(cdWorkflows)
	return nil, nil
	//return
	//publish nats async
	//update status
	//consume message
}

type DeploymentGroupAppWithEnv struct {
	EnvironmentId     int         `json:"environmentId"`
	DeploymentGroupId int         `json:"deploymentGroupId"`
	AppId             int         `json:"appId"`
	Active            bool        `json:"active"`
	UserId            int32       `json:"userId"`
	RequestType       RequestType `json:"requestType" validate:"oneof=START STOP"`
}

func (impl *WorkflowDagExecutorImpl) TriggerBulkHibernateAsync(request StopDeploymentGroupRequest, ctx context.Context) (interface{}, error) {
	dg, err := impl.groupRepository.FindByIdWithApp(request.DeploymentGroupId)
	if err != nil {
		impl.logger.Errorw("error while fetching dg", "err", err)
		return nil, err
	}

	for _, app := range dg.DeploymentGroupApps {
		deploymentGroupAppWithEnv := &DeploymentGroupAppWithEnv{
			AppId:             app.AppId,
			EnvironmentId:     dg.EnvironmentId,
			DeploymentGroupId: dg.Id,
			Active:            dg.Active,
			UserId:            request.UserId,
			RequestType:       request.RequestType,
		}

		data, err := json.Marshal(deploymentGroupAppWithEnv)
		if err != nil {
			impl.logger.Errorw("error while writing app stop event to nats ", "app", app.AppId, "deploymentGroup", app.DeploymentGroupId, "err", err)
		} else {
			err = impl.pubsubClient.Publish(pubsub.BULK_HIBERNATE_TOPIC, string(data))
			if err != nil {
				impl.logger.Errorw("Error while publishing request", "topic", pubsub.BULK_HIBERNATE_TOPIC, "error", err)
			}
		}
	}
	return nil, nil
}

func (impl *WorkflowDagExecutorImpl) triggerNatsEventForBulkAction(cdWorkflows []*pipelineConfig.CdWorkflow) {
	for _, wf := range cdWorkflows {
		data, err := json.Marshal(wf)
		if err != nil {
			wf.WorkflowStatus = pipelineConfig.QUE_ERROR
		} else {
			err = impl.pubsubClient.Publish(pubsub.BULK_DEPLOY_TOPIC, string(data))
			if err != nil {
				wf.WorkflowStatus = pipelineConfig.QUE_ERROR
			} else {
				wf.WorkflowStatus = pipelineConfig.ENQUEUED
			}
		}
		err = impl.cdWorkflowRepository.UpdateWorkFlow(wf)
		if err != nil {
			impl.logger.Errorw("error in publishing wf msg", "wf", wf, "err", err)
		}
	}
}

func (impl *WorkflowDagExecutorImpl) subscribeTriggerBulkAction() error {
	callback := func(msg *model.PubSubMsg) {
		cdWorkflow := new(pipelineConfig.CdWorkflow)
		err := json.Unmarshal([]byte(string(msg.Data)), cdWorkflow)
		if err != nil {
			impl.logger.Error("Error while unmarshalling cdWorkflow json object", "error", err)
			return
		}
		wf := &pipelineConfig.CdWorkflow{
			Id:           cdWorkflow.Id,
			CiArtifactId: cdWorkflow.CiArtifactId,
			PipelineId:   cdWorkflow.PipelineId,
			AuditLog: sql.AuditLog{
				UpdatedOn: time.Now(),
			},
		}
		latest, err := impl.cdWorkflowRepository.IsLatestWf(cdWorkflow.PipelineId, cdWorkflow.Id)
		if err != nil {
			impl.logger.Errorw("error in determining latest", "wf", cdWorkflow, "err", err)
			wf.WorkflowStatus = pipelineConfig.DEQUE_ERROR
			impl.cdWorkflowRepository.UpdateWorkFlow(wf)
			return
		}
		if !latest {
			wf.WorkflowStatus = pipelineConfig.DROPPED_STALE
			impl.cdWorkflowRepository.UpdateWorkFlow(wf)
			return
		}
		pipeline, err := impl.pipelineRepository.FindById(cdWorkflow.PipelineId)
		if err != nil {
			impl.logger.Errorw("error in fetching pipeline", "err", err)
			wf.WorkflowStatus = pipelineConfig.TRIGGER_ERROR
			impl.cdWorkflowRepository.UpdateWorkFlow(wf)
			return
		}
		artifact, err := impl.ciArtifactRepository.Get(cdWorkflow.CiArtifactId)
		if err != nil {
			impl.logger.Errorw("error in fetching artefact", "err", err)
			wf.WorkflowStatus = pipelineConfig.TRIGGER_ERROR
			impl.cdWorkflowRepository.UpdateWorkFlow(wf)
			return
		}
<<<<<<< HEAD

		triggerContext := TriggerContext{
			ReferenceId: pointer.String(msg.MsgId),
		}

		triggerRequest := TriggerRequest{
			CdWf:           wf,
			Artifact:       artefact,
			Pipeline:       pipeline,
			TriggeredBy:    cdWorkflow.CreatedBy,
			ApplyAuth:      false,
			TriggerContext: triggerContext,
		}
		err = impl.triggerStageForBulk(triggerRequest, false)
=======
		// Migration of deprecated DataSource Type
		if artifact.IsMigrationRequired() {
			migrationErr := impl.ciArtifactRepository.MigrateToWebHookDataSourceType(artifact.Id)
			if migrationErr != nil {
				impl.logger.Warnw("unable to migrate deprecated DataSource", "artifactId", artifact.Id)
			}
		}
		err = impl.triggerStageForBulk(wf, pipeline, artifact, false, cdWorkflow.CreatedBy)
>>>>>>> 1f339d86
		if err != nil {
			impl.logger.Errorw("error in cd trigger ", "err", err)
			wf.WorkflowStatus = pipelineConfig.TRIGGER_ERROR
		} else {
			wf.WorkflowStatus = pipelineConfig.WF_STARTED
		}
		impl.cdWorkflowRepository.UpdateWorkFlow(wf)
	}

	// add required logging here
	var loggerFunc pubsub.LoggerFunc = func(msg model.PubSubMsg) (string, []interface{}) {
		cdWorkflow := new(pipelineConfig.CdWorkflow)
		err := json.Unmarshal([]byte(string(msg.Data)), cdWorkflow)
		if err != nil {
			return "error while unmarshalling cdWorkflow json object", []interface{}{"error", err}
		}
		return "got message for bulk deploy", []interface{}{"cdWorkflowId", cdWorkflow.Id}
	}

	validations := impl.GetTriggerValidateFuncs()
	err := impl.pubsubClient.Subscribe(pubsub.BULK_DEPLOY_TOPIC, callback, loggerFunc, validations...)
	return err
}

func (impl *WorkflowDagExecutorImpl) subscribeHibernateBulkAction() error {
	callback := func(msg *model.PubSubMsg) {
		deploymentGroupAppWithEnv := new(DeploymentGroupAppWithEnv)
		err := json.Unmarshal([]byte(string(msg.Data)), deploymentGroupAppWithEnv)
		if err != nil {
			impl.logger.Error("Error while unmarshalling deploymentGroupAppWithEnv json object", err)
			return
		}

		stopAppRequest := &StopAppRequest{
			AppId:         deploymentGroupAppWithEnv.AppId,
			EnvironmentId: deploymentGroupAppWithEnv.EnvironmentId,
			UserId:        deploymentGroupAppWithEnv.UserId,
			RequestType:   deploymentGroupAppWithEnv.RequestType,
		}
		ctx, err := impl.buildACDContext()
		if err != nil {
			impl.logger.Errorw("error in creating acd synch context", "err", err)
			return
		}
		triggerContext := TriggerContext{
			ReferenceId: pointer.String(msg.MsgId),
			Context:     ctx,
		}
		_, err = impl.StopStartApp(triggerContext, stopAppRequest)
		if err != nil {
			impl.logger.Errorw("error in stop app request", "err", err)
			return
		}
	}

	// add required logging here
	var loggerFunc pubsub.LoggerFunc = func(msg model.PubSubMsg) (string, []interface{}) {
		deploymentGroupAppWithEnv := new(DeploymentGroupAppWithEnv)
		err := json.Unmarshal([]byte(string(msg.Data)), deploymentGroupAppWithEnv)
		if err != nil {
			return "error while unmarshalling deploymentGroupAppWithEnv json object", []interface{}{"err", err}
		}
		return "got message for bulk hibernate", []interface{}{"deploymentGroupId", deploymentGroupAppWithEnv.DeploymentGroupId, "appId", deploymentGroupAppWithEnv.AppId, "environmentId", deploymentGroupAppWithEnv.EnvironmentId}
	}

	err := impl.pubsubClient.Subscribe(pubsub.BULK_HIBERNATE_TOPIC, callback, loggerFunc)
	return err
}

func (impl *WorkflowDagExecutorImpl) buildACDContext() (acdContext context.Context, err error) {
	//this part only accessible for acd apps hibernation, if acd configured it will fetch latest acdToken, else it will return error
	acdToken, err := impl.argoUserService.GetLatestDevtronArgoCdUserToken()
	if err != nil {
		impl.logger.Errorw("error in getting acd token", "err", err)
		return nil, err
	}
	ctx := context.Background()
	ctx = context.WithValue(ctx, "token", acdToken)
	return ctx, nil
}

func extractTimelineFailedStatusDetails(err error) string {
	errorString := util.GetGRPCErrorDetailedMessage(err)
	switch errorString {
	case pipelineConfig.FOUND_VULNERABILITY:
		return pipelineConfig.TIMELINE_DESCRIPTION_VULNERABLE_IMAGE
	default:
		return util.GetTruncatedMessage(fmt.Sprintf("Deployment failed: %s", errorString), 255)
	}
}

func (impl *WorkflowDagExecutorImpl) MarkPipelineStatusTimelineFailed(runner *pipelineConfig.CdWorkflowRunner, releaseErr error) error {
	//creating cd pipeline status timeline for deployment failed
	terminalStatusExists, timelineErr := impl.cdPipelineStatusTimelineRepo.CheckIfTerminalStatusTimelinePresentByWfrId(runner.Id)
	if timelineErr != nil {
		impl.logger.Errorw("error in checking if terminal status timeline exists by wfrId", "err", timelineErr, "wfrId", runner.Id)
		return timelineErr
	}
	if !terminalStatusExists {
		impl.logger.Infow("marking pipeline deployment failed", "err", releaseErr)
		timeline := &pipelineConfig.PipelineStatusTimeline{
			CdWorkflowRunnerId: runner.Id,
			Status:             pipelineConfig.TIMELINE_STATUS_DEPLOYMENT_FAILED,
			StatusDetail:       extractTimelineFailedStatusDetails(releaseErr),
			StatusTime:         time.Now(),
			AuditLog: sql.AuditLog{
				CreatedBy: 1,
				CreatedOn: time.Now(),
				UpdatedBy: 1,
				UpdatedOn: time.Now(),
			},
		}
		timelineErr = impl.pipelineStatusTimelineService.SaveTimeline(timeline, nil, false)
		if timelineErr != nil {
			impl.logger.Errorw("error in creating timeline status for deployment fail", "err", timelineErr, "timeline", timeline)
		}
	}
	return nil
}

func (impl *WorkflowDagExecutorImpl) UpdateTriggerCDMetricsOnFinish(runner *pipelineConfig.CdWorkflowRunner) {
	cdMetrics := util4.CDMetrics{
		AppName:         runner.CdWorkflow.Pipeline.DeploymentAppName,
		Status:          runner.Status,
		DeploymentType:  runner.CdWorkflow.Pipeline.DeploymentAppType,
		EnvironmentName: runner.CdWorkflow.Pipeline.Environment.Name,
		Time:            time.Since(runner.StartedOn).Seconds() - time.Since(runner.FinishedOn).Seconds(),
	}
	util4.TriggerCDMetrics(cdMetrics, impl.config.ExposeCDMetrics)
	return
}

func (impl *WorkflowDagExecutorImpl) MarkCurrentDeploymentFailed(runner *pipelineConfig.CdWorkflowRunner, releaseErr error, triggeredBy int32) error {
	err := impl.MarkPipelineStatusTimelineFailed(runner, releaseErr)
	if err != nil {
		impl.logger.Errorw("error updating CdPipelineStatusTimeline", "err", err, "releaseErr", releaseErr)
		return err
	}
	//update current WF with error status
	impl.logger.Errorw("error in triggering cd WF, setting wf status as fail ", "wfId", runner.Id, "err", releaseErr)
	runner.Status = pipelineConfig.WorkflowFailed
	runner.Message = util.GetGRPCErrorDetailedMessage(releaseErr)
	runner.FinishedOn = time.Now()
	runner.UpdatedOn = time.Now()
	runner.UpdatedBy = triggeredBy
	err1 := impl.cdWorkflowRepository.UpdateWorkFlowRunner(runner)
	if err1 != nil {
		impl.logger.Errorw("error updating cd wf runner status", "err", releaseErr, "currentRunner", runner)
		return err1
	}
	impl.UpdateTriggerCDMetricsOnFinish(runner)
	return nil
}

func (impl *WorkflowDagExecutorImpl) HandleCDTriggerRelease(overrideRequest *bean.ValuesOverrideRequest, ctx context.Context, triggeredAt time.Time, deployedBy int32) (releaseNo int, manifest []byte, err error) {
	if impl.appService.IsDevtronAsyncInstallModeEnabled(overrideRequest.DeploymentAppType) {
		// asynchronous mode of installation starts
		return impl.TriggerHelmAsyncRelease(overrideRequest, ctx, triggeredAt, deployedBy)
	}
	// synchronous mode of installation starts

	valuesOverrideResponse, builtChartPath, err := impl.BuildManifestForTrigger(overrideRequest, triggeredAt, ctx)
	_, span := otel.Tracer("orchestrator").Start(ctx, "CreateHistoriesForDeploymentTrigger")
	err1 := impl.CreateHistoriesForDeploymentTrigger(valuesOverrideResponse.Pipeline, valuesOverrideResponse.PipelineStrategy, valuesOverrideResponse.EnvOverride, triggeredAt, deployedBy)
	if err1 != nil {
		impl.logger.Errorw("error in saving histories for trigger", "err", err1, "pipelineId", valuesOverrideResponse.Pipeline.Id, "wfrId", overrideRequest.WfrId)
	}
	span.End()
	if err != nil {
		impl.logger.Errorw("error in building merged manifest for trigger", "err", err)
		return releaseNo, manifest, err
	}
	return impl.TriggerRelease(overrideRequest, valuesOverrideResponse, builtChartPath, ctx, triggeredAt, deployedBy)
}

// TriggerHelmAsyncRelease will publish async helm Install/Upgrade request event for Devtron App releases
func (impl *WorkflowDagExecutorImpl) TriggerHelmAsyncRelease(overrideRequest *bean.ValuesOverrideRequest, ctx context.Context, triggeredAt time.Time, triggeredBy int32) (releaseNo int, manifest []byte, err error) {
	// build merged values and save PCO history for the release
	valuesOverrideResponse, err := impl.GetValuesOverrideForTrigger(overrideRequest, triggeredAt, ctx)
	_, span := otel.Tracer("orchestrator").Start(ctx, "CreateHistoriesForDeploymentTrigger")
	// save triggered deployment history
	err1 := impl.CreateHistoriesForDeploymentTrigger(valuesOverrideResponse.Pipeline, valuesOverrideResponse.PipelineStrategy, valuesOverrideResponse.EnvOverride, triggeredAt, triggeredBy)
	if err1 != nil {
		impl.logger.Errorw("error in saving histories for trigger", "err", err1, "pipelineId", valuesOverrideResponse.Pipeline.Id, "wfrId", overrideRequest.WfrId)
	}
	span.End()
	if err != nil {
		impl.logger.Errorw("error in fetching values for trigger", "err", err)
		return releaseNo, manifest, err
	}

	event := &bean.AsyncCdDeployEvent{
		ValuesOverrideRequest: overrideRequest,
		TriggeredAt:           triggeredAt,
		TriggeredBy:           triggeredBy,
	}
	payload, err := json.Marshal(event)
	if err != nil {
		impl.logger.Errorw("failed to marshal helm async CD deploy event request", "request", event, "err", err)
		return 0, manifest, err
	}

	// publish nats event for async installation
	err = impl.pubsubClient.Publish(pubsub.DEVTRON_CHART_INSTALL_TOPIC, string(payload))
	if err != nil {
		impl.logger.Errorw("failed to publish trigger request event", "topic", pubsub.DEVTRON_CHART_INSTALL_TOPIC, "payload", payload, "err", err)
		//update workflow runner status, used in app workflow view
		err1 = impl.UpdateCDWorkflowRunnerStatus(ctx, overrideRequest, triggeredAt, pipelineConfig.WorkflowFailed, err.Error())
		if err1 != nil {
			impl.logger.Errorw("error in updating the workflow runner status, TriggerHelmAsyncRelease", "err", err1)
		}
		return 0, manifest, err
	}

	//update workflow runner status, used in app workflow view
	err = impl.UpdateCDWorkflowRunnerStatus(ctx, overrideRequest, triggeredAt, pipelineConfig.WorkflowInQueue, "")
	if err != nil {
		impl.logger.Errorw("error in updating the workflow runner status, TriggerHelmAsyncRelease", "err", err)
		return 0, manifest, err
	}
	err = impl.UpdatePreviousQueuedRunnerStatus(overrideRequest.WfrId, overrideRequest.PipelineId, triggeredBy)
	if err != nil {
		impl.logger.Errorw("error in updating the previous queued workflow runner status, TriggerHelmAsyncRelease", "err", err)
		return 0, manifest, err
	}
	return 0, manifest, nil
}

// TriggerRelease will trigger Install/Upgrade request for Devtron App releases synchronously
func (impl *WorkflowDagExecutorImpl) TriggerRelease(overrideRequest *bean.ValuesOverrideRequest, valuesOverrideResponse *app.ValuesOverrideResponse, builtChartPath string, ctx context.Context, triggeredAt time.Time, triggeredBy int32) (releaseNo int, manifest []byte, err error) {
	// Handling for auto trigger
	if overrideRequest.UserId == 0 {
		overrideRequest.UserId = triggeredBy
	}
	triggerEvent := impl.GetTriggerEvent(overrideRequest.DeploymentAppType, triggeredAt, triggeredBy)
	releaseNo, manifest, err = impl.TriggerPipeline(overrideRequest, valuesOverrideResponse, builtChartPath, triggerEvent, ctx)
	if err != nil {
		return 0, manifest, err
	}
	return releaseNo, manifest, nil
}

func (impl *WorkflowDagExecutorImpl) TriggerCD(artifact *repository.CiArtifact, cdWorkflowId, wfrId int, pipeline *pipelineConfig.Pipeline, triggeredAt time.Time) error {
	impl.logger.Debugw("automatic pipeline trigger attempt async", "artifactId", artifact.Id)

	return impl.triggerReleaseAsync(artifact, cdWorkflowId, wfrId, pipeline, triggeredAt)
}

func (impl *WorkflowDagExecutorImpl) triggerReleaseAsync(artifact *repository.CiArtifact, cdWorkflowId, wfrId int, pipeline *pipelineConfig.Pipeline, triggeredAt time.Time) error {
	err := impl.validateAndTrigger(pipeline, artifact, cdWorkflowId, wfrId, triggeredAt)
	if err != nil {
		impl.logger.Errorw("error in trigger for pipeline", "pipelineId", strconv.Itoa(pipeline.Id))
	}
	impl.logger.Debugw("trigger attempted for all pipeline ", "artifactId", artifact.Id)
	return err
}

func (impl *WorkflowDagExecutorImpl) validateAndTrigger(p *pipelineConfig.Pipeline, artifact *repository.CiArtifact, cdWorkflowId, wfrId int, triggeredAt time.Time) error {
	object := impl.enforcerUtil.GetAppRBACNameByAppId(p.AppId)
	envApp := strings.Split(object, "/")
	if len(envApp) != 2 {
		impl.logger.Error("invalid req, app and env not found from rbac")
		return errors.New("invalid req, app and env not found from rbac")
	}
	err := impl.releasePipeline(p, artifact, cdWorkflowId, wfrId, triggeredAt)
	return err
}

func (impl *WorkflowDagExecutorImpl) releasePipeline(pipeline *pipelineConfig.Pipeline, artifact *repository.CiArtifact, cdWorkflowId, wfrId int, triggeredAt time.Time) error {
	impl.logger.Debugw("triggering release for ", "cdPipelineId", pipeline.Id, "artifactId", artifact.Id)

	pipeline, err := impl.pipelineRepository.FindById(pipeline.Id)
	if err != nil {
		impl.logger.Errorw("error in fetching pipeline by pipelineId", "err", err)
		return err
	}

	request := &bean.ValuesOverrideRequest{
		PipelineId:           pipeline.Id,
		UserId:               artifact.CreatedBy,
		CiArtifactId:         artifact.Id,
		AppId:                pipeline.AppId,
		CdWorkflowId:         cdWorkflowId,
		ForceTrigger:         true,
		DeploymentWithConfig: bean.DEPLOYMENT_CONFIG_TYPE_LAST_SAVED,
		WfrId:                wfrId,
	}
	impl.SetPipelineFieldsInOverrideRequest(request, pipeline)

	ctx, err := impl.buildACDContext()
	if err != nil {
		impl.logger.Errorw("error in creating acd sync context", "pipelineId", pipeline.Id, "artifactId", artifact.Id, "err", err)
		return err
	}
	//setting deployedBy as 1(system user) since case of auto trigger
	id, _, err := impl.HandleCDTriggerRelease(request, ctx, triggeredAt, 1)
	if err != nil {
		impl.logger.Errorw("error in auto  cd pipeline trigger", "pipelineId", pipeline.Id, "artifactId", artifact.Id, "err", err)
	} else {
		impl.logger.Infow("pipeline successfully triggered ", "cdPipelineId", pipeline.Id, "artifactId", artifact.Id, "releaseId", id)
	}
	return err

}

func (impl *WorkflowDagExecutorImpl) SetPipelineFieldsInOverrideRequest(overrideRequest *bean.ValuesOverrideRequest, pipeline *pipelineConfig.Pipeline) {
	overrideRequest.PipelineId = pipeline.Id
	overrideRequest.PipelineName = pipeline.Name
	overrideRequest.EnvId = pipeline.EnvironmentId
	overrideRequest.EnvName = pipeline.Environment.Name
	overrideRequest.ClusterId = pipeline.Environment.ClusterId
	overrideRequest.AppId = pipeline.AppId
	overrideRequest.AppName = pipeline.App.AppName
	overrideRequest.DeploymentAppType = pipeline.DeploymentAppType
}

func (impl *WorkflowDagExecutorImpl) GetTriggerEvent(deploymentAppType string, triggeredAt time.Time, deployedBy int32) bean.TriggerEvent {
	// trigger event will decide whether to perform GitOps or deployment for a particular deployment app type
	triggerEvent := bean.TriggerEvent{
		TriggeredBy: deployedBy,
		TriggerdAt:  triggeredAt,
	}
	switch deploymentAppType {
	case bean2.ArgoCd:
		triggerEvent.PerformChartPush = true
		triggerEvent.PerformDeploymentOnCluster = true
		triggerEvent.GetManifestInResponse = false
		triggerEvent.DeploymentAppType = bean2.ArgoCd
		triggerEvent.ManifestStorageType = bean2.ManifestStorageGit
	case bean2.Helm:
		triggerEvent.PerformChartPush = false
		triggerEvent.PerformDeploymentOnCluster = true
		triggerEvent.GetManifestInResponse = false
		triggerEvent.DeploymentAppType = bean2.Helm
	}
	return triggerEvent
}

// write integration/unit test for each function
func (impl *WorkflowDagExecutorImpl) TriggerPipeline(overrideRequest *bean.ValuesOverrideRequest, valuesOverrideResponse *app.ValuesOverrideResponse, builtChartPath string, triggerEvent bean.TriggerEvent, ctx context.Context) (releaseNo int, manifest []byte, err error) {
	isRequestValid, err := impl.ValidateTriggerEvent(triggerEvent)
	if !isRequestValid {
		return releaseNo, manifest, err
	}

	if triggerEvent.PerformChartPush {
		//update workflow runner status, used in app workflow view
		err = impl.UpdateCDWorkflowRunnerStatus(ctx, overrideRequest, triggerEvent.TriggerdAt, pipelineConfig.WorkflowInProgress, "")
		if err != nil {
			impl.logger.Errorw("error in updating the workflow runner status, createHelmAppForCdPipeline", "err", err)
			return releaseNo, manifest, err
		}
		manifestPushTemplate, err := impl.BuildManifestPushTemplate(overrideRequest, valuesOverrideResponse, builtChartPath, &manifest)
		if err != nil {
			impl.logger.Errorw("error in building manifest push template", "err", err)
			return releaseNo, manifest, err
		}
		manifestPushService := impl.GetManifestPushService(triggerEvent)
		manifestPushResponse := manifestPushService.PushChart(manifestPushTemplate, ctx)
		if manifestPushResponse.Error != nil {
			impl.logger.Errorw("Error in pushing manifest to git", "err", err, "git_repo_url", manifestPushTemplate.RepoUrl)
			return releaseNo, manifest, err
		}
		pipelineOverrideUpdateRequest := &chartConfig.PipelineOverride{
			Id:                     valuesOverrideResponse.PipelineOverride.Id,
			GitHash:                manifestPushResponse.CommitHash,
			CommitTime:             manifestPushResponse.CommitTime,
			EnvConfigOverrideId:    valuesOverrideResponse.EnvOverride.Id,
			PipelineOverrideValues: valuesOverrideResponse.ReleaseOverrideJSON,
			PipelineId:             overrideRequest.PipelineId,
			CiArtifactId:           overrideRequest.CiArtifactId,
			PipelineMergedValues:   valuesOverrideResponse.MergedValues,
			AuditLog:               sql.AuditLog{UpdatedOn: triggerEvent.TriggerdAt, UpdatedBy: overrideRequest.UserId},
		}
		_, span := otel.Tracer("orchestrator").Start(ctx, "pipelineOverrideRepository.Update")
		err = impl.pipelineOverrideRepository.Update(pipelineOverrideUpdateRequest)
		span.End()
	}

	if triggerEvent.PerformDeploymentOnCluster {
		err = impl.DeployApp(overrideRequest, valuesOverrideResponse, triggerEvent.TriggerdAt, ctx)
		if err != nil {
			impl.logger.Errorw("error in deploying app", "err", err)
			return releaseNo, manifest, err
		}
	}

	go impl.WriteCDTriggerEvent(overrideRequest, valuesOverrideResponse.Artifact, valuesOverrideResponse.PipelineOverride.PipelineReleaseCounter, valuesOverrideResponse.PipelineOverride.Id)

	_, span := otel.Tracer("orchestrator").Start(ctx, "MarkImageScanDeployed")
	_ = impl.MarkImageScanDeployed(overrideRequest.AppId, valuesOverrideResponse.EnvOverride.TargetEnvironment, valuesOverrideResponse.Artifact.ImageDigest, overrideRequest.ClusterId, valuesOverrideResponse.Artifact.ScanEnabled)
	span.End()

	middleware.CdTriggerCounter.WithLabelValues(overrideRequest.AppName, overrideRequest.EnvName).Inc()

	return valuesOverrideResponse.PipelineOverride.PipelineReleaseCounter, manifest, nil

}

func (impl *WorkflowDagExecutorImpl) ValidateTriggerEvent(triggerEvent bean.TriggerEvent) (bool, error) {

	switch triggerEvent.DeploymentAppType {
	case bean2.ArgoCd:
		if !triggerEvent.PerformChartPush {
			return false, errors2.New("For deployment type ArgoCd, PerformChartPush flag expected value = true, got false")
		}
	case bean2.Helm:
		return true, nil
	case bean2.GitOpsWithoutDeployment:
		if triggerEvent.PerformDeploymentOnCluster {
			return false, errors2.New("For deployment type GitOpsWithoutDeployment, PerformDeploymentOnCluster flag expected value = false, got value = true")
		}
	case bean2.ManifestDownload:
		if triggerEvent.PerformChartPush {
			return false, errors3.New("For deployment type ManifestDownload,  PerformChartPush flag expected value = false, got true")
		}
		if triggerEvent.PerformDeploymentOnCluster {
			return false, errors3.New("For deployment type ManifestDownload,  PerformDeploymentOnCluster flag expected value = false, got true")
		}
	}
	return true, nil

}

func (impl *WorkflowDagExecutorImpl) BuildManifestForTrigger(overrideRequest *bean.ValuesOverrideRequest, triggeredAt time.Time, ctx context.Context) (valuesOverrideResponse *app.ValuesOverrideResponse, builtChartPath string, err error) {

	valuesOverrideResponse = &app.ValuesOverrideResponse{}
	valuesOverrideResponse, err = impl.GetValuesOverrideForTrigger(overrideRequest, triggeredAt, ctx)
	if err != nil {
		impl.logger.Errorw("error in fetching values for trigger", "err", err)
		return valuesOverrideResponse, "", err
	}
	builtChartPath, err = impl.appService.BuildChartAndGetPath(overrideRequest.AppName, valuesOverrideResponse.EnvOverride, ctx)
	if err != nil {
		impl.logger.Errorw("error in parsing reference chart", "err", err)
		return valuesOverrideResponse, "", err
	}
	return valuesOverrideResponse, builtChartPath, err
}

func (impl *WorkflowDagExecutorImpl) CreateHistoriesForDeploymentTrigger(pipeline *pipelineConfig.Pipeline, strategy *chartConfig.PipelineStrategy, envOverride *chartConfig.EnvConfigOverride, deployedOn time.Time, deployedBy int32) error {
	//creating history for deployment template
	deploymentTemplateHistory, err := impl.deploymentTemplateHistoryService.CreateDeploymentTemplateHistoryForDeploymentTrigger(pipeline, envOverride, envOverride.Chart.ImageDescriptorTemplate, deployedOn, deployedBy)
	if err != nil {
		impl.logger.Errorw("error in creating deployment template history for deployment trigger", "err", err)
		return err
	}
	cmId, csId, err := impl.configMapHistoryService.CreateCMCSHistoryForDeploymentTrigger(pipeline, deployedOn, deployedBy)
	if err != nil {
		impl.logger.Errorw("error in creating CM/CS history for deployment trigger", "err", err)
		return err
	}
	if strategy != nil {
		err = impl.pipelineStrategyHistoryService.CreateStrategyHistoryForDeploymentTrigger(strategy, deployedOn, deployedBy, pipeline.TriggerType)
		if err != nil {
			impl.logger.Errorw("error in creating strategy history for deployment trigger", "err", err)
			return err
		}
	}

	var variableSnapshotHistories = util4.GetBeansPtr(
		repository5.GetSnapshotBean(deploymentTemplateHistory.Id, repository5.HistoryReferenceTypeDeploymentTemplate, envOverride.VariableSnapshot),
		repository5.GetSnapshotBean(cmId, repository5.HistoryReferenceTypeConfigMap, envOverride.VariableSnapshotForCM),
		repository5.GetSnapshotBean(csId, repository5.HistoryReferenceTypeSecret, envOverride.VariableSnapshotForCS),
	)
	if len(variableSnapshotHistories) > 0 {
		err = impl.scopedVariableManager.SaveVariableHistoriesForTrigger(variableSnapshotHistories, deployedBy)
		if err != nil {
			return err
		}
	}
	return nil
}

func (impl *WorkflowDagExecutorImpl) BuildManifestPushTemplate(overrideRequest *bean.ValuesOverrideRequest, valuesOverrideResponse *app.ValuesOverrideResponse, builtChartPath string, manifest *[]byte) (*bean4.ManifestPushTemplate, error) {

	manifestPushTemplate := &bean4.ManifestPushTemplate{
		WorkflowRunnerId:      overrideRequest.WfrId,
		AppId:                 overrideRequest.AppId,
		ChartRefId:            valuesOverrideResponse.EnvOverride.Chart.ChartRefId,
		EnvironmentId:         valuesOverrideResponse.EnvOverride.Environment.Id,
		UserId:                overrideRequest.UserId,
		PipelineOverrideId:    valuesOverrideResponse.PipelineOverride.Id,
		AppName:               overrideRequest.AppName,
		TargetEnvironmentName: valuesOverrideResponse.EnvOverride.TargetEnvironment,
		BuiltChartPath:        builtChartPath,
		BuiltChartBytes:       manifest,
		MergedValues:          valuesOverrideResponse.MergedValues,
	}

	manifestPushConfig, err := impl.manifestPushConfigRepository.GetManifestPushConfigByAppIdAndEnvId(overrideRequest.AppId, overrideRequest.EnvId)
	if err != nil && err != pg.ErrNoRows {
		impl.logger.Errorw("error in fetching manifest push config from db", "err", err)
		return manifestPushTemplate, err
	}

	if manifestPushConfig != nil {
		if manifestPushConfig.StorageType == bean2.ManifestStorageGit {
			// need to implement for git repo push
			// currently manifest push config doesn't have git push config. Gitops config is derived from charts, chart_env_config_override and chart_ref table
		}
	} else {
		manifestPushTemplate.ChartReferenceTemplate = valuesOverrideResponse.EnvOverride.Chart.ReferenceTemplate
		manifestPushTemplate.ChartName = valuesOverrideResponse.EnvOverride.Chart.ChartName
		manifestPushTemplate.ChartVersion = valuesOverrideResponse.EnvOverride.Chart.ChartVersion
		manifestPushTemplate.ChartLocation = valuesOverrideResponse.EnvOverride.Chart.ChartLocation
		manifestPushTemplate.RepoUrl = valuesOverrideResponse.EnvOverride.Chart.GitRepoUrl
	}
	return manifestPushTemplate, err
}

func (impl *WorkflowDagExecutorImpl) GetManifestPushService(triggerEvent bean.TriggerEvent) app.ManifestPushService {
	var manifestPushService app.ManifestPushService
	if triggerEvent.ManifestStorageType == bean2.ManifestStorageGit {
		manifestPushService = impl.gitOpsManifestPushService
	}
	return manifestPushService
}

func (impl *WorkflowDagExecutorImpl) DeployApp(overrideRequest *bean.ValuesOverrideRequest, valuesOverrideResponse *app.ValuesOverrideResponse, triggeredAt time.Time, ctx context.Context) error {

	if util.IsAcdApp(overrideRequest.DeploymentAppType) {
		_, span := otel.Tracer("orchestrator").Start(ctx, "DeployArgocdApp")
		err := impl.DeployArgocdApp(overrideRequest, valuesOverrideResponse, triggeredAt, ctx)
		span.End()
		if err != nil {
			impl.logger.Errorw("error in deploying app on argocd", "err", err)
			return err
		}
	} else if util.IsHelmApp(overrideRequest.DeploymentAppType) {
		_, span := otel.Tracer("orchestrator").Start(ctx, "createHelmAppForCdPipeline")
		_, err := impl.createHelmAppForCdPipeline(overrideRequest, valuesOverrideResponse, triggeredAt, ctx)
		span.End()
		if err != nil {
			impl.logger.Errorw("error in creating or updating helm application for cd pipeline", "err", err)
			return err
		}
	}
	return nil
}

func (impl *WorkflowDagExecutorImpl) WriteCDTriggerEvent(overrideRequest *bean.ValuesOverrideRequest, artifact *repository.CiArtifact, releaseId, pipelineOverrideId int) {

	event := impl.eventFactory.Build(util2.Trigger, &overrideRequest.PipelineId, overrideRequest.AppId, &overrideRequest.EnvId, util2.CD)
	impl.logger.Debugw("event WriteCDTriggerEvent", "event", event)
	event = impl.eventFactory.BuildExtraCDData(event, nil, pipelineOverrideId, bean.CD_WORKFLOW_TYPE_DEPLOY)
	_, evtErr := impl.eventClient.WriteNotificationEvent(event)
	if evtErr != nil {
		impl.logger.Errorw("CD trigger event not sent", "error", evtErr)
	}
	deploymentEvent := app.DeploymentEvent{
		ApplicationId:      overrideRequest.AppId,
		EnvironmentId:      overrideRequest.EnvId, //check for production Environment
		ReleaseId:          releaseId,
		PipelineOverrideId: pipelineOverrideId,
		TriggerTime:        time.Now(),
		CiArtifactId:       overrideRequest.CiArtifactId,
	}
	ciPipelineMaterials, err := impl.ciPipelineMaterialRepository.GetByPipelineId(artifact.PipelineId)
	if err != nil {
		impl.logger.Errorw("error in ")
	}
	materialInfoMap, mErr := artifact.ParseMaterialInfo()
	if mErr != nil {
		impl.logger.Errorw("material info map error", mErr)
		return
	}
	for _, ciPipelineMaterial := range ciPipelineMaterials {
		hash := materialInfoMap[ciPipelineMaterial.GitMaterial.Url]
		pipelineMaterialInfo := &app.PipelineMaterialInfo{PipelineMaterialId: ciPipelineMaterial.Id, CommitHash: hash}
		deploymentEvent.PipelineMaterials = append(deploymentEvent.PipelineMaterials, pipelineMaterialInfo)
	}
	impl.logger.Infow("triggering deployment event", "event", deploymentEvent)
	err = impl.eventClient.WriteNatsEvent(pubsub.CD_SUCCESS, deploymentEvent)
	if err != nil {
		impl.logger.Errorw("error in writing cd trigger event", "err", err)
	}
}

func (impl *WorkflowDagExecutorImpl) MarkImageScanDeployed(appId int, envId int, imageDigest string, clusterId int, isScanEnabled bool) error {
	impl.logger.Debugw("mark image scan deployed for normal app, from cd auto or manual trigger", "imageDigest", imageDigest)
	executionHistory, err := impl.imageScanHistoryRepository.FindByImageDigest(imageDigest)
	if err != nil && err != pg.ErrNoRows {
		impl.logger.Errorw("error in fetching execution history", "err", err)
		return err
	}
	if executionHistory == nil || executionHistory.Id == 0 {
		impl.logger.Errorw("no execution history found for digest", "digest", imageDigest)
		return fmt.Errorf("no execution history found for digest - %s", imageDigest)
	}
	impl.logger.Debugw("mark image scan deployed for normal app, from cd auto or manual trigger", "executionHistory", executionHistory)
	var ids []int
	ids = append(ids, executionHistory.Id)

	ot, err := impl.imageScanDeployInfoRepository.FetchByAppIdAndEnvId(appId, envId, []string{security.ScanObjectType_APP})

	if err == pg.ErrNoRows && !isScanEnabled {
		//ignoring if no rows are found and scan is disabled
		return nil
	}

	if err != nil && err != pg.ErrNoRows {
		return err
	} else if err == pg.ErrNoRows && isScanEnabled {
		imageScanDeployInfo := &security.ImageScanDeployInfo{
			ImageScanExecutionHistoryId: ids,
			ScanObjectMetaId:            appId,
			ObjectType:                  security.ScanObjectType_APP,
			EnvId:                       envId,
			ClusterId:                   clusterId,
			AuditLog: sql.AuditLog{
				CreatedOn: time.Now(),
				CreatedBy: 1,
				UpdatedOn: time.Now(),
				UpdatedBy: 1,
			},
		}
		impl.logger.Debugw("mark image scan deployed for normal app, from cd auto or manual trigger", "imageScanDeployInfo", imageScanDeployInfo)
		err = impl.imageScanDeployInfoRepository.Save(imageScanDeployInfo)
		if err != nil {
			impl.logger.Errorw("error in creating deploy info", "err", err)
		}
	} else {
		// Updating Execution history for Latest Deployment to fetch out security Vulnerabilities for latest deployed info
		if isScanEnabled {
			ot.ImageScanExecutionHistoryId = ids
		} else {
			arr := []int{-1}
			ot.ImageScanExecutionHistoryId = arr
		}
		err = impl.imageScanDeployInfoRepository.Update(ot)
		if err != nil {
			impl.logger.Errorw("error in updating deploy info for latest deployed image", "err", err)
		}
	}
	return err
}

func (impl *WorkflowDagExecutorImpl) GetValuesOverrideForTrigger(overrideRequest *bean.ValuesOverrideRequest, triggeredAt time.Time, ctx context.Context) (*app.ValuesOverrideResponse, error) {
	if overrideRequest.DeploymentType == models.DEPLOYMENTTYPE_UNKNOWN {
		overrideRequest.DeploymentType = models.DEPLOYMENTTYPE_DEPLOY
	}
	if len(overrideRequest.DeploymentWithConfig) == 0 {
		overrideRequest.DeploymentWithConfig = bean.DEPLOYMENT_CONFIG_TYPE_LAST_SAVED
	}
	valuesOverrideResponse := &app.ValuesOverrideResponse{}
	isPipelineOverrideCreated := overrideRequest.PipelineOverrideId > 0
	pipeline, err := impl.pipelineRepository.FindById(overrideRequest.PipelineId)
	valuesOverrideResponse.Pipeline = pipeline
	if err != nil {
		impl.logger.Errorw("error in fetching pipeline by pipeline id", "err", err, "pipeline-id-", overrideRequest.PipelineId)
		return valuesOverrideResponse, err
	}

	_, span := otel.Tracer("orchestrator").Start(ctx, "ciArtifactRepository.Get")
	artifact, err := impl.ciArtifactRepository.Get(overrideRequest.CiArtifactId)
	valuesOverrideResponse.Artifact = artifact
	span.End()
	if err != nil {
		return valuesOverrideResponse, err
	}
	overrideRequest.Image = artifact.Image

	strategy, err := impl.GetDeploymentStrategyByTriggerType(overrideRequest, ctx)
	valuesOverrideResponse.PipelineStrategy = strategy
	if err != nil {
		impl.logger.Errorw("error in getting strategy by trigger type", "err", err)
		return valuesOverrideResponse, err
	}

	envOverride, err := impl.GetEnvOverrideByTriggerType(overrideRequest, triggeredAt, ctx)
	valuesOverrideResponse.EnvOverride = envOverride
	if err != nil {
		impl.logger.Errorw("error in getting env override by trigger type", "err", err)
		return valuesOverrideResponse, err
	}
	appMetrics, err := impl.GetAppMetricsByTriggerType(overrideRequest, ctx)
	valuesOverrideResponse.AppMetrics = appMetrics
	if err != nil {
		impl.logger.Errorw("error in getting app metrics by trigger type", "err", err)
		return valuesOverrideResponse, err
	}
	var (
		pipelineOverride                                     *chartConfig.PipelineOverride
		dbMigrationOverride, configMapJson, appLabelJsonByte []byte
	)

	// Conditional Block based on PipelineOverrideCreated --> start
	if !isPipelineOverrideCreated {
		_, span = otel.Tracer("orchestrator").Start(ctx, "savePipelineOverride")
		pipelineOverride, err = impl.savePipelineOverride(overrideRequest, envOverride.Id, triggeredAt)
		span.End()
		if err != nil {
			return valuesOverrideResponse, err
		}
		overrideRequest.PipelineOverrideId = pipelineOverride.Id
	} else {
		pipelineOverride, err = impl.pipelineOverrideRepository.FindById(overrideRequest.PipelineOverrideId)
		if err != nil {
			impl.logger.Errorw("error in getting pipelineOverride for valuesOverrideResponse", "PipelineOverrideId", overrideRequest.PipelineOverrideId)
			return nil, err
		}
	}
	// Conditional Block based on PipelineOverrideCreated --> end
	valuesOverrideResponse.PipelineOverride = pipelineOverride

	//TODO: check status and apply lock
	releaseOverrideJson, err := impl.getReleaseOverride(envOverride, overrideRequest, artifact, pipelineOverride, strategy, &appMetrics)
	valuesOverrideResponse.ReleaseOverrideJSON = releaseOverrideJson
	if err != nil {
		return valuesOverrideResponse, err
	}

	// Conditional Block based on PipelineOverrideCreated --> start
	if !isPipelineOverrideCreated {
		_, span = otel.Tracer("orchestrator").Start(ctx, "getDbMigrationOverride")
		//FIXME: how to determine rollback
		//we can't depend on ciArtifact ID because CI pipeline can be manually triggered in any order regardless of sourcecode status
		dbMigrationOverride, err = impl.getDbMigrationOverride(overrideRequest, artifact, false)
		span.End()
		if err != nil {
			impl.logger.Errorw("error in fetching db migration config", "req", overrideRequest, "err", err)
			return valuesOverrideResponse, err
		}
		chartVersion := envOverride.Chart.ChartVersion
		_, span = otel.Tracer("orchestrator").Start(ctx, "getConfigMapAndSecretJsonV2")
		scope := getScopeForVariables(overrideRequest, envOverride)
		request := createConfigMapAndSecretJsonRequest(overrideRequest, envOverride, chartVersion, scope)

		configMapJson, err = impl.getConfigMapAndSecretJsonV2(request, envOverride)
		span.End()
		if err != nil {
			impl.logger.Errorw("error in fetching config map n secret ", "err", err)
			configMapJson = nil
		}
		_, span = otel.Tracer("orchestrator").Start(ctx, "appCrudOperationService.GetLabelsByAppIdForDeployment")
		appLabelJsonByte, err = impl.appCrudOperationService.GetLabelsByAppIdForDeployment(overrideRequest.AppId)
		span.End()
		if err != nil {
			impl.logger.Errorw("error in fetching app labels for gitOps commit", "err", err)
			appLabelJsonByte = nil
		}

		mergedValues, err := impl.mergeOverrideValues(envOverride, dbMigrationOverride, releaseOverrideJson, configMapJson, appLabelJsonByte, strategy)
		appName := fmt.Sprintf("%s-%s", overrideRequest.AppName, envOverride.Environment.Name)
		mergedValues = impl.autoscalingCheckBeforeTrigger(ctx, appName, envOverride.Namespace, mergedValues, overrideRequest)

		_, span = otel.Tracer("orchestrator").Start(ctx, "dockerRegistryIpsConfigService.HandleImagePullSecretOnApplicationDeployment")
		// handle image pull secret if access given
		mergedValues, err = impl.dockerRegistryIpsConfigService.HandleImagePullSecretOnApplicationDeployment(envOverride.Environment, artifact, pipeline.CiPipelineId, mergedValues)
		span.End()
		if err != nil {
			return valuesOverrideResponse, err
		}

		pipelineOverride.PipelineMergedValues = string(mergedValues)
		valuesOverrideResponse.MergedValues = string(mergedValues)
		err = impl.pipelineOverrideRepository.Update(pipelineOverride)
		if err != nil {
			return valuesOverrideResponse, err
		}
		valuesOverrideResponse.PipelineOverride = pipelineOverride
	} else {
		valuesOverrideResponse.MergedValues = pipelineOverride.PipelineMergedValues
	}
	// Conditional Block based on PipelineOverrideCreated --> end
	return valuesOverrideResponse, err
}

func createConfigMapAndSecretJsonRequest(overrideRequest *bean.ValuesOverrideRequest, envOverride *chartConfig.EnvConfigOverride, chartVersion string, scope resourceQualifiers.Scope) ConfigMapAndSecretJsonV2 {
	request := ConfigMapAndSecretJsonV2{
		AppId:                                 overrideRequest.AppId,
		EnvId:                                 envOverride.TargetEnvironment,
		PipeLineId:                            overrideRequest.PipelineId,
		ChartVersion:                          chartVersion,
		DeploymentWithConfig:                  overrideRequest.DeploymentWithConfig,
		wfrIdForDeploymentWithSpecificTrigger: overrideRequest.WfrIdForDeploymentWithSpecificTrigger,
		Scope:                                 scope,
	}
	return request
}

func getScopeForVariables(overrideRequest *bean.ValuesOverrideRequest, envOverride *chartConfig.EnvConfigOverride) resourceQualifiers.Scope {
	scope := resourceQualifiers.Scope{
		AppId:     overrideRequest.AppId,
		EnvId:     envOverride.TargetEnvironment,
		ClusterId: envOverride.Environment.Id,
		SystemMetadata: &resourceQualifiers.SystemMetadata{
			EnvironmentName: envOverride.Environment.Name,
			ClusterName:     envOverride.Environment.Cluster.ClusterName,
			Namespace:       envOverride.Environment.Namespace,
			ImageTag:        util3.GetImageTagFromImage(overrideRequest.Image),
			AppName:         overrideRequest.AppName,
			Image:           overrideRequest.Image,
		},
	}
	return scope
}

func (impl *WorkflowDagExecutorImpl) DeployArgocdApp(overrideRequest *bean.ValuesOverrideRequest, valuesOverrideResponse *app.ValuesOverrideResponse, triggeredAt time.Time, ctx context.Context) error {

	impl.logger.Debugw("new pipeline found", "pipeline", valuesOverrideResponse.Pipeline)
	_, span := otel.Tracer("orchestrator").Start(ctx, "createArgoApplicationIfRequired")
	name, err := impl.createArgoApplicationIfRequired(overrideRequest.AppId, valuesOverrideResponse.EnvOverride, valuesOverrideResponse.Pipeline, overrideRequest.UserId)
	span.End()
	if err != nil {
		impl.logger.Errorw("acd application create error on cd trigger", "err", err, "req", overrideRequest)
		return err
	}
	impl.logger.Debugw("argocd application created", "name", name)

	_, span = otel.Tracer("orchestrator").Start(ctx, "updateArgoPipeline")
	updateAppInArgocd, err := impl.updateArgoPipeline(valuesOverrideResponse.Pipeline, valuesOverrideResponse.EnvOverride, ctx)
	span.End()
	if err != nil {
		impl.logger.Errorw("error in updating argocd app ", "err", err)
		return err
	}
	syncTime := time.Now()
	err = impl.argoClientWrapperService.SyncArgoCDApplicationIfNeededAndRefresh(ctx, valuesOverrideResponse.Pipeline.DeploymentAppName)
	if err != nil {
		impl.logger.Errorw("error in getting argo application with normal refresh", "argoAppName", valuesOverrideResponse.Pipeline.DeploymentAppName)
		return fmt.Errorf("%s. err: %s", ARGOCD_SYNC_ERROR, err.Error())
	}
	if !impl.ACDConfig.ArgoCDAutoSyncEnabled {
		timeline := &pipelineConfig.PipelineStatusTimeline{
			CdWorkflowRunnerId: overrideRequest.WfrId,
			StatusTime:         syncTime,
			AuditLog: sql.AuditLog{
				CreatedBy: 1,
				CreatedOn: time.Now(),
				UpdatedBy: 1,
				UpdatedOn: time.Now(),
			},
			Status:       pipelineConfig.TIMELINE_STATUS_ARGOCD_SYNC_COMPLETED,
			StatusDetail: "argocd sync completed",
		}
		_, err, _ = impl.pipelineStatusTimelineService.SavePipelineStatusTimelineIfNotAlreadyPresent(overrideRequest.WfrId, timeline.Status, timeline, false)
		if err != nil {
			impl.logger.Errorw("error in saving pipeline status timeline", "err", err)
		}
	}
	if updateAppInArgocd {
		impl.logger.Debug("argo-cd successfully updated")
	} else {
		impl.logger.Debug("argo-cd failed to update, ignoring it")
	}
	return nil
}

func (impl *WorkflowDagExecutorImpl) createArgoApplicationIfRequired(appId int, envConfigOverride *chartConfig.EnvConfigOverride, pipeline *pipelineConfig.Pipeline, userId int32) (string, error) {
	//repo has been registered while helm create
	chart, err := impl.chartRepository.FindLatestChartForAppByAppId(appId)
	if err != nil {
		impl.logger.Errorw("no chart found ", "app", appId)
		return "", err
	}
	envModel, err := impl.envRepository.FindById(envConfigOverride.TargetEnvironment)
	if err != nil {
		return "", err
	}
	argoAppName := pipeline.DeploymentAppName
	if pipeline.DeploymentAppCreated {
		return argoAppName, nil
	} else {
		//create
		appNamespace := envConfigOverride.Namespace
		if appNamespace == "" {
			appNamespace = "default"
		}
		namespace := argocdServer.DevtronInstalationNs

		appRequest := &argocdServer.AppTemplate{
			ApplicationName: argoAppName,
			Namespace:       namespace,
			TargetNamespace: appNamespace,
			TargetServer:    envModel.Cluster.ServerUrl,
			Project:         "default",
			ValuesFile:      impl.getValuesFileForEnv(envModel.Id),
			RepoPath:        chart.ChartLocation,
			RepoUrl:         chart.GitRepoUrl,
			AutoSyncEnabled: impl.ACDConfig.ArgoCDAutoSyncEnabled,
		}
		argoAppName, err := impl.argoK8sClient.CreateAcdApp(appRequest, envModel.Cluster, argocdServer.ARGOCD_APPLICATION_TEMPLATE)
		if err != nil {
			return "", err
		}
		//update cd pipeline to mark deployment app created
		_, err = impl.updatePipeline(pipeline, userId)
		if err != nil {
			impl.logger.Errorw("error in update cd pipeline for deployment app created or not", "err", err)
			return "", err
		}
		return argoAppName, nil
	}
}

func (impl *WorkflowDagExecutorImpl) createHelmAppForCdPipeline(overrideRequest *bean.ValuesOverrideRequest, valuesOverrideResponse *app.ValuesOverrideResponse, triggeredAt time.Time, ctx context.Context) (bool, error) {

	pipeline := valuesOverrideResponse.Pipeline
	envOverride := valuesOverrideResponse.EnvOverride
	mergeAndSave := valuesOverrideResponse.MergedValues

	chartMetaData := &chart.Metadata{
		Name:    pipeline.App.AppName,
		Version: envOverride.Chart.ChartVersion,
	}
	referenceTemplatePath := path.Join(string(impl.refChartDir), envOverride.Chart.ReferenceTemplate)

	if util.IsHelmApp(pipeline.DeploymentAppType) {
		referenceChartByte := envOverride.Chart.ReferenceChart
		// here updating reference chart into database.
		if len(envOverride.Chart.ReferenceChart) == 0 {
			refChartByte, err := impl.chartTemplateService.GetByteArrayRefChart(chartMetaData, referenceTemplatePath)
			if err != nil {
				impl.logger.Errorw("ref chart commit error on cd trigger", "err", err, "req", overrideRequest)
				return false, err
			}
			ch := envOverride.Chart
			ch.ReferenceChart = refChartByte
			ch.UpdatedOn = time.Now()
			ch.UpdatedBy = overrideRequest.UserId
			err = impl.chartRepository.Update(ch)
			if err != nil {
				impl.logger.Errorw("chart update error", "err", err, "req", overrideRequest)
				return false, err
			}
			referenceChartByte = refChartByte
		}

		releaseName := pipeline.DeploymentAppName
		cluster := envOverride.Environment.Cluster
		bearerToken := cluster.Config[util5.BearerToken]
		clusterConfig := &client2.ClusterConfig{
			ClusterName:           cluster.ClusterName,
			Token:                 bearerToken,
			ApiServerUrl:          cluster.ServerUrl,
			InsecureSkipTLSVerify: cluster.InsecureSkipTlsVerify,
		}
		if cluster.InsecureSkipTlsVerify == false {
			clusterConfig.KeyData = cluster.Config[util5.TlsKey]
			clusterConfig.CertData = cluster.Config[util5.CertData]
			clusterConfig.CaData = cluster.Config[util5.CertificateAuthorityData]
		}
		releaseIdentifier := &client2.ReleaseIdentifier{
			ReleaseName:      releaseName,
			ReleaseNamespace: envOverride.Namespace,
			ClusterConfig:    clusterConfig,
		}

		if pipeline.DeploymentAppCreated {
			req := &client2.UpgradeReleaseRequest{
				ReleaseIdentifier: releaseIdentifier,
				ValuesYaml:        mergeAndSave,
				HistoryMax:        impl.helmAppService.GetRevisionHistoryMaxValue(client2.SOURCE_DEVTRON_APP),
				ChartContent:      &client2.ChartContent{Content: referenceChartByte},
			}
			if impl.appService.IsDevtronAsyncInstallModeEnabled(bean2.Helm) {
				req.RunInCtx = true
			}
			// For cases where helm release was not found, kubelink will install the same configuration
			updateApplicationResponse, err := impl.helmAppClient.UpdateApplication(ctx, req)
			if err != nil {
				impl.logger.Errorw("error in updating helm application for cd pipeline", "err", err)
				if util.GetGRPCErrorDetailedMessage(err) == context.Canceled.Error() {
					err = errors.New(pipelineConfig.NEW_DEPLOYMENT_INITIATED)
				}
				return false, err
			} else {
				impl.logger.Debugw("updated helm application", "response", updateApplicationResponse, "isSuccess", updateApplicationResponse.Success)
			}

		} else {

			helmResponse, err := impl.helmInstallReleaseWithCustomChart(ctx, releaseIdentifier, referenceChartByte, mergeAndSave)

			// For connection related errors, no need to update the db
			if err != nil && strings.Contains(err.Error(), "connection error") {
				impl.logger.Errorw("error in helm install custom chart", "err", err)
				return false, err
			}
			if util.GetGRPCErrorDetailedMessage(err) == context.Canceled.Error() {
				err = errors.New(pipelineConfig.NEW_DEPLOYMENT_INITIATED)
			}

			// IMP: update cd pipeline to mark deployment app created, even if helm install fails
			// If the helm install fails, it still creates the app in failed state, so trying to
			// re-create the app results in error from helm that cannot re-use name which is still in use
			_, pgErr := impl.updatePipeline(pipeline, overrideRequest.UserId)

			if err != nil {
				impl.logger.Errorw("error in helm install custom chart", "err", err)

				if pgErr != nil {
					impl.logger.Errorw("failed to update deployment app created flag in pipeline table", "err", err)
				}
				return false, err
			}

			if pgErr != nil {
				impl.logger.Errorw("failed to update deployment app created flag in pipeline table", "err", err)
				return false, err
			}

			impl.logger.Debugw("received helm release response", "helmResponse", helmResponse, "isSuccess", helmResponse.Success)
		}

		//update workflow runner status, used in app workflow view
		err := impl.UpdateCDWorkflowRunnerStatus(ctx, overrideRequest, triggeredAt, pipelineConfig.WorkflowInProgress, "")
		if err != nil {
			impl.logger.Errorw("error in updating the workflow runner status, createHelmAppForCdPipeline", "err", err)
			return false, err
		}
	}
	return true, nil
}

func (impl *WorkflowDagExecutorImpl) GetDeploymentStrategyByTriggerType(overrideRequest *bean.ValuesOverrideRequest, ctx context.Context) (*chartConfig.PipelineStrategy, error) {

	strategy := &chartConfig.PipelineStrategy{}
	var err error
	if overrideRequest.DeploymentWithConfig == bean.DEPLOYMENT_CONFIG_TYPE_SPECIFIC_TRIGGER {
		_, span := otel.Tracer("orchestrator").Start(ctx, "strategyHistoryRepository.GetHistoryByPipelineIdAndWfrId")
		strategyHistory, err := impl.strategyHistoryRepository.GetHistoryByPipelineIdAndWfrId(overrideRequest.PipelineId, overrideRequest.WfrIdForDeploymentWithSpecificTrigger)
		span.End()
		if err != nil {
			impl.logger.Errorw("error in getting deployed strategy history by pipleinId and wfrId", "err", err, "pipelineId", overrideRequest.PipelineId, "wfrId", overrideRequest.WfrIdForDeploymentWithSpecificTrigger)
			return nil, err
		}
		strategy.Strategy = strategyHistory.Strategy
		strategy.Config = strategyHistory.Config
		strategy.PipelineId = overrideRequest.PipelineId
	} else if overrideRequest.DeploymentWithConfig == bean.DEPLOYMENT_CONFIG_TYPE_LAST_SAVED {
		if overrideRequest.ForceTrigger {
			_, span := otel.Tracer("orchestrator").Start(ctx, "pipelineConfigRepository.GetDefaultStrategyByPipelineId")
			strategy, err = impl.pipelineConfigRepository.GetDefaultStrategyByPipelineId(overrideRequest.PipelineId)
			span.End()
		} else {
			var deploymentTemplate chartRepoRepository.DeploymentStrategy
			if overrideRequest.DeploymentTemplate == "ROLLING" {
				deploymentTemplate = chartRepoRepository.DEPLOYMENT_STRATEGY_ROLLING
			} else if overrideRequest.DeploymentTemplate == "BLUE-GREEN" {
				deploymentTemplate = chartRepoRepository.DEPLOYMENT_STRATEGY_BLUE_GREEN
			} else if overrideRequest.DeploymentTemplate == "CANARY" {
				deploymentTemplate = chartRepoRepository.DEPLOYMENT_STRATEGY_CANARY
			} else if overrideRequest.DeploymentTemplate == "RECREATE" {
				deploymentTemplate = chartRepoRepository.DEPLOYMENT_STRATEGY_RECREATE
			}

			if len(deploymentTemplate) > 0 {
				_, span := otel.Tracer("orchestrator").Start(ctx, "pipelineConfigRepository.FindByStrategyAndPipelineId")
				strategy, err = impl.pipelineConfigRepository.FindByStrategyAndPipelineId(deploymentTemplate, overrideRequest.PipelineId)
				span.End()
			} else {
				_, span := otel.Tracer("orchestrator").Start(ctx, "pipelineConfigRepository.GetDefaultStrategyByPipelineId")
				strategy, err = impl.pipelineConfigRepository.GetDefaultStrategyByPipelineId(overrideRequest.PipelineId)
				span.End()
			}
		}
		if err != nil && errors2.IsNotFound(err) == false {
			impl.logger.Errorf("invalid state", "err", err, "req", strategy)
			return nil, err
		}
	}
	return strategy, nil
}

func (impl *WorkflowDagExecutorImpl) GetEnvOverrideByTriggerType(overrideRequest *bean.ValuesOverrideRequest, triggeredAt time.Time, ctx context.Context) (*chartConfig.EnvConfigOverride, error) {

	envOverride := &chartConfig.EnvConfigOverride{}

	var err error
	if overrideRequest.DeploymentWithConfig == bean.DEPLOYMENT_CONFIG_TYPE_SPECIFIC_TRIGGER {
		_, span := otel.Tracer("orchestrator").Start(ctx, "deploymentTemplateHistoryRepository.GetHistoryByPipelineIdAndWfrId")
		deploymentTemplateHistory, err := impl.deploymentTemplateHistoryRepository.GetHistoryByPipelineIdAndWfrId(overrideRequest.PipelineId, overrideRequest.WfrIdForDeploymentWithSpecificTrigger)
		//VARIABLE_SNAPSHOT_GET and resolve

		span.End()
		if err != nil {
			impl.logger.Errorw("error in getting deployed deployment template history by pipelineId and wfrId", "err", err, "pipelineId", &overrideRequest, "wfrId", overrideRequest.WfrIdForDeploymentWithSpecificTrigger)
			return nil, err
		}
		templateName := deploymentTemplateHistory.TemplateName
		templateVersion := deploymentTemplateHistory.TemplateVersion
		if templateName == "Rollout Deployment" {
			templateName = ""
		}
		//getting chart_ref by id
		_, span = otel.Tracer("orchestrator").Start(ctx, "chartRefRepository.FindByVersionAndName")
		chartRef, err := impl.chartRefRepository.FindByVersionAndName(templateName, templateVersion)
		span.End()
		if err != nil {
			impl.logger.Errorw("error in getting chartRef by version and name", "err", err, "version", templateVersion, "name", templateName)
			return nil, err
		}
		//assuming that if a chartVersion is deployed then it's envConfigOverride will be available
		_, span = otel.Tracer("orchestrator").Start(ctx, "environmentConfigRepository.GetByAppIdEnvIdAndChartRefId")
		envOverride, err = impl.environmentConfigRepository.GetByAppIdEnvIdAndChartRefId(overrideRequest.AppId, overrideRequest.EnvId, chartRef.Id)
		span.End()
		if err != nil {
			impl.logger.Errorw("error in getting envConfigOverride for pipeline for specific chartVersion", "err", err, "appId", overrideRequest.AppId, "envId", overrideRequest.EnvId, "chartRefId", chartRef.Id)
			return nil, err
		}

		_, span = otel.Tracer("orchestrator").Start(ctx, "envRepository.FindById")
		env, err := impl.envRepository.FindById(envOverride.TargetEnvironment)
		span.End()
		if err != nil {
			impl.logger.Errorw("unable to find env", "err", err)
			return nil, err
		}
		envOverride.Environment = env

		//updating historical data in envConfigOverride and appMetrics flag
		envOverride.IsOverride = true
		envOverride.EnvOverrideValues = deploymentTemplateHistory.Template
		reference := repository5.HistoryReference{
			HistoryReferenceId:   deploymentTemplateHistory.Id,
			HistoryReferenceType: repository5.HistoryReferenceTypeDeploymentTemplate,
		}
		variableMap, resolvedTemplate, err := impl.scopedVariableManager.GetVariableSnapshotAndResolveTemplate(envOverride.EnvOverrideValues, parsers.JsonVariableTemplate, reference, true, false)
		envOverride.ResolvedEnvOverrideValues = resolvedTemplate
		envOverride.VariableSnapshot = variableMap
		if err != nil {
			return envOverride, err
		}
	} else if overrideRequest.DeploymentWithConfig == bean.DEPLOYMENT_CONFIG_TYPE_LAST_SAVED {
		_, span := otel.Tracer("orchestrator").Start(ctx, "environmentConfigRepository.ActiveEnvConfigOverride")
		envOverride, err = impl.environmentConfigRepository.ActiveEnvConfigOverride(overrideRequest.AppId, overrideRequest.EnvId)

		var chart *chartRepoRepository.Chart
		span.End()
		if err != nil {
			impl.logger.Errorw("invalid state", "err", err, "req", overrideRequest)
			return nil, err
		}
		if envOverride.Id == 0 {
			_, span = otel.Tracer("orchestrator").Start(ctx, "chartRepository.FindLatestChartForAppByAppId")
			chart, err = impl.chartRepository.FindLatestChartForAppByAppId(overrideRequest.AppId)
			span.End()
			if err != nil {
				impl.logger.Errorw("invalid state", "err", err, "req", overrideRequest)
				return nil, err
			}
			_, span = otel.Tracer("orchestrator").Start(ctx, "environmentConfigRepository.FindChartByAppIdAndEnvIdAndChartRefId")
			envOverride, err = impl.environmentConfigRepository.FindChartByAppIdAndEnvIdAndChartRefId(overrideRequest.AppId, overrideRequest.EnvId, chart.ChartRefId)
			span.End()
			if err != nil && !errors2.IsNotFound(err) {
				impl.logger.Errorw("invalid state", "err", err, "req", overrideRequest)
				return nil, err
			}

			//creating new env override config
			if errors2.IsNotFound(err) || envOverride == nil {
				_, span = otel.Tracer("orchestrator").Start(ctx, "envRepository.FindById")
				environment, err := impl.envRepository.FindById(overrideRequest.EnvId)
				span.End()
				if err != nil && !util.IsErrNoRows(err) {
					return nil, err
				}
				envOverride = &chartConfig.EnvConfigOverride{
					Active:            true,
					ManualReviewed:    true,
					Status:            models.CHARTSTATUS_SUCCESS,
					TargetEnvironment: overrideRequest.EnvId,
					ChartId:           chart.Id,
					AuditLog:          sql.AuditLog{UpdatedBy: overrideRequest.UserId, UpdatedOn: triggeredAt, CreatedOn: triggeredAt, CreatedBy: overrideRequest.UserId},
					Namespace:         environment.Namespace,
					IsOverride:        false,
					EnvOverrideValues: "{}",
					Latest:            false,
					IsBasicViewLocked: chart.IsBasicViewLocked,
					CurrentViewEditor: chart.CurrentViewEditor,
				}
				_, span = otel.Tracer("orchestrator").Start(ctx, "environmentConfigRepository.Save")
				err = impl.environmentConfigRepository.Save(envOverride)
				span.End()
				if err != nil {
					impl.logger.Errorw("error in creating envconfig", "data", envOverride, "error", err)
					return nil, err
				}
			}
			envOverride.Chart = chart
		} else if envOverride.Id > 0 && !envOverride.IsOverride {
			_, span = otel.Tracer("orchestrator").Start(ctx, "chartRepository.FindLatestChartForAppByAppId")
			chart, err = impl.chartRepository.FindLatestChartForAppByAppId(overrideRequest.AppId)
			span.End()
			if err != nil {
				impl.logger.Errorw("invalid state", "err", err, "req", overrideRequest)
				return nil, err
			}
			envOverride.Chart = chart
		}

		_, span = otel.Tracer("orchestrator").Start(ctx, "envRepository.FindById")
		env, err := impl.envRepository.FindById(envOverride.TargetEnvironment)
		span.End()
		if err != nil {
			impl.logger.Errorw("unable to find env", "err", err)
			return nil, err
		}
		envOverride.Environment = env
		scope := getScopeForVariables(overrideRequest, envOverride)
		if envOverride.IsOverride {

			entity := repository5.GetEntity(envOverride.Id, repository5.EntityTypeDeploymentTemplateEnvLevel)
			resolvedTemplate, variableMap, err := impl.scopedVariableManager.GetMappedVariablesAndResolveTemplate(envOverride.EnvOverrideValues, scope, entity, true)
			envOverride.ResolvedEnvOverrideValues = resolvedTemplate
			envOverride.VariableSnapshot = variableMap
			if err != nil {
				return envOverride, err
			}

		} else {
			entity := repository5.GetEntity(chart.Id, repository5.EntityTypeDeploymentTemplateAppLevel)
			resolvedTemplate, variableMap, err := impl.scopedVariableManager.GetMappedVariablesAndResolveTemplate(chart.GlobalOverride, scope, entity, true)
			envOverride.Chart.ResolvedGlobalOverride = resolvedTemplate
			envOverride.VariableSnapshot = variableMap
			if err != nil {
				return envOverride, err
			}

		}
	}

	return envOverride, nil
}

func (impl *WorkflowDagExecutorImpl) GetAppMetricsByTriggerType(overrideRequest *bean.ValuesOverrideRequest, ctx context.Context) (bool, error) {

	var appMetrics bool
	if overrideRequest.DeploymentWithConfig == bean.DEPLOYMENT_CONFIG_TYPE_SPECIFIC_TRIGGER {
		_, span := otel.Tracer("orchestrator").Start(ctx, "deploymentTemplateHistoryRepository.GetHistoryByPipelineIdAndWfrId")
		deploymentTemplateHistory, err := impl.deploymentTemplateHistoryRepository.GetHistoryByPipelineIdAndWfrId(overrideRequest.PipelineId, overrideRequest.WfrIdForDeploymentWithSpecificTrigger)
		span.End()
		if err != nil {
			impl.logger.Errorw("error in getting deployed deployment template history by pipelineId and wfrId", "err", err, "pipelineId", &overrideRequest, "wfrId", overrideRequest.WfrIdForDeploymentWithSpecificTrigger)
			return appMetrics, err
		}
		appMetrics = deploymentTemplateHistory.IsAppMetricsEnabled

	} else if overrideRequest.DeploymentWithConfig == bean.DEPLOYMENT_CONFIG_TYPE_LAST_SAVED {
		_, span := otel.Tracer("orchestrator").Start(ctx, "appLevelMetricsRepository.FindByAppId")
		appLevelMetrics, err := impl.appLevelMetricsRepository.FindByAppId(overrideRequest.AppId)
		span.End()
		if err != nil && !util.IsErrNoRows(err) {
			impl.logger.Errorw("err", err)
			return appMetrics, &util.ApiError{InternalMessage: "unable to fetch app level metrics flag"}
		}
		appMetrics = appLevelMetrics.AppMetrics

		_, span = otel.Tracer("orchestrator").Start(ctx, "envLevelMetricsRepository.FindByAppIdAndEnvId")
		envLevelMetrics, err := impl.envLevelMetricsRepository.FindByAppIdAndEnvId(overrideRequest.AppId, overrideRequest.EnvId)
		span.End()
		if err != nil && !util.IsErrNoRows(err) {
			impl.logger.Errorw("err", err)
			return appMetrics, &util.ApiError{InternalMessage: "unable to fetch env level metrics flag"}
		}
		if envLevelMetrics.Id != 0 && envLevelMetrics.AppMetrics != nil {
			appMetrics = *envLevelMetrics.AppMetrics
		}
	}
	return appMetrics, nil
}

func (impl *WorkflowDagExecutorImpl) getDbMigrationOverride(overrideRequest *bean.ValuesOverrideRequest, artifact *repository.CiArtifact, isRollback bool) (overrideJson []byte, err error) {
	if isRollback {
		return nil, fmt.Errorf("rollback not supported ye")
	}
	notConfigured := false
	config, err := impl.dbMigrationConfigRepository.FindByPipelineId(overrideRequest.PipelineId)
	if err != nil && !util.IsErrNoRows(err) {
		impl.logger.Errorw("error in fetching pipeline override config", "req", overrideRequest, "err", err)
		return nil, err
	} else if util.IsErrNoRows(err) {
		notConfigured = true
	}
	envVal := &EnvironmentOverride{}
	if notConfigured {
		impl.logger.Warnw("no active db migration found", "pipeline", overrideRequest.PipelineId)
		envVal.Enabled = false
	} else {
		materialInfos, err := artifact.ParseMaterialInfo()
		if err != nil {
			return nil, err
		}

		hash, ok := materialInfos[config.GitMaterial.Url]
		if !ok {
			impl.logger.Errorf("wrong url map ", "map", materialInfos, "url", config.GitMaterial.Url)
			return nil, fmt.Errorf("configured url not found in material %s", config.GitMaterial.Url)
		}

		envVal.Enabled = true
		if config.GitMaterial.GitProvider.AuthMode != repository.AUTH_MODE_USERNAME_PASSWORD &&
			config.GitMaterial.GitProvider.AuthMode != repository.AUTH_MODE_ACCESS_TOKEN &&
			config.GitMaterial.GitProvider.AuthMode != repository.AUTH_MODE_ANONYMOUS {
			return nil, fmt.Errorf("auth mode %s not supported for migration", config.GitMaterial.GitProvider.AuthMode)
		}
		envVal.appendEnvironmentVariable("GIT_REPO_URL", config.GitMaterial.Url)
		envVal.appendEnvironmentVariable("GIT_USER", config.GitMaterial.GitProvider.UserName)
		var password string
		if config.GitMaterial.GitProvider.AuthMode == repository.AUTH_MODE_USERNAME_PASSWORD {
			password = config.GitMaterial.GitProvider.Password
		} else {
			password = config.GitMaterial.GitProvider.AccessToken
		}
		envVal.appendEnvironmentVariable("GIT_AUTH_TOKEN", password)
		// parse git-tag not required
		//envVal.appendEnvironmentVariable("GIT_TAG", "")
		envVal.appendEnvironmentVariable("GIT_HASH", hash)
		envVal.appendEnvironmentVariable("SCRIPT_LOCATION", config.ScriptSource)
		envVal.appendEnvironmentVariable("DB_TYPE", string(config.DbConfig.Type))
		envVal.appendEnvironmentVariable("DB_USER_NAME", config.DbConfig.UserName)
		envVal.appendEnvironmentVariable("DB_PASSWORD", config.DbConfig.Password)
		envVal.appendEnvironmentVariable("DB_HOST", config.DbConfig.Host)
		envVal.appendEnvironmentVariable("DB_PORT", config.DbConfig.Port)
		envVal.appendEnvironmentVariable("DB_NAME", config.DbConfig.DbName)
		//Will be used for rollback don't delete it
		//envVal.appendEnvironmentVariable("MIGRATE_TO_VERSION", strconv.Itoa(overrideRequest.TargetDbVersion))
	}
	dbMigrationConfig := map[string]interface{}{"dbMigrationConfig": envVal}
	confByte, err := json.Marshal(dbMigrationConfig)
	if err != nil {
		return nil, err
	}
	return confByte, nil
}

type ConfigMapAndSecretJsonV2 struct {
	AppId                                 int
	EnvId                                 int
	PipeLineId                            int
	ChartVersion                          string
	DeploymentWithConfig                  bean.DeploymentConfigurationType
	wfrIdForDeploymentWithSpecificTrigger int
	Scope                                 resourceQualifiers.Scope
}

func (impl *WorkflowDagExecutorImpl) getConfigMapAndSecretJsonV2(request ConfigMapAndSecretJsonV2, envOverride *chartConfig.EnvConfigOverride) ([]byte, error) {

	var configMapJson, secretDataJson, configMapJsonApp, secretDataJsonApp, configMapJsonEnv, secretDataJsonEnv string

	var err error
	configMapA := &chartConfig.ConfigMapAppModel{}
	configMapE := &chartConfig.ConfigMapEnvModel{}
	configMapHistory, secretHistory := &repository3.ConfigmapAndSecretHistory{}, &repository3.ConfigmapAndSecretHistory{}

	merged := []byte("{}")
	if request.DeploymentWithConfig == bean.DEPLOYMENT_CONFIG_TYPE_LAST_SAVED {
		configMapA, err = impl.configMapRepository.GetByAppIdAppLevel(request.AppId)
		if err != nil && pg.ErrNoRows != err {
			return []byte("{}"), err
		}
		if configMapA != nil && configMapA.Id > 0 {
			configMapJsonApp = configMapA.ConfigMapData
			secretDataJsonApp = configMapA.SecretData
		}

		configMapE, err = impl.configMapRepository.GetByAppIdAndEnvIdEnvLevel(request.AppId, request.EnvId)
		if err != nil && pg.ErrNoRows != err {
			return []byte("{}"), err
		}
		if configMapE != nil && configMapE.Id > 0 {
			configMapJsonEnv = configMapE.ConfigMapData
			secretDataJsonEnv = configMapE.SecretData
		}

	} else if request.DeploymentWithConfig == bean.DEPLOYMENT_CONFIG_TYPE_SPECIFIC_TRIGGER {

		//fetching history and setting envLevelConfig and not appLevelConfig because history already contains merged appLevel and envLevel configs
		configMapHistory, err = impl.configMapHistoryRepository.GetHistoryByPipelineIdAndWfrId(request.PipeLineId, request.wfrIdForDeploymentWithSpecificTrigger, repository3.CONFIGMAP_TYPE)
		if err != nil {
			impl.logger.Errorw("error in getting config map history config by pipelineId and wfrId ", "err", err, "pipelineId", request.PipeLineId, "wfrid", request.wfrIdForDeploymentWithSpecificTrigger)
			return []byte("{}"), err
		}
		configMapJsonEnv = configMapHistory.Data

		secretHistory, err = impl.configMapHistoryRepository.GetHistoryByPipelineIdAndWfrId(request.PipeLineId, request.wfrIdForDeploymentWithSpecificTrigger, repository3.SECRET_TYPE)
		if err != nil {
			impl.logger.Errorw("error in getting config map history config by pipelineId and wfrId ", "err", err, "pipelineId", request.PipeLineId, "wfrid", request.wfrIdForDeploymentWithSpecificTrigger)
			return []byte("{}"), err
		}
		secretDataJsonEnv = secretHistory.Data
	}
	configMapJson, err = impl.mergeUtil.ConfigMapMerge(configMapJsonApp, configMapJsonEnv)
	if err != nil {
		return []byte("{}"), err
	}
	chartMajorVersion, chartMinorVersion, err := util4.ExtractChartVersion(request.ChartVersion)
	if err != nil {
		impl.logger.Errorw("chart version parsing", "err", err)
		return []byte("{}"), err
	}
	secretDataJson, err = impl.mergeUtil.ConfigSecretMerge(secretDataJsonApp, secretDataJsonEnv, chartMajorVersion, chartMinorVersion, false)
	if err != nil {
		return []byte("{}"), err
	}
	configResponseR := bean.ConfigMapRootJson{}
	configResponse := bean.ConfigMapJson{}
	if configMapJson != "" {
		err = json.Unmarshal([]byte(configMapJson), &configResponse)
		if err != nil {
			return []byte("{}"), err
		}
	}
	configResponseR.ConfigMapJson = configResponse
	secretResponseR := bean.ConfigSecretRootJson{}
	secretResponse := bean.ConfigSecretJson{}
	if configMapJson != "" {
		err = json.Unmarshal([]byte(secretDataJson), &secretResponse)
		if err != nil {
			return []byte("{}"), err
		}
	}
	secretResponseR.ConfigSecretJson = secretResponse

	configMapByte, err := json.Marshal(configResponseR)
	if err != nil {
		return []byte("{}"), err
	}
	secretDataByte, err := json.Marshal(secretResponseR)
	if err != nil {
		return []byte("{}"), err

	}
	resolvedCM, resolvedCS, snapshotCM, snapshotCS, err := impl.scopedVariableManager.ResolveCMCSTrigger(request.DeploymentWithConfig, request.Scope, configMapA.Id, configMapE.Id, configMapByte, secretDataByte, configMapHistory.Id, secretHistory.Id)
	if err != nil {
		return []byte("{}"), err
	}
	envOverride.VariableSnapshotForCM = snapshotCM
	envOverride.VariableSnapshotForCS = snapshotCS

	merged, err = impl.mergeUtil.JsonPatch([]byte(resolvedCM), []byte(resolvedCS))

	if err != nil {
		return []byte("{}"), err
	}

	return merged, nil
}

func (impl *WorkflowDagExecutorImpl) savePipelineOverride(overrideRequest *bean.ValuesOverrideRequest, envOverrideId int, triggeredAt time.Time) (override *chartConfig.PipelineOverride, err error) {
	currentReleaseNo, err := impl.pipelineOverrideRepository.GetCurrentPipelineReleaseCounter(overrideRequest.PipelineId)
	if err != nil {
		return nil, err
	}
	po := &chartConfig.PipelineOverride{
		EnvConfigOverrideId:    envOverrideId,
		Status:                 models.CHARTSTATUS_NEW,
		PipelineId:             overrideRequest.PipelineId,
		CiArtifactId:           overrideRequest.CiArtifactId,
		PipelineReleaseCounter: currentReleaseNo + 1,
		CdWorkflowId:           overrideRequest.CdWorkflowId,
		AuditLog:               sql.AuditLog{CreatedBy: overrideRequest.UserId, CreatedOn: triggeredAt, UpdatedOn: triggeredAt, UpdatedBy: overrideRequest.UserId},
		DeploymentType:         overrideRequest.DeploymentType,
	}

	err = impl.pipelineOverrideRepository.Save(po)
	if err != nil {
		return nil, err
	}
	err = impl.checkAndFixDuplicateReleaseNo(po)
	if err != nil {
		impl.logger.Errorw("error in checking release no duplicacy", "pipeline", po, "err", err)
		return nil, err
	}
	return po, nil
}

func (impl *WorkflowDagExecutorImpl) getReleaseOverride(envOverride *chartConfig.EnvConfigOverride, overrideRequest *bean.ValuesOverrideRequest, artifact *repository.CiArtifact, pipelineOverride *chartConfig.PipelineOverride, strategy *chartConfig.PipelineStrategy, appMetrics *bool) (releaseOverride string, err error) {

	artifactImage := artifact.Image
	imageTag := strings.Split(artifactImage, ":")

	imageTagLen := len(imageTag)

	imageName := ""

	for i := 0; i < imageTagLen-1; i++ {
		if i != imageTagLen-2 {
			imageName = imageName + imageTag[i] + ":"
		} else {
			imageName = imageName + imageTag[i]
		}
	}

	appId := strconv.Itoa(overrideRequest.AppId)
	envId := strconv.Itoa(overrideRequest.EnvId)

	deploymentStrategy := ""
	if strategy != nil {
		deploymentStrategy = string(strategy.Strategy)
	}
	releaseAttribute := app.ReleaseAttributes{
		Name:           imageName,
		Tag:            imageTag[imageTagLen-1],
		PipelineName:   overrideRequest.PipelineName,
		ReleaseVersion: strconv.Itoa(pipelineOverride.PipelineReleaseCounter),
		DeploymentType: deploymentStrategy,
		App:            appId,
		Env:            envId,
		AppMetrics:     appMetrics,
	}
	override, err := util4.Tprintf(envOverride.Chart.ImageDescriptorTemplate, releaseAttribute)
	if err != nil {
		return "", &util.ApiError{InternalMessage: "unable to render ImageDescriptorTemplate"}
	}
	if overrideRequest.AdditionalOverride != nil {
		userOverride, err := overrideRequest.AdditionalOverride.MarshalJSON()
		if err != nil {
			return "", err
		}
		data, err := impl.mergeUtil.JsonPatch(userOverride, []byte(override))
		if err != nil {
			return "", err
		}
		override = string(data)
	}
	return override, nil
}

func (impl *WorkflowDagExecutorImpl) mergeAndSave(envOverride *chartConfig.EnvConfigOverride,
	overrideRequest *bean.ValuesOverrideRequest,
	dbMigrationOverride []byte,
	artifact *repository.CiArtifact,
	pipeline *pipelineConfig.Pipeline, configMapJson, appLabelJsonByte []byte, strategy *chartConfig.PipelineStrategy, ctx context.Context,
	triggeredAt time.Time, deployedBy int32, appMetrics *bool) (releaseId int, overrideId int, mergedValues string, err error) {

	//register release , obtain release id TODO: populate releaseId to template
	override, err := impl.savePipelineOverride(overrideRequest, envOverride.Id, triggeredAt)
	if err != nil {
		return 0, 0, "", err
	}
	//TODO: check status and apply lock
	overrideJson, err := impl.getReleaseOverride(envOverride, overrideRequest, artifact, override, strategy, appMetrics)
	if err != nil {
		return 0, 0, "", err
	}

	//merge three values on the fly
	//ordering is important here
	//global < environment < db< release
	var merged []byte
	if !envOverride.IsOverride {
		merged, err = impl.mergeUtil.JsonPatch([]byte("{}"), []byte(envOverride.Chart.GlobalOverride))
		if err != nil {
			return 0, 0, "", err
		}
	} else {
		merged, err = impl.mergeUtil.JsonPatch([]byte("{}"), []byte(envOverride.EnvOverrideValues))
		if err != nil {
			return 0, 0, "", err
		}
	}

	//pipeline override here comes from pipeline strategy table
	if strategy != nil && len(strategy.Config) > 0 {
		merged, err = impl.mergeUtil.JsonPatch(merged, []byte(strategy.Config))
		if err != nil {
			return 0, 0, "", err
		}
	}
	merged, err = impl.mergeUtil.JsonPatch(merged, dbMigrationOverride)
	if err != nil {
		return 0, 0, "", err
	}
	merged, err = impl.mergeUtil.JsonPatch(merged, []byte(overrideJson))
	if err != nil {
		return 0, 0, "", err
	}

	if configMapJson != nil {
		merged, err = impl.mergeUtil.JsonPatch(merged, configMapJson)
		if err != nil {
			return 0, 0, "", err
		}
	}

	if appLabelJsonByte != nil {
		merged, err = impl.mergeUtil.JsonPatch(merged, appLabelJsonByte)
		if err != nil {
			return 0, 0, "", err
		}
	}

	appName := fmt.Sprintf("%s-%s", pipeline.App.AppName, envOverride.Environment.Name)
	merged = impl.autoscalingCheckBeforeTrigger(ctx, appName, envOverride.Namespace, merged, overrideRequest)

	_, span := otel.Tracer("orchestrator").Start(ctx, "dockerRegistryIpsConfigService.HandleImagePullSecretOnApplicationDeployment")
	// handle image pull secret if access given
	merged, err = impl.dockerRegistryIpsConfigService.HandleImagePullSecretOnApplicationDeployment(envOverride.Environment, artifact, pipeline.CiPipelineId, merged)
	span.End()
	if err != nil {
		return 0, 0, "", err
	}

	commitHash := ""
	commitTime := time.Time{}
	if util.IsAcdApp(pipeline.DeploymentAppType) {
		chartRepoName := impl.chartTemplateService.GetGitOpsRepoNameFromUrl(envOverride.Chart.GitRepoUrl)
		_, span = otel.Tracer("orchestrator").Start(ctx, "chartTemplateService.GetUserEmailIdAndNameForGitOpsCommit")
		//getting username & emailId for commit author data
		userEmailId, userName := impl.chartTemplateService.GetUserEmailIdAndNameForGitOpsCommit(overrideRequest.UserId)
		span.End()
		chartGitAttr := &util.ChartConfig{
			FileName:       fmt.Sprintf("_%d-values.yaml", envOverride.TargetEnvironment),
			FileContent:    string(merged),
			ChartName:      envOverride.Chart.ChartName,
			ChartLocation:  envOverride.Chart.ChartLocation,
			ChartRepoName:  chartRepoName,
			ReleaseMessage: fmt.Sprintf("release-%d-env-%d ", override.Id, envOverride.TargetEnvironment),
			UserName:       userName,
			UserEmailId:    userEmailId,
		}
		gitOpsConfigBitbucket, err := impl.gitOpsConfigRepository.GetGitOpsConfigByProvider(util.BITBUCKET_PROVIDER)
		if err != nil {
			if err == pg.ErrNoRows {
				gitOpsConfigBitbucket.BitBucketWorkspaceId = ""
			} else {
				return 0, 0, "", err
			}
		}
		gitOpsConfig := &bean.GitOpsConfigDto{BitBucketWorkspaceId: gitOpsConfigBitbucket.BitBucketWorkspaceId}
		_, span = otel.Tracer("orchestrator").Start(ctx, "gitFactory.Client.CommitValues")
		commitHash, commitTime, err = impl.gitFactory.Client.CommitValues(chartGitAttr, gitOpsConfig)
		span.End()
		if err != nil {
			impl.logger.Errorw("error in git commit", "err", err)
			return 0, 0, "", err
		}
	}
	if commitTime.IsZero() {
		commitTime = time.Now()
	}
	pipelineOverride := &chartConfig.PipelineOverride{
		Id:                     override.Id,
		GitHash:                commitHash,
		CommitTime:             commitTime,
		EnvConfigOverrideId:    envOverride.Id,
		PipelineOverrideValues: overrideJson,
		PipelineId:             overrideRequest.PipelineId,
		CiArtifactId:           overrideRequest.CiArtifactId,
		PipelineMergedValues:   string(merged),
		AuditLog:               sql.AuditLog{UpdatedOn: triggeredAt, UpdatedBy: deployedBy},
	}
	_, span = otel.Tracer("orchestrator").Start(ctx, "pipelineOverrideRepository.Update")
	err = impl.pipelineOverrideRepository.Update(pipelineOverride)
	span.End()
	if err != nil {
		return 0, 0, "", err
	}
	mergedValues = string(merged)
	return override.PipelineReleaseCounter, override.Id, mergedValues, nil
}

func (impl *WorkflowDagExecutorImpl) mergeOverrideValues(envOverride *chartConfig.EnvConfigOverride,
	dbMigrationOverride []byte,
	releaseOverrideJson string,
	configMapJson []byte,
	appLabelJsonByte []byte,
	strategy *chartConfig.PipelineStrategy,
) (mergedValues []byte, err error) {

	//merge three values on the fly
	//ordering is important here
	//global < environment < db< release
	var merged []byte
	if !envOverride.IsOverride {
		merged, err = impl.mergeUtil.JsonPatch([]byte("{}"), []byte(envOverride.Chart.ResolvedGlobalOverride))
		if err != nil {
			return nil, err
		}
	} else {
		merged, err = impl.mergeUtil.JsonPatch([]byte("{}"), []byte(envOverride.ResolvedEnvOverrideValues))
		if err != nil {
			return nil, err
		}
	}
	if strategy != nil && len(strategy.Config) > 0 {
		merged, err = impl.mergeUtil.JsonPatch(merged, []byte(strategy.Config))
		if err != nil {
			return nil, err
		}
	}
	merged, err = impl.mergeUtil.JsonPatch(merged, dbMigrationOverride)
	if err != nil {
		return nil, err
	}
	merged, err = impl.mergeUtil.JsonPatch(merged, []byte(releaseOverrideJson))
	if err != nil {
		return nil, err
	}
	if configMapJson != nil {
		merged, err = impl.mergeUtil.JsonPatch(merged, configMapJson)
		if err != nil {
			return nil, err
		}
	}
	if appLabelJsonByte != nil {
		merged, err = impl.mergeUtil.JsonPatch(merged, appLabelJsonByte)
		if err != nil {
			return nil, err
		}
	}
	return merged, nil
}

func (impl *WorkflowDagExecutorImpl) autoscalingCheckBeforeTrigger(ctx context.Context, appName string, namespace string, merged []byte, overrideRequest *bean.ValuesOverrideRequest) []byte {
	//pipeline := overrideRequest.Pipeline
	var appId = overrideRequest.AppId
	pipelineId := overrideRequest.PipelineId
	var appDeploymentType = overrideRequest.DeploymentAppType
	var clusterId = overrideRequest.ClusterId
	deploymentType := overrideRequest.DeploymentType
	templateMap := make(map[string]interface{})
	err := json.Unmarshal(merged, &templateMap)
	if err != nil {
		return merged
	}

	hpaResourceRequest := impl.getAutoScalingReplicaCount(templateMap, appName)
	impl.logger.Debugw("autoscalingCheckBeforeTrigger", "hpaResourceRequest", hpaResourceRequest)
	if hpaResourceRequest.IsEnable {
		resourceManifest := make(map[string]interface{})
		if util.IsAcdApp(appDeploymentType) {
			query := &application3.ApplicationResourceRequest{
				Name:         &appName,
				Version:      &hpaResourceRequest.Version,
				Group:        &hpaResourceRequest.Group,
				Kind:         &hpaResourceRequest.Kind,
				ResourceName: &hpaResourceRequest.ResourceName,
				Namespace:    &namespace,
			}
			recv, err := impl.acdClient.GetResource(ctx, query)
			impl.logger.Debugw("resource manifest get replica count", "response", recv)
			if err != nil {
				impl.logger.Errorw("ACD Get Resource API Failed", "err", err)
				middleware.AcdGetResourceCounter.WithLabelValues(strconv.Itoa(appId), namespace, appName).Inc()
				return merged
			}
			if recv != nil && len(*recv.Manifest) > 0 {
				err := json.Unmarshal([]byte(*recv.Manifest), &resourceManifest)
				if err != nil {
					impl.logger.Errorw("unmarshal failed for hpa check", "err", err)
					return merged
				}
			}
		} else {
			version := "v2beta2"
			k8sResource, err := impl.k8sCommonService.GetResource(ctx, &k8s.ResourceRequestBean{ClusterId: clusterId,
				K8sRequest: &util5.K8sRequestBean{ResourceIdentifier: util5.ResourceIdentifier{Name: hpaResourceRequest.ResourceName,
					Namespace: namespace, GroupVersionKind: schema.GroupVersionKind{Group: hpaResourceRequest.Group, Kind: hpaResourceRequest.Kind, Version: version}}}})
			if err != nil {
				impl.logger.Errorw("error occurred while fetching resource for app", "resourceName", hpaResourceRequest.ResourceName, "err", err)
				return merged
			}
			resourceManifest = k8sResource.Manifest.Object
		}
		if len(resourceManifest) > 0 {
			statusMap := resourceManifest["status"].(map[string]interface{})
			currentReplicaVal := statusMap["currentReplicas"]
			currentReplicaCount, err := util4.ParseFloatNumber(currentReplicaVal)
			if err != nil {
				impl.logger.Errorw("error occurred while parsing replica count", "currentReplicas", currentReplicaVal, "err", err)
				return merged
			}

			reqReplicaCount := impl.fetchRequiredReplicaCount(currentReplicaCount, hpaResourceRequest.ReqMaxReplicas, hpaResourceRequest.ReqMinReplicas)
			templateMap["replicaCount"] = reqReplicaCount
			merged, err = json.Marshal(&templateMap)
			if err != nil {
				impl.logger.Errorw("marshaling failed for hpa check", "err", err)
				return merged
			}
		}
	} else {
		impl.logger.Errorw("autoscaling is not enabled", "pipelineId", pipelineId)
	}

	//check for custom chart support
	if autoscalingEnabledPath, ok := templateMap[bean2.CustomAutoScalingEnabledPathKey]; ok {
		if deploymentType == models.DEPLOYMENTTYPE_STOP {
			merged, err = impl.setScalingValues(templateMap, bean2.CustomAutoScalingEnabledPathKey, merged, false)
			if err != nil {
				return merged
			}
			merged, err = impl.setScalingValues(templateMap, bean2.CustomAutoscalingReplicaCountPathKey, merged, 0)
			if err != nil {
				return merged
			}
		} else {
			autoscalingEnabled := false
			autoscalingEnabledValue := gjson.Get(string(merged), autoscalingEnabledPath.(string)).Value()
			if val, ok := autoscalingEnabledValue.(bool); ok {
				autoscalingEnabled = val
			}
			if autoscalingEnabled {
				// extract replica count, min, max and check for required value
				replicaCount, err := impl.getReplicaCountFromCustomChart(templateMap, merged)
				if err != nil {
					return merged
				}
				merged, err = impl.setScalingValues(templateMap, bean2.CustomAutoscalingReplicaCountPathKey, merged, replicaCount)
				if err != nil {
					return merged
				}
			}
		}
	}

	return merged
}

// update repoUrl, revision and argo app sync mode (auto/manual) if needed
func (impl *WorkflowDagExecutorImpl) updateArgoPipeline(pipeline *pipelineConfig.Pipeline, envOverride *chartConfig.EnvConfigOverride, ctx context.Context) (bool, error) {
	if ctx == nil {
		impl.logger.Errorw("err in syncing ACD, ctx is NULL", "pipelineName", pipeline.Name)
		return false, nil
	}
	argoAppName := pipeline.DeploymentAppName
	impl.logger.Infow("received payload, updateArgoPipeline", "appId", pipeline.AppId, "pipelineName", pipeline.Name, "envId", envOverride.TargetEnvironment, "argoAppName", argoAppName, "context", ctx)
	argoApplication, err := impl.acdClient.Get(ctx, &application3.ApplicationQuery{Name: &argoAppName})
	if err != nil {
		impl.logger.Errorw("no argo app exists", "app", argoAppName, "pipeline", pipeline.Name)
		return false, err
	}
	//if status, ok:=status.FromError(err);ok{
	appStatus, _ := status2.FromError(err)
	if appStatus.Code() == codes.OK {
		impl.logger.Debugw("argo app exists", "app", argoAppName, "pipeline", pipeline.Name)
		if argoApplication.Spec.Source.Path != envOverride.Chart.ChartLocation || argoApplication.Spec.Source.TargetRevision != "master" {
			patchReq := v1alpha1.Application{Spec: v1alpha1.ApplicationSpec{Source: &v1alpha1.ApplicationSource{Path: envOverride.Chart.ChartLocation, RepoURL: envOverride.Chart.GitRepoUrl, TargetRevision: "master"}}}
			reqbyte, err := json.Marshal(patchReq)
			if err != nil {
				impl.logger.Errorw("error in creating patch", "err", err)
			}
			reqString := string(reqbyte)
			patchType := "merge"
			_, err = impl.acdClient.Patch(ctx, &application3.ApplicationPatchRequest{Patch: &reqString, Name: &argoAppName, PatchType: &patchType})
			if err != nil {
				impl.logger.Errorw("error in creating argo pipeline ", "name", pipeline.Name, "patch", string(reqbyte), "err", err)
				return false, err
			}
			impl.logger.Debugw("pipeline update req ", "res", patchReq)
		} else {
			impl.logger.Debug("pipeline no need to update ")
		}
		err := impl.argoClientWrapperService.UpdateArgoCDSyncModeIfNeeded(ctx, argoApplication)
		if err != nil {
			impl.logger.Errorw("error in updating argocd sync mode", "err", err)
			return false, err
		}
		return true, nil
	} else if appStatus.Code() == codes.NotFound {
		impl.logger.Errorw("argo app not found", "app", argoAppName, "pipeline", pipeline.Name)
		return false, nil
	} else {
		impl.logger.Errorw("err in checking application on argoCD", "err", err, "pipeline", pipeline.Name)
		return false, err
	}
}

func (impl *WorkflowDagExecutorImpl) getValuesFileForEnv(environmentId int) string {
	return fmt.Sprintf("_%d-values.yaml", environmentId) //-{envId}-values.yaml
}

func (impl *WorkflowDagExecutorImpl) updatePipeline(pipeline *pipelineConfig.Pipeline, userId int32) (bool, error) {
	err := impl.pipelineRepository.SetDeploymentAppCreatedInPipeline(true, pipeline.Id, userId)
	if err != nil {
		impl.logger.Errorw("error on updating cd pipeline for setting deployment app created", "err", err)
		return false, err
	}
	return true, nil
}

// helmInstallReleaseWithCustomChart performs helm install with custom chart
func (impl *WorkflowDagExecutorImpl) helmInstallReleaseWithCustomChart(ctx context.Context, releaseIdentifier *client2.ReleaseIdentifier, referenceChartByte []byte, valuesYaml string) (*client2.HelmInstallCustomResponse, error) {

	helmInstallRequest := client2.HelmInstallCustomRequest{
		ValuesYaml:        valuesYaml,
		ChartContent:      &client2.ChartContent{Content: referenceChartByte},
		ReleaseIdentifier: releaseIdentifier,
	}
	if impl.appService.IsDevtronAsyncInstallModeEnabled(bean2.Helm) {
		helmInstallRequest.RunInCtx = true
	}
	// Request exec
	return impl.helmAppClient.InstallReleaseWithCustomChart(ctx, &helmInstallRequest)
}

type EnvironmentOverride struct {
	Enabled   bool        `json:"enabled"`
	EnvValues []*KeyValue `json:"envValues"`
}

type KeyValue struct {
	Key   string `json:"key"`
	Value string `json:"value"`
}

func (conf *EnvironmentOverride) appendEnvironmentVariable(key, value string) {
	item := &KeyValue{Key: key, Value: value}
	conf.EnvValues = append(conf.EnvValues, item)
}

func (impl *WorkflowDagExecutorImpl) checkAndFixDuplicateReleaseNo(override *chartConfig.PipelineOverride) error {

	uniqueVerified := false
	retryCount := 0

	for !uniqueVerified && retryCount < 5 {
		retryCount = retryCount + 1
		overrides, err := impl.pipelineOverrideRepository.GetByPipelineIdAndReleaseNo(override.PipelineId, override.PipelineReleaseCounter)
		if err != nil {
			return err
		}
		if overrides[0].Id == override.Id {
			uniqueVerified = true
		} else {
			//duplicate might be due to concurrency, lets fix it
			currentReleaseNo, err := impl.pipelineOverrideRepository.GetCurrentPipelineReleaseCounter(override.PipelineId)
			if err != nil {
				return err
			}
			override.PipelineReleaseCounter = currentReleaseNo + 1
			err = impl.pipelineOverrideRepository.Save(override)
			if err != nil {
				return err
			}
		}
	}
	if !uniqueVerified {
		return fmt.Errorf("duplicate verification retry count exide max overrideId: %d ,count: %d", override.Id, retryCount)
	}
	return nil
}

func (impl *WorkflowDagExecutorImpl) getAutoScalingReplicaCount(templateMap map[string]interface{}, appName string) *util4.HpaResourceRequest {
	hasOverride := false
	if _, ok := templateMap[fullnameOverride]; ok {
		appNameOverride := templateMap[fullnameOverride].(string)
		if len(appNameOverride) > 0 {
			appName = appNameOverride
			hasOverride = true
		}
	}
	if !hasOverride {
		if _, ok := templateMap[nameOverride]; ok {
			nameOverride := templateMap[nameOverride].(string)
			if len(nameOverride) > 0 {
				appName = fmt.Sprintf("%s-%s", appName, nameOverride)
			}
		}
	}
	hpaResourceRequest := &util4.HpaResourceRequest{}
	hpaResourceRequest.Version = ""
	hpaResourceRequest.Group = autoscaling.ServiceName
	hpaResourceRequest.Kind = horizontalPodAutoscaler
	impl.logger.Infow("getAutoScalingReplicaCount", "hpaResourceRequest", hpaResourceRequest)
	if _, ok := templateMap[kedaAutoscaling]; ok {
		as := templateMap[kedaAutoscaling]
		asd := as.(map[string]interface{})
		if _, ok := asd[enabled]; ok {
			impl.logger.Infow("getAutoScalingReplicaCount", "hpaResourceRequest", hpaResourceRequest)
			enable := asd[enabled].(bool)
			if enable {
				hpaResourceRequest.IsEnable = enable
				hpaResourceRequest.ReqReplicaCount = templateMap[replicaCount].(float64)
				hpaResourceRequest.ReqMaxReplicas = asd["maxReplicaCount"].(float64)
				hpaResourceRequest.ReqMinReplicas = asd["minReplicaCount"].(float64)
				hpaResourceRequest.ResourceName = fmt.Sprintf("%s-%s-%s", "keda-hpa", appName, "keda")
				impl.logger.Infow("getAutoScalingReplicaCount", "hpaResourceRequest", hpaResourceRequest)
				return hpaResourceRequest
			}
		}
	}

	if _, ok := templateMap[autoscaling.ServiceName]; ok {
		as := templateMap[autoscaling.ServiceName]
		asd := as.(map[string]interface{})
		if _, ok := asd[enabled]; ok {
			enable := asd[enabled].(bool)
			if enable {
				hpaResourceRequest.IsEnable = asd[enabled].(bool)
				hpaResourceRequest.ReqReplicaCount = templateMap[replicaCount].(float64)
				hpaResourceRequest.ReqMaxReplicas = asd["MaxReplicas"].(float64)
				hpaResourceRequest.ReqMinReplicas = asd["MinReplicas"].(float64)
				hpaResourceRequest.ResourceName = fmt.Sprintf("%s-%s", appName, "hpa")
				return hpaResourceRequest
			}
		}
	}
	return hpaResourceRequest

}

func (impl *WorkflowDagExecutorImpl) fetchRequiredReplicaCount(currentReplicaCount float64, reqMaxReplicas float64, reqMinReplicas float64) float64 {
	var reqReplicaCount float64
	if currentReplicaCount <= reqMaxReplicas && currentReplicaCount >= reqMinReplicas {
		reqReplicaCount = currentReplicaCount
	} else if currentReplicaCount > reqMaxReplicas {
		reqReplicaCount = reqMaxReplicas
	} else if currentReplicaCount < reqMinReplicas {
		reqReplicaCount = reqMinReplicas
	}
	return reqReplicaCount
}

func (impl *WorkflowDagExecutorImpl) getReplicaCountFromCustomChart(templateMap map[string]interface{}, merged []byte) (float64, error) {
	autoscalingMinVal, err := impl.extractParamValue(templateMap, bean2.CustomAutoscalingMinPathKey, merged)
	if err != nil {
		return 0, err
	}
	autoscalingMaxVal, err := impl.extractParamValue(templateMap, bean2.CustomAutoscalingMaxPathKey, merged)
	if err != nil {
		return 0, err
	}
	autoscalingReplicaCountVal, err := impl.extractParamValue(templateMap, bean2.CustomAutoscalingReplicaCountPathKey, merged)
	if err != nil {
		return 0, err
	}
	return impl.fetchRequiredReplicaCount(autoscalingReplicaCountVal, autoscalingMaxVal, autoscalingMinVal), nil
}

func (impl *WorkflowDagExecutorImpl) setScalingValues(templateMap map[string]interface{}, customScalingKey string, merged []byte, value interface{}) ([]byte, error) {
	autoscalingJsonPath := templateMap[customScalingKey]
	autoscalingJsonPathKey := autoscalingJsonPath.(string)
	mergedRes, err := sjson.Set(string(merged), autoscalingJsonPathKey, value)
	if err != nil {
		impl.logger.Errorw("error occurred while setting autoscaling key", "JsonPathKey", autoscalingJsonPathKey, "err", err)
		return []byte{}, err
	}
	return []byte(mergedRes), nil
}

func (impl *WorkflowDagExecutorImpl) extractParamValue(inputMap map[string]interface{}, key string, merged []byte) (float64, error) {
	if _, ok := inputMap[key]; !ok {
		return 0, errors.New("empty-val-err")
	}
	floatNumber, err := util4.ParseFloatNumber(gjson.Get(string(merged), inputMap[key].(string)).Value())
	if err != nil {
		impl.logger.Errorw("error occurred while parsing float number", "key", key, "err", err)
	}
	return floatNumber, err
}

func (impl *WorkflowDagExecutorImpl) UpdatePreviousQueuedRunnerStatus(cdWfrId, pipelineId int, triggeredBy int32) error {
	cdWfrs, err := impl.cdWorkflowRepository.UpdatePreviousQueuedRunnerStatus(cdWfrId, pipelineId, triggeredBy)
	if err != nil {
		impl.logger.Errorw("error on update previous queued cd workflow runner, UpdatePreviousQueuedRunnerStatus", "cdWfrId", cdWfrId, "err", err)
		return err
	}
	for _, cdWfr := range cdWfrs {
		err = impl.MarkPipelineStatusTimelineFailed(cdWfr, errors.New(pipelineConfig.NEW_DEPLOYMENT_INITIATED))
		if err != nil {
			impl.logger.Errorw("error updating CdPipelineStatusTimeline, UpdatePreviousQueuedRunnerStatus", "err", err)
			return err
		}
		if cdWfr.CdWorkflow == nil {
			pipeline, err := impl.pipelineRepository.FindById(pipelineId)
			if err != nil {
				impl.logger.Errorw("error in fetching cd pipeline, UpdatePreviousQueuedRunnerStatus", "pipelineId", pipelineId, "err", err)
				return err
			}
			cdWfr.CdWorkflow = &pipelineConfig.CdWorkflow{
				Pipeline: pipeline,
			}
		}
		impl.UpdateTriggerCDMetricsOnFinish(cdWfr)
	}
	return nil
}

func (impl *WorkflowDagExecutorImpl) UpdateCDWorkflowRunnerStatus(ctx context.Context, overrideRequest *bean.ValuesOverrideRequest, triggeredAt time.Time, status, message string) error {
	// In case of terminal status update finished on time
	isTerminalStatus := slices.Contains(pipelineConfig.WfrTerminalStatusList, status)
	cdWfr, err := impl.cdWorkflowRepository.FindWorkflowRunnerById(overrideRequest.WfrId)
	if err != nil && err != pg.ErrNoRows {
		impl.logger.Errorw("err on fetching cd workflow, UpdateCDWorkflowRunnerStatus", "err", err)
		return err
	}
	cdWorkflowId := cdWfr.CdWorkflowId

	if cdWorkflowId == 0 {
		cdWf := &pipelineConfig.CdWorkflow{
			CiArtifactId: overrideRequest.CiArtifactId,
			PipelineId:   overrideRequest.PipelineId,
			AuditLog:     sql.AuditLog{CreatedOn: triggeredAt, CreatedBy: overrideRequest.UserId, UpdatedOn: triggeredAt, UpdatedBy: overrideRequest.UserId},
		}
		err := impl.cdWorkflowRepository.SaveWorkFlow(ctx, cdWf)
		if err != nil {
			impl.logger.Errorw("err on updating cd workflow for status update, UpdateCDWorkflowRunnerStatus", "err", err)
			return err
		}
		cdWorkflowId = cdWf.Id
		runner := &pipelineConfig.CdWorkflowRunner{
			Id:           cdWf.Id,
			Name:         overrideRequest.PipelineName,
			WorkflowType: bean.CD_WORKFLOW_TYPE_DEPLOY,
			ExecutorType: pipelineConfig.WORKFLOW_EXECUTOR_TYPE_AWF,
			Status:       status,
			TriggeredBy:  overrideRequest.UserId,
			StartedOn:    triggeredAt,
			CdWorkflowId: cdWorkflowId,
			AuditLog:     sql.AuditLog{CreatedOn: triggeredAt, CreatedBy: overrideRequest.UserId, UpdatedOn: triggeredAt, UpdatedBy: overrideRequest.UserId},
		}
		if isTerminalStatus {
			runner.FinishedOn = time.Now()
		}
		_, err = impl.cdWorkflowRepository.SaveWorkFlowRunner(runner)
		if err != nil {
			impl.logger.Errorw("err on updating cd workflow runner for status update, UpdateCDWorkflowRunnerStatus", "err", err)
			return err
		}
	} else {
		// if the current cdWfr status is already a terminal status and then don't update the status
		// e.g: Status : Failed --> Progressing (not allowed)
		if slices.Contains(pipelineConfig.WfrTerminalStatusList, cdWfr.Status) {
			impl.logger.Warnw("deployment has already been terminated for workflow runner, UpdateCDWorkflowRunnerStatus", "workflowRunnerId", cdWfr.Id, "err", err)
			return fmt.Errorf("deployment has already been terminated for workflow runner")
		}
		if status == pipelineConfig.WorkflowFailed {
			err = impl.MarkPipelineStatusTimelineFailed(cdWfr, errors.New(message))
			if err != nil {
				impl.logger.Errorw("error updating CdPipelineStatusTimeline", "err", err)
				return err
			}
		}
		cdWfr.Status = status
		if isTerminalStatus {
			cdWfr.FinishedOn = time.Now()
			cdWfr.Message = message
		}
		cdWfr.UpdatedBy = overrideRequest.UserId
		cdWfr.UpdatedOn = time.Now()
		err = impl.cdWorkflowRepository.UpdateWorkFlowRunner(cdWfr)
		if err != nil {
			impl.logger.Errorw("error on update cd workflow runner, UpdateCDWorkflowRunnerStatus", "cdWfr", cdWfr, "err", err)
			return err
		}
	}
	if isTerminalStatus {
		if cdWfr.CdWorkflow == nil {
			pipeline, err := impl.pipelineRepository.FindById(overrideRequest.PipelineId)
			if err != nil {
				impl.logger.Errorw("error in fetching cd pipeline", "pipelineId", overrideRequest.PipelineId, "err", err)
				return err
			}
			cdWfr.CdWorkflow = &pipelineConfig.CdWorkflow{
				Pipeline: pipeline,
			}
		}
		impl.UpdateTriggerCDMetricsOnFinish(cdWfr)
	}
	return nil
}

// canInitiateTrigger checks if the current trigger request with natsMsgId haven't already initiated the trigger.
// throws error if the request is already processed.
func (impl *WorkflowDagExecutorImpl) canInitiateTrigger(natsMsgId string) (bool, error) {
	if natsMsgId == "" {
		return true, nil
	}
	exists, err := impl.cdWorkflowRepository.CheckWorkflowRunnerByReferenceId(natsMsgId)
	if err != nil {
		impl.logger.Errorw("error in fetching cd workflow runner using reference_id", "referenceId", natsMsgId, "err", err)
		return false, errors.New("error in fetching cd workflow runner")
	}

	if exists {
		impl.logger.Errorw("duplicate pre stage trigger request as there is already a workflow runner object created by this message")
		return false, errors.New("duplicate pre stage trigger request, this request was already processed")
	}

	return true, nil
}

// GetTriggerValidateFuncs gets all the required validation funcs
func (impl *WorkflowDagExecutorImpl) GetTriggerValidateFuncs() []pubsub.ValidateMsg {

	var duplicateTriggerValidateFunc pubsub.ValidateMsg = func(msg model.PubSubMsg) bool {
		if msg.MsgDeliverCount == 1 {
			// first time message got delivered, always validate this.
			return true
		}

		// message is redelivered, check if the message is already processed.
		if ok, err := impl.canInitiateTrigger(msg.MsgId); !ok || err != nil {
			impl.logger.Warnw("duplicate trigger condition, duplicate message", "msgId", msg.MsgId, "err", err)
			return false
		}
		return true
	}

	return []pubsub.ValidateMsg{duplicateTriggerValidateFunc}

}<|MERGE_RESOLUTION|>--- conflicted
+++ resolved
@@ -2748,22 +2748,6 @@
 			impl.cdWorkflowRepository.UpdateWorkFlow(wf)
 			return
 		}
-<<<<<<< HEAD
-
-		triggerContext := TriggerContext{
-			ReferenceId: pointer.String(msg.MsgId),
-		}
-
-		triggerRequest := TriggerRequest{
-			CdWf:           wf,
-			Artifact:       artefact,
-			Pipeline:       pipeline,
-			TriggeredBy:    cdWorkflow.CreatedBy,
-			ApplyAuth:      false,
-			TriggerContext: triggerContext,
-		}
-		err = impl.triggerStageForBulk(triggerRequest, false)
-=======
 		// Migration of deprecated DataSource Type
 		if artifact.IsMigrationRequired() {
 			migrationErr := impl.ciArtifactRepository.MigrateToWebHookDataSourceType(artifact.Id)
@@ -2771,8 +2755,19 @@
 				impl.logger.Warnw("unable to migrate deprecated DataSource", "artifactId", artifact.Id)
 			}
 		}
-		err = impl.triggerStageForBulk(wf, pipeline, artifact, false, cdWorkflow.CreatedBy)
->>>>>>> 1f339d86
+		triggerContext := TriggerContext{
+			ReferenceId: pointer.String(msg.MsgId),
+		}
+
+		triggerRequest := TriggerRequest{
+			CdWf:           wf,
+			Artifact:       artifact,
+			Pipeline:       pipeline,
+			TriggeredBy:    cdWorkflow.CreatedBy,
+			ApplyAuth:      false,
+			TriggerContext: triggerContext,
+		}
+		err = impl.triggerStageForBulk(triggerRequest, false)
 		if err != nil {
 			impl.logger.Errorw("error in cd trigger ", "err", err)
 			wf.WorkflowStatus = pipelineConfig.TRIGGER_ERROR
