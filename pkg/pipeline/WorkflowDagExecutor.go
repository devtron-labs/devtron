--- conflicted
+++ resolved
@@ -341,24 +341,15 @@
 		impl.logger.Errorw("error in unmarshalling CD async install request nats message", "err", err)
 		return nil
 	}
-<<<<<<< HEAD
-	overrideRequest := CDAsyncInstallNatsMessage.ValuesOverrideRequest
-	pipeline, err := impl.pipelineRepository.FindById(overrideRequest.PipelineId)
-=======
 	pipeline, err := impl.pipelineRepository.FindById(CDAsyncInstallNatsMessage.ValuesOverrideRequest.PipelineId)
->>>>>>> bffcbb03
 	if err != nil {
 		impl.logger.Errorw("error in fetching pipeline by pipelineId", "err", err)
 		return nil
 	}
-<<<<<<< HEAD
-	impl.appService.SetPipelineFieldsInOverrideRequest(overrideRequest, pipeline)
-=======
 	impl.appService.SetPipelineFieldsInOverrideRequest(CDAsyncInstallNatsMessage.ValuesOverrideRequest, pipeline)
 	if CDAsyncInstallNatsMessage.ValuesOverrideRequest.DeploymentType == models.DEPLOYMENTTYPE_UNKNOWN {
 		CDAsyncInstallNatsMessage.ValuesOverrideRequest.DeploymentType = models.DEPLOYMENTTYPE_DEPLOY
 	}
->>>>>>> bffcbb03
 	return CDAsyncInstallNatsMessage
 }
 
@@ -374,11 +365,7 @@
 		}
 		// skip if the cdWfr.Status is already in a terminal state
 		if cdWfr != nil && slices.Contains(pipelineConfig.WfrTerminalStatusList, cdWfr.Status) {
-<<<<<<< HEAD
-			impl.logger.Warnw("skipped deployment as the runner status is already in terminal state", "cdWfrId", cdWfr, "status", cdWfr.Status)
-=======
 			impl.logger.Warnw("skipped deployment as the workflow runner status is already in terminal state", "cdWfrId", cdWfr, "status", cdWfr.Status)
->>>>>>> bffcbb03
 			return
 		}
 		appServiceConfig, err := app.GetAppServiceConfig()
@@ -389,15 +376,12 @@
 		timeout := util.GetMaxInteger(appServiceConfig.HelmInstallationTimeout, appServiceConfig.DevtronChartInstallRequestTimeout)
 		ctx, cancel := context.WithTimeout(context.Background(), time.Duration(timeout)*time.Minute)
 		defer cancel()
-<<<<<<< HEAD
-=======
 		//update workflow runner status, used in app workflow view
 		err = impl.appService.UpdateCDWorkflowRunnerStatus(ctx, overrideRequest, CDAsyncInstallNatsMessage.TriggeredAt, pipelineConfig.WorkflowInProcess)
 		if err != nil {
 			impl.logger.Errorw("error in updating the workflow runner status, SubscribeDevtronAsyncHelmInstallRequest", "err", err)
 			return
 		}
->>>>>>> bffcbb03
 		_, span := otel.Tracer("orchestrator").Start(ctx, "appService.TriggerRelease")
 		releaseId, _, releaseErr := impl.appService.TriggerRelease(overrideRequest, ctx, CDAsyncInstallNatsMessage.TriggeredAt, CDAsyncInstallNatsMessage.TriggeredBy)
 		span.End()
@@ -1795,7 +1779,6 @@
 	tx, err := dbConnection.Begin()
 	if err != nil {
 		impl.logger.Errorw("error on update status, txn begin failed, TriggerDeployment", "err", err)
-<<<<<<< HEAD
 		return err
 	}
 	// Rollback tx on error.
@@ -1806,36 +1789,18 @@
 		return err1
 	}
 	manifest, releaseErr := impl.appService.TriggerCD(artifact, cdWf.Id, savedWfr.Id, pipeline, triggeredAt)
-=======
-		return err
-	}
-	// Rollback tx on error.
-	defer tx.Rollback()
-	err1 := impl.updatePreviousDeploymentStatus(tx, runner, pipeline.Id, triggeredAt, triggeredBy)
-	if err1 != nil {
-		impl.logger.Errorw("error while update previous cd workflow runners", "err", err, "runner", runner, "pipelineId", pipeline.Id)
-		return err
-	}
-
-	releaseErr := impl.appService.TriggerCD(artifact, cdWf.Id, savedWfr.Id, pipeline, triggeredAt)
->>>>>>> bffcbb03
 	if releaseErr != nil {
 		if err = impl.MarkCurrentDeploymentFailed(runner, releaseErr, triggeredBy); err != nil {
 			impl.logger.Errorw("error while updating current runner status to failed, TriggerDeployment", "wfrId", runner.Id, "err", err)
 		}
 		return releaseErr
 	}
-<<<<<<< HEAD
-=======
-
->>>>>>> bffcbb03
 	//commit transaction
 	err = tx.Commit()
 	if err != nil {
 		impl.logger.Errorw("error in db transaction commit, ManualCdTrigger", "err", err)
 		return err
 	}
-<<<<<<< HEAD
 	if util.IsManifestDownload(pipeline.DeploymentAppType) || util.IsManifestPush(pipeline.DeploymentAppType) {
 		runner := &pipelineConfig.CdWorkflowRunner{
 			Id:                 runner.Id,
@@ -1910,23 +1875,6 @@
 		return nil
 	}
 
-=======
-	return nil
-}
-
-func (impl *WorkflowDagExecutorImpl) updatePreviousDeploymentStatus(tx *pg.Tx, currentRunner *pipelineConfig.CdWorkflowRunner, pipelineId int, triggeredAt time.Time, triggeredBy int32) error {
-	//update [n,n-1] statuses as failed if not terminal
-	terminalStatus := []string{string(health.HealthStatusHealthy), pipelineConfig.WorkflowAborted, pipelineConfig.WorkflowFailed, pipelineConfig.WorkflowSucceeded}
-	previousNonTerminalRunners, err := impl.cdWorkflowRepository.FindPreviousCdWfRunnerByStatus(pipelineId, currentRunner.Id, terminalStatus)
-	if err != nil {
-		impl.logger.Errorw("error fetching previous wf runner, updating cd wf runner status,", "err", err, "currentRunner", currentRunner)
-		return err
-	} else if len(previousNonTerminalRunners) == 0 {
-		impl.logger.Errorw("no previous runner found in updating cd wf runner status,", "err", err, "currentRunner", currentRunner)
-		return nil
-	}
-
->>>>>>> bffcbb03
 	var timelines []*pipelineConfig.PipelineStatusTimeline
 	for _, previousRunner := range previousNonTerminalRunners {
 		if previousRunner.Status == string(health.HealthStatusHealthy) ||
@@ -2121,7 +2069,6 @@
 	span.End()
 	if err != nil {
 		impl.logger.Errorw("manual trigger request with invalid pipelineId, ManualCdTrigger", "pipelineId", overrideRequest.PipelineId, "err", err)
-<<<<<<< HEAD
 		return 0, "", err
 	}
 	impl.appService.SetPipelineFieldsInOverrideRequest(overrideRequest, cdPipeline)
@@ -2159,20 +2106,6 @@
 		err := impl.cdWorkflowRepository.SaveWorkFlow(ctx, cdWf)
 		if err != nil {
 			return 0, "", err
-=======
-		return 0, err
-	}
-	impl.appService.SetPipelineFieldsInOverrideRequest(overrideRequest, cdPipeline)
-
-	switch overrideRequest.CdWorkflowType {
-	case bean.CD_WORKFLOW_TYPE_PRE:
-		_, span = otel.Tracer("orchestrator").Start(ctx, "ciArtifactRepository.Get")
-		artifact, err := impl.ciArtifactRepository.Get(overrideRequest.CiArtifactId)
-		span.End()
-		if err != nil {
-			impl.logger.Errorw("error in getting CiArtifact", "CiArtifactId", overrideRequest.CiArtifactId, "err", err)
-			return 0, err
->>>>>>> bffcbb03
 		}
 		overrideRequest.CdWorkflowId = cdWf.Id
 		_, span = otel.Tracer("orchestrator").Start(ctx, "TriggerPreStage")
@@ -2180,11 +2113,7 @@
 		span.End()
 		if err != nil {
 			impl.logger.Errorw("error in TriggerPreStage, ManualCdTrigger", "err", err)
-<<<<<<< HEAD
 			return 0, "", err
-=======
-			return 0, err
->>>>>>> bffcbb03
 		}
 	case bean.CD_WORKFLOW_TYPE_DEPLOY:
 		if overrideRequest.DeploymentType == models.DEPLOYMENTTYPE_UNKNOWN {
@@ -2197,11 +2126,7 @@
 		cdWf, err := impl.cdWorkflowRepository.FindByWorkflowIdAndRunnerType(ctx, overrideRequest.CdWorkflowId, bean.CD_WORKFLOW_TYPE_PRE)
 		if err != nil && !util.IsErrNoRows(err) {
 			impl.logger.Errorw("error in getting cdWorkflow, ManualCdTrigger", "CdWorkflowId", overrideRequest.CdWorkflowId, "err", err)
-<<<<<<< HEAD
 			return 0, "", err
-=======
-			return 0, err
->>>>>>> bffcbb03
 		}
 
 		cdWorkflowId := cdWf.CdWorkflowId
@@ -2214,11 +2139,7 @@
 			err := impl.cdWorkflowRepository.SaveWorkFlow(ctx, cdWf)
 			if err != nil {
 				impl.logger.Errorw("error in creating cdWorkflow, ManualCdTrigger", "PipelineId", overrideRequest.PipelineId, "err", err)
-<<<<<<< HEAD
 				return 0, "", err
-=======
-				return 0, err
->>>>>>> bffcbb03
 			}
 			cdWorkflowId = cdWf.Id
 		}
@@ -2241,7 +2162,6 @@
 		overrideRequest.WfrId = savedWfr.Id
 		if err != nil {
 			impl.logger.Errorw("err in creating cdWorkflowRunner, ManualCdTrigger", "cdWorkflowId", cdWorkflowId, "err", err)
-<<<<<<< HEAD
 			return 0, "", err
 		}
 		if approvalRequestId > 0 {
@@ -2249,9 +2169,6 @@
 			if err != nil {
 				return 0, "", err
 			}
-=======
-			return 0, err
->>>>>>> bffcbb03
 		}
 
 		runner.CdWorkflow = &pipelineConfig.CdWorkflow{
@@ -2269,16 +2186,6 @@
 		}
 
 		//checking vulnerability for deploying image
-<<<<<<< HEAD
-=======
-		_, span = otel.Tracer("orchestrator").Start(ctx, "ciArtifactRepository.Get")
-		artifact, err := impl.ciArtifactRepository.Get(overrideRequest.CiArtifactId)
-		span.End()
-		if err != nil {
-			impl.logger.Errorw("error in getting ciArtifact, ManualCdTrigger", "CiArtifactId", overrideRequest.CiArtifactId, "err", err)
-			return 0, err
-		}
->>>>>>> bffcbb03
 		isVulnerable, err := impl.GetArtifactVulnerabilityStatus(artifact, cdPipeline, ctx)
 		if err != nil {
 			impl.logger.Errorw("error in getting Artifact vulnerability status, ManualCdTrigger", "err", err)
@@ -2292,17 +2199,6 @@
 			impl.logger.Errorw("error on update status, txn begin failed, ManualCdTrigger", "err", err)
 			return 0, "", err
 		}
-<<<<<<< HEAD
-=======
-
-		// Initiating DB transaction
-		dbConnection := impl.cdWorkflowRepository.GetConnection()
-		tx, err := dbConnection.Begin()
-		if err != nil {
-			impl.logger.Errorw("error on update status, txn begin failed, ManualCdTrigger", "err", err)
-			return 0, err
-		}
->>>>>>> bffcbb03
 		// Rollback tx on error.
 		defer tx.Rollback()
 
@@ -2316,11 +2212,7 @@
 			err = impl.cdWorkflowRepository.UpdateWorkFlowRunner(runner)
 			if err != nil {
 				impl.logger.Errorw("error in updating wfr status due to vulnerable image, ManualCdTrigger", "cdWorkflowRunnerId", runner.Id, "err", err)
-<<<<<<< HEAD
 				return 0, "", err
-=======
-				return 0, err
->>>>>>> bffcbb03
 			}
 			runner.CdWorkflow = &pipelineConfig.CdWorkflow{
 				Pipeline: cdPipeline,
@@ -2352,11 +2244,7 @@
 			err = tx.Commit()
 			if err != nil {
 				impl.logger.Errorw("error in db transaction commit, ManualCdTrigger", "err", err)
-<<<<<<< HEAD
 				return 0, "", err
-=======
-				return 0, err
->>>>>>> bffcbb03
 			}
 			return 0, "", fmt.Errorf("found vulnerability for image digest %s", artifact.ImageDigest)
 		}
@@ -2367,61 +2255,22 @@
 		span.End()
 		if err1 != nil {
 			impl.logger.Errorw("error while update previous cd workflow runners, ManualCdTrigger", "err", err, "runner", runner, "pipelineId", cdPipeline.Id)
-<<<<<<< HEAD
 			return 0, "", err1
-=======
-			return 0, err1
->>>>>>> bffcbb03
 		}
 
 		// Deploy the release
 		_, span = otel.Tracer("orchestrator").Start(ctx, "appService.TriggerRelease")
 		var releaseErr error
-<<<<<<< HEAD
 		releaseId, manifest, releaseErr = impl.appService.HandleCDTriggerRelease(overrideRequest, ctx, triggeredAt, overrideRequest.UserId)
-=======
-		releaseId, _, releaseErr = impl.appService.HandleCDTriggerRelease(overrideRequest, ctx, triggeredAt, overrideRequest.UserId)
->>>>>>> bffcbb03
 		span.End()
 
 		if releaseErr != nil {
 			if err = impl.MarkCurrentDeploymentFailed(runner, releaseErr, overrideRequest.UserId); err != nil {
 				impl.logger.Errorw("error while updating current runner status to failed, ManualCdTrigger", "wfrId", runner.Id, "err", err)
-<<<<<<< HEAD
-=======
-			}
-			return 0, releaseErr
-		}
-
-		//commit transaction
-		err = tx.Commit()
-		if err != nil {
-			impl.logger.Errorw("error in db transaction commit, ManualCdTrigger", "err", err)
-			return 0, err
-		}
-		if overrideRequest.DeploymentAppType == util.PIPELINE_DEPLOYMENT_TYPE_MANIFEST_DOWNLOAD {
-			runner := &pipelineConfig.CdWorkflowRunner{
-				Id:           runner.Id,
-				Name:         cdPipeline.Name,
-				WorkflowType: bean.CD_WORKFLOW_TYPE_DEPLOY,
-				ExecutorType: pipelineConfig.WORKFLOW_EXECUTOR_TYPE_AWF,
-				TriggeredBy:  overrideRequest.UserId,
-				StartedOn:    triggeredAt,
-				Status:       pipelineConfig.WorkflowSucceeded,
-				Namespace:    impl.config.GetDefaultNamespace(),
-				CdWorkflowId: overrideRequest.CdWorkflowId,
-				AuditLog:     sql.AuditLog{CreatedOn: triggeredAt, CreatedBy: overrideRequest.UserId, UpdatedOn: triggeredAt, UpdatedBy: overrideRequest.UserId},
-			}
-			updateErr := impl.cdWorkflowRepository.UpdateWorkFlowRunner(runner)
-			if updateErr != nil {
-				impl.logger.Errorw("error in updating runner for manifest_download type, ManualCdTrigger", "CdWorkflowId", overrideRequest.CdWorkflowId, "err", err)
-				return 0, updateErr
->>>>>>> bffcbb03
 			}
 			return 0, "", releaseErr
 		}
 
-<<<<<<< HEAD
 		//commit transaction
 		err = tx.Commit()
 		if err != nil {
@@ -2458,17 +2307,11 @@
 			}
 		}
 
-=======
->>>>>>> bffcbb03
 	case bean.CD_WORKFLOW_TYPE_POST:
 		cdWfRunner, err := impl.cdWorkflowRepository.FindByWorkflowIdAndRunnerType(ctx, overrideRequest.CdWorkflowId, bean.CD_WORKFLOW_TYPE_DEPLOY)
 		if err != nil && !util.IsErrNoRows(err) {
 			impl.logger.Errorw("err in getting cdWorkflowRunner, ManualCdTrigger", "cdWorkflowId", overrideRequest.CdWorkflowId, "err", err)
-<<<<<<< HEAD
 			return 0, "", err
-=======
-			return 0, err
->>>>>>> bffcbb03
 		}
 
 		var cdWf *pipelineConfig.CdWorkflow
@@ -2481,11 +2324,7 @@
 			err := impl.cdWorkflowRepository.SaveWorkFlow(ctx, cdWf)
 			if err != nil {
 				impl.logger.Errorw("error in creating cdWorkflow, ManualCdTrigger", "CdWorkflowId", overrideRequest.CdWorkflowId, "err", err)
-<<<<<<< HEAD
 				return 0, "", err
-=======
-				return 0, err
->>>>>>> bffcbb03
 			}
 			overrideRequest.CdWorkflowId = cdWf.Id
 		} else {
@@ -2494,11 +2333,7 @@
 			span.End()
 			if err != nil && !util.IsErrNoRows(err) {
 				impl.logger.Errorw("error in getting cdWorkflow, ManualCdTrigger", "CdWorkflowId", overrideRequest.CdWorkflowId, "err", err)
-<<<<<<< HEAD
 				return 0, "", err
-=======
-				return 0, err
->>>>>>> bffcbb03
 			}
 		}
 		_, span = otel.Tracer("orchestrator").Start(ctx, "TriggerPostStage")
@@ -2506,7 +2341,6 @@
 		span.End()
 		if err != nil {
 			impl.logger.Errorw("error in TriggerPostStage, ManualCdTrigger", "CdWorkflowId", cdWf.Id, "err", err)
-<<<<<<< HEAD
 			return 0, "", err
 		}
 	default:
@@ -2514,16 +2348,6 @@
 		return 0, "", fmt.Errorf("invalid CdWorkflowType %s for the trigger request", string(overrideRequest.CdWorkflowType))
 	}
 	return releaseId, helmPackageName, err
-=======
-			return 0, err
-		}
-	default:
-		impl.logger.Errorw("invalid CdWorkflowType, ManualCdTrigger", "CdWorkflowType", overrideRequest.CdWorkflowType, "err", err)
-		return 0, fmt.Errorf("invalid CdWorkflowType %s for the trigger request", string(overrideRequest.CdWorkflowType))
-	}
-
-	return releaseId, err
->>>>>>> bffcbb03
 }
 
 type BulkTriggerRequest struct {
