/*
 * Copyright (c) 2020 Devtron Labs
 *
 * Licensed under the Apache License, Version 2.0 (the "License");
 * you may not use this file except in compliance with the License.
 * You may obtain a copy of the License at
 *
 *    http://www.apache.org/licenses/LICENSE-2.0
 *
 * Unless required by applicable law or agreed to in writing, software
 * distributed under the License is distributed on an "AS IS" BASIS,
 * WITHOUT WARRANTIES OR CONDITIONS OF ANY KIND, either express or implied.
 * See the License for the specific language governing permissions and
 * limitations under the License.
 *
 */

package pipeline

import (
	"context"
	"encoding/json"
	"errors"
	"fmt"
	application3 "github.com/argoproj/argo-cd/v2/pkg/apiclient/application"
	"github.com/argoproj/argo-cd/v2/pkg/apis/application/v1alpha1"
	"github.com/aws/aws-sdk-go/service/autoscaling"
	blob_storage "github.com/devtron-labs/common-lib-private/blob-storage"
	util5 "github.com/devtron-labs/common-lib-private/utils/k8s"
	"github.com/devtron-labs/common-lib-private/utils/k8s/health"
	client2 "github.com/devtron-labs/devtron/api/helm-app"
	"github.com/devtron-labs/devtron/client/argocdServer"
	"github.com/devtron-labs/devtron/client/argocdServer/application"
	application2 "github.com/devtron-labs/devtron/client/argocdServer/application"
	gitSensorClient "github.com/devtron-labs/devtron/client/gitSensor"
	"github.com/devtron-labs/devtron/enterprise/pkg/resourceFilter"
	"github.com/devtron-labs/devtron/internal/middleware"
	appRepository "github.com/devtron-labs/devtron/internal/sql/repository/app"
	repository6 "github.com/devtron-labs/devtron/internal/sql/repository/dockerRegistry"
	bean4 "github.com/devtron-labs/devtron/pkg/app/bean"
	"github.com/devtron-labs/devtron/pkg/app/status"
	"github.com/devtron-labs/devtron/pkg/chartRepo/repository"
	"github.com/devtron-labs/devtron/pkg/dockerRegistry"
	"github.com/devtron-labs/devtron/pkg/k8s"
	bean3 "github.com/devtron-labs/devtron/pkg/pipeline/bean"
	repository4 "github.com/devtron-labs/devtron/pkg/pipeline/repository"
	"github.com/devtron-labs/devtron/pkg/pipeline/types"
	"github.com/devtron-labs/devtron/pkg/resourceQualifiers"
	serverBean "github.com/devtron-labs/devtron/pkg/server/bean"
	"github.com/devtron-labs/devtron/pkg/variables"
	"github.com/devtron-labs/devtron/pkg/variables/parsers"
	repository5 "github.com/devtron-labs/devtron/pkg/variables/repository"
	util4 "github.com/devtron-labs/devtron/util"
	"github.com/devtron-labs/devtron/util/argo"
	errors3 "github.com/juju/errors"
	errors2 "github.com/pkg/errors"
	"github.com/tidwall/gjson"
	"github.com/tidwall/sjson"
	"go.opentelemetry.io/otel"
	"google.golang.org/grpc/codes"
	status2 "google.golang.org/grpc/status"
	"io/ioutil"
	"k8s.io/apimachinery/pkg/runtime/schema"
	"k8s.io/helm/pkg/proto/hapi/chart"
	"k8s.io/utils/strings/slices"
	"path"
	"sigs.k8s.io/yaml"
	"strconv"
	"strings"
	"sync"
	"time"

	"github.com/devtron-labs/devtron/internal/sql/repository/appWorkflow"
	repository2 "github.com/devtron-labs/devtron/pkg/cluster/repository"
	history2 "github.com/devtron-labs/devtron/pkg/pipeline/history"
	repository3 "github.com/devtron-labs/devtron/pkg/pipeline/history/repository"
	"github.com/devtron-labs/devtron/pkg/sql"
	"github.com/devtron-labs/devtron/pkg/user/casbin"
	util3 "github.com/devtron-labs/devtron/pkg/util"

	pubsub "github.com/devtron-labs/common-lib-private/pubsub-lib"
	"github.com/devtron-labs/devtron/api/bean"
	client "github.com/devtron-labs/devtron/client/events"
	"github.com/devtron-labs/devtron/internal/sql/models"
	"github.com/devtron-labs/devtron/internal/sql/repository"
	"github.com/devtron-labs/devtron/internal/sql/repository/chartConfig"
	"github.com/devtron-labs/devtron/internal/sql/repository/pipelineConfig"
	"github.com/devtron-labs/devtron/internal/sql/repository/security"
	"github.com/devtron-labs/devtron/internal/util"
	"github.com/devtron-labs/devtron/pkg/app"
	bean2 "github.com/devtron-labs/devtron/pkg/bean"
	"github.com/devtron-labs/devtron/pkg/user"
	util2 "github.com/devtron-labs/devtron/util/event"
	"github.com/devtron-labs/devtron/util/rbac"
	"github.com/go-pg/pg"
	"go.uber.org/zap"
)

type WorkflowDagExecutor interface {
	HandleCiSuccessEvent(artifact *repository.CiArtifact, applyAuth bool, async bool, triggeredBy int32) error
	HandleWebhookExternalCiEvent(artifact *repository.CiArtifact, triggeredBy int32, externalCiId int, auth func(email string, projectObject string, envObject string) bool) (bool, error)
	HandlePreStageSuccessEvent(cdStageCompleteEvent CdStageCompleteEvent) error
	HandleDeploymentSuccessEvent(pipelineOverride *chartConfig.PipelineOverride) error
	HandlePostStageSuccessEvent(cdWorkflowId int, cdPipelineId int, triggeredBy int32) error
	Subscribe() error
	TriggerPostStage(cdWf *pipelineConfig.CdWorkflow, cdPipeline *pipelineConfig.Pipeline, triggeredBy int32, refCdWorkflowRunnerId int) error
	TriggerPreStage(ctx context.Context, cdWf *pipelineConfig.CdWorkflow, artifact *repository.CiArtifact, pipeline *pipelineConfig.Pipeline, triggeredBy int32, applyAuth bool, refCdWorkflowRunnerId int) error
	TriggerDeployment(cdWf *pipelineConfig.CdWorkflow, artifact *repository.CiArtifact, pipeline *pipelineConfig.Pipeline, applyAuth bool, triggeredBy int32) error
	ManualCdTrigger(overrideRequest *bean.ValuesOverrideRequest, ctx context.Context) (int, string, error)
	TriggerBulkDeploymentAsync(requests []*BulkTriggerRequest, UserId int32) (interface{}, error)
	StopStartApp(stopRequest *StopAppRequest, ctx context.Context) (int, error)
	TriggerBulkHibernateAsync(request StopDeploymentGroupRequest, ctx context.Context) (interface{}, error)
	FetchApprovalDataForArtifacts(artifactIds []int, pipelineId int, requiredApprovals int) (map[int]*pipelineConfig.UserApprovalMetadata, error)
	RotatePods(ctx context.Context, podRotateRequest *PodRotateRequest) (*k8s.RotatePodResponse, error)
	MarkCurrentDeploymentFailed(runner *pipelineConfig.CdWorkflowRunner, releaseErr error, triggeredBy int32) error
	UpdateWorkflowRunnerStatusForDeployment(appIdentifier *client2.AppIdentifier, wfr *pipelineConfig.CdWorkflowRunner) bool
<<<<<<< HEAD
}

type WorkflowDagExecutorImpl struct {
	logger                         *zap.SugaredLogger
	pipelineRepository             pipelineConfig.PipelineRepository
	cdWorkflowRepository           pipelineConfig.CdWorkflowRepository
	pubsubClient                   *pubsub.PubSubClientServiceImpl
	appService                     app.AppService
	cdWorkflowService              WorkflowService
	ciPipelineRepository           pipelineConfig.CiPipelineRepository
	materialRepository             pipelineConfig.MaterialRepository
	pipelineOverrideRepository     chartConfig.PipelineOverrideRepository
	ciArtifactRepository           repository.CiArtifactRepository
	user                           user.UserService
	enforcer                       casbin.Enforcer
	enforcerUtil                   rbac.EnforcerUtil
	groupRepository                repository.DeploymentGroupRepository
	tokenCache                     *util3.TokenCache
	acdAuthConfig                  *util3.ACDAuthConfig
	envRepository                  repository2.EnvironmentRepository
	eventFactory                   client.EventFactory
	eventClient                    client.EventClient
	cvePolicyRepository            security.CvePolicyRepository
	scanResultRepository           security.ImageScanResultRepository
	appWorkflowRepository          appWorkflow.AppWorkflowRepository
	prePostCdScriptHistoryService  history2.PrePostCdScriptHistoryService
	argoUserService                argo.ArgoUserService
	cdPipelineStatusTimelineRepo   pipelineConfig.PipelineStatusTimelineRepository
	pipelineStatusTimelineService  status.PipelineStatusTimelineService
	CiTemplateRepository           pipelineConfig.CiTemplateRepository
	ciWorkflowRepository           pipelineConfig.CiWorkflowRepository
	appLabelRepository             pipelineConfig.AppLabelRepository
	gitSensorGrpcClient            gitSensorClient.Client
	k8sCommonService               k8s.K8sCommonService
	deploymentApprovalRepository   pipelineConfig.DeploymentApprovalRepository
	chartTemplateService           util.ChartTemplateService
	appRepository                  appRepository.AppRepository
	helmRepoPushService            app.HelmRepoPushService
	pipelineStageRepository        repository4.PipelineStageRepository
	pipelineStageService           PipelineStageService
	config                         *types.CdConfig
	variableSnapshotHistoryService variables.VariableSnapshotHistoryService
	celService                     resourceFilter.CELEvaluatorService
	resourceFilterService          resourceFilter.ResourceFilterService
	devtronAppReleaseContextMap    map[int]DevtronAppReleaseContextType
=======
	OnDeleteCdPipelineEvent(pipelineId int, triggeredBy int32)
}

type WorkflowDagExecutorImpl struct {
	logger                             *zap.SugaredLogger
	pipelineRepository                 pipelineConfig.PipelineRepository
	cdWorkflowRepository               pipelineConfig.CdWorkflowRepository
	pubsubClient                       *pubsub.PubSubClientServiceImpl
	appService                         app.AppService
	cdWorkflowService                  WorkflowService
	ciPipelineRepository               pipelineConfig.CiPipelineRepository
	materialRepository                 pipelineConfig.MaterialRepository
	pipelineOverrideRepository         chartConfig.PipelineOverrideRepository
	ciArtifactRepository               repository.CiArtifactRepository
	user                               user.UserService
	enforcer                           casbin.Enforcer
	enforcerUtil                       rbac.EnforcerUtil
	groupRepository                    repository.DeploymentGroupRepository
	tokenCache                         *util3.TokenCache
	acdAuthConfig                      *util3.ACDAuthConfig
	envRepository                      repository2.EnvironmentRepository
	eventFactory                       client.EventFactory
	eventClient                        client.EventClient
	cvePolicyRepository                security.CvePolicyRepository
	scanResultRepository               security.ImageScanResultRepository
	appWorkflowRepository              appWorkflow.AppWorkflowRepository
	prePostCdScriptHistoryService      history2.PrePostCdScriptHistoryService
	argoUserService                    argo.ArgoUserService
	cdPipelineStatusTimelineRepo       pipelineConfig.PipelineStatusTimelineRepository
	pipelineStatusTimelineService      status.PipelineStatusTimelineService
	CiTemplateRepository               pipelineConfig.CiTemplateRepository
	ciWorkflowRepository               pipelineConfig.CiWorkflowRepository
	appLabelRepository                 pipelineConfig.AppLabelRepository
	gitSensorGrpcClient                gitSensorClient.Client
	k8sCommonService                   k8s.K8sCommonService
	pipelineStageRepository            repository4.PipelineStageRepository
	pipelineStageService               PipelineStageService
	config                             *types.CdConfig
	appServiceConfig                   *app.AppServiceConfig
	variableSnapshotHistoryService     variables.VariableSnapshotHistoryService
	devtronAsyncHelmInstallRequestMap  map[int]bool
	devtronAsyncHelmInstallRequestLock *sync.Mutex
	devtronAppReleaseContextMap        map[int]DevtronAppReleaseContextType
	devtronAppReleaseContextMapLock    *sync.Mutex
>>>>>>> 25f72d44

	deploymentTemplateHistoryService    history2.DeploymentTemplateHistoryService
	configMapHistoryService             history2.ConfigMapHistoryService
	pipelineStrategyHistoryService      history2.PipelineStrategyHistoryService
	manifestPushConfigRepository        repository4.ManifestPushConfigRepository
	gitOpsManifestPushService           app.GitOpsPushService
	ciPipelineMaterialRepository        pipelineConfig.CiPipelineMaterialRepository
	imageScanHistoryRepository          security.ImageScanHistoryRepository
	imageScanDeployInfoRepository       security.ImageScanDeployInfoRepository
	appCrudOperationService             app.AppCrudOperationService
	pipelineConfigRepository            chartConfig.PipelineConfigRepository
	dockerRegistryIpsConfigService      dockerRegistry.DockerRegistryIpsConfigService
	chartRepository                     chartRepoRepository.ChartRepository
	strategyHistoryRepository           repository3.PipelineStrategyHistoryRepository
	deploymentTemplateHistoryRepository repository3.DeploymentTemplateHistoryRepository
	argoK8sClient                       argocdServer.ArgoK8sClient
	configMapRepository                 chartConfig.ConfigMapRepository
	configMapHistoryRepository          repository3.ConfigMapHistoryRepository
	refChartDir                         chartRepoRepository.RefChartDir
	helmAppService                      client2.HelmAppService
	helmAppClient                       client2.HelmAppClient
	chartRefRepository                  chartRepoRepository.ChartRefRepository
	environmentConfigRepository         chartConfig.EnvConfigOverrideRepository
	appLevelMetricsRepository           repository.AppLevelMetricsRepository
	envLevelMetricsRepository           repository.EnvLevelAppMetricsRepository
	dbMigrationConfigRepository         pipelineConfig.DbMigrationConfigRepository
	mergeUtil                           *util.MergeUtil
	gitOpsConfigRepository              repository.GitOpsConfigRepository
	gitFactory                          *util.GitFactory
	acdClient                           application2.ServiceClient
	variableEntityMappingService        variables.VariableEntityMappingService
	variableTemplateParser              parsers.VariableTemplateParser
	argoClientWrapperService            argocdServer.ArgoClientWrapperService
	scopedVariableService               variables.ScopedVariableService
<<<<<<< HEAD
	dockerArtifactStoreRepository       repository6.DockerArtifactStoreRepository
	imageTaggingService                 ImageTaggingService
=======
	pipelineConfigListenerService       PipelineConfigListenerService
>>>>>>> 25f72d44
}

const kedaAutoscaling = "kedaAutoscaling"
const horizontalPodAutoscaler = "HorizontalPodAutoscaler"
const fullnameOverride = "fullnameOverride"
const nameOverride = "nameOverride"
const enabled = "enabled"
const replicaCount = "replicaCount"

const (
	CD_PIPELINE_ENV_NAME_KEY     = "CD_PIPELINE_ENV_NAME"
	CD_PIPELINE_CLUSTER_NAME_KEY = "CD_PIPELINE_CLUSTER_NAME"
	GIT_COMMIT_HASH_PREFIX       = "GIT_COMMIT_HASH"
	GIT_SOURCE_TYPE_PREFIX       = "GIT_SOURCE_TYPE"
	GIT_SOURCE_VALUE_PREFIX      = "GIT_SOURCE_VALUE"
	GIT_METADATA                 = "GIT_METADATA"
	GIT_SOURCE_COUNT             = "GIT_SOURCE_COUNT"
	APP_LABEL_KEY_PREFIX         = "APP_LABEL_KEY"
	APP_LABEL_VALUE_PREFIX       = "APP_LABEL_VALUE"
	APP_LABEL_METADATA           = "APP_LABEL_METADATA"
	APP_LABEL_COUNT              = "APP_LABEL_COUNT"
	CHILD_CD_ENV_NAME_PREFIX     = "CHILD_CD_ENV_NAME"
	CHILD_CD_CLUSTER_NAME_PREFIX = "CHILD_CD_CLUSTER_NAME"
	CHILD_CD_METADATA            = "CHILD_CD_METADATA"
	CHILD_CD_COUNT               = "CHILD_CD_COUNT"
	DOCKER_IMAGE                 = "DOCKER_IMAGE"
	DEPLOYMENT_RELEASE_ID        = "DEPLOYMENT_RELEASE_ID"
	DEPLOYMENT_UNIQUE_ID         = "DEPLOYMENT_UNIQUE_ID"
	CD_TRIGGERED_BY              = "CD_TRIGGERED_BY"
	CD_TRIGGER_TIME              = "CD_TRIGGER_TIME"
	APP_NAME                     = "APP_NAME"
	DEVTRON_CD_TRIGGERED_BY      = "DEVTRON_CD_TRIGGERED_BY"
	DEVTRON_CD_TRIGGER_TIME      = "DEVTRON_CD_TRIGGER_TIME"
)

type DevtronAppReleaseContextType struct {
	CancelContext context.CancelFunc
	RunnerId      int
}

type CdStageCompleteEvent struct {
	CiProjectDetails []bean3.CiProjectDetails     `json:"ciProjectDetails"`
	WorkflowId       int                          `json:"workflowId"`
	WorkflowRunnerId int                          `json:"workflowRunnerId"`
	CdPipelineId     int                          `json:"cdPipelineId"`
	TriggeredBy      int32                        `json:"triggeredBy"`
	StageYaml        string                       `json:"stageYaml"`
	ArtifactLocation string                       `json:"artifactLocation"`
	PipelineName     string                       `json:"pipelineName"`
	CiArtifactDTO    pipelineConfig.CiArtifactDTO `json:"ciArtifactDTO"`
}

func NewWorkflowDagExecutorImpl(Logger *zap.SugaredLogger, pipelineRepository pipelineConfig.PipelineRepository,
	cdWorkflowRepository pipelineConfig.CdWorkflowRepository,
	pubsubClient *pubsub.PubSubClientServiceImpl,
	appService app.AppService,
	cdWorkflowService WorkflowService,
	ciArtifactRepository repository.CiArtifactRepository,
	ciPipelineRepository pipelineConfig.CiPipelineRepository,
	materialRepository pipelineConfig.MaterialRepository,
	pipelineOverrideRepository chartConfig.PipelineOverrideRepository,
	user user.UserService,
	groupRepository repository.DeploymentGroupRepository,
	envRepository repository2.EnvironmentRepository,
	enforcer casbin.Enforcer, enforcerUtil rbac.EnforcerUtil, tokenCache *util3.TokenCache,
	acdAuthConfig *util3.ACDAuthConfig, eventFactory client.EventFactory,
	eventClient client.EventClient, cvePolicyRepository security.CvePolicyRepository,
	scanResultRepository security.ImageScanResultRepository,
	appWorkflowRepository appWorkflow.AppWorkflowRepository,
	prePostCdScriptHistoryService history2.PrePostCdScriptHistoryService,
	argoUserService argo.ArgoUserService,
	cdPipelineStatusTimelineRepo pipelineConfig.PipelineStatusTimelineRepository,
	pipelineStatusTimelineService status.PipelineStatusTimelineService,
	CiTemplateRepository pipelineConfig.CiTemplateRepository,
	ciWorkflowRepository pipelineConfig.CiWorkflowRepository,
	appLabelRepository pipelineConfig.AppLabelRepository, gitSensorGrpcClient gitSensorClient.Client,
	deploymentApprovalRepository pipelineConfig.DeploymentApprovalRepository,
	chartTemplateService util.ChartTemplateService,
	appRepository appRepository.AppRepository,
	helmRepoPushService app.HelmRepoPushService,
	pipelineStageRepository repository4.PipelineStageRepository,
	pipelineStageService PipelineStageService, k8sCommonService k8s.K8sCommonService,
	variableSnapshotHistoryService variables.VariableSnapshotHistoryService,
	celService resourceFilter.CELEvaluatorService, resourceFilterService resourceFilter.ResourceFilterService,
	deploymentTemplateHistoryService history2.DeploymentTemplateHistoryService,
	configMapHistoryService history2.ConfigMapHistoryService,
	pipelineStrategyHistoryService history2.PipelineStrategyHistoryService,
	manifestPushConfigRepository repository4.ManifestPushConfigRepository,
	gitOpsManifestPushService app.GitOpsPushService,
	ciPipelineMaterialRepository pipelineConfig.CiPipelineMaterialRepository,
	imageScanHistoryRepository security.ImageScanHistoryRepository,
	imageScanDeployInfoRepository security.ImageScanDeployInfoRepository,
	appCrudOperationService app.AppCrudOperationService,
	pipelineConfigRepository chartConfig.PipelineConfigRepository,
	dockerRegistryIpsConfigService dockerRegistry.DockerRegistryIpsConfigService,
	chartRepository chartRepoRepository.ChartRepository,
	strategyHistoryRepository repository3.PipelineStrategyHistoryRepository,
	deploymentTemplateHistoryRepository repository3.DeploymentTemplateHistoryRepository,
	ArgoK8sClient argocdServer.ArgoK8sClient,
	configMapRepository chartConfig.ConfigMapRepository,
	configMapHistoryRepository repository3.ConfigMapHistoryRepository,
	refChartDir chartRepoRepository.RefChartDir,
	helmAppService client2.HelmAppService,
	helmAppClient client2.HelmAppClient,
	chartRefRepository chartRepoRepository.ChartRefRepository,
	environmentConfigRepository chartConfig.EnvConfigOverrideRepository,
	appLevelMetricsRepository repository.AppLevelMetricsRepository,
	envLevelMetricsRepository repository.EnvLevelAppMetricsRepository,
	dbMigrationConfigRepository pipelineConfig.DbMigrationConfigRepository,
	mergeUtil *util.MergeUtil,
	gitOpsConfigRepository repository.GitOpsConfigRepository,
	gitFactory *util.GitFactory,
	acdClient application2.ServiceClient,
	variableEntityMappingService variables.VariableEntityMappingService,
	variableTemplateParser parsers.VariableTemplateParser,
	argoClientWrapperService argocdServer.ArgoClientWrapperService,
	scopedVariableService variables.ScopedVariableService,
<<<<<<< HEAD
	dockerArtifactStoreRepository repository6.DockerArtifactStoreRepository,
	imageTaggingService ImageTaggingService,
) *WorkflowDagExecutorImpl {
	wde := &WorkflowDagExecutorImpl{logger: Logger,
		pipelineRepository:             pipelineRepository,
		cdWorkflowRepository:           cdWorkflowRepository,
		pubsubClient:                   pubsubClient,
		appService:                     appService,
		cdWorkflowService:              cdWorkflowService,
		ciPipelineRepository:           ciPipelineRepository,
		ciArtifactRepository:           ciArtifactRepository,
		materialRepository:             materialRepository,
		pipelineOverrideRepository:     pipelineOverrideRepository,
		user:                           user,
		enforcer:                       enforcer,
		enforcerUtil:                   enforcerUtil,
		groupRepository:                groupRepository,
		tokenCache:                     tokenCache,
		acdAuthConfig:                  acdAuthConfig,
		envRepository:                  envRepository,
		eventFactory:                   eventFactory,
		eventClient:                    eventClient,
		cvePolicyRepository:            cvePolicyRepository,
		scanResultRepository:           scanResultRepository,
		appWorkflowRepository:          appWorkflowRepository,
		prePostCdScriptHistoryService:  prePostCdScriptHistoryService,
		argoUserService:                argoUserService,
		cdPipelineStatusTimelineRepo:   cdPipelineStatusTimelineRepo,
		pipelineStatusTimelineService:  pipelineStatusTimelineService,
		CiTemplateRepository:           CiTemplateRepository,
		ciWorkflowRepository:           ciWorkflowRepository,
		appLabelRepository:             appLabelRepository,
		gitSensorGrpcClient:            gitSensorGrpcClient,
		deploymentApprovalRepository:   deploymentApprovalRepository,
		chartTemplateService:           chartTemplateService,
		appRepository:                  appRepository,
		helmRepoPushService:            helmRepoPushService,
		k8sCommonService:               k8sCommonService,
		pipelineStageRepository:        pipelineStageRepository,
		pipelineStageService:           pipelineStageService,
		variableSnapshotHistoryService: variableSnapshotHistoryService,
		celService:                     celService,
		resourceFilterService:          resourceFilterService,
		devtronAppReleaseContextMap:    make(map[int]DevtronAppReleaseContextType),

=======
	pipelineConfigListenerService PipelineConfigListenerService,
) *WorkflowDagExecutorImpl {
	wde := &WorkflowDagExecutorImpl{logger: Logger,
		pipelineRepository:                  pipelineRepository,
		cdWorkflowRepository:                cdWorkflowRepository,
		pubsubClient:                        pubsubClient,
		appService:                          appService,
		cdWorkflowService:                   cdWorkflowService,
		ciPipelineRepository:                ciPipelineRepository,
		ciArtifactRepository:                ciArtifactRepository,
		materialRepository:                  materialRepository,
		pipelineOverrideRepository:          pipelineOverrideRepository,
		user:                                user,
		enforcer:                            enforcer,
		enforcerUtil:                        enforcerUtil,
		groupRepository:                     groupRepository,
		tokenCache:                          tokenCache,
		acdAuthConfig:                       acdAuthConfig,
		envRepository:                       envRepository,
		eventFactory:                        eventFactory,
		eventClient:                         eventClient,
		cvePolicyRepository:                 cvePolicyRepository,
		scanResultRepository:                scanResultRepository,
		appWorkflowRepository:               appWorkflowRepository,
		prePostCdScriptHistoryService:       prePostCdScriptHistoryService,
		argoUserService:                     argoUserService,
		cdPipelineStatusTimelineRepo:        cdPipelineStatusTimelineRepo,
		pipelineStatusTimelineService:       pipelineStatusTimelineService,
		CiTemplateRepository:                CiTemplateRepository,
		ciWorkflowRepository:                ciWorkflowRepository,
		appLabelRepository:                  appLabelRepository,
		gitSensorGrpcClient:                 gitSensorGrpcClient,
		k8sCommonService:                    k8sCommonService,
		pipelineStageService:                pipelineStageService,
		variableSnapshotHistoryService:      variableSnapshotHistoryService,
		devtronAsyncHelmInstallRequestMap:   make(map[int]bool),
		devtronAsyncHelmInstallRequestLock:  &sync.Mutex{},
		devtronAppReleaseContextMap:         make(map[int]DevtronAppReleaseContextType),
		devtronAppReleaseContextMapLock:     &sync.Mutex{},
>>>>>>> 25f72d44
		deploymentTemplateHistoryService:    deploymentTemplateHistoryService,
		configMapHistoryService:             configMapHistoryService,
		pipelineStrategyHistoryService:      pipelineStrategyHistoryService,
		manifestPushConfigRepository:        manifestPushConfigRepository,
		gitOpsManifestPushService:           gitOpsManifestPushService,
		ciPipelineMaterialRepository:        ciPipelineMaterialRepository,
		imageScanHistoryRepository:          imageScanHistoryRepository,
		imageScanDeployInfoRepository:       imageScanDeployInfoRepository,
		appCrudOperationService:             appCrudOperationService,
		pipelineConfigRepository:            pipelineConfigRepository,
		dockerRegistryIpsConfigService:      dockerRegistryIpsConfigService,
		chartRepository:                     chartRepository,
		strategyHistoryRepository:           strategyHistoryRepository,
		deploymentTemplateHistoryRepository: deploymentTemplateHistoryRepository,
		argoK8sClient:                       ArgoK8sClient,
		configMapRepository:                 configMapRepository,
		configMapHistoryRepository:          configMapHistoryRepository,
		refChartDir:                         refChartDir,
		helmAppService:                      helmAppService,
		helmAppClient:                       helmAppClient,
		chartRefRepository:                  chartRefRepository,
		environmentConfigRepository:         environmentConfigRepository,
		appLevelMetricsRepository:           appLevelMetricsRepository,
		envLevelMetricsRepository:           envLevelMetricsRepository,
		dbMigrationConfigRepository:         dbMigrationConfigRepository,
		mergeUtil:                           mergeUtil,
		gitOpsConfigRepository:              gitOpsConfigRepository,
		gitFactory:                          gitFactory,
		acdClient:                           acdClient,
		variableEntityMappingService:        variableEntityMappingService,
		variableTemplateParser:              variableTemplateParser,
		argoClientWrapperService:            argoClientWrapperService,
		scopedVariableService:               scopedVariableService,
<<<<<<< HEAD
		dockerArtifactStoreRepository:       dockerArtifactStoreRepository,
		imageTaggingService:                 imageTaggingService,
=======
		pipelineConfigListenerService:       pipelineConfigListenerService,
>>>>>>> 25f72d44
	}
	config, err := types.GetCdConfig()
	if err != nil {
		return nil
	}
	wde.config = config
	appServiceConfig, err := app.GetAppServiceConfig()
	if err != nil {
		return nil
	}
	wde.appServiceConfig = appServiceConfig
	err = wde.Subscribe()
	if err != nil {
		return nil
	}
	err = wde.subscribeTriggerBulkAction()
	if err != nil {
		return nil
	}
	err = wde.subscribeHibernateBulkAction()
	if err != nil {
		return nil
	}
	err = wde.SubscribeDevtronAsyncHelmInstallRequest()
	if err != nil {
		return nil
	}
<<<<<<< HEAD
=======
	pipelineConfigListenerService.RegisterPipelineDeleteListener(wde)
>>>>>>> 25f72d44
	return wde
}

func (impl *WorkflowDagExecutorImpl) Subscribe() error {
	callback := func(msg *pubsub.PubSubMsg) {
		impl.logger.Debug("cd stage event received")
		//defer msg.Ack()
		cdStageCompleteEvent := CdStageCompleteEvent{}
		err := json.Unmarshal([]byte(string(msg.Data)), &cdStageCompleteEvent)
		if err != nil {
			impl.logger.Errorw("error while unmarshalling cdStageCompleteEvent object", "err", err, "msg", string(msg.Data))
			return
		}
		impl.logger.Debugw("cd stage event:", "workflowRunnerId", cdStageCompleteEvent.WorkflowRunnerId)
		wf, err := impl.cdWorkflowRepository.FindWorkflowRunnerById(cdStageCompleteEvent.WorkflowRunnerId)
		if err != nil {
			impl.logger.Errorw("could not get wf runner", "err", err)
			return
		}
		if wf.WorkflowType == bean.CD_WORKFLOW_TYPE_PRE {
			impl.logger.Debugw("received pre stage success event for workflow runner ", "wfId", strconv.Itoa(wf.Id))
			err = impl.HandlePreStageSuccessEvent(cdStageCompleteEvent)
			if err != nil {
				impl.logger.Errorw("deployment success event error", "err", err)
				return
			}
		} else if wf.WorkflowType == bean.CD_WORKFLOW_TYPE_POST {
			impl.logger.Debugw("received post stage success event for workflow runner ", "wfId", strconv.Itoa(wf.Id))
			err = impl.HandlePostStageSuccessEvent(wf.CdWorkflowId, cdStageCompleteEvent.CdPipelineId, cdStageCompleteEvent.TriggeredBy)
			if err != nil {
				impl.logger.Errorw("deployment success event error", "err", err)
				return
			}
		}
	}
	err := impl.pubsubClient.Subscribe(pubsub.CD_STAGE_COMPLETE_TOPIC, callback)
	if err != nil {
		impl.logger.Error("error", "err", err)
		return err
	}
	return nil
}

func (impl *WorkflowDagExecutorImpl) extractOverrideRequestFromCDAsyncInstallEvent(msg *pubsub.PubSubMsg) (*bean.AsyncCdDeployEvent, *client2.AppIdentifier, error) {
	CDAsyncInstallNatsMessage := &bean.AsyncCdDeployEvent{}
	err := json.Unmarshal([]byte(msg.Data), CDAsyncInstallNatsMessage)
	if err != nil {
		impl.logger.Errorw("error in unmarshalling CD async install request nats message", "err", err)
		return nil, nil, err
	}
	pipeline, err := impl.pipelineRepository.FindById(CDAsyncInstallNatsMessage.ValuesOverrideRequest.PipelineId)
	if err != nil {
		impl.logger.Errorw("error in fetching pipeline by pipelineId", "err", err)
		return nil, nil, err
	}
	impl.SetPipelineFieldsInOverrideRequest(CDAsyncInstallNatsMessage.ValuesOverrideRequest, pipeline)
	if CDAsyncInstallNatsMessage.ValuesOverrideRequest.DeploymentType == models.DEPLOYMENTTYPE_UNKNOWN {
		CDAsyncInstallNatsMessage.ValuesOverrideRequest.DeploymentType = models.DEPLOYMENTTYPE_DEPLOY
	}
	appIdentifier := &client2.AppIdentifier{
		ClusterId:   pipeline.Environment.ClusterId,
		Namespace:   pipeline.Environment.Namespace,
		ReleaseName: pipeline.DeploymentAppName,
	}
	return CDAsyncInstallNatsMessage, appIdentifier, nil
}

// UpdateWorkflowRunnerStatusForDeployment will update CD workflow runner based on release status and app status
func (impl *WorkflowDagExecutorImpl) UpdateWorkflowRunnerStatusForDeployment(appIdentifier *client2.AppIdentifier, wfr *pipelineConfig.CdWorkflowRunner) bool {
	helmInstalledDevtronApp, err := impl.helmAppService.GetApplicationAndReleaseStatus(context.Background(), appIdentifier)
	if err != nil {
		impl.logger.Errorw("error in getting helm app release status", "appIdentifier", appIdentifier, "err", err)
		// Handle release not found errors
		if util.GetGRPCErrorDetailedMessage(err) != client2.ErrReleaseNotFound {
			//skip this error and continue for next workflow status
			impl.logger.Warnw("found error, skipping helm apps status update for this trigger", "appIdentifier", appIdentifier, "err", err)
			return false
		}
		// If release not found, mark the deployment as failure
		wfr.Status = pipelineConfig.WorkflowFailed
		wfr.Message = util.GetGRPCErrorDetailedMessage(err)
		wfr.FinishedOn = time.Now()
		return true
	}

	switch helmInstalledDevtronApp.GetReleaseStatus() {
	case serverBean.HelmReleaseStatusSuperseded:
		// If release status is superseded, mark the deployment as failure
		wfr.Status = pipelineConfig.WorkflowFailed
		wfr.Message = pipelineConfig.NEW_DEPLOYMENT_INITIATED
		wfr.FinishedOn = time.Now()
		return true
	case serverBean.HelmReleaseStatusFailed:
		// If release status is failed, mark the deployment as failure
		wfr.Status = pipelineConfig.WorkflowFailed
		wfr.Message = helmInstalledDevtronApp.GetDescription()
		wfr.FinishedOn = time.Now()
		return true
<<<<<<< HEAD
	case serverBean.HelmReleaseStatusPendingUpgrade:
	case serverBean.HelmReleaseStatusPendingRollback:
	case serverBean.HelmReleaseStatusPendingInstall:
		appServiceConfig, err := app.GetAppServiceConfig()
		if err != nil {
			impl.logger.Errorw("error in parsing app status config variables", "err", err)
			return false
		}
		if time.Now().After(helmInstalledDevtronApp.GetLastDeployed().AsTime().Add(time.Duration(appServiceConfig.HelmInstallationTimeout) * time.Minute)) {
			// If release status is in pending-install for more than 5 mins, then mark the deployment as failure
			wfr.Status = pipelineConfig.WorkflowFailed
			wfr.Message = fmt.Sprintf("Deployment Timeout: release is in %s status for more than %d mins", serverBean.HelmReleaseStatusPendingInstall, appServiceConfig.HelmInstallationTimeout)
			wfr.FinishedOn = time.Now()
			return true
		}
=======
>>>>>>> 25f72d44
	case serverBean.HelmReleaseStatusDeployed:
		//skip if there is no deployment after wfr.StartedOn and continue for next workflow status
		if helmInstalledDevtronApp.GetLastDeployed().AsTime().Before(wfr.StartedOn) {
			impl.logger.Warnw("release mismatched, skipping helm apps status update for this trigger", "appIdentifier", appIdentifier, "err", err)
			return false
		}

		if helmInstalledDevtronApp.GetApplicationStatus() == application.Healthy {
			// mark the deployment as succeed
			wfr.Status = pipelineConfig.WorkflowSucceeded
			wfr.FinishedOn = time.Now()
			return true
		}
	}
	wfr.Status = pipelineConfig.WorkflowInProgress
	return true
}

func (impl *WorkflowDagExecutorImpl) handleAsyncTriggerReleaseError(releaseErr error, cdWfr *pipelineConfig.CdWorkflowRunner, overrideRequest *bean.ValuesOverrideRequest, appIdentifier *client2.AppIdentifier) {
	if util.GetGRPCErrorDetailedMessage(releaseErr) != context.DeadlineExceeded.Error() {
		if err := impl.MarkCurrentDeploymentFailed(cdWfr, releaseErr, overrideRequest.UserId); err != nil {
			impl.logger.Errorw("error while updating current runner status to failed, handleAsyncTriggerReleaseError", "cdWfr", cdWfr.Id, "err", err)
		}
		return
	}
	impl.logger.Debugw("updating current runner status based on release status, handleAsyncTriggerReleaseError", "cdWfr", cdWfr.Id)
	// if context deadline is exceeded fetch release status and UpdateWorkflowRunnerStatusForDeployment
	if isWfrUpdated := impl.UpdateWorkflowRunnerStatusForDeployment(appIdentifier, cdWfr); !isWfrUpdated {
		// will update cdWfr failed with error message context deadline exceeded
		if err := impl.MarkCurrentDeploymentFailed(cdWfr, releaseErr, overrideRequest.UserId); err != nil {
			impl.logger.Errorw("error while updating current runner status to failed, handleAsyncTriggerReleaseError", "cdWfr", cdWfr.Id, "err", err)
		}
		return
	}
	cdWfr.UpdatedBy = 1
	cdWfr.UpdatedOn = time.Now()
	err := impl.cdWorkflowRepository.UpdateWorkFlowRunner(cdWfr)
	if err != nil {
		impl.logger.Errorw("error on update cd workflow runner", "wfr", cdWfr, "err", err)
		return
	}
	cdMetrics := util4.CDMetrics{
		AppName:         cdWfr.CdWorkflow.Pipeline.DeploymentAppName,
		Status:          cdWfr.Status,
		DeploymentType:  cdWfr.CdWorkflow.Pipeline.DeploymentAppType,
		EnvironmentName: cdWfr.CdWorkflow.Pipeline.Environment.Name,
		Time:            time.Since(cdWfr.StartedOn).Seconds() - time.Since(cdWfr.FinishedOn).Seconds(),
	}
	util4.TriggerCDMetrics(cdMetrics, impl.config.ExposeCDMetrics)
	impl.logger.Infow("updated workflow runner status for helm app", "wfr", cdWfr)
	return
}

func (impl *WorkflowDagExecutorImpl) handleIfPreviousRunnerTriggerRequest(currentRunner *pipelineConfig.CdWorkflowRunner, userId int32) (bool, error) {
	exists, err := impl.cdWorkflowRepository.IsLatestCDWfr(currentRunner.Id, currentRunner.CdWorkflow.PipelineId)
	if err != nil && err != pg.ErrNoRows {
		impl.logger.Errorw("err on fetching latest cd workflow runner, SubscribeDevtronAsyncHelmInstallRequest", "err", err)
		return false, err
	}
	return exists, nil
}

func (impl *WorkflowDagExecutorImpl) UpdateReleaseContextForPipeline(pipelineId, cdWfrId int, cancel context.CancelFunc) {
<<<<<<< HEAD
=======
	impl.devtronAppReleaseContextMapLock.Lock()
	defer impl.devtronAppReleaseContextMapLock.Unlock()
>>>>>>> 25f72d44
	if releaseContext, ok := impl.devtronAppReleaseContextMap[pipelineId]; ok {
		//Abort previous running release
		impl.logger.Infow("new deployment has been triggered with a running deployment in progress!", "aborting deployment for pipelineId", pipelineId)
		releaseContext.CancelContext()
	}
	impl.devtronAppReleaseContextMap[pipelineId] = DevtronAppReleaseContextType{
		CancelContext: cancel,
		RunnerId:      cdWfrId,
	}
}

<<<<<<< HEAD
=======
func (impl *WorkflowDagExecutorImpl) RemoveReleaseContextForPipeline(pipelineId int, triggeredBy int32) {
	impl.devtronAppReleaseContextMapLock.Lock()
	defer impl.devtronAppReleaseContextMapLock.Unlock()
	if releaseContext, ok := impl.devtronAppReleaseContextMap[pipelineId]; ok {
		//Abort previous running release
		impl.logger.Infow("CD pipeline has been deleted with a running deployment in progress!", "aborting deployment for pipelineId", pipelineId)
		cdWfr, err := impl.cdWorkflowRepository.FindWorkflowRunnerById(releaseContext.RunnerId)
		if err != nil {
			impl.logger.Errorw("err on fetching cd workflow runner, RemoveReleaseContextForPipeline", "err", err)
		}
		if err = impl.MarkCurrentDeploymentFailed(cdWfr, errors.New("CD pipeline has been deleted"), triggeredBy); err != nil {
			impl.logger.Errorw("error while updating current runner status to failed, RemoveReleaseContextForPipeline", "cdWfr", cdWfr.Id, "err", err)
		}
		releaseContext.CancelContext()
	}
	return
}

func (impl *WorkflowDagExecutorImpl) OnDeleteCdPipelineEvent(pipelineId int, triggeredBy int32) {
	impl.logger.Debugw("CD pipeline delete event received", "pipelineId", pipelineId, "deletedBy", triggeredBy)
	impl.RemoveReleaseContextForPipeline(pipelineId, triggeredBy)
	return
}

>>>>>>> 25f72d44
func (impl *WorkflowDagExecutorImpl) isReleaseContextExistsForPipeline(pipelineId, cdWfrId int) bool {
	if releaseContext, ok := impl.devtronAppReleaseContextMap[pipelineId]; ok {
		return releaseContext.RunnerId == cdWfrId
	}
	return false
}

<<<<<<< HEAD
func (impl *WorkflowDagExecutorImpl) SubscribeDevtronAsyncHelmInstallRequest() error {
	callback := func(msg *pubsub.PubSubMsg) {
		impl.logger.Debug("received Devtron App helm async install request event, SubscribeDevtronAsyncHelmInstallRequest", "data", msg.Data)
		CDAsyncInstallNatsMessage, appIdentifier, err := impl.extractOverrideRequestFromCDAsyncInstallEvent(msg)
		if err != nil {
			impl.logger.Errorw("err on extracting override request, SubscribeDevtronAsyncHelmInstallRequest", "err", err)
			return
		}
		overrideRequest := CDAsyncInstallNatsMessage.ValuesOverrideRequest
		cdWfr, err := impl.cdWorkflowRepository.FindWorkflowRunnerById(overrideRequest.WfrId)
		if err != nil {
			impl.logger.Errorw("err on fetching cd workflow runner, SubscribeDevtronAsyncHelmInstallRequest", "err", err)
			return
		}
		//skip if the cdWfr is not the latest one
		exists, err := impl.handleIfPreviousRunnerTriggerRequest(cdWfr, overrideRequest.UserId)
		if err != nil {
			impl.logger.Errorw("err in validating latest cd workflow runner, SubscribeDevtronAsyncHelmInstallRequest", "err", err)
			return
		}
		if exists {
			impl.logger.Warnw("skipped deployment as the workflow runner is not the latest one", "cdWfrId", cdWfr.Id)
			return
		}

		// skip if the cdWfr.Status is already in a terminal state
		skipCDWfrStatusList := pipelineConfig.WfrTerminalStatusList
		skipCDWfrStatusList = append(skipCDWfrStatusList, pipelineConfig.WorkflowInProgress)
		if slices.Contains(skipCDWfrStatusList, cdWfr.Status) {
			impl.logger.Warnw("skipped deployment as the workflow runner status is already in terminal state", "cdWfrId", cdWfr.Id, "status", cdWfr.Status)
			return
		}

		if cdWfr.Status == pipelineConfig.WorkflowStarting && impl.isReleaseContextExistsForPipeline(overrideRequest.PipelineId, cdWfr.Id) {
			impl.logger.Warnw("event redelivered! deployment is currently in progress", "cdWfrId", cdWfr.Id, "status", cdWfr.Status)
			return
		}

		appServiceConfig, err := app.GetAppServiceConfig()
		if err != nil {
			impl.logger.Errorw("error in parsing app status config variables, SubscribeDevtronAsyncHelmInstallRequest", "cdWfrId", cdWfr.Id, "err", err)
			return
		}
		timeout := util.GetMaxInteger(appServiceConfig.HelmInstallationTimeout, appServiceConfig.DevtronChartInstallRequestTimeout)
		ctx, cancel := context.WithTimeout(context.Background(), time.Duration(timeout)*time.Minute)
		defer cancel()

		var mux sync.Mutex
		mux.Lock()
		impl.UpdateReleaseContextForPipeline(overrideRequest.PipelineId, cdWfr.Id, cancel)
		mux.Unlock()
		//update workflow runner status, used in app workflow view
		err = impl.UpdateCDWorkflowRunnerStatus(ctx, overrideRequest, CDAsyncInstallNatsMessage.TriggeredAt, pipelineConfig.WorkflowStarting)
		if err != nil {
			impl.logger.Errorw("error in updating the workflow runner status, SubscribeDevtronAsyncHelmInstallRequest", "cdWfrId", cdWfr.Id, "err", err)
			return
		}
		// build merged values and save PCO history for the release
		valuesOverrideResponse, builtChartPath, err := impl.BuildManifestForTrigger(overrideRequest, CDAsyncInstallNatsMessage.TriggeredAt, ctx)
		if err != nil {
			return
		}

		_, span := otel.Tracer("orchestrator").Start(ctx, "WorkflowDagExecutorImpl.TriggerRelease")
		releaseId, _, releaseErr := impl.TriggerRelease(overrideRequest, valuesOverrideResponse, builtChartPath, ctx, CDAsyncInstallNatsMessage.TriggeredAt, CDAsyncInstallNatsMessage.TriggeredBy)
		span.End()
		if releaseErr != nil {
			impl.handleAsyncTriggerReleaseError(releaseErr, cdWfr, overrideRequest, appIdentifier)
		} else {
			impl.logger.Infow("pipeline triggered successfully !!", "cdPipelineId", overrideRequest.PipelineId, "artifactId", overrideRequest.CiArtifactId, "releaseId", releaseId)
		}
		// Update previous deployment runner status (in transaction): Failed
		_, span = otel.Tracer("orchestrator").Start(ctx, "updatePreviousDeploymentStatus")
		err1 := impl.updatePreviousDeploymentStatus(cdWfr, overrideRequest.PipelineId, CDAsyncInstallNatsMessage.TriggeredAt, overrideRequest.UserId)
		span.End()
		if err1 != nil {
			impl.logger.Errorw("error while update previous cd workflow runners, ManualCdTrigger", "err", err, "runner", cdWfr, "pipelineId", overrideRequest.PipelineId)
			return
		}
=======
func (impl *WorkflowDagExecutorImpl) handleConcurrentRequest(wfrId int) bool {
	impl.devtronAsyncHelmInstallRequestLock.Lock()
	defer impl.devtronAsyncHelmInstallRequestLock.Unlock()
	if _, exists := impl.devtronAsyncHelmInstallRequestMap[wfrId]; exists {
		//request is in process already, Skip here
		return true
	}
	impl.devtronAsyncHelmInstallRequestMap[wfrId] = true
	return false
}

func (impl *WorkflowDagExecutorImpl) cleanUpDevtronAsyncHelmInstallRequest(wfrId int) {
	impl.devtronAsyncHelmInstallRequestLock.Lock()
	defer impl.devtronAsyncHelmInstallRequestLock.Unlock()
	if _, exists := impl.devtronAsyncHelmInstallRequestMap[wfrId]; exists {
		//request is in process already, Skip here
		delete(impl.devtronAsyncHelmInstallRequestMap, wfrId)
	}
}

func (impl *WorkflowDagExecutorImpl) processDevtronAsyncHelmInstallRequest(CDAsyncInstallNatsMessage *bean.AsyncCdDeployEvent, appIdentifier *client2.AppIdentifier) {
	overrideRequest := CDAsyncInstallNatsMessage.ValuesOverrideRequest
	cdWfr, err := impl.cdWorkflowRepository.FindWorkflowRunnerById(overrideRequest.WfrId)
	if err != nil {
		impl.logger.Errorw("err on fetching cd workflow runner, processDevtronAsyncHelmInstallRequest", "err", err)
		return
	}
	//skip if the cdWfr is not the latest one
	exists, err := impl.handleIfPreviousRunnerTriggerRequest(cdWfr, overrideRequest.UserId)
	if err != nil {
		impl.logger.Errorw("err in validating latest cd workflow runner, processDevtronAsyncHelmInstallRequest", "err", err)
		return
	}
	if exists {
		impl.logger.Warnw("skipped deployment as the workflow runner is not the latest one", "cdWfrId", cdWfr.Id)
		err := impl.MarkCurrentDeploymentFailed(cdWfr, errors.New(pipelineConfig.NEW_DEPLOYMENT_INITIATED), overrideRequest.UserId)
		if err != nil {
			impl.logger.Errorw("error while updating current runner status to failed, processDevtronAsyncHelmInstallRequest", "cdWfr", cdWfr.Id, "err", err)
			return
		}
		return
	}

	// skip if the cdWfr.Status is already in a terminal state
	skipCDWfrStatusList := pipelineConfig.WfrTerminalStatusList
	skipCDWfrStatusList = append(skipCDWfrStatusList, pipelineConfig.WorkflowInProgress)
	if slices.Contains(skipCDWfrStatusList, cdWfr.Status) {
		impl.logger.Warnw("skipped deployment as the workflow runner status is already in terminal state, processDevtronAsyncHelmInstallRequest", "cdWfrId", cdWfr.Id, "status", cdWfr.Status)
		return
	}

	if cdWfr.Status == pipelineConfig.WorkflowStarting && impl.isReleaseContextExistsForPipeline(overrideRequest.PipelineId, cdWfr.Id) {
		impl.logger.Warnw("event redelivered! deployment is currently in progress, processDevtronAsyncHelmInstallRequest", "cdWfrId", cdWfr.Id, "status", cdWfr.Status)
		return
	}

	timeout := util.GetMaxInteger(impl.appServiceConfig.HelmInstallationTimeout, impl.appServiceConfig.DevtronChartInstallRequestTimeout)
	ctx, cancel := context.WithTimeout(context.Background(), time.Duration(timeout)*time.Minute)
	defer cancel()

	impl.UpdateReleaseContextForPipeline(overrideRequest.PipelineId, cdWfr.Id, cancel)
	//update workflow runner status, used in app workflow view
	err = impl.UpdateCDWorkflowRunnerStatus(ctx, overrideRequest, CDAsyncInstallNatsMessage.TriggeredAt, pipelineConfig.WorkflowStarting, "")
	if err != nil {
		impl.logger.Errorw("error in updating the workflow runner status, processDevtronAsyncHelmInstallRequest", "cdWfrId", cdWfr.Id, "err", err)
		return
	}
	// build merged values and save PCO history for the release
	valuesOverrideResponse, builtChartPath, err := impl.BuildManifestForTrigger(overrideRequest, CDAsyncInstallNatsMessage.TriggeredAt, ctx)
	if err != nil {
		return
	}

	_, span := otel.Tracer("orchestrator").Start(ctx, "appService.TriggerRelease")
	releaseId, _, releaseErr := impl.TriggerRelease(overrideRequest, valuesOverrideResponse, builtChartPath, ctx, CDAsyncInstallNatsMessage.TriggeredAt, CDAsyncInstallNatsMessage.TriggeredBy)
	span.End()
	if releaseErr != nil {
		impl.handleAsyncTriggerReleaseError(releaseErr, cdWfr, overrideRequest, appIdentifier)
	} else {
		impl.logger.Infow("pipeline triggered successfully !!", "cdPipelineId", overrideRequest.PipelineId, "artifactId", overrideRequest.CiArtifactId, "releaseId", releaseId)
	}
	// Update previous deployment runner status (in transaction): Failed
	_, span = otel.Tracer("orchestrator").Start(ctx, "updatePreviousDeploymentStatus")
	err1 := impl.updatePreviousDeploymentStatus(releaseErr, cdWfr, overrideRequest.PipelineId, CDAsyncInstallNatsMessage.TriggeredAt, overrideRequest.UserId)
	span.End()
	if err1 != nil {
		impl.logger.Errorw("error while update previous cd workflow runners, processDevtronAsyncHelmInstallRequest", "err", err, "runner", cdWfr, "pipelineId", overrideRequest.PipelineId)
		return
	}
}

func (impl *WorkflowDagExecutorImpl) SubscribeDevtronAsyncHelmInstallRequest() error {
	callback := func(msg *pubsub.PubSubMsg) {
		impl.logger.Debug("received Devtron App helm async install request event, SubscribeDevtronAsyncHelmInstallRequest", "data", msg.Data)
		CDAsyncInstallNatsMessage, appIdentifier, err := impl.extractOverrideRequestFromCDAsyncInstallEvent(msg)
		if err != nil {
			impl.logger.Errorw("err on extracting override request, SubscribeDevtronAsyncHelmInstallRequest", "err", err)
			return
		}
		if skip := impl.handleConcurrentRequest(CDAsyncInstallNatsMessage.ValuesOverrideRequest.WfrId); skip {
			impl.logger.Warnw("concurrent request received, SubscribeDevtronAsyncHelmInstallRequest", "WfrId", CDAsyncInstallNatsMessage.ValuesOverrideRequest.WfrId)
			return
		}
		defer impl.cleanUpDevtronAsyncHelmInstallRequest(CDAsyncInstallNatsMessage.ValuesOverrideRequest.WfrId)
		impl.processDevtronAsyncHelmInstallRequest(CDAsyncInstallNatsMessage, appIdentifier)
		return
>>>>>>> 25f72d44
	}

	err := impl.pubsubClient.Subscribe(pubsub.DEVTRON_CHART_INSTALL_TOPIC, callback)
	if err != nil {
		impl.logger.Error(err)
		return err
	}
	return nil
}

func (impl *WorkflowDagExecutorImpl) HandleCiSuccessEvent(artifact *repository.CiArtifact, applyAuth bool, async bool, triggeredBy int32) error {
	//1. get cd pipelines
	//2. get config
	//3. trigger wf/ deployment
	pipelines, err := impl.pipelineRepository.FindByParentCiPipelineId(artifact.PipelineId)
	if err != nil {
		impl.logger.Errorw("error in fetching cd pipeline", "pipelineId", artifact.PipelineId, "err", err)
		return err
	}
	for _, pipeline := range pipelines {
		err = impl.triggerStage(nil, pipeline, artifact, applyAuth, triggeredBy)
		if err != nil {
			impl.logger.Debugw("error on trigger cd pipeline", "err", err)
		}
	}
	return nil
}

func (impl *WorkflowDagExecutorImpl) HandleWebhookExternalCiEvent(artifact *repository.CiArtifact, triggeredBy int32, externalCiId int, auth func(email string, projectObject string, envObject string) bool) (bool, error) {
	hasAnyTriggered := false
	appWorkflowMappings, err := impl.appWorkflowRepository.FindWFCDMappingByExternalCiId(externalCiId)
	if err != nil {
		impl.logger.Errorw("error in fetching cd pipeline", "pipelineId", artifact.PipelineId, "err", err)
		return hasAnyTriggered, err
	}
	user, err := impl.user.GetById(triggeredBy)
	if err != nil {
		return hasAnyTriggered, err
	}

	var pipelines []*pipelineConfig.Pipeline
	for _, appWorkflowMapping := range appWorkflowMappings {
		pipeline, err := impl.pipelineRepository.FindById(appWorkflowMapping.ComponentId)
		if err != nil {
			impl.logger.Errorw("error in fetching cd pipeline", "pipelineId", artifact.PipelineId, "err", err)
			return hasAnyTriggered, err
		}
		projectObject := impl.enforcerUtil.GetAppRBACNameByAppId(pipeline.AppId)
		envObject := impl.enforcerUtil.GetAppRBACByAppIdAndPipelineId(pipeline.AppId, pipeline.Id)
		if !auth(user.EmailId, projectObject, envObject) {
			err = &util.ApiError{Code: "401", HttpStatusCode: 401, UserMessage: "Unauthorized"}
			return hasAnyTriggered, err
		}
		if pipeline.ApprovalNodeConfigured() {
			impl.logger.Warnw("approval node configured, so skipping pipeline for approval", "pipeline", pipeline)
			continue
		}
		if pipeline.IsManualTrigger() {
			impl.logger.Warnw("skipping deployment for manual trigger for webhook", "pipeline", pipeline)
			continue
		}
		pipelines = append(pipelines, pipeline)
	}

	for _, pipeline := range pipelines {
		//applyAuth=false, already auth applied for this flow
		err = impl.triggerStage(nil, pipeline, artifact, false, triggeredBy)
		if err != nil {
			impl.logger.Debugw("error on trigger cd pipeline", "err", err)
			return hasAnyTriggered, err
		}
		hasAnyTriggered = true
	}

	return hasAnyTriggered, err
}

// if stage is present with 0 stage steps, delete the stage
// handle corrupt data (https://github.com/devtron-labs/devtron/issues/3826)
func (impl *WorkflowDagExecutorImpl) deleteCorruptedPipelineStage(pipelineStage *repository4.PipelineStage, triggeredBy int32) (error, bool) {
	if pipelineStage != nil {
		stageReq := &bean3.PipelineStageDto{
			Id:   pipelineStage.Id,
			Type: pipelineStage.Type,
		}
		err, deleted := impl.pipelineStageService.DeletePipelineStageIfReq(stageReq, triggeredBy)
		if err != nil {
			impl.logger.Errorw("error in deleting the corrupted pipeline stage", "err", err, "pipelineStageReq", stageReq)
			return err, false
		}
		return nil, deleted
	}
	return nil, false
}

func (impl *WorkflowDagExecutorImpl) triggerStage(cdWf *pipelineConfig.CdWorkflow, pipeline *pipelineConfig.Pipeline, artifact *repository.CiArtifact, applyAuth bool, triggeredBy int32) error {

	preStage, err := impl.getPipelineStage(pipeline.Id, repository4.PIPELINE_STAGE_TYPE_PRE_CD)
	if err != nil {
		return err
	}

	//handle corrupt data (https://github.com/devtron-labs/devtron/issues/3826)
	err, deleted := impl.deleteCorruptedPipelineStage(preStage, triggeredBy)
	if err != nil {
		impl.logger.Errorw("error in deleteCorruptedPipelineStage ", "cdPipelineId", pipeline.Id, "err", err, "preStage", preStage, "triggeredBy", triggeredBy)
		return err
	}

	if len(pipeline.PreStageConfig) > 0 || (preStage != nil && !deleted) {
		// pre stage exists
		if pipeline.PreTriggerType == pipelineConfig.TRIGGER_TYPE_AUTOMATIC {
			impl.logger.Debugw("trigger pre stage for pipeline", "artifactId", artifact.Id, "pipelineId", pipeline.Id)
			err = impl.TriggerPreStage(context.Background(), cdWf, artifact, pipeline, artifact.UpdatedBy, applyAuth, 0) //TODO handle error here
			return err
		}
	} else if pipeline.TriggerType == pipelineConfig.TRIGGER_TYPE_AUTOMATIC {
		// trigger deployment
		if pipeline.ApprovalNodeConfigured() {
			impl.logger.Warnw("approval node configured, so skipping pipeline for approval", "pipeline", pipeline)
			return nil
		}
		impl.logger.Debugw("trigger cd for pipeline", "artifactId", artifact.Id, "pipelineId", pipeline.Id)
		err = impl.TriggerDeployment(cdWf, artifact, pipeline, applyAuth, triggeredBy)
		return err
	}
	return nil
}

func (impl *WorkflowDagExecutorImpl) getPipelineStage(pipelineId int, stageType repository4.PipelineStageType) (*repository4.PipelineStage, error) {
	stage, err := impl.pipelineStageService.GetCdStageByCdPipelineIdAndStageType(pipelineId, stageType)
	if err != nil && err != pg.ErrNoRows {
		impl.logger.Errorw("error in fetching CD pipeline stage", "cdPipelineId", pipelineId, "stage ", stage, "err", err)
		return nil, err
	}
	return stage, nil
}

func (impl *WorkflowDagExecutorImpl) triggerStageForBulk(cdWf *pipelineConfig.CdWorkflow, pipeline *pipelineConfig.Pipeline, artifact *repository.CiArtifact, applyAuth bool, async bool, triggeredBy int32) error {

	preStage, err := impl.getPipelineStage(pipeline.Id, repository4.PIPELINE_STAGE_TYPE_PRE_CD)
	if err != nil {
		return err
	}

	//handle corrupt data (https://github.com/devtron-labs/devtron/issues/3826)
	err, deleted := impl.deleteCorruptedPipelineStage(preStage, triggeredBy)
	if err != nil {
		impl.logger.Errorw("error in deleteCorruptedPipelineStage ", "cdPipelineId", pipeline.Id, "err", err, "preStage", preStage, "triggeredBy", triggeredBy)
		return err
	}

	if len(pipeline.PreStageConfig) > 0 || (preStage != nil && !deleted) {
		//pre stage exists
		impl.logger.Debugw("trigger pre stage for pipeline", "artifactId", artifact.Id, "pipelineId", pipeline.Id)
		err = impl.TriggerPreStage(context.Background(), cdWf, artifact, pipeline, artifact.UpdatedBy, applyAuth, 0) //TODO handle error here
		return err
	} else {
		// trigger deployment
		impl.logger.Debugw("trigger cd for pipeline", "artifactId", artifact.Id, "pipelineId", pipeline.Id)
		err = impl.TriggerDeployment(cdWf, artifact, pipeline, applyAuth, triggeredBy)
		return err
	}
}

func (impl *WorkflowDagExecutorImpl) TriggerAutoCDOnPreStageSuccess(cdPipelineId, ciArtifactId, workflowId int, triggerdBy int32, applyAuth bool) error {
	pipeline, err := impl.pipelineRepository.FindById(cdPipelineId)
	if err != nil {
		return err
	}
	if pipeline.TriggerType == pipelineConfig.TRIGGER_TYPE_AUTOMATIC {
		ciArtifact, err := impl.ciArtifactRepository.Get(ciArtifactId)
		if err != nil {
			return err
		}
		cdWorkflow, err := impl.cdWorkflowRepository.FindById(workflowId)
		if err != nil {
			return err
		}
		//TODO : confirm about this logic used for applyAuth

		//checking if deployment is triggered already, then ignore trigger
		deploymentTriggeredAlready := impl.checkDeploymentTriggeredAlready(cdWorkflow.Id)
		if deploymentTriggeredAlready {
			impl.logger.Warnw("deployment is already triggered, so ignoring this msg", "cdPipelineId", cdPipelineId, "ciArtifactId", ciArtifactId, "workflowId", workflowId)
			return nil
		}

		err = impl.TriggerDeployment(cdWorkflow, ciArtifact, pipeline, applyAuth, triggerdBy)
		if err != nil {
			return err
		}
	}
	return nil
}

func (impl *WorkflowDagExecutorImpl) checkDeploymentTriggeredAlready(wfId int) bool {
	deploymentTriggeredAlready := false
	//TODO : need to check this logic for status check in case of multiple deployments requirement for same workflow
	workflowRunner, err := impl.cdWorkflowRepository.FindByWorkflowIdAndRunnerType(context.Background(), wfId, bean.CD_WORKFLOW_TYPE_DEPLOY)
	if err != nil {
		impl.logger.Errorw("error occurred while fetching workflow runner", "wfId", wfId, "err", err)
		return deploymentTriggeredAlready
	}
	deploymentTriggeredAlready = workflowRunner.CdWorkflowId == wfId
	return deploymentTriggeredAlready
}

func (impl *WorkflowDagExecutorImpl) HandlePreStageSuccessEvent(cdStageCompleteEvent CdStageCompleteEvent) error {
	wfRunner, err := impl.cdWorkflowRepository.FindWorkflowRunnerById(cdStageCompleteEvent.WorkflowRunnerId)
	if err != nil {
		return err
	}
	if wfRunner.WorkflowType == bean.CD_WORKFLOW_TYPE_PRE {
		applyAuth := false
		if cdStageCompleteEvent.TriggeredBy != 1 {
			applyAuth = true
		}
		err := impl.TriggerAutoCDOnPreStageSuccess(cdStageCompleteEvent.CdPipelineId, cdStageCompleteEvent.CiArtifactDTO.Id, cdStageCompleteEvent.WorkflowId, cdStageCompleteEvent.TriggeredBy, applyAuth)
		if err != nil {
			impl.logger.Errorw("error in triggering cd on pre cd succcess", "err", err)
			return err
		}
	}
	return nil
}

func (impl *WorkflowDagExecutorImpl) TriggerPreStage(ctx context.Context, cdWf *pipelineConfig.CdWorkflow, artifact *repository.CiArtifact, pipeline *pipelineConfig.Pipeline, triggeredBy int32, applyAuth bool, refCdWorkflowRunnerId int) error {
	//setting triggeredAt variable to have consistent data for various audit log places in db for deployment time
	triggeredAt := time.Now()

	//in case of pre stage manual trigger auth is already applied
	if applyAuth {
		user, err := impl.user.GetById(artifact.UpdatedBy)
		if err != nil {
			impl.logger.Errorw("error in fetching user for auto pipeline", "UpdatedBy", artifact.UpdatedBy)
			return nil
		}
		token := user.EmailId
		object := impl.enforcerUtil.GetAppRBACNameByAppId(pipeline.AppId)
		impl.logger.Debugw("Triggered Request (App Permission Checking):", "object", object)
		if ok := impl.enforcer.EnforceByEmail(strings.ToLower(token), casbin.ResourceApplications, casbin.ActionTrigger, object); !ok {
			impl.logger.Warnw("unauthorized for pipeline ", "pipelineId", strconv.Itoa(pipeline.Id))
			return fmt.Errorf("unauthorized for pipeline " + strconv.Itoa(pipeline.Id))
		}
	}
	var env *repository2.Environment
	var err error
	_, span := otel.Tracer("orchestrator").Start(ctx, "envRepository.FindById")
	env, err = impl.envRepository.FindById(pipeline.EnvironmentId)
	span.End()
	if err != nil {
		impl.logger.Errorw(" unable to find env ", "err", err)
		return err
	}

	app, err := impl.appRepository.FindById(pipeline.AppId)
	if err != nil {
		return err
	}

	preStage, err := impl.getPipelineStage(pipeline.Id, repository4.PIPELINE_STAGE_TYPE_PRE_CD)
	if err != nil {
		return err
	}
	scope := resourceQualifiers.Scope{AppId: pipeline.AppId, EnvId: pipeline.EnvironmentId, ClusterId: env.ClusterId, ProjectId: app.TeamId, IsProdEnv: env.Default}
	impl.logger.Infow("scope for auto trigger ", "scope", scope)
	filters, err := impl.resourceFilterService.GetFiltersByScope(scope)
	if err != nil {
		impl.logger.Errorw("error in getting resource filters for the pipeline", "pipelineId", pipeline.Id, "err", err)
		return err
	}
	//get releaseTags from imageTaggingService
	imageTagNames, err := impl.imageTaggingService.GetTagNamesByArtifactId(artifact.Id)
	if err != nil {
		impl.logger.Errorw("error in getting image tags for the given artifact id", "artifactId", artifact.Id, "err", err)
		return err
	}

	filterState, filterIdVsState, err := impl.resourceFilterService.CheckForResource(filters, artifact.Image, imageTagNames)
	if err != nil {
		return err
	}

	//store evaluated result
	filterEvaluationAudit, err := impl.resourceFilterService.CreateFilterEvaluationAudit(resourceFilter.Artifact, artifact.Id, resourceFilter.PipelineStage, preStage.Id, filters, filterIdVsState)
	if err != nil {
		impl.logger.Errorw("error in creating filter evaluation audit data cd pre stage trigger", "err", err, "cdPipelineId", pipeline.Id, "artifactId", artifact.Id, "preStageId", preStage.Id)
		return err
	}

	//allow or block w.r.t filterState
	if filterState != resourceFilter.ALLOW {
		return fmt.Errorf("the artifact does not pass filtering condition")
	}

	if cdWf == nil {
		cdWf = &pipelineConfig.CdWorkflow{
			CiArtifactId: artifact.Id,
			PipelineId:   pipeline.Id,
			AuditLog:     sql.AuditLog{CreatedOn: triggeredAt, CreatedBy: 1, UpdatedOn: triggeredAt, UpdatedBy: 1},
		}
		err := impl.cdWorkflowRepository.SaveWorkFlow(ctx, cdWf)
		if err != nil {
			return err
		}
	}
	cdWorkflowExecutorType := impl.config.GetWorkflowExecutorType()
	runner := &pipelineConfig.CdWorkflowRunner{
		Name:                  pipeline.Name,
		WorkflowType:          bean.CD_WORKFLOW_TYPE_PRE,
		ExecutorType:          cdWorkflowExecutorType,
		Status:                pipelineConfig.WorkflowStarting, //starting PreStage
		TriggeredBy:           triggeredBy,
		StartedOn:             triggeredAt,
		Namespace:             impl.config.GetDefaultNamespace(),
		BlobStorageEnabled:    impl.config.BlobStorageEnabled,
		CdWorkflowId:          cdWf.Id,
		LogLocation:           fmt.Sprintf("%s/%s%s-%s/main.log", impl.config.GetDefaultBuildLogsKeyPrefix(), strconv.Itoa(cdWf.Id), string(bean.CD_WORKFLOW_TYPE_PRE), pipeline.Name),
		AuditLog:              sql.AuditLog{CreatedOn: triggeredAt, CreatedBy: 1, UpdatedOn: triggeredAt, UpdatedBy: 1},
		RefCdWorkflowRunnerId: refCdWorkflowRunnerId,
	}
	if pipeline.RunPreStageInEnv {
		impl.logger.Debugw("env", "env", env)
		runner.Namespace = env.Namespace
	}
	_, span1 := otel.Tracer("orchestrator").Start(ctx, "cdWorkflowRepository.SaveWorkFlowRunner")
	_, err = impl.cdWorkflowRepository.SaveWorkFlowRunner(runner)
	span1.End()
	if err != nil {
		return err
	}

	//update resource_filter_evaluation entry with wfrId and type
	err = impl.resourceFilterService.UpdateFilterEvaluationAuditRef(filterEvaluationAudit.Id, resourceFilter.CdWorkflowRunner, runner.Id)
	if err != nil {
		impl.logger.Errorw("error in updating filter evaluation audit reference", "filterEvaluationAuditId", filterEvaluationAudit.Id, "err", err)
		return err
	}
	//checking vulnerability for the selected image
	isVulnerable, err := impl.GetArtifactVulnerabilityStatus(artifact, pipeline, ctx)
	if err != nil {
		impl.logger.Errorw("error in getting Artifact vulnerability status, TriggerPreStage", "err", err)
		return err
	}
	if isVulnerable {
		// if image vulnerable, update timeline status and return
		runner.Status = pipelineConfig.WorkflowFailed
		runner.Message = pipelineConfig.FOUND_VULNERABILITY
		runner.FinishedOn = time.Now()
		runner.UpdatedOn = time.Now()
		runner.UpdatedBy = triggeredBy
		err = impl.cdWorkflowRepository.UpdateWorkFlowRunner(runner)
		if err != nil {
			impl.logger.Errorw("error in updating wfr status due to vulnerable image", "err", err)
			return err
		}
		return fmt.Errorf("found vulnerability for image digest %s", artifact.ImageDigest)
	}

	_, span = otel.Tracer("orchestrator").Start(ctx, "buildWFRequest")
	cdStageWorkflowRequest, err := impl.buildWFRequest(runner, cdWf, pipeline, triggeredBy)
	span.End()
	if err != nil {
		return err
	}
	cdStageWorkflowRequest.StageType = types.PRE
	_, span = otel.Tracer("orchestrator").Start(ctx, "cdWorkflowService.SubmitWorkflow")
	cdStageWorkflowRequest.Pipeline = pipeline
	cdStageWorkflowRequest.Env = env
	cdStageWorkflowRequest.Type = bean3.CD_WORKFLOW_PIPELINE_TYPE
	_, jobHelmPackagePath, err := impl.cdWorkflowService.SubmitWorkflow(cdStageWorkflowRequest)
	span.End()
	if err != nil {
		return err
	}
	if util.IsManifestDownload(pipeline.DeploymentAppType) || util.IsManifestPush(pipeline.DeploymentAppType) {
		if pipeline.App.Id == 0 {
			appDbObject, err := impl.appRepository.FindById(pipeline.AppId)
			if err != nil {
				impl.logger.Errorw("error in getting app by appId", "err", err)
				return err
			}
			pipeline.App = *appDbObject
		}
		if pipeline.Environment.Id == 0 {
			envDbObject, err := impl.envRepository.FindById(pipeline.EnvironmentId)
			if err != nil {
				impl.logger.Errorw("error in getting env by envId", "err", err)
				return err
			}
			pipeline.Environment = *envDbObject
		}
		deleteChart := !util.IsManifestPush(pipeline.DeploymentAppType)
		imageTag := strings.Split(artifact.Image, ":")[1]
		chartName := fmt.Sprintf("%s-%s-%s-%s", "pre", pipeline.App.AppName, pipeline.Environment.Name, imageTag)
		chartBytes, err := impl.chartTemplateService.LoadChartInBytes(jobHelmPackagePath, deleteChart, chartName, fmt.Sprint(cdWf.Id))
		if err != nil && util.IsManifestDownload(pipeline.DeploymentAppType) {
			return err
		}
		if util.IsManifestPush(pipeline.DeploymentAppType) {
			err = impl.PushPrePostCDManifest(runner.Id, triggeredBy, jobHelmPackagePath, types.PRE, pipeline, imageTag, ctx)
			if err != nil {
				runner.Status = pipelineConfig.WorkflowFailed
				runner.UpdatedBy = triggeredBy
				runner.UpdatedOn = triggeredAt
				runner.FinishedOn = time.Now()
				runnerSaveErr := impl.cdWorkflowRepository.UpdateWorkFlowRunner(runner)
				if runnerSaveErr != nil {
					impl.logger.Errorw("error in saving runner object in db", "err", runnerSaveErr)
				}
				impl.logger.Errorw("error in pushing manifest to helm repo", "err", err)
				return err
			}
		}
		runner.Status = pipelineConfig.WorkflowSucceeded
		runner.UpdatedBy = triggeredBy
		runner.UpdatedOn = triggeredAt
		runner.FinishedOn = time.Now()
		runner.HelmReferenceChart = chartBytes
		err = impl.cdWorkflowRepository.UpdateWorkFlowRunner(runner)
		if err != nil {
			impl.logger.Errorw("error in saving runner object in db", "err", err)
			return err
		}
		// Handle auto trigger after pre stage success event
		go impl.TriggerAutoCDOnPreStageSuccess(pipeline.Id, artifact.Id, cdWf.Id, triggeredBy, applyAuth)
	}

	err = impl.sendPreStageNotification(ctx, cdWf, pipeline)
	if err != nil {
		return err
	}
	//creating cd config history entry
	_, span = otel.Tracer("orchestrator").Start(ctx, "prePostCdScriptHistoryService.CreatePrePostCdScriptHistory")
	err = impl.prePostCdScriptHistoryService.CreatePrePostCdScriptHistory(pipeline, nil, repository3.PRE_CD_TYPE, true, triggeredBy, triggeredAt)
	span.End()
	if err != nil {
		impl.logger.Errorw("error in creating pre cd script entry", "err", err, "pipeline", pipeline)
		return err
	}
	return nil
}

func (impl *WorkflowDagExecutorImpl) sendPreStageNotification(ctx context.Context, cdWf *pipelineConfig.CdWorkflow, pipeline *pipelineConfig.Pipeline) error {
	wfr, err := impl.cdWorkflowRepository.FindByWorkflowIdAndRunnerType(ctx, cdWf.Id, bean.CD_WORKFLOW_TYPE_PRE)
	if err != nil {
		return err
	}

	event := impl.eventFactory.Build(util2.Trigger, &pipeline.Id, pipeline.AppId, &pipeline.EnvironmentId, util2.CD)
	impl.logger.Debugw("event PreStageTrigger", "event", event)
	event = impl.eventFactory.BuildExtraCDData(event, &wfr, 0, bean.CD_WORKFLOW_TYPE_PRE)
	_, span := otel.Tracer("orchestrator").Start(ctx, "eventClient.WriteNotificationEvent")
	_, evtErr := impl.eventClient.WriteNotificationEvent(event)
	span.End()
	if evtErr != nil {
		impl.logger.Errorw("CD trigger event not sent", "error", evtErr)
	}
	return nil
}

func convert(ts string) (*time.Time, error) {
	//layout := "2006-01-02T15:04:05Z"
	t, err := time.Parse(bean2.LayoutRFC3339, ts)
	if err != nil {
		return nil, err
	}
	return &t, nil
}

func (impl *WorkflowDagExecutorImpl) TriggerPostStage(cdWf *pipelineConfig.CdWorkflow, pipeline *pipelineConfig.Pipeline, triggeredBy int32, refCdWorkflowRunnerId int) error {
	//setting triggeredAt variable to have consistent data for various audit log places in db for deployment time
	triggeredAt := time.Now()

	var env *repository2.Environment
	var err error
	env, err = impl.envRepository.FindById(pipeline.EnvironmentId)
	if err != nil {
		impl.logger.Errorw(" unable to find env ", "err", err)
		return err
	}

	// Todo - optimize
	app, err := impl.appRepository.FindById(pipeline.AppId)
	if err != nil {
		return err
	}
	postStage, err := impl.getPipelineStage(pipeline.Id, repository4.PIPELINE_STAGE_TYPE_POST_CD)
	if err != nil {
		return err
	}
	scope := resourceQualifiers.Scope{AppId: pipeline.AppId, EnvId: pipeline.EnvironmentId, ClusterId: env.ClusterId, ProjectId: app.TeamId, IsProdEnv: env.Default}
	impl.logger.Infow("scope for auto trigger ", "scope", scope)
	filters, err := impl.resourceFilterService.GetFiltersByScope(scope)
	if err != nil {
		impl.logger.Errorw("error in getting resource filters for the pipeline", "pipelineId", pipeline.Id, "err", err)
		return err
	}
	if cdWf.CiArtifact == nil || cdWf.CiArtifact.Id == 0 {
		cdWf.CiArtifact, err = impl.ciArtifactRepository.Get(cdWf.CiArtifactId)
		if err != nil {
			impl.logger.Errorw("error fetching artifact data", "err", err)
			return err
		}
	}
	//get releaseTags from imageTaggingService
	imageTagNames, err := impl.imageTaggingService.GetTagNamesByArtifactId(cdWf.CiArtifactId)
	if err != nil {
		impl.logger.Errorw("error in getting image tags for the given artifact id", "artifactId", cdWf.CiArtifactId, "err", err)
		return err
	}

	//evaluate filters
	filterState, filterIdVsState, err := impl.resourceFilterService.CheckForResource(filters, cdWf.CiArtifact.Image, imageTagNames)
	if err != nil {
		return err
	}
	//store evaluated result
	filterEvaluationAudit, err := impl.resourceFilterService.CreateFilterEvaluationAudit(resourceFilter.Artifact, cdWf.CiArtifact.Id, resourceFilter.PipelineStage, postStage.Id, filters, filterIdVsState)
	if err != nil {
		impl.logger.Errorw("error in creating filter evaluation audit data cd post stage trigger", "err", err, "cdPipelineId", pipeline.Id, "artifactId", cdWf.CiArtifact.Id)
		return err
	}

	//allow or block w.r.t filterState
	if filterState != resourceFilter.ALLOW {
		return fmt.Errorf("the artifact does not pass filtering condition")
	}

	runner := &pipelineConfig.CdWorkflowRunner{
		Name:                  pipeline.Name,
		WorkflowType:          bean.CD_WORKFLOW_TYPE_POST,
		ExecutorType:          impl.config.GetWorkflowExecutorType(),
		Status:                pipelineConfig.WorkflowStarting, //starting PostStage
		TriggeredBy:           triggeredBy,
		StartedOn:             triggeredAt,
		Namespace:             impl.config.GetDefaultNamespace(),
		BlobStorageEnabled:    impl.config.BlobStorageEnabled,
		CdWorkflowId:          cdWf.Id,
		LogLocation:           fmt.Sprintf("%s/%s%s-%s/main.log", impl.config.GetDefaultBuildLogsKeyPrefix(), strconv.Itoa(cdWf.Id), string(bean.CD_WORKFLOW_TYPE_POST), pipeline.Name),
		AuditLog:              sql.AuditLog{CreatedOn: triggeredAt, CreatedBy: triggeredBy, UpdatedOn: triggeredAt, UpdatedBy: triggeredBy},
		RefCdWorkflowRunnerId: refCdWorkflowRunnerId,
	}
	if pipeline.RunPostStageInEnv {
		runner.Namespace = env.Namespace
	}

	_, err = impl.cdWorkflowRepository.SaveWorkFlowRunner(runner)
	if err != nil {
		return err
	}

	//update resource_filter_evaluation entry with wfrId and type
	err = impl.resourceFilterService.UpdateFilterEvaluationAuditRef(filterEvaluationAudit.Id, resourceFilter.CdWorkflowRunner, runner.Id)
	if err != nil {
		impl.logger.Errorw("error in updating filter evaluation audit reference", "filterEvaluationAuditId", filterEvaluationAudit.Id, "err", err)
		return err
	}
	//checking vulnerability for the selected image
	isVulnerable, err := impl.GetArtifactVulnerabilityStatus(cdWf.CiArtifact, pipeline, context.Background())
	if err != nil {
		impl.logger.Errorw("error in getting Artifact vulnerability status, TriggerPostStage", "err", err)
		return err
	}
	if isVulnerable {
		// if image vulnerable, update timeline status and return
		runner.Status = pipelineConfig.WorkflowFailed
		runner.Message = pipelineConfig.FOUND_VULNERABILITY
		runner.FinishedOn = time.Now()
		runner.UpdatedOn = time.Now()
		runner.UpdatedBy = triggeredBy
		err = impl.cdWorkflowRepository.UpdateWorkFlowRunner(runner)
		if err != nil {
			impl.logger.Errorw("error in updating wfr status due to vulnerable image", "err", err)
			return err
		}
		return fmt.Errorf("found vulnerability for image digest %s", cdWf.CiArtifact.ImageDigest)
	}

	cdStageWorkflowRequest, err := impl.buildWFRequest(runner, cdWf, pipeline, triggeredBy)
	if err != nil {
		impl.logger.Errorw("error in building wfRequest", "err", err, "runner", runner, "cdWf", cdWf, "pipeline", pipeline)
		return err
	}
	cdStageWorkflowRequest.StageType = types.POST
	cdStageWorkflowRequest.Pipeline = pipeline
	cdStageWorkflowRequest.Env = env
	cdStageWorkflowRequest.Type = bean3.CD_WORKFLOW_PIPELINE_TYPE
	_, jobHelmPackagePath, err := impl.cdWorkflowService.SubmitWorkflow(cdStageWorkflowRequest)
	if err != nil {
		impl.logger.Errorw("error in submitting workflow", "err", err, "cdStageWorkflowRequest", cdStageWorkflowRequest, "pipeline", pipeline, "env", env)
		return err
	}
	if pipeline.App.Id == 0 {
		appDbObject, err := impl.appRepository.FindById(pipeline.AppId)
		if err != nil {
			impl.logger.Errorw("error in getting app by appId", "err", err)
			return err
		}
		pipeline.App = *appDbObject
	}
	if pipeline.Environment.Id == 0 {
		envDbObject, err := impl.envRepository.FindById(pipeline.EnvironmentId)
		if err != nil {
			impl.logger.Errorw("error in getting env by envId", "err", err)
			return err
		}
		pipeline.Environment = *envDbObject
	}
	imageTag := strings.Split(cdStageWorkflowRequest.CiArtifactDTO.Image, ":")[1]
	chartName := fmt.Sprintf("%s-%s-%s-%s", "post", pipeline.App.AppName, pipeline.Environment.Name, imageTag)

	if util.IsManifestDownload(pipeline.DeploymentAppType) || util.IsManifestPush(pipeline.DeploymentAppType) {
		chartBytes, err := impl.chartTemplateService.LoadChartInBytes(jobHelmPackagePath, false, chartName, fmt.Sprint(cdWf.Id))
		if err != nil {
			return err
		}
		if util.IsManifestPush(pipeline.DeploymentAppType) {
			err = impl.PushPrePostCDManifest(runner.Id, triggeredBy, jobHelmPackagePath, types.POST, pipeline, imageTag, context.Background())
			if err != nil {
				runner.Status = pipelineConfig.WorkflowFailed
				runner.UpdatedBy = triggeredBy
				runner.UpdatedOn = triggeredAt
				runner.FinishedOn = time.Now()
				saveRunnerErr := impl.cdWorkflowRepository.UpdateWorkFlowRunner(runner)
				if saveRunnerErr != nil {
					impl.logger.Errorw("error in saving runner object in db", "err", saveRunnerErr)
				}
				impl.logger.Errorw("error in pushing manifest to helm repo", "err", err)
				return err
			}
		}
		runner.Status = pipelineConfig.WorkflowSucceeded
		runner.UpdatedBy = triggeredBy
		runner.UpdatedOn = triggeredAt
		runner.FinishedOn = time.Now()
		runner.HelmReferenceChart = chartBytes
		err = impl.cdWorkflowRepository.UpdateWorkFlowRunner(runner)
		if err != nil {
			impl.logger.Errorw("error in saving runner object in DB", "err", err)
			return err
		}
		// Auto Trigger after Post Stage Success Event
		go impl.HandlePostStageSuccessEvent(runner.CdWorkflowId, pipeline.Id, 1)
	}

	wfr, err := impl.cdWorkflowRepository.FindByWorkflowIdAndRunnerType(context.Background(), cdWf.Id, bean.CD_WORKFLOW_TYPE_POST)
	if err != nil {
		impl.logger.Errorw("error in getting wfr by workflowId and runnerType", "err", err, "wfId", cdWf.Id)
		return err
	}

	event := impl.eventFactory.Build(util2.Trigger, &pipeline.Id, pipeline.AppId, &pipeline.EnvironmentId, util2.CD)
	impl.logger.Debugw("event Cd Post Trigger", "event", event)
	event = impl.eventFactory.BuildExtraCDData(event, &wfr, 0, bean.CD_WORKFLOW_TYPE_POST)
	_, evtErr := impl.eventClient.WriteNotificationEvent(event)
	if evtErr != nil {
		impl.logger.Errorw("CD trigger event not sent", "error", evtErr)
	}
	//creating cd config history entry
	err = impl.prePostCdScriptHistoryService.CreatePrePostCdScriptHistory(pipeline, nil, repository3.POST_CD_TYPE, true, triggeredBy, triggeredAt)
	if err != nil {
		impl.logger.Errorw("error in creating post cd script entry", "err", err, "pipeline", pipeline)
		return err
	}
	return nil
}
func (impl *WorkflowDagExecutorImpl) buildArtifactLocationForS3(cdWorkflowConfig *pipelineConfig.CdWorkflowConfig, cdWf *pipelineConfig.CdWorkflow, runner *pipelineConfig.CdWorkflowRunner) (string, string, string) {
	cdArtifactLocationFormat := cdWorkflowConfig.CdArtifactLocationFormat
	if cdArtifactLocationFormat == "" {
		cdArtifactLocationFormat = impl.config.GetArtifactLocationFormat()
	}
	if cdWorkflowConfig.LogsBucket == "" {
		cdWorkflowConfig.LogsBucket = impl.config.GetDefaultBuildLogsBucket()
	}
	ArtifactLocation := fmt.Sprintf("s3://%s/"+impl.config.GetDefaultArtifactKeyPrefix()+"/"+cdArtifactLocationFormat, cdWorkflowConfig.LogsBucket, cdWf.Id, runner.Id)
	artifactFileName := fmt.Sprintf(impl.config.GetDefaultArtifactKeyPrefix()+"/"+cdArtifactLocationFormat, cdWf.Id, runner.Id)
	return ArtifactLocation, cdWorkflowConfig.LogsBucket, artifactFileName
}

func (impl *WorkflowDagExecutorImpl) getDeployStageDetails(pipelineId int) (pipelineConfig.CdWorkflowRunner, *bean.UserInfo, int, error) {
	deployStageWfr := pipelineConfig.CdWorkflowRunner{}
	//getting deployment pipeline latest wfr by pipelineId
	deployStageWfr, err := impl.cdWorkflowRepository.FindLastStatusByPipelineIdAndRunnerType(pipelineId, bean.CD_WORKFLOW_TYPE_DEPLOY)
	if err != nil {
		impl.logger.Errorw("error in getting latest status of deploy type wfr by pipelineId", "err", err, "pipelineId", pipelineId)
		return deployStageWfr, nil, 0, err
	}
	deployStageTriggeredByUser, err := impl.user.GetById(deployStageWfr.TriggeredBy)
	if err != nil {
		impl.logger.Errorw("error in getting userDetails by id", "err", err, "userId", deployStageWfr.TriggeredBy)
		return deployStageWfr, nil, 0, err
	}
	pipelineReleaseCounter, err := impl.pipelineOverrideRepository.GetCurrentPipelineReleaseCounter(pipelineId)
	if err != nil {
		impl.logger.Errorw("error occurred while fetching latest release counter for pipeline", "pipelineId", pipelineId, "err", err)
		return deployStageWfr, nil, 0, err
	}
	return deployStageWfr, deployStageTriggeredByUser, pipelineReleaseCounter, nil
}

func isExtraVariableDynamic(variableName string, webhookAndCiData *gitSensorClient.WebhookAndCiData) bool {
	if strings.Contains(variableName, GIT_COMMIT_HASH_PREFIX) || strings.Contains(variableName, GIT_SOURCE_TYPE_PREFIX) || strings.Contains(variableName, GIT_SOURCE_VALUE_PREFIX) ||
		strings.Contains(variableName, APP_LABEL_VALUE_PREFIX) || strings.Contains(variableName, APP_LABEL_KEY_PREFIX) ||
		strings.Contains(variableName, CHILD_CD_ENV_NAME_PREFIX) || strings.Contains(variableName, CHILD_CD_CLUSTER_NAME_PREFIX) ||
		strings.Contains(variableName, CHILD_CD_COUNT) || strings.Contains(variableName, APP_LABEL_COUNT) || strings.Contains(variableName, GIT_SOURCE_COUNT) ||
		webhookAndCiData != nil {

		return true
	}
	return false
}

func setExtraEnvVariableInDeployStep(deploySteps []*bean3.StepObject, extraEnvVariables map[string]string, webhookAndCiData *gitSensorClient.WebhookAndCiData) {
	for _, deployStep := range deploySteps {
		for variableKey, variableValue := range extraEnvVariables {
			if isExtraVariableDynamic(variableKey, webhookAndCiData) && deployStep.StepType == "INLINE" {
				extraInputVar := &bean3.VariableObject{
					Name:                  variableKey,
					Format:                "STRING",
					Value:                 variableValue,
					VariableType:          bean3.VARIABLE_TYPE_REF_GLOBAL,
					ReferenceVariableName: variableKey,
				}
				deployStep.InputVars = append(deployStep.InputVars, extraInputVar)
			}
		}
	}
}
func (impl *WorkflowDagExecutorImpl) buildWFRequest(runner *pipelineConfig.CdWorkflowRunner, cdWf *pipelineConfig.CdWorkflow, cdPipeline *pipelineConfig.Pipeline, triggeredBy int32) (*types.WorkflowRequest, error) {
	cdWorkflowConfig, err := impl.cdWorkflowRepository.FindConfigByPipelineId(cdPipeline.Id)
	if err != nil && !util.IsErrNoRows(err) {
		return nil, err
	}

	workflowExecutor := runner.ExecutorType

	artifact, err := impl.ciArtifactRepository.Get(cdWf.CiArtifactId)
	if err != nil {
		return nil, err
	}

	ciMaterialInfo, err := repository.GetCiMaterialInfo(artifact.MaterialInfo, artifact.DataSource)
	if err != nil {
		impl.logger.Errorw("parsing error", "err", err)
		return nil, err
	}

	var ciProjectDetails []bean3.CiProjectDetails
	var ciPipeline *pipelineConfig.CiPipeline
	if cdPipeline.CiPipelineId > 0 {
		ciPipeline, err = impl.ciPipelineRepository.FindById(cdPipeline.CiPipelineId)
		if err != nil && !util.IsErrNoRows(err) {
			impl.logger.Errorw("cannot find ciPipelineRequest", "err", err)
			return nil, err
		}

		for _, m := range ciPipeline.CiPipelineMaterials {
			// git material should be active in this case
			if m == nil || m.GitMaterial == nil || !m.GitMaterial.Active {
				continue
			}
			var ciMaterialCurrent repository.CiMaterialInfo
			for _, ciMaterial := range ciMaterialInfo {
				if ciMaterial.Material.GitConfiguration.URL == m.GitMaterial.Url {
					ciMaterialCurrent = ciMaterial
					break
				}
			}
			gitMaterial, err := impl.materialRepository.FindById(m.GitMaterialId)
			if err != nil && !util.IsErrNoRows(err) {
				impl.logger.Errorw("could not fetch git materials", "err", err)
				return nil, err
			}

			ciProjectDetail := bean3.CiProjectDetails{
				GitRepository:   ciMaterialCurrent.Material.GitConfiguration.URL,
				MaterialName:    gitMaterial.Name,
				CheckoutPath:    gitMaterial.CheckoutPath,
				FetchSubmodules: gitMaterial.FetchSubmodules,
				SourceType:      m.Type,
				SourceValue:     m.Value,
				Type:            string(m.Type),
				GitOptions: bean3.GitOptions{
					UserName:      gitMaterial.GitProvider.UserName,
					Password:      gitMaterial.GitProvider.Password,
					SshPrivateKey: gitMaterial.GitProvider.SshPrivateKey,
					AccessToken:   gitMaterial.GitProvider.AccessToken,
					AuthMode:      gitMaterial.GitProvider.AuthMode,
				},
			}
			if IsShallowClonePossible(m, impl.config.GitProviders, impl.config.CloningMode) {
				ciProjectDetail.CloningMode = CloningModeShallow
			}

			if len(ciMaterialCurrent.Modifications) > 0 {
				ciProjectDetail.CommitHash = ciMaterialCurrent.Modifications[0].Revision
				ciProjectDetail.Author = ciMaterialCurrent.Modifications[0].Author
				ciProjectDetail.GitTag = ciMaterialCurrent.Modifications[0].Tag
				ciProjectDetail.Message = ciMaterialCurrent.Modifications[0].Message
				commitTime, err := convert(ciMaterialCurrent.Modifications[0].ModifiedTime)
				if err != nil {
					return nil, err
				}
				ciProjectDetail.CommitTime = commitTime.Format(bean2.LayoutRFC3339)
			} else {
				impl.logger.Debugw("devtronbug#1062", ciPipeline.Id, cdPipeline.Id)
				return nil, fmt.Errorf("modifications not found for %d", ciPipeline.Id)
			}

			// set webhook data
			if m.Type == pipelineConfig.SOURCE_TYPE_WEBHOOK && len(ciMaterialCurrent.Modifications) > 0 {
				webhookData := ciMaterialCurrent.Modifications[0].WebhookData
				ciProjectDetail.WebhookData = pipelineConfig.WebhookData{
					Id:              webhookData.Id,
					EventActionType: webhookData.EventActionType,
					Data:            webhookData.Data,
				}
			}

			ciProjectDetails = append(ciProjectDetails, ciProjectDetail)
		}
	}
	var stageYaml string
	var deployStageWfr pipelineConfig.CdWorkflowRunner
	deployStageTriggeredByUser := &bean.UserInfo{}
	var pipelineReleaseCounter int
	var preDeploySteps []*bean3.StepObject
	var postDeploySteps []*bean3.StepObject
	var refPluginsData []*bean3.RefPluginObject
	//if pipeline_stage_steps present for pre-CD or post-CD then no need to add stageYaml to cdWorkflowRequest in that
	//case add PreDeploySteps and PostDeploySteps to cdWorkflowRequest, this is done for backward compatibility
	pipelineStage, err := impl.getPipelineStage(cdPipeline.Id, runner.WorkflowType.WorkflowTypeToStageType())
	if err != nil {
		return nil, err
	}
	env, err := impl.envRepository.FindById(cdPipeline.EnvironmentId)
	if err != nil {
		impl.logger.Errorw("error in getting environment by id", "err", err)
		return nil, err
	}

	if pipelineStage != nil {
		//Scope will pick the environment of CD pipeline irrespective of in-cluster mode,
		//since user sees the environment of the CD pipeline
		scope := resourceQualifiers.Scope{
			AppId:     cdPipeline.App.Id,
			EnvId:     env.Id,
			ClusterId: env.ClusterId,
			SystemMetadata: &resourceQualifiers.SystemMetadata{
				EnvironmentName: env.Name,
				ClusterName:     env.Cluster.ClusterName,
				Namespace:       env.Namespace,
				Image:           artifact.Image,
				ImageTag:        util3.GetImageTagFromImage(artifact.Image),
			},
		}
		var variableSnapshot map[string]string
		if runner.WorkflowType == bean.CD_WORKFLOW_TYPE_PRE {
			//preDeploySteps, _, refPluginsData, err = impl.pipelineStageService.BuildPrePostAndRefPluginStepsDataForWfRequest(cdPipeline.Id, cdStage)
			prePostAndRefPluginResponse, err := impl.pipelineStageService.BuildPrePostAndRefPluginStepsDataForWfRequest(cdPipeline.Id, preCdStage, scope)
			if err != nil {
				impl.logger.Errorw("error in getting pre, post & refPlugin steps data for wf request", "err", err, "cdPipelineId", cdPipeline.Id)
				return nil, err
			}
			preDeploySteps = prePostAndRefPluginResponse.PreStageSteps
			refPluginsData = prePostAndRefPluginResponse.RefPluginData
			variableSnapshot = prePostAndRefPluginResponse.VariableSnapshot
		} else if runner.WorkflowType == bean.CD_WORKFLOW_TYPE_POST {
			//_, postDeploySteps, refPluginsData, err = impl.pipelineStageService.BuildPrePostAndRefPluginStepsDataForWfRequest(cdPipeline.Id, cdStage)
			prePostAndRefPluginResponse, err := impl.pipelineStageService.BuildPrePostAndRefPluginStepsDataForWfRequest(cdPipeline.Id, postCdStage, scope)
			if err != nil {
				impl.logger.Errorw("error in getting pre, post & refPlugin steps data for wf request", "err", err, "cdPipelineId", cdPipeline.Id)
				return nil, err
			}
			postDeploySteps = prePostAndRefPluginResponse.PostStageSteps
			refPluginsData = prePostAndRefPluginResponse.RefPluginData
			variableSnapshot = prePostAndRefPluginResponse.VariableSnapshot
			deployStageWfr, deployStageTriggeredByUser, pipelineReleaseCounter, err = impl.getDeployStageDetails(cdPipeline.Id)
			if err != nil {
				impl.logger.Errorw("error in getting deployStageWfr, deployStageTriggeredByUser and pipelineReleaseCounter wf request", "err", err, "cdPipelineId", cdPipeline.Id)
				return nil, err
			}
		} else {
			return nil, fmt.Errorf("unsupported workflow triggerd")
		}

		//Save Scoped VariableSnapshot
		if len(variableSnapshot) > 0 {
			variableMapBytes, _ := json.Marshal(variableSnapshot)
			err := impl.variableSnapshotHistoryService.SaveVariableHistoriesForTrigger([]*repository5.VariableSnapshotHistoryBean{{
				VariableSnapshot: variableMapBytes,
				HistoryReference: repository5.HistoryReference{
					HistoryReferenceId:   runner.Id,
					HistoryReferenceType: repository5.HistoryReferenceTypeCDWORKFLOWRUNNER,
				},
			}}, runner.TriggeredBy)
			if err != nil {
				impl.logger.Errorf("Not able to save variable snapshot for CD trigger %s %d %s", err, runner.Id, variableSnapshot)
			}
		}
	} else {
		//in this case no plugin script is not present for this cdPipeline hence going with attaching preStage or postStage config
		if runner.WorkflowType == bean.CD_WORKFLOW_TYPE_PRE {
			stageYaml = cdPipeline.PreStageConfig
		} else if runner.WorkflowType == bean.CD_WORKFLOW_TYPE_POST {
			stageYaml = cdPipeline.PostStageConfig
			deployStageWfr, deployStageTriggeredByUser, pipelineReleaseCounter, err = impl.getDeployStageDetails(cdPipeline.Id)
			if err != nil {
				impl.logger.Errorw("error in getting deployStageWfr, deployStageTriggeredByUser and pipelineReleaseCounter wf request", "err", err, "cdPipelineId", cdPipeline.Id)
				return nil, err
			}

		} else {
			return nil, fmt.Errorf("unsupported workflow triggerd")
		}
	}

	cdStageWorkflowRequest := &types.WorkflowRequest{
		EnvironmentId:         cdPipeline.EnvironmentId,
		AppId:                 cdPipeline.AppId,
		WorkflowId:            cdWf.Id,
		WorkflowRunnerId:      runner.Id,
		WorkflowNamePrefix:    strconv.Itoa(runner.Id) + "-" + runner.Name,
		WorkflowPrefixForLog:  strconv.Itoa(cdWf.Id) + string(runner.WorkflowType) + "-" + runner.Name,
		CdImage:               impl.config.GetDefaultImage(),
		CdPipelineId:          cdWf.PipelineId,
		TriggeredBy:           triggeredBy,
		StageYaml:             stageYaml,
		CiProjectDetails:      ciProjectDetails,
		Namespace:             runner.Namespace,
		ActiveDeadlineSeconds: impl.config.GetDefaultTimeout(),
		CiArtifactDTO: types.CiArtifactDTO{
			Id:           artifact.Id,
			PipelineId:   artifact.PipelineId,
			Image:        artifact.Image,
			ImageDigest:  artifact.ImageDigest,
			MaterialInfo: artifact.MaterialInfo,
			DataSource:   artifact.DataSource,
			WorkflowId:   artifact.WorkflowId,
		},
		OrchestratorHost:  impl.config.OrchestratorHost,
		OrchestratorToken: impl.config.OrchestratorToken,
		CloudProvider:     impl.config.CloudProvider,
		WorkflowExecutor:  workflowExecutor,
		RefPlugins:        refPluginsData,
	}

	extraEnvVariables := make(map[string]string)
	if env != nil {
		extraEnvVariables[CD_PIPELINE_ENV_NAME_KEY] = env.Name
		if env.Cluster != nil {
			extraEnvVariables[CD_PIPELINE_CLUSTER_NAME_KEY] = env.Cluster.ClusterName
		}
	}
	ciWf, err := impl.ciWorkflowRepository.FindLastTriggeredWorkflowByArtifactId(artifact.Id)
	if err != nil && err != pg.ErrNoRows {
		impl.logger.Errorw("error in getting ciWf by artifactId", "err", err, "artifactId", artifact.Id)
		return nil, err
	}
	var webhookAndCiData *gitSensorClient.WebhookAndCiData
	if ciWf != nil && ciWf.GitTriggers != nil {
		i := 1
		var gitCommitEnvVariables []types.GitMetadata

		for ciPipelineMaterialId, gitTrigger := range ciWf.GitTriggers {
			extraEnvVariables[fmt.Sprintf("%s_%d", GIT_COMMIT_HASH_PREFIX, i)] = gitTrigger.Commit
			extraEnvVariables[fmt.Sprintf("%s_%d", GIT_SOURCE_TYPE_PREFIX, i)] = string(gitTrigger.CiConfigureSourceType)
			extraEnvVariables[fmt.Sprintf("%s_%d", GIT_SOURCE_VALUE_PREFIX, i)] = gitTrigger.CiConfigureSourceValue

			gitCommitEnvVariables = append(gitCommitEnvVariables, types.GitMetadata{
				GitCommitHash:  gitTrigger.Commit,
				GitSourceType:  string(gitTrigger.CiConfigureSourceType),
				GitSourceValue: gitTrigger.CiConfigureSourceValue,
			})

			// CODE-BLOCK starts - store extra environment variables if webhook
			if gitTrigger.CiConfigureSourceType == pipelineConfig.SOURCE_TYPE_WEBHOOK {
				webhookDataId := gitTrigger.WebhookData.Id
				if webhookDataId > 0 {
					webhookDataRequest := &gitSensorClient.WebhookDataRequest{
						Id:                   webhookDataId,
						CiPipelineMaterialId: ciPipelineMaterialId,
					}
					webhookAndCiData, err = impl.gitSensorGrpcClient.GetWebhookData(context.Background(), webhookDataRequest)
					if err != nil {
						impl.logger.Errorw("err while getting webhook data from git-sensor", "err", err, "webhookDataRequest", webhookDataRequest)
						return nil, err
					}
					if webhookAndCiData != nil {
						for extEnvVariableKey, extEnvVariableVal := range webhookAndCiData.ExtraEnvironmentVariables {
							extraEnvVariables[extEnvVariableKey] = extEnvVariableVal
						}
					}
				}
			}
			// CODE_BLOCK ends

			i++
		}
		gitMetadata, err := json.Marshal(&gitCommitEnvVariables)
		if err != nil {
			impl.logger.Errorw("err while marshaling git metdata", "err", err)
			return nil, err
		}
		extraEnvVariables[GIT_METADATA] = string(gitMetadata)

		extraEnvVariables[GIT_SOURCE_COUNT] = strconv.Itoa(len(ciWf.GitTriggers))
	}

	childCdIds, err := impl.appWorkflowRepository.FindChildCDIdsByParentCDPipelineId(cdPipeline.Id)
	if err != nil && err != pg.ErrNoRows {
		impl.logger.Errorw("error in getting child cdPipelineIds by parent cdPipelineId", "err", err, "parent cdPipelineId", cdPipeline.Id)
		return nil, err
	}
	if len(childCdIds) > 0 {
		childPipelines, err := impl.pipelineRepository.FindByIdsIn(childCdIds)
		if err != nil {
			impl.logger.Errorw("error in getting pipelines by ids", "err", err, "ids", childCdIds)
			return nil, err
		}
		var childCdEnvVariables []types.ChildCdMetadata
		for i, childPipeline := range childPipelines {
			extraEnvVariables[fmt.Sprintf("%s_%d", CHILD_CD_ENV_NAME_PREFIX, i+1)] = childPipeline.Environment.Name
			extraEnvVariables[fmt.Sprintf("%s_%d", CHILD_CD_CLUSTER_NAME_PREFIX, i+1)] = childPipeline.Environment.Cluster.ClusterName

			childCdEnvVariables = append(childCdEnvVariables, types.ChildCdMetadata{
				ChildCdEnvName:     childPipeline.Environment.Name,
				ChildCdClusterName: childPipeline.Environment.Cluster.ClusterName,
			})
		}
		childCdEnvVariablesMetadata, err := json.Marshal(&childCdEnvVariables)
		if err != nil {
			impl.logger.Errorw("err while marshaling childCdEnvVariables", "err", err)
			return nil, err
		}
		extraEnvVariables[CHILD_CD_METADATA] = string(childCdEnvVariablesMetadata)

		extraEnvVariables[CHILD_CD_COUNT] = strconv.Itoa(len(childPipelines))
	}
	if ciPipeline != nil && ciPipeline.Id > 0 {
		extraEnvVariables["APP_NAME"] = ciPipeline.App.AppName
		cdStageWorkflowRequest.DockerUsername = ciPipeline.CiTemplate.DockerRegistry.Username
		cdStageWorkflowRequest.DockerPassword = ciPipeline.CiTemplate.DockerRegistry.Password
		cdStageWorkflowRequest.AwsRegion = ciPipeline.CiTemplate.DockerRegistry.AWSRegion
		cdStageWorkflowRequest.DockerConnection = ciPipeline.CiTemplate.DockerRegistry.Connection
		cdStageWorkflowRequest.DockerCert = ciPipeline.CiTemplate.DockerRegistry.Cert
		cdStageWorkflowRequest.AccessKey = ciPipeline.CiTemplate.DockerRegistry.AWSAccessKeyId
		cdStageWorkflowRequest.SecretKey = ciPipeline.CiTemplate.DockerRegistry.AWSSecretAccessKey
		cdStageWorkflowRequest.DockerRegistryType = string(ciPipeline.CiTemplate.DockerRegistry.RegistryType)
		cdStageWorkflowRequest.DockerRegistryURL = ciPipeline.CiTemplate.DockerRegistry.RegistryURL
	} else if cdPipeline.AppId > 0 {
		ciTemplate, err := impl.CiTemplateRepository.FindByAppId(cdPipeline.AppId)
		if err != nil {
			return nil, err
		}
		extraEnvVariables["APP_NAME"] = ciTemplate.App.AppName
		cdStageWorkflowRequest.DockerUsername = ciTemplate.DockerRegistry.Username
		cdStageWorkflowRequest.DockerPassword = ciTemplate.DockerRegistry.Password
		cdStageWorkflowRequest.AwsRegion = ciTemplate.DockerRegistry.AWSRegion
		cdStageWorkflowRequest.DockerConnection = ciTemplate.DockerRegistry.Connection
		cdStageWorkflowRequest.DockerCert = ciTemplate.DockerRegistry.Cert
		cdStageWorkflowRequest.AccessKey = ciTemplate.DockerRegistry.AWSAccessKeyId
		cdStageWorkflowRequest.SecretKey = ciTemplate.DockerRegistry.AWSSecretAccessKey
		cdStageWorkflowRequest.DockerRegistryType = string(ciTemplate.DockerRegistry.RegistryType)
		cdStageWorkflowRequest.DockerRegistryURL = ciTemplate.DockerRegistry.RegistryURL
		appLabels, err := impl.appLabelRepository.FindAllByAppId(cdPipeline.AppId)
		if err != nil && err != pg.ErrNoRows {
			impl.logger.Errorw("error in getting labels by appId", "err", err, "appId", cdPipeline.AppId)
			return nil, err
		}
		var appLabelEnvVariables []types.AppLabelMetadata
		for i, appLabel := range appLabels {
			extraEnvVariables[fmt.Sprintf("%s_%d", APP_LABEL_KEY_PREFIX, i+1)] = appLabel.Key
			extraEnvVariables[fmt.Sprintf("%s_%d", APP_LABEL_VALUE_PREFIX, i+1)] = appLabel.Value
			appLabelEnvVariables = append(appLabelEnvVariables, types.AppLabelMetadata{
				AppLabelKey:   appLabel.Key,
				AppLabelValue: appLabel.Value,
			})
		}
		if len(appLabels) > 0 {
			extraEnvVariables[APP_LABEL_COUNT] = strconv.Itoa(len(appLabels))
			appLabelEnvVariablesMetadata, err := json.Marshal(&appLabelEnvVariables)
			if err != nil {
				impl.logger.Errorw("err while marshaling appLabelEnvVariables", "err", err)
				return nil, err
			}
			extraEnvVariables[APP_LABEL_METADATA] = string(appLabelEnvVariablesMetadata)

		}
	}
	cdStageWorkflowRequest.ExtraEnvironmentVariables = extraEnvVariables
	if deployStageTriggeredByUser != nil {
		cdStageWorkflowRequest.DeploymentTriggerTime = deployStageWfr.StartedOn
		cdStageWorkflowRequest.DeploymentTriggeredBy = deployStageTriggeredByUser.EmailId
	}
	if pipelineReleaseCounter > 0 {
		cdStageWorkflowRequest.DeploymentReleaseCounter = pipelineReleaseCounter
	}
	if cdWorkflowConfig.CdCacheRegion == "" {
		cdWorkflowConfig.CdCacheRegion = impl.config.GetDefaultCdLogsBucketRegion()
	}

	if runner.WorkflowType == bean.CD_WORKFLOW_TYPE_PRE {
		//populate input variables of steps with extra env variables
		setExtraEnvVariableInDeployStep(preDeploySteps, extraEnvVariables, webhookAndCiData)
		cdStageWorkflowRequest.PrePostDeploySteps = preDeploySteps
	} else if runner.WorkflowType == bean.CD_WORKFLOW_TYPE_POST {
		setExtraEnvVariableInDeployStep(postDeploySteps, extraEnvVariables, webhookAndCiData)
		cdStageWorkflowRequest.PrePostDeploySteps = postDeploySteps
	}
	cdStageWorkflowRequest.BlobStorageConfigured = runner.BlobStorageEnabled
	switch cdStageWorkflowRequest.CloudProvider {
	case types.BLOB_STORAGE_S3:
		//No AccessKey is used for uploading artifacts, instead IAM based auth is used
		cdStageWorkflowRequest.CdCacheRegion = cdWorkflowConfig.CdCacheRegion
		cdStageWorkflowRequest.CdCacheLocation = cdWorkflowConfig.CdCacheBucket
		cdStageWorkflowRequest.ArtifactLocation, cdStageWorkflowRequest.CiArtifactBucket, cdStageWorkflowRequest.CiArtifactFileName = impl.buildArtifactLocationForS3(cdWorkflowConfig, cdWf, runner)
		cdStageWorkflowRequest.BlobStorageS3Config = &blob_storage.BlobStorageS3Config{
			AccessKey:                  impl.config.BlobStorageS3AccessKey,
			Passkey:                    impl.config.BlobStorageS3SecretKey,
			EndpointUrl:                impl.config.BlobStorageS3Endpoint,
			IsInSecure:                 impl.config.BlobStorageS3EndpointInsecure,
			CiCacheBucketName:          cdWorkflowConfig.CdCacheBucket,
			CiCacheRegion:              cdWorkflowConfig.CdCacheRegion,
			CiCacheBucketVersioning:    impl.config.BlobStorageS3BucketVersioned,
			CiArtifactBucketName:       cdStageWorkflowRequest.CiArtifactBucket,
			CiArtifactRegion:           cdWorkflowConfig.CdCacheRegion,
			CiArtifactBucketVersioning: impl.config.BlobStorageS3BucketVersioned,
			CiLogBucketName:            impl.config.GetDefaultBuildLogsBucket(),
			CiLogRegion:                impl.config.GetDefaultCdLogsBucketRegion(),
			CiLogBucketVersioning:      impl.config.BlobStorageS3BucketVersioned,
		}
	case types.BLOB_STORAGE_GCP:
		cdStageWorkflowRequest.GcpBlobConfig = &blob_storage.GcpBlobConfig{
			CredentialFileJsonData: impl.config.BlobStorageGcpCredentialJson,
			ArtifactBucketName:     impl.config.GetDefaultBuildLogsBucket(),
			LogBucketName:          impl.config.GetDefaultBuildLogsBucket(),
		}
		cdStageWorkflowRequest.ArtifactLocation = impl.buildDefaultArtifactLocation(cdWorkflowConfig, cdWf, runner)
		cdStageWorkflowRequest.CiArtifactFileName = cdStageWorkflowRequest.ArtifactLocation
	case types.BLOB_STORAGE_AZURE:
		cdStageWorkflowRequest.AzureBlobConfig = &blob_storage.AzureBlobConfig{
			Enabled:               true,
			AccountName:           impl.config.AzureAccountName,
			BlobContainerCiCache:  impl.config.AzureBlobContainerCiCache,
			AccountKey:            impl.config.AzureAccountKey,
			BlobContainerCiLog:    impl.config.AzureBlobContainerCiLog,
			BlobContainerArtifact: impl.config.AzureBlobContainerCiLog,
		}
		cdStageWorkflowRequest.BlobStorageS3Config = &blob_storage.BlobStorageS3Config{
			EndpointUrl:     impl.config.AzureGatewayUrl,
			IsInSecure:      impl.config.AzureGatewayConnectionInsecure,
			CiLogBucketName: impl.config.AzureBlobContainerCiLog,
			CiLogRegion:     "",
			AccessKey:       impl.config.AzureAccountName,
		}
		cdStageWorkflowRequest.ArtifactLocation = impl.buildDefaultArtifactLocation(cdWorkflowConfig, cdWf, runner)
		cdStageWorkflowRequest.CiArtifactFileName = cdStageWorkflowRequest.ArtifactLocation
	default:
		if impl.config.BlobStorageEnabled {
			return nil, fmt.Errorf("blob storage %s not supported", cdStageWorkflowRequest.CloudProvider)
		}
	}
	cdStageWorkflowRequest.DefaultAddressPoolBaseCidr = impl.config.GetDefaultAddressPoolBaseCidr()
	cdStageWorkflowRequest.DefaultAddressPoolSize = impl.config.GetDefaultAddressPoolSize()
	if util.IsManifestDownload(cdPipeline.DeploymentAppType) || util.IsManifestPush(cdPipeline.DeploymentAppType) {
		cdStageWorkflowRequest.IsDryRun = true
	}
	return cdStageWorkflowRequest, nil
}

func (impl *WorkflowDagExecutorImpl) buildDefaultArtifactLocation(cdWorkflowConfig *pipelineConfig.CdWorkflowConfig, savedWf *pipelineConfig.CdWorkflow, runner *pipelineConfig.CdWorkflowRunner) string {
	cdArtifactLocationFormat := cdWorkflowConfig.CdArtifactLocationFormat
	if cdArtifactLocationFormat == "" {
		cdArtifactLocationFormat = impl.config.GetArtifactLocationFormat()
	}
	ArtifactLocation := fmt.Sprintf("%s/"+cdArtifactLocationFormat, impl.config.GetDefaultArtifactKeyPrefix(), savedWf.Id, runner.Id)
	return ArtifactLocation
}

func (impl *WorkflowDagExecutorImpl) HandleDeploymentSuccessEvent(pipelineOverride *chartConfig.PipelineOverride) error {
	if pipelineOverride == nil {
		return fmt.Errorf("invalid request, pipeline override not found")
	}
	cdWorkflow, err := impl.cdWorkflowRepository.FindById(pipelineOverride.CdWorkflowId)
	if err != nil {
		impl.logger.Errorw("error in fetching cd workflow by id", "pipelineOverride", pipelineOverride)
		return err
	}

	postStage, err := impl.getPipelineStage(pipelineOverride.PipelineId, repository4.PIPELINE_STAGE_TYPE_POST_CD)
	if err != nil {
		return err
	}

	var triggeredByUser int32 = 1
	//handle corrupt data (https://github.com/devtron-labs/devtron/issues/3826)
	err, deleted := impl.deleteCorruptedPipelineStage(postStage, triggeredByUser)
	if err != nil {
		impl.logger.Errorw("error in deleteCorruptedPipelineStage ", "err", err, "preStage", postStage, "triggeredBy", triggeredByUser)
		return err
	}

	if len(pipelineOverride.Pipeline.PostStageConfig) > 0 || (postStage != nil && !deleted) {
		if pipelineOverride.Pipeline.PostTriggerType == pipelineConfig.TRIGGER_TYPE_AUTOMATIC &&
			pipelineOverride.DeploymentType != models.DEPLOYMENTTYPE_STOP &&
			pipelineOverride.DeploymentType != models.DEPLOYMENTTYPE_START {

			err = impl.TriggerPostStage(cdWorkflow, pipelineOverride.Pipeline, triggeredByUser, 0)
			if err != nil {
				impl.logger.Errorw("error in triggering post stage after successful deployment event", "err", err, "cdWorkflow", cdWorkflow)
				return err
			}
		}
	} else {
		// to trigger next pre/cd, if any
		// finding children cd by pipeline id
		err = impl.HandlePostStageSuccessEvent(cdWorkflow.Id, pipelineOverride.PipelineId, 1)
		if err != nil {
			impl.logger.Errorw("error in triggering children cd after successful deployment event", "parentCdPipelineId", pipelineOverride.PipelineId)
			return err
		}
	}
	return nil
}

func (impl *WorkflowDagExecutorImpl) HandlePostStageSuccessEvent(cdWorkflowId int, cdPipelineId int, triggeredBy int32) error {
	// finding children cd by pipeline id
	cdPipelinesMapping, err := impl.appWorkflowRepository.FindWFCDMappingByParentCDPipelineId(cdPipelineId)
	if err != nil {
		impl.logger.Errorw("error in getting mapping of cd pipelines by parent cd pipeline id", "err", err, "parentCdPipelineId", cdPipelineId)
		return err
	}
	ciArtifact, err := impl.ciArtifactRepository.GetArtifactByCdWorkflowId(cdWorkflowId)
	if err != nil {
		impl.logger.Errorw("error in finding artifact by cd workflow id", "err", err, "cdWorkflowId", cdWorkflowId)
		return err
	}
	//TODO : confirm about this logic used for applyAuth
	applyAuth := false
	if triggeredBy != 1 {
		applyAuth = true
	}
	for _, cdPipelineMapping := range cdPipelinesMapping {
		//find pipeline by cdPipeline ID
		pipeline, err := impl.pipelineRepository.FindById(cdPipelineMapping.ComponentId)
		if err != nil {
			impl.logger.Errorw("error in getting cd pipeline by id", "err", err, "pipelineId", cdPipelineMapping.ComponentId)
			return err
		}
		//finding ci artifact by ciPipelineID and pipelineId
		//TODO : confirm values for applyAuth, async & triggeredBy
		err = impl.triggerStage(nil, pipeline, ciArtifact, applyAuth, triggeredBy)
		if err != nil {
			impl.logger.Errorw("error in triggering cd pipeline after successful post stage", "err", err, "pipelineId", pipeline.Id)
			return err
		}
	}
	return nil
}

// Only used for auto trigger
func (impl *WorkflowDagExecutorImpl) TriggerDeployment(cdWf *pipelineConfig.CdWorkflow, artifact *repository.CiArtifact, pipeline *pipelineConfig.Pipeline, applyAuth bool, triggeredBy int32) error {
	//in case of manual ci RBAC need to apply, this method used for auto cd deployment
	pipelineId := pipeline.Id
	if applyAuth {
		user, err := impl.user.GetById(triggeredBy)
		if err != nil {
			impl.logger.Errorw("error in fetching user for auto pipeline", "UpdatedBy", artifact.UpdatedBy)
			return nil
		}
		token := user.EmailId
		object := impl.enforcerUtil.GetAppRBACNameByAppId(pipeline.AppId)
		impl.logger.Debugw("Triggered Request (App Permission Checking):", "object", object)
		if ok := impl.enforcer.EnforceByEmail(strings.ToLower(token), casbin.ResourceApplications, casbin.ActionTrigger, object); !ok {
			err = &util.ApiError{Code: "401", HttpStatusCode: 401, UserMessage: "unauthorized for pipeline " + strconv.Itoa(pipelineId)}
			return err
		}
	}

	artifactId := artifact.Id
	env, err := impl.envRepository.FindById(pipeline.EnvironmentId)
	if err != nil {
		impl.logger.Errorw("error while fetching env", "err", err)
		return err
	}

	app, err := impl.appRepository.FindById(pipeline.AppId)
	if err != nil {
		return err
	}
	scope := resourceQualifiers.Scope{AppId: pipeline.AppId, EnvId: pipeline.EnvironmentId, ClusterId: env.ClusterId, ProjectId: app.TeamId, IsProdEnv: env.Default}
	impl.logger.Infow("scope for auto trigger ", "scope", scope)
	filters, err := impl.resourceFilterService.GetFiltersByScope(scope)
	if err != nil {
		impl.logger.Errorw("error in getting resource filters for the pipeline", "pipelineId", pipeline.Id, "err", err)
		return err
	}
	//get releaseTags from imageTaggingService
	imageTagNames, err := impl.imageTaggingService.GetTagNamesByArtifactId(artifact.Id)
	if err != nil {
		impl.logger.Errorw("error in getting image tags for the given artifact id", "artifactId", artifact.Id, "err", err)
		return err
	}

	filterState, filterIdVsState, err := impl.resourceFilterService.CheckForResource(filters, artifact.Image, imageTagNames)
	if err != nil {
		return err
	}

	//store evaluated result
	filterEvaluationAudit, err := impl.resourceFilterService.CreateFilterEvaluationAudit(resourceFilter.Artifact, artifact.Id, resourceFilter.Pipeline, pipeline.Id, filters, filterIdVsState)
	if err != nil {
		impl.logger.Errorw("error in creating filter evaluation audit data cd post stage trigger", "err", err, "cdPipelineId", pipeline.Id, "artifactId", artifact.Id)
		return err
	}

	//allow or block w.r.t filterState
	if filterState != resourceFilter.ALLOW {
		return fmt.Errorf("the artifact does not pass filtering condition")
	}
	// need to check for approved artifact only in case configured
	approvalRequestId, err := impl.checkApprovalNodeForDeployment(triggeredBy, pipeline, artifactId)
	if err != nil {
		return err
	}

	//setting triggeredAt variable to have consistent data for various audit log places in db for deployment time
	triggeredAt := time.Now()

	if cdWf == nil {
		cdWf = &pipelineConfig.CdWorkflow{
			CiArtifactId: artifactId,
			PipelineId:   pipelineId,
			AuditLog:     sql.AuditLog{CreatedOn: triggeredAt, CreatedBy: 1, UpdatedOn: triggeredAt, UpdatedBy: 1},
		}
		err := impl.cdWorkflowRepository.SaveWorkFlow(context.Background(), cdWf)
		if err != nil {
			return err
		}
	}

	runner := &pipelineConfig.CdWorkflowRunner{
		Name:         pipeline.Name,
		WorkflowType: bean.CD_WORKFLOW_TYPE_DEPLOY,
		ExecutorType: pipelineConfig.WORKFLOW_EXECUTOR_TYPE_SYSTEM,
		Status:       pipelineConfig.WorkflowInitiated, //deployment Initiated for auto trigger
		TriggeredBy:  1,
		StartedOn:    triggeredAt,
		Namespace:    impl.config.GetDefaultNamespace(),
		CdWorkflowId: cdWf.Id,
		AuditLog:     sql.AuditLog{CreatedOn: triggeredAt, CreatedBy: triggeredBy, UpdatedOn: triggeredAt, UpdatedBy: triggeredBy},
	}
	if approvalRequestId > 0 {
		runner.DeploymentApprovalRequestId = approvalRequestId
	}
	savedWfr, err := impl.cdWorkflowRepository.SaveWorkFlowRunner(runner)
	if err != nil {
		return err
	}

	//update resource_filter_evaluation entry with wfrId and type
	err = impl.resourceFilterService.UpdateFilterEvaluationAuditRef(filterEvaluationAudit.Id, resourceFilter.CdWorkflowRunner, runner.Id)
	if err != nil {
		impl.logger.Errorw("error in updating filter evaluation audit reference", "filterEvaluationAuditId", filterEvaluationAudit.Id, "err", err)
		return err
	}
	if approvalRequestId > 0 {
		err = impl.deploymentApprovalRepository.ConsumeApprovalRequest(approvalRequestId)
		if err != nil {
			return err
		}
	}
	runner.CdWorkflow = &pipelineConfig.CdWorkflow{
		Pipeline: pipeline,
	}
	// creating cd pipeline status timeline for deployment initialisation
	timeline := &pipelineConfig.PipelineStatusTimeline{
		CdWorkflowRunnerId: runner.Id,
		Status:             pipelineConfig.TIMELINE_STATUS_DEPLOYMENT_INITIATED,
		StatusDetail:       "Deployment initiated successfully.",
		StatusTime:         time.Now(),
		AuditLog: sql.AuditLog{
			CreatedBy: 1,
			CreatedOn: time.Now(),
			UpdatedBy: 1,
			UpdatedOn: time.Now(),
		},
	}
	isAppStore := false
	err = impl.pipelineStatusTimelineService.SaveTimeline(timeline, nil, isAppStore)
	if err != nil {
		impl.logger.Errorw("error in creating timeline status for deployment initiation", "err", err, "timeline", timeline)
	}
	//checking vulnerability for deploying image
	isVulnerable := false
	if len(artifact.ImageDigest) > 0 {
		var cveStores []*security.CveStore
		imageScanResult, err := impl.scanResultRepository.FindByImageDigest(artifact.ImageDigest)
		if err != nil && err != pg.ErrNoRows {
			impl.logger.Errorw("error fetching image digest", "digest", artifact.ImageDigest, "err", err)
			return err
		}
		for _, item := range imageScanResult {
			cveStores = append(cveStores, &item.CveStore)
		}
		blockCveList, err := impl.cvePolicyRepository.GetBlockedCVEList(cveStores, env.ClusterId, pipeline.EnvironmentId, pipeline.AppId, false)
		if err != nil {
			impl.logger.Errorw("error while fetching blocked cve list", "err", err)
			return err
		}
		if len(blockCveList) > 0 {
			isVulnerable = true
		}
	}
	if isVulnerable == true {
		if err = impl.MarkCurrentDeploymentFailed(runner, errors.New(pipelineConfig.FOUND_VULNERABILITY), triggeredBy); err != nil {
			impl.logger.Errorw("error while updating current runner status to failed, TriggerDeployment", "wfrId", runner.Id, "err", err)
		}
		return nil
	}

<<<<<<< HEAD
	manifest, releaseErr := impl.TriggerCD(artifact, cdWf.Id, savedWfr.Id, pipeline, triggeredAt)
	if releaseErr != nil {
		if err = impl.MarkCurrentDeploymentFailed(runner, releaseErr, triggeredBy); err != nil {
			impl.logger.Errorw("error while updating current runner status to failed, TriggerDeployment", "wfrId", runner.Id, "err", err)
		}
		return releaseErr
	}
	//skip updatePreviousDeploymentStatus if Async Install is enabled; handled inside SubscribeDevtronAsyncHelmInstallRequest
	if !impl.appService.IsDevtronAsyncInstallModeEnabled(pipeline.DeploymentAppType) {
		err1 := impl.updatePreviousDeploymentStatus(runner, pipeline.Id, triggeredAt, triggeredBy)
		if err1 != nil {
			impl.logger.Errorw("error while update previous cd workflow runners", "err", err, "runner", runner, "pipelineId", pipeline.Id)
			return err
		}
	}
	if util.IsManifestDownload(pipeline.DeploymentAppType) || util.IsManifestPush(pipeline.DeploymentAppType) {
		runner := &pipelineConfig.CdWorkflowRunner{
			Id:                 runner.Id,
			Name:               pipeline.Name,
			WorkflowType:       bean.CD_WORKFLOW_TYPE_DEPLOY,
			ExecutorType:       pipelineConfig.WORKFLOW_EXECUTOR_TYPE_AWF,
			TriggeredBy:        1,
			StartedOn:          triggeredAt,
			Status:             pipelineConfig.WorkflowSucceeded,
			Namespace:          impl.config.GetDefaultNamespace(),
			CdWorkflowId:       cdWf.Id,
			AuditLog:           sql.AuditLog{CreatedOn: triggeredAt, CreatedBy: 1, UpdatedOn: triggeredAt, UpdatedBy: 1},
			FinishedOn:         time.Now(),
			HelmReferenceChart: *manifest,
		}
		updateErr := impl.cdWorkflowRepository.UpdateWorkFlowRunner(runner)
		if updateErr != nil {
			impl.logger.Errorw("error in updating runner for manifest_download type", "err", err)
		}
		// Handle Auto Trigger for Manifest Push deployment type
		pipelineOverride, err := impl.pipelineOverrideRepository.FindLatestByCdWorkflowId(cdWf.Id)
		if err != nil {
			impl.logger.Errorw("error in getting latest pipeline override by cdWorkflowId", "err", err, "cdWorkflowId", cdWf.Id)
			return err
		}
		go impl.HandleDeploymentSuccessEvent(pipelineOverride)
	}
	return nil
}

func (impl *WorkflowDagExecutorImpl) checkApprovalNodeForDeployment(requestedUserId int32, pipeline *pipelineConfig.Pipeline, artifactId int) (int, error) {
	if pipeline.ApprovalNodeConfigured() {
		pipelineId := pipeline.Id
		approvalConfig, err := pipeline.GetApprovalConfig()
		if err != nil {
			impl.logger.Errorw("error occurred while fetching approval node config", "approvalConfig", pipeline.UserApprovalConfig, "err", err)
			return 0, err
		}
		userApprovalMetadata, err := impl.FetchApprovalDataForArtifacts([]int{artifactId}, pipelineId, approvalConfig.RequiredCount)
		if err != nil {
			return 0, err
		}
		approvalMetadata, ok := userApprovalMetadata[artifactId]
		if ok && approvalMetadata.ApprovalRuntimeState != pipelineConfig.ApprovedApprovalState {
			impl.logger.Errorw("not triggering deployment since artifact is not approved", "pipelineId", pipelineId, "artifactId", artifactId)
			return 0, errors.New("not triggering deployment since artifact is not approved")
		} else if ok {
			approvalUsersData := approvalMetadata.ApprovalUsersData
			for _, approvalData := range approvalUsersData {
				if approvalData.UserId == requestedUserId {
					return 0, errors.New("image cannot be deployed by its approver")
				}
			}
			return approvalMetadata.ApprovalRequestId, nil
		} else {
			return 0, errors.New("request not raised for artifact")
		}
	}
	return 0, nil

}

func (impl *WorkflowDagExecutorImpl) updatePreviousDeploymentStatus(currentRunner *pipelineConfig.CdWorkflowRunner, pipelineId int, triggeredAt time.Time, triggeredBy int32) error {
=======
	releaseErr := impl.TriggerCD(artifact, cdWf.Id, savedWfr.Id, pipeline, triggeredAt)
	//skip updatePreviousDeploymentStatus if Async Install is enabled; handled inside SubscribeDevtronAsyncHelmInstallRequest
	if !impl.appService.IsDevtronAsyncInstallModeEnabled(pipeline.DeploymentAppType) {
		err1 := impl.updatePreviousDeploymentStatus(releaseErr, runner, pipeline.Id, triggeredAt, triggeredBy)
		if err1 != nil {
			impl.logger.Errorw("error while update previous cd workflow runners", "err", err, "runner", runner, "pipelineId", pipeline.Id)
			return err1
		}
	}
	return nil
}

func (impl *WorkflowDagExecutorImpl) updatePreviousDeploymentStatus(releaseErr error, currentRunner *pipelineConfig.CdWorkflowRunner, pipelineId int, triggeredAt time.Time, triggeredBy int32) error {
	// if releaseErr found, then the mark current deployment Failed and return
	if releaseErr != nil {
		err := impl.MarkCurrentDeploymentFailed(currentRunner, releaseErr, triggeredBy)
		if err != nil {
			impl.logger.Errorw("error while updating current runner status to failed, updatePreviousDeploymentStatus", "cdWfr", currentRunner.Id, "err", err)
			return releaseErr
		}
		return nil
	}
>>>>>>> 25f72d44
	// Initiating DB transaction
	dbConnection := impl.cdWorkflowRepository.GetConnection()
	tx, err := dbConnection.Begin()
	if err != nil {
		impl.logger.Errorw("error on update status, txn begin failed", "err", err)
		return err
	}
	// Rollback tx on error.
	defer tx.Rollback()

	//update [n,n-1] statuses as failed if not terminal
	terminalStatus := []string{string(health.HealthStatusHealthy), pipelineConfig.WorkflowAborted, pipelineConfig.WorkflowFailed, pipelineConfig.WorkflowSucceeded}
	previousNonTerminalRunners, err := impl.cdWorkflowRepository.FindPreviousCdWfRunnerByStatus(pipelineId, currentRunner.Id, terminalStatus)
	if err != nil {
		impl.logger.Errorw("error fetching previous wf runner, updating cd wf runner status,", "err", err, "currentRunner", currentRunner)
		return err
	} else if len(previousNonTerminalRunners) == 0 {
		impl.logger.Errorw("no previous runner found in updating cd wf runner status,", "err", err, "currentRunner", currentRunner)
		return nil
	}

	var timelines []*pipelineConfig.PipelineStatusTimeline
	for _, previousRunner := range previousNonTerminalRunners {
		if previousRunner.Status == string(health.HealthStatusHealthy) ||
			previousRunner.Status == pipelineConfig.WorkflowSucceeded ||
			previousRunner.Status == pipelineConfig.WorkflowAborted ||
			previousRunner.Status == pipelineConfig.WorkflowFailed {
			//terminal status return
			impl.logger.Infow("skip updating cd wf runner status as previous runner status is", "status", previousRunner.Status)
			continue
		}
		impl.logger.Infow("updating cd wf runner status as previous runner status is", "status", previousRunner.Status)
		previousRunner.FinishedOn = triggeredAt
		previousRunner.Message = pipelineConfig.NEW_DEPLOYMENT_INITIATED
		previousRunner.Status = pipelineConfig.WorkflowFailed
		previousRunner.UpdatedOn = time.Now()
		previousRunner.UpdatedBy = triggeredBy
		timeline := &pipelineConfig.PipelineStatusTimeline{
			CdWorkflowRunnerId: previousRunner.Id,
			Status:             pipelineConfig.TIMELINE_STATUS_DEPLOYMENT_SUPERSEDED,
			StatusDetail:       "This deployment is superseded.",
			StatusTime:         time.Now(),
			AuditLog: sql.AuditLog{
				CreatedBy: 1,
				CreatedOn: time.Now(),
				UpdatedBy: 1,
				UpdatedOn: time.Now(),
			},
		}
		timelines = append(timelines, timeline)
	}

	err = impl.cdWorkflowRepository.UpdateWorkFlowRunnersWithTxn(previousNonTerminalRunners, tx)
	if err != nil {
		impl.logger.Errorw("error updating cd wf runner status", "err", err, "previousNonTerminalRunners", previousNonTerminalRunners)
		return err
	}
	err = impl.cdPipelineStatusTimelineRepo.SaveTimelinesWithTxn(timelines, tx)
	if err != nil {
		impl.logger.Errorw("error updating pipeline status timelines", "err", err, "timelines", timelines)
		return err
	}

	//commit transaction
	err = tx.Commit()
	if err != nil {
		impl.logger.Errorw("error in db transaction commit, ManualCdTrigger", "err", err)
		return err
	}
	return nil
}

type RequestType string

const START RequestType = "START"
const STOP RequestType = "STOP"

type StopAppRequest struct {
	AppId         int         `json:"appId" validate:"required"`
	EnvironmentId int         `json:"environmentId" validate:"required"`
	UserId        int32       `json:"userId"`
	RequestType   RequestType `json:"requestType" validate:"oneof=START STOP"`
}

type StopDeploymentGroupRequest struct {
	DeploymentGroupId int         `json:"deploymentGroupId" validate:"required"`
	UserId            int32       `json:"userId"`
	RequestType       RequestType `json:"requestType" validate:"oneof=START STOP"`
}

type PodRotateRequest struct {
	AppId               int                        `json:"appId" validate:"required"`
	EnvironmentId       int                        `json:"environmentId" validate:"required"`
	UserId              int32                      `json:"-"`
	ResourceIdentifiers []util5.ResourceIdentifier `json:"resources" validate:"required"`
}

func (impl *WorkflowDagExecutorImpl) RotatePods(ctx context.Context, podRotateRequest *PodRotateRequest) (*k8s.RotatePodResponse, error) {
	impl.logger.Infow("rotate pod request", "payload", podRotateRequest)
	//extract cluster id and namespace from env id
	environmentId := podRotateRequest.EnvironmentId
	environment, err := impl.envRepository.FindById(environmentId)
	if err != nil {
		impl.logger.Errorw("error occurred while fetching env details", "envId", environmentId, "err", err)
		return nil, err
	}
	var resourceIdentifiers []util5.ResourceIdentifier
	for _, resourceIdentifier := range podRotateRequest.ResourceIdentifiers {
		resourceIdentifier.Namespace = environment.Namespace
		resourceIdentifiers = append(resourceIdentifiers, resourceIdentifier)
	}
	rotatePodRequest := &k8s.RotatePodRequest{
		ClusterId: environment.ClusterId,
		Resources: resourceIdentifiers,
	}
	response, err := impl.k8sCommonService.RotatePods(ctx, rotatePodRequest)
	if err != nil {
		return nil, err
	}
	//TODO KB: make entry in cd workflow runner
	return response, nil
}

func (impl *WorkflowDagExecutorImpl) StopStartApp(stopRequest *StopAppRequest, ctx context.Context) (int, error) {
	pipelines, err := impl.pipelineRepository.FindActiveByAppIdAndEnvironmentId(stopRequest.AppId, stopRequest.EnvironmentId)
	if err != nil {
		impl.logger.Errorw("error in fetching pipeline", "app", stopRequest.AppId, "env", stopRequest.EnvironmentId, "err", err)
		return 0, err
	}
	if len(pipelines) == 0 {
		return 0, fmt.Errorf("no pipeline found")
	}
	pipeline := pipelines[0]

	//find pipeline with default
	var pipelineIds []int
	for _, p := range pipelines {
		impl.logger.Debugw("adding pipelineId", "pipelineId", p.Id)
		pipelineIds = append(pipelineIds, p.Id)
		//FIXME
	}
	wf, err := impl.cdWorkflowRepository.FindLatestCdWorkflowByPipelineId(pipelineIds)
	if err != nil {
		impl.logger.Errorw("error in fetching latest release", "err", err)
		return 0, err
	}
	stopTemplate := `{"replicaCount":0,"autoscaling":{"MinReplicas":0,"MaxReplicas":0 ,"enabled": false} }`
	latestArtifactId := wf.CiArtifactId
	cdPipelineId := pipeline.Id
	if pipeline.ApprovalNodeConfigured() {
		return 0, errors.New("application deployment requiring approval cannot be hibernated")
	}
	overrideRequest := &bean.ValuesOverrideRequest{
		PipelineId:     cdPipelineId,
		AppId:          stopRequest.AppId,
		CiArtifactId:   latestArtifactId,
		UserId:         stopRequest.UserId,
		CdWorkflowType: bean.CD_WORKFLOW_TYPE_DEPLOY,
	}
	if stopRequest.RequestType == STOP {
		overrideRequest.AdditionalOverride = json.RawMessage([]byte(stopTemplate))
		overrideRequest.DeploymentType = models.DEPLOYMENTTYPE_STOP
	} else if stopRequest.RequestType == START {
		overrideRequest.DeploymentType = models.DEPLOYMENTTYPE_START
	} else {
		return 0, fmt.Errorf("unsupported operation %s", stopRequest.RequestType)
	}
	id, _, err := impl.ManualCdTrigger(overrideRequest, ctx)
	if err != nil {
		impl.logger.Errorw("error in stopping app", "err", err, "appId", stopRequest.AppId, "envId", stopRequest.EnvironmentId)
		return 0, err
	}
	return id, err
}

func (impl *WorkflowDagExecutorImpl) GetArtifactVulnerabilityStatus(artifact *repository.CiArtifact, cdPipeline *pipelineConfig.Pipeline, ctx context.Context) (bool, error) {
	isVulnerable := false
	if len(artifact.ImageDigest) > 0 {
		var cveStores []*security.CveStore
		_, span := otel.Tracer("orchestrator").Start(ctx, "scanResultRepository.FindByImageDigest")
		imageScanResult, err := impl.scanResultRepository.FindByImageDigest(artifact.ImageDigest)
		span.End()
		if err != nil && err != pg.ErrNoRows {
			impl.logger.Errorw("error fetching image digest", "digest", artifact.ImageDigest, "err", err)
			return false, err
		}
		for _, item := range imageScanResult {
			cveStores = append(cveStores, &item.CveStore)
		}
		_, span = otel.Tracer("orchestrator").Start(ctx, "cvePolicyRepository.GetBlockedCVEList")
		if cdPipeline.Environment.ClusterId == 0 {
			envDetails, err := impl.envRepository.FindById(cdPipeline.EnvironmentId)
			if err != nil {
				impl.logger.Errorw("error fetching cluster details by env, GetArtifactVulnerabilityStatus", "envId", cdPipeline.EnvironmentId, "err", err)
				return false, err
			}
			cdPipeline.Environment = *envDetails
		}
		blockCveList, err := impl.cvePolicyRepository.GetBlockedCVEList(cveStores, cdPipeline.Environment.ClusterId, cdPipeline.EnvironmentId, cdPipeline.AppId, false)
		span.End()
		if err != nil {
			impl.logger.Errorw("error while fetching env", "err", err)
			return false, err
		}
		if len(blockCveList) > 0 {
			isVulnerable = true
		}
	}
	return isVulnerable, nil
}

func (impl *WorkflowDagExecutorImpl) ManualCdTrigger(overrideRequest *bean.ValuesOverrideRequest, ctx context.Context) (int, string, error) {
	//setting triggeredAt variable to have consistent data for various audit log places in db for deployment time
	triggeredAt := time.Now()
	releaseId := 0
	var manifest []byte
	var err error
	_, span := otel.Tracer("orchestrator").Start(ctx, "pipelineRepository.FindById")
	cdPipeline, err := impl.pipelineRepository.FindById(overrideRequest.PipelineId)
	span.End()
	if err != nil {
		impl.logger.Errorw("manual trigger request with invalid pipelineId, ManualCdTrigger", "pipelineId", overrideRequest.PipelineId, "err", err)
<<<<<<< HEAD
		return 0, "", err
	}
	impl.SetPipelineFieldsInOverrideRequest(overrideRequest, cdPipeline)

	ciArtifactId := overrideRequest.CiArtifactId
	_, span = otel.Tracer("orchestrator").Start(ctx, "ciArtifactRepository.Get")
	artifact, err := impl.ciArtifactRepository.Get(ciArtifactId)
	span.End()
	if err != nil {
		impl.logger.Errorw("err", "err", err)
		return 0, "", err
	}
	var imageTag string
	if len(artifact.Image) > 0 {
		imageTag = strings.Split(artifact.Image, ":")[1]
	}
	helmPackageName := fmt.Sprintf("%s-%s-%s", cdPipeline.App.AppName, cdPipeline.Environment.Name, imageTag)

	switch overrideRequest.CdWorkflowType {
	case bean.CD_WORKFLOW_TYPE_PRE:
		cdWf := &pipelineConfig.CdWorkflow{
			CiArtifactId: artifact.Id,
			PipelineId:   cdPipeline.Id,
			AuditLog:     sql.AuditLog{CreatedOn: triggeredAt, CreatedBy: 1, UpdatedOn: triggeredAt, UpdatedBy: 1},
		}
		err := impl.cdWorkflowRepository.SaveWorkFlow(ctx, cdWf)
		if err != nil {
			return 0, "", err
=======
		return 0, err
	}
	impl.SetPipelineFieldsInOverrideRequest(overrideRequest, cdPipeline)

	switch overrideRequest.CdWorkflowType {
	case bean.CD_WORKFLOW_TYPE_PRE:
		_, span = otel.Tracer("orchestrator").Start(ctx, "ciArtifactRepository.Get")
		artifact, err := impl.ciArtifactRepository.Get(overrideRequest.CiArtifactId)
		span.End()
		if err != nil {
			impl.logger.Errorw("error in getting CiArtifact", "CiArtifactId", overrideRequest.CiArtifactId, "err", err)
			return 0, err
>>>>>>> 25f72d44
		}
		overrideRequest.CdWorkflowId = cdWf.Id
		_, span = otel.Tracer("orchestrator").Start(ctx, "TriggerPreStage")
		err = impl.TriggerPreStage(ctx, cdWf, artifact, cdPipeline, overrideRequest.UserId, false, 0)
		span.End()
		if err != nil {
			impl.logger.Errorw("error in TriggerPreStage, ManualCdTrigger", "err", err)
<<<<<<< HEAD
			return 0, "", err
=======
			return 0, err
>>>>>>> 25f72d44
		}
	case bean.CD_WORKFLOW_TYPE_DEPLOY:
		if overrideRequest.DeploymentType == models.DEPLOYMENTTYPE_UNKNOWN {
			overrideRequest.DeploymentType = models.DEPLOYMENTTYPE_DEPLOY
		}
<<<<<<< HEAD
		approvalRequestId, err := impl.checkApprovalNodeForDeployment(overrideRequest.UserId, cdPipeline, ciArtifactId)
		if err != nil {
			return 0, "", err
		}
=======
>>>>>>> 25f72d44

		cdWf, err := impl.cdWorkflowRepository.FindByWorkflowIdAndRunnerType(ctx, overrideRequest.CdWorkflowId, bean.CD_WORKFLOW_TYPE_PRE)
		if err != nil && !util.IsErrNoRows(err) {
			impl.logger.Errorw("error in getting cdWorkflow, ManualCdTrigger", "CdWorkflowId", overrideRequest.CdWorkflowId, "err", err)
<<<<<<< HEAD
			return 0, "", err
		}

		scope := resourceQualifiers.Scope{AppId: overrideRequest.AppId, EnvId: overrideRequest.EnvId, ClusterId: overrideRequest.ClusterId, ProjectId: overrideRequest.ProjectId, IsProdEnv: overrideRequest.IsProdEnv}
		filters, err := impl.resourceFilterService.GetFiltersByScope(scope)
		if err != nil {
			impl.logger.Errorw("error in getting resource filters for the pipeline", "pipelineId", overrideRequest.PipelineId, "err", err)
			return 0, "", err
		}

		//get releaseTags from imageTaggingService
		imageTagNames, err := impl.imageTaggingService.GetTagNamesByArtifactId(artifact.Id)
		if err != nil {
			impl.logger.Errorw("error in getting image tags for the given artifact id", "artifactId", artifact.Id, "err", err)
			return 0, "", err
		}

		filterState, filterIdVsState, err := impl.resourceFilterService.CheckForResource(filters, artifact.Image, imageTagNames)
		if err != nil {
			return 0, "", err
		}

		//store evaluated result
		filterEvaluationAudit, err := impl.resourceFilterService.CreateFilterEvaluationAudit(resourceFilter.Artifact, ciArtifactId, resourceFilter.Pipeline, cdPipeline.Id, filters, filterIdVsState)
		if err != nil {
			impl.logger.Errorw("error in creating filter evaluation audit data cd post stage trigger", "err", err, "cdPipelineId", cdPipeline.Id, "artifactId", ciArtifactId)
			return 0, "", err
		}

		//allow or block w.r.t filterState
		if filterState != resourceFilter.ALLOW {
			return 0, "", fmt.Errorf("the artifact does not pass filtering condition")
=======
			return 0, err
>>>>>>> 25f72d44
		}

		cdWorkflowId := cdWf.CdWorkflowId
		if cdWf.CdWorkflowId == 0 {
			cdWf := &pipelineConfig.CdWorkflow{
				CiArtifactId: ciArtifactId,
				PipelineId:   overrideRequest.PipelineId,
				AuditLog:     sql.AuditLog{CreatedOn: triggeredAt, CreatedBy: overrideRequest.UserId, UpdatedOn: triggeredAt, UpdatedBy: overrideRequest.UserId},
			}
			err := impl.cdWorkflowRepository.SaveWorkFlow(ctx, cdWf)
			if err != nil {
				impl.logger.Errorw("error in creating cdWorkflow, ManualCdTrigger", "PipelineId", overrideRequest.PipelineId, "err", err)
<<<<<<< HEAD
				return 0, "", err
=======
				return 0, err
>>>>>>> 25f72d44
			}
			cdWorkflowId = cdWf.Id
		}

		runner := &pipelineConfig.CdWorkflowRunner{
			Name:         cdPipeline.Name,
			WorkflowType: bean.CD_WORKFLOW_TYPE_DEPLOY,
			ExecutorType: pipelineConfig.WORKFLOW_EXECUTOR_TYPE_AWF,
			Status:       pipelineConfig.WorkflowInitiated, //deployment Initiated for manual trigger
			TriggeredBy:  overrideRequest.UserId,
			StartedOn:    triggeredAt,
			Namespace:    impl.config.GetDefaultNamespace(),
			CdWorkflowId: cdWorkflowId,
			AuditLog:     sql.AuditLog{CreatedOn: triggeredAt, CreatedBy: overrideRequest.UserId, UpdatedOn: triggeredAt, UpdatedBy: overrideRequest.UserId},
		}
		if approvalRequestId > 0 {
			runner.DeploymentApprovalRequestId = approvalRequestId
		}
		savedWfr, err := impl.cdWorkflowRepository.SaveWorkFlowRunner(runner)
		overrideRequest.WfrId = savedWfr.Id
		if err != nil {
			impl.logger.Errorw("err in creating cdWorkflowRunner, ManualCdTrigger", "cdWorkflowId", cdWorkflowId, "err", err)
<<<<<<< HEAD
			return 0, "", err
		}

		//update resource_filter_evaluation entry with wfrId and type
		err = impl.resourceFilterService.UpdateFilterEvaluationAuditRef(filterEvaluationAudit.Id, resourceFilter.CdWorkflowRunner, runner.Id)
		if err != nil {
			impl.logger.Errorw("error in updating filter evaluation audit reference", "filterEvaluationAuditId", filterEvaluationAudit.Id, "err", err)
			return 0, "", err
		}
		if approvalRequestId > 0 {
			err = impl.deploymentApprovalRepository.ConsumeApprovalRequest(approvalRequestId)
			if err != nil {
				return 0, "", err
			}
=======
			return 0, err
>>>>>>> 25f72d44
		}

		runner.CdWorkflow = &pipelineConfig.CdWorkflow{
			Pipeline: cdPipeline,
		}
		overrideRequest.CdWorkflowId = cdWorkflowId
		// creating cd pipeline status timeline for deployment initialisation
		timeline := impl.pipelineStatusTimelineService.GetTimelineDbObjectByTimelineStatusAndTimelineDescription(savedWfr.Id, pipelineConfig.TIMELINE_STATUS_DEPLOYMENT_INITIATED, pipelineConfig.TIMELINE_DESCRIPTION_DEPLOYMENT_INITIATED, overrideRequest.UserId)
		_, span = otel.Tracer("orchestrator").Start(ctx, "cdPipelineStatusTimelineRepo.SaveTimelineForACDHelmApps")
		err = impl.pipelineStatusTimelineService.SaveTimeline(timeline, nil, false)

		span.End()
		if err != nil {
			impl.logger.Errorw("error in creating timeline status for deployment initiation, ManualCdTrigger", "err", err, "timeline", timeline)
		}

		//checking vulnerability for deploying image
<<<<<<< HEAD
=======
		_, span = otel.Tracer("orchestrator").Start(ctx, "ciArtifactRepository.Get")
		artifact, err := impl.ciArtifactRepository.Get(overrideRequest.CiArtifactId)
		span.End()
		if err != nil {
			impl.logger.Errorw("error in getting ciArtifact, ManualCdTrigger", "CiArtifactId", overrideRequest.CiArtifactId, "err", err)
			return 0, err
		}
>>>>>>> 25f72d44
		isVulnerable, err := impl.GetArtifactVulnerabilityStatus(artifact, cdPipeline, ctx)
		if err != nil {
			impl.logger.Errorw("error in getting Artifact vulnerability status, ManualCdTrigger", "err", err)
			return 0, "", err
		}

		if isVulnerable == true {
			// if image vulnerable, update timeline status and return
			if err = impl.MarkCurrentDeploymentFailed(runner, errors.New(pipelineConfig.FOUND_VULNERABILITY), overrideRequest.UserId); err != nil {
				impl.logger.Errorw("error while updating current runner status to failed, TriggerDeployment", "wfrId", runner.Id, "err", err)
			}
<<<<<<< HEAD
			return 0, "", fmt.Errorf("found vulnerability for image digest %s", artifact.ImageDigest)
		}

		// Deploy the release
		_, span = otel.Tracer("orchestrator").Start(ctx, "WorkflowDagExecutorImpl.HandleCDTriggerRelease")
		var releaseErr error
		releaseId, manifest, releaseErr = impl.HandleCDTriggerRelease(overrideRequest, ctx, triggeredAt, overrideRequest.UserId)
		span.End()

		if releaseErr != nil {
			if err = impl.MarkCurrentDeploymentFailed(runner, releaseErr, overrideRequest.UserId); err != nil {
				impl.logger.Errorw("error while updating current runner status to failed, ManualCdTrigger", "wfrId", runner.Id, "err", err)
			}
			return 0, "", releaseErr
		}

=======
			return 0, fmt.Errorf("found vulnerability for image digest %s", artifact.ImageDigest)
		}

		// Deploy the release
		_, span = otel.Tracer("orchestrator").Start(ctx, "appService.TriggerRelease")
		var releaseErr error
		releaseId, _, releaseErr = impl.HandleCDTriggerRelease(overrideRequest, ctx, triggeredAt, overrideRequest.UserId)
		span.End()

>>>>>>> 25f72d44
		//skip updatePreviousDeploymentStatus if Async Install is enabled; handled inside SubscribeDevtronAsyncHelmInstallRequest
		if !impl.appService.IsDevtronAsyncInstallModeEnabled(cdPipeline.DeploymentAppType) {
			// Update previous deployment runner status (in transaction): Failed
			_, span = otel.Tracer("orchestrator").Start(ctx, "updatePreviousDeploymentStatus")
<<<<<<< HEAD
			err1 := impl.updatePreviousDeploymentStatus(runner, cdPipeline.Id, triggeredAt, overrideRequest.UserId)
			span.End()
			if err1 != nil {
				impl.logger.Errorw("error while update previous cd workflow runners, ManualCdTrigger", "err", err, "runner", runner, "pipelineId", cdPipeline.Id)
				return 0, "", err1
			}
		}
		if overrideRequest.DeploymentAppType == util.PIPELINE_DEPLOYMENT_TYPE_MANIFEST_DOWNLOAD || overrideRequest.DeploymentAppType == util.PIPELINE_DEPLOYMENT_TYPE_MANIFEST_PUSH {
			if err == nil {
				runner := &pipelineConfig.CdWorkflowRunner{
					Id:                 runner.Id,
					Name:               cdPipeline.Name,
					WorkflowType:       bean.CD_WORKFLOW_TYPE_DEPLOY,
					ExecutorType:       pipelineConfig.WORKFLOW_EXECUTOR_TYPE_AWF,
					TriggeredBy:        overrideRequest.UserId,
					StartedOn:          triggeredAt,
					Status:             pipelineConfig.WorkflowSucceeded,
					Namespace:          impl.config.GetDefaultNamespace(),
					CdWorkflowId:       overrideRequest.CdWorkflowId,
					AuditLog:           sql.AuditLog{CreatedOn: triggeredAt, CreatedBy: overrideRequest.UserId, UpdatedOn: triggeredAt, UpdatedBy: overrideRequest.UserId},
					HelmReferenceChart: manifest,
					FinishedOn:         time.Now(),
				}
				updateErr := impl.cdWorkflowRepository.UpdateWorkFlowRunner(runner)
				if updateErr != nil {
					impl.logger.Errorw("error in updating runner for manifest_download type", "err", err)
				}
				// Handle auto trigger after deployment success event
				pipelineOverride, err := impl.pipelineOverrideRepository.FindLatestByCdWorkflowId(overrideRequest.CdWorkflowId)
				if err != nil {
					impl.logger.Errorw("error in getting latest pipeline override by cdWorkflowId", "err", err, "cdWorkflowId", cdWf.Id)
					return 0, "", err
				}
				go impl.HandleDeploymentSuccessEvent(pipelineOverride)
=======
			err1 := impl.updatePreviousDeploymentStatus(releaseErr, runner, cdPipeline.Id, triggeredAt, overrideRequest.UserId)
			span.End()
			if err1 != nil {
				impl.logger.Errorw("error while update previous cd workflow runners, ManualCdTrigger", "err", err, "runner", runner, "pipelineId", cdPipeline.Id)
				return 0, err1
			}
		}

		if overrideRequest.DeploymentAppType == util.PIPELINE_DEPLOYMENT_TYPE_MANIFEST_DOWNLOAD {
			runner := &pipelineConfig.CdWorkflowRunner{
				Id:           runner.Id,
				Name:         cdPipeline.Name,
				WorkflowType: bean.CD_WORKFLOW_TYPE_DEPLOY,
				ExecutorType: pipelineConfig.WORKFLOW_EXECUTOR_TYPE_AWF,
				TriggeredBy:  overrideRequest.UserId,
				StartedOn:    triggeredAt,
				Status:       pipelineConfig.WorkflowSucceeded,
				Namespace:    impl.config.GetDefaultNamespace(),
				CdWorkflowId: overrideRequest.CdWorkflowId,
				AuditLog:     sql.AuditLog{CreatedOn: triggeredAt, CreatedBy: overrideRequest.UserId, UpdatedOn: triggeredAt, UpdatedBy: overrideRequest.UserId},
			}
			updateErr := impl.cdWorkflowRepository.UpdateWorkFlowRunner(runner)
			if updateErr != nil {
				impl.logger.Errorw("error in updating runner for manifest_download type, ManualCdTrigger", "CdWorkflowId", overrideRequest.CdWorkflowId, "err", err)
				return 0, updateErr
>>>>>>> 25f72d44
			}
		}

	case bean.CD_WORKFLOW_TYPE_POST:
		cdWfRunner, err := impl.cdWorkflowRepository.FindByWorkflowIdAndRunnerType(ctx, overrideRequest.CdWorkflowId, bean.CD_WORKFLOW_TYPE_DEPLOY)
		if err != nil && !util.IsErrNoRows(err) {
			impl.logger.Errorw("err in getting cdWorkflowRunner, ManualCdTrigger", "cdWorkflowId", overrideRequest.CdWorkflowId, "err", err)
<<<<<<< HEAD
			return 0, "", err
=======
			return 0, err
>>>>>>> 25f72d44
		}

		var cdWf *pipelineConfig.CdWorkflow
		if cdWfRunner.CdWorkflowId == 0 {
			cdWf = &pipelineConfig.CdWorkflow{
				CiArtifactId: ciArtifactId,
				PipelineId:   overrideRequest.PipelineId,
				AuditLog:     sql.AuditLog{CreatedOn: triggeredAt, CreatedBy: overrideRequest.UserId, UpdatedOn: triggeredAt, UpdatedBy: overrideRequest.UserId},
			}
			err := impl.cdWorkflowRepository.SaveWorkFlow(ctx, cdWf)
			if err != nil {
				impl.logger.Errorw("error in creating cdWorkflow, ManualCdTrigger", "CdWorkflowId", overrideRequest.CdWorkflowId, "err", err)
<<<<<<< HEAD
				return 0, "", err
=======
				return 0, err
>>>>>>> 25f72d44
			}
			overrideRequest.CdWorkflowId = cdWf.Id
		} else {
			_, span = otel.Tracer("orchestrator").Start(ctx, "cdWorkflowRepository.FindById")
			cdWf, err = impl.cdWorkflowRepository.FindById(overrideRequest.CdWorkflowId)
			span.End()
			if err != nil && !util.IsErrNoRows(err) {
				impl.logger.Errorw("error in getting cdWorkflow, ManualCdTrigger", "CdWorkflowId", overrideRequest.CdWorkflowId, "err", err)
<<<<<<< HEAD
				return 0, "", err
=======
				return 0, err
>>>>>>> 25f72d44
			}
		}
		_, span = otel.Tracer("orchestrator").Start(ctx, "TriggerPostStage")
		err = impl.TriggerPostStage(cdWf, cdPipeline, overrideRequest.UserId, 0)
		span.End()
		if err != nil {
			impl.logger.Errorw("error in TriggerPostStage, ManualCdTrigger", "CdWorkflowId", cdWf.Id, "err", err)
<<<<<<< HEAD
			return 0, "", err
		}
	default:
		impl.logger.Errorw("invalid CdWorkflowType, ManualCdTrigger", "CdWorkflowType", overrideRequest.CdWorkflowType, "err", err)
		return 0, "", fmt.Errorf("invalid CdWorkflowType %s for the trigger request", string(overrideRequest.CdWorkflowType))
	}
	return releaseId, helmPackageName, err
=======
			return 0, err
		}
	default:
		impl.logger.Errorw("invalid CdWorkflowType, ManualCdTrigger", "CdWorkflowType", overrideRequest.CdWorkflowType, "err", err)
		return 0, fmt.Errorf("invalid CdWorkflowType %s for the trigger request", string(overrideRequest.CdWorkflowType))
	}

	return releaseId, err
>>>>>>> 25f72d44
}

type BulkTriggerRequest struct {
	CiArtifactId int `sql:"ci_artifact_id"`
	PipelineId   int `sql:"pipeline_id"`
}

func (impl *WorkflowDagExecutorImpl) TriggerBulkDeploymentAsync(requests []*BulkTriggerRequest, UserId int32) (interface{}, error) {
	var cdWorkflows []*pipelineConfig.CdWorkflow
	for _, request := range requests {
		cdWf := &pipelineConfig.CdWorkflow{
			CiArtifactId:   request.CiArtifactId,
			PipelineId:     request.PipelineId,
			AuditLog:       sql.AuditLog{CreatedOn: time.Now(), CreatedBy: UserId, UpdatedOn: time.Now(), UpdatedBy: UserId},
			WorkflowStatus: pipelineConfig.REQUEST_ACCEPTED,
		}
		cdWorkflows = append(cdWorkflows, cdWf)
	}
	err := impl.cdWorkflowRepository.SaveWorkFlows(cdWorkflows...)
	if err != nil {
		impl.logger.Errorw("error in saving wfs", "req", requests, "err", err)
		return nil, err
	}
	impl.triggerNatsEventForBulkAction(cdWorkflows)
	return nil, nil
	//return
	//publish nats async
	//update status
	//consume message
}

type DeploymentGroupAppWithEnv struct {
	EnvironmentId     int         `json:"environmentId"`
	DeploymentGroupId int         `json:"deploymentGroupId"`
	AppId             int         `json:"appId"`
	Active            bool        `json:"active"`
	UserId            int32       `json:"userId"`
	RequestType       RequestType `json:"requestType" validate:"oneof=START STOP"`
}

func (impl *WorkflowDagExecutorImpl) TriggerBulkHibernateAsync(request StopDeploymentGroupRequest, ctx context.Context) (interface{}, error) {
	dg, err := impl.groupRepository.FindByIdWithApp(request.DeploymentGroupId)
	if err != nil {
		impl.logger.Errorw("error while fetching dg", "err", err)
		return nil, err
	}

	for _, app := range dg.DeploymentGroupApps {
		deploymentGroupAppWithEnv := &DeploymentGroupAppWithEnv{
			AppId:             app.AppId,
			EnvironmentId:     dg.EnvironmentId,
			DeploymentGroupId: dg.Id,
			Active:            dg.Active,
			UserId:            request.UserId,
			RequestType:       request.RequestType,
		}

		data, err := json.Marshal(deploymentGroupAppWithEnv)
		if err != nil {
			impl.logger.Errorw("error while writing app stop event to nats ", "app", app.AppId, "deploymentGroup", app.DeploymentGroupId, "err", err)
		} else {
			err = impl.pubsubClient.Publish(pubsub.BULK_HIBERNATE_TOPIC, string(data))
			if err != nil {
				impl.logger.Errorw("Error while publishing request", "topic", pubsub.BULK_HIBERNATE_TOPIC, "error", err)
			}
		}
	}
	return nil, nil
}

func (impl *WorkflowDagExecutorImpl) FetchApprovalDataForArtifacts(artifactIds []int, pipelineId int, requiredApprovals int) (map[int]*pipelineConfig.UserApprovalMetadata, error) {
	artifactIdVsApprovalMetadata := make(map[int]*pipelineConfig.UserApprovalMetadata)
	deploymentApprovalRequests, err := impl.deploymentApprovalRepository.FetchApprovalDataForArtifacts(artifactIds, pipelineId)
	if err != nil {
		return artifactIdVsApprovalMetadata, err
	}

	var requestedUserIds []int32
	for _, approvalRequest := range deploymentApprovalRequests {
		requestedUserIds = append(requestedUserIds, approvalRequest.CreatedBy)
	}

	userInfos, err := impl.user.GetByIds(requestedUserIds)
	if err != nil {
		impl.logger.Errorw("error occurred while fetching users", "requestedUserIds", requestedUserIds, "err", err)
		return artifactIdVsApprovalMetadata, err
	}
	userInfoMap := make(map[int32]bean.UserInfo)
	for _, userInfo := range userInfos {
		userId := userInfo.Id
		userInfoMap[userId] = userInfo
	}

	for _, approvalRequest := range deploymentApprovalRequests {
		artifactId := approvalRequest.ArtifactId
		requestedUserId := approvalRequest.CreatedBy
		if userInfo, ok := userInfoMap[requestedUserId]; ok {
			approvalRequest.UserEmail = userInfo.EmailId
		}
		approvalMetadata := approvalRequest.ConvertToApprovalMetadata()
		if approvalRequest.GetApprovedCount() >= requiredApprovals {
			approvalMetadata.ApprovalRuntimeState = pipelineConfig.ApprovedApprovalState
		} else {
			approvalMetadata.ApprovalRuntimeState = pipelineConfig.RequestedApprovalState
		}
		artifactIdVsApprovalMetadata[artifactId] = approvalMetadata
	}
	return artifactIdVsApprovalMetadata, nil

}

func (impl *WorkflowDagExecutorImpl) triggerNatsEventForBulkAction(cdWorkflows []*pipelineConfig.CdWorkflow) {
	for _, wf := range cdWorkflows {
		data, err := json.Marshal(wf)
		if err != nil {
			wf.WorkflowStatus = pipelineConfig.QUE_ERROR
		} else {
			err = impl.pubsubClient.Publish(pubsub.BULK_DEPLOY_TOPIC, string(data))
			if err != nil {
				wf.WorkflowStatus = pipelineConfig.QUE_ERROR
			} else {
				wf.WorkflowStatus = pipelineConfig.ENQUEUED
			}
		}
		err = impl.cdWorkflowRepository.UpdateWorkFlow(wf)
		if err != nil {
			impl.logger.Errorw("error in publishing wf msg", "wf", wf, "err", err)
		}
	}
}

func (impl *WorkflowDagExecutorImpl) subscribeTriggerBulkAction() error {
	callback := func(msg *pubsub.PubSubMsg) {
		impl.logger.Debug("subscribeTriggerBulkAction event received")
		//defer msg.Ack()
		cdWorkflow := new(pipelineConfig.CdWorkflow)
		err := json.Unmarshal([]byte(string(msg.Data)), cdWorkflow)
		if err != nil {
			impl.logger.Error("Error while unmarshalling cdWorkflow json object", "error", err)
			return
		}
		impl.logger.Debugw("subscribeTriggerBulkAction event:", "cdWorkflow", cdWorkflow)
		wf := &pipelineConfig.CdWorkflow{
			Id:           cdWorkflow.Id,
			CiArtifactId: cdWorkflow.CiArtifactId,
			PipelineId:   cdWorkflow.PipelineId,
			AuditLog: sql.AuditLog{
				UpdatedOn: time.Now(),
			},
		}
		latest, err := impl.cdWorkflowRepository.IsLatestWf(cdWorkflow.PipelineId, cdWorkflow.Id)
		if err != nil {
			impl.logger.Errorw("error in determining latest", "wf", cdWorkflow, "err", err)
			wf.WorkflowStatus = pipelineConfig.DEQUE_ERROR
			impl.cdWorkflowRepository.UpdateWorkFlow(wf)
			return
		}
		if !latest {
			wf.WorkflowStatus = pipelineConfig.DROPPED_STALE
			impl.cdWorkflowRepository.UpdateWorkFlow(wf)
			return
		}
		pipeline, err := impl.pipelineRepository.FindById(cdWorkflow.PipelineId)
		if err != nil {
			impl.logger.Errorw("error in fetching pipeline", "err", err)
			wf.WorkflowStatus = pipelineConfig.TRIGGER_ERROR
			impl.cdWorkflowRepository.UpdateWorkFlow(wf)
			return
		}
		artefact, err := impl.ciArtifactRepository.Get(cdWorkflow.CiArtifactId)
		if err != nil {
			impl.logger.Errorw("error in fetching artefact", "err", err)
			wf.WorkflowStatus = pipelineConfig.TRIGGER_ERROR
			impl.cdWorkflowRepository.UpdateWorkFlow(wf)
			return
		}
		err = impl.triggerStageForBulk(wf, pipeline, artefact, false, false, cdWorkflow.CreatedBy)
		if err != nil {
			impl.logger.Errorw("error in cd trigger ", "err", err)
			wf.WorkflowStatus = pipelineConfig.TRIGGER_ERROR
		} else {
			wf.WorkflowStatus = pipelineConfig.WF_STARTED
		}
		impl.cdWorkflowRepository.UpdateWorkFlow(wf)
	}
	err := impl.pubsubClient.Subscribe(pubsub.BULK_DEPLOY_TOPIC, callback)
	return err
}

func (impl *WorkflowDagExecutorImpl) subscribeHibernateBulkAction() error {
	callback := func(msg *pubsub.PubSubMsg) {
		impl.logger.Debug("subscribeHibernateBulkAction event received")
		//defer msg.Ack()
		deploymentGroupAppWithEnv := new(DeploymentGroupAppWithEnv)
		err := json.Unmarshal([]byte(string(msg.Data)), deploymentGroupAppWithEnv)
		if err != nil {
			impl.logger.Error("Error while unmarshalling deploymentGroupAppWithEnv json object", err)
			return
		}
		impl.logger.Debugw("subscribeHibernateBulkAction event:", "DeploymentGroupAppWithEnv", deploymentGroupAppWithEnv)

		stopAppRequest := &StopAppRequest{
			AppId:         deploymentGroupAppWithEnv.AppId,
			EnvironmentId: deploymentGroupAppWithEnv.EnvironmentId,
			UserId:        deploymentGroupAppWithEnv.UserId,
			RequestType:   deploymentGroupAppWithEnv.RequestType,
		}
		ctx, err := impl.buildACDContext()
		if err != nil {
			impl.logger.Errorw("error in creating acd synch context", "err", err)
			return
		}
		_, err = impl.StopStartApp(stopAppRequest, ctx)
		if err != nil {
			impl.logger.Errorw("error in stop app request", "err", err)
			return
		}
	}
	err := impl.pubsubClient.Subscribe(pubsub.BULK_HIBERNATE_TOPIC, callback)
	return err
}

func (impl *WorkflowDagExecutorImpl) buildACDContext() (acdContext context.Context, err error) {
	//this part only accessible for acd apps hibernation, if acd configured it will fetch latest acdToken, else it will return error
	acdToken, err := impl.argoUserService.GetLatestDevtronArgoCdUserToken()
	if err != nil {
		impl.logger.Errorw("error in getting acd token", "err", err)
		return nil, err
	}
	ctx := context.Background()
	ctx = context.WithValue(ctx, "token", acdToken)
	return ctx, nil
}

func extractTimelineFailedStatusDetails(err error) string {
	errorString := util.GetGRPCErrorDetailedMessage(err)
	switch errorString {
	case pipelineConfig.FOUND_VULNERABILITY:
		return pipelineConfig.TIMELINE_DESCRIPTION_VULNERABLE_IMAGE
	default:
		return fmt.Sprintf("Deployment failed: %s", errorString)
	}
}

func (impl *WorkflowDagExecutorImpl) MarkCurrentDeploymentFailed(runner *pipelineConfig.CdWorkflowRunner, releaseErr error, triggeredBy int32) error {
	//creating cd pipeline status timeline for deployment failed
	terminalStatusExists, timelineErr := impl.cdPipelineStatusTimelineRepo.CheckIfTerminalStatusTimelinePresentByWfrId(runner.Id)
	if timelineErr != nil {
		impl.logger.Errorw("error in checking if terminal status timeline exists by wfrId", "err", timelineErr, "wfrId", runner.Id)
		return timelineErr
	}
	if !terminalStatusExists {
		impl.logger.Infow("marking pipeline deployment failed", "err", releaseErr)
		timeline := &pipelineConfig.PipelineStatusTimeline{
			CdWorkflowRunnerId: runner.Id,
			Status:             pipelineConfig.TIMELINE_STATUS_DEPLOYMENT_FAILED,
			StatusDetail:       extractTimelineFailedStatusDetails(releaseErr),
			StatusTime:         time.Now(),
			AuditLog: sql.AuditLog{
				CreatedBy: 1,
				CreatedOn: time.Now(),
				UpdatedBy: 1,
				UpdatedOn: time.Now(),
			},
		}
		timelineErr = impl.pipelineStatusTimelineService.SaveTimeline(timeline, nil, false)
		if timelineErr != nil {
			impl.logger.Errorw("error in creating timeline status for deployment fail", "err", timelineErr, "timeline", timeline)
		}
	}
	//update current WF with error status
	impl.logger.Errorw("error in triggering cd WF, setting wf status as fail ", "wfId", runner.Id, "err", releaseErr)
	runner.Status = pipelineConfig.WorkflowFailed
	runner.Message = util.GetGRPCErrorDetailedMessage(releaseErr)
	runner.FinishedOn = time.Now()
	runner.UpdatedOn = time.Now()
	runner.UpdatedBy = triggeredBy
	err1 := impl.cdWorkflowRepository.UpdateWorkFlowRunner(runner)
	if err1 != nil {
		impl.logger.Errorw("error updating cd wf runner status", "err", releaseErr, "currentRunner", runner)
		return err1
	}
	cdMetrics := util4.CDMetrics{
		AppName:         runner.CdWorkflow.Pipeline.DeploymentAppName,
		Status:          runner.Status,
		DeploymentType:  runner.CdWorkflow.Pipeline.DeploymentAppType,
		EnvironmentName: runner.CdWorkflow.Pipeline.Environment.Name,
		Time:            time.Since(runner.StartedOn).Seconds() - time.Since(runner.FinishedOn).Seconds(),
	}
	util4.TriggerCDMetrics(cdMetrics, impl.config.ExposeCDMetrics)
	return nil
<<<<<<< HEAD
}

func (impl *WorkflowDagExecutorImpl) TriggerCD(artifact *repository.CiArtifact, cdWorkflowId, wfrId int, pipeline *pipelineConfig.Pipeline, triggeredAt time.Time) (*[]byte, error) {
	impl.logger.Debugw("automatic pipeline trigger attempt async", "artifactId", artifact.Id)
	manifest, err := impl.triggerReleaseAsync(artifact, cdWorkflowId, wfrId, pipeline, triggeredAt)
	if err != nil {
		impl.logger.Errorw("error in cd trigger", "err", err)
		return manifest, err
	}
	return manifest, err
}

func (impl *WorkflowDagExecutorImpl) triggerReleaseAsync(artifact *repository.CiArtifact, cdWorkflowId, wfrId int, pipeline *pipelineConfig.Pipeline, triggeredAt time.Time) (*[]byte, error) {
	manifest, err := impl.validateAndTrigger(pipeline, artifact, cdWorkflowId, wfrId, triggeredAt)
=======
}

func (impl *WorkflowDagExecutorImpl) HandleCDTriggerRelease(overrideRequest *bean.ValuesOverrideRequest, ctx context.Context, triggeredAt time.Time, deployedBy int32) (releaseNo int, manifest []byte, err error) {
	if impl.appService.IsDevtronAsyncInstallModeEnabled(overrideRequest.DeploymentAppType) {
		// asynchronous mode of installation starts
		return impl.TriggerHelmAsyncRelease(overrideRequest, ctx, triggeredAt, deployedBy)
	}
	// synchronous mode of installation starts

	valuesOverrideResponse, builtChartPath, err := impl.BuildManifestForTrigger(overrideRequest, triggeredAt, ctx)
	_, span := otel.Tracer("orchestrator").Start(ctx, "CreateHistoriesForDeploymentTrigger")
	err1 := impl.CreateHistoriesForDeploymentTrigger(valuesOverrideResponse.Pipeline, valuesOverrideResponse.PipelineStrategy, valuesOverrideResponse.EnvOverride, triggeredAt, deployedBy)
	if err1 != nil {
		impl.logger.Errorw("error in saving histories for trigger", "err", err1, "pipelineId", valuesOverrideResponse.Pipeline.Id, "wfrId", overrideRequest.WfrId)
	}
	span.End()
>>>>>>> 25f72d44
	if err != nil {
		impl.logger.Errorw("error in building merged manifest for trigger", "err", err)
		return releaseNo, manifest, err
	}
<<<<<<< HEAD
	impl.logger.Debugw("trigger attempted for all pipeline ", "artifactId", artifact.Id)
	return manifest, err
}

func (impl *WorkflowDagExecutorImpl) validateAndTrigger(p *pipelineConfig.Pipeline, artifact *repository.CiArtifact, cdWorkflowId, wfrId int, triggeredAt time.Time) (*[]byte, error) {
	object := impl.enforcerUtil.GetAppRBACNameByAppId(p.AppId)
	envApp := strings.Split(object, "/")
	if len(envApp) != 2 {
		impl.logger.Error("invalid req, app and env not found from rbac")
		return nil, errors2.New("invalid req, app and env not found from rbac")
	}
	manifest, err := impl.releasePipeline(p, artifact, cdWorkflowId, wfrId, triggeredAt)
	return manifest, err
}

func (impl *WorkflowDagExecutorImpl) releasePipeline(pipeline *pipelineConfig.Pipeline, artifact *repository.CiArtifact, cdWorkflowId, wfrId int, triggeredAt time.Time) (*[]byte, error) {
	impl.logger.Debugw("triggering release for ", "cdPipelineId", pipeline.Id, "artifactId", artifact.Id)
=======
	return impl.TriggerRelease(overrideRequest, valuesOverrideResponse, builtChartPath, ctx, triggeredAt, deployedBy)
}

// TriggerHelmAsyncRelease will publish async helm Install/Upgrade request event for Devtron App releases
func (impl *WorkflowDagExecutorImpl) TriggerHelmAsyncRelease(overrideRequest *bean.ValuesOverrideRequest, ctx context.Context, triggeredAt time.Time, triggeredBy int32) (releaseNo int, manifest []byte, err error) {
	// build merged values and save PCO history for the release
	valuesOverrideResponse, err := impl.GetValuesOverrideForTrigger(overrideRequest, triggeredAt, ctx)
	_, span := otel.Tracer("orchestrator").Start(ctx, "CreateHistoriesForDeploymentTrigger")
	// save triggered deployment history
	err1 := impl.CreateHistoriesForDeploymentTrigger(valuesOverrideResponse.Pipeline, valuesOverrideResponse.PipelineStrategy, valuesOverrideResponse.EnvOverride, triggeredAt, triggeredBy)
	if err1 != nil {
		impl.logger.Errorw("error in saving histories for trigger", "err", err1, "pipelineId", valuesOverrideResponse.Pipeline.Id, "wfrId", overrideRequest.WfrId)
	}
	span.End()
	if err != nil {
		impl.logger.Errorw("error in fetching values for trigger", "err", err)
		return releaseNo, manifest, err
	}

	event := &bean.AsyncCdDeployEvent{
		ValuesOverrideRequest: overrideRequest,
		TriggeredAt:           triggeredAt,
		TriggeredBy:           triggeredBy,
	}
	payload, err := json.Marshal(event)
	if err != nil {
		impl.logger.Errorw("failed to marshal helm async CD deploy event request", "request", event, "err", err)
		return 0, manifest, err
	}
>>>>>>> 25f72d44

	// publish nats event for async installation
	err = impl.pubsubClient.Publish(pubsub.DEVTRON_CHART_INSTALL_TOPIC, string(payload))
	if err != nil {
<<<<<<< HEAD
		impl.logger.Errorw("error in fetching pipeline by pipelineId", "err", err)
		return nil, err
=======
		impl.logger.Errorw("failed to publish trigger request event", "topic", pubsub.DEVTRON_CHART_INSTALL_TOPIC, "payload", payload, "err", err)
		//update workflow runner status, used in app workflow view
		err1 = impl.UpdateCDWorkflowRunnerStatus(ctx, overrideRequest, triggeredAt, pipelineConfig.WorkflowFailed, err.Error())
		if err1 != nil {
			impl.logger.Errorw("error in updating the workflow runner status, TriggerHelmAsyncRelease", "err", err1)
		}
		return 0, manifest, err
>>>>>>> 25f72d44
	}

	//update workflow runner status, used in app workflow view
	err = impl.UpdateCDWorkflowRunnerStatus(ctx, overrideRequest, triggeredAt, pipelineConfig.WorkflowInQueue, "")
	if err != nil {
		impl.logger.Errorw("error in updating the workflow runner status, TriggerHelmAsyncRelease", "err", err)
		return 0, manifest, err
	}
	return 0, manifest, nil
}

// TriggerRelease will trigger Install/Upgrade request for Devtron App releases synchronously
func (impl *WorkflowDagExecutorImpl) TriggerRelease(overrideRequest *bean.ValuesOverrideRequest, valuesOverrideResponse *app.ValuesOverrideResponse, builtChartPath string, ctx context.Context, triggeredAt time.Time, triggeredBy int32) (releaseNo int, manifest []byte, err error) {
	// Handling for auto trigger
	if overrideRequest.UserId == 0 {
		overrideRequest.UserId = triggeredBy
	}
	triggerEvent := impl.GetTriggerEvent(overrideRequest.DeploymentAppType, triggeredAt, triggeredBy)
	releaseNo, manifest, err = impl.TriggerPipeline(overrideRequest, valuesOverrideResponse, builtChartPath, triggerEvent, ctx)
	if err != nil {
<<<<<<< HEAD
		impl.logger.Errorw("error in creating acd sync context", "pipelineId", pipeline.Id, "artifactId", artifact.Id, "err", err)
		return nil, err
	}
	//setting deployedBy as 1(system user) since case of auto trigger
	_, span := otel.Tracer("orchestrator").Start(ctx, "WorkflowDagExecutorImpl.HandleCDTriggerRelease")
	id, manifest, err := impl.HandleCDTriggerRelease(request, ctx, triggeredAt, 1)
	span.End()
=======
		return 0, manifest, err
	}
	return releaseNo, manifest, nil
}

func (impl *WorkflowDagExecutorImpl) TriggerCD(artifact *repository.CiArtifact, cdWorkflowId, wfrId int, pipeline *pipelineConfig.Pipeline, triggeredAt time.Time) error {
	impl.logger.Debugw("automatic pipeline trigger attempt async", "artifactId", artifact.Id)

	return impl.triggerReleaseAsync(artifact, cdWorkflowId, wfrId, pipeline, triggeredAt)
}

func (impl *WorkflowDagExecutorImpl) triggerReleaseAsync(artifact *repository.CiArtifact, cdWorkflowId, wfrId int, pipeline *pipelineConfig.Pipeline, triggeredAt time.Time) error {
	err := impl.validateAndTrigger(pipeline, artifact, cdWorkflowId, wfrId, triggeredAt)
>>>>>>> 25f72d44
	if err != nil {
		impl.logger.Errorw("error in trigger for pipeline", "pipelineId", strconv.Itoa(pipeline.Id))
	}
<<<<<<< HEAD
	return &manifest, err
=======
	impl.logger.Debugw("trigger attempted for all pipeline ", "artifactId", artifact.Id)
	return err
}
>>>>>>> 25f72d44

func (impl *WorkflowDagExecutorImpl) validateAndTrigger(p *pipelineConfig.Pipeline, artifact *repository.CiArtifact, cdWorkflowId, wfrId int, triggeredAt time.Time) error {
	object := impl.enforcerUtil.GetAppRBACNameByAppId(p.AppId)
	envApp := strings.Split(object, "/")
	if len(envApp) != 2 {
		impl.logger.Error("invalid req, app and env not found from rbac")
		return errors.New("invalid req, app and env not found from rbac")
	}
	err := impl.releasePipeline(p, artifact, cdWorkflowId, wfrId, triggeredAt)
	return err
}

func (impl *WorkflowDagExecutorImpl) SetPipelineFieldsInOverrideRequest(overrideRequest *bean.ValuesOverrideRequest, pipeline *pipelineConfig.Pipeline) {
	overrideRequest.PipelineId = pipeline.Id
	overrideRequest.PipelineName = pipeline.Name
	overrideRequest.EnvId = pipeline.EnvironmentId
	environment := pipeline.Environment
	overrideRequest.EnvName = environment.Name
	overrideRequest.ClusterId = environment.ClusterId
	overrideRequest.IsProdEnv = environment.Default
	overrideRequest.AppId = pipeline.AppId
	overrideRequest.ProjectId = pipeline.App.TeamId
	overrideRequest.AppName = pipeline.App.AppName
	overrideRequest.DeploymentAppType = pipeline.DeploymentAppType
}

func (impl *WorkflowDagExecutorImpl) GetTriggerEvent(deploymentAppType string, triggeredAt time.Time, deployedBy int32) bean.TriggerEvent {
	// trigger event will decide whether to perform GitOps or deployment for a particular deployment app type
	triggerEvent := bean.TriggerEvent{
		TriggeredBy: deployedBy,
		TriggerdAt:  triggeredAt,
	}
	switch deploymentAppType {
	case bean2.ArgoCd:
		triggerEvent.PerformChartPush = true
		triggerEvent.PerformDeploymentOnCluster = true
		triggerEvent.GetManifestInResponse = false
		triggerEvent.DeploymentAppType = bean2.ArgoCd
		triggerEvent.ManifestStorageType = bean2.ManifestStorageGit
	case bean2.Helm:
		triggerEvent.PerformChartPush = false
		triggerEvent.PerformDeploymentOnCluster = true
		triggerEvent.GetManifestInResponse = false
		triggerEvent.DeploymentAppType = bean2.Helm
	case bean2.ManifestDownload:
		triggerEvent.PerformChartPush = false
		triggerEvent.PerformDeploymentOnCluster = false
		triggerEvent.GetManifestInResponse = true
		triggerEvent.DeploymentAppType = bean2.ManifestDownload
	case bean2.ManifestPush:
		triggerEvent.PerformChartPush = true
		triggerEvent.PerformDeploymentOnCluster = false
		triggerEvent.GetManifestInResponse = true
		triggerEvent.DeploymentAppType = bean2.ManifestPush
		triggerEvent.ManifestStorageType = bean2.ManifestStorageOCIHelmRepo
	}
	return triggerEvent
}

<<<<<<< HEAD
// write integration/unit test for each function
func (impl *WorkflowDagExecutorImpl) TriggerPipeline(overrideRequest *bean.ValuesOverrideRequest, valuesOverrideResponse *app.ValuesOverrideResponse, builtChartPath string, triggerEvent bean.TriggerEvent, ctx context.Context) (releaseNo int, manifest []byte, err error) {
	isRequestValid, err := impl.ValidateTriggerEvent(triggerEvent)
	if !isRequestValid {
		return releaseNo, manifest, err
	}
	if err != nil && triggerEvent.GetManifestInResponse {
		timeline := &pipelineConfig.PipelineStatusTimeline{
			CdWorkflowRunnerId: overrideRequest.WfrId,
			Status:             "HELM_PACKAGE_GENERATION_FAILED",
			StatusDetail:       fmt.Sprintf("Helm package generation failed. - %v", err),
			StatusTime:         time.Now(),
			AuditLog: sql.AuditLog{
				CreatedBy: overrideRequest.UserId,
				CreatedOn: time.Now(),
				UpdatedBy: overrideRequest.UserId,
				UpdatedOn: time.Now(),
			},
		}
		err1 := impl.pipelineStatusTimelineService.SaveTimeline(timeline, nil, false)
		if err1 != nil {
			impl.logger.Errorw("error in saving timeline for manifest_download type")
		}
	}
	if err != nil {
		return releaseNo, manifest, err
	}

	if triggerEvent.GetManifestInResponse {
		timeline := &pipelineConfig.PipelineStatusTimeline{
			CdWorkflowRunnerId: overrideRequest.WfrId,
			Status:             "HELM_PACKAGE_GENERATED",
			StatusDetail:       "Helm package generated successfully.",
			StatusTime:         time.Now(),
			AuditLog: sql.AuditLog{
				CreatedBy: overrideRequest.UserId,
				CreatedOn: time.Now(),
				UpdatedBy: overrideRequest.UserId,
				UpdatedOn: time.Now(),
			},
		}
		_, span := otel.Tracer("orchestrator").Start(ctx, "cdPipelineStatusTimelineRepo.SaveTimelineForACDHelmApps")
		err = impl.pipelineStatusTimelineService.SaveTimeline(timeline, nil, false)
		if err != nil {
			impl.logger.Errorw("error in saving timeline for manifest_download type")
		}
		span.End()
		err = impl.MergeDefaultValuesWithOverrideValues(valuesOverrideResponse.MergedValues, builtChartPath)
		if err != nil {
			impl.logger.Errorw("error in merging default values with override values ", "err", err)
			return releaseNo, manifest, err
		}
		// for downloaded manifest name is equal to <app-name>-<env-name>-<image-tag>
		image := valuesOverrideResponse.Artifact.Image
		var imageTag string
		if len(image) > 0 {
			imageTag = strings.Split(image, ":")[1]
		}
		chartName := fmt.Sprintf("%s-%s-%s", overrideRequest.AppName, overrideRequest.EnvName, imageTag)
		// As this chart will be pushed, don't delete it now
		deleteChart := !triggerEvent.PerformChartPush
		manifest, err = impl.chartTemplateService.LoadChartInBytes(builtChartPath, deleteChart, chartName, valuesOverrideResponse.EnvOverride.Chart.ChartVersion)
		if err != nil {
			impl.logger.Errorw("error in converting chart to bytes", "err", err)
			return releaseNo, manifest, err
		}
	}

	if triggerEvent.PerformChartPush {
		manifestPushTemplate, err := impl.BuildManifestPushTemplate(overrideRequest, valuesOverrideResponse, builtChartPath)
		if err != nil {
			impl.logger.Errorw("error in building manifest push template", "err", err)
			return releaseNo, manifest, err
		}
		manifestPushService := impl.GetManifestPushService(triggerEvent.ManifestStorageType)
		manifestPushResponse := manifestPushService.PushChart(manifestPushTemplate, ctx)
		if manifestPushResponse.Error != nil {
			impl.logger.Errorw("Error in pushing manifest to git/helm", "err", err, "git_repo_url", manifestPushTemplate.RepoUrl)
			return releaseNo, manifest, manifestPushResponse.Error
		}
		pipelineOverrideUpdateRequest := &chartConfig.PipelineOverride{
			Id:                     valuesOverrideResponse.PipelineOverride.Id,
			GitHash:                manifestPushResponse.CommitHash,
			CommitTime:             manifestPushResponse.CommitTime,
			EnvConfigOverrideId:    valuesOverrideResponse.EnvOverride.Id,
			PipelineOverrideValues: valuesOverrideResponse.ReleaseOverrideJSON,
			PipelineId:             overrideRequest.PipelineId,
			CiArtifactId:           overrideRequest.CiArtifactId,
			PipelineMergedValues:   valuesOverrideResponse.MergedValues,
			AuditLog:               sql.AuditLog{UpdatedOn: triggerEvent.TriggerdAt, UpdatedBy: overrideRequest.UserId},
		}
		_, span := otel.Tracer("orchestrator").Start(ctx, "pipelineOverrideRepository.Update")
		err = impl.pipelineOverrideRepository.Update(pipelineOverrideUpdateRequest)
		span.End()
	}

	if triggerEvent.PerformDeploymentOnCluster {
		err = impl.DeployApp(overrideRequest, valuesOverrideResponse, triggerEvent.TriggerdAt, ctx)
		if err != nil {
			impl.logger.Errorw("error in deploying app", "err", err)
			return releaseNo, manifest, err
		}
	}

	go impl.WriteCDTriggerEvent(overrideRequest, valuesOverrideResponse.Artifact, valuesOverrideResponse.PipelineOverride.PipelineReleaseCounter, valuesOverrideResponse.PipelineOverride.Id, overrideRequest.WfrId)

	_, span := otel.Tracer("orchestrator").Start(ctx, "MarkImageScanDeployed")
	_ = impl.MarkImageScanDeployed(overrideRequest.AppId, valuesOverrideResponse.EnvOverride.TargetEnvironment, valuesOverrideResponse.Artifact.ImageDigest, overrideRequest.ClusterId, valuesOverrideResponse.Artifact.ScanEnabled)
	span.End()

	middleware.CdTriggerCounter.WithLabelValues(overrideRequest.AppName, overrideRequest.EnvName).Inc()

	return valuesOverrideResponse.PipelineOverride.PipelineReleaseCounter, manifest, nil

}

=======
>>>>>>> 25f72d44
func (impl *WorkflowDagExecutorImpl) ValidateTriggerEvent(triggerEvent bean.TriggerEvent) (bool, error) {

	switch triggerEvent.DeploymentAppType {
	case bean2.ArgoCd:
		if !triggerEvent.PerformChartPush {
			return false, errors3.New("For deployment type ArgoCd, PerformChartPush flag expected value = true, got false")
		}
	case bean2.Helm:
		return true, nil
	case bean2.ManifestPush:
		if triggerEvent.PerformDeploymentOnCluster {
			return false, errors3.New("For deployment type GitOpsWithoutDeployment, PerformDeploymentOnCluster flag expected value = false, got value = true")
		}
	case bean2.ManifestDownload:
		if triggerEvent.PerformChartPush {
			return false, errors.New("For deployment type ManifestDownload,  PerformChartPush flag expected value = false, got true")
		}
		if triggerEvent.PerformDeploymentOnCluster {
			return false, errors.New("For deployment type ManifestDownload,  PerformDeploymentOnCluster flag expected value = false, got true")
		}
	}
	return true, nil

}

func (impl *WorkflowDagExecutorImpl) BuildManifestForTrigger(overrideRequest *bean.ValuesOverrideRequest, triggeredAt time.Time, ctx context.Context) (valuesOverrideResponse *app.ValuesOverrideResponse, builtChartPath string, err error) {

	valuesOverrideResponse = &app.ValuesOverrideResponse{}
	valuesOverrideResponse, err = impl.GetValuesOverrideForTrigger(overrideRequest, triggeredAt, ctx)
	if err != nil {
		impl.logger.Errorw("error in fetching values for trigger", "err", err)
		return valuesOverrideResponse, "", err
	}
	builtChartPath, err = impl.appService.BuildChartAndGetPath(overrideRequest.AppName, valuesOverrideResponse.EnvOverride, ctx)
	if err != nil {
		impl.logger.Errorw("error in parsing reference chart", "err", err)
		return valuesOverrideResponse, "", err
	}
	return valuesOverrideResponse, builtChartPath, err
}

func (impl *WorkflowDagExecutorImpl) CreateHistoriesForDeploymentTrigger(pipeline *pipelineConfig.Pipeline, strategy *chartConfig.PipelineStrategy, envOverride *chartConfig.EnvConfigOverride, deployedOn time.Time, deployedBy int32) error {
	//creating history for deployment template
	deploymentTemplateHistory, err := impl.deploymentTemplateHistoryService.CreateDeploymentTemplateHistoryForDeploymentTrigger(pipeline, envOverride, envOverride.Chart.ImageDescriptorTemplate, deployedOn, deployedBy)
	if err != nil {
		impl.logger.Errorw("error in creating deployment template history for deployment trigger", "err", err)
		return err
	}
	err = impl.configMapHistoryService.CreateCMCSHistoryForDeploymentTrigger(pipeline, deployedOn, deployedBy)
	if err != nil {
		impl.logger.Errorw("error in creating CM/CS history for deployment trigger", "err", err)
		return err
	}
	if strategy != nil {
		err = impl.pipelineStrategyHistoryService.CreateStrategyHistoryForDeploymentTrigger(strategy, deployedOn, deployedBy, pipeline.TriggerType)
		if err != nil {
			impl.logger.Errorw("error in creating strategy history for deployment trigger", "err", err)
			return err
		}
	}
	//VARIABLE_SNAPSHOT_SAVE
	if envOverride.VariableSnapshot != nil && len(envOverride.VariableSnapshot) > 0 {
		variableMapBytes, _ := json.Marshal(envOverride.VariableSnapshot)
		variableSnapshotHistory := &repository5.VariableSnapshotHistoryBean{
			VariableSnapshot: variableMapBytes,
			HistoryReference: repository5.HistoryReference{
				HistoryReferenceId:   deploymentTemplateHistory.Id,
				HistoryReferenceType: repository5.HistoryReferenceTypeDeploymentTemplate,
			},
		}
		err = impl.variableSnapshotHistoryService.SaveVariableHistoriesForTrigger([]*repository5.VariableSnapshotHistoryBean{variableSnapshotHistory}, deployedBy)
		if err != nil {
			return err
		}
	}
	return nil
}

func (impl *WorkflowDagExecutorImpl) BuildManifestPushTemplate(overrideRequest *bean.ValuesOverrideRequest, valuesOverrideResponse *app.ValuesOverrideResponse, builtChartPath string) (*bean4.ManifestPushTemplate, error) {

	manifestPushTemplate := &bean4.ManifestPushTemplate{
		WorkflowRunnerId:      overrideRequest.WfrId,
		AppId:                 overrideRequest.AppId,
		ChartRefId:            valuesOverrideResponse.EnvOverride.Chart.ChartRefId,
		EnvironmentId:         valuesOverrideResponse.EnvOverride.Environment.Id,
		UserId:                overrideRequest.UserId,
		PipelineOverrideId:    valuesOverrideResponse.PipelineOverride.Id,
		AppName:               overrideRequest.AppName,
		TargetEnvironmentName: valuesOverrideResponse.EnvOverride.TargetEnvironment,
		BuiltChartPath:        builtChartPath,
		MergedValues:          valuesOverrideResponse.MergedValues,
	}

	manifestPushConfig, err := impl.manifestPushConfigRepository.GetManifestPushConfigByAppIdAndEnvId(overrideRequest.AppId, overrideRequest.EnvId)
	if err != nil && err != pg.ErrNoRows {
		impl.logger.Errorw("error in fetching manifest push config from db", "err", err)
		return manifestPushTemplate, err
	}

	if manifestPushConfig.Id != 0 {
		if manifestPushConfig.StorageType == bean2.ManifestStorageOCIHelmRepo {
			var credentialsConfig bean4.HelmRepositoryConfig
			err = json.Unmarshal([]byte(manifestPushConfig.CredentialsConfig), &credentialsConfig)
			if err != nil {
				impl.logger.Errorw("error in json unmarshal", "err", err)
				return manifestPushTemplate, err
			}
			dockerArtifactStore, err := impl.dockerArtifactStoreRepository.FindOne(credentialsConfig.ContainerRegistryName)
			if err != nil {
				impl.logger.Errorw("error in fetching artifact info", "err", err)
				return manifestPushTemplate, err
			}
			image := valuesOverrideResponse.Artifact.Image
			imageTag := strings.Split(image, ":")[1]
			repoPath, chartName := app.GetRepoPathAndChartNameFromRepoName(credentialsConfig.RepositoryName)
			manifestPushTemplate.RepoUrl = path.Join(dockerArtifactStore.RegistryURL, repoPath)
			// pushed chart name should be same as repo name configured by user (if repo name is a/b/c chart name will be c)
			manifestPushTemplate.ChartName = chartName
			manifestPushTemplate.ChartVersion = fmt.Sprintf("%d.%d.%d-%s-%s", 1, 0, overrideRequest.WfrId, "DEPLOY", imageTag)
			manifestBytes, err := impl.chartTemplateService.LoadChartInBytes(builtChartPath, true, chartName, manifestPushTemplate.ChartVersion)
			if err != nil {
				impl.logger.Errorw("error in converting chart to bytes", "err", err)
				return manifestPushTemplate, err
			}
			manifestPushTemplate.BuiltChartBytes = &manifestBytes
			containerRegistryConfig := &bean4.ContainerRegistryConfig{
				RegistryUrl:  dockerArtifactStore.RegistryURL,
				Username:     dockerArtifactStore.Username,
				Password:     dockerArtifactStore.Password,
				Insecure:     true,
				AccessKey:    dockerArtifactStore.AWSAccessKeyId,
				SecretKey:    dockerArtifactStore.AWSSecretAccessKey,
				AwsRegion:    dockerArtifactStore.AWSRegion,
				RegistryType: string(dockerArtifactStore.RegistryType),
				RepoName:     repoPath,
			}
			for _, ociRegistryConfig := range dockerArtifactStore.OCIRegistryConfig {
				if ociRegistryConfig.RepositoryType == repository6.OCI_REGISRTY_REPO_TYPE_CHART {
					containerRegistryConfig.IsPublic = ociRegistryConfig.IsPublic
				}
			}
			manifestPushTemplate.ContainerRegistryConfig = containerRegistryConfig

		} else if manifestPushConfig.StorageType == bean2.ManifestStorageGit {
			// need to implement for git repo push
		}
	} else {
		manifestPushTemplate.ChartReferenceTemplate = valuesOverrideResponse.EnvOverride.Chart.ReferenceTemplate
		manifestPushTemplate.ChartName = valuesOverrideResponse.EnvOverride.Chart.ChartName
		manifestPushTemplate.ChartVersion = valuesOverrideResponse.EnvOverride.Chart.ChartVersion
		manifestPushTemplate.ChartLocation = valuesOverrideResponse.EnvOverride.Chart.ChartLocation
		manifestPushTemplate.RepoUrl = valuesOverrideResponse.EnvOverride.Chart.GitRepoUrl
	}
	return manifestPushTemplate, nil
}

func (impl *WorkflowDagExecutorImpl) GetManifestPushService(storageType string) app.ManifestPushService {
	var manifestPushService app.ManifestPushService
	if storageType == bean2.ManifestStorageGit {
		manifestPushService = impl.gitOpsManifestPushService
	} else if storageType == bean2.ManifestStorageOCIHelmRepo {
		manifestPushService = impl.helmRepoPushService
	}
	return manifestPushService
}

func (impl *WorkflowDagExecutorImpl) DeployApp(overrideRequest *bean.ValuesOverrideRequest, valuesOverrideResponse *app.ValuesOverrideResponse, triggeredAt time.Time, ctx context.Context) error {

	if util.IsAcdApp(overrideRequest.DeploymentAppType) {
		_, span := otel.Tracer("orchestrator").Start(ctx, "DeployArgocdApp")
		err := impl.DeployArgocdApp(overrideRequest, valuesOverrideResponse, triggeredAt, ctx)
		span.End()
		if err != nil {
			impl.logger.Errorw("error in deploying app on argocd", "err", err)
			return err
		}
	} else if util.IsHelmApp(overrideRequest.DeploymentAppType) {
		_, span := otel.Tracer("orchestrator").Start(ctx, "createHelmAppForCdPipeline")
		_, err := impl.createHelmAppForCdPipeline(overrideRequest, valuesOverrideResponse, triggeredAt, ctx)
		span.End()
		if err != nil {
			impl.logger.Errorw("error in creating or updating helm application for cd pipeline", "err", err)
			return err
		}
	}
	return nil
}

func (impl *WorkflowDagExecutorImpl) WriteCDTriggerEvent(overrideRequest *bean.ValuesOverrideRequest, artifact *repository.CiArtifact, releaseId, pipelineOverrideId, wfrId int) {

	event := impl.eventFactory.Build(util2.Trigger, &overrideRequest.PipelineId, overrideRequest.AppId, &overrideRequest.EnvId, util2.CD)
	impl.logger.Debugw("event WriteCDTriggerEvent", "event", event)
	wfr, err := impl.cdWorkflowRepository.FindWorkflowRunnerByIdForApproval(wfrId)
	if err != nil {
		impl.logger.Errorw("could not get wf runner", "err", err)
	}
	event = impl.eventFactory.BuildExtraCDData(event, wfr, pipelineOverrideId, bean.CD_WORKFLOW_TYPE_DEPLOY)
	_, evtErr := impl.eventClient.WriteNotificationEvent(event)
	if evtErr != nil {
		impl.logger.Errorw("CD trigger event not sent", "error", evtErr)
	}
	deploymentEvent := app.DeploymentEvent{
		ApplicationId:      overrideRequest.AppId,
		EnvironmentId:      overrideRequest.EnvId, //check for production Environment
		ReleaseId:          releaseId,
		PipelineOverrideId: pipelineOverrideId,
		TriggerTime:        time.Now(),
		CiArtifactId:       overrideRequest.CiArtifactId,
	}
	ciPipelineMaterials, err := impl.ciPipelineMaterialRepository.GetByPipelineId(artifact.PipelineId)
	if err != nil {
		impl.logger.Errorw("error in ")
	}
	materialInfoMap, mErr := artifact.ParseMaterialInfo()
	if mErr != nil {
		impl.logger.Errorw("material info map error", mErr)
		return
	}
	for _, ciPipelineMaterial := range ciPipelineMaterials {
		hash := materialInfoMap[ciPipelineMaterial.GitMaterial.Url]
		pipelineMaterialInfo := &app.PipelineMaterialInfo{PipelineMaterialId: ciPipelineMaterial.Id, CommitHash: hash}
		deploymentEvent.PipelineMaterials = append(deploymentEvent.PipelineMaterials, pipelineMaterialInfo)
	}
	impl.logger.Infow("triggering deployment event", "event", deploymentEvent)
	err = impl.eventClient.WriteNatsEvent(pubsub.CD_SUCCESS, deploymentEvent)
	if err != nil {
		impl.logger.Errorw("error in writing cd trigger event", "err", err)
	}
}

func (impl *WorkflowDagExecutorImpl) createArgoApplicationIfRequired(appId int, envConfigOverride *chartConfig.EnvConfigOverride, pipeline *pipelineConfig.Pipeline, userId int32) (string, error) {
	//repo has been registered while helm create
	chart, err := impl.chartRepository.FindLatestChartForAppByAppId(appId)
	if err != nil {
		impl.logger.Errorw("no chart found ", "app", appId)
		return "", err
	}
	envModel, err := impl.envRepository.FindById(envConfigOverride.TargetEnvironment)
	if err != nil {
		return "", err
	}
	argoAppName := pipeline.DeploymentAppName
	if pipeline.DeploymentAppCreated {
		return argoAppName, nil
	} else {
		//create
		appNamespace := envConfigOverride.Namespace
		if appNamespace == "" {
			appNamespace = "default"
		}
		namespace := argocdServer.DevtronInstalationNs
		appRequest := &argocdServer.AppTemplate{
			ApplicationName: argoAppName,
			Namespace:       namespace,
			TargetNamespace: appNamespace,
			TargetServer:    envModel.Cluster.ServerUrl,
			Project:         "default",
			ValuesFile:      impl.getValuesFileForEnv(envModel.Id),
			RepoPath:        chart.ChartLocation,
			RepoUrl:         chart.GitRepoUrl,
		}

		argoAppName, err := impl.argoK8sClient.CreateAcdApp(appRequest, envModel.Cluster)
		if err != nil {
			return "", err
		}
		//update cd pipeline to mark deployment app created
		_, err = impl.updatePipeline(pipeline, userId)
		if err != nil {
			impl.logger.Errorw("error in update cd pipeline for deployment app created or not", "err", err)
			return "", err
		}
		return argoAppName, nil
	}
}

<<<<<<< HEAD
func (impl *WorkflowDagExecutorImpl) createHelmAppForCdPipeline(overrideRequest *bean.ValuesOverrideRequest, valuesOverrideResponse *app.ValuesOverrideResponse, triggeredAt time.Time, ctx context.Context) (bool, error) {

	pipeline := valuesOverrideResponse.Pipeline
	envOverride := valuesOverrideResponse.EnvOverride
	mergeAndSave := valuesOverrideResponse.MergedValues

	chartMetaData := &chart.Metadata{
		Name:    pipeline.App.AppName,
		Version: envOverride.Chart.ChartVersion,
	}
	referenceTemplatePath := path.Join(string(impl.refChartDir), envOverride.Chart.ReferenceTemplate)

	if util.IsHelmApp(pipeline.DeploymentAppType) {
		referenceChartByte := envOverride.Chart.ReferenceChart
		// here updating reference chart into database.
		if len(envOverride.Chart.ReferenceChart) == 0 {
			refChartByte, err := impl.chartTemplateService.GetByteArrayRefChart(chartMetaData, referenceTemplatePath)
			if err != nil {
				impl.logger.Errorw("ref chart commit error on cd trigger", "err", err, "req", overrideRequest)
				return false, err
			}
			ch := envOverride.Chart
			ch.ReferenceChart = refChartByte
			ch.UpdatedOn = time.Now()
			ch.UpdatedBy = overrideRequest.UserId
			err = impl.chartRepository.Update(ch)
			if err != nil {
				impl.logger.Errorw("chart update error", "err", err, "req", overrideRequest)
				return false, err
			}
			referenceChartByte = refChartByte
		}

		releaseName := pipeline.DeploymentAppName
		cluster := envOverride.Environment.Cluster
		bearerToken := cluster.Config[util5.BearerToken]
		clusterConfig := &client2.ClusterConfig{
			ClusterId:              int32(cluster.Id),
			ClusterName:            cluster.ClusterName,
			Token:                  bearerToken,
			ApiServerUrl:           cluster.ServerUrl,
			InsecureSkipTLSVerify:  cluster.InsecureSkipTlsVerify,
			ProxyUrl:               cluster.ProxyUrl,
			ToConnectWithSSHTunnel: cluster.ToConnectWithSSHTunnel,
			SshTunnelAuthKey:       cluster.SSHTunnelAuthKey,
			SshTunnelUser:          cluster.SSHTunnelUser,
			SshTunnelPassword:      cluster.SSHTunnelPassword,
			SshTunnelServerAddress: cluster.SSHTunnelServerAddress,
		}
		if cluster.InsecureSkipTlsVerify == false {
			clusterConfig.KeyData = cluster.Config[util5.TlsKey]
			clusterConfig.CertData = cluster.Config[util5.CertData]
			clusterConfig.CaData = cluster.Config[util5.CertificateAuthorityData]
		}
		releaseIdentifier := &client2.ReleaseIdentifier{
			ReleaseName:      releaseName,
			ReleaseNamespace: envOverride.Namespace,
			ClusterConfig:    clusterConfig,
		}

		if pipeline.DeploymentAppCreated {
			req := &client2.UpgradeReleaseRequest{
				ReleaseIdentifier: releaseIdentifier,
				ValuesYaml:        mergeAndSave,
				HistoryMax:        impl.helmAppService.GetRevisionHistoryMaxValue(client2.SOURCE_DEVTRON_APP),
				ChartContent:      &client2.ChartContent{Content: referenceChartByte},
			}
			if impl.appService.IsDevtronAsyncInstallModeEnabled(bean2.Helm) {
				req.RunInCtx = true
			}
			// For cases where helm release was not found, kubelink will install the same configuration
			updateApplicationResponse, err := impl.helmAppClient.UpdateApplication(ctx, req)
			if err != nil {
				impl.logger.Errorw("error in updating helm application for cd pipeline", "err", err)
				if util.GetGRPCErrorDetailedMessage(err) == context.Canceled.Error() {
					err = errors.New(pipelineConfig.NEW_DEPLOYMENT_INITIATED)
				}
				return false, err
			} else {
				impl.logger.Debugw("updated helm application", "response", updateApplicationResponse, "isSuccess", updateApplicationResponse.Success)
			}

		} else {

			helmResponse, err := impl.helmInstallReleaseWithCustomChart(ctx, releaseIdentifier, referenceChartByte, mergeAndSave)

			// For connection related errors, no need to update the db
			if err != nil && strings.Contains(err.Error(), "connection error") {
				impl.logger.Errorw("error in helm install custom chart", "err", err)
				return false, err
			}

			if util.GetGRPCErrorDetailedMessage(err) == context.Canceled.Error() {
				err = errors.New(pipelineConfig.NEW_DEPLOYMENT_INITIATED)
			}
			// IMP: update cd pipeline to mark deployment app created, even if helm install fails
			// If the helm install fails, it still creates the app in failed state, so trying to
			// re-create the app results in error from helm that cannot re-use name which is still in use
			_, pgErr := impl.updatePipeline(pipeline, overrideRequest.UserId)

			if err != nil {
				impl.logger.Errorw("error in helm install custom chart", "err", err)

				if pgErr != nil {
					impl.logger.Errorw("failed to update deployment app created flag in pipeline table", "err", err)
				}
				return false, err
			}

			if pgErr != nil {
				impl.logger.Errorw("failed to update deployment app created flag in pipeline table", "err", err)
				return false, err
			}

			impl.logger.Debugw("received helm release response", "helmResponse", helmResponse, "isSuccess", helmResponse.Success)
		}

		//update workflow runner status, used in app workflow view
		err := impl.UpdateCDWorkflowRunnerStatus(ctx, overrideRequest, triggeredAt, pipelineConfig.WorkflowInProgress)
		if err != nil {
			impl.logger.Errorw("error in updating the workflow runner status, createHelmAppForCdPipeline", "err", err)
			return false, err
		}
	}
	return true, nil
}

=======
>>>>>>> 25f72d44
func (impl *WorkflowDagExecutorImpl) GetDeploymentStrategyByTriggerType(overrideRequest *bean.ValuesOverrideRequest, ctx context.Context) (*chartConfig.PipelineStrategy, error) {

	strategy := &chartConfig.PipelineStrategy{}
	var err error
	if overrideRequest.DeploymentWithConfig == bean.DEPLOYMENT_CONFIG_TYPE_SPECIFIC_TRIGGER {
		_, span := otel.Tracer("orchestrator").Start(ctx, "strategyHistoryRepository.GetHistoryByPipelineIdAndWfrId")
		strategyHistory, err := impl.strategyHistoryRepository.GetHistoryByPipelineIdAndWfrId(overrideRequest.PipelineId, overrideRequest.WfrIdForDeploymentWithSpecificTrigger)
		span.End()
		if err != nil {
			impl.logger.Errorw("error in getting deployed strategy history by pipleinId and wfrId", "err", err, "pipelineId", overrideRequest.PipelineId, "wfrId", overrideRequest.WfrIdForDeploymentWithSpecificTrigger)
			return nil, err
		}
		strategy.Strategy = strategyHistory.Strategy
		strategy.Config = strategyHistory.Config
		strategy.PipelineId = overrideRequest.PipelineId
	} else if overrideRequest.DeploymentWithConfig == bean.DEPLOYMENT_CONFIG_TYPE_LAST_SAVED {
		if overrideRequest.ForceTrigger {
			_, span := otel.Tracer("orchestrator").Start(ctx, "pipelineConfigRepository.GetDefaultStrategyByPipelineId")
			strategy, err = impl.pipelineConfigRepository.GetDefaultStrategyByPipelineId(overrideRequest.PipelineId)
			span.End()
		} else {
			var deploymentTemplate chartRepoRepository.DeploymentStrategy
			if overrideRequest.DeploymentTemplate == "ROLLING" {
				deploymentTemplate = chartRepoRepository.DEPLOYMENT_STRATEGY_ROLLING
			} else if overrideRequest.DeploymentTemplate == "BLUE-GREEN" {
				deploymentTemplate = chartRepoRepository.DEPLOYMENT_STRATEGY_BLUE_GREEN
			} else if overrideRequest.DeploymentTemplate == "CANARY" {
				deploymentTemplate = chartRepoRepository.DEPLOYMENT_STRATEGY_CANARY
			} else if overrideRequest.DeploymentTemplate == "RECREATE" {
				deploymentTemplate = chartRepoRepository.DEPLOYMENT_STRATEGY_RECREATE
			}

			if len(deploymentTemplate) > 0 {
				_, span := otel.Tracer("orchestrator").Start(ctx, "pipelineConfigRepository.FindByStrategyAndPipelineId")
				strategy, err = impl.pipelineConfigRepository.FindByStrategyAndPipelineId(deploymentTemplate, overrideRequest.PipelineId)
				span.End()
			} else {
				_, span := otel.Tracer("orchestrator").Start(ctx, "pipelineConfigRepository.GetDefaultStrategyByPipelineId")
				strategy, err = impl.pipelineConfigRepository.GetDefaultStrategyByPipelineId(overrideRequest.PipelineId)
				span.End()
			}
		}
		if err != nil && errors3.IsNotFound(err) == false {
			impl.logger.Errorf("invalid state", "err", err, "req", strategy)
			return nil, err
		}
	}
	return strategy, nil
}

func (impl *WorkflowDagExecutorImpl) GetEnvOverrideByTriggerType(overrideRequest *bean.ValuesOverrideRequest, triggeredAt time.Time, ctx context.Context) (*chartConfig.EnvConfigOverride, error) {

	envOverride := &chartConfig.EnvConfigOverride{}

	var err error
	if overrideRequest.DeploymentWithConfig == bean.DEPLOYMENT_CONFIG_TYPE_SPECIFIC_TRIGGER {
		_, span := otel.Tracer("orchestrator").Start(ctx, "deploymentTemplateHistoryRepository.GetHistoryByPipelineIdAndWfrId")
		deploymentTemplateHistory, err := impl.deploymentTemplateHistoryRepository.GetHistoryByPipelineIdAndWfrId(overrideRequest.PipelineId, overrideRequest.WfrIdForDeploymentWithSpecificTrigger)
		//VARIABLE_SNAPSHOT_GET and resolve

		span.End()
		if err != nil {
			impl.logger.Errorw("error in getting deployed deployment template history by pipelineId and wfrId", "err", err, "pipelineId", &overrideRequest, "wfrId", overrideRequest.WfrIdForDeploymentWithSpecificTrigger)
			return nil, err
		}
		templateName := deploymentTemplateHistory.TemplateName
		templateVersion := deploymentTemplateHistory.TemplateVersion
		if templateName == "Rollout Deployment" {
			templateName = ""
		}
		//getting chart_ref by id
		_, span = otel.Tracer("orchestrator").Start(ctx, "chartRefRepository.FindByVersionAndName")
		chartRef, err := impl.chartRefRepository.FindByVersionAndName(templateName, templateVersion)
		span.End()
		if err != nil {
			impl.logger.Errorw("error in getting chartRef by version and name", "err", err, "version", templateVersion, "name", templateName)
			return nil, err
		}
		//assuming that if a chartVersion is deployed then it's envConfigOverride will be available
		_, span = otel.Tracer("orchestrator").Start(ctx, "environmentConfigRepository.GetByAppIdEnvIdAndChartRefId")
		envOverride, err = impl.environmentConfigRepository.GetByAppIdEnvIdAndChartRefId(overrideRequest.AppId, overrideRequest.EnvId, chartRef.Id)
		span.End()
		if err != nil {
			impl.logger.Errorw("error in getting envConfigOverride for pipeline for specific chartVersion", "err", err, "appId", overrideRequest.AppId, "envId", overrideRequest.EnvId, "chartRefId", chartRef.Id)
			return nil, err
		}

		_, span = otel.Tracer("orchestrator").Start(ctx, "envRepository.FindById")
		env, err := impl.envRepository.FindById(envOverride.TargetEnvironment)
		span.End()
		if err != nil {
			impl.logger.Errorw("unable to find env", "err", err)
			return nil, err
		}
		envOverride.Environment = env

		//updating historical data in envConfigOverride and appMetrics flag
		envOverride.IsOverride = true
		envOverride.EnvOverrideValues = deploymentTemplateHistory.Template

		resolvedTemplate, variableMap, err := impl.getResolvedTemplateWithSnapshot(deploymentTemplateHistory.Id, envOverride.EnvOverrideValues)
		envOverride.ResolvedEnvOverrideValues = resolvedTemplate
		envOverride.VariableSnapshot = variableMap
		if err != nil {
			return envOverride, err
		}
	} else if overrideRequest.DeploymentWithConfig == bean.DEPLOYMENT_CONFIG_TYPE_LAST_SAVED {
		_, span := otel.Tracer("orchestrator").Start(ctx, "environmentConfigRepository.ActiveEnvConfigOverride")
		envOverride, err = impl.environmentConfigRepository.ActiveEnvConfigOverride(overrideRequest.AppId, overrideRequest.EnvId)

		var chart *chartRepoRepository.Chart
		span.End()
		if err != nil {
			impl.logger.Errorw("invalid state", "err", err, "req", overrideRequest)
			return nil, err
		}
		if envOverride.Id == 0 {
			_, span = otel.Tracer("orchestrator").Start(ctx, "chartRepository.FindLatestChartForAppByAppId")
			chart, err = impl.chartRepository.FindLatestChartForAppByAppId(overrideRequest.AppId)
			span.End()
			if err != nil {
				impl.logger.Errorw("invalid state", "err", err, "req", overrideRequest)
				return nil, err
			}
			_, span = otel.Tracer("orchestrator").Start(ctx, "environmentConfigRepository.FindChartByAppIdAndEnvIdAndChartRefId")
			envOverride, err = impl.environmentConfigRepository.FindChartByAppIdAndEnvIdAndChartRefId(overrideRequest.AppId, overrideRequest.EnvId, chart.ChartRefId)
			span.End()
			if err != nil && !errors3.IsNotFound(err) {
				impl.logger.Errorw("invalid state", "err", err, "req", overrideRequest)
				return nil, err
			}

			//creating new env override config
			if errors3.IsNotFound(err) || envOverride == nil {
				_, span = otel.Tracer("orchestrator").Start(ctx, "envRepository.FindById")
				environment, err := impl.envRepository.FindById(overrideRequest.EnvId)
				span.End()
				if err != nil && !util.IsErrNoRows(err) {
					return nil, err
				}
				envOverride = &chartConfig.EnvConfigOverride{
					Active:            true,
					ManualReviewed:    true,
					Status:            models.CHARTSTATUS_SUCCESS,
					TargetEnvironment: overrideRequest.EnvId,
					ChartId:           chart.Id,
					AuditLog:          sql.AuditLog{UpdatedBy: overrideRequest.UserId, UpdatedOn: triggeredAt, CreatedOn: triggeredAt, CreatedBy: overrideRequest.UserId},
					Namespace:         environment.Namespace,
					IsOverride:        false,
					EnvOverrideValues: "{}",
					Latest:            false,
					IsBasicViewLocked: chart.IsBasicViewLocked,
					CurrentViewEditor: chart.CurrentViewEditor,
				}
				_, span = otel.Tracer("orchestrator").Start(ctx, "environmentConfigRepository.Save")
				err = impl.environmentConfigRepository.Save(envOverride)
				span.End()
				if err != nil {
					impl.logger.Errorw("error in creating envconfig", "data", envOverride, "error", err)
					return nil, err
				}
			}
			envOverride.Chart = chart
		} else if envOverride.Id > 0 && !envOverride.IsOverride {
			_, span = otel.Tracer("orchestrator").Start(ctx, "chartRepository.FindLatestChartForAppByAppId")
			chart, err = impl.chartRepository.FindLatestChartForAppByAppId(overrideRequest.AppId)
			span.End()
			if err != nil {
				impl.logger.Errorw("invalid state", "err", err, "req", overrideRequest)
				return nil, err
			}
			envOverride.Chart = chart
		}

		_, span = otel.Tracer("orchestrator").Start(ctx, "envRepository.FindById")
		env, err := impl.envRepository.FindById(envOverride.TargetEnvironment)
		span.End()
		if err != nil {
			impl.logger.Errorw("unable to find env", "err", err)
			return nil, err
		}
		envOverride.Environment = env

		//VARIABLE different cases for variable resolution
		scope := resourceQualifiers.Scope{
			AppId:     overrideRequest.AppId,
			EnvId:     overrideRequest.EnvId,
			ClusterId: overrideRequest.ClusterId,
			SystemMetadata: &resourceQualifiers.SystemMetadata{
				EnvironmentName: env.Name,
				ClusterName:     env.Cluster.ClusterName,
				Namespace:       env.Namespace,
				AppName:         overrideRequest.AppName,
				Image:           overrideRequest.Image,
				ImageTag:        util3.GetImageTagFromImage(overrideRequest.Image),
			},
		}

		if envOverride.IsOverride {

			resolvedTemplate, variableMap, err := impl.extractVariablesAndResolveTemplate(scope, envOverride.EnvOverrideValues, repository5.Entity{
				EntityType: repository5.EntityTypeDeploymentTemplateEnvLevel,
				EntityId:   envOverride.Id,
			})
			envOverride.ResolvedEnvOverrideValues = resolvedTemplate
			envOverride.VariableSnapshot = variableMap
			if err != nil {
				return envOverride, err
			}

		} else {
			resolvedTemplate, variableMap, err := impl.extractVariablesAndResolveTemplate(scope, chart.GlobalOverride, repository5.Entity{
				EntityType: repository5.EntityTypeDeploymentTemplateAppLevel,
				EntityId:   chart.Id,
			})
			envOverride.Chart.ResolvedGlobalOverride = resolvedTemplate
			envOverride.VariableSnapshot = variableMap
			if err != nil {
				return envOverride, err
			}

		}
	}

	return envOverride, nil
}

func (impl *WorkflowDagExecutorImpl) GetAppMetricsByTriggerType(overrideRequest *bean.ValuesOverrideRequest, ctx context.Context) (bool, error) {

	var appMetrics bool
	if overrideRequest.DeploymentWithConfig == bean.DEPLOYMENT_CONFIG_TYPE_SPECIFIC_TRIGGER {
		_, span := otel.Tracer("orchestrator").Start(ctx, "deploymentTemplateHistoryRepository.GetHistoryByPipelineIdAndWfrId")
		deploymentTemplateHistory, err := impl.deploymentTemplateHistoryRepository.GetHistoryByPipelineIdAndWfrId(overrideRequest.PipelineId, overrideRequest.WfrIdForDeploymentWithSpecificTrigger)
		span.End()
		if err != nil {
			impl.logger.Errorw("error in getting deployed deployment template history by pipelineId and wfrId", "err", err, "pipelineId", &overrideRequest, "wfrId", overrideRequest.WfrIdForDeploymentWithSpecificTrigger)
			return appMetrics, err
		}
		appMetrics = deploymentTemplateHistory.IsAppMetricsEnabled

	} else if overrideRequest.DeploymentWithConfig == bean.DEPLOYMENT_CONFIG_TYPE_LAST_SAVED {
		_, span := otel.Tracer("orchestrator").Start(ctx, "appLevelMetricsRepository.FindByAppId")
		appLevelMetrics, err := impl.appLevelMetricsRepository.FindByAppId(overrideRequest.AppId)
		span.End()
		if err != nil && !util.IsErrNoRows(err) {
			impl.logger.Errorw("err", err)
			return appMetrics, &util.ApiError{InternalMessage: "unable to fetch app level metrics flag"}
		}
		appMetrics = appLevelMetrics.AppMetrics

		_, span = otel.Tracer("orchestrator").Start(ctx, "envLevelMetricsRepository.FindByAppIdAndEnvId")
		envLevelMetrics, err := impl.envLevelMetricsRepository.FindByAppIdAndEnvId(overrideRequest.AppId, overrideRequest.EnvId)
		span.End()
		if err != nil && !util.IsErrNoRows(err) {
			impl.logger.Errorw("err", err)
			return appMetrics, &util.ApiError{InternalMessage: "unable to fetch env level metrics flag"}
		}
		if envLevelMetrics.Id != 0 && envLevelMetrics.AppMetrics != nil {
			appMetrics = *envLevelMetrics.AppMetrics
		}
	}
	return appMetrics, nil
}

func (impl *WorkflowDagExecutorImpl) getDbMigrationOverride(overrideRequest *bean.ValuesOverrideRequest, artifact *repository.CiArtifact, isRollback bool) (overrideJson []byte, err error) {
	if isRollback {
		return nil, fmt.Errorf("rollback not supported ye")
	}
	notConfigured := false
	config, err := impl.dbMigrationConfigRepository.FindByPipelineId(overrideRequest.PipelineId)
	if err != nil && !util.IsErrNoRows(err) {
		impl.logger.Errorw("error in fetching pipeline override config", "req", overrideRequest, "err", err)
		return nil, err
	} else if util.IsErrNoRows(err) {
		notConfigured = true
	}
	envVal := &EnvironmentOverride{}
	if notConfigured {
		impl.logger.Warnw("no active db migration found", "pipeline", overrideRequest.PipelineId)
		envVal.Enabled = false
	} else {
		materialInfos, err := artifact.ParseMaterialInfo()
		if err != nil {
			return nil, err
		}

		hash, ok := materialInfos[config.GitMaterial.Url]
		if !ok {
			impl.logger.Errorf("wrong url map ", "map", materialInfos, "url", config.GitMaterial.Url)
			return nil, fmt.Errorf("configured url not found in material %s", config.GitMaterial.Url)
		}

		envVal.Enabled = true
		if config.GitMaterial.GitProvider.AuthMode != repository.AUTH_MODE_USERNAME_PASSWORD &&
			config.GitMaterial.GitProvider.AuthMode != repository.AUTH_MODE_ACCESS_TOKEN &&
			config.GitMaterial.GitProvider.AuthMode != repository.AUTH_MODE_ANONYMOUS {
			return nil, fmt.Errorf("auth mode %s not supported for migration", config.GitMaterial.GitProvider.AuthMode)
		}
		envVal.appendEnvironmentVariable("GIT_REPO_URL", config.GitMaterial.Url)
		envVal.appendEnvironmentVariable("GIT_USER", config.GitMaterial.GitProvider.UserName)
		var password string
		if config.GitMaterial.GitProvider.AuthMode == repository.AUTH_MODE_USERNAME_PASSWORD {
			password = config.GitMaterial.GitProvider.Password
		} else {
			password = config.GitMaterial.GitProvider.AccessToken
		}
		envVal.appendEnvironmentVariable("GIT_AUTH_TOKEN", password)
		// parse git-tag not required
		//envVal.appendEnvironmentVariable("GIT_TAG", "")
		envVal.appendEnvironmentVariable("GIT_HASH", hash)
		envVal.appendEnvironmentVariable("SCRIPT_LOCATION", config.ScriptSource)
		envVal.appendEnvironmentVariable("DB_TYPE", string(config.DbConfig.Type))
		envVal.appendEnvironmentVariable("DB_USER_NAME", config.DbConfig.UserName)
		envVal.appendEnvironmentVariable("DB_PASSWORD", config.DbConfig.Password)
		envVal.appendEnvironmentVariable("DB_HOST", config.DbConfig.Host)
		envVal.appendEnvironmentVariable("DB_PORT", config.DbConfig.Port)
		envVal.appendEnvironmentVariable("DB_NAME", config.DbConfig.DbName)
		//Will be used for rollback don't delete it
		//envVal.appendEnvironmentVariable("MIGRATE_TO_VERSION", strconv.Itoa(overrideRequest.TargetDbVersion))
	}
	dbMigrationConfig := map[string]interface{}{"dbMigrationConfig": envVal}
	confByte, err := json.Marshal(dbMigrationConfig)
	if err != nil {
		return nil, err
	}
	return confByte, nil
}

func (impl *WorkflowDagExecutorImpl) getConfigMapAndSecretJsonV2(appId int, envId int, pipelineId int, chartVersion string, deploymentWithConfig bean.DeploymentConfigurationType, wfrIdForDeploymentWithSpecificTrigger int) ([]byte, error) {

	var configMapJson string
	var secretDataJson string
	var configMapJsonApp string
	var secretDataJsonApp string
	var configMapJsonEnv string
	var secretDataJsonEnv string
	var err error
	//var configMapJsonPipeline string
	//var secretDataJsonPipeline string

	merged := []byte("{}")
	if deploymentWithConfig == bean.DEPLOYMENT_CONFIG_TYPE_LAST_SAVED {
		configMapA, err := impl.configMapRepository.GetByAppIdAppLevel(appId)
		if err != nil && pg.ErrNoRows != err {
			return []byte("{}"), err
		}
		if configMapA != nil && configMapA.Id > 0 {
			configMapJsonApp = configMapA.ConfigMapData
			secretDataJsonApp = configMapA.SecretData
		}
		configMapE, err := impl.configMapRepository.GetByAppIdAndEnvIdEnvLevel(appId, envId)
		if err != nil && pg.ErrNoRows != err {
			return []byte("{}"), err
		}
		if configMapE != nil && configMapE.Id > 0 {
			configMapJsonEnv = configMapE.ConfigMapData
			secretDataJsonEnv = configMapE.SecretData
		}
	} else if deploymentWithConfig == bean.DEPLOYMENT_CONFIG_TYPE_SPECIFIC_TRIGGER {
		//fetching history and setting envLevelConfig and not appLevelConfig because history already contains merged appLevel and envLevel configs
		configMapHistory, err := impl.configMapHistoryRepository.GetHistoryByPipelineIdAndWfrId(pipelineId, wfrIdForDeploymentWithSpecificTrigger, repository3.CONFIGMAP_TYPE)
		if err != nil {
			impl.logger.Errorw("error in getting config map history config by pipelineId and wfrId ", "err", err, "pipelineId", pipelineId, "wfrid", wfrIdForDeploymentWithSpecificTrigger)
			return []byte("{}"), err
		}
		configMapJsonEnv = configMapHistory.Data
		secretHistory, err := impl.configMapHistoryRepository.GetHistoryByPipelineIdAndWfrId(pipelineId, wfrIdForDeploymentWithSpecificTrigger, repository3.SECRET_TYPE)
		if err != nil {
			impl.logger.Errorw("error in getting config map history config by pipelineId and wfrId ", "err", err, "pipelineId", pipelineId, "wfrid", wfrIdForDeploymentWithSpecificTrigger)
			return []byte("{}"), err
		}
		secretDataJsonEnv = secretHistory.Data
	}
	configMapJson, err = impl.mergeUtil.ConfigMapMerge(configMapJsonApp, configMapJsonEnv)
	if err != nil {
		return []byte("{}"), err
	}
	chartMajorVersion, chartMinorVersion, err := util4.ExtractChartVersion(chartVersion)
	if err != nil {
		impl.logger.Errorw("chart version parsing", "err", err)
		return []byte("{}"), err
	}
	secretDataJson, err = impl.mergeUtil.ConfigSecretMerge(secretDataJsonApp, secretDataJsonEnv, chartMajorVersion, chartMinorVersion, false)
	if err != nil {
		return []byte("{}"), err
	}
	configResponseR := bean.ConfigMapRootJson{}
	configResponse := bean.ConfigMapJson{}
	if configMapJson != "" {
		err = json.Unmarshal([]byte(configMapJson), &configResponse)
		if err != nil {
			return []byte("{}"), err
		}
	}
	configResponseR.ConfigMapJson = configResponse
	secretResponseR := bean.ConfigSecretRootJson{}
	secretResponse := bean.ConfigSecretJson{}
	if configMapJson != "" {
		err = json.Unmarshal([]byte(secretDataJson), &secretResponse)
		if err != nil {
			return []byte("{}"), err
		}
	}
	secretResponseR.ConfigSecretJson = secretResponse

	configMapByte, err := json.Marshal(configResponseR)
	if err != nil {
		return []byte("{}"), err
	}
	secretDataByte, err := json.Marshal(secretResponseR)
	if err != nil {
		return []byte("{}"), err
	}

	merged, err = impl.mergeUtil.JsonPatch(configMapByte, secretDataByte)
	if err != nil {
		return []byte("{}"), err
	}
	return merged, nil
}

func (impl *WorkflowDagExecutorImpl) savePipelineOverride(overrideRequest *bean.ValuesOverrideRequest, envOverrideId int, triggeredAt time.Time) (override *chartConfig.PipelineOverride, err error) {
	currentReleaseNo, err := impl.pipelineOverrideRepository.GetCurrentPipelineReleaseCounter(overrideRequest.PipelineId)
	if err != nil {
		return nil, err
	}
	po := &chartConfig.PipelineOverride{
		EnvConfigOverrideId:    envOverrideId,
		Status:                 models.CHARTSTATUS_NEW,
		PipelineId:             overrideRequest.PipelineId,
		CiArtifactId:           overrideRequest.CiArtifactId,
		PipelineReleaseCounter: currentReleaseNo + 1,
		CdWorkflowId:           overrideRequest.CdWorkflowId,
		AuditLog:               sql.AuditLog{CreatedBy: overrideRequest.UserId, CreatedOn: triggeredAt, UpdatedOn: triggeredAt, UpdatedBy: overrideRequest.UserId},
		DeploymentType:         overrideRequest.DeploymentType,
	}

	err = impl.pipelineOverrideRepository.Save(po)
	if err != nil {
		return nil, err
	}
	err = impl.checkAndFixDuplicateReleaseNo(po)
	if err != nil {
		impl.logger.Errorw("error in checking release no duplicacy", "pipeline", po, "err", err)
		return nil, err
	}
	return po, nil
}

func (impl *WorkflowDagExecutorImpl) getReleaseOverride(envOverride *chartConfig.EnvConfigOverride, overrideRequest *bean.ValuesOverrideRequest, artifact *repository.CiArtifact, pipelineOverride *chartConfig.PipelineOverride, strategy *chartConfig.PipelineStrategy, appMetrics *bool) (releaseOverride string, err error) {

	artifactImage := artifact.Image
	imageTag := strings.Split(artifactImage, ":")

	imageTagLen := len(imageTag)

	imageName := ""

	for i := 0; i < imageTagLen-1; i++ {
		if i != imageTagLen-2 {
			imageName = imageName + imageTag[i] + ":"
		} else {
			imageName = imageName + imageTag[i]
		}
	}

	appId := strconv.Itoa(overrideRequest.AppId)
	envId := strconv.Itoa(overrideRequest.EnvId)

	deploymentStrategy := ""
	if strategy != nil {
		deploymentStrategy = string(strategy.Strategy)
	}
	releaseAttribute := app.ReleaseAttributes{
		Name:           imageName,
		Tag:            imageTag[imageTagLen-1],
		PipelineName:   overrideRequest.PipelineName,
		ReleaseVersion: strconv.Itoa(pipelineOverride.PipelineReleaseCounter),
		DeploymentType: deploymentStrategy,
		App:            appId,
		Env:            envId,
		AppMetrics:     appMetrics,
	}
	override, err := util4.Tprintf(envOverride.Chart.ImageDescriptorTemplate, releaseAttribute)
	if err != nil {
		return "", &util.ApiError{InternalMessage: "unable to render ImageDescriptorTemplate"}
	}
	if overrideRequest.AdditionalOverride != nil {
		userOverride, err := overrideRequest.AdditionalOverride.MarshalJSON()
		if err != nil {
			return "", err
		}
		data, err := impl.mergeUtil.JsonPatch(userOverride, []byte(override))
		if err != nil {
			return "", err
		}
		override = string(data)
	}
	return override, nil
}

func (impl *WorkflowDagExecutorImpl) mergeAndSave(envOverride *chartConfig.EnvConfigOverride,
	overrideRequest *bean.ValuesOverrideRequest,
	dbMigrationOverride []byte,
	artifact *repository.CiArtifact,
	pipeline *pipelineConfig.Pipeline, configMapJson, appLabelJsonByte []byte, strategy *chartConfig.PipelineStrategy, ctx context.Context,
	triggeredAt time.Time, deployedBy int32, appMetrics *bool) (releaseId int, overrideId int, mergedValues string, err error) {

	//register release , obtain release id TODO: populate releaseId to template
	override, err := impl.savePipelineOverride(overrideRequest, envOverride.Id, triggeredAt)
	if err != nil {
		return 0, 0, "", err
	}
	//TODO: check status and apply lock
	overrideJson, err := impl.getReleaseOverride(envOverride, overrideRequest, artifact, override, strategy, appMetrics)
	if err != nil {
		return 0, 0, "", err
	}

	//merge three values on the fly
	//ordering is important here
	//global < environment < db< release
	var merged []byte
	if !envOverride.IsOverride {
		merged, err = impl.mergeUtil.JsonPatch([]byte("{}"), []byte(envOverride.Chart.GlobalOverride))
		if err != nil {
			return 0, 0, "", err
		}
	} else {
		merged, err = impl.mergeUtil.JsonPatch([]byte("{}"), []byte(envOverride.EnvOverrideValues))
		if err != nil {
			return 0, 0, "", err
		}
	}

	//pipeline override here comes from pipeline strategy table
	if strategy != nil && len(strategy.Config) > 0 {
		merged, err = impl.mergeUtil.JsonPatch(merged, []byte(strategy.Config))
		if err != nil {
			return 0, 0, "", err
		}
	}
	merged, err = impl.mergeUtil.JsonPatch(merged, dbMigrationOverride)
	if err != nil {
		return 0, 0, "", err
	}
	merged, err = impl.mergeUtil.JsonPatch(merged, []byte(overrideJson))
	if err != nil {
		return 0, 0, "", err
	}

	if configMapJson != nil {
		merged, err = impl.mergeUtil.JsonPatch(merged, configMapJson)
		if err != nil {
			return 0, 0, "", err
		}
	}

	if appLabelJsonByte != nil {
		merged, err = impl.mergeUtil.JsonPatch(merged, appLabelJsonByte)
		if err != nil {
			return 0, 0, "", err
		}
	}

	appName := fmt.Sprintf("%s-%s", pipeline.App.AppName, envOverride.Environment.Name)
	merged = impl.autoscalingCheckBeforeTrigger(ctx, appName, envOverride.Namespace, merged, overrideRequest)

	_, span := otel.Tracer("orchestrator").Start(ctx, "dockerRegistryIpsConfigService.HandleImagePullSecretOnApplicationDeployment")
	// handle image pull secret if access given
	merged, err = impl.dockerRegistryIpsConfigService.HandleImagePullSecretOnApplicationDeployment(envOverride.Environment, pipeline.CiPipelineId, merged)
	span.End()
	if err != nil {
		return 0, 0, "", err
	}

	commitHash := ""
	commitTime := time.Time{}
	if util.IsAcdApp(pipeline.DeploymentAppType) {
		chartRepoName := impl.chartTemplateService.GetGitOpsRepoNameFromUrl(envOverride.Chart.GitRepoUrl)
		_, span = otel.Tracer("orchestrator").Start(ctx, "chartTemplateService.GetUserEmailIdAndNameForGitOpsCommit")
		//getting username & emailId for commit author data
		userEmailId, userName := impl.chartTemplateService.GetUserEmailIdAndNameForGitOpsCommit(overrideRequest.UserId)
		span.End()
		chartGitAttr := &util.ChartConfig{
			FileName:       fmt.Sprintf("_%d-values.yaml", envOverride.TargetEnvironment),
			FileContent:    string(merged),
			ChartName:      envOverride.Chart.ChartName,
			ChartLocation:  envOverride.Chart.ChartLocation,
			ChartRepoName:  chartRepoName,
			ReleaseMessage: fmt.Sprintf("release-%d-env-%d ", override.Id, envOverride.TargetEnvironment),
			UserName:       userName,
			UserEmailId:    userEmailId,
		}
		gitOpsConfigBitbucket, err := impl.gitOpsConfigRepository.GetGitOpsConfigByProvider(util.BITBUCKET_PROVIDER)
		if err != nil {
			if err == pg.ErrNoRows {
				gitOpsConfigBitbucket.BitBucketWorkspaceId = ""
			} else {
				return 0, 0, "", err
			}
		}
		gitOpsConfig := &bean.GitOpsConfigDto{BitBucketWorkspaceId: gitOpsConfigBitbucket.BitBucketWorkspaceId}
		_, span = otel.Tracer("orchestrator").Start(ctx, "gitFactory.Client.CommitValues")
		commitHash, commitTime, err = impl.gitFactory.Client.CommitValues(chartGitAttr, gitOpsConfig)
		span.End()
		if err != nil {
			impl.logger.Errorw("error in git commit", "err", err)
			return 0, 0, "", err
		}
	}
	if commitTime.IsZero() {
		commitTime = time.Now()
	}
	pipelineOverride := &chartConfig.PipelineOverride{
		Id:                     override.Id,
		GitHash:                commitHash,
		CommitTime:             commitTime,
		EnvConfigOverrideId:    envOverride.Id,
		PipelineOverrideValues: overrideJson,
		PipelineId:             overrideRequest.PipelineId,
		CiArtifactId:           overrideRequest.CiArtifactId,
		PipelineMergedValues:   string(merged),
		AuditLog:               sql.AuditLog{UpdatedOn: triggeredAt, UpdatedBy: deployedBy},
	}
	_, span = otel.Tracer("orchestrator").Start(ctx, "pipelineOverrideRepository.Update")
	err = impl.pipelineOverrideRepository.Update(pipelineOverride)
	span.End()
	if err != nil {
		return 0, 0, "", err
	}
	mergedValues = string(merged)
	return override.PipelineReleaseCounter, override.Id, mergedValues, nil
}

func (impl *WorkflowDagExecutorImpl) mergeOverrideValues(envOverride *chartConfig.EnvConfigOverride,
	dbMigrationOverride []byte,
	releaseOverrideJson string,
	configMapJson []byte,
	appLabelJsonByte []byte,
	strategy *chartConfig.PipelineStrategy,
) (mergedValues []byte, err error) {

	//merge three values on the fly
	//ordering is important here
	//global < environment < db< release
	var merged []byte
	if !envOverride.IsOverride {
		merged, err = impl.mergeUtil.JsonPatch([]byte("{}"), []byte(envOverride.Chart.ResolvedGlobalOverride))
		if err != nil {
			return nil, err
		}
	} else {
		merged, err = impl.mergeUtil.JsonPatch([]byte("{}"), []byte(envOverride.ResolvedEnvOverrideValues))
		if err != nil {
			return nil, err
		}
	}
	if strategy != nil && len(strategy.Config) > 0 {
		merged, err = impl.mergeUtil.JsonPatch(merged, []byte(strategy.Config))
		if err != nil {
			return nil, err
		}
	}
	merged, err = impl.mergeUtil.JsonPatch(merged, dbMigrationOverride)
	if err != nil {
		return nil, err
	}
	merged, err = impl.mergeUtil.JsonPatch(merged, []byte(releaseOverrideJson))
	if err != nil {
		return nil, err
	}
	if configMapJson != nil {
		merged, err = impl.mergeUtil.JsonPatch(merged, configMapJson)
		if err != nil {
			return nil, err
		}
	}
	if appLabelJsonByte != nil {
		merged, err = impl.mergeUtil.JsonPatch(merged, appLabelJsonByte)
		if err != nil {
			return nil, err
		}
	}
	return merged, nil
}

func (impl *WorkflowDagExecutorImpl) autoscalingCheckBeforeTrigger(ctx context.Context, appName string, namespace string, merged []byte, overrideRequest *bean.ValuesOverrideRequest) []byte {
	var appId = overrideRequest.AppId
	pipelineId := overrideRequest.PipelineId
	var appDeploymentType = overrideRequest.DeploymentAppType
	var clusterId = overrideRequest.ClusterId
	deploymentType := overrideRequest.DeploymentType
	templateMap := make(map[string]interface{})
	err := json.Unmarshal(merged, &templateMap)
	if err != nil {
		return merged
	}

	hpaResourceRequest := impl.getAutoScalingReplicaCount(templateMap, appName)
	impl.logger.Debugw("autoscalingCheckBeforeTrigger", "hpaResourceRequest", hpaResourceRequest)
	if hpaResourceRequest.IsEnable {

		resourceManifest := make(map[string]interface{})
		if util.IsAcdApp(appDeploymentType) {
			query := &application3.ApplicationResourceRequest{
				Name:         &appName,
				Version:      &hpaResourceRequest.Version,
				Group:        &hpaResourceRequest.Group,
				Kind:         &hpaResourceRequest.Kind,
				ResourceName: &hpaResourceRequest.ResourceName,
				Namespace:    &namespace,
			}
			recv, err := impl.acdClient.GetResource(ctx, query)
			impl.logger.Debugw("resource manifest get replica count", "response", recv)
			if err != nil {
				impl.logger.Errorw("ACD Get Resource API Failed", "err", err)
				middleware.AcdGetResourceCounter.WithLabelValues(strconv.Itoa(appId), namespace, appName).Inc()
				return merged
			}
			if recv != nil && len(*recv.Manifest) > 0 {
				err := json.Unmarshal([]byte(*recv.Manifest), &resourceManifest)
				if err != nil {
					impl.logger.Errorw("unmarshal failed for hpa check", "err", err)
					return merged
				}
			}
		} else {
			version := "v2beta2"
			k8sResource, err := impl.k8sCommonService.GetResource(ctx, &k8s.ResourceRequestBean{ClusterId: clusterId,
				K8sRequest: &util5.K8sRequestBean{ResourceIdentifier: util5.ResourceIdentifier{Name: hpaResourceRequest.ResourceName,
					Namespace: namespace, GroupVersionKind: schema.GroupVersionKind{Group: hpaResourceRequest.Group, Kind: hpaResourceRequest.Kind, Version: version}}}})
			if err != nil {
				impl.logger.Errorw("error occurred while fetching resource for app", "resourceName", hpaResourceRequest.ResourceName, "err", err)
				return merged
			}
			resourceManifest = k8sResource.Manifest.Object
		}
		if len(resourceManifest) > 0 {
			statusMap := resourceManifest["status"].(map[string]interface{})
			currentReplicaVal := statusMap["currentReplicas"]
			currentReplicaCount, err := util4.ParseFloatNumber(currentReplicaVal)
			if err != nil {
				impl.logger.Errorw("error occurred while parsing replica count", "currentReplicas", currentReplicaVal, "err", err)
				return merged
			}

			reqReplicaCount := impl.fetchRequiredReplicaCount(currentReplicaCount, hpaResourceRequest.ReqMaxReplicas, hpaResourceRequest.ReqMinReplicas)
			templateMap["replicaCount"] = reqReplicaCount
			merged, err = json.Marshal(&templateMap)
			if err != nil {
				impl.logger.Errorw("marshaling failed for hpa check", "err", err)
				return merged
			}
		}
	} else {
		impl.logger.Errorw("autoscaling is not enabled", "pipelineId", pipelineId)
	}

	//check for custom chart support
	if autoscalingEnabledPath, ok := templateMap[bean2.CustomAutoScalingEnabledPathKey]; ok {
		if deploymentType == models.DEPLOYMENTTYPE_STOP {
			merged, err = impl.setScalingValues(templateMap, bean2.CustomAutoScalingEnabledPathKey, merged, false)
			if err != nil {
				return merged
			}
			merged, err = impl.setScalingValues(templateMap, bean2.CustomAutoscalingReplicaCountPathKey, merged, 0)
			if err != nil {
				return merged
			}
		} else {
			autoscalingEnabled := false
			autoscalingEnabledValue := gjson.Get(string(merged), autoscalingEnabledPath.(string)).Value()
			if val, ok := autoscalingEnabledValue.(bool); ok {
				autoscalingEnabled = val
			}
			if autoscalingEnabled {
				// extract replica count, min, max and check for required value
				replicaCount, err := impl.getReplicaCountFromCustomChart(templateMap, merged)
				if err != nil {
					return merged
				}
				merged, err = impl.setScalingValues(templateMap, bean2.CustomAutoscalingReplicaCountPathKey, merged, replicaCount)
				if err != nil {
					return merged
				}
			}
		}
	}

	return merged
}

func (impl *WorkflowDagExecutorImpl) updateArgoPipeline(appId int, pipelineName string, envOverride *chartConfig.EnvConfigOverride, ctx context.Context) (bool, error) {
	//repo has been registered while helm create
	if ctx == nil {
		impl.logger.Errorw("err in syncing ACD, ctx is NULL", "pipelineName", pipelineName)
		return false, nil
	}
	app, err := impl.appRepository.FindById(appId)
	if err != nil {
		impl.logger.Errorw("no app found ", "err", err)
		return false, err
	}
	envModel, err := impl.envRepository.FindById(envOverride.TargetEnvironment)
	if err != nil {
		return false, err
	}
	argoAppName := fmt.Sprintf("%s-%s", app.AppName, envModel.Name)
	impl.logger.Infow("received payload, updateArgoPipeline", "appId", appId, "pipelineName", pipelineName, "envId", envOverride.TargetEnvironment, "argoAppName", argoAppName, "context", ctx)
	argoApplication, err := impl.acdClient.Get(ctx, &application3.ApplicationQuery{Name: &argoAppName})
	if err != nil {
		impl.logger.Errorw("no argo app exists", "app", argoAppName, "pipeline", pipelineName)
		return false, err
	}
	//if status, ok:=status.FromError(err);ok{
	appStatus, _ := status2.FromError(err)

	if appStatus.Code() == codes.OK {
		impl.logger.Debugw("argo app exists", "app", argoAppName, "pipeline", pipelineName)
		if argoApplication.Spec.Source.Path != envOverride.Chart.ChartLocation || argoApplication.Spec.Source.TargetRevision != "master" {
			patchReq := v1alpha1.Application{Spec: v1alpha1.ApplicationSpec{Source: v1alpha1.ApplicationSource{Path: envOverride.Chart.ChartLocation, RepoURL: envOverride.Chart.GitRepoUrl, TargetRevision: "master"}}}
			reqbyte, err := json.Marshal(patchReq)
			if err != nil {
				impl.logger.Errorw("error in creating patch", "err", err)
			}
			reqString := string(reqbyte)
			patchType := "merge"
			_, err = impl.acdClient.Patch(ctx, &application3.ApplicationPatchRequest{Patch: &reqString, Name: &argoAppName, PatchType: &patchType})
			if err != nil {
				impl.logger.Errorw("error in creating argo pipeline ", "name", pipelineName, "patch", string(reqbyte), "err", err)
				return false, err
			}
			impl.logger.Debugw("pipeline update req ", "res", patchReq)
		} else {
			impl.logger.Debug("pipeline no need to update ")
		}
		// Doing normal refresh to avoid the sync delay in argo-cd.
		err2 := impl.argoClientWrapperService.GetArgoAppWithNormalRefresh(ctx, argoAppName)
		if err2 != nil {
			impl.logger.Errorw("error in getting argo application with normal refresh", "argoAppName", argoAppName, "pipelineName", pipelineName)
		}
		return true, nil
	} else if appStatus.Code() == codes.NotFound {
		impl.logger.Errorw("argo app not found", "app", argoAppName, "pipeline", pipelineName)
		return false, nil
	} else {
		impl.logger.Errorw("err in checking application on gocd", "err", err, "pipeline", pipelineName)
		return false, err
	}
}

func (impl *WorkflowDagExecutorImpl) getValuesFileForEnv(environmentId int) string {
	return fmt.Sprintf("_%d-values.yaml", environmentId) //-{envId}-values.yaml
}

func (impl *WorkflowDagExecutorImpl) updatePipeline(pipeline *pipelineConfig.Pipeline, userId int32) (bool, error) {
	err := impl.pipelineRepository.SetDeploymentAppCreatedInPipeline(true, pipeline.Id, userId)
	if err != nil {
		impl.logger.Errorw("error on updating cd pipeline for setting deployment app created", "err", err)
		return false, err
	}
	return true, nil
}

func (impl *WorkflowDagExecutorImpl) getResolvedTemplateWithSnapshot(deploymentTemplateHistoryId int, template string) (string, map[string]string, error) {

	variableSnapshotMap := make(map[string]string)
	reference := repository5.HistoryReference{
		HistoryReferenceId:   deploymentTemplateHistoryId,
		HistoryReferenceType: repository5.HistoryReferenceTypeDeploymentTemplate,
	}
	variableSnapshot, err := impl.variableSnapshotHistoryService.GetVariableHistoryForReferences([]repository5.HistoryReference{reference})
	if err != nil {
		return template, variableSnapshotMap, err
	}

	if _, ok := variableSnapshot[reference]; !ok {
		return template, variableSnapshotMap, nil
	}

	err = json.Unmarshal(variableSnapshot[reference].VariableSnapshot, &variableSnapshotMap)
	if err != nil {
		return template, variableSnapshotMap, err
	}

	if len(variableSnapshotMap) == 0 {
		return template, variableSnapshotMap, nil
	}
	scopedVariableData := parsers.GetScopedVarData(variableSnapshotMap, make(map[string]bool), true)
	request := parsers.VariableParserRequest{Template: template, TemplateType: parsers.JsonVariableTemplate, Variables: scopedVariableData}
	parserResponse := impl.variableTemplateParser.ParseTemplate(request)
	err = parserResponse.Error
	if err != nil {
		return template, variableSnapshotMap, err
	}
	resolvedTemplate := parserResponse.ResolvedTemplate
	return resolvedTemplate, variableSnapshotMap, nil
}

func (impl *WorkflowDagExecutorImpl) extractVariablesAndResolveTemplate(scope resourceQualifiers.Scope, template string, entity repository5.Entity) (string, map[string]string, error) {

	variableMap := make(map[string]string)
	entityToVariables, err := impl.variableEntityMappingService.GetAllMappingsForEntities([]repository5.Entity{entity})
	if err != nil {
		return template, variableMap, err
	}

	if vars, ok := entityToVariables[entity]; !ok || len(vars) == 0 {
		return template, variableMap, nil
	}

	// pre-populating variable map with variable so that the variables which don't have any resolved data
	// is saved in snapshot
	for _, variable := range entityToVariables[entity] {
		variableMap[variable] = impl.scopedVariableService.GetFormattedVariableForName(variable)
	}

	scopedVariables, err := impl.scopedVariableService.GetScopedVariables(scope, entityToVariables[entity], true)
	if err != nil {
		return template, variableMap, err
	}

	for _, variable := range scopedVariables {
		variableMap[variable.VariableName] = variable.VariableValue.StringValue()
	}

	parserRequest := parsers.VariableParserRequest{Template: template, Variables: scopedVariables, TemplateType: parsers.JsonVariableTemplate}
	parserResponse := impl.variableTemplateParser.ParseTemplate(parserRequest)
	err = parserResponse.Error
	if err != nil {
		return template, variableMap, err
	}

	resolvedTemplate := parserResponse.ResolvedTemplate
	return resolvedTemplate, variableMap, nil
}

type EnvironmentOverride struct {
	Enabled   bool        `json:"enabled"`
	EnvValues []*KeyValue `json:"envValues"`
}

type KeyValue struct {
	Key   string `json:"key"`
	Value string `json:"value"`
}

func (conf *EnvironmentOverride) appendEnvironmentVariable(key, value string) {
	item := &KeyValue{Key: key, Value: value}
	conf.EnvValues = append(conf.EnvValues, item)
}

func (impl *WorkflowDagExecutorImpl) checkAndFixDuplicateReleaseNo(override *chartConfig.PipelineOverride) error {

	uniqueVerified := false
	retryCount := 0

	for !uniqueVerified && retryCount < 5 {
		retryCount = retryCount + 1
		overrides, err := impl.pipelineOverrideRepository.GetByPipelineIdAndReleaseNo(override.PipelineId, override.PipelineReleaseCounter)
		if err != nil {
			return err
		}
		if overrides[0].Id == override.Id {
			uniqueVerified = true
		} else {
			//duplicate might be due to concurrency, lets fix it
			currentReleaseNo, err := impl.pipelineOverrideRepository.GetCurrentPipelineReleaseCounter(override.PipelineId)
			if err != nil {
				return err
			}
			override.PipelineReleaseCounter = currentReleaseNo + 1
			err = impl.pipelineOverrideRepository.Save(override)
			if err != nil {
				return err
			}
		}
	}
	if !uniqueVerified {
		return fmt.Errorf("duplicate verification retry count exide max overrideId: %d ,count: %d", override.Id, retryCount)
	}
	return nil
}

func (impl *WorkflowDagExecutorImpl) getAutoScalingReplicaCount(templateMap map[string]interface{}, appName string) *util4.HpaResourceRequest {
	hasOverride := false
	if _, ok := templateMap[fullnameOverride]; ok {
		appNameOverride := templateMap[fullnameOverride].(string)
		if len(appNameOverride) > 0 {
			appName = appNameOverride
			hasOverride = true
		}
	}
	if !hasOverride {
		if _, ok := templateMap[nameOverride]; ok {
			nameOverride := templateMap[nameOverride].(string)
			if len(nameOverride) > 0 {
				appName = fmt.Sprintf("%s-%s", appName, nameOverride)
			}
		}
	}
	hpaResourceRequest := &util4.HpaResourceRequest{}
	hpaResourceRequest.Version = ""
	hpaResourceRequest.Group = autoscaling.ServiceName
	hpaResourceRequest.Kind = horizontalPodAutoscaler
	impl.logger.Infow("getAutoScalingReplicaCount", "hpaResourceRequest", hpaResourceRequest)
	if _, ok := templateMap[kedaAutoscaling]; ok {
		as := templateMap[kedaAutoscaling]
		asd := as.(map[string]interface{})
		if _, ok := asd[enabled]; ok {
			impl.logger.Infow("getAutoScalingReplicaCount", "hpaResourceRequest", hpaResourceRequest)
			enable := asd[enabled].(bool)
			if enable {
				hpaResourceRequest.IsEnable = enable
				hpaResourceRequest.ReqReplicaCount = templateMap[replicaCount].(float64)
				hpaResourceRequest.ReqMaxReplicas = asd["maxReplicaCount"].(float64)
				hpaResourceRequest.ReqMinReplicas = asd["minReplicaCount"].(float64)
				hpaResourceRequest.ResourceName = fmt.Sprintf("%s-%s-%s", "keda-hpa", appName, "keda")
				impl.logger.Infow("getAutoScalingReplicaCount", "hpaResourceRequest", hpaResourceRequest)
				return hpaResourceRequest
			}
		}
	}

	if _, ok := templateMap[autoscaling.ServiceName]; ok {
		as := templateMap[autoscaling.ServiceName]
		asd := as.(map[string]interface{})
		if _, ok := asd[enabled]; ok {
			enable := asd[enabled].(bool)
			if enable {
				hpaResourceRequest.IsEnable = asd[enabled].(bool)
				hpaResourceRequest.ReqReplicaCount = templateMap[replicaCount].(float64)
				hpaResourceRequest.ReqMaxReplicas = asd["MaxReplicas"].(float64)
				hpaResourceRequest.ReqMinReplicas = asd["MinReplicas"].(float64)
				hpaResourceRequest.ResourceName = fmt.Sprintf("%s-%s", appName, "hpa")
				return hpaResourceRequest
			}
		}
	}
	return hpaResourceRequest

}

func (impl *WorkflowDagExecutorImpl) fetchRequiredReplicaCount(currentReplicaCount float64, reqMaxReplicas float64, reqMinReplicas float64) float64 {
	var reqReplicaCount float64
	if currentReplicaCount <= reqMaxReplicas && currentReplicaCount >= reqMinReplicas {
		reqReplicaCount = currentReplicaCount
	} else if currentReplicaCount > reqMaxReplicas {
		reqReplicaCount = reqMaxReplicas
	} else if currentReplicaCount < reqMinReplicas {
		reqReplicaCount = reqMinReplicas
	}
	return reqReplicaCount
}

func (impl *WorkflowDagExecutorImpl) getReplicaCountFromCustomChart(templateMap map[string]interface{}, merged []byte) (float64, error) {
	autoscalingMinVal, err := impl.extractParamValue(templateMap, bean2.CustomAutoscalingMinPathKey, merged)
	if err != nil {
		return 0, err
	}
	autoscalingMaxVal, err := impl.extractParamValue(templateMap, bean2.CustomAutoscalingMaxPathKey, merged)
	if err != nil {
		return 0, err
	}
	autoscalingReplicaCountVal, err := impl.extractParamValue(templateMap, bean2.CustomAutoscalingReplicaCountPathKey, merged)
	if err != nil {
		return 0, err
	}
	return impl.fetchRequiredReplicaCount(autoscalingReplicaCountVal, autoscalingMaxVal, autoscalingMinVal), nil
}

func (impl *WorkflowDagExecutorImpl) setScalingValues(templateMap map[string]interface{}, customScalingKey string, merged []byte, value interface{}) ([]byte, error) {
	autoscalingJsonPath := templateMap[customScalingKey]
	autoscalingJsonPathKey := autoscalingJsonPath.(string)
	mergedRes, err := sjson.Set(string(merged), autoscalingJsonPathKey, value)
	if err != nil {
		impl.logger.Errorw("error occurred while setting autoscaling key", "JsonPathKey", autoscalingJsonPathKey, "err", err)
		return []byte{}, err
	}
	return []byte(mergedRes), nil
}

func (impl *WorkflowDagExecutorImpl) extractParamValue(inputMap map[string]interface{}, key string, merged []byte) (float64, error) {
	if _, ok := inputMap[key]; !ok {
		return 0, errors.New("empty-val-err")
	}
	floatNumber, err := util4.ParseFloatNumber(gjson.Get(string(merged), inputMap[key].(string)).Value())
	if err != nil {
		impl.logger.Errorw("error occurred while parsing float number", "key", key, "err", err)
	}
	return floatNumber, err
}

func (impl *WorkflowDagExecutorImpl) releasePipeline(pipeline *pipelineConfig.Pipeline, artifact *repository.CiArtifact, cdWorkflowId, wfrId int, triggeredAt time.Time) error {
	impl.logger.Debugw("triggering release for ", "cdPipelineId", pipeline.Id, "artifactId", artifact.Id)

	pipeline, err := impl.pipelineRepository.FindById(pipeline.Id)
	if err != nil {
		impl.logger.Errorw("error in fetching pipeline by pipelineId", "err", err)
		return err
	}

<<<<<<< HEAD
func (impl *WorkflowDagExecutorImpl) getResolvedTemplateWithSnapshot(deploymentTemplateHistoryId int, template string) (string, map[string]string, error) {

	variableSnapshotMap := make(map[string]string)
	reference := repository5.HistoryReference{
		HistoryReferenceId:   deploymentTemplateHistoryId,
		HistoryReferenceType: repository5.HistoryReferenceTypeDeploymentTemplate,
=======
	request := &bean.ValuesOverrideRequest{
		PipelineId:           pipeline.Id,
		UserId:               artifact.CreatedBy,
		CiArtifactId:         artifact.Id,
		AppId:                pipeline.AppId,
		CdWorkflowId:         cdWorkflowId,
		ForceTrigger:         true,
		DeploymentWithConfig: bean.DEPLOYMENT_CONFIG_TYPE_LAST_SAVED,
		WfrId:                wfrId,
	}
	impl.SetPipelineFieldsInOverrideRequest(request, pipeline)

	ctx, err := impl.buildACDContext()
	if err != nil {
		impl.logger.Errorw("error in creating acd sync context", "pipelineId", pipeline.Id, "artifactId", artifact.Id, "err", err)
		return err
	}
	//setting deployedBy as 1(system user) since case of auto trigger
	id, _, err := impl.HandleCDTriggerRelease(request, ctx, triggeredAt, 1)
	if err != nil {
		impl.logger.Errorw("error in auto  cd pipeline trigger", "pipelineId", pipeline.Id, "artifactId", artifact.Id, "err", err)
	} else {
		impl.logger.Infow("pipeline successfully triggered ", "cdPipelineId", pipeline.Id, "artifactId", artifact.Id, "releaseId", id)
	}
	return err

}

func (impl *WorkflowDagExecutorImpl) GetValuesOverrideForTrigger(overrideRequest *bean.ValuesOverrideRequest, triggeredAt time.Time, ctx context.Context) (*app.ValuesOverrideResponse, error) {
	if overrideRequest.DeploymentType == models.DEPLOYMENTTYPE_UNKNOWN {
		overrideRequest.DeploymentType = models.DEPLOYMENTTYPE_DEPLOY
>>>>>>> 25f72d44
	}
	if len(overrideRequest.DeploymentWithConfig) == 0 {
		overrideRequest.DeploymentWithConfig = bean.DEPLOYMENT_CONFIG_TYPE_LAST_SAVED
	}
	valuesOverrideResponse := &app.ValuesOverrideResponse{}
	isPipelineOverrideCreated := overrideRequest.PipelineOverrideId > 0
	pipeline, err := impl.pipelineRepository.FindById(overrideRequest.PipelineId)
	valuesOverrideResponse.Pipeline = pipeline
	if err != nil {
		impl.logger.Errorw("error in fetching pipeline by pipeline id", "err", err, "pipeline-id-", overrideRequest.PipelineId)
		return valuesOverrideResponse, err
	}

	_, span := otel.Tracer("orchestrator").Start(ctx, "ciArtifactRepository.Get")
	artifact, err := impl.ciArtifactRepository.Get(overrideRequest.CiArtifactId)
	valuesOverrideResponse.Artifact = artifact
	span.End()
	if err != nil {
		return valuesOverrideResponse, err
	}
	overrideRequest.Image = artifact.Image

	strategy, err := impl.GetDeploymentStrategyByTriggerType(overrideRequest, ctx)
	valuesOverrideResponse.PipelineStrategy = strategy
	if err != nil {
		impl.logger.Errorw("error in getting strategy by trigger type", "err", err)
		return valuesOverrideResponse, err
	}

	envOverride, err := impl.GetEnvOverrideByTriggerType(overrideRequest, triggeredAt, ctx)
	valuesOverrideResponse.EnvOverride = envOverride
	if err != nil {
		impl.logger.Errorw("error in getting env override by trigger type", "err", err)
		return valuesOverrideResponse, err
	}
	appMetrics, err := impl.GetAppMetricsByTriggerType(overrideRequest, ctx)
	valuesOverrideResponse.AppMetrics = appMetrics
	if err != nil {
		impl.logger.Errorw("error in getting app metrics by trigger type", "err", err)
		return valuesOverrideResponse, err
	}
	var (
		pipelineOverride                                     *chartConfig.PipelineOverride
		dbMigrationOverride, configMapJson, appLabelJsonByte []byte
	)

	// Conditional Block based on PipelineOverrideCreated --> start
	if !isPipelineOverrideCreated {
		_, span = otel.Tracer("orchestrator").Start(ctx, "savePipelineOverride")
		pipelineOverride, err = impl.savePipelineOverride(overrideRequest, envOverride.Id, triggeredAt)
		span.End()
		if err != nil {
			return valuesOverrideResponse, err
		}
		overrideRequest.PipelineOverrideId = pipelineOverride.Id
	} else {
		pipelineOverride, err = impl.pipelineOverrideRepository.FindById(overrideRequest.PipelineOverrideId)
		if err != nil {
			impl.logger.Errorw("error in getting pipelineOverride for valuesOverrideResponse", "PipelineOverrideId", overrideRequest.PipelineOverrideId)
			return nil, err
		}
	}
	// Conditional Block based on PipelineOverrideCreated --> end
	valuesOverrideResponse.PipelineOverride = pipelineOverride

	//TODO: check status and apply lock
	releaseOverrideJson, err := impl.getReleaseOverride(envOverride, overrideRequest, artifact, pipelineOverride, strategy, &appMetrics)
	valuesOverrideResponse.ReleaseOverrideJSON = releaseOverrideJson
	if err != nil {
		return valuesOverrideResponse, err
	}

	// Conditional Block based on PipelineOverrideCreated --> start
	if !isPipelineOverrideCreated {
		_, span = otel.Tracer("orchestrator").Start(ctx, "getDbMigrationOverride")
		//FIXME: how to determine rollback
		//we can't depend on ciArtifact ID because CI pipeline can be manually triggered in any order regardless of sourcecode status
		dbMigrationOverride, err = impl.getDbMigrationOverride(overrideRequest, artifact, false)
		span.End()
		if err != nil {
			impl.logger.Errorw("error in fetching db migration config", "req", overrideRequest, "err", err)
			return valuesOverrideResponse, err
		}
		chartVersion := envOverride.Chart.ChartVersion
		_, span = otel.Tracer("orchestrator").Start(ctx, "getConfigMapAndSecretJsonV2")
		configMapJson, err = impl.getConfigMapAndSecretJsonV2(overrideRequest.AppId, envOverride.TargetEnvironment, overrideRequest.PipelineId, chartVersion, overrideRequest.DeploymentWithConfig, overrideRequest.WfrIdForDeploymentWithSpecificTrigger)
		span.End()
		if err != nil {
			impl.logger.Errorw("error in fetching config map n secret ", "err", err)
			configMapJson = nil
		}
		_, span = otel.Tracer("orchestrator").Start(ctx, "appCrudOperationService.GetLabelsByAppIdForDeployment")
		appLabelJsonByte, err = impl.appCrudOperationService.GetLabelsByAppIdForDeployment(overrideRequest.AppId)
		span.End()
		if err != nil {
			impl.logger.Errorw("error in fetching app labels for gitOps commit", "err", err)
			appLabelJsonByte = nil
		}

		mergedValues, err := impl.mergeOverrideValues(envOverride, dbMigrationOverride, releaseOverrideJson, configMapJson, appLabelJsonByte, strategy)
		appName := fmt.Sprintf("%s-%s", overrideRequest.AppName, envOverride.Environment.Name)
		mergedValues = impl.autoscalingCheckBeforeTrigger(ctx, appName, envOverride.Namespace, mergedValues, overrideRequest)

		_, span = otel.Tracer("orchestrator").Start(ctx, "dockerRegistryIpsConfigService.HandleImagePullSecretOnApplicationDeployment")
		// handle image pull secret if access given
		mergedValues, err = impl.dockerRegistryIpsConfigService.HandleImagePullSecretOnApplicationDeployment(envOverride.Environment, pipeline.CiPipelineId, mergedValues)
		span.End()
		if err != nil {
			return valuesOverrideResponse, err
		}

		pipelineOverride.PipelineMergedValues = string(mergedValues)
		valuesOverrideResponse.MergedValues = string(mergedValues)
		err = impl.pipelineOverrideRepository.Update(pipelineOverride)
		if err != nil {
			return valuesOverrideResponse, err
		}
		valuesOverrideResponse.PipelineOverride = pipelineOverride
	} else {
		valuesOverrideResponse.MergedValues = pipelineOverride.PipelineMergedValues
	}
	// Conditional Block based on PipelineOverrideCreated --> end
	return valuesOverrideResponse, err
}

func (impl *WorkflowDagExecutorImpl) DeployArgocdApp(overrideRequest *bean.ValuesOverrideRequest, valuesOverrideResponse *app.ValuesOverrideResponse, triggeredAt time.Time, ctx context.Context) error {

	impl.logger.Debugw("new pipeline found", "pipeline", valuesOverrideResponse.Pipeline)
	_, span := otel.Tracer("orchestrator").Start(ctx, "createArgoApplicationIfRequired")
	name, err := impl.createArgoApplicationIfRequired(overrideRequest.AppId, valuesOverrideResponse.EnvOverride, valuesOverrideResponse.Pipeline, overrideRequest.UserId)
	span.End()
	if err != nil {
		impl.logger.Errorw("acd application create error on cd trigger", "err", err, "req", overrideRequest)
		return err
	}
	impl.logger.Debugw("argocd application created", "name", name)

	_, span = otel.Tracer("orchestrator").Start(ctx, "updateArgoPipeline")
	updateAppInArgocd, err := impl.updateArgoPipeline(overrideRequest.AppId, valuesOverrideResponse.Pipeline.Name, valuesOverrideResponse.EnvOverride, ctx)
	span.End()
	if err != nil {
		impl.logger.Errorw("error in updating argocd app ", "err", err)
		return err
	}
	if updateAppInArgocd {
		impl.logger.Debug("argo-cd successfully updated")
	} else {
		impl.logger.Debug("argo-cd failed to update, ignoring it")
	}
	//update workflow runner status, used in app workflow view
	err = impl.UpdateCDWorkflowRunnerStatus(ctx, overrideRequest, triggeredAt, pipelineConfig.WorkflowInProgress, "")
	if err != nil {
		impl.logger.Errorw("error in updating the workflow runner status, createHelmAppForCdPipeline", "err", err)
		return err
	}
	return nil
}

// write integration/unit test for each function
func (impl *WorkflowDagExecutorImpl) TriggerPipeline(overrideRequest *bean.ValuesOverrideRequest, valuesOverrideResponse *app.ValuesOverrideResponse, builtChartPath string, triggerEvent bean.TriggerEvent, ctx context.Context) (releaseNo int, manifest []byte, err error) {
	isRequestValid, err := impl.ValidateTriggerEvent(triggerEvent)
	if !isRequestValid {
		return releaseNo, manifest, err
	}

	if triggerEvent.PerformChartPush {
		manifestPushTemplate, err := impl.BuildManifestPushTemplate(overrideRequest, valuesOverrideResponse, builtChartPath, &manifest)
		if err != nil {
			impl.logger.Errorw("error in building manifest push template", "err", err)
			return releaseNo, manifest, err
		}
		manifestPushService := impl.GetManifestPushService(triggerEvent)
		manifestPushResponse := manifestPushService.PushChart(manifestPushTemplate, ctx)
		if manifestPushResponse.Error != nil {
			impl.logger.Errorw("Error in pushing manifest to git", "err", err, "git_repo_url", manifestPushTemplate.RepoUrl)
			return releaseNo, manifest, err
		}
		pipelineOverrideUpdateRequest := &chartConfig.PipelineOverride{
			Id:                     valuesOverrideResponse.PipelineOverride.Id,
			GitHash:                manifestPushResponse.CommitHash,
			CommitTime:             manifestPushResponse.CommitTime,
			EnvConfigOverrideId:    valuesOverrideResponse.EnvOverride.Id,
			PipelineOverrideValues: valuesOverrideResponse.ReleaseOverrideJSON,
			PipelineId:             overrideRequest.PipelineId,
			CiArtifactId:           overrideRequest.CiArtifactId,
			PipelineMergedValues:   valuesOverrideResponse.MergedValues,
			AuditLog:               sql.AuditLog{UpdatedOn: triggerEvent.TriggerdAt, UpdatedBy: overrideRequest.UserId},
		}
		_, span := otel.Tracer("orchestrator").Start(ctx, "pipelineOverrideRepository.Update")
		err = impl.pipelineOverrideRepository.Update(pipelineOverrideUpdateRequest)
		span.End()
	}

	if triggerEvent.PerformDeploymentOnCluster {
		err = impl.DeployApp(overrideRequest, valuesOverrideResponse, triggerEvent.TriggerdAt, ctx)
		if err != nil {
			impl.logger.Errorw("error in deploying app", "err", err)
			return releaseNo, manifest, err
		}
	}

	go impl.WriteCDTriggerEvent(overrideRequest, valuesOverrideResponse.Artifact, valuesOverrideResponse.PipelineOverride.PipelineReleaseCounter, valuesOverrideResponse.PipelineOverride.Id)

	_, span := otel.Tracer("orchestrator").Start(ctx, "MarkImageScanDeployed")
	_ = impl.MarkImageScanDeployed(overrideRequest.AppId, valuesOverrideResponse.EnvOverride.TargetEnvironment, valuesOverrideResponse.Artifact.ImageDigest, overrideRequest.ClusterId, valuesOverrideResponse.Artifact.ScanEnabled)
	span.End()

	middleware.CdTriggerCounter.WithLabelValues(overrideRequest.AppName, overrideRequest.EnvName).Inc()

	return valuesOverrideResponse.PipelineOverride.PipelineReleaseCounter, manifest, nil

}

func (impl *WorkflowDagExecutorImpl) MarkImageScanDeployed(appId int, envId int, imageDigest string, clusterId int, isScanEnabled bool) error {
	impl.logger.Debugw("mark image scan deployed for normal app, from cd auto or manual trigger", "imageDigest", imageDigest)
	executionHistory, err := impl.imageScanHistoryRepository.FindByImageDigest(imageDigest)
	if err != nil && err != pg.ErrNoRows {
		impl.logger.Errorw("error in fetching execution history", "err", err)
		return err
	}
	if executionHistory == nil || executionHistory.Id == 0 {
		impl.logger.Errorw("no execution history found for digest", "digest", imageDigest)
		return fmt.Errorf("no execution history found for digest - %s", imageDigest)
	}
	impl.logger.Debugw("mark image scan deployed for normal app, from cd auto or manual trigger", "executionHistory", executionHistory)
	var ids []int
	ids = append(ids, executionHistory.Id)

	ot, err := impl.imageScanDeployInfoRepository.FetchByAppIdAndEnvId(appId, envId, []string{security.ScanObjectType_APP})
	switch err {
	case nil:
		// Updating Execution history for Latest Deployment to fetch out security Vulnerabilities for latest deployed info
		if isScanEnabled {
			ot.ImageScanExecutionHistoryId = ids
		} else {
			arr := []int{-1}
			ot.ImageScanExecutionHistoryId = arr
		}
		err = impl.imageScanDeployInfoRepository.Update(ot)
		if err != nil {
			impl.logger.Errorw("error in updating deploy info for latest deployed image", "err", err)
			return err
		}
		return nil
	case pg.ErrNoRows:
		if isScanEnabled {
			imageScanDeployInfo := &security.ImageScanDeployInfo{
				ImageScanExecutionHistoryId: ids,
				ScanObjectMetaId:            appId,
				ObjectType:                  security.ScanObjectType_APP,
				EnvId:                       envId,
				ClusterId:                   clusterId,
				AuditLog: sql.AuditLog{
					CreatedOn: time.Now(),
					CreatedBy: 1,
					UpdatedOn: time.Now(),
					UpdatedBy: 1,
				},
			}
			impl.logger.Debugw("mark image scan deployed for normal app, from cd auto or manual trigger", "imageScanDeployInfo", imageScanDeployInfo)
			err = impl.imageScanDeployInfoRepository.Save(imageScanDeployInfo)
			if err != nil {
				impl.logger.Errorw("error in creating deploy info", "err", err)
				return err
			}
		}
		return nil
	default:
		impl.logger.Errorw("error in getting image scan info", "appId", appId, "envId", envId, "err", err)
		return err
	}
}

func (impl *WorkflowDagExecutorImpl) createHelmAppForCdPipeline(overrideRequest *bean.ValuesOverrideRequest, valuesOverrideResponse *app.ValuesOverrideResponse, triggeredAt time.Time, ctx context.Context) (bool, error) {

	pipeline := valuesOverrideResponse.Pipeline
	envOverride := valuesOverrideResponse.EnvOverride
	mergeAndSave := valuesOverrideResponse.MergedValues

	chartMetaData := &chart.Metadata{
		Name:    pipeline.App.AppName,
		Version: envOverride.Chart.ChartVersion,
	}
	referenceTemplatePath := path.Join(string(impl.refChartDir), envOverride.Chart.ReferenceTemplate)

	if util.IsHelmApp(pipeline.DeploymentAppType) {
		referenceChartByte := envOverride.Chart.ReferenceChart
		// here updating reference chart into database.
		if len(envOverride.Chart.ReferenceChart) == 0 {
			refChartByte, err := impl.chartTemplateService.GetByteArrayRefChart(chartMetaData, referenceTemplatePath)
			if err != nil {
				impl.logger.Errorw("ref chart commit error on cd trigger", "err", err, "req", overrideRequest)
				return false, err
			}
			ch := envOverride.Chart
			ch.ReferenceChart = refChartByte
			ch.UpdatedOn = time.Now()
			ch.UpdatedBy = overrideRequest.UserId
			err = impl.chartRepository.Update(ch)
			if err != nil {
				impl.logger.Errorw("chart update error", "err", err, "req", overrideRequest)
				return false, err
			}
			referenceChartByte = refChartByte
		}

		releaseName := pipeline.DeploymentAppName
		cluster := envOverride.Environment.Cluster
		bearerToken := cluster.Config[util5.BearerToken]
		clusterConfig := &client2.ClusterConfig{
			ClusterName:           cluster.ClusterName,
			Token:                 bearerToken,
			ApiServerUrl:          cluster.ServerUrl,
			InsecureSkipTLSVerify: cluster.InsecureSkipTlsVerify,
		}
		if cluster.InsecureSkipTlsVerify == false {
			clusterConfig.KeyData = cluster.Config[util5.TlsKey]
			clusterConfig.CertData = cluster.Config[util5.CertData]
			clusterConfig.CaData = cluster.Config[util5.CertificateAuthorityData]
		}
		releaseIdentifier := &client2.ReleaseIdentifier{
			ReleaseName:      releaseName,
			ReleaseNamespace: envOverride.Namespace,
			ClusterConfig:    clusterConfig,
		}

		if pipeline.DeploymentAppCreated {
			req := &client2.UpgradeReleaseRequest{
				ReleaseIdentifier: releaseIdentifier,
				ValuesYaml:        mergeAndSave,
				HistoryMax:        impl.helmAppService.GetRevisionHistoryMaxValue(client2.SOURCE_DEVTRON_APP),
				ChartContent:      &client2.ChartContent{Content: referenceChartByte},
			}
			if impl.appService.IsDevtronAsyncInstallModeEnabled(bean2.Helm) {
				req.RunInCtx = true
			}
			// For cases where helm release was not found, kubelink will install the same configuration
			updateApplicationResponse, err := impl.helmAppClient.UpdateApplication(ctx, req)
			if err != nil {
				impl.logger.Errorw("error in updating helm application for cd pipeline", "err", err)
				if util.GetGRPCErrorDetailedMessage(err) == context.Canceled.Error() {
					err = errors.New(pipelineConfig.NEW_DEPLOYMENT_INITIATED)
				}
				return false, err
			} else {
				impl.logger.Debugw("updated helm application", "response", updateApplicationResponse, "isSuccess", updateApplicationResponse.Success)
			}

		} else {

			helmResponse, err := impl.helmInstallReleaseWithCustomChart(ctx, releaseIdentifier, referenceChartByte, mergeAndSave)

			// For connection related errors, no need to update the db
			if err != nil && strings.Contains(err.Error(), "connection error") {
				impl.logger.Errorw("error in helm install custom chart", "err", err)
				return false, err
			}

			if util.GetGRPCErrorDetailedMessage(err) == context.Canceled.Error() {
				err = errors.New(pipelineConfig.NEW_DEPLOYMENT_INITIATED)
			}
			// IMP: update cd pipeline to mark deployment app created, even if helm install fails
			// If the helm install fails, it still creates the app in failed state, so trying to
			// re-create the app results in error from helm that cannot re-use name which is still in use
			_, pgErr := impl.updatePipeline(pipeline, overrideRequest.UserId)

			if err != nil {
				impl.logger.Errorw("error in helm install custom chart", "err", err)

				if pgErr != nil {
					impl.logger.Errorw("failed to update deployment app created flag in pipeline table", "err", err)
				}
				return false, err
			}

			if pgErr != nil {
				impl.logger.Errorw("failed to update deployment app created flag in pipeline table", "err", err)
				return false, err
			}

			impl.logger.Debugw("received helm release response", "helmResponse", helmResponse, "isSuccess", helmResponse.Success)
		}

		//update workflow runner status, used in app workflow view
		err := impl.UpdateCDWorkflowRunnerStatus(ctx, overrideRequest, triggeredAt, pipelineConfig.WorkflowInProgress, "")
		if err != nil {
			impl.logger.Errorw("error in updating the workflow runner status, createHelmAppForCdPipeline", "err", err)
			return false, err
		}
	}
	return true, nil
}

func (impl *WorkflowDagExecutorImpl) UpdateCDWorkflowRunnerStatus(ctx context.Context, overrideRequest *bean.ValuesOverrideRequest, triggeredAt time.Time, status, message string) error {
	// In case of terminal status update finished on time
	isTerminalStatus := slices.Contains(pipelineConfig.WfrTerminalStatusList, status)
	cdWfr, err := impl.cdWorkflowRepository.FindWorkflowRunnerById(overrideRequest.WfrId)
	if err != nil && err != pg.ErrNoRows {
		impl.logger.Errorw("err on fetching cd workflow, UpdateCDWorkflowRunnerStatus", "err", err)
		return err
	}
	cdWorkflowId := cdWfr.CdWorkflowId

	if cdWorkflowId == 0 {
		cdWf := &pipelineConfig.CdWorkflow{
			CiArtifactId: overrideRequest.CiArtifactId,
			PipelineId:   overrideRequest.PipelineId,
			AuditLog:     sql.AuditLog{CreatedOn: triggeredAt, CreatedBy: overrideRequest.UserId, UpdatedOn: triggeredAt, UpdatedBy: overrideRequest.UserId},
		}
		err := impl.cdWorkflowRepository.SaveWorkFlow(ctx, cdWf)
		if err != nil {
			impl.logger.Errorw("err on updating cd workflow for status update, UpdateCDWorkflowRunnerStatus", "err", err)
			return err
		}
		cdWorkflowId = cdWf.Id
		runner := &pipelineConfig.CdWorkflowRunner{
			Id:           cdWf.Id,
			Name:         overrideRequest.PipelineName,
			WorkflowType: bean.CD_WORKFLOW_TYPE_DEPLOY,
			ExecutorType: pipelineConfig.WORKFLOW_EXECUTOR_TYPE_AWF,
			Status:       status,
			TriggeredBy:  overrideRequest.UserId,
			StartedOn:    triggeredAt,
			CdWorkflowId: cdWorkflowId,
			AuditLog:     sql.AuditLog{CreatedOn: triggeredAt, CreatedBy: overrideRequest.UserId, UpdatedOn: triggeredAt, UpdatedBy: overrideRequest.UserId},
		}
		if isTerminalStatus {
			runner.FinishedOn = time.Now()
		}
		_, err = impl.cdWorkflowRepository.SaveWorkFlowRunner(runner)
		if err != nil {
			impl.logger.Errorw("err on updating cd workflow runner for status update, UpdateCDWorkflowRunnerStatus", "err", err)
			return err
		}
	} else {
		// if the current cdWfr status is already a terminal status and then don't update the status
		// e.g: Status : Failed --> Progressing (not allowed)
		if slices.Contains(pipelineConfig.WfrTerminalStatusList, cdWfr.Status) {
			impl.logger.Warnw("deployment has already been terminated for workflow runner, UpdateCDWorkflowRunnerStatus", "workflowRunnerId", cdWfr.Id, "err", err)
			return nil
		}
		cdWfr.Status = status
		if isTerminalStatus {
			cdWfr.FinishedOn = time.Now()
			cdWfr.Message = message
		}
		cdWfr.UpdatedBy = overrideRequest.UserId
		cdWfr.UpdatedOn = time.Now()
		err = impl.cdWorkflowRepository.UpdateWorkFlowRunner(cdWfr)
		if err != nil {
			impl.logger.Errorw("error on update cd workflow runner, UpdateCDWorkflowRunnerStatus", "cdWfr", cdWfr, "err", err)
			return err
		}
	}
	return nil
}

<<<<<<< HEAD
func (impl *WorkflowDagExecutorImpl) extractParamValue(inputMap map[string]interface{}, key string, merged []byte) (float64, error) {
	if _, ok := inputMap[key]; !ok {
		return 0, errors2.New("empty-val-err")
=======
// helmInstallReleaseWithCustomChart performs helm install with custom chart
func (impl *WorkflowDagExecutorImpl) helmInstallReleaseWithCustomChart(ctx context.Context, releaseIdentifier *client2.ReleaseIdentifier, referenceChartByte []byte, valuesYaml string) (*client2.HelmInstallCustomResponse, error) {

	helmInstallRequest := client2.HelmInstallCustomRequest{
		ValuesYaml:        valuesYaml,
		ChartContent:      &client2.ChartContent{Content: referenceChartByte},
		ReleaseIdentifier: releaseIdentifier,
>>>>>>> 25f72d44
	}
	if impl.appService.IsDevtronAsyncInstallModeEnabled(bean2.Helm) {
		helmInstallRequest.RunInCtx = true
	}
<<<<<<< HEAD
	return floatNumber, err
}

func (impl *WorkflowDagExecutorImpl) PushPrePostCDManifest(cdWorklowRunnerId int, triggeredBy int32, jobHelmPackagePath string, deployType string, pipeline *pipelineConfig.Pipeline, imageTag string, ctx context.Context) error {

	manifestPushTemplate, err := impl.BuildManifestPushTemplateForPrePostCd(pipeline, cdWorklowRunnerId, triggeredBy, jobHelmPackagePath, deployType, imageTag)
	if err != nil {
		impl.logger.Errorw("error in building manifest push template for pre post cd")
		return err
	}
	manifestPushService := impl.GetManifestPushService(manifestPushTemplate.StorageType)

	manifestPushResponse := manifestPushService.PushChart(manifestPushTemplate, ctx)
	if manifestPushResponse.Error != nil {
		impl.logger.Errorw("error in pushing chart to helm repo", "err", err)
		return manifestPushResponse.Error
	}
	return nil
}

func (impl *WorkflowDagExecutorImpl) MergeDefaultValuesWithOverrideValues(overrideValues string, builtChartPath string) error {
	valuesFilePath := path.Join(builtChartPath, "values.yaml") //default values of helm chart
	defaultValues, err := ioutil.ReadFile(valuesFilePath)
	if err != nil {
		return err
	}
	defaultValuesJson, err := yaml.YAMLToJSON(defaultValues)
	if err != nil {
		return err
	}
	mergedValues, err := impl.mergeUtil.JsonPatch(defaultValuesJson, []byte(overrideValues))
	if err != nil {
		return err
	}
	mergedValuesYaml, err := yaml.JSONToYAML(mergedValues)
	if err != nil {
		return err
	}
	err = ioutil.WriteFile(valuesFilePath, mergedValuesYaml, 0600)
	if err != nil {
		return err
	}
	return err
}

func (impl *WorkflowDagExecutorImpl) BuildManifestPushTemplateForPrePostCd(pipeline *pipelineConfig.Pipeline, cdWorklowRunnerId int, triggeredBy int32, jobHelmPackagePath string, deployType string, imageTag string) (*bean4.ManifestPushTemplate, error) {

	manifestPushTemplate := &bean4.ManifestPushTemplate{
		WorkflowRunnerId:      cdWorklowRunnerId,
		AppId:                 pipeline.AppId,
		EnvironmentId:         pipeline.EnvironmentId,
		UserId:                triggeredBy,
		AppName:               pipeline.App.AppName,
		TargetEnvironmentName: pipeline.Environment.Id,
		ChartVersion:          fmt.Sprintf("%d.%d.%d-%s-%s", 1, 1, cdWorklowRunnerId, deployType, imageTag),
	}

	manifestPushConfig, err := impl.manifestPushConfigRepository.GetManifestPushConfigByAppIdAndEnvId(pipeline.AppId, pipeline.EnvironmentId)
	if err != nil && err != pg.ErrNoRows {
		impl.logger.Errorw("error in fetching manifest push config for pre/post cd", "err", err)
		return manifestPushTemplate, err
	}
	manifestPushTemplate.StorageType = manifestPushConfig.StorageType

	if manifestPushConfig != nil && manifestPushConfig.StorageType == bean2.ManifestStorageOCIHelmRepo {

		var credentialsConfig bean4.HelmRepositoryConfig
		err = json.Unmarshal([]byte(manifestPushConfig.CredentialsConfig), &credentialsConfig)
		if err != nil {
			impl.logger.Errorw("error in json unmarshal", "err", err)
			return manifestPushTemplate, err
		}
		dockerArtifactStore, err := impl.dockerArtifactStoreRepository.FindOne(credentialsConfig.ContainerRegistryName)
		if err != nil {
			impl.logger.Errorw("error in fetching artifact info", "err", err)
			return manifestPushTemplate, err
		}
		repoPath, chartName := app.GetRepoPathAndChartNameFromRepoName(credentialsConfig.RepositoryName)
		manifestPushTemplate.RepoUrl = path.Join(dockerArtifactStore.RegistryURL, repoPath)
		manifestPushTemplate.ChartName = chartName
		chartBytes, err := impl.chartTemplateService.LoadChartInBytes(jobHelmPackagePath, true, chartName, manifestPushTemplate.ChartVersion)
		if err != nil {
			return manifestPushTemplate, err
		}
		manifestPushTemplate.BuiltChartBytes = &chartBytes
		containerRegistryConfig := &bean4.ContainerRegistryConfig{
			RegistryUrl:  dockerArtifactStore.RegistryURL,
			Username:     dockerArtifactStore.Username,
			Password:     dockerArtifactStore.Password,
			Insecure:     true,
			AccessKey:    dockerArtifactStore.AWSAccessKeyId,
			SecretKey:    dockerArtifactStore.AWSSecretAccessKey,
			AwsRegion:    dockerArtifactStore.AWSRegion,
			RegistryType: string(dockerArtifactStore.RegistryType),
			RepoName:     repoPath,
		}
		for _, ociRegistryConfig := range dockerArtifactStore.OCIRegistryConfig {
			if ociRegistryConfig.RepositoryType == repository6.OCI_REGISRTY_REPO_TYPE_CHART {
				containerRegistryConfig.IsPublic = ociRegistryConfig.IsPublic
			}
		}
		manifestPushTemplate.ContainerRegistryConfig = containerRegistryConfig
	} else if manifestPushConfig.StorageType == bean2.ManifestStorageGit {
		// need to implement for git repo push
	}

	return manifestPushTemplate, nil
}

func (impl *WorkflowDagExecutorImpl) GetValuesOverrideForTrigger(overrideRequest *bean.ValuesOverrideRequest, triggeredAt time.Time, ctx context.Context) (*app.ValuesOverrideResponse, error) {
	if overrideRequest.DeploymentType == models.DEPLOYMENTTYPE_UNKNOWN {
		overrideRequest.DeploymentType = models.DEPLOYMENTTYPE_DEPLOY
	}
	if len(overrideRequest.DeploymentWithConfig) == 0 {
		overrideRequest.DeploymentWithConfig = bean.DEPLOYMENT_CONFIG_TYPE_LAST_SAVED
	}
	valuesOverrideResponse := &app.ValuesOverrideResponse{}
	isPipelineOverrideCreated := overrideRequest.PipelineOverrideId > 0
	pipeline, err := impl.pipelineRepository.FindById(overrideRequest.PipelineId)
	valuesOverrideResponse.Pipeline = pipeline
	if err != nil {
		impl.logger.Errorw("error in fetching pipeline by pipeline id", "err", err, "pipeline-id-", overrideRequest.PipelineId)
		return valuesOverrideResponse, err
	}

	_, span := otel.Tracer("orchestrator").Start(ctx, "ciArtifactRepository.Get")
	artifact, err := impl.ciArtifactRepository.Get(overrideRequest.CiArtifactId)
	valuesOverrideResponse.Artifact = artifact
	span.End()
	if err != nil {
		return valuesOverrideResponse, err
	}
	overrideRequest.Image = artifact.Image

	strategy, err := impl.GetDeploymentStrategyByTriggerType(overrideRequest, ctx)
	valuesOverrideResponse.PipelineStrategy = strategy
	if err != nil {
		impl.logger.Errorw("error in getting strategy by trigger type", "err", err)
		return valuesOverrideResponse, err
	}

	envOverride, err := impl.GetEnvOverrideByTriggerType(overrideRequest, triggeredAt, ctx)
	valuesOverrideResponse.EnvOverride = envOverride
	if err != nil {
		impl.logger.Errorw("error in getting env override by trigger type", "err", err)
		return valuesOverrideResponse, err
	}
	appMetrics, err := impl.GetAppMetricsByTriggerType(overrideRequest, ctx)
	valuesOverrideResponse.AppMetrics = appMetrics
	if err != nil {
		impl.logger.Errorw("error in getting app metrics by trigger type", "err", err)
		return valuesOverrideResponse, err
	}
	var (
		pipelineOverride                                     *chartConfig.PipelineOverride
		dbMigrationOverride, configMapJson, appLabelJsonByte []byte
	)

	// Conditional Block based on PipelineOverrideCreated --> start
	if !isPipelineOverrideCreated {
		_, span = otel.Tracer("orchestrator").Start(ctx, "savePipelineOverride")
		pipelineOverride, err = impl.savePipelineOverride(overrideRequest, envOverride.Id, triggeredAt)
		span.End()
		if err != nil {
			return valuesOverrideResponse, err
		}
		overrideRequest.PipelineOverrideId = pipelineOverride.Id
	} else {
		pipelineOverride, err = impl.pipelineOverrideRepository.FindById(overrideRequest.PipelineOverrideId)
		if err != nil {
			impl.logger.Errorw("error in getting pipelineOverride for valuesOverrideResponse", "PipelineOverrideId", overrideRequest.PipelineOverrideId)
			return nil, err
		}
	}
	// Conditional Block based on PipelineOverrideCreated --> end
	valuesOverrideResponse.PipelineOverride = pipelineOverride

	//TODO: check status and apply lock
	releaseOverrideJson, err := impl.getReleaseOverride(envOverride, overrideRequest, artifact, pipelineOverride, strategy, &appMetrics)
	valuesOverrideResponse.ReleaseOverrideJSON = releaseOverrideJson
	if err != nil {
		return valuesOverrideResponse, err
	}

	// Conditional Block based on PipelineOverrideCreated --> start
	if !isPipelineOverrideCreated {
		_, span = otel.Tracer("orchestrator").Start(ctx, "getDbMigrationOverride")
		//FIXME: how to determine rollback
		//we can't depend on ciArtifact ID because CI pipeline can be manually triggered in any order regardless of sourcecode status
		dbMigrationOverride, err = impl.getDbMigrationOverride(overrideRequest, artifact, false)
		span.End()
		if err != nil {
			impl.logger.Errorw("error in fetching db migration config", "req", overrideRequest, "err", err)
			return valuesOverrideResponse, err
		}
		chartVersion := envOverride.Chart.ChartVersion
		_, span = otel.Tracer("orchestrator").Start(ctx, "getConfigMapAndSecretJsonV2")
		configMapJson, err = impl.getConfigMapAndSecretJsonV2(overrideRequest.AppId, envOverride.TargetEnvironment, overrideRequest.PipelineId, chartVersion, overrideRequest.DeploymentWithConfig, overrideRequest.WfrIdForDeploymentWithSpecificTrigger)
		span.End()
		if err != nil {
			impl.logger.Errorw("error in fetching config map n secret ", "err", err)
			configMapJson = nil
		}
		_, span = otel.Tracer("orchestrator").Start(ctx, "appCrudOperationService.GetLabelsByAppIdForDeployment")
		appLabelJsonByte, err = impl.appCrudOperationService.GetLabelsByAppIdForDeployment(overrideRequest.AppId)
		span.End()
		if err != nil {
			impl.logger.Errorw("error in fetching app labels for gitOps commit", "err", err)
			appLabelJsonByte = nil
		}

		mergedValues, err := impl.mergeOverrideValues(envOverride, dbMigrationOverride, releaseOverrideJson, configMapJson, appLabelJsonByte, strategy)
		appName := fmt.Sprintf("%s-%s", overrideRequest.AppName, envOverride.Environment.Name)
		mergedValues = impl.autoscalingCheckBeforeTrigger(ctx, appName, envOverride.Namespace, mergedValues, overrideRequest)

		_, span = otel.Tracer("orchestrator").Start(ctx, "dockerRegistryIpsConfigService.HandleImagePullSecretOnApplicationDeployment")
		// handle image pull secret if access given
		mergedValues, err = impl.dockerRegistryIpsConfigService.HandleImagePullSecretOnApplicationDeployment(envOverride.Environment, pipeline.CiPipelineId, mergedValues)
		span.End()
		if err != nil {
			return valuesOverrideResponse, err
		}

		pipelineOverride.PipelineMergedValues = string(mergedValues)
		valuesOverrideResponse.MergedValues = string(mergedValues)
		err = impl.pipelineOverrideRepository.Update(pipelineOverride)
		if err != nil {
			return valuesOverrideResponse, err
		}
		valuesOverrideResponse.PipelineOverride = pipelineOverride
	} else {
		valuesOverrideResponse.MergedValues = pipelineOverride.PipelineMergedValues
	}
	// Conditional Block based on PipelineOverrideCreated --> end
	return valuesOverrideResponse, err
}

func (impl *WorkflowDagExecutorImpl) DeployArgocdApp(overrideRequest *bean.ValuesOverrideRequest, valuesOverrideResponse *app.ValuesOverrideResponse, triggeredAt time.Time, ctx context.Context) error {

	impl.logger.Debugw("new pipeline found", "pipeline", valuesOverrideResponse.Pipeline)
	_, span := otel.Tracer("orchestrator").Start(ctx, "createArgoApplicationIfRequired")
	name, err := impl.createArgoApplicationIfRequired(overrideRequest.AppId, valuesOverrideResponse.EnvOverride, valuesOverrideResponse.Pipeline, overrideRequest.UserId)
	span.End()
	if err != nil {
		impl.logger.Errorw("acd application create error on cd trigger", "err", err, "req", overrideRequest)
		return err
	}
	impl.logger.Debugw("argocd application created", "name", name)

	_, span = otel.Tracer("orchestrator").Start(ctx, "updateArgoPipeline")
	updateAppInArgocd, err := impl.updateArgoPipeline(overrideRequest.AppId, valuesOverrideResponse.Pipeline.Name, valuesOverrideResponse.EnvOverride, ctx)
	span.End()
	if err != nil {
		impl.logger.Errorw("error in updating argocd app ", "err", err)
		return err
	}
	if updateAppInArgocd {
		impl.logger.Debug("argo-cd successfully updated")
	} else {
		impl.logger.Debug("argo-cd failed to update, ignoring it")
	}
	//update workflow runner status, used in app workflow view
	err = impl.UpdateCDWorkflowRunnerStatus(ctx, overrideRequest, triggeredAt, pipelineConfig.WorkflowInProgress)
	if err != nil {
		impl.logger.Errorw("error in updating the workflow runner status, createHelmAppForCdPipeline", "err", err)
		return err
	}
	return nil
}

func (impl *WorkflowDagExecutorImpl) HandleCDTriggerRelease(overrideRequest *bean.ValuesOverrideRequest, ctx context.Context, triggeredAt time.Time, deployedBy int32) (releaseNo int, manifest []byte, err error) {
	if impl.appService.IsDevtronAsyncInstallModeEnabled(overrideRequest.DeploymentAppType) {
		// asynchronous mode of installation starts
		return impl.TriggerHelmAsyncRelease(overrideRequest, ctx, triggeredAt, deployedBy)
	}
	// synchronous mode of installation starts

	valuesOverrideResponse, builtChartPath, err := impl.BuildManifestForTrigger(overrideRequest, triggeredAt, ctx)
	_, span := otel.Tracer("orchestrator").Start(ctx, "CreateHistoriesForDeploymentTrigger")
	err1 := impl.CreateHistoriesForDeploymentTrigger(valuesOverrideResponse.Pipeline, valuesOverrideResponse.PipelineStrategy, valuesOverrideResponse.EnvOverride, triggeredAt, deployedBy)
	if err1 != nil {
		impl.logger.Errorw("error in saving histories for trigger", "err", err1, "pipelineId", valuesOverrideResponse.Pipeline.Id, "wfrId", overrideRequest.WfrId)
	}
	span.End()
	if err != nil {
		impl.logger.Errorw("error in building merged manifest for trigger", "err", err)
		return releaseNo, manifest, err
	}
	_, span = otel.Tracer("orchestrator").Start(ctx, "WorkflowDagExecutorImpl.TriggerRelease")
	releaseId, manifest, releaseErr := impl.TriggerRelease(overrideRequest, valuesOverrideResponse, builtChartPath, ctx, triggeredAt, deployedBy)
	span.End()
	return releaseId, manifest, releaseErr
}

// TriggerHelmAsyncRelease will publish async helm Install/Upgrade request event for Devtron App releases
func (impl *WorkflowDagExecutorImpl) TriggerHelmAsyncRelease(overrideRequest *bean.ValuesOverrideRequest, ctx context.Context, triggeredAt time.Time, triggeredBy int32) (releaseNo int, manifest []byte, err error) {
	// build merged values and save PCO history for the release
	valuesOverrideResponse, err := impl.GetValuesOverrideForTrigger(overrideRequest, triggeredAt, ctx)
	_, span := otel.Tracer("orchestrator").Start(ctx, "CreateHistoriesForDeploymentTrigger")
	// save triggered deployment history
	err1 := impl.CreateHistoriesForDeploymentTrigger(valuesOverrideResponse.Pipeline, valuesOverrideResponse.PipelineStrategy, valuesOverrideResponse.EnvOverride, triggeredAt, triggeredBy)
	if err1 != nil {
		impl.logger.Errorw("error in saving histories for trigger", "err", err1, "pipelineId", valuesOverrideResponse.Pipeline.Id, "wfrId", overrideRequest.WfrId)
	}
	span.End()
	if err != nil {
		impl.logger.Errorw("error in fetching values for trigger", "err", err)
		return releaseNo, manifest, err
	}

	event := &bean.AsyncCdDeployEvent{
		ValuesOverrideRequest: overrideRequest,
		TriggeredAt:           triggeredAt,
		TriggeredBy:           triggeredBy,
	}
	payload, err := json.Marshal(event)
	if err != nil {
		impl.logger.Errorw("failed to marshal helm async CD deploy event request", "request", event, "err", err)
		return 0, manifest, err
	}

	// publish nats event for async installation
	err = impl.pubsubClient.Publish(pubsub.DEVTRON_CHART_INSTALL_TOPIC, string(payload))
	if err != nil {
		impl.logger.Errorw("failed to publish trigger request event", "topic", pubsub.DEVTRON_CHART_INSTALL_TOPIC, "payload", payload, "err", err)
	}

	//update workflow runner status, used in app workflow view
	err = impl.UpdateCDWorkflowRunnerStatus(ctx, overrideRequest, triggeredAt, pipelineConfig.WorkflowInQueue)
	if err != nil {
		impl.logger.Errorw("error in updating the workflow runner status, TriggerHelmAsyncRelease", "err", err)
		return 0, manifest, err
	}
	return 0, manifest, nil
}

// TriggerRelease will trigger Install/Upgrade request for Devtron App releases synchronously
func (impl *WorkflowDagExecutorImpl) TriggerRelease(overrideRequest *bean.ValuesOverrideRequest, valuesOverrideResponse *app.ValuesOverrideResponse, builtChartPath string, ctx context.Context, triggeredAt time.Time, triggeredBy int32) (releaseNo int, manifest []byte, err error) {
	// Handling for auto trigger
	if overrideRequest.UserId == 0 {
		overrideRequest.UserId = triggeredBy
	}
	triggerEvent := impl.GetTriggerEvent(overrideRequest.DeploymentAppType, triggeredAt, triggeredBy)
	releaseNo, manifest, err = impl.TriggerPipeline(overrideRequest, valuesOverrideResponse, builtChartPath, triggerEvent, ctx)
	if err != nil {
		return 0, manifest, err
	}
	return releaseNo, manifest, nil
}

func (impl *WorkflowDagExecutorImpl) MarkImageScanDeployed(appId int, envId int, imageDigest string, clusterId int, isScanEnabled bool) error {
	impl.logger.Debugw("mark image scan deployed for normal app, from cd auto or manual trigger", "imageDigest", imageDigest)
	executionHistory, err := impl.imageScanHistoryRepository.FindByImageDigest(imageDigest)
	if err != nil && err != pg.ErrNoRows {
		impl.logger.Errorw("error in fetching execution history", "err", err)
		return err
	}
	if executionHistory == nil || executionHistory.Id == 0 {
		impl.logger.Errorw("no execution history found for digest", "digest", imageDigest)
		return fmt.Errorf("no execution history found for digest - %s", imageDigest)
	}
	impl.logger.Debugw("mark image scan deployed for normal app, from cd auto or manual trigger", "executionHistory", executionHistory)
	var ids []int
	ids = append(ids, executionHistory.Id)

	ot, err := impl.imageScanDeployInfoRepository.FetchByAppIdAndEnvId(appId, envId, []string{security.ScanObjectType_APP})
	switch err {
	case nil:
		// Updating Execution history for Latest Deployment to fetch out security Vulnerabilities for latest deployed info
		if isScanEnabled {
			ot.ImageScanExecutionHistoryId = ids
		} else {
			arr := []int{-1}
			ot.ImageScanExecutionHistoryId = arr
		}
		err = impl.imageScanDeployInfoRepository.Update(ot)
		if err != nil {
			impl.logger.Errorw("error in updating deploy info for latest deployed image", "err", err)
			return err
		}
		return nil
	case pg.ErrNoRows:
		if isScanEnabled {
			imageScanDeployInfo := &security.ImageScanDeployInfo{
				ImageScanExecutionHistoryId: ids,
				ScanObjectMetaId:            appId,
				ObjectType:                  security.ScanObjectType_APP,
				EnvId:                       envId,
				ClusterId:                   clusterId,
				AuditLog: sql.AuditLog{
					CreatedOn: time.Now(),
					CreatedBy: 1,
					UpdatedOn: time.Now(),
					UpdatedBy: 1,
				},
			}
			impl.logger.Debugw("mark image scan deployed for normal app, from cd auto or manual trigger", "imageScanDeployInfo", imageScanDeployInfo)
			err = impl.imageScanDeployInfoRepository.Save(imageScanDeployInfo)
			if err != nil {
				impl.logger.Errorw("error in creating deploy info", "err", err)
				return err
			}
		}
		return nil
	default:
		impl.logger.Errorw("error in getting image scan info", "appId", appId, "envId", envId, "err", err)
		return err
	}
}

func (impl *WorkflowDagExecutorImpl) UpdateCDWorkflowRunnerStatus(ctx context.Context, overrideRequest *bean.ValuesOverrideRequest, triggeredAt time.Time, status string) error {
	// In case of terminal status update finished on time
	isTerminalStatus := slices.Contains(pipelineConfig.WfrTerminalStatusList, status)
	cdWfr, err := impl.cdWorkflowRepository.FindWorkflowRunnerById(overrideRequest.WfrId)
	if err != nil && err != pg.ErrNoRows {
		impl.logger.Errorw("err on fetching cd workflow, UpdateCDWorkflowRunnerStatus", "err", err)
		return err
	}
	cdWorkflowId := cdWfr.CdWorkflowId

	if cdWorkflowId == 0 {
		cdWf := &pipelineConfig.CdWorkflow{
			CiArtifactId: overrideRequest.CiArtifactId,
			PipelineId:   overrideRequest.PipelineId,
			AuditLog:     sql.AuditLog{CreatedOn: triggeredAt, CreatedBy: overrideRequest.UserId, UpdatedOn: triggeredAt, UpdatedBy: overrideRequest.UserId},
		}
		err := impl.cdWorkflowRepository.SaveWorkFlow(ctx, cdWf)
		if err != nil {
			impl.logger.Errorw("err on updating cd workflow for status update, UpdateCDWorkflowRunnerStatus", "err", err)
			return err
		}
		cdWorkflowId = cdWf.Id
		runner := &pipelineConfig.CdWorkflowRunner{
			Id:           cdWf.Id,
			Name:         overrideRequest.PipelineName,
			WorkflowType: bean.CD_WORKFLOW_TYPE_DEPLOY,
			ExecutorType: pipelineConfig.WORKFLOW_EXECUTOR_TYPE_AWF,
			Status:       status,
			TriggeredBy:  overrideRequest.UserId,
			StartedOn:    triggeredAt,
			CdWorkflowId: cdWorkflowId,
			AuditLog:     sql.AuditLog{CreatedOn: triggeredAt, CreatedBy: overrideRequest.UserId, UpdatedOn: triggeredAt, UpdatedBy: overrideRequest.UserId},
		}
		if isTerminalStatus {
			runner.FinishedOn = time.Now()
		}
		_, err = impl.cdWorkflowRepository.SaveWorkFlowRunner(runner)
		if err != nil {
			impl.logger.Errorw("err on updating cd workflow runner for status update, UpdateCDWorkflowRunnerStatus", "err", err)
			return err
		}
	} else {
		// if the current cdWfr status is already a terminal status and then don't update the status
		// e.g: Status : Failed --> Progressing (not allowed)
		if slices.Contains(pipelineConfig.WfrTerminalStatusList, cdWfr.Status) {
			impl.logger.Warnw("deployment has already been terminated for workflow runner, UpdateCDWorkflowRunnerStatus", "workflowRunnerId", cdWfr.Id, "err", err)
			return nil
		}
		cdWfr.Status = status
		if isTerminalStatus {
			cdWfr.FinishedOn = time.Now()
		}
		cdWfr.UpdatedBy = overrideRequest.UserId
		cdWfr.UpdatedOn = time.Now()
		err = impl.cdWorkflowRepository.UpdateWorkFlowRunner(cdWfr)
		if err != nil {
			impl.logger.Errorw("error on update cd workflow runner, UpdateCDWorkflowRunnerStatus", "cdWfr", cdWfr, "err", err)
			return err
		}
	}
	return nil
}

// helmInstallReleaseWithCustomChart performs helm install with custom chart
func (impl *WorkflowDagExecutorImpl) helmInstallReleaseWithCustomChart(ctx context.Context, releaseIdentifier *client2.ReleaseIdentifier, referenceChartByte []byte, valuesYaml string) (*client2.HelmInstallCustomResponse, error) {

	helmInstallRequest := client2.HelmInstallCustomRequest{
		ValuesYaml:        valuesYaml,
		ChartContent:      &client2.ChartContent{Content: referenceChartByte},
		ReleaseIdentifier: releaseIdentifier,
	}
	if impl.appService.IsDevtronAsyncInstallModeEnabled(bean2.Helm) {
		helmInstallRequest.RunInCtx = true
	}
=======
>>>>>>> 25f72d44
	// Request exec
	return impl.helmAppClient.InstallReleaseWithCustomChart(ctx, &helmInstallRequest)
}<|MERGE_RESOLUTION|>--- conflicted
+++ resolved
@@ -114,53 +114,6 @@
 	RotatePods(ctx context.Context, podRotateRequest *PodRotateRequest) (*k8s.RotatePodResponse, error)
 	MarkCurrentDeploymentFailed(runner *pipelineConfig.CdWorkflowRunner, releaseErr error, triggeredBy int32) error
 	UpdateWorkflowRunnerStatusForDeployment(appIdentifier *client2.AppIdentifier, wfr *pipelineConfig.CdWorkflowRunner) bool
-<<<<<<< HEAD
-}
-
-type WorkflowDagExecutorImpl struct {
-	logger                         *zap.SugaredLogger
-	pipelineRepository             pipelineConfig.PipelineRepository
-	cdWorkflowRepository           pipelineConfig.CdWorkflowRepository
-	pubsubClient                   *pubsub.PubSubClientServiceImpl
-	appService                     app.AppService
-	cdWorkflowService              WorkflowService
-	ciPipelineRepository           pipelineConfig.CiPipelineRepository
-	materialRepository             pipelineConfig.MaterialRepository
-	pipelineOverrideRepository     chartConfig.PipelineOverrideRepository
-	ciArtifactRepository           repository.CiArtifactRepository
-	user                           user.UserService
-	enforcer                       casbin.Enforcer
-	enforcerUtil                   rbac.EnforcerUtil
-	groupRepository                repository.DeploymentGroupRepository
-	tokenCache                     *util3.TokenCache
-	acdAuthConfig                  *util3.ACDAuthConfig
-	envRepository                  repository2.EnvironmentRepository
-	eventFactory                   client.EventFactory
-	eventClient                    client.EventClient
-	cvePolicyRepository            security.CvePolicyRepository
-	scanResultRepository           security.ImageScanResultRepository
-	appWorkflowRepository          appWorkflow.AppWorkflowRepository
-	prePostCdScriptHistoryService  history2.PrePostCdScriptHistoryService
-	argoUserService                argo.ArgoUserService
-	cdPipelineStatusTimelineRepo   pipelineConfig.PipelineStatusTimelineRepository
-	pipelineStatusTimelineService  status.PipelineStatusTimelineService
-	CiTemplateRepository           pipelineConfig.CiTemplateRepository
-	ciWorkflowRepository           pipelineConfig.CiWorkflowRepository
-	appLabelRepository             pipelineConfig.AppLabelRepository
-	gitSensorGrpcClient            gitSensorClient.Client
-	k8sCommonService               k8s.K8sCommonService
-	deploymentApprovalRepository   pipelineConfig.DeploymentApprovalRepository
-	chartTemplateService           util.ChartTemplateService
-	appRepository                  appRepository.AppRepository
-	helmRepoPushService            app.HelmRepoPushService
-	pipelineStageRepository        repository4.PipelineStageRepository
-	pipelineStageService           PipelineStageService
-	config                         *types.CdConfig
-	variableSnapshotHistoryService variables.VariableSnapshotHistoryService
-	celService                     resourceFilter.CELEvaluatorService
-	resourceFilterService          resourceFilter.ResourceFilterService
-	devtronAppReleaseContextMap    map[int]DevtronAppReleaseContextType
-=======
 	OnDeleteCdPipelineEvent(pipelineId int, triggeredBy int32)
 }
 
@@ -196,16 +149,21 @@
 	appLabelRepository                 pipelineConfig.AppLabelRepository
 	gitSensorGrpcClient                gitSensorClient.Client
 	k8sCommonService                   k8s.K8sCommonService
+	deploymentApprovalRepository       pipelineConfig.DeploymentApprovalRepository
+	chartTemplateService               util.ChartTemplateService
+	appRepository                      appRepository.AppRepository
+	helmRepoPushService                app.HelmRepoPushService
 	pipelineStageRepository            repository4.PipelineStageRepository
 	pipelineStageService               PipelineStageService
 	config                             *types.CdConfig
 	appServiceConfig                   *app.AppServiceConfig
 	variableSnapshotHistoryService     variables.VariableSnapshotHistoryService
+	celService                         resourceFilter.CELEvaluatorService
+	resourceFilterService              resourceFilter.ResourceFilterService
 	devtronAsyncHelmInstallRequestMap  map[int]bool
 	devtronAsyncHelmInstallRequestLock *sync.Mutex
 	devtronAppReleaseContextMap        map[int]DevtronAppReleaseContextType
 	devtronAppReleaseContextMapLock    *sync.Mutex
->>>>>>> 25f72d44
 
 	deploymentTemplateHistoryService    history2.DeploymentTemplateHistoryService
 	configMapHistoryService             history2.ConfigMapHistoryService
@@ -240,12 +198,9 @@
 	variableTemplateParser              parsers.VariableTemplateParser
 	argoClientWrapperService            argocdServer.ArgoClientWrapperService
 	scopedVariableService               variables.ScopedVariableService
-<<<<<<< HEAD
 	dockerArtifactStoreRepository       repository6.DockerArtifactStoreRepository
 	imageTaggingService                 ImageTaggingService
-=======
 	pipelineConfigListenerService       PipelineConfigListenerService
->>>>>>> 25f72d44
 }
 
 const kedaAutoscaling = "kedaAutoscaling"
@@ -363,93 +318,55 @@
 	variableTemplateParser parsers.VariableTemplateParser,
 	argoClientWrapperService argocdServer.ArgoClientWrapperService,
 	scopedVariableService variables.ScopedVariableService,
-<<<<<<< HEAD
 	dockerArtifactStoreRepository repository6.DockerArtifactStoreRepository,
 	imageTaggingService ImageTaggingService,
-) *WorkflowDagExecutorImpl {
-	wde := &WorkflowDagExecutorImpl{logger: Logger,
-		pipelineRepository:             pipelineRepository,
-		cdWorkflowRepository:           cdWorkflowRepository,
-		pubsubClient:                   pubsubClient,
-		appService:                     appService,
-		cdWorkflowService:              cdWorkflowService,
-		ciPipelineRepository:           ciPipelineRepository,
-		ciArtifactRepository:           ciArtifactRepository,
-		materialRepository:             materialRepository,
-		pipelineOverrideRepository:     pipelineOverrideRepository,
-		user:                           user,
-		enforcer:                       enforcer,
-		enforcerUtil:                   enforcerUtil,
-		groupRepository:                groupRepository,
-		tokenCache:                     tokenCache,
-		acdAuthConfig:                  acdAuthConfig,
-		envRepository:                  envRepository,
-		eventFactory:                   eventFactory,
-		eventClient:                    eventClient,
-		cvePolicyRepository:            cvePolicyRepository,
-		scanResultRepository:           scanResultRepository,
-		appWorkflowRepository:          appWorkflowRepository,
-		prePostCdScriptHistoryService:  prePostCdScriptHistoryService,
-		argoUserService:                argoUserService,
-		cdPipelineStatusTimelineRepo:   cdPipelineStatusTimelineRepo,
-		pipelineStatusTimelineService:  pipelineStatusTimelineService,
-		CiTemplateRepository:           CiTemplateRepository,
-		ciWorkflowRepository:           ciWorkflowRepository,
-		appLabelRepository:             appLabelRepository,
-		gitSensorGrpcClient:            gitSensorGrpcClient,
-		deploymentApprovalRepository:   deploymentApprovalRepository,
-		chartTemplateService:           chartTemplateService,
-		appRepository:                  appRepository,
-		helmRepoPushService:            helmRepoPushService,
-		k8sCommonService:               k8sCommonService,
-		pipelineStageRepository:        pipelineStageRepository,
-		pipelineStageService:           pipelineStageService,
-		variableSnapshotHistoryService: variableSnapshotHistoryService,
-		celService:                     celService,
-		resourceFilterService:          resourceFilterService,
-		devtronAppReleaseContextMap:    make(map[int]DevtronAppReleaseContextType),
-
-=======
 	pipelineConfigListenerService PipelineConfigListenerService,
 ) *WorkflowDagExecutorImpl {
 	wde := &WorkflowDagExecutorImpl{logger: Logger,
-		pipelineRepository:                  pipelineRepository,
-		cdWorkflowRepository:                cdWorkflowRepository,
-		pubsubClient:                        pubsubClient,
-		appService:                          appService,
-		cdWorkflowService:                   cdWorkflowService,
-		ciPipelineRepository:                ciPipelineRepository,
-		ciArtifactRepository:                ciArtifactRepository,
-		materialRepository:                  materialRepository,
-		pipelineOverrideRepository:          pipelineOverrideRepository,
-		user:                                user,
-		enforcer:                            enforcer,
-		enforcerUtil:                        enforcerUtil,
-		groupRepository:                     groupRepository,
-		tokenCache:                          tokenCache,
-		acdAuthConfig:                       acdAuthConfig,
-		envRepository:                       envRepository,
-		eventFactory:                        eventFactory,
-		eventClient:                         eventClient,
-		cvePolicyRepository:                 cvePolicyRepository,
-		scanResultRepository:                scanResultRepository,
-		appWorkflowRepository:               appWorkflowRepository,
-		prePostCdScriptHistoryService:       prePostCdScriptHistoryService,
-		argoUserService:                     argoUserService,
-		cdPipelineStatusTimelineRepo:        cdPipelineStatusTimelineRepo,
-		pipelineStatusTimelineService:       pipelineStatusTimelineService,
-		CiTemplateRepository:                CiTemplateRepository,
-		ciWorkflowRepository:                ciWorkflowRepository,
-		appLabelRepository:                  appLabelRepository,
-		gitSensorGrpcClient:                 gitSensorGrpcClient,
-		k8sCommonService:                    k8sCommonService,
-		pipelineStageService:                pipelineStageService,
-		variableSnapshotHistoryService:      variableSnapshotHistoryService,
-		devtronAsyncHelmInstallRequestMap:   make(map[int]bool),
-		devtronAsyncHelmInstallRequestLock:  &sync.Mutex{},
-		devtronAppReleaseContextMap:         make(map[int]DevtronAppReleaseContextType),
-		devtronAppReleaseContextMapLock:     &sync.Mutex{},
->>>>>>> 25f72d44
+		pipelineRepository:                 pipelineRepository,
+		cdWorkflowRepository:               cdWorkflowRepository,
+		pubsubClient:                       pubsubClient,
+		appService:                         appService,
+		cdWorkflowService:                  cdWorkflowService,
+		ciPipelineRepository:               ciPipelineRepository,
+		ciArtifactRepository:               ciArtifactRepository,
+		materialRepository:                 materialRepository,
+		pipelineOverrideRepository:         pipelineOverrideRepository,
+		user:                               user,
+		enforcer:                           enforcer,
+		enforcerUtil:                       enforcerUtil,
+		groupRepository:                    groupRepository,
+		tokenCache:                         tokenCache,
+		acdAuthConfig:                      acdAuthConfig,
+		envRepository:                      envRepository,
+		eventFactory:                       eventFactory,
+		eventClient:                        eventClient,
+		cvePolicyRepository:                cvePolicyRepository,
+		scanResultRepository:               scanResultRepository,
+		appWorkflowRepository:              appWorkflowRepository,
+		prePostCdScriptHistoryService:      prePostCdScriptHistoryService,
+		argoUserService:                    argoUserService,
+		cdPipelineStatusTimelineRepo:       cdPipelineStatusTimelineRepo,
+		pipelineStatusTimelineService:      pipelineStatusTimelineService,
+		CiTemplateRepository:               CiTemplateRepository,
+		ciWorkflowRepository:               ciWorkflowRepository,
+		appLabelRepository:                 appLabelRepository,
+		gitSensorGrpcClient:                gitSensorGrpcClient,
+		deploymentApprovalRepository:       deploymentApprovalRepository,
+		chartTemplateService:               chartTemplateService,
+		appRepository:                      appRepository,
+		helmRepoPushService:                helmRepoPushService,
+		k8sCommonService:                   k8sCommonService,
+		pipelineStageRepository:            pipelineStageRepository,
+		pipelineStageService:               pipelineStageService,
+		variableSnapshotHistoryService:     variableSnapshotHistoryService,
+		celService:                         celService,
+		resourceFilterService:              resourceFilterService,
+		devtronAsyncHelmInstallRequestMap:  make(map[int]bool),
+		devtronAsyncHelmInstallRequestLock: &sync.Mutex{},
+		devtronAppReleaseContextMap:        make(map[int]DevtronAppReleaseContextType),
+		devtronAppReleaseContextMapLock:    &sync.Mutex{},
+
 		deploymentTemplateHistoryService:    deploymentTemplateHistoryService,
 		configMapHistoryService:             configMapHistoryService,
 		pipelineStrategyHistoryService:      pipelineStrategyHistoryService,
@@ -483,12 +400,9 @@
 		variableTemplateParser:              variableTemplateParser,
 		argoClientWrapperService:            argoClientWrapperService,
 		scopedVariableService:               scopedVariableService,
-<<<<<<< HEAD
 		dockerArtifactStoreRepository:       dockerArtifactStoreRepository,
 		imageTaggingService:                 imageTaggingService,
-=======
 		pipelineConfigListenerService:       pipelineConfigListenerService,
->>>>>>> 25f72d44
 	}
 	config, err := types.GetCdConfig()
 	if err != nil {
@@ -516,10 +430,7 @@
 	if err != nil {
 		return nil
 	}
-<<<<<<< HEAD
-=======
 	pipelineConfigListenerService.RegisterPipelineDeleteListener(wde)
->>>>>>> 25f72d44
 	return wde
 }
 
@@ -618,24 +529,6 @@
 		wfr.Message = helmInstalledDevtronApp.GetDescription()
 		wfr.FinishedOn = time.Now()
 		return true
-<<<<<<< HEAD
-	case serverBean.HelmReleaseStatusPendingUpgrade:
-	case serverBean.HelmReleaseStatusPendingRollback:
-	case serverBean.HelmReleaseStatusPendingInstall:
-		appServiceConfig, err := app.GetAppServiceConfig()
-		if err != nil {
-			impl.logger.Errorw("error in parsing app status config variables", "err", err)
-			return false
-		}
-		if time.Now().After(helmInstalledDevtronApp.GetLastDeployed().AsTime().Add(time.Duration(appServiceConfig.HelmInstallationTimeout) * time.Minute)) {
-			// If release status is in pending-install for more than 5 mins, then mark the deployment as failure
-			wfr.Status = pipelineConfig.WorkflowFailed
-			wfr.Message = fmt.Sprintf("Deployment Timeout: release is in %s status for more than %d mins", serverBean.HelmReleaseStatusPendingInstall, appServiceConfig.HelmInstallationTimeout)
-			wfr.FinishedOn = time.Now()
-			return true
-		}
-=======
->>>>>>> 25f72d44
 	case serverBean.HelmReleaseStatusDeployed:
 		//skip if there is no deployment after wfr.StartedOn and continue for next workflow status
 		if helmInstalledDevtronApp.GetLastDeployed().AsTime().Before(wfr.StartedOn) {
@@ -699,11 +592,8 @@
 }
 
 func (impl *WorkflowDagExecutorImpl) UpdateReleaseContextForPipeline(pipelineId, cdWfrId int, cancel context.CancelFunc) {
-<<<<<<< HEAD
-=======
 	impl.devtronAppReleaseContextMapLock.Lock()
 	defer impl.devtronAppReleaseContextMapLock.Unlock()
->>>>>>> 25f72d44
 	if releaseContext, ok := impl.devtronAppReleaseContextMap[pipelineId]; ok {
 		//Abort previous running release
 		impl.logger.Infow("new deployment has been triggered with a running deployment in progress!", "aborting deployment for pipelineId", pipelineId)
@@ -715,8 +605,6 @@
 	}
 }
 
-<<<<<<< HEAD
-=======
 func (impl *WorkflowDagExecutorImpl) RemoveReleaseContextForPipeline(pipelineId int, triggeredBy int32) {
 	impl.devtronAppReleaseContextMapLock.Lock()
 	defer impl.devtronAppReleaseContextMapLock.Unlock()
@@ -741,7 +629,6 @@
 	return
 }
 
->>>>>>> 25f72d44
 func (impl *WorkflowDagExecutorImpl) isReleaseContextExistsForPipeline(pipelineId, cdWfrId int) bool {
 	if releaseContext, ok := impl.devtronAppReleaseContextMap[pipelineId]; ok {
 		return releaseContext.RunnerId == cdWfrId
@@ -749,87 +636,6 @@
 	return false
 }
 
-<<<<<<< HEAD
-func (impl *WorkflowDagExecutorImpl) SubscribeDevtronAsyncHelmInstallRequest() error {
-	callback := func(msg *pubsub.PubSubMsg) {
-		impl.logger.Debug("received Devtron App helm async install request event, SubscribeDevtronAsyncHelmInstallRequest", "data", msg.Data)
-		CDAsyncInstallNatsMessage, appIdentifier, err := impl.extractOverrideRequestFromCDAsyncInstallEvent(msg)
-		if err != nil {
-			impl.logger.Errorw("err on extracting override request, SubscribeDevtronAsyncHelmInstallRequest", "err", err)
-			return
-		}
-		overrideRequest := CDAsyncInstallNatsMessage.ValuesOverrideRequest
-		cdWfr, err := impl.cdWorkflowRepository.FindWorkflowRunnerById(overrideRequest.WfrId)
-		if err != nil {
-			impl.logger.Errorw("err on fetching cd workflow runner, SubscribeDevtronAsyncHelmInstallRequest", "err", err)
-			return
-		}
-		//skip if the cdWfr is not the latest one
-		exists, err := impl.handleIfPreviousRunnerTriggerRequest(cdWfr, overrideRequest.UserId)
-		if err != nil {
-			impl.logger.Errorw("err in validating latest cd workflow runner, SubscribeDevtronAsyncHelmInstallRequest", "err", err)
-			return
-		}
-		if exists {
-			impl.logger.Warnw("skipped deployment as the workflow runner is not the latest one", "cdWfrId", cdWfr.Id)
-			return
-		}
-
-		// skip if the cdWfr.Status is already in a terminal state
-		skipCDWfrStatusList := pipelineConfig.WfrTerminalStatusList
-		skipCDWfrStatusList = append(skipCDWfrStatusList, pipelineConfig.WorkflowInProgress)
-		if slices.Contains(skipCDWfrStatusList, cdWfr.Status) {
-			impl.logger.Warnw("skipped deployment as the workflow runner status is already in terminal state", "cdWfrId", cdWfr.Id, "status", cdWfr.Status)
-			return
-		}
-
-		if cdWfr.Status == pipelineConfig.WorkflowStarting && impl.isReleaseContextExistsForPipeline(overrideRequest.PipelineId, cdWfr.Id) {
-			impl.logger.Warnw("event redelivered! deployment is currently in progress", "cdWfrId", cdWfr.Id, "status", cdWfr.Status)
-			return
-		}
-
-		appServiceConfig, err := app.GetAppServiceConfig()
-		if err != nil {
-			impl.logger.Errorw("error in parsing app status config variables, SubscribeDevtronAsyncHelmInstallRequest", "cdWfrId", cdWfr.Id, "err", err)
-			return
-		}
-		timeout := util.GetMaxInteger(appServiceConfig.HelmInstallationTimeout, appServiceConfig.DevtronChartInstallRequestTimeout)
-		ctx, cancel := context.WithTimeout(context.Background(), time.Duration(timeout)*time.Minute)
-		defer cancel()
-
-		var mux sync.Mutex
-		mux.Lock()
-		impl.UpdateReleaseContextForPipeline(overrideRequest.PipelineId, cdWfr.Id, cancel)
-		mux.Unlock()
-		//update workflow runner status, used in app workflow view
-		err = impl.UpdateCDWorkflowRunnerStatus(ctx, overrideRequest, CDAsyncInstallNatsMessage.TriggeredAt, pipelineConfig.WorkflowStarting)
-		if err != nil {
-			impl.logger.Errorw("error in updating the workflow runner status, SubscribeDevtronAsyncHelmInstallRequest", "cdWfrId", cdWfr.Id, "err", err)
-			return
-		}
-		// build merged values and save PCO history for the release
-		valuesOverrideResponse, builtChartPath, err := impl.BuildManifestForTrigger(overrideRequest, CDAsyncInstallNatsMessage.TriggeredAt, ctx)
-		if err != nil {
-			return
-		}
-
-		_, span := otel.Tracer("orchestrator").Start(ctx, "WorkflowDagExecutorImpl.TriggerRelease")
-		releaseId, _, releaseErr := impl.TriggerRelease(overrideRequest, valuesOverrideResponse, builtChartPath, ctx, CDAsyncInstallNatsMessage.TriggeredAt, CDAsyncInstallNatsMessage.TriggeredBy)
-		span.End()
-		if releaseErr != nil {
-			impl.handleAsyncTriggerReleaseError(releaseErr, cdWfr, overrideRequest, appIdentifier)
-		} else {
-			impl.logger.Infow("pipeline triggered successfully !!", "cdPipelineId", overrideRequest.PipelineId, "artifactId", overrideRequest.CiArtifactId, "releaseId", releaseId)
-		}
-		// Update previous deployment runner status (in transaction): Failed
-		_, span = otel.Tracer("orchestrator").Start(ctx, "updatePreviousDeploymentStatus")
-		err1 := impl.updatePreviousDeploymentStatus(cdWfr, overrideRequest.PipelineId, CDAsyncInstallNatsMessage.TriggeredAt, overrideRequest.UserId)
-		span.End()
-		if err1 != nil {
-			impl.logger.Errorw("error while update previous cd workflow runners, ManualCdTrigger", "err", err, "runner", cdWfr, "pipelineId", overrideRequest.PipelineId)
-			return
-		}
-=======
 func (impl *WorkflowDagExecutorImpl) handleConcurrentRequest(wfrId int) bool {
 	impl.devtronAsyncHelmInstallRequestLock.Lock()
 	defer impl.devtronAsyncHelmInstallRequestLock.Unlock()
@@ -903,7 +709,7 @@
 		return
 	}
 
-	_, span := otel.Tracer("orchestrator").Start(ctx, "appService.TriggerRelease")
+	_, span := otel.Tracer("orchestrator").Start(ctx, "WorkflowDagExecutorImpl.TriggerRelease")
 	releaseId, _, releaseErr := impl.TriggerRelease(overrideRequest, valuesOverrideResponse, builtChartPath, ctx, CDAsyncInstallNatsMessage.TriggeredAt, CDAsyncInstallNatsMessage.TriggeredBy)
 	span.End()
 	if releaseErr != nil {
@@ -936,7 +742,6 @@
 		defer impl.cleanUpDevtronAsyncHelmInstallRequest(CDAsyncInstallNatsMessage.ValuesOverrideRequest.WfrId)
 		impl.processDevtronAsyncHelmInstallRequest(CDAsyncInstallNatsMessage, appIdentifier)
 		return
->>>>>>> 25f72d44
 	}
 
 	err := impl.pubsubClient.Subscribe(pubsub.DEVTRON_CHART_INSTALL_TOPIC, callback)
@@ -2361,20 +2166,13 @@
 		return nil
 	}
 
-<<<<<<< HEAD
 	manifest, releaseErr := impl.TriggerCD(artifact, cdWf.Id, savedWfr.Id, pipeline, triggeredAt)
-	if releaseErr != nil {
-		if err = impl.MarkCurrentDeploymentFailed(runner, releaseErr, triggeredBy); err != nil {
-			impl.logger.Errorw("error while updating current runner status to failed, TriggerDeployment", "wfrId", runner.Id, "err", err)
-		}
-		return releaseErr
-	}
 	//skip updatePreviousDeploymentStatus if Async Install is enabled; handled inside SubscribeDevtronAsyncHelmInstallRequest
 	if !impl.appService.IsDevtronAsyncInstallModeEnabled(pipeline.DeploymentAppType) {
-		err1 := impl.updatePreviousDeploymentStatus(runner, pipeline.Id, triggeredAt, triggeredBy)
+		err1 := impl.updatePreviousDeploymentStatus(releaseErr, runner, pipeline.Id, triggeredAt, triggeredBy)
 		if err1 != nil {
 			impl.logger.Errorw("error while update previous cd workflow runners", "err", err, "runner", runner, "pipelineId", pipeline.Id)
-			return err
+			return err1
 		}
 	}
 	if util.IsManifestDownload(pipeline.DeploymentAppType) || util.IsManifestPush(pipeline.DeploymentAppType) {
@@ -2439,20 +2237,6 @@
 
 }
 
-func (impl *WorkflowDagExecutorImpl) updatePreviousDeploymentStatus(currentRunner *pipelineConfig.CdWorkflowRunner, pipelineId int, triggeredAt time.Time, triggeredBy int32) error {
-=======
-	releaseErr := impl.TriggerCD(artifact, cdWf.Id, savedWfr.Id, pipeline, triggeredAt)
-	//skip updatePreviousDeploymentStatus if Async Install is enabled; handled inside SubscribeDevtronAsyncHelmInstallRequest
-	if !impl.appService.IsDevtronAsyncInstallModeEnabled(pipeline.DeploymentAppType) {
-		err1 := impl.updatePreviousDeploymentStatus(releaseErr, runner, pipeline.Id, triggeredAt, triggeredBy)
-		if err1 != nil {
-			impl.logger.Errorw("error while update previous cd workflow runners", "err", err, "runner", runner, "pipelineId", pipeline.Id)
-			return err1
-		}
-	}
-	return nil
-}
-
 func (impl *WorkflowDagExecutorImpl) updatePreviousDeploymentStatus(releaseErr error, currentRunner *pipelineConfig.CdWorkflowRunner, pipelineId int, triggeredAt time.Time, triggeredBy int32) error {
 	// if releaseErr found, then the mark current deployment Failed and return
 	if releaseErr != nil {
@@ -2463,7 +2247,6 @@
 		}
 		return nil
 	}
->>>>>>> 25f72d44
 	// Initiating DB transaction
 	dbConnection := impl.cdWorkflowRepository.GetConnection()
 	tx, err := dbConnection.Begin()
@@ -2686,7 +2469,6 @@
 	span.End()
 	if err != nil {
 		impl.logger.Errorw("manual trigger request with invalid pipelineId, ManualCdTrigger", "pipelineId", overrideRequest.PipelineId, "err", err)
-<<<<<<< HEAD
 		return 0, "", err
 	}
 	impl.SetPipelineFieldsInOverrideRequest(overrideRequest, cdPipeline)
@@ -2715,20 +2497,6 @@
 		err := impl.cdWorkflowRepository.SaveWorkFlow(ctx, cdWf)
 		if err != nil {
 			return 0, "", err
-=======
-		return 0, err
-	}
-	impl.SetPipelineFieldsInOverrideRequest(overrideRequest, cdPipeline)
-
-	switch overrideRequest.CdWorkflowType {
-	case bean.CD_WORKFLOW_TYPE_PRE:
-		_, span = otel.Tracer("orchestrator").Start(ctx, "ciArtifactRepository.Get")
-		artifact, err := impl.ciArtifactRepository.Get(overrideRequest.CiArtifactId)
-		span.End()
-		if err != nil {
-			impl.logger.Errorw("error in getting CiArtifact", "CiArtifactId", overrideRequest.CiArtifactId, "err", err)
-			return 0, err
->>>>>>> 25f72d44
 		}
 		overrideRequest.CdWorkflowId = cdWf.Id
 		_, span = otel.Tracer("orchestrator").Start(ctx, "TriggerPreStage")
@@ -2736,28 +2504,20 @@
 		span.End()
 		if err != nil {
 			impl.logger.Errorw("error in TriggerPreStage, ManualCdTrigger", "err", err)
-<<<<<<< HEAD
 			return 0, "", err
-=======
-			return 0, err
->>>>>>> 25f72d44
 		}
 	case bean.CD_WORKFLOW_TYPE_DEPLOY:
 		if overrideRequest.DeploymentType == models.DEPLOYMENTTYPE_UNKNOWN {
 			overrideRequest.DeploymentType = models.DEPLOYMENTTYPE_DEPLOY
 		}
-<<<<<<< HEAD
 		approvalRequestId, err := impl.checkApprovalNodeForDeployment(overrideRequest.UserId, cdPipeline, ciArtifactId)
 		if err != nil {
 			return 0, "", err
 		}
-=======
->>>>>>> 25f72d44
 
 		cdWf, err := impl.cdWorkflowRepository.FindByWorkflowIdAndRunnerType(ctx, overrideRequest.CdWorkflowId, bean.CD_WORKFLOW_TYPE_PRE)
 		if err != nil && !util.IsErrNoRows(err) {
 			impl.logger.Errorw("error in getting cdWorkflow, ManualCdTrigger", "CdWorkflowId", overrideRequest.CdWorkflowId, "err", err)
-<<<<<<< HEAD
 			return 0, "", err
 		}
 
@@ -2790,9 +2550,6 @@
 		//allow or block w.r.t filterState
 		if filterState != resourceFilter.ALLOW {
 			return 0, "", fmt.Errorf("the artifact does not pass filtering condition")
-=======
-			return 0, err
->>>>>>> 25f72d44
 		}
 
 		cdWorkflowId := cdWf.CdWorkflowId
@@ -2805,11 +2562,7 @@
 			err := impl.cdWorkflowRepository.SaveWorkFlow(ctx, cdWf)
 			if err != nil {
 				impl.logger.Errorw("error in creating cdWorkflow, ManualCdTrigger", "PipelineId", overrideRequest.PipelineId, "err", err)
-<<<<<<< HEAD
 				return 0, "", err
-=======
-				return 0, err
->>>>>>> 25f72d44
 			}
 			cdWorkflowId = cdWf.Id
 		}
@@ -2832,7 +2585,6 @@
 		overrideRequest.WfrId = savedWfr.Id
 		if err != nil {
 			impl.logger.Errorw("err in creating cdWorkflowRunner, ManualCdTrigger", "cdWorkflowId", cdWorkflowId, "err", err)
-<<<<<<< HEAD
 			return 0, "", err
 		}
 
@@ -2847,9 +2599,6 @@
 			if err != nil {
 				return 0, "", err
 			}
-=======
-			return 0, err
->>>>>>> 25f72d44
 		}
 
 		runner.CdWorkflow = &pipelineConfig.CdWorkflow{
@@ -2867,16 +2616,6 @@
 		}
 
 		//checking vulnerability for deploying image
-<<<<<<< HEAD
-=======
-		_, span = otel.Tracer("orchestrator").Start(ctx, "ciArtifactRepository.Get")
-		artifact, err := impl.ciArtifactRepository.Get(overrideRequest.CiArtifactId)
-		span.End()
-		if err != nil {
-			impl.logger.Errorw("error in getting ciArtifact, ManualCdTrigger", "CiArtifactId", overrideRequest.CiArtifactId, "err", err)
-			return 0, err
-		}
->>>>>>> 25f72d44
 		isVulnerable, err := impl.GetArtifactVulnerabilityStatus(artifact, cdPipeline, ctx)
 		if err != nil {
 			impl.logger.Errorw("error in getting Artifact vulnerability status, ManualCdTrigger", "err", err)
@@ -2888,7 +2627,6 @@
 			if err = impl.MarkCurrentDeploymentFailed(runner, errors.New(pipelineConfig.FOUND_VULNERABILITY), overrideRequest.UserId); err != nil {
 				impl.logger.Errorw("error while updating current runner status to failed, TriggerDeployment", "wfrId", runner.Id, "err", err)
 			}
-<<<<<<< HEAD
 			return 0, "", fmt.Errorf("found vulnerability for image digest %s", artifact.ImageDigest)
 		}
 
@@ -2898,30 +2636,11 @@
 		releaseId, manifest, releaseErr = impl.HandleCDTriggerRelease(overrideRequest, ctx, triggeredAt, overrideRequest.UserId)
 		span.End()
 
-		if releaseErr != nil {
-			if err = impl.MarkCurrentDeploymentFailed(runner, releaseErr, overrideRequest.UserId); err != nil {
-				impl.logger.Errorw("error while updating current runner status to failed, ManualCdTrigger", "wfrId", runner.Id, "err", err)
-			}
-			return 0, "", releaseErr
-		}
-
-=======
-			return 0, fmt.Errorf("found vulnerability for image digest %s", artifact.ImageDigest)
-		}
-
-		// Deploy the release
-		_, span = otel.Tracer("orchestrator").Start(ctx, "appService.TriggerRelease")
-		var releaseErr error
-		releaseId, _, releaseErr = impl.HandleCDTriggerRelease(overrideRequest, ctx, triggeredAt, overrideRequest.UserId)
-		span.End()
-
->>>>>>> 25f72d44
 		//skip updatePreviousDeploymentStatus if Async Install is enabled; handled inside SubscribeDevtronAsyncHelmInstallRequest
 		if !impl.appService.IsDevtronAsyncInstallModeEnabled(cdPipeline.DeploymentAppType) {
 			// Update previous deployment runner status (in transaction): Failed
 			_, span = otel.Tracer("orchestrator").Start(ctx, "updatePreviousDeploymentStatus")
-<<<<<<< HEAD
-			err1 := impl.updatePreviousDeploymentStatus(runner, cdPipeline.Id, triggeredAt, overrideRequest.UserId)
+			err1 := impl.updatePreviousDeploymentStatus(releaseErr, runner, cdPipeline.Id, triggeredAt, overrideRequest.UserId)
 			span.End()
 			if err1 != nil {
 				impl.logger.Errorw("error while update previous cd workflow runners, ManualCdTrigger", "err", err, "runner", runner, "pipelineId", cdPipeline.Id)
@@ -2955,33 +2674,6 @@
 					return 0, "", err
 				}
 				go impl.HandleDeploymentSuccessEvent(pipelineOverride)
-=======
-			err1 := impl.updatePreviousDeploymentStatus(releaseErr, runner, cdPipeline.Id, triggeredAt, overrideRequest.UserId)
-			span.End()
-			if err1 != nil {
-				impl.logger.Errorw("error while update previous cd workflow runners, ManualCdTrigger", "err", err, "runner", runner, "pipelineId", cdPipeline.Id)
-				return 0, err1
-			}
-		}
-
-		if overrideRequest.DeploymentAppType == util.PIPELINE_DEPLOYMENT_TYPE_MANIFEST_DOWNLOAD {
-			runner := &pipelineConfig.CdWorkflowRunner{
-				Id:           runner.Id,
-				Name:         cdPipeline.Name,
-				WorkflowType: bean.CD_WORKFLOW_TYPE_DEPLOY,
-				ExecutorType: pipelineConfig.WORKFLOW_EXECUTOR_TYPE_AWF,
-				TriggeredBy:  overrideRequest.UserId,
-				StartedOn:    triggeredAt,
-				Status:       pipelineConfig.WorkflowSucceeded,
-				Namespace:    impl.config.GetDefaultNamespace(),
-				CdWorkflowId: overrideRequest.CdWorkflowId,
-				AuditLog:     sql.AuditLog{CreatedOn: triggeredAt, CreatedBy: overrideRequest.UserId, UpdatedOn: triggeredAt, UpdatedBy: overrideRequest.UserId},
-			}
-			updateErr := impl.cdWorkflowRepository.UpdateWorkFlowRunner(runner)
-			if updateErr != nil {
-				impl.logger.Errorw("error in updating runner for manifest_download type, ManualCdTrigger", "CdWorkflowId", overrideRequest.CdWorkflowId, "err", err)
-				return 0, updateErr
->>>>>>> 25f72d44
 			}
 		}
 
@@ -2989,11 +2681,7 @@
 		cdWfRunner, err := impl.cdWorkflowRepository.FindByWorkflowIdAndRunnerType(ctx, overrideRequest.CdWorkflowId, bean.CD_WORKFLOW_TYPE_DEPLOY)
 		if err != nil && !util.IsErrNoRows(err) {
 			impl.logger.Errorw("err in getting cdWorkflowRunner, ManualCdTrigger", "cdWorkflowId", overrideRequest.CdWorkflowId, "err", err)
-<<<<<<< HEAD
 			return 0, "", err
-=======
-			return 0, err
->>>>>>> 25f72d44
 		}
 
 		var cdWf *pipelineConfig.CdWorkflow
@@ -3006,11 +2694,7 @@
 			err := impl.cdWorkflowRepository.SaveWorkFlow(ctx, cdWf)
 			if err != nil {
 				impl.logger.Errorw("error in creating cdWorkflow, ManualCdTrigger", "CdWorkflowId", overrideRequest.CdWorkflowId, "err", err)
-<<<<<<< HEAD
 				return 0, "", err
-=======
-				return 0, err
->>>>>>> 25f72d44
 			}
 			overrideRequest.CdWorkflowId = cdWf.Id
 		} else {
@@ -3019,11 +2703,7 @@
 			span.End()
 			if err != nil && !util.IsErrNoRows(err) {
 				impl.logger.Errorw("error in getting cdWorkflow, ManualCdTrigger", "CdWorkflowId", overrideRequest.CdWorkflowId, "err", err)
-<<<<<<< HEAD
 				return 0, "", err
-=======
-				return 0, err
->>>>>>> 25f72d44
 			}
 		}
 		_, span = otel.Tracer("orchestrator").Start(ctx, "TriggerPostStage")
@@ -3031,7 +2711,6 @@
 		span.End()
 		if err != nil {
 			impl.logger.Errorw("error in TriggerPostStage, ManualCdTrigger", "CdWorkflowId", cdWf.Id, "err", err)
-<<<<<<< HEAD
 			return 0, "", err
 		}
 	default:
@@ -3039,16 +2718,6 @@
 		return 0, "", fmt.Errorf("invalid CdWorkflowType %s for the trigger request", string(overrideRequest.CdWorkflowType))
 	}
 	return releaseId, helmPackageName, err
-=======
-			return 0, err
-		}
-	default:
-		impl.logger.Errorw("invalid CdWorkflowType, ManualCdTrigger", "CdWorkflowType", overrideRequest.CdWorkflowType, "err", err)
-		return 0, fmt.Errorf("invalid CdWorkflowType %s for the trigger request", string(overrideRequest.CdWorkflowType))
-	}
-
-	return releaseId, err
->>>>>>> 25f72d44
 }
 
 type BulkTriggerRequest struct {
@@ -3340,7 +3009,6 @@
 	}
 	util4.TriggerCDMetrics(cdMetrics, impl.config.ExposeCDMetrics)
 	return nil
-<<<<<<< HEAD
 }
 
 func (impl *WorkflowDagExecutorImpl) TriggerCD(artifact *repository.CiArtifact, cdWorkflowId, wfrId int, pipeline *pipelineConfig.Pipeline, triggeredAt time.Time) (*[]byte, error) {
@@ -3355,29 +3023,9 @@
 
 func (impl *WorkflowDagExecutorImpl) triggerReleaseAsync(artifact *repository.CiArtifact, cdWorkflowId, wfrId int, pipeline *pipelineConfig.Pipeline, triggeredAt time.Time) (*[]byte, error) {
 	manifest, err := impl.validateAndTrigger(pipeline, artifact, cdWorkflowId, wfrId, triggeredAt)
-=======
-}
-
-func (impl *WorkflowDagExecutorImpl) HandleCDTriggerRelease(overrideRequest *bean.ValuesOverrideRequest, ctx context.Context, triggeredAt time.Time, deployedBy int32) (releaseNo int, manifest []byte, err error) {
-	if impl.appService.IsDevtronAsyncInstallModeEnabled(overrideRequest.DeploymentAppType) {
-		// asynchronous mode of installation starts
-		return impl.TriggerHelmAsyncRelease(overrideRequest, ctx, triggeredAt, deployedBy)
-	}
-	// synchronous mode of installation starts
-
-	valuesOverrideResponse, builtChartPath, err := impl.BuildManifestForTrigger(overrideRequest, triggeredAt, ctx)
-	_, span := otel.Tracer("orchestrator").Start(ctx, "CreateHistoriesForDeploymentTrigger")
-	err1 := impl.CreateHistoriesForDeploymentTrigger(valuesOverrideResponse.Pipeline, valuesOverrideResponse.PipelineStrategy, valuesOverrideResponse.EnvOverride, triggeredAt, deployedBy)
-	if err1 != nil {
-		impl.logger.Errorw("error in saving histories for trigger", "err", err1, "pipelineId", valuesOverrideResponse.Pipeline.Id, "wfrId", overrideRequest.WfrId)
-	}
-	span.End()
->>>>>>> 25f72d44
-	if err != nil {
-		impl.logger.Errorw("error in building merged manifest for trigger", "err", err)
-		return releaseNo, manifest, err
-	}
-<<<<<<< HEAD
+	if err != nil {
+		impl.logger.Errorw("error in trigger for pipeline", "pipelineId", strconv.Itoa(pipeline.Id))
+	}
 	impl.logger.Debugw("trigger attempted for all pipeline ", "artifactId", artifact.Id)
 	return manifest, err
 }
@@ -3395,74 +3043,27 @@
 
 func (impl *WorkflowDagExecutorImpl) releasePipeline(pipeline *pipelineConfig.Pipeline, artifact *repository.CiArtifact, cdWorkflowId, wfrId int, triggeredAt time.Time) (*[]byte, error) {
 	impl.logger.Debugw("triggering release for ", "cdPipelineId", pipeline.Id, "artifactId", artifact.Id)
-=======
-	return impl.TriggerRelease(overrideRequest, valuesOverrideResponse, builtChartPath, ctx, triggeredAt, deployedBy)
-}
-
-// TriggerHelmAsyncRelease will publish async helm Install/Upgrade request event for Devtron App releases
-func (impl *WorkflowDagExecutorImpl) TriggerHelmAsyncRelease(overrideRequest *bean.ValuesOverrideRequest, ctx context.Context, triggeredAt time.Time, triggeredBy int32) (releaseNo int, manifest []byte, err error) {
-	// build merged values and save PCO history for the release
-	valuesOverrideResponse, err := impl.GetValuesOverrideForTrigger(overrideRequest, triggeredAt, ctx)
-	_, span := otel.Tracer("orchestrator").Start(ctx, "CreateHistoriesForDeploymentTrigger")
-	// save triggered deployment history
-	err1 := impl.CreateHistoriesForDeploymentTrigger(valuesOverrideResponse.Pipeline, valuesOverrideResponse.PipelineStrategy, valuesOverrideResponse.EnvOverride, triggeredAt, triggeredBy)
-	if err1 != nil {
-		impl.logger.Errorw("error in saving histories for trigger", "err", err1, "pipelineId", valuesOverrideResponse.Pipeline.Id, "wfrId", overrideRequest.WfrId)
-	}
-	span.End()
-	if err != nil {
-		impl.logger.Errorw("error in fetching values for trigger", "err", err)
-		return releaseNo, manifest, err
-	}
-
-	event := &bean.AsyncCdDeployEvent{
-		ValuesOverrideRequest: overrideRequest,
-		TriggeredAt:           triggeredAt,
-		TriggeredBy:           triggeredBy,
-	}
-	payload, err := json.Marshal(event)
-	if err != nil {
-		impl.logger.Errorw("failed to marshal helm async CD deploy event request", "request", event, "err", err)
-		return 0, manifest, err
-	}
->>>>>>> 25f72d44
-
-	// publish nats event for async installation
-	err = impl.pubsubClient.Publish(pubsub.DEVTRON_CHART_INSTALL_TOPIC, string(payload))
-	if err != nil {
-<<<<<<< HEAD
+
+	pipeline, err := impl.pipelineRepository.FindById(pipeline.Id)
+	if err != nil {
 		impl.logger.Errorw("error in fetching pipeline by pipelineId", "err", err)
 		return nil, err
-=======
-		impl.logger.Errorw("failed to publish trigger request event", "topic", pubsub.DEVTRON_CHART_INSTALL_TOPIC, "payload", payload, "err", err)
-		//update workflow runner status, used in app workflow view
-		err1 = impl.UpdateCDWorkflowRunnerStatus(ctx, overrideRequest, triggeredAt, pipelineConfig.WorkflowFailed, err.Error())
-		if err1 != nil {
-			impl.logger.Errorw("error in updating the workflow runner status, TriggerHelmAsyncRelease", "err", err1)
-		}
-		return 0, manifest, err
->>>>>>> 25f72d44
-	}
-
-	//update workflow runner status, used in app workflow view
-	err = impl.UpdateCDWorkflowRunnerStatus(ctx, overrideRequest, triggeredAt, pipelineConfig.WorkflowInQueue, "")
-	if err != nil {
-		impl.logger.Errorw("error in updating the workflow runner status, TriggerHelmAsyncRelease", "err", err)
-		return 0, manifest, err
-	}
-	return 0, manifest, nil
-}
-
-// TriggerRelease will trigger Install/Upgrade request for Devtron App releases synchronously
-func (impl *WorkflowDagExecutorImpl) TriggerRelease(overrideRequest *bean.ValuesOverrideRequest, valuesOverrideResponse *app.ValuesOverrideResponse, builtChartPath string, ctx context.Context, triggeredAt time.Time, triggeredBy int32) (releaseNo int, manifest []byte, err error) {
-	// Handling for auto trigger
-	if overrideRequest.UserId == 0 {
-		overrideRequest.UserId = triggeredBy
-	}
-	triggerEvent := impl.GetTriggerEvent(overrideRequest.DeploymentAppType, triggeredAt, triggeredBy)
-	releaseNo, manifest, err = impl.TriggerPipeline(overrideRequest, valuesOverrideResponse, builtChartPath, triggerEvent, ctx)
-	if err != nil {
-<<<<<<< HEAD
+	}
+
+	request := &bean.ValuesOverrideRequest{
+		PipelineId:           pipeline.Id,
+		UserId:               artifact.CreatedBy,
+		CiArtifactId:         artifact.Id,
+		AppId:                pipeline.AppId,
+		CdWorkflowId:         cdWorkflowId,
+		ForceTrigger:         true,
+		DeploymentWithConfig: bean.DEPLOYMENT_CONFIG_TYPE_LAST_SAVED,
+		WfrId:                wfrId,
+	}
+	impl.SetPipelineFieldsInOverrideRequest(request, pipeline)
+
+	ctx, err := impl.buildACDContext()
+	if err != nil {
 		impl.logger.Errorw("error in creating acd sync context", "pipelineId", pipeline.Id, "artifactId", artifact.Id, "err", err)
 		return nil, err
 	}
@@ -3470,41 +3071,13 @@
 	_, span := otel.Tracer("orchestrator").Start(ctx, "WorkflowDagExecutorImpl.HandleCDTriggerRelease")
 	id, manifest, err := impl.HandleCDTriggerRelease(request, ctx, triggeredAt, 1)
 	span.End()
-=======
-		return 0, manifest, err
-	}
-	return releaseNo, manifest, nil
-}
-
-func (impl *WorkflowDagExecutorImpl) TriggerCD(artifact *repository.CiArtifact, cdWorkflowId, wfrId int, pipeline *pipelineConfig.Pipeline, triggeredAt time.Time) error {
-	impl.logger.Debugw("automatic pipeline trigger attempt async", "artifactId", artifact.Id)
-
-	return impl.triggerReleaseAsync(artifact, cdWorkflowId, wfrId, pipeline, triggeredAt)
-}
-
-func (impl *WorkflowDagExecutorImpl) triggerReleaseAsync(artifact *repository.CiArtifact, cdWorkflowId, wfrId int, pipeline *pipelineConfig.Pipeline, triggeredAt time.Time) error {
-	err := impl.validateAndTrigger(pipeline, artifact, cdWorkflowId, wfrId, triggeredAt)
->>>>>>> 25f72d44
-	if err != nil {
-		impl.logger.Errorw("error in trigger for pipeline", "pipelineId", strconv.Itoa(pipeline.Id))
-	}
-<<<<<<< HEAD
+	if err != nil {
+		impl.logger.Errorw("error in auto  cd pipeline trigger", "pipelineId", pipeline.Id, "artifactId", artifact.Id, "err", err)
+	} else {
+		impl.logger.Infow("pipeline successfully triggered ", "cdPipelineId", pipeline.Id, "artifactId", artifact.Id, "releaseId", id)
+	}
 	return &manifest, err
-=======
-	impl.logger.Debugw("trigger attempted for all pipeline ", "artifactId", artifact.Id)
-	return err
-}
->>>>>>> 25f72d44
-
-func (impl *WorkflowDagExecutorImpl) validateAndTrigger(p *pipelineConfig.Pipeline, artifact *repository.CiArtifact, cdWorkflowId, wfrId int, triggeredAt time.Time) error {
-	object := impl.enforcerUtil.GetAppRBACNameByAppId(p.AppId)
-	envApp := strings.Split(object, "/")
-	if len(envApp) != 2 {
-		impl.logger.Error("invalid req, app and env not found from rbac")
-		return errors.New("invalid req, app and env not found from rbac")
-	}
-	err := impl.releasePipeline(p, artifact, cdWorkflowId, wfrId, triggeredAt)
-	return err
+
 }
 
 func (impl *WorkflowDagExecutorImpl) SetPipelineFieldsInOverrideRequest(overrideRequest *bean.ValuesOverrideRequest, pipeline *pipelineConfig.Pipeline) {
@@ -3554,7 +3127,6 @@
 	return triggerEvent
 }
 
-<<<<<<< HEAD
 // write integration/unit test for each function
 func (impl *WorkflowDagExecutorImpl) TriggerPipeline(overrideRequest *bean.ValuesOverrideRequest, valuesOverrideResponse *app.ValuesOverrideResponse, builtChartPath string, triggerEvent bean.TriggerEvent, ctx context.Context) (releaseNo int, manifest []byte, err error) {
 	isRequestValid, err := impl.ValidateTriggerEvent(triggerEvent)
@@ -3671,8 +3243,6 @@
 
 }
 
-=======
->>>>>>> 25f72d44
 func (impl *WorkflowDagExecutorImpl) ValidateTriggerEvent(triggerEvent bean.TriggerEvent) (bool, error) {
 
 	switch triggerEvent.DeploymentAppType {
@@ -3949,7 +3519,6 @@
 	}
 }
 
-<<<<<<< HEAD
 func (impl *WorkflowDagExecutorImpl) createHelmAppForCdPipeline(overrideRequest *bean.ValuesOverrideRequest, valuesOverrideResponse *app.ValuesOverrideResponse, triggeredAt time.Time, ctx context.Context) (bool, error) {
 
 	pipeline := valuesOverrideResponse.Pipeline
@@ -4068,7 +3637,7 @@
 		}
 
 		//update workflow runner status, used in app workflow view
-		err := impl.UpdateCDWorkflowRunnerStatus(ctx, overrideRequest, triggeredAt, pipelineConfig.WorkflowInProgress)
+		err := impl.UpdateCDWorkflowRunnerStatus(ctx, overrideRequest, triggeredAt, pipelineConfig.WorkflowInProgress, "")
 		if err != nil {
 			impl.logger.Errorw("error in updating the workflow runner status, createHelmAppForCdPipeline", "err", err)
 			return false, err
@@ -4077,8 +3646,6 @@
 	return true, nil
 }
 
-=======
->>>>>>> 25f72d44
 func (impl *WorkflowDagExecutorImpl) GetDeploymentStrategyByTriggerType(overrideRequest *bean.ValuesOverrideRequest, ctx context.Context) (*chartConfig.PipelineStrategy, error) {
 
 	strategy := &chartConfig.PipelineStrategy{}
@@ -5164,7 +4731,7 @@
 
 func (impl *WorkflowDagExecutorImpl) extractParamValue(inputMap map[string]interface{}, key string, merged []byte) (float64, error) {
 	if _, ok := inputMap[key]; !ok {
-		return 0, errors.New("empty-val-err")
+		return 0, errors2.New("empty-val-err")
 	}
 	floatNumber, err := util4.ParseFloatNumber(gjson.Get(string(merged), inputMap[key].(string)).Value())
 	if err != nil {
@@ -5173,55 +4740,115 @@
 	return floatNumber, err
 }
 
-func (impl *WorkflowDagExecutorImpl) releasePipeline(pipeline *pipelineConfig.Pipeline, artifact *repository.CiArtifact, cdWorkflowId, wfrId int, triggeredAt time.Time) error {
-	impl.logger.Debugw("triggering release for ", "cdPipelineId", pipeline.Id, "artifactId", artifact.Id)
-
-	pipeline, err := impl.pipelineRepository.FindById(pipeline.Id)
-	if err != nil {
-		impl.logger.Errorw("error in fetching pipeline by pipelineId", "err", err)
-		return err
-	}
-
-<<<<<<< HEAD
-func (impl *WorkflowDagExecutorImpl) getResolvedTemplateWithSnapshot(deploymentTemplateHistoryId int, template string) (string, map[string]string, error) {
-
-	variableSnapshotMap := make(map[string]string)
-	reference := repository5.HistoryReference{
-		HistoryReferenceId:   deploymentTemplateHistoryId,
-		HistoryReferenceType: repository5.HistoryReferenceTypeDeploymentTemplate,
-=======
-	request := &bean.ValuesOverrideRequest{
-		PipelineId:           pipeline.Id,
-		UserId:               artifact.CreatedBy,
-		CiArtifactId:         artifact.Id,
-		AppId:                pipeline.AppId,
-		CdWorkflowId:         cdWorkflowId,
-		ForceTrigger:         true,
-		DeploymentWithConfig: bean.DEPLOYMENT_CONFIG_TYPE_LAST_SAVED,
-		WfrId:                wfrId,
-	}
-	impl.SetPipelineFieldsInOverrideRequest(request, pipeline)
-
-	ctx, err := impl.buildACDContext()
-	if err != nil {
-		impl.logger.Errorw("error in creating acd sync context", "pipelineId", pipeline.Id, "artifactId", artifact.Id, "err", err)
-		return err
-	}
-	//setting deployedBy as 1(system user) since case of auto trigger
-	id, _, err := impl.HandleCDTriggerRelease(request, ctx, triggeredAt, 1)
-	if err != nil {
-		impl.logger.Errorw("error in auto  cd pipeline trigger", "pipelineId", pipeline.Id, "artifactId", artifact.Id, "err", err)
-	} else {
-		impl.logger.Infow("pipeline successfully triggered ", "cdPipelineId", pipeline.Id, "artifactId", artifact.Id, "releaseId", id)
+func (impl *WorkflowDagExecutorImpl) PushPrePostCDManifest(cdWorklowRunnerId int, triggeredBy int32, jobHelmPackagePath string, deployType string, pipeline *pipelineConfig.Pipeline, imageTag string, ctx context.Context) error {
+
+	manifestPushTemplate, err := impl.BuildManifestPushTemplateForPrePostCd(pipeline, cdWorklowRunnerId, triggeredBy, jobHelmPackagePath, deployType, imageTag)
+	if err != nil {
+		impl.logger.Errorw("error in building manifest push template for pre post cd")
+		return err
+	}
+	manifestPushService := impl.GetManifestPushService(manifestPushTemplate.StorageType)
+
+	manifestPushResponse := manifestPushService.PushChart(manifestPushTemplate, ctx)
+	if manifestPushResponse.Error != nil {
+		impl.logger.Errorw("error in pushing chart to helm repo", "err", err)
+		return manifestPushResponse.Error
+	}
+	return nil
+}
+
+func (impl *WorkflowDagExecutorImpl) MergeDefaultValuesWithOverrideValues(overrideValues string, builtChartPath string) error {
+	valuesFilePath := path.Join(builtChartPath, "values.yaml") //default values of helm chart
+	defaultValues, err := ioutil.ReadFile(valuesFilePath)
+	if err != nil {
+		return err
+	}
+	defaultValuesJson, err := yaml.YAMLToJSON(defaultValues)
+	if err != nil {
+		return err
+	}
+	mergedValues, err := impl.mergeUtil.JsonPatch(defaultValuesJson, []byte(overrideValues))
+	if err != nil {
+		return err
+	}
+	mergedValuesYaml, err := yaml.JSONToYAML(mergedValues)
+	if err != nil {
+		return err
+	}
+	err = ioutil.WriteFile(valuesFilePath, mergedValuesYaml, 0600)
+	if err != nil {
+		return err
 	}
 	return err
-
+}
+
+func (impl *WorkflowDagExecutorImpl) BuildManifestPushTemplateForPrePostCd(pipeline *pipelineConfig.Pipeline, cdWorklowRunnerId int, triggeredBy int32, jobHelmPackagePath string, deployType string, imageTag string) (*bean4.ManifestPushTemplate, error) {
+
+	manifestPushTemplate := &bean4.ManifestPushTemplate{
+		WorkflowRunnerId:      cdWorklowRunnerId,
+		AppId:                 pipeline.AppId,
+		EnvironmentId:         pipeline.EnvironmentId,
+		UserId:                triggeredBy,
+		AppName:               pipeline.App.AppName,
+		TargetEnvironmentName: pipeline.Environment.Id,
+		ChartVersion:          fmt.Sprintf("%d.%d.%d-%s-%s", 1, 1, cdWorklowRunnerId, deployType, imageTag),
+	}
+
+	manifestPushConfig, err := impl.manifestPushConfigRepository.GetManifestPushConfigByAppIdAndEnvId(pipeline.AppId, pipeline.EnvironmentId)
+	if err != nil && err != pg.ErrNoRows {
+		impl.logger.Errorw("error in fetching manifest push config for pre/post cd", "err", err)
+		return manifestPushTemplate, err
+	}
+	manifestPushTemplate.StorageType = manifestPushConfig.StorageType
+
+	if manifestPushConfig != nil && manifestPushConfig.StorageType == bean2.ManifestStorageOCIHelmRepo {
+
+		var credentialsConfig bean4.HelmRepositoryConfig
+		err = json.Unmarshal([]byte(manifestPushConfig.CredentialsConfig), &credentialsConfig)
+		if err != nil {
+			impl.logger.Errorw("error in json unmarshal", "err", err)
+			return manifestPushTemplate, err
+		}
+		dockerArtifactStore, err := impl.dockerArtifactStoreRepository.FindOne(credentialsConfig.ContainerRegistryName)
+		if err != nil {
+			impl.logger.Errorw("error in fetching artifact info", "err", err)
+			return manifestPushTemplate, err
+		}
+		repoPath, chartName := app.GetRepoPathAndChartNameFromRepoName(credentialsConfig.RepositoryName)
+		manifestPushTemplate.RepoUrl = path.Join(dockerArtifactStore.RegistryURL, repoPath)
+		manifestPushTemplate.ChartName = chartName
+		chartBytes, err := impl.chartTemplateService.LoadChartInBytes(jobHelmPackagePath, true, chartName, manifestPushTemplate.ChartVersion)
+		if err != nil {
+			return manifestPushTemplate, err
+		}
+		manifestPushTemplate.BuiltChartBytes = &chartBytes
+		containerRegistryConfig := &bean4.ContainerRegistryConfig{
+			RegistryUrl:  dockerArtifactStore.RegistryURL,
+			Username:     dockerArtifactStore.Username,
+			Password:     dockerArtifactStore.Password,
+			Insecure:     true,
+			AccessKey:    dockerArtifactStore.AWSAccessKeyId,
+			SecretKey:    dockerArtifactStore.AWSSecretAccessKey,
+			AwsRegion:    dockerArtifactStore.AWSRegion,
+			RegistryType: string(dockerArtifactStore.RegistryType),
+			RepoName:     repoPath,
+		}
+		for _, ociRegistryConfig := range dockerArtifactStore.OCIRegistryConfig {
+			if ociRegistryConfig.RepositoryType == repository6.OCI_REGISRTY_REPO_TYPE_CHART {
+				containerRegistryConfig.IsPublic = ociRegistryConfig.IsPublic
+			}
+		}
+		manifestPushTemplate.ContainerRegistryConfig = containerRegistryConfig
+	} else if manifestPushConfig.StorageType == bean2.ManifestStorageGit {
+		// need to implement for git repo push
+	}
+
+	return manifestPushTemplate, nil
 }
 
 func (impl *WorkflowDagExecutorImpl) GetValuesOverrideForTrigger(overrideRequest *bean.ValuesOverrideRequest, triggeredAt time.Time, ctx context.Context) (*app.ValuesOverrideResponse, error) {
 	if overrideRequest.DeploymentType == models.DEPLOYMENTTYPE_UNKNOWN {
 		overrideRequest.DeploymentType = models.DEPLOYMENTTYPE_DEPLOY
->>>>>>> 25f72d44
 	}
 	if len(overrideRequest.DeploymentWithConfig) == 0 {
 		overrideRequest.DeploymentWithConfig = bean.DEPLOYMENT_CONFIG_TYPE_LAST_SAVED
@@ -5380,59 +5007,90 @@
 	return nil
 }
 
-// write integration/unit test for each function
-func (impl *WorkflowDagExecutorImpl) TriggerPipeline(overrideRequest *bean.ValuesOverrideRequest, valuesOverrideResponse *app.ValuesOverrideResponse, builtChartPath string, triggerEvent bean.TriggerEvent, ctx context.Context) (releaseNo int, manifest []byte, err error) {
-	isRequestValid, err := impl.ValidateTriggerEvent(triggerEvent)
-	if !isRequestValid {
+func (impl *WorkflowDagExecutorImpl) HandleCDTriggerRelease(overrideRequest *bean.ValuesOverrideRequest, ctx context.Context, triggeredAt time.Time, deployedBy int32) (releaseNo int, manifest []byte, err error) {
+	if impl.appService.IsDevtronAsyncInstallModeEnabled(overrideRequest.DeploymentAppType) {
+		// asynchronous mode of installation starts
+		return impl.TriggerHelmAsyncRelease(overrideRequest, ctx, triggeredAt, deployedBy)
+	}
+	// synchronous mode of installation starts
+
+	valuesOverrideResponse, builtChartPath, err := impl.BuildManifestForTrigger(overrideRequest, triggeredAt, ctx)
+	_, span := otel.Tracer("orchestrator").Start(ctx, "CreateHistoriesForDeploymentTrigger")
+	err1 := impl.CreateHistoriesForDeploymentTrigger(valuesOverrideResponse.Pipeline, valuesOverrideResponse.PipelineStrategy, valuesOverrideResponse.EnvOverride, triggeredAt, deployedBy)
+	if err1 != nil {
+		impl.logger.Errorw("error in saving histories for trigger", "err", err1, "pipelineId", valuesOverrideResponse.Pipeline.Id, "wfrId", overrideRequest.WfrId)
+	}
+	span.End()
+	if err != nil {
+		impl.logger.Errorw("error in building merged manifest for trigger", "err", err)
 		return releaseNo, manifest, err
 	}
-
-	if triggerEvent.PerformChartPush {
-		manifestPushTemplate, err := impl.BuildManifestPushTemplate(overrideRequest, valuesOverrideResponse, builtChartPath, &manifest)
-		if err != nil {
-			impl.logger.Errorw("error in building manifest push template", "err", err)
-			return releaseNo, manifest, err
-		}
-		manifestPushService := impl.GetManifestPushService(triggerEvent)
-		manifestPushResponse := manifestPushService.PushChart(manifestPushTemplate, ctx)
-		if manifestPushResponse.Error != nil {
-			impl.logger.Errorw("Error in pushing manifest to git", "err", err, "git_repo_url", manifestPushTemplate.RepoUrl)
-			return releaseNo, manifest, err
-		}
-		pipelineOverrideUpdateRequest := &chartConfig.PipelineOverride{
-			Id:                     valuesOverrideResponse.PipelineOverride.Id,
-			GitHash:                manifestPushResponse.CommitHash,
-			CommitTime:             manifestPushResponse.CommitTime,
-			EnvConfigOverrideId:    valuesOverrideResponse.EnvOverride.Id,
-			PipelineOverrideValues: valuesOverrideResponse.ReleaseOverrideJSON,
-			PipelineId:             overrideRequest.PipelineId,
-			CiArtifactId:           overrideRequest.CiArtifactId,
-			PipelineMergedValues:   valuesOverrideResponse.MergedValues,
-			AuditLog:               sql.AuditLog{UpdatedOn: triggerEvent.TriggerdAt, UpdatedBy: overrideRequest.UserId},
-		}
-		_, span := otel.Tracer("orchestrator").Start(ctx, "pipelineOverrideRepository.Update")
-		err = impl.pipelineOverrideRepository.Update(pipelineOverrideUpdateRequest)
-		span.End()
-	}
-
-	if triggerEvent.PerformDeploymentOnCluster {
-		err = impl.DeployApp(overrideRequest, valuesOverrideResponse, triggerEvent.TriggerdAt, ctx)
-		if err != nil {
-			impl.logger.Errorw("error in deploying app", "err", err)
-			return releaseNo, manifest, err
-		}
-	}
-
-	go impl.WriteCDTriggerEvent(overrideRequest, valuesOverrideResponse.Artifact, valuesOverrideResponse.PipelineOverride.PipelineReleaseCounter, valuesOverrideResponse.PipelineOverride.Id)
-
-	_, span := otel.Tracer("orchestrator").Start(ctx, "MarkImageScanDeployed")
-	_ = impl.MarkImageScanDeployed(overrideRequest.AppId, valuesOverrideResponse.EnvOverride.TargetEnvironment, valuesOverrideResponse.Artifact.ImageDigest, overrideRequest.ClusterId, valuesOverrideResponse.Artifact.ScanEnabled)
+	_, span = otel.Tracer("orchestrator").Start(ctx, "WorkflowDagExecutorImpl.TriggerRelease")
+	releaseId, manifest, releaseErr := impl.TriggerRelease(overrideRequest, valuesOverrideResponse, builtChartPath, ctx, triggeredAt, deployedBy)
 	span.End()
-
-	middleware.CdTriggerCounter.WithLabelValues(overrideRequest.AppName, overrideRequest.EnvName).Inc()
-
-	return valuesOverrideResponse.PipelineOverride.PipelineReleaseCounter, manifest, nil
-
+	return releaseId, manifest, releaseErr
+}
+
+// TriggerHelmAsyncRelease will publish async helm Install/Upgrade request event for Devtron App releases
+func (impl *WorkflowDagExecutorImpl) TriggerHelmAsyncRelease(overrideRequest *bean.ValuesOverrideRequest, ctx context.Context, triggeredAt time.Time, triggeredBy int32) (releaseNo int, manifest []byte, err error) {
+	// build merged values and save PCO history for the release
+	valuesOverrideResponse, err := impl.GetValuesOverrideForTrigger(overrideRequest, triggeredAt, ctx)
+	_, span := otel.Tracer("orchestrator").Start(ctx, "CreateHistoriesForDeploymentTrigger")
+	// save triggered deployment history
+	err1 := impl.CreateHistoriesForDeploymentTrigger(valuesOverrideResponse.Pipeline, valuesOverrideResponse.PipelineStrategy, valuesOverrideResponse.EnvOverride, triggeredAt, triggeredBy)
+	if err1 != nil {
+		impl.logger.Errorw("error in saving histories for trigger", "err", err1, "pipelineId", valuesOverrideResponse.Pipeline.Id, "wfrId", overrideRequest.WfrId)
+	}
+	span.End()
+	if err != nil {
+		impl.logger.Errorw("error in fetching values for trigger", "err", err)
+		return releaseNo, manifest, err
+	}
+
+	event := &bean.AsyncCdDeployEvent{
+		ValuesOverrideRequest: overrideRequest,
+		TriggeredAt:           triggeredAt,
+		TriggeredBy:           triggeredBy,
+	}
+	payload, err := json.Marshal(event)
+	if err != nil {
+		impl.logger.Errorw("failed to marshal helm async CD deploy event request", "request", event, "err", err)
+		return 0, manifest, err
+	}
+
+	// publish nats event for async installation
+	err = impl.pubsubClient.Publish(pubsub.DEVTRON_CHART_INSTALL_TOPIC, string(payload))
+	if err != nil {
+		impl.logger.Errorw("failed to publish trigger request event", "topic", pubsub.DEVTRON_CHART_INSTALL_TOPIC, "payload", payload, "err", err)
+		//update workflow runner status, used in app workflow view
+		err1 = impl.UpdateCDWorkflowRunnerStatus(ctx, overrideRequest, triggeredAt, pipelineConfig.WorkflowFailed, err.Error())
+		if err1 != nil {
+			impl.logger.Errorw("error in updating the workflow runner status, TriggerHelmAsyncRelease", "err", err1)
+		}
+		return 0, manifest, err
+	}
+
+	//update workflow runner status, used in app workflow view
+	err = impl.UpdateCDWorkflowRunnerStatus(ctx, overrideRequest, triggeredAt, pipelineConfig.WorkflowInQueue, "")
+	if err != nil {
+		impl.logger.Errorw("error in updating the workflow runner status, TriggerHelmAsyncRelease", "err", err)
+		return 0, manifest, err
+	}
+	return 0, manifest, nil
+}
+
+// TriggerRelease will trigger Install/Upgrade request for Devtron App releases synchronously
+func (impl *WorkflowDagExecutorImpl) TriggerRelease(overrideRequest *bean.ValuesOverrideRequest, valuesOverrideResponse *app.ValuesOverrideResponse, builtChartPath string, ctx context.Context, triggeredAt time.Time, triggeredBy int32) (releaseNo int, manifest []byte, err error) {
+	// Handling for auto trigger
+	if overrideRequest.UserId == 0 {
+		overrideRequest.UserId = triggeredBy
+	}
+	triggerEvent := impl.GetTriggerEvent(overrideRequest.DeploymentAppType, triggeredAt, triggeredBy)
+	releaseNo, manifest, err = impl.TriggerPipeline(overrideRequest, valuesOverrideResponse, builtChartPath, triggerEvent, ctx)
+	if err != nil {
+		return 0, manifest, err
+	}
+	return releaseNo, manifest, nil
 }
 
 func (impl *WorkflowDagExecutorImpl) MarkImageScanDeployed(appId int, envId int, imageDigest string, clusterId int, isScanEnabled bool) error {
@@ -5495,126 +5153,6 @@
 	}
 }
 
-func (impl *WorkflowDagExecutorImpl) createHelmAppForCdPipeline(overrideRequest *bean.ValuesOverrideRequest, valuesOverrideResponse *app.ValuesOverrideResponse, triggeredAt time.Time, ctx context.Context) (bool, error) {
-
-	pipeline := valuesOverrideResponse.Pipeline
-	envOverride := valuesOverrideResponse.EnvOverride
-	mergeAndSave := valuesOverrideResponse.MergedValues
-
-	chartMetaData := &chart.Metadata{
-		Name:    pipeline.App.AppName,
-		Version: envOverride.Chart.ChartVersion,
-	}
-	referenceTemplatePath := path.Join(string(impl.refChartDir), envOverride.Chart.ReferenceTemplate)
-
-	if util.IsHelmApp(pipeline.DeploymentAppType) {
-		referenceChartByte := envOverride.Chart.ReferenceChart
-		// here updating reference chart into database.
-		if len(envOverride.Chart.ReferenceChart) == 0 {
-			refChartByte, err := impl.chartTemplateService.GetByteArrayRefChart(chartMetaData, referenceTemplatePath)
-			if err != nil {
-				impl.logger.Errorw("ref chart commit error on cd trigger", "err", err, "req", overrideRequest)
-				return false, err
-			}
-			ch := envOverride.Chart
-			ch.ReferenceChart = refChartByte
-			ch.UpdatedOn = time.Now()
-			ch.UpdatedBy = overrideRequest.UserId
-			err = impl.chartRepository.Update(ch)
-			if err != nil {
-				impl.logger.Errorw("chart update error", "err", err, "req", overrideRequest)
-				return false, err
-			}
-			referenceChartByte = refChartByte
-		}
-
-		releaseName := pipeline.DeploymentAppName
-		cluster := envOverride.Environment.Cluster
-		bearerToken := cluster.Config[util5.BearerToken]
-		clusterConfig := &client2.ClusterConfig{
-			ClusterName:           cluster.ClusterName,
-			Token:                 bearerToken,
-			ApiServerUrl:          cluster.ServerUrl,
-			InsecureSkipTLSVerify: cluster.InsecureSkipTlsVerify,
-		}
-		if cluster.InsecureSkipTlsVerify == false {
-			clusterConfig.KeyData = cluster.Config[util5.TlsKey]
-			clusterConfig.CertData = cluster.Config[util5.CertData]
-			clusterConfig.CaData = cluster.Config[util5.CertificateAuthorityData]
-		}
-		releaseIdentifier := &client2.ReleaseIdentifier{
-			ReleaseName:      releaseName,
-			ReleaseNamespace: envOverride.Namespace,
-			ClusterConfig:    clusterConfig,
-		}
-
-		if pipeline.DeploymentAppCreated {
-			req := &client2.UpgradeReleaseRequest{
-				ReleaseIdentifier: releaseIdentifier,
-				ValuesYaml:        mergeAndSave,
-				HistoryMax:        impl.helmAppService.GetRevisionHistoryMaxValue(client2.SOURCE_DEVTRON_APP),
-				ChartContent:      &client2.ChartContent{Content: referenceChartByte},
-			}
-			if impl.appService.IsDevtronAsyncInstallModeEnabled(bean2.Helm) {
-				req.RunInCtx = true
-			}
-			// For cases where helm release was not found, kubelink will install the same configuration
-			updateApplicationResponse, err := impl.helmAppClient.UpdateApplication(ctx, req)
-			if err != nil {
-				impl.logger.Errorw("error in updating helm application for cd pipeline", "err", err)
-				if util.GetGRPCErrorDetailedMessage(err) == context.Canceled.Error() {
-					err = errors.New(pipelineConfig.NEW_DEPLOYMENT_INITIATED)
-				}
-				return false, err
-			} else {
-				impl.logger.Debugw("updated helm application", "response", updateApplicationResponse, "isSuccess", updateApplicationResponse.Success)
-			}
-
-		} else {
-
-			helmResponse, err := impl.helmInstallReleaseWithCustomChart(ctx, releaseIdentifier, referenceChartByte, mergeAndSave)
-
-			// For connection related errors, no need to update the db
-			if err != nil && strings.Contains(err.Error(), "connection error") {
-				impl.logger.Errorw("error in helm install custom chart", "err", err)
-				return false, err
-			}
-
-			if util.GetGRPCErrorDetailedMessage(err) == context.Canceled.Error() {
-				err = errors.New(pipelineConfig.NEW_DEPLOYMENT_INITIATED)
-			}
-			// IMP: update cd pipeline to mark deployment app created, even if helm install fails
-			// If the helm install fails, it still creates the app in failed state, so trying to
-			// re-create the app results in error from helm that cannot re-use name which is still in use
-			_, pgErr := impl.updatePipeline(pipeline, overrideRequest.UserId)
-
-			if err != nil {
-				impl.logger.Errorw("error in helm install custom chart", "err", err)
-
-				if pgErr != nil {
-					impl.logger.Errorw("failed to update deployment app created flag in pipeline table", "err", err)
-				}
-				return false, err
-			}
-
-			if pgErr != nil {
-				impl.logger.Errorw("failed to update deployment app created flag in pipeline table", "err", err)
-				return false, err
-			}
-
-			impl.logger.Debugw("received helm release response", "helmResponse", helmResponse, "isSuccess", helmResponse.Success)
-		}
-
-		//update workflow runner status, used in app workflow view
-		err := impl.UpdateCDWorkflowRunnerStatus(ctx, overrideRequest, triggeredAt, pipelineConfig.WorkflowInProgress, "")
-		if err != nil {
-			impl.logger.Errorw("error in updating the workflow runner status, createHelmAppForCdPipeline", "err", err)
-			return false, err
-		}
-	}
-	return true, nil
-}
-
 func (impl *WorkflowDagExecutorImpl) UpdateCDWorkflowRunnerStatus(ctx context.Context, overrideRequest *bean.ValuesOverrideRequest, triggeredAt time.Time, status, message string) error {
 	// In case of terminal status update finished on time
 	isTerminalStatus := slices.Contains(pipelineConfig.WfrTerminalStatusList, status)
@@ -5679,11 +5217,6 @@
 	return nil
 }
 
-<<<<<<< HEAD
-func (impl *WorkflowDagExecutorImpl) extractParamValue(inputMap map[string]interface{}, key string, merged []byte) (float64, error) {
-	if _, ok := inputMap[key]; !ok {
-		return 0, errors2.New("empty-val-err")
-=======
 // helmInstallReleaseWithCustomChart performs helm install with custom chart
 func (impl *WorkflowDagExecutorImpl) helmInstallReleaseWithCustomChart(ctx context.Context, releaseIdentifier *client2.ReleaseIdentifier, referenceChartByte []byte, valuesYaml string) (*client2.HelmInstallCustomResponse, error) {
 
@@ -5691,498 +5224,10 @@
 		ValuesYaml:        valuesYaml,
 		ChartContent:      &client2.ChartContent{Content: referenceChartByte},
 		ReleaseIdentifier: releaseIdentifier,
->>>>>>> 25f72d44
 	}
 	if impl.appService.IsDevtronAsyncInstallModeEnabled(bean2.Helm) {
 		helmInstallRequest.RunInCtx = true
 	}
-<<<<<<< HEAD
-	return floatNumber, err
-}
-
-func (impl *WorkflowDagExecutorImpl) PushPrePostCDManifest(cdWorklowRunnerId int, triggeredBy int32, jobHelmPackagePath string, deployType string, pipeline *pipelineConfig.Pipeline, imageTag string, ctx context.Context) error {
-
-	manifestPushTemplate, err := impl.BuildManifestPushTemplateForPrePostCd(pipeline, cdWorklowRunnerId, triggeredBy, jobHelmPackagePath, deployType, imageTag)
-	if err != nil {
-		impl.logger.Errorw("error in building manifest push template for pre post cd")
-		return err
-	}
-	manifestPushService := impl.GetManifestPushService(manifestPushTemplate.StorageType)
-
-	manifestPushResponse := manifestPushService.PushChart(manifestPushTemplate, ctx)
-	if manifestPushResponse.Error != nil {
-		impl.logger.Errorw("error in pushing chart to helm repo", "err", err)
-		return manifestPushResponse.Error
-	}
-	return nil
-}
-
-func (impl *WorkflowDagExecutorImpl) MergeDefaultValuesWithOverrideValues(overrideValues string, builtChartPath string) error {
-	valuesFilePath := path.Join(builtChartPath, "values.yaml") //default values of helm chart
-	defaultValues, err := ioutil.ReadFile(valuesFilePath)
-	if err != nil {
-		return err
-	}
-	defaultValuesJson, err := yaml.YAMLToJSON(defaultValues)
-	if err != nil {
-		return err
-	}
-	mergedValues, err := impl.mergeUtil.JsonPatch(defaultValuesJson, []byte(overrideValues))
-	if err != nil {
-		return err
-	}
-	mergedValuesYaml, err := yaml.JSONToYAML(mergedValues)
-	if err != nil {
-		return err
-	}
-	err = ioutil.WriteFile(valuesFilePath, mergedValuesYaml, 0600)
-	if err != nil {
-		return err
-	}
-	return err
-}
-
-func (impl *WorkflowDagExecutorImpl) BuildManifestPushTemplateForPrePostCd(pipeline *pipelineConfig.Pipeline, cdWorklowRunnerId int, triggeredBy int32, jobHelmPackagePath string, deployType string, imageTag string) (*bean4.ManifestPushTemplate, error) {
-
-	manifestPushTemplate := &bean4.ManifestPushTemplate{
-		WorkflowRunnerId:      cdWorklowRunnerId,
-		AppId:                 pipeline.AppId,
-		EnvironmentId:         pipeline.EnvironmentId,
-		UserId:                triggeredBy,
-		AppName:               pipeline.App.AppName,
-		TargetEnvironmentName: pipeline.Environment.Id,
-		ChartVersion:          fmt.Sprintf("%d.%d.%d-%s-%s", 1, 1, cdWorklowRunnerId, deployType, imageTag),
-	}
-
-	manifestPushConfig, err := impl.manifestPushConfigRepository.GetManifestPushConfigByAppIdAndEnvId(pipeline.AppId, pipeline.EnvironmentId)
-	if err != nil && err != pg.ErrNoRows {
-		impl.logger.Errorw("error in fetching manifest push config for pre/post cd", "err", err)
-		return manifestPushTemplate, err
-	}
-	manifestPushTemplate.StorageType = manifestPushConfig.StorageType
-
-	if manifestPushConfig != nil && manifestPushConfig.StorageType == bean2.ManifestStorageOCIHelmRepo {
-
-		var credentialsConfig bean4.HelmRepositoryConfig
-		err = json.Unmarshal([]byte(manifestPushConfig.CredentialsConfig), &credentialsConfig)
-		if err != nil {
-			impl.logger.Errorw("error in json unmarshal", "err", err)
-			return manifestPushTemplate, err
-		}
-		dockerArtifactStore, err := impl.dockerArtifactStoreRepository.FindOne(credentialsConfig.ContainerRegistryName)
-		if err != nil {
-			impl.logger.Errorw("error in fetching artifact info", "err", err)
-			return manifestPushTemplate, err
-		}
-		repoPath, chartName := app.GetRepoPathAndChartNameFromRepoName(credentialsConfig.RepositoryName)
-		manifestPushTemplate.RepoUrl = path.Join(dockerArtifactStore.RegistryURL, repoPath)
-		manifestPushTemplate.ChartName = chartName
-		chartBytes, err := impl.chartTemplateService.LoadChartInBytes(jobHelmPackagePath, true, chartName, manifestPushTemplate.ChartVersion)
-		if err != nil {
-			return manifestPushTemplate, err
-		}
-		manifestPushTemplate.BuiltChartBytes = &chartBytes
-		containerRegistryConfig := &bean4.ContainerRegistryConfig{
-			RegistryUrl:  dockerArtifactStore.RegistryURL,
-			Username:     dockerArtifactStore.Username,
-			Password:     dockerArtifactStore.Password,
-			Insecure:     true,
-			AccessKey:    dockerArtifactStore.AWSAccessKeyId,
-			SecretKey:    dockerArtifactStore.AWSSecretAccessKey,
-			AwsRegion:    dockerArtifactStore.AWSRegion,
-			RegistryType: string(dockerArtifactStore.RegistryType),
-			RepoName:     repoPath,
-		}
-		for _, ociRegistryConfig := range dockerArtifactStore.OCIRegistryConfig {
-			if ociRegistryConfig.RepositoryType == repository6.OCI_REGISRTY_REPO_TYPE_CHART {
-				containerRegistryConfig.IsPublic = ociRegistryConfig.IsPublic
-			}
-		}
-		manifestPushTemplate.ContainerRegistryConfig = containerRegistryConfig
-	} else if manifestPushConfig.StorageType == bean2.ManifestStorageGit {
-		// need to implement for git repo push
-	}
-
-	return manifestPushTemplate, nil
-}
-
-func (impl *WorkflowDagExecutorImpl) GetValuesOverrideForTrigger(overrideRequest *bean.ValuesOverrideRequest, triggeredAt time.Time, ctx context.Context) (*app.ValuesOverrideResponse, error) {
-	if overrideRequest.DeploymentType == models.DEPLOYMENTTYPE_UNKNOWN {
-		overrideRequest.DeploymentType = models.DEPLOYMENTTYPE_DEPLOY
-	}
-	if len(overrideRequest.DeploymentWithConfig) == 0 {
-		overrideRequest.DeploymentWithConfig = bean.DEPLOYMENT_CONFIG_TYPE_LAST_SAVED
-	}
-	valuesOverrideResponse := &app.ValuesOverrideResponse{}
-	isPipelineOverrideCreated := overrideRequest.PipelineOverrideId > 0
-	pipeline, err := impl.pipelineRepository.FindById(overrideRequest.PipelineId)
-	valuesOverrideResponse.Pipeline = pipeline
-	if err != nil {
-		impl.logger.Errorw("error in fetching pipeline by pipeline id", "err", err, "pipeline-id-", overrideRequest.PipelineId)
-		return valuesOverrideResponse, err
-	}
-
-	_, span := otel.Tracer("orchestrator").Start(ctx, "ciArtifactRepository.Get")
-	artifact, err := impl.ciArtifactRepository.Get(overrideRequest.CiArtifactId)
-	valuesOverrideResponse.Artifact = artifact
-	span.End()
-	if err != nil {
-		return valuesOverrideResponse, err
-	}
-	overrideRequest.Image = artifact.Image
-
-	strategy, err := impl.GetDeploymentStrategyByTriggerType(overrideRequest, ctx)
-	valuesOverrideResponse.PipelineStrategy = strategy
-	if err != nil {
-		impl.logger.Errorw("error in getting strategy by trigger type", "err", err)
-		return valuesOverrideResponse, err
-	}
-
-	envOverride, err := impl.GetEnvOverrideByTriggerType(overrideRequest, triggeredAt, ctx)
-	valuesOverrideResponse.EnvOverride = envOverride
-	if err != nil {
-		impl.logger.Errorw("error in getting env override by trigger type", "err", err)
-		return valuesOverrideResponse, err
-	}
-	appMetrics, err := impl.GetAppMetricsByTriggerType(overrideRequest, ctx)
-	valuesOverrideResponse.AppMetrics = appMetrics
-	if err != nil {
-		impl.logger.Errorw("error in getting app metrics by trigger type", "err", err)
-		return valuesOverrideResponse, err
-	}
-	var (
-		pipelineOverride                                     *chartConfig.PipelineOverride
-		dbMigrationOverride, configMapJson, appLabelJsonByte []byte
-	)
-
-	// Conditional Block based on PipelineOverrideCreated --> start
-	if !isPipelineOverrideCreated {
-		_, span = otel.Tracer("orchestrator").Start(ctx, "savePipelineOverride")
-		pipelineOverride, err = impl.savePipelineOverride(overrideRequest, envOverride.Id, triggeredAt)
-		span.End()
-		if err != nil {
-			return valuesOverrideResponse, err
-		}
-		overrideRequest.PipelineOverrideId = pipelineOverride.Id
-	} else {
-		pipelineOverride, err = impl.pipelineOverrideRepository.FindById(overrideRequest.PipelineOverrideId)
-		if err != nil {
-			impl.logger.Errorw("error in getting pipelineOverride for valuesOverrideResponse", "PipelineOverrideId", overrideRequest.PipelineOverrideId)
-			return nil, err
-		}
-	}
-	// Conditional Block based on PipelineOverrideCreated --> end
-	valuesOverrideResponse.PipelineOverride = pipelineOverride
-
-	//TODO: check status and apply lock
-	releaseOverrideJson, err := impl.getReleaseOverride(envOverride, overrideRequest, artifact, pipelineOverride, strategy, &appMetrics)
-	valuesOverrideResponse.ReleaseOverrideJSON = releaseOverrideJson
-	if err != nil {
-		return valuesOverrideResponse, err
-	}
-
-	// Conditional Block based on PipelineOverrideCreated --> start
-	if !isPipelineOverrideCreated {
-		_, span = otel.Tracer("orchestrator").Start(ctx, "getDbMigrationOverride")
-		//FIXME: how to determine rollback
-		//we can't depend on ciArtifact ID because CI pipeline can be manually triggered in any order regardless of sourcecode status
-		dbMigrationOverride, err = impl.getDbMigrationOverride(overrideRequest, artifact, false)
-		span.End()
-		if err != nil {
-			impl.logger.Errorw("error in fetching db migration config", "req", overrideRequest, "err", err)
-			return valuesOverrideResponse, err
-		}
-		chartVersion := envOverride.Chart.ChartVersion
-		_, span = otel.Tracer("orchestrator").Start(ctx, "getConfigMapAndSecretJsonV2")
-		configMapJson, err = impl.getConfigMapAndSecretJsonV2(overrideRequest.AppId, envOverride.TargetEnvironment, overrideRequest.PipelineId, chartVersion, overrideRequest.DeploymentWithConfig, overrideRequest.WfrIdForDeploymentWithSpecificTrigger)
-		span.End()
-		if err != nil {
-			impl.logger.Errorw("error in fetching config map n secret ", "err", err)
-			configMapJson = nil
-		}
-		_, span = otel.Tracer("orchestrator").Start(ctx, "appCrudOperationService.GetLabelsByAppIdForDeployment")
-		appLabelJsonByte, err = impl.appCrudOperationService.GetLabelsByAppIdForDeployment(overrideRequest.AppId)
-		span.End()
-		if err != nil {
-			impl.logger.Errorw("error in fetching app labels for gitOps commit", "err", err)
-			appLabelJsonByte = nil
-		}
-
-		mergedValues, err := impl.mergeOverrideValues(envOverride, dbMigrationOverride, releaseOverrideJson, configMapJson, appLabelJsonByte, strategy)
-		appName := fmt.Sprintf("%s-%s", overrideRequest.AppName, envOverride.Environment.Name)
-		mergedValues = impl.autoscalingCheckBeforeTrigger(ctx, appName, envOverride.Namespace, mergedValues, overrideRequest)
-
-		_, span = otel.Tracer("orchestrator").Start(ctx, "dockerRegistryIpsConfigService.HandleImagePullSecretOnApplicationDeployment")
-		// handle image pull secret if access given
-		mergedValues, err = impl.dockerRegistryIpsConfigService.HandleImagePullSecretOnApplicationDeployment(envOverride.Environment, pipeline.CiPipelineId, mergedValues)
-		span.End()
-		if err != nil {
-			return valuesOverrideResponse, err
-		}
-
-		pipelineOverride.PipelineMergedValues = string(mergedValues)
-		valuesOverrideResponse.MergedValues = string(mergedValues)
-		err = impl.pipelineOverrideRepository.Update(pipelineOverride)
-		if err != nil {
-			return valuesOverrideResponse, err
-		}
-		valuesOverrideResponse.PipelineOverride = pipelineOverride
-	} else {
-		valuesOverrideResponse.MergedValues = pipelineOverride.PipelineMergedValues
-	}
-	// Conditional Block based on PipelineOverrideCreated --> end
-	return valuesOverrideResponse, err
-}
-
-func (impl *WorkflowDagExecutorImpl) DeployArgocdApp(overrideRequest *bean.ValuesOverrideRequest, valuesOverrideResponse *app.ValuesOverrideResponse, triggeredAt time.Time, ctx context.Context) error {
-
-	impl.logger.Debugw("new pipeline found", "pipeline", valuesOverrideResponse.Pipeline)
-	_, span := otel.Tracer("orchestrator").Start(ctx, "createArgoApplicationIfRequired")
-	name, err := impl.createArgoApplicationIfRequired(overrideRequest.AppId, valuesOverrideResponse.EnvOverride, valuesOverrideResponse.Pipeline, overrideRequest.UserId)
-	span.End()
-	if err != nil {
-		impl.logger.Errorw("acd application create error on cd trigger", "err", err, "req", overrideRequest)
-		return err
-	}
-	impl.logger.Debugw("argocd application created", "name", name)
-
-	_, span = otel.Tracer("orchestrator").Start(ctx, "updateArgoPipeline")
-	updateAppInArgocd, err := impl.updateArgoPipeline(overrideRequest.AppId, valuesOverrideResponse.Pipeline.Name, valuesOverrideResponse.EnvOverride, ctx)
-	span.End()
-	if err != nil {
-		impl.logger.Errorw("error in updating argocd app ", "err", err)
-		return err
-	}
-	if updateAppInArgocd {
-		impl.logger.Debug("argo-cd successfully updated")
-	} else {
-		impl.logger.Debug("argo-cd failed to update, ignoring it")
-	}
-	//update workflow runner status, used in app workflow view
-	err = impl.UpdateCDWorkflowRunnerStatus(ctx, overrideRequest, triggeredAt, pipelineConfig.WorkflowInProgress)
-	if err != nil {
-		impl.logger.Errorw("error in updating the workflow runner status, createHelmAppForCdPipeline", "err", err)
-		return err
-	}
-	return nil
-}
-
-func (impl *WorkflowDagExecutorImpl) HandleCDTriggerRelease(overrideRequest *bean.ValuesOverrideRequest, ctx context.Context, triggeredAt time.Time, deployedBy int32) (releaseNo int, manifest []byte, err error) {
-	if impl.appService.IsDevtronAsyncInstallModeEnabled(overrideRequest.DeploymentAppType) {
-		// asynchronous mode of installation starts
-		return impl.TriggerHelmAsyncRelease(overrideRequest, ctx, triggeredAt, deployedBy)
-	}
-	// synchronous mode of installation starts
-
-	valuesOverrideResponse, builtChartPath, err := impl.BuildManifestForTrigger(overrideRequest, triggeredAt, ctx)
-	_, span := otel.Tracer("orchestrator").Start(ctx, "CreateHistoriesForDeploymentTrigger")
-	err1 := impl.CreateHistoriesForDeploymentTrigger(valuesOverrideResponse.Pipeline, valuesOverrideResponse.PipelineStrategy, valuesOverrideResponse.EnvOverride, triggeredAt, deployedBy)
-	if err1 != nil {
-		impl.logger.Errorw("error in saving histories for trigger", "err", err1, "pipelineId", valuesOverrideResponse.Pipeline.Id, "wfrId", overrideRequest.WfrId)
-	}
-	span.End()
-	if err != nil {
-		impl.logger.Errorw("error in building merged manifest for trigger", "err", err)
-		return releaseNo, manifest, err
-	}
-	_, span = otel.Tracer("orchestrator").Start(ctx, "WorkflowDagExecutorImpl.TriggerRelease")
-	releaseId, manifest, releaseErr := impl.TriggerRelease(overrideRequest, valuesOverrideResponse, builtChartPath, ctx, triggeredAt, deployedBy)
-	span.End()
-	return releaseId, manifest, releaseErr
-}
-
-// TriggerHelmAsyncRelease will publish async helm Install/Upgrade request event for Devtron App releases
-func (impl *WorkflowDagExecutorImpl) TriggerHelmAsyncRelease(overrideRequest *bean.ValuesOverrideRequest, ctx context.Context, triggeredAt time.Time, triggeredBy int32) (releaseNo int, manifest []byte, err error) {
-	// build merged values and save PCO history for the release
-	valuesOverrideResponse, err := impl.GetValuesOverrideForTrigger(overrideRequest, triggeredAt, ctx)
-	_, span := otel.Tracer("orchestrator").Start(ctx, "CreateHistoriesForDeploymentTrigger")
-	// save triggered deployment history
-	err1 := impl.CreateHistoriesForDeploymentTrigger(valuesOverrideResponse.Pipeline, valuesOverrideResponse.PipelineStrategy, valuesOverrideResponse.EnvOverride, triggeredAt, triggeredBy)
-	if err1 != nil {
-		impl.logger.Errorw("error in saving histories for trigger", "err", err1, "pipelineId", valuesOverrideResponse.Pipeline.Id, "wfrId", overrideRequest.WfrId)
-	}
-	span.End()
-	if err != nil {
-		impl.logger.Errorw("error in fetching values for trigger", "err", err)
-		return releaseNo, manifest, err
-	}
-
-	event := &bean.AsyncCdDeployEvent{
-		ValuesOverrideRequest: overrideRequest,
-		TriggeredAt:           triggeredAt,
-		TriggeredBy:           triggeredBy,
-	}
-	payload, err := json.Marshal(event)
-	if err != nil {
-		impl.logger.Errorw("failed to marshal helm async CD deploy event request", "request", event, "err", err)
-		return 0, manifest, err
-	}
-
-	// publish nats event for async installation
-	err = impl.pubsubClient.Publish(pubsub.DEVTRON_CHART_INSTALL_TOPIC, string(payload))
-	if err != nil {
-		impl.logger.Errorw("failed to publish trigger request event", "topic", pubsub.DEVTRON_CHART_INSTALL_TOPIC, "payload", payload, "err", err)
-	}
-
-	//update workflow runner status, used in app workflow view
-	err = impl.UpdateCDWorkflowRunnerStatus(ctx, overrideRequest, triggeredAt, pipelineConfig.WorkflowInQueue)
-	if err != nil {
-		impl.logger.Errorw("error in updating the workflow runner status, TriggerHelmAsyncRelease", "err", err)
-		return 0, manifest, err
-	}
-	return 0, manifest, nil
-}
-
-// TriggerRelease will trigger Install/Upgrade request for Devtron App releases synchronously
-func (impl *WorkflowDagExecutorImpl) TriggerRelease(overrideRequest *bean.ValuesOverrideRequest, valuesOverrideResponse *app.ValuesOverrideResponse, builtChartPath string, ctx context.Context, triggeredAt time.Time, triggeredBy int32) (releaseNo int, manifest []byte, err error) {
-	// Handling for auto trigger
-	if overrideRequest.UserId == 0 {
-		overrideRequest.UserId = triggeredBy
-	}
-	triggerEvent := impl.GetTriggerEvent(overrideRequest.DeploymentAppType, triggeredAt, triggeredBy)
-	releaseNo, manifest, err = impl.TriggerPipeline(overrideRequest, valuesOverrideResponse, builtChartPath, triggerEvent, ctx)
-	if err != nil {
-		return 0, manifest, err
-	}
-	return releaseNo, manifest, nil
-}
-
-func (impl *WorkflowDagExecutorImpl) MarkImageScanDeployed(appId int, envId int, imageDigest string, clusterId int, isScanEnabled bool) error {
-	impl.logger.Debugw("mark image scan deployed for normal app, from cd auto or manual trigger", "imageDigest", imageDigest)
-	executionHistory, err := impl.imageScanHistoryRepository.FindByImageDigest(imageDigest)
-	if err != nil && err != pg.ErrNoRows {
-		impl.logger.Errorw("error in fetching execution history", "err", err)
-		return err
-	}
-	if executionHistory == nil || executionHistory.Id == 0 {
-		impl.logger.Errorw("no execution history found for digest", "digest", imageDigest)
-		return fmt.Errorf("no execution history found for digest - %s", imageDigest)
-	}
-	impl.logger.Debugw("mark image scan deployed for normal app, from cd auto or manual trigger", "executionHistory", executionHistory)
-	var ids []int
-	ids = append(ids, executionHistory.Id)
-
-	ot, err := impl.imageScanDeployInfoRepository.FetchByAppIdAndEnvId(appId, envId, []string{security.ScanObjectType_APP})
-	switch err {
-	case nil:
-		// Updating Execution history for Latest Deployment to fetch out security Vulnerabilities for latest deployed info
-		if isScanEnabled {
-			ot.ImageScanExecutionHistoryId = ids
-		} else {
-			arr := []int{-1}
-			ot.ImageScanExecutionHistoryId = arr
-		}
-		err = impl.imageScanDeployInfoRepository.Update(ot)
-		if err != nil {
-			impl.logger.Errorw("error in updating deploy info for latest deployed image", "err", err)
-			return err
-		}
-		return nil
-	case pg.ErrNoRows:
-		if isScanEnabled {
-			imageScanDeployInfo := &security.ImageScanDeployInfo{
-				ImageScanExecutionHistoryId: ids,
-				ScanObjectMetaId:            appId,
-				ObjectType:                  security.ScanObjectType_APP,
-				EnvId:                       envId,
-				ClusterId:                   clusterId,
-				AuditLog: sql.AuditLog{
-					CreatedOn: time.Now(),
-					CreatedBy: 1,
-					UpdatedOn: time.Now(),
-					UpdatedBy: 1,
-				},
-			}
-			impl.logger.Debugw("mark image scan deployed for normal app, from cd auto or manual trigger", "imageScanDeployInfo", imageScanDeployInfo)
-			err = impl.imageScanDeployInfoRepository.Save(imageScanDeployInfo)
-			if err != nil {
-				impl.logger.Errorw("error in creating deploy info", "err", err)
-				return err
-			}
-		}
-		return nil
-	default:
-		impl.logger.Errorw("error in getting image scan info", "appId", appId, "envId", envId, "err", err)
-		return err
-	}
-}
-
-func (impl *WorkflowDagExecutorImpl) UpdateCDWorkflowRunnerStatus(ctx context.Context, overrideRequest *bean.ValuesOverrideRequest, triggeredAt time.Time, status string) error {
-	// In case of terminal status update finished on time
-	isTerminalStatus := slices.Contains(pipelineConfig.WfrTerminalStatusList, status)
-	cdWfr, err := impl.cdWorkflowRepository.FindWorkflowRunnerById(overrideRequest.WfrId)
-	if err != nil && err != pg.ErrNoRows {
-		impl.logger.Errorw("err on fetching cd workflow, UpdateCDWorkflowRunnerStatus", "err", err)
-		return err
-	}
-	cdWorkflowId := cdWfr.CdWorkflowId
-
-	if cdWorkflowId == 0 {
-		cdWf := &pipelineConfig.CdWorkflow{
-			CiArtifactId: overrideRequest.CiArtifactId,
-			PipelineId:   overrideRequest.PipelineId,
-			AuditLog:     sql.AuditLog{CreatedOn: triggeredAt, CreatedBy: overrideRequest.UserId, UpdatedOn: triggeredAt, UpdatedBy: overrideRequest.UserId},
-		}
-		err := impl.cdWorkflowRepository.SaveWorkFlow(ctx, cdWf)
-		if err != nil {
-			impl.logger.Errorw("err on updating cd workflow for status update, UpdateCDWorkflowRunnerStatus", "err", err)
-			return err
-		}
-		cdWorkflowId = cdWf.Id
-		runner := &pipelineConfig.CdWorkflowRunner{
-			Id:           cdWf.Id,
-			Name:         overrideRequest.PipelineName,
-			WorkflowType: bean.CD_WORKFLOW_TYPE_DEPLOY,
-			ExecutorType: pipelineConfig.WORKFLOW_EXECUTOR_TYPE_AWF,
-			Status:       status,
-			TriggeredBy:  overrideRequest.UserId,
-			StartedOn:    triggeredAt,
-			CdWorkflowId: cdWorkflowId,
-			AuditLog:     sql.AuditLog{CreatedOn: triggeredAt, CreatedBy: overrideRequest.UserId, UpdatedOn: triggeredAt, UpdatedBy: overrideRequest.UserId},
-		}
-		if isTerminalStatus {
-			runner.FinishedOn = time.Now()
-		}
-		_, err = impl.cdWorkflowRepository.SaveWorkFlowRunner(runner)
-		if err != nil {
-			impl.logger.Errorw("err on updating cd workflow runner for status update, UpdateCDWorkflowRunnerStatus", "err", err)
-			return err
-		}
-	} else {
-		// if the current cdWfr status is already a terminal status and then don't update the status
-		// e.g: Status : Failed --> Progressing (not allowed)
-		if slices.Contains(pipelineConfig.WfrTerminalStatusList, cdWfr.Status) {
-			impl.logger.Warnw("deployment has already been terminated for workflow runner, UpdateCDWorkflowRunnerStatus", "workflowRunnerId", cdWfr.Id, "err", err)
-			return nil
-		}
-		cdWfr.Status = status
-		if isTerminalStatus {
-			cdWfr.FinishedOn = time.Now()
-		}
-		cdWfr.UpdatedBy = overrideRequest.UserId
-		cdWfr.UpdatedOn = time.Now()
-		err = impl.cdWorkflowRepository.UpdateWorkFlowRunner(cdWfr)
-		if err != nil {
-			impl.logger.Errorw("error on update cd workflow runner, UpdateCDWorkflowRunnerStatus", "cdWfr", cdWfr, "err", err)
-			return err
-		}
-	}
-	return nil
-}
-
-// helmInstallReleaseWithCustomChart performs helm install with custom chart
-func (impl *WorkflowDagExecutorImpl) helmInstallReleaseWithCustomChart(ctx context.Context, releaseIdentifier *client2.ReleaseIdentifier, referenceChartByte []byte, valuesYaml string) (*client2.HelmInstallCustomResponse, error) {
-
-	helmInstallRequest := client2.HelmInstallCustomRequest{
-		ValuesYaml:        valuesYaml,
-		ChartContent:      &client2.ChartContent{Content: referenceChartByte},
-		ReleaseIdentifier: releaseIdentifier,
-	}
-	if impl.appService.IsDevtronAsyncInstallModeEnabled(bean2.Helm) {
-		helmInstallRequest.RunInCtx = true
-	}
-=======
->>>>>>> 25f72d44
 	// Request exec
 	return impl.helmAppClient.InstallReleaseWithCustomChart(ctx, &helmInstallRequest)
 }