--- conflicted
+++ resolved
@@ -2045,12 +2045,8 @@
 		//checking vulnerability for deploying image
 		isVulnerable, err := impl.GetArtifactVulnerabilityStatus(artifact, cdPipeline, ctx)
 		if err != nil {
-<<<<<<< HEAD
+			impl.logger.Errorw("error in getting Artifact vulnerability status, ManualCdTrigger", "err", err)
 			return 0, "", err
-=======
-			impl.logger.Errorw("error in getting Artifact vulnerability status, ManualCdTrigger", "err", err)
-			return 0, err
->>>>>>> 5b7ccc1c
 		}
 		if isVulnerable == true {
 			// if image vulnerable, update timeline status and return
@@ -2062,7 +2058,7 @@
 			err = impl.cdWorkflowRepository.UpdateWorkFlowRunner(runner)
 			if err != nil {
 				impl.logger.Errorw("error in updating wfr status due to vulnerable image", "err", err)
-				return 0, err
+				return 0, "", err
 			}
 			runner.CdWorkflow = &pipelineConfig.CdWorkflow{
 				Pipeline: cdPipeline,
@@ -2084,17 +2080,13 @@
 			if err != nil {
 				impl.logger.Errorw("error in creating timeline status for deployment fail - cve policy violation", "err", err, "timeline", timeline)
 			}
-<<<<<<< HEAD
-			return 0, "", fmt.Errorf("found vulnerability for image digest %s", artifact.ImageDigest)
-=======
 			_, span = otel.Tracer("orchestrator").Start(ctx, "updatePreviousDeploymentStatus")
 			err1 := impl.updatePreviousDeploymentStatus(runner, cdPipeline.Id, err, triggeredAt, overrideRequest.UserId)
 			span.End()
 			if err1 != nil {
 				impl.logger.Errorw("error while update previous cd workflow runners", "err", err, "runner", runner, "pipelineId", cdPipeline.Id)
 			}
-			return 0, fmt.Errorf("found vulnerability for image digest %s", artifact.ImageDigest)
->>>>>>> 5b7ccc1c
+			return 0, "", fmt.Errorf("found vulnerability for image digest %s", artifact.ImageDigest)
 		}
 		_, span = otel.Tracer("orchestrator").Start(ctx, "appService.TriggerRelease")
 		releaseId, manifest, err = impl.appService.TriggerRelease(overrideRequest, ctx, triggeredAt, overrideRequest.UserId)
@@ -2171,7 +2163,7 @@
 		span.End()
 		if err != nil {
 			impl.logger.Errorw("err", "err", err)
-			return 0, err
+			return 0, "", err
 		}
 	}
 	return releaseId, helmPackageName, err
