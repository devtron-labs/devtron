--- conflicted
+++ resolved
@@ -108,57 +108,11 @@
 	StopStartApp(stopRequest *StopAppRequest, ctx context.Context) (int, error)
 	TriggerBulkHibernateAsync(request StopDeploymentGroupRequest, ctx context.Context) (interface{}, error)
 	FetchApprovalDataForArtifacts(artifactIds []int, pipelineId int, requiredApprovals int) (map[int]*pipelineConfig.UserApprovalMetadata, error)
-<<<<<<< HEAD
-=======
 	FetchApprovalPendingArtifacts(pipelineId, limit, offset, requiredApprovals int, searchString string) ([]bean2.CiArtifactBean, int, error)
->>>>>>> 3e6fa875
 	RotatePods(ctx context.Context, podRotateRequest *PodRotateRequest) (*k8s.RotatePodResponse, error)
 }
 
 type WorkflowDagExecutorImpl struct {
-<<<<<<< HEAD
-	logger                         *zap.SugaredLogger
-	pipelineRepository             pipelineConfig.PipelineRepository
-	cdWorkflowRepository           pipelineConfig.CdWorkflowRepository
-	pubsubClient                   *pubsub.PubSubClientServiceImpl
-	appService                     app.AppService
-	cdWorkflowService              WorkflowService
-	ciPipelineRepository           pipelineConfig.CiPipelineRepository
-	materialRepository             pipelineConfig.MaterialRepository
-	pipelineOverrideRepository     chartConfig.PipelineOverrideRepository
-	ciArtifactRepository           repository.CiArtifactRepository
-	user                           user.UserService
-	enforcer                       casbin.Enforcer
-	enforcerUtil                   rbac.EnforcerUtil
-	groupRepository                repository.DeploymentGroupRepository
-	tokenCache                     *util3.TokenCache
-	acdAuthConfig                  *util3.ACDAuthConfig
-	envRepository                  repository2.EnvironmentRepository
-	eventFactory                   client.EventFactory
-	eventClient                    client.EventClient
-	cvePolicyRepository            security.CvePolicyRepository
-	scanResultRepository           security.ImageScanResultRepository
-	appWorkflowRepository          appWorkflow.AppWorkflowRepository
-	prePostCdScriptHistoryService  history2.PrePostCdScriptHistoryService
-	argoUserService                argo.ArgoUserService
-	cdPipelineStatusTimelineRepo   pipelineConfig.PipelineStatusTimelineRepository
-	pipelineStatusTimelineService  status.PipelineStatusTimelineService
-	CiTemplateRepository           pipelineConfig.CiTemplateRepository
-	ciWorkflowRepository           pipelineConfig.CiWorkflowRepository
-	appLabelRepository             pipelineConfig.AppLabelRepository
-	gitSensorGrpcClient            gitSensorClient.Client
-	k8sCommonService               k8s.K8sCommonService
-	deploymentApprovalRepository   pipelineConfig.DeploymentApprovalRepository
-	chartTemplateService           util.ChartTemplateService
-	appRepository                  appRepository.AppRepository
-	helmRepoPushService            app.HelmRepoPushService
-	pipelineStageRepository        repository4.PipelineStageRepository
-	pipelineStageService           PipelineStageService
-	config                         *types.CdConfig
-	scopedVariableManager variables.ScopedVariableCMCSManager
-	celService                     resourceFilter.CELEvaluatorService
-	resourceFilterService          resourceFilter.ResourceFilterService
-=======
 	logger                        *zap.SugaredLogger
 	pipelineRepository            pipelineConfig.PipelineRepository
 	cdWorkflowRepository          pipelineConfig.CdWorkflowRepository
@@ -200,7 +154,6 @@
 	scopedVariableManager         variables.ScopedVariableCMCSManager
 	celService                    resourceFilter.CELEvaluatorService
 	resourceFilterService         resourceFilter.ResourceFilterService
->>>>>>> 3e6fa875
 
 	deploymentTemplateHistoryService    history2.DeploymentTemplateHistoryService
 	configMapHistoryService             history2.ConfigMapHistoryService
@@ -349,47 +302,6 @@
 	imageTaggingService ImageTaggingService,
 ) *WorkflowDagExecutorImpl {
 	wde := &WorkflowDagExecutorImpl{logger: Logger,
-<<<<<<< HEAD
-		pipelineRepository:             pipelineRepository,
-		cdWorkflowRepository:           cdWorkflowRepository,
-		pubsubClient:                   pubsubClient,
-		appService:                     appService,
-		cdWorkflowService:              cdWorkflowService,
-		ciPipelineRepository:           ciPipelineRepository,
-		ciArtifactRepository:           ciArtifactRepository,
-		materialRepository:             materialRepository,
-		pipelineOverrideRepository:     pipelineOverrideRepository,
-		user:                           user,
-		enforcer:                       enforcer,
-		enforcerUtil:                   enforcerUtil,
-		groupRepository:                groupRepository,
-		tokenCache:                     tokenCache,
-		acdAuthConfig:                  acdAuthConfig,
-		envRepository:                  envRepository,
-		eventFactory:                   eventFactory,
-		eventClient:                    eventClient,
-		cvePolicyRepository:            cvePolicyRepository,
-		scanResultRepository:           scanResultRepository,
-		appWorkflowRepository:          appWorkflowRepository,
-		prePostCdScriptHistoryService:  prePostCdScriptHistoryService,
-		argoUserService:                argoUserService,
-		cdPipelineStatusTimelineRepo:   cdPipelineStatusTimelineRepo,
-		pipelineStatusTimelineService:  pipelineStatusTimelineService,
-		CiTemplateRepository:           CiTemplateRepository,
-		ciWorkflowRepository:           ciWorkflowRepository,
-		appLabelRepository:             appLabelRepository,
-		gitSensorGrpcClient:            gitSensorGrpcClient,
-		deploymentApprovalRepository:   deploymentApprovalRepository,
-		chartTemplateService:           chartTemplateService,
-		appRepository:                  appRepository,
-		helmRepoPushService:            helmRepoPushService,
-		k8sCommonService:               k8sCommonService,
-		pipelineStageRepository:        pipelineStageRepository,
-		pipelineStageService:           pipelineStageService,
-		scopedVariableManager:         scopedVariableManager,
-		celService:                     celService,
-		resourceFilterService:          resourceFilterService,
-=======
 		pipelineRepository:            pipelineRepository,
 		cdWorkflowRepository:          cdWorkflowRepository,
 		pubsubClient:                  pubsubClient,
@@ -429,7 +341,6 @@
 		scopedVariableManager:         scopedVariableManager,
 		celService:                    celService,
 		resourceFilterService:         resourceFilterService,
->>>>>>> 3e6fa875
 
 		deploymentTemplateHistoryService:    deploymentTemplateHistoryService,
 		configMapHistoryService:             configMapHistoryService,
@@ -858,14 +769,6 @@
 		return err
 	}
 
-<<<<<<< HEAD
-	//update resource_filter_evaluation entry with wfrId and type
-	err = impl.resourceFilterService.UpdateFilterEvaluationAuditRef(filterEvaluationAudit.Id, resourceFilter.CdWorkflowRunner, runner.Id)
-	if err != nil {
-		impl.logger.Errorw("error in updating filter evaluation audit reference", "filterEvaluationAuditId", filterEvaluationAudit.Id, "err", err)
-		return err
-	}
-=======
 	if filterEvaluationAudit != nil {
 		//update resource_filter_evaluation entry with wfrId and type
 		err = impl.resourceFilterService.UpdateFilterEvaluationAuditRef(filterEvaluationAudit.Id, resourceFilter.CdWorkflowRunner, runner.Id)
@@ -875,7 +778,6 @@
 		}
 	}
 
->>>>>>> 3e6fa875
 	//checking vulnerability for the selected image
 	isVulnerable, err := impl.GetArtifactVulnerabilityStatus(artifact, pipeline, ctx)
 	if err != nil {
@@ -1098,13 +1000,6 @@
 		return err
 	}
 
-<<<<<<< HEAD
-	//update resource_filter_evaluation entry with wfrId and type
-	err = impl.resourceFilterService.UpdateFilterEvaluationAuditRef(filterEvaluationAudit.Id, resourceFilter.CdWorkflowRunner, runner.Id)
-	if err != nil {
-		impl.logger.Errorw("error in updating filter evaluation audit reference", "filterEvaluationAuditId", filterEvaluationAudit.Id, "err", err)
-		return err
-=======
 	if filterEvaluationAudit != nil {
 		//update resource_filter_evaluation entry with wfrId and type
 		err = impl.resourceFilterService.UpdateFilterEvaluationAuditRef(filterEvaluationAudit.Id, resourceFilter.CdWorkflowRunner, runner.Id)
@@ -1112,7 +1007,6 @@
 			impl.logger.Errorw("error in updating filter evaluation audit reference", "filterEvaluationAuditId", filterEvaluationAudit.Id, "err", err)
 			return err
 		}
->>>>>>> 3e6fa875
 	}
 	//checking vulnerability for the selected image
 	isVulnerable, err := impl.GetArtifactVulnerabilityStatus(cdWf.CiArtifact, pipeline, context.Background())
@@ -1920,13 +1814,6 @@
 		return err
 	}
 
-<<<<<<< HEAD
-	//update resource_filter_evaluation entry with wfrId and type
-	err = impl.resourceFilterService.UpdateFilterEvaluationAuditRef(filterEvaluationAudit.Id, resourceFilter.CdWorkflowRunner, runner.Id)
-	if err != nil {
-		impl.logger.Errorw("error in updating filter evaluation audit reference", "filterEvaluationAuditId", filterEvaluationAudit.Id, "err", err)
-		return err
-=======
 	if filterEvaluationAudit != nil {
 		//update resource_filter_evaluation entry with wfrId and type
 		err = impl.resourceFilterService.UpdateFilterEvaluationAuditRef(filterEvaluationAudit.Id, resourceFilter.CdWorkflowRunner, runner.Id)
@@ -1934,7 +1821,6 @@
 			impl.logger.Errorw("error in updating filter evaluation audit reference", "filterEvaluationAuditId", filterEvaluationAudit.Id, "err", err)
 			return err
 		}
->>>>>>> 3e6fa875
 	}
 	if approvalRequestId > 0 {
 		err = impl.deploymentApprovalRepository.ConsumeApprovalRequest(approvalRequestId)
@@ -2090,19 +1976,12 @@
 			impl.logger.Errorw("not triggering deployment since artifact is not approved", "pipelineId", pipelineId, "artifactId", artifactId)
 			return 0, errors.New("not triggering deployment since artifact is not approved")
 		} else if ok {
-<<<<<<< HEAD
-			approvalUsersData := approvalMetadata.ApprovalUsersData
-			for _, approvalData := range approvalUsersData {
-				if approvalData.UserId == requestedUserId {
-					return 0, errors.New("image cannot be deployed by its approver")
-=======
 			if !impl.config.CanApproverDeploy {
 				approvalUsersData := approvalMetadata.ApprovalUsersData
 				for _, approvalData := range approvalUsersData {
 					if approvalData.UserId == requestedUserId {
 						return 0, errors.New("image cannot be deployed by its approver")
 					}
->>>>>>> 3e6fa875
 				}
 			}
 			return approvalMetadata.ApprovalRequestId, nil
@@ -2496,23 +2375,6 @@
 		if err != nil {
 			impl.logger.Errorw("err", "err", err)
 			return 0, "", err
-<<<<<<< HEAD
-		}
-
-		//update resource_filter_evaluation entry with wfrId and type
-		err = impl.resourceFilterService.UpdateFilterEvaluationAuditRef(filterEvaluationAudit.Id, resourceFilter.CdWorkflowRunner, runner.Id)
-		if err != nil {
-			impl.logger.Errorw("error in updating filter evaluation audit reference", "filterEvaluationAuditId", filterEvaluationAudit.Id, "err", err)
-			return 0, "", err
-		}
-		if approvalRequestId > 0 {
-			err = impl.deploymentApprovalRepository.ConsumeApprovalRequest(approvalRequestId)
-			if err != nil {
-				return 0, "", err
-			}
-		}
-
-=======
 		}
 
 		if filterEvaluationAudit != nil {
@@ -2530,7 +2392,6 @@
 			}
 		}
 
->>>>>>> 3e6fa875
 		runner.CdWorkflow = &pipelineConfig.CdWorkflow{
 			Pipeline: cdPipeline,
 		}
@@ -2740,8 +2601,6 @@
 	return nil, nil
 }
 
-<<<<<<< HEAD
-=======
 func (impl *WorkflowDagExecutorImpl) FetchApprovalPendingArtifacts(pipelineId, limit, offset, requiredApprovals int, searchString string) ([]bean2.CiArtifactBean, int, error) {
 
 	var ciArtifacts []bean2.CiArtifactBean
@@ -2817,7 +2676,6 @@
 	return deploymentApprovalRequests, nil
 }
 
->>>>>>> 3e6fa875
 func (impl *WorkflowDagExecutorImpl) FetchApprovalDataForArtifacts(artifactIds []int, pipelineId int, requiredApprovals int) (map[int]*pipelineConfig.UserApprovalMetadata, error) {
 	artifactIdVsApprovalMetadata := make(map[int]*pipelineConfig.UserApprovalMetadata)
 	deploymentApprovalRequests, err := impl.deploymentApprovalRepository.FetchApprovalDataForArtifacts(artifactIds, pipelineId)
