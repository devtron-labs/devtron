--- conflicted
+++ resolved
@@ -115,14 +115,11 @@
 	appLabelRepository            pipelineConfig.AppLabelRepository
 	gitSensorGrpcClient           gitSensorClient.Client
 	k8sCommonService              k8s.K8sCommonService
-<<<<<<< HEAD
 	deploymentApprovalRepository  pipelineConfig.DeploymentApprovalRepository
 	chartTemplateService          util.ChartTemplateService
 	appRepository                 appRepository.AppRepository
 	helmRepoPushService           app.HelmRepoPushService
 	pipelineStageRepository       repository4.PipelineStageRepository
-=======
->>>>>>> 4109225a
 	pipelineStageService          PipelineStageService
 }
 
@@ -216,14 +213,11 @@
 	CiTemplateRepository pipelineConfig.CiTemplateRepository,
 	ciWorkflowRepository pipelineConfig.CiWorkflowRepository,
 	appLabelRepository pipelineConfig.AppLabelRepository, gitSensorGrpcClient gitSensorClient.Client,
-<<<<<<< HEAD
 	deploymentApprovalRepository pipelineConfig.DeploymentApprovalRepository,
 	chartTemplateService util.ChartTemplateService,
 	appRepository appRepository.AppRepository,
 	helmRepoPushService app.HelmRepoPushService,
 	pipelineStageRepository repository4.PipelineStageRepository,
-=======
->>>>>>> 4109225a
 	pipelineStageService PipelineStageService, k8sCommonService k8s.K8sCommonService) *WorkflowDagExecutorImpl {
 	wde := &WorkflowDagExecutorImpl{logger: Logger,
 		pipelineRepository:            pipelineRepository,
@@ -979,16 +973,7 @@
 		impl.logger.Errorw("error in getting environment by id", "err", err)
 		return nil, err
 	}
-<<<<<<< HEAD
-	env, err := impl.envRepository.FindById(cdPipeline.EnvironmentId)
-	if err != nil {
-		impl.logger.Errorw("error in getting environment by id", "err", err)
-		return nil, err
-	}
-	if len(pipelineStage) > 0 {
-=======
 	if pipelineStage != nil {
->>>>>>> 4109225a
 		//Scope will pick the environment of CD pipeline irrespective of in-cluster mode,
 		//since user sees the environment of the CD pipeline
 		scope := models2.Scope{
