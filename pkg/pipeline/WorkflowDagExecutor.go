--- conflicted
+++ resolved
@@ -122,54 +122,6 @@
 }
 
 type WorkflowDagExecutorImpl struct {
-<<<<<<< HEAD
-	logger                             *zap.SugaredLogger
-	pipelineRepository                 pipelineConfig.PipelineRepository
-	cdWorkflowRepository               pipelineConfig.CdWorkflowRepository
-	pubsubClient                       *pubsub.PubSubClientServiceImpl
-	appService                         app.AppService
-	cdWorkflowService                  WorkflowService
-	ciPipelineRepository               pipelineConfig.CiPipelineRepository
-	materialRepository                 pipelineConfig.MaterialRepository
-	pipelineOverrideRepository         chartConfig.PipelineOverrideRepository
-	ciArtifactRepository               repository.CiArtifactRepository
-	user                               user.UserService
-	enforcer                           casbin.Enforcer
-	enforcerUtil                       rbac.EnforcerUtil
-	groupRepository                    repository.DeploymentGroupRepository
-	tokenCache                         *util3.TokenCache
-	acdAuthConfig                      *util3.ACDAuthConfig
-	envRepository                      repository2.EnvironmentRepository
-	eventFactory                       client.EventFactory
-	eventClient                        client.EventClient
-	cvePolicyRepository                security.CvePolicyRepository
-	scanResultRepository               security.ImageScanResultRepository
-	appWorkflowRepository              appWorkflow.AppWorkflowRepository
-	prePostCdScriptHistoryService      history2.PrePostCdScriptHistoryService
-	argoUserService                    argo.ArgoUserService
-	cdPipelineStatusTimelineRepo       pipelineConfig.PipelineStatusTimelineRepository
-	pipelineStatusTimelineService      status.PipelineStatusTimelineService
-	CiTemplateRepository               pipelineConfig.CiTemplateRepository
-	ciWorkflowRepository               pipelineConfig.CiWorkflowRepository
-	appLabelRepository                 pipelineConfig.AppLabelRepository
-	gitSensorGrpcClient                gitSensorClient.Client
-	k8sCommonService                   k8s.K8sCommonService
-	deploymentApprovalRepository       pipelineConfig.DeploymentApprovalRepository
-	chartTemplateService               util.ChartTemplateService
-	appRepository                      appRepository.AppRepository
-	helmRepoPushService                app.HelmRepoPushService
-	pipelineStageRepository            repository4.PipelineStageRepository
-	pipelineStageService               PipelineStageService
-	config                             *types.CdConfig
-	appServiceConfig                   *app.AppServiceConfig
-	variableSnapshotHistoryService     variables.VariableSnapshotHistoryService
-	celService                         resourceFilter.CELEvaluatorService
-	resourceFilterService              resourceFilter.ResourceFilterService
-	devtronAsyncHelmInstallRequestMap  map[int]bool
-	devtronAsyncHelmInstallRequestLock *sync.Mutex
-	devtronAppReleaseContextMap        map[int]DevtronAppReleaseContextType
-	devtronAppReleaseContextMapLock    *sync.Mutex
-=======
 	logger                        *zap.SugaredLogger
 	pipelineRepository            pipelineConfig.PipelineRepository
 	cdWorkflowRepository          pipelineConfig.CdWorkflowRepository
@@ -208,10 +160,16 @@
 	pipelineStageRepository       repository4.PipelineStageRepository
 	pipelineStageService          PipelineStageService
 	config                        *types.CdConfig
-	scopedVariableManager         variables.ScopedVariableCMCSManager
-	celService                    resourceFilter.CELEvaluatorService
-	resourceFilterService         resourceFilter.ResourceFilterService
->>>>>>> 453e0498
+	appServiceConfig              *app.AppServiceConfig
+
+	scopedVariableManager variables.ScopedVariableCMCSManager
+	celService            resourceFilter.CELEvaluatorService
+	resourceFilterService resourceFilter.ResourceFilterService
+
+	devtronAsyncHelmInstallRequestMap  map[int]bool
+	devtronAsyncHelmInstallRequestLock *sync.Mutex
+	devtronAppReleaseContextMap        map[int]DevtronAppReleaseContextType
+	devtronAppReleaseContextMapLock    *sync.Mutex
 
 	deploymentTemplateHistoryService    history2.DeploymentTemplateHistoryService
 	configMapHistoryService             history2.ConfigMapHistoryService
@@ -367,51 +325,6 @@
 	pipelineConfigListenerService PipelineConfigListenerService,
 ) *WorkflowDagExecutorImpl {
 	wde := &WorkflowDagExecutorImpl{logger: Logger,
-<<<<<<< HEAD
-		pipelineRepository:                 pipelineRepository,
-		cdWorkflowRepository:               cdWorkflowRepository,
-		pubsubClient:                       pubsubClient,
-		appService:                         appService,
-		cdWorkflowService:                  cdWorkflowService,
-		ciPipelineRepository:               ciPipelineRepository,
-		ciArtifactRepository:               ciArtifactRepository,
-		materialRepository:                 materialRepository,
-		pipelineOverrideRepository:         pipelineOverrideRepository,
-		user:                               user,
-		enforcer:                           enforcer,
-		enforcerUtil:                       enforcerUtil,
-		groupRepository:                    groupRepository,
-		tokenCache:                         tokenCache,
-		acdAuthConfig:                      acdAuthConfig,
-		envRepository:                      envRepository,
-		eventFactory:                       eventFactory,
-		eventClient:                        eventClient,
-		cvePolicyRepository:                cvePolicyRepository,
-		scanResultRepository:               scanResultRepository,
-		appWorkflowRepository:              appWorkflowRepository,
-		prePostCdScriptHistoryService:      prePostCdScriptHistoryService,
-		argoUserService:                    argoUserService,
-		cdPipelineStatusTimelineRepo:       cdPipelineStatusTimelineRepo,
-		pipelineStatusTimelineService:      pipelineStatusTimelineService,
-		CiTemplateRepository:               CiTemplateRepository,
-		ciWorkflowRepository:               ciWorkflowRepository,
-		appLabelRepository:                 appLabelRepository,
-		gitSensorGrpcClient:                gitSensorGrpcClient,
-		deploymentApprovalRepository:       deploymentApprovalRepository,
-		chartTemplateService:               chartTemplateService,
-		appRepository:                      appRepository,
-		helmRepoPushService:                helmRepoPushService,
-		k8sCommonService:                   k8sCommonService,
-		pipelineStageRepository:            pipelineStageRepository,
-		pipelineStageService:               pipelineStageService,
-		variableSnapshotHistoryService:     variableSnapshotHistoryService,
-		celService:                         celService,
-		resourceFilterService:              resourceFilterService,
-		devtronAsyncHelmInstallRequestMap:  make(map[int]bool),
-		devtronAsyncHelmInstallRequestLock: &sync.Mutex{},
-		devtronAppReleaseContextMap:        make(map[int]DevtronAppReleaseContextType),
-		devtronAppReleaseContextMapLock:    &sync.Mutex{},
-=======
 		pipelineRepository:            pipelineRepository,
 		cdWorkflowRepository:          cdWorkflowRepository,
 		pubsubClient:                  pubsubClient,
@@ -451,7 +364,11 @@
 		scopedVariableManager:         scopedVariableManager,
 		celService:                    celService,
 		resourceFilterService:         resourceFilterService,
->>>>>>> 453e0498
+
+		devtronAsyncHelmInstallRequestMap:  make(map[int]bool),
+		devtronAsyncHelmInstallRequestLock: &sync.Mutex{},
+		devtronAppReleaseContextMap:        make(map[int]DevtronAppReleaseContextType),
+		devtronAppReleaseContextMapLock:    &sync.Mutex{},
 
 		deploymentTemplateHistoryService:    deploymentTemplateHistoryService,
 		configMapHistoryService:             configMapHistoryService,
@@ -3696,8 +3613,6 @@
 	}
 }
 
-<<<<<<< HEAD
-=======
 func (impl *WorkflowDagExecutorImpl) MarkImageScanDeployed(appId int, envId int, imageDigest string, clusterId int, isScanEnabled bool) error {
 	impl.logger.Debugw("mark image scan deployed for normal app, from cd auto or manual trigger", "imageDigest", imageDigest)
 	executionHistory, err := impl.imageScanHistoryRepository.FindByImageDigest(imageDigest)
@@ -3765,7 +3680,7 @@
 		overrideRequest.DeploymentWithConfig = bean.DEPLOYMENT_CONFIG_TYPE_LAST_SAVED
 	}
 	valuesOverrideResponse := &app.ValuesOverrideResponse{}
-
+	isPipelineOverrideCreated := overrideRequest.PipelineOverrideId > 0
 	pipeline, err := impl.pipelineRepository.FindById(overrideRequest.PipelineId)
 	valuesOverrideResponse.Pipeline = pipeline
 	if err != nil {
@@ -3801,67 +3716,93 @@
 		impl.logger.Errorw("error in getting app metrics by trigger type", "err", err)
 		return valuesOverrideResponse, err
 	}
-
-	_, span = otel.Tracer("orchestrator").Start(ctx, "getDbMigrationOverride")
-	//FIXME: how to determine rollback
-	//we can't depend on ciArtifact ID because CI pipeline can be manually triggered in any order regardless of sourcecode status
-	dbMigrationOverride, err := impl.getDbMigrationOverride(overrideRequest, artifact, false)
-	span.End()
-	if err != nil {
-		impl.logger.Errorw("error in fetching db migration config", "req", overrideRequest, "err", err)
-		return valuesOverrideResponse, err
-	}
-	chartVersion := envOverride.Chart.ChartVersion
-	_, span = otel.Tracer("orchestrator").Start(ctx, "getConfigMapAndSecretJsonV2")
-	scope := getScopeForVariables(overrideRequest, envOverride)
-	request := createConfigMapAndSecretJsonRequest(overrideRequest, envOverride, chartVersion, scope)
-
-	configMapJson, err := impl.getConfigMapAndSecretJsonV2(request, envOverride)
-
-	span.End()
-	if err != nil {
-		impl.logger.Errorw("error in fetching config map n secret ", "err", err)
-		configMapJson = nil
-	}
-	_, span = otel.Tracer("orchestrator").Start(ctx, "appCrudOperationService.GetLabelsByAppIdForDeployment")
-	appLabelJsonByte, err := impl.appCrudOperationService.GetLabelsByAppIdForDeployment(overrideRequest.AppId)
-	span.End()
-	if err != nil {
-		impl.logger.Errorw("error in fetching app labels for gitOps commit", "err", err)
-		appLabelJsonByte = nil
-	}
-	_, span = otel.Tracer("orchestrator").Start(ctx, "mergeAndSave")
-	pipelineOverride, err := impl.savePipelineOverride(overrideRequest, envOverride.Id, triggeredAt)
+	var (
+		pipelineOverride                                     *chartConfig.PipelineOverride
+		dbMigrationOverride, configMapJson, appLabelJsonByte []byte
+	)
+
+	// Conditional Block based on PipelineOverrideCreated --> start
+	if !isPipelineOverrideCreated {
+		_, span = otel.Tracer("orchestrator").Start(ctx, "savePipelineOverride")
+		pipelineOverride, err = impl.savePipelineOverride(overrideRequest, envOverride.Id, triggeredAt)
+		span.End()
+		if err != nil {
+			return valuesOverrideResponse, err
+		}
+		overrideRequest.PipelineOverrideId = pipelineOverride.Id
+	} else {
+		pipelineOverride, err = impl.pipelineOverrideRepository.FindById(overrideRequest.PipelineOverrideId)
+		if err != nil {
+			impl.logger.Errorw("error in getting pipelineOverride for valuesOverrideResponse", "PipelineOverrideId", overrideRequest.PipelineOverrideId)
+			return nil, err
+		}
+	}
+	// Conditional Block based on PipelineOverrideCreated --> end
 	valuesOverrideResponse.PipelineOverride = pipelineOverride
-	if err != nil {
-		return valuesOverrideResponse, err
-	}
+
 	//TODO: check status and apply lock
 	releaseOverrideJson, err := impl.getReleaseOverride(envOverride, overrideRequest, artifact, pipelineOverride, strategy, &appMetrics)
 	valuesOverrideResponse.ReleaseOverrideJSON = releaseOverrideJson
 	if err != nil {
 		return valuesOverrideResponse, err
 	}
-	mergedValues, err := impl.mergeOverrideValues(envOverride, dbMigrationOverride, releaseOverrideJson, configMapJson, appLabelJsonByte, strategy)
-
-	appName := fmt.Sprintf("%s-%s", overrideRequest.AppName, envOverride.Environment.Name)
-	mergedValues = impl.autoscalingCheckBeforeTrigger(ctx, appName, envOverride.Namespace, mergedValues, overrideRequest)
-
-	_, span = otel.Tracer("orchestrator").Start(ctx, "dockerRegistryIpsConfigService.HandleImagePullSecretOnApplicationDeployment")
-	// handle image pull secret if access given
-	mergedValues, err = impl.dockerRegistryIpsConfigService.HandleImagePullSecretOnApplicationDeployment(envOverride.Environment, pipeline.CiPipelineId, mergedValues)
-	valuesOverrideResponse.MergedValues = string(mergedValues)
-	span.End()
-	if err != nil {
-		return valuesOverrideResponse, err
-	}
-	pipelineOverride.PipelineMergedValues = string(mergedValues)
-	err = impl.pipelineOverrideRepository.Update(pipelineOverride)
-	if err != nil {
-		return valuesOverrideResponse, err
-	}
+
+	// Conditional Block based on PipelineOverrideCreated --> start
+	if !isPipelineOverrideCreated {
+		_, span = otel.Tracer("orchestrator").Start(ctx, "getDbMigrationOverride")
+		//FIXME: how to determine rollback
+		//we can't depend on ciArtifact ID because CI pipeline can be manually triggered in any order regardless of sourcecode status
+		dbMigrationOverride, err = impl.getDbMigrationOverride(overrideRequest, artifact, false)
+		span.End()
+		if err != nil {
+			impl.logger.Errorw("error in fetching db migration config", "req", overrideRequest, "err", err)
+			return valuesOverrideResponse, err
+		}
+		chartVersion := envOverride.Chart.ChartVersion
+		_, span = otel.Tracer("orchestrator").Start(ctx, "getConfigMapAndSecretJsonV2")
+		scope := getScopeForVariables(overrideRequest, envOverride)
+		request := createConfigMapAndSecretJsonRequest(overrideRequest, envOverride, chartVersion, scope)
+
+		configMapJson, err = impl.getConfigMapAndSecretJsonV2(request, envOverride)
+		span.End()
+		if err != nil {
+			impl.logger.Errorw("error in fetching config map n secret ", "err", err)
+			configMapJson = nil
+		}
+		_, span = otel.Tracer("orchestrator").Start(ctx, "appCrudOperationService.GetLabelsByAppIdForDeployment")
+		appLabelJsonByte, err = impl.appCrudOperationService.GetLabelsByAppIdForDeployment(overrideRequest.AppId)
+		span.End()
+		if err != nil {
+			impl.logger.Errorw("error in fetching app labels for gitOps commit", "err", err)
+			appLabelJsonByte = nil
+		}
+
+		mergedValues, err := impl.mergeOverrideValues(envOverride, dbMigrationOverride, releaseOverrideJson, configMapJson, appLabelJsonByte, strategy)
+		appName := fmt.Sprintf("%s-%s", overrideRequest.AppName, envOverride.Environment.Name)
+		mergedValues = impl.autoscalingCheckBeforeTrigger(ctx, appName, envOverride.Namespace, mergedValues, overrideRequest)
+
+		_, span = otel.Tracer("orchestrator").Start(ctx, "dockerRegistryIpsConfigService.HandleImagePullSecretOnApplicationDeployment")
+		// handle image pull secret if access given
+		mergedValues, err = impl.dockerRegistryIpsConfigService.HandleImagePullSecretOnApplicationDeployment(envOverride.Environment, pipeline.CiPipelineId, mergedValues)
+		span.End()
+		if err != nil {
+			return valuesOverrideResponse, err
+		}
+
+		pipelineOverride.PipelineMergedValues = string(mergedValues)
+		valuesOverrideResponse.MergedValues = string(mergedValues)
+		err = impl.pipelineOverrideRepository.Update(pipelineOverride)
+		if err != nil {
+			return valuesOverrideResponse, err
+		}
+		valuesOverrideResponse.PipelineOverride = pipelineOverride
+	} else {
+		valuesOverrideResponse.MergedValues = pipelineOverride.PipelineMergedValues
+	}
+	// Conditional Block based on PipelineOverrideCreated --> end
 	return valuesOverrideResponse, err
 }
+
 func createConfigMapAndSecretJsonRequest(overrideRequest *bean.ValuesOverrideRequest, envOverride *chartConfig.EnvConfigOverride, chartVersion string, scope resourceQualifiers.Scope) ConfigMapAndSecretJsonV2 {
 	request := ConfigMapAndSecretJsonV2{
 		AppId:                                 overrideRequest.AppId,
@@ -3892,7 +3833,7 @@
 	return scope
 }
 
-func (impl *WorkflowDagExecutorImpl) DeployArgocdApp(overrideRequest *bean.ValuesOverrideRequest, valuesOverrideResponse *app.ValuesOverrideResponse, ctx context.Context) error {
+func (impl *WorkflowDagExecutorImpl) DeployArgocdApp(overrideRequest *bean.ValuesOverrideRequest, valuesOverrideResponse *app.ValuesOverrideResponse, triggeredAt time.Time, ctx context.Context) error {
 
 	impl.logger.Debugw("new pipeline found", "pipeline", valuesOverrideResponse.Pipeline)
 	_, span := otel.Tracer("orchestrator").Start(ctx, "createArgoApplicationIfRequired")
@@ -3916,9 +3857,15 @@
 	} else {
 		impl.logger.Debug("argo-cd failed to update, ignoring it")
 	}
+	//update workflow runner status, used in app workflow view
+	err = impl.UpdateCDWorkflowRunnerStatus(ctx, overrideRequest, triggeredAt, pipelineConfig.WorkflowInProgress, "")
+	if err != nil {
+		impl.logger.Errorw("error in updating the workflow runner status, createHelmAppForCdPipeline", "err", err)
+		return err
+	}
 	return nil
 }
->>>>>>> 453e0498
+
 func (impl *WorkflowDagExecutorImpl) createArgoApplicationIfRequired(appId int, envConfigOverride *chartConfig.EnvConfigOverride, pipeline *pipelineConfig.Pipeline, userId int32) (string, error) {
 	//repo has been registered while helm create
 	chart, err := impl.chartRepository.FindLatestChartForAppByAppId(appId)
@@ -4961,79 +4908,6 @@
 	return true, nil
 }
 
-<<<<<<< HEAD
-func (impl *WorkflowDagExecutorImpl) getResolvedTemplateWithSnapshot(deploymentTemplateHistoryId int, template string) (string, map[string]string, error) {
-
-	variableSnapshotMap := make(map[string]string)
-	reference := repository5.HistoryReference{
-		HistoryReferenceId:   deploymentTemplateHistoryId,
-		HistoryReferenceType: repository5.HistoryReferenceTypeDeploymentTemplate,
-	}
-	variableSnapshot, err := impl.variableSnapshotHistoryService.GetVariableHistoryForReferences([]repository5.HistoryReference{reference})
-	if err != nil {
-		return template, variableSnapshotMap, err
-	}
-
-	if _, ok := variableSnapshot[reference]; !ok {
-		return template, variableSnapshotMap, nil
-	}
-
-	err = json.Unmarshal(variableSnapshot[reference].VariableSnapshot, &variableSnapshotMap)
-	if err != nil {
-		return template, variableSnapshotMap, err
-	}
-
-	if len(variableSnapshotMap) == 0 {
-		return template, variableSnapshotMap, nil
-	}
-	scopedVariableData := parsers.GetScopedVarData(variableSnapshotMap, make(map[string]bool), true)
-	request := parsers.VariableParserRequest{Template: template, TemplateType: parsers.JsonVariableTemplate, Variables: scopedVariableData}
-	parserResponse := impl.variableTemplateParser.ParseTemplate(request)
-	err = parserResponse.Error
-	if err != nil {
-		return template, variableSnapshotMap, err
-	}
-	resolvedTemplate := parserResponse.ResolvedTemplate
-	return resolvedTemplate, variableSnapshotMap, nil
-}
-
-func (impl *WorkflowDagExecutorImpl) extractVariablesAndResolveTemplate(scope resourceQualifiers.Scope, template string, entity repository5.Entity) (string, map[string]string, error) {
-
-	variableMap := make(map[string]string)
-	entityToVariables, err := impl.variableEntityMappingService.GetAllMappingsForEntities([]repository5.Entity{entity})
-	if err != nil {
-		return template, variableMap, err
-	}
-
-	if vars, ok := entityToVariables[entity]; !ok || len(vars) == 0 {
-		return template, variableMap, nil
-	}
-
-	// pre-populating variable map with variable so that the variables which don't have any resolved data
-	// is saved in snapshot
-	for _, variable := range entityToVariables[entity] {
-		variableMap[variable] = impl.scopedVariableService.GetFormattedVariableForName(variable)
-	}
-
-	scopedVariables, err := impl.scopedVariableService.GetScopedVariables(scope, entityToVariables[entity], true)
-	if err != nil {
-		return template, variableMap, err
-	}
-
-	for _, variable := range scopedVariables {
-		variableMap[variable.VariableName] = variable.VariableValue.StringValue()
-	}
-
-	parserRequest := parsers.VariableParserRequest{Template: template, Variables: scopedVariables, TemplateType: parsers.JsonVariableTemplate}
-	parserResponse := impl.variableTemplateParser.ParseTemplate(parserRequest)
-	err = parserResponse.Error
-	if err != nil {
-		return template, variableMap, err
-	}
-
-	resolvedTemplate := parserResponse.ResolvedTemplate
-	return resolvedTemplate, variableMap, nil
-=======
 // helmInstallReleaseWithCustomChart performs helm install with custom chart
 func (impl *WorkflowDagExecutorImpl) helmInstallReleaseWithCustomChart(ctx context.Context, releaseIdentifier *client2.ReleaseIdentifier, referenceChartByte []byte, valuesYaml string) (*client2.HelmInstallCustomResponse, error) {
 
@@ -5042,10 +4916,11 @@
 		ChartContent:      &client2.ChartContent{Content: referenceChartByte},
 		ReleaseIdentifier: releaseIdentifier,
 	}
-
+	if impl.appService.IsDevtronAsyncInstallModeEnabled(bean2.Helm) {
+		helmInstallRequest.RunInCtx = true
+	}
 	// Request exec
 	return impl.helmAppClient.InstallReleaseWithCustomChart(ctx, &helmInstallRequest)
->>>>>>> 453e0498
 }
 
 type EnvironmentOverride struct {
@@ -5310,167 +5185,6 @@
 	return manifestPushTemplate, nil
 }
 
-func (impl *WorkflowDagExecutorImpl) GetValuesOverrideForTrigger(overrideRequest *bean.ValuesOverrideRequest, triggeredAt time.Time, ctx context.Context) (*app.ValuesOverrideResponse, error) {
-	if overrideRequest.DeploymentType == models.DEPLOYMENTTYPE_UNKNOWN {
-		overrideRequest.DeploymentType = models.DEPLOYMENTTYPE_DEPLOY
-	}
-	if len(overrideRequest.DeploymentWithConfig) == 0 {
-		overrideRequest.DeploymentWithConfig = bean.DEPLOYMENT_CONFIG_TYPE_LAST_SAVED
-	}
-	valuesOverrideResponse := &app.ValuesOverrideResponse{}
-	isPipelineOverrideCreated := overrideRequest.PipelineOverrideId > 0
-	pipeline, err := impl.pipelineRepository.FindById(overrideRequest.PipelineId)
-	valuesOverrideResponse.Pipeline = pipeline
-	if err != nil {
-		impl.logger.Errorw("error in fetching pipeline by pipeline id", "err", err, "pipeline-id-", overrideRequest.PipelineId)
-		return valuesOverrideResponse, err
-	}
-
-	_, span := otel.Tracer("orchestrator").Start(ctx, "ciArtifactRepository.Get")
-	artifact, err := impl.ciArtifactRepository.Get(overrideRequest.CiArtifactId)
-	valuesOverrideResponse.Artifact = artifact
-	span.End()
-	if err != nil {
-		return valuesOverrideResponse, err
-	}
-	overrideRequest.Image = artifact.Image
-
-	strategy, err := impl.GetDeploymentStrategyByTriggerType(overrideRequest, ctx)
-	valuesOverrideResponse.PipelineStrategy = strategy
-	if err != nil {
-		impl.logger.Errorw("error in getting strategy by trigger type", "err", err)
-		return valuesOverrideResponse, err
-	}
-
-	envOverride, err := impl.GetEnvOverrideByTriggerType(overrideRequest, triggeredAt, ctx)
-	valuesOverrideResponse.EnvOverride = envOverride
-	if err != nil {
-		impl.logger.Errorw("error in getting env override by trigger type", "err", err)
-		return valuesOverrideResponse, err
-	}
-	appMetrics, err := impl.GetAppMetricsByTriggerType(overrideRequest, ctx)
-	valuesOverrideResponse.AppMetrics = appMetrics
-	if err != nil {
-		impl.logger.Errorw("error in getting app metrics by trigger type", "err", err)
-		return valuesOverrideResponse, err
-	}
-	var (
-		pipelineOverride                                     *chartConfig.PipelineOverride
-		dbMigrationOverride, configMapJson, appLabelJsonByte []byte
-	)
-
-	// Conditional Block based on PipelineOverrideCreated --> start
-	if !isPipelineOverrideCreated {
-		_, span = otel.Tracer("orchestrator").Start(ctx, "savePipelineOverride")
-		pipelineOverride, err = impl.savePipelineOverride(overrideRequest, envOverride.Id, triggeredAt)
-		span.End()
-		if err != nil {
-			return valuesOverrideResponse, err
-		}
-		overrideRequest.PipelineOverrideId = pipelineOverride.Id
-	} else {
-		pipelineOverride, err = impl.pipelineOverrideRepository.FindById(overrideRequest.PipelineOverrideId)
-		if err != nil {
-			impl.logger.Errorw("error in getting pipelineOverride for valuesOverrideResponse", "PipelineOverrideId", overrideRequest.PipelineOverrideId)
-			return nil, err
-		}
-	}
-	// Conditional Block based on PipelineOverrideCreated --> end
-	valuesOverrideResponse.PipelineOverride = pipelineOverride
-
-	//TODO: check status and apply lock
-	releaseOverrideJson, err := impl.getReleaseOverride(envOverride, overrideRequest, artifact, pipelineOverride, strategy, &appMetrics)
-	valuesOverrideResponse.ReleaseOverrideJSON = releaseOverrideJson
-	if err != nil {
-		return valuesOverrideResponse, err
-	}
-
-	// Conditional Block based on PipelineOverrideCreated --> start
-	if !isPipelineOverrideCreated {
-		_, span = otel.Tracer("orchestrator").Start(ctx, "getDbMigrationOverride")
-		//FIXME: how to determine rollback
-		//we can't depend on ciArtifact ID because CI pipeline can be manually triggered in any order regardless of sourcecode status
-		dbMigrationOverride, err = impl.getDbMigrationOverride(overrideRequest, artifact, false)
-		span.End()
-		if err != nil {
-			impl.logger.Errorw("error in fetching db migration config", "req", overrideRequest, "err", err)
-			return valuesOverrideResponse, err
-		}
-		chartVersion := envOverride.Chart.ChartVersion
-		_, span = otel.Tracer("orchestrator").Start(ctx, "getConfigMapAndSecretJsonV2")
-		configMapJson, err = impl.getConfigMapAndSecretJsonV2(overrideRequest.AppId, envOverride.TargetEnvironment, overrideRequest.PipelineId, chartVersion, overrideRequest.DeploymentWithConfig, overrideRequest.WfrIdForDeploymentWithSpecificTrigger)
-		span.End()
-		if err != nil {
-			impl.logger.Errorw("error in fetching config map n secret ", "err", err)
-			configMapJson = nil
-		}
-		_, span = otel.Tracer("orchestrator").Start(ctx, "appCrudOperationService.GetLabelsByAppIdForDeployment")
-		appLabelJsonByte, err = impl.appCrudOperationService.GetLabelsByAppIdForDeployment(overrideRequest.AppId)
-		span.End()
-		if err != nil {
-			impl.logger.Errorw("error in fetching app labels for gitOps commit", "err", err)
-			appLabelJsonByte = nil
-		}
-
-		mergedValues, err := impl.mergeOverrideValues(envOverride, dbMigrationOverride, releaseOverrideJson, configMapJson, appLabelJsonByte, strategy)
-		appName := fmt.Sprintf("%s-%s", overrideRequest.AppName, envOverride.Environment.Name)
-		mergedValues = impl.autoscalingCheckBeforeTrigger(ctx, appName, envOverride.Namespace, mergedValues, overrideRequest)
-
-		_, span = otel.Tracer("orchestrator").Start(ctx, "dockerRegistryIpsConfigService.HandleImagePullSecretOnApplicationDeployment")
-		// handle image pull secret if access given
-		mergedValues, err = impl.dockerRegistryIpsConfigService.HandleImagePullSecretOnApplicationDeployment(envOverride.Environment, pipeline.CiPipelineId, mergedValues)
-		span.End()
-		if err != nil {
-			return valuesOverrideResponse, err
-		}
-
-		pipelineOverride.PipelineMergedValues = string(mergedValues)
-		valuesOverrideResponse.MergedValues = string(mergedValues)
-		err = impl.pipelineOverrideRepository.Update(pipelineOverride)
-		if err != nil {
-			return valuesOverrideResponse, err
-		}
-		valuesOverrideResponse.PipelineOverride = pipelineOverride
-	} else {
-		valuesOverrideResponse.MergedValues = pipelineOverride.PipelineMergedValues
-	}
-	// Conditional Block based on PipelineOverrideCreated --> end
-	return valuesOverrideResponse, err
-}
-
-func (impl *WorkflowDagExecutorImpl) DeployArgocdApp(overrideRequest *bean.ValuesOverrideRequest, valuesOverrideResponse *app.ValuesOverrideResponse, triggeredAt time.Time, ctx context.Context) error {
-
-	impl.logger.Debugw("new pipeline found", "pipeline", valuesOverrideResponse.Pipeline)
-	_, span := otel.Tracer("orchestrator").Start(ctx, "createArgoApplicationIfRequired")
-	name, err := impl.createArgoApplicationIfRequired(overrideRequest.AppId, valuesOverrideResponse.EnvOverride, valuesOverrideResponse.Pipeline, overrideRequest.UserId)
-	span.End()
-	if err != nil {
-		impl.logger.Errorw("acd application create error on cd trigger", "err", err, "req", overrideRequest)
-		return err
-	}
-	impl.logger.Debugw("argocd application created", "name", name)
-
-	_, span = otel.Tracer("orchestrator").Start(ctx, "updateArgoPipeline")
-	updateAppInArgocd, err := impl.updateArgoPipeline(overrideRequest.AppId, valuesOverrideResponse.Pipeline.Name, valuesOverrideResponse.EnvOverride, ctx)
-	span.End()
-	if err != nil {
-		impl.logger.Errorw("error in updating argocd app ", "err", err)
-		return err
-	}
-	if updateAppInArgocd {
-		impl.logger.Debug("argo-cd successfully updated")
-	} else {
-		impl.logger.Debug("argo-cd failed to update, ignoring it")
-	}
-	//update workflow runner status, used in app workflow view
-	err = impl.UpdateCDWorkflowRunnerStatus(ctx, overrideRequest, triggeredAt, pipelineConfig.WorkflowInProgress, "")
-	if err != nil {
-		impl.logger.Errorw("error in updating the workflow runner status, createHelmAppForCdPipeline", "err", err)
-		return err
-	}
-	return nil
-}
-
 func (impl *WorkflowDagExecutorImpl) HandleCDTriggerRelease(overrideRequest *bean.ValuesOverrideRequest, ctx context.Context, triggeredAt time.Time, deployedBy int32) (releaseNo int, manifest []byte, err error) {
 	if impl.appService.IsDevtronAsyncInstallModeEnabled(overrideRequest.DeploymentAppType) {
 		// asynchronous mode of installation starts
@@ -5560,66 +5274,6 @@
 		return 0, manifest, err
 	}
 	return releaseNo, manifest, nil
-}
-
-func (impl *WorkflowDagExecutorImpl) MarkImageScanDeployed(appId int, envId int, imageDigest string, clusterId int, isScanEnabled bool) error {
-	impl.logger.Debugw("mark image scan deployed for normal app, from cd auto or manual trigger", "imageDigest", imageDigest)
-	executionHistory, err := impl.imageScanHistoryRepository.FindByImageDigest(imageDigest)
-	if err != nil && err != pg.ErrNoRows {
-		impl.logger.Errorw("error in fetching execution history", "err", err)
-		return err
-	}
-	if executionHistory == nil || executionHistory.Id == 0 {
-		impl.logger.Errorw("no execution history found for digest", "digest", imageDigest)
-		return fmt.Errorf("no execution history found for digest - %s", imageDigest)
-	}
-	impl.logger.Debugw("mark image scan deployed for normal app, from cd auto or manual trigger", "executionHistory", executionHistory)
-	var ids []int
-	ids = append(ids, executionHistory.Id)
-
-	ot, err := impl.imageScanDeployInfoRepository.FetchByAppIdAndEnvId(appId, envId, []string{security.ScanObjectType_APP})
-	switch err {
-	case nil:
-		// Updating Execution history for Latest Deployment to fetch out security Vulnerabilities for latest deployed info
-		if isScanEnabled {
-			ot.ImageScanExecutionHistoryId = ids
-		} else {
-			arr := []int{-1}
-			ot.ImageScanExecutionHistoryId = arr
-		}
-		err = impl.imageScanDeployInfoRepository.Update(ot)
-		if err != nil {
-			impl.logger.Errorw("error in updating deploy info for latest deployed image", "err", err)
-			return err
-		}
-		return nil
-	case pg.ErrNoRows:
-		if isScanEnabled {
-			imageScanDeployInfo := &security.ImageScanDeployInfo{
-				ImageScanExecutionHistoryId: ids,
-				ScanObjectMetaId:            appId,
-				ObjectType:                  security.ScanObjectType_APP,
-				EnvId:                       envId,
-				ClusterId:                   clusterId,
-				AuditLog: sql.AuditLog{
-					CreatedOn: time.Now(),
-					CreatedBy: 1,
-					UpdatedOn: time.Now(),
-					UpdatedBy: 1,
-				},
-			}
-			impl.logger.Debugw("mark image scan deployed for normal app, from cd auto or manual trigger", "imageScanDeployInfo", imageScanDeployInfo)
-			err = impl.imageScanDeployInfoRepository.Save(imageScanDeployInfo)
-			if err != nil {
-				impl.logger.Errorw("error in creating deploy info", "err", err)
-				return err
-			}
-		}
-		return nil
-	default:
-		impl.logger.Errorw("error in getting image scan info", "appId", appId, "envId", envId, "err", err)
-		return err
-	}
 }
 
 func (impl *WorkflowDagExecutorImpl) UpdatePreviousQueuedRunnerStatus(cdWfrId, pipelineId int, triggeredBy int32) error {
@@ -5731,19 +5385,4 @@
 		impl.UpdateTriggerCDMetricsOnFinish(cdWfr)
 	}
 	return nil
-}
-
-// helmInstallReleaseWithCustomChart performs helm install with custom chart
-func (impl *WorkflowDagExecutorImpl) helmInstallReleaseWithCustomChart(ctx context.Context, releaseIdentifier *client2.ReleaseIdentifier, referenceChartByte []byte, valuesYaml string) (*client2.HelmInstallCustomResponse, error) {
-
-	helmInstallRequest := client2.HelmInstallCustomRequest{
-		ValuesYaml:        valuesYaml,
-		ChartContent:      &client2.ChartContent{Content: referenceChartByte},
-		ReleaseIdentifier: releaseIdentifier,
-	}
-	if impl.appService.IsDevtronAsyncInstallModeEnabled(bean2.Helm) {
-		helmInstallRequest.RunInCtx = true
-	}
-	// Request exec
-	return impl.helmAppClient.InstallReleaseWithCustomChart(ctx, &helmInstallRequest)
 }