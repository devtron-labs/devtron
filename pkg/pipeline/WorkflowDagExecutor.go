--- conflicted
+++ resolved
@@ -111,11 +111,8 @@
 	appLabelRepository            pipelineConfig.AppLabelRepository
 	gitSensorGrpcClient           gitSensorClient.Client
 	deploymentApprovalRepository  pipelineConfig.DeploymentApprovalRepository
-<<<<<<< HEAD
 	chartTemplateService          util.ChartTemplateService
-=======
 	k8sApplicationService         k8s.K8sApplicationService
->>>>>>> 3bf0f67f
 }
 
 const (
@@ -182,11 +179,8 @@
 	ciWorkflowRepository pipelineConfig.CiWorkflowRepository,
 	appLabelRepository pipelineConfig.AppLabelRepository, gitSensorGrpcClient gitSensorClient.Client,
 	deploymentApprovalRepository pipelineConfig.DeploymentApprovalRepository,
-<<<<<<< HEAD
-	chartTemplateService util.ChartTemplateService) *WorkflowDagExecutorImpl {
-=======
+	chartTemplateService util.ChartTemplateService,
 	k8sApplicationService k8s.K8sApplicationService) *WorkflowDagExecutorImpl {
->>>>>>> 3bf0f67f
 	wde := &WorkflowDagExecutorImpl{logger: Logger,
 		pipelineRepository:            pipelineRepository,
 		cdWorkflowRepository:          cdWorkflowRepository,
