/*
 * Copyright (c) 2020 Devtron Labs
 *
 * Licensed under the Apache License, Version 2.0 (the "License");
 * you may not use this file except in compliance with the License.
 * You may obtain a copy of the License at
 *
 *    http://www.apache.org/licenses/LICENSE-2.0
 *
 * Unless required by applicable law or agreed to in writing, software
 * distributed under the License is distributed on an "AS IS" BASIS,
 * WITHOUT WARRANTIES OR CONDITIONS OF ANY KIND, either express or implied.
 * See the License for the specific language governing permissions and
 * limitations under the License.
 *
 */

package pipeline

import (
	"context"
	"encoding/json"
	errors3 "errors"
	"fmt"
	application3 "github.com/argoproj/argo-cd/v2/pkg/apiclient/application"
	"github.com/argoproj/argo-cd/v2/pkg/apis/application/v1alpha1"
	"github.com/aws/aws-sdk-go/service/autoscaling"
	blob_storage "github.com/devtron-labs/common-lib/blob-storage"
	"github.com/devtron-labs/common-lib/pubsub-lib/model"
	util5 "github.com/devtron-labs/common-lib/utils/k8s"
	"github.com/devtron-labs/common-lib/utils/k8s/health"
	client2 "github.com/devtron-labs/devtron/api/helm-app"
	"github.com/devtron-labs/devtron/client/argocdServer"
	"github.com/devtron-labs/devtron/client/argocdServer/application"
	application2 "github.com/devtron-labs/devtron/client/argocdServer/application"
	gitSensorClient "github.com/devtron-labs/devtron/client/gitSensor"
	"github.com/devtron-labs/devtron/internal/middleware"
	app2 "github.com/devtron-labs/devtron/internal/sql/repository/app"
	bean4 "github.com/devtron-labs/devtron/pkg/app/bean"
	"github.com/devtron-labs/devtron/pkg/app/status"
	"github.com/devtron-labs/devtron/pkg/chartRepo/repository"
	"github.com/devtron-labs/devtron/pkg/dockerRegistry"
	"github.com/devtron-labs/devtron/pkg/k8s"
	bean3 "github.com/devtron-labs/devtron/pkg/pipeline/bean"
	repository4 "github.com/devtron-labs/devtron/pkg/pipeline/repository"
	"github.com/devtron-labs/devtron/pkg/pipeline/types"
	"github.com/devtron-labs/devtron/pkg/plugin"
	"github.com/devtron-labs/devtron/pkg/resourceQualifiers"
	serverBean "github.com/devtron-labs/devtron/pkg/server/bean"
	"github.com/devtron-labs/devtron/pkg/variables"
	"github.com/devtron-labs/devtron/pkg/variables/parsers"
	repository5 "github.com/devtron-labs/devtron/pkg/variables/repository"
	util4 "github.com/devtron-labs/devtron/util"
	"github.com/devtron-labs/devtron/util/ChartsUtil"
	"github.com/devtron-labs/devtron/util/argo"
	errors2 "github.com/juju/errors"
	"github.com/pkg/errors"
	"github.com/tidwall/gjson"
	"github.com/tidwall/sjson"
	"go.opentelemetry.io/otel"
	"google.golang.org/grpc/codes"
	status2 "google.golang.org/grpc/status"
	"k8s.io/apimachinery/pkg/runtime/schema"
	"k8s.io/helm/pkg/proto/hapi/chart"
	"k8s.io/utils/strings/slices"
	"path"
	"strconv"
	"strings"
	"sync"
	"time"

	"github.com/devtron-labs/devtron/internal/sql/repository/appWorkflow"
	repository2 "github.com/devtron-labs/devtron/pkg/cluster/repository"
	history2 "github.com/devtron-labs/devtron/pkg/pipeline/history"
	repository3 "github.com/devtron-labs/devtron/pkg/pipeline/history/repository"
	"github.com/devtron-labs/devtron/pkg/sql"
	"github.com/devtron-labs/devtron/pkg/user/casbin"
	util3 "github.com/devtron-labs/devtron/pkg/util"

	pubsub "github.com/devtron-labs/common-lib/pubsub-lib"
	"github.com/devtron-labs/devtron/api/bean"
	client "github.com/devtron-labs/devtron/client/events"
	"github.com/devtron-labs/devtron/internal/sql/models"
	"github.com/devtron-labs/devtron/internal/sql/repository"
	"github.com/devtron-labs/devtron/internal/sql/repository/chartConfig"
	"github.com/devtron-labs/devtron/internal/sql/repository/pipelineConfig"
	"github.com/devtron-labs/devtron/internal/sql/repository/security"
	"github.com/devtron-labs/devtron/internal/util"
	"github.com/devtron-labs/devtron/pkg/app"
	bean2 "github.com/devtron-labs/devtron/pkg/bean"
	"github.com/devtron-labs/devtron/pkg/user"
	util2 "github.com/devtron-labs/devtron/util/event"
	"github.com/devtron-labs/devtron/util/rbac"
	"github.com/go-pg/pg"
	"go.uber.org/zap"
)

type WorkflowDagExecutor interface {
	HandleCiSuccessEvent(artifact *repository.CiArtifact, applyAuth bool, async bool, triggeredBy int32) error
	HandleWebhookExternalCiEvent(artifact *repository.CiArtifact, triggeredBy int32, externalCiId int, auth func(email string, projectObject string, envObject string) bool) (bool, error)
	HandlePreStageSuccessEvent(cdStageCompleteEvent CdStageCompleteEvent) error
	HandleDeploymentSuccessEvent(pipelineOverride *chartConfig.PipelineOverride) error
	HandlePostStageSuccessEvent(cdWorkflowId int, cdPipelineId int, triggeredBy int32, pluginRegistryImageDetails map[string][]string) error
	Subscribe() error
	TriggerPostStage(cdWf *pipelineConfig.CdWorkflow, cdPipeline *pipelineConfig.Pipeline, triggeredBy int32, refCdWorkflowRunnerId int) error
	TriggerPreStage(ctx context.Context, cdWf *pipelineConfig.CdWorkflow, artifact *repository.CiArtifact, pipeline *pipelineConfig.Pipeline, triggeredBy int32, applyAuth bool, refCdWorkflowRunnerId int) error
	TriggerDeployment(cdWf *pipelineConfig.CdWorkflow, artifact *repository.CiArtifact, pipeline *pipelineConfig.Pipeline, applyAuth bool, triggeredBy int32) error
	ManualCdTrigger(overrideRequest *bean.ValuesOverrideRequest, ctx context.Context) (int, error)
	TriggerBulkDeploymentAsync(requests []*BulkTriggerRequest, UserId int32) (interface{}, error)
	StopStartApp(stopRequest *StopAppRequest, ctx context.Context) (int, error)
	TriggerBulkHibernateAsync(request StopDeploymentGroupRequest, ctx context.Context) (interface{}, error)
	RotatePods(ctx context.Context, podRotateRequest *PodRotateRequest) (*k8s.RotatePodResponse, error)
	MarkCurrentDeploymentFailed(runner *pipelineConfig.CdWorkflowRunner, releaseErr error, triggeredBy int32) error
	UpdateWorkflowRunnerStatusForDeployment(appIdentifier *client2.AppIdentifier, wfr *pipelineConfig.CdWorkflowRunner, skipReleaseNotFound bool) bool
	OnDeleteCdPipelineEvent(pipelineId int, triggeredBy int32)
	MarkPipelineStatusTimelineFailed(runner *pipelineConfig.CdWorkflowRunner, releaseErr error) error
	UpdateTriggerCDMetricsOnFinish(runner *pipelineConfig.CdWorkflowRunner)
}

type WorkflowDagExecutorImpl struct {
	logger                        *zap.SugaredLogger
	pipelineRepository            pipelineConfig.PipelineRepository
	cdWorkflowRepository          pipelineConfig.CdWorkflowRepository
	pubsubClient                  *pubsub.PubSubClientServiceImpl
	appService                    app.AppService
	cdWorkflowService             WorkflowService
	ciPipelineRepository          pipelineConfig.CiPipelineRepository
	materialRepository            pipelineConfig.MaterialRepository
	pipelineOverrideRepository    chartConfig.PipelineOverrideRepository
	ciArtifactRepository          repository.CiArtifactRepository
	user                          user.UserService
	enforcer                      casbin.Enforcer
	enforcerUtil                  rbac.EnforcerUtil
	groupRepository               repository.DeploymentGroupRepository
	tokenCache                    *util3.TokenCache
	acdAuthConfig                 *util3.ACDAuthConfig
	envRepository                 repository2.EnvironmentRepository
	eventFactory                  client.EventFactory
	eventClient                   client.EventClient
	cvePolicyRepository           security.CvePolicyRepository
	scanResultRepository          security.ImageScanResultRepository
	appWorkflowRepository         appWorkflow.AppWorkflowRepository
	prePostCdScriptHistoryService history2.PrePostCdScriptHistoryService
	argoUserService               argo.ArgoUserService
	cdPipelineStatusTimelineRepo  pipelineConfig.PipelineStatusTimelineRepository
	pipelineStatusTimelineService status.PipelineStatusTimelineService
	CiTemplateRepository          pipelineConfig.CiTemplateRepository
	ciWorkflowRepository          pipelineConfig.CiWorkflowRepository
	appLabelRepository            pipelineConfig.AppLabelRepository
	gitSensorGrpcClient           gitSensorClient.Client
	k8sCommonService              k8s.K8sCommonService
	pipelineStageRepository       repository4.PipelineStageRepository
	pipelineStageService          PipelineStageService
	config                        *types.CdConfig
	appServiceConfig              *app.AppServiceConfig
	globalPluginService           plugin.GlobalPluginService

	scopedVariableManager          variables.ScopedVariableCMCSManager
	variableSnapshotHistoryService variables.VariableSnapshotHistoryService
	pluginInputVariableParser      PluginInputVariableParser

	devtronAsyncHelmInstallRequestMap  map[int]bool
	devtronAsyncHelmInstallRequestLock *sync.Mutex
	devtronAppReleaseContextMap        map[int]DevtronAppReleaseContextType
	devtronAppReleaseContextMapLock    *sync.Mutex

	deploymentTemplateHistoryService    history2.DeploymentTemplateHistoryService
	configMapHistoryService             history2.ConfigMapHistoryService
	pipelineStrategyHistoryService      history2.PipelineStrategyHistoryService
	manifestPushConfigRepository        repository4.ManifestPushConfigRepository
	gitOpsManifestPushService           app.GitOpsPushService
	ciPipelineMaterialRepository        pipelineConfig.CiPipelineMaterialRepository
	imageScanHistoryRepository          security.ImageScanHistoryRepository
	imageScanDeployInfoRepository       security.ImageScanDeployInfoRepository
	appCrudOperationService             app.AppCrudOperationService
	pipelineConfigRepository            chartConfig.PipelineConfigRepository
	dockerRegistryIpsConfigService      dockerRegistry.DockerRegistryIpsConfigService
	chartRepository                     chartRepoRepository.ChartRepository
	chartTemplateService                util.ChartTemplateService
	strategyHistoryRepository           repository3.PipelineStrategyHistoryRepository
	appRepository                       app2.AppRepository
	deploymentTemplateHistoryRepository repository3.DeploymentTemplateHistoryRepository
	argoK8sClient                       argocdServer.ArgoK8sClient
	configMapRepository                 chartConfig.ConfigMapRepository
	configMapHistoryRepository          repository3.ConfigMapHistoryRepository
	refChartDir                         chartRepoRepository.RefChartDir
	helmAppService                      client2.HelmAppService
	helmAppClient                       client2.HelmAppClient
	chartRefRepository                  chartRepoRepository.ChartRefRepository
	environmentConfigRepository         chartConfig.EnvConfigOverrideRepository
	appLevelMetricsRepository           repository.AppLevelMetricsRepository
	envLevelMetricsRepository           repository.EnvLevelAppMetricsRepository
	dbMigrationConfigRepository         pipelineConfig.DbMigrationConfigRepository
	mergeUtil                           *util.MergeUtil
	gitOpsConfigRepository              repository.GitOpsConfigRepository
	gitFactory                          *util.GitFactory
	acdClient                           application2.ServiceClient
	argoClientWrapperService            argocdServer.ArgoClientWrapperService
	pipelineConfigListenerService       PipelineConfigListenerService
	customTagService                    CustomTagService
	ACDConfig                           *argocdServer.ACDConfig
}

const kedaAutoscaling = "kedaAutoscaling"
const horizontalPodAutoscaler = "HorizontalPodAutoscaler"
const fullnameOverride = "fullnameOverride"
const nameOverride = "nameOverride"
const enabled = "enabled"
const replicaCount = "replicaCount"

const (
	GIT_COMMIT_HASH_PREFIX       = "GIT_COMMIT_HASH"
	GIT_SOURCE_TYPE_PREFIX       = "GIT_SOURCE_TYPE"
	GIT_SOURCE_VALUE_PREFIX      = "GIT_SOURCE_VALUE"
	GIT_SOURCE_COUNT             = "GIT_SOURCE_COUNT"
	APP_LABEL_KEY_PREFIX         = "APP_LABEL_KEY"
	APP_LABEL_VALUE_PREFIX       = "APP_LABEL_VALUE"
	APP_LABEL_COUNT              = "APP_LABEL_COUNT"
	CHILD_CD_ENV_NAME_PREFIX     = "CHILD_CD_ENV_NAME"
	CHILD_CD_CLUSTER_NAME_PREFIX = "CHILD_CD_CLUSTER_NAME"
	CHILD_CD_COUNT               = "CHILD_CD_COUNT"
	DEVTRON_SYSTEM_USER_ID       = 1
	ARGOCD_SYNC_ERROR            = "error in syncing argoCD app"
	ARGOCD_REFRESH_ERROR         = "Error in refreshing argocd app"
)

type DevtronAppReleaseContextType struct {
	CancelContext context.CancelFunc
	RunnerId      int
}

type CdStageCompleteEvent struct {
	CiProjectDetails              []bean3.CiProjectDetails     `json:"ciProjectDetails"`
	WorkflowId                    int                          `json:"workflowId"`
	WorkflowRunnerId              int                          `json:"workflowRunnerId"`
	CdPipelineId                  int                          `json:"cdPipelineId"`
	TriggeredBy                   int32                        `json:"triggeredBy"`
	StageYaml                     string                       `json:"stageYaml"`
	ArtifactLocation              string                       `json:"artifactLocation"`
	PipelineName                  string                       `json:"pipelineName"`
	CiArtifactDTO                 pipelineConfig.CiArtifactDTO `json:"ciArtifactDTO"`
	PluginRegistryArtifactDetails map[string][]string          `json:"PluginRegistryArtifactDetails"`
}

func NewWorkflowDagExecutorImpl(Logger *zap.SugaredLogger, pipelineRepository pipelineConfig.PipelineRepository,
	cdWorkflowRepository pipelineConfig.CdWorkflowRepository,
	pubsubClient *pubsub.PubSubClientServiceImpl,
	appService app.AppService,
	cdWorkflowService WorkflowService,
	ciArtifactRepository repository.CiArtifactRepository,
	ciPipelineRepository pipelineConfig.CiPipelineRepository,
	materialRepository pipelineConfig.MaterialRepository,
	pipelineOverrideRepository chartConfig.PipelineOverrideRepository,
	user user.UserService,
	groupRepository repository.DeploymentGroupRepository,
	envRepository repository2.EnvironmentRepository,
	enforcer casbin.Enforcer, enforcerUtil rbac.EnforcerUtil, tokenCache *util3.TokenCache,
	acdAuthConfig *util3.ACDAuthConfig, eventFactory client.EventFactory,
	eventClient client.EventClient, cvePolicyRepository security.CvePolicyRepository,
	scanResultRepository security.ImageScanResultRepository,
	appWorkflowRepository appWorkflow.AppWorkflowRepository,
	prePostCdScriptHistoryService history2.PrePostCdScriptHistoryService,
	argoUserService argo.ArgoUserService,
	cdPipelineStatusTimelineRepo pipelineConfig.PipelineStatusTimelineRepository,
	pipelineStatusTimelineService status.PipelineStatusTimelineService,
	CiTemplateRepository pipelineConfig.CiTemplateRepository,
	ciWorkflowRepository pipelineConfig.CiWorkflowRepository,
	appLabelRepository pipelineConfig.AppLabelRepository, gitSensorGrpcClient gitSensorClient.Client,
	pipelineStageService PipelineStageService, k8sCommonService k8s.K8sCommonService,
	variableSnapshotHistoryService variables.VariableSnapshotHistoryService,
	globalPluginService plugin.GlobalPluginService,
	pluginInputVariableParser PluginInputVariableParser,
	scopedVariableManager variables.ScopedVariableCMCSManager,

	deploymentTemplateHistoryService history2.DeploymentTemplateHistoryService,
	configMapHistoryService history2.ConfigMapHistoryService,
	pipelineStrategyHistoryService history2.PipelineStrategyHistoryService,
	manifestPushConfigRepository repository4.ManifestPushConfigRepository,
	gitOpsManifestPushService app.GitOpsPushService,
	ciPipelineMaterialRepository pipelineConfig.CiPipelineMaterialRepository,
	imageScanHistoryRepository security.ImageScanHistoryRepository,
	imageScanDeployInfoRepository security.ImageScanDeployInfoRepository,
	appCrudOperationService app.AppCrudOperationService,
	pipelineConfigRepository chartConfig.PipelineConfigRepository,
	dockerRegistryIpsConfigService dockerRegistry.DockerRegistryIpsConfigService,
	chartRepository chartRepoRepository.ChartRepository,
	chartTemplateService util.ChartTemplateService,
	strategyHistoryRepository repository3.PipelineStrategyHistoryRepository,
	appRepository app2.AppRepository,
	deploymentTemplateHistoryRepository repository3.DeploymentTemplateHistoryRepository,
	ArgoK8sClient argocdServer.ArgoK8sClient,
	configMapRepository chartConfig.ConfigMapRepository,
	configMapHistoryRepository repository3.ConfigMapHistoryRepository,
	refChartDir chartRepoRepository.RefChartDir,
	helmAppService client2.HelmAppService,
	helmAppClient client2.HelmAppClient,
	chartRefRepository chartRepoRepository.ChartRefRepository,
	environmentConfigRepository chartConfig.EnvConfigOverrideRepository,
	appLevelMetricsRepository repository.AppLevelMetricsRepository,
	envLevelMetricsRepository repository.EnvLevelAppMetricsRepository,
	dbMigrationConfigRepository pipelineConfig.DbMigrationConfigRepository,
	mergeUtil *util.MergeUtil,
	gitOpsConfigRepository repository.GitOpsConfigRepository,
	gitFactory *util.GitFactory,
	acdClient application2.ServiceClient,
	argoClientWrapperService argocdServer.ArgoClientWrapperService,
	pipelineConfigListenerService PipelineConfigListenerService,
	customTagService CustomTagService,
	ACDConfig *argocdServer.ACDConfig,
) *WorkflowDagExecutorImpl {
	wde := &WorkflowDagExecutorImpl{logger: Logger,
		pipelineRepository:            pipelineRepository,
		cdWorkflowRepository:          cdWorkflowRepository,
		pubsubClient:                  pubsubClient,
		appService:                    appService,
		cdWorkflowService:             cdWorkflowService,
		ciPipelineRepository:          ciPipelineRepository,
		ciArtifactRepository:          ciArtifactRepository,
		materialRepository:            materialRepository,
		pipelineOverrideRepository:    pipelineOverrideRepository,
		user:                          user,
		enforcer:                      enforcer,
		enforcerUtil:                  enforcerUtil,
		groupRepository:               groupRepository,
		tokenCache:                    tokenCache,
		acdAuthConfig:                 acdAuthConfig,
		envRepository:                 envRepository,
		eventFactory:                  eventFactory,
		eventClient:                   eventClient,
		cvePolicyRepository:           cvePolicyRepository,
		scanResultRepository:          scanResultRepository,
		appWorkflowRepository:         appWorkflowRepository,
		prePostCdScriptHistoryService: prePostCdScriptHistoryService,
		argoUserService:               argoUserService,
		cdPipelineStatusTimelineRepo:  cdPipelineStatusTimelineRepo,
		pipelineStatusTimelineService: pipelineStatusTimelineService,
		CiTemplateRepository:          CiTemplateRepository,
		ciWorkflowRepository:          ciWorkflowRepository,
		appLabelRepository:            appLabelRepository,
		gitSensorGrpcClient:           gitSensorGrpcClient,
		k8sCommonService:              k8sCommonService,
		pipelineStageService:          pipelineStageService,
		scopedVariableManager:         scopedVariableManager,
		globalPluginService:           globalPluginService,
		pluginInputVariableParser:     pluginInputVariableParser,

		devtronAsyncHelmInstallRequestMap:  make(map[int]bool),
		devtronAsyncHelmInstallRequestLock: &sync.Mutex{},
		devtronAppReleaseContextMap:        make(map[int]DevtronAppReleaseContextType),
		devtronAppReleaseContextMapLock:    &sync.Mutex{},

		deploymentTemplateHistoryService:    deploymentTemplateHistoryService,
		configMapHistoryService:             configMapHistoryService,
		pipelineStrategyHistoryService:      pipelineStrategyHistoryService,
		manifestPushConfigRepository:        manifestPushConfigRepository,
		gitOpsManifestPushService:           gitOpsManifestPushService,
		ciPipelineMaterialRepository:        ciPipelineMaterialRepository,
		imageScanHistoryRepository:          imageScanHistoryRepository,
		imageScanDeployInfoRepository:       imageScanDeployInfoRepository,
		appCrudOperationService:             appCrudOperationService,
		pipelineConfigRepository:            pipelineConfigRepository,
		dockerRegistryIpsConfigService:      dockerRegistryIpsConfigService,
		chartRepository:                     chartRepository,
		chartTemplateService:                chartTemplateService,
		strategyHistoryRepository:           strategyHistoryRepository,
		appRepository:                       appRepository,
		deploymentTemplateHistoryRepository: deploymentTemplateHistoryRepository,
		argoK8sClient:                       ArgoK8sClient,
		configMapRepository:                 configMapRepository,
		configMapHistoryRepository:          configMapHistoryRepository,
		refChartDir:                         refChartDir,
		helmAppService:                      helmAppService,
		helmAppClient:                       helmAppClient,
		chartRefRepository:                  chartRefRepository,
		environmentConfigRepository:         environmentConfigRepository,
		appLevelMetricsRepository:           appLevelMetricsRepository,
		envLevelMetricsRepository:           envLevelMetricsRepository,
		dbMigrationConfigRepository:         dbMigrationConfigRepository,
		mergeUtil:                           mergeUtil,
		gitOpsConfigRepository:              gitOpsConfigRepository,
		gitFactory:                          gitFactory,
		acdClient:                           acdClient,
		argoClientWrapperService:            argoClientWrapperService,
		pipelineConfigListenerService:       pipelineConfigListenerService,
		customTagService:                    customTagService,
		ACDConfig:                           ACDConfig,
	}
	config, err := types.GetCdConfig()
	if err != nil {
		return nil
	}
	wde.config = config
	appServiceConfig, err := app.GetAppServiceConfig()
	if err != nil {
		return nil
	}
	wde.appServiceConfig = appServiceConfig
	err = wde.Subscribe()
	if err != nil {
		return nil
	}
	err = wde.subscribeTriggerBulkAction()
	if err != nil {
		return nil
	}
	err = wde.subscribeHibernateBulkAction()
	if err != nil {
		return nil
	}
	err = wde.SubscribeDevtronAsyncHelmInstallRequest()
	if err != nil {
		return nil
	}
	pipelineConfigListenerService.RegisterPipelineDeleteListener(wde)
	return wde
}

func (impl *WorkflowDagExecutorImpl) Subscribe() error {
	callback := func(msg *model.PubSubMsg) {
		impl.logger.Debug("cd stage event received")
		//defer msg.Ack()
		cdStageCompleteEvent := CdStageCompleteEvent{}
		err := json.Unmarshal([]byte(string(msg.Data)), &cdStageCompleteEvent)
		if err != nil {
			impl.logger.Errorw("error while unmarshalling cdStageCompleteEvent object", "err", err, "msg", string(msg.Data))
			return
		}
		impl.logger.Debugw("cd stage event:", "workflowRunnerId", cdStageCompleteEvent.WorkflowRunnerId)
		wf, err := impl.cdWorkflowRepository.FindWorkflowRunnerById(cdStageCompleteEvent.WorkflowRunnerId)
		if err != nil {
			impl.logger.Errorw("could not get wf runner", "err", err)
			return
		}
		if wf.WorkflowType == bean.CD_WORKFLOW_TYPE_PRE {
			impl.logger.Debugw("received pre stage success event for workflow runner ", "wfId", strconv.Itoa(wf.Id))
			err = impl.HandlePreStageSuccessEvent(cdStageCompleteEvent)
			if err != nil {
				impl.logger.Errorw("deployment success event error", "err", err)
				return
			}
		} else if wf.WorkflowType == bean.CD_WORKFLOW_TYPE_POST {
			impl.logger.Debugw("received post stage success event for workflow runner ", "wfId", strconv.Itoa(wf.Id))
			err = impl.HandlePostStageSuccessEvent(wf.CdWorkflowId, cdStageCompleteEvent.CdPipelineId, cdStageCompleteEvent.TriggeredBy, cdStageCompleteEvent.PluginRegistryArtifactDetails)
			if err != nil {
				impl.logger.Errorw("deployment success event error", "err", err)
				return
			}
		}
	}
	err := impl.pubsubClient.Subscribe(pubsub.CD_STAGE_COMPLETE_TOPIC, callback)
	if err != nil {
		impl.logger.Error("error", "err", err)
		return err
	}
	return nil
}

func (impl *WorkflowDagExecutorImpl) extractOverrideRequestFromCDAsyncInstallEvent(msg *model.PubSubMsg) (*bean.AsyncCdDeployEvent, *client2.AppIdentifier, error) {
	CDAsyncInstallNatsMessage := &bean.AsyncCdDeployEvent{}
	err := json.Unmarshal([]byte(msg.Data), CDAsyncInstallNatsMessage)
	if err != nil {
		impl.logger.Errorw("error in unmarshalling CD async install request nats message", "err", err)
		return nil, nil, err
	}
	pipeline, err := impl.pipelineRepository.FindById(CDAsyncInstallNatsMessage.ValuesOverrideRequest.PipelineId)
	if err != nil {
		impl.logger.Errorw("error in fetching pipeline by pipelineId", "err", err)
		return nil, nil, err
	}
	impl.SetPipelineFieldsInOverrideRequest(CDAsyncInstallNatsMessage.ValuesOverrideRequest, pipeline)
	if CDAsyncInstallNatsMessage.ValuesOverrideRequest.DeploymentType == models.DEPLOYMENTTYPE_UNKNOWN {
		CDAsyncInstallNatsMessage.ValuesOverrideRequest.DeploymentType = models.DEPLOYMENTTYPE_DEPLOY
	}
	appIdentifier := &client2.AppIdentifier{
		ClusterId:   pipeline.Environment.ClusterId,
		Namespace:   pipeline.Environment.Namespace,
		ReleaseName: pipeline.DeploymentAppName,
	}
	return CDAsyncInstallNatsMessage, appIdentifier, nil
}

// UpdateWorkflowRunnerStatusForDeployment will update CD workflow runner based on release status and app status
func (impl *WorkflowDagExecutorImpl) UpdateWorkflowRunnerStatusForDeployment(appIdentifier *client2.AppIdentifier, wfr *pipelineConfig.CdWorkflowRunner, skipReleaseNotFound bool) bool {
	helmInstalledDevtronApp, err := impl.helmAppService.GetApplicationAndReleaseStatus(context.Background(), appIdentifier)
	if err != nil {
		impl.logger.Errorw("error in getting helm app release status", "appIdentifier", appIdentifier, "err", err)
		// Handle release not found errors
		if skipReleaseNotFound && util.GetGRPCErrorDetailedMessage(err) != client2.ErrReleaseNotFound {
			//skip this error and continue for next workflow status
			impl.logger.Warnw("found error, skipping helm apps status update for this trigger", "appIdentifier", appIdentifier, "err", err)
			return false
		}
		// If release not found, mark the deployment as failure
		wfr.Status = pipelineConfig.WorkflowFailed
		wfr.Message = util.GetGRPCErrorDetailedMessage(err)
		wfr.FinishedOn = time.Now()
		return true
	}

	switch helmInstalledDevtronApp.GetReleaseStatus() {
	case serverBean.HelmReleaseStatusSuperseded:
		// If release status is superseded, mark the deployment as failure
		wfr.Status = pipelineConfig.WorkflowFailed
		wfr.Message = pipelineConfig.NEW_DEPLOYMENT_INITIATED
		wfr.FinishedOn = time.Now()
		return true
	case serverBean.HelmReleaseStatusFailed:
		// If release status is failed, mark the deployment as failure
		wfr.Status = pipelineConfig.WorkflowFailed
		wfr.Message = helmInstalledDevtronApp.GetDescription()
		wfr.FinishedOn = time.Now()
		return true
	case serverBean.HelmReleaseStatusDeployed:
		//skip if there is no deployment after wfr.StartedOn and continue for next workflow status
		if helmInstalledDevtronApp.GetLastDeployed().AsTime().Before(wfr.StartedOn) {
			impl.logger.Warnw("release mismatched, skipping helm apps status update for this trigger", "appIdentifier", appIdentifier, "err", err)
			return false
		}

		if helmInstalledDevtronApp.GetApplicationStatus() == application.Healthy {
			// mark the deployment as succeed
			wfr.Status = pipelineConfig.WorkflowSucceeded
			wfr.FinishedOn = time.Now()
			return true
		}
	}
	if wfr.Status == pipelineConfig.WorkflowInProgress {
		return false
	}
	wfr.Status = pipelineConfig.WorkflowInProgress
	return true
}

func (impl *WorkflowDagExecutorImpl) handleAsyncTriggerReleaseError(releaseErr error, cdWfr *pipelineConfig.CdWorkflowRunner, overrideRequest *bean.ValuesOverrideRequest, appIdentifier *client2.AppIdentifier) {
	releaseErrString := util.GetGRPCErrorDetailedMessage(releaseErr)
	switch releaseErrString {
	case context.DeadlineExceeded.Error():
		// if context deadline is exceeded fetch release status and UpdateWorkflowRunnerStatusForDeployment
		if isWfrUpdated := impl.UpdateWorkflowRunnerStatusForDeployment(appIdentifier, cdWfr, false); !isWfrUpdated {
			// updating cdWfr to failed
			if err := impl.MarkCurrentDeploymentFailed(cdWfr, fmt.Errorf("Deployment timeout: release %s took more than %d mins", appIdentifier.ReleaseName, impl.appServiceConfig.DevtronChartInstallRequestTimeout), overrideRequest.UserId); err != nil {
				impl.logger.Errorw("error while updating current runner status to failed, handleAsyncTriggerReleaseError", "cdWfr", cdWfr.Id, "err", err)
			}
		}
		cdWfr.UpdatedBy = 1
		cdWfr.UpdatedOn = time.Now()
		err := impl.cdWorkflowRepository.UpdateWorkFlowRunner(cdWfr)
		if err != nil {
			impl.logger.Errorw("error on update cd workflow runner", "wfr", cdWfr, "err", err)
			return
		}
		cdMetrics := util4.CDMetrics{
			AppName:         cdWfr.CdWorkflow.Pipeline.DeploymentAppName,
			Status:          cdWfr.Status,
			DeploymentType:  cdWfr.CdWorkflow.Pipeline.DeploymentAppType,
			EnvironmentName: cdWfr.CdWorkflow.Pipeline.Environment.Name,
			Time:            time.Since(cdWfr.StartedOn).Seconds() - time.Since(cdWfr.FinishedOn).Seconds(),
		}
		util4.TriggerCDMetrics(cdMetrics, impl.config.ExposeCDMetrics)
		impl.logger.Infow("updated workflow runner status for helm app", "wfr", cdWfr)
		return
	case context.Canceled.Error():
		if err := impl.MarkCurrentDeploymentFailed(cdWfr, errors.New(pipelineConfig.NEW_DEPLOYMENT_INITIATED), overrideRequest.UserId); err != nil {
			impl.logger.Errorw("error while updating current runner status to failed, handleAsyncTriggerReleaseError", "cdWfr", cdWfr.Id, "err", err)
		}
		return
	case "":
		return
	default:
		if err := impl.MarkCurrentDeploymentFailed(cdWfr, releaseErr, overrideRequest.UserId); err != nil {
			impl.logger.Errorw("error while updating current runner status to failed, handleAsyncTriggerReleaseError", "cdWfr", cdWfr.Id, "err", err)
		}
		return
	}
}

func (impl *WorkflowDagExecutorImpl) handleIfPreviousRunnerTriggerRequest(currentRunner *pipelineConfig.CdWorkflowRunner, userId int32) (bool, error) {
	exists, err := impl.cdWorkflowRepository.IsLatestCDWfr(currentRunner.Id, currentRunner.CdWorkflow.PipelineId)
	if err != nil && err != pg.ErrNoRows {
		impl.logger.Errorw("err on fetching latest cd workflow runner, SubscribeDevtronAsyncHelmInstallRequest", "err", err)
		return false, err
	}
	return exists, nil
}

func (impl *WorkflowDagExecutorImpl) UpdateReleaseContextForPipeline(pipelineId, cdWfrId int, cancel context.CancelFunc) {
	impl.devtronAppReleaseContextMapLock.Lock()
	defer impl.devtronAppReleaseContextMapLock.Unlock()
	if releaseContext, ok := impl.devtronAppReleaseContextMap[pipelineId]; ok {
		//Abort previous running release
		impl.logger.Infow("new deployment has been triggered with a running deployment in progress!", "aborting deployment for pipelineId", pipelineId)
		releaseContext.CancelContext()
	}
	impl.devtronAppReleaseContextMap[pipelineId] = DevtronAppReleaseContextType{
		CancelContext: cancel,
		RunnerId:      cdWfrId,
	}
}

func (impl *WorkflowDagExecutorImpl) RemoveReleaseContextForPipeline(pipelineId int, triggeredBy int32) {
	impl.devtronAppReleaseContextMapLock.Lock()
	defer impl.devtronAppReleaseContextMapLock.Unlock()
	if releaseContext, ok := impl.devtronAppReleaseContextMap[pipelineId]; ok {
		//Abort previous running release
		impl.logger.Infow("CD pipeline has been deleted with a running deployment in progress!", "aborting deployment for pipelineId", pipelineId)
		cdWfr, err := impl.cdWorkflowRepository.FindWorkflowRunnerById(releaseContext.RunnerId)
		if err != nil {
			impl.logger.Errorw("err on fetching cd workflow runner, RemoveReleaseContextForPipeline", "err", err)
		}
		if err = impl.MarkCurrentDeploymentFailed(cdWfr, errors.New("CD pipeline has been deleted"), triggeredBy); err != nil {
			impl.logger.Errorw("error while updating current runner status to failed, RemoveReleaseContextForPipeline", "cdWfr", cdWfr.Id, "err", err)
		}
		releaseContext.CancelContext()
		delete(impl.devtronAppReleaseContextMap, pipelineId)
	}
	return
}

func (impl *WorkflowDagExecutorImpl) OnDeleteCdPipelineEvent(pipelineId int, triggeredBy int32) {
	impl.logger.Debugw("CD pipeline delete event received", "pipelineId", pipelineId, "deletedBy", triggeredBy)
	impl.RemoveReleaseContextForPipeline(pipelineId, triggeredBy)
	return
}

func (impl *WorkflowDagExecutorImpl) isReleaseContextExistsForPipeline(pipelineId, cdWfrId int) bool {
	impl.devtronAppReleaseContextMapLock.Lock()
	defer impl.devtronAppReleaseContextMapLock.Unlock()
	if releaseContext, ok := impl.devtronAppReleaseContextMap[pipelineId]; ok {
		return releaseContext.RunnerId == cdWfrId
	}
	return false
}

func (impl *WorkflowDagExecutorImpl) handleConcurrentRequest(wfrId int) bool {
	impl.devtronAsyncHelmInstallRequestLock.Lock()
	defer impl.devtronAsyncHelmInstallRequestLock.Unlock()
	if _, exists := impl.devtronAsyncHelmInstallRequestMap[wfrId]; exists {
		//request is in process already, Skip here
		return true
	}
	impl.devtronAsyncHelmInstallRequestMap[wfrId] = true
	return false
}

func (impl *WorkflowDagExecutorImpl) cleanUpDevtronAppReleaseContextMap(pipelineId, wfrId int) {
	if impl.isReleaseContextExistsForPipeline(pipelineId, wfrId) {
		impl.devtronAppReleaseContextMapLock.Lock()
		defer impl.devtronAppReleaseContextMapLock.Unlock()
		if _, ok := impl.devtronAppReleaseContextMap[pipelineId]; ok {
			delete(impl.devtronAppReleaseContextMap, pipelineId)
		}
	}
}

func (impl *WorkflowDagExecutorImpl) cleanUpDevtronAsyncHelmInstallRequest(pipelineId, wfrId int) {
	impl.devtronAsyncHelmInstallRequestLock.Lock()
	defer impl.devtronAsyncHelmInstallRequestLock.Unlock()
	if _, exists := impl.devtronAsyncHelmInstallRequestMap[wfrId]; exists {
		//request is in process already, Skip here
		delete(impl.devtronAsyncHelmInstallRequestMap, wfrId)
	}
	impl.cleanUpDevtronAppReleaseContextMap(pipelineId, wfrId)
}

func (impl *WorkflowDagExecutorImpl) processDevtronAsyncHelmInstallRequest(CDAsyncInstallNatsMessage *bean.AsyncCdDeployEvent, appIdentifier *client2.AppIdentifier) {
	overrideRequest := CDAsyncInstallNatsMessage.ValuesOverrideRequest
	cdWfr, err := impl.cdWorkflowRepository.FindWorkflowRunnerById(overrideRequest.WfrId)
	if err != nil {
		impl.logger.Errorw("err on fetching cd workflow runner, processDevtronAsyncHelmInstallRequest", "err", err)
		return
	}

	// skip if the cdWfr.Status is already in a terminal state
	skipCDWfrStatusList := pipelineConfig.WfrTerminalStatusList
	skipCDWfrStatusList = append(skipCDWfrStatusList, pipelineConfig.WorkflowInProgress)
	if slices.Contains(skipCDWfrStatusList, cdWfr.Status) {
		impl.logger.Warnw("skipped deployment as the workflow runner status is already in terminal state, processDevtronAsyncHelmInstallRequest", "cdWfrId", cdWfr.Id, "status", cdWfr.Status)
		return
	}

	//skip if the cdWfr is not the latest one
	exists, err := impl.handleIfPreviousRunnerTriggerRequest(cdWfr, overrideRequest.UserId)
	if err != nil {
		impl.logger.Errorw("err in validating latest cd workflow runner, processDevtronAsyncHelmInstallRequest", "err", err)
		return
	}
	if exists {
		impl.logger.Warnw("skipped deployment as the workflow runner is not the latest one", "cdWfrId", cdWfr.Id)
		err := impl.MarkCurrentDeploymentFailed(cdWfr, errors.New(pipelineConfig.NEW_DEPLOYMENT_INITIATED), overrideRequest.UserId)
		if err != nil {
			impl.logger.Errorw("error while updating current runner status to failed, processDevtronAsyncHelmInstallRequest", "cdWfr", cdWfr.Id, "err", err)
			return
		}
		return
	}

	if cdWfr.Status == pipelineConfig.WorkflowStarting && impl.isReleaseContextExistsForPipeline(overrideRequest.PipelineId, cdWfr.Id) {
		impl.logger.Warnw("event redelivered! deployment is currently in progress, processDevtronAsyncHelmInstallRequest", "cdWfrId", cdWfr.Id, "status", cdWfr.Status)
		return
	}

	ctx, cancel := context.WithTimeout(context.Background(), time.Duration(impl.appServiceConfig.DevtronChartInstallRequestTimeout)*time.Minute)
	defer cancel()

	impl.UpdateReleaseContextForPipeline(overrideRequest.PipelineId, cdWfr.Id, cancel)
	//update workflow runner status, used in app workflow view
	err = impl.UpdateCDWorkflowRunnerStatus(ctx, overrideRequest, CDAsyncInstallNatsMessage.TriggeredAt, pipelineConfig.WorkflowStarting, "")
	if err != nil {
		impl.logger.Errorw("error in updating the workflow runner status, processDevtronAsyncHelmInstallRequest", "cdWfrId", cdWfr.Id, "err", err)
		return
	}
	// build merged values and save PCO history for the release
	valuesOverrideResponse, builtChartPath, err := impl.BuildManifestForTrigger(overrideRequest, CDAsyncInstallNatsMessage.TriggeredAt, ctx)
	if err != nil {
		return
	}

	_, span := otel.Tracer("orchestrator").Start(ctx, "appService.TriggerRelease")
	releaseId, _, releaseErr := impl.TriggerRelease(overrideRequest, valuesOverrideResponse, builtChartPath, ctx, CDAsyncInstallNatsMessage.TriggeredAt, CDAsyncInstallNatsMessage.TriggeredBy)
	span.End()
	if releaseErr != nil {
		impl.handleAsyncTriggerReleaseError(releaseErr, cdWfr, overrideRequest, appIdentifier)
	} else {
		impl.logger.Infow("pipeline triggered successfully !!", "cdPipelineId", overrideRequest.PipelineId, "artifactId", overrideRequest.CiArtifactId, "releaseId", releaseId)
		// Update previous deployment runner status (in transaction): Failed
		_, span = otel.Tracer("orchestrator").Start(ctx, "updatePreviousDeploymentStatus")
		err1 := impl.updatePreviousDeploymentStatus(nil, cdWfr, overrideRequest.PipelineId, CDAsyncInstallNatsMessage.TriggeredAt, overrideRequest.UserId)
		span.End()
		if err1 != nil {
			impl.logger.Errorw("error while update previous cd workflow runners, processDevtronAsyncHelmInstallRequest", "err", err, "runner", cdWfr, "pipelineId", overrideRequest.PipelineId)
			return
		}
	}
}

func (impl *WorkflowDagExecutorImpl) SubscribeDevtronAsyncHelmInstallRequest() error {
	callback := func(msg *model.PubSubMsg) {
		impl.logger.Debug("received Devtron App helm async install request event, SubscribeDevtronAsyncHelmInstallRequest", "data", msg.Data)
		CDAsyncInstallNatsMessage, appIdentifier, err := impl.extractOverrideRequestFromCDAsyncInstallEvent(msg)
		if err != nil {
			impl.logger.Errorw("err on extracting override request, SubscribeDevtronAsyncHelmInstallRequest", "err", err)
			return
		}
		if skip := impl.handleConcurrentRequest(CDAsyncInstallNatsMessage.ValuesOverrideRequest.WfrId); skip {
			impl.logger.Warnw("concurrent request received, SubscribeDevtronAsyncHelmInstallRequest", "WfrId", CDAsyncInstallNatsMessage.ValuesOverrideRequest.WfrId)
			return
		}
		defer impl.cleanUpDevtronAsyncHelmInstallRequest(CDAsyncInstallNatsMessage.ValuesOverrideRequest.PipelineId, CDAsyncInstallNatsMessage.ValuesOverrideRequest.WfrId)
		impl.processDevtronAsyncHelmInstallRequest(CDAsyncInstallNatsMessage, appIdentifier)
		return
	}

	err := impl.pubsubClient.Subscribe(pubsub.DEVTRON_CHART_INSTALL_TOPIC, callback)
	if err != nil {
		impl.logger.Error(err)
		return err
	}
	return nil
}

func (impl *WorkflowDagExecutorImpl) HandleCiSuccessEvent(artifact *repository.CiArtifact, applyAuth bool, async bool, triggeredBy int32) error {
	//1. get cd pipelines
	//2. get config
	//3. trigger wf/ deployment
	var pipelineID int
	if artifact.DataSource == repository.POST_CI {
		pipelineID = artifact.ComponentId
	} else {
		// TODO: need to migrate artifact.PipelineId for dataSource="CI_RUNNER" also to component_id
		pipelineID = artifact.PipelineId
	}
	pipelines, err := impl.pipelineRepository.FindByParentCiPipelineId(pipelineID)
	if err != nil {
		impl.logger.Errorw("error in fetching cd pipeline", "pipelineId", artifact.PipelineId, "err", err)
		return err
	}
	for _, pipeline := range pipelines {
		err = impl.triggerStage(nil, pipeline, artifact, applyAuth, triggeredBy)
		if err != nil {
			impl.logger.Debugw("error on trigger cd pipeline", "err", err)
		}
	}
	return nil
}

func (impl *WorkflowDagExecutorImpl) HandleWebhookExternalCiEvent(artifact *repository.CiArtifact, triggeredBy int32, externalCiId int, auth func(email string, projectObject string, envObject string) bool) (bool, error) {
	hasAnyTriggered := false
	appWorkflowMappings, err := impl.appWorkflowRepository.FindWFCDMappingByExternalCiId(externalCiId)
	if err != nil {
		impl.logger.Errorw("error in fetching cd pipeline", "pipelineId", artifact.PipelineId, "err", err)
		return hasAnyTriggered, err
	}
	user, err := impl.user.GetById(triggeredBy)
	if err != nil {
		return hasAnyTriggered, err
	}

	var pipelines []*pipelineConfig.Pipeline
	for _, appWorkflowMapping := range appWorkflowMappings {
		pipeline, err := impl.pipelineRepository.FindById(appWorkflowMapping.ComponentId)
		if err != nil {
			impl.logger.Errorw("error in fetching cd pipeline", "pipelineId", artifact.PipelineId, "err", err)
			return hasAnyTriggered, err
		}
		projectObject := impl.enforcerUtil.GetAppRBACNameByAppId(pipeline.AppId)
		envObject := impl.enforcerUtil.GetAppRBACByAppIdAndPipelineId(pipeline.AppId, pipeline.Id)
		if !auth(user.EmailId, projectObject, envObject) {
			err = &util.ApiError{Code: "401", HttpStatusCode: 401, UserMessage: "Unauthorized"}
			return hasAnyTriggered, err
		}
		if pipeline.TriggerType == pipelineConfig.TRIGGER_TYPE_MANUAL {
			impl.logger.Warnw("skipping deployment for manual trigger for webhook", "pipeline", pipeline)
			continue
		}
		pipelines = append(pipelines, pipeline)
	}

	for _, pipeline := range pipelines {
		//applyAuth=false, already auth applied for this flow
		err = impl.triggerStage(nil, pipeline, artifact, false, triggeredBy)
		if err != nil {
			impl.logger.Debugw("error on trigger cd pipeline", "err", err)
			return hasAnyTriggered, err
		}
		hasAnyTriggered = true
	}

	return hasAnyTriggered, err
}

// if stage is present with 0 stage steps, delete the stage
// handle corrupt data (https://github.com/devtron-labs/devtron/issues/3826)
func (impl *WorkflowDagExecutorImpl) deleteCorruptedPipelineStage(pipelineStage *repository4.PipelineStage, triggeredBy int32) (error, bool) {
	if pipelineStage != nil {
		stageReq := &bean3.PipelineStageDto{
			Id:   pipelineStage.Id,
			Type: pipelineStage.Type,
		}
		err, deleted := impl.pipelineStageService.DeletePipelineStageIfReq(stageReq, triggeredBy)
		if err != nil {
			impl.logger.Errorw("error in deleting the corrupted pipeline stage", "err", err, "pipelineStageReq", stageReq)
			return err, false
		}
		return nil, deleted
	}
	return nil, false
}

func (impl *WorkflowDagExecutorImpl) triggerStage(cdWf *pipelineConfig.CdWorkflow, pipeline *pipelineConfig.Pipeline, artifact *repository.CiArtifact, applyAuth bool, triggeredBy int32) error {

	preStage, err := impl.getPipelineStage(pipeline.Id, repository4.PIPELINE_STAGE_TYPE_PRE_CD)
	if err != nil {
		return err
	}

	//handle corrupt data (https://github.com/devtron-labs/devtron/issues/3826)
	err, deleted := impl.deleteCorruptedPipelineStage(preStage, triggeredBy)
	if err != nil {
		impl.logger.Errorw("error in deleteCorruptedPipelineStage ", "cdPipelineId", pipeline.Id, "err", err, "preStage", preStage, "triggeredBy", triggeredBy)
		return err
	}

	if len(pipeline.PreStageConfig) > 0 || (preStage != nil && !deleted) {
		// pre stage exists
		if pipeline.PreTriggerType == pipelineConfig.TRIGGER_TYPE_AUTOMATIC {
			impl.logger.Debugw("trigger pre stage for pipeline", "artifactId", artifact.Id, "pipelineId", pipeline.Id)
			err = impl.TriggerPreStage(context.Background(), cdWf, artifact, pipeline, artifact.UpdatedBy, applyAuth, 0) //TODO handle error here
			return err
		}
	} else if pipeline.TriggerType == pipelineConfig.TRIGGER_TYPE_AUTOMATIC {
		// trigger deployment
		impl.logger.Debugw("trigger cd for pipeline", "artifactId", artifact.Id, "pipelineId", pipeline.Id)
		err = impl.TriggerDeployment(cdWf, artifact, pipeline, applyAuth, triggeredBy)
		return err
	}
	return nil
}

func (impl *WorkflowDagExecutorImpl) getPipelineStage(pipelineId int, stageType repository4.PipelineStageType) (*repository4.PipelineStage, error) {
	stage, err := impl.pipelineStageService.GetCdStageByCdPipelineIdAndStageType(pipelineId, stageType)
	if err != nil && err != pg.ErrNoRows {
		impl.logger.Errorw("error in fetching CD pipeline stage", "cdPipelineId", pipelineId, "stage ", stage, "err", err)
		return nil, err
	}
	return stage, nil
}

func (impl *WorkflowDagExecutorImpl) triggerStageForBulk(cdWf *pipelineConfig.CdWorkflow, pipeline *pipelineConfig.Pipeline, artifact *repository.CiArtifact, applyAuth bool, async bool, triggeredBy int32) error {

	preStage, err := impl.getPipelineStage(pipeline.Id, repository4.PIPELINE_STAGE_TYPE_PRE_CD)
	if err != nil {
		return err
	}

	//handle corrupt data (https://github.com/devtron-labs/devtron/issues/3826)
	err, deleted := impl.deleteCorruptedPipelineStage(preStage, triggeredBy)
	if err != nil {
		impl.logger.Errorw("error in deleteCorruptedPipelineStage ", "cdPipelineId", pipeline.Id, "err", err, "preStage", preStage, "triggeredBy", triggeredBy)
		return err
	}

	if len(pipeline.PreStageConfig) > 0 || (preStage != nil && !deleted) {
		//pre stage exists
		impl.logger.Debugw("trigger pre stage for pipeline", "artifactId", artifact.Id, "pipelineId", pipeline.Id)
		err = impl.TriggerPreStage(context.Background(), cdWf, artifact, pipeline, artifact.UpdatedBy, applyAuth, 0) //TODO handle error here
		return err
	} else {
		// trigger deployment
		impl.logger.Debugw("trigger cd for pipeline", "artifactId", artifact.Id, "pipelineId", pipeline.Id)
		err = impl.TriggerDeployment(cdWf, artifact, pipeline, applyAuth, triggeredBy)
		return err
	}
}
func (impl *WorkflowDagExecutorImpl) HandlePreStageSuccessEvent(cdStageCompleteEvent CdStageCompleteEvent) error {
	wfRunner, err := impl.cdWorkflowRepository.FindWorkflowRunnerById(cdStageCompleteEvent.WorkflowRunnerId)
	if err != nil {
		return err
	}
	if wfRunner.WorkflowType == bean.CD_WORKFLOW_TYPE_PRE {
		pipeline, err := impl.pipelineRepository.FindById(cdStageCompleteEvent.CdPipelineId)
		if err != nil {
			return err
		}
		ciArtifact, err := impl.ciArtifactRepository.Get(cdStageCompleteEvent.CiArtifactDTO.Id)
		if err != nil {
			return err
		}
		PreCDArtifacts, err := impl.SavePluginArtifacts(ciArtifact, cdStageCompleteEvent.PluginRegistryArtifactDetails, pipeline.Id, repository.PRE_CD, cdStageCompleteEvent.TriggeredBy)
		if err != nil {
			impl.logger.Errorw("error in saving plugin artifacts", "err", err)
			return err
		}
		if pipeline.TriggerType == pipelineConfig.TRIGGER_TYPE_AUTOMATIC {
			if len(PreCDArtifacts) > 0 {
				ciArtifact = PreCDArtifacts[0] // deployment will be trigger with artifact copied by plugin
			}
			cdWorkflow, err := impl.cdWorkflowRepository.FindById(cdStageCompleteEvent.WorkflowId)
			if err != nil {
				return err
			}
			//TODO : confirm about this logic used for applyAuth
			applyAuth := false
			if cdStageCompleteEvent.TriggeredBy != 1 {
				applyAuth = true
			}
			err = impl.TriggerDeployment(cdWorkflow, ciArtifact, pipeline, applyAuth, cdStageCompleteEvent.TriggeredBy)
			if err != nil {
				return err
			}
		}
	}
	return nil
}

func (impl *WorkflowDagExecutorImpl) SavePluginArtifacts(ciArtifact *repository.CiArtifact, pluginArtifactsDetail map[string][]string, pipelineId int, stage string, triggerdBy int32) ([]*repository.CiArtifact, error) {

	saveArtifacts, err := impl.ciArtifactRepository.GetArtifactsByDataSourceAndComponentId(stage, pipelineId)
	if err != nil {
		return nil, err
	}
	PipelineArtifacts := make(map[string]bool)
	for _, artifact := range saveArtifacts {
		PipelineArtifacts[artifact.Image] = true
	}
	var parentCiArtifactId int
	if ciArtifact.ParentCiArtifact > 0 {
		parentCiArtifactId = ciArtifact.ParentCiArtifact
	} else {
		parentCiArtifactId = ciArtifact.Id
	}
	var CDArtifacts []*repository.CiArtifact
	for registry, artifacts := range pluginArtifactsDetail {
		// artifacts are list of images
		for _, artifact := range artifacts {
			_, artifactAlreadySaved := PipelineArtifacts[artifact]
			if artifactAlreadySaved {
				continue
			}
			pluginArtifact := &repository.CiArtifact{
				Image:                 artifact,
				ImageDigest:           ciArtifact.ImageDigest,
				MaterialInfo:          ciArtifact.MaterialInfo,
				DataSource:            stage,
				ComponentId:           pipelineId,
				CredentialsSourceType: repository.GLOBAL_CONTAINER_REGISTRY,
				CredentialSourceValue: registry,
				AuditLog: sql.AuditLog{
					CreatedOn: time.Now(),
					CreatedBy: triggerdBy,
					UpdatedOn: time.Now(),
					UpdatedBy: triggerdBy,
				},
				ParentCiArtifact: parentCiArtifactId,
			}
			CDArtifacts = append(CDArtifacts, pluginArtifact)
		}
	}
	_, err = impl.ciArtifactRepository.SaveAll(CDArtifacts)
	if err != nil {
		impl.logger.Errorw("Error in saving artifacts metadata generated by plugin")
		return CDArtifacts, err
	}
	return CDArtifacts, nil
}

func (impl *WorkflowDagExecutorImpl) handleCustomGitOpsRepoValidation(runner *pipelineConfig.CdWorkflowRunner, pipeline *pipelineConfig.Pipeline, triggeredBy int32) error {
	if !util.IsAcdApp(pipeline.DeploymentAppName) {
		return nil
	}
	isGitOpsConfigured := false
	gitOpsConfig, err := impl.gitOpsConfigRepository.GetGitOpsConfigActive()
	if err != nil && err != pg.ErrNoRows {
		impl.logger.Errorw("error while getting active GitOpsConfig", "err", err)
	}
	if gitOpsConfig != nil && gitOpsConfig.Id > 0 {
		isGitOpsConfigured = true
	}
	if isGitOpsConfigured && gitOpsConfig.AllowCustomRepository {
		chart, err := impl.chartRepository.FindLatestChartForAppByAppId(pipeline.AppId)
		if err != nil {
			impl.logger.Errorw("error in fetching latest chart for app by appId", "err", err, "appId", pipeline.AppId)
			return err
		}
		if ChartsUtil.IsGitOpsRepoNotConfigured(chart.GitRepoUrl) {
			// if image vulnerable, update timeline status and return
			runner.Status = pipelineConfig.WorkflowFailed
			runner.Message = pipelineConfig.GITOPS_REPO_NOT_CONFIGURED
			runner.FinishedOn = time.Now()
			runner.UpdatedOn = time.Now()
			runner.UpdatedBy = triggeredBy
			err = impl.cdWorkflowRepository.UpdateWorkFlowRunner(runner)
			if err != nil {
				impl.logger.Errorw("error in updating wfr status due to vulnerable image", "err", err)
				return err
			}
			return fmt.Errorf(pipelineConfig.GITOPS_REPO_NOT_CONFIGURED)
		}
	}
	return nil
}

func (impl *WorkflowDagExecutorImpl) TriggerPreStage(ctx context.Context, cdWf *pipelineConfig.CdWorkflow, artifact *repository.CiArtifact, pipeline *pipelineConfig.Pipeline, triggeredBy int32, applyAuth bool, refCdWorkflowRunnerId int) error {
	//setting triggeredAt variable to have consistent data for various audit log places in db for deployment time
	triggeredAt := time.Now()

	//in case of pre stage manual trigger auth is already applied
	if applyAuth && triggeredBy != 1 {
		user, err := impl.user.GetById(artifact.UpdatedBy)
		if err != nil {
			impl.logger.Errorw("error in fetching user for auto pipeline", "UpdatedBy", artifact.UpdatedBy)
			return nil
		}
		token := user.EmailId
		object := impl.enforcerUtil.GetAppRBACNameByAppId(pipeline.AppId)
		impl.logger.Debugw("Triggered Request (App Permission Checking):", "object", object)
		if ok := impl.enforcer.EnforceByEmail(strings.ToLower(token), casbin.ResourceApplications, casbin.ActionTrigger, object); !ok {
			impl.logger.Warnw("unauthorized for pipeline ", "pipelineId", strconv.Itoa(pipeline.Id))
			return fmt.Errorf("unauthorized for pipeline " + strconv.Itoa(pipeline.Id))
		}
	}
	var err error
	if cdWf == nil {
		cdWf = &pipelineConfig.CdWorkflow{
			CiArtifactId: artifact.Id,
			PipelineId:   pipeline.Id,
			AuditLog:     sql.AuditLog{CreatedOn: triggeredAt, CreatedBy: 1, UpdatedOn: triggeredAt, UpdatedBy: 1},
		}
		err := impl.cdWorkflowRepository.SaveWorkFlow(ctx, cdWf)
		if err != nil {
			return err
		}
	}
	cdWorkflowExecutorType := impl.config.GetWorkflowExecutorType()
	runner := &pipelineConfig.CdWorkflowRunner{
		Name:                  pipeline.Name,
		WorkflowType:          bean.CD_WORKFLOW_TYPE_PRE,
		ExecutorType:          cdWorkflowExecutorType,
		Status:                pipelineConfig.WorkflowStarting, //starting PreStage
		TriggeredBy:           triggeredBy,
		StartedOn:             triggeredAt,
		Namespace:             impl.config.GetDefaultNamespace(),
		BlobStorageEnabled:    impl.config.BlobStorageEnabled,
		CdWorkflowId:          cdWf.Id,
		LogLocation:           fmt.Sprintf("%s/%s%s-%s/main.log", impl.config.GetDefaultBuildLogsKeyPrefix(), strconv.Itoa(cdWf.Id), string(bean.CD_WORKFLOW_TYPE_PRE), pipeline.Name),
		AuditLog:              sql.AuditLog{CreatedOn: triggeredAt, CreatedBy: 1, UpdatedOn: triggeredAt, UpdatedBy: 1},
		RefCdWorkflowRunnerId: refCdWorkflowRunnerId,
	}
	var env *repository2.Environment
	if pipeline.RunPreStageInEnv {
		_, span := otel.Tracer("orchestrator").Start(ctx, "envRepository.FindById")
		env, err = impl.envRepository.FindById(pipeline.EnvironmentId)
		span.End()
		if err != nil {
			impl.logger.Errorw(" unable to find env ", "err", err)
			return err
		}
		impl.logger.Debugw("env", "env", env)
		runner.Namespace = env.Namespace
	}
	_, span := otel.Tracer("orchestrator").Start(ctx, "cdWorkflowRepository.SaveWorkFlowRunner")
	_, err = impl.cdWorkflowRepository.SaveWorkFlowRunner(runner)
	span.End()
	if err != nil {
		return err
	}

	// custom gitops repo url validation --> Start
	err = impl.handleCustomGitOpsRepoValidation(runner, pipeline, triggeredBy)
	if err != nil {
		impl.logger.Errorw("custom GitOps repository validation error, TriggerPreStage", "err", err)
		return err
	}
	// custom gitops repo url validation --> Ends

	//checking vulnerability for the selected image
	isVulnerable, err := impl.GetArtifactVulnerabilityStatus(artifact, pipeline, ctx)
	if err != nil {
		impl.logger.Errorw("error in getting Artifact vulnerability status, TriggerPreStage", "err", err)
		return err
	}
	if isVulnerable {
		// if image vulnerable, update timeline status and return
		runner.Status = pipelineConfig.WorkflowFailed
		runner.Message = pipelineConfig.FOUND_VULNERABILITY
		runner.FinishedOn = time.Now()
		runner.UpdatedOn = time.Now()
		runner.UpdatedBy = triggeredBy
		err = impl.cdWorkflowRepository.UpdateWorkFlowRunner(runner)
		if err != nil {
			impl.logger.Errorw("error in updating wfr status due to vulnerable image", "err", err)
			return err
		}
		return fmt.Errorf("found vulnerability for image digest %s", artifact.ImageDigest)
	}

	_, span = otel.Tracer("orchestrator").Start(ctx, "buildWFRequest")
	cdStageWorkflowRequest, err := impl.buildWFRequest(runner, cdWf, pipeline, triggeredBy)
	span.End()
	if err != nil {
		return err
	}
	cdStageWorkflowRequest.StageType = types.PRE
	// handling copyContainerImage plugin specific logic
	imagePathReservationIds, err := impl.SetCopyContainerImagePluginDataInWorkflowRequest(cdStageWorkflowRequest, pipeline.Id, types.PRE, artifact)
	if err != nil {
		runner.Status = pipelineConfig.WorkflowFailed
		runner.Message = err.Error()
		_ = impl.cdWorkflowRepository.UpdateWorkFlowRunner(runner)
		return err
	} else {
		runner.ImagePathReservationIds = imagePathReservationIds
		_ = impl.cdWorkflowRepository.UpdateWorkFlowRunner(runner)
	}

	_, span = otel.Tracer("orchestrator").Start(ctx, "cdWorkflowService.SubmitWorkflow")
	cdStageWorkflowRequest.Pipeline = pipeline
	cdStageWorkflowRequest.Env = env
	cdStageWorkflowRequest.Type = bean3.CD_WORKFLOW_PIPELINE_TYPE
	_, err = impl.cdWorkflowService.SubmitWorkflow(cdStageWorkflowRequest)
	span.End()
	err = impl.sendPreStageNotification(ctx, cdWf, pipeline)
	if err != nil {
		return err
	}
	//creating cd config history entry
	_, span = otel.Tracer("orchestrator").Start(ctx, "prePostCdScriptHistoryService.CreatePrePostCdScriptHistory")
	err = impl.prePostCdScriptHistoryService.CreatePrePostCdScriptHistory(pipeline, nil, repository3.PRE_CD_TYPE, true, triggeredBy, triggeredAt)
	span.End()
	if err != nil {
		impl.logger.Errorw("error in creating pre cd script entry", "err", err, "pipeline", pipeline)
		return err
	}
	return nil
}

func (impl *WorkflowDagExecutorImpl) SetCopyContainerImagePluginDataInWorkflowRequest(cdStageWorkflowRequest *types.WorkflowRequest, pipelineId int, pipelineStage string, artifact *repository.CiArtifact) ([]int, error) {
	copyContainerImagePluginId, err := impl.globalPluginService.GetRefPluginIdByRefPluginName(COPY_CONTAINER_IMAGE)
	var imagePathReservationIds []int
	if err != nil && err != pg.ErrNoRows {
		impl.logger.Errorw("error in getting copyContainerImage plugin id", "err", err)
		return imagePathReservationIds, err
	}
	for _, step := range cdStageWorkflowRequest.PrePostDeploySteps {
		if copyContainerImagePluginId != 0 && step.RefPluginId == copyContainerImagePluginId {
			var pipelineStageEntityType int
			if pipelineStage == types.PRE {
				pipelineStageEntityType = bean3.EntityTypePreCD
			} else {
				pipelineStageEntityType = bean3.EntityTypePostCD
			}
			customTagId := -1
			var DockerImageTag string

			customTag, err := impl.customTagService.GetActiveCustomTagByEntityKeyAndValue(pipelineStageEntityType, strconv.Itoa(pipelineId))
			if err != nil && err != pg.ErrNoRows {
				impl.logger.Errorw("error in fetching custom tag data", "err", err)
				return imagePathReservationIds, err
			}

			if !customTag.Enabled {
				DockerImageTag = ""
			} else {
				// for copyContainerImage plugin parse destination images and save its data in image path reservation table
				customTagDbObject, customDockerImageTag, err := impl.customTagService.GetCustomTag(pipelineStageEntityType, strconv.Itoa(pipelineId))
				if err != nil && err != pg.ErrNoRows {
					impl.logger.Errorw("error in fetching custom tag by entity key and value for CD", "err", err)
					return imagePathReservationIds, err
				}
				if customTagDbObject != nil && customTagDbObject.Id > 0 {
					customTagId = customTagDbObject.Id
				}
				DockerImageTag = customDockerImageTag
			}

			var sourceDockerRegistryId string
			if artifact.DataSource == repository.PRE_CD || artifact.DataSource == repository.POST_CD || artifact.DataSource == repository.POST_CI {
				if artifact.CredentialsSourceType == repository.GLOBAL_CONTAINER_REGISTRY {
					sourceDockerRegistryId = artifact.CredentialSourceValue
				}
			} else {
				sourceDockerRegistryId = cdStageWorkflowRequest.DockerRegistryId
			}
			registryDestinationImageMap, registryCredentialMap, err := impl.pluginInputVariableParser.HandleCopyContainerImagePluginInputVariables(step.InputVars, DockerImageTag, cdStageWorkflowRequest.CiArtifactDTO.Image, sourceDockerRegistryId)
			if err != nil {
				impl.logger.Errorw("error in parsing copyContainerImage input variable", "err", err)
				return imagePathReservationIds, err
			}
			var destinationImages []string
			for _, images := range registryDestinationImageMap {
				for _, image := range images {
					destinationImages = append(destinationImages, image)
				}
			}
			// fetch already saved artifacts to check if they are already present
			savedCIArtifacts, err := impl.ciArtifactRepository.FindCiArtifactByImagePaths(destinationImages)
			if err != nil {
				impl.logger.Errorw("error in fetching artifacts by image path", "err", err)
				return imagePathReservationIds, err
			}
			if len(savedCIArtifacts) > 0 {
				// if already present in ci artifact, return "image path already in use error"
				return imagePathReservationIds, bean3.ErrImagePathInUse
			}
			imagePathReservationIds, err = impl.ReserveImagesGeneratedAtPlugin(customTagId, registryDestinationImageMap)
			if err != nil {
				impl.logger.Errorw("error in reserving image", "err", err)
				return imagePathReservationIds, err
			}
			cdStageWorkflowRequest.RegistryDestinationImageMap = registryDestinationImageMap
			cdStageWorkflowRequest.RegistryCredentialMap = registryCredentialMap
			var pluginArtifactStage string
			if pipelineStage == types.PRE {
				pluginArtifactStage = repository.PRE_CD
			} else {
				pluginArtifactStage = repository.POST_CD
			}
			cdStageWorkflowRequest.PluginArtifactStage = pluginArtifactStage
		}
	}
	return imagePathReservationIds, nil
}

func (impl *WorkflowDagExecutorImpl) sendPreStageNotification(ctx context.Context, cdWf *pipelineConfig.CdWorkflow, pipeline *pipelineConfig.Pipeline) error {
	wfr, err := impl.cdWorkflowRepository.FindByWorkflowIdAndRunnerType(ctx, cdWf.Id, bean.CD_WORKFLOW_TYPE_PRE)
	if err != nil {
		return err
	}

	event := impl.eventFactory.Build(util2.Trigger, &pipeline.Id, pipeline.AppId, &pipeline.EnvironmentId, util2.CD)
	impl.logger.Debugw("event PreStageTrigger", "event", event)
	event = impl.eventFactory.BuildExtraCDData(event, &wfr, 0, bean.CD_WORKFLOW_TYPE_PRE)
	_, span := otel.Tracer("orchestrator").Start(ctx, "eventClient.WriteNotificationEvent")
	_, evtErr := impl.eventClient.WriteNotificationEvent(event)
	span.End()
	if evtErr != nil {
		impl.logger.Errorw("CD trigger event not sent", "error", evtErr)
	}
	return nil
}

func convert(ts string) (*time.Time, error) {
	//layout := "2006-01-02T15:04:05Z"
	t, err := time.Parse(bean2.LayoutRFC3339, ts)
	if err != nil {
		return nil, err
	}
	return &t, nil
}

func (impl *WorkflowDagExecutorImpl) TriggerPostStage(cdWf *pipelineConfig.CdWorkflow, pipeline *pipelineConfig.Pipeline, triggeredBy int32, refCdWorkflowRunnerId int) error {
	//setting triggeredAt variable to have consistent data for various audit log places in db for deployment time
	triggeredAt := time.Now()

	runner := &pipelineConfig.CdWorkflowRunner{
		Name:                  pipeline.Name,
		WorkflowType:          bean.CD_WORKFLOW_TYPE_POST,
		ExecutorType:          impl.config.GetWorkflowExecutorType(),
		Status:                pipelineConfig.WorkflowStarting, //starting PostStage
		TriggeredBy:           triggeredBy,
		StartedOn:             triggeredAt,
		Namespace:             impl.config.GetDefaultNamespace(),
		BlobStorageEnabled:    impl.config.BlobStorageEnabled,
		CdWorkflowId:          cdWf.Id,
		LogLocation:           fmt.Sprintf("%s/%s%s-%s/main.log", impl.config.GetDefaultBuildLogsKeyPrefix(), strconv.Itoa(cdWf.Id), string(bean.CD_WORKFLOW_TYPE_POST), pipeline.Name),
		AuditLog:              sql.AuditLog{CreatedOn: triggeredAt, CreatedBy: triggeredBy, UpdatedOn: triggeredAt, UpdatedBy: triggeredBy},
		RefCdWorkflowRunnerId: refCdWorkflowRunnerId,
	}
	var env *repository2.Environment
	var err error
	if pipeline.RunPostStageInEnv {
		env, err = impl.envRepository.FindById(pipeline.EnvironmentId)
		if err != nil {
			impl.logger.Errorw(" unable to find env ", "err", err)
			return err
		}
		runner.Namespace = env.Namespace
	}

	_, err = impl.cdWorkflowRepository.SaveWorkFlowRunner(runner)
	if err != nil {
		return err
	}

	if cdWf.CiArtifact == nil || cdWf.CiArtifact.Id == 0 {
		cdWf.CiArtifact, err = impl.ciArtifactRepository.Get(cdWf.CiArtifactId)
		if err != nil {
			impl.logger.Errorw("error fetching artifact data", "err", err)
			return err
		}
	}

	// custom gitops repo url validation --> Start
	err = impl.handleCustomGitOpsRepoValidation(runner, pipeline, triggeredBy)
	if err != nil {
		impl.logger.Errorw("custom GitOps repository validation error, TriggerPreStage", "err", err)
		return err
	}
	// custom gitops repo url validation --> Ends

	//checking vulnerability for the selected image
	isVulnerable, err := impl.GetArtifactVulnerabilityStatus(cdWf.CiArtifact, pipeline, context.Background())
	if err != nil {
		impl.logger.Errorw("error in getting Artifact vulnerability status, TriggerPostStage", "err", err)
		return err
	}
	if isVulnerable {
		// if image vulnerable, update timeline status and return
		runner.Status = pipelineConfig.WorkflowFailed
		runner.Message = pipelineConfig.FOUND_VULNERABILITY
		runner.FinishedOn = time.Now()
		runner.UpdatedOn = time.Now()
		runner.UpdatedBy = triggeredBy
		err = impl.cdWorkflowRepository.UpdateWorkFlowRunner(runner)
		if err != nil {
			impl.logger.Errorw("error in updating wfr status due to vulnerable image", "err", err)
			return err
		}
		return fmt.Errorf("found vulnerability for image digest %s", cdWf.CiArtifact.ImageDigest)
	}

	cdStageWorkflowRequest, err := impl.buildWFRequest(runner, cdWf, pipeline, triggeredBy)
	if err != nil {
		impl.logger.Errorw("error in building wfRequest", "err", err, "runner", runner, "cdWf", cdWf, "pipeline", pipeline)
		return err
	}
	cdStageWorkflowRequest.StageType = types.POST
	cdStageWorkflowRequest.Pipeline = pipeline
	cdStageWorkflowRequest.Env = env
	cdStageWorkflowRequest.Type = bean3.CD_WORKFLOW_PIPELINE_TYPE
	// handling plugin specific logic

	pluginImagePathReservationIds, err := impl.SetCopyContainerImagePluginDataInWorkflowRequest(cdStageWorkflowRequest, pipeline.Id, types.POST, cdWf.CiArtifact)
	if err != nil {
		runner.Status = pipelineConfig.WorkflowFailed
		runner.Message = err.Error()
		_ = impl.cdWorkflowRepository.UpdateWorkFlowRunner(runner)
		return err
	}

	_, err = impl.cdWorkflowService.SubmitWorkflow(cdStageWorkflowRequest)
	if err != nil {
		impl.logger.Errorw("error in submitting workflow", "err", err, "cdStageWorkflowRequest", cdStageWorkflowRequest, "pipeline", pipeline, "env", env)
		return err
	}

	wfr, err := impl.cdWorkflowRepository.FindByWorkflowIdAndRunnerType(context.Background(), cdWf.Id, bean.CD_WORKFLOW_TYPE_POST)
	if err != nil {
		impl.logger.Errorw("error in getting wfr by workflowId and runnerType", "err", err, "wfId", cdWf.Id)
		return err
	}
	wfr.ImagePathReservationIds = pluginImagePathReservationIds
	err = impl.cdWorkflowRepository.UpdateWorkFlowRunner(&wfr)
	if err != nil {
		impl.logger.Error("error in updating image path reservation ids in cd workflow runner", "err", "err")
	}

	event := impl.eventFactory.Build(util2.Trigger, &pipeline.Id, pipeline.AppId, &pipeline.EnvironmentId, util2.CD)
	impl.logger.Debugw("event Cd Post Trigger", "event", event)
	event = impl.eventFactory.BuildExtraCDData(event, &wfr, 0, bean.CD_WORKFLOW_TYPE_POST)
	_, evtErr := impl.eventClient.WriteNotificationEvent(event)
	if evtErr != nil {
		impl.logger.Errorw("CD trigger event not sent", "error", evtErr)
	}
	//creating cd config history entry
	err = impl.prePostCdScriptHistoryService.CreatePrePostCdScriptHistory(pipeline, nil, repository3.POST_CD_TYPE, true, triggeredBy, triggeredAt)
	if err != nil {
		impl.logger.Errorw("error in creating post cd script entry", "err", err, "pipeline", pipeline)
		return err
	}
	return nil
}

func (impl *WorkflowDagExecutorImpl) ReserveImagesGeneratedAtPlugin(customTagId int, registryImageMap map[string][]string) ([]int, error) {
	var imagePathReservationIds []int
	for _, images := range registryImageMap {
		for _, image := range images {
			imagePathReservationData, err := impl.customTagService.ReserveImagePath(image, customTagId)
			if err != nil {
				impl.logger.Errorw("Error in marking custom tag reserved", "err", err)
				return imagePathReservationIds, err
			}
			if imagePathReservationData != nil {
				imagePathReservationIds = append(imagePathReservationIds, imagePathReservationData.Id)
			}
		}
	}
	return imagePathReservationIds, nil
}

func (impl *WorkflowDagExecutorImpl) buildArtifactLocationForS3(cdWorkflowConfig *pipelineConfig.CdWorkflowConfig, cdWf *pipelineConfig.CdWorkflow, runner *pipelineConfig.CdWorkflowRunner) (string, string, string) {
	cdArtifactLocationFormat := cdWorkflowConfig.CdArtifactLocationFormat
	if cdArtifactLocationFormat == "" {
		cdArtifactLocationFormat = impl.config.GetArtifactLocationFormat()
	}
	if cdWorkflowConfig.LogsBucket == "" {
		cdWorkflowConfig.LogsBucket = impl.config.GetDefaultBuildLogsBucket()
	}
	ArtifactLocation := fmt.Sprintf("s3://%s/"+impl.config.GetDefaultArtifactKeyPrefix()+"/"+cdArtifactLocationFormat, cdWorkflowConfig.LogsBucket, cdWf.Id, runner.Id)
	artifactFileName := fmt.Sprintf(impl.config.GetDefaultArtifactKeyPrefix()+"/"+cdArtifactLocationFormat, cdWf.Id, runner.Id)
	return ArtifactLocation, cdWorkflowConfig.LogsBucket, artifactFileName
}

func (impl *WorkflowDagExecutorImpl) getDeployStageDetails(pipelineId int) (pipelineConfig.CdWorkflowRunner, *bean.UserInfo, int, error) {
	deployStageWfr := pipelineConfig.CdWorkflowRunner{}
	//getting deployment pipeline latest wfr by pipelineId
	deployStageWfr, err := impl.cdWorkflowRepository.FindLastStatusByPipelineIdAndRunnerType(pipelineId, bean.CD_WORKFLOW_TYPE_DEPLOY)
	if err != nil {
		impl.logger.Errorw("error in getting latest status of deploy type wfr by pipelineId", "err", err, "pipelineId", pipelineId)
		return deployStageWfr, nil, 0, err
	}
	deployStageTriggeredByUser, err := impl.user.GetById(deployStageWfr.TriggeredBy)
	if err != nil {
		impl.logger.Errorw("error in getting userDetails by id", "err", err, "userId", deployStageWfr.TriggeredBy)
		return deployStageWfr, nil, 0, err
	}
	pipelineReleaseCounter, err := impl.pipelineOverrideRepository.GetCurrentPipelineReleaseCounter(pipelineId)
	if err != nil {
		impl.logger.Errorw("error occurred while fetching latest release counter for pipeline", "pipelineId", pipelineId, "err", err)
		return deployStageWfr, nil, 0, err
	}
	return deployStageWfr, deployStageTriggeredByUser, pipelineReleaseCounter, nil
}

func isExtraVariableDynamic(variableName string, webhookAndCiData *gitSensorClient.WebhookAndCiData) bool {
	if strings.Contains(variableName, GIT_COMMIT_HASH_PREFIX) || strings.Contains(variableName, GIT_SOURCE_TYPE_PREFIX) || strings.Contains(variableName, GIT_SOURCE_VALUE_PREFIX) ||
		strings.Contains(variableName, APP_LABEL_VALUE_PREFIX) || strings.Contains(variableName, APP_LABEL_KEY_PREFIX) ||
		strings.Contains(variableName, CHILD_CD_ENV_NAME_PREFIX) || strings.Contains(variableName, CHILD_CD_CLUSTER_NAME_PREFIX) ||
		strings.Contains(variableName, CHILD_CD_COUNT) || strings.Contains(variableName, APP_LABEL_COUNT) || strings.Contains(variableName, GIT_SOURCE_COUNT) ||
		webhookAndCiData != nil {

		return true
	}
	return false
}

func setExtraEnvVariableInDeployStep(deploySteps []*bean3.StepObject, extraEnvVariables map[string]string, webhookAndCiData *gitSensorClient.WebhookAndCiData) {
	for _, deployStep := range deploySteps {
		for variableKey, variableValue := range extraEnvVariables {
			if isExtraVariableDynamic(variableKey, webhookAndCiData) && deployStep.StepType == "INLINE" {
				extraInputVar := &bean3.VariableObject{
					Name:                  variableKey,
					Format:                "STRING",
					Value:                 variableValue,
					VariableType:          bean3.VARIABLE_TYPE_REF_GLOBAL,
					ReferenceVariableName: variableKey,
				}
				deployStep.InputVars = append(deployStep.InputVars, extraInputVar)
			}
		}
	}
}
func (impl *WorkflowDagExecutorImpl) buildWFRequest(runner *pipelineConfig.CdWorkflowRunner, cdWf *pipelineConfig.CdWorkflow, cdPipeline *pipelineConfig.Pipeline, triggeredBy int32) (*types.WorkflowRequest, error) {
	cdWorkflowConfig, err := impl.cdWorkflowRepository.FindConfigByPipelineId(cdPipeline.Id)
	if err != nil && !util.IsErrNoRows(err) {
		return nil, err
	}

	workflowExecutor := runner.ExecutorType

	artifact, err := impl.ciArtifactRepository.Get(cdWf.CiArtifactId)
	if err != nil {
		return nil, err
	}

	ciMaterialInfo, err := repository.GetCiMaterialInfo(artifact.MaterialInfo, artifact.DataSource)
	if err != nil {
		impl.logger.Errorw("parsing error", "err", err)
		return nil, err
	}

	var ciProjectDetails []bean3.CiProjectDetails
	var ciPipeline *pipelineConfig.CiPipeline
	if cdPipeline.CiPipelineId > 0 {
		ciPipeline, err = impl.ciPipelineRepository.FindById(cdPipeline.CiPipelineId)
		if err != nil && !util.IsErrNoRows(err) {
			impl.logger.Errorw("cannot find ciPipelineRequest", "err", err)
			return nil, err
		}

		for _, m := range ciPipeline.CiPipelineMaterials {
			// git material should be active in this case
			if m == nil || m.GitMaterial == nil || !m.GitMaterial.Active {
				continue
			}
			var ciMaterialCurrent repository.CiMaterialInfo
			for _, ciMaterial := range ciMaterialInfo {
				if ciMaterial.Material.GitConfiguration.URL == m.GitMaterial.Url {
					ciMaterialCurrent = ciMaterial
					break
				}
			}
			gitMaterial, err := impl.materialRepository.FindById(m.GitMaterialId)
			if err != nil && !util.IsErrNoRows(err) {
				impl.logger.Errorw("could not fetch git materials", "err", err)
				return nil, err
			}

			ciProjectDetail := bean3.CiProjectDetails{
				GitRepository:   ciMaterialCurrent.Material.GitConfiguration.URL,
				MaterialName:    gitMaterial.Name,
				CheckoutPath:    gitMaterial.CheckoutPath,
				FetchSubmodules: gitMaterial.FetchSubmodules,
				SourceType:      m.Type,
				SourceValue:     m.Value,
				Type:            string(m.Type),
				GitOptions: bean3.GitOptions{
					UserName:      gitMaterial.GitProvider.UserName,
					Password:      gitMaterial.GitProvider.Password,
					SshPrivateKey: gitMaterial.GitProvider.SshPrivateKey,
					AccessToken:   gitMaterial.GitProvider.AccessToken,
					AuthMode:      gitMaterial.GitProvider.AuthMode,
				},
			}

			if len(ciMaterialCurrent.Modifications) > 0 {
				ciProjectDetail.CommitHash = ciMaterialCurrent.Modifications[0].Revision
				ciProjectDetail.Author = ciMaterialCurrent.Modifications[0].Author
				ciProjectDetail.GitTag = ciMaterialCurrent.Modifications[0].Tag
				ciProjectDetail.Message = ciMaterialCurrent.Modifications[0].Message
				commitTime, err := convert(ciMaterialCurrent.Modifications[0].ModifiedTime)
				if err != nil {
					return nil, err
				}
				ciProjectDetail.CommitTime = commitTime.Format(bean2.LayoutRFC3339)
			} else if ciPipeline.PipelineType == bean3.CI_JOB {
				// This has been done to resolve unmarshalling issue in ci-runner, in case of no commit time(eg- polling container images)
				ciProjectDetail.CommitTime = time.Time{}.Format(bean2.LayoutRFC3339)
			} else {
				impl.logger.Debugw("devtronbug#1062", ciPipeline.Id, cdPipeline.Id)
				return nil, fmt.Errorf("modifications not found for %d", ciPipeline.Id)
			}

			// set webhook data
			if m.Type == pipelineConfig.SOURCE_TYPE_WEBHOOK && len(ciMaterialCurrent.Modifications) > 0 {
				webhookData := ciMaterialCurrent.Modifications[0].WebhookData
				ciProjectDetail.WebhookData = pipelineConfig.WebhookData{
					Id:              webhookData.Id,
					EventActionType: webhookData.EventActionType,
					Data:            webhookData.Data,
				}
			}

			ciProjectDetails = append(ciProjectDetails, ciProjectDetail)
		}
	}
	var stageYaml string
	var deployStageWfr pipelineConfig.CdWorkflowRunner
	deployStageTriggeredByUser := &bean.UserInfo{}
	var pipelineReleaseCounter int
	var preDeploySteps []*bean3.StepObject
	var postDeploySteps []*bean3.StepObject
	var refPluginsData []*bean3.RefPluginObject
	//if pipeline_stage_steps present for pre-CD or post-CD then no need to add stageYaml to cdWorkflowRequest in that
	//case add PreDeploySteps and PostDeploySteps to cdWorkflowRequest, this is done for backward compatibility
	pipelineStage, err := impl.getPipelineStage(cdPipeline.Id, runner.WorkflowType.WorkflowTypeToStageType())
	if err != nil {
		return nil, err
	}
	env, err := impl.envRepository.FindById(cdPipeline.EnvironmentId)
	if err != nil {
		impl.logger.Errorw("error in getting environment by id", "err", err)
		return nil, err
	}

	//Scope will pick the environment of CD pipeline irrespective of in-cluster mode,
	//since user sees the environment of the CD pipeline
	scope := resourceQualifiers.Scope{
		AppId:     cdPipeline.App.Id,
		EnvId:     env.Id,
		ClusterId: env.ClusterId,
		SystemMetadata: &resourceQualifiers.SystemMetadata{
			EnvironmentName: env.Name,
			ClusterName:     env.Cluster.ClusterName,
			Namespace:       env.Namespace,
			Image:           artifact.Image,
			ImageTag:        util3.GetImageTagFromImage(artifact.Image),
		},
	}
	if pipelineStage != nil {
		var variableSnapshot map[string]string
		if runner.WorkflowType == bean.CD_WORKFLOW_TYPE_PRE {
			//preDeploySteps, _, refPluginsData, err = impl.pipelineStageService.BuildPrePostAndRefPluginStepsDataForWfRequest(cdPipeline.Id, cdStage)
			prePostAndRefPluginResponse, err := impl.pipelineStageService.BuildPrePostAndRefPluginStepsDataForWfRequest(cdPipeline.Id, preCdStage, scope)
			if err != nil {
				impl.logger.Errorw("error in getting pre, post & refPlugin steps data for wf request", "err", err, "cdPipelineId", cdPipeline.Id)
				return nil, err
			}
			preDeploySteps = prePostAndRefPluginResponse.PreStageSteps
			refPluginsData = prePostAndRefPluginResponse.RefPluginData
			variableSnapshot = prePostAndRefPluginResponse.VariableSnapshot
		} else if runner.WorkflowType == bean.CD_WORKFLOW_TYPE_POST {
			//_, postDeploySteps, refPluginsData, err = impl.pipelineStageService.BuildPrePostAndRefPluginStepsDataForWfRequest(cdPipeline.Id, cdStage)
			prePostAndRefPluginResponse, err := impl.pipelineStageService.BuildPrePostAndRefPluginStepsDataForWfRequest(cdPipeline.Id, postCdStage, scope)
			if err != nil {
				impl.logger.Errorw("error in getting pre, post & refPlugin steps data for wf request", "err", err, "cdPipelineId", cdPipeline.Id)
				return nil, err
			}
			postDeploySteps = prePostAndRefPluginResponse.PostStageSteps
			refPluginsData = prePostAndRefPluginResponse.RefPluginData
			variableSnapshot = prePostAndRefPluginResponse.VariableSnapshot
			deployStageWfr, deployStageTriggeredByUser, pipelineReleaseCounter, err = impl.getDeployStageDetails(cdPipeline.Id)
			if err != nil {
				impl.logger.Errorw("error in getting deployStageWfr, deployStageTriggeredByUser and pipelineReleaseCounter wf request", "err", err, "cdPipelineId", cdPipeline.Id)
				return nil, err
			}
		} else {
			return nil, fmt.Errorf("unsupported workflow triggerd")
		}

		//Save Scoped VariableSnapshot
		var variableSnapshotHistories = util4.GetBeansPtr(
			repository5.GetSnapshotBean(runner.Id, repository5.HistoryReferenceTypeCDWORKFLOWRUNNER, variableSnapshot))
		if len(variableSnapshotHistories) > 0 {
			err = impl.scopedVariableManager.SaveVariableHistoriesForTrigger(variableSnapshotHistories, runner.TriggeredBy)
			if err != nil {
				impl.logger.Errorf("Not able to save variable snapshot for CD trigger %s %d %s", err, runner.Id, variableSnapshot)
			}
		}
	} else {
		//in this case no plugin script is not present for this cdPipeline hence going with attaching preStage or postStage config
		if runner.WorkflowType == bean.CD_WORKFLOW_TYPE_PRE {
			stageYaml = cdPipeline.PreStageConfig
		} else if runner.WorkflowType == bean.CD_WORKFLOW_TYPE_POST {
			stageYaml = cdPipeline.PostStageConfig
			deployStageWfr, deployStageTriggeredByUser, pipelineReleaseCounter, err = impl.getDeployStageDetails(cdPipeline.Id)
			if err != nil {
				impl.logger.Errorw("error in getting deployStageWfr, deployStageTriggeredByUser and pipelineReleaseCounter wf request", "err", err, "cdPipelineId", cdPipeline.Id)
				return nil, err
			}

		} else {
			return nil, fmt.Errorf("unsupported workflow triggerd")
		}
	}

	cdStageWorkflowRequest := &types.WorkflowRequest{
		EnvironmentId:         cdPipeline.EnvironmentId,
		AppId:                 cdPipeline.AppId,
		WorkflowId:            cdWf.Id,
		WorkflowRunnerId:      runner.Id,
		WorkflowNamePrefix:    strconv.Itoa(runner.Id) + "-" + runner.Name,
		WorkflowPrefixForLog:  strconv.Itoa(cdWf.Id) + string(runner.WorkflowType) + "-" + runner.Name,
		CdImage:               impl.config.GetDefaultImage(),
		CdPipelineId:          cdWf.PipelineId,
		TriggeredBy:           triggeredBy,
		StageYaml:             stageYaml,
		CiProjectDetails:      ciProjectDetails,
		Namespace:             runner.Namespace,
		ActiveDeadlineSeconds: impl.config.GetDefaultTimeout(),
		CiArtifactDTO: types.CiArtifactDTO{
			Id:           artifact.Id,
			PipelineId:   artifact.PipelineId,
			Image:        artifact.Image,
			ImageDigest:  artifact.ImageDigest,
			MaterialInfo: artifact.MaterialInfo,
			DataSource:   artifact.DataSource,
			WorkflowId:   artifact.WorkflowId,
		},
		OrchestratorHost:  impl.config.OrchestratorHost,
		OrchestratorToken: impl.config.OrchestratorToken,
		CloudProvider:     impl.config.CloudProvider,
		WorkflowExecutor:  workflowExecutor,
		RefPlugins:        refPluginsData,
		Scope:             scope,
	}

	extraEnvVariables := make(map[string]string)
	if env != nil {
		extraEnvVariables[plugin.CD_PIPELINE_ENV_NAME_KEY] = env.Name
		if env.Cluster != nil {
			extraEnvVariables[plugin.CD_PIPELINE_CLUSTER_NAME_KEY] = env.Cluster.ClusterName
		}
	}
	ciWf, err := impl.ciWorkflowRepository.FindLastTriggeredWorkflowByArtifactId(artifact.Id)
	if err != nil && err != pg.ErrNoRows {
		impl.logger.Errorw("error in getting ciWf by artifactId", "err", err, "artifactId", artifact.Id)
		return nil, err
	}
	var webhookAndCiData *gitSensorClient.WebhookAndCiData
	if ciWf != nil && ciWf.GitTriggers != nil {
		i := 1
		var gitCommitEnvVariables []types.GitMetadata

		for ciPipelineMaterialId, gitTrigger := range ciWf.GitTriggers {
			extraEnvVariables[fmt.Sprintf("%s_%d", GIT_COMMIT_HASH_PREFIX, i)] = gitTrigger.Commit
			extraEnvVariables[fmt.Sprintf("%s_%d", GIT_SOURCE_TYPE_PREFIX, i)] = string(gitTrigger.CiConfigureSourceType)
			extraEnvVariables[fmt.Sprintf("%s_%d", GIT_SOURCE_VALUE_PREFIX, i)] = gitTrigger.CiConfigureSourceValue

			gitCommitEnvVariables = append(gitCommitEnvVariables, types.GitMetadata{
				GitCommitHash:  gitTrigger.Commit,
				GitSourceType:  string(gitTrigger.CiConfigureSourceType),
				GitSourceValue: gitTrigger.CiConfigureSourceValue,
			})

			// CODE-BLOCK starts - store extra environment variables if webhook
			if gitTrigger.CiConfigureSourceType == pipelineConfig.SOURCE_TYPE_WEBHOOK {
				webhookDataId := gitTrigger.WebhookData.Id
				if webhookDataId > 0 {
					webhookDataRequest := &gitSensorClient.WebhookDataRequest{
						Id:                   webhookDataId,
						CiPipelineMaterialId: ciPipelineMaterialId,
					}
					webhookAndCiData, err = impl.gitSensorGrpcClient.GetWebhookData(context.Background(), webhookDataRequest)
					if err != nil {
						impl.logger.Errorw("err while getting webhook data from git-sensor", "err", err, "webhookDataRequest", webhookDataRequest)
						return nil, err
					}
					if webhookAndCiData != nil {
						for extEnvVariableKey, extEnvVariableVal := range webhookAndCiData.ExtraEnvironmentVariables {
							extraEnvVariables[extEnvVariableKey] = extEnvVariableVal
						}
					}
				}
			}
			// CODE_BLOCK ends

			i++
		}
		gitMetadata, err := json.Marshal(&gitCommitEnvVariables)
		if err != nil {
			impl.logger.Errorw("err while marshaling git metdata", "err", err)
			return nil, err
		}
		extraEnvVariables[plugin.GIT_METADATA] = string(gitMetadata)

		extraEnvVariables[GIT_SOURCE_COUNT] = strconv.Itoa(len(ciWf.GitTriggers))
	}

	childCdIds, err := impl.appWorkflowRepository.FindChildCDIdsByParentCDPipelineId(cdPipeline.Id)
	if err != nil && err != pg.ErrNoRows {
		impl.logger.Errorw("error in getting child cdPipelineIds by parent cdPipelineId", "err", err, "parent cdPipelineId", cdPipeline.Id)
		return nil, err
	}
	if len(childCdIds) > 0 {
		childPipelines, err := impl.pipelineRepository.FindByIdsIn(childCdIds)
		if err != nil {
			impl.logger.Errorw("error in getting pipelines by ids", "err", err, "ids", childCdIds)
			return nil, err
		}
		var childCdEnvVariables []types.ChildCdMetadata
		for i, childPipeline := range childPipelines {
			extraEnvVariables[fmt.Sprintf("%s_%d", CHILD_CD_ENV_NAME_PREFIX, i+1)] = childPipeline.Environment.Name
			extraEnvVariables[fmt.Sprintf("%s_%d", CHILD_CD_CLUSTER_NAME_PREFIX, i+1)] = childPipeline.Environment.Cluster.ClusterName

			childCdEnvVariables = append(childCdEnvVariables, types.ChildCdMetadata{
				ChildCdEnvName:     childPipeline.Environment.Name,
				ChildCdClusterName: childPipeline.Environment.Cluster.ClusterName,
			})
		}
		childCdEnvVariablesMetadata, err := json.Marshal(&childCdEnvVariables)
		if err != nil {
			impl.logger.Errorw("err while marshaling childCdEnvVariables", "err", err)
			return nil, err
		}
		extraEnvVariables[plugin.CHILD_CD_METADATA] = string(childCdEnvVariablesMetadata)

		extraEnvVariables[CHILD_CD_COUNT] = strconv.Itoa(len(childPipelines))
	}
	if ciPipeline != nil && ciPipeline.Id > 0 {
		extraEnvVariables["APP_NAME"] = ciPipeline.App.AppName
		cdStageWorkflowRequest.DockerUsername = ciPipeline.CiTemplate.DockerRegistry.Username
		cdStageWorkflowRequest.DockerPassword = ciPipeline.CiTemplate.DockerRegistry.Password
		cdStageWorkflowRequest.AwsRegion = ciPipeline.CiTemplate.DockerRegistry.AWSRegion
		cdStageWorkflowRequest.DockerConnection = ciPipeline.CiTemplate.DockerRegistry.Connection
		cdStageWorkflowRequest.DockerCert = ciPipeline.CiTemplate.DockerRegistry.Cert
		cdStageWorkflowRequest.AccessKey = ciPipeline.CiTemplate.DockerRegistry.AWSAccessKeyId
		cdStageWorkflowRequest.SecretKey = ciPipeline.CiTemplate.DockerRegistry.AWSSecretAccessKey
		cdStageWorkflowRequest.DockerRegistryType = string(ciPipeline.CiTemplate.DockerRegistry.RegistryType)
		cdStageWorkflowRequest.DockerRegistryURL = ciPipeline.CiTemplate.DockerRegistry.RegistryURL
		cdStageWorkflowRequest.DockerRegistryId = ciPipeline.CiTemplate.DockerRegistry.Id
		cdStageWorkflowRequest.CiPipelineType = ciPipeline.PipelineType
	} else if cdPipeline.AppId > 0 {
		ciTemplate, err := impl.CiTemplateRepository.FindByAppId(cdPipeline.AppId)
		if err != nil {
			return nil, err
		}
		extraEnvVariables["APP_NAME"] = ciTemplate.App.AppName
		cdStageWorkflowRequest.DockerUsername = ciTemplate.DockerRegistry.Username
		cdStageWorkflowRequest.DockerPassword = ciTemplate.DockerRegistry.Password
		cdStageWorkflowRequest.AwsRegion = ciTemplate.DockerRegistry.AWSRegion
		cdStageWorkflowRequest.DockerConnection = ciTemplate.DockerRegistry.Connection
		cdStageWorkflowRequest.DockerCert = ciTemplate.DockerRegistry.Cert
		cdStageWorkflowRequest.AccessKey = ciTemplate.DockerRegistry.AWSAccessKeyId
		cdStageWorkflowRequest.SecretKey = ciTemplate.DockerRegistry.AWSSecretAccessKey
		cdStageWorkflowRequest.DockerRegistryType = string(ciTemplate.DockerRegistry.RegistryType)
		cdStageWorkflowRequest.DockerRegistryURL = ciTemplate.DockerRegistry.RegistryURL
		appLabels, err := impl.appLabelRepository.FindAllByAppId(cdPipeline.AppId)
		cdStageWorkflowRequest.DockerRegistryId = ciPipeline.CiTemplate.DockerRegistry.Id
		if err != nil && err != pg.ErrNoRows {
			impl.logger.Errorw("error in getting labels by appId", "err", err, "appId", cdPipeline.AppId)
			return nil, err
		}
		var appLabelEnvVariables []types.AppLabelMetadata
		for i, appLabel := range appLabels {
			extraEnvVariables[fmt.Sprintf("%s_%d", APP_LABEL_KEY_PREFIX, i+1)] = appLabel.Key
			extraEnvVariables[fmt.Sprintf("%s_%d", APP_LABEL_VALUE_PREFIX, i+1)] = appLabel.Value
			appLabelEnvVariables = append(appLabelEnvVariables, types.AppLabelMetadata{
				AppLabelKey:   appLabel.Key,
				AppLabelValue: appLabel.Value,
			})
		}
		if len(appLabels) > 0 {
			extraEnvVariables[APP_LABEL_COUNT] = strconv.Itoa(len(appLabels))
			appLabelEnvVariablesMetadata, err := json.Marshal(&appLabelEnvVariables)
			if err != nil {
				impl.logger.Errorw("err while marshaling appLabelEnvVariables", "err", err)
				return nil, err
			}
			extraEnvVariables[plugin.APP_LABEL_METADATA] = string(appLabelEnvVariablesMetadata)

		}
	}
	cdStageWorkflowRequest.ExtraEnvironmentVariables = extraEnvVariables
	if deployStageTriggeredByUser != nil {
		cdStageWorkflowRequest.DeploymentTriggerTime = deployStageWfr.StartedOn
		cdStageWorkflowRequest.DeploymentTriggeredBy = deployStageTriggeredByUser.EmailId
	}
	if pipelineReleaseCounter > 0 {
		cdStageWorkflowRequest.DeploymentReleaseCounter = pipelineReleaseCounter
	}
	if cdWorkflowConfig.CdCacheRegion == "" {
		cdWorkflowConfig.CdCacheRegion = impl.config.GetDefaultCdLogsBucketRegion()
	}

	if runner.WorkflowType == bean.CD_WORKFLOW_TYPE_PRE {
		//populate input variables of steps with extra env variables
		setExtraEnvVariableInDeployStep(preDeploySteps, extraEnvVariables, webhookAndCiData)
		cdStageWorkflowRequest.PrePostDeploySteps = preDeploySteps
	} else if runner.WorkflowType == bean.CD_WORKFLOW_TYPE_POST {
		setExtraEnvVariableInDeployStep(postDeploySteps, extraEnvVariables, webhookAndCiData)
		cdStageWorkflowRequest.PrePostDeploySteps = postDeploySteps
	}
	cdStageWorkflowRequest.BlobStorageConfigured = runner.BlobStorageEnabled
	switch cdStageWorkflowRequest.CloudProvider {
	case types.BLOB_STORAGE_S3:
		//No AccessKey is used for uploading artifacts, instead IAM based auth is used
		cdStageWorkflowRequest.CdCacheRegion = cdWorkflowConfig.CdCacheRegion
		cdStageWorkflowRequest.CdCacheLocation = cdWorkflowConfig.CdCacheBucket
		cdStageWorkflowRequest.ArtifactLocation, cdStageWorkflowRequest.CiArtifactBucket, cdStageWorkflowRequest.CiArtifactFileName = impl.buildArtifactLocationForS3(cdWorkflowConfig, cdWf, runner)
		cdStageWorkflowRequest.BlobStorageS3Config = &blob_storage.BlobStorageS3Config{
			AccessKey:                  impl.config.BlobStorageS3AccessKey,
			Passkey:                    impl.config.BlobStorageS3SecretKey,
			EndpointUrl:                impl.config.BlobStorageS3Endpoint,
			IsInSecure:                 impl.config.BlobStorageS3EndpointInsecure,
			CiCacheBucketName:          cdWorkflowConfig.CdCacheBucket,
			CiCacheRegion:              cdWorkflowConfig.CdCacheRegion,
			CiCacheBucketVersioning:    impl.config.BlobStorageS3BucketVersioned,
			CiArtifactBucketName:       cdStageWorkflowRequest.CiArtifactBucket,
			CiArtifactRegion:           cdWorkflowConfig.CdCacheRegion,
			CiArtifactBucketVersioning: impl.config.BlobStorageS3BucketVersioned,
			CiLogBucketName:            impl.config.GetDefaultBuildLogsBucket(),
			CiLogRegion:                impl.config.GetDefaultCdLogsBucketRegion(),
			CiLogBucketVersioning:      impl.config.BlobStorageS3BucketVersioned,
		}
	case types.BLOB_STORAGE_GCP:
		cdStageWorkflowRequest.GcpBlobConfig = &blob_storage.GcpBlobConfig{
			CredentialFileJsonData: impl.config.BlobStorageGcpCredentialJson,
			ArtifactBucketName:     impl.config.GetDefaultBuildLogsBucket(),
			LogBucketName:          impl.config.GetDefaultBuildLogsBucket(),
		}
		cdStageWorkflowRequest.ArtifactLocation = impl.buildDefaultArtifactLocation(cdWorkflowConfig, cdWf, runner)
		cdStageWorkflowRequest.CiArtifactFileName = cdStageWorkflowRequest.ArtifactLocation
	case types.BLOB_STORAGE_AZURE:
		cdStageWorkflowRequest.AzureBlobConfig = &blob_storage.AzureBlobConfig{
			Enabled:               true,
			AccountName:           impl.config.AzureAccountName,
			BlobContainerCiCache:  impl.config.AzureBlobContainerCiCache,
			AccountKey:            impl.config.AzureAccountKey,
			BlobContainerCiLog:    impl.config.AzureBlobContainerCiLog,
			BlobContainerArtifact: impl.config.AzureBlobContainerCiLog,
		}
		cdStageWorkflowRequest.BlobStorageS3Config = &blob_storage.BlobStorageS3Config{
			EndpointUrl:     impl.config.AzureGatewayUrl,
			IsInSecure:      impl.config.AzureGatewayConnectionInsecure,
			CiLogBucketName: impl.config.AzureBlobContainerCiLog,
			CiLogRegion:     "",
			AccessKey:       impl.config.AzureAccountName,
		}
		cdStageWorkflowRequest.ArtifactLocation = impl.buildDefaultArtifactLocation(cdWorkflowConfig, cdWf, runner)
		cdStageWorkflowRequest.CiArtifactFileName = cdStageWorkflowRequest.ArtifactLocation
	default:
		if impl.config.BlobStorageEnabled {
			return nil, fmt.Errorf("blob storage %s not supported", cdStageWorkflowRequest.CloudProvider)
		}
	}
	cdStageWorkflowRequest.DefaultAddressPoolBaseCidr = impl.config.GetDefaultAddressPoolBaseCidr()
	cdStageWorkflowRequest.DefaultAddressPoolSize = impl.config.GetDefaultAddressPoolSize()
	return cdStageWorkflowRequest, nil
}

func (impl *WorkflowDagExecutorImpl) buildDefaultArtifactLocation(cdWorkflowConfig *pipelineConfig.CdWorkflowConfig, savedWf *pipelineConfig.CdWorkflow, runner *pipelineConfig.CdWorkflowRunner) string {
	cdArtifactLocationFormat := cdWorkflowConfig.CdArtifactLocationFormat
	if cdArtifactLocationFormat == "" {
		cdArtifactLocationFormat = impl.config.GetArtifactLocationFormat()
	}
	ArtifactLocation := fmt.Sprintf("%s/"+cdArtifactLocationFormat, impl.config.GetDefaultArtifactKeyPrefix(), savedWf.Id, runner.Id)
	return ArtifactLocation
}

func (impl *WorkflowDagExecutorImpl) HandleDeploymentSuccessEvent(pipelineOverride *chartConfig.PipelineOverride) error {
	if pipelineOverride == nil {
		return fmt.Errorf("invalid request, pipeline override not found")
	}
	cdWorkflow, err := impl.cdWorkflowRepository.FindById(pipelineOverride.CdWorkflowId)
	if err != nil {
		impl.logger.Errorw("error in fetching cd workflow by id", "pipelineOverride", pipelineOverride)
		return err
	}

	postStage, err := impl.getPipelineStage(pipelineOverride.PipelineId, repository4.PIPELINE_STAGE_TYPE_POST_CD)
	if err != nil {
		return err
	}

	var triggeredByUser int32 = 1
	//handle corrupt data (https://github.com/devtron-labs/devtron/issues/3826)
	err, deleted := impl.deleteCorruptedPipelineStage(postStage, triggeredByUser)
	if err != nil {
		impl.logger.Errorw("error in deleteCorruptedPipelineStage ", "err", err, "preStage", postStage, "triggeredBy", triggeredByUser)
		return err
	}

	if len(pipelineOverride.Pipeline.PostStageConfig) > 0 || (postStage != nil && !deleted) {
		if pipelineOverride.Pipeline.PostTriggerType == pipelineConfig.TRIGGER_TYPE_AUTOMATIC &&
			pipelineOverride.DeploymentType != models.DEPLOYMENTTYPE_STOP &&
			pipelineOverride.DeploymentType != models.DEPLOYMENTTYPE_START {

			err = impl.TriggerPostStage(cdWorkflow, pipelineOverride.Pipeline, triggeredByUser, 0)
			if err != nil {
				impl.logger.Errorw("error in triggering post stage after successful deployment event", "err", err, "cdWorkflow", cdWorkflow)
				return err
			}
		}
	} else {
		// to trigger next pre/cd, if any
		// finding children cd by pipeline id
		err = impl.HandlePostStageSuccessEvent(cdWorkflow.Id, pipelineOverride.PipelineId, 1, nil)
		if err != nil {
			impl.logger.Errorw("error in triggering children cd after successful deployment event", "parentCdPipelineId", pipelineOverride.PipelineId)
			return err
		}
	}
	return nil
}

func (impl *WorkflowDagExecutorImpl) HandlePostStageSuccessEvent(cdWorkflowId int, cdPipelineId int, triggeredBy int32, pluginRegistryImageDetails map[string][]string) error {
	// finding children cd by pipeline id
	cdPipelinesMapping, err := impl.appWorkflowRepository.FindWFCDMappingByParentCDPipelineId(cdPipelineId)
	if err != nil {
		impl.logger.Errorw("error in getting mapping of cd pipelines by parent cd pipeline id", "err", err, "parentCdPipelineId", cdPipelineId)
		return err
	}
	ciArtifact, err := impl.ciArtifactRepository.GetArtifactByCdWorkflowId(cdWorkflowId)
	if err != nil {
		impl.logger.Errorw("error in finding artifact by cd workflow id", "err", err, "cdWorkflowId", cdWorkflowId)
		return err
	}
	if len(pluginRegistryImageDetails) > 0 {
		PostCDArtifacts, err := impl.SavePluginArtifacts(ciArtifact, pluginRegistryImageDetails, cdPipelineId, repository.POST_CD, triggeredBy)
		if err != nil {
			impl.logger.Errorw("error in saving plugin artifacts", "err", err)
			return err
		}
		if len(PostCDArtifacts) > 0 {
			ciArtifact = PostCDArtifacts[0]
		}
	}
	//TODO : confirm about this logic used for applyAuth
	applyAuth := false
	if triggeredBy != 1 {
		applyAuth = true
	}
	for _, cdPipelineMapping := range cdPipelinesMapping {
		//find pipeline by cdPipeline ID
		pipeline, err := impl.pipelineRepository.FindById(cdPipelineMapping.ComponentId)
		if err != nil {
			impl.logger.Errorw("error in getting cd pipeline by id", "err", err, "pipelineId", cdPipelineMapping.ComponentId)
			return err
		}
		//finding ci artifact by ciPipelineID and pipelineId
		//TODO : confirm values for applyAuth, async & triggeredBy

		triggerArtifact := ciArtifact
		err = impl.triggerStage(nil, pipeline, triggerArtifact, applyAuth, triggeredBy)
		if err != nil {
			impl.logger.Errorw("error in triggering cd pipeline after successful post stage", "err", err, "pipelineId", pipeline.Id)
			return err
		}
	}
	return nil
}

// Only used for auto trigger
func (impl *WorkflowDagExecutorImpl) TriggerDeployment(cdWf *pipelineConfig.CdWorkflow, artifact *repository.CiArtifact, pipeline *pipelineConfig.Pipeline, applyAuth bool, triggeredBy int32) error {
	//in case of manual ci RBAC need to apply, this method used for auto cd deployment
	if applyAuth {
		user, err := impl.user.GetById(triggeredBy)
		if err != nil {
			impl.logger.Errorw("error in fetching user for auto pipeline", "UpdatedBy", artifact.UpdatedBy)
			return nil
		}
		token := user.EmailId
		object := impl.enforcerUtil.GetAppRBACNameByAppId(pipeline.AppId)
		impl.logger.Debugw("Triggered Request (App Permission Checking):", "object", object)
		if ok := impl.enforcer.EnforceByEmail(strings.ToLower(token), casbin.ResourceApplications, casbin.ActionTrigger, object); !ok {
			err = &util.ApiError{Code: "401", HttpStatusCode: 401, UserMessage: "unauthorized for pipeline " + strconv.Itoa(pipeline.Id)}
			return err
		}
	}

	//setting triggeredAt variable to have consistent data for various audit log places in db for deployment time
	triggeredAt := time.Now()

	if cdWf == nil || (cdWf != nil && cdWf.CiArtifactId != artifact.Id) {
		// cdWf != nil && cdWf.CiArtifactId != artifact.Id for auto trigger case when deployment is triggered with image generated by plugin
		cdWf = &pipelineConfig.CdWorkflow{
			CiArtifactId: artifact.Id,
			PipelineId:   pipeline.Id,
			AuditLog:     sql.AuditLog{CreatedOn: triggeredAt, CreatedBy: 1, UpdatedOn: triggeredAt, UpdatedBy: 1},
		}
		err := impl.cdWorkflowRepository.SaveWorkFlow(context.Background(), cdWf)
		if err != nil {
			return err
		}
	}

	runner := &pipelineConfig.CdWorkflowRunner{
		Name:         pipeline.Name,
		WorkflowType: bean.CD_WORKFLOW_TYPE_DEPLOY,
		ExecutorType: pipelineConfig.WORKFLOW_EXECUTOR_TYPE_SYSTEM,
		Status:       pipelineConfig.WorkflowInitiated, //deployment Initiated for auto trigger
		TriggeredBy:  1,
		StartedOn:    triggeredAt,
		Namespace:    impl.config.GetDefaultNamespace(),
		CdWorkflowId: cdWf.Id,
		AuditLog:     sql.AuditLog{CreatedOn: triggeredAt, CreatedBy: triggeredBy, UpdatedOn: triggeredAt, UpdatedBy: triggeredBy},
	}
	savedWfr, err := impl.cdWorkflowRepository.SaveWorkFlowRunner(runner)
	if err != nil {
		return err
	}
	runner.CdWorkflow = &pipelineConfig.CdWorkflow{
		Pipeline: pipeline,
	}
	// creating cd pipeline status timeline for deployment initialisation
	timeline := &pipelineConfig.PipelineStatusTimeline{
		CdWorkflowRunnerId: runner.Id,
		Status:             pipelineConfig.TIMELINE_STATUS_DEPLOYMENT_INITIATED,
		StatusDetail:       "Deployment initiated successfully.",
		StatusTime:         time.Now(),
		AuditLog: sql.AuditLog{
			CreatedBy: 1,
			CreatedOn: time.Now(),
			UpdatedBy: 1,
			UpdatedOn: time.Now(),
		},
	}
	isAppStore := false
	err = impl.pipelineStatusTimelineService.SaveTimeline(timeline, nil, isAppStore)
	if err != nil {
		impl.logger.Errorw("error in creating timeline status for deployment initiation", "err", err, "timeline", timeline)
	}

	// custom gitops repo url validation --> Start
	err = impl.handleCustomGitOpsRepoValidation(runner, pipeline, triggeredBy)
	if err != nil {
		impl.logger.Errorw("custom GitOps repository validation error, TriggerPreStage", "err", err)
		return err
	}
	// custom gitops repo url validation --> Ends

	//checking vulnerability for deploying image
	isVulnerable := false
	if len(artifact.ImageDigest) > 0 {
		var cveStores []*security.CveStore
		imageScanResult, err := impl.scanResultRepository.FindByImageDigest(artifact.ImageDigest)
		if err != nil && err != pg.ErrNoRows {
			impl.logger.Errorw("error fetching image digest", "digest", artifact.ImageDigest, "err", err)
			return err
		}
		for _, item := range imageScanResult {
			cveStores = append(cveStores, &item.CveStore)
		}
		env, err := impl.envRepository.FindById(pipeline.EnvironmentId)
		if err != nil {
			impl.logger.Errorw("error while fetching env", "err", err)
			return err
		}
		blockCveList, err := impl.cvePolicyRepository.GetBlockedCVEList(cveStores, env.ClusterId, pipeline.EnvironmentId, pipeline.AppId, false)
		if err != nil {
			impl.logger.Errorw("error while fetching blocked cve list", "err", err)
			return err
		}
		if len(blockCveList) > 0 {
			isVulnerable = true
		}
	}
	if isVulnerable == true {
		if err = impl.MarkCurrentDeploymentFailed(runner, errors.New(pipelineConfig.FOUND_VULNERABILITY), triggeredBy); err != nil {
			impl.logger.Errorw("error while updating current runner status to failed, TriggerDeployment", "wfrId", runner.Id, "err", err)
		}
		return nil
	}

	releaseErr := impl.TriggerCD(artifact, cdWf.Id, savedWfr.Id, pipeline, triggeredAt)
	//skip updatePreviousDeploymentStatus if Async Install is enabled; handled inside SubscribeDevtronAsyncHelmInstallRequest
	if !impl.appService.IsDevtronAsyncInstallModeEnabled(pipeline.DeploymentAppType) {
		err1 := impl.updatePreviousDeploymentStatus(releaseErr, runner, pipeline.Id, triggeredAt, triggeredBy)
		if err1 != nil {
			impl.logger.Errorw("error while update previous cd workflow runners", "err", err, "runner", runner, "pipelineId", pipeline.Id)
			return err1
		}
	}
	return nil
}

func (impl *WorkflowDagExecutorImpl) updatePreviousDeploymentStatus(releaseErr error, currentRunner *pipelineConfig.CdWorkflowRunner, pipelineId int, triggeredAt time.Time, triggeredBy int32) error {
	// if releaseErr found, then the mark current deployment Failed and return
	if releaseErr != nil {
		err := impl.MarkCurrentDeploymentFailed(currentRunner, releaseErr, triggeredBy)
		if err != nil {
			impl.logger.Errorw("error while updating current runner status to failed, updatePreviousDeploymentStatus", "cdWfr", currentRunner.Id, "err", err)
			return releaseErr
		}
		return releaseErr
	}
	// Initiating DB transaction
	dbConnection := impl.cdWorkflowRepository.GetConnection()
	tx, err := dbConnection.Begin()
	if err != nil {
		impl.logger.Errorw("error on update status, txn begin failed", "err", err)
		return err
	}
	// Rollback tx on error.
	defer tx.Rollback()

	//update [n,n-1] statuses as failed if not terminal
	terminalStatus := []string{string(health.HealthStatusHealthy), pipelineConfig.WorkflowAborted, pipelineConfig.WorkflowFailed, pipelineConfig.WorkflowSucceeded}
	previousNonTerminalRunners, err := impl.cdWorkflowRepository.FindPreviousCdWfRunnerByStatus(pipelineId, currentRunner.Id, terminalStatus)
	if err != nil {
		impl.logger.Errorw("error fetching previous wf runner, updating cd wf runner status,", "err", err, "currentRunner", currentRunner)
		return err
	} else if len(previousNonTerminalRunners) == 0 {
		impl.logger.Errorw("no previous runner found in updating cd wf runner status,", "err", err, "currentRunner", currentRunner)
		return nil
	}

	var timelines []*pipelineConfig.PipelineStatusTimeline
	for _, previousRunner := range previousNonTerminalRunners {
		if previousRunner.Status == string(health.HealthStatusHealthy) ||
			previousRunner.Status == pipelineConfig.WorkflowSucceeded ||
			previousRunner.Status == pipelineConfig.WorkflowAborted ||
			previousRunner.Status == pipelineConfig.WorkflowFailed {
			//terminal status return
			impl.logger.Infow("skip updating cd wf runner status as previous runner status is", "status", previousRunner.Status)
			continue
		}
		impl.logger.Infow("updating cd wf runner status as previous runner status is", "status", previousRunner.Status)
		previousRunner.FinishedOn = triggeredAt
		previousRunner.Message = pipelineConfig.NEW_DEPLOYMENT_INITIATED
		previousRunner.Status = pipelineConfig.WorkflowFailed
		previousRunner.UpdatedOn = time.Now()
		previousRunner.UpdatedBy = triggeredBy
		timeline := &pipelineConfig.PipelineStatusTimeline{
			CdWorkflowRunnerId: previousRunner.Id,
			Status:             pipelineConfig.TIMELINE_STATUS_DEPLOYMENT_SUPERSEDED,
			StatusDetail:       "This deployment is superseded.",
			StatusTime:         time.Now(),
			AuditLog: sql.AuditLog{
				CreatedBy: 1,
				CreatedOn: time.Now(),
				UpdatedBy: 1,
				UpdatedOn: time.Now(),
			},
		}
		timelines = append(timelines, timeline)
	}

	err = impl.cdWorkflowRepository.UpdateWorkFlowRunners(previousNonTerminalRunners)
	if err != nil {
		impl.logger.Errorw("error updating cd wf runner status", "err", err, "previousNonTerminalRunners", previousNonTerminalRunners)
		return err
	}
	err = impl.cdPipelineStatusTimelineRepo.SaveTimelinesWithTxn(timelines, tx)
	if err != nil {
		impl.logger.Errorw("error updating pipeline status timelines", "err", err, "timelines", timelines)
		return err
	}
	//commit transaction
	err = tx.Commit()
	if err != nil {
		impl.logger.Errorw("error in db transaction commit", "err", err)
		return err
	}
	return nil

}

type RequestType string

const START RequestType = "START"
const STOP RequestType = "STOP"

type StopAppRequest struct {
	AppId         int         `json:"appId" validate:"required"`
	EnvironmentId int         `json:"environmentId" validate:"required"`
	UserId        int32       `json:"userId"`
	RequestType   RequestType `json:"requestType" validate:"oneof=START STOP"`
}

type StopDeploymentGroupRequest struct {
	DeploymentGroupId int         `json:"deploymentGroupId" validate:"required"`
	UserId            int32       `json:"userId"`
	RequestType       RequestType `json:"requestType" validate:"oneof=START STOP"`
}

type PodRotateRequest struct {
	AppId               int                        `json:"appId" validate:"required"`
	EnvironmentId       int                        `json:"environmentId" validate:"required"`
	UserId              int32                      `json:"-"`
	ResourceIdentifiers []util5.ResourceIdentifier `json:"resources" validate:"required"`
}

func (impl *WorkflowDagExecutorImpl) RotatePods(ctx context.Context, podRotateRequest *PodRotateRequest) (*k8s.RotatePodResponse, error) {
	impl.logger.Infow("rotate pod request", "payload", podRotateRequest)
	//extract cluster id and namespace from env id
	environmentId := podRotateRequest.EnvironmentId
	environment, err := impl.envRepository.FindById(environmentId)
	if err != nil {
		impl.logger.Errorw("error occurred while fetching env details", "envId", environmentId, "err", err)
		return nil, err
	}
	var resourceIdentifiers []util5.ResourceIdentifier
	for _, resourceIdentifier := range podRotateRequest.ResourceIdentifiers {
		resourceIdentifier.Namespace = environment.Namespace
		resourceIdentifiers = append(resourceIdentifiers, resourceIdentifier)
	}
	rotatePodRequest := &k8s.RotatePodRequest{
		ClusterId: environment.ClusterId,
		Resources: resourceIdentifiers,
	}
	response, err := impl.k8sCommonService.RotatePods(ctx, rotatePodRequest)
	if err != nil {
		return nil, err
	}
	//TODO KB: make entry in cd workflow runner
	return response, nil
}

func (impl *WorkflowDagExecutorImpl) StopStartApp(stopRequest *StopAppRequest, ctx context.Context) (int, error) {
	pipelines, err := impl.pipelineRepository.FindActiveByAppIdAndEnvironmentId(stopRequest.AppId, stopRequest.EnvironmentId)
	if err != nil {
		impl.logger.Errorw("error in fetching pipeline", "app", stopRequest.AppId, "env", stopRequest.EnvironmentId, "err", err)
		return 0, err
	}
	if len(pipelines) == 0 {
		return 0, fmt.Errorf("no pipeline found")
	}
	pipeline := pipelines[0]

	//find pipeline with default
	var pipelineIds []int
	for _, p := range pipelines {
		impl.logger.Debugw("adding pipelineId", "pipelineId", p.Id)
		pipelineIds = append(pipelineIds, p.Id)
		//FIXME
	}
	wf, err := impl.cdWorkflowRepository.FindLatestCdWorkflowByPipelineId(pipelineIds)
	if err != nil {
		impl.logger.Errorw("error in fetching latest release", "err", err)
		return 0, err
	}
	stopTemplate := `{"replicaCount":0,"autoscaling":{"MinReplicas":0,"MaxReplicas":0 ,"enabled": false} }`
	overrideRequest := &bean.ValuesOverrideRequest{
		PipelineId:     pipeline.Id,
		AppId:          stopRequest.AppId,
		CiArtifactId:   wf.CiArtifactId,
		UserId:         stopRequest.UserId,
		CdWorkflowType: bean.CD_WORKFLOW_TYPE_DEPLOY,
	}
	if stopRequest.RequestType == STOP {
		overrideRequest.AdditionalOverride = json.RawMessage([]byte(stopTemplate))
		overrideRequest.DeploymentType = models.DEPLOYMENTTYPE_STOP
	} else if stopRequest.RequestType == START {
		overrideRequest.DeploymentType = models.DEPLOYMENTTYPE_START
	} else {
		return 0, fmt.Errorf("unsupported operation %s", stopRequest.RequestType)
	}
	id, err := impl.ManualCdTrigger(overrideRequest, ctx)
	if err != nil {
		impl.logger.Errorw("error in stopping app", "err", err, "appId", stopRequest.AppId, "envId", stopRequest.EnvironmentId)
		return 0, err
	}
	return id, err
}

func (impl *WorkflowDagExecutorImpl) GetArtifactVulnerabilityStatus(artifact *repository.CiArtifact, cdPipeline *pipelineConfig.Pipeline, ctx context.Context) (bool, error) {
	isVulnerable := false
	if len(artifact.ImageDigest) > 0 {
		var cveStores []*security.CveStore
		_, span := otel.Tracer("orchestrator").Start(ctx, "scanResultRepository.FindByImageDigest")
		imageScanResult, err := impl.scanResultRepository.FindByImageDigest(artifact.ImageDigest)
		span.End()
		if err != nil && err != pg.ErrNoRows {
			impl.logger.Errorw("error fetching image digest", "digest", artifact.ImageDigest, "err", err)
			return false, err
		}
		for _, item := range imageScanResult {
			cveStores = append(cveStores, &item.CveStore)
		}
		_, span = otel.Tracer("orchestrator").Start(ctx, "cvePolicyRepository.GetBlockedCVEList")
		if cdPipeline.Environment.ClusterId == 0 {
			envDetails, err := impl.envRepository.FindById(cdPipeline.EnvironmentId)
			if err != nil {
				impl.logger.Errorw("error fetching cluster details by env, GetArtifactVulnerabilityStatus", "envId", cdPipeline.EnvironmentId, "err", err)
				return false, err
			}
			cdPipeline.Environment = *envDetails
		}
		blockCveList, err := impl.cvePolicyRepository.GetBlockedCVEList(cveStores, cdPipeline.Environment.ClusterId, cdPipeline.EnvironmentId, cdPipeline.AppId, false)
		span.End()
		if err != nil {
			impl.logger.Errorw("error while fetching env", "err", err)
			return false, err
		}
		if len(blockCveList) > 0 {
			isVulnerable = true
		}
	}
	return isVulnerable, nil
}

func (impl *WorkflowDagExecutorImpl) ManualCdTrigger(overrideRequest *bean.ValuesOverrideRequest, ctx context.Context) (int, error) {
	//setting triggeredAt variable to have consistent data for various audit log places in db for deployment time
	triggeredAt := time.Now()
	releaseId := 0

	var err error
	_, span := otel.Tracer("orchestrator").Start(ctx, "pipelineRepository.FindById")
	cdPipeline, err := impl.pipelineRepository.FindById(overrideRequest.PipelineId)
	span.End()
	if err != nil {
		impl.logger.Errorw("manual trigger request with invalid pipelineId, ManualCdTrigger", "pipelineId", overrideRequest.PipelineId, "err", err)
		return 0, err
	}
	impl.SetPipelineFieldsInOverrideRequest(overrideRequest, cdPipeline)

	switch overrideRequest.CdWorkflowType {
	case bean.CD_WORKFLOW_TYPE_PRE:
		_, span = otel.Tracer("orchestrator").Start(ctx, "ciArtifactRepository.Get")
		artifact, err := impl.ciArtifactRepository.Get(overrideRequest.CiArtifactId)
		span.End()
		if err != nil {
			impl.logger.Errorw("error in getting CiArtifact", "CiArtifactId", overrideRequest.CiArtifactId, "err", err)
			return 0, err
		}
		_, span = otel.Tracer("orchestrator").Start(ctx, "TriggerPreStage")
		err = impl.TriggerPreStage(ctx, nil, artifact, cdPipeline, overrideRequest.UserId, false, 0)
		span.End()
		if err != nil {
			impl.logger.Errorw("error in TriggerPreStage, ManualCdTrigger", "err", err)
			return 0, err
		}
	case bean.CD_WORKFLOW_TYPE_DEPLOY:
		if overrideRequest.DeploymentType == models.DEPLOYMENTTYPE_UNKNOWN {
			overrideRequest.DeploymentType = models.DEPLOYMENTTYPE_DEPLOY
		}

		cdWf, err := impl.cdWorkflowRepository.FindByWorkflowIdAndRunnerType(ctx, overrideRequest.CdWorkflowId, bean.CD_WORKFLOW_TYPE_PRE)
		if err != nil && !util.IsErrNoRows(err) {
			impl.logger.Errorw("error in getting cdWorkflow, ManualCdTrigger", "CdWorkflowId", overrideRequest.CdWorkflowId, "err", err)
			return 0, err
		}

		cdWorkflowId := cdWf.CdWorkflowId
		if cdWf.CdWorkflowId == 0 {
			cdWf := &pipelineConfig.CdWorkflow{
				CiArtifactId: overrideRequest.CiArtifactId,
				PipelineId:   overrideRequest.PipelineId,
				AuditLog:     sql.AuditLog{CreatedOn: triggeredAt, CreatedBy: overrideRequest.UserId, UpdatedOn: triggeredAt, UpdatedBy: overrideRequest.UserId},
			}
			err := impl.cdWorkflowRepository.SaveWorkFlow(ctx, cdWf)
			if err != nil {
				impl.logger.Errorw("error in creating cdWorkflow, ManualCdTrigger", "PipelineId", overrideRequest.PipelineId, "err", err)
				return 0, err
			}
			cdWorkflowId = cdWf.Id
		}

		runner := &pipelineConfig.CdWorkflowRunner{
			Name:         cdPipeline.Name,
			WorkflowType: bean.CD_WORKFLOW_TYPE_DEPLOY,
			ExecutorType: pipelineConfig.WORKFLOW_EXECUTOR_TYPE_AWF,
			Status:       pipelineConfig.WorkflowInitiated, //deployment Initiated for manual trigger
			TriggeredBy:  overrideRequest.UserId,
			StartedOn:    triggeredAt,
			Namespace:    impl.config.GetDefaultNamespace(),
			CdWorkflowId: cdWorkflowId,
			AuditLog:     sql.AuditLog{CreatedOn: triggeredAt, CreatedBy: overrideRequest.UserId, UpdatedOn: triggeredAt, UpdatedBy: overrideRequest.UserId},
		}
		savedWfr, err := impl.cdWorkflowRepository.SaveWorkFlowRunner(runner)
		overrideRequest.WfrId = savedWfr.Id
		if err != nil {
			impl.logger.Errorw("err in creating cdWorkflowRunner, ManualCdTrigger", "cdWorkflowId", cdWorkflowId, "err", err)
			return 0, err
		}
		runner.CdWorkflow = &pipelineConfig.CdWorkflow{
			Pipeline: cdPipeline,
		}
		overrideRequest.CdWorkflowId = cdWorkflowId
		// creating cd pipeline status timeline for deployment initialisation
		timeline := impl.pipelineStatusTimelineService.GetTimelineDbObjectByTimelineStatusAndTimelineDescription(savedWfr.Id, 0, pipelineConfig.TIMELINE_STATUS_DEPLOYMENT_INITIATED, pipelineConfig.TIMELINE_DESCRIPTION_DEPLOYMENT_INITIATED, overrideRequest.UserId, time.Now())
		_, span = otel.Tracer("orchestrator").Start(ctx, "cdPipelineStatusTimelineRepo.SaveTimelineForACDHelmApps")
		err = impl.pipelineStatusTimelineService.SaveTimeline(timeline, nil, false)

		span.End()
		if err != nil {
			impl.logger.Errorw("error in creating timeline status for deployment initiation, ManualCdTrigger", "err", err, "timeline", timeline)
		}

		//checking vulnerability for deploying image
		_, span = otel.Tracer("orchestrator").Start(ctx, "ciArtifactRepository.Get")
		artifact, err := impl.ciArtifactRepository.Get(overrideRequest.CiArtifactId)
		span.End()
		if err != nil {
			impl.logger.Errorw("error in getting ciArtifact, ManualCdTrigger", "CiArtifactId", overrideRequest.CiArtifactId, "err", err)
			return 0, err
		}
		isVulnerable, err := impl.GetArtifactVulnerabilityStatus(artifact, cdPipeline, ctx)
		if err != nil {
			impl.logger.Errorw("error in getting Artifact vulnerability status, ManualCdTrigger", "err", err)
			return 0, err
		}

		if isVulnerable == true {
			// if image vulnerable, update timeline status and return
			if err = impl.MarkCurrentDeploymentFailed(runner, errors.New(pipelineConfig.FOUND_VULNERABILITY), overrideRequest.UserId); err != nil {
				impl.logger.Errorw("error while updating current runner status to failed, TriggerDeployment", "wfrId", runner.Id, "err", err)
			}
			return 0, fmt.Errorf("found vulnerability for image digest %s", artifact.ImageDigest)
		}

		// Deploy the release
		_, span = otel.Tracer("orchestrator").Start(ctx, "appService.TriggerRelease")
		var releaseErr error
		releaseId, _, releaseErr = impl.HandleCDTriggerRelease(overrideRequest, ctx, triggeredAt, overrideRequest.UserId)
		span.End()

		//skip updatePreviousDeploymentStatus if Async Install is enabled; handled inside SubscribeDevtronAsyncHelmInstallRequest
		if !impl.appService.IsDevtronAsyncInstallModeEnabled(cdPipeline.DeploymentAppType) {
			// Update previous deployment runner status (in transaction): Failed
			_, span = otel.Tracer("orchestrator").Start(ctx, "updatePreviousDeploymentStatus")
			err1 := impl.updatePreviousDeploymentStatus(releaseErr, runner, cdPipeline.Id, triggeredAt, overrideRequest.UserId)
			span.End()
			if releaseErr != nil || err1 != nil {
				impl.logger.Errorw("error while update previous cd workflow runners, ManualCdTrigger", "err", err, "runner", runner, "pipelineId", cdPipeline.Id)
				return 0, releaseErr
			}
		}

		if overrideRequest.DeploymentAppType == util.PIPELINE_DEPLOYMENT_TYPE_MANIFEST_DOWNLOAD {
			runner := &pipelineConfig.CdWorkflowRunner{
				Id:           runner.Id,
				Name:         cdPipeline.Name,
				WorkflowType: bean.CD_WORKFLOW_TYPE_DEPLOY,
				ExecutorType: pipelineConfig.WORKFLOW_EXECUTOR_TYPE_AWF,
				TriggeredBy:  overrideRequest.UserId,
				StartedOn:    triggeredAt,
				Status:       pipelineConfig.WorkflowSucceeded,
				Namespace:    impl.config.GetDefaultNamespace(),
				CdWorkflowId: overrideRequest.CdWorkflowId,
				AuditLog:     sql.AuditLog{CreatedOn: triggeredAt, CreatedBy: overrideRequest.UserId, UpdatedOn: triggeredAt, UpdatedBy: overrideRequest.UserId},
			}
			updateErr := impl.cdWorkflowRepository.UpdateWorkFlowRunner(runner)
			if updateErr != nil {
				impl.logger.Errorw("error in updating runner for manifest_download type, ManualCdTrigger", "CdWorkflowId", overrideRequest.CdWorkflowId, "err", err)
				return 0, updateErr
			}
		}

	case bean.CD_WORKFLOW_TYPE_POST:
		cdWfRunner, err := impl.cdWorkflowRepository.FindByWorkflowIdAndRunnerType(ctx, overrideRequest.CdWorkflowId, bean.CD_WORKFLOW_TYPE_DEPLOY)
		if err != nil && !util.IsErrNoRows(err) {
			impl.logger.Errorw("err in getting cdWorkflowRunner, ManualCdTrigger", "cdWorkflowId", overrideRequest.CdWorkflowId, "err", err)
			return 0, err
		}

		var cdWf *pipelineConfig.CdWorkflow
		if cdWfRunner.CdWorkflowId == 0 {
			cdWf = &pipelineConfig.CdWorkflow{
				CiArtifactId: overrideRequest.CiArtifactId,
				PipelineId:   overrideRequest.PipelineId,
				AuditLog:     sql.AuditLog{CreatedOn: triggeredAt, CreatedBy: overrideRequest.UserId, UpdatedOn: triggeredAt, UpdatedBy: overrideRequest.UserId},
			}
			err := impl.cdWorkflowRepository.SaveWorkFlow(ctx, cdWf)
			if err != nil {
				impl.logger.Errorw("error in creating cdWorkflow, ManualCdTrigger", "CdWorkflowId", overrideRequest.CdWorkflowId, "err", err)
				return 0, err
			}
		} else {
			_, span = otel.Tracer("orchestrator").Start(ctx, "cdWorkflowRepository.FindById")
			cdWf, err = impl.cdWorkflowRepository.FindById(overrideRequest.CdWorkflowId)
			span.End()
			if err != nil && !util.IsErrNoRows(err) {
				impl.logger.Errorw("error in getting cdWorkflow, ManualCdTrigger", "CdWorkflowId", overrideRequest.CdWorkflowId, "err", err)
				return 0, err
			}
		}
		_, span = otel.Tracer("orchestrator").Start(ctx, "TriggerPostStage")
		err = impl.TriggerPostStage(cdWf, cdPipeline, overrideRequest.UserId, 0)
		span.End()
		if err != nil {
			impl.logger.Errorw("error in TriggerPostStage, ManualCdTrigger", "CdWorkflowId", cdWf.Id, "err", err)
			return 0, err
		}
	default:
		impl.logger.Errorw("invalid CdWorkflowType, ManualCdTrigger", "CdWorkflowType", overrideRequest.CdWorkflowType, "err", err)
		return 0, fmt.Errorf("invalid CdWorkflowType %s for the trigger request", string(overrideRequest.CdWorkflowType))
	}

	return releaseId, err
}

type BulkTriggerRequest struct {
	CiArtifactId int `sql:"ci_artifact_id"`
	PipelineId   int `sql:"pipeline_id"`
}

func (impl *WorkflowDagExecutorImpl) TriggerBulkDeploymentAsync(requests []*BulkTriggerRequest, UserId int32) (interface{}, error) {
	var cdWorkflows []*pipelineConfig.CdWorkflow
	for _, request := range requests {
		cdWf := &pipelineConfig.CdWorkflow{
			CiArtifactId:   request.CiArtifactId,
			PipelineId:     request.PipelineId,
			AuditLog:       sql.AuditLog{CreatedOn: time.Now(), CreatedBy: UserId, UpdatedOn: time.Now(), UpdatedBy: UserId},
			WorkflowStatus: pipelineConfig.REQUEST_ACCEPTED,
		}
		cdWorkflows = append(cdWorkflows, cdWf)
	}
	err := impl.cdWorkflowRepository.SaveWorkFlows(cdWorkflows...)
	if err != nil {
		impl.logger.Errorw("error in saving wfs", "req", requests, "err", err)
		return nil, err
	}
	impl.triggerNatsEventForBulkAction(cdWorkflows)
	return nil, nil
	//return
	//publish nats async
	//update status
	//consume message
}

type DeploymentGroupAppWithEnv struct {
	EnvironmentId     int         `json:"environmentId"`
	DeploymentGroupId int         `json:"deploymentGroupId"`
	AppId             int         `json:"appId"`
	Active            bool        `json:"active"`
	UserId            int32       `json:"userId"`
	RequestType       RequestType `json:"requestType" validate:"oneof=START STOP"`
}

func (impl *WorkflowDagExecutorImpl) TriggerBulkHibernateAsync(request StopDeploymentGroupRequest, ctx context.Context) (interface{}, error) {
	dg, err := impl.groupRepository.FindByIdWithApp(request.DeploymentGroupId)
	if err != nil {
		impl.logger.Errorw("error while fetching dg", "err", err)
		return nil, err
	}

	for _, app := range dg.DeploymentGroupApps {
		deploymentGroupAppWithEnv := &DeploymentGroupAppWithEnv{
			AppId:             app.AppId,
			EnvironmentId:     dg.EnvironmentId,
			DeploymentGroupId: dg.Id,
			Active:            dg.Active,
			UserId:            request.UserId,
			RequestType:       request.RequestType,
		}

		data, err := json.Marshal(deploymentGroupAppWithEnv)
		if err != nil {
			impl.logger.Errorw("error while writing app stop event to nats ", "app", app.AppId, "deploymentGroup", app.DeploymentGroupId, "err", err)
		} else {
			err = impl.pubsubClient.Publish(pubsub.BULK_HIBERNATE_TOPIC, string(data))
			if err != nil {
				impl.logger.Errorw("Error while publishing request", "topic", pubsub.BULK_HIBERNATE_TOPIC, "error", err)
			}
		}
	}
	return nil, nil
}

func (impl *WorkflowDagExecutorImpl) triggerNatsEventForBulkAction(cdWorkflows []*pipelineConfig.CdWorkflow) {
	for _, wf := range cdWorkflows {
		data, err := json.Marshal(wf)
		if err != nil {
			wf.WorkflowStatus = pipelineConfig.QUE_ERROR
		} else {
			err = impl.pubsubClient.Publish(pubsub.BULK_DEPLOY_TOPIC, string(data))
			if err != nil {
				wf.WorkflowStatus = pipelineConfig.QUE_ERROR
			} else {
				wf.WorkflowStatus = pipelineConfig.ENQUEUED
			}
		}
		err = impl.cdWorkflowRepository.UpdateWorkFlow(wf)
		if err != nil {
			impl.logger.Errorw("error in publishing wf msg", "wf", wf, "err", err)
		}
	}
}

func (impl *WorkflowDagExecutorImpl) subscribeTriggerBulkAction() error {
	callback := func(msg *model.PubSubMsg) {
		impl.logger.Debug("subscribeTriggerBulkAction event received")
		//defer msg.Ack()
		cdWorkflow := new(pipelineConfig.CdWorkflow)
		err := json.Unmarshal([]byte(string(msg.Data)), cdWorkflow)
		if err != nil {
			impl.logger.Error("Error while unmarshalling cdWorkflow json object", "error", err)
			return
		}
		impl.logger.Debugw("subscribeTriggerBulkAction event:", "cdWorkflow", cdWorkflow)
		wf := &pipelineConfig.CdWorkflow{
			Id:           cdWorkflow.Id,
			CiArtifactId: cdWorkflow.CiArtifactId,
			PipelineId:   cdWorkflow.PipelineId,
			AuditLog: sql.AuditLog{
				UpdatedOn: time.Now(),
			},
		}
		latest, err := impl.cdWorkflowRepository.IsLatestWf(cdWorkflow.PipelineId, cdWorkflow.Id)
		if err != nil {
			impl.logger.Errorw("error in determining latest", "wf", cdWorkflow, "err", err)
			wf.WorkflowStatus = pipelineConfig.DEQUE_ERROR
			impl.cdWorkflowRepository.UpdateWorkFlow(wf)
			return
		}
		if !latest {
			wf.WorkflowStatus = pipelineConfig.DROPPED_STALE
			impl.cdWorkflowRepository.UpdateWorkFlow(wf)
			return
		}
		pipeline, err := impl.pipelineRepository.FindById(cdWorkflow.PipelineId)
		if err != nil {
			impl.logger.Errorw("error in fetching pipeline", "err", err)
			wf.WorkflowStatus = pipelineConfig.TRIGGER_ERROR
			impl.cdWorkflowRepository.UpdateWorkFlow(wf)
			return
		}
		artefact, err := impl.ciArtifactRepository.Get(cdWorkflow.CiArtifactId)
		if err != nil {
			impl.logger.Errorw("error in fetching artefact", "err", err)
			wf.WorkflowStatus = pipelineConfig.TRIGGER_ERROR
			impl.cdWorkflowRepository.UpdateWorkFlow(wf)
			return
		}
		err = impl.triggerStageForBulk(wf, pipeline, artefact, false, false, cdWorkflow.CreatedBy)
		if err != nil {
			impl.logger.Errorw("error in cd trigger ", "err", err)
			wf.WorkflowStatus = pipelineConfig.TRIGGER_ERROR
		} else {
			wf.WorkflowStatus = pipelineConfig.WF_STARTED
		}
		impl.cdWorkflowRepository.UpdateWorkFlow(wf)
	}
	err := impl.pubsubClient.Subscribe(pubsub.BULK_DEPLOY_TOPIC, callback)
	return err
}

func (impl *WorkflowDagExecutorImpl) subscribeHibernateBulkAction() error {
	callback := func(msg *model.PubSubMsg) {
		impl.logger.Debug("subscribeHibernateBulkAction event received")
		//defer msg.Ack()
		deploymentGroupAppWithEnv := new(DeploymentGroupAppWithEnv)
		err := json.Unmarshal([]byte(string(msg.Data)), deploymentGroupAppWithEnv)
		if err != nil {
			impl.logger.Error("Error while unmarshalling deploymentGroupAppWithEnv json object", err)
			return
		}
		impl.logger.Debugw("subscribeHibernateBulkAction event:", "DeploymentGroupAppWithEnv", deploymentGroupAppWithEnv)

		stopAppRequest := &StopAppRequest{
			AppId:         deploymentGroupAppWithEnv.AppId,
			EnvironmentId: deploymentGroupAppWithEnv.EnvironmentId,
			UserId:        deploymentGroupAppWithEnv.UserId,
			RequestType:   deploymentGroupAppWithEnv.RequestType,
		}
		ctx, err := impl.buildACDContext()
		if err != nil {
			impl.logger.Errorw("error in creating acd synch context", "err", err)
			return
		}
		_, err = impl.StopStartApp(stopAppRequest, ctx)
		if err != nil {
			impl.logger.Errorw("error in stop app request", "err", err)
			return
		}
	}
	err := impl.pubsubClient.Subscribe(pubsub.BULK_HIBERNATE_TOPIC, callback)
	return err
}

func (impl *WorkflowDagExecutorImpl) buildACDContext() (acdContext context.Context, err error) {
	//this part only accessible for acd apps hibernation, if acd configured it will fetch latest acdToken, else it will return error
	acdToken, err := impl.argoUserService.GetLatestDevtronArgoCdUserToken()
	if err != nil {
		impl.logger.Errorw("error in getting acd token", "err", err)
		return nil, err
	}
	ctx := context.Background()
	ctx = context.WithValue(ctx, "token", acdToken)
	return ctx, nil
}

func extractTimelineFailedStatusDetails(err error) string {
	errorString := util.GetGRPCErrorDetailedMessage(err)
	switch errorString {
	case pipelineConfig.FOUND_VULNERABILITY:
		return pipelineConfig.TIMELINE_DESCRIPTION_VULNERABLE_IMAGE
	default:
		return util.GetTruncatedMessage(fmt.Sprintf("Deployment failed: %s", errorString), 255)
	}
}

func (impl *WorkflowDagExecutorImpl) MarkPipelineStatusTimelineFailed(runner *pipelineConfig.CdWorkflowRunner, releaseErr error) error {
	//creating cd pipeline status timeline for deployment failed
	terminalStatusExists, timelineErr := impl.cdPipelineStatusTimelineRepo.CheckIfTerminalStatusTimelinePresentByWfrId(runner.Id)
	if timelineErr != nil {
		impl.logger.Errorw("error in checking if terminal status timeline exists by wfrId", "err", timelineErr, "wfrId", runner.Id)
		return timelineErr
	}
	if !terminalStatusExists {
		impl.logger.Infow("marking pipeline deployment failed", "err", releaseErr)
		timeline := &pipelineConfig.PipelineStatusTimeline{
			CdWorkflowRunnerId: runner.Id,
			Status:             pipelineConfig.TIMELINE_STATUS_DEPLOYMENT_FAILED,
			StatusDetail:       extractTimelineFailedStatusDetails(releaseErr),
			StatusTime:         time.Now(),
			AuditLog: sql.AuditLog{
				CreatedBy: 1,
				CreatedOn: time.Now(),
				UpdatedBy: 1,
				UpdatedOn: time.Now(),
			},
		}
		timelineErr = impl.pipelineStatusTimelineService.SaveTimeline(timeline, nil, false)
		if timelineErr != nil {
			impl.logger.Errorw("error in creating timeline status for deployment fail", "err", timelineErr, "timeline", timeline)
		}
	}
	return nil
}

func (impl *WorkflowDagExecutorImpl) UpdateTriggerCDMetricsOnFinish(runner *pipelineConfig.CdWorkflowRunner) {
	cdMetrics := util4.CDMetrics{
		AppName:         runner.CdWorkflow.Pipeline.DeploymentAppName,
		Status:          runner.Status,
		DeploymentType:  runner.CdWorkflow.Pipeline.DeploymentAppType,
		EnvironmentName: runner.CdWorkflow.Pipeline.Environment.Name,
		Time:            time.Since(runner.StartedOn).Seconds() - time.Since(runner.FinishedOn).Seconds(),
	}
	util4.TriggerCDMetrics(cdMetrics, impl.config.ExposeCDMetrics)
	return
}

func (impl *WorkflowDagExecutorImpl) MarkCurrentDeploymentFailed(runner *pipelineConfig.CdWorkflowRunner, releaseErr error, triggeredBy int32) error {
	err := impl.MarkPipelineStatusTimelineFailed(runner, releaseErr)
	if err != nil {
		impl.logger.Errorw("error updating CdPipelineStatusTimeline", "err", err, "releaseErr", releaseErr)
		return err
	}
	//update current WF with error status
	impl.logger.Errorw("error in triggering cd WF, setting wf status as fail ", "wfId", runner.Id, "err", releaseErr)
	runner.Status = pipelineConfig.WorkflowFailed
	runner.Message = util.GetGRPCErrorDetailedMessage(releaseErr)
	runner.FinishedOn = time.Now()
	runner.UpdatedOn = time.Now()
	runner.UpdatedBy = triggeredBy
	err1 := impl.cdWorkflowRepository.UpdateWorkFlowRunner(runner)
	if err1 != nil {
		impl.logger.Errorw("error updating cd wf runner status", "err", releaseErr, "currentRunner", runner)
		return err1
	}
	impl.UpdateTriggerCDMetricsOnFinish(runner)
	return nil
}

func (impl *WorkflowDagExecutorImpl) HandleCDTriggerRelease(overrideRequest *bean.ValuesOverrideRequest, ctx context.Context, triggeredAt time.Time, deployedBy int32) (releaseNo int, manifest []byte, err error) {
	if impl.appService.IsDevtronAsyncInstallModeEnabled(overrideRequest.DeploymentAppType) {
		// asynchronous mode of installation starts
		return impl.TriggerHelmAsyncRelease(overrideRequest, ctx, triggeredAt, deployedBy)
	}
	// synchronous mode of installation starts

	valuesOverrideResponse, builtChartPath, err := impl.BuildManifestForTrigger(overrideRequest, triggeredAt, ctx)
	_, span := otel.Tracer("orchestrator").Start(ctx, "CreateHistoriesForDeploymentTrigger")
	err1 := impl.CreateHistoriesForDeploymentTrigger(valuesOverrideResponse.Pipeline, valuesOverrideResponse.PipelineStrategy, valuesOverrideResponse.EnvOverride, triggeredAt, deployedBy)
	if err1 != nil {
		impl.logger.Errorw("error in saving histories for trigger", "err", err1, "pipelineId", valuesOverrideResponse.Pipeline.Id, "wfrId", overrideRequest.WfrId)
	}
	span.End()
	if err != nil {
		impl.logger.Errorw("error in building merged manifest for trigger", "err", err)
		return releaseNo, manifest, err
	}
	return impl.TriggerRelease(overrideRequest, valuesOverrideResponse, builtChartPath, ctx, triggeredAt, deployedBy)
}

// TriggerHelmAsyncRelease will publish async helm Install/Upgrade request event for Devtron App releases
func (impl *WorkflowDagExecutorImpl) TriggerHelmAsyncRelease(overrideRequest *bean.ValuesOverrideRequest, ctx context.Context, triggeredAt time.Time, triggeredBy int32) (releaseNo int, manifest []byte, err error) {
	// build merged values and save PCO history for the release
	valuesOverrideResponse, err := impl.GetValuesOverrideForTrigger(overrideRequest, triggeredAt, ctx)
	_, span := otel.Tracer("orchestrator").Start(ctx, "CreateHistoriesForDeploymentTrigger")
	// save triggered deployment history
	err1 := impl.CreateHistoriesForDeploymentTrigger(valuesOverrideResponse.Pipeline, valuesOverrideResponse.PipelineStrategy, valuesOverrideResponse.EnvOverride, triggeredAt, triggeredBy)
	if err1 != nil {
		impl.logger.Errorw("error in saving histories for trigger", "err", err1, "pipelineId", valuesOverrideResponse.Pipeline.Id, "wfrId", overrideRequest.WfrId)
	}
	span.End()
	if err != nil {
		impl.logger.Errorw("error in fetching values for trigger", "err", err)
		return releaseNo, manifest, err
	}

	event := &bean.AsyncCdDeployEvent{
		ValuesOverrideRequest: overrideRequest,
		TriggeredAt:           triggeredAt,
		TriggeredBy:           triggeredBy,
	}
	payload, err := json.Marshal(event)
	if err != nil {
		impl.logger.Errorw("failed to marshal helm async CD deploy event request", "request", event, "err", err)
		return 0, manifest, err
	}

	// publish nats event for async installation
	err = impl.pubsubClient.Publish(pubsub.DEVTRON_CHART_INSTALL_TOPIC, string(payload))
	if err != nil {
		impl.logger.Errorw("failed to publish trigger request event", "topic", pubsub.DEVTRON_CHART_INSTALL_TOPIC, "payload", payload, "err", err)
		//update workflow runner status, used in app workflow view
		err1 = impl.UpdateCDWorkflowRunnerStatus(ctx, overrideRequest, triggeredAt, pipelineConfig.WorkflowFailed, err.Error())
		if err1 != nil {
			impl.logger.Errorw("error in updating the workflow runner status, TriggerHelmAsyncRelease", "err", err1)
		}
		return 0, manifest, err
	}

	//update workflow runner status, used in app workflow view
	err = impl.UpdateCDWorkflowRunnerStatus(ctx, overrideRequest, triggeredAt, pipelineConfig.WorkflowInQueue, "")
	if err != nil {
		impl.logger.Errorw("error in updating the workflow runner status, TriggerHelmAsyncRelease", "err", err)
		return 0, manifest, err
	}
	err = impl.UpdatePreviousQueuedRunnerStatus(overrideRequest.WfrId, overrideRequest.PipelineId, triggeredBy)
	if err != nil {
		impl.logger.Errorw("error in updating the previous queued workflow runner status, TriggerHelmAsyncRelease", "err", err)
		return 0, manifest, err
	}
	return 0, manifest, nil
}

// TriggerRelease will trigger Install/Upgrade request for Devtron App releases synchronously
func (impl *WorkflowDagExecutorImpl) TriggerRelease(overrideRequest *bean.ValuesOverrideRequest, valuesOverrideResponse *app.ValuesOverrideResponse, builtChartPath string, ctx context.Context, triggeredAt time.Time, triggeredBy int32) (releaseNo int, manifest []byte, err error) {
	// Handling for auto trigger
	if overrideRequest.UserId == 0 {
		overrideRequest.UserId = triggeredBy
	}
	triggerEvent := impl.GetTriggerEvent(overrideRequest.DeploymentAppType, triggeredAt, triggeredBy)
	releaseNo, manifest, err = impl.TriggerPipeline(overrideRequest, valuesOverrideResponse, builtChartPath, triggerEvent, ctx)
	if err != nil {
		return 0, manifest, err
	}
	return releaseNo, manifest, nil
}

func (impl *WorkflowDagExecutorImpl) TriggerCD(artifact *repository.CiArtifact, cdWorkflowId, wfrId int, pipeline *pipelineConfig.Pipeline, triggeredAt time.Time) error {
	impl.logger.Debugw("automatic pipeline trigger attempt async", "artifactId", artifact.Id)

	return impl.triggerReleaseAsync(artifact, cdWorkflowId, wfrId, pipeline, triggeredAt)
}

func (impl *WorkflowDagExecutorImpl) triggerReleaseAsync(artifact *repository.CiArtifact, cdWorkflowId, wfrId int, pipeline *pipelineConfig.Pipeline, triggeredAt time.Time) error {
	err := impl.validateAndTrigger(pipeline, artifact, cdWorkflowId, wfrId, triggeredAt)
	if err != nil {
		impl.logger.Errorw("error in trigger for pipeline", "pipelineId", strconv.Itoa(pipeline.Id))
	}
	impl.logger.Debugw("trigger attempted for all pipeline ", "artifactId", artifact.Id)
	return err
}

func (impl *WorkflowDagExecutorImpl) validateAndTrigger(p *pipelineConfig.Pipeline, artifact *repository.CiArtifact, cdWorkflowId, wfrId int, triggeredAt time.Time) error {
	object := impl.enforcerUtil.GetAppRBACNameByAppId(p.AppId)
	envApp := strings.Split(object, "/")
	if len(envApp) != 2 {
		impl.logger.Error("invalid req, app and env not found from rbac")
		return errors.New("invalid req, app and env not found from rbac")
	}
	err := impl.releasePipeline(p, artifact, cdWorkflowId, wfrId, triggeredAt)
	return err
}

func (impl *WorkflowDagExecutorImpl) releasePipeline(pipeline *pipelineConfig.Pipeline, artifact *repository.CiArtifact, cdWorkflowId, wfrId int, triggeredAt time.Time) error {
	impl.logger.Debugw("triggering release for ", "cdPipelineId", pipeline.Id, "artifactId", artifact.Id)

	pipeline, err := impl.pipelineRepository.FindById(pipeline.Id)
	if err != nil {
		impl.logger.Errorw("error in fetching pipeline by pipelineId", "err", err)
		return err
	}

	request := &bean.ValuesOverrideRequest{
		PipelineId:           pipeline.Id,
		UserId:               artifact.CreatedBy,
		CiArtifactId:         artifact.Id,
		AppId:                pipeline.AppId,
		CdWorkflowId:         cdWorkflowId,
		ForceTrigger:         true,
		DeploymentWithConfig: bean.DEPLOYMENT_CONFIG_TYPE_LAST_SAVED,
		WfrId:                wfrId,
	}
	impl.SetPipelineFieldsInOverrideRequest(request, pipeline)

	ctx, err := impl.buildACDContext()
	if err != nil {
		impl.logger.Errorw("error in creating acd sync context", "pipelineId", pipeline.Id, "artifactId", artifact.Id, "err", err)
		return err
	}
	//setting deployedBy as 1(system user) since case of auto trigger
	id, _, err := impl.HandleCDTriggerRelease(request, ctx, triggeredAt, 1)
	if err != nil {
		impl.logger.Errorw("error in auto  cd pipeline trigger", "pipelineId", pipeline.Id, "artifactId", artifact.Id, "err", err)
	} else {
		impl.logger.Infow("pipeline successfully triggered ", "cdPipelineId", pipeline.Id, "artifactId", artifact.Id, "releaseId", id)
	}
	return err

}

func (impl *WorkflowDagExecutorImpl) SetPipelineFieldsInOverrideRequest(overrideRequest *bean.ValuesOverrideRequest, pipeline *pipelineConfig.Pipeline) {
	overrideRequest.PipelineId = pipeline.Id
	overrideRequest.PipelineName = pipeline.Name
	overrideRequest.EnvId = pipeline.EnvironmentId
	overrideRequest.EnvName = pipeline.Environment.Name
	overrideRequest.ClusterId = pipeline.Environment.ClusterId
	overrideRequest.AppId = pipeline.AppId
	overrideRequest.AppName = pipeline.App.AppName
	overrideRequest.DeploymentAppType = pipeline.DeploymentAppType
}

func (impl *WorkflowDagExecutorImpl) GetTriggerEvent(deploymentAppType string, triggeredAt time.Time, deployedBy int32) bean.TriggerEvent {
	// trigger event will decide whether to perform GitOps or deployment for a particular deployment app type
	triggerEvent := bean.TriggerEvent{
		TriggeredBy: deployedBy,
		TriggerdAt:  triggeredAt,
	}
	switch deploymentAppType {
	case bean2.ArgoCd:
		triggerEvent.PerformChartPush = true
		triggerEvent.PerformDeploymentOnCluster = true
		triggerEvent.GetManifestInResponse = false
		triggerEvent.DeploymentAppType = bean2.ArgoCd
		triggerEvent.ManifestStorageType = bean2.ManifestStorageGit
	case bean2.Helm:
		triggerEvent.PerformChartPush = false
		triggerEvent.PerformDeploymentOnCluster = true
		triggerEvent.GetManifestInResponse = false
		triggerEvent.DeploymentAppType = bean2.Helm
	}
	return triggerEvent
}

// write integration/unit test for each function
func (impl *WorkflowDagExecutorImpl) TriggerPipeline(overrideRequest *bean.ValuesOverrideRequest, valuesOverrideResponse *app.ValuesOverrideResponse, builtChartPath string, triggerEvent bean.TriggerEvent, ctx context.Context) (releaseNo int, manifest []byte, err error) {
	isRequestValid, err := impl.ValidateTriggerEvent(triggerEvent)
	if !isRequestValid {
		return releaseNo, manifest, err
	}

	if triggerEvent.PerformChartPush {
		//update workflow runner status, used in app workflow view
		err = impl.UpdateCDWorkflowRunnerStatus(ctx, overrideRequest, triggerEvent.TriggerdAt, pipelineConfig.WorkflowInProgress, "")
		if err != nil {
			impl.logger.Errorw("error in updating the workflow runner status, createHelmAppForCdPipeline", "err", err)
			return releaseNo, manifest, err
		}
		manifestPushTemplate, err := impl.BuildManifestPushTemplate(overrideRequest, valuesOverrideResponse, builtChartPath, &manifest)
		if err != nil {
			impl.logger.Errorw("error in building manifest push template", "err", err)
			return releaseNo, manifest, err
		}
		manifestPushService := impl.GetManifestPushService(triggerEvent)
		manifestPushResponse := manifestPushService.PushChart(manifestPushTemplate, ctx)
		if manifestPushResponse.Error != nil {
			impl.logger.Errorw("Error in pushing manifest to git", "err", err, "git_repo_url", manifestPushTemplate.RepoUrl)
			return releaseNo, manifest, manifestPushResponse.Error
		}
		pipelineOverrideUpdateRequest := &chartConfig.PipelineOverride{
			Id:                     valuesOverrideResponse.PipelineOverride.Id,
			GitHash:                manifestPushResponse.CommitHash,
			CommitTime:             manifestPushResponse.CommitTime,
			EnvConfigOverrideId:    valuesOverrideResponse.EnvOverride.Id,
			PipelineOverrideValues: valuesOverrideResponse.ReleaseOverrideJSON,
			PipelineId:             overrideRequest.PipelineId,
			CiArtifactId:           overrideRequest.CiArtifactId,
			PipelineMergedValues:   valuesOverrideResponse.MergedValues,
			AuditLog:               sql.AuditLog{UpdatedOn: triggerEvent.TriggerdAt, UpdatedBy: overrideRequest.UserId},
		}
		_, span := otel.Tracer("orchestrator").Start(ctx, "pipelineOverrideRepository.Update")
		err = impl.pipelineOverrideRepository.Update(pipelineOverrideUpdateRequest)
		span.End()
	}

	if triggerEvent.PerformDeploymentOnCluster {
		releaseErr := impl.DeployApp(overrideRequest, valuesOverrideResponse, triggerEvent.TriggerdAt, ctx)
		if releaseErr != nil {
			impl.logger.Errorw("error in deploying app", "err", err)
			return releaseNo, manifest, releaseErr
		}
	}

	go impl.WriteCDTriggerEvent(overrideRequest, valuesOverrideResponse.Artifact, valuesOverrideResponse.PipelineOverride.PipelineReleaseCounter, valuesOverrideResponse.PipelineOverride.Id)

	_, span := otel.Tracer("orchestrator").Start(ctx, "MarkImageScanDeployed")
	_ = impl.MarkImageScanDeployed(overrideRequest.AppId, valuesOverrideResponse.EnvOverride.TargetEnvironment, valuesOverrideResponse.Artifact.ImageDigest, overrideRequest.ClusterId, valuesOverrideResponse.Artifact.ScanEnabled)
	span.End()

	middleware.CdTriggerCounter.WithLabelValues(overrideRequest.AppName, overrideRequest.EnvName).Inc()

	return valuesOverrideResponse.PipelineOverride.PipelineReleaseCounter, manifest, nil

}

func (impl *WorkflowDagExecutorImpl) ValidateTriggerEvent(triggerEvent bean.TriggerEvent) (bool, error) {

	switch triggerEvent.DeploymentAppType {
	case bean2.ArgoCd:
		if !triggerEvent.PerformChartPush {
			return false, errors2.New("For deployment type ArgoCd, PerformChartPush flag expected value = true, got false")
		}
	case bean2.Helm:
		return true, nil
	case bean2.GitOpsWithoutDeployment:
		if triggerEvent.PerformDeploymentOnCluster {
			return false, errors2.New("For deployment type GitOpsWithoutDeployment, PerformDeploymentOnCluster flag expected value = false, got value = true")
		}
	case bean2.ManifestDownload:
		if triggerEvent.PerformChartPush {
			return false, errors3.New("For deployment type ManifestDownload,  PerformChartPush flag expected value = false, got true")
		}
		if triggerEvent.PerformDeploymentOnCluster {
			return false, errors3.New("For deployment type ManifestDownload,  PerformDeploymentOnCluster flag expected value = false, got true")
		}
	}
	return true, nil

}

func (impl *WorkflowDagExecutorImpl) BuildManifestForTrigger(overrideRequest *bean.ValuesOverrideRequest, triggeredAt time.Time, ctx context.Context) (valuesOverrideResponse *app.ValuesOverrideResponse, builtChartPath string, err error) {

	valuesOverrideResponse = &app.ValuesOverrideResponse{}
	valuesOverrideResponse, err = impl.GetValuesOverrideForTrigger(overrideRequest, triggeredAt, ctx)
	if err != nil {
		impl.logger.Errorw("error in fetching values for trigger", "err", err)
		return valuesOverrideResponse, "", err
	}
	builtChartPath, err = impl.appService.BuildChartAndGetPath(overrideRequest.AppName, valuesOverrideResponse.EnvOverride, ctx)
	if err != nil {
		impl.logger.Errorw("error in parsing reference chart", "err", err)
		return valuesOverrideResponse, "", err
	}
	return valuesOverrideResponse, builtChartPath, err
}

func (impl *WorkflowDagExecutorImpl) CreateHistoriesForDeploymentTrigger(pipeline *pipelineConfig.Pipeline, strategy *chartConfig.PipelineStrategy, envOverride *chartConfig.EnvConfigOverride, deployedOn time.Time, deployedBy int32) error {
	//creating history for deployment template
	deploymentTemplateHistory, err := impl.deploymentTemplateHistoryService.CreateDeploymentTemplateHistoryForDeploymentTrigger(pipeline, envOverride, envOverride.Chart.ImageDescriptorTemplate, deployedOn, deployedBy)
	if err != nil {
		impl.logger.Errorw("error in creating deployment template history for deployment trigger", "err", err)
		return err
	}
	cmId, csId, err := impl.configMapHistoryService.CreateCMCSHistoryForDeploymentTrigger(pipeline, deployedOn, deployedBy)
	if err != nil {
		impl.logger.Errorw("error in creating CM/CS history for deployment trigger", "err", err)
		return err
	}
	if strategy != nil {
		err = impl.pipelineStrategyHistoryService.CreateStrategyHistoryForDeploymentTrigger(strategy, deployedOn, deployedBy, pipeline.TriggerType)
		if err != nil {
			impl.logger.Errorw("error in creating strategy history for deployment trigger", "err", err)
			return err
		}
	}

	var variableSnapshotHistories = util4.GetBeansPtr(
		repository5.GetSnapshotBean(deploymentTemplateHistory.Id, repository5.HistoryReferenceTypeDeploymentTemplate, envOverride.VariableSnapshot),
		repository5.GetSnapshotBean(cmId, repository5.HistoryReferenceTypeConfigMap, envOverride.VariableSnapshotForCM),
		repository5.GetSnapshotBean(csId, repository5.HistoryReferenceTypeSecret, envOverride.VariableSnapshotForCS),
	)
	if len(variableSnapshotHistories) > 0 {
		err = impl.scopedVariableManager.SaveVariableHistoriesForTrigger(variableSnapshotHistories, deployedBy)
		if err != nil {
			return err
		}
	}
	return nil
}

func (impl *WorkflowDagExecutorImpl) BuildManifestPushTemplate(overrideRequest *bean.ValuesOverrideRequest, valuesOverrideResponse *app.ValuesOverrideResponse, builtChartPath string, manifest *[]byte) (*bean4.ManifestPushTemplate, error) {

	manifestPushTemplate := &bean4.ManifestPushTemplate{
		WorkflowRunnerId:      overrideRequest.WfrId,
		AppId:                 overrideRequest.AppId,
		ChartRefId:            valuesOverrideResponse.EnvOverride.Chart.ChartRefId,
		EnvironmentId:         valuesOverrideResponse.EnvOverride.Environment.Id,
		EnvironmentName:       valuesOverrideResponse.EnvOverride.Environment.Namespace,
		UserId:                overrideRequest.UserId,
		PipelineOverrideId:    valuesOverrideResponse.PipelineOverride.Id,
		AppName:               overrideRequest.AppName,
		TargetEnvironmentName: valuesOverrideResponse.EnvOverride.TargetEnvironment,
		BuiltChartPath:        builtChartPath,
		BuiltChartBytes:       manifest,
		MergedValues:          valuesOverrideResponse.MergedValues,
	}

	manifestPushConfig, err := impl.manifestPushConfigRepository.GetManifestPushConfigByAppIdAndEnvId(overrideRequest.AppId, overrideRequest.EnvId)
	if err != nil && err != pg.ErrNoRows {
		impl.logger.Errorw("error in fetching manifest push config from db", "err", err)
		return manifestPushTemplate, err
	}

	if manifestPushConfig != nil {
		if manifestPushConfig.StorageType == bean2.ManifestStorageGit {
			// need to implement for git repo push
			// currently manifest push config doesn't have git push config. Gitops config is derived from charts, chart_env_config_override and chart_ref table
		}
	} else {
		manifestPushTemplate.ChartReferenceTemplate = valuesOverrideResponse.EnvOverride.Chart.ReferenceTemplate
		manifestPushTemplate.ChartName = valuesOverrideResponse.EnvOverride.Chart.ChartName
		manifestPushTemplate.ChartVersion = valuesOverrideResponse.EnvOverride.Chart.ChartVersion
		manifestPushTemplate.ChartLocation = valuesOverrideResponse.EnvOverride.Chart.ChartLocation
		manifestPushTemplate.RepoUrl = valuesOverrideResponse.EnvOverride.Chart.GitRepoUrl
		manifestPushTemplate.IsCustomGitRepository = valuesOverrideResponse.EnvOverride.Chart.IsCustomGitRepository
		manifestPushTemplate.GitOpsRepoMigrationRequired = impl.CheckIfMonoRepoMigrationRequired(manifestPushTemplate)
	}
	return manifestPushTemplate, err
}

func (impl *WorkflowDagExecutorImpl) GetManifestPushService(triggerEvent bean.TriggerEvent) app.ManifestPushService {
	var manifestPushService app.ManifestPushService
	if triggerEvent.ManifestStorageType == bean2.ManifestStorageGit {
		manifestPushService = impl.gitOpsManifestPushService
	}
	return manifestPushService
}

func (impl *WorkflowDagExecutorImpl) DeployApp(overrideRequest *bean.ValuesOverrideRequest, valuesOverrideResponse *app.ValuesOverrideResponse, triggeredAt time.Time, ctx context.Context) error {

	if util.IsAcdApp(overrideRequest.DeploymentAppType) {
		_, span := otel.Tracer("orchestrator").Start(ctx, "DeployArgocdApp")
		err := impl.DeployArgocdApp(overrideRequest, valuesOverrideResponse, triggeredAt, ctx)
		span.End()
		if err != nil {
			impl.logger.Errorw("error in deploying app on argocd", "err", err)
			return err
		}
	} else if util.IsHelmApp(overrideRequest.DeploymentAppType) {
		_, span := otel.Tracer("orchestrator").Start(ctx, "createHelmAppForCdPipeline")
		_, err := impl.createHelmAppForCdPipeline(overrideRequest, valuesOverrideResponse, triggeredAt, ctx)
		span.End()
		if err != nil {
			impl.logger.Errorw("error in creating or updating helm application for cd pipeline", "err", err)
			return err
		}
	}
	return nil
}

func (impl *WorkflowDagExecutorImpl) WriteCDTriggerEvent(overrideRequest *bean.ValuesOverrideRequest, artifact *repository.CiArtifact, releaseId, pipelineOverrideId int) {

	event := impl.eventFactory.Build(util2.Trigger, &overrideRequest.PipelineId, overrideRequest.AppId, &overrideRequest.EnvId, util2.CD)
	impl.logger.Debugw("event WriteCDTriggerEvent", "event", event)
	event = impl.eventFactory.BuildExtraCDData(event, nil, pipelineOverrideId, bean.CD_WORKFLOW_TYPE_DEPLOY)
	_, evtErr := impl.eventClient.WriteNotificationEvent(event)
	if evtErr != nil {
		impl.logger.Errorw("CD trigger event not sent", "error", evtErr)
	}
	deploymentEvent := app.DeploymentEvent{
		ApplicationId:      overrideRequest.AppId,
		EnvironmentId:      overrideRequest.EnvId, //check for production Environment
		ReleaseId:          releaseId,
		PipelineOverrideId: pipelineOverrideId,
		TriggerTime:        time.Now(),
		CiArtifactId:       overrideRequest.CiArtifactId,
	}
	ciPipelineMaterials, err := impl.ciPipelineMaterialRepository.GetByPipelineId(artifact.PipelineId)
	if err != nil {
		impl.logger.Errorw("error in ")
	}
	materialInfoMap, mErr := artifact.ParseMaterialInfo()
	if mErr != nil {
		impl.logger.Errorw("material info map error", mErr)
		return
	}
	for _, ciPipelineMaterial := range ciPipelineMaterials {
		hash := materialInfoMap[ciPipelineMaterial.GitMaterial.Url]
		pipelineMaterialInfo := &app.PipelineMaterialInfo{PipelineMaterialId: ciPipelineMaterial.Id, CommitHash: hash}
		deploymentEvent.PipelineMaterials = append(deploymentEvent.PipelineMaterials, pipelineMaterialInfo)
	}
	impl.logger.Infow("triggering deployment event", "event", deploymentEvent)
	err = impl.eventClient.WriteNatsEvent(pubsub.CD_SUCCESS, deploymentEvent)
	if err != nil {
		impl.logger.Errorw("error in writing cd trigger event", "err", err)
	}
}

func (impl *WorkflowDagExecutorImpl) MarkImageScanDeployed(appId int, envId int, imageDigest string, clusterId int, isScanEnabled bool) error {
	impl.logger.Debugw("mark image scan deployed for normal app, from cd auto or manual trigger", "imageDigest", imageDigest)
	executionHistory, err := impl.imageScanHistoryRepository.FindByImageDigest(imageDigest)
	if err != nil && err != pg.ErrNoRows {
		impl.logger.Errorw("error in fetching execution history", "err", err)
		return err
	}
	if executionHistory == nil || executionHistory.Id == 0 {
		impl.logger.Errorw("no execution history found for digest", "digest", imageDigest)
		return fmt.Errorf("no execution history found for digest - %s", imageDigest)
	}
	impl.logger.Debugw("mark image scan deployed for normal app, from cd auto or manual trigger", "executionHistory", executionHistory)
	var ids []int
	ids = append(ids, executionHistory.Id)

	ot, err := impl.imageScanDeployInfoRepository.FetchByAppIdAndEnvId(appId, envId, []string{security.ScanObjectType_APP})

	if err == pg.ErrNoRows && !isScanEnabled {
		//ignoring if no rows are found and scan is disabled
		return nil
	}

	if err != nil && err != pg.ErrNoRows {
		return err
	} else if err == pg.ErrNoRows && isScanEnabled {
		imageScanDeployInfo := &security.ImageScanDeployInfo{
			ImageScanExecutionHistoryId: ids,
			ScanObjectMetaId:            appId,
			ObjectType:                  security.ScanObjectType_APP,
			EnvId:                       envId,
			ClusterId:                   clusterId,
			AuditLog: sql.AuditLog{
				CreatedOn: time.Now(),
				CreatedBy: 1,
				UpdatedOn: time.Now(),
				UpdatedBy: 1,
			},
		}
		impl.logger.Debugw("mark image scan deployed for normal app, from cd auto or manual trigger", "imageScanDeployInfo", imageScanDeployInfo)
		err = impl.imageScanDeployInfoRepository.Save(imageScanDeployInfo)
		if err != nil {
			impl.logger.Errorw("error in creating deploy info", "err", err)
		}
	} else {
		// Updating Execution history for Latest Deployment to fetch out security Vulnerabilities for latest deployed info
		if isScanEnabled {
			ot.ImageScanExecutionHistoryId = ids
		} else {
			arr := []int{-1}
			ot.ImageScanExecutionHistoryId = arr
		}
		err = impl.imageScanDeployInfoRepository.Update(ot)
		if err != nil {
			impl.logger.Errorw("error in updating deploy info for latest deployed image", "err", err)
		}
	}
	return err
}

func (impl *WorkflowDagExecutorImpl) GetValuesOverrideForTrigger(overrideRequest *bean.ValuesOverrideRequest, triggeredAt time.Time, ctx context.Context) (*app.ValuesOverrideResponse, error) {
	if overrideRequest.DeploymentType == models.DEPLOYMENTTYPE_UNKNOWN {
		overrideRequest.DeploymentType = models.DEPLOYMENTTYPE_DEPLOY
	}
	if len(overrideRequest.DeploymentWithConfig) == 0 {
		overrideRequest.DeploymentWithConfig = bean.DEPLOYMENT_CONFIG_TYPE_LAST_SAVED
	}
	valuesOverrideResponse := &app.ValuesOverrideResponse{}
	isPipelineOverrideCreated := overrideRequest.PipelineOverrideId > 0
	pipeline, err := impl.pipelineRepository.FindById(overrideRequest.PipelineId)
	valuesOverrideResponse.Pipeline = pipeline
	if err != nil {
		impl.logger.Errorw("error in fetching pipeline by pipeline id", "err", err, "pipeline-id-", overrideRequest.PipelineId)
		return valuesOverrideResponse, err
	}

	_, span := otel.Tracer("orchestrator").Start(ctx, "ciArtifactRepository.Get")
	artifact, err := impl.ciArtifactRepository.Get(overrideRequest.CiArtifactId)
	valuesOverrideResponse.Artifact = artifact
	span.End()
	if err != nil {
		return valuesOverrideResponse, err
	}
	overrideRequest.Image = artifact.Image

	strategy, err := impl.GetDeploymentStrategyByTriggerType(overrideRequest, ctx)
	valuesOverrideResponse.PipelineStrategy = strategy
	if err != nil {
		impl.logger.Errorw("error in getting strategy by trigger type", "err", err)
		return valuesOverrideResponse, err
	}

	envOverride, err := impl.GetEnvOverrideByTriggerType(overrideRequest, triggeredAt, ctx)
	valuesOverrideResponse.EnvOverride = envOverride
	if err != nil {
		impl.logger.Errorw("error in getting env override by trigger type", "err", err)
		return valuesOverrideResponse, err
	}
	appMetrics, err := impl.GetAppMetricsByTriggerType(overrideRequest, ctx)
	valuesOverrideResponse.AppMetrics = appMetrics
	if err != nil {
		impl.logger.Errorw("error in getting app metrics by trigger type", "err", err)
		return valuesOverrideResponse, err
	}
	var (
		pipelineOverride                                     *chartConfig.PipelineOverride
		dbMigrationOverride, configMapJson, appLabelJsonByte []byte
	)

	// Conditional Block based on PipelineOverrideCreated --> start
	if !isPipelineOverrideCreated {
		_, span = otel.Tracer("orchestrator").Start(ctx, "savePipelineOverride")
		pipelineOverride, err = impl.savePipelineOverride(overrideRequest, envOverride.Id, triggeredAt)
		span.End()
		if err != nil {
			return valuesOverrideResponse, err
		}
		overrideRequest.PipelineOverrideId = pipelineOverride.Id
	} else {
		pipelineOverride, err = impl.pipelineOverrideRepository.FindById(overrideRequest.PipelineOverrideId)
		if err != nil {
			impl.logger.Errorw("error in getting pipelineOverride for valuesOverrideResponse", "PipelineOverrideId", overrideRequest.PipelineOverrideId)
			return nil, err
		}
	}
	// Conditional Block based on PipelineOverrideCreated --> end
	valuesOverrideResponse.PipelineOverride = pipelineOverride

	//TODO: check status and apply lock
	releaseOverrideJson, err := impl.getReleaseOverride(envOverride, overrideRequest, artifact, pipelineOverride, strategy, &appMetrics)
	valuesOverrideResponse.ReleaseOverrideJSON = releaseOverrideJson
	if err != nil {
		return valuesOverrideResponse, err
	}

	// Conditional Block based on PipelineOverrideCreated --> start
	if !isPipelineOverrideCreated {
		_, span = otel.Tracer("orchestrator").Start(ctx, "getDbMigrationOverride")
		//FIXME: how to determine rollback
		//we can't depend on ciArtifact ID because CI pipeline can be manually triggered in any order regardless of sourcecode status
		dbMigrationOverride, err = impl.getDbMigrationOverride(overrideRequest, artifact, false)
		span.End()
		if err != nil {
			impl.logger.Errorw("error in fetching db migration config", "req", overrideRequest, "err", err)
			return valuesOverrideResponse, err
		}
		chartVersion := envOverride.Chart.ChartVersion
		_, span = otel.Tracer("orchestrator").Start(ctx, "getConfigMapAndSecretJsonV2")
		scope := getScopeForVariables(overrideRequest, envOverride)
		request := createConfigMapAndSecretJsonRequest(overrideRequest, envOverride, chartVersion, scope)

		configMapJson, err = impl.getConfigMapAndSecretJsonV2(request, envOverride)
		span.End()
		if err != nil {
			impl.logger.Errorw("error in fetching config map n secret ", "err", err)
			configMapJson = nil
		}
		_, span = otel.Tracer("orchestrator").Start(ctx, "appCrudOperationService.GetLabelsByAppIdForDeployment")
		appLabelJsonByte, err = impl.appCrudOperationService.GetLabelsByAppIdForDeployment(overrideRequest.AppId)
		span.End()
		if err != nil {
			impl.logger.Errorw("error in fetching app labels for gitOps commit", "err", err)
			appLabelJsonByte = nil
		}

		mergedValues, err := impl.mergeOverrideValues(envOverride, dbMigrationOverride, releaseOverrideJson, configMapJson, appLabelJsonByte, strategy)
		appName := fmt.Sprintf("%s-%s", overrideRequest.AppName, envOverride.Environment.Name)
		mergedValues = impl.autoscalingCheckBeforeTrigger(ctx, appName, envOverride.Namespace, mergedValues, overrideRequest)

		_, span = otel.Tracer("orchestrator").Start(ctx, "dockerRegistryIpsConfigService.HandleImagePullSecretOnApplicationDeployment")
		// handle image pull secret if access given
		mergedValues, err = impl.dockerRegistryIpsConfigService.HandleImagePullSecretOnApplicationDeployment(envOverride.Environment, artifact, pipeline.CiPipelineId, mergedValues)
		span.End()
		if err != nil {
			return valuesOverrideResponse, err
		}

		pipelineOverride.PipelineMergedValues = string(mergedValues)
		valuesOverrideResponse.MergedValues = string(mergedValues)
		err = impl.pipelineOverrideRepository.Update(pipelineOverride)
		if err != nil {
			return valuesOverrideResponse, err
		}
		valuesOverrideResponse.PipelineOverride = pipelineOverride
	} else {
		valuesOverrideResponse.MergedValues = pipelineOverride.PipelineMergedValues
	}
	// Conditional Block based on PipelineOverrideCreated --> end
	return valuesOverrideResponse, err
}

func createConfigMapAndSecretJsonRequest(overrideRequest *bean.ValuesOverrideRequest, envOverride *chartConfig.EnvConfigOverride, chartVersion string, scope resourceQualifiers.Scope) ConfigMapAndSecretJsonV2 {
	request := ConfigMapAndSecretJsonV2{
		AppId:                                 overrideRequest.AppId,
		EnvId:                                 envOverride.TargetEnvironment,
		PipeLineId:                            overrideRequest.PipelineId,
		ChartVersion:                          chartVersion,
		DeploymentWithConfig:                  overrideRequest.DeploymentWithConfig,
		wfrIdForDeploymentWithSpecificTrigger: overrideRequest.WfrIdForDeploymentWithSpecificTrigger,
		Scope:                                 scope,
	}
	return request
}

func getScopeForVariables(overrideRequest *bean.ValuesOverrideRequest, envOverride *chartConfig.EnvConfigOverride) resourceQualifiers.Scope {
	scope := resourceQualifiers.Scope{
		AppId:     overrideRequest.AppId,
		EnvId:     envOverride.TargetEnvironment,
		ClusterId: envOverride.Environment.Id,
		SystemMetadata: &resourceQualifiers.SystemMetadata{
			EnvironmentName: envOverride.Environment.Name,
			ClusterName:     envOverride.Environment.Cluster.ClusterName,
			Namespace:       envOverride.Environment.Namespace,
			ImageTag:        util3.GetImageTagFromImage(overrideRequest.Image),
			AppName:         overrideRequest.AppName,
			Image:           overrideRequest.Image,
		},
	}
	return scope
}

func (impl *WorkflowDagExecutorImpl) DeployArgocdApp(overrideRequest *bean.ValuesOverrideRequest, valuesOverrideResponse *app.ValuesOverrideResponse, triggeredAt time.Time, ctx context.Context) error {

	impl.logger.Debugw("new pipeline found", "pipeline", valuesOverrideResponse.Pipeline)
	_, span := otel.Tracer("orchestrator").Start(ctx, "createArgoApplicationIfRequired")
	name, err := impl.createArgoApplicationIfRequired(overrideRequest.AppId, valuesOverrideResponse.EnvOverride, valuesOverrideResponse.Pipeline, overrideRequest.UserId)
	span.End()
	if err != nil {
		impl.logger.Errorw("acd application create error on cd trigger", "err", err, "req", overrideRequest)
		return err
	}
	impl.logger.Debugw("argocd application created", "name", name)

	_, span = otel.Tracer("orchestrator").Start(ctx, "updateArgoPipeline")
	updateAppInArgocd, err := impl.updateArgoPipeline(valuesOverrideResponse.Pipeline, valuesOverrideResponse.EnvOverride, ctx)
	span.End()
	if err != nil {
		impl.logger.Errorw("error in updating argocd app ", "err", err)
		return err
	}
	syncTime := time.Now()
	err = impl.argoClientWrapperService.SyncArgoCDApplicationIfNeededAndRefresh(ctx, valuesOverrideResponse.Pipeline.DeploymentAppName)
	if err != nil {
		impl.logger.Errorw("error in getting argo application with normal refresh", "argoAppName", valuesOverrideResponse.Pipeline.DeploymentAppName)
		return fmt.Errorf("%s. err: %s", ARGOCD_SYNC_ERROR, err.Error())
	}
	if !impl.ACDConfig.ArgoCDAutoSyncEnabled {
		timeline := &pipelineConfig.PipelineStatusTimeline{
			CdWorkflowRunnerId: overrideRequest.WfrId,
			StatusTime:         syncTime,
			AuditLog: sql.AuditLog{
				CreatedBy: 1,
				CreatedOn: time.Now(),
				UpdatedBy: 1,
				UpdatedOn: time.Now(),
			},
			Status:       pipelineConfig.TIMELINE_STATUS_ARGOCD_SYNC_COMPLETED,
			StatusDetail: "argocd sync completed",
		}
		_, err, _ = impl.pipelineStatusTimelineService.SavePipelineStatusTimelineIfNotAlreadyPresent(overrideRequest.WfrId, timeline.Status, timeline, false)
		if err != nil {
			impl.logger.Errorw("error in saving pipeline status timeline", "err", err)
		}
	}
	if updateAppInArgocd {
		impl.logger.Debug("argo-cd successfully updated")
	} else {
		impl.logger.Debug("argo-cd failed to update, ignoring it")
	}
	return nil
}

func (impl *WorkflowDagExecutorImpl) createArgoApplicationIfRequired(appId int, envConfigOverride *chartConfig.EnvConfigOverride, pipeline *pipelineConfig.Pipeline, userId int32) (string, error) {
	//repo has been registered while helm create
	chart, err := impl.chartRepository.FindLatestChartForAppByAppId(appId)
	if err != nil {
		impl.logger.Errorw("no chart found ", "app", appId)
		return "", err
	}
	envModel, err := impl.envRepository.FindById(envConfigOverride.TargetEnvironment)
	if err != nil {
		return "", err
	}
	argoAppName := pipeline.DeploymentAppName
	if pipeline.DeploymentAppCreated {
		return argoAppName, nil
	} else {
		//create
		appNamespace := envConfigOverride.Namespace
		if appNamespace == "" {
			appNamespace = "default"
		}
		namespace := argocdServer.DevtronInstalationNs

		appRequest := &argocdServer.AppTemplate{
			ApplicationName: argoAppName,
			Namespace:       namespace,
			TargetNamespace: appNamespace,
			TargetServer:    envModel.Cluster.ServerUrl,
			Project:         "default",
			ValuesFile:      impl.getValuesFileForEnv(envModel.Id),
			RepoPath:        chart.ChartLocation,
<<<<<<< HEAD
			RepoUrl:         chart.GitRepoUrl, //The custom repository url is handled at build manifest level
=======
			RepoUrl:         chart.GitRepoUrl,
			AutoSyncEnabled: impl.ACDConfig.ArgoCDAutoSyncEnabled,
>>>>>>> ac3c00e1
		}
		argoAppName, err := impl.argoK8sClient.CreateAcdApp(appRequest, envModel.Cluster, argocdServer.ARGOCD_APPLICATION_TEMPLATE)
		if err != nil {
			return "", err
		}
		//update cd pipeline to mark deployment app created
		_, err = impl.updatePipeline(pipeline, userId)
		if err != nil {
			impl.logger.Errorw("error in update cd pipeline for deployment app created or not", "err", err)
			return "", err
		}
		return argoAppName, nil
	}
}

func (impl *WorkflowDagExecutorImpl) createHelmAppForCdPipeline(overrideRequest *bean.ValuesOverrideRequest, valuesOverrideResponse *app.ValuesOverrideResponse, triggeredAt time.Time, ctx context.Context) (bool, error) {

	pipeline := valuesOverrideResponse.Pipeline
	envOverride := valuesOverrideResponse.EnvOverride
	mergeAndSave := valuesOverrideResponse.MergedValues

	chartMetaData := &chart.Metadata{
		Name:    pipeline.App.AppName,
		Version: envOverride.Chart.ChartVersion,
	}
	referenceTemplatePath := path.Join(string(impl.refChartDir), envOverride.Chart.ReferenceTemplate)

	if util.IsHelmApp(pipeline.DeploymentAppType) {
		referenceChartByte := envOverride.Chart.ReferenceChart
		// here updating reference chart into database.
		if len(envOverride.Chart.ReferenceChart) == 0 {
			refChartByte, err := impl.chartTemplateService.GetByteArrayRefChart(chartMetaData, referenceTemplatePath)
			if err != nil {
				impl.logger.Errorw("ref chart commit error on cd trigger", "err", err, "req", overrideRequest)
				return false, err
			}
			ch := envOverride.Chart
			ch.ReferenceChart = refChartByte
			ch.UpdatedOn = time.Now()
			ch.UpdatedBy = overrideRequest.UserId
			err = impl.chartRepository.Update(ch)
			if err != nil {
				impl.logger.Errorw("chart update error", "err", err, "req", overrideRequest)
				return false, err
			}
			referenceChartByte = refChartByte
		}

		releaseName := pipeline.DeploymentAppName
		cluster := envOverride.Environment.Cluster
		bearerToken := cluster.Config[util5.BearerToken]
		clusterConfig := &client2.ClusterConfig{
			ClusterName:           cluster.ClusterName,
			Token:                 bearerToken,
			ApiServerUrl:          cluster.ServerUrl,
			InsecureSkipTLSVerify: cluster.InsecureSkipTlsVerify,
		}
		if cluster.InsecureSkipTlsVerify == false {
			clusterConfig.KeyData = cluster.Config[util5.TlsKey]
			clusterConfig.CertData = cluster.Config[util5.CertData]
			clusterConfig.CaData = cluster.Config[util5.CertificateAuthorityData]
		}
		releaseIdentifier := &client2.ReleaseIdentifier{
			ReleaseName:      releaseName,
			ReleaseNamespace: envOverride.Namespace,
			ClusterConfig:    clusterConfig,
		}

		if pipeline.DeploymentAppCreated {
			req := &client2.UpgradeReleaseRequest{
				ReleaseIdentifier: releaseIdentifier,
				ValuesYaml:        mergeAndSave,
				HistoryMax:        impl.helmAppService.GetRevisionHistoryMaxValue(client2.SOURCE_DEVTRON_APP),
				ChartContent:      &client2.ChartContent{Content: referenceChartByte},
			}
			if impl.appService.IsDevtronAsyncInstallModeEnabled(bean2.Helm) {
				req.RunInCtx = true
			}
			// For cases where helm release was not found, kubelink will install the same configuration
			updateApplicationResponse, err := impl.helmAppClient.UpdateApplication(ctx, req)
			if err != nil {
				impl.logger.Errorw("error in updating helm application for cd pipeline", "err", err)
				if util.GetGRPCErrorDetailedMessage(err) == context.Canceled.Error() {
					err = errors.New(pipelineConfig.NEW_DEPLOYMENT_INITIATED)
				}
				return false, err
			} else {
				impl.logger.Debugw("updated helm application", "response", updateApplicationResponse, "isSuccess", updateApplicationResponse.Success)
			}

		} else {

			helmResponse, err := impl.helmInstallReleaseWithCustomChart(ctx, releaseIdentifier, referenceChartByte, mergeAndSave)

			// For connection related errors, no need to update the db
			if err != nil && strings.Contains(err.Error(), "connection error") {
				impl.logger.Errorw("error in helm install custom chart", "err", err)
				return false, err
			}

			if util.GetGRPCErrorDetailedMessage(err) == context.Canceled.Error() {
				err = errors.New(pipelineConfig.NEW_DEPLOYMENT_INITIATED)
			}
			// IMP: update cd pipeline to mark deployment app created, even if helm install fails
			// If the helm install fails, it still creates the app in failed state, so trying to
			// re-create the app results in error from helm that cannot re-use name which is still in use
			_, pgErr := impl.updatePipeline(pipeline, overrideRequest.UserId)

			if err != nil {
				impl.logger.Errorw("error in helm install custom chart", "err", err)

				if pgErr != nil {
					impl.logger.Errorw("failed to update deployment app created flag in pipeline table", "err", err)
				}
				return false, err
			}

			if pgErr != nil {
				impl.logger.Errorw("failed to update deployment app created flag in pipeline table", "err", err)
				return false, err
			}

			impl.logger.Debugw("received helm release response", "helmResponse", helmResponse, "isSuccess", helmResponse.Success)
		}

		//update workflow runner status, used in app workflow view
		err := impl.UpdateCDWorkflowRunnerStatus(ctx, overrideRequest, triggeredAt, pipelineConfig.WorkflowInProgress, "")
		if err != nil {
			impl.logger.Errorw("error in updating the workflow runner status, createHelmAppForCdPipeline", "err", err)
			return false, err
		}
	}
	return true, nil
}

func (impl *WorkflowDagExecutorImpl) GetDeploymentStrategyByTriggerType(overrideRequest *bean.ValuesOverrideRequest, ctx context.Context) (*chartConfig.PipelineStrategy, error) {

	strategy := &chartConfig.PipelineStrategy{}
	var err error
	if overrideRequest.DeploymentWithConfig == bean.DEPLOYMENT_CONFIG_TYPE_SPECIFIC_TRIGGER {
		_, span := otel.Tracer("orchestrator").Start(ctx, "strategyHistoryRepository.GetHistoryByPipelineIdAndWfrId")
		strategyHistory, err := impl.strategyHistoryRepository.GetHistoryByPipelineIdAndWfrId(overrideRequest.PipelineId, overrideRequest.WfrIdForDeploymentWithSpecificTrigger)
		span.End()
		if err != nil {
			impl.logger.Errorw("error in getting deployed strategy history by pipleinId and wfrId", "err", err, "pipelineId", overrideRequest.PipelineId, "wfrId", overrideRequest.WfrIdForDeploymentWithSpecificTrigger)
			return nil, err
		}
		strategy.Strategy = strategyHistory.Strategy
		strategy.Config = strategyHistory.Config
		strategy.PipelineId = overrideRequest.PipelineId
	} else if overrideRequest.DeploymentWithConfig == bean.DEPLOYMENT_CONFIG_TYPE_LAST_SAVED {
		if overrideRequest.ForceTrigger {
			_, span := otel.Tracer("orchestrator").Start(ctx, "pipelineConfigRepository.GetDefaultStrategyByPipelineId")
			strategy, err = impl.pipelineConfigRepository.GetDefaultStrategyByPipelineId(overrideRequest.PipelineId)
			span.End()
		} else {
			var deploymentTemplate chartRepoRepository.DeploymentStrategy
			if overrideRequest.DeploymentTemplate == "ROLLING" {
				deploymentTemplate = chartRepoRepository.DEPLOYMENT_STRATEGY_ROLLING
			} else if overrideRequest.DeploymentTemplate == "BLUE-GREEN" {
				deploymentTemplate = chartRepoRepository.DEPLOYMENT_STRATEGY_BLUE_GREEN
			} else if overrideRequest.DeploymentTemplate == "CANARY" {
				deploymentTemplate = chartRepoRepository.DEPLOYMENT_STRATEGY_CANARY
			} else if overrideRequest.DeploymentTemplate == "RECREATE" {
				deploymentTemplate = chartRepoRepository.DEPLOYMENT_STRATEGY_RECREATE
			}

			if len(deploymentTemplate) > 0 {
				_, span := otel.Tracer("orchestrator").Start(ctx, "pipelineConfigRepository.FindByStrategyAndPipelineId")
				strategy, err = impl.pipelineConfigRepository.FindByStrategyAndPipelineId(deploymentTemplate, overrideRequest.PipelineId)
				span.End()
			} else {
				_, span := otel.Tracer("orchestrator").Start(ctx, "pipelineConfigRepository.GetDefaultStrategyByPipelineId")
				strategy, err = impl.pipelineConfigRepository.GetDefaultStrategyByPipelineId(overrideRequest.PipelineId)
				span.End()
			}
		}
		if err != nil && errors2.IsNotFound(err) == false {
			impl.logger.Errorf("invalid state", "err", err, "req", strategy)
			return nil, err
		}
	}
	return strategy, nil
}

func (impl *WorkflowDagExecutorImpl) GetEnvOverrideByTriggerType(overrideRequest *bean.ValuesOverrideRequest, triggeredAt time.Time, ctx context.Context) (*chartConfig.EnvConfigOverride, error) {

	envOverride := &chartConfig.EnvConfigOverride{}

	var err error
	if overrideRequest.DeploymentWithConfig == bean.DEPLOYMENT_CONFIG_TYPE_SPECIFIC_TRIGGER {
		_, span := otel.Tracer("orchestrator").Start(ctx, "deploymentTemplateHistoryRepository.GetHistoryByPipelineIdAndWfrId")
		deploymentTemplateHistory, err := impl.deploymentTemplateHistoryRepository.GetHistoryByPipelineIdAndWfrId(overrideRequest.PipelineId, overrideRequest.WfrIdForDeploymentWithSpecificTrigger)
		//VARIABLE_SNAPSHOT_GET and resolve

		span.End()
		if err != nil {
			impl.logger.Errorw("error in getting deployed deployment template history by pipelineId and wfrId", "err", err, "pipelineId", &overrideRequest, "wfrId", overrideRequest.WfrIdForDeploymentWithSpecificTrigger)
			return nil, err
		}
		templateName := deploymentTemplateHistory.TemplateName
		templateVersion := deploymentTemplateHistory.TemplateVersion
		if templateName == "Rollout Deployment" {
			templateName = ""
		}
		//getting chart_ref by id
		_, span = otel.Tracer("orchestrator").Start(ctx, "chartRefRepository.FindByVersionAndName")
		chartRef, err := impl.chartRefRepository.FindByVersionAndName(templateName, templateVersion)
		span.End()
		if err != nil {
			impl.logger.Errorw("error in getting chartRef by version and name", "err", err, "version", templateVersion, "name", templateName)
			return nil, err
		}
		//assuming that if a chartVersion is deployed then it's envConfigOverride will be available
		_, span = otel.Tracer("orchestrator").Start(ctx, "environmentConfigRepository.GetByAppIdEnvIdAndChartRefId")
		envOverride, err = impl.environmentConfigRepository.GetByAppIdEnvIdAndChartRefId(overrideRequest.AppId, overrideRequest.EnvId, chartRef.Id)
		span.End()
		if err != nil {
			impl.logger.Errorw("error in getting envConfigOverride for pipeline for specific chartVersion", "err", err, "appId", overrideRequest.AppId, "envId", overrideRequest.EnvId, "chartRefId", chartRef.Id)
			return nil, err
		}

		_, span = otel.Tracer("orchestrator").Start(ctx, "envRepository.FindById")
		env, err := impl.envRepository.FindById(envOverride.TargetEnvironment)
		span.End()
		if err != nil {
			impl.logger.Errorw("unable to find env", "err", err)
			return nil, err
		}
		envOverride.Environment = env

		//updating historical data in envConfigOverride and appMetrics flag
		envOverride.IsOverride = true
		envOverride.EnvOverrideValues = deploymentTemplateHistory.Template
		reference := repository5.HistoryReference{
			HistoryReferenceId:   deploymentTemplateHistory.Id,
			HistoryReferenceType: repository5.HistoryReferenceTypeDeploymentTemplate,
		}
		variableMap, resolvedTemplate, err := impl.scopedVariableManager.GetVariableSnapshotAndResolveTemplate(envOverride.EnvOverrideValues, parsers.JsonVariableTemplate, reference, true, false)
		envOverride.ResolvedEnvOverrideValues = resolvedTemplate
		envOverride.VariableSnapshot = variableMap
		if err != nil {
			return envOverride, err
		}
	} else if overrideRequest.DeploymentWithConfig == bean.DEPLOYMENT_CONFIG_TYPE_LAST_SAVED {
		_, span := otel.Tracer("orchestrator").Start(ctx, "environmentConfigRepository.ActiveEnvConfigOverride")
		envOverride, err = impl.environmentConfigRepository.ActiveEnvConfigOverride(overrideRequest.AppId, overrideRequest.EnvId)

		var chart *chartRepoRepository.Chart
		span.End()
		if err != nil {
			impl.logger.Errorw("invalid state", "err", err, "req", overrideRequest)
			return nil, err
		}
		if envOverride.Id == 0 {
			_, span = otel.Tracer("orchestrator").Start(ctx, "chartRepository.FindLatestChartForAppByAppId")
			chart, err = impl.chartRepository.FindLatestChartForAppByAppId(overrideRequest.AppId)
			span.End()
			if err != nil {
				impl.logger.Errorw("invalid state", "err", err, "req", overrideRequest)
				return nil, err
			}
			_, span = otel.Tracer("orchestrator").Start(ctx, "environmentConfigRepository.FindChartByAppIdAndEnvIdAndChartRefId")
			envOverride, err = impl.environmentConfigRepository.FindChartByAppIdAndEnvIdAndChartRefId(overrideRequest.AppId, overrideRequest.EnvId, chart.ChartRefId)
			span.End()
			if err != nil && !errors2.IsNotFound(err) {
				impl.logger.Errorw("invalid state", "err", err, "req", overrideRequest)
				return nil, err
			}

			//creating new env override config
			if errors2.IsNotFound(err) || envOverride == nil {
				_, span = otel.Tracer("orchestrator").Start(ctx, "envRepository.FindById")
				environment, err := impl.envRepository.FindById(overrideRequest.EnvId)
				span.End()
				if err != nil && !util.IsErrNoRows(err) {
					return nil, err
				}
				envOverride = &chartConfig.EnvConfigOverride{
					Active:            true,
					ManualReviewed:    true,
					Status:            models.CHARTSTATUS_SUCCESS,
					TargetEnvironment: overrideRequest.EnvId,
					ChartId:           chart.Id,
					AuditLog:          sql.AuditLog{UpdatedBy: overrideRequest.UserId, UpdatedOn: triggeredAt, CreatedOn: triggeredAt, CreatedBy: overrideRequest.UserId},
					Namespace:         environment.Namespace,
					IsOverride:        false,
					EnvOverrideValues: "{}",
					Latest:            false,
					IsBasicViewLocked: chart.IsBasicViewLocked,
					CurrentViewEditor: chart.CurrentViewEditor,
				}
				_, span = otel.Tracer("orchestrator").Start(ctx, "environmentConfigRepository.Save")
				err = impl.environmentConfigRepository.Save(envOverride)
				span.End()
				if err != nil {
					impl.logger.Errorw("error in creating envconfig", "data", envOverride, "error", err)
					return nil, err
				}
			}
			envOverride.Chart = chart
		} else if envOverride.Id > 0 && !envOverride.IsOverride {
			_, span = otel.Tracer("orchestrator").Start(ctx, "chartRepository.FindLatestChartForAppByAppId")
			chart, err = impl.chartRepository.FindLatestChartForAppByAppId(overrideRequest.AppId)
			span.End()
			if err != nil {
				impl.logger.Errorw("invalid state", "err", err, "req", overrideRequest)
				return nil, err
			}
			envOverride.Chart = chart
		}

		_, span = otel.Tracer("orchestrator").Start(ctx, "envRepository.FindById")
		env, err := impl.envRepository.FindById(envOverride.TargetEnvironment)
		span.End()
		if err != nil {
			impl.logger.Errorw("unable to find env", "err", err)
			return nil, err
		}
		envOverride.Environment = env
		scope := getScopeForVariables(overrideRequest, envOverride)
		if envOverride.IsOverride {

			entity := repository5.GetEntity(envOverride.Id, repository5.EntityTypeDeploymentTemplateEnvLevel)
			resolvedTemplate, variableMap, err := impl.scopedVariableManager.GetMappedVariablesAndResolveTemplate(envOverride.EnvOverrideValues, scope, entity, true)
			envOverride.ResolvedEnvOverrideValues = resolvedTemplate
			envOverride.VariableSnapshot = variableMap
			if err != nil {
				return envOverride, err
			}

		} else {
			entity := repository5.GetEntity(chart.Id, repository5.EntityTypeDeploymentTemplateAppLevel)
			resolvedTemplate, variableMap, err := impl.scopedVariableManager.GetMappedVariablesAndResolveTemplate(chart.GlobalOverride, scope, entity, true)
			envOverride.Chart.ResolvedGlobalOverride = resolvedTemplate
			envOverride.VariableSnapshot = variableMap
			if err != nil {
				return envOverride, err
			}

		}
	}

	return envOverride, nil
}

func (impl *WorkflowDagExecutorImpl) GetAppMetricsByTriggerType(overrideRequest *bean.ValuesOverrideRequest, ctx context.Context) (bool, error) {

	var appMetrics bool
	if overrideRequest.DeploymentWithConfig == bean.DEPLOYMENT_CONFIG_TYPE_SPECIFIC_TRIGGER {
		_, span := otel.Tracer("orchestrator").Start(ctx, "deploymentTemplateHistoryRepository.GetHistoryByPipelineIdAndWfrId")
		deploymentTemplateHistory, err := impl.deploymentTemplateHistoryRepository.GetHistoryByPipelineIdAndWfrId(overrideRequest.PipelineId, overrideRequest.WfrIdForDeploymentWithSpecificTrigger)
		span.End()
		if err != nil {
			impl.logger.Errorw("error in getting deployed deployment template history by pipelineId and wfrId", "err", err, "pipelineId", &overrideRequest, "wfrId", overrideRequest.WfrIdForDeploymentWithSpecificTrigger)
			return appMetrics, err
		}
		appMetrics = deploymentTemplateHistory.IsAppMetricsEnabled

	} else if overrideRequest.DeploymentWithConfig == bean.DEPLOYMENT_CONFIG_TYPE_LAST_SAVED {
		_, span := otel.Tracer("orchestrator").Start(ctx, "appLevelMetricsRepository.FindByAppId")
		appLevelMetrics, err := impl.appLevelMetricsRepository.FindByAppId(overrideRequest.AppId)
		span.End()
		if err != nil && !util.IsErrNoRows(err) {
			impl.logger.Errorw("err", err)
			return appMetrics, &util.ApiError{InternalMessage: "unable to fetch app level metrics flag"}
		}
		appMetrics = appLevelMetrics.AppMetrics

		_, span = otel.Tracer("orchestrator").Start(ctx, "envLevelMetricsRepository.FindByAppIdAndEnvId")
		envLevelMetrics, err := impl.envLevelMetricsRepository.FindByAppIdAndEnvId(overrideRequest.AppId, overrideRequest.EnvId)
		span.End()
		if err != nil && !util.IsErrNoRows(err) {
			impl.logger.Errorw("err", err)
			return appMetrics, &util.ApiError{InternalMessage: "unable to fetch env level metrics flag"}
		}
		if envLevelMetrics.Id != 0 && envLevelMetrics.AppMetrics != nil {
			appMetrics = *envLevelMetrics.AppMetrics
		}
	}
	return appMetrics, nil
}

func (impl *WorkflowDagExecutorImpl) getDbMigrationOverride(overrideRequest *bean.ValuesOverrideRequest, artifact *repository.CiArtifact, isRollback bool) (overrideJson []byte, err error) {
	if isRollback {
		return nil, fmt.Errorf("rollback not supported ye")
	}
	notConfigured := false
	config, err := impl.dbMigrationConfigRepository.FindByPipelineId(overrideRequest.PipelineId)
	if err != nil && !util.IsErrNoRows(err) {
		impl.logger.Errorw("error in fetching pipeline override config", "req", overrideRequest, "err", err)
		return nil, err
	} else if util.IsErrNoRows(err) {
		notConfigured = true
	}
	envVal := &EnvironmentOverride{}
	if notConfigured {
		impl.logger.Warnw("no active db migration found", "pipeline", overrideRequest.PipelineId)
		envVal.Enabled = false
	} else {
		materialInfos, err := artifact.ParseMaterialInfo()
		if err != nil {
			return nil, err
		}

		hash, ok := materialInfos[config.GitMaterial.Url]
		if !ok {
			impl.logger.Errorf("wrong url map ", "map", materialInfos, "url", config.GitMaterial.Url)
			return nil, fmt.Errorf("configured url not found in material %s", config.GitMaterial.Url)
		}

		envVal.Enabled = true
		if config.GitMaterial.GitProvider.AuthMode != repository.AUTH_MODE_USERNAME_PASSWORD &&
			config.GitMaterial.GitProvider.AuthMode != repository.AUTH_MODE_ACCESS_TOKEN &&
			config.GitMaterial.GitProvider.AuthMode != repository.AUTH_MODE_ANONYMOUS {
			return nil, fmt.Errorf("auth mode %s not supported for migration", config.GitMaterial.GitProvider.AuthMode)
		}
		envVal.appendEnvironmentVariable("GIT_REPO_URL", config.GitMaterial.Url)
		envVal.appendEnvironmentVariable("GIT_USER", config.GitMaterial.GitProvider.UserName)
		var password string
		if config.GitMaterial.GitProvider.AuthMode == repository.AUTH_MODE_USERNAME_PASSWORD {
			password = config.GitMaterial.GitProvider.Password
		} else {
			password = config.GitMaterial.GitProvider.AccessToken
		}
		envVal.appendEnvironmentVariable("GIT_AUTH_TOKEN", password)
		// parse git-tag not required
		//envVal.appendEnvironmentVariable("GIT_TAG", "")
		envVal.appendEnvironmentVariable("GIT_HASH", hash)
		envVal.appendEnvironmentVariable("SCRIPT_LOCATION", config.ScriptSource)
		envVal.appendEnvironmentVariable("DB_TYPE", string(config.DbConfig.Type))
		envVal.appendEnvironmentVariable("DB_USER_NAME", config.DbConfig.UserName)
		envVal.appendEnvironmentVariable("DB_PASSWORD", config.DbConfig.Password)
		envVal.appendEnvironmentVariable("DB_HOST", config.DbConfig.Host)
		envVal.appendEnvironmentVariable("DB_PORT", config.DbConfig.Port)
		envVal.appendEnvironmentVariable("DB_NAME", config.DbConfig.DbName)
		//Will be used for rollback don't delete it
		//envVal.appendEnvironmentVariable("MIGRATE_TO_VERSION", strconv.Itoa(overrideRequest.TargetDbVersion))
	}
	dbMigrationConfig := map[string]interface{}{"dbMigrationConfig": envVal}
	confByte, err := json.Marshal(dbMigrationConfig)
	if err != nil {
		return nil, err
	}
	return confByte, nil
}

type ConfigMapAndSecretJsonV2 struct {
	AppId                                 int
	EnvId                                 int
	PipeLineId                            int
	ChartVersion                          string
	DeploymentWithConfig                  bean.DeploymentConfigurationType
	wfrIdForDeploymentWithSpecificTrigger int
	Scope                                 resourceQualifiers.Scope
}

func (impl *WorkflowDagExecutorImpl) getConfigMapAndSecretJsonV2(request ConfigMapAndSecretJsonV2, envOverride *chartConfig.EnvConfigOverride) ([]byte, error) {

	var configMapJson, secretDataJson, configMapJsonApp, secretDataJsonApp, configMapJsonEnv, secretDataJsonEnv string

	var err error
	configMapA := &chartConfig.ConfigMapAppModel{}
	configMapE := &chartConfig.ConfigMapEnvModel{}
	configMapHistory, secretHistory := &repository3.ConfigmapAndSecretHistory{}, &repository3.ConfigmapAndSecretHistory{}

	merged := []byte("{}")
	if request.DeploymentWithConfig == bean.DEPLOYMENT_CONFIG_TYPE_LAST_SAVED {
		configMapA, err = impl.configMapRepository.GetByAppIdAppLevel(request.AppId)
		if err != nil && pg.ErrNoRows != err {
			return []byte("{}"), err
		}
		if configMapA != nil && configMapA.Id > 0 {
			configMapJsonApp = configMapA.ConfigMapData
			secretDataJsonApp = configMapA.SecretData
		}

		configMapE, err = impl.configMapRepository.GetByAppIdAndEnvIdEnvLevel(request.AppId, request.EnvId)
		if err != nil && pg.ErrNoRows != err {
			return []byte("{}"), err
		}
		if configMapE != nil && configMapE.Id > 0 {
			configMapJsonEnv = configMapE.ConfigMapData
			secretDataJsonEnv = configMapE.SecretData
		}

	} else if request.DeploymentWithConfig == bean.DEPLOYMENT_CONFIG_TYPE_SPECIFIC_TRIGGER {

		//fetching history and setting envLevelConfig and not appLevelConfig because history already contains merged appLevel and envLevel configs
		configMapHistory, err = impl.configMapHistoryRepository.GetHistoryByPipelineIdAndWfrId(request.PipeLineId, request.wfrIdForDeploymentWithSpecificTrigger, repository3.CONFIGMAP_TYPE)
		if err != nil {
			impl.logger.Errorw("error in getting config map history config by pipelineId and wfrId ", "err", err, "pipelineId", request.PipeLineId, "wfrid", request.wfrIdForDeploymentWithSpecificTrigger)
			return []byte("{}"), err
		}
		configMapJsonEnv = configMapHistory.Data

		secretHistory, err = impl.configMapHistoryRepository.GetHistoryByPipelineIdAndWfrId(request.PipeLineId, request.wfrIdForDeploymentWithSpecificTrigger, repository3.SECRET_TYPE)
		if err != nil {
			impl.logger.Errorw("error in getting config map history config by pipelineId and wfrId ", "err", err, "pipelineId", request.PipeLineId, "wfrid", request.wfrIdForDeploymentWithSpecificTrigger)
			return []byte("{}"), err
		}
		secretDataJsonEnv = secretHistory.Data
	}
	configMapJson, err = impl.mergeUtil.ConfigMapMerge(configMapJsonApp, configMapJsonEnv)
	if err != nil {
		return []byte("{}"), err
	}
	chartMajorVersion, chartMinorVersion, err := util4.ExtractChartVersion(request.ChartVersion)
	if err != nil {
		impl.logger.Errorw("chart version parsing", "err", err)
		return []byte("{}"), err
	}
	secretDataJson, err = impl.mergeUtil.ConfigSecretMerge(secretDataJsonApp, secretDataJsonEnv, chartMajorVersion, chartMinorVersion, false)
	if err != nil {
		return []byte("{}"), err
	}
	configResponseR := bean.ConfigMapRootJson{}
	configResponse := bean.ConfigMapJson{}
	if configMapJson != "" {
		err = json.Unmarshal([]byte(configMapJson), &configResponse)
		if err != nil {
			return []byte("{}"), err
		}
	}
	configResponseR.ConfigMapJson = configResponse
	secretResponseR := bean.ConfigSecretRootJson{}
	secretResponse := bean.ConfigSecretJson{}
	if configMapJson != "" {
		err = json.Unmarshal([]byte(secretDataJson), &secretResponse)
		if err != nil {
			return []byte("{}"), err
		}
	}
	secretResponseR.ConfigSecretJson = secretResponse

	configMapByte, err := json.Marshal(configResponseR)
	if err != nil {
		return []byte("{}"), err
	}
	secretDataByte, err := json.Marshal(secretResponseR)
	if err != nil {
		return []byte("{}"), err

	}
	resolvedCM, resolvedCS, snapshotCM, snapshotCS, err := impl.scopedVariableManager.ResolveCMCSTrigger(request.DeploymentWithConfig, request.Scope, configMapA.Id, configMapE.Id, configMapByte, secretDataByte, configMapHistory.Id, secretHistory.Id)
	if err != nil {
		return []byte("{}"), err
	}
	envOverride.VariableSnapshotForCM = snapshotCM
	envOverride.VariableSnapshotForCS = snapshotCS

	merged, err = impl.mergeUtil.JsonPatch([]byte(resolvedCM), []byte(resolvedCS))

	if err != nil {
		return []byte("{}"), err
	}

	return merged, nil
}

func (impl *WorkflowDagExecutorImpl) savePipelineOverride(overrideRequest *bean.ValuesOverrideRequest, envOverrideId int, triggeredAt time.Time) (override *chartConfig.PipelineOverride, err error) {
	currentReleaseNo, err := impl.pipelineOverrideRepository.GetCurrentPipelineReleaseCounter(overrideRequest.PipelineId)
	if err != nil {
		return nil, err
	}
	po := &chartConfig.PipelineOverride{
		EnvConfigOverrideId:    envOverrideId,
		Status:                 models.CHARTSTATUS_NEW,
		PipelineId:             overrideRequest.PipelineId,
		CiArtifactId:           overrideRequest.CiArtifactId,
		PipelineReleaseCounter: currentReleaseNo + 1,
		CdWorkflowId:           overrideRequest.CdWorkflowId,
		AuditLog:               sql.AuditLog{CreatedBy: overrideRequest.UserId, CreatedOn: triggeredAt, UpdatedOn: triggeredAt, UpdatedBy: overrideRequest.UserId},
		DeploymentType:         overrideRequest.DeploymentType,
	}

	err = impl.pipelineOverrideRepository.Save(po)
	if err != nil {
		return nil, err
	}
	err = impl.checkAndFixDuplicateReleaseNo(po)
	if err != nil {
		impl.logger.Errorw("error in checking release no duplicacy", "pipeline", po, "err", err)
		return nil, err
	}
	return po, nil
}

func (impl *WorkflowDagExecutorImpl) getReleaseOverride(envOverride *chartConfig.EnvConfigOverride, overrideRequest *bean.ValuesOverrideRequest, artifact *repository.CiArtifact, pipelineOverride *chartConfig.PipelineOverride, strategy *chartConfig.PipelineStrategy, appMetrics *bool) (releaseOverride string, err error) {

	artifactImage := artifact.Image
	imageTag := strings.Split(artifactImage, ":")

	imageTagLen := len(imageTag)

	imageName := ""

	for i := 0; i < imageTagLen-1; i++ {
		if i != imageTagLen-2 {
			imageName = imageName + imageTag[i] + ":"
		} else {
			imageName = imageName + imageTag[i]
		}
	}

	appId := strconv.Itoa(overrideRequest.AppId)
	envId := strconv.Itoa(overrideRequest.EnvId)

	deploymentStrategy := ""
	if strategy != nil {
		deploymentStrategy = string(strategy.Strategy)
	}
	releaseAttribute := app.ReleaseAttributes{
		Name:           imageName,
		Tag:            imageTag[imageTagLen-1],
		PipelineName:   overrideRequest.PipelineName,
		ReleaseVersion: strconv.Itoa(pipelineOverride.PipelineReleaseCounter),
		DeploymentType: deploymentStrategy,
		App:            appId,
		Env:            envId,
		AppMetrics:     appMetrics,
	}
	override, err := util4.Tprintf(envOverride.Chart.ImageDescriptorTemplate, releaseAttribute)
	if err != nil {
		return "", &util.ApiError{InternalMessage: "unable to render ImageDescriptorTemplate"}
	}
	if overrideRequest.AdditionalOverride != nil {
		userOverride, err := overrideRequest.AdditionalOverride.MarshalJSON()
		if err != nil {
			return "", err
		}
		data, err := impl.mergeUtil.JsonPatch(userOverride, []byte(override))
		if err != nil {
			return "", err
		}
		override = string(data)
	}
	return override, nil
}

func (impl *WorkflowDagExecutorImpl) mergeAndSave(envOverride *chartConfig.EnvConfigOverride,
	overrideRequest *bean.ValuesOverrideRequest,
	dbMigrationOverride []byte,
	artifact *repository.CiArtifact,
	pipeline *pipelineConfig.Pipeline, configMapJson, appLabelJsonByte []byte, strategy *chartConfig.PipelineStrategy, ctx context.Context,
	triggeredAt time.Time, deployedBy int32, appMetrics *bool) (releaseId int, overrideId int, mergedValues string, err error) {

	//register release , obtain release id TODO: populate releaseId to template
	override, err := impl.savePipelineOverride(overrideRequest, envOverride.Id, triggeredAt)
	if err != nil {
		return 0, 0, "", err
	}
	//TODO: check status and apply lock
	overrideJson, err := impl.getReleaseOverride(envOverride, overrideRequest, artifact, override, strategy, appMetrics)
	if err != nil {
		return 0, 0, "", err
	}

	//merge three values on the fly
	//ordering is important here
	//global < environment < db< release
	var merged []byte
	if !envOverride.IsOverride {
		merged, err = impl.mergeUtil.JsonPatch([]byte("{}"), []byte(envOverride.Chart.GlobalOverride))
		if err != nil {
			return 0, 0, "", err
		}
	} else {
		merged, err = impl.mergeUtil.JsonPatch([]byte("{}"), []byte(envOverride.EnvOverrideValues))
		if err != nil {
			return 0, 0, "", err
		}
	}

	//pipeline override here comes from pipeline strategy table
	if strategy != nil && len(strategy.Config) > 0 {
		merged, err = impl.mergeUtil.JsonPatch(merged, []byte(strategy.Config))
		if err != nil {
			return 0, 0, "", err
		}
	}
	merged, err = impl.mergeUtil.JsonPatch(merged, dbMigrationOverride)
	if err != nil {
		return 0, 0, "", err
	}
	merged, err = impl.mergeUtil.JsonPatch(merged, []byte(overrideJson))
	if err != nil {
		return 0, 0, "", err
	}

	if configMapJson != nil {
		merged, err = impl.mergeUtil.JsonPatch(merged, configMapJson)
		if err != nil {
			return 0, 0, "", err
		}
	}

	if appLabelJsonByte != nil {
		merged, err = impl.mergeUtil.JsonPatch(merged, appLabelJsonByte)
		if err != nil {
			return 0, 0, "", err
		}
	}

	appName := fmt.Sprintf("%s-%s", pipeline.App.AppName, envOverride.Environment.Name)
	merged = impl.autoscalingCheckBeforeTrigger(ctx, appName, envOverride.Namespace, merged, overrideRequest)

	_, span := otel.Tracer("orchestrator").Start(ctx, "dockerRegistryIpsConfigService.HandleImagePullSecretOnApplicationDeployment")
	// handle image pull secret if access given
	merged, err = impl.dockerRegistryIpsConfigService.HandleImagePullSecretOnApplicationDeployment(envOverride.Environment, artifact, pipeline.CiPipelineId, merged)
	span.End()
	if err != nil {
		return 0, 0, "", err
	}

	commitHash := ""
	commitTime := time.Time{}
	if util.IsAcdApp(pipeline.DeploymentAppType) {
		chartRepoName := util.GetGitRepoNameFromGitRepoUrl(envOverride.Chart.GitRepoUrl)
		_, span = otel.Tracer("orchestrator").Start(ctx, "chartTemplateService.GetUserEmailIdAndNameForGitOpsCommit")
		//getting username & emailId for commit author data
		userEmailId, userName := impl.chartTemplateService.GetUserEmailIdAndNameForGitOpsCommit(overrideRequest.UserId)
		span.End()
		chartGitAttr := &util.ChartConfig{
			FileName:       fmt.Sprintf("_%d-values.yaml", envOverride.TargetEnvironment),
			FileContent:    string(merged),
			ChartName:      envOverride.Chart.ChartName,
			ChartLocation:  envOverride.Chart.ChartLocation,
			ChartRepoName:  chartRepoName,
			ReleaseMessage: fmt.Sprintf("release-%d-env-%d ", override.Id, envOverride.TargetEnvironment),
			UserName:       userName,
			UserEmailId:    userEmailId,
		}
		gitOpsConfigBitbucket, err := impl.gitOpsConfigRepository.GetGitOpsConfigByProvider(util.BITBUCKET_PROVIDER)
		if err != nil {
			if err == pg.ErrNoRows {
				gitOpsConfigBitbucket.BitBucketWorkspaceId = ""
			} else {
				return 0, 0, "", err
			}
		}
		gitOpsConfig := &bean.GitOpsConfigDto{BitBucketWorkspaceId: gitOpsConfigBitbucket.BitBucketWorkspaceId}
		_, span = otel.Tracer("orchestrator").Start(ctx, "gitFactory.Client.CommitValues")
		commitHash, commitTime, err = impl.gitFactory.Client.CommitValues(chartGitAttr, gitOpsConfig)
		span.End()
		if err != nil {
			impl.logger.Errorw("error in git commit", "err", err)
			return 0, 0, "", err
		}
	}
	if commitTime.IsZero() {
		commitTime = time.Now()
	}
	pipelineOverride := &chartConfig.PipelineOverride{
		Id:                     override.Id,
		GitHash:                commitHash,
		CommitTime:             commitTime,
		EnvConfigOverrideId:    envOverride.Id,
		PipelineOverrideValues: overrideJson,
		PipelineId:             overrideRequest.PipelineId,
		CiArtifactId:           overrideRequest.CiArtifactId,
		PipelineMergedValues:   string(merged),
		AuditLog:               sql.AuditLog{UpdatedOn: triggeredAt, UpdatedBy: deployedBy},
	}
	_, span = otel.Tracer("orchestrator").Start(ctx, "pipelineOverrideRepository.Update")
	err = impl.pipelineOverrideRepository.Update(pipelineOverride)
	span.End()
	if err != nil {
		return 0, 0, "", err
	}
	mergedValues = string(merged)
	return override.PipelineReleaseCounter, override.Id, mergedValues, nil
}

func (impl *WorkflowDagExecutorImpl) mergeOverrideValues(envOverride *chartConfig.EnvConfigOverride,
	dbMigrationOverride []byte,
	releaseOverrideJson string,
	configMapJson []byte,
	appLabelJsonByte []byte,
	strategy *chartConfig.PipelineStrategy,
) (mergedValues []byte, err error) {

	//merge three values on the fly
	//ordering is important here
	//global < environment < db< release
	var merged []byte
	if !envOverride.IsOverride {
		merged, err = impl.mergeUtil.JsonPatch([]byte("{}"), []byte(envOverride.Chart.ResolvedGlobalOverride))
		if err != nil {
			return nil, err
		}
	} else {
		merged, err = impl.mergeUtil.JsonPatch([]byte("{}"), []byte(envOverride.ResolvedEnvOverrideValues))
		if err != nil {
			return nil, err
		}
	}
	if strategy != nil && len(strategy.Config) > 0 {
		merged, err = impl.mergeUtil.JsonPatch(merged, []byte(strategy.Config))
		if err != nil {
			return nil, err
		}
	}
	merged, err = impl.mergeUtil.JsonPatch(merged, dbMigrationOverride)
	if err != nil {
		return nil, err
	}
	merged, err = impl.mergeUtil.JsonPatch(merged, []byte(releaseOverrideJson))
	if err != nil {
		return nil, err
	}
	if configMapJson != nil {
		merged, err = impl.mergeUtil.JsonPatch(merged, configMapJson)
		if err != nil {
			return nil, err
		}
	}
	if appLabelJsonByte != nil {
		merged, err = impl.mergeUtil.JsonPatch(merged, appLabelJsonByte)
		if err != nil {
			return nil, err
		}
	}
	return merged, nil
}

func (impl *WorkflowDagExecutorImpl) autoscalingCheckBeforeTrigger(ctx context.Context, appName string, namespace string, merged []byte, overrideRequest *bean.ValuesOverrideRequest) []byte {
	//pipeline := overrideRequest.Pipeline
	var appId = overrideRequest.AppId
	pipelineId := overrideRequest.PipelineId
	var appDeploymentType = overrideRequest.DeploymentAppType
	var clusterId = overrideRequest.ClusterId
	deploymentType := overrideRequest.DeploymentType
	templateMap := make(map[string]interface{})
	err := json.Unmarshal(merged, &templateMap)
	if err != nil {
		return merged
	}

	hpaResourceRequest := impl.getAutoScalingReplicaCount(templateMap, appName)
	impl.logger.Debugw("autoscalingCheckBeforeTrigger", "hpaResourceRequest", hpaResourceRequest)
	if hpaResourceRequest.IsEnable {
		resourceManifest := make(map[string]interface{})
		if util.IsAcdApp(appDeploymentType) {
			query := &application3.ApplicationResourceRequest{
				Name:         &appName,
				Version:      &hpaResourceRequest.Version,
				Group:        &hpaResourceRequest.Group,
				Kind:         &hpaResourceRequest.Kind,
				ResourceName: &hpaResourceRequest.ResourceName,
				Namespace:    &namespace,
			}
			recv, err := impl.acdClient.GetResource(ctx, query)
			impl.logger.Debugw("resource manifest get replica count", "response", recv)
			if err != nil {
				impl.logger.Errorw("ACD Get Resource API Failed", "err", err)
				middleware.AcdGetResourceCounter.WithLabelValues(strconv.Itoa(appId), namespace, appName).Inc()
				return merged
			}
			if recv != nil && len(*recv.Manifest) > 0 {
				err := json.Unmarshal([]byte(*recv.Manifest), &resourceManifest)
				if err != nil {
					impl.logger.Errorw("unmarshal failed for hpa check", "err", err)
					return merged
				}
			}
		} else {
			version := "v2beta2"
			k8sResource, err := impl.k8sCommonService.GetResource(ctx, &k8s.ResourceRequestBean{ClusterId: clusterId,
				K8sRequest: &util5.K8sRequestBean{ResourceIdentifier: util5.ResourceIdentifier{Name: hpaResourceRequest.ResourceName,
					Namespace: namespace, GroupVersionKind: schema.GroupVersionKind{Group: hpaResourceRequest.Group, Kind: hpaResourceRequest.Kind, Version: version}}}})
			if err != nil {
				impl.logger.Errorw("error occurred while fetching resource for app", "resourceName", hpaResourceRequest.ResourceName, "err", err)
				return merged
			}
			resourceManifest = k8sResource.Manifest.Object
		}
		if len(resourceManifest) > 0 {
			statusMap := resourceManifest["status"].(map[string]interface{})
			currentReplicaVal := statusMap["currentReplicas"]
			currentReplicaCount, err := util4.ParseFloatNumber(currentReplicaVal)
			if err != nil {
				impl.logger.Errorw("error occurred while parsing replica count", "currentReplicas", currentReplicaVal, "err", err)
				return merged
			}

			reqReplicaCount := impl.fetchRequiredReplicaCount(currentReplicaCount, hpaResourceRequest.ReqMaxReplicas, hpaResourceRequest.ReqMinReplicas)
			templateMap["replicaCount"] = reqReplicaCount
			merged, err = json.Marshal(&templateMap)
			if err != nil {
				impl.logger.Errorw("marshaling failed for hpa check", "err", err)
				return merged
			}
		}
	} else {
		impl.logger.Errorw("autoscaling is not enabled", "pipelineId", pipelineId)
	}

	//check for custom chart support
	if autoscalingEnabledPath, ok := templateMap[bean2.CustomAutoScalingEnabledPathKey]; ok {
		if deploymentType == models.DEPLOYMENTTYPE_STOP {
			merged, err = impl.setScalingValues(templateMap, bean2.CustomAutoScalingEnabledPathKey, merged, false)
			if err != nil {
				return merged
			}
			merged, err = impl.setScalingValues(templateMap, bean2.CustomAutoscalingReplicaCountPathKey, merged, 0)
			if err != nil {
				return merged
			}
		} else {
			autoscalingEnabled := false
			autoscalingEnabledValue := gjson.Get(string(merged), autoscalingEnabledPath.(string)).Value()
			if val, ok := autoscalingEnabledValue.(bool); ok {
				autoscalingEnabled = val
			}
			if autoscalingEnabled {
				// extract replica count, min, max and check for required value
				replicaCount, err := impl.getReplicaCountFromCustomChart(templateMap, merged)
				if err != nil {
					return merged
				}
				merged, err = impl.setScalingValues(templateMap, bean2.CustomAutoscalingReplicaCountPathKey, merged, replicaCount)
				if err != nil {
					return merged
				}
			}
		}
	}

	return merged
}

<<<<<<< HEAD
// CheckIfMonoRepoMigrationRequired checks if gitOps repo name is changed
func (impl *WorkflowDagExecutorImpl) CheckIfMonoRepoMigrationRequired(manifestPushTemplate *bean4.ManifestPushTemplate) bool {
	monoRepoMigrationRequired := false
	if ChartsUtil.IsGitOpsRepoNotConfigured(manifestPushTemplate.RepoUrl) || manifestPushTemplate.IsCustomGitRepository {
		return false
	}
	var err error
	gitOpsRepoName := util.GetGitRepoNameFromGitRepoUrl(manifestPushTemplate.RepoUrl)
	if len(gitOpsRepoName) == 0 {
		gitOpsRepoName, err = impl.GetGitOpsRepoName(manifestPushTemplate.AppName, manifestPushTemplate.EnvironmentName)
		if err != nil || gitOpsRepoName == "" {
			return false
		}
	}
	//here will set new git repo name if required to migrate
	newGitOpsRepoName := impl.chartTemplateService.GetGitOpsRepoName(manifestPushTemplate.AppName)
	//checking weather git repo migration needed or not, if existing git repo and new independent git repo is not same than go ahead with migration
	if newGitOpsRepoName != gitOpsRepoName {
		monoRepoMigrationRequired = true
	}
	return monoRepoMigrationRequired
}

func (impl *WorkflowDagExecutorImpl) GetGitOpsRepoName(appName string, environmentName string) (string, error) {
	gitOpsRepoName := ""
	//this method should only call in case of argo-integration and gitops configured
	acdToken, err := impl.argoUserService.GetLatestDevtronArgoCdUserToken()
	if err != nil {
		impl.logger.Errorw("error in getting acd token", "err", err)
		return "", err
	}
	ctx := context.Background()
	ctx = context.WithValue(ctx, "token", acdToken)
	acdAppName := fmt.Sprintf("%s-%s", appName, environmentName)
	application, err := impl.acdClient.Get(ctx, &application3.ApplicationQuery{Name: &acdAppName})
	if err != nil {
		impl.logger.Errorw("no argo app exists", "acdAppName", acdAppName, "err", err)
		return "", err
	}
	if application != nil {
		gitOpsRepoUrl := application.Spec.Source.RepoURL
		gitOpsRepoName = util.GetGitRepoNameFromGitRepoUrl(gitOpsRepoUrl)
	}
	return gitOpsRepoName, nil
}

func (impl *WorkflowDagExecutorImpl) updateArgoPipeline(appId int, pipelineName string, envOverride *chartConfig.EnvConfigOverride, ctx context.Context) (bool, error) {
	//repo has been registered while helm create
=======
// update repoUrl, revision and argo app sync mode (auto/manual) if needed
func (impl *WorkflowDagExecutorImpl) updateArgoPipeline(pipeline *pipelineConfig.Pipeline, envOverride *chartConfig.EnvConfigOverride, ctx context.Context) (bool, error) {
>>>>>>> ac3c00e1
	if ctx == nil {
		impl.logger.Errorw("err in syncing ACD, ctx is NULL", "pipelineName", pipeline.Name)
		return false, nil
	}
	argoAppName := pipeline.DeploymentAppName
	impl.logger.Infow("received payload, updateArgoPipeline", "appId", pipeline.AppId, "pipelineName", pipeline.Name, "envId", envOverride.TargetEnvironment, "argoAppName", argoAppName, "context", ctx)
	argoApplication, err := impl.acdClient.Get(ctx, &application3.ApplicationQuery{Name: &argoAppName})
	if err != nil {
		impl.logger.Errorw("no argo app exists", "app", argoAppName, "pipeline", pipeline.Name)
		return false, err
	}
	//if status, ok:=status.FromError(err);ok{
	appStatus, _ := status2.FromError(err)
	if appStatus.Code() == codes.OK {
		impl.logger.Debugw("argo app exists", "app", argoAppName, "pipeline", pipeline.Name)
		if argoApplication.Spec.Source.Path != envOverride.Chart.ChartLocation || argoApplication.Spec.Source.TargetRevision != "master" {
			patchReq := v1alpha1.Application{Spec: v1alpha1.ApplicationSpec{Source: &v1alpha1.ApplicationSource{Path: envOverride.Chart.ChartLocation, RepoURL: envOverride.Chart.GitRepoUrl, TargetRevision: "master"}}}
			reqbyte, err := json.Marshal(patchReq)
			if err != nil {
				impl.logger.Errorw("error in creating patch", "err", err)
			}
			reqString := string(reqbyte)
			patchType := "merge"
			_, err = impl.acdClient.Patch(ctx, &application3.ApplicationPatchRequest{Patch: &reqString, Name: &argoAppName, PatchType: &patchType})
			if err != nil {
				impl.logger.Errorw("error in creating argo pipeline ", "name", pipeline.Name, "patch", string(reqbyte), "err", err)
				return false, err
			}
			impl.logger.Debugw("pipeline update req ", "res", patchReq)
		} else {
			impl.logger.Debug("pipeline no need to update ")
		}
		err := impl.argoClientWrapperService.UpdateArgoCDSyncModeIfNeeded(ctx, argoApplication)
		if err != nil {
			impl.logger.Errorw("error in updating argocd sync mode", "err", err)
			return false, err
		}
		return true, nil
	} else if appStatus.Code() == codes.NotFound {
		impl.logger.Errorw("argo app not found", "app", argoAppName, "pipeline", pipeline.Name)
		return false, nil
	} else {
		impl.logger.Errorw("err in checking application on argoCD", "err", err, "pipeline", pipeline.Name)
		return false, err
	}
}

func (impl *WorkflowDagExecutorImpl) getValuesFileForEnv(environmentId int) string {
	return fmt.Sprintf("_%d-values.yaml", environmentId) //-{envId}-values.yaml
}

func (impl *WorkflowDagExecutorImpl) updatePipeline(pipeline *pipelineConfig.Pipeline, userId int32) (bool, error) {
	err := impl.pipelineRepository.SetDeploymentAppCreatedInPipeline(true, pipeline.Id, userId)
	if err != nil {
		impl.logger.Errorw("error on updating cd pipeline for setting deployment app created", "err", err)
		return false, err
	}
	return true, nil
}

// helmInstallReleaseWithCustomChart performs helm install with custom chart
func (impl *WorkflowDagExecutorImpl) helmInstallReleaseWithCustomChart(ctx context.Context, releaseIdentifier *client2.ReleaseIdentifier, referenceChartByte []byte, valuesYaml string) (*client2.HelmInstallCustomResponse, error) {

	helmInstallRequest := client2.HelmInstallCustomRequest{
		ValuesYaml:        valuesYaml,
		ChartContent:      &client2.ChartContent{Content: referenceChartByte},
		ReleaseIdentifier: releaseIdentifier,
	}
	if impl.appService.IsDevtronAsyncInstallModeEnabled(bean2.Helm) {
		helmInstallRequest.RunInCtx = true
	}
	// Request exec
	return impl.helmAppClient.InstallReleaseWithCustomChart(ctx, &helmInstallRequest)
}

type EnvironmentOverride struct {
	Enabled   bool        `json:"enabled"`
	EnvValues []*KeyValue `json:"envValues"`
}

type KeyValue struct {
	Key   string `json:"key"`
	Value string `json:"value"`
}

func (conf *EnvironmentOverride) appendEnvironmentVariable(key, value string) {
	item := &KeyValue{Key: key, Value: value}
	conf.EnvValues = append(conf.EnvValues, item)
}

func (impl *WorkflowDagExecutorImpl) checkAndFixDuplicateReleaseNo(override *chartConfig.PipelineOverride) error {

	uniqueVerified := false
	retryCount := 0

	for !uniqueVerified && retryCount < 5 {
		retryCount = retryCount + 1
		overrides, err := impl.pipelineOverrideRepository.GetByPipelineIdAndReleaseNo(override.PipelineId, override.PipelineReleaseCounter)
		if err != nil {
			return err
		}
		if overrides[0].Id == override.Id {
			uniqueVerified = true
		} else {
			//duplicate might be due to concurrency, lets fix it
			currentReleaseNo, err := impl.pipelineOverrideRepository.GetCurrentPipelineReleaseCounter(override.PipelineId)
			if err != nil {
				return err
			}
			override.PipelineReleaseCounter = currentReleaseNo + 1
			err = impl.pipelineOverrideRepository.Save(override)
			if err != nil {
				return err
			}
		}
	}
	if !uniqueVerified {
		return fmt.Errorf("duplicate verification retry count exide max overrideId: %d ,count: %d", override.Id, retryCount)
	}
	return nil
}

func (impl *WorkflowDagExecutorImpl) getAutoScalingReplicaCount(templateMap map[string]interface{}, appName string) *util4.HpaResourceRequest {
	hasOverride := false
	if _, ok := templateMap[fullnameOverride]; ok {
		appNameOverride := templateMap[fullnameOverride].(string)
		if len(appNameOverride) > 0 {
			appName = appNameOverride
			hasOverride = true
		}
	}
	if !hasOverride {
		if _, ok := templateMap[nameOverride]; ok {
			nameOverride := templateMap[nameOverride].(string)
			if len(nameOverride) > 0 {
				appName = fmt.Sprintf("%s-%s", appName, nameOverride)
			}
		}
	}
	hpaResourceRequest := &util4.HpaResourceRequest{}
	hpaResourceRequest.Version = ""
	hpaResourceRequest.Group = autoscaling.ServiceName
	hpaResourceRequest.Kind = horizontalPodAutoscaler
	impl.logger.Infow("getAutoScalingReplicaCount", "hpaResourceRequest", hpaResourceRequest)
	if _, ok := templateMap[kedaAutoscaling]; ok {
		as := templateMap[kedaAutoscaling]
		asd := as.(map[string]interface{})
		if _, ok := asd[enabled]; ok {
			impl.logger.Infow("getAutoScalingReplicaCount", "hpaResourceRequest", hpaResourceRequest)
			enable := asd[enabled].(bool)
			if enable {
				hpaResourceRequest.IsEnable = enable
				hpaResourceRequest.ReqReplicaCount = templateMap[replicaCount].(float64)
				hpaResourceRequest.ReqMaxReplicas = asd["maxReplicaCount"].(float64)
				hpaResourceRequest.ReqMinReplicas = asd["minReplicaCount"].(float64)
				hpaResourceRequest.ResourceName = fmt.Sprintf("%s-%s-%s", "keda-hpa", appName, "keda")
				impl.logger.Infow("getAutoScalingReplicaCount", "hpaResourceRequest", hpaResourceRequest)
				return hpaResourceRequest
			}
		}
	}

	if _, ok := templateMap[autoscaling.ServiceName]; ok {
		as := templateMap[autoscaling.ServiceName]
		asd := as.(map[string]interface{})
		if _, ok := asd[enabled]; ok {
			enable := asd[enabled].(bool)
			if enable {
				hpaResourceRequest.IsEnable = asd[enabled].(bool)
				hpaResourceRequest.ReqReplicaCount = templateMap[replicaCount].(float64)
				hpaResourceRequest.ReqMaxReplicas = asd["MaxReplicas"].(float64)
				hpaResourceRequest.ReqMinReplicas = asd["MinReplicas"].(float64)
				hpaResourceRequest.ResourceName = fmt.Sprintf("%s-%s", appName, "hpa")
				return hpaResourceRequest
			}
		}
	}
	return hpaResourceRequest

}

func (impl *WorkflowDagExecutorImpl) fetchRequiredReplicaCount(currentReplicaCount float64, reqMaxReplicas float64, reqMinReplicas float64) float64 {
	var reqReplicaCount float64
	if currentReplicaCount <= reqMaxReplicas && currentReplicaCount >= reqMinReplicas {
		reqReplicaCount = currentReplicaCount
	} else if currentReplicaCount > reqMaxReplicas {
		reqReplicaCount = reqMaxReplicas
	} else if currentReplicaCount < reqMinReplicas {
		reqReplicaCount = reqMinReplicas
	}
	return reqReplicaCount
}

func (impl *WorkflowDagExecutorImpl) getReplicaCountFromCustomChart(templateMap map[string]interface{}, merged []byte) (float64, error) {
	autoscalingMinVal, err := impl.extractParamValue(templateMap, bean2.CustomAutoscalingMinPathKey, merged)
	if err != nil {
		return 0, err
	}
	autoscalingMaxVal, err := impl.extractParamValue(templateMap, bean2.CustomAutoscalingMaxPathKey, merged)
	if err != nil {
		return 0, err
	}
	autoscalingReplicaCountVal, err := impl.extractParamValue(templateMap, bean2.CustomAutoscalingReplicaCountPathKey, merged)
	if err != nil {
		return 0, err
	}
	return impl.fetchRequiredReplicaCount(autoscalingReplicaCountVal, autoscalingMaxVal, autoscalingMinVal), nil
}

func (impl *WorkflowDagExecutorImpl) setScalingValues(templateMap map[string]interface{}, customScalingKey string, merged []byte, value interface{}) ([]byte, error) {
	autoscalingJsonPath := templateMap[customScalingKey]
	autoscalingJsonPathKey := autoscalingJsonPath.(string)
	mergedRes, err := sjson.Set(string(merged), autoscalingJsonPathKey, value)
	if err != nil {
		impl.logger.Errorw("error occurred while setting autoscaling key", "JsonPathKey", autoscalingJsonPathKey, "err", err)
		return []byte{}, err
	}
	return []byte(mergedRes), nil
}

func (impl *WorkflowDagExecutorImpl) extractParamValue(inputMap map[string]interface{}, key string, merged []byte) (float64, error) {
	if _, ok := inputMap[key]; !ok {
		return 0, errors.New("empty-val-err")
	}
	floatNumber, err := util4.ParseFloatNumber(gjson.Get(string(merged), inputMap[key].(string)).Value())
	if err != nil {
		impl.logger.Errorw("error occurred while parsing float number", "key", key, "err", err)
	}
	return floatNumber, err
}

func (impl *WorkflowDagExecutorImpl) UpdatePreviousQueuedRunnerStatus(cdWfrId, pipelineId int, triggeredBy int32) error {
	cdWfrs, err := impl.cdWorkflowRepository.UpdatePreviousQueuedRunnerStatus(cdWfrId, pipelineId, triggeredBy)
	if err != nil {
		impl.logger.Errorw("error on update previous queued cd workflow runner, UpdatePreviousQueuedRunnerStatus", "cdWfrId", cdWfrId, "err", err)
		return err
	}
	for _, cdWfr := range cdWfrs {
		err = impl.MarkPipelineStatusTimelineFailed(cdWfr, errors.New(pipelineConfig.NEW_DEPLOYMENT_INITIATED))
		if err != nil {
			impl.logger.Errorw("error updating CdPipelineStatusTimeline, UpdatePreviousQueuedRunnerStatus", "err", err)
			return err
		}
		if cdWfr.CdWorkflow == nil {
			pipeline, err := impl.pipelineRepository.FindById(pipelineId)
			if err != nil {
				impl.logger.Errorw("error in fetching cd pipeline, UpdatePreviousQueuedRunnerStatus", "pipelineId", pipelineId, "err", err)
				return err
			}
			cdWfr.CdWorkflow = &pipelineConfig.CdWorkflow{
				Pipeline: pipeline,
			}
		}
		impl.UpdateTriggerCDMetricsOnFinish(cdWfr)
	}
	return nil
}

func (impl *WorkflowDagExecutorImpl) UpdateCDWorkflowRunnerStatus(ctx context.Context, overrideRequest *bean.ValuesOverrideRequest, triggeredAt time.Time, status, message string) error {
	// In case of terminal status update finished on time
	isTerminalStatus := slices.Contains(pipelineConfig.WfrTerminalStatusList, status)
	cdWfr, err := impl.cdWorkflowRepository.FindWorkflowRunnerById(overrideRequest.WfrId)
	if err != nil && err != pg.ErrNoRows {
		impl.logger.Errorw("err on fetching cd workflow, UpdateCDWorkflowRunnerStatus", "err", err)
		return err
	}
	cdWorkflowId := cdWfr.CdWorkflowId

	if cdWorkflowId == 0 {
		cdWf := &pipelineConfig.CdWorkflow{
			CiArtifactId: overrideRequest.CiArtifactId,
			PipelineId:   overrideRequest.PipelineId,
			AuditLog:     sql.AuditLog{CreatedOn: triggeredAt, CreatedBy: overrideRequest.UserId, UpdatedOn: triggeredAt, UpdatedBy: overrideRequest.UserId},
		}
		err := impl.cdWorkflowRepository.SaveWorkFlow(ctx, cdWf)
		if err != nil {
			impl.logger.Errorw("err on updating cd workflow for status update, UpdateCDWorkflowRunnerStatus", "err", err)
			return err
		}
		cdWorkflowId = cdWf.Id
		runner := &pipelineConfig.CdWorkflowRunner{
			Id:           cdWf.Id,
			Name:         overrideRequest.PipelineName,
			WorkflowType: bean.CD_WORKFLOW_TYPE_DEPLOY,
			ExecutorType: pipelineConfig.WORKFLOW_EXECUTOR_TYPE_AWF,
			Status:       status,
			TriggeredBy:  overrideRequest.UserId,
			StartedOn:    triggeredAt,
			CdWorkflowId: cdWorkflowId,
			AuditLog:     sql.AuditLog{CreatedOn: triggeredAt, CreatedBy: overrideRequest.UserId, UpdatedOn: triggeredAt, UpdatedBy: overrideRequest.UserId},
		}
		if isTerminalStatus {
			runner.FinishedOn = time.Now()
		}
		_, err = impl.cdWorkflowRepository.SaveWorkFlowRunner(runner)
		if err != nil {
			impl.logger.Errorw("err on updating cd workflow runner for status update, UpdateCDWorkflowRunnerStatus", "err", err)
			return err
		}
	} else {
		// if the current cdWfr status is already a terminal status and then don't update the status
		// e.g: Status : Failed --> Progressing (not allowed)
		if slices.Contains(pipelineConfig.WfrTerminalStatusList, cdWfr.Status) {
			impl.logger.Warnw("deployment has already been terminated for workflow runner, UpdateCDWorkflowRunnerStatus", "workflowRunnerId", cdWfr.Id, "err", err)
			return fmt.Errorf("deployment has already been terminated for workflow runner")
		}
		if status == pipelineConfig.WorkflowFailed {
			err = impl.MarkPipelineStatusTimelineFailed(cdWfr, errors.New(message))
			if err != nil {
				impl.logger.Errorw("error updating CdPipelineStatusTimeline", "err", err)
				return err
			}
		}
		cdWfr.Status = status
		if isTerminalStatus {
			cdWfr.FinishedOn = time.Now()
			cdWfr.Message = message
		}
		cdWfr.UpdatedBy = overrideRequest.UserId
		cdWfr.UpdatedOn = time.Now()
		err = impl.cdWorkflowRepository.UpdateWorkFlowRunner(cdWfr)
		if err != nil {
			impl.logger.Errorw("error on update cd workflow runner, UpdateCDWorkflowRunnerStatus", "cdWfr", cdWfr, "err", err)
			return err
		}
	}
	if isTerminalStatus {
		if cdWfr.CdWorkflow == nil {
			pipeline, err := impl.pipelineRepository.FindById(overrideRequest.PipelineId)
			if err != nil {
				impl.logger.Errorw("error in fetching cd pipeline", "pipelineId", overrideRequest.PipelineId, "err", err)
				return err
			}
			cdWfr.CdWorkflow = &pipelineConfig.CdWorkflow{
				Pipeline: pipeline,
			}
		}
		impl.UpdateTriggerCDMetricsOnFinish(cdWfr)
	}
	return nil
}<|MERGE_RESOLUTION|>--- conflicted
+++ resolved
@@ -3554,12 +3554,8 @@
 			Project:         "default",
 			ValuesFile:      impl.getValuesFileForEnv(envModel.Id),
 			RepoPath:        chart.ChartLocation,
-<<<<<<< HEAD
 			RepoUrl:         chart.GitRepoUrl, //The custom repository url is handled at build manifest level
-=======
-			RepoUrl:         chart.GitRepoUrl,
 			AutoSyncEnabled: impl.ACDConfig.ArgoCDAutoSyncEnabled,
->>>>>>> ac3c00e1
 		}
 		argoAppName, err := impl.argoK8sClient.CreateAcdApp(appRequest, envModel.Cluster, argocdServer.ARGOCD_APPLICATION_TEMPLATE)
 		if err != nil {
@@ -4492,7 +4488,6 @@
 	return merged
 }
 
-<<<<<<< HEAD
 // CheckIfMonoRepoMigrationRequired checks if gitOps repo name is changed
 func (impl *WorkflowDagExecutorImpl) CheckIfMonoRepoMigrationRequired(manifestPushTemplate *bean4.ManifestPushTemplate) bool {
 	monoRepoMigrationRequired := false
@@ -4539,12 +4534,8 @@
 	return gitOpsRepoName, nil
 }
 
-func (impl *WorkflowDagExecutorImpl) updateArgoPipeline(appId int, pipelineName string, envOverride *chartConfig.EnvConfigOverride, ctx context.Context) (bool, error) {
-	//repo has been registered while helm create
-=======
 // update repoUrl, revision and argo app sync mode (auto/manual) if needed
 func (impl *WorkflowDagExecutorImpl) updateArgoPipeline(pipeline *pipelineConfig.Pipeline, envOverride *chartConfig.EnvConfigOverride, ctx context.Context) (bool, error) {
->>>>>>> ac3c00e1
 	if ctx == nil {
 		impl.logger.Errorw("err in syncing ACD, ctx is NULL", "pipelineName", pipeline.Name)
 		return false, nil
