/*
 * Copyright (c) 2020 Devtron Labs
 *
 * Licensed under the Apache License, Version 2.0 (the "License");
 * you may not use this file except in compliance with the License.
 * You may obtain a copy of the License at
 *
 *    http://www.apache.org/licenses/LICENSE-2.0
 *
 * Unless required by applicable law or agreed to in writing, software
 * distributed under the License is distributed on an "AS IS" BASIS,
 * WITHOUT WARRANTIES OR CONDITIONS OF ANY KIND, either express or implied.
 * See the License for the specific language governing permissions and
 * limitations under the License.
 *
 */

package pipeline

import (
	"context"
	"encoding/json"
	"errors"
	"fmt"
	"github.com/argoproj/gitops-engine/pkg/health"
	blob_storage "github.com/devtron-labs/common-lib/blob-storage"
	gitSensorClient "github.com/devtron-labs/devtron/client/gitSensor"
<<<<<<< HEAD
	"github.com/devtron-labs/devtron/enterprise/pkg/resourceFilter"
=======
>>>>>>> ba2c52c5
	appRepository "github.com/devtron-labs/devtron/internal/sql/repository/app"
	"github.com/devtron-labs/devtron/pkg/app/status"
	"github.com/devtron-labs/devtron/pkg/k8s"
	bean3 "github.com/devtron-labs/devtron/pkg/pipeline/bean"
	repository4 "github.com/devtron-labs/devtron/pkg/pipeline/repository"
	"github.com/devtron-labs/devtron/pkg/resourceQualifiers"
	util4 "github.com/devtron-labs/devtron/util"
	"github.com/devtron-labs/devtron/util/argo"
	util5 "github.com/devtron-labs/devtron/util/k8s"
	"go.opentelemetry.io/otel"
	"strconv"
	"strings"
	"time"

	"github.com/devtron-labs/devtron/internal/sql/repository/appWorkflow"
	repository2 "github.com/devtron-labs/devtron/pkg/cluster/repository"
	history2 "github.com/devtron-labs/devtron/pkg/pipeline/history"
	repository3 "github.com/devtron-labs/devtron/pkg/pipeline/history/repository"
	"github.com/devtron-labs/devtron/pkg/sql"
	"github.com/devtron-labs/devtron/pkg/user/casbin"
	util3 "github.com/devtron-labs/devtron/pkg/util"

	pubsub "github.com/devtron-labs/common-lib/pubsub-lib"
	"github.com/devtron-labs/devtron/api/bean"
	client "github.com/devtron-labs/devtron/client/events"
	"github.com/devtron-labs/devtron/internal/sql/models"
	"github.com/devtron-labs/devtron/internal/sql/repository"
	"github.com/devtron-labs/devtron/internal/sql/repository/chartConfig"
	"github.com/devtron-labs/devtron/internal/sql/repository/pipelineConfig"
	"github.com/devtron-labs/devtron/internal/sql/repository/security"
	"github.com/devtron-labs/devtron/internal/util"
	"github.com/devtron-labs/devtron/pkg/app"
	bean2 "github.com/devtron-labs/devtron/pkg/bean"
	"github.com/devtron-labs/devtron/pkg/user"
	util2 "github.com/devtron-labs/devtron/util/event"
	"github.com/devtron-labs/devtron/util/rbac"
	"github.com/go-pg/pg"
	"go.uber.org/zap"
)

type WorkflowDagExecutor interface {
	HandleCiSuccessEvent(artifact *repository.CiArtifact, applyAuth bool, async bool, triggeredBy int32) error
	HandleWebhookExternalCiEvent(artifact *repository.CiArtifact, triggeredBy int32, externalCiId int, auth func(email string, projectObject string, envObject string) bool) (bool, error)
	HandlePreStageSuccessEvent(cdStageCompleteEvent CdStageCompleteEvent) error
	HandleDeploymentSuccessEvent(gitHash string, pipelineOverrideId int) error
	HandlePostStageSuccessEvent(cdWorkflowId int, cdPipelineId int, triggeredBy int32) error
	Subscribe() error
	TriggerPostStage(cdWf *pipelineConfig.CdWorkflow, cdPipeline *pipelineConfig.Pipeline, triggeredBy int32) error
	TriggerDeployment(cdWf *pipelineConfig.CdWorkflow, artifact *repository.CiArtifact, pipeline *pipelineConfig.Pipeline, applyAuth bool, triggeredBy int32) error
	ManualCdTrigger(overrideRequest *bean.ValuesOverrideRequest, ctx context.Context) (int, string, error)
	TriggerBulkDeploymentAsync(requests []*BulkTriggerRequest, UserId int32) (interface{}, error)
	StopStartApp(stopRequest *StopAppRequest, ctx context.Context) (int, error)
	TriggerBulkHibernateAsync(request StopDeploymentGroupRequest, ctx context.Context) (interface{}, error)
	FetchApprovalDataForArtifacts(artifactIds []int, pipelineId int, requiredApprovals int) (map[int]*pipelineConfig.UserApprovalMetadata, error)
	RotatePods(ctx context.Context, podRotateRequest *PodRotateRequest) (*k8s.RotatePodResponse, error)
}

type WorkflowDagExecutorImpl struct {
	logger                        *zap.SugaredLogger
	pipelineRepository            pipelineConfig.PipelineRepository
	cdWorkflowRepository          pipelineConfig.CdWorkflowRepository
	pubsubClient                  *pubsub.PubSubClientServiceImpl
	appService                    app.AppService
	cdWorkflowService             WorkflowService
	ciPipelineRepository          pipelineConfig.CiPipelineRepository
	materialRepository            pipelineConfig.MaterialRepository
	pipelineOverrideRepository    chartConfig.PipelineOverrideRepository
	ciArtifactRepository          repository.CiArtifactRepository
	user                          user.UserService
	enforcer                      casbin.Enforcer
	enforcerUtil                  rbac.EnforcerUtil
	groupRepository               repository.DeploymentGroupRepository
	tokenCache                    *util3.TokenCache
	acdAuthConfig                 *util3.ACDAuthConfig
	envRepository                 repository2.EnvironmentRepository
	eventFactory                  client.EventFactory
	eventClient                   client.EventClient
	cvePolicyRepository           security.CvePolicyRepository
	scanResultRepository          security.ImageScanResultRepository
	appWorkflowRepository         appWorkflow.AppWorkflowRepository
	prePostCdScriptHistoryService history2.PrePostCdScriptHistoryService
	argoUserService               argo.ArgoUserService
	cdPipelineStatusTimelineRepo  pipelineConfig.PipelineStatusTimelineRepository
	pipelineStatusTimelineService status.PipelineStatusTimelineService
	CiTemplateRepository          pipelineConfig.CiTemplateRepository
	ciWorkflowRepository          pipelineConfig.CiWorkflowRepository
	appLabelRepository            pipelineConfig.AppLabelRepository
	gitSensorGrpcClient           gitSensorClient.Client
	k8sCommonService              k8s.K8sCommonService
	deploymentApprovalRepository  pipelineConfig.DeploymentApprovalRepository
	chartTemplateService          util.ChartTemplateService
	appRepository                 appRepository.AppRepository
	helmRepoPushService           app.HelmRepoPushService
	pipelineStageRepository       repository4.PipelineStageRepository
	pipelineStageService          PipelineStageService
	config                        *CdConfig
	celService                    resourceFilter.CELEvaluatorService
	resourceFilterService         resourceFilter.ResourceFilterService
}

const (
	CD_PIPELINE_ENV_NAME_KEY     = "CD_PIPELINE_ENV_NAME"
	CD_PIPELINE_CLUSTER_NAME_KEY = "CD_PIPELINE_CLUSTER_NAME"
	GIT_COMMIT_HASH_PREFIX       = "GIT_COMMIT_HASH"
	GIT_SOURCE_TYPE_PREFIX       = "GIT_SOURCE_TYPE"
	GIT_SOURCE_VALUE_PREFIX      = "GIT_SOURCE_VALUE"
	GIT_METADATA                 = "GIT_METADATA"
	GIT_SOURCE_COUNT             = "GIT_SOURCE_COUNT"
	APP_LABEL_KEY_PREFIX         = "APP_LABEL_KEY"
	APP_LABEL_VALUE_PREFIX       = "APP_LABEL_VALUE"
	APP_LABEL_METADATA           = "APP_LABEL_METADATA"
	APP_LABEL_COUNT              = "APP_LABEL_COUNT"
	CHILD_CD_ENV_NAME_PREFIX     = "CHILD_CD_ENV_NAME"
	CHILD_CD_CLUSTER_NAME_PREFIX = "CHILD_CD_CLUSTER_NAME"
	CHILD_CD_METADATA            = "CHILD_CD_METADATA"
	CHILD_CD_COUNT               = "CHILD_CD_COUNT"
	DOCKER_IMAGE                 = "DOCKER_IMAGE"
	DEPLOYMENT_RELEASE_ID        = "DEPLOYMENT_RELEASE_ID"
	DEPLOYMENT_UNIQUE_ID         = "DEPLOYMENT_UNIQUE_ID"
	CD_TRIGGERED_BY              = "CD_TRIGGERED_BY"
	CD_TRIGGER_TIME              = "CD_TRIGGER_TIME"
	APP_NAME                     = "APP_NAME"
	DEVTRON_CD_TRIGGERED_BY      = "DEVTRON_CD_TRIGGERED_BY"
	DEVTRON_CD_TRIGGER_TIME      = "DEVTRON_CD_TRIGGER_TIME"
)

type CiArtifactDTO struct {
	Id                   int    `json:"id"`
	PipelineId           int    `json:"pipelineId"` //id of the ci pipeline from which this webhook was triggered
	Image                string `json:"image"`
	ImageDigest          string `json:"imageDigest"`
	MaterialInfo         string `json:"materialInfo"` //git material metadata json array string
	DataSource           string `json:"dataSource"`
	WorkflowId           *int   `json:"workflowId"`
	ciArtifactRepository repository.CiArtifactRepository
}

type CdStageCompleteEvent struct {
	CiProjectDetails []bean3.CiProjectDetails     `json:"ciProjectDetails"`
	WorkflowId       int                          `json:"workflowId"`
	WorkflowRunnerId int                          `json:"workflowRunnerId"`
	CdPipelineId     int                          `json:"cdPipelineId"`
	TriggeredBy      int32                        `json:"triggeredBy"`
	StageYaml        string                       `json:"stageYaml"`
	ArtifactLocation string                       `json:"artifactLocation"`
	PipelineName     string                       `json:"pipelineName"`
	CiArtifactDTO    pipelineConfig.CiArtifactDTO `json:"ciArtifactDTO"`
}

type GitMetadata struct {
	GitCommitHash  string `json:"GIT_COMMIT_HASH"`
	GitSourceType  string `json:"GIT_SOURCE_TYPE"`
	GitSourceValue string `json:"GIT_SOURCE_VALUE"`
}

type AppLabelMetadata struct {
	AppLabelKey   string `json:"APP_LABEL_KEY"`
	AppLabelValue string `json:"APP_LABEL_VALUE"`
}

type ChildCdMetadata struct {
	ChildCdEnvName     string `json:"CHILD_CD_ENV_NAME"`
	ChildCdClusterName string `json:"CHILD_CD_CLUSTER_NAME"`
}

func NewWorkflowDagExecutorImpl(Logger *zap.SugaredLogger, pipelineRepository pipelineConfig.PipelineRepository,
	cdWorkflowRepository pipelineConfig.CdWorkflowRepository,
	pubsubClient *pubsub.PubSubClientServiceImpl,
	appService app.AppService,
	cdWorkflowService WorkflowService,
	ciArtifactRepository repository.CiArtifactRepository,
	ciPipelineRepository pipelineConfig.CiPipelineRepository,
	materialRepository pipelineConfig.MaterialRepository,
	pipelineOverrideRepository chartConfig.PipelineOverrideRepository,
	user user.UserService,
	groupRepository repository.DeploymentGroupRepository,
	envRepository repository2.EnvironmentRepository,
	enforcer casbin.Enforcer, enforcerUtil rbac.EnforcerUtil, tokenCache *util3.TokenCache,
	acdAuthConfig *util3.ACDAuthConfig, eventFactory client.EventFactory,
	eventClient client.EventClient, cvePolicyRepository security.CvePolicyRepository,
	scanResultRepository security.ImageScanResultRepository,
	appWorkflowRepository appWorkflow.AppWorkflowRepository,
	prePostCdScriptHistoryService history2.PrePostCdScriptHistoryService,
	argoUserService argo.ArgoUserService,
	cdPipelineStatusTimelineRepo pipelineConfig.PipelineStatusTimelineRepository,
	pipelineStatusTimelineService status.PipelineStatusTimelineService,
	CiTemplateRepository pipelineConfig.CiTemplateRepository,
	ciWorkflowRepository pipelineConfig.CiWorkflowRepository,
	appLabelRepository pipelineConfig.AppLabelRepository, gitSensorGrpcClient gitSensorClient.Client,
	deploymentApprovalRepository pipelineConfig.DeploymentApprovalRepository,
	chartTemplateService util.ChartTemplateService,
	appRepository appRepository.AppRepository,
	helmRepoPushService app.HelmRepoPushService,
	pipelineStageRepository repository4.PipelineStageRepository,
	pipelineStageService PipelineStageService, k8sCommonService k8s.K8sCommonService, celService resourceFilter.CELEvaluatorService, resourceFilterService resourceFilter.ResourceFilterService) *WorkflowDagExecutorImpl {
	wde := &WorkflowDagExecutorImpl{logger: Logger,
		pipelineRepository:            pipelineRepository,
		cdWorkflowRepository:          cdWorkflowRepository,
		pubsubClient:                  pubsubClient,
		appService:                    appService,
		cdWorkflowService:             cdWorkflowService,
		ciPipelineRepository:          ciPipelineRepository,
		ciArtifactRepository:          ciArtifactRepository,
		materialRepository:            materialRepository,
		pipelineOverrideRepository:    pipelineOverrideRepository,
		user:                          user,
		enforcer:                      enforcer,
		enforcerUtil:                  enforcerUtil,
		groupRepository:               groupRepository,
		tokenCache:                    tokenCache,
		acdAuthConfig:                 acdAuthConfig,
		envRepository:                 envRepository,
		eventFactory:                  eventFactory,
		eventClient:                   eventClient,
		cvePolicyRepository:           cvePolicyRepository,
		scanResultRepository:          scanResultRepository,
		appWorkflowRepository:         appWorkflowRepository,
		prePostCdScriptHistoryService: prePostCdScriptHistoryService,
		argoUserService:               argoUserService,
		cdPipelineStatusTimelineRepo:  cdPipelineStatusTimelineRepo,
		pipelineStatusTimelineService: pipelineStatusTimelineService,
		CiTemplateRepository:          CiTemplateRepository,
		ciWorkflowRepository:          ciWorkflowRepository,
		appLabelRepository:            appLabelRepository,
		gitSensorGrpcClient:           gitSensorGrpcClient,
		deploymentApprovalRepository:  deploymentApprovalRepository,
		chartTemplateService:          chartTemplateService,
		appRepository:                 appRepository,
		helmRepoPushService:           helmRepoPushService,
		k8sCommonService:              k8sCommonService,
		pipelineStageRepository:       pipelineStageRepository,
		pipelineStageService:          pipelineStageService,
		celService:                    celService,
		resourceFilterService:         resourceFilterService,
	}
	config, err := GetCdConfig()
	if err != nil {
		return nil
	}
	wde.config = config
	err = wde.Subscribe()
	if err != nil {
		return nil
	}
	err = wde.subscribeTriggerBulkAction()
	if err != nil {
		return nil
	}
	err = wde.subscribeHibernateBulkAction()
	if err != nil {
		return nil
	}
	return wde
}

func (impl *WorkflowDagExecutorImpl) Subscribe() error {
	callback := func(msg *pubsub.PubSubMsg) {
		impl.logger.Debug("cd stage event received")
		//defer msg.Ack()
		cdStageCompleteEvent := CdStageCompleteEvent{}
		err := json.Unmarshal([]byte(string(msg.Data)), &cdStageCompleteEvent)
		if err != nil {
			impl.logger.Errorw("error while unmarshalling cdStageCompleteEvent object", "err", err, "msg", string(msg.Data))
			return
		}
		impl.logger.Debugw("cd stage event:", "workflowRunnerId", cdStageCompleteEvent.WorkflowRunnerId)
		wf, err := impl.cdWorkflowRepository.FindWorkflowRunnerById(cdStageCompleteEvent.WorkflowRunnerId)
		if err != nil {
			impl.logger.Errorw("could not get wf runner", "err", err)
			return
		}
		if wf.WorkflowType == bean.CD_WORKFLOW_TYPE_PRE {
			impl.logger.Debugw("received pre stage success event for workflow runner ", "wfId", strconv.Itoa(wf.Id))
			err = impl.HandlePreStageSuccessEvent(cdStageCompleteEvent)
			if err != nil {
				impl.logger.Errorw("deployment success event error", "err", err)
				return
			}
		} else if wf.WorkflowType == bean.CD_WORKFLOW_TYPE_POST {
			impl.logger.Debugw("received post stage success event for workflow runner ", "wfId", strconv.Itoa(wf.Id))
			err = impl.HandlePostStageSuccessEvent(wf.CdWorkflowId, cdStageCompleteEvent.CdPipelineId, cdStageCompleteEvent.TriggeredBy)
			if err != nil {
				impl.logger.Errorw("deployment success event error", "err", err)
				return
			}
		}
	}
	err := impl.pubsubClient.Subscribe(pubsub.CD_STAGE_COMPLETE_TOPIC, callback)
	if err != nil {
		impl.logger.Error("error", "err", err)
		return err
	}
	return nil
}

func (impl *WorkflowDagExecutorImpl) HandleCiSuccessEvent(artifact *repository.CiArtifact, applyAuth bool, async bool, triggeredBy int32) error {
	//1. get cd pipelines
	//2. get config
	//3. trigger wf/ deployment
	pipelines, err := impl.pipelineRepository.FindByParentCiPipelineId(artifact.PipelineId)
	if err != nil {
		impl.logger.Errorw("error in fetching cd pipeline", "pipelineId", artifact.PipelineId, "err", err)
		return err
	}
	for _, pipeline := range pipelines {
		err = impl.triggerStage(nil, pipeline, artifact, applyAuth, triggeredBy)
		if err != nil {
			impl.logger.Debugw("error on trigger cd pipeline", "err", err)
		}
	}
	return nil
}

func (impl *WorkflowDagExecutorImpl) HandleWebhookExternalCiEvent(artifact *repository.CiArtifact, triggeredBy int32, externalCiId int, auth func(email string, projectObject string, envObject string) bool) (bool, error) {
	hasAnyTriggered := false
	appWorkflowMappings, err := impl.appWorkflowRepository.FindWFCDMappingByExternalCiId(externalCiId)
	if err != nil {
		impl.logger.Errorw("error in fetching cd pipeline", "pipelineId", artifact.PipelineId, "err", err)
		return hasAnyTriggered, err
	}
	user, err := impl.user.GetById(triggeredBy)
	if err != nil {
		return hasAnyTriggered, err
	}

	var pipelines []*pipelineConfig.Pipeline
	for _, appWorkflowMapping := range appWorkflowMappings {
		pipeline, err := impl.pipelineRepository.FindById(appWorkflowMapping.ComponentId)
		if err != nil {
			impl.logger.Errorw("error in fetching cd pipeline", "pipelineId", artifact.PipelineId, "err", err)
			return hasAnyTriggered, err
		}
		projectObject := impl.enforcerUtil.GetAppRBACNameByAppId(pipeline.AppId)
		envObject := impl.enforcerUtil.GetAppRBACByAppIdAndPipelineId(pipeline.AppId, pipeline.Id)
		if !auth(user.EmailId, projectObject, envObject) {
			err = &util.ApiError{Code: "401", HttpStatusCode: 401, UserMessage: "Unauthorized"}
			return hasAnyTriggered, err
		}
		if pipeline.ApprovalNodeConfigured() {
			impl.logger.Warnw("approval node configured, so skipping pipeline for approval", "pipeline", pipeline)
			continue
		}
		if pipeline.IsManualTrigger() {
			impl.logger.Warnw("skipping deployment for manual trigger for webhook", "pipeline", pipeline)
			continue
		}
		pipelines = append(pipelines, pipeline)
	}

	for _, pipeline := range pipelines {
		//applyAuth=false, already auth applied for this flow
		err = impl.triggerStage(nil, pipeline, artifact, false, triggeredBy)
		if err != nil {
			impl.logger.Debugw("error on trigger cd pipeline", "err", err)
			return hasAnyTriggered, err
		}
		hasAnyTriggered = true
	}

	return hasAnyTriggered, err
}

// if stage is present with 0 stage steps, delete the stage
// handle corrupt data (https://github.com/devtron-labs/devtron/issues/3826)
func (impl *WorkflowDagExecutorImpl) deleteCorruptedPipelineStage(pipelineStage *repository4.PipelineStage, triggeredBy int32) (error, bool) {
	if pipelineStage != nil {
		stageReq := &bean3.PipelineStageDto{
			Id:   pipelineStage.Id,
			Type: pipelineStage.Type,
		}
		err, deleted := impl.pipelineStageService.DeletePipelineStageIfReq(stageReq, triggeredBy)
		if err != nil {
			impl.logger.Errorw("error in deleting the corrupted pipeline stage", "err", err, "pipelineStageReq", stageReq)
			return err, false
		}
		return nil, deleted
	}
	return nil, false
}

func (impl *WorkflowDagExecutorImpl) triggerStage(cdWf *pipelineConfig.CdWorkflow, pipeline *pipelineConfig.Pipeline, artifact *repository.CiArtifact, applyAuth bool, triggeredBy int32) error {
	var err error
	preStage, err := impl.pipelineStageRepository.GetCdStageByCdPipelineIdAndStageType(pipeline.Id, repository4.PIPELINE_STAGE_TYPE_PRE_CD)
	if err != nil && err != pg.ErrNoRows {
		impl.logger.Errorw("error in fetching preStageStepType in GetCdStageByCdPipelineIdAndStageType ", "cdPipelineId", pipeline.Id, "err", err)
		return err
	}

	//handle corrupt data (https://github.com/devtron-labs/devtron/issues/3826)
	err, deleted := impl.deleteCorruptedPipelineStage(preStage, triggeredBy)
	if err != nil {
		impl.logger.Errorw("error in deleteCorruptedPipelineStage ", "cdPipelineId", pipeline.Id, "err", err, "preStage", preStage, "triggeredBy", triggeredBy)
		return err
	}

	if len(pipeline.PreStageConfig) > 0 || (preStage != nil && !deleted) {
		// pre stage exists
		if pipeline.PreTriggerType == pipelineConfig.TRIGGER_TYPE_AUTOMATIC {
			impl.logger.Debugw("trigger pre stage for pipeline", "artifactId", artifact.Id, "pipelineId", pipeline.Id)
			err = impl.TriggerPreStage(context.Background(), cdWf, artifact, pipeline, artifact.UpdatedBy, applyAuth) //TODO handle error here
			return err
		}
	} else if pipeline.TriggerType == pipelineConfig.TRIGGER_TYPE_AUTOMATIC {
		// trigger deployment
		if pipeline.ApprovalNodeConfigured() {
			impl.logger.Warnw("approval node configured, so skipping pipeline for approval", "pipeline", pipeline)
			return nil
		}
		impl.logger.Debugw("trigger cd for pipeline", "artifactId", artifact.Id, "pipelineId", pipeline.Id)
		err = impl.TriggerDeployment(cdWf, artifact, pipeline, applyAuth, triggeredBy)
		return err
	}
	return nil
}

func (impl *WorkflowDagExecutorImpl) triggerStageForBulk(cdWf *pipelineConfig.CdWorkflow, pipeline *pipelineConfig.Pipeline, artifact *repository.CiArtifact, applyAuth bool, async bool, triggeredBy int32) error {
	var err error
	preStage, err := impl.pipelineStageRepository.GetCdStageByCdPipelineIdAndStageType(pipeline.Id, repository4.PIPELINE_STAGE_TYPE_PRE_CD)
	if err != nil && err != pg.ErrNoRows {
		impl.logger.Errorw("error in fetching preStageStepType in GetCdStageByCdPipelineIdAndStageType ", "cdPipelineId", pipeline.Id, "err", err)
		return err
	}

	//handle corrupt data (https://github.com/devtron-labs/devtron/issues/3826)
	err, deleted := impl.deleteCorruptedPipelineStage(preStage, triggeredBy)
	if err != nil {
		impl.logger.Errorw("error in deleteCorruptedPipelineStage ", "cdPipelineId", pipeline.Id, "err", err, "preStage", preStage, "triggeredBy", triggeredBy)
		return err
	}

	if len(pipeline.PreStageConfig) > 0 || (preStage != nil && !deleted) {
		//pre stage exists
		impl.logger.Debugw("trigger pre stage for pipeline", "artifactId", artifact.Id, "pipelineId", pipeline.Id)
		err = impl.TriggerPreStage(context.Background(), cdWf, artifact, pipeline, artifact.UpdatedBy, applyAuth) //TODO handle error here
		return err
	} else {
		// trigger deployment
		impl.logger.Debugw("trigger cd for pipeline", "artifactId", artifact.Id, "pipelineId", pipeline.Id)
		err = impl.TriggerDeployment(cdWf, artifact, pipeline, applyAuth, triggeredBy)
		return err
	}
}

func (impl *WorkflowDagExecutorImpl) TriggerAutoCDOnPreStageSuccess(cdPipelineId, ciArtifactId, workflowId int, triggerdBy int32, applyAuth bool) error {
	pipeline, err := impl.pipelineRepository.FindById(cdPipelineId)
	if err != nil {
		return err
	}
	if pipeline.TriggerType == pipelineConfig.TRIGGER_TYPE_AUTOMATIC {
		ciArtifact, err := impl.ciArtifactRepository.Get(ciArtifactId)
		if err != nil {
			return err
		}
		cdWorkflow, err := impl.cdWorkflowRepository.FindById(workflowId)
		if err != nil {
			return err
		}
		//TODO : confirm about this logic used for applyAuth

		//checking if deployment is triggered already, then ignore trigger
		deploymentTriggeredAlready := impl.checkDeploymentTriggeredAlready(cdWorkflow.Id)
		if deploymentTriggeredAlready {
			impl.logger.Warnw("deployment is already triggered, so ignoring this msg", "cdPipelineId", cdPipelineId, "ciArtifactId", ciArtifactId, "workflowId", workflowId)
			return nil
		}

		err = impl.TriggerDeployment(cdWorkflow, ciArtifact, pipeline, applyAuth, triggerdBy)
		if err != nil {
			return err
		}
	}
	return nil
}

func (impl *WorkflowDagExecutorImpl) checkDeploymentTriggeredAlready(wfId int) bool {
	deploymentTriggeredAlready := false
	//TODO : need to check this logic for status check in case of multiple deployments requirement for same workflow
	workflowRunner, err := impl.cdWorkflowRepository.FindByWorkflowIdAndRunnerType(context.Background(), wfId, bean.CD_WORKFLOW_TYPE_DEPLOY)
	if err != nil {
		impl.logger.Errorw("error occurred while fetching workflow runner", "wfId", wfId, "err", err)
		return deploymentTriggeredAlready
	}
	deploymentTriggeredAlready = workflowRunner.CdWorkflowId == wfId
	return deploymentTriggeredAlready
}

func (impl *WorkflowDagExecutorImpl) HandlePreStageSuccessEvent(cdStageCompleteEvent CdStageCompleteEvent) error {
	wfRunner, err := impl.cdWorkflowRepository.FindWorkflowRunnerById(cdStageCompleteEvent.WorkflowRunnerId)
	if err != nil {
		return err
	}
	if wfRunner.WorkflowType == bean.CD_WORKFLOW_TYPE_PRE {
		applyAuth := false
		if cdStageCompleteEvent.TriggeredBy != 1 {
			applyAuth = true
		}
		err := impl.TriggerAutoCDOnPreStageSuccess(cdStageCompleteEvent.CdPipelineId, cdStageCompleteEvent.CiArtifactDTO.Id, cdStageCompleteEvent.WorkflowId, cdStageCompleteEvent.TriggeredBy, applyAuth)
		if err != nil {
			impl.logger.Errorw("error in triggering cd on pre cd succcess", "err", err)
			return err
		}
	}
	return nil
}

func (impl *WorkflowDagExecutorImpl) TriggerPreStage(ctx context.Context, cdWf *pipelineConfig.CdWorkflow, artifact *repository.CiArtifact, pipeline *pipelineConfig.Pipeline, triggeredBy int32, applyAuth bool) error {

	//setting triggeredAt variable to have consistent data for various audit log places in db for deployment time
	triggeredAt := time.Now()

	//in case of pre stage manual trigger auth is already applied
	if applyAuth {
		user, err := impl.user.GetById(artifact.UpdatedBy)
		if err != nil {
			impl.logger.Errorw("error in fetching user for auto pipeline", "UpdatedBy", artifact.UpdatedBy)
			return nil
		}
		token := user.EmailId
		object := impl.enforcerUtil.GetAppRBACNameByAppId(pipeline.AppId)
		impl.logger.Debugw("Triggered Request (App Permission Checking):", "object", object)
		if ok := impl.enforcer.EnforceByEmail(strings.ToLower(token), casbin.ResourceApplications, casbin.ActionTrigger, object); !ok {
			impl.logger.Warnw("unauthorized for pipeline ", "pipelineId", strconv.Itoa(pipeline.Id))
			return fmt.Errorf("unauthorized for pipeline " + strconv.Itoa(pipeline.Id))
		}
	}
	var err error
	if cdWf == nil {
		cdWf = &pipelineConfig.CdWorkflow{
			CiArtifactId: artifact.Id,
			PipelineId:   pipeline.Id,
			AuditLog:     sql.AuditLog{CreatedOn: triggeredAt, CreatedBy: 1, UpdatedOn: triggeredAt, UpdatedBy: 1},
		}
		err := impl.cdWorkflowRepository.SaveWorkFlow(ctx, cdWf)
		if err != nil {
			return err
		}
	}
	cdWorkflowExecutorType := impl.config.GetWorkflowExecutorType()
	runner := &pipelineConfig.CdWorkflowRunner{
		Name:               pipeline.Name,
		WorkflowType:       bean.CD_WORKFLOW_TYPE_PRE,
		ExecutorType:       cdWorkflowExecutorType,
		Status:             pipelineConfig.WorkflowStarting, //starting
		TriggeredBy:        triggeredBy,
		StartedOn:          triggeredAt,
		Namespace:          impl.config.GetDefaultNamespace(),
		BlobStorageEnabled: impl.config.BlobStorageEnabled,
		CdWorkflowId:       cdWf.Id,
		LogLocation:        fmt.Sprintf("%s/%s%s-%s/main.log", impl.config.GetDefaultBuildLogsKeyPrefix(), strconv.Itoa(cdWf.Id), string(bean.CD_WORKFLOW_TYPE_PRE), pipeline.Name),
		AuditLog:           sql.AuditLog{CreatedOn: triggeredAt, CreatedBy: 1, UpdatedOn: triggeredAt, UpdatedBy: 1},
	}
	var env *repository2.Environment
	if pipeline.RunPreStageInEnv {
		_, span := otel.Tracer("orchestrator").Start(ctx, "envRepository.FindById")
		env, err = impl.envRepository.FindById(pipeline.EnvironmentId)
		span.End()
		if err != nil {
			impl.logger.Errorw(" unable to find env ", "err", err)
			return err
		}
		impl.logger.Debugw("env", "env", env)
		runner.Namespace = env.Namespace
	}
	_, span := otel.Tracer("orchestrator").Start(ctx, "cdWorkflowRepository.SaveWorkFlowRunner")
	_, err = impl.cdWorkflowRepository.SaveWorkFlowRunner(runner)
	span.End()
	if err != nil {
		return err
	}

	//checking vulnerability for the selected image
	isVulnerable, err := impl.GetArtifactVulnerabilityStatus(artifact, pipeline, ctx)
	if err != nil {
		impl.logger.Errorw("error in getting Artifact vulnerability status, TriggerPreStage", "err", err)
		return err
	}
	if isVulnerable {
		// if image vulnerable, update timeline status and return
		runner.Status = pipelineConfig.WorkflowFailed
		runner.Message = "Found vulnerability on image"
		runner.FinishedOn = time.Now()
		runner.UpdatedOn = time.Now()
		runner.UpdatedBy = triggeredBy
		err = impl.cdWorkflowRepository.UpdateWorkFlowRunner(runner)
		if err != nil {
			impl.logger.Errorw("error in updating wfr status due to vulnerable image", "err", err)
			return err
		}
		return fmt.Errorf("found vulnerability for image digest %s", artifact.ImageDigest)
	}

	_, span = otel.Tracer("orchestrator").Start(ctx, "buildWFRequest")
	cdStageWorkflowRequest, err := impl.buildWFRequest(runner, cdWf, pipeline, triggeredBy)
	span.End()
	if err != nil {
		return err
	}
	cdStageWorkflowRequest.StageType = PRE
	_, span = otel.Tracer("orchestrator").Start(ctx, "cdWorkflowService.SubmitWorkflow")
	cdStageWorkflowRequest.Pipeline = pipeline
	cdStageWorkflowRequest.Env = env
	cdStageWorkflowRequest.Type = bean3.CD_WORKFLOW_PIPELINE_TYPE
	_, jobHelmPackagePath, err := impl.cdWorkflowService.SubmitWorkflow(cdStageWorkflowRequest)
	span.End()
	if err != nil {
		return err
	}
	if util.IsManifestDownload(pipeline.DeploymentAppType) || util.IsManifestPush(pipeline.DeploymentAppType) {
		if pipeline.App.Id == 0 {
			appDbObject, err := impl.appRepository.FindById(pipeline.AppId)
			if err != nil {
				impl.logger.Errorw("error in getting app by appId", "err", err)
				return err
			}
			pipeline.App = *appDbObject
		}
		if pipeline.Environment.Id == 0 {
			envDbObject, err := impl.envRepository.FindById(pipeline.EnvironmentId)
			if err != nil {
				impl.logger.Errorw("error in getting env by envId", "err", err)
				return err
			}
			pipeline.Environment = *envDbObject
		}
		deleteChart := !util.IsManifestPush(pipeline.DeploymentAppType)
		imageTag := strings.Split(artifact.Image, ":")[1]
		chartName := fmt.Sprintf("%s-%s-%s-%s", "pre", pipeline.App.AppName, pipeline.Environment.Name, imageTag)
		chartBytes, err := impl.chartTemplateService.LoadChartInBytes(jobHelmPackagePath, deleteChart, chartName, fmt.Sprint(cdWf.Id))
		if err != nil && util.IsManifestDownload(pipeline.DeploymentAppType) {
			return err
		}
		if util.IsManifestPush(pipeline.DeploymentAppType) {
			err = impl.appService.PushPrePostCDManifest(runner.Id, triggeredBy, jobHelmPackagePath, PRE, pipeline, imageTag, ctx)
			if err != nil {
				runner.Status = pipelineConfig.WorkflowFailed
				runner.UpdatedBy = triggeredBy
				runner.UpdatedOn = triggeredAt
				runner.FinishedOn = time.Now()
				runnerSaveErr := impl.cdWorkflowRepository.UpdateWorkFlowRunner(runner)
				if runnerSaveErr != nil {
					impl.logger.Errorw("error in saving runner object in db", "err", runnerSaveErr)
				}
				impl.logger.Errorw("error in pushing manifest to helm repo", "err", err)
				return err
			}
		}
		runner.Status = pipelineConfig.WorkflowSucceeded
		runner.UpdatedBy = triggeredBy
		runner.UpdatedOn = triggeredAt
		runner.FinishedOn = time.Now()
		runner.HelmReferenceChart = chartBytes
		err = impl.cdWorkflowRepository.UpdateWorkFlowRunner(runner)
		if err != nil {
			impl.logger.Errorw("error in saving runner object in db", "err", err)
			return err
		}
		// Handle auto trigger after pre stage success event
		go impl.TriggerAutoCDOnPreStageSuccess(pipeline.Id, artifact.Id, cdWf.Id, triggeredBy, applyAuth)
	}

	err = impl.sendPreStageNotification(ctx, cdWf, pipeline)
	if err != nil {
		return err
	}
	//creating cd config history entry
	_, span = otel.Tracer("orchestrator").Start(ctx, "prePostCdScriptHistoryService.CreatePrePostCdScriptHistory")
	err = impl.prePostCdScriptHistoryService.CreatePrePostCdScriptHistory(pipeline, nil, repository3.PRE_CD_TYPE, true, triggeredBy, triggeredAt)
	span.End()
	if err != nil {
		impl.logger.Errorw("error in creating pre cd script entry", "err", err, "pipeline", pipeline)
		return err
	}
	return nil
}

func (impl *WorkflowDagExecutorImpl) sendPreStageNotification(ctx context.Context, cdWf *pipelineConfig.CdWorkflow, pipeline *pipelineConfig.Pipeline) error {
	wfr, err := impl.cdWorkflowRepository.FindByWorkflowIdAndRunnerType(ctx, cdWf.Id, bean.CD_WORKFLOW_TYPE_PRE)
	if err != nil {
		return err
	}

	event := impl.eventFactory.Build(util2.Trigger, &pipeline.Id, pipeline.AppId, &pipeline.EnvironmentId, util2.CD)
	impl.logger.Debugw("event PreStageTrigger", "event", event)
	event = impl.eventFactory.BuildExtraCDData(event, &wfr, 0, bean.CD_WORKFLOW_TYPE_PRE)
	_, span := otel.Tracer("orchestrator").Start(ctx, "eventClient.WriteNotificationEvent")
	_, evtErr := impl.eventClient.WriteNotificationEvent(event)
	span.End()
	if evtErr != nil {
		impl.logger.Errorw("CD trigger event not sent", "error", evtErr)
	}
	return nil
}

func convert(ts string) (*time.Time, error) {
	//layout := "2006-01-02T15:04:05Z"
	t, err := time.Parse(bean2.LayoutRFC3339, ts)
	if err != nil {
		return nil, err
	}
	return &t, nil
}

func (impl *WorkflowDagExecutorImpl) TriggerPostStage(cdWf *pipelineConfig.CdWorkflow, pipeline *pipelineConfig.Pipeline, triggeredBy int32) error {
	//setting triggeredAt variable to have consistent data for various audit log places in db for deployment time
	triggeredAt := time.Now()

	runner := &pipelineConfig.CdWorkflowRunner{
		Name:               pipeline.Name,
		WorkflowType:       bean.CD_WORKFLOW_TYPE_POST,
		ExecutorType:       impl.config.GetWorkflowExecutorType(),
		Status:             pipelineConfig.WorkflowStarting,
		TriggeredBy:        triggeredBy,
		StartedOn:          triggeredAt,
		Namespace:          impl.config.GetDefaultNamespace(),
		BlobStorageEnabled: impl.config.BlobStorageEnabled,
		CdWorkflowId:       cdWf.Id,
		LogLocation:        fmt.Sprintf("%s/%s%s-%s/main.log", impl.config.GetDefaultBuildLogsKeyPrefix(), strconv.Itoa(cdWf.Id), string(bean.CD_WORKFLOW_TYPE_POST), pipeline.Name),
		AuditLog:           sql.AuditLog{CreatedOn: triggeredAt, CreatedBy: triggeredBy, UpdatedOn: triggeredAt, UpdatedBy: triggeredBy},
	}
	var env *repository2.Environment
	var err error
	if pipeline.RunPostStageInEnv {
		env, err = impl.envRepository.FindById(pipeline.EnvironmentId)
		if err != nil {
			impl.logger.Errorw(" unable to find env ", "err", err)
			return err
		}
		runner.Namespace = env.Namespace
	}

	_, err = impl.cdWorkflowRepository.SaveWorkFlowRunner(runner)
	if err != nil {
		return err
	}

	if cdWf.CiArtifact == nil || cdWf.CiArtifact.Id == 0 {
		cdWf.CiArtifact, err = impl.ciArtifactRepository.Get(cdWf.CiArtifactId)
		if err != nil {
			impl.logger.Errorw("error fetching artifact data", "err", err)
			return err
		}
	}
	//checking vulnerability for the selected image
	isVulnerable, err := impl.GetArtifactVulnerabilityStatus(cdWf.CiArtifact, pipeline, context.Background())
	if err != nil {
		impl.logger.Errorw("error in getting Artifact vulnerability status, TriggerPostStage", "err", err)
		return err
	}
	if isVulnerable {
		// if image vulnerable, update timeline status and return
		runner.Status = pipelineConfig.WorkflowFailed
		runner.Message = "Found vulnerability on image"
		runner.FinishedOn = time.Now()
		runner.UpdatedOn = time.Now()
		runner.UpdatedBy = triggeredBy
		err = impl.cdWorkflowRepository.UpdateWorkFlowRunner(runner)
		if err != nil {
			impl.logger.Errorw("error in updating wfr status due to vulnerable image", "err", err)
			return err
		}
		return fmt.Errorf("found vulnerability for image digest %s", cdWf.CiArtifact.ImageDigest)
	}

	cdStageWorkflowRequest, err := impl.buildWFRequest(runner, cdWf, pipeline, triggeredBy)
	if err != nil {
		impl.logger.Errorw("error in building wfRequest", "err", err, "runner", runner, "cdWf", cdWf, "pipeline", pipeline)
		return err
	}
	cdStageWorkflowRequest.StageType = POST
	cdStageWorkflowRequest.Pipeline = pipeline
	cdStageWorkflowRequest.Env = env
	cdStageWorkflowRequest.Type = bean3.CD_WORKFLOW_PIPELINE_TYPE
	_, jobHelmPackagePath, err := impl.cdWorkflowService.SubmitWorkflow(cdStageWorkflowRequest)
	if err != nil {
		impl.logger.Errorw("error in submitting workflow", "err", err, "cdStageWorkflowRequest", cdStageWorkflowRequest, "pipeline", pipeline, "env", env)
		return err
	}
	if pipeline.App.Id == 0 {
		appDbObject, err := impl.appRepository.FindById(pipeline.AppId)
		if err != nil {
			impl.logger.Errorw("error in getting app by appId", "err", err)
			return err
		}
		pipeline.App = *appDbObject
	}
	if pipeline.Environment.Id == 0 {
		envDbObject, err := impl.envRepository.FindById(pipeline.EnvironmentId)
		if err != nil {
			impl.logger.Errorw("error in getting env by envId", "err", err)
			return err
		}
		pipeline.Environment = *envDbObject
	}
	imageTag := strings.Split(cdStageWorkflowRequest.CiArtifactDTO.Image, ":")[1]
	chartName := fmt.Sprintf("%s-%s-%s-%s", "post", pipeline.App.AppName, pipeline.Environment.Name, imageTag)

	if util.IsManifestDownload(pipeline.DeploymentAppType) || util.IsManifestPush(pipeline.DeploymentAppType) {
		chartBytes, err := impl.chartTemplateService.LoadChartInBytes(jobHelmPackagePath, false, chartName, fmt.Sprint(cdWf.Id))
		if err != nil {
			return err
		}
		if util.IsManifestPush(pipeline.DeploymentAppType) {
			err = impl.appService.PushPrePostCDManifest(runner.Id, triggeredBy, jobHelmPackagePath, POST, pipeline, imageTag, context.Background())
			if err != nil {
				runner.Status = pipelineConfig.WorkflowFailed
				runner.UpdatedBy = triggeredBy
				runner.UpdatedOn = triggeredAt
				runner.FinishedOn = time.Now()
				saveRunnerErr := impl.cdWorkflowRepository.UpdateWorkFlowRunner(runner)
				if saveRunnerErr != nil {
					impl.logger.Errorw("error in saving runner object in db", "err", saveRunnerErr)
				}
				impl.logger.Errorw("error in pushing manifest to helm repo", "err", err)
				return err
			}
		}
		runner.Status = pipelineConfig.WorkflowSucceeded
		runner.UpdatedBy = triggeredBy
		runner.UpdatedOn = triggeredAt
		runner.FinishedOn = time.Now()
		runner.HelmReferenceChart = chartBytes
		err = impl.cdWorkflowRepository.UpdateWorkFlowRunner(runner)
		if err != nil {
			impl.logger.Errorw("error in saving runner object in DB", "err", err)
			return err
		}
		// Auto Trigger after Post Stage Success Event
		go impl.HandlePostStageSuccessEvent(runner.CdWorkflowId, pipeline.Id, 1)
	}

	wfr, err := impl.cdWorkflowRepository.FindByWorkflowIdAndRunnerType(context.Background(), cdWf.Id, bean.CD_WORKFLOW_TYPE_POST)
	if err != nil {
		impl.logger.Errorw("error in getting wfr by workflowId and runnerType", "err", err, "wfId", cdWf.Id)
		return err
	}

	event := impl.eventFactory.Build(util2.Trigger, &pipeline.Id, pipeline.AppId, &pipeline.EnvironmentId, util2.CD)
	impl.logger.Debugw("event Cd Post Trigger", "event", event)
	event = impl.eventFactory.BuildExtraCDData(event, &wfr, 0, bean.CD_WORKFLOW_TYPE_POST)
	_, evtErr := impl.eventClient.WriteNotificationEvent(event)
	if evtErr != nil {
		impl.logger.Errorw("CD trigger event not sent", "error", evtErr)
	}
	//creating cd config history entry
	err = impl.prePostCdScriptHistoryService.CreatePrePostCdScriptHistory(pipeline, nil, repository3.POST_CD_TYPE, true, triggeredBy, triggeredAt)
	if err != nil {
		impl.logger.Errorw("error in creating post cd script entry", "err", err, "pipeline", pipeline)
		return err
	}
	return nil
}
func (impl *WorkflowDagExecutorImpl) buildArtifactLocationForS3(cdWorkflowConfig *pipelineConfig.CdWorkflowConfig, cdWf *pipelineConfig.CdWorkflow, runner *pipelineConfig.CdWorkflowRunner) (string, string, string) {
	cdArtifactLocationFormat := cdWorkflowConfig.CdArtifactLocationFormat
	if cdArtifactLocationFormat == "" {
		cdArtifactLocationFormat = impl.config.GetArtifactLocationFormat()
	}
	if cdWorkflowConfig.LogsBucket == "" {
		cdWorkflowConfig.LogsBucket = impl.config.GetDefaultBuildLogsBucket()
	}
	ArtifactLocation := fmt.Sprintf("s3://%s/"+impl.config.GetDefaultArtifactKeyPrefix()+"/"+cdArtifactLocationFormat, cdWorkflowConfig.LogsBucket, cdWf.Id, runner.Id)
	artifactFileName := fmt.Sprintf(impl.config.GetDefaultArtifactKeyPrefix()+"/"+cdArtifactLocationFormat, cdWf.Id, runner.Id)
	return ArtifactLocation, cdWorkflowConfig.LogsBucket, artifactFileName
}

func (impl *WorkflowDagExecutorImpl) getDeployStageDetails(pipelineId int) (pipelineConfig.CdWorkflowRunner, *bean.UserInfo, int, error) {
	deployStageWfr := pipelineConfig.CdWorkflowRunner{}
	//getting deployment pipeline latest wfr by pipelineId
	deployStageWfr, err := impl.cdWorkflowRepository.FindLastStatusByPipelineIdAndRunnerType(pipelineId, bean.CD_WORKFLOW_TYPE_DEPLOY)
	if err != nil {
		impl.logger.Errorw("error in getting latest status of deploy type wfr by pipelineId", "err", err, "pipelineId", pipelineId)
		return deployStageWfr, nil, 0, err
	}
	deployStageTriggeredByUser, err := impl.user.GetById(deployStageWfr.TriggeredBy)
	if err != nil {
		impl.logger.Errorw("error in getting userDetails by id", "err", err, "userId", deployStageWfr.TriggeredBy)
		return deployStageWfr, nil, 0, err
	}
	pipelineReleaseCounter, err := impl.pipelineOverrideRepository.GetCurrentPipelineReleaseCounter(pipelineId)
	if err != nil {
		impl.logger.Errorw("error occurred while fetching latest release counter for pipeline", "pipelineId", pipelineId, "err", err)
		return deployStageWfr, nil, 0, err
	}
	return deployStageWfr, deployStageTriggeredByUser, pipelineReleaseCounter, nil
}

func isExtraVariableDynamic(variableName string, webhookAndCiData *gitSensorClient.WebhookAndCiData) bool {
	if strings.Contains(variableName, GIT_COMMIT_HASH_PREFIX) || strings.Contains(variableName, GIT_SOURCE_TYPE_PREFIX) || strings.Contains(variableName, GIT_SOURCE_VALUE_PREFIX) ||
		strings.Contains(variableName, APP_LABEL_VALUE_PREFIX) || strings.Contains(variableName, APP_LABEL_KEY_PREFIX) ||
		strings.Contains(variableName, CHILD_CD_ENV_NAME_PREFIX) || strings.Contains(variableName, CHILD_CD_CLUSTER_NAME_PREFIX) ||
		strings.Contains(variableName, CHILD_CD_COUNT) || strings.Contains(variableName, APP_LABEL_COUNT) || strings.Contains(variableName, GIT_SOURCE_COUNT) ||
		webhookAndCiData != nil {

		return true
	}
	return false
}

func setExtraEnvVariableInDeployStep(deploySteps []*bean3.StepObject, extraEnvVariables map[string]string, webhookAndCiData *gitSensorClient.WebhookAndCiData) {
	for _, deployStep := range deploySteps {
		for variableKey, variableValue := range extraEnvVariables {
			if isExtraVariableDynamic(variableKey, webhookAndCiData) && deployStep.StepType == "INLINE" {
				extraInputVar := &bean3.VariableObject{
					Name:                  variableKey,
					Format:                "STRING",
					Value:                 variableValue,
					VariableType:          bean3.VARIABLE_TYPE_REF_GLOBAL,
					ReferenceVariableName: variableKey,
				}
				deployStep.InputVars = append(deployStep.InputVars, extraInputVar)
			}
		}
	}
}
func (impl *WorkflowDagExecutorImpl) buildWFRequest(runner *pipelineConfig.CdWorkflowRunner, cdWf *pipelineConfig.CdWorkflow, cdPipeline *pipelineConfig.Pipeline, triggeredBy int32) (*WorkflowRequest, error) {
	cdWorkflowConfig, err := impl.cdWorkflowRepository.FindConfigByPipelineId(cdPipeline.Id)
	if err != nil && !util.IsErrNoRows(err) {
		return nil, err
	}

	workflowExecutor := runner.ExecutorType

	artifact, err := impl.ciArtifactRepository.Get(cdWf.CiArtifactId)
	if err != nil {
		return nil, err
	}

	ciMaterialInfo, err := repository.GetCiMaterialInfo(artifact.MaterialInfo, artifact.DataSource)
	if err != nil {
		impl.logger.Errorw("parsing error", "err", err)
		return nil, err
	}

	var ciProjectDetails []bean3.CiProjectDetails
	var ciPipeline *pipelineConfig.CiPipeline
	if cdPipeline.CiPipelineId > 0 {
		ciPipeline, err = impl.ciPipelineRepository.FindById(cdPipeline.CiPipelineId)
		if err != nil && !util.IsErrNoRows(err) {
			impl.logger.Errorw("cannot find ciPipelineRequest", "err", err)
			return nil, err
		}

		for _, m := range ciPipeline.CiPipelineMaterials {
			// git material should be active in this case
			if m == nil || m.GitMaterial == nil || !m.GitMaterial.Active {
				continue
			}
			var ciMaterialCurrent repository.CiMaterialInfo
			for _, ciMaterial := range ciMaterialInfo {
				if ciMaterial.Material.GitConfiguration.URL == m.GitMaterial.Url {
					ciMaterialCurrent = ciMaterial
					break
				}
			}
			gitMaterial, err := impl.materialRepository.FindById(m.GitMaterialId)
			if err != nil && !util.IsErrNoRows(err) {
				impl.logger.Errorw("could not fetch git materials", "err", err)
				return nil, err
			}

			ciProjectDetail := bean3.CiProjectDetails{
				GitRepository:   ciMaterialCurrent.Material.GitConfiguration.URL,
				MaterialName:    gitMaterial.Name,
				CheckoutPath:    gitMaterial.CheckoutPath,
				FetchSubmodules: gitMaterial.FetchSubmodules,
				SourceType:      m.Type,
				SourceValue:     m.Value,
				Type:            string(m.Type),
				GitOptions: bean3.GitOptions{
					UserName:      gitMaterial.GitProvider.UserName,
					Password:      gitMaterial.GitProvider.Password,
					SshPrivateKey: gitMaterial.GitProvider.SshPrivateKey,
					AccessToken:   gitMaterial.GitProvider.AccessToken,
					AuthMode:      gitMaterial.GitProvider.AuthMode,
				},
			}
			if IsShallowClonePossible(m, impl.config.GitProviders, impl.config.CloningMode) {
				ciProjectDetail.CloningMode = CloningModeShallow
			}

			if len(ciMaterialCurrent.Modifications) > 0 {
				ciProjectDetail.CommitHash = ciMaterialCurrent.Modifications[0].Revision
				ciProjectDetail.Author = ciMaterialCurrent.Modifications[0].Author
				ciProjectDetail.GitTag = ciMaterialCurrent.Modifications[0].Tag
				ciProjectDetail.Message = ciMaterialCurrent.Modifications[0].Message
				commitTime, err := convert(ciMaterialCurrent.Modifications[0].ModifiedTime)
				if err != nil {
					return nil, err
				}
				ciProjectDetail.CommitTime = commitTime.Format(bean2.LayoutRFC3339)
			} else {
				impl.logger.Debugw("devtronbug#1062", ciPipeline.Id, cdPipeline.Id)
				return nil, fmt.Errorf("modifications not found for %d", ciPipeline.Id)
			}

			// set webhook data
			if m.Type == pipelineConfig.SOURCE_TYPE_WEBHOOK && len(ciMaterialCurrent.Modifications) > 0 {
				webhookData := ciMaterialCurrent.Modifications[0].WebhookData
				ciProjectDetail.WebhookData = pipelineConfig.WebhookData{
					Id:              webhookData.Id,
					EventActionType: webhookData.EventActionType,
					Data:            webhookData.Data,
				}
			}

			ciProjectDetails = append(ciProjectDetails, ciProjectDetail)
		}
	}
	var stageYaml string
	var deployStageWfr pipelineConfig.CdWorkflowRunner
	deployStageTriggeredByUser := &bean.UserInfo{}
	var pipelineReleaseCounter int
	var preDeploySteps []*bean3.StepObject
	var postDeploySteps []*bean3.StepObject
	var refPluginsData []*bean3.RefPluginObject
	//if pipeline_stage_steps present for pre-CD or post-CD then no need to add stageYaml to cdWorkflowRequest in that
	//case add PreDeploySteps and PostDeploySteps to cdWorkflowRequest, this is done for backward compatibility
	pipelineStage, err := impl.pipelineStageRepository.GetAllCdStagesByCdPipelineId(cdPipeline.Id)
	if err != nil {
		impl.logger.Errorw("error in getting pipelineStages by cdPipelineId", "err", err, "cdPipelineId", cdPipeline.Id)
		return nil, err
	}
	if len(pipelineStage) > 0 {
		if runner.WorkflowType == bean.CD_WORKFLOW_TYPE_PRE {
			preDeploySteps, _, refPluginsData, err = impl.pipelineStageService.BuildPrePostAndRefPluginStepsDataForWfRequest(cdPipeline.Id, bean3.CdStage)
			if err != nil {
				impl.logger.Errorw("error in getting pre, post & refPlugin steps data for wf request", "err", err, "cdPipelineId", cdPipeline.Id)
				return nil, err
			}
		} else if runner.WorkflowType == bean.CD_WORKFLOW_TYPE_POST {
			_, postDeploySteps, refPluginsData, err = impl.pipelineStageService.BuildPrePostAndRefPluginStepsDataForWfRequest(cdPipeline.Id, bean3.CdStage)
			if err != nil {
				impl.logger.Errorw("error in getting pre, post & refPlugin steps data for wf request", "err", err, "cdPipelineId", cdPipeline.Id)
				return nil, err
			}
			deployStageWfr, deployStageTriggeredByUser, pipelineReleaseCounter, err = impl.getDeployStageDetails(cdPipeline.Id)
			if err != nil {
				impl.logger.Errorw("error in getting deployStageWfr, deployStageTriggeredByUser and pipelineReleaseCounter wf request", "err", err, "cdPipelineId", cdPipeline.Id)
				return nil, err
			}
		} else {
			return nil, fmt.Errorf("unsupported workflow triggerd")
		}

	} else {
		//in this case no plugin script is not present for this cdPipeline hence going with attaching preStage or postStage config
		if runner.WorkflowType == bean.CD_WORKFLOW_TYPE_PRE {
			stageYaml = cdPipeline.PreStageConfig
		} else if runner.WorkflowType == bean.CD_WORKFLOW_TYPE_POST {
			stageYaml = cdPipeline.PostStageConfig
			deployStageWfr, deployStageTriggeredByUser, pipelineReleaseCounter, err = impl.getDeployStageDetails(cdPipeline.Id)
			if err != nil {
				impl.logger.Errorw("error in getting deployStageWfr, deployStageTriggeredByUser and pipelineReleaseCounter wf request", "err", err, "cdPipelineId", cdPipeline.Id)
				return nil, err
			}

		} else {
			return nil, fmt.Errorf("unsupported workflow triggerd")
		}
	}

	cdStageWorkflowRequest := &WorkflowRequest{
		EnvironmentId:         cdPipeline.EnvironmentId,
		AppId:                 cdPipeline.AppId,
		WorkflowId:            cdWf.Id,
		WorkflowRunnerId:      runner.Id,
		WorkflowNamePrefix:    strconv.Itoa(runner.Id) + "-" + runner.Name,
		WorkflowPrefixForLog:  strconv.Itoa(cdWf.Id) + string(runner.WorkflowType) + "-" + runner.Name,
		CdImage:               impl.config.GetDefaultImage(),
		CdPipelineId:          cdWf.PipelineId,
		TriggeredBy:           triggeredBy,
		StageYaml:             stageYaml,
		CiProjectDetails:      ciProjectDetails,
		Namespace:             runner.Namespace,
		ActiveDeadlineSeconds: impl.config.GetDefaultTimeout(),
		CiArtifactDTO: CiArtifactDTO{
			Id:           artifact.Id,
			PipelineId:   artifact.PipelineId,
			Image:        artifact.Image,
			ImageDigest:  artifact.ImageDigest,
			MaterialInfo: artifact.MaterialInfo,
			DataSource:   artifact.DataSource,
			WorkflowId:   artifact.WorkflowId,
		},
		OrchestratorHost:  impl.config.OrchestratorHost,
		OrchestratorToken: impl.config.OrchestratorToken,
		CloudProvider:     impl.config.CloudProvider,
		WorkflowExecutor:  workflowExecutor,
		RefPlugins:        refPluginsData,
	}

	extraEnvVariables := make(map[string]string)
	env, err := impl.envRepository.FindById(cdPipeline.EnvironmentId)
	if err != nil {
		impl.logger.Errorw("error in getting environment by id", "err", err)
		return nil, err
	}
	if env != nil {
		extraEnvVariables[CD_PIPELINE_ENV_NAME_KEY] = env.Name
		if env.Cluster != nil {
			extraEnvVariables[CD_PIPELINE_CLUSTER_NAME_KEY] = env.Cluster.ClusterName
		}
	}
	ciWf, err := impl.ciWorkflowRepository.FindLastTriggeredWorkflowByArtifactId(artifact.Id)
	if err != nil && err != pg.ErrNoRows {
		impl.logger.Errorw("error in getting ciWf by artifactId", "err", err, "artifactId", artifact.Id)
		return nil, err
	}
	var webhookAndCiData *gitSensorClient.WebhookAndCiData
	if ciWf != nil && ciWf.GitTriggers != nil {
		i := 1
		var gitCommitEnvVariables []GitMetadata

		for ciPipelineMaterialId, gitTrigger := range ciWf.GitTriggers {
			extraEnvVariables[fmt.Sprintf("%s_%d", GIT_COMMIT_HASH_PREFIX, i)] = gitTrigger.Commit
			extraEnvVariables[fmt.Sprintf("%s_%d", GIT_SOURCE_TYPE_PREFIX, i)] = string(gitTrigger.CiConfigureSourceType)
			extraEnvVariables[fmt.Sprintf("%s_%d", GIT_SOURCE_VALUE_PREFIX, i)] = gitTrigger.CiConfigureSourceValue

			gitCommitEnvVariables = append(gitCommitEnvVariables, GitMetadata{
				GitCommitHash:  gitTrigger.Commit,
				GitSourceType:  string(gitTrigger.CiConfigureSourceType),
				GitSourceValue: gitTrigger.CiConfigureSourceValue,
			})

			// CODE-BLOCK starts - store extra environment variables if webhook
			if gitTrigger.CiConfigureSourceType == pipelineConfig.SOURCE_TYPE_WEBHOOK {
				webhookDataId := gitTrigger.WebhookData.Id
				if webhookDataId > 0 {
					webhookDataRequest := &gitSensorClient.WebhookDataRequest{
						Id:                   webhookDataId,
						CiPipelineMaterialId: ciPipelineMaterialId,
					}
					webhookAndCiData, err = impl.gitSensorGrpcClient.GetWebhookData(context.Background(), webhookDataRequest)
					if err != nil {
						impl.logger.Errorw("err while getting webhook data from git-sensor", "err", err, "webhookDataRequest", webhookDataRequest)
						return nil, err
					}
					if webhookAndCiData != nil {
						for extEnvVariableKey, extEnvVariableVal := range webhookAndCiData.ExtraEnvironmentVariables {
							extraEnvVariables[extEnvVariableKey] = extEnvVariableVal
						}
					}
				}
			}
			// CODE_BLOCK ends

			i++
		}
		gitMetadata, err := json.Marshal(&gitCommitEnvVariables)
		if err != nil {
			impl.logger.Errorw("err while marshaling git metdata", "err", err)
			return nil, err
		}
		extraEnvVariables[GIT_METADATA] = string(gitMetadata)

		extraEnvVariables[GIT_SOURCE_COUNT] = strconv.Itoa(len(ciWf.GitTriggers))
	}

	childCdIds, err := impl.appWorkflowRepository.FindChildCDIdsByParentCDPipelineId(cdPipeline.Id)
	if err != nil && err != pg.ErrNoRows {
		impl.logger.Errorw("error in getting child cdPipelineIds by parent cdPipelineId", "err", err, "parent cdPipelineId", cdPipeline.Id)
		return nil, err
	}
	if len(childCdIds) > 0 {
		childPipelines, err := impl.pipelineRepository.FindByIdsIn(childCdIds)
		if err != nil {
			impl.logger.Errorw("error in getting pipelines by ids", "err", err, "ids", childCdIds)
			return nil, err
		}
		var childCdEnvVariables []ChildCdMetadata
		for i, childPipeline := range childPipelines {
			extraEnvVariables[fmt.Sprintf("%s_%d", CHILD_CD_ENV_NAME_PREFIX, i+1)] = childPipeline.Environment.Name
			extraEnvVariables[fmt.Sprintf("%s_%d", CHILD_CD_CLUSTER_NAME_PREFIX, i+1)] = childPipeline.Environment.Cluster.ClusterName

			childCdEnvVariables = append(childCdEnvVariables, ChildCdMetadata{
				ChildCdEnvName:     childPipeline.Environment.Name,
				ChildCdClusterName: childPipeline.Environment.Cluster.ClusterName,
			})
		}
		childCdEnvVariablesMetadata, err := json.Marshal(&childCdEnvVariables)
		if err != nil {
			impl.logger.Errorw("err while marshaling childCdEnvVariables", "err", err)
			return nil, err
		}
		extraEnvVariables[CHILD_CD_METADATA] = string(childCdEnvVariablesMetadata)

		extraEnvVariables[CHILD_CD_COUNT] = strconv.Itoa(len(childPipelines))
	}
	if ciPipeline != nil && ciPipeline.Id > 0 {
		extraEnvVariables["APP_NAME"] = ciPipeline.App.AppName
		cdStageWorkflowRequest.DockerUsername = ciPipeline.CiTemplate.DockerRegistry.Username
		cdStageWorkflowRequest.DockerPassword = ciPipeline.CiTemplate.DockerRegistry.Password
		cdStageWorkflowRequest.AwsRegion = ciPipeline.CiTemplate.DockerRegistry.AWSRegion
		cdStageWorkflowRequest.DockerConnection = ciPipeline.CiTemplate.DockerRegistry.Connection
		cdStageWorkflowRequest.DockerCert = ciPipeline.CiTemplate.DockerRegistry.Cert
		cdStageWorkflowRequest.AccessKey = ciPipeline.CiTemplate.DockerRegistry.AWSAccessKeyId
		cdStageWorkflowRequest.SecretKey = ciPipeline.CiTemplate.DockerRegistry.AWSSecretAccessKey
		cdStageWorkflowRequest.DockerRegistryType = string(ciPipeline.CiTemplate.DockerRegistry.RegistryType)
		cdStageWorkflowRequest.DockerRegistryURL = ciPipeline.CiTemplate.DockerRegistry.RegistryURL
	} else if cdPipeline.AppId > 0 {
		ciTemplate, err := impl.CiTemplateRepository.FindByAppId(cdPipeline.AppId)
		if err != nil {
			return nil, err
		}
		extraEnvVariables["APP_NAME"] = ciTemplate.App.AppName
		cdStageWorkflowRequest.DockerUsername = ciTemplate.DockerRegistry.Username
		cdStageWorkflowRequest.DockerPassword = ciTemplate.DockerRegistry.Password
		cdStageWorkflowRequest.AwsRegion = ciTemplate.DockerRegistry.AWSRegion
		cdStageWorkflowRequest.DockerConnection = ciTemplate.DockerRegistry.Connection
		cdStageWorkflowRequest.DockerCert = ciTemplate.DockerRegistry.Cert
		cdStageWorkflowRequest.AccessKey = ciTemplate.DockerRegistry.AWSAccessKeyId
		cdStageWorkflowRequest.SecretKey = ciTemplate.DockerRegistry.AWSSecretAccessKey
		cdStageWorkflowRequest.DockerRegistryType = string(ciTemplate.DockerRegistry.RegistryType)
		cdStageWorkflowRequest.DockerRegistryURL = ciTemplate.DockerRegistry.RegistryURL
		appLabels, err := impl.appLabelRepository.FindAllByAppId(cdPipeline.AppId)
		if err != nil && err != pg.ErrNoRows {
			impl.logger.Errorw("error in getting labels by appId", "err", err, "appId", cdPipeline.AppId)
			return nil, err
		}
		var appLabelEnvVariables []AppLabelMetadata
		for i, appLabel := range appLabels {
			extraEnvVariables[fmt.Sprintf("%s_%d", APP_LABEL_KEY_PREFIX, i+1)] = appLabel.Key
			extraEnvVariables[fmt.Sprintf("%s_%d", APP_LABEL_VALUE_PREFIX, i+1)] = appLabel.Value
			appLabelEnvVariables = append(appLabelEnvVariables, AppLabelMetadata{
				AppLabelKey:   appLabel.Key,
				AppLabelValue: appLabel.Value,
			})
		}
		if len(appLabels) > 0 {
			extraEnvVariables[APP_LABEL_COUNT] = strconv.Itoa(len(appLabels))
			appLabelEnvVariablesMetadata, err := json.Marshal(&appLabelEnvVariables)
			if err != nil {
				impl.logger.Errorw("err while marshaling appLabelEnvVariables", "err", err)
				return nil, err
			}
			extraEnvVariables[APP_LABEL_METADATA] = string(appLabelEnvVariablesMetadata)

		}
	}
	cdStageWorkflowRequest.ExtraEnvironmentVariables = extraEnvVariables
	if deployStageTriggeredByUser != nil {
		cdStageWorkflowRequest.DeploymentTriggerTime = deployStageWfr.StartedOn
		cdStageWorkflowRequest.DeploymentTriggeredBy = deployStageTriggeredByUser.EmailId
	}
	if pipelineReleaseCounter > 0 {
		cdStageWorkflowRequest.DeploymentReleaseCounter = pipelineReleaseCounter
	}
	if cdWorkflowConfig.CdCacheRegion == "" {
		cdWorkflowConfig.CdCacheRegion = impl.config.GetDefaultCdLogsBucketRegion()
	}

	if runner.WorkflowType == bean.CD_WORKFLOW_TYPE_PRE {
		//populate input variables of steps with extra env variables
		setExtraEnvVariableInDeployStep(preDeploySteps, extraEnvVariables, webhookAndCiData)
		cdStageWorkflowRequest.PrePostDeploySteps = preDeploySteps
	} else if runner.WorkflowType == bean.CD_WORKFLOW_TYPE_POST {
		setExtraEnvVariableInDeployStep(postDeploySteps, extraEnvVariables, webhookAndCiData)
		cdStageWorkflowRequest.PrePostDeploySteps = postDeploySteps
	}
	cdStageWorkflowRequest.BlobStorageConfigured = runner.BlobStorageEnabled
	switch cdStageWorkflowRequest.CloudProvider {
	case BLOB_STORAGE_S3:
		//No AccessKey is used for uploading artifacts, instead IAM based auth is used
		cdStageWorkflowRequest.CdCacheRegion = cdWorkflowConfig.CdCacheRegion
		cdStageWorkflowRequest.CdCacheLocation = cdWorkflowConfig.CdCacheBucket
		cdStageWorkflowRequest.ArtifactLocation, cdStageWorkflowRequest.CiArtifactBucket, cdStageWorkflowRequest.CiArtifactFileName = impl.buildArtifactLocationForS3(cdWorkflowConfig, cdWf, runner)
		cdStageWorkflowRequest.BlobStorageS3Config = &blob_storage.BlobStorageS3Config{
			AccessKey:                  impl.config.BlobStorageS3AccessKey,
			Passkey:                    impl.config.BlobStorageS3SecretKey,
			EndpointUrl:                impl.config.BlobStorageS3Endpoint,
			IsInSecure:                 impl.config.BlobStorageS3EndpointInsecure,
			CiCacheBucketName:          cdWorkflowConfig.CdCacheBucket,
			CiCacheRegion:              cdWorkflowConfig.CdCacheRegion,
			CiCacheBucketVersioning:    impl.config.BlobStorageS3BucketVersioned,
			CiArtifactBucketName:       cdStageWorkflowRequest.CiArtifactBucket,
			CiArtifactRegion:           cdWorkflowConfig.CdCacheRegion,
			CiArtifactBucketVersioning: impl.config.BlobStorageS3BucketVersioned,
			CiLogBucketName:            impl.config.GetDefaultBuildLogsBucket(),
			CiLogRegion:                impl.config.GetDefaultCdLogsBucketRegion(),
			CiLogBucketVersioning:      impl.config.BlobStorageS3BucketVersioned,
		}
	case BLOB_STORAGE_GCP:
		cdStageWorkflowRequest.GcpBlobConfig = &blob_storage.GcpBlobConfig{
			CredentialFileJsonData: impl.config.BlobStorageGcpCredentialJson,
			ArtifactBucketName:     impl.config.GetDefaultBuildLogsBucket(),
			LogBucketName:          impl.config.GetDefaultBuildLogsBucket(),
		}
		cdStageWorkflowRequest.ArtifactLocation = impl.buildDefaultArtifactLocation(cdWorkflowConfig, cdWf, runner)
		cdStageWorkflowRequest.CiArtifactFileName = cdStageWorkflowRequest.ArtifactLocation
	case BLOB_STORAGE_AZURE:
		cdStageWorkflowRequest.AzureBlobConfig = &blob_storage.AzureBlobConfig{
			Enabled:               true,
			AccountName:           impl.config.AzureAccountName,
			BlobContainerCiCache:  impl.config.AzureBlobContainerCiCache,
			AccountKey:            impl.config.AzureAccountKey,
			BlobContainerCiLog:    impl.config.AzureBlobContainerCiLog,
			BlobContainerArtifact: impl.config.AzureBlobContainerCiLog,
		}
		cdStageWorkflowRequest.BlobStorageS3Config = &blob_storage.BlobStorageS3Config{
			EndpointUrl:     impl.config.AzureGatewayUrl,
			IsInSecure:      impl.config.AzureGatewayConnectionInsecure,
			CiLogBucketName: impl.config.AzureBlobContainerCiLog,
			CiLogRegion:     "",
			AccessKey:       impl.config.AzureAccountName,
		}
		cdStageWorkflowRequest.ArtifactLocation = impl.buildDefaultArtifactLocation(cdWorkflowConfig, cdWf, runner)
		cdStageWorkflowRequest.CiArtifactFileName = cdStageWorkflowRequest.ArtifactLocation
	default:
		if impl.config.BlobStorageEnabled {
			return nil, fmt.Errorf("blob storage %s not supported", cdStageWorkflowRequest.CloudProvider)
		}
	}
	cdStageWorkflowRequest.DefaultAddressPoolBaseCidr = impl.config.GetDefaultAddressPoolBaseCidr()
	cdStageWorkflowRequest.DefaultAddressPoolSize = impl.config.GetDefaultAddressPoolSize()
	if util.IsManifestDownload(cdPipeline.DeploymentAppType) || util.IsManifestPush(cdPipeline.DeploymentAppType) {
		cdStageWorkflowRequest.IsDryRun = true
	}
	return cdStageWorkflowRequest, nil
}

func (impl *WorkflowDagExecutorImpl) buildDefaultArtifactLocation(cdWorkflowConfig *pipelineConfig.CdWorkflowConfig, savedWf *pipelineConfig.CdWorkflow, runner *pipelineConfig.CdWorkflowRunner) string {
	cdArtifactLocationFormat := cdWorkflowConfig.CdArtifactLocationFormat
	if cdArtifactLocationFormat == "" {
		cdArtifactLocationFormat = impl.config.GetArtifactLocationFormat()
	}
	ArtifactLocation := fmt.Sprintf("%s/"+cdArtifactLocationFormat, impl.config.GetDefaultArtifactKeyPrefix(), savedWf.Id, runner.Id)
	return ArtifactLocation
}

func (impl *WorkflowDagExecutorImpl) HandleDeploymentSuccessEvent(gitHash string, pipelineOverrideId int) error {
	var pipelineOverride *chartConfig.PipelineOverride
	var err error
	if len(gitHash) > 0 && pipelineOverrideId == 0 {
		pipelineOverride, err = impl.pipelineOverrideRepository.FindByPipelineTriggerGitHash(gitHash)
		if err != nil {
			impl.logger.Errorw("error in fetching pipeline trigger by hash", "gitHash", gitHash)
			return err
		}
	} else if len(gitHash) == 0 && pipelineOverrideId > 0 {
		pipelineOverride, err = impl.pipelineOverrideRepository.FindById(pipelineOverrideId)
		if err != nil {
			impl.logger.Errorw("error in fetching pipeline trigger by override id", "pipelineOverrideId", pipelineOverrideId)
			return err
		}
	} else {
		return fmt.Errorf("no release found")
	}
	cdWorkflow, err := impl.cdWorkflowRepository.FindById(pipelineOverride.CdWorkflowId)
	if err != nil {
		impl.logger.Errorw("error in fetching cd workflow by id", "pipelineOverride", pipelineOverride)
		return err
	}

	postStage, err := impl.pipelineStageRepository.GetCdStageByCdPipelineIdAndStageType(pipelineOverride.Pipeline.Id, repository4.PIPELINE_STAGE_TYPE_POST_CD)
	if err != nil && err != pg.ErrNoRows {
		impl.logger.Errorw("error in fetching preStageStepType in GetCdStageByCdPipelineIdAndStageType ", "cdPipelineId", pipelineOverride.Pipeline, "err", err)
		return err
	}

	var triggeredByUser int32 = 1
	//handle corrupt data (https://github.com/devtron-labs/devtron/issues/3826)
	err, deleted := impl.deleteCorruptedPipelineStage(postStage, triggeredByUser)
	if err != nil {
		impl.logger.Errorw("error in deleteCorruptedPipelineStage ", "err", err, "preStage", postStage, "triggeredBy", triggeredByUser)
		return err
	}

	if len(pipelineOverride.Pipeline.PostStageConfig) > 0 || (postStage != nil && !deleted) {
		if pipelineOverride.Pipeline.PostTriggerType == pipelineConfig.TRIGGER_TYPE_AUTOMATIC &&
			pipelineOverride.DeploymentType != models.DEPLOYMENTTYPE_STOP &&
			pipelineOverride.DeploymentType != models.DEPLOYMENTTYPE_START {

			err = impl.TriggerPostStage(cdWorkflow, pipelineOverride.Pipeline, triggeredByUser)
			if err != nil {
				impl.logger.Errorw("error in triggering post stage after successful deployment event", "err", err, "cdWorkflow", cdWorkflow)
				return err
			}
		}
	} else {
		// to trigger next pre/cd, if any
		// finding children cd by pipeline id
		err = impl.HandlePostStageSuccessEvent(cdWorkflow.Id, pipelineOverride.PipelineId, 1)
		if err != nil {
			impl.logger.Errorw("error in triggering children cd after successful deployment event", "parentCdPipelineId", pipelineOverride.PipelineId)
			return err
		}
	}
	return nil
}

func (impl *WorkflowDagExecutorImpl) HandlePostStageSuccessEvent(cdWorkflowId int, cdPipelineId int, triggeredBy int32) error {
	// finding children cd by pipeline id
	cdPipelinesMapping, err := impl.appWorkflowRepository.FindWFCDMappingByParentCDPipelineId(cdPipelineId)
	if err != nil {
		impl.logger.Errorw("error in getting mapping of cd pipelines by parent cd pipeline id", "err", err, "parentCdPipelineId", cdPipelineId)
		return err
	}
	ciArtifact, err := impl.ciArtifactRepository.GetArtifactByCdWorkflowId(cdWorkflowId)
	if err != nil {
		impl.logger.Errorw("error in finding artifact by cd workflow id", "err", err, "cdWorkflowId", cdWorkflowId)
		return err
	}
	//TODO : confirm about this logic used for applyAuth
	applyAuth := false
	if triggeredBy != 1 {
		applyAuth = true
	}
	for _, cdPipelineMapping := range cdPipelinesMapping {
		//find pipeline by cdPipeline ID
		pipeline, err := impl.pipelineRepository.FindById(cdPipelineMapping.ComponentId)
		if err != nil {
			impl.logger.Errorw("error in getting cd pipeline by id", "err", err, "pipelineId", cdPipelineMapping.ComponentId)
			return err
		}
		//finding ci artifact by ciPipelineID and pipelineId
		//TODO : confirm values for applyAuth, async & triggeredBy
		err = impl.triggerStage(nil, pipeline, ciArtifact, applyAuth, triggeredBy)
		if err != nil {
			impl.logger.Errorw("error in triggering cd pipeline after successful post stage", "err", err, "pipelineId", pipeline.Id)
			return err
		}
	}
	return nil
}

// Only used for auto trigger
func (impl *WorkflowDagExecutorImpl) TriggerDeployment(cdWf *pipelineConfig.CdWorkflow, artifact *repository.CiArtifact, pipeline *pipelineConfig.Pipeline, applyAuth bool, triggeredBy int32) error {
	//in case of manual ci RBAC need to apply, this method used for auto cd deployment
	pipelineId := pipeline.Id
	if applyAuth {
		user, err := impl.user.GetById(triggeredBy)
		if err != nil {
			impl.logger.Errorw("error in fetching user for auto pipeline", "UpdatedBy", artifact.UpdatedBy)
			return nil
		}
		token := user.EmailId
		object := impl.enforcerUtil.GetAppRBACNameByAppId(pipeline.AppId)
		impl.logger.Debugw("Triggered Request (App Permission Checking):", "object", object)
		if ok := impl.enforcer.EnforceByEmail(strings.ToLower(token), casbin.ResourceApplications, casbin.ActionTrigger, object); !ok {
			err = &util.ApiError{Code: "401", HttpStatusCode: 401, UserMessage: "unauthorized for pipeline " + strconv.Itoa(pipelineId)}
			return err
		}
	}

	artifactId := artifact.Id
	// need to check for approved artifact only in case configured
	approvalRequestId, err := impl.checkApprovalNodeForDeployment(triggeredBy, pipeline, artifactId)
	if err != nil {
		return err
	}

	//setting triggeredAt variable to have consistent data for various audit log places in db for deployment time
	triggeredAt := time.Now()

	if cdWf == nil {
		cdWf = &pipelineConfig.CdWorkflow{
			CiArtifactId: artifactId,
			PipelineId:   pipelineId,
			AuditLog:     sql.AuditLog{CreatedOn: triggeredAt, CreatedBy: 1, UpdatedOn: triggeredAt, UpdatedBy: 1},
		}
		err := impl.cdWorkflowRepository.SaveWorkFlow(context.Background(), cdWf)
		if err != nil {
			return err
		}
	}

	runner := &pipelineConfig.CdWorkflowRunner{
		Name:         pipeline.Name,
		WorkflowType: bean.CD_WORKFLOW_TYPE_DEPLOY,
		ExecutorType: pipelineConfig.WORKFLOW_EXECUTOR_TYPE_SYSTEM,
		Status:       pipelineConfig.WorkflowInProgress, //starting
		TriggeredBy:  1,
		StartedOn:    triggeredAt,
		Namespace:    impl.config.GetDefaultNamespace(),
		CdWorkflowId: cdWf.Id,
		AuditLog:     sql.AuditLog{CreatedOn: triggeredAt, CreatedBy: triggeredBy, UpdatedOn: triggeredAt, UpdatedBy: triggeredBy},
	}
	if approvalRequestId > 0 {
		runner.DeploymentApprovalRequestId = approvalRequestId
	}
	savedWfr, err := impl.cdWorkflowRepository.SaveWorkFlowRunner(runner)
	if err != nil {
		return err
	}
	if approvalRequestId > 0 {
		err = impl.deploymentApprovalRepository.ConsumeApprovalRequest(approvalRequestId)
		if err != nil {
			return err
		}
	}
	runner.CdWorkflow = &pipelineConfig.CdWorkflow{
		Pipeline: pipeline,
	}
	// creating cd pipeline status timeline for deployment initialisation
	timeline := &pipelineConfig.PipelineStatusTimeline{
		CdWorkflowRunnerId: runner.Id,
		Status:             pipelineConfig.TIMELINE_STATUS_DEPLOYMENT_INITIATED,
		StatusDetail:       "Deployment initiated successfully.",
		StatusTime:         time.Now(),
		AuditLog: sql.AuditLog{
			CreatedBy: 1,
			CreatedOn: time.Now(),
			UpdatedBy: 1,
			UpdatedOn: time.Now(),
		},
	}
	isAppStore := false
	err = impl.pipelineStatusTimelineService.SaveTimeline(timeline, nil, isAppStore)
	if err != nil {
		impl.logger.Errorw("error in creating timeline status for deployment initiation", "err", err, "timeline", timeline)
	}
	//checking vulnerability for deploying image
	isVulnerable := false
	if len(artifact.ImageDigest) > 0 {
		var cveStores []*security.CveStore
		imageScanResult, err := impl.scanResultRepository.FindByImageDigest(artifact.ImageDigest)
		if err != nil && err != pg.ErrNoRows {
			impl.logger.Errorw("error fetching image digest", "digest", artifact.ImageDigest, "err", err)
			return err
		}
		for _, item := range imageScanResult {
			cveStores = append(cveStores, &item.CveStore)
		}
		env, err := impl.envRepository.FindById(pipeline.EnvironmentId)
		if err != nil {
			impl.logger.Errorw("error while fetching env", "err", err)
			return err
		}
		blockCveList, err := impl.cvePolicyRepository.GetBlockedCVEList(cveStores, env.ClusterId, pipeline.EnvironmentId, pipeline.AppId, false)
		if err != nil {
			impl.logger.Errorw("error while fetching blocked cve list", "err", err)
			return err
		}
		if len(blockCveList) > 0 {
			isVulnerable = true
		}
	}
	if isVulnerable == true {
		runner.Status = pipelineConfig.WorkflowFailed
		runner.Message = "Found vulnerability on image"
		runner.FinishedOn = time.Now()
		runner.UpdatedOn = time.Now()
		runner.UpdatedBy = triggeredBy
		err = impl.cdWorkflowRepository.UpdateWorkFlowRunner(runner)
		if err != nil {
			impl.logger.Errorw("error in updating status", "err", err)
			return err
		}
		cdMetrics := util4.CDMetrics{
			AppName:         runner.CdWorkflow.Pipeline.DeploymentAppName,
			Status:          runner.Status,
			DeploymentType:  runner.CdWorkflow.Pipeline.DeploymentAppType,
			EnvironmentName: runner.CdWorkflow.Pipeline.Environment.Name,
			Time:            time.Since(runner.StartedOn).Seconds() - time.Since(runner.FinishedOn).Seconds(),
		}
		util4.TriggerCDMetrics(cdMetrics, impl.config.ExposeCDMetrics)
		// creating cd pipeline status timeline for deployment failed
		timeline := &pipelineConfig.PipelineStatusTimeline{
			CdWorkflowRunnerId: runner.Id,
			Status:             pipelineConfig.TIMELINE_STATUS_DEPLOYMENT_FAILED,
			StatusDetail:       "Deployment failed: Vulnerability policy violated.",
			StatusTime:         time.Now(),
			AuditLog: sql.AuditLog{
				CreatedBy: 1,
				CreatedOn: time.Now(),
				UpdatedBy: 1,
				UpdatedOn: time.Now(),
			},
		}
		err = impl.pipelineStatusTimelineService.SaveTimeline(timeline, nil, isAppStore)
		if util.IsManifestDownload(pipeline.DeploymentAppType) {
			runner := &pipelineConfig.CdWorkflowRunner{
				Name:         pipeline.Name,
				WorkflowType: bean.CD_WORKFLOW_TYPE_DEPLOY,
				ExecutorType: pipelineConfig.WORKFLOW_EXECUTOR_TYPE_SYSTEM,
				Status:       pipelineConfig.WorkflowSucceeded, //starting
				TriggeredBy:  1,
				StartedOn:    triggeredAt,
				Namespace:    impl.config.GetDefaultNamespace(),
				CdWorkflowId: cdWf.Id,
				AuditLog:     sql.AuditLog{CreatedOn: triggeredAt, CreatedBy: triggeredBy, UpdatedOn: triggeredAt, UpdatedBy: triggeredBy},
			}
			_ = impl.cdWorkflowRepository.UpdateWorkFlowRunner(runner)
		}
		if err != nil {
			impl.logger.Errorw("error in creating timeline status for deployment fail - cve policy violation", "err", err, "timeline", timeline)
		}
		return nil
	}

	manifest, err := impl.appService.TriggerCD(artifact, cdWf.Id, savedWfr.Id, pipeline, triggeredAt)
	if util.IsManifestDownload(pipeline.DeploymentAppType) || util.IsManifestPush(pipeline.DeploymentAppType) {
		runner := &pipelineConfig.CdWorkflowRunner{
			Id:                 runner.Id,
			Name:               pipeline.Name,
			WorkflowType:       bean.CD_WORKFLOW_TYPE_DEPLOY,
			ExecutorType:       pipelineConfig.WORKFLOW_EXECUTOR_TYPE_AWF,
			TriggeredBy:        1,
			StartedOn:          triggeredAt,
			Status:             pipelineConfig.WorkflowSucceeded,
			Namespace:          impl.config.GetDefaultNamespace(),
			CdWorkflowId:       cdWf.Id,
			AuditLog:           sql.AuditLog{CreatedOn: triggeredAt, CreatedBy: 1, UpdatedOn: triggeredAt, UpdatedBy: 1},
			FinishedOn:         time.Now(),
			HelmReferenceChart: *manifest,
		}
		updateErr := impl.cdWorkflowRepository.UpdateWorkFlowRunner(runner)
		if updateErr != nil {
			impl.logger.Errorw("error in updating runner for manifest_download type", "err", err)
		}
		// Handle Auto Trigger for Manifest Push deployment type
		pipelineOverride, err := impl.pipelineOverrideRepository.FindLatestByCdWorkflowId(cdWf.Id)
		if err != nil {
			impl.logger.Errorw("error in getting latest pipeline override by cdWorkflowId", "err", err, "cdWorkflowId", cdWf.Id)
			return err
		}
		go impl.HandleDeploymentSuccessEvent("", pipelineOverride.Id)
	}
	err1 := impl.updatePreviousDeploymentStatus(runner, pipelineId, err, triggeredAt, triggeredBy)
	if err1 != nil || err != nil {
		impl.logger.Errorw("error while update previous cd workflow runners", "err", err, "runner", runner, "pipelineId", pipelineId)
		return err
	}
	return nil
}

func (impl *WorkflowDagExecutorImpl) checkApprovalNodeForDeployment(requestedUserId int32, pipeline *pipelineConfig.Pipeline, artifactId int) (int, error) {
	if pipeline.ApprovalNodeConfigured() {
		pipelineId := pipeline.Id
		approvalConfig, err := pipeline.GetApprovalConfig()
		if err != nil {
			impl.logger.Errorw("error occurred while fetching approval node config", "approvalConfig", pipeline.UserApprovalConfig, "err", err)
			return 0, err
		}
		userApprovalMetadata, err := impl.FetchApprovalDataForArtifacts([]int{artifactId}, pipelineId, approvalConfig.RequiredCount)
		if err != nil {
			return 0, err
		}
		approvalMetadata, ok := userApprovalMetadata[artifactId]
		if ok && approvalMetadata.ApprovalRuntimeState != pipelineConfig.ApprovedApprovalState {
			impl.logger.Errorw("not triggering deployment since artifact is not approved", "pipelineId", pipelineId, "artifactId", artifactId)
			return 0, errors.New("not triggering deployment since artifact is not approved")
		} else if ok {
			approvalUsersData := approvalMetadata.ApprovalUsersData
			for _, approvalData := range approvalUsersData {
				if approvalData.UserId == requestedUserId {
					return 0, errors.New("image cannot be deployed by its approver")
				}
			}
			return approvalMetadata.ApprovalRequestId, nil
		} else {
			return 0, errors.New("request not raised for artifact")
		}
	}
	return 0, nil

}

func (impl *WorkflowDagExecutorImpl) updatePreviousDeploymentStatus(currentRunner *pipelineConfig.CdWorkflowRunner, pipelineId int, err error, triggeredAt time.Time, triggeredBy int32) error {
	if err != nil {
		//creating cd pipeline status timeline for deployment failed
		terminalStatusExists, timelineErr := impl.cdPipelineStatusTimelineRepo.CheckIfTerminalStatusTimelinePresentByWfrId(currentRunner.Id)
		if timelineErr != nil {
			impl.logger.Errorw("error in checking if terminal status timeline exists by wfrId", "err", timelineErr, "wfrId", currentRunner.Id)
			return timelineErr
		}
		if !terminalStatusExists {
			impl.logger.Infow("marking pipeline deployment failed", "err", err)
			timeline := &pipelineConfig.PipelineStatusTimeline{
				CdWorkflowRunnerId: currentRunner.Id,
				Status:             pipelineConfig.TIMELINE_STATUS_DEPLOYMENT_FAILED,
				StatusDetail:       fmt.Sprintf("Deployment failed: %v", err),
				StatusTime:         time.Now(),
				AuditLog: sql.AuditLog{
					CreatedBy: 1,
					CreatedOn: time.Now(),
					UpdatedBy: 1,
					UpdatedOn: time.Now(),
				},
			}
			timelineErr = impl.pipelineStatusTimelineService.SaveTimeline(timeline, nil, false)
			if timelineErr != nil {
				impl.logger.Errorw("error in creating timeline status for deployment fail", "err", timelineErr, "timeline", timeline)
			}
		}
		impl.logger.Errorw("error in triggering cd WF, setting wf status as fail ", "wfId", currentRunner.Id, "err", err)
		currentRunner.Status = pipelineConfig.WorkflowFailed
		currentRunner.Message = err.Error()
		currentRunner.FinishedOn = triggeredAt
		currentRunner.UpdatedOn = time.Now()
		currentRunner.UpdatedBy = triggeredBy
		err = impl.cdWorkflowRepository.UpdateWorkFlowRunner(currentRunner)
		if err != nil {
			impl.logger.Errorw("error updating cd wf runner status", "err", err, "currentRunner", currentRunner)
			return err
		}
		cdMetrics := util4.CDMetrics{
			AppName:         currentRunner.CdWorkflow.Pipeline.DeploymentAppName,
			Status:          currentRunner.Status,
			DeploymentType:  currentRunner.CdWorkflow.Pipeline.DeploymentAppType,
			EnvironmentName: currentRunner.CdWorkflow.Pipeline.Environment.Name,
			Time:            time.Since(currentRunner.StartedOn).Seconds() - time.Since(currentRunner.FinishedOn).Seconds(),
		}
		util4.TriggerCDMetrics(cdMetrics, impl.config.ExposeCDMetrics)
		return nil
		//update current WF with error status
	} else {
		//update [n,n-1] statuses as failed if not terminal
		terminalStatus := []string{string(health.HealthStatusHealthy), pipelineConfig.WorkflowAborted, pipelineConfig.WorkflowFailed, pipelineConfig.WorkflowSucceeded}
		previousNonTerminalRunners, err := impl.cdWorkflowRepository.FindPreviousCdWfRunnerByStatus(pipelineId, currentRunner.Id, terminalStatus)
		if err != nil {
			impl.logger.Errorw("error fetching previous wf runner, updating cd wf runner status,", "err", err, "currentRunner", currentRunner)
			return err
		} else if len(previousNonTerminalRunners) == 0 {
			impl.logger.Errorw("no previous runner found in updating cd wf runner status,", "err", err, "currentRunner", currentRunner)
			return nil
		}
		dbConnection := impl.cdWorkflowRepository.GetConnection()
		tx, err := dbConnection.Begin()
		if err != nil {
			impl.logger.Errorw("error on update status, txn begin failed", "err", err)
			return err
		}
		// Rollback tx on error.
		defer tx.Rollback()
		var timelines []*pipelineConfig.PipelineStatusTimeline
		for _, previousRunner := range previousNonTerminalRunners {
			if previousRunner.Status == string(health.HealthStatusHealthy) ||
				previousRunner.Status == pipelineConfig.WorkflowSucceeded ||
				previousRunner.Status == pipelineConfig.WorkflowAborted ||
				previousRunner.Status == pipelineConfig.WorkflowFailed {
				//terminal status return
				impl.logger.Infow("skip updating cd wf runner status as previous runner status is", "status", previousRunner.Status)
				continue
			}
			impl.logger.Infow("updating cd wf runner status as previous runner status is", "status", previousRunner.Status)
			previousRunner.FinishedOn = triggeredAt
			previousRunner.Message = "A new deployment was initiated before this deployment completed"
			previousRunner.Status = pipelineConfig.WorkflowFailed
			previousRunner.UpdatedOn = time.Now()
			previousRunner.UpdatedBy = triggeredBy
			timeline := &pipelineConfig.PipelineStatusTimeline{
				CdWorkflowRunnerId: previousRunner.Id,
				Status:             pipelineConfig.TIMELINE_STATUS_DEPLOYMENT_SUPERSEDED,
				StatusDetail:       "This deployment is superseded.",
				StatusTime:         time.Now(),
				AuditLog: sql.AuditLog{
					CreatedBy: 1,
					CreatedOn: time.Now(),
					UpdatedBy: 1,
					UpdatedOn: time.Now(),
				},
			}
			timelines = append(timelines, timeline)
		}

		err = impl.cdWorkflowRepository.UpdateWorkFlowRunnersWithTxn(previousNonTerminalRunners, tx)
		if err != nil {
			impl.logger.Errorw("error updating cd wf runner status", "err", err, "previousNonTerminalRunners", previousNonTerminalRunners)
			return err
		}
		err = impl.cdPipelineStatusTimelineRepo.SaveTimelinesWithTxn(timelines, tx)
		if err != nil {
			impl.logger.Errorw("error updating pipeline status timelines", "err", err, "timelines", timelines)
			return err
		}
		err = tx.Commit()
		if err != nil {
			impl.logger.Errorw("error in db transaction commit", "err", err)
			return err
		}
		return nil
	}
}

type RequestType string

const START RequestType = "START"
const STOP RequestType = "STOP"

type StopAppRequest struct {
	AppId         int         `json:"appId" validate:"required"`
	EnvironmentId int         `json:"environmentId" validate:"required"`
	UserId        int32       `json:"userId"`
	RequestType   RequestType `json:"requestType" validate:"oneof=START STOP"`
}

type StopDeploymentGroupRequest struct {
	DeploymentGroupId int         `json:"deploymentGroupId" validate:"required"`
	UserId            int32       `json:"userId"`
	RequestType       RequestType `json:"requestType" validate:"oneof=START STOP"`
}

type PodRotateRequest struct {
	AppId               int                        `json:"appId" validate:"required"`
	EnvironmentId       int                        `json:"environmentId" validate:"required"`
	UserId              int32                      `json:"-"`
	ResourceIdentifiers []util5.ResourceIdentifier `json:"resources" validate:"required"`
}

func (impl *WorkflowDagExecutorImpl) RotatePods(ctx context.Context, podRotateRequest *PodRotateRequest) (*k8s.RotatePodResponse, error) {
	impl.logger.Infow("rotate pod request", "payload", podRotateRequest)
	//extract cluster id and namespace from env id
	environmentId := podRotateRequest.EnvironmentId
	environment, err := impl.envRepository.FindById(environmentId)
	if err != nil {
		impl.logger.Errorw("error occurred while fetching env details", "envId", environmentId, "err", err)
		return nil, err
	}
	var resourceIdentifiers []util5.ResourceIdentifier
	for _, resourceIdentifier := range podRotateRequest.ResourceIdentifiers {
		resourceIdentifier.Namespace = environment.Namespace
		resourceIdentifiers = append(resourceIdentifiers, resourceIdentifier)
	}
	rotatePodRequest := &k8s.RotatePodRequest{
		ClusterId: environment.ClusterId,
		Resources: resourceIdentifiers,
	}
	response, err := impl.k8sCommonService.RotatePods(ctx, rotatePodRequest)
	if err != nil {
		return nil, err
	}
	//TODO KB: make entry in cd workflow runner
	return response, nil
}

func (impl *WorkflowDagExecutorImpl) StopStartApp(stopRequest *StopAppRequest, ctx context.Context) (int, error) {
	pipelines, err := impl.pipelineRepository.FindActiveByAppIdAndEnvironmentId(stopRequest.AppId, stopRequest.EnvironmentId)
	if err != nil {
		impl.logger.Errorw("error in fetching pipeline", "app", stopRequest.AppId, "env", stopRequest.EnvironmentId, "err", err)
		return 0, err
	}
	if len(pipelines) == 0 {
		return 0, fmt.Errorf("no pipeline found")
	}
	pipeline := pipelines[0]

	//find pipeline with default
	var pipelineIds []int
	for _, p := range pipelines {
		impl.logger.Debugw("adding pipelineId", "pipelineId", p.Id)
		pipelineIds = append(pipelineIds, p.Id)
		//FIXME
	}
	wf, err := impl.cdWorkflowRepository.FindLatestCdWorkflowByPipelineId(pipelineIds)
	if err != nil {
		impl.logger.Errorw("error in fetching latest release", "err", err)
		return 0, err
	}
	stopTemplate := `{"replicaCount":0,"autoscaling":{"MinReplicas":0,"MaxReplicas":0 ,"enabled": false} }`
	latestArtifactId := wf.CiArtifactId
	cdPipelineId := pipeline.Id
	if pipeline.ApprovalNodeConfigured() {
		return 0, errors.New("application deployment requiring approval cannot be hibernated")
	}
	overrideRequest := &bean.ValuesOverrideRequest{
		PipelineId:     cdPipelineId,
		AppId:          stopRequest.AppId,
		CiArtifactId:   latestArtifactId,
		UserId:         stopRequest.UserId,
		CdWorkflowType: bean.CD_WORKFLOW_TYPE_DEPLOY,
	}
	if stopRequest.RequestType == STOP {
		overrideRequest.AdditionalOverride = json.RawMessage([]byte(stopTemplate))
		overrideRequest.DeploymentType = models.DEPLOYMENTTYPE_STOP
	} else if stopRequest.RequestType == START {
		overrideRequest.DeploymentType = models.DEPLOYMENTTYPE_START
	} else {
		return 0, fmt.Errorf("unsupported operation %s", stopRequest.RequestType)
	}
	id, _, err := impl.ManualCdTrigger(overrideRequest, ctx)
	if err != nil {
		impl.logger.Errorw("error in stopping app", "err", err, "appId", stopRequest.AppId, "envId", stopRequest.EnvironmentId)
		return 0, err
	}
	return id, err
}

func (impl *WorkflowDagExecutorImpl) GetArtifactVulnerabilityStatus(artifact *repository.CiArtifact, cdPipeline *pipelineConfig.Pipeline, ctx context.Context) (bool, error) {
	isVulnerable := false
	if len(artifact.ImageDigest) > 0 {
		var cveStores []*security.CveStore
		_, span := otel.Tracer("orchestrator").Start(ctx, "scanResultRepository.FindByImageDigest")
		imageScanResult, err := impl.scanResultRepository.FindByImageDigest(artifact.ImageDigest)
		span.End()
		if err != nil && err != pg.ErrNoRows {
			impl.logger.Errorw("error fetching image digest", "digest", artifact.ImageDigest, "err", err)
			return false, err
		}
		for _, item := range imageScanResult {
			cveStores = append(cveStores, &item.CveStore)
		}
		_, span = otel.Tracer("orchestrator").Start(ctx, "cvePolicyRepository.GetBlockedCVEList")
		if cdPipeline.Environment.ClusterId == 0 {
			envDetails, err := impl.envRepository.FindById(cdPipeline.EnvironmentId)
			if err != nil {
				impl.logger.Errorw("error fetching cluster details by env, GetArtifactVulnerabilityStatus", "envId", cdPipeline.EnvironmentId, "err", err)
				return false, err
			}
			cdPipeline.Environment = *envDetails
		}
		blockCveList, err := impl.cvePolicyRepository.GetBlockedCVEList(cveStores, cdPipeline.Environment.ClusterId, cdPipeline.EnvironmentId, cdPipeline.AppId, false)
		span.End()
		if err != nil {
			impl.logger.Errorw("error while fetching env", "err", err)
			return false, err
		}
		if len(blockCveList) > 0 {
			isVulnerable = true
		}
	}
	return isVulnerable, nil
}

func (impl *WorkflowDagExecutorImpl) ManualCdTrigger(overrideRequest *bean.ValuesOverrideRequest, ctx context.Context) (int, string, error) {
	//setting triggeredAt variable to have consistent data for various audit log places in db for deployment time
	triggeredAt := time.Now()
	releaseId := 0
	var manifest []byte
	var err error
	_, span := otel.Tracer("orchestrator").Start(ctx, "pipelineRepository.FindById")
	cdPipeline, err := impl.pipelineRepository.FindById(overrideRequest.PipelineId)
	span.End()
	if err != nil {
		impl.logger.Errorf("invalid req", "err", err, "req", overrideRequest)
		return 0, "", err
	}
	impl.appService.SetPipelineFieldsInOverrideRequest(overrideRequest, cdPipeline)

	ciArtifactId := overrideRequest.CiArtifactId
	_, span = otel.Tracer("orchestrator").Start(ctx, "ciArtifactRepository.Get")
	artifact, err := impl.ciArtifactRepository.Get(ciArtifactId)
	span.End()
	if err != nil {
		impl.logger.Errorw("err", "err", err)
		return 0, "", err
	}
	var imageTag string
	if len(artifact.Image) > 0 {
		imageTag = strings.Split(artifact.Image, ":")[1]
	}
	helmPackageName := fmt.Sprintf("%s-%s-%s", cdPipeline.App.AppName, cdPipeline.Environment.Name, imageTag)
<<<<<<< HEAD
	// TODO - SHASHWAT - ADD EXPRESSION EVALUATOR - First check whether this env has filter enabled
	scope := resourceQualifiers.Scope{AppId: overrideRequest.AppId, EnvId: overrideRequest.EnvId, ClusterId: overrideRequest.ClusterId, ProjectId: overrideRequest.ProjectId, IsProdEnv: overrideRequest.IsProdEnv}
	params := impl.celService.GetParamsFromArtifact(artifact.Image)
	metadata := resourceFilter.ExpressionMetadata{
		Params: params,
	}
	filterState, err := impl.resourceFilterService.CheckForResource(scope, metadata)
	if err != nil || filterState != resourceFilter.ALLOW {
		return 0, "", err
	}
=======

>>>>>>> ba2c52c5
	if overrideRequest.CdWorkflowType == bean.CD_WORKFLOW_TYPE_PRE {
		cdWf := &pipelineConfig.CdWorkflow{
			CiArtifactId: artifact.Id,
			PipelineId:   cdPipeline.Id,
			AuditLog:     sql.AuditLog{CreatedOn: triggeredAt, CreatedBy: 1, UpdatedOn: triggeredAt, UpdatedBy: 1},
		}
		err := impl.cdWorkflowRepository.SaveWorkFlow(ctx, cdWf)
		if err != nil {
			return 0, "", err
		}
		overrideRequest.CdWorkflowId = cdWf.Id
		_, span = otel.Tracer("orchestrator").Start(ctx, "TriggerPreStage")
		err = impl.TriggerPreStage(ctx, cdWf, artifact, cdPipeline, overrideRequest.UserId, false)
		span.End()
		if err != nil {
			impl.logger.Errorw("err", "err", err)
			return 0, "", err
		}
	} else if overrideRequest.CdWorkflowType == bean.CD_WORKFLOW_TYPE_DEPLOY {
		if overrideRequest.DeploymentType == models.DEPLOYMENTTYPE_UNKNOWN {
			overrideRequest.DeploymentType = models.DEPLOYMENTTYPE_DEPLOY
		}
		approvalRequestId, err := impl.checkApprovalNodeForDeployment(overrideRequest.UserId, cdPipeline, ciArtifactId)
		if err != nil {
			return 0, "", err
		}
		cdWf, err := impl.cdWorkflowRepository.FindByWorkflowIdAndRunnerType(ctx, overrideRequest.CdWorkflowId, bean.CD_WORKFLOW_TYPE_PRE)
		if err != nil && !util.IsErrNoRows(err) {
			impl.logger.Errorw("err", "err", err)
			return 0, "", err
		}

		cdWorkflowId := cdWf.CdWorkflowId
		if cdWf.CdWorkflowId == 0 {
			cdWf := &pipelineConfig.CdWorkflow{
				CiArtifactId: ciArtifactId,
				PipelineId:   overrideRequest.PipelineId,
				AuditLog:     sql.AuditLog{CreatedOn: triggeredAt, CreatedBy: overrideRequest.UserId, UpdatedOn: triggeredAt, UpdatedBy: overrideRequest.UserId},
			}
			err := impl.cdWorkflowRepository.SaveWorkFlow(ctx, cdWf)
			if err != nil {
				impl.logger.Errorw("err", "err", err)
				return 0, "", err
			}
			cdWorkflowId = cdWf.Id
		}

		runner := &pipelineConfig.CdWorkflowRunner{
			Name:         cdPipeline.Name,
			WorkflowType: bean.CD_WORKFLOW_TYPE_DEPLOY,
			ExecutorType: pipelineConfig.WORKFLOW_EXECUTOR_TYPE_AWF,
			Status:       pipelineConfig.WorkflowInProgress,
			TriggeredBy:  overrideRequest.UserId,
			StartedOn:    triggeredAt,
			Namespace:    impl.config.GetDefaultNamespace(),
			CdWorkflowId: cdWorkflowId,
			AuditLog:     sql.AuditLog{CreatedOn: triggeredAt, CreatedBy: overrideRequest.UserId, UpdatedOn: triggeredAt, UpdatedBy: overrideRequest.UserId},
		}
		if approvalRequestId > 0 {
			runner.DeploymentApprovalRequestId = approvalRequestId
		}
		savedWfr, err := impl.cdWorkflowRepository.SaveWorkFlowRunner(runner)
		overrideRequest.WfrId = savedWfr.Id
		if err != nil {
			impl.logger.Errorw("err", "err", err)
			return 0, "", err
		}
		if approvalRequestId > 0 {
			err = impl.deploymentApprovalRepository.ConsumeApprovalRequest(approvalRequestId)
			if err != nil {
				return 0, "", err
			}
		}

		runner.CdWorkflow = &pipelineConfig.CdWorkflow{
			Pipeline: cdPipeline,
		}
		overrideRequest.CdWorkflowId = cdWorkflowId
		// creating cd pipeline status timeline for deployment initialisation
		timeline := impl.pipelineStatusTimelineService.GetTimelineDbObjectByTimelineStatusAndTimelineDescription(savedWfr.Id, pipelineConfig.TIMELINE_STATUS_DEPLOYMENT_INITIATED, pipelineConfig.TIMELINE_DESCRIPTION_DEPLOYMENT_INITIATED, overrideRequest.UserId)
		_, span = otel.Tracer("orchestrator").Start(ctx, "cdPipelineStatusTimelineRepo.SaveTimelineForACDHelmApps")
		err = impl.pipelineStatusTimelineService.SaveTimeline(timeline, nil, false)

		span.End()
		if err != nil {
			impl.logger.Errorw("error in creating timeline status for deployment initiation", "err", err, "timeline", timeline)
		}

		//checking vulnerability for deploying image
		isVulnerable, err := impl.GetArtifactVulnerabilityStatus(artifact, cdPipeline, ctx)
		if err != nil {
			impl.logger.Errorw("error in getting Artifact vulnerability status, ManualCdTrigger", "err", err)
<<<<<<< HEAD
			return 0,"", err
=======
			return 0, "", err
>>>>>>> ba2c52c5
		}
		if isVulnerable == true {
			// if image vulnerable, update timeline status and return
			runner.Status = pipelineConfig.WorkflowFailed
			runner.Message = "Found vulnerability on image"
			runner.FinishedOn = time.Now()
			runner.UpdatedOn = time.Now()
			runner.UpdatedBy = overrideRequest.UserId
			err = impl.cdWorkflowRepository.UpdateWorkFlowRunner(runner)
			if err != nil {
				impl.logger.Errorw("error in updating wfr status due to vulnerable image", "err", err)
<<<<<<< HEAD
				return 0,"", err
=======
				return 0, "", err
>>>>>>> ba2c52c5
			}
			runner.CdWorkflow = &pipelineConfig.CdWorkflow{
				Pipeline: cdPipeline,
			}
			cdMetrics := util4.CDMetrics{
				AppName:         runner.CdWorkflow.Pipeline.DeploymentAppName,
				Status:          runner.Status,
				DeploymentType:  runner.CdWorkflow.Pipeline.DeploymentAppType,
				EnvironmentName: runner.CdWorkflow.Pipeline.Environment.Name,
				Time:            time.Since(runner.StartedOn).Seconds() - time.Since(runner.FinishedOn).Seconds(),
			}
			util4.TriggerCDMetrics(cdMetrics, impl.config.ExposeCDMetrics)
			// creating cd pipeline status timeline for deployment failed
			timeline := impl.pipelineStatusTimelineService.GetTimelineDbObjectByTimelineStatusAndTimelineDescription(runner.Id, pipelineConfig.TIMELINE_STATUS_DEPLOYMENT_FAILED, pipelineConfig.TIMELINE_DESCRIPTION_VULNERABLE_IMAGE, 1)

			_, span = otel.Tracer("orchestrator").Start(ctx, "cdPipelineStatusTimelineRepo.SaveTimelineForACDHelmApps")
			err = impl.pipelineStatusTimelineService.SaveTimeline(timeline, nil, false)
			span.End()
			if err != nil {
				impl.logger.Errorw("error in creating timeline status for deployment fail - cve policy violation", "err", err, "timeline", timeline)
			}
			_, span = otel.Tracer("orchestrator").Start(ctx, "updatePreviousDeploymentStatus")
			err1 := impl.updatePreviousDeploymentStatus(runner, cdPipeline.Id, err, triggeredAt, overrideRequest.UserId)
			span.End()
			if err1 != nil {
				impl.logger.Errorw("error while update previous cd workflow runners", "err", err, "runner", runner, "pipelineId", cdPipeline.Id)
			}
<<<<<<< HEAD
			return 0,"", fmt.Errorf("found vulnerability for image digest %s", artifact.ImageDigest)
=======
			return 0, "", fmt.Errorf("found vulnerability for image digest %s", artifact.ImageDigest)
>>>>>>> ba2c52c5
		}
		_, span = otel.Tracer("orchestrator").Start(ctx, "appService.TriggerRelease")
		releaseId, manifest, err = impl.appService.TriggerRelease(overrideRequest, ctx, triggeredAt, overrideRequest.UserId)
		span.End()

		if overrideRequest.DeploymentAppType == util.PIPELINE_DEPLOYMENT_TYPE_MANIFEST_DOWNLOAD || overrideRequest.DeploymentAppType == util.PIPELINE_DEPLOYMENT_TYPE_MANIFEST_PUSH {
			if err == nil {
				runner := &pipelineConfig.CdWorkflowRunner{
					Id:                 runner.Id,
					Name:               cdPipeline.Name,
					WorkflowType:       bean.CD_WORKFLOW_TYPE_DEPLOY,
					ExecutorType:       pipelineConfig.WORKFLOW_EXECUTOR_TYPE_AWF,
					TriggeredBy:        overrideRequest.UserId,
					StartedOn:          triggeredAt,
					Status:             pipelineConfig.WorkflowSucceeded,
					Namespace:          impl.config.GetDefaultNamespace(),
					CdWorkflowId:       overrideRequest.CdWorkflowId,
					AuditLog:           sql.AuditLog{CreatedOn: triggeredAt, CreatedBy: overrideRequest.UserId, UpdatedOn: triggeredAt, UpdatedBy: overrideRequest.UserId},
					HelmReferenceChart: manifest,
					FinishedOn:         time.Now(),
				}
				updateErr := impl.cdWorkflowRepository.UpdateWorkFlowRunner(runner)
				if updateErr != nil {
					impl.logger.Errorw("error in updating runner for manifest_download type", "err", err)
				}
				// Handle auto trigger after deployment success event
				pipelineOverride, err := impl.pipelineOverrideRepository.FindLatestByCdWorkflowId(overrideRequest.CdWorkflowId)
				if err != nil {
					impl.logger.Errorw("error in getting latest pipeline override by cdWorkflowId", "err", err, "cdWorkflowId", cdWf.Id)
					return 0, "", err
				}
				go impl.HandleDeploymentSuccessEvent("", pipelineOverride.Id)
			}
		}

		_, span = otel.Tracer("orchestrator").Start(ctx, "updatePreviousDeploymentStatus")
		err1 := impl.updatePreviousDeploymentStatus(runner, cdPipeline.Id, err, triggeredAt, overrideRequest.UserId)
		span.End()
		if err1 != nil || err != nil {
			impl.logger.Errorw("error while update previous cd workflow runners", "err", err, "runner", runner, "pipelineId", cdPipeline.Id)
			return 0, "", err
		}
	} else if overrideRequest.CdWorkflowType == bean.CD_WORKFLOW_TYPE_POST {
		cdWfRunner, err := impl.cdWorkflowRepository.FindByWorkflowIdAndRunnerType(ctx, overrideRequest.CdWorkflowId, bean.CD_WORKFLOW_TYPE_DEPLOY)
		if err != nil && !util.IsErrNoRows(err) {
			impl.logger.Errorw("err", "err", err)
			return 0, "", err
		}

		var cdWf *pipelineConfig.CdWorkflow
		if cdWfRunner.CdWorkflowId == 0 {
			cdWf = &pipelineConfig.CdWorkflow{
				CiArtifactId: ciArtifactId,
				PipelineId:   overrideRequest.PipelineId,
				AuditLog:     sql.AuditLog{CreatedOn: triggeredAt, CreatedBy: overrideRequest.UserId, UpdatedOn: triggeredAt, UpdatedBy: overrideRequest.UserId},
			}
			err := impl.cdWorkflowRepository.SaveWorkFlow(ctx, cdWf)
			if err != nil {
				impl.logger.Errorw("err", "err", err)
				return 0, "", err
			}
			overrideRequest.CdWorkflowId = cdWf.Id
		} else {
			_, span = otel.Tracer("orchestrator").Start(ctx, "cdWorkflowRepository.FindById")
			cdWf, err = impl.cdWorkflowRepository.FindById(overrideRequest.CdWorkflowId)
			span.End()
			if err != nil && !util.IsErrNoRows(err) {
				impl.logger.Errorw("err", "err", err)
				return 0, "", err
			}
		}
		_, span = otel.Tracer("orchestrator").Start(ctx, "TriggerPostStage")
		err = impl.TriggerPostStage(cdWf, cdPipeline, overrideRequest.UserId)
		span.End()
		if err != nil {
			impl.logger.Errorw("err", "err", err)
			return 0, "", err
		}
	}
	return releaseId, helmPackageName, err
}

type BulkTriggerRequest struct {
	CiArtifactId int `sql:"ci_artifact_id"`
	PipelineId   int `sql:"pipeline_id"`
}

func (impl *WorkflowDagExecutorImpl) TriggerBulkDeploymentAsync(requests []*BulkTriggerRequest, UserId int32) (interface{}, error) {
	var cdWorkflows []*pipelineConfig.CdWorkflow
	for _, request := range requests {
		cdWf := &pipelineConfig.CdWorkflow{
			CiArtifactId:   request.CiArtifactId,
			PipelineId:     request.PipelineId,
			AuditLog:       sql.AuditLog{CreatedOn: time.Now(), CreatedBy: UserId, UpdatedOn: time.Now(), UpdatedBy: UserId},
			WorkflowStatus: pipelineConfig.REQUEST_ACCEPTED,
		}
		cdWorkflows = append(cdWorkflows, cdWf)
	}
	err := impl.cdWorkflowRepository.SaveWorkFlows(cdWorkflows...)
	if err != nil {
		impl.logger.Errorw("error in saving wfs", "req", requests, "err", err)
		return nil, err
	}
	impl.triggerNatsEventForBulkAction(cdWorkflows)
	return nil, nil
	//return
	//publish nats async
	//update status
	//consume message
}

type DeploymentGroupAppWithEnv struct {
	EnvironmentId     int         `json:"environmentId"`
	DeploymentGroupId int         `json:"deploymentGroupId"`
	AppId             int         `json:"appId"`
	Active            bool        `json:"active"`
	UserId            int32       `json:"userId"`
	RequestType       RequestType `json:"requestType" validate:"oneof=START STOP"`
}

func (impl *WorkflowDagExecutorImpl) TriggerBulkHibernateAsync(request StopDeploymentGroupRequest, ctx context.Context) (interface{}, error) {
	dg, err := impl.groupRepository.FindByIdWithApp(request.DeploymentGroupId)
	if err != nil {
		impl.logger.Errorw("error while fetching dg", "err", err)
		return nil, err
	}

	for _, app := range dg.DeploymentGroupApps {
		deploymentGroupAppWithEnv := &DeploymentGroupAppWithEnv{
			AppId:             app.AppId,
			EnvironmentId:     dg.EnvironmentId,
			DeploymentGroupId: dg.Id,
			Active:            dg.Active,
			UserId:            request.UserId,
			RequestType:       request.RequestType,
		}

		data, err := json.Marshal(deploymentGroupAppWithEnv)
		if err != nil {
			impl.logger.Errorw("error while writing app stop event to nats ", "app", app.AppId, "deploymentGroup", app.DeploymentGroupId, "err", err)
		} else {
			err = impl.pubsubClient.Publish(pubsub.BULK_HIBERNATE_TOPIC, string(data))
			if err != nil {
				impl.logger.Errorw("Error while publishing request", "topic", pubsub.BULK_HIBERNATE_TOPIC, "error", err)
			}
		}
	}
	return nil, nil
}

func (impl *WorkflowDagExecutorImpl) FetchApprovalDataForArtifacts(artifactIds []int, pipelineId int, requiredApprovals int) (map[int]*pipelineConfig.UserApprovalMetadata, error) {
	artifactIdVsApprovalMetadata := make(map[int]*pipelineConfig.UserApprovalMetadata)
	deploymentApprovalRequests, err := impl.deploymentApprovalRepository.FetchApprovalDataForArtifacts(artifactIds, pipelineId)
	if err != nil {
		return artifactIdVsApprovalMetadata, err
	}

	var requestedUserIds []int32
	for _, approvalRequest := range deploymentApprovalRequests {
		requestedUserIds = append(requestedUserIds, approvalRequest.CreatedBy)
	}

	userInfos, err := impl.user.GetByIds(requestedUserIds)
	if err != nil {
		impl.logger.Errorw("error occurred while fetching users", "requestedUserIds", requestedUserIds, "err", err)
		return artifactIdVsApprovalMetadata, err
	}
	userInfoMap := make(map[int32]bean.UserInfo)
	for _, userInfo := range userInfos {
		userId := userInfo.Id
		userInfoMap[userId] = userInfo
	}

	for _, approvalRequest := range deploymentApprovalRequests {
		artifactId := approvalRequest.ArtifactId
		requestedUserId := approvalRequest.CreatedBy
		if userInfo, ok := userInfoMap[requestedUserId]; ok {
			approvalRequest.UserEmail = userInfo.EmailId
		}
		approvalMetadata := approvalRequest.ConvertToApprovalMetadata()
		if approvalRequest.GetApprovedCount() >= requiredApprovals {
			approvalMetadata.ApprovalRuntimeState = pipelineConfig.ApprovedApprovalState
		} else {
			approvalMetadata.ApprovalRuntimeState = pipelineConfig.RequestedApprovalState
		}
		artifactIdVsApprovalMetadata[artifactId] = approvalMetadata
	}
	return artifactIdVsApprovalMetadata, nil

}

func (impl *WorkflowDagExecutorImpl) triggerNatsEventForBulkAction(cdWorkflows []*pipelineConfig.CdWorkflow) {
	for _, wf := range cdWorkflows {
		data, err := json.Marshal(wf)
		if err != nil {
			wf.WorkflowStatus = pipelineConfig.QUE_ERROR
		} else {
			err = impl.pubsubClient.Publish(pubsub.BULK_DEPLOY_TOPIC, string(data))
			if err != nil {
				wf.WorkflowStatus = pipelineConfig.QUE_ERROR
			} else {
				wf.WorkflowStatus = pipelineConfig.ENQUEUED
			}
		}
		err = impl.cdWorkflowRepository.UpdateWorkFlow(wf)
		if err != nil {
			impl.logger.Errorw("error in publishing wf msg", "wf", wf, "err", err)
		}
	}
}

func (impl *WorkflowDagExecutorImpl) subscribeTriggerBulkAction() error {
	callback := func(msg *pubsub.PubSubMsg) {
		impl.logger.Debug("subscribeTriggerBulkAction event received")
		//defer msg.Ack()
		cdWorkflow := new(pipelineConfig.CdWorkflow)
		err := json.Unmarshal([]byte(string(msg.Data)), cdWorkflow)
		if err != nil {
			impl.logger.Error("Error while unmarshalling cdWorkflow json object", "error", err)
			return
		}
		impl.logger.Debugw("subscribeTriggerBulkAction event:", "cdWorkflow", cdWorkflow)
		wf := &pipelineConfig.CdWorkflow{
			Id:           cdWorkflow.Id,
			CiArtifactId: cdWorkflow.CiArtifactId,
			PipelineId:   cdWorkflow.PipelineId,
			AuditLog: sql.AuditLog{
				UpdatedOn: time.Now(),
			},
		}
		latest, err := impl.cdWorkflowRepository.IsLatestWf(cdWorkflow.PipelineId, cdWorkflow.Id)
		if err != nil {
			impl.logger.Errorw("error in determining latest", "wf", cdWorkflow, "err", err)
			wf.WorkflowStatus = pipelineConfig.DEQUE_ERROR
			impl.cdWorkflowRepository.UpdateWorkFlow(wf)
			return
		}
		if !latest {
			wf.WorkflowStatus = pipelineConfig.DROPPED_STALE
			impl.cdWorkflowRepository.UpdateWorkFlow(wf)
			return
		}
		pipeline, err := impl.pipelineRepository.FindById(cdWorkflow.PipelineId)
		if err != nil {
			impl.logger.Errorw("error in fetching pipeline", "err", err)
			wf.WorkflowStatus = pipelineConfig.TRIGGER_ERROR
			impl.cdWorkflowRepository.UpdateWorkFlow(wf)
			return
		}
		artefact, err := impl.ciArtifactRepository.Get(cdWorkflow.CiArtifactId)
		if err != nil {
			impl.logger.Errorw("error in fetching artefact", "err", err)
			wf.WorkflowStatus = pipelineConfig.TRIGGER_ERROR
			impl.cdWorkflowRepository.UpdateWorkFlow(wf)
			return
		}
		err = impl.triggerStageForBulk(wf, pipeline, artefact, false, false, cdWorkflow.CreatedBy)
		if err != nil {
			impl.logger.Errorw("error in cd trigger ", "err", err)
			wf.WorkflowStatus = pipelineConfig.TRIGGER_ERROR
		} else {
			wf.WorkflowStatus = pipelineConfig.WF_STARTED
		}
		impl.cdWorkflowRepository.UpdateWorkFlow(wf)
	}
	err := impl.pubsubClient.Subscribe(pubsub.BULK_DEPLOY_TOPIC, callback)
	return err
}

func (impl *WorkflowDagExecutorImpl) subscribeHibernateBulkAction() error {
	callback := func(msg *pubsub.PubSubMsg) {
		impl.logger.Debug("subscribeHibernateBulkAction event received")
		//defer msg.Ack()
		deploymentGroupAppWithEnv := new(DeploymentGroupAppWithEnv)
		err := json.Unmarshal([]byte(string(msg.Data)), deploymentGroupAppWithEnv)
		if err != nil {
			impl.logger.Error("Error while unmarshalling deploymentGroupAppWithEnv json object", err)
			return
		}
		impl.logger.Debugw("subscribeHibernateBulkAction event:", "DeploymentGroupAppWithEnv", deploymentGroupAppWithEnv)

		stopAppRequest := &StopAppRequest{
			AppId:         deploymentGroupAppWithEnv.AppId,
			EnvironmentId: deploymentGroupAppWithEnv.EnvironmentId,
			UserId:        deploymentGroupAppWithEnv.UserId,
			RequestType:   deploymentGroupAppWithEnv.RequestType,
		}
		ctx, err := impl.buildACDContext()
		if err != nil {
			impl.logger.Errorw("error in creating acd synch context", "err", err)
			return
		}
		_, err = impl.StopStartApp(stopAppRequest, ctx)
		if err != nil {
			impl.logger.Errorw("error in stop app request", "err", err)
			return
		}
	}
	err := impl.pubsubClient.Subscribe(pubsub.BULK_HIBERNATE_TOPIC, callback)
	return err
}

func (impl *WorkflowDagExecutorImpl) buildACDContext() (acdContext context.Context, err error) {
	//this part only accessible for acd apps hibernation, if acd configured it will fetch latest acdToken, else it will return error
	acdToken, err := impl.argoUserService.GetLatestDevtronArgoCdUserToken()
	if err != nil {
		impl.logger.Errorw("error in getting acd token", "err", err)
		return nil, err
	}
	ctx := context.Background()
	ctx = context.WithValue(ctx, "token", acdToken)
	return ctx, nil
}<|MERGE_RESOLUTION|>--- conflicted
+++ resolved
@@ -25,10 +25,7 @@
 	"github.com/argoproj/gitops-engine/pkg/health"
 	blob_storage "github.com/devtron-labs/common-lib/blob-storage"
 	gitSensorClient "github.com/devtron-labs/devtron/client/gitSensor"
-<<<<<<< HEAD
 	"github.com/devtron-labs/devtron/enterprise/pkg/resourceFilter"
-=======
->>>>>>> ba2c52c5
 	appRepository "github.com/devtron-labs/devtron/internal/sql/repository/app"
 	"github.com/devtron-labs/devtron/pkg/app/status"
 	"github.com/devtron-labs/devtron/pkg/k8s"
@@ -1970,7 +1967,6 @@
 		imageTag = strings.Split(artifact.Image, ":")[1]
 	}
 	helmPackageName := fmt.Sprintf("%s-%s-%s", cdPipeline.App.AppName, cdPipeline.Environment.Name, imageTag)
-<<<<<<< HEAD
 	// TODO - SHASHWAT - ADD EXPRESSION EVALUATOR - First check whether this env has filter enabled
 	scope := resourceQualifiers.Scope{AppId: overrideRequest.AppId, EnvId: overrideRequest.EnvId, ClusterId: overrideRequest.ClusterId, ProjectId: overrideRequest.ProjectId, IsProdEnv: overrideRequest.IsProdEnv}
 	params := impl.celService.GetParamsFromArtifact(artifact.Image)
@@ -1981,9 +1977,6 @@
 	if err != nil || filterState != resourceFilter.ALLOW {
 		return 0, "", err
 	}
-=======
-
->>>>>>> ba2c52c5
 	if overrideRequest.CdWorkflowType == bean.CD_WORKFLOW_TYPE_PRE {
 		cdWf := &pipelineConfig.CdWorkflow{
 			CiArtifactId: artifact.Id,
@@ -2076,11 +2069,7 @@
 		isVulnerable, err := impl.GetArtifactVulnerabilityStatus(artifact, cdPipeline, ctx)
 		if err != nil {
 			impl.logger.Errorw("error in getting Artifact vulnerability status, ManualCdTrigger", "err", err)
-<<<<<<< HEAD
-			return 0,"", err
-=======
 			return 0, "", err
->>>>>>> ba2c52c5
 		}
 		if isVulnerable == true {
 			// if image vulnerable, update timeline status and return
@@ -2092,11 +2081,7 @@
 			err = impl.cdWorkflowRepository.UpdateWorkFlowRunner(runner)
 			if err != nil {
 				impl.logger.Errorw("error in updating wfr status due to vulnerable image", "err", err)
-<<<<<<< HEAD
-				return 0,"", err
-=======
 				return 0, "", err
->>>>>>> ba2c52c5
 			}
 			runner.CdWorkflow = &pipelineConfig.CdWorkflow{
 				Pipeline: cdPipeline,
@@ -2124,11 +2109,7 @@
 			if err1 != nil {
 				impl.logger.Errorw("error while update previous cd workflow runners", "err", err, "runner", runner, "pipelineId", cdPipeline.Id)
 			}
-<<<<<<< HEAD
-			return 0,"", fmt.Errorf("found vulnerability for image digest %s", artifact.ImageDigest)
-=======
 			return 0, "", fmt.Errorf("found vulnerability for image digest %s", artifact.ImageDigest)
->>>>>>> ba2c52c5
 		}
 		_, span = otel.Tracer("orchestrator").Start(ctx, "appService.TriggerRelease")
 		releaseId, manifest, err = impl.appService.TriggerRelease(overrideRequest, ctx, triggeredAt, overrideRequest.UserId)
