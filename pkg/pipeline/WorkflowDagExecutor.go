/*
 * Copyright (c) 2020 Devtron Labs
 *
 * Licensed under the Apache License, Version 2.0 (the "License");
 * you may not use this file except in compliance with the License.
 * You may obtain a copy of the License at
 *
 *    http://www.apache.org/licenses/LICENSE-2.0
 *
 * Unless required by applicable law or agreed to in writing, software
 * distributed under the License is distributed on an "AS IS" BASIS,
 * WITHOUT WARRANTIES OR CONDITIONS OF ANY KIND, either express or implied.
 * See the License for the specific language governing permissions and
 * limitations under the License.
 *
 */

package pipeline

import (
	"context"
	"encoding/json"
	"fmt"
	"github.com/argoproj/gitops-engine/pkg/health"
	blob_storage "github.com/devtron-labs/common-lib/blob-storage"
	gitSensorClient "github.com/devtron-labs/devtron/client/gitSensor"
	"github.com/devtron-labs/devtron/pkg/app/status"
	"github.com/devtron-labs/devtron/pkg/k8s"
	bean3 "github.com/devtron-labs/devtron/pkg/pipeline/bean"
	repository4 "github.com/devtron-labs/devtron/pkg/pipeline/repository"
	"github.com/devtron-labs/devtron/pkg/variables"
	models2 "github.com/devtron-labs/devtron/pkg/variables/models"
	repository5 "github.com/devtron-labs/devtron/pkg/variables/repository"
	util4 "github.com/devtron-labs/devtron/util"
	"github.com/devtron-labs/devtron/util/argo"
	util5 "github.com/devtron-labs/devtron/util/k8s"
	"go.opentelemetry.io/otel"
	"strconv"
	"strings"
	"time"

	"github.com/devtron-labs/devtron/internal/sql/repository/appWorkflow"
	repository2 "github.com/devtron-labs/devtron/pkg/cluster/repository"
	history2 "github.com/devtron-labs/devtron/pkg/pipeline/history"
	repository3 "github.com/devtron-labs/devtron/pkg/pipeline/history/repository"
	"github.com/devtron-labs/devtron/pkg/sql"
	"github.com/devtron-labs/devtron/pkg/user/casbin"
	util3 "github.com/devtron-labs/devtron/pkg/util"

	pubsub "github.com/devtron-labs/common-lib/pubsub-lib"
	"github.com/devtron-labs/devtron/api/bean"
	client "github.com/devtron-labs/devtron/client/events"
	"github.com/devtron-labs/devtron/internal/sql/models"
	"github.com/devtron-labs/devtron/internal/sql/repository"
	"github.com/devtron-labs/devtron/internal/sql/repository/chartConfig"
	"github.com/devtron-labs/devtron/internal/sql/repository/pipelineConfig"
	"github.com/devtron-labs/devtron/internal/sql/repository/security"
	"github.com/devtron-labs/devtron/internal/util"
	"github.com/devtron-labs/devtron/pkg/app"
	bean2 "github.com/devtron-labs/devtron/pkg/bean"
	"github.com/devtron-labs/devtron/pkg/user"
	util2 "github.com/devtron-labs/devtron/util/event"
	"github.com/devtron-labs/devtron/util/rbac"
	"github.com/go-pg/pg"
	"go.uber.org/zap"
)

type WorkflowDagExecutor interface {
	HandleCiSuccessEvent(artifact *repository.CiArtifact, applyAuth bool, async bool, triggeredBy int32) error
	HandleWebhookExternalCiEvent(artifact *repository.CiArtifact, triggeredBy int32, externalCiId int, auth func(email string, projectObject string, envObject string) bool) (bool, error)
	HandlePreStageSuccessEvent(cdStageCompleteEvent CdStageCompleteEvent) error
	HandleDeploymentSuccessEvent(gitHash string, pipelineOverrideId int) error
	HandlePostStageSuccessEvent(cdWorkflowId int, cdPipelineId int, triggeredBy int32) error
	Subscribe() error
	TriggerPostStage(cdWf *pipelineConfig.CdWorkflow, cdPipeline *pipelineConfig.Pipeline, triggeredBy int32) error
	TriggerDeployment(cdWf *pipelineConfig.CdWorkflow, artifact *repository.CiArtifact, pipeline *pipelineConfig.Pipeline, applyAuth bool, triggeredBy int32) error
	ManualCdTrigger(overrideRequest *bean.ValuesOverrideRequest, ctx context.Context) (int, error)
	TriggerBulkDeploymentAsync(requests []*BulkTriggerRequest, UserId int32) (interface{}, error)
	StopStartApp(stopRequest *StopAppRequest, ctx context.Context) (int, error)
	TriggerBulkHibernateAsync(request StopDeploymentGroupRequest, ctx context.Context) (interface{}, error)
	RotatePods(ctx context.Context, podRotateRequest *PodRotateRequest) (*k8s.RotatePodResponse, error)
}

type WorkflowDagExecutorImpl struct {
<<<<<<< HEAD
	logger                         *zap.SugaredLogger
	pipelineRepository             pipelineConfig.PipelineRepository
	cdWorkflowRepository           pipelineConfig.CdWorkflowRepository
	pubsubClient                   *pubsub.PubSubClientServiceImpl
	appService                     app.AppService
	cdWorkflowService              CdWorkflowService
	ciPipelineRepository           pipelineConfig.CiPipelineRepository
	materialRepository             pipelineConfig.MaterialRepository
	cdConfig                       *CdConfig
	pipelineOverrideRepository     chartConfig.PipelineOverrideRepository
	ciArtifactRepository           repository.CiArtifactRepository
	user                           user.UserService
	enforcer                       casbin.Enforcer
	enforcerUtil                   rbac.EnforcerUtil
	groupRepository                repository.DeploymentGroupRepository
	tokenCache                     *util3.TokenCache
	acdAuthConfig                  *util3.ACDAuthConfig
	envRepository                  repository2.EnvironmentRepository
	eventFactory                   client.EventFactory
	eventClient                    client.EventClient
	cvePolicyRepository            security.CvePolicyRepository
	scanResultRepository           security.ImageScanResultRepository
	appWorkflowRepository          appWorkflow.AppWorkflowRepository
	prePostCdScriptHistoryService  history2.PrePostCdScriptHistoryService
	argoUserService                argo.ArgoUserService
	cdPipelineStatusTimelineRepo   pipelineConfig.PipelineStatusTimelineRepository
	pipelineStatusTimelineService  status.PipelineStatusTimelineService
	CiTemplateRepository           pipelineConfig.CiTemplateRepository
	ciWorkflowRepository           pipelineConfig.CiWorkflowRepository
	appLabelRepository             pipelineConfig.AppLabelRepository
	gitSensorGrpcClient            gitSensorClient.Client
	k8sCommonService               k8s.K8sCommonService
	pipelineStageService           PipelineStageService
	variableSnapshotHistoryService variables.VariableSnapshotHistoryService
=======
	logger                        *zap.SugaredLogger
	pipelineRepository            pipelineConfig.PipelineRepository
	cdWorkflowRepository          pipelineConfig.CdWorkflowRepository
	pubsubClient                  *pubsub.PubSubClientServiceImpl
	appService                    app.AppService
	cdWorkflowService             WorkflowService
	ciPipelineRepository          pipelineConfig.CiPipelineRepository
	materialRepository            pipelineConfig.MaterialRepository
	pipelineOverrideRepository    chartConfig.PipelineOverrideRepository
	ciArtifactRepository          repository.CiArtifactRepository
	user                          user.UserService
	enforcer                      casbin.Enforcer
	enforcerUtil                  rbac.EnforcerUtil
	groupRepository               repository.DeploymentGroupRepository
	tokenCache                    *util3.TokenCache
	acdAuthConfig                 *util3.ACDAuthConfig
	envRepository                 repository2.EnvironmentRepository
	eventFactory                  client.EventFactory
	eventClient                   client.EventClient
	cvePolicyRepository           security.CvePolicyRepository
	scanResultRepository          security.ImageScanResultRepository
	appWorkflowRepository         appWorkflow.AppWorkflowRepository
	prePostCdScriptHistoryService history2.PrePostCdScriptHistoryService
	argoUserService               argo.ArgoUserService
	cdPipelineStatusTimelineRepo  pipelineConfig.PipelineStatusTimelineRepository
	pipelineStatusTimelineService status.PipelineStatusTimelineService
	CiTemplateRepository          pipelineConfig.CiTemplateRepository
	ciWorkflowRepository          pipelineConfig.CiWorkflowRepository
	appLabelRepository            pipelineConfig.AppLabelRepository
	gitSensorGrpcClient           gitSensorClient.Client
	k8sCommonService              k8s.K8sCommonService
	pipelineStageRepository       repository4.PipelineStageRepository
	pipelineStageService          PipelineStageService
	config                        *CdConfig
>>>>>>> 472888ae
}

const (
	CD_PIPELINE_ENV_NAME_KEY     = "CD_PIPELINE_ENV_NAME"
	CD_PIPELINE_CLUSTER_NAME_KEY = "CD_PIPELINE_CLUSTER_NAME"
	GIT_COMMIT_HASH_PREFIX       = "GIT_COMMIT_HASH"
	GIT_SOURCE_TYPE_PREFIX       = "GIT_SOURCE_TYPE"
	GIT_SOURCE_VALUE_PREFIX      = "GIT_SOURCE_VALUE"
	GIT_METADATA                 = "GIT_METADATA"
	GIT_SOURCE_COUNT             = "GIT_SOURCE_COUNT"
	APP_LABEL_KEY_PREFIX         = "APP_LABEL_KEY"
	APP_LABEL_VALUE_PREFIX       = "APP_LABEL_VALUE"
	APP_LABEL_METADATA           = "APP_LABEL_METADATA"
	APP_LABEL_COUNT              = "APP_LABEL_COUNT"
	CHILD_CD_ENV_NAME_PREFIX     = "CHILD_CD_ENV_NAME"
	CHILD_CD_CLUSTER_NAME_PREFIX = "CHILD_CD_CLUSTER_NAME"
	CHILD_CD_METADATA            = "CHILD_CD_METADATA"
	CHILD_CD_COUNT               = "CHILD_CD_COUNT"
	DOCKER_IMAGE                 = "DOCKER_IMAGE"
	DEPLOYMENT_RELEASE_ID        = "DEPLOYMENT_RELEASE_ID"
	DEPLOYMENT_UNIQUE_ID         = "DEPLOYMENT_UNIQUE_ID"
	CD_TRIGGERED_BY              = "CD_TRIGGERED_BY"
	CD_TRIGGER_TIME              = "CD_TRIGGER_TIME"
	APP_NAME                     = "APP_NAME"
	DEVTRON_CD_TRIGGERED_BY      = "DEVTRON_CD_TRIGGERED_BY"
	DEVTRON_CD_TRIGGER_TIME      = "DEVTRON_CD_TRIGGER_TIME"
)

type CiArtifactDTO struct {
	Id                   int    `json:"id"`
	PipelineId           int    `json:"pipelineId"` //id of the ci pipeline from which this webhook was triggered
	Image                string `json:"image"`
	ImageDigest          string `json:"imageDigest"`
	MaterialInfo         string `json:"materialInfo"` //git material metadata json array string
	DataSource           string `json:"dataSource"`
	WorkflowId           *int   `json:"workflowId"`
	ciArtifactRepository repository.CiArtifactRepository
}

type CdStageCompleteEvent struct {
	CiProjectDetails []bean3.CiProjectDetails     `json:"ciProjectDetails"`
	WorkflowId       int                          `json:"workflowId"`
	WorkflowRunnerId int                          `json:"workflowRunnerId"`
	CdPipelineId     int                          `json:"cdPipelineId"`
	TriggeredBy      int32                        `json:"triggeredBy"`
	StageYaml        string                       `json:"stageYaml"`
	ArtifactLocation string                       `json:"artifactLocation"`
	PipelineName     string                       `json:"pipelineName"`
	CiArtifactDTO    pipelineConfig.CiArtifactDTO `json:"ciArtifactDTO"`
}

type GitMetadata struct {
	GitCommitHash  string `json:"GIT_COMMIT_HASH"`
	GitSourceType  string `json:"GIT_SOURCE_TYPE"`
	GitSourceValue string `json:"GIT_SOURCE_VALUE"`
}

type AppLabelMetadata struct {
	AppLabelKey   string `json:"APP_LABEL_KEY"`
	AppLabelValue string `json:"APP_LABEL_VALUE"`
}

type ChildCdMetadata struct {
	ChildCdEnvName     string `json:"CHILD_CD_ENV_NAME"`
	ChildCdClusterName string `json:"CHILD_CD_CLUSTER_NAME"`
}

func NewWorkflowDagExecutorImpl(Logger *zap.SugaredLogger, pipelineRepository pipelineConfig.PipelineRepository,
	cdWorkflowRepository pipelineConfig.CdWorkflowRepository,
	pubsubClient *pubsub.PubSubClientServiceImpl,
	appService app.AppService,
	cdWorkflowService WorkflowService,
	ciArtifactRepository repository.CiArtifactRepository,
	ciPipelineRepository pipelineConfig.CiPipelineRepository,
	materialRepository pipelineConfig.MaterialRepository,
	pipelineOverrideRepository chartConfig.PipelineOverrideRepository,
	user user.UserService,
	groupRepository repository.DeploymentGroupRepository,
	envRepository repository2.EnvironmentRepository,
	enforcer casbin.Enforcer, enforcerUtil rbac.EnforcerUtil, tokenCache *util3.TokenCache,
	acdAuthConfig *util3.ACDAuthConfig, eventFactory client.EventFactory,
	eventClient client.EventClient, cvePolicyRepository security.CvePolicyRepository,
	scanResultRepository security.ImageScanResultRepository,
	appWorkflowRepository appWorkflow.AppWorkflowRepository,
	prePostCdScriptHistoryService history2.PrePostCdScriptHistoryService,
	argoUserService argo.ArgoUserService,
	cdPipelineStatusTimelineRepo pipelineConfig.PipelineStatusTimelineRepository,
	pipelineStatusTimelineService status.PipelineStatusTimelineService,
	CiTemplateRepository pipelineConfig.CiTemplateRepository,
	ciWorkflowRepository pipelineConfig.CiWorkflowRepository,
	appLabelRepository pipelineConfig.AppLabelRepository, gitSensorGrpcClient gitSensorClient.Client,
	pipelineStageService PipelineStageService, k8sCommonService k8s.K8sCommonService,
	variableSnapshotHistoryService variables.VariableSnapshotHistoryService,
) *WorkflowDagExecutorImpl {
	wde := &WorkflowDagExecutorImpl{logger: Logger,
<<<<<<< HEAD
		pipelineRepository:             pipelineRepository,
		cdWorkflowRepository:           cdWorkflowRepository,
		pubsubClient:                   pubsubClient,
		appService:                     appService,
		cdWorkflowService:              cdWorkflowService,
		ciPipelineRepository:           ciPipelineRepository,
		cdConfig:                       cdConfig,
		ciArtifactRepository:           ciArtifactRepository,
		materialRepository:             materialRepository,
		pipelineOverrideRepository:     pipelineOverrideRepository,
		user:                           user,
		enforcer:                       enforcer,
		enforcerUtil:                   enforcerUtil,
		groupRepository:                groupRepository,
		tokenCache:                     tokenCache,
		acdAuthConfig:                  acdAuthConfig,
		envRepository:                  envRepository,
		eventFactory:                   eventFactory,
		eventClient:                    eventClient,
		cvePolicyRepository:            cvePolicyRepository,
		scanResultRepository:           scanResultRepository,
		appWorkflowRepository:          appWorkflowRepository,
		prePostCdScriptHistoryService:  prePostCdScriptHistoryService,
		argoUserService:                argoUserService,
		cdPipelineStatusTimelineRepo:   cdPipelineStatusTimelineRepo,
		pipelineStatusTimelineService:  pipelineStatusTimelineService,
		CiTemplateRepository:           CiTemplateRepository,
		ciWorkflowRepository:           ciWorkflowRepository,
		appLabelRepository:             appLabelRepository,
		gitSensorGrpcClient:            gitSensorGrpcClient,
		k8sCommonService:               k8sCommonService,
		pipelineStageService:           pipelineStageService,
		variableSnapshotHistoryService: variableSnapshotHistoryService,
=======
		pipelineRepository:            pipelineRepository,
		cdWorkflowRepository:          cdWorkflowRepository,
		pubsubClient:                  pubsubClient,
		appService:                    appService,
		cdWorkflowService:             cdWorkflowService,
		ciPipelineRepository:          ciPipelineRepository,
		ciArtifactRepository:          ciArtifactRepository,
		materialRepository:            materialRepository,
		pipelineOverrideRepository:    pipelineOverrideRepository,
		user:                          user,
		enforcer:                      enforcer,
		enforcerUtil:                  enforcerUtil,
		groupRepository:               groupRepository,
		tokenCache:                    tokenCache,
		acdAuthConfig:                 acdAuthConfig,
		envRepository:                 envRepository,
		eventFactory:                  eventFactory,
		eventClient:                   eventClient,
		cvePolicyRepository:           cvePolicyRepository,
		scanResultRepository:          scanResultRepository,
		appWorkflowRepository:         appWorkflowRepository,
		prePostCdScriptHistoryService: prePostCdScriptHistoryService,
		argoUserService:               argoUserService,
		cdPipelineStatusTimelineRepo:  cdPipelineStatusTimelineRepo,
		pipelineStatusTimelineService: pipelineStatusTimelineService,
		CiTemplateRepository:          CiTemplateRepository,
		ciWorkflowRepository:          ciWorkflowRepository,
		appLabelRepository:            appLabelRepository,
		gitSensorGrpcClient:           gitSensorGrpcClient,
		k8sCommonService:              k8sCommonService,
		pipelineStageRepository:       pipelineStageRepository,
		pipelineStageService:          pipelineStageService,
>>>>>>> 472888ae
	}
	config, err := GetCdConfig()
	if err != nil {
		return nil
	}
	wde.config = config
	err = wde.Subscribe()
	if err != nil {
		return nil
	}
	err = wde.subscribeTriggerBulkAction()
	if err != nil {
		return nil
	}
	err = wde.subscribeHibernateBulkAction()
	if err != nil {
		return nil
	}
	return wde
}

func (impl *WorkflowDagExecutorImpl) Subscribe() error {
	callback := func(msg *pubsub.PubSubMsg) {
		impl.logger.Debug("cd stage event received")
		//defer msg.Ack()
		cdStageCompleteEvent := CdStageCompleteEvent{}
		err := json.Unmarshal([]byte(string(msg.Data)), &cdStageCompleteEvent)
		if err != nil {
			impl.logger.Errorw("error while unmarshalling cdStageCompleteEvent object", "err", err, "msg", string(msg.Data))
			return
		}
		impl.logger.Debugw("cd stage event:", "workflowRunnerId", cdStageCompleteEvent.WorkflowRunnerId)
		wf, err := impl.cdWorkflowRepository.FindWorkflowRunnerById(cdStageCompleteEvent.WorkflowRunnerId)
		if err != nil {
			impl.logger.Errorw("could not get wf runner", "err", err)
			return
		}
		if wf.WorkflowType == bean.CD_WORKFLOW_TYPE_PRE {
			impl.logger.Debugw("received pre stage success event for workflow runner ", "wfId", strconv.Itoa(wf.Id))
			err = impl.HandlePreStageSuccessEvent(cdStageCompleteEvent)
			if err != nil {
				impl.logger.Errorw("deployment success event error", "err", err)
				return
			}
		} else if wf.WorkflowType == bean.CD_WORKFLOW_TYPE_POST {
			impl.logger.Debugw("received post stage success event for workflow runner ", "wfId", strconv.Itoa(wf.Id))
			err = impl.HandlePostStageSuccessEvent(wf.CdWorkflowId, cdStageCompleteEvent.CdPipelineId, cdStageCompleteEvent.TriggeredBy)
			if err != nil {
				impl.logger.Errorw("deployment success event error", "err", err)
				return
			}
		}
	}
	err := impl.pubsubClient.Subscribe(pubsub.CD_STAGE_COMPLETE_TOPIC, callback)
	if err != nil {
		impl.logger.Error("error", "err", err)
		return err
	}
	return nil
}

func (impl *WorkflowDagExecutorImpl) HandleCiSuccessEvent(artifact *repository.CiArtifact, applyAuth bool, async bool, triggeredBy int32) error {
	//1. get cd pipelines
	//2. get config
	//3. trigger wf/ deployment
	pipelines, err := impl.pipelineRepository.FindByParentCiPipelineId(artifact.PipelineId)
	if err != nil {
		impl.logger.Errorw("error in fetching cd pipeline", "pipelineId", artifact.PipelineId, "err", err)
		return err
	}
	for _, pipeline := range pipelines {
		err = impl.triggerStage(nil, pipeline, artifact, applyAuth, triggeredBy)
		if err != nil {
			impl.logger.Debugw("error on trigger cd pipeline", "err", err)
		}
	}
	return nil
}

func (impl *WorkflowDagExecutorImpl) HandleWebhookExternalCiEvent(artifact *repository.CiArtifact, triggeredBy int32, externalCiId int, auth func(email string, projectObject string, envObject string) bool) (bool, error) {
	hasAnyTriggered := false
	appWorkflowMappings, err := impl.appWorkflowRepository.FindWFCDMappingByExternalCiId(externalCiId)
	if err != nil {
		impl.logger.Errorw("error in fetching cd pipeline", "pipelineId", artifact.PipelineId, "err", err)
		return hasAnyTriggered, err
	}
	user, err := impl.user.GetById(triggeredBy)
	if err != nil {
		return hasAnyTriggered, err
	}

	var pipelines []*pipelineConfig.Pipeline
	for _, appWorkflowMapping := range appWorkflowMappings {
		pipeline, err := impl.pipelineRepository.FindById(appWorkflowMapping.ComponentId)
		if err != nil {
			impl.logger.Errorw("error in fetching cd pipeline", "pipelineId", artifact.PipelineId, "err", err)
			return hasAnyTriggered, err
		}
		projectObject := impl.enforcerUtil.GetAppRBACNameByAppId(pipeline.AppId)
		envObject := impl.enforcerUtil.GetAppRBACByAppIdAndPipelineId(pipeline.AppId, pipeline.Id)
		if !auth(user.EmailId, projectObject, envObject) {
			err = &util.ApiError{Code: "401", HttpStatusCode: 401, UserMessage: "Unauthorized"}
			return hasAnyTriggered, err
		}
		if pipeline.TriggerType == pipelineConfig.TRIGGER_TYPE_MANUAL {
			impl.logger.Warnw("skipping deployment for manual trigger for webhook", "pipeline", pipeline)
			continue
		}
		pipelines = append(pipelines, pipeline)
	}

	for _, pipeline := range pipelines {
		//applyAuth=false, already auth applied for this flow
		err = impl.triggerStage(nil, pipeline, artifact, false, triggeredBy)
		if err != nil {
			impl.logger.Debugw("error on trigger cd pipeline", "err", err)
			return hasAnyTriggered, err
		}
		hasAnyTriggered = true
	}

	return hasAnyTriggered, err
}

// if stage is present with 0 stage steps, delete the stage
// handle corrupt data (https://github.com/devtron-labs/devtron/issues/3826)
func (impl *WorkflowDagExecutorImpl) deleteCorruptedPipelineStage(pipelineStage *repository4.PipelineStage, triggeredBy int32) (error, bool) {
	if pipelineStage != nil {
		stageReq := &bean3.PipelineStageDto{
			Id:   pipelineStage.Id,
			Type: pipelineStage.Type,
		}
		err, deleted := impl.pipelineStageService.DeletePipelineStageIfReq(stageReq, triggeredBy)
		if err != nil {
			impl.logger.Errorw("error in deleting the corrupted pipeline stage", "err", err, "pipelineStageReq", stageReq)
			return err, false
		}
		return nil, deleted
	}
	return nil, false
}

func (impl *WorkflowDagExecutorImpl) triggerStage(cdWf *pipelineConfig.CdWorkflow, pipeline *pipelineConfig.Pipeline, artifact *repository.CiArtifact, applyAuth bool, triggeredBy int32) error {

	preStage, err := impl.getPipelineStage(pipeline.Id, repository4.PIPELINE_STAGE_TYPE_PRE_CD)
	if err != nil {
		return err
	}

	//handle corrupt data (https://github.com/devtron-labs/devtron/issues/3826)
	err, deleted := impl.deleteCorruptedPipelineStage(preStage, triggeredBy)
	if err != nil {
		impl.logger.Errorw("error in deleteCorruptedPipelineStage ", "cdPipelineId", pipeline.Id, "err", err, "preStage", preStage, "triggeredBy", triggeredBy)
		return err
	}

	if len(pipeline.PreStageConfig) > 0 || (preStage != nil && !deleted) {
		// pre stage exists
		if pipeline.PreTriggerType == pipelineConfig.TRIGGER_TYPE_AUTOMATIC {
			impl.logger.Debugw("trigger pre stage for pipeline", "artifactId", artifact.Id, "pipelineId", pipeline.Id)
			err = impl.TriggerPreStage(context.Background(), cdWf, artifact, pipeline, artifact.UpdatedBy, applyAuth) //TODO handle error here
			return err
		}
	} else if pipeline.TriggerType == pipelineConfig.TRIGGER_TYPE_AUTOMATIC {
		// trigger deployment
		impl.logger.Debugw("trigger cd for pipeline", "artifactId", artifact.Id, "pipelineId", pipeline.Id)
		err = impl.TriggerDeployment(cdWf, artifact, pipeline, applyAuth, triggeredBy)
		return err
	}
	return nil
}

func (impl *WorkflowDagExecutorImpl) getPipelineStage(pipelineId int, stageType repository4.PipelineStageType) (*repository4.PipelineStage, error) {
	stage, err := impl.pipelineStageService.GetCdStageByCdPipelineIdAndStageType(pipelineId, stageType)
	if err != nil && err != pg.ErrNoRows {
		impl.logger.Errorw("error in fetching CD pipeline stage", "cdPipelineId", pipelineId, "stage ", stage, "err", err)
		return nil, err
	}
	return stage, nil
}

func (impl *WorkflowDagExecutorImpl) triggerStageForBulk(cdWf *pipelineConfig.CdWorkflow, pipeline *pipelineConfig.Pipeline, artifact *repository.CiArtifact, applyAuth bool, async bool, triggeredBy int32) error {

	preStage, err := impl.getPipelineStage(pipeline.Id, repository4.PIPELINE_STAGE_TYPE_PRE_CD)
	if err != nil {
		return err
	}

	//handle corrupt data (https://github.com/devtron-labs/devtron/issues/3826)
	err, deleted := impl.deleteCorruptedPipelineStage(preStage, triggeredBy)
	if err != nil {
		impl.logger.Errorw("error in deleteCorruptedPipelineStage ", "cdPipelineId", pipeline.Id, "err", err, "preStage", preStage, "triggeredBy", triggeredBy)
		return err
	}

	if len(pipeline.PreStageConfig) > 0 || (preStage != nil && !deleted) {
		//pre stage exists
		impl.logger.Debugw("trigger pre stage for pipeline", "artifactId", artifact.Id, "pipelineId", pipeline.Id)
		err = impl.TriggerPreStage(context.Background(), cdWf, artifact, pipeline, artifact.UpdatedBy, applyAuth) //TODO handle error here
		return err
	} else {
		// trigger deployment
		impl.logger.Debugw("trigger cd for pipeline", "artifactId", artifact.Id, "pipelineId", pipeline.Id)
		err = impl.TriggerDeployment(cdWf, artifact, pipeline, applyAuth, triggeredBy)
		return err
	}
}
func (impl *WorkflowDagExecutorImpl) HandlePreStageSuccessEvent(cdStageCompleteEvent CdStageCompleteEvent) error {
	wfRunner, err := impl.cdWorkflowRepository.FindWorkflowRunnerById(cdStageCompleteEvent.WorkflowRunnerId)
	if err != nil {
		return err
	}
	if wfRunner.WorkflowType == bean.CD_WORKFLOW_TYPE_PRE {
		pipeline, err := impl.pipelineRepository.FindById(cdStageCompleteEvent.CdPipelineId)
		if err != nil {
			return err
		}
		if pipeline.TriggerType == pipelineConfig.TRIGGER_TYPE_AUTOMATIC {
			ciArtifact, err := impl.ciArtifactRepository.Get(cdStageCompleteEvent.CiArtifactDTO.Id)
			if err != nil {
				return err
			}
			cdWorkflow, err := impl.cdWorkflowRepository.FindById(cdStageCompleteEvent.WorkflowId)
			if err != nil {
				return err
			}
			//TODO : confirm about this logic used for applyAuth
			applyAuth := false
			if cdStageCompleteEvent.TriggeredBy != 1 {
				applyAuth = true
			}
			err = impl.TriggerDeployment(cdWorkflow, ciArtifact, pipeline, applyAuth, cdStageCompleteEvent.TriggeredBy)
			if err != nil {
				return err
			}
		}
	}
	return nil
}

func (impl *WorkflowDagExecutorImpl) TriggerPreStage(ctx context.Context, cdWf *pipelineConfig.CdWorkflow, artifact *repository.CiArtifact, pipeline *pipelineConfig.Pipeline, triggeredBy int32, applyAuth bool) error {

	//setting triggeredAt variable to have consistent data for various audit log places in db for deployment time
	triggeredAt := time.Now()

	//in case of pre stage manual trigger auth is already applied
	if applyAuth {
		user, err := impl.user.GetById(artifact.UpdatedBy)
		if err != nil {
			impl.logger.Errorw("error in fetching user for auto pipeline", "UpdatedBy", artifact.UpdatedBy)
			return nil
		}
		token := user.EmailId
		object := impl.enforcerUtil.GetAppRBACNameByAppId(pipeline.AppId)
		impl.logger.Debugw("Triggered Request (App Permission Checking):", "object", object)
		if ok := impl.enforcer.EnforceByEmail(strings.ToLower(token), casbin.ResourceApplications, casbin.ActionTrigger, object); !ok {
			impl.logger.Warnw("unauthorized for pipeline ", "pipelineId", strconv.Itoa(pipeline.Id))
			return fmt.Errorf("unauthorized for pipeline " + strconv.Itoa(pipeline.Id))
		}
	}
	var err error
	if cdWf == nil {
		cdWf = &pipelineConfig.CdWorkflow{
			CiArtifactId: artifact.Id,
			PipelineId:   pipeline.Id,
			AuditLog:     sql.AuditLog{CreatedOn: triggeredAt, CreatedBy: 1, UpdatedOn: triggeredAt, UpdatedBy: 1},
		}
		err := impl.cdWorkflowRepository.SaveWorkFlow(ctx, cdWf)
		if err != nil {
			return err
		}
	}
	cdWorkflowExecutorType := impl.config.GetWorkflowExecutorType()
	runner := &pipelineConfig.CdWorkflowRunner{
		Name:               pipeline.Name,
		WorkflowType:       bean.CD_WORKFLOW_TYPE_PRE,
		ExecutorType:       cdWorkflowExecutorType,
		Status:             pipelineConfig.WorkflowStarting, //starting
		TriggeredBy:        triggeredBy,
		StartedOn:          triggeredAt,
		Namespace:          impl.config.GetDefaultNamespace(),
		BlobStorageEnabled: impl.config.BlobStorageEnabled,
		CdWorkflowId:       cdWf.Id,
		LogLocation:        fmt.Sprintf("%s/%s%s-%s/main.log", impl.config.GetDefaultBuildLogsKeyPrefix(), strconv.Itoa(cdWf.Id), string(bean.CD_WORKFLOW_TYPE_PRE), pipeline.Name),
		AuditLog:           sql.AuditLog{CreatedOn: triggeredAt, CreatedBy: 1, UpdatedOn: triggeredAt, UpdatedBy: 1},
	}
	var env *repository2.Environment
	if pipeline.RunPreStageInEnv {
		_, span := otel.Tracer("orchestrator").Start(ctx, "envRepository.FindById")
		env, err = impl.envRepository.FindById(pipeline.EnvironmentId)
		span.End()
		if err != nil {
			impl.logger.Errorw(" unable to find env ", "err", err)
			return err
		}
		impl.logger.Debugw("env", "env", env)
		runner.Namespace = env.Namespace
	}
	_, span := otel.Tracer("orchestrator").Start(ctx, "cdWorkflowRepository.SaveWorkFlowRunner")
	_, err = impl.cdWorkflowRepository.SaveWorkFlowRunner(runner)
	span.End()
	if err != nil {
		return err
	}

	_, span = otel.Tracer("orchestrator").Start(ctx, "buildWFRequest")
	cdStageWorkflowRequest, err := impl.buildWFRequest(runner, cdWf, pipeline, triggeredBy)
	span.End()
	if err != nil {
		return err
	}
	cdStageWorkflowRequest.StageType = PRE
	_, span = otel.Tracer("orchestrator").Start(ctx, "cdWorkflowService.SubmitWorkflow")
	cdStageWorkflowRequest.Pipeline = pipeline
	cdStageWorkflowRequest.Env = env
	cdStageWorkflowRequest.Type = bean3.CD_WORKFLOW_PIPELINE_TYPE
	_, err = impl.cdWorkflowService.SubmitWorkflow(cdStageWorkflowRequest)
	span.End()

	err = impl.sendPreStageNotification(ctx, cdWf, pipeline)
	if err != nil {
		return err
	}
	//creating cd config history entry
	_, span = otel.Tracer("orchestrator").Start(ctx, "prePostCdScriptHistoryService.CreatePrePostCdScriptHistory")
	err = impl.prePostCdScriptHistoryService.CreatePrePostCdScriptHistory(pipeline, nil, repository3.PRE_CD_TYPE, true, triggeredBy, triggeredAt)
	span.End()
	if err != nil {
		impl.logger.Errorw("error in creating pre cd script entry", "err", err, "pipeline", pipeline)
		return err
	}
	return nil
}

func (impl *WorkflowDagExecutorImpl) sendPreStageNotification(ctx context.Context, cdWf *pipelineConfig.CdWorkflow, pipeline *pipelineConfig.Pipeline) error {
	wfr, err := impl.cdWorkflowRepository.FindByWorkflowIdAndRunnerType(ctx, cdWf.Id, bean.CD_WORKFLOW_TYPE_PRE)
	if err != nil {
		return err
	}

	event := impl.eventFactory.Build(util2.Trigger, &pipeline.Id, pipeline.AppId, &pipeline.EnvironmentId, util2.CD)
	impl.logger.Debugw("event PreStageTrigger", "event", event)
	event = impl.eventFactory.BuildExtraCDData(event, &wfr, 0, bean.CD_WORKFLOW_TYPE_PRE)
	_, span := otel.Tracer("orchestrator").Start(ctx, "eventClient.WriteNotificationEvent")
	_, evtErr := impl.eventClient.WriteNotificationEvent(event)
	span.End()
	if evtErr != nil {
		impl.logger.Errorw("CD trigger event not sent", "error", evtErr)
	}
	return nil
}

func convert(ts string) (*time.Time, error) {
	//layout := "2006-01-02T15:04:05Z"
	t, err := time.Parse(bean2.LayoutRFC3339, ts)
	if err != nil {
		return nil, err
	}
	return &t, nil
}

func (impl *WorkflowDagExecutorImpl) TriggerPostStage(cdWf *pipelineConfig.CdWorkflow, pipeline *pipelineConfig.Pipeline, triggeredBy int32) error {
	//setting triggeredAt variable to have consistent data for various audit log places in db for deployment time
	triggeredAt := time.Now()

	runner := &pipelineConfig.CdWorkflowRunner{
		Name:               pipeline.Name,
		WorkflowType:       bean.CD_WORKFLOW_TYPE_POST,
		ExecutorType:       impl.config.GetWorkflowExecutorType(),
		Status:             pipelineConfig.WorkflowStarting,
		TriggeredBy:        triggeredBy,
		StartedOn:          triggeredAt,
		Namespace:          impl.config.GetDefaultNamespace(),
		BlobStorageEnabled: impl.config.BlobStorageEnabled,
		CdWorkflowId:       cdWf.Id,
		LogLocation:        fmt.Sprintf("%s/%s%s-%s/main.log", impl.config.GetDefaultBuildLogsKeyPrefix(), strconv.Itoa(cdWf.Id), string(bean.CD_WORKFLOW_TYPE_POST), pipeline.Name),
		AuditLog:           sql.AuditLog{CreatedOn: triggeredAt, CreatedBy: triggeredBy, UpdatedOn: triggeredAt, UpdatedBy: triggeredBy},
	}
	var env *repository2.Environment
	var err error
	if pipeline.RunPostStageInEnv {
		env, err = impl.envRepository.FindById(pipeline.EnvironmentId)
		if err != nil {
			impl.logger.Errorw(" unable to find env ", "err", err)
			return err
		}
		runner.Namespace = env.Namespace
	}

	_, err = impl.cdWorkflowRepository.SaveWorkFlowRunner(runner)
	if err != nil {
		return err
	}
	cdStageWorkflowRequest, err := impl.buildWFRequest(runner, cdWf, pipeline, triggeredBy)
	if err != nil {
		impl.logger.Errorw("error in building wfRequest", "err", err, "runner", runner, "cdWf", cdWf, "pipeline", pipeline)
		return err
	}
	cdStageWorkflowRequest.StageType = POST
	cdStageWorkflowRequest.Pipeline = pipeline
	cdStageWorkflowRequest.Env = env
	cdStageWorkflowRequest.Type = bean3.CD_WORKFLOW_PIPELINE_TYPE
	_, err = impl.cdWorkflowService.SubmitWorkflow(cdStageWorkflowRequest)
	if err != nil {
		impl.logger.Errorw("error in submitting workflow", "err", err, "cdStageWorkflowRequest", cdStageWorkflowRequest, "pipeline", pipeline, "env", env)
		return err
	}

	wfr, err := impl.cdWorkflowRepository.FindByWorkflowIdAndRunnerType(context.Background(), cdWf.Id, bean.CD_WORKFLOW_TYPE_POST)
	if err != nil {
		impl.logger.Errorw("error in getting wfr by workflowId and runnerType", "err", err, "wfId", cdWf.Id)
		return err
	}

	event := impl.eventFactory.Build(util2.Trigger, &pipeline.Id, pipeline.AppId, &pipeline.EnvironmentId, util2.CD)
	impl.logger.Debugw("event Cd Post Trigger", "event", event)
	event = impl.eventFactory.BuildExtraCDData(event, &wfr, 0, bean.CD_WORKFLOW_TYPE_POST)
	_, evtErr := impl.eventClient.WriteNotificationEvent(event)
	if evtErr != nil {
		impl.logger.Errorw("CD trigger event not sent", "error", evtErr)
	}
	//creating cd config history entry
	err = impl.prePostCdScriptHistoryService.CreatePrePostCdScriptHistory(pipeline, nil, repository3.POST_CD_TYPE, true, triggeredBy, triggeredAt)
	if err != nil {
		impl.logger.Errorw("error in creating post cd script entry", "err", err, "pipeline", pipeline)
		return err
	}
	return nil
}
func (impl *WorkflowDagExecutorImpl) buildArtifactLocationForS3(cdWorkflowConfig *pipelineConfig.CdWorkflowConfig, cdWf *pipelineConfig.CdWorkflow, runner *pipelineConfig.CdWorkflowRunner) (string, string, string) {
	cdArtifactLocationFormat := cdWorkflowConfig.CdArtifactLocationFormat
	if cdArtifactLocationFormat == "" {
		cdArtifactLocationFormat = impl.config.GetArtifactLocationFormat()
	}
	if cdWorkflowConfig.LogsBucket == "" {
		cdWorkflowConfig.LogsBucket = impl.config.GetDefaultBuildLogsBucket()
	}
	ArtifactLocation := fmt.Sprintf("s3://%s/"+impl.config.GetDefaultArtifactKeyPrefix()+"/"+cdArtifactLocationFormat, cdWorkflowConfig.LogsBucket, cdWf.Id, runner.Id)
	artifactFileName := fmt.Sprintf(impl.config.GetDefaultArtifactKeyPrefix()+"/"+cdArtifactLocationFormat, cdWf.Id, runner.Id)
	return ArtifactLocation, cdWorkflowConfig.LogsBucket, artifactFileName
}

func (impl *WorkflowDagExecutorImpl) getDeployStageDetails(pipelineId int) (pipelineConfig.CdWorkflowRunner, *bean.UserInfo, int, error) {
	deployStageWfr := pipelineConfig.CdWorkflowRunner{}
	//getting deployment pipeline latest wfr by pipelineId
	deployStageWfr, err := impl.cdWorkflowRepository.FindLastStatusByPipelineIdAndRunnerType(pipelineId, bean.CD_WORKFLOW_TYPE_DEPLOY)
	if err != nil {
		impl.logger.Errorw("error in getting latest status of deploy type wfr by pipelineId", "err", err, "pipelineId", pipelineId)
		return deployStageWfr, nil, 0, err
	}
	deployStageTriggeredByUser, err := impl.user.GetById(deployStageWfr.TriggeredBy)
	if err != nil {
		impl.logger.Errorw("error in getting userDetails by id", "err", err, "userId", deployStageWfr.TriggeredBy)
		return deployStageWfr, nil, 0, err
	}
	pipelineReleaseCounter, err := impl.pipelineOverrideRepository.GetCurrentPipelineReleaseCounter(pipelineId)
	if err != nil {
		impl.logger.Errorw("error occurred while fetching latest release counter for pipeline", "pipelineId", pipelineId, "err", err)
		return deployStageWfr, nil, 0, err
	}
	return deployStageWfr, deployStageTriggeredByUser, pipelineReleaseCounter, nil
}

func isExtraVariableDynamic(variableName string, webhookAndCiData *gitSensorClient.WebhookAndCiData) bool {
	if strings.Contains(variableName, GIT_COMMIT_HASH_PREFIX) || strings.Contains(variableName, GIT_SOURCE_TYPE_PREFIX) || strings.Contains(variableName, GIT_SOURCE_VALUE_PREFIX) ||
		strings.Contains(variableName, APP_LABEL_VALUE_PREFIX) || strings.Contains(variableName, APP_LABEL_KEY_PREFIX) ||
		strings.Contains(variableName, CHILD_CD_ENV_NAME_PREFIX) || strings.Contains(variableName, CHILD_CD_CLUSTER_NAME_PREFIX) ||
		strings.Contains(variableName, CHILD_CD_COUNT) || strings.Contains(variableName, APP_LABEL_COUNT) || strings.Contains(variableName, GIT_SOURCE_COUNT) ||
		webhookAndCiData != nil {

		return true
	}
	return false
}

func setExtraEnvVariableInDeployStep(deploySteps []*bean3.StepObject, extraEnvVariables map[string]string, webhookAndCiData *gitSensorClient.WebhookAndCiData) {
	for _, deployStep := range deploySteps {
		for variableKey, variableValue := range extraEnvVariables {
			if isExtraVariableDynamic(variableKey, webhookAndCiData) && deployStep.StepType == "INLINE" {
				extraInputVar := &bean3.VariableObject{
					Name:                  variableKey,
					Format:                "STRING",
					Value:                 variableValue,
					VariableType:          bean3.VARIABLE_TYPE_REF_GLOBAL,
					ReferenceVariableName: variableKey,
				}
				deployStep.InputVars = append(deployStep.InputVars, extraInputVar)
			}
		}
	}
}
func (impl *WorkflowDagExecutorImpl) buildWFRequest(runner *pipelineConfig.CdWorkflowRunner, cdWf *pipelineConfig.CdWorkflow, cdPipeline *pipelineConfig.Pipeline, triggeredBy int32) (*WorkflowRequest, error) {
	cdWorkflowConfig, err := impl.cdWorkflowRepository.FindConfigByPipelineId(cdPipeline.Id)
	if err != nil && !util.IsErrNoRows(err) {
		return nil, err
	}

	workflowExecutor := runner.ExecutorType

	artifact, err := impl.ciArtifactRepository.Get(cdWf.CiArtifactId)
	if err != nil {
		return nil, err
	}

	ciMaterialInfo, err := repository.GetCiMaterialInfo(artifact.MaterialInfo, artifact.DataSource)
	if err != nil {
		impl.logger.Errorw("parsing error", "err", err)
		return nil, err
	}

	var ciProjectDetails []bean3.CiProjectDetails
	var ciPipeline *pipelineConfig.CiPipeline
	if cdPipeline.CiPipelineId > 0 {
		ciPipeline, err = impl.ciPipelineRepository.FindById(cdPipeline.CiPipelineId)
		if err != nil && !util.IsErrNoRows(err) {
			impl.logger.Errorw("cannot find ciPipelineRequest", "err", err)
			return nil, err
		}

		for _, m := range ciPipeline.CiPipelineMaterials {
			// git material should be active in this case
			if m == nil || m.GitMaterial == nil || !m.GitMaterial.Active {
				continue
			}
			var ciMaterialCurrent repository.CiMaterialInfo
			for _, ciMaterial := range ciMaterialInfo {
				if ciMaterial.Material.GitConfiguration.URL == m.GitMaterial.Url {
					ciMaterialCurrent = ciMaterial
					break
				}
			}
			gitMaterial, err := impl.materialRepository.FindById(m.GitMaterialId)
			if err != nil && !util.IsErrNoRows(err) {
				impl.logger.Errorw("could not fetch git materials", "err", err)
				return nil, err
			}

			ciProjectDetail := bean3.CiProjectDetails{
				GitRepository:   ciMaterialCurrent.Material.GitConfiguration.URL,
				MaterialName:    gitMaterial.Name,
				CheckoutPath:    gitMaterial.CheckoutPath,
				FetchSubmodules: gitMaterial.FetchSubmodules,
				SourceType:      m.Type,
				SourceValue:     m.Value,
				Type:            string(m.Type),
				GitOptions: bean3.GitOptions{
					UserName:      gitMaterial.GitProvider.UserName,
					Password:      gitMaterial.GitProvider.Password,
					SshPrivateKey: gitMaterial.GitProvider.SshPrivateKey,
					AccessToken:   gitMaterial.GitProvider.AccessToken,
					AuthMode:      gitMaterial.GitProvider.AuthMode,
				},
			}

			if len(ciMaterialCurrent.Modifications) > 0 {
				ciProjectDetail.CommitHash = ciMaterialCurrent.Modifications[0].Revision
				ciProjectDetail.Author = ciMaterialCurrent.Modifications[0].Author
				ciProjectDetail.GitTag = ciMaterialCurrent.Modifications[0].Tag
				ciProjectDetail.Message = ciMaterialCurrent.Modifications[0].Message
				commitTime, err := convert(ciMaterialCurrent.Modifications[0].ModifiedTime)
				if err != nil {
					return nil, err
				}
				ciProjectDetail.CommitTime = commitTime.Format(bean2.LayoutRFC3339)
			} else {
				impl.logger.Debugw("devtronbug#1062", ciPipeline.Id, cdPipeline.Id)
				return nil, fmt.Errorf("modifications not found for %d", ciPipeline.Id)
			}

			// set webhook data
			if m.Type == pipelineConfig.SOURCE_TYPE_WEBHOOK && len(ciMaterialCurrent.Modifications) > 0 {
				webhookData := ciMaterialCurrent.Modifications[0].WebhookData
				ciProjectDetail.WebhookData = pipelineConfig.WebhookData{
					Id:              webhookData.Id,
					EventActionType: webhookData.EventActionType,
					Data:            webhookData.Data,
				}
			}

			ciProjectDetails = append(ciProjectDetails, ciProjectDetail)
		}
	}
	var stageYaml string
	var deployStageWfr pipelineConfig.CdWorkflowRunner
	deployStageTriggeredByUser := &bean.UserInfo{}
	var pipelineReleaseCounter int
	var preDeploySteps []*bean3.StepObject
	var postDeploySteps []*bean3.StepObject
	var refPluginsData []*bean3.RefPluginObject
	//if pipeline_stage_steps present for pre-CD or post-CD then no need to add stageYaml to cdWorkflowRequest in that
	//case add PreDeploySteps and PostDeploySteps to cdWorkflowRequest, this is done for backward compatibility
	pipelineStage, err := impl.getPipelineStage(cdPipeline.Id, runner.WorkflowType.WorkflowTypeToStageType())
	if err != nil {
		return nil, err
	}
	env, err := impl.envRepository.FindById(cdPipeline.EnvironmentId)
	if err != nil {
		impl.logger.Errorw("error in getting environment by id", "err", err)
		return nil, err
	}
	if pipelineStage != nil {
		//Scope will pick the environment of CD pipeline irrespective of in-cluster mode,
		//since user sees the environment of the CD pipeline
		scope := models2.Scope{
			AppId:     cdPipeline.App.Id,
			EnvId:     env.Id,
			ClusterId: env.ClusterId,
		}
		var variableSnapshot map[string]string
		if runner.WorkflowType == bean.CD_WORKFLOW_TYPE_PRE {
<<<<<<< HEAD
			//preDeploySteps, _, refPluginsData, err = impl.pipelineStageService.BuildPrePostAndRefPluginStepsDataForWfRequest(cdPipeline.Id, cdStage)
			prePostAndRefPluginResponse, err := impl.pipelineStageService.BuildPrePostAndRefPluginStepsDataForWfRequest(cdPipeline.Id, preCdStage, scope)
=======
			preDeploySteps, _, refPluginsData, err = impl.pipelineStageService.BuildPrePostAndRefPluginStepsDataForWfRequest(cdPipeline.Id, bean3.CdStage)
>>>>>>> 472888ae
			if err != nil {
				impl.logger.Errorw("error in getting pre, post & refPlugin steps data for wf request", "err", err, "cdPipelineId", cdPipeline.Id)
				return nil, err
			}
			preDeploySteps = prePostAndRefPluginResponse.PreStageSteps
			refPluginsData = prePostAndRefPluginResponse.RefPluginData
			variableSnapshot = prePostAndRefPluginResponse.VariableSnapshot
		} else if runner.WorkflowType == bean.CD_WORKFLOW_TYPE_POST {
<<<<<<< HEAD
			//_, postDeploySteps, refPluginsData, err = impl.pipelineStageService.BuildPrePostAndRefPluginStepsDataForWfRequest(cdPipeline.Id, cdStage)
			prePostAndRefPluginResponse, err := impl.pipelineStageService.BuildPrePostAndRefPluginStepsDataForWfRequest(cdPipeline.Id, postCdStage, scope)
=======
			_, postDeploySteps, refPluginsData, err = impl.pipelineStageService.BuildPrePostAndRefPluginStepsDataForWfRequest(cdPipeline.Id, bean3.CdStage)
>>>>>>> 472888ae
			if err != nil {
				impl.logger.Errorw("error in getting pre, post & refPlugin steps data for wf request", "err", err, "cdPipelineId", cdPipeline.Id)
				return nil, err
			}
			postDeploySteps = prePostAndRefPluginResponse.PostStageSteps
			refPluginsData = prePostAndRefPluginResponse.RefPluginData
			variableSnapshot = prePostAndRefPluginResponse.VariableSnapshot
			deployStageWfr, deployStageTriggeredByUser, pipelineReleaseCounter, err = impl.getDeployStageDetails(cdPipeline.Id)
			if err != nil {
				impl.logger.Errorw("error in getting deployStageWfr, deployStageTriggeredByUser and pipelineReleaseCounter wf request", "err", err, "cdPipelineId", cdPipeline.Id)
				return nil, err
			}
		} else {
			return nil, fmt.Errorf("unsupported workflow triggerd")
		}

		//Save Scoped VariableSnapshot
		if len(variableSnapshot) > 0 {
			variableMapBytes, _ := json.Marshal(variableSnapshot)
			err := impl.variableSnapshotHistoryService.SaveVariableHistoriesForTrigger([]*repository5.VariableSnapshotHistoryBean{{
				VariableSnapshot: variableMapBytes,
				HistoryReference: repository5.HistoryReference{
					HistoryReferenceId:   runner.Id,
					HistoryReferenceType: repository5.HistoryReferenceTypeCDWORKFLOWRUNNER,
				},
			}}, runner.TriggeredBy)
			if err != nil {
				impl.logger.Errorf("Not able to save variable snapshot for CD trigger %s", err)
			}
		}
	} else {
		//in this case no plugin script is not present for this cdPipeline hence going with attaching preStage or postStage config
		if runner.WorkflowType == bean.CD_WORKFLOW_TYPE_PRE {
			stageYaml = cdPipeline.PreStageConfig
		} else if runner.WorkflowType == bean.CD_WORKFLOW_TYPE_POST {
			stageYaml = cdPipeline.PostStageConfig
			deployStageWfr, deployStageTriggeredByUser, pipelineReleaseCounter, err = impl.getDeployStageDetails(cdPipeline.Id)
			if err != nil {
				impl.logger.Errorw("error in getting deployStageWfr, deployStageTriggeredByUser and pipelineReleaseCounter wf request", "err", err, "cdPipelineId", cdPipeline.Id)
				return nil, err
			}

		} else {
			return nil, fmt.Errorf("unsupported workflow triggerd")
		}
	}

	cdStageWorkflowRequest := &WorkflowRequest{
		EnvironmentId:         cdPipeline.EnvironmentId,
		AppId:                 cdPipeline.AppId,
		WorkflowId:            cdWf.Id,
		WorkflowRunnerId:      runner.Id,
		WorkflowNamePrefix:    strconv.Itoa(runner.Id) + "-" + runner.Name,
		WorkflowPrefixForLog:  strconv.Itoa(cdWf.Id) + string(runner.WorkflowType) + "-" + runner.Name,
		CdImage:               impl.config.GetDefaultImage(),
		CdPipelineId:          cdWf.PipelineId,
		TriggeredBy:           triggeredBy,
		StageYaml:             stageYaml,
		CiProjectDetails:      ciProjectDetails,
		Namespace:             runner.Namespace,
		ActiveDeadlineSeconds: impl.config.GetDefaultTimeout(),
		CiArtifactDTO: CiArtifactDTO{
			Id:           artifact.Id,
			PipelineId:   artifact.PipelineId,
			Image:        artifact.Image,
			ImageDigest:  artifact.ImageDigest,
			MaterialInfo: artifact.MaterialInfo,
			DataSource:   artifact.DataSource,
			WorkflowId:   artifact.WorkflowId,
		},
		OrchestratorHost:  impl.config.OrchestratorHost,
		OrchestratorToken: impl.config.OrchestratorToken,
		CloudProvider:     impl.config.CloudProvider,
		WorkflowExecutor:  workflowExecutor,
		RefPlugins:        refPluginsData,
	}

	extraEnvVariables := make(map[string]string)
	if env != nil {
		extraEnvVariables[CD_PIPELINE_ENV_NAME_KEY] = env.Name
		if env.Cluster != nil {
			extraEnvVariables[CD_PIPELINE_CLUSTER_NAME_KEY] = env.Cluster.ClusterName
		}
	}
	ciWf, err := impl.ciWorkflowRepository.FindLastTriggeredWorkflowByArtifactId(artifact.Id)
	if err != nil && err != pg.ErrNoRows {
		impl.logger.Errorw("error in getting ciWf by artifactId", "err", err, "artifactId", artifact.Id)
		return nil, err
	}
	var webhookAndCiData *gitSensorClient.WebhookAndCiData
	if ciWf != nil && ciWf.GitTriggers != nil {
		i := 1
		var gitCommitEnvVariables []GitMetadata

		for ciPipelineMaterialId, gitTrigger := range ciWf.GitTriggers {
			extraEnvVariables[fmt.Sprintf("%s_%d", GIT_COMMIT_HASH_PREFIX, i)] = gitTrigger.Commit
			extraEnvVariables[fmt.Sprintf("%s_%d", GIT_SOURCE_TYPE_PREFIX, i)] = string(gitTrigger.CiConfigureSourceType)
			extraEnvVariables[fmt.Sprintf("%s_%d", GIT_SOURCE_VALUE_PREFIX, i)] = gitTrigger.CiConfigureSourceValue

			gitCommitEnvVariables = append(gitCommitEnvVariables, GitMetadata{
				GitCommitHash:  gitTrigger.Commit,
				GitSourceType:  string(gitTrigger.CiConfigureSourceType),
				GitSourceValue: gitTrigger.CiConfigureSourceValue,
			})

			// CODE-BLOCK starts - store extra environment variables if webhook
			if gitTrigger.CiConfigureSourceType == pipelineConfig.SOURCE_TYPE_WEBHOOK {
				webhookDataId := gitTrigger.WebhookData.Id
				if webhookDataId > 0 {
					webhookDataRequest := &gitSensorClient.WebhookDataRequest{
						Id:                   webhookDataId,
						CiPipelineMaterialId: ciPipelineMaterialId,
					}
					webhookAndCiData, err = impl.gitSensorGrpcClient.GetWebhookData(context.Background(), webhookDataRequest)
					if err != nil {
						impl.logger.Errorw("err while getting webhook data from git-sensor", "err", err, "webhookDataRequest", webhookDataRequest)
						return nil, err
					}
					if webhookAndCiData != nil {
						for extEnvVariableKey, extEnvVariableVal := range webhookAndCiData.ExtraEnvironmentVariables {
							extraEnvVariables[extEnvVariableKey] = extEnvVariableVal
						}
					}
				}
			}
			// CODE_BLOCK ends

			i++
		}
		gitMetadata, err := json.Marshal(&gitCommitEnvVariables)
		if err != nil {
			impl.logger.Errorw("err while marshaling git metdata", "err", err)
			return nil, err
		}
		extraEnvVariables[GIT_METADATA] = string(gitMetadata)

		extraEnvVariables[GIT_SOURCE_COUNT] = strconv.Itoa(len(ciWf.GitTriggers))
	}

	childCdIds, err := impl.appWorkflowRepository.FindChildCDIdsByParentCDPipelineId(cdPipeline.Id)
	if err != nil && err != pg.ErrNoRows {
		impl.logger.Errorw("error in getting child cdPipelineIds by parent cdPipelineId", "err", err, "parent cdPipelineId", cdPipeline.Id)
		return nil, err
	}
	if len(childCdIds) > 0 {
		childPipelines, err := impl.pipelineRepository.FindByIdsIn(childCdIds)
		if err != nil {
			impl.logger.Errorw("error in getting pipelines by ids", "err", err, "ids", childCdIds)
			return nil, err
		}
		var childCdEnvVariables []ChildCdMetadata
		for i, childPipeline := range childPipelines {
			extraEnvVariables[fmt.Sprintf("%s_%d", CHILD_CD_ENV_NAME_PREFIX, i+1)] = childPipeline.Environment.Name
			extraEnvVariables[fmt.Sprintf("%s_%d", CHILD_CD_CLUSTER_NAME_PREFIX, i+1)] = childPipeline.Environment.Cluster.ClusterName

			childCdEnvVariables = append(childCdEnvVariables, ChildCdMetadata{
				ChildCdEnvName:     childPipeline.Environment.Name,
				ChildCdClusterName: childPipeline.Environment.Cluster.ClusterName,
			})
		}
		childCdEnvVariablesMetadata, err := json.Marshal(&childCdEnvVariables)
		if err != nil {
			impl.logger.Errorw("err while marshaling childCdEnvVariables", "err", err)
			return nil, err
		}
		extraEnvVariables[CHILD_CD_METADATA] = string(childCdEnvVariablesMetadata)

		extraEnvVariables[CHILD_CD_COUNT] = strconv.Itoa(len(childPipelines))
	}
	if ciPipeline != nil && ciPipeline.Id > 0 {
		extraEnvVariables["APP_NAME"] = ciPipeline.App.AppName
		cdStageWorkflowRequest.DockerUsername = ciPipeline.CiTemplate.DockerRegistry.Username
		cdStageWorkflowRequest.DockerPassword = ciPipeline.CiTemplate.DockerRegistry.Password
		cdStageWorkflowRequest.AwsRegion = ciPipeline.CiTemplate.DockerRegistry.AWSRegion
		cdStageWorkflowRequest.DockerConnection = ciPipeline.CiTemplate.DockerRegistry.Connection
		cdStageWorkflowRequest.DockerCert = ciPipeline.CiTemplate.DockerRegistry.Cert
		cdStageWorkflowRequest.AccessKey = ciPipeline.CiTemplate.DockerRegistry.AWSAccessKeyId
		cdStageWorkflowRequest.SecretKey = ciPipeline.CiTemplate.DockerRegistry.AWSSecretAccessKey
		cdStageWorkflowRequest.DockerRegistryType = string(ciPipeline.CiTemplate.DockerRegistry.RegistryType)
		cdStageWorkflowRequest.DockerRegistryURL = ciPipeline.CiTemplate.DockerRegistry.RegistryURL
	} else if cdPipeline.AppId > 0 {
		ciTemplate, err := impl.CiTemplateRepository.FindByAppId(cdPipeline.AppId)
		if err != nil {
			return nil, err
		}
		extraEnvVariables["APP_NAME"] = ciTemplate.App.AppName
		cdStageWorkflowRequest.DockerUsername = ciTemplate.DockerRegistry.Username
		cdStageWorkflowRequest.DockerPassword = ciTemplate.DockerRegistry.Password
		cdStageWorkflowRequest.AwsRegion = ciTemplate.DockerRegistry.AWSRegion
		cdStageWorkflowRequest.DockerConnection = ciTemplate.DockerRegistry.Connection
		cdStageWorkflowRequest.DockerCert = ciTemplate.DockerRegistry.Cert
		cdStageWorkflowRequest.AccessKey = ciTemplate.DockerRegistry.AWSAccessKeyId
		cdStageWorkflowRequest.SecretKey = ciTemplate.DockerRegistry.AWSSecretAccessKey
		cdStageWorkflowRequest.DockerRegistryType = string(ciTemplate.DockerRegistry.RegistryType)
		cdStageWorkflowRequest.DockerRegistryURL = ciTemplate.DockerRegistry.RegistryURL
		appLabels, err := impl.appLabelRepository.FindAllByAppId(cdPipeline.AppId)
		if err != nil && err != pg.ErrNoRows {
			impl.logger.Errorw("error in getting labels by appId", "err", err, "appId", cdPipeline.AppId)
			return nil, err
		}
		var appLabelEnvVariables []AppLabelMetadata
		for i, appLabel := range appLabels {
			extraEnvVariables[fmt.Sprintf("%s_%d", APP_LABEL_KEY_PREFIX, i+1)] = appLabel.Key
			extraEnvVariables[fmt.Sprintf("%s_%d", APP_LABEL_VALUE_PREFIX, i+1)] = appLabel.Value
			appLabelEnvVariables = append(appLabelEnvVariables, AppLabelMetadata{
				AppLabelKey:   appLabel.Key,
				AppLabelValue: appLabel.Value,
			})
		}
		if len(appLabels) > 0 {
			extraEnvVariables[APP_LABEL_COUNT] = strconv.Itoa(len(appLabels))
			appLabelEnvVariablesMetadata, err := json.Marshal(&appLabelEnvVariables)
			if err != nil {
				impl.logger.Errorw("err while marshaling appLabelEnvVariables", "err", err)
				return nil, err
			}
			extraEnvVariables[APP_LABEL_METADATA] = string(appLabelEnvVariablesMetadata)

		}
	}
	cdStageWorkflowRequest.ExtraEnvironmentVariables = extraEnvVariables
	if deployStageTriggeredByUser != nil {
		cdStageWorkflowRequest.DeploymentTriggerTime = deployStageWfr.StartedOn
		cdStageWorkflowRequest.DeploymentTriggeredBy = deployStageTriggeredByUser.EmailId
	}
	if pipelineReleaseCounter > 0 {
		cdStageWorkflowRequest.DeploymentReleaseCounter = pipelineReleaseCounter
	}
	if cdWorkflowConfig.CdCacheRegion == "" {
		cdWorkflowConfig.CdCacheRegion = impl.config.GetDefaultCdLogsBucketRegion()
	}

	if runner.WorkflowType == bean.CD_WORKFLOW_TYPE_PRE {
		//populate input variables of steps with extra env variables
		setExtraEnvVariableInDeployStep(preDeploySteps, extraEnvVariables, webhookAndCiData)
		cdStageWorkflowRequest.PrePostDeploySteps = preDeploySteps
	} else if runner.WorkflowType == bean.CD_WORKFLOW_TYPE_POST {
		setExtraEnvVariableInDeployStep(postDeploySteps, extraEnvVariables, webhookAndCiData)
		cdStageWorkflowRequest.PrePostDeploySteps = postDeploySteps
	}
	cdStageWorkflowRequest.BlobStorageConfigured = runner.BlobStorageEnabled
	switch cdStageWorkflowRequest.CloudProvider {
	case BLOB_STORAGE_S3:
		//No AccessKey is used for uploading artifacts, instead IAM based auth is used
		cdStageWorkflowRequest.CdCacheRegion = cdWorkflowConfig.CdCacheRegion
		cdStageWorkflowRequest.CdCacheLocation = cdWorkflowConfig.CdCacheBucket
		cdStageWorkflowRequest.ArtifactLocation, cdStageWorkflowRequest.CiArtifactBucket, cdStageWorkflowRequest.CiArtifactFileName = impl.buildArtifactLocationForS3(cdWorkflowConfig, cdWf, runner)
		cdStageWorkflowRequest.BlobStorageS3Config = &blob_storage.BlobStorageS3Config{
			AccessKey:                  impl.config.BlobStorageS3AccessKey,
			Passkey:                    impl.config.BlobStorageS3SecretKey,
			EndpointUrl:                impl.config.BlobStorageS3Endpoint,
			IsInSecure:                 impl.config.BlobStorageS3EndpointInsecure,
			CiCacheBucketName:          cdWorkflowConfig.CdCacheBucket,
			CiCacheRegion:              cdWorkflowConfig.CdCacheRegion,
			CiCacheBucketVersioning:    impl.config.BlobStorageS3BucketVersioned,
			CiArtifactBucketName:       cdStageWorkflowRequest.CiArtifactBucket,
			CiArtifactRegion:           cdWorkflowConfig.CdCacheRegion,
			CiArtifactBucketVersioning: impl.config.BlobStorageS3BucketVersioned,
			CiLogBucketName:            impl.config.GetDefaultBuildLogsBucket(),
			CiLogRegion:                impl.config.GetDefaultCdLogsBucketRegion(),
			CiLogBucketVersioning:      impl.config.BlobStorageS3BucketVersioned,
		}
	case BLOB_STORAGE_GCP:
		cdStageWorkflowRequest.GcpBlobConfig = &blob_storage.GcpBlobConfig{
			CredentialFileJsonData: impl.config.BlobStorageGcpCredentialJson,
			ArtifactBucketName:     impl.config.GetDefaultBuildLogsBucket(),
			LogBucketName:          impl.config.GetDefaultBuildLogsBucket(),
		}
		cdStageWorkflowRequest.ArtifactLocation = impl.buildDefaultArtifactLocation(cdWorkflowConfig, cdWf, runner)
		cdStageWorkflowRequest.CiArtifactFileName = cdStageWorkflowRequest.ArtifactLocation
	case BLOB_STORAGE_AZURE:
		cdStageWorkflowRequest.AzureBlobConfig = &blob_storage.AzureBlobConfig{
			Enabled:               true,
			AccountName:           impl.config.AzureAccountName,
			BlobContainerCiCache:  impl.config.AzureBlobContainerCiCache,
			AccountKey:            impl.config.AzureAccountKey,
			BlobContainerCiLog:    impl.config.AzureBlobContainerCiLog,
			BlobContainerArtifact: impl.config.AzureBlobContainerCiLog,
		}
		cdStageWorkflowRequest.BlobStorageS3Config = &blob_storage.BlobStorageS3Config{
			EndpointUrl:     impl.config.AzureGatewayUrl,
			IsInSecure:      impl.config.AzureGatewayConnectionInsecure,
			CiLogBucketName: impl.config.AzureBlobContainerCiLog,
			CiLogRegion:     "",
			AccessKey:       impl.config.AzureAccountName,
		}
		cdStageWorkflowRequest.ArtifactLocation = impl.buildDefaultArtifactLocation(cdWorkflowConfig, cdWf, runner)
		cdStageWorkflowRequest.CiArtifactFileName = cdStageWorkflowRequest.ArtifactLocation
	default:
		if impl.config.BlobStorageEnabled {
			return nil, fmt.Errorf("blob storage %s not supported", cdStageWorkflowRequest.CloudProvider)
		}
	}
	cdStageWorkflowRequest.DefaultAddressPoolBaseCidr = impl.config.GetDefaultAddressPoolBaseCidr()
	cdStageWorkflowRequest.DefaultAddressPoolSize = impl.config.GetDefaultAddressPoolSize()
	return cdStageWorkflowRequest, nil
}

func (impl *WorkflowDagExecutorImpl) buildDefaultArtifactLocation(cdWorkflowConfig *pipelineConfig.CdWorkflowConfig, savedWf *pipelineConfig.CdWorkflow, runner *pipelineConfig.CdWorkflowRunner) string {
	cdArtifactLocationFormat := cdWorkflowConfig.CdArtifactLocationFormat
	if cdArtifactLocationFormat == "" {
		cdArtifactLocationFormat = impl.config.GetArtifactLocationFormat()
	}
	ArtifactLocation := fmt.Sprintf("%s/"+cdArtifactLocationFormat, impl.config.GetDefaultArtifactKeyPrefix(), savedWf.Id, runner.Id)
	return ArtifactLocation
}

func (impl *WorkflowDagExecutorImpl) HandleDeploymentSuccessEvent(gitHash string, pipelineOverrideId int) error {
	var pipelineOverride *chartConfig.PipelineOverride
	var err error
	if len(gitHash) > 0 && pipelineOverrideId == 0 {
		pipelineOverride, err = impl.pipelineOverrideRepository.FindByPipelineTriggerGitHash(gitHash)
		if err != nil {
			impl.logger.Errorw("error in fetching pipeline trigger by hash", "gitHash", gitHash)
			return err
		}
	} else if len(gitHash) == 0 && pipelineOverrideId > 0 {
		pipelineOverride, err = impl.pipelineOverrideRepository.FindById(pipelineOverrideId)
		if err != nil {
			impl.logger.Errorw("error in fetching pipeline trigger by override id", "pipelineOverrideId", pipelineOverrideId)
			return err
		}
	} else {
		return fmt.Errorf("no release found")
	}
	cdWorkflow, err := impl.cdWorkflowRepository.FindById(pipelineOverride.CdWorkflowId)
	if err != nil {
		impl.logger.Errorw("error in fetching cd workflow by id", "pipelineOverride", pipelineOverride)
		return err
	}

	postStage, err := impl.getPipelineStage(pipelineOverride.Id, repository4.PIPELINE_STAGE_TYPE_POST_CD)
	if err != nil {
		return err
	}

	var triggeredByUser int32 = 1
	//handle corrupt data (https://github.com/devtron-labs/devtron/issues/3826)
	err, deleted := impl.deleteCorruptedPipelineStage(postStage, triggeredByUser)
	if err != nil {
		impl.logger.Errorw("error in deleteCorruptedPipelineStage ", "err", err, "preStage", postStage, "triggeredBy", triggeredByUser)
		return err
	}

	if len(pipelineOverride.Pipeline.PostStageConfig) > 0 || (postStage != nil && !deleted) {
		if pipelineOverride.Pipeline.PostTriggerType == pipelineConfig.TRIGGER_TYPE_AUTOMATIC &&
			pipelineOverride.DeploymentType != models.DEPLOYMENTTYPE_STOP &&
			pipelineOverride.DeploymentType != models.DEPLOYMENTTYPE_START {

			err = impl.TriggerPostStage(cdWorkflow, pipelineOverride.Pipeline, triggeredByUser)
			if err != nil {
				impl.logger.Errorw("error in triggering post stage after successful deployment event", "err", err, "cdWorkflow", cdWorkflow)
				return err
			}
		}
	} else {
		// to trigger next pre/cd, if any
		// finding children cd by pipeline id
		err = impl.HandlePostStageSuccessEvent(cdWorkflow.Id, pipelineOverride.PipelineId, 1)
		if err != nil {
			impl.logger.Errorw("error in triggering children cd after successful deployment event", "parentCdPipelineId", pipelineOverride.PipelineId)
			return err
		}
	}
	return nil
}

func (impl *WorkflowDagExecutorImpl) HandlePostStageSuccessEvent(cdWorkflowId int, cdPipelineId int, triggeredBy int32) error {
	// finding children cd by pipeline id
	cdPipelinesMapping, err := impl.appWorkflowRepository.FindWFCDMappingByParentCDPipelineId(cdPipelineId)
	if err != nil {
		impl.logger.Errorw("error in getting mapping of cd pipelines by parent cd pipeline id", "err", err, "parentCdPipelineId", cdPipelineId)
		return err
	}
	ciArtifact, err := impl.ciArtifactRepository.GetArtifactByCdWorkflowId(cdWorkflowId)
	if err != nil {
		impl.logger.Errorw("error in finding artifact by cd workflow id", "err", err, "cdWorkflowId", cdWorkflowId)
		return err
	}
	//TODO : confirm about this logic used for applyAuth
	applyAuth := false
	if triggeredBy != 1 {
		applyAuth = true
	}
	for _, cdPipelineMapping := range cdPipelinesMapping {
		//find pipeline by cdPipeline ID
		pipeline, err := impl.pipelineRepository.FindById(cdPipelineMapping.ComponentId)
		if err != nil {
			impl.logger.Errorw("error in getting cd pipeline by id", "err", err, "pipelineId", cdPipelineMapping.ComponentId)
			return err
		}
		//finding ci artifact by ciPipelineID and pipelineId
		//TODO : confirm values for applyAuth, async & triggeredBy
		err = impl.triggerStage(nil, pipeline, ciArtifact, applyAuth, triggeredBy)
		if err != nil {
			impl.logger.Errorw("error in triggering cd pipeline after successful post stage", "err", err, "pipelineId", pipeline.Id)
			return err
		}
	}
	return nil
}

// Only used for auto trigger
func (impl *WorkflowDagExecutorImpl) TriggerDeployment(cdWf *pipelineConfig.CdWorkflow, artifact *repository.CiArtifact, pipeline *pipelineConfig.Pipeline, applyAuth bool, triggeredBy int32) error {
	//in case of manual ci RBAC need to apply, this method used for auto cd deployment
	if applyAuth {
		user, err := impl.user.GetById(triggeredBy)
		if err != nil {
			impl.logger.Errorw("error in fetching user for auto pipeline", "UpdatedBy", artifact.UpdatedBy)
			return nil
		}
		token := user.EmailId
		object := impl.enforcerUtil.GetAppRBACNameByAppId(pipeline.AppId)
		impl.logger.Debugw("Triggered Request (App Permission Checking):", "object", object)
		if ok := impl.enforcer.EnforceByEmail(strings.ToLower(token), casbin.ResourceApplications, casbin.ActionTrigger, object); !ok {
			err = &util.ApiError{Code: "401", HttpStatusCode: 401, UserMessage: "unauthorized for pipeline " + strconv.Itoa(pipeline.Id)}
			return err
		}
	}

	//setting triggeredAt variable to have consistent data for various audit log places in db for deployment time
	triggeredAt := time.Now()

	if cdWf == nil {
		cdWf = &pipelineConfig.CdWorkflow{
			CiArtifactId: artifact.Id,
			PipelineId:   pipeline.Id,
			AuditLog:     sql.AuditLog{CreatedOn: triggeredAt, CreatedBy: 1, UpdatedOn: triggeredAt, UpdatedBy: 1},
		}
		err := impl.cdWorkflowRepository.SaveWorkFlow(context.Background(), cdWf)
		if err != nil {
			return err
		}
	}

	runner := &pipelineConfig.CdWorkflowRunner{
		Name:         pipeline.Name,
		WorkflowType: bean.CD_WORKFLOW_TYPE_DEPLOY,
		ExecutorType: pipelineConfig.WORKFLOW_EXECUTOR_TYPE_SYSTEM,
		Status:       pipelineConfig.WorkflowInProgress, //starting
		TriggeredBy:  1,
		StartedOn:    triggeredAt,
		Namespace:    impl.config.GetDefaultNamespace(),
		CdWorkflowId: cdWf.Id,
		AuditLog:     sql.AuditLog{CreatedOn: triggeredAt, CreatedBy: triggeredBy, UpdatedOn: triggeredAt, UpdatedBy: triggeredBy},
	}
	savedWfr, err := impl.cdWorkflowRepository.SaveWorkFlowRunner(runner)
	if err != nil {
		return err
	}
	runner.CdWorkflow = &pipelineConfig.CdWorkflow{
		Pipeline: pipeline,
	}
	// creating cd pipeline status timeline for deployment initialisation
	timeline := &pipelineConfig.PipelineStatusTimeline{
		CdWorkflowRunnerId: runner.Id,
		Status:             pipelineConfig.TIMELINE_STATUS_DEPLOYMENT_INITIATED,
		StatusDetail:       "Deployment initiated successfully.",
		StatusTime:         time.Now(),
		AuditLog: sql.AuditLog{
			CreatedBy: 1,
			CreatedOn: time.Now(),
			UpdatedBy: 1,
			UpdatedOn: time.Now(),
		},
	}
	isAppStore := false
	err = impl.pipelineStatusTimelineService.SaveTimeline(timeline, nil, isAppStore)
	if err != nil {
		impl.logger.Errorw("error in creating timeline status for deployment initiation", "err", err, "timeline", timeline)
	}
	//checking vulnerability for deploying image
	isVulnerable := false
	if len(artifact.ImageDigest) > 0 {
		var cveStores []*security.CveStore
		imageScanResult, err := impl.scanResultRepository.FindByImageDigest(artifact.ImageDigest)
		if err != nil && err != pg.ErrNoRows {
			impl.logger.Errorw("error fetching image digest", "digest", artifact.ImageDigest, "err", err)
			return err
		}
		for _, item := range imageScanResult {
			cveStores = append(cveStores, &item.CveStore)
		}
		env, err := impl.envRepository.FindById(pipeline.EnvironmentId)
		if err != nil {
			impl.logger.Errorw("error while fetching env", "err", err)
			return err
		}
		blockCveList, err := impl.cvePolicyRepository.GetBlockedCVEList(cveStores, env.ClusterId, pipeline.EnvironmentId, pipeline.AppId, false)
		if err != nil {
			impl.logger.Errorw("error while fetching blocked cve list", "err", err)
			return err
		}
		if len(blockCveList) > 0 {
			isVulnerable = true
		}
	}
	if isVulnerable == true {
		runner.Status = pipelineConfig.WorkflowFailed
		runner.Message = "Found vulnerability on image"
		runner.FinishedOn = time.Now()
		runner.UpdatedOn = time.Now()
		runner.UpdatedBy = triggeredBy
		err = impl.cdWorkflowRepository.UpdateWorkFlowRunner(runner)
		if err != nil {
			impl.logger.Errorw("error in updating status", "err", err)
			return err
		}
		cdMetrics := util4.CDMetrics{
			AppName:         runner.CdWorkflow.Pipeline.DeploymentAppName,
			Status:          runner.Status,
			DeploymentType:  runner.CdWorkflow.Pipeline.DeploymentAppType,
			EnvironmentName: runner.CdWorkflow.Pipeline.Environment.Name,
			Time:            time.Since(runner.StartedOn).Seconds() - time.Since(runner.FinishedOn).Seconds(),
		}
		util4.TriggerCDMetrics(cdMetrics, impl.config.ExposeCDMetrics)
		// creating cd pipeline status timeline for deployment failed
		timeline := &pipelineConfig.PipelineStatusTimeline{
			CdWorkflowRunnerId: runner.Id,
			Status:             pipelineConfig.TIMELINE_STATUS_DEPLOYMENT_FAILED,
			StatusDetail:       "Deployment failed: Vulnerability policy violated.",
			StatusTime:         time.Now(),
			AuditLog: sql.AuditLog{
				CreatedBy: 1,
				CreatedOn: time.Now(),
				UpdatedBy: 1,
				UpdatedOn: time.Now(),
			},
		}
		err = impl.pipelineStatusTimelineService.SaveTimeline(timeline, nil, isAppStore)
		if err != nil {
			impl.logger.Errorw("error in creating timeline status for deployment fail - cve policy violation", "err", err, "timeline", timeline)
		}
		return nil
	}

	err = impl.appService.TriggerCD(artifact, cdWf.Id, savedWfr.Id, pipeline, triggeredAt)
	err1 := impl.updatePreviousDeploymentStatus(runner, pipeline.Id, err, triggeredAt, triggeredBy)
	if err1 != nil || err != nil {
		impl.logger.Errorw("error while update previous cd workflow runners", "err", err, "runner", runner, "pipelineId", pipeline.Id)
		return err
	}
	return nil
}

func (impl *WorkflowDagExecutorImpl) updatePreviousDeploymentStatus(currentRunner *pipelineConfig.CdWorkflowRunner, pipelineId int, err error, triggeredAt time.Time, triggeredBy int32) error {
	if err != nil {
		//creating cd pipeline status timeline for deployment failed
		terminalStatusExists, timelineErr := impl.cdPipelineStatusTimelineRepo.CheckIfTerminalStatusTimelinePresentByWfrId(currentRunner.Id)
		if timelineErr != nil {
			impl.logger.Errorw("error in checking if terminal status timeline exists by wfrId", "err", timelineErr, "wfrId", currentRunner.Id)
			return timelineErr
		}
		if !terminalStatusExists {
			impl.logger.Infow("marking pipeline deployment failed", "err", err)
			timeline := &pipelineConfig.PipelineStatusTimeline{
				CdWorkflowRunnerId: currentRunner.Id,
				Status:             pipelineConfig.TIMELINE_STATUS_DEPLOYMENT_FAILED,
				StatusDetail:       fmt.Sprintf("Deployment failed: %v", err),
				StatusTime:         time.Now(),
				AuditLog: sql.AuditLog{
					CreatedBy: 1,
					CreatedOn: time.Now(),
					UpdatedBy: 1,
					UpdatedOn: time.Now(),
				},
			}
			timelineErr = impl.pipelineStatusTimelineService.SaveTimeline(timeline, nil, false)
			if timelineErr != nil {
				impl.logger.Errorw("error in creating timeline status for deployment fail", "err", timelineErr, "timeline", timeline)
			}
		}
		impl.logger.Errorw("error in triggering cd WF, setting wf status as fail ", "wfId", currentRunner.Id, "err", err)
		currentRunner.Status = pipelineConfig.WorkflowFailed
		currentRunner.Message = err.Error()
		currentRunner.FinishedOn = triggeredAt
		currentRunner.UpdatedOn = time.Now()
		currentRunner.UpdatedBy = triggeredBy
		err = impl.cdWorkflowRepository.UpdateWorkFlowRunner(currentRunner)
		if err != nil {
			impl.logger.Errorw("error updating cd wf runner status", "err", err, "currentRunner", currentRunner)
			return err
		}
		cdMetrics := util4.CDMetrics{
			AppName:         currentRunner.CdWorkflow.Pipeline.DeploymentAppName,
			Status:          currentRunner.Status,
			DeploymentType:  currentRunner.CdWorkflow.Pipeline.DeploymentAppType,
			EnvironmentName: currentRunner.CdWorkflow.Pipeline.Environment.Name,
			Time:            time.Since(currentRunner.StartedOn).Seconds() - time.Since(currentRunner.FinishedOn).Seconds(),
		}
		util4.TriggerCDMetrics(cdMetrics, impl.config.ExposeCDMetrics)
		return nil
		//update current WF with error status
	} else {
		//update [n,n-1] statuses as failed if not terminal
		terminalStatus := []string{string(health.HealthStatusHealthy), pipelineConfig.WorkflowAborted, pipelineConfig.WorkflowFailed, pipelineConfig.WorkflowSucceeded}
		previousNonTerminalRunners, err := impl.cdWorkflowRepository.FindPreviousCdWfRunnerByStatus(pipelineId, currentRunner.Id, terminalStatus)
		if err != nil {
			impl.logger.Errorw("error fetching previous wf runner, updating cd wf runner status,", "err", err, "currentRunner", currentRunner)
			return err
		} else if len(previousNonTerminalRunners) == 0 {
			impl.logger.Errorw("no previous runner found in updating cd wf runner status,", "err", err, "currentRunner", currentRunner)
			return nil
		}
		dbConnection := impl.cdWorkflowRepository.GetConnection()
		tx, err := dbConnection.Begin()
		if err != nil {
			impl.logger.Errorw("error on update status, txn begin failed", "err", err)
			return err
		}
		// Rollback tx on error.
		defer tx.Rollback()
		var timelines []*pipelineConfig.PipelineStatusTimeline
		for _, previousRunner := range previousNonTerminalRunners {
			if previousRunner.Status == string(health.HealthStatusHealthy) ||
				previousRunner.Status == pipelineConfig.WorkflowSucceeded ||
				previousRunner.Status == pipelineConfig.WorkflowAborted ||
				previousRunner.Status == pipelineConfig.WorkflowFailed {
				//terminal status return
				impl.logger.Infow("skip updating cd wf runner status as previous runner status is", "status", previousRunner.Status)
				continue
			}
			impl.logger.Infow("updating cd wf runner status as previous runner status is", "status", previousRunner.Status)
			previousRunner.FinishedOn = triggeredAt
			previousRunner.Message = "A new deployment was initiated before this deployment completed"
			previousRunner.Status = pipelineConfig.WorkflowFailed
			previousRunner.UpdatedOn = time.Now()
			previousRunner.UpdatedBy = triggeredBy
			timeline := &pipelineConfig.PipelineStatusTimeline{
				CdWorkflowRunnerId: previousRunner.Id,
				Status:             pipelineConfig.TIMELINE_STATUS_DEPLOYMENT_SUPERSEDED,
				StatusDetail:       "This deployment is superseded.",
				StatusTime:         time.Now(),
				AuditLog: sql.AuditLog{
					CreatedBy: 1,
					CreatedOn: time.Now(),
					UpdatedBy: 1,
					UpdatedOn: time.Now(),
				},
			}
			timelines = append(timelines, timeline)
		}

		err = impl.cdWorkflowRepository.UpdateWorkFlowRunnersWithTxn(previousNonTerminalRunners, tx)
		if err != nil {
			impl.logger.Errorw("error updating cd wf runner status", "err", err, "previousNonTerminalRunners", previousNonTerminalRunners)
			return err
		}
		err = impl.cdPipelineStatusTimelineRepo.SaveTimelinesWithTxn(timelines, tx)
		if err != nil {
			impl.logger.Errorw("error updating pipeline status timelines", "err", err, "timelines", timelines)
			return err
		}
		err = tx.Commit()
		if err != nil {
			impl.logger.Errorw("error in db transaction commit", "err", err)
			return err
		}
		return nil
	}
}

type RequestType string

const START RequestType = "START"
const STOP RequestType = "STOP"

type StopAppRequest struct {
	AppId         int         `json:"appId" validate:"required"`
	EnvironmentId int         `json:"environmentId" validate:"required"`
	UserId        int32       `json:"userId"`
	RequestType   RequestType `json:"requestType" validate:"oneof=START STOP"`
}

type StopDeploymentGroupRequest struct {
	DeploymentGroupId int         `json:"deploymentGroupId" validate:"required"`
	UserId            int32       `json:"userId"`
	RequestType       RequestType `json:"requestType" validate:"oneof=START STOP"`
}

type PodRotateRequest struct {
	AppId               int                        `json:"appId" validate:"required"`
	EnvironmentId       int                        `json:"environmentId" validate:"required"`
	UserId              int32                      `json:"-"`
	ResourceIdentifiers []util5.ResourceIdentifier `json:"resources" validate:"required"`
}

func (impl *WorkflowDagExecutorImpl) RotatePods(ctx context.Context, podRotateRequest *PodRotateRequest) (*k8s.RotatePodResponse, error) {
	impl.logger.Infow("rotate pod request", "payload", podRotateRequest)
	//extract cluster id and namespace from env id
	environmentId := podRotateRequest.EnvironmentId
	environment, err := impl.envRepository.FindById(environmentId)
	if err != nil {
		impl.logger.Errorw("error occurred while fetching env details", "envId", environmentId, "err", err)
		return nil, err
	}
	var resourceIdentifiers []util5.ResourceIdentifier
	for _, resourceIdentifier := range podRotateRequest.ResourceIdentifiers {
		resourceIdentifier.Namespace = environment.Namespace
		resourceIdentifiers = append(resourceIdentifiers, resourceIdentifier)
	}
	rotatePodRequest := &k8s.RotatePodRequest{
		ClusterId: environment.ClusterId,
		Resources: resourceIdentifiers,
	}
	response, err := impl.k8sCommonService.RotatePods(ctx, rotatePodRequest)
	if err != nil {
		return nil, err
	}
	//TODO KB: make entry in cd workflow runner
	return response, nil
}

func (impl *WorkflowDagExecutorImpl) StopStartApp(stopRequest *StopAppRequest, ctx context.Context) (int, error) {
	pipelines, err := impl.pipelineRepository.FindActiveByAppIdAndEnvironmentId(stopRequest.AppId, stopRequest.EnvironmentId)
	if err != nil {
		impl.logger.Errorw("error in fetching pipeline", "app", stopRequest.AppId, "env", stopRequest.EnvironmentId, "err", err)
		return 0, err
	}
	if len(pipelines) == 0 {
		return 0, fmt.Errorf("no pipeline found")
	}
	pipeline := pipelines[0]

	//find pipeline with default
	var pipelineIds []int
	for _, p := range pipelines {
		impl.logger.Debugw("adding pipelineId", "pipelineId", p.Id)
		pipelineIds = append(pipelineIds, p.Id)
		//FIXME
	}
	wf, err := impl.cdWorkflowRepository.FindLatestCdWorkflowByPipelineId(pipelineIds)
	if err != nil {
		impl.logger.Errorw("error in fetching latest release", "err", err)
		return 0, err
	}
	stopTemplate := `{"replicaCount":0,"autoscaling":{"MinReplicas":0,"MaxReplicas":0 ,"enabled": false} }`
	overrideRequest := &bean.ValuesOverrideRequest{
		PipelineId:     pipeline.Id,
		AppId:          stopRequest.AppId,
		CiArtifactId:   wf.CiArtifactId,
		UserId:         stopRequest.UserId,
		CdWorkflowType: bean.CD_WORKFLOW_TYPE_DEPLOY,
	}
	if stopRequest.RequestType == STOP {
		overrideRequest.AdditionalOverride = json.RawMessage([]byte(stopTemplate))
		overrideRequest.DeploymentType = models.DEPLOYMENTTYPE_STOP
	} else if stopRequest.RequestType == START {
		overrideRequest.DeploymentType = models.DEPLOYMENTTYPE_START
	} else {
		return 0, fmt.Errorf("unsupported operation %s", stopRequest.RequestType)
	}
	id, err := impl.ManualCdTrigger(overrideRequest, ctx)
	if err != nil {
		impl.logger.Errorw("error in stopping app", "err", err, "appId", stopRequest.AppId, "envId", stopRequest.EnvironmentId)
		return 0, err
	}
	return id, err
}

func (impl *WorkflowDagExecutorImpl) GetArtifactVulnerabilityStatus(artifact *repository.CiArtifact, cdPipeline *pipelineConfig.Pipeline, ctx context.Context) (bool, error) {
	isVulnerable := false
	if len(artifact.ImageDigest) > 0 {
		var cveStores []*security.CveStore
		_, span := otel.Tracer("orchestrator").Start(ctx, "scanResultRepository.FindByImageDigest")
		imageScanResult, err := impl.scanResultRepository.FindByImageDigest(artifact.ImageDigest)
		span.End()
		if err != nil && err != pg.ErrNoRows {
			impl.logger.Errorw("error fetching image digest", "digest", artifact.ImageDigest, "err", err)
			return false, err
		}
		for _, item := range imageScanResult {
			cveStores = append(cveStores, &item.CveStore)
		}
		_, span = otel.Tracer("orchestrator").Start(ctx, "cvePolicyRepository.GetBlockedCVEList")
		blockCveList, err := impl.cvePolicyRepository.GetBlockedCVEList(cveStores, cdPipeline.Environment.ClusterId, cdPipeline.EnvironmentId, cdPipeline.AppId, false)
		span.End()
		if err != nil {
			impl.logger.Errorw("error while fetching env", "err", err)
			return false, err
		}
		if len(blockCveList) > 0 {
			isVulnerable = true
		}
	}
	return isVulnerable, nil
}

func (impl *WorkflowDagExecutorImpl) ManualCdTrigger(overrideRequest *bean.ValuesOverrideRequest, ctx context.Context) (int, error) {
	//setting triggeredAt variable to have consistent data for various audit log places in db for deployment time
	triggeredAt := time.Now()
	releaseId := 0

	var err error
	_, span := otel.Tracer("orchestrator").Start(ctx, "pipelineRepository.FindById")
	cdPipeline, err := impl.pipelineRepository.FindById(overrideRequest.PipelineId)
	span.End()
	if err != nil {
		impl.logger.Errorf("invalid req", "err", err, "req", overrideRequest)
		return 0, err
	}
	impl.appService.SetPipelineFieldsInOverrideRequest(overrideRequest, cdPipeline)

	if overrideRequest.CdWorkflowType == bean.CD_WORKFLOW_TYPE_PRE {
		_, span = otel.Tracer("orchestrator").Start(ctx, "ciArtifactRepository.Get")
		artifact, err := impl.ciArtifactRepository.Get(overrideRequest.CiArtifactId)
		span.End()
		if err != nil {
			impl.logger.Errorw("err", "err", err)
			return 0, err
		}
		_, span = otel.Tracer("orchestrator").Start(ctx, "TriggerPreStage")
		err = impl.TriggerPreStage(ctx, nil, artifact, cdPipeline, overrideRequest.UserId, false)
		span.End()
		if err != nil {
			impl.logger.Errorw("err", "err", err)
			return 0, err
		}
	} else if overrideRequest.CdWorkflowType == bean.CD_WORKFLOW_TYPE_DEPLOY {
		if overrideRequest.DeploymentType == models.DEPLOYMENTTYPE_UNKNOWN {
			overrideRequest.DeploymentType = models.DEPLOYMENTTYPE_DEPLOY
		}
		cdWf, err := impl.cdWorkflowRepository.FindByWorkflowIdAndRunnerType(ctx, overrideRequest.CdWorkflowId, bean.CD_WORKFLOW_TYPE_PRE)
		if err != nil && !util.IsErrNoRows(err) {
			impl.logger.Errorw("err", "err", err)
			return 0, err
		}

		cdWorkflowId := cdWf.CdWorkflowId
		if cdWf.CdWorkflowId == 0 {
			cdWf := &pipelineConfig.CdWorkflow{
				CiArtifactId: overrideRequest.CiArtifactId,
				PipelineId:   overrideRequest.PipelineId,
				AuditLog:     sql.AuditLog{CreatedOn: triggeredAt, CreatedBy: overrideRequest.UserId, UpdatedOn: triggeredAt, UpdatedBy: overrideRequest.UserId},
			}
			err := impl.cdWorkflowRepository.SaveWorkFlow(ctx, cdWf)
			if err != nil {
				impl.logger.Errorw("err", "err", err)
				return 0, err
			}
			cdWorkflowId = cdWf.Id
		}

		runner := &pipelineConfig.CdWorkflowRunner{
			Name:         cdPipeline.Name,
			WorkflowType: bean.CD_WORKFLOW_TYPE_DEPLOY,
			ExecutorType: pipelineConfig.WORKFLOW_EXECUTOR_TYPE_AWF,
			Status:       pipelineConfig.WorkflowInProgress,
			TriggeredBy:  overrideRequest.UserId,
			StartedOn:    triggeredAt,
			Namespace:    impl.config.GetDefaultNamespace(),
			CdWorkflowId: cdWorkflowId,
			AuditLog:     sql.AuditLog{CreatedOn: triggeredAt, CreatedBy: overrideRequest.UserId, UpdatedOn: triggeredAt, UpdatedBy: overrideRequest.UserId},
		}
		savedWfr, err := impl.cdWorkflowRepository.SaveWorkFlowRunner(runner)
		overrideRequest.WfrId = savedWfr.Id
		if err != nil {
			impl.logger.Errorw("err", "err", err)
			return 0, err
		}
		runner.CdWorkflow = &pipelineConfig.CdWorkflow{
			Pipeline: cdPipeline,
		}
		overrideRequest.CdWorkflowId = cdWorkflowId
		// creating cd pipeline status timeline for deployment initialisation
		timeline := impl.pipelineStatusTimelineService.GetTimelineDbObjectByTimelineStatusAndTimelineDescription(savedWfr.Id, pipelineConfig.TIMELINE_STATUS_DEPLOYMENT_INITIATED, pipelineConfig.TIMELINE_DESCRIPTION_DEPLOYMENT_INITIATED, overrideRequest.UserId)
		_, span = otel.Tracer("orchestrator").Start(ctx, "cdPipelineStatusTimelineRepo.SaveTimelineForACDHelmApps")
		err = impl.pipelineStatusTimelineService.SaveTimeline(timeline, nil, false)

		span.End()
		if err != nil {
			impl.logger.Errorw("error in creating timeline status for deployment initiation", "err", err, "timeline", timeline)
		}

		//checking vulnerability for deploying image
		_, span = otel.Tracer("orchestrator").Start(ctx, "ciArtifactRepository.Get")
		artifact, err := impl.ciArtifactRepository.Get(overrideRequest.CiArtifactId)
		span.End()
		if err != nil {
			impl.logger.Errorw("err", "err", err)
			return 0, err
		}
		isVulnerable, err := impl.GetArtifactVulnerabilityStatus(artifact, cdPipeline, ctx)
		if err != nil {
			return 0, err
		}
		if isVulnerable == true {
			// if image vulnerable, update timeline status and return
			runner.CdWorkflow = &pipelineConfig.CdWorkflow{
				Pipeline: cdPipeline,
			}
			cdMetrics := util4.CDMetrics{
				AppName:         runner.CdWorkflow.Pipeline.DeploymentAppName,
				Status:          runner.Status,
				DeploymentType:  runner.CdWorkflow.Pipeline.DeploymentAppType,
				EnvironmentName: runner.CdWorkflow.Pipeline.Environment.Name,
				Time:            time.Since(runner.StartedOn).Seconds() - time.Since(runner.FinishedOn).Seconds(),
			}
			util4.TriggerCDMetrics(cdMetrics, impl.config.ExposeCDMetrics)
			// creating cd pipeline status timeline for deployment failed
			timeline := impl.pipelineStatusTimelineService.GetTimelineDbObjectByTimelineStatusAndTimelineDescription(runner.Id, pipelineConfig.TIMELINE_STATUS_DEPLOYMENT_FAILED, pipelineConfig.TIMELINE_DESCRIPTION_VULNERABLE_IMAGE, 1)

			_, span = otel.Tracer("orchestrator").Start(ctx, "cdPipelineStatusTimelineRepo.SaveTimelineForACDHelmApps")
			err = impl.pipelineStatusTimelineService.SaveTimeline(timeline, nil, false)
			span.End()
			if err != nil {
				impl.logger.Errorw("error in creating timeline status for deployment fail - cve policy violation", "err", err, "timeline", timeline)
			}
			return 0, fmt.Errorf("found vulnerability for image digest %s", artifact.ImageDigest)
		}
		_, span = otel.Tracer("orchestrator").Start(ctx, "appService.TriggerRelease")
		releaseId, _, err = impl.appService.TriggerRelease(overrideRequest, ctx, triggeredAt, overrideRequest.UserId)
		span.End()

		if overrideRequest.DeploymentAppType == util.PIPELINE_DEPLOYMENT_TYPE_MANIFEST_DOWNLOAD {
			runner := &pipelineConfig.CdWorkflowRunner{
				Id:           runner.Id,
				Name:         cdPipeline.Name,
				WorkflowType: bean.CD_WORKFLOW_TYPE_DEPLOY,
				ExecutorType: pipelineConfig.WORKFLOW_EXECUTOR_TYPE_AWF,
				TriggeredBy:  overrideRequest.UserId,
				StartedOn:    triggeredAt,
				Status:       pipelineConfig.WorkflowSucceeded,
				Namespace:    impl.config.GetDefaultNamespace(),
				CdWorkflowId: overrideRequest.CdWorkflowId,
				AuditLog:     sql.AuditLog{CreatedOn: triggeredAt, CreatedBy: overrideRequest.UserId, UpdatedOn: triggeredAt, UpdatedBy: overrideRequest.UserId},
			}
			updateErr := impl.cdWorkflowRepository.UpdateWorkFlowRunner(runner)
			if updateErr != nil {
				impl.logger.Errorw("error in updating runner for manifest_download type", "err", err)
				return 0, updateErr
			}
		}

		_, span = otel.Tracer("orchestrator").Start(ctx, "updatePreviousDeploymentStatus")
		err1 := impl.updatePreviousDeploymentStatus(runner, cdPipeline.Id, err, triggeredAt, overrideRequest.UserId)
		span.End()
		if err1 != nil || err != nil {
			impl.logger.Errorw("error while update previous cd workflow runners", "err", err, "runner", runner, "pipelineId", cdPipeline.Id)
			return 0, err
		}
	} else if overrideRequest.CdWorkflowType == bean.CD_WORKFLOW_TYPE_POST {
		cdWfRunner, err := impl.cdWorkflowRepository.FindByWorkflowIdAndRunnerType(ctx, overrideRequest.CdWorkflowId, bean.CD_WORKFLOW_TYPE_DEPLOY)
		if err != nil && !util.IsErrNoRows(err) {
			impl.logger.Errorw("err", "err", err)
			return 0, err
		}

		var cdWf *pipelineConfig.CdWorkflow
		if cdWfRunner.CdWorkflowId == 0 {
			cdWf = &pipelineConfig.CdWorkflow{
				CiArtifactId: overrideRequest.CiArtifactId,
				PipelineId:   overrideRequest.PipelineId,
				AuditLog:     sql.AuditLog{CreatedOn: triggeredAt, CreatedBy: overrideRequest.UserId, UpdatedOn: triggeredAt, UpdatedBy: overrideRequest.UserId},
			}
			err := impl.cdWorkflowRepository.SaveWorkFlow(ctx, cdWf)
			if err != nil {
				impl.logger.Errorw("err", "err", err)
				return 0, err
			}
		} else {
			_, span = otel.Tracer("orchestrator").Start(ctx, "cdWorkflowRepository.FindById")
			cdWf, err = impl.cdWorkflowRepository.FindById(overrideRequest.CdWorkflowId)
			span.End()
			if err != nil && !util.IsErrNoRows(err) {
				impl.logger.Errorw("err", "err", err)
				return 0, err
			}
		}
		_, span = otel.Tracer("orchestrator").Start(ctx, "TriggerPostStage")
		err = impl.TriggerPostStage(cdWf, cdPipeline, overrideRequest.UserId)
		span.End()
	}
	return releaseId, err
}

type BulkTriggerRequest struct {
	CiArtifactId int `sql:"ci_artifact_id"`
	PipelineId   int `sql:"pipeline_id"`
}

func (impl *WorkflowDagExecutorImpl) TriggerBulkDeploymentAsync(requests []*BulkTriggerRequest, UserId int32) (interface{}, error) {
	var cdWorkflows []*pipelineConfig.CdWorkflow
	for _, request := range requests {
		cdWf := &pipelineConfig.CdWorkflow{
			CiArtifactId:   request.CiArtifactId,
			PipelineId:     request.PipelineId,
			AuditLog:       sql.AuditLog{CreatedOn: time.Now(), CreatedBy: UserId, UpdatedOn: time.Now(), UpdatedBy: UserId},
			WorkflowStatus: pipelineConfig.REQUEST_ACCEPTED,
		}
		cdWorkflows = append(cdWorkflows, cdWf)
	}
	err := impl.cdWorkflowRepository.SaveWorkFlows(cdWorkflows...)
	if err != nil {
		impl.logger.Errorw("error in saving wfs", "req", requests, "err", err)
		return nil, err
	}
	impl.triggerNatsEventForBulkAction(cdWorkflows)
	return nil, nil
	//return
	//publish nats async
	//update status
	//consume message
}

type DeploymentGroupAppWithEnv struct {
	EnvironmentId     int         `json:"environmentId"`
	DeploymentGroupId int         `json:"deploymentGroupId"`
	AppId             int         `json:"appId"`
	Active            bool        `json:"active"`
	UserId            int32       `json:"userId"`
	RequestType       RequestType `json:"requestType" validate:"oneof=START STOP"`
}

func (impl *WorkflowDagExecutorImpl) TriggerBulkHibernateAsync(request StopDeploymentGroupRequest, ctx context.Context) (interface{}, error) {
	dg, err := impl.groupRepository.FindByIdWithApp(request.DeploymentGroupId)
	if err != nil {
		impl.logger.Errorw("error while fetching dg", "err", err)
		return nil, err
	}

	for _, app := range dg.DeploymentGroupApps {
		deploymentGroupAppWithEnv := &DeploymentGroupAppWithEnv{
			AppId:             app.AppId,
			EnvironmentId:     dg.EnvironmentId,
			DeploymentGroupId: dg.Id,
			Active:            dg.Active,
			UserId:            request.UserId,
			RequestType:       request.RequestType,
		}

		data, err := json.Marshal(deploymentGroupAppWithEnv)
		if err != nil {
			impl.logger.Errorw("error while writing app stop event to nats ", "app", app.AppId, "deploymentGroup", app.DeploymentGroupId, "err", err)
		} else {
			err = impl.pubsubClient.Publish(pubsub.BULK_HIBERNATE_TOPIC, string(data))
			if err != nil {
				impl.logger.Errorw("Error while publishing request", "topic", pubsub.BULK_HIBERNATE_TOPIC, "error", err)
			}
		}
	}
	return nil, nil
}

func (impl *WorkflowDagExecutorImpl) triggerNatsEventForBulkAction(cdWorkflows []*pipelineConfig.CdWorkflow) {
	for _, wf := range cdWorkflows {
		data, err := json.Marshal(wf)
		if err != nil {
			wf.WorkflowStatus = pipelineConfig.QUE_ERROR
		} else {
			err = impl.pubsubClient.Publish(pubsub.BULK_DEPLOY_TOPIC, string(data))
			if err != nil {
				wf.WorkflowStatus = pipelineConfig.QUE_ERROR
			} else {
				wf.WorkflowStatus = pipelineConfig.ENQUEUED
			}
		}
		err = impl.cdWorkflowRepository.UpdateWorkFlow(wf)
		if err != nil {
			impl.logger.Errorw("error in publishing wf msg", "wf", wf, "err", err)
		}
	}
}

func (impl *WorkflowDagExecutorImpl) subscribeTriggerBulkAction() error {
	callback := func(msg *pubsub.PubSubMsg) {
		impl.logger.Debug("subscribeTriggerBulkAction event received")
		//defer msg.Ack()
		cdWorkflow := new(pipelineConfig.CdWorkflow)
		err := json.Unmarshal([]byte(string(msg.Data)), cdWorkflow)
		if err != nil {
			impl.logger.Error("Error while unmarshalling cdWorkflow json object", "error", err)
			return
		}
		impl.logger.Debugw("subscribeTriggerBulkAction event:", "cdWorkflow", cdWorkflow)
		wf := &pipelineConfig.CdWorkflow{
			Id:           cdWorkflow.Id,
			CiArtifactId: cdWorkflow.CiArtifactId,
			PipelineId:   cdWorkflow.PipelineId,
			AuditLog: sql.AuditLog{
				UpdatedOn: time.Now(),
			},
		}
		latest, err := impl.cdWorkflowRepository.IsLatestWf(cdWorkflow.PipelineId, cdWorkflow.Id)
		if err != nil {
			impl.logger.Errorw("error in determining latest", "wf", cdWorkflow, "err", err)
			wf.WorkflowStatus = pipelineConfig.DEQUE_ERROR
			impl.cdWorkflowRepository.UpdateWorkFlow(wf)
			return
		}
		if !latest {
			wf.WorkflowStatus = pipelineConfig.DROPPED_STALE
			impl.cdWorkflowRepository.UpdateWorkFlow(wf)
			return
		}
		pipeline, err := impl.pipelineRepository.FindById(cdWorkflow.PipelineId)
		if err != nil {
			impl.logger.Errorw("error in fetching pipeline", "err", err)
			wf.WorkflowStatus = pipelineConfig.TRIGGER_ERROR
			impl.cdWorkflowRepository.UpdateWorkFlow(wf)
			return
		}
		artefact, err := impl.ciArtifactRepository.Get(cdWorkflow.CiArtifactId)
		if err != nil {
			impl.logger.Errorw("error in fetching artefact", "err", err)
			wf.WorkflowStatus = pipelineConfig.TRIGGER_ERROR
			impl.cdWorkflowRepository.UpdateWorkFlow(wf)
			return
		}
		err = impl.triggerStageForBulk(wf, pipeline, artefact, false, false, cdWorkflow.CreatedBy)
		if err != nil {
			impl.logger.Errorw("error in cd trigger ", "err", err)
			wf.WorkflowStatus = pipelineConfig.TRIGGER_ERROR
		} else {
			wf.WorkflowStatus = pipelineConfig.WF_STARTED
		}
		impl.cdWorkflowRepository.UpdateWorkFlow(wf)
	}
	err := impl.pubsubClient.Subscribe(pubsub.BULK_DEPLOY_TOPIC, callback)
	return err
}

func (impl *WorkflowDagExecutorImpl) subscribeHibernateBulkAction() error {
	callback := func(msg *pubsub.PubSubMsg) {
		impl.logger.Debug("subscribeHibernateBulkAction event received")
		//defer msg.Ack()
		deploymentGroupAppWithEnv := new(DeploymentGroupAppWithEnv)
		err := json.Unmarshal([]byte(string(msg.Data)), deploymentGroupAppWithEnv)
		if err != nil {
			impl.logger.Error("Error while unmarshalling deploymentGroupAppWithEnv json object", err)
			return
		}
		impl.logger.Debugw("subscribeHibernateBulkAction event:", "DeploymentGroupAppWithEnv", deploymentGroupAppWithEnv)

		stopAppRequest := &StopAppRequest{
			AppId:         deploymentGroupAppWithEnv.AppId,
			EnvironmentId: deploymentGroupAppWithEnv.EnvironmentId,
			UserId:        deploymentGroupAppWithEnv.UserId,
			RequestType:   deploymentGroupAppWithEnv.RequestType,
		}
		ctx, err := impl.buildACDContext()
		if err != nil {
			impl.logger.Errorw("error in creating acd synch context", "err", err)
			return
		}
		_, err = impl.StopStartApp(stopAppRequest, ctx)
		if err != nil {
			impl.logger.Errorw("error in stop app request", "err", err)
			return
		}
	}
	err := impl.pubsubClient.Subscribe(pubsub.BULK_HIBERNATE_TOPIC, callback)
	return err
}

func (impl *WorkflowDagExecutorImpl) buildACDContext() (acdContext context.Context, err error) {
	//this part only accessible for acd apps hibernation, if acd configured it will fetch latest acdToken, else it will return error
	acdToken, err := impl.argoUserService.GetLatestDevtronArgoCdUserToken()
	if err != nil {
		impl.logger.Errorw("error in getting acd token", "err", err)
		return nil, err
	}
	ctx := context.Background()
	ctx = context.WithValue(ctx, "token", acdToken)
	return ctx, nil
}<|MERGE_RESOLUTION|>--- conflicted
+++ resolved
@@ -82,42 +82,6 @@
 }
 
 type WorkflowDagExecutorImpl struct {
-<<<<<<< HEAD
-	logger                         *zap.SugaredLogger
-	pipelineRepository             pipelineConfig.PipelineRepository
-	cdWorkflowRepository           pipelineConfig.CdWorkflowRepository
-	pubsubClient                   *pubsub.PubSubClientServiceImpl
-	appService                     app.AppService
-	cdWorkflowService              CdWorkflowService
-	ciPipelineRepository           pipelineConfig.CiPipelineRepository
-	materialRepository             pipelineConfig.MaterialRepository
-	cdConfig                       *CdConfig
-	pipelineOverrideRepository     chartConfig.PipelineOverrideRepository
-	ciArtifactRepository           repository.CiArtifactRepository
-	user                           user.UserService
-	enforcer                       casbin.Enforcer
-	enforcerUtil                   rbac.EnforcerUtil
-	groupRepository                repository.DeploymentGroupRepository
-	tokenCache                     *util3.TokenCache
-	acdAuthConfig                  *util3.ACDAuthConfig
-	envRepository                  repository2.EnvironmentRepository
-	eventFactory                   client.EventFactory
-	eventClient                    client.EventClient
-	cvePolicyRepository            security.CvePolicyRepository
-	scanResultRepository           security.ImageScanResultRepository
-	appWorkflowRepository          appWorkflow.AppWorkflowRepository
-	prePostCdScriptHistoryService  history2.PrePostCdScriptHistoryService
-	argoUserService                argo.ArgoUserService
-	cdPipelineStatusTimelineRepo   pipelineConfig.PipelineStatusTimelineRepository
-	pipelineStatusTimelineService  status.PipelineStatusTimelineService
-	CiTemplateRepository           pipelineConfig.CiTemplateRepository
-	ciWorkflowRepository           pipelineConfig.CiWorkflowRepository
-	appLabelRepository             pipelineConfig.AppLabelRepository
-	gitSensorGrpcClient            gitSensorClient.Client
-	k8sCommonService               k8s.K8sCommonService
-	pipelineStageService           PipelineStageService
-	variableSnapshotHistoryService variables.VariableSnapshotHistoryService
-=======
 	logger                        *zap.SugaredLogger
 	pipelineRepository            pipelineConfig.PipelineRepository
 	cdWorkflowRepository          pipelineConfig.CdWorkflowRepository
@@ -152,7 +116,8 @@
 	pipelineStageRepository       repository4.PipelineStageRepository
 	pipelineStageService          PipelineStageService
 	config                        *CdConfig
->>>>>>> 472888ae
+
+	variableSnapshotHistoryService variables.VariableSnapshotHistoryService
 }
 
 const (
@@ -248,14 +213,12 @@
 	variableSnapshotHistoryService variables.VariableSnapshotHistoryService,
 ) *WorkflowDagExecutorImpl {
 	wde := &WorkflowDagExecutorImpl{logger: Logger,
-<<<<<<< HEAD
 		pipelineRepository:             pipelineRepository,
 		cdWorkflowRepository:           cdWorkflowRepository,
 		pubsubClient:                   pubsubClient,
 		appService:                     appService,
 		cdWorkflowService:              cdWorkflowService,
 		ciPipelineRepository:           ciPipelineRepository,
-		cdConfig:                       cdConfig,
 		ciArtifactRepository:           ciArtifactRepository,
 		materialRepository:             materialRepository,
 		pipelineOverrideRepository:     pipelineOverrideRepository,
@@ -282,40 +245,6 @@
 		k8sCommonService:               k8sCommonService,
 		pipelineStageService:           pipelineStageService,
 		variableSnapshotHistoryService: variableSnapshotHistoryService,
-=======
-		pipelineRepository:            pipelineRepository,
-		cdWorkflowRepository:          cdWorkflowRepository,
-		pubsubClient:                  pubsubClient,
-		appService:                    appService,
-		cdWorkflowService:             cdWorkflowService,
-		ciPipelineRepository:          ciPipelineRepository,
-		ciArtifactRepository:          ciArtifactRepository,
-		materialRepository:            materialRepository,
-		pipelineOverrideRepository:    pipelineOverrideRepository,
-		user:                          user,
-		enforcer:                      enforcer,
-		enforcerUtil:                  enforcerUtil,
-		groupRepository:               groupRepository,
-		tokenCache:                    tokenCache,
-		acdAuthConfig:                 acdAuthConfig,
-		envRepository:                 envRepository,
-		eventFactory:                  eventFactory,
-		eventClient:                   eventClient,
-		cvePolicyRepository:           cvePolicyRepository,
-		scanResultRepository:          scanResultRepository,
-		appWorkflowRepository:         appWorkflowRepository,
-		prePostCdScriptHistoryService: prePostCdScriptHistoryService,
-		argoUserService:               argoUserService,
-		cdPipelineStatusTimelineRepo:  cdPipelineStatusTimelineRepo,
-		pipelineStatusTimelineService: pipelineStatusTimelineService,
-		CiTemplateRepository:          CiTemplateRepository,
-		ciWorkflowRepository:          ciWorkflowRepository,
-		appLabelRepository:            appLabelRepository,
-		gitSensorGrpcClient:           gitSensorGrpcClient,
-		k8sCommonService:              k8sCommonService,
-		pipelineStageRepository:       pipelineStageRepository,
-		pipelineStageService:          pipelineStageService,
->>>>>>> 472888ae
 	}
 	config, err := GetCdConfig()
 	if err != nil {
@@ -926,12 +855,8 @@
 		}
 		var variableSnapshot map[string]string
 		if runner.WorkflowType == bean.CD_WORKFLOW_TYPE_PRE {
-<<<<<<< HEAD
 			//preDeploySteps, _, refPluginsData, err = impl.pipelineStageService.BuildPrePostAndRefPluginStepsDataForWfRequest(cdPipeline.Id, cdStage)
 			prePostAndRefPluginResponse, err := impl.pipelineStageService.BuildPrePostAndRefPluginStepsDataForWfRequest(cdPipeline.Id, preCdStage, scope)
-=======
-			preDeploySteps, _, refPluginsData, err = impl.pipelineStageService.BuildPrePostAndRefPluginStepsDataForWfRequest(cdPipeline.Id, bean3.CdStage)
->>>>>>> 472888ae
 			if err != nil {
 				impl.logger.Errorw("error in getting pre, post & refPlugin steps data for wf request", "err", err, "cdPipelineId", cdPipeline.Id)
 				return nil, err
@@ -940,12 +865,8 @@
 			refPluginsData = prePostAndRefPluginResponse.RefPluginData
 			variableSnapshot = prePostAndRefPluginResponse.VariableSnapshot
 		} else if runner.WorkflowType == bean.CD_WORKFLOW_TYPE_POST {
-<<<<<<< HEAD
 			//_, postDeploySteps, refPluginsData, err = impl.pipelineStageService.BuildPrePostAndRefPluginStepsDataForWfRequest(cdPipeline.Id, cdStage)
 			prePostAndRefPluginResponse, err := impl.pipelineStageService.BuildPrePostAndRefPluginStepsDataForWfRequest(cdPipeline.Id, postCdStage, scope)
-=======
-			_, postDeploySteps, refPluginsData, err = impl.pipelineStageService.BuildPrePostAndRefPluginStepsDataForWfRequest(cdPipeline.Id, bean3.CdStage)
->>>>>>> 472888ae
 			if err != nil {
 				impl.logger.Errorw("error in getting pre, post & refPlugin steps data for wf request", "err", err, "cdPipelineId", cdPipeline.Id)
 				return nil, err
