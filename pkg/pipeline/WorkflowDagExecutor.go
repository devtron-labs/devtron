/*
 * Copyright (c) 2020 Devtron Labs
 *
 * Licensed under the Apache License, Version 2.0 (the "License");
 * you may not use this file except in compliance with the License.
 * You may obtain a copy of the License at
 *
 *    http://www.apache.org/licenses/LICENSE-2.0
 *
 * Unless required by applicable law or agreed to in writing, software
 * distributed under the License is distributed on an "AS IS" BASIS,
 * WITHOUT WARRANTIES OR CONDITIONS OF ANY KIND, either express or implied.
 * See the License for the specific language governing permissions and
 * limitations under the License.
 *
 */

package pipeline

import (
	"context"
	"encoding/json"
	"errors"
	"fmt"
	application3 "github.com/argoproj/argo-cd/v2/pkg/apiclient/application"
	"github.com/argoproj/argo-cd/v2/pkg/apis/application/v1alpha1"
	"github.com/aws/aws-sdk-go/service/autoscaling"
	blob_storage "github.com/devtron-labs/common-lib-private/blob-storage"
	util5 "github.com/devtron-labs/common-lib-private/utils/k8s"
	"github.com/devtron-labs/common-lib-private/utils/k8s/health"
	client2 "github.com/devtron-labs/devtron/api/helm-app"
	"github.com/devtron-labs/devtron/client/argocdServer"
	"github.com/devtron-labs/devtron/client/argocdServer/application"
	application2 "github.com/devtron-labs/devtron/client/argocdServer/application"
	gitSensorClient "github.com/devtron-labs/devtron/client/gitSensor"
	"github.com/devtron-labs/devtron/enterprise/pkg/resourceFilter"
	"github.com/devtron-labs/devtron/internal/middleware"
	appRepository "github.com/devtron-labs/devtron/internal/sql/repository/app"
	repository6 "github.com/devtron-labs/devtron/internal/sql/repository/dockerRegistry"
	bean4 "github.com/devtron-labs/devtron/pkg/app/bean"
	"github.com/devtron-labs/devtron/pkg/app/status"
	"github.com/devtron-labs/devtron/pkg/chartRepo/repository"
	"github.com/devtron-labs/devtron/pkg/dockerRegistry"
	"github.com/devtron-labs/devtron/pkg/k8s"
	bean3 "github.com/devtron-labs/devtron/pkg/pipeline/bean"
	repository4 "github.com/devtron-labs/devtron/pkg/pipeline/repository"
	"github.com/devtron-labs/devtron/pkg/pipeline/types"
	"github.com/devtron-labs/devtron/pkg/resourceQualifiers"
	serverBean "github.com/devtron-labs/devtron/pkg/server/bean"
	"github.com/devtron-labs/devtron/pkg/variables"
	"github.com/devtron-labs/devtron/pkg/variables/parsers"
	repository5 "github.com/devtron-labs/devtron/pkg/variables/repository"
	util4 "github.com/devtron-labs/devtron/util"
	"github.com/devtron-labs/devtron/util/argo"
	errors3 "github.com/juju/errors"
	errors2 "github.com/pkg/errors"
	"github.com/tidwall/gjson"
	"github.com/tidwall/sjson"
	"go.opentelemetry.io/otel"
	"google.golang.org/grpc/codes"
	status2 "google.golang.org/grpc/status"
	"io/ioutil"
	"k8s.io/apimachinery/pkg/runtime/schema"
	"k8s.io/helm/pkg/proto/hapi/chart"
	"k8s.io/utils/strings/slices"
	"path"
	"sigs.k8s.io/yaml"
	"strconv"
	"strings"
	"sync"
	"time"

	"github.com/devtron-labs/devtron/internal/sql/repository/appWorkflow"
	repository2 "github.com/devtron-labs/devtron/pkg/cluster/repository"
	history2 "github.com/devtron-labs/devtron/pkg/pipeline/history"
	repository3 "github.com/devtron-labs/devtron/pkg/pipeline/history/repository"
	"github.com/devtron-labs/devtron/pkg/sql"
	"github.com/devtron-labs/devtron/pkg/user/casbin"
	util3 "github.com/devtron-labs/devtron/pkg/util"

	pubsub "github.com/devtron-labs/common-lib-private/pubsub-lib"
	"github.com/devtron-labs/devtron/api/bean"
	client "github.com/devtron-labs/devtron/client/events"
	"github.com/devtron-labs/devtron/internal/sql/models"
	"github.com/devtron-labs/devtron/internal/sql/repository"
	"github.com/devtron-labs/devtron/internal/sql/repository/chartConfig"
	"github.com/devtron-labs/devtron/internal/sql/repository/pipelineConfig"
	"github.com/devtron-labs/devtron/internal/sql/repository/security"
	"github.com/devtron-labs/devtron/internal/util"
	"github.com/devtron-labs/devtron/pkg/app"
	bean2 "github.com/devtron-labs/devtron/pkg/bean"
	"github.com/devtron-labs/devtron/pkg/user"
	util2 "github.com/devtron-labs/devtron/util/event"
	"github.com/devtron-labs/devtron/util/rbac"
	"github.com/go-pg/pg"
	"go.uber.org/zap"
)

type WorkflowDagExecutor interface {
	HandleCiSuccessEvent(artifact *repository.CiArtifact, applyAuth bool, async bool, triggeredBy int32) error
	HandleWebhookExternalCiEvent(artifact *repository.CiArtifact, triggeredBy int32, externalCiId int, auth func(email string, projectObject string, envObject string) bool) (bool, error)
	HandlePreStageSuccessEvent(cdStageCompleteEvent CdStageCompleteEvent) error
	HandleDeploymentSuccessEvent(pipelineOverride *chartConfig.PipelineOverride) error
	HandlePostStageSuccessEvent(cdWorkflowId int, cdPipelineId int, triggeredBy int32) error
	Subscribe() error
	TriggerPostStage(cdWf *pipelineConfig.CdWorkflow, cdPipeline *pipelineConfig.Pipeline, triggeredBy int32, refCdWorkflowRunnerId int) error
	TriggerPreStage(ctx context.Context, cdWf *pipelineConfig.CdWorkflow, artifact *repository.CiArtifact, pipeline *pipelineConfig.Pipeline, triggeredBy int32, applyAuth bool, refCdWorkflowRunnerId int) error
	TriggerDeployment(cdWf *pipelineConfig.CdWorkflow, artifact *repository.CiArtifact, pipeline *pipelineConfig.Pipeline, applyAuth bool, triggeredBy int32) error
	ManualCdTrigger(overrideRequest *bean.ValuesOverrideRequest, ctx context.Context) (int, string, error)
	TriggerBulkDeploymentAsync(requests []*BulkTriggerRequest, UserId int32) (interface{}, error)
	StopStartApp(stopRequest *StopAppRequest, ctx context.Context) (int, error)
	TriggerBulkHibernateAsync(request StopDeploymentGroupRequest, ctx context.Context) (interface{}, error)
	FetchApprovalDataForArtifacts(artifactIds []int, pipelineId int, requiredApprovals int) (map[int]*pipelineConfig.UserApprovalMetadata, error)
	RotatePods(ctx context.Context, podRotateRequest *PodRotateRequest) (*k8s.RotatePodResponse, error)
	MarkCurrentDeploymentFailed(runner *pipelineConfig.CdWorkflowRunner, releaseErr error, triggeredBy int32) error
	UpdateWorkflowRunnerStatusForDeployment(appIdentifier *client2.AppIdentifier, wfr *pipelineConfig.CdWorkflowRunner, skipReleaseNotFound bool) bool
	OnDeleteCdPipelineEvent(pipelineId int, triggeredBy int32)
	MarkPipelineStatusTimelineFailed(runner *pipelineConfig.CdWorkflowRunner, releaseErr error) error
	UpdateTriggerCDMetricsOnFinish(runner *pipelineConfig.CdWorkflowRunner)
}

type WorkflowDagExecutorImpl struct {
	logger                             *zap.SugaredLogger
	pipelineRepository                 pipelineConfig.PipelineRepository
	cdWorkflowRepository               pipelineConfig.CdWorkflowRepository
	pubsubClient                       *pubsub.PubSubClientServiceImpl
	appService                         app.AppService
	cdWorkflowService                  WorkflowService
	ciPipelineRepository               pipelineConfig.CiPipelineRepository
	materialRepository                 pipelineConfig.MaterialRepository
	pipelineOverrideRepository         chartConfig.PipelineOverrideRepository
	ciArtifactRepository               repository.CiArtifactRepository
	user                               user.UserService
	enforcer                           casbin.Enforcer
	enforcerUtil                       rbac.EnforcerUtil
	groupRepository                    repository.DeploymentGroupRepository
	tokenCache                         *util3.TokenCache
	acdAuthConfig                      *util3.ACDAuthConfig
	envRepository                      repository2.EnvironmentRepository
	eventFactory                       client.EventFactory
	eventClient                        client.EventClient
	cvePolicyRepository                security.CvePolicyRepository
	scanResultRepository               security.ImageScanResultRepository
	appWorkflowRepository              appWorkflow.AppWorkflowRepository
	prePostCdScriptHistoryService      history2.PrePostCdScriptHistoryService
	argoUserService                    argo.ArgoUserService
	cdPipelineStatusTimelineRepo       pipelineConfig.PipelineStatusTimelineRepository
	pipelineStatusTimelineService      status.PipelineStatusTimelineService
	CiTemplateRepository               pipelineConfig.CiTemplateRepository
	ciWorkflowRepository               pipelineConfig.CiWorkflowRepository
	appLabelRepository                 pipelineConfig.AppLabelRepository
	gitSensorGrpcClient                gitSensorClient.Client
	k8sCommonService                   k8s.K8sCommonService
	deploymentApprovalRepository       pipelineConfig.DeploymentApprovalRepository
	chartTemplateService               util.ChartTemplateService
	appRepository                      appRepository.AppRepository
	helmRepoPushService                app.HelmRepoPushService
	pipelineStageRepository            repository4.PipelineStageRepository
	pipelineStageService               PipelineStageService
	config                             *types.CdConfig
	appServiceConfig                   *app.AppServiceConfig
	variableSnapshotHistoryService     variables.VariableSnapshotHistoryService
	celService                         resourceFilter.CELEvaluatorService
	resourceFilterService              resourceFilter.ResourceFilterService
	devtronAsyncHelmInstallRequestMap  map[int]bool
	devtronAsyncHelmInstallRequestLock *sync.Mutex
	devtronAppReleaseContextMap        map[int]DevtronAppReleaseContextType
	devtronAppReleaseContextMapLock    *sync.Mutex

	deploymentTemplateHistoryService    history2.DeploymentTemplateHistoryService
	configMapHistoryService             history2.ConfigMapHistoryService
	pipelineStrategyHistoryService      history2.PipelineStrategyHistoryService
	manifestPushConfigRepository        repository4.ManifestPushConfigRepository
	gitOpsManifestPushService           app.GitOpsPushService
	ciPipelineMaterialRepository        pipelineConfig.CiPipelineMaterialRepository
	imageScanHistoryRepository          security.ImageScanHistoryRepository
	imageScanDeployInfoRepository       security.ImageScanDeployInfoRepository
	appCrudOperationService             app.AppCrudOperationService
	pipelineConfigRepository            chartConfig.PipelineConfigRepository
	dockerRegistryIpsConfigService      dockerRegistry.DockerRegistryIpsConfigService
	chartRepository                     chartRepoRepository.ChartRepository
	strategyHistoryRepository           repository3.PipelineStrategyHistoryRepository
	deploymentTemplateHistoryRepository repository3.DeploymentTemplateHistoryRepository
	argoK8sClient                       argocdServer.ArgoK8sClient
	configMapRepository                 chartConfig.ConfigMapRepository
	configMapHistoryRepository          repository3.ConfigMapHistoryRepository
	refChartDir                         chartRepoRepository.RefChartDir
	helmAppService                      client2.HelmAppService
	helmAppClient                       client2.HelmAppClient
	chartRefRepository                  chartRepoRepository.ChartRefRepository
	environmentConfigRepository         chartConfig.EnvConfigOverrideRepository
	appLevelMetricsRepository           repository.AppLevelMetricsRepository
	envLevelMetricsRepository           repository.EnvLevelAppMetricsRepository
	dbMigrationConfigRepository         pipelineConfig.DbMigrationConfigRepository
	mergeUtil                           *util.MergeUtil
	gitOpsConfigRepository              repository.GitOpsConfigRepository
	gitFactory                          *util.GitFactory
	acdClient                           application2.ServiceClient
	variableEntityMappingService        variables.VariableEntityMappingService
	variableTemplateParser              parsers.VariableTemplateParser
	argoClientWrapperService            argocdServer.ArgoClientWrapperService
	scopedVariableService               variables.ScopedVariableService
	dockerArtifactStoreRepository       repository6.DockerArtifactStoreRepository
	imageTaggingService                 ImageTaggingService
	pipelineConfigListenerService       PipelineConfigListenerService
}

const kedaAutoscaling = "kedaAutoscaling"
const horizontalPodAutoscaler = "HorizontalPodAutoscaler"
const fullnameOverride = "fullnameOverride"
const nameOverride = "nameOverride"
const enabled = "enabled"
const replicaCount = "replicaCount"

const (
	CD_PIPELINE_ENV_NAME_KEY     = "CD_PIPELINE_ENV_NAME"
	CD_PIPELINE_CLUSTER_NAME_KEY = "CD_PIPELINE_CLUSTER_NAME"
	GIT_COMMIT_HASH_PREFIX       = "GIT_COMMIT_HASH"
	GIT_SOURCE_TYPE_PREFIX       = "GIT_SOURCE_TYPE"
	GIT_SOURCE_VALUE_PREFIX      = "GIT_SOURCE_VALUE"
	GIT_METADATA                 = "GIT_METADATA"
	GIT_SOURCE_COUNT             = "GIT_SOURCE_COUNT"
	APP_LABEL_KEY_PREFIX         = "APP_LABEL_KEY"
	APP_LABEL_VALUE_PREFIX       = "APP_LABEL_VALUE"
	APP_LABEL_METADATA           = "APP_LABEL_METADATA"
	APP_LABEL_COUNT              = "APP_LABEL_COUNT"
	CHILD_CD_ENV_NAME_PREFIX     = "CHILD_CD_ENV_NAME"
	CHILD_CD_CLUSTER_NAME_PREFIX = "CHILD_CD_CLUSTER_NAME"
	CHILD_CD_METADATA            = "CHILD_CD_METADATA"
	CHILD_CD_COUNT               = "CHILD_CD_COUNT"
	DOCKER_IMAGE                 = "DOCKER_IMAGE"
	DEPLOYMENT_RELEASE_ID        = "DEPLOYMENT_RELEASE_ID"
	DEPLOYMENT_UNIQUE_ID         = "DEPLOYMENT_UNIQUE_ID"
	CD_TRIGGERED_BY              = "CD_TRIGGERED_BY"
	CD_TRIGGER_TIME              = "CD_TRIGGER_TIME"
	APP_NAME                     = "APP_NAME"
	DEVTRON_CD_TRIGGERED_BY      = "DEVTRON_CD_TRIGGERED_BY"
	DEVTRON_CD_TRIGGER_TIME      = "DEVTRON_CD_TRIGGER_TIME"
)

type DevtronAppReleaseContextType struct {
	CancelContext context.CancelFunc
	RunnerId      int
}

type CdStageCompleteEvent struct {
	CiProjectDetails []bean3.CiProjectDetails     `json:"ciProjectDetails"`
	WorkflowId       int                          `json:"workflowId"`
	WorkflowRunnerId int                          `json:"workflowRunnerId"`
	CdPipelineId     int                          `json:"cdPipelineId"`
	TriggeredBy      int32                        `json:"triggeredBy"`
	StageYaml        string                       `json:"stageYaml"`
	ArtifactLocation string                       `json:"artifactLocation"`
	PipelineName     string                       `json:"pipelineName"`
	CiArtifactDTO    pipelineConfig.CiArtifactDTO `json:"ciArtifactDTO"`
}

func NewWorkflowDagExecutorImpl(Logger *zap.SugaredLogger, pipelineRepository pipelineConfig.PipelineRepository,
	cdWorkflowRepository pipelineConfig.CdWorkflowRepository,
	pubsubClient *pubsub.PubSubClientServiceImpl,
	appService app.AppService,
	cdWorkflowService WorkflowService,
	ciArtifactRepository repository.CiArtifactRepository,
	ciPipelineRepository pipelineConfig.CiPipelineRepository,
	materialRepository pipelineConfig.MaterialRepository,
	pipelineOverrideRepository chartConfig.PipelineOverrideRepository,
	user user.UserService,
	groupRepository repository.DeploymentGroupRepository,
	envRepository repository2.EnvironmentRepository,
	enforcer casbin.Enforcer, enforcerUtil rbac.EnforcerUtil, tokenCache *util3.TokenCache,
	acdAuthConfig *util3.ACDAuthConfig, eventFactory client.EventFactory,
	eventClient client.EventClient, cvePolicyRepository security.CvePolicyRepository,
	scanResultRepository security.ImageScanResultRepository,
	appWorkflowRepository appWorkflow.AppWorkflowRepository,
	prePostCdScriptHistoryService history2.PrePostCdScriptHistoryService,
	argoUserService argo.ArgoUserService,
	cdPipelineStatusTimelineRepo pipelineConfig.PipelineStatusTimelineRepository,
	pipelineStatusTimelineService status.PipelineStatusTimelineService,
	CiTemplateRepository pipelineConfig.CiTemplateRepository,
	ciWorkflowRepository pipelineConfig.CiWorkflowRepository,
	appLabelRepository pipelineConfig.AppLabelRepository, gitSensorGrpcClient gitSensorClient.Client,
	deploymentApprovalRepository pipelineConfig.DeploymentApprovalRepository,
	chartTemplateService util.ChartTemplateService,
	appRepository appRepository.AppRepository,
	helmRepoPushService app.HelmRepoPushService,
	pipelineStageRepository repository4.PipelineStageRepository,
	pipelineStageService PipelineStageService, k8sCommonService k8s.K8sCommonService,
	variableSnapshotHistoryService variables.VariableSnapshotHistoryService,
	celService resourceFilter.CELEvaluatorService, resourceFilterService resourceFilter.ResourceFilterService,
	deploymentTemplateHistoryService history2.DeploymentTemplateHistoryService,
	configMapHistoryService history2.ConfigMapHistoryService,
	pipelineStrategyHistoryService history2.PipelineStrategyHistoryService,
	manifestPushConfigRepository repository4.ManifestPushConfigRepository,
	gitOpsManifestPushService app.GitOpsPushService,
	ciPipelineMaterialRepository pipelineConfig.CiPipelineMaterialRepository,
	imageScanHistoryRepository security.ImageScanHistoryRepository,
	imageScanDeployInfoRepository security.ImageScanDeployInfoRepository,
	appCrudOperationService app.AppCrudOperationService,
	pipelineConfigRepository chartConfig.PipelineConfigRepository,
	dockerRegistryIpsConfigService dockerRegistry.DockerRegistryIpsConfigService,
	chartRepository chartRepoRepository.ChartRepository,
	strategyHistoryRepository repository3.PipelineStrategyHistoryRepository,
	deploymentTemplateHistoryRepository repository3.DeploymentTemplateHistoryRepository,
	ArgoK8sClient argocdServer.ArgoK8sClient,
	configMapRepository chartConfig.ConfigMapRepository,
	configMapHistoryRepository repository3.ConfigMapHistoryRepository,
	refChartDir chartRepoRepository.RefChartDir,
	helmAppService client2.HelmAppService,
	helmAppClient client2.HelmAppClient,
	chartRefRepository chartRepoRepository.ChartRefRepository,
	environmentConfigRepository chartConfig.EnvConfigOverrideRepository,
	appLevelMetricsRepository repository.AppLevelMetricsRepository,
	envLevelMetricsRepository repository.EnvLevelAppMetricsRepository,
	dbMigrationConfigRepository pipelineConfig.DbMigrationConfigRepository,
	mergeUtil *util.MergeUtil,
	gitOpsConfigRepository repository.GitOpsConfigRepository,
	gitFactory *util.GitFactory,
	acdClient application2.ServiceClient,
	variableEntityMappingService variables.VariableEntityMappingService,
	variableTemplateParser parsers.VariableTemplateParser,
	argoClientWrapperService argocdServer.ArgoClientWrapperService,
	scopedVariableService variables.ScopedVariableService,
	dockerArtifactStoreRepository repository6.DockerArtifactStoreRepository,
	imageTaggingService ImageTaggingService,
	pipelineConfigListenerService PipelineConfigListenerService,
) *WorkflowDagExecutorImpl {
	wde := &WorkflowDagExecutorImpl{logger: Logger,
		pipelineRepository:                 pipelineRepository,
		cdWorkflowRepository:               cdWorkflowRepository,
		pubsubClient:                       pubsubClient,
		appService:                         appService,
		cdWorkflowService:                  cdWorkflowService,
		ciPipelineRepository:               ciPipelineRepository,
		ciArtifactRepository:               ciArtifactRepository,
		materialRepository:                 materialRepository,
		pipelineOverrideRepository:         pipelineOverrideRepository,
		user:                               user,
		enforcer:                           enforcer,
		enforcerUtil:                       enforcerUtil,
		groupRepository:                    groupRepository,
		tokenCache:                         tokenCache,
		acdAuthConfig:                      acdAuthConfig,
		envRepository:                      envRepository,
		eventFactory:                       eventFactory,
		eventClient:                        eventClient,
		cvePolicyRepository:                cvePolicyRepository,
		scanResultRepository:               scanResultRepository,
		appWorkflowRepository:              appWorkflowRepository,
		prePostCdScriptHistoryService:      prePostCdScriptHistoryService,
		argoUserService:                    argoUserService,
		cdPipelineStatusTimelineRepo:       cdPipelineStatusTimelineRepo,
		pipelineStatusTimelineService:      pipelineStatusTimelineService,
		CiTemplateRepository:               CiTemplateRepository,
		ciWorkflowRepository:               ciWorkflowRepository,
		appLabelRepository:                 appLabelRepository,
		gitSensorGrpcClient:                gitSensorGrpcClient,
		deploymentApprovalRepository:       deploymentApprovalRepository,
		chartTemplateService:               chartTemplateService,
		appRepository:                      appRepository,
		helmRepoPushService:                helmRepoPushService,
		k8sCommonService:                   k8sCommonService,
		pipelineStageRepository:            pipelineStageRepository,
		pipelineStageService:               pipelineStageService,
		variableSnapshotHistoryService:     variableSnapshotHistoryService,
		celService:                         celService,
		resourceFilterService:              resourceFilterService,
		devtronAsyncHelmInstallRequestMap:  make(map[int]bool),
		devtronAsyncHelmInstallRequestLock: &sync.Mutex{},
		devtronAppReleaseContextMap:        make(map[int]DevtronAppReleaseContextType),
		devtronAppReleaseContextMapLock:    &sync.Mutex{},

		deploymentTemplateHistoryService:    deploymentTemplateHistoryService,
		configMapHistoryService:             configMapHistoryService,
		pipelineStrategyHistoryService:      pipelineStrategyHistoryService,
		manifestPushConfigRepository:        manifestPushConfigRepository,
		gitOpsManifestPushService:           gitOpsManifestPushService,
		ciPipelineMaterialRepository:        ciPipelineMaterialRepository,
		imageScanHistoryRepository:          imageScanHistoryRepository,
		imageScanDeployInfoRepository:       imageScanDeployInfoRepository,
		appCrudOperationService:             appCrudOperationService,
		pipelineConfigRepository:            pipelineConfigRepository,
		dockerRegistryIpsConfigService:      dockerRegistryIpsConfigService,
		chartRepository:                     chartRepository,
		strategyHistoryRepository:           strategyHistoryRepository,
		deploymentTemplateHistoryRepository: deploymentTemplateHistoryRepository,
		argoK8sClient:                       ArgoK8sClient,
		configMapRepository:                 configMapRepository,
		configMapHistoryRepository:          configMapHistoryRepository,
		refChartDir:                         refChartDir,
		helmAppService:                      helmAppService,
		helmAppClient:                       helmAppClient,
		chartRefRepository:                  chartRefRepository,
		environmentConfigRepository:         environmentConfigRepository,
		appLevelMetricsRepository:           appLevelMetricsRepository,
		envLevelMetricsRepository:           envLevelMetricsRepository,
		dbMigrationConfigRepository:         dbMigrationConfigRepository,
		mergeUtil:                           mergeUtil,
		gitOpsConfigRepository:              gitOpsConfigRepository,
		gitFactory:                          gitFactory,
		acdClient:                           acdClient,
		variableEntityMappingService:        variableEntityMappingService,
		variableTemplateParser:              variableTemplateParser,
		argoClientWrapperService:            argoClientWrapperService,
		scopedVariableService:               scopedVariableService,
		dockerArtifactStoreRepository:       dockerArtifactStoreRepository,
		imageTaggingService:                 imageTaggingService,
		pipelineConfigListenerService:       pipelineConfigListenerService,
	}
	config, err := types.GetCdConfig()
	if err != nil {
		return nil
	}
	wde.config = config
	appServiceConfig, err := app.GetAppServiceConfig()
	if err != nil {
		return nil
	}
	wde.appServiceConfig = appServiceConfig
	err = wde.Subscribe()
	if err != nil {
		return nil
	}
	err = wde.subscribeTriggerBulkAction()
	if err != nil {
		return nil
	}
	err = wde.subscribeHibernateBulkAction()
	if err != nil {
		return nil
	}
	err = wde.SubscribeDevtronAsyncHelmInstallRequest()
	if err != nil {
		return nil
	}
	pipelineConfigListenerService.RegisterPipelineDeleteListener(wde)
	return wde
}

func (impl *WorkflowDagExecutorImpl) Subscribe() error {
	callback := func(msg *pubsub.PubSubMsg) {
		impl.logger.Debug("cd stage event received")
		//defer msg.Ack()
		cdStageCompleteEvent := CdStageCompleteEvent{}
		err := json.Unmarshal([]byte(string(msg.Data)), &cdStageCompleteEvent)
		if err != nil {
			impl.logger.Errorw("error while unmarshalling cdStageCompleteEvent object", "err", err, "msg", string(msg.Data))
			return
		}
		impl.logger.Debugw("cd stage event:", "workflowRunnerId", cdStageCompleteEvent.WorkflowRunnerId)
		wf, err := impl.cdWorkflowRepository.FindWorkflowRunnerById(cdStageCompleteEvent.WorkflowRunnerId)
		if err != nil {
			impl.logger.Errorw("could not get wf runner", "err", err)
			return
		}
		if wf.WorkflowType == bean.CD_WORKFLOW_TYPE_PRE {
			impl.logger.Debugw("received pre stage success event for workflow runner ", "wfId", strconv.Itoa(wf.Id))
			err = impl.HandlePreStageSuccessEvent(cdStageCompleteEvent)
			if err != nil {
				impl.logger.Errorw("deployment success event error", "err", err)
				return
			}
		} else if wf.WorkflowType == bean.CD_WORKFLOW_TYPE_POST {
			impl.logger.Debugw("received post stage success event for workflow runner ", "wfId", strconv.Itoa(wf.Id))
			err = impl.HandlePostStageSuccessEvent(wf.CdWorkflowId, cdStageCompleteEvent.CdPipelineId, cdStageCompleteEvent.TriggeredBy)
			if err != nil {
				impl.logger.Errorw("deployment success event error", "err", err)
				return
			}
		}
	}
	err := impl.pubsubClient.Subscribe(pubsub.CD_STAGE_COMPLETE_TOPIC, callback)
	if err != nil {
		impl.logger.Error("error", "err", err)
		return err
	}
	return nil
}

func (impl *WorkflowDagExecutorImpl) extractOverrideRequestFromCDAsyncInstallEvent(msg *pubsub.PubSubMsg) (*bean.AsyncCdDeployEvent, *client2.AppIdentifier, error) {
	CDAsyncInstallNatsMessage := &bean.AsyncCdDeployEvent{}
	err := json.Unmarshal([]byte(msg.Data), CDAsyncInstallNatsMessage)
	if err != nil {
		impl.logger.Errorw("error in unmarshalling CD async install request nats message", "err", err)
		return nil, nil, err
	}
	pipeline, err := impl.pipelineRepository.FindById(CDAsyncInstallNatsMessage.ValuesOverrideRequest.PipelineId)
	if err != nil {
		impl.logger.Errorw("error in fetching pipeline by pipelineId", "err", err)
		return nil, nil, err
	}
	impl.SetPipelineFieldsInOverrideRequest(CDAsyncInstallNatsMessage.ValuesOverrideRequest, pipeline)
	if CDAsyncInstallNatsMessage.ValuesOverrideRequest.DeploymentType == models.DEPLOYMENTTYPE_UNKNOWN {
		CDAsyncInstallNatsMessage.ValuesOverrideRequest.DeploymentType = models.DEPLOYMENTTYPE_DEPLOY
	}
	appIdentifier := &client2.AppIdentifier{
		ClusterId:   pipeline.Environment.ClusterId,
		Namespace:   pipeline.Environment.Namespace,
		ReleaseName: pipeline.DeploymentAppName,
	}
	return CDAsyncInstallNatsMessage, appIdentifier, nil
}

// UpdateWorkflowRunnerStatusForDeployment will update CD workflow runner based on release status and app status
func (impl *WorkflowDagExecutorImpl) UpdateWorkflowRunnerStatusForDeployment(appIdentifier *client2.AppIdentifier, wfr *pipelineConfig.CdWorkflowRunner, skipReleaseNotFound bool) bool {
	helmInstalledDevtronApp, err := impl.helmAppService.GetApplicationAndReleaseStatus(context.Background(), appIdentifier)
	if err != nil {
		impl.logger.Errorw("error in getting helm app release status", "appIdentifier", appIdentifier, "err", err)
		// Handle release not found errors
		if skipReleaseNotFound && util.GetGRPCErrorDetailedMessage(err) != client2.ErrReleaseNotFound {
			//skip this error and continue for next workflow status
			impl.logger.Warnw("found error, skipping helm apps status update for this trigger", "appIdentifier", appIdentifier, "err", err)
			return false
		}
		// If release not found, mark the deployment as failure
		wfr.Status = pipelineConfig.WorkflowFailed
		wfr.Message = util.GetGRPCErrorDetailedMessage(err)
		wfr.FinishedOn = time.Now()
		return true
	}

	switch helmInstalledDevtronApp.GetReleaseStatus() {
	case serverBean.HelmReleaseStatusSuperseded:
		// If release status is superseded, mark the deployment as failure
		wfr.Status = pipelineConfig.WorkflowFailed
		wfr.Message = pipelineConfig.NEW_DEPLOYMENT_INITIATED
		wfr.FinishedOn = time.Now()
		return true
	case serverBean.HelmReleaseStatusFailed:
		// If release status is failed, mark the deployment as failure
		wfr.Status = pipelineConfig.WorkflowFailed
		wfr.Message = helmInstalledDevtronApp.GetDescription()
		wfr.FinishedOn = time.Now()
		return true
	case serverBean.HelmReleaseStatusDeployed:
		//skip if there is no deployment after wfr.StartedOn and continue for next workflow status
		if helmInstalledDevtronApp.GetLastDeployed().AsTime().Before(wfr.StartedOn) {
			impl.logger.Warnw("release mismatched, skipping helm apps status update for this trigger", "appIdentifier", appIdentifier, "err", err)
			return false
		}

		if helmInstalledDevtronApp.GetApplicationStatus() == application.Healthy {
			// mark the deployment as succeed
			wfr.Status = pipelineConfig.WorkflowSucceeded
			wfr.FinishedOn = time.Now()
			return true
		}
	}
	wfr.Status = pipelineConfig.WorkflowInProgress
	return true
}

func (impl *WorkflowDagExecutorImpl) handleAsyncTriggerReleaseError(releaseErr error, cdWfr *pipelineConfig.CdWorkflowRunner, overrideRequest *bean.ValuesOverrideRequest, appIdentifier *client2.AppIdentifier) {
	releaseErrString := util.GetGRPCErrorDetailedMessage(releaseErr)
	switch releaseErrString {
	case context.DeadlineExceeded.Error():
		// if context deadline is exceeded fetch release status and UpdateWorkflowRunnerStatusForDeployment
		if isWfrUpdated := impl.UpdateWorkflowRunnerStatusForDeployment(appIdentifier, cdWfr, false); !isWfrUpdated {
			// updating cdWfr to failed
			if err := impl.MarkCurrentDeploymentFailed(cdWfr, fmt.Errorf("Deployment timeout: release %s took more than %d mins", appIdentifier.ReleaseName, impl.appServiceConfig.DevtronChartInstallRequestTimeout), overrideRequest.UserId); err != nil {
				impl.logger.Errorw("error while updating current runner status to failed, handleAsyncTriggerReleaseError", "cdWfr", cdWfr.Id, "err", err)
			}
		}
		cdWfr.UpdatedBy = 1
		cdWfr.UpdatedOn = time.Now()
		err := impl.cdWorkflowRepository.UpdateWorkFlowRunner(cdWfr)
		if err != nil {
			impl.logger.Errorw("error on update cd workflow runner", "wfr", cdWfr, "err", err)
			return
		}
		cdMetrics := util4.CDMetrics{
			AppName:         cdWfr.CdWorkflow.Pipeline.DeploymentAppName,
			Status:          cdWfr.Status,
			DeploymentType:  cdWfr.CdWorkflow.Pipeline.DeploymentAppType,
			EnvironmentName: cdWfr.CdWorkflow.Pipeline.Environment.Name,
			Time:            time.Since(cdWfr.StartedOn).Seconds() - time.Since(cdWfr.FinishedOn).Seconds(),
		}
		util4.TriggerCDMetrics(cdMetrics, impl.config.ExposeCDMetrics)
		impl.logger.Infow("updated workflow runner status for helm app", "wfr", cdWfr)
		return
	case context.Canceled.Error():
		if err := impl.MarkCurrentDeploymentFailed(cdWfr, errors.New(pipelineConfig.NEW_DEPLOYMENT_INITIATED), overrideRequest.UserId); err != nil {
			impl.logger.Errorw("error while updating current runner status to failed, handleAsyncTriggerReleaseError", "cdWfr", cdWfr.Id, "err", err)
		}
		return
	case "":
		return
	default:
		if err := impl.MarkCurrentDeploymentFailed(cdWfr, releaseErr, overrideRequest.UserId); err != nil {
			impl.logger.Errorw("error while updating current runner status to failed, handleAsyncTriggerReleaseError", "cdWfr", cdWfr.Id, "err", err)
		}
		return
	}
}

func (impl *WorkflowDagExecutorImpl) handleIfPreviousRunnerTriggerRequest(currentRunner *pipelineConfig.CdWorkflowRunner, userId int32) (bool, error) {
	exists, err := impl.cdWorkflowRepository.IsLatestCDWfr(currentRunner.Id, currentRunner.CdWorkflow.PipelineId)
	if err != nil && err != pg.ErrNoRows {
		impl.logger.Errorw("err on fetching latest cd workflow runner, SubscribeDevtronAsyncHelmInstallRequest", "err", err)
		return false, err
	}
	return exists, nil
}

func (impl *WorkflowDagExecutorImpl) UpdateReleaseContextForPipeline(pipelineId, cdWfrId int, cancel context.CancelFunc) {
	impl.devtronAppReleaseContextMapLock.Lock()
	defer impl.devtronAppReleaseContextMapLock.Unlock()
	if releaseContext, ok := impl.devtronAppReleaseContextMap[pipelineId]; ok {
		//Abort previous running release
		impl.logger.Infow("new deployment has been triggered with a running deployment in progress!", "aborting deployment for pipelineId", pipelineId)
		releaseContext.CancelContext()
	}
	impl.devtronAppReleaseContextMap[pipelineId] = DevtronAppReleaseContextType{
		CancelContext: cancel,
		RunnerId:      cdWfrId,
	}
}

func (impl *WorkflowDagExecutorImpl) RemoveReleaseContextForPipeline(pipelineId int, triggeredBy int32) {
	impl.devtronAppReleaseContextMapLock.Lock()
	defer impl.devtronAppReleaseContextMapLock.Unlock()
	if releaseContext, ok := impl.devtronAppReleaseContextMap[pipelineId]; ok {
		//Abort previous running release
		impl.logger.Infow("CD pipeline has been deleted with a running deployment in progress!", "aborting deployment for pipelineId", pipelineId)
		cdWfr, err := impl.cdWorkflowRepository.FindWorkflowRunnerById(releaseContext.RunnerId)
		if err != nil {
			impl.logger.Errorw("err on fetching cd workflow runner, RemoveReleaseContextForPipeline", "err", err)
		}
		if err = impl.MarkCurrentDeploymentFailed(cdWfr, errors.New("CD pipeline has been deleted"), triggeredBy); err != nil {
			impl.logger.Errorw("error while updating current runner status to failed, RemoveReleaseContextForPipeline", "cdWfr", cdWfr.Id, "err", err)
		}
		releaseContext.CancelContext()
		delete(impl.devtronAppReleaseContextMap, pipelineId)
	}
	return
}

func (impl *WorkflowDagExecutorImpl) OnDeleteCdPipelineEvent(pipelineId int, triggeredBy int32) {
	impl.logger.Debugw("CD pipeline delete event received", "pipelineId", pipelineId, "deletedBy", triggeredBy)
	impl.RemoveReleaseContextForPipeline(pipelineId, triggeredBy)
	return
}

func (impl *WorkflowDagExecutorImpl) isReleaseContextExistsForPipeline(pipelineId, cdWfrId int) bool {
	impl.devtronAppReleaseContextMapLock.Lock()
	defer impl.devtronAppReleaseContextMapLock.Unlock()
	if releaseContext, ok := impl.devtronAppReleaseContextMap[pipelineId]; ok {
		return releaseContext.RunnerId == cdWfrId
	}
	return false
}

func (impl *WorkflowDagExecutorImpl) handleConcurrentRequest(wfrId int) bool {
	impl.devtronAsyncHelmInstallRequestLock.Lock()
	defer impl.devtronAsyncHelmInstallRequestLock.Unlock()
	if _, exists := impl.devtronAsyncHelmInstallRequestMap[wfrId]; exists {
		//request is in process already, Skip here
		return true
	}
	impl.devtronAsyncHelmInstallRequestMap[wfrId] = true
	return false
}

func (impl *WorkflowDagExecutorImpl) cleanUpDevtronAppReleaseContextMap(pipelineId, wfrId int) {
	if impl.isReleaseContextExistsForPipeline(pipelineId, wfrId) {
		impl.devtronAppReleaseContextMapLock.Lock()
		defer impl.devtronAppReleaseContextMapLock.Unlock()
		if _, ok := impl.devtronAppReleaseContextMap[pipelineId]; ok {
			delete(impl.devtronAppReleaseContextMap, pipelineId)
		}
	}
}

func (impl *WorkflowDagExecutorImpl) cleanUpDevtronAsyncHelmInstallRequest(pipelineId, wfrId int) {
	impl.devtronAsyncHelmInstallRequestLock.Lock()
	defer impl.devtronAsyncHelmInstallRequestLock.Unlock()
	if _, exists := impl.devtronAsyncHelmInstallRequestMap[wfrId]; exists {
		//request is in process already, Skip here
		delete(impl.devtronAsyncHelmInstallRequestMap, wfrId)
	}
	impl.cleanUpDevtronAppReleaseContextMap(pipelineId, wfrId)
}

func (impl *WorkflowDagExecutorImpl) processDevtronAsyncHelmInstallRequest(CDAsyncInstallNatsMessage *bean.AsyncCdDeployEvent, appIdentifier *client2.AppIdentifier) {
	overrideRequest := CDAsyncInstallNatsMessage.ValuesOverrideRequest
	cdWfr, err := impl.cdWorkflowRepository.FindWorkflowRunnerById(overrideRequest.WfrId)
	if err != nil {
		impl.logger.Errorw("err on fetching cd workflow runner, processDevtronAsyncHelmInstallRequest", "err", err)
		return
	}

	// skip if the cdWfr.Status is already in a terminal state
	skipCDWfrStatusList := pipelineConfig.WfrTerminalStatusList
	skipCDWfrStatusList = append(skipCDWfrStatusList, pipelineConfig.WorkflowInProgress)
	if slices.Contains(skipCDWfrStatusList, cdWfr.Status) {
		impl.logger.Warnw("skipped deployment as the workflow runner status is already in terminal state, processDevtronAsyncHelmInstallRequest", "cdWfrId", cdWfr.Id, "status", cdWfr.Status)
		return
	}

	//skip if the cdWfr is not the latest one
	exists, err := impl.handleIfPreviousRunnerTriggerRequest(cdWfr, overrideRequest.UserId)
	if err != nil {
		impl.logger.Errorw("err in validating latest cd workflow runner, processDevtronAsyncHelmInstallRequest", "err", err)
		return
	}
	if exists {
		impl.logger.Warnw("skipped deployment as the workflow runner is not the latest one", "cdWfrId", cdWfr.Id)
		err := impl.MarkCurrentDeploymentFailed(cdWfr, errors.New(pipelineConfig.NEW_DEPLOYMENT_INITIATED), overrideRequest.UserId)
		if err != nil {
			impl.logger.Errorw("error while updating current runner status to failed, processDevtronAsyncHelmInstallRequest", "cdWfr", cdWfr.Id, "err", err)
			return
		}
		return
	}

	if cdWfr.Status == pipelineConfig.WorkflowStarting && impl.isReleaseContextExistsForPipeline(overrideRequest.PipelineId, cdWfr.Id) {
		impl.logger.Warnw("event redelivered! deployment is currently in progress, processDevtronAsyncHelmInstallRequest", "cdWfrId", cdWfr.Id, "status", cdWfr.Status)
		return
	}

	ctx, cancel := context.WithTimeout(context.Background(), time.Duration(impl.appServiceConfig.DevtronChartInstallRequestTimeout)*time.Minute)
	defer cancel()

	impl.UpdateReleaseContextForPipeline(overrideRequest.PipelineId, cdWfr.Id, cancel)
	//update workflow runner status, used in app workflow view
	err = impl.UpdateCDWorkflowRunnerStatus(ctx, overrideRequest, CDAsyncInstallNatsMessage.TriggeredAt, pipelineConfig.WorkflowStarting, "")
	if err != nil {
		impl.logger.Errorw("error in updating the workflow runner status, processDevtronAsyncHelmInstallRequest", "cdWfrId", cdWfr.Id, "err", err)
		return
	}
	// build merged values and save PCO history for the release
	valuesOverrideResponse, builtChartPath, err := impl.BuildManifestForTrigger(overrideRequest, CDAsyncInstallNatsMessage.TriggeredAt, ctx)
	if err != nil {
		return
	}

	_, span := otel.Tracer("orchestrator").Start(ctx, "WorkflowDagExecutorImpl.TriggerRelease")
	releaseId, _, releaseErr := impl.TriggerRelease(overrideRequest, valuesOverrideResponse, builtChartPath, ctx, CDAsyncInstallNatsMessage.TriggeredAt, CDAsyncInstallNatsMessage.TriggeredBy)
	span.End()
	if releaseErr != nil {
		impl.handleAsyncTriggerReleaseError(releaseErr, cdWfr, overrideRequest, appIdentifier)
	} else {
		impl.logger.Infow("pipeline triggered successfully !!", "cdPipelineId", overrideRequest.PipelineId, "artifactId", overrideRequest.CiArtifactId, "releaseId", releaseId)
		// Update previous deployment runner status (in transaction): Failed
		_, span = otel.Tracer("orchestrator").Start(ctx, "updatePreviousDeploymentStatus")
		err1 := impl.updatePreviousDeploymentStatus(nil, cdWfr, overrideRequest.PipelineId, CDAsyncInstallNatsMessage.TriggeredAt, overrideRequest.UserId)
		span.End()
		if err1 != nil {
			impl.logger.Errorw("error while update previous cd workflow runners, processDevtronAsyncHelmInstallRequest", "err", err, "runner", cdWfr, "pipelineId", overrideRequest.PipelineId)
			return
		}
	}
}

func (impl *WorkflowDagExecutorImpl) SubscribeDevtronAsyncHelmInstallRequest() error {
	callback := func(msg *pubsub.PubSubMsg) {
		impl.logger.Debug("received Devtron App helm async install request event, SubscribeDevtronAsyncHelmInstallRequest", "data", msg.Data)
		CDAsyncInstallNatsMessage, appIdentifier, err := impl.extractOverrideRequestFromCDAsyncInstallEvent(msg)
		if err != nil {
			impl.logger.Errorw("err on extracting override request, SubscribeDevtronAsyncHelmInstallRequest", "err", err)
			return
		}
		if skip := impl.handleConcurrentRequest(CDAsyncInstallNatsMessage.ValuesOverrideRequest.WfrId); skip {
			impl.logger.Warnw("concurrent request received, SubscribeDevtronAsyncHelmInstallRequest", "WfrId", CDAsyncInstallNatsMessage.ValuesOverrideRequest.WfrId)
			return
		}
		defer impl.cleanUpDevtronAsyncHelmInstallRequest(CDAsyncInstallNatsMessage.ValuesOverrideRequest.PipelineId, CDAsyncInstallNatsMessage.ValuesOverrideRequest.WfrId)
		impl.processDevtronAsyncHelmInstallRequest(CDAsyncInstallNatsMessage, appIdentifier)
		return
	}

	err := impl.pubsubClient.Subscribe(pubsub.DEVTRON_CHART_INSTALL_TOPIC, callback)
	if err != nil {
		impl.logger.Error(err)
		return err
	}
	return nil
}

func (impl *WorkflowDagExecutorImpl) HandleCiSuccessEvent(artifact *repository.CiArtifact, applyAuth bool, async bool, triggeredBy int32) error {
	//1. get cd pipelines
	//2. get config
	//3. trigger wf/ deployment
	pipelines, err := impl.pipelineRepository.FindByParentCiPipelineId(artifact.PipelineId)
	if err != nil {
		impl.logger.Errorw("error in fetching cd pipeline", "pipelineId", artifact.PipelineId, "err", err)
		return err
	}
	for _, pipeline := range pipelines {
		err = impl.triggerStage(nil, pipeline, artifact, applyAuth, triggeredBy)
		if err != nil {
			impl.logger.Debugw("error on trigger cd pipeline", "err", err)
		}
	}
	return nil
}

func (impl *WorkflowDagExecutorImpl) HandleWebhookExternalCiEvent(artifact *repository.CiArtifact, triggeredBy int32, externalCiId int, auth func(email string, projectObject string, envObject string) bool) (bool, error) {
	hasAnyTriggered := false
	appWorkflowMappings, err := impl.appWorkflowRepository.FindWFCDMappingByExternalCiId(externalCiId)
	if err != nil {
		impl.logger.Errorw("error in fetching cd pipeline", "pipelineId", artifact.PipelineId, "err", err)
		return hasAnyTriggered, err
	}
	user, err := impl.user.GetById(triggeredBy)
	if err != nil {
		return hasAnyTriggered, err
	}

	var pipelines []*pipelineConfig.Pipeline
	for _, appWorkflowMapping := range appWorkflowMappings {
		pipeline, err := impl.pipelineRepository.FindById(appWorkflowMapping.ComponentId)
		if err != nil {
			impl.logger.Errorw("error in fetching cd pipeline", "pipelineId", artifact.PipelineId, "err", err)
			return hasAnyTriggered, err
		}
		projectObject := impl.enforcerUtil.GetAppRBACNameByAppId(pipeline.AppId)
		envObject := impl.enforcerUtil.GetAppRBACByAppIdAndPipelineId(pipeline.AppId, pipeline.Id)
		if !auth(user.EmailId, projectObject, envObject) {
			err = &util.ApiError{Code: "401", HttpStatusCode: 401, UserMessage: "Unauthorized"}
			return hasAnyTriggered, err
		}
		if pipeline.ApprovalNodeConfigured() {
			impl.logger.Warnw("approval node configured, so skipping pipeline for approval", "pipeline", pipeline)
			continue
		}
		if pipeline.IsManualTrigger() {
			impl.logger.Warnw("skipping deployment for manual trigger for webhook", "pipeline", pipeline)
			continue
		}
		pipelines = append(pipelines, pipeline)
	}

	for _, pipeline := range pipelines {
		//applyAuth=false, already auth applied for this flow
		err = impl.triggerStage(nil, pipeline, artifact, false, triggeredBy)
		if err != nil {
			impl.logger.Debugw("error on trigger cd pipeline", "err", err)
			return hasAnyTriggered, err
		}
		hasAnyTriggered = true
	}

	return hasAnyTriggered, err
}

// if stage is present with 0 stage steps, delete the stage
// handle corrupt data (https://github.com/devtron-labs/devtron/issues/3826)
func (impl *WorkflowDagExecutorImpl) deleteCorruptedPipelineStage(pipelineStage *repository4.PipelineStage, triggeredBy int32) (error, bool) {
	if pipelineStage != nil {
		stageReq := &bean3.PipelineStageDto{
			Id:   pipelineStage.Id,
			Type: pipelineStage.Type,
		}
		err, deleted := impl.pipelineStageService.DeletePipelineStageIfReq(stageReq, triggeredBy)
		if err != nil {
			impl.logger.Errorw("error in deleting the corrupted pipeline stage", "err", err, "pipelineStageReq", stageReq)
			return err, false
		}
		return nil, deleted
	}
	return nil, false
}

func (impl *WorkflowDagExecutorImpl) triggerStage(cdWf *pipelineConfig.CdWorkflow, pipeline *pipelineConfig.Pipeline, artifact *repository.CiArtifact, applyAuth bool, triggeredBy int32) error {

	preStage, err := impl.getPipelineStage(pipeline.Id, repository4.PIPELINE_STAGE_TYPE_PRE_CD)
	if err != nil {
		return err
	}

	//handle corrupt data (https://github.com/devtron-labs/devtron/issues/3826)
	err, deleted := impl.deleteCorruptedPipelineStage(preStage, triggeredBy)
	if err != nil {
		impl.logger.Errorw("error in deleteCorruptedPipelineStage ", "cdPipelineId", pipeline.Id, "err", err, "preStage", preStage, "triggeredBy", triggeredBy)
		return err
	}

	if len(pipeline.PreStageConfig) > 0 || (preStage != nil && !deleted) {
		// pre stage exists
		if pipeline.PreTriggerType == pipelineConfig.TRIGGER_TYPE_AUTOMATIC {
			impl.logger.Debugw("trigger pre stage for pipeline", "artifactId", artifact.Id, "pipelineId", pipeline.Id)
			err = impl.TriggerPreStage(context.Background(), cdWf, artifact, pipeline, artifact.UpdatedBy, applyAuth, 0) //TODO handle error here
			return err
		}
	} else if pipeline.TriggerType == pipelineConfig.TRIGGER_TYPE_AUTOMATIC {
		// trigger deployment
		if pipeline.ApprovalNodeConfigured() {
			impl.logger.Warnw("approval node configured, so skipping pipeline for approval", "pipeline", pipeline)
			return nil
		}
		impl.logger.Debugw("trigger cd for pipeline", "artifactId", artifact.Id, "pipelineId", pipeline.Id)
		err = impl.TriggerDeployment(cdWf, artifact, pipeline, applyAuth, triggeredBy)
		return err
	}
	return nil
}

func (impl *WorkflowDagExecutorImpl) getPipelineStage(pipelineId int, stageType repository4.PipelineStageType) (*repository4.PipelineStage, error) {
	stage, err := impl.pipelineStageService.GetCdStageByCdPipelineIdAndStageType(pipelineId, stageType)
	if err != nil && err != pg.ErrNoRows {
		impl.logger.Errorw("error in fetching CD pipeline stage", "cdPipelineId", pipelineId, "stage ", stage, "err", err)
		return nil, err
	}
	return stage, nil
}

func (impl *WorkflowDagExecutorImpl) triggerStageForBulk(cdWf *pipelineConfig.CdWorkflow, pipeline *pipelineConfig.Pipeline, artifact *repository.CiArtifact, applyAuth bool, async bool, triggeredBy int32) error {

	preStage, err := impl.getPipelineStage(pipeline.Id, repository4.PIPELINE_STAGE_TYPE_PRE_CD)
	if err != nil {
		return err
	}

	//handle corrupt data (https://github.com/devtron-labs/devtron/issues/3826)
	err, deleted := impl.deleteCorruptedPipelineStage(preStage, triggeredBy)
	if err != nil {
		impl.logger.Errorw("error in deleteCorruptedPipelineStage ", "cdPipelineId", pipeline.Id, "err", err, "preStage", preStage, "triggeredBy", triggeredBy)
		return err
	}

	if len(pipeline.PreStageConfig) > 0 || (preStage != nil && !deleted) {
		//pre stage exists
		impl.logger.Debugw("trigger pre stage for pipeline", "artifactId", artifact.Id, "pipelineId", pipeline.Id)
		err = impl.TriggerPreStage(context.Background(), cdWf, artifact, pipeline, artifact.UpdatedBy, applyAuth, 0) //TODO handle error here
		return err
	} else {
		// trigger deployment
		impl.logger.Debugw("trigger cd for pipeline", "artifactId", artifact.Id, "pipelineId", pipeline.Id)
		err = impl.TriggerDeployment(cdWf, artifact, pipeline, applyAuth, triggeredBy)
		return err
	}
}

func (impl *WorkflowDagExecutorImpl) TriggerAutoCDOnPreStageSuccess(cdPipelineId, ciArtifactId, workflowId int, triggerdBy int32, applyAuth bool) error {
	pipeline, err := impl.pipelineRepository.FindById(cdPipelineId)
	if err != nil {
		return err
	}
	if pipeline.TriggerType == pipelineConfig.TRIGGER_TYPE_AUTOMATIC {
		ciArtifact, err := impl.ciArtifactRepository.Get(ciArtifactId)
		if err != nil {
			return err
		}
		cdWorkflow, err := impl.cdWorkflowRepository.FindById(workflowId)
		if err != nil {
			return err
		}
		//TODO : confirm about this logic used for applyAuth

		//checking if deployment is triggered already, then ignore trigger
		deploymentTriggeredAlready := impl.checkDeploymentTriggeredAlready(cdWorkflow.Id)
		if deploymentTriggeredAlready {
			impl.logger.Warnw("deployment is already triggered, so ignoring this msg", "cdPipelineId", cdPipelineId, "ciArtifactId", ciArtifactId, "workflowId", workflowId)
			return nil
		}

		err = impl.TriggerDeployment(cdWorkflow, ciArtifact, pipeline, applyAuth, triggerdBy)
		if err != nil {
			return err
		}
	}
	return nil
}

func (impl *WorkflowDagExecutorImpl) checkDeploymentTriggeredAlready(wfId int) bool {
	deploymentTriggeredAlready := false
	//TODO : need to check this logic for status check in case of multiple deployments requirement for same workflow
	workflowRunner, err := impl.cdWorkflowRepository.FindByWorkflowIdAndRunnerType(context.Background(), wfId, bean.CD_WORKFLOW_TYPE_DEPLOY)
	if err != nil {
		impl.logger.Errorw("error occurred while fetching workflow runner", "wfId", wfId, "err", err)
		return deploymentTriggeredAlready
	}
	deploymentTriggeredAlready = workflowRunner.CdWorkflowId == wfId
	return deploymentTriggeredAlready
}

func (impl *WorkflowDagExecutorImpl) HandlePreStageSuccessEvent(cdStageCompleteEvent CdStageCompleteEvent) error {
	wfRunner, err := impl.cdWorkflowRepository.FindWorkflowRunnerById(cdStageCompleteEvent.WorkflowRunnerId)
	if err != nil {
		return err
	}
	if wfRunner.WorkflowType == bean.CD_WORKFLOW_TYPE_PRE {
		applyAuth := false
		if cdStageCompleteEvent.TriggeredBy != 1 {
			applyAuth = true
		}
		err := impl.TriggerAutoCDOnPreStageSuccess(cdStageCompleteEvent.CdPipelineId, cdStageCompleteEvent.CiArtifactDTO.Id, cdStageCompleteEvent.WorkflowId, cdStageCompleteEvent.TriggeredBy, applyAuth)
		if err != nil {
			impl.logger.Errorw("error in triggering cd on pre cd succcess", "err", err)
			return err
		}
	}
	return nil
}

func (impl *WorkflowDagExecutorImpl) TriggerPreStage(ctx context.Context, cdWf *pipelineConfig.CdWorkflow, artifact *repository.CiArtifact, pipeline *pipelineConfig.Pipeline, triggeredBy int32, applyAuth bool, refCdWorkflowRunnerId int) error {
	//setting triggeredAt variable to have consistent data for various audit log places in db for deployment time
	triggeredAt := time.Now()

	//in case of pre stage manual trigger auth is already applied
	if applyAuth {
		user, err := impl.user.GetById(artifact.UpdatedBy)
		if err != nil {
			impl.logger.Errorw("error in fetching user for auto pipeline", "UpdatedBy", artifact.UpdatedBy)
			return nil
		}
		token := user.EmailId
		object := impl.enforcerUtil.GetAppRBACNameByAppId(pipeline.AppId)
		impl.logger.Debugw("Triggered Request (App Permission Checking):", "object", object)
		if ok := impl.enforcer.EnforceByEmail(strings.ToLower(token), casbin.ResourceApplications, casbin.ActionTrigger, object); !ok {
			impl.logger.Warnw("unauthorized for pipeline ", "pipelineId", strconv.Itoa(pipeline.Id))
			return fmt.Errorf("unauthorized for pipeline " + strconv.Itoa(pipeline.Id))
		}
	}
	var env *repository2.Environment
	var err error
	_, span := otel.Tracer("orchestrator").Start(ctx, "envRepository.FindById")
	env, err = impl.envRepository.FindById(pipeline.EnvironmentId)
	span.End()
	if err != nil {
		impl.logger.Errorw(" unable to find env ", "err", err)
		return err
	}

	app, err := impl.appRepository.FindById(pipeline.AppId)
	if err != nil {
		return err
	}

	preStage, err := impl.getPipelineStage(pipeline.Id, repository4.PIPELINE_STAGE_TYPE_PRE_CD)
	if err != nil {
		return err
	}
	scope := resourceQualifiers.Scope{AppId: pipeline.AppId, EnvId: pipeline.EnvironmentId, ClusterId: env.ClusterId, ProjectId: app.TeamId, IsProdEnv: env.Default}
	impl.logger.Infow("scope for auto trigger ", "scope", scope)
	filters, err := impl.resourceFilterService.GetFiltersByScope(scope)
	if err != nil {
		impl.logger.Errorw("error in getting resource filters for the pipeline", "pipelineId", pipeline.Id, "err", err)
		return err
	}
	//get releaseTags from imageTaggingService
	imageTagNames, err := impl.imageTaggingService.GetTagNamesByArtifactId(artifact.Id)
	if err != nil {
		impl.logger.Errorw("error in getting image tags for the given artifact id", "artifactId", artifact.Id, "err", err)
		return err
	}

	filterState, filterIdVsState, err := impl.resourceFilterService.CheckForResource(filters, artifact.Image, imageTagNames)
	if err != nil {
		return err
	}

	//store evaluated result
	filterEvaluationAudit, err := impl.resourceFilterService.CreateFilterEvaluationAudit(resourceFilter.Artifact, artifact.Id, resourceFilter.PipelineStage, preStage.Id, filters, filterIdVsState)
	if err != nil {
		impl.logger.Errorw("error in creating filter evaluation audit data cd pre stage trigger", "err", err, "cdPipelineId", pipeline.Id, "artifactId", artifact.Id, "preStageId", preStage.Id)
		return err
	}

	//allow or block w.r.t filterState
	if filterState != resourceFilter.ALLOW {
		return fmt.Errorf("the artifact does not pass filtering condition")
	}

	if cdWf == nil {
		cdWf = &pipelineConfig.CdWorkflow{
			CiArtifactId: artifact.Id,
			PipelineId:   pipeline.Id,
			AuditLog:     sql.AuditLog{CreatedOn: triggeredAt, CreatedBy: 1, UpdatedOn: triggeredAt, UpdatedBy: 1},
		}
		err := impl.cdWorkflowRepository.SaveWorkFlow(ctx, cdWf)
		if err != nil {
			return err
		}
	}
	cdWorkflowExecutorType := impl.config.GetWorkflowExecutorType()
	runner := &pipelineConfig.CdWorkflowRunner{
		Name:                  pipeline.Name,
		WorkflowType:          bean.CD_WORKFLOW_TYPE_PRE,
		ExecutorType:          cdWorkflowExecutorType,
		Status:                pipelineConfig.WorkflowStarting, //starting PreStage
		TriggeredBy:           triggeredBy,
		StartedOn:             triggeredAt,
		Namespace:             impl.config.GetDefaultNamespace(),
		BlobStorageEnabled:    impl.config.BlobStorageEnabled,
		CdWorkflowId:          cdWf.Id,
		LogLocation:           fmt.Sprintf("%s/%s%s-%s/main.log", impl.config.GetDefaultBuildLogsKeyPrefix(), strconv.Itoa(cdWf.Id), string(bean.CD_WORKFLOW_TYPE_PRE), pipeline.Name),
		AuditLog:              sql.AuditLog{CreatedOn: triggeredAt, CreatedBy: 1, UpdatedOn: triggeredAt, UpdatedBy: 1},
		RefCdWorkflowRunnerId: refCdWorkflowRunnerId,
	}
	if pipeline.RunPreStageInEnv {
		impl.logger.Debugw("env", "env", env)
		runner.Namespace = env.Namespace
	}
	_, span1 := otel.Tracer("orchestrator").Start(ctx, "cdWorkflowRepository.SaveWorkFlowRunner")
	_, err = impl.cdWorkflowRepository.SaveWorkFlowRunner(runner)
	span1.End()
	if err != nil {
		return err
	}

	//update resource_filter_evaluation entry with wfrId and type
	err = impl.resourceFilterService.UpdateFilterEvaluationAuditRef(filterEvaluationAudit.Id, resourceFilter.CdWorkflowRunner, runner.Id)
	if err != nil {
		impl.logger.Errorw("error in updating filter evaluation audit reference", "filterEvaluationAuditId", filterEvaluationAudit.Id, "err", err)
		return err
	}
	//checking vulnerability for the selected image
	isVulnerable, err := impl.GetArtifactVulnerabilityStatus(artifact, pipeline, ctx)
	if err != nil {
		impl.logger.Errorw("error in getting Artifact vulnerability status, TriggerPreStage", "err", err)
		return err
	}
	if isVulnerable {
		// if image vulnerable, update timeline status and return
		runner.Status = pipelineConfig.WorkflowFailed
		runner.Message = pipelineConfig.FOUND_VULNERABILITY
		runner.FinishedOn = time.Now()
		runner.UpdatedOn = time.Now()
		runner.UpdatedBy = triggeredBy
		err = impl.cdWorkflowRepository.UpdateWorkFlowRunner(runner)
		if err != nil {
			impl.logger.Errorw("error in updating wfr status due to vulnerable image", "err", err)
			return err
		}
		return fmt.Errorf("found vulnerability for image digest %s", artifact.ImageDigest)
	}

	_, span = otel.Tracer("orchestrator").Start(ctx, "buildWFRequest")
	cdStageWorkflowRequest, err := impl.buildWFRequest(runner, cdWf, pipeline, triggeredBy)
	span.End()
	if err != nil {
		return err
	}
	cdStageWorkflowRequest.StageType = types.PRE
	_, span = otel.Tracer("orchestrator").Start(ctx, "cdWorkflowService.SubmitWorkflow")
	cdStageWorkflowRequest.Pipeline = pipeline
	cdStageWorkflowRequest.Env = env
	cdStageWorkflowRequest.Type = bean3.CD_WORKFLOW_PIPELINE_TYPE
	_, jobHelmPackagePath, err := impl.cdWorkflowService.SubmitWorkflow(cdStageWorkflowRequest)
	span.End()
	if err != nil {
		return err
	}
	if util.IsManifestDownload(pipeline.DeploymentAppType) || util.IsManifestPush(pipeline.DeploymentAppType) {
		if pipeline.App.Id == 0 {
			appDbObject, err := impl.appRepository.FindById(pipeline.AppId)
			if err != nil {
				impl.logger.Errorw("error in getting app by appId", "err", err)
				return err
			}
			pipeline.App = *appDbObject
		}
		if pipeline.Environment.Id == 0 {
			envDbObject, err := impl.envRepository.FindById(pipeline.EnvironmentId)
			if err != nil {
				impl.logger.Errorw("error in getting env by envId", "err", err)
				return err
			}
			pipeline.Environment = *envDbObject
		}
		deleteChart := !util.IsManifestPush(pipeline.DeploymentAppType)
		imageTag := strings.Split(artifact.Image, ":")[1]
		chartName := fmt.Sprintf("%s-%s-%s-%s", "pre", pipeline.App.AppName, pipeline.Environment.Name, imageTag)
		chartBytes, err := impl.chartTemplateService.LoadChartInBytes(jobHelmPackagePath, deleteChart, chartName, fmt.Sprint(cdWf.Id))
		if err != nil && util.IsManifestDownload(pipeline.DeploymentAppType) {
			return err
		}
		if util.IsManifestPush(pipeline.DeploymentAppType) {
			err = impl.PushPrePostCDManifest(runner.Id, triggeredBy, jobHelmPackagePath, types.PRE, pipeline, imageTag, ctx)
			if err != nil {
				runner.Status = pipelineConfig.WorkflowFailed
				runner.UpdatedBy = triggeredBy
				runner.UpdatedOn = triggeredAt
				runner.FinishedOn = time.Now()
				runnerSaveErr := impl.cdWorkflowRepository.UpdateWorkFlowRunner(runner)
				if runnerSaveErr != nil {
					impl.logger.Errorw("error in saving runner object in db", "err", runnerSaveErr)
				}
				impl.logger.Errorw("error in pushing manifest to helm repo", "err", err)
				return err
			}
		}
		runner.Status = pipelineConfig.WorkflowSucceeded
		runner.UpdatedBy = triggeredBy
		runner.UpdatedOn = triggeredAt
		runner.FinishedOn = time.Now()
		runner.HelmReferenceChart = chartBytes
		err = impl.cdWorkflowRepository.UpdateWorkFlowRunner(runner)
		if err != nil {
			impl.logger.Errorw("error in saving runner object in db", "err", err)
			return err
		}
		// Handle auto trigger after pre stage success event
		go impl.TriggerAutoCDOnPreStageSuccess(pipeline.Id, artifact.Id, cdWf.Id, triggeredBy, applyAuth)
	}

	err = impl.sendPreStageNotification(ctx, cdWf, pipeline)
	if err != nil {
		return err
	}
	//creating cd config history entry
	_, span = otel.Tracer("orchestrator").Start(ctx, "prePostCdScriptHistoryService.CreatePrePostCdScriptHistory")
	err = impl.prePostCdScriptHistoryService.CreatePrePostCdScriptHistory(pipeline, nil, repository3.PRE_CD_TYPE, true, triggeredBy, triggeredAt)
	span.End()
	if err != nil {
		impl.logger.Errorw("error in creating pre cd script entry", "err", err, "pipeline", pipeline)
		return err
	}
	return nil
}

func (impl *WorkflowDagExecutorImpl) sendPreStageNotification(ctx context.Context, cdWf *pipelineConfig.CdWorkflow, pipeline *pipelineConfig.Pipeline) error {
	wfr, err := impl.cdWorkflowRepository.FindByWorkflowIdAndRunnerType(ctx, cdWf.Id, bean.CD_WORKFLOW_TYPE_PRE)
	if err != nil {
		return err
	}

	event := impl.eventFactory.Build(util2.Trigger, &pipeline.Id, pipeline.AppId, &pipeline.EnvironmentId, util2.CD)
	impl.logger.Debugw("event PreStageTrigger", "event", event)
	event = impl.eventFactory.BuildExtraCDData(event, &wfr, 0, bean.CD_WORKFLOW_TYPE_PRE)
	_, span := otel.Tracer("orchestrator").Start(ctx, "eventClient.WriteNotificationEvent")
	_, evtErr := impl.eventClient.WriteNotificationEvent(event)
	span.End()
	if evtErr != nil {
		impl.logger.Errorw("CD trigger event not sent", "error", evtErr)
	}
	return nil
}

func convert(ts string) (*time.Time, error) {
	//layout := "2006-01-02T15:04:05Z"
	t, err := time.Parse(bean2.LayoutRFC3339, ts)
	if err != nil {
		return nil, err
	}
	return &t, nil
}

func (impl *WorkflowDagExecutorImpl) TriggerPostStage(cdWf *pipelineConfig.CdWorkflow, pipeline *pipelineConfig.Pipeline, triggeredBy int32, refCdWorkflowRunnerId int) error {
	//setting triggeredAt variable to have consistent data for various audit log places in db for deployment time
	triggeredAt := time.Now()

	var env *repository2.Environment
	var err error
	env, err = impl.envRepository.FindById(pipeline.EnvironmentId)
	if err != nil {
		impl.logger.Errorw(" unable to find env ", "err", err)
		return err
	}

	// Todo - optimize
	app, err := impl.appRepository.FindById(pipeline.AppId)
	if err != nil {
		return err
	}
	postStage, err := impl.getPipelineStage(pipeline.Id, repository4.PIPELINE_STAGE_TYPE_POST_CD)
	if err != nil {
		return err
	}
	scope := resourceQualifiers.Scope{AppId: pipeline.AppId, EnvId: pipeline.EnvironmentId, ClusterId: env.ClusterId, ProjectId: app.TeamId, IsProdEnv: env.Default}
	impl.logger.Infow("scope for auto trigger ", "scope", scope)
	filters, err := impl.resourceFilterService.GetFiltersByScope(scope)
	if err != nil {
		impl.logger.Errorw("error in getting resource filters for the pipeline", "pipelineId", pipeline.Id, "err", err)
		return err
	}
	if cdWf.CiArtifact == nil || cdWf.CiArtifact.Id == 0 {
		cdWf.CiArtifact, err = impl.ciArtifactRepository.Get(cdWf.CiArtifactId)
		if err != nil {
			impl.logger.Errorw("error fetching artifact data", "err", err)
			return err
		}
	}
	//get releaseTags from imageTaggingService
	imageTagNames, err := impl.imageTaggingService.GetTagNamesByArtifactId(cdWf.CiArtifactId)
	if err != nil {
		impl.logger.Errorw("error in getting image tags for the given artifact id", "artifactId", cdWf.CiArtifactId, "err", err)
		return err
	}

	//evaluate filters
	filterState, filterIdVsState, err := impl.resourceFilterService.CheckForResource(filters, cdWf.CiArtifact.Image, imageTagNames)
	if err != nil {
		return err
	}
	//store evaluated result
	filterEvaluationAudit, err := impl.resourceFilterService.CreateFilterEvaluationAudit(resourceFilter.Artifact, cdWf.CiArtifact.Id, resourceFilter.PipelineStage, postStage.Id, filters, filterIdVsState)
	if err != nil {
		impl.logger.Errorw("error in creating filter evaluation audit data cd post stage trigger", "err", err, "cdPipelineId", pipeline.Id, "artifactId", cdWf.CiArtifact.Id)
		return err
	}

	//allow or block w.r.t filterState
	if filterState != resourceFilter.ALLOW {
		return fmt.Errorf("the artifact does not pass filtering condition")
	}

	runner := &pipelineConfig.CdWorkflowRunner{
		Name:                  pipeline.Name,
		WorkflowType:          bean.CD_WORKFLOW_TYPE_POST,
		ExecutorType:          impl.config.GetWorkflowExecutorType(),
		Status:                pipelineConfig.WorkflowStarting, //starting PostStage
		TriggeredBy:           triggeredBy,
		StartedOn:             triggeredAt,
		Namespace:             impl.config.GetDefaultNamespace(),
		BlobStorageEnabled:    impl.config.BlobStorageEnabled,
		CdWorkflowId:          cdWf.Id,
		LogLocation:           fmt.Sprintf("%s/%s%s-%s/main.log", impl.config.GetDefaultBuildLogsKeyPrefix(), strconv.Itoa(cdWf.Id), string(bean.CD_WORKFLOW_TYPE_POST), pipeline.Name),
		AuditLog:              sql.AuditLog{CreatedOn: triggeredAt, CreatedBy: triggeredBy, UpdatedOn: triggeredAt, UpdatedBy: triggeredBy},
		RefCdWorkflowRunnerId: refCdWorkflowRunnerId,
	}
	if pipeline.RunPostStageInEnv {
		runner.Namespace = env.Namespace
	}

	_, err = impl.cdWorkflowRepository.SaveWorkFlowRunner(runner)
	if err != nil {
		return err
	}

	//update resource_filter_evaluation entry with wfrId and type
	err = impl.resourceFilterService.UpdateFilterEvaluationAuditRef(filterEvaluationAudit.Id, resourceFilter.CdWorkflowRunner, runner.Id)
	if err != nil {
		impl.logger.Errorw("error in updating filter evaluation audit reference", "filterEvaluationAuditId", filterEvaluationAudit.Id, "err", err)
		return err
	}
	//checking vulnerability for the selected image
	isVulnerable, err := impl.GetArtifactVulnerabilityStatus(cdWf.CiArtifact, pipeline, context.Background())
	if err != nil {
		impl.logger.Errorw("error in getting Artifact vulnerability status, TriggerPostStage", "err", err)
		return err
	}
	if isVulnerable {
		// if image vulnerable, update timeline status and return
		runner.Status = pipelineConfig.WorkflowFailed
		runner.Message = pipelineConfig.FOUND_VULNERABILITY
		runner.FinishedOn = time.Now()
		runner.UpdatedOn = time.Now()
		runner.UpdatedBy = triggeredBy
		err = impl.cdWorkflowRepository.UpdateWorkFlowRunner(runner)
		if err != nil {
			impl.logger.Errorw("error in updating wfr status due to vulnerable image", "err", err)
			return err
		}
		return fmt.Errorf("found vulnerability for image digest %s", cdWf.CiArtifact.ImageDigest)
	}

	cdStageWorkflowRequest, err := impl.buildWFRequest(runner, cdWf, pipeline, triggeredBy)
	if err != nil {
		impl.logger.Errorw("error in building wfRequest", "err", err, "runner", runner, "cdWf", cdWf, "pipeline", pipeline)
		return err
	}
	cdStageWorkflowRequest.StageType = types.POST
	cdStageWorkflowRequest.Pipeline = pipeline
	cdStageWorkflowRequest.Env = env
	cdStageWorkflowRequest.Type = bean3.CD_WORKFLOW_PIPELINE_TYPE
	_, jobHelmPackagePath, err := impl.cdWorkflowService.SubmitWorkflow(cdStageWorkflowRequest)
	if err != nil {
		impl.logger.Errorw("error in submitting workflow", "err", err, "cdStageWorkflowRequest", cdStageWorkflowRequest, "pipeline", pipeline, "env", env)
		return err
	}
	if pipeline.App.Id == 0 {
		appDbObject, err := impl.appRepository.FindById(pipeline.AppId)
		if err != nil {
			impl.logger.Errorw("error in getting app by appId", "err", err)
			return err
		}
		pipeline.App = *appDbObject
	}
	if pipeline.Environment.Id == 0 {
		envDbObject, err := impl.envRepository.FindById(pipeline.EnvironmentId)
		if err != nil {
			impl.logger.Errorw("error in getting env by envId", "err", err)
			return err
		}
		pipeline.Environment = *envDbObject
	}
	imageTag := strings.Split(cdStageWorkflowRequest.CiArtifactDTO.Image, ":")[1]
	chartName := fmt.Sprintf("%s-%s-%s-%s", "post", pipeline.App.AppName, pipeline.Environment.Name, imageTag)

	if util.IsManifestDownload(pipeline.DeploymentAppType) || util.IsManifestPush(pipeline.DeploymentAppType) {
		chartBytes, err := impl.chartTemplateService.LoadChartInBytes(jobHelmPackagePath, false, chartName, fmt.Sprint(cdWf.Id))
		if err != nil {
			return err
		}
		if util.IsManifestPush(pipeline.DeploymentAppType) {
			err = impl.PushPrePostCDManifest(runner.Id, triggeredBy, jobHelmPackagePath, types.POST, pipeline, imageTag, context.Background())
			if err != nil {
				runner.Status = pipelineConfig.WorkflowFailed
				runner.UpdatedBy = triggeredBy
				runner.UpdatedOn = triggeredAt
				runner.FinishedOn = time.Now()
				saveRunnerErr := impl.cdWorkflowRepository.UpdateWorkFlowRunner(runner)
				if saveRunnerErr != nil {
					impl.logger.Errorw("error in saving runner object in db", "err", saveRunnerErr)
				}
				impl.logger.Errorw("error in pushing manifest to helm repo", "err", err)
				return err
			}
		}
		runner.Status = pipelineConfig.WorkflowSucceeded
		runner.UpdatedBy = triggeredBy
		runner.UpdatedOn = triggeredAt
		runner.FinishedOn = time.Now()
		runner.HelmReferenceChart = chartBytes
		err = impl.cdWorkflowRepository.UpdateWorkFlowRunner(runner)
		if err != nil {
			impl.logger.Errorw("error in saving runner object in DB", "err", err)
			return err
		}
		// Auto Trigger after Post Stage Success Event
		go impl.HandlePostStageSuccessEvent(runner.CdWorkflowId, pipeline.Id, 1)
	}

	wfr, err := impl.cdWorkflowRepository.FindByWorkflowIdAndRunnerType(context.Background(), cdWf.Id, bean.CD_WORKFLOW_TYPE_POST)
	if err != nil {
		impl.logger.Errorw("error in getting wfr by workflowId and runnerType", "err", err, "wfId", cdWf.Id)
		return err
	}

	event := impl.eventFactory.Build(util2.Trigger, &pipeline.Id, pipeline.AppId, &pipeline.EnvironmentId, util2.CD)
	impl.logger.Debugw("event Cd Post Trigger", "event", event)
	event = impl.eventFactory.BuildExtraCDData(event, &wfr, 0, bean.CD_WORKFLOW_TYPE_POST)
	_, evtErr := impl.eventClient.WriteNotificationEvent(event)
	if evtErr != nil {
		impl.logger.Errorw("CD trigger event not sent", "error", evtErr)
	}
	//creating cd config history entry
	err = impl.prePostCdScriptHistoryService.CreatePrePostCdScriptHistory(pipeline, nil, repository3.POST_CD_TYPE, true, triggeredBy, triggeredAt)
	if err != nil {
		impl.logger.Errorw("error in creating post cd script entry", "err", err, "pipeline", pipeline)
		return err
	}
	return nil
}
func (impl *WorkflowDagExecutorImpl) buildArtifactLocationForS3(cdWorkflowConfig *pipelineConfig.CdWorkflowConfig, cdWf *pipelineConfig.CdWorkflow, runner *pipelineConfig.CdWorkflowRunner) (string, string, string) {
	cdArtifactLocationFormat := cdWorkflowConfig.CdArtifactLocationFormat
	if cdArtifactLocationFormat == "" {
		cdArtifactLocationFormat = impl.config.GetArtifactLocationFormat()
	}
	if cdWorkflowConfig.LogsBucket == "" {
		cdWorkflowConfig.LogsBucket = impl.config.GetDefaultBuildLogsBucket()
	}
	ArtifactLocation := fmt.Sprintf("s3://%s/"+impl.config.GetDefaultArtifactKeyPrefix()+"/"+cdArtifactLocationFormat, cdWorkflowConfig.LogsBucket, cdWf.Id, runner.Id)
	artifactFileName := fmt.Sprintf(impl.config.GetDefaultArtifactKeyPrefix()+"/"+cdArtifactLocationFormat, cdWf.Id, runner.Id)
	return ArtifactLocation, cdWorkflowConfig.LogsBucket, artifactFileName
}

func (impl *WorkflowDagExecutorImpl) getDeployStageDetails(pipelineId int) (pipelineConfig.CdWorkflowRunner, *bean.UserInfo, int, error) {
	deployStageWfr := pipelineConfig.CdWorkflowRunner{}
	//getting deployment pipeline latest wfr by pipelineId
	deployStageWfr, err := impl.cdWorkflowRepository.FindLastStatusByPipelineIdAndRunnerType(pipelineId, bean.CD_WORKFLOW_TYPE_DEPLOY)
	if err != nil {
		impl.logger.Errorw("error in getting latest status of deploy type wfr by pipelineId", "err", err, "pipelineId", pipelineId)
		return deployStageWfr, nil, 0, err
	}
	deployStageTriggeredByUser, err := impl.user.GetById(deployStageWfr.TriggeredBy)
	if err != nil {
		impl.logger.Errorw("error in getting userDetails by id", "err", err, "userId", deployStageWfr.TriggeredBy)
		return deployStageWfr, nil, 0, err
	}
	pipelineReleaseCounter, err := impl.pipelineOverrideRepository.GetCurrentPipelineReleaseCounter(pipelineId)
	if err != nil {
		impl.logger.Errorw("error occurred while fetching latest release counter for pipeline", "pipelineId", pipelineId, "err", err)
		return deployStageWfr, nil, 0, err
	}
	return deployStageWfr, deployStageTriggeredByUser, pipelineReleaseCounter, nil
}

func isExtraVariableDynamic(variableName string, webhookAndCiData *gitSensorClient.WebhookAndCiData) bool {
	if strings.Contains(variableName, GIT_COMMIT_HASH_PREFIX) || strings.Contains(variableName, GIT_SOURCE_TYPE_PREFIX) || strings.Contains(variableName, GIT_SOURCE_VALUE_PREFIX) ||
		strings.Contains(variableName, APP_LABEL_VALUE_PREFIX) || strings.Contains(variableName, APP_LABEL_KEY_PREFIX) ||
		strings.Contains(variableName, CHILD_CD_ENV_NAME_PREFIX) || strings.Contains(variableName, CHILD_CD_CLUSTER_NAME_PREFIX) ||
		strings.Contains(variableName, CHILD_CD_COUNT) || strings.Contains(variableName, APP_LABEL_COUNT) || strings.Contains(variableName, GIT_SOURCE_COUNT) ||
		webhookAndCiData != nil {

		return true
	}
	return false
}

func setExtraEnvVariableInDeployStep(deploySteps []*bean3.StepObject, extraEnvVariables map[string]string, webhookAndCiData *gitSensorClient.WebhookAndCiData) {
	for _, deployStep := range deploySteps {
		for variableKey, variableValue := range extraEnvVariables {
			if isExtraVariableDynamic(variableKey, webhookAndCiData) && deployStep.StepType == "INLINE" {
				extraInputVar := &bean3.VariableObject{
					Name:                  variableKey,
					Format:                "STRING",
					Value:                 variableValue,
					VariableType:          bean3.VARIABLE_TYPE_REF_GLOBAL,
					ReferenceVariableName: variableKey,
				}
				deployStep.InputVars = append(deployStep.InputVars, extraInputVar)
			}
		}
	}
}
func (impl *WorkflowDagExecutorImpl) buildWFRequest(runner *pipelineConfig.CdWorkflowRunner, cdWf *pipelineConfig.CdWorkflow, cdPipeline *pipelineConfig.Pipeline, triggeredBy int32) (*types.WorkflowRequest, error) {
	cdWorkflowConfig, err := impl.cdWorkflowRepository.FindConfigByPipelineId(cdPipeline.Id)
	if err != nil && !util.IsErrNoRows(err) {
		return nil, err
	}

	workflowExecutor := runner.ExecutorType

	artifact, err := impl.ciArtifactRepository.Get(cdWf.CiArtifactId)
	if err != nil {
		return nil, err
	}

	ciMaterialInfo, err := repository.GetCiMaterialInfo(artifact.MaterialInfo, artifact.DataSource)
	if err != nil {
		impl.logger.Errorw("parsing error", "err", err)
		return nil, err
	}

	var ciProjectDetails []bean3.CiProjectDetails
	var ciPipeline *pipelineConfig.CiPipeline
	if cdPipeline.CiPipelineId > 0 {
		ciPipeline, err = impl.ciPipelineRepository.FindById(cdPipeline.CiPipelineId)
		if err != nil && !util.IsErrNoRows(err) {
			impl.logger.Errorw("cannot find ciPipelineRequest", "err", err)
			return nil, err
		}

		for _, m := range ciPipeline.CiPipelineMaterials {
			// git material should be active in this case
			if m == nil || m.GitMaterial == nil || !m.GitMaterial.Active {
				continue
			}
			var ciMaterialCurrent repository.CiMaterialInfo
			for _, ciMaterial := range ciMaterialInfo {
				if ciMaterial.Material.GitConfiguration.URL == m.GitMaterial.Url {
					ciMaterialCurrent = ciMaterial
					break
				}
			}
			gitMaterial, err := impl.materialRepository.FindById(m.GitMaterialId)
			if err != nil && !util.IsErrNoRows(err) {
				impl.logger.Errorw("could not fetch git materials", "err", err)
				return nil, err
			}

			ciProjectDetail := bean3.CiProjectDetails{
				GitRepository:   ciMaterialCurrent.Material.GitConfiguration.URL,
				MaterialName:    gitMaterial.Name,
				CheckoutPath:    gitMaterial.CheckoutPath,
				FetchSubmodules: gitMaterial.FetchSubmodules,
				SourceType:      m.Type,
				SourceValue:     m.Value,
				Type:            string(m.Type),
				GitOptions: bean3.GitOptions{
					UserName:      gitMaterial.GitProvider.UserName,
					Password:      gitMaterial.GitProvider.Password,
					SshPrivateKey: gitMaterial.GitProvider.SshPrivateKey,
					AccessToken:   gitMaterial.GitProvider.AccessToken,
					AuthMode:      gitMaterial.GitProvider.AuthMode,
				},
			}
			if IsShallowClonePossible(m, impl.config.GitProviders, impl.config.CloningMode) {
				ciProjectDetail.CloningMode = CloningModeShallow
			}

			if len(ciMaterialCurrent.Modifications) > 0 {
				ciProjectDetail.CommitHash = ciMaterialCurrent.Modifications[0].Revision
				ciProjectDetail.Author = ciMaterialCurrent.Modifications[0].Author
				ciProjectDetail.GitTag = ciMaterialCurrent.Modifications[0].Tag
				ciProjectDetail.Message = ciMaterialCurrent.Modifications[0].Message
				commitTime, err := convert(ciMaterialCurrent.Modifications[0].ModifiedTime)
				if err != nil {
					return nil, err
				}
				ciProjectDetail.CommitTime = commitTime.Format(bean2.LayoutRFC3339)
			} else if ciPipeline.PipelineType == bean3.CI_JOB {
				// This has been done to resolve unmarshalling issue in ci-runner, in case of no commit time(eg- polling container images)
				ciProjectDetail.CommitTime = time.Time{}.Format(bean2.LayoutRFC3339)
			} else {
				impl.logger.Debugw("devtronbug#1062", ciPipeline.Id, cdPipeline.Id)
				return nil, fmt.Errorf("modifications not found for %d", ciPipeline.Id)
			}

			// set webhook data
			if m.Type == pipelineConfig.SOURCE_TYPE_WEBHOOK && len(ciMaterialCurrent.Modifications) > 0 {
				webhookData := ciMaterialCurrent.Modifications[0].WebhookData
				ciProjectDetail.WebhookData = pipelineConfig.WebhookData{
					Id:              webhookData.Id,
					EventActionType: webhookData.EventActionType,
					Data:            webhookData.Data,
				}
			}

			ciProjectDetails = append(ciProjectDetails, ciProjectDetail)
		}
	}
	var stageYaml string
	var deployStageWfr pipelineConfig.CdWorkflowRunner
	deployStageTriggeredByUser := &bean.UserInfo{}
	var pipelineReleaseCounter int
	var preDeploySteps []*bean3.StepObject
	var postDeploySteps []*bean3.StepObject
	var refPluginsData []*bean3.RefPluginObject
	//if pipeline_stage_steps present for pre-CD or post-CD then no need to add stageYaml to cdWorkflowRequest in that
	//case add PreDeploySteps and PostDeploySteps to cdWorkflowRequest, this is done for backward compatibility
	pipelineStage, err := impl.getPipelineStage(cdPipeline.Id, runner.WorkflowType.WorkflowTypeToStageType())
	if err != nil {
		return nil, err
	}
	env, err := impl.envRepository.FindById(cdPipeline.EnvironmentId)
	if err != nil {
		impl.logger.Errorw("error in getting environment by id", "err", err)
		return nil, err
	}

	if pipelineStage != nil {
		//Scope will pick the environment of CD pipeline irrespective of in-cluster mode,
		//since user sees the environment of the CD pipeline
		scope := resourceQualifiers.Scope{
			AppId:     cdPipeline.App.Id,
			EnvId:     env.Id,
			ClusterId: env.ClusterId,
			SystemMetadata: &resourceQualifiers.SystemMetadata{
				EnvironmentName: env.Name,
				ClusterName:     env.Cluster.ClusterName,
				Namespace:       env.Namespace,
				Image:           artifact.Image,
				ImageTag:        util3.GetImageTagFromImage(artifact.Image),
			},
		}
		var variableSnapshot map[string]string
		if runner.WorkflowType == bean.CD_WORKFLOW_TYPE_PRE {
			//preDeploySteps, _, refPluginsData, err = impl.pipelineStageService.BuildPrePostAndRefPluginStepsDataForWfRequest(cdPipeline.Id, cdStage)
			prePostAndRefPluginResponse, err := impl.pipelineStageService.BuildPrePostAndRefPluginStepsDataForWfRequest(cdPipeline.Id, preCdStage, scope)
			if err != nil {
				impl.logger.Errorw("error in getting pre, post & refPlugin steps data for wf request", "err", err, "cdPipelineId", cdPipeline.Id)
				return nil, err
			}
			preDeploySteps = prePostAndRefPluginResponse.PreStageSteps
			refPluginsData = prePostAndRefPluginResponse.RefPluginData
			variableSnapshot = prePostAndRefPluginResponse.VariableSnapshot
		} else if runner.WorkflowType == bean.CD_WORKFLOW_TYPE_POST {
			//_, postDeploySteps, refPluginsData, err = impl.pipelineStageService.BuildPrePostAndRefPluginStepsDataForWfRequest(cdPipeline.Id, cdStage)
			prePostAndRefPluginResponse, err := impl.pipelineStageService.BuildPrePostAndRefPluginStepsDataForWfRequest(cdPipeline.Id, postCdStage, scope)
			if err != nil {
				impl.logger.Errorw("error in getting pre, post & refPlugin steps data for wf request", "err", err, "cdPipelineId", cdPipeline.Id)
				return nil, err
			}
			postDeploySteps = prePostAndRefPluginResponse.PostStageSteps
			refPluginsData = prePostAndRefPluginResponse.RefPluginData
			variableSnapshot = prePostAndRefPluginResponse.VariableSnapshot
			deployStageWfr, deployStageTriggeredByUser, pipelineReleaseCounter, err = impl.getDeployStageDetails(cdPipeline.Id)
			if err != nil {
				impl.logger.Errorw("error in getting deployStageWfr, deployStageTriggeredByUser and pipelineReleaseCounter wf request", "err", err, "cdPipelineId", cdPipeline.Id)
				return nil, err
			}
		} else {
			return nil, fmt.Errorf("unsupported workflow triggerd")
		}

		//Save Scoped VariableSnapshot
		if len(variableSnapshot) > 0 {
			variableMapBytes, _ := json.Marshal(variableSnapshot)
			err := impl.variableSnapshotHistoryService.SaveVariableHistoriesForTrigger([]*repository5.VariableSnapshotHistoryBean{{
				VariableSnapshot: variableMapBytes,
				HistoryReference: repository5.HistoryReference{
					HistoryReferenceId:   runner.Id,
					HistoryReferenceType: repository5.HistoryReferenceTypeCDWORKFLOWRUNNER,
				},
			}}, runner.TriggeredBy)
			if err != nil {
				impl.logger.Errorf("Not able to save variable snapshot for CD trigger %s %d %s", err, runner.Id, variableSnapshot)
			}
		}
	} else {
		//in this case no plugin script is not present for this cdPipeline hence going with attaching preStage or postStage config
		if runner.WorkflowType == bean.CD_WORKFLOW_TYPE_PRE {
			stageYaml = cdPipeline.PreStageConfig
		} else if runner.WorkflowType == bean.CD_WORKFLOW_TYPE_POST {
			stageYaml = cdPipeline.PostStageConfig
			deployStageWfr, deployStageTriggeredByUser, pipelineReleaseCounter, err = impl.getDeployStageDetails(cdPipeline.Id)
			if err != nil {
				impl.logger.Errorw("error in getting deployStageWfr, deployStageTriggeredByUser and pipelineReleaseCounter wf request", "err", err, "cdPipelineId", cdPipeline.Id)
				return nil, err
			}

		} else {
			return nil, fmt.Errorf("unsupported workflow triggerd")
		}
	}

	cdStageWorkflowRequest := &types.WorkflowRequest{
		EnvironmentId:         cdPipeline.EnvironmentId,
		AppId:                 cdPipeline.AppId,
		WorkflowId:            cdWf.Id,
		WorkflowRunnerId:      runner.Id,
		WorkflowNamePrefix:    strconv.Itoa(runner.Id) + "-" + runner.Name,
		WorkflowPrefixForLog:  strconv.Itoa(cdWf.Id) + string(runner.WorkflowType) + "-" + runner.Name,
		CdImage:               impl.config.GetDefaultImage(),
		CdPipelineId:          cdWf.PipelineId,
		TriggeredBy:           triggeredBy,
		StageYaml:             stageYaml,
		CiProjectDetails:      ciProjectDetails,
		Namespace:             runner.Namespace,
		ActiveDeadlineSeconds: impl.config.GetDefaultTimeout(),
		CiArtifactDTO: types.CiArtifactDTO{
			Id:           artifact.Id,
			PipelineId:   artifact.PipelineId,
			Image:        artifact.Image,
			ImageDigest:  artifact.ImageDigest,
			MaterialInfo: artifact.MaterialInfo,
			DataSource:   artifact.DataSource,
			WorkflowId:   artifact.WorkflowId,
		},
		OrchestratorHost:  impl.config.OrchestratorHost,
		OrchestratorToken: impl.config.OrchestratorToken,
		CloudProvider:     impl.config.CloudProvider,
		WorkflowExecutor:  workflowExecutor,
		RefPlugins:        refPluginsData,
	}

	extraEnvVariables := make(map[string]string)
	if env != nil {
		extraEnvVariables[CD_PIPELINE_ENV_NAME_KEY] = env.Name
		if env.Cluster != nil {
			extraEnvVariables[CD_PIPELINE_CLUSTER_NAME_KEY] = env.Cluster.ClusterName
		}
	}
	ciWf, err := impl.ciWorkflowRepository.FindLastTriggeredWorkflowByArtifactId(artifact.Id)
	if err != nil && err != pg.ErrNoRows {
		impl.logger.Errorw("error in getting ciWf by artifactId", "err", err, "artifactId", artifact.Id)
		return nil, err
	}
	var webhookAndCiData *gitSensorClient.WebhookAndCiData
	if ciWf != nil && ciWf.GitTriggers != nil {
		i := 1
		var gitCommitEnvVariables []types.GitMetadata

		for ciPipelineMaterialId, gitTrigger := range ciWf.GitTriggers {
			extraEnvVariables[fmt.Sprintf("%s_%d", GIT_COMMIT_HASH_PREFIX, i)] = gitTrigger.Commit
			extraEnvVariables[fmt.Sprintf("%s_%d", GIT_SOURCE_TYPE_PREFIX, i)] = string(gitTrigger.CiConfigureSourceType)
			extraEnvVariables[fmt.Sprintf("%s_%d", GIT_SOURCE_VALUE_PREFIX, i)] = gitTrigger.CiConfigureSourceValue

			gitCommitEnvVariables = append(gitCommitEnvVariables, types.GitMetadata{
				GitCommitHash:  gitTrigger.Commit,
				GitSourceType:  string(gitTrigger.CiConfigureSourceType),
				GitSourceValue: gitTrigger.CiConfigureSourceValue,
			})

			// CODE-BLOCK starts - store extra environment variables if webhook
			if gitTrigger.CiConfigureSourceType == pipelineConfig.SOURCE_TYPE_WEBHOOK {
				webhookDataId := gitTrigger.WebhookData.Id
				if webhookDataId > 0 {
					webhookDataRequest := &gitSensorClient.WebhookDataRequest{
						Id:                   webhookDataId,
						CiPipelineMaterialId: ciPipelineMaterialId,
					}
					webhookAndCiData, err = impl.gitSensorGrpcClient.GetWebhookData(context.Background(), webhookDataRequest)
					if err != nil {
						impl.logger.Errorw("err while getting webhook data from git-sensor", "err", err, "webhookDataRequest", webhookDataRequest)
						return nil, err
					}
					if webhookAndCiData != nil {
						for extEnvVariableKey, extEnvVariableVal := range webhookAndCiData.ExtraEnvironmentVariables {
							extraEnvVariables[extEnvVariableKey] = extEnvVariableVal
						}
					}
				}
			}
			// CODE_BLOCK ends

			i++
		}
		gitMetadata, err := json.Marshal(&gitCommitEnvVariables)
		if err != nil {
			impl.logger.Errorw("err while marshaling git metdata", "err", err)
			return nil, err
		}
		extraEnvVariables[GIT_METADATA] = string(gitMetadata)

		extraEnvVariables[GIT_SOURCE_COUNT] = strconv.Itoa(len(ciWf.GitTriggers))
	}

	childCdIds, err := impl.appWorkflowRepository.FindChildCDIdsByParentCDPipelineId(cdPipeline.Id)
	if err != nil && err != pg.ErrNoRows {
		impl.logger.Errorw("error in getting child cdPipelineIds by parent cdPipelineId", "err", err, "parent cdPipelineId", cdPipeline.Id)
		return nil, err
	}
	if len(childCdIds) > 0 {
		childPipelines, err := impl.pipelineRepository.FindByIdsIn(childCdIds)
		if err != nil {
			impl.logger.Errorw("error in getting pipelines by ids", "err", err, "ids", childCdIds)
			return nil, err
		}
		var childCdEnvVariables []types.ChildCdMetadata
		for i, childPipeline := range childPipelines {
			extraEnvVariables[fmt.Sprintf("%s_%d", CHILD_CD_ENV_NAME_PREFIX, i+1)] = childPipeline.Environment.Name
			extraEnvVariables[fmt.Sprintf("%s_%d", CHILD_CD_CLUSTER_NAME_PREFIX, i+1)] = childPipeline.Environment.Cluster.ClusterName

			childCdEnvVariables = append(childCdEnvVariables, types.ChildCdMetadata{
				ChildCdEnvName:     childPipeline.Environment.Name,
				ChildCdClusterName: childPipeline.Environment.Cluster.ClusterName,
			})
		}
		childCdEnvVariablesMetadata, err := json.Marshal(&childCdEnvVariables)
		if err != nil {
			impl.logger.Errorw("err while marshaling childCdEnvVariables", "err", err)
			return nil, err
		}
		extraEnvVariables[CHILD_CD_METADATA] = string(childCdEnvVariablesMetadata)

		extraEnvVariables[CHILD_CD_COUNT] = strconv.Itoa(len(childPipelines))
	}
	if ciPipeline != nil && ciPipeline.Id > 0 {
		extraEnvVariables["APP_NAME"] = ciPipeline.App.AppName
		cdStageWorkflowRequest.DockerUsername = ciPipeline.CiTemplate.DockerRegistry.Username
		cdStageWorkflowRequest.DockerPassword = ciPipeline.CiTemplate.DockerRegistry.Password
		cdStageWorkflowRequest.AwsRegion = ciPipeline.CiTemplate.DockerRegistry.AWSRegion
		cdStageWorkflowRequest.DockerConnection = ciPipeline.CiTemplate.DockerRegistry.Connection
		cdStageWorkflowRequest.DockerCert = ciPipeline.CiTemplate.DockerRegistry.Cert
		cdStageWorkflowRequest.AccessKey = ciPipeline.CiTemplate.DockerRegistry.AWSAccessKeyId
		cdStageWorkflowRequest.SecretKey = ciPipeline.CiTemplate.DockerRegistry.AWSSecretAccessKey
		cdStageWorkflowRequest.DockerRegistryType = string(ciPipeline.CiTemplate.DockerRegistry.RegistryType)
		cdStageWorkflowRequest.DockerRegistryURL = ciPipeline.CiTemplate.DockerRegistry.RegistryURL
		cdStageWorkflowRequest.CiPipelineType = ciPipeline.PipelineType
	} else if cdPipeline.AppId > 0 {
		ciTemplate, err := impl.CiTemplateRepository.FindByAppId(cdPipeline.AppId)
		if err != nil {
			return nil, err
		}
		extraEnvVariables["APP_NAME"] = ciTemplate.App.AppName
		cdStageWorkflowRequest.DockerUsername = ciTemplate.DockerRegistry.Username
		cdStageWorkflowRequest.DockerPassword = ciTemplate.DockerRegistry.Password
		cdStageWorkflowRequest.AwsRegion = ciTemplate.DockerRegistry.AWSRegion
		cdStageWorkflowRequest.DockerConnection = ciTemplate.DockerRegistry.Connection
		cdStageWorkflowRequest.DockerCert = ciTemplate.DockerRegistry.Cert
		cdStageWorkflowRequest.AccessKey = ciTemplate.DockerRegistry.AWSAccessKeyId
		cdStageWorkflowRequest.SecretKey = ciTemplate.DockerRegistry.AWSSecretAccessKey
		cdStageWorkflowRequest.DockerRegistryType = string(ciTemplate.DockerRegistry.RegistryType)
		cdStageWorkflowRequest.DockerRegistryURL = ciTemplate.DockerRegistry.RegistryURL
		appLabels, err := impl.appLabelRepository.FindAllByAppId(cdPipeline.AppId)
		if err != nil && err != pg.ErrNoRows {
			impl.logger.Errorw("error in getting labels by appId", "err", err, "appId", cdPipeline.AppId)
			return nil, err
		}
		var appLabelEnvVariables []types.AppLabelMetadata
		for i, appLabel := range appLabels {
			extraEnvVariables[fmt.Sprintf("%s_%d", APP_LABEL_KEY_PREFIX, i+1)] = appLabel.Key
			extraEnvVariables[fmt.Sprintf("%s_%d", APP_LABEL_VALUE_PREFIX, i+1)] = appLabel.Value
			appLabelEnvVariables = append(appLabelEnvVariables, types.AppLabelMetadata{
				AppLabelKey:   appLabel.Key,
				AppLabelValue: appLabel.Value,
			})
		}
		if len(appLabels) > 0 {
			extraEnvVariables[APP_LABEL_COUNT] = strconv.Itoa(len(appLabels))
			appLabelEnvVariablesMetadata, err := json.Marshal(&appLabelEnvVariables)
			if err != nil {
				impl.logger.Errorw("err while marshaling appLabelEnvVariables", "err", err)
				return nil, err
			}
			extraEnvVariables[APP_LABEL_METADATA] = string(appLabelEnvVariablesMetadata)

		}
	}
	cdStageWorkflowRequest.ExtraEnvironmentVariables = extraEnvVariables
	if deployStageTriggeredByUser != nil {
		cdStageWorkflowRequest.DeploymentTriggerTime = deployStageWfr.StartedOn
		cdStageWorkflowRequest.DeploymentTriggeredBy = deployStageTriggeredByUser.EmailId
	}
	if pipelineReleaseCounter > 0 {
		cdStageWorkflowRequest.DeploymentReleaseCounter = pipelineReleaseCounter
	}
	if cdWorkflowConfig.CdCacheRegion == "" {
		cdWorkflowConfig.CdCacheRegion = impl.config.GetDefaultCdLogsBucketRegion()
	}

	if runner.WorkflowType == bean.CD_WORKFLOW_TYPE_PRE {
		//populate input variables of steps with extra env variables
		setExtraEnvVariableInDeployStep(preDeploySteps, extraEnvVariables, webhookAndCiData)
		cdStageWorkflowRequest.PrePostDeploySteps = preDeploySteps
	} else if runner.WorkflowType == bean.CD_WORKFLOW_TYPE_POST {
		setExtraEnvVariableInDeployStep(postDeploySteps, extraEnvVariables, webhookAndCiData)
		cdStageWorkflowRequest.PrePostDeploySteps = postDeploySteps
	}
	cdStageWorkflowRequest.BlobStorageConfigured = runner.BlobStorageEnabled
	switch cdStageWorkflowRequest.CloudProvider {
	case types.BLOB_STORAGE_S3:
		//No AccessKey is used for uploading artifacts, instead IAM based auth is used
		cdStageWorkflowRequest.CdCacheRegion = cdWorkflowConfig.CdCacheRegion
		cdStageWorkflowRequest.CdCacheLocation = cdWorkflowConfig.CdCacheBucket
		cdStageWorkflowRequest.ArtifactLocation, cdStageWorkflowRequest.CiArtifactBucket, cdStageWorkflowRequest.CiArtifactFileName = impl.buildArtifactLocationForS3(cdWorkflowConfig, cdWf, runner)
		cdStageWorkflowRequest.BlobStorageS3Config = &blob_storage.BlobStorageS3Config{
			AccessKey:                  impl.config.BlobStorageS3AccessKey,
			Passkey:                    impl.config.BlobStorageS3SecretKey,
			EndpointUrl:                impl.config.BlobStorageS3Endpoint,
			IsInSecure:                 impl.config.BlobStorageS3EndpointInsecure,
			CiCacheBucketName:          cdWorkflowConfig.CdCacheBucket,
			CiCacheRegion:              cdWorkflowConfig.CdCacheRegion,
			CiCacheBucketVersioning:    impl.config.BlobStorageS3BucketVersioned,
			CiArtifactBucketName:       cdStageWorkflowRequest.CiArtifactBucket,
			CiArtifactRegion:           cdWorkflowConfig.CdCacheRegion,
			CiArtifactBucketVersioning: impl.config.BlobStorageS3BucketVersioned,
			CiLogBucketName:            impl.config.GetDefaultBuildLogsBucket(),
			CiLogRegion:                impl.config.GetDefaultCdLogsBucketRegion(),
			CiLogBucketVersioning:      impl.config.BlobStorageS3BucketVersioned,
		}
	case types.BLOB_STORAGE_GCP:
		cdStageWorkflowRequest.GcpBlobConfig = &blob_storage.GcpBlobConfig{
			CredentialFileJsonData: impl.config.BlobStorageGcpCredentialJson,
			ArtifactBucketName:     impl.config.GetDefaultBuildLogsBucket(),
			LogBucketName:          impl.config.GetDefaultBuildLogsBucket(),
		}
		cdStageWorkflowRequest.ArtifactLocation = impl.buildDefaultArtifactLocation(cdWorkflowConfig, cdWf, runner)
		cdStageWorkflowRequest.CiArtifactFileName = cdStageWorkflowRequest.ArtifactLocation
	case types.BLOB_STORAGE_AZURE:
		cdStageWorkflowRequest.AzureBlobConfig = &blob_storage.AzureBlobConfig{
			Enabled:               true,
			AccountName:           impl.config.AzureAccountName,
			BlobContainerCiCache:  impl.config.AzureBlobContainerCiCache,
			AccountKey:            impl.config.AzureAccountKey,
			BlobContainerCiLog:    impl.config.AzureBlobContainerCiLog,
			BlobContainerArtifact: impl.config.AzureBlobContainerCiLog,
		}
		cdStageWorkflowRequest.BlobStorageS3Config = &blob_storage.BlobStorageS3Config{
			EndpointUrl:     impl.config.AzureGatewayUrl,
			IsInSecure:      impl.config.AzureGatewayConnectionInsecure,
			CiLogBucketName: impl.config.AzureBlobContainerCiLog,
			CiLogRegion:     "",
			AccessKey:       impl.config.AzureAccountName,
		}
		cdStageWorkflowRequest.ArtifactLocation = impl.buildDefaultArtifactLocation(cdWorkflowConfig, cdWf, runner)
		cdStageWorkflowRequest.CiArtifactFileName = cdStageWorkflowRequest.ArtifactLocation
	default:
		if impl.config.BlobStorageEnabled {
			return nil, fmt.Errorf("blob storage %s not supported", cdStageWorkflowRequest.CloudProvider)
		}
	}
	cdStageWorkflowRequest.DefaultAddressPoolBaseCidr = impl.config.GetDefaultAddressPoolBaseCidr()
	cdStageWorkflowRequest.DefaultAddressPoolSize = impl.config.GetDefaultAddressPoolSize()
	if util.IsManifestDownload(cdPipeline.DeploymentAppType) || util.IsManifestPush(cdPipeline.DeploymentAppType) {
		cdStageWorkflowRequest.IsDryRun = true
	}
	return cdStageWorkflowRequest, nil
}

func (impl *WorkflowDagExecutorImpl) buildDefaultArtifactLocation(cdWorkflowConfig *pipelineConfig.CdWorkflowConfig, savedWf *pipelineConfig.CdWorkflow, runner *pipelineConfig.CdWorkflowRunner) string {
	cdArtifactLocationFormat := cdWorkflowConfig.CdArtifactLocationFormat
	if cdArtifactLocationFormat == "" {
		cdArtifactLocationFormat = impl.config.GetArtifactLocationFormat()
	}
	ArtifactLocation := fmt.Sprintf("%s/"+cdArtifactLocationFormat, impl.config.GetDefaultArtifactKeyPrefix(), savedWf.Id, runner.Id)
	return ArtifactLocation
}

func (impl *WorkflowDagExecutorImpl) HandleDeploymentSuccessEvent(pipelineOverride *chartConfig.PipelineOverride) error {
	if pipelineOverride == nil {
		return fmt.Errorf("invalid request, pipeline override not found")
	}
	cdWorkflow, err := impl.cdWorkflowRepository.FindById(pipelineOverride.CdWorkflowId)
	if err != nil {
		impl.logger.Errorw("error in fetching cd workflow by id", "pipelineOverride", pipelineOverride)
		return err
	}

	postStage, err := impl.getPipelineStage(pipelineOverride.PipelineId, repository4.PIPELINE_STAGE_TYPE_POST_CD)
	if err != nil {
		return err
	}

	var triggeredByUser int32 = 1
	//handle corrupt data (https://github.com/devtron-labs/devtron/issues/3826)
	err, deleted := impl.deleteCorruptedPipelineStage(postStage, triggeredByUser)
	if err != nil {
		impl.logger.Errorw("error in deleteCorruptedPipelineStage ", "err", err, "preStage", postStage, "triggeredBy", triggeredByUser)
		return err
	}

	if len(pipelineOverride.Pipeline.PostStageConfig) > 0 || (postStage != nil && !deleted) {
		if pipelineOverride.Pipeline.PostTriggerType == pipelineConfig.TRIGGER_TYPE_AUTOMATIC &&
			pipelineOverride.DeploymentType != models.DEPLOYMENTTYPE_STOP &&
			pipelineOverride.DeploymentType != models.DEPLOYMENTTYPE_START {

			err = impl.TriggerPostStage(cdWorkflow, pipelineOverride.Pipeline, triggeredByUser, 0)
			if err != nil {
				impl.logger.Errorw("error in triggering post stage after successful deployment event", "err", err, "cdWorkflow", cdWorkflow)
				return err
			}
		}
	} else {
		// to trigger next pre/cd, if any
		// finding children cd by pipeline id
		err = impl.HandlePostStageSuccessEvent(cdWorkflow.Id, pipelineOverride.PipelineId, 1)
		if err != nil {
			impl.logger.Errorw("error in triggering children cd after successful deployment event", "parentCdPipelineId", pipelineOverride.PipelineId)
			return err
		}
	}
	return nil
}

func (impl *WorkflowDagExecutorImpl) HandlePostStageSuccessEvent(cdWorkflowId int, cdPipelineId int, triggeredBy int32) error {
	// finding children cd by pipeline id
	cdPipelinesMapping, err := impl.appWorkflowRepository.FindWFCDMappingByParentCDPipelineId(cdPipelineId)
	if err != nil {
		impl.logger.Errorw("error in getting mapping of cd pipelines by parent cd pipeline id", "err", err, "parentCdPipelineId", cdPipelineId)
		return err
	}
	ciArtifact, err := impl.ciArtifactRepository.GetArtifactByCdWorkflowId(cdWorkflowId)
	if err != nil {
		impl.logger.Errorw("error in finding artifact by cd workflow id", "err", err, "cdWorkflowId", cdWorkflowId)
		return err
	}
	//TODO : confirm about this logic used for applyAuth
	applyAuth := false
	if triggeredBy != 1 {
		applyAuth = true
	}
	for _, cdPipelineMapping := range cdPipelinesMapping {
		//find pipeline by cdPipeline ID
		pipeline, err := impl.pipelineRepository.FindById(cdPipelineMapping.ComponentId)
		if err != nil {
			impl.logger.Errorw("error in getting cd pipeline by id", "err", err, "pipelineId", cdPipelineMapping.ComponentId)
			return err
		}
		//finding ci artifact by ciPipelineID and pipelineId
		//TODO : confirm values for applyAuth, async & triggeredBy
		err = impl.triggerStage(nil, pipeline, ciArtifact, applyAuth, triggeredBy)
		if err != nil {
			impl.logger.Errorw("error in triggering cd pipeline after successful post stage", "err", err, "pipelineId", pipeline.Id)
			return err
		}
	}
	return nil
}

// Only used for auto trigger
func (impl *WorkflowDagExecutorImpl) TriggerDeployment(cdWf *pipelineConfig.CdWorkflow, artifact *repository.CiArtifact, pipeline *pipelineConfig.Pipeline, applyAuth bool, triggeredBy int32) error {
	//in case of manual ci RBAC need to apply, this method used for auto cd deployment
	pipelineId := pipeline.Id
	if applyAuth {
		user, err := impl.user.GetById(triggeredBy)
		if err != nil {
			impl.logger.Errorw("error in fetching user for auto pipeline", "UpdatedBy", artifact.UpdatedBy)
			return nil
		}
		token := user.EmailId
		object := impl.enforcerUtil.GetAppRBACNameByAppId(pipeline.AppId)
		impl.logger.Debugw("Triggered Request (App Permission Checking):", "object", object)
		if ok := impl.enforcer.EnforceByEmail(strings.ToLower(token), casbin.ResourceApplications, casbin.ActionTrigger, object); !ok {
			err = &util.ApiError{Code: "401", HttpStatusCode: 401, UserMessage: "unauthorized for pipeline " + strconv.Itoa(pipelineId)}
			return err
		}
	}

	artifactId := artifact.Id
	env, err := impl.envRepository.FindById(pipeline.EnvironmentId)
	if err != nil {
		impl.logger.Errorw("error while fetching env", "err", err)
		return err
	}

	app, err := impl.appRepository.FindById(pipeline.AppId)
	if err != nil {
		return err
	}
	scope := resourceQualifiers.Scope{AppId: pipeline.AppId, EnvId: pipeline.EnvironmentId, ClusterId: env.ClusterId, ProjectId: app.TeamId, IsProdEnv: env.Default}
	impl.logger.Infow("scope for auto trigger ", "scope", scope)
	filters, err := impl.resourceFilterService.GetFiltersByScope(scope)
	if err != nil {
		impl.logger.Errorw("error in getting resource filters for the pipeline", "pipelineId", pipeline.Id, "err", err)
		return err
	}
	//get releaseTags from imageTaggingService
	imageTagNames, err := impl.imageTaggingService.GetTagNamesByArtifactId(artifact.Id)
	if err != nil {
		impl.logger.Errorw("error in getting image tags for the given artifact id", "artifactId", artifact.Id, "err", err)
		return err
	}

	filterState, filterIdVsState, err := impl.resourceFilterService.CheckForResource(filters, artifact.Image, imageTagNames)
	if err != nil {
		return err
	}

	//store evaluated result
	filterEvaluationAudit, err := impl.resourceFilterService.CreateFilterEvaluationAudit(resourceFilter.Artifact, artifact.Id, resourceFilter.Pipeline, pipeline.Id, filters, filterIdVsState)
	if err != nil {
		impl.logger.Errorw("error in creating filter evaluation audit data cd post stage trigger", "err", err, "cdPipelineId", pipeline.Id, "artifactId", artifact.Id)
		return err
	}

	//allow or block w.r.t filterState
	if filterState != resourceFilter.ALLOW {
		return fmt.Errorf("the artifact does not pass filtering condition")
	}
	// need to check for approved artifact only in case configured
	approvalRequestId, err := impl.checkApprovalNodeForDeployment(triggeredBy, pipeline, artifactId)
	if err != nil {
		return err
	}

	//setting triggeredAt variable to have consistent data for various audit log places in db for deployment time
	triggeredAt := time.Now()

	if cdWf == nil {
		cdWf = &pipelineConfig.CdWorkflow{
			CiArtifactId: artifactId,
			PipelineId:   pipelineId,
			AuditLog:     sql.AuditLog{CreatedOn: triggeredAt, CreatedBy: 1, UpdatedOn: triggeredAt, UpdatedBy: 1},
		}
		err := impl.cdWorkflowRepository.SaveWorkFlow(context.Background(), cdWf)
		if err != nil {
			return err
		}
	}

	runner := &pipelineConfig.CdWorkflowRunner{
		Name:         pipeline.Name,
		WorkflowType: bean.CD_WORKFLOW_TYPE_DEPLOY,
		ExecutorType: pipelineConfig.WORKFLOW_EXECUTOR_TYPE_SYSTEM,
		Status:       pipelineConfig.WorkflowInitiated, //deployment Initiated for auto trigger
		TriggeredBy:  1,
		StartedOn:    triggeredAt,
		Namespace:    impl.config.GetDefaultNamespace(),
		CdWorkflowId: cdWf.Id,
		AuditLog:     sql.AuditLog{CreatedOn: triggeredAt, CreatedBy: triggeredBy, UpdatedOn: triggeredAt, UpdatedBy: triggeredBy},
	}
	if approvalRequestId > 0 {
		runner.DeploymentApprovalRequestId = approvalRequestId
	}
	savedWfr, err := impl.cdWorkflowRepository.SaveWorkFlowRunner(runner)
	if err != nil {
		return err
	}

	//update resource_filter_evaluation entry with wfrId and type
	err = impl.resourceFilterService.UpdateFilterEvaluationAuditRef(filterEvaluationAudit.Id, resourceFilter.CdWorkflowRunner, runner.Id)
	if err != nil {
		impl.logger.Errorw("error in updating filter evaluation audit reference", "filterEvaluationAuditId", filterEvaluationAudit.Id, "err", err)
		return err
	}
	if approvalRequestId > 0 {
		err = impl.deploymentApprovalRepository.ConsumeApprovalRequest(approvalRequestId)
		if err != nil {
			return err
		}
	}
	runner.CdWorkflow = &pipelineConfig.CdWorkflow{
		Pipeline: pipeline,
	}
	// creating cd pipeline status timeline for deployment initialisation
	timeline := &pipelineConfig.PipelineStatusTimeline{
		CdWorkflowRunnerId: runner.Id,
		Status:             pipelineConfig.TIMELINE_STATUS_DEPLOYMENT_INITIATED,
		StatusDetail:       "Deployment initiated successfully.",
		StatusTime:         time.Now(),
		AuditLog: sql.AuditLog{
			CreatedBy: 1,
			CreatedOn: time.Now(),
			UpdatedBy: 1,
			UpdatedOn: time.Now(),
		},
	}
	isAppStore := false
	err = impl.pipelineStatusTimelineService.SaveTimeline(timeline, nil, isAppStore)
	if err != nil {
		impl.logger.Errorw("error in creating timeline status for deployment initiation", "err", err, "timeline", timeline)
	}
	//checking vulnerability for deploying image
	isVulnerable := false
	if len(artifact.ImageDigest) > 0 {
		var cveStores []*security.CveStore
		imageScanResult, err := impl.scanResultRepository.FindByImageDigest(artifact.ImageDigest)
		if err != nil && err != pg.ErrNoRows {
			impl.logger.Errorw("error fetching image digest", "digest", artifact.ImageDigest, "err", err)
			return err
		}
		for _, item := range imageScanResult {
			cveStores = append(cveStores, &item.CveStore)
		}
		blockCveList, err := impl.cvePolicyRepository.GetBlockedCVEList(cveStores, env.ClusterId, pipeline.EnvironmentId, pipeline.AppId, false)
		if err != nil {
			impl.logger.Errorw("error while fetching blocked cve list", "err", err)
			return err
		}
		if len(blockCveList) > 0 {
			isVulnerable = true
		}
	}
	if isVulnerable == true {
		if err = impl.MarkCurrentDeploymentFailed(runner, errors.New(pipelineConfig.FOUND_VULNERABILITY), triggeredBy); err != nil {
			impl.logger.Errorw("error while updating current runner status to failed, TriggerDeployment", "wfrId", runner.Id, "err", err)
		}
		return nil
	}

	manifest, releaseErr := impl.TriggerCD(artifact, cdWf.Id, savedWfr.Id, pipeline, triggeredAt)
	//skip updatePreviousDeploymentStatus if Async Install is enabled; handled inside SubscribeDevtronAsyncHelmInstallRequest
	if !impl.appService.IsDevtronAsyncInstallModeEnabled(pipeline.DeploymentAppType) {
		err1 := impl.updatePreviousDeploymentStatus(releaseErr, runner, pipeline.Id, triggeredAt, triggeredBy)
		if err1 != nil {
			impl.logger.Errorw("error while update previous cd workflow runners", "err", err, "runner", runner, "pipelineId", pipeline.Id)
			return err1
		}
	}
	if util.IsManifestDownload(pipeline.DeploymentAppType) || util.IsManifestPush(pipeline.DeploymentAppType) {
		runner := &pipelineConfig.CdWorkflowRunner{
			Id:                 runner.Id,
			Name:               pipeline.Name,
			WorkflowType:       bean.CD_WORKFLOW_TYPE_DEPLOY,
			ExecutorType:       pipelineConfig.WORKFLOW_EXECUTOR_TYPE_AWF,
			TriggeredBy:        1,
			StartedOn:          triggeredAt,
			Status:             pipelineConfig.WorkflowSucceeded,
			Namespace:          impl.config.GetDefaultNamespace(),
			CdWorkflowId:       cdWf.Id,
			AuditLog:           sql.AuditLog{CreatedOn: triggeredAt, CreatedBy: 1, UpdatedOn: triggeredAt, UpdatedBy: 1},
			FinishedOn:         time.Now(),
			HelmReferenceChart: *manifest,
		}
		updateErr := impl.cdWorkflowRepository.UpdateWorkFlowRunner(runner)
		if updateErr != nil {
			impl.logger.Errorw("error in updating runner for manifest_download type", "err", err)
		}
		// Handle Auto Trigger for Manifest Push deployment type
		pipelineOverride, err := impl.pipelineOverrideRepository.FindLatestByCdWorkflowId(cdWf.Id)
		if err != nil {
			impl.logger.Errorw("error in getting latest pipeline override by cdWorkflowId", "err", err, "cdWorkflowId", cdWf.Id)
			return err
		}
		go impl.HandleDeploymentSuccessEvent(pipelineOverride)
	}
	return nil
}

func (impl *WorkflowDagExecutorImpl) checkApprovalNodeForDeployment(requestedUserId int32, pipeline *pipelineConfig.Pipeline, artifactId int) (int, error) {
	if pipeline.ApprovalNodeConfigured() {
		pipelineId := pipeline.Id
		approvalConfig, err := pipeline.GetApprovalConfig()
		if err != nil {
			impl.logger.Errorw("error occurred while fetching approval node config", "approvalConfig", pipeline.UserApprovalConfig, "err", err)
			return 0, err
		}
		userApprovalMetadata, err := impl.FetchApprovalDataForArtifacts([]int{artifactId}, pipelineId, approvalConfig.RequiredCount)
		if err != nil {
			return 0, err
		}
		approvalMetadata, ok := userApprovalMetadata[artifactId]
		if ok && approvalMetadata.ApprovalRuntimeState != pipelineConfig.ApprovedApprovalState {
			impl.logger.Errorw("not triggering deployment since artifact is not approved", "pipelineId", pipelineId, "artifactId", artifactId)
			return 0, errors.New("not triggering deployment since artifact is not approved")
		} else if ok {
			approvalUsersData := approvalMetadata.ApprovalUsersData
			for _, approvalData := range approvalUsersData {
				if approvalData.UserId == requestedUserId {
					return 0, errors.New("image cannot be deployed by its approver")
				}
			}
			return approvalMetadata.ApprovalRequestId, nil
		} else {
			return 0, errors.New("request not raised for artifact")
		}
	}
	return 0, nil

}

func (impl *WorkflowDagExecutorImpl) updatePreviousDeploymentStatus(releaseErr error, currentRunner *pipelineConfig.CdWorkflowRunner, pipelineId int, triggeredAt time.Time, triggeredBy int32) error {
	// if releaseErr found, then the mark current deployment Failed and return
	if releaseErr != nil {
		err := impl.MarkCurrentDeploymentFailed(currentRunner, releaseErr, triggeredBy)
		if err != nil {
			impl.logger.Errorw("error while updating current runner status to failed, updatePreviousDeploymentStatus", "cdWfr", currentRunner.Id, "err", err)
			return releaseErr
		}
		return nil
	}
	// Initiating DB transaction
	dbConnection := impl.cdWorkflowRepository.GetConnection()
	tx, err := dbConnection.Begin()
	if err != nil {
		impl.logger.Errorw("error on update status, txn begin failed", "err", err)
		return err
	}
	// Rollback tx on error.
	defer tx.Rollback()

	//update [n,n-1] statuses as failed if not terminal
	terminalStatus := []string{string(health.HealthStatusHealthy), pipelineConfig.WorkflowAborted, pipelineConfig.WorkflowFailed, pipelineConfig.WorkflowSucceeded}
	previousNonTerminalRunners, err := impl.cdWorkflowRepository.FindPreviousCdWfRunnerByStatus(pipelineId, currentRunner.Id, terminalStatus)
	if err != nil {
		impl.logger.Errorw("error fetching previous wf runner, updating cd wf runner status,", "err", err, "currentRunner", currentRunner)
		return err
	} else if len(previousNonTerminalRunners) == 0 {
		impl.logger.Errorw("no previous runner found in updating cd wf runner status,", "err", err, "currentRunner", currentRunner)
		return nil
	}

	var timelines []*pipelineConfig.PipelineStatusTimeline
	for _, previousRunner := range previousNonTerminalRunners {
		if previousRunner.Status == string(health.HealthStatusHealthy) ||
			previousRunner.Status == pipelineConfig.WorkflowSucceeded ||
			previousRunner.Status == pipelineConfig.WorkflowAborted ||
			previousRunner.Status == pipelineConfig.WorkflowFailed {
			//terminal status return
			impl.logger.Infow("skip updating cd wf runner status as previous runner status is", "status", previousRunner.Status)
			continue
		}
		impl.logger.Infow("updating cd wf runner status as previous runner status is", "status", previousRunner.Status)
		previousRunner.FinishedOn = triggeredAt
		previousRunner.Message = pipelineConfig.NEW_DEPLOYMENT_INITIATED
		previousRunner.Status = pipelineConfig.WorkflowFailed
		previousRunner.UpdatedOn = time.Now()
		previousRunner.UpdatedBy = triggeredBy
		timeline := &pipelineConfig.PipelineStatusTimeline{
			CdWorkflowRunnerId: previousRunner.Id,
			Status:             pipelineConfig.TIMELINE_STATUS_DEPLOYMENT_SUPERSEDED,
			StatusDetail:       "This deployment is superseded.",
			StatusTime:         time.Now(),
			AuditLog: sql.AuditLog{
				CreatedBy: 1,
				CreatedOn: time.Now(),
				UpdatedBy: 1,
				UpdatedOn: time.Now(),
			},
		}
		timelines = append(timelines, timeline)
	}

	err = impl.cdWorkflowRepository.UpdateWorkFlowRunnersWithTxn(previousNonTerminalRunners, tx)
	if err != nil {
		impl.logger.Errorw("error updating cd wf runner status", "err", err, "previousNonTerminalRunners", previousNonTerminalRunners)
		return err
	}
	err = impl.cdPipelineStatusTimelineRepo.SaveTimelinesWithTxn(timelines, tx)
	if err != nil {
		impl.logger.Errorw("error updating pipeline status timelines", "err", err, "timelines", timelines)
		return err
	}

	//commit transaction
	err = tx.Commit()
	if err != nil {
		impl.logger.Errorw("error in db transaction commit, ManualCdTrigger", "err", err)
		return err
	}
	return nil
}

type RequestType string

const START RequestType = "START"
const STOP RequestType = "STOP"

type StopAppRequest struct {
	AppId         int         `json:"appId" validate:"required"`
	EnvironmentId int         `json:"environmentId" validate:"required"`
	UserId        int32       `json:"userId"`
	RequestType   RequestType `json:"requestType" validate:"oneof=START STOP"`
}

type StopDeploymentGroupRequest struct {
	DeploymentGroupId int         `json:"deploymentGroupId" validate:"required"`
	UserId            int32       `json:"userId"`
	RequestType       RequestType `json:"requestType" validate:"oneof=START STOP"`
}

type PodRotateRequest struct {
	AppId               int                        `json:"appId" validate:"required"`
	EnvironmentId       int                        `json:"environmentId" validate:"required"`
	UserId              int32                      `json:"-"`
	ResourceIdentifiers []util5.ResourceIdentifier `json:"resources" validate:"required"`
}

func (impl *WorkflowDagExecutorImpl) RotatePods(ctx context.Context, podRotateRequest *PodRotateRequest) (*k8s.RotatePodResponse, error) {
	impl.logger.Infow("rotate pod request", "payload", podRotateRequest)
	//extract cluster id and namespace from env id
	environmentId := podRotateRequest.EnvironmentId
	environment, err := impl.envRepository.FindById(environmentId)
	if err != nil {
		impl.logger.Errorw("error occurred while fetching env details", "envId", environmentId, "err", err)
		return nil, err
	}
	var resourceIdentifiers []util5.ResourceIdentifier
	for _, resourceIdentifier := range podRotateRequest.ResourceIdentifiers {
		resourceIdentifier.Namespace = environment.Namespace
		resourceIdentifiers = append(resourceIdentifiers, resourceIdentifier)
	}
	rotatePodRequest := &k8s.RotatePodRequest{
		ClusterId: environment.ClusterId,
		Resources: resourceIdentifiers,
	}
	response, err := impl.k8sCommonService.RotatePods(ctx, rotatePodRequest)
	if err != nil {
		return nil, err
	}
	//TODO KB: make entry in cd workflow runner
	return response, nil
}

func (impl *WorkflowDagExecutorImpl) StopStartApp(stopRequest *StopAppRequest, ctx context.Context) (int, error) {
	pipelines, err := impl.pipelineRepository.FindActiveByAppIdAndEnvironmentId(stopRequest.AppId, stopRequest.EnvironmentId)
	if err != nil {
		impl.logger.Errorw("error in fetching pipeline", "app", stopRequest.AppId, "env", stopRequest.EnvironmentId, "err", err)
		return 0, err
	}
	if len(pipelines) == 0 {
		return 0, fmt.Errorf("no pipeline found")
	}
	pipeline := pipelines[0]

	//find pipeline with default
	var pipelineIds []int
	for _, p := range pipelines {
		impl.logger.Debugw("adding pipelineId", "pipelineId", p.Id)
		pipelineIds = append(pipelineIds, p.Id)
		//FIXME
	}
	wf, err := impl.cdWorkflowRepository.FindLatestCdWorkflowByPipelineId(pipelineIds)
	if err != nil {
		impl.logger.Errorw("error in fetching latest release", "err", err)
		return 0, err
	}
	stopTemplate := `{"replicaCount":0,"autoscaling":{"MinReplicas":0,"MaxReplicas":0 ,"enabled": false} }`
	latestArtifactId := wf.CiArtifactId
	cdPipelineId := pipeline.Id
	if pipeline.ApprovalNodeConfigured() {
		return 0, errors.New("application deployment requiring approval cannot be hibernated")
	}
	overrideRequest := &bean.ValuesOverrideRequest{
		PipelineId:     cdPipelineId,
		AppId:          stopRequest.AppId,
		CiArtifactId:   latestArtifactId,
		UserId:         stopRequest.UserId,
		CdWorkflowType: bean.CD_WORKFLOW_TYPE_DEPLOY,
	}
	if stopRequest.RequestType == STOP {
		overrideRequest.AdditionalOverride = json.RawMessage([]byte(stopTemplate))
		overrideRequest.DeploymentType = models.DEPLOYMENTTYPE_STOP
	} else if stopRequest.RequestType == START {
		overrideRequest.DeploymentType = models.DEPLOYMENTTYPE_START
	} else {
		return 0, fmt.Errorf("unsupported operation %s", stopRequest.RequestType)
	}
	id, _, err := impl.ManualCdTrigger(overrideRequest, ctx)
	if err != nil {
		impl.logger.Errorw("error in stopping app", "err", err, "appId", stopRequest.AppId, "envId", stopRequest.EnvironmentId)
		return 0, err
	}
	return id, err
}

func (impl *WorkflowDagExecutorImpl) GetArtifactVulnerabilityStatus(artifact *repository.CiArtifact, cdPipeline *pipelineConfig.Pipeline, ctx context.Context) (bool, error) {
	isVulnerable := false
	if len(artifact.ImageDigest) > 0 {
		var cveStores []*security.CveStore
		_, span := otel.Tracer("orchestrator").Start(ctx, "scanResultRepository.FindByImageDigest")
		imageScanResult, err := impl.scanResultRepository.FindByImageDigest(artifact.ImageDigest)
		span.End()
		if err != nil && err != pg.ErrNoRows {
			impl.logger.Errorw("error fetching image digest", "digest", artifact.ImageDigest, "err", err)
			return false, err
		}
		for _, item := range imageScanResult {
			cveStores = append(cveStores, &item.CveStore)
		}
		_, span = otel.Tracer("orchestrator").Start(ctx, "cvePolicyRepository.GetBlockedCVEList")
		if cdPipeline.Environment.ClusterId == 0 {
			envDetails, err := impl.envRepository.FindById(cdPipeline.EnvironmentId)
			if err != nil {
				impl.logger.Errorw("error fetching cluster details by env, GetArtifactVulnerabilityStatus", "envId", cdPipeline.EnvironmentId, "err", err)
				return false, err
			}
			cdPipeline.Environment = *envDetails
		}
		blockCveList, err := impl.cvePolicyRepository.GetBlockedCVEList(cveStores, cdPipeline.Environment.ClusterId, cdPipeline.EnvironmentId, cdPipeline.AppId, false)
		span.End()
		if err != nil {
			impl.logger.Errorw("error while fetching env", "err", err)
			return false, err
		}
		if len(blockCveList) > 0 {
			isVulnerable = true
		}
	}
	return isVulnerable, nil
}

func (impl *WorkflowDagExecutorImpl) ManualCdTrigger(overrideRequest *bean.ValuesOverrideRequest, ctx context.Context) (int, string, error) {
	//setting triggeredAt variable to have consistent data for various audit log places in db for deployment time
	triggeredAt := time.Now()
	releaseId := 0
	var manifest []byte
	var err error
	_, span := otel.Tracer("orchestrator").Start(ctx, "pipelineRepository.FindById")
	cdPipeline, err := impl.pipelineRepository.FindById(overrideRequest.PipelineId)
	span.End()
	if err != nil {
		impl.logger.Errorw("manual trigger request with invalid pipelineId, ManualCdTrigger", "pipelineId", overrideRequest.PipelineId, "err", err)
		return 0, "", err
	}
	impl.SetPipelineFieldsInOverrideRequest(overrideRequest, cdPipeline)

	ciArtifactId := overrideRequest.CiArtifactId
	_, span = otel.Tracer("orchestrator").Start(ctx, "ciArtifactRepository.Get")
	artifact, err := impl.ciArtifactRepository.Get(ciArtifactId)
	span.End()
	if err != nil {
		impl.logger.Errorw("err", "err", err)
		return 0, "", err
	}
	var imageTag string
	if len(artifact.Image) > 0 {
		imageTag = strings.Split(artifact.Image, ":")[1]
	}
	helmPackageName := fmt.Sprintf("%s-%s-%s", cdPipeline.App.AppName, cdPipeline.Environment.Name, imageTag)

	switch overrideRequest.CdWorkflowType {
	case bean.CD_WORKFLOW_TYPE_PRE:
		cdWf := &pipelineConfig.CdWorkflow{
			CiArtifactId: artifact.Id,
			PipelineId:   cdPipeline.Id,
			AuditLog:     sql.AuditLog{CreatedOn: triggeredAt, CreatedBy: 1, UpdatedOn: triggeredAt, UpdatedBy: 1},
		}
		err := impl.cdWorkflowRepository.SaveWorkFlow(ctx, cdWf)
		if err != nil {
			return 0, "", err
		}
		overrideRequest.CdWorkflowId = cdWf.Id
		_, span = otel.Tracer("orchestrator").Start(ctx, "TriggerPreStage")
		err = impl.TriggerPreStage(ctx, cdWf, artifact, cdPipeline, overrideRequest.UserId, false, 0)
		span.End()
		if err != nil {
			impl.logger.Errorw("error in TriggerPreStage, ManualCdTrigger", "err", err)
			return 0, "", err
		}
	case bean.CD_WORKFLOW_TYPE_DEPLOY:
		if overrideRequest.DeploymentType == models.DEPLOYMENTTYPE_UNKNOWN {
			overrideRequest.DeploymentType = models.DEPLOYMENTTYPE_DEPLOY
		}
		approvalRequestId, err := impl.checkApprovalNodeForDeployment(overrideRequest.UserId, cdPipeline, ciArtifactId)
		if err != nil {
			return 0, "", err
		}

		cdWf, err := impl.cdWorkflowRepository.FindByWorkflowIdAndRunnerType(ctx, overrideRequest.CdWorkflowId, bean.CD_WORKFLOW_TYPE_PRE)
		if err != nil && !util.IsErrNoRows(err) {
			impl.logger.Errorw("error in getting cdWorkflow, ManualCdTrigger", "CdWorkflowId", overrideRequest.CdWorkflowId, "err", err)
			return 0, "", err
		}

		scope := resourceQualifiers.Scope{AppId: overrideRequest.AppId, EnvId: overrideRequest.EnvId, ClusterId: overrideRequest.ClusterId, ProjectId: overrideRequest.ProjectId, IsProdEnv: overrideRequest.IsProdEnv}
		filters, err := impl.resourceFilterService.GetFiltersByScope(scope)
		if err != nil {
			impl.logger.Errorw("error in getting resource filters for the pipeline", "pipelineId", overrideRequest.PipelineId, "err", err)
			return 0, "", err
		}

		//get releaseTags from imageTaggingService
		imageTagNames, err := impl.imageTaggingService.GetTagNamesByArtifactId(artifact.Id)
		if err != nil {
			impl.logger.Errorw("error in getting image tags for the given artifact id", "artifactId", artifact.Id, "err", err)
			return 0, "", err
		}

		filterState, filterIdVsState, err := impl.resourceFilterService.CheckForResource(filters, artifact.Image, imageTagNames)
		if err != nil {
			return 0, "", err
		}

		//store evaluated result
		filterEvaluationAudit, err := impl.resourceFilterService.CreateFilterEvaluationAudit(resourceFilter.Artifact, ciArtifactId, resourceFilter.Pipeline, cdPipeline.Id, filters, filterIdVsState)
		if err != nil {
			impl.logger.Errorw("error in creating filter evaluation audit data cd post stage trigger", "err", err, "cdPipelineId", cdPipeline.Id, "artifactId", ciArtifactId)
			return 0, "", err
		}

		//allow or block w.r.t filterState
		if filterState != resourceFilter.ALLOW {
			return 0, "", fmt.Errorf("the artifact does not pass filtering condition")
		}

		cdWorkflowId := cdWf.CdWorkflowId
		if cdWf.CdWorkflowId == 0 {
			cdWf := &pipelineConfig.CdWorkflow{
				CiArtifactId: ciArtifactId,
				PipelineId:   overrideRequest.PipelineId,
				AuditLog:     sql.AuditLog{CreatedOn: triggeredAt, CreatedBy: overrideRequest.UserId, UpdatedOn: triggeredAt, UpdatedBy: overrideRequest.UserId},
			}
			err := impl.cdWorkflowRepository.SaveWorkFlow(ctx, cdWf)
			if err != nil {
				impl.logger.Errorw("error in creating cdWorkflow, ManualCdTrigger", "PipelineId", overrideRequest.PipelineId, "err", err)
				return 0, "", err
			}
			cdWorkflowId = cdWf.Id
		}

		runner := &pipelineConfig.CdWorkflowRunner{
			Name:         cdPipeline.Name,
			WorkflowType: bean.CD_WORKFLOW_TYPE_DEPLOY,
			ExecutorType: pipelineConfig.WORKFLOW_EXECUTOR_TYPE_AWF,
			Status:       pipelineConfig.WorkflowInitiated, //deployment Initiated for manual trigger
			TriggeredBy:  overrideRequest.UserId,
			StartedOn:    triggeredAt,
			Namespace:    impl.config.GetDefaultNamespace(),
			CdWorkflowId: cdWorkflowId,
			AuditLog:     sql.AuditLog{CreatedOn: triggeredAt, CreatedBy: overrideRequest.UserId, UpdatedOn: triggeredAt, UpdatedBy: overrideRequest.UserId},
		}
		if approvalRequestId > 0 {
			runner.DeploymentApprovalRequestId = approvalRequestId
		}
		savedWfr, err := impl.cdWorkflowRepository.SaveWorkFlowRunner(runner)
		overrideRequest.WfrId = savedWfr.Id
		if err != nil {
			impl.logger.Errorw("err in creating cdWorkflowRunner, ManualCdTrigger", "cdWorkflowId", cdWorkflowId, "err", err)
			return 0, "", err
		}

		//update resource_filter_evaluation entry with wfrId and type
		err = impl.resourceFilterService.UpdateFilterEvaluationAuditRef(filterEvaluationAudit.Id, resourceFilter.CdWorkflowRunner, runner.Id)
		if err != nil {
			impl.logger.Errorw("error in updating filter evaluation audit reference", "filterEvaluationAuditId", filterEvaluationAudit.Id, "err", err)
			return 0, "", err
		}
		if approvalRequestId > 0 {
			err = impl.deploymentApprovalRepository.ConsumeApprovalRequest(approvalRequestId)
			if err != nil {
				return 0, "", err
			}
		}

		runner.CdWorkflow = &pipelineConfig.CdWorkflow{
			Pipeline: cdPipeline,
		}
		overrideRequest.CdWorkflowId = cdWorkflowId
		// creating cd pipeline status timeline for deployment initialisation
		timeline := impl.pipelineStatusTimelineService.GetTimelineDbObjectByTimelineStatusAndTimelineDescription(savedWfr.Id, pipelineConfig.TIMELINE_STATUS_DEPLOYMENT_INITIATED, pipelineConfig.TIMELINE_DESCRIPTION_DEPLOYMENT_INITIATED, overrideRequest.UserId)
		_, span = otel.Tracer("orchestrator").Start(ctx, "cdPipelineStatusTimelineRepo.SaveTimelineForACDHelmApps")
		err = impl.pipelineStatusTimelineService.SaveTimeline(timeline, nil, false)

		span.End()
		if err != nil {
			impl.logger.Errorw("error in creating timeline status for deployment initiation, ManualCdTrigger", "err", err, "timeline", timeline)
		}

		//checking vulnerability for deploying image
		isVulnerable, err := impl.GetArtifactVulnerabilityStatus(artifact, cdPipeline, ctx)
		if err != nil {
			impl.logger.Errorw("error in getting Artifact vulnerability status, ManualCdTrigger", "err", err)
			return 0, "", err
		}

		if isVulnerable == true {
			// if image vulnerable, update timeline status and return
			if err = impl.MarkCurrentDeploymentFailed(runner, errors.New(pipelineConfig.FOUND_VULNERABILITY), overrideRequest.UserId); err != nil {
				impl.logger.Errorw("error while updating current runner status to failed, TriggerDeployment", "wfrId", runner.Id, "err", err)
			}
			return 0, "", fmt.Errorf("found vulnerability for image digest %s", artifact.ImageDigest)
		}

		// Deploy the release
		_, span = otel.Tracer("orchestrator").Start(ctx, "WorkflowDagExecutorImpl.HandleCDTriggerRelease")
		var releaseErr error
		releaseId, manifest, releaseErr = impl.HandleCDTriggerRelease(overrideRequest, ctx, triggeredAt, overrideRequest.UserId)
		span.End()

		//skip updatePreviousDeploymentStatus if Async Install is enabled; handled inside SubscribeDevtronAsyncHelmInstallRequest
		if !impl.appService.IsDevtronAsyncInstallModeEnabled(cdPipeline.DeploymentAppType) {
			// Update previous deployment runner status (in transaction): Failed
			_, span = otel.Tracer("orchestrator").Start(ctx, "updatePreviousDeploymentStatus")
			err1 := impl.updatePreviousDeploymentStatus(releaseErr, runner, cdPipeline.Id, triggeredAt, overrideRequest.UserId)
			span.End()
			if err1 != nil {
				impl.logger.Errorw("error while update previous cd workflow runners, ManualCdTrigger", "err", err, "runner", runner, "pipelineId", cdPipeline.Id)
				return 0, "", err1
			}
		}
		if overrideRequest.DeploymentAppType == util.PIPELINE_DEPLOYMENT_TYPE_MANIFEST_DOWNLOAD || overrideRequest.DeploymentAppType == util.PIPELINE_DEPLOYMENT_TYPE_MANIFEST_PUSH {
			if err == nil {
				runner := &pipelineConfig.CdWorkflowRunner{
					Id:                 runner.Id,
					Name:               cdPipeline.Name,
					WorkflowType:       bean.CD_WORKFLOW_TYPE_DEPLOY,
					ExecutorType:       pipelineConfig.WORKFLOW_EXECUTOR_TYPE_AWF,
					TriggeredBy:        overrideRequest.UserId,
					StartedOn:          triggeredAt,
					Status:             pipelineConfig.WorkflowSucceeded,
					Namespace:          impl.config.GetDefaultNamespace(),
					CdWorkflowId:       overrideRequest.CdWorkflowId,
					AuditLog:           sql.AuditLog{CreatedOn: triggeredAt, CreatedBy: overrideRequest.UserId, UpdatedOn: triggeredAt, UpdatedBy: overrideRequest.UserId},
					HelmReferenceChart: manifest,
					FinishedOn:         time.Now(),
				}
				updateErr := impl.cdWorkflowRepository.UpdateWorkFlowRunner(runner)
				if updateErr != nil {
					impl.logger.Errorw("error in updating runner for manifest_download type", "err", err)
				}
				// Handle auto trigger after deployment success event
				pipelineOverride, err := impl.pipelineOverrideRepository.FindLatestByCdWorkflowId(overrideRequest.CdWorkflowId)
				if err != nil {
					impl.logger.Errorw("error in getting latest pipeline override by cdWorkflowId", "err", err, "cdWorkflowId", cdWf.Id)
					return 0, "", err
				}
				go impl.HandleDeploymentSuccessEvent(pipelineOverride)
			}
		}

	case bean.CD_WORKFLOW_TYPE_POST:
		cdWfRunner, err := impl.cdWorkflowRepository.FindByWorkflowIdAndRunnerType(ctx, overrideRequest.CdWorkflowId, bean.CD_WORKFLOW_TYPE_DEPLOY)
		if err != nil && !util.IsErrNoRows(err) {
			impl.logger.Errorw("err in getting cdWorkflowRunner, ManualCdTrigger", "cdWorkflowId", overrideRequest.CdWorkflowId, "err", err)
			return 0, "", err
		}

		var cdWf *pipelineConfig.CdWorkflow
		if cdWfRunner.CdWorkflowId == 0 {
			cdWf = &pipelineConfig.CdWorkflow{
				CiArtifactId: ciArtifactId,
				PipelineId:   overrideRequest.PipelineId,
				AuditLog:     sql.AuditLog{CreatedOn: triggeredAt, CreatedBy: overrideRequest.UserId, UpdatedOn: triggeredAt, UpdatedBy: overrideRequest.UserId},
			}
			err := impl.cdWorkflowRepository.SaveWorkFlow(ctx, cdWf)
			if err != nil {
				impl.logger.Errorw("error in creating cdWorkflow, ManualCdTrigger", "CdWorkflowId", overrideRequest.CdWorkflowId, "err", err)
				return 0, "", err
			}
			overrideRequest.CdWorkflowId = cdWf.Id
		} else {
			_, span = otel.Tracer("orchestrator").Start(ctx, "cdWorkflowRepository.FindById")
			cdWf, err = impl.cdWorkflowRepository.FindById(overrideRequest.CdWorkflowId)
			span.End()
			if err != nil && !util.IsErrNoRows(err) {
				impl.logger.Errorw("error in getting cdWorkflow, ManualCdTrigger", "CdWorkflowId", overrideRequest.CdWorkflowId, "err", err)
				return 0, "", err
			}
		}
		_, span = otel.Tracer("orchestrator").Start(ctx, "TriggerPostStage")
		err = impl.TriggerPostStage(cdWf, cdPipeline, overrideRequest.UserId, 0)
		span.End()
		if err != nil {
			impl.logger.Errorw("error in TriggerPostStage, ManualCdTrigger", "CdWorkflowId", cdWf.Id, "err", err)
			return 0, "", err
		}
	default:
		impl.logger.Errorw("invalid CdWorkflowType, ManualCdTrigger", "CdWorkflowType", overrideRequest.CdWorkflowType, "err", err)
		return 0, "", fmt.Errorf("invalid CdWorkflowType %s for the trigger request", string(overrideRequest.CdWorkflowType))
	}
	return releaseId, helmPackageName, err
}

type BulkTriggerRequest struct {
	CiArtifactId int `sql:"ci_artifact_id"`
	PipelineId   int `sql:"pipeline_id"`
}

func (impl *WorkflowDagExecutorImpl) TriggerBulkDeploymentAsync(requests []*BulkTriggerRequest, UserId int32) (interface{}, error) {
	var cdWorkflows []*pipelineConfig.CdWorkflow
	for _, request := range requests {
		cdWf := &pipelineConfig.CdWorkflow{
			CiArtifactId:   request.CiArtifactId,
			PipelineId:     request.PipelineId,
			AuditLog:       sql.AuditLog{CreatedOn: time.Now(), CreatedBy: UserId, UpdatedOn: time.Now(), UpdatedBy: UserId},
			WorkflowStatus: pipelineConfig.REQUEST_ACCEPTED,
		}
		cdWorkflows = append(cdWorkflows, cdWf)
	}
	err := impl.cdWorkflowRepository.SaveWorkFlows(cdWorkflows...)
	if err != nil {
		impl.logger.Errorw("error in saving wfs", "req", requests, "err", err)
		return nil, err
	}
	impl.triggerNatsEventForBulkAction(cdWorkflows)
	return nil, nil
	//return
	//publish nats async
	//update status
	//consume message
}

type DeploymentGroupAppWithEnv struct {
	EnvironmentId     int         `json:"environmentId"`
	DeploymentGroupId int         `json:"deploymentGroupId"`
	AppId             int         `json:"appId"`
	Active            bool        `json:"active"`
	UserId            int32       `json:"userId"`
	RequestType       RequestType `json:"requestType" validate:"oneof=START STOP"`
}

func (impl *WorkflowDagExecutorImpl) TriggerBulkHibernateAsync(request StopDeploymentGroupRequest, ctx context.Context) (interface{}, error) {
	dg, err := impl.groupRepository.FindByIdWithApp(request.DeploymentGroupId)
	if err != nil {
		impl.logger.Errorw("error while fetching dg", "err", err)
		return nil, err
	}

	for _, app := range dg.DeploymentGroupApps {
		deploymentGroupAppWithEnv := &DeploymentGroupAppWithEnv{
			AppId:             app.AppId,
			EnvironmentId:     dg.EnvironmentId,
			DeploymentGroupId: dg.Id,
			Active:            dg.Active,
			UserId:            request.UserId,
			RequestType:       request.RequestType,
		}

		data, err := json.Marshal(deploymentGroupAppWithEnv)
		if err != nil {
			impl.logger.Errorw("error while writing app stop event to nats ", "app", app.AppId, "deploymentGroup", app.DeploymentGroupId, "err", err)
		} else {
			err = impl.pubsubClient.Publish(pubsub.BULK_HIBERNATE_TOPIC, string(data))
			if err != nil {
				impl.logger.Errorw("Error while publishing request", "topic", pubsub.BULK_HIBERNATE_TOPIC, "error", err)
			}
		}
	}
	return nil, nil
}

func (impl *WorkflowDagExecutorImpl) FetchApprovalDataForArtifacts(artifactIds []int, pipelineId int, requiredApprovals int) (map[int]*pipelineConfig.UserApprovalMetadata, error) {
	artifactIdVsApprovalMetadata := make(map[int]*pipelineConfig.UserApprovalMetadata)
	deploymentApprovalRequests, err := impl.deploymentApprovalRepository.FetchApprovalDataForArtifacts(artifactIds, pipelineId)
	if err != nil {
		return artifactIdVsApprovalMetadata, err
	}

	var requestedUserIds []int32
	for _, approvalRequest := range deploymentApprovalRequests {
		requestedUserIds = append(requestedUserIds, approvalRequest.CreatedBy)
	}

	userInfos, err := impl.user.GetByIds(requestedUserIds)
	if err != nil {
		impl.logger.Errorw("error occurred while fetching users", "requestedUserIds", requestedUserIds, "err", err)
		return artifactIdVsApprovalMetadata, err
	}
	userInfoMap := make(map[int32]bean.UserInfo)
	for _, userInfo := range userInfos {
		userId := userInfo.Id
		userInfoMap[userId] = userInfo
	}

	for _, approvalRequest := range deploymentApprovalRequests {
		artifactId := approvalRequest.ArtifactId
		requestedUserId := approvalRequest.CreatedBy
		if userInfo, ok := userInfoMap[requestedUserId]; ok {
			approvalRequest.UserEmail = userInfo.EmailId
		}
		approvalMetadata := approvalRequest.ConvertToApprovalMetadata()
		if approvalRequest.GetApprovedCount() >= requiredApprovals {
			approvalMetadata.ApprovalRuntimeState = pipelineConfig.ApprovedApprovalState
		} else {
			approvalMetadata.ApprovalRuntimeState = pipelineConfig.RequestedApprovalState
		}
		artifactIdVsApprovalMetadata[artifactId] = approvalMetadata
	}
	return artifactIdVsApprovalMetadata, nil

}

func (impl *WorkflowDagExecutorImpl) triggerNatsEventForBulkAction(cdWorkflows []*pipelineConfig.CdWorkflow) {
	for _, wf := range cdWorkflows {
		data, err := json.Marshal(wf)
		if err != nil {
			wf.WorkflowStatus = pipelineConfig.QUE_ERROR
		} else {
			err = impl.pubsubClient.Publish(pubsub.BULK_DEPLOY_TOPIC, string(data))
			if err != nil {
				wf.WorkflowStatus = pipelineConfig.QUE_ERROR
			} else {
				wf.WorkflowStatus = pipelineConfig.ENQUEUED
			}
		}
		err = impl.cdWorkflowRepository.UpdateWorkFlow(wf)
		if err != nil {
			impl.logger.Errorw("error in publishing wf msg", "wf", wf, "err", err)
		}
	}
}

func (impl *WorkflowDagExecutorImpl) subscribeTriggerBulkAction() error {
	callback := func(msg *pubsub.PubSubMsg) {
		impl.logger.Debug("subscribeTriggerBulkAction event received")
		//defer msg.Ack()
		cdWorkflow := new(pipelineConfig.CdWorkflow)
		err := json.Unmarshal([]byte(string(msg.Data)), cdWorkflow)
		if err != nil {
			impl.logger.Error("Error while unmarshalling cdWorkflow json object", "error", err)
			return
		}
		impl.logger.Debugw("subscribeTriggerBulkAction event:", "cdWorkflow", cdWorkflow)
		wf := &pipelineConfig.CdWorkflow{
			Id:           cdWorkflow.Id,
			CiArtifactId: cdWorkflow.CiArtifactId,
			PipelineId:   cdWorkflow.PipelineId,
			AuditLog: sql.AuditLog{
				UpdatedOn: time.Now(),
			},
		}
		latest, err := impl.cdWorkflowRepository.IsLatestWf(cdWorkflow.PipelineId, cdWorkflow.Id)
		if err != nil {
			impl.logger.Errorw("error in determining latest", "wf", cdWorkflow, "err", err)
			wf.WorkflowStatus = pipelineConfig.DEQUE_ERROR
			impl.cdWorkflowRepository.UpdateWorkFlow(wf)
			return
		}
		if !latest {
			wf.WorkflowStatus = pipelineConfig.DROPPED_STALE
			impl.cdWorkflowRepository.UpdateWorkFlow(wf)
			return
		}
		pipeline, err := impl.pipelineRepository.FindById(cdWorkflow.PipelineId)
		if err != nil {
			impl.logger.Errorw("error in fetching pipeline", "err", err)
			wf.WorkflowStatus = pipelineConfig.TRIGGER_ERROR
			impl.cdWorkflowRepository.UpdateWorkFlow(wf)
			return
		}
		artefact, err := impl.ciArtifactRepository.Get(cdWorkflow.CiArtifactId)
		if err != nil {
			impl.logger.Errorw("error in fetching artefact", "err", err)
			wf.WorkflowStatus = pipelineConfig.TRIGGER_ERROR
			impl.cdWorkflowRepository.UpdateWorkFlow(wf)
			return
		}
		err = impl.triggerStageForBulk(wf, pipeline, artefact, false, false, cdWorkflow.CreatedBy)
		if err != nil {
			impl.logger.Errorw("error in cd trigger ", "err", err)
			wf.WorkflowStatus = pipelineConfig.TRIGGER_ERROR
		} else {
			wf.WorkflowStatus = pipelineConfig.WF_STARTED
		}
		impl.cdWorkflowRepository.UpdateWorkFlow(wf)
	}
	err := impl.pubsubClient.Subscribe(pubsub.BULK_DEPLOY_TOPIC, callback)
	return err
}

func (impl *WorkflowDagExecutorImpl) subscribeHibernateBulkAction() error {
	callback := func(msg *pubsub.PubSubMsg) {
		impl.logger.Debug("subscribeHibernateBulkAction event received")
		//defer msg.Ack()
		deploymentGroupAppWithEnv := new(DeploymentGroupAppWithEnv)
		err := json.Unmarshal([]byte(string(msg.Data)), deploymentGroupAppWithEnv)
		if err != nil {
			impl.logger.Error("Error while unmarshalling deploymentGroupAppWithEnv json object", err)
			return
		}
		impl.logger.Debugw("subscribeHibernateBulkAction event:", "DeploymentGroupAppWithEnv", deploymentGroupAppWithEnv)

		stopAppRequest := &StopAppRequest{
			AppId:         deploymentGroupAppWithEnv.AppId,
			EnvironmentId: deploymentGroupAppWithEnv.EnvironmentId,
			UserId:        deploymentGroupAppWithEnv.UserId,
			RequestType:   deploymentGroupAppWithEnv.RequestType,
		}
		ctx, err := impl.buildACDContext()
		if err != nil {
			impl.logger.Errorw("error in creating acd synch context", "err", err)
			return
		}
		_, err = impl.StopStartApp(stopAppRequest, ctx)
		if err != nil {
			impl.logger.Errorw("error in stop app request", "err", err)
			return
		}
	}
	err := impl.pubsubClient.Subscribe(pubsub.BULK_HIBERNATE_TOPIC, callback)
	return err
}

func (impl *WorkflowDagExecutorImpl) buildACDContext() (acdContext context.Context, err error) {
	//this part only accessible for acd apps hibernation, if acd configured it will fetch latest acdToken, else it will return error
	acdToken, err := impl.argoUserService.GetLatestDevtronArgoCdUserToken()
	if err != nil {
		impl.logger.Errorw("error in getting acd token", "err", err)
		return nil, err
	}
	ctx := context.Background()
	ctx = context.WithValue(ctx, "token", acdToken)
	return ctx, nil
}

func extractTimelineFailedStatusDetails(err error) string {
	errorString := util.GetGRPCErrorDetailedMessage(err)
	switch errorString {
	case pipelineConfig.FOUND_VULNERABILITY:
		return pipelineConfig.TIMELINE_DESCRIPTION_VULNERABLE_IMAGE
	default:
		return util.GetTruncatedMessage(fmt.Sprintf("Deployment failed: %s", errorString), 255)
	}
}

func (impl *WorkflowDagExecutorImpl) MarkPipelineStatusTimelineFailed(runner *pipelineConfig.CdWorkflowRunner, releaseErr error) error {
	//creating cd pipeline status timeline for deployment failed
	terminalStatusExists, timelineErr := impl.cdPipelineStatusTimelineRepo.CheckIfTerminalStatusTimelinePresentByWfrId(runner.Id)
	if timelineErr != nil {
		impl.logger.Errorw("error in checking if terminal status timeline exists by wfrId", "err", timelineErr, "wfrId", runner.Id)
		return timelineErr
	}
	if !terminalStatusExists {
		impl.logger.Infow("marking pipeline deployment failed", "err", releaseErr)
		timeline := &pipelineConfig.PipelineStatusTimeline{
			CdWorkflowRunnerId: runner.Id,
			Status:             pipelineConfig.TIMELINE_STATUS_DEPLOYMENT_FAILED,
			StatusDetail:       extractTimelineFailedStatusDetails(releaseErr),
			StatusTime:         time.Now(),
			AuditLog: sql.AuditLog{
				CreatedBy: 1,
				CreatedOn: time.Now(),
				UpdatedBy: 1,
				UpdatedOn: time.Now(),
			},
		}
		timelineErr = impl.pipelineStatusTimelineService.SaveTimeline(timeline, nil, false)
		if timelineErr != nil {
			impl.logger.Errorw("error in creating timeline status for deployment fail", "err", timelineErr, "timeline", timeline)
		}
	}
	return nil
}

func (impl *WorkflowDagExecutorImpl) UpdateTriggerCDMetricsOnFinish(runner *pipelineConfig.CdWorkflowRunner) {
	cdMetrics := util4.CDMetrics{
		AppName:         runner.CdWorkflow.Pipeline.DeploymentAppName,
		Status:          runner.Status,
		DeploymentType:  runner.CdWorkflow.Pipeline.DeploymentAppType,
		EnvironmentName: runner.CdWorkflow.Pipeline.Environment.Name,
		Time:            time.Since(runner.StartedOn).Seconds() - time.Since(runner.FinishedOn).Seconds(),
	}
	util4.TriggerCDMetrics(cdMetrics, impl.config.ExposeCDMetrics)
	return
}

func (impl *WorkflowDagExecutorImpl) MarkCurrentDeploymentFailed(runner *pipelineConfig.CdWorkflowRunner, releaseErr error, triggeredBy int32) error {
	err := impl.MarkPipelineStatusTimelineFailed(runner, releaseErr)
	if err != nil {
		impl.logger.Errorw("error updating CdPipelineStatusTimeline", "err", err, "releaseErr", releaseErr)
		return err
	}
	//update current WF with error status
	impl.logger.Errorw("error in triggering cd WF, setting wf status as fail ", "wfId", runner.Id, "err", releaseErr)
	runner.Status = pipelineConfig.WorkflowFailed
	runner.Message = util.GetGRPCErrorDetailedMessage(releaseErr)
	runner.FinishedOn = time.Now()
	runner.UpdatedOn = time.Now()
	runner.UpdatedBy = triggeredBy
	err1 := impl.cdWorkflowRepository.UpdateWorkFlowRunner(runner)
	if err1 != nil {
		impl.logger.Errorw("error updating cd wf runner status", "err", releaseErr, "currentRunner", runner)
		return err1
	}
	impl.UpdateTriggerCDMetricsOnFinish(runner)
	return nil
}

func (impl *WorkflowDagExecutorImpl) TriggerCD(artifact *repository.CiArtifact, cdWorkflowId, wfrId int, pipeline *pipelineConfig.Pipeline, triggeredAt time.Time) (*[]byte, error) {
	impl.logger.Debugw("automatic pipeline trigger attempt async", "artifactId", artifact.Id)
	manifest, err := impl.triggerReleaseAsync(artifact, cdWorkflowId, wfrId, pipeline, triggeredAt)
	if err != nil {
		impl.logger.Errorw("error in cd trigger", "err", err)
		return manifest, err
	}
	return manifest, err
}

func (impl *WorkflowDagExecutorImpl) triggerReleaseAsync(artifact *repository.CiArtifact, cdWorkflowId, wfrId int, pipeline *pipelineConfig.Pipeline, triggeredAt time.Time) (*[]byte, error) {
	manifest, err := impl.validateAndTrigger(pipeline, artifact, cdWorkflowId, wfrId, triggeredAt)
	if err != nil {
		impl.logger.Errorw("error in trigger for pipeline", "pipelineId", strconv.Itoa(pipeline.Id))
	}
	impl.logger.Debugw("trigger attempted for all pipeline ", "artifactId", artifact.Id)
	return manifest, err
}

func (impl *WorkflowDagExecutorImpl) validateAndTrigger(p *pipelineConfig.Pipeline, artifact *repository.CiArtifact, cdWorkflowId, wfrId int, triggeredAt time.Time) (*[]byte, error) {
	object := impl.enforcerUtil.GetAppRBACNameByAppId(p.AppId)
	envApp := strings.Split(object, "/")
	if len(envApp) != 2 {
		impl.logger.Error("invalid req, app and env not found from rbac")
		return nil, errors2.New("invalid req, app and env not found from rbac")
	}
	manifest, err := impl.releasePipeline(p, artifact, cdWorkflowId, wfrId, triggeredAt)
	return manifest, err
}

func (impl *WorkflowDagExecutorImpl) releasePipeline(pipeline *pipelineConfig.Pipeline, artifact *repository.CiArtifact, cdWorkflowId, wfrId int, triggeredAt time.Time) (*[]byte, error) {
	impl.logger.Debugw("triggering release for ", "cdPipelineId", pipeline.Id, "artifactId", artifact.Id)

	pipeline, err := impl.pipelineRepository.FindById(pipeline.Id)
	if err != nil {
		impl.logger.Errorw("error in fetching pipeline by pipelineId", "err", err)
		return nil, err
	}
<<<<<<< HEAD
=======
	err = impl.UpdatePreviousQueuedRunnerStatus(overrideRequest.WfrId, overrideRequest.PipelineId, triggeredBy)
	if err != nil {
		impl.logger.Errorw("error in updating the previous queued workflow runner status, TriggerHelmAsyncRelease", "err", err)
		return 0, manifest, err
	}
	return 0, manifest, nil
}
>>>>>>> 12560d0b

	request := &bean.ValuesOverrideRequest{
		PipelineId:           pipeline.Id,
		UserId:               artifact.CreatedBy,
		CiArtifactId:         artifact.Id,
		AppId:                pipeline.AppId,
		CdWorkflowId:         cdWorkflowId,
		ForceTrigger:         true,
		DeploymentWithConfig: bean.DEPLOYMENT_CONFIG_TYPE_LAST_SAVED,
		WfrId:                wfrId,
	}
	impl.SetPipelineFieldsInOverrideRequest(request, pipeline)

	ctx, err := impl.buildACDContext()
	if err != nil {
		impl.logger.Errorw("error in creating acd sync context", "pipelineId", pipeline.Id, "artifactId", artifact.Id, "err", err)
		return nil, err
	}
	//setting deployedBy as 1(system user) since case of auto trigger
	_, span := otel.Tracer("orchestrator").Start(ctx, "WorkflowDagExecutorImpl.HandleCDTriggerRelease")
	id, manifest, err := impl.HandleCDTriggerRelease(request, ctx, triggeredAt, 1)
	span.End()
	if err != nil {
		impl.logger.Errorw("error in auto  cd pipeline trigger", "pipelineId", pipeline.Id, "artifactId", artifact.Id, "err", err)
	} else {
		impl.logger.Infow("pipeline successfully triggered ", "cdPipelineId", pipeline.Id, "artifactId", artifact.Id, "releaseId", id)
	}
	return &manifest, err

}

func (impl *WorkflowDagExecutorImpl) SetPipelineFieldsInOverrideRequest(overrideRequest *bean.ValuesOverrideRequest, pipeline *pipelineConfig.Pipeline) {
	overrideRequest.PipelineId = pipeline.Id
	overrideRequest.PipelineName = pipeline.Name
	overrideRequest.EnvId = pipeline.EnvironmentId
	environment := pipeline.Environment
	overrideRequest.EnvName = environment.Name
	overrideRequest.ClusterId = environment.ClusterId
	overrideRequest.IsProdEnv = environment.Default
	overrideRequest.AppId = pipeline.AppId
	overrideRequest.ProjectId = pipeline.App.TeamId
	overrideRequest.AppName = pipeline.App.AppName
	overrideRequest.DeploymentAppType = pipeline.DeploymentAppType
}

func (impl *WorkflowDagExecutorImpl) GetTriggerEvent(deploymentAppType string, triggeredAt time.Time, deployedBy int32) bean.TriggerEvent {
	// trigger event will decide whether to perform GitOps or deployment for a particular deployment app type
	triggerEvent := bean.TriggerEvent{
		TriggeredBy: deployedBy,
		TriggerdAt:  triggeredAt,
	}
	switch deploymentAppType {
	case bean2.ArgoCd:
		triggerEvent.PerformChartPush = true
		triggerEvent.PerformDeploymentOnCluster = true
		triggerEvent.GetManifestInResponse = false
		triggerEvent.DeploymentAppType = bean2.ArgoCd
		triggerEvent.ManifestStorageType = bean2.ManifestStorageGit
	case bean2.Helm:
		triggerEvent.PerformChartPush = false
		triggerEvent.PerformDeploymentOnCluster = true
		triggerEvent.GetManifestInResponse = false
		triggerEvent.DeploymentAppType = bean2.Helm
	case bean2.ManifestDownload:
		triggerEvent.PerformChartPush = false
		triggerEvent.PerformDeploymentOnCluster = false
		triggerEvent.GetManifestInResponse = true
		triggerEvent.DeploymentAppType = bean2.ManifestDownload
	case bean2.ManifestPush:
		triggerEvent.PerformChartPush = true
		triggerEvent.PerformDeploymentOnCluster = false
		triggerEvent.GetManifestInResponse = true
		triggerEvent.DeploymentAppType = bean2.ManifestPush
		triggerEvent.ManifestStorageType = bean2.ManifestStorageOCIHelmRepo
	}
	return triggerEvent
}

// write integration/unit test for each function
func (impl *WorkflowDagExecutorImpl) TriggerPipeline(overrideRequest *bean.ValuesOverrideRequest, valuesOverrideResponse *app.ValuesOverrideResponse, builtChartPath string, triggerEvent bean.TriggerEvent, ctx context.Context) (releaseNo int, manifest []byte, err error) {
	isRequestValid, err := impl.ValidateTriggerEvent(triggerEvent)
	if !isRequestValid {
		return releaseNo, manifest, err
	}
	if err != nil && triggerEvent.GetManifestInResponse {
		timeline := &pipelineConfig.PipelineStatusTimeline{
			CdWorkflowRunnerId: overrideRequest.WfrId,
			Status:             "HELM_PACKAGE_GENERATION_FAILED",
			StatusDetail:       fmt.Sprintf("Helm package generation failed. - %v", err),
			StatusTime:         time.Now(),
			AuditLog: sql.AuditLog{
				CreatedBy: overrideRequest.UserId,
				CreatedOn: time.Now(),
				UpdatedBy: overrideRequest.UserId,
				UpdatedOn: time.Now(),
			},
		}
		err1 := impl.pipelineStatusTimelineService.SaveTimeline(timeline, nil, false)
		if err1 != nil {
			impl.logger.Errorw("error in saving timeline for manifest_download type")
		}
	}
	if err != nil {
		return releaseNo, manifest, err
	}

	if triggerEvent.GetManifestInResponse {
		timeline := &pipelineConfig.PipelineStatusTimeline{
			CdWorkflowRunnerId: overrideRequest.WfrId,
			Status:             "HELM_PACKAGE_GENERATED",
			StatusDetail:       "Helm package generated successfully.",
			StatusTime:         time.Now(),
			AuditLog: sql.AuditLog{
				CreatedBy: overrideRequest.UserId,
				CreatedOn: time.Now(),
				UpdatedBy: overrideRequest.UserId,
				UpdatedOn: time.Now(),
			},
		}
		_, span := otel.Tracer("orchestrator").Start(ctx, "cdPipelineStatusTimelineRepo.SaveTimelineForACDHelmApps")
		err = impl.pipelineStatusTimelineService.SaveTimeline(timeline, nil, false)
		if err != nil {
			impl.logger.Errorw("error in saving timeline for manifest_download type")
		}
		span.End()
		err = impl.MergeDefaultValuesWithOverrideValues(valuesOverrideResponse.MergedValues, builtChartPath)
		if err != nil {
			impl.logger.Errorw("error in merging default values with override values ", "err", err)
			return releaseNo, manifest, err
		}
		// for downloaded manifest name is equal to <app-name>-<env-name>-<image-tag>
		image := valuesOverrideResponse.Artifact.Image
		var imageTag string
		if len(image) > 0 {
			imageTag = strings.Split(image, ":")[1]
		}
		chartName := fmt.Sprintf("%s-%s-%s", overrideRequest.AppName, overrideRequest.EnvName, imageTag)
		// As this chart will be pushed, don't delete it now
		deleteChart := !triggerEvent.PerformChartPush
		manifest, err = impl.chartTemplateService.LoadChartInBytes(builtChartPath, deleteChart, chartName, valuesOverrideResponse.EnvOverride.Chart.ChartVersion)
		if err != nil {
			impl.logger.Errorw("error in converting chart to bytes", "err", err)
			return releaseNo, manifest, err
		}
	}

	if triggerEvent.PerformChartPush {
		manifestPushTemplate, err := impl.BuildManifestPushTemplate(overrideRequest, valuesOverrideResponse, builtChartPath)
		if err != nil {
			impl.logger.Errorw("error in building manifest push template", "err", err)
			return releaseNo, manifest, err
		}
		manifestPushService := impl.GetManifestPushService(triggerEvent.ManifestStorageType)
		manifestPushResponse := manifestPushService.PushChart(manifestPushTemplate, ctx)
		if manifestPushResponse.Error != nil {
			impl.logger.Errorw("Error in pushing manifest to git/helm", "err", err, "git_repo_url", manifestPushTemplate.RepoUrl)
			return releaseNo, manifest, manifestPushResponse.Error
		}
		pipelineOverrideUpdateRequest := &chartConfig.PipelineOverride{
			Id:                     valuesOverrideResponse.PipelineOverride.Id,
			GitHash:                manifestPushResponse.CommitHash,
			CommitTime:             manifestPushResponse.CommitTime,
			EnvConfigOverrideId:    valuesOverrideResponse.EnvOverride.Id,
			PipelineOverrideValues: valuesOverrideResponse.ReleaseOverrideJSON,
			PipelineId:             overrideRequest.PipelineId,
			CiArtifactId:           overrideRequest.CiArtifactId,
			PipelineMergedValues:   valuesOverrideResponse.MergedValues,
			AuditLog:               sql.AuditLog{UpdatedOn: triggerEvent.TriggerdAt, UpdatedBy: overrideRequest.UserId},
		}
		_, span := otel.Tracer("orchestrator").Start(ctx, "pipelineOverrideRepository.Update")
		err = impl.pipelineOverrideRepository.Update(pipelineOverrideUpdateRequest)
		span.End()
	}

	if triggerEvent.PerformDeploymentOnCluster {
		err = impl.DeployApp(overrideRequest, valuesOverrideResponse, triggerEvent.TriggerdAt, ctx)
		if err != nil {
			impl.logger.Errorw("error in deploying app", "err", err)
			return releaseNo, manifest, err
		}
	}

	go impl.WriteCDTriggerEvent(overrideRequest, valuesOverrideResponse.Artifact, valuesOverrideResponse.PipelineOverride.PipelineReleaseCounter, valuesOverrideResponse.PipelineOverride.Id, overrideRequest.WfrId)

	_, span := otel.Tracer("orchestrator").Start(ctx, "MarkImageScanDeployed")
	_ = impl.MarkImageScanDeployed(overrideRequest.AppId, valuesOverrideResponse.EnvOverride.TargetEnvironment, valuesOverrideResponse.Artifact.ImageDigest, overrideRequest.ClusterId, valuesOverrideResponse.Artifact.ScanEnabled)
	span.End()

	middleware.CdTriggerCounter.WithLabelValues(overrideRequest.AppName, overrideRequest.EnvName).Inc()

	return valuesOverrideResponse.PipelineOverride.PipelineReleaseCounter, manifest, nil

}

func (impl *WorkflowDagExecutorImpl) ValidateTriggerEvent(triggerEvent bean.TriggerEvent) (bool, error) {

	switch triggerEvent.DeploymentAppType {
	case bean2.ArgoCd:
		if !triggerEvent.PerformChartPush {
			return false, errors3.New("For deployment type ArgoCd, PerformChartPush flag expected value = true, got false")
		}
	case bean2.Helm:
		return true, nil
	case bean2.ManifestPush:
		if triggerEvent.PerformDeploymentOnCluster {
			return false, errors3.New("For deployment type GitOpsWithoutDeployment, PerformDeploymentOnCluster flag expected value = false, got value = true")
		}
	case bean2.ManifestDownload:
		if triggerEvent.PerformChartPush {
			return false, errors.New("For deployment type ManifestDownload,  PerformChartPush flag expected value = false, got true")
		}
		if triggerEvent.PerformDeploymentOnCluster {
			return false, errors.New("For deployment type ManifestDownload,  PerformDeploymentOnCluster flag expected value = false, got true")
		}
	}
	return true, nil

}

func (impl *WorkflowDagExecutorImpl) BuildManifestForTrigger(overrideRequest *bean.ValuesOverrideRequest, triggeredAt time.Time, ctx context.Context) (valuesOverrideResponse *app.ValuesOverrideResponse, builtChartPath string, err error) {

	valuesOverrideResponse = &app.ValuesOverrideResponse{}
	valuesOverrideResponse, err = impl.GetValuesOverrideForTrigger(overrideRequest, triggeredAt, ctx)
	if err != nil {
		impl.logger.Errorw("error in fetching values for trigger", "err", err)
		return valuesOverrideResponse, "", err
	}
	builtChartPath, err = impl.appService.BuildChartAndGetPath(overrideRequest.AppName, valuesOverrideResponse.EnvOverride, ctx)
	if err != nil {
		impl.logger.Errorw("error in parsing reference chart", "err", err)
		return valuesOverrideResponse, "", err
	}
	return valuesOverrideResponse, builtChartPath, err
}

func (impl *WorkflowDagExecutorImpl) CreateHistoriesForDeploymentTrigger(pipeline *pipelineConfig.Pipeline, strategy *chartConfig.PipelineStrategy, envOverride *chartConfig.EnvConfigOverride, deployedOn time.Time, deployedBy int32) error {
	//creating history for deployment template
	deploymentTemplateHistory, err := impl.deploymentTemplateHistoryService.CreateDeploymentTemplateHistoryForDeploymentTrigger(pipeline, envOverride, envOverride.Chart.ImageDescriptorTemplate, deployedOn, deployedBy)
	if err != nil {
		impl.logger.Errorw("error in creating deployment template history for deployment trigger", "err", err)
		return err
	}
	err = impl.configMapHistoryService.CreateCMCSHistoryForDeploymentTrigger(pipeline, deployedOn, deployedBy)
	if err != nil {
		impl.logger.Errorw("error in creating CM/CS history for deployment trigger", "err", err)
		return err
	}
	if strategy != nil {
		err = impl.pipelineStrategyHistoryService.CreateStrategyHistoryForDeploymentTrigger(strategy, deployedOn, deployedBy, pipeline.TriggerType)
		if err != nil {
			impl.logger.Errorw("error in creating strategy history for deployment trigger", "err", err)
			return err
		}
	}
	//VARIABLE_SNAPSHOT_SAVE
	if envOverride.VariableSnapshot != nil && len(envOverride.VariableSnapshot) > 0 {
		variableMapBytes, _ := json.Marshal(envOverride.VariableSnapshot)
		variableSnapshotHistory := &repository5.VariableSnapshotHistoryBean{
			VariableSnapshot: variableMapBytes,
			HistoryReference: repository5.HistoryReference{
				HistoryReferenceId:   deploymentTemplateHistory.Id,
				HistoryReferenceType: repository5.HistoryReferenceTypeDeploymentTemplate,
			},
		}
		err = impl.variableSnapshotHistoryService.SaveVariableHistoriesForTrigger([]*repository5.VariableSnapshotHistoryBean{variableSnapshotHistory}, deployedBy)
		if err != nil {
			return err
		}
	}
	return nil
}

func (impl *WorkflowDagExecutorImpl) BuildManifestPushTemplate(overrideRequest *bean.ValuesOverrideRequest, valuesOverrideResponse *app.ValuesOverrideResponse, builtChartPath string) (*bean4.ManifestPushTemplate, error) {

	manifestPushTemplate := &bean4.ManifestPushTemplate{
		WorkflowRunnerId:      overrideRequest.WfrId,
		AppId:                 overrideRequest.AppId,
		ChartRefId:            valuesOverrideResponse.EnvOverride.Chart.ChartRefId,
		EnvironmentId:         valuesOverrideResponse.EnvOverride.Environment.Id,
		UserId:                overrideRequest.UserId,
		PipelineOverrideId:    valuesOverrideResponse.PipelineOverride.Id,
		AppName:               overrideRequest.AppName,
		TargetEnvironmentName: valuesOverrideResponse.EnvOverride.TargetEnvironment,
		BuiltChartPath:        builtChartPath,
		MergedValues:          valuesOverrideResponse.MergedValues,
	}

	manifestPushConfig, err := impl.manifestPushConfigRepository.GetManifestPushConfigByAppIdAndEnvId(overrideRequest.AppId, overrideRequest.EnvId)
	if err != nil && err != pg.ErrNoRows {
		impl.logger.Errorw("error in fetching manifest push config from db", "err", err)
		return manifestPushTemplate, err
	}

	if manifestPushConfig.Id != 0 {
		if manifestPushConfig.StorageType == bean2.ManifestStorageOCIHelmRepo {
			var credentialsConfig bean4.HelmRepositoryConfig
			err = json.Unmarshal([]byte(manifestPushConfig.CredentialsConfig), &credentialsConfig)
			if err != nil {
				impl.logger.Errorw("error in json unmarshal", "err", err)
				return manifestPushTemplate, err
			}
			dockerArtifactStore, err := impl.dockerArtifactStoreRepository.FindOne(credentialsConfig.ContainerRegistryName)
			if err != nil {
				impl.logger.Errorw("error in fetching artifact info", "err", err)
				return manifestPushTemplate, err
			}
			image := valuesOverrideResponse.Artifact.Image
			imageTag := strings.Split(image, ":")[1]
			repoPath, chartName := app.GetRepoPathAndChartNameFromRepoName(credentialsConfig.RepositoryName)
			manifestPushTemplate.RepoUrl = path.Join(dockerArtifactStore.RegistryURL, repoPath)
			// pushed chart name should be same as repo name configured by user (if repo name is a/b/c chart name will be c)
			manifestPushTemplate.ChartName = chartName
			manifestPushTemplate.ChartVersion = fmt.Sprintf("%d.%d.%d-%s-%s", 1, 0, overrideRequest.WfrId, "DEPLOY", imageTag)
			manifestBytes, err := impl.chartTemplateService.LoadChartInBytes(builtChartPath, true, chartName, manifestPushTemplate.ChartVersion)
			if err != nil {
				impl.logger.Errorw("error in converting chart to bytes", "err", err)
				return manifestPushTemplate, err
			}
			manifestPushTemplate.BuiltChartBytes = &manifestBytes
			containerRegistryConfig := &bean4.ContainerRegistryConfig{
				RegistryUrl:  dockerArtifactStore.RegistryURL,
				Username:     dockerArtifactStore.Username,
				Password:     dockerArtifactStore.Password,
				Insecure:     true,
				AccessKey:    dockerArtifactStore.AWSAccessKeyId,
				SecretKey:    dockerArtifactStore.AWSSecretAccessKey,
				AwsRegion:    dockerArtifactStore.AWSRegion,
				RegistryType: string(dockerArtifactStore.RegistryType),
				RepoName:     repoPath,
			}
			for _, ociRegistryConfig := range dockerArtifactStore.OCIRegistryConfig {
				if ociRegistryConfig.RepositoryType == repository6.OCI_REGISRTY_REPO_TYPE_CHART {
					containerRegistryConfig.IsPublic = ociRegistryConfig.IsPublic
				}
			}
			manifestPushTemplate.ContainerRegistryConfig = containerRegistryConfig

		} else if manifestPushConfig.StorageType == bean2.ManifestStorageGit {
			// need to implement for git repo push
		}
	} else {
		manifestPushTemplate.ChartReferenceTemplate = valuesOverrideResponse.EnvOverride.Chart.ReferenceTemplate
		manifestPushTemplate.ChartName = valuesOverrideResponse.EnvOverride.Chart.ChartName
		manifestPushTemplate.ChartVersion = valuesOverrideResponse.EnvOverride.Chart.ChartVersion
		manifestPushTemplate.ChartLocation = valuesOverrideResponse.EnvOverride.Chart.ChartLocation
		manifestPushTemplate.RepoUrl = valuesOverrideResponse.EnvOverride.Chart.GitRepoUrl
	}
	return manifestPushTemplate, nil
}

func (impl *WorkflowDagExecutorImpl) GetManifestPushService(storageType string) app.ManifestPushService {
	var manifestPushService app.ManifestPushService
	if storageType == bean2.ManifestStorageGit {
		manifestPushService = impl.gitOpsManifestPushService
	} else if storageType == bean2.ManifestStorageOCIHelmRepo {
		manifestPushService = impl.helmRepoPushService
	}
	return manifestPushService
}

func (impl *WorkflowDagExecutorImpl) DeployApp(overrideRequest *bean.ValuesOverrideRequest, valuesOverrideResponse *app.ValuesOverrideResponse, triggeredAt time.Time, ctx context.Context) error {

	if util.IsAcdApp(overrideRequest.DeploymentAppType) {
		_, span := otel.Tracer("orchestrator").Start(ctx, "DeployArgocdApp")
		err := impl.DeployArgocdApp(overrideRequest, valuesOverrideResponse, triggeredAt, ctx)
		span.End()
		if err != nil {
			impl.logger.Errorw("error in deploying app on argocd", "err", err)
			return err
		}
	} else if util.IsHelmApp(overrideRequest.DeploymentAppType) {
		_, span := otel.Tracer("orchestrator").Start(ctx, "createHelmAppForCdPipeline")
		_, err := impl.createHelmAppForCdPipeline(overrideRequest, valuesOverrideResponse, triggeredAt, ctx)
		span.End()
		if err != nil {
			impl.logger.Errorw("error in creating or updating helm application for cd pipeline", "err", err)
			return err
		}
	}
	return nil
}

func (impl *WorkflowDagExecutorImpl) WriteCDTriggerEvent(overrideRequest *bean.ValuesOverrideRequest, artifact *repository.CiArtifact, releaseId, pipelineOverrideId, wfrId int) {

	event := impl.eventFactory.Build(util2.Trigger, &overrideRequest.PipelineId, overrideRequest.AppId, &overrideRequest.EnvId, util2.CD)
	impl.logger.Debugw("event WriteCDTriggerEvent", "event", event)
	wfr, err := impl.cdWorkflowRepository.FindWorkflowRunnerByIdForApproval(wfrId)
	if err != nil {
		impl.logger.Errorw("could not get wf runner", "err", err)
	}
	event = impl.eventFactory.BuildExtraCDData(event, wfr, pipelineOverrideId, bean.CD_WORKFLOW_TYPE_DEPLOY)
	_, evtErr := impl.eventClient.WriteNotificationEvent(event)
	if evtErr != nil {
		impl.logger.Errorw("CD trigger event not sent", "error", evtErr)
	}
	deploymentEvent := app.DeploymentEvent{
		ApplicationId:      overrideRequest.AppId,
		EnvironmentId:      overrideRequest.EnvId, //check for production Environment
		ReleaseId:          releaseId,
		PipelineOverrideId: pipelineOverrideId,
		TriggerTime:        time.Now(),
		CiArtifactId:       overrideRequest.CiArtifactId,
	}
	ciPipelineMaterials, err := impl.ciPipelineMaterialRepository.GetByPipelineId(artifact.PipelineId)
	if err != nil {
		impl.logger.Errorw("error in ")
	}
	materialInfoMap, mErr := artifact.ParseMaterialInfo()
	if mErr != nil {
		impl.logger.Errorw("material info map error", mErr)
		return
	}
	for _, ciPipelineMaterial := range ciPipelineMaterials {
		hash := materialInfoMap[ciPipelineMaterial.GitMaterial.Url]
		pipelineMaterialInfo := &app.PipelineMaterialInfo{PipelineMaterialId: ciPipelineMaterial.Id, CommitHash: hash}
		deploymentEvent.PipelineMaterials = append(deploymentEvent.PipelineMaterials, pipelineMaterialInfo)
	}
	impl.logger.Infow("triggering deployment event", "event", deploymentEvent)
	err = impl.eventClient.WriteNatsEvent(pubsub.CD_SUCCESS, deploymentEvent)
	if err != nil {
		impl.logger.Errorw("error in writing cd trigger event", "err", err)
	}
}

func (impl *WorkflowDagExecutorImpl) createArgoApplicationIfRequired(appId int, envConfigOverride *chartConfig.EnvConfigOverride, pipeline *pipelineConfig.Pipeline, userId int32) (string, error) {
	//repo has been registered while helm create
	chart, err := impl.chartRepository.FindLatestChartForAppByAppId(appId)
	if err != nil {
		impl.logger.Errorw("no chart found ", "app", appId)
		return "", err
	}
	envModel, err := impl.envRepository.FindById(envConfigOverride.TargetEnvironment)
	if err != nil {
		return "", err
	}
	argoAppName := pipeline.DeploymentAppName
	if pipeline.DeploymentAppCreated {
		return argoAppName, nil
	} else {
		//create
		appNamespace := envConfigOverride.Namespace
		if appNamespace == "" {
			appNamespace = "default"
		}
		namespace := argocdServer.DevtronInstalationNs
		appRequest := &argocdServer.AppTemplate{
			ApplicationName: argoAppName,
			Namespace:       namespace,
			TargetNamespace: appNamespace,
			TargetServer:    envModel.Cluster.ServerUrl,
			Project:         "default",
			ValuesFile:      impl.getValuesFileForEnv(envModel.Id),
			RepoPath:        chart.ChartLocation,
			RepoUrl:         chart.GitRepoUrl,
		}

		argoAppName, err := impl.argoK8sClient.CreateAcdApp(appRequest, envModel.Cluster)
		if err != nil {
			return "", err
		}
		//update cd pipeline to mark deployment app created
		_, err = impl.updatePipeline(pipeline, userId)
		if err != nil {
			impl.logger.Errorw("error in update cd pipeline for deployment app created or not", "err", err)
			return "", err
		}
		return argoAppName, nil
	}
}

func (impl *WorkflowDagExecutorImpl) createHelmAppForCdPipeline(overrideRequest *bean.ValuesOverrideRequest, valuesOverrideResponse *app.ValuesOverrideResponse, triggeredAt time.Time, ctx context.Context) (bool, error) {

	pipeline := valuesOverrideResponse.Pipeline
	envOverride := valuesOverrideResponse.EnvOverride
	mergeAndSave := valuesOverrideResponse.MergedValues

	chartMetaData := &chart.Metadata{
		Name:    pipeline.App.AppName,
		Version: envOverride.Chart.ChartVersion,
	}
	referenceTemplatePath := path.Join(string(impl.refChartDir), envOverride.Chart.ReferenceTemplate)

	if util.IsHelmApp(pipeline.DeploymentAppType) {
		referenceChartByte := envOverride.Chart.ReferenceChart
		// here updating reference chart into database.
		if len(envOverride.Chart.ReferenceChart) == 0 {
			refChartByte, err := impl.chartTemplateService.GetByteArrayRefChart(chartMetaData, referenceTemplatePath)
			if err != nil {
				impl.logger.Errorw("ref chart commit error on cd trigger", "err", err, "req", overrideRequest)
				return false, err
			}
			ch := envOverride.Chart
			ch.ReferenceChart = refChartByte
			ch.UpdatedOn = time.Now()
			ch.UpdatedBy = overrideRequest.UserId
			err = impl.chartRepository.Update(ch)
			if err != nil {
				impl.logger.Errorw("chart update error", "err", err, "req", overrideRequest)
				return false, err
			}
			referenceChartByte = refChartByte
		}

		releaseName := pipeline.DeploymentAppName
		cluster := envOverride.Environment.Cluster
		bearerToken := cluster.Config[util5.BearerToken]
		clusterConfig := &client2.ClusterConfig{
			ClusterId:              int32(cluster.Id),
			ClusterName:            cluster.ClusterName,
			Token:                  bearerToken,
			ApiServerUrl:           cluster.ServerUrl,
			InsecureSkipTLSVerify:  cluster.InsecureSkipTlsVerify,
			ProxyUrl:               cluster.ProxyUrl,
			ToConnectWithSSHTunnel: cluster.ToConnectWithSSHTunnel,
			SshTunnelAuthKey:       cluster.SSHTunnelAuthKey,
			SshTunnelUser:          cluster.SSHTunnelUser,
			SshTunnelPassword:      cluster.SSHTunnelPassword,
			SshTunnelServerAddress: cluster.SSHTunnelServerAddress,
		}
		if cluster.InsecureSkipTlsVerify == false {
			clusterConfig.KeyData = cluster.Config[util5.TlsKey]
			clusterConfig.CertData = cluster.Config[util5.CertData]
			clusterConfig.CaData = cluster.Config[util5.CertificateAuthorityData]
		}
		releaseIdentifier := &client2.ReleaseIdentifier{
			ReleaseName:      releaseName,
			ReleaseNamespace: envOverride.Namespace,
			ClusterConfig:    clusterConfig,
		}

		if pipeline.DeploymentAppCreated {
			req := &client2.UpgradeReleaseRequest{
				ReleaseIdentifier: releaseIdentifier,
				ValuesYaml:        mergeAndSave,
				HistoryMax:        impl.helmAppService.GetRevisionHistoryMaxValue(client2.SOURCE_DEVTRON_APP),
				ChartContent:      &client2.ChartContent{Content: referenceChartByte},
			}
			if impl.appService.IsDevtronAsyncInstallModeEnabled(bean2.Helm) {
				req.RunInCtx = true
			}
			// For cases where helm release was not found, kubelink will install the same configuration
			updateApplicationResponse, err := impl.helmAppClient.UpdateApplication(ctx, req)
			if err != nil {
				impl.logger.Errorw("error in updating helm application for cd pipeline", "err", err)
				if util.GetGRPCErrorDetailedMessage(err) == context.Canceled.Error() {
					err = errors.New(pipelineConfig.NEW_DEPLOYMENT_INITIATED)
				}
				return false, err
			} else {
				impl.logger.Debugw("updated helm application", "response", updateApplicationResponse, "isSuccess", updateApplicationResponse.Success)
			}

		} else {

			helmResponse, err := impl.helmInstallReleaseWithCustomChart(ctx, releaseIdentifier, referenceChartByte, mergeAndSave)

			// For connection related errors, no need to update the db
			if err != nil && strings.Contains(err.Error(), "connection error") {
				impl.logger.Errorw("error in helm install custom chart", "err", err)
				return false, err
			}

			if util.GetGRPCErrorDetailedMessage(err) == context.Canceled.Error() {
				err = errors.New(pipelineConfig.NEW_DEPLOYMENT_INITIATED)
			}
			// IMP: update cd pipeline to mark deployment app created, even if helm install fails
			// If the helm install fails, it still creates the app in failed state, so trying to
			// re-create the app results in error from helm that cannot re-use name which is still in use
			_, pgErr := impl.updatePipeline(pipeline, overrideRequest.UserId)

			if err != nil {
				impl.logger.Errorw("error in helm install custom chart", "err", err)

				if pgErr != nil {
					impl.logger.Errorw("failed to update deployment app created flag in pipeline table", "err", err)
				}
				return false, err
			}

			if pgErr != nil {
				impl.logger.Errorw("failed to update deployment app created flag in pipeline table", "err", err)
				return false, err
			}

			impl.logger.Debugw("received helm release response", "helmResponse", helmResponse, "isSuccess", helmResponse.Success)
		}

		//update workflow runner status, used in app workflow view
		err := impl.UpdateCDWorkflowRunnerStatus(ctx, overrideRequest, triggeredAt, pipelineConfig.WorkflowInProgress, "")
		if err != nil {
			impl.logger.Errorw("error in updating the workflow runner status, createHelmAppForCdPipeline", "err", err)
			return false, err
		}
	}
	return true, nil
}

func (impl *WorkflowDagExecutorImpl) GetDeploymentStrategyByTriggerType(overrideRequest *bean.ValuesOverrideRequest, ctx context.Context) (*chartConfig.PipelineStrategy, error) {

	strategy := &chartConfig.PipelineStrategy{}
	var err error
	if overrideRequest.DeploymentWithConfig == bean.DEPLOYMENT_CONFIG_TYPE_SPECIFIC_TRIGGER {
		_, span := otel.Tracer("orchestrator").Start(ctx, "strategyHistoryRepository.GetHistoryByPipelineIdAndWfrId")
		strategyHistory, err := impl.strategyHistoryRepository.GetHistoryByPipelineIdAndWfrId(overrideRequest.PipelineId, overrideRequest.WfrIdForDeploymentWithSpecificTrigger)
		span.End()
		if err != nil {
			impl.logger.Errorw("error in getting deployed strategy history by pipleinId and wfrId", "err", err, "pipelineId", overrideRequest.PipelineId, "wfrId", overrideRequest.WfrIdForDeploymentWithSpecificTrigger)
			return nil, err
		}
		strategy.Strategy = strategyHistory.Strategy
		strategy.Config = strategyHistory.Config
		strategy.PipelineId = overrideRequest.PipelineId
	} else if overrideRequest.DeploymentWithConfig == bean.DEPLOYMENT_CONFIG_TYPE_LAST_SAVED {
		if overrideRequest.ForceTrigger {
			_, span := otel.Tracer("orchestrator").Start(ctx, "pipelineConfigRepository.GetDefaultStrategyByPipelineId")
			strategy, err = impl.pipelineConfigRepository.GetDefaultStrategyByPipelineId(overrideRequest.PipelineId)
			span.End()
		} else {
			var deploymentTemplate chartRepoRepository.DeploymentStrategy
			if overrideRequest.DeploymentTemplate == "ROLLING" {
				deploymentTemplate = chartRepoRepository.DEPLOYMENT_STRATEGY_ROLLING
			} else if overrideRequest.DeploymentTemplate == "BLUE-GREEN" {
				deploymentTemplate = chartRepoRepository.DEPLOYMENT_STRATEGY_BLUE_GREEN
			} else if overrideRequest.DeploymentTemplate == "CANARY" {
				deploymentTemplate = chartRepoRepository.DEPLOYMENT_STRATEGY_CANARY
			} else if overrideRequest.DeploymentTemplate == "RECREATE" {
				deploymentTemplate = chartRepoRepository.DEPLOYMENT_STRATEGY_RECREATE
			}

			if len(deploymentTemplate) > 0 {
				_, span := otel.Tracer("orchestrator").Start(ctx, "pipelineConfigRepository.FindByStrategyAndPipelineId")
				strategy, err = impl.pipelineConfigRepository.FindByStrategyAndPipelineId(deploymentTemplate, overrideRequest.PipelineId)
				span.End()
			} else {
				_, span := otel.Tracer("orchestrator").Start(ctx, "pipelineConfigRepository.GetDefaultStrategyByPipelineId")
				strategy, err = impl.pipelineConfigRepository.GetDefaultStrategyByPipelineId(overrideRequest.PipelineId)
				span.End()
			}
		}
		if err != nil && errors3.IsNotFound(err) == false {
			impl.logger.Errorf("invalid state", "err", err, "req", strategy)
			return nil, err
		}
	}
	return strategy, nil
}

func (impl *WorkflowDagExecutorImpl) GetEnvOverrideByTriggerType(overrideRequest *bean.ValuesOverrideRequest, triggeredAt time.Time, ctx context.Context) (*chartConfig.EnvConfigOverride, error) {

	envOverride := &chartConfig.EnvConfigOverride{}

	var err error
	if overrideRequest.DeploymentWithConfig == bean.DEPLOYMENT_CONFIG_TYPE_SPECIFIC_TRIGGER {
		_, span := otel.Tracer("orchestrator").Start(ctx, "deploymentTemplateHistoryRepository.GetHistoryByPipelineIdAndWfrId")
		deploymentTemplateHistory, err := impl.deploymentTemplateHistoryRepository.GetHistoryByPipelineIdAndWfrId(overrideRequest.PipelineId, overrideRequest.WfrIdForDeploymentWithSpecificTrigger)
		//VARIABLE_SNAPSHOT_GET and resolve

		span.End()
		if err != nil {
			impl.logger.Errorw("error in getting deployed deployment template history by pipelineId and wfrId", "err", err, "pipelineId", &overrideRequest, "wfrId", overrideRequest.WfrIdForDeploymentWithSpecificTrigger)
			return nil, err
		}
		templateName := deploymentTemplateHistory.TemplateName
		templateVersion := deploymentTemplateHistory.TemplateVersion
		if templateName == "Rollout Deployment" {
			templateName = ""
		}
		//getting chart_ref by id
		_, span = otel.Tracer("orchestrator").Start(ctx, "chartRefRepository.FindByVersionAndName")
		chartRef, err := impl.chartRefRepository.FindByVersionAndName(templateName, templateVersion)
		span.End()
		if err != nil {
			impl.logger.Errorw("error in getting chartRef by version and name", "err", err, "version", templateVersion, "name", templateName)
			return nil, err
		}
		//assuming that if a chartVersion is deployed then it's envConfigOverride will be available
		_, span = otel.Tracer("orchestrator").Start(ctx, "environmentConfigRepository.GetByAppIdEnvIdAndChartRefId")
		envOverride, err = impl.environmentConfigRepository.GetByAppIdEnvIdAndChartRefId(overrideRequest.AppId, overrideRequest.EnvId, chartRef.Id)
		span.End()
		if err != nil {
			impl.logger.Errorw("error in getting envConfigOverride for pipeline for specific chartVersion", "err", err, "appId", overrideRequest.AppId, "envId", overrideRequest.EnvId, "chartRefId", chartRef.Id)
			return nil, err
		}

		_, span = otel.Tracer("orchestrator").Start(ctx, "envRepository.FindById")
		env, err := impl.envRepository.FindById(envOverride.TargetEnvironment)
		span.End()
		if err != nil {
			impl.logger.Errorw("unable to find env", "err", err)
			return nil, err
		}
		envOverride.Environment = env

		//updating historical data in envConfigOverride and appMetrics flag
		envOverride.IsOverride = true
		envOverride.EnvOverrideValues = deploymentTemplateHistory.Template

		resolvedTemplate, variableMap, err := impl.getResolvedTemplateWithSnapshot(deploymentTemplateHistory.Id, envOverride.EnvOverrideValues)
		envOverride.ResolvedEnvOverrideValues = resolvedTemplate
		envOverride.VariableSnapshot = variableMap
		if err != nil {
			return envOverride, err
		}
	} else if overrideRequest.DeploymentWithConfig == bean.DEPLOYMENT_CONFIG_TYPE_LAST_SAVED {
		_, span := otel.Tracer("orchestrator").Start(ctx, "environmentConfigRepository.ActiveEnvConfigOverride")
		envOverride, err = impl.environmentConfigRepository.ActiveEnvConfigOverride(overrideRequest.AppId, overrideRequest.EnvId)

		var chart *chartRepoRepository.Chart
		span.End()
		if err != nil {
			impl.logger.Errorw("invalid state", "err", err, "req", overrideRequest)
			return nil, err
		}
		if envOverride.Id == 0 {
			_, span = otel.Tracer("orchestrator").Start(ctx, "chartRepository.FindLatestChartForAppByAppId")
			chart, err = impl.chartRepository.FindLatestChartForAppByAppId(overrideRequest.AppId)
			span.End()
			if err != nil {
				impl.logger.Errorw("invalid state", "err", err, "req", overrideRequest)
				return nil, err
			}
			_, span = otel.Tracer("orchestrator").Start(ctx, "environmentConfigRepository.FindChartByAppIdAndEnvIdAndChartRefId")
			envOverride, err = impl.environmentConfigRepository.FindChartByAppIdAndEnvIdAndChartRefId(overrideRequest.AppId, overrideRequest.EnvId, chart.ChartRefId)
			span.End()
			if err != nil && !errors3.IsNotFound(err) {
				impl.logger.Errorw("invalid state", "err", err, "req", overrideRequest)
				return nil, err
			}

			//creating new env override config
			if errors3.IsNotFound(err) || envOverride == nil {
				_, span = otel.Tracer("orchestrator").Start(ctx, "envRepository.FindById")
				environment, err := impl.envRepository.FindById(overrideRequest.EnvId)
				span.End()
				if err != nil && !util.IsErrNoRows(err) {
					return nil, err
				}
				envOverride = &chartConfig.EnvConfigOverride{
					Active:            true,
					ManualReviewed:    true,
					Status:            models.CHARTSTATUS_SUCCESS,
					TargetEnvironment: overrideRequest.EnvId,
					ChartId:           chart.Id,
					AuditLog:          sql.AuditLog{UpdatedBy: overrideRequest.UserId, UpdatedOn: triggeredAt, CreatedOn: triggeredAt, CreatedBy: overrideRequest.UserId},
					Namespace:         environment.Namespace,
					IsOverride:        false,
					EnvOverrideValues: "{}",
					Latest:            false,
					IsBasicViewLocked: chart.IsBasicViewLocked,
					CurrentViewEditor: chart.CurrentViewEditor,
				}
				_, span = otel.Tracer("orchestrator").Start(ctx, "environmentConfigRepository.Save")
				err = impl.environmentConfigRepository.Save(envOverride)
				span.End()
				if err != nil {
					impl.logger.Errorw("error in creating envconfig", "data", envOverride, "error", err)
					return nil, err
				}
			}
			envOverride.Chart = chart
		} else if envOverride.Id > 0 && !envOverride.IsOverride {
			_, span = otel.Tracer("orchestrator").Start(ctx, "chartRepository.FindLatestChartForAppByAppId")
			chart, err = impl.chartRepository.FindLatestChartForAppByAppId(overrideRequest.AppId)
			span.End()
			if err != nil {
				impl.logger.Errorw("invalid state", "err", err, "req", overrideRequest)
				return nil, err
			}
			envOverride.Chart = chart
		}

		_, span = otel.Tracer("orchestrator").Start(ctx, "envRepository.FindById")
		env, err := impl.envRepository.FindById(envOverride.TargetEnvironment)
		span.End()
		if err != nil {
			impl.logger.Errorw("unable to find env", "err", err)
			return nil, err
		}
		envOverride.Environment = env

		//VARIABLE different cases for variable resolution
		scope := resourceQualifiers.Scope{
			AppId:     overrideRequest.AppId,
			EnvId:     overrideRequest.EnvId,
			ClusterId: overrideRequest.ClusterId,
			SystemMetadata: &resourceQualifiers.SystemMetadata{
				EnvironmentName: env.Name,
				ClusterName:     env.Cluster.ClusterName,
				Namespace:       env.Namespace,
				AppName:         overrideRequest.AppName,
				Image:           overrideRequest.Image,
				ImageTag:        util3.GetImageTagFromImage(overrideRequest.Image),
			},
		}

		if envOverride.IsOverride {

			resolvedTemplate, variableMap, err := impl.extractVariablesAndResolveTemplate(scope, envOverride.EnvOverrideValues, repository5.Entity{
				EntityType: repository5.EntityTypeDeploymentTemplateEnvLevel,
				EntityId:   envOverride.Id,
			})
			envOverride.ResolvedEnvOverrideValues = resolvedTemplate
			envOverride.VariableSnapshot = variableMap
			if err != nil {
				return envOverride, err
			}

		} else {
			resolvedTemplate, variableMap, err := impl.extractVariablesAndResolveTemplate(scope, chart.GlobalOverride, repository5.Entity{
				EntityType: repository5.EntityTypeDeploymentTemplateAppLevel,
				EntityId:   chart.Id,
			})
			envOverride.Chart.ResolvedGlobalOverride = resolvedTemplate
			envOverride.VariableSnapshot = variableMap
			if err != nil {
				return envOverride, err
			}

		}
	}

	return envOverride, nil
}

func (impl *WorkflowDagExecutorImpl) GetAppMetricsByTriggerType(overrideRequest *bean.ValuesOverrideRequest, ctx context.Context) (bool, error) {

	var appMetrics bool
	if overrideRequest.DeploymentWithConfig == bean.DEPLOYMENT_CONFIG_TYPE_SPECIFIC_TRIGGER {
		_, span := otel.Tracer("orchestrator").Start(ctx, "deploymentTemplateHistoryRepository.GetHistoryByPipelineIdAndWfrId")
		deploymentTemplateHistory, err := impl.deploymentTemplateHistoryRepository.GetHistoryByPipelineIdAndWfrId(overrideRequest.PipelineId, overrideRequest.WfrIdForDeploymentWithSpecificTrigger)
		span.End()
		if err != nil {
			impl.logger.Errorw("error in getting deployed deployment template history by pipelineId and wfrId", "err", err, "pipelineId", &overrideRequest, "wfrId", overrideRequest.WfrIdForDeploymentWithSpecificTrigger)
			return appMetrics, err
		}
		appMetrics = deploymentTemplateHistory.IsAppMetricsEnabled

	} else if overrideRequest.DeploymentWithConfig == bean.DEPLOYMENT_CONFIG_TYPE_LAST_SAVED {
		_, span := otel.Tracer("orchestrator").Start(ctx, "appLevelMetricsRepository.FindByAppId")
		appLevelMetrics, err := impl.appLevelMetricsRepository.FindByAppId(overrideRequest.AppId)
		span.End()
		if err != nil && !util.IsErrNoRows(err) {
			impl.logger.Errorw("err", err)
			return appMetrics, &util.ApiError{InternalMessage: "unable to fetch app level metrics flag"}
		}
		appMetrics = appLevelMetrics.AppMetrics

		_, span = otel.Tracer("orchestrator").Start(ctx, "envLevelMetricsRepository.FindByAppIdAndEnvId")
		envLevelMetrics, err := impl.envLevelMetricsRepository.FindByAppIdAndEnvId(overrideRequest.AppId, overrideRequest.EnvId)
		span.End()
		if err != nil && !util.IsErrNoRows(err) {
			impl.logger.Errorw("err", err)
			return appMetrics, &util.ApiError{InternalMessage: "unable to fetch env level metrics flag"}
		}
		if envLevelMetrics.Id != 0 && envLevelMetrics.AppMetrics != nil {
			appMetrics = *envLevelMetrics.AppMetrics
		}
	}
	return appMetrics, nil
}

func (impl *WorkflowDagExecutorImpl) getDbMigrationOverride(overrideRequest *bean.ValuesOverrideRequest, artifact *repository.CiArtifact, isRollback bool) (overrideJson []byte, err error) {
	if isRollback {
		return nil, fmt.Errorf("rollback not supported ye")
	}
	notConfigured := false
	config, err := impl.dbMigrationConfigRepository.FindByPipelineId(overrideRequest.PipelineId)
	if err != nil && !util.IsErrNoRows(err) {
		impl.logger.Errorw("error in fetching pipeline override config", "req", overrideRequest, "err", err)
		return nil, err
	} else if util.IsErrNoRows(err) {
		notConfigured = true
	}
	envVal := &EnvironmentOverride{}
	if notConfigured {
		impl.logger.Warnw("no active db migration found", "pipeline", overrideRequest.PipelineId)
		envVal.Enabled = false
	} else {
		materialInfos, err := artifact.ParseMaterialInfo()
		if err != nil {
			return nil, err
		}

		hash, ok := materialInfos[config.GitMaterial.Url]
		if !ok {
			impl.logger.Errorf("wrong url map ", "map", materialInfos, "url", config.GitMaterial.Url)
			return nil, fmt.Errorf("configured url not found in material %s", config.GitMaterial.Url)
		}

		envVal.Enabled = true
		if config.GitMaterial.GitProvider.AuthMode != repository.AUTH_MODE_USERNAME_PASSWORD &&
			config.GitMaterial.GitProvider.AuthMode != repository.AUTH_MODE_ACCESS_TOKEN &&
			config.GitMaterial.GitProvider.AuthMode != repository.AUTH_MODE_ANONYMOUS {
			return nil, fmt.Errorf("auth mode %s not supported for migration", config.GitMaterial.GitProvider.AuthMode)
		}
		envVal.appendEnvironmentVariable("GIT_REPO_URL", config.GitMaterial.Url)
		envVal.appendEnvironmentVariable("GIT_USER", config.GitMaterial.GitProvider.UserName)
		var password string
		if config.GitMaterial.GitProvider.AuthMode == repository.AUTH_MODE_USERNAME_PASSWORD {
			password = config.GitMaterial.GitProvider.Password
		} else {
			password = config.GitMaterial.GitProvider.AccessToken
		}
		envVal.appendEnvironmentVariable("GIT_AUTH_TOKEN", password)
		// parse git-tag not required
		//envVal.appendEnvironmentVariable("GIT_TAG", "")
		envVal.appendEnvironmentVariable("GIT_HASH", hash)
		envVal.appendEnvironmentVariable("SCRIPT_LOCATION", config.ScriptSource)
		envVal.appendEnvironmentVariable("DB_TYPE", string(config.DbConfig.Type))
		envVal.appendEnvironmentVariable("DB_USER_NAME", config.DbConfig.UserName)
		envVal.appendEnvironmentVariable("DB_PASSWORD", config.DbConfig.Password)
		envVal.appendEnvironmentVariable("DB_HOST", config.DbConfig.Host)
		envVal.appendEnvironmentVariable("DB_PORT", config.DbConfig.Port)
		envVal.appendEnvironmentVariable("DB_NAME", config.DbConfig.DbName)
		//Will be used for rollback don't delete it
		//envVal.appendEnvironmentVariable("MIGRATE_TO_VERSION", strconv.Itoa(overrideRequest.TargetDbVersion))
	}
	dbMigrationConfig := map[string]interface{}{"dbMigrationConfig": envVal}
	confByte, err := json.Marshal(dbMigrationConfig)
	if err != nil {
		return nil, err
	}
	return confByte, nil
}

func (impl *WorkflowDagExecutorImpl) getConfigMapAndSecretJsonV2(appId int, envId int, pipelineId int, chartVersion string, deploymentWithConfig bean.DeploymentConfigurationType, wfrIdForDeploymentWithSpecificTrigger int) ([]byte, error) {

	var configMapJson string
	var secretDataJson string
	var configMapJsonApp string
	var secretDataJsonApp string
	var configMapJsonEnv string
	var secretDataJsonEnv string
	var err error
	//var configMapJsonPipeline string
	//var secretDataJsonPipeline string

	merged := []byte("{}")
	if deploymentWithConfig == bean.DEPLOYMENT_CONFIG_TYPE_LAST_SAVED {
		configMapA, err := impl.configMapRepository.GetByAppIdAppLevel(appId)
		if err != nil && pg.ErrNoRows != err {
			return []byte("{}"), err
		}
		if configMapA != nil && configMapA.Id > 0 {
			configMapJsonApp = configMapA.ConfigMapData
			secretDataJsonApp = configMapA.SecretData
		}
		configMapE, err := impl.configMapRepository.GetByAppIdAndEnvIdEnvLevel(appId, envId)
		if err != nil && pg.ErrNoRows != err {
			return []byte("{}"), err
		}
		if configMapE != nil && configMapE.Id > 0 {
			configMapJsonEnv = configMapE.ConfigMapData
			secretDataJsonEnv = configMapE.SecretData
		}
	} else if deploymentWithConfig == bean.DEPLOYMENT_CONFIG_TYPE_SPECIFIC_TRIGGER {
		//fetching history and setting envLevelConfig and not appLevelConfig because history already contains merged appLevel and envLevel configs
		configMapHistory, err := impl.configMapHistoryRepository.GetHistoryByPipelineIdAndWfrId(pipelineId, wfrIdForDeploymentWithSpecificTrigger, repository3.CONFIGMAP_TYPE)
		if err != nil {
			impl.logger.Errorw("error in getting config map history config by pipelineId and wfrId ", "err", err, "pipelineId", pipelineId, "wfrid", wfrIdForDeploymentWithSpecificTrigger)
			return []byte("{}"), err
		}
		configMapJsonEnv = configMapHistory.Data
		secretHistory, err := impl.configMapHistoryRepository.GetHistoryByPipelineIdAndWfrId(pipelineId, wfrIdForDeploymentWithSpecificTrigger, repository3.SECRET_TYPE)
		if err != nil {
			impl.logger.Errorw("error in getting config map history config by pipelineId and wfrId ", "err", err, "pipelineId", pipelineId, "wfrid", wfrIdForDeploymentWithSpecificTrigger)
			return []byte("{}"), err
		}
		secretDataJsonEnv = secretHistory.Data
	}
	configMapJson, err = impl.mergeUtil.ConfigMapMerge(configMapJsonApp, configMapJsonEnv)
	if err != nil {
		return []byte("{}"), err
	}
	chartMajorVersion, chartMinorVersion, err := util4.ExtractChartVersion(chartVersion)
	if err != nil {
		impl.logger.Errorw("chart version parsing", "err", err)
		return []byte("{}"), err
	}
	secretDataJson, err = impl.mergeUtil.ConfigSecretMerge(secretDataJsonApp, secretDataJsonEnv, chartMajorVersion, chartMinorVersion, false)
	if err != nil {
		return []byte("{}"), err
	}
	configResponseR := bean.ConfigMapRootJson{}
	configResponse := bean.ConfigMapJson{}
	if configMapJson != "" {
		err = json.Unmarshal([]byte(configMapJson), &configResponse)
		if err != nil {
			return []byte("{}"), err
		}
	}
	configResponseR.ConfigMapJson = configResponse
	secretResponseR := bean.ConfigSecretRootJson{}
	secretResponse := bean.ConfigSecretJson{}
	if configMapJson != "" {
		err = json.Unmarshal([]byte(secretDataJson), &secretResponse)
		if err != nil {
			return []byte("{}"), err
		}
	}
	secretResponseR.ConfigSecretJson = secretResponse

	configMapByte, err := json.Marshal(configResponseR)
	if err != nil {
		return []byte("{}"), err
	}
	secretDataByte, err := json.Marshal(secretResponseR)
	if err != nil {
		return []byte("{}"), err
	}

	merged, err = impl.mergeUtil.JsonPatch(configMapByte, secretDataByte)
	if err != nil {
		return []byte("{}"), err
	}
	return merged, nil
}

func (impl *WorkflowDagExecutorImpl) savePipelineOverride(overrideRequest *bean.ValuesOverrideRequest, envOverrideId int, triggeredAt time.Time) (override *chartConfig.PipelineOverride, err error) {
	currentReleaseNo, err := impl.pipelineOverrideRepository.GetCurrentPipelineReleaseCounter(overrideRequest.PipelineId)
	if err != nil {
		return nil, err
	}
	po := &chartConfig.PipelineOverride{
		EnvConfigOverrideId:    envOverrideId,
		Status:                 models.CHARTSTATUS_NEW,
		PipelineId:             overrideRequest.PipelineId,
		CiArtifactId:           overrideRequest.CiArtifactId,
		PipelineReleaseCounter: currentReleaseNo + 1,
		CdWorkflowId:           overrideRequest.CdWorkflowId,
		AuditLog:               sql.AuditLog{CreatedBy: overrideRequest.UserId, CreatedOn: triggeredAt, UpdatedOn: triggeredAt, UpdatedBy: overrideRequest.UserId},
		DeploymentType:         overrideRequest.DeploymentType,
	}

	err = impl.pipelineOverrideRepository.Save(po)
	if err != nil {
		return nil, err
	}
	err = impl.checkAndFixDuplicateReleaseNo(po)
	if err != nil {
		impl.logger.Errorw("error in checking release no duplicacy", "pipeline", po, "err", err)
		return nil, err
	}
	return po, nil
}

func (impl *WorkflowDagExecutorImpl) getReleaseOverride(envOverride *chartConfig.EnvConfigOverride, overrideRequest *bean.ValuesOverrideRequest, artifact *repository.CiArtifact, pipelineOverride *chartConfig.PipelineOverride, strategy *chartConfig.PipelineStrategy, appMetrics *bool) (releaseOverride string, err error) {

	artifactImage := artifact.Image
	imageTag := strings.Split(artifactImage, ":")

	imageTagLen := len(imageTag)

	imageName := ""

	for i := 0; i < imageTagLen-1; i++ {
		if i != imageTagLen-2 {
			imageName = imageName + imageTag[i] + ":"
		} else {
			imageName = imageName + imageTag[i]
		}
	}

	appId := strconv.Itoa(overrideRequest.AppId)
	envId := strconv.Itoa(overrideRequest.EnvId)

	deploymentStrategy := ""
	if strategy != nil {
		deploymentStrategy = string(strategy.Strategy)
	}
	releaseAttribute := app.ReleaseAttributes{
		Name:           imageName,
		Tag:            imageTag[imageTagLen-1],
		PipelineName:   overrideRequest.PipelineName,
		ReleaseVersion: strconv.Itoa(pipelineOverride.PipelineReleaseCounter),
		DeploymentType: deploymentStrategy,
		App:            appId,
		Env:            envId,
		AppMetrics:     appMetrics,
	}
	override, err := util4.Tprintf(envOverride.Chart.ImageDescriptorTemplate, releaseAttribute)
	if err != nil {
		return "", &util.ApiError{InternalMessage: "unable to render ImageDescriptorTemplate"}
	}
	if overrideRequest.AdditionalOverride != nil {
		userOverride, err := overrideRequest.AdditionalOverride.MarshalJSON()
		if err != nil {
			return "", err
		}
		data, err := impl.mergeUtil.JsonPatch(userOverride, []byte(override))
		if err != nil {
			return "", err
		}
		override = string(data)
	}
	return override, nil
}

func (impl *WorkflowDagExecutorImpl) mergeAndSave(envOverride *chartConfig.EnvConfigOverride,
	overrideRequest *bean.ValuesOverrideRequest,
	dbMigrationOverride []byte,
	artifact *repository.CiArtifact,
	pipeline *pipelineConfig.Pipeline, configMapJson, appLabelJsonByte []byte, strategy *chartConfig.PipelineStrategy, ctx context.Context,
	triggeredAt time.Time, deployedBy int32, appMetrics *bool) (releaseId int, overrideId int, mergedValues string, err error) {

	//register release , obtain release id TODO: populate releaseId to template
	override, err := impl.savePipelineOverride(overrideRequest, envOverride.Id, triggeredAt)
	if err != nil {
		return 0, 0, "", err
	}
	//TODO: check status and apply lock
	overrideJson, err := impl.getReleaseOverride(envOverride, overrideRequest, artifact, override, strategy, appMetrics)
	if err != nil {
		return 0, 0, "", err
	}

	//merge three values on the fly
	//ordering is important here
	//global < environment < db< release
	var merged []byte
	if !envOverride.IsOverride {
		merged, err = impl.mergeUtil.JsonPatch([]byte("{}"), []byte(envOverride.Chart.GlobalOverride))
		if err != nil {
			return 0, 0, "", err
		}
	} else {
		merged, err = impl.mergeUtil.JsonPatch([]byte("{}"), []byte(envOverride.EnvOverrideValues))
		if err != nil {
			return 0, 0, "", err
		}
	}

	//pipeline override here comes from pipeline strategy table
	if strategy != nil && len(strategy.Config) > 0 {
		merged, err = impl.mergeUtil.JsonPatch(merged, []byte(strategy.Config))
		if err != nil {
			return 0, 0, "", err
		}
	}
	merged, err = impl.mergeUtil.JsonPatch(merged, dbMigrationOverride)
	if err != nil {
		return 0, 0, "", err
	}
	merged, err = impl.mergeUtil.JsonPatch(merged, []byte(overrideJson))
	if err != nil {
		return 0, 0, "", err
	}

	if configMapJson != nil {
		merged, err = impl.mergeUtil.JsonPatch(merged, configMapJson)
		if err != nil {
			return 0, 0, "", err
		}
	}

	if appLabelJsonByte != nil {
		merged, err = impl.mergeUtil.JsonPatch(merged, appLabelJsonByte)
		if err != nil {
			return 0, 0, "", err
		}
	}

	appName := fmt.Sprintf("%s-%s", pipeline.App.AppName, envOverride.Environment.Name)
	merged = impl.autoscalingCheckBeforeTrigger(ctx, appName, envOverride.Namespace, merged, overrideRequest)

	_, span := otel.Tracer("orchestrator").Start(ctx, "dockerRegistryIpsConfigService.HandleImagePullSecretOnApplicationDeployment")
	// handle image pull secret if access given
	merged, err = impl.dockerRegistryIpsConfigService.HandleImagePullSecretOnApplicationDeployment(envOverride.Environment, pipeline.CiPipelineId, merged)
	span.End()
	if err != nil {
		return 0, 0, "", err
	}

	commitHash := ""
	commitTime := time.Time{}
	if util.IsAcdApp(pipeline.DeploymentAppType) {
		chartRepoName := impl.chartTemplateService.GetGitOpsRepoNameFromUrl(envOverride.Chart.GitRepoUrl)
		_, span = otel.Tracer("orchestrator").Start(ctx, "chartTemplateService.GetUserEmailIdAndNameForGitOpsCommit")
		//getting username & emailId for commit author data
		userEmailId, userName := impl.chartTemplateService.GetUserEmailIdAndNameForGitOpsCommit(overrideRequest.UserId)
		span.End()
		chartGitAttr := &util.ChartConfig{
			FileName:       fmt.Sprintf("_%d-values.yaml", envOverride.TargetEnvironment),
			FileContent:    string(merged),
			ChartName:      envOverride.Chart.ChartName,
			ChartLocation:  envOverride.Chart.ChartLocation,
			ChartRepoName:  chartRepoName,
			ReleaseMessage: fmt.Sprintf("release-%d-env-%d ", override.Id, envOverride.TargetEnvironment),
			UserName:       userName,
			UserEmailId:    userEmailId,
		}
		gitOpsConfigBitbucket, err := impl.gitOpsConfigRepository.GetGitOpsConfigByProvider(util.BITBUCKET_PROVIDER)
		if err != nil {
			if err == pg.ErrNoRows {
				gitOpsConfigBitbucket.BitBucketWorkspaceId = ""
			} else {
				return 0, 0, "", err
			}
		}
		gitOpsConfig := &bean.GitOpsConfigDto{BitBucketWorkspaceId: gitOpsConfigBitbucket.BitBucketWorkspaceId}
		_, span = otel.Tracer("orchestrator").Start(ctx, "gitFactory.Client.CommitValues")
		commitHash, commitTime, err = impl.gitFactory.Client.CommitValues(chartGitAttr, gitOpsConfig)
		span.End()
		if err != nil {
			impl.logger.Errorw("error in git commit", "err", err)
			return 0, 0, "", err
		}
	}
	if commitTime.IsZero() {
		commitTime = time.Now()
	}
	pipelineOverride := &chartConfig.PipelineOverride{
		Id:                     override.Id,
		GitHash:                commitHash,
		CommitTime:             commitTime,
		EnvConfigOverrideId:    envOverride.Id,
		PipelineOverrideValues: overrideJson,
		PipelineId:             overrideRequest.PipelineId,
		CiArtifactId:           overrideRequest.CiArtifactId,
		PipelineMergedValues:   string(merged),
		AuditLog:               sql.AuditLog{UpdatedOn: triggeredAt, UpdatedBy: deployedBy},
	}
	_, span = otel.Tracer("orchestrator").Start(ctx, "pipelineOverrideRepository.Update")
	err = impl.pipelineOverrideRepository.Update(pipelineOverride)
	span.End()
	if err != nil {
		return 0, 0, "", err
	}
	mergedValues = string(merged)
	return override.PipelineReleaseCounter, override.Id, mergedValues, nil
}

func (impl *WorkflowDagExecutorImpl) mergeOverrideValues(envOverride *chartConfig.EnvConfigOverride,
	dbMigrationOverride []byte,
	releaseOverrideJson string,
	configMapJson []byte,
	appLabelJsonByte []byte,
	strategy *chartConfig.PipelineStrategy,
) (mergedValues []byte, err error) {

	//merge three values on the fly
	//ordering is important here
	//global < environment < db< release
	var merged []byte
	if !envOverride.IsOverride {
		merged, err = impl.mergeUtil.JsonPatch([]byte("{}"), []byte(envOverride.Chart.ResolvedGlobalOverride))
		if err != nil {
			return nil, err
		}
	} else {
		merged, err = impl.mergeUtil.JsonPatch([]byte("{}"), []byte(envOverride.ResolvedEnvOverrideValues))
		if err != nil {
			return nil, err
		}
	}
	if strategy != nil && len(strategy.Config) > 0 {
		merged, err = impl.mergeUtil.JsonPatch(merged, []byte(strategy.Config))
		if err != nil {
			return nil, err
		}
	}
	merged, err = impl.mergeUtil.JsonPatch(merged, dbMigrationOverride)
	if err != nil {
		return nil, err
	}
	merged, err = impl.mergeUtil.JsonPatch(merged, []byte(releaseOverrideJson))
	if err != nil {
		return nil, err
	}
	if configMapJson != nil {
		merged, err = impl.mergeUtil.JsonPatch(merged, configMapJson)
		if err != nil {
			return nil, err
		}
	}
	if appLabelJsonByte != nil {
		merged, err = impl.mergeUtil.JsonPatch(merged, appLabelJsonByte)
		if err != nil {
			return nil, err
		}
	}
	return merged, nil
}

func (impl *WorkflowDagExecutorImpl) autoscalingCheckBeforeTrigger(ctx context.Context, appName string, namespace string, merged []byte, overrideRequest *bean.ValuesOverrideRequest) []byte {
	var appId = overrideRequest.AppId
	pipelineId := overrideRequest.PipelineId
	var appDeploymentType = overrideRequest.DeploymentAppType
	var clusterId = overrideRequest.ClusterId
	deploymentType := overrideRequest.DeploymentType
	templateMap := make(map[string]interface{})
	err := json.Unmarshal(merged, &templateMap)
	if err != nil {
		return merged
	}

	hpaResourceRequest := impl.getAutoScalingReplicaCount(templateMap, appName)
	impl.logger.Debugw("autoscalingCheckBeforeTrigger", "hpaResourceRequest", hpaResourceRequest)
	if hpaResourceRequest.IsEnable {

		resourceManifest := make(map[string]interface{})
		if util.IsAcdApp(appDeploymentType) {
			query := &application3.ApplicationResourceRequest{
				Name:         &appName,
				Version:      &hpaResourceRequest.Version,
				Group:        &hpaResourceRequest.Group,
				Kind:         &hpaResourceRequest.Kind,
				ResourceName: &hpaResourceRequest.ResourceName,
				Namespace:    &namespace,
			}
			recv, err := impl.acdClient.GetResource(ctx, query)
			impl.logger.Debugw("resource manifest get replica count", "response", recv)
			if err != nil {
				impl.logger.Errorw("ACD Get Resource API Failed", "err", err)
				middleware.AcdGetResourceCounter.WithLabelValues(strconv.Itoa(appId), namespace, appName).Inc()
				return merged
			}
			if recv != nil && len(*recv.Manifest) > 0 {
				err := json.Unmarshal([]byte(*recv.Manifest), &resourceManifest)
				if err != nil {
					impl.logger.Errorw("unmarshal failed for hpa check", "err", err)
					return merged
				}
			}
		} else {
			version := "v2beta2"
			k8sResource, err := impl.k8sCommonService.GetResource(ctx, &k8s.ResourceRequestBean{ClusterId: clusterId,
				K8sRequest: &util5.K8sRequestBean{ResourceIdentifier: util5.ResourceIdentifier{Name: hpaResourceRequest.ResourceName,
					Namespace: namespace, GroupVersionKind: schema.GroupVersionKind{Group: hpaResourceRequest.Group, Kind: hpaResourceRequest.Kind, Version: version}}}})
			if err != nil {
				impl.logger.Errorw("error occurred while fetching resource for app", "resourceName", hpaResourceRequest.ResourceName, "err", err)
				return merged
			}
			resourceManifest = k8sResource.Manifest.Object
		}
		if len(resourceManifest) > 0 {
			statusMap := resourceManifest["status"].(map[string]interface{})
			currentReplicaVal := statusMap["currentReplicas"]
			currentReplicaCount, err := util4.ParseFloatNumber(currentReplicaVal)
			if err != nil {
				impl.logger.Errorw("error occurred while parsing replica count", "currentReplicas", currentReplicaVal, "err", err)
				return merged
			}

			reqReplicaCount := impl.fetchRequiredReplicaCount(currentReplicaCount, hpaResourceRequest.ReqMaxReplicas, hpaResourceRequest.ReqMinReplicas)
			templateMap["replicaCount"] = reqReplicaCount
			merged, err = json.Marshal(&templateMap)
			if err != nil {
				impl.logger.Errorw("marshaling failed for hpa check", "err", err)
				return merged
			}
		}
	} else {
		impl.logger.Errorw("autoscaling is not enabled", "pipelineId", pipelineId)
	}

	//check for custom chart support
	if autoscalingEnabledPath, ok := templateMap[bean2.CustomAutoScalingEnabledPathKey]; ok {
		if deploymentType == models.DEPLOYMENTTYPE_STOP {
			merged, err = impl.setScalingValues(templateMap, bean2.CustomAutoScalingEnabledPathKey, merged, false)
			if err != nil {
				return merged
			}
			merged, err = impl.setScalingValues(templateMap, bean2.CustomAutoscalingReplicaCountPathKey, merged, 0)
			if err != nil {
				return merged
			}
		} else {
			autoscalingEnabled := false
			autoscalingEnabledValue := gjson.Get(string(merged), autoscalingEnabledPath.(string)).Value()
			if val, ok := autoscalingEnabledValue.(bool); ok {
				autoscalingEnabled = val
			}
			if autoscalingEnabled {
				// extract replica count, min, max and check for required value
				replicaCount, err := impl.getReplicaCountFromCustomChart(templateMap, merged)
				if err != nil {
					return merged
				}
				merged, err = impl.setScalingValues(templateMap, bean2.CustomAutoscalingReplicaCountPathKey, merged, replicaCount)
				if err != nil {
					return merged
				}
			}
		}
	}

	return merged
}

func (impl *WorkflowDagExecutorImpl) updateArgoPipeline(appId int, pipelineName string, envOverride *chartConfig.EnvConfigOverride, ctx context.Context) (bool, error) {
	//repo has been registered while helm create
	if ctx == nil {
		impl.logger.Errorw("err in syncing ACD, ctx is NULL", "pipelineName", pipelineName)
		return false, nil
	}
	app, err := impl.appRepository.FindById(appId)
	if err != nil {
		impl.logger.Errorw("no app found ", "err", err)
		return false, err
	}
	envModel, err := impl.envRepository.FindById(envOverride.TargetEnvironment)
	if err != nil {
		return false, err
	}
	argoAppName := fmt.Sprintf("%s-%s", app.AppName, envModel.Name)
	impl.logger.Infow("received payload, updateArgoPipeline", "appId", appId, "pipelineName", pipelineName, "envId", envOverride.TargetEnvironment, "argoAppName", argoAppName, "context", ctx)
	argoApplication, err := impl.acdClient.Get(ctx, &application3.ApplicationQuery{Name: &argoAppName})
	if err != nil {
		impl.logger.Errorw("no argo app exists", "app", argoAppName, "pipeline", pipelineName)
		return false, err
	}
	//if status, ok:=status.FromError(err);ok{
	appStatus, _ := status2.FromError(err)

	if appStatus.Code() == codes.OK {
		impl.logger.Debugw("argo app exists", "app", argoAppName, "pipeline", pipelineName)
		if argoApplication.Spec.Source.Path != envOverride.Chart.ChartLocation || argoApplication.Spec.Source.TargetRevision != "master" {
			patchReq := v1alpha1.Application{Spec: v1alpha1.ApplicationSpec{Source: v1alpha1.ApplicationSource{Path: envOverride.Chart.ChartLocation, RepoURL: envOverride.Chart.GitRepoUrl, TargetRevision: "master"}}}
			reqbyte, err := json.Marshal(patchReq)
			if err != nil {
				impl.logger.Errorw("error in creating patch", "err", err)
			}
			reqString := string(reqbyte)
			patchType := "merge"
			_, err = impl.acdClient.Patch(ctx, &application3.ApplicationPatchRequest{Patch: &reqString, Name: &argoAppName, PatchType: &patchType})
			if err != nil {
				impl.logger.Errorw("error in creating argo pipeline ", "name", pipelineName, "patch", string(reqbyte), "err", err)
				return false, err
			}
			impl.logger.Debugw("pipeline update req ", "res", patchReq)
		} else {
			impl.logger.Debug("pipeline no need to update ")
		}
		// Doing normal refresh to avoid the sync delay in argo-cd.
		err2 := impl.argoClientWrapperService.GetArgoAppWithNormalRefresh(ctx, argoAppName)
		if err2 != nil {
			impl.logger.Errorw("error in getting argo application with normal refresh", "argoAppName", argoAppName, "pipelineName", pipelineName)
		}
		return true, nil
	} else if appStatus.Code() == codes.NotFound {
		impl.logger.Errorw("argo app not found", "app", argoAppName, "pipeline", pipelineName)
		return false, nil
	} else {
		impl.logger.Errorw("err in checking application on gocd", "err", err, "pipeline", pipelineName)
		return false, err
	}
}

func (impl *WorkflowDagExecutorImpl) getValuesFileForEnv(environmentId int) string {
	return fmt.Sprintf("_%d-values.yaml", environmentId) //-{envId}-values.yaml
}

func (impl *WorkflowDagExecutorImpl) updatePipeline(pipeline *pipelineConfig.Pipeline, userId int32) (bool, error) {
	err := impl.pipelineRepository.SetDeploymentAppCreatedInPipeline(true, pipeline.Id, userId)
	if err != nil {
		impl.logger.Errorw("error on updating cd pipeline for setting deployment app created", "err", err)
		return false, err
	}
	return true, nil
}

func (impl *WorkflowDagExecutorImpl) getResolvedTemplateWithSnapshot(deploymentTemplateHistoryId int, template string) (string, map[string]string, error) {

	variableSnapshotMap := make(map[string]string)
	reference := repository5.HistoryReference{
		HistoryReferenceId:   deploymentTemplateHistoryId,
		HistoryReferenceType: repository5.HistoryReferenceTypeDeploymentTemplate,
	}
	variableSnapshot, err := impl.variableSnapshotHistoryService.GetVariableHistoryForReferences([]repository5.HistoryReference{reference})
	if err != nil {
		return template, variableSnapshotMap, err
	}

	if _, ok := variableSnapshot[reference]; !ok {
		return template, variableSnapshotMap, nil
	}

	err = json.Unmarshal(variableSnapshot[reference].VariableSnapshot, &variableSnapshotMap)
	if err != nil {
		return template, variableSnapshotMap, err
	}

	if len(variableSnapshotMap) == 0 {
		return template, variableSnapshotMap, nil
	}
	scopedVariableData := parsers.GetScopedVarData(variableSnapshotMap, make(map[string]bool), true)
	request := parsers.VariableParserRequest{Template: template, TemplateType: parsers.JsonVariableTemplate, Variables: scopedVariableData}
	parserResponse := impl.variableTemplateParser.ParseTemplate(request)
	err = parserResponse.Error
	if err != nil {
		return template, variableSnapshotMap, err
	}
	resolvedTemplate := parserResponse.ResolvedTemplate
	return resolvedTemplate, variableSnapshotMap, nil
}

func (impl *WorkflowDagExecutorImpl) extractVariablesAndResolveTemplate(scope resourceQualifiers.Scope, template string, entity repository5.Entity) (string, map[string]string, error) {

	variableMap := make(map[string]string)
	entityToVariables, err := impl.variableEntityMappingService.GetAllMappingsForEntities([]repository5.Entity{entity})
	if err != nil {
		return template, variableMap, err
	}

	if vars, ok := entityToVariables[entity]; !ok || len(vars) == 0 {
		return template, variableMap, nil
	}

	// pre-populating variable map with variable so that the variables which don't have any resolved data
	// is saved in snapshot
	for _, variable := range entityToVariables[entity] {
		variableMap[variable] = impl.scopedVariableService.GetFormattedVariableForName(variable)
	}

	scopedVariables, err := impl.scopedVariableService.GetScopedVariables(scope, entityToVariables[entity], true)
	if err != nil {
		return template, variableMap, err
	}

	for _, variable := range scopedVariables {
		variableMap[variable.VariableName] = variable.VariableValue.StringValue()
	}

	parserRequest := parsers.VariableParserRequest{Template: template, Variables: scopedVariables, TemplateType: parsers.JsonVariableTemplate}
	parserResponse := impl.variableTemplateParser.ParseTemplate(parserRequest)
	err = parserResponse.Error
	if err != nil {
		return template, variableMap, err
	}

	resolvedTemplate := parserResponse.ResolvedTemplate
	return resolvedTemplate, variableMap, nil
}

type EnvironmentOverride struct {
	Enabled   bool        `json:"enabled"`
	EnvValues []*KeyValue `json:"envValues"`
}

type KeyValue struct {
	Key   string `json:"key"`
	Value string `json:"value"`
}

func (conf *EnvironmentOverride) appendEnvironmentVariable(key, value string) {
	item := &KeyValue{Key: key, Value: value}
	conf.EnvValues = append(conf.EnvValues, item)
}

func (impl *WorkflowDagExecutorImpl) checkAndFixDuplicateReleaseNo(override *chartConfig.PipelineOverride) error {

	uniqueVerified := false
	retryCount := 0

	for !uniqueVerified && retryCount < 5 {
		retryCount = retryCount + 1
		overrides, err := impl.pipelineOverrideRepository.GetByPipelineIdAndReleaseNo(override.PipelineId, override.PipelineReleaseCounter)
		if err != nil {
			return err
		}
		if overrides[0].Id == override.Id {
			uniqueVerified = true
		} else {
			//duplicate might be due to concurrency, lets fix it
			currentReleaseNo, err := impl.pipelineOverrideRepository.GetCurrentPipelineReleaseCounter(override.PipelineId)
			if err != nil {
				return err
			}
			override.PipelineReleaseCounter = currentReleaseNo + 1
			err = impl.pipelineOverrideRepository.Save(override)
			if err != nil {
				return err
			}
		}
	}
	if !uniqueVerified {
		return fmt.Errorf("duplicate verification retry count exide max overrideId: %d ,count: %d", override.Id, retryCount)
	}
	return nil
}

func (impl *WorkflowDagExecutorImpl) getAutoScalingReplicaCount(templateMap map[string]interface{}, appName string) *util4.HpaResourceRequest {
	hasOverride := false
	if _, ok := templateMap[fullnameOverride]; ok {
		appNameOverride := templateMap[fullnameOverride].(string)
		if len(appNameOverride) > 0 {
			appName = appNameOverride
			hasOverride = true
		}
	}
	if !hasOverride {
		if _, ok := templateMap[nameOverride]; ok {
			nameOverride := templateMap[nameOverride].(string)
			if len(nameOverride) > 0 {
				appName = fmt.Sprintf("%s-%s", appName, nameOverride)
			}
		}
	}
	hpaResourceRequest := &util4.HpaResourceRequest{}
	hpaResourceRequest.Version = ""
	hpaResourceRequest.Group = autoscaling.ServiceName
	hpaResourceRequest.Kind = horizontalPodAutoscaler
	impl.logger.Infow("getAutoScalingReplicaCount", "hpaResourceRequest", hpaResourceRequest)
	if _, ok := templateMap[kedaAutoscaling]; ok {
		as := templateMap[kedaAutoscaling]
		asd := as.(map[string]interface{})
		if _, ok := asd[enabled]; ok {
			impl.logger.Infow("getAutoScalingReplicaCount", "hpaResourceRequest", hpaResourceRequest)
			enable := asd[enabled].(bool)
			if enable {
				hpaResourceRequest.IsEnable = enable
				hpaResourceRequest.ReqReplicaCount = templateMap[replicaCount].(float64)
				hpaResourceRequest.ReqMaxReplicas = asd["maxReplicaCount"].(float64)
				hpaResourceRequest.ReqMinReplicas = asd["minReplicaCount"].(float64)
				hpaResourceRequest.ResourceName = fmt.Sprintf("%s-%s-%s", "keda-hpa", appName, "keda")
				impl.logger.Infow("getAutoScalingReplicaCount", "hpaResourceRequest", hpaResourceRequest)
				return hpaResourceRequest
			}
		}
	}

	if _, ok := templateMap[autoscaling.ServiceName]; ok {
		as := templateMap[autoscaling.ServiceName]
		asd := as.(map[string]interface{})
		if _, ok := asd[enabled]; ok {
			enable := asd[enabled].(bool)
			if enable {
				hpaResourceRequest.IsEnable = asd[enabled].(bool)
				hpaResourceRequest.ReqReplicaCount = templateMap[replicaCount].(float64)
				hpaResourceRequest.ReqMaxReplicas = asd["MaxReplicas"].(float64)
				hpaResourceRequest.ReqMinReplicas = asd["MinReplicas"].(float64)
				hpaResourceRequest.ResourceName = fmt.Sprintf("%s-%s", appName, "hpa")
				return hpaResourceRequest
			}
		}
	}
	return hpaResourceRequest

}

func (impl *WorkflowDagExecutorImpl) fetchRequiredReplicaCount(currentReplicaCount float64, reqMaxReplicas float64, reqMinReplicas float64) float64 {
	var reqReplicaCount float64
	if currentReplicaCount <= reqMaxReplicas && currentReplicaCount >= reqMinReplicas {
		reqReplicaCount = currentReplicaCount
	} else if currentReplicaCount > reqMaxReplicas {
		reqReplicaCount = reqMaxReplicas
	} else if currentReplicaCount < reqMinReplicas {
		reqReplicaCount = reqMinReplicas
	}
	return reqReplicaCount
}

func (impl *WorkflowDagExecutorImpl) getReplicaCountFromCustomChart(templateMap map[string]interface{}, merged []byte) (float64, error) {
	autoscalingMinVal, err := impl.extractParamValue(templateMap, bean2.CustomAutoscalingMinPathKey, merged)
	if err != nil {
		return 0, err
	}
	autoscalingMaxVal, err := impl.extractParamValue(templateMap, bean2.CustomAutoscalingMaxPathKey, merged)
	if err != nil {
		return 0, err
	}
	autoscalingReplicaCountVal, err := impl.extractParamValue(templateMap, bean2.CustomAutoscalingReplicaCountPathKey, merged)
	if err != nil {
		return 0, err
	}
	return impl.fetchRequiredReplicaCount(autoscalingReplicaCountVal, autoscalingMaxVal, autoscalingMinVal), nil
}

func (impl *WorkflowDagExecutorImpl) setScalingValues(templateMap map[string]interface{}, customScalingKey string, merged []byte, value interface{}) ([]byte, error) {
	autoscalingJsonPath := templateMap[customScalingKey]
	autoscalingJsonPathKey := autoscalingJsonPath.(string)
	mergedRes, err := sjson.Set(string(merged), autoscalingJsonPathKey, value)
	if err != nil {
		impl.logger.Errorw("error occurred while setting autoscaling key", "JsonPathKey", autoscalingJsonPathKey, "err", err)
		return []byte{}, err
	}
	return []byte(mergedRes), nil
}

func (impl *WorkflowDagExecutorImpl) extractParamValue(inputMap map[string]interface{}, key string, merged []byte) (float64, error) {
	if _, ok := inputMap[key]; !ok {
		return 0, errors2.New("empty-val-err")
	}
	floatNumber, err := util4.ParseFloatNumber(gjson.Get(string(merged), inputMap[key].(string)).Value())
	if err != nil {
		impl.logger.Errorw("error occurred while parsing float number", "key", key, "err", err)
	}
	return floatNumber, err
}

func (impl *WorkflowDagExecutorImpl) PushPrePostCDManifest(cdWorklowRunnerId int, triggeredBy int32, jobHelmPackagePath string, deployType string, pipeline *pipelineConfig.Pipeline, imageTag string, ctx context.Context) error {

	manifestPushTemplate, err := impl.BuildManifestPushTemplateForPrePostCd(pipeline, cdWorklowRunnerId, triggeredBy, jobHelmPackagePath, deployType, imageTag)
	if err != nil {
		impl.logger.Errorw("error in building manifest push template for pre post cd")
		return err
	}
	manifestPushService := impl.GetManifestPushService(manifestPushTemplate.StorageType)

	manifestPushResponse := manifestPushService.PushChart(manifestPushTemplate, ctx)
	if manifestPushResponse.Error != nil {
		impl.logger.Errorw("error in pushing chart to helm repo", "err", err)
		return manifestPushResponse.Error
	}
	return nil
}

func (impl *WorkflowDagExecutorImpl) MergeDefaultValuesWithOverrideValues(overrideValues string, builtChartPath string) error {
	valuesFilePath := path.Join(builtChartPath, "values.yaml") //default values of helm chart
	defaultValues, err := ioutil.ReadFile(valuesFilePath)
	if err != nil {
		return err
	}
	defaultValuesJson, err := yaml.YAMLToJSON(defaultValues)
	if err != nil {
		return err
	}
	mergedValues, err := impl.mergeUtil.JsonPatch(defaultValuesJson, []byte(overrideValues))
	if err != nil {
		return err
	}
	mergedValuesYaml, err := yaml.JSONToYAML(mergedValues)
	if err != nil {
		return err
	}
	err = ioutil.WriteFile(valuesFilePath, mergedValuesYaml, 0600)
	if err != nil {
		return err
	}
	return err
}

func (impl *WorkflowDagExecutorImpl) BuildManifestPushTemplateForPrePostCd(pipeline *pipelineConfig.Pipeline, cdWorklowRunnerId int, triggeredBy int32, jobHelmPackagePath string, deployType string, imageTag string) (*bean4.ManifestPushTemplate, error) {

	manifestPushTemplate := &bean4.ManifestPushTemplate{
		WorkflowRunnerId:      cdWorklowRunnerId,
		AppId:                 pipeline.AppId,
		EnvironmentId:         pipeline.EnvironmentId,
		UserId:                triggeredBy,
		AppName:               pipeline.App.AppName,
		TargetEnvironmentName: pipeline.Environment.Id,
		ChartVersion:          fmt.Sprintf("%d.%d.%d-%s-%s", 1, 1, cdWorklowRunnerId, deployType, imageTag),
	}

	manifestPushConfig, err := impl.manifestPushConfigRepository.GetManifestPushConfigByAppIdAndEnvId(pipeline.AppId, pipeline.EnvironmentId)
	if err != nil && err != pg.ErrNoRows {
		impl.logger.Errorw("error in fetching manifest push config for pre/post cd", "err", err)
		return manifestPushTemplate, err
	}
	manifestPushTemplate.StorageType = manifestPushConfig.StorageType

	if manifestPushConfig != nil && manifestPushConfig.StorageType == bean2.ManifestStorageOCIHelmRepo {

		var credentialsConfig bean4.HelmRepositoryConfig
		err = json.Unmarshal([]byte(manifestPushConfig.CredentialsConfig), &credentialsConfig)
		if err != nil {
			impl.logger.Errorw("error in json unmarshal", "err", err)
			return manifestPushTemplate, err
		}
		dockerArtifactStore, err := impl.dockerArtifactStoreRepository.FindOne(credentialsConfig.ContainerRegistryName)
		if err != nil {
			impl.logger.Errorw("error in fetching artifact info", "err", err)
			return manifestPushTemplate, err
		}
		repoPath, chartName := app.GetRepoPathAndChartNameFromRepoName(credentialsConfig.RepositoryName)
		manifestPushTemplate.RepoUrl = path.Join(dockerArtifactStore.RegistryURL, repoPath)
		manifestPushTemplate.ChartName = chartName
		chartBytes, err := impl.chartTemplateService.LoadChartInBytes(jobHelmPackagePath, true, chartName, manifestPushTemplate.ChartVersion)
		if err != nil {
			return manifestPushTemplate, err
		}
		manifestPushTemplate.BuiltChartBytes = &chartBytes
		containerRegistryConfig := &bean4.ContainerRegistryConfig{
			RegistryUrl:  dockerArtifactStore.RegistryURL,
			Username:     dockerArtifactStore.Username,
			Password:     dockerArtifactStore.Password,
			Insecure:     true,
			AccessKey:    dockerArtifactStore.AWSAccessKeyId,
			SecretKey:    dockerArtifactStore.AWSSecretAccessKey,
			AwsRegion:    dockerArtifactStore.AWSRegion,
			RegistryType: string(dockerArtifactStore.RegistryType),
			RepoName:     repoPath,
		}
		for _, ociRegistryConfig := range dockerArtifactStore.OCIRegistryConfig {
			if ociRegistryConfig.RepositoryType == repository6.OCI_REGISRTY_REPO_TYPE_CHART {
				containerRegistryConfig.IsPublic = ociRegistryConfig.IsPublic
			}
		}
		manifestPushTemplate.ContainerRegistryConfig = containerRegistryConfig
	} else if manifestPushConfig.StorageType == bean2.ManifestStorageGit {
		// need to implement for git repo push
	}

	return manifestPushTemplate, nil
}

func (impl *WorkflowDagExecutorImpl) GetValuesOverrideForTrigger(overrideRequest *bean.ValuesOverrideRequest, triggeredAt time.Time, ctx context.Context) (*app.ValuesOverrideResponse, error) {
	if overrideRequest.DeploymentType == models.DEPLOYMENTTYPE_UNKNOWN {
		overrideRequest.DeploymentType = models.DEPLOYMENTTYPE_DEPLOY
	}
	if len(overrideRequest.DeploymentWithConfig) == 0 {
		overrideRequest.DeploymentWithConfig = bean.DEPLOYMENT_CONFIG_TYPE_LAST_SAVED
	}
	valuesOverrideResponse := &app.ValuesOverrideResponse{}
	isPipelineOverrideCreated := overrideRequest.PipelineOverrideId > 0
	pipeline, err := impl.pipelineRepository.FindById(overrideRequest.PipelineId)
	valuesOverrideResponse.Pipeline = pipeline
	if err != nil {
		impl.logger.Errorw("error in fetching pipeline by pipeline id", "err", err, "pipeline-id-", overrideRequest.PipelineId)
		return valuesOverrideResponse, err
	}

	_, span := otel.Tracer("orchestrator").Start(ctx, "ciArtifactRepository.Get")
	artifact, err := impl.ciArtifactRepository.Get(overrideRequest.CiArtifactId)
	valuesOverrideResponse.Artifact = artifact
	span.End()
	if err != nil {
		return valuesOverrideResponse, err
	}
	overrideRequest.Image = artifact.Image

	strategy, err := impl.GetDeploymentStrategyByTriggerType(overrideRequest, ctx)
	valuesOverrideResponse.PipelineStrategy = strategy
	if err != nil {
		impl.logger.Errorw("error in getting strategy by trigger type", "err", err)
		return valuesOverrideResponse, err
	}

	envOverride, err := impl.GetEnvOverrideByTriggerType(overrideRequest, triggeredAt, ctx)
	valuesOverrideResponse.EnvOverride = envOverride
	if err != nil {
		impl.logger.Errorw("error in getting env override by trigger type", "err", err)
		return valuesOverrideResponse, err
	}
	appMetrics, err := impl.GetAppMetricsByTriggerType(overrideRequest, ctx)
	valuesOverrideResponse.AppMetrics = appMetrics
	if err != nil {
		impl.logger.Errorw("error in getting app metrics by trigger type", "err", err)
		return valuesOverrideResponse, err
	}
	var (
		pipelineOverride                                     *chartConfig.PipelineOverride
		dbMigrationOverride, configMapJson, appLabelJsonByte []byte
	)

	// Conditional Block based on PipelineOverrideCreated --> start
	if !isPipelineOverrideCreated {
		_, span = otel.Tracer("orchestrator").Start(ctx, "savePipelineOverride")
		pipelineOverride, err = impl.savePipelineOverride(overrideRequest, envOverride.Id, triggeredAt)
		span.End()
		if err != nil {
			return valuesOverrideResponse, err
		}
		overrideRequest.PipelineOverrideId = pipelineOverride.Id
	} else {
		pipelineOverride, err = impl.pipelineOverrideRepository.FindById(overrideRequest.PipelineOverrideId)
		if err != nil {
			impl.logger.Errorw("error in getting pipelineOverride for valuesOverrideResponse", "PipelineOverrideId", overrideRequest.PipelineOverrideId)
			return nil, err
		}
	}
	// Conditional Block based on PipelineOverrideCreated --> end
	valuesOverrideResponse.PipelineOverride = pipelineOverride

	//TODO: check status and apply lock
	releaseOverrideJson, err := impl.getReleaseOverride(envOverride, overrideRequest, artifact, pipelineOverride, strategy, &appMetrics)
	valuesOverrideResponse.ReleaseOverrideJSON = releaseOverrideJson
	if err != nil {
		return valuesOverrideResponse, err
	}

	// Conditional Block based on PipelineOverrideCreated --> start
	if !isPipelineOverrideCreated {
		_, span = otel.Tracer("orchestrator").Start(ctx, "getDbMigrationOverride")
		//FIXME: how to determine rollback
		//we can't depend on ciArtifact ID because CI pipeline can be manually triggered in any order regardless of sourcecode status
		dbMigrationOverride, err = impl.getDbMigrationOverride(overrideRequest, artifact, false)
		span.End()
		if err != nil {
			impl.logger.Errorw("error in fetching db migration config", "req", overrideRequest, "err", err)
			return valuesOverrideResponse, err
		}
		chartVersion := envOverride.Chart.ChartVersion
		_, span = otel.Tracer("orchestrator").Start(ctx, "getConfigMapAndSecretJsonV2")
		configMapJson, err = impl.getConfigMapAndSecretJsonV2(overrideRequest.AppId, envOverride.TargetEnvironment, overrideRequest.PipelineId, chartVersion, overrideRequest.DeploymentWithConfig, overrideRequest.WfrIdForDeploymentWithSpecificTrigger)
		span.End()
		if err != nil {
			impl.logger.Errorw("error in fetching config map n secret ", "err", err)
			configMapJson = nil
		}
		_, span = otel.Tracer("orchestrator").Start(ctx, "appCrudOperationService.GetLabelsByAppIdForDeployment")
		appLabelJsonByte, err = impl.appCrudOperationService.GetLabelsByAppIdForDeployment(overrideRequest.AppId)
		span.End()
		if err != nil {
			impl.logger.Errorw("error in fetching app labels for gitOps commit", "err", err)
			appLabelJsonByte = nil
		}

		mergedValues, err := impl.mergeOverrideValues(envOverride, dbMigrationOverride, releaseOverrideJson, configMapJson, appLabelJsonByte, strategy)
		appName := fmt.Sprintf("%s-%s", overrideRequest.AppName, envOverride.Environment.Name)
		mergedValues = impl.autoscalingCheckBeforeTrigger(ctx, appName, envOverride.Namespace, mergedValues, overrideRequest)

		_, span = otel.Tracer("orchestrator").Start(ctx, "dockerRegistryIpsConfigService.HandleImagePullSecretOnApplicationDeployment")
		// handle image pull secret if access given
		mergedValues, err = impl.dockerRegistryIpsConfigService.HandleImagePullSecretOnApplicationDeployment(envOverride.Environment, pipeline.CiPipelineId, mergedValues)
		span.End()
		if err != nil {
			return valuesOverrideResponse, err
		}

		pipelineOverride.PipelineMergedValues = string(mergedValues)
		valuesOverrideResponse.MergedValues = string(mergedValues)
		err = impl.pipelineOverrideRepository.Update(pipelineOverride)
		if err != nil {
			return valuesOverrideResponse, err
		}
		valuesOverrideResponse.PipelineOverride = pipelineOverride
	} else {
		valuesOverrideResponse.MergedValues = pipelineOverride.PipelineMergedValues
	}
	// Conditional Block based on PipelineOverrideCreated --> end
	return valuesOverrideResponse, err
}

func (impl *WorkflowDagExecutorImpl) DeployArgocdApp(overrideRequest *bean.ValuesOverrideRequest, valuesOverrideResponse *app.ValuesOverrideResponse, triggeredAt time.Time, ctx context.Context) error {

	impl.logger.Debugw("new pipeline found", "pipeline", valuesOverrideResponse.Pipeline)
	_, span := otel.Tracer("orchestrator").Start(ctx, "createArgoApplicationIfRequired")
	name, err := impl.createArgoApplicationIfRequired(overrideRequest.AppId, valuesOverrideResponse.EnvOverride, valuesOverrideResponse.Pipeline, overrideRequest.UserId)
	span.End()
	if err != nil {
		impl.logger.Errorw("acd application create error on cd trigger", "err", err, "req", overrideRequest)
		return err
	}
	impl.logger.Debugw("argocd application created", "name", name)

	_, span = otel.Tracer("orchestrator").Start(ctx, "updateArgoPipeline")
	updateAppInArgocd, err := impl.updateArgoPipeline(overrideRequest.AppId, valuesOverrideResponse.Pipeline.Name, valuesOverrideResponse.EnvOverride, ctx)
	span.End()
	if err != nil {
		impl.logger.Errorw("error in updating argocd app ", "err", err)
		return err
	}
	if updateAppInArgocd {
		impl.logger.Debug("argo-cd successfully updated")
	} else {
		impl.logger.Debug("argo-cd failed to update, ignoring it")
	}
	//update workflow runner status, used in app workflow view
	err = impl.UpdateCDWorkflowRunnerStatus(ctx, overrideRequest, triggeredAt, pipelineConfig.WorkflowInProgress, "")
	if err != nil {
		impl.logger.Errorw("error in updating the workflow runner status, createHelmAppForCdPipeline", "err", err)
		return err
	}
	return nil
}

func (impl *WorkflowDagExecutorImpl) HandleCDTriggerRelease(overrideRequest *bean.ValuesOverrideRequest, ctx context.Context, triggeredAt time.Time, deployedBy int32) (releaseNo int, manifest []byte, err error) {
	if impl.appService.IsDevtronAsyncInstallModeEnabled(overrideRequest.DeploymentAppType) {
		// asynchronous mode of installation starts
		return impl.TriggerHelmAsyncRelease(overrideRequest, ctx, triggeredAt, deployedBy)
	}
	// synchronous mode of installation starts

	valuesOverrideResponse, builtChartPath, err := impl.BuildManifestForTrigger(overrideRequest, triggeredAt, ctx)
	_, span := otel.Tracer("orchestrator").Start(ctx, "CreateHistoriesForDeploymentTrigger")
	err1 := impl.CreateHistoriesForDeploymentTrigger(valuesOverrideResponse.Pipeline, valuesOverrideResponse.PipelineStrategy, valuesOverrideResponse.EnvOverride, triggeredAt, deployedBy)
	if err1 != nil {
		impl.logger.Errorw("error in saving histories for trigger", "err", err1, "pipelineId", valuesOverrideResponse.Pipeline.Id, "wfrId", overrideRequest.WfrId)
	}
	span.End()
	if err != nil {
		impl.logger.Errorw("error in building merged manifest for trigger", "err", err)
		return releaseNo, manifest, err
	}
	_, span = otel.Tracer("orchestrator").Start(ctx, "WorkflowDagExecutorImpl.TriggerRelease")
	releaseId, manifest, releaseErr := impl.TriggerRelease(overrideRequest, valuesOverrideResponse, builtChartPath, ctx, triggeredAt, deployedBy)
	span.End()
	return releaseId, manifest, releaseErr
}

// TriggerHelmAsyncRelease will publish async helm Install/Upgrade request event for Devtron App releases
func (impl *WorkflowDagExecutorImpl) TriggerHelmAsyncRelease(overrideRequest *bean.ValuesOverrideRequest, ctx context.Context, triggeredAt time.Time, triggeredBy int32) (releaseNo int, manifest []byte, err error) {
	// build merged values and save PCO history for the release
	valuesOverrideResponse, err := impl.GetValuesOverrideForTrigger(overrideRequest, triggeredAt, ctx)
	_, span := otel.Tracer("orchestrator").Start(ctx, "CreateHistoriesForDeploymentTrigger")
	// save triggered deployment history
	err1 := impl.CreateHistoriesForDeploymentTrigger(valuesOverrideResponse.Pipeline, valuesOverrideResponse.PipelineStrategy, valuesOverrideResponse.EnvOverride, triggeredAt, triggeredBy)
	if err1 != nil {
		impl.logger.Errorw("error in saving histories for trigger", "err", err1, "pipelineId", valuesOverrideResponse.Pipeline.Id, "wfrId", overrideRequest.WfrId)
	}
	span.End()
	if err != nil {
		impl.logger.Errorw("error in fetching values for trigger", "err", err)
		return releaseNo, manifest, err
	}

	event := &bean.AsyncCdDeployEvent{
		ValuesOverrideRequest: overrideRequest,
		TriggeredAt:           triggeredAt,
		TriggeredBy:           triggeredBy,
	}
	payload, err := json.Marshal(event)
	if err != nil {
		impl.logger.Errorw("failed to marshal helm async CD deploy event request", "request", event, "err", err)
		return 0, manifest, err
	}

	// publish nats event for async installation
	err = impl.pubsubClient.Publish(pubsub.DEVTRON_CHART_INSTALL_TOPIC, string(payload))
	if err != nil {
		impl.logger.Errorw("failed to publish trigger request event", "topic", pubsub.DEVTRON_CHART_INSTALL_TOPIC, "payload", payload, "err", err)
		//update workflow runner status, used in app workflow view
		err1 = impl.UpdateCDWorkflowRunnerStatus(ctx, overrideRequest, triggeredAt, pipelineConfig.WorkflowFailed, err.Error())
		if err1 != nil {
			impl.logger.Errorw("error in updating the workflow runner status, TriggerHelmAsyncRelease", "err", err1)
		}
		return 0, manifest, err
	}

	//update workflow runner status, used in app workflow view
	err = impl.UpdateCDWorkflowRunnerStatus(ctx, overrideRequest, triggeredAt, pipelineConfig.WorkflowInQueue, "")
	if err != nil {
		impl.logger.Errorw("error in updating the workflow runner status, TriggerHelmAsyncRelease", "err", err)
		return 0, manifest, err
	}
	return 0, manifest, nil
}

// TriggerRelease will trigger Install/Upgrade request for Devtron App releases synchronously
func (impl *WorkflowDagExecutorImpl) TriggerRelease(overrideRequest *bean.ValuesOverrideRequest, valuesOverrideResponse *app.ValuesOverrideResponse, builtChartPath string, ctx context.Context, triggeredAt time.Time, triggeredBy int32) (releaseNo int, manifest []byte, err error) {
	// Handling for auto trigger
	if overrideRequest.UserId == 0 {
		overrideRequest.UserId = triggeredBy
	}
	triggerEvent := impl.GetTriggerEvent(overrideRequest.DeploymentAppType, triggeredAt, triggeredBy)
	releaseNo, manifest, err = impl.TriggerPipeline(overrideRequest, valuesOverrideResponse, builtChartPath, triggerEvent, ctx)
	if err != nil {
		return 0, manifest, err
	}
	return releaseNo, manifest, nil
}

func (impl *WorkflowDagExecutorImpl) MarkImageScanDeployed(appId int, envId int, imageDigest string, clusterId int, isScanEnabled bool) error {
	impl.logger.Debugw("mark image scan deployed for normal app, from cd auto or manual trigger", "imageDigest", imageDigest)
	executionHistory, err := impl.imageScanHistoryRepository.FindByImageDigest(imageDigest)
	if err != nil && err != pg.ErrNoRows {
		impl.logger.Errorw("error in fetching execution history", "err", err)
		return err
	}
	if executionHistory == nil || executionHistory.Id == 0 {
		impl.logger.Errorw("no execution history found for digest", "digest", imageDigest)
		return fmt.Errorf("no execution history found for digest - %s", imageDigest)
	}
	impl.logger.Debugw("mark image scan deployed for normal app, from cd auto or manual trigger", "executionHistory", executionHistory)
	var ids []int
	ids = append(ids, executionHistory.Id)

	ot, err := impl.imageScanDeployInfoRepository.FetchByAppIdAndEnvId(appId, envId, []string{security.ScanObjectType_APP})
	switch err {
	case nil:
		// Updating Execution history for Latest Deployment to fetch out security Vulnerabilities for latest deployed info
		if isScanEnabled {
			ot.ImageScanExecutionHistoryId = ids
		} else {
			arr := []int{-1}
			ot.ImageScanExecutionHistoryId = arr
		}
		err = impl.imageScanDeployInfoRepository.Update(ot)
		if err != nil {
			impl.logger.Errorw("error in updating deploy info for latest deployed image", "err", err)
			return err
		}
		return nil
	case pg.ErrNoRows:
		if isScanEnabled {
			imageScanDeployInfo := &security.ImageScanDeployInfo{
				ImageScanExecutionHistoryId: ids,
				ScanObjectMetaId:            appId,
				ObjectType:                  security.ScanObjectType_APP,
				EnvId:                       envId,
				ClusterId:                   clusterId,
				AuditLog: sql.AuditLog{
					CreatedOn: time.Now(),
					CreatedBy: 1,
					UpdatedOn: time.Now(),
					UpdatedBy: 1,
				},
			}
			impl.logger.Debugw("mark image scan deployed for normal app, from cd auto or manual trigger", "imageScanDeployInfo", imageScanDeployInfo)
			err = impl.imageScanDeployInfoRepository.Save(imageScanDeployInfo)
			if err != nil {
				impl.logger.Errorw("error in creating deploy info", "err", err)
				return err
			}
		}
		return nil
	default:
		impl.logger.Errorw("error in getting image scan info", "appId", appId, "envId", envId, "err", err)
		return err
	}
}

<<<<<<< HEAD
=======
func (impl *WorkflowDagExecutorImpl) createHelmAppForCdPipeline(overrideRequest *bean.ValuesOverrideRequest, valuesOverrideResponse *app.ValuesOverrideResponse, triggeredAt time.Time, ctx context.Context) (bool, error) {

	pipeline := valuesOverrideResponse.Pipeline
	envOverride := valuesOverrideResponse.EnvOverride
	mergeAndSave := valuesOverrideResponse.MergedValues

	chartMetaData := &chart.Metadata{
		Name:    pipeline.App.AppName,
		Version: envOverride.Chart.ChartVersion,
	}
	referenceTemplatePath := path.Join(string(impl.refChartDir), envOverride.Chart.ReferenceTemplate)

	if util.IsHelmApp(pipeline.DeploymentAppType) {
		referenceChartByte := envOverride.Chart.ReferenceChart
		// here updating reference chart into database.
		if len(envOverride.Chart.ReferenceChart) == 0 {
			refChartByte, err := impl.chartTemplateService.GetByteArrayRefChart(chartMetaData, referenceTemplatePath)
			if err != nil {
				impl.logger.Errorw("ref chart commit error on cd trigger", "err", err, "req", overrideRequest)
				return false, err
			}
			ch := envOverride.Chart
			ch.ReferenceChart = refChartByte
			ch.UpdatedOn = time.Now()
			ch.UpdatedBy = overrideRequest.UserId
			err = impl.chartRepository.Update(ch)
			if err != nil {
				impl.logger.Errorw("chart update error", "err", err, "req", overrideRequest)
				return false, err
			}
			referenceChartByte = refChartByte
		}

		releaseName := pipeline.DeploymentAppName
		cluster := envOverride.Environment.Cluster
		bearerToken := cluster.Config[util5.BearerToken]
		clusterConfig := &client2.ClusterConfig{
			ClusterName:           cluster.ClusterName,
			Token:                 bearerToken,
			ApiServerUrl:          cluster.ServerUrl,
			InsecureSkipTLSVerify: cluster.InsecureSkipTlsVerify,
		}
		if cluster.InsecureSkipTlsVerify == false {
			clusterConfig.KeyData = cluster.Config[util5.TlsKey]
			clusterConfig.CertData = cluster.Config[util5.CertData]
			clusterConfig.CaData = cluster.Config[util5.CertificateAuthorityData]
		}
		releaseIdentifier := &client2.ReleaseIdentifier{
			ReleaseName:      releaseName,
			ReleaseNamespace: envOverride.Namespace,
			ClusterConfig:    clusterConfig,
		}

		if pipeline.DeploymentAppCreated {
			req := &client2.UpgradeReleaseRequest{
				ReleaseIdentifier: releaseIdentifier,
				ValuesYaml:        mergeAndSave,
				HistoryMax:        impl.helmAppService.GetRevisionHistoryMaxValue(client2.SOURCE_DEVTRON_APP),
				ChartContent:      &client2.ChartContent{Content: referenceChartByte},
			}
			if impl.appService.IsDevtronAsyncInstallModeEnabled(bean2.Helm) {
				req.RunInCtx = true
			}
			// For cases where helm release was not found, kubelink will install the same configuration
			updateApplicationResponse, err := impl.helmAppClient.UpdateApplication(ctx, req)
			if err != nil {
				impl.logger.Errorw("error in updating helm application for cd pipeline", "err", err)
				if util.GetGRPCErrorDetailedMessage(err) == context.Canceled.Error() {
					err = errors.New(pipelineConfig.NEW_DEPLOYMENT_INITIATED)
				}
				return false, err
			} else {
				impl.logger.Debugw("updated helm application", "response", updateApplicationResponse, "isSuccess", updateApplicationResponse.Success)
			}

		} else {

			helmResponse, err := impl.helmInstallReleaseWithCustomChart(ctx, releaseIdentifier, referenceChartByte, mergeAndSave)

			// For connection related errors, no need to update the db
			if err != nil && strings.Contains(err.Error(), "connection error") {
				impl.logger.Errorw("error in helm install custom chart", "err", err)
				return false, err
			}

			if util.GetGRPCErrorDetailedMessage(err) == context.Canceled.Error() {
				err = errors.New(pipelineConfig.NEW_DEPLOYMENT_INITIATED)
			}
			// IMP: update cd pipeline to mark deployment app created, even if helm install fails
			// If the helm install fails, it still creates the app in failed state, so trying to
			// re-create the app results in error from helm that cannot re-use name which is still in use
			_, pgErr := impl.updatePipeline(pipeline, overrideRequest.UserId)

			if err != nil {
				impl.logger.Errorw("error in helm install custom chart", "err", err)

				if pgErr != nil {
					impl.logger.Errorw("failed to update deployment app created flag in pipeline table", "err", err)
				}
				return false, err
			}

			if pgErr != nil {
				impl.logger.Errorw("failed to update deployment app created flag in pipeline table", "err", err)
				return false, err
			}

			impl.logger.Debugw("received helm release response", "helmResponse", helmResponse, "isSuccess", helmResponse.Success)
		}

		//update workflow runner status, used in app workflow view
		err := impl.UpdateCDWorkflowRunnerStatus(ctx, overrideRequest, triggeredAt, pipelineConfig.WorkflowInProgress, "")
		if err != nil {
			impl.logger.Errorw("error in updating the workflow runner status, createHelmAppForCdPipeline", "err", err)
			return false, err
		}
	}
	return true, nil
}

func (impl *WorkflowDagExecutorImpl) UpdatePreviousQueuedRunnerStatus(cdWfrId, pipelineId int, triggeredBy int32) error {
	cdWfrs, err := impl.cdWorkflowRepository.UpdatePreviousQueuedRunnerStatus(cdWfrId, pipelineId, triggeredBy)
	if err != nil {
		impl.logger.Errorw("error on update previous queued cd workflow runner, UpdatePreviousQueuedRunnerStatus", "cdWfrId", cdWfrId, "err", err)
		return err
	}
	for _, cdWfr := range cdWfrs {
		err = impl.MarkPipelineStatusTimelineFailed(cdWfr, errors.New(pipelineConfig.NEW_DEPLOYMENT_INITIATED))
		if err != nil {
			impl.logger.Errorw("error updating CdPipelineStatusTimeline, UpdatePreviousQueuedRunnerStatus", "err", err)
			return err
		}
		if cdWfr.CdWorkflow == nil {
			pipeline, err := impl.pipelineRepository.FindById(pipelineId)
			if err != nil {
				impl.logger.Errorw("error in fetching cd pipeline, UpdatePreviousQueuedRunnerStatus", "pipelineId", pipelineId, "err", err)
				return err
			}
			cdWfr.CdWorkflow = &pipelineConfig.CdWorkflow{
				Pipeline: pipeline,
			}
		}
		impl.UpdateTriggerCDMetricsOnFinish(cdWfr)
	}
	return nil
}

>>>>>>> 12560d0b
func (impl *WorkflowDagExecutorImpl) UpdateCDWorkflowRunnerStatus(ctx context.Context, overrideRequest *bean.ValuesOverrideRequest, triggeredAt time.Time, status, message string) error {
	// In case of terminal status update finished on time
	isTerminalStatus := slices.Contains(pipelineConfig.WfrTerminalStatusList, status)
	cdWfr, err := impl.cdWorkflowRepository.FindWorkflowRunnerById(overrideRequest.WfrId)
	if err != nil && err != pg.ErrNoRows {
		impl.logger.Errorw("err on fetching cd workflow, UpdateCDWorkflowRunnerStatus", "err", err)
		return err
	}
	cdWorkflowId := cdWfr.CdWorkflowId

	if cdWorkflowId == 0 {
		cdWf := &pipelineConfig.CdWorkflow{
			CiArtifactId: overrideRequest.CiArtifactId,
			PipelineId:   overrideRequest.PipelineId,
			AuditLog:     sql.AuditLog{CreatedOn: triggeredAt, CreatedBy: overrideRequest.UserId, UpdatedOn: triggeredAt, UpdatedBy: overrideRequest.UserId},
		}
		err := impl.cdWorkflowRepository.SaveWorkFlow(ctx, cdWf)
		if err != nil {
			impl.logger.Errorw("err on updating cd workflow for status update, UpdateCDWorkflowRunnerStatus", "err", err)
			return err
		}
		cdWorkflowId = cdWf.Id
		runner := &pipelineConfig.CdWorkflowRunner{
			Id:           cdWf.Id,
			Name:         overrideRequest.PipelineName,
			WorkflowType: bean.CD_WORKFLOW_TYPE_DEPLOY,
			ExecutorType: pipelineConfig.WORKFLOW_EXECUTOR_TYPE_AWF,
			Status:       status,
			TriggeredBy:  overrideRequest.UserId,
			StartedOn:    triggeredAt,
			CdWorkflowId: cdWorkflowId,
			AuditLog:     sql.AuditLog{CreatedOn: triggeredAt, CreatedBy: overrideRequest.UserId, UpdatedOn: triggeredAt, UpdatedBy: overrideRequest.UserId},
		}
		if isTerminalStatus {
			runner.FinishedOn = time.Now()
		}
		_, err = impl.cdWorkflowRepository.SaveWorkFlowRunner(runner)
		if err != nil {
			impl.logger.Errorw("err on updating cd workflow runner for status update, UpdateCDWorkflowRunnerStatus", "err", err)
			return err
		}
	} else {
		// if the current cdWfr status is already a terminal status and then don't update the status
		// e.g: Status : Failed --> Progressing (not allowed)
		if slices.Contains(pipelineConfig.WfrTerminalStatusList, cdWfr.Status) {
			impl.logger.Warnw("deployment has already been terminated for workflow runner, UpdateCDWorkflowRunnerStatus", "workflowRunnerId", cdWfr.Id, "err", err)
			return fmt.Errorf("deployment has already been terminated for workflow runner")
		}
		if status == pipelineConfig.WorkflowFailed {
			err = impl.MarkPipelineStatusTimelineFailed(cdWfr, errors.New(message))
			if err != nil {
				impl.logger.Errorw("error updating CdPipelineStatusTimeline", "err", err)
				return err
			}
		}
		cdWfr.Status = status
		if isTerminalStatus {
			cdWfr.FinishedOn = time.Now()
			cdWfr.Message = message
		}
		cdWfr.UpdatedBy = overrideRequest.UserId
		cdWfr.UpdatedOn = time.Now()
		err = impl.cdWorkflowRepository.UpdateWorkFlowRunner(cdWfr)
		if err != nil {
			impl.logger.Errorw("error on update cd workflow runner, UpdateCDWorkflowRunnerStatus", "cdWfr", cdWfr, "err", err)
			return err
		}
	}
	if isTerminalStatus {
		if cdWfr.CdWorkflow == nil {
			pipeline, err := impl.pipelineRepository.FindById(overrideRequest.PipelineId)
			if err != nil {
				impl.logger.Errorw("error in fetching cd pipeline", "pipelineId", overrideRequest.PipelineId, "err", err)
				return err
			}
			cdWfr.CdWorkflow = &pipelineConfig.CdWorkflow{
				Pipeline: pipeline,
			}
		}
		impl.UpdateTriggerCDMetricsOnFinish(cdWfr)
	}
	return nil
}

// helmInstallReleaseWithCustomChart performs helm install with custom chart
func (impl *WorkflowDagExecutorImpl) helmInstallReleaseWithCustomChart(ctx context.Context, releaseIdentifier *client2.ReleaseIdentifier, referenceChartByte []byte, valuesYaml string) (*client2.HelmInstallCustomResponse, error) {

	helmInstallRequest := client2.HelmInstallCustomRequest{
		ValuesYaml:        valuesYaml,
		ChartContent:      &client2.ChartContent{Content: referenceChartByte},
		ReleaseIdentifier: releaseIdentifier,
	}
	if impl.appService.IsDevtronAsyncInstallModeEnabled(bean2.Helm) {
		helmInstallRequest.RunInCtx = true
	}
	// Request exec
	return impl.helmAppClient.InstallReleaseWithCustomChart(ctx, &helmInstallRequest)
}<|MERGE_RESOLUTION|>--- conflicted
+++ resolved
@@ -3091,16 +3091,6 @@
 		impl.logger.Errorw("error in fetching pipeline by pipelineId", "err", err)
 		return nil, err
 	}
-<<<<<<< HEAD
-=======
-	err = impl.UpdatePreviousQueuedRunnerStatus(overrideRequest.WfrId, overrideRequest.PipelineId, triggeredBy)
-	if err != nil {
-		impl.logger.Errorw("error in updating the previous queued workflow runner status, TriggerHelmAsyncRelease", "err", err)
-		return 0, manifest, err
-	}
-	return 0, manifest, nil
-}
->>>>>>> 12560d0b
 
 	request := &bean.ValuesOverrideRequest{
 		PipelineId:           pipeline.Id,
@@ -5128,6 +5118,11 @@
 		impl.logger.Errorw("error in updating the workflow runner status, TriggerHelmAsyncRelease", "err", err)
 		return 0, manifest, err
 	}
+	err = impl.UpdatePreviousQueuedRunnerStatus(overrideRequest.WfrId, overrideRequest.PipelineId, triggeredBy)
+	if err != nil {
+		impl.logger.Errorw("error in updating the previous queued workflow runner status, TriggerHelmAsyncRelease", "err", err)
+		return 0, manifest, err
+	}
 	return 0, manifest, nil
 }
 
@@ -5205,128 +5200,6 @@
 	}
 }
 
-<<<<<<< HEAD
-=======
-func (impl *WorkflowDagExecutorImpl) createHelmAppForCdPipeline(overrideRequest *bean.ValuesOverrideRequest, valuesOverrideResponse *app.ValuesOverrideResponse, triggeredAt time.Time, ctx context.Context) (bool, error) {
-
-	pipeline := valuesOverrideResponse.Pipeline
-	envOverride := valuesOverrideResponse.EnvOverride
-	mergeAndSave := valuesOverrideResponse.MergedValues
-
-	chartMetaData := &chart.Metadata{
-		Name:    pipeline.App.AppName,
-		Version: envOverride.Chart.ChartVersion,
-	}
-	referenceTemplatePath := path.Join(string(impl.refChartDir), envOverride.Chart.ReferenceTemplate)
-
-	if util.IsHelmApp(pipeline.DeploymentAppType) {
-		referenceChartByte := envOverride.Chart.ReferenceChart
-		// here updating reference chart into database.
-		if len(envOverride.Chart.ReferenceChart) == 0 {
-			refChartByte, err := impl.chartTemplateService.GetByteArrayRefChart(chartMetaData, referenceTemplatePath)
-			if err != nil {
-				impl.logger.Errorw("ref chart commit error on cd trigger", "err", err, "req", overrideRequest)
-				return false, err
-			}
-			ch := envOverride.Chart
-			ch.ReferenceChart = refChartByte
-			ch.UpdatedOn = time.Now()
-			ch.UpdatedBy = overrideRequest.UserId
-			err = impl.chartRepository.Update(ch)
-			if err != nil {
-				impl.logger.Errorw("chart update error", "err", err, "req", overrideRequest)
-				return false, err
-			}
-			referenceChartByte = refChartByte
-		}
-
-		releaseName := pipeline.DeploymentAppName
-		cluster := envOverride.Environment.Cluster
-		bearerToken := cluster.Config[util5.BearerToken]
-		clusterConfig := &client2.ClusterConfig{
-			ClusterName:           cluster.ClusterName,
-			Token:                 bearerToken,
-			ApiServerUrl:          cluster.ServerUrl,
-			InsecureSkipTLSVerify: cluster.InsecureSkipTlsVerify,
-		}
-		if cluster.InsecureSkipTlsVerify == false {
-			clusterConfig.KeyData = cluster.Config[util5.TlsKey]
-			clusterConfig.CertData = cluster.Config[util5.CertData]
-			clusterConfig.CaData = cluster.Config[util5.CertificateAuthorityData]
-		}
-		releaseIdentifier := &client2.ReleaseIdentifier{
-			ReleaseName:      releaseName,
-			ReleaseNamespace: envOverride.Namespace,
-			ClusterConfig:    clusterConfig,
-		}
-
-		if pipeline.DeploymentAppCreated {
-			req := &client2.UpgradeReleaseRequest{
-				ReleaseIdentifier: releaseIdentifier,
-				ValuesYaml:        mergeAndSave,
-				HistoryMax:        impl.helmAppService.GetRevisionHistoryMaxValue(client2.SOURCE_DEVTRON_APP),
-				ChartContent:      &client2.ChartContent{Content: referenceChartByte},
-			}
-			if impl.appService.IsDevtronAsyncInstallModeEnabled(bean2.Helm) {
-				req.RunInCtx = true
-			}
-			// For cases where helm release was not found, kubelink will install the same configuration
-			updateApplicationResponse, err := impl.helmAppClient.UpdateApplication(ctx, req)
-			if err != nil {
-				impl.logger.Errorw("error in updating helm application for cd pipeline", "err", err)
-				if util.GetGRPCErrorDetailedMessage(err) == context.Canceled.Error() {
-					err = errors.New(pipelineConfig.NEW_DEPLOYMENT_INITIATED)
-				}
-				return false, err
-			} else {
-				impl.logger.Debugw("updated helm application", "response", updateApplicationResponse, "isSuccess", updateApplicationResponse.Success)
-			}
-
-		} else {
-
-			helmResponse, err := impl.helmInstallReleaseWithCustomChart(ctx, releaseIdentifier, referenceChartByte, mergeAndSave)
-
-			// For connection related errors, no need to update the db
-			if err != nil && strings.Contains(err.Error(), "connection error") {
-				impl.logger.Errorw("error in helm install custom chart", "err", err)
-				return false, err
-			}
-
-			if util.GetGRPCErrorDetailedMessage(err) == context.Canceled.Error() {
-				err = errors.New(pipelineConfig.NEW_DEPLOYMENT_INITIATED)
-			}
-			// IMP: update cd pipeline to mark deployment app created, even if helm install fails
-			// If the helm install fails, it still creates the app in failed state, so trying to
-			// re-create the app results in error from helm that cannot re-use name which is still in use
-			_, pgErr := impl.updatePipeline(pipeline, overrideRequest.UserId)
-
-			if err != nil {
-				impl.logger.Errorw("error in helm install custom chart", "err", err)
-
-				if pgErr != nil {
-					impl.logger.Errorw("failed to update deployment app created flag in pipeline table", "err", err)
-				}
-				return false, err
-			}
-
-			if pgErr != nil {
-				impl.logger.Errorw("failed to update deployment app created flag in pipeline table", "err", err)
-				return false, err
-			}
-
-			impl.logger.Debugw("received helm release response", "helmResponse", helmResponse, "isSuccess", helmResponse.Success)
-		}
-
-		//update workflow runner status, used in app workflow view
-		err := impl.UpdateCDWorkflowRunnerStatus(ctx, overrideRequest, triggeredAt, pipelineConfig.WorkflowInProgress, "")
-		if err != nil {
-			impl.logger.Errorw("error in updating the workflow runner status, createHelmAppForCdPipeline", "err", err)
-			return false, err
-		}
-	}
-	return true, nil
-}
-
 func (impl *WorkflowDagExecutorImpl) UpdatePreviousQueuedRunnerStatus(cdWfrId, pipelineId int, triggeredBy int32) error {
 	cdWfrs, err := impl.cdWorkflowRepository.UpdatePreviousQueuedRunnerStatus(cdWfrId, pipelineId, triggeredBy)
 	if err != nil {
@@ -5354,7 +5227,6 @@
 	return nil
 }
 
->>>>>>> 12560d0b
 func (impl *WorkflowDagExecutorImpl) UpdateCDWorkflowRunnerStatus(ctx context.Context, overrideRequest *bean.ValuesOverrideRequest, triggeredAt time.Time, status, message string) error {
 	// In case of terminal status update finished on time
 	isTerminalStatus := slices.Contains(pipelineConfig.WfrTerminalStatusList, status)
