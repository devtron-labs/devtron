/*
 * Copyright (c) 2020 Devtron Labs
 *
 * Licensed under the Apache License, Version 2.0 (the "License");
 * you may not use this file except in compliance with the License.
 * You may obtain a copy of the License at
 *
 *    http://www.apache.org/licenses/LICENSE-2.0
 *
 * Unless required by applicable law or agreed to in writing, software
 * distributed under the License is distributed on an "AS IS" BASIS,
 * WITHOUT WARRANTIES OR CONDITIONS OF ANY KIND, either express or implied.
 * See the License for the specific language governing permissions and
 * limitations under the License.
 *
 */

package pipeline

import (
	"context"
	"encoding/json"
	"errors"
	"fmt"
	application3 "github.com/argoproj/argo-cd/v2/pkg/apiclient/application"
	"github.com/argoproj/argo-cd/v2/pkg/apis/application/v1alpha1"
	"github.com/aws/aws-sdk-go/service/autoscaling"
	blob_storage "github.com/devtron-labs/common-lib-private/blob-storage"
	util5 "github.com/devtron-labs/common-lib-private/utils/k8s"
	"github.com/devtron-labs/common-lib-private/utils/k8s/health"
	client2 "github.com/devtron-labs/devtron/api/helm-app"
	"github.com/devtron-labs/devtron/client/argocdServer"
	"github.com/devtron-labs/devtron/client/argocdServer/application"
	application2 "github.com/devtron-labs/devtron/client/argocdServer/application"
	gitSensorClient "github.com/devtron-labs/devtron/client/gitSensor"
	"github.com/devtron-labs/devtron/enterprise/pkg/resourceFilter"
	"github.com/devtron-labs/devtron/internal/middleware"
	appRepository "github.com/devtron-labs/devtron/internal/sql/repository/app"
	repository6 "github.com/devtron-labs/devtron/internal/sql/repository/dockerRegistry"
	bean4 "github.com/devtron-labs/devtron/pkg/app/bean"
	"github.com/devtron-labs/devtron/pkg/app/status"
	"github.com/devtron-labs/devtron/pkg/chartRepo/repository"
	"github.com/devtron-labs/devtron/pkg/dockerRegistry"
	"github.com/devtron-labs/devtron/pkg/k8s"
	bean3 "github.com/devtron-labs/devtron/pkg/pipeline/bean"
	repository4 "github.com/devtron-labs/devtron/pkg/pipeline/repository"
	"github.com/devtron-labs/devtron/pkg/pipeline/types"
	"github.com/devtron-labs/devtron/pkg/resourceQualifiers"
	serverBean "github.com/devtron-labs/devtron/pkg/server/bean"
	"github.com/devtron-labs/devtron/pkg/variables"
	"github.com/devtron-labs/devtron/pkg/variables/parsers"
	repository5 "github.com/devtron-labs/devtron/pkg/variables/repository"
	util4 "github.com/devtron-labs/devtron/util"
	"github.com/devtron-labs/devtron/util/argo"
	errors3 "github.com/juju/errors"
	errors2 "github.com/pkg/errors"
	"github.com/tidwall/gjson"
	"github.com/tidwall/sjson"
	"go.opentelemetry.io/otel"
	"google.golang.org/grpc/codes"
	status2 "google.golang.org/grpc/status"
	"io/ioutil"
	"k8s.io/apimachinery/pkg/runtime/schema"
	"k8s.io/helm/pkg/proto/hapi/chart"
	"k8s.io/utils/strings/slices"
	"path"
	"sigs.k8s.io/yaml"
	"strconv"
	"strings"
	"sync"
	"time"

	"github.com/devtron-labs/devtron/internal/sql/repository/appWorkflow"
	repository2 "github.com/devtron-labs/devtron/pkg/cluster/repository"
	history2 "github.com/devtron-labs/devtron/pkg/pipeline/history"
	repository3 "github.com/devtron-labs/devtron/pkg/pipeline/history/repository"
	"github.com/devtron-labs/devtron/pkg/sql"
	"github.com/devtron-labs/devtron/pkg/user/casbin"
	util3 "github.com/devtron-labs/devtron/pkg/util"

	pubsub "github.com/devtron-labs/common-lib-private/pubsub-lib"
	"github.com/devtron-labs/devtron/api/bean"
	client "github.com/devtron-labs/devtron/client/events"
	"github.com/devtron-labs/devtron/internal/sql/models"
	"github.com/devtron-labs/devtron/internal/sql/repository"
	"github.com/devtron-labs/devtron/internal/sql/repository/chartConfig"
	"github.com/devtron-labs/devtron/internal/sql/repository/pipelineConfig"
	"github.com/devtron-labs/devtron/internal/sql/repository/security"
	"github.com/devtron-labs/devtron/internal/util"
	"github.com/devtron-labs/devtron/pkg/app"
	bean2 "github.com/devtron-labs/devtron/pkg/bean"
	"github.com/devtron-labs/devtron/pkg/user"
	util2 "github.com/devtron-labs/devtron/util/event"
	"github.com/devtron-labs/devtron/util/rbac"
	"github.com/go-pg/pg"
	"go.uber.org/zap"
)

type WorkflowDagExecutor interface {
	HandleCiSuccessEvent(artifact *repository.CiArtifact, applyAuth bool, async bool, triggeredBy int32) error
	HandleWebhookExternalCiEvent(artifact *repository.CiArtifact, triggeredBy int32, externalCiId int, auth func(email string, projectObject string, envObject string) bool) (bool, error)
	HandlePreStageSuccessEvent(cdStageCompleteEvent CdStageCompleteEvent) error
	HandleDeploymentSuccessEvent(pipelineOverride *chartConfig.PipelineOverride) error
	HandlePostStageSuccessEvent(cdWorkflowId int, cdPipelineId int, triggeredBy int32) error
	Subscribe() error
	TriggerPostStage(cdWf *pipelineConfig.CdWorkflow, cdPipeline *pipelineConfig.Pipeline, triggeredBy int32, refCdWorkflowRunnerId int) error
	TriggerPreStage(ctx context.Context, cdWf *pipelineConfig.CdWorkflow, artifact *repository.CiArtifact, pipeline *pipelineConfig.Pipeline, triggeredBy int32, applyAuth bool, refCdWorkflowRunnerId int) error
	TriggerDeployment(cdWf *pipelineConfig.CdWorkflow, artifact *repository.CiArtifact, pipeline *pipelineConfig.Pipeline, applyAuth bool, triggeredBy int32) error
	ManualCdTrigger(overrideRequest *bean.ValuesOverrideRequest, ctx context.Context) (int, string, error)
	TriggerBulkDeploymentAsync(requests []*BulkTriggerRequest, UserId int32) (interface{}, error)
	StopStartApp(stopRequest *StopAppRequest, ctx context.Context) (int, error)
	TriggerBulkHibernateAsync(request StopDeploymentGroupRequest, ctx context.Context) (interface{}, error)
	FetchApprovalDataForArtifacts(artifactIds []int, pipelineId int, requiredApprovals int) (map[int]*pipelineConfig.UserApprovalMetadata, error)
	RotatePods(ctx context.Context, podRotateRequest *PodRotateRequest) (*k8s.RotatePodResponse, error)
	MarkCurrentDeploymentFailed(runner *pipelineConfig.CdWorkflowRunner, releaseErr error, triggeredBy int32) error
	UpdateWorkflowRunnerStatusForDeployment(appIdentifier *client2.AppIdentifier, wfr *pipelineConfig.CdWorkflowRunner) bool
}

type WorkflowDagExecutorImpl struct {
	logger                         *zap.SugaredLogger
	pipelineRepository             pipelineConfig.PipelineRepository
	cdWorkflowRepository           pipelineConfig.CdWorkflowRepository
	pubsubClient                   *pubsub.PubSubClientServiceImpl
	appService                     app.AppService
	cdWorkflowService              WorkflowService
	ciPipelineRepository           pipelineConfig.CiPipelineRepository
	materialRepository             pipelineConfig.MaterialRepository
	pipelineOverrideRepository     chartConfig.PipelineOverrideRepository
	ciArtifactRepository           repository.CiArtifactRepository
	user                           user.UserService
	enforcer                       casbin.Enforcer
	enforcerUtil                   rbac.EnforcerUtil
	groupRepository                repository.DeploymentGroupRepository
	tokenCache                     *util3.TokenCache
	acdAuthConfig                  *util3.ACDAuthConfig
	envRepository                  repository2.EnvironmentRepository
	eventFactory                   client.EventFactory
	eventClient                    client.EventClient
	cvePolicyRepository            security.CvePolicyRepository
	scanResultRepository           security.ImageScanResultRepository
	appWorkflowRepository          appWorkflow.AppWorkflowRepository
	prePostCdScriptHistoryService  history2.PrePostCdScriptHistoryService
	argoUserService                argo.ArgoUserService
	cdPipelineStatusTimelineRepo   pipelineConfig.PipelineStatusTimelineRepository
	pipelineStatusTimelineService  status.PipelineStatusTimelineService
	CiTemplateRepository           pipelineConfig.CiTemplateRepository
	ciWorkflowRepository           pipelineConfig.CiWorkflowRepository
	appLabelRepository             pipelineConfig.AppLabelRepository
	gitSensorGrpcClient            gitSensorClient.Client
	k8sCommonService               k8s.K8sCommonService
	deploymentApprovalRepository   pipelineConfig.DeploymentApprovalRepository
	chartTemplateService           util.ChartTemplateService
	appRepository                  appRepository.AppRepository
	helmRepoPushService            app.HelmRepoPushService
	pipelineStageRepository        repository4.PipelineStageRepository
	pipelineStageService           PipelineStageService
	config                         *types.CdConfig
	variableSnapshotHistoryService variables.VariableSnapshotHistoryService
	celService                     resourceFilter.CELEvaluatorService
	resourceFilterService          resourceFilter.ResourceFilterService
	devtronAppReleaseContextMap    map[int]DevtronAppReleaseContextType

	deploymentTemplateHistoryService    history2.DeploymentTemplateHistoryService
	configMapHistoryService             history2.ConfigMapHistoryService
	pipelineStrategyHistoryService      history2.PipelineStrategyHistoryService
	manifestPushConfigRepository        repository4.ManifestPushConfigRepository
	gitOpsManifestPushService           app.GitOpsPushService
	ciPipelineMaterialRepository        pipelineConfig.CiPipelineMaterialRepository
	imageScanHistoryRepository          security.ImageScanHistoryRepository
	imageScanDeployInfoRepository       security.ImageScanDeployInfoRepository
	appCrudOperationService             app.AppCrudOperationService
	pipelineConfigRepository            chartConfig.PipelineConfigRepository
	dockerRegistryIpsConfigService      dockerRegistry.DockerRegistryIpsConfigService
	chartRepository                     chartRepoRepository.ChartRepository
	strategyHistoryRepository           repository3.PipelineStrategyHistoryRepository
	deploymentTemplateHistoryRepository repository3.DeploymentTemplateHistoryRepository
	argoK8sClient                       argocdServer.ArgoK8sClient
	configMapRepository                 chartConfig.ConfigMapRepository
	configMapHistoryRepository          repository3.ConfigMapHistoryRepository
	refChartDir                         chartRepoRepository.RefChartDir
	helmAppService                      client2.HelmAppService
	helmAppClient                       client2.HelmAppClient
	chartRefRepository                  chartRepoRepository.ChartRefRepository
	environmentConfigRepository         chartConfig.EnvConfigOverrideRepository
	appLevelMetricsRepository           repository.AppLevelMetricsRepository
	envLevelMetricsRepository           repository.EnvLevelAppMetricsRepository
	dbMigrationConfigRepository         pipelineConfig.DbMigrationConfigRepository
	mergeUtil                           *util.MergeUtil
	gitOpsConfigRepository              repository.GitOpsConfigRepository
	gitFactory                          *util.GitFactory
	acdClient                           application2.ServiceClient
	variableEntityMappingService        variables.VariableEntityMappingService
	variableTemplateParser              parsers.VariableTemplateParser
	argoClientWrapperService            argocdServer.ArgoClientWrapperService
	scopedVariableService               variables.ScopedVariableService
	dockerArtifactStoreRepository       repository6.DockerArtifactStoreRepository
	imageTaggingService                 ImageTaggingService
}

const kedaAutoscaling = "kedaAutoscaling"
const horizontalPodAutoscaler = "HorizontalPodAutoscaler"
const fullnameOverride = "fullnameOverride"
const nameOverride = "nameOverride"
const enabled = "enabled"
const replicaCount = "replicaCount"

const (
	CD_PIPELINE_ENV_NAME_KEY     = "CD_PIPELINE_ENV_NAME"
	CD_PIPELINE_CLUSTER_NAME_KEY = "CD_PIPELINE_CLUSTER_NAME"
	GIT_COMMIT_HASH_PREFIX       = "GIT_COMMIT_HASH"
	GIT_SOURCE_TYPE_PREFIX       = "GIT_SOURCE_TYPE"
	GIT_SOURCE_VALUE_PREFIX      = "GIT_SOURCE_VALUE"
	GIT_METADATA                 = "GIT_METADATA"
	GIT_SOURCE_COUNT             = "GIT_SOURCE_COUNT"
	APP_LABEL_KEY_PREFIX         = "APP_LABEL_KEY"
	APP_LABEL_VALUE_PREFIX       = "APP_LABEL_VALUE"
	APP_LABEL_METADATA           = "APP_LABEL_METADATA"
	APP_LABEL_COUNT              = "APP_LABEL_COUNT"
	CHILD_CD_ENV_NAME_PREFIX     = "CHILD_CD_ENV_NAME"
	CHILD_CD_CLUSTER_NAME_PREFIX = "CHILD_CD_CLUSTER_NAME"
	CHILD_CD_METADATA            = "CHILD_CD_METADATA"
	CHILD_CD_COUNT               = "CHILD_CD_COUNT"
	DOCKER_IMAGE                 = "DOCKER_IMAGE"
	DEPLOYMENT_RELEASE_ID        = "DEPLOYMENT_RELEASE_ID"
	DEPLOYMENT_UNIQUE_ID         = "DEPLOYMENT_UNIQUE_ID"
	CD_TRIGGERED_BY              = "CD_TRIGGERED_BY"
	CD_TRIGGER_TIME              = "CD_TRIGGER_TIME"
	APP_NAME                     = "APP_NAME"
	DEVTRON_CD_TRIGGERED_BY      = "DEVTRON_CD_TRIGGERED_BY"
	DEVTRON_CD_TRIGGER_TIME      = "DEVTRON_CD_TRIGGER_TIME"
)

<<<<<<< HEAD
type CiArtifactDTO struct {
	Id                   int    `json:"id"`
	PipelineId           int    `json:"pipelineId"` //id of the ci pipeline from which this webhook was triggered
	Image                string `json:"image"`
	ImageDigest          string `json:"imageDigest"`
	MaterialInfo         string `json:"materialInfo"` //git material metadata json array string
	DataSource           string `json:"dataSource"`
	WorkflowId           *int   `json:"workflowId"`
	ciArtifactRepository repository.CiArtifactRepository
}

type DevtronAppReleaseContextType struct {
	CancelContext context.CancelFunc
	RunnerId      int
}

=======
>>>>>>> 7265bfce
type CdStageCompleteEvent struct {
	CiProjectDetails []bean3.CiProjectDetails     `json:"ciProjectDetails"`
	WorkflowId       int                          `json:"workflowId"`
	WorkflowRunnerId int                          `json:"workflowRunnerId"`
	CdPipelineId     int                          `json:"cdPipelineId"`
	TriggeredBy      int32                        `json:"triggeredBy"`
	StageYaml        string                       `json:"stageYaml"`
	ArtifactLocation string                       `json:"artifactLocation"`
	PipelineName     string                       `json:"pipelineName"`
	CiArtifactDTO    pipelineConfig.CiArtifactDTO `json:"ciArtifactDTO"`
}

func NewWorkflowDagExecutorImpl(Logger *zap.SugaredLogger, pipelineRepository pipelineConfig.PipelineRepository,
	cdWorkflowRepository pipelineConfig.CdWorkflowRepository,
	pubsubClient *pubsub.PubSubClientServiceImpl,
	appService app.AppService,
	cdWorkflowService WorkflowService,
	ciArtifactRepository repository.CiArtifactRepository,
	ciPipelineRepository pipelineConfig.CiPipelineRepository,
	materialRepository pipelineConfig.MaterialRepository,
	pipelineOverrideRepository chartConfig.PipelineOverrideRepository,
	user user.UserService,
	groupRepository repository.DeploymentGroupRepository,
	envRepository repository2.EnvironmentRepository,
	enforcer casbin.Enforcer, enforcerUtil rbac.EnforcerUtil, tokenCache *util3.TokenCache,
	acdAuthConfig *util3.ACDAuthConfig, eventFactory client.EventFactory,
	eventClient client.EventClient, cvePolicyRepository security.CvePolicyRepository,
	scanResultRepository security.ImageScanResultRepository,
	appWorkflowRepository appWorkflow.AppWorkflowRepository,
	prePostCdScriptHistoryService history2.PrePostCdScriptHistoryService,
	argoUserService argo.ArgoUserService,
	cdPipelineStatusTimelineRepo pipelineConfig.PipelineStatusTimelineRepository,
	pipelineStatusTimelineService status.PipelineStatusTimelineService,
	CiTemplateRepository pipelineConfig.CiTemplateRepository,
	ciWorkflowRepository pipelineConfig.CiWorkflowRepository,
	appLabelRepository pipelineConfig.AppLabelRepository, gitSensorGrpcClient gitSensorClient.Client,
	deploymentApprovalRepository pipelineConfig.DeploymentApprovalRepository,
	chartTemplateService util.ChartTemplateService,
	appRepository appRepository.AppRepository,
	helmRepoPushService app.HelmRepoPushService,
	pipelineStageRepository repository4.PipelineStageRepository,
	pipelineStageService PipelineStageService, k8sCommonService k8s.K8sCommonService,
	variableSnapshotHistoryService variables.VariableSnapshotHistoryService,
	celService resourceFilter.CELEvaluatorService, resourceFilterService resourceFilter.ResourceFilterService,
	deploymentTemplateHistoryService history2.DeploymentTemplateHistoryService,
	configMapHistoryService history2.ConfigMapHistoryService,
	pipelineStrategyHistoryService history2.PipelineStrategyHistoryService,
	manifestPushConfigRepository repository4.ManifestPushConfigRepository,
	gitOpsManifestPushService app.GitOpsPushService,
	ciPipelineMaterialRepository pipelineConfig.CiPipelineMaterialRepository,
	imageScanHistoryRepository security.ImageScanHistoryRepository,
	imageScanDeployInfoRepository security.ImageScanDeployInfoRepository,
	appCrudOperationService app.AppCrudOperationService,
	pipelineConfigRepository chartConfig.PipelineConfigRepository,
	dockerRegistryIpsConfigService dockerRegistry.DockerRegistryIpsConfigService,
	chartRepository chartRepoRepository.ChartRepository,
	strategyHistoryRepository repository3.PipelineStrategyHistoryRepository,
	deploymentTemplateHistoryRepository repository3.DeploymentTemplateHistoryRepository,
	ArgoK8sClient argocdServer.ArgoK8sClient,
	configMapRepository chartConfig.ConfigMapRepository,
	configMapHistoryRepository repository3.ConfigMapHistoryRepository,
	refChartDir chartRepoRepository.RefChartDir,
	helmAppService client2.HelmAppService,
	helmAppClient client2.HelmAppClient,
	chartRefRepository chartRepoRepository.ChartRefRepository,
	environmentConfigRepository chartConfig.EnvConfigOverrideRepository,
	appLevelMetricsRepository repository.AppLevelMetricsRepository,
	envLevelMetricsRepository repository.EnvLevelAppMetricsRepository,
	dbMigrationConfigRepository pipelineConfig.DbMigrationConfigRepository,
	mergeUtil *util.MergeUtil,
	gitOpsConfigRepository repository.GitOpsConfigRepository,
	gitFactory *util.GitFactory,
	acdClient application2.ServiceClient,
	variableEntityMappingService variables.VariableEntityMappingService,
	variableTemplateParser parsers.VariableTemplateParser,
	argoClientWrapperService argocdServer.ArgoClientWrapperService,
	scopedVariableService variables.ScopedVariableService,
	dockerArtifactStoreRepository repository6.DockerArtifactStoreRepository,
	imageTaggingService ImageTaggingService,
) *WorkflowDagExecutorImpl {
	wde := &WorkflowDagExecutorImpl{logger: Logger,
		pipelineRepository:             pipelineRepository,
		cdWorkflowRepository:           cdWorkflowRepository,
		pubsubClient:                   pubsubClient,
		appService:                     appService,
		cdWorkflowService:              cdWorkflowService,
		ciPipelineRepository:           ciPipelineRepository,
		ciArtifactRepository:           ciArtifactRepository,
		materialRepository:             materialRepository,
		pipelineOverrideRepository:     pipelineOverrideRepository,
		user:                           user,
		enforcer:                       enforcer,
		enforcerUtil:                   enforcerUtil,
		groupRepository:                groupRepository,
		tokenCache:                     tokenCache,
		acdAuthConfig:                  acdAuthConfig,
		envRepository:                  envRepository,
		eventFactory:                   eventFactory,
		eventClient:                    eventClient,
		cvePolicyRepository:            cvePolicyRepository,
		scanResultRepository:           scanResultRepository,
		appWorkflowRepository:          appWorkflowRepository,
		prePostCdScriptHistoryService:  prePostCdScriptHistoryService,
		argoUserService:                argoUserService,
		cdPipelineStatusTimelineRepo:   cdPipelineStatusTimelineRepo,
		pipelineStatusTimelineService:  pipelineStatusTimelineService,
		CiTemplateRepository:           CiTemplateRepository,
		ciWorkflowRepository:           ciWorkflowRepository,
		appLabelRepository:             appLabelRepository,
		gitSensorGrpcClient:            gitSensorGrpcClient,
		deploymentApprovalRepository:   deploymentApprovalRepository,
		chartTemplateService:           chartTemplateService,
		appRepository:                  appRepository,
		helmRepoPushService:            helmRepoPushService,
		k8sCommonService:               k8sCommonService,
		pipelineStageRepository:        pipelineStageRepository,
		pipelineStageService:           pipelineStageService,
		variableSnapshotHistoryService: variableSnapshotHistoryService,
		celService:                     celService,
		resourceFilterService:          resourceFilterService,
		devtronAppReleaseContextMap:    make(map[int]DevtronAppReleaseContextType),

		deploymentTemplateHistoryService:    deploymentTemplateHistoryService,
		configMapHistoryService:             configMapHistoryService,
		pipelineStrategyHistoryService:      pipelineStrategyHistoryService,
		manifestPushConfigRepository:        manifestPushConfigRepository,
		gitOpsManifestPushService:           gitOpsManifestPushService,
		ciPipelineMaterialRepository:        ciPipelineMaterialRepository,
		imageScanHistoryRepository:          imageScanHistoryRepository,
		imageScanDeployInfoRepository:       imageScanDeployInfoRepository,
		appCrudOperationService:             appCrudOperationService,
		pipelineConfigRepository:            pipelineConfigRepository,
		dockerRegistryIpsConfigService:      dockerRegistryIpsConfigService,
		chartRepository:                     chartRepository,
		strategyHistoryRepository:           strategyHistoryRepository,
		deploymentTemplateHistoryRepository: deploymentTemplateHistoryRepository,
		argoK8sClient:                       ArgoK8sClient,
		configMapRepository:                 configMapRepository,
		configMapHistoryRepository:          configMapHistoryRepository,
		refChartDir:                         refChartDir,
		helmAppService:                      helmAppService,
		helmAppClient:                       helmAppClient,
		chartRefRepository:                  chartRefRepository,
		environmentConfigRepository:         environmentConfigRepository,
		appLevelMetricsRepository:           appLevelMetricsRepository,
		envLevelMetricsRepository:           envLevelMetricsRepository,
		dbMigrationConfigRepository:         dbMigrationConfigRepository,
		mergeUtil:                           mergeUtil,
		gitOpsConfigRepository:              gitOpsConfigRepository,
		gitFactory:                          gitFactory,
		acdClient:                           acdClient,
		variableEntityMappingService:        variableEntityMappingService,
		variableTemplateParser:              variableTemplateParser,
		argoClientWrapperService:            argoClientWrapperService,
		scopedVariableService:               scopedVariableService,
		dockerArtifactStoreRepository:       dockerArtifactStoreRepository,
		imageTaggingService:                 imageTaggingService,
	}
	config, err := types.GetCdConfig()
	if err != nil {
		return nil
	}
	wde.config = config
	err = wde.Subscribe()
	if err != nil {
		return nil
	}
	err = wde.subscribeTriggerBulkAction()
	if err != nil {
		return nil
	}
	err = wde.subscribeHibernateBulkAction()
	if err != nil {
		return nil
	}
	err = wde.SubscribeDevtronAsyncHelmInstallRequest()
	if err != nil {
		return nil
	}
	return wde
}

func (impl *WorkflowDagExecutorImpl) Subscribe() error {
	callback := func(msg *pubsub.PubSubMsg) {
		impl.logger.Debug("cd stage event received")
		//defer msg.Ack()
		cdStageCompleteEvent := CdStageCompleteEvent{}
		err := json.Unmarshal([]byte(string(msg.Data)), &cdStageCompleteEvent)
		if err != nil {
			impl.logger.Errorw("error while unmarshalling cdStageCompleteEvent object", "err", err, "msg", string(msg.Data))
			return
		}
		impl.logger.Debugw("cd stage event:", "workflowRunnerId", cdStageCompleteEvent.WorkflowRunnerId)
		wf, err := impl.cdWorkflowRepository.FindWorkflowRunnerById(cdStageCompleteEvent.WorkflowRunnerId)
		if err != nil {
			impl.logger.Errorw("could not get wf runner", "err", err)
			return
		}
		if wf.WorkflowType == bean.CD_WORKFLOW_TYPE_PRE {
			impl.logger.Debugw("received pre stage success event for workflow runner ", "wfId", strconv.Itoa(wf.Id))
			err = impl.HandlePreStageSuccessEvent(cdStageCompleteEvent)
			if err != nil {
				impl.logger.Errorw("deployment success event error", "err", err)
				return
			}
		} else if wf.WorkflowType == bean.CD_WORKFLOW_TYPE_POST {
			impl.logger.Debugw("received post stage success event for workflow runner ", "wfId", strconv.Itoa(wf.Id))
			err = impl.HandlePostStageSuccessEvent(wf.CdWorkflowId, cdStageCompleteEvent.CdPipelineId, cdStageCompleteEvent.TriggeredBy)
			if err != nil {
				impl.logger.Errorw("deployment success event error", "err", err)
				return
			}
		}
	}
	err := impl.pubsubClient.Subscribe(pubsub.CD_STAGE_COMPLETE_TOPIC, callback)
	if err != nil {
		impl.logger.Error("error", "err", err)
		return err
	}
	return nil
}

func (impl *WorkflowDagExecutorImpl) extractOverrideRequestFromCDAsyncInstallEvent(msg *pubsub.PubSubMsg) (*bean.AsyncCdDeployEvent, *client2.AppIdentifier, error) {
	CDAsyncInstallNatsMessage := &bean.AsyncCdDeployEvent{}
	err := json.Unmarshal([]byte(msg.Data), CDAsyncInstallNatsMessage)
	if err != nil {
		impl.logger.Errorw("error in unmarshalling CD async install request nats message", "err", err)
		return nil, nil, err
	}
	pipeline, err := impl.pipelineRepository.FindById(CDAsyncInstallNatsMessage.ValuesOverrideRequest.PipelineId)
	if err != nil {
		impl.logger.Errorw("error in fetching pipeline by pipelineId", "err", err)
		return nil, nil, err
	}
	impl.SetPipelineFieldsInOverrideRequest(CDAsyncInstallNatsMessage.ValuesOverrideRequest, pipeline)
	if CDAsyncInstallNatsMessage.ValuesOverrideRequest.DeploymentType == models.DEPLOYMENTTYPE_UNKNOWN {
		CDAsyncInstallNatsMessage.ValuesOverrideRequest.DeploymentType = models.DEPLOYMENTTYPE_DEPLOY
	}
	appIdentifier := &client2.AppIdentifier{
		ClusterId:   pipeline.Environment.ClusterId,
		Namespace:   pipeline.Environment.Namespace,
		ReleaseName: pipeline.DeploymentAppName,
	}
	return CDAsyncInstallNatsMessage, appIdentifier, nil
}

// UpdateWorkflowRunnerStatusForDeployment will update CD workflow runner based on release status and app status
func (impl *WorkflowDagExecutorImpl) UpdateWorkflowRunnerStatusForDeployment(appIdentifier *client2.AppIdentifier, wfr *pipelineConfig.CdWorkflowRunner) bool {
	helmInstalledDevtronApp, err := impl.helmAppService.GetApplicationAndReleaseStatus(context.Background(), appIdentifier)
	if err != nil {
		impl.logger.Errorw("error in getting helm app release status", "appIdentifier", appIdentifier, "err", err)
		// Handle release not found errors
		if util.GetGRPCErrorDetailedMessage(err) != client2.ErrReleaseNotFound {
			//skip this error and continue for next workflow status
			impl.logger.Warnw("found error, skipping helm apps status update for this trigger", "appIdentifier", appIdentifier, "err", err)
			return false
		}
		// If release not found, mark the deployment as failure
		wfr.Status = pipelineConfig.WorkflowFailed
		wfr.Message = util.GetGRPCErrorDetailedMessage(err)
		wfr.FinishedOn = time.Now()
		return true
	}

	switch helmInstalledDevtronApp.GetReleaseStatus() {
	case serverBean.HelmReleaseStatusSuperseded:
		// If release status is superseded, mark the deployment as failure
		wfr.Status = pipelineConfig.WorkflowFailed
		wfr.Message = pipelineConfig.NEW_DEPLOYMENT_INITIATED
		wfr.FinishedOn = time.Now()
		return true
	case serverBean.HelmReleaseStatusFailed:
		// If release status is failed, mark the deployment as failure
		wfr.Status = pipelineConfig.WorkflowFailed
		wfr.Message = helmInstalledDevtronApp.GetDescription()
		wfr.FinishedOn = time.Now()
		return true
	case serverBean.HelmReleaseStatusPendingUpgrade:
	case serverBean.HelmReleaseStatusPendingRollback:
	case serverBean.HelmReleaseStatusPendingInstall:
		appServiceConfig, err := app.GetAppServiceConfig()
		if err != nil {
			impl.logger.Errorw("error in parsing app status config variables", "err", err)
			return false
		}
		if time.Now().After(helmInstalledDevtronApp.GetLastDeployed().AsTime().Add(time.Duration(appServiceConfig.HelmInstallationTimeout) * time.Minute)) {
			// If release status is in pending-install for more than 5 mins, then mark the deployment as failure
			wfr.Status = pipelineConfig.WorkflowFailed
			wfr.Message = fmt.Sprintf("Deployment Timeout: release is in %s status for more than %d mins", serverBean.HelmReleaseStatusPendingInstall, appServiceConfig.HelmInstallationTimeout)
			wfr.FinishedOn = time.Now()
			return true
		}
	case serverBean.HelmReleaseStatusDeployed:
		//skip if there is no deployment after wfr.StartedOn and continue for next workflow status
		if helmInstalledDevtronApp.GetLastDeployed().AsTime().Before(wfr.StartedOn) {
			impl.logger.Warnw("release mismatched, skipping helm apps status update for this trigger", "appIdentifier", appIdentifier, "err", err)
			return false
		}

		if helmInstalledDevtronApp.GetApplicationStatus() == application.Healthy {
			// mark the deployment as succeed
			wfr.Status = pipelineConfig.WorkflowSucceeded
			wfr.FinishedOn = time.Now()
			return true
		}
	}
	wfr.Status = pipelineConfig.WorkflowInProgress
	return true
}

func (impl *WorkflowDagExecutorImpl) handleAsyncTriggerReleaseError(releaseErr error, cdWfr *pipelineConfig.CdWorkflowRunner, overrideRequest *bean.ValuesOverrideRequest, appIdentifier *client2.AppIdentifier) {
	if util.GetGRPCErrorDetailedMessage(releaseErr) != context.DeadlineExceeded.Error() {
		if err := impl.MarkCurrentDeploymentFailed(cdWfr, releaseErr, overrideRequest.UserId); err != nil {
			impl.logger.Errorw("error while updating current runner status to failed, handleAsyncTriggerReleaseError", "cdWfr", cdWfr.Id, "err", err)
		}
		return
	}
	impl.logger.Debugw("updating current runner status based on release status, handleAsyncTriggerReleaseError", "cdWfr", cdWfr.Id)
	// if context deadline is exceeded fetch release status and UpdateWorkflowRunnerStatusForDeployment
	if isWfrUpdated := impl.UpdateWorkflowRunnerStatusForDeployment(appIdentifier, cdWfr); !isWfrUpdated {
		// will update cdWfr failed with error message context deadline exceeded
		if err := impl.MarkCurrentDeploymentFailed(cdWfr, releaseErr, overrideRequest.UserId); err != nil {
			impl.logger.Errorw("error while updating current runner status to failed, handleAsyncTriggerReleaseError", "cdWfr", cdWfr.Id, "err", err)
		}
		return
	}
	cdWfr.UpdatedBy = 1
	cdWfr.UpdatedOn = time.Now()
	err := impl.cdWorkflowRepository.UpdateWorkFlowRunner(cdWfr)
	if err != nil {
		impl.logger.Errorw("error on update cd workflow runner", "wfr", cdWfr, "err", err)
		return
	}
	cdMetrics := util4.CDMetrics{
		AppName:         cdWfr.CdWorkflow.Pipeline.DeploymentAppName,
		Status:          cdWfr.Status,
		DeploymentType:  cdWfr.CdWorkflow.Pipeline.DeploymentAppType,
		EnvironmentName: cdWfr.CdWorkflow.Pipeline.Environment.Name,
		Time:            time.Since(cdWfr.StartedOn).Seconds() - time.Since(cdWfr.FinishedOn).Seconds(),
	}
	util4.TriggerCDMetrics(cdMetrics, impl.config.ExposeCDMetrics)
	impl.logger.Infow("updated workflow runner status for helm app", "wfr", cdWfr)
	return
}

func (impl *WorkflowDagExecutorImpl) handleIfPreviousRunnerTriggerRequest(currentRunner *pipelineConfig.CdWorkflowRunner, userId int32) (bool, error) {
	exists, err := impl.cdWorkflowRepository.IsLatestCDWfr(currentRunner.Id, currentRunner.CdWorkflow.PipelineId)
	if err != nil && err != pg.ErrNoRows {
		impl.logger.Errorw("err on fetching latest cd workflow runner, SubscribeDevtronAsyncHelmInstallRequest", "err", err)
		return false, err
	}
	return exists, nil
}

func (impl *WorkflowDagExecutorImpl) UpdateReleaseContextForPipeline(pipelineId, cdWfrId int, cancel context.CancelFunc) {
	if releaseContext, ok := impl.devtronAppReleaseContextMap[pipelineId]; ok {
		//Abort previous running release
		impl.logger.Infow("new deployment has been triggered with a running deployment in progress!", "aborting deployment for pipelineId", pipelineId)
		releaseContext.CancelContext()
	}
	impl.devtronAppReleaseContextMap[pipelineId] = DevtronAppReleaseContextType{
		CancelContext: cancel,
		RunnerId:      cdWfrId,
	}
}

func (impl *WorkflowDagExecutorImpl) isReleaseContextExistsForPipeline(pipelineId, cdWfrId int) bool {
	if releaseContext, ok := impl.devtronAppReleaseContextMap[pipelineId]; ok {
		return releaseContext.RunnerId == cdWfrId
	}
	return false
}

func (impl *WorkflowDagExecutorImpl) SubscribeDevtronAsyncHelmInstallRequest() error {
	callback := func(msg *pubsub.PubSubMsg) {
		impl.logger.Debug("received Devtron App helm async install request event, SubscribeDevtronAsyncHelmInstallRequest", "data", msg.Data)
		CDAsyncInstallNatsMessage, appIdentifier, err := impl.extractOverrideRequestFromCDAsyncInstallEvent(msg)
		if err != nil {
			impl.logger.Errorw("err on extracting override request, SubscribeDevtronAsyncHelmInstallRequest", "err", err)
			return
		}
		overrideRequest := CDAsyncInstallNatsMessage.ValuesOverrideRequest
		cdWfr, err := impl.cdWorkflowRepository.FindWorkflowRunnerById(overrideRequest.WfrId)
		if err != nil {
			impl.logger.Errorw("err on fetching cd workflow runner, SubscribeDevtronAsyncHelmInstallRequest", "err", err)
			return
		}
		//skip if the cdWfr is not the latest one
		exists, err := impl.handleIfPreviousRunnerTriggerRequest(cdWfr, overrideRequest.UserId)
		if err != nil {
			impl.logger.Errorw("err in validating latest cd workflow runner, SubscribeDevtronAsyncHelmInstallRequest", "err", err)
			return
		}
		if exists {
			impl.logger.Warnw("skipped deployment as the workflow runner is not the latest one", "cdWfrId", cdWfr.Id)
			return
		}

		// skip if the cdWfr.Status is already in a terminal state
		skipCDWfrStatusList := pipelineConfig.WfrTerminalStatusList
		skipCDWfrStatusList = append(skipCDWfrStatusList, pipelineConfig.WorkflowInProgress)
		if slices.Contains(skipCDWfrStatusList, cdWfr.Status) {
			impl.logger.Warnw("skipped deployment as the workflow runner status is already in terminal state", "cdWfrId", cdWfr.Id, "status", cdWfr.Status)
			return
		}

		if cdWfr.Status == pipelineConfig.WorkflowStarting && impl.isReleaseContextExistsForPipeline(overrideRequest.PipelineId, cdWfr.Id) {
			impl.logger.Warnw("event redelivered! deployment is currently in progress", "cdWfrId", cdWfr.Id, "status", cdWfr.Status)
			return
		}

		appServiceConfig, err := app.GetAppServiceConfig()
		if err != nil {
			impl.logger.Errorw("error in parsing app status config variables, SubscribeDevtronAsyncHelmInstallRequest", "cdWfrId", cdWfr.Id, "err", err)
			return
		}
		timeout := util.GetMaxInteger(appServiceConfig.HelmInstallationTimeout, appServiceConfig.DevtronChartInstallRequestTimeout)
		ctx, cancel := context.WithTimeout(context.Background(), time.Duration(timeout)*time.Minute)
		defer cancel()

		var mux sync.Mutex
		mux.Lock()
		impl.UpdateReleaseContextForPipeline(overrideRequest.PipelineId, cdWfr.Id, cancel)
		mux.Unlock()
		//update workflow runner status, used in app workflow view
		err = impl.UpdateCDWorkflowRunnerStatus(ctx, overrideRequest, CDAsyncInstallNatsMessage.TriggeredAt, pipelineConfig.WorkflowStarting)
		if err != nil {
			impl.logger.Errorw("error in updating the workflow runner status, SubscribeDevtronAsyncHelmInstallRequest", "cdWfrId", cdWfr.Id, "err", err)
			return
		}
		// build merged values and save PCO history for the release
		valuesOverrideResponse, builtChartPath, err := impl.BuildManifestForTrigger(overrideRequest, CDAsyncInstallNatsMessage.TriggeredAt, ctx)
		if err != nil {
			return
		}

		_, span := otel.Tracer("orchestrator").Start(ctx, "WorkflowDagExecutorImpl.TriggerRelease")
		releaseId, _, releaseErr := impl.TriggerRelease(overrideRequest, valuesOverrideResponse, builtChartPath, ctx, CDAsyncInstallNatsMessage.TriggeredAt, CDAsyncInstallNatsMessage.TriggeredBy)
		span.End()
		if releaseErr != nil {
			impl.handleAsyncTriggerReleaseError(releaseErr, cdWfr, overrideRequest, appIdentifier)
		} else {
			impl.logger.Infow("pipeline triggered successfully !!", "cdPipelineId", overrideRequest.PipelineId, "artifactId", overrideRequest.CiArtifactId, "releaseId", releaseId)
		}
		// Update previous deployment runner status (in transaction): Failed
		_, span = otel.Tracer("orchestrator").Start(ctx, "updatePreviousDeploymentStatus")
		err1 := impl.updatePreviousDeploymentStatus(cdWfr, overrideRequest.PipelineId, CDAsyncInstallNatsMessage.TriggeredAt, overrideRequest.UserId)
		span.End()
		if err1 != nil {
			impl.logger.Errorw("error while update previous cd workflow runners, ManualCdTrigger", "err", err, "runner", cdWfr, "pipelineId", overrideRequest.PipelineId)
			return
		}
	}

	err := impl.pubsubClient.Subscribe(pubsub.DEVTRON_CHART_INSTALL_TOPIC, callback)
	if err != nil {
		impl.logger.Error(err)
		return err
	}
	return nil
}

func (impl *WorkflowDagExecutorImpl) HandleCiSuccessEvent(artifact *repository.CiArtifact, applyAuth bool, async bool, triggeredBy int32) error {
	//1. get cd pipelines
	//2. get config
	//3. trigger wf/ deployment
	pipelines, err := impl.pipelineRepository.FindByParentCiPipelineId(artifact.PipelineId)
	if err != nil {
		impl.logger.Errorw("error in fetching cd pipeline", "pipelineId", artifact.PipelineId, "err", err)
		return err
	}
	for _, pipeline := range pipelines {
		err = impl.triggerStage(nil, pipeline, artifact, applyAuth, triggeredBy)
		if err != nil {
			impl.logger.Debugw("error on trigger cd pipeline", "err", err)
		}
	}
	return nil
}

func (impl *WorkflowDagExecutorImpl) HandleWebhookExternalCiEvent(artifact *repository.CiArtifact, triggeredBy int32, externalCiId int, auth func(email string, projectObject string, envObject string) bool) (bool, error) {
	hasAnyTriggered := false
	appWorkflowMappings, err := impl.appWorkflowRepository.FindWFCDMappingByExternalCiId(externalCiId)
	if err != nil {
		impl.logger.Errorw("error in fetching cd pipeline", "pipelineId", artifact.PipelineId, "err", err)
		return hasAnyTriggered, err
	}
	user, err := impl.user.GetById(triggeredBy)
	if err != nil {
		return hasAnyTriggered, err
	}

	var pipelines []*pipelineConfig.Pipeline
	for _, appWorkflowMapping := range appWorkflowMappings {
		pipeline, err := impl.pipelineRepository.FindById(appWorkflowMapping.ComponentId)
		if err != nil {
			impl.logger.Errorw("error in fetching cd pipeline", "pipelineId", artifact.PipelineId, "err", err)
			return hasAnyTriggered, err
		}
		projectObject := impl.enforcerUtil.GetAppRBACNameByAppId(pipeline.AppId)
		envObject := impl.enforcerUtil.GetAppRBACByAppIdAndPipelineId(pipeline.AppId, pipeline.Id)
		if !auth(user.EmailId, projectObject, envObject) {
			err = &util.ApiError{Code: "401", HttpStatusCode: 401, UserMessage: "Unauthorized"}
			return hasAnyTriggered, err
		}
		if pipeline.ApprovalNodeConfigured() {
			impl.logger.Warnw("approval node configured, so skipping pipeline for approval", "pipeline", pipeline)
			continue
		}
		if pipeline.IsManualTrigger() {
			impl.logger.Warnw("skipping deployment for manual trigger for webhook", "pipeline", pipeline)
			continue
		}
		pipelines = append(pipelines, pipeline)
	}

	for _, pipeline := range pipelines {
		//applyAuth=false, already auth applied for this flow
		err = impl.triggerStage(nil, pipeline, artifact, false, triggeredBy)
		if err != nil {
			impl.logger.Debugw("error on trigger cd pipeline", "err", err)
			return hasAnyTriggered, err
		}
		hasAnyTriggered = true
	}

	return hasAnyTriggered, err
}

// if stage is present with 0 stage steps, delete the stage
// handle corrupt data (https://github.com/devtron-labs/devtron/issues/3826)
func (impl *WorkflowDagExecutorImpl) deleteCorruptedPipelineStage(pipelineStage *repository4.PipelineStage, triggeredBy int32) (error, bool) {
	if pipelineStage != nil {
		stageReq := &bean3.PipelineStageDto{
			Id:   pipelineStage.Id,
			Type: pipelineStage.Type,
		}
		err, deleted := impl.pipelineStageService.DeletePipelineStageIfReq(stageReq, triggeredBy)
		if err != nil {
			impl.logger.Errorw("error in deleting the corrupted pipeline stage", "err", err, "pipelineStageReq", stageReq)
			return err, false
		}
		return nil, deleted
	}
	return nil, false
}

func (impl *WorkflowDagExecutorImpl) triggerStage(cdWf *pipelineConfig.CdWorkflow, pipeline *pipelineConfig.Pipeline, artifact *repository.CiArtifact, applyAuth bool, triggeredBy int32) error {

	preStage, err := impl.getPipelineStage(pipeline.Id, repository4.PIPELINE_STAGE_TYPE_PRE_CD)
	if err != nil {
		return err
	}

	//handle corrupt data (https://github.com/devtron-labs/devtron/issues/3826)
	err, deleted := impl.deleteCorruptedPipelineStage(preStage, triggeredBy)
	if err != nil {
		impl.logger.Errorw("error in deleteCorruptedPipelineStage ", "cdPipelineId", pipeline.Id, "err", err, "preStage", preStage, "triggeredBy", triggeredBy)
		return err
	}

	if len(pipeline.PreStageConfig) > 0 || (preStage != nil && !deleted) {
		// pre stage exists
		if pipeline.PreTriggerType == pipelineConfig.TRIGGER_TYPE_AUTOMATIC {
			impl.logger.Debugw("trigger pre stage for pipeline", "artifactId", artifact.Id, "pipelineId", pipeline.Id)
			err = impl.TriggerPreStage(context.Background(), cdWf, artifact, pipeline, artifact.UpdatedBy, applyAuth, 0) //TODO handle error here
			return err
		}
	} else if pipeline.TriggerType == pipelineConfig.TRIGGER_TYPE_AUTOMATIC {
		// trigger deployment
		if pipeline.ApprovalNodeConfigured() {
			impl.logger.Warnw("approval node configured, so skipping pipeline for approval", "pipeline", pipeline)
			return nil
		}
		impl.logger.Debugw("trigger cd for pipeline", "artifactId", artifact.Id, "pipelineId", pipeline.Id)
		err = impl.TriggerDeployment(cdWf, artifact, pipeline, applyAuth, triggeredBy)
		return err
	}
	return nil
}

func (impl *WorkflowDagExecutorImpl) getPipelineStage(pipelineId int, stageType repository4.PipelineStageType) (*repository4.PipelineStage, error) {
	stage, err := impl.pipelineStageService.GetCdStageByCdPipelineIdAndStageType(pipelineId, stageType)
	if err != nil && err != pg.ErrNoRows {
		impl.logger.Errorw("error in fetching CD pipeline stage", "cdPipelineId", pipelineId, "stage ", stage, "err", err)
		return nil, err
	}
	return stage, nil
}

func (impl *WorkflowDagExecutorImpl) triggerStageForBulk(cdWf *pipelineConfig.CdWorkflow, pipeline *pipelineConfig.Pipeline, artifact *repository.CiArtifact, applyAuth bool, async bool, triggeredBy int32) error {

	preStage, err := impl.getPipelineStage(pipeline.Id, repository4.PIPELINE_STAGE_TYPE_PRE_CD)
	if err != nil {
		return err
	}

	//handle corrupt data (https://github.com/devtron-labs/devtron/issues/3826)
	err, deleted := impl.deleteCorruptedPipelineStage(preStage, triggeredBy)
	if err != nil {
		impl.logger.Errorw("error in deleteCorruptedPipelineStage ", "cdPipelineId", pipeline.Id, "err", err, "preStage", preStage, "triggeredBy", triggeredBy)
		return err
	}

	if len(pipeline.PreStageConfig) > 0 || (preStage != nil && !deleted) {
		//pre stage exists
		impl.logger.Debugw("trigger pre stage for pipeline", "artifactId", artifact.Id, "pipelineId", pipeline.Id)
		err = impl.TriggerPreStage(context.Background(), cdWf, artifact, pipeline, artifact.UpdatedBy, applyAuth, 0) //TODO handle error here
		return err
	} else {
		// trigger deployment
		impl.logger.Debugw("trigger cd for pipeline", "artifactId", artifact.Id, "pipelineId", pipeline.Id)
		err = impl.TriggerDeployment(cdWf, artifact, pipeline, applyAuth, triggeredBy)
		return err
	}
}

func (impl *WorkflowDagExecutorImpl) TriggerAutoCDOnPreStageSuccess(cdPipelineId, ciArtifactId, workflowId int, triggerdBy int32, applyAuth bool) error {
	pipeline, err := impl.pipelineRepository.FindById(cdPipelineId)
	if err != nil {
		return err
	}
	if pipeline.TriggerType == pipelineConfig.TRIGGER_TYPE_AUTOMATIC {
		ciArtifact, err := impl.ciArtifactRepository.Get(ciArtifactId)
		if err != nil {
			return err
		}
		cdWorkflow, err := impl.cdWorkflowRepository.FindById(workflowId)
		if err != nil {
			return err
		}
		//TODO : confirm about this logic used for applyAuth

		//checking if deployment is triggered already, then ignore trigger
		deploymentTriggeredAlready := impl.checkDeploymentTriggeredAlready(cdWorkflow.Id)
		if deploymentTriggeredAlready {
			impl.logger.Warnw("deployment is already triggered, so ignoring this msg", "cdPipelineId", cdPipelineId, "ciArtifactId", ciArtifactId, "workflowId", workflowId)
			return nil
		}

		err = impl.TriggerDeployment(cdWorkflow, ciArtifact, pipeline, applyAuth, triggerdBy)
		if err != nil {
			return err
		}
	}
	return nil
}

func (impl *WorkflowDagExecutorImpl) checkDeploymentTriggeredAlready(wfId int) bool {
	deploymentTriggeredAlready := false
	//TODO : need to check this logic for status check in case of multiple deployments requirement for same workflow
	workflowRunner, err := impl.cdWorkflowRepository.FindByWorkflowIdAndRunnerType(context.Background(), wfId, bean.CD_WORKFLOW_TYPE_DEPLOY)
	if err != nil {
		impl.logger.Errorw("error occurred while fetching workflow runner", "wfId", wfId, "err", err)
		return deploymentTriggeredAlready
	}
	deploymentTriggeredAlready = workflowRunner.CdWorkflowId == wfId
	return deploymentTriggeredAlready
}

func (impl *WorkflowDagExecutorImpl) HandlePreStageSuccessEvent(cdStageCompleteEvent CdStageCompleteEvent) error {
	wfRunner, err := impl.cdWorkflowRepository.FindWorkflowRunnerById(cdStageCompleteEvent.WorkflowRunnerId)
	if err != nil {
		return err
	}
	if wfRunner.WorkflowType == bean.CD_WORKFLOW_TYPE_PRE {
		applyAuth := false
		if cdStageCompleteEvent.TriggeredBy != 1 {
			applyAuth = true
		}
		err := impl.TriggerAutoCDOnPreStageSuccess(cdStageCompleteEvent.CdPipelineId, cdStageCompleteEvent.CiArtifactDTO.Id, cdStageCompleteEvent.WorkflowId, cdStageCompleteEvent.TriggeredBy, applyAuth)
		if err != nil {
			impl.logger.Errorw("error in triggering cd on pre cd succcess", "err", err)
			return err
		}
	}
	return nil
}

func (impl *WorkflowDagExecutorImpl) TriggerPreStage(ctx context.Context, cdWf *pipelineConfig.CdWorkflow, artifact *repository.CiArtifact, pipeline *pipelineConfig.Pipeline, triggeredBy int32, applyAuth bool, refCdWorkflowRunnerId int) error {
	//setting triggeredAt variable to have consistent data for various audit log places in db for deployment time
	triggeredAt := time.Now()

	//in case of pre stage manual trigger auth is already applied
	if applyAuth {
		user, err := impl.user.GetById(artifact.UpdatedBy)
		if err != nil {
			impl.logger.Errorw("error in fetching user for auto pipeline", "UpdatedBy", artifact.UpdatedBy)
			return nil
		}
		token := user.EmailId
		object := impl.enforcerUtil.GetAppRBACNameByAppId(pipeline.AppId)
		impl.logger.Debugw("Triggered Request (App Permission Checking):", "object", object)
		if ok := impl.enforcer.EnforceByEmail(strings.ToLower(token), casbin.ResourceApplications, casbin.ActionTrigger, object); !ok {
			impl.logger.Warnw("unauthorized for pipeline ", "pipelineId", strconv.Itoa(pipeline.Id))
			return fmt.Errorf("unauthorized for pipeline " + strconv.Itoa(pipeline.Id))
		}
	}
	var env *repository2.Environment
	var err error
	_, span := otel.Tracer("orchestrator").Start(ctx, "envRepository.FindById")
	env, err = impl.envRepository.FindById(pipeline.EnvironmentId)
	span.End()
	if err != nil {
		impl.logger.Errorw(" unable to find env ", "err", err)
		return err
	}

	app, err := impl.appRepository.FindById(pipeline.AppId)
	if err != nil {
		return err
	}

	preStage, err := impl.getPipelineStage(pipeline.Id, repository4.PIPELINE_STAGE_TYPE_PRE_CD)
	if err != nil {
		return err
	}
	scope := resourceQualifiers.Scope{AppId: pipeline.AppId, EnvId: pipeline.EnvironmentId, ClusterId: env.ClusterId, ProjectId: app.TeamId, IsProdEnv: env.Default}
	impl.logger.Infow("scope for auto trigger ", "scope", scope)
	filters, err := impl.resourceFilterService.GetFiltersByScope(scope)
	if err != nil {
		impl.logger.Errorw("error in getting resource filters for the pipeline", "pipelineId", pipeline.Id, "err", err)
		return err
	}
	//get releaseTags from imageTaggingService
	imageTagNames, err := impl.imageTaggingService.GetTagNamesByArtifactId(artifact.Id)
	if err != nil {
		impl.logger.Errorw("error in getting image tags for the given artifact id", "artifactId", artifact.Id, "err", err)
		return err
	}

	filterState, filterIdVsState, err := impl.resourceFilterService.CheckForResource(filters, artifact.Image, imageTagNames)
	if err != nil {
		return err
	}

	//store evaluated result
	filterEvaluationAudit, err := impl.resourceFilterService.CreateFilterEvaluationAudit(resourceFilter.Artifact, artifact.Id, resourceFilter.PipelineStage, preStage.Id, filters, filterIdVsState)
	if err != nil {
		impl.logger.Errorw("error in creating filter evaluation audit data cd pre stage trigger", "err", err, "cdPipelineId", pipeline.Id, "artifactId", artifact.Id, "preStageId", preStage.Id)
		return err
	}

	//allow or block w.r.t filterState
	if filterState != resourceFilter.ALLOW {
		return fmt.Errorf("the artifact does not pass filtering condition")
	}

	if cdWf == nil {
		cdWf = &pipelineConfig.CdWorkflow{
			CiArtifactId: artifact.Id,
			PipelineId:   pipeline.Id,
			AuditLog:     sql.AuditLog{CreatedOn: triggeredAt, CreatedBy: 1, UpdatedOn: triggeredAt, UpdatedBy: 1},
		}
		err := impl.cdWorkflowRepository.SaveWorkFlow(ctx, cdWf)
		if err != nil {
			return err
		}
	}
	cdWorkflowExecutorType := impl.config.GetWorkflowExecutorType()
	runner := &pipelineConfig.CdWorkflowRunner{
		Name:                  pipeline.Name,
		WorkflowType:          bean.CD_WORKFLOW_TYPE_PRE,
		ExecutorType:          cdWorkflowExecutorType,
		Status:                pipelineConfig.WorkflowStarting, //starting PreStage
		TriggeredBy:           triggeredBy,
		StartedOn:             triggeredAt,
		Namespace:             impl.config.GetDefaultNamespace(),
		BlobStorageEnabled:    impl.config.BlobStorageEnabled,
		CdWorkflowId:          cdWf.Id,
		LogLocation:           fmt.Sprintf("%s/%s%s-%s/main.log", impl.config.GetDefaultBuildLogsKeyPrefix(), strconv.Itoa(cdWf.Id), string(bean.CD_WORKFLOW_TYPE_PRE), pipeline.Name),
		AuditLog:              sql.AuditLog{CreatedOn: triggeredAt, CreatedBy: 1, UpdatedOn: triggeredAt, UpdatedBy: 1},
		RefCdWorkflowRunnerId: refCdWorkflowRunnerId,
	}
	if pipeline.RunPreStageInEnv {
		impl.logger.Debugw("env", "env", env)
		runner.Namespace = env.Namespace
	}
	_, span1 := otel.Tracer("orchestrator").Start(ctx, "cdWorkflowRepository.SaveWorkFlowRunner")
	_, err = impl.cdWorkflowRepository.SaveWorkFlowRunner(runner)
	span1.End()
	if err != nil {
		return err
	}

	//update resource_filter_evaluation entry with wfrId and type
	err = impl.resourceFilterService.UpdateFilterEvaluationAuditRef(filterEvaluationAudit.Id, resourceFilter.CdWorkflowRunner, runner.Id)
	if err != nil {
		impl.logger.Errorw("error in updating filter evaluation audit reference", "filterEvaluationAuditId", filterEvaluationAudit.Id, "err", err)
		return err
	}
	//checking vulnerability for the selected image
	isVulnerable, err := impl.GetArtifactVulnerabilityStatus(artifact, pipeline, ctx)
	if err != nil {
		impl.logger.Errorw("error in getting Artifact vulnerability status, TriggerPreStage", "err", err)
		return err
	}
	if isVulnerable {
		// if image vulnerable, update timeline status and return
		runner.Status = pipelineConfig.WorkflowFailed
		runner.Message = pipelineConfig.FOUND_VULNERABILITY
		runner.FinishedOn = time.Now()
		runner.UpdatedOn = time.Now()
		runner.UpdatedBy = triggeredBy
		err = impl.cdWorkflowRepository.UpdateWorkFlowRunner(runner)
		if err != nil {
			impl.logger.Errorw("error in updating wfr status due to vulnerable image", "err", err)
			return err
		}
		return fmt.Errorf("found vulnerability for image digest %s", artifact.ImageDigest)
	}

	_, span = otel.Tracer("orchestrator").Start(ctx, "buildWFRequest")
	cdStageWorkflowRequest, err := impl.buildWFRequest(runner, cdWf, pipeline, triggeredBy)
	span.End()
	if err != nil {
		return err
	}
	cdStageWorkflowRequest.StageType = types.PRE
	_, span = otel.Tracer("orchestrator").Start(ctx, "cdWorkflowService.SubmitWorkflow")
	cdStageWorkflowRequest.Pipeline = pipeline
	cdStageWorkflowRequest.Env = env
	cdStageWorkflowRequest.Type = bean3.CD_WORKFLOW_PIPELINE_TYPE
	_, jobHelmPackagePath, err := impl.cdWorkflowService.SubmitWorkflow(cdStageWorkflowRequest)
	span.End()
	if err != nil {
		return err
	}
	if util.IsManifestDownload(pipeline.DeploymentAppType) || util.IsManifestPush(pipeline.DeploymentAppType) {
		if pipeline.App.Id == 0 {
			appDbObject, err := impl.appRepository.FindById(pipeline.AppId)
			if err != nil {
				impl.logger.Errorw("error in getting app by appId", "err", err)
				return err
			}
			pipeline.App = *appDbObject
		}
		if pipeline.Environment.Id == 0 {
			envDbObject, err := impl.envRepository.FindById(pipeline.EnvironmentId)
			if err != nil {
				impl.logger.Errorw("error in getting env by envId", "err", err)
				return err
			}
			pipeline.Environment = *envDbObject
		}
		deleteChart := !util.IsManifestPush(pipeline.DeploymentAppType)
		imageTag := strings.Split(artifact.Image, ":")[1]
		chartName := fmt.Sprintf("%s-%s-%s-%s", "pre", pipeline.App.AppName, pipeline.Environment.Name, imageTag)
		chartBytes, err := impl.chartTemplateService.LoadChartInBytes(jobHelmPackagePath, deleteChart, chartName, fmt.Sprint(cdWf.Id))
		if err != nil && util.IsManifestDownload(pipeline.DeploymentAppType) {
			return err
		}
		if util.IsManifestPush(pipeline.DeploymentAppType) {
			err = impl.PushPrePostCDManifest(runner.Id, triggeredBy, jobHelmPackagePath, types.PRE, pipeline, imageTag, ctx)
			if err != nil {
				runner.Status = pipelineConfig.WorkflowFailed
				runner.UpdatedBy = triggeredBy
				runner.UpdatedOn = triggeredAt
				runner.FinishedOn = time.Now()
				runnerSaveErr := impl.cdWorkflowRepository.UpdateWorkFlowRunner(runner)
				if runnerSaveErr != nil {
					impl.logger.Errorw("error in saving runner object in db", "err", runnerSaveErr)
				}
				impl.logger.Errorw("error in pushing manifest to helm repo", "err", err)
				return err
			}
		}
		runner.Status = pipelineConfig.WorkflowSucceeded
		runner.UpdatedBy = triggeredBy
		runner.UpdatedOn = triggeredAt
		runner.FinishedOn = time.Now()
		runner.HelmReferenceChart = chartBytes
		err = impl.cdWorkflowRepository.UpdateWorkFlowRunner(runner)
		if err != nil {
			impl.logger.Errorw("error in saving runner object in db", "err", err)
			return err
		}
		// Handle auto trigger after pre stage success event
		go impl.TriggerAutoCDOnPreStageSuccess(pipeline.Id, artifact.Id, cdWf.Id, triggeredBy, applyAuth)
	}

	err = impl.sendPreStageNotification(ctx, cdWf, pipeline)
	if err != nil {
		return err
	}
	//creating cd config history entry
	_, span = otel.Tracer("orchestrator").Start(ctx, "prePostCdScriptHistoryService.CreatePrePostCdScriptHistory")
	err = impl.prePostCdScriptHistoryService.CreatePrePostCdScriptHistory(pipeline, nil, repository3.PRE_CD_TYPE, true, triggeredBy, triggeredAt)
	span.End()
	if err != nil {
		impl.logger.Errorw("error in creating pre cd script entry", "err", err, "pipeline", pipeline)
		return err
	}
	return nil
}

func (impl *WorkflowDagExecutorImpl) sendPreStageNotification(ctx context.Context, cdWf *pipelineConfig.CdWorkflow, pipeline *pipelineConfig.Pipeline) error {
	wfr, err := impl.cdWorkflowRepository.FindByWorkflowIdAndRunnerType(ctx, cdWf.Id, bean.CD_WORKFLOW_TYPE_PRE)
	if err != nil {
		return err
	}

	event := impl.eventFactory.Build(util2.Trigger, &pipeline.Id, pipeline.AppId, &pipeline.EnvironmentId, util2.CD)
	impl.logger.Debugw("event PreStageTrigger", "event", event)
	event = impl.eventFactory.BuildExtraCDData(event, &wfr, 0, bean.CD_WORKFLOW_TYPE_PRE)
	_, span := otel.Tracer("orchestrator").Start(ctx, "eventClient.WriteNotificationEvent")
	_, evtErr := impl.eventClient.WriteNotificationEvent(event)
	span.End()
	if evtErr != nil {
		impl.logger.Errorw("CD trigger event not sent", "error", evtErr)
	}
	return nil
}

func convert(ts string) (*time.Time, error) {
	//layout := "2006-01-02T15:04:05Z"
	t, err := time.Parse(bean2.LayoutRFC3339, ts)
	if err != nil {
		return nil, err
	}
	return &t, nil
}

func (impl *WorkflowDagExecutorImpl) TriggerPostStage(cdWf *pipelineConfig.CdWorkflow, pipeline *pipelineConfig.Pipeline, triggeredBy int32, refCdWorkflowRunnerId int) error {
	//setting triggeredAt variable to have consistent data for various audit log places in db for deployment time
	triggeredAt := time.Now()

	var env *repository2.Environment
	var err error
	env, err = impl.envRepository.FindById(pipeline.EnvironmentId)
	if err != nil {
		impl.logger.Errorw(" unable to find env ", "err", err)
		return err
	}

	// Todo - optimize
	app, err := impl.appRepository.FindById(pipeline.AppId)
	if err != nil {
		return err
	}
	postStage, err := impl.getPipelineStage(pipeline.Id, repository4.PIPELINE_STAGE_TYPE_POST_CD)
	if err != nil {
		return err
	}
	scope := resourceQualifiers.Scope{AppId: pipeline.AppId, EnvId: pipeline.EnvironmentId, ClusterId: env.ClusterId, ProjectId: app.TeamId, IsProdEnv: env.Default}
	impl.logger.Infow("scope for auto trigger ", "scope", scope)
	filters, err := impl.resourceFilterService.GetFiltersByScope(scope)
	if err != nil {
		impl.logger.Errorw("error in getting resource filters for the pipeline", "pipelineId", pipeline.Id, "err", err)
		return err
	}
	if cdWf.CiArtifact == nil || cdWf.CiArtifact.Id == 0 {
		cdWf.CiArtifact, err = impl.ciArtifactRepository.Get(cdWf.CiArtifactId)
		if err != nil {
			impl.logger.Errorw("error fetching artifact data", "err", err)
			return err
		}
	}
	//get releaseTags from imageTaggingService
	imageTagNames, err := impl.imageTaggingService.GetTagNamesByArtifactId(cdWf.CiArtifactId)
	if err != nil {
		impl.logger.Errorw("error in getting image tags for the given artifact id", "artifactId", cdWf.CiArtifactId, "err", err)
		return err
	}

	//evaluate filters
	filterState, filterIdVsState, err := impl.resourceFilterService.CheckForResource(filters, cdWf.CiArtifact.Image, imageTagNames)
	if err != nil {
		return err
	}
	//store evaluated result
	filterEvaluationAudit, err := impl.resourceFilterService.CreateFilterEvaluationAudit(resourceFilter.Artifact, cdWf.CiArtifact.Id, resourceFilter.PipelineStage, postStage.Id, filters, filterIdVsState)
	if err != nil {
		impl.logger.Errorw("error in creating filter evaluation audit data cd post stage trigger", "err", err, "cdPipelineId", pipeline.Id, "artifactId", cdWf.CiArtifact.Id)
		return err
	}

	//allow or block w.r.t filterState
	if filterState != resourceFilter.ALLOW {
		return fmt.Errorf("the artifact does not pass filtering condition")
	}

	runner := &pipelineConfig.CdWorkflowRunner{
		Name:                  pipeline.Name,
		WorkflowType:          bean.CD_WORKFLOW_TYPE_POST,
		ExecutorType:          impl.config.GetWorkflowExecutorType(),
		Status:                pipelineConfig.WorkflowStarting, //starting PostStage
		TriggeredBy:           triggeredBy,
		StartedOn:             triggeredAt,
		Namespace:             impl.config.GetDefaultNamespace(),
		BlobStorageEnabled:    impl.config.BlobStorageEnabled,
		CdWorkflowId:          cdWf.Id,
		LogLocation:           fmt.Sprintf("%s/%s%s-%s/main.log", impl.config.GetDefaultBuildLogsKeyPrefix(), strconv.Itoa(cdWf.Id), string(bean.CD_WORKFLOW_TYPE_POST), pipeline.Name),
		AuditLog:              sql.AuditLog{CreatedOn: triggeredAt, CreatedBy: triggeredBy, UpdatedOn: triggeredAt, UpdatedBy: triggeredBy},
		RefCdWorkflowRunnerId: refCdWorkflowRunnerId,
	}
	if pipeline.RunPostStageInEnv {
		runner.Namespace = env.Namespace
	}

	_, err = impl.cdWorkflowRepository.SaveWorkFlowRunner(runner)
	if err != nil {
		return err
	}

	//update resource_filter_evaluation entry with wfrId and type
	err = impl.resourceFilterService.UpdateFilterEvaluationAuditRef(filterEvaluationAudit.Id, resourceFilter.CdWorkflowRunner, runner.Id)
	if err != nil {
		impl.logger.Errorw("error in updating filter evaluation audit reference", "filterEvaluationAuditId", filterEvaluationAudit.Id, "err", err)
		return err
	}
	//checking vulnerability for the selected image
	isVulnerable, err := impl.GetArtifactVulnerabilityStatus(cdWf.CiArtifact, pipeline, context.Background())
	if err != nil {
		impl.logger.Errorw("error in getting Artifact vulnerability status, TriggerPostStage", "err", err)
		return err
	}
	if isVulnerable {
		// if image vulnerable, update timeline status and return
		runner.Status = pipelineConfig.WorkflowFailed
		runner.Message = pipelineConfig.FOUND_VULNERABILITY
		runner.FinishedOn = time.Now()
		runner.UpdatedOn = time.Now()
		runner.UpdatedBy = triggeredBy
		err = impl.cdWorkflowRepository.UpdateWorkFlowRunner(runner)
		if err != nil {
			impl.logger.Errorw("error in updating wfr status due to vulnerable image", "err", err)
			return err
		}
		return fmt.Errorf("found vulnerability for image digest %s", cdWf.CiArtifact.ImageDigest)
	}

	cdStageWorkflowRequest, err := impl.buildWFRequest(runner, cdWf, pipeline, triggeredBy)
	if err != nil {
		impl.logger.Errorw("error in building wfRequest", "err", err, "runner", runner, "cdWf", cdWf, "pipeline", pipeline)
		return err
	}
	cdStageWorkflowRequest.StageType = types.POST
	cdStageWorkflowRequest.Pipeline = pipeline
	cdStageWorkflowRequest.Env = env
	cdStageWorkflowRequest.Type = bean3.CD_WORKFLOW_PIPELINE_TYPE
	_, jobHelmPackagePath, err := impl.cdWorkflowService.SubmitWorkflow(cdStageWorkflowRequest)
	if err != nil {
		impl.logger.Errorw("error in submitting workflow", "err", err, "cdStageWorkflowRequest", cdStageWorkflowRequest, "pipeline", pipeline, "env", env)
		return err
	}
	if pipeline.App.Id == 0 {
		appDbObject, err := impl.appRepository.FindById(pipeline.AppId)
		if err != nil {
			impl.logger.Errorw("error in getting app by appId", "err", err)
			return err
		}
		pipeline.App = *appDbObject
	}
	if pipeline.Environment.Id == 0 {
		envDbObject, err := impl.envRepository.FindById(pipeline.EnvironmentId)
		if err != nil {
			impl.logger.Errorw("error in getting env by envId", "err", err)
			return err
		}
		pipeline.Environment = *envDbObject
	}
	imageTag := strings.Split(cdStageWorkflowRequest.CiArtifactDTO.Image, ":")[1]
	chartName := fmt.Sprintf("%s-%s-%s-%s", "post", pipeline.App.AppName, pipeline.Environment.Name, imageTag)

	if util.IsManifestDownload(pipeline.DeploymentAppType) || util.IsManifestPush(pipeline.DeploymentAppType) {
		chartBytes, err := impl.chartTemplateService.LoadChartInBytes(jobHelmPackagePath, false, chartName, fmt.Sprint(cdWf.Id))
		if err != nil {
			return err
		}
		if util.IsManifestPush(pipeline.DeploymentAppType) {
			err = impl.PushPrePostCDManifest(runner.Id, triggeredBy, jobHelmPackagePath, types.POST, pipeline, imageTag, context.Background())
			if err != nil {
				runner.Status = pipelineConfig.WorkflowFailed
				runner.UpdatedBy = triggeredBy
				runner.UpdatedOn = triggeredAt
				runner.FinishedOn = time.Now()
				saveRunnerErr := impl.cdWorkflowRepository.UpdateWorkFlowRunner(runner)
				if saveRunnerErr != nil {
					impl.logger.Errorw("error in saving runner object in db", "err", saveRunnerErr)
				}
				impl.logger.Errorw("error in pushing manifest to helm repo", "err", err)
				return err
			}
		}
		runner.Status = pipelineConfig.WorkflowSucceeded
		runner.UpdatedBy = triggeredBy
		runner.UpdatedOn = triggeredAt
		runner.FinishedOn = time.Now()
		runner.HelmReferenceChart = chartBytes
		err = impl.cdWorkflowRepository.UpdateWorkFlowRunner(runner)
		if err != nil {
			impl.logger.Errorw("error in saving runner object in DB", "err", err)
			return err
		}
		// Auto Trigger after Post Stage Success Event
		go impl.HandlePostStageSuccessEvent(runner.CdWorkflowId, pipeline.Id, 1)
	}

	wfr, err := impl.cdWorkflowRepository.FindByWorkflowIdAndRunnerType(context.Background(), cdWf.Id, bean.CD_WORKFLOW_TYPE_POST)
	if err != nil {
		impl.logger.Errorw("error in getting wfr by workflowId and runnerType", "err", err, "wfId", cdWf.Id)
		return err
	}

	event := impl.eventFactory.Build(util2.Trigger, &pipeline.Id, pipeline.AppId, &pipeline.EnvironmentId, util2.CD)
	impl.logger.Debugw("event Cd Post Trigger", "event", event)
	event = impl.eventFactory.BuildExtraCDData(event, &wfr, 0, bean.CD_WORKFLOW_TYPE_POST)
	_, evtErr := impl.eventClient.WriteNotificationEvent(event)
	if evtErr != nil {
		impl.logger.Errorw("CD trigger event not sent", "error", evtErr)
	}
	//creating cd config history entry
	err = impl.prePostCdScriptHistoryService.CreatePrePostCdScriptHistory(pipeline, nil, repository3.POST_CD_TYPE, true, triggeredBy, triggeredAt)
	if err != nil {
		impl.logger.Errorw("error in creating post cd script entry", "err", err, "pipeline", pipeline)
		return err
	}
	return nil
}
func (impl *WorkflowDagExecutorImpl) buildArtifactLocationForS3(cdWorkflowConfig *pipelineConfig.CdWorkflowConfig, cdWf *pipelineConfig.CdWorkflow, runner *pipelineConfig.CdWorkflowRunner) (string, string, string) {
	cdArtifactLocationFormat := cdWorkflowConfig.CdArtifactLocationFormat
	if cdArtifactLocationFormat == "" {
		cdArtifactLocationFormat = impl.config.GetArtifactLocationFormat()
	}
	if cdWorkflowConfig.LogsBucket == "" {
		cdWorkflowConfig.LogsBucket = impl.config.GetDefaultBuildLogsBucket()
	}
	ArtifactLocation := fmt.Sprintf("s3://%s/"+impl.config.GetDefaultArtifactKeyPrefix()+"/"+cdArtifactLocationFormat, cdWorkflowConfig.LogsBucket, cdWf.Id, runner.Id)
	artifactFileName := fmt.Sprintf(impl.config.GetDefaultArtifactKeyPrefix()+"/"+cdArtifactLocationFormat, cdWf.Id, runner.Id)
	return ArtifactLocation, cdWorkflowConfig.LogsBucket, artifactFileName
}

func (impl *WorkflowDagExecutorImpl) getDeployStageDetails(pipelineId int) (pipelineConfig.CdWorkflowRunner, *bean.UserInfo, int, error) {
	deployStageWfr := pipelineConfig.CdWorkflowRunner{}
	//getting deployment pipeline latest wfr by pipelineId
	deployStageWfr, err := impl.cdWorkflowRepository.FindLastStatusByPipelineIdAndRunnerType(pipelineId, bean.CD_WORKFLOW_TYPE_DEPLOY)
	if err != nil {
		impl.logger.Errorw("error in getting latest status of deploy type wfr by pipelineId", "err", err, "pipelineId", pipelineId)
		return deployStageWfr, nil, 0, err
	}
	deployStageTriggeredByUser, err := impl.user.GetById(deployStageWfr.TriggeredBy)
	if err != nil {
		impl.logger.Errorw("error in getting userDetails by id", "err", err, "userId", deployStageWfr.TriggeredBy)
		return deployStageWfr, nil, 0, err
	}
	pipelineReleaseCounter, err := impl.pipelineOverrideRepository.GetCurrentPipelineReleaseCounter(pipelineId)
	if err != nil {
		impl.logger.Errorw("error occurred while fetching latest release counter for pipeline", "pipelineId", pipelineId, "err", err)
		return deployStageWfr, nil, 0, err
	}
	return deployStageWfr, deployStageTriggeredByUser, pipelineReleaseCounter, nil
}

func isExtraVariableDynamic(variableName string, webhookAndCiData *gitSensorClient.WebhookAndCiData) bool {
	if strings.Contains(variableName, GIT_COMMIT_HASH_PREFIX) || strings.Contains(variableName, GIT_SOURCE_TYPE_PREFIX) || strings.Contains(variableName, GIT_SOURCE_VALUE_PREFIX) ||
		strings.Contains(variableName, APP_LABEL_VALUE_PREFIX) || strings.Contains(variableName, APP_LABEL_KEY_PREFIX) ||
		strings.Contains(variableName, CHILD_CD_ENV_NAME_PREFIX) || strings.Contains(variableName, CHILD_CD_CLUSTER_NAME_PREFIX) ||
		strings.Contains(variableName, CHILD_CD_COUNT) || strings.Contains(variableName, APP_LABEL_COUNT) || strings.Contains(variableName, GIT_SOURCE_COUNT) ||
		webhookAndCiData != nil {

		return true
	}
	return false
}

func setExtraEnvVariableInDeployStep(deploySteps []*bean3.StepObject, extraEnvVariables map[string]string, webhookAndCiData *gitSensorClient.WebhookAndCiData) {
	for _, deployStep := range deploySteps {
		for variableKey, variableValue := range extraEnvVariables {
			if isExtraVariableDynamic(variableKey, webhookAndCiData) && deployStep.StepType == "INLINE" {
				extraInputVar := &bean3.VariableObject{
					Name:                  variableKey,
					Format:                "STRING",
					Value:                 variableValue,
					VariableType:          bean3.VARIABLE_TYPE_REF_GLOBAL,
					ReferenceVariableName: variableKey,
				}
				deployStep.InputVars = append(deployStep.InputVars, extraInputVar)
			}
		}
	}
}
func (impl *WorkflowDagExecutorImpl) buildWFRequest(runner *pipelineConfig.CdWorkflowRunner, cdWf *pipelineConfig.CdWorkflow, cdPipeline *pipelineConfig.Pipeline, triggeredBy int32) (*types.WorkflowRequest, error) {
	cdWorkflowConfig, err := impl.cdWorkflowRepository.FindConfigByPipelineId(cdPipeline.Id)
	if err != nil && !util.IsErrNoRows(err) {
		return nil, err
	}

	workflowExecutor := runner.ExecutorType

	artifact, err := impl.ciArtifactRepository.Get(cdWf.CiArtifactId)
	if err != nil {
		return nil, err
	}

	ciMaterialInfo, err := repository.GetCiMaterialInfo(artifact.MaterialInfo, artifact.DataSource)
	if err != nil {
		impl.logger.Errorw("parsing error", "err", err)
		return nil, err
	}

	var ciProjectDetails []bean3.CiProjectDetails
	var ciPipeline *pipelineConfig.CiPipeline
	if cdPipeline.CiPipelineId > 0 {
		ciPipeline, err = impl.ciPipelineRepository.FindById(cdPipeline.CiPipelineId)
		if err != nil && !util.IsErrNoRows(err) {
			impl.logger.Errorw("cannot find ciPipelineRequest", "err", err)
			return nil, err
		}

		for _, m := range ciPipeline.CiPipelineMaterials {
			// git material should be active in this case
			if m == nil || m.GitMaterial == nil || !m.GitMaterial.Active {
				continue
			}
			var ciMaterialCurrent repository.CiMaterialInfo
			for _, ciMaterial := range ciMaterialInfo {
				if ciMaterial.Material.GitConfiguration.URL == m.GitMaterial.Url {
					ciMaterialCurrent = ciMaterial
					break
				}
			}
			gitMaterial, err := impl.materialRepository.FindById(m.GitMaterialId)
			if err != nil && !util.IsErrNoRows(err) {
				impl.logger.Errorw("could not fetch git materials", "err", err)
				return nil, err
			}

			ciProjectDetail := bean3.CiProjectDetails{
				GitRepository:   ciMaterialCurrent.Material.GitConfiguration.URL,
				MaterialName:    gitMaterial.Name,
				CheckoutPath:    gitMaterial.CheckoutPath,
				FetchSubmodules: gitMaterial.FetchSubmodules,
				SourceType:      m.Type,
				SourceValue:     m.Value,
				Type:            string(m.Type),
				GitOptions: bean3.GitOptions{
					UserName:      gitMaterial.GitProvider.UserName,
					Password:      gitMaterial.GitProvider.Password,
					SshPrivateKey: gitMaterial.GitProvider.SshPrivateKey,
					AccessToken:   gitMaterial.GitProvider.AccessToken,
					AuthMode:      gitMaterial.GitProvider.AuthMode,
				},
			}
			if IsShallowClonePossible(m, impl.config.GitProviders, impl.config.CloningMode) {
				ciProjectDetail.CloningMode = CloningModeShallow
			}

			if len(ciMaterialCurrent.Modifications) > 0 {
				ciProjectDetail.CommitHash = ciMaterialCurrent.Modifications[0].Revision
				ciProjectDetail.Author = ciMaterialCurrent.Modifications[0].Author
				ciProjectDetail.GitTag = ciMaterialCurrent.Modifications[0].Tag
				ciProjectDetail.Message = ciMaterialCurrent.Modifications[0].Message
				commitTime, err := convert(ciMaterialCurrent.Modifications[0].ModifiedTime)
				if err != nil {
					return nil, err
				}
				ciProjectDetail.CommitTime = commitTime.Format(bean2.LayoutRFC3339)
			} else {
				impl.logger.Debugw("devtronbug#1062", ciPipeline.Id, cdPipeline.Id)
				return nil, fmt.Errorf("modifications not found for %d", ciPipeline.Id)
			}

			// set webhook data
			if m.Type == pipelineConfig.SOURCE_TYPE_WEBHOOK && len(ciMaterialCurrent.Modifications) > 0 {
				webhookData := ciMaterialCurrent.Modifications[0].WebhookData
				ciProjectDetail.WebhookData = pipelineConfig.WebhookData{
					Id:              webhookData.Id,
					EventActionType: webhookData.EventActionType,
					Data:            webhookData.Data,
				}
			}

			ciProjectDetails = append(ciProjectDetails, ciProjectDetail)
		}
	}
	var stageYaml string
	var deployStageWfr pipelineConfig.CdWorkflowRunner
	deployStageTriggeredByUser := &bean.UserInfo{}
	var pipelineReleaseCounter int
	var preDeploySteps []*bean3.StepObject
	var postDeploySteps []*bean3.StepObject
	var refPluginsData []*bean3.RefPluginObject
	//if pipeline_stage_steps present for pre-CD or post-CD then no need to add stageYaml to cdWorkflowRequest in that
	//case add PreDeploySteps and PostDeploySteps to cdWorkflowRequest, this is done for backward compatibility
	pipelineStage, err := impl.getPipelineStage(cdPipeline.Id, runner.WorkflowType.WorkflowTypeToStageType())
	if err != nil {
		return nil, err
	}
	env, err := impl.envRepository.FindById(cdPipeline.EnvironmentId)
	if err != nil {
		impl.logger.Errorw("error in getting environment by id", "err", err)
		return nil, err
	}

	if pipelineStage != nil {
		//Scope will pick the environment of CD pipeline irrespective of in-cluster mode,
		//since user sees the environment of the CD pipeline
		scope := resourceQualifiers.Scope{
			AppId:     cdPipeline.App.Id,
			EnvId:     env.Id,
			ClusterId: env.ClusterId,
			SystemMetadata: &resourceQualifiers.SystemMetadata{
				EnvironmentName: env.Name,
				ClusterName:     env.Cluster.ClusterName,
				Namespace:       env.Namespace,
				Image:           artifact.Image,
				ImageTag:        util3.GetImageTagFromImage(artifact.Image),
			},
		}
		var variableSnapshot map[string]string
		if runner.WorkflowType == bean.CD_WORKFLOW_TYPE_PRE {
			//preDeploySteps, _, refPluginsData, err = impl.pipelineStageService.BuildPrePostAndRefPluginStepsDataForWfRequest(cdPipeline.Id, cdStage)
			prePostAndRefPluginResponse, err := impl.pipelineStageService.BuildPrePostAndRefPluginStepsDataForWfRequest(cdPipeline.Id, preCdStage, scope)
			if err != nil {
				impl.logger.Errorw("error in getting pre, post & refPlugin steps data for wf request", "err", err, "cdPipelineId", cdPipeline.Id)
				return nil, err
			}
			preDeploySteps = prePostAndRefPluginResponse.PreStageSteps
			refPluginsData = prePostAndRefPluginResponse.RefPluginData
			variableSnapshot = prePostAndRefPluginResponse.VariableSnapshot
		} else if runner.WorkflowType == bean.CD_WORKFLOW_TYPE_POST {
			//_, postDeploySteps, refPluginsData, err = impl.pipelineStageService.BuildPrePostAndRefPluginStepsDataForWfRequest(cdPipeline.Id, cdStage)
			prePostAndRefPluginResponse, err := impl.pipelineStageService.BuildPrePostAndRefPluginStepsDataForWfRequest(cdPipeline.Id, postCdStage, scope)
			if err != nil {
				impl.logger.Errorw("error in getting pre, post & refPlugin steps data for wf request", "err", err, "cdPipelineId", cdPipeline.Id)
				return nil, err
			}
			postDeploySteps = prePostAndRefPluginResponse.PostStageSteps
			refPluginsData = prePostAndRefPluginResponse.RefPluginData
			variableSnapshot = prePostAndRefPluginResponse.VariableSnapshot
			deployStageWfr, deployStageTriggeredByUser, pipelineReleaseCounter, err = impl.getDeployStageDetails(cdPipeline.Id)
			if err != nil {
				impl.logger.Errorw("error in getting deployStageWfr, deployStageTriggeredByUser and pipelineReleaseCounter wf request", "err", err, "cdPipelineId", cdPipeline.Id)
				return nil, err
			}
		} else {
			return nil, fmt.Errorf("unsupported workflow triggerd")
		}

		//Save Scoped VariableSnapshot
		if len(variableSnapshot) > 0 {
			variableMapBytes, _ := json.Marshal(variableSnapshot)
			err := impl.variableSnapshotHistoryService.SaveVariableHistoriesForTrigger([]*repository5.VariableSnapshotHistoryBean{{
				VariableSnapshot: variableMapBytes,
				HistoryReference: repository5.HistoryReference{
					HistoryReferenceId:   runner.Id,
					HistoryReferenceType: repository5.HistoryReferenceTypeCDWORKFLOWRUNNER,
				},
			}}, runner.TriggeredBy)
			if err != nil {
				impl.logger.Errorf("Not able to save variable snapshot for CD trigger %s %d %s", err, runner.Id, variableSnapshot)
			}
		}
	} else {
		//in this case no plugin script is not present for this cdPipeline hence going with attaching preStage or postStage config
		if runner.WorkflowType == bean.CD_WORKFLOW_TYPE_PRE {
			stageYaml = cdPipeline.PreStageConfig
		} else if runner.WorkflowType == bean.CD_WORKFLOW_TYPE_POST {
			stageYaml = cdPipeline.PostStageConfig
			deployStageWfr, deployStageTriggeredByUser, pipelineReleaseCounter, err = impl.getDeployStageDetails(cdPipeline.Id)
			if err != nil {
				impl.logger.Errorw("error in getting deployStageWfr, deployStageTriggeredByUser and pipelineReleaseCounter wf request", "err", err, "cdPipelineId", cdPipeline.Id)
				return nil, err
			}

		} else {
			return nil, fmt.Errorf("unsupported workflow triggerd")
		}
	}

	cdStageWorkflowRequest := &types.WorkflowRequest{
		EnvironmentId:         cdPipeline.EnvironmentId,
		AppId:                 cdPipeline.AppId,
		WorkflowId:            cdWf.Id,
		WorkflowRunnerId:      runner.Id,
		WorkflowNamePrefix:    strconv.Itoa(runner.Id) + "-" + runner.Name,
		WorkflowPrefixForLog:  strconv.Itoa(cdWf.Id) + string(runner.WorkflowType) + "-" + runner.Name,
		CdImage:               impl.config.GetDefaultImage(),
		CdPipelineId:          cdWf.PipelineId,
		TriggeredBy:           triggeredBy,
		StageYaml:             stageYaml,
		CiProjectDetails:      ciProjectDetails,
		Namespace:             runner.Namespace,
		ActiveDeadlineSeconds: impl.config.GetDefaultTimeout(),
		CiArtifactDTO: types.CiArtifactDTO{
			Id:           artifact.Id,
			PipelineId:   artifact.PipelineId,
			Image:        artifact.Image,
			ImageDigest:  artifact.ImageDigest,
			MaterialInfo: artifact.MaterialInfo,
			DataSource:   artifact.DataSource,
			WorkflowId:   artifact.WorkflowId,
		},
		OrchestratorHost:  impl.config.OrchestratorHost,
		OrchestratorToken: impl.config.OrchestratorToken,
		CloudProvider:     impl.config.CloudProvider,
		WorkflowExecutor:  workflowExecutor,
		RefPlugins:        refPluginsData,
	}

	extraEnvVariables := make(map[string]string)
	if env != nil {
		extraEnvVariables[CD_PIPELINE_ENV_NAME_KEY] = env.Name
		if env.Cluster != nil {
			extraEnvVariables[CD_PIPELINE_CLUSTER_NAME_KEY] = env.Cluster.ClusterName
		}
	}
	ciWf, err := impl.ciWorkflowRepository.FindLastTriggeredWorkflowByArtifactId(artifact.Id)
	if err != nil && err != pg.ErrNoRows {
		impl.logger.Errorw("error in getting ciWf by artifactId", "err", err, "artifactId", artifact.Id)
		return nil, err
	}
	var webhookAndCiData *gitSensorClient.WebhookAndCiData
	if ciWf != nil && ciWf.GitTriggers != nil {
		i := 1
		var gitCommitEnvVariables []types.GitMetadata

		for ciPipelineMaterialId, gitTrigger := range ciWf.GitTriggers {
			extraEnvVariables[fmt.Sprintf("%s_%d", GIT_COMMIT_HASH_PREFIX, i)] = gitTrigger.Commit
			extraEnvVariables[fmt.Sprintf("%s_%d", GIT_SOURCE_TYPE_PREFIX, i)] = string(gitTrigger.CiConfigureSourceType)
			extraEnvVariables[fmt.Sprintf("%s_%d", GIT_SOURCE_VALUE_PREFIX, i)] = gitTrigger.CiConfigureSourceValue

			gitCommitEnvVariables = append(gitCommitEnvVariables, types.GitMetadata{
				GitCommitHash:  gitTrigger.Commit,
				GitSourceType:  string(gitTrigger.CiConfigureSourceType),
				GitSourceValue: gitTrigger.CiConfigureSourceValue,
			})

			// CODE-BLOCK starts - store extra environment variables if webhook
			if gitTrigger.CiConfigureSourceType == pipelineConfig.SOURCE_TYPE_WEBHOOK {
				webhookDataId := gitTrigger.WebhookData.Id
				if webhookDataId > 0 {
					webhookDataRequest := &gitSensorClient.WebhookDataRequest{
						Id:                   webhookDataId,
						CiPipelineMaterialId: ciPipelineMaterialId,
					}
					webhookAndCiData, err = impl.gitSensorGrpcClient.GetWebhookData(context.Background(), webhookDataRequest)
					if err != nil {
						impl.logger.Errorw("err while getting webhook data from git-sensor", "err", err, "webhookDataRequest", webhookDataRequest)
						return nil, err
					}
					if webhookAndCiData != nil {
						for extEnvVariableKey, extEnvVariableVal := range webhookAndCiData.ExtraEnvironmentVariables {
							extraEnvVariables[extEnvVariableKey] = extEnvVariableVal
						}
					}
				}
			}
			// CODE_BLOCK ends

			i++
		}
		gitMetadata, err := json.Marshal(&gitCommitEnvVariables)
		if err != nil {
			impl.logger.Errorw("err while marshaling git metdata", "err", err)
			return nil, err
		}
		extraEnvVariables[GIT_METADATA] = string(gitMetadata)

		extraEnvVariables[GIT_SOURCE_COUNT] = strconv.Itoa(len(ciWf.GitTriggers))
	}

	childCdIds, err := impl.appWorkflowRepository.FindChildCDIdsByParentCDPipelineId(cdPipeline.Id)
	if err != nil && err != pg.ErrNoRows {
		impl.logger.Errorw("error in getting child cdPipelineIds by parent cdPipelineId", "err", err, "parent cdPipelineId", cdPipeline.Id)
		return nil, err
	}
	if len(childCdIds) > 0 {
		childPipelines, err := impl.pipelineRepository.FindByIdsIn(childCdIds)
		if err != nil {
			impl.logger.Errorw("error in getting pipelines by ids", "err", err, "ids", childCdIds)
			return nil, err
		}
		var childCdEnvVariables []types.ChildCdMetadata
		for i, childPipeline := range childPipelines {
			extraEnvVariables[fmt.Sprintf("%s_%d", CHILD_CD_ENV_NAME_PREFIX, i+1)] = childPipeline.Environment.Name
			extraEnvVariables[fmt.Sprintf("%s_%d", CHILD_CD_CLUSTER_NAME_PREFIX, i+1)] = childPipeline.Environment.Cluster.ClusterName

			childCdEnvVariables = append(childCdEnvVariables, types.ChildCdMetadata{
				ChildCdEnvName:     childPipeline.Environment.Name,
				ChildCdClusterName: childPipeline.Environment.Cluster.ClusterName,
			})
		}
		childCdEnvVariablesMetadata, err := json.Marshal(&childCdEnvVariables)
		if err != nil {
			impl.logger.Errorw("err while marshaling childCdEnvVariables", "err", err)
			return nil, err
		}
		extraEnvVariables[CHILD_CD_METADATA] = string(childCdEnvVariablesMetadata)

		extraEnvVariables[CHILD_CD_COUNT] = strconv.Itoa(len(childPipelines))
	}
	if ciPipeline != nil && ciPipeline.Id > 0 {
		extraEnvVariables["APP_NAME"] = ciPipeline.App.AppName
		cdStageWorkflowRequest.DockerUsername = ciPipeline.CiTemplate.DockerRegistry.Username
		cdStageWorkflowRequest.DockerPassword = ciPipeline.CiTemplate.DockerRegistry.Password
		cdStageWorkflowRequest.AwsRegion = ciPipeline.CiTemplate.DockerRegistry.AWSRegion
		cdStageWorkflowRequest.DockerConnection = ciPipeline.CiTemplate.DockerRegistry.Connection
		cdStageWorkflowRequest.DockerCert = ciPipeline.CiTemplate.DockerRegistry.Cert
		cdStageWorkflowRequest.AccessKey = ciPipeline.CiTemplate.DockerRegistry.AWSAccessKeyId
		cdStageWorkflowRequest.SecretKey = ciPipeline.CiTemplate.DockerRegistry.AWSSecretAccessKey
		cdStageWorkflowRequest.DockerRegistryType = string(ciPipeline.CiTemplate.DockerRegistry.RegistryType)
		cdStageWorkflowRequest.DockerRegistryURL = ciPipeline.CiTemplate.DockerRegistry.RegistryURL
	} else if cdPipeline.AppId > 0 {
		ciTemplate, err := impl.CiTemplateRepository.FindByAppId(cdPipeline.AppId)
		if err != nil {
			return nil, err
		}
		extraEnvVariables["APP_NAME"] = ciTemplate.App.AppName
		cdStageWorkflowRequest.DockerUsername = ciTemplate.DockerRegistry.Username
		cdStageWorkflowRequest.DockerPassword = ciTemplate.DockerRegistry.Password
		cdStageWorkflowRequest.AwsRegion = ciTemplate.DockerRegistry.AWSRegion
		cdStageWorkflowRequest.DockerConnection = ciTemplate.DockerRegistry.Connection
		cdStageWorkflowRequest.DockerCert = ciTemplate.DockerRegistry.Cert
		cdStageWorkflowRequest.AccessKey = ciTemplate.DockerRegistry.AWSAccessKeyId
		cdStageWorkflowRequest.SecretKey = ciTemplate.DockerRegistry.AWSSecretAccessKey
		cdStageWorkflowRequest.DockerRegistryType = string(ciTemplate.DockerRegistry.RegistryType)
		cdStageWorkflowRequest.DockerRegistryURL = ciTemplate.DockerRegistry.RegistryURL
		appLabels, err := impl.appLabelRepository.FindAllByAppId(cdPipeline.AppId)
		if err != nil && err != pg.ErrNoRows {
			impl.logger.Errorw("error in getting labels by appId", "err", err, "appId", cdPipeline.AppId)
			return nil, err
		}
		var appLabelEnvVariables []types.AppLabelMetadata
		for i, appLabel := range appLabels {
			extraEnvVariables[fmt.Sprintf("%s_%d", APP_LABEL_KEY_PREFIX, i+1)] = appLabel.Key
			extraEnvVariables[fmt.Sprintf("%s_%d", APP_LABEL_VALUE_PREFIX, i+1)] = appLabel.Value
			appLabelEnvVariables = append(appLabelEnvVariables, types.AppLabelMetadata{
				AppLabelKey:   appLabel.Key,
				AppLabelValue: appLabel.Value,
			})
		}
		if len(appLabels) > 0 {
			extraEnvVariables[APP_LABEL_COUNT] = strconv.Itoa(len(appLabels))
			appLabelEnvVariablesMetadata, err := json.Marshal(&appLabelEnvVariables)
			if err != nil {
				impl.logger.Errorw("err while marshaling appLabelEnvVariables", "err", err)
				return nil, err
			}
			extraEnvVariables[APP_LABEL_METADATA] = string(appLabelEnvVariablesMetadata)

		}
	}
	cdStageWorkflowRequest.ExtraEnvironmentVariables = extraEnvVariables
	if deployStageTriggeredByUser != nil {
		cdStageWorkflowRequest.DeploymentTriggerTime = deployStageWfr.StartedOn
		cdStageWorkflowRequest.DeploymentTriggeredBy = deployStageTriggeredByUser.EmailId
	}
	if pipelineReleaseCounter > 0 {
		cdStageWorkflowRequest.DeploymentReleaseCounter = pipelineReleaseCounter
	}
	if cdWorkflowConfig.CdCacheRegion == "" {
		cdWorkflowConfig.CdCacheRegion = impl.config.GetDefaultCdLogsBucketRegion()
	}

	if runner.WorkflowType == bean.CD_WORKFLOW_TYPE_PRE {
		//populate input variables of steps with extra env variables
		setExtraEnvVariableInDeployStep(preDeploySteps, extraEnvVariables, webhookAndCiData)
		cdStageWorkflowRequest.PrePostDeploySteps = preDeploySteps
	} else if runner.WorkflowType == bean.CD_WORKFLOW_TYPE_POST {
		setExtraEnvVariableInDeployStep(postDeploySteps, extraEnvVariables, webhookAndCiData)
		cdStageWorkflowRequest.PrePostDeploySteps = postDeploySteps
	}
	cdStageWorkflowRequest.BlobStorageConfigured = runner.BlobStorageEnabled
	switch cdStageWorkflowRequest.CloudProvider {
	case types.BLOB_STORAGE_S3:
		//No AccessKey is used for uploading artifacts, instead IAM based auth is used
		cdStageWorkflowRequest.CdCacheRegion = cdWorkflowConfig.CdCacheRegion
		cdStageWorkflowRequest.CdCacheLocation = cdWorkflowConfig.CdCacheBucket
		cdStageWorkflowRequest.ArtifactLocation, cdStageWorkflowRequest.CiArtifactBucket, cdStageWorkflowRequest.CiArtifactFileName = impl.buildArtifactLocationForS3(cdWorkflowConfig, cdWf, runner)
		cdStageWorkflowRequest.BlobStorageS3Config = &blob_storage.BlobStorageS3Config{
			AccessKey:                  impl.config.BlobStorageS3AccessKey,
			Passkey:                    impl.config.BlobStorageS3SecretKey,
			EndpointUrl:                impl.config.BlobStorageS3Endpoint,
			IsInSecure:                 impl.config.BlobStorageS3EndpointInsecure,
			CiCacheBucketName:          cdWorkflowConfig.CdCacheBucket,
			CiCacheRegion:              cdWorkflowConfig.CdCacheRegion,
			CiCacheBucketVersioning:    impl.config.BlobStorageS3BucketVersioned,
			CiArtifactBucketName:       cdStageWorkflowRequest.CiArtifactBucket,
			CiArtifactRegion:           cdWorkflowConfig.CdCacheRegion,
			CiArtifactBucketVersioning: impl.config.BlobStorageS3BucketVersioned,
			CiLogBucketName:            impl.config.GetDefaultBuildLogsBucket(),
			CiLogRegion:                impl.config.GetDefaultCdLogsBucketRegion(),
			CiLogBucketVersioning:      impl.config.BlobStorageS3BucketVersioned,
		}
	case types.BLOB_STORAGE_GCP:
		cdStageWorkflowRequest.GcpBlobConfig = &blob_storage.GcpBlobConfig{
			CredentialFileJsonData: impl.config.BlobStorageGcpCredentialJson,
			ArtifactBucketName:     impl.config.GetDefaultBuildLogsBucket(),
			LogBucketName:          impl.config.GetDefaultBuildLogsBucket(),
		}
		cdStageWorkflowRequest.ArtifactLocation = impl.buildDefaultArtifactLocation(cdWorkflowConfig, cdWf, runner)
		cdStageWorkflowRequest.CiArtifactFileName = cdStageWorkflowRequest.ArtifactLocation
	case types.BLOB_STORAGE_AZURE:
		cdStageWorkflowRequest.AzureBlobConfig = &blob_storage.AzureBlobConfig{
			Enabled:               true,
			AccountName:           impl.config.AzureAccountName,
			BlobContainerCiCache:  impl.config.AzureBlobContainerCiCache,
			AccountKey:            impl.config.AzureAccountKey,
			BlobContainerCiLog:    impl.config.AzureBlobContainerCiLog,
			BlobContainerArtifact: impl.config.AzureBlobContainerCiLog,
		}
		cdStageWorkflowRequest.BlobStorageS3Config = &blob_storage.BlobStorageS3Config{
			EndpointUrl:     impl.config.AzureGatewayUrl,
			IsInSecure:      impl.config.AzureGatewayConnectionInsecure,
			CiLogBucketName: impl.config.AzureBlobContainerCiLog,
			CiLogRegion:     "",
			AccessKey:       impl.config.AzureAccountName,
		}
		cdStageWorkflowRequest.ArtifactLocation = impl.buildDefaultArtifactLocation(cdWorkflowConfig, cdWf, runner)
		cdStageWorkflowRequest.CiArtifactFileName = cdStageWorkflowRequest.ArtifactLocation
	default:
		if impl.config.BlobStorageEnabled {
			return nil, fmt.Errorf("blob storage %s not supported", cdStageWorkflowRequest.CloudProvider)
		}
	}
	cdStageWorkflowRequest.DefaultAddressPoolBaseCidr = impl.config.GetDefaultAddressPoolBaseCidr()
	cdStageWorkflowRequest.DefaultAddressPoolSize = impl.config.GetDefaultAddressPoolSize()
	if util.IsManifestDownload(cdPipeline.DeploymentAppType) || util.IsManifestPush(cdPipeline.DeploymentAppType) {
		cdStageWorkflowRequest.IsDryRun = true
	}
	return cdStageWorkflowRequest, nil
}

func (impl *WorkflowDagExecutorImpl) buildDefaultArtifactLocation(cdWorkflowConfig *pipelineConfig.CdWorkflowConfig, savedWf *pipelineConfig.CdWorkflow, runner *pipelineConfig.CdWorkflowRunner) string {
	cdArtifactLocationFormat := cdWorkflowConfig.CdArtifactLocationFormat
	if cdArtifactLocationFormat == "" {
		cdArtifactLocationFormat = impl.config.GetArtifactLocationFormat()
	}
	ArtifactLocation := fmt.Sprintf("%s/"+cdArtifactLocationFormat, impl.config.GetDefaultArtifactKeyPrefix(), savedWf.Id, runner.Id)
	return ArtifactLocation
}

func (impl *WorkflowDagExecutorImpl) HandleDeploymentSuccessEvent(pipelineOverride *chartConfig.PipelineOverride) error {
	if pipelineOverride == nil {
		return fmt.Errorf("invalid request, pipeline override not found")
	}
	cdWorkflow, err := impl.cdWorkflowRepository.FindById(pipelineOverride.CdWorkflowId)
	if err != nil {
		impl.logger.Errorw("error in fetching cd workflow by id", "pipelineOverride", pipelineOverride)
		return err
	}

	postStage, err := impl.getPipelineStage(pipelineOverride.PipelineId, repository4.PIPELINE_STAGE_TYPE_POST_CD)
	if err != nil {
		return err
	}

	var triggeredByUser int32 = 1
	//handle corrupt data (https://github.com/devtron-labs/devtron/issues/3826)
	err, deleted := impl.deleteCorruptedPipelineStage(postStage, triggeredByUser)
	if err != nil {
		impl.logger.Errorw("error in deleteCorruptedPipelineStage ", "err", err, "preStage", postStage, "triggeredBy", triggeredByUser)
		return err
	}

	if len(pipelineOverride.Pipeline.PostStageConfig) > 0 || (postStage != nil && !deleted) {
		if pipelineOverride.Pipeline.PostTriggerType == pipelineConfig.TRIGGER_TYPE_AUTOMATIC &&
			pipelineOverride.DeploymentType != models.DEPLOYMENTTYPE_STOP &&
			pipelineOverride.DeploymentType != models.DEPLOYMENTTYPE_START {

			err = impl.TriggerPostStage(cdWorkflow, pipelineOverride.Pipeline, triggeredByUser, 0)
			if err != nil {
				impl.logger.Errorw("error in triggering post stage after successful deployment event", "err", err, "cdWorkflow", cdWorkflow)
				return err
			}
		}
	} else {
		// to trigger next pre/cd, if any
		// finding children cd by pipeline id
		err = impl.HandlePostStageSuccessEvent(cdWorkflow.Id, pipelineOverride.PipelineId, 1)
		if err != nil {
			impl.logger.Errorw("error in triggering children cd after successful deployment event", "parentCdPipelineId", pipelineOverride.PipelineId)
			return err
		}
	}
	return nil
}

func (impl *WorkflowDagExecutorImpl) HandlePostStageSuccessEvent(cdWorkflowId int, cdPipelineId int, triggeredBy int32) error {
	// finding children cd by pipeline id
	cdPipelinesMapping, err := impl.appWorkflowRepository.FindWFCDMappingByParentCDPipelineId(cdPipelineId)
	if err != nil {
		impl.logger.Errorw("error in getting mapping of cd pipelines by parent cd pipeline id", "err", err, "parentCdPipelineId", cdPipelineId)
		return err
	}
	ciArtifact, err := impl.ciArtifactRepository.GetArtifactByCdWorkflowId(cdWorkflowId)
	if err != nil {
		impl.logger.Errorw("error in finding artifact by cd workflow id", "err", err, "cdWorkflowId", cdWorkflowId)
		return err
	}
	//TODO : confirm about this logic used for applyAuth
	applyAuth := false
	if triggeredBy != 1 {
		applyAuth = true
	}
	for _, cdPipelineMapping := range cdPipelinesMapping {
		//find pipeline by cdPipeline ID
		pipeline, err := impl.pipelineRepository.FindById(cdPipelineMapping.ComponentId)
		if err != nil {
			impl.logger.Errorw("error in getting cd pipeline by id", "err", err, "pipelineId", cdPipelineMapping.ComponentId)
			return err
		}
		//finding ci artifact by ciPipelineID and pipelineId
		//TODO : confirm values for applyAuth, async & triggeredBy
		err = impl.triggerStage(nil, pipeline, ciArtifact, applyAuth, triggeredBy)
		if err != nil {
			impl.logger.Errorw("error in triggering cd pipeline after successful post stage", "err", err, "pipelineId", pipeline.Id)
			return err
		}
	}
	return nil
}

// Only used for auto trigger
func (impl *WorkflowDagExecutorImpl) TriggerDeployment(cdWf *pipelineConfig.CdWorkflow, artifact *repository.CiArtifact, pipeline *pipelineConfig.Pipeline, applyAuth bool, triggeredBy int32) error {
	//in case of manual ci RBAC need to apply, this method used for auto cd deployment
	pipelineId := pipeline.Id
	if applyAuth {
		user, err := impl.user.GetById(triggeredBy)
		if err != nil {
			impl.logger.Errorw("error in fetching user for auto pipeline", "UpdatedBy", artifact.UpdatedBy)
			return nil
		}
		token := user.EmailId
		object := impl.enforcerUtil.GetAppRBACNameByAppId(pipeline.AppId)
		impl.logger.Debugw("Triggered Request (App Permission Checking):", "object", object)
		if ok := impl.enforcer.EnforceByEmail(strings.ToLower(token), casbin.ResourceApplications, casbin.ActionTrigger, object); !ok {
			err = &util.ApiError{Code: "401", HttpStatusCode: 401, UserMessage: "unauthorized for pipeline " + strconv.Itoa(pipelineId)}
			return err
		}
	}

	artifactId := artifact.Id
	env, err := impl.envRepository.FindById(pipeline.EnvironmentId)
	if err != nil {
		impl.logger.Errorw("error while fetching env", "err", err)
		return err
	}

	app, err := impl.appRepository.FindById(pipeline.AppId)
	if err != nil {
		return err
	}
	scope := resourceQualifiers.Scope{AppId: pipeline.AppId, EnvId: pipeline.EnvironmentId, ClusterId: env.ClusterId, ProjectId: app.TeamId, IsProdEnv: env.Default}
	impl.logger.Infow("scope for auto trigger ", "scope", scope)
	filters, err := impl.resourceFilterService.GetFiltersByScope(scope)
	if err != nil {
		impl.logger.Errorw("error in getting resource filters for the pipeline", "pipelineId", pipeline.Id, "err", err)
		return err
	}
	//get releaseTags from imageTaggingService
	imageTagNames, err := impl.imageTaggingService.GetTagNamesByArtifactId(artifact.Id)
	if err != nil {
		impl.logger.Errorw("error in getting image tags for the given artifact id", "artifactId", artifact.Id, "err", err)
		return err
	}

	filterState, filterIdVsState, err := impl.resourceFilterService.CheckForResource(filters, artifact.Image, imageTagNames)
	if err != nil {
		return err
	}

	//store evaluated result
	filterEvaluationAudit, err := impl.resourceFilterService.CreateFilterEvaluationAudit(resourceFilter.Artifact, artifact.Id, resourceFilter.Pipeline, pipeline.Id, filters, filterIdVsState)
	if err != nil {
		impl.logger.Errorw("error in creating filter evaluation audit data cd post stage trigger", "err", err, "cdPipelineId", pipeline.Id, "artifactId", artifact.Id)
		return err
	}

	//allow or block w.r.t filterState
	if filterState != resourceFilter.ALLOW {
		return fmt.Errorf("the artifact does not pass filtering condition")
	}
	// need to check for approved artifact only in case configured
	approvalRequestId, err := impl.checkApprovalNodeForDeployment(triggeredBy, pipeline, artifactId)
	if err != nil {
		return err
	}

	//setting triggeredAt variable to have consistent data for various audit log places in db for deployment time
	triggeredAt := time.Now()

	if cdWf == nil {
		cdWf = &pipelineConfig.CdWorkflow{
			CiArtifactId: artifactId,
			PipelineId:   pipelineId,
			AuditLog:     sql.AuditLog{CreatedOn: triggeredAt, CreatedBy: 1, UpdatedOn: triggeredAt, UpdatedBy: 1},
		}
		err := impl.cdWorkflowRepository.SaveWorkFlow(context.Background(), cdWf)
		if err != nil {
			return err
		}
	}

	runner := &pipelineConfig.CdWorkflowRunner{
		Name:         pipeline.Name,
		WorkflowType: bean.CD_WORKFLOW_TYPE_DEPLOY,
		ExecutorType: pipelineConfig.WORKFLOW_EXECUTOR_TYPE_SYSTEM,
		Status:       pipelineConfig.WorkflowInitiated, //deployment Initiated for auto trigger
		TriggeredBy:  1,
		StartedOn:    triggeredAt,
		Namespace:    impl.config.GetDefaultNamespace(),
		CdWorkflowId: cdWf.Id,
		AuditLog:     sql.AuditLog{CreatedOn: triggeredAt, CreatedBy: triggeredBy, UpdatedOn: triggeredAt, UpdatedBy: triggeredBy},
	}
	if approvalRequestId > 0 {
		runner.DeploymentApprovalRequestId = approvalRequestId
	}
	savedWfr, err := impl.cdWorkflowRepository.SaveWorkFlowRunner(runner)
	if err != nil {
		return err
	}

	//update resource_filter_evaluation entry with wfrId and type
	err = impl.resourceFilterService.UpdateFilterEvaluationAuditRef(filterEvaluationAudit.Id, resourceFilter.CdWorkflowRunner, runner.Id)
	if err != nil {
		impl.logger.Errorw("error in updating filter evaluation audit reference", "filterEvaluationAuditId", filterEvaluationAudit.Id, "err", err)
		return err
	}
	if approvalRequestId > 0 {
		err = impl.deploymentApprovalRepository.ConsumeApprovalRequest(approvalRequestId)
		if err != nil {
			return err
		}
	}
	runner.CdWorkflow = &pipelineConfig.CdWorkflow{
		Pipeline: pipeline,
	}
	// creating cd pipeline status timeline for deployment initialisation
	timeline := &pipelineConfig.PipelineStatusTimeline{
		CdWorkflowRunnerId: runner.Id,
		Status:             pipelineConfig.TIMELINE_STATUS_DEPLOYMENT_INITIATED,
		StatusDetail:       "Deployment initiated successfully.",
		StatusTime:         time.Now(),
		AuditLog: sql.AuditLog{
			CreatedBy: 1,
			CreatedOn: time.Now(),
			UpdatedBy: 1,
			UpdatedOn: time.Now(),
		},
	}
	isAppStore := false
	err = impl.pipelineStatusTimelineService.SaveTimeline(timeline, nil, isAppStore)
	if err != nil {
		impl.logger.Errorw("error in creating timeline status for deployment initiation", "err", err, "timeline", timeline)
	}
	//checking vulnerability for deploying image
	isVulnerable := false
	if len(artifact.ImageDigest) > 0 {
		var cveStores []*security.CveStore
		imageScanResult, err := impl.scanResultRepository.FindByImageDigest(artifact.ImageDigest)
		if err != nil && err != pg.ErrNoRows {
			impl.logger.Errorw("error fetching image digest", "digest", artifact.ImageDigest, "err", err)
			return err
		}
		for _, item := range imageScanResult {
			cveStores = append(cveStores, &item.CveStore)
		}
		blockCveList, err := impl.cvePolicyRepository.GetBlockedCVEList(cveStores, env.ClusterId, pipeline.EnvironmentId, pipeline.AppId, false)
		if err != nil {
			impl.logger.Errorw("error while fetching blocked cve list", "err", err)
			return err
		}
		if len(blockCveList) > 0 {
			isVulnerable = true
		}
	}
	if isVulnerable == true {
		if err = impl.MarkCurrentDeploymentFailed(runner, errors.New(pipelineConfig.FOUND_VULNERABILITY), triggeredBy); err != nil {
			impl.logger.Errorw("error while updating current runner status to failed, TriggerDeployment", "wfrId", runner.Id, "err", err)
		}
		return nil
	}

	manifest, releaseErr := impl.TriggerCD(artifact, cdWf.Id, savedWfr.Id, pipeline, triggeredAt)
	if releaseErr != nil {
		if err = impl.MarkCurrentDeploymentFailed(runner, releaseErr, triggeredBy); err != nil {
			impl.logger.Errorw("error while updating current runner status to failed, TriggerDeployment", "wfrId", runner.Id, "err", err)
		}
		return releaseErr
	}
	//skip updatePreviousDeploymentStatus if Async Install is enabled; handled inside SubscribeDevtronAsyncHelmInstallRequest
	if !impl.appService.IsDevtronAsyncInstallModeEnabled(pipeline.DeploymentAppType) {
		err1 := impl.updatePreviousDeploymentStatus(runner, pipeline.Id, triggeredAt, triggeredBy)
		if err1 != nil {
			impl.logger.Errorw("error while update previous cd workflow runners", "err", err, "runner", runner, "pipelineId", pipeline.Id)
			return err
		}
	}
	if util.IsManifestDownload(pipeline.DeploymentAppType) || util.IsManifestPush(pipeline.DeploymentAppType) {
		runner := &pipelineConfig.CdWorkflowRunner{
			Id:                 runner.Id,
			Name:               pipeline.Name,
			WorkflowType:       bean.CD_WORKFLOW_TYPE_DEPLOY,
			ExecutorType:       pipelineConfig.WORKFLOW_EXECUTOR_TYPE_AWF,
			TriggeredBy:        1,
			StartedOn:          triggeredAt,
			Status:             pipelineConfig.WorkflowSucceeded,
			Namespace:          impl.config.GetDefaultNamespace(),
			CdWorkflowId:       cdWf.Id,
			AuditLog:           sql.AuditLog{CreatedOn: triggeredAt, CreatedBy: 1, UpdatedOn: triggeredAt, UpdatedBy: 1},
			FinishedOn:         time.Now(),
			HelmReferenceChart: *manifest,
		}
		updateErr := impl.cdWorkflowRepository.UpdateWorkFlowRunner(runner)
		if updateErr != nil {
			impl.logger.Errorw("error in updating runner for manifest_download type", "err", err)
		}
		// Handle Auto Trigger for Manifest Push deployment type
		pipelineOverride, err := impl.pipelineOverrideRepository.FindLatestByCdWorkflowId(cdWf.Id)
		if err != nil {
			impl.logger.Errorw("error in getting latest pipeline override by cdWorkflowId", "err", err, "cdWorkflowId", cdWf.Id)
			return err
		}
		go impl.HandleDeploymentSuccessEvent(pipelineOverride)
	}
	return nil
}

func (impl *WorkflowDagExecutorImpl) checkApprovalNodeForDeployment(requestedUserId int32, pipeline *pipelineConfig.Pipeline, artifactId int) (int, error) {
	if pipeline.ApprovalNodeConfigured() {
		pipelineId := pipeline.Id
		approvalConfig, err := pipeline.GetApprovalConfig()
		if err != nil {
			impl.logger.Errorw("error occurred while fetching approval node config", "approvalConfig", pipeline.UserApprovalConfig, "err", err)
			return 0, err
		}
		userApprovalMetadata, err := impl.FetchApprovalDataForArtifacts([]int{artifactId}, pipelineId, approvalConfig.RequiredCount)
		if err != nil {
			return 0, err
		}
		approvalMetadata, ok := userApprovalMetadata[artifactId]
		if ok && approvalMetadata.ApprovalRuntimeState != pipelineConfig.ApprovedApprovalState {
			impl.logger.Errorw("not triggering deployment since artifact is not approved", "pipelineId", pipelineId, "artifactId", artifactId)
			return 0, errors.New("not triggering deployment since artifact is not approved")
		} else if ok {
			approvalUsersData := approvalMetadata.ApprovalUsersData
			for _, approvalData := range approvalUsersData {
				if approvalData.UserId == requestedUserId {
					return 0, errors.New("image cannot be deployed by its approver")
				}
			}
			return approvalMetadata.ApprovalRequestId, nil
		} else {
			return 0, errors.New("request not raised for artifact")
		}
	}
	return 0, nil

}

func (impl *WorkflowDagExecutorImpl) updatePreviousDeploymentStatus(currentRunner *pipelineConfig.CdWorkflowRunner, pipelineId int, triggeredAt time.Time, triggeredBy int32) error {
	// Initiating DB transaction
	dbConnection := impl.cdWorkflowRepository.GetConnection()
	tx, err := dbConnection.Begin()
	if err != nil {
		impl.logger.Errorw("error on update status, txn begin failed", "err", err)
		return err
	}
	// Rollback tx on error.
	defer tx.Rollback()

	//update [n,n-1] statuses as failed if not terminal
	terminalStatus := []string{string(health.HealthStatusHealthy), pipelineConfig.WorkflowAborted, pipelineConfig.WorkflowFailed, pipelineConfig.WorkflowSucceeded}
	previousNonTerminalRunners, err := impl.cdWorkflowRepository.FindPreviousCdWfRunnerByStatus(pipelineId, currentRunner.Id, terminalStatus)
	if err != nil {
		impl.logger.Errorw("error fetching previous wf runner, updating cd wf runner status,", "err", err, "currentRunner", currentRunner)
		return err
	} else if len(previousNonTerminalRunners) == 0 {
		impl.logger.Errorw("no previous runner found in updating cd wf runner status,", "err", err, "currentRunner", currentRunner)
		return nil
	}

	var timelines []*pipelineConfig.PipelineStatusTimeline
	for _, previousRunner := range previousNonTerminalRunners {
		if previousRunner.Status == string(health.HealthStatusHealthy) ||
			previousRunner.Status == pipelineConfig.WorkflowSucceeded ||
			previousRunner.Status == pipelineConfig.WorkflowAborted ||
			previousRunner.Status == pipelineConfig.WorkflowFailed {
			//terminal status return
			impl.logger.Infow("skip updating cd wf runner status as previous runner status is", "status", previousRunner.Status)
			continue
		}
		impl.logger.Infow("updating cd wf runner status as previous runner status is", "status", previousRunner.Status)
		previousRunner.FinishedOn = triggeredAt
		previousRunner.Message = pipelineConfig.NEW_DEPLOYMENT_INITIATED
		previousRunner.Status = pipelineConfig.WorkflowFailed
		previousRunner.UpdatedOn = time.Now()
		previousRunner.UpdatedBy = triggeredBy
		timeline := &pipelineConfig.PipelineStatusTimeline{
			CdWorkflowRunnerId: previousRunner.Id,
			Status:             pipelineConfig.TIMELINE_STATUS_DEPLOYMENT_SUPERSEDED,
			StatusDetail:       "This deployment is superseded.",
			StatusTime:         time.Now(),
			AuditLog: sql.AuditLog{
				CreatedBy: 1,
				CreatedOn: time.Now(),
				UpdatedBy: 1,
				UpdatedOn: time.Now(),
			},
		}
		timelines = append(timelines, timeline)
	}

	err = impl.cdWorkflowRepository.UpdateWorkFlowRunnersWithTxn(previousNonTerminalRunners, tx)
	if err != nil {
		impl.logger.Errorw("error updating cd wf runner status", "err", err, "previousNonTerminalRunners", previousNonTerminalRunners)
		return err
	}
	err = impl.cdPipelineStatusTimelineRepo.SaveTimelinesWithTxn(timelines, tx)
	if err != nil {
		impl.logger.Errorw("error updating pipeline status timelines", "err", err, "timelines", timelines)
		return err
	}

	//commit transaction
	err = tx.Commit()
	if err != nil {
		impl.logger.Errorw("error in db transaction commit, ManualCdTrigger", "err", err)
		return err
	}
	return nil
}

type RequestType string

const START RequestType = "START"
const STOP RequestType = "STOP"

type StopAppRequest struct {
	AppId         int         `json:"appId" validate:"required"`
	EnvironmentId int         `json:"environmentId" validate:"required"`
	UserId        int32       `json:"userId"`
	RequestType   RequestType `json:"requestType" validate:"oneof=START STOP"`
}

type StopDeploymentGroupRequest struct {
	DeploymentGroupId int         `json:"deploymentGroupId" validate:"required"`
	UserId            int32       `json:"userId"`
	RequestType       RequestType `json:"requestType" validate:"oneof=START STOP"`
}

type PodRotateRequest struct {
	AppId               int                        `json:"appId" validate:"required"`
	EnvironmentId       int                        `json:"environmentId" validate:"required"`
	UserId              int32                      `json:"-"`
	ResourceIdentifiers []util5.ResourceIdentifier `json:"resources" validate:"required"`
}

func (impl *WorkflowDagExecutorImpl) RotatePods(ctx context.Context, podRotateRequest *PodRotateRequest) (*k8s.RotatePodResponse, error) {
	impl.logger.Infow("rotate pod request", "payload", podRotateRequest)
	//extract cluster id and namespace from env id
	environmentId := podRotateRequest.EnvironmentId
	environment, err := impl.envRepository.FindById(environmentId)
	if err != nil {
		impl.logger.Errorw("error occurred while fetching env details", "envId", environmentId, "err", err)
		return nil, err
	}
	var resourceIdentifiers []util5.ResourceIdentifier
	for _, resourceIdentifier := range podRotateRequest.ResourceIdentifiers {
		resourceIdentifier.Namespace = environment.Namespace
		resourceIdentifiers = append(resourceIdentifiers, resourceIdentifier)
	}
	rotatePodRequest := &k8s.RotatePodRequest{
		ClusterId: environment.ClusterId,
		Resources: resourceIdentifiers,
	}
	response, err := impl.k8sCommonService.RotatePods(ctx, rotatePodRequest)
	if err != nil {
		return nil, err
	}
	//TODO KB: make entry in cd workflow runner
	return response, nil
}

func (impl *WorkflowDagExecutorImpl) StopStartApp(stopRequest *StopAppRequest, ctx context.Context) (int, error) {
	pipelines, err := impl.pipelineRepository.FindActiveByAppIdAndEnvironmentId(stopRequest.AppId, stopRequest.EnvironmentId)
	if err != nil {
		impl.logger.Errorw("error in fetching pipeline", "app", stopRequest.AppId, "env", stopRequest.EnvironmentId, "err", err)
		return 0, err
	}
	if len(pipelines) == 0 {
		return 0, fmt.Errorf("no pipeline found")
	}
	pipeline := pipelines[0]

	//find pipeline with default
	var pipelineIds []int
	for _, p := range pipelines {
		impl.logger.Debugw("adding pipelineId", "pipelineId", p.Id)
		pipelineIds = append(pipelineIds, p.Id)
		//FIXME
	}
	wf, err := impl.cdWorkflowRepository.FindLatestCdWorkflowByPipelineId(pipelineIds)
	if err != nil {
		impl.logger.Errorw("error in fetching latest release", "err", err)
		return 0, err
	}
	stopTemplate := `{"replicaCount":0,"autoscaling":{"MinReplicas":0,"MaxReplicas":0 ,"enabled": false} }`
	latestArtifactId := wf.CiArtifactId
	cdPipelineId := pipeline.Id
	if pipeline.ApprovalNodeConfigured() {
		return 0, errors.New("application deployment requiring approval cannot be hibernated")
	}
	overrideRequest := &bean.ValuesOverrideRequest{
		PipelineId:     cdPipelineId,
		AppId:          stopRequest.AppId,
		CiArtifactId:   latestArtifactId,
		UserId:         stopRequest.UserId,
		CdWorkflowType: bean.CD_WORKFLOW_TYPE_DEPLOY,
	}
	if stopRequest.RequestType == STOP {
		overrideRequest.AdditionalOverride = json.RawMessage([]byte(stopTemplate))
		overrideRequest.DeploymentType = models.DEPLOYMENTTYPE_STOP
	} else if stopRequest.RequestType == START {
		overrideRequest.DeploymentType = models.DEPLOYMENTTYPE_START
	} else {
		return 0, fmt.Errorf("unsupported operation %s", stopRequest.RequestType)
	}
	id, _, err := impl.ManualCdTrigger(overrideRequest, ctx)
	if err != nil {
		impl.logger.Errorw("error in stopping app", "err", err, "appId", stopRequest.AppId, "envId", stopRequest.EnvironmentId)
		return 0, err
	}
	return id, err
}

func (impl *WorkflowDagExecutorImpl) GetArtifactVulnerabilityStatus(artifact *repository.CiArtifact, cdPipeline *pipelineConfig.Pipeline, ctx context.Context) (bool, error) {
	isVulnerable := false
	if len(artifact.ImageDigest) > 0 {
		var cveStores []*security.CveStore
		_, span := otel.Tracer("orchestrator").Start(ctx, "scanResultRepository.FindByImageDigest")
		imageScanResult, err := impl.scanResultRepository.FindByImageDigest(artifact.ImageDigest)
		span.End()
		if err != nil && err != pg.ErrNoRows {
			impl.logger.Errorw("error fetching image digest", "digest", artifact.ImageDigest, "err", err)
			return false, err
		}
		for _, item := range imageScanResult {
			cveStores = append(cveStores, &item.CveStore)
		}
		_, span = otel.Tracer("orchestrator").Start(ctx, "cvePolicyRepository.GetBlockedCVEList")
		if cdPipeline.Environment.ClusterId == 0 {
			envDetails, err := impl.envRepository.FindById(cdPipeline.EnvironmentId)
			if err != nil {
				impl.logger.Errorw("error fetching cluster details by env, GetArtifactVulnerabilityStatus", "envId", cdPipeline.EnvironmentId, "err", err)
				return false, err
			}
			cdPipeline.Environment = *envDetails
		}
		blockCveList, err := impl.cvePolicyRepository.GetBlockedCVEList(cveStores, cdPipeline.Environment.ClusterId, cdPipeline.EnvironmentId, cdPipeline.AppId, false)
		span.End()
		if err != nil {
			impl.logger.Errorw("error while fetching env", "err", err)
			return false, err
		}
		if len(blockCveList) > 0 {
			isVulnerable = true
		}
	}
	return isVulnerable, nil
}

func (impl *WorkflowDagExecutorImpl) ManualCdTrigger(overrideRequest *bean.ValuesOverrideRequest, ctx context.Context) (int, string, error) {
	//setting triggeredAt variable to have consistent data for various audit log places in db for deployment time
	triggeredAt := time.Now()
	releaseId := 0
	var manifest []byte
	var err error
	_, span := otel.Tracer("orchestrator").Start(ctx, "pipelineRepository.FindById")
	cdPipeline, err := impl.pipelineRepository.FindById(overrideRequest.PipelineId)
	span.End()
	if err != nil {
		impl.logger.Errorw("manual trigger request with invalid pipelineId, ManualCdTrigger", "pipelineId", overrideRequest.PipelineId, "err", err)
		return 0, "", err
	}
	impl.SetPipelineFieldsInOverrideRequest(overrideRequest, cdPipeline)

	ciArtifactId := overrideRequest.CiArtifactId
	_, span = otel.Tracer("orchestrator").Start(ctx, "ciArtifactRepository.Get")
	artifact, err := impl.ciArtifactRepository.Get(ciArtifactId)
	span.End()
	if err != nil {
		impl.logger.Errorw("err", "err", err)
		return 0, "", err
	}
	var imageTag string
	if len(artifact.Image) > 0 {
		imageTag = strings.Split(artifact.Image, ":")[1]
	}
	helmPackageName := fmt.Sprintf("%s-%s-%s", cdPipeline.App.AppName, cdPipeline.Environment.Name, imageTag)

	switch overrideRequest.CdWorkflowType {
	case bean.CD_WORKFLOW_TYPE_PRE:
		cdWf := &pipelineConfig.CdWorkflow{
			CiArtifactId: artifact.Id,
			PipelineId:   cdPipeline.Id,
			AuditLog:     sql.AuditLog{CreatedOn: triggeredAt, CreatedBy: 1, UpdatedOn: triggeredAt, UpdatedBy: 1},
		}
		err := impl.cdWorkflowRepository.SaveWorkFlow(ctx, cdWf)
		if err != nil {
			return 0, "", err
		}
		overrideRequest.CdWorkflowId = cdWf.Id
		_, span = otel.Tracer("orchestrator").Start(ctx, "TriggerPreStage")
		err = impl.TriggerPreStage(ctx, cdWf, artifact, cdPipeline, overrideRequest.UserId, false, 0)
		span.End()
		if err != nil {
			impl.logger.Errorw("error in TriggerPreStage, ManualCdTrigger", "err", err)
			return 0, "", err
		}
	case bean.CD_WORKFLOW_TYPE_DEPLOY:
		if overrideRequest.DeploymentType == models.DEPLOYMENTTYPE_UNKNOWN {
			overrideRequest.DeploymentType = models.DEPLOYMENTTYPE_DEPLOY
		}
		approvalRequestId, err := impl.checkApprovalNodeForDeployment(overrideRequest.UserId, cdPipeline, ciArtifactId)
		if err != nil {
			return 0, "", err
		}

		cdWf, err := impl.cdWorkflowRepository.FindByWorkflowIdAndRunnerType(ctx, overrideRequest.CdWorkflowId, bean.CD_WORKFLOW_TYPE_PRE)
		if err != nil && !util.IsErrNoRows(err) {
			impl.logger.Errorw("error in getting cdWorkflow, ManualCdTrigger", "CdWorkflowId", overrideRequest.CdWorkflowId, "err", err)
			return 0, "", err
		}

		scope := resourceQualifiers.Scope{AppId: overrideRequest.AppId, EnvId: overrideRequest.EnvId, ClusterId: overrideRequest.ClusterId, ProjectId: overrideRequest.ProjectId, IsProdEnv: overrideRequest.IsProdEnv}
		filters, err := impl.resourceFilterService.GetFiltersByScope(scope)
		if err != nil {
			impl.logger.Errorw("error in getting resource filters for the pipeline", "pipelineId", overrideRequest.PipelineId, "err", err)
			return 0, "", err
		}

		//get releaseTags from imageTaggingService
		imageTagNames, err := impl.imageTaggingService.GetTagNamesByArtifactId(artifact.Id)
		if err != nil {
			impl.logger.Errorw("error in getting image tags for the given artifact id", "artifactId", artifact.Id, "err", err)
			return 0, "", err
		}

		filterState, filterIdVsState, err := impl.resourceFilterService.CheckForResource(filters, artifact.Image, imageTagNames)
		if err != nil {
			return 0, "", err
		}

		//store evaluated result
		filterEvaluationAudit, err := impl.resourceFilterService.CreateFilterEvaluationAudit(resourceFilter.Artifact, ciArtifactId, resourceFilter.Pipeline, cdPipeline.Id, filters, filterIdVsState)
		if err != nil {
			impl.logger.Errorw("error in creating filter evaluation audit data cd post stage trigger", "err", err, "cdPipelineId", cdPipeline.Id, "artifactId", ciArtifactId)
			return 0, "", err
		}

		//allow or block w.r.t filterState
		if filterState != resourceFilter.ALLOW {
			return 0, "", fmt.Errorf("the artifact does not pass filtering condition")
		}

		cdWorkflowId := cdWf.CdWorkflowId
		if cdWf.CdWorkflowId == 0 {
			cdWf := &pipelineConfig.CdWorkflow{
				CiArtifactId: ciArtifactId,
				PipelineId:   overrideRequest.PipelineId,
				AuditLog:     sql.AuditLog{CreatedOn: triggeredAt, CreatedBy: overrideRequest.UserId, UpdatedOn: triggeredAt, UpdatedBy: overrideRequest.UserId},
			}
			err := impl.cdWorkflowRepository.SaveWorkFlow(ctx, cdWf)
			if err != nil {
				impl.logger.Errorw("error in creating cdWorkflow, ManualCdTrigger", "PipelineId", overrideRequest.PipelineId, "err", err)
				return 0, "", err
			}
			cdWorkflowId = cdWf.Id
		}

		runner := &pipelineConfig.CdWorkflowRunner{
			Name:         cdPipeline.Name,
			WorkflowType: bean.CD_WORKFLOW_TYPE_DEPLOY,
			ExecutorType: pipelineConfig.WORKFLOW_EXECUTOR_TYPE_AWF,
			Status:       pipelineConfig.WorkflowInitiated, //deployment Initiated for manual trigger
			TriggeredBy:  overrideRequest.UserId,
			StartedOn:    triggeredAt,
			Namespace:    impl.config.GetDefaultNamespace(),
			CdWorkflowId: cdWorkflowId,
			AuditLog:     sql.AuditLog{CreatedOn: triggeredAt, CreatedBy: overrideRequest.UserId, UpdatedOn: triggeredAt, UpdatedBy: overrideRequest.UserId},
		}
		if approvalRequestId > 0 {
			runner.DeploymentApprovalRequestId = approvalRequestId
		}
		savedWfr, err := impl.cdWorkflowRepository.SaveWorkFlowRunner(runner)
		overrideRequest.WfrId = savedWfr.Id
		if err != nil {
			impl.logger.Errorw("err in creating cdWorkflowRunner, ManualCdTrigger", "cdWorkflowId", cdWorkflowId, "err", err)
			return 0, "", err
		}

		//update resource_filter_evaluation entry with wfrId and type
		err = impl.resourceFilterService.UpdateFilterEvaluationAuditRef(filterEvaluationAudit.Id, resourceFilter.CdWorkflowRunner, runner.Id)
		if err != nil {
			impl.logger.Errorw("error in updating filter evaluation audit reference", "filterEvaluationAuditId", filterEvaluationAudit.Id, "err", err)
			return 0, "", err
		}
		if approvalRequestId > 0 {
			err = impl.deploymentApprovalRepository.ConsumeApprovalRequest(approvalRequestId)
			if err != nil {
				return 0, "", err
			}
		}

		runner.CdWorkflow = &pipelineConfig.CdWorkflow{
			Pipeline: cdPipeline,
		}
		overrideRequest.CdWorkflowId = cdWorkflowId
		// creating cd pipeline status timeline for deployment initialisation
		timeline := impl.pipelineStatusTimelineService.GetTimelineDbObjectByTimelineStatusAndTimelineDescription(savedWfr.Id, pipelineConfig.TIMELINE_STATUS_DEPLOYMENT_INITIATED, pipelineConfig.TIMELINE_DESCRIPTION_DEPLOYMENT_INITIATED, overrideRequest.UserId)
		_, span = otel.Tracer("orchestrator").Start(ctx, "cdPipelineStatusTimelineRepo.SaveTimelineForACDHelmApps")
		err = impl.pipelineStatusTimelineService.SaveTimeline(timeline, nil, false)

		span.End()
		if err != nil {
			impl.logger.Errorw("error in creating timeline status for deployment initiation, ManualCdTrigger", "err", err, "timeline", timeline)
		}

		//checking vulnerability for deploying image
		isVulnerable, err := impl.GetArtifactVulnerabilityStatus(artifact, cdPipeline, ctx)
		if err != nil {
			impl.logger.Errorw("error in getting Artifact vulnerability status, ManualCdTrigger", "err", err)
			return 0, "", err
		}

		if isVulnerable == true {
			// if image vulnerable, update timeline status and return
			if err = impl.MarkCurrentDeploymentFailed(runner, errors.New(pipelineConfig.FOUND_VULNERABILITY), overrideRequest.UserId); err != nil {
				impl.logger.Errorw("error while updating current runner status to failed, TriggerDeployment", "wfrId", runner.Id, "err", err)
			}
			return 0, "", fmt.Errorf("found vulnerability for image digest %s", artifact.ImageDigest)
		}

		// Deploy the release
		_, span = otel.Tracer("orchestrator").Start(ctx, "WorkflowDagExecutorImpl.HandleCDTriggerRelease")
		var releaseErr error
		releaseId, manifest, releaseErr = impl.HandleCDTriggerRelease(overrideRequest, ctx, triggeredAt, overrideRequest.UserId)
		span.End()

		if releaseErr != nil {
			if err = impl.MarkCurrentDeploymentFailed(runner, releaseErr, overrideRequest.UserId); err != nil {
				impl.logger.Errorw("error while updating current runner status to failed, ManualCdTrigger", "wfrId", runner.Id, "err", err)
			}
			return 0, "", releaseErr
		}

		//skip updatePreviousDeploymentStatus if Async Install is enabled; handled inside SubscribeDevtronAsyncHelmInstallRequest
		if !impl.appService.IsDevtronAsyncInstallModeEnabled(cdPipeline.DeploymentAppType) {
			// Update previous deployment runner status (in transaction): Failed
			_, span = otel.Tracer("orchestrator").Start(ctx, "updatePreviousDeploymentStatus")
			err1 := impl.updatePreviousDeploymentStatus(runner, cdPipeline.Id, triggeredAt, overrideRequest.UserId)
			span.End()
			if err1 != nil {
				impl.logger.Errorw("error while update previous cd workflow runners, ManualCdTrigger", "err", err, "runner", runner, "pipelineId", cdPipeline.Id)
				return 0, "", err1
			}
		}
		if overrideRequest.DeploymentAppType == util.PIPELINE_DEPLOYMENT_TYPE_MANIFEST_DOWNLOAD || overrideRequest.DeploymentAppType == util.PIPELINE_DEPLOYMENT_TYPE_MANIFEST_PUSH {
			if err == nil {
				runner := &pipelineConfig.CdWorkflowRunner{
					Id:                 runner.Id,
					Name:               cdPipeline.Name,
					WorkflowType:       bean.CD_WORKFLOW_TYPE_DEPLOY,
					ExecutorType:       pipelineConfig.WORKFLOW_EXECUTOR_TYPE_AWF,
					TriggeredBy:        overrideRequest.UserId,
					StartedOn:          triggeredAt,
					Status:             pipelineConfig.WorkflowSucceeded,
					Namespace:          impl.config.GetDefaultNamespace(),
					CdWorkflowId:       overrideRequest.CdWorkflowId,
					AuditLog:           sql.AuditLog{CreatedOn: triggeredAt, CreatedBy: overrideRequest.UserId, UpdatedOn: triggeredAt, UpdatedBy: overrideRequest.UserId},
					HelmReferenceChart: manifest,
					FinishedOn:         time.Now(),
				}
				updateErr := impl.cdWorkflowRepository.UpdateWorkFlowRunner(runner)
				if updateErr != nil {
					impl.logger.Errorw("error in updating runner for manifest_download type", "err", err)
				}
				// Handle auto trigger after deployment success event
				pipelineOverride, err := impl.pipelineOverrideRepository.FindLatestByCdWorkflowId(overrideRequest.CdWorkflowId)
				if err != nil {
					impl.logger.Errorw("error in getting latest pipeline override by cdWorkflowId", "err", err, "cdWorkflowId", cdWf.Id)
					return 0, "", err
				}
				go impl.HandleDeploymentSuccessEvent(pipelineOverride)
			}
		}

	case bean.CD_WORKFLOW_TYPE_POST:
		cdWfRunner, err := impl.cdWorkflowRepository.FindByWorkflowIdAndRunnerType(ctx, overrideRequest.CdWorkflowId, bean.CD_WORKFLOW_TYPE_DEPLOY)
		if err != nil && !util.IsErrNoRows(err) {
			impl.logger.Errorw("err in getting cdWorkflowRunner, ManualCdTrigger", "cdWorkflowId", overrideRequest.CdWorkflowId, "err", err)
			return 0, "", err
		}

		var cdWf *pipelineConfig.CdWorkflow
		if cdWfRunner.CdWorkflowId == 0 {
			cdWf = &pipelineConfig.CdWorkflow{
				CiArtifactId: ciArtifactId,
				PipelineId:   overrideRequest.PipelineId,
				AuditLog:     sql.AuditLog{CreatedOn: triggeredAt, CreatedBy: overrideRequest.UserId, UpdatedOn: triggeredAt, UpdatedBy: overrideRequest.UserId},
			}
			err := impl.cdWorkflowRepository.SaveWorkFlow(ctx, cdWf)
			if err != nil {
				impl.logger.Errorw("error in creating cdWorkflow, ManualCdTrigger", "CdWorkflowId", overrideRequest.CdWorkflowId, "err", err)
				return 0, "", err
			}
			overrideRequest.CdWorkflowId = cdWf.Id
		} else {
			_, span = otel.Tracer("orchestrator").Start(ctx, "cdWorkflowRepository.FindById")
			cdWf, err = impl.cdWorkflowRepository.FindById(overrideRequest.CdWorkflowId)
			span.End()
			if err != nil && !util.IsErrNoRows(err) {
				impl.logger.Errorw("error in getting cdWorkflow, ManualCdTrigger", "CdWorkflowId", overrideRequest.CdWorkflowId, "err", err)
				return 0, "", err
			}
		}
		_, span = otel.Tracer("orchestrator").Start(ctx, "TriggerPostStage")
		err = impl.TriggerPostStage(cdWf, cdPipeline, overrideRequest.UserId, 0)
		span.End()
		if err != nil {
			impl.logger.Errorw("error in TriggerPostStage, ManualCdTrigger", "CdWorkflowId", cdWf.Id, "err", err)
			return 0, "", err
		}
	default:
		impl.logger.Errorw("invalid CdWorkflowType, ManualCdTrigger", "CdWorkflowType", overrideRequest.CdWorkflowType, "err", err)
		return 0, "", fmt.Errorf("invalid CdWorkflowType %s for the trigger request", string(overrideRequest.CdWorkflowType))
	}
	return releaseId, helmPackageName, err
}

type BulkTriggerRequest struct {
	CiArtifactId int `sql:"ci_artifact_id"`
	PipelineId   int `sql:"pipeline_id"`
}

func (impl *WorkflowDagExecutorImpl) TriggerBulkDeploymentAsync(requests []*BulkTriggerRequest, UserId int32) (interface{}, error) {
	var cdWorkflows []*pipelineConfig.CdWorkflow
	for _, request := range requests {
		cdWf := &pipelineConfig.CdWorkflow{
			CiArtifactId:   request.CiArtifactId,
			PipelineId:     request.PipelineId,
			AuditLog:       sql.AuditLog{CreatedOn: time.Now(), CreatedBy: UserId, UpdatedOn: time.Now(), UpdatedBy: UserId},
			WorkflowStatus: pipelineConfig.REQUEST_ACCEPTED,
		}
		cdWorkflows = append(cdWorkflows, cdWf)
	}
	err := impl.cdWorkflowRepository.SaveWorkFlows(cdWorkflows...)
	if err != nil {
		impl.logger.Errorw("error in saving wfs", "req", requests, "err", err)
		return nil, err
	}
	impl.triggerNatsEventForBulkAction(cdWorkflows)
	return nil, nil
	//return
	//publish nats async
	//update status
	//consume message
}

type DeploymentGroupAppWithEnv struct {
	EnvironmentId     int         `json:"environmentId"`
	DeploymentGroupId int         `json:"deploymentGroupId"`
	AppId             int         `json:"appId"`
	Active            bool        `json:"active"`
	UserId            int32       `json:"userId"`
	RequestType       RequestType `json:"requestType" validate:"oneof=START STOP"`
}

func (impl *WorkflowDagExecutorImpl) TriggerBulkHibernateAsync(request StopDeploymentGroupRequest, ctx context.Context) (interface{}, error) {
	dg, err := impl.groupRepository.FindByIdWithApp(request.DeploymentGroupId)
	if err != nil {
		impl.logger.Errorw("error while fetching dg", "err", err)
		return nil, err
	}

	for _, app := range dg.DeploymentGroupApps {
		deploymentGroupAppWithEnv := &DeploymentGroupAppWithEnv{
			AppId:             app.AppId,
			EnvironmentId:     dg.EnvironmentId,
			DeploymentGroupId: dg.Id,
			Active:            dg.Active,
			UserId:            request.UserId,
			RequestType:       request.RequestType,
		}

		data, err := json.Marshal(deploymentGroupAppWithEnv)
		if err != nil {
			impl.logger.Errorw("error while writing app stop event to nats ", "app", app.AppId, "deploymentGroup", app.DeploymentGroupId, "err", err)
		} else {
			err = impl.pubsubClient.Publish(pubsub.BULK_HIBERNATE_TOPIC, string(data))
			if err != nil {
				impl.logger.Errorw("Error while publishing request", "topic", pubsub.BULK_HIBERNATE_TOPIC, "error", err)
			}
		}
	}
	return nil, nil
}

func (impl *WorkflowDagExecutorImpl) FetchApprovalDataForArtifacts(artifactIds []int, pipelineId int, requiredApprovals int) (map[int]*pipelineConfig.UserApprovalMetadata, error) {
	artifactIdVsApprovalMetadata := make(map[int]*pipelineConfig.UserApprovalMetadata)
	deploymentApprovalRequests, err := impl.deploymentApprovalRepository.FetchApprovalDataForArtifacts(artifactIds, pipelineId)
	if err != nil {
		return artifactIdVsApprovalMetadata, err
	}

	var requestedUserIds []int32
	for _, approvalRequest := range deploymentApprovalRequests {
		requestedUserIds = append(requestedUserIds, approvalRequest.CreatedBy)
	}

	userInfos, err := impl.user.GetByIds(requestedUserIds)
	if err != nil {
		impl.logger.Errorw("error occurred while fetching users", "requestedUserIds", requestedUserIds, "err", err)
		return artifactIdVsApprovalMetadata, err
	}
	userInfoMap := make(map[int32]bean.UserInfo)
	for _, userInfo := range userInfos {
		userId := userInfo.Id
		userInfoMap[userId] = userInfo
	}

	for _, approvalRequest := range deploymentApprovalRequests {
		artifactId := approvalRequest.ArtifactId
		requestedUserId := approvalRequest.CreatedBy
		if userInfo, ok := userInfoMap[requestedUserId]; ok {
			approvalRequest.UserEmail = userInfo.EmailId
		}
		approvalMetadata := approvalRequest.ConvertToApprovalMetadata()
		if approvalRequest.GetApprovedCount() >= requiredApprovals {
			approvalMetadata.ApprovalRuntimeState = pipelineConfig.ApprovedApprovalState
		} else {
			approvalMetadata.ApprovalRuntimeState = pipelineConfig.RequestedApprovalState
		}
		artifactIdVsApprovalMetadata[artifactId] = approvalMetadata
	}
	return artifactIdVsApprovalMetadata, nil

}

func (impl *WorkflowDagExecutorImpl) triggerNatsEventForBulkAction(cdWorkflows []*pipelineConfig.CdWorkflow) {
	for _, wf := range cdWorkflows {
		data, err := json.Marshal(wf)
		if err != nil {
			wf.WorkflowStatus = pipelineConfig.QUE_ERROR
		} else {
			err = impl.pubsubClient.Publish(pubsub.BULK_DEPLOY_TOPIC, string(data))
			if err != nil {
				wf.WorkflowStatus = pipelineConfig.QUE_ERROR
			} else {
				wf.WorkflowStatus = pipelineConfig.ENQUEUED
			}
		}
		err = impl.cdWorkflowRepository.UpdateWorkFlow(wf)
		if err != nil {
			impl.logger.Errorw("error in publishing wf msg", "wf", wf, "err", err)
		}
	}
}

func (impl *WorkflowDagExecutorImpl) subscribeTriggerBulkAction() error {
	callback := func(msg *pubsub.PubSubMsg) {
		impl.logger.Debug("subscribeTriggerBulkAction event received")
		//defer msg.Ack()
		cdWorkflow := new(pipelineConfig.CdWorkflow)
		err := json.Unmarshal([]byte(string(msg.Data)), cdWorkflow)
		if err != nil {
			impl.logger.Error("Error while unmarshalling cdWorkflow json object", "error", err)
			return
		}
		impl.logger.Debugw("subscribeTriggerBulkAction event:", "cdWorkflow", cdWorkflow)
		wf := &pipelineConfig.CdWorkflow{
			Id:           cdWorkflow.Id,
			CiArtifactId: cdWorkflow.CiArtifactId,
			PipelineId:   cdWorkflow.PipelineId,
			AuditLog: sql.AuditLog{
				UpdatedOn: time.Now(),
			},
		}
		latest, err := impl.cdWorkflowRepository.IsLatestWf(cdWorkflow.PipelineId, cdWorkflow.Id)
		if err != nil {
			impl.logger.Errorw("error in determining latest", "wf", cdWorkflow, "err", err)
			wf.WorkflowStatus = pipelineConfig.DEQUE_ERROR
			impl.cdWorkflowRepository.UpdateWorkFlow(wf)
			return
		}
		if !latest {
			wf.WorkflowStatus = pipelineConfig.DROPPED_STALE
			impl.cdWorkflowRepository.UpdateWorkFlow(wf)
			return
		}
		pipeline, err := impl.pipelineRepository.FindById(cdWorkflow.PipelineId)
		if err != nil {
			impl.logger.Errorw("error in fetching pipeline", "err", err)
			wf.WorkflowStatus = pipelineConfig.TRIGGER_ERROR
			impl.cdWorkflowRepository.UpdateWorkFlow(wf)
			return
		}
		artefact, err := impl.ciArtifactRepository.Get(cdWorkflow.CiArtifactId)
		if err != nil {
			impl.logger.Errorw("error in fetching artefact", "err", err)
			wf.WorkflowStatus = pipelineConfig.TRIGGER_ERROR
			impl.cdWorkflowRepository.UpdateWorkFlow(wf)
			return
		}
		err = impl.triggerStageForBulk(wf, pipeline, artefact, false, false, cdWorkflow.CreatedBy)
		if err != nil {
			impl.logger.Errorw("error in cd trigger ", "err", err)
			wf.WorkflowStatus = pipelineConfig.TRIGGER_ERROR
		} else {
			wf.WorkflowStatus = pipelineConfig.WF_STARTED
		}
		impl.cdWorkflowRepository.UpdateWorkFlow(wf)
	}
	err := impl.pubsubClient.Subscribe(pubsub.BULK_DEPLOY_TOPIC, callback)
	return err
}

func (impl *WorkflowDagExecutorImpl) subscribeHibernateBulkAction() error {
	callback := func(msg *pubsub.PubSubMsg) {
		impl.logger.Debug("subscribeHibernateBulkAction event received")
		//defer msg.Ack()
		deploymentGroupAppWithEnv := new(DeploymentGroupAppWithEnv)
		err := json.Unmarshal([]byte(string(msg.Data)), deploymentGroupAppWithEnv)
		if err != nil {
			impl.logger.Error("Error while unmarshalling deploymentGroupAppWithEnv json object", err)
			return
		}
		impl.logger.Debugw("subscribeHibernateBulkAction event:", "DeploymentGroupAppWithEnv", deploymentGroupAppWithEnv)

		stopAppRequest := &StopAppRequest{
			AppId:         deploymentGroupAppWithEnv.AppId,
			EnvironmentId: deploymentGroupAppWithEnv.EnvironmentId,
			UserId:        deploymentGroupAppWithEnv.UserId,
			RequestType:   deploymentGroupAppWithEnv.RequestType,
		}
		ctx, err := impl.buildACDContext()
		if err != nil {
			impl.logger.Errorw("error in creating acd synch context", "err", err)
			return
		}
		_, err = impl.StopStartApp(stopAppRequest, ctx)
		if err != nil {
			impl.logger.Errorw("error in stop app request", "err", err)
			return
		}
	}
	err := impl.pubsubClient.Subscribe(pubsub.BULK_HIBERNATE_TOPIC, callback)
	return err
}

func (impl *WorkflowDagExecutorImpl) buildACDContext() (acdContext context.Context, err error) {
	//this part only accessible for acd apps hibernation, if acd configured it will fetch latest acdToken, else it will return error
	acdToken, err := impl.argoUserService.GetLatestDevtronArgoCdUserToken()
	if err != nil {
		impl.logger.Errorw("error in getting acd token", "err", err)
		return nil, err
	}
	ctx := context.Background()
	ctx = context.WithValue(ctx, "token", acdToken)
	return ctx, nil
}

func extractTimelineFailedStatusDetails(err error) string {
	errorString := util.GetGRPCErrorDetailedMessage(err)
	switch errorString {
	case pipelineConfig.FOUND_VULNERABILITY:
		return pipelineConfig.TIMELINE_DESCRIPTION_VULNERABLE_IMAGE
	default:
		return fmt.Sprintf("Deployment failed: %s", errorString)
	}
}

func (impl *WorkflowDagExecutorImpl) MarkCurrentDeploymentFailed(runner *pipelineConfig.CdWorkflowRunner, releaseErr error, triggeredBy int32) error {
	//creating cd pipeline status timeline for deployment failed
	terminalStatusExists, timelineErr := impl.cdPipelineStatusTimelineRepo.CheckIfTerminalStatusTimelinePresentByWfrId(runner.Id)
	if timelineErr != nil {
		impl.logger.Errorw("error in checking if terminal status timeline exists by wfrId", "err", timelineErr, "wfrId", runner.Id)
		return timelineErr
	}
	if !terminalStatusExists {
		impl.logger.Infow("marking pipeline deployment failed", "err", releaseErr)
		timeline := &pipelineConfig.PipelineStatusTimeline{
			CdWorkflowRunnerId: runner.Id,
			Status:             pipelineConfig.TIMELINE_STATUS_DEPLOYMENT_FAILED,
			StatusDetail:       extractTimelineFailedStatusDetails(releaseErr),
			StatusTime:         time.Now(),
			AuditLog: sql.AuditLog{
				CreatedBy: 1,
				CreatedOn: time.Now(),
				UpdatedBy: 1,
				UpdatedOn: time.Now(),
			},
		}
		timelineErr = impl.pipelineStatusTimelineService.SaveTimeline(timeline, nil, false)
		if timelineErr != nil {
			impl.logger.Errorw("error in creating timeline status for deployment fail", "err", timelineErr, "timeline", timeline)
		}
	}
	//update current WF with error status
	impl.logger.Errorw("error in triggering cd WF, setting wf status as fail ", "wfId", runner.Id, "err", releaseErr)
	runner.Status = pipelineConfig.WorkflowFailed
	runner.Message = util.GetGRPCErrorDetailedMessage(releaseErr)
	runner.FinishedOn = time.Now()
	runner.UpdatedOn = time.Now()
	runner.UpdatedBy = triggeredBy
	err1 := impl.cdWorkflowRepository.UpdateWorkFlowRunner(runner)
	if err1 != nil {
		impl.logger.Errorw("error updating cd wf runner status", "err", releaseErr, "currentRunner", runner)
		return err1
	}
	cdMetrics := util4.CDMetrics{
		AppName:         runner.CdWorkflow.Pipeline.DeploymentAppName,
		Status:          runner.Status,
		DeploymentType:  runner.CdWorkflow.Pipeline.DeploymentAppType,
		EnvironmentName: runner.CdWorkflow.Pipeline.Environment.Name,
		Time:            time.Since(runner.StartedOn).Seconds() - time.Since(runner.FinishedOn).Seconds(),
	}
	util4.TriggerCDMetrics(cdMetrics, impl.config.ExposeCDMetrics)
	return nil
}

func (impl *WorkflowDagExecutorImpl) TriggerCD(artifact *repository.CiArtifact, cdWorkflowId, wfrId int, pipeline *pipelineConfig.Pipeline, triggeredAt time.Time) (*[]byte, error) {
	impl.logger.Debugw("automatic pipeline trigger attempt async", "artifactId", artifact.Id)
	manifest, err := impl.triggerReleaseAsync(artifact, cdWorkflowId, wfrId, pipeline, triggeredAt)
	if err != nil {
		impl.logger.Errorw("error in cd trigger", "err", err)
		return manifest, err
	}
	return manifest, err
}

func (impl *WorkflowDagExecutorImpl) triggerReleaseAsync(artifact *repository.CiArtifact, cdWorkflowId, wfrId int, pipeline *pipelineConfig.Pipeline, triggeredAt time.Time) (*[]byte, error) {
	manifest, err := impl.validateAndTrigger(pipeline, artifact, cdWorkflowId, wfrId, triggeredAt)
	if err != nil {
		impl.logger.Errorw("error in trigger for pipeline", "pipelineId", strconv.Itoa(pipeline.Id))
	}
	impl.logger.Debugw("trigger attempted for all pipeline ", "artifactId", artifact.Id)
	return manifest, err
}

func (impl *WorkflowDagExecutorImpl) validateAndTrigger(p *pipelineConfig.Pipeline, artifact *repository.CiArtifact, cdWorkflowId, wfrId int, triggeredAt time.Time) (*[]byte, error) {
	object := impl.enforcerUtil.GetAppRBACNameByAppId(p.AppId)
	envApp := strings.Split(object, "/")
	if len(envApp) != 2 {
		impl.logger.Error("invalid req, app and env not found from rbac")
		return nil, errors2.New("invalid req, app and env not found from rbac")
	}
	manifest, err := impl.releasePipeline(p, artifact, cdWorkflowId, wfrId, triggeredAt)
	return manifest, err
}

func (impl *WorkflowDagExecutorImpl) releasePipeline(pipeline *pipelineConfig.Pipeline, artifact *repository.CiArtifact, cdWorkflowId, wfrId int, triggeredAt time.Time) (*[]byte, error) {
	impl.logger.Debugw("triggering release for ", "cdPipelineId", pipeline.Id, "artifactId", artifact.Id)

	pipeline, err := impl.pipelineRepository.FindById(pipeline.Id)
	if err != nil {
		impl.logger.Errorw("error in fetching pipeline by pipelineId", "err", err)
		return nil, err
	}

	request := &bean.ValuesOverrideRequest{
		PipelineId:           pipeline.Id,
		UserId:               artifact.CreatedBy,
		CiArtifactId:         artifact.Id,
		AppId:                pipeline.AppId,
		CdWorkflowId:         cdWorkflowId,
		ForceTrigger:         true,
		DeploymentWithConfig: bean.DEPLOYMENT_CONFIG_TYPE_LAST_SAVED,
		WfrId:                wfrId,
	}
	impl.SetPipelineFieldsInOverrideRequest(request, pipeline)

	ctx, err := impl.buildACDContext()
	if err != nil {
		impl.logger.Errorw("error in creating acd sync context", "pipelineId", pipeline.Id, "artifactId", artifact.Id, "err", err)
		return nil, err
	}
	//setting deployedBy as 1(system user) since case of auto trigger
	_, span := otel.Tracer("orchestrator").Start(ctx, "WorkflowDagExecutorImpl.HandleCDTriggerRelease")
	id, manifest, err := impl.HandleCDTriggerRelease(request, ctx, triggeredAt, 1)
	span.End()
	if err != nil {
		impl.logger.Errorw("error in auto  cd pipeline trigger", "pipelineId", pipeline.Id, "artifactId", artifact.Id, "err", err)
	} else {
		impl.logger.Infow("pipeline successfully triggered ", "cdPipelineId", pipeline.Id, "artifactId", artifact.Id, "releaseId", id)
	}
	return &manifest, err

}

func (impl *WorkflowDagExecutorImpl) SetPipelineFieldsInOverrideRequest(overrideRequest *bean.ValuesOverrideRequest, pipeline *pipelineConfig.Pipeline) {
	overrideRequest.PipelineId = pipeline.Id
	overrideRequest.PipelineName = pipeline.Name
	overrideRequest.EnvId = pipeline.EnvironmentId
	environment := pipeline.Environment
	overrideRequest.EnvName = environment.Name
	overrideRequest.ClusterId = environment.ClusterId
	overrideRequest.IsProdEnv = environment.Default
	overrideRequest.AppId = pipeline.AppId
	overrideRequest.ProjectId = pipeline.App.TeamId
	overrideRequest.AppName = pipeline.App.AppName
	overrideRequest.DeploymentAppType = pipeline.DeploymentAppType
}

func (impl *WorkflowDagExecutorImpl) GetTriggerEvent(deploymentAppType string, triggeredAt time.Time, deployedBy int32) bean.TriggerEvent {
	// trigger event will decide whether to perform GitOps or deployment for a particular deployment app type
	triggerEvent := bean.TriggerEvent{
		TriggeredBy: deployedBy,
		TriggerdAt:  triggeredAt,
	}
	switch deploymentAppType {
	case bean2.ArgoCd:
		triggerEvent.PerformChartPush = true
		triggerEvent.PerformDeploymentOnCluster = true
		triggerEvent.GetManifestInResponse = false
		triggerEvent.DeploymentAppType = bean2.ArgoCd
		triggerEvent.ManifestStorageType = bean2.ManifestStorageGit
	case bean2.Helm:
		triggerEvent.PerformChartPush = false
		triggerEvent.PerformDeploymentOnCluster = true
		triggerEvent.GetManifestInResponse = false
		triggerEvent.DeploymentAppType = bean2.Helm
	case bean2.ManifestDownload:
		triggerEvent.PerformChartPush = false
		triggerEvent.PerformDeploymentOnCluster = false
		triggerEvent.GetManifestInResponse = true
		triggerEvent.DeploymentAppType = bean2.ManifestDownload
	case bean2.ManifestPush:
		triggerEvent.PerformChartPush = true
		triggerEvent.PerformDeploymentOnCluster = false
		triggerEvent.GetManifestInResponse = true
		triggerEvent.DeploymentAppType = bean2.ManifestPush
		triggerEvent.ManifestStorageType = bean2.ManifestStorageOCIHelmRepo
	}
	return triggerEvent
}

// write integration/unit test for each function
func (impl *WorkflowDagExecutorImpl) TriggerPipeline(overrideRequest *bean.ValuesOverrideRequest, valuesOverrideResponse *app.ValuesOverrideResponse, builtChartPath string, triggerEvent bean.TriggerEvent, ctx context.Context) (releaseNo int, manifest []byte, err error) {
	isRequestValid, err := impl.ValidateTriggerEvent(triggerEvent)
	if !isRequestValid {
		return releaseNo, manifest, err
	}
	if err != nil && triggerEvent.GetManifestInResponse {
		timeline := &pipelineConfig.PipelineStatusTimeline{
			CdWorkflowRunnerId: overrideRequest.WfrId,
			Status:             "HELM_PACKAGE_GENERATION_FAILED",
			StatusDetail:       fmt.Sprintf("Helm package generation failed. - %v", err),
			StatusTime:         time.Now(),
			AuditLog: sql.AuditLog{
				CreatedBy: overrideRequest.UserId,
				CreatedOn: time.Now(),
				UpdatedBy: overrideRequest.UserId,
				UpdatedOn: time.Now(),
			},
		}
		err1 := impl.pipelineStatusTimelineService.SaveTimeline(timeline, nil, false)
		if err1 != nil {
			impl.logger.Errorw("error in saving timeline for manifest_download type")
		}
	}
	if err != nil {
		return releaseNo, manifest, err
	}

	if triggerEvent.GetManifestInResponse {
		timeline := &pipelineConfig.PipelineStatusTimeline{
			CdWorkflowRunnerId: overrideRequest.WfrId,
			Status:             "HELM_PACKAGE_GENERATED",
			StatusDetail:       "Helm package generated successfully.",
			StatusTime:         time.Now(),
			AuditLog: sql.AuditLog{
				CreatedBy: overrideRequest.UserId,
				CreatedOn: time.Now(),
				UpdatedBy: overrideRequest.UserId,
				UpdatedOn: time.Now(),
			},
		}
		_, span := otel.Tracer("orchestrator").Start(ctx, "cdPipelineStatusTimelineRepo.SaveTimelineForACDHelmApps")
		err = impl.pipelineStatusTimelineService.SaveTimeline(timeline, nil, false)
		if err != nil {
			impl.logger.Errorw("error in saving timeline for manifest_download type")
		}
		span.End()
		err = impl.MergeDefaultValuesWithOverrideValues(valuesOverrideResponse.MergedValues, builtChartPath)
		if err != nil {
			impl.logger.Errorw("error in merging default values with override values ", "err", err)
			return releaseNo, manifest, err
		}
		// for downloaded manifest name is equal to <app-name>-<env-name>-<image-tag>
		image := valuesOverrideResponse.Artifact.Image
		var imageTag string
		if len(image) > 0 {
			imageTag = strings.Split(image, ":")[1]
		}
		chartName := fmt.Sprintf("%s-%s-%s", overrideRequest.AppName, overrideRequest.EnvName, imageTag)
		// As this chart will be pushed, don't delete it now
		deleteChart := !triggerEvent.PerformChartPush
		manifest, err = impl.chartTemplateService.LoadChartInBytes(builtChartPath, deleteChart, chartName, valuesOverrideResponse.EnvOverride.Chart.ChartVersion)
		if err != nil {
			impl.logger.Errorw("error in converting chart to bytes", "err", err)
			return releaseNo, manifest, err
		}
	}

	if triggerEvent.PerformChartPush {
		manifestPushTemplate, err := impl.BuildManifestPushTemplate(overrideRequest, valuesOverrideResponse, builtChartPath)
		if err != nil {
			impl.logger.Errorw("error in building manifest push template", "err", err)
			return releaseNo, manifest, err
		}
		manifestPushService := impl.GetManifestPushService(triggerEvent.ManifestStorageType)
		manifestPushResponse := manifestPushService.PushChart(manifestPushTemplate, ctx)
		if manifestPushResponse.Error != nil {
			impl.logger.Errorw("Error in pushing manifest to git/helm", "err", err, "git_repo_url", manifestPushTemplate.RepoUrl)
			return releaseNo, manifest, manifestPushResponse.Error
		}
		pipelineOverrideUpdateRequest := &chartConfig.PipelineOverride{
			Id:                     valuesOverrideResponse.PipelineOverride.Id,
			GitHash:                manifestPushResponse.CommitHash,
			CommitTime:             manifestPushResponse.CommitTime,
			EnvConfigOverrideId:    valuesOverrideResponse.EnvOverride.Id,
			PipelineOverrideValues: valuesOverrideResponse.ReleaseOverrideJSON,
			PipelineId:             overrideRequest.PipelineId,
			CiArtifactId:           overrideRequest.CiArtifactId,
			PipelineMergedValues:   valuesOverrideResponse.MergedValues,
			AuditLog:               sql.AuditLog{UpdatedOn: triggerEvent.TriggerdAt, UpdatedBy: overrideRequest.UserId},
		}
		_, span := otel.Tracer("orchestrator").Start(ctx, "pipelineOverrideRepository.Update")
		err = impl.pipelineOverrideRepository.Update(pipelineOverrideUpdateRequest)
		span.End()
	}

	if triggerEvent.PerformDeploymentOnCluster {
		err = impl.DeployApp(overrideRequest, valuesOverrideResponse, triggerEvent.TriggerdAt, ctx)
		if err != nil {
			impl.logger.Errorw("error in deploying app", "err", err)
			return releaseNo, manifest, err
		}
	}

	go impl.WriteCDTriggerEvent(overrideRequest, valuesOverrideResponse.Artifact, valuesOverrideResponse.PipelineOverride.PipelineReleaseCounter, valuesOverrideResponse.PipelineOverride.Id, overrideRequest.WfrId)

	_, span := otel.Tracer("orchestrator").Start(ctx, "MarkImageScanDeployed")
	_ = impl.MarkImageScanDeployed(overrideRequest.AppId, valuesOverrideResponse.EnvOverride.TargetEnvironment, valuesOverrideResponse.Artifact.ImageDigest, overrideRequest.ClusterId, valuesOverrideResponse.Artifact.ScanEnabled)
	span.End()

	middleware.CdTriggerCounter.WithLabelValues(overrideRequest.AppName, overrideRequest.EnvName).Inc()

	return valuesOverrideResponse.PipelineOverride.PipelineReleaseCounter, manifest, nil

}

func (impl *WorkflowDagExecutorImpl) ValidateTriggerEvent(triggerEvent bean.TriggerEvent) (bool, error) {

	switch triggerEvent.DeploymentAppType {
	case bean2.ArgoCd:
		if !triggerEvent.PerformChartPush {
			return false, errors3.New("For deployment type ArgoCd, PerformChartPush flag expected value = true, got false")
		}
	case bean2.Helm:
		return true, nil
	case bean2.ManifestPush:
		if triggerEvent.PerformDeploymentOnCluster {
			return false, errors3.New("For deployment type GitOpsWithoutDeployment, PerformDeploymentOnCluster flag expected value = false, got value = true")
		}
	case bean2.ManifestDownload:
		if triggerEvent.PerformChartPush {
			return false, errors.New("For deployment type ManifestDownload,  PerformChartPush flag expected value = false, got true")
		}
		if triggerEvent.PerformDeploymentOnCluster {
			return false, errors.New("For deployment type ManifestDownload,  PerformDeploymentOnCluster flag expected value = false, got true")
		}
	}
	return true, nil

}

func (impl *WorkflowDagExecutorImpl) BuildManifestForTrigger(overrideRequest *bean.ValuesOverrideRequest, triggeredAt time.Time, ctx context.Context) (valuesOverrideResponse *app.ValuesOverrideResponse, builtChartPath string, err error) {

	valuesOverrideResponse = &app.ValuesOverrideResponse{}
	valuesOverrideResponse, err = impl.GetValuesOverrideForTrigger(overrideRequest, triggeredAt, ctx)
	if err != nil {
		impl.logger.Errorw("error in fetching values for trigger", "err", err)
		return valuesOverrideResponse, "", err
	}
	builtChartPath, err = impl.appService.BuildChartAndGetPath(overrideRequest.AppName, valuesOverrideResponse.EnvOverride, ctx)
	if err != nil {
		impl.logger.Errorw("error in parsing reference chart", "err", err)
		return valuesOverrideResponse, "", err
	}
	return valuesOverrideResponse, builtChartPath, err
}

func (impl *WorkflowDagExecutorImpl) CreateHistoriesForDeploymentTrigger(pipeline *pipelineConfig.Pipeline, strategy *chartConfig.PipelineStrategy, envOverride *chartConfig.EnvConfigOverride, deployedOn time.Time, deployedBy int32) error {
	//creating history for deployment template
	deploymentTemplateHistory, err := impl.deploymentTemplateHistoryService.CreateDeploymentTemplateHistoryForDeploymentTrigger(pipeline, envOverride, envOverride.Chart.ImageDescriptorTemplate, deployedOn, deployedBy)
	if err != nil {
		impl.logger.Errorw("error in creating deployment template history for deployment trigger", "err", err)
		return err
	}
	err = impl.configMapHistoryService.CreateCMCSHistoryForDeploymentTrigger(pipeline, deployedOn, deployedBy)
	if err != nil {
		impl.logger.Errorw("error in creating CM/CS history for deployment trigger", "err", err)
		return err
	}
	if strategy != nil {
		err = impl.pipelineStrategyHistoryService.CreateStrategyHistoryForDeploymentTrigger(strategy, deployedOn, deployedBy, pipeline.TriggerType)
		if err != nil {
			impl.logger.Errorw("error in creating strategy history for deployment trigger", "err", err)
			return err
		}
	}
	//VARIABLE_SNAPSHOT_SAVE
	if envOverride.VariableSnapshot != nil && len(envOverride.VariableSnapshot) > 0 {
		variableMapBytes, _ := json.Marshal(envOverride.VariableSnapshot)
		variableSnapshotHistory := &repository5.VariableSnapshotHistoryBean{
			VariableSnapshot: variableMapBytes,
			HistoryReference: repository5.HistoryReference{
				HistoryReferenceId:   deploymentTemplateHistory.Id,
				HistoryReferenceType: repository5.HistoryReferenceTypeDeploymentTemplate,
			},
		}
		err = impl.variableSnapshotHistoryService.SaveVariableHistoriesForTrigger([]*repository5.VariableSnapshotHistoryBean{variableSnapshotHistory}, deployedBy)
		if err != nil {
			return err
		}
	}
	return nil
}

func (impl *WorkflowDagExecutorImpl) BuildManifestPushTemplate(overrideRequest *bean.ValuesOverrideRequest, valuesOverrideResponse *app.ValuesOverrideResponse, builtChartPath string) (*bean4.ManifestPushTemplate, error) {

	manifestPushTemplate := &bean4.ManifestPushTemplate{
		WorkflowRunnerId:      overrideRequest.WfrId,
		AppId:                 overrideRequest.AppId,
		ChartRefId:            valuesOverrideResponse.EnvOverride.Chart.ChartRefId,
		EnvironmentId:         valuesOverrideResponse.EnvOverride.Environment.Id,
		UserId:                overrideRequest.UserId,
		PipelineOverrideId:    valuesOverrideResponse.PipelineOverride.Id,
		AppName:               overrideRequest.AppName,
		TargetEnvironmentName: valuesOverrideResponse.EnvOverride.TargetEnvironment,
		BuiltChartPath:        builtChartPath,
		MergedValues:          valuesOverrideResponse.MergedValues,
	}

	manifestPushConfig, err := impl.manifestPushConfigRepository.GetManifestPushConfigByAppIdAndEnvId(overrideRequest.AppId, overrideRequest.EnvId)
	if err != nil && err != pg.ErrNoRows {
		impl.logger.Errorw("error in fetching manifest push config from db", "err", err)
		return manifestPushTemplate, err
	}

	if manifestPushConfig.Id != 0 {
		if manifestPushConfig.StorageType == bean2.ManifestStorageOCIHelmRepo {
			var credentialsConfig bean4.HelmRepositoryConfig
			err = json.Unmarshal([]byte(manifestPushConfig.CredentialsConfig), &credentialsConfig)
			if err != nil {
				impl.logger.Errorw("error in json unmarshal", "err", err)
				return manifestPushTemplate, err
			}
			dockerArtifactStore, err := impl.dockerArtifactStoreRepository.FindOne(credentialsConfig.ContainerRegistryName)
			if err != nil {
				impl.logger.Errorw("error in fetching artifact info", "err", err)
				return manifestPushTemplate, err
			}
			image := valuesOverrideResponse.Artifact.Image
			imageTag := strings.Split(image, ":")[1]
			repoPath, chartName := app.GetRepoPathAndChartNameFromRepoName(credentialsConfig.RepositoryName)
			manifestPushTemplate.RepoUrl = path.Join(dockerArtifactStore.RegistryURL, repoPath)
			// pushed chart name should be same as repo name configured by user (if repo name is a/b/c chart name will be c)
			manifestPushTemplate.ChartName = chartName
			manifestPushTemplate.ChartVersion = fmt.Sprintf("%d.%d.%d-%s-%s", 1, 0, overrideRequest.WfrId, "DEPLOY", imageTag)
			manifestBytes, err := impl.chartTemplateService.LoadChartInBytes(builtChartPath, true, chartName, manifestPushTemplate.ChartVersion)
			if err != nil {
				impl.logger.Errorw("error in converting chart to bytes", "err", err)
				return manifestPushTemplate, err
			}
			manifestPushTemplate.BuiltChartBytes = &manifestBytes
			containerRegistryConfig := &bean4.ContainerRegistryConfig{
				RegistryUrl:  dockerArtifactStore.RegistryURL,
				Username:     dockerArtifactStore.Username,
				Password:     dockerArtifactStore.Password,
				Insecure:     true,
				AccessKey:    dockerArtifactStore.AWSAccessKeyId,
				SecretKey:    dockerArtifactStore.AWSSecretAccessKey,
				AwsRegion:    dockerArtifactStore.AWSRegion,
				RegistryType: string(dockerArtifactStore.RegistryType),
				RepoName:     repoPath,
			}
			for _, ociRegistryConfig := range dockerArtifactStore.OCIRegistryConfig {
				if ociRegistryConfig.RepositoryType == repository6.OCI_REGISRTY_REPO_TYPE_CHART {
					containerRegistryConfig.IsPublic = ociRegistryConfig.IsPublic
				}
			}
			manifestPushTemplate.ContainerRegistryConfig = containerRegistryConfig

		} else if manifestPushConfig.StorageType == bean2.ManifestStorageGit {
			// need to implement for git repo push
		}
	} else {
		manifestPushTemplate.ChartReferenceTemplate = valuesOverrideResponse.EnvOverride.Chart.ReferenceTemplate
		manifestPushTemplate.ChartName = valuesOverrideResponse.EnvOverride.Chart.ChartName
		manifestPushTemplate.ChartVersion = valuesOverrideResponse.EnvOverride.Chart.ChartVersion
		manifestPushTemplate.ChartLocation = valuesOverrideResponse.EnvOverride.Chart.ChartLocation
		manifestPushTemplate.RepoUrl = valuesOverrideResponse.EnvOverride.Chart.GitRepoUrl
	}
	return manifestPushTemplate, nil
}

func (impl *WorkflowDagExecutorImpl) GetManifestPushService(storageType string) app.ManifestPushService {
	var manifestPushService app.ManifestPushService
	if storageType == bean2.ManifestStorageGit {
		manifestPushService = impl.gitOpsManifestPushService
	} else if storageType == bean2.ManifestStorageOCIHelmRepo {
		manifestPushService = impl.helmRepoPushService
	}
	return manifestPushService
}

func (impl *WorkflowDagExecutorImpl) DeployApp(overrideRequest *bean.ValuesOverrideRequest, valuesOverrideResponse *app.ValuesOverrideResponse, triggeredAt time.Time, ctx context.Context) error {

	if util.IsAcdApp(overrideRequest.DeploymentAppType) {
		_, span := otel.Tracer("orchestrator").Start(ctx, "DeployArgocdApp")
		err := impl.DeployArgocdApp(overrideRequest, valuesOverrideResponse, triggeredAt, ctx)
		span.End()
		if err != nil {
			impl.logger.Errorw("error in deploying app on argocd", "err", err)
			return err
		}
	} else if util.IsHelmApp(overrideRequest.DeploymentAppType) {
		_, span := otel.Tracer("orchestrator").Start(ctx, "createHelmAppForCdPipeline")
		_, err := impl.createHelmAppForCdPipeline(overrideRequest, valuesOverrideResponse, triggeredAt, ctx)
		span.End()
		if err != nil {
			impl.logger.Errorw("error in creating or updating helm application for cd pipeline", "err", err)
			return err
		}
	}
	return nil
}

func (impl *WorkflowDagExecutorImpl) WriteCDTriggerEvent(overrideRequest *bean.ValuesOverrideRequest, artifact *repository.CiArtifact, releaseId, pipelineOverrideId, wfrId int) {

	event := impl.eventFactory.Build(util2.Trigger, &overrideRequest.PipelineId, overrideRequest.AppId, &overrideRequest.EnvId, util2.CD)
	impl.logger.Debugw("event WriteCDTriggerEvent", "event", event)
	wfr, err := impl.cdWorkflowRepository.FindWorkflowRunnerByIdForApproval(wfrId)
	if err != nil {
		impl.logger.Errorw("could not get wf runner", "err", err)
	}
	event = impl.eventFactory.BuildExtraCDData(event, wfr, pipelineOverrideId, bean.CD_WORKFLOW_TYPE_DEPLOY)
	_, evtErr := impl.eventClient.WriteNotificationEvent(event)
	if evtErr != nil {
		impl.logger.Errorw("CD trigger event not sent", "error", evtErr)
	}
	deploymentEvent := app.DeploymentEvent{
		ApplicationId:      overrideRequest.AppId,
		EnvironmentId:      overrideRequest.EnvId, //check for production Environment
		ReleaseId:          releaseId,
		PipelineOverrideId: pipelineOverrideId,
		TriggerTime:        time.Now(),
		CiArtifactId:       overrideRequest.CiArtifactId,
	}
	ciPipelineMaterials, err := impl.ciPipelineMaterialRepository.GetByPipelineId(artifact.PipelineId)
	if err != nil {
		impl.logger.Errorw("error in ")
	}
	materialInfoMap, mErr := artifact.ParseMaterialInfo()
	if mErr != nil {
		impl.logger.Errorw("material info map error", mErr)
		return
	}
	for _, ciPipelineMaterial := range ciPipelineMaterials {
		hash := materialInfoMap[ciPipelineMaterial.GitMaterial.Url]
		pipelineMaterialInfo := &app.PipelineMaterialInfo{PipelineMaterialId: ciPipelineMaterial.Id, CommitHash: hash}
		deploymentEvent.PipelineMaterials = append(deploymentEvent.PipelineMaterials, pipelineMaterialInfo)
	}
	impl.logger.Infow("triggering deployment event", "event", deploymentEvent)
	err = impl.eventClient.WriteNatsEvent(pubsub.CD_SUCCESS, deploymentEvent)
	if err != nil {
		impl.logger.Errorw("error in writing cd trigger event", "err", err)
	}
}

func (impl *WorkflowDagExecutorImpl) createArgoApplicationIfRequired(appId int, envConfigOverride *chartConfig.EnvConfigOverride, pipeline *pipelineConfig.Pipeline, userId int32) (string, error) {
	//repo has been registered while helm create
	chart, err := impl.chartRepository.FindLatestChartForAppByAppId(appId)
	if err != nil {
		impl.logger.Errorw("no chart found ", "app", appId)
		return "", err
	}
	envModel, err := impl.envRepository.FindById(envConfigOverride.TargetEnvironment)
	if err != nil {
		return "", err
	}
	argoAppName := pipeline.DeploymentAppName
	if pipeline.DeploymentAppCreated {
		return argoAppName, nil
	} else {
		//create
		appNamespace := envConfigOverride.Namespace
		if appNamespace == "" {
			appNamespace = "default"
		}
		namespace := argocdServer.DevtronInstalationNs
		appRequest := &argocdServer.AppTemplate{
			ApplicationName: argoAppName,
			Namespace:       namespace,
			TargetNamespace: appNamespace,
			TargetServer:    envModel.Cluster.ServerUrl,
			Project:         "default",
			ValuesFile:      impl.getValuesFileForEnv(envModel.Id),
			RepoPath:        chart.ChartLocation,
			RepoUrl:         chart.GitRepoUrl,
		}

		argoAppName, err := impl.argoK8sClient.CreateAcdApp(appRequest, envModel.Cluster)
		if err != nil {
			return "", err
		}
		//update cd pipeline to mark deployment app created
		_, err = impl.updatePipeline(pipeline, userId)
		if err != nil {
			impl.logger.Errorw("error in update cd pipeline for deployment app created or not", "err", err)
			return "", err
		}
		return argoAppName, nil
	}
}

func (impl *WorkflowDagExecutorImpl) createHelmAppForCdPipeline(overrideRequest *bean.ValuesOverrideRequest, valuesOverrideResponse *app.ValuesOverrideResponse, triggeredAt time.Time, ctx context.Context) (bool, error) {

	pipeline := valuesOverrideResponse.Pipeline
	envOverride := valuesOverrideResponse.EnvOverride
	mergeAndSave := valuesOverrideResponse.MergedValues

	chartMetaData := &chart.Metadata{
		Name:    pipeline.App.AppName,
		Version: envOverride.Chart.ChartVersion,
	}
	referenceTemplatePath := path.Join(string(impl.refChartDir), envOverride.Chart.ReferenceTemplate)

	if util.IsHelmApp(pipeline.DeploymentAppType) {
		referenceChartByte := envOverride.Chart.ReferenceChart
		// here updating reference chart into database.
		if len(envOverride.Chart.ReferenceChart) == 0 {
			refChartByte, err := impl.chartTemplateService.GetByteArrayRefChart(chartMetaData, referenceTemplatePath)
			if err != nil {
				impl.logger.Errorw("ref chart commit error on cd trigger", "err", err, "req", overrideRequest)
				return false, err
			}
			ch := envOverride.Chart
			ch.ReferenceChart = refChartByte
			ch.UpdatedOn = time.Now()
			ch.UpdatedBy = overrideRequest.UserId
			err = impl.chartRepository.Update(ch)
			if err != nil {
				impl.logger.Errorw("chart update error", "err", err, "req", overrideRequest)
				return false, err
			}
			referenceChartByte = refChartByte
		}

		releaseName := pipeline.DeploymentAppName
		cluster := envOverride.Environment.Cluster
		bearerToken := cluster.Config[util5.BearerToken]
		clusterConfig := &client2.ClusterConfig{
			ClusterId:              int32(cluster.Id),
			ClusterName:            cluster.ClusterName,
			Token:                  bearerToken,
			ApiServerUrl:           cluster.ServerUrl,
			InsecureSkipTLSVerify:  cluster.InsecureSkipTlsVerify,
			ProxyUrl:               cluster.ProxyUrl,
			ToConnectWithSSHTunnel: cluster.ToConnectWithSSHTunnel,
			SshTunnelAuthKey:       cluster.SSHTunnelAuthKey,
			SshTunnelUser:          cluster.SSHTunnelUser,
			SshTunnelPassword:      cluster.SSHTunnelPassword,
			SshTunnelServerAddress: cluster.SSHTunnelServerAddress,
		}
		if cluster.InsecureSkipTlsVerify == false {
			clusterConfig.KeyData = cluster.Config[util5.TlsKey]
			clusterConfig.CertData = cluster.Config[util5.CertData]
			clusterConfig.CaData = cluster.Config[util5.CertificateAuthorityData]
		}
		releaseIdentifier := &client2.ReleaseIdentifier{
			ReleaseName:      releaseName,
			ReleaseNamespace: envOverride.Namespace,
			ClusterConfig:    clusterConfig,
		}

		if pipeline.DeploymentAppCreated {
			req := &client2.UpgradeReleaseRequest{
				ReleaseIdentifier: releaseIdentifier,
				ValuesYaml:        mergeAndSave,
				HistoryMax:        impl.helmAppService.GetRevisionHistoryMaxValue(client2.SOURCE_DEVTRON_APP),
				ChartContent:      &client2.ChartContent{Content: referenceChartByte},
			}
			if impl.appService.IsDevtronAsyncInstallModeEnabled(bean2.Helm) {
				req.RunInCtx = true
			}
			// For cases where helm release was not found, kubelink will install the same configuration
			updateApplicationResponse, err := impl.helmAppClient.UpdateApplication(ctx, req)
			if err != nil {
				impl.logger.Errorw("error in updating helm application for cd pipeline", "err", err)
				if util.GetGRPCErrorDetailedMessage(err) == context.Canceled.Error() {
					err = errors.New(pipelineConfig.NEW_DEPLOYMENT_INITIATED)
				}
				return false, err
			} else {
				impl.logger.Debugw("updated helm application", "response", updateApplicationResponse, "isSuccess", updateApplicationResponse.Success)
			}

		} else {

			helmResponse, err := impl.helmInstallReleaseWithCustomChart(ctx, releaseIdentifier, referenceChartByte, mergeAndSave)

			// For connection related errors, no need to update the db
			if err != nil && strings.Contains(err.Error(), "connection error") {
				impl.logger.Errorw("error in helm install custom chart", "err", err)
				return false, err
			}

			if util.GetGRPCErrorDetailedMessage(err) == context.Canceled.Error() {
				err = errors.New(pipelineConfig.NEW_DEPLOYMENT_INITIATED)
			}
			// IMP: update cd pipeline to mark deployment app created, even if helm install fails
			// If the helm install fails, it still creates the app in failed state, so trying to
			// re-create the app results in error from helm that cannot re-use name which is still in use
			_, pgErr := impl.updatePipeline(pipeline, overrideRequest.UserId)

			if err != nil {
				impl.logger.Errorw("error in helm install custom chart", "err", err)

				if pgErr != nil {
					impl.logger.Errorw("failed to update deployment app created flag in pipeline table", "err", err)
				}
				return false, err
			}

			if pgErr != nil {
				impl.logger.Errorw("failed to update deployment app created flag in pipeline table", "err", err)
				return false, err
			}

			impl.logger.Debugw("received helm release response", "helmResponse", helmResponse, "isSuccess", helmResponse.Success)
		}

		//update workflow runner status, used in app workflow view
		err := impl.UpdateCDWorkflowRunnerStatus(ctx, overrideRequest, triggeredAt, pipelineConfig.WorkflowInProgress)
		if err != nil {
			impl.logger.Errorw("error in updating the workflow runner status, createHelmAppForCdPipeline", "err", err)
			return false, err
		}
	}
	return true, nil
}

func (impl *WorkflowDagExecutorImpl) GetDeploymentStrategyByTriggerType(overrideRequest *bean.ValuesOverrideRequest, ctx context.Context) (*chartConfig.PipelineStrategy, error) {

	strategy := &chartConfig.PipelineStrategy{}
	var err error
	if overrideRequest.DeploymentWithConfig == bean.DEPLOYMENT_CONFIG_TYPE_SPECIFIC_TRIGGER {
		_, span := otel.Tracer("orchestrator").Start(ctx, "strategyHistoryRepository.GetHistoryByPipelineIdAndWfrId")
		strategyHistory, err := impl.strategyHistoryRepository.GetHistoryByPipelineIdAndWfrId(overrideRequest.PipelineId, overrideRequest.WfrIdForDeploymentWithSpecificTrigger)
		span.End()
		if err != nil {
			impl.logger.Errorw("error in getting deployed strategy history by pipleinId and wfrId", "err", err, "pipelineId", overrideRequest.PipelineId, "wfrId", overrideRequest.WfrIdForDeploymentWithSpecificTrigger)
			return nil, err
		}
		strategy.Strategy = strategyHistory.Strategy
		strategy.Config = strategyHistory.Config
		strategy.PipelineId = overrideRequest.PipelineId
	} else if overrideRequest.DeploymentWithConfig == bean.DEPLOYMENT_CONFIG_TYPE_LAST_SAVED {
		if overrideRequest.ForceTrigger {
			_, span := otel.Tracer("orchestrator").Start(ctx, "pipelineConfigRepository.GetDefaultStrategyByPipelineId")
			strategy, err = impl.pipelineConfigRepository.GetDefaultStrategyByPipelineId(overrideRequest.PipelineId)
			span.End()
		} else {
			var deploymentTemplate chartRepoRepository.DeploymentStrategy
			if overrideRequest.DeploymentTemplate == "ROLLING" {
				deploymentTemplate = chartRepoRepository.DEPLOYMENT_STRATEGY_ROLLING
			} else if overrideRequest.DeploymentTemplate == "BLUE-GREEN" {
				deploymentTemplate = chartRepoRepository.DEPLOYMENT_STRATEGY_BLUE_GREEN
			} else if overrideRequest.DeploymentTemplate == "CANARY" {
				deploymentTemplate = chartRepoRepository.DEPLOYMENT_STRATEGY_CANARY
			} else if overrideRequest.DeploymentTemplate == "RECREATE" {
				deploymentTemplate = chartRepoRepository.DEPLOYMENT_STRATEGY_RECREATE
			}

			if len(deploymentTemplate) > 0 {
				_, span := otel.Tracer("orchestrator").Start(ctx, "pipelineConfigRepository.FindByStrategyAndPipelineId")
				strategy, err = impl.pipelineConfigRepository.FindByStrategyAndPipelineId(deploymentTemplate, overrideRequest.PipelineId)
				span.End()
			} else {
				_, span := otel.Tracer("orchestrator").Start(ctx, "pipelineConfigRepository.GetDefaultStrategyByPipelineId")
				strategy, err = impl.pipelineConfigRepository.GetDefaultStrategyByPipelineId(overrideRequest.PipelineId)
				span.End()
			}
		}
		if err != nil && errors3.IsNotFound(err) == false {
			impl.logger.Errorf("invalid state", "err", err, "req", strategy)
			return nil, err
		}
	}
	return strategy, nil
}

func (impl *WorkflowDagExecutorImpl) GetEnvOverrideByTriggerType(overrideRequest *bean.ValuesOverrideRequest, triggeredAt time.Time, ctx context.Context) (*chartConfig.EnvConfigOverride, error) {

	envOverride := &chartConfig.EnvConfigOverride{}

	var err error
	if overrideRequest.DeploymentWithConfig == bean.DEPLOYMENT_CONFIG_TYPE_SPECIFIC_TRIGGER {
		_, span := otel.Tracer("orchestrator").Start(ctx, "deploymentTemplateHistoryRepository.GetHistoryByPipelineIdAndWfrId")
		deploymentTemplateHistory, err := impl.deploymentTemplateHistoryRepository.GetHistoryByPipelineIdAndWfrId(overrideRequest.PipelineId, overrideRequest.WfrIdForDeploymentWithSpecificTrigger)
		//VARIABLE_SNAPSHOT_GET and resolve

		span.End()
		if err != nil {
			impl.logger.Errorw("error in getting deployed deployment template history by pipelineId and wfrId", "err", err, "pipelineId", &overrideRequest, "wfrId", overrideRequest.WfrIdForDeploymentWithSpecificTrigger)
			return nil, err
		}
		templateName := deploymentTemplateHistory.TemplateName
		templateVersion := deploymentTemplateHistory.TemplateVersion
		if templateName == "Rollout Deployment" {
			templateName = ""
		}
		//getting chart_ref by id
		_, span = otel.Tracer("orchestrator").Start(ctx, "chartRefRepository.FindByVersionAndName")
		chartRef, err := impl.chartRefRepository.FindByVersionAndName(templateName, templateVersion)
		span.End()
		if err != nil {
			impl.logger.Errorw("error in getting chartRef by version and name", "err", err, "version", templateVersion, "name", templateName)
			return nil, err
		}
		//assuming that if a chartVersion is deployed then it's envConfigOverride will be available
		_, span = otel.Tracer("orchestrator").Start(ctx, "environmentConfigRepository.GetByAppIdEnvIdAndChartRefId")
		envOverride, err = impl.environmentConfigRepository.GetByAppIdEnvIdAndChartRefId(overrideRequest.AppId, overrideRequest.EnvId, chartRef.Id)
		span.End()
		if err != nil {
			impl.logger.Errorw("error in getting envConfigOverride for pipeline for specific chartVersion", "err", err, "appId", overrideRequest.AppId, "envId", overrideRequest.EnvId, "chartRefId", chartRef.Id)
			return nil, err
		}

		_, span = otel.Tracer("orchestrator").Start(ctx, "envRepository.FindById")
		env, err := impl.envRepository.FindById(envOverride.TargetEnvironment)
		span.End()
		if err != nil {
			impl.logger.Errorw("unable to find env", "err", err)
			return nil, err
		}
		envOverride.Environment = env

		//updating historical data in envConfigOverride and appMetrics flag
		envOverride.IsOverride = true
		envOverride.EnvOverrideValues = deploymentTemplateHistory.Template

		resolvedTemplate, variableMap, err := impl.getResolvedTemplateWithSnapshot(deploymentTemplateHistory.Id, envOverride.EnvOverrideValues)
		envOverride.ResolvedEnvOverrideValues = resolvedTemplate
		envOverride.VariableSnapshot = variableMap
		if err != nil {
			return envOverride, err
		}
	} else if overrideRequest.DeploymentWithConfig == bean.DEPLOYMENT_CONFIG_TYPE_LAST_SAVED {
		_, span := otel.Tracer("orchestrator").Start(ctx, "environmentConfigRepository.ActiveEnvConfigOverride")
		envOverride, err = impl.environmentConfigRepository.ActiveEnvConfigOverride(overrideRequest.AppId, overrideRequest.EnvId)

		var chart *chartRepoRepository.Chart
		span.End()
		if err != nil {
			impl.logger.Errorw("invalid state", "err", err, "req", overrideRequest)
			return nil, err
		}
		if envOverride.Id == 0 {
			_, span = otel.Tracer("orchestrator").Start(ctx, "chartRepository.FindLatestChartForAppByAppId")
			chart, err = impl.chartRepository.FindLatestChartForAppByAppId(overrideRequest.AppId)
			span.End()
			if err != nil {
				impl.logger.Errorw("invalid state", "err", err, "req", overrideRequest)
				return nil, err
			}
			_, span = otel.Tracer("orchestrator").Start(ctx, "environmentConfigRepository.FindChartByAppIdAndEnvIdAndChartRefId")
			envOverride, err = impl.environmentConfigRepository.FindChartByAppIdAndEnvIdAndChartRefId(overrideRequest.AppId, overrideRequest.EnvId, chart.ChartRefId)
			span.End()
			if err != nil && !errors3.IsNotFound(err) {
				impl.logger.Errorw("invalid state", "err", err, "req", overrideRequest)
				return nil, err
			}

			//creating new env override config
			if errors3.IsNotFound(err) || envOverride == nil {
				_, span = otel.Tracer("orchestrator").Start(ctx, "envRepository.FindById")
				environment, err := impl.envRepository.FindById(overrideRequest.EnvId)
				span.End()
				if err != nil && !util.IsErrNoRows(err) {
					return nil, err
				}
				envOverride = &chartConfig.EnvConfigOverride{
					Active:            true,
					ManualReviewed:    true,
					Status:            models.CHARTSTATUS_SUCCESS,
					TargetEnvironment: overrideRequest.EnvId,
					ChartId:           chart.Id,
					AuditLog:          sql.AuditLog{UpdatedBy: overrideRequest.UserId, UpdatedOn: triggeredAt, CreatedOn: triggeredAt, CreatedBy: overrideRequest.UserId},
					Namespace:         environment.Namespace,
					IsOverride:        false,
					EnvOverrideValues: "{}",
					Latest:            false,
					IsBasicViewLocked: chart.IsBasicViewLocked,
					CurrentViewEditor: chart.CurrentViewEditor,
				}
				_, span = otel.Tracer("orchestrator").Start(ctx, "environmentConfigRepository.Save")
				err = impl.environmentConfigRepository.Save(envOverride)
				span.End()
				if err != nil {
					impl.logger.Errorw("error in creating envconfig", "data", envOverride, "error", err)
					return nil, err
				}
			}
			envOverride.Chart = chart
		} else if envOverride.Id > 0 && !envOverride.IsOverride {
			_, span = otel.Tracer("orchestrator").Start(ctx, "chartRepository.FindLatestChartForAppByAppId")
			chart, err = impl.chartRepository.FindLatestChartForAppByAppId(overrideRequest.AppId)
			span.End()
			if err != nil {
				impl.logger.Errorw("invalid state", "err", err, "req", overrideRequest)
				return nil, err
			}
			envOverride.Chart = chart
		}

		_, span = otel.Tracer("orchestrator").Start(ctx, "envRepository.FindById")
		env, err := impl.envRepository.FindById(envOverride.TargetEnvironment)
		span.End()
		if err != nil {
			impl.logger.Errorw("unable to find env", "err", err)
			return nil, err
		}
		envOverride.Environment = env

		//VARIABLE different cases for variable resolution
		scope := resourceQualifiers.Scope{
			AppId:     overrideRequest.AppId,
			EnvId:     overrideRequest.EnvId,
			ClusterId: overrideRequest.ClusterId,
			SystemMetadata: &resourceQualifiers.SystemMetadata{
				EnvironmentName: env.Name,
				ClusterName:     env.Cluster.ClusterName,
				Namespace:       env.Namespace,
				AppName:         overrideRequest.AppName,
				Image:           overrideRequest.Image,
				ImageTag:        util3.GetImageTagFromImage(overrideRequest.Image),
			},
		}

		if envOverride.IsOverride {

			resolvedTemplate, variableMap, err := impl.extractVariablesAndResolveTemplate(scope, envOverride.EnvOverrideValues, repository5.Entity{
				EntityType: repository5.EntityTypeDeploymentTemplateEnvLevel,
				EntityId:   envOverride.Id,
			})
			envOverride.ResolvedEnvOverrideValues = resolvedTemplate
			envOverride.VariableSnapshot = variableMap
			if err != nil {
				return envOverride, err
			}

		} else {
			resolvedTemplate, variableMap, err := impl.extractVariablesAndResolveTemplate(scope, chart.GlobalOverride, repository5.Entity{
				EntityType: repository5.EntityTypeDeploymentTemplateAppLevel,
				EntityId:   chart.Id,
			})
			envOverride.Chart.ResolvedGlobalOverride = resolvedTemplate
			envOverride.VariableSnapshot = variableMap
			if err != nil {
				return envOverride, err
			}

		}
	}

	return envOverride, nil
}

func (impl *WorkflowDagExecutorImpl) GetAppMetricsByTriggerType(overrideRequest *bean.ValuesOverrideRequest, ctx context.Context) (bool, error) {

	var appMetrics bool
	if overrideRequest.DeploymentWithConfig == bean.DEPLOYMENT_CONFIG_TYPE_SPECIFIC_TRIGGER {
		_, span := otel.Tracer("orchestrator").Start(ctx, "deploymentTemplateHistoryRepository.GetHistoryByPipelineIdAndWfrId")
		deploymentTemplateHistory, err := impl.deploymentTemplateHistoryRepository.GetHistoryByPipelineIdAndWfrId(overrideRequest.PipelineId, overrideRequest.WfrIdForDeploymentWithSpecificTrigger)
		span.End()
		if err != nil {
			impl.logger.Errorw("error in getting deployed deployment template history by pipelineId and wfrId", "err", err, "pipelineId", &overrideRequest, "wfrId", overrideRequest.WfrIdForDeploymentWithSpecificTrigger)
			return appMetrics, err
		}
		appMetrics = deploymentTemplateHistory.IsAppMetricsEnabled

	} else if overrideRequest.DeploymentWithConfig == bean.DEPLOYMENT_CONFIG_TYPE_LAST_SAVED {
		_, span := otel.Tracer("orchestrator").Start(ctx, "appLevelMetricsRepository.FindByAppId")
		appLevelMetrics, err := impl.appLevelMetricsRepository.FindByAppId(overrideRequest.AppId)
		span.End()
		if err != nil && !util.IsErrNoRows(err) {
			impl.logger.Errorw("err", err)
			return appMetrics, &util.ApiError{InternalMessage: "unable to fetch app level metrics flag"}
		}
		appMetrics = appLevelMetrics.AppMetrics

		_, span = otel.Tracer("orchestrator").Start(ctx, "envLevelMetricsRepository.FindByAppIdAndEnvId")
		envLevelMetrics, err := impl.envLevelMetricsRepository.FindByAppIdAndEnvId(overrideRequest.AppId, overrideRequest.EnvId)
		span.End()
		if err != nil && !util.IsErrNoRows(err) {
			impl.logger.Errorw("err", err)
			return appMetrics, &util.ApiError{InternalMessage: "unable to fetch env level metrics flag"}
		}
		if envLevelMetrics.Id != 0 && envLevelMetrics.AppMetrics != nil {
			appMetrics = *envLevelMetrics.AppMetrics
		}
	}
	return appMetrics, nil
}

func (impl *WorkflowDagExecutorImpl) getDbMigrationOverride(overrideRequest *bean.ValuesOverrideRequest, artifact *repository.CiArtifact, isRollback bool) (overrideJson []byte, err error) {
	if isRollback {
		return nil, fmt.Errorf("rollback not supported ye")
	}
	notConfigured := false
	config, err := impl.dbMigrationConfigRepository.FindByPipelineId(overrideRequest.PipelineId)
	if err != nil && !util.IsErrNoRows(err) {
		impl.logger.Errorw("error in fetching pipeline override config", "req", overrideRequest, "err", err)
		return nil, err
	} else if util.IsErrNoRows(err) {
		notConfigured = true
	}
	envVal := &EnvironmentOverride{}
	if notConfigured {
		impl.logger.Warnw("no active db migration found", "pipeline", overrideRequest.PipelineId)
		envVal.Enabled = false
	} else {
		materialInfos, err := artifact.ParseMaterialInfo()
		if err != nil {
			return nil, err
		}

		hash, ok := materialInfos[config.GitMaterial.Url]
		if !ok {
			impl.logger.Errorf("wrong url map ", "map", materialInfos, "url", config.GitMaterial.Url)
			return nil, fmt.Errorf("configured url not found in material %s", config.GitMaterial.Url)
		}

		envVal.Enabled = true
		if config.GitMaterial.GitProvider.AuthMode != repository.AUTH_MODE_USERNAME_PASSWORD &&
			config.GitMaterial.GitProvider.AuthMode != repository.AUTH_MODE_ACCESS_TOKEN &&
			config.GitMaterial.GitProvider.AuthMode != repository.AUTH_MODE_ANONYMOUS {
			return nil, fmt.Errorf("auth mode %s not supported for migration", config.GitMaterial.GitProvider.AuthMode)
		}
		envVal.appendEnvironmentVariable("GIT_REPO_URL", config.GitMaterial.Url)
		envVal.appendEnvironmentVariable("GIT_USER", config.GitMaterial.GitProvider.UserName)
		var password string
		if config.GitMaterial.GitProvider.AuthMode == repository.AUTH_MODE_USERNAME_PASSWORD {
			password = config.GitMaterial.GitProvider.Password
		} else {
			password = config.GitMaterial.GitProvider.AccessToken
		}
		envVal.appendEnvironmentVariable("GIT_AUTH_TOKEN", password)
		// parse git-tag not required
		//envVal.appendEnvironmentVariable("GIT_TAG", "")
		envVal.appendEnvironmentVariable("GIT_HASH", hash)
		envVal.appendEnvironmentVariable("SCRIPT_LOCATION", config.ScriptSource)
		envVal.appendEnvironmentVariable("DB_TYPE", string(config.DbConfig.Type))
		envVal.appendEnvironmentVariable("DB_USER_NAME", config.DbConfig.UserName)
		envVal.appendEnvironmentVariable("DB_PASSWORD", config.DbConfig.Password)
		envVal.appendEnvironmentVariable("DB_HOST", config.DbConfig.Host)
		envVal.appendEnvironmentVariable("DB_PORT", config.DbConfig.Port)
		envVal.appendEnvironmentVariable("DB_NAME", config.DbConfig.DbName)
		//Will be used for rollback don't delete it
		//envVal.appendEnvironmentVariable("MIGRATE_TO_VERSION", strconv.Itoa(overrideRequest.TargetDbVersion))
	}
	dbMigrationConfig := map[string]interface{}{"dbMigrationConfig": envVal}
	confByte, err := json.Marshal(dbMigrationConfig)
	if err != nil {
		return nil, err
	}
	return confByte, nil
}

func (impl *WorkflowDagExecutorImpl) getConfigMapAndSecretJsonV2(appId int, envId int, pipelineId int, chartVersion string, deploymentWithConfig bean.DeploymentConfigurationType, wfrIdForDeploymentWithSpecificTrigger int) ([]byte, error) {

	var configMapJson string
	var secretDataJson string
	var configMapJsonApp string
	var secretDataJsonApp string
	var configMapJsonEnv string
	var secretDataJsonEnv string
	var err error
	//var configMapJsonPipeline string
	//var secretDataJsonPipeline string

	merged := []byte("{}")
	if deploymentWithConfig == bean.DEPLOYMENT_CONFIG_TYPE_LAST_SAVED {
		configMapA, err := impl.configMapRepository.GetByAppIdAppLevel(appId)
		if err != nil && pg.ErrNoRows != err {
			return []byte("{}"), err
		}
		if configMapA != nil && configMapA.Id > 0 {
			configMapJsonApp = configMapA.ConfigMapData
			secretDataJsonApp = configMapA.SecretData
		}
		configMapE, err := impl.configMapRepository.GetByAppIdAndEnvIdEnvLevel(appId, envId)
		if err != nil && pg.ErrNoRows != err {
			return []byte("{}"), err
		}
		if configMapE != nil && configMapE.Id > 0 {
			configMapJsonEnv = configMapE.ConfigMapData
			secretDataJsonEnv = configMapE.SecretData
		}
	} else if deploymentWithConfig == bean.DEPLOYMENT_CONFIG_TYPE_SPECIFIC_TRIGGER {
		//fetching history and setting envLevelConfig and not appLevelConfig because history already contains merged appLevel and envLevel configs
		configMapHistory, err := impl.configMapHistoryRepository.GetHistoryByPipelineIdAndWfrId(pipelineId, wfrIdForDeploymentWithSpecificTrigger, repository3.CONFIGMAP_TYPE)
		if err != nil {
			impl.logger.Errorw("error in getting config map history config by pipelineId and wfrId ", "err", err, "pipelineId", pipelineId, "wfrid", wfrIdForDeploymentWithSpecificTrigger)
			return []byte("{}"), err
		}
		configMapJsonEnv = configMapHistory.Data
		secretHistory, err := impl.configMapHistoryRepository.GetHistoryByPipelineIdAndWfrId(pipelineId, wfrIdForDeploymentWithSpecificTrigger, repository3.SECRET_TYPE)
		if err != nil {
			impl.logger.Errorw("error in getting config map history config by pipelineId and wfrId ", "err", err, "pipelineId", pipelineId, "wfrid", wfrIdForDeploymentWithSpecificTrigger)
			return []byte("{}"), err
		}
		secretDataJsonEnv = secretHistory.Data
	}
	configMapJson, err = impl.mergeUtil.ConfigMapMerge(configMapJsonApp, configMapJsonEnv)
	if err != nil {
		return []byte("{}"), err
	}
	chartMajorVersion, chartMinorVersion, err := util4.ExtractChartVersion(chartVersion)
	if err != nil {
		impl.logger.Errorw("chart version parsing", "err", err)
		return []byte("{}"), err
	}
	secretDataJson, err = impl.mergeUtil.ConfigSecretMerge(secretDataJsonApp, secretDataJsonEnv, chartMajorVersion, chartMinorVersion, false)
	if err != nil {
		return []byte("{}"), err
	}
	configResponseR := bean.ConfigMapRootJson{}
	configResponse := bean.ConfigMapJson{}
	if configMapJson != "" {
		err = json.Unmarshal([]byte(configMapJson), &configResponse)
		if err != nil {
			return []byte("{}"), err
		}
	}
	configResponseR.ConfigMapJson = configResponse
	secretResponseR := bean.ConfigSecretRootJson{}
	secretResponse := bean.ConfigSecretJson{}
	if configMapJson != "" {
		err = json.Unmarshal([]byte(secretDataJson), &secretResponse)
		if err != nil {
			return []byte("{}"), err
		}
	}
	secretResponseR.ConfigSecretJson = secretResponse

	configMapByte, err := json.Marshal(configResponseR)
	if err != nil {
		return []byte("{}"), err
	}
	secretDataByte, err := json.Marshal(secretResponseR)
	if err != nil {
		return []byte("{}"), err
	}

	merged, err = impl.mergeUtil.JsonPatch(configMapByte, secretDataByte)
	if err != nil {
		return []byte("{}"), err
	}
	return merged, nil
}

func (impl *WorkflowDagExecutorImpl) savePipelineOverride(overrideRequest *bean.ValuesOverrideRequest, envOverrideId int, triggeredAt time.Time) (override *chartConfig.PipelineOverride, err error) {
	currentReleaseNo, err := impl.pipelineOverrideRepository.GetCurrentPipelineReleaseCounter(overrideRequest.PipelineId)
	if err != nil {
		return nil, err
	}
	po := &chartConfig.PipelineOverride{
		EnvConfigOverrideId:    envOverrideId,
		Status:                 models.CHARTSTATUS_NEW,
		PipelineId:             overrideRequest.PipelineId,
		CiArtifactId:           overrideRequest.CiArtifactId,
		PipelineReleaseCounter: currentReleaseNo + 1,
		CdWorkflowId:           overrideRequest.CdWorkflowId,
		AuditLog:               sql.AuditLog{CreatedBy: overrideRequest.UserId, CreatedOn: triggeredAt, UpdatedOn: triggeredAt, UpdatedBy: overrideRequest.UserId},
		DeploymentType:         overrideRequest.DeploymentType,
	}

	err = impl.pipelineOverrideRepository.Save(po)
	if err != nil {
		return nil, err
	}
	err = impl.checkAndFixDuplicateReleaseNo(po)
	if err != nil {
		impl.logger.Errorw("error in checking release no duplicacy", "pipeline", po, "err", err)
		return nil, err
	}
	return po, nil
}

func (impl *WorkflowDagExecutorImpl) getReleaseOverride(envOverride *chartConfig.EnvConfigOverride, overrideRequest *bean.ValuesOverrideRequest, artifact *repository.CiArtifact, pipelineOverride *chartConfig.PipelineOverride, strategy *chartConfig.PipelineStrategy, appMetrics *bool) (releaseOverride string, err error) {

	artifactImage := artifact.Image
	imageTag := strings.Split(artifactImage, ":")

	imageTagLen := len(imageTag)

	imageName := ""

	for i := 0; i < imageTagLen-1; i++ {
		if i != imageTagLen-2 {
			imageName = imageName + imageTag[i] + ":"
		} else {
			imageName = imageName + imageTag[i]
		}
	}

	appId := strconv.Itoa(overrideRequest.AppId)
	envId := strconv.Itoa(overrideRequest.EnvId)

	deploymentStrategy := ""
	if strategy != nil {
		deploymentStrategy = string(strategy.Strategy)
	}
	releaseAttribute := app.ReleaseAttributes{
		Name:           imageName,
		Tag:            imageTag[imageTagLen-1],
		PipelineName:   overrideRequest.PipelineName,
		ReleaseVersion: strconv.Itoa(pipelineOverride.PipelineReleaseCounter),
		DeploymentType: deploymentStrategy,
		App:            appId,
		Env:            envId,
		AppMetrics:     appMetrics,
	}
	override, err := util4.Tprintf(envOverride.Chart.ImageDescriptorTemplate, releaseAttribute)
	if err != nil {
		return "", &util.ApiError{InternalMessage: "unable to render ImageDescriptorTemplate"}
	}
	if overrideRequest.AdditionalOverride != nil {
		userOverride, err := overrideRequest.AdditionalOverride.MarshalJSON()
		if err != nil {
			return "", err
		}
		data, err := impl.mergeUtil.JsonPatch(userOverride, []byte(override))
		if err != nil {
			return "", err
		}
		override = string(data)
	}
	return override, nil
}

func (impl *WorkflowDagExecutorImpl) mergeAndSave(envOverride *chartConfig.EnvConfigOverride,
	overrideRequest *bean.ValuesOverrideRequest,
	dbMigrationOverride []byte,
	artifact *repository.CiArtifact,
	pipeline *pipelineConfig.Pipeline, configMapJson, appLabelJsonByte []byte, strategy *chartConfig.PipelineStrategy, ctx context.Context,
	triggeredAt time.Time, deployedBy int32, appMetrics *bool) (releaseId int, overrideId int, mergedValues string, err error) {

	//register release , obtain release id TODO: populate releaseId to template
	override, err := impl.savePipelineOverride(overrideRequest, envOverride.Id, triggeredAt)
	if err != nil {
		return 0, 0, "", err
	}
	//TODO: check status and apply lock
	overrideJson, err := impl.getReleaseOverride(envOverride, overrideRequest, artifact, override, strategy, appMetrics)
	if err != nil {
		return 0, 0, "", err
	}

	//merge three values on the fly
	//ordering is important here
	//global < environment < db< release
	var merged []byte
	if !envOverride.IsOverride {
		merged, err = impl.mergeUtil.JsonPatch([]byte("{}"), []byte(envOverride.Chart.GlobalOverride))
		if err != nil {
			return 0, 0, "", err
		}
	} else {
		merged, err = impl.mergeUtil.JsonPatch([]byte("{}"), []byte(envOverride.EnvOverrideValues))
		if err != nil {
			return 0, 0, "", err
		}
	}

	//pipeline override here comes from pipeline strategy table
	if strategy != nil && len(strategy.Config) > 0 {
		merged, err = impl.mergeUtil.JsonPatch(merged, []byte(strategy.Config))
		if err != nil {
			return 0, 0, "", err
		}
	}
	merged, err = impl.mergeUtil.JsonPatch(merged, dbMigrationOverride)
	if err != nil {
		return 0, 0, "", err
	}
	merged, err = impl.mergeUtil.JsonPatch(merged, []byte(overrideJson))
	if err != nil {
		return 0, 0, "", err
	}

	if configMapJson != nil {
		merged, err = impl.mergeUtil.JsonPatch(merged, configMapJson)
		if err != nil {
			return 0, 0, "", err
		}
	}

	if appLabelJsonByte != nil {
		merged, err = impl.mergeUtil.JsonPatch(merged, appLabelJsonByte)
		if err != nil {
			return 0, 0, "", err
		}
	}

	appName := fmt.Sprintf("%s-%s", pipeline.App.AppName, envOverride.Environment.Name)
	merged = impl.autoscalingCheckBeforeTrigger(ctx, appName, envOverride.Namespace, merged, overrideRequest)

	_, span := otel.Tracer("orchestrator").Start(ctx, "dockerRegistryIpsConfigService.HandleImagePullSecretOnApplicationDeployment")
	// handle image pull secret if access given
	merged, err = impl.dockerRegistryIpsConfigService.HandleImagePullSecretOnApplicationDeployment(envOverride.Environment, pipeline.CiPipelineId, merged)
	span.End()
	if err != nil {
		return 0, 0, "", err
	}

	commitHash := ""
	commitTime := time.Time{}
	if util.IsAcdApp(pipeline.DeploymentAppType) {
		chartRepoName := impl.chartTemplateService.GetGitOpsRepoNameFromUrl(envOverride.Chart.GitRepoUrl)
		_, span = otel.Tracer("orchestrator").Start(ctx, "chartTemplateService.GetUserEmailIdAndNameForGitOpsCommit")
		//getting username & emailId for commit author data
		userEmailId, userName := impl.chartTemplateService.GetUserEmailIdAndNameForGitOpsCommit(overrideRequest.UserId)
		span.End()
		chartGitAttr := &util.ChartConfig{
			FileName:       fmt.Sprintf("_%d-values.yaml", envOverride.TargetEnvironment),
			FileContent:    string(merged),
			ChartName:      envOverride.Chart.ChartName,
			ChartLocation:  envOverride.Chart.ChartLocation,
			ChartRepoName:  chartRepoName,
			ReleaseMessage: fmt.Sprintf("release-%d-env-%d ", override.Id, envOverride.TargetEnvironment),
			UserName:       userName,
			UserEmailId:    userEmailId,
		}
		gitOpsConfigBitbucket, err := impl.gitOpsConfigRepository.GetGitOpsConfigByProvider(util.BITBUCKET_PROVIDER)
		if err != nil {
			if err == pg.ErrNoRows {
				gitOpsConfigBitbucket.BitBucketWorkspaceId = ""
			} else {
				return 0, 0, "", err
			}
		}
		gitOpsConfig := &bean.GitOpsConfigDto{BitBucketWorkspaceId: gitOpsConfigBitbucket.BitBucketWorkspaceId}
		_, span = otel.Tracer("orchestrator").Start(ctx, "gitFactory.Client.CommitValues")
		commitHash, commitTime, err = impl.gitFactory.Client.CommitValues(chartGitAttr, gitOpsConfig)
		span.End()
		if err != nil {
			impl.logger.Errorw("error in git commit", "err", err)
			return 0, 0, "", err
		}
	}
	if commitTime.IsZero() {
		commitTime = time.Now()
	}
	pipelineOverride := &chartConfig.PipelineOverride{
		Id:                     override.Id,
		GitHash:                commitHash,
		CommitTime:             commitTime,
		EnvConfigOverrideId:    envOverride.Id,
		PipelineOverrideValues: overrideJson,
		PipelineId:             overrideRequest.PipelineId,
		CiArtifactId:           overrideRequest.CiArtifactId,
		PipelineMergedValues:   string(merged),
		AuditLog:               sql.AuditLog{UpdatedOn: triggeredAt, UpdatedBy: deployedBy},
	}
	_, span = otel.Tracer("orchestrator").Start(ctx, "pipelineOverrideRepository.Update")
	err = impl.pipelineOverrideRepository.Update(pipelineOverride)
	span.End()
	if err != nil {
		return 0, 0, "", err
	}
	mergedValues = string(merged)
	return override.PipelineReleaseCounter, override.Id, mergedValues, nil
}

func (impl *WorkflowDagExecutorImpl) mergeOverrideValues(envOverride *chartConfig.EnvConfigOverride,
	dbMigrationOverride []byte,
	releaseOverrideJson string,
	configMapJson []byte,
	appLabelJsonByte []byte,
	strategy *chartConfig.PipelineStrategy,
) (mergedValues []byte, err error) {

	//merge three values on the fly
	//ordering is important here
	//global < environment < db< release
	var merged []byte
	if !envOverride.IsOverride {
		merged, err = impl.mergeUtil.JsonPatch([]byte("{}"), []byte(envOverride.Chart.ResolvedGlobalOverride))
		if err != nil {
			return nil, err
		}
	} else {
		merged, err = impl.mergeUtil.JsonPatch([]byte("{}"), []byte(envOverride.ResolvedEnvOverrideValues))
		if err != nil {
			return nil, err
		}
	}
	if strategy != nil && len(strategy.Config) > 0 {
		merged, err = impl.mergeUtil.JsonPatch(merged, []byte(strategy.Config))
		if err != nil {
			return nil, err
		}
	}
	merged, err = impl.mergeUtil.JsonPatch(merged, dbMigrationOverride)
	if err != nil {
		return nil, err
	}
	merged, err = impl.mergeUtil.JsonPatch(merged, []byte(releaseOverrideJson))
	if err != nil {
		return nil, err
	}
	if configMapJson != nil {
		merged, err = impl.mergeUtil.JsonPatch(merged, configMapJson)
		if err != nil {
			return nil, err
		}
	}
	if appLabelJsonByte != nil {
		merged, err = impl.mergeUtil.JsonPatch(merged, appLabelJsonByte)
		if err != nil {
			return nil, err
		}
	}
	return merged, nil
}

func (impl *WorkflowDagExecutorImpl) autoscalingCheckBeforeTrigger(ctx context.Context, appName string, namespace string, merged []byte, overrideRequest *bean.ValuesOverrideRequest) []byte {
	var appId = overrideRequest.AppId
	pipelineId := overrideRequest.PipelineId
	var appDeploymentType = overrideRequest.DeploymentAppType
	var clusterId = overrideRequest.ClusterId
	deploymentType := overrideRequest.DeploymentType
	templateMap := make(map[string]interface{})
	err := json.Unmarshal(merged, &templateMap)
	if err != nil {
		return merged
	}

	hpaResourceRequest := impl.getAutoScalingReplicaCount(templateMap, appName)
	impl.logger.Debugw("autoscalingCheckBeforeTrigger", "hpaResourceRequest", hpaResourceRequest)
	if hpaResourceRequest.IsEnable {

		resourceManifest := make(map[string]interface{})
		if util.IsAcdApp(appDeploymentType) {
			query := &application3.ApplicationResourceRequest{
				Name:         &appName,
				Version:      &hpaResourceRequest.Version,
				Group:        &hpaResourceRequest.Group,
				Kind:         &hpaResourceRequest.Kind,
				ResourceName: &hpaResourceRequest.ResourceName,
				Namespace:    &namespace,
			}
			recv, err := impl.acdClient.GetResource(ctx, query)
			impl.logger.Debugw("resource manifest get replica count", "response", recv)
			if err != nil {
				impl.logger.Errorw("ACD Get Resource API Failed", "err", err)
				middleware.AcdGetResourceCounter.WithLabelValues(strconv.Itoa(appId), namespace, appName).Inc()
				return merged
			}
			if recv != nil && len(*recv.Manifest) > 0 {
				err := json.Unmarshal([]byte(*recv.Manifest), &resourceManifest)
				if err != nil {
					impl.logger.Errorw("unmarshal failed for hpa check", "err", err)
					return merged
				}
			}
		} else {
			version := "v2beta2"
			k8sResource, err := impl.k8sCommonService.GetResource(ctx, &k8s.ResourceRequestBean{ClusterId: clusterId,
				K8sRequest: &util5.K8sRequestBean{ResourceIdentifier: util5.ResourceIdentifier{Name: hpaResourceRequest.ResourceName,
					Namespace: namespace, GroupVersionKind: schema.GroupVersionKind{Group: hpaResourceRequest.Group, Kind: hpaResourceRequest.Kind, Version: version}}}})
			if err != nil {
				impl.logger.Errorw("error occurred while fetching resource for app", "resourceName", hpaResourceRequest.ResourceName, "err", err)
				return merged
			}
			resourceManifest = k8sResource.Manifest.Object
		}
		if len(resourceManifest) > 0 {
			statusMap := resourceManifest["status"].(map[string]interface{})
			currentReplicaVal := statusMap["currentReplicas"]
			currentReplicaCount, err := util4.ParseFloatNumber(currentReplicaVal)
			if err != nil {
				impl.logger.Errorw("error occurred while parsing replica count", "currentReplicas", currentReplicaVal, "err", err)
				return merged
			}

			reqReplicaCount := impl.fetchRequiredReplicaCount(currentReplicaCount, hpaResourceRequest.ReqMaxReplicas, hpaResourceRequest.ReqMinReplicas)
			templateMap["replicaCount"] = reqReplicaCount
			merged, err = json.Marshal(&templateMap)
			if err != nil {
				impl.logger.Errorw("marshaling failed for hpa check", "err", err)
				return merged
			}
		}
	} else {
		impl.logger.Errorw("autoscaling is not enabled", "pipelineId", pipelineId)
	}

	//check for custom chart support
	if autoscalingEnabledPath, ok := templateMap[bean2.CustomAutoScalingEnabledPathKey]; ok {
		if deploymentType == models.DEPLOYMENTTYPE_STOP {
			merged, err = impl.setScalingValues(templateMap, bean2.CustomAutoScalingEnabledPathKey, merged, false)
			if err != nil {
				return merged
			}
			merged, err = impl.setScalingValues(templateMap, bean2.CustomAutoscalingReplicaCountPathKey, merged, 0)
			if err != nil {
				return merged
			}
		} else {
			autoscalingEnabled := false
			autoscalingEnabledValue := gjson.Get(string(merged), autoscalingEnabledPath.(string)).Value()
			if val, ok := autoscalingEnabledValue.(bool); ok {
				autoscalingEnabled = val
			}
			if autoscalingEnabled {
				// extract replica count, min, max and check for required value
				replicaCount, err := impl.getReplicaCountFromCustomChart(templateMap, merged)
				if err != nil {
					return merged
				}
				merged, err = impl.setScalingValues(templateMap, bean2.CustomAutoscalingReplicaCountPathKey, merged, replicaCount)
				if err != nil {
					return merged
				}
			}
		}
	}

	return merged
}

func (impl *WorkflowDagExecutorImpl) updateArgoPipeline(appId int, pipelineName string, envOverride *chartConfig.EnvConfigOverride, ctx context.Context) (bool, error) {
	//repo has been registered while helm create
	if ctx == nil {
		impl.logger.Errorw("err in syncing ACD, ctx is NULL", "pipelineName", pipelineName)
		return false, nil
	}
	app, err := impl.appRepository.FindById(appId)
	if err != nil {
		impl.logger.Errorw("no app found ", "err", err)
		return false, err
	}
	envModel, err := impl.envRepository.FindById(envOverride.TargetEnvironment)
	if err != nil {
		return false, err
	}
	argoAppName := fmt.Sprintf("%s-%s", app.AppName, envModel.Name)
	impl.logger.Infow("received payload, updateArgoPipeline", "appId", appId, "pipelineName", pipelineName, "envId", envOverride.TargetEnvironment, "argoAppName", argoAppName, "context", ctx)
	argoApplication, err := impl.acdClient.Get(ctx, &application3.ApplicationQuery{Name: &argoAppName})
	if err != nil {
		impl.logger.Errorw("no argo app exists", "app", argoAppName, "pipeline", pipelineName)
		return false, err
	}
	//if status, ok:=status.FromError(err);ok{
	appStatus, _ := status2.FromError(err)

	if appStatus.Code() == codes.OK {
		impl.logger.Debugw("argo app exists", "app", argoAppName, "pipeline", pipelineName)
		if argoApplication.Spec.Source.Path != envOverride.Chart.ChartLocation || argoApplication.Spec.Source.TargetRevision != "master" {
			patchReq := v1alpha1.Application{Spec: v1alpha1.ApplicationSpec{Source: v1alpha1.ApplicationSource{Path: envOverride.Chart.ChartLocation, RepoURL: envOverride.Chart.GitRepoUrl, TargetRevision: "master"}}}
			reqbyte, err := json.Marshal(patchReq)
			if err != nil {
				impl.logger.Errorw("error in creating patch", "err", err)
			}
			reqString := string(reqbyte)
			patchType := "merge"
			_, err = impl.acdClient.Patch(ctx, &application3.ApplicationPatchRequest{Patch: &reqString, Name: &argoAppName, PatchType: &patchType})
			if err != nil {
				impl.logger.Errorw("error in creating argo pipeline ", "name", pipelineName, "patch", string(reqbyte), "err", err)
				return false, err
			}
			impl.logger.Debugw("pipeline update req ", "res", patchReq)
		} else {
			impl.logger.Debug("pipeline no need to update ")
		}
		// Doing normal refresh to avoid the sync delay in argo-cd.
		err2 := impl.argoClientWrapperService.GetArgoAppWithNormalRefresh(ctx, argoAppName)
		if err2 != nil {
			impl.logger.Errorw("error in getting argo application with normal refresh", "argoAppName", argoAppName, "pipelineName", pipelineName)
		}
		return true, nil
	} else if appStatus.Code() == codes.NotFound {
		impl.logger.Errorw("argo app not found", "app", argoAppName, "pipeline", pipelineName)
		return false, nil
	} else {
		impl.logger.Errorw("err in checking application on gocd", "err", err, "pipeline", pipelineName)
		return false, err
	}
}

func (impl *WorkflowDagExecutorImpl) getValuesFileForEnv(environmentId int) string {
	return fmt.Sprintf("_%d-values.yaml", environmentId) //-{envId}-values.yaml
}

func (impl *WorkflowDagExecutorImpl) updatePipeline(pipeline *pipelineConfig.Pipeline, userId int32) (bool, error) {
	err := impl.pipelineRepository.SetDeploymentAppCreatedInPipeline(true, pipeline.Id, userId)
	if err != nil {
		impl.logger.Errorw("error on updating cd pipeline for setting deployment app created", "err", err)
		return false, err
	}
	return true, nil
}

func (impl *WorkflowDagExecutorImpl) getResolvedTemplateWithSnapshot(deploymentTemplateHistoryId int, template string) (string, map[string]string, error) {

	variableSnapshotMap := make(map[string]string)
	reference := repository5.HistoryReference{
		HistoryReferenceId:   deploymentTemplateHistoryId,
		HistoryReferenceType: repository5.HistoryReferenceTypeDeploymentTemplate,
	}
	variableSnapshot, err := impl.variableSnapshotHistoryService.GetVariableHistoryForReferences([]repository5.HistoryReference{reference})
	if err != nil {
		return template, variableSnapshotMap, err
	}

	if _, ok := variableSnapshot[reference]; !ok {
		return template, variableSnapshotMap, nil
	}

	err = json.Unmarshal(variableSnapshot[reference].VariableSnapshot, &variableSnapshotMap)
	if err != nil {
		return template, variableSnapshotMap, err
	}

	if len(variableSnapshotMap) == 0 {
		return template, variableSnapshotMap, nil
	}
	scopedVariableData := parsers.GetScopedVarData(variableSnapshotMap, make(map[string]bool), true)
	request := parsers.VariableParserRequest{Template: template, TemplateType: parsers.JsonVariableTemplate, Variables: scopedVariableData}
	parserResponse := impl.variableTemplateParser.ParseTemplate(request)
	err = parserResponse.Error
	if err != nil {
		return template, variableSnapshotMap, err
	}
	resolvedTemplate := parserResponse.ResolvedTemplate
	return resolvedTemplate, variableSnapshotMap, nil
}

func (impl *WorkflowDagExecutorImpl) extractVariablesAndResolveTemplate(scope resourceQualifiers.Scope, template string, entity repository5.Entity) (string, map[string]string, error) {

	variableMap := make(map[string]string)
	entityToVariables, err := impl.variableEntityMappingService.GetAllMappingsForEntities([]repository5.Entity{entity})
	if err != nil {
		return template, variableMap, err
	}

	if vars, ok := entityToVariables[entity]; !ok || len(vars) == 0 {
		return template, variableMap, nil
	}

	// pre-populating variable map with variable so that the variables which don't have any resolved data
	// is saved in snapshot
	for _, variable := range entityToVariables[entity] {
		variableMap[variable] = impl.scopedVariableService.GetFormattedVariableForName(variable)
	}

	scopedVariables, err := impl.scopedVariableService.GetScopedVariables(scope, entityToVariables[entity], true)
	if err != nil {
		return template, variableMap, err
	}

	for _, variable := range scopedVariables {
		variableMap[variable.VariableName] = variable.VariableValue.StringValue()
	}

	parserRequest := parsers.VariableParserRequest{Template: template, Variables: scopedVariables, TemplateType: parsers.JsonVariableTemplate}
	parserResponse := impl.variableTemplateParser.ParseTemplate(parserRequest)
	err = parserResponse.Error
	if err != nil {
		return template, variableMap, err
	}

	resolvedTemplate := parserResponse.ResolvedTemplate
	return resolvedTemplate, variableMap, nil
}

type EnvironmentOverride struct {
	Enabled   bool        `json:"enabled"`
	EnvValues []*KeyValue `json:"envValues"`
}

type KeyValue struct {
	Key   string `json:"key"`
	Value string `json:"value"`
}

func (conf *EnvironmentOverride) appendEnvironmentVariable(key, value string) {
	item := &KeyValue{Key: key, Value: value}
	conf.EnvValues = append(conf.EnvValues, item)
}

func (impl *WorkflowDagExecutorImpl) checkAndFixDuplicateReleaseNo(override *chartConfig.PipelineOverride) error {

	uniqueVerified := false
	retryCount := 0

	for !uniqueVerified && retryCount < 5 {
		retryCount = retryCount + 1
		overrides, err := impl.pipelineOverrideRepository.GetByPipelineIdAndReleaseNo(override.PipelineId, override.PipelineReleaseCounter)
		if err != nil {
			return err
		}
		if overrides[0].Id == override.Id {
			uniqueVerified = true
		} else {
			//duplicate might be due to concurrency, lets fix it
			currentReleaseNo, err := impl.pipelineOverrideRepository.GetCurrentPipelineReleaseCounter(override.PipelineId)
			if err != nil {
				return err
			}
			override.PipelineReleaseCounter = currentReleaseNo + 1
			err = impl.pipelineOverrideRepository.Save(override)
			if err != nil {
				return err
			}
		}
	}
	if !uniqueVerified {
		return fmt.Errorf("duplicate verification retry count exide max overrideId: %d ,count: %d", override.Id, retryCount)
	}
	return nil
}

func (impl *WorkflowDagExecutorImpl) getAutoScalingReplicaCount(templateMap map[string]interface{}, appName string) *util4.HpaResourceRequest {
	hasOverride := false
	if _, ok := templateMap[fullnameOverride]; ok {
		appNameOverride := templateMap[fullnameOverride].(string)
		if len(appNameOverride) > 0 {
			appName = appNameOverride
			hasOverride = true
		}
	}
	if !hasOverride {
		if _, ok := templateMap[nameOverride]; ok {
			nameOverride := templateMap[nameOverride].(string)
			if len(nameOverride) > 0 {
				appName = fmt.Sprintf("%s-%s", appName, nameOverride)
			}
		}
	}
	hpaResourceRequest := &util4.HpaResourceRequest{}
	hpaResourceRequest.Version = ""
	hpaResourceRequest.Group = autoscaling.ServiceName
	hpaResourceRequest.Kind = horizontalPodAutoscaler
	impl.logger.Infow("getAutoScalingReplicaCount", "hpaResourceRequest", hpaResourceRequest)
	if _, ok := templateMap[kedaAutoscaling]; ok {
		as := templateMap[kedaAutoscaling]
		asd := as.(map[string]interface{})
		if _, ok := asd[enabled]; ok {
			impl.logger.Infow("getAutoScalingReplicaCount", "hpaResourceRequest", hpaResourceRequest)
			enable := asd[enabled].(bool)
			if enable {
				hpaResourceRequest.IsEnable = enable
				hpaResourceRequest.ReqReplicaCount = templateMap[replicaCount].(float64)
				hpaResourceRequest.ReqMaxReplicas = asd["maxReplicaCount"].(float64)
				hpaResourceRequest.ReqMinReplicas = asd["minReplicaCount"].(float64)
				hpaResourceRequest.ResourceName = fmt.Sprintf("%s-%s-%s", "keda-hpa", appName, "keda")
				impl.logger.Infow("getAutoScalingReplicaCount", "hpaResourceRequest", hpaResourceRequest)
				return hpaResourceRequest
			}
		}
	}

	if _, ok := templateMap[autoscaling.ServiceName]; ok {
		as := templateMap[autoscaling.ServiceName]
		asd := as.(map[string]interface{})
		if _, ok := asd[enabled]; ok {
			enable := asd[enabled].(bool)
			if enable {
				hpaResourceRequest.IsEnable = asd[enabled].(bool)
				hpaResourceRequest.ReqReplicaCount = templateMap[replicaCount].(float64)
				hpaResourceRequest.ReqMaxReplicas = asd["MaxReplicas"].(float64)
				hpaResourceRequest.ReqMinReplicas = asd["MinReplicas"].(float64)
				hpaResourceRequest.ResourceName = fmt.Sprintf("%s-%s", appName, "hpa")
				return hpaResourceRequest
			}
		}
	}
	return hpaResourceRequest

}

func (impl *WorkflowDagExecutorImpl) fetchRequiredReplicaCount(currentReplicaCount float64, reqMaxReplicas float64, reqMinReplicas float64) float64 {
	var reqReplicaCount float64
	if currentReplicaCount <= reqMaxReplicas && currentReplicaCount >= reqMinReplicas {
		reqReplicaCount = currentReplicaCount
	} else if currentReplicaCount > reqMaxReplicas {
		reqReplicaCount = reqMaxReplicas
	} else if currentReplicaCount < reqMinReplicas {
		reqReplicaCount = reqMinReplicas
	}
	return reqReplicaCount
}

func (impl *WorkflowDagExecutorImpl) getReplicaCountFromCustomChart(templateMap map[string]interface{}, merged []byte) (float64, error) {
	autoscalingMinVal, err := impl.extractParamValue(templateMap, bean2.CustomAutoscalingMinPathKey, merged)
	if err != nil {
		return 0, err
	}
	autoscalingMaxVal, err := impl.extractParamValue(templateMap, bean2.CustomAutoscalingMaxPathKey, merged)
	if err != nil {
		return 0, err
	}
	autoscalingReplicaCountVal, err := impl.extractParamValue(templateMap, bean2.CustomAutoscalingReplicaCountPathKey, merged)
	if err != nil {
		return 0, err
	}
	return impl.fetchRequiredReplicaCount(autoscalingReplicaCountVal, autoscalingMaxVal, autoscalingMinVal), nil
}

func (impl *WorkflowDagExecutorImpl) setScalingValues(templateMap map[string]interface{}, customScalingKey string, merged []byte, value interface{}) ([]byte, error) {
	autoscalingJsonPath := templateMap[customScalingKey]
	autoscalingJsonPathKey := autoscalingJsonPath.(string)
	mergedRes, err := sjson.Set(string(merged), autoscalingJsonPathKey, value)
	if err != nil {
		impl.logger.Errorw("error occurred while setting autoscaling key", "JsonPathKey", autoscalingJsonPathKey, "err", err)
		return []byte{}, err
	}
	return []byte(mergedRes), nil
}

func (impl *WorkflowDagExecutorImpl) extractParamValue(inputMap map[string]interface{}, key string, merged []byte) (float64, error) {
	if _, ok := inputMap[key]; !ok {
		return 0, errors2.New("empty-val-err")
	}
	floatNumber, err := util4.ParseFloatNumber(gjson.Get(string(merged), inputMap[key].(string)).Value())
	if err != nil {
		impl.logger.Errorw("error occurred while parsing float number", "key", key, "err", err)
	}
	return floatNumber, err
}

func (impl *WorkflowDagExecutorImpl) PushPrePostCDManifest(cdWorklowRunnerId int, triggeredBy int32, jobHelmPackagePath string, deployType string, pipeline *pipelineConfig.Pipeline, imageTag string, ctx context.Context) error {

	manifestPushTemplate, err := impl.BuildManifestPushTemplateForPrePostCd(pipeline, cdWorklowRunnerId, triggeredBy, jobHelmPackagePath, deployType, imageTag)
	if err != nil {
		impl.logger.Errorw("error in building manifest push template for pre post cd")
		return err
	}
	manifestPushService := impl.GetManifestPushService(manifestPushTemplate.StorageType)

	manifestPushResponse := manifestPushService.PushChart(manifestPushTemplate, ctx)
	if manifestPushResponse.Error != nil {
		impl.logger.Errorw("error in pushing chart to helm repo", "err", err)
		return manifestPushResponse.Error
	}
	return nil
}

func (impl *WorkflowDagExecutorImpl) MergeDefaultValuesWithOverrideValues(overrideValues string, builtChartPath string) error {
	valuesFilePath := path.Join(builtChartPath, "values.yaml") //default values of helm chart
	defaultValues, err := ioutil.ReadFile(valuesFilePath)
	if err != nil {
		return err
	}
	defaultValuesJson, err := yaml.YAMLToJSON(defaultValues)
	if err != nil {
		return err
	}
	mergedValues, err := impl.mergeUtil.JsonPatch(defaultValuesJson, []byte(overrideValues))
	if err != nil {
		return err
	}
	mergedValuesYaml, err := yaml.JSONToYAML(mergedValues)
	if err != nil {
		return err
	}
	err = ioutil.WriteFile(valuesFilePath, mergedValuesYaml, 0600)
	if err != nil {
		return err
	}
	return err
}

func (impl *WorkflowDagExecutorImpl) BuildManifestPushTemplateForPrePostCd(pipeline *pipelineConfig.Pipeline, cdWorklowRunnerId int, triggeredBy int32, jobHelmPackagePath string, deployType string, imageTag string) (*bean4.ManifestPushTemplate, error) {

	manifestPushTemplate := &bean4.ManifestPushTemplate{
		WorkflowRunnerId:      cdWorklowRunnerId,
		AppId:                 pipeline.AppId,
		EnvironmentId:         pipeline.EnvironmentId,
		UserId:                triggeredBy,
		AppName:               pipeline.App.AppName,
		TargetEnvironmentName: pipeline.Environment.Id,
		ChartVersion:          fmt.Sprintf("%d.%d.%d-%s-%s", 1, 1, cdWorklowRunnerId, deployType, imageTag),
	}

	manifestPushConfig, err := impl.manifestPushConfigRepository.GetManifestPushConfigByAppIdAndEnvId(pipeline.AppId, pipeline.EnvironmentId)
	if err != nil && err != pg.ErrNoRows {
		impl.logger.Errorw("error in fetching manifest push config for pre/post cd", "err", err)
		return manifestPushTemplate, err
	}
	manifestPushTemplate.StorageType = manifestPushConfig.StorageType

	if manifestPushConfig != nil && manifestPushConfig.StorageType == bean2.ManifestStorageOCIHelmRepo {

		var credentialsConfig bean4.HelmRepositoryConfig
		err = json.Unmarshal([]byte(manifestPushConfig.CredentialsConfig), &credentialsConfig)
		if err != nil {
			impl.logger.Errorw("error in json unmarshal", "err", err)
			return manifestPushTemplate, err
		}
		dockerArtifactStore, err := impl.dockerArtifactStoreRepository.FindOne(credentialsConfig.ContainerRegistryName)
		if err != nil {
			impl.logger.Errorw("error in fetching artifact info", "err", err)
			return manifestPushTemplate, err
		}
		repoPath, chartName := app.GetRepoPathAndChartNameFromRepoName(credentialsConfig.RepositoryName)
		manifestPushTemplate.RepoUrl = path.Join(dockerArtifactStore.RegistryURL, repoPath)
		manifestPushTemplate.ChartName = chartName
		chartBytes, err := impl.chartTemplateService.LoadChartInBytes(jobHelmPackagePath, true, chartName, manifestPushTemplate.ChartVersion)
		if err != nil {
			return manifestPushTemplate, err
		}
		manifestPushTemplate.BuiltChartBytes = &chartBytes
		containerRegistryConfig := &bean4.ContainerRegistryConfig{
			RegistryUrl:  dockerArtifactStore.RegistryURL,
			Username:     dockerArtifactStore.Username,
			Password:     dockerArtifactStore.Password,
			Insecure:     true,
			AccessKey:    dockerArtifactStore.AWSAccessKeyId,
			SecretKey:    dockerArtifactStore.AWSSecretAccessKey,
			AwsRegion:    dockerArtifactStore.AWSRegion,
			RegistryType: string(dockerArtifactStore.RegistryType),
			RepoName:     repoPath,
		}
		for _, ociRegistryConfig := range dockerArtifactStore.OCIRegistryConfig {
			if ociRegistryConfig.RepositoryType == repository6.OCI_REGISRTY_REPO_TYPE_CHART {
				containerRegistryConfig.IsPublic = ociRegistryConfig.IsPublic
			}
		}
		manifestPushTemplate.ContainerRegistryConfig = containerRegistryConfig
	} else if manifestPushConfig.StorageType == bean2.ManifestStorageGit {
		// need to implement for git repo push
	}

	return manifestPushTemplate, nil
}

func (impl *WorkflowDagExecutorImpl) GetValuesOverrideForTrigger(overrideRequest *bean.ValuesOverrideRequest, triggeredAt time.Time, ctx context.Context) (*app.ValuesOverrideResponse, error) {
	if overrideRequest.DeploymentType == models.DEPLOYMENTTYPE_UNKNOWN {
		overrideRequest.DeploymentType = models.DEPLOYMENTTYPE_DEPLOY
	}
	if len(overrideRequest.DeploymentWithConfig) == 0 {
		overrideRequest.DeploymentWithConfig = bean.DEPLOYMENT_CONFIG_TYPE_LAST_SAVED
	}
	valuesOverrideResponse := &app.ValuesOverrideResponse{}
	isPipelineOverrideCreated := overrideRequest.PipelineOverrideId > 0
	pipeline, err := impl.pipelineRepository.FindById(overrideRequest.PipelineId)
	valuesOverrideResponse.Pipeline = pipeline
	if err != nil {
		impl.logger.Errorw("error in fetching pipeline by pipeline id", "err", err, "pipeline-id-", overrideRequest.PipelineId)
		return valuesOverrideResponse, err
	}

	_, span := otel.Tracer("orchestrator").Start(ctx, "ciArtifactRepository.Get")
	artifact, err := impl.ciArtifactRepository.Get(overrideRequest.CiArtifactId)
	valuesOverrideResponse.Artifact = artifact
	span.End()
	if err != nil {
		return valuesOverrideResponse, err
	}
	overrideRequest.Image = artifact.Image

	strategy, err := impl.GetDeploymentStrategyByTriggerType(overrideRequest, ctx)
	valuesOverrideResponse.PipelineStrategy = strategy
	if err != nil {
		impl.logger.Errorw("error in getting strategy by trigger type", "err", err)
		return valuesOverrideResponse, err
	}

	envOverride, err := impl.GetEnvOverrideByTriggerType(overrideRequest, triggeredAt, ctx)
	valuesOverrideResponse.EnvOverride = envOverride
	if err != nil {
		impl.logger.Errorw("error in getting env override by trigger type", "err", err)
		return valuesOverrideResponse, err
	}
	appMetrics, err := impl.GetAppMetricsByTriggerType(overrideRequest, ctx)
	valuesOverrideResponse.AppMetrics = appMetrics
	if err != nil {
		impl.logger.Errorw("error in getting app metrics by trigger type", "err", err)
		return valuesOverrideResponse, err
	}
	var (
		pipelineOverride                                     *chartConfig.PipelineOverride
		dbMigrationOverride, configMapJson, appLabelJsonByte []byte
	)

	// Conditional Block based on PipelineOverrideCreated --> start
	if !isPipelineOverrideCreated {
		_, span = otel.Tracer("orchestrator").Start(ctx, "savePipelineOverride")
		pipelineOverride, err = impl.savePipelineOverride(overrideRequest, envOverride.Id, triggeredAt)
		span.End()
		if err != nil {
			return valuesOverrideResponse, err
		}
		overrideRequest.PipelineOverrideId = pipelineOverride.Id
	} else {
		pipelineOverride, err = impl.pipelineOverrideRepository.FindById(overrideRequest.PipelineOverrideId)
		if err != nil {
			impl.logger.Errorw("error in getting pipelineOverride for valuesOverrideResponse", "PipelineOverrideId", overrideRequest.PipelineOverrideId)
			return nil, err
		}
	}
	// Conditional Block based on PipelineOverrideCreated --> end
	valuesOverrideResponse.PipelineOverride = pipelineOverride

	//TODO: check status and apply lock
	releaseOverrideJson, err := impl.getReleaseOverride(envOverride, overrideRequest, artifact, pipelineOverride, strategy, &appMetrics)
	valuesOverrideResponse.ReleaseOverrideJSON = releaseOverrideJson
	if err != nil {
		return valuesOverrideResponse, err
	}

	// Conditional Block based on PipelineOverrideCreated --> start
	if !isPipelineOverrideCreated {
		_, span = otel.Tracer("orchestrator").Start(ctx, "getDbMigrationOverride")
		//FIXME: how to determine rollback
		//we can't depend on ciArtifact ID because CI pipeline can be manually triggered in any order regardless of sourcecode status
		dbMigrationOverride, err = impl.getDbMigrationOverride(overrideRequest, artifact, false)
		span.End()
		if err != nil {
			impl.logger.Errorw("error in fetching db migration config", "req", overrideRequest, "err", err)
			return valuesOverrideResponse, err
		}
		chartVersion := envOverride.Chart.ChartVersion
		_, span = otel.Tracer("orchestrator").Start(ctx, "getConfigMapAndSecretJsonV2")
		configMapJson, err = impl.getConfigMapAndSecretJsonV2(overrideRequest.AppId, envOverride.TargetEnvironment, overrideRequest.PipelineId, chartVersion, overrideRequest.DeploymentWithConfig, overrideRequest.WfrIdForDeploymentWithSpecificTrigger)
		span.End()
		if err != nil {
			impl.logger.Errorw("error in fetching config map n secret ", "err", err)
			configMapJson = nil
		}
		_, span = otel.Tracer("orchestrator").Start(ctx, "appCrudOperationService.GetLabelsByAppIdForDeployment")
		appLabelJsonByte, err = impl.appCrudOperationService.GetLabelsByAppIdForDeployment(overrideRequest.AppId)
		span.End()
		if err != nil {
			impl.logger.Errorw("error in fetching app labels for gitOps commit", "err", err)
			appLabelJsonByte = nil
		}

		mergedValues, err := impl.mergeOverrideValues(envOverride, dbMigrationOverride, releaseOverrideJson, configMapJson, appLabelJsonByte, strategy)
		appName := fmt.Sprintf("%s-%s", overrideRequest.AppName, envOverride.Environment.Name)
		mergedValues = impl.autoscalingCheckBeforeTrigger(ctx, appName, envOverride.Namespace, mergedValues, overrideRequest)

		_, span = otel.Tracer("orchestrator").Start(ctx, "dockerRegistryIpsConfigService.HandleImagePullSecretOnApplicationDeployment")
		// handle image pull secret if access given
		mergedValues, err = impl.dockerRegistryIpsConfigService.HandleImagePullSecretOnApplicationDeployment(envOverride.Environment, pipeline.CiPipelineId, mergedValues)
		span.End()
		if err != nil {
			return valuesOverrideResponse, err
		}

		pipelineOverride.PipelineMergedValues = string(mergedValues)
		valuesOverrideResponse.MergedValues = string(mergedValues)
		err = impl.pipelineOverrideRepository.Update(pipelineOverride)
		if err != nil {
			return valuesOverrideResponse, err
		}
		valuesOverrideResponse.PipelineOverride = pipelineOverride
	} else {
		valuesOverrideResponse.MergedValues = pipelineOverride.PipelineMergedValues
	}
	// Conditional Block based on PipelineOverrideCreated --> end
	return valuesOverrideResponse, err
}

func (impl *WorkflowDagExecutorImpl) DeployArgocdApp(overrideRequest *bean.ValuesOverrideRequest, valuesOverrideResponse *app.ValuesOverrideResponse, triggeredAt time.Time, ctx context.Context) error {

	impl.logger.Debugw("new pipeline found", "pipeline", valuesOverrideResponse.Pipeline)
	_, span := otel.Tracer("orchestrator").Start(ctx, "createArgoApplicationIfRequired")
	name, err := impl.createArgoApplicationIfRequired(overrideRequest.AppId, valuesOverrideResponse.EnvOverride, valuesOverrideResponse.Pipeline, overrideRequest.UserId)
	span.End()
	if err != nil {
		impl.logger.Errorw("acd application create error on cd trigger", "err", err, "req", overrideRequest)
		return err
	}
	impl.logger.Debugw("argocd application created", "name", name)

	_, span = otel.Tracer("orchestrator").Start(ctx, "updateArgoPipeline")
	updateAppInArgocd, err := impl.updateArgoPipeline(overrideRequest.AppId, valuesOverrideResponse.Pipeline.Name, valuesOverrideResponse.EnvOverride, ctx)
	span.End()
	if err != nil {
		impl.logger.Errorw("error in updating argocd app ", "err", err)
		return err
	}
	if updateAppInArgocd {
		impl.logger.Debug("argo-cd successfully updated")
	} else {
		impl.logger.Debug("argo-cd failed to update, ignoring it")
	}
	//update workflow runner status, used in app workflow view
	err = impl.UpdateCDWorkflowRunnerStatus(ctx, overrideRequest, triggeredAt, pipelineConfig.WorkflowInProgress)
	if err != nil {
		impl.logger.Errorw("error in updating the workflow runner status, createHelmAppForCdPipeline", "err", err)
		return err
	}
	return nil
}

func (impl *WorkflowDagExecutorImpl) HandleCDTriggerRelease(overrideRequest *bean.ValuesOverrideRequest, ctx context.Context, triggeredAt time.Time, deployedBy int32) (releaseNo int, manifest []byte, err error) {
	if impl.appService.IsDevtronAsyncInstallModeEnabled(overrideRequest.DeploymentAppType) {
		// asynchronous mode of installation starts
		return impl.TriggerHelmAsyncRelease(overrideRequest, ctx, triggeredAt, deployedBy)
	}
	// synchronous mode of installation starts

	valuesOverrideResponse, builtChartPath, err := impl.BuildManifestForTrigger(overrideRequest, triggeredAt, ctx)
	_, span := otel.Tracer("orchestrator").Start(ctx, "CreateHistoriesForDeploymentTrigger")
	err1 := impl.CreateHistoriesForDeploymentTrigger(valuesOverrideResponse.Pipeline, valuesOverrideResponse.PipelineStrategy, valuesOverrideResponse.EnvOverride, triggeredAt, deployedBy)
	if err1 != nil {
		impl.logger.Errorw("error in saving histories for trigger", "err", err1, "pipelineId", valuesOverrideResponse.Pipeline.Id, "wfrId", overrideRequest.WfrId)
	}
	span.End()
	if err != nil {
		impl.logger.Errorw("error in building merged manifest for trigger", "err", err)
		return releaseNo, manifest, err
	}
	_, span = otel.Tracer("orchestrator").Start(ctx, "WorkflowDagExecutorImpl.TriggerRelease")
	releaseId, manifest, releaseErr := impl.TriggerRelease(overrideRequest, valuesOverrideResponse, builtChartPath, ctx, triggeredAt, deployedBy)
	span.End()
	return releaseId, manifest, releaseErr
}

// TriggerHelmAsyncRelease will publish async helm Install/Upgrade request event for Devtron App releases
func (impl *WorkflowDagExecutorImpl) TriggerHelmAsyncRelease(overrideRequest *bean.ValuesOverrideRequest, ctx context.Context, triggeredAt time.Time, triggeredBy int32) (releaseNo int, manifest []byte, err error) {
	// build merged values and save PCO history for the release
	valuesOverrideResponse, err := impl.GetValuesOverrideForTrigger(overrideRequest, triggeredAt, ctx)
	_, span := otel.Tracer("orchestrator").Start(ctx, "CreateHistoriesForDeploymentTrigger")
	// save triggered deployment history
	err1 := impl.CreateHistoriesForDeploymentTrigger(valuesOverrideResponse.Pipeline, valuesOverrideResponse.PipelineStrategy, valuesOverrideResponse.EnvOverride, triggeredAt, triggeredBy)
	if err1 != nil {
		impl.logger.Errorw("error in saving histories for trigger", "err", err1, "pipelineId", valuesOverrideResponse.Pipeline.Id, "wfrId", overrideRequest.WfrId)
	}
	span.End()
	if err != nil {
		impl.logger.Errorw("error in fetching values for trigger", "err", err)
		return releaseNo, manifest, err
	}

	event := &bean.AsyncCdDeployEvent{
		ValuesOverrideRequest: overrideRequest,
		TriggeredAt:           triggeredAt,
		TriggeredBy:           triggeredBy,
	}
	payload, err := json.Marshal(event)
	if err != nil {
		impl.logger.Errorw("failed to marshal helm async CD deploy event request", "request", event, "err", err)
		return 0, manifest, err
	}

	// publish nats event for async installation
	err = impl.pubsubClient.Publish(pubsub.DEVTRON_CHART_INSTALL_TOPIC, string(payload))
	if err != nil {
		impl.logger.Errorw("failed to publish trigger request event", "topic", pubsub.DEVTRON_CHART_INSTALL_TOPIC, "payload", payload, "err", err)
	}

	//update workflow runner status, used in app workflow view
	err = impl.UpdateCDWorkflowRunnerStatus(ctx, overrideRequest, triggeredAt, pipelineConfig.WorkflowInQueue)
	if err != nil {
		impl.logger.Errorw("error in updating the workflow runner status, TriggerHelmAsyncRelease", "err", err)
		return 0, manifest, err
	}
	return 0, manifest, nil
}

// TriggerRelease will trigger Install/Upgrade request for Devtron App releases synchronously
func (impl *WorkflowDagExecutorImpl) TriggerRelease(overrideRequest *bean.ValuesOverrideRequest, valuesOverrideResponse *app.ValuesOverrideResponse, builtChartPath string, ctx context.Context, triggeredAt time.Time, triggeredBy int32) (releaseNo int, manifest []byte, err error) {
	// Handling for auto trigger
	if overrideRequest.UserId == 0 {
		overrideRequest.UserId = triggeredBy
	}
	triggerEvent := impl.GetTriggerEvent(overrideRequest.DeploymentAppType, triggeredAt, triggeredBy)
	releaseNo, manifest, err = impl.TriggerPipeline(overrideRequest, valuesOverrideResponse, builtChartPath, triggerEvent, ctx)
	if err != nil {
		return 0, manifest, err
	}
	return releaseNo, manifest, nil
}

func (impl *WorkflowDagExecutorImpl) MarkImageScanDeployed(appId int, envId int, imageDigest string, clusterId int, isScanEnabled bool) error {
	impl.logger.Debugw("mark image scan deployed for normal app, from cd auto or manual trigger", "imageDigest", imageDigest)
	executionHistory, err := impl.imageScanHistoryRepository.FindByImageDigest(imageDigest)
	if err != nil && err != pg.ErrNoRows {
		impl.logger.Errorw("error in fetching execution history", "err", err)
		return err
	}
	if executionHistory == nil || executionHistory.Id == 0 {
		impl.logger.Errorw("no execution history found for digest", "digest", imageDigest)
		return fmt.Errorf("no execution history found for digest - %s", imageDigest)
	}
	impl.logger.Debugw("mark image scan deployed for normal app, from cd auto or manual trigger", "executionHistory", executionHistory)
	var ids []int
	ids = append(ids, executionHistory.Id)

	ot, err := impl.imageScanDeployInfoRepository.FetchByAppIdAndEnvId(appId, envId, []string{security.ScanObjectType_APP})
	switch err {
	case nil:
		// Updating Execution history for Latest Deployment to fetch out security Vulnerabilities for latest deployed info
		if isScanEnabled {
			ot.ImageScanExecutionHistoryId = ids
		} else {
			arr := []int{-1}
			ot.ImageScanExecutionHistoryId = arr
		}
		err = impl.imageScanDeployInfoRepository.Update(ot)
		if err != nil {
			impl.logger.Errorw("error in updating deploy info for latest deployed image", "err", err)
			return err
		}
		return nil
	case pg.ErrNoRows:
		if isScanEnabled {
			imageScanDeployInfo := &security.ImageScanDeployInfo{
				ImageScanExecutionHistoryId: ids,
				ScanObjectMetaId:            appId,
				ObjectType:                  security.ScanObjectType_APP,
				EnvId:                       envId,
				ClusterId:                   clusterId,
				AuditLog: sql.AuditLog{
					CreatedOn: time.Now(),
					CreatedBy: 1,
					UpdatedOn: time.Now(),
					UpdatedBy: 1,
				},
			}
			impl.logger.Debugw("mark image scan deployed for normal app, from cd auto or manual trigger", "imageScanDeployInfo", imageScanDeployInfo)
			err = impl.imageScanDeployInfoRepository.Save(imageScanDeployInfo)
			if err != nil {
				impl.logger.Errorw("error in creating deploy info", "err", err)
				return err
			}
		}
		return nil
	default:
		impl.logger.Errorw("error in getting image scan info", "appId", appId, "envId", envId, "err", err)
		return err
	}
}

func (impl *WorkflowDagExecutorImpl) UpdateCDWorkflowRunnerStatus(ctx context.Context, overrideRequest *bean.ValuesOverrideRequest, triggeredAt time.Time, status string) error {
	// In case of terminal status update finished on time
	isTerminalStatus := slices.Contains(pipelineConfig.WfrTerminalStatusList, status)
	cdWfr, err := impl.cdWorkflowRepository.FindWorkflowRunnerById(overrideRequest.WfrId)
	if err != nil && err != pg.ErrNoRows {
		impl.logger.Errorw("err on fetching cd workflow, UpdateCDWorkflowRunnerStatus", "err", err)
		return err
	}
	cdWorkflowId := cdWfr.CdWorkflowId

	if cdWorkflowId == 0 {
		cdWf := &pipelineConfig.CdWorkflow{
			CiArtifactId: overrideRequest.CiArtifactId,
			PipelineId:   overrideRequest.PipelineId,
			AuditLog:     sql.AuditLog{CreatedOn: triggeredAt, CreatedBy: overrideRequest.UserId, UpdatedOn: triggeredAt, UpdatedBy: overrideRequest.UserId},
		}
		err := impl.cdWorkflowRepository.SaveWorkFlow(ctx, cdWf)
		if err != nil {
			impl.logger.Errorw("err on updating cd workflow for status update, UpdateCDWorkflowRunnerStatus", "err", err)
			return err
		}
		cdWorkflowId = cdWf.Id
		runner := &pipelineConfig.CdWorkflowRunner{
			Id:           cdWf.Id,
			Name:         overrideRequest.PipelineName,
			WorkflowType: bean.CD_WORKFLOW_TYPE_DEPLOY,
			ExecutorType: pipelineConfig.WORKFLOW_EXECUTOR_TYPE_AWF,
			Status:       status,
			TriggeredBy:  overrideRequest.UserId,
			StartedOn:    triggeredAt,
			CdWorkflowId: cdWorkflowId,
			AuditLog:     sql.AuditLog{CreatedOn: triggeredAt, CreatedBy: overrideRequest.UserId, UpdatedOn: triggeredAt, UpdatedBy: overrideRequest.UserId},
		}
		if isTerminalStatus {
			runner.FinishedOn = time.Now()
		}
		_, err = impl.cdWorkflowRepository.SaveWorkFlowRunner(runner)
		if err != nil {
			impl.logger.Errorw("err on updating cd workflow runner for status update, UpdateCDWorkflowRunnerStatus", "err", err)
			return err
		}
	} else {
		// if the current cdWfr status is already a terminal status and then don't update the status
		// e.g: Status : Failed --> Progressing (not allowed)
		if slices.Contains(pipelineConfig.WfrTerminalStatusList, cdWfr.Status) {
			impl.logger.Warnw("deployment has already been terminated for workflow runner, UpdateCDWorkflowRunnerStatus", "workflowRunnerId", cdWfr.Id, "err", err)
			return nil
		}
		cdWfr.Status = status
		if isTerminalStatus {
			cdWfr.FinishedOn = time.Now()
		}
		cdWfr.UpdatedBy = overrideRequest.UserId
		cdWfr.UpdatedOn = time.Now()
		err = impl.cdWorkflowRepository.UpdateWorkFlowRunner(cdWfr)
		if err != nil {
			impl.logger.Errorw("error on update cd workflow runner, UpdateCDWorkflowRunnerStatus", "cdWfr", cdWfr, "err", err)
			return err
		}
	}
	return nil
}

// helmInstallReleaseWithCustomChart performs helm install with custom chart
func (impl *WorkflowDagExecutorImpl) helmInstallReleaseWithCustomChart(ctx context.Context, releaseIdentifier *client2.ReleaseIdentifier, referenceChartByte []byte, valuesYaml string) (*client2.HelmInstallCustomResponse, error) {

	helmInstallRequest := client2.HelmInstallCustomRequest{
		ValuesYaml:        valuesYaml,
		ChartContent:      &client2.ChartContent{Content: referenceChartByte},
		ReleaseIdentifier: releaseIdentifier,
	}
	if impl.appService.IsDevtronAsyncInstallModeEnabled(bean2.Helm) {
		helmInstallRequest.RunInCtx = true
	}
	// Request exec
	return impl.helmAppClient.InstallReleaseWithCustomChart(ctx, &helmInstallRequest)
}<|MERGE_RESOLUTION|>--- conflicted
+++ resolved
@@ -230,25 +230,11 @@
 	DEVTRON_CD_TRIGGER_TIME      = "DEVTRON_CD_TRIGGER_TIME"
 )
 
-<<<<<<< HEAD
-type CiArtifactDTO struct {
-	Id                   int    `json:"id"`
-	PipelineId           int    `json:"pipelineId"` //id of the ci pipeline from which this webhook was triggered
-	Image                string `json:"image"`
-	ImageDigest          string `json:"imageDigest"`
-	MaterialInfo         string `json:"materialInfo"` //git material metadata json array string
-	DataSource           string `json:"dataSource"`
-	WorkflowId           *int   `json:"workflowId"`
-	ciArtifactRepository repository.CiArtifactRepository
-}
-
 type DevtronAppReleaseContextType struct {
 	CancelContext context.CancelFunc
 	RunnerId      int
 }
 
-=======
->>>>>>> 7265bfce
 type CdStageCompleteEvent struct {
 	CiProjectDetails []bean3.CiProjectDetails     `json:"ciProjectDetails"`
 	WorkflowId       int                          `json:"workflowId"`
