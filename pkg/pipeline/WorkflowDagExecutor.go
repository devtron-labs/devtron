--- conflicted
+++ resolved
@@ -831,11 +831,7 @@
 			return err
 		}
 		if util.IsManifestPush(pipeline.DeploymentAppType) {
-<<<<<<< HEAD
-			err = impl.PushPrePostCDManifest(runner.Id, triggeredBy, jobHelmPackagePath, PRE, pipeline, imageTag, ctx)
-=======
 			err = impl.PushPrePostCDManifest(runner.Id, triggeredBy, jobHelmPackagePath, types.PRE, pipeline, imageTag, ctx)
->>>>>>> 8515c6fb
 			if err != nil {
 				runner.Status = pipelineConfig.WorkflowFailed
 				runner.UpdatedBy = triggeredBy
@@ -1053,11 +1049,7 @@
 			return err
 		}
 		if util.IsManifestPush(pipeline.DeploymentAppType) {
-<<<<<<< HEAD
-			err = impl.PushPrePostCDManifest(runner.Id, triggeredBy, jobHelmPackagePath, POST, pipeline, imageTag, context.Background())
-=======
 			err = impl.PushPrePostCDManifest(runner.Id, triggeredBy, jobHelmPackagePath, types.POST, pipeline, imageTag, context.Background())
->>>>>>> 8515c6fb
 			if err != nil {
 				runner.Status = pipelineConfig.WorkflowFailed
 				runner.UpdatedBy = triggeredBy
