--- conflicted
+++ resolved
@@ -1331,9 +1331,7 @@
 			CdWorkflowId: cdWorkflowId,
 			AuditLog:     sql.AuditLog{CreatedOn: triggeredAt, CreatedBy: overrideRequest.UserId, UpdatedOn: triggeredAt, UpdatedBy: overrideRequest.UserId},
 		}
-		_, span = otel.Tracer("orchestrator").Start(ctx, "cdWorkflowRepository.SaveWorkFlowRunner")
 		savedWfr, err := impl.cdWorkflowRepository.SaveWorkFlowRunner(runner)
-		span.End()
 		if err != nil {
 			impl.logger.Errorw("err", "err", err)
 			return 0, err
@@ -1352,13 +1350,9 @@
 				UpdatedOn: time.Now(),
 			},
 		}
-<<<<<<< HEAD
 		_, span = otel.Tracer("orchestrator").Start(ctx, "cdPipelineStatusTimelineRepo.SaveTimeline")
-		err = impl.cdPipelineStatusTimelineRepo.SaveTimeline(timeline)
+		err = impl.pipelineStatusTimelineService.SaveTimeline(timeline, nil)
 		span.End()
-=======
-		err = impl.pipelineStatusTimelineService.SaveTimeline(timeline, nil)
->>>>>>> d37c1c14
 		if err != nil {
 			impl.logger.Errorw("error in creating timeline status for deployment initiation", "err", err, "timeline", timeline)
 		}
@@ -1427,13 +1421,9 @@
 					UpdatedOn: time.Now(),
 				},
 			}
-<<<<<<< HEAD
 			_, span = otel.Tracer("orchestrator").Start(ctx, "cdPipelineStatusTimelineRepo.SaveTimeline")
-			err = impl.cdPipelineStatusTimelineRepo.SaveTimeline(timeline)
+			err = impl.pipelineStatusTimelineService.SaveTimeline(timeline, nil)
 			span.End()
-=======
-			err = impl.pipelineStatusTimelineService.SaveTimeline(timeline, nil)
->>>>>>> d37c1c14
 			if err != nil {
 				impl.logger.Errorw("error in creating timeline status for deployment fail - cve policy violation", "err", err, "timeline", timeline)
 			}
@@ -1446,13 +1436,9 @@
 		/*if err != nil {
 			return 0, err
 		}*/
-<<<<<<< HEAD
 		_, span = otel.Tracer("orchestrator").Start(ctx, "updatePreviousDeploymentStatus")
-		err1 := impl.updatePreviousDeploymentStatus(runner, cdPipeline.Id, err, triggeredAt)
+		err1 := impl.updatePreviousDeploymentStatus(runner, cdPipeline.Id, err, triggeredAt, overrideRequest.UserId)
 		span.End()
-=======
-		err1 := impl.updatePreviousDeploymentStatus(runner, cdPipeline.Id, err, triggeredAt, overrideRequest.UserId)
->>>>>>> d37c1c14
 		if err1 != nil || err != nil {
 			impl.logger.Errorw("error while update previous cd workflow runners", "err", err, "runner", runner, "pipelineId", cdPipeline.Id)
 			return 0, err
