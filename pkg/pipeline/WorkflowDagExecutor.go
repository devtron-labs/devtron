/*
 * Copyright (c) 2020 Devtron Labs
 *
 * Licensed under the Apache License, Version 2.0 (the "License");
 * you may not use this file except in compliance with the License.
 * You may obtain a copy of the License at
 *
 *    http://www.apache.org/licenses/LICENSE-2.0
 *
 * Unless required by applicable law or agreed to in writing, software
 * distributed under the License is distributed on an "AS IS" BASIS,
 * WITHOUT WARRANTIES OR CONDITIONS OF ANY KIND, either express or implied.
 * See the License for the specific language governing permissions and
 * limitations under the License.
 *
 */

package pipeline

import (
	"context"
	"encoding/json"
	errors3 "errors"
	"fmt"
	application3 "github.com/argoproj/argo-cd/v2/pkg/apiclient/application"
	"github.com/argoproj/argo-cd/v2/pkg/apis/application/v1alpha1"
	"github.com/aws/aws-sdk-go/service/autoscaling"
	blob_storage "github.com/devtron-labs/common-lib/blob-storage"
	util5 "github.com/devtron-labs/common-lib/utils/k8s"
	"github.com/devtron-labs/common-lib/utils/k8s/health"
	client2 "github.com/devtron-labs/devtron/api/helm-app"
	"github.com/devtron-labs/devtron/client/argocdServer"
	"github.com/devtron-labs/devtron/client/argocdServer/application"
	application2 "github.com/devtron-labs/devtron/client/argocdServer/application"
	gitSensorClient "github.com/devtron-labs/devtron/client/gitSensor"
	"github.com/devtron-labs/devtron/internal/middleware"
	app2 "github.com/devtron-labs/devtron/internal/sql/repository/app"
	bean4 "github.com/devtron-labs/devtron/pkg/app/bean"
	"github.com/devtron-labs/devtron/pkg/app/status"
	"github.com/devtron-labs/devtron/pkg/chartRepo/repository"
	"github.com/devtron-labs/devtron/pkg/dockerRegistry"
	"github.com/devtron-labs/devtron/pkg/k8s"
	bean3 "github.com/devtron-labs/devtron/pkg/pipeline/bean"
	repository4 "github.com/devtron-labs/devtron/pkg/pipeline/repository"
	"github.com/devtron-labs/devtron/pkg/pipeline/types"
	"github.com/devtron-labs/devtron/pkg/resourceQualifiers"
	serverBean "github.com/devtron-labs/devtron/pkg/server/bean"
	"github.com/devtron-labs/devtron/pkg/variables"
	"github.com/devtron-labs/devtron/pkg/variables/parsers"
	repository5 "github.com/devtron-labs/devtron/pkg/variables/repository"
	util4 "github.com/devtron-labs/devtron/util"
	"github.com/devtron-labs/devtron/util/argo"
	errors2 "github.com/juju/errors"
	"github.com/pkg/errors"
	"github.com/tidwall/gjson"
	"github.com/tidwall/sjson"
	"go.opentelemetry.io/otel"
	"google.golang.org/grpc/codes"
	status2 "google.golang.org/grpc/status"
	"k8s.io/apimachinery/pkg/runtime/schema"
	"k8s.io/helm/pkg/proto/hapi/chart"
	"k8s.io/utils/strings/slices"
	"path"
	"strconv"
	"strings"
	"sync"
	"time"

	"github.com/devtron-labs/devtron/internal/sql/repository/appWorkflow"
	repository2 "github.com/devtron-labs/devtron/pkg/cluster/repository"
	history2 "github.com/devtron-labs/devtron/pkg/pipeline/history"
	repository3 "github.com/devtron-labs/devtron/pkg/pipeline/history/repository"
	"github.com/devtron-labs/devtron/pkg/sql"
	"github.com/devtron-labs/devtron/pkg/user/casbin"
	util3 "github.com/devtron-labs/devtron/pkg/util"

	pubsub "github.com/devtron-labs/common-lib/pubsub-lib"
	"github.com/devtron-labs/devtron/api/bean"
	client "github.com/devtron-labs/devtron/client/events"
	"github.com/devtron-labs/devtron/internal/sql/models"
	"github.com/devtron-labs/devtron/internal/sql/repository"
	"github.com/devtron-labs/devtron/internal/sql/repository/chartConfig"
	"github.com/devtron-labs/devtron/internal/sql/repository/pipelineConfig"
	"github.com/devtron-labs/devtron/internal/sql/repository/security"
	"github.com/devtron-labs/devtron/internal/util"
	"github.com/devtron-labs/devtron/pkg/app"
	bean2 "github.com/devtron-labs/devtron/pkg/bean"
	"github.com/devtron-labs/devtron/pkg/user"
	util2 "github.com/devtron-labs/devtron/util/event"
	"github.com/devtron-labs/devtron/util/rbac"
	"github.com/go-pg/pg"
	"go.uber.org/zap"
)

type WorkflowDagExecutor interface {
	HandleCiSuccessEvent(artifact *repository.CiArtifact, applyAuth bool, async bool, triggeredBy int32) error
	HandleWebhookExternalCiEvent(artifact *repository.CiArtifact, triggeredBy int32, externalCiId int, auth func(email string, projectObject string, envObject string) bool) (bool, error)
	HandlePreStageSuccessEvent(cdStageCompleteEvent CdStageCompleteEvent) error
	HandleDeploymentSuccessEvent(pipelineOverride *chartConfig.PipelineOverride) error
	HandlePostStageSuccessEvent(cdWorkflowId int, cdPipelineId int, triggeredBy int32) error
	Subscribe() error
	TriggerPostStage(cdWf *pipelineConfig.CdWorkflow, cdPipeline *pipelineConfig.Pipeline, triggeredBy int32, refCdWorkflowRunnerId int) error
	TriggerPreStage(ctx context.Context, cdWf *pipelineConfig.CdWorkflow, artifact *repository.CiArtifact, pipeline *pipelineConfig.Pipeline, triggeredBy int32, applyAuth bool, refCdWorkflowRunnerId int) error
	TriggerDeployment(cdWf *pipelineConfig.CdWorkflow, artifact *repository.CiArtifact, pipeline *pipelineConfig.Pipeline, applyAuth bool, triggeredBy int32) error
	ManualCdTrigger(overrideRequest *bean.ValuesOverrideRequest, ctx context.Context) (int, error)
	TriggerBulkDeploymentAsync(requests []*BulkTriggerRequest, UserId int32) (interface{}, error)
	StopStartApp(stopRequest *StopAppRequest, ctx context.Context) (int, error)
	TriggerBulkHibernateAsync(request StopDeploymentGroupRequest, ctx context.Context) (interface{}, error)
	RotatePods(ctx context.Context, podRotateRequest *PodRotateRequest) (*k8s.RotatePodResponse, error)
	MarkCurrentDeploymentFailed(runner *pipelineConfig.CdWorkflowRunner, releaseErr error, triggeredBy int32) error
	UpdateWorkflowRunnerStatusForDeployment(appIdentifier *client2.AppIdentifier, wfr *pipelineConfig.CdWorkflowRunner) bool
	OnDeleteCdPipelineEvent(pipelineId int, triggeredBy int32)
}

type WorkflowDagExecutorImpl struct {
<<<<<<< HEAD
	logger                             *zap.SugaredLogger
	pipelineRepository                 pipelineConfig.PipelineRepository
	cdWorkflowRepository               pipelineConfig.CdWorkflowRepository
	pubsubClient                       *pubsub.PubSubClientServiceImpl
	appService                         app.AppService
	cdWorkflowService                  WorkflowService
	ciPipelineRepository               pipelineConfig.CiPipelineRepository
	materialRepository                 pipelineConfig.MaterialRepository
	pipelineOverrideRepository         chartConfig.PipelineOverrideRepository
	ciArtifactRepository               repository.CiArtifactRepository
	user                               user.UserService
	enforcer                           casbin.Enforcer
	enforcerUtil                       rbac.EnforcerUtil
	groupRepository                    repository.DeploymentGroupRepository
	tokenCache                         *util3.TokenCache
	acdAuthConfig                      *util3.ACDAuthConfig
	envRepository                      repository2.EnvironmentRepository
	eventFactory                       client.EventFactory
	eventClient                        client.EventClient
	cvePolicyRepository                security.CvePolicyRepository
	scanResultRepository               security.ImageScanResultRepository
	appWorkflowRepository              appWorkflow.AppWorkflowRepository
	prePostCdScriptHistoryService      history2.PrePostCdScriptHistoryService
	argoUserService                    argo.ArgoUserService
	cdPipelineStatusTimelineRepo       pipelineConfig.PipelineStatusTimelineRepository
	pipelineStatusTimelineService      status.PipelineStatusTimelineService
	CiTemplateRepository               pipelineConfig.CiTemplateRepository
	ciWorkflowRepository               pipelineConfig.CiWorkflowRepository
	appLabelRepository                 pipelineConfig.AppLabelRepository
	gitSensorGrpcClient                gitSensorClient.Client
	k8sCommonService                   k8s.K8sCommonService
	pipelineStageRepository            repository4.PipelineStageRepository
	pipelineStageService               PipelineStageService
	config                             *CdConfig
	appServiceConfig                   *app.AppServiceConfig
	variableSnapshotHistoryService     variables.VariableSnapshotHistoryService
	devtronAsyncHelmInstallRequestMap  map[int]bool
	devtronAsyncHelmInstallRequestLock *sync.Mutex
	devtronAppReleaseContextMap        map[int]DevtronAppReleaseContextType
	devtronAppReleaseContextMapLock    *sync.Mutex
=======
	logger                        *zap.SugaredLogger
	pipelineRepository            pipelineConfig.PipelineRepository
	cdWorkflowRepository          pipelineConfig.CdWorkflowRepository
	pubsubClient                  *pubsub.PubSubClientServiceImpl
	appService                    app.AppService
	cdWorkflowService             WorkflowService
	ciPipelineRepository          pipelineConfig.CiPipelineRepository
	materialRepository            pipelineConfig.MaterialRepository
	pipelineOverrideRepository    chartConfig.PipelineOverrideRepository
	ciArtifactRepository          repository.CiArtifactRepository
	user                          user.UserService
	enforcer                      casbin.Enforcer
	enforcerUtil                  rbac.EnforcerUtil
	groupRepository               repository.DeploymentGroupRepository
	tokenCache                    *util3.TokenCache
	acdAuthConfig                 *util3.ACDAuthConfig
	envRepository                 repository2.EnvironmentRepository
	eventFactory                  client.EventFactory
	eventClient                   client.EventClient
	cvePolicyRepository           security.CvePolicyRepository
	scanResultRepository          security.ImageScanResultRepository
	appWorkflowRepository         appWorkflow.AppWorkflowRepository
	prePostCdScriptHistoryService history2.PrePostCdScriptHistoryService
	argoUserService               argo.ArgoUserService
	cdPipelineStatusTimelineRepo  pipelineConfig.PipelineStatusTimelineRepository
	pipelineStatusTimelineService status.PipelineStatusTimelineService
	CiTemplateRepository          pipelineConfig.CiTemplateRepository
	ciWorkflowRepository          pipelineConfig.CiWorkflowRepository
	appLabelRepository            pipelineConfig.AppLabelRepository
	gitSensorGrpcClient           gitSensorClient.Client
	k8sCommonService              k8s.K8sCommonService
	pipelineStageRepository       repository4.PipelineStageRepository
	pipelineStageService          PipelineStageService
	config                        *types.CdConfig

	variableSnapshotHistoryService variables.VariableSnapshotHistoryService
>>>>>>> 73aa0231

	deploymentTemplateHistoryService    history2.DeploymentTemplateHistoryService
	configMapHistoryService             history2.ConfigMapHistoryService
	pipelineStrategyHistoryService      history2.PipelineStrategyHistoryService
	manifestPushConfigRepository        repository4.ManifestPushConfigRepository
	gitOpsManifestPushService           app.GitOpsPushService
	ciPipelineMaterialRepository        pipelineConfig.CiPipelineMaterialRepository
	imageScanHistoryRepository          security.ImageScanHistoryRepository
	imageScanDeployInfoRepository       security.ImageScanDeployInfoRepository
	appCrudOperationService             app.AppCrudOperationService
	pipelineConfigRepository            chartConfig.PipelineConfigRepository
	dockerRegistryIpsConfigService      dockerRegistry.DockerRegistryIpsConfigService
	chartRepository                     chartRepoRepository.ChartRepository
	chartTemplateService                util.ChartTemplateService
	strategyHistoryRepository           repository3.PipelineStrategyHistoryRepository
	appRepository                       app2.AppRepository
	deploymentTemplateHistoryRepository repository3.DeploymentTemplateHistoryRepository
	argoK8sClient                       argocdServer.ArgoK8sClient
	configMapRepository                 chartConfig.ConfigMapRepository
	configMapHistoryRepository          repository3.ConfigMapHistoryRepository
	refChartDir                         chartRepoRepository.RefChartDir
	helmAppService                      client2.HelmAppService
	helmAppClient                       client2.HelmAppClient
	chartRefRepository                  chartRepoRepository.ChartRefRepository
	environmentConfigRepository         chartConfig.EnvConfigOverrideRepository
	appLevelMetricsRepository           repository.AppLevelMetricsRepository
	envLevelMetricsRepository           repository.EnvLevelAppMetricsRepository
	dbMigrationConfigRepository         pipelineConfig.DbMigrationConfigRepository
	mergeUtil                           *util.MergeUtil
	gitOpsConfigRepository              repository.GitOpsConfigRepository
	gitFactory                          *util.GitFactory
	acdClient                           application2.ServiceClient
	variableEntityMappingService        variables.VariableEntityMappingService
	variableTemplateParser              parsers.VariableTemplateParser
	argoClientWrapperService            argocdServer.ArgoClientWrapperService
	scopedVariableService               variables.ScopedVariableService
	pipelineConfigListenerService       PipelineConfigListenerService
}

const kedaAutoscaling = "kedaAutoscaling"
const horizontalPodAutoscaler = "HorizontalPodAutoscaler"
const fullnameOverride = "fullnameOverride"
const nameOverride = "nameOverride"
const enabled = "enabled"
const replicaCount = "replicaCount"

const (
	CD_PIPELINE_ENV_NAME_KEY     = "CD_PIPELINE_ENV_NAME"
	CD_PIPELINE_CLUSTER_NAME_KEY = "CD_PIPELINE_CLUSTER_NAME"
	GIT_COMMIT_HASH_PREFIX       = "GIT_COMMIT_HASH"
	GIT_SOURCE_TYPE_PREFIX       = "GIT_SOURCE_TYPE"
	GIT_SOURCE_VALUE_PREFIX      = "GIT_SOURCE_VALUE"
	GIT_METADATA                 = "GIT_METADATA"
	GIT_SOURCE_COUNT             = "GIT_SOURCE_COUNT"
	APP_LABEL_KEY_PREFIX         = "APP_LABEL_KEY"
	APP_LABEL_VALUE_PREFIX       = "APP_LABEL_VALUE"
	APP_LABEL_METADATA           = "APP_LABEL_METADATA"
	APP_LABEL_COUNT              = "APP_LABEL_COUNT"
	CHILD_CD_ENV_NAME_PREFIX     = "CHILD_CD_ENV_NAME"
	CHILD_CD_CLUSTER_NAME_PREFIX = "CHILD_CD_CLUSTER_NAME"
	CHILD_CD_METADATA            = "CHILD_CD_METADATA"
	CHILD_CD_COUNT               = "CHILD_CD_COUNT"
	DOCKER_IMAGE                 = "DOCKER_IMAGE"
	DEPLOYMENT_RELEASE_ID        = "DEPLOYMENT_RELEASE_ID"
	DEPLOYMENT_UNIQUE_ID         = "DEPLOYMENT_UNIQUE_ID"
	CD_TRIGGERED_BY              = "CD_TRIGGERED_BY"
	CD_TRIGGER_TIME              = "CD_TRIGGER_TIME"
	APP_NAME                     = "APP_NAME"
	DEVTRON_CD_TRIGGERED_BY      = "DEVTRON_CD_TRIGGERED_BY"
	DEVTRON_CD_TRIGGER_TIME      = "DEVTRON_CD_TRIGGER_TIME"
)

<<<<<<< HEAD
type CiArtifactDTO struct {
	Id                   int    `json:"id"`
	PipelineId           int    `json:"pipelineId"` //id of the ci pipeline from which this webhook was triggered
	Image                string `json:"image"`
	ImageDigest          string `json:"imageDigest"`
	MaterialInfo         string `json:"materialInfo"` //git material metadata json array string
	DataSource           string `json:"dataSource"`
	WorkflowId           *int   `json:"workflowId"`
	ciArtifactRepository repository.CiArtifactRepository
}

type DevtronAppReleaseContextType struct {
	CancelContext context.CancelFunc
	RunnerId      int
}

=======
>>>>>>> 73aa0231
type CdStageCompleteEvent struct {
	CiProjectDetails []bean3.CiProjectDetails     `json:"ciProjectDetails"`
	WorkflowId       int                          `json:"workflowId"`
	WorkflowRunnerId int                          `json:"workflowRunnerId"`
	CdPipelineId     int                          `json:"cdPipelineId"`
	TriggeredBy      int32                        `json:"triggeredBy"`
	StageYaml        string                       `json:"stageYaml"`
	ArtifactLocation string                       `json:"artifactLocation"`
	PipelineName     string                       `json:"pipelineName"`
	CiArtifactDTO    pipelineConfig.CiArtifactDTO `json:"ciArtifactDTO"`
}

func NewWorkflowDagExecutorImpl(Logger *zap.SugaredLogger, pipelineRepository pipelineConfig.PipelineRepository,
	cdWorkflowRepository pipelineConfig.CdWorkflowRepository,
	pubsubClient *pubsub.PubSubClientServiceImpl,
	appService app.AppService,
	cdWorkflowService WorkflowService,
	ciArtifactRepository repository.CiArtifactRepository,
	ciPipelineRepository pipelineConfig.CiPipelineRepository,
	materialRepository pipelineConfig.MaterialRepository,
	pipelineOverrideRepository chartConfig.PipelineOverrideRepository,
	user user.UserService,
	groupRepository repository.DeploymentGroupRepository,
	envRepository repository2.EnvironmentRepository,
	enforcer casbin.Enforcer, enforcerUtil rbac.EnforcerUtil, tokenCache *util3.TokenCache,
	acdAuthConfig *util3.ACDAuthConfig, eventFactory client.EventFactory,
	eventClient client.EventClient, cvePolicyRepository security.CvePolicyRepository,
	scanResultRepository security.ImageScanResultRepository,
	appWorkflowRepository appWorkflow.AppWorkflowRepository,
	prePostCdScriptHistoryService history2.PrePostCdScriptHistoryService,
	argoUserService argo.ArgoUserService,
	cdPipelineStatusTimelineRepo pipelineConfig.PipelineStatusTimelineRepository,
	pipelineStatusTimelineService status.PipelineStatusTimelineService,
	CiTemplateRepository pipelineConfig.CiTemplateRepository,
	ciWorkflowRepository pipelineConfig.CiWorkflowRepository,
	appLabelRepository pipelineConfig.AppLabelRepository, gitSensorGrpcClient gitSensorClient.Client,
	pipelineStageService PipelineStageService, k8sCommonService k8s.K8sCommonService,
	variableSnapshotHistoryService variables.VariableSnapshotHistoryService,

	deploymentTemplateHistoryService history2.DeploymentTemplateHistoryService,
	configMapHistoryService history2.ConfigMapHistoryService,
	pipelineStrategyHistoryService history2.PipelineStrategyHistoryService,
	manifestPushConfigRepository repository4.ManifestPushConfigRepository,
	gitOpsManifestPushService app.GitOpsPushService,
	ciPipelineMaterialRepository pipelineConfig.CiPipelineMaterialRepository,
	imageScanHistoryRepository security.ImageScanHistoryRepository,
	imageScanDeployInfoRepository security.ImageScanDeployInfoRepository,
	appCrudOperationService app.AppCrudOperationService,
	pipelineConfigRepository chartConfig.PipelineConfigRepository,
	dockerRegistryIpsConfigService dockerRegistry.DockerRegistryIpsConfigService,
	chartRepository chartRepoRepository.ChartRepository,
	chartTemplateService util.ChartTemplateService,
	strategyHistoryRepository repository3.PipelineStrategyHistoryRepository,
	appRepository app2.AppRepository,
	deploymentTemplateHistoryRepository repository3.DeploymentTemplateHistoryRepository,
	ArgoK8sClient argocdServer.ArgoK8sClient,
	configMapRepository chartConfig.ConfigMapRepository,
	configMapHistoryRepository repository3.ConfigMapHistoryRepository,
	refChartDir chartRepoRepository.RefChartDir,
	helmAppService client2.HelmAppService,
	helmAppClient client2.HelmAppClient,
	chartRefRepository chartRepoRepository.ChartRefRepository,
	environmentConfigRepository chartConfig.EnvConfigOverrideRepository,
	appLevelMetricsRepository repository.AppLevelMetricsRepository,
	envLevelMetricsRepository repository.EnvLevelAppMetricsRepository,
	dbMigrationConfigRepository pipelineConfig.DbMigrationConfigRepository,
	mergeUtil *util.MergeUtil,
	gitOpsConfigRepository repository.GitOpsConfigRepository,
	gitFactory *util.GitFactory,
	acdClient application2.ServiceClient,
	variableEntityMappingService variables.VariableEntityMappingService,
	variableTemplateParser parsers.VariableTemplateParser,
	argoClientWrapperService argocdServer.ArgoClientWrapperService,
	scopedVariableService variables.ScopedVariableService,
	pipelineConfigListenerService PipelineConfigListenerService,
) *WorkflowDagExecutorImpl {
	wde := &WorkflowDagExecutorImpl{logger: Logger,
		pipelineRepository:                  pipelineRepository,
		cdWorkflowRepository:                cdWorkflowRepository,
		pubsubClient:                        pubsubClient,
		appService:                          appService,
		cdWorkflowService:                   cdWorkflowService,
		ciPipelineRepository:                ciPipelineRepository,
		ciArtifactRepository:                ciArtifactRepository,
		materialRepository:                  materialRepository,
		pipelineOverrideRepository:          pipelineOverrideRepository,
		user:                                user,
		enforcer:                            enforcer,
		enforcerUtil:                        enforcerUtil,
		groupRepository:                     groupRepository,
		tokenCache:                          tokenCache,
		acdAuthConfig:                       acdAuthConfig,
		envRepository:                       envRepository,
		eventFactory:                        eventFactory,
		eventClient:                         eventClient,
		cvePolicyRepository:                 cvePolicyRepository,
		scanResultRepository:                scanResultRepository,
		appWorkflowRepository:               appWorkflowRepository,
		prePostCdScriptHistoryService:       prePostCdScriptHistoryService,
		argoUserService:                     argoUserService,
		cdPipelineStatusTimelineRepo:        cdPipelineStatusTimelineRepo,
		pipelineStatusTimelineService:       pipelineStatusTimelineService,
		CiTemplateRepository:                CiTemplateRepository,
		ciWorkflowRepository:                ciWorkflowRepository,
		appLabelRepository:                  appLabelRepository,
		gitSensorGrpcClient:                 gitSensorGrpcClient,
		k8sCommonService:                    k8sCommonService,
		pipelineStageService:                pipelineStageService,
		variableSnapshotHistoryService:      variableSnapshotHistoryService,
		devtronAsyncHelmInstallRequestMap:   make(map[int]bool),
		devtronAsyncHelmInstallRequestLock:  &sync.Mutex{},
		devtronAppReleaseContextMap:         make(map[int]DevtronAppReleaseContextType),
		devtronAppReleaseContextMapLock:     &sync.Mutex{},
		deploymentTemplateHistoryService:    deploymentTemplateHistoryService,
		configMapHistoryService:             configMapHistoryService,
		pipelineStrategyHistoryService:      pipelineStrategyHistoryService,
		manifestPushConfigRepository:        manifestPushConfigRepository,
		gitOpsManifestPushService:           gitOpsManifestPushService,
		ciPipelineMaterialRepository:        ciPipelineMaterialRepository,
		imageScanHistoryRepository:          imageScanHistoryRepository,
		imageScanDeployInfoRepository:       imageScanDeployInfoRepository,
		appCrudOperationService:             appCrudOperationService,
		pipelineConfigRepository:            pipelineConfigRepository,
		dockerRegistryIpsConfigService:      dockerRegistryIpsConfigService,
		chartRepository:                     chartRepository,
		chartTemplateService:                chartTemplateService,
		strategyHistoryRepository:           strategyHistoryRepository,
		appRepository:                       appRepository,
		deploymentTemplateHistoryRepository: deploymentTemplateHistoryRepository,
		argoK8sClient:                       ArgoK8sClient,
		configMapRepository:                 configMapRepository,
		configMapHistoryRepository:          configMapHistoryRepository,
		refChartDir:                         refChartDir,
		helmAppService:                      helmAppService,
		helmAppClient:                       helmAppClient,
		chartRefRepository:                  chartRefRepository,
		environmentConfigRepository:         environmentConfigRepository,
		appLevelMetricsRepository:           appLevelMetricsRepository,
		envLevelMetricsRepository:           envLevelMetricsRepository,
		dbMigrationConfigRepository:         dbMigrationConfigRepository,
		mergeUtil:                           mergeUtil,
		gitOpsConfigRepository:              gitOpsConfigRepository,
		gitFactory:                          gitFactory,
		acdClient:                           acdClient,
		variableEntityMappingService:        variableEntityMappingService,
		variableTemplateParser:              variableTemplateParser,
		argoClientWrapperService:            argoClientWrapperService,
		scopedVariableService:               scopedVariableService,
		pipelineConfigListenerService:       pipelineConfigListenerService,
	}
	config, err := types.GetCdConfig()
	if err != nil {
		return nil
	}
	wde.config = config
	appServiceConfig, err := app.GetAppServiceConfig()
	if err != nil {
		return nil
	}
	wde.appServiceConfig = appServiceConfig
	err = wde.Subscribe()
	if err != nil {
		return nil
	}
	err = wde.subscribeTriggerBulkAction()
	if err != nil {
		return nil
	}
	err = wde.subscribeHibernateBulkAction()
	if err != nil {
		return nil
	}
	err = wde.SubscribeDevtronAsyncHelmInstallRequest()
	if err != nil {
		return nil
	}
	pipelineConfigListenerService.RegisterPipelineDeleteListener(wde)
	return wde
}

func (impl *WorkflowDagExecutorImpl) Subscribe() error {
	callback := func(msg *pubsub.PubSubMsg) {
		impl.logger.Debug("cd stage event received")
		//defer msg.Ack()
		cdStageCompleteEvent := CdStageCompleteEvent{}
		err := json.Unmarshal([]byte(string(msg.Data)), &cdStageCompleteEvent)
		if err != nil {
			impl.logger.Errorw("error while unmarshalling cdStageCompleteEvent object", "err", err, "msg", string(msg.Data))
			return
		}
		impl.logger.Debugw("cd stage event:", "workflowRunnerId", cdStageCompleteEvent.WorkflowRunnerId)
		wf, err := impl.cdWorkflowRepository.FindWorkflowRunnerById(cdStageCompleteEvent.WorkflowRunnerId)
		if err != nil {
			impl.logger.Errorw("could not get wf runner", "err", err)
			return
		}
		if wf.WorkflowType == bean.CD_WORKFLOW_TYPE_PRE {
			impl.logger.Debugw("received pre stage success event for workflow runner ", "wfId", strconv.Itoa(wf.Id))
			err = impl.HandlePreStageSuccessEvent(cdStageCompleteEvent)
			if err != nil {
				impl.logger.Errorw("deployment success event error", "err", err)
				return
			}
		} else if wf.WorkflowType == bean.CD_WORKFLOW_TYPE_POST {
			impl.logger.Debugw("received post stage success event for workflow runner ", "wfId", strconv.Itoa(wf.Id))
			err = impl.HandlePostStageSuccessEvent(wf.CdWorkflowId, cdStageCompleteEvent.CdPipelineId, cdStageCompleteEvent.TriggeredBy)
			if err != nil {
				impl.logger.Errorw("deployment success event error", "err", err)
				return
			}
		}
	}
	err := impl.pubsubClient.Subscribe(pubsub.CD_STAGE_COMPLETE_TOPIC, callback)
	if err != nil {
		impl.logger.Error("error", "err", err)
		return err
	}
	return nil
}

func (impl *WorkflowDagExecutorImpl) extractOverrideRequestFromCDAsyncInstallEvent(msg *pubsub.PubSubMsg) (*bean.AsyncCdDeployEvent, *client2.AppIdentifier, error) {
	CDAsyncInstallNatsMessage := &bean.AsyncCdDeployEvent{}
	err := json.Unmarshal([]byte(msg.Data), CDAsyncInstallNatsMessage)
	if err != nil {
		impl.logger.Errorw("error in unmarshalling CD async install request nats message", "err", err)
		return nil, nil, err
	}
	pipeline, err := impl.pipelineRepository.FindById(CDAsyncInstallNatsMessage.ValuesOverrideRequest.PipelineId)
	if err != nil {
		impl.logger.Errorw("error in fetching pipeline by pipelineId", "err", err)
		return nil, nil, err
	}
	impl.SetPipelineFieldsInOverrideRequest(CDAsyncInstallNatsMessage.ValuesOverrideRequest, pipeline)
	if CDAsyncInstallNatsMessage.ValuesOverrideRequest.DeploymentType == models.DEPLOYMENTTYPE_UNKNOWN {
		CDAsyncInstallNatsMessage.ValuesOverrideRequest.DeploymentType = models.DEPLOYMENTTYPE_DEPLOY
	}
	appIdentifier := &client2.AppIdentifier{
		ClusterId:   pipeline.Environment.ClusterId,
		Namespace:   pipeline.Environment.Namespace,
		ReleaseName: pipeline.DeploymentAppName,
	}
	return CDAsyncInstallNatsMessage, appIdentifier, nil
}

// UpdateWorkflowRunnerStatusForDeployment will update CD workflow runner based on release status and app status
func (impl *WorkflowDagExecutorImpl) UpdateWorkflowRunnerStatusForDeployment(appIdentifier *client2.AppIdentifier, wfr *pipelineConfig.CdWorkflowRunner) bool {
	helmInstalledDevtronApp, err := impl.helmAppService.GetApplicationAndReleaseStatus(context.Background(), appIdentifier)
	if err != nil {
		impl.logger.Errorw("error in getting helm app release status", "appIdentifier", appIdentifier, "err", err)
		// Handle release not found errors
		if util.GetGRPCErrorDetailedMessage(err) != client2.ErrReleaseNotFound {
			//skip this error and continue for next workflow status
			impl.logger.Warnw("found error, skipping helm apps status update for this trigger", "appIdentifier", appIdentifier, "err", err)
			return false
		}
		// If release not found, mark the deployment as failure
		wfr.Status = pipelineConfig.WorkflowFailed
		wfr.Message = util.GetGRPCErrorDetailedMessage(err)
		wfr.FinishedOn = time.Now()
		return true
	}

	switch helmInstalledDevtronApp.GetReleaseStatus() {
	case serverBean.HelmReleaseStatusSuperseded:
		// If release status is superseded, mark the deployment as failure
		wfr.Status = pipelineConfig.WorkflowFailed
		wfr.Message = pipelineConfig.NEW_DEPLOYMENT_INITIATED
		wfr.FinishedOn = time.Now()
		return true
	case serverBean.HelmReleaseStatusFailed:
		// If release status is failed, mark the deployment as failure
		wfr.Status = pipelineConfig.WorkflowFailed
		wfr.Message = helmInstalledDevtronApp.GetDescription()
		wfr.FinishedOn = time.Now()
		return true
	case serverBean.HelmReleaseStatusDeployed:
		//skip if there is no deployment after wfr.StartedOn and continue for next workflow status
		if helmInstalledDevtronApp.GetLastDeployed().AsTime().Before(wfr.StartedOn) {
			impl.logger.Warnw("release mismatched, skipping helm apps status update for this trigger", "appIdentifier", appIdentifier, "err", err)
			return false
		}

		if helmInstalledDevtronApp.GetApplicationStatus() == application.Healthy {
			// mark the deployment as succeed
			wfr.Status = pipelineConfig.WorkflowSucceeded
			wfr.FinishedOn = time.Now()
			return true
		}
	}
	wfr.Status = pipelineConfig.WorkflowInProgress
	return true
}

func (impl *WorkflowDagExecutorImpl) handleAsyncTriggerReleaseError(releaseErr error, cdWfr *pipelineConfig.CdWorkflowRunner, overrideRequest *bean.ValuesOverrideRequest, appIdentifier *client2.AppIdentifier) {
	if util.GetGRPCErrorDetailedMessage(releaseErr) != context.DeadlineExceeded.Error() {
		if err := impl.MarkCurrentDeploymentFailed(cdWfr, releaseErr, overrideRequest.UserId); err != nil {
			impl.logger.Errorw("error while updating current runner status to failed, handleAsyncTriggerReleaseError", "cdWfr", cdWfr.Id, "err", err)
		}
		return
	}
	impl.logger.Debugw("updating current runner status based on release status, handleAsyncTriggerReleaseError", "cdWfr", cdWfr.Id)
	// if context deadline is exceeded fetch release status and UpdateWorkflowRunnerStatusForDeployment
	if isWfrUpdated := impl.UpdateWorkflowRunnerStatusForDeployment(appIdentifier, cdWfr); !isWfrUpdated {
		// will update cdWfr failed with error message context deadline exceeded
		if err := impl.MarkCurrentDeploymentFailed(cdWfr, releaseErr, overrideRequest.UserId); err != nil {
			impl.logger.Errorw("error while updating current runner status to failed, handleAsyncTriggerReleaseError", "cdWfr", cdWfr.Id, "err", err)
		}
		return
	}
	cdWfr.UpdatedBy = 1
	cdWfr.UpdatedOn = time.Now()
	err := impl.cdWorkflowRepository.UpdateWorkFlowRunner(cdWfr)
	if err != nil {
		impl.logger.Errorw("error on update cd workflow runner", "wfr", cdWfr, "err", err)
		return
	}
	cdMetrics := util4.CDMetrics{
		AppName:         cdWfr.CdWorkflow.Pipeline.DeploymentAppName,
		Status:          cdWfr.Status,
		DeploymentType:  cdWfr.CdWorkflow.Pipeline.DeploymentAppType,
		EnvironmentName: cdWfr.CdWorkflow.Pipeline.Environment.Name,
		Time:            time.Since(cdWfr.StartedOn).Seconds() - time.Since(cdWfr.FinishedOn).Seconds(),
	}
	util4.TriggerCDMetrics(cdMetrics, impl.config.ExposeCDMetrics)
	impl.logger.Infow("updated workflow runner status for helm app", "wfr", cdWfr)
	return
}

func (impl *WorkflowDagExecutorImpl) handleIfPreviousRunnerTriggerRequest(currentRunner *pipelineConfig.CdWorkflowRunner, userId int32) (bool, error) {
	exists, err := impl.cdWorkflowRepository.IsLatestCDWfr(currentRunner.Id, currentRunner.CdWorkflow.PipelineId)
	if err != nil && err != pg.ErrNoRows {
		impl.logger.Errorw("err on fetching latest cd workflow runner, SubscribeDevtronAsyncHelmInstallRequest", "err", err)
		return false, err
	}
	return exists, nil
}

func (impl *WorkflowDagExecutorImpl) UpdateReleaseContextForPipeline(pipelineId, cdWfrId int, cancel context.CancelFunc) {
	impl.devtronAppReleaseContextMapLock.Lock()
	defer impl.devtronAppReleaseContextMapLock.Unlock()
	if releaseContext, ok := impl.devtronAppReleaseContextMap[pipelineId]; ok {
		//Abort previous running release
		impl.logger.Infow("new deployment has been triggered with a running deployment in progress!", "aborting deployment for pipelineId", pipelineId)
		releaseContext.CancelContext()
	}
	impl.devtronAppReleaseContextMap[pipelineId] = DevtronAppReleaseContextType{
		CancelContext: cancel,
		RunnerId:      cdWfrId,
	}
}

func (impl *WorkflowDagExecutorImpl) RemoveReleaseContextForPipeline(pipelineId int, triggeredBy int32) {
	impl.devtronAppReleaseContextMapLock.Lock()
	defer impl.devtronAppReleaseContextMapLock.Unlock()
	if releaseContext, ok := impl.devtronAppReleaseContextMap[pipelineId]; ok {
		//Abort previous running release
		impl.logger.Infow("CD pipeline has been deleted with a running deployment in progress!", "aborting deployment for pipelineId", pipelineId)
		cdWfr, err := impl.cdWorkflowRepository.FindWorkflowRunnerById(releaseContext.RunnerId)
		if err != nil {
			impl.logger.Errorw("err on fetching cd workflow runner, RemoveReleaseContextForPipeline", "err", err)
		}
		if err = impl.MarkCurrentDeploymentFailed(cdWfr, errors.New("CD pipeline has been deleted"), triggeredBy); err != nil {
			impl.logger.Errorw("error while updating current runner status to failed, RemoveReleaseContextForPipeline", "cdWfr", cdWfr.Id, "err", err)
		}
		releaseContext.CancelContext()
	}
	return
}

func (impl *WorkflowDagExecutorImpl) OnDeleteCdPipelineEvent(pipelineId int, triggeredBy int32) {
	impl.logger.Debugw("CD pipeline delete event received", "pipelineId", pipelineId, "deletedBy", triggeredBy)
	impl.RemoveReleaseContextForPipeline(pipelineId, triggeredBy)
	return
}

func (impl *WorkflowDagExecutorImpl) isReleaseContextExistsForPipeline(pipelineId, cdWfrId int) bool {
	if releaseContext, ok := impl.devtronAppReleaseContextMap[pipelineId]; ok {
		return releaseContext.RunnerId == cdWfrId
	}
	return false
}

func (impl *WorkflowDagExecutorImpl) handleConcurrentRequest(wfrId int) bool {
	impl.devtronAsyncHelmInstallRequestLock.Lock()
	defer impl.devtronAsyncHelmInstallRequestLock.Unlock()
	if _, exists := impl.devtronAsyncHelmInstallRequestMap[wfrId]; exists {
		//request is in process already, Skip here
		return true
	}
	impl.devtronAsyncHelmInstallRequestMap[wfrId] = true
	return false
}

func (impl *WorkflowDagExecutorImpl) cleanUpDevtronAsyncHelmInstallRequest(wfrId int) {
	impl.devtronAsyncHelmInstallRequestLock.Lock()
	defer impl.devtronAsyncHelmInstallRequestLock.Unlock()
	if _, exists := impl.devtronAsyncHelmInstallRequestMap[wfrId]; exists {
		//request is in process already, Skip here
		delete(impl.devtronAsyncHelmInstallRequestMap, wfrId)
	}
}

func (impl *WorkflowDagExecutorImpl) processDevtronAsyncHelmInstallRequest(CDAsyncInstallNatsMessage *bean.AsyncCdDeployEvent, appIdentifier *client2.AppIdentifier) {
	overrideRequest := CDAsyncInstallNatsMessage.ValuesOverrideRequest
	cdWfr, err := impl.cdWorkflowRepository.FindWorkflowRunnerById(overrideRequest.WfrId)
	if err != nil {
		impl.logger.Errorw("err on fetching cd workflow runner, processDevtronAsyncHelmInstallRequest", "err", err)
		return
	}
	//skip if the cdWfr is not the latest one
	exists, err := impl.handleIfPreviousRunnerTriggerRequest(cdWfr, overrideRequest.UserId)
	if err != nil {
		impl.logger.Errorw("err in validating latest cd workflow runner, processDevtronAsyncHelmInstallRequest", "err", err)
		return
	}
	if exists {
		impl.logger.Warnw("skipped deployment as the workflow runner is not the latest one", "cdWfrId", cdWfr.Id)
		err := impl.MarkCurrentDeploymentFailed(cdWfr, errors.New(pipelineConfig.NEW_DEPLOYMENT_INITIATED), overrideRequest.UserId)
		if err != nil {
			impl.logger.Errorw("error while updating current runner status to failed, processDevtronAsyncHelmInstallRequest", "cdWfr", cdWfr.Id, "err", err)
			return
		}
		return
	}

	// skip if the cdWfr.Status is already in a terminal state
	skipCDWfrStatusList := pipelineConfig.WfrTerminalStatusList
	skipCDWfrStatusList = append(skipCDWfrStatusList, pipelineConfig.WorkflowInProgress)
	if slices.Contains(skipCDWfrStatusList, cdWfr.Status) {
		impl.logger.Warnw("skipped deployment as the workflow runner status is already in terminal state, processDevtronAsyncHelmInstallRequest", "cdWfrId", cdWfr.Id, "status", cdWfr.Status)
		return
	}

	if cdWfr.Status == pipelineConfig.WorkflowStarting && impl.isReleaseContextExistsForPipeline(overrideRequest.PipelineId, cdWfr.Id) {
		impl.logger.Warnw("event redelivered! deployment is currently in progress, processDevtronAsyncHelmInstallRequest", "cdWfrId", cdWfr.Id, "status", cdWfr.Status)
		return
	}

	timeout := util.GetMaxInteger(impl.appServiceConfig.HelmInstallationTimeout, impl.appServiceConfig.DevtronChartInstallRequestTimeout)
	ctx, cancel := context.WithTimeout(context.Background(), time.Duration(timeout)*time.Minute)
	defer cancel()

	impl.UpdateReleaseContextForPipeline(overrideRequest.PipelineId, cdWfr.Id, cancel)
	//update workflow runner status, used in app workflow view
	err = impl.UpdateCDWorkflowRunnerStatus(ctx, overrideRequest, CDAsyncInstallNatsMessage.TriggeredAt, pipelineConfig.WorkflowStarting, "")
	if err != nil {
		impl.logger.Errorw("error in updating the workflow runner status, processDevtronAsyncHelmInstallRequest", "cdWfrId", cdWfr.Id, "err", err)
		return
	}
	// build merged values and save PCO history for the release
	valuesOverrideResponse, builtChartPath, err := impl.BuildManifestForTrigger(overrideRequest, CDAsyncInstallNatsMessage.TriggeredAt, ctx)
	if err != nil {
		return
	}

	_, span := otel.Tracer("orchestrator").Start(ctx, "appService.TriggerRelease")
	releaseId, _, releaseErr := impl.TriggerRelease(overrideRequest, valuesOverrideResponse, builtChartPath, ctx, CDAsyncInstallNatsMessage.TriggeredAt, CDAsyncInstallNatsMessage.TriggeredBy)
	span.End()
	if releaseErr != nil {
		impl.handleAsyncTriggerReleaseError(releaseErr, cdWfr, overrideRequest, appIdentifier)
	} else {
		impl.logger.Infow("pipeline triggered successfully !!", "cdPipelineId", overrideRequest.PipelineId, "artifactId", overrideRequest.CiArtifactId, "releaseId", releaseId)
	}
	// Update previous deployment runner status (in transaction): Failed
	_, span = otel.Tracer("orchestrator").Start(ctx, "updatePreviousDeploymentStatus")
	err1 := impl.updatePreviousDeploymentStatus(releaseErr, cdWfr, overrideRequest.PipelineId, CDAsyncInstallNatsMessage.TriggeredAt, overrideRequest.UserId)
	span.End()
	if err1 != nil {
		impl.logger.Errorw("error while update previous cd workflow runners, processDevtronAsyncHelmInstallRequest", "err", err, "runner", cdWfr, "pipelineId", overrideRequest.PipelineId)
		return
	}
}

func (impl *WorkflowDagExecutorImpl) SubscribeDevtronAsyncHelmInstallRequest() error {
	callback := func(msg *pubsub.PubSubMsg) {
		impl.logger.Debug("received Devtron App helm async install request event, SubscribeDevtronAsyncHelmInstallRequest", "data", msg.Data)
		CDAsyncInstallNatsMessage, appIdentifier, err := impl.extractOverrideRequestFromCDAsyncInstallEvent(msg)
		if err != nil {
			impl.logger.Errorw("err on extracting override request, SubscribeDevtronAsyncHelmInstallRequest", "err", err)
			return
		}
		if skip := impl.handleConcurrentRequest(CDAsyncInstallNatsMessage.ValuesOverrideRequest.WfrId); skip {
			impl.logger.Warnw("concurrent request received, SubscribeDevtronAsyncHelmInstallRequest", "WfrId", CDAsyncInstallNatsMessage.ValuesOverrideRequest.WfrId)
			return
		}
		defer impl.cleanUpDevtronAsyncHelmInstallRequest(CDAsyncInstallNatsMessage.ValuesOverrideRequest.WfrId)
		impl.processDevtronAsyncHelmInstallRequest(CDAsyncInstallNatsMessage, appIdentifier)
		return
	}

	err := impl.pubsubClient.Subscribe(pubsub.DEVTRON_CHART_INSTALL_TOPIC, callback)
	if err != nil {
		impl.logger.Error(err)
		return err
	}
	return nil
}

func (impl *WorkflowDagExecutorImpl) HandleCiSuccessEvent(artifact *repository.CiArtifact, applyAuth bool, async bool, triggeredBy int32) error {
	//1. get cd pipelines
	//2. get config
	//3. trigger wf/ deployment
	pipelines, err := impl.pipelineRepository.FindByParentCiPipelineId(artifact.PipelineId)
	if err != nil {
		impl.logger.Errorw("error in fetching cd pipeline", "pipelineId", artifact.PipelineId, "err", err)
		return err
	}
	for _, pipeline := range pipelines {
		err = impl.triggerStage(nil, pipeline, artifact, applyAuth, triggeredBy)
		if err != nil {
			impl.logger.Debugw("error on trigger cd pipeline", "err", err)
		}
	}
	return nil
}

func (impl *WorkflowDagExecutorImpl) HandleWebhookExternalCiEvent(artifact *repository.CiArtifact, triggeredBy int32, externalCiId int, auth func(email string, projectObject string, envObject string) bool) (bool, error) {
	hasAnyTriggered := false
	appWorkflowMappings, err := impl.appWorkflowRepository.FindWFCDMappingByExternalCiId(externalCiId)
	if err != nil {
		impl.logger.Errorw("error in fetching cd pipeline", "pipelineId", artifact.PipelineId, "err", err)
		return hasAnyTriggered, err
	}
	user, err := impl.user.GetById(triggeredBy)
	if err != nil {
		return hasAnyTriggered, err
	}

	var pipelines []*pipelineConfig.Pipeline
	for _, appWorkflowMapping := range appWorkflowMappings {
		pipeline, err := impl.pipelineRepository.FindById(appWorkflowMapping.ComponentId)
		if err != nil {
			impl.logger.Errorw("error in fetching cd pipeline", "pipelineId", artifact.PipelineId, "err", err)
			return hasAnyTriggered, err
		}
		projectObject := impl.enforcerUtil.GetAppRBACNameByAppId(pipeline.AppId)
		envObject := impl.enforcerUtil.GetAppRBACByAppIdAndPipelineId(pipeline.AppId, pipeline.Id)
		if !auth(user.EmailId, projectObject, envObject) {
			err = &util.ApiError{Code: "401", HttpStatusCode: 401, UserMessage: "Unauthorized"}
			return hasAnyTriggered, err
		}
		if pipeline.TriggerType == pipelineConfig.TRIGGER_TYPE_MANUAL {
			impl.logger.Warnw("skipping deployment for manual trigger for webhook", "pipeline", pipeline)
			continue
		}
		pipelines = append(pipelines, pipeline)
	}

	for _, pipeline := range pipelines {
		//applyAuth=false, already auth applied for this flow
		err = impl.triggerStage(nil, pipeline, artifact, false, triggeredBy)
		if err != nil {
			impl.logger.Debugw("error on trigger cd pipeline", "err", err)
			return hasAnyTriggered, err
		}
		hasAnyTriggered = true
	}

	return hasAnyTriggered, err
}

// if stage is present with 0 stage steps, delete the stage
// handle corrupt data (https://github.com/devtron-labs/devtron/issues/3826)
func (impl *WorkflowDagExecutorImpl) deleteCorruptedPipelineStage(pipelineStage *repository4.PipelineStage, triggeredBy int32) (error, bool) {
	if pipelineStage != nil {
		stageReq := &bean3.PipelineStageDto{
			Id:   pipelineStage.Id,
			Type: pipelineStage.Type,
		}
		err, deleted := impl.pipelineStageService.DeletePipelineStageIfReq(stageReq, triggeredBy)
		if err != nil {
			impl.logger.Errorw("error in deleting the corrupted pipeline stage", "err", err, "pipelineStageReq", stageReq)
			return err, false
		}
		return nil, deleted
	}
	return nil, false
}

func (impl *WorkflowDagExecutorImpl) triggerStage(cdWf *pipelineConfig.CdWorkflow, pipeline *pipelineConfig.Pipeline, artifact *repository.CiArtifact, applyAuth bool, triggeredBy int32) error {

	preStage, err := impl.getPipelineStage(pipeline.Id, repository4.PIPELINE_STAGE_TYPE_PRE_CD)
	if err != nil {
		return err
	}

	//handle corrupt data (https://github.com/devtron-labs/devtron/issues/3826)
	err, deleted := impl.deleteCorruptedPipelineStage(preStage, triggeredBy)
	if err != nil {
		impl.logger.Errorw("error in deleteCorruptedPipelineStage ", "cdPipelineId", pipeline.Id, "err", err, "preStage", preStage, "triggeredBy", triggeredBy)
		return err
	}

	if len(pipeline.PreStageConfig) > 0 || (preStage != nil && !deleted) {
		// pre stage exists
		if pipeline.PreTriggerType == pipelineConfig.TRIGGER_TYPE_AUTOMATIC {
			impl.logger.Debugw("trigger pre stage for pipeline", "artifactId", artifact.Id, "pipelineId", pipeline.Id)
			err = impl.TriggerPreStage(context.Background(), cdWf, artifact, pipeline, artifact.UpdatedBy, applyAuth, 0) //TODO handle error here
			return err
		}
	} else if pipeline.TriggerType == pipelineConfig.TRIGGER_TYPE_AUTOMATIC {
		// trigger deployment
		impl.logger.Debugw("trigger cd for pipeline", "artifactId", artifact.Id, "pipelineId", pipeline.Id)
		err = impl.TriggerDeployment(cdWf, artifact, pipeline, applyAuth, triggeredBy)
		return err
	}
	return nil
}

func (impl *WorkflowDagExecutorImpl) getPipelineStage(pipelineId int, stageType repository4.PipelineStageType) (*repository4.PipelineStage, error) {
	stage, err := impl.pipelineStageService.GetCdStageByCdPipelineIdAndStageType(pipelineId, stageType)
	if err != nil && err != pg.ErrNoRows {
		impl.logger.Errorw("error in fetching CD pipeline stage", "cdPipelineId", pipelineId, "stage ", stage, "err", err)
		return nil, err
	}
	return stage, nil
}

func (impl *WorkflowDagExecutorImpl) triggerStageForBulk(cdWf *pipelineConfig.CdWorkflow, pipeline *pipelineConfig.Pipeline, artifact *repository.CiArtifact, applyAuth bool, async bool, triggeredBy int32) error {

	preStage, err := impl.getPipelineStage(pipeline.Id, repository4.PIPELINE_STAGE_TYPE_PRE_CD)
	if err != nil {
		return err
	}

	//handle corrupt data (https://github.com/devtron-labs/devtron/issues/3826)
	err, deleted := impl.deleteCorruptedPipelineStage(preStage, triggeredBy)
	if err != nil {
		impl.logger.Errorw("error in deleteCorruptedPipelineStage ", "cdPipelineId", pipeline.Id, "err", err, "preStage", preStage, "triggeredBy", triggeredBy)
		return err
	}

	if len(pipeline.PreStageConfig) > 0 || (preStage != nil && !deleted) {
		//pre stage exists
		impl.logger.Debugw("trigger pre stage for pipeline", "artifactId", artifact.Id, "pipelineId", pipeline.Id)
		err = impl.TriggerPreStage(context.Background(), cdWf, artifact, pipeline, artifact.UpdatedBy, applyAuth, 0) //TODO handle error here
		return err
	} else {
		// trigger deployment
		impl.logger.Debugw("trigger cd for pipeline", "artifactId", artifact.Id, "pipelineId", pipeline.Id)
		err = impl.TriggerDeployment(cdWf, artifact, pipeline, applyAuth, triggeredBy)
		return err
	}
}
func (impl *WorkflowDagExecutorImpl) HandlePreStageSuccessEvent(cdStageCompleteEvent CdStageCompleteEvent) error {
	wfRunner, err := impl.cdWorkflowRepository.FindWorkflowRunnerById(cdStageCompleteEvent.WorkflowRunnerId)
	if err != nil {
		return err
	}
	if wfRunner.WorkflowType == bean.CD_WORKFLOW_TYPE_PRE {
		pipeline, err := impl.pipelineRepository.FindById(cdStageCompleteEvent.CdPipelineId)
		if err != nil {
			return err
		}
		if pipeline.TriggerType == pipelineConfig.TRIGGER_TYPE_AUTOMATIC {
			ciArtifact, err := impl.ciArtifactRepository.Get(cdStageCompleteEvent.CiArtifactDTO.Id)
			if err != nil {
				return err
			}
			cdWorkflow, err := impl.cdWorkflowRepository.FindById(cdStageCompleteEvent.WorkflowId)
			if err != nil {
				return err
			}
			//TODO : confirm about this logic used for applyAuth
			applyAuth := false
			if cdStageCompleteEvent.TriggeredBy != 1 {
				applyAuth = true
			}
			err = impl.TriggerDeployment(cdWorkflow, ciArtifact, pipeline, applyAuth, cdStageCompleteEvent.TriggeredBy)
			if err != nil {
				return err
			}
		}
	}
	return nil
}

func (impl *WorkflowDagExecutorImpl) TriggerPreStage(ctx context.Context, cdWf *pipelineConfig.CdWorkflow, artifact *repository.CiArtifact, pipeline *pipelineConfig.Pipeline, triggeredBy int32, applyAuth bool, refCdWorkflowRunnerId int) error {
	//setting triggeredAt variable to have consistent data for various audit log places in db for deployment time
	triggeredAt := time.Now()

	//in case of pre stage manual trigger auth is already applied
	if applyAuth {
		user, err := impl.user.GetById(artifact.UpdatedBy)
		if err != nil {
			impl.logger.Errorw("error in fetching user for auto pipeline", "UpdatedBy", artifact.UpdatedBy)
			return nil
		}
		token := user.EmailId
		object := impl.enforcerUtil.GetAppRBACNameByAppId(pipeline.AppId)
		impl.logger.Debugw("Triggered Request (App Permission Checking):", "object", object)
		if ok := impl.enforcer.EnforceByEmail(strings.ToLower(token), casbin.ResourceApplications, casbin.ActionTrigger, object); !ok {
			impl.logger.Warnw("unauthorized for pipeline ", "pipelineId", strconv.Itoa(pipeline.Id))
			return fmt.Errorf("unauthorized for pipeline " + strconv.Itoa(pipeline.Id))
		}
	}
	var err error
	if cdWf == nil {
		cdWf = &pipelineConfig.CdWorkflow{
			CiArtifactId: artifact.Id,
			PipelineId:   pipeline.Id,
			AuditLog:     sql.AuditLog{CreatedOn: triggeredAt, CreatedBy: 1, UpdatedOn: triggeredAt, UpdatedBy: 1},
		}
		err := impl.cdWorkflowRepository.SaveWorkFlow(ctx, cdWf)
		if err != nil {
			return err
		}
	}
	cdWorkflowExecutorType := impl.config.GetWorkflowExecutorType()
	runner := &pipelineConfig.CdWorkflowRunner{
		Name:                  pipeline.Name,
		WorkflowType:          bean.CD_WORKFLOW_TYPE_PRE,
		ExecutorType:          cdWorkflowExecutorType,
		Status:                pipelineConfig.WorkflowStarting, //starting PreStage
		TriggeredBy:           triggeredBy,
		StartedOn:             triggeredAt,
		Namespace:             impl.config.GetDefaultNamespace(),
		BlobStorageEnabled:    impl.config.BlobStorageEnabled,
		CdWorkflowId:          cdWf.Id,
		LogLocation:           fmt.Sprintf("%s/%s%s-%s/main.log", impl.config.GetDefaultBuildLogsKeyPrefix(), strconv.Itoa(cdWf.Id), string(bean.CD_WORKFLOW_TYPE_PRE), pipeline.Name),
		AuditLog:              sql.AuditLog{CreatedOn: triggeredAt, CreatedBy: 1, UpdatedOn: triggeredAt, UpdatedBy: 1},
		RefCdWorkflowRunnerId: refCdWorkflowRunnerId,
	}
	var env *repository2.Environment
	if pipeline.RunPreStageInEnv {
		_, span := otel.Tracer("orchestrator").Start(ctx, "envRepository.FindById")
		env, err = impl.envRepository.FindById(pipeline.EnvironmentId)
		span.End()
		if err != nil {
			impl.logger.Errorw(" unable to find env ", "err", err)
			return err
		}
		impl.logger.Debugw("env", "env", env)
		runner.Namespace = env.Namespace
	}
	_, span := otel.Tracer("orchestrator").Start(ctx, "cdWorkflowRepository.SaveWorkFlowRunner")
	_, err = impl.cdWorkflowRepository.SaveWorkFlowRunner(runner)
	span.End()
	if err != nil {
		return err
	}

	//checking vulnerability for the selected image
	isVulnerable, err := impl.GetArtifactVulnerabilityStatus(artifact, pipeline, ctx)
	if err != nil {
		impl.logger.Errorw("error in getting Artifact vulnerability status, TriggerPreStage", "err", err)
		return err
	}
	if isVulnerable {
		// if image vulnerable, update timeline status and return
		runner.Status = pipelineConfig.WorkflowFailed
		runner.Message = pipelineConfig.FOUND_VULNERABILITY
		runner.FinishedOn = time.Now()
		runner.UpdatedOn = time.Now()
		runner.UpdatedBy = triggeredBy
		err = impl.cdWorkflowRepository.UpdateWorkFlowRunner(runner)
		if err != nil {
			impl.logger.Errorw("error in updating wfr status due to vulnerable image", "err", err)
			return err
		}
		return fmt.Errorf("found vulnerability for image digest %s", artifact.ImageDigest)
	}

	_, span = otel.Tracer("orchestrator").Start(ctx, "buildWFRequest")
	cdStageWorkflowRequest, err := impl.buildWFRequest(runner, cdWf, pipeline, triggeredBy)
	span.End()
	if err != nil {
		return err
	}
	cdStageWorkflowRequest.StageType = types.PRE
	_, span = otel.Tracer("orchestrator").Start(ctx, "cdWorkflowService.SubmitWorkflow")
	cdStageWorkflowRequest.Pipeline = pipeline
	cdStageWorkflowRequest.Env = env
	cdStageWorkflowRequest.Type = bean3.CD_WORKFLOW_PIPELINE_TYPE
	_, err = impl.cdWorkflowService.SubmitWorkflow(cdStageWorkflowRequest)
	span.End()

	err = impl.sendPreStageNotification(ctx, cdWf, pipeline)
	if err != nil {
		return err
	}
	//creating cd config history entry
	_, span = otel.Tracer("orchestrator").Start(ctx, "prePostCdScriptHistoryService.CreatePrePostCdScriptHistory")
	err = impl.prePostCdScriptHistoryService.CreatePrePostCdScriptHistory(pipeline, nil, repository3.PRE_CD_TYPE, true, triggeredBy, triggeredAt)
	span.End()
	if err != nil {
		impl.logger.Errorw("error in creating pre cd script entry", "err", err, "pipeline", pipeline)
		return err
	}
	return nil
}

func (impl *WorkflowDagExecutorImpl) sendPreStageNotification(ctx context.Context, cdWf *pipelineConfig.CdWorkflow, pipeline *pipelineConfig.Pipeline) error {
	wfr, err := impl.cdWorkflowRepository.FindByWorkflowIdAndRunnerType(ctx, cdWf.Id, bean.CD_WORKFLOW_TYPE_PRE)
	if err != nil {
		return err
	}

	event := impl.eventFactory.Build(util2.Trigger, &pipeline.Id, pipeline.AppId, &pipeline.EnvironmentId, util2.CD)
	impl.logger.Debugw("event PreStageTrigger", "event", event)
	event = impl.eventFactory.BuildExtraCDData(event, &wfr, 0, bean.CD_WORKFLOW_TYPE_PRE)
	_, span := otel.Tracer("orchestrator").Start(ctx, "eventClient.WriteNotificationEvent")
	_, evtErr := impl.eventClient.WriteNotificationEvent(event)
	span.End()
	if evtErr != nil {
		impl.logger.Errorw("CD trigger event not sent", "error", evtErr)
	}
	return nil
}

func convert(ts string) (*time.Time, error) {
	//layout := "2006-01-02T15:04:05Z"
	t, err := time.Parse(bean2.LayoutRFC3339, ts)
	if err != nil {
		return nil, err
	}
	return &t, nil
}

func (impl *WorkflowDagExecutorImpl) TriggerPostStage(cdWf *pipelineConfig.CdWorkflow, pipeline *pipelineConfig.Pipeline, triggeredBy int32, refCdWorkflowRunnerId int) error {
	//setting triggeredAt variable to have consistent data for various audit log places in db for deployment time
	triggeredAt := time.Now()

	runner := &pipelineConfig.CdWorkflowRunner{
		Name:                  pipeline.Name,
		WorkflowType:          bean.CD_WORKFLOW_TYPE_POST,
		ExecutorType:          impl.config.GetWorkflowExecutorType(),
		Status:                pipelineConfig.WorkflowStarting, //starting PostStage
		TriggeredBy:           triggeredBy,
		StartedOn:             triggeredAt,
		Namespace:             impl.config.GetDefaultNamespace(),
		BlobStorageEnabled:    impl.config.BlobStorageEnabled,
		CdWorkflowId:          cdWf.Id,
		LogLocation:           fmt.Sprintf("%s/%s%s-%s/main.log", impl.config.GetDefaultBuildLogsKeyPrefix(), strconv.Itoa(cdWf.Id), string(bean.CD_WORKFLOW_TYPE_POST), pipeline.Name),
		AuditLog:              sql.AuditLog{CreatedOn: triggeredAt, CreatedBy: triggeredBy, UpdatedOn: triggeredAt, UpdatedBy: triggeredBy},
		RefCdWorkflowRunnerId: refCdWorkflowRunnerId,
	}
	var env *repository2.Environment
	var err error
	if pipeline.RunPostStageInEnv {
		env, err = impl.envRepository.FindById(pipeline.EnvironmentId)
		if err != nil {
			impl.logger.Errorw(" unable to find env ", "err", err)
			return err
		}
		runner.Namespace = env.Namespace
	}

	_, err = impl.cdWorkflowRepository.SaveWorkFlowRunner(runner)
	if err != nil {
		return err
	}

	if cdWf.CiArtifact == nil || cdWf.CiArtifact.Id == 0 {
		cdWf.CiArtifact, err = impl.ciArtifactRepository.Get(cdWf.CiArtifactId)
		if err != nil {
			impl.logger.Errorw("error fetching artifact data", "err", err)
			return err
		}
	}
	//checking vulnerability for the selected image
	isVulnerable, err := impl.GetArtifactVulnerabilityStatus(cdWf.CiArtifact, pipeline, context.Background())
	if err != nil {
		impl.logger.Errorw("error in getting Artifact vulnerability status, TriggerPostStage", "err", err)
		return err
	}
	if isVulnerable {
		// if image vulnerable, update timeline status and return
		runner.Status = pipelineConfig.WorkflowFailed
		runner.Message = pipelineConfig.FOUND_VULNERABILITY
		runner.FinishedOn = time.Now()
		runner.UpdatedOn = time.Now()
		runner.UpdatedBy = triggeredBy
		err = impl.cdWorkflowRepository.UpdateWorkFlowRunner(runner)
		if err != nil {
			impl.logger.Errorw("error in updating wfr status due to vulnerable image", "err", err)
			return err
		}
		return fmt.Errorf("found vulnerability for image digest %s", cdWf.CiArtifact.ImageDigest)
	}

	cdStageWorkflowRequest, err := impl.buildWFRequest(runner, cdWf, pipeline, triggeredBy)
	if err != nil {
		impl.logger.Errorw("error in building wfRequest", "err", err, "runner", runner, "cdWf", cdWf, "pipeline", pipeline)
		return err
	}
	cdStageWorkflowRequest.StageType = types.POST
	cdStageWorkflowRequest.Pipeline = pipeline
	cdStageWorkflowRequest.Env = env
	cdStageWorkflowRequest.Type = bean3.CD_WORKFLOW_PIPELINE_TYPE
	_, err = impl.cdWorkflowService.SubmitWorkflow(cdStageWorkflowRequest)
	if err != nil {
		impl.logger.Errorw("error in submitting workflow", "err", err, "cdStageWorkflowRequest", cdStageWorkflowRequest, "pipeline", pipeline, "env", env)
		return err
	}

	wfr, err := impl.cdWorkflowRepository.FindByWorkflowIdAndRunnerType(context.Background(), cdWf.Id, bean.CD_WORKFLOW_TYPE_POST)
	if err != nil {
		impl.logger.Errorw("error in getting wfr by workflowId and runnerType", "err", err, "wfId", cdWf.Id)
		return err
	}

	event := impl.eventFactory.Build(util2.Trigger, &pipeline.Id, pipeline.AppId, &pipeline.EnvironmentId, util2.CD)
	impl.logger.Debugw("event Cd Post Trigger", "event", event)
	event = impl.eventFactory.BuildExtraCDData(event, &wfr, 0, bean.CD_WORKFLOW_TYPE_POST)
	_, evtErr := impl.eventClient.WriteNotificationEvent(event)
	if evtErr != nil {
		impl.logger.Errorw("CD trigger event not sent", "error", evtErr)
	}
	//creating cd config history entry
	err = impl.prePostCdScriptHistoryService.CreatePrePostCdScriptHistory(pipeline, nil, repository3.POST_CD_TYPE, true, triggeredBy, triggeredAt)
	if err != nil {
		impl.logger.Errorw("error in creating post cd script entry", "err", err, "pipeline", pipeline)
		return err
	}
	return nil
}
func (impl *WorkflowDagExecutorImpl) buildArtifactLocationForS3(cdWorkflowConfig *pipelineConfig.CdWorkflowConfig, cdWf *pipelineConfig.CdWorkflow, runner *pipelineConfig.CdWorkflowRunner) (string, string, string) {
	cdArtifactLocationFormat := cdWorkflowConfig.CdArtifactLocationFormat
	if cdArtifactLocationFormat == "" {
		cdArtifactLocationFormat = impl.config.GetArtifactLocationFormat()
	}
	if cdWorkflowConfig.LogsBucket == "" {
		cdWorkflowConfig.LogsBucket = impl.config.GetDefaultBuildLogsBucket()
	}
	ArtifactLocation := fmt.Sprintf("s3://%s/"+impl.config.GetDefaultArtifactKeyPrefix()+"/"+cdArtifactLocationFormat, cdWorkflowConfig.LogsBucket, cdWf.Id, runner.Id)
	artifactFileName := fmt.Sprintf(impl.config.GetDefaultArtifactKeyPrefix()+"/"+cdArtifactLocationFormat, cdWf.Id, runner.Id)
	return ArtifactLocation, cdWorkflowConfig.LogsBucket, artifactFileName
}

func (impl *WorkflowDagExecutorImpl) getDeployStageDetails(pipelineId int) (pipelineConfig.CdWorkflowRunner, *bean.UserInfo, int, error) {
	deployStageWfr := pipelineConfig.CdWorkflowRunner{}
	//getting deployment pipeline latest wfr by pipelineId
	deployStageWfr, err := impl.cdWorkflowRepository.FindLastStatusByPipelineIdAndRunnerType(pipelineId, bean.CD_WORKFLOW_TYPE_DEPLOY)
	if err != nil {
		impl.logger.Errorw("error in getting latest status of deploy type wfr by pipelineId", "err", err, "pipelineId", pipelineId)
		return deployStageWfr, nil, 0, err
	}
	deployStageTriggeredByUser, err := impl.user.GetById(deployStageWfr.TriggeredBy)
	if err != nil {
		impl.logger.Errorw("error in getting userDetails by id", "err", err, "userId", deployStageWfr.TriggeredBy)
		return deployStageWfr, nil, 0, err
	}
	pipelineReleaseCounter, err := impl.pipelineOverrideRepository.GetCurrentPipelineReleaseCounter(pipelineId)
	if err != nil {
		impl.logger.Errorw("error occurred while fetching latest release counter for pipeline", "pipelineId", pipelineId, "err", err)
		return deployStageWfr, nil, 0, err
	}
	return deployStageWfr, deployStageTriggeredByUser, pipelineReleaseCounter, nil
}

func isExtraVariableDynamic(variableName string, webhookAndCiData *gitSensorClient.WebhookAndCiData) bool {
	if strings.Contains(variableName, GIT_COMMIT_HASH_PREFIX) || strings.Contains(variableName, GIT_SOURCE_TYPE_PREFIX) || strings.Contains(variableName, GIT_SOURCE_VALUE_PREFIX) ||
		strings.Contains(variableName, APP_LABEL_VALUE_PREFIX) || strings.Contains(variableName, APP_LABEL_KEY_PREFIX) ||
		strings.Contains(variableName, CHILD_CD_ENV_NAME_PREFIX) || strings.Contains(variableName, CHILD_CD_CLUSTER_NAME_PREFIX) ||
		strings.Contains(variableName, CHILD_CD_COUNT) || strings.Contains(variableName, APP_LABEL_COUNT) || strings.Contains(variableName, GIT_SOURCE_COUNT) ||
		webhookAndCiData != nil {

		return true
	}
	return false
}

func setExtraEnvVariableInDeployStep(deploySteps []*bean3.StepObject, extraEnvVariables map[string]string, webhookAndCiData *gitSensorClient.WebhookAndCiData) {
	for _, deployStep := range deploySteps {
		for variableKey, variableValue := range extraEnvVariables {
			if isExtraVariableDynamic(variableKey, webhookAndCiData) && deployStep.StepType == "INLINE" {
				extraInputVar := &bean3.VariableObject{
					Name:                  variableKey,
					Format:                "STRING",
					Value:                 variableValue,
					VariableType:          bean3.VARIABLE_TYPE_REF_GLOBAL,
					ReferenceVariableName: variableKey,
				}
				deployStep.InputVars = append(deployStep.InputVars, extraInputVar)
			}
		}
	}
}
func (impl *WorkflowDagExecutorImpl) buildWFRequest(runner *pipelineConfig.CdWorkflowRunner, cdWf *pipelineConfig.CdWorkflow, cdPipeline *pipelineConfig.Pipeline, triggeredBy int32) (*types.WorkflowRequest, error) {
	cdWorkflowConfig, err := impl.cdWorkflowRepository.FindConfigByPipelineId(cdPipeline.Id)
	if err != nil && !util.IsErrNoRows(err) {
		return nil, err
	}

	workflowExecutor := runner.ExecutorType

	artifact, err := impl.ciArtifactRepository.Get(cdWf.CiArtifactId)
	if err != nil {
		return nil, err
	}

	ciMaterialInfo, err := repository.GetCiMaterialInfo(artifact.MaterialInfo, artifact.DataSource)
	if err != nil {
		impl.logger.Errorw("parsing error", "err", err)
		return nil, err
	}

	var ciProjectDetails []bean3.CiProjectDetails
	var ciPipeline *pipelineConfig.CiPipeline
	if cdPipeline.CiPipelineId > 0 {
		ciPipeline, err = impl.ciPipelineRepository.FindById(cdPipeline.CiPipelineId)
		if err != nil && !util.IsErrNoRows(err) {
			impl.logger.Errorw("cannot find ciPipelineRequest", "err", err)
			return nil, err
		}

		for _, m := range ciPipeline.CiPipelineMaterials {
			// git material should be active in this case
			if m == nil || m.GitMaterial == nil || !m.GitMaterial.Active {
				continue
			}
			var ciMaterialCurrent repository.CiMaterialInfo
			for _, ciMaterial := range ciMaterialInfo {
				if ciMaterial.Material.GitConfiguration.URL == m.GitMaterial.Url {
					ciMaterialCurrent = ciMaterial
					break
				}
			}
			gitMaterial, err := impl.materialRepository.FindById(m.GitMaterialId)
			if err != nil && !util.IsErrNoRows(err) {
				impl.logger.Errorw("could not fetch git materials", "err", err)
				return nil, err
			}

			ciProjectDetail := bean3.CiProjectDetails{
				GitRepository:   ciMaterialCurrent.Material.GitConfiguration.URL,
				MaterialName:    gitMaterial.Name,
				CheckoutPath:    gitMaterial.CheckoutPath,
				FetchSubmodules: gitMaterial.FetchSubmodules,
				SourceType:      m.Type,
				SourceValue:     m.Value,
				Type:            string(m.Type),
				GitOptions: bean3.GitOptions{
					UserName:      gitMaterial.GitProvider.UserName,
					Password:      gitMaterial.GitProvider.Password,
					SshPrivateKey: gitMaterial.GitProvider.SshPrivateKey,
					AccessToken:   gitMaterial.GitProvider.AccessToken,
					AuthMode:      gitMaterial.GitProvider.AuthMode,
				},
			}

			if len(ciMaterialCurrent.Modifications) > 0 {
				ciProjectDetail.CommitHash = ciMaterialCurrent.Modifications[0].Revision
				ciProjectDetail.Author = ciMaterialCurrent.Modifications[0].Author
				ciProjectDetail.GitTag = ciMaterialCurrent.Modifications[0].Tag
				ciProjectDetail.Message = ciMaterialCurrent.Modifications[0].Message
				commitTime, err := convert(ciMaterialCurrent.Modifications[0].ModifiedTime)
				if err != nil {
					return nil, err
				}
				ciProjectDetail.CommitTime = commitTime.Format(bean2.LayoutRFC3339)
			} else {
				impl.logger.Debugw("devtronbug#1062", ciPipeline.Id, cdPipeline.Id)
				return nil, fmt.Errorf("modifications not found for %d", ciPipeline.Id)
			}

			// set webhook data
			if m.Type == pipelineConfig.SOURCE_TYPE_WEBHOOK && len(ciMaterialCurrent.Modifications) > 0 {
				webhookData := ciMaterialCurrent.Modifications[0].WebhookData
				ciProjectDetail.WebhookData = pipelineConfig.WebhookData{
					Id:              webhookData.Id,
					EventActionType: webhookData.EventActionType,
					Data:            webhookData.Data,
				}
			}

			ciProjectDetails = append(ciProjectDetails, ciProjectDetail)
		}
	}
	var stageYaml string
	var deployStageWfr pipelineConfig.CdWorkflowRunner
	deployStageTriggeredByUser := &bean.UserInfo{}
	var pipelineReleaseCounter int
	var preDeploySteps []*bean3.StepObject
	var postDeploySteps []*bean3.StepObject
	var refPluginsData []*bean3.RefPluginObject
	//if pipeline_stage_steps present for pre-CD or post-CD then no need to add stageYaml to cdWorkflowRequest in that
	//case add PreDeploySteps and PostDeploySteps to cdWorkflowRequest, this is done for backward compatibility
	pipelineStage, err := impl.getPipelineStage(cdPipeline.Id, runner.WorkflowType.WorkflowTypeToStageType())
	if err != nil {
		return nil, err
	}
	env, err := impl.envRepository.FindById(cdPipeline.EnvironmentId)
	if err != nil {
		impl.logger.Errorw("error in getting environment by id", "err", err)
		return nil, err
	}

	if pipelineStage != nil {
		//Scope will pick the environment of CD pipeline irrespective of in-cluster mode,
		//since user sees the environment of the CD pipeline
		scope := resourceQualifiers.Scope{
			AppId:     cdPipeline.App.Id,
			EnvId:     env.Id,
			ClusterId: env.ClusterId,
			SystemMetadata: &resourceQualifiers.SystemMetadata{
				EnvironmentName: env.Name,
				ClusterName:     env.Cluster.ClusterName,
				Namespace:       env.Namespace,
				Image:           artifact.Image,
				ImageTag:        util3.GetImageTagFromImage(artifact.Image),
			},
		}
		var variableSnapshot map[string]string
		if runner.WorkflowType == bean.CD_WORKFLOW_TYPE_PRE {
			//preDeploySteps, _, refPluginsData, err = impl.pipelineStageService.BuildPrePostAndRefPluginStepsDataForWfRequest(cdPipeline.Id, cdStage)
			prePostAndRefPluginResponse, err := impl.pipelineStageService.BuildPrePostAndRefPluginStepsDataForWfRequest(cdPipeline.Id, preCdStage, scope)
			if err != nil {
				impl.logger.Errorw("error in getting pre, post & refPlugin steps data for wf request", "err", err, "cdPipelineId", cdPipeline.Id)
				return nil, err
			}
			preDeploySteps = prePostAndRefPluginResponse.PreStageSteps
			refPluginsData = prePostAndRefPluginResponse.RefPluginData
			variableSnapshot = prePostAndRefPluginResponse.VariableSnapshot
		} else if runner.WorkflowType == bean.CD_WORKFLOW_TYPE_POST {
			//_, postDeploySteps, refPluginsData, err = impl.pipelineStageService.BuildPrePostAndRefPluginStepsDataForWfRequest(cdPipeline.Id, cdStage)
			prePostAndRefPluginResponse, err := impl.pipelineStageService.BuildPrePostAndRefPluginStepsDataForWfRequest(cdPipeline.Id, postCdStage, scope)
			if err != nil {
				impl.logger.Errorw("error in getting pre, post & refPlugin steps data for wf request", "err", err, "cdPipelineId", cdPipeline.Id)
				return nil, err
			}
			postDeploySteps = prePostAndRefPluginResponse.PostStageSteps
			refPluginsData = prePostAndRefPluginResponse.RefPluginData
			variableSnapshot = prePostAndRefPluginResponse.VariableSnapshot
			deployStageWfr, deployStageTriggeredByUser, pipelineReleaseCounter, err = impl.getDeployStageDetails(cdPipeline.Id)
			if err != nil {
				impl.logger.Errorw("error in getting deployStageWfr, deployStageTriggeredByUser and pipelineReleaseCounter wf request", "err", err, "cdPipelineId", cdPipeline.Id)
				return nil, err
			}
		} else {
			return nil, fmt.Errorf("unsupported workflow triggerd")
		}

		//Save Scoped VariableSnapshot
		if len(variableSnapshot) > 0 {
			variableMapBytes, _ := json.Marshal(variableSnapshot)
			err := impl.variableSnapshotHistoryService.SaveVariableHistoriesForTrigger([]*repository5.VariableSnapshotHistoryBean{{
				VariableSnapshot: variableMapBytes,
				HistoryReference: repository5.HistoryReference{
					HistoryReferenceId:   runner.Id,
					HistoryReferenceType: repository5.HistoryReferenceTypeCDWORKFLOWRUNNER,
				},
			}}, runner.TriggeredBy)
			if err != nil {
				impl.logger.Errorf("Not able to save variable snapshot for CD trigger %s %d %s", err, runner.Id, variableSnapshot)
			}
		}
	} else {
		//in this case no plugin script is not present for this cdPipeline hence going with attaching preStage or postStage config
		if runner.WorkflowType == bean.CD_WORKFLOW_TYPE_PRE {
			stageYaml = cdPipeline.PreStageConfig
		} else if runner.WorkflowType == bean.CD_WORKFLOW_TYPE_POST {
			stageYaml = cdPipeline.PostStageConfig
			deployStageWfr, deployStageTriggeredByUser, pipelineReleaseCounter, err = impl.getDeployStageDetails(cdPipeline.Id)
			if err != nil {
				impl.logger.Errorw("error in getting deployStageWfr, deployStageTriggeredByUser and pipelineReleaseCounter wf request", "err", err, "cdPipelineId", cdPipeline.Id)
				return nil, err
			}

		} else {
			return nil, fmt.Errorf("unsupported workflow triggerd")
		}
	}

	cdStageWorkflowRequest := &types.WorkflowRequest{
		EnvironmentId:         cdPipeline.EnvironmentId,
		AppId:                 cdPipeline.AppId,
		WorkflowId:            cdWf.Id,
		WorkflowRunnerId:      runner.Id,
		WorkflowNamePrefix:    strconv.Itoa(runner.Id) + "-" + runner.Name,
		WorkflowPrefixForLog:  strconv.Itoa(cdWf.Id) + string(runner.WorkflowType) + "-" + runner.Name,
		CdImage:               impl.config.GetDefaultImage(),
		CdPipelineId:          cdWf.PipelineId,
		TriggeredBy:           triggeredBy,
		StageYaml:             stageYaml,
		CiProjectDetails:      ciProjectDetails,
		Namespace:             runner.Namespace,
		ActiveDeadlineSeconds: impl.config.GetDefaultTimeout(),
		CiArtifactDTO: types.CiArtifactDTO{
			Id:           artifact.Id,
			PipelineId:   artifact.PipelineId,
			Image:        artifact.Image,
			ImageDigest:  artifact.ImageDigest,
			MaterialInfo: artifact.MaterialInfo,
			DataSource:   artifact.DataSource,
			WorkflowId:   artifact.WorkflowId,
		},
		OrchestratorHost:  impl.config.OrchestratorHost,
		OrchestratorToken: impl.config.OrchestratorToken,
		CloudProvider:     impl.config.CloudProvider,
		WorkflowExecutor:  workflowExecutor,
		RefPlugins:        refPluginsData,
	}

	extraEnvVariables := make(map[string]string)
	if env != nil {
		extraEnvVariables[CD_PIPELINE_ENV_NAME_KEY] = env.Name
		if env.Cluster != nil {
			extraEnvVariables[CD_PIPELINE_CLUSTER_NAME_KEY] = env.Cluster.ClusterName
		}
	}
	ciWf, err := impl.ciWorkflowRepository.FindLastTriggeredWorkflowByArtifactId(artifact.Id)
	if err != nil && err != pg.ErrNoRows {
		impl.logger.Errorw("error in getting ciWf by artifactId", "err", err, "artifactId", artifact.Id)
		return nil, err
	}
	var webhookAndCiData *gitSensorClient.WebhookAndCiData
	if ciWf != nil && ciWf.GitTriggers != nil {
		i := 1
		var gitCommitEnvVariables []types.GitMetadata

		for ciPipelineMaterialId, gitTrigger := range ciWf.GitTriggers {
			extraEnvVariables[fmt.Sprintf("%s_%d", GIT_COMMIT_HASH_PREFIX, i)] = gitTrigger.Commit
			extraEnvVariables[fmt.Sprintf("%s_%d", GIT_SOURCE_TYPE_PREFIX, i)] = string(gitTrigger.CiConfigureSourceType)
			extraEnvVariables[fmt.Sprintf("%s_%d", GIT_SOURCE_VALUE_PREFIX, i)] = gitTrigger.CiConfigureSourceValue

			gitCommitEnvVariables = append(gitCommitEnvVariables, types.GitMetadata{
				GitCommitHash:  gitTrigger.Commit,
				GitSourceType:  string(gitTrigger.CiConfigureSourceType),
				GitSourceValue: gitTrigger.CiConfigureSourceValue,
			})

			// CODE-BLOCK starts - store extra environment variables if webhook
			if gitTrigger.CiConfigureSourceType == pipelineConfig.SOURCE_TYPE_WEBHOOK {
				webhookDataId := gitTrigger.WebhookData.Id
				if webhookDataId > 0 {
					webhookDataRequest := &gitSensorClient.WebhookDataRequest{
						Id:                   webhookDataId,
						CiPipelineMaterialId: ciPipelineMaterialId,
					}
					webhookAndCiData, err = impl.gitSensorGrpcClient.GetWebhookData(context.Background(), webhookDataRequest)
					if err != nil {
						impl.logger.Errorw("err while getting webhook data from git-sensor", "err", err, "webhookDataRequest", webhookDataRequest)
						return nil, err
					}
					if webhookAndCiData != nil {
						for extEnvVariableKey, extEnvVariableVal := range webhookAndCiData.ExtraEnvironmentVariables {
							extraEnvVariables[extEnvVariableKey] = extEnvVariableVal
						}
					}
				}
			}
			// CODE_BLOCK ends

			i++
		}
		gitMetadata, err := json.Marshal(&gitCommitEnvVariables)
		if err != nil {
			impl.logger.Errorw("err while marshaling git metdata", "err", err)
			return nil, err
		}
		extraEnvVariables[GIT_METADATA] = string(gitMetadata)

		extraEnvVariables[GIT_SOURCE_COUNT] = strconv.Itoa(len(ciWf.GitTriggers))
	}

	childCdIds, err := impl.appWorkflowRepository.FindChildCDIdsByParentCDPipelineId(cdPipeline.Id)
	if err != nil && err != pg.ErrNoRows {
		impl.logger.Errorw("error in getting child cdPipelineIds by parent cdPipelineId", "err", err, "parent cdPipelineId", cdPipeline.Id)
		return nil, err
	}
	if len(childCdIds) > 0 {
		childPipelines, err := impl.pipelineRepository.FindByIdsIn(childCdIds)
		if err != nil {
			impl.logger.Errorw("error in getting pipelines by ids", "err", err, "ids", childCdIds)
			return nil, err
		}
		var childCdEnvVariables []types.ChildCdMetadata
		for i, childPipeline := range childPipelines {
			extraEnvVariables[fmt.Sprintf("%s_%d", CHILD_CD_ENV_NAME_PREFIX, i+1)] = childPipeline.Environment.Name
			extraEnvVariables[fmt.Sprintf("%s_%d", CHILD_CD_CLUSTER_NAME_PREFIX, i+1)] = childPipeline.Environment.Cluster.ClusterName

			childCdEnvVariables = append(childCdEnvVariables, types.ChildCdMetadata{
				ChildCdEnvName:     childPipeline.Environment.Name,
				ChildCdClusterName: childPipeline.Environment.Cluster.ClusterName,
			})
		}
		childCdEnvVariablesMetadata, err := json.Marshal(&childCdEnvVariables)
		if err != nil {
			impl.logger.Errorw("err while marshaling childCdEnvVariables", "err", err)
			return nil, err
		}
		extraEnvVariables[CHILD_CD_METADATA] = string(childCdEnvVariablesMetadata)

		extraEnvVariables[CHILD_CD_COUNT] = strconv.Itoa(len(childPipelines))
	}
	if ciPipeline != nil && ciPipeline.Id > 0 {
		extraEnvVariables["APP_NAME"] = ciPipeline.App.AppName
		cdStageWorkflowRequest.DockerUsername = ciPipeline.CiTemplate.DockerRegistry.Username
		cdStageWorkflowRequest.DockerPassword = ciPipeline.CiTemplate.DockerRegistry.Password
		cdStageWorkflowRequest.AwsRegion = ciPipeline.CiTemplate.DockerRegistry.AWSRegion
		cdStageWorkflowRequest.DockerConnection = ciPipeline.CiTemplate.DockerRegistry.Connection
		cdStageWorkflowRequest.DockerCert = ciPipeline.CiTemplate.DockerRegistry.Cert
		cdStageWorkflowRequest.AccessKey = ciPipeline.CiTemplate.DockerRegistry.AWSAccessKeyId
		cdStageWorkflowRequest.SecretKey = ciPipeline.CiTemplate.DockerRegistry.AWSSecretAccessKey
		cdStageWorkflowRequest.DockerRegistryType = string(ciPipeline.CiTemplate.DockerRegistry.RegistryType)
		cdStageWorkflowRequest.DockerRegistryURL = ciPipeline.CiTemplate.DockerRegistry.RegistryURL
	} else if cdPipeline.AppId > 0 {
		ciTemplate, err := impl.CiTemplateRepository.FindByAppId(cdPipeline.AppId)
		if err != nil {
			return nil, err
		}
		extraEnvVariables["APP_NAME"] = ciTemplate.App.AppName
		cdStageWorkflowRequest.DockerUsername = ciTemplate.DockerRegistry.Username
		cdStageWorkflowRequest.DockerPassword = ciTemplate.DockerRegistry.Password
		cdStageWorkflowRequest.AwsRegion = ciTemplate.DockerRegistry.AWSRegion
		cdStageWorkflowRequest.DockerConnection = ciTemplate.DockerRegistry.Connection
		cdStageWorkflowRequest.DockerCert = ciTemplate.DockerRegistry.Cert
		cdStageWorkflowRequest.AccessKey = ciTemplate.DockerRegistry.AWSAccessKeyId
		cdStageWorkflowRequest.SecretKey = ciTemplate.DockerRegistry.AWSSecretAccessKey
		cdStageWorkflowRequest.DockerRegistryType = string(ciTemplate.DockerRegistry.RegistryType)
		cdStageWorkflowRequest.DockerRegistryURL = ciTemplate.DockerRegistry.RegistryURL
		appLabels, err := impl.appLabelRepository.FindAllByAppId(cdPipeline.AppId)
		if err != nil && err != pg.ErrNoRows {
			impl.logger.Errorw("error in getting labels by appId", "err", err, "appId", cdPipeline.AppId)
			return nil, err
		}
		var appLabelEnvVariables []types.AppLabelMetadata
		for i, appLabel := range appLabels {
			extraEnvVariables[fmt.Sprintf("%s_%d", APP_LABEL_KEY_PREFIX, i+1)] = appLabel.Key
			extraEnvVariables[fmt.Sprintf("%s_%d", APP_LABEL_VALUE_PREFIX, i+1)] = appLabel.Value
			appLabelEnvVariables = append(appLabelEnvVariables, types.AppLabelMetadata{
				AppLabelKey:   appLabel.Key,
				AppLabelValue: appLabel.Value,
			})
		}
		if len(appLabels) > 0 {
			extraEnvVariables[APP_LABEL_COUNT] = strconv.Itoa(len(appLabels))
			appLabelEnvVariablesMetadata, err := json.Marshal(&appLabelEnvVariables)
			if err != nil {
				impl.logger.Errorw("err while marshaling appLabelEnvVariables", "err", err)
				return nil, err
			}
			extraEnvVariables[APP_LABEL_METADATA] = string(appLabelEnvVariablesMetadata)

		}
	}
	cdStageWorkflowRequest.ExtraEnvironmentVariables = extraEnvVariables
	if deployStageTriggeredByUser != nil {
		cdStageWorkflowRequest.DeploymentTriggerTime = deployStageWfr.StartedOn
		cdStageWorkflowRequest.DeploymentTriggeredBy = deployStageTriggeredByUser.EmailId
	}
	if pipelineReleaseCounter > 0 {
		cdStageWorkflowRequest.DeploymentReleaseCounter = pipelineReleaseCounter
	}
	if cdWorkflowConfig.CdCacheRegion == "" {
		cdWorkflowConfig.CdCacheRegion = impl.config.GetDefaultCdLogsBucketRegion()
	}

	if runner.WorkflowType == bean.CD_WORKFLOW_TYPE_PRE {
		//populate input variables of steps with extra env variables
		setExtraEnvVariableInDeployStep(preDeploySteps, extraEnvVariables, webhookAndCiData)
		cdStageWorkflowRequest.PrePostDeploySteps = preDeploySteps
	} else if runner.WorkflowType == bean.CD_WORKFLOW_TYPE_POST {
		setExtraEnvVariableInDeployStep(postDeploySteps, extraEnvVariables, webhookAndCiData)
		cdStageWorkflowRequest.PrePostDeploySteps = postDeploySteps
	}
	cdStageWorkflowRequest.BlobStorageConfigured = runner.BlobStorageEnabled
	switch cdStageWorkflowRequest.CloudProvider {
	case types.BLOB_STORAGE_S3:
		//No AccessKey is used for uploading artifacts, instead IAM based auth is used
		cdStageWorkflowRequest.CdCacheRegion = cdWorkflowConfig.CdCacheRegion
		cdStageWorkflowRequest.CdCacheLocation = cdWorkflowConfig.CdCacheBucket
		cdStageWorkflowRequest.ArtifactLocation, cdStageWorkflowRequest.CiArtifactBucket, cdStageWorkflowRequest.CiArtifactFileName = impl.buildArtifactLocationForS3(cdWorkflowConfig, cdWf, runner)
		cdStageWorkflowRequest.BlobStorageS3Config = &blob_storage.BlobStorageS3Config{
			AccessKey:                  impl.config.BlobStorageS3AccessKey,
			Passkey:                    impl.config.BlobStorageS3SecretKey,
			EndpointUrl:                impl.config.BlobStorageS3Endpoint,
			IsInSecure:                 impl.config.BlobStorageS3EndpointInsecure,
			CiCacheBucketName:          cdWorkflowConfig.CdCacheBucket,
			CiCacheRegion:              cdWorkflowConfig.CdCacheRegion,
			CiCacheBucketVersioning:    impl.config.BlobStorageS3BucketVersioned,
			CiArtifactBucketName:       cdStageWorkflowRequest.CiArtifactBucket,
			CiArtifactRegion:           cdWorkflowConfig.CdCacheRegion,
			CiArtifactBucketVersioning: impl.config.BlobStorageS3BucketVersioned,
			CiLogBucketName:            impl.config.GetDefaultBuildLogsBucket(),
			CiLogRegion:                impl.config.GetDefaultCdLogsBucketRegion(),
			CiLogBucketVersioning:      impl.config.BlobStorageS3BucketVersioned,
		}
	case types.BLOB_STORAGE_GCP:
		cdStageWorkflowRequest.GcpBlobConfig = &blob_storage.GcpBlobConfig{
			CredentialFileJsonData: impl.config.BlobStorageGcpCredentialJson,
			ArtifactBucketName:     impl.config.GetDefaultBuildLogsBucket(),
			LogBucketName:          impl.config.GetDefaultBuildLogsBucket(),
		}
		cdStageWorkflowRequest.ArtifactLocation = impl.buildDefaultArtifactLocation(cdWorkflowConfig, cdWf, runner)
		cdStageWorkflowRequest.CiArtifactFileName = cdStageWorkflowRequest.ArtifactLocation
	case types.BLOB_STORAGE_AZURE:
		cdStageWorkflowRequest.AzureBlobConfig = &blob_storage.AzureBlobConfig{
			Enabled:               true,
			AccountName:           impl.config.AzureAccountName,
			BlobContainerCiCache:  impl.config.AzureBlobContainerCiCache,
			AccountKey:            impl.config.AzureAccountKey,
			BlobContainerCiLog:    impl.config.AzureBlobContainerCiLog,
			BlobContainerArtifact: impl.config.AzureBlobContainerCiLog,
		}
		cdStageWorkflowRequest.BlobStorageS3Config = &blob_storage.BlobStorageS3Config{
			EndpointUrl:     impl.config.AzureGatewayUrl,
			IsInSecure:      impl.config.AzureGatewayConnectionInsecure,
			CiLogBucketName: impl.config.AzureBlobContainerCiLog,
			CiLogRegion:     "",
			AccessKey:       impl.config.AzureAccountName,
		}
		cdStageWorkflowRequest.ArtifactLocation = impl.buildDefaultArtifactLocation(cdWorkflowConfig, cdWf, runner)
		cdStageWorkflowRequest.CiArtifactFileName = cdStageWorkflowRequest.ArtifactLocation
	default:
		if impl.config.BlobStorageEnabled {
			return nil, fmt.Errorf("blob storage %s not supported", cdStageWorkflowRequest.CloudProvider)
		}
	}
	cdStageWorkflowRequest.DefaultAddressPoolBaseCidr = impl.config.GetDefaultAddressPoolBaseCidr()
	cdStageWorkflowRequest.DefaultAddressPoolSize = impl.config.GetDefaultAddressPoolSize()
	return cdStageWorkflowRequest, nil
}

func (impl *WorkflowDagExecutorImpl) buildDefaultArtifactLocation(cdWorkflowConfig *pipelineConfig.CdWorkflowConfig, savedWf *pipelineConfig.CdWorkflow, runner *pipelineConfig.CdWorkflowRunner) string {
	cdArtifactLocationFormat := cdWorkflowConfig.CdArtifactLocationFormat
	if cdArtifactLocationFormat == "" {
		cdArtifactLocationFormat = impl.config.GetArtifactLocationFormat()
	}
	ArtifactLocation := fmt.Sprintf("%s/"+cdArtifactLocationFormat, impl.config.GetDefaultArtifactKeyPrefix(), savedWf.Id, runner.Id)
	return ArtifactLocation
}

func (impl *WorkflowDagExecutorImpl) HandleDeploymentSuccessEvent(pipelineOverride *chartConfig.PipelineOverride) error {
	if pipelineOverride == nil {
		return fmt.Errorf("invalid request, pipeline override not found")
	}
	cdWorkflow, err := impl.cdWorkflowRepository.FindById(pipelineOverride.CdWorkflowId)
	if err != nil {
		impl.logger.Errorw("error in fetching cd workflow by id", "pipelineOverride", pipelineOverride)
		return err
	}

	postStage, err := impl.getPipelineStage(pipelineOverride.PipelineId, repository4.PIPELINE_STAGE_TYPE_POST_CD)
	if err != nil {
		return err
	}

	var triggeredByUser int32 = 1
	//handle corrupt data (https://github.com/devtron-labs/devtron/issues/3826)
	err, deleted := impl.deleteCorruptedPipelineStage(postStage, triggeredByUser)
	if err != nil {
		impl.logger.Errorw("error in deleteCorruptedPipelineStage ", "err", err, "preStage", postStage, "triggeredBy", triggeredByUser)
		return err
	}

	if len(pipelineOverride.Pipeline.PostStageConfig) > 0 || (postStage != nil && !deleted) {
		if pipelineOverride.Pipeline.PostTriggerType == pipelineConfig.TRIGGER_TYPE_AUTOMATIC &&
			pipelineOverride.DeploymentType != models.DEPLOYMENTTYPE_STOP &&
			pipelineOverride.DeploymentType != models.DEPLOYMENTTYPE_START {

			err = impl.TriggerPostStage(cdWorkflow, pipelineOverride.Pipeline, triggeredByUser, 0)
			if err != nil {
				impl.logger.Errorw("error in triggering post stage after successful deployment event", "err", err, "cdWorkflow", cdWorkflow)
				return err
			}
		}
	} else {
		// to trigger next pre/cd, if any
		// finding children cd by pipeline id
		err = impl.HandlePostStageSuccessEvent(cdWorkflow.Id, pipelineOverride.PipelineId, 1)
		if err != nil {
			impl.logger.Errorw("error in triggering children cd after successful deployment event", "parentCdPipelineId", pipelineOverride.PipelineId)
			return err
		}
	}
	return nil
}

func (impl *WorkflowDagExecutorImpl) HandlePostStageSuccessEvent(cdWorkflowId int, cdPipelineId int, triggeredBy int32) error {
	// finding children cd by pipeline id
	cdPipelinesMapping, err := impl.appWorkflowRepository.FindWFCDMappingByParentCDPipelineId(cdPipelineId)
	if err != nil {
		impl.logger.Errorw("error in getting mapping of cd pipelines by parent cd pipeline id", "err", err, "parentCdPipelineId", cdPipelineId)
		return err
	}
	ciArtifact, err := impl.ciArtifactRepository.GetArtifactByCdWorkflowId(cdWorkflowId)
	if err != nil {
		impl.logger.Errorw("error in finding artifact by cd workflow id", "err", err, "cdWorkflowId", cdWorkflowId)
		return err
	}
	//TODO : confirm about this logic used for applyAuth
	applyAuth := false
	if triggeredBy != 1 {
		applyAuth = true
	}
	for _, cdPipelineMapping := range cdPipelinesMapping {
		//find pipeline by cdPipeline ID
		pipeline, err := impl.pipelineRepository.FindById(cdPipelineMapping.ComponentId)
		if err != nil {
			impl.logger.Errorw("error in getting cd pipeline by id", "err", err, "pipelineId", cdPipelineMapping.ComponentId)
			return err
		}
		//finding ci artifact by ciPipelineID and pipelineId
		//TODO : confirm values for applyAuth, async & triggeredBy
		err = impl.triggerStage(nil, pipeline, ciArtifact, applyAuth, triggeredBy)
		if err != nil {
			impl.logger.Errorw("error in triggering cd pipeline after successful post stage", "err", err, "pipelineId", pipeline.Id)
			return err
		}
	}
	return nil
}

// Only used for auto trigger
func (impl *WorkflowDagExecutorImpl) TriggerDeployment(cdWf *pipelineConfig.CdWorkflow, artifact *repository.CiArtifact, pipeline *pipelineConfig.Pipeline, applyAuth bool, triggeredBy int32) error {
	//in case of manual ci RBAC need to apply, this method used for auto cd deployment
	if applyAuth {
		user, err := impl.user.GetById(triggeredBy)
		if err != nil {
			impl.logger.Errorw("error in fetching user for auto pipeline", "UpdatedBy", artifact.UpdatedBy)
			return nil
		}
		token := user.EmailId
		object := impl.enforcerUtil.GetAppRBACNameByAppId(pipeline.AppId)
		impl.logger.Debugw("Triggered Request (App Permission Checking):", "object", object)
		if ok := impl.enforcer.EnforceByEmail(strings.ToLower(token), casbin.ResourceApplications, casbin.ActionTrigger, object); !ok {
			err = &util.ApiError{Code: "401", HttpStatusCode: 401, UserMessage: "unauthorized for pipeline " + strconv.Itoa(pipeline.Id)}
			return err
		}
	}

	//setting triggeredAt variable to have consistent data for various audit log places in db for deployment time
	triggeredAt := time.Now()

	if cdWf == nil {
		cdWf = &pipelineConfig.CdWorkflow{
			CiArtifactId: artifact.Id,
			PipelineId:   pipeline.Id,
			AuditLog:     sql.AuditLog{CreatedOn: triggeredAt, CreatedBy: 1, UpdatedOn: triggeredAt, UpdatedBy: 1},
		}
		err := impl.cdWorkflowRepository.SaveWorkFlow(context.Background(), cdWf)
		if err != nil {
			return err
		}
	}

	runner := &pipelineConfig.CdWorkflowRunner{
		Name:         pipeline.Name,
		WorkflowType: bean.CD_WORKFLOW_TYPE_DEPLOY,
		ExecutorType: pipelineConfig.WORKFLOW_EXECUTOR_TYPE_SYSTEM,
		Status:       pipelineConfig.WorkflowInitiated, //deployment Initiated for auto trigger
		TriggeredBy:  1,
		StartedOn:    triggeredAt,
		Namespace:    impl.config.GetDefaultNamespace(),
		CdWorkflowId: cdWf.Id,
		AuditLog:     sql.AuditLog{CreatedOn: triggeredAt, CreatedBy: triggeredBy, UpdatedOn: triggeredAt, UpdatedBy: triggeredBy},
	}
	savedWfr, err := impl.cdWorkflowRepository.SaveWorkFlowRunner(runner)
	if err != nil {
		return err
	}
	runner.CdWorkflow = &pipelineConfig.CdWorkflow{
		Pipeline: pipeline,
	}
	// creating cd pipeline status timeline for deployment initialisation
	timeline := &pipelineConfig.PipelineStatusTimeline{
		CdWorkflowRunnerId: runner.Id,
		Status:             pipelineConfig.TIMELINE_STATUS_DEPLOYMENT_INITIATED,
		StatusDetail:       "Deployment initiated successfully.",
		StatusTime:         time.Now(),
		AuditLog: sql.AuditLog{
			CreatedBy: 1,
			CreatedOn: time.Now(),
			UpdatedBy: 1,
			UpdatedOn: time.Now(),
		},
	}
	isAppStore := false
	err = impl.pipelineStatusTimelineService.SaveTimeline(timeline, nil, isAppStore)
	if err != nil {
		impl.logger.Errorw("error in creating timeline status for deployment initiation", "err", err, "timeline", timeline)
	}
	//checking vulnerability for deploying image
	isVulnerable := false
	if len(artifact.ImageDigest) > 0 {
		var cveStores []*security.CveStore
		imageScanResult, err := impl.scanResultRepository.FindByImageDigest(artifact.ImageDigest)
		if err != nil && err != pg.ErrNoRows {
			impl.logger.Errorw("error fetching image digest", "digest", artifact.ImageDigest, "err", err)
			return err
		}
		for _, item := range imageScanResult {
			cveStores = append(cveStores, &item.CveStore)
		}
		env, err := impl.envRepository.FindById(pipeline.EnvironmentId)
		if err != nil {
			impl.logger.Errorw("error while fetching env", "err", err)
			return err
		}
		blockCveList, err := impl.cvePolicyRepository.GetBlockedCVEList(cveStores, env.ClusterId, pipeline.EnvironmentId, pipeline.AppId, false)
		if err != nil {
			impl.logger.Errorw("error while fetching blocked cve list", "err", err)
			return err
		}
		if len(blockCveList) > 0 {
			isVulnerable = true
		}
	}
	if isVulnerable == true {
		if err = impl.MarkCurrentDeploymentFailed(runner, errors.New(pipelineConfig.FOUND_VULNERABILITY), triggeredBy); err != nil {
			impl.logger.Errorw("error while updating current runner status to failed, TriggerDeployment", "wfrId", runner.Id, "err", err)
		}
		return nil
	}

	releaseErr := impl.TriggerCD(artifact, cdWf.Id, savedWfr.Id, pipeline, triggeredAt)
	//skip updatePreviousDeploymentStatus if Async Install is enabled; handled inside SubscribeDevtronAsyncHelmInstallRequest
	if !impl.appService.IsDevtronAsyncInstallModeEnabled(pipeline.DeploymentAppType) {
		err1 := impl.updatePreviousDeploymentStatus(releaseErr, runner, pipeline.Id, triggeredAt, triggeredBy)
		if err1 != nil {
			impl.logger.Errorw("error while update previous cd workflow runners", "err", err, "runner", runner, "pipelineId", pipeline.Id)
			return err1
		}
	}
	return nil
}

func (impl *WorkflowDagExecutorImpl) updatePreviousDeploymentStatus(releaseErr error, currentRunner *pipelineConfig.CdWorkflowRunner, pipelineId int, triggeredAt time.Time, triggeredBy int32) error {
	// if releaseErr found, then the mark current deployment Failed and return
	if releaseErr != nil {
		err := impl.MarkCurrentDeploymentFailed(currentRunner, releaseErr, triggeredBy)
		if err != nil {
			impl.logger.Errorw("error while updating current runner status to failed, updatePreviousDeploymentStatus", "cdWfr", currentRunner.Id, "err", err)
			return releaseErr
		}
		return nil
	}
	// Initiating DB transaction
	dbConnection := impl.cdWorkflowRepository.GetConnection()
	tx, err := dbConnection.Begin()
	if err != nil {
		impl.logger.Errorw("error on update status, txn begin failed", "err", err)
		return err
	}
	// Rollback tx on error.
	defer tx.Rollback()

	//update [n,n-1] statuses as failed if not terminal
	terminalStatus := []string{string(health.HealthStatusHealthy), pipelineConfig.WorkflowAborted, pipelineConfig.WorkflowFailed, pipelineConfig.WorkflowSucceeded}
	previousNonTerminalRunners, err := impl.cdWorkflowRepository.FindPreviousCdWfRunnerByStatus(pipelineId, currentRunner.Id, terminalStatus)
	if err != nil {
		impl.logger.Errorw("error fetching previous wf runner, updating cd wf runner status,", "err", err, "currentRunner", currentRunner)
		return err
	} else if len(previousNonTerminalRunners) == 0 {
		impl.logger.Errorw("no previous runner found in updating cd wf runner status,", "err", err, "currentRunner", currentRunner)
		return nil
	}

	var timelines []*pipelineConfig.PipelineStatusTimeline
	for _, previousRunner := range previousNonTerminalRunners {
		if previousRunner.Status == string(health.HealthStatusHealthy) ||
			previousRunner.Status == pipelineConfig.WorkflowSucceeded ||
			previousRunner.Status == pipelineConfig.WorkflowAborted ||
			previousRunner.Status == pipelineConfig.WorkflowFailed {
			//terminal status return
			impl.logger.Infow("skip updating cd wf runner status as previous runner status is", "status", previousRunner.Status)
			continue
		}
		impl.logger.Infow("updating cd wf runner status as previous runner status is", "status", previousRunner.Status)
		previousRunner.FinishedOn = triggeredAt
		previousRunner.Message = pipelineConfig.NEW_DEPLOYMENT_INITIATED
		previousRunner.Status = pipelineConfig.WorkflowFailed
		previousRunner.UpdatedOn = time.Now()
		previousRunner.UpdatedBy = triggeredBy
		timeline := &pipelineConfig.PipelineStatusTimeline{
			CdWorkflowRunnerId: previousRunner.Id,
			Status:             pipelineConfig.TIMELINE_STATUS_DEPLOYMENT_SUPERSEDED,
			StatusDetail:       "This deployment is superseded.",
			StatusTime:         time.Now(),
			AuditLog: sql.AuditLog{
				CreatedBy: 1,
				CreatedOn: time.Now(),
				UpdatedBy: 1,
				UpdatedOn: time.Now(),
			},
		}
		timelines = append(timelines, timeline)
	}

	err = impl.cdWorkflowRepository.UpdateWorkFlowRunnersWithTxn(previousNonTerminalRunners, tx)
	if err != nil {
		impl.logger.Errorw("error updating cd wf runner status", "err", err, "previousNonTerminalRunners", previousNonTerminalRunners)
		return err
	}
	err = impl.cdPipelineStatusTimelineRepo.SaveTimelinesWithTxn(timelines, tx)
	if err != nil {
		impl.logger.Errorw("error updating pipeline status timelines", "err", err, "timelines", timelines)
		return err
	}

	//commit transaction
	err = tx.Commit()
	if err != nil {
		impl.logger.Errorw("error in db transaction commit, ManualCdTrigger", "err", err)
		return err
	}
	return nil
}

type RequestType string

const START RequestType = "START"
const STOP RequestType = "STOP"

type StopAppRequest struct {
	AppId         int         `json:"appId" validate:"required"`
	EnvironmentId int         `json:"environmentId" validate:"required"`
	UserId        int32       `json:"userId"`
	RequestType   RequestType `json:"requestType" validate:"oneof=START STOP"`
}

type StopDeploymentGroupRequest struct {
	DeploymentGroupId int         `json:"deploymentGroupId" validate:"required"`
	UserId            int32       `json:"userId"`
	RequestType       RequestType `json:"requestType" validate:"oneof=START STOP"`
}

type PodRotateRequest struct {
	AppId               int                        `json:"appId" validate:"required"`
	EnvironmentId       int                        `json:"environmentId" validate:"required"`
	UserId              int32                      `json:"-"`
	ResourceIdentifiers []util5.ResourceIdentifier `json:"resources" validate:"required"`
}

func (impl *WorkflowDagExecutorImpl) RotatePods(ctx context.Context, podRotateRequest *PodRotateRequest) (*k8s.RotatePodResponse, error) {
	impl.logger.Infow("rotate pod request", "payload", podRotateRequest)
	//extract cluster id and namespace from env id
	environmentId := podRotateRequest.EnvironmentId
	environment, err := impl.envRepository.FindById(environmentId)
	if err != nil {
		impl.logger.Errorw("error occurred while fetching env details", "envId", environmentId, "err", err)
		return nil, err
	}
	var resourceIdentifiers []util5.ResourceIdentifier
	for _, resourceIdentifier := range podRotateRequest.ResourceIdentifiers {
		resourceIdentifier.Namespace = environment.Namespace
		resourceIdentifiers = append(resourceIdentifiers, resourceIdentifier)
	}
	rotatePodRequest := &k8s.RotatePodRequest{
		ClusterId: environment.ClusterId,
		Resources: resourceIdentifiers,
	}
	response, err := impl.k8sCommonService.RotatePods(ctx, rotatePodRequest)
	if err != nil {
		return nil, err
	}
	//TODO KB: make entry in cd workflow runner
	return response, nil
}

func (impl *WorkflowDagExecutorImpl) StopStartApp(stopRequest *StopAppRequest, ctx context.Context) (int, error) {
	pipelines, err := impl.pipelineRepository.FindActiveByAppIdAndEnvironmentId(stopRequest.AppId, stopRequest.EnvironmentId)
	if err != nil {
		impl.logger.Errorw("error in fetching pipeline", "app", stopRequest.AppId, "env", stopRequest.EnvironmentId, "err", err)
		return 0, err
	}
	if len(pipelines) == 0 {
		return 0, fmt.Errorf("no pipeline found")
	}
	pipeline := pipelines[0]

	//find pipeline with default
	var pipelineIds []int
	for _, p := range pipelines {
		impl.logger.Debugw("adding pipelineId", "pipelineId", p.Id)
		pipelineIds = append(pipelineIds, p.Id)
		//FIXME
	}
	wf, err := impl.cdWorkflowRepository.FindLatestCdWorkflowByPipelineId(pipelineIds)
	if err != nil {
		impl.logger.Errorw("error in fetching latest release", "err", err)
		return 0, err
	}
	stopTemplate := `{"replicaCount":0,"autoscaling":{"MinReplicas":0,"MaxReplicas":0 ,"enabled": false} }`
	overrideRequest := &bean.ValuesOverrideRequest{
		PipelineId:     pipeline.Id,
		AppId:          stopRequest.AppId,
		CiArtifactId:   wf.CiArtifactId,
		UserId:         stopRequest.UserId,
		CdWorkflowType: bean.CD_WORKFLOW_TYPE_DEPLOY,
	}
	if stopRequest.RequestType == STOP {
		overrideRequest.AdditionalOverride = json.RawMessage([]byte(stopTemplate))
		overrideRequest.DeploymentType = models.DEPLOYMENTTYPE_STOP
	} else if stopRequest.RequestType == START {
		overrideRequest.DeploymentType = models.DEPLOYMENTTYPE_START
	} else {
		return 0, fmt.Errorf("unsupported operation %s", stopRequest.RequestType)
	}
	id, err := impl.ManualCdTrigger(overrideRequest, ctx)
	if err != nil {
		impl.logger.Errorw("error in stopping app", "err", err, "appId", stopRequest.AppId, "envId", stopRequest.EnvironmentId)
		return 0, err
	}
	return id, err
}

func (impl *WorkflowDagExecutorImpl) GetArtifactVulnerabilityStatus(artifact *repository.CiArtifact, cdPipeline *pipelineConfig.Pipeline, ctx context.Context) (bool, error) {
	isVulnerable := false
	if len(artifact.ImageDigest) > 0 {
		var cveStores []*security.CveStore
		_, span := otel.Tracer("orchestrator").Start(ctx, "scanResultRepository.FindByImageDigest")
		imageScanResult, err := impl.scanResultRepository.FindByImageDigest(artifact.ImageDigest)
		span.End()
		if err != nil && err != pg.ErrNoRows {
			impl.logger.Errorw("error fetching image digest", "digest", artifact.ImageDigest, "err", err)
			return false, err
		}
		for _, item := range imageScanResult {
			cveStores = append(cveStores, &item.CveStore)
		}
		_, span = otel.Tracer("orchestrator").Start(ctx, "cvePolicyRepository.GetBlockedCVEList")
		if cdPipeline.Environment.ClusterId == 0 {
			envDetails, err := impl.envRepository.FindById(cdPipeline.EnvironmentId)
			if err != nil {
				impl.logger.Errorw("error fetching cluster details by env, GetArtifactVulnerabilityStatus", "envId", cdPipeline.EnvironmentId, "err", err)
				return false, err
			}
			cdPipeline.Environment = *envDetails
		}
		blockCveList, err := impl.cvePolicyRepository.GetBlockedCVEList(cveStores, cdPipeline.Environment.ClusterId, cdPipeline.EnvironmentId, cdPipeline.AppId, false)
		span.End()
		if err != nil {
			impl.logger.Errorw("error while fetching env", "err", err)
			return false, err
		}
		if len(blockCveList) > 0 {
			isVulnerable = true
		}
	}
	return isVulnerable, nil
}

func (impl *WorkflowDagExecutorImpl) ManualCdTrigger(overrideRequest *bean.ValuesOverrideRequest, ctx context.Context) (int, error) {
	//setting triggeredAt variable to have consistent data for various audit log places in db for deployment time
	triggeredAt := time.Now()
	releaseId := 0

	var err error
	_, span := otel.Tracer("orchestrator").Start(ctx, "pipelineRepository.FindById")
	cdPipeline, err := impl.pipelineRepository.FindById(overrideRequest.PipelineId)
	span.End()
	if err != nil {
		impl.logger.Errorw("manual trigger request with invalid pipelineId, ManualCdTrigger", "pipelineId", overrideRequest.PipelineId, "err", err)
		return 0, err
	}
	impl.SetPipelineFieldsInOverrideRequest(overrideRequest, cdPipeline)

	switch overrideRequest.CdWorkflowType {
	case bean.CD_WORKFLOW_TYPE_PRE:
		_, span = otel.Tracer("orchestrator").Start(ctx, "ciArtifactRepository.Get")
		artifact, err := impl.ciArtifactRepository.Get(overrideRequest.CiArtifactId)
		span.End()
		if err != nil {
			impl.logger.Errorw("error in getting CiArtifact", "CiArtifactId", overrideRequest.CiArtifactId, "err", err)
			return 0, err
		}
		_, span = otel.Tracer("orchestrator").Start(ctx, "TriggerPreStage")
		err = impl.TriggerPreStage(ctx, nil, artifact, cdPipeline, overrideRequest.UserId, false, 0)
		span.End()
		if err != nil {
			impl.logger.Errorw("error in TriggerPreStage, ManualCdTrigger", "err", err)
			return 0, err
		}
	case bean.CD_WORKFLOW_TYPE_DEPLOY:
		if overrideRequest.DeploymentType == models.DEPLOYMENTTYPE_UNKNOWN {
			overrideRequest.DeploymentType = models.DEPLOYMENTTYPE_DEPLOY
		}

		cdWf, err := impl.cdWorkflowRepository.FindByWorkflowIdAndRunnerType(ctx, overrideRequest.CdWorkflowId, bean.CD_WORKFLOW_TYPE_PRE)
		if err != nil && !util.IsErrNoRows(err) {
			impl.logger.Errorw("error in getting cdWorkflow, ManualCdTrigger", "CdWorkflowId", overrideRequest.CdWorkflowId, "err", err)
			return 0, err
		}

		cdWorkflowId := cdWf.CdWorkflowId
		if cdWf.CdWorkflowId == 0 {
			cdWf := &pipelineConfig.CdWorkflow{
				CiArtifactId: overrideRequest.CiArtifactId,
				PipelineId:   overrideRequest.PipelineId,
				AuditLog:     sql.AuditLog{CreatedOn: triggeredAt, CreatedBy: overrideRequest.UserId, UpdatedOn: triggeredAt, UpdatedBy: overrideRequest.UserId},
			}
			err := impl.cdWorkflowRepository.SaveWorkFlow(ctx, cdWf)
			if err != nil {
				impl.logger.Errorw("error in creating cdWorkflow, ManualCdTrigger", "PipelineId", overrideRequest.PipelineId, "err", err)
				return 0, err
			}
			cdWorkflowId = cdWf.Id
		}

		runner := &pipelineConfig.CdWorkflowRunner{
			Name:         cdPipeline.Name,
			WorkflowType: bean.CD_WORKFLOW_TYPE_DEPLOY,
			ExecutorType: pipelineConfig.WORKFLOW_EXECUTOR_TYPE_AWF,
			Status:       pipelineConfig.WorkflowInitiated, //deployment Initiated for manual trigger
			TriggeredBy:  overrideRequest.UserId,
			StartedOn:    triggeredAt,
			Namespace:    impl.config.GetDefaultNamespace(),
			CdWorkflowId: cdWorkflowId,
			AuditLog:     sql.AuditLog{CreatedOn: triggeredAt, CreatedBy: overrideRequest.UserId, UpdatedOn: triggeredAt, UpdatedBy: overrideRequest.UserId},
		}
		savedWfr, err := impl.cdWorkflowRepository.SaveWorkFlowRunner(runner)
		overrideRequest.WfrId = savedWfr.Id
		if err != nil {
			impl.logger.Errorw("err in creating cdWorkflowRunner, ManualCdTrigger", "cdWorkflowId", cdWorkflowId, "err", err)
			return 0, err
		}
		runner.CdWorkflow = &pipelineConfig.CdWorkflow{
			Pipeline: cdPipeline,
		}
		overrideRequest.CdWorkflowId = cdWorkflowId
		// creating cd pipeline status timeline for deployment initialisation
		timeline := impl.pipelineStatusTimelineService.GetTimelineDbObjectByTimelineStatusAndTimelineDescription(savedWfr.Id, pipelineConfig.TIMELINE_STATUS_DEPLOYMENT_INITIATED, pipelineConfig.TIMELINE_DESCRIPTION_DEPLOYMENT_INITIATED, overrideRequest.UserId)
		_, span = otel.Tracer("orchestrator").Start(ctx, "cdPipelineStatusTimelineRepo.SaveTimelineForACDHelmApps")
		err = impl.pipelineStatusTimelineService.SaveTimeline(timeline, nil, false)

		span.End()
		if err != nil {
			impl.logger.Errorw("error in creating timeline status for deployment initiation, ManualCdTrigger", "err", err, "timeline", timeline)
		}

		//checking vulnerability for deploying image
		_, span = otel.Tracer("orchestrator").Start(ctx, "ciArtifactRepository.Get")
		artifact, err := impl.ciArtifactRepository.Get(overrideRequest.CiArtifactId)
		span.End()
		if err != nil {
			impl.logger.Errorw("error in getting ciArtifact, ManualCdTrigger", "CiArtifactId", overrideRequest.CiArtifactId, "err", err)
			return 0, err
		}
		isVulnerable, err := impl.GetArtifactVulnerabilityStatus(artifact, cdPipeline, ctx)
		if err != nil {
			impl.logger.Errorw("error in getting Artifact vulnerability status, ManualCdTrigger", "err", err)
			return 0, err
		}

		if isVulnerable == true {
			// if image vulnerable, update timeline status and return
			if err = impl.MarkCurrentDeploymentFailed(runner, errors.New(pipelineConfig.FOUND_VULNERABILITY), overrideRequest.UserId); err != nil {
				impl.logger.Errorw("error while updating current runner status to failed, TriggerDeployment", "wfrId", runner.Id, "err", err)
			}
			return 0, fmt.Errorf("found vulnerability for image digest %s", artifact.ImageDigest)
		}

		// Deploy the release
		_, span = otel.Tracer("orchestrator").Start(ctx, "appService.TriggerRelease")
		var releaseErr error
		releaseId, _, releaseErr = impl.HandleCDTriggerRelease(overrideRequest, ctx, triggeredAt, overrideRequest.UserId)
		span.End()

		//skip updatePreviousDeploymentStatus if Async Install is enabled; handled inside SubscribeDevtronAsyncHelmInstallRequest
		if !impl.appService.IsDevtronAsyncInstallModeEnabled(cdPipeline.DeploymentAppType) {
			// Update previous deployment runner status (in transaction): Failed
			_, span = otel.Tracer("orchestrator").Start(ctx, "updatePreviousDeploymentStatus")
			err1 := impl.updatePreviousDeploymentStatus(releaseErr, runner, cdPipeline.Id, triggeredAt, overrideRequest.UserId)
			span.End()
			if err1 != nil {
				impl.logger.Errorw("error while update previous cd workflow runners, ManualCdTrigger", "err", err, "runner", runner, "pipelineId", cdPipeline.Id)
				return 0, err1
			}
		}

		if overrideRequest.DeploymentAppType == util.PIPELINE_DEPLOYMENT_TYPE_MANIFEST_DOWNLOAD {
			runner := &pipelineConfig.CdWorkflowRunner{
				Id:           runner.Id,
				Name:         cdPipeline.Name,
				WorkflowType: bean.CD_WORKFLOW_TYPE_DEPLOY,
				ExecutorType: pipelineConfig.WORKFLOW_EXECUTOR_TYPE_AWF,
				TriggeredBy:  overrideRequest.UserId,
				StartedOn:    triggeredAt,
				Status:       pipelineConfig.WorkflowSucceeded,
				Namespace:    impl.config.GetDefaultNamespace(),
				CdWorkflowId: overrideRequest.CdWorkflowId,
				AuditLog:     sql.AuditLog{CreatedOn: triggeredAt, CreatedBy: overrideRequest.UserId, UpdatedOn: triggeredAt, UpdatedBy: overrideRequest.UserId},
			}
			updateErr := impl.cdWorkflowRepository.UpdateWorkFlowRunner(runner)
			if updateErr != nil {
				impl.logger.Errorw("error in updating runner for manifest_download type, ManualCdTrigger", "CdWorkflowId", overrideRequest.CdWorkflowId, "err", err)
				return 0, updateErr
			}
		}

	case bean.CD_WORKFLOW_TYPE_POST:
		cdWfRunner, err := impl.cdWorkflowRepository.FindByWorkflowIdAndRunnerType(ctx, overrideRequest.CdWorkflowId, bean.CD_WORKFLOW_TYPE_DEPLOY)
		if err != nil && !util.IsErrNoRows(err) {
			impl.logger.Errorw("err in getting cdWorkflowRunner, ManualCdTrigger", "cdWorkflowId", overrideRequest.CdWorkflowId, "err", err)
			return 0, err
		}

		var cdWf *pipelineConfig.CdWorkflow
		if cdWfRunner.CdWorkflowId == 0 {
			cdWf = &pipelineConfig.CdWorkflow{
				CiArtifactId: overrideRequest.CiArtifactId,
				PipelineId:   overrideRequest.PipelineId,
				AuditLog:     sql.AuditLog{CreatedOn: triggeredAt, CreatedBy: overrideRequest.UserId, UpdatedOn: triggeredAt, UpdatedBy: overrideRequest.UserId},
			}
			err := impl.cdWorkflowRepository.SaveWorkFlow(ctx, cdWf)
			if err != nil {
				impl.logger.Errorw("error in creating cdWorkflow, ManualCdTrigger", "CdWorkflowId", overrideRequest.CdWorkflowId, "err", err)
				return 0, err
			}
		} else {
			_, span = otel.Tracer("orchestrator").Start(ctx, "cdWorkflowRepository.FindById")
			cdWf, err = impl.cdWorkflowRepository.FindById(overrideRequest.CdWorkflowId)
			span.End()
			if err != nil && !util.IsErrNoRows(err) {
				impl.logger.Errorw("error in getting cdWorkflow, ManualCdTrigger", "CdWorkflowId", overrideRequest.CdWorkflowId, "err", err)
				return 0, err
			}
		}
		_, span = otel.Tracer("orchestrator").Start(ctx, "TriggerPostStage")
		err = impl.TriggerPostStage(cdWf, cdPipeline, overrideRequest.UserId, 0)
		span.End()
		if err != nil {
			impl.logger.Errorw("error in TriggerPostStage, ManualCdTrigger", "CdWorkflowId", cdWf.Id, "err", err)
			return 0, err
		}
	default:
		impl.logger.Errorw("invalid CdWorkflowType, ManualCdTrigger", "CdWorkflowType", overrideRequest.CdWorkflowType, "err", err)
		return 0, fmt.Errorf("invalid CdWorkflowType %s for the trigger request", string(overrideRequest.CdWorkflowType))
	}

	return releaseId, err
}

type BulkTriggerRequest struct {
	CiArtifactId int `sql:"ci_artifact_id"`
	PipelineId   int `sql:"pipeline_id"`
}

func (impl *WorkflowDagExecutorImpl) TriggerBulkDeploymentAsync(requests []*BulkTriggerRequest, UserId int32) (interface{}, error) {
	var cdWorkflows []*pipelineConfig.CdWorkflow
	for _, request := range requests {
		cdWf := &pipelineConfig.CdWorkflow{
			CiArtifactId:   request.CiArtifactId,
			PipelineId:     request.PipelineId,
			AuditLog:       sql.AuditLog{CreatedOn: time.Now(), CreatedBy: UserId, UpdatedOn: time.Now(), UpdatedBy: UserId},
			WorkflowStatus: pipelineConfig.REQUEST_ACCEPTED,
		}
		cdWorkflows = append(cdWorkflows, cdWf)
	}
	err := impl.cdWorkflowRepository.SaveWorkFlows(cdWorkflows...)
	if err != nil {
		impl.logger.Errorw("error in saving wfs", "req", requests, "err", err)
		return nil, err
	}
	impl.triggerNatsEventForBulkAction(cdWorkflows)
	return nil, nil
	//return
	//publish nats async
	//update status
	//consume message
}

type DeploymentGroupAppWithEnv struct {
	EnvironmentId     int         `json:"environmentId"`
	DeploymentGroupId int         `json:"deploymentGroupId"`
	AppId             int         `json:"appId"`
	Active            bool        `json:"active"`
	UserId            int32       `json:"userId"`
	RequestType       RequestType `json:"requestType" validate:"oneof=START STOP"`
}

func (impl *WorkflowDagExecutorImpl) TriggerBulkHibernateAsync(request StopDeploymentGroupRequest, ctx context.Context) (interface{}, error) {
	dg, err := impl.groupRepository.FindByIdWithApp(request.DeploymentGroupId)
	if err != nil {
		impl.logger.Errorw("error while fetching dg", "err", err)
		return nil, err
	}

	for _, app := range dg.DeploymentGroupApps {
		deploymentGroupAppWithEnv := &DeploymentGroupAppWithEnv{
			AppId:             app.AppId,
			EnvironmentId:     dg.EnvironmentId,
			DeploymentGroupId: dg.Id,
			Active:            dg.Active,
			UserId:            request.UserId,
			RequestType:       request.RequestType,
		}

		data, err := json.Marshal(deploymentGroupAppWithEnv)
		if err != nil {
			impl.logger.Errorw("error while writing app stop event to nats ", "app", app.AppId, "deploymentGroup", app.DeploymentGroupId, "err", err)
		} else {
			err = impl.pubsubClient.Publish(pubsub.BULK_HIBERNATE_TOPIC, string(data))
			if err != nil {
				impl.logger.Errorw("Error while publishing request", "topic", pubsub.BULK_HIBERNATE_TOPIC, "error", err)
			}
		}
	}
	return nil, nil
}

func (impl *WorkflowDagExecutorImpl) triggerNatsEventForBulkAction(cdWorkflows []*pipelineConfig.CdWorkflow) {
	for _, wf := range cdWorkflows {
		data, err := json.Marshal(wf)
		if err != nil {
			wf.WorkflowStatus = pipelineConfig.QUE_ERROR
		} else {
			err = impl.pubsubClient.Publish(pubsub.BULK_DEPLOY_TOPIC, string(data))
			if err != nil {
				wf.WorkflowStatus = pipelineConfig.QUE_ERROR
			} else {
				wf.WorkflowStatus = pipelineConfig.ENQUEUED
			}
		}
		err = impl.cdWorkflowRepository.UpdateWorkFlow(wf)
		if err != nil {
			impl.logger.Errorw("error in publishing wf msg", "wf", wf, "err", err)
		}
	}
}

func (impl *WorkflowDagExecutorImpl) subscribeTriggerBulkAction() error {
	callback := func(msg *pubsub.PubSubMsg) {
		impl.logger.Debug("subscribeTriggerBulkAction event received")
		//defer msg.Ack()
		cdWorkflow := new(pipelineConfig.CdWorkflow)
		err := json.Unmarshal([]byte(string(msg.Data)), cdWorkflow)
		if err != nil {
			impl.logger.Error("Error while unmarshalling cdWorkflow json object", "error", err)
			return
		}
		impl.logger.Debugw("subscribeTriggerBulkAction event:", "cdWorkflow", cdWorkflow)
		wf := &pipelineConfig.CdWorkflow{
			Id:           cdWorkflow.Id,
			CiArtifactId: cdWorkflow.CiArtifactId,
			PipelineId:   cdWorkflow.PipelineId,
			AuditLog: sql.AuditLog{
				UpdatedOn: time.Now(),
			},
		}
		latest, err := impl.cdWorkflowRepository.IsLatestWf(cdWorkflow.PipelineId, cdWorkflow.Id)
		if err != nil {
			impl.logger.Errorw("error in determining latest", "wf", cdWorkflow, "err", err)
			wf.WorkflowStatus = pipelineConfig.DEQUE_ERROR
			impl.cdWorkflowRepository.UpdateWorkFlow(wf)
			return
		}
		if !latest {
			wf.WorkflowStatus = pipelineConfig.DROPPED_STALE
			impl.cdWorkflowRepository.UpdateWorkFlow(wf)
			return
		}
		pipeline, err := impl.pipelineRepository.FindById(cdWorkflow.PipelineId)
		if err != nil {
			impl.logger.Errorw("error in fetching pipeline", "err", err)
			wf.WorkflowStatus = pipelineConfig.TRIGGER_ERROR
			impl.cdWorkflowRepository.UpdateWorkFlow(wf)
			return
		}
		artefact, err := impl.ciArtifactRepository.Get(cdWorkflow.CiArtifactId)
		if err != nil {
			impl.logger.Errorw("error in fetching artefact", "err", err)
			wf.WorkflowStatus = pipelineConfig.TRIGGER_ERROR
			impl.cdWorkflowRepository.UpdateWorkFlow(wf)
			return
		}
		err = impl.triggerStageForBulk(wf, pipeline, artefact, false, false, cdWorkflow.CreatedBy)
		if err != nil {
			impl.logger.Errorw("error in cd trigger ", "err", err)
			wf.WorkflowStatus = pipelineConfig.TRIGGER_ERROR
		} else {
			wf.WorkflowStatus = pipelineConfig.WF_STARTED
		}
		impl.cdWorkflowRepository.UpdateWorkFlow(wf)
	}
	err := impl.pubsubClient.Subscribe(pubsub.BULK_DEPLOY_TOPIC, callback)
	return err
}

func (impl *WorkflowDagExecutorImpl) subscribeHibernateBulkAction() error {
	callback := func(msg *pubsub.PubSubMsg) {
		impl.logger.Debug("subscribeHibernateBulkAction event received")
		//defer msg.Ack()
		deploymentGroupAppWithEnv := new(DeploymentGroupAppWithEnv)
		err := json.Unmarshal([]byte(string(msg.Data)), deploymentGroupAppWithEnv)
		if err != nil {
			impl.logger.Error("Error while unmarshalling deploymentGroupAppWithEnv json object", err)
			return
		}
		impl.logger.Debugw("subscribeHibernateBulkAction event:", "DeploymentGroupAppWithEnv", deploymentGroupAppWithEnv)

		stopAppRequest := &StopAppRequest{
			AppId:         deploymentGroupAppWithEnv.AppId,
			EnvironmentId: deploymentGroupAppWithEnv.EnvironmentId,
			UserId:        deploymentGroupAppWithEnv.UserId,
			RequestType:   deploymentGroupAppWithEnv.RequestType,
		}
		ctx, err := impl.buildACDContext()
		if err != nil {
			impl.logger.Errorw("error in creating acd synch context", "err", err)
			return
		}
		_, err = impl.StopStartApp(stopAppRequest, ctx)
		if err != nil {
			impl.logger.Errorw("error in stop app request", "err", err)
			return
		}
	}
	err := impl.pubsubClient.Subscribe(pubsub.BULK_HIBERNATE_TOPIC, callback)
	return err
}

func (impl *WorkflowDagExecutorImpl) buildACDContext() (acdContext context.Context, err error) {
	//this part only accessible for acd apps hibernation, if acd configured it will fetch latest acdToken, else it will return error
	acdToken, err := impl.argoUserService.GetLatestDevtronArgoCdUserToken()
	if err != nil {
		impl.logger.Errorw("error in getting acd token", "err", err)
		return nil, err
	}
	ctx := context.Background()
	ctx = context.WithValue(ctx, "token", acdToken)
	return ctx, nil
}

func extractTimelineFailedStatusDetails(err error) string {
	errorString := util.GetGRPCErrorDetailedMessage(err)
	switch errorString {
	case pipelineConfig.FOUND_VULNERABILITY:
		return pipelineConfig.TIMELINE_DESCRIPTION_VULNERABLE_IMAGE
	default:
		return fmt.Sprintf("Deployment failed: %s", errorString)
	}
}

func (impl *WorkflowDagExecutorImpl) MarkCurrentDeploymentFailed(runner *pipelineConfig.CdWorkflowRunner, releaseErr error, triggeredBy int32) error {
	//creating cd pipeline status timeline for deployment failed
	terminalStatusExists, timelineErr := impl.cdPipelineStatusTimelineRepo.CheckIfTerminalStatusTimelinePresentByWfrId(runner.Id)
	if timelineErr != nil {
		impl.logger.Errorw("error in checking if terminal status timeline exists by wfrId", "err", timelineErr, "wfrId", runner.Id)
		return timelineErr
	}
	if !terminalStatusExists {
		impl.logger.Infow("marking pipeline deployment failed", "err", releaseErr)
		timeline := &pipelineConfig.PipelineStatusTimeline{
			CdWorkflowRunnerId: runner.Id,
			Status:             pipelineConfig.TIMELINE_STATUS_DEPLOYMENT_FAILED,
			StatusDetail:       extractTimelineFailedStatusDetails(releaseErr),
			StatusTime:         time.Now(),
			AuditLog: sql.AuditLog{
				CreatedBy: 1,
				CreatedOn: time.Now(),
				UpdatedBy: 1,
				UpdatedOn: time.Now(),
			},
		}
		timelineErr = impl.pipelineStatusTimelineService.SaveTimeline(timeline, nil, false)
		if timelineErr != nil {
			impl.logger.Errorw("error in creating timeline status for deployment fail", "err", timelineErr, "timeline", timeline)
		}
	}
	//update current WF with error status
	impl.logger.Errorw("error in triggering cd WF, setting wf status as fail ", "wfId", runner.Id, "err", releaseErr)
	runner.Status = pipelineConfig.WorkflowFailed
	runner.Message = util.GetGRPCErrorDetailedMessage(releaseErr)
	runner.FinishedOn = time.Now()
	runner.UpdatedOn = time.Now()
	runner.UpdatedBy = triggeredBy
	err1 := impl.cdWorkflowRepository.UpdateWorkFlowRunner(runner)
	if err1 != nil {
		impl.logger.Errorw("error updating cd wf runner status", "err", releaseErr, "currentRunner", runner)
		return err1
	}
	cdMetrics := util4.CDMetrics{
		AppName:         runner.CdWorkflow.Pipeline.DeploymentAppName,
		Status:          runner.Status,
		DeploymentType:  runner.CdWorkflow.Pipeline.DeploymentAppType,
		EnvironmentName: runner.CdWorkflow.Pipeline.Environment.Name,
		Time:            time.Since(runner.StartedOn).Seconds() - time.Since(runner.FinishedOn).Seconds(),
	}
	util4.TriggerCDMetrics(cdMetrics, impl.config.ExposeCDMetrics)
	return nil
}

func (impl *WorkflowDagExecutorImpl) HandleCDTriggerRelease(overrideRequest *bean.ValuesOverrideRequest, ctx context.Context, triggeredAt time.Time, deployedBy int32) (releaseNo int, manifest []byte, err error) {
	if impl.appService.IsDevtronAsyncInstallModeEnabled(overrideRequest.DeploymentAppType) {
		// asynchronous mode of installation starts
		return impl.TriggerHelmAsyncRelease(overrideRequest, ctx, triggeredAt, deployedBy)
	}
	// synchronous mode of installation starts

	valuesOverrideResponse, builtChartPath, err := impl.BuildManifestForTrigger(overrideRequest, triggeredAt, ctx)
	_, span := otel.Tracer("orchestrator").Start(ctx, "CreateHistoriesForDeploymentTrigger")
	err1 := impl.CreateHistoriesForDeploymentTrigger(valuesOverrideResponse.Pipeline, valuesOverrideResponse.PipelineStrategy, valuesOverrideResponse.EnvOverride, triggeredAt, deployedBy)
	if err1 != nil {
		impl.logger.Errorw("error in saving histories for trigger", "err", err1, "pipelineId", valuesOverrideResponse.Pipeline.Id, "wfrId", overrideRequest.WfrId)
	}
	span.End()
	if err != nil {
		impl.logger.Errorw("error in building merged manifest for trigger", "err", err)
		return releaseNo, manifest, err
	}
	return impl.TriggerRelease(overrideRequest, valuesOverrideResponse, builtChartPath, ctx, triggeredAt, deployedBy)
}

// TriggerHelmAsyncRelease will publish async helm Install/Upgrade request event for Devtron App releases
func (impl *WorkflowDagExecutorImpl) TriggerHelmAsyncRelease(overrideRequest *bean.ValuesOverrideRequest, ctx context.Context, triggeredAt time.Time, triggeredBy int32) (releaseNo int, manifest []byte, err error) {
	// build merged values and save PCO history for the release
	valuesOverrideResponse, err := impl.GetValuesOverrideForTrigger(overrideRequest, triggeredAt, ctx)
	_, span := otel.Tracer("orchestrator").Start(ctx, "CreateHistoriesForDeploymentTrigger")
	// save triggered deployment history
	err1 := impl.CreateHistoriesForDeploymentTrigger(valuesOverrideResponse.Pipeline, valuesOverrideResponse.PipelineStrategy, valuesOverrideResponse.EnvOverride, triggeredAt, triggeredBy)
	if err1 != nil {
		impl.logger.Errorw("error in saving histories for trigger", "err", err1, "pipelineId", valuesOverrideResponse.Pipeline.Id, "wfrId", overrideRequest.WfrId)
	}
	span.End()
	if err != nil {
		impl.logger.Errorw("error in fetching values for trigger", "err", err)
		return releaseNo, manifest, err
	}

	event := &bean.AsyncCdDeployEvent{
		ValuesOverrideRequest: overrideRequest,
		TriggeredAt:           triggeredAt,
		TriggeredBy:           triggeredBy,
	}
	payload, err := json.Marshal(event)
	if err != nil {
		impl.logger.Errorw("failed to marshal helm async CD deploy event request", "request", event, "err", err)
		return 0, manifest, err
	}

	// publish nats event for async installation
	err = impl.pubsubClient.Publish(pubsub.DEVTRON_CHART_INSTALL_TOPIC, string(payload))
	if err != nil {
		impl.logger.Errorw("failed to publish trigger request event", "topic", pubsub.DEVTRON_CHART_INSTALL_TOPIC, "payload", payload, "err", err)
		//update workflow runner status, used in app workflow view
		err1 = impl.UpdateCDWorkflowRunnerStatus(ctx, overrideRequest, triggeredAt, pipelineConfig.WorkflowFailed, err.Error())
		if err1 != nil {
			impl.logger.Errorw("error in updating the workflow runner status, TriggerHelmAsyncRelease", "err", err1)
		}
		return 0, manifest, err
	}

	//update workflow runner status, used in app workflow view
	err = impl.UpdateCDWorkflowRunnerStatus(ctx, overrideRequest, triggeredAt, pipelineConfig.WorkflowInQueue, "")
	if err != nil {
		impl.logger.Errorw("error in updating the workflow runner status, TriggerHelmAsyncRelease", "err", err)
		return 0, manifest, err
	}
	return 0, manifest, nil
}

// TriggerRelease will trigger Install/Upgrade request for Devtron App releases synchronously
func (impl *WorkflowDagExecutorImpl) TriggerRelease(overrideRequest *bean.ValuesOverrideRequest, valuesOverrideResponse *app.ValuesOverrideResponse, builtChartPath string, ctx context.Context, triggeredAt time.Time, triggeredBy int32) (releaseNo int, manifest []byte, err error) {
	// Handling for auto trigger
	if overrideRequest.UserId == 0 {
		overrideRequest.UserId = triggeredBy
	}
	triggerEvent := impl.GetTriggerEvent(overrideRequest.DeploymentAppType, triggeredAt, triggeredBy)
	releaseNo, manifest, err = impl.TriggerPipeline(overrideRequest, valuesOverrideResponse, builtChartPath, triggerEvent, ctx)
	if err != nil {
		return 0, manifest, err
	}
	return releaseNo, manifest, nil
}

func (impl *WorkflowDagExecutorImpl) TriggerCD(artifact *repository.CiArtifact, cdWorkflowId, wfrId int, pipeline *pipelineConfig.Pipeline, triggeredAt time.Time) error {
	impl.logger.Debugw("automatic pipeline trigger attempt async", "artifactId", artifact.Id)

	return impl.triggerReleaseAsync(artifact, cdWorkflowId, wfrId, pipeline, triggeredAt)
}

func (impl *WorkflowDagExecutorImpl) triggerReleaseAsync(artifact *repository.CiArtifact, cdWorkflowId, wfrId int, pipeline *pipelineConfig.Pipeline, triggeredAt time.Time) error {
	err := impl.validateAndTrigger(pipeline, artifact, cdWorkflowId, wfrId, triggeredAt)
	if err != nil {
		impl.logger.Errorw("error in trigger for pipeline", "pipelineId", strconv.Itoa(pipeline.Id))
	}
	impl.logger.Debugw("trigger attempted for all pipeline ", "artifactId", artifact.Id)
	return err
}

func (impl *WorkflowDagExecutorImpl) validateAndTrigger(p *pipelineConfig.Pipeline, artifact *repository.CiArtifact, cdWorkflowId, wfrId int, triggeredAt time.Time) error {
	object := impl.enforcerUtil.GetAppRBACNameByAppId(p.AppId)
	envApp := strings.Split(object, "/")
	if len(envApp) != 2 {
		impl.logger.Error("invalid req, app and env not found from rbac")
		return errors.New("invalid req, app and env not found from rbac")
	}
	err := impl.releasePipeline(p, artifact, cdWorkflowId, wfrId, triggeredAt)
	return err
}

func (impl *WorkflowDagExecutorImpl) SetPipelineFieldsInOverrideRequest(overrideRequest *bean.ValuesOverrideRequest, pipeline *pipelineConfig.Pipeline) {
	overrideRequest.PipelineId = pipeline.Id
	overrideRequest.PipelineName = pipeline.Name
	overrideRequest.EnvId = pipeline.EnvironmentId
	overrideRequest.EnvName = pipeline.Environment.Name
	overrideRequest.ClusterId = pipeline.Environment.ClusterId
	overrideRequest.AppId = pipeline.AppId
	overrideRequest.AppName = pipeline.App.AppName
	overrideRequest.DeploymentAppType = pipeline.DeploymentAppType
}

func (impl *WorkflowDagExecutorImpl) GetTriggerEvent(deploymentAppType string, triggeredAt time.Time, deployedBy int32) bean.TriggerEvent {
	// trigger event will decide whether to perform GitOps or deployment for a particular deployment app type
	triggerEvent := bean.TriggerEvent{
		TriggeredBy: deployedBy,
		TriggerdAt:  triggeredAt,
	}
	switch deploymentAppType {
	case bean2.ArgoCd:
		triggerEvent.PerformChartPush = true
		triggerEvent.PerformDeploymentOnCluster = true
		triggerEvent.GetManifestInResponse = false
		triggerEvent.DeploymentAppType = bean2.ArgoCd
		triggerEvent.ManifestStorageType = bean2.ManifestStorageGit
	case bean2.Helm:
		triggerEvent.PerformChartPush = false
		triggerEvent.PerformDeploymentOnCluster = true
		triggerEvent.GetManifestInResponse = false
		triggerEvent.DeploymentAppType = bean2.Helm
	}
	return triggerEvent
}

func (impl *WorkflowDagExecutorImpl) ValidateTriggerEvent(triggerEvent bean.TriggerEvent) (bool, error) {

	switch triggerEvent.DeploymentAppType {
	case bean2.ArgoCd:
		if !triggerEvent.PerformChartPush {
			return false, errors2.New("For deployment type ArgoCd, PerformChartPush flag expected value = true, got false")
		}
	case bean2.Helm:
		return true, nil
	case bean2.GitOpsWithoutDeployment:
		if triggerEvent.PerformDeploymentOnCluster {
			return false, errors2.New("For deployment type GitOpsWithoutDeployment, PerformDeploymentOnCluster flag expected value = false, got value = true")
		}
	case bean2.ManifestDownload:
		if triggerEvent.PerformChartPush {
			return false, errors3.New("For deployment type ManifestDownload,  PerformChartPush flag expected value = false, got true")
		}
		if triggerEvent.PerformDeploymentOnCluster {
			return false, errors3.New("For deployment type ManifestDownload,  PerformDeploymentOnCluster flag expected value = false, got true")
		}
	}
	return true, nil

}

func (impl *WorkflowDagExecutorImpl) BuildManifestForTrigger(overrideRequest *bean.ValuesOverrideRequest, triggeredAt time.Time, ctx context.Context) (valuesOverrideResponse *app.ValuesOverrideResponse, builtChartPath string, err error) {

	valuesOverrideResponse = &app.ValuesOverrideResponse{}
	valuesOverrideResponse, err = impl.GetValuesOverrideForTrigger(overrideRequest, triggeredAt, ctx)
	if err != nil {
		impl.logger.Errorw("error in fetching values for trigger", "err", err)
		return valuesOverrideResponse, "", err
	}
	builtChartPath, err = impl.appService.BuildChartAndGetPath(overrideRequest.AppName, valuesOverrideResponse.EnvOverride, ctx)
	if err != nil {
		impl.logger.Errorw("error in parsing reference chart", "err", err)
		return valuesOverrideResponse, "", err
	}
	return valuesOverrideResponse, builtChartPath, err
}

func (impl *WorkflowDagExecutorImpl) CreateHistoriesForDeploymentTrigger(pipeline *pipelineConfig.Pipeline, strategy *chartConfig.PipelineStrategy, envOverride *chartConfig.EnvConfigOverride, deployedOn time.Time, deployedBy int32) error {
	//creating history for deployment template
	deploymentTemplateHistory, err := impl.deploymentTemplateHistoryService.CreateDeploymentTemplateHistoryForDeploymentTrigger(pipeline, envOverride, envOverride.Chart.ImageDescriptorTemplate, deployedOn, deployedBy)
	if err != nil {
		impl.logger.Errorw("error in creating deployment template history for deployment trigger", "err", err)
		return err
	}
	err = impl.configMapHistoryService.CreateCMCSHistoryForDeploymentTrigger(pipeline, deployedOn, deployedBy)
	if err != nil {
		impl.logger.Errorw("error in creating CM/CS history for deployment trigger", "err", err)
		return err
	}
	if strategy != nil {
		err = impl.pipelineStrategyHistoryService.CreateStrategyHistoryForDeploymentTrigger(strategy, deployedOn, deployedBy, pipeline.TriggerType)
		if err != nil {
			impl.logger.Errorw("error in creating strategy history for deployment trigger", "err", err)
			return err
		}
	}
	//VARIABLE_SNAPSHOT_SAVE
	if envOverride.VariableSnapshot != nil && len(envOverride.VariableSnapshot) > 0 {
		variableMapBytes, _ := json.Marshal(envOverride.VariableSnapshot)
		variableSnapshotHistory := &repository5.VariableSnapshotHistoryBean{
			VariableSnapshot: variableMapBytes,
			HistoryReference: repository5.HistoryReference{
				HistoryReferenceId:   deploymentTemplateHistory.Id,
				HistoryReferenceType: repository5.HistoryReferenceTypeDeploymentTemplate,
			},
		}
		err = impl.variableSnapshotHistoryService.SaveVariableHistoriesForTrigger([]*repository5.VariableSnapshotHistoryBean{variableSnapshotHistory}, deployedBy)
		if err != nil {
			return err
		}
	}
	return nil
}

func (impl *WorkflowDagExecutorImpl) BuildManifestPushTemplate(overrideRequest *bean.ValuesOverrideRequest, valuesOverrideResponse *app.ValuesOverrideResponse, builtChartPath string, manifest *[]byte) (*bean4.ManifestPushTemplate, error) {

	manifestPushTemplate := &bean4.ManifestPushTemplate{
		WorkflowRunnerId:      overrideRequest.WfrId,
		AppId:                 overrideRequest.AppId,
		ChartRefId:            valuesOverrideResponse.EnvOverride.Chart.ChartRefId,
		EnvironmentId:         valuesOverrideResponse.EnvOverride.Environment.Id,
		UserId:                overrideRequest.UserId,
		PipelineOverrideId:    valuesOverrideResponse.PipelineOverride.Id,
		AppName:               overrideRequest.AppName,
		TargetEnvironmentName: valuesOverrideResponse.EnvOverride.TargetEnvironment,
		BuiltChartPath:        builtChartPath,
		BuiltChartBytes:       manifest,
		MergedValues:          valuesOverrideResponse.MergedValues,
	}

	manifestPushConfig, err := impl.manifestPushConfigRepository.GetManifestPushConfigByAppIdAndEnvId(overrideRequest.AppId, overrideRequest.EnvId)
	if err != nil && err != pg.ErrNoRows {
		impl.logger.Errorw("error in fetching manifest push config from db", "err", err)
		return manifestPushTemplate, err
	}

	if manifestPushConfig != nil {
		if manifestPushConfig.StorageType == bean2.ManifestStorageGit {
			// need to implement for git repo push
			// currently manifest push config doesn't have git push config. Gitops config is derived from charts, chart_env_config_override and chart_ref table
		}
	} else {
		manifestPushTemplate.ChartReferenceTemplate = valuesOverrideResponse.EnvOverride.Chart.ReferenceTemplate
		manifestPushTemplate.ChartName = valuesOverrideResponse.EnvOverride.Chart.ChartName
		manifestPushTemplate.ChartVersion = valuesOverrideResponse.EnvOverride.Chart.ChartVersion
		manifestPushTemplate.ChartLocation = valuesOverrideResponse.EnvOverride.Chart.ChartLocation
		manifestPushTemplate.RepoUrl = valuesOverrideResponse.EnvOverride.Chart.GitRepoUrl
	}
	return manifestPushTemplate, err
}

func (impl *WorkflowDagExecutorImpl) GetManifestPushService(triggerEvent bean.TriggerEvent) app.ManifestPushService {
	var manifestPushService app.ManifestPushService
	if triggerEvent.ManifestStorageType == bean2.ManifestStorageGit {
		manifestPushService = impl.gitOpsManifestPushService
	}
	return manifestPushService
}

func (impl *WorkflowDagExecutorImpl) DeployApp(overrideRequest *bean.ValuesOverrideRequest, valuesOverrideResponse *app.ValuesOverrideResponse, triggeredAt time.Time, ctx context.Context) error {

	if util.IsAcdApp(overrideRequest.DeploymentAppType) {
		_, span := otel.Tracer("orchestrator").Start(ctx, "DeployArgocdApp")
		err := impl.DeployArgocdApp(overrideRequest, valuesOverrideResponse, triggeredAt, ctx)
		span.End()
		if err != nil {
			impl.logger.Errorw("error in deploying app on argocd", "err", err)
			return err
		}
	} else if util.IsHelmApp(overrideRequest.DeploymentAppType) {
		_, span := otel.Tracer("orchestrator").Start(ctx, "createHelmAppForCdPipeline")
		_, err := impl.createHelmAppForCdPipeline(overrideRequest, valuesOverrideResponse, triggeredAt, ctx)
		span.End()
		if err != nil {
			impl.logger.Errorw("error in creating or updating helm application for cd pipeline", "err", err)
			return err
		}
	}
	return nil
}

func (impl *WorkflowDagExecutorImpl) WriteCDTriggerEvent(overrideRequest *bean.ValuesOverrideRequest, artifact *repository.CiArtifact, releaseId, pipelineOverrideId int) {

	event := impl.eventFactory.Build(util2.Trigger, &overrideRequest.PipelineId, overrideRequest.AppId, &overrideRequest.EnvId, util2.CD)
	impl.logger.Debugw("event WriteCDTriggerEvent", "event", event)
	event = impl.eventFactory.BuildExtraCDData(event, nil, pipelineOverrideId, bean.CD_WORKFLOW_TYPE_DEPLOY)
	_, evtErr := impl.eventClient.WriteNotificationEvent(event)
	if evtErr != nil {
		impl.logger.Errorw("CD trigger event not sent", "error", evtErr)
	}
	deploymentEvent := app.DeploymentEvent{
		ApplicationId:      overrideRequest.AppId,
		EnvironmentId:      overrideRequest.EnvId, //check for production Environment
		ReleaseId:          releaseId,
		PipelineOverrideId: pipelineOverrideId,
		TriggerTime:        time.Now(),
		CiArtifactId:       overrideRequest.CiArtifactId,
	}
	ciPipelineMaterials, err := impl.ciPipelineMaterialRepository.GetByPipelineId(artifact.PipelineId)
	if err != nil {
		impl.logger.Errorw("error in ")
	}
	materialInfoMap, mErr := artifact.ParseMaterialInfo()
	if mErr != nil {
		impl.logger.Errorw("material info map error", mErr)
		return
	}
	for _, ciPipelineMaterial := range ciPipelineMaterials {
		hash := materialInfoMap[ciPipelineMaterial.GitMaterial.Url]
		pipelineMaterialInfo := &app.PipelineMaterialInfo{PipelineMaterialId: ciPipelineMaterial.Id, CommitHash: hash}
		deploymentEvent.PipelineMaterials = append(deploymentEvent.PipelineMaterials, pipelineMaterialInfo)
	}
	impl.logger.Infow("triggering deployment event", "event", deploymentEvent)
	err = impl.eventClient.WriteNatsEvent(pubsub.CD_SUCCESS, deploymentEvent)
	if err != nil {
		impl.logger.Errorw("error in writing cd trigger event", "err", err)
	}
}

func (impl *WorkflowDagExecutorImpl) createArgoApplicationIfRequired(appId int, envConfigOverride *chartConfig.EnvConfigOverride, pipeline *pipelineConfig.Pipeline, userId int32) (string, error) {
	//repo has been registered while helm create
	chart, err := impl.chartRepository.FindLatestChartForAppByAppId(appId)
	if err != nil {
		impl.logger.Errorw("no chart found ", "app", appId)
		return "", err
	}
	envModel, err := impl.envRepository.FindById(envConfigOverride.TargetEnvironment)
	if err != nil {
		return "", err
	}
	argoAppName := pipeline.DeploymentAppName
	if pipeline.DeploymentAppCreated {
		return argoAppName, nil
	} else {
		//create
		appNamespace := envConfigOverride.Namespace
		if appNamespace == "" {
			appNamespace = "default"
		}
		namespace := argocdServer.DevtronInstalationNs
		appRequest := &argocdServer.AppTemplate{
			ApplicationName: argoAppName,
			Namespace:       namespace,
			TargetNamespace: appNamespace,
			TargetServer:    envModel.Cluster.ServerUrl,
			Project:         "default",
			ValuesFile:      impl.getValuesFileForEnv(envModel.Id),
			RepoPath:        chart.ChartLocation,
			RepoUrl:         chart.GitRepoUrl,
		}

		argoAppName, err := impl.argoK8sClient.CreateAcdApp(appRequest, envModel.Cluster)
		if err != nil {
			return "", err
		}
		//update cd pipeline to mark deployment app created
		_, err = impl.updatePipeline(pipeline, userId)
		if err != nil {
			impl.logger.Errorw("error in update cd pipeline for deployment app created or not", "err", err)
			return "", err
		}
		return argoAppName, nil
	}
}

func (impl *WorkflowDagExecutorImpl) GetDeploymentStrategyByTriggerType(overrideRequest *bean.ValuesOverrideRequest, ctx context.Context) (*chartConfig.PipelineStrategy, error) {

	strategy := &chartConfig.PipelineStrategy{}
	var err error
	if overrideRequest.DeploymentWithConfig == bean.DEPLOYMENT_CONFIG_TYPE_SPECIFIC_TRIGGER {
		_, span := otel.Tracer("orchestrator").Start(ctx, "strategyHistoryRepository.GetHistoryByPipelineIdAndWfrId")
		strategyHistory, err := impl.strategyHistoryRepository.GetHistoryByPipelineIdAndWfrId(overrideRequest.PipelineId, overrideRequest.WfrIdForDeploymentWithSpecificTrigger)
		span.End()
		if err != nil {
			impl.logger.Errorw("error in getting deployed strategy history by pipleinId and wfrId", "err", err, "pipelineId", overrideRequest.PipelineId, "wfrId", overrideRequest.WfrIdForDeploymentWithSpecificTrigger)
			return nil, err
		}
		strategy.Strategy = strategyHistory.Strategy
		strategy.Config = strategyHistory.Config
		strategy.PipelineId = overrideRequest.PipelineId
	} else if overrideRequest.DeploymentWithConfig == bean.DEPLOYMENT_CONFIG_TYPE_LAST_SAVED {
		if overrideRequest.ForceTrigger {
			_, span := otel.Tracer("orchestrator").Start(ctx, "pipelineConfigRepository.GetDefaultStrategyByPipelineId")
			strategy, err = impl.pipelineConfigRepository.GetDefaultStrategyByPipelineId(overrideRequest.PipelineId)
			span.End()
		} else {
			var deploymentTemplate chartRepoRepository.DeploymentStrategy
			if overrideRequest.DeploymentTemplate == "ROLLING" {
				deploymentTemplate = chartRepoRepository.DEPLOYMENT_STRATEGY_ROLLING
			} else if overrideRequest.DeploymentTemplate == "BLUE-GREEN" {
				deploymentTemplate = chartRepoRepository.DEPLOYMENT_STRATEGY_BLUE_GREEN
			} else if overrideRequest.DeploymentTemplate == "CANARY" {
				deploymentTemplate = chartRepoRepository.DEPLOYMENT_STRATEGY_CANARY
			} else if overrideRequest.DeploymentTemplate == "RECREATE" {
				deploymentTemplate = chartRepoRepository.DEPLOYMENT_STRATEGY_RECREATE
			}

			if len(deploymentTemplate) > 0 {
				_, span := otel.Tracer("orchestrator").Start(ctx, "pipelineConfigRepository.FindByStrategyAndPipelineId")
				strategy, err = impl.pipelineConfigRepository.FindByStrategyAndPipelineId(deploymentTemplate, overrideRequest.PipelineId)
				span.End()
			} else {
				_, span := otel.Tracer("orchestrator").Start(ctx, "pipelineConfigRepository.GetDefaultStrategyByPipelineId")
				strategy, err = impl.pipelineConfigRepository.GetDefaultStrategyByPipelineId(overrideRequest.PipelineId)
				span.End()
			}
		}
		if err != nil && errors2.IsNotFound(err) == false {
			impl.logger.Errorf("invalid state", "err", err, "req", strategy)
			return nil, err
		}
	}
	return strategy, nil
}

func (impl *WorkflowDagExecutorImpl) GetEnvOverrideByTriggerType(overrideRequest *bean.ValuesOverrideRequest, triggeredAt time.Time, ctx context.Context) (*chartConfig.EnvConfigOverride, error) {

	envOverride := &chartConfig.EnvConfigOverride{}

	var err error
	if overrideRequest.DeploymentWithConfig == bean.DEPLOYMENT_CONFIG_TYPE_SPECIFIC_TRIGGER {
		_, span := otel.Tracer("orchestrator").Start(ctx, "deploymentTemplateHistoryRepository.GetHistoryByPipelineIdAndWfrId")
		deploymentTemplateHistory, err := impl.deploymentTemplateHistoryRepository.GetHistoryByPipelineIdAndWfrId(overrideRequest.PipelineId, overrideRequest.WfrIdForDeploymentWithSpecificTrigger)
		//VARIABLE_SNAPSHOT_GET and resolve

		span.End()
		if err != nil {
			impl.logger.Errorw("error in getting deployed deployment template history by pipelineId and wfrId", "err", err, "pipelineId", &overrideRequest, "wfrId", overrideRequest.WfrIdForDeploymentWithSpecificTrigger)
			return nil, err
		}
		templateName := deploymentTemplateHistory.TemplateName
		templateVersion := deploymentTemplateHistory.TemplateVersion
		if templateName == "Rollout Deployment" {
			templateName = ""
		}
		//getting chart_ref by id
		_, span = otel.Tracer("orchestrator").Start(ctx, "chartRefRepository.FindByVersionAndName")
		chartRef, err := impl.chartRefRepository.FindByVersionAndName(templateName, templateVersion)
		span.End()
		if err != nil {
			impl.logger.Errorw("error in getting chartRef by version and name", "err", err, "version", templateVersion, "name", templateName)
			return nil, err
		}
		//assuming that if a chartVersion is deployed then it's envConfigOverride will be available
		_, span = otel.Tracer("orchestrator").Start(ctx, "environmentConfigRepository.GetByAppIdEnvIdAndChartRefId")
		envOverride, err = impl.environmentConfigRepository.GetByAppIdEnvIdAndChartRefId(overrideRequest.AppId, overrideRequest.EnvId, chartRef.Id)
		span.End()
		if err != nil {
			impl.logger.Errorw("error in getting envConfigOverride for pipeline for specific chartVersion", "err", err, "appId", overrideRequest.AppId, "envId", overrideRequest.EnvId, "chartRefId", chartRef.Id)
			return nil, err
		}

		_, span = otel.Tracer("orchestrator").Start(ctx, "envRepository.FindById")
		env, err := impl.envRepository.FindById(envOverride.TargetEnvironment)
		span.End()
		if err != nil {
			impl.logger.Errorw("unable to find env", "err", err)
			return nil, err
		}
		envOverride.Environment = env

		//updating historical data in envConfigOverride and appMetrics flag
		envOverride.IsOverride = true
		envOverride.EnvOverrideValues = deploymentTemplateHistory.Template

		resolvedTemplate, variableMap, err := impl.getResolvedTemplateWithSnapshot(deploymentTemplateHistory.Id, envOverride.EnvOverrideValues)
		envOverride.ResolvedEnvOverrideValues = resolvedTemplate
		envOverride.VariableSnapshot = variableMap
		if err != nil {
			return envOverride, err
		}
	} else if overrideRequest.DeploymentWithConfig == bean.DEPLOYMENT_CONFIG_TYPE_LAST_SAVED {
		_, span := otel.Tracer("orchestrator").Start(ctx, "environmentConfigRepository.ActiveEnvConfigOverride")
		envOverride, err = impl.environmentConfigRepository.ActiveEnvConfigOverride(overrideRequest.AppId, overrideRequest.EnvId)

		var chart *chartRepoRepository.Chart
		span.End()
		if err != nil {
			impl.logger.Errorw("invalid state", "err", err, "req", overrideRequest)
			return nil, err
		}
		if envOverride.Id == 0 {
			_, span = otel.Tracer("orchestrator").Start(ctx, "chartRepository.FindLatestChartForAppByAppId")
			chart, err = impl.chartRepository.FindLatestChartForAppByAppId(overrideRequest.AppId)
			span.End()
			if err != nil {
				impl.logger.Errorw("invalid state", "err", err, "req", overrideRequest)
				return nil, err
			}
			_, span = otel.Tracer("orchestrator").Start(ctx, "environmentConfigRepository.FindChartByAppIdAndEnvIdAndChartRefId")
			envOverride, err = impl.environmentConfigRepository.FindChartByAppIdAndEnvIdAndChartRefId(overrideRequest.AppId, overrideRequest.EnvId, chart.ChartRefId)
			span.End()
			if err != nil && !errors2.IsNotFound(err) {
				impl.logger.Errorw("invalid state", "err", err, "req", overrideRequest)
				return nil, err
			}

			//creating new env override config
			if errors2.IsNotFound(err) || envOverride == nil {
				_, span = otel.Tracer("orchestrator").Start(ctx, "envRepository.FindById")
				environment, err := impl.envRepository.FindById(overrideRequest.EnvId)
				span.End()
				if err != nil && !util.IsErrNoRows(err) {
					return nil, err
				}
				envOverride = &chartConfig.EnvConfigOverride{
					Active:            true,
					ManualReviewed:    true,
					Status:            models.CHARTSTATUS_SUCCESS,
					TargetEnvironment: overrideRequest.EnvId,
					ChartId:           chart.Id,
					AuditLog:          sql.AuditLog{UpdatedBy: overrideRequest.UserId, UpdatedOn: triggeredAt, CreatedOn: triggeredAt, CreatedBy: overrideRequest.UserId},
					Namespace:         environment.Namespace,
					IsOverride:        false,
					EnvOverrideValues: "{}",
					Latest:            false,
					IsBasicViewLocked: chart.IsBasicViewLocked,
					CurrentViewEditor: chart.CurrentViewEditor,
				}
				_, span = otel.Tracer("orchestrator").Start(ctx, "environmentConfigRepository.Save")
				err = impl.environmentConfigRepository.Save(envOverride)
				span.End()
				if err != nil {
					impl.logger.Errorw("error in creating envconfig", "data", envOverride, "error", err)
					return nil, err
				}
			}
			envOverride.Chart = chart
		} else if envOverride.Id > 0 && !envOverride.IsOverride {
			_, span = otel.Tracer("orchestrator").Start(ctx, "chartRepository.FindLatestChartForAppByAppId")
			chart, err = impl.chartRepository.FindLatestChartForAppByAppId(overrideRequest.AppId)
			span.End()
			if err != nil {
				impl.logger.Errorw("invalid state", "err", err, "req", overrideRequest)
				return nil, err
			}
			envOverride.Chart = chart
		}

		_, span = otel.Tracer("orchestrator").Start(ctx, "envRepository.FindById")
		env, err := impl.envRepository.FindById(envOverride.TargetEnvironment)
		span.End()
		if err != nil {
			impl.logger.Errorw("unable to find env", "err", err)
			return nil, err
		}
		envOverride.Environment = env

		//VARIABLE different cases for variable resolution
		scope := resourceQualifiers.Scope{
			AppId:     overrideRequest.AppId,
			EnvId:     overrideRequest.EnvId,
			ClusterId: overrideRequest.ClusterId,
			SystemMetadata: &resourceQualifiers.SystemMetadata{
				EnvironmentName: env.Name,
				ClusterName:     env.Cluster.ClusterName,
				Namespace:       env.Namespace,
				AppName:         overrideRequest.AppName,
				Image:           overrideRequest.Image,
				ImageTag:        util3.GetImageTagFromImage(overrideRequest.Image),
			},
		}

		if envOverride.IsOverride {

			resolvedTemplate, variableMap, err := impl.extractVariablesAndResolveTemplate(scope, envOverride.EnvOverrideValues, repository5.Entity{
				EntityType: repository5.EntityTypeDeploymentTemplateEnvLevel,
				EntityId:   envOverride.Id,
			})
			envOverride.ResolvedEnvOverrideValues = resolvedTemplate
			envOverride.VariableSnapshot = variableMap
			if err != nil {
				return envOverride, err
			}

		} else {
			resolvedTemplate, variableMap, err := impl.extractVariablesAndResolveTemplate(scope, chart.GlobalOverride, repository5.Entity{
				EntityType: repository5.EntityTypeDeploymentTemplateAppLevel,
				EntityId:   chart.Id,
			})
			envOverride.Chart.ResolvedGlobalOverride = resolvedTemplate
			envOverride.VariableSnapshot = variableMap
			if err != nil {
				return envOverride, err
			}

		}
	}

	return envOverride, nil
}

func (impl *WorkflowDagExecutorImpl) GetAppMetricsByTriggerType(overrideRequest *bean.ValuesOverrideRequest, ctx context.Context) (bool, error) {

	var appMetrics bool
	if overrideRequest.DeploymentWithConfig == bean.DEPLOYMENT_CONFIG_TYPE_SPECIFIC_TRIGGER {
		_, span := otel.Tracer("orchestrator").Start(ctx, "deploymentTemplateHistoryRepository.GetHistoryByPipelineIdAndWfrId")
		deploymentTemplateHistory, err := impl.deploymentTemplateHistoryRepository.GetHistoryByPipelineIdAndWfrId(overrideRequest.PipelineId, overrideRequest.WfrIdForDeploymentWithSpecificTrigger)
		span.End()
		if err != nil {
			impl.logger.Errorw("error in getting deployed deployment template history by pipelineId and wfrId", "err", err, "pipelineId", &overrideRequest, "wfrId", overrideRequest.WfrIdForDeploymentWithSpecificTrigger)
			return appMetrics, err
		}
		appMetrics = deploymentTemplateHistory.IsAppMetricsEnabled

	} else if overrideRequest.DeploymentWithConfig == bean.DEPLOYMENT_CONFIG_TYPE_LAST_SAVED {
		_, span := otel.Tracer("orchestrator").Start(ctx, "appLevelMetricsRepository.FindByAppId")
		appLevelMetrics, err := impl.appLevelMetricsRepository.FindByAppId(overrideRequest.AppId)
		span.End()
		if err != nil && !util.IsErrNoRows(err) {
			impl.logger.Errorw("err", err)
			return appMetrics, &util.ApiError{InternalMessage: "unable to fetch app level metrics flag"}
		}
		appMetrics = appLevelMetrics.AppMetrics

		_, span = otel.Tracer("orchestrator").Start(ctx, "envLevelMetricsRepository.FindByAppIdAndEnvId")
		envLevelMetrics, err := impl.envLevelMetricsRepository.FindByAppIdAndEnvId(overrideRequest.AppId, overrideRequest.EnvId)
		span.End()
		if err != nil && !util.IsErrNoRows(err) {
			impl.logger.Errorw("err", err)
			return appMetrics, &util.ApiError{InternalMessage: "unable to fetch env level metrics flag"}
		}
		if envLevelMetrics.Id != 0 && envLevelMetrics.AppMetrics != nil {
			appMetrics = *envLevelMetrics.AppMetrics
		}
	}
	return appMetrics, nil
}

func (impl *WorkflowDagExecutorImpl) getDbMigrationOverride(overrideRequest *bean.ValuesOverrideRequest, artifact *repository.CiArtifact, isRollback bool) (overrideJson []byte, err error) {
	if isRollback {
		return nil, fmt.Errorf("rollback not supported ye")
	}
	notConfigured := false
	config, err := impl.dbMigrationConfigRepository.FindByPipelineId(overrideRequest.PipelineId)
	if err != nil && !util.IsErrNoRows(err) {
		impl.logger.Errorw("error in fetching pipeline override config", "req", overrideRequest, "err", err)
		return nil, err
	} else if util.IsErrNoRows(err) {
		notConfigured = true
	}
	envVal := &EnvironmentOverride{}
	if notConfigured {
		impl.logger.Warnw("no active db migration found", "pipeline", overrideRequest.PipelineId)
		envVal.Enabled = false
	} else {
		materialInfos, err := artifact.ParseMaterialInfo()
		if err != nil {
			return nil, err
		}

		hash, ok := materialInfos[config.GitMaterial.Url]
		if !ok {
			impl.logger.Errorf("wrong url map ", "map", materialInfos, "url", config.GitMaterial.Url)
			return nil, fmt.Errorf("configured url not found in material %s", config.GitMaterial.Url)
		}

		envVal.Enabled = true
		if config.GitMaterial.GitProvider.AuthMode != repository.AUTH_MODE_USERNAME_PASSWORD &&
			config.GitMaterial.GitProvider.AuthMode != repository.AUTH_MODE_ACCESS_TOKEN &&
			config.GitMaterial.GitProvider.AuthMode != repository.AUTH_MODE_ANONYMOUS {
			return nil, fmt.Errorf("auth mode %s not supported for migration", config.GitMaterial.GitProvider.AuthMode)
		}
		envVal.appendEnvironmentVariable("GIT_REPO_URL", config.GitMaterial.Url)
		envVal.appendEnvironmentVariable("GIT_USER", config.GitMaterial.GitProvider.UserName)
		var password string
		if config.GitMaterial.GitProvider.AuthMode == repository.AUTH_MODE_USERNAME_PASSWORD {
			password = config.GitMaterial.GitProvider.Password
		} else {
			password = config.GitMaterial.GitProvider.AccessToken
		}
		envVal.appendEnvironmentVariable("GIT_AUTH_TOKEN", password)
		// parse git-tag not required
		//envVal.appendEnvironmentVariable("GIT_TAG", "")
		envVal.appendEnvironmentVariable("GIT_HASH", hash)
		envVal.appendEnvironmentVariable("SCRIPT_LOCATION", config.ScriptSource)
		envVal.appendEnvironmentVariable("DB_TYPE", string(config.DbConfig.Type))
		envVal.appendEnvironmentVariable("DB_USER_NAME", config.DbConfig.UserName)
		envVal.appendEnvironmentVariable("DB_PASSWORD", config.DbConfig.Password)
		envVal.appendEnvironmentVariable("DB_HOST", config.DbConfig.Host)
		envVal.appendEnvironmentVariable("DB_PORT", config.DbConfig.Port)
		envVal.appendEnvironmentVariable("DB_NAME", config.DbConfig.DbName)
		//Will be used for rollback don't delete it
		//envVal.appendEnvironmentVariable("MIGRATE_TO_VERSION", strconv.Itoa(overrideRequest.TargetDbVersion))
	}
	dbMigrationConfig := map[string]interface{}{"dbMigrationConfig": envVal}
	confByte, err := json.Marshal(dbMigrationConfig)
	if err != nil {
		return nil, err
	}
	return confByte, nil
}

func (impl *WorkflowDagExecutorImpl) getConfigMapAndSecretJsonV2(appId int, envId int, pipelineId int, chartVersion string, deploymentWithConfig bean.DeploymentConfigurationType, wfrIdForDeploymentWithSpecificTrigger int) ([]byte, error) {

	var configMapJson string
	var secretDataJson string
	var configMapJsonApp string
	var secretDataJsonApp string
	var configMapJsonEnv string
	var secretDataJsonEnv string
	var err error
	//var configMapJsonPipeline string
	//var secretDataJsonPipeline string

	merged := []byte("{}")
	if deploymentWithConfig == bean.DEPLOYMENT_CONFIG_TYPE_LAST_SAVED {
		configMapA, err := impl.configMapRepository.GetByAppIdAppLevel(appId)
		if err != nil && pg.ErrNoRows != err {
			return []byte("{}"), err
		}
		if configMapA != nil && configMapA.Id > 0 {
			configMapJsonApp = configMapA.ConfigMapData
			secretDataJsonApp = configMapA.SecretData
		}
		configMapE, err := impl.configMapRepository.GetByAppIdAndEnvIdEnvLevel(appId, envId)
		if err != nil && pg.ErrNoRows != err {
			return []byte("{}"), err
		}
		if configMapE != nil && configMapE.Id > 0 {
			configMapJsonEnv = configMapE.ConfigMapData
			secretDataJsonEnv = configMapE.SecretData
		}
	} else if deploymentWithConfig == bean.DEPLOYMENT_CONFIG_TYPE_SPECIFIC_TRIGGER {
		//fetching history and setting envLevelConfig and not appLevelConfig because history already contains merged appLevel and envLevel configs
		configMapHistory, err := impl.configMapHistoryRepository.GetHistoryByPipelineIdAndWfrId(pipelineId, wfrIdForDeploymentWithSpecificTrigger, repository3.CONFIGMAP_TYPE)
		if err != nil {
			impl.logger.Errorw("error in getting config map history config by pipelineId and wfrId ", "err", err, "pipelineId", pipelineId, "wfrid", wfrIdForDeploymentWithSpecificTrigger)
			return []byte("{}"), err
		}
		configMapJsonEnv = configMapHistory.Data
		secretHistory, err := impl.configMapHistoryRepository.GetHistoryByPipelineIdAndWfrId(pipelineId, wfrIdForDeploymentWithSpecificTrigger, repository3.SECRET_TYPE)
		if err != nil {
			impl.logger.Errorw("error in getting config map history config by pipelineId and wfrId ", "err", err, "pipelineId", pipelineId, "wfrid", wfrIdForDeploymentWithSpecificTrigger)
			return []byte("{}"), err
		}
		secretDataJsonEnv = secretHistory.Data
	}
	configMapJson, err = impl.mergeUtil.ConfigMapMerge(configMapJsonApp, configMapJsonEnv)
	if err != nil {
		return []byte("{}"), err
	}
	chartMajorVersion, chartMinorVersion, err := util4.ExtractChartVersion(chartVersion)
	if err != nil {
		impl.logger.Errorw("chart version parsing", "err", err)
		return []byte("{}"), err
	}
	secretDataJson, err = impl.mergeUtil.ConfigSecretMerge(secretDataJsonApp, secretDataJsonEnv, chartMajorVersion, chartMinorVersion, false)
	if err != nil {
		return []byte("{}"), err
	}
	configResponseR := bean.ConfigMapRootJson{}
	configResponse := bean.ConfigMapJson{}
	if configMapJson != "" {
		err = json.Unmarshal([]byte(configMapJson), &configResponse)
		if err != nil {
			return []byte("{}"), err
		}
	}
	configResponseR.ConfigMapJson = configResponse
	secretResponseR := bean.ConfigSecretRootJson{}
	secretResponse := bean.ConfigSecretJson{}
	if configMapJson != "" {
		err = json.Unmarshal([]byte(secretDataJson), &secretResponse)
		if err != nil {
			return []byte("{}"), err
		}
	}
	secretResponseR.ConfigSecretJson = secretResponse

	configMapByte, err := json.Marshal(configResponseR)
	if err != nil {
		return []byte("{}"), err
	}
	secretDataByte, err := json.Marshal(secretResponseR)
	if err != nil {
		return []byte("{}"), err
	}

	merged, err = impl.mergeUtil.JsonPatch(configMapByte, secretDataByte)
	if err != nil {
		return []byte("{}"), err
	}
	return merged, nil
}

func (impl *WorkflowDagExecutorImpl) savePipelineOverride(overrideRequest *bean.ValuesOverrideRequest, envOverrideId int, triggeredAt time.Time) (override *chartConfig.PipelineOverride, err error) {
	currentReleaseNo, err := impl.pipelineOverrideRepository.GetCurrentPipelineReleaseCounter(overrideRequest.PipelineId)
	if err != nil {
		return nil, err
	}
	po := &chartConfig.PipelineOverride{
		EnvConfigOverrideId:    envOverrideId,
		Status:                 models.CHARTSTATUS_NEW,
		PipelineId:             overrideRequest.PipelineId,
		CiArtifactId:           overrideRequest.CiArtifactId,
		PipelineReleaseCounter: currentReleaseNo + 1,
		CdWorkflowId:           overrideRequest.CdWorkflowId,
		AuditLog:               sql.AuditLog{CreatedBy: overrideRequest.UserId, CreatedOn: triggeredAt, UpdatedOn: triggeredAt, UpdatedBy: overrideRequest.UserId},
		DeploymentType:         overrideRequest.DeploymentType,
	}

	err = impl.pipelineOverrideRepository.Save(po)
	if err != nil {
		return nil, err
	}
	err = impl.checkAndFixDuplicateReleaseNo(po)
	if err != nil {
		impl.logger.Errorw("error in checking release no duplicacy", "pipeline", po, "err", err)
		return nil, err
	}
	return po, nil
}

func (impl *WorkflowDagExecutorImpl) getReleaseOverride(envOverride *chartConfig.EnvConfigOverride, overrideRequest *bean.ValuesOverrideRequest, artifact *repository.CiArtifact, pipelineOverride *chartConfig.PipelineOverride, strategy *chartConfig.PipelineStrategy, appMetrics *bool) (releaseOverride string, err error) {

	artifactImage := artifact.Image
	imageTag := strings.Split(artifactImage, ":")

	imageTagLen := len(imageTag)

	imageName := ""

	for i := 0; i < imageTagLen-1; i++ {
		if i != imageTagLen-2 {
			imageName = imageName + imageTag[i] + ":"
		} else {
			imageName = imageName + imageTag[i]
		}
	}

	appId := strconv.Itoa(overrideRequest.AppId)
	envId := strconv.Itoa(overrideRequest.EnvId)

	deploymentStrategy := ""
	if strategy != nil {
		deploymentStrategy = string(strategy.Strategy)
	}
	releaseAttribute := app.ReleaseAttributes{
		Name:           imageName,
		Tag:            imageTag[imageTagLen-1],
		PipelineName:   overrideRequest.PipelineName,
		ReleaseVersion: strconv.Itoa(pipelineOverride.PipelineReleaseCounter),
		DeploymentType: deploymentStrategy,
		App:            appId,
		Env:            envId,
		AppMetrics:     appMetrics,
	}
	override, err := util4.Tprintf(envOverride.Chart.ImageDescriptorTemplate, releaseAttribute)
	if err != nil {
		return "", &util.ApiError{InternalMessage: "unable to render ImageDescriptorTemplate"}
	}
	if overrideRequest.AdditionalOverride != nil {
		userOverride, err := overrideRequest.AdditionalOverride.MarshalJSON()
		if err != nil {
			return "", err
		}
		data, err := impl.mergeUtil.JsonPatch(userOverride, []byte(override))
		if err != nil {
			return "", err
		}
		override = string(data)
	}
	return override, nil
}

func (impl *WorkflowDagExecutorImpl) mergeAndSave(envOverride *chartConfig.EnvConfigOverride,
	overrideRequest *bean.ValuesOverrideRequest,
	dbMigrationOverride []byte,
	artifact *repository.CiArtifact,
	pipeline *pipelineConfig.Pipeline, configMapJson, appLabelJsonByte []byte, strategy *chartConfig.PipelineStrategy, ctx context.Context,
	triggeredAt time.Time, deployedBy int32, appMetrics *bool) (releaseId int, overrideId int, mergedValues string, err error) {

	//register release , obtain release id TODO: populate releaseId to template
	override, err := impl.savePipelineOverride(overrideRequest, envOverride.Id, triggeredAt)
	if err != nil {
		return 0, 0, "", err
	}
	//TODO: check status and apply lock
	overrideJson, err := impl.getReleaseOverride(envOverride, overrideRequest, artifact, override, strategy, appMetrics)
	if err != nil {
		return 0, 0, "", err
	}

	//merge three values on the fly
	//ordering is important here
	//global < environment < db< release
	var merged []byte
	if !envOverride.IsOverride {
		merged, err = impl.mergeUtil.JsonPatch([]byte("{}"), []byte(envOverride.Chart.GlobalOverride))
		if err != nil {
			return 0, 0, "", err
		}
	} else {
		merged, err = impl.mergeUtil.JsonPatch([]byte("{}"), []byte(envOverride.EnvOverrideValues))
		if err != nil {
			return 0, 0, "", err
		}
	}

	//pipeline override here comes from pipeline strategy table
	if strategy != nil && len(strategy.Config) > 0 {
		merged, err = impl.mergeUtil.JsonPatch(merged, []byte(strategy.Config))
		if err != nil {
			return 0, 0, "", err
		}
	}
	merged, err = impl.mergeUtil.JsonPatch(merged, dbMigrationOverride)
	if err != nil {
		return 0, 0, "", err
	}
	merged, err = impl.mergeUtil.JsonPatch(merged, []byte(overrideJson))
	if err != nil {
		return 0, 0, "", err
	}

	if configMapJson != nil {
		merged, err = impl.mergeUtil.JsonPatch(merged, configMapJson)
		if err != nil {
			return 0, 0, "", err
		}
	}

	if appLabelJsonByte != nil {
		merged, err = impl.mergeUtil.JsonPatch(merged, appLabelJsonByte)
		if err != nil {
			return 0, 0, "", err
		}
	}

	appName := fmt.Sprintf("%s-%s", pipeline.App.AppName, envOverride.Environment.Name)
	merged = impl.autoscalingCheckBeforeTrigger(ctx, appName, envOverride.Namespace, merged, overrideRequest)

	_, span := otel.Tracer("orchestrator").Start(ctx, "dockerRegistryIpsConfigService.HandleImagePullSecretOnApplicationDeployment")
	// handle image pull secret if access given
	merged, err = impl.dockerRegistryIpsConfigService.HandleImagePullSecretOnApplicationDeployment(envOverride.Environment, pipeline.CiPipelineId, merged)
	span.End()
	if err != nil {
		return 0, 0, "", err
	}

	commitHash := ""
	commitTime := time.Time{}
	if util.IsAcdApp(pipeline.DeploymentAppType) {
		chartRepoName := impl.chartTemplateService.GetGitOpsRepoNameFromUrl(envOverride.Chart.GitRepoUrl)
		_, span = otel.Tracer("orchestrator").Start(ctx, "chartTemplateService.GetUserEmailIdAndNameForGitOpsCommit")
		//getting username & emailId for commit author data
		userEmailId, userName := impl.chartTemplateService.GetUserEmailIdAndNameForGitOpsCommit(overrideRequest.UserId)
		span.End()
		chartGitAttr := &util.ChartConfig{
			FileName:       fmt.Sprintf("_%d-values.yaml", envOverride.TargetEnvironment),
			FileContent:    string(merged),
			ChartName:      envOverride.Chart.ChartName,
			ChartLocation:  envOverride.Chart.ChartLocation,
			ChartRepoName:  chartRepoName,
			ReleaseMessage: fmt.Sprintf("release-%d-env-%d ", override.Id, envOverride.TargetEnvironment),
			UserName:       userName,
			UserEmailId:    userEmailId,
		}
		gitOpsConfigBitbucket, err := impl.gitOpsConfigRepository.GetGitOpsConfigByProvider(util.BITBUCKET_PROVIDER)
		if err != nil {
			if err == pg.ErrNoRows {
				gitOpsConfigBitbucket.BitBucketWorkspaceId = ""
			} else {
				return 0, 0, "", err
			}
		}
		gitOpsConfig := &bean.GitOpsConfigDto{BitBucketWorkspaceId: gitOpsConfigBitbucket.BitBucketWorkspaceId}
		_, span = otel.Tracer("orchestrator").Start(ctx, "gitFactory.Client.CommitValues")
		commitHash, commitTime, err = impl.gitFactory.Client.CommitValues(chartGitAttr, gitOpsConfig)
		span.End()
		if err != nil {
			impl.logger.Errorw("error in git commit", "err", err)
			return 0, 0, "", err
		}
	}
	if commitTime.IsZero() {
		commitTime = time.Now()
	}
	pipelineOverride := &chartConfig.PipelineOverride{
		Id:                     override.Id,
		GitHash:                commitHash,
		CommitTime:             commitTime,
		EnvConfigOverrideId:    envOverride.Id,
		PipelineOverrideValues: overrideJson,
		PipelineId:             overrideRequest.PipelineId,
		CiArtifactId:           overrideRequest.CiArtifactId,
		PipelineMergedValues:   string(merged),
		AuditLog:               sql.AuditLog{UpdatedOn: triggeredAt, UpdatedBy: deployedBy},
	}
	_, span = otel.Tracer("orchestrator").Start(ctx, "pipelineOverrideRepository.Update")
	err = impl.pipelineOverrideRepository.Update(pipelineOverride)
	span.End()
	if err != nil {
		return 0, 0, "", err
	}
	mergedValues = string(merged)
	return override.PipelineReleaseCounter, override.Id, mergedValues, nil
}

func (impl *WorkflowDagExecutorImpl) mergeOverrideValues(envOverride *chartConfig.EnvConfigOverride,
	dbMigrationOverride []byte,
	releaseOverrideJson string,
	configMapJson []byte,
	appLabelJsonByte []byte,
	strategy *chartConfig.PipelineStrategy,
) (mergedValues []byte, err error) {

	//merge three values on the fly
	//ordering is important here
	//global < environment < db< release
	var merged []byte
	if !envOverride.IsOverride {
		merged, err = impl.mergeUtil.JsonPatch([]byte("{}"), []byte(envOverride.Chart.ResolvedGlobalOverride))
		if err != nil {
			return nil, err
		}
	} else {
		merged, err = impl.mergeUtil.JsonPatch([]byte("{}"), []byte(envOverride.ResolvedEnvOverrideValues))
		if err != nil {
			return nil, err
		}
	}
	if strategy != nil && len(strategy.Config) > 0 {
		merged, err = impl.mergeUtil.JsonPatch(merged, []byte(strategy.Config))
		if err != nil {
			return nil, err
		}
	}
	merged, err = impl.mergeUtil.JsonPatch(merged, dbMigrationOverride)
	if err != nil {
		return nil, err
	}
	merged, err = impl.mergeUtil.JsonPatch(merged, []byte(releaseOverrideJson))
	if err != nil {
		return nil, err
	}
	if configMapJson != nil {
		merged, err = impl.mergeUtil.JsonPatch(merged, configMapJson)
		if err != nil {
			return nil, err
		}
	}
	if appLabelJsonByte != nil {
		merged, err = impl.mergeUtil.JsonPatch(merged, appLabelJsonByte)
		if err != nil {
			return nil, err
		}
	}
	return merged, nil
}

func (impl *WorkflowDagExecutorImpl) autoscalingCheckBeforeTrigger(ctx context.Context, appName string, namespace string, merged []byte, overrideRequest *bean.ValuesOverrideRequest) []byte {
	//pipeline := overrideRequest.Pipeline
	var appId = overrideRequest.AppId
	pipelineId := overrideRequest.PipelineId
	var appDeploymentType = overrideRequest.DeploymentAppType
	var clusterId = overrideRequest.ClusterId
	deploymentType := overrideRequest.DeploymentType
	templateMap := make(map[string]interface{})
	err := json.Unmarshal(merged, &templateMap)
	if err != nil {
		return merged
	}

	hpaResourceRequest := impl.getAutoScalingReplicaCount(templateMap, appName)
	impl.logger.Debugw("autoscalingCheckBeforeTrigger", "hpaResourceRequest", hpaResourceRequest)
	if hpaResourceRequest.IsEnable {
		resourceManifest := make(map[string]interface{})
		if util.IsAcdApp(appDeploymentType) {
			query := &application3.ApplicationResourceRequest{
				Name:         &appName,
				Version:      &hpaResourceRequest.Version,
				Group:        &hpaResourceRequest.Group,
				Kind:         &hpaResourceRequest.Kind,
				ResourceName: &hpaResourceRequest.ResourceName,
				Namespace:    &namespace,
			}
			recv, err := impl.acdClient.GetResource(ctx, query)
			impl.logger.Debugw("resource manifest get replica count", "response", recv)
			if err != nil {
				impl.logger.Errorw("ACD Get Resource API Failed", "err", err)
				middleware.AcdGetResourceCounter.WithLabelValues(strconv.Itoa(appId), namespace, appName).Inc()
				return merged
			}
			if recv != nil && len(*recv.Manifest) > 0 {
				err := json.Unmarshal([]byte(*recv.Manifest), &resourceManifest)
				if err != nil {
					impl.logger.Errorw("unmarshal failed for hpa check", "err", err)
					return merged
				}
			}
		} else {
			version := "v2beta2"
			k8sResource, err := impl.k8sCommonService.GetResource(ctx, &k8s.ResourceRequestBean{ClusterId: clusterId,
				K8sRequest: &util5.K8sRequestBean{ResourceIdentifier: util5.ResourceIdentifier{Name: hpaResourceRequest.ResourceName,
					Namespace: namespace, GroupVersionKind: schema.GroupVersionKind{Group: hpaResourceRequest.Group, Kind: hpaResourceRequest.Kind, Version: version}}}})
			if err != nil {
				impl.logger.Errorw("error occurred while fetching resource for app", "resourceName", hpaResourceRequest.ResourceName, "err", err)
				return merged
			}
			resourceManifest = k8sResource.Manifest.Object
		}
		if len(resourceManifest) > 0 {
			statusMap := resourceManifest["status"].(map[string]interface{})
			currentReplicaVal := statusMap["currentReplicas"]
			currentReplicaCount, err := util4.ParseFloatNumber(currentReplicaVal)
			if err != nil {
				impl.logger.Errorw("error occurred while parsing replica count", "currentReplicas", currentReplicaVal, "err", err)
				return merged
			}

			reqReplicaCount := impl.fetchRequiredReplicaCount(currentReplicaCount, hpaResourceRequest.ReqMaxReplicas, hpaResourceRequest.ReqMinReplicas)
			templateMap["replicaCount"] = reqReplicaCount
			merged, err = json.Marshal(&templateMap)
			if err != nil {
				impl.logger.Errorw("marshaling failed for hpa check", "err", err)
				return merged
			}
		}
	} else {
		impl.logger.Errorw("autoscaling is not enabled", "pipelineId", pipelineId)
	}

	//check for custom chart support
	if autoscalingEnabledPath, ok := templateMap[bean2.CustomAutoScalingEnabledPathKey]; ok {
		if deploymentType == models.DEPLOYMENTTYPE_STOP {
			merged, err = impl.setScalingValues(templateMap, bean2.CustomAutoScalingEnabledPathKey, merged, false)
			if err != nil {
				return merged
			}
			merged, err = impl.setScalingValues(templateMap, bean2.CustomAutoscalingReplicaCountPathKey, merged, 0)
			if err != nil {
				return merged
			}
		} else {
			autoscalingEnabled := false
			autoscalingEnabledValue := gjson.Get(string(merged), autoscalingEnabledPath.(string)).Value()
			if val, ok := autoscalingEnabledValue.(bool); ok {
				autoscalingEnabled = val
			}
			if autoscalingEnabled {
				// extract replica count, min, max and check for required value
				replicaCount, err := impl.getReplicaCountFromCustomChart(templateMap, merged)
				if err != nil {
					return merged
				}
				merged, err = impl.setScalingValues(templateMap, bean2.CustomAutoscalingReplicaCountPathKey, merged, replicaCount)
				if err != nil {
					return merged
				}
			}
		}
	}

	return merged
}

func (impl *WorkflowDagExecutorImpl) updateArgoPipeline(appId int, pipelineName string, envOverride *chartConfig.EnvConfigOverride, ctx context.Context) (bool, error) {
	//repo has been registered while helm create
	if ctx == nil {
		impl.logger.Errorw("err in syncing ACD, ctx is NULL", "pipelineName", pipelineName)
		return false, nil
	}
	app, err := impl.appRepository.FindById(appId)
	if err != nil {
		impl.logger.Errorw("no app found ", "err", err)
		return false, err
	}
	envModel, err := impl.envRepository.FindById(envOverride.TargetEnvironment)
	if err != nil {
		return false, err
	}
	argoAppName := fmt.Sprintf("%s-%s", app.AppName, envModel.Name)
	impl.logger.Infow("received payload, updateArgoPipeline", "appId", appId, "pipelineName", pipelineName, "envId", envOverride.TargetEnvironment, "argoAppName", argoAppName, "context", ctx)
	argoApplication, err := impl.acdClient.Get(ctx, &application3.ApplicationQuery{Name: &argoAppName})
	if err != nil {
		impl.logger.Errorw("no argo app exists", "app", argoAppName, "pipeline", pipelineName)
		return false, err
	}
	//if status, ok:=status.FromError(err);ok{
	appStatus, _ := status2.FromError(err)

	if appStatus.Code() == codes.OK {
		impl.logger.Debugw("argo app exists", "app", argoAppName, "pipeline", pipelineName)
		if argoApplication.Spec.Source.Path != envOverride.Chart.ChartLocation || argoApplication.Spec.Source.TargetRevision != "master" {
			patchReq := v1alpha1.Application{Spec: v1alpha1.ApplicationSpec{Source: v1alpha1.ApplicationSource{Path: envOverride.Chart.ChartLocation, RepoURL: envOverride.Chart.GitRepoUrl, TargetRevision: "master"}}}
			reqbyte, err := json.Marshal(patchReq)
			if err != nil {
				impl.logger.Errorw("error in creating patch", "err", err)
			}
			reqString := string(reqbyte)
			patchType := "merge"
			_, err = impl.acdClient.Patch(ctx, &application3.ApplicationPatchRequest{Patch: &reqString, Name: &argoAppName, PatchType: &patchType})
			if err != nil {
				impl.logger.Errorw("error in creating argo pipeline ", "name", pipelineName, "patch", string(reqbyte), "err", err)
				return false, err
			}
			impl.logger.Debugw("pipeline update req ", "res", patchReq)
		} else {
			impl.logger.Debug("pipeline no need to update ")
		}
		// Doing normal refresh to avoid the sync delay in argo-cd.
		err2 := impl.argoClientWrapperService.GetArgoAppWithNormalRefresh(ctx, argoAppName)
		if err2 != nil {
			impl.logger.Errorw("error in getting argo application with normal refresh", "argoAppName", argoAppName, "pipelineName", pipelineName)
		}
		return true, nil
	} else if appStatus.Code() == codes.NotFound {
		impl.logger.Errorw("argo app not found", "app", argoAppName, "pipeline", pipelineName)
		return false, nil
	} else {
		impl.logger.Errorw("err in checking application on gocd", "err", err, "pipeline", pipelineName)
		return false, err
	}
}

func (impl *WorkflowDagExecutorImpl) getValuesFileForEnv(environmentId int) string {
	return fmt.Sprintf("_%d-values.yaml", environmentId) //-{envId}-values.yaml
}

func (impl *WorkflowDagExecutorImpl) updatePipeline(pipeline *pipelineConfig.Pipeline, userId int32) (bool, error) {
	err := impl.pipelineRepository.SetDeploymentAppCreatedInPipeline(true, pipeline.Id, userId)
	if err != nil {
		impl.logger.Errorw("error on updating cd pipeline for setting deployment app created", "err", err)
		return false, err
	}
	return true, nil
}

func (impl *WorkflowDagExecutorImpl) getResolvedTemplateWithSnapshot(deploymentTemplateHistoryId int, template string) (string, map[string]string, error) {

	variableSnapshotMap := make(map[string]string)
	reference := repository5.HistoryReference{
		HistoryReferenceId:   deploymentTemplateHistoryId,
		HistoryReferenceType: repository5.HistoryReferenceTypeDeploymentTemplate,
	}
	variableSnapshot, err := impl.variableSnapshotHistoryService.GetVariableHistoryForReferences([]repository5.HistoryReference{reference})
	if err != nil {
		return template, variableSnapshotMap, err
	}

	if _, ok := variableSnapshot[reference]; !ok {
		return template, variableSnapshotMap, nil
	}

	err = json.Unmarshal(variableSnapshot[reference].VariableSnapshot, &variableSnapshotMap)
	if err != nil {
		return template, variableSnapshotMap, err
	}

	if len(variableSnapshotMap) == 0 {
		return template, variableSnapshotMap, nil
	}
	scopedVariableData := parsers.GetScopedVarData(variableSnapshotMap, make(map[string]bool), true)
	request := parsers.VariableParserRequest{Template: template, TemplateType: parsers.JsonVariableTemplate, Variables: scopedVariableData}
	parserResponse := impl.variableTemplateParser.ParseTemplate(request)
	err = parserResponse.Error
	if err != nil {
		return template, variableSnapshotMap, err
	}
	resolvedTemplate := parserResponse.ResolvedTemplate
	return resolvedTemplate, variableSnapshotMap, nil
}

func (impl *WorkflowDagExecutorImpl) extractVariablesAndResolveTemplate(scope resourceQualifiers.Scope, template string, entity repository5.Entity) (string, map[string]string, error) {

	variableMap := make(map[string]string)
	entityToVariables, err := impl.variableEntityMappingService.GetAllMappingsForEntities([]repository5.Entity{entity})
	if err != nil {
		return template, variableMap, err
	}

	if vars, ok := entityToVariables[entity]; !ok || len(vars) == 0 {
		return template, variableMap, nil
	}

	// pre-populating variable map with variable so that the variables which don't have any resolved data
	// is saved in snapshot
	for _, variable := range entityToVariables[entity] {
		variableMap[variable] = impl.scopedVariableService.GetFormattedVariableForName(variable)
	}

	scopedVariables, err := impl.scopedVariableService.GetScopedVariables(scope, entityToVariables[entity], true)
	if err != nil {
		return template, variableMap, err
	}

	for _, variable := range scopedVariables {
		variableMap[variable.VariableName] = variable.VariableValue.StringValue()
	}

	parserRequest := parsers.VariableParserRequest{Template: template, Variables: scopedVariables, TemplateType: parsers.JsonVariableTemplate}
	parserResponse := impl.variableTemplateParser.ParseTemplate(parserRequest)
	err = parserResponse.Error
	if err != nil {
		return template, variableMap, err
	}

	resolvedTemplate := parserResponse.ResolvedTemplate
	return resolvedTemplate, variableMap, nil
}

type EnvironmentOverride struct {
	Enabled   bool        `json:"enabled"`
	EnvValues []*KeyValue `json:"envValues"`
}

type KeyValue struct {
	Key   string `json:"key"`
	Value string `json:"value"`
}

func (conf *EnvironmentOverride) appendEnvironmentVariable(key, value string) {
	item := &KeyValue{Key: key, Value: value}
	conf.EnvValues = append(conf.EnvValues, item)
}

func (impl *WorkflowDagExecutorImpl) checkAndFixDuplicateReleaseNo(override *chartConfig.PipelineOverride) error {

	uniqueVerified := false
	retryCount := 0

	for !uniqueVerified && retryCount < 5 {
		retryCount = retryCount + 1
		overrides, err := impl.pipelineOverrideRepository.GetByPipelineIdAndReleaseNo(override.PipelineId, override.PipelineReleaseCounter)
		if err != nil {
			return err
		}
		if overrides[0].Id == override.Id {
			uniqueVerified = true
		} else {
			//duplicate might be due to concurrency, lets fix it
			currentReleaseNo, err := impl.pipelineOverrideRepository.GetCurrentPipelineReleaseCounter(override.PipelineId)
			if err != nil {
				return err
			}
			override.PipelineReleaseCounter = currentReleaseNo + 1
			err = impl.pipelineOverrideRepository.Save(override)
			if err != nil {
				return err
			}
		}
	}
	if !uniqueVerified {
		return fmt.Errorf("duplicate verification retry count exide max overrideId: %d ,count: %d", override.Id, retryCount)
	}
	return nil
}

func (impl *WorkflowDagExecutorImpl) getAutoScalingReplicaCount(templateMap map[string]interface{}, appName string) *util4.HpaResourceRequest {
	hasOverride := false
	if _, ok := templateMap[fullnameOverride]; ok {
		appNameOverride := templateMap[fullnameOverride].(string)
		if len(appNameOverride) > 0 {
			appName = appNameOverride
			hasOverride = true
		}
	}
	if !hasOverride {
		if _, ok := templateMap[nameOverride]; ok {
			nameOverride := templateMap[nameOverride].(string)
			if len(nameOverride) > 0 {
				appName = fmt.Sprintf("%s-%s", appName, nameOverride)
			}
		}
	}
	hpaResourceRequest := &util4.HpaResourceRequest{}
	hpaResourceRequest.Version = ""
	hpaResourceRequest.Group = autoscaling.ServiceName
	hpaResourceRequest.Kind = horizontalPodAutoscaler
	impl.logger.Infow("getAutoScalingReplicaCount", "hpaResourceRequest", hpaResourceRequest)
	if _, ok := templateMap[kedaAutoscaling]; ok {
		as := templateMap[kedaAutoscaling]
		asd := as.(map[string]interface{})
		if _, ok := asd[enabled]; ok {
			impl.logger.Infow("getAutoScalingReplicaCount", "hpaResourceRequest", hpaResourceRequest)
			enable := asd[enabled].(bool)
			if enable {
				hpaResourceRequest.IsEnable = enable
				hpaResourceRequest.ReqReplicaCount = templateMap[replicaCount].(float64)
				hpaResourceRequest.ReqMaxReplicas = asd["maxReplicaCount"].(float64)
				hpaResourceRequest.ReqMinReplicas = asd["minReplicaCount"].(float64)
				hpaResourceRequest.ResourceName = fmt.Sprintf("%s-%s-%s", "keda-hpa", appName, "keda")
				impl.logger.Infow("getAutoScalingReplicaCount", "hpaResourceRequest", hpaResourceRequest)
				return hpaResourceRequest
			}
		}
	}

	if _, ok := templateMap[autoscaling.ServiceName]; ok {
		as := templateMap[autoscaling.ServiceName]
		asd := as.(map[string]interface{})
		if _, ok := asd[enabled]; ok {
			enable := asd[enabled].(bool)
			if enable {
				hpaResourceRequest.IsEnable = asd[enabled].(bool)
				hpaResourceRequest.ReqReplicaCount = templateMap[replicaCount].(float64)
				hpaResourceRequest.ReqMaxReplicas = asd["MaxReplicas"].(float64)
				hpaResourceRequest.ReqMinReplicas = asd["MinReplicas"].(float64)
				hpaResourceRequest.ResourceName = fmt.Sprintf("%s-%s", appName, "hpa")
				return hpaResourceRequest
			}
		}
	}
	return hpaResourceRequest

}

func (impl *WorkflowDagExecutorImpl) fetchRequiredReplicaCount(currentReplicaCount float64, reqMaxReplicas float64, reqMinReplicas float64) float64 {
	var reqReplicaCount float64
	if currentReplicaCount <= reqMaxReplicas && currentReplicaCount >= reqMinReplicas {
		reqReplicaCount = currentReplicaCount
	} else if currentReplicaCount > reqMaxReplicas {
		reqReplicaCount = reqMaxReplicas
	} else if currentReplicaCount < reqMinReplicas {
		reqReplicaCount = reqMinReplicas
	}
	return reqReplicaCount
}

func (impl *WorkflowDagExecutorImpl) getReplicaCountFromCustomChart(templateMap map[string]interface{}, merged []byte) (float64, error) {
	autoscalingMinVal, err := impl.extractParamValue(templateMap, bean2.CustomAutoscalingMinPathKey, merged)
	if err != nil {
		return 0, err
	}
	autoscalingMaxVal, err := impl.extractParamValue(templateMap, bean2.CustomAutoscalingMaxPathKey, merged)
	if err != nil {
		return 0, err
	}
	autoscalingReplicaCountVal, err := impl.extractParamValue(templateMap, bean2.CustomAutoscalingReplicaCountPathKey, merged)
	if err != nil {
		return 0, err
	}
	return impl.fetchRequiredReplicaCount(autoscalingReplicaCountVal, autoscalingMaxVal, autoscalingMinVal), nil
}

func (impl *WorkflowDagExecutorImpl) setScalingValues(templateMap map[string]interface{}, customScalingKey string, merged []byte, value interface{}) ([]byte, error) {
	autoscalingJsonPath := templateMap[customScalingKey]
	autoscalingJsonPathKey := autoscalingJsonPath.(string)
	mergedRes, err := sjson.Set(string(merged), autoscalingJsonPathKey, value)
	if err != nil {
		impl.logger.Errorw("error occurred while setting autoscaling key", "JsonPathKey", autoscalingJsonPathKey, "err", err)
		return []byte{}, err
	}
	return []byte(mergedRes), nil
}

func (impl *WorkflowDagExecutorImpl) extractParamValue(inputMap map[string]interface{}, key string, merged []byte) (float64, error) {
	if _, ok := inputMap[key]; !ok {
		return 0, errors.New("empty-val-err")
	}
	floatNumber, err := util4.ParseFloatNumber(gjson.Get(string(merged), inputMap[key].(string)).Value())
	if err != nil {
		impl.logger.Errorw("error occurred while parsing float number", "key", key, "err", err)
	}
	return floatNumber, err
}

func (impl *WorkflowDagExecutorImpl) releasePipeline(pipeline *pipelineConfig.Pipeline, artifact *repository.CiArtifact, cdWorkflowId, wfrId int, triggeredAt time.Time) error {
	impl.logger.Debugw("triggering release for ", "cdPipelineId", pipeline.Id, "artifactId", artifact.Id)

	pipeline, err := impl.pipelineRepository.FindById(pipeline.Id)
	if err != nil {
		impl.logger.Errorw("error in fetching pipeline by pipelineId", "err", err)
		return err
	}

	request := &bean.ValuesOverrideRequest{
		PipelineId:           pipeline.Id,
		UserId:               artifact.CreatedBy,
		CiArtifactId:         artifact.Id,
		AppId:                pipeline.AppId,
		CdWorkflowId:         cdWorkflowId,
		ForceTrigger:         true,
		DeploymentWithConfig: bean.DEPLOYMENT_CONFIG_TYPE_LAST_SAVED,
		WfrId:                wfrId,
	}
	impl.SetPipelineFieldsInOverrideRequest(request, pipeline)

	ctx, err := impl.buildACDContext()
	if err != nil {
		impl.logger.Errorw("error in creating acd sync context", "pipelineId", pipeline.Id, "artifactId", artifact.Id, "err", err)
		return err
	}
	//setting deployedBy as 1(system user) since case of auto trigger
	id, _, err := impl.HandleCDTriggerRelease(request, ctx, triggeredAt, 1)
	if err != nil {
		impl.logger.Errorw("error in auto  cd pipeline trigger", "pipelineId", pipeline.Id, "artifactId", artifact.Id, "err", err)
	} else {
		impl.logger.Infow("pipeline successfully triggered ", "cdPipelineId", pipeline.Id, "artifactId", artifact.Id, "releaseId", id)
	}
	return err

}

func (impl *WorkflowDagExecutorImpl) GetValuesOverrideForTrigger(overrideRequest *bean.ValuesOverrideRequest, triggeredAt time.Time, ctx context.Context) (*app.ValuesOverrideResponse, error) {
	if overrideRequest.DeploymentType == models.DEPLOYMENTTYPE_UNKNOWN {
		overrideRequest.DeploymentType = models.DEPLOYMENTTYPE_DEPLOY
	}
	if len(overrideRequest.DeploymentWithConfig) == 0 {
		overrideRequest.DeploymentWithConfig = bean.DEPLOYMENT_CONFIG_TYPE_LAST_SAVED
	}
	valuesOverrideResponse := &app.ValuesOverrideResponse{}
	isPipelineOverrideCreated := overrideRequest.PipelineOverrideId > 0
	pipeline, err := impl.pipelineRepository.FindById(overrideRequest.PipelineId)
	valuesOverrideResponse.Pipeline = pipeline
	if err != nil {
		impl.logger.Errorw("error in fetching pipeline by pipeline id", "err", err, "pipeline-id-", overrideRequest.PipelineId)
		return valuesOverrideResponse, err
	}

	_, span := otel.Tracer("orchestrator").Start(ctx, "ciArtifactRepository.Get")
	artifact, err := impl.ciArtifactRepository.Get(overrideRequest.CiArtifactId)
	valuesOverrideResponse.Artifact = artifact
	span.End()
	if err != nil {
		return valuesOverrideResponse, err
	}
	overrideRequest.Image = artifact.Image

	strategy, err := impl.GetDeploymentStrategyByTriggerType(overrideRequest, ctx)
	valuesOverrideResponse.PipelineStrategy = strategy
	if err != nil {
		impl.logger.Errorw("error in getting strategy by trigger type", "err", err)
		return valuesOverrideResponse, err
	}

	envOverride, err := impl.GetEnvOverrideByTriggerType(overrideRequest, triggeredAt, ctx)
	valuesOverrideResponse.EnvOverride = envOverride
	if err != nil {
		impl.logger.Errorw("error in getting env override by trigger type", "err", err)
		return valuesOverrideResponse, err
	}
	appMetrics, err := impl.GetAppMetricsByTriggerType(overrideRequest, ctx)
	valuesOverrideResponse.AppMetrics = appMetrics
	if err != nil {
		impl.logger.Errorw("error in getting app metrics by trigger type", "err", err)
		return valuesOverrideResponse, err
	}
	var (
		pipelineOverride                                     *chartConfig.PipelineOverride
		dbMigrationOverride, configMapJson, appLabelJsonByte []byte
	)

	// Conditional Block based on PipelineOverrideCreated --> start
	if !isPipelineOverrideCreated {
		_, span = otel.Tracer("orchestrator").Start(ctx, "savePipelineOverride")
		pipelineOverride, err = impl.savePipelineOverride(overrideRequest, envOverride.Id, triggeredAt)
		span.End()
		if err != nil {
			return valuesOverrideResponse, err
		}
		overrideRequest.PipelineOverrideId = pipelineOverride.Id
	} else {
		pipelineOverride, err = impl.pipelineOverrideRepository.FindById(overrideRequest.PipelineOverrideId)
		if err != nil {
			impl.logger.Errorw("error in getting pipelineOverride for valuesOverrideResponse", "PipelineOverrideId", overrideRequest.PipelineOverrideId)
			return nil, err
		}
	}
	// Conditional Block based on PipelineOverrideCreated --> end
	valuesOverrideResponse.PipelineOverride = pipelineOverride

	//TODO: check status and apply lock
	releaseOverrideJson, err := impl.getReleaseOverride(envOverride, overrideRequest, artifact, pipelineOverride, strategy, &appMetrics)
	valuesOverrideResponse.ReleaseOverrideJSON = releaseOverrideJson
	if err != nil {
		return valuesOverrideResponse, err
	}

	// Conditional Block based on PipelineOverrideCreated --> start
	if !isPipelineOverrideCreated {
		_, span = otel.Tracer("orchestrator").Start(ctx, "getDbMigrationOverride")
		//FIXME: how to determine rollback
		//we can't depend on ciArtifact ID because CI pipeline can be manually triggered in any order regardless of sourcecode status
		dbMigrationOverride, err = impl.getDbMigrationOverride(overrideRequest, artifact, false)
		span.End()
		if err != nil {
			impl.logger.Errorw("error in fetching db migration config", "req", overrideRequest, "err", err)
			return valuesOverrideResponse, err
		}
		chartVersion := envOverride.Chart.ChartVersion
		_, span = otel.Tracer("orchestrator").Start(ctx, "getConfigMapAndSecretJsonV2")
		configMapJson, err = impl.getConfigMapAndSecretJsonV2(overrideRequest.AppId, envOverride.TargetEnvironment, overrideRequest.PipelineId, chartVersion, overrideRequest.DeploymentWithConfig, overrideRequest.WfrIdForDeploymentWithSpecificTrigger)
		span.End()
		if err != nil {
			impl.logger.Errorw("error in fetching config map n secret ", "err", err)
			configMapJson = nil
		}
		_, span = otel.Tracer("orchestrator").Start(ctx, "appCrudOperationService.GetLabelsByAppIdForDeployment")
		appLabelJsonByte, err = impl.appCrudOperationService.GetLabelsByAppIdForDeployment(overrideRequest.AppId)
		span.End()
		if err != nil {
			impl.logger.Errorw("error in fetching app labels for gitOps commit", "err", err)
			appLabelJsonByte = nil
		}

		mergedValues, err := impl.mergeOverrideValues(envOverride, dbMigrationOverride, releaseOverrideJson, configMapJson, appLabelJsonByte, strategy)
		appName := fmt.Sprintf("%s-%s", overrideRequest.AppName, envOverride.Environment.Name)
		mergedValues = impl.autoscalingCheckBeforeTrigger(ctx, appName, envOverride.Namespace, mergedValues, overrideRequest)

		_, span = otel.Tracer("orchestrator").Start(ctx, "dockerRegistryIpsConfigService.HandleImagePullSecretOnApplicationDeployment")
		// handle image pull secret if access given
		mergedValues, err = impl.dockerRegistryIpsConfigService.HandleImagePullSecretOnApplicationDeployment(envOverride.Environment, pipeline.CiPipelineId, mergedValues)
		span.End()
		if err != nil {
			return valuesOverrideResponse, err
		}

		pipelineOverride.PipelineMergedValues = string(mergedValues)
		valuesOverrideResponse.MergedValues = string(mergedValues)
		err = impl.pipelineOverrideRepository.Update(pipelineOverride)
		if err != nil {
			return valuesOverrideResponse, err
		}
		valuesOverrideResponse.PipelineOverride = pipelineOverride
	} else {
		valuesOverrideResponse.MergedValues = pipelineOverride.PipelineMergedValues
	}
	// Conditional Block based on PipelineOverrideCreated --> end
	return valuesOverrideResponse, err
}

func (impl *WorkflowDagExecutorImpl) DeployArgocdApp(overrideRequest *bean.ValuesOverrideRequest, valuesOverrideResponse *app.ValuesOverrideResponse, triggeredAt time.Time, ctx context.Context) error {

	impl.logger.Debugw("new pipeline found", "pipeline", valuesOverrideResponse.Pipeline)
	_, span := otel.Tracer("orchestrator").Start(ctx, "createArgoApplicationIfRequired")
	name, err := impl.createArgoApplicationIfRequired(overrideRequest.AppId, valuesOverrideResponse.EnvOverride, valuesOverrideResponse.Pipeline, overrideRequest.UserId)
	span.End()
	if err != nil {
		impl.logger.Errorw("acd application create error on cd trigger", "err", err, "req", overrideRequest)
		return err
	}
	impl.logger.Debugw("argocd application created", "name", name)

	_, span = otel.Tracer("orchestrator").Start(ctx, "updateArgoPipeline")
	updateAppInArgocd, err := impl.updateArgoPipeline(overrideRequest.AppId, valuesOverrideResponse.Pipeline.Name, valuesOverrideResponse.EnvOverride, ctx)
	span.End()
	if err != nil {
		impl.logger.Errorw("error in updating argocd app ", "err", err)
		return err
	}
	if updateAppInArgocd {
		impl.logger.Debug("argo-cd successfully updated")
	} else {
		impl.logger.Debug("argo-cd failed to update, ignoring it")
	}
	//update workflow runner status, used in app workflow view
	err = impl.UpdateCDWorkflowRunnerStatus(ctx, overrideRequest, triggeredAt, pipelineConfig.WorkflowInProgress, "")
	if err != nil {
		impl.logger.Errorw("error in updating the workflow runner status, createHelmAppForCdPipeline", "err", err)
		return err
	}
	return nil
}

// write integration/unit test for each function
func (impl *WorkflowDagExecutorImpl) TriggerPipeline(overrideRequest *bean.ValuesOverrideRequest, valuesOverrideResponse *app.ValuesOverrideResponse, builtChartPath string, triggerEvent bean.TriggerEvent, ctx context.Context) (releaseNo int, manifest []byte, err error) {
	isRequestValid, err := impl.ValidateTriggerEvent(triggerEvent)
	if !isRequestValid {
		return releaseNo, manifest, err
	}

	if triggerEvent.PerformChartPush {
		manifestPushTemplate, err := impl.BuildManifestPushTemplate(overrideRequest, valuesOverrideResponse, builtChartPath, &manifest)
		if err != nil {
			impl.logger.Errorw("error in building manifest push template", "err", err)
			return releaseNo, manifest, err
		}
		manifestPushService := impl.GetManifestPushService(triggerEvent)
		manifestPushResponse := manifestPushService.PushChart(manifestPushTemplate, ctx)
		if manifestPushResponse.Error != nil {
			impl.logger.Errorw("Error in pushing manifest to git", "err", err, "git_repo_url", manifestPushTemplate.RepoUrl)
			return releaseNo, manifest, err
		}
		pipelineOverrideUpdateRequest := &chartConfig.PipelineOverride{
			Id:                     valuesOverrideResponse.PipelineOverride.Id,
			GitHash:                manifestPushResponse.CommitHash,
			CommitTime:             manifestPushResponse.CommitTime,
			EnvConfigOverrideId:    valuesOverrideResponse.EnvOverride.Id,
			PipelineOverrideValues: valuesOverrideResponse.ReleaseOverrideJSON,
			PipelineId:             overrideRequest.PipelineId,
			CiArtifactId:           overrideRequest.CiArtifactId,
			PipelineMergedValues:   valuesOverrideResponse.MergedValues,
			AuditLog:               sql.AuditLog{UpdatedOn: triggerEvent.TriggerdAt, UpdatedBy: overrideRequest.UserId},
		}
		_, span := otel.Tracer("orchestrator").Start(ctx, "pipelineOverrideRepository.Update")
		err = impl.pipelineOverrideRepository.Update(pipelineOverrideUpdateRequest)
		span.End()
	}

	if triggerEvent.PerformDeploymentOnCluster {
		err = impl.DeployApp(overrideRequest, valuesOverrideResponse, triggerEvent.TriggerdAt, ctx)
		if err != nil {
			impl.logger.Errorw("error in deploying app", "err", err)
			return releaseNo, manifest, err
		}
	}

	go impl.WriteCDTriggerEvent(overrideRequest, valuesOverrideResponse.Artifact, valuesOverrideResponse.PipelineOverride.PipelineReleaseCounter, valuesOverrideResponse.PipelineOverride.Id)

	_, span := otel.Tracer("orchestrator").Start(ctx, "MarkImageScanDeployed")
	_ = impl.MarkImageScanDeployed(overrideRequest.AppId, valuesOverrideResponse.EnvOverride.TargetEnvironment, valuesOverrideResponse.Artifact.ImageDigest, overrideRequest.ClusterId, valuesOverrideResponse.Artifact.ScanEnabled)
	span.End()

	middleware.CdTriggerCounter.WithLabelValues(overrideRequest.AppName, overrideRequest.EnvName).Inc()

	return valuesOverrideResponse.PipelineOverride.PipelineReleaseCounter, manifest, nil

}

func (impl *WorkflowDagExecutorImpl) MarkImageScanDeployed(appId int, envId int, imageDigest string, clusterId int, isScanEnabled bool) error {
	impl.logger.Debugw("mark image scan deployed for normal app, from cd auto or manual trigger", "imageDigest", imageDigest)
	executionHistory, err := impl.imageScanHistoryRepository.FindByImageDigest(imageDigest)
	if err != nil && err != pg.ErrNoRows {
		impl.logger.Errorw("error in fetching execution history", "err", err)
		return err
	}
	if executionHistory == nil || executionHistory.Id == 0 {
		impl.logger.Errorw("no execution history found for digest", "digest", imageDigest)
		return fmt.Errorf("no execution history found for digest - %s", imageDigest)
	}
	impl.logger.Debugw("mark image scan deployed for normal app, from cd auto or manual trigger", "executionHistory", executionHistory)
	var ids []int
	ids = append(ids, executionHistory.Id)

	ot, err := impl.imageScanDeployInfoRepository.FetchByAppIdAndEnvId(appId, envId, []string{security.ScanObjectType_APP})
	switch err {
	case nil:
		// Updating Execution history for Latest Deployment to fetch out security Vulnerabilities for latest deployed info
		if isScanEnabled {
			ot.ImageScanExecutionHistoryId = ids
		} else {
			arr := []int{-1}
			ot.ImageScanExecutionHistoryId = arr
		}
		err = impl.imageScanDeployInfoRepository.Update(ot)
		if err != nil {
			impl.logger.Errorw("error in updating deploy info for latest deployed image", "err", err)
			return err
		}
		return nil
	case pg.ErrNoRows:
		if isScanEnabled {
			imageScanDeployInfo := &security.ImageScanDeployInfo{
				ImageScanExecutionHistoryId: ids,
				ScanObjectMetaId:            appId,
				ObjectType:                  security.ScanObjectType_APP,
				EnvId:                       envId,
				ClusterId:                   clusterId,
				AuditLog: sql.AuditLog{
					CreatedOn: time.Now(),
					CreatedBy: 1,
					UpdatedOn: time.Now(),
					UpdatedBy: 1,
				},
			}
			impl.logger.Debugw("mark image scan deployed for normal app, from cd auto or manual trigger", "imageScanDeployInfo", imageScanDeployInfo)
			err = impl.imageScanDeployInfoRepository.Save(imageScanDeployInfo)
			if err != nil {
				impl.logger.Errorw("error in creating deploy info", "err", err)
				return err
			}
		}
		return nil
	default:
		impl.logger.Errorw("error in getting image scan info", "appId", appId, "envId", envId, "err", err)
		return err
	}
}

func (impl *WorkflowDagExecutorImpl) createHelmAppForCdPipeline(overrideRequest *bean.ValuesOverrideRequest, valuesOverrideResponse *app.ValuesOverrideResponse, triggeredAt time.Time, ctx context.Context) (bool, error) {

	pipeline := valuesOverrideResponse.Pipeline
	envOverride := valuesOverrideResponse.EnvOverride
	mergeAndSave := valuesOverrideResponse.MergedValues

	chartMetaData := &chart.Metadata{
		Name:    pipeline.App.AppName,
		Version: envOverride.Chart.ChartVersion,
	}
	referenceTemplatePath := path.Join(string(impl.refChartDir), envOverride.Chart.ReferenceTemplate)

	if util.IsHelmApp(pipeline.DeploymentAppType) {
		referenceChartByte := envOverride.Chart.ReferenceChart
		// here updating reference chart into database.
		if len(envOverride.Chart.ReferenceChart) == 0 {
			refChartByte, err := impl.chartTemplateService.GetByteArrayRefChart(chartMetaData, referenceTemplatePath)
			if err != nil {
				impl.logger.Errorw("ref chart commit error on cd trigger", "err", err, "req", overrideRequest)
				return false, err
			}
			ch := envOverride.Chart
			ch.ReferenceChart = refChartByte
			ch.UpdatedOn = time.Now()
			ch.UpdatedBy = overrideRequest.UserId
			err = impl.chartRepository.Update(ch)
			if err != nil {
				impl.logger.Errorw("chart update error", "err", err, "req", overrideRequest)
				return false, err
			}
			referenceChartByte = refChartByte
		}

		releaseName := pipeline.DeploymentAppName
		cluster := envOverride.Environment.Cluster
		bearerToken := cluster.Config[util5.BearerToken]
		clusterConfig := &client2.ClusterConfig{
			ClusterName:           cluster.ClusterName,
			Token:                 bearerToken,
			ApiServerUrl:          cluster.ServerUrl,
			InsecureSkipTLSVerify: cluster.InsecureSkipTlsVerify,
		}
		if cluster.InsecureSkipTlsVerify == false {
			clusterConfig.KeyData = cluster.Config[util5.TlsKey]
			clusterConfig.CertData = cluster.Config[util5.CertData]
			clusterConfig.CaData = cluster.Config[util5.CertificateAuthorityData]
		}
		releaseIdentifier := &client2.ReleaseIdentifier{
			ReleaseName:      releaseName,
			ReleaseNamespace: envOverride.Namespace,
			ClusterConfig:    clusterConfig,
		}

		if pipeline.DeploymentAppCreated {
			req := &client2.UpgradeReleaseRequest{
				ReleaseIdentifier: releaseIdentifier,
				ValuesYaml:        mergeAndSave,
				HistoryMax:        impl.helmAppService.GetRevisionHistoryMaxValue(client2.SOURCE_DEVTRON_APP),
				ChartContent:      &client2.ChartContent{Content: referenceChartByte},
			}
			if impl.appService.IsDevtronAsyncInstallModeEnabled(bean2.Helm) {
				req.RunInCtx = true
			}
			// For cases where helm release was not found, kubelink will install the same configuration
			updateApplicationResponse, err := impl.helmAppClient.UpdateApplication(ctx, req)
			if err != nil {
				impl.logger.Errorw("error in updating helm application for cd pipeline", "err", err)
				if util.GetGRPCErrorDetailedMessage(err) == context.Canceled.Error() {
					err = errors.New(pipelineConfig.NEW_DEPLOYMENT_INITIATED)
				}
				return false, err
			} else {
				impl.logger.Debugw("updated helm application", "response", updateApplicationResponse, "isSuccess", updateApplicationResponse.Success)
			}

		} else {

			helmResponse, err := impl.helmInstallReleaseWithCustomChart(ctx, releaseIdentifier, referenceChartByte, mergeAndSave)

			// For connection related errors, no need to update the db
			if err != nil && strings.Contains(err.Error(), "connection error") {
				impl.logger.Errorw("error in helm install custom chart", "err", err)
				return false, err
			}

			if util.GetGRPCErrorDetailedMessage(err) == context.Canceled.Error() {
				err = errors.New(pipelineConfig.NEW_DEPLOYMENT_INITIATED)
			}
			// IMP: update cd pipeline to mark deployment app created, even if helm install fails
			// If the helm install fails, it still creates the app in failed state, so trying to
			// re-create the app results in error from helm that cannot re-use name which is still in use
			_, pgErr := impl.updatePipeline(pipeline, overrideRequest.UserId)

			if err != nil {
				impl.logger.Errorw("error in helm install custom chart", "err", err)

				if pgErr != nil {
					impl.logger.Errorw("failed to update deployment app created flag in pipeline table", "err", err)
				}
				return false, err
			}

			if pgErr != nil {
				impl.logger.Errorw("failed to update deployment app created flag in pipeline table", "err", err)
				return false, err
			}

			impl.logger.Debugw("received helm release response", "helmResponse", helmResponse, "isSuccess", helmResponse.Success)
		}

		//update workflow runner status, used in app workflow view
		err := impl.UpdateCDWorkflowRunnerStatus(ctx, overrideRequest, triggeredAt, pipelineConfig.WorkflowInProgress, "")
		if err != nil {
			impl.logger.Errorw("error in updating the workflow runner status, createHelmAppForCdPipeline", "err", err)
			return false, err
		}
	}
	return true, nil
}

func (impl *WorkflowDagExecutorImpl) UpdateCDWorkflowRunnerStatus(ctx context.Context, overrideRequest *bean.ValuesOverrideRequest, triggeredAt time.Time, status, message string) error {
	// In case of terminal status update finished on time
	isTerminalStatus := slices.Contains(pipelineConfig.WfrTerminalStatusList, status)
	cdWfr, err := impl.cdWorkflowRepository.FindWorkflowRunnerById(overrideRequest.WfrId)
	if err != nil && err != pg.ErrNoRows {
		impl.logger.Errorw("err on fetching cd workflow, UpdateCDWorkflowRunnerStatus", "err", err)
		return err
	}
	cdWorkflowId := cdWfr.CdWorkflowId

	if cdWorkflowId == 0 {
		cdWf := &pipelineConfig.CdWorkflow{
			CiArtifactId: overrideRequest.CiArtifactId,
			PipelineId:   overrideRequest.PipelineId,
			AuditLog:     sql.AuditLog{CreatedOn: triggeredAt, CreatedBy: overrideRequest.UserId, UpdatedOn: triggeredAt, UpdatedBy: overrideRequest.UserId},
		}
		err := impl.cdWorkflowRepository.SaveWorkFlow(ctx, cdWf)
		if err != nil {
			impl.logger.Errorw("err on updating cd workflow for status update, UpdateCDWorkflowRunnerStatus", "err", err)
			return err
		}
		cdWorkflowId = cdWf.Id
		runner := &pipelineConfig.CdWorkflowRunner{
			Id:           cdWf.Id,
			Name:         overrideRequest.PipelineName,
			WorkflowType: bean.CD_WORKFLOW_TYPE_DEPLOY,
			ExecutorType: pipelineConfig.WORKFLOW_EXECUTOR_TYPE_AWF,
			Status:       status,
			TriggeredBy:  overrideRequest.UserId,
			StartedOn:    triggeredAt,
			CdWorkflowId: cdWorkflowId,
			AuditLog:     sql.AuditLog{CreatedOn: triggeredAt, CreatedBy: overrideRequest.UserId, UpdatedOn: triggeredAt, UpdatedBy: overrideRequest.UserId},
		}
		if isTerminalStatus {
			runner.FinishedOn = time.Now()
		}
		_, err = impl.cdWorkflowRepository.SaveWorkFlowRunner(runner)
		if err != nil {
			impl.logger.Errorw("err on updating cd workflow runner for status update, UpdateCDWorkflowRunnerStatus", "err", err)
			return err
		}
	} else {
		// if the current cdWfr status is already a terminal status and then don't update the status
		// e.g: Status : Failed --> Progressing (not allowed)
		if slices.Contains(pipelineConfig.WfrTerminalStatusList, cdWfr.Status) {
			impl.logger.Warnw("deployment has already been terminated for workflow runner, UpdateCDWorkflowRunnerStatus", "workflowRunnerId", cdWfr.Id, "err", err)
			return nil
		}
		cdWfr.Status = status
		if isTerminalStatus {
			cdWfr.FinishedOn = time.Now()
			cdWfr.Message = message
		}
		cdWfr.UpdatedBy = overrideRequest.UserId
		cdWfr.UpdatedOn = time.Now()
		err = impl.cdWorkflowRepository.UpdateWorkFlowRunner(cdWfr)
		if err != nil {
			impl.logger.Errorw("error on update cd workflow runner, UpdateCDWorkflowRunnerStatus", "cdWfr", cdWfr, "err", err)
			return err
		}
	}
	return nil
}

// helmInstallReleaseWithCustomChart performs helm install with custom chart
func (impl *WorkflowDagExecutorImpl) helmInstallReleaseWithCustomChart(ctx context.Context, releaseIdentifier *client2.ReleaseIdentifier, referenceChartByte []byte, valuesYaml string) (*client2.HelmInstallCustomResponse, error) {

	helmInstallRequest := client2.HelmInstallCustomRequest{
		ValuesYaml:        valuesYaml,
		ChartContent:      &client2.ChartContent{Content: referenceChartByte},
		ReleaseIdentifier: releaseIdentifier,
	}
	if impl.appService.IsDevtronAsyncInstallModeEnabled(bean2.Helm) {
		helmInstallRequest.RunInCtx = true
	}
	// Request exec
	return impl.helmAppClient.InstallReleaseWithCustomChart(ctx, &helmInstallRequest)
}<|MERGE_RESOLUTION|>--- conflicted
+++ resolved
@@ -113,7 +113,6 @@
 }
 
 type WorkflowDagExecutorImpl struct {
-<<<<<<< HEAD
 	logger                             *zap.SugaredLogger
 	pipelineRepository                 pipelineConfig.PipelineRepository
 	cdWorkflowRepository               pipelineConfig.CdWorkflowRepository
@@ -147,51 +146,13 @@
 	k8sCommonService                   k8s.K8sCommonService
 	pipelineStageRepository            repository4.PipelineStageRepository
 	pipelineStageService               PipelineStageService
-	config                             *CdConfig
+	config                             *types.CdConfig
 	appServiceConfig                   *app.AppServiceConfig
 	variableSnapshotHistoryService     variables.VariableSnapshotHistoryService
 	devtronAsyncHelmInstallRequestMap  map[int]bool
 	devtronAsyncHelmInstallRequestLock *sync.Mutex
 	devtronAppReleaseContextMap        map[int]DevtronAppReleaseContextType
 	devtronAppReleaseContextMapLock    *sync.Mutex
-=======
-	logger                        *zap.SugaredLogger
-	pipelineRepository            pipelineConfig.PipelineRepository
-	cdWorkflowRepository          pipelineConfig.CdWorkflowRepository
-	pubsubClient                  *pubsub.PubSubClientServiceImpl
-	appService                    app.AppService
-	cdWorkflowService             WorkflowService
-	ciPipelineRepository          pipelineConfig.CiPipelineRepository
-	materialRepository            pipelineConfig.MaterialRepository
-	pipelineOverrideRepository    chartConfig.PipelineOverrideRepository
-	ciArtifactRepository          repository.CiArtifactRepository
-	user                          user.UserService
-	enforcer                      casbin.Enforcer
-	enforcerUtil                  rbac.EnforcerUtil
-	groupRepository               repository.DeploymentGroupRepository
-	tokenCache                    *util3.TokenCache
-	acdAuthConfig                 *util3.ACDAuthConfig
-	envRepository                 repository2.EnvironmentRepository
-	eventFactory                  client.EventFactory
-	eventClient                   client.EventClient
-	cvePolicyRepository           security.CvePolicyRepository
-	scanResultRepository          security.ImageScanResultRepository
-	appWorkflowRepository         appWorkflow.AppWorkflowRepository
-	prePostCdScriptHistoryService history2.PrePostCdScriptHistoryService
-	argoUserService               argo.ArgoUserService
-	cdPipelineStatusTimelineRepo  pipelineConfig.PipelineStatusTimelineRepository
-	pipelineStatusTimelineService status.PipelineStatusTimelineService
-	CiTemplateRepository          pipelineConfig.CiTemplateRepository
-	ciWorkflowRepository          pipelineConfig.CiWorkflowRepository
-	appLabelRepository            pipelineConfig.AppLabelRepository
-	gitSensorGrpcClient           gitSensorClient.Client
-	k8sCommonService              k8s.K8sCommonService
-	pipelineStageRepository       repository4.PipelineStageRepository
-	pipelineStageService          PipelineStageService
-	config                        *types.CdConfig
-
-	variableSnapshotHistoryService variables.VariableSnapshotHistoryService
->>>>>>> 73aa0231
 
 	deploymentTemplateHistoryService    history2.DeploymentTemplateHistoryService
 	configMapHistoryService             history2.ConfigMapHistoryService
@@ -264,25 +225,11 @@
 	DEVTRON_CD_TRIGGER_TIME      = "DEVTRON_CD_TRIGGER_TIME"
 )
 
-<<<<<<< HEAD
-type CiArtifactDTO struct {
-	Id                   int    `json:"id"`
-	PipelineId           int    `json:"pipelineId"` //id of the ci pipeline from which this webhook was triggered
-	Image                string `json:"image"`
-	ImageDigest          string `json:"imageDigest"`
-	MaterialInfo         string `json:"materialInfo"` //git material metadata json array string
-	DataSource           string `json:"dataSource"`
-	WorkflowId           *int   `json:"workflowId"`
-	ciArtifactRepository repository.CiArtifactRepository
-}
-
 type DevtronAppReleaseContextType struct {
 	CancelContext context.CancelFunc
 	RunnerId      int
 }
 
-=======
->>>>>>> 73aa0231
 type CdStageCompleteEvent struct {
 	CiProjectDetails []bean3.CiProjectDetails     `json:"ciProjectDetails"`
 	WorkflowId       int                          `json:"workflowId"`
