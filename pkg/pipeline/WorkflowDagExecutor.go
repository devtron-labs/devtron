--- conflicted
+++ resolved
@@ -151,9 +151,6 @@
 	variableSnapshotHistoryService variables.VariableSnapshotHistoryService
 	celService                     resourceFilter.CELEvaluatorService
 	resourceFilterService          resourceFilter.ResourceFilterService
-<<<<<<< HEAD
-	imageTaggingService            ImageTaggingService
-=======
 
 	deploymentTemplateHistoryService    history2.DeploymentTemplateHistoryService
 	configMapHistoryService             history2.ConfigMapHistoryService
@@ -189,7 +186,7 @@
 	argoClientWrapperService            argocdServer.ArgoClientWrapperService
 	scopedVariableService               variables.ScopedVariableService
 	dockerArtifactStoreRepository       repository6.DockerArtifactStoreRepository
->>>>>>> bd213d22
+	imageTaggingService                 ImageTaggingService
 }
 
 const kedaAutoscaling = "kedaAutoscaling"
@@ -295,11 +292,6 @@
 	pipelineStageRepository repository4.PipelineStageRepository,
 	pipelineStageService PipelineStageService, k8sCommonService k8s.K8sCommonService,
 	variableSnapshotHistoryService variables.VariableSnapshotHistoryService,
-<<<<<<< HEAD
-	celService resourceFilter.CELEvaluatorService,
-	resourceFilterService resourceFilter.ResourceFilterService,
-	imageTaggingService ImageTaggingService) *WorkflowDagExecutorImpl {
-=======
 	celService resourceFilter.CELEvaluatorService, resourceFilterService resourceFilter.ResourceFilterService,
 	deploymentTemplateHistoryService history2.DeploymentTemplateHistoryService,
 	configMapHistoryService history2.ConfigMapHistoryService,
@@ -335,8 +327,8 @@
 	argoClientWrapperService argocdServer.ArgoClientWrapperService,
 	scopedVariableService variables.ScopedVariableService,
 	dockerArtifactStoreRepository repository6.DockerArtifactStoreRepository,
+	imageTaggingService ImageTaggingService,
 ) *WorkflowDagExecutorImpl {
->>>>>>> bd213d22
 	wde := &WorkflowDagExecutorImpl{logger: Logger,
 		pipelineRepository:             pipelineRepository,
 		cdWorkflowRepository:           cdWorkflowRepository,
@@ -377,9 +369,6 @@
 		variableSnapshotHistoryService: variableSnapshotHistoryService,
 		celService:                     celService,
 		resourceFilterService:          resourceFilterService,
-<<<<<<< HEAD
-		imageTaggingService:            imageTaggingService,
-=======
 
 		deploymentTemplateHistoryService:    deploymentTemplateHistoryService,
 		configMapHistoryService:             configMapHistoryService,
@@ -415,7 +404,7 @@
 		argoClientWrapperService:            argoClientWrapperService,
 		scopedVariableService:               scopedVariableService,
 		dockerArtifactStoreRepository:       dockerArtifactStoreRepository,
->>>>>>> bd213d22
+		imageTaggingService:                 imageTaggingService,
 	}
 	config, err := GetCdConfig()
 	if err != nil {
