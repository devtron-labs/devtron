--- conflicted
+++ resolved
@@ -242,15 +242,7 @@
 		return err
 	}
 	for _, pipeline := range pipelines {
-<<<<<<< HEAD
-		if pipeline.TriggerType == pipelineConfig.TRIGGER_TYPE_MANUAL {
-			impl.logger.Warnw("skipping deployment for manual trigger for webhook", "pipeline", pipeline)
-			continue
-		}
 		err = impl.triggerStage(nil, pipeline, artifact, applyAuth, triggeredBy)
-=======
-		err = impl.triggerStage(nil, pipeline, artifact, applyAuth, async, triggeredBy)
->>>>>>> ec470473
 		if err != nil {
 			impl.logger.Debugw("error on trigger cd pipeline", "err", err)
 		}
