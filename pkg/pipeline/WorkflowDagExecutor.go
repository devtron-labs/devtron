/*
 * Copyright (c) 2020 Devtron Labs
 *
 * Licensed under the Apache License, Version 2.0 (the "License");
 * you may not use this file except in compliance with the License.
 * You may obtain a copy of the License at
 *
 *    http://www.apache.org/licenses/LICENSE-2.0
 *
 * Unless required by applicable law or agreed to in writing, software
 * distributed under the License is distributed on an "AS IS" BASIS,
 * WITHOUT WARRANTIES OR CONDITIONS OF ANY KIND, either express or implied.
 * See the License for the specific language governing permissions and
 * limitations under the License.
 *
 */

package pipeline

import (
	"context"
	"encoding/json"
	"errors"
	"fmt"
	"github.com/argoproj/gitops-engine/pkg/health"
	blob_storage "github.com/devtron-labs/common-lib/blob-storage"
	gitSensorClient "github.com/devtron-labs/devtron/client/gitSensor"
	appRepository "github.com/devtron-labs/devtron/internal/sql/repository/app"
	"github.com/devtron-labs/devtron/pkg/app/status"
	"github.com/devtron-labs/devtron/pkg/k8s"
	bean3 "github.com/devtron-labs/devtron/pkg/pipeline/bean"
	repository4 "github.com/devtron-labs/devtron/pkg/pipeline/repository"
	util4 "github.com/devtron-labs/devtron/util"
	"github.com/devtron-labs/devtron/util/argo"
	util5 "github.com/devtron-labs/devtron/util/k8s"
	"go.opentelemetry.io/otel"
	"strconv"
	"strings"
	"time"

	"github.com/devtron-labs/devtron/internal/sql/repository/appWorkflow"
	repository2 "github.com/devtron-labs/devtron/pkg/cluster/repository"
	history2 "github.com/devtron-labs/devtron/pkg/pipeline/history"
	repository3 "github.com/devtron-labs/devtron/pkg/pipeline/history/repository"
	"github.com/devtron-labs/devtron/pkg/sql"
	"github.com/devtron-labs/devtron/pkg/user/casbin"
	util3 "github.com/devtron-labs/devtron/pkg/util"

	pubsub "github.com/devtron-labs/common-lib/pubsub-lib"
	"github.com/devtron-labs/devtron/api/bean"
	client "github.com/devtron-labs/devtron/client/events"
	"github.com/devtron-labs/devtron/internal/sql/models"
	"github.com/devtron-labs/devtron/internal/sql/repository"
	"github.com/devtron-labs/devtron/internal/sql/repository/chartConfig"
	"github.com/devtron-labs/devtron/internal/sql/repository/pipelineConfig"
	"github.com/devtron-labs/devtron/internal/sql/repository/security"
	"github.com/devtron-labs/devtron/internal/util"
	"github.com/devtron-labs/devtron/pkg/app"
	bean2 "github.com/devtron-labs/devtron/pkg/bean"
	"github.com/devtron-labs/devtron/pkg/user"
	util2 "github.com/devtron-labs/devtron/util/event"
	"github.com/devtron-labs/devtron/util/rbac"
	"github.com/go-pg/pg"
	"go.uber.org/zap"
)

type WorkflowDagExecutor interface {
	HandleCiSuccessEvent(artifact *repository.CiArtifact, applyAuth bool, async bool, triggeredBy int32) error
	HandleWebhookExternalCiEvent(artifact *repository.CiArtifact, triggeredBy int32, externalCiId int, auth func(email string, projectObject string, envObject string) bool) (bool, error)
	HandlePreStageSuccessEvent(cdStageCompleteEvent CdStageCompleteEvent) error
	HandleDeploymentSuccessEvent(gitHash string, pipelineOverrideId int) error
	HandlePostStageSuccessEvent(cdWorkflowId int, cdPipelineId int, triggeredBy int32) error
	Subscribe() error
	TriggerPostStage(cdWf *pipelineConfig.CdWorkflow, cdPipeline *pipelineConfig.Pipeline, triggeredBy int32) error
	TriggerDeployment(cdWf *pipelineConfig.CdWorkflow, artifact *repository.CiArtifact, pipeline *pipelineConfig.Pipeline, applyAuth bool, triggeredBy int32) error
	ManualCdTrigger(overrideRequest *bean.ValuesOverrideRequest, ctx context.Context) (int, string, error)
	TriggerBulkDeploymentAsync(requests []*BulkTriggerRequest, UserId int32) (interface{}, error)
	StopStartApp(stopRequest *StopAppRequest, ctx context.Context) (int, error)
	TriggerBulkHibernateAsync(request StopDeploymentGroupRequest, ctx context.Context) (interface{}, error)
	FetchApprovalDataForArtifacts(artifactIds []int, pipelineId int, requiredApprovals int) (map[int]*pipelineConfig.UserApprovalMetadata, error)
	RotatePods(ctx context.Context, podRotateRequest *PodRotateRequest) (*k8s.RotatePodResponse, error)
}

type WorkflowDagExecutorImpl struct {
	logger                        *zap.SugaredLogger
	pipelineRepository            pipelineConfig.PipelineRepository
	cdWorkflowRepository          pipelineConfig.CdWorkflowRepository
	pubsubClient                  *pubsub.PubSubClientServiceImpl
	appService                    app.AppService
	cdWorkflowService             CdWorkflowService
	ciPipelineRepository          pipelineConfig.CiPipelineRepository
	materialRepository            pipelineConfig.MaterialRepository
	cdConfig                      *CdConfig
	pipelineOverrideRepository    chartConfig.PipelineOverrideRepository
	ciArtifactRepository          repository.CiArtifactRepository
	user                          user.UserService
	enforcer                      casbin.Enforcer
	enforcerUtil                  rbac.EnforcerUtil
	groupRepository               repository.DeploymentGroupRepository
	tokenCache                    *util3.TokenCache
	acdAuthConfig                 *util3.ACDAuthConfig
	envRepository                 repository2.EnvironmentRepository
	eventFactory                  client.EventFactory
	eventClient                   client.EventClient
	cvePolicyRepository           security.CvePolicyRepository
	scanResultRepository          security.ImageScanResultRepository
	appWorkflowRepository         appWorkflow.AppWorkflowRepository
	prePostCdScriptHistoryService history2.PrePostCdScriptHistoryService
	argoUserService               argo.ArgoUserService
	cdPipelineStatusTimelineRepo  pipelineConfig.PipelineStatusTimelineRepository
	pipelineStatusTimelineService status.PipelineStatusTimelineService
	CiTemplateRepository          pipelineConfig.CiTemplateRepository
	ciWorkflowRepository          pipelineConfig.CiWorkflowRepository
	appLabelRepository            pipelineConfig.AppLabelRepository
	gitSensorGrpcClient           gitSensorClient.Client
	k8sCommonService              k8s.K8sCommonService
	deploymentApprovalRepository  pipelineConfig.DeploymentApprovalRepository
	chartTemplateService          util.ChartTemplateService
	appRepository                 appRepository.AppRepository
	helmRepoPushService           app.HelmRepoPushService
	pipelineStageRepository       repository4.PipelineStageRepository
	pipelineStageService          PipelineStageService
}

const (
	CD_PIPELINE_ENV_NAME_KEY     = "CD_PIPELINE_ENV_NAME"
	CD_PIPELINE_CLUSTER_NAME_KEY = "CD_PIPELINE_CLUSTER_NAME"
	GIT_COMMIT_HASH_PREFIX       = "GIT_COMMIT_HASH"
	GIT_SOURCE_TYPE_PREFIX       = "GIT_SOURCE_TYPE"
	GIT_SOURCE_VALUE_PREFIX      = "GIT_SOURCE_VALUE"
	GIT_METADATA                 = "GIT_METADATA"
	GIT_SOURCE_COUNT             = "GIT_SOURCE_COUNT"
	APP_LABEL_KEY_PREFIX         = "APP_LABEL_KEY"
	APP_LABEL_VALUE_PREFIX       = "APP_LABEL_VALUE"
	APP_LABEL_METADATA           = "APP_LABEL_METADATA"
	APP_LABEL_COUNT              = "APP_LABEL_COUNT"
	CHILD_CD_ENV_NAME_PREFIX     = "CHILD_CD_ENV_NAME"
	CHILD_CD_CLUSTER_NAME_PREFIX = "CHILD_CD_CLUSTER_NAME"
	CHILD_CD_METADATA            = "CHILD_CD_METADATA"
	CHILD_CD_COUNT               = "CHILD_CD_COUNT"
	DOCKER_IMAGE                 = "DOCKER_IMAGE"
	DEPLOYMENT_RELEASE_ID        = "DEPLOYMENT_RELEASE_ID"
	DEPLOYMENT_UNIQUE_ID         = "DEPLOYMENT_UNIQUE_ID"
	CD_TRIGGERED_BY              = "CD_TRIGGERED_BY"
	CD_TRIGGER_TIME              = "CD_TRIGGER_TIME"
	APP_NAME                     = "APP_NAME"
	DEVTRON_CD_TRIGGERED_BY      = "DEVTRON_CD_TRIGGERED_BY"
	DEVTRON_CD_TRIGGER_TIME      = "DEVTRON_CD_TRIGGER_TIME"
)

type CiArtifactDTO struct {
	Id                   int    `json:"id"`
	PipelineId           int    `json:"pipelineId"` //id of the ci pipeline from which this webhook was triggered
	Image                string `json:"image"`
	ImageDigest          string `json:"imageDigest"`
	MaterialInfo         string `json:"materialInfo"` //git material metadata json array string
	DataSource           string `json:"dataSource"`
	WorkflowId           *int   `json:"workflowId"`
	ciArtifactRepository repository.CiArtifactRepository
}

type CdStageCompleteEvent struct {
	CiProjectDetails []CiProjectDetails           `json:"ciProjectDetails"`
	WorkflowId       int                          `json:"workflowId"`
	WorkflowRunnerId int                          `json:"workflowRunnerId"`
	CdPipelineId     int                          `json:"cdPipelineId"`
	TriggeredBy      int32                        `json:"triggeredBy"`
	StageYaml        string                       `json:"stageYaml"`
	ArtifactLocation string                       `json:"artifactLocation"`
	PipelineName     string                       `json:"pipelineName"`
	CiArtifactDTO    pipelineConfig.CiArtifactDTO `json:"ciArtifactDTO"`
}

type GitMetadata struct {
	GitCommitHash  string `json:"GIT_COMMIT_HASH"`
	GitSourceType  string `json:"GIT_SOURCE_TYPE"`
	GitSourceValue string `json:"GIT_SOURCE_VALUE"`
}

type AppLabelMetadata struct {
	AppLabelKey   string `json:"APP_LABEL_KEY"`
	AppLabelValue string `json:"APP_LABEL_VALUE"`
}

type ChildCdMetadata struct {
	ChildCdEnvName     string `json:"CHILD_CD_ENV_NAME"`
	ChildCdClusterName string `json:"CHILD_CD_CLUSTER_NAME"`
}

func NewWorkflowDagExecutorImpl(Logger *zap.SugaredLogger, pipelineRepository pipelineConfig.PipelineRepository,
	cdWorkflowRepository pipelineConfig.CdWorkflowRepository,
	pubsubClient *pubsub.PubSubClientServiceImpl,
	appService app.AppService,
	cdWorkflowService CdWorkflowService,
	cdConfig *CdConfig,
	ciArtifactRepository repository.CiArtifactRepository,
	ciPipelineRepository pipelineConfig.CiPipelineRepository,
	materialRepository pipelineConfig.MaterialRepository,
	pipelineOverrideRepository chartConfig.PipelineOverrideRepository,
	user user.UserService,
	groupRepository repository.DeploymentGroupRepository,
	envRepository repository2.EnvironmentRepository,
	enforcer casbin.Enforcer, enforcerUtil rbac.EnforcerUtil, tokenCache *util3.TokenCache,
	acdAuthConfig *util3.ACDAuthConfig, eventFactory client.EventFactory,
	eventClient client.EventClient, cvePolicyRepository security.CvePolicyRepository,
	scanResultRepository security.ImageScanResultRepository,
	appWorkflowRepository appWorkflow.AppWorkflowRepository,
	prePostCdScriptHistoryService history2.PrePostCdScriptHistoryService,
	argoUserService argo.ArgoUserService,
	cdPipelineStatusTimelineRepo pipelineConfig.PipelineStatusTimelineRepository,
	pipelineStatusTimelineService status.PipelineStatusTimelineService,
	CiTemplateRepository pipelineConfig.CiTemplateRepository,
	ciWorkflowRepository pipelineConfig.CiWorkflowRepository,
	appLabelRepository pipelineConfig.AppLabelRepository, gitSensorGrpcClient gitSensorClient.Client,
	deploymentApprovalRepository pipelineConfig.DeploymentApprovalRepository,
	chartTemplateService util.ChartTemplateService,
	appRepository appRepository.AppRepository,
	helmRepoPushService app.HelmRepoPushService,
	pipelineStageRepository repository4.PipelineStageRepository,
	pipelineStageService PipelineStageService, k8sCommonService k8s.K8sCommonService) *WorkflowDagExecutorImpl {
	wde := &WorkflowDagExecutorImpl{logger: Logger,
		pipelineRepository:            pipelineRepository,
		cdWorkflowRepository:          cdWorkflowRepository,
		pubsubClient:                  pubsubClient,
		appService:                    appService,
		cdWorkflowService:             cdWorkflowService,
		ciPipelineRepository:          ciPipelineRepository,
		cdConfig:                      cdConfig,
		ciArtifactRepository:          ciArtifactRepository,
		materialRepository:            materialRepository,
		pipelineOverrideRepository:    pipelineOverrideRepository,
		user:                          user,
		enforcer:                      enforcer,
		enforcerUtil:                  enforcerUtil,
		groupRepository:               groupRepository,
		tokenCache:                    tokenCache,
		acdAuthConfig:                 acdAuthConfig,
		envRepository:                 envRepository,
		eventFactory:                  eventFactory,
		eventClient:                   eventClient,
		cvePolicyRepository:           cvePolicyRepository,
		scanResultRepository:          scanResultRepository,
		appWorkflowRepository:         appWorkflowRepository,
		prePostCdScriptHistoryService: prePostCdScriptHistoryService,
		argoUserService:               argoUserService,
		cdPipelineStatusTimelineRepo:  cdPipelineStatusTimelineRepo,
		pipelineStatusTimelineService: pipelineStatusTimelineService,
		CiTemplateRepository:          CiTemplateRepository,
		ciWorkflowRepository:          ciWorkflowRepository,
		appLabelRepository:            appLabelRepository,
		gitSensorGrpcClient:           gitSensorGrpcClient,
		deploymentApprovalRepository:  deploymentApprovalRepository,
		chartTemplateService:          chartTemplateService,
		appRepository:                 appRepository,
		helmRepoPushService:           helmRepoPushService,
		k8sCommonService:              k8sCommonService,
		pipelineStageRepository:       pipelineStageRepository,
		pipelineStageService:          pipelineStageService,
	}
	err := wde.Subscribe()
	if err != nil {
		return nil
	}
	err = wde.subscribeTriggerBulkAction()
	if err != nil {
		return nil
	}
	err = wde.subscribeHibernateBulkAction()
	if err != nil {
		return nil
	}
	return wde
}

func (impl *WorkflowDagExecutorImpl) Subscribe() error {
	callback := func(msg *pubsub.PubSubMsg) {
		impl.logger.Debug("cd stage event received")
		//defer msg.Ack()
		cdStageCompleteEvent := CdStageCompleteEvent{}
		err := json.Unmarshal([]byte(string(msg.Data)), &cdStageCompleteEvent)
		if err != nil {
			impl.logger.Errorw("error while unmarshalling cdStageCompleteEvent object", "err", err, "msg", string(msg.Data))
			return
		}
		impl.logger.Debugw("cd stage event:", "workflowRunnerId", cdStageCompleteEvent.WorkflowRunnerId)
		wf, err := impl.cdWorkflowRepository.FindWorkflowRunnerById(cdStageCompleteEvent.WorkflowRunnerId)
		if err != nil {
			impl.logger.Errorw("could not get wf runner", "err", err)
			return
		}
		if wf.WorkflowType == bean.CD_WORKFLOW_TYPE_PRE {
			impl.logger.Debugw("received pre stage success event for workflow runner ", "wfId", strconv.Itoa(wf.Id))
			err = impl.HandlePreStageSuccessEvent(cdStageCompleteEvent)
			if err != nil {
				impl.logger.Errorw("deployment success event error", "err", err)
				return
			}
		} else if wf.WorkflowType == bean.CD_WORKFLOW_TYPE_POST {
			impl.logger.Debugw("received post stage success event for workflow runner ", "wfId", strconv.Itoa(wf.Id))
			err = impl.HandlePostStageSuccessEvent(wf.CdWorkflowId, cdStageCompleteEvent.CdPipelineId, cdStageCompleteEvent.TriggeredBy)
			if err != nil {
				impl.logger.Errorw("deployment success event error", "err", err)
				return
			}
		}
	}
	err := impl.pubsubClient.Subscribe(pubsub.CD_STAGE_COMPLETE_TOPIC, callback)
	if err != nil {
		impl.logger.Error("error", "err", err)
		return err
	}
	return nil
}

func (impl *WorkflowDagExecutorImpl) HandleCiSuccessEvent(artifact *repository.CiArtifact, applyAuth bool, async bool, triggeredBy int32) error {
	//1. get cd pipelines
	//2. get config
	//3. trigger wf/ deployment
	pipelines, err := impl.pipelineRepository.FindByParentCiPipelineId(artifact.PipelineId)
	if err != nil {
		impl.logger.Errorw("error in fetching cd pipeline", "pipelineId", artifact.PipelineId, "err", err)
		return err
	}
	for _, pipeline := range pipelines {
		err = impl.triggerStage(nil, pipeline, artifact, applyAuth, triggeredBy)
		if err != nil {
			impl.logger.Debugw("error on trigger cd pipeline", "err", err)
		}
	}
	return nil
}

func (impl *WorkflowDagExecutorImpl) HandleWebhookExternalCiEvent(artifact *repository.CiArtifact, triggeredBy int32, externalCiId int, auth func(email string, projectObject string, envObject string) bool) (bool, error) {
	hasAnyTriggered := false
	appWorkflowMappings, err := impl.appWorkflowRepository.FindWFCDMappingByExternalCiId(externalCiId)
	if err != nil {
		impl.logger.Errorw("error in fetching cd pipeline", "pipelineId", artifact.PipelineId, "err", err)
		return hasAnyTriggered, err
	}
	user, err := impl.user.GetById(triggeredBy)
	if err != nil {
		return hasAnyTriggered, err
	}

	var pipelines []*pipelineConfig.Pipeline
	for _, appWorkflowMapping := range appWorkflowMappings {
		pipeline, err := impl.pipelineRepository.FindById(appWorkflowMapping.ComponentId)
		if err != nil {
			impl.logger.Errorw("error in fetching cd pipeline", "pipelineId", artifact.PipelineId, "err", err)
			return hasAnyTriggered, err
		}
		projectObject := impl.enforcerUtil.GetAppRBACNameByAppId(pipeline.AppId)
		envObject := impl.enforcerUtil.GetAppRBACByAppIdAndPipelineId(pipeline.AppId, pipeline.Id)
		if !auth(user.EmailId, projectObject, envObject) {
			err = &util.ApiError{Code: "401", HttpStatusCode: 401, UserMessage: "Unauthorized"}
			return hasAnyTriggered, err
		}
		if pipeline.ApprovalNodeConfigured() {
			impl.logger.Warnw("approval node configured, so skipping pipeline for approval", "pipeline", pipeline)
			continue
		}
		if pipeline.IsManualTrigger() {
			impl.logger.Warnw("skipping deployment for manual trigger for webhook", "pipeline", pipeline)
			continue
		}
		pipelines = append(pipelines, pipeline)
	}

	for _, pipeline := range pipelines {
		//applyAuth=false, already auth applied for this flow
		err = impl.triggerStage(nil, pipeline, artifact, false, triggeredBy)
		if err != nil {
			impl.logger.Debugw("error on trigger cd pipeline", "err", err)
			return hasAnyTriggered, err
		}
		hasAnyTriggered = true
	}

	return hasAnyTriggered, err
}

// if stage is present with 0 stage steps, delete the stage
// handle corrupt data (https://github.com/devtron-labs/devtron/issues/3826)
func (impl *WorkflowDagExecutorImpl) deleteCorruptedPipelineStage(pipelineStage *repository4.PipelineStage, triggeredBy int32) (error, bool) {
	if pipelineStage != nil {
		stageReq := &bean3.PipelineStageDto{
			Id:   pipelineStage.Id,
			Type: pipelineStage.Type,
		}
		err, deleted := impl.pipelineStageService.DeletePipelineStageIfReq(stageReq, triggeredBy)
		if err != nil {
			impl.logger.Errorw("error in deleting the corrupted pipeline stage", "err", err, "pipelineStageReq", stageReq)
			return err, false
		}
		return nil, deleted
	}
	return nil, false
}

func (impl *WorkflowDagExecutorImpl) triggerStage(cdWf *pipelineConfig.CdWorkflow, pipeline *pipelineConfig.Pipeline, artifact *repository.CiArtifact, applyAuth bool, triggeredBy int32) error {
	var err error
	preStage, err := impl.pipelineStageRepository.GetCdStageByCdPipelineIdAndStageType(pipeline.Id, repository4.PIPELINE_STAGE_TYPE_PRE_CD)
	if err != nil && err != pg.ErrNoRows {
		impl.logger.Errorw("error in fetching preStageStepType in GetCdStageByCdPipelineIdAndStageType ", "cdPipelineId", pipeline.Id, "err", err)
		return err
	}

	//handle corrupt data (https://github.com/devtron-labs/devtron/issues/3826)
	err, deleted := impl.deleteCorruptedPipelineStage(preStage, triggeredBy)
	if err != nil {
		impl.logger.Errorw("error in deleteCorruptedPipelineStage ", "cdPipelineId", pipeline.Id, "err", err, "preStage", preStage, "triggeredBy", triggeredBy)
		return err
	}

	if len(pipeline.PreStageConfig) > 0 || (preStage != nil && !deleted) {
		// pre stage exists
		if pipeline.PreTriggerType == pipelineConfig.TRIGGER_TYPE_AUTOMATIC {
			impl.logger.Debugw("trigger pre stage for pipeline", "artifactId", artifact.Id, "pipelineId", pipeline.Id)
			err = impl.TriggerPreStage(context.Background(), cdWf, artifact, pipeline, artifact.UpdatedBy, applyAuth) //TODO handle error here
			return err
		}
	} else if pipeline.TriggerType == pipelineConfig.TRIGGER_TYPE_AUTOMATIC {
		// trigger deployment
		if pipeline.ApprovalNodeConfigured() {
			impl.logger.Warnw("approval node configured, so skipping pipeline for approval", "pipeline", pipeline)
			return nil
		}
		impl.logger.Debugw("trigger cd for pipeline", "artifactId", artifact.Id, "pipelineId", pipeline.Id)
		err = impl.TriggerDeployment(cdWf, artifact, pipeline, applyAuth, triggeredBy)
		return err
	}
	return nil
}

func (impl *WorkflowDagExecutorImpl) triggerStageForBulk(cdWf *pipelineConfig.CdWorkflow, pipeline *pipelineConfig.Pipeline, artifact *repository.CiArtifact, applyAuth bool, async bool, triggeredBy int32) error {
	var err error
	preStage, err := impl.pipelineStageRepository.GetCdStageByCdPipelineIdAndStageType(pipeline.Id, repository4.PIPELINE_STAGE_TYPE_PRE_CD)
	if err != nil && err != pg.ErrNoRows {
		impl.logger.Errorw("error in fetching preStageStepType in GetCdStageByCdPipelineIdAndStageType ", "cdPipelineId", pipeline.Id, "err", err)
		return err
	}

	//handle corrupt data (https://github.com/devtron-labs/devtron/issues/3826)
	err, deleted := impl.deleteCorruptedPipelineStage(preStage, triggeredBy)
	if err != nil {
		impl.logger.Errorw("error in deleteCorruptedPipelineStage ", "cdPipelineId", pipeline.Id, "err", err, "preStage", preStage, "triggeredBy", triggeredBy)
		return err
	}

	if len(pipeline.PreStageConfig) > 0 || (preStage != nil && !deleted) {
		//pre stage exists
		impl.logger.Debugw("trigger pre stage for pipeline", "artifactId", artifact.Id, "pipelineId", pipeline.Id)
		err = impl.TriggerPreStage(context.Background(), cdWf, artifact, pipeline, artifact.UpdatedBy, applyAuth) //TODO handle error here
		return err
	} else {
		// trigger deployment
		impl.logger.Debugw("trigger cd for pipeline", "artifactId", artifact.Id, "pipelineId", pipeline.Id)
		err = impl.TriggerDeployment(cdWf, artifact, pipeline, applyAuth, triggeredBy)
		return err
	}
}

func (impl *WorkflowDagExecutorImpl) TriggerAutoCDOnPreStageSuccess(cdPipelineId, ciArtifactId, workflowId int, triggerdBy int32, applyAuth bool) error {
	pipeline, err := impl.pipelineRepository.FindById(cdPipelineId)
	if err != nil {
		return err
	}
	if pipeline.TriggerType == pipelineConfig.TRIGGER_TYPE_AUTOMATIC {
		ciArtifact, err := impl.ciArtifactRepository.Get(ciArtifactId)
		if err != nil {
			return err
		}
		cdWorkflow, err := impl.cdWorkflowRepository.FindById(workflowId)
		if err != nil {
			return err
		}
		//TODO : confirm about this logic used for applyAuth

		err = impl.TriggerDeployment(cdWorkflow, ciArtifact, pipeline, applyAuth, triggerdBy)
		if err != nil {
			return err
		}
	}
	return nil
}

func (impl *WorkflowDagExecutorImpl) HandlePreStageSuccessEvent(cdStageCompleteEvent CdStageCompleteEvent) error {
	wfRunner, err := impl.cdWorkflowRepository.FindWorkflowRunnerById(cdStageCompleteEvent.WorkflowRunnerId)
	if err != nil {
		return err
	}
	if wfRunner.WorkflowType == bean.CD_WORKFLOW_TYPE_PRE {
		applyAuth := false
		if cdStageCompleteEvent.TriggeredBy != 1 {
			applyAuth = true
		}
		err := impl.TriggerAutoCDOnPreStageSuccess(cdStageCompleteEvent.CdPipelineId, cdStageCompleteEvent.CiArtifactDTO.Id, cdStageCompleteEvent.WorkflowId, cdStageCompleteEvent.TriggeredBy, applyAuth)
		if err != nil {
			impl.logger.Errorw("error in triggering cd on pre cd succcess", "err", err)
			return err
		}
	}
	return nil
}

func (impl *WorkflowDagExecutorImpl) TriggerPreStage(ctx context.Context, cdWf *pipelineConfig.CdWorkflow, artifact *repository.CiArtifact, pipeline *pipelineConfig.Pipeline, triggeredBy int32, applyAuth bool) error {
	//setting triggeredAt variable to have consistent data for various audit log places in db for deployment time
	triggeredAt := time.Now()

	//in case of pre stage manual trigger auth is already applied
	if applyAuth {
		user, err := impl.user.GetById(artifact.UpdatedBy)
		if err != nil {
			impl.logger.Errorw("error in fetching user for auto pipeline", "UpdatedBy", artifact.UpdatedBy)
			return nil
		}
		token := user.EmailId
		object := impl.enforcerUtil.GetAppRBACNameByAppId(pipeline.AppId)
		impl.logger.Debugw("Triggered Request (App Permission Checking):", "object", object)
		if ok := impl.enforcer.EnforceByEmail(strings.ToLower(token), casbin.ResourceApplications, casbin.ActionTrigger, object); !ok {
			impl.logger.Warnw("unauthorized for pipeline ", "pipelineId", strconv.Itoa(pipeline.Id))
			return fmt.Errorf("unauthorized for pipeline " + strconv.Itoa(pipeline.Id))
		}
	}

	if cdWf == nil {
		cdWf = &pipelineConfig.CdWorkflow{
			CiArtifactId: artifact.Id,
			PipelineId:   pipeline.Id,
			AuditLog:     sql.AuditLog{CreatedOn: triggeredAt, CreatedBy: 1, UpdatedOn: triggeredAt, UpdatedBy: 1},
		}
		err := impl.cdWorkflowRepository.SaveWorkFlow(ctx, cdWf)
		if err != nil {
			return err
		}
	}
	cdWorkflowExecutorType := impl.cdConfig.CdWorkflowExecutorType
	runner := &pipelineConfig.CdWorkflowRunner{
		Name:               pipeline.Name,
		WorkflowType:       bean.CD_WORKFLOW_TYPE_PRE,
		ExecutorType:       cdWorkflowExecutorType,
		Status:             pipelineConfig.WorkflowStarting, //starting
		TriggeredBy:        triggeredBy,
		StartedOn:          triggeredAt,
		Namespace:          impl.cdConfig.DefaultNamespace,
		BlobStorageEnabled: impl.cdConfig.BlobStorageEnabled,
		CdWorkflowId:       cdWf.Id,
		LogLocation:        fmt.Sprintf("%s/%s%s-%s/main.log", impl.cdConfig.DefaultBuildLogsKeyPrefix, strconv.Itoa(cdWf.Id), string(bean.CD_WORKFLOW_TYPE_PRE), pipeline.Name),
		AuditLog:           sql.AuditLog{CreatedOn: triggeredAt, CreatedBy: 1, UpdatedOn: triggeredAt, UpdatedBy: 1},
	}
	var env *repository2.Environment
	var err error
	if pipeline.RunPreStageInEnv {
		_, span := otel.Tracer("orchestrator").Start(ctx, "envRepository.FindById")
		env, err = impl.envRepository.FindById(pipeline.EnvironmentId)
		span.End()
		if err != nil {
			impl.logger.Errorw(" unable to find env ", "err", err)
			return err
		}
		impl.logger.Debugw("env", "env", env)
		runner.Namespace = env.Namespace
	}
	_, span := otel.Tracer("orchestrator").Start(ctx, "cdWorkflowRepository.SaveWorkFlowRunner")
	_, err = impl.cdWorkflowRepository.SaveWorkFlowRunner(runner)
	span.End()
	if err != nil {
		return err
	}

	_, span = otel.Tracer("orchestrator").Start(ctx, "buildWFRequest")
	cdStageWorkflowRequest, err := impl.buildWFRequest(runner, cdWf, pipeline, triggeredBy)
	span.End()
	if err != nil {
		return err
	}
	cdStageWorkflowRequest.StageType = PRE

	_, span = otel.Tracer("orchestrator").Start(ctx, "cdWorkflowService.SubmitWorkflow")
	jobHelmPackagePath, err := impl.cdWorkflowService.SubmitWorkflow(cdStageWorkflowRequest, pipeline, env)
	span.End()
	if err != nil {
		return err
	}
	if util.IsManifestDownload(pipeline.DeploymentAppType) || util.IsManifestPush(pipeline.DeploymentAppType) {
		if pipeline.App.Id == 0 {
			appDbObject, err := impl.appRepository.FindById(pipeline.AppId)
			if err != nil {
				impl.logger.Errorw("error in getting app by appId", "err", err)
				return err
			}
			pipeline.App = *appDbObject
		}
		if pipeline.Environment.Id == 0 {
			envDbObject, err := impl.envRepository.FindById(pipeline.EnvironmentId)
			if err != nil {
				impl.logger.Errorw("error in getting env by envId", "err", err)
				return err
			}
			pipeline.Environment = *envDbObject
		}
		deleteChart := !util.IsManifestPush(pipeline.DeploymentAppType)
		imageTag := strings.Split(artifact.Image, ":")[1]
		chartName := fmt.Sprintf("%s-%s-%s-%s", "pre", pipeline.App.AppName, pipeline.Environment.Name, imageTag)
		chartBytes, err := impl.chartTemplateService.LoadChartInBytes(jobHelmPackagePath, deleteChart, chartName, fmt.Sprint(cdWf.Id))
		if err != nil && util.IsManifestDownload(pipeline.DeploymentAppType) {
			return err
		}
		if util.IsManifestPush(pipeline.DeploymentAppType) {
			err = impl.appService.PushPrePostCDManifest(runner.Id, triggeredBy, jobHelmPackagePath, PRE, pipeline, imageTag, ctx)
			if err != nil {
				runner.Status = pipelineConfig.WorkflowFailed
				runner.UpdatedBy = triggeredBy
				runner.UpdatedOn = triggeredAt
				runner.FinishedOn = time.Now()
				runnerSaveErr := impl.cdWorkflowRepository.UpdateWorkFlowRunner(runner)
				if runnerSaveErr != nil {
					impl.logger.Errorw("error in saving runner object in db", "err", runnerSaveErr)
				}
				impl.logger.Errorw("error in pushing manifest to helm repo", "err", err)
				return err
			}
		}
		runner.Status = pipelineConfig.WorkflowSucceeded
		runner.UpdatedBy = triggeredBy
		runner.UpdatedOn = triggeredAt
		runner.FinishedOn = time.Now()
		runner.HelmReferenceChart = chartBytes
		err = impl.cdWorkflowRepository.UpdateWorkFlowRunner(runner)
		if err != nil {
			impl.logger.Errorw("error in saving runner object in db", "err", err)
			return err
		}
		// Handle auto trigger after pre stage success event
		go impl.TriggerAutoCDOnPreStageSuccess(pipeline.Id, artifact.Id, cdWf.Id, triggeredBy, applyAuth)
	}

	if util.IsManifestDownload(pipeline.DeploymentAppType) || util.IsManifestPush(pipeline.DeploymentAppType) {
		if pipeline.App.Id == 0 {
			appDbObject, err := impl.appRepository.FindById(pipeline.AppId)
			if err != nil {
				impl.logger.Errorw("error in getting app by appId", "err", err)
				return err
			}
			pipeline.App = *appDbObject
		}
		if pipeline.Environment.Id == 0 {
			envDbObject, err := impl.envRepository.FindById(pipeline.EnvironmentId)
			if err != nil {
				impl.logger.Errorw("error in getting env by envId", "err", err)
				return err
			}
			pipeline.Environment = *envDbObject
		}
		imageTag := strings.Split(artifact.Image, ":")[1]
		chartName := fmt.Sprintf("%s-%s-%s-%s", "pre", pipeline.App.AppName, pipeline.Environment.Name, imageTag)
		chartBytes, err := impl.chartTemplateService.LoadChartInBytes(jobHelmPackagePath, true, chartName, fmt.Sprint(cdWf.Id))
		if err != nil && util.IsManifestDownload(pipeline.DeploymentAppType) {
			return err
		}
		if util.IsManifestPush(pipeline.DeploymentAppType) {
			err = impl.appService.PushPrePostCDManifest(pipeline, runner.Id, triggeredBy, &chartBytes, PRE, ctx)
			if err != nil {
				runner.Status = pipelineConfig.WorkflowFailed
				runner.UpdatedBy = triggeredBy
				runner.UpdatedOn = triggeredAt
				runner.FinishedOn = time.Now()
				runnerSaveErr := impl.cdWorkflowRepository.UpdateWorkFlowRunner(runner)
				if runnerSaveErr != nil {
					impl.logger.Errorw("error in saving runner object in db", "err", runnerSaveErr)
				}
				impl.logger.Errorw("error in pushing manifest to helm repo", "err", err)
				return err
			}
		}
		runner.Status = pipelineConfig.WorkflowSucceeded
		runner.UpdatedBy = triggeredBy
		runner.UpdatedOn = triggeredAt
		runner.FinishedOn = time.Now()
		runner.HelmReferenceChart = chartBytes
		err = impl.cdWorkflowRepository.UpdateWorkFlowRunner(runner)
		if err != nil {
			impl.logger.Errorw("error in saving runner object in db", "err", err)
			return err
		}
		// Handle auto trigger after pre stage success event
		go impl.TriggerAutoCDOnPreStageSuccess(pipeline.Id, artifact.Id, cdWf.Id, triggeredBy, applyAuth)
	}

	err = impl.sendPreStageNotification(ctx, cdWf, pipeline)
	if err != nil {
		return err
	}
	//creating cd config history entry
	_, span = otel.Tracer("orchestrator").Start(ctx, "prePostCdScriptHistoryService.CreatePrePostCdScriptHistory")
	err = impl.prePostCdScriptHistoryService.CreatePrePostCdScriptHistory(pipeline, nil, repository3.PRE_CD_TYPE, true, triggeredBy, triggeredAt)
	span.End()
	if err != nil {
		impl.logger.Errorw("error in creating pre cd script entry", "err", err, "pipeline", pipeline)
		return err
	}
	return nil
}

func (impl *WorkflowDagExecutorImpl) sendPreStageNotification(ctx context.Context, cdWf *pipelineConfig.CdWorkflow, pipeline *pipelineConfig.Pipeline) error {
	wfr, err := impl.cdWorkflowRepository.FindByWorkflowIdAndRunnerType(ctx, cdWf.Id, bean.CD_WORKFLOW_TYPE_PRE)
	if err != nil {
		return err
	}

	event := impl.eventFactory.Build(util2.Trigger, &pipeline.Id, pipeline.AppId, &pipeline.EnvironmentId, util2.CD)
	impl.logger.Debugw("event PreStageTrigger", "event", event)
	event = impl.eventFactory.BuildExtraCDData(event, &wfr, 0, bean.CD_WORKFLOW_TYPE_PRE)
	_, span := otel.Tracer("orchestrator").Start(ctx, "eventClient.WriteNotificationEvent")
	_, evtErr := impl.eventClient.WriteNotificationEvent(event)
	span.End()
	if evtErr != nil {
		impl.logger.Errorw("CD trigger event not sent", "error", evtErr)
	}
	return nil
}

func convert(ts string) (*time.Time, error) {
	//layout := "2006-01-02T15:04:05Z"
	t, err := time.Parse(bean2.LayoutRFC3339, ts)
	if err != nil {
		return nil, err
	}
	return &t, nil
}

func (impl *WorkflowDagExecutorImpl) TriggerPostStage(cdWf *pipelineConfig.CdWorkflow, pipeline *pipelineConfig.Pipeline, triggeredBy int32) error {
	//setting triggeredAt variable to have consistent data for various audit log places in db for deployment time
	triggeredAt := time.Now()

	runner := &pipelineConfig.CdWorkflowRunner{
		Name:               pipeline.Name,
		WorkflowType:       bean.CD_WORKFLOW_TYPE_POST,
		ExecutorType:       impl.cdConfig.CdWorkflowExecutorType,
		Status:             pipelineConfig.WorkflowStarting,
		TriggeredBy:        triggeredBy,
		StartedOn:          triggeredAt,
		Namespace:          impl.cdConfig.DefaultNamespace,
		BlobStorageEnabled: impl.cdConfig.BlobStorageEnabled,
		CdWorkflowId:       cdWf.Id,
		LogLocation:        fmt.Sprintf("%s/%s%s-%s/main.log", impl.cdConfig.DefaultBuildLogsKeyPrefix, strconv.Itoa(cdWf.Id), string(bean.CD_WORKFLOW_TYPE_POST), pipeline.Name),
		AuditLog:           sql.AuditLog{CreatedOn: triggeredAt, CreatedBy: triggeredBy, UpdatedOn: triggeredAt, UpdatedBy: triggeredBy},
	}
	var env *repository2.Environment
	var err error
	if pipeline.RunPostStageInEnv {
		env, err = impl.envRepository.FindById(pipeline.EnvironmentId)
		if err != nil {
			impl.logger.Errorw(" unable to find env ", "err", err)
			return err
		}
		runner.Namespace = env.Namespace
	}
	_, err = impl.cdWorkflowRepository.SaveWorkFlowRunner(runner)
	if err != nil {
		return err
	}
	cdStageWorkflowRequest, err := impl.buildWFRequest(runner, cdWf, pipeline, triggeredBy)
	if err != nil {
		impl.logger.Errorw("error in building wfRequest", "err", err, "runner", runner, "cdWf", cdWf, "pipeline", pipeline)
		return err
	}
	cdStageWorkflowRequest.StageType = POST

	jobHelmPackagePath, err := impl.cdWorkflowService.SubmitWorkflow(cdStageWorkflowRequest, pipeline, env)
	if err != nil {
		impl.logger.Errorw("error in submitting workflow", "err", err, "cdStageWorkflowRequest", cdStageWorkflowRequest, "pipeline", pipeline, "env", env)
		return err
	}
	if pipeline.App.Id == 0 {
		appDbObject, err := impl.appRepository.FindById(pipeline.AppId)
		if err != nil {
			impl.logger.Errorw("error in getting app by appId", "err", err)
			return err
		}
		pipeline.App = *appDbObject
	}
	if pipeline.Environment.Id == 0 {
		envDbObject, err := impl.envRepository.FindById(pipeline.EnvironmentId)
		if err != nil {
			impl.logger.Errorw("error in getting env by envId", "err", err)
			return err
		}
		pipeline.Environment = *envDbObject
	}
	imageTag := strings.Split(cdStageWorkflowRequest.CiArtifactDTO.Image, ":")[1]
	chartName := fmt.Sprintf("%s-%s-%s-%s", "post", pipeline.App.AppName, pipeline.Environment.Name, imageTag)

	if util.IsManifestDownload(pipeline.DeploymentAppType) || util.IsManifestPush(pipeline.DeploymentAppType) {
		chartBytes, err := impl.chartTemplateService.LoadChartInBytes(jobHelmPackagePath, false, chartName, fmt.Sprint(cdWf.Id))
		if err != nil {
			return err
		}
		if util.IsManifestPush(pipeline.DeploymentAppType) {
<<<<<<< HEAD
			err = impl.appService.PushPrePostCDManifest(pipeline, runner.Id, triggeredBy, &chartBytes, POST, context.Background())
			runner.Status = pipelineConfig.WorkflowFailed
			runner.UpdatedBy = triggeredBy
			runner.UpdatedOn = triggeredAt
			runner.FinishedOn = time.Now()
			saveRunnerErr := impl.cdWorkflowRepository.UpdateWorkFlowRunner(runner)
			if saveRunnerErr != nil {
				impl.logger.Errorw("error in saving runner object in db", "err", saveRunnerErr)
			}
			if err != nil {
=======
			err = impl.appService.PushPrePostCDManifest(runner.Id, triggeredBy, jobHelmPackagePath, POST, pipeline, imageTag, context.Background())
			if err != nil {
				runner.Status = pipelineConfig.WorkflowFailed
				runner.UpdatedBy = triggeredBy
				runner.UpdatedOn = triggeredAt
				runner.FinishedOn = time.Now()
				saveRunnerErr := impl.cdWorkflowRepository.UpdateWorkFlowRunner(runner)
				if saveRunnerErr != nil {
					impl.logger.Errorw("error in saving runner object in db", "err", saveRunnerErr)
				}
>>>>>>> d3a53509
				impl.logger.Errorw("error in pushing manifest to helm repo", "err", err)
				return err
			}
		}
		runner.Status = pipelineConfig.WorkflowSucceeded
		runner.UpdatedBy = triggeredBy
		runner.UpdatedOn = triggeredAt
		runner.FinishedOn = time.Now()
		runner.HelmReferenceChart = chartBytes
		err = impl.cdWorkflowRepository.UpdateWorkFlowRunner(runner)
		if err != nil {
			impl.logger.Errorw("error in saving runner object in DB", "err", err)
			return err
		}
		// Auto Trigger after Post Stage Success Event
		go impl.HandlePostStageSuccessEvent(runner.CdWorkflowId, pipeline.Id, 1)
	}

	wfr, err := impl.cdWorkflowRepository.FindByWorkflowIdAndRunnerType(context.Background(), cdWf.Id, bean.CD_WORKFLOW_TYPE_POST)
	if err != nil {
		impl.logger.Errorw("error in getting wfr by workflowId and runnerType", "err", err, "wfId", cdWf.Id)
		return err
	}

	event := impl.eventFactory.Build(util2.Trigger, &pipeline.Id, pipeline.AppId, &pipeline.EnvironmentId, util2.CD)
	impl.logger.Debugw("event Cd Post Trigger", "event", event)
	event = impl.eventFactory.BuildExtraCDData(event, &wfr, 0, bean.CD_WORKFLOW_TYPE_POST)
	_, evtErr := impl.eventClient.WriteNotificationEvent(event)
	if evtErr != nil {
		impl.logger.Errorw("CD trigger event not sent", "error", evtErr)
	}
	//creating cd config history entry
	err = impl.prePostCdScriptHistoryService.CreatePrePostCdScriptHistory(pipeline, nil, repository3.POST_CD_TYPE, true, triggeredBy, triggeredAt)
	if err != nil {
		impl.logger.Errorw("error in creating post cd script entry", "err", err, "pipeline", pipeline)
		return err
	}
	return nil
}
func (impl *WorkflowDagExecutorImpl) buildArtifactLocationForS3(cdWorkflowConfig *pipelineConfig.CdWorkflowConfig, cdWf *pipelineConfig.CdWorkflow, runner *pipelineConfig.CdWorkflowRunner) (string, string, string) {
	cdArtifactLocationFormat := cdWorkflowConfig.CdArtifactLocationFormat
	if cdArtifactLocationFormat == "" {
		cdArtifactLocationFormat = impl.cdConfig.CdArtifactLocationFormat
	}
	if cdWorkflowConfig.LogsBucket == "" {
		cdWorkflowConfig.LogsBucket = impl.cdConfig.DefaultBuildLogsBucket
	}
	ArtifactLocation := fmt.Sprintf("s3://%s/"+impl.cdConfig.DefaultArtifactKeyPrefix+"/"+cdArtifactLocationFormat, cdWorkflowConfig.LogsBucket, cdWf.Id, runner.Id)
	artifactFileName := fmt.Sprintf(impl.cdConfig.DefaultArtifactKeyPrefix+"/"+cdArtifactLocationFormat, cdWf.Id, runner.Id)
	return ArtifactLocation, cdWorkflowConfig.LogsBucket, artifactFileName
}

func (impl *WorkflowDagExecutorImpl) getDeployStageDetails(pipelineId int) (pipelineConfig.CdWorkflowRunner, *bean.UserInfo, int, error) {
	deployStageWfr := pipelineConfig.CdWorkflowRunner{}
	//getting deployment pipeline latest wfr by pipelineId
	deployStageWfr, err := impl.cdWorkflowRepository.FindLastStatusByPipelineIdAndRunnerType(pipelineId, bean.CD_WORKFLOW_TYPE_DEPLOY)
	if err != nil {
		impl.logger.Errorw("error in getting latest status of deploy type wfr by pipelineId", "err", err, "pipelineId", pipelineId)
		return deployStageWfr, nil, 0, err
	}
	deployStageTriggeredByUser, err := impl.user.GetById(deployStageWfr.TriggeredBy)
	if err != nil {
		impl.logger.Errorw("error in getting userDetails by id", "err", err, "userId", deployStageWfr.TriggeredBy)
		return deployStageWfr, nil, 0, err
	}
	pipelineReleaseCounter, err := impl.pipelineOverrideRepository.GetCurrentPipelineReleaseCounter(pipelineId)
	if err != nil {
		impl.logger.Errorw("error occurred while fetching latest release counter for pipeline", "pipelineId", pipelineId, "err", err)
		return deployStageWfr, nil, 0, err
	}
	return deployStageWfr, deployStageTriggeredByUser, pipelineReleaseCounter, nil
}

func isExtraVariableDynamic(variableName string, webhookAndCiData *gitSensorClient.WebhookAndCiData) bool {
	if strings.Contains(variableName, GIT_COMMIT_HASH_PREFIX) || strings.Contains(variableName, GIT_SOURCE_TYPE_PREFIX) || strings.Contains(variableName, GIT_SOURCE_VALUE_PREFIX) ||
		strings.Contains(variableName, APP_LABEL_VALUE_PREFIX) || strings.Contains(variableName, APP_LABEL_KEY_PREFIX) ||
		strings.Contains(variableName, CHILD_CD_ENV_NAME_PREFIX) || strings.Contains(variableName, CHILD_CD_CLUSTER_NAME_PREFIX) ||
		strings.Contains(variableName, CHILD_CD_COUNT) || strings.Contains(variableName, APP_LABEL_COUNT) || strings.Contains(variableName, GIT_SOURCE_COUNT) ||
		webhookAndCiData != nil {

		return true
	}
	return false
}

func setExtraEnvVariableInDeployStep(deploySteps []*bean3.StepObject, extraEnvVariables map[string]string, webhookAndCiData *gitSensorClient.WebhookAndCiData) {
	for _, deployStep := range deploySteps {
		for variableKey, variableValue := range extraEnvVariables {
			if isExtraVariableDynamic(variableKey, webhookAndCiData) && deployStep.StepType == "INLINE" {
				extraInputVar := &bean3.VariableObject{
					Name:                  variableKey,
					Format:                "STRING",
					Value:                 variableValue,
					VariableType:          bean3.VARIABLE_TYPE_REF_GLOBAL,
					ReferenceVariableName: variableKey,
				}
				deployStep.InputVars = append(deployStep.InputVars, extraInputVar)
			}
		}
	}
}
func (impl *WorkflowDagExecutorImpl) buildWFRequest(runner *pipelineConfig.CdWorkflowRunner, cdWf *pipelineConfig.CdWorkflow, cdPipeline *pipelineConfig.Pipeline, triggeredBy int32) (*CdWorkflowRequest, error) {
	cdWorkflowConfig, err := impl.cdWorkflowRepository.FindConfigByPipelineId(cdPipeline.Id)
	if err != nil && !util.IsErrNoRows(err) {
		return nil, err
	}

	workflowExecutor := runner.ExecutorType

	artifact, err := impl.ciArtifactRepository.Get(cdWf.CiArtifactId)
	if err != nil {
		return nil, err
	}

	ciMaterialInfo, err := repository.GetCiMaterialInfo(artifact.MaterialInfo, artifact.DataSource)
	if err != nil {
		impl.logger.Errorw("parsing error", "err", err)
		return nil, err
	}

	var ciProjectDetails []CiProjectDetails
	var ciPipeline *pipelineConfig.CiPipeline
	if cdPipeline.CiPipelineId > 0 {
		ciPipeline, err = impl.ciPipelineRepository.FindById(cdPipeline.CiPipelineId)
		if err != nil && !util.IsErrNoRows(err) {
			impl.logger.Errorw("cannot find ciPipelineRequest", "err", err)
			return nil, err
		}

		for _, m := range ciPipeline.CiPipelineMaterials {
			// git material should be active in this case
			if m == nil || m.GitMaterial == nil || !m.GitMaterial.Active {
				continue
			}
			var ciMaterialCurrent repository.CiMaterialInfo
			for _, ciMaterial := range ciMaterialInfo {
				if ciMaterial.Material.GitConfiguration.URL == m.GitMaterial.Url {
					ciMaterialCurrent = ciMaterial
					break
				}
			}
			gitMaterial, err := impl.materialRepository.FindById(m.GitMaterialId)
			if err != nil && !util.IsErrNoRows(err) {
				impl.logger.Errorw("could not fetch git materials", "err", err)
				return nil, err
			}

			ciProjectDetail := CiProjectDetails{
				GitRepository:   ciMaterialCurrent.Material.GitConfiguration.URL,
				MaterialName:    gitMaterial.Name,
				CheckoutPath:    gitMaterial.CheckoutPath,
				FetchSubmodules: gitMaterial.FetchSubmodules,
				SourceType:      m.Type,
				SourceValue:     m.Value,
				Type:            string(m.Type),
				GitOptions: GitOptions{
					UserName:      gitMaterial.GitProvider.UserName,
					Password:      gitMaterial.GitProvider.Password,
					SshPrivateKey: gitMaterial.GitProvider.SshPrivateKey,
					AccessToken:   gitMaterial.GitProvider.AccessToken,
					AuthMode:      gitMaterial.GitProvider.AuthMode,
				},
			}
			if IsShallowClonePossible(m, impl.cdConfig.GitProviders, impl.cdConfig.CloningMode) {
				ciProjectDetail.CloningMode = CloningModeShallow
			}

			if len(ciMaterialCurrent.Modifications) > 0 {
				ciProjectDetail.CommitHash = ciMaterialCurrent.Modifications[0].Revision
				ciProjectDetail.Author = ciMaterialCurrent.Modifications[0].Author
				ciProjectDetail.GitTag = ciMaterialCurrent.Modifications[0].Tag
				ciProjectDetail.Message = ciMaterialCurrent.Modifications[0].Message
				commitTime, err := convert(ciMaterialCurrent.Modifications[0].ModifiedTime)
				if err != nil {
					return nil, err
				}
				ciProjectDetail.CommitTime = commitTime.Format(bean2.LayoutRFC3339)
			} else {
				impl.logger.Debugw("devtronbug#1062", ciPipeline.Id, cdPipeline.Id)
				return nil, fmt.Errorf("modifications not found for %d", ciPipeline.Id)
			}

			// set webhook data
			if m.Type == pipelineConfig.SOURCE_TYPE_WEBHOOK && len(ciMaterialCurrent.Modifications) > 0 {
				webhookData := ciMaterialCurrent.Modifications[0].WebhookData
				ciProjectDetail.WebhookData = pipelineConfig.WebhookData{
					Id:              webhookData.Id,
					EventActionType: webhookData.EventActionType,
					Data:            webhookData.Data,
				}
			}

			ciProjectDetails = append(ciProjectDetails, ciProjectDetail)
		}
	}
	var stageYaml string
	var deployStageWfr pipelineConfig.CdWorkflowRunner
	deployStageTriggeredByUser := &bean.UserInfo{}
	var pipelineReleaseCounter int
	var preDeploySteps []*bean3.StepObject
	var postDeploySteps []*bean3.StepObject
	var refPluginsData []*bean3.RefPluginObject
	//if pipeline_stage_steps present for pre-CD or post-CD then no need to add stageYaml to cdWorkflowRequest in that
	//case add PreDeploySteps and PostDeploySteps to cdWorkflowRequest, this is done for backward compatibility
	pipelineStage, err := impl.pipelineStageRepository.GetAllCdStagesByCdPipelineId(cdPipeline.Id)
	if err != nil {
		impl.logger.Errorw("error in getting pipelineStages by cdPipelineId", "err", err, "cdPipelineId", cdPipeline.Id)
		return nil, err
	}
	if len(pipelineStage) > 0 {
		if runner.WorkflowType == bean.CD_WORKFLOW_TYPE_PRE {
			preDeploySteps, _, refPluginsData, err = impl.pipelineStageService.BuildPrePostAndRefPluginStepsDataForWfRequest(cdPipeline.Id, cdStage)
			if err != nil {
				impl.logger.Errorw("error in getting pre, post & refPlugin steps data for wf request", "err", err, "cdPipelineId", cdPipeline.Id)
				return nil, err
			}
		} else if runner.WorkflowType == bean.CD_WORKFLOW_TYPE_POST {
			_, postDeploySteps, refPluginsData, err = impl.pipelineStageService.BuildPrePostAndRefPluginStepsDataForWfRequest(cdPipeline.Id, cdStage)
			if err != nil {
				impl.logger.Errorw("error in getting pre, post & refPlugin steps data for wf request", "err", err, "cdPipelineId", cdPipeline.Id)
				return nil, err
			}
			deployStageWfr, deployStageTriggeredByUser, pipelineReleaseCounter, err = impl.getDeployStageDetails(cdPipeline.Id)
			if err != nil {
				impl.logger.Errorw("error in getting deployStageWfr, deployStageTriggeredByUser and pipelineReleaseCounter wf request", "err", err, "cdPipelineId", cdPipeline.Id)
				return nil, err
			}
		} else {
			return nil, fmt.Errorf("unsupported workflow triggerd")
		}

	} else {
		//in this case no plugin script is not present for this cdPipeline hence going with attaching preStage or postStage config
		if runner.WorkflowType == bean.CD_WORKFLOW_TYPE_PRE {
			stageYaml = cdPipeline.PreStageConfig
		} else if runner.WorkflowType == bean.CD_WORKFLOW_TYPE_POST {
			stageYaml = cdPipeline.PostStageConfig
			deployStageWfr, deployStageTriggeredByUser, pipelineReleaseCounter, err = impl.getDeployStageDetails(cdPipeline.Id)
			if err != nil {
				impl.logger.Errorw("error in getting deployStageWfr, deployStageTriggeredByUser and pipelineReleaseCounter wf request", "err", err, "cdPipelineId", cdPipeline.Id)
				return nil, err
			}

		} else {
			return nil, fmt.Errorf("unsupported workflow triggerd")
		}
	}

	cdStageWorkflowRequest := &CdWorkflowRequest{
		EnvironmentId:         cdPipeline.EnvironmentId,
		AppId:                 cdPipeline.AppId,
		WorkflowId:            cdWf.Id,
		WorkflowRunnerId:      runner.Id,
		WorkflowNamePrefix:    strconv.Itoa(runner.Id) + "-" + runner.Name,
		WorkflowPrefixForLog:  strconv.Itoa(cdWf.Id) + string(runner.WorkflowType) + "-" + runner.Name,
		CdImage:               impl.cdConfig.DefaultImage,
		CdPipelineId:          cdWf.PipelineId,
		TriggeredBy:           triggeredBy,
		StageYaml:             stageYaml,
		CiProjectDetails:      ciProjectDetails,
		Namespace:             runner.Namespace,
		ActiveDeadlineSeconds: impl.cdConfig.DefaultTimeout,
		CiArtifactDTO: CiArtifactDTO{
			Id:           artifact.Id,
			PipelineId:   artifact.PipelineId,
			Image:        artifact.Image,
			ImageDigest:  artifact.ImageDigest,
			MaterialInfo: artifact.MaterialInfo,
			DataSource:   artifact.DataSource,
			WorkflowId:   artifact.WorkflowId,
		},
		OrchestratorHost:  impl.cdConfig.OrchestratorHost,
		OrchestratorToken: impl.cdConfig.OrchestratorToken,
		CloudProvider:     impl.cdConfig.CloudProvider,
		WorkflowExecutor:  workflowExecutor,
		RefPlugins:        refPluginsData,
	}

	extraEnvVariables := make(map[string]string)
	env, err := impl.envRepository.FindById(cdPipeline.EnvironmentId)
	if err != nil {
		impl.logger.Errorw("error in getting environment by id", "err", err)
		return nil, err
	}
	if env != nil {
		extraEnvVariables[CD_PIPELINE_ENV_NAME_KEY] = env.Name
		if env.Cluster != nil {
			extraEnvVariables[CD_PIPELINE_CLUSTER_NAME_KEY] = env.Cluster.ClusterName
		}
	}
	ciWf, err := impl.ciWorkflowRepository.FindLastTriggeredWorkflowByArtifactId(artifact.Id)
	if err != nil && err != pg.ErrNoRows {
		impl.logger.Errorw("error in getting ciWf by artifactId", "err", err, "artifactId", artifact.Id)
		return nil, err
	}
	var webhookAndCiData *gitSensorClient.WebhookAndCiData
	if ciWf != nil && ciWf.GitTriggers != nil {
		i := 1
		var gitCommitEnvVariables []GitMetadata

		for ciPipelineMaterialId, gitTrigger := range ciWf.GitTriggers {
			extraEnvVariables[fmt.Sprintf("%s_%d", GIT_COMMIT_HASH_PREFIX, i)] = gitTrigger.Commit
			extraEnvVariables[fmt.Sprintf("%s_%d", GIT_SOURCE_TYPE_PREFIX, i)] = string(gitTrigger.CiConfigureSourceType)
			extraEnvVariables[fmt.Sprintf("%s_%d", GIT_SOURCE_VALUE_PREFIX, i)] = gitTrigger.CiConfigureSourceValue

			gitCommitEnvVariables = append(gitCommitEnvVariables, GitMetadata{
				GitCommitHash:  gitTrigger.Commit,
				GitSourceType:  string(gitTrigger.CiConfigureSourceType),
				GitSourceValue: gitTrigger.CiConfigureSourceValue,
			})

			// CODE-BLOCK starts - store extra environment variables if webhook
			if gitTrigger.CiConfigureSourceType == pipelineConfig.SOURCE_TYPE_WEBHOOK {
				webhookDataId := gitTrigger.WebhookData.Id
				if webhookDataId > 0 {
					webhookDataRequest := &gitSensorClient.WebhookDataRequest{
						Id:                   webhookDataId,
						CiPipelineMaterialId: ciPipelineMaterialId,
					}
					webhookAndCiData, err = impl.gitSensorGrpcClient.GetWebhookData(context.Background(), webhookDataRequest)
					if err != nil {
						impl.logger.Errorw("err while getting webhook data from git-sensor", "err", err, "webhookDataRequest", webhookDataRequest)
						return nil, err
					}
					if webhookAndCiData != nil {
						for extEnvVariableKey, extEnvVariableVal := range webhookAndCiData.ExtraEnvironmentVariables {
							extraEnvVariables[extEnvVariableKey] = extEnvVariableVal
						}
					}
				}
			}
			// CODE_BLOCK ends

			i++
		}
		gitMetadata, err := json.Marshal(&gitCommitEnvVariables)
		if err != nil {
			impl.logger.Errorw("err while marshaling git metdata", "err", err)
			return nil, err
		}
		extraEnvVariables[GIT_METADATA] = string(gitMetadata)

		extraEnvVariables[GIT_SOURCE_COUNT] = strconv.Itoa(len(ciWf.GitTriggers))
	}

	childCdIds, err := impl.appWorkflowRepository.FindChildCDIdsByParentCDPipelineId(cdPipeline.Id)
	if err != nil && err != pg.ErrNoRows {
		impl.logger.Errorw("error in getting child cdPipelineIds by parent cdPipelineId", "err", err, "parent cdPipelineId", cdPipeline.Id)
		return nil, err
	}
	if len(childCdIds) > 0 {
		childPipelines, err := impl.pipelineRepository.FindByIdsIn(childCdIds)
		if err != nil {
			impl.logger.Errorw("error in getting pipelines by ids", "err", err, "ids", childCdIds)
			return nil, err
		}
		var childCdEnvVariables []ChildCdMetadata
		for i, childPipeline := range childPipelines {
			extraEnvVariables[fmt.Sprintf("%s_%d", CHILD_CD_ENV_NAME_PREFIX, i+1)] = childPipeline.Environment.Name
			extraEnvVariables[fmt.Sprintf("%s_%d", CHILD_CD_CLUSTER_NAME_PREFIX, i+1)] = childPipeline.Environment.Cluster.ClusterName

			childCdEnvVariables = append(childCdEnvVariables, ChildCdMetadata{
				ChildCdEnvName:     childPipeline.Environment.Name,
				ChildCdClusterName: childPipeline.Environment.Cluster.ClusterName,
			})
		}
		childCdEnvVariablesMetadata, err := json.Marshal(&childCdEnvVariables)
		if err != nil {
			impl.logger.Errorw("err while marshaling childCdEnvVariables", "err", err)
			return nil, err
		}
		extraEnvVariables[CHILD_CD_METADATA] = string(childCdEnvVariablesMetadata)

		extraEnvVariables[CHILD_CD_COUNT] = strconv.Itoa(len(childPipelines))
	}
	if ciPipeline != nil && ciPipeline.Id > 0 {
		extraEnvVariables["APP_NAME"] = ciPipeline.App.AppName
		cdStageWorkflowRequest.DockerUsername = ciPipeline.CiTemplate.DockerRegistry.Username
		cdStageWorkflowRequest.DockerPassword = ciPipeline.CiTemplate.DockerRegistry.Password
		cdStageWorkflowRequest.AwsRegion = ciPipeline.CiTemplate.DockerRegistry.AWSRegion
		cdStageWorkflowRequest.DockerConnection = ciPipeline.CiTemplate.DockerRegistry.Connection
		cdStageWorkflowRequest.DockerCert = ciPipeline.CiTemplate.DockerRegistry.Cert
		cdStageWorkflowRequest.AccessKey = ciPipeline.CiTemplate.DockerRegistry.AWSAccessKeyId
		cdStageWorkflowRequest.SecretKey = ciPipeline.CiTemplate.DockerRegistry.AWSSecretAccessKey
		cdStageWorkflowRequest.DockerRegistryType = string(ciPipeline.CiTemplate.DockerRegistry.RegistryType)
		cdStageWorkflowRequest.DockerRegistryURL = ciPipeline.CiTemplate.DockerRegistry.RegistryURL
	} else if cdPipeline.AppId > 0 {
		ciTemplate, err := impl.CiTemplateRepository.FindByAppId(cdPipeline.AppId)
		if err != nil {
			return nil, err
		}
		extraEnvVariables["APP_NAME"] = ciTemplate.App.AppName
		cdStageWorkflowRequest.DockerUsername = ciTemplate.DockerRegistry.Username
		cdStageWorkflowRequest.DockerPassword = ciTemplate.DockerRegistry.Password
		cdStageWorkflowRequest.AwsRegion = ciTemplate.DockerRegistry.AWSRegion
		cdStageWorkflowRequest.DockerConnection = ciTemplate.DockerRegistry.Connection
		cdStageWorkflowRequest.DockerCert = ciTemplate.DockerRegistry.Cert
		cdStageWorkflowRequest.AccessKey = ciTemplate.DockerRegistry.AWSAccessKeyId
		cdStageWorkflowRequest.SecretKey = ciTemplate.DockerRegistry.AWSSecretAccessKey
		cdStageWorkflowRequest.DockerRegistryType = string(ciTemplate.DockerRegistry.RegistryType)
		cdStageWorkflowRequest.DockerRegistryURL = ciTemplate.DockerRegistry.RegistryURL
		appLabels, err := impl.appLabelRepository.FindAllByAppId(cdPipeline.AppId)
		if err != nil && err != pg.ErrNoRows {
			impl.logger.Errorw("error in getting labels by appId", "err", err, "appId", cdPipeline.AppId)
			return nil, err
		}
		var appLabelEnvVariables []AppLabelMetadata
		for i, appLabel := range appLabels {
			extraEnvVariables[fmt.Sprintf("%s_%d", APP_LABEL_KEY_PREFIX, i+1)] = appLabel.Key
			extraEnvVariables[fmt.Sprintf("%s_%d", APP_LABEL_VALUE_PREFIX, i+1)] = appLabel.Value
			appLabelEnvVariables = append(appLabelEnvVariables, AppLabelMetadata{
				AppLabelKey:   appLabel.Key,
				AppLabelValue: appLabel.Value,
			})
		}
		if len(appLabels) > 0 {
			extraEnvVariables[APP_LABEL_COUNT] = strconv.Itoa(len(appLabels))
			appLabelEnvVariablesMetadata, err := json.Marshal(&appLabelEnvVariables)
			if err != nil {
				impl.logger.Errorw("err while marshaling appLabelEnvVariables", "err", err)
				return nil, err
			}
			extraEnvVariables[APP_LABEL_METADATA] = string(appLabelEnvVariablesMetadata)

		}
	}
	cdStageWorkflowRequest.ExtraEnvironmentVariables = extraEnvVariables
	if deployStageTriggeredByUser != nil {
		cdStageWorkflowRequest.DeploymentTriggerTime = deployStageWfr.StartedOn
		cdStageWorkflowRequest.DeploymentTriggeredBy = deployStageTriggeredByUser.EmailId
	}
	if pipelineReleaseCounter > 0 {
		cdStageWorkflowRequest.DeploymentReleaseCounter = pipelineReleaseCounter
	}
	if cdWorkflowConfig.CdCacheRegion == "" {
		cdWorkflowConfig.CdCacheRegion = impl.cdConfig.DefaultCdLogsBucketRegion
	}

	if runner.WorkflowType == bean.CD_WORKFLOW_TYPE_PRE {
		//populate input variables of steps with extra env variables
		setExtraEnvVariableInDeployStep(preDeploySteps, extraEnvVariables, webhookAndCiData)
		cdStageWorkflowRequest.PrePostDeploySteps = preDeploySteps
	} else if runner.WorkflowType == bean.CD_WORKFLOW_TYPE_POST {
		setExtraEnvVariableInDeployStep(postDeploySteps, extraEnvVariables, webhookAndCiData)
		cdStageWorkflowRequest.PrePostDeploySteps = postDeploySteps
	}
	cdStageWorkflowRequest.BlobStorageConfigured = runner.BlobStorageEnabled
	switch cdStageWorkflowRequest.CloudProvider {
	case BLOB_STORAGE_S3:
		//No AccessKey is used for uploading artifacts, instead IAM based auth is used
		cdStageWorkflowRequest.CdCacheRegion = cdWorkflowConfig.CdCacheRegion
		cdStageWorkflowRequest.CdCacheLocation = cdWorkflowConfig.CdCacheBucket
		cdStageWorkflowRequest.ArtifactLocation, cdStageWorkflowRequest.ArtifactBucket, cdStageWorkflowRequest.ArtifactFileName = impl.buildArtifactLocationForS3(cdWorkflowConfig, cdWf, runner)
		cdStageWorkflowRequest.BlobStorageS3Config = &blob_storage.BlobStorageS3Config{
			AccessKey:                  impl.cdConfig.BlobStorageS3AccessKey,
			Passkey:                    impl.cdConfig.BlobStorageS3SecretKey,
			EndpointUrl:                impl.cdConfig.BlobStorageS3Endpoint,
			IsInSecure:                 impl.cdConfig.BlobStorageS3EndpointInsecure,
			CiCacheBucketName:          cdWorkflowConfig.CdCacheBucket,
			CiCacheRegion:              cdWorkflowConfig.CdCacheRegion,
			CiCacheBucketVersioning:    impl.cdConfig.BlobStorageS3BucketVersioned,
			CiArtifactBucketName:       cdStageWorkflowRequest.ArtifactBucket,
			CiArtifactRegion:           cdWorkflowConfig.CdCacheRegion,
			CiArtifactBucketVersioning: impl.cdConfig.BlobStorageS3BucketVersioned,
			CiLogBucketName:            impl.cdConfig.DefaultBuildLogsBucket,
			CiLogRegion:                impl.cdConfig.DefaultCdLogsBucketRegion,
			CiLogBucketVersioning:      impl.cdConfig.BlobStorageS3BucketVersioned,
		}
	case BLOB_STORAGE_GCP:
		cdStageWorkflowRequest.GcpBlobConfig = &blob_storage.GcpBlobConfig{
			CredentialFileJsonData: impl.cdConfig.BlobStorageGcpCredentialJson,
			ArtifactBucketName:     impl.cdConfig.DefaultBuildLogsBucket,
			LogBucketName:          impl.cdConfig.DefaultBuildLogsBucket,
		}
		cdStageWorkflowRequest.ArtifactLocation = impl.buildDefaultArtifactLocation(cdWorkflowConfig, cdWf, runner)
		cdStageWorkflowRequest.ArtifactFileName = cdStageWorkflowRequest.ArtifactLocation
	case BLOB_STORAGE_AZURE:
		cdStageWorkflowRequest.AzureBlobConfig = &blob_storage.AzureBlobConfig{
			Enabled:               true,
			AccountName:           impl.cdConfig.AzureAccountName,
			BlobContainerCiCache:  impl.cdConfig.AzureBlobContainerCiCache,
			AccountKey:            impl.cdConfig.AzureAccountKey,
			BlobContainerCiLog:    impl.cdConfig.AzureBlobContainerCiLog,
			BlobContainerArtifact: impl.cdConfig.AzureBlobContainerCiLog,
		}
		cdStageWorkflowRequest.BlobStorageS3Config = &blob_storage.BlobStorageS3Config{
			EndpointUrl:     impl.cdConfig.AzureGatewayUrl,
			IsInSecure:      impl.cdConfig.AzureGatewayConnectionInsecure,
			CiLogBucketName: impl.cdConfig.AzureBlobContainerCiLog,
			CiLogRegion:     "",
			AccessKey:       impl.cdConfig.AzureAccountName,
		}
		cdStageWorkflowRequest.ArtifactLocation = impl.buildDefaultArtifactLocation(cdWorkflowConfig, cdWf, runner)
		cdStageWorkflowRequest.ArtifactFileName = cdStageWorkflowRequest.ArtifactLocation
	default:
		if impl.cdConfig.BlobStorageEnabled {
			return nil, fmt.Errorf("blob storage %s not supported", cdStageWorkflowRequest.CloudProvider)
		}
	}
	cdStageWorkflowRequest.DefaultAddressPoolBaseCidr = impl.cdConfig.DefaultAddressPoolBaseCidr
	cdStageWorkflowRequest.DefaultAddressPoolSize = impl.cdConfig.DefaultAddressPoolSize
	if util.IsManifestDownload(cdPipeline.DeploymentAppType) || util.IsManifestPush(cdPipeline.DeploymentAppType) {
		cdStageWorkflowRequest.IsDryRun = true
	}
	return cdStageWorkflowRequest, nil
}

func (impl *WorkflowDagExecutorImpl) buildDefaultArtifactLocation(cdWorkflowConfig *pipelineConfig.CdWorkflowConfig, savedWf *pipelineConfig.CdWorkflow, runner *pipelineConfig.CdWorkflowRunner) string {
	cdArtifactLocationFormat := cdWorkflowConfig.CdArtifactLocationFormat
	if cdArtifactLocationFormat == "" {
		cdArtifactLocationFormat = impl.cdConfig.CdArtifactLocationFormat
	}
	ArtifactLocation := fmt.Sprintf("%s/"+cdArtifactLocationFormat, impl.cdConfig.DefaultArtifactKeyPrefix, savedWf.Id, runner.Id)
	return ArtifactLocation
}

func (impl *WorkflowDagExecutorImpl) HandleDeploymentSuccessEvent(gitHash string, pipelineOverrideId int) error {
	var pipelineOverride *chartConfig.PipelineOverride
	var err error
	if len(gitHash) > 0 && pipelineOverrideId == 0 {
		pipelineOverride, err = impl.pipelineOverrideRepository.FindByPipelineTriggerGitHash(gitHash)
		if err != nil {
			impl.logger.Errorw("error in fetching pipeline trigger by hash", "gitHash", gitHash)
			return err
		}
	} else if len(gitHash) == 0 && pipelineOverrideId > 0 {
		pipelineOverride, err = impl.pipelineOverrideRepository.FindById(pipelineOverrideId)
		if err != nil {
			impl.logger.Errorw("error in fetching pipeline trigger by override id", "pipelineOverrideId", pipelineOverrideId)
			return err
		}
	} else {
		return fmt.Errorf("no release found")
	}
	cdWorkflow, err := impl.cdWorkflowRepository.FindById(pipelineOverride.CdWorkflowId)
	if err != nil {
		impl.logger.Errorw("error in fetching cd workflow by id", "pipelineOverride", pipelineOverride)
		return err
	}

	postStage, err := impl.pipelineStageRepository.GetCdStageByCdPipelineIdAndStageType(pipelineOverride.Pipeline.Id, repository4.PIPELINE_STAGE_TYPE_POST_CD)
	if err != nil && err != pg.ErrNoRows {
		impl.logger.Errorw("error in fetching preStageStepType in GetCdStageByCdPipelineIdAndStageType ", "cdPipelineId", pipelineOverride.Pipeline, "err", err)
		return err
	}

	var triggeredByUser int32 = 1
	//handle corrupt data (https://github.com/devtron-labs/devtron/issues/3826)
	err, deleted := impl.deleteCorruptedPipelineStage(postStage, triggeredByUser)
	if err != nil {
		impl.logger.Errorw("error in deleteCorruptedPipelineStage ", "err", err, "preStage", postStage, "triggeredBy", triggeredByUser)
		return err
	}

	if len(pipelineOverride.Pipeline.PostStageConfig) > 0 || (postStage != nil && !deleted) {
		if pipelineOverride.Pipeline.PostTriggerType == pipelineConfig.TRIGGER_TYPE_AUTOMATIC &&
			pipelineOverride.DeploymentType != models.DEPLOYMENTTYPE_STOP &&
			pipelineOverride.DeploymentType != models.DEPLOYMENTTYPE_START {

			err = impl.TriggerPostStage(cdWorkflow, pipelineOverride.Pipeline, triggeredByUser)
			if err != nil {
				impl.logger.Errorw("error in triggering post stage after successful deployment event", "err", err, "cdWorkflow", cdWorkflow)
				return err
			}
		}
	} else {
		// to trigger next pre/cd, if any
		// finding children cd by pipeline id
		err = impl.HandlePostStageSuccessEvent(cdWorkflow.Id, pipelineOverride.PipelineId, 1)
		if err != nil {
			impl.logger.Errorw("error in triggering children cd after successful deployment event", "parentCdPipelineId", pipelineOverride.PipelineId)
			return err
		}
	}
	return nil
}

func (impl *WorkflowDagExecutorImpl) HandlePostStageSuccessEvent(cdWorkflowId int, cdPipelineId int, triggeredBy int32) error {
	// finding children cd by pipeline id
	cdPipelinesMapping, err := impl.appWorkflowRepository.FindWFCDMappingByParentCDPipelineId(cdPipelineId)
	if err != nil {
		impl.logger.Errorw("error in getting mapping of cd pipelines by parent cd pipeline id", "err", err, "parentCdPipelineId", cdPipelineId)
		return err
	}
	ciArtifact, err := impl.ciArtifactRepository.GetArtifactByCdWorkflowId(cdWorkflowId)
	if err != nil {
		impl.logger.Errorw("error in finding artifact by cd workflow id", "err", err, "cdWorkflowId", cdWorkflowId)
		return err
	}
	//TODO : confirm about this logic used for applyAuth
	applyAuth := false
	if triggeredBy != 1 {
		applyAuth = true
	}
	for _, cdPipelineMapping := range cdPipelinesMapping {
		//find pipeline by cdPipeline ID
		pipeline, err := impl.pipelineRepository.FindById(cdPipelineMapping.ComponentId)
		if err != nil {
			impl.logger.Errorw("error in getting cd pipeline by id", "err", err, "pipelineId", cdPipelineMapping.ComponentId)
			return err
		}
		//finding ci artifact by ciPipelineID and pipelineId
		//TODO : confirm values for applyAuth, async & triggeredBy
		err = impl.triggerStage(nil, pipeline, ciArtifact, applyAuth, triggeredBy)
		if err != nil {
			impl.logger.Errorw("error in triggering cd pipeline after successful post stage", "err", err, "pipelineId", pipeline.Id)
			return err
		}
	}
	return nil
}

// Only used for auto trigger
func (impl *WorkflowDagExecutorImpl) TriggerDeployment(cdWf *pipelineConfig.CdWorkflow, artifact *repository.CiArtifact, pipeline *pipelineConfig.Pipeline, applyAuth bool, triggeredBy int32) error {
	//in case of manual ci RBAC need to apply, this method used for auto cd deployment
	pipelineId := pipeline.Id
	if applyAuth {
		user, err := impl.user.GetById(triggeredBy)
		if err != nil {
			impl.logger.Errorw("error in fetching user for auto pipeline", "UpdatedBy", artifact.UpdatedBy)
			return nil
		}
		token := user.EmailId
		object := impl.enforcerUtil.GetAppRBACNameByAppId(pipeline.AppId)
		impl.logger.Debugw("Triggered Request (App Permission Checking):", "object", object)
		if ok := impl.enforcer.EnforceByEmail(strings.ToLower(token), casbin.ResourceApplications, casbin.ActionTrigger, object); !ok {
			err = &util.ApiError{Code: "401", HttpStatusCode: 401, UserMessage: "unauthorized for pipeline " + strconv.Itoa(pipelineId)}
			return err
		}
	}

	artifactId := artifact.Id
	// need to check for approved artifact only in case configured
	approvalRequestId, err := impl.checkApprovalNodeForDeployment(triggeredBy, pipeline, artifactId)
	if err != nil {
		return err
	}

	//setting triggeredAt variable to have consistent data for various audit log places in db for deployment time
	triggeredAt := time.Now()

	if cdWf == nil {
		cdWf = &pipelineConfig.CdWorkflow{
			CiArtifactId: artifactId,
			PipelineId:   pipelineId,
			AuditLog:     sql.AuditLog{CreatedOn: triggeredAt, CreatedBy: 1, UpdatedOn: triggeredAt, UpdatedBy: 1},
		}
		err := impl.cdWorkflowRepository.SaveWorkFlow(context.Background(), cdWf)
		if err != nil {
			return err
		}
	}

	runner := &pipelineConfig.CdWorkflowRunner{
		Name:         pipeline.Name,
		WorkflowType: bean.CD_WORKFLOW_TYPE_DEPLOY,
		ExecutorType: pipelineConfig.WORKFLOW_EXECUTOR_TYPE_SYSTEM,
		Status:       pipelineConfig.WorkflowInProgress, //starting
		TriggeredBy:  1,
		StartedOn:    triggeredAt,
		Namespace:    impl.cdConfig.DefaultNamespace,
		CdWorkflowId: cdWf.Id,
		AuditLog:     sql.AuditLog{CreatedOn: triggeredAt, CreatedBy: triggeredBy, UpdatedOn: triggeredAt, UpdatedBy: triggeredBy},
	}
	if approvalRequestId > 0 {
		runner.DeploymentApprovalRequestId = approvalRequestId
	}
	savedWfr, err := impl.cdWorkflowRepository.SaveWorkFlowRunner(runner)
	if err != nil {
		return err
	}
	if approvalRequestId > 0 {
		err = impl.deploymentApprovalRepository.ConsumeApprovalRequest(approvalRequestId)
		if err != nil {
			return err
		}
	}
	runner.CdWorkflow = &pipelineConfig.CdWorkflow{
		Pipeline: pipeline,
	}
	// creating cd pipeline status timeline for deployment initialisation
	timeline := &pipelineConfig.PipelineStatusTimeline{
		CdWorkflowRunnerId: runner.Id,
		Status:             pipelineConfig.TIMELINE_STATUS_DEPLOYMENT_INITIATED,
		StatusDetail:       "Deployment initiated successfully.",
		StatusTime:         time.Now(),
		AuditLog: sql.AuditLog{
			CreatedBy: 1,
			CreatedOn: time.Now(),
			UpdatedBy: 1,
			UpdatedOn: time.Now(),
		},
	}
	isAppStore := false
	err = impl.pipelineStatusTimelineService.SaveTimeline(timeline, nil, isAppStore)
	if err != nil {
		impl.logger.Errorw("error in creating timeline status for deployment initiation", "err", err, "timeline", timeline)
	}
	//checking vulnerability for deploying image
	isVulnerable := false
	if len(artifact.ImageDigest) > 0 {
		var cveStores []*security.CveStore
		imageScanResult, err := impl.scanResultRepository.FindByImageDigest(artifact.ImageDigest)
		if err != nil && err != pg.ErrNoRows {
			impl.logger.Errorw("error fetching image digest", "digest", artifact.ImageDigest, "err", err)
			return err
		}
		for _, item := range imageScanResult {
			cveStores = append(cveStores, &item.CveStore)
		}
		env, err := impl.envRepository.FindById(pipeline.EnvironmentId)
		if err != nil {
			impl.logger.Errorw("error while fetching env", "err", err)
			return err
		}
		blockCveList, err := impl.cvePolicyRepository.GetBlockedCVEList(cveStores, env.ClusterId, pipeline.EnvironmentId, pipeline.AppId, false)
		if err != nil {
			impl.logger.Errorw("error while fetching blocked cve list", "err", err)
			return err
		}
		if len(blockCveList) > 0 {
			isVulnerable = true
		}
	}
	if isVulnerable == true {
		runner.Status = pipelineConfig.WorkflowFailed
		runner.Message = "Found vulnerability on image"
		runner.FinishedOn = time.Now()
		runner.UpdatedOn = time.Now()
		runner.UpdatedBy = triggeredBy
		err = impl.cdWorkflowRepository.UpdateWorkFlowRunner(runner)
		if err != nil {
			impl.logger.Errorw("error in updating status", "err", err)
			return err
		}
		cdMetrics := util4.CDMetrics{
			AppName:         runner.CdWorkflow.Pipeline.DeploymentAppName,
			Status:          runner.Status,
			DeploymentType:  runner.CdWorkflow.Pipeline.DeploymentAppType,
			EnvironmentName: runner.CdWorkflow.Pipeline.Environment.Name,
			Time:            time.Since(runner.StartedOn).Seconds() - time.Since(runner.FinishedOn).Seconds(),
		}
		util4.TriggerCDMetrics(cdMetrics, impl.cdConfig.ExposeCDMetrics)
		// creating cd pipeline status timeline for deployment failed
		timeline := &pipelineConfig.PipelineStatusTimeline{
			CdWorkflowRunnerId: runner.Id,
			Status:             pipelineConfig.TIMELINE_STATUS_DEPLOYMENT_FAILED,
			StatusDetail:       "Deployment failed: Vulnerability policy violated.",
			StatusTime:         time.Now(),
			AuditLog: sql.AuditLog{
				CreatedBy: 1,
				CreatedOn: time.Now(),
				UpdatedBy: 1,
				UpdatedOn: time.Now(),
			},
		}
		err = impl.pipelineStatusTimelineService.SaveTimeline(timeline, nil, isAppStore)
		if util.IsManifestDownload(pipeline.DeploymentAppType) {
			runner := &pipelineConfig.CdWorkflowRunner{
				Name:         pipeline.Name,
				WorkflowType: bean.CD_WORKFLOW_TYPE_DEPLOY,
				ExecutorType: pipelineConfig.WORKFLOW_EXECUTOR_TYPE_SYSTEM,
				Status:       pipelineConfig.WorkflowSucceeded, //starting
				TriggeredBy:  1,
				StartedOn:    triggeredAt,
				Namespace:    impl.cdConfig.DefaultNamespace,
				CdWorkflowId: cdWf.Id,
				AuditLog:     sql.AuditLog{CreatedOn: triggeredAt, CreatedBy: triggeredBy, UpdatedOn: triggeredAt, UpdatedBy: triggeredBy},
			}
			_ = impl.cdWorkflowRepository.UpdateWorkFlowRunner(runner)
		}
		if err != nil {
			impl.logger.Errorw("error in creating timeline status for deployment fail - cve policy violation", "err", err, "timeline", timeline)
		}
		return nil
	}

<<<<<<< HEAD
	err = impl.appService.TriggerCD(artifact, cdWf.Id, savedWfr.Id, pipeline, triggeredAt)
	if util.IsManifestDownload(pipeline.DeploymentAppType) || util.IsManifestPush(pipeline.DeploymentAppType) {
		runner := &pipelineConfig.CdWorkflowRunner{
			Id:           runner.Id,
			Name:         pipeline.Name,
			WorkflowType: bean.CD_WORKFLOW_TYPE_DEPLOY,
			ExecutorType: pipelineConfig.WORKFLOW_EXECUTOR_TYPE_AWF,
			TriggeredBy:  1,
			StartedOn:    triggeredAt,
			Status:       pipelineConfig.WorkflowSucceeded,
			Namespace:    impl.cdConfig.DefaultNamespace,
			CdWorkflowId: cdWf.Id,
			AuditLog:     sql.AuditLog{CreatedOn: triggeredAt, CreatedBy: 1, UpdatedOn: triggeredAt, UpdatedBy: 1},
			FinishedOn:   time.Now(),
=======
	manifest, err := impl.appService.TriggerCD(artifact, cdWf.Id, savedWfr.Id, pipeline, triggeredAt)
	if util.IsManifestDownload(pipeline.DeploymentAppType) || util.IsManifestPush(pipeline.DeploymentAppType) {
		runner := &pipelineConfig.CdWorkflowRunner{
			Id:                 runner.Id,
			Name:               pipeline.Name,
			WorkflowType:       bean.CD_WORKFLOW_TYPE_DEPLOY,
			ExecutorType:       pipelineConfig.WORKFLOW_EXECUTOR_TYPE_AWF,
			TriggeredBy:        1,
			StartedOn:          triggeredAt,
			Status:             pipelineConfig.WorkflowSucceeded,
			Namespace:          impl.cdConfig.DefaultNamespace,
			CdWorkflowId:       cdWf.Id,
			AuditLog:           sql.AuditLog{CreatedOn: triggeredAt, CreatedBy: 1, UpdatedOn: triggeredAt, UpdatedBy: 1},
			FinishedOn:         time.Now(),
			HelmReferenceChart: *manifest,
>>>>>>> d3a53509
		}
		updateErr := impl.cdWorkflowRepository.UpdateWorkFlowRunner(runner)
		if updateErr != nil {
			impl.logger.Errorw("error in updating runner for manifest_download type", "err", err)
		}
		// Handle Auto Trigger for Manifest Push deployment type
		pipelineOverride, err := impl.pipelineOverrideRepository.FindLatestByCdWorkflowId(cdWf.Id)
		if err != nil {
			impl.logger.Errorw("error in getting latest pipeline override by cdWorkflowId", "err", err, "cdWorkflowId", cdWf.Id)
			return err
		}
		go impl.HandleDeploymentSuccessEvent("", pipelineOverride.Id)
	}
	err1 := impl.updatePreviousDeploymentStatus(runner, pipelineId, err, triggeredAt, triggeredBy)
	if err1 != nil || err != nil {
		impl.logger.Errorw("error while update previous cd workflow runners", "err", err, "runner", runner, "pipelineId", pipelineId)
		return err
	}
	return nil
}

func (impl *WorkflowDagExecutorImpl) checkApprovalNodeForDeployment(requestedUserId int32, pipeline *pipelineConfig.Pipeline, artifactId int) (int, error) {
	if pipeline.ApprovalNodeConfigured() {
		pipelineId := pipeline.Id
		approvalConfig, err := pipeline.GetApprovalConfig()
		if err != nil {
			impl.logger.Errorw("error occurred while fetching approval node config", "approvalConfig", pipeline.UserApprovalConfig, "err", err)
			return 0, err
		}
		userApprovalMetadata, err := impl.FetchApprovalDataForArtifacts([]int{artifactId}, pipelineId, approvalConfig.RequiredCount)
		if err != nil {
			return 0, err
		}
		approvalMetadata, ok := userApprovalMetadata[artifactId]
		if ok && approvalMetadata.ApprovalRuntimeState != pipelineConfig.ApprovedApprovalState {
			impl.logger.Errorw("not triggering deployment since artifact is not approved", "pipelineId", pipelineId, "artifactId", artifactId)
			return 0, errors.New("not triggering deployment since artifact is not approved")
		} else if ok {
			approvalUsersData := approvalMetadata.ApprovalUsersData
			for _, approvalData := range approvalUsersData {
				if approvalData.UserId == requestedUserId {
					return 0, errors.New("image cannot be deployed by its approver")
				}
			}
			return approvalMetadata.ApprovalRequestId, nil
		} else {
			return 0, errors.New("request not raised for artifact")
		}
	}
	return 0, nil

}

func (impl *WorkflowDagExecutorImpl) updatePreviousDeploymentStatus(currentRunner *pipelineConfig.CdWorkflowRunner, pipelineId int, err error, triggeredAt time.Time, triggeredBy int32) error {
	if err != nil {
		//creating cd pipeline status timeline for deployment failed
		terminalStatusExists, timelineErr := impl.cdPipelineStatusTimelineRepo.CheckIfTerminalStatusTimelinePresentByWfrId(currentRunner.Id)
		if timelineErr != nil {
			impl.logger.Errorw("error in checking if terminal status timeline exists by wfrId", "err", timelineErr, "wfrId", currentRunner.Id)
			return timelineErr
		}
		if !terminalStatusExists {
			impl.logger.Infow("marking pipeline deployment failed", "err", err)
			timeline := &pipelineConfig.PipelineStatusTimeline{
				CdWorkflowRunnerId: currentRunner.Id,
				Status:             pipelineConfig.TIMELINE_STATUS_DEPLOYMENT_FAILED,
				StatusDetail:       fmt.Sprintf("Deployment failed: %v", err),
				StatusTime:         time.Now(),
				AuditLog: sql.AuditLog{
					CreatedBy: 1,
					CreatedOn: time.Now(),
					UpdatedBy: 1,
					UpdatedOn: time.Now(),
				},
			}
			timelineErr = impl.pipelineStatusTimelineService.SaveTimeline(timeline, nil, false)
			if timelineErr != nil {
				impl.logger.Errorw("error in creating timeline status for deployment fail", "err", timelineErr, "timeline", timeline)
			}
		}
		impl.logger.Errorw("error in triggering cd WF, setting wf status as fail ", "wfId", currentRunner.Id, "err", err)
		currentRunner.Status = pipelineConfig.WorkflowFailed
		currentRunner.Message = err.Error()
		currentRunner.FinishedOn = triggeredAt
		currentRunner.UpdatedOn = time.Now()
		currentRunner.UpdatedBy = triggeredBy
		err = impl.cdWorkflowRepository.UpdateWorkFlowRunner(currentRunner)
		if err != nil {
			impl.logger.Errorw("error updating cd wf runner status", "err", err, "currentRunner", currentRunner)
			return err
		}
		cdMetrics := util4.CDMetrics{
			AppName:         currentRunner.CdWorkflow.Pipeline.DeploymentAppName,
			Status:          currentRunner.Status,
			DeploymentType:  currentRunner.CdWorkflow.Pipeline.DeploymentAppType,
			EnvironmentName: currentRunner.CdWorkflow.Pipeline.Environment.Name,
			Time:            time.Since(currentRunner.StartedOn).Seconds() - time.Since(currentRunner.FinishedOn).Seconds(),
		}
		util4.TriggerCDMetrics(cdMetrics, impl.cdConfig.ExposeCDMetrics)
		return nil
		//update current WF with error status
	} else {
		//update [n,n-1] statuses as failed if not terminal
		terminalStatus := []string{string(health.HealthStatusHealthy), pipelineConfig.WorkflowAborted, pipelineConfig.WorkflowFailed, pipelineConfig.WorkflowSucceeded}
		previousNonTerminalRunners, err := impl.cdWorkflowRepository.FindPreviousCdWfRunnerByStatus(pipelineId, currentRunner.Id, terminalStatus)
		if err != nil {
			impl.logger.Errorw("error fetching previous wf runner, updating cd wf runner status,", "err", err, "currentRunner", currentRunner)
			return err
		} else if len(previousNonTerminalRunners) == 0 {
			impl.logger.Errorw("no previous runner found in updating cd wf runner status,", "err", err, "currentRunner", currentRunner)
			return nil
		}
		dbConnection := impl.cdWorkflowRepository.GetConnection()
		tx, err := dbConnection.Begin()
		if err != nil {
			impl.logger.Errorw("error on update status, txn begin failed", "err", err)
			return err
		}
		// Rollback tx on error.
		defer tx.Rollback()
		var timelines []*pipelineConfig.PipelineStatusTimeline
		for _, previousRunner := range previousNonTerminalRunners {
			if previousRunner.Status == string(health.HealthStatusHealthy) ||
				previousRunner.Status == pipelineConfig.WorkflowSucceeded ||
				previousRunner.Status == pipelineConfig.WorkflowAborted ||
				previousRunner.Status == pipelineConfig.WorkflowFailed {
				//terminal status return
				impl.logger.Infow("skip updating cd wf runner status as previous runner status is", "status", previousRunner.Status)
				continue
			}
			impl.logger.Infow("updating cd wf runner status as previous runner status is", "status", previousRunner.Status)
			previousRunner.FinishedOn = triggeredAt
			previousRunner.Message = "A new deployment was initiated before this deployment completed"
			previousRunner.Status = pipelineConfig.WorkflowFailed
			previousRunner.UpdatedOn = time.Now()
			previousRunner.UpdatedBy = triggeredBy
			timeline := &pipelineConfig.PipelineStatusTimeline{
				CdWorkflowRunnerId: previousRunner.Id,
				Status:             pipelineConfig.TIMELINE_STATUS_DEPLOYMENT_SUPERSEDED,
				StatusDetail:       "This deployment is superseded.",
				StatusTime:         time.Now(),
				AuditLog: sql.AuditLog{
					CreatedBy: 1,
					CreatedOn: time.Now(),
					UpdatedBy: 1,
					UpdatedOn: time.Now(),
				},
			}
			timelines = append(timelines, timeline)
		}

		err = impl.cdWorkflowRepository.UpdateWorkFlowRunnersWithTxn(previousNonTerminalRunners, tx)
		if err != nil {
			impl.logger.Errorw("error updating cd wf runner status", "err", err, "previousNonTerminalRunners", previousNonTerminalRunners)
			return err
		}
		err = impl.cdPipelineStatusTimelineRepo.SaveTimelinesWithTxn(timelines, tx)
		if err != nil {
			impl.logger.Errorw("error updating pipeline status timelines", "err", err, "timelines", timelines)
			return err
		}
		err = tx.Commit()
		if err != nil {
			impl.logger.Errorw("error in db transaction commit", "err", err)
			return err
		}
		return nil
	}
}

type RequestType string

const START RequestType = "START"
const STOP RequestType = "STOP"

type StopAppRequest struct {
	AppId         int         `json:"appId" validate:"required"`
	EnvironmentId int         `json:"environmentId" validate:"required"`
	UserId        int32       `json:"userId"`
	RequestType   RequestType `json:"requestType" validate:"oneof=START STOP"`
}

type StopDeploymentGroupRequest struct {
	DeploymentGroupId int         `json:"deploymentGroupId" validate:"required"`
	UserId            int32       `json:"userId"`
	RequestType       RequestType `json:"requestType" validate:"oneof=START STOP"`
}

type PodRotateRequest struct {
	AppId               int                        `json:"appId" validate:"required"`
	EnvironmentId       int                        `json:"environmentId" validate:"required"`
	UserId              int32                      `json:"-"`
	ResourceIdentifiers []util5.ResourceIdentifier `json:"resources" validate:"required"`
}

func (impl *WorkflowDagExecutorImpl) RotatePods(ctx context.Context, podRotateRequest *PodRotateRequest) (*k8s.RotatePodResponse, error) {
	impl.logger.Infow("rotate pod request", "payload", podRotateRequest)
	//extract cluster id and namespace from env id
	environmentId := podRotateRequest.EnvironmentId
	environment, err := impl.envRepository.FindById(environmentId)
	if err != nil {
		impl.logger.Errorw("error occurred while fetching env details", "envId", environmentId, "err", err)
		return nil, err
	}
	var resourceIdentifiers []util5.ResourceIdentifier
	for _, resourceIdentifier := range podRotateRequest.ResourceIdentifiers {
		resourceIdentifier.Namespace = environment.Namespace
		resourceIdentifiers = append(resourceIdentifiers, resourceIdentifier)
	}
	rotatePodRequest := &k8s.RotatePodRequest{
		ClusterId: environment.ClusterId,
		Resources: resourceIdentifiers,
	}
	response, err := impl.k8sCommonService.RotatePods(ctx, rotatePodRequest)
	if err != nil {
		return nil, err
	}
	//TODO KB: make entry in cd workflow runner
	return response, nil
}

func (impl *WorkflowDagExecutorImpl) StopStartApp(stopRequest *StopAppRequest, ctx context.Context) (int, error) {
	pipelines, err := impl.pipelineRepository.FindActiveByAppIdAndEnvironmentId(stopRequest.AppId, stopRequest.EnvironmentId)
	if err != nil {
		impl.logger.Errorw("error in fetching pipeline", "app", stopRequest.AppId, "env", stopRequest.EnvironmentId, "err", err)
		return 0, err
	}
	if len(pipelines) == 0 {
		return 0, fmt.Errorf("no pipeline found")
	}
	pipeline := pipelines[0]

	//find pipeline with default
	var pipelineIds []int
	for _, p := range pipelines {
		impl.logger.Debugw("adding pipelineId", "pipelineId", p.Id)
		pipelineIds = append(pipelineIds, p.Id)
		//FIXME
	}
	wf, err := impl.cdWorkflowRepository.FindLatestCdWorkflowByPipelineId(pipelineIds)
	if err != nil {
		impl.logger.Errorw("error in fetching latest release", "err", err)
		return 0, err
	}
	stopTemplate := `{"replicaCount":0,"autoscaling":{"MinReplicas":0,"MaxReplicas":0 ,"enabled": false} }`
	latestArtifactId := wf.CiArtifactId
	cdPipelineId := pipeline.Id
	if pipeline.ApprovalNodeConfigured() {
		return 0, errors.New("application deployment requiring approval cannot be hibernated")
	}
	overrideRequest := &bean.ValuesOverrideRequest{
		PipelineId:     cdPipelineId,
		AppId:          stopRequest.AppId,
		CiArtifactId:   latestArtifactId,
		UserId:         stopRequest.UserId,
		CdWorkflowType: bean.CD_WORKFLOW_TYPE_DEPLOY,
	}
	if stopRequest.RequestType == STOP {
		overrideRequest.AdditionalOverride = json.RawMessage([]byte(stopTemplate))
		overrideRequest.DeploymentType = models.DEPLOYMENTTYPE_STOP
	} else if stopRequest.RequestType == START {
		overrideRequest.DeploymentType = models.DEPLOYMENTTYPE_START
	} else {
		return 0, fmt.Errorf("unsupported operation %s", stopRequest.RequestType)
	}
	id, _, err := impl.ManualCdTrigger(overrideRequest, ctx)
	if err != nil {
		impl.logger.Errorw("error in stopping app", "err", err, "appId", stopRequest.AppId, "envId", stopRequest.EnvironmentId)
		return 0, err
	}
	return id, err
}

func (impl *WorkflowDagExecutorImpl) GetArtifactVulnerabilityStatus(artifact *repository.CiArtifact, cdPipeline *pipelineConfig.Pipeline, ctx context.Context) (bool, error) {
	isVulnerable := false
	if len(artifact.ImageDigest) > 0 {
		var cveStores []*security.CveStore
		_, span := otel.Tracer("orchestrator").Start(ctx, "scanResultRepository.FindByImageDigest")
		imageScanResult, err := impl.scanResultRepository.FindByImageDigest(artifact.ImageDigest)
		span.End()
		if err != nil && err != pg.ErrNoRows {
			impl.logger.Errorw("error fetching image digest", "digest", artifact.ImageDigest, "err", err)
			return false, err
		}
		for _, item := range imageScanResult {
			cveStores = append(cveStores, &item.CveStore)
		}
		_, span = otel.Tracer("orchestrator").Start(ctx, "cvePolicyRepository.GetBlockedCVEList")
		blockCveList, err := impl.cvePolicyRepository.GetBlockedCVEList(cveStores, cdPipeline.Environment.ClusterId, cdPipeline.EnvironmentId, cdPipeline.AppId, false)
		span.End()
		if err != nil {
			impl.logger.Errorw("error while fetching env", "err", err)
			return false, err
		}
		if len(blockCveList) > 0 {
			isVulnerable = true
		}
	}
	return isVulnerable, nil
}

func (impl *WorkflowDagExecutorImpl) ManualCdTrigger(overrideRequest *bean.ValuesOverrideRequest, ctx context.Context) (int, string, error) {
	//setting triggeredAt variable to have consistent data for various audit log places in db for deployment time
	triggeredAt := time.Now()
	releaseId := 0
	var manifest []byte
	var err error
	_, span := otel.Tracer("orchestrator").Start(ctx, "pipelineRepository.FindById")
	cdPipeline, err := impl.pipelineRepository.FindById(overrideRequest.PipelineId)
	span.End()
	if err != nil {
		impl.logger.Errorf("invalid req", "err", err, "req", overrideRequest)
		return 0, "", err
	}
	impl.appService.SetPipelineFieldsInOverrideRequest(overrideRequest, cdPipeline)

	ciArtifactId := overrideRequest.CiArtifactId
	_, span = otel.Tracer("orchestrator").Start(ctx, "ciArtifactRepository.Get")
	artifact, err := impl.ciArtifactRepository.Get(ciArtifactId)
	span.End()
	if err != nil {
		impl.logger.Errorw("err", "err", err)
		return 0, "", err
	}
	var imageTag string
	if len(artifact.Image) > 0 {
		imageTag = strings.Split(artifact.Image, ":")[1]
	}
	helmPackageName := fmt.Sprintf("%s-%s-%s", cdPipeline.App.AppName, cdPipeline.Environment.Name, imageTag)

	if overrideRequest.CdWorkflowType == bean.CD_WORKFLOW_TYPE_PRE {
		cdWf := &pipelineConfig.CdWorkflow{
			CiArtifactId: artifact.Id,
			PipelineId:   cdPipeline.Id,
			AuditLog:     sql.AuditLog{CreatedOn: triggeredAt, CreatedBy: 1, UpdatedOn: triggeredAt, UpdatedBy: 1},
		}
		err := impl.cdWorkflowRepository.SaveWorkFlow(ctx, cdWf)
		if err != nil {
			return 0, "", err
		}
		overrideRequest.CdWorkflowId = cdWf.Id
		_, span = otel.Tracer("orchestrator").Start(ctx, "TriggerPreStage")
		err = impl.TriggerPreStage(ctx, cdWf, artifact, cdPipeline, overrideRequest.UserId, false)
		span.End()
		if err != nil {
			impl.logger.Errorw("err", "err", err)
			return 0, "", err
		}
	} else if overrideRequest.CdWorkflowType == bean.CD_WORKFLOW_TYPE_DEPLOY {
		if overrideRequest.DeploymentType == models.DEPLOYMENTTYPE_UNKNOWN {
			overrideRequest.DeploymentType = models.DEPLOYMENTTYPE_DEPLOY
		}
		approvalRequestId, err := impl.checkApprovalNodeForDeployment(overrideRequest.UserId, cdPipeline, ciArtifactId)
		if err != nil {
			return 0, "", err
		}
		cdWf, err := impl.cdWorkflowRepository.FindByWorkflowIdAndRunnerType(ctx, overrideRequest.CdWorkflowId, bean.CD_WORKFLOW_TYPE_PRE)
		if err != nil && !util.IsErrNoRows(err) {
			impl.logger.Errorw("err", "err", err)
			return 0, "", err
		}

		cdWorkflowId := cdWf.CdWorkflowId
		if cdWf.CdWorkflowId == 0 {
			cdWf := &pipelineConfig.CdWorkflow{
				CiArtifactId: ciArtifactId,
				PipelineId:   overrideRequest.PipelineId,
				AuditLog:     sql.AuditLog{CreatedOn: triggeredAt, CreatedBy: overrideRequest.UserId, UpdatedOn: triggeredAt, UpdatedBy: overrideRequest.UserId},
			}
			err := impl.cdWorkflowRepository.SaveWorkFlow(ctx, cdWf)
			if err != nil {
				impl.logger.Errorw("err", "err", err)
				return 0, "", err
			}
			cdWorkflowId = cdWf.Id
		}

		runner := &pipelineConfig.CdWorkflowRunner{
			Name:         cdPipeline.Name,
			WorkflowType: bean.CD_WORKFLOW_TYPE_DEPLOY,
			ExecutorType: pipelineConfig.WORKFLOW_EXECUTOR_TYPE_AWF,
			Status:       pipelineConfig.WorkflowInProgress,
			TriggeredBy:  overrideRequest.UserId,
			StartedOn:    triggeredAt,
			Namespace:    impl.cdConfig.DefaultNamespace,
			CdWorkflowId: cdWorkflowId,
			AuditLog:     sql.AuditLog{CreatedOn: triggeredAt, CreatedBy: overrideRequest.UserId, UpdatedOn: triggeredAt, UpdatedBy: overrideRequest.UserId},
		}
		if approvalRequestId > 0 {
			runner.DeploymentApprovalRequestId = approvalRequestId
		}
		savedWfr, err := impl.cdWorkflowRepository.SaveWorkFlowRunner(runner)
		overrideRequest.WfrId = savedWfr.Id
		if err != nil {
			impl.logger.Errorw("err", "err", err)
			return 0, "", err
<<<<<<< HEAD
		}
		if approvalRequestId > 0 {
			err = impl.deploymentApprovalRepository.ConsumeApprovalRequest(approvalRequestId)
			if err != nil {
				return 0, "", err
			}
		}
=======
		}
		if approvalRequestId > 0 {
			err = impl.deploymentApprovalRepository.ConsumeApprovalRequest(approvalRequestId)
			if err != nil {
				return 0, "", err
			}
		}
>>>>>>> d3a53509

		runner.CdWorkflow = &pipelineConfig.CdWorkflow{
			Pipeline: cdPipeline,
		}
		overrideRequest.CdWorkflowId = cdWorkflowId
		// creating cd pipeline status timeline for deployment initialisation
		timeline := impl.pipelineStatusTimelineService.GetTimelineDbObjectByTimelineStatusAndTimelineDescription(savedWfr.Id, pipelineConfig.TIMELINE_STATUS_DEPLOYMENT_INITIATED, pipelineConfig.TIMELINE_DESCRIPTION_DEPLOYMENT_INITIATED, overrideRequest.UserId)
		_, span = otel.Tracer("orchestrator").Start(ctx, "cdPipelineStatusTimelineRepo.SaveTimelineForACDHelmApps")
		err = impl.pipelineStatusTimelineService.SaveTimeline(timeline, nil, false)

		span.End()
		if err != nil {
			impl.logger.Errorw("error in creating timeline status for deployment initiation", "err", err, "timeline", timeline)
		}

		//checking vulnerability for deploying image
		isVulnerable, err := impl.GetArtifactVulnerabilityStatus(artifact, cdPipeline, ctx)
		if err != nil {
			return 0, "", err
		}
		if isVulnerable == true {
			// if image vulnerable, update timeline status and return
			runner.CdWorkflow = &pipelineConfig.CdWorkflow{
				Pipeline: cdPipeline,
			}
			cdMetrics := util4.CDMetrics{
				AppName:         runner.CdWorkflow.Pipeline.DeploymentAppName,
				Status:          runner.Status,
				DeploymentType:  runner.CdWorkflow.Pipeline.DeploymentAppType,
				EnvironmentName: runner.CdWorkflow.Pipeline.Environment.Name,
				Time:            time.Since(runner.StartedOn).Seconds() - time.Since(runner.FinishedOn).Seconds(),
			}
			util4.TriggerCDMetrics(cdMetrics, impl.cdConfig.ExposeCDMetrics)
			// creating cd pipeline status timeline for deployment failed
			timeline := impl.pipelineStatusTimelineService.GetTimelineDbObjectByTimelineStatusAndTimelineDescription(runner.Id, pipelineConfig.TIMELINE_STATUS_DEPLOYMENT_FAILED, pipelineConfig.TIMELINE_DESCRIPTION_VULNERABLE_IMAGE, 1)

			_, span = otel.Tracer("orchestrator").Start(ctx, "cdPipelineStatusTimelineRepo.SaveTimelineForACDHelmApps")
			err = impl.pipelineStatusTimelineService.SaveTimeline(timeline, nil, false)
			span.End()
			if err != nil {
				impl.logger.Errorw("error in creating timeline status for deployment fail - cve policy violation", "err", err, "timeline", timeline)
			}
			return 0, "", fmt.Errorf("found vulnerability for image digest %s", artifact.ImageDigest)
		}
		_, span = otel.Tracer("orchestrator").Start(ctx, "appService.TriggerRelease")
		releaseId, manifest, err = impl.appService.TriggerRelease(overrideRequest, ctx, triggeredAt, overrideRequest.UserId)
		span.End()

		if overrideRequest.DeploymentAppType == util.PIPELINE_DEPLOYMENT_TYPE_MANIFEST_DOWNLOAD || overrideRequest.DeploymentAppType == util.PIPELINE_DEPLOYMENT_TYPE_MANIFEST_PUSH {
			if err == nil {
				runner := &pipelineConfig.CdWorkflowRunner{
					Id:                 runner.Id,
					Name:               cdPipeline.Name,
					WorkflowType:       bean.CD_WORKFLOW_TYPE_DEPLOY,
					ExecutorType:       pipelineConfig.WORKFLOW_EXECUTOR_TYPE_AWF,
					TriggeredBy:        overrideRequest.UserId,
					StartedOn:          triggeredAt,
					Status:             pipelineConfig.WorkflowSucceeded,
					Namespace:          impl.cdConfig.DefaultNamespace,
					CdWorkflowId:       overrideRequest.CdWorkflowId,
					AuditLog:           sql.AuditLog{CreatedOn: triggeredAt, CreatedBy: overrideRequest.UserId, UpdatedOn: triggeredAt, UpdatedBy: overrideRequest.UserId},
					HelmReferenceChart: manifest,
					FinishedOn:         time.Now(),
				}
				updateErr := impl.cdWorkflowRepository.UpdateWorkFlowRunner(runner)
				if updateErr != nil {
					impl.logger.Errorw("error in updating runner for manifest_download type", "err", err)
				}
				// Handle auto trigger after deployment success event
				pipelineOverride, err := impl.pipelineOverrideRepository.FindLatestByCdWorkflowId(overrideRequest.CdWorkflowId)
				if err != nil {
					impl.logger.Errorw("error in getting latest pipeline override by cdWorkflowId", "err", err, "cdWorkflowId", cdWf.Id)
					return 0, "", err
				}
				go impl.HandleDeploymentSuccessEvent("", pipelineOverride.Id)
			}
		}

		_, span = otel.Tracer("orchestrator").Start(ctx, "updatePreviousDeploymentStatus")
		err1 := impl.updatePreviousDeploymentStatus(runner, cdPipeline.Id, err, triggeredAt, overrideRequest.UserId)
		span.End()
		if err1 != nil || err != nil {
			impl.logger.Errorw("error while update previous cd workflow runners", "err", err, "runner", runner, "pipelineId", cdPipeline.Id)
			return 0, "", err
		}
	} else if overrideRequest.CdWorkflowType == bean.CD_WORKFLOW_TYPE_POST {
		cdWfRunner, err := impl.cdWorkflowRepository.FindByWorkflowIdAndRunnerType(ctx, overrideRequest.CdWorkflowId, bean.CD_WORKFLOW_TYPE_DEPLOY)
		if err != nil && !util.IsErrNoRows(err) {
			impl.logger.Errorw("err", "err", err)
			return 0, "", err
		}

		var cdWf *pipelineConfig.CdWorkflow
		if cdWfRunner.CdWorkflowId == 0 {
			cdWf = &pipelineConfig.CdWorkflow{
				CiArtifactId: ciArtifactId,
				PipelineId:   overrideRequest.PipelineId,
				AuditLog:     sql.AuditLog{CreatedOn: triggeredAt, CreatedBy: overrideRequest.UserId, UpdatedOn: triggeredAt, UpdatedBy: overrideRequest.UserId},
			}
			err := impl.cdWorkflowRepository.SaveWorkFlow(ctx, cdWf)
			if err != nil {
				impl.logger.Errorw("err", "err", err)
				return 0, "", err
			}
			overrideRequest.CdWorkflowId = cdWf.Id
		} else {
			_, span = otel.Tracer("orchestrator").Start(ctx, "cdWorkflowRepository.FindById")
			cdWf, err = impl.cdWorkflowRepository.FindById(overrideRequest.CdWorkflowId)
			span.End()
			if err != nil && !util.IsErrNoRows(err) {
				impl.logger.Errorw("err", "err", err)
				return 0, "", err
			}
		}
		_, span = otel.Tracer("orchestrator").Start(ctx, "TriggerPostStage")
		err = impl.TriggerPostStage(cdWf, cdPipeline, overrideRequest.UserId)
		span.End()
	}
	return releaseId, helmPackageName, err
}

type BulkTriggerRequest struct {
	CiArtifactId int `sql:"ci_artifact_id"`
	PipelineId   int `sql:"pipeline_id"`
}

func (impl *WorkflowDagExecutorImpl) TriggerBulkDeploymentAsync(requests []*BulkTriggerRequest, UserId int32) (interface{}, error) {
	var cdWorkflows []*pipelineConfig.CdWorkflow
	for _, request := range requests {
		cdWf := &pipelineConfig.CdWorkflow{
			CiArtifactId:   request.CiArtifactId,
			PipelineId:     request.PipelineId,
			AuditLog:       sql.AuditLog{CreatedOn: time.Now(), CreatedBy: UserId, UpdatedOn: time.Now(), UpdatedBy: UserId},
			WorkflowStatus: pipelineConfig.REQUEST_ACCEPTED,
		}
		cdWorkflows = append(cdWorkflows, cdWf)
	}
	err := impl.cdWorkflowRepository.SaveWorkFlows(cdWorkflows...)
	if err != nil {
		impl.logger.Errorw("error in saving wfs", "req", requests, "err", err)
		return nil, err
	}
	impl.triggerNatsEventForBulkAction(cdWorkflows)
	return nil, nil
	//return
	//publish nats async
	//update status
	//consume message
}

type DeploymentGroupAppWithEnv struct {
	EnvironmentId     int         `json:"environmentId"`
	DeploymentGroupId int         `json:"deploymentGroupId"`
	AppId             int         `json:"appId"`
	Active            bool        `json:"active"`
	UserId            int32       `json:"userId"`
	RequestType       RequestType `json:"requestType" validate:"oneof=START STOP"`
}

func (impl *WorkflowDagExecutorImpl) TriggerBulkHibernateAsync(request StopDeploymentGroupRequest, ctx context.Context) (interface{}, error) {
	dg, err := impl.groupRepository.FindByIdWithApp(request.DeploymentGroupId)
	if err != nil {
		impl.logger.Errorw("error while fetching dg", "err", err)
		return nil, err
	}

	for _, app := range dg.DeploymentGroupApps {
		deploymentGroupAppWithEnv := &DeploymentGroupAppWithEnv{
			AppId:             app.AppId,
			EnvironmentId:     dg.EnvironmentId,
			DeploymentGroupId: dg.Id,
			Active:            dg.Active,
			UserId:            request.UserId,
			RequestType:       request.RequestType,
		}

		data, err := json.Marshal(deploymentGroupAppWithEnv)
		if err != nil {
			impl.logger.Errorw("error while writing app stop event to nats ", "app", app.AppId, "deploymentGroup", app.DeploymentGroupId, "err", err)
		} else {
			err = impl.pubsubClient.Publish(pubsub.BULK_HIBERNATE_TOPIC, string(data))
			if err != nil {
				impl.logger.Errorw("Error while publishing request", "topic", pubsub.BULK_HIBERNATE_TOPIC, "error", err)
			}
		}
	}
	return nil, nil
}

func (impl *WorkflowDagExecutorImpl) FetchApprovalDataForArtifacts(artifactIds []int, pipelineId int, requiredApprovals int) (map[int]*pipelineConfig.UserApprovalMetadata, error) {
	artifactIdVsApprovalMetadata := make(map[int]*pipelineConfig.UserApprovalMetadata)
	deploymentApprovalRequests, err := impl.deploymentApprovalRepository.FetchApprovalDataForArtifacts(artifactIds, pipelineId)
	if err != nil {
		return artifactIdVsApprovalMetadata, err
	}

	var requestedUserIds []int32
	for _, approvalRequest := range deploymentApprovalRequests {
		requestedUserIds = append(requestedUserIds, approvalRequest.CreatedBy)
	}

	userInfos, err := impl.user.GetByIds(requestedUserIds)
	if err != nil {
		impl.logger.Errorw("error occurred while fetching users", "requestedUserIds", requestedUserIds, "err", err)
		return artifactIdVsApprovalMetadata, err
	}
	userInfoMap := make(map[int32]bean.UserInfo)
	for _, userInfo := range userInfos {
		userId := userInfo.Id
		userInfoMap[userId] = userInfo
	}

	for _, approvalRequest := range deploymentApprovalRequests {
		artifactId := approvalRequest.ArtifactId
		requestedUserId := approvalRequest.CreatedBy
		if userInfo, ok := userInfoMap[requestedUserId]; ok {
			approvalRequest.UserEmail = userInfo.EmailId
		}
		approvalMetadata := approvalRequest.ConvertToApprovalMetadata()
		if approvalRequest.GetApprovedCount() >= requiredApprovals {
			approvalMetadata.ApprovalRuntimeState = pipelineConfig.ApprovedApprovalState
		} else {
			approvalMetadata.ApprovalRuntimeState = pipelineConfig.RequestedApprovalState
		}
		artifactIdVsApprovalMetadata[artifactId] = approvalMetadata
	}
	return artifactIdVsApprovalMetadata, nil

}

func (impl *WorkflowDagExecutorImpl) triggerNatsEventForBulkAction(cdWorkflows []*pipelineConfig.CdWorkflow) {
	for _, wf := range cdWorkflows {
		data, err := json.Marshal(wf)
		if err != nil {
			wf.WorkflowStatus = pipelineConfig.QUE_ERROR
		} else {
			err = impl.pubsubClient.Publish(pubsub.BULK_DEPLOY_TOPIC, string(data))
			if err != nil {
				wf.WorkflowStatus = pipelineConfig.QUE_ERROR
			} else {
				wf.WorkflowStatus = pipelineConfig.ENQUEUED
			}
		}
		err = impl.cdWorkflowRepository.UpdateWorkFlow(wf)
		if err != nil {
			impl.logger.Errorw("error in publishing wf msg", "wf", wf, "err", err)
		}
	}
}

func (impl *WorkflowDagExecutorImpl) subscribeTriggerBulkAction() error {
	callback := func(msg *pubsub.PubSubMsg) {
		impl.logger.Debug("subscribeTriggerBulkAction event received")
		//defer msg.Ack()
		cdWorkflow := new(pipelineConfig.CdWorkflow)
		err := json.Unmarshal([]byte(string(msg.Data)), cdWorkflow)
		if err != nil {
			impl.logger.Error("Error while unmarshalling cdWorkflow json object", "error", err)
			return
		}
		impl.logger.Debugw("subscribeTriggerBulkAction event:", "cdWorkflow", cdWorkflow)
		wf := &pipelineConfig.CdWorkflow{
			Id:           cdWorkflow.Id,
			CiArtifactId: cdWorkflow.CiArtifactId,
			PipelineId:   cdWorkflow.PipelineId,
			AuditLog: sql.AuditLog{
				UpdatedOn: time.Now(),
			},
		}
		latest, err := impl.cdWorkflowRepository.IsLatestWf(cdWorkflow.PipelineId, cdWorkflow.Id)
		if err != nil {
			impl.logger.Errorw("error in determining latest", "wf", cdWorkflow, "err", err)
			wf.WorkflowStatus = pipelineConfig.DEQUE_ERROR
			impl.cdWorkflowRepository.UpdateWorkFlow(wf)
			return
		}
		if !latest {
			wf.WorkflowStatus = pipelineConfig.DROPPED_STALE
			impl.cdWorkflowRepository.UpdateWorkFlow(wf)
			return
		}
		pipeline, err := impl.pipelineRepository.FindById(cdWorkflow.PipelineId)
		if err != nil {
			impl.logger.Errorw("error in fetching pipeline", "err", err)
			wf.WorkflowStatus = pipelineConfig.TRIGGER_ERROR
			impl.cdWorkflowRepository.UpdateWorkFlow(wf)
			return
		}
		artefact, err := impl.ciArtifactRepository.Get(cdWorkflow.CiArtifactId)
		if err != nil {
			impl.logger.Errorw("error in fetching artefact", "err", err)
			wf.WorkflowStatus = pipelineConfig.TRIGGER_ERROR
			impl.cdWorkflowRepository.UpdateWorkFlow(wf)
			return
		}
		err = impl.triggerStageForBulk(wf, pipeline, artefact, false, false, cdWorkflow.CreatedBy)
		if err != nil {
			impl.logger.Errorw("error in cd trigger ", "err", err)
			wf.WorkflowStatus = pipelineConfig.TRIGGER_ERROR
		} else {
			wf.WorkflowStatus = pipelineConfig.WF_STARTED
		}
		impl.cdWorkflowRepository.UpdateWorkFlow(wf)
	}
	err := impl.pubsubClient.Subscribe(pubsub.BULK_DEPLOY_TOPIC, callback)
	return err
}

func (impl *WorkflowDagExecutorImpl) subscribeHibernateBulkAction() error {
	callback := func(msg *pubsub.PubSubMsg) {
		impl.logger.Debug("subscribeHibernateBulkAction event received")
		//defer msg.Ack()
		deploymentGroupAppWithEnv := new(DeploymentGroupAppWithEnv)
		err := json.Unmarshal([]byte(string(msg.Data)), deploymentGroupAppWithEnv)
		if err != nil {
			impl.logger.Error("Error while unmarshalling deploymentGroupAppWithEnv json object", err)
			return
		}
		impl.logger.Debugw("subscribeHibernateBulkAction event:", "DeploymentGroupAppWithEnv", deploymentGroupAppWithEnv)

		stopAppRequest := &StopAppRequest{
			AppId:         deploymentGroupAppWithEnv.AppId,
			EnvironmentId: deploymentGroupAppWithEnv.EnvironmentId,
			UserId:        deploymentGroupAppWithEnv.UserId,
			RequestType:   deploymentGroupAppWithEnv.RequestType,
		}
		ctx, err := impl.buildACDContext()
		if err != nil {
			impl.logger.Errorw("error in creating acd synch context", "err", err)
			return
		}
		_, err = impl.StopStartApp(stopAppRequest, ctx)
		if err != nil {
			impl.logger.Errorw("error in stop app request", "err", err)
			return
		}
	}
	err := impl.pubsubClient.Subscribe(pubsub.BULK_HIBERNATE_TOPIC, callback)
	return err
}

func (impl *WorkflowDagExecutorImpl) buildACDContext() (acdContext context.Context, err error) {
	//this part only accessible for acd apps hibernation, if acd configured it will fetch latest acdToken, else it will return error
	acdToken, err := impl.argoUserService.GetLatestDevtronArgoCdUserToken()
	if err != nil {
		impl.logger.Errorw("error in getting acd token", "err", err)
		return nil, err
	}
	ctx := context.Background()
	ctx = context.WithValue(ctx, "token", acdToken)
	return ctx, nil
}<|MERGE_RESOLUTION|>--- conflicted
+++ resolved
@@ -635,58 +635,6 @@
 		go impl.TriggerAutoCDOnPreStageSuccess(pipeline.Id, artifact.Id, cdWf.Id, triggeredBy, applyAuth)
 	}
 
-	if util.IsManifestDownload(pipeline.DeploymentAppType) || util.IsManifestPush(pipeline.DeploymentAppType) {
-		if pipeline.App.Id == 0 {
-			appDbObject, err := impl.appRepository.FindById(pipeline.AppId)
-			if err != nil {
-				impl.logger.Errorw("error in getting app by appId", "err", err)
-				return err
-			}
-			pipeline.App = *appDbObject
-		}
-		if pipeline.Environment.Id == 0 {
-			envDbObject, err := impl.envRepository.FindById(pipeline.EnvironmentId)
-			if err != nil {
-				impl.logger.Errorw("error in getting env by envId", "err", err)
-				return err
-			}
-			pipeline.Environment = *envDbObject
-		}
-		imageTag := strings.Split(artifact.Image, ":")[1]
-		chartName := fmt.Sprintf("%s-%s-%s-%s", "pre", pipeline.App.AppName, pipeline.Environment.Name, imageTag)
-		chartBytes, err := impl.chartTemplateService.LoadChartInBytes(jobHelmPackagePath, true, chartName, fmt.Sprint(cdWf.Id))
-		if err != nil && util.IsManifestDownload(pipeline.DeploymentAppType) {
-			return err
-		}
-		if util.IsManifestPush(pipeline.DeploymentAppType) {
-			err = impl.appService.PushPrePostCDManifest(pipeline, runner.Id, triggeredBy, &chartBytes, PRE, ctx)
-			if err != nil {
-				runner.Status = pipelineConfig.WorkflowFailed
-				runner.UpdatedBy = triggeredBy
-				runner.UpdatedOn = triggeredAt
-				runner.FinishedOn = time.Now()
-				runnerSaveErr := impl.cdWorkflowRepository.UpdateWorkFlowRunner(runner)
-				if runnerSaveErr != nil {
-					impl.logger.Errorw("error in saving runner object in db", "err", runnerSaveErr)
-				}
-				impl.logger.Errorw("error in pushing manifest to helm repo", "err", err)
-				return err
-			}
-		}
-		runner.Status = pipelineConfig.WorkflowSucceeded
-		runner.UpdatedBy = triggeredBy
-		runner.UpdatedOn = triggeredAt
-		runner.FinishedOn = time.Now()
-		runner.HelmReferenceChart = chartBytes
-		err = impl.cdWorkflowRepository.UpdateWorkFlowRunner(runner)
-		if err != nil {
-			impl.logger.Errorw("error in saving runner object in db", "err", err)
-			return err
-		}
-		// Handle auto trigger after pre stage success event
-		go impl.TriggerAutoCDOnPreStageSuccess(pipeline.Id, artifact.Id, cdWf.Id, triggeredBy, applyAuth)
-	}
-
 	err = impl.sendPreStageNotification(ctx, cdWf, pipeline)
 	if err != nil {
 		return err
@@ -797,18 +745,6 @@
 			return err
 		}
 		if util.IsManifestPush(pipeline.DeploymentAppType) {
-<<<<<<< HEAD
-			err = impl.appService.PushPrePostCDManifest(pipeline, runner.Id, triggeredBy, &chartBytes, POST, context.Background())
-			runner.Status = pipelineConfig.WorkflowFailed
-			runner.UpdatedBy = triggeredBy
-			runner.UpdatedOn = triggeredAt
-			runner.FinishedOn = time.Now()
-			saveRunnerErr := impl.cdWorkflowRepository.UpdateWorkFlowRunner(runner)
-			if saveRunnerErr != nil {
-				impl.logger.Errorw("error in saving runner object in db", "err", saveRunnerErr)
-			}
-			if err != nil {
-=======
 			err = impl.appService.PushPrePostCDManifest(runner.Id, triggeredBy, jobHelmPackagePath, POST, pipeline, imageTag, context.Background())
 			if err != nil {
 				runner.Status = pipelineConfig.WorkflowFailed
@@ -819,7 +755,6 @@
 				if saveRunnerErr != nil {
 					impl.logger.Errorw("error in saving runner object in db", "err", saveRunnerErr)
 				}
->>>>>>> d3a53509
 				impl.logger.Errorw("error in pushing manifest to helm repo", "err", err)
 				return err
 			}
@@ -1597,22 +1532,6 @@
 		return nil
 	}
 
-<<<<<<< HEAD
-	err = impl.appService.TriggerCD(artifact, cdWf.Id, savedWfr.Id, pipeline, triggeredAt)
-	if util.IsManifestDownload(pipeline.DeploymentAppType) || util.IsManifestPush(pipeline.DeploymentAppType) {
-		runner := &pipelineConfig.CdWorkflowRunner{
-			Id:           runner.Id,
-			Name:         pipeline.Name,
-			WorkflowType: bean.CD_WORKFLOW_TYPE_DEPLOY,
-			ExecutorType: pipelineConfig.WORKFLOW_EXECUTOR_TYPE_AWF,
-			TriggeredBy:  1,
-			StartedOn:    triggeredAt,
-			Status:       pipelineConfig.WorkflowSucceeded,
-			Namespace:    impl.cdConfig.DefaultNamespace,
-			CdWorkflowId: cdWf.Id,
-			AuditLog:     sql.AuditLog{CreatedOn: triggeredAt, CreatedBy: 1, UpdatedOn: triggeredAt, UpdatedBy: 1},
-			FinishedOn:   time.Now(),
-=======
 	manifest, err := impl.appService.TriggerCD(artifact, cdWf.Id, savedWfr.Id, pipeline, triggeredAt)
 	if util.IsManifestDownload(pipeline.DeploymentAppType) || util.IsManifestPush(pipeline.DeploymentAppType) {
 		runner := &pipelineConfig.CdWorkflowRunner{
@@ -1628,7 +1547,6 @@
 			AuditLog:           sql.AuditLog{CreatedOn: triggeredAt, CreatedBy: 1, UpdatedOn: triggeredAt, UpdatedBy: 1},
 			FinishedOn:         time.Now(),
 			HelmReferenceChart: *manifest,
->>>>>>> d3a53509
 		}
 		updateErr := impl.cdWorkflowRepository.UpdateWorkFlowRunner(runner)
 		if updateErr != nil {
@@ -2025,7 +1943,6 @@
 		if err != nil {
 			impl.logger.Errorw("err", "err", err)
 			return 0, "", err
-<<<<<<< HEAD
 		}
 		if approvalRequestId > 0 {
 			err = impl.deploymentApprovalRepository.ConsumeApprovalRequest(approvalRequestId)
@@ -2033,15 +1950,6 @@
 				return 0, "", err
 			}
 		}
-=======
-		}
-		if approvalRequestId > 0 {
-			err = impl.deploymentApprovalRepository.ConsumeApprovalRequest(approvalRequestId)
-			if err != nil {
-				return 0, "", err
-			}
-		}
->>>>>>> d3a53509
 
 		runner.CdWorkflow = &pipelineConfig.CdWorkflow{
 			Pipeline: cdPipeline,
