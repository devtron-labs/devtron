--- conflicted
+++ resolved
@@ -483,7 +483,6 @@
 				break
 			}
 		}
-
 		gitMaterial, err := impl.materialRepository.FindById(m.GitMaterialId)
 		if err != nil && !util.IsErrNoRows(err) {
 			impl.logger.Errorw("could not fetch git materials", "err", err)
@@ -519,10 +518,7 @@
 			ciProjectDetail.CommitTime = *commitTime
 		} else {
 			impl.logger.Debugw("devtronbug#1062", ciPipeline.Id, cdPipeline.Id)
-<<<<<<< HEAD
-			return nil, fmt.Errorf("modification not found for %d", ciPipeline.Id)
-=======
->>>>>>> f06c6010
+			return nil, fmt.Errorf("modifications not found for %d", ciPipeline.Id)
 		}
 
 		// set webhook data
