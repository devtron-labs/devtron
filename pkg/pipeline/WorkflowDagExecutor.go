/*
 * Copyright (c) 2020 Devtron Labs
 *
 * Licensed under the Apache License, Version 2.0 (the "License");
 * you may not use this file except in compliance with the License.
 * You may obtain a copy of the License at
 *
 *    http://www.apache.org/licenses/LICENSE-2.0
 *
 * Unless required by applicable law or agreed to in writing, software
 * distributed under the License is distributed on an "AS IS" BASIS,
 * WITHOUT WARRANTIES OR CONDITIONS OF ANY KIND, either express or implied.
 * See the License for the specific language governing permissions and
 * limitations under the License.
 *
 */

package pipeline

import (
	"context"
	"encoding/json"
	"errors"
	"fmt"
	"github.com/argoproj/argo-cd/v2/pkg/apiclient/application"
	"github.com/argoproj/argo-cd/v2/pkg/apis/application/v1alpha1"
	"github.com/aws/aws-sdk-go/service/autoscaling"
	blob_storage "github.com/devtron-labs/common-lib-private/blob-storage"
	util5 "github.com/devtron-labs/common-lib-private/utils/k8s"
	"github.com/devtron-labs/common-lib-private/utils/k8s/health"
	client2 "github.com/devtron-labs/devtron/api/helm-app"
	"github.com/devtron-labs/devtron/client/argocdServer"
	application2 "github.com/devtron-labs/devtron/client/argocdServer/application"
	gitSensorClient "github.com/devtron-labs/devtron/client/gitSensor"
	"github.com/devtron-labs/devtron/enterprise/pkg/resourceFilter"
	"github.com/devtron-labs/devtron/internal/middleware"
	appRepository "github.com/devtron-labs/devtron/internal/sql/repository/app"
	repository6 "github.com/devtron-labs/devtron/internal/sql/repository/dockerRegistry"
	bean4 "github.com/devtron-labs/devtron/pkg/app/bean"
	"github.com/devtron-labs/devtron/pkg/app/status"
	"github.com/devtron-labs/devtron/pkg/chartRepo/repository"
	"github.com/devtron-labs/devtron/pkg/dockerRegistry"
	"github.com/devtron-labs/devtron/pkg/k8s"
	bean3 "github.com/devtron-labs/devtron/pkg/pipeline/bean"
	"github.com/devtron-labs/devtron/pkg/pipeline/executors"
	repository4 "github.com/devtron-labs/devtron/pkg/pipeline/repository"
	"github.com/devtron-labs/devtron/pkg/pipeline/types"
	"github.com/devtron-labs/devtron/pkg/resourceQualifiers"
	"github.com/devtron-labs/devtron/pkg/variables"
	"github.com/devtron-labs/devtron/pkg/variables/parsers"
	repository5 "github.com/devtron-labs/devtron/pkg/variables/repository"
	util4 "github.com/devtron-labs/devtron/util"
	"github.com/devtron-labs/devtron/util/argo"
	errors3 "github.com/juju/errors"
	errors2 "github.com/pkg/errors"
	"github.com/tidwall/gjson"
	"github.com/tidwall/sjson"
	"go.opentelemetry.io/otel"
	"google.golang.org/grpc/codes"
	status2 "google.golang.org/grpc/status"
	"io/ioutil"
	"k8s.io/apimachinery/pkg/runtime/schema"
	"k8s.io/helm/pkg/proto/hapi/chart"
	"path"
	"sigs.k8s.io/yaml"
	"strconv"
	"strings"
	"time"

	"github.com/devtron-labs/devtron/internal/sql/repository/appWorkflow"
	repository2 "github.com/devtron-labs/devtron/pkg/cluster/repository"
	history2 "github.com/devtron-labs/devtron/pkg/pipeline/history"
	repository3 "github.com/devtron-labs/devtron/pkg/pipeline/history/repository"
	"github.com/devtron-labs/devtron/pkg/sql"
	"github.com/devtron-labs/devtron/pkg/user/casbin"
	util3 "github.com/devtron-labs/devtron/pkg/util"

	pubsub "github.com/devtron-labs/common-lib-private/pubsub-lib"
	"github.com/devtron-labs/devtron/api/bean"
	client "github.com/devtron-labs/devtron/client/events"
	"github.com/devtron-labs/devtron/internal/sql/models"
	"github.com/devtron-labs/devtron/internal/sql/repository"
	"github.com/devtron-labs/devtron/internal/sql/repository/chartConfig"
	"github.com/devtron-labs/devtron/internal/sql/repository/pipelineConfig"
	"github.com/devtron-labs/devtron/internal/sql/repository/security"
	"github.com/devtron-labs/devtron/internal/util"
	"github.com/devtron-labs/devtron/pkg/app"
	bean2 "github.com/devtron-labs/devtron/pkg/bean"
	"github.com/devtron-labs/devtron/pkg/user"
	util2 "github.com/devtron-labs/devtron/util/event"
	"github.com/devtron-labs/devtron/util/rbac"
	"github.com/go-pg/pg"
	"go.uber.org/zap"
)

type WorkflowDagExecutor interface {
	HandleCiSuccessEvent(artifact *repository.CiArtifact, applyAuth bool, async bool, triggeredBy int32) error
	HandleWebhookExternalCiEvent(artifact *repository.CiArtifact, triggeredBy int32, externalCiId int, auth func(email string, projectObject string, envObject string) bool) (bool, error)
	HandlePreStageSuccessEvent(cdStageCompleteEvent CdStageCompleteEvent) error
	HandleDeploymentSuccessEvent(pipelineOverride *chartConfig.PipelineOverride) error
	HandlePostStageSuccessEvent(cdWorkflowId int, cdPipelineId int, triggeredBy int32) error
	Subscribe() error
	TriggerPostStage(cdWf *pipelineConfig.CdWorkflow, cdPipeline *pipelineConfig.Pipeline, triggeredBy int32, refCdWorkflowRunnerId int) error
	TriggerPreStage(ctx context.Context, cdWf *pipelineConfig.CdWorkflow, artifact *repository.CiArtifact, pipeline *pipelineConfig.Pipeline, triggeredBy int32, applyAuth bool, refCdWorkflowRunnerId int) error
	TriggerDeployment(cdWf *pipelineConfig.CdWorkflow, artifact *repository.CiArtifact, pipeline *pipelineConfig.Pipeline, applyAuth bool, triggeredBy int32) error
	ManualCdTrigger(overrideRequest *bean.ValuesOverrideRequest, ctx context.Context) (int, string, error)
	TriggerBulkDeploymentAsync(requests []*BulkTriggerRequest, UserId int32) (interface{}, error)
	StopStartApp(stopRequest *StopAppRequest, ctx context.Context) (int, error)
	TriggerBulkHibernateAsync(request StopDeploymentGroupRequest, ctx context.Context) (interface{}, error)
	FetchApprovalDataForArtifacts(artifactIds []int, pipelineId int, requiredApprovals int) (map[int]*pipelineConfig.UserApprovalMetadata, error)
	RotatePods(ctx context.Context, podRotateRequest *PodRotateRequest) (*k8s.RotatePodResponse, error)
}

type WorkflowDagExecutorImpl struct {
	logger                         *zap.SugaredLogger
	pipelineRepository             pipelineConfig.PipelineRepository
	cdWorkflowRepository           pipelineConfig.CdWorkflowRepository
	pubsubClient                   *pubsub.PubSubClientServiceImpl
	appService                     app.AppService
	cdWorkflowService              WorkflowService
	ciPipelineRepository           pipelineConfig.CiPipelineRepository
	materialRepository             pipelineConfig.MaterialRepository
	pipelineOverrideRepository     chartConfig.PipelineOverrideRepository
	ciArtifactRepository           repository.CiArtifactRepository
	user                           user.UserService
	enforcer                       casbin.Enforcer
	enforcerUtil                   rbac.EnforcerUtil
	groupRepository                repository.DeploymentGroupRepository
	tokenCache                     *util3.TokenCache
	acdAuthConfig                  *util3.ACDAuthConfig
	envRepository                  repository2.EnvironmentRepository
	eventFactory                   client.EventFactory
	eventClient                    client.EventClient
	cvePolicyRepository            security.CvePolicyRepository
	scanResultRepository           security.ImageScanResultRepository
	appWorkflowRepository          appWorkflow.AppWorkflowRepository
	prePostCdScriptHistoryService  history2.PrePostCdScriptHistoryService
	argoUserService                argo.ArgoUserService
	cdPipelineStatusTimelineRepo   pipelineConfig.PipelineStatusTimelineRepository
	pipelineStatusTimelineService  status.PipelineStatusTimelineService
	CiTemplateRepository           pipelineConfig.CiTemplateRepository
	ciWorkflowRepository           pipelineConfig.CiWorkflowRepository
	appLabelRepository             pipelineConfig.AppLabelRepository
	gitSensorGrpcClient            gitSensorClient.Client
	k8sCommonService               k8s.K8sCommonService
	deploymentApprovalRepository   pipelineConfig.DeploymentApprovalRepository
	chartTemplateService           util.ChartTemplateService
	appRepository                  appRepository.AppRepository
	helmRepoPushService            app.HelmRepoPushService
	pipelineStageRepository        repository4.PipelineStageRepository
	pipelineStageService           PipelineStageService
	config                         *types.CdConfig
	variableSnapshotHistoryService variables.VariableSnapshotHistoryService
	celService                     resourceFilter.CELEvaluatorService
	resourceFilterService          resourceFilter.ResourceFilterService

	deploymentTemplateHistoryService    history2.DeploymentTemplateHistoryService
	configMapHistoryService             history2.ConfigMapHistoryService
	pipelineStrategyHistoryService      history2.PipelineStrategyHistoryService
	manifestPushConfigRepository        repository4.ManifestPushConfigRepository
	gitOpsManifestPushService           app.GitOpsPushService
	ciPipelineMaterialRepository        pipelineConfig.CiPipelineMaterialRepository
	imageScanHistoryRepository          security.ImageScanHistoryRepository
	imageScanDeployInfoRepository       security.ImageScanDeployInfoRepository
	appCrudOperationService             app.AppCrudOperationService
	pipelineConfigRepository            chartConfig.PipelineConfigRepository
	dockerRegistryIpsConfigService      dockerRegistry.DockerRegistryIpsConfigService
	chartRepository                     chartRepoRepository.ChartRepository
	strategyHistoryRepository           repository3.PipelineStrategyHistoryRepository
	deploymentTemplateHistoryRepository repository3.DeploymentTemplateHistoryRepository
	argoK8sClient                       argocdServer.ArgoK8sClient
	configMapRepository                 chartConfig.ConfigMapRepository
	configMapHistoryRepository          repository3.ConfigMapHistoryRepository
	refChartDir                         chartRepoRepository.RefChartDir
	helmAppService                      client2.HelmAppService
	helmAppClient                       client2.HelmAppClient
	chartRefRepository                  chartRepoRepository.ChartRefRepository
	environmentConfigRepository         chartConfig.EnvConfigOverrideRepository
	appLevelMetricsRepository           repository.AppLevelMetricsRepository
	envLevelMetricsRepository           repository.EnvLevelAppMetricsRepository
	dbMigrationConfigRepository         pipelineConfig.DbMigrationConfigRepository
	mergeUtil                           *util.MergeUtil
	gitOpsConfigRepository              repository.GitOpsConfigRepository
	gitFactory                          *util.GitFactory
	acdClient                           application2.ServiceClient
	variableEntityMappingService        variables.VariableEntityMappingService
	variableTemplateParser              parsers.VariableTemplateParser
	argoClientWrapperService            argocdServer.ArgoClientWrapperService
	scopedVariableService               variables.ScopedVariableService
	dockerArtifactStoreRepository       repository6.DockerArtifactStoreRepository
	imageTaggingService                 ImageTaggingService
}

const kedaAutoscaling = "kedaAutoscaling"
const horizontalPodAutoscaler = "HorizontalPodAutoscaler"
const fullnameOverride = "fullnameOverride"
const nameOverride = "nameOverride"
const enabled = "enabled"
const replicaCount = "replicaCount"

const (
	CD_PIPELINE_ENV_NAME_KEY     = "CD_PIPELINE_ENV_NAME"
	CD_PIPELINE_CLUSTER_NAME_KEY = "CD_PIPELINE_CLUSTER_NAME"
	GIT_COMMIT_HASH_PREFIX       = "GIT_COMMIT_HASH"
	GIT_SOURCE_TYPE_PREFIX       = "GIT_SOURCE_TYPE"
	GIT_SOURCE_VALUE_PREFIX      = "GIT_SOURCE_VALUE"
	GIT_METADATA                 = "GIT_METADATA"
	GIT_SOURCE_COUNT             = "GIT_SOURCE_COUNT"
	APP_LABEL_KEY_PREFIX         = "APP_LABEL_KEY"
	APP_LABEL_VALUE_PREFIX       = "APP_LABEL_VALUE"
	APP_LABEL_METADATA           = "APP_LABEL_METADATA"
	APP_LABEL_COUNT              = "APP_LABEL_COUNT"
	CHILD_CD_ENV_NAME_PREFIX     = "CHILD_CD_ENV_NAME"
	CHILD_CD_CLUSTER_NAME_PREFIX = "CHILD_CD_CLUSTER_NAME"
	CHILD_CD_METADATA            = "CHILD_CD_METADATA"
	CHILD_CD_COUNT               = "CHILD_CD_COUNT"
	DOCKER_IMAGE                 = "DOCKER_IMAGE"
	DEPLOYMENT_RELEASE_ID        = "DEPLOYMENT_RELEASE_ID"
	DEPLOYMENT_UNIQUE_ID         = "DEPLOYMENT_UNIQUE_ID"
	CD_TRIGGERED_BY              = "CD_TRIGGERED_BY"
	CD_TRIGGER_TIME              = "CD_TRIGGER_TIME"
	APP_NAME                     = "APP_NAME"
	DEVTRON_CD_TRIGGERED_BY      = "DEVTRON_CD_TRIGGERED_BY"
	DEVTRON_CD_TRIGGER_TIME      = "DEVTRON_CD_TRIGGER_TIME"
)

type CdStageCompleteEvent struct {
	CiProjectDetails []bean3.CiProjectDetails     `json:"ciProjectDetails"`
	WorkflowId       int                          `json:"workflowId"`
	WorkflowRunnerId int                          `json:"workflowRunnerId"`
	CdPipelineId     int                          `json:"cdPipelineId"`
	TriggeredBy      int32                        `json:"triggeredBy"`
	StageYaml        string                       `json:"stageYaml"`
	ArtifactLocation string                       `json:"artifactLocation"`
	PipelineName     string                       `json:"pipelineName"`
	CiArtifactDTO    pipelineConfig.CiArtifactDTO `json:"ciArtifactDTO"`
}

func NewWorkflowDagExecutorImpl(Logger *zap.SugaredLogger, pipelineRepository pipelineConfig.PipelineRepository,
	cdWorkflowRepository pipelineConfig.CdWorkflowRepository,
	pubsubClient *pubsub.PubSubClientServiceImpl,
	appService app.AppService,
	cdWorkflowService WorkflowService,
	ciArtifactRepository repository.CiArtifactRepository,
	ciPipelineRepository pipelineConfig.CiPipelineRepository,
	materialRepository pipelineConfig.MaterialRepository,
	pipelineOverrideRepository chartConfig.PipelineOverrideRepository,
	user user.UserService,
	groupRepository repository.DeploymentGroupRepository,
	envRepository repository2.EnvironmentRepository,
	enforcer casbin.Enforcer, enforcerUtil rbac.EnforcerUtil, tokenCache *util3.TokenCache,
	acdAuthConfig *util3.ACDAuthConfig, eventFactory client.EventFactory,
	eventClient client.EventClient, cvePolicyRepository security.CvePolicyRepository,
	scanResultRepository security.ImageScanResultRepository,
	appWorkflowRepository appWorkflow.AppWorkflowRepository,
	prePostCdScriptHistoryService history2.PrePostCdScriptHistoryService,
	argoUserService argo.ArgoUserService,
	cdPipelineStatusTimelineRepo pipelineConfig.PipelineStatusTimelineRepository,
	pipelineStatusTimelineService status.PipelineStatusTimelineService,
	CiTemplateRepository pipelineConfig.CiTemplateRepository,
	ciWorkflowRepository pipelineConfig.CiWorkflowRepository,
	appLabelRepository pipelineConfig.AppLabelRepository, gitSensorGrpcClient gitSensorClient.Client,
	deploymentApprovalRepository pipelineConfig.DeploymentApprovalRepository,
	chartTemplateService util.ChartTemplateService,
	appRepository appRepository.AppRepository,
	helmRepoPushService app.HelmRepoPushService,
	pipelineStageRepository repository4.PipelineStageRepository,
	pipelineStageService PipelineStageService, k8sCommonService k8s.K8sCommonService,
	variableSnapshotHistoryService variables.VariableSnapshotHistoryService,
	celService resourceFilter.CELEvaluatorService, resourceFilterService resourceFilter.ResourceFilterService,
	deploymentTemplateHistoryService history2.DeploymentTemplateHistoryService,
	configMapHistoryService history2.ConfigMapHistoryService,
	pipelineStrategyHistoryService history2.PipelineStrategyHistoryService,
	manifestPushConfigRepository repository4.ManifestPushConfigRepository,
	gitOpsManifestPushService app.GitOpsPushService,
	ciPipelineMaterialRepository pipelineConfig.CiPipelineMaterialRepository,
	imageScanHistoryRepository security.ImageScanHistoryRepository,
	imageScanDeployInfoRepository security.ImageScanDeployInfoRepository,
	appCrudOperationService app.AppCrudOperationService,
	pipelineConfigRepository chartConfig.PipelineConfigRepository,
	dockerRegistryIpsConfigService dockerRegistry.DockerRegistryIpsConfigService,
	chartRepository chartRepoRepository.ChartRepository,
	strategyHistoryRepository repository3.PipelineStrategyHistoryRepository,
	deploymentTemplateHistoryRepository repository3.DeploymentTemplateHistoryRepository,
	ArgoK8sClient argocdServer.ArgoK8sClient,
	configMapRepository chartConfig.ConfigMapRepository,
	configMapHistoryRepository repository3.ConfigMapHistoryRepository,
	refChartDir chartRepoRepository.RefChartDir,
	helmAppService client2.HelmAppService,
	helmAppClient client2.HelmAppClient,
	chartRefRepository chartRepoRepository.ChartRefRepository,
	environmentConfigRepository chartConfig.EnvConfigOverrideRepository,
	appLevelMetricsRepository repository.AppLevelMetricsRepository,
	envLevelMetricsRepository repository.EnvLevelAppMetricsRepository,
	dbMigrationConfigRepository pipelineConfig.DbMigrationConfigRepository,
	mergeUtil *util.MergeUtil,
	gitOpsConfigRepository repository.GitOpsConfigRepository,
	gitFactory *util.GitFactory,
	acdClient application2.ServiceClient,
	variableEntityMappingService variables.VariableEntityMappingService,
	variableTemplateParser parsers.VariableTemplateParser,
	argoClientWrapperService argocdServer.ArgoClientWrapperService,
	scopedVariableService variables.ScopedVariableService,
	dockerArtifactStoreRepository repository6.DockerArtifactStoreRepository,
	imageTaggingService ImageTaggingService,
) *WorkflowDagExecutorImpl {
	wde := &WorkflowDagExecutorImpl{logger: Logger,
		pipelineRepository:             pipelineRepository,
		cdWorkflowRepository:           cdWorkflowRepository,
		pubsubClient:                   pubsubClient,
		appService:                     appService,
		cdWorkflowService:              cdWorkflowService,
		ciPipelineRepository:           ciPipelineRepository,
		ciArtifactRepository:           ciArtifactRepository,
		materialRepository:             materialRepository,
		pipelineOverrideRepository:     pipelineOverrideRepository,
		user:                           user,
		enforcer:                       enforcer,
		enforcerUtil:                   enforcerUtil,
		groupRepository:                groupRepository,
		tokenCache:                     tokenCache,
		acdAuthConfig:                  acdAuthConfig,
		envRepository:                  envRepository,
		eventFactory:                   eventFactory,
		eventClient:                    eventClient,
		cvePolicyRepository:            cvePolicyRepository,
		scanResultRepository:           scanResultRepository,
		appWorkflowRepository:          appWorkflowRepository,
		prePostCdScriptHistoryService:  prePostCdScriptHistoryService,
		argoUserService:                argoUserService,
		cdPipelineStatusTimelineRepo:   cdPipelineStatusTimelineRepo,
		pipelineStatusTimelineService:  pipelineStatusTimelineService,
		CiTemplateRepository:           CiTemplateRepository,
		ciWorkflowRepository:           ciWorkflowRepository,
		appLabelRepository:             appLabelRepository,
		gitSensorGrpcClient:            gitSensorGrpcClient,
		deploymentApprovalRepository:   deploymentApprovalRepository,
		chartTemplateService:           chartTemplateService,
		appRepository:                  appRepository,
		helmRepoPushService:            helmRepoPushService,
		k8sCommonService:               k8sCommonService,
		pipelineStageRepository:        pipelineStageRepository,
		pipelineStageService:           pipelineStageService,
		variableSnapshotHistoryService: variableSnapshotHistoryService,
		celService:                     celService,
		resourceFilterService:          resourceFilterService,

		deploymentTemplateHistoryService:    deploymentTemplateHistoryService,
		configMapHistoryService:             configMapHistoryService,
		pipelineStrategyHistoryService:      pipelineStrategyHistoryService,
		manifestPushConfigRepository:        manifestPushConfigRepository,
		gitOpsManifestPushService:           gitOpsManifestPushService,
		ciPipelineMaterialRepository:        ciPipelineMaterialRepository,
		imageScanHistoryRepository:          imageScanHistoryRepository,
		imageScanDeployInfoRepository:       imageScanDeployInfoRepository,
		appCrudOperationService:             appCrudOperationService,
		pipelineConfigRepository:            pipelineConfigRepository,
		dockerRegistryIpsConfigService:      dockerRegistryIpsConfigService,
		chartRepository:                     chartRepository,
		strategyHistoryRepository:           strategyHistoryRepository,
		deploymentTemplateHistoryRepository: deploymentTemplateHistoryRepository,
		argoK8sClient:                       ArgoK8sClient,
		configMapRepository:                 configMapRepository,
		configMapHistoryRepository:          configMapHistoryRepository,
		refChartDir:                         refChartDir,
		helmAppService:                      helmAppService,
		helmAppClient:                       helmAppClient,
		chartRefRepository:                  chartRefRepository,
		environmentConfigRepository:         environmentConfigRepository,
		appLevelMetricsRepository:           appLevelMetricsRepository,
		envLevelMetricsRepository:           envLevelMetricsRepository,
		dbMigrationConfigRepository:         dbMigrationConfigRepository,
		mergeUtil:                           mergeUtil,
		gitOpsConfigRepository:              gitOpsConfigRepository,
		gitFactory:                          gitFactory,
		acdClient:                           acdClient,
		variableEntityMappingService:        variableEntityMappingService,
		variableTemplateParser:              variableTemplateParser,
		argoClientWrapperService:            argoClientWrapperService,
		scopedVariableService:               scopedVariableService,
		dockerArtifactStoreRepository:       dockerArtifactStoreRepository,
		imageTaggingService:                 imageTaggingService,
	}
	config, err := types.GetCdConfig()
	if err != nil {
		return nil
	}
	wde.config = config
	err = wde.Subscribe()
	if err != nil {
		return nil
	}
	err = wde.subscribeTriggerBulkAction()
	if err != nil {
		return nil
	}
	err = wde.subscribeHibernateBulkAction()
	if err != nil {
		return nil
	}
	return wde
}

func (impl *WorkflowDagExecutorImpl) Subscribe() error {
	callback := func(msg *pubsub.PubSubMsg) {
		impl.logger.Debug("cd stage event received")
		//defer msg.Ack()
		cdStageCompleteEvent := CdStageCompleteEvent{}
		err := json.Unmarshal([]byte(string(msg.Data)), &cdStageCompleteEvent)
		if err != nil {
			impl.logger.Errorw("error while unmarshalling cdStageCompleteEvent object", "err", err, "msg", string(msg.Data))
			return
		}
		impl.logger.Debugw("cd stage event:", "workflowRunnerId", cdStageCompleteEvent.WorkflowRunnerId)
		wf, err := impl.cdWorkflowRepository.FindWorkflowRunnerById(cdStageCompleteEvent.WorkflowRunnerId)
		if err != nil {
			impl.logger.Errorw("could not get wf runner", "err", err)
			return
		}
		if wf.WorkflowType == bean.CD_WORKFLOW_TYPE_PRE {
			impl.logger.Debugw("received pre stage success event for workflow runner ", "wfId", strconv.Itoa(wf.Id))
			err = impl.HandlePreStageSuccessEvent(cdStageCompleteEvent)
			if err != nil {
				impl.logger.Errorw("deployment success event error", "err", err)
				return
			}
		} else if wf.WorkflowType == bean.CD_WORKFLOW_TYPE_POST {
			impl.logger.Debugw("received post stage success event for workflow runner ", "wfId", strconv.Itoa(wf.Id))
			err = impl.HandlePostStageSuccessEvent(wf.CdWorkflowId, cdStageCompleteEvent.CdPipelineId, cdStageCompleteEvent.TriggeredBy)
			if err != nil {
				impl.logger.Errorw("deployment success event error", "err", err)
				return
			}
		}
	}
	err := impl.pubsubClient.Subscribe(pubsub.CD_STAGE_COMPLETE_TOPIC, callback)
	if err != nil {
		impl.logger.Error("error", "err", err)
		return err
	}
	return nil
}

func (impl *WorkflowDagExecutorImpl) HandleCiSuccessEvent(artifact *repository.CiArtifact, applyAuth bool, async bool, triggeredBy int32) error {
	//1. get cd pipelines
	//2. get config
	//3. trigger wf/ deployment
	pipelines, err := impl.pipelineRepository.FindByParentCiPipelineId(artifact.PipelineId)
	if err != nil {
		impl.logger.Errorw("error in fetching cd pipeline", "pipelineId", artifact.PipelineId, "err", err)
		return err
	}
	for _, pipeline := range pipelines {
		err = impl.triggerStage(nil, pipeline, artifact, applyAuth, triggeredBy)
		if err != nil {
			impl.logger.Debugw("error on trigger cd pipeline", "err", err)
		}
	}
	return nil
}

func (impl *WorkflowDagExecutorImpl) HandleWebhookExternalCiEvent(artifact *repository.CiArtifact, triggeredBy int32, externalCiId int, auth func(email string, projectObject string, envObject string) bool) (bool, error) {
	hasAnyTriggered := false
	appWorkflowMappings, err := impl.appWorkflowRepository.FindWFCDMappingByExternalCiId(externalCiId)
	if err != nil {
		impl.logger.Errorw("error in fetching cd pipeline", "pipelineId", artifact.PipelineId, "err", err)
		return hasAnyTriggered, err
	}
	user, err := impl.user.GetById(triggeredBy)
	if err != nil {
		return hasAnyTriggered, err
	}

	var pipelines []*pipelineConfig.Pipeline
	for _, appWorkflowMapping := range appWorkflowMappings {
		pipeline, err := impl.pipelineRepository.FindById(appWorkflowMapping.ComponentId)
		if err != nil {
			impl.logger.Errorw("error in fetching cd pipeline", "pipelineId", artifact.PipelineId, "err", err)
			return hasAnyTriggered, err
		}
		projectObject := impl.enforcerUtil.GetAppRBACNameByAppId(pipeline.AppId)
		envObject := impl.enforcerUtil.GetAppRBACByAppIdAndPipelineId(pipeline.AppId, pipeline.Id)
		if !auth(user.EmailId, projectObject, envObject) {
			err = &util.ApiError{Code: "401", HttpStatusCode: 401, UserMessage: "Unauthorized"}
			return hasAnyTriggered, err
		}
		if pipeline.ApprovalNodeConfigured() {
			impl.logger.Warnw("approval node configured, so skipping pipeline for approval", "pipeline", pipeline)
			continue
		}
		if pipeline.IsManualTrigger() {
			impl.logger.Warnw("skipping deployment for manual trigger for webhook", "pipeline", pipeline)
			continue
		}
		pipelines = append(pipelines, pipeline)
	}

	for _, pipeline := range pipelines {
		//applyAuth=false, already auth applied for this flow
		err = impl.triggerStage(nil, pipeline, artifact, false, triggeredBy)
		if err != nil {
			impl.logger.Debugw("error on trigger cd pipeline", "err", err)
			return hasAnyTriggered, err
		}
		hasAnyTriggered = true
	}

	return hasAnyTriggered, err
}

// if stage is present with 0 stage steps, delete the stage
// handle corrupt data (https://github.com/devtron-labs/devtron/issues/3826)
func (impl *WorkflowDagExecutorImpl) deleteCorruptedPipelineStage(pipelineStage *repository4.PipelineStage, triggeredBy int32) (error, bool) {
	if pipelineStage != nil {
		stageReq := &bean3.PipelineStageDto{
			Id:   pipelineStage.Id,
			Type: pipelineStage.Type,
		}
		err, deleted := impl.pipelineStageService.DeletePipelineStageIfReq(stageReq, triggeredBy)
		if err != nil {
			impl.logger.Errorw("error in deleting the corrupted pipeline stage", "err", err, "pipelineStageReq", stageReq)
			return err, false
		}
		return nil, deleted
	}
	return nil, false
}

func (impl *WorkflowDagExecutorImpl) triggerStage(cdWf *pipelineConfig.CdWorkflow, pipeline *pipelineConfig.Pipeline, artifact *repository.CiArtifact, applyAuth bool, triggeredBy int32) error {

	preStage, err := impl.getPipelineStage(pipeline.Id, repository4.PIPELINE_STAGE_TYPE_PRE_CD)
	if err != nil {
		return err
	}

	//handle corrupt data (https://github.com/devtron-labs/devtron/issues/3826)
	err, deleted := impl.deleteCorruptedPipelineStage(preStage, triggeredBy)
	if err != nil {
		impl.logger.Errorw("error in deleteCorruptedPipelineStage ", "cdPipelineId", pipeline.Id, "err", err, "preStage", preStage, "triggeredBy", triggeredBy)
		return err
	}

	if len(pipeline.PreStageConfig) > 0 || (preStage != nil && !deleted) {
		// pre stage exists
		if pipeline.PreTriggerType == pipelineConfig.TRIGGER_TYPE_AUTOMATIC {
			impl.logger.Debugw("trigger pre stage for pipeline", "artifactId", artifact.Id, "pipelineId", pipeline.Id)
			err = impl.TriggerPreStage(context.Background(), cdWf, artifact, pipeline, artifact.UpdatedBy, applyAuth, 0) //TODO handle error here
			return err
		}
	} else if pipeline.TriggerType == pipelineConfig.TRIGGER_TYPE_AUTOMATIC {
		// trigger deployment
		if pipeline.ApprovalNodeConfigured() {
			impl.logger.Warnw("approval node configured, so skipping pipeline for approval", "pipeline", pipeline)
			return nil
		}
		impl.logger.Debugw("trigger cd for pipeline", "artifactId", artifact.Id, "pipelineId", pipeline.Id)
		err = impl.TriggerDeployment(cdWf, artifact, pipeline, applyAuth, triggeredBy)
		return err
	}
	return nil
}

func (impl *WorkflowDagExecutorImpl) getPipelineStage(pipelineId int, stageType repository4.PipelineStageType) (*repository4.PipelineStage, error) {
	stage, err := impl.pipelineStageService.GetCdStageByCdPipelineIdAndStageType(pipelineId, stageType)
	if err != nil && err != pg.ErrNoRows {
		impl.logger.Errorw("error in fetching CD pipeline stage", "cdPipelineId", pipelineId, "stage ", stage, "err", err)
		return nil, err
	}
	return stage, nil
}

func (impl *WorkflowDagExecutorImpl) triggerStageForBulk(cdWf *pipelineConfig.CdWorkflow, pipeline *pipelineConfig.Pipeline, artifact *repository.CiArtifact, applyAuth bool, async bool, triggeredBy int32) error {

	preStage, err := impl.getPipelineStage(pipeline.Id, repository4.PIPELINE_STAGE_TYPE_PRE_CD)
	if err != nil {
		return err
	}

	//handle corrupt data (https://github.com/devtron-labs/devtron/issues/3826)
	err, deleted := impl.deleteCorruptedPipelineStage(preStage, triggeredBy)
	if err != nil {
		impl.logger.Errorw("error in deleteCorruptedPipelineStage ", "cdPipelineId", pipeline.Id, "err", err, "preStage", preStage, "triggeredBy", triggeredBy)
		return err
	}

	if len(pipeline.PreStageConfig) > 0 || (preStage != nil && !deleted) {
		//pre stage exists
		impl.logger.Debugw("trigger pre stage for pipeline", "artifactId", artifact.Id, "pipelineId", pipeline.Id)
		err = impl.TriggerPreStage(context.Background(), cdWf, artifact, pipeline, artifact.UpdatedBy, applyAuth, 0) //TODO handle error here
		return err
	} else {
		// trigger deployment
		impl.logger.Debugw("trigger cd for pipeline", "artifactId", artifact.Id, "pipelineId", pipeline.Id)
		err = impl.TriggerDeployment(cdWf, artifact, pipeline, applyAuth, triggeredBy)
		return err
	}
}

func (impl *WorkflowDagExecutorImpl) TriggerAutoCDOnPreStageSuccess(cdPipelineId, ciArtifactId, workflowId int, triggerdBy int32, applyAuth bool) error {
	pipeline, err := impl.pipelineRepository.FindById(cdPipelineId)
	if err != nil {
		return err
	}
	if pipeline.TriggerType == pipelineConfig.TRIGGER_TYPE_AUTOMATIC {
		ciArtifact, err := impl.ciArtifactRepository.Get(ciArtifactId)
		if err != nil {
			return err
		}
		cdWorkflow, err := impl.cdWorkflowRepository.FindById(workflowId)
		if err != nil {
			return err
		}
		//TODO : confirm about this logic used for applyAuth

		//checking if deployment is triggered already, then ignore trigger
		deploymentTriggeredAlready := impl.checkDeploymentTriggeredAlready(cdWorkflow.Id)
		if deploymentTriggeredAlready {
			impl.logger.Warnw("deployment is already triggered, so ignoring this msg", "cdPipelineId", cdPipelineId, "ciArtifactId", ciArtifactId, "workflowId", workflowId)
			return nil
		}

		err = impl.TriggerDeployment(cdWorkflow, ciArtifact, pipeline, applyAuth, triggerdBy)
		if err != nil {
			return err
		}
	}
	return nil
}

func (impl *WorkflowDagExecutorImpl) checkDeploymentTriggeredAlready(wfId int) bool {
	deploymentTriggeredAlready := false
	//TODO : need to check this logic for status check in case of multiple deployments requirement for same workflow
	workflowRunner, err := impl.cdWorkflowRepository.FindByWorkflowIdAndRunnerType(context.Background(), wfId, bean.CD_WORKFLOW_TYPE_DEPLOY)
	if err != nil {
		impl.logger.Errorw("error occurred while fetching workflow runner", "wfId", wfId, "err", err)
		return deploymentTriggeredAlready
	}
	deploymentTriggeredAlready = workflowRunner.CdWorkflowId == wfId
	return deploymentTriggeredAlready
}

func (impl *WorkflowDagExecutorImpl) HandlePreStageSuccessEvent(cdStageCompleteEvent CdStageCompleteEvent) error {
	wfRunner, err := impl.cdWorkflowRepository.FindWorkflowRunnerById(cdStageCompleteEvent.WorkflowRunnerId)
	if err != nil {
		return err
	}
	if wfRunner.WorkflowType == bean.CD_WORKFLOW_TYPE_PRE {
		applyAuth := false
		if cdStageCompleteEvent.TriggeredBy != 1 {
			applyAuth = true
		}
		err := impl.TriggerAutoCDOnPreStageSuccess(cdStageCompleteEvent.CdPipelineId, cdStageCompleteEvent.CiArtifactDTO.Id, cdStageCompleteEvent.WorkflowId, cdStageCompleteEvent.TriggeredBy, applyAuth)
		if err != nil {
			impl.logger.Errorw("error in triggering cd on pre cd succcess", "err", err)
			return err
		}
	}
	return nil
}

func (impl *WorkflowDagExecutorImpl) TriggerPreStage(ctx context.Context, cdWf *pipelineConfig.CdWorkflow, artifact *repository.CiArtifact, pipeline *pipelineConfig.Pipeline, triggeredBy int32, applyAuth bool, refCdWorkflowRunnerId int) error {
	//setting triggeredAt variable to have consistent data for various audit log places in db for deployment time
	triggeredAt := time.Now()

	//in case of pre stage manual trigger auth is already applied
	if applyAuth {
		user, err := impl.user.GetById(artifact.UpdatedBy)
		if err != nil {
			impl.logger.Errorw("error in fetching user for auto pipeline", "UpdatedBy", artifact.UpdatedBy)
			return nil
		}
		token := user.EmailId
		object := impl.enforcerUtil.GetAppRBACNameByAppId(pipeline.AppId)
		impl.logger.Debugw("Triggered Request (App Permission Checking):", "object", object)
		if ok := impl.enforcer.EnforceByEmail(strings.ToLower(token), casbin.ResourceApplications, casbin.ActionTrigger, object); !ok {
			impl.logger.Warnw("unauthorized for pipeline ", "pipelineId", strconv.Itoa(pipeline.Id))
			return fmt.Errorf("unauthorized for pipeline " + strconv.Itoa(pipeline.Id))
		}
	}
	var env *repository2.Environment
	var err error
	_, span := otel.Tracer("orchestrator").Start(ctx, "envRepository.FindById")
	env, err = impl.envRepository.FindById(pipeline.EnvironmentId)
	span.End()
	if err != nil {
		impl.logger.Errorw(" unable to find env ", "err", err)
		return err
	}

	app, err := impl.appRepository.FindById(pipeline.AppId)
	if err != nil {
		return err
	}

	preStage, err := impl.getPipelineStage(pipeline.Id, repository4.PIPELINE_STAGE_TYPE_PRE_CD)
	if err != nil {
		return err
	}
	scope := resourceQualifiers.Scope{AppId: pipeline.AppId, EnvId: pipeline.EnvironmentId, ClusterId: env.ClusterId, ProjectId: app.TeamId, IsProdEnv: env.Default}
	impl.logger.Infow("scope for auto trigger ", "scope", scope)
	filters, err := impl.resourceFilterService.GetFiltersByScope(scope)
	if err != nil {
		impl.logger.Errorw("error in getting resource filters for the pipeline", "pipelineId", pipeline.Id, "err", err)
		return err
	}
	//get releaseTags from imageTaggingService
	imageTagNames, err := impl.imageTaggingService.GetTagNamesByArtifactId(artifact.Id)
	if err != nil {
		impl.logger.Errorw("error in getting image tags for the given artifact id", "artifactId", artifact.Id, "err", err)
		return err
	}

	filterState, filterIdVsState, err := impl.resourceFilterService.CheckForResource(filters, artifact.Image, imageTagNames)
	if err != nil {
		return err
	}

	//store evaluated result
	filterEvaluationAudit, err := impl.resourceFilterService.CreateFilterEvaluationAudit(resourceFilter.Artifact, artifact.Id, resourceFilter.PipelineStage, preStage.Id, filters, filterIdVsState)
	if err != nil {
		impl.logger.Errorw("error in creating filter evaluation audit data cd pre stage trigger", "err", err, "cdPipelineId", pipeline.Id, "artifactId", artifact.Id, "preStageId", preStage.Id)
		return err
	}

	//allow or block w.r.t filterState
	if filterState != resourceFilter.ALLOW {
		return fmt.Errorf("the artifact does not pass filtering condition")
	}

	if cdWf == nil {
		cdWf = &pipelineConfig.CdWorkflow{
			CiArtifactId: artifact.Id,
			PipelineId:   pipeline.Id,
			AuditLog:     sql.AuditLog{CreatedOn: triggeredAt, CreatedBy: 1, UpdatedOn: triggeredAt, UpdatedBy: 1},
		}
		err := impl.cdWorkflowRepository.SaveWorkFlow(ctx, cdWf)
		if err != nil {
			return err
		}
	}
	cdWorkflowExecutorType := impl.config.GetWorkflowExecutorType()
	runner := &pipelineConfig.CdWorkflowRunner{
		Name:                  pipeline.Name,
		WorkflowType:          bean.CD_WORKFLOW_TYPE_PRE,
		ExecutorType:          cdWorkflowExecutorType,
		Status:                pipelineConfig.WorkflowStarting, //starting
		TriggeredBy:           triggeredBy,
		StartedOn:             triggeredAt,
		Namespace:             impl.config.GetDefaultNamespace(),
		BlobStorageEnabled:    impl.config.BlobStorageEnabled,
		CdWorkflowId:          cdWf.Id,
		LogLocation:           fmt.Sprintf("%s/%s%s-%s/main.log", impl.config.GetDefaultBuildLogsKeyPrefix(), strconv.Itoa(cdWf.Id), string(bean.CD_WORKFLOW_TYPE_PRE), pipeline.Name),
		AuditLog:              sql.AuditLog{CreatedOn: triggeredAt, CreatedBy: 1, UpdatedOn: triggeredAt, UpdatedBy: 1},
		RefCdWorkflowRunnerId: refCdWorkflowRunnerId,
	}
	if pipeline.RunPreStageInEnv {
		impl.logger.Debugw("env", "env", env)
		runner.Namespace = env.Namespace
	}
	_, span1 := otel.Tracer("orchestrator").Start(ctx, "cdWorkflowRepository.SaveWorkFlowRunner")
	_, err = impl.cdWorkflowRepository.SaveWorkFlowRunner(runner)
	span1.End()
	if err != nil {
		return err
	}

	//update resource_filter_evaluation entry with wfrId and type
	err = impl.resourceFilterService.UpdateFilterEvaluationAuditRef(filterEvaluationAudit.Id, resourceFilter.CdWorkflowRunner, runner.Id)
	if err != nil {
		impl.logger.Errorw("error in updating filter evaluation audit reference", "filterEvaluationAuditId", filterEvaluationAudit.Id, "err", err)
		return err
	}
	//checking vulnerability for the selected image
	isVulnerable, err := impl.GetArtifactVulnerabilityStatus(artifact, pipeline, ctx)
	if err != nil {
		impl.logger.Errorw("error in getting Artifact vulnerability status, TriggerPreStage", "err", err)
		return err
	}
	if isVulnerable {
		// if image vulnerable, update timeline status and return
		runner.Status = pipelineConfig.WorkflowFailed
		runner.Message = "Found vulnerability on image"
		runner.FinishedOn = time.Now()
		runner.UpdatedOn = time.Now()
		runner.UpdatedBy = triggeredBy
		err = impl.cdWorkflowRepository.UpdateWorkFlowRunner(runner)
		if err != nil {
			impl.logger.Errorw("error in updating wfr status due to vulnerable image", "err", err)
			return err
		}
		return fmt.Errorf("found vulnerability for image digest %s", artifact.ImageDigest)
	}

	_, span = otel.Tracer("orchestrator").Start(ctx, "buildWFRequest")
	cdStageWorkflowRequest, err := impl.buildWFRequest(runner, cdWf, pipeline, triggeredBy)
	span.End()
	if err != nil {
		return err
	}
	cdStageWorkflowRequest.StageType = types.PRE
	_, span = otel.Tracer("orchestrator").Start(ctx, "cdWorkflowService.SubmitWorkflow")
	cdStageWorkflowRequest.Pipeline = pipeline
	cdStageWorkflowRequest.Env = env
	cdStageWorkflowRequest.Type = bean3.CD_WORKFLOW_PIPELINE_TYPE
	_, jobHelmPackagePath, err := impl.cdWorkflowService.SubmitWorkflow(cdStageWorkflowRequest)
	span.End()
	if err != nil {
		return err
	}
	if util.IsManifestDownload(pipeline.DeploymentAppType) || util.IsManifestPush(pipeline.DeploymentAppType) {
		if pipeline.App.Id == 0 {
			appDbObject, err := impl.appRepository.FindById(pipeline.AppId)
			if err != nil {
				impl.logger.Errorw("error in getting app by appId", "err", err)
				return err
			}
			pipeline.App = *appDbObject
		}
		if pipeline.Environment.Id == 0 {
			envDbObject, err := impl.envRepository.FindById(pipeline.EnvironmentId)
			if err != nil {
				impl.logger.Errorw("error in getting env by envId", "err", err)
				return err
			}
			pipeline.Environment = *envDbObject
		}
		deleteChart := !util.IsManifestPush(pipeline.DeploymentAppType)
		imageTag := strings.Split(artifact.Image, ":")[1]
		chartName := fmt.Sprintf("%s-%s-%s-%s", "pre", pipeline.App.AppName, pipeline.Environment.Name, imageTag)
		chartBytes, err := impl.chartTemplateService.LoadChartInBytes(jobHelmPackagePath, deleteChart, chartName, fmt.Sprint(cdWf.Id))
		if err != nil && util.IsManifestDownload(pipeline.DeploymentAppType) {
			return err
		}
		if util.IsManifestPush(pipeline.DeploymentAppType) {
			err = impl.PushPrePostCDManifest(runner.Id, triggeredBy, jobHelmPackagePath, types.PRE, pipeline, imageTag, ctx)
			if err != nil {
				runner.Status = pipelineConfig.WorkflowFailed
				runner.UpdatedBy = triggeredBy
				runner.UpdatedOn = triggeredAt
				runner.FinishedOn = time.Now()
				runnerSaveErr := impl.cdWorkflowRepository.UpdateWorkFlowRunner(runner)
				if runnerSaveErr != nil {
					impl.logger.Errorw("error in saving runner object in db", "err", runnerSaveErr)
				}
				impl.logger.Errorw("error in pushing manifest to helm repo", "err", err)
				return err
			}
		}
		runner.Status = pipelineConfig.WorkflowSucceeded
		runner.UpdatedBy = triggeredBy
		runner.UpdatedOn = triggeredAt
		runner.FinishedOn = time.Now()
		runner.HelmReferenceChart = chartBytes
		err = impl.cdWorkflowRepository.UpdateWorkFlowRunner(runner)
		if err != nil {
			impl.logger.Errorw("error in saving runner object in db", "err", err)
			return err
		}
		// Handle auto trigger after pre stage success event
		go impl.TriggerAutoCDOnPreStageSuccess(pipeline.Id, artifact.Id, cdWf.Id, triggeredBy, applyAuth)
	}

	err = impl.sendPreStageNotification(ctx, cdWf, pipeline)
	if err != nil {
		return err
	}
	//creating cd config history entry
	_, span = otel.Tracer("orchestrator").Start(ctx, "prePostCdScriptHistoryService.CreatePrePostCdScriptHistory")
	err = impl.prePostCdScriptHistoryService.CreatePrePostCdScriptHistory(pipeline, nil, repository3.PRE_CD_TYPE, true, triggeredBy, triggeredAt)
	span.End()
	if err != nil {
		impl.logger.Errorw("error in creating pre cd script entry", "err", err, "pipeline", pipeline)
		return err
	}
	return nil
}

func (impl *WorkflowDagExecutorImpl) sendPreStageNotification(ctx context.Context, cdWf *pipelineConfig.CdWorkflow, pipeline *pipelineConfig.Pipeline) error {
	wfr, err := impl.cdWorkflowRepository.FindByWorkflowIdAndRunnerType(ctx, cdWf.Id, bean.CD_WORKFLOW_TYPE_PRE)
	if err != nil {
		return err
	}

	event := impl.eventFactory.Build(util2.Trigger, &pipeline.Id, pipeline.AppId, &pipeline.EnvironmentId, util2.CD)
	impl.logger.Debugw("event PreStageTrigger", "event", event)
	event = impl.eventFactory.BuildExtraCDData(event, &wfr, 0, bean.CD_WORKFLOW_TYPE_PRE)
	_, span := otel.Tracer("orchestrator").Start(ctx, "eventClient.WriteNotificationEvent")
	_, evtErr := impl.eventClient.WriteNotificationEvent(event)
	span.End()
	if evtErr != nil {
		impl.logger.Errorw("CD trigger event not sent", "error", evtErr)
	}
	return nil
}

func convert(ts string) (*time.Time, error) {
	//layout := "2006-01-02T15:04:05Z"
	t, err := time.Parse(bean2.LayoutRFC3339, ts)
	if err != nil {
		return nil, err
	}
	return &t, nil
}

func (impl *WorkflowDagExecutorImpl) TriggerPostStage(cdWf *pipelineConfig.CdWorkflow, pipeline *pipelineConfig.Pipeline, triggeredBy int32, refCdWorkflowRunnerId int) error {
	//setting triggeredAt variable to have consistent data for various audit log places in db for deployment time
	triggeredAt := time.Now()

	var env *repository2.Environment
	var err error
	env, err = impl.envRepository.FindById(pipeline.EnvironmentId)
	if err != nil {
		impl.logger.Errorw(" unable to find env ", "err", err)
		return err
	}

	// Todo - optimize
	app, err := impl.appRepository.FindById(pipeline.AppId)
	if err != nil {
		return err
	}
	postStage, err := impl.getPipelineStage(pipeline.Id, repository4.PIPELINE_STAGE_TYPE_POST_CD)
	if err != nil {
		return err
	}
	scope := resourceQualifiers.Scope{AppId: pipeline.AppId, EnvId: pipeline.EnvironmentId, ClusterId: env.ClusterId, ProjectId: app.TeamId, IsProdEnv: env.Default}
	impl.logger.Infow("scope for auto trigger ", "scope", scope)
	filters, err := impl.resourceFilterService.GetFiltersByScope(scope)
	if err != nil {
		impl.logger.Errorw("error in getting resource filters for the pipeline", "pipelineId", pipeline.Id, "err", err)
		return err
	}
	if cdWf.CiArtifact == nil || cdWf.CiArtifact.Id == 0 {
		cdWf.CiArtifact, err = impl.ciArtifactRepository.Get(cdWf.CiArtifactId)
		if err != nil {
			impl.logger.Errorw("error fetching artifact data", "err", err)
			return err
		}
	}
	//get releaseTags from imageTaggingService
	imageTagNames, err := impl.imageTaggingService.GetTagNamesByArtifactId(cdWf.CiArtifactId)
	if err != nil {
		impl.logger.Errorw("error in getting image tags for the given artifact id", "artifactId", cdWf.CiArtifactId, "err", err)
		return err
	}

	//evaluate filters
	filterState, filterIdVsState, err := impl.resourceFilterService.CheckForResource(filters, cdWf.CiArtifact.Image, imageTagNames)
	if err != nil {
		return err
	}
	//store evaluated result
	filterEvaluationAudit, err := impl.resourceFilterService.CreateFilterEvaluationAudit(resourceFilter.Artifact, cdWf.CiArtifact.Id, resourceFilter.PipelineStage, postStage.Id, filters, filterIdVsState)
	if err != nil {
		impl.logger.Errorw("error in creating filter evaluation audit data cd post stage trigger", "err", err, "cdPipelineId", pipeline.Id, "artifactId", cdWf.CiArtifact.Id)
		return err
	}

	//allow or block w.r.t filterState
	if filterState != resourceFilter.ALLOW {
		return fmt.Errorf("the artifact does not pass filtering condition")
	}

	runner := &pipelineConfig.CdWorkflowRunner{
		Name:                  pipeline.Name,
		WorkflowType:          bean.CD_WORKFLOW_TYPE_POST,
		ExecutorType:          impl.config.GetWorkflowExecutorType(),
		Status:                pipelineConfig.WorkflowStarting,
		TriggeredBy:           triggeredBy,
		StartedOn:             triggeredAt,
		Namespace:             impl.config.GetDefaultNamespace(),
		BlobStorageEnabled:    impl.config.BlobStorageEnabled,
		CdWorkflowId:          cdWf.Id,
		LogLocation:           fmt.Sprintf("%s/%s%s-%s/main.log", impl.config.GetDefaultBuildLogsKeyPrefix(), strconv.Itoa(cdWf.Id), string(bean.CD_WORKFLOW_TYPE_POST), pipeline.Name),
		AuditLog:              sql.AuditLog{CreatedOn: triggeredAt, CreatedBy: triggeredBy, UpdatedOn: triggeredAt, UpdatedBy: triggeredBy},
		RefCdWorkflowRunnerId: refCdWorkflowRunnerId,
	}
	if pipeline.RunPostStageInEnv {
		runner.Namespace = env.Namespace
	}

	_, err = impl.cdWorkflowRepository.SaveWorkFlowRunner(runner)
	if err != nil {
		return err
	}

	//update resource_filter_evaluation entry with wfrId and type
	err = impl.resourceFilterService.UpdateFilterEvaluationAuditRef(filterEvaluationAudit.Id, resourceFilter.CdWorkflowRunner, runner.Id)
	if err != nil {
		impl.logger.Errorw("error in updating filter evaluation audit reference", "filterEvaluationAuditId", filterEvaluationAudit.Id, "err", err)
		return err
	}
	//checking vulnerability for the selected image
	isVulnerable, err := impl.GetArtifactVulnerabilityStatus(cdWf.CiArtifact, pipeline, context.Background())
	if err != nil {
		impl.logger.Errorw("error in getting Artifact vulnerability status, TriggerPostStage", "err", err)
		return err
	}
	if isVulnerable {
		// if image vulnerable, update timeline status and return
		runner.Status = pipelineConfig.WorkflowFailed
		runner.Message = "Found vulnerability on image"
		runner.FinishedOn = time.Now()
		runner.UpdatedOn = time.Now()
		runner.UpdatedBy = triggeredBy
		err = impl.cdWorkflowRepository.UpdateWorkFlowRunner(runner)
		if err != nil {
			impl.logger.Errorw("error in updating wfr status due to vulnerable image", "err", err)
			return err
		}
		return fmt.Errorf("found vulnerability for image digest %s", cdWf.CiArtifact.ImageDigest)
	}

	cdStageWorkflowRequest, err := impl.buildWFRequest(runner, cdWf, pipeline, triggeredBy)
	if err != nil {
		impl.logger.Errorw("error in building wfRequest", "err", err, "runner", runner, "cdWf", cdWf, "pipeline", pipeline)
		return err
	}
	cdStageWorkflowRequest.StageType = types.POST
	cdStageWorkflowRequest.Pipeline = pipeline
	cdStageWorkflowRequest.Env = env
	cdStageWorkflowRequest.Type = bean3.CD_WORKFLOW_PIPELINE_TYPE
	_, jobHelmPackagePath, err := impl.cdWorkflowService.SubmitWorkflow(cdStageWorkflowRequest)
	if err != nil {
		impl.logger.Errorw("error in submitting workflow", "err", err, "cdStageWorkflowRequest", cdStageWorkflowRequest, "pipeline", pipeline, "env", env)
		return err
	}
	if pipeline.App.Id == 0 {
		appDbObject, err := impl.appRepository.FindById(pipeline.AppId)
		if err != nil {
			impl.logger.Errorw("error in getting app by appId", "err", err)
			return err
		}
		pipeline.App = *appDbObject
	}
	if pipeline.Environment.Id == 0 {
		envDbObject, err := impl.envRepository.FindById(pipeline.EnvironmentId)
		if err != nil {
			impl.logger.Errorw("error in getting env by envId", "err", err)
			return err
		}
		pipeline.Environment = *envDbObject
	}
	imageTag := strings.Split(cdStageWorkflowRequest.CiArtifactDTO.Image, ":")[1]
	chartName := fmt.Sprintf("%s-%s-%s-%s", "post", pipeline.App.AppName, pipeline.Environment.Name, imageTag)

	if util.IsManifestDownload(pipeline.DeploymentAppType) || util.IsManifestPush(pipeline.DeploymentAppType) {
		chartBytes, err := impl.chartTemplateService.LoadChartInBytes(jobHelmPackagePath, false, chartName, fmt.Sprint(cdWf.Id))
		if err != nil {
			return err
		}
		if util.IsManifestPush(pipeline.DeploymentAppType) {
			err = impl.PushPrePostCDManifest(runner.Id, triggeredBy, jobHelmPackagePath, types.POST, pipeline, imageTag, context.Background())
			if err != nil {
				runner.Status = pipelineConfig.WorkflowFailed
				runner.UpdatedBy = triggeredBy
				runner.UpdatedOn = triggeredAt
				runner.FinishedOn = time.Now()
				saveRunnerErr := impl.cdWorkflowRepository.UpdateWorkFlowRunner(runner)
				if saveRunnerErr != nil {
					impl.logger.Errorw("error in saving runner object in db", "err", saveRunnerErr)
				}
				impl.logger.Errorw("error in pushing manifest to helm repo", "err", err)
				return err
			}
		}
		runner.Status = pipelineConfig.WorkflowSucceeded
		runner.UpdatedBy = triggeredBy
		runner.UpdatedOn = triggeredAt
		runner.FinishedOn = time.Now()
		runner.HelmReferenceChart = chartBytes
		err = impl.cdWorkflowRepository.UpdateWorkFlowRunner(runner)
		if err != nil {
			impl.logger.Errorw("error in saving runner object in DB", "err", err)
			return err
		}
		// Auto Trigger after Post Stage Success Event
		go impl.HandlePostStageSuccessEvent(runner.CdWorkflowId, pipeline.Id, 1)
	}

	wfr, err := impl.cdWorkflowRepository.FindByWorkflowIdAndRunnerType(context.Background(), cdWf.Id, bean.CD_WORKFLOW_TYPE_POST)
	if err != nil {
		impl.logger.Errorw("error in getting wfr by workflowId and runnerType", "err", err, "wfId", cdWf.Id)
		return err
	}

	event := impl.eventFactory.Build(util2.Trigger, &pipeline.Id, pipeline.AppId, &pipeline.EnvironmentId, util2.CD)
	impl.logger.Debugw("event Cd Post Trigger", "event", event)
	event = impl.eventFactory.BuildExtraCDData(event, &wfr, 0, bean.CD_WORKFLOW_TYPE_POST)
	_, evtErr := impl.eventClient.WriteNotificationEvent(event)
	if evtErr != nil {
		impl.logger.Errorw("CD trigger event not sent", "error", evtErr)
	}
	//creating cd config history entry
	err = impl.prePostCdScriptHistoryService.CreatePrePostCdScriptHistory(pipeline, nil, repository3.POST_CD_TYPE, true, triggeredBy, triggeredAt)
	if err != nil {
		impl.logger.Errorw("error in creating post cd script entry", "err", err, "pipeline", pipeline)
		return err
	}
	return nil
}
func (impl *WorkflowDagExecutorImpl) buildArtifactLocationForS3(cdWorkflowConfig *pipelineConfig.CdWorkflowConfig, cdWf *pipelineConfig.CdWorkflow, runner *pipelineConfig.CdWorkflowRunner) (string, string, string) {
	cdArtifactLocationFormat := cdWorkflowConfig.CdArtifactLocationFormat
	if cdArtifactLocationFormat == "" {
		cdArtifactLocationFormat = impl.config.GetArtifactLocationFormat()
	}
	if cdWorkflowConfig.LogsBucket == "" {
		cdWorkflowConfig.LogsBucket = impl.config.GetDefaultBuildLogsBucket()
	}
	ArtifactLocation := fmt.Sprintf("s3://%s/"+impl.config.GetDefaultArtifactKeyPrefix()+"/"+cdArtifactLocationFormat, cdWorkflowConfig.LogsBucket, cdWf.Id, runner.Id)
	artifactFileName := fmt.Sprintf(impl.config.GetDefaultArtifactKeyPrefix()+"/"+cdArtifactLocationFormat, cdWf.Id, runner.Id)
	return ArtifactLocation, cdWorkflowConfig.LogsBucket, artifactFileName
}

func (impl *WorkflowDagExecutorImpl) getDeployStageDetails(pipelineId int) (pipelineConfig.CdWorkflowRunner, *bean.UserInfo, int, error) {
	deployStageWfr := pipelineConfig.CdWorkflowRunner{}
	//getting deployment pipeline latest wfr by pipelineId
	deployStageWfr, err := impl.cdWorkflowRepository.FindLastStatusByPipelineIdAndRunnerType(pipelineId, bean.CD_WORKFLOW_TYPE_DEPLOY)
	if err != nil {
		impl.logger.Errorw("error in getting latest status of deploy type wfr by pipelineId", "err", err, "pipelineId", pipelineId)
		return deployStageWfr, nil, 0, err
	}
	deployStageTriggeredByUser, err := impl.user.GetById(deployStageWfr.TriggeredBy)
	if err != nil {
		impl.logger.Errorw("error in getting userDetails by id", "err", err, "userId", deployStageWfr.TriggeredBy)
		return deployStageWfr, nil, 0, err
	}
	pipelineReleaseCounter, err := impl.pipelineOverrideRepository.GetCurrentPipelineReleaseCounter(pipelineId)
	if err != nil {
		impl.logger.Errorw("error occurred while fetching latest release counter for pipeline", "pipelineId", pipelineId, "err", err)
		return deployStageWfr, nil, 0, err
	}
	return deployStageWfr, deployStageTriggeredByUser, pipelineReleaseCounter, nil
}

func isExtraVariableDynamic(variableName string, webhookAndCiData *gitSensorClient.WebhookAndCiData) bool {
	if strings.Contains(variableName, GIT_COMMIT_HASH_PREFIX) || strings.Contains(variableName, GIT_SOURCE_TYPE_PREFIX) || strings.Contains(variableName, GIT_SOURCE_VALUE_PREFIX) ||
		strings.Contains(variableName, APP_LABEL_VALUE_PREFIX) || strings.Contains(variableName, APP_LABEL_KEY_PREFIX) ||
		strings.Contains(variableName, CHILD_CD_ENV_NAME_PREFIX) || strings.Contains(variableName, CHILD_CD_CLUSTER_NAME_PREFIX) ||
		strings.Contains(variableName, CHILD_CD_COUNT) || strings.Contains(variableName, APP_LABEL_COUNT) || strings.Contains(variableName, GIT_SOURCE_COUNT) ||
		webhookAndCiData != nil {

		return true
	}
	return false
}

func setExtraEnvVariableInDeployStep(deploySteps []*bean3.StepObject, extraEnvVariables map[string]string, webhookAndCiData *gitSensorClient.WebhookAndCiData) {
	for _, deployStep := range deploySteps {
		for variableKey, variableValue := range extraEnvVariables {
			if isExtraVariableDynamic(variableKey, webhookAndCiData) && deployStep.StepType == "INLINE" {
				extraInputVar := &bean3.VariableObject{
					Name:                  variableKey,
					Format:                "STRING",
					Value:                 variableValue,
					VariableType:          bean3.VARIABLE_TYPE_REF_GLOBAL,
					ReferenceVariableName: variableKey,
				}
				deployStep.InputVars = append(deployStep.InputVars, extraInputVar)
			}
		}
	}
}
func (impl *WorkflowDagExecutorImpl) buildWFRequest(runner *pipelineConfig.CdWorkflowRunner, cdWf *pipelineConfig.CdWorkflow, cdPipeline *pipelineConfig.Pipeline, triggeredBy int32) (*types.WorkflowRequest, error) {
	cdWorkflowConfig, err := impl.cdWorkflowRepository.FindConfigByPipelineId(cdPipeline.Id)
	if err != nil && !util.IsErrNoRows(err) {
		return nil, err
	}

	workflowExecutor := runner.ExecutorType

	artifact, err := impl.ciArtifactRepository.Get(cdWf.CiArtifactId)
	if err != nil {
		return nil, err
	}

	ciMaterialInfo, err := repository.GetCiMaterialInfo(artifact.MaterialInfo, artifact.DataSource)
	if err != nil {
		impl.logger.Errorw("parsing error", "err", err)
		return nil, err
	}

	var ciProjectDetails []bean3.CiProjectDetails
	var ciPipeline *pipelineConfig.CiPipeline
	if cdPipeline.CiPipelineId > 0 {
		ciPipeline, err = impl.ciPipelineRepository.FindById(cdPipeline.CiPipelineId)
		if err != nil && !util.IsErrNoRows(err) {
			impl.logger.Errorw("cannot find ciPipelineRequest", "err", err)
			return nil, err
		}

		for _, m := range ciPipeline.CiPipelineMaterials {
			// git material should be active in this case
			if m == nil || m.GitMaterial == nil || !m.GitMaterial.Active {
				continue
			}
			var ciMaterialCurrent repository.CiMaterialInfo
			for _, ciMaterial := range ciMaterialInfo {
				if ciMaterial.Material.GitConfiguration.URL == m.GitMaterial.Url {
					ciMaterialCurrent = ciMaterial
					break
				}
			}
			gitMaterial, err := impl.materialRepository.FindById(m.GitMaterialId)
			if err != nil && !util.IsErrNoRows(err) {
				impl.logger.Errorw("could not fetch git materials", "err", err)
				return nil, err
			}

			ciProjectDetail := bean3.CiProjectDetails{
				GitRepository:   ciMaterialCurrent.Material.GitConfiguration.URL,
				MaterialName:    gitMaterial.Name,
				CheckoutPath:    gitMaterial.CheckoutPath,
				FetchSubmodules: gitMaterial.FetchSubmodules,
				SourceType:      m.Type,
				SourceValue:     m.Value,
				Type:            string(m.Type),
				GitOptions: bean3.GitOptions{
					UserName:      gitMaterial.GitProvider.UserName,
					Password:      gitMaterial.GitProvider.Password,
					SshPrivateKey: gitMaterial.GitProvider.SshPrivateKey,
					AccessToken:   gitMaterial.GitProvider.AccessToken,
					AuthMode:      gitMaterial.GitProvider.AuthMode,
				},
			}
<<<<<<< HEAD
			if IsShallowClonePossible(m, impl.config.GitProviders, impl.config.CloningMode) {
				ciProjectDetail.CloningMode = CloningModeShallow
=======
			if executors.IsShallowClonePossible(m, impl.config.GitProviders, impl.config.CloningMode) {
				ciProjectDetail.CloningMode = executors.CloningModeShallow
>>>>>>> 1996ad29
			}

			if len(ciMaterialCurrent.Modifications) > 0 {
				ciProjectDetail.CommitHash = ciMaterialCurrent.Modifications[0].Revision
				ciProjectDetail.Author = ciMaterialCurrent.Modifications[0].Author
				ciProjectDetail.GitTag = ciMaterialCurrent.Modifications[0].Tag
				ciProjectDetail.Message = ciMaterialCurrent.Modifications[0].Message
				commitTime, err := convert(ciMaterialCurrent.Modifications[0].ModifiedTime)
				if err != nil {
					return nil, err
				}
				ciProjectDetail.CommitTime = commitTime.Format(bean2.LayoutRFC3339)
			} else if ciPipeline.PipelineType == bean3.CI_JOB {
				// This has been done to resolve unmarshalling issue in ci-runner, in case of no commit time(eg- polling container images)
				ciProjectDetail.CommitTime = time.Time{}.Format(bean2.LayoutRFC3339)
			} else {
				impl.logger.Debugw("devtronbug#1062", ciPipeline.Id, cdPipeline.Id)
				return nil, fmt.Errorf("modifications not found for %d", ciPipeline.Id)
			}

			// set webhook data
			if m.Type == pipelineConfig.SOURCE_TYPE_WEBHOOK && len(ciMaterialCurrent.Modifications) > 0 {
				webhookData := ciMaterialCurrent.Modifications[0].WebhookData
				ciProjectDetail.WebhookData = pipelineConfig.WebhookData{
					Id:              webhookData.Id,
					EventActionType: webhookData.EventActionType,
					Data:            webhookData.Data,
				}
			}

			ciProjectDetails = append(ciProjectDetails, ciProjectDetail)
		}
	}
	var stageYaml string
	var deployStageWfr pipelineConfig.CdWorkflowRunner
	deployStageTriggeredByUser := &bean.UserInfo{}
	var pipelineReleaseCounter int
	var preDeploySteps []*bean3.StepObject
	var postDeploySteps []*bean3.StepObject
	var refPluginsData []*bean3.RefPluginObject
	//if pipeline_stage_steps present for pre-CD or post-CD then no need to add stageYaml to cdWorkflowRequest in that
	//case add PreDeploySteps and PostDeploySteps to cdWorkflowRequest, this is done for backward compatibility
	pipelineStage, err := impl.getPipelineStage(cdPipeline.Id, runner.WorkflowType.WorkflowTypeToStageType())
	if err != nil {
		return nil, err
	}
	env, err := impl.envRepository.FindById(cdPipeline.EnvironmentId)
	if err != nil {
		impl.logger.Errorw("error in getting environment by id", "err", err)
		return nil, err
	}

	if pipelineStage != nil {
		//Scope will pick the environment of CD pipeline irrespective of in-cluster mode,
		//since user sees the environment of the CD pipeline
		scope := resourceQualifiers.Scope{
			AppId:     cdPipeline.App.Id,
			EnvId:     env.Id,
			ClusterId: env.ClusterId,
			SystemMetadata: &resourceQualifiers.SystemMetadata{
				EnvironmentName: env.Name,
				ClusterName:     env.Cluster.ClusterName,
				Namespace:       env.Namespace,
				Image:           artifact.Image,
				ImageTag:        util3.GetImageTagFromImage(artifact.Image),
			},
		}
		var variableSnapshot map[string]string
		if runner.WorkflowType == bean.CD_WORKFLOW_TYPE_PRE {
			//preDeploySteps, _, refPluginsData, err = impl.pipelineStageService.BuildPrePostAndRefPluginStepsDataForWfRequest(cdPipeline.Id, cdStage)
			prePostAndRefPluginResponse, err := impl.pipelineStageService.BuildPrePostAndRefPluginStepsDataForWfRequest(cdPipeline.Id, preCdStage, scope)
			if err != nil {
				impl.logger.Errorw("error in getting pre, post & refPlugin steps data for wf request", "err", err, "cdPipelineId", cdPipeline.Id)
				return nil, err
			}
			preDeploySteps = prePostAndRefPluginResponse.PreStageSteps
			refPluginsData = prePostAndRefPluginResponse.RefPluginData
			variableSnapshot = prePostAndRefPluginResponse.VariableSnapshot
		} else if runner.WorkflowType == bean.CD_WORKFLOW_TYPE_POST {
			//_, postDeploySteps, refPluginsData, err = impl.pipelineStageService.BuildPrePostAndRefPluginStepsDataForWfRequest(cdPipeline.Id, cdStage)
			prePostAndRefPluginResponse, err := impl.pipelineStageService.BuildPrePostAndRefPluginStepsDataForWfRequest(cdPipeline.Id, postCdStage, scope)
			if err != nil {
				impl.logger.Errorw("error in getting pre, post & refPlugin steps data for wf request", "err", err, "cdPipelineId", cdPipeline.Id)
				return nil, err
			}
			postDeploySteps = prePostAndRefPluginResponse.PostStageSteps
			refPluginsData = prePostAndRefPluginResponse.RefPluginData
			variableSnapshot = prePostAndRefPluginResponse.VariableSnapshot
			deployStageWfr, deployStageTriggeredByUser, pipelineReleaseCounter, err = impl.getDeployStageDetails(cdPipeline.Id)
			if err != nil {
				impl.logger.Errorw("error in getting deployStageWfr, deployStageTriggeredByUser and pipelineReleaseCounter wf request", "err", err, "cdPipelineId", cdPipeline.Id)
				return nil, err
			}
		} else {
			return nil, fmt.Errorf("unsupported workflow triggerd")
		}

		//Save Scoped VariableSnapshot
		if len(variableSnapshot) > 0 {
			variableMapBytes, _ := json.Marshal(variableSnapshot)
			err := impl.variableSnapshotHistoryService.SaveVariableHistoriesForTrigger([]*repository5.VariableSnapshotHistoryBean{{
				VariableSnapshot: variableMapBytes,
				HistoryReference: repository5.HistoryReference{
					HistoryReferenceId:   runner.Id,
					HistoryReferenceType: repository5.HistoryReferenceTypeCDWORKFLOWRUNNER,
				},
			}}, runner.TriggeredBy)
			if err != nil {
				impl.logger.Errorf("Not able to save variable snapshot for CD trigger %s %d %s", err, runner.Id, variableSnapshot)
			}
		}
	} else {
		//in this case no plugin script is not present for this cdPipeline hence going with attaching preStage or postStage config
		if runner.WorkflowType == bean.CD_WORKFLOW_TYPE_PRE {
			stageYaml = cdPipeline.PreStageConfig
		} else if runner.WorkflowType == bean.CD_WORKFLOW_TYPE_POST {
			stageYaml = cdPipeline.PostStageConfig
			deployStageWfr, deployStageTriggeredByUser, pipelineReleaseCounter, err = impl.getDeployStageDetails(cdPipeline.Id)
			if err != nil {
				impl.logger.Errorw("error in getting deployStageWfr, deployStageTriggeredByUser and pipelineReleaseCounter wf request", "err", err, "cdPipelineId", cdPipeline.Id)
				return nil, err
			}

		} else {
			return nil, fmt.Errorf("unsupported workflow triggerd")
		}
	}

	cdStageWorkflowRequest := &types.WorkflowRequest{
		EnvironmentId:         cdPipeline.EnvironmentId,
		AppId:                 cdPipeline.AppId,
		WorkflowId:            cdWf.Id,
		WorkflowRunnerId:      runner.Id,
		WorkflowNamePrefix:    strconv.Itoa(runner.Id) + "-" + runner.Name,
		WorkflowPrefixForLog:  strconv.Itoa(cdWf.Id) + string(runner.WorkflowType) + "-" + runner.Name,
		CdImage:               impl.config.GetDefaultImage(),
		CdPipelineId:          cdWf.PipelineId,
		TriggeredBy:           triggeredBy,
		StageYaml:             stageYaml,
		CiProjectDetails:      ciProjectDetails,
		Namespace:             runner.Namespace,
		ActiveDeadlineSeconds: impl.config.GetDefaultTimeout(),
		CiArtifactDTO: types.CiArtifactDTO{
			Id:           artifact.Id,
			PipelineId:   artifact.PipelineId,
			Image:        artifact.Image,
			ImageDigest:  artifact.ImageDigest,
			MaterialInfo: artifact.MaterialInfo,
			DataSource:   artifact.DataSource,
			WorkflowId:   artifact.WorkflowId,
		},
		OrchestratorHost:  impl.config.OrchestratorHost,
		OrchestratorToken: impl.config.OrchestratorToken,
		CloudProvider:     impl.config.CloudProvider,
		WorkflowExecutor:  workflowExecutor,
		RefPlugins:        refPluginsData,
	}

	extraEnvVariables := make(map[string]string)
	if env != nil {
		extraEnvVariables[CD_PIPELINE_ENV_NAME_KEY] = env.Name
		if env.Cluster != nil {
			extraEnvVariables[CD_PIPELINE_CLUSTER_NAME_KEY] = env.Cluster.ClusterName
		}
	}
	ciWf, err := impl.ciWorkflowRepository.FindLastTriggeredWorkflowByArtifactId(artifact.Id)
	if err != nil && err != pg.ErrNoRows {
		impl.logger.Errorw("error in getting ciWf by artifactId", "err", err, "artifactId", artifact.Id)
		return nil, err
	}
	var webhookAndCiData *gitSensorClient.WebhookAndCiData
	if ciWf != nil && ciWf.GitTriggers != nil {
		i := 1
		var gitCommitEnvVariables []types.GitMetadata

		for ciPipelineMaterialId, gitTrigger := range ciWf.GitTriggers {
			extraEnvVariables[fmt.Sprintf("%s_%d", GIT_COMMIT_HASH_PREFIX, i)] = gitTrigger.Commit
			extraEnvVariables[fmt.Sprintf("%s_%d", GIT_SOURCE_TYPE_PREFIX, i)] = string(gitTrigger.CiConfigureSourceType)
			extraEnvVariables[fmt.Sprintf("%s_%d", GIT_SOURCE_VALUE_PREFIX, i)] = gitTrigger.CiConfigureSourceValue

			gitCommitEnvVariables = append(gitCommitEnvVariables, types.GitMetadata{
				GitCommitHash:  gitTrigger.Commit,
				GitSourceType:  string(gitTrigger.CiConfigureSourceType),
				GitSourceValue: gitTrigger.CiConfigureSourceValue,
			})

			// CODE-BLOCK starts - store extra environment variables if webhook
			if gitTrigger.CiConfigureSourceType == pipelineConfig.SOURCE_TYPE_WEBHOOK {
				webhookDataId := gitTrigger.WebhookData.Id
				if webhookDataId > 0 {
					webhookDataRequest := &gitSensorClient.WebhookDataRequest{
						Id:                   webhookDataId,
						CiPipelineMaterialId: ciPipelineMaterialId,
					}
					webhookAndCiData, err = impl.gitSensorGrpcClient.GetWebhookData(context.Background(), webhookDataRequest)
					if err != nil {
						impl.logger.Errorw("err while getting webhook data from git-sensor", "err", err, "webhookDataRequest", webhookDataRequest)
						return nil, err
					}
					if webhookAndCiData != nil {
						for extEnvVariableKey, extEnvVariableVal := range webhookAndCiData.ExtraEnvironmentVariables {
							extraEnvVariables[extEnvVariableKey] = extEnvVariableVal
						}
					}
				}
			}
			// CODE_BLOCK ends

			i++
		}
		gitMetadata, err := json.Marshal(&gitCommitEnvVariables)
		if err != nil {
			impl.logger.Errorw("err while marshaling git metdata", "err", err)
			return nil, err
		}
		extraEnvVariables[GIT_METADATA] = string(gitMetadata)

		extraEnvVariables[GIT_SOURCE_COUNT] = strconv.Itoa(len(ciWf.GitTriggers))
	}

	childCdIds, err := impl.appWorkflowRepository.FindChildCDIdsByParentCDPipelineId(cdPipeline.Id)
	if err != nil && err != pg.ErrNoRows {
		impl.logger.Errorw("error in getting child cdPipelineIds by parent cdPipelineId", "err", err, "parent cdPipelineId", cdPipeline.Id)
		return nil, err
	}
	if len(childCdIds) > 0 {
		childPipelines, err := impl.pipelineRepository.FindByIdsIn(childCdIds)
		if err != nil {
			impl.logger.Errorw("error in getting pipelines by ids", "err", err, "ids", childCdIds)
			return nil, err
		}
		var childCdEnvVariables []types.ChildCdMetadata
		for i, childPipeline := range childPipelines {
			extraEnvVariables[fmt.Sprintf("%s_%d", CHILD_CD_ENV_NAME_PREFIX, i+1)] = childPipeline.Environment.Name
			extraEnvVariables[fmt.Sprintf("%s_%d", CHILD_CD_CLUSTER_NAME_PREFIX, i+1)] = childPipeline.Environment.Cluster.ClusterName

			childCdEnvVariables = append(childCdEnvVariables, types.ChildCdMetadata{
				ChildCdEnvName:     childPipeline.Environment.Name,
				ChildCdClusterName: childPipeline.Environment.Cluster.ClusterName,
			})
		}
		childCdEnvVariablesMetadata, err := json.Marshal(&childCdEnvVariables)
		if err != nil {
			impl.logger.Errorw("err while marshaling childCdEnvVariables", "err", err)
			return nil, err
		}
		extraEnvVariables[CHILD_CD_METADATA] = string(childCdEnvVariablesMetadata)

		extraEnvVariables[CHILD_CD_COUNT] = strconv.Itoa(len(childPipelines))
	}
	if ciPipeline != nil && ciPipeline.Id > 0 {
		extraEnvVariables["APP_NAME"] = ciPipeline.App.AppName
		cdStageWorkflowRequest.DockerUsername = ciPipeline.CiTemplate.DockerRegistry.Username
		cdStageWorkflowRequest.DockerPassword = ciPipeline.CiTemplate.DockerRegistry.Password
		cdStageWorkflowRequest.AwsRegion = ciPipeline.CiTemplate.DockerRegistry.AWSRegion
		cdStageWorkflowRequest.DockerConnection = ciPipeline.CiTemplate.DockerRegistry.Connection
		cdStageWorkflowRequest.DockerCert = ciPipeline.CiTemplate.DockerRegistry.Cert
		cdStageWorkflowRequest.AccessKey = ciPipeline.CiTemplate.DockerRegistry.AWSAccessKeyId
		cdStageWorkflowRequest.SecretKey = ciPipeline.CiTemplate.DockerRegistry.AWSSecretAccessKey
		cdStageWorkflowRequest.DockerRegistryType = string(ciPipeline.CiTemplate.DockerRegistry.RegistryType)
		cdStageWorkflowRequest.DockerRegistryURL = ciPipeline.CiTemplate.DockerRegistry.RegistryURL
		cdStageWorkflowRequest.DockerRegistryId = ciPipeline.CiTemplate.DockerRegistry.Id
		cdStageWorkflowRequest.CiPipelineType = ciPipeline.PipelineType
	} else if cdPipeline.AppId > 0 {
		ciTemplate, err := impl.CiTemplateRepository.FindByAppId(cdPipeline.AppId)
		if err != nil {
			return nil, err
		}
		extraEnvVariables["APP_NAME"] = ciTemplate.App.AppName
		cdStageWorkflowRequest.DockerUsername = ciTemplate.DockerRegistry.Username
		cdStageWorkflowRequest.DockerPassword = ciTemplate.DockerRegistry.Password
		cdStageWorkflowRequest.AwsRegion = ciTemplate.DockerRegistry.AWSRegion
		cdStageWorkflowRequest.DockerConnection = ciTemplate.DockerRegistry.Connection
		cdStageWorkflowRequest.DockerCert = ciTemplate.DockerRegistry.Cert
		cdStageWorkflowRequest.AccessKey = ciTemplate.DockerRegistry.AWSAccessKeyId
		cdStageWorkflowRequest.SecretKey = ciTemplate.DockerRegistry.AWSSecretAccessKey
		cdStageWorkflowRequest.DockerRegistryType = string(ciTemplate.DockerRegistry.RegistryType)
		cdStageWorkflowRequest.DockerRegistryURL = ciTemplate.DockerRegistry.RegistryURL
		appLabels, err := impl.appLabelRepository.FindAllByAppId(cdPipeline.AppId)
		cdStageWorkflowRequest.DockerRegistryId = ciPipeline.CiTemplate.DockerRegistry.Id
		if err != nil && err != pg.ErrNoRows {
			impl.logger.Errorw("error in getting labels by appId", "err", err, "appId", cdPipeline.AppId)
			return nil, err
		}
		var appLabelEnvVariables []types.AppLabelMetadata
		for i, appLabel := range appLabels {
			extraEnvVariables[fmt.Sprintf("%s_%d", APP_LABEL_KEY_PREFIX, i+1)] = appLabel.Key
			extraEnvVariables[fmt.Sprintf("%s_%d", APP_LABEL_VALUE_PREFIX, i+1)] = appLabel.Value
			appLabelEnvVariables = append(appLabelEnvVariables, types.AppLabelMetadata{
				AppLabelKey:   appLabel.Key,
				AppLabelValue: appLabel.Value,
			})
		}
		if len(appLabels) > 0 {
			extraEnvVariables[APP_LABEL_COUNT] = strconv.Itoa(len(appLabels))
			appLabelEnvVariablesMetadata, err := json.Marshal(&appLabelEnvVariables)
			if err != nil {
				impl.logger.Errorw("err while marshaling appLabelEnvVariables", "err", err)
				return nil, err
			}
			extraEnvVariables[APP_LABEL_METADATA] = string(appLabelEnvVariablesMetadata)

		}
	}
	cdStageWorkflowRequest.ExtraEnvironmentVariables = extraEnvVariables
	if deployStageTriggeredByUser != nil {
		cdStageWorkflowRequest.DeploymentTriggerTime = deployStageWfr.StartedOn
		cdStageWorkflowRequest.DeploymentTriggeredBy = deployStageTriggeredByUser.EmailId
	}
	if pipelineReleaseCounter > 0 {
		cdStageWorkflowRequest.DeploymentReleaseCounter = pipelineReleaseCounter
	}
	if cdWorkflowConfig.CdCacheRegion == "" {
		cdWorkflowConfig.CdCacheRegion = impl.config.GetDefaultCdLogsBucketRegion()
	}

	if runner.WorkflowType == bean.CD_WORKFLOW_TYPE_PRE {
		//populate input variables of steps with extra env variables
		setExtraEnvVariableInDeployStep(preDeploySteps, extraEnvVariables, webhookAndCiData)
		cdStageWorkflowRequest.PrePostDeploySteps = preDeploySteps
	} else if runner.WorkflowType == bean.CD_WORKFLOW_TYPE_POST {
		setExtraEnvVariableInDeployStep(postDeploySteps, extraEnvVariables, webhookAndCiData)
		cdStageWorkflowRequest.PrePostDeploySteps = postDeploySteps
	}
	cdStageWorkflowRequest.BlobStorageConfigured = runner.BlobStorageEnabled
	switch cdStageWorkflowRequest.CloudProvider {
	case types.BLOB_STORAGE_S3:
		//No AccessKey is used for uploading artifacts, instead IAM based auth is used
		cdStageWorkflowRequest.CdCacheRegion = cdWorkflowConfig.CdCacheRegion
		cdStageWorkflowRequest.CdCacheLocation = cdWorkflowConfig.CdCacheBucket
		cdStageWorkflowRequest.ArtifactLocation, cdStageWorkflowRequest.CiArtifactBucket, cdStageWorkflowRequest.CiArtifactFileName = impl.buildArtifactLocationForS3(cdWorkflowConfig, cdWf, runner)
		cdStageWorkflowRequest.BlobStorageS3Config = &blob_storage.BlobStorageS3Config{
			AccessKey:                  impl.config.BlobStorageS3AccessKey,
			Passkey:                    impl.config.BlobStorageS3SecretKey,
			EndpointUrl:                impl.config.BlobStorageS3Endpoint,
			IsInSecure:                 impl.config.BlobStorageS3EndpointInsecure,
			CiCacheBucketName:          cdWorkflowConfig.CdCacheBucket,
			CiCacheRegion:              cdWorkflowConfig.CdCacheRegion,
			CiCacheBucketVersioning:    impl.config.BlobStorageS3BucketVersioned,
			CiArtifactBucketName:       cdStageWorkflowRequest.CiArtifactBucket,
			CiArtifactRegion:           cdWorkflowConfig.CdCacheRegion,
			CiArtifactBucketVersioning: impl.config.BlobStorageS3BucketVersioned,
			CiLogBucketName:            impl.config.GetDefaultBuildLogsBucket(),
			CiLogRegion:                impl.config.GetDefaultCdLogsBucketRegion(),
			CiLogBucketVersioning:      impl.config.BlobStorageS3BucketVersioned,
		}
	case types.BLOB_STORAGE_GCP:
		cdStageWorkflowRequest.GcpBlobConfig = &blob_storage.GcpBlobConfig{
			CredentialFileJsonData: impl.config.BlobStorageGcpCredentialJson,
			ArtifactBucketName:     impl.config.GetDefaultBuildLogsBucket(),
			LogBucketName:          impl.config.GetDefaultBuildLogsBucket(),
		}
		cdStageWorkflowRequest.ArtifactLocation = impl.buildDefaultArtifactLocation(cdWorkflowConfig, cdWf, runner)
		cdStageWorkflowRequest.CiArtifactFileName = cdStageWorkflowRequest.ArtifactLocation
	case types.BLOB_STORAGE_AZURE:
		cdStageWorkflowRequest.AzureBlobConfig = &blob_storage.AzureBlobConfig{
			Enabled:               true,
			AccountName:           impl.config.AzureAccountName,
			BlobContainerCiCache:  impl.config.AzureBlobContainerCiCache,
			AccountKey:            impl.config.AzureAccountKey,
			BlobContainerCiLog:    impl.config.AzureBlobContainerCiLog,
			BlobContainerArtifact: impl.config.AzureBlobContainerCiLog,
		}
		cdStageWorkflowRequest.BlobStorageS3Config = &blob_storage.BlobStorageS3Config{
			EndpointUrl:     impl.config.AzureGatewayUrl,
			IsInSecure:      impl.config.AzureGatewayConnectionInsecure,
			CiLogBucketName: impl.config.AzureBlobContainerCiLog,
			CiLogRegion:     "",
			AccessKey:       impl.config.AzureAccountName,
		}
		cdStageWorkflowRequest.ArtifactLocation = impl.buildDefaultArtifactLocation(cdWorkflowConfig, cdWf, runner)
		cdStageWorkflowRequest.CiArtifactFileName = cdStageWorkflowRequest.ArtifactLocation
	default:
		if impl.config.BlobStorageEnabled {
			return nil, fmt.Errorf("blob storage %s not supported", cdStageWorkflowRequest.CloudProvider)
		}
	}
	cdStageWorkflowRequest.DefaultAddressPoolBaseCidr = impl.config.GetDefaultAddressPoolBaseCidr()
	cdStageWorkflowRequest.DefaultAddressPoolSize = impl.config.GetDefaultAddressPoolSize()
	if util.IsManifestDownload(cdPipeline.DeploymentAppType) || util.IsManifestPush(cdPipeline.DeploymentAppType) {
		cdStageWorkflowRequest.IsDryRun = true
	}
	return cdStageWorkflowRequest, nil
}

func (impl *WorkflowDagExecutorImpl) buildDefaultArtifactLocation(cdWorkflowConfig *pipelineConfig.CdWorkflowConfig, savedWf *pipelineConfig.CdWorkflow, runner *pipelineConfig.CdWorkflowRunner) string {
	cdArtifactLocationFormat := cdWorkflowConfig.CdArtifactLocationFormat
	if cdArtifactLocationFormat == "" {
		cdArtifactLocationFormat = impl.config.GetArtifactLocationFormat()
	}
	ArtifactLocation := fmt.Sprintf("%s/"+cdArtifactLocationFormat, impl.config.GetDefaultArtifactKeyPrefix(), savedWf.Id, runner.Id)
	return ArtifactLocation
}

func (impl *WorkflowDagExecutorImpl) HandleDeploymentSuccessEvent(pipelineOverride *chartConfig.PipelineOverride) error {
	if pipelineOverride == nil {
		return fmt.Errorf("invalid request, pipeline override not found")
	}
	cdWorkflow, err := impl.cdWorkflowRepository.FindById(pipelineOverride.CdWorkflowId)
	if err != nil {
		impl.logger.Errorw("error in fetching cd workflow by id", "pipelineOverride", pipelineOverride)
		return err
	}

	postStage, err := impl.getPipelineStage(pipelineOverride.PipelineId, repository4.PIPELINE_STAGE_TYPE_POST_CD)
	if err != nil {
		return err
	}

	var triggeredByUser int32 = 1
	//handle corrupt data (https://github.com/devtron-labs/devtron/issues/3826)
	err, deleted := impl.deleteCorruptedPipelineStage(postStage, triggeredByUser)
	if err != nil {
		impl.logger.Errorw("error in deleteCorruptedPipelineStage ", "err", err, "preStage", postStage, "triggeredBy", triggeredByUser)
		return err
	}

	if len(pipelineOverride.Pipeline.PostStageConfig) > 0 || (postStage != nil && !deleted) {
		if pipelineOverride.Pipeline.PostTriggerType == pipelineConfig.TRIGGER_TYPE_AUTOMATIC &&
			pipelineOverride.DeploymentType != models.DEPLOYMENTTYPE_STOP &&
			pipelineOverride.DeploymentType != models.DEPLOYMENTTYPE_START {

			err = impl.TriggerPostStage(cdWorkflow, pipelineOverride.Pipeline, triggeredByUser, 0)
			if err != nil {
				impl.logger.Errorw("error in triggering post stage after successful deployment event", "err", err, "cdWorkflow", cdWorkflow)
				return err
			}
		}
	} else {
		// to trigger next pre/cd, if any
		// finding children cd by pipeline id
		err = impl.HandlePostStageSuccessEvent(cdWorkflow.Id, pipelineOverride.PipelineId, 1)
		if err != nil {
			impl.logger.Errorw("error in triggering children cd after successful deployment event", "parentCdPipelineId", pipelineOverride.PipelineId)
			return err
		}
	}
	return nil
}

func (impl *WorkflowDagExecutorImpl) HandlePostStageSuccessEvent(cdWorkflowId int, cdPipelineId int, triggeredBy int32) error {
	// finding children cd by pipeline id
	cdPipelinesMapping, err := impl.appWorkflowRepository.FindWFCDMappingByParentCDPipelineId(cdPipelineId)
	if err != nil {
		impl.logger.Errorw("error in getting mapping of cd pipelines by parent cd pipeline id", "err", err, "parentCdPipelineId", cdPipelineId)
		return err
	}
	ciArtifact, err := impl.ciArtifactRepository.GetArtifactByCdWorkflowId(cdWorkflowId)
	if err != nil {
		impl.logger.Errorw("error in finding artifact by cd workflow id", "err", err, "cdWorkflowId", cdWorkflowId)
		return err
	}
	//TODO : confirm about this logic used for applyAuth
	applyAuth := false
	if triggeredBy != 1 {
		applyAuth = true
	}
	for _, cdPipelineMapping := range cdPipelinesMapping {
		//find pipeline by cdPipeline ID
		pipeline, err := impl.pipelineRepository.FindById(cdPipelineMapping.ComponentId)
		if err != nil {
			impl.logger.Errorw("error in getting cd pipeline by id", "err", err, "pipelineId", cdPipelineMapping.ComponentId)
			return err
		}
		//finding ci artifact by ciPipelineID and pipelineId
		//TODO : confirm values for applyAuth, async & triggeredBy
		err = impl.triggerStage(nil, pipeline, ciArtifact, applyAuth, triggeredBy)
		if err != nil {
			impl.logger.Errorw("error in triggering cd pipeline after successful post stage", "err", err, "pipelineId", pipeline.Id)
			return err
		}
	}
	return nil
}

// Only used for auto trigger
func (impl *WorkflowDagExecutorImpl) TriggerDeployment(cdWf *pipelineConfig.CdWorkflow, artifact *repository.CiArtifact, pipeline *pipelineConfig.Pipeline, applyAuth bool, triggeredBy int32) error {
	//in case of manual ci RBAC need to apply, this method used for auto cd deployment
	pipelineId := pipeline.Id
	if applyAuth {
		user, err := impl.user.GetById(triggeredBy)
		if err != nil {
			impl.logger.Errorw("error in fetching user for auto pipeline", "UpdatedBy", artifact.UpdatedBy)
			return nil
		}
		token := user.EmailId
		object := impl.enforcerUtil.GetAppRBACNameByAppId(pipeline.AppId)
		impl.logger.Debugw("Triggered Request (App Permission Checking):", "object", object)
		if ok := impl.enforcer.EnforceByEmail(strings.ToLower(token), casbin.ResourceApplications, casbin.ActionTrigger, object); !ok {
			err = &util.ApiError{Code: "401", HttpStatusCode: 401, UserMessage: "unauthorized for pipeline " + strconv.Itoa(pipelineId)}
			return err
		}
	}

	artifactId := artifact.Id
	env, err := impl.envRepository.FindById(pipeline.EnvironmentId)
	if err != nil {
		impl.logger.Errorw("error while fetching env", "err", err)
		return err
	}

	app, err := impl.appRepository.FindById(pipeline.AppId)
	if err != nil {
		return err
	}
	scope := resourceQualifiers.Scope{AppId: pipeline.AppId, EnvId: pipeline.EnvironmentId, ClusterId: env.ClusterId, ProjectId: app.TeamId, IsProdEnv: env.Default}
	impl.logger.Infow("scope for auto trigger ", "scope", scope)
	filters, err := impl.resourceFilterService.GetFiltersByScope(scope)
	if err != nil {
		impl.logger.Errorw("error in getting resource filters for the pipeline", "pipelineId", pipeline.Id, "err", err)
		return err
	}
	//get releaseTags from imageTaggingService
	imageTagNames, err := impl.imageTaggingService.GetTagNamesByArtifactId(artifact.Id)
	if err != nil {
		impl.logger.Errorw("error in getting image tags for the given artifact id", "artifactId", artifact.Id, "err", err)
		return err
	}

	filterState, filterIdVsState, err := impl.resourceFilterService.CheckForResource(filters, artifact.Image, imageTagNames)
	if err != nil {
		return err
	}

	//store evaluated result
	filterEvaluationAudit, err := impl.resourceFilterService.CreateFilterEvaluationAudit(resourceFilter.Artifact, artifact.Id, resourceFilter.Pipeline, pipeline.Id, filters, filterIdVsState)
	if err != nil {
		impl.logger.Errorw("error in creating filter evaluation audit data cd post stage trigger", "err", err, "cdPipelineId", pipeline.Id, "artifactId", artifact.Id)
		return err
	}

	//allow or block w.r.t filterState
	if filterState != resourceFilter.ALLOW {
		return fmt.Errorf("the artifact does not pass filtering condition")
	}
	// need to check for approved artifact only in case configured
	approvalRequestId, err := impl.checkApprovalNodeForDeployment(triggeredBy, pipeline, artifactId)
	if err != nil {
		return err
	}

	//setting triggeredAt variable to have consistent data for various audit log places in db for deployment time
	triggeredAt := time.Now()

	if cdWf == nil {
		cdWf = &pipelineConfig.CdWorkflow{
			CiArtifactId: artifactId,
			PipelineId:   pipelineId,
			AuditLog:     sql.AuditLog{CreatedOn: triggeredAt, CreatedBy: 1, UpdatedOn: triggeredAt, UpdatedBy: 1},
		}
		err := impl.cdWorkflowRepository.SaveWorkFlow(context.Background(), cdWf)
		if err != nil {
			return err
		}
	}

	runner := &pipelineConfig.CdWorkflowRunner{
		Name:         pipeline.Name,
		WorkflowType: bean.CD_WORKFLOW_TYPE_DEPLOY,
		ExecutorType: pipelineConfig.WORKFLOW_EXECUTOR_TYPE_SYSTEM,
		Status:       pipelineConfig.WorkflowInProgress, //starting
		TriggeredBy:  1,
		StartedOn:    triggeredAt,
		Namespace:    impl.config.GetDefaultNamespace(),
		CdWorkflowId: cdWf.Id,
		AuditLog:     sql.AuditLog{CreatedOn: triggeredAt, CreatedBy: triggeredBy, UpdatedOn: triggeredAt, UpdatedBy: triggeredBy},
	}
	if approvalRequestId > 0 {
		runner.DeploymentApprovalRequestId = approvalRequestId
	}
	savedWfr, err := impl.cdWorkflowRepository.SaveWorkFlowRunner(runner)
	if err != nil {
		return err
	}

	//update resource_filter_evaluation entry with wfrId and type
	err = impl.resourceFilterService.UpdateFilterEvaluationAuditRef(filterEvaluationAudit.Id, resourceFilter.CdWorkflowRunner, runner.Id)
	if err != nil {
		impl.logger.Errorw("error in updating filter evaluation audit reference", "filterEvaluationAuditId", filterEvaluationAudit.Id, "err", err)
		return err
	}
	if approvalRequestId > 0 {
		err = impl.deploymentApprovalRepository.ConsumeApprovalRequest(approvalRequestId)
		if err != nil {
			return err
		}
	}
	runner.CdWorkflow = &pipelineConfig.CdWorkflow{
		Pipeline: pipeline,
	}
	// creating cd pipeline status timeline for deployment initialisation
	timeline := &pipelineConfig.PipelineStatusTimeline{
		CdWorkflowRunnerId: runner.Id,
		Status:             pipelineConfig.TIMELINE_STATUS_DEPLOYMENT_INITIATED,
		StatusDetail:       "Deployment initiated successfully.",
		StatusTime:         time.Now(),
		AuditLog: sql.AuditLog{
			CreatedBy: 1,
			CreatedOn: time.Now(),
			UpdatedBy: 1,
			UpdatedOn: time.Now(),
		},
	}
	isAppStore := false
	err = impl.pipelineStatusTimelineService.SaveTimeline(timeline, nil, isAppStore)
	if err != nil {
		impl.logger.Errorw("error in creating timeline status for deployment initiation", "err", err, "timeline", timeline)
	}
	//checking vulnerability for deploying image
	isVulnerable := false
	if len(artifact.ImageDigest) > 0 {
		var cveStores []*security.CveStore
		imageScanResult, err := impl.scanResultRepository.FindByImageDigest(artifact.ImageDigest)
		if err != nil && err != pg.ErrNoRows {
			impl.logger.Errorw("error fetching image digest", "digest", artifact.ImageDigest, "err", err)
			return err
		}
		for _, item := range imageScanResult {
			cveStores = append(cveStores, &item.CveStore)
		}
		blockCveList, err := impl.cvePolicyRepository.GetBlockedCVEList(cveStores, env.ClusterId, pipeline.EnvironmentId, pipeline.AppId, false)
		if err != nil {
			impl.logger.Errorw("error while fetching blocked cve list", "err", err)
			return err
		}
		if len(blockCveList) > 0 {
			isVulnerable = true
		}
	}
	if isVulnerable == true {
		runner.Status = pipelineConfig.WorkflowFailed
		runner.Message = "Found vulnerability on image"
		runner.FinishedOn = time.Now()
		runner.UpdatedOn = time.Now()
		runner.UpdatedBy = triggeredBy
		err = impl.cdWorkflowRepository.UpdateWorkFlowRunner(runner)
		if err != nil {
			impl.logger.Errorw("error in updating status", "err", err)
			return err
		}
		cdMetrics := util4.CDMetrics{
			AppName:         runner.CdWorkflow.Pipeline.DeploymentAppName,
			Status:          runner.Status,
			DeploymentType:  runner.CdWorkflow.Pipeline.DeploymentAppType,
			EnvironmentName: runner.CdWorkflow.Pipeline.Environment.Name,
			Time:            time.Since(runner.StartedOn).Seconds() - time.Since(runner.FinishedOn).Seconds(),
		}
		util4.TriggerCDMetrics(cdMetrics, impl.config.ExposeCDMetrics)
		// creating cd pipeline status timeline for deployment failed
		timeline := &pipelineConfig.PipelineStatusTimeline{
			CdWorkflowRunnerId: runner.Id,
			Status:             pipelineConfig.TIMELINE_STATUS_DEPLOYMENT_FAILED,
			StatusDetail:       "Deployment failed: Vulnerability policy violated.",
			StatusTime:         time.Now(),
			AuditLog: sql.AuditLog{
				CreatedBy: 1,
				CreatedOn: time.Now(),
				UpdatedBy: 1,
				UpdatedOn: time.Now(),
			},
		}
		err = impl.pipelineStatusTimelineService.SaveTimeline(timeline, nil, isAppStore)
		if util.IsManifestDownload(pipeline.DeploymentAppType) {
			runner := &pipelineConfig.CdWorkflowRunner{
				Name:         pipeline.Name,
				WorkflowType: bean.CD_WORKFLOW_TYPE_DEPLOY,
				ExecutorType: pipelineConfig.WORKFLOW_EXECUTOR_TYPE_SYSTEM,
				Status:       pipelineConfig.WorkflowSucceeded, //starting
				TriggeredBy:  1,
				StartedOn:    triggeredAt,
				Namespace:    impl.config.GetDefaultNamespace(),
				CdWorkflowId: cdWf.Id,
				AuditLog:     sql.AuditLog{CreatedOn: triggeredAt, CreatedBy: triggeredBy, UpdatedOn: triggeredAt, UpdatedBy: triggeredBy},
			}
			_ = impl.cdWorkflowRepository.UpdateWorkFlowRunner(runner)
		}
		if err != nil {
			impl.logger.Errorw("error in creating timeline status for deployment fail - cve policy violation", "err", err, "timeline", timeline)
		}
		return nil
	}

	manifest, err := impl.TriggerCD(artifact, cdWf.Id, savedWfr.Id, pipeline, triggeredAt)
	if util.IsManifestDownload(pipeline.DeploymentAppType) || util.IsManifestPush(pipeline.DeploymentAppType) {
		runner := &pipelineConfig.CdWorkflowRunner{
			Id:                 runner.Id,
			Name:               pipeline.Name,
			WorkflowType:       bean.CD_WORKFLOW_TYPE_DEPLOY,
			ExecutorType:       pipelineConfig.WORKFLOW_EXECUTOR_TYPE_AWF,
			TriggeredBy:        1,
			StartedOn:          triggeredAt,
			Status:             pipelineConfig.WorkflowSucceeded,
			Namespace:          impl.config.GetDefaultNamespace(),
			CdWorkflowId:       cdWf.Id,
			AuditLog:           sql.AuditLog{CreatedOn: triggeredAt, CreatedBy: 1, UpdatedOn: triggeredAt, UpdatedBy: 1},
			FinishedOn:         time.Now(),
			HelmReferenceChart: *manifest,
		}
		updateErr := impl.cdWorkflowRepository.UpdateWorkFlowRunner(runner)
		if updateErr != nil {
			impl.logger.Errorw("error in updating runner for manifest_download type", "err", err)
		}
		// Handle Auto Trigger for Manifest Push deployment type
		pipelineOverride, err := impl.pipelineOverrideRepository.FindLatestByCdWorkflowId(cdWf.Id)
		if err != nil {
			impl.logger.Errorw("error in getting latest pipeline override by cdWorkflowId", "err", err, "cdWorkflowId", cdWf.Id)
			return err
		}
		go impl.HandleDeploymentSuccessEvent(pipelineOverride)
	}
	err1 := impl.updatePreviousDeploymentStatus(runner, pipelineId, err, triggeredAt, triggeredBy)
	if err1 != nil || err != nil {
		impl.logger.Errorw("error while update previous cd workflow runners", "err", err, "runner", runner, "pipelineId", pipelineId)
		return err
	}
	return nil
}

func (impl *WorkflowDagExecutorImpl) checkApprovalNodeForDeployment(requestedUserId int32, pipeline *pipelineConfig.Pipeline, artifactId int) (int, error) {
	if pipeline.ApprovalNodeConfigured() {
		pipelineId := pipeline.Id
		approvalConfig, err := pipeline.GetApprovalConfig()
		if err != nil {
			impl.logger.Errorw("error occurred while fetching approval node config", "approvalConfig", pipeline.UserApprovalConfig, "err", err)
			return 0, err
		}
		userApprovalMetadata, err := impl.FetchApprovalDataForArtifacts([]int{artifactId}, pipelineId, approvalConfig.RequiredCount)
		if err != nil {
			return 0, err
		}
		approvalMetadata, ok := userApprovalMetadata[artifactId]
		if ok && approvalMetadata.ApprovalRuntimeState != pipelineConfig.ApprovedApprovalState {
			impl.logger.Errorw("not triggering deployment since artifact is not approved", "pipelineId", pipelineId, "artifactId", artifactId)
			return 0, errors.New("not triggering deployment since artifact is not approved")
		} else if ok {
			approvalUsersData := approvalMetadata.ApprovalUsersData
			for _, approvalData := range approvalUsersData {
				if approvalData.UserId == requestedUserId {
					return 0, errors.New("image cannot be deployed by its approver")
				}
			}
			return approvalMetadata.ApprovalRequestId, nil
		} else {
			return 0, errors.New("request not raised for artifact")
		}
	}
	return 0, nil

}

func (impl *WorkflowDagExecutorImpl) updatePreviousDeploymentStatus(currentRunner *pipelineConfig.CdWorkflowRunner, pipelineId int, err error, triggeredAt time.Time, triggeredBy int32) error {
	if err != nil {
		//creating cd pipeline status timeline for deployment failed
		terminalStatusExists, timelineErr := impl.cdPipelineStatusTimelineRepo.CheckIfTerminalStatusTimelinePresentByWfrId(currentRunner.Id)
		if timelineErr != nil {
			impl.logger.Errorw("error in checking if terminal status timeline exists by wfrId", "err", timelineErr, "wfrId", currentRunner.Id)
			return timelineErr
		}
		if !terminalStatusExists {
			impl.logger.Infow("marking pipeline deployment failed", "err", err)
			timeline := &pipelineConfig.PipelineStatusTimeline{
				CdWorkflowRunnerId: currentRunner.Id,
				Status:             pipelineConfig.TIMELINE_STATUS_DEPLOYMENT_FAILED,
				StatusDetail:       fmt.Sprintf("Deployment failed: %v", err),
				StatusTime:         time.Now(),
				AuditLog: sql.AuditLog{
					CreatedBy: 1,
					CreatedOn: time.Now(),
					UpdatedBy: 1,
					UpdatedOn: time.Now(),
				},
			}
			timelineErr = impl.pipelineStatusTimelineService.SaveTimeline(timeline, nil, false)
			if timelineErr != nil {
				impl.logger.Errorw("error in creating timeline status for deployment fail", "err", timelineErr, "timeline", timeline)
			}
		}
		impl.logger.Errorw("error in triggering cd WF, setting wf status as fail ", "wfId", currentRunner.Id, "err", err)
		currentRunner.Status = pipelineConfig.WorkflowFailed
		currentRunner.Message = err.Error()
		currentRunner.FinishedOn = triggeredAt
		currentRunner.UpdatedOn = time.Now()
		currentRunner.UpdatedBy = triggeredBy
		err = impl.cdWorkflowRepository.UpdateWorkFlowRunner(currentRunner)
		if err != nil {
			impl.logger.Errorw("error updating cd wf runner status", "err", err, "currentRunner", currentRunner)
			return err
		}
		cdMetrics := util4.CDMetrics{
			AppName:         currentRunner.CdWorkflow.Pipeline.DeploymentAppName,
			Status:          currentRunner.Status,
			DeploymentType:  currentRunner.CdWorkflow.Pipeline.DeploymentAppType,
			EnvironmentName: currentRunner.CdWorkflow.Pipeline.Environment.Name,
			Time:            time.Since(currentRunner.StartedOn).Seconds() - time.Since(currentRunner.FinishedOn).Seconds(),
		}
		util4.TriggerCDMetrics(cdMetrics, impl.config.ExposeCDMetrics)
		return nil
		//update current WF with error status
	} else {
		//update [n,n-1] statuses as failed if not terminal
		terminalStatus := []string{string(health.HealthStatusHealthy), pipelineConfig.WorkflowAborted, pipelineConfig.WorkflowFailed, pipelineConfig.WorkflowSucceeded}
		previousNonTerminalRunners, err := impl.cdWorkflowRepository.FindPreviousCdWfRunnerByStatus(pipelineId, currentRunner.Id, terminalStatus)
		if err != nil {
			impl.logger.Errorw("error fetching previous wf runner, updating cd wf runner status,", "err", err, "currentRunner", currentRunner)
			return err
		} else if len(previousNonTerminalRunners) == 0 {
			impl.logger.Errorw("no previous runner found in updating cd wf runner status,", "err", err, "currentRunner", currentRunner)
			return nil
		}
		dbConnection := impl.cdWorkflowRepository.GetConnection()
		tx, err := dbConnection.Begin()
		if err != nil {
			impl.logger.Errorw("error on update status, txn begin failed", "err", err)
			return err
		}
		// Rollback tx on error.
		defer tx.Rollback()
		var timelines []*pipelineConfig.PipelineStatusTimeline
		for _, previousRunner := range previousNonTerminalRunners {
			if previousRunner.Status == string(health.HealthStatusHealthy) ||
				previousRunner.Status == pipelineConfig.WorkflowSucceeded ||
				previousRunner.Status == pipelineConfig.WorkflowAborted ||
				previousRunner.Status == pipelineConfig.WorkflowFailed {
				//terminal status return
				impl.logger.Infow("skip updating cd wf runner status as previous runner status is", "status", previousRunner.Status)
				continue
			}
			impl.logger.Infow("updating cd wf runner status as previous runner status is", "status", previousRunner.Status)
			previousRunner.FinishedOn = triggeredAt
			previousRunner.Message = "A new deployment was initiated before this deployment completed"
			previousRunner.Status = pipelineConfig.WorkflowFailed
			previousRunner.UpdatedOn = time.Now()
			previousRunner.UpdatedBy = triggeredBy
			timeline := &pipelineConfig.PipelineStatusTimeline{
				CdWorkflowRunnerId: previousRunner.Id,
				Status:             pipelineConfig.TIMELINE_STATUS_DEPLOYMENT_SUPERSEDED,
				StatusDetail:       "This deployment is superseded.",
				StatusTime:         time.Now(),
				AuditLog: sql.AuditLog{
					CreatedBy: 1,
					CreatedOn: time.Now(),
					UpdatedBy: 1,
					UpdatedOn: time.Now(),
				},
			}
			timelines = append(timelines, timeline)
		}

		err = impl.cdWorkflowRepository.UpdateWorkFlowRunnersWithTxn(previousNonTerminalRunners, tx)
		if err != nil {
			impl.logger.Errorw("error updating cd wf runner status", "err", err, "previousNonTerminalRunners", previousNonTerminalRunners)
			return err
		}
		err = impl.cdPipelineStatusTimelineRepo.SaveTimelinesWithTxn(timelines, tx)
		if err != nil {
			impl.logger.Errorw("error updating pipeline status timelines", "err", err, "timelines", timelines)
			return err
		}
		err = tx.Commit()
		if err != nil {
			impl.logger.Errorw("error in db transaction commit", "err", err)
			return err
		}
		return nil
	}
}

type RequestType string

const START RequestType = "START"
const STOP RequestType = "STOP"

type StopAppRequest struct {
	AppId         int         `json:"appId" validate:"required"`
	EnvironmentId int         `json:"environmentId" validate:"required"`
	UserId        int32       `json:"userId"`
	RequestType   RequestType `json:"requestType" validate:"oneof=START STOP"`
}

type StopDeploymentGroupRequest struct {
	DeploymentGroupId int         `json:"deploymentGroupId" validate:"required"`
	UserId            int32       `json:"userId"`
	RequestType       RequestType `json:"requestType" validate:"oneof=START STOP"`
}

type PodRotateRequest struct {
	AppId               int                        `json:"appId" validate:"required"`
	EnvironmentId       int                        `json:"environmentId" validate:"required"`
	UserId              int32                      `json:"-"`
	ResourceIdentifiers []util5.ResourceIdentifier `json:"resources" validate:"required"`
}

func (impl *WorkflowDagExecutorImpl) RotatePods(ctx context.Context, podRotateRequest *PodRotateRequest) (*k8s.RotatePodResponse, error) {
	impl.logger.Infow("rotate pod request", "payload", podRotateRequest)
	//extract cluster id and namespace from env id
	environmentId := podRotateRequest.EnvironmentId
	environment, err := impl.envRepository.FindById(environmentId)
	if err != nil {
		impl.logger.Errorw("error occurred while fetching env details", "envId", environmentId, "err", err)
		return nil, err
	}
	var resourceIdentifiers []util5.ResourceIdentifier
	for _, resourceIdentifier := range podRotateRequest.ResourceIdentifiers {
		resourceIdentifier.Namespace = environment.Namespace
		resourceIdentifiers = append(resourceIdentifiers, resourceIdentifier)
	}
	rotatePodRequest := &k8s.RotatePodRequest{
		ClusterId: environment.ClusterId,
		Resources: resourceIdentifiers,
	}
	response, err := impl.k8sCommonService.RotatePods(ctx, rotatePodRequest)
	if err != nil {
		return nil, err
	}
	//TODO KB: make entry in cd workflow runner
	return response, nil
}

func (impl *WorkflowDagExecutorImpl) StopStartApp(stopRequest *StopAppRequest, ctx context.Context) (int, error) {
	pipelines, err := impl.pipelineRepository.FindActiveByAppIdAndEnvironmentId(stopRequest.AppId, stopRequest.EnvironmentId)
	if err != nil {
		impl.logger.Errorw("error in fetching pipeline", "app", stopRequest.AppId, "env", stopRequest.EnvironmentId, "err", err)
		return 0, err
	}
	if len(pipelines) == 0 {
		return 0, fmt.Errorf("no pipeline found")
	}
	pipeline := pipelines[0]

	//find pipeline with default
	var pipelineIds []int
	for _, p := range pipelines {
		impl.logger.Debugw("adding pipelineId", "pipelineId", p.Id)
		pipelineIds = append(pipelineIds, p.Id)
		//FIXME
	}
	wf, err := impl.cdWorkflowRepository.FindLatestCdWorkflowByPipelineId(pipelineIds)
	if err != nil {
		impl.logger.Errorw("error in fetching latest release", "err", err)
		return 0, err
	}
	stopTemplate := `{"replicaCount":0,"autoscaling":{"MinReplicas":0,"MaxReplicas":0 ,"enabled": false} }`
	latestArtifactId := wf.CiArtifactId
	cdPipelineId := pipeline.Id
	if pipeline.ApprovalNodeConfigured() {
		return 0, errors.New("application deployment requiring approval cannot be hibernated")
	}
	overrideRequest := &bean.ValuesOverrideRequest{
		PipelineId:     cdPipelineId,
		AppId:          stopRequest.AppId,
		CiArtifactId:   latestArtifactId,
		UserId:         stopRequest.UserId,
		CdWorkflowType: bean.CD_WORKFLOW_TYPE_DEPLOY,
	}
	if stopRequest.RequestType == STOP {
		overrideRequest.AdditionalOverride = json.RawMessage([]byte(stopTemplate))
		overrideRequest.DeploymentType = models.DEPLOYMENTTYPE_STOP
	} else if stopRequest.RequestType == START {
		overrideRequest.DeploymentType = models.DEPLOYMENTTYPE_START
	} else {
		return 0, fmt.Errorf("unsupported operation %s", stopRequest.RequestType)
	}
	id, _, err := impl.ManualCdTrigger(overrideRequest, ctx)
	if err != nil {
		impl.logger.Errorw("error in stopping app", "err", err, "appId", stopRequest.AppId, "envId", stopRequest.EnvironmentId)
		return 0, err
	}
	return id, err
}

func (impl *WorkflowDagExecutorImpl) GetArtifactVulnerabilityStatus(artifact *repository.CiArtifact, cdPipeline *pipelineConfig.Pipeline, ctx context.Context) (bool, error) {
	isVulnerable := false
	if len(artifact.ImageDigest) > 0 {
		var cveStores []*security.CveStore
		_, span := otel.Tracer("orchestrator").Start(ctx, "scanResultRepository.FindByImageDigest")
		imageScanResult, err := impl.scanResultRepository.FindByImageDigest(artifact.ImageDigest)
		span.End()
		if err != nil && err != pg.ErrNoRows {
			impl.logger.Errorw("error fetching image digest", "digest", artifact.ImageDigest, "err", err)
			return false, err
		}
		for _, item := range imageScanResult {
			cveStores = append(cveStores, &item.CveStore)
		}
		_, span = otel.Tracer("orchestrator").Start(ctx, "cvePolicyRepository.GetBlockedCVEList")
		if cdPipeline.Environment.ClusterId == 0 {
			envDetails, err := impl.envRepository.FindById(cdPipeline.EnvironmentId)
			if err != nil {
				impl.logger.Errorw("error fetching cluster details by env, GetArtifactVulnerabilityStatus", "envId", cdPipeline.EnvironmentId, "err", err)
				return false, err
			}
			cdPipeline.Environment = *envDetails
		}
		blockCveList, err := impl.cvePolicyRepository.GetBlockedCVEList(cveStores, cdPipeline.Environment.ClusterId, cdPipeline.EnvironmentId, cdPipeline.AppId, false)
		span.End()
		if err != nil {
			impl.logger.Errorw("error while fetching env", "err", err)
			return false, err
		}
		if len(blockCveList) > 0 {
			isVulnerable = true
		}
	}
	return isVulnerable, nil
}

func (impl *WorkflowDagExecutorImpl) ManualCdTrigger(overrideRequest *bean.ValuesOverrideRequest, ctx context.Context) (int, string, error) {
	//setting triggeredAt variable to have consistent data for various audit log places in db for deployment time
	triggeredAt := time.Now()
	releaseId := 0
	var manifest []byte
	var err error
	_, span := otel.Tracer("orchestrator").Start(ctx, "pipelineRepository.FindById")
	cdPipeline, err := impl.pipelineRepository.FindById(overrideRequest.PipelineId)
	span.End()
	if err != nil {
		impl.logger.Errorf("invalid req", "err", err, "req", overrideRequest)
		return 0, "", err
	}
	impl.SetPipelineFieldsInOverrideRequest(overrideRequest, cdPipeline)

	ciArtifactId := overrideRequest.CiArtifactId
	_, span = otel.Tracer("orchestrator").Start(ctx, "ciArtifactRepository.Get")
	artifact, err := impl.ciArtifactRepository.Get(ciArtifactId)
	span.End()
	if err != nil {
		impl.logger.Errorw("err", "err", err)
		return 0, "", err
	}
	var imageTag string
	if len(artifact.Image) > 0 {
		imageTag = strings.Split(artifact.Image, ":")[1]
	}
	helmPackageName := fmt.Sprintf("%s-%s-%s", cdPipeline.App.AppName, cdPipeline.Environment.Name, imageTag)

	if overrideRequest.CdWorkflowType == bean.CD_WORKFLOW_TYPE_PRE {
		cdWf := &pipelineConfig.CdWorkflow{
			CiArtifactId: artifact.Id,
			PipelineId:   cdPipeline.Id,
			AuditLog:     sql.AuditLog{CreatedOn: triggeredAt, CreatedBy: 1, UpdatedOn: triggeredAt, UpdatedBy: 1},
		}
		err := impl.cdWorkflowRepository.SaveWorkFlow(ctx, cdWf)
		if err != nil {
			return 0, "", err
		}
		overrideRequest.CdWorkflowId = cdWf.Id
		_, span = otel.Tracer("orchestrator").Start(ctx, "TriggerPreStage")
		err = impl.TriggerPreStage(ctx, cdWf, artifact, cdPipeline, overrideRequest.UserId, false, 0)
		span.End()
		if err != nil {
			impl.logger.Errorw("err", "err", err)
			return 0, "", err
		}
	} else if overrideRequest.CdWorkflowType == bean.CD_WORKFLOW_TYPE_DEPLOY {
		if overrideRequest.DeploymentType == models.DEPLOYMENTTYPE_UNKNOWN {
			overrideRequest.DeploymentType = models.DEPLOYMENTTYPE_DEPLOY
		}
		approvalRequestId, err := impl.checkApprovalNodeForDeployment(overrideRequest.UserId, cdPipeline, ciArtifactId)
		if err != nil {
			return 0, "", err
		}
		cdWf, err := impl.cdWorkflowRepository.FindByWorkflowIdAndRunnerType(ctx, overrideRequest.CdWorkflowId, bean.CD_WORKFLOW_TYPE_PRE)
		if err != nil && !util.IsErrNoRows(err) {
			impl.logger.Errorw("err", "err", err)
			return 0, "", err
		}

		scope := resourceQualifiers.Scope{AppId: overrideRequest.AppId, EnvId: overrideRequest.EnvId, ClusterId: overrideRequest.ClusterId, ProjectId: overrideRequest.ProjectId, IsProdEnv: overrideRequest.IsProdEnv}
		filters, err := impl.resourceFilterService.GetFiltersByScope(scope)
		if err != nil {
			impl.logger.Errorw("error in getting resource filters for the pipeline", "pipelineId", overrideRequest.PipelineId, "err", err)
			return 0, "", err
		}

		//get releaseTags from imageTaggingService
		imageTagNames, err := impl.imageTaggingService.GetTagNamesByArtifactId(artifact.Id)
		if err != nil {
			impl.logger.Errorw("error in getting image tags for the given artifact id", "artifactId", artifact.Id, "err", err)
			return 0, "", err
		}

		filterState, filterIdVsState, err := impl.resourceFilterService.CheckForResource(filters, artifact.Image, imageTagNames)
		if err != nil {
			return 0, "", err
		}

		//store evaluated result
		filterEvaluationAudit, err := impl.resourceFilterService.CreateFilterEvaluationAudit(resourceFilter.Artifact, ciArtifactId, resourceFilter.Pipeline, cdPipeline.Id, filters, filterIdVsState)
		if err != nil {
			impl.logger.Errorw("error in creating filter evaluation audit data cd post stage trigger", "err", err, "cdPipelineId", cdPipeline.Id, "artifactId", ciArtifactId)
			return 0, "", err
		}

		//allow or block w.r.t filterState
		if filterState != resourceFilter.ALLOW {
			return 0, "", fmt.Errorf("the artifact does not pass filtering condition")
		}

		cdWorkflowId := cdWf.CdWorkflowId
		if cdWf.CdWorkflowId == 0 {
			cdWf := &pipelineConfig.CdWorkflow{
				CiArtifactId: ciArtifactId,
				PipelineId:   overrideRequest.PipelineId,
				AuditLog:     sql.AuditLog{CreatedOn: triggeredAt, CreatedBy: overrideRequest.UserId, UpdatedOn: triggeredAt, UpdatedBy: overrideRequest.UserId},
			}
			err := impl.cdWorkflowRepository.SaveWorkFlow(ctx, cdWf)
			if err != nil {
				impl.logger.Errorw("err", "err", err)
				return 0, "", err
			}
			cdWorkflowId = cdWf.Id
		}

		runner := &pipelineConfig.CdWorkflowRunner{
			Name:         cdPipeline.Name,
			WorkflowType: bean.CD_WORKFLOW_TYPE_DEPLOY,
			ExecutorType: pipelineConfig.WORKFLOW_EXECUTOR_TYPE_AWF,
			Status:       pipelineConfig.WorkflowInProgress,
			TriggeredBy:  overrideRequest.UserId,
			StartedOn:    triggeredAt,
			Namespace:    impl.config.GetDefaultNamespace(),
			CdWorkflowId: cdWorkflowId,
			AuditLog:     sql.AuditLog{CreatedOn: triggeredAt, CreatedBy: overrideRequest.UserId, UpdatedOn: triggeredAt, UpdatedBy: overrideRequest.UserId},
		}
		if approvalRequestId > 0 {
			runner.DeploymentApprovalRequestId = approvalRequestId
		}
		savedWfr, err := impl.cdWorkflowRepository.SaveWorkFlowRunner(runner)
		overrideRequest.WfrId = savedWfr.Id
		if err != nil {
			impl.logger.Errorw("err", "err", err)
			return 0, "", err
		}

		//update resource_filter_evaluation entry with wfrId and type
		err = impl.resourceFilterService.UpdateFilterEvaluationAuditRef(filterEvaluationAudit.Id, resourceFilter.CdWorkflowRunner, runner.Id)
		if err != nil {
			impl.logger.Errorw("error in updating filter evaluation audit reference", "filterEvaluationAuditId", filterEvaluationAudit.Id, "err", err)
			return 0, "", err
		}
		if approvalRequestId > 0 {
			err = impl.deploymentApprovalRepository.ConsumeApprovalRequest(approvalRequestId)
			if err != nil {
				return 0, "", err
			}
		}

		runner.CdWorkflow = &pipelineConfig.CdWorkflow{
			Pipeline: cdPipeline,
		}
		overrideRequest.CdWorkflowId = cdWorkflowId
		// creating cd pipeline status timeline for deployment initialisation
		timeline := impl.pipelineStatusTimelineService.GetTimelineDbObjectByTimelineStatusAndTimelineDescription(savedWfr.Id, pipelineConfig.TIMELINE_STATUS_DEPLOYMENT_INITIATED, pipelineConfig.TIMELINE_DESCRIPTION_DEPLOYMENT_INITIATED, overrideRequest.UserId)
		_, span = otel.Tracer("orchestrator").Start(ctx, "cdPipelineStatusTimelineRepo.SaveTimelineForACDHelmApps")
		err = impl.pipelineStatusTimelineService.SaveTimeline(timeline, nil, false)

		span.End()
		if err != nil {
			impl.logger.Errorw("error in creating timeline status for deployment initiation", "err", err, "timeline", timeline)
		}

		//checking vulnerability for deploying image
		isVulnerable, err := impl.GetArtifactVulnerabilityStatus(artifact, cdPipeline, ctx)
		if err != nil {
			impl.logger.Errorw("error in getting Artifact vulnerability status, ManualCdTrigger", "err", err)
			return 0, "", err
		}
		if isVulnerable == true {
			// if image vulnerable, update timeline status and return
			runner.Status = pipelineConfig.WorkflowFailed
			runner.Message = "Found vulnerability on image"
			runner.FinishedOn = time.Now()
			runner.UpdatedOn = time.Now()
			runner.UpdatedBy = overrideRequest.UserId
			err = impl.cdWorkflowRepository.UpdateWorkFlowRunner(runner)
			if err != nil {
				impl.logger.Errorw("error in updating wfr status due to vulnerable image", "err", err)
				return 0, "", err
			}
			runner.CdWorkflow = &pipelineConfig.CdWorkflow{
				Pipeline: cdPipeline,
			}
			cdMetrics := util4.CDMetrics{
				AppName:         runner.CdWorkflow.Pipeline.DeploymentAppName,
				Status:          runner.Status,
				DeploymentType:  runner.CdWorkflow.Pipeline.DeploymentAppType,
				EnvironmentName: runner.CdWorkflow.Pipeline.Environment.Name,
				Time:            time.Since(runner.StartedOn).Seconds() - time.Since(runner.FinishedOn).Seconds(),
			}
			util4.TriggerCDMetrics(cdMetrics, impl.config.ExposeCDMetrics)
			// creating cd pipeline status timeline for deployment failed
			timeline := impl.pipelineStatusTimelineService.GetTimelineDbObjectByTimelineStatusAndTimelineDescription(runner.Id, pipelineConfig.TIMELINE_STATUS_DEPLOYMENT_FAILED, pipelineConfig.TIMELINE_DESCRIPTION_VULNERABLE_IMAGE, 1)

			_, span = otel.Tracer("orchestrator").Start(ctx, "cdPipelineStatusTimelineRepo.SaveTimelineForACDHelmApps")
			err = impl.pipelineStatusTimelineService.SaveTimeline(timeline, nil, false)
			span.End()
			if err != nil {
				impl.logger.Errorw("error in creating timeline status for deployment fail - cve policy violation", "err", err, "timeline", timeline)
			}
			_, span = otel.Tracer("orchestrator").Start(ctx, "updatePreviousDeploymentStatus")
			err1 := impl.updatePreviousDeploymentStatus(runner, cdPipeline.Id, err, triggeredAt, overrideRequest.UserId)
			span.End()
			if err1 != nil {
				impl.logger.Errorw("error while update previous cd workflow runners", "err", err, "runner", runner, "pipelineId", cdPipeline.Id)
			}
			return 0, "", fmt.Errorf("found vulnerability for image digest %s", artifact.ImageDigest)
		}
		_, span = otel.Tracer("orchestrator").Start(ctx, "appService.TriggerRelease")
		releaseId, manifest, err = impl.TriggerRelease(overrideRequest, ctx, triggeredAt, overrideRequest.UserId)
		span.End()

		if overrideRequest.DeploymentAppType == util.PIPELINE_DEPLOYMENT_TYPE_MANIFEST_DOWNLOAD || overrideRequest.DeploymentAppType == util.PIPELINE_DEPLOYMENT_TYPE_MANIFEST_PUSH {
			if err == nil {
				runner := &pipelineConfig.CdWorkflowRunner{
					Id:                 runner.Id,
					Name:               cdPipeline.Name,
					WorkflowType:       bean.CD_WORKFLOW_TYPE_DEPLOY,
					ExecutorType:       pipelineConfig.WORKFLOW_EXECUTOR_TYPE_AWF,
					TriggeredBy:        overrideRequest.UserId,
					StartedOn:          triggeredAt,
					Status:             pipelineConfig.WorkflowSucceeded,
					Namespace:          impl.config.GetDefaultNamespace(),
					CdWorkflowId:       overrideRequest.CdWorkflowId,
					AuditLog:           sql.AuditLog{CreatedOn: triggeredAt, CreatedBy: overrideRequest.UserId, UpdatedOn: triggeredAt, UpdatedBy: overrideRequest.UserId},
					HelmReferenceChart: manifest,
					FinishedOn:         time.Now(),
				}
				updateErr := impl.cdWorkflowRepository.UpdateWorkFlowRunner(runner)
				if updateErr != nil {
					impl.logger.Errorw("error in updating runner for manifest_download type", "err", err)
				}
				// Handle auto trigger after deployment success event
				pipelineOverride, err := impl.pipelineOverrideRepository.FindLatestByCdWorkflowId(overrideRequest.CdWorkflowId)
				if err != nil {
					impl.logger.Errorw("error in getting latest pipeline override by cdWorkflowId", "err", err, "cdWorkflowId", cdWf.Id)
					return 0, "", err
				}
				go impl.HandleDeploymentSuccessEvent(pipelineOverride)
			}
		}

		_, span = otel.Tracer("orchestrator").Start(ctx, "updatePreviousDeploymentStatus")
		err1 := impl.updatePreviousDeploymentStatus(runner, cdPipeline.Id, err, triggeredAt, overrideRequest.UserId)
		span.End()
		if err1 != nil || err != nil {
			impl.logger.Errorw("error while update previous cd workflow runners", "err", err, "runner", runner, "pipelineId", cdPipeline.Id)
			return 0, "", err
		}
	} else if overrideRequest.CdWorkflowType == bean.CD_WORKFLOW_TYPE_POST {
		cdWfRunner, err := impl.cdWorkflowRepository.FindByWorkflowIdAndRunnerType(ctx, overrideRequest.CdWorkflowId, bean.CD_WORKFLOW_TYPE_DEPLOY)
		if err != nil && !util.IsErrNoRows(err) {
			impl.logger.Errorw("err", "err", err)
			return 0, "", err
		}

		var cdWf *pipelineConfig.CdWorkflow
		if cdWfRunner.CdWorkflowId == 0 {
			cdWf = &pipelineConfig.CdWorkflow{
				CiArtifactId: ciArtifactId,
				PipelineId:   overrideRequest.PipelineId,
				AuditLog:     sql.AuditLog{CreatedOn: triggeredAt, CreatedBy: overrideRequest.UserId, UpdatedOn: triggeredAt, UpdatedBy: overrideRequest.UserId},
			}
			err := impl.cdWorkflowRepository.SaveWorkFlow(ctx, cdWf)
			if err != nil {
				impl.logger.Errorw("err", "err", err)
				return 0, "", err
			}
			overrideRequest.CdWorkflowId = cdWf.Id
		} else {
			_, span = otel.Tracer("orchestrator").Start(ctx, "cdWorkflowRepository.FindById")
			cdWf, err = impl.cdWorkflowRepository.FindById(overrideRequest.CdWorkflowId)
			span.End()
			if err != nil && !util.IsErrNoRows(err) {
				impl.logger.Errorw("err", "err", err)
				return 0, "", err
			}
		}
		_, span = otel.Tracer("orchestrator").Start(ctx, "TriggerPostStage")
		err = impl.TriggerPostStage(cdWf, cdPipeline, overrideRequest.UserId, 0)
		span.End()
		if err != nil {
			impl.logger.Errorw("err", "err", err)
			return 0, "", err
		}
	}
	return releaseId, helmPackageName, err
}

type BulkTriggerRequest struct {
	CiArtifactId int `sql:"ci_artifact_id"`
	PipelineId   int `sql:"pipeline_id"`
}

func (impl *WorkflowDagExecutorImpl) TriggerBulkDeploymentAsync(requests []*BulkTriggerRequest, UserId int32) (interface{}, error) {
	var cdWorkflows []*pipelineConfig.CdWorkflow
	for _, request := range requests {
		cdWf := &pipelineConfig.CdWorkflow{
			CiArtifactId:   request.CiArtifactId,
			PipelineId:     request.PipelineId,
			AuditLog:       sql.AuditLog{CreatedOn: time.Now(), CreatedBy: UserId, UpdatedOn: time.Now(), UpdatedBy: UserId},
			WorkflowStatus: pipelineConfig.REQUEST_ACCEPTED,
		}
		cdWorkflows = append(cdWorkflows, cdWf)
	}
	err := impl.cdWorkflowRepository.SaveWorkFlows(cdWorkflows...)
	if err != nil {
		impl.logger.Errorw("error in saving wfs", "req", requests, "err", err)
		return nil, err
	}
	impl.triggerNatsEventForBulkAction(cdWorkflows)
	return nil, nil
	//return
	//publish nats async
	//update status
	//consume message
}

type DeploymentGroupAppWithEnv struct {
	EnvironmentId     int         `json:"environmentId"`
	DeploymentGroupId int         `json:"deploymentGroupId"`
	AppId             int         `json:"appId"`
	Active            bool        `json:"active"`
	UserId            int32       `json:"userId"`
	RequestType       RequestType `json:"requestType" validate:"oneof=START STOP"`
}

func (impl *WorkflowDagExecutorImpl) TriggerBulkHibernateAsync(request StopDeploymentGroupRequest, ctx context.Context) (interface{}, error) {
	dg, err := impl.groupRepository.FindByIdWithApp(request.DeploymentGroupId)
	if err != nil {
		impl.logger.Errorw("error while fetching dg", "err", err)
		return nil, err
	}

	for _, app := range dg.DeploymentGroupApps {
		deploymentGroupAppWithEnv := &DeploymentGroupAppWithEnv{
			AppId:             app.AppId,
			EnvironmentId:     dg.EnvironmentId,
			DeploymentGroupId: dg.Id,
			Active:            dg.Active,
			UserId:            request.UserId,
			RequestType:       request.RequestType,
		}

		data, err := json.Marshal(deploymentGroupAppWithEnv)
		if err != nil {
			impl.logger.Errorw("error while writing app stop event to nats ", "app", app.AppId, "deploymentGroup", app.DeploymentGroupId, "err", err)
		} else {
			err = impl.pubsubClient.Publish(pubsub.BULK_HIBERNATE_TOPIC, string(data))
			if err != nil {
				impl.logger.Errorw("Error while publishing request", "topic", pubsub.BULK_HIBERNATE_TOPIC, "error", err)
			}
		}
	}
	return nil, nil
}

func (impl *WorkflowDagExecutorImpl) FetchApprovalDataForArtifacts(artifactIds []int, pipelineId int, requiredApprovals int) (map[int]*pipelineConfig.UserApprovalMetadata, error) {
	artifactIdVsApprovalMetadata := make(map[int]*pipelineConfig.UserApprovalMetadata)
	deploymentApprovalRequests, err := impl.deploymentApprovalRepository.FetchApprovalDataForArtifacts(artifactIds, pipelineId)
	if err != nil {
		return artifactIdVsApprovalMetadata, err
	}

	var requestedUserIds []int32
	for _, approvalRequest := range deploymentApprovalRequests {
		requestedUserIds = append(requestedUserIds, approvalRequest.CreatedBy)
	}

	userInfos, err := impl.user.GetByIds(requestedUserIds)
	if err != nil {
		impl.logger.Errorw("error occurred while fetching users", "requestedUserIds", requestedUserIds, "err", err)
		return artifactIdVsApprovalMetadata, err
	}
	userInfoMap := make(map[int32]bean.UserInfo)
	for _, userInfo := range userInfos {
		userId := userInfo.Id
		userInfoMap[userId] = userInfo
	}

	for _, approvalRequest := range deploymentApprovalRequests {
		artifactId := approvalRequest.ArtifactId
		requestedUserId := approvalRequest.CreatedBy
		if userInfo, ok := userInfoMap[requestedUserId]; ok {
			approvalRequest.UserEmail = userInfo.EmailId
		}
		approvalMetadata := approvalRequest.ConvertToApprovalMetadata()
		if approvalRequest.GetApprovedCount() >= requiredApprovals {
			approvalMetadata.ApprovalRuntimeState = pipelineConfig.ApprovedApprovalState
		} else {
			approvalMetadata.ApprovalRuntimeState = pipelineConfig.RequestedApprovalState
		}
		artifactIdVsApprovalMetadata[artifactId] = approvalMetadata
	}
	return artifactIdVsApprovalMetadata, nil

}

func (impl *WorkflowDagExecutorImpl) triggerNatsEventForBulkAction(cdWorkflows []*pipelineConfig.CdWorkflow) {
	for _, wf := range cdWorkflows {
		data, err := json.Marshal(wf)
		if err != nil {
			wf.WorkflowStatus = pipelineConfig.QUE_ERROR
		} else {
			err = impl.pubsubClient.Publish(pubsub.BULK_DEPLOY_TOPIC, string(data))
			if err != nil {
				wf.WorkflowStatus = pipelineConfig.QUE_ERROR
			} else {
				wf.WorkflowStatus = pipelineConfig.ENQUEUED
			}
		}
		err = impl.cdWorkflowRepository.UpdateWorkFlow(wf)
		if err != nil {
			impl.logger.Errorw("error in publishing wf msg", "wf", wf, "err", err)
		}
	}
}

func (impl *WorkflowDagExecutorImpl) subscribeTriggerBulkAction() error {
	callback := func(msg *pubsub.PubSubMsg) {
		impl.logger.Debug("subscribeTriggerBulkAction event received")
		//defer msg.Ack()
		cdWorkflow := new(pipelineConfig.CdWorkflow)
		err := json.Unmarshal([]byte(string(msg.Data)), cdWorkflow)
		if err != nil {
			impl.logger.Error("Error while unmarshalling cdWorkflow json object", "error", err)
			return
		}
		impl.logger.Debugw("subscribeTriggerBulkAction event:", "cdWorkflow", cdWorkflow)
		wf := &pipelineConfig.CdWorkflow{
			Id:           cdWorkflow.Id,
			CiArtifactId: cdWorkflow.CiArtifactId,
			PipelineId:   cdWorkflow.PipelineId,
			AuditLog: sql.AuditLog{
				UpdatedOn: time.Now(),
			},
		}
		latest, err := impl.cdWorkflowRepository.IsLatestWf(cdWorkflow.PipelineId, cdWorkflow.Id)
		if err != nil {
			impl.logger.Errorw("error in determining latest", "wf", cdWorkflow, "err", err)
			wf.WorkflowStatus = pipelineConfig.DEQUE_ERROR
			impl.cdWorkflowRepository.UpdateWorkFlow(wf)
			return
		}
		if !latest {
			wf.WorkflowStatus = pipelineConfig.DROPPED_STALE
			impl.cdWorkflowRepository.UpdateWorkFlow(wf)
			return
		}
		pipeline, err := impl.pipelineRepository.FindById(cdWorkflow.PipelineId)
		if err != nil {
			impl.logger.Errorw("error in fetching pipeline", "err", err)
			wf.WorkflowStatus = pipelineConfig.TRIGGER_ERROR
			impl.cdWorkflowRepository.UpdateWorkFlow(wf)
			return
		}
		artefact, err := impl.ciArtifactRepository.Get(cdWorkflow.CiArtifactId)
		if err != nil {
			impl.logger.Errorw("error in fetching artefact", "err", err)
			wf.WorkflowStatus = pipelineConfig.TRIGGER_ERROR
			impl.cdWorkflowRepository.UpdateWorkFlow(wf)
			return
		}
		err = impl.triggerStageForBulk(wf, pipeline, artefact, false, false, cdWorkflow.CreatedBy)
		if err != nil {
			impl.logger.Errorw("error in cd trigger ", "err", err)
			wf.WorkflowStatus = pipelineConfig.TRIGGER_ERROR
		} else {
			wf.WorkflowStatus = pipelineConfig.WF_STARTED
		}
		impl.cdWorkflowRepository.UpdateWorkFlow(wf)
	}
	err := impl.pubsubClient.Subscribe(pubsub.BULK_DEPLOY_TOPIC, callback)
	return err
}

func (impl *WorkflowDagExecutorImpl) subscribeHibernateBulkAction() error {
	callback := func(msg *pubsub.PubSubMsg) {
		impl.logger.Debug("subscribeHibernateBulkAction event received")
		//defer msg.Ack()
		deploymentGroupAppWithEnv := new(DeploymentGroupAppWithEnv)
		err := json.Unmarshal([]byte(string(msg.Data)), deploymentGroupAppWithEnv)
		if err != nil {
			impl.logger.Error("Error while unmarshalling deploymentGroupAppWithEnv json object", err)
			return
		}
		impl.logger.Debugw("subscribeHibernateBulkAction event:", "DeploymentGroupAppWithEnv", deploymentGroupAppWithEnv)

		stopAppRequest := &StopAppRequest{
			AppId:         deploymentGroupAppWithEnv.AppId,
			EnvironmentId: deploymentGroupAppWithEnv.EnvironmentId,
			UserId:        deploymentGroupAppWithEnv.UserId,
			RequestType:   deploymentGroupAppWithEnv.RequestType,
		}
		ctx, err := impl.buildACDContext()
		if err != nil {
			impl.logger.Errorw("error in creating acd synch context", "err", err)
			return
		}
		_, err = impl.StopStartApp(stopAppRequest, ctx)
		if err != nil {
			impl.logger.Errorw("error in stop app request", "err", err)
			return
		}
	}
	err := impl.pubsubClient.Subscribe(pubsub.BULK_HIBERNATE_TOPIC, callback)
	return err
}

func (impl *WorkflowDagExecutorImpl) buildACDContext() (acdContext context.Context, err error) {
	//this part only accessible for acd apps hibernation, if acd configured it will fetch latest acdToken, else it will return error
	acdToken, err := impl.argoUserService.GetLatestDevtronArgoCdUserToken()
	if err != nil {
		impl.logger.Errorw("error in getting acd token", "err", err)
		return nil, err
	}
	ctx := context.Background()
	ctx = context.WithValue(ctx, "token", acdToken)
	return ctx, nil
}

func (impl *WorkflowDagExecutorImpl) TriggerRelease(overrideRequest *bean.ValuesOverrideRequest, ctx context.Context, triggeredAt time.Time, deployedBy int32) (releaseNo int, manifest []byte, err error) {
	triggerEvent := impl.GetTriggerEvent(overrideRequest.DeploymentAppType, triggeredAt, deployedBy)
	releaseNo, manifest, err = impl.TriggerPipeline(overrideRequest, triggerEvent, ctx)
	if err != nil {
		return 0, manifest, err
	}
	return releaseNo, manifest, nil
}

func (impl *WorkflowDagExecutorImpl) TriggerCD(artifact *repository.CiArtifact, cdWorkflowId, wfrId int, pipeline *pipelineConfig.Pipeline, triggeredAt time.Time) (*[]byte, error) {
	impl.logger.Debugw("automatic pipeline trigger attempt async", "artifactId", artifact.Id)
	manifest, err := impl.triggerReleaseAsync(artifact, cdWorkflowId, wfrId, pipeline, triggeredAt)
	if err != nil {
		impl.logger.Errorw("error in cd trigger", "err", err)
		return manifest, err
	}
	return manifest, err
}

func (impl *WorkflowDagExecutorImpl) triggerReleaseAsync(artifact *repository.CiArtifact, cdWorkflowId, wfrId int, pipeline *pipelineConfig.Pipeline, triggeredAt time.Time) (*[]byte, error) {
	manifest, err := impl.validateAndTrigger(pipeline, artifact, cdWorkflowId, wfrId, triggeredAt)
	if err != nil {
		impl.logger.Errorw("error in trigger for pipeline", "pipelineId", strconv.Itoa(pipeline.Id))
	}
	impl.logger.Debugw("trigger attempted for all pipeline ", "artifactId", artifact.Id)
	return manifest, err
}

func (impl *WorkflowDagExecutorImpl) validateAndTrigger(p *pipelineConfig.Pipeline, artifact *repository.CiArtifact, cdWorkflowId, wfrId int, triggeredAt time.Time) (*[]byte, error) {
	object := impl.enforcerUtil.GetAppRBACNameByAppId(p.AppId)
	envApp := strings.Split(object, "/")
	if len(envApp) != 2 {
		impl.logger.Error("invalid req, app and env not found from rbac")
		return nil, errors2.New("invalid req, app and env not found from rbac")
	}
	manifest, err := impl.releasePipeline(p, artifact, cdWorkflowId, wfrId, triggeredAt)
	return manifest, err
}

func (impl *WorkflowDagExecutorImpl) releasePipeline(pipeline *pipelineConfig.Pipeline, artifact *repository.CiArtifact, cdWorkflowId, wfrId int, triggeredAt time.Time) (*[]byte, error) {
	impl.logger.Debugw("triggering release for ", "cdPipelineId", pipeline.Id, "artifactId", artifact.Id)

	pipeline, err := impl.pipelineRepository.FindById(pipeline.Id)
	if err != nil {
		impl.logger.Errorw("error in fetching pipeline by pipelineId", "err", err)
		return nil, err
	}

	request := &bean.ValuesOverrideRequest{
		PipelineId:           pipeline.Id,
		UserId:               artifact.CreatedBy,
		CiArtifactId:         artifact.Id,
		AppId:                pipeline.AppId,
		CdWorkflowId:         cdWorkflowId,
		ForceTrigger:         true,
		DeploymentWithConfig: bean.DEPLOYMENT_CONFIG_TYPE_LAST_SAVED,
		WfrId:                wfrId,
	}
	impl.SetPipelineFieldsInOverrideRequest(request, pipeline)

	ctx, err := impl.buildACDContext()
	if err != nil {
		impl.logger.Errorw("error in creating acd synch context", "pipelineId", pipeline.Id, "artifactId", artifact.Id, "err", err)
		return nil, err
	}
	//setting deployedBy as 1(system user) since case of auto trigger
	id, manifest, err := impl.TriggerRelease(request, ctx, triggeredAt, 1)
	if err != nil {
		impl.logger.Errorw("error in auto  cd pipeline trigger", "pipelineId", pipeline.Id, "artifactId", artifact.Id, "err", err)
	} else {
		impl.logger.Infow("pipeline successfully triggered ", "cdPipelineId", pipeline.Id, "artifactId", artifact.Id, "releaseId", id)
	}
	return &manifest, err

}

func (impl *WorkflowDagExecutorImpl) SetPipelineFieldsInOverrideRequest(overrideRequest *bean.ValuesOverrideRequest, pipeline *pipelineConfig.Pipeline) {
	overrideRequest.PipelineId = pipeline.Id
	overrideRequest.PipelineName = pipeline.Name
	overrideRequest.EnvId = pipeline.EnvironmentId
	environment := pipeline.Environment
	overrideRequest.EnvName = environment.Name
	overrideRequest.ClusterId = environment.ClusterId
	overrideRequest.IsProdEnv = environment.Default
	overrideRequest.AppId = pipeline.AppId
	overrideRequest.ProjectId = pipeline.App.TeamId
	overrideRequest.AppName = pipeline.App.AppName
	overrideRequest.DeploymentAppType = pipeline.DeploymentAppType
}

func (impl *WorkflowDagExecutorImpl) GetTriggerEvent(deploymentAppType string, triggeredAt time.Time, deployedBy int32) bean.TriggerEvent {
	// trigger event will decide whether to perform GitOps or deployment for a particular deployment app type
	triggerEvent := bean.TriggerEvent{
		TriggeredBy: deployedBy,
		TriggerdAt:  triggeredAt,
	}
	switch deploymentAppType {
	case bean2.ArgoCd:
		triggerEvent.PerformChartPush = true
		triggerEvent.PerformDeploymentOnCluster = true
		triggerEvent.GetManifestInResponse = false
		triggerEvent.DeploymentAppType = bean2.ArgoCd
		triggerEvent.ManifestStorageType = bean2.ManifestStorageGit
	case bean2.Helm:
		triggerEvent.PerformChartPush = false
		triggerEvent.PerformDeploymentOnCluster = true
		triggerEvent.GetManifestInResponse = false
		triggerEvent.DeploymentAppType = bean2.Helm
	case bean2.ManifestDownload:
		triggerEvent.PerformChartPush = false
		triggerEvent.PerformDeploymentOnCluster = false
		triggerEvent.GetManifestInResponse = true
		triggerEvent.DeploymentAppType = bean2.ManifestDownload
	case bean2.ManifestPush:
		triggerEvent.PerformChartPush = true
		triggerEvent.PerformDeploymentOnCluster = false
		triggerEvent.GetManifestInResponse = true
		triggerEvent.DeploymentAppType = bean2.ManifestPush
		triggerEvent.ManifestStorageType = bean2.ManifestStorageOCIHelmRepo
	}
	return triggerEvent
}

// write integration/unit test for each function
func (impl *WorkflowDagExecutorImpl) TriggerPipeline(overrideRequest *bean.ValuesOverrideRequest, triggerEvent bean.TriggerEvent, ctx context.Context) (releaseNo int, manifest []byte, err error) {

	isRequestValid, err := impl.ValidateTriggerEvent(triggerEvent)
	if !isRequestValid {
		return releaseNo, manifest, err
	}

	_, span := otel.Tracer("orchestrator").Start(ctx, "AppService.BuildManifestForTrigger")
	valuesOverrideResponse, builtChartPath, err := impl.BuildManifestForTrigger(overrideRequest, triggerEvent.TriggerdAt, ctx)
	span.End()

	if err != nil && triggerEvent.GetManifestInResponse {
		timeline := &pipelineConfig.PipelineStatusTimeline{
			CdWorkflowRunnerId: overrideRequest.WfrId,
			Status:             "HELM_PACKAGE_GENERATION_FAILED",
			StatusDetail:       fmt.Sprintf("Helm package generation failed. - %v", err),
			StatusTime:         time.Now(),
			AuditLog: sql.AuditLog{
				CreatedBy: overrideRequest.UserId,
				CreatedOn: time.Now(),
				UpdatedBy: overrideRequest.UserId,
				UpdatedOn: time.Now(),
			},
		}
		err1 := impl.pipelineStatusTimelineService.SaveTimeline(timeline, nil, false)
		if err1 != nil {
			impl.logger.Errorw("error in saving timeline for manifest_download type")
		}
	}

	_, span = otel.Tracer("orchestrator").Start(ctx, "CreateHistoriesForDeploymentTrigger")
	err1 := impl.CreateHistoriesForDeploymentTrigger(valuesOverrideResponse.Pipeline, valuesOverrideResponse.PipelineStrategy, valuesOverrideResponse.EnvOverride, triggerEvent.TriggerdAt, triggerEvent.TriggeredBy)
	if err1 != nil {
		impl.logger.Errorw("error in saving histories for trigger", "err", err1, "pipelineId", valuesOverrideResponse.Pipeline.Id, "wfrId", overrideRequest.WfrId)
	}
	span.End()
	if err != nil {
		return releaseNo, manifest, err
	}

	if triggerEvent.GetManifestInResponse {
		timeline := &pipelineConfig.PipelineStatusTimeline{
			CdWorkflowRunnerId: overrideRequest.WfrId,
			Status:             "HELM_PACKAGE_GENERATED",
			StatusDetail:       "Helm package generated successfully.",
			StatusTime:         time.Now(),
			AuditLog: sql.AuditLog{
				CreatedBy: overrideRequest.UserId,
				CreatedOn: time.Now(),
				UpdatedBy: overrideRequest.UserId,
				UpdatedOn: time.Now(),
			},
		}
		_, span := otel.Tracer("orchestrator").Start(ctx, "cdPipelineStatusTimelineRepo.SaveTimelineForACDHelmApps")
		err = impl.pipelineStatusTimelineService.SaveTimeline(timeline, nil, false)
		if err != nil {
			impl.logger.Errorw("error in saving timeline for manifest_download type")
		}
		span.End()
		err = impl.MergeDefaultValuesWithOverrideValues(valuesOverrideResponse.MergedValues, builtChartPath)
		if err != nil {
			impl.logger.Errorw("error in merging default values with override values ", "err", err)
			return releaseNo, manifest, err
		}
		// for downloaded manifest name is equal to <app-name>-<env-name>-<image-tag>
		image := valuesOverrideResponse.Artifact.Image
		var imageTag string
		if len(image) > 0 {
			imageTag = strings.Split(image, ":")[1]
		}
		chartName := fmt.Sprintf("%s-%s-%s", overrideRequest.AppName, overrideRequest.EnvName, imageTag)
		// As this chart will be pushed, don't delete it now
		deleteChart := !triggerEvent.PerformChartPush
		manifest, err = impl.chartTemplateService.LoadChartInBytes(builtChartPath, deleteChart, chartName, valuesOverrideResponse.EnvOverride.Chart.ChartVersion)
		if err != nil {
			impl.logger.Errorw("error in converting chart to bytes", "err", err)
			return releaseNo, manifest, err
		}
	}

	if triggerEvent.PerformChartPush {
		manifestPushTemplate, err := impl.BuildManifestPushTemplate(overrideRequest, valuesOverrideResponse, builtChartPath)
		if err != nil {
			impl.logger.Errorw("error in building manifest push template", "err", err)
			return releaseNo, manifest, err
		}
		manifestPushService := impl.GetManifestPushService(triggerEvent.ManifestStorageType)
		manifestPushResponse := manifestPushService.PushChart(manifestPushTemplate, ctx)
		if manifestPushResponse.Error != nil {
			impl.logger.Errorw("Error in pushing manifest to git/helm", "err", err, "git_repo_url", manifestPushTemplate.RepoUrl)
			return releaseNo, manifest, manifestPushResponse.Error
		}
		pipelineOverrideUpdateRequest := &chartConfig.PipelineOverride{
			Id:                     valuesOverrideResponse.PipelineOverride.Id,
			GitHash:                manifestPushResponse.CommitHash,
			CommitTime:             manifestPushResponse.CommitTime,
			EnvConfigOverrideId:    valuesOverrideResponse.EnvOverride.Id,
			PipelineOverrideValues: valuesOverrideResponse.ReleaseOverrideJSON,
			PipelineId:             overrideRequest.PipelineId,
			CiArtifactId:           overrideRequest.CiArtifactId,
			PipelineMergedValues:   valuesOverrideResponse.MergedValues,
			AuditLog:               sql.AuditLog{UpdatedOn: triggerEvent.TriggerdAt, UpdatedBy: overrideRequest.UserId},
		}
		_, span := otel.Tracer("orchestrator").Start(ctx, "pipelineOverrideRepository.Update")
		err = impl.pipelineOverrideRepository.Update(pipelineOverrideUpdateRequest)
		span.End()
	}

	if triggerEvent.PerformDeploymentOnCluster {
		err = impl.DeployApp(overrideRequest, valuesOverrideResponse, triggerEvent.TriggerdAt, ctx)
		if err != nil {
			impl.logger.Errorw("error in deploying app", "err", err)
			return releaseNo, manifest, err
		}
	}

	go impl.WriteCDTriggerEvent(overrideRequest, valuesOverrideResponse.Artifact, valuesOverrideResponse.PipelineOverride.PipelineReleaseCounter, valuesOverrideResponse.PipelineOverride.Id, overrideRequest.WfrId)

	_, spann := otel.Tracer("orchestrator").Start(ctx, "MarkImageScanDeployed")
	_ = impl.MarkImageScanDeployed(overrideRequest.AppId, valuesOverrideResponse.EnvOverride.TargetEnvironment, valuesOverrideResponse.Artifact.ImageDigest, overrideRequest.ClusterId, valuesOverrideResponse.Artifact.ScanEnabled)
	spann.End()

	middleware.CdTriggerCounter.WithLabelValues(overrideRequest.AppName, overrideRequest.EnvName).Inc()

	return valuesOverrideResponse.PipelineOverride.PipelineReleaseCounter, manifest, nil

}

func (impl *WorkflowDagExecutorImpl) ValidateTriggerEvent(triggerEvent bean.TriggerEvent) (bool, error) {

	switch triggerEvent.DeploymentAppType {
	case bean2.ArgoCd:
		if !triggerEvent.PerformChartPush {
			return false, errors3.New("For deployment type ArgoCd, PerformChartPush flag expected value = true, got false")
		}
	case bean2.Helm:
		return true, nil
	case bean2.ManifestPush:
		if triggerEvent.PerformDeploymentOnCluster {
			return false, errors3.New("For deployment type GitOpsWithoutDeployment, PerformDeploymentOnCluster flag expected value = false, got value = true")
		}
	case bean2.ManifestDownload:
		if triggerEvent.PerformChartPush {
			return false, errors.New("For deployment type ManifestDownload,  PerformChartPush flag expected value = false, got true")
		}
		if triggerEvent.PerformDeploymentOnCluster {
			return false, errors.New("For deployment type ManifestDownload,  PerformDeploymentOnCluster flag expected value = false, got true")
		}
	}
	return true, nil

}

func (impl *WorkflowDagExecutorImpl) BuildManifestForTrigger(overrideRequest *bean.ValuesOverrideRequest, triggeredAt time.Time, ctx context.Context) (valuesOverrideResponse *app.ValuesOverrideResponse, builtChartPath string, err error) {

	valuesOverrideResponse = &app.ValuesOverrideResponse{}
	valuesOverrideResponse, err = impl.GetValuesOverrideForTrigger(overrideRequest, triggeredAt, ctx)
	if err != nil {
		impl.logger.Errorw("error in fetching values for trigger", "err", err)
		return valuesOverrideResponse, "", err
	}
	builtChartPath, err = impl.appService.BuildChartAndGetPath(overrideRequest.AppName, valuesOverrideResponse.EnvOverride, ctx)
	if err != nil {
		impl.logger.Errorw("error in parsing reference chart", "err", err)
		return valuesOverrideResponse, "", err
	}
	return valuesOverrideResponse, builtChartPath, err
}

func (impl *WorkflowDagExecutorImpl) CreateHistoriesForDeploymentTrigger(pipeline *pipelineConfig.Pipeline, strategy *chartConfig.PipelineStrategy, envOverride *chartConfig.EnvConfigOverride, deployedOn time.Time, deployedBy int32) error {
	//creating history for deployment template
	deploymentTemplateHistory, err := impl.deploymentTemplateHistoryService.CreateDeploymentTemplateHistoryForDeploymentTrigger(pipeline, envOverride, envOverride.Chart.ImageDescriptorTemplate, deployedOn, deployedBy)
	if err != nil {
		impl.logger.Errorw("error in creating deployment template history for deployment trigger", "err", err)
		return err
	}
	err = impl.configMapHistoryService.CreateCMCSHistoryForDeploymentTrigger(pipeline, deployedOn, deployedBy)
	if err != nil {
		impl.logger.Errorw("error in creating CM/CS history for deployment trigger", "err", err)
		return err
	}
	if strategy != nil {
		err = impl.pipelineStrategyHistoryService.CreateStrategyHistoryForDeploymentTrigger(strategy, deployedOn, deployedBy, pipeline.TriggerType)
		if err != nil {
			impl.logger.Errorw("error in creating strategy history for deployment trigger", "err", err)
			return err
		}
	}
	//VARIABLE_SNAPSHOT_SAVE
	if envOverride.VariableSnapshot != nil && len(envOverride.VariableSnapshot) > 0 {
		variableMapBytes, _ := json.Marshal(envOverride.VariableSnapshot)
		variableSnapshotHistory := &repository5.VariableSnapshotHistoryBean{
			VariableSnapshot: variableMapBytes,
			HistoryReference: repository5.HistoryReference{
				HistoryReferenceId:   deploymentTemplateHistory.Id,
				HistoryReferenceType: repository5.HistoryReferenceTypeDeploymentTemplate,
			},
		}
		err = impl.variableSnapshotHistoryService.SaveVariableHistoriesForTrigger([]*repository5.VariableSnapshotHistoryBean{variableSnapshotHistory}, deployedBy)
		if err != nil {
			return err
		}
	}
	return nil
}

func (impl *WorkflowDagExecutorImpl) BuildManifestPushTemplate(overrideRequest *bean.ValuesOverrideRequest, valuesOverrideResponse *app.ValuesOverrideResponse, builtChartPath string) (*bean4.ManifestPushTemplate, error) {

	manifestPushTemplate := &bean4.ManifestPushTemplate{
		WorkflowRunnerId:      overrideRequest.WfrId,
		AppId:                 overrideRequest.AppId,
		ChartRefId:            valuesOverrideResponse.EnvOverride.Chart.ChartRefId,
		EnvironmentId:         valuesOverrideResponse.EnvOverride.Environment.Id,
		UserId:                overrideRequest.UserId,
		PipelineOverrideId:    valuesOverrideResponse.PipelineOverride.Id,
		AppName:               overrideRequest.AppName,
		TargetEnvironmentName: valuesOverrideResponse.EnvOverride.TargetEnvironment,
		BuiltChartPath:        builtChartPath,
		MergedValues:          valuesOverrideResponse.MergedValues,
	}

	manifestPushConfig, err := impl.manifestPushConfigRepository.GetManifestPushConfigByAppIdAndEnvId(overrideRequest.AppId, overrideRequest.EnvId)
	if err != nil && err != pg.ErrNoRows {
		impl.logger.Errorw("error in fetching manifest push config from db", "err", err)
		return manifestPushTemplate, err
	}

	if manifestPushConfig.Id != 0 {
		if manifestPushConfig.StorageType == bean2.ManifestStorageOCIHelmRepo {
			var credentialsConfig bean4.HelmRepositoryConfig
			err = json.Unmarshal([]byte(manifestPushConfig.CredentialsConfig), &credentialsConfig)
			if err != nil {
				impl.logger.Errorw("error in json unmarshal", "err", err)
				return manifestPushTemplate, err
			}
			dockerArtifactStore, err := impl.dockerArtifactStoreRepository.FindOne(credentialsConfig.ContainerRegistryName)
			if err != nil {
				impl.logger.Errorw("error in fetching artifact info", "err", err)
				return manifestPushTemplate, err
			}
			image := valuesOverrideResponse.Artifact.Image
			imageTag := strings.Split(image, ":")[1]
			repoPath, chartName := app.GetRepoPathAndChartNameFromRepoName(credentialsConfig.RepositoryName)
			manifestPushTemplate.RepoUrl = path.Join(dockerArtifactStore.RegistryURL, repoPath)
			// pushed chart name should be same as repo name configured by user (if repo name is a/b/c chart name will be c)
			manifestPushTemplate.ChartName = chartName
			manifestPushTemplate.ChartVersion = fmt.Sprintf("%d.%d.%d-%s-%s", 1, 0, overrideRequest.WfrId, "DEPLOY", imageTag)
			manifestBytes, err := impl.chartTemplateService.LoadChartInBytes(builtChartPath, true, chartName, manifestPushTemplate.ChartVersion)
			if err != nil {
				impl.logger.Errorw("error in converting chart to bytes", "err", err)
				return manifestPushTemplate, err
			}
			manifestPushTemplate.BuiltChartBytes = &manifestBytes
			containerRegistryConfig := &bean4.ContainerRegistryConfig{
				RegistryUrl:  dockerArtifactStore.RegistryURL,
				Username:     dockerArtifactStore.Username,
				Password:     dockerArtifactStore.Password,
				Insecure:     true,
				AccessKey:    dockerArtifactStore.AWSAccessKeyId,
				SecretKey:    dockerArtifactStore.AWSSecretAccessKey,
				AwsRegion:    dockerArtifactStore.AWSRegion,
				RegistryType: string(dockerArtifactStore.RegistryType),
				RepoName:     repoPath,
			}
			for _, ociRegistryConfig := range dockerArtifactStore.OCIRegistryConfig {
				if ociRegistryConfig.RepositoryType == repository6.OCI_REGISRTY_REPO_TYPE_CHART {
					containerRegistryConfig.IsPublic = ociRegistryConfig.IsPublic
				}
			}
			manifestPushTemplate.ContainerRegistryConfig = containerRegistryConfig

		} else if manifestPushConfig.StorageType == bean2.ManifestStorageGit {
			// need to implement for git repo push
		}
	} else {
		manifestPushTemplate.ChartReferenceTemplate = valuesOverrideResponse.EnvOverride.Chart.ReferenceTemplate
		manifestPushTemplate.ChartName = valuesOverrideResponse.EnvOverride.Chart.ChartName
		manifestPushTemplate.ChartVersion = valuesOverrideResponse.EnvOverride.Chart.ChartVersion
		manifestPushTemplate.ChartLocation = valuesOverrideResponse.EnvOverride.Chart.ChartLocation
		manifestPushTemplate.RepoUrl = valuesOverrideResponse.EnvOverride.Chart.GitRepoUrl
	}
	return manifestPushTemplate, nil
}

func (impl *WorkflowDagExecutorImpl) GetManifestPushService(storageType string) app.ManifestPushService {
	var manifestPushService app.ManifestPushService
	if storageType == bean2.ManifestStorageGit {
		manifestPushService = impl.gitOpsManifestPushService
	} else if storageType == bean2.ManifestStorageOCIHelmRepo {
		manifestPushService = impl.helmRepoPushService
	}
	return manifestPushService
}

func (impl *WorkflowDagExecutorImpl) DeployApp(overrideRequest *bean.ValuesOverrideRequest, valuesOverrideResponse *app.ValuesOverrideResponse, triggeredAt time.Time, ctx context.Context) error {

	if util.IsAcdApp(overrideRequest.DeploymentAppType) {
		_, span := otel.Tracer("orchestrator").Start(ctx, "DeployArgocdApp")
		err := impl.DeployArgocdApp(overrideRequest, valuesOverrideResponse, ctx)
		span.End()
		if err != nil {
			impl.logger.Errorw("error in deploying app on argocd", "err", err)
			return err
		}
	} else if util.IsHelmApp(overrideRequest.DeploymentAppType) {
		_, span := otel.Tracer("orchestrator").Start(ctx, "createHelmAppForCdPipeline")
		_, err := impl.createHelmAppForCdPipeline(overrideRequest, valuesOverrideResponse, triggeredAt, ctx)
		span.End()
		if err != nil {
			impl.logger.Errorw("error in creating or updating helm application for cd pipeline", "err", err)
			return err
		}
	}
	return nil
}

func (impl *WorkflowDagExecutorImpl) WriteCDTriggerEvent(overrideRequest *bean.ValuesOverrideRequest, artifact *repository.CiArtifact, releaseId, pipelineOverrideId, wfrId int) {

	event := impl.eventFactory.Build(util2.Trigger, &overrideRequest.PipelineId, overrideRequest.AppId, &overrideRequest.EnvId, util2.CD)
	impl.logger.Debugw("event WriteCDTriggerEvent", "event", event)
	wfr, err := impl.cdWorkflowRepository.FindWorkflowRunnerByIdForApproval(wfrId)
	if err != nil {
		impl.logger.Errorw("could not get wf runner", "err", err)
	}
	event = impl.eventFactory.BuildExtraCDData(event, wfr, pipelineOverrideId, bean.CD_WORKFLOW_TYPE_DEPLOY)
	_, evtErr := impl.eventClient.WriteNotificationEvent(event)
	if evtErr != nil {
		impl.logger.Errorw("CD trigger event not sent", "error", evtErr)
	}
	deploymentEvent := app.DeploymentEvent{
		ApplicationId:      overrideRequest.AppId,
		EnvironmentId:      overrideRequest.EnvId, //check for production Environment
		ReleaseId:          releaseId,
		PipelineOverrideId: pipelineOverrideId,
		TriggerTime:        time.Now(),
		CiArtifactId:       overrideRequest.CiArtifactId,
	}
	ciPipelineMaterials, err := impl.ciPipelineMaterialRepository.GetByPipelineId(artifact.PipelineId)
	if err != nil {
		impl.logger.Errorw("error in ")
	}
	materialInfoMap, mErr := artifact.ParseMaterialInfo()
	if mErr != nil {
		impl.logger.Errorw("material info map error", mErr)
		return
	}
	for _, ciPipelineMaterial := range ciPipelineMaterials {
		hash := materialInfoMap[ciPipelineMaterial.GitMaterial.Url]
		pipelineMaterialInfo := &app.PipelineMaterialInfo{PipelineMaterialId: ciPipelineMaterial.Id, CommitHash: hash}
		deploymentEvent.PipelineMaterials = append(deploymentEvent.PipelineMaterials, pipelineMaterialInfo)
	}
	impl.logger.Infow("triggering deployment event", "event", deploymentEvent)
	err = impl.eventClient.WriteNatsEvent(pubsub.CD_SUCCESS, deploymentEvent)
	if err != nil {
		impl.logger.Errorw("error in writing cd trigger event", "err", err)
	}
}

func (impl *WorkflowDagExecutorImpl) MarkImageScanDeployed(appId int, envId int, imageDigest string, clusterId int, isScanEnabled bool) error {
	impl.logger.Debugw("mark image scan deployed for normal app, from cd auto or manual trigger", "imageDigest", imageDigest)
	executionHistory, err := impl.imageScanHistoryRepository.FindByImageDigest(imageDigest)
	if err != nil && err != pg.ErrNoRows {
		impl.logger.Errorw("error in fetching execution history", "err", err)
		return err
	}
	if executionHistory == nil || executionHistory.Id == 0 {
		impl.logger.Errorw("no execution history found for digest", "digest", imageDigest)
		return fmt.Errorf("no execution history found for digest - %s", imageDigest)
	}
	impl.logger.Debugw("mark image scan deployed for normal app, from cd auto or manual trigger", "executionHistory", executionHistory)
	var ids []int
	ids = append(ids, executionHistory.Id)

	ot, err := impl.imageScanDeployInfoRepository.FetchByAppIdAndEnvId(appId, envId, []string{security.ScanObjectType_APP})

	if err == pg.ErrNoRows && !isScanEnabled {
		//ignoring if no rows are found and scan is disabled
		return nil
	}

	if err != nil && err != pg.ErrNoRows {
		return err
	} else if err == pg.ErrNoRows && isScanEnabled {
		imageScanDeployInfo := &security.ImageScanDeployInfo{
			ImageScanExecutionHistoryId: ids,
			ScanObjectMetaId:            appId,
			ObjectType:                  security.ScanObjectType_APP,
			EnvId:                       envId,
			ClusterId:                   clusterId,
			AuditLog: sql.AuditLog{
				CreatedOn: time.Now(),
				CreatedBy: 1,
				UpdatedOn: time.Now(),
				UpdatedBy: 1,
			},
		}
		impl.logger.Debugw("mark image scan deployed for normal app, from cd auto or manual trigger", "imageScanDeployInfo", imageScanDeployInfo)
		err = impl.imageScanDeployInfoRepository.Save(imageScanDeployInfo)
		if err != nil {
			impl.logger.Errorw("error in creating deploy info", "err", err)
		}
	} else {
		// Updating Execution history for Latest Deployment to fetch out security Vulnerabilities for latest deployed info
		if isScanEnabled {
			ot.ImageScanExecutionHistoryId = ids
		} else {
			arr := []int{-1}
			ot.ImageScanExecutionHistoryId = arr
		}
		err = impl.imageScanDeployInfoRepository.Update(ot)
		if err != nil {
			impl.logger.Errorw("error in updating deploy info for latest deployed image", "err", err)
		}
	}
	return err
}

func (impl *WorkflowDagExecutorImpl) GetValuesOverrideForTrigger(overrideRequest *bean.ValuesOverrideRequest, triggeredAt time.Time, ctx context.Context) (*app.ValuesOverrideResponse, error) {
	if overrideRequest.DeploymentType == models.DEPLOYMENTTYPE_UNKNOWN {
		overrideRequest.DeploymentType = models.DEPLOYMENTTYPE_DEPLOY
	}
	if len(overrideRequest.DeploymentWithConfig) == 0 {
		overrideRequest.DeploymentWithConfig = bean.DEPLOYMENT_CONFIG_TYPE_LAST_SAVED
	}
	valuesOverrideResponse := &app.ValuesOverrideResponse{}

	pipeline, err := impl.pipelineRepository.FindById(overrideRequest.PipelineId)
	valuesOverrideResponse.Pipeline = pipeline
	if err != nil {
		impl.logger.Errorw("error in fetching pipeline by pipeline id", "err", err, "pipeline-id-", overrideRequest.PipelineId)
		return valuesOverrideResponse, err
	}

	_, span := otel.Tracer("orchestrator").Start(ctx, "ciArtifactRepository.Get")
	artifact, err := impl.ciArtifactRepository.Get(overrideRequest.CiArtifactId)
	valuesOverrideResponse.Artifact = artifact
	span.End()
	if err != nil {
		return valuesOverrideResponse, err
	}
	overrideRequest.Image = artifact.Image

	strategy, err := impl.GetDeploymentStrategyByTriggerType(overrideRequest, ctx)
	valuesOverrideResponse.PipelineStrategy = strategy
	if err != nil {
		impl.logger.Errorw("error in getting strategy by trigger type", "err", err)
		return valuesOverrideResponse, err
	}

	envOverride, err := impl.GetEnvOverrideByTriggerType(overrideRequest, triggeredAt, ctx)
	valuesOverrideResponse.EnvOverride = envOverride
	if err != nil {
		impl.logger.Errorw("error in getting env override by trigger type", "err", err)
		return valuesOverrideResponse, err
	}
	appMetrics, err := impl.GetAppMetricsByTriggerType(overrideRequest, ctx)
	valuesOverrideResponse.AppMetrics = appMetrics
	if err != nil {
		impl.logger.Errorw("error in getting app metrics by trigger type", "err", err)
		return valuesOverrideResponse, err
	}

	_, span = otel.Tracer("orchestrator").Start(ctx, "getDbMigrationOverride")
	//FIXME: how to determine rollback
	//we can't depend on ciArtifact ID because CI pipeline can be manually triggered in any order regardless of sourcecode status
	dbMigrationOverride, err := impl.getDbMigrationOverride(overrideRequest, artifact, false)
	span.End()
	if err != nil {
		impl.logger.Errorw("error in fetching db migration config", "req", overrideRequest, "err", err)
		return valuesOverrideResponse, err
	}
	chartVersion := envOverride.Chart.ChartVersion
	_, span = otel.Tracer("orchestrator").Start(ctx, "getConfigMapAndSecretJsonV2")
	configMapJson, err := impl.getConfigMapAndSecretJsonV2(overrideRequest.AppId, envOverride.TargetEnvironment, overrideRequest.PipelineId, chartVersion, overrideRequest.DeploymentWithConfig, overrideRequest.WfrIdForDeploymentWithSpecificTrigger)
	span.End()
	if err != nil {
		impl.logger.Errorw("error in fetching config map n secret ", "err", err)
		configMapJson = nil
	}
	_, span = otel.Tracer("orchestrator").Start(ctx, "appCrudOperationService.GetLabelsByAppIdForDeployment")
	appLabelJsonByte, err := impl.appCrudOperationService.GetLabelsByAppIdForDeployment(overrideRequest.AppId)
	span.End()
	if err != nil {
		impl.logger.Errorw("error in fetching app labels for gitOps commit", "err", err)
		appLabelJsonByte = nil
	}
	_, span = otel.Tracer("orchestrator").Start(ctx, "mergeAndSave")
	pipelineOverride, err := impl.savePipelineOverride(overrideRequest, envOverride.Id, triggeredAt)
	valuesOverrideResponse.PipelineOverride = pipelineOverride
	if err != nil {
		return valuesOverrideResponse, err
	}
	//TODO: check status and apply lock
	releaseOverrideJson, err := impl.getReleaseOverride(envOverride, overrideRequest, artifact, pipelineOverride, strategy, &appMetrics)
	valuesOverrideResponse.ReleaseOverrideJSON = releaseOverrideJson
	if err != nil {
		return valuesOverrideResponse, err
	}
	mergedValues, err := impl.mergeOverrideValues(envOverride, dbMigrationOverride, releaseOverrideJson, configMapJson, appLabelJsonByte, strategy)

	appName := fmt.Sprintf("%s-%s", overrideRequest.AppName, envOverride.Environment.Name)
	mergedValues = impl.autoscalingCheckBeforeTrigger(ctx, appName, envOverride.Namespace, mergedValues, overrideRequest)

	_, span = otel.Tracer("orchestrator").Start(ctx, "dockerRegistryIpsConfigService.HandleImagePullSecretOnApplicationDeployment")
	// handle image pull secret if access given
	mergedValues, err = impl.dockerRegistryIpsConfigService.HandleImagePullSecretOnApplicationDeployment(envOverride.Environment, pipeline.CiPipelineId, mergedValues)
	valuesOverrideResponse.MergedValues = string(mergedValues)
	span.End()
	if err != nil {
		return valuesOverrideResponse, err
	}
	pipelineOverride.PipelineMergedValues = string(mergedValues)
	err = impl.pipelineOverrideRepository.Update(pipelineOverride)
	if err != nil {
		return valuesOverrideResponse, err
	}
	return valuesOverrideResponse, err
}

func (impl *WorkflowDagExecutorImpl) DeployArgocdApp(overrideRequest *bean.ValuesOverrideRequest, valuesOverrideResponse *app.ValuesOverrideResponse, ctx context.Context) error {

	impl.logger.Debugw("new pipeline found", "pipeline", valuesOverrideResponse.Pipeline)
	_, span := otel.Tracer("orchestrator").Start(ctx, "createArgoApplicationIfRequired")
	name, err := impl.createArgoApplicationIfRequired(overrideRequest.AppId, valuesOverrideResponse.EnvOverride, valuesOverrideResponse.Pipeline, overrideRequest.UserId)
	span.End()
	if err != nil {
		impl.logger.Errorw("acd application create error on cd trigger", "err", err, "req", overrideRequest)
		return err
	}
	impl.logger.Debugw("argocd application created", "name", name)

	_, span = otel.Tracer("orchestrator").Start(ctx, "updateArgoPipeline")
	updateAppInArgocd, err := impl.updateArgoPipeline(overrideRequest.AppId, valuesOverrideResponse.Pipeline.Name, valuesOverrideResponse.EnvOverride, ctx)
	span.End()
	if err != nil {
		impl.logger.Errorw("error in updating argocd app ", "err", err)
		return err
	}
	if updateAppInArgocd {
		impl.logger.Debug("argo-cd successfully updated")
	} else {
		impl.logger.Debug("argo-cd failed to update, ignoring it")
	}
	return nil
}
func (impl *WorkflowDagExecutorImpl) createArgoApplicationIfRequired(appId int, envConfigOverride *chartConfig.EnvConfigOverride, pipeline *pipelineConfig.Pipeline, userId int32) (string, error) {
	//repo has been registered while helm create
	chart, err := impl.chartRepository.FindLatestChartForAppByAppId(appId)
	if err != nil {
		impl.logger.Errorw("no chart found ", "app", appId)
		return "", err
	}
	envModel, err := impl.envRepository.FindById(envConfigOverride.TargetEnvironment)
	if err != nil {
		return "", err
	}
	argoAppName := pipeline.DeploymentAppName
	if pipeline.DeploymentAppCreated {
		return argoAppName, nil
	} else {
		//create
		appNamespace := envConfigOverride.Namespace
		if appNamespace == "" {
			appNamespace = "default"
		}
		namespace := argocdServer.DevtronInstalationNs
		appRequest := &argocdServer.AppTemplate{
			ApplicationName: argoAppName,
			Namespace:       namespace,
			TargetNamespace: appNamespace,
			TargetServer:    envModel.Cluster.ServerUrl,
			Project:         "default",
			ValuesFile:      impl.getValuesFileForEnv(envModel.Id),
			RepoPath:        chart.ChartLocation,
			RepoUrl:         chart.GitRepoUrl,
		}

		argoAppName, err := impl.argoK8sClient.CreateAcdApp(appRequest, envModel.Cluster)
		if err != nil {
			return "", err
		}
		//update cd pipeline to mark deployment app created
		_, err = impl.updatePipeline(pipeline, userId)
		if err != nil {
			impl.logger.Errorw("error in update cd pipeline for deployment app created or not", "err", err)
			return "", err
		}
		return argoAppName, nil
	}
}

func (impl *WorkflowDagExecutorImpl) createHelmAppForCdPipeline(overrideRequest *bean.ValuesOverrideRequest, valuesOverrideResponse *app.ValuesOverrideResponse, triggeredAt time.Time, ctx context.Context) (bool, error) {

	pipeline := valuesOverrideResponse.Pipeline
	envOverride := valuesOverrideResponse.EnvOverride
	mergeAndSave := valuesOverrideResponse.MergedValues

	chartMetaData := &chart.Metadata{
		Name:    pipeline.App.AppName,
		Version: envOverride.Chart.ChartVersion,
	}
	referenceTemplatePath := path.Join(string(impl.refChartDir), envOverride.Chart.ReferenceTemplate)

	if util.IsHelmApp(pipeline.DeploymentAppType) {
		referenceChartByte := envOverride.Chart.ReferenceChart
		// here updating reference chart into database.
		if len(envOverride.Chart.ReferenceChart) == 0 {
			refChartByte, err := impl.chartTemplateService.GetByteArrayRefChart(chartMetaData, referenceTemplatePath)
			if err != nil {
				impl.logger.Errorw("ref chart commit error on cd trigger", "err", err, "req", overrideRequest)
				return false, err
			}
			ch := envOverride.Chart
			ch.ReferenceChart = refChartByte
			ch.UpdatedOn = time.Now()
			ch.UpdatedBy = overrideRequest.UserId
			err = impl.chartRepository.Update(ch)
			if err != nil {
				impl.logger.Errorw("chart update error", "err", err, "req", overrideRequest)
				return false, err
			}
			referenceChartByte = refChartByte
		}

		releaseName := pipeline.DeploymentAppName
		cluster := envOverride.Environment.Cluster
		bearerToken := cluster.Config[util5.BearerToken]
		clusterConfig := &client2.ClusterConfig{
			ClusterId:              int32(cluster.Id),
			ClusterName:            cluster.ClusterName,
			Token:                  bearerToken,
			ApiServerUrl:           cluster.ServerUrl,
			InsecureSkipTLSVerify:  cluster.InsecureSkipTlsVerify,
			ProxyUrl:               cluster.ProxyUrl,
			ToConnectWithSSHTunnel: cluster.ToConnectWithSSHTunnel,
			SshTunnelAuthKey:       cluster.SSHTunnelAuthKey,
			SshTunnelUser:          cluster.SSHTunnelUser,
			SshTunnelPassword:      cluster.SSHTunnelPassword,
			SshTunnelServerAddress: cluster.SSHTunnelServerAddress,
		}
		if cluster.InsecureSkipTlsVerify == false {
			clusterConfig.KeyData = cluster.Config[util5.TlsKey]
			clusterConfig.CertData = cluster.Config[util5.CertData]
			clusterConfig.CaData = cluster.Config[util5.CertificateAuthorityData]
		}
		releaseIdentifier := &client2.ReleaseIdentifier{
			ReleaseName:      releaseName,
			ReleaseNamespace: envOverride.Namespace,
			ClusterConfig:    clusterConfig,
		}

		if pipeline.DeploymentAppCreated {
			req := &client2.UpgradeReleaseRequest{
				ReleaseIdentifier: releaseIdentifier,
				ValuesYaml:        mergeAndSave,
				HistoryMax:        impl.helmAppService.GetRevisionHistoryMaxValue(client2.SOURCE_DEVTRON_APP),
				ChartContent:      &client2.ChartContent{Content: referenceChartByte},
			}

			updateApplicationResponse, err := impl.helmAppClient.UpdateApplication(ctx, req)

			// For cases where helm release was not found but db flag for deployment app created was true
			if err != nil && strings.Contains(err.Error(), "release: not found") {

				// retry install
				_, err = impl.helmInstallReleaseWithCustomChart(ctx, releaseIdentifier, referenceChartByte, mergeAndSave)

				// if retry failed, return
				if err != nil {
					impl.logger.Errorw("release not found, failed to re-install helm application", "err", err)
					return false, err
				}
			} else if err != nil {
				impl.logger.Errorw("error in updating helm application for cd pipeline", "err", err)
				return false, err
			} else {
				impl.logger.Debugw("updated helm application", "response", updateApplicationResponse, "isSuccess", updateApplicationResponse.Success)
			}

		} else {

			helmResponse, err := impl.helmInstallReleaseWithCustomChart(ctx, releaseIdentifier, referenceChartByte, mergeAndSave)

			// For connection related errors, no need to update the db
			if err != nil && strings.Contains(err.Error(), "connection error") {
				impl.logger.Errorw("error in helm install custom chart", "err", err)
				return false, err
			}

			// IMP: update cd pipeline to mark deployment app created, even if helm install fails
			// If the helm install fails, it still creates the app in failed state, so trying to
			// re-create the app results in error from helm that cannot re-use name which is still in use
			_, pgErr := impl.updatePipeline(pipeline, overrideRequest.UserId)

			if err != nil {
				impl.logger.Errorw("error in helm install custom chart", "err", err)

				if pgErr != nil {
					impl.logger.Errorw("failed to update deployment app created flag in pipeline table", "err", err)
				}
				return false, err
			}

			if pgErr != nil {
				impl.logger.Errorw("failed to update deployment app created flag in pipeline table", "err", err)
				return false, err
			}

			impl.logger.Debugw("received helm release response", "helmResponse", helmResponse, "isSuccess", helmResponse.Success)
		}

		//update workflow runner status, used in app workflow view
		cdWf, err := impl.cdWorkflowRepository.FindByWorkflowIdAndRunnerType(ctx, overrideRequest.CdWorkflowId, bean.CD_WORKFLOW_TYPE_DEPLOY)
		if err != nil && err != pg.ErrNoRows {
			impl.logger.Errorw("err on fetching cd workflow", "err", err)
			return false, err
		}
		cdWorkflowId := cdWf.CdWorkflowId
		if cdWf.CdWorkflowId == 0 {
			cdWf := &pipelineConfig.CdWorkflow{
				CiArtifactId: overrideRequest.CiArtifactId,
				PipelineId:   overrideRequest.PipelineId,
				AuditLog:     sql.AuditLog{CreatedOn: triggeredAt, CreatedBy: overrideRequest.UserId, UpdatedOn: triggeredAt, UpdatedBy: overrideRequest.UserId},
			}
			err := impl.cdWorkflowRepository.SaveWorkFlow(ctx, cdWf)
			if err != nil {
				impl.logger.Errorw("err on updating cd workflow for status update", "err", err)
				return false, err
			}
			cdWorkflowId = cdWf.Id
			runner := &pipelineConfig.CdWorkflowRunner{
				Id:           cdWf.Id,
				Name:         pipeline.Name,
				WorkflowType: bean.CD_WORKFLOW_TYPE_DEPLOY,
				ExecutorType: pipelineConfig.WORKFLOW_EXECUTOR_TYPE_AWF,
				Status:       pipelineConfig.WorkflowInProgress,
				TriggeredBy:  overrideRequest.UserId,
				StartedOn:    triggeredAt,
				CdWorkflowId: cdWorkflowId,
				AuditLog:     sql.AuditLog{CreatedOn: triggeredAt, CreatedBy: overrideRequest.UserId, UpdatedOn: triggeredAt, UpdatedBy: overrideRequest.UserId},
			}
			_, err = impl.cdWorkflowRepository.SaveWorkFlowRunner(runner)
			if err != nil {
				impl.logger.Errorw("err on updating cd workflow runner for status update", "err", err)
				return false, err
			}
		} else {
			cdWf.Status = pipelineConfig.WorkflowInProgress
			cdWf.FinishedOn = time.Now()
			cdWf.UpdatedBy = overrideRequest.UserId
			cdWf.UpdatedOn = time.Now()
			err = impl.cdWorkflowRepository.UpdateWorkFlowRunner(&cdWf)
			if err != nil {
				impl.logger.Errorw("error on update cd workflow runner", "cdWf", cdWf, "err", err)
				return false, err
			}
		}
	}
	return true, nil
}

func (impl *WorkflowDagExecutorImpl) GetDeploymentStrategyByTriggerType(overrideRequest *bean.ValuesOverrideRequest, ctx context.Context) (*chartConfig.PipelineStrategy, error) {

	strategy := &chartConfig.PipelineStrategy{}
	var err error
	if overrideRequest.DeploymentWithConfig == bean.DEPLOYMENT_CONFIG_TYPE_SPECIFIC_TRIGGER {
		_, span := otel.Tracer("orchestrator").Start(ctx, "strategyHistoryRepository.GetHistoryByPipelineIdAndWfrId")
		strategyHistory, err := impl.strategyHistoryRepository.GetHistoryByPipelineIdAndWfrId(overrideRequest.PipelineId, overrideRequest.WfrIdForDeploymentWithSpecificTrigger)
		span.End()
		if err != nil {
			impl.logger.Errorw("error in getting deployed strategy history by pipleinId and wfrId", "err", err, "pipelineId", overrideRequest.PipelineId, "wfrId", overrideRequest.WfrIdForDeploymentWithSpecificTrigger)
			return nil, err
		}
		strategy.Strategy = strategyHistory.Strategy
		strategy.Config = strategyHistory.Config
		strategy.PipelineId = overrideRequest.PipelineId
	} else if overrideRequest.DeploymentWithConfig == bean.DEPLOYMENT_CONFIG_TYPE_LAST_SAVED {
		if overrideRequest.ForceTrigger {
			_, span := otel.Tracer("orchestrator").Start(ctx, "pipelineConfigRepository.GetDefaultStrategyByPipelineId")
			strategy, err = impl.pipelineConfigRepository.GetDefaultStrategyByPipelineId(overrideRequest.PipelineId)
			span.End()
		} else {
			var deploymentTemplate chartRepoRepository.DeploymentStrategy
			if overrideRequest.DeploymentTemplate == "ROLLING" {
				deploymentTemplate = chartRepoRepository.DEPLOYMENT_STRATEGY_ROLLING
			} else if overrideRequest.DeploymentTemplate == "BLUE-GREEN" {
				deploymentTemplate = chartRepoRepository.DEPLOYMENT_STRATEGY_BLUE_GREEN
			} else if overrideRequest.DeploymentTemplate == "CANARY" {
				deploymentTemplate = chartRepoRepository.DEPLOYMENT_STRATEGY_CANARY
			} else if overrideRequest.DeploymentTemplate == "RECREATE" {
				deploymentTemplate = chartRepoRepository.DEPLOYMENT_STRATEGY_RECREATE
			}

			if len(deploymentTemplate) > 0 {
				_, span := otel.Tracer("orchestrator").Start(ctx, "pipelineConfigRepository.FindByStrategyAndPipelineId")
				strategy, err = impl.pipelineConfigRepository.FindByStrategyAndPipelineId(deploymentTemplate, overrideRequest.PipelineId)
				span.End()
			} else {
				_, span := otel.Tracer("orchestrator").Start(ctx, "pipelineConfigRepository.GetDefaultStrategyByPipelineId")
				strategy, err = impl.pipelineConfigRepository.GetDefaultStrategyByPipelineId(overrideRequest.PipelineId)
				span.End()
			}
		}
		if err != nil && errors3.IsNotFound(err) == false {
			impl.logger.Errorf("invalid state", "err", err, "req", strategy)
			return nil, err
		}
	}
	return strategy, nil
}

func (impl *WorkflowDagExecutorImpl) GetEnvOverrideByTriggerType(overrideRequest *bean.ValuesOverrideRequest, triggeredAt time.Time, ctx context.Context) (*chartConfig.EnvConfigOverride, error) {

	envOverride := &chartConfig.EnvConfigOverride{}

	var err error
	if overrideRequest.DeploymentWithConfig == bean.DEPLOYMENT_CONFIG_TYPE_SPECIFIC_TRIGGER {
		_, span := otel.Tracer("orchestrator").Start(ctx, "deploymentTemplateHistoryRepository.GetHistoryByPipelineIdAndWfrId")
		deploymentTemplateHistory, err := impl.deploymentTemplateHistoryRepository.GetHistoryByPipelineIdAndWfrId(overrideRequest.PipelineId, overrideRequest.WfrIdForDeploymentWithSpecificTrigger)
		//VARIABLE_SNAPSHOT_GET and resolve

		span.End()
		if err != nil {
			impl.logger.Errorw("error in getting deployed deployment template history by pipelineId and wfrId", "err", err, "pipelineId", &overrideRequest, "wfrId", overrideRequest.WfrIdForDeploymentWithSpecificTrigger)
			return nil, err
		}
		templateName := deploymentTemplateHistory.TemplateName
		templateVersion := deploymentTemplateHistory.TemplateVersion
		if templateName == "Rollout Deployment" {
			templateName = ""
		}
		//getting chart_ref by id
		_, span = otel.Tracer("orchestrator").Start(ctx, "chartRefRepository.FindByVersionAndName")
		chartRef, err := impl.chartRefRepository.FindByVersionAndName(templateName, templateVersion)
		span.End()
		if err != nil {
			impl.logger.Errorw("error in getting chartRef by version and name", "err", err, "version", templateVersion, "name", templateName)
			return nil, err
		}
		//assuming that if a chartVersion is deployed then it's envConfigOverride will be available
		_, span = otel.Tracer("orchestrator").Start(ctx, "environmentConfigRepository.GetByAppIdEnvIdAndChartRefId")
		envOverride, err = impl.environmentConfigRepository.GetByAppIdEnvIdAndChartRefId(overrideRequest.AppId, overrideRequest.EnvId, chartRef.Id)
		span.End()
		if err != nil {
			impl.logger.Errorw("error in getting envConfigOverride for pipeline for specific chartVersion", "err", err, "appId", overrideRequest.AppId, "envId", overrideRequest.EnvId, "chartRefId", chartRef.Id)
			return nil, err
		}

		_, span = otel.Tracer("orchestrator").Start(ctx, "envRepository.FindById")
		env, err := impl.envRepository.FindById(envOverride.TargetEnvironment)
		span.End()
		if err != nil {
			impl.logger.Errorw("unable to find env", "err", err)
			return nil, err
		}
		envOverride.Environment = env

		//updating historical data in envConfigOverride and appMetrics flag
		envOverride.IsOverride = true
		envOverride.EnvOverrideValues = deploymentTemplateHistory.Template

		resolvedTemplate, variableMap, err := impl.getResolvedTemplateWithSnapshot(deploymentTemplateHistory.Id, envOverride.EnvOverrideValues)
		envOverride.ResolvedEnvOverrideValues = resolvedTemplate
		envOverride.VariableSnapshot = variableMap
		if err != nil {
			return envOverride, err
		}
	} else if overrideRequest.DeploymentWithConfig == bean.DEPLOYMENT_CONFIG_TYPE_LAST_SAVED {
		_, span := otel.Tracer("orchestrator").Start(ctx, "environmentConfigRepository.ActiveEnvConfigOverride")
		envOverride, err = impl.environmentConfigRepository.ActiveEnvConfigOverride(overrideRequest.AppId, overrideRequest.EnvId)

		var chart *chartRepoRepository.Chart
		span.End()
		if err != nil {
			impl.logger.Errorw("invalid state", "err", err, "req", overrideRequest)
			return nil, err
		}
		if envOverride.Id == 0 {
			_, span = otel.Tracer("orchestrator").Start(ctx, "chartRepository.FindLatestChartForAppByAppId")
			chart, err = impl.chartRepository.FindLatestChartForAppByAppId(overrideRequest.AppId)
			span.End()
			if err != nil {
				impl.logger.Errorw("invalid state", "err", err, "req", overrideRequest)
				return nil, err
			}
			_, span = otel.Tracer("orchestrator").Start(ctx, "environmentConfigRepository.FindChartByAppIdAndEnvIdAndChartRefId")
			envOverride, err = impl.environmentConfigRepository.FindChartByAppIdAndEnvIdAndChartRefId(overrideRequest.AppId, overrideRequest.EnvId, chart.ChartRefId)
			span.End()
			if err != nil && !errors3.IsNotFound(err) {
				impl.logger.Errorw("invalid state", "err", err, "req", overrideRequest)
				return nil, err
			}

			//creating new env override config
			if errors3.IsNotFound(err) || envOverride == nil {
				_, span = otel.Tracer("orchestrator").Start(ctx, "envRepository.FindById")
				environment, err := impl.envRepository.FindById(overrideRequest.EnvId)
				span.End()
				if err != nil && !util.IsErrNoRows(err) {
					return nil, err
				}
				envOverride = &chartConfig.EnvConfigOverride{
					Active:            true,
					ManualReviewed:    true,
					Status:            models.CHARTSTATUS_SUCCESS,
					TargetEnvironment: overrideRequest.EnvId,
					ChartId:           chart.Id,
					AuditLog:          sql.AuditLog{UpdatedBy: overrideRequest.UserId, UpdatedOn: triggeredAt, CreatedOn: triggeredAt, CreatedBy: overrideRequest.UserId},
					Namespace:         environment.Namespace,
					IsOverride:        false,
					EnvOverrideValues: "{}",
					Latest:            false,
					IsBasicViewLocked: chart.IsBasicViewLocked,
					CurrentViewEditor: chart.CurrentViewEditor,
				}
				_, span = otel.Tracer("orchestrator").Start(ctx, "environmentConfigRepository.Save")
				err = impl.environmentConfigRepository.Save(envOverride)
				span.End()
				if err != nil {
					impl.logger.Errorw("error in creating envconfig", "data", envOverride, "error", err)
					return nil, err
				}
			}
			envOverride.Chart = chart
		} else if envOverride.Id > 0 && !envOverride.IsOverride {
			_, span = otel.Tracer("orchestrator").Start(ctx, "chartRepository.FindLatestChartForAppByAppId")
			chart, err = impl.chartRepository.FindLatestChartForAppByAppId(overrideRequest.AppId)
			span.End()
			if err != nil {
				impl.logger.Errorw("invalid state", "err", err, "req", overrideRequest)
				return nil, err
			}
			envOverride.Chart = chart
		}

		_, span = otel.Tracer("orchestrator").Start(ctx, "envRepository.FindById")
		env, err := impl.envRepository.FindById(envOverride.TargetEnvironment)
		span.End()
		if err != nil {
			impl.logger.Errorw("unable to find env", "err", err)
			return nil, err
		}
		envOverride.Environment = env

		//VARIABLE different cases for variable resolution
		scope := resourceQualifiers.Scope{
			AppId:     overrideRequest.AppId,
			EnvId:     overrideRequest.EnvId,
			ClusterId: overrideRequest.ClusterId,
			SystemMetadata: &resourceQualifiers.SystemMetadata{
				EnvironmentName: env.Name,
				ClusterName:     env.Cluster.ClusterName,
				Namespace:       env.Namespace,
				AppName:         overrideRequest.AppName,
				Image:           overrideRequest.Image,
				ImageTag:        util3.GetImageTagFromImage(overrideRequest.Image),
			},
		}

		if envOverride.IsOverride {

			resolvedTemplate, variableMap, err := impl.extractVariablesAndResolveTemplate(scope, envOverride.EnvOverrideValues, repository5.Entity{
				EntityType: repository5.EntityTypeDeploymentTemplateEnvLevel,
				EntityId:   envOverride.Id,
			})
			envOverride.ResolvedEnvOverrideValues = resolvedTemplate
			envOverride.VariableSnapshot = variableMap
			if err != nil {
				return envOverride, err
			}

		} else {
			resolvedTemplate, variableMap, err := impl.extractVariablesAndResolveTemplate(scope, chart.GlobalOverride, repository5.Entity{
				EntityType: repository5.EntityTypeDeploymentTemplateAppLevel,
				EntityId:   chart.Id,
			})
			envOverride.Chart.ResolvedGlobalOverride = resolvedTemplate
			envOverride.VariableSnapshot = variableMap
			if err != nil {
				return envOverride, err
			}

		}
	}

	return envOverride, nil
}

func (impl *WorkflowDagExecutorImpl) GetAppMetricsByTriggerType(overrideRequest *bean.ValuesOverrideRequest, ctx context.Context) (bool, error) {

	var appMetrics bool
	if overrideRequest.DeploymentWithConfig == bean.DEPLOYMENT_CONFIG_TYPE_SPECIFIC_TRIGGER {
		_, span := otel.Tracer("orchestrator").Start(ctx, "deploymentTemplateHistoryRepository.GetHistoryByPipelineIdAndWfrId")
		deploymentTemplateHistory, err := impl.deploymentTemplateHistoryRepository.GetHistoryByPipelineIdAndWfrId(overrideRequest.PipelineId, overrideRequest.WfrIdForDeploymentWithSpecificTrigger)
		span.End()
		if err != nil {
			impl.logger.Errorw("error in getting deployed deployment template history by pipelineId and wfrId", "err", err, "pipelineId", &overrideRequest, "wfrId", overrideRequest.WfrIdForDeploymentWithSpecificTrigger)
			return appMetrics, err
		}
		appMetrics = deploymentTemplateHistory.IsAppMetricsEnabled

	} else if overrideRequest.DeploymentWithConfig == bean.DEPLOYMENT_CONFIG_TYPE_LAST_SAVED {
		_, span := otel.Tracer("orchestrator").Start(ctx, "appLevelMetricsRepository.FindByAppId")
		appLevelMetrics, err := impl.appLevelMetricsRepository.FindByAppId(overrideRequest.AppId)
		span.End()
		if err != nil && !util.IsErrNoRows(err) {
			impl.logger.Errorw("err", err)
			return appMetrics, &util.ApiError{InternalMessage: "unable to fetch app level metrics flag"}
		}
		appMetrics = appLevelMetrics.AppMetrics

		_, span = otel.Tracer("orchestrator").Start(ctx, "envLevelMetricsRepository.FindByAppIdAndEnvId")
		envLevelMetrics, err := impl.envLevelMetricsRepository.FindByAppIdAndEnvId(overrideRequest.AppId, overrideRequest.EnvId)
		span.End()
		if err != nil && !util.IsErrNoRows(err) {
			impl.logger.Errorw("err", err)
			return appMetrics, &util.ApiError{InternalMessage: "unable to fetch env level metrics flag"}
		}
		if envLevelMetrics.Id != 0 && envLevelMetrics.AppMetrics != nil {
			appMetrics = *envLevelMetrics.AppMetrics
		}
	}
	return appMetrics, nil
}

func (impl *WorkflowDagExecutorImpl) getDbMigrationOverride(overrideRequest *bean.ValuesOverrideRequest, artifact *repository.CiArtifact, isRollback bool) (overrideJson []byte, err error) {
	if isRollback {
		return nil, fmt.Errorf("rollback not supported ye")
	}
	notConfigured := false
	config, err := impl.dbMigrationConfigRepository.FindByPipelineId(overrideRequest.PipelineId)
	if err != nil && !util.IsErrNoRows(err) {
		impl.logger.Errorw("error in fetching pipeline override config", "req", overrideRequest, "err", err)
		return nil, err
	} else if util.IsErrNoRows(err) {
		notConfigured = true
	}
	envVal := &EnvironmentOverride{}
	if notConfigured {
		impl.logger.Warnw("no active db migration found", "pipeline", overrideRequest.PipelineId)
		envVal.Enabled = false
	} else {
		materialInfos, err := artifact.ParseMaterialInfo()
		if err != nil {
			return nil, err
		}

		hash, ok := materialInfos[config.GitMaterial.Url]
		if !ok {
			impl.logger.Errorf("wrong url map ", "map", materialInfos, "url", config.GitMaterial.Url)
			return nil, fmt.Errorf("configured url not found in material %s", config.GitMaterial.Url)
		}

		envVal.Enabled = true
		if config.GitMaterial.GitProvider.AuthMode != repository.AUTH_MODE_USERNAME_PASSWORD &&
			config.GitMaterial.GitProvider.AuthMode != repository.AUTH_MODE_ACCESS_TOKEN &&
			config.GitMaterial.GitProvider.AuthMode != repository.AUTH_MODE_ANONYMOUS {
			return nil, fmt.Errorf("auth mode %s not supported for migration", config.GitMaterial.GitProvider.AuthMode)
		}
		envVal.appendEnvironmentVariable("GIT_REPO_URL", config.GitMaterial.Url)
		envVal.appendEnvironmentVariable("GIT_USER", config.GitMaterial.GitProvider.UserName)
		var password string
		if config.GitMaterial.GitProvider.AuthMode == repository.AUTH_MODE_USERNAME_PASSWORD {
			password = config.GitMaterial.GitProvider.Password
		} else {
			password = config.GitMaterial.GitProvider.AccessToken
		}
		envVal.appendEnvironmentVariable("GIT_AUTH_TOKEN", password)
		// parse git-tag not required
		//envVal.appendEnvironmentVariable("GIT_TAG", "")
		envVal.appendEnvironmentVariable("GIT_HASH", hash)
		envVal.appendEnvironmentVariable("SCRIPT_LOCATION", config.ScriptSource)
		envVal.appendEnvironmentVariable("DB_TYPE", string(config.DbConfig.Type))
		envVal.appendEnvironmentVariable("DB_USER_NAME", config.DbConfig.UserName)
		envVal.appendEnvironmentVariable("DB_PASSWORD", config.DbConfig.Password)
		envVal.appendEnvironmentVariable("DB_HOST", config.DbConfig.Host)
		envVal.appendEnvironmentVariable("DB_PORT", config.DbConfig.Port)
		envVal.appendEnvironmentVariable("DB_NAME", config.DbConfig.DbName)
		//Will be used for rollback don't delete it
		//envVal.appendEnvironmentVariable("MIGRATE_TO_VERSION", strconv.Itoa(overrideRequest.TargetDbVersion))
	}
	dbMigrationConfig := map[string]interface{}{"dbMigrationConfig": envVal}
	confByte, err := json.Marshal(dbMigrationConfig)
	if err != nil {
		return nil, err
	}
	return confByte, nil
}

func (impl *WorkflowDagExecutorImpl) getConfigMapAndSecretJsonV2(appId int, envId int, pipelineId int, chartVersion string, deploymentWithConfig bean.DeploymentConfigurationType, wfrIdForDeploymentWithSpecificTrigger int) ([]byte, error) {

	var configMapJson string
	var secretDataJson string
	var configMapJsonApp string
	var secretDataJsonApp string
	var configMapJsonEnv string
	var secretDataJsonEnv string
	var err error
	//var configMapJsonPipeline string
	//var secretDataJsonPipeline string

	merged := []byte("{}")
	if deploymentWithConfig == bean.DEPLOYMENT_CONFIG_TYPE_LAST_SAVED {
		configMapA, err := impl.configMapRepository.GetByAppIdAppLevel(appId)
		if err != nil && pg.ErrNoRows != err {
			return []byte("{}"), err
		}
		if configMapA != nil && configMapA.Id > 0 {
			configMapJsonApp = configMapA.ConfigMapData
			secretDataJsonApp = configMapA.SecretData
		}
		configMapE, err := impl.configMapRepository.GetByAppIdAndEnvIdEnvLevel(appId, envId)
		if err != nil && pg.ErrNoRows != err {
			return []byte("{}"), err
		}
		if configMapE != nil && configMapE.Id > 0 {
			configMapJsonEnv = configMapE.ConfigMapData
			secretDataJsonEnv = configMapE.SecretData
		}
	} else if deploymentWithConfig == bean.DEPLOYMENT_CONFIG_TYPE_SPECIFIC_TRIGGER {
		//fetching history and setting envLevelConfig and not appLevelConfig because history already contains merged appLevel and envLevel configs
		configMapHistory, err := impl.configMapHistoryRepository.GetHistoryByPipelineIdAndWfrId(pipelineId, wfrIdForDeploymentWithSpecificTrigger, repository3.CONFIGMAP_TYPE)
		if err != nil {
			impl.logger.Errorw("error in getting config map history config by pipelineId and wfrId ", "err", err, "pipelineId", pipelineId, "wfrid", wfrIdForDeploymentWithSpecificTrigger)
			return []byte("{}"), err
		}
		configMapJsonEnv = configMapHistory.Data
		secretHistory, err := impl.configMapHistoryRepository.GetHistoryByPipelineIdAndWfrId(pipelineId, wfrIdForDeploymentWithSpecificTrigger, repository3.SECRET_TYPE)
		if err != nil {
			impl.logger.Errorw("error in getting config map history config by pipelineId and wfrId ", "err", err, "pipelineId", pipelineId, "wfrid", wfrIdForDeploymentWithSpecificTrigger)
			return []byte("{}"), err
		}
		secretDataJsonEnv = secretHistory.Data
	}
	configMapJson, err = impl.mergeUtil.ConfigMapMerge(configMapJsonApp, configMapJsonEnv)
	if err != nil {
		return []byte("{}"), err
	}
	chartMajorVersion, chartMinorVersion, err := util4.ExtractChartVersion(chartVersion)
	if err != nil {
		impl.logger.Errorw("chart version parsing", "err", err)
		return []byte("{}"), err
	}
	secretDataJson, err = impl.mergeUtil.ConfigSecretMerge(secretDataJsonApp, secretDataJsonEnv, chartMajorVersion, chartMinorVersion, false)
	if err != nil {
		return []byte("{}"), err
	}
	configResponseR := bean.ConfigMapRootJson{}
	configResponse := bean.ConfigMapJson{}
	if configMapJson != "" {
		err = json.Unmarshal([]byte(configMapJson), &configResponse)
		if err != nil {
			return []byte("{}"), err
		}
	}
	configResponseR.ConfigMapJson = configResponse
	secretResponseR := bean.ConfigSecretRootJson{}
	secretResponse := bean.ConfigSecretJson{}
	if configMapJson != "" {
		err = json.Unmarshal([]byte(secretDataJson), &secretResponse)
		if err != nil {
			return []byte("{}"), err
		}
	}
	secretResponseR.ConfigSecretJson = secretResponse

	configMapByte, err := json.Marshal(configResponseR)
	if err != nil {
		return []byte("{}"), err
	}
	secretDataByte, err := json.Marshal(secretResponseR)
	if err != nil {
		return []byte("{}"), err
	}

	merged, err = impl.mergeUtil.JsonPatch(configMapByte, secretDataByte)
	if err != nil {
		return []byte("{}"), err
	}
	return merged, nil
}

func (impl *WorkflowDagExecutorImpl) savePipelineOverride(overrideRequest *bean.ValuesOverrideRequest, envOverrideId int, triggeredAt time.Time) (override *chartConfig.PipelineOverride, err error) {
	currentReleaseNo, err := impl.pipelineOverrideRepository.GetCurrentPipelineReleaseCounter(overrideRequest.PipelineId)
	if err != nil {
		return nil, err
	}
	po := &chartConfig.PipelineOverride{
		EnvConfigOverrideId:    envOverrideId,
		Status:                 models.CHARTSTATUS_NEW,
		PipelineId:             overrideRequest.PipelineId,
		CiArtifactId:           overrideRequest.CiArtifactId,
		PipelineReleaseCounter: currentReleaseNo + 1,
		CdWorkflowId:           overrideRequest.CdWorkflowId,
		AuditLog:               sql.AuditLog{CreatedBy: overrideRequest.UserId, CreatedOn: triggeredAt, UpdatedOn: triggeredAt, UpdatedBy: overrideRequest.UserId},
		DeploymentType:         overrideRequest.DeploymentType,
	}

	err = impl.pipelineOverrideRepository.Save(po)
	if err != nil {
		return nil, err
	}
	err = impl.checkAndFixDuplicateReleaseNo(po)
	if err != nil {
		impl.logger.Errorw("error in checking release no duplicacy", "pipeline", po, "err", err)
		return nil, err
	}
	return po, nil
}

func (impl *WorkflowDagExecutorImpl) getReleaseOverride(envOverride *chartConfig.EnvConfigOverride, overrideRequest *bean.ValuesOverrideRequest, artifact *repository.CiArtifact, pipelineOverride *chartConfig.PipelineOverride, strategy *chartConfig.PipelineStrategy, appMetrics *bool) (releaseOverride string, err error) {

	artifactImage := artifact.Image
	imageTag := strings.Split(artifactImage, ":")

	imageTagLen := len(imageTag)

	imageName := ""

	for i := 0; i < imageTagLen-1; i++ {
		if i != imageTagLen-2 {
			imageName = imageName + imageTag[i] + ":"
		} else {
			imageName = imageName + imageTag[i]
		}
	}

	appId := strconv.Itoa(overrideRequest.AppId)
	envId := strconv.Itoa(overrideRequest.EnvId)

	deploymentStrategy := ""
	if strategy != nil {
		deploymentStrategy = string(strategy.Strategy)
	}
	releaseAttribute := app.ReleaseAttributes{
		Name:           imageName,
		Tag:            imageTag[imageTagLen-1],
		PipelineName:   overrideRequest.PipelineName,
		ReleaseVersion: strconv.Itoa(pipelineOverride.PipelineReleaseCounter),
		DeploymentType: deploymentStrategy,
		App:            appId,
		Env:            envId,
		AppMetrics:     appMetrics,
	}
	override, err := util4.Tprintf(envOverride.Chart.ImageDescriptorTemplate, releaseAttribute)
	if err != nil {
		return "", &util.ApiError{InternalMessage: "unable to render ImageDescriptorTemplate"}
	}
	if overrideRequest.AdditionalOverride != nil {
		userOverride, err := overrideRequest.AdditionalOverride.MarshalJSON()
		if err != nil {
			return "", err
		}
		data, err := impl.mergeUtil.JsonPatch(userOverride, []byte(override))
		if err != nil {
			return "", err
		}
		override = string(data)
	}
	return override, nil
}

func (impl *WorkflowDagExecutorImpl) mergeAndSave(envOverride *chartConfig.EnvConfigOverride,
	overrideRequest *bean.ValuesOverrideRequest,
	dbMigrationOverride []byte,
	artifact *repository.CiArtifact,
	pipeline *pipelineConfig.Pipeline, configMapJson, appLabelJsonByte []byte, strategy *chartConfig.PipelineStrategy, ctx context.Context,
	triggeredAt time.Time, deployedBy int32, appMetrics *bool) (releaseId int, overrideId int, mergedValues string, err error) {

	//register release , obtain release id TODO: populate releaseId to template
	override, err := impl.savePipelineOverride(overrideRequest, envOverride.Id, triggeredAt)
	if err != nil {
		return 0, 0, "", err
	}
	//TODO: check status and apply lock
	overrideJson, err := impl.getReleaseOverride(envOverride, overrideRequest, artifact, override, strategy, appMetrics)
	if err != nil {
		return 0, 0, "", err
	}

	//merge three values on the fly
	//ordering is important here
	//global < environment < db< release
	var merged []byte
	if !envOverride.IsOverride {
		merged, err = impl.mergeUtil.JsonPatch([]byte("{}"), []byte(envOverride.Chart.GlobalOverride))
		if err != nil {
			return 0, 0, "", err
		}
	} else {
		merged, err = impl.mergeUtil.JsonPatch([]byte("{}"), []byte(envOverride.EnvOverrideValues))
		if err != nil {
			return 0, 0, "", err
		}
	}

	//pipeline override here comes from pipeline strategy table
	if strategy != nil && len(strategy.Config) > 0 {
		merged, err = impl.mergeUtil.JsonPatch(merged, []byte(strategy.Config))
		if err != nil {
			return 0, 0, "", err
		}
	}
	merged, err = impl.mergeUtil.JsonPatch(merged, dbMigrationOverride)
	if err != nil {
		return 0, 0, "", err
	}
	merged, err = impl.mergeUtil.JsonPatch(merged, []byte(overrideJson))
	if err != nil {
		return 0, 0, "", err
	}

	if configMapJson != nil {
		merged, err = impl.mergeUtil.JsonPatch(merged, configMapJson)
		if err != nil {
			return 0, 0, "", err
		}
	}

	if appLabelJsonByte != nil {
		merged, err = impl.mergeUtil.JsonPatch(merged, appLabelJsonByte)
		if err != nil {
			return 0, 0, "", err
		}
	}

	appName := fmt.Sprintf("%s-%s", pipeline.App.AppName, envOverride.Environment.Name)
	merged = impl.autoscalingCheckBeforeTrigger(ctx, appName, envOverride.Namespace, merged, overrideRequest)

	_, span := otel.Tracer("orchestrator").Start(ctx, "dockerRegistryIpsConfigService.HandleImagePullSecretOnApplicationDeployment")
	// handle image pull secret if access given
	merged, err = impl.dockerRegistryIpsConfigService.HandleImagePullSecretOnApplicationDeployment(envOverride.Environment, pipeline.CiPipelineId, merged)
	span.End()
	if err != nil {
		return 0, 0, "", err
	}

	commitHash := ""
	commitTime := time.Time{}
	if util.IsAcdApp(pipeline.DeploymentAppType) {
		chartRepoName := impl.chartTemplateService.GetGitOpsRepoNameFromUrl(envOverride.Chart.GitRepoUrl)
		_, span = otel.Tracer("orchestrator").Start(ctx, "chartTemplateService.GetUserEmailIdAndNameForGitOpsCommit")
		//getting username & emailId for commit author data
		userEmailId, userName := impl.chartTemplateService.GetUserEmailIdAndNameForGitOpsCommit(overrideRequest.UserId)
		span.End()
		chartGitAttr := &util.ChartConfig{
			FileName:       fmt.Sprintf("_%d-values.yaml", envOverride.TargetEnvironment),
			FileContent:    string(merged),
			ChartName:      envOverride.Chart.ChartName,
			ChartLocation:  envOverride.Chart.ChartLocation,
			ChartRepoName:  chartRepoName,
			ReleaseMessage: fmt.Sprintf("release-%d-env-%d ", override.Id, envOverride.TargetEnvironment),
			UserName:       userName,
			UserEmailId:    userEmailId,
		}
		gitOpsConfigBitbucket, err := impl.gitOpsConfigRepository.GetGitOpsConfigByProvider(util.BITBUCKET_PROVIDER)
		if err != nil {
			if err == pg.ErrNoRows {
				gitOpsConfigBitbucket.BitBucketWorkspaceId = ""
			} else {
				return 0, 0, "", err
			}
		}
		gitOpsConfig := &bean.GitOpsConfigDto{BitBucketWorkspaceId: gitOpsConfigBitbucket.BitBucketWorkspaceId}
		_, span = otel.Tracer("orchestrator").Start(ctx, "gitFactory.Client.CommitValues")
		commitHash, commitTime, err = impl.gitFactory.Client.CommitValues(chartGitAttr, gitOpsConfig)
		span.End()
		if err != nil {
			impl.logger.Errorw("error in git commit", "err", err)
			return 0, 0, "", err
		}
	}
	if commitTime.IsZero() {
		commitTime = time.Now()
	}
	pipelineOverride := &chartConfig.PipelineOverride{
		Id:                     override.Id,
		GitHash:                commitHash,
		CommitTime:             commitTime,
		EnvConfigOverrideId:    envOverride.Id,
		PipelineOverrideValues: overrideJson,
		PipelineId:             overrideRequest.PipelineId,
		CiArtifactId:           overrideRequest.CiArtifactId,
		PipelineMergedValues:   string(merged),
		AuditLog:               sql.AuditLog{UpdatedOn: triggeredAt, UpdatedBy: deployedBy},
	}
	_, span = otel.Tracer("orchestrator").Start(ctx, "pipelineOverrideRepository.Update")
	err = impl.pipelineOverrideRepository.Update(pipelineOverride)
	span.End()
	if err != nil {
		return 0, 0, "", err
	}
	mergedValues = string(merged)
	return override.PipelineReleaseCounter, override.Id, mergedValues, nil
}

func (impl *WorkflowDagExecutorImpl) mergeOverrideValues(envOverride *chartConfig.EnvConfigOverride,
	dbMigrationOverride []byte,
	releaseOverrideJson string,
	configMapJson []byte,
	appLabelJsonByte []byte,
	strategy *chartConfig.PipelineStrategy,
) (mergedValues []byte, err error) {

	//merge three values on the fly
	//ordering is important here
	//global < environment < db< release
	var merged []byte
	if !envOverride.IsOverride {
		merged, err = impl.mergeUtil.JsonPatch([]byte("{}"), []byte(envOverride.Chart.ResolvedGlobalOverride))
		if err != nil {
			return nil, err
		}
	} else {
		merged, err = impl.mergeUtil.JsonPatch([]byte("{}"), []byte(envOverride.ResolvedEnvOverrideValues))
		if err != nil {
			return nil, err
		}
	}
	if strategy != nil && len(strategy.Config) > 0 {
		merged, err = impl.mergeUtil.JsonPatch(merged, []byte(strategy.Config))
		if err != nil {
			return nil, err
		}
	}
	merged, err = impl.mergeUtil.JsonPatch(merged, dbMigrationOverride)
	if err != nil {
		return nil, err
	}
	merged, err = impl.mergeUtil.JsonPatch(merged, []byte(releaseOverrideJson))
	if err != nil {
		return nil, err
	}
	if configMapJson != nil {
		merged, err = impl.mergeUtil.JsonPatch(merged, configMapJson)
		if err != nil {
			return nil, err
		}
	}
	if appLabelJsonByte != nil {
		merged, err = impl.mergeUtil.JsonPatch(merged, appLabelJsonByte)
		if err != nil {
			return nil, err
		}
	}
	return merged, nil
}

func (impl *WorkflowDagExecutorImpl) autoscalingCheckBeforeTrigger(ctx context.Context, appName string, namespace string, merged []byte, overrideRequest *bean.ValuesOverrideRequest) []byte {
	var appId = overrideRequest.AppId
	pipelineId := overrideRequest.PipelineId
	var appDeploymentType = overrideRequest.DeploymentAppType
	var clusterId = overrideRequest.ClusterId
	deploymentType := overrideRequest.DeploymentType
	templateMap := make(map[string]interface{})
	err := json.Unmarshal(merged, &templateMap)
	if err != nil {
		return merged
	}

	hpaResourceRequest := impl.getAutoScalingReplicaCount(templateMap, appName)
	impl.logger.Debugw("autoscalingCheckBeforeTrigger", "hpaResourceRequest", hpaResourceRequest)
	if hpaResourceRequest.IsEnable {

		resourceManifest := make(map[string]interface{})
		if util.IsAcdApp(appDeploymentType) {
			query := &application.ApplicationResourceRequest{
				Name:         &appName,
				Version:      &hpaResourceRequest.Version,
				Group:        &hpaResourceRequest.Group,
				Kind:         &hpaResourceRequest.Kind,
				ResourceName: &hpaResourceRequest.ResourceName,
				Namespace:    &namespace,
			}
			recv, err := impl.acdClient.GetResource(ctx, query)
			impl.logger.Debugw("resource manifest get replica count", "response", recv)
			if err != nil {
				impl.logger.Errorw("ACD Get Resource API Failed", "err", err)
				middleware.AcdGetResourceCounter.WithLabelValues(strconv.Itoa(appId), namespace, appName).Inc()
				return merged
			}
			if recv != nil && len(*recv.Manifest) > 0 {
				err := json.Unmarshal([]byte(*recv.Manifest), &resourceManifest)
				if err != nil {
					impl.logger.Errorw("unmarshal failed for hpa check", "err", err)
					return merged
				}
			}
		} else {
			version := "v2beta2"
			k8sResource, err := impl.k8sCommonService.GetResource(ctx, &k8s.ResourceRequestBean{ClusterId: clusterId,
				K8sRequest: &util5.K8sRequestBean{ResourceIdentifier: util5.ResourceIdentifier{Name: hpaResourceRequest.ResourceName,
					Namespace: namespace, GroupVersionKind: schema.GroupVersionKind{Group: hpaResourceRequest.Group, Kind: hpaResourceRequest.Kind, Version: version}}}})
			if err != nil {
				impl.logger.Errorw("error occurred while fetching resource for app", "resourceName", hpaResourceRequest.ResourceName, "err", err)
				return merged
			}
			resourceManifest = k8sResource.Manifest.Object
		}
		if len(resourceManifest) > 0 {
			statusMap := resourceManifest["status"].(map[string]interface{})
			currentReplicaVal := statusMap["currentReplicas"]
			currentReplicaCount, err := util4.ParseFloatNumber(currentReplicaVal)
			if err != nil {
				impl.logger.Errorw("error occurred while parsing replica count", "currentReplicas", currentReplicaVal, "err", err)
				return merged
			}

			reqReplicaCount := impl.fetchRequiredReplicaCount(currentReplicaCount, hpaResourceRequest.ReqMaxReplicas, hpaResourceRequest.ReqMinReplicas)
			templateMap["replicaCount"] = reqReplicaCount
			merged, err = json.Marshal(&templateMap)
			if err != nil {
				impl.logger.Errorw("marshaling failed for hpa check", "err", err)
				return merged
			}
		}
	} else {
		impl.logger.Errorw("autoscaling is not enabled", "pipelineId", pipelineId)
	}

	//check for custom chart support
	if autoscalingEnabledPath, ok := templateMap[bean2.CustomAutoScalingEnabledPathKey]; ok {
		if deploymentType == models.DEPLOYMENTTYPE_STOP {
			merged, err = impl.setScalingValues(templateMap, bean2.CustomAutoScalingEnabledPathKey, merged, false)
			if err != nil {
				return merged
			}
			merged, err = impl.setScalingValues(templateMap, bean2.CustomAutoscalingReplicaCountPathKey, merged, 0)
			if err != nil {
				return merged
			}
		} else {
			autoscalingEnabled := false
			autoscalingEnabledValue := gjson.Get(string(merged), autoscalingEnabledPath.(string)).Value()
			if val, ok := autoscalingEnabledValue.(bool); ok {
				autoscalingEnabled = val
			}
			if autoscalingEnabled {
				// extract replica count, min, max and check for required value
				replicaCount, err := impl.getReplicaCountFromCustomChart(templateMap, merged)
				if err != nil {
					return merged
				}
				merged, err = impl.setScalingValues(templateMap, bean2.CustomAutoscalingReplicaCountPathKey, merged, replicaCount)
				if err != nil {
					return merged
				}
			}
		}
	}

	return merged
}

func (impl *WorkflowDagExecutorImpl) updateArgoPipeline(appId int, pipelineName string, envOverride *chartConfig.EnvConfigOverride, ctx context.Context) (bool, error) {
	//repo has been registered while helm create
	if ctx == nil {
		impl.logger.Errorw("err in syncing ACD, ctx is NULL", "pipelineName", pipelineName)
		return false, nil
	}
	app, err := impl.appRepository.FindById(appId)
	if err != nil {
		impl.logger.Errorw("no app found ", "err", err)
		return false, err
	}
	envModel, err := impl.envRepository.FindById(envOverride.TargetEnvironment)
	if err != nil {
		return false, err
	}
	argoAppName := fmt.Sprintf("%s-%s", app.AppName, envModel.Name)
	impl.logger.Infow("received payload, updateArgoPipeline", "appId", appId, "pipelineName", pipelineName, "envId", envOverride.TargetEnvironment, "argoAppName", argoAppName, "context", ctx)
	application3, err := impl.acdClient.Get(ctx, &application.ApplicationQuery{Name: &argoAppName})
	if err != nil {
		impl.logger.Errorw("no argo app exists", "app", argoAppName, "pipeline", pipelineName)
		return false, err
	}
	//if status, ok:=status.FromError(err);ok{
	appStatus, _ := status2.FromError(err)

	if appStatus.Code() == codes.OK {
		impl.logger.Debugw("argo app exists", "app", argoAppName, "pipeline", pipelineName)
		if application3.Spec.Source.Path != envOverride.Chart.ChartLocation || application3.Spec.Source.TargetRevision != "master" {
			patchReq := v1alpha1.Application{Spec: v1alpha1.ApplicationSpec{Source: v1alpha1.ApplicationSource{Path: envOverride.Chart.ChartLocation, RepoURL: envOverride.Chart.GitRepoUrl, TargetRevision: "master"}}}
			reqbyte, err := json.Marshal(patchReq)
			if err != nil {
				impl.logger.Errorw("error in creating patch", "err", err)
			}
			reqString := string(reqbyte)
			patchType := "merge"
			_, err = impl.acdClient.Patch(ctx, &application.ApplicationPatchRequest{Patch: &reqString, Name: &argoAppName, PatchType: &patchType})
			if err != nil {
				impl.logger.Errorw("error in creating argo pipeline ", "name", pipelineName, "patch", string(reqbyte), "err", err)
				return false, err
			}
			impl.logger.Debugw("pipeline update req ", "res", patchReq)
		} else {
			impl.logger.Debug("pipeline no need to update ")
		}
		// Doing normal refresh to avoid the sync delay in argo-cd.
		err2 := impl.argoClientWrapperService.GetArgoAppWithNormalRefresh(ctx, argoAppName)
		if err2 != nil {
			impl.logger.Errorw("error in getting argo application with normal refresh", "argoAppName", argoAppName, "pipelineName", pipelineName)
		}
		return true, nil
	} else if appStatus.Code() == codes.NotFound {
		impl.logger.Errorw("argo app not found", "app", argoAppName, "pipeline", pipelineName)
		return false, nil
	} else {
		impl.logger.Errorw("err in checking application on gocd", "err", err, "pipeline", pipelineName)
		return false, err
	}
}

func (impl *WorkflowDagExecutorImpl) getValuesFileForEnv(environmentId int) string {
	return fmt.Sprintf("_%d-values.yaml", environmentId) //-{envId}-values.yaml
}

func (impl *WorkflowDagExecutorImpl) updatePipeline(pipeline *pipelineConfig.Pipeline, userId int32) (bool, error) {
	err := impl.pipelineRepository.SetDeploymentAppCreatedInPipeline(true, pipeline.Id, userId)
	if err != nil {
		impl.logger.Errorw("error on updating cd pipeline for setting deployment app created", "err", err)
		return false, err
	}
	return true, nil
}

// helmInstallReleaseWithCustomChart performs helm install with custom chart
func (impl *WorkflowDagExecutorImpl) helmInstallReleaseWithCustomChart(ctx context.Context, releaseIdentifier *client2.ReleaseIdentifier, referenceChartByte []byte, valuesYaml string) (*client2.HelmInstallCustomResponse, error) {

	helmInstallRequest := client2.HelmInstallCustomRequest{
		ValuesYaml:        valuesYaml,
		ChartContent:      &client2.ChartContent{Content: referenceChartByte},
		ReleaseIdentifier: releaseIdentifier,
	}

	// Request exec
	return impl.helmAppClient.InstallReleaseWithCustomChart(ctx, &helmInstallRequest)
}

func (impl *WorkflowDagExecutorImpl) getResolvedTemplateWithSnapshot(deploymentTemplateHistoryId int, template string) (string, map[string]string, error) {

	variableSnapshotMap := make(map[string]string)
	reference := repository5.HistoryReference{
		HistoryReferenceId:   deploymentTemplateHistoryId,
		HistoryReferenceType: repository5.HistoryReferenceTypeDeploymentTemplate,
	}
	variableSnapshot, err := impl.variableSnapshotHistoryService.GetVariableHistoryForReferences([]repository5.HistoryReference{reference})
	if err != nil {
		return template, variableSnapshotMap, err
	}

	if _, ok := variableSnapshot[reference]; !ok {
		return template, variableSnapshotMap, nil
	}

	err = json.Unmarshal(variableSnapshot[reference].VariableSnapshot, &variableSnapshotMap)
	if err != nil {
		return template, variableSnapshotMap, err
	}

	if len(variableSnapshotMap) == 0 {
		return template, variableSnapshotMap, nil
	}
	scopedVariableData := parsers.GetScopedVarData(variableSnapshotMap, make(map[string]bool), true)
	request := parsers.VariableParserRequest{Template: template, TemplateType: parsers.JsonVariableTemplate, Variables: scopedVariableData}
	parserResponse := impl.variableTemplateParser.ParseTemplate(request)
	err = parserResponse.Error
	if err != nil {
		return template, variableSnapshotMap, err
	}
	resolvedTemplate := parserResponse.ResolvedTemplate
	return resolvedTemplate, variableSnapshotMap, nil
}

func (impl *WorkflowDagExecutorImpl) extractVariablesAndResolveTemplate(scope resourceQualifiers.Scope, template string, entity repository5.Entity) (string, map[string]string, error) {

	variableMap := make(map[string]string)
	entityToVariables, err := impl.variableEntityMappingService.GetAllMappingsForEntities([]repository5.Entity{entity})
	if err != nil {
		return template, variableMap, err
	}

	if vars, ok := entityToVariables[entity]; !ok || len(vars) == 0 {
		return template, variableMap, nil
	}

	// pre-populating variable map with variable so that the variables which don't have any resolved data
	// is saved in snapshot
	for _, variable := range entityToVariables[entity] {
		variableMap[variable] = impl.scopedVariableService.GetFormattedVariableForName(variable)
	}

	scopedVariables, err := impl.scopedVariableService.GetScopedVariables(scope, entityToVariables[entity], true)
	if err != nil {
		return template, variableMap, err
	}

	for _, variable := range scopedVariables {
		variableMap[variable.VariableName] = variable.VariableValue.StringValue()
	}

	parserRequest := parsers.VariableParserRequest{Template: template, Variables: scopedVariables, TemplateType: parsers.JsonVariableTemplate}
	parserResponse := impl.variableTemplateParser.ParseTemplate(parserRequest)
	err = parserResponse.Error
	if err != nil {
		return template, variableMap, err
	}

	resolvedTemplate := parserResponse.ResolvedTemplate
	return resolvedTemplate, variableMap, nil
}

type EnvironmentOverride struct {
	Enabled   bool        `json:"enabled"`
	EnvValues []*KeyValue `json:"envValues"`
}

type KeyValue struct {
	Key   string `json:"key"`
	Value string `json:"value"`
}

func (conf *EnvironmentOverride) appendEnvironmentVariable(key, value string) {
	item := &KeyValue{Key: key, Value: value}
	conf.EnvValues = append(conf.EnvValues, item)
}

func (impl *WorkflowDagExecutorImpl) checkAndFixDuplicateReleaseNo(override *chartConfig.PipelineOverride) error {

	uniqueVerified := false
	retryCount := 0

	for !uniqueVerified && retryCount < 5 {
		retryCount = retryCount + 1
		overrides, err := impl.pipelineOverrideRepository.GetByPipelineIdAndReleaseNo(override.PipelineId, override.PipelineReleaseCounter)
		if err != nil {
			return err
		}
		if overrides[0].Id == override.Id {
			uniqueVerified = true
		} else {
			//duplicate might be due to concurrency, lets fix it
			currentReleaseNo, err := impl.pipelineOverrideRepository.GetCurrentPipelineReleaseCounter(override.PipelineId)
			if err != nil {
				return err
			}
			override.PipelineReleaseCounter = currentReleaseNo + 1
			err = impl.pipelineOverrideRepository.Save(override)
			if err != nil {
				return err
			}
		}
	}
	if !uniqueVerified {
		return fmt.Errorf("duplicate verification retry count exide max overrideId: %d ,count: %d", override.Id, retryCount)
	}
	return nil
}

func (impl *WorkflowDagExecutorImpl) getAutoScalingReplicaCount(templateMap map[string]interface{}, appName string) *util4.HpaResourceRequest {
	hasOverride := false
	if _, ok := templateMap[fullnameOverride]; ok {
		appNameOverride := templateMap[fullnameOverride].(string)
		if len(appNameOverride) > 0 {
			appName = appNameOverride
			hasOverride = true
		}
	}
	if !hasOverride {
		if _, ok := templateMap[nameOverride]; ok {
			nameOverride := templateMap[nameOverride].(string)
			if len(nameOverride) > 0 {
				appName = fmt.Sprintf("%s-%s", appName, nameOverride)
			}
		}
	}
	hpaResourceRequest := &util4.HpaResourceRequest{}
	hpaResourceRequest.Version = ""
	hpaResourceRequest.Group = autoscaling.ServiceName
	hpaResourceRequest.Kind = horizontalPodAutoscaler
	impl.logger.Infow("getAutoScalingReplicaCount", "hpaResourceRequest", hpaResourceRequest)
	if _, ok := templateMap[kedaAutoscaling]; ok {
		as := templateMap[kedaAutoscaling]
		asd := as.(map[string]interface{})
		if _, ok := asd[enabled]; ok {
			impl.logger.Infow("getAutoScalingReplicaCount", "hpaResourceRequest", hpaResourceRequest)
			enable := asd[enabled].(bool)
			if enable {
				hpaResourceRequest.IsEnable = enable
				hpaResourceRequest.ReqReplicaCount = templateMap[replicaCount].(float64)
				hpaResourceRequest.ReqMaxReplicas = asd["maxReplicaCount"].(float64)
				hpaResourceRequest.ReqMinReplicas = asd["minReplicaCount"].(float64)
				hpaResourceRequest.ResourceName = fmt.Sprintf("%s-%s-%s", "keda-hpa", appName, "keda")
				impl.logger.Infow("getAutoScalingReplicaCount", "hpaResourceRequest", hpaResourceRequest)
				return hpaResourceRequest
			}
		}
	}

	if _, ok := templateMap[autoscaling.ServiceName]; ok {
		as := templateMap[autoscaling.ServiceName]
		asd := as.(map[string]interface{})
		if _, ok := asd[enabled]; ok {
			enable := asd[enabled].(bool)
			if enable {
				hpaResourceRequest.IsEnable = asd[enabled].(bool)
				hpaResourceRequest.ReqReplicaCount = templateMap[replicaCount].(float64)
				hpaResourceRequest.ReqMaxReplicas = asd["MaxReplicas"].(float64)
				hpaResourceRequest.ReqMinReplicas = asd["MinReplicas"].(float64)
				hpaResourceRequest.ResourceName = fmt.Sprintf("%s-%s", appName, "hpa")
				return hpaResourceRequest
			}
		}
	}
	return hpaResourceRequest

}

func (impl *WorkflowDagExecutorImpl) fetchRequiredReplicaCount(currentReplicaCount float64, reqMaxReplicas float64, reqMinReplicas float64) float64 {
	var reqReplicaCount float64
	if currentReplicaCount <= reqMaxReplicas && currentReplicaCount >= reqMinReplicas {
		reqReplicaCount = currentReplicaCount
	} else if currentReplicaCount > reqMaxReplicas {
		reqReplicaCount = reqMaxReplicas
	} else if currentReplicaCount < reqMinReplicas {
		reqReplicaCount = reqMinReplicas
	}
	return reqReplicaCount
}

func (impl *WorkflowDagExecutorImpl) getReplicaCountFromCustomChart(templateMap map[string]interface{}, merged []byte) (float64, error) {
	autoscalingMinVal, err := impl.extractParamValue(templateMap, bean2.CustomAutoscalingMinPathKey, merged)
	if err != nil {
		return 0, err
	}
	autoscalingMaxVal, err := impl.extractParamValue(templateMap, bean2.CustomAutoscalingMaxPathKey, merged)
	if err != nil {
		return 0, err
	}
	autoscalingReplicaCountVal, err := impl.extractParamValue(templateMap, bean2.CustomAutoscalingReplicaCountPathKey, merged)
	if err != nil {
		return 0, err
	}
	return impl.fetchRequiredReplicaCount(autoscalingReplicaCountVal, autoscalingMaxVal, autoscalingMinVal), nil
}

func (impl *WorkflowDagExecutorImpl) setScalingValues(templateMap map[string]interface{}, customScalingKey string, merged []byte, value interface{}) ([]byte, error) {
	autoscalingJsonPath := templateMap[customScalingKey]
	autoscalingJsonPathKey := autoscalingJsonPath.(string)
	mergedRes, err := sjson.Set(string(merged), autoscalingJsonPathKey, value)
	if err != nil {
		impl.logger.Errorw("error occurred while setting autoscaling key", "JsonPathKey", autoscalingJsonPathKey, "err", err)
		return []byte{}, err
	}
	return []byte(mergedRes), nil
}

func (impl *WorkflowDagExecutorImpl) extractParamValue(inputMap map[string]interface{}, key string, merged []byte) (float64, error) {
	if _, ok := inputMap[key]; !ok {
		return 0, errors2.New("empty-val-err")
	}
	floatNumber, err := util4.ParseFloatNumber(gjson.Get(string(merged), inputMap[key].(string)).Value())
	if err != nil {
		impl.logger.Errorw("error occurred while parsing float number", "key", key, "err", err)
	}
	return floatNumber, err
}

func (impl *WorkflowDagExecutorImpl) PushPrePostCDManifest(cdWorklowRunnerId int, triggeredBy int32, jobHelmPackagePath string, deployType string, pipeline *pipelineConfig.Pipeline, imageTag string, ctx context.Context) error {

	manifestPushTemplate, err := impl.BuildManifestPushTemplateForPrePostCd(pipeline, cdWorklowRunnerId, triggeredBy, jobHelmPackagePath, deployType, imageTag)
	if err != nil {
		impl.logger.Errorw("error in building manifest push template for pre post cd")
		return err
	}
	manifestPushService := impl.GetManifestPushService(manifestPushTemplate.StorageType)

	manifestPushResponse := manifestPushService.PushChart(manifestPushTemplate, ctx)
	if manifestPushResponse.Error != nil {
		impl.logger.Errorw("error in pushing chart to helm repo", "err", err)
		return manifestPushResponse.Error
	}
	return nil
}

func (impl *WorkflowDagExecutorImpl) MergeDefaultValuesWithOverrideValues(overrideValues string, builtChartPath string) error {
	valuesFilePath := path.Join(builtChartPath, "values.yaml") //default values of helm chart
	defaultValues, err := ioutil.ReadFile(valuesFilePath)
	if err != nil {
		return err
	}
	defaultValuesJson, err := yaml.YAMLToJSON(defaultValues)
	if err != nil {
		return err
	}
	mergedValues, err := impl.mergeUtil.JsonPatch(defaultValuesJson, []byte(overrideValues))
	if err != nil {
		return err
	}
	mergedValuesYaml, err := yaml.JSONToYAML(mergedValues)
	if err != nil {
		return err
	}
	err = ioutil.WriteFile(valuesFilePath, mergedValuesYaml, 0600)
	if err != nil {
		return err
	}
	return err
}

func (impl *WorkflowDagExecutorImpl) BuildManifestPushTemplateForPrePostCd(pipeline *pipelineConfig.Pipeline, cdWorklowRunnerId int, triggeredBy int32, jobHelmPackagePath string, deployType string, imageTag string) (*bean4.ManifestPushTemplate, error) {

	manifestPushTemplate := &bean4.ManifestPushTemplate{
		WorkflowRunnerId:      cdWorklowRunnerId,
		AppId:                 pipeline.AppId,
		EnvironmentId:         pipeline.EnvironmentId,
		UserId:                triggeredBy,
		AppName:               pipeline.App.AppName,
		TargetEnvironmentName: pipeline.Environment.Id,
		ChartVersion:          fmt.Sprintf("%d.%d.%d-%s-%s", 1, 1, cdWorklowRunnerId, deployType, imageTag),
	}

	manifestPushConfig, err := impl.manifestPushConfigRepository.GetManifestPushConfigByAppIdAndEnvId(pipeline.AppId, pipeline.EnvironmentId)
	if err != nil && err != pg.ErrNoRows {
		impl.logger.Errorw("error in fetching manifest push config for pre/post cd", "err", err)
		return manifestPushTemplate, err
	}
	manifestPushTemplate.StorageType = manifestPushConfig.StorageType

	if manifestPushConfig != nil && manifestPushConfig.StorageType == bean2.ManifestStorageOCIHelmRepo {

		var credentialsConfig bean4.HelmRepositoryConfig
		err = json.Unmarshal([]byte(manifestPushConfig.CredentialsConfig), &credentialsConfig)
		if err != nil {
			impl.logger.Errorw("error in json unmarshal", "err", err)
			return manifestPushTemplate, err
		}
		dockerArtifactStore, err := impl.dockerArtifactStoreRepository.FindOne(credentialsConfig.ContainerRegistryName)
		if err != nil {
			impl.logger.Errorw("error in fetching artifact info", "err", err)
			return manifestPushTemplate, err
		}
		repoPath, chartName := app.GetRepoPathAndChartNameFromRepoName(credentialsConfig.RepositoryName)
		manifestPushTemplate.RepoUrl = path.Join(dockerArtifactStore.RegistryURL, repoPath)
		manifestPushTemplate.ChartName = chartName
		chartBytes, err := impl.chartTemplateService.LoadChartInBytes(jobHelmPackagePath, true, chartName, manifestPushTemplate.ChartVersion)
		if err != nil {
			return manifestPushTemplate, err
		}
		manifestPushTemplate.BuiltChartBytes = &chartBytes
		containerRegistryConfig := &bean4.ContainerRegistryConfig{
			RegistryUrl:  dockerArtifactStore.RegistryURL,
			Username:     dockerArtifactStore.Username,
			Password:     dockerArtifactStore.Password,
			Insecure:     true,
			AccessKey:    dockerArtifactStore.AWSAccessKeyId,
			SecretKey:    dockerArtifactStore.AWSSecretAccessKey,
			AwsRegion:    dockerArtifactStore.AWSRegion,
			RegistryType: string(dockerArtifactStore.RegistryType),
			RepoName:     repoPath,
		}
		for _, ociRegistryConfig := range dockerArtifactStore.OCIRegistryConfig {
			if ociRegistryConfig.RepositoryType == repository6.OCI_REGISRTY_REPO_TYPE_CHART {
				containerRegistryConfig.IsPublic = ociRegistryConfig.IsPublic
			}
		}
		manifestPushTemplate.ContainerRegistryConfig = containerRegistryConfig
	} else if manifestPushConfig.StorageType == bean2.ManifestStorageGit {
		// need to implement for git repo push
	}

	return manifestPushTemplate, nil
}<|MERGE_RESOLUTION|>--- conflicted
+++ resolved
@@ -1223,13 +1223,8 @@
 					AuthMode:      gitMaterial.GitProvider.AuthMode,
 				},
 			}
-<<<<<<< HEAD
-			if IsShallowClonePossible(m, impl.config.GitProviders, impl.config.CloningMode) {
-				ciProjectDetail.CloningMode = CloningModeShallow
-=======
 			if executors.IsShallowClonePossible(m, impl.config.GitProviders, impl.config.CloningMode) {
 				ciProjectDetail.CloningMode = executors.CloningModeShallow
->>>>>>> 1996ad29
 			}
 
 			if len(ciMaterialCurrent.Modifications) > 0 {
