/*
 * Copyright (c) 2020 Devtron Labs
 *
 * Licensed under the Apache License, Version 2.0 (the "License");
 * you may not use this file except in compliance with the License.
 * You may obtain a copy of the License at
 *
 *    http://www.apache.org/licenses/LICENSE-2.0
 *
 * Unless required by applicable law or agreed to in writing, software
 * distributed under the License is distributed on an "AS IS" BASIS,
 * WITHOUT WARRANTIES OR CONDITIONS OF ANY KIND, either express or implied.
 * See the License for the specific language governing permissions and
 * limitations under the License.
 *
 */

package pipeline

import (
	"context"
	blob_storage "github.com/devtron-labs/common-lib/blob-storage"
	"go.uber.org/zap"
	"io"
	v12 "k8s.io/api/core/v1"
	"k8s.io/client-go/kubernetes"
	"k8s.io/client-go/rest"
	"os"
)

type CiLogService interface {
	FetchRunningWorkflowLogs(ciLogRequest BuildLogRequest, token string, host string, isExt bool) (io.ReadCloser, func() error, error)
	FetchLogs(ciLogRequest BuildLogRequest) (*os.File, func() error, error)
}

type CiLogServiceImpl struct {
	logger     *zap.SugaredLogger
	ciService  CiService
	kubeClient kubernetes.Interface
}

<<<<<<< HEAD
type CiLogRequest struct {
	PipelineId      int
	WorkflowId      int
	PodName         string
	AccessKey       string
	SecretKet       string
	Region          string
	LogsBucket      string
	LogsFilePath    string
	Namespace       string
	CloudProvider   string
	AzureBlobConfig *AzureBlobConfig
	MinioEndpoint   string
=======
type BuildLogRequest struct {
	PipelineId        int
	WorkflowId        int
	WorkflowName      string
	LogsFilePath      string
	Namespace         string
	CloudProvider     blob_storage.BlobStorageType
	AwsS3BaseConfig   *blob_storage.AwsS3BaseConfig
	AzureBlobConfig   *blob_storage.AzureBlobBaseConfig
	GcpBlobBaseConfig *blob_storage.GcpBlobBaseConfig
	MinioEndpoint     string
>>>>>>> daecd2bb
}

func NewCiLogServiceImpl(logger *zap.SugaredLogger, ciService CiService, ciConfig *CiConfig) *CiLogServiceImpl {
	clientset, err := kubernetes.NewForConfig(ciConfig.ClusterConfig)
	if err != nil {
		logger.Errorw("Can not create kubernetes client: ", "err", err)
		return nil
	}
	return &CiLogServiceImpl{
		logger:     logger,
		ciService:  ciService,
		kubeClient: clientset,
	}
}

func (impl *CiLogServiceImpl) FetchRunningWorkflowLogs(ciLogRequest BuildLogRequest, token string, host string, isExt bool) (io.ReadCloser, func() error, error) {
	podLogOpts := &v12.PodLogOptions{
		Container: "main",
		Follow:    true,
	}
	var kubeClient kubernetes.Interface
	kubeClient = impl.kubeClient
	var err error
	if isExt {
		config := &rest.Config{
			Host:        host,
			BearerToken: token,
			TLSClientConfig: rest.TLSClientConfig{
				Insecure: true,
			},
		}
		kubeClient, err = kubernetes.NewForConfig(config)
		if err != nil {
			impl.logger.Errorw("Can not create kubernetes client: ", "err", err)
			return nil, nil, err
		}
	}
	req := kubeClient.CoreV1().Pods(ciLogRequest.Namespace).GetLogs(ciLogRequest.PodName, podLogOpts)
	podLogs, err := req.Stream(context.Background())
	if podLogs == nil || err != nil {
		impl.logger.Errorw("error in opening stream", "name", ciLogRequest.PodName)
		return nil, nil, err
	}
	cleanUpFunc := func() error {
		impl.logger.Info("closing running pod log stream")
		err = podLogs.Close()
		if err != nil {
			impl.logger.Errorw("err", "err", err)
		}
		return err
	}
	return podLogs, cleanUpFunc, nil
}

<<<<<<< HEAD
func (impl *CiLogServiceImpl) FetchLogs(ciLogRequest CiLogRequest) (*os.File, func() error, error) {
	tempFile := ciLogRequest.PodName + ".log"
	file, err := os.Create(tempFile)
=======
func (impl *CiLogServiceImpl) FetchLogs(logRequest BuildLogRequest) (*os.File, func() error, error) {

	tempFile := logRequest.WorkflowName + ".log"
	blobStorageService := blob_storage.NewBlobStorageServiceImpl(nil)
	request := &blob_storage.BlobStorageRequest{
		StorageType:         logRequest.CloudProvider,
		SourceKey:           logRequest.LogsFilePath,
		DestinationKey:      tempFile,
		AzureBlobBaseConfig: logRequest.AzureBlobConfig,
		AwsS3BaseConfig:     logRequest.AwsS3BaseConfig,
		GcpBlobBaseConfig:   logRequest.GcpBlobBaseConfig,
	}

	_, _, err := blobStorageService.Get(request)
>>>>>>> daecd2bb
	if err != nil {
		impl.logger.Errorw("err occurred while downloading logs file", "request", request, "err", err)
		return nil, nil, err
	}

	file, err := os.Open(tempFile)
	if err != nil {
		impl.logger.Errorw("err", "err", err)
		return nil, nil, err
	}

	cleanUpFunc := func() error {
		impl.logger.Info("cleaning up log files")
		fErr := file.Close()
		if fErr != nil {
			impl.logger.Errorw("err", "err", fErr)
			return fErr
		}
		fErr = os.Remove(tempFile)
		if fErr != nil {
			impl.logger.Errorw("err", "err", fErr)
			return fErr
		}
		return fErr
	}

	if err != nil {
		impl.logger.Errorw("err", "err", err)
		_ = cleanUpFunc()
		return nil, nil, err
	}
	return file, cleanUpFunc, nil
}<|MERGE_RESOLUTION|>--- conflicted
+++ resolved
@@ -39,25 +39,10 @@
 	kubeClient kubernetes.Interface
 }
 
-<<<<<<< HEAD
-type CiLogRequest struct {
-	PipelineId      int
-	WorkflowId      int
-	PodName         string
-	AccessKey       string
-	SecretKet       string
-	Region          string
-	LogsBucket      string
-	LogsFilePath    string
-	Namespace       string
-	CloudProvider   string
-	AzureBlobConfig *AzureBlobConfig
-	MinioEndpoint   string
-=======
 type BuildLogRequest struct {
 	PipelineId        int
 	WorkflowId        int
-	WorkflowName      string
+	PodName         string
 	LogsFilePath      string
 	Namespace         string
 	CloudProvider     blob_storage.BlobStorageType
@@ -65,7 +50,6 @@
 	AzureBlobConfig   *blob_storage.AzureBlobBaseConfig
 	GcpBlobBaseConfig *blob_storage.GcpBlobBaseConfig
 	MinioEndpoint     string
->>>>>>> daecd2bb
 }
 
 func NewCiLogServiceImpl(logger *zap.SugaredLogger, ciService CiService, ciConfig *CiConfig) *CiLogServiceImpl {
@@ -120,14 +104,9 @@
 	return podLogs, cleanUpFunc, nil
 }
 
-<<<<<<< HEAD
-func (impl *CiLogServiceImpl) FetchLogs(ciLogRequest CiLogRequest) (*os.File, func() error, error) {
-	tempFile := ciLogRequest.PodName + ".log"
-	file, err := os.Create(tempFile)
-=======
 func (impl *CiLogServiceImpl) FetchLogs(logRequest BuildLogRequest) (*os.File, func() error, error) {
 
-	tempFile := logRequest.WorkflowName + ".log"
+	tempFile := logRequest.PodName + ".log"
 	blobStorageService := blob_storage.NewBlobStorageServiceImpl(nil)
 	request := &blob_storage.BlobStorageRequest{
 		StorageType:         logRequest.CloudProvider,
@@ -139,7 +118,6 @@
 	}
 
 	_, _, err := blobStorageService.Get(request)
->>>>>>> daecd2bb
 	if err != nil {
 		impl.logger.Errorw("err occurred while downloading logs file", "request", request, "err", err)
 		return nil, nil, err
