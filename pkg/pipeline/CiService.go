--- conflicted
+++ resolved
@@ -163,23 +163,18 @@
 	}
 }
 
-<<<<<<< HEAD
 func (impl *CiServiceImpl) handleRuntimeParamsValidations(trigger types.Trigger, ciMaterials []*pipelineConfig.CiPipelineMaterial, workflowRequest *types.WorkflowRequest) error {
 	// externalCi artifact is meant only for CI_JOB
 	if trigger.PipelineType != string(CiPipeline.CI_JOB) {
 		return nil
 	}
 
-=======
-func (impl *CiServiceImpl) handleRuntimeParamsValidations(trigger types.Trigger, ciMaterials []*pipelineConfig.CiPipelineMaterial) error {
->>>>>>> e332df2c
 	// checking if user has given run time parameters for externalCiArtifact, if given then sending git material to Ci-Runner
 	externalCiArtifact, exists := trigger.ExtraEnvironmentVariables[CiPipeline.ExtraEnvVarExternalCiArtifactKey]
 	// validate externalCiArtifact as docker image
 	if exists {
 		externalCiArtifact = strings.TrimSpace(externalCiArtifact)
 		if !strings.Contains(externalCiArtifact, ":") {
-<<<<<<< HEAD
 			if utils.IsValidDockerTagName(externalCiArtifact) {
 				fullImageUrl, err := utils.BuildDockerImagePath(bean3.DockerRegistryInfo{
 					DockerImageTag:     externalCiArtifact,
@@ -224,10 +219,7 @@
 				impl.Logger.Errorw("ci artifact already exists  with same digest", "artifact", externalCiArtifact)
 				return fmt.Errorf("ci artifact already exists  with same digest")
 			}
-=======
-			impl.Logger.Errorw("validation error", "externalCiArtifact", externalCiArtifact)
-			return fmt.Errorf("invalid image name given in externalCiArtifact")
->>>>>>> e332df2c
+
 		}
 
 	}
@@ -244,13 +236,7 @@
 	if err != nil {
 		return 0, err
 	}
-<<<<<<< HEAD
-=======
-	err = impl.handleRuntimeParamsValidations(trigger, ciMaterials)
-	if err != nil {
-		return 0, err
-	}
->>>>>>> e332df2c
+
 	ciPipelineScripts, err := impl.ciPipelineRepository.FindCiScriptsByCiPipelineId(trigger.PipelineId)
 	if err != nil && !util.IsErrNoRows(err) {
 		return 0, err
