--- conflicted
+++ resolved
@@ -193,7 +193,6 @@
 				return fmt.Errorf("invalid image name or url given in externalCiArtifact")
 			}
 
-<<<<<<< HEAD
 		}
 
 		trigger.ExtraEnvironmentVariables[CiPipeline.ExtraEnvVarExternalCiArtifactKey] = externalCiArtifact
@@ -220,39 +219,9 @@
 				impl.Logger.Errorw("ci artifact already exists  with same digest", "artifact", externalCiArtifact)
 				return fmt.Errorf("ci artifact already exists  with same digest")
 			}
-		}
-
-=======
-		}
-
-		trigger.ExtraEnvironmentVariables[CiPipeline.ExtraEnvVarExternalCiArtifactKey] = externalCiArtifact
-
-		var artifactExists bool
-		var err error
-		if trigger.ExtraEnvironmentVariables[CiPipeline.ExtraEnvVarImageDigestKey] == "" {
-			artifactExists, err = impl.ciArtifactRepository.IfArtifactExistByImage(externalCiArtifact, trigger.PipelineId)
-			if err != nil {
-				impl.Logger.Errorw("error in fetching ci artifact", "err", err)
-				return err
-			}
-			if artifactExists {
-				impl.Logger.Errorw("ci artifact already exists with same image name", "artifact", externalCiArtifact)
-				return fmt.Errorf("ci artifact already exists with same image name")
-			}
-		} else {
-			artifactExists, err = impl.ciArtifactRepository.IfArtifactExistByImageDigest(trigger.ExtraEnvironmentVariables[CiPipeline.ExtraEnvVarImageDigestKey], externalCiArtifact, trigger.PipelineId)
-			if err != nil {
-				impl.Logger.Errorw("error in fetching ci artifact", "err", err)
-				return err
-			}
-			if artifactExists {
-				impl.Logger.Errorw("ci artifact already exists  with same digest", "artifact", externalCiArtifact)
-				return fmt.Errorf("ci artifact already exists  with same digest")
-			}
-
-		}
-
->>>>>>> 18431d04
+
+		}
+
 	}
 	if trigger.PipelineType == string(CiPipeline.CI_JOB) && len(ciMaterials) != 0 && !exists && externalCiArtifact == "" {
 		ciMaterials[0].GitMaterial = nil
@@ -267,10 +236,7 @@
 	if err != nil {
 		return 0, err
 	}
-<<<<<<< HEAD
-=======
-
->>>>>>> 18431d04
+
 	ciPipelineScripts, err := impl.ciPipelineRepository.FindCiScriptsByCiPipelineId(trigger.PipelineId)
 	if err != nil && !util.IsErrNoRows(err) {
 		return 0, err
@@ -933,7 +899,6 @@
 	if err != nil && err != pg.ErrNoRows {
 		impl.Logger.Errorw("error in getting copyContainerImage plugin id", "err", err)
 		return nil, nil, "", nil, err
-<<<<<<< HEAD
 	}
 
 	pluginIdToVersionMap := make(map[int]string)
@@ -941,15 +906,6 @@
 		pluginIdToVersionMap[p.Id] = p.Version
 	}
 
-=======
-	}
-
-	pluginIdToVersionMap := make(map[int]string)
-	for _, p := range copyContainerImagePluginDetail {
-		pluginIdToVersionMap[p.Id] = p.Version
-	}
-
->>>>>>> 18431d04
 	for _, step := range preCiSteps {
 		if _, ok := pluginIdToVersionMap[step.RefPluginId]; ok {
 			// for copyContainerImage plugin parse destination images and save its data in image path reservation table
