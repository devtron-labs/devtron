/*
 * Copyright (c) 2020-2024. Devtron Inc.
 *
 * Licensed under the Apache License, Version 2.0 (the "License");
 * you may not use this file except in compliance with the License.
 * You may obtain a copy of the License at
 *
 *     http://www.apache.org/licenses/LICENSE-2.0
 *
 * Unless required by applicable law or agreed to in writing, software
 * distributed under the License is distributed on an "AS IS" BASIS,
 * WITHOUT WARRANTIES OR CONDITIONS OF ANY KIND, either express or implied.
 * See the License for the specific language governing permissions and
 * limitations under the License.
 */

package pipeline

import (
	"encoding/json"
	"errors"
	"fmt"
	"github.com/caarlos0/env"
	"github.com/devtron-labs/devtron/pkg/infraConfig"
	"github.com/devtron-labs/devtron/pkg/pipeline/adapter"
	"github.com/devtron-labs/devtron/pkg/pipeline/bean/CiPipeline"
	"github.com/devtron-labs/devtron/pkg/pipeline/infraProviders"
	"maps"
	"path/filepath"
	"strconv"
	"strings"
	"time"

	repository5 "github.com/devtron-labs/devtron/internal/sql/repository"
	appRepository "github.com/devtron-labs/devtron/internal/sql/repository/app"
	repository3 "github.com/devtron-labs/devtron/internal/sql/repository/dockerRegistry"
	"github.com/devtron-labs/devtron/internal/sql/repository/helper"
	"github.com/devtron-labs/devtron/pkg/app"
	"github.com/devtron-labs/devtron/pkg/auth/user"
	repository1 "github.com/devtron-labs/devtron/pkg/cluster/repository"
	pipelineConfigBean "github.com/devtron-labs/devtron/pkg/pipeline/bean"
	"github.com/devtron-labs/devtron/pkg/pipeline/repository"
	"github.com/devtron-labs/devtron/pkg/pipeline/types"
	"github.com/devtron-labs/devtron/pkg/plugin"
	repository2 "github.com/devtron-labs/devtron/pkg/plugin/repository"
	"github.com/devtron-labs/devtron/pkg/resourceQualifiers"
	"github.com/devtron-labs/devtron/pkg/variables"
	repository4 "github.com/devtron-labs/devtron/pkg/variables/repository"
	util3 "github.com/devtron-labs/devtron/util"
	"github.com/go-pg/pg"
	"net/http"

	"github.com/devtron-labs/common-lib/blob-storage"
	client "github.com/devtron-labs/devtron/client/events"
	"github.com/devtron-labs/devtron/internal/middleware"
	"github.com/devtron-labs/devtron/internal/sql/repository/pipelineConfig"
	"github.com/devtron-labs/devtron/internal/util"
	"github.com/devtron-labs/devtron/pkg/bean"
	util2 "github.com/devtron-labs/devtron/util/event"
	"go.uber.org/zap"
)

type CiService interface {
	TriggerCiPipeline(trigger types.Trigger) (int, error)
	GetCiMaterials(pipelineId int, ciMaterials []*pipelineConfig.CiPipelineMaterial) ([]*pipelineConfig.CiPipelineMaterial, error)
}
type BuildxCacheFlags struct {
	BuildxCacheModeMin     bool `env:"BUILDX_CACHE_MODE_MIN" envDefault:"false"`
	AsyncBuildxCacheExport bool `env:"ASYNC_BUILDX_CACHE_EXPORT" envDefault:"false"`
}

type CiServiceImpl struct {
	Logger                       *zap.SugaredLogger
	workflowService              WorkflowService
	ciPipelineMaterialRepository pipelineConfig.CiPipelineMaterialRepository
	ciWorkflowRepository         pipelineConfig.CiWorkflowRepository
	eventClient                  client.EventClient
	eventFactory                 client.EventFactory
	ciPipelineRepository         pipelineConfig.CiPipelineRepository
	pipelineStageService         PipelineStageService
	userService                  user.UserService
	ciTemplateService            CiTemplateService
	appCrudOperationService      app.AppCrudOperationService
	envRepository                repository1.EnvironmentRepository
	appRepository                appRepository.AppRepository
	customTagService             CustomTagService
	config                       *types.CiConfig
	scopedVariableManager        variables.ScopedVariableManager
	pluginInputVariableParser    PluginInputVariableParser
	globalPluginService          plugin.GlobalPluginService
	infraProvider                infraProviders.InfraProvider
<<<<<<< HEAD
	buildxCacheFlags             *BuildxCacheFlags
=======
	ciCdPipelineOrchestrator     CiCdPipelineOrchestrator
>>>>>>> 91240a5f
}

func NewCiServiceImpl(Logger *zap.SugaredLogger, workflowService WorkflowService,
	ciPipelineMaterialRepository pipelineConfig.CiPipelineMaterialRepository,
	ciWorkflowRepository pipelineConfig.CiWorkflowRepository, eventClient client.EventClient,
	eventFactory client.EventFactory,
	ciPipelineRepository pipelineConfig.CiPipelineRepository,
	pipelineStageService PipelineStageService,
	userService user.UserService,
	ciTemplateService CiTemplateService, appCrudOperationService app.AppCrudOperationService, envRepository repository1.EnvironmentRepository, appRepository appRepository.AppRepository,
	scopedVariableManager variables.ScopedVariableManager,
	customTagService CustomTagService,
	pluginInputVariableParser PluginInputVariableParser,
	globalPluginService plugin.GlobalPluginService,
	infraProvider infraProviders.InfraProvider,
	ciCdPipelineOrchestrator CiCdPipelineOrchestrator,
) *CiServiceImpl {
	buildxCacheFlags := &BuildxCacheFlags{}
	err := env.Parse(buildxCacheFlags)
	if err != nil {
		Logger.Infow("error occurred while parsing BuildxCacheFlags env,so setting BuildxCacheModeMin and AsyncBuildxCacheExport to default value", "err", err)
	}
	cis := &CiServiceImpl{
		Logger:                       Logger,
		workflowService:              workflowService,
		ciPipelineMaterialRepository: ciPipelineMaterialRepository,
		ciWorkflowRepository:         ciWorkflowRepository,
		eventClient:                  eventClient,
		eventFactory:                 eventFactory,
		ciPipelineRepository:         ciPipelineRepository,
		pipelineStageService:         pipelineStageService,
		userService:                  userService,
		ciTemplateService:            ciTemplateService,
		appCrudOperationService:      appCrudOperationService,
		envRepository:                envRepository,
		appRepository:                appRepository,
		scopedVariableManager:        scopedVariableManager,
		customTagService:             customTagService,
		pluginInputVariableParser:    pluginInputVariableParser,
		globalPluginService:          globalPluginService,
		infraProvider:                infraProvider,
<<<<<<< HEAD
		buildxCacheFlags:             buildxCacheFlags,
=======
		ciCdPipelineOrchestrator:     ciCdPipelineOrchestrator,
>>>>>>> 91240a5f
	}
	config, err := types.GetCiConfig()
	if err != nil {
		return nil
	}
	cis.config = config
	return cis
}

func (impl *CiServiceImpl) GetCiMaterials(pipelineId int, ciMaterials []*pipelineConfig.CiPipelineMaterial) ([]*pipelineConfig.CiPipelineMaterial, error) {
	if !(len(ciMaterials) == 0) {
		return ciMaterials, nil
	} else {
		ciMaterials, err := impl.ciPipelineMaterialRepository.GetByPipelineId(pipelineId)
		if err != nil {
			impl.Logger.Errorw("err", "err", err)
			return nil, err
		}
		impl.Logger.Debug("ciMaterials for pipeline trigger ", ciMaterials)
		return ciMaterials, nil
	}
}

func (impl *CiServiceImpl) TriggerCiPipeline(trigger types.Trigger) (int, error) {
	impl.Logger.Debug("ci pipeline manual trigger")
	ciMaterials, err := impl.GetCiMaterials(trigger.PipelineId, trigger.CiMaterials)
	if err != nil {
		return 0, err
	}

	// checking if user has given run time parameters for externalCiArtifact, if given then sending git material to Ci-Runner
	externalCiArtifact, exists := trigger.ExtraEnvironmentVariables["externalCiArtifact"]
	if trigger.PipelineType == string(CiPipeline.CI_JOB) && len(ciMaterials) != 0 && !exists && externalCiArtifact == "" {
		ciMaterials = []*pipelineConfig.CiPipelineMaterial{ciMaterials[0]}
		ciMaterials[0].GitMaterial = nil
		ciMaterials[0].GitMaterialId = 0
	}
	ciPipelineScripts, err := impl.ciPipelineRepository.FindCiScriptsByCiPipelineId(trigger.PipelineId)
	if err != nil && !util.IsErrNoRows(err) {
		return 0, err
	}

	var pipeline *pipelineConfig.CiPipeline
	for _, m := range ciMaterials {
		pipeline = m.CiPipeline
		break
	}

	ciWorkflowConfig, err := impl.ciWorkflowRepository.FindConfigByPipelineId(trigger.PipelineId)
	if err != nil && !util.IsErrNoRows(err) {
		impl.Logger.Errorw("could not fetch ci config", "pipeline", trigger.PipelineId)
		return 0, err
	}

	scope := resourceQualifiers.Scope{
		AppId: pipeline.App.Id,
	}
	env, isJob, err := impl.getEnvironmentForJob(pipeline, trigger)
	if err != nil {
		return 0, err
	}
	if isJob && env != nil {
		ciWorkflowConfig.Namespace = env.Namespace

		// This will be populated for jobs running in selected environment
		scope.EnvId = env.Id
		scope.ClusterId = env.ClusterId

		scope.SystemMetadata = &resourceQualifiers.SystemMetadata{
			EnvironmentName: env.Name,
			ClusterName:     env.Cluster.ClusterName,
			Namespace:       env.Namespace,
		}
	}
	if ciWorkflowConfig.Namespace == "" {
		ciWorkflowConfig.Namespace = impl.config.GetDefaultNamespace()
	}
	if scope.SystemMetadata == nil {
		scope.SystemMetadata = &resourceQualifiers.SystemMetadata{
			Namespace: ciWorkflowConfig.Namespace,
			AppName:   pipeline.App.AppName,
		}
	}

	// preCiSteps, postCiSteps, refPluginsData, err := impl.pipelineStageService.BuildPrePostAndRefPluginStepsDataForWfRequest(pipeline.Id, ciEvent)
	prePostAndRefPluginResponse, err := impl.pipelineStageService.BuildPrePostAndRefPluginStepsDataForWfRequest(pipeline.Id, pipelineConfigBean.CiStage, scope)
	if err != nil {
		impl.Logger.Errorw("error in getting pre steps data for wf request", "err", err, "ciPipelineId", pipeline.Id)
		return 0, err
	}
	preCiSteps := prePostAndRefPluginResponse.PreStageSteps
	postCiSteps := prePostAndRefPluginResponse.PostStageSteps
	refPluginsData := prePostAndRefPluginResponse.RefPluginData
	variableSnapshot := prePostAndRefPluginResponse.VariableSnapshot

	if len(preCiSteps) == 0 && isJob {
		return 0, &util.ApiError{HttpStatusCode: http.StatusNotFound, UserMessage: "No tasks are configured in this job pipeline"}
	}
	savedCiWf, err := impl.saveNewWorkflow(pipeline, ciWorkflowConfig, trigger.CommitHashes, trigger.TriggeredBy, trigger.EnvironmentId, isJob, trigger.ReferenceCiWorkflowId)
	if err != nil {
		impl.Logger.Errorw("could not save new workflow", "err", err)
		return 0, err
	}

	// get env variables of git trigger data and add it in the extraEnvVariables
	gitTriggerEnvVariables, _, err := impl.ciCdPipelineOrchestrator.GetGitCommitEnvVarDataForCICDStage(savedCiWf.GitTriggers)
	if err != nil {
		impl.Logger.Errorw("error in getting gitTrigger env data for stage", "gitTriggers", savedCiWf.GitTriggers, "err", err)
		return 0, err
	}
	maps.Copy(trigger.ExtraEnvironmentVariables, gitTriggerEnvVariables)

	workflowRequest, err := impl.buildWfRequestForCiPipeline(pipeline, trigger, ciMaterials, savedCiWf, ciWorkflowConfig, ciPipelineScripts, preCiSteps, postCiSteps, refPluginsData, isJob)
	if err != nil {
		impl.Logger.Errorw("make workflow req", "err", err)
		return 0, err
	}
	workflowRequest.Scope = scope
	workflowRequest.BuildxCacheModeMin = impl.buildxCacheFlags.BuildxCacheModeMin
	workflowRequest.AsyncBuildxCacheExport = impl.buildxCacheFlags.AsyncBuildxCacheExport
	if impl.config != nil && impl.config.BuildxK8sDriverOptions != "" {
		err = impl.setBuildxK8sDriverData(workflowRequest)
		if err != nil {
			impl.Logger.Errorw("error in setBuildxK8sDriverData", "BUILDX_K8S_DRIVER_OPTIONS", impl.config.BuildxK8sDriverOptions, "err", err)
			return 0, err
		}
	}

	// savedCiWf.LogLocation = impl.ciCdConfig.CiDefaultBuildLogsKeyPrefix + "/" + workflowRequest.WorkflowNamePrefix + "/main.log"
	savedCiWf.LogLocation = fmt.Sprintf("%s/%s/main.log", impl.config.GetDefaultBuildLogsKeyPrefix(), workflowRequest.WorkflowNamePrefix)
	err = impl.updateCiWorkflow(workflowRequest, savedCiWf)

	appLabels, err := impl.appCrudOperationService.GetLabelsByAppId(pipeline.AppId)
	if err != nil {
		return 0, err
	}
	workflowRequest.AppId = pipeline.AppId
	workflowRequest.AppLabels = appLabels
	workflowRequest.Env = env
	if isJob {
		workflowRequest.Type = pipelineConfigBean.JOB_WORKFLOW_PIPELINE_TYPE
	} else {
		workflowRequest.Type = pipelineConfigBean.CI_WORKFLOW_PIPELINE_TYPE
	}

	workflowRequest.CiPipelineType = trigger.PipelineType
	err = impl.executeCiPipeline(workflowRequest)
	if err != nil {
		impl.Logger.Errorw("workflow error", "err", err)
		return 0, err
	}
	impl.Logger.Debugw("ci triggered", " pipeline ", trigger.PipelineId)

	var variableSnapshotHistories = util3.GetBeansPtr(
		repository4.GetSnapshotBean(savedCiWf.Id, repository4.HistoryReferenceTypeCIWORKFLOW, variableSnapshot))
	if len(variableSnapshotHistories) > 0 {
		err = impl.scopedVariableManager.SaveVariableHistoriesForTrigger(variableSnapshotHistories, trigger.TriggeredBy)
		if err != nil {
			impl.Logger.Errorf("Not able to save variable snapshot for CI trigger %s", err)
		}
	}

	middleware.CiTriggerCounter.WithLabelValues(pipeline.App.AppName, pipeline.Name).Inc()
	go impl.WriteCITriggerEvent(trigger, pipeline, workflowRequest)
	return savedCiWf.Id, err
}

func (impl *CiServiceImpl) setBuildxK8sDriverData(workflowRequest *types.WorkflowRequest) error {
	ciBuildConfig := workflowRequest.CiBuildConfig
	if ciBuildConfig != nil {
		if dockerBuildConfig := ciBuildConfig.DockerBuildConfig; dockerBuildConfig != nil {
			buildxK8sDriverOptions := make([]map[string]string, 0)
			err := json.Unmarshal([]byte(impl.config.BuildxK8sDriverOptions), &buildxK8sDriverOptions)
			if err != nil {
				errMsg := "error in parsing BUILDX_K8S_DRIVER_OPTIONS from the devtron-cm, "
				err = errors.New(errMsg + "error : " + err.Error())
				impl.Logger.Errorw(errMsg, "err", err)
				return err
			} else {
				dockerBuildConfig.BuildxK8sDriverOptions = buildxK8sDriverOptions
			}
		}
	}
	return nil
}

func (impl *CiServiceImpl) getEnvironmentForJob(pipeline *pipelineConfig.CiPipeline, trigger types.Trigger) (*repository1.Environment, bool, error) {
	app, err := impl.appRepository.FindById(pipeline.AppId)
	if err != nil {
		impl.Logger.Errorw("could not find app", "err", err)
		return nil, false, err
	}

	var env *repository1.Environment
	isJob := false
	if app.AppType == helper.Job {
		isJob = true
		if trigger.EnvironmentId != 0 {
			env, err = impl.envRepository.FindById(trigger.EnvironmentId)
			if err != nil {
				impl.Logger.Errorw("could not find environment", "err", err)
				return nil, isJob, err
			}
			return env, isJob, nil
		}
	}
	return nil, isJob, nil
}

func (impl *CiServiceImpl) WriteCITriggerEvent(trigger types.Trigger, pipeline *pipelineConfig.CiPipeline, workflowRequest *types.WorkflowRequest) {
	event := impl.eventFactory.Build(util2.Trigger, &pipeline.Id, pipeline.AppId, nil, util2.CI)
	material := &client.MaterialTriggerInfo{}

	material.GitTriggers = trigger.CommitHashes

	event.UserId = int(trigger.TriggeredBy)
	event.CiWorkflowRunnerId = workflowRequest.WorkflowId
	event = impl.eventFactory.BuildExtraCIData(event, material, workflowRequest.CiImage)
	_, evtErr := impl.eventClient.WriteNotificationEvent(event)
	if evtErr != nil {
		impl.Logger.Errorw("error in writing event", "err", evtErr)
	}
}

// TODO: Send all trigger data
func (impl *CiServiceImpl) BuildPayload(trigger types.Trigger, pipeline *pipelineConfig.CiPipeline) *client.Payload {
	payload := &client.Payload{}
	payload.AppName = pipeline.App.AppName
	payload.PipelineName = pipeline.Name
	return payload
}

func (impl *CiServiceImpl) saveNewWorkflow(pipeline *pipelineConfig.CiPipeline, wfConfig *pipelineConfig.CiWorkflowConfig,
	commitHashes map[int]pipelineConfig.GitCommit, userId int32, EnvironmentId int, isJob bool, refCiWorkflowId int) (wf *pipelineConfig.CiWorkflow, error error) {

	ciWorkflow := &pipelineConfig.CiWorkflow{
		Name:                  pipeline.Name + "-" + strconv.Itoa(pipeline.Id),
		Status:                pipelineConfig.WorkflowStarting, // starting CIStage
		Message:               "",
		StartedOn:             time.Now(),
		CiPipelineId:          pipeline.Id,
		Namespace:             impl.config.GetDefaultNamespace(),
		BlobStorageEnabled:    impl.config.BlobStorageEnabled,
		GitTriggers:           commitHashes,
		LogLocation:           "",
		TriggeredBy:           userId,
		ReferenceCiWorkflowId: refCiWorkflowId,
		ExecutorType:          impl.config.GetWorkflowExecutorType(),
	}
	if isJob {
		ciWorkflow.Namespace = wfConfig.Namespace
		ciWorkflow.EnvironmentId = EnvironmentId
	}
	err := impl.ciWorkflowRepository.SaveWorkFlow(ciWorkflow)
	if err != nil {
		impl.Logger.Errorw("saving workflow error", "err", err)
		return &pipelineConfig.CiWorkflow{}, err
	}
	impl.Logger.Debugw("workflow saved ", "id", ciWorkflow.Id)
	return ciWorkflow, nil
}

func (impl *CiServiceImpl) executeCiPipeline(workflowRequest *types.WorkflowRequest) error {
	_, err := impl.workflowService.SubmitWorkflow(workflowRequest)
	if err != nil {
		impl.Logger.Errorw("workflow error", "err", err)
		return err
	}
	return nil
}

func (impl *CiServiceImpl) buildS3ArtifactLocation(ciWorkflowConfig *pipelineConfig.CiWorkflowConfig, savedWf *pipelineConfig.CiWorkflow) (string, string, string) {
	ciArtifactLocationFormat := ciWorkflowConfig.CiArtifactLocationFormat
	if ciArtifactLocationFormat == "" {
		ciArtifactLocationFormat = impl.config.GetArtifactLocationFormat()
	}
	ArtifactLocation := fmt.Sprintf("s3://%s/%s/"+ciArtifactLocationFormat, ciWorkflowConfig.LogsBucket, impl.config.GetDefaultArtifactKeyPrefix(), savedWf.Id, savedWf.Id)
	artifactFileName := fmt.Sprintf(impl.config.GetDefaultArtifactKeyPrefix()+"/"+ciArtifactLocationFormat, savedWf.Id, savedWf.Id)
	return ArtifactLocation, ciWorkflowConfig.LogsBucket, artifactFileName
}

func (impl *CiServiceImpl) buildDefaultArtifactLocation(ciWorkflowConfig *pipelineConfig.CiWorkflowConfig, savedWf *pipelineConfig.CiWorkflow) string {
	ciArtifactLocationFormat := ciWorkflowConfig.CiArtifactLocationFormat
	if ciArtifactLocationFormat == "" {
		ciArtifactLocationFormat = impl.config.GetArtifactLocationFormat()
	}
	ArtifactLocation := fmt.Sprintf("%s/"+ciArtifactLocationFormat, impl.config.GetDefaultArtifactKeyPrefix(), savedWf.Id, savedWf.Id)
	return ArtifactLocation
}

func (impl *CiServiceImpl) buildWfRequestForCiPipeline(pipeline *pipelineConfig.CiPipeline, trigger types.Trigger, ciMaterials []*pipelineConfig.CiPipelineMaterial, savedWf *pipelineConfig.CiWorkflow, ciWorkflowConfig *pipelineConfig.CiWorkflowConfig, ciPipelineScripts []*pipelineConfig.CiPipelineScript, preCiSteps []*pipelineConfigBean.StepObject, postCiSteps []*pipelineConfigBean.StepObject, refPluginsData []*pipelineConfigBean.RefPluginObject, isJob bool) (*types.WorkflowRequest, error) {
	var ciProjectDetails []pipelineConfigBean.CiProjectDetails
	commitHashes := trigger.CommitHashes
	for _, ciMaterial := range ciMaterials {
		// ignore those materials which have inactive git material
		if ciMaterial == nil || ciMaterial.GitMaterial == nil || !ciMaterial.GitMaterial.Active {
			continue
		}
		commitHashForPipelineId := commitHashes[ciMaterial.Id]
		ciProjectDetail := pipelineConfigBean.CiProjectDetails{
			GitRepository:   ciMaterial.GitMaterial.Url,
			MaterialName:    ciMaterial.GitMaterial.Name,
			CheckoutPath:    ciMaterial.GitMaterial.CheckoutPath,
			FetchSubmodules: ciMaterial.GitMaterial.FetchSubmodules,
			CommitHash:      commitHashForPipelineId.Commit,
			Author:          commitHashForPipelineId.Author,
			SourceType:      ciMaterial.Type,
			SourceValue:     ciMaterial.Value,
			GitTag:          ciMaterial.GitTag,
			Message:         commitHashForPipelineId.Message,
			Type:            string(ciMaterial.Type),
			CommitTime:      commitHashForPipelineId.Date.Format(bean.LayoutRFC3339),
			GitOptions: pipelineConfigBean.GitOptions{
				UserName:      ciMaterial.GitMaterial.GitProvider.UserName,
				Password:      ciMaterial.GitMaterial.GitProvider.Password,
				SshPrivateKey: ciMaterial.GitMaterial.GitProvider.SshPrivateKey,
				AccessToken:   ciMaterial.GitMaterial.GitProvider.AccessToken,
				AuthMode:      ciMaterial.GitMaterial.GitProvider.AuthMode,
			},
		}

		if ciMaterial.Type == pipelineConfig.SOURCE_TYPE_WEBHOOK {
			webhookData := commitHashForPipelineId.WebhookData
			ciProjectDetail.WebhookData = pipelineConfig.WebhookData{
				Id:              webhookData.Id,
				EventActionType: webhookData.EventActionType,
				Data:            webhookData.Data,
			}
		}

		ciProjectDetails = append(ciProjectDetails, ciProjectDetail)
	}

	var beforeDockerBuildScripts []*bean.CiScript
	var afterDockerBuildScripts []*bean.CiScript
	for _, ciPipelineScript := range ciPipelineScripts {
		ciTask := &bean.CiScript{
			Id:             ciPipelineScript.Id,
			Index:          ciPipelineScript.Index,
			Name:           ciPipelineScript.Name,
			Script:         ciPipelineScript.Script,
			OutputLocation: ciPipelineScript.OutputLocation,
		}

		if ciPipelineScript.Stage == BEFORE_DOCKER_BUILD {
			beforeDockerBuildScripts = append(beforeDockerBuildScripts, ciTask)
		} else if ciPipelineScript.Stage == AFTER_DOCKER_BUILD {
			afterDockerBuildScripts = append(afterDockerBuildScripts, ciTask)
		}
	}

	if !(len(beforeDockerBuildScripts) == 0 && len(afterDockerBuildScripts) == 0) {
		// found beforeDockerBuildScripts/afterDockerBuildScripts
		// building preCiSteps & postCiSteps from them, refPluginsData not needed
		preCiSteps = buildCiStepsDataFromDockerBuildScripts(beforeDockerBuildScripts)
		postCiSteps = buildCiStepsDataFromDockerBuildScripts(afterDockerBuildScripts)
		refPluginsData = []*pipelineConfigBean.RefPluginObject{}
	}

	infraConfigScope := &infraConfig.Scope{
		AppId: pipeline.AppId,
	}
	infraGetter, err := impl.infraProvider.GetInfraProvider(pipelineConfigBean.CI_WORKFLOW_PIPELINE_TYPE)
	if err != nil {
		impl.Logger.Errorw("error in getting infra provider", "err", err, "infraProviderType", pipelineConfigBean.CI_WORKFLOW_PIPELINE_TYPE)
		return nil, err
	}
	if isJob {
		infraGetter, err = impl.infraProvider.GetInfraProvider(pipelineConfigBean.JOB_WORKFLOW_PIPELINE_TYPE)
		if err != nil {
			impl.Logger.Errorw("error in getting infra provider", "err", err, "infraProviderType", pipelineConfigBean.JOB_WORKFLOW_PIPELINE_TYPE)
			return nil, err
		}
	}
	infraConfiguration, err := infraGetter.GetInfraConfigurationsByScope(infraConfigScope)
	if err != nil {
		impl.Logger.Errorw("error in getting infra configuration using scope ", "ciPipelineId", pipeline.Id, "scope", infraConfigScope, "err", err)
		return nil, err
	}

	if ciWorkflowConfig.CiCacheBucket == "" {
		ciWorkflowConfig.CiCacheBucket = impl.config.DefaultCacheBucket
	}

	if ciWorkflowConfig.CiCacheRegion == "" {
		ciWorkflowConfig.CiCacheRegion = impl.config.DefaultCacheBucketRegion
	}

	if ciWorkflowConfig.CiImage == "" {
		ciWorkflowConfig.CiImage = impl.config.GetDefaultImage()
	}

	if ciWorkflowConfig.CiTimeout == 0 {
		// get it from infraConfig
		ciWorkflowConfig.CiTimeout = infraConfiguration.GetCiDefaultTimeout()
	}

	ciTemplate := pipeline.CiTemplate
	ciLevelArgs := pipeline.DockerArgs

	if ciLevelArgs == "" {
		ciLevelArgs = "{}"
	}

	if pipeline.CiTemplate.DockerBuildOptions == "" {
		pipeline.CiTemplate.DockerBuildOptions = "{}"
	}
	userEmailId, err := impl.userService.GetEmailById(trigger.TriggeredBy)
	if err != nil {
		impl.Logger.Errorw("unable to find user email by id", "err", err, "id", trigger.TriggeredBy)
		return nil, err
	}
	var dockerfilePath string
	var dockerRepository string
	var checkoutPath string
	var ciBuildConfigBean *CiPipeline.CiBuildConfigBean
	dockerRegistry := &repository3.DockerArtifactStore{}
	if !pipeline.IsExternal && pipeline.IsDockerConfigOverridden {
		templateOverrideBean, err := impl.ciTemplateService.FindTemplateOverrideByCiPipelineId(pipeline.Id)
		if err != nil {
			return nil, err
		}
		ciBuildConfigBean = templateOverrideBean.CiBuildConfig
		templateOverride := templateOverrideBean.CiTemplateOverride
		checkoutPath = templateOverride.GitMaterial.CheckoutPath
		dockerfilePath = templateOverride.DockerfilePath
		dockerRepository = templateOverride.DockerRepository
		dockerRegistry = templateOverride.DockerRegistry
	} else {
		checkoutPath = ciTemplate.GitMaterial.CheckoutPath
		dockerfilePath = ciTemplate.DockerfilePath
		dockerRegistry = ciTemplate.DockerRegistry
		dockerRepository = ciTemplate.DockerRepository
		ciBuildConfigEntity := ciTemplate.CiBuildConfig
		ciBuildConfigBean, err = adapter.ConvertDbBuildConfigToBean(ciBuildConfigEntity)
		if ciBuildConfigBean != nil {
			ciBuildConfigBean.BuildContextGitMaterialId = ciTemplate.BuildContextGitMaterialId
		}
		if err != nil {
			impl.Logger.Errorw("error occurred while converting buildconfig dbEntity to configBean", "ciBuildConfigEntity", ciBuildConfigEntity, "err", err)
			return nil, errors.New("error while parsing ci build config")
		}
	}
	if checkoutPath == "" {
		checkoutPath = "./"
	}
	var dockerImageTag string
	customTag, err := impl.customTagService.GetActiveCustomTagByEntityKeyAndValue(pipelineConfigBean.EntityTypeCiPipelineId, strconv.Itoa(pipeline.Id))
	if err != nil && err != pg.ErrNoRows {
		return nil, err
	}
	if customTag.Id != 0 && customTag.Enabled == true {
		imagePathReservation, err := impl.customTagService.GenerateImagePath(pipelineConfigBean.EntityTypeCiPipelineId, strconv.Itoa(pipeline.Id), dockerRegistry.RegistryURL, dockerRepository)
		if err != nil {
			if errors.Is(err, pipelineConfigBean.ErrImagePathInUse) {
				savedWf.Status = pipelineConfig.WorkflowFailed
				savedWf.Message = pipelineConfigBean.ImageTagUnavailableMessage
				err1 := impl.ciWorkflowRepository.UpdateWorkFlow(savedWf)
				if err1 != nil {
					impl.Logger.Errorw("could not save workflow, after failing due to conflicting image tag")
				}
				return nil, err
			}
			return nil, err
		}
		savedWf.ImagePathReservationIds = []int{imagePathReservation.Id}
		// imagePath = docker.io/avd0/dashboard:fd23414b
		imagePathSplit := strings.Split(imagePathReservation.ImagePath, ":")
		if len(imagePathSplit) >= 1 {
			dockerImageTag = imagePathSplit[len(imagePathSplit)-1]
		}
	} else {
		dockerImageTag = impl.buildImageTag(commitHashes, pipeline.Id, savedWf.Id)
	}

	// copyContainerImage plugin specific logic
	var registryDestinationImageMap map[string][]string
	var registryCredentialMap map[string]plugin.RegistryCredentials
	var pluginArtifactStage string
	var imageReservationIds []int
	if !isJob {
		registryDestinationImageMap, registryCredentialMap, pluginArtifactStage, imageReservationIds, err = impl.GetWorkflowRequestVariablesForCopyContainerImagePlugin(preCiSteps, postCiSteps, dockerImageTag, customTag.Id,
			fmt.Sprintf(pipelineConfigBean.ImagePathPattern,
				dockerRegistry.RegistryURL,
				dockerRepository,
				dockerImageTag),
			dockerRegistry.Id)
		if err != nil {
			impl.Logger.Errorw("error in getting env variables for copyContainerImage plugin")
			savedWf.Status = pipelineConfig.WorkflowFailed
			savedWf.Message = err.Error()
			err1 := impl.ciWorkflowRepository.UpdateWorkFlow(savedWf)
			if err1 != nil {
				impl.Logger.Errorw("could not save workflow, after failing due to conflicting image tag")
			}
			return nil, err
		}

		savedWf.ImagePathReservationIds = append(savedWf.ImagePathReservationIds, imageReservationIds...)
	}
	// mergedArgs := string(merged)
	oldArgs := ciTemplate.Args
	ciBuildConfigBean, err = adapter.OverrideCiBuildConfig(dockerfilePath, oldArgs, ciLevelArgs, ciTemplate.DockerBuildOptions, ciTemplate.TargetPlatform, ciBuildConfigBean)
	if err != nil {
		impl.Logger.Errorw("error occurred while overriding ci build config", "oldArgs", oldArgs, "ciLevelArgs", ciLevelArgs, "error", err)
		return nil, errors.New("error while parsing ci build config")
	}
	buildContextCheckoutPath, err := impl.ciPipelineMaterialRepository.GetCheckoutPath(ciBuildConfigBean.BuildContextGitMaterialId)
	if err != nil && err != pg.ErrNoRows {
		impl.Logger.Errorw("error occurred while getting checkout path from git material", "gitMaterialId", ciBuildConfigBean.BuildContextGitMaterialId, "error", err)
		return nil, err
	}
	if buildContextCheckoutPath == "" {
		buildContextCheckoutPath = checkoutPath
	}
	if ciBuildConfigBean.UseRootBuildContext {
		// use root build context i.e '.'
		buildContextCheckoutPath = "."
	}

	ciBuildConfigBean.PipelineType = trigger.PipelineType

	if ciBuildConfigBean.CiBuildType == CiPipeline.SELF_DOCKERFILE_BUILD_TYPE || ciBuildConfigBean.CiBuildType == CiPipeline.MANAGED_DOCKERFILE_BUILD_TYPE {
		ciBuildConfigBean.DockerBuildConfig.BuildContext = filepath.Join(buildContextCheckoutPath, ciBuildConfigBean.DockerBuildConfig.BuildContext)
		dockerBuildConfig := ciBuildConfigBean.DockerBuildConfig
		dockerfilePath = filepath.Join(checkoutPath, dockerBuildConfig.DockerfilePath)
		dockerBuildConfig.DockerfilePath = dockerfilePath
		checkoutPath = dockerfilePath[:strings.LastIndex(dockerfilePath, "/")+1]
	} else if ciBuildConfigBean.CiBuildType == CiPipeline.BUILDPACK_BUILD_TYPE {
		buildPackConfig := ciBuildConfigBean.BuildPackConfig
		checkoutPath = filepath.Join(checkoutPath, buildPackConfig.ProjectPath)
	}

	defaultTargetPlatform := impl.config.DefaultTargetPlatform
	useBuildx := impl.config.UseBuildx

	if ciBuildConfigBean.DockerBuildConfig != nil {
		if ciBuildConfigBean.DockerBuildConfig.TargetPlatform == "" && useBuildx {
			ciBuildConfigBean.DockerBuildConfig.TargetPlatform = defaultTargetPlatform
			ciBuildConfigBean.DockerBuildConfig.UseBuildx = useBuildx
		}
		ciBuildConfigBean.DockerBuildConfig.BuildxProvenanceMode = impl.config.BuildxProvenanceMode
	}

	workflowRequest := &types.WorkflowRequest{
		WorkflowNamePrefix:          strconv.Itoa(savedWf.Id) + "-" + savedWf.Name,
		PipelineName:                pipeline.Name,
		PipelineId:                  pipeline.Id,
		CiCacheFileName:             pipeline.Name + "-" + strconv.Itoa(pipeline.Id) + ".tar.gz",
		CiProjectDetails:            ciProjectDetails,
		Namespace:                   ciWorkflowConfig.Namespace,
		BlobStorageConfigured:       savedWf.BlobStorageEnabled,
		CiImage:                     ciWorkflowConfig.CiImage,
		ActiveDeadlineSeconds:       ciWorkflowConfig.CiTimeout,
		WorkflowId:                  savedWf.Id,
		TriggeredBy:                 savedWf.TriggeredBy,
		CacheLimit:                  impl.config.CacheLimit,
		ScanEnabled:                 pipeline.ScanEnabled,
		CloudProvider:               impl.config.CloudProvider,
		DefaultAddressPoolBaseCidr:  impl.config.GetDefaultAddressPoolBaseCidr(),
		DefaultAddressPoolSize:      impl.config.GetDefaultAddressPoolSize(),
		PreCiSteps:                  preCiSteps,
		PostCiSteps:                 postCiSteps,
		RefPlugins:                  refPluginsData,
		AppName:                     pipeline.App.AppName,
		TriggerByAuthor:             userEmailId,
		CiBuildConfig:               ciBuildConfigBean,
		CiBuildDockerMtuValue:       impl.config.CiRunnerDockerMTUValue,
		IgnoreDockerCachePush:       impl.config.IgnoreDockerCacheForCI,
		IgnoreDockerCachePull:       impl.config.IgnoreDockerCacheForCI,
		CacheInvalidate:             trigger.InvalidateCache,
		ExtraEnvironmentVariables:   trigger.ExtraEnvironmentVariables,
		EnableBuildContext:          impl.config.EnableBuildContext,
		OrchestratorHost:            impl.config.OrchestratorHost,
		OrchestratorToken:           impl.config.OrchestratorToken,
		ImageRetryCount:             impl.config.ImageRetryCount,
		ImageRetryInterval:          impl.config.ImageRetryInterval,
		WorkflowExecutor:            impl.config.GetWorkflowExecutorType(),
		Type:                        pipelineConfigBean.CI_WORKFLOW_PIPELINE_TYPE,
		CiArtifactLastFetch:         trigger.CiArtifactLastFetch,
		RegistryDestinationImageMap: registryDestinationImageMap,
		RegistryCredentialMap:       registryCredentialMap,
		PluginArtifactStage:         pluginArtifactStage,
		ImageScanMaxRetries:         impl.config.ImageScanMaxRetries,
		ImageScanRetryDelay:         impl.config.ImageScanRetryDelay,
	}
	if pipeline.App.AppType == helper.Job {
		workflowRequest.AppName = pipeline.App.DisplayName
	}
	if dockerRegistry != nil {

		workflowRequest.DockerRegistryId = dockerRegistry.Id
		workflowRequest.DockerRegistryType = string(dockerRegistry.RegistryType)
		workflowRequest.DockerImageTag = dockerImageTag
		workflowRequest.DockerRegistryURL = dockerRegistry.RegistryURL
		workflowRequest.DockerRepository = dockerRepository
		workflowRequest.CheckoutPath = checkoutPath
		workflowRequest.DockerUsername = dockerRegistry.Username
		workflowRequest.DockerPassword = dockerRegistry.Password
		workflowRequest.AwsRegion = dockerRegistry.AWSRegion
		workflowRequest.AccessKey = dockerRegistry.AWSAccessKeyId
		workflowRequest.SecretKey = dockerRegistry.AWSSecretAccessKey
		workflowRequest.DockerConnection = dockerRegistry.Connection
		workflowRequest.DockerCert = dockerRegistry.Cert

	}
	if ciWorkflowConfig.LogsBucket == "" {
		ciWorkflowConfig.LogsBucket = impl.config.GetDefaultBuildLogsBucket()
	}
	if len(registryDestinationImageMap) > 0 {
		workflowRequest.PushImageBeforePostCI = true
	}
	switch workflowRequest.CloudProvider {
	case types.BLOB_STORAGE_S3:
		// No AccessKey is used for uploading artifacts, instead IAM based auth is used
		workflowRequest.CiCacheRegion = ciWorkflowConfig.CiCacheRegion
		workflowRequest.CiCacheLocation = ciWorkflowConfig.CiCacheBucket
		workflowRequest.CiArtifactLocation, workflowRequest.CiArtifactBucket, workflowRequest.CiArtifactFileName = impl.buildS3ArtifactLocation(ciWorkflowConfig, savedWf)
		workflowRequest.BlobStorageS3Config = &blob_storage.BlobStorageS3Config{
			AccessKey:                  impl.config.BlobStorageS3AccessKey,
			Passkey:                    impl.config.BlobStorageS3SecretKey,
			EndpointUrl:                impl.config.BlobStorageS3Endpoint,
			IsInSecure:                 impl.config.BlobStorageS3EndpointInsecure,
			CiCacheBucketName:          ciWorkflowConfig.CiCacheBucket,
			CiCacheRegion:              ciWorkflowConfig.CiCacheRegion,
			CiCacheBucketVersioning:    impl.config.BlobStorageS3BucketVersioned,
			CiArtifactBucketName:       workflowRequest.CiArtifactBucket,
			CiArtifactRegion:           impl.config.GetDefaultCdLogsBucketRegion(),
			CiArtifactBucketVersioning: impl.config.BlobStorageS3BucketVersioned,
			CiLogBucketName:            impl.config.GetDefaultBuildLogsBucket(),
			CiLogRegion:                impl.config.GetDefaultCdLogsBucketRegion(),
			CiLogBucketVersioning:      impl.config.BlobStorageS3BucketVersioned,
		}
	case types.BLOB_STORAGE_GCP:
		workflowRequest.GcpBlobConfig = &blob_storage.GcpBlobConfig{
			CredentialFileJsonData: impl.config.BlobStorageGcpCredentialJson,
			CacheBucketName:        ciWorkflowConfig.CiCacheBucket,
			LogBucketName:          ciWorkflowConfig.LogsBucket,
			ArtifactBucketName:     ciWorkflowConfig.LogsBucket,
		}
		workflowRequest.CiArtifactLocation = impl.buildDefaultArtifactLocation(ciWorkflowConfig, savedWf)
		workflowRequest.CiArtifactFileName = workflowRequest.CiArtifactLocation
	case types.BLOB_STORAGE_AZURE:
		workflowRequest.AzureBlobConfig = &blob_storage.AzureBlobConfig{
			Enabled:               impl.config.CloudProvider == types.BLOB_STORAGE_AZURE,
			AccountName:           impl.config.AzureAccountName,
			BlobContainerCiCache:  impl.config.AzureBlobContainerCiCache,
			AccountKey:            impl.config.AzureAccountKey,
			BlobContainerCiLog:    impl.config.AzureBlobContainerCiLog,
			BlobContainerArtifact: impl.config.AzureBlobContainerCiLog,
		}
		workflowRequest.BlobStorageS3Config = &blob_storage.BlobStorageS3Config{
			EndpointUrl:           impl.config.AzureGatewayUrl,
			IsInSecure:            impl.config.AzureGatewayConnectionInsecure,
			CiLogBucketName:       impl.config.AzureBlobContainerCiLog,
			CiLogRegion:           impl.config.DefaultCacheBucketRegion,
			CiLogBucketVersioning: impl.config.BlobStorageS3BucketVersioned,
			AccessKey:             impl.config.AzureAccountName,
		}
		workflowRequest.CiArtifactLocation = impl.buildDefaultArtifactLocation(ciWorkflowConfig, savedWf)
		workflowRequest.CiArtifactFileName = workflowRequest.CiArtifactLocation
	default:
		if impl.config.BlobStorageEnabled {
			return nil, fmt.Errorf("blob storage %s not supported", workflowRequest.CloudProvider)
		}
	}
	return workflowRequest, nil
}

func (impl *CiServiceImpl) GetWorkflowRequestVariablesForCopyContainerImagePlugin(preCiSteps []*pipelineConfigBean.StepObject, postCiSteps []*pipelineConfigBean.StepObject, customTag string, customTagId int, buildImagePath string, buildImagedockerRegistryId string) (map[string][]string, map[string]plugin.RegistryCredentials, string, []int, error) {
	var registryDestinationImageMap map[string][]string
	var registryCredentialMap map[string]plugin.RegistryCredentials
	var pluginArtifactStage string
	var imagePathReservationIds []int
	copyContainerImagePluginId, err := impl.globalPluginService.GetRefPluginIdByRefPluginName(COPY_CONTAINER_IMAGE)
	if err != nil && err != pg.ErrNoRows {
		impl.Logger.Errorw("error in getting copyContainerImage plugin id", "err", err)
		return registryDestinationImageMap, registryCredentialMap, pluginArtifactStage, imagePathReservationIds, err
	}
	for _, step := range preCiSteps {
		if copyContainerImagePluginId != 0 && step.RefPluginId == copyContainerImagePluginId {
			// for copyContainerImage plugin parse destination images and save its data in image path reservation table
			return nil, nil, pluginArtifactStage, nil, errors.New("copyContainerImage plugin not allowed in pre-ci step, please remove it and try again")
		}
	}
	for _, step := range postCiSteps {
		if copyContainerImagePluginId != 0 && step.RefPluginId == copyContainerImagePluginId {
			// for copyContainerImage plugin parse destination images and save its data in image path reservation table
			registryDestinationImageMap, registryCredentialMap, err = impl.pluginInputVariableParser.HandleCopyContainerImagePluginInputVariables(step.InputVars, customTag, buildImagePath, buildImagedockerRegistryId)
			if err != nil {
				impl.Logger.Errorw("error in parsing copyContainerImage input variable", "err", err)
				return registryDestinationImageMap, registryCredentialMap, pluginArtifactStage, imagePathReservationIds, err
			}
			pluginArtifactStage = repository5.POST_CI
		}
	}
	for _, images := range registryDestinationImageMap {
		for _, image := range images {
			if image == buildImagePath {
				return registryDestinationImageMap, registryCredentialMap, pluginArtifactStage, imagePathReservationIds,
					pipelineConfigBean.ErrImagePathInUse
			}
		}
	}
	imagePathReservationIds, err = impl.ReserveImagesGeneratedAtPlugin(customTagId, registryDestinationImageMap)
	if err != nil {
		return nil, nil, pluginArtifactStage, imagePathReservationIds, err
	}
	return registryDestinationImageMap, registryCredentialMap, pluginArtifactStage, imagePathReservationIds, nil
}

func (impl *CiServiceImpl) ReserveImagesGeneratedAtPlugin(customTagId int, registryImageMap map[string][]string) ([]int, error) {
	var imagePathReservationIds []int
	for _, images := range registryImageMap {
		for _, image := range images {
			imagePathReservationData, err := impl.customTagService.ReserveImagePath(image, customTagId)
			if err != nil {
				impl.Logger.Errorw("Error in marking custom tag reserved", "err", err)
				return imagePathReservationIds, err
			}
			imagePathReservationIds = append(imagePathReservationIds, imagePathReservationData.Id)
		}
	}
	return imagePathReservationIds, nil
}

func buildCiStepsDataFromDockerBuildScripts(dockerBuildScripts []*bean.CiScript) []*pipelineConfigBean.StepObject {
	// before plugin support, few variables were set as env vars in ci-runner
	// these variables are now moved to global vars in plugin steps, but to avoid error in old scripts adding those variables in payload
	inputVars := []*pipelineConfigBean.VariableObject{
		{
			Name:                  "DOCKER_IMAGE_TAG",
			Format:                "STRING",
			VariableType:          pipelineConfigBean.VARIABLE_TYPE_REF_GLOBAL,
			ReferenceVariableName: "DOCKER_IMAGE_TAG",
		},
		{
			Name:                  "DOCKER_REPOSITORY",
			Format:                "STRING",
			VariableType:          pipelineConfigBean.VARIABLE_TYPE_REF_GLOBAL,
			ReferenceVariableName: "DOCKER_REPOSITORY",
		},
		{
			Name:                  "DOCKER_REGISTRY_URL",
			Format:                "STRING",
			VariableType:          pipelineConfigBean.VARIABLE_TYPE_REF_GLOBAL,
			ReferenceVariableName: "DOCKER_REGISTRY_URL",
		},
		{
			Name:                  "DOCKER_IMAGE",
			Format:                "STRING",
			VariableType:          pipelineConfigBean.VARIABLE_TYPE_REF_GLOBAL,
			ReferenceVariableName: "DOCKER_IMAGE",
		},
	}
	var ciSteps []*pipelineConfigBean.StepObject
	for _, dockerBuildScript := range dockerBuildScripts {
		ciStep := &pipelineConfigBean.StepObject{
			Name:          dockerBuildScript.Name,
			Index:         dockerBuildScript.Index,
			Script:        dockerBuildScript.Script,
			ArtifactPaths: []string{dockerBuildScript.OutputLocation},
			StepType:      string(repository.PIPELINE_STEP_TYPE_INLINE),
			ExecutorType:  string(repository2.SCRIPT_TYPE_SHELL),
			InputVars:     inputVars,
		}
		ciSteps = append(ciSteps, ciStep)
	}
	return ciSteps
}

func (impl *CiServiceImpl) buildImageTag(commitHashes map[int]pipelineConfig.GitCommit, id int, wfId int) string {
	dockerImageTag := ""
	toAppendDevtronParamInTag := true
	for _, v := range commitHashes {
		if v.WebhookData.Id == 0 {
			if v.Commit == "" {
				continue
			}
			dockerImageTag = getUpdatedDockerImageTagWithCommitOrCheckOutData(dockerImageTag, _getTruncatedImageTag(v.Commit))
		} else {
			_targetCheckout := v.WebhookData.Data[bean.WEBHOOK_SELECTOR_TARGET_CHECKOUT_NAME]
			if _targetCheckout == "" {
				continue
			}
			// if not PR based then meaning tag based
			isPRBasedEvent := v.WebhookData.EventActionType == bean.WEBHOOK_EVENT_MERGED_ACTION_TYPE
			if !isPRBasedEvent && impl.config.CiCdConfig.UseImageTagFromGitProviderForTagBasedBuild {
				dockerImageTag = getUpdatedDockerImageTagWithCommitOrCheckOutData(dockerImageTag, _targetCheckout)
			} else {
				dockerImageTag = getUpdatedDockerImageTagWithCommitOrCheckOutData(dockerImageTag, _getTruncatedImageTag(_targetCheckout))
			}
			if isPRBasedEvent {
				_sourceCheckout := v.WebhookData.Data[bean.WEBHOOK_SELECTOR_SOURCE_CHECKOUT_NAME]
				dockerImageTag = getUpdatedDockerImageTagWithCommitOrCheckOutData(dockerImageTag, _getTruncatedImageTag(_sourceCheckout))
			} else {
				toAppendDevtronParamInTag = !impl.config.CiCdConfig.UseImageTagFromGitProviderForTagBasedBuild
			}
		}
	}
	toAppendDevtronParamInTag = toAppendDevtronParamInTag && dockerImageTag != ""
	if toAppendDevtronParamInTag {
		dockerImageTag = fmt.Sprintf("%s-%d-%d", dockerImageTag, id, wfId)
	}
	// replace / with underscore, as docker image tag doesn't support slash. it gives error
	dockerImageTag = strings.ReplaceAll(dockerImageTag, "/", "_")
	return dockerImageTag
}

func getUpdatedDockerImageTagWithCommitOrCheckOutData(dockerImageTag, commitOrCheckOutData string) string {
	if dockerImageTag == "" {
		dockerImageTag = commitOrCheckOutData
	} else {
		if commitOrCheckOutData != "" {
			dockerImageTag = fmt.Sprintf("%s-%s", dockerImageTag, commitOrCheckOutData)
		}
	}
	return dockerImageTag
}

func (impl *CiServiceImpl) updateCiWorkflow(request *types.WorkflowRequest, savedWf *pipelineConfig.CiWorkflow) error {
	ciBuildConfig := request.CiBuildConfig
	ciBuildType := string(ciBuildConfig.CiBuildType)
	savedWf.CiBuildType = ciBuildType
	return impl.ciWorkflowRepository.UpdateWorkFlow(savedWf)
}

func _getTruncatedImageTag(imageTag string) string {
	_length := len(imageTag)
	if _length == 0 {
		return imageTag
	}

	_truncatedLength := 8

	if _length < _truncatedLength {
		return imageTag
	} else {
		return imageTag[:_truncatedLength]
	}
}<|MERGE_RESOLUTION|>--- conflicted
+++ resolved
@@ -89,11 +89,8 @@
 	pluginInputVariableParser    PluginInputVariableParser
 	globalPluginService          plugin.GlobalPluginService
 	infraProvider                infraProviders.InfraProvider
-<<<<<<< HEAD
+	ciCdPipelineOrchestrator     CiCdPipelineOrchestrator
 	buildxCacheFlags             *BuildxCacheFlags
-=======
-	ciCdPipelineOrchestrator     CiCdPipelineOrchestrator
->>>>>>> 91240a5f
 }
 
 func NewCiServiceImpl(Logger *zap.SugaredLogger, workflowService WorkflowService,
@@ -135,11 +132,8 @@
 		pluginInputVariableParser:    pluginInputVariableParser,
 		globalPluginService:          globalPluginService,
 		infraProvider:                infraProvider,
-<<<<<<< HEAD
+		ciCdPipelineOrchestrator:     ciCdPipelineOrchestrator,
 		buildxCacheFlags:             buildxCacheFlags,
-=======
-		ciCdPipelineOrchestrator:     ciCdPipelineOrchestrator,
->>>>>>> 91240a5f
 	}
 	config, err := types.GetCiConfig()
 	if err != nil {
