/*
 * Copyright (c) 2020 Devtron Labs
 *
 * Licensed under the Apache License, Version 2.0 (the "License");
 * you may not use this file except in compliance with the License.
 * You may obtain a copy of the License at
 *
 *    http://www.apache.org/licenses/LICENSE-2.0
 *
 * Unless required by applicable law or agreed to in writing, software
 * distributed under the License is distributed on an "AS IS" BASIS,
 * WITHOUT WARRANTIES OR CONDITIONS OF ANY KIND, either express or implied.
 * See the License for the specific language governing permissions and
 * limitations under the License.
 *
 */

package pipeline

import (
	"encoding/json"
	"errors"
	"fmt"
	repository5 "github.com/devtron-labs/devtron/internal/sql/repository"
	appRepository "github.com/devtron-labs/devtron/internal/sql/repository/app"
	repository3 "github.com/devtron-labs/devtron/internal/sql/repository/dockerRegistry"
	"github.com/devtron-labs/devtron/internal/sql/repository/helper"
	"github.com/devtron-labs/devtron/pkg/app"
	repository1 "github.com/devtron-labs/devtron/pkg/cluster/repository"
	bean2 "github.com/devtron-labs/devtron/pkg/pipeline/bean"
	"github.com/devtron-labs/devtron/pkg/pipeline/history"
	"github.com/devtron-labs/devtron/pkg/pipeline/repository"
<<<<<<< HEAD
	"github.com/devtron-labs/devtron/pkg/plugin"
=======
	"github.com/devtron-labs/devtron/pkg/pipeline/types"
>>>>>>> 84b39118
	repository2 "github.com/devtron-labs/devtron/pkg/plugin/repository"
	"github.com/devtron-labs/devtron/pkg/resourceQualifiers"
	"github.com/devtron-labs/devtron/pkg/user"
	"github.com/devtron-labs/devtron/pkg/variables"
	repository4 "github.com/devtron-labs/devtron/pkg/variables/repository"
	util3 "github.com/devtron-labs/devtron/util"
	"github.com/go-pg/pg"
	"path/filepath"
	"strconv"
	"strings"
	"time"

	"github.com/devtron-labs/common-lib/blob-storage"
	client "github.com/devtron-labs/devtron/client/events"
	"github.com/devtron-labs/devtron/internal/middleware"
	"github.com/devtron-labs/devtron/internal/sql/repository/pipelineConfig"
	"github.com/devtron-labs/devtron/internal/util"
	"github.com/devtron-labs/devtron/pkg/bean"
	util2 "github.com/devtron-labs/devtron/util/event"
	"go.uber.org/zap"
)

type CiService interface {
	TriggerCiPipeline(trigger types.Trigger) (int, error)
	GetCiMaterials(pipelineId int, ciMaterials []*pipelineConfig.CiPipelineMaterial) ([]*pipelineConfig.CiPipelineMaterial, error)
}

type CiServiceImpl struct {
<<<<<<< HEAD
	Logger                         *zap.SugaredLogger
	workflowService                WorkflowService
	ciPipelineMaterialRepository   pipelineConfig.CiPipelineMaterialRepository
	ciWorkflowRepository           pipelineConfig.CiWorkflowRepository
	ciConfig                       *CiConfig
	eventClient                    client.EventClient
	eventFactory                   client.EventFactory
	mergeUtil                      *util.MergeUtil
	ciPipelineRepository           pipelineConfig.CiPipelineRepository
	prePostCiScriptHistoryService  history.PrePostCiScriptHistoryService
	pipelineStageService           PipelineStageService
	userService                    user.UserService
	ciTemplateService              CiTemplateService
	appCrudOperationService        app.AppCrudOperationService
	envRepository                  repository1.EnvironmentRepository
	appRepository                  appRepository.AppRepository
	customTagService               CustomTagService
	variableSnapshotHistoryService variables.VariableSnapshotHistoryService
	config                         *CiConfig
	pluginInputVariableParser      PluginInputVariableParser
	globalPluginService            plugin.GlobalPluginService
=======
	Logger                        *zap.SugaredLogger
	workflowService               WorkflowService
	ciPipelineMaterialRepository  pipelineConfig.CiPipelineMaterialRepository
	ciWorkflowRepository          pipelineConfig.CiWorkflowRepository
	ciConfig                      *types.CiConfig
	eventClient                   client.EventClient
	eventFactory                  client.EventFactory
	mergeUtil                     *util.MergeUtil
	ciPipelineRepository          pipelineConfig.CiPipelineRepository
	prePostCiScriptHistoryService history.PrePostCiScriptHistoryService
	pipelineStageService          PipelineStageService
	userService                   user.UserService
	ciTemplateService             CiTemplateService
	appCrudOperationService       app.AppCrudOperationService
	envRepository                 repository1.EnvironmentRepository
	appRepository                 appRepository.AppRepository
	customTagService              CustomTagService
	config                        *types.CiConfig
	scopedVariableManager         variables.ScopedVariableManager
>>>>>>> 84b39118
}

func NewCiServiceImpl(Logger *zap.SugaredLogger, workflowService WorkflowService,
	ciPipelineMaterialRepository pipelineConfig.CiPipelineMaterialRepository,
	ciWorkflowRepository pipelineConfig.CiWorkflowRepository, eventClient client.EventClient,
	eventFactory client.EventFactory, mergeUtil *util.MergeUtil, ciPipelineRepository pipelineConfig.CiPipelineRepository,
	prePostCiScriptHistoryService history.PrePostCiScriptHistoryService,
	pipelineStageService PipelineStageService,
	userService user.UserService,
	ciTemplateService CiTemplateService, appCrudOperationService app.AppCrudOperationService, envRepository repository1.EnvironmentRepository, appRepository appRepository.AppRepository,
<<<<<<< HEAD
	variableSnapshotHistoryService variables.VariableSnapshotHistoryService,
	customTagService CustomTagService,
	pluginInputVariableParser PluginInputVariableParser,
	globalPluginService plugin.GlobalPluginService,
) *CiServiceImpl {
	cis := &CiServiceImpl{
		Logger:                         Logger,
		workflowService:                workflowService,
		ciPipelineMaterialRepository:   ciPipelineMaterialRepository,
		ciWorkflowRepository:           ciWorkflowRepository,
		eventClient:                    eventClient,
		eventFactory:                   eventFactory,
		mergeUtil:                      mergeUtil,
		ciPipelineRepository:           ciPipelineRepository,
		prePostCiScriptHistoryService:  prePostCiScriptHistoryService,
		pipelineStageService:           pipelineStageService,
		userService:                    userService,
		ciTemplateService:              ciTemplateService,
		appCrudOperationService:        appCrudOperationService,
		envRepository:                  envRepository,
		appRepository:                  appRepository,
		variableSnapshotHistoryService: variableSnapshotHistoryService,
		customTagService:               customTagService,
		pluginInputVariableParser:      pluginInputVariableParser,
		globalPluginService:            globalPluginService,
	}
	config, err := GetCiConfig()
=======
	scopedVariableManager variables.ScopedVariableManager,
	customTagService CustomTagService,
) *CiServiceImpl {
	cis := &CiServiceImpl{
		Logger:                        Logger,
		workflowService:               workflowService,
		ciPipelineMaterialRepository:  ciPipelineMaterialRepository,
		ciWorkflowRepository:          ciWorkflowRepository,
		eventClient:                   eventClient,
		eventFactory:                  eventFactory,
		mergeUtil:                     mergeUtil,
		ciPipelineRepository:          ciPipelineRepository,
		prePostCiScriptHistoryService: prePostCiScriptHistoryService,
		pipelineStageService:          pipelineStageService,
		userService:                   userService,
		ciTemplateService:             ciTemplateService,
		appCrudOperationService:       appCrudOperationService,
		envRepository:                 envRepository,
		appRepository:                 appRepository,
		scopedVariableManager:         scopedVariableManager,
		customTagService:              customTagService,
	}
	config, err := types.GetCiConfig()
>>>>>>> 84b39118
	if err != nil {
		return nil
	}
	cis.config = config
	return cis
}

func (impl *CiServiceImpl) GetCiMaterials(pipelineId int, ciMaterials []*pipelineConfig.CiPipelineMaterial) ([]*pipelineConfig.CiPipelineMaterial, error) {
	if !(len(ciMaterials) == 0) {
		return ciMaterials, nil
	} else {
		ciMaterials, err := impl.ciPipelineMaterialRepository.GetByPipelineId(pipelineId)
		if err != nil {
			impl.Logger.Errorw("err", "err", err)
			return nil, err
		}
		impl.Logger.Debug("ciMaterials for pipeline trigger ", ciMaterials)
		return ciMaterials, nil
	}
}

func (impl *CiServiceImpl) TriggerCiPipeline(trigger types.Trigger) (int, error) {
	impl.Logger.Debug("ci pipeline manual trigger")
	ciMaterials, err := impl.GetCiMaterials(trigger.PipelineId, trigger.CiMaterials)
	if err != nil {
		return 0, err
	}
	if trigger.PipelineType == bean2.CI_JOB && len(ciMaterials) != 0 {
		ciMaterials = []*pipelineConfig.CiPipelineMaterial{ciMaterials[0]}
		ciMaterials[0].GitMaterial = nil
		ciMaterials[0].GitMaterialId = 0
	}
	ciPipelineScripts, err := impl.ciPipelineRepository.FindCiScriptsByCiPipelineId(trigger.PipelineId)
	if err != nil && !util.IsErrNoRows(err) {
		return 0, err
	}

	var pipeline *pipelineConfig.CiPipeline
	for _, m := range ciMaterials {
		pipeline = m.CiPipeline
		break
	}

	ciWorkflowConfig, err := impl.ciWorkflowRepository.FindConfigByPipelineId(trigger.PipelineId)
	if err != nil && !util.IsErrNoRows(err) {
		impl.Logger.Errorw("could not fetch ci config", "pipeline", trigger.PipelineId)
		return 0, err
	}

	scope := resourceQualifiers.Scope{
		AppId: pipeline.App.Id,
	}
	env, isJob, err := impl.getEnvironmentForJob(pipeline, trigger)
	if err != nil {
		return 0, err
	}
	if isJob && env != nil {
		ciWorkflowConfig.Namespace = env.Namespace

		//This will be populated for jobs running in selected environment
		scope.EnvId = env.Id
		scope.ClusterId = env.ClusterId

		scope.SystemMetadata = &resourceQualifiers.SystemMetadata{
			EnvironmentName: env.Name,
			ClusterName:     env.Cluster.ClusterName,
			Namespace:       env.Namespace,
		}
	}
	if ciWorkflowConfig.Namespace == "" {
		ciWorkflowConfig.Namespace = impl.config.GetDefaultNamespace()
	}

	//preCiSteps, postCiSteps, refPluginsData, err := impl.pipelineStageService.BuildPrePostAndRefPluginStepsDataForWfRequest(pipeline.Id, ciEvent)
	prePostAndRefPluginResponse, err := impl.pipelineStageService.BuildPrePostAndRefPluginStepsDataForWfRequest(pipeline.Id, bean2.CiStage, scope)
	if err != nil {
		impl.Logger.Errorw("error in getting pre steps data for wf request", "err", err, "ciPipelineId", pipeline.Id)
		return 0, err
	}
	preCiSteps := prePostAndRefPluginResponse.PreStageSteps
	postCiSteps := prePostAndRefPluginResponse.PostStageSteps
	refPluginsData := prePostAndRefPluginResponse.RefPluginData
	variableSnapshot := prePostAndRefPluginResponse.VariableSnapshot

	if len(preCiSteps) == 0 && isJob {
		return 0, &util.ApiError{
			UserMessage: "No tasks are configured in this job pipeline",
		}
	}
	savedCiWf, err := impl.saveNewWorkflow(pipeline, ciWorkflowConfig, trigger.CommitHashes, trigger.TriggeredBy, trigger.EnvironmentId, isJob, trigger.ReferenceCiWorkflowId)
	if err != nil {
		impl.Logger.Errorw("could not save new workflow", "err", err)
		return 0, err
	}

	workflowRequest, err := impl.buildWfRequestForCiPipeline(pipeline, trigger, ciMaterials, savedCiWf, ciWorkflowConfig, ciPipelineScripts, preCiSteps, postCiSteps, refPluginsData)
	if err != nil {
		impl.Logger.Errorw("make workflow req", "err", err)
		return 0, err
	}
	workflowRequest.Scope = scope

	if impl.config != nil && impl.config.BuildxK8sDriverOptions != "" {
		err = impl.setBuildxK8sDriverData(workflowRequest)
		if err != nil {
			impl.Logger.Errorw("error in setBuildxK8sDriverData", "BUILDX_K8S_DRIVER_OPTIONS", impl.config.BuildxK8sDriverOptions, "err", err)
			return 0, err
		}
	}

	//savedCiWf.LogLocation = impl.ciCdConfig.CiDefaultBuildLogsKeyPrefix + "/" + workflowRequest.WorkflowNamePrefix + "/main.log"
	savedCiWf.LogLocation = fmt.Sprintf("%s/%s/main.log", impl.config.GetDefaultBuildLogsKeyPrefix(), workflowRequest.WorkflowNamePrefix)
	err = impl.updateCiWorkflow(workflowRequest, savedCiWf)

	appLabels, err := impl.appCrudOperationService.GetLabelsByAppId(pipeline.AppId)
	if err != nil {
		return 0, err
	}
	workflowRequest.AppId = pipeline.AppId
	workflowRequest.AppLabels = appLabels
	workflowRequest.Env = env
	if isJob {
		workflowRequest.Type = bean2.JOB_WORKFLOW_PIPELINE_TYPE
	} else {
		workflowRequest.Type = bean2.CI_WORKFLOW_PIPELINE_TYPE
	}
	err = impl.executeCiPipeline(workflowRequest)
	if err != nil {
		impl.Logger.Errorw("workflow error", "err", err)
		return 0, err
	}
	impl.Logger.Debugw("ci triggered", " pipeline ", trigger.PipelineId)

<<<<<<< HEAD
	//Save Scoped VariableSnapsVariableSnapshothot
	if len(variableSnapshot) > 0 {
		variableMapBytes, _ := json.Marshal(variableSnapshot)
		err := impl.variableSnapshotHistoryService.SaveVariableHistoriesForTrigger([]*repository4.VariableSnapshotHistoryBean{{
			VariableSnapshot: variableMapBytes,
			HistoryReference: repository4.HistoryReference{
				HistoryReferenceId:   savedCiWf.Id,
				HistoryReferenceType: repository4.HistoryReferenceTypeCIWORKFLOW,
			},
		}}, trigger.TriggeredBy)
=======
	var variableSnapshotHistories = util3.GetBeansPtr(
		repository4.GetSnapshotBean(savedCiWf.Id, repository4.HistoryReferenceTypeCIWORKFLOW, variableSnapshot))
	if len(variableSnapshotHistories) > 0 {
		err = impl.scopedVariableManager.SaveVariableHistoriesForTrigger(variableSnapshotHistories, trigger.TriggeredBy)
>>>>>>> 84b39118
		if err != nil {
			impl.Logger.Errorf("Not able to save variable snapshot for CI trigger %s", err)
		}
	}

	middleware.CiTriggerCounter.WithLabelValues(pipeline.App.AppName, pipeline.Name).Inc()
	go impl.WriteCITriggerEvent(trigger, pipeline, workflowRequest)
	return savedCiWf.Id, err
}

func (impl *CiServiceImpl) setBuildxK8sDriverData(workflowRequest *types.WorkflowRequest) error {
	ciBuildConfig := workflowRequest.CiBuildConfig
	if ciBuildConfig != nil {
		if dockerBuildConfig := ciBuildConfig.DockerBuildConfig; dockerBuildConfig != nil {
			buildxK8sDriverOptions := make([]map[string]string, 0)
			err := json.Unmarshal([]byte(impl.config.BuildxK8sDriverOptions), &buildxK8sDriverOptions)
			if err != nil {
				errMsg := "error in parsing BUILDX_K8S_DRIVER_OPTIONS from the devtron-cm, "
				err = errors.New(errMsg + "error : " + err.Error())
				impl.Logger.Errorw(errMsg, "err", err)
				return err
			} else {
				dockerBuildConfig.BuildxK8sDriverOptions = buildxK8sDriverOptions
			}
		}
	}
	return nil
}

func (impl *CiServiceImpl) getEnvironmentForJob(pipeline *pipelineConfig.CiPipeline, trigger types.Trigger) (*repository1.Environment, bool, error) {
	app, err := impl.appRepository.FindById(pipeline.AppId)
	if err != nil {
		impl.Logger.Errorw("could not find app", "err", err)
		return nil, false, err
	}

	var env *repository1.Environment
	isJob := false
	if app.AppType == helper.Job {
		isJob = true
		if trigger.EnvironmentId != 0 {
			env, err = impl.envRepository.FindById(trigger.EnvironmentId)
			if err != nil {
				impl.Logger.Errorw("could not find environment", "err", err)
				return nil, isJob, err
			}
			return env, isJob, nil
		}
	}
	return nil, isJob, nil
}

func (impl *CiServiceImpl) WriteCITriggerEvent(trigger types.Trigger, pipeline *pipelineConfig.CiPipeline, workflowRequest *types.WorkflowRequest) {
	event := impl.eventFactory.Build(util2.Trigger, &pipeline.Id, pipeline.AppId, nil, util2.CI)
	material := &client.MaterialTriggerInfo{}

	material.GitTriggers = trigger.CommitHashes

	event.UserId = int(trigger.TriggeredBy)
	event.CiWorkflowRunnerId = workflowRequest.WorkflowId
	event = impl.eventFactory.BuildExtraCIData(event, material, workflowRequest.CiImage)
	_, evtErr := impl.eventClient.WriteNotificationEvent(event)
	if evtErr != nil {
		impl.Logger.Errorw("error in writing event", "err", evtErr)
	}
}

// TODO: Send all trigger data
func (impl *CiServiceImpl) BuildPayload(trigger types.Trigger, pipeline *pipelineConfig.CiPipeline) *client.Payload {
	payload := &client.Payload{}
	payload.AppName = pipeline.App.AppName
	payload.PipelineName = pipeline.Name
	return payload
}

func (impl *CiServiceImpl) saveNewWorkflow(pipeline *pipelineConfig.CiPipeline, wfConfig *pipelineConfig.CiWorkflowConfig,
	commitHashes map[int]pipelineConfig.GitCommit, userId int32, EnvironmentId int, isJob bool, refCiWorkflowId int) (wf *pipelineConfig.CiWorkflow, error error) {

	ciWorkflow := &pipelineConfig.CiWorkflow{
		Name:                  pipeline.Name + "-" + strconv.Itoa(pipeline.Id),
		Status:                pipelineConfig.WorkflowStarting,
		Message:               "",
		StartedOn:             time.Now(),
		CiPipelineId:          pipeline.Id,
		Namespace:             impl.config.GetDefaultNamespace(),
		BlobStorageEnabled:    impl.config.BlobStorageEnabled,
		GitTriggers:           commitHashes,
		LogLocation:           "",
		TriggeredBy:           userId,
		ReferenceCiWorkflowId: refCiWorkflowId,
	}
	if isJob {
		ciWorkflow.Namespace = wfConfig.Namespace
		ciWorkflow.EnvironmentId = EnvironmentId
	}
	err := impl.ciWorkflowRepository.SaveWorkFlow(ciWorkflow)
	if err != nil {
		impl.Logger.Errorw("saving workflow error", "err", err)
		return &pipelineConfig.CiWorkflow{}, err
	}
	impl.Logger.Debugw("workflow saved ", "id", ciWorkflow.Id)
	return ciWorkflow, nil
}

func (impl *CiServiceImpl) executeCiPipeline(workflowRequest *types.WorkflowRequest) error {
	_, err := impl.workflowService.SubmitWorkflow(workflowRequest)
	if err != nil {
		impl.Logger.Errorw("workflow error", "err", err)
		return err
	}
	return nil
}

func (impl *CiServiceImpl) buildS3ArtifactLocation(ciWorkflowConfig *pipelineConfig.CiWorkflowConfig, savedWf *pipelineConfig.CiWorkflow) (string, string, string) {
	ciArtifactLocationFormat := ciWorkflowConfig.CiArtifactLocationFormat
	if ciArtifactLocationFormat == "" {
		ciArtifactLocationFormat = impl.config.GetArtifactLocationFormat()
	}
	ArtifactLocation := fmt.Sprintf("s3://%s/%s/"+ciArtifactLocationFormat, ciWorkflowConfig.LogsBucket, impl.config.GetDefaultArtifactKeyPrefix(), savedWf.Id, savedWf.Id)
	artifactFileName := fmt.Sprintf(impl.config.GetDefaultArtifactKeyPrefix()+"/"+ciArtifactLocationFormat, savedWf.Id, savedWf.Id)
	return ArtifactLocation, ciWorkflowConfig.LogsBucket, artifactFileName
}

func (impl *CiServiceImpl) buildDefaultArtifactLocation(ciWorkflowConfig *pipelineConfig.CiWorkflowConfig, savedWf *pipelineConfig.CiWorkflow) string {
	ciArtifactLocationFormat := ciWorkflowConfig.CiArtifactLocationFormat
	if ciArtifactLocationFormat == "" {
		ciArtifactLocationFormat = impl.config.GetArtifactLocationFormat()
	}
	ArtifactLocation := fmt.Sprintf("%s/"+ciArtifactLocationFormat, impl.config.GetDefaultArtifactKeyPrefix(), savedWf.Id, savedWf.Id)
	return ArtifactLocation
}

func (impl *CiServiceImpl) buildWfRequestForCiPipeline(pipeline *pipelineConfig.CiPipeline, trigger types.Trigger,
	ciMaterials []*pipelineConfig.CiPipelineMaterial, savedWf *pipelineConfig.CiWorkflow,
	ciWorkflowConfig *pipelineConfig.CiWorkflowConfig, ciPipelineScripts []*pipelineConfig.CiPipelineScript,
	preCiSteps []*bean2.StepObject, postCiSteps []*bean2.StepObject, refPluginsData []*bean2.RefPluginObject) (*types.WorkflowRequest, error) {
	var ciProjectDetails []bean2.CiProjectDetails
	commitHashes := trigger.CommitHashes
	for _, ciMaterial := range ciMaterials {
		// ignore those materials which have inactive git material
		if ciMaterial == nil || ciMaterial.GitMaterial == nil || !ciMaterial.GitMaterial.Active {
			continue
		}
		commitHashForPipelineId := commitHashes[ciMaterial.Id]
		ciProjectDetail := bean2.CiProjectDetails{
			GitRepository:   ciMaterial.GitMaterial.Url,
			MaterialName:    ciMaterial.GitMaterial.Name,
			CheckoutPath:    ciMaterial.GitMaterial.CheckoutPath,
			FetchSubmodules: ciMaterial.GitMaterial.FetchSubmodules,
			CommitHash:      commitHashForPipelineId.Commit,
			Author:          commitHashForPipelineId.Author,
			SourceType:      ciMaterial.Type,
			SourceValue:     ciMaterial.Value,
			GitTag:          ciMaterial.GitTag,
			Message:         commitHashForPipelineId.Message,
			Type:            string(ciMaterial.Type),
			CommitTime:      commitHashForPipelineId.Date.Format(bean.LayoutRFC3339),
			GitOptions: bean2.GitOptions{
				UserName:      ciMaterial.GitMaterial.GitProvider.UserName,
				Password:      ciMaterial.GitMaterial.GitProvider.Password,
				SshPrivateKey: ciMaterial.GitMaterial.GitProvider.SshPrivateKey,
				AccessToken:   ciMaterial.GitMaterial.GitProvider.AccessToken,
				AuthMode:      ciMaterial.GitMaterial.GitProvider.AuthMode,
			},
		}

		if ciMaterial.Type == pipelineConfig.SOURCE_TYPE_WEBHOOK {
			webhookData := commitHashForPipelineId.WebhookData
			ciProjectDetail.WebhookData = pipelineConfig.WebhookData{
				Id:              webhookData.Id,
				EventActionType: webhookData.EventActionType,
				Data:            webhookData.Data,
			}
		}

		ciProjectDetails = append(ciProjectDetails, ciProjectDetail)
	}

	var beforeDockerBuildScripts []*bean.CiScript
	var afterDockerBuildScripts []*bean.CiScript
	for _, ciPipelineScript := range ciPipelineScripts {
		ciTask := &bean.CiScript{
			Id:             ciPipelineScript.Id,
			Index:          ciPipelineScript.Index,
			Name:           ciPipelineScript.Name,
			Script:         ciPipelineScript.Script,
			OutputLocation: ciPipelineScript.OutputLocation,
		}

		if ciPipelineScript.Stage == BEFORE_DOCKER_BUILD {
			beforeDockerBuildScripts = append(beforeDockerBuildScripts, ciTask)
		} else if ciPipelineScript.Stage == AFTER_DOCKER_BUILD {
			afterDockerBuildScripts = append(afterDockerBuildScripts, ciTask)
		}
	}

	if !(len(beforeDockerBuildScripts) == 0 && len(afterDockerBuildScripts) == 0) {
		//found beforeDockerBuildScripts/afterDockerBuildScripts
		//building preCiSteps & postCiSteps from them, refPluginsData not needed
		preCiSteps = buildCiStepsDataFromDockerBuildScripts(beforeDockerBuildScripts)
		postCiSteps = buildCiStepsDataFromDockerBuildScripts(afterDockerBuildScripts)
		refPluginsData = []*bean2.RefPluginObject{}
	}

	var dockerImageTag string
	customTag, err := impl.customTagService.GetActiveCustomTagByEntityKeyAndValue(bean2.EntityTypeCiPipelineId, strconv.Itoa(pipeline.Id))
	if err != nil && err != pg.ErrNoRows {
		return nil, err
	}
	if customTag.Id != 0 {
		imagePathReservation, err := impl.customTagService.GenerateImagePath(bean2.EntityTypeCiPipelineId, strconv.Itoa(pipeline.Id), pipeline.CiTemplate.DockerRegistry.RegistryURL, pipeline.CiTemplate.DockerRepository)
		if err != nil {
			if errors.Is(err, bean2.ErrImagePathInUse) {
				savedWf.Status = pipelineConfig.WorkflowFailed
				savedWf.Message = bean2.ImageTagUnavailableMessage
				err1 := impl.ciWorkflowRepository.UpdateWorkFlow(savedWf)
				if err1 != nil {
					impl.Logger.Errorw("could not save workflow, after failing due to conflicting image tag")
				}
				return nil, err
			}
			return nil, err
		}
<<<<<<< HEAD
		savedWf.ImagePathReservationIds = []int{imagePathReservation.Id}
=======
		savedWf.ImagePathReservationId = imagePathReservation.Id
>>>>>>> 84b39118
		//imagePath = docker.io/avd0/dashboard:fd23414b
		dockerImageTag = strings.Split(imagePathReservation.ImagePath, ":")[1]
	} else {
		dockerImageTag = impl.buildImageTag(commitHashes, pipeline.Id, savedWf.Id)
	}

<<<<<<< HEAD
	// skopeo plugin specific logic
	registryDestinationImageMap, registryCredentialMap, pluginArtifactStage, imageReservationIds, err := impl.GetWorkflowRequestVariablesForSkopeoPlugin(
		preCiSteps, postCiSteps, dockerImageTag, customTag.Id,
		fmt.Sprintf(bean2.ImagePathPattern, pipeline.CiTemplate.DockerRegistry.RegistryURL, pipeline.CiTemplate.DockerRepository, dockerImageTag), pipeline.CiTemplate.DockerRegistry.Id)
	savedWf.ImagePathReservationIds = append(savedWf.ImagePathReservationIds, imageReservationIds...)
	// skopeo plugin logic ends

	if err != nil {
		impl.Logger.Errorw("error in getting env variables for skopeo plugin")
		return nil, err
	}

=======
>>>>>>> 84b39118
	if ciWorkflowConfig.CiCacheBucket == "" {
		ciWorkflowConfig.CiCacheBucket = impl.config.DefaultCacheBucket
	}

	if ciWorkflowConfig.CiCacheRegion == "" {
		ciWorkflowConfig.CiCacheRegion = impl.config.DefaultCacheBucketRegion
	}

	if ciWorkflowConfig.CiImage == "" {
		ciWorkflowConfig.CiImage = impl.config.GetDefaultImage()
	}
	if ciWorkflowConfig.CiTimeout == 0 {
		ciWorkflowConfig.CiTimeout = impl.config.GetDefaultTimeout()
	}

	ciTemplate := pipeline.CiTemplate
	ciLevelArgs := pipeline.DockerArgs

	if ciLevelArgs == "" {
		ciLevelArgs = "{}"
	}

	if pipeline.CiTemplate.DockerBuildOptions == "" {
		pipeline.CiTemplate.DockerBuildOptions = "{}"
	}
	user, err := impl.userService.GetById(trigger.TriggeredBy)
	if err != nil {
		impl.Logger.Errorw("unable to find user by id", "err", err, "id", trigger.TriggeredBy)
		return nil, err
	}
	var dockerfilePath string
	var dockerRepository string
	var checkoutPath string
	var ciBuildConfigBean *bean2.CiBuildConfigBean
	dockerRegistry := &repository3.DockerArtifactStore{}
	if !pipeline.IsExternal && pipeline.IsDockerConfigOverridden {
		templateOverrideBean, err := impl.ciTemplateService.FindTemplateOverrideByCiPipelineId(pipeline.Id)
		if err != nil {
			return nil, err
		}
		ciBuildConfigBean = templateOverrideBean.CiBuildConfig
		templateOverride := templateOverrideBean.CiTemplateOverride
		checkoutPath = templateOverride.GitMaterial.CheckoutPath
		dockerfilePath = templateOverride.DockerfilePath
		dockerRepository = templateOverride.DockerRepository
		dockerRegistry = templateOverride.DockerRegistry
	} else {
		checkoutPath = ciTemplate.GitMaterial.CheckoutPath
		dockerfilePath = ciTemplate.DockerfilePath
		dockerRegistry = ciTemplate.DockerRegistry
		dockerRepository = ciTemplate.DockerRepository
		ciBuildConfigEntity := ciTemplate.CiBuildConfig
		ciBuildConfigBean, err = bean2.ConvertDbBuildConfigToBean(ciBuildConfigEntity)
		if ciBuildConfigBean != nil {
			ciBuildConfigBean.BuildContextGitMaterialId = ciTemplate.BuildContextGitMaterialId
		}
		if err != nil {
			impl.Logger.Errorw("error occurred while converting buildconfig dbEntity to configBean", "ciBuildConfigEntity", ciBuildConfigEntity, "err", err)
			return nil, errors.New("error while parsing ci build config")
		}
	}
	if checkoutPath == "" {
		checkoutPath = "./"
	}
	//mergedArgs := string(merged)
	oldArgs := ciTemplate.Args
	ciBuildConfigBean, err = bean2.OverrideCiBuildConfig(dockerfilePath, oldArgs, ciLevelArgs, ciTemplate.DockerBuildOptions, ciTemplate.TargetPlatform, ciBuildConfigBean)
	if err != nil {
		impl.Logger.Errorw("error occurred while overriding ci build config", "oldArgs", oldArgs, "ciLevelArgs", ciLevelArgs, "error", err)
		return nil, errors.New("error while parsing ci build config")
	}
	buildContextCheckoutPath, err := impl.ciPipelineMaterialRepository.GetCheckoutPath(ciBuildConfigBean.BuildContextGitMaterialId)
	if err != nil && err != pg.ErrNoRows {
		impl.Logger.Errorw("error occurred while getting checkout path from git material", "gitMaterialId", ciBuildConfigBean.BuildContextGitMaterialId, "error", err)
		return nil, err
	}
	if buildContextCheckoutPath == "" {
		buildContextCheckoutPath = checkoutPath
	}
	if ciBuildConfigBean.UseRootBuildContext {
		//use root build context i.e '.'
		buildContextCheckoutPath = "."
	}

	ciBuildConfigBean.PipelineType = trigger.PipelineType

	if ciBuildConfigBean.CiBuildType == bean2.SELF_DOCKERFILE_BUILD_TYPE || ciBuildConfigBean.CiBuildType == bean2.MANAGED_DOCKERFILE_BUILD_TYPE {
		ciBuildConfigBean.DockerBuildConfig.BuildContext = filepath.Join(buildContextCheckoutPath, ciBuildConfigBean.DockerBuildConfig.BuildContext)
		dockerBuildConfig := ciBuildConfigBean.DockerBuildConfig
		dockerfilePath = filepath.Join(checkoutPath, dockerBuildConfig.DockerfilePath)
		dockerBuildConfig.DockerfilePath = dockerfilePath
		checkoutPath = dockerfilePath[:strings.LastIndex(dockerfilePath, "/")+1]
	} else if ciBuildConfigBean.CiBuildType == bean2.BUILDPACK_BUILD_TYPE {
		buildPackConfig := ciBuildConfigBean.BuildPackConfig
		checkoutPath = filepath.Join(checkoutPath, buildPackConfig.ProjectPath)
	}

	defaultTargetPlatform := impl.config.DefaultTargetPlatform
	useBuildx := impl.config.UseBuildx

	if ciBuildConfigBean.DockerBuildConfig != nil {
		if ciBuildConfigBean.DockerBuildConfig.TargetPlatform == "" && useBuildx {
			ciBuildConfigBean.DockerBuildConfig.TargetPlatform = defaultTargetPlatform
			ciBuildConfigBean.DockerBuildConfig.UseBuildx = useBuildx
		}
		ciBuildConfigBean.DockerBuildConfig.BuildxProvenanceMode = impl.config.BuildxProvenanceMode
	}

<<<<<<< HEAD
	workflowRequest := &WorkflowRequest{
		WorkflowNamePrefix:          strconv.Itoa(savedWf.Id) + "-" + savedWf.Name,
		PipelineName:                pipeline.Name,
		PipelineId:                  pipeline.Id,
		CiCacheFileName:             pipeline.Name + "-" + strconv.Itoa(pipeline.Id) + ".tar.gz",
		CiProjectDetails:            ciProjectDetails,
		Namespace:                   ciWorkflowConfig.Namespace,
		BlobStorageConfigured:       savedWf.BlobStorageEnabled,
		CiImage:                     ciWorkflowConfig.CiImage,
		ActiveDeadlineSeconds:       ciWorkflowConfig.CiTimeout,
		WorkflowId:                  savedWf.Id,
		TriggeredBy:                 savedWf.TriggeredBy,
		CacheLimit:                  impl.config.CacheLimit,
		ScanEnabled:                 pipeline.ScanEnabled,
		CloudProvider:               impl.config.CloudProvider,
		DefaultAddressPoolBaseCidr:  impl.config.GetDefaultAddressPoolBaseCidr(),
		DefaultAddressPoolSize:      impl.config.GetDefaultAddressPoolSize(),
		PreCiSteps:                  preCiSteps,
		PostCiSteps:                 postCiSteps,
		RefPlugins:                  refPluginsData,
		AppName:                     pipeline.App.AppName,
		TriggerByAuthor:             user.EmailId,
		CiBuildConfig:               ciBuildConfigBean,
		CiBuildDockerMtuValue:       impl.config.CiRunnerDockerMTUValue,
		IgnoreDockerCachePush:       impl.config.IgnoreDockerCacheForCI,
		IgnoreDockerCachePull:       impl.config.IgnoreDockerCacheForCI,
		CacheInvalidate:             trigger.InvalidateCache,
		ExtraEnvironmentVariables:   trigger.ExtraEnvironmentVariables,
		EnableBuildContext:          impl.config.EnableBuildContext,
		OrchestratorHost:            impl.config.OrchestratorHost,
		OrchestratorToken:           impl.config.OrchestratorToken,
		ImageRetryCount:             impl.config.ImageRetryCount,
		ImageRetryInterval:          impl.config.ImageRetryInterval,
		WorkflowExecutor:            impl.config.GetWorkflowExecutorType(),
		Type:                        bean2.CI_WORKFLOW_PIPELINE_TYPE,
		CiArtifactLastFetch:         trigger.CiArtifactLastFetch,
		RegistryDestinationImageMap: registryDestinationImageMap,
		RegistryCredentialMap:       registryCredentialMap,
		PluginArtifactStage:         pluginArtifactStage,
=======
	workflowRequest := &types.WorkflowRequest{
		WorkflowNamePrefix:         strconv.Itoa(savedWf.Id) + "-" + savedWf.Name,
		PipelineName:               pipeline.Name,
		PipelineId:                 pipeline.Id,
		CiCacheFileName:            pipeline.Name + "-" + strconv.Itoa(pipeline.Id) + ".tar.gz",
		CiProjectDetails:           ciProjectDetails,
		Namespace:                  ciWorkflowConfig.Namespace,
		BlobStorageConfigured:      savedWf.BlobStorageEnabled,
		CiImage:                    ciWorkflowConfig.CiImage,
		ActiveDeadlineSeconds:      ciWorkflowConfig.CiTimeout,
		WorkflowId:                 savedWf.Id,
		TriggeredBy:                savedWf.TriggeredBy,
		CacheLimit:                 impl.config.CacheLimit,
		ScanEnabled:                pipeline.ScanEnabled,
		CloudProvider:              impl.config.CloudProvider,
		DefaultAddressPoolBaseCidr: impl.config.GetDefaultAddressPoolBaseCidr(),
		DefaultAddressPoolSize:     impl.config.GetDefaultAddressPoolSize(),
		PreCiSteps:                 preCiSteps,
		PostCiSteps:                postCiSteps,
		RefPlugins:                 refPluginsData,
		AppName:                    pipeline.App.AppName,
		TriggerByAuthor:            user.EmailId,
		CiBuildConfig:              ciBuildConfigBean,
		CiBuildDockerMtuValue:      impl.config.CiRunnerDockerMTUValue,
		IgnoreDockerCachePush:      impl.config.IgnoreDockerCacheForCI,
		IgnoreDockerCachePull:      impl.config.IgnoreDockerCacheForCI,
		CacheInvalidate:            trigger.InvalidateCache,
		ExtraEnvironmentVariables:  trigger.ExtraEnvironmentVariables,
		EnableBuildContext:         impl.config.EnableBuildContext,
		OrchestratorHost:           impl.config.OrchestratorHost,
		OrchestratorToken:          impl.config.OrchestratorToken,
		ImageRetryCount:            impl.config.ImageRetryCount,
		ImageRetryInterval:         impl.config.ImageRetryInterval,
		WorkflowExecutor:           impl.config.GetWorkflowExecutorType(),
		Type:                       bean2.CI_WORKFLOW_PIPELINE_TYPE,
		CiArtifactLastFetch:        trigger.CiArtifactLastFetch,
>>>>>>> 84b39118
	}

	if dockerRegistry != nil {

		workflowRequest.DockerRegistryId = dockerRegistry.Id
		workflowRequest.DockerRegistryType = string(dockerRegistry.RegistryType)
		workflowRequest.DockerImageTag = dockerImageTag
		workflowRequest.DockerRegistryURL = dockerRegistry.RegistryURL
		workflowRequest.DockerRepository = dockerRepository
		workflowRequest.CheckoutPath = checkoutPath
		workflowRequest.DockerUsername = dockerRegistry.Username
		workflowRequest.DockerPassword = dockerRegistry.Password
		workflowRequest.AwsRegion = dockerRegistry.AWSRegion
		workflowRequest.AccessKey = dockerRegistry.AWSAccessKeyId
		workflowRequest.SecretKey = dockerRegistry.AWSSecretAccessKey
		workflowRequest.DockerConnection = dockerRegistry.Connection
		workflowRequest.DockerCert = dockerRegistry.Cert

	}
	if ciWorkflowConfig.LogsBucket == "" {
		ciWorkflowConfig.LogsBucket = impl.config.GetDefaultBuildLogsBucket()
	}
	if len(registryDestinationImageMap) > 0 {
		workflowRequest.PushImageBeforePostCI = true
	}
	switch workflowRequest.CloudProvider {
	case types.BLOB_STORAGE_S3:
		//No AccessKey is used for uploading artifacts, instead IAM based auth is used
		workflowRequest.CiCacheRegion = ciWorkflowConfig.CiCacheRegion
		workflowRequest.CiCacheLocation = ciWorkflowConfig.CiCacheBucket
		workflowRequest.CiArtifactLocation, workflowRequest.CiArtifactBucket, workflowRequest.CiArtifactFileName = impl.buildS3ArtifactLocation(ciWorkflowConfig, savedWf)
		workflowRequest.BlobStorageS3Config = &blob_storage.BlobStorageS3Config{
			AccessKey:                  impl.config.BlobStorageS3AccessKey,
			Passkey:                    impl.config.BlobStorageS3SecretKey,
			EndpointUrl:                impl.config.BlobStorageS3Endpoint,
			IsInSecure:                 impl.config.BlobStorageS3EndpointInsecure,
			CiCacheBucketName:          ciWorkflowConfig.CiCacheBucket,
			CiCacheRegion:              ciWorkflowConfig.CiCacheRegion,
			CiCacheBucketVersioning:    impl.config.BlobStorageS3BucketVersioned,
			CiArtifactBucketName:       workflowRequest.CiArtifactBucket,
			CiArtifactRegion:           impl.config.GetDefaultCdLogsBucketRegion(),
			CiArtifactBucketVersioning: impl.config.BlobStorageS3BucketVersioned,
			CiLogBucketName:            impl.config.GetDefaultBuildLogsBucket(),
			CiLogRegion:                impl.config.GetDefaultCdLogsBucketRegion(),
			CiLogBucketVersioning:      impl.config.BlobStorageS3BucketVersioned,
		}
	case types.BLOB_STORAGE_GCP:
		workflowRequest.GcpBlobConfig = &blob_storage.GcpBlobConfig{
			CredentialFileJsonData: impl.config.BlobStorageGcpCredentialJson,
			CacheBucketName:        ciWorkflowConfig.CiCacheBucket,
			LogBucketName:          ciWorkflowConfig.LogsBucket,
			ArtifactBucketName:     ciWorkflowConfig.LogsBucket,
		}
		workflowRequest.CiArtifactLocation = impl.buildDefaultArtifactLocation(ciWorkflowConfig, savedWf)
		workflowRequest.CiArtifactFileName = workflowRequest.CiArtifactLocation
	case types.BLOB_STORAGE_AZURE:
		workflowRequest.AzureBlobConfig = &blob_storage.AzureBlobConfig{
			Enabled:               impl.config.CloudProvider == types.BLOB_STORAGE_AZURE,
			AccountName:           impl.config.AzureAccountName,
			BlobContainerCiCache:  impl.config.AzureBlobContainerCiCache,
			AccountKey:            impl.config.AzureAccountKey,
			BlobContainerCiLog:    impl.config.AzureBlobContainerCiLog,
			BlobContainerArtifact: impl.config.AzureBlobContainerCiLog,
		}
		workflowRequest.BlobStorageS3Config = &blob_storage.BlobStorageS3Config{
			EndpointUrl:           impl.config.AzureGatewayUrl,
			IsInSecure:            impl.config.AzureGatewayConnectionInsecure,
			CiLogBucketName:       impl.config.AzureBlobContainerCiLog,
			CiLogRegion:           impl.config.DefaultCacheBucketRegion,
			CiLogBucketVersioning: impl.config.BlobStorageS3BucketVersioned,
			AccessKey:             impl.config.AzureAccountName,
		}
		workflowRequest.CiArtifactLocation = impl.buildDefaultArtifactLocation(ciWorkflowConfig, savedWf)
		workflowRequest.CiArtifactFileName = workflowRequest.CiArtifactLocation
	default:
		if impl.config.BlobStorageEnabled {
			return nil, fmt.Errorf("blob storage %s not supported", workflowRequest.CloudProvider)
		}
	}
	return workflowRequest, nil
}

func (impl *CiServiceImpl) GetWorkflowRequestVariablesForSkopeoPlugin(preCiSteps []*bean2.StepObject, postCiSteps []*bean2.StepObject, customTag string, customTagId int, buildImagePath string, buildImagedockerRegistryId string) (map[string][]string, map[string]plugin.RegistryCredentials, string, []int, error) {
	var registryDestinationImageMap map[string][]string
	var registryCredentialMap map[string]plugin.RegistryCredentials
	var pluginArtifactStage string
	var imagePathReservationIds []int
	skopeoRefPluginId, err := impl.globalPluginService.GetRefPluginIdByRefPluginName(SKOPEO)
	if err != nil && err != pg.ErrNoRows {
		impl.Logger.Errorw("error in getting skopeo plugin id", "err", err)
		return registryDestinationImageMap, registryCredentialMap, pluginArtifactStage, imagePathReservationIds, err
	}
	for _, step := range preCiSteps {
		if skopeoRefPluginId != 0 && step.RefPluginId == skopeoRefPluginId {
			// for Skopeo plugin parse destination images and save its data in image path reservation table
			registryDestinationImageMap, registryCredentialMap, imagePathReservationIds, err = impl.pluginInputVariableParser.ParseSkopeoPluginInputVariables(step.InputVars, customTag, customTagId, buildImagePath, buildImagedockerRegistryId)
			if err != nil {
				impl.Logger.Errorw("error in parsing skopeo input variable", "err", err)
				return registryDestinationImageMap, registryCredentialMap, pluginArtifactStage, imagePathReservationIds, err
			}
			pluginArtifactStage = repository5.PRE_CI
		}
	}
	for _, step := range postCiSteps {
		if skopeoRefPluginId != 0 && step.RefPluginId == skopeoRefPluginId {
			// for Skopeo plugin parse destination images and save its data in image path reservation table
			registryDestinationImageMap, registryCredentialMap, imagePathReservationIds, err = impl.pluginInputVariableParser.ParseSkopeoPluginInputVariables(step.InputVars, customTag, customTagId, buildImagePath, buildImagedockerRegistryId)
			if err != nil {
				impl.Logger.Errorw("error in parsing skopeo input variable", "err", err)
				return registryDestinationImageMap, registryCredentialMap, pluginArtifactStage, imagePathReservationIds, err
			}
			pluginArtifactStage = repository5.POST_CI
		}
	}
	return registryDestinationImageMap, registryCredentialMap, pluginArtifactStage, imagePathReservationIds, nil
}

func buildCiStepsDataFromDockerBuildScripts(dockerBuildScripts []*bean.CiScript) []*bean2.StepObject {
	//before plugin support, few variables were set as env vars in ci-runner
	//these variables are now moved to global vars in plugin steps, but to avoid error in old scripts adding those variables in payload
	inputVars := []*bean2.VariableObject{
		{
			Name:                  "DOCKER_IMAGE_TAG",
			Format:                "STRING",
			VariableType:          bean2.VARIABLE_TYPE_REF_GLOBAL,
			ReferenceVariableName: "DOCKER_IMAGE_TAG",
		},
		{
			Name:                  "DOCKER_REPOSITORY",
			Format:                "STRING",
			VariableType:          bean2.VARIABLE_TYPE_REF_GLOBAL,
			ReferenceVariableName: "DOCKER_REPOSITORY",
		},
		{
			Name:                  "DOCKER_REGISTRY_URL",
			Format:                "STRING",
			VariableType:          bean2.VARIABLE_TYPE_REF_GLOBAL,
			ReferenceVariableName: "DOCKER_REGISTRY_URL",
		},
		{
			Name:                  "DOCKER_IMAGE",
			Format:                "STRING",
			VariableType:          bean2.VARIABLE_TYPE_REF_GLOBAL,
			ReferenceVariableName: "DOCKER_IMAGE",
		},
	}
	var ciSteps []*bean2.StepObject
	for _, dockerBuildScript := range dockerBuildScripts {
		ciStep := &bean2.StepObject{
			Name:          dockerBuildScript.Name,
			Index:         dockerBuildScript.Index,
			Script:        dockerBuildScript.Script,
			ArtifactPaths: []string{dockerBuildScript.OutputLocation},
			StepType:      string(repository.PIPELINE_STEP_TYPE_INLINE),
			ExecutorType:  string(repository2.SCRIPT_TYPE_SHELL),
			InputVars:     inputVars,
		}
		ciSteps = append(ciSteps, ciStep)
	}
	return ciSteps
}

func (impl *CiServiceImpl) buildImageTag(commitHashes map[int]pipelineConfig.GitCommit, id int, wfId int) string {
	dockerImageTag := ""
	for _, v := range commitHashes {
		_truncatedCommit := ""
		if v.WebhookData.Id == 0 {
			if v.Commit == "" {
				continue
			}
			_truncatedCommit = _getTruncatedImageTag(v.Commit)
		} else {
			_targetCheckout := v.WebhookData.Data[bean.WEBHOOK_SELECTOR_TARGET_CHECKOUT_NAME]
			if _targetCheckout == "" {
				continue
			}
			_truncatedCommit = _getTruncatedImageTag(_targetCheckout)
			if v.WebhookData.EventActionType == bean.WEBHOOK_EVENT_MERGED_ACTION_TYPE {
				_sourceCheckout := v.WebhookData.Data[bean.WEBHOOK_SELECTOR_SOURCE_CHECKOUT_NAME]
				if len(_sourceCheckout) > 0 {
					_truncatedCommit = _truncatedCommit + "-" + _getTruncatedImageTag(_sourceCheckout)
				}
			}
		}

		if dockerImageTag == "" {
			dockerImageTag = _truncatedCommit
		} else {
			dockerImageTag = dockerImageTag + "-" + _truncatedCommit
		}
	}
	if dockerImageTag != "" {
		dockerImageTag = dockerImageTag + "-" + strconv.Itoa(id) + "-" + strconv.Itoa(wfId)
	}

	// replace / with underscore, as docker image tag doesn't support slash. it gives error
	dockerImageTag = strings.ReplaceAll(dockerImageTag, "/", "_")

	return dockerImageTag
}

func (impl *CiServiceImpl) updateCiWorkflow(request *types.WorkflowRequest, savedWf *pipelineConfig.CiWorkflow) error {
	ciBuildConfig := request.CiBuildConfig
	ciBuildType := string(ciBuildConfig.CiBuildType)
	savedWf.CiBuildType = ciBuildType
	return impl.ciWorkflowRepository.UpdateWorkFlow(savedWf)
}

func _getTruncatedImageTag(imageTag string) string {
	_length := len(imageTag)
	if _length == 0 {
		return imageTag
	}

	_truncatedLength := 8

	if _length < _truncatedLength {
		return imageTag
	} else {
		return imageTag[:_truncatedLength]
	}
}<|MERGE_RESOLUTION|>--- conflicted
+++ resolved
@@ -30,11 +30,8 @@
 	bean2 "github.com/devtron-labs/devtron/pkg/pipeline/bean"
 	"github.com/devtron-labs/devtron/pkg/pipeline/history"
 	"github.com/devtron-labs/devtron/pkg/pipeline/repository"
-<<<<<<< HEAD
+	"github.com/devtron-labs/devtron/pkg/pipeline/types"
 	"github.com/devtron-labs/devtron/pkg/plugin"
-=======
-	"github.com/devtron-labs/devtron/pkg/pipeline/types"
->>>>>>> 84b39118
 	repository2 "github.com/devtron-labs/devtron/pkg/plugin/repository"
 	"github.com/devtron-labs/devtron/pkg/resourceQualifiers"
 	"github.com/devtron-labs/devtron/pkg/user"
@@ -63,12 +60,11 @@
 }
 
 type CiServiceImpl struct {
-<<<<<<< HEAD
 	Logger                         *zap.SugaredLogger
 	workflowService                WorkflowService
 	ciPipelineMaterialRepository   pipelineConfig.CiPipelineMaterialRepository
 	ciWorkflowRepository           pipelineConfig.CiWorkflowRepository
-	ciConfig                       *CiConfig
+	ciConfig                       *types.CiConfig
 	eventClient                    client.EventClient
 	eventFactory                   client.EventFactory
 	mergeUtil                      *util.MergeUtil
@@ -82,30 +78,10 @@
 	appRepository                  appRepository.AppRepository
 	customTagService               CustomTagService
 	variableSnapshotHistoryService variables.VariableSnapshotHistoryService
-	config                         *CiConfig
+	config                         *types.CiConfig
 	pluginInputVariableParser      PluginInputVariableParser
 	globalPluginService            plugin.GlobalPluginService
-=======
-	Logger                        *zap.SugaredLogger
-	workflowService               WorkflowService
-	ciPipelineMaterialRepository  pipelineConfig.CiPipelineMaterialRepository
-	ciWorkflowRepository          pipelineConfig.CiWorkflowRepository
-	ciConfig                      *types.CiConfig
-	eventClient                   client.EventClient
-	eventFactory                  client.EventFactory
-	mergeUtil                     *util.MergeUtil
-	ciPipelineRepository          pipelineConfig.CiPipelineRepository
-	prePostCiScriptHistoryService history.PrePostCiScriptHistoryService
-	pipelineStageService          PipelineStageService
-	userService                   user.UserService
-	ciTemplateService             CiTemplateService
-	appCrudOperationService       app.AppCrudOperationService
-	envRepository                 repository1.EnvironmentRepository
-	appRepository                 appRepository.AppRepository
-	customTagService              CustomTagService
-	config                        *types.CiConfig
-	scopedVariableManager         variables.ScopedVariableManager
->>>>>>> 84b39118
+	scopedVariableManager          variables.ScopedVariableManager
 }
 
 func NewCiServiceImpl(Logger *zap.SugaredLogger, workflowService WorkflowService,
@@ -116,37 +92,10 @@
 	pipelineStageService PipelineStageService,
 	userService user.UserService,
 	ciTemplateService CiTemplateService, appCrudOperationService app.AppCrudOperationService, envRepository repository1.EnvironmentRepository, appRepository appRepository.AppRepository,
-<<<<<<< HEAD
-	variableSnapshotHistoryService variables.VariableSnapshotHistoryService,
+	scopedVariableManager variables.ScopedVariableManager,
 	customTagService CustomTagService,
 	pluginInputVariableParser PluginInputVariableParser,
 	globalPluginService plugin.GlobalPluginService,
-) *CiServiceImpl {
-	cis := &CiServiceImpl{
-		Logger:                         Logger,
-		workflowService:                workflowService,
-		ciPipelineMaterialRepository:   ciPipelineMaterialRepository,
-		ciWorkflowRepository:           ciWorkflowRepository,
-		eventClient:                    eventClient,
-		eventFactory:                   eventFactory,
-		mergeUtil:                      mergeUtil,
-		ciPipelineRepository:           ciPipelineRepository,
-		prePostCiScriptHistoryService:  prePostCiScriptHistoryService,
-		pipelineStageService:           pipelineStageService,
-		userService:                    userService,
-		ciTemplateService:              ciTemplateService,
-		appCrudOperationService:        appCrudOperationService,
-		envRepository:                  envRepository,
-		appRepository:                  appRepository,
-		variableSnapshotHistoryService: variableSnapshotHistoryService,
-		customTagService:               customTagService,
-		pluginInputVariableParser:      pluginInputVariableParser,
-		globalPluginService:            globalPluginService,
-	}
-	config, err := GetCiConfig()
-=======
-	scopedVariableManager variables.ScopedVariableManager,
-	customTagService CustomTagService,
 ) *CiServiceImpl {
 	cis := &CiServiceImpl{
 		Logger:                        Logger,
@@ -166,9 +115,10 @@
 		appRepository:                 appRepository,
 		scopedVariableManager:         scopedVariableManager,
 		customTagService:              customTagService,
+		pluginInputVariableParser:     pluginInputVariableParser,
+		globalPluginService:           globalPluginService,
 	}
 	config, err := types.GetCiConfig()
->>>>>>> 84b39118
 	if err != nil {
 		return nil
 	}
@@ -302,23 +252,10 @@
 	}
 	impl.Logger.Debugw("ci triggered", " pipeline ", trigger.PipelineId)
 
-<<<<<<< HEAD
-	//Save Scoped VariableSnapsVariableSnapshothot
-	if len(variableSnapshot) > 0 {
-		variableMapBytes, _ := json.Marshal(variableSnapshot)
-		err := impl.variableSnapshotHistoryService.SaveVariableHistoriesForTrigger([]*repository4.VariableSnapshotHistoryBean{{
-			VariableSnapshot: variableMapBytes,
-			HistoryReference: repository4.HistoryReference{
-				HistoryReferenceId:   savedCiWf.Id,
-				HistoryReferenceType: repository4.HistoryReferenceTypeCIWORKFLOW,
-			},
-		}}, trigger.TriggeredBy)
-=======
 	var variableSnapshotHistories = util3.GetBeansPtr(
 		repository4.GetSnapshotBean(savedCiWf.Id, repository4.HistoryReferenceTypeCIWORKFLOW, variableSnapshot))
 	if len(variableSnapshotHistories) > 0 {
 		err = impl.scopedVariableManager.SaveVariableHistoriesForTrigger(variableSnapshotHistories, trigger.TriggeredBy)
->>>>>>> 84b39118
 		if err != nil {
 			impl.Logger.Errorf("Not able to save variable snapshot for CI trigger %s", err)
 		}
@@ -542,18 +479,13 @@
 			}
 			return nil, err
 		}
-<<<<<<< HEAD
 		savedWf.ImagePathReservationIds = []int{imagePathReservation.Id}
-=======
-		savedWf.ImagePathReservationId = imagePathReservation.Id
->>>>>>> 84b39118
 		//imagePath = docker.io/avd0/dashboard:fd23414b
 		dockerImageTag = strings.Split(imagePathReservation.ImagePath, ":")[1]
 	} else {
 		dockerImageTag = impl.buildImageTag(commitHashes, pipeline.Id, savedWf.Id)
 	}
 
-<<<<<<< HEAD
 	// skopeo plugin specific logic
 	registryDestinationImageMap, registryCredentialMap, pluginArtifactStage, imageReservationIds, err := impl.GetWorkflowRequestVariablesForSkopeoPlugin(
 		preCiSteps, postCiSteps, dockerImageTag, customTag.Id,
@@ -566,8 +498,6 @@
 		return nil, err
 	}
 
-=======
->>>>>>> 84b39118
 	if ciWorkflowConfig.CiCacheBucket == "" {
 		ciWorkflowConfig.CiCacheBucket = impl.config.DefaultCacheBucket
 	}
@@ -676,8 +606,7 @@
 		ciBuildConfigBean.DockerBuildConfig.BuildxProvenanceMode = impl.config.BuildxProvenanceMode
 	}
 
-<<<<<<< HEAD
-	workflowRequest := &WorkflowRequest{
+	workflowRequest := &types.WorkflowRequest{
 		WorkflowNamePrefix:          strconv.Itoa(savedWf.Id) + "-" + savedWf.Name,
 		PipelineName:                pipeline.Name,
 		PipelineId:                  pipeline.Id,
@@ -716,44 +645,6 @@
 		RegistryDestinationImageMap: registryDestinationImageMap,
 		RegistryCredentialMap:       registryCredentialMap,
 		PluginArtifactStage:         pluginArtifactStage,
-=======
-	workflowRequest := &types.WorkflowRequest{
-		WorkflowNamePrefix:         strconv.Itoa(savedWf.Id) + "-" + savedWf.Name,
-		PipelineName:               pipeline.Name,
-		PipelineId:                 pipeline.Id,
-		CiCacheFileName:            pipeline.Name + "-" + strconv.Itoa(pipeline.Id) + ".tar.gz",
-		CiProjectDetails:           ciProjectDetails,
-		Namespace:                  ciWorkflowConfig.Namespace,
-		BlobStorageConfigured:      savedWf.BlobStorageEnabled,
-		CiImage:                    ciWorkflowConfig.CiImage,
-		ActiveDeadlineSeconds:      ciWorkflowConfig.CiTimeout,
-		WorkflowId:                 savedWf.Id,
-		TriggeredBy:                savedWf.TriggeredBy,
-		CacheLimit:                 impl.config.CacheLimit,
-		ScanEnabled:                pipeline.ScanEnabled,
-		CloudProvider:              impl.config.CloudProvider,
-		DefaultAddressPoolBaseCidr: impl.config.GetDefaultAddressPoolBaseCidr(),
-		DefaultAddressPoolSize:     impl.config.GetDefaultAddressPoolSize(),
-		PreCiSteps:                 preCiSteps,
-		PostCiSteps:                postCiSteps,
-		RefPlugins:                 refPluginsData,
-		AppName:                    pipeline.App.AppName,
-		TriggerByAuthor:            user.EmailId,
-		CiBuildConfig:              ciBuildConfigBean,
-		CiBuildDockerMtuValue:      impl.config.CiRunnerDockerMTUValue,
-		IgnoreDockerCachePush:      impl.config.IgnoreDockerCacheForCI,
-		IgnoreDockerCachePull:      impl.config.IgnoreDockerCacheForCI,
-		CacheInvalidate:            trigger.InvalidateCache,
-		ExtraEnvironmentVariables:  trigger.ExtraEnvironmentVariables,
-		EnableBuildContext:         impl.config.EnableBuildContext,
-		OrchestratorHost:           impl.config.OrchestratorHost,
-		OrchestratorToken:          impl.config.OrchestratorToken,
-		ImageRetryCount:            impl.config.ImageRetryCount,
-		ImageRetryInterval:         impl.config.ImageRetryInterval,
-		WorkflowExecutor:           impl.config.GetWorkflowExecutorType(),
-		Type:                       bean2.CI_WORKFLOW_PIPELINE_TYPE,
-		CiArtifactLastFetch:        trigger.CiArtifactLastFetch,
->>>>>>> 84b39118
 	}
 
 	if dockerRegistry != nil {
