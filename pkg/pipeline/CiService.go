/*
 * Copyright (c) 2020 Devtron Labs
 *
 * Licensed under the Apache License, Version 2.0 (the "License");
 * you may not use this file except in compliance with the License.
 * You may obtain a copy of the License at
 *
 *    http://www.apache.org/licenses/LICENSE-2.0
 *
 * Unless required by applicable law or agreed to in writing, software
 * distributed under the License is distributed on an "AS IS" BASIS,
 * WITHOUT WARRANTIES OR CONDITIONS OF ANY KIND, either express or implied.
 * See the License for the specific language governing permissions and
 * limitations under the License.
 *
 */

package pipeline

import (
	"errors"
	"fmt"
	repository3 "github.com/devtron-labs/devtron/internal/sql/repository"
	"github.com/devtron-labs/devtron/pkg/app"
	bean2 "github.com/devtron-labs/devtron/pkg/pipeline/bean"
	"github.com/devtron-labs/devtron/pkg/pipeline/history"
	"github.com/devtron-labs/devtron/pkg/pipeline/repository"
	repository2 "github.com/devtron-labs/devtron/pkg/plugin/repository"
	"github.com/devtron-labs/devtron/pkg/user"
	"path/filepath"
	"strconv"
	"strings"
	"time"

	"github.com/argoproj/argo-workflows/v3/pkg/apis/workflow/v1alpha1"
	"github.com/devtron-labs/common-lib/blob-storage"
	client "github.com/devtron-labs/devtron/client/events"
	"github.com/devtron-labs/devtron/internal/middleware"
	"github.com/devtron-labs/devtron/internal/sql/repository/pipelineConfig"
	"github.com/devtron-labs/devtron/internal/util"
	"github.com/devtron-labs/devtron/pkg/bean"
	util2 "github.com/devtron-labs/devtron/util/event"
	"go.uber.org/zap"
)

type CiService interface {
	TriggerCiPipeline(trigger Trigger) (int, error)
	GetCiMaterials(pipelineId int, ciMaterials []*pipelineConfig.CiPipelineMaterial) ([]*pipelineConfig.CiPipelineMaterial, error)
}

type CiServiceImpl struct {
	Logger                        *zap.SugaredLogger
	workflowService               WorkflowService
	ciPipelineMaterialRepository  pipelineConfig.CiPipelineMaterialRepository
	ciWorkflowRepository          pipelineConfig.CiWorkflowRepository
	ciConfig                      *CiConfig
	eventClient                   client.EventClient
	eventFactory                  client.EventFactory
	mergeUtil                     *util.MergeUtil
	ciPipelineRepository          pipelineConfig.CiPipelineRepository
	prePostCiScriptHistoryService history.PrePostCiScriptHistoryService
	pipelineStageService          PipelineStageService
	userService                   user.UserService
<<<<<<< HEAD
	//ciTemplateOverrideRepository  pipelineConfig.CiTemplateOverrideRepository
	ciTemplateService CiTemplateService
=======
	ciTemplateOverrideRepository  pipelineConfig.CiTemplateOverrideRepository
	appCrudOperationService       app.AppCrudOperationService
>>>>>>> e3a2b505
}

func NewCiServiceImpl(Logger *zap.SugaredLogger, workflowService WorkflowService,
	ciPipelineMaterialRepository pipelineConfig.CiPipelineMaterialRepository,
	ciWorkflowRepository pipelineConfig.CiWorkflowRepository, ciConfig *CiConfig, eventClient client.EventClient,
	eventFactory client.EventFactory, mergeUtil *util.MergeUtil, ciPipelineRepository pipelineConfig.CiPipelineRepository,
	prePostCiScriptHistoryService history.PrePostCiScriptHistoryService,
	pipelineStageService PipelineStageService,
	userService user.UserService,
<<<<<<< HEAD
	ciTemplateOverrideRepository pipelineConfig.CiTemplateOverrideRepository, ciTemplateService CiTemplateService) *CiServiceImpl {
=======
	ciTemplateOverrideRepository pipelineConfig.CiTemplateOverrideRepository, appCrudOperationService app.AppCrudOperationService) *CiServiceImpl {
>>>>>>> e3a2b505
	return &CiServiceImpl{
		Logger:                        Logger,
		workflowService:               workflowService,
		ciPipelineMaterialRepository:  ciPipelineMaterialRepository,
		ciWorkflowRepository:          ciWorkflowRepository,
		ciConfig:                      ciConfig,
		eventClient:                   eventClient,
		eventFactory:                  eventFactory,
		mergeUtil:                     mergeUtil,
		ciPipelineRepository:          ciPipelineRepository,
		prePostCiScriptHistoryService: prePostCiScriptHistoryService,
		pipelineStageService:          pipelineStageService,
		userService:                   userService,
<<<<<<< HEAD
		//ciTemplateOverrideRepository:  ciTemplateOverrideRepository,
		ciTemplateService: ciTemplateService,
=======
		ciTemplateOverrideRepository:  ciTemplateOverrideRepository,
		appCrudOperationService:       appCrudOperationService,
>>>>>>> e3a2b505
	}
}

const WorkflowStarting = "Starting"
const WorkflowInProgress = "Progressing"
const WorkflowAborted = "Aborted"
const WorkflowFailed = "Failed"

func (impl *CiServiceImpl) GetCiMaterials(pipelineId int, ciMaterials []*pipelineConfig.CiPipelineMaterial) ([]*pipelineConfig.CiPipelineMaterial, error) {
	if !(len(ciMaterials) == 0) {
		return ciMaterials, nil
	} else {
		ciMaterials, err := impl.ciPipelineMaterialRepository.GetByPipelineId(pipelineId)
		if err != nil {
			impl.Logger.Errorw("err", "err", err)
			return nil, err
		}
		impl.Logger.Debug("ciMaterials for pipeline trigger ", ciMaterials)
		return ciMaterials, nil
	}
}

func (impl *CiServiceImpl) TriggerCiPipeline(trigger Trigger) (int, error) {
	impl.Logger.Debug("ci pipeline manual trigger")
	ciMaterials, err := impl.GetCiMaterials(trigger.PipelineId, trigger.CiMaterials)
	if err != nil {
		return 0, err
	}

	ciPipelineScripts, err := impl.ciPipelineRepository.FindCiScriptsByCiPipelineId(trigger.PipelineId)
	if err != nil && !util.IsErrNoRows(err) {
		return 0, err
	}

	var pipeline *pipelineConfig.CiPipeline
	for _, m := range ciMaterials {
		pipeline = m.CiPipeline
		break
	}

	ciWorkflowConfig, err := impl.ciWorkflowRepository.FindConfigByPipelineId(trigger.PipelineId)
	if err != nil && !util.IsErrNoRows(err) {
		impl.Logger.Errorw("could not fetch ci config", "pipeline", trigger.PipelineId)
		return 0, err
	}
	if ciWorkflowConfig.Namespace == "" {
		ciWorkflowConfig.Namespace = impl.ciConfig.DefaultNamespace
	}
	savedCiWf, err := impl.saveNewWorkflow(pipeline, ciWorkflowConfig, trigger.CommitHashes, trigger.TriggeredBy)
	if err != nil {
		impl.Logger.Errorw("could not save new workflow", "err", err)
		return 0, err
	}

	workflowRequest, err := impl.buildWfRequestForCiPipeline(pipeline, trigger, ciMaterials, savedCiWf, ciWorkflowConfig, ciPipelineScripts)
	if err != nil {
		impl.Logger.Errorw("make workflow req", "err", err)
		return 0, err
	}

	appLabels, err := impl.appCrudOperationService.GetLabelsByAppId(pipeline.AppId)
	if err != nil {
		return 0, err
	}

	createdWf, err := impl.executeCiPipeline(workflowRequest, appLabels)
	if err != nil {
		impl.Logger.Errorw("workflow error", "err", err)
		return 0, err
	}
	impl.Logger.Debugw("ci triggered", "wf name ", createdWf.Name, " pipeline ", trigger.PipelineId)

	middleware.CiTriggerCounter.WithLabelValues(strconv.Itoa(pipeline.AppId), strconv.Itoa(trigger.PipelineId)).Inc()
	go impl.WriteCITriggerEvent(trigger, pipeline, workflowRequest)
	return savedCiWf.Id, err
}

func (impl *CiServiceImpl) WriteCITriggerEvent(trigger Trigger, pipeline *pipelineConfig.CiPipeline, workflowRequest *WorkflowRequest) {
	event := impl.eventFactory.Build(util2.Trigger, &pipeline.Id, pipeline.AppId, nil, util2.CI)
	material := &client.MaterialTriggerInfo{}

	gitTriggers := make(map[int]pipelineConfig.GitCommit)

	for k, v := range trigger.CommitHashes {
		gitCommit := pipelineConfig.GitCommit{
			Commit:  v.Commit,
			Author:  v.Author,
			Changes: v.Changes,
			Message: v.Message,
			Date:    v.Date,
		}

		// set webhook data in gitTriggers
		_webhookData := v.WebhookData
		if _webhookData != nil {
			gitCommit.WebhookData = pipelineConfig.WebhookData{
				Id:              _webhookData.Id,
				EventActionType: _webhookData.EventActionType,
				Data:            _webhookData.Data,
			}
		}

		gitTriggers[k] = gitCommit
	}

	material.GitTriggers = gitTriggers

	event.UserId = int(trigger.TriggeredBy)
	event.CiWorkflowRunnerId = workflowRequest.WorkflowId
	event = impl.eventFactory.BuildExtraCIData(event, material, workflowRequest.CiImage)
	_, evtErr := impl.eventClient.WriteNotificationEvent(event)
	if evtErr != nil {
		impl.Logger.Errorw("error in writing event", "err", evtErr)
	}
}

// TODO: Send all trigger data
func (impl *CiServiceImpl) BuildPayload(trigger Trigger, pipeline *pipelineConfig.CiPipeline, workflowRequest *WorkflowRequest) *client.Payload {
	payload := &client.Payload{}
	payload.AppName = pipeline.App.AppName
	payload.PipelineName = pipeline.Name
	return payload
}

func (impl *CiServiceImpl) saveNewWorkflow(pipeline *pipelineConfig.CiPipeline, wfConfig *pipelineConfig.CiWorkflowConfig,
	commitHashes map[int]bean.GitCommit, userId int32) (wf *pipelineConfig.CiWorkflow, error error) {
	gitTriggers := make(map[int]pipelineConfig.GitCommit)
	for k, v := range commitHashes {
		gitCommit := pipelineConfig.GitCommit{
			Commit:                 v.Commit,
			Author:                 v.Author,
			Date:                   v.Date,
			Message:                v.Message,
			Changes:                v.Changes,
			CiConfigureSourceValue: v.CiConfigureSourceValue,
			CiConfigureSourceType:  v.CiConfigureSourceType,
			GitRepoUrl:             v.GitRepoUrl,
			GitRepoName:            v.GitRepoName,
		}
		webhookData := v.WebhookData
		if webhookData != nil {
			gitCommit.WebhookData = pipelineConfig.WebhookData{
				Id:              webhookData.Id,
				EventActionType: webhookData.EventActionType,
				Data:            webhookData.Data,
			}
		}

		gitTriggers[k] = gitCommit
	}

	ciWorkflow := &pipelineConfig.CiWorkflow{
		Name:               pipeline.Name + "-" + strconv.Itoa(pipeline.Id),
		Status:             WorkflowStarting,
		Message:            "",
		StartedOn:          time.Now(),
		CiPipelineId:       pipeline.Id,
		Namespace:          wfConfig.Namespace,
		BlobStorageEnabled: impl.ciConfig.BlobStorageEnabled,
		GitTriggers:        gitTriggers,
		LogLocation:        "",
		TriggeredBy:        userId,
	}
	err := impl.ciWorkflowRepository.SaveWorkFlow(ciWorkflow)
	if err != nil {
		impl.Logger.Errorw("saving workflow error", "err", err)
		return &pipelineConfig.CiWorkflow{}, err
	}
	impl.Logger.Debugw("workflow saved ", "id", ciWorkflow.Id)
	return ciWorkflow, nil
}

func (impl *CiServiceImpl) executeCiPipeline(workflowRequest *WorkflowRequest, appLabels map[string]string) (*v1alpha1.Workflow, error) {
	createdWorkFlow, err := impl.workflowService.SubmitWorkflow(workflowRequest, appLabels)
	if err != nil {
		impl.Logger.Errorw("workflow error", "err", err)
		return nil, err
	}
	return createdWorkFlow, nil
}

func (impl *CiServiceImpl) buildS3ArtifactLocation(ciWorkflowConfig *pipelineConfig.CiWorkflowConfig, savedWf *pipelineConfig.CiWorkflow) (string, string, string) {
	ciArtifactLocationFormat := ciWorkflowConfig.CiArtifactLocationFormat
	if ciArtifactLocationFormat == "" {
		ciArtifactLocationFormat = impl.ciConfig.CiArtifactLocationFormat
	}
	ArtifactLocation := fmt.Sprintf("s3://%s/%s/"+ciArtifactLocationFormat, ciWorkflowConfig.LogsBucket, impl.ciConfig.DefaultArtifactKeyPrefix, savedWf.Id, savedWf.Id)
	artifactFileName := fmt.Sprintf(impl.ciConfig.DefaultArtifactKeyPrefix+"/"+ciArtifactLocationFormat, savedWf.Id, savedWf.Id)
	return ArtifactLocation, ciWorkflowConfig.LogsBucket, artifactFileName
}

func (impl *CiServiceImpl) buildDefaultArtifactLocation(ciWorkflowConfig *pipelineConfig.CiWorkflowConfig, savedWf *pipelineConfig.CiWorkflow) string {
	ciArtifactLocationFormat := ciWorkflowConfig.CiArtifactLocationFormat
	if ciArtifactLocationFormat == "" {
		ciArtifactLocationFormat = impl.ciConfig.CiArtifactLocationFormat
	}
	ArtifactLocation := fmt.Sprintf("%s/"+ciArtifactLocationFormat, impl.ciConfig.DefaultArtifactKeyPrefix, savedWf.Id, savedWf.Id)
	return ArtifactLocation
}

func (impl *CiServiceImpl) buildWfRequestForCiPipeline(pipeline *pipelineConfig.CiPipeline, trigger Trigger,
	ciMaterials []*pipelineConfig.CiPipelineMaterial, savedWf *pipelineConfig.CiWorkflow,
	ciWorkflowConfig *pipelineConfig.CiWorkflowConfig, ciPipelineScripts []*pipelineConfig.CiPipelineScript) (*WorkflowRequest, error) {
	var ciProjectDetails []CiProjectDetails
	commitHashes := trigger.CommitHashes
	for _, ciMaterial := range ciMaterials {
		commitHashForPipelineId := commitHashes[ciMaterial.Id]
		ciProjectDetail := CiProjectDetails{
			GitRepository:   ciMaterial.GitMaterial.Url,
			MaterialName:    ciMaterial.GitMaterial.Name,
			CheckoutPath:    ciMaterial.GitMaterial.CheckoutPath,
			FetchSubmodules: ciMaterial.GitMaterial.FetchSubmodules,
			CommitHash:      commitHashForPipelineId.Commit,
			Author:          commitHashForPipelineId.Author,
			SourceType:      ciMaterial.Type,
			SourceValue:     ciMaterial.Value,
			GitTag:          ciMaterial.GitTag,
			Message:         commitHashForPipelineId.Message,
			Type:            string(ciMaterial.Type),
			CommitTime:      commitHashForPipelineId.Date.Format(bean.LayoutRFC3339),
			GitOptions: GitOptions{
				UserName:      ciMaterial.GitMaterial.GitProvider.UserName,
				Password:      ciMaterial.GitMaterial.GitProvider.Password,
				SshPrivateKey: ciMaterial.GitMaterial.GitProvider.SshPrivateKey,
				AccessToken:   ciMaterial.GitMaterial.GitProvider.AccessToken,
				AuthMode:      ciMaterial.GitMaterial.GitProvider.AuthMode,
			},
		}

		if ciMaterial.Type == pipelineConfig.SOURCE_TYPE_WEBHOOK {
			webhookData := commitHashForPipelineId.WebhookData
			ciProjectDetail.WebhookData = pipelineConfig.WebhookData{
				Id:              webhookData.Id,
				EventActionType: webhookData.EventActionType,
				Data:            webhookData.Data,
			}
		}

		ciProjectDetails = append(ciProjectDetails, ciProjectDetail)
	}

	var beforeDockerBuildScripts []*bean.CiScript
	var afterDockerBuildScripts []*bean.CiScript
	for _, ciPipelineScript := range ciPipelineScripts {
		ciTask := &bean.CiScript{
			Id:             ciPipelineScript.Id,
			Index:          ciPipelineScript.Index,
			Name:           ciPipelineScript.Name,
			Script:         ciPipelineScript.Script,
			OutputLocation: ciPipelineScript.OutputLocation,
		}

		if ciPipelineScript.Stage == BEFORE_DOCKER_BUILD {
			beforeDockerBuildScripts = append(beforeDockerBuildScripts, ciTask)
		} else if ciPipelineScript.Stage == AFTER_DOCKER_BUILD {
			afterDockerBuildScripts = append(afterDockerBuildScripts, ciTask)
		}
	}
	var preCiSteps []*bean2.StepObject
	var postCiSteps []*bean2.StepObject
	var refPluginsData []*bean2.RefPluginObject
	var err error
	if !(len(beforeDockerBuildScripts) == 0 && len(afterDockerBuildScripts) == 0) {
		//found beforeDockerBuildScripts/afterDockerBuildScripts
		//building preCiSteps & postCiSteps from them, refPluginsData not needed
		preCiSteps = buildCiStepsDataFromDockerBuildScripts(beforeDockerBuildScripts)
		postCiSteps = buildCiStepsDataFromDockerBuildScripts(afterDockerBuildScripts)
	} else {
		//beforeDockerBuildScripts & afterDockerBuildScripts not found
		//getting preCiStepsData, postCiStepsData & refPluginsData
		preCiSteps, postCiSteps, refPluginsData, err = impl.pipelineStageService.BuildPrePostAndRefPluginStepsDataForWfRequest(pipeline.Id)
		if err != nil {
			impl.Logger.Errorw("error in getting pre, post & refPlugin steps data for wf request", "err", err, "ciPipelineId", pipeline.Id)
			return nil, err
		}
	}
	dockerImageTag := impl.buildImageTag(commitHashes, pipeline.Id, savedWf.Id)
	if ciWorkflowConfig.CiCacheBucket == "" {
		ciWorkflowConfig.CiCacheBucket = impl.ciConfig.DefaultCacheBucket
	}

	if ciWorkflowConfig.CiCacheRegion == "" {
		ciWorkflowConfig.CiCacheRegion = impl.ciConfig.DefaultCacheBucketRegion
	}
	if ciWorkflowConfig.CiImage == "" {
		ciWorkflowConfig.CiImage = impl.ciConfig.DefaultImage
	}
	if ciWorkflowConfig.CiTimeout == 0 {
		ciWorkflowConfig.CiTimeout = impl.ciConfig.DefaultTimeout
	}

	ciTemplate := pipeline.CiTemplate
	ciLevelArgs := pipeline.DockerArgs

	if ciLevelArgs == "" {
		ciLevelArgs = "{}"
	}

	//mergedArgs, err := impl.mergeUtil.JsonPatch([]byte(args), []byte(ciLevelArgs))
	//if err != nil {
	//	impl.Logger.Errorw("err", "err", err)
	//	return nil, err
	//}
	if pipeline.CiTemplate.DockerBuildOptions == "" {
		pipeline.CiTemplate.DockerBuildOptions = "{}"
	}
	user, err := impl.userService.GetById(trigger.TriggeredBy)
	if err != nil {
		impl.Logger.Errorw("unable to find user by id", "err", err, "id", trigger.TriggeredBy)
		return nil, err
	}
	var dockerfilePath string
	var dockerRepository string
	var checkoutPath string
	var ciBuildConfigBean *bean2.CiBuildConfigBean
	dockerRegistry := &repository3.DockerArtifactStore{}
	if !pipeline.IsExternal && pipeline.IsDockerConfigOverridden {
		templateOverrideBean, err := impl.ciTemplateService.FindTemplateOverrideByCiPipelineId(pipeline.Id)
		if err != nil {
			return nil, err
		}
		ciBuildConfigBean = templateOverrideBean.CiBuildConfig
		templateOverride := templateOverrideBean.CiTemplateOverride
		checkoutPath = templateOverride.GitMaterial.CheckoutPath
		dockerfilePath = filepath.Join(checkoutPath, templateOverride.DockerfilePath)
		dockerRepository = templateOverride.DockerRepository
		dockerRegistry = templateOverride.DockerRegistry
	} else {
		checkoutPath = ciTemplate.GitMaterial.CheckoutPath
		dockerfilePath = filepath.Join(checkoutPath, ciTemplate.DockerfilePath)
		dockerRegistry = ciTemplate.DockerRegistry
		dockerRepository = ciTemplate.DockerRepository
		ciBuildConfigEntity := ciTemplate.CiBuildConfig
		ciBuildConfigBean, err = bean2.ConvertDbBuildConfigToBean(ciBuildConfigEntity)
		if err != nil {
			impl.Logger.Errorw("error occurred while converting buildconfig dbEntity to configBean", "ciBuildConfigEntity", ciBuildConfigEntity, "err", err)
			return nil, errors.New("error while parsing ci build config")
		}
	}
	if checkoutPath == "" {
		checkoutPath = "./"
	}
	//mergedArgs := string(merged)
	oldArgs := ciTemplate.Args
	ciBuildConfigBean, err = bean2.OverrideCiBuildConfig(dockerfilePath, oldArgs, ciLevelArgs, ciTemplate.DockerBuildOptions, ciTemplate.TargetPlatform, ciBuildConfigBean)
	if err != nil {
		impl.Logger.Errorw("error occurred while overriding ci build config", "oldArgs", oldArgs, "ciLevelArgs", ciLevelArgs, "error", err)
		return nil, errors.New("error while parsing ci build config")
	}
	if ciBuildConfigBean.CiBuildType == bean2.SELF_DOCKERFILE_BUILD_TYPE || ciBuildConfigBean.CiBuildType == bean2.MANAGED_DOCKERFILE_BUILD_TYPE {
		dockerBuildConfig := ciBuildConfigBean.DockerBuildConfig
		dockerfilePath = filepath.Join(checkoutPath, dockerBuildConfig.DockerfilePath)
		dockerBuildConfig.DockerfilePath = dockerfilePath
	}
	workflowRequest := &WorkflowRequest{
		WorkflowNamePrefix: strconv.Itoa(savedWf.Id) + "-" + savedWf.Name,
		PipelineName:       pipeline.Name,
		PipelineId:         pipeline.Id,
		DockerRegistryId:   dockerRegistry.Id,
		DockerRegistryType: string(dockerRegistry.RegistryType),
		DockerImageTag:     dockerImageTag,
		DockerRegistryURL:  dockerRegistry.RegistryURL,
		DockerRepository:   dockerRepository,
		//DockerBuildArgs:            string(merged),
		//DockerBuildTargetPlatform:  ciTemplate.TargetPlatform,
		//DockerFileLocation:         dockerfilePath,
		CheckoutPath:               checkoutPath,
		DockerUsername:             dockerRegistry.Username,
		DockerPassword:             dockerRegistry.Password,
		AwsRegion:                  dockerRegistry.AWSRegion,
		AccessKey:                  dockerRegistry.AWSAccessKeyId,
		SecretKey:                  dockerRegistry.AWSSecretAccessKey,
		DockerConnection:           dockerRegistry.Connection,
		DockerCert:                 dockerRegistry.Cert,
		CiCacheFileName:            pipeline.Name + "-" + strconv.Itoa(pipeline.Id) + ".tar.gz",
		CiProjectDetails:           ciProjectDetails,
		Namespace:                  ciWorkflowConfig.Namespace,
		BlobStorageConfigured:      savedWf.BlobStorageEnabled,
		CiImage:                    ciWorkflowConfig.CiImage,
		ActiveDeadlineSeconds:      ciWorkflowConfig.CiTimeout,
		WorkflowId:                 savedWf.Id,
		TriggeredBy:                savedWf.TriggeredBy,
		CacheLimit:                 impl.ciConfig.CacheLimit,
		ScanEnabled:                pipeline.ScanEnabled,
		CloudProvider:              impl.ciConfig.CloudProvider,
		DefaultAddressPoolBaseCidr: impl.ciConfig.DefaultAddressPoolBaseCidr,
		DefaultAddressPoolSize:     impl.ciConfig.DefaultAddressPoolSize,
		PreCiSteps:                 preCiSteps,
		PostCiSteps:                postCiSteps,
		RefPlugins:                 refPluginsData,
		AppName:                    pipeline.App.AppName,
		TriggerByAuthor:            user.EmailId,
<<<<<<< HEAD
		CiBuildConfig:              ciBuildConfigBean,
		CiBuildDockerMtuValue:      impl.ciConfig.CiRunnerDockerMTUValue,
		//DockerBuildOptions:         pipeline.CiTemplate.DockerBuildOptions,
=======
		DockerBuildOptions:         pipeline.CiTemplate.DockerBuildOptions,
		IgnoreDockerCachePush:      impl.ciConfig.IgnoreDockerCacheForCI,
		IgnoreDockerCachePull:      impl.ciConfig.IgnoreDockerCacheForCI || trigger.InvalidateCache,
>>>>>>> e3a2b505
	}

	if ciWorkflowConfig.LogsBucket == "" {
		ciWorkflowConfig.LogsBucket = impl.ciConfig.DefaultBuildLogsBucket
	}

	switch workflowRequest.CloudProvider {
	case BLOB_STORAGE_S3:
		//No AccessKey is used for uploading artifacts, instead IAM based auth is used
		workflowRequest.CiCacheRegion = ciWorkflowConfig.CiCacheRegion
		workflowRequest.CiCacheLocation = ciWorkflowConfig.CiCacheBucket
		workflowRequest.CiArtifactLocation, workflowRequest.CiArtifactBucket, workflowRequest.CiArtifactFileName = impl.buildS3ArtifactLocation(ciWorkflowConfig, savedWf)
		workflowRequest.BlobStorageS3Config = &blob_storage.BlobStorageS3Config{
			AccessKey:                  impl.ciConfig.BlobStorageS3AccessKey,
			Passkey:                    impl.ciConfig.BlobStorageS3SecretKey,
			EndpointUrl:                impl.ciConfig.BlobStorageS3Endpoint,
			IsInSecure:                 impl.ciConfig.BlobStorageS3EndpointInsecure,
			CiCacheBucketName:          ciWorkflowConfig.CiCacheBucket,
			CiCacheRegion:              ciWorkflowConfig.CiCacheRegion,
			CiCacheBucketVersioning:    impl.ciConfig.BlobStorageS3BucketVersioned,
			CiArtifactBucketName:       workflowRequest.CiArtifactBucket,
			CiArtifactRegion:           impl.ciConfig.DefaultCdLogsBucketRegion,
			CiArtifactBucketVersioning: impl.ciConfig.BlobStorageS3BucketVersioned,
			CiLogBucketName:            impl.ciConfig.DefaultBuildLogsBucket,
			CiLogRegion:                impl.ciConfig.DefaultCdLogsBucketRegion,
			CiLogBucketVersioning:      impl.ciConfig.BlobStorageS3BucketVersioned,
		}
	case BLOB_STORAGE_GCP:
		workflowRequest.GcpBlobConfig = &blob_storage.GcpBlobConfig{
			CredentialFileJsonData: impl.ciConfig.BlobStorageGcpCredentialJson,
			CacheBucketName:        ciWorkflowConfig.CiCacheBucket,
			LogBucketName:          ciWorkflowConfig.LogsBucket,
			ArtifactBucketName:     ciWorkflowConfig.LogsBucket,
		}
		workflowRequest.CiArtifactLocation = impl.buildDefaultArtifactLocation(ciWorkflowConfig, savedWf)
		workflowRequest.CiArtifactFileName = workflowRequest.CiArtifactLocation
	case BLOB_STORAGE_AZURE:
		workflowRequest.AzureBlobConfig = &blob_storage.AzureBlobConfig{
			Enabled:               impl.ciConfig.CloudProvider == BLOB_STORAGE_AZURE,
			AccountName:           impl.ciConfig.AzureAccountName,
			BlobContainerCiCache:  impl.ciConfig.AzureBlobContainerCiCache,
			AccountKey:            impl.ciConfig.AzureAccountKey,
			BlobContainerCiLog:    impl.ciConfig.AzureBlobContainerCiLog,
			BlobContainerArtifact: impl.ciConfig.AzureBlobContainerCiLog,
		}
		workflowRequest.BlobStorageS3Config = &blob_storage.BlobStorageS3Config{
			EndpointUrl:           impl.ciConfig.AzureGatewayUrl,
			IsInSecure:            impl.ciConfig.AzureGatewayConnectionInsecure,
			CiLogBucketName:       impl.ciConfig.AzureBlobContainerCiLog,
			CiLogRegion:           impl.ciConfig.DefaultCacheBucketRegion,
			CiLogBucketVersioning: impl.ciConfig.BlobStorageS3BucketVersioned,
			AccessKey:             impl.ciConfig.AzureAccountName,
		}
		workflowRequest.CiArtifactLocation = impl.buildDefaultArtifactLocation(ciWorkflowConfig, savedWf)
		workflowRequest.CiArtifactFileName = workflowRequest.CiArtifactLocation
	default:
		if impl.ciConfig.BlobStorageEnabled {
			return nil, fmt.Errorf("blob storage %s not supported", workflowRequest.CloudProvider)
		}
	}
	return workflowRequest, nil
}

func buildCiStepsDataFromDockerBuildScripts(dockerBuildScripts []*bean.CiScript) []*bean2.StepObject {
	//before plugin support, few variables were set as env vars in ci-runner
	//these variables are now moved to global vars in plugin steps, but to avoid error in old scripts adding those variables in payload
	inputVars := []*bean2.VariableObject{
		{
			Name:                  "DOCKER_IMAGE_TAG",
			Format:                "STRING",
			VariableType:          bean2.VARIABLE_TYPE_REF_GLOBAL,
			ReferenceVariableName: "DOCKER_IMAGE_TAG",
		},
		{
			Name:                  "DOCKER_REPOSITORY",
			Format:                "STRING",
			VariableType:          bean2.VARIABLE_TYPE_REF_GLOBAL,
			ReferenceVariableName: "DOCKER_REPOSITORY",
		},
		{
			Name:                  "DOCKER_REGISTRY_URL",
			Format:                "STRING",
			VariableType:          bean2.VARIABLE_TYPE_REF_GLOBAL,
			ReferenceVariableName: "DOCKER_REGISTRY_URL",
		},
		{
			Name:                  "DOCKER_IMAGE",
			Format:                "STRING",
			VariableType:          bean2.VARIABLE_TYPE_REF_GLOBAL,
			ReferenceVariableName: "DOCKER_IMAGE",
		},
	}
	var ciSteps []*bean2.StepObject
	for _, dockerBuildScript := range dockerBuildScripts {
		ciStep := &bean2.StepObject{
			Name:          dockerBuildScript.Name,
			Index:         dockerBuildScript.Index,
			Script:        dockerBuildScript.Script,
			ArtifactPaths: []string{dockerBuildScript.OutputLocation},
			StepType:      string(repository.PIPELINE_STEP_TYPE_INLINE),
			ExecutorType:  string(repository2.SCRIPT_TYPE_SHELL),
			InputVars:     inputVars,
		}
		ciSteps = append(ciSteps, ciStep)
	}
	return ciSteps
}

func (impl *CiServiceImpl) buildImageTag(commitHashes map[int]bean.GitCommit, id int, wfId int) string {
	dockerImageTag := ""
	for _, v := range commitHashes {
		_truncatedCommit := ""
		if v.WebhookData == nil {
			if v.Commit == "" {
				continue
			}
			_truncatedCommit = _getTruncatedImageTag(v.Commit)
		} else {
			_targetCheckout := v.WebhookData.Data[bean.WEBHOOK_SELECTOR_TARGET_CHECKOUT_NAME]
			if _targetCheckout == "" {
				continue
			}
			_truncatedCommit = _getTruncatedImageTag(_targetCheckout)
			if v.WebhookData.EventActionType == bean.WEBHOOK_EVENT_MERGED_ACTION_TYPE {
				_sourceCheckout := v.WebhookData.Data[bean.WEBHOOK_SELECTOR_SOURCE_CHECKOUT_NAME]
				if len(_sourceCheckout) > 0 {
					_truncatedCommit = _truncatedCommit + "-" + _getTruncatedImageTag(_sourceCheckout)
				}
			}
		}

		if dockerImageTag == "" {
			dockerImageTag = _truncatedCommit
		} else {
			dockerImageTag = dockerImageTag + "-" + _truncatedCommit
		}
	}
	if dockerImageTag != "" {
		dockerImageTag = dockerImageTag + "-" + strconv.Itoa(id) + "-" + strconv.Itoa(wfId)
	}

	// replace / with underscore, as docker image tag doesn't support slash. it gives error
	dockerImageTag = strings.ReplaceAll(dockerImageTag, "/", "_")

	return dockerImageTag
}

func _getTruncatedImageTag(imageTag string) string {
	_length := len(imageTag)
	if _length == 0 {
		return imageTag
	}

	_truncatedLength := 8

	if _length < _truncatedLength {
		return imageTag
	} else {
		return imageTag[:_truncatedLength]
	}

}<|MERGE_RESOLUTION|>--- conflicted
+++ resolved
@@ -61,13 +61,8 @@
 	prePostCiScriptHistoryService history.PrePostCiScriptHistoryService
 	pipelineStageService          PipelineStageService
 	userService                   user.UserService
-<<<<<<< HEAD
-	//ciTemplateOverrideRepository  pipelineConfig.CiTemplateOverrideRepository
-	ciTemplateService CiTemplateService
-=======
-	ciTemplateOverrideRepository  pipelineConfig.CiTemplateOverrideRepository
+	ciTemplateService             CiTemplateService
 	appCrudOperationService       app.AppCrudOperationService
->>>>>>> e3a2b505
 }
 
 func NewCiServiceImpl(Logger *zap.SugaredLogger, workflowService WorkflowService,
@@ -77,11 +72,7 @@
 	prePostCiScriptHistoryService history.PrePostCiScriptHistoryService,
 	pipelineStageService PipelineStageService,
 	userService user.UserService,
-<<<<<<< HEAD
-	ciTemplateOverrideRepository pipelineConfig.CiTemplateOverrideRepository, ciTemplateService CiTemplateService) *CiServiceImpl {
-=======
-	ciTemplateOverrideRepository pipelineConfig.CiTemplateOverrideRepository, appCrudOperationService app.AppCrudOperationService) *CiServiceImpl {
->>>>>>> e3a2b505
+	ciTemplateService CiTemplateService, appCrudOperationService app.AppCrudOperationService) *CiServiceImpl {
 	return &CiServiceImpl{
 		Logger:                        Logger,
 		workflowService:               workflowService,
@@ -95,13 +86,8 @@
 		prePostCiScriptHistoryService: prePostCiScriptHistoryService,
 		pipelineStageService:          pipelineStageService,
 		userService:                   userService,
-<<<<<<< HEAD
-		//ciTemplateOverrideRepository:  ciTemplateOverrideRepository,
-		ciTemplateService: ciTemplateService,
-=======
-		ciTemplateOverrideRepository:  ciTemplateOverrideRepository,
+		ciTemplateService:             ciTemplateService,
 		appCrudOperationService:       appCrudOperationService,
->>>>>>> e3a2b505
 	}
 }
 
@@ -457,17 +443,14 @@
 		dockerBuildConfig.DockerfilePath = dockerfilePath
 	}
 	workflowRequest := &WorkflowRequest{
-		WorkflowNamePrefix: strconv.Itoa(savedWf.Id) + "-" + savedWf.Name,
-		PipelineName:       pipeline.Name,
-		PipelineId:         pipeline.Id,
-		DockerRegistryId:   dockerRegistry.Id,
-		DockerRegistryType: string(dockerRegistry.RegistryType),
-		DockerImageTag:     dockerImageTag,
-		DockerRegistryURL:  dockerRegistry.RegistryURL,
-		DockerRepository:   dockerRepository,
-		//DockerBuildArgs:            string(merged),
-		//DockerBuildTargetPlatform:  ciTemplate.TargetPlatform,
-		//DockerFileLocation:         dockerfilePath,
+		WorkflowNamePrefix:         strconv.Itoa(savedWf.Id) + "-" + savedWf.Name,
+		PipelineName:               pipeline.Name,
+		PipelineId:                 pipeline.Id,
+		DockerRegistryId:           dockerRegistry.Id,
+		DockerRegistryType:         string(dockerRegistry.RegistryType),
+		DockerImageTag:             dockerImageTag,
+		DockerRegistryURL:          dockerRegistry.RegistryURL,
+		DockerRepository:           dockerRepository,
 		CheckoutPath:               checkoutPath,
 		DockerUsername:             dockerRegistry.Username,
 		DockerPassword:             dockerRegistry.Password,
@@ -494,15 +477,10 @@
 		RefPlugins:                 refPluginsData,
 		AppName:                    pipeline.App.AppName,
 		TriggerByAuthor:            user.EmailId,
-<<<<<<< HEAD
 		CiBuildConfig:              ciBuildConfigBean,
 		CiBuildDockerMtuValue:      impl.ciConfig.CiRunnerDockerMTUValue,
-		//DockerBuildOptions:         pipeline.CiTemplate.DockerBuildOptions,
-=======
-		DockerBuildOptions:         pipeline.CiTemplate.DockerBuildOptions,
 		IgnoreDockerCachePush:      impl.ciConfig.IgnoreDockerCacheForCI,
 		IgnoreDockerCachePull:      impl.ciConfig.IgnoreDockerCacheForCI || trigger.InvalidateCache,
->>>>>>> e3a2b505
 	}
 
 	if ciWorkflowConfig.LogsBucket == "" {
