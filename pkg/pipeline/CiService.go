/*
 * Copyright (c) 2020 Devtron Labs
 *
 * Licensed under the Apache License, Version 2.0 (the "License");
 * you may not use this file except in compliance with the License.
 * You may obtain a copy of the License at
 *
 *    http://www.apache.org/licenses/LICENSE-2.0
 *
 * Unless required by applicable law or agreed to in writing, software
 * distributed under the License is distributed on an "AS IS" BASIS,
 * WITHOUT WARRANTIES OR CONDITIONS OF ANY KIND, either express or implied.
 * See the License for the specific language governing permissions and
 * limitations under the License.
 *
 */

package pipeline

import (
	"encoding/json"
	"errors"
	"fmt"
	app2 "github.com/devtron-labs/devtron/internal/sql/repository/app"
	appRepository "github.com/devtron-labs/devtron/internal/sql/repository/app"
	repository3 "github.com/devtron-labs/devtron/internal/sql/repository/dockerRegistry"
	"github.com/devtron-labs/devtron/internal/sql/repository/helper"
	"github.com/devtron-labs/devtron/pkg/app"
	repository1 "github.com/devtron-labs/devtron/pkg/cluster/repository"
	"github.com/devtron-labs/devtron/pkg/globalPolicy"
	bean2 "github.com/devtron-labs/devtron/pkg/pipeline/bean"
	"github.com/devtron-labs/devtron/pkg/pipeline/history"
	"github.com/devtron-labs/devtron/pkg/pipeline/repository"
	repository2 "github.com/devtron-labs/devtron/pkg/plugin/repository"
	"github.com/devtron-labs/devtron/pkg/resourceQualifiers"
	"github.com/devtron-labs/devtron/pkg/user"
	"github.com/devtron-labs/devtron/pkg/variables"
	repository4 "github.com/devtron-labs/devtron/pkg/variables/repository"
	"github.com/go-pg/pg"
	"net/http"
	"path/filepath"
	"strconv"
	"strings"
	"time"

	"github.com/devtron-labs/common-lib/blob-storage"
	client "github.com/devtron-labs/devtron/client/events"
	"github.com/devtron-labs/devtron/internal/middleware"
	"github.com/devtron-labs/devtron/internal/sql/repository/pipelineConfig"
	"github.com/devtron-labs/devtron/internal/util"
	"github.com/devtron-labs/devtron/pkg/bean"
	util2 "github.com/devtron-labs/devtron/util/event"
	"go.uber.org/zap"
)

const (
	MandatoryPluginCiTriggerBlockError = "ci trigger request blocked, mandatory plugins not configured"
	CloningModeShallow                 = "SHALLOW"
	CloningModeFull                    = "FULL"
)

type CiService interface {
	TriggerCiPipeline(trigger Trigger) (int, error)
	GetCiMaterials(pipelineId int, ciMaterials []*pipelineConfig.CiPipelineMaterial) ([]*pipelineConfig.CiPipelineMaterial, error)
	WriteCIFailEvent(ciWorkflow *pipelineConfig.CiWorkflow, ciImage string)
}

type CiServiceImpl struct {
<<<<<<< HEAD
	Logger                        *zap.SugaredLogger
	workflowService               WorkflowService
	ciPipelineMaterialRepository  pipelineConfig.CiPipelineMaterialRepository
	ciWorkflowRepository          pipelineConfig.CiWorkflowRepository
	eventClient                   client.EventClient
	eventFactory                  client.EventFactory
	mergeUtil                     *util.MergeUtil
	ciPipelineRepository          pipelineConfig.CiPipelineRepository
	prePostCiScriptHistoryService history.PrePostCiScriptHistoryService
	pipelineStageService          PipelineStageService
	userService                   user.UserService
	ciTemplateService             CiTemplateService
	appCrudOperationService       app.AppCrudOperationService
	globalPolicyService           globalPolicy.GlobalPolicyService
	envRepository                 repository1.EnvironmentRepository
	appRepository                 appRepository.AppRepository
=======
	Logger                         *zap.SugaredLogger
	workflowService                WorkflowService
	ciPipelineMaterialRepository   pipelineConfig.CiPipelineMaterialRepository
	ciWorkflowRepository           pipelineConfig.CiWorkflowRepository
	eventClient                    client.EventClient
	eventFactory                   client.EventFactory
	mergeUtil                      *util.MergeUtil
	ciPipelineRepository           pipelineConfig.CiPipelineRepository
	prePostCiScriptHistoryService  history.PrePostCiScriptHistoryService
	pipelineStageService           PipelineStageService
	userService                    user.UserService
	ciTemplateService              CiTemplateService
	appCrudOperationService        app.AppCrudOperationService
	envRepository                  repository1.EnvironmentRepository
	appRepository                  appRepository.AppRepository
>>>>>>> 0776fa8d
	variableSnapshotHistoryService variables.VariableSnapshotHistoryService
	config                         *CiConfig
}

func NewCiServiceImpl(Logger *zap.SugaredLogger, workflowService WorkflowService,
	ciPipelineMaterialRepository pipelineConfig.CiPipelineMaterialRepository,
	ciWorkflowRepository pipelineConfig.CiWorkflowRepository, eventClient client.EventClient,
	eventFactory client.EventFactory, mergeUtil *util.MergeUtil, ciPipelineRepository pipelineConfig.CiPipelineRepository,
	prePostCiScriptHistoryService history.PrePostCiScriptHistoryService,
	pipelineStageService PipelineStageService,
	userService user.UserService,
	ciTemplateService CiTemplateService, appCrudOperationService app.AppCrudOperationService,
	globalPolicyService globalPolicy.GlobalPolicyService,
	envRepository repository1.EnvironmentRepository, appRepository appRepository.AppRepository,
	variableSnapshotHistoryService variables.VariableSnapshotHistoryService) *CiServiceImpl {
	cis := &CiServiceImpl{
<<<<<<< HEAD
		Logger:                        Logger,
		workflowService:               workflowService,
		ciPipelineMaterialRepository:  ciPipelineMaterialRepository,
		ciWorkflowRepository:          ciWorkflowRepository,
		eventClient:                   eventClient,
		eventFactory:                  eventFactory,
		mergeUtil:                     mergeUtil,
		ciPipelineRepository:          ciPipelineRepository,
		prePostCiScriptHistoryService: prePostCiScriptHistoryService,
		pipelineStageService:          pipelineStageService,
		userService:                   userService,
		ciTemplateService:             ciTemplateService,
		appCrudOperationService:       appCrudOperationService,
		globalPolicyService:           globalPolicyService,
		envRepository:                 envRepository,
		appRepository:                 appRepository,
=======
		Logger:                         Logger,
		workflowService:                workflowService,
		ciPipelineMaterialRepository:   ciPipelineMaterialRepository,
		ciWorkflowRepository:           ciWorkflowRepository,
		eventClient:                    eventClient,
		eventFactory:                   eventFactory,
		mergeUtil:                      mergeUtil,
		ciPipelineRepository:           ciPipelineRepository,
		prePostCiScriptHistoryService:  prePostCiScriptHistoryService,
		pipelineStageService:           pipelineStageService,
		userService:                    userService,
		ciTemplateService:              ciTemplateService,
		appCrudOperationService:        appCrudOperationService,
		envRepository:                  envRepository,
		appRepository:                  appRepository,
>>>>>>> 0776fa8d
		variableSnapshotHistoryService: variableSnapshotHistoryService,
	}
	config, err := GetCiConfig()
	if err != nil {
		return nil
	}
	cis.config = config
	return cis
}

func (impl *CiServiceImpl) GetCiMaterials(pipelineId int, ciMaterials []*pipelineConfig.CiPipelineMaterial) ([]*pipelineConfig.CiPipelineMaterial, error) {
	if !(len(ciMaterials) == 0) {
		return ciMaterials, nil
	} else {
		ciMaterials, err := impl.ciPipelineMaterialRepository.GetByPipelineId(pipelineId)
		if err != nil {
			impl.Logger.Errorw("err", "err", err)
			return nil, err
		}
		impl.Logger.Debug("ciMaterials for pipeline trigger ", ciMaterials)
		return ciMaterials, nil
	}
}

func (impl *CiServiceImpl) TriggerCiPipeline(trigger Trigger) (int, error) {

	impl.Logger.Debug("ci pipeline manual trigger", "request", trigger)
	ciMaterials, err := impl.GetCiMaterials(trigger.PipelineId, trigger.CiMaterials)
	if err != nil {
		return 0, err
	}

	ciPipelineScripts, err := impl.ciPipelineRepository.FindCiScriptsByCiPipelineId(trigger.PipelineId)
	if err != nil && !util.IsErrNoRows(err) {
		return 0, err
	}

	var pipeline *pipelineConfig.CiPipeline
	for _, m := range ciMaterials {
		pipeline = m.CiPipeline
		break
	}

	ciWorkflowConfig, err := impl.ciWorkflowRepository.FindConfigByPipelineId(trigger.PipelineId)
	if err != nil && !util.IsErrNoRows(err) {
		impl.Logger.Errorw("could not fetch ci config", "pipeline", trigger.PipelineId)
		return 0, err
	}

	scope := resourceQualifiers.Scope{
		AppId: pipeline.App.Id,
	}
	env, isJob, err := impl.getEnvironmentForJob(pipeline, trigger)
	if err != nil {
		return 0, err
	}
	if isJob && env != nil {
		ciWorkflowConfig.Namespace = env.Namespace

		//This will be populated for jobs running in selected environment
		scope.EnvId = env.Id
		scope.ClusterId = env.ClusterId
	}
	if ciWorkflowConfig.Namespace == "" {
		ciWorkflowConfig.Namespace = impl.config.GetDefaultNamespace()
	}

	//preCiSteps, postCiSteps, refPluginsData, err := impl.pipelineStageService.BuildPrePostAndRefPluginStepsDataForWfRequest(pipeline.Id, ciEvent)
	prePostAndRefPluginResponse, err := impl.pipelineStageService.BuildPrePostAndRefPluginStepsDataForWfRequest(pipeline.Id, bean2.CiStage, scope)
	if err != nil {
		impl.Logger.Errorw("error in getting pre steps data for wf request", "err", err, "ciPipelineId", pipeline.Id)
		return 0, err
	}
	preCiSteps := prePostAndRefPluginResponse.PreStageSteps
	postCiSteps := prePostAndRefPluginResponse.PostStageSteps
	refPluginsData := prePostAndRefPluginResponse.RefPluginData
	variableSnapshot := prePostAndRefPluginResponse.VariableSnapshot

	if len(preCiSteps) == 0 && isJob {
		return 0, &util.ApiError{
			UserMessage: "No tasks are configured in this job pipeline",
		}
	}
	savedCiWf, err := impl.saveNewWorkflowForCITrigger(pipeline, ciWorkflowConfig, trigger.CommitHashes, trigger.TriggeredBy, ciMaterials, trigger.EnvironmentId, isJob)

	if err != nil {
		impl.Logger.Errorw("could not save new workflow", "err", err)
		return 0, err
	}

	workflowRequest, err := impl.buildWfRequestForCiPipeline(pipeline, trigger, ciMaterials, savedCiWf, ciWorkflowConfig, ciPipelineScripts, preCiSteps, postCiSteps, refPluginsData)
	if err != nil {
		impl.Logger.Errorw("make workflow req", "err", err)
		return 0, err
	}

	if impl.config != nil && impl.config.BuildxK8sDriverOptions != "" {
		err = impl.setBuildxK8sDriverData(workflowRequest)
		if err != nil {
			impl.Logger.Errorw("error in setBuildxK8sDriverData", "BUILDX_K8S_DRIVER_OPTIONS", impl.config.BuildxK8sDriverOptions, "err", err)
			return 0, err
		}
	}

	//savedCiWf.LogLocation = impl.ciCdConfig.CiDefaultBuildLogsKeyPrefix + "/" + workflowRequest.WorkflowNamePrefix + "/main.log"
	savedCiWf.LogLocation = fmt.Sprintf("%s/%s/main.log", impl.config.GetDefaultBuildLogsKeyPrefix(), workflowRequest.WorkflowNamePrefix)
	err = impl.updateCiWorkflow(workflowRequest, savedCiWf)

	appLabels, err := impl.appCrudOperationService.GetLabelsByAppId(pipeline.AppId)
	if err != nil {
		return 0, err
	}
	workflowRequest.AppId = pipeline.AppId
	workflowRequest.AppLabels = appLabels
	workflowRequest.Env = env
	if isJob {
		workflowRequest.Type = bean2.JOB_WORKFLOW_PIPELINE_TYPE
	} else {
		workflowRequest.Type = bean2.CI_WORKFLOW_PIPELINE_TYPE
	}
	err = impl.executeCiPipeline(workflowRequest)
	if err != nil {
		impl.Logger.Errorw("workflow error", "err", err)
		return 0, err
	}
	impl.Logger.Debugw("ci triggered", " pipeline ", trigger.PipelineId)

	//Save Scoped VariableSnapshot
	if len(variableSnapshot) > 0 {
		variableMapBytes, _ := json.Marshal(variableSnapshot)
		err := impl.variableSnapshotHistoryService.SaveVariableHistoriesForTrigger([]*repository4.VariableSnapshotHistoryBean{{
			VariableSnapshot: variableMapBytes,
			HistoryReference: repository4.HistoryReference{
				HistoryReferenceId:   savedCiWf.Id,
				HistoryReferenceType: repository4.HistoryReferenceTypeCIWORKFLOW,
			},
		}}, trigger.TriggeredBy)
		if err != nil {
			impl.Logger.Errorf("Not able to save variable snapshot for CI trigger %s", err)
		}
	}

	middleware.CiTriggerCounter.WithLabelValues(pipeline.App.AppName, pipeline.Name).Inc()
	go impl.WriteCITriggerEvent(trigger, pipeline, workflowRequest)
	return savedCiWf.Id, err
}

func (impl *CiServiceImpl) setBuildxK8sDriverData(workflowRequest *WorkflowRequest) error {
	ciBuildConfig := workflowRequest.CiBuildConfig
	if ciBuildConfig != nil {
		if dockerBuildConfig := ciBuildConfig.DockerBuildConfig; dockerBuildConfig != nil {
			buildxK8sDriverOptions := make([]map[string]string, 0)
			err := json.Unmarshal([]byte(impl.config.BuildxK8sDriverOptions), &buildxK8sDriverOptions)
			if err != nil {
				errMsg := "error in parsing BUILDX_K8S_DRIVER_OPTIONS from the devtron-cm, "
				err = errors.New(errMsg + "error : " + err.Error())
				impl.Logger.Errorw(errMsg, "err", err)
				return err
			} else {
				dockerBuildConfig.BuildxK8sDriverOptions = buildxK8sDriverOptions
			}
		}
	}
	return nil
}

func (impl *CiServiceImpl) getEnvironmentForJob(pipeline *pipelineConfig.CiPipeline, trigger Trigger) (*repository1.Environment, bool, error) {
	app, err := impl.appRepository.FindById(pipeline.AppId)
	if err != nil {
		impl.Logger.Errorw("could not find app", "err", err)
		return nil, false, err
	}

	var env *repository1.Environment
	isJob := false
	if app.AppType == helper.Job {
		isJob = true
		if trigger.EnvironmentId != 0 {
			env, err = impl.envRepository.FindById(trigger.EnvironmentId)
			if err != nil {
				impl.Logger.Errorw("could not find environment", "err", err)
				return nil, isJob, err
			}
			return env, isJob, nil
		}
	}
	return nil, isJob, nil
}

func (impl *CiServiceImpl) WriteCITriggerEvent(trigger Trigger, pipeline *pipelineConfig.CiPipeline, workflowRequest *WorkflowRequest) {
	event := impl.eventFactory.Build(util2.Trigger, &pipeline.Id, pipeline.AppId, nil, util2.CI)
	material := &client.MaterialTriggerInfo{}

	gitTriggers := make(map[int]pipelineConfig.GitCommit)

	for k, v := range trigger.CommitHashes {
		gitCommit := pipelineConfig.GitCommit{
			Commit:  v.Commit,
			Author:  v.Author,
			Changes: v.Changes,
			Message: v.Message,
			Date:    v.Date,
		}

		// set webhook data in gitTriggers
		_webhookData := v.WebhookData
		if _webhookData != nil {
			gitCommit.WebhookData = pipelineConfig.WebhookData{
				Id:              _webhookData.Id,
				EventActionType: _webhookData.EventActionType,
				Data:            _webhookData.Data,
			}
		}

		gitTriggers[k] = gitCommit
	}

	material.GitTriggers = gitTriggers

	event.UserId = int(trigger.TriggeredBy)
	event.CiWorkflowRunnerId = workflowRequest.WorkflowId
	event = impl.eventFactory.BuildExtraCIData(event, material, workflowRequest.CiImage)
	_, evtErr := impl.eventClient.WriteNotificationEvent(event)
	if evtErr != nil {
		impl.Logger.Errorw("error in writing event", "err", evtErr)
	}
}

// TODO: Send all trigger data
func (impl *CiServiceImpl) BuildPayload(trigger Trigger, pipeline *pipelineConfig.CiPipeline) *client.Payload {
	payload := &client.Payload{}
	payload.AppName = pipeline.App.AppName
	payload.PipelineName = pipeline.Name
	return payload
}

func (impl *CiServiceImpl) saveNewWorkflowForCITrigger(pipeline *pipelineConfig.CiPipeline, wfConfig *pipelineConfig.CiWorkflowConfig,
	commitHashes map[int]bean.GitCommit, userId int32, ciMaterials []*pipelineConfig.CiPipelineMaterial, EnvironmentId int, isJobType bool) (*pipelineConfig.CiWorkflow, error) {
	gitTriggers := make(map[int]pipelineConfig.GitCommit)
	branchesForCheckingBlockageState := make([]string, 0, len(ciMaterials))
	for _, ciMaterial := range ciMaterials {
		// ignore those materials which have inactive git material
		if ciMaterial == nil || ciMaterial.GitMaterial == nil || !ciMaterial.GitMaterial.Active {
			continue
		}
		branchesForCheckingBlockageState = append(branchesForCheckingBlockageState, ciMaterial.Value)
	}
	for k, v := range commitHashes {
		gitCommit := pipelineConfig.GitCommit{
			Commit:                 v.Commit,
			Author:                 v.Author,
			Date:                   v.Date,
			Message:                v.Message,
			Changes:                v.Changes,
			CiConfigureSourceValue: v.CiConfigureSourceValue,
			CiConfigureSourceType:  v.CiConfigureSourceType,
			GitRepoUrl:             v.GitRepoUrl,
			GitRepoName:            v.GitRepoName,
		}
		webhookData := v.WebhookData
		if webhookData != nil {
			gitCommit.WebhookData = pipelineConfig.WebhookData{
				Id:              webhookData.Id,
				EventActionType: webhookData.EventActionType,
				Data:            webhookData.Data,
			}
		}

		gitTriggers[k] = gitCommit
	}
	var err error
	var appDetails *app2.App
	if pipeline != nil {
		appDetails = pipeline.App
	}
	isJob := appDetails != nil && appDetails.AppType == helper.Job
	isCiTriggerBlocked := false
	if !isJob {
		_, isCiTriggerBlocked, _, err = impl.globalPolicyService.GetBlockageStateForACIPipelineTrigger(pipeline.Id, pipeline.ParentCiPipeline, branchesForCheckingBlockageState, true)
		if err != nil {
			impl.Logger.Errorw("error in getting blockage state for ci pipeline", "err", err, "ciPipelineId", pipeline.Id)
			return &pipelineConfig.CiWorkflow{}, err
		}

	}
	ciWorkflow := &pipelineConfig.CiWorkflow{
		Name:               pipeline.Name + "-" + strconv.Itoa(pipeline.Id),
		Status:             pipelineConfig.WorkflowStarting,
		Message:            "",
		StartedOn:          time.Now(),
		CiPipelineId:       pipeline.Id,
		Namespace:          impl.config.GetDefaultNamespace(),
		BlobStorageEnabled: impl.config.BlobStorageEnabled,
		GitTriggers:        gitTriggers,
		LogLocation:        "",
		TriggeredBy:        userId,
	}
	if isJobType {
		ciWorkflow.Namespace = wfConfig.Namespace
		ciWorkflow.EnvironmentId = EnvironmentId
	}
	if isCiTriggerBlocked {
		impl.Logger.Errorw("cannot trigger pipeline, blocked by mandatory plugin policy", "ciPipelineId", pipeline.Id)
		ciWorkflow.Status = pipelineConfig.WorkflowFailed
		ciWorkflow.Message = MandatoryPluginCiTriggerBlockError
		err = impl.ciWorkflowRepository.SaveWorkFlow(ciWorkflow)
		if err != nil {
			impl.Logger.Errorw("saving workflow error", "err", err)
			return &pipelineConfig.CiWorkflow{}, err
		}
		return &pipelineConfig.CiWorkflow{}, &util.ApiError{HttpStatusCode: http.StatusBadRequest, UserMessage: MandatoryPluginCiTriggerBlockError}
	}
	err = impl.ciWorkflowRepository.SaveWorkFlow(ciWorkflow)
	if err != nil {
		impl.Logger.Errorw("saving workflow error", "err", err)
		return &pipelineConfig.CiWorkflow{}, err
	}
	impl.Logger.Debugw("workflow saved ", "id", ciWorkflow.Id)
	return ciWorkflow, nil
}

func (impl *CiServiceImpl) executeCiPipeline(workflowRequest *WorkflowRequest) error {
	_, _, err := impl.workflowService.SubmitWorkflow(workflowRequest)
	if err != nil {
		impl.Logger.Errorw("workflow error", "err", err)
		return err
	}
	return nil
}

func (impl *CiServiceImpl) buildS3ArtifactLocation(ciWorkflowConfig *pipelineConfig.CiWorkflowConfig, savedWf *pipelineConfig.CiWorkflow) (string, string, string) {
	ciArtifactLocationFormat := ciWorkflowConfig.CiArtifactLocationFormat
	if ciArtifactLocationFormat == "" {
		ciArtifactLocationFormat = impl.config.GetArtifactLocationFormat()
	}
	ArtifactLocation := fmt.Sprintf("s3://%s/%s/"+ciArtifactLocationFormat, ciWorkflowConfig.LogsBucket, impl.config.GetDefaultArtifactKeyPrefix(), savedWf.Id, savedWf.Id)
	artifactFileName := fmt.Sprintf(impl.config.GetDefaultArtifactKeyPrefix()+"/"+ciArtifactLocationFormat, savedWf.Id, savedWf.Id)
	return ArtifactLocation, ciWorkflowConfig.LogsBucket, artifactFileName
}

func (impl *CiServiceImpl) buildDefaultArtifactLocation(ciWorkflowConfig *pipelineConfig.CiWorkflowConfig, savedWf *pipelineConfig.CiWorkflow) string {
	ciArtifactLocationFormat := ciWorkflowConfig.CiArtifactLocationFormat
	if ciArtifactLocationFormat == "" {
		ciArtifactLocationFormat = impl.config.GetArtifactLocationFormat()
	}
	ArtifactLocation := fmt.Sprintf("%s/"+ciArtifactLocationFormat, impl.config.GetDefaultArtifactKeyPrefix(), savedWf.Id, savedWf.Id)
	return ArtifactLocation
}

func (impl *CiServiceImpl) buildWfRequestForCiPipeline(pipeline *pipelineConfig.CiPipeline, trigger Trigger,
	ciMaterials []*pipelineConfig.CiPipelineMaterial, savedWf *pipelineConfig.CiWorkflow,
	ciWorkflowConfig *pipelineConfig.CiWorkflowConfig, ciPipelineScripts []*pipelineConfig.CiPipelineScript,
	preCiSteps []*bean2.StepObject, postCiSteps []*bean2.StepObject, refPluginsData []*bean2.RefPluginObject) (*WorkflowRequest, error) {
	var ciProjectDetails []bean2.CiProjectDetails
	commitHashes := trigger.CommitHashes
	for _, ciMaterial := range ciMaterials {
		// ignore those materials which have inactive git material
		if ciMaterial == nil || ciMaterial.GitMaterial == nil || !ciMaterial.GitMaterial.Active {
			continue
		}
		commitHashForPipelineId := commitHashes[ciMaterial.Id]
		ciProjectDetail := bean2.CiProjectDetails{
			GitRepository:   ciMaterial.GitMaterial.Url,
			MaterialName:    ciMaterial.GitMaterial.Name,
			CheckoutPath:    ciMaterial.GitMaterial.CheckoutPath,
			FetchSubmodules: ciMaterial.GitMaterial.FetchSubmodules,
			CommitHash:      commitHashForPipelineId.Commit,
			Author:          commitHashForPipelineId.Author,
			SourceType:      ciMaterial.Type,
			SourceValue:     ciMaterial.Value,
			GitTag:          ciMaterial.GitTag,
			Message:         commitHashForPipelineId.Message,
			Type:            string(ciMaterial.Type),
			CommitTime:      commitHashForPipelineId.Date.Format(bean.LayoutRFC3339),
			GitOptions: bean2.GitOptions{
				UserName:      ciMaterial.GitMaterial.GitProvider.UserName,
				Password:      ciMaterial.GitMaterial.GitProvider.Password,
				SshPrivateKey: ciMaterial.GitMaterial.GitProvider.SshPrivateKey,
				AccessToken:   ciMaterial.GitMaterial.GitProvider.AccessToken,
				AuthMode:      ciMaterial.GitMaterial.GitProvider.AuthMode,
			},
		}
		if IsShallowClonePossible(ciMaterial, impl.config.GitProviders, impl.config.CloningMode) {
			ciProjectDetail.CloningMode = CloningModeShallow
		}

		if ciMaterial.Type == pipelineConfig.SOURCE_TYPE_WEBHOOK {
			webhookData := commitHashForPipelineId.WebhookData
			ciProjectDetail.WebhookData = pipelineConfig.WebhookData{
				Id:              webhookData.Id,
				EventActionType: webhookData.EventActionType,
				Data:            webhookData.Data,
			}
		}

		ciProjectDetails = append(ciProjectDetails, ciProjectDetail)
	}

	var beforeDockerBuildScripts []*bean.CiScript
	var afterDockerBuildScripts []*bean.CiScript
	for _, ciPipelineScript := range ciPipelineScripts {
		ciTask := &bean.CiScript{
			Id:             ciPipelineScript.Id,
			Index:          ciPipelineScript.Index,
			Name:           ciPipelineScript.Name,
			Script:         ciPipelineScript.Script,
			OutputLocation: ciPipelineScript.OutputLocation,
		}

		if ciPipelineScript.Stage == BEFORE_DOCKER_BUILD {
			beforeDockerBuildScripts = append(beforeDockerBuildScripts, ciTask)
		} else if ciPipelineScript.Stage == AFTER_DOCKER_BUILD {
			afterDockerBuildScripts = append(afterDockerBuildScripts, ciTask)
		}
	}

	if !(len(beforeDockerBuildScripts) == 0 && len(afterDockerBuildScripts) == 0) {
		//found beforeDockerBuildScripts/afterDockerBuildScripts
		//building preCiSteps & postCiSteps from them, refPluginsData not needed
		preCiSteps = buildCiStepsDataFromDockerBuildScripts(beforeDockerBuildScripts)
		postCiSteps = buildCiStepsDataFromDockerBuildScripts(afterDockerBuildScripts)
		refPluginsData = []*bean2.RefPluginObject{}
	}

	dockerImageTag := impl.buildImageTag(commitHashes, pipeline.Id, savedWf.Id)
	if ciWorkflowConfig.CiCacheBucket == "" {
		ciWorkflowConfig.CiCacheBucket = impl.config.DefaultCacheBucket
	}

	if ciWorkflowConfig.CiCacheRegion == "" {
		ciWorkflowConfig.CiCacheRegion = impl.config.DefaultCacheBucketRegion
	}

	if ciWorkflowConfig.CiImage == "" {
		ciWorkflowConfig.CiImage = impl.config.GetDefaultImage()
	}
	if ciWorkflowConfig.CiTimeout == 0 {
		ciWorkflowConfig.CiTimeout = impl.config.GetDefaultTimeout()
	}

	ciTemplate := pipeline.CiTemplate
	ciLevelArgs := pipeline.DockerArgs

	if ciLevelArgs == "" {
		ciLevelArgs = "{}"
	}

	if pipeline.CiTemplate.DockerBuildOptions == "" {
		pipeline.CiTemplate.DockerBuildOptions = "{}"
	}
	user, err := impl.userService.GetById(trigger.TriggeredBy)
	if err != nil {
		impl.Logger.Errorw("unable to find user by id", "err", err, "id", trigger.TriggeredBy)
		return nil, err
	}
	var dockerfilePath string
	var dockerRepository string
	var checkoutPath string
	var ciBuildConfigBean *bean2.CiBuildConfigBean
	dockerRegistry := &repository3.DockerArtifactStore{}
	if !pipeline.IsExternal && pipeline.IsDockerConfigOverridden {
		templateOverrideBean, err := impl.ciTemplateService.FindTemplateOverrideByCiPipelineId(pipeline.Id)
		if err != nil {
			return nil, err
		}
		ciBuildConfigBean = templateOverrideBean.CiBuildConfig
		templateOverride := templateOverrideBean.CiTemplateOverride
		checkoutPath = templateOverride.GitMaterial.CheckoutPath
		dockerfilePath = templateOverride.DockerfilePath
		dockerRepository = templateOverride.DockerRepository
		dockerRegistry = templateOverride.DockerRegistry
	} else {
		checkoutPath = ciTemplate.GitMaterial.CheckoutPath
		dockerfilePath = ciTemplate.DockerfilePath
		dockerRegistry = ciTemplate.DockerRegistry
		dockerRepository = ciTemplate.DockerRepository
		ciBuildConfigEntity := ciTemplate.CiBuildConfig
		ciBuildConfigBean, err = bean2.ConvertDbBuildConfigToBean(ciBuildConfigEntity)
		if ciBuildConfigBean != nil {
			ciBuildConfigBean.BuildContextGitMaterialId = ciTemplate.BuildContextGitMaterialId
		}
		if err != nil {
			impl.Logger.Errorw("error occurred while converting buildconfig dbEntity to configBean", "ciBuildConfigEntity", ciBuildConfigEntity, "err", err)
			return nil, errors.New("error while parsing ci build config")
		}
	}
	if checkoutPath == "" {
		checkoutPath = "./"
	}
	//mergedArgs := string(merged)
	oldArgs := ciTemplate.Args
	ciBuildConfigBean, err = bean2.OverrideCiBuildConfig(dockerfilePath, oldArgs, ciLevelArgs, ciTemplate.DockerBuildOptions, ciTemplate.TargetPlatform, ciBuildConfigBean)
	if err != nil {
		impl.Logger.Errorw("error occurred while overriding ci build config", "oldArgs", oldArgs, "ciLevelArgs", ciLevelArgs, "error", err)
		return nil, errors.New("error while parsing ci build config")
	}
	buildContextCheckoutPath, err := impl.ciPipelineMaterialRepository.GetCheckoutPath(ciBuildConfigBean.BuildContextGitMaterialId)
	if err != nil && err != pg.ErrNoRows {
		impl.Logger.Errorw("error occurred while getting checkout path from git material", "gitMaterialId", ciBuildConfigBean.BuildContextGitMaterialId, "error", err)
		return nil, err
	}
	if buildContextCheckoutPath == "" {
		buildContextCheckoutPath = checkoutPath
	}
	if ciBuildConfigBean.UseRootBuildContext {
		//use root build context i.e '.'
		buildContextCheckoutPath = "."
	}
	if ciBuildConfigBean.CiBuildType == bean2.SELF_DOCKERFILE_BUILD_TYPE || ciBuildConfigBean.CiBuildType == bean2.MANAGED_DOCKERFILE_BUILD_TYPE {
		ciBuildConfigBean.DockerBuildConfig.BuildContext = filepath.Join(buildContextCheckoutPath, ciBuildConfigBean.DockerBuildConfig.BuildContext)
		dockerBuildConfig := ciBuildConfigBean.DockerBuildConfig
		dockerfilePath = filepath.Join(checkoutPath, dockerBuildConfig.DockerfilePath)
		dockerBuildConfig.DockerfilePath = dockerfilePath
		checkoutPath = dockerfilePath[:strings.LastIndex(dockerfilePath, "/")+1]
	} else if ciBuildConfigBean.CiBuildType == bean2.BUILDPACK_BUILD_TYPE {
		buildPackConfig := ciBuildConfigBean.BuildPackConfig
		checkoutPath = filepath.Join(checkoutPath, buildPackConfig.ProjectPath)
	}

	defaultTargetPlatform := impl.config.DefaultTargetPlatform
	useBuildx := impl.config.UseBuildx

	if ciBuildConfigBean.DockerBuildConfig != nil {
		if ciBuildConfigBean.DockerBuildConfig.TargetPlatform == "" && useBuildx {
			ciBuildConfigBean.DockerBuildConfig.TargetPlatform = defaultTargetPlatform
			ciBuildConfigBean.DockerBuildConfig.UseBuildx = useBuildx
		}
		ciBuildConfigBean.DockerBuildConfig.BuildxProvenanceMode = impl.config.BuildxProvenanceMode
	}

	workflowRequest := &WorkflowRequest{
		WorkflowNamePrefix:         strconv.Itoa(savedWf.Id) + "-" + savedWf.Name,
		PipelineName:               pipeline.Name,
		PipelineId:                 pipeline.Id,
		CiCacheFileName:            pipeline.Name + "-" + strconv.Itoa(pipeline.Id) + ".tar.gz",
		CiProjectDetails:           ciProjectDetails,
		Namespace:                  ciWorkflowConfig.Namespace,
		BlobStorageConfigured:      savedWf.BlobStorageEnabled,
		CiImage:                    ciWorkflowConfig.CiImage,
		ActiveDeadlineSeconds:      ciWorkflowConfig.CiTimeout,
		WorkflowId:                 savedWf.Id,
		TriggeredBy:                savedWf.TriggeredBy,
		CacheLimit:                 impl.config.CacheLimit,
		ScanEnabled:                pipeline.ScanEnabled,
		CloudProvider:              impl.config.CloudProvider,
		DefaultAddressPoolBaseCidr: impl.config.GetDefaultAddressPoolBaseCidr(),
		DefaultAddressPoolSize:     impl.config.GetDefaultAddressPoolSize(),
		PreCiSteps:                 preCiSteps,
		PostCiSteps:                postCiSteps,
		RefPlugins:                 refPluginsData,
		AppName:                    pipeline.App.AppName,
		TriggerByAuthor:            user.EmailId,
		CiBuildConfig:              ciBuildConfigBean,
		CiBuildDockerMtuValue:      impl.config.CiRunnerDockerMTUValue,
		IgnoreDockerCachePush:      impl.config.IgnoreDockerCacheForCI,
		IgnoreDockerCachePull:      impl.config.IgnoreDockerCacheForCI,
		CacheInvalidate:            trigger.InvalidateCache,
		ExtraEnvironmentVariables:  trigger.ExtraEnvironmentVariables,
		EnableBuildContext:         impl.config.EnableBuildContext,
		OrchestratorHost:           impl.config.OrchestratorHost,
		OrchestratorToken:          impl.config.OrchestratorToken,
		ImageRetryCount:            impl.config.ImageRetryCount,
		ImageRetryInterval:         impl.config.ImageRetryInterval,
		WorkflowExecutor:           impl.config.GetWorkflowExecutorType(),
		Type:                       bean2.CI_WORKFLOW_PIPELINE_TYPE,
	}
	if dockerRegistry != nil {

		workflowRequest.DockerRegistryId = dockerRegistry.Id
		workflowRequest.DockerRegistryType = string(dockerRegistry.RegistryType)
		workflowRequest.DockerImageTag = dockerImageTag
		workflowRequest.DockerRegistryURL = dockerRegistry.RegistryURL
		workflowRequest.DockerRepository = dockerRepository
		workflowRequest.CheckoutPath = checkoutPath
		workflowRequest.DockerUsername = dockerRegistry.Username
		workflowRequest.DockerPassword = dockerRegistry.Password
		workflowRequest.AwsRegion = dockerRegistry.AWSRegion
		workflowRequest.AccessKey = dockerRegistry.AWSAccessKeyId
		workflowRequest.SecretKey = dockerRegistry.AWSSecretAccessKey
		workflowRequest.DockerConnection = dockerRegistry.Connection
		workflowRequest.DockerCert = dockerRegistry.Cert

	}
	if ciWorkflowConfig.LogsBucket == "" {
		ciWorkflowConfig.LogsBucket = impl.config.GetDefaultBuildLogsBucket()
	}

	switch workflowRequest.CloudProvider {
	case BLOB_STORAGE_S3:
		//No AccessKey is used for uploading artifacts, instead IAM based auth is used
		workflowRequest.CiCacheRegion = ciWorkflowConfig.CiCacheRegion
		workflowRequest.CiCacheLocation = ciWorkflowConfig.CiCacheBucket
		workflowRequest.CiArtifactLocation, workflowRequest.CiArtifactBucket, workflowRequest.CiArtifactFileName = impl.buildS3ArtifactLocation(ciWorkflowConfig, savedWf)
		workflowRequest.BlobStorageS3Config = &blob_storage.BlobStorageS3Config{
			AccessKey:                  impl.config.BlobStorageS3AccessKey,
			Passkey:                    impl.config.BlobStorageS3SecretKey,
			EndpointUrl:                impl.config.BlobStorageS3Endpoint,
			IsInSecure:                 impl.config.BlobStorageS3EndpointInsecure,
			CiCacheBucketName:          ciWorkflowConfig.CiCacheBucket,
			CiCacheRegion:              ciWorkflowConfig.CiCacheRegion,
			CiCacheBucketVersioning:    impl.config.BlobStorageS3BucketVersioned,
			CiArtifactBucketName:       workflowRequest.CiArtifactBucket,
			CiArtifactRegion:           impl.config.GetDefaultCdLogsBucketRegion(),
			CiArtifactBucketVersioning: impl.config.BlobStorageS3BucketVersioned,
			CiLogBucketName:            impl.config.GetDefaultBuildLogsBucket(),
			CiLogRegion:                impl.config.GetDefaultCdLogsBucketRegion(),
			CiLogBucketVersioning:      impl.config.BlobStorageS3BucketVersioned,
		}
	case BLOB_STORAGE_GCP:
		workflowRequest.GcpBlobConfig = &blob_storage.GcpBlobConfig{
			CredentialFileJsonData: impl.config.BlobStorageGcpCredentialJson,
			CacheBucketName:        ciWorkflowConfig.CiCacheBucket,
			LogBucketName:          ciWorkflowConfig.LogsBucket,
			ArtifactBucketName:     ciWorkflowConfig.LogsBucket,
		}
		workflowRequest.CiArtifactLocation = impl.buildDefaultArtifactLocation(ciWorkflowConfig, savedWf)
		workflowRequest.CiArtifactFileName = workflowRequest.CiArtifactLocation
	case BLOB_STORAGE_AZURE:
		workflowRequest.AzureBlobConfig = &blob_storage.AzureBlobConfig{
			Enabled:               impl.config.CloudProvider == BLOB_STORAGE_AZURE,
			AccountName:           impl.config.AzureAccountName,
			BlobContainerCiCache:  impl.config.AzureBlobContainerCiCache,
			AccountKey:            impl.config.AzureAccountKey,
			BlobContainerCiLog:    impl.config.AzureBlobContainerCiLog,
			BlobContainerArtifact: impl.config.AzureBlobContainerCiLog,
		}
		workflowRequest.BlobStorageS3Config = &blob_storage.BlobStorageS3Config{
			EndpointUrl:           impl.config.AzureGatewayUrl,
			IsInSecure:            impl.config.AzureGatewayConnectionInsecure,
			CiLogBucketName:       impl.config.AzureBlobContainerCiLog,
			CiLogRegion:           impl.config.DefaultCacheBucketRegion,
			CiLogBucketVersioning: impl.config.BlobStorageS3BucketVersioned,
			AccessKey:             impl.config.AzureAccountName,
		}
		workflowRequest.CiArtifactLocation = impl.buildDefaultArtifactLocation(ciWorkflowConfig, savedWf)
		workflowRequest.CiArtifactFileName = workflowRequest.CiArtifactLocation
	default:
		if impl.config.BlobStorageEnabled {
			return nil, fmt.Errorf("blob storage %s not supported", workflowRequest.CloudProvider)
		}
	}
	return workflowRequest, nil
}

func buildCiStepsDataFromDockerBuildScripts(dockerBuildScripts []*bean.CiScript) []*bean2.StepObject {
	//before plugin support, few variables were set as env vars in ci-runner
	//these variables are now moved to global vars in plugin steps, but to avoid error in old scripts adding those variables in payload
	inputVars := []*bean2.VariableObject{
		{
			Name:                  "DOCKER_IMAGE_TAG",
			Format:                "STRING",
			VariableType:          bean2.VARIABLE_TYPE_REF_GLOBAL,
			ReferenceVariableName: "DOCKER_IMAGE_TAG",
		},
		{
			Name:                  "DOCKER_REPOSITORY",
			Format:                "STRING",
			VariableType:          bean2.VARIABLE_TYPE_REF_GLOBAL,
			ReferenceVariableName: "DOCKER_REPOSITORY",
		},
		{
			Name:                  "DOCKER_REGISTRY_URL",
			Format:                "STRING",
			VariableType:          bean2.VARIABLE_TYPE_REF_GLOBAL,
			ReferenceVariableName: "DOCKER_REGISTRY_URL",
		},
		{
			Name:                  "DOCKER_IMAGE",
			Format:                "STRING",
			VariableType:          bean2.VARIABLE_TYPE_REF_GLOBAL,
			ReferenceVariableName: "DOCKER_IMAGE",
		},
	}
	var ciSteps []*bean2.StepObject
	for _, dockerBuildScript := range dockerBuildScripts {
		ciStep := &bean2.StepObject{
			Name:          dockerBuildScript.Name,
			Index:         dockerBuildScript.Index,
			Script:        dockerBuildScript.Script,
			ArtifactPaths: []string{dockerBuildScript.OutputLocation},
			StepType:      string(repository.PIPELINE_STEP_TYPE_INLINE),
			ExecutorType:  string(repository2.SCRIPT_TYPE_SHELL),
			InputVars:     inputVars,
		}
		ciSteps = append(ciSteps, ciStep)
	}
	return ciSteps
}

func (impl *CiServiceImpl) buildImageTag(commitHashes map[int]bean.GitCommit, id int, wfId int) string {
	dockerImageTag := ""
	for _, v := range commitHashes {
		_truncatedCommit := ""
		if v.WebhookData == nil {
			if v.Commit == "" {
				continue
			}
			_truncatedCommit = _getTruncatedImageTag(v.Commit)
		} else {
			_targetCheckout := v.WebhookData.Data[bean.WEBHOOK_SELECTOR_TARGET_CHECKOUT_NAME]
			if _targetCheckout == "" {
				continue
			}
			_truncatedCommit = _getTruncatedImageTag(_targetCheckout)
			if v.WebhookData.EventActionType == bean.WEBHOOK_EVENT_MERGED_ACTION_TYPE {
				_sourceCheckout := v.WebhookData.Data[bean.WEBHOOK_SELECTOR_SOURCE_CHECKOUT_NAME]
				if len(_sourceCheckout) > 0 {
					_truncatedCommit = _truncatedCommit + "-" + _getTruncatedImageTag(_sourceCheckout)
				}
			}
		}

		if dockerImageTag == "" {
			dockerImageTag = _truncatedCommit
		} else {
			dockerImageTag = dockerImageTag + "-" + _truncatedCommit
		}
	}
	if dockerImageTag != "" {
		dockerImageTag = dockerImageTag + "-" + strconv.Itoa(id) + "-" + strconv.Itoa(wfId)
	}

	// replace / with underscore, as docker image tag doesn't support slash. it gives error
	dockerImageTag = strings.ReplaceAll(dockerImageTag, "/", "_")

	return dockerImageTag
}

func (impl *CiServiceImpl) updateCiWorkflow(request *WorkflowRequest, savedWf *pipelineConfig.CiWorkflow) error {
	ciBuildConfig := request.CiBuildConfig
	ciBuildType := string(ciBuildConfig.CiBuildType)
	savedWf.CiBuildType = ciBuildType
	return impl.ciWorkflowRepository.UpdateWorkFlow(savedWf)
}

func _getTruncatedImageTag(imageTag string) string {
	_length := len(imageTag)
	if _length == 0 {
		return imageTag
	}

	_truncatedLength := 8

	if _length < _truncatedLength {
		return imageTag
	} else {
		return imageTag[:_truncatedLength]
	}

}

func (impl *CiServiceImpl) WriteCIFailEvent(ciWorkflow *pipelineConfig.CiWorkflow, ciImage string) {
	event := impl.eventFactory.Build(util2.Fail, &ciWorkflow.CiPipelineId, ciWorkflow.CiPipeline.AppId, nil, util2.CI)
	material := &client.MaterialTriggerInfo{}
	material.GitTriggers = ciWorkflow.GitTriggers
	event.CiWorkflowRunnerId = ciWorkflow.Id
	event.UserId = int(ciWorkflow.TriggeredBy)
	event = impl.eventFactory.BuildExtraCIData(event, material, ciImage)
	event.CiArtifactId = 0
	_, evtErr := impl.eventClient.WriteNotificationEvent(event)
	if evtErr != nil {
		impl.Logger.Errorw("error in writing event", "err", evtErr)
	}
}<|MERGE_RESOLUTION|>--- conflicted
+++ resolved
@@ -66,7 +66,6 @@
 }
 
 type CiServiceImpl struct {
-<<<<<<< HEAD
 	Logger                        *zap.SugaredLogger
 	workflowService               WorkflowService
 	ciPipelineMaterialRepository  pipelineConfig.CiPipelineMaterialRepository
@@ -83,23 +82,6 @@
 	globalPolicyService           globalPolicy.GlobalPolicyService
 	envRepository                 repository1.EnvironmentRepository
 	appRepository                 appRepository.AppRepository
-=======
-	Logger                         *zap.SugaredLogger
-	workflowService                WorkflowService
-	ciPipelineMaterialRepository   pipelineConfig.CiPipelineMaterialRepository
-	ciWorkflowRepository           pipelineConfig.CiWorkflowRepository
-	eventClient                    client.EventClient
-	eventFactory                   client.EventFactory
-	mergeUtil                      *util.MergeUtil
-	ciPipelineRepository           pipelineConfig.CiPipelineRepository
-	prePostCiScriptHistoryService  history.PrePostCiScriptHistoryService
-	pipelineStageService           PipelineStageService
-	userService                    user.UserService
-	ciTemplateService              CiTemplateService
-	appCrudOperationService        app.AppCrudOperationService
-	envRepository                  repository1.EnvironmentRepository
-	appRepository                  appRepository.AppRepository
->>>>>>> 0776fa8d
 	variableSnapshotHistoryService variables.VariableSnapshotHistoryService
 	config                         *CiConfig
 }
@@ -116,7 +98,6 @@
 	envRepository repository1.EnvironmentRepository, appRepository appRepository.AppRepository,
 	variableSnapshotHistoryService variables.VariableSnapshotHistoryService) *CiServiceImpl {
 	cis := &CiServiceImpl{
-<<<<<<< HEAD
 		Logger:                        Logger,
 		workflowService:               workflowService,
 		ciPipelineMaterialRepository:  ciPipelineMaterialRepository,
@@ -133,23 +114,6 @@
 		globalPolicyService:           globalPolicyService,
 		envRepository:                 envRepository,
 		appRepository:                 appRepository,
-=======
-		Logger:                         Logger,
-		workflowService:                workflowService,
-		ciPipelineMaterialRepository:   ciPipelineMaterialRepository,
-		ciWorkflowRepository:           ciWorkflowRepository,
-		eventClient:                    eventClient,
-		eventFactory:                   eventFactory,
-		mergeUtil:                      mergeUtil,
-		ciPipelineRepository:           ciPipelineRepository,
-		prePostCiScriptHistoryService:  prePostCiScriptHistoryService,
-		pipelineStageService:           pipelineStageService,
-		userService:                    userService,
-		ciTemplateService:              ciTemplateService,
-		appCrudOperationService:        appCrudOperationService,
-		envRepository:                  envRepository,
-		appRepository:                  appRepository,
->>>>>>> 0776fa8d
 		variableSnapshotHistoryService: variableSnapshotHistoryService,
 	}
 	config, err := GetCiConfig()
