--- conflicted
+++ resolved
@@ -83,7 +83,7 @@
 	envRepository                  repository1.EnvironmentRepository
 	appRepository                  appRepository.AppRepository
 	variableSnapshotHistoryService variables.VariableSnapshotHistoryService
-	config                        *CiConfig
+	config                         *CiConfig
 }
 
 func NewCiServiceImpl(Logger *zap.SugaredLogger, workflowService WorkflowService,
@@ -207,11 +207,7 @@
 			UserMessage: "No tasks are configured in this job pipeline",
 		}
 	}
-<<<<<<< HEAD
-	savedCiWf, err := impl.saveNewWorkflowForCITrigger(pipeline, ciWorkflowConfig, trigger.CommitHashes, trigger.TriggeredBy, ciMaterials, trigger.EnvironmentId, isJob)
-=======
 	savedCiWf, err := impl.saveNewWorkflowForCITrigger(pipeline, ciWorkflowConfig, trigger.CommitHashes, trigger.TriggeredBy, ciMaterials, trigger.EnvironmentId, isJob, trigger.ReferenceCiWorkflowId)
->>>>>>> ca6939e2
 
 	if err != nil {
 		impl.Logger.Errorw("could not save new workflow", "err", err)
@@ -341,35 +337,13 @@
 }
 
 func (impl *CiServiceImpl) saveNewWorkflowForCITrigger(pipeline *pipelineConfig.CiPipeline, wfConfig *pipelineConfig.CiWorkflowConfig,
-<<<<<<< HEAD
-	commitHashes map[int]bean.GitCommit, userId int32, ciMaterials []*pipelineConfig.CiPipelineMaterial, EnvironmentId int, isJobType bool) (*pipelineConfig.CiWorkflow, error) {
-	gitTriggers := make(map[int]pipelineConfig.GitCommit)
-=======
 	commitHashes map[int]pipelineConfig.GitCommit, userId int32, ciMaterials []*pipelineConfig.CiPipelineMaterial, EnvironmentId int, isJobType bool, refCiWorkflowId int) (*pipelineConfig.CiWorkflow, error) {
 
->>>>>>> ca6939e2
 	branchesForCheckingBlockageState := make([]string, 0, len(ciMaterials))
 	for _, ciMaterial := range ciMaterials {
 		// ignore those materials which have inactive git material
 		if ciMaterial == nil || ciMaterial.GitMaterial == nil || !ciMaterial.GitMaterial.Active {
 			continue
-<<<<<<< HEAD
-		}
-		branchesForCheckingBlockageState = append(branchesForCheckingBlockageState, ciMaterial.Value)
-	}
-	for k, v := range commitHashes {
-		gitCommit := pipelineConfig.GitCommit{
-			Commit:                 v.Commit,
-			Author:                 v.Author,
-			Date:                   v.Date,
-			Message:                v.Message,
-			Changes:                v.Changes,
-			CiConfigureSourceValue: v.CiConfigureSourceValue,
-			CiConfigureSourceType:  v.CiConfigureSourceType,
-			GitRepoUrl:             v.GitRepoUrl,
-			GitRepoName:            v.GitRepoName,
-=======
->>>>>>> ca6939e2
 		}
 		branchesForCheckingBlockageState = append(branchesForCheckingBlockageState, ciMaterial.Value)
 	}
@@ -388,34 +362,6 @@
 		}
 
 	}
-<<<<<<< HEAD
-	var err error
-	var appDetails *app2.App
-	if pipeline != nil {
-		appDetails = pipeline.App
-	}
-	isJob := appDetails != nil && appDetails.AppType == helper.Job
-	isCiTriggerBlocked := false
-	if !isJob {
-		_, isCiTriggerBlocked, _, err = impl.globalPolicyService.GetBlockageStateForACIPipelineTrigger(pipeline.Id, pipeline.ParentCiPipeline, branchesForCheckingBlockageState, true)
-		if err != nil {
-			impl.Logger.Errorw("error in getting blockage state for ci pipeline", "err", err, "ciPipelineId", pipeline.Id)
-			return &pipelineConfig.CiWorkflow{}, err
-		}
-
-	}
-	ciWorkflow := &pipelineConfig.CiWorkflow{
-		Name:               pipeline.Name + "-" + strconv.Itoa(pipeline.Id),
-		Status:             pipelineConfig.WorkflowStarting,
-		Message:            "",
-		StartedOn:          time.Now(),
-		CiPipelineId:       pipeline.Id,
-		Namespace:          impl.config.GetDefaultNamespace(),
-		BlobStorageEnabled: impl.config.BlobStorageEnabled,
-		GitTriggers:        gitTriggers,
-		LogLocation:        "",
-		TriggeredBy:        userId,
-=======
 	ciWorkflow := &pipelineConfig.CiWorkflow{
 		Name:                  pipeline.Name + "-" + strconv.Itoa(pipeline.Id),
 		Status:                pipelineConfig.WorkflowStarting,
@@ -428,7 +374,6 @@
 		LogLocation:           "",
 		TriggeredBy:           userId,
 		ReferenceCiWorkflowId: refCiWorkflowId,
->>>>>>> ca6939e2
 	}
 	if isJobType {
 		ciWorkflow.Namespace = wfConfig.Namespace
