/*
 * Copyright (c) 2020 Devtron Labs
 *
 * Licensed under the Apache License, Version 2.0 (the "License");
 * you may not use this file except in compliance with the License.
 * You may obtain a copy of the License at
 *
 *    http://www.apache.org/licenses/LICENSE-2.0
 *
 * Unless required by applicable law or agreed to in writing, software
 * distributed under the License is distributed on an "AS IS" BASIS,
 * WITHOUT WARRANTIES OR CONDITIONS OF ANY KIND, either express or implied.
 * See the License for the specific language governing permissions and
 * limitations under the License.
 *
 */

package pipeline

import (
	"encoding/json"
	"errors"
	"fmt"
	"net/http"
	"path/filepath"
	"strconv"
	"strings"
	"time"

	repository5 "github.com/devtron-labs/devtron/internal/sql/repository"
	app2 "github.com/devtron-labs/devtron/internal/sql/repository/app"
	appRepository "github.com/devtron-labs/devtron/internal/sql/repository/app"
	repository3 "github.com/devtron-labs/devtron/internal/sql/repository/dockerRegistry"
	"github.com/devtron-labs/devtron/internal/sql/repository/helper"
	"github.com/devtron-labs/devtron/pkg/app"
	"github.com/devtron-labs/devtron/pkg/auth/user"
	repository1 "github.com/devtron-labs/devtron/pkg/cluster/repository"
	"github.com/devtron-labs/devtron/pkg/globalPolicy"
	bean2 "github.com/devtron-labs/devtron/pkg/pipeline/bean"
	"github.com/devtron-labs/devtron/pkg/pipeline/executors"
	"github.com/devtron-labs/devtron/pkg/pipeline/history"
	"github.com/devtron-labs/devtron/pkg/pipeline/repository"
	"github.com/devtron-labs/devtron/pkg/pipeline/types"
	"github.com/devtron-labs/devtron/pkg/plugin"
	repository2 "github.com/devtron-labs/devtron/pkg/plugin/repository"
	"github.com/devtron-labs/devtron/pkg/resourceQualifiers"
	"github.com/devtron-labs/devtron/pkg/variables"
	repository4 "github.com/devtron-labs/devtron/pkg/variables/repository"
	util3 "github.com/devtron-labs/devtron/util"
	"github.com/go-pg/pg"
<<<<<<< HEAD
	"net/http"
	"path/filepath"
	"strconv"
	"strings"
	"time"
=======
>>>>>>> a9e5f9a3

	"github.com/devtron-labs/common-lib-private/blob-storage"
	client "github.com/devtron-labs/devtron/client/events"
	"github.com/devtron-labs/devtron/internal/middleware"
	"github.com/devtron-labs/devtron/internal/sql/repository/pipelineConfig"
	"github.com/devtron-labs/devtron/internal/util"
	"github.com/devtron-labs/devtron/pkg/bean"
	util2 "github.com/devtron-labs/devtron/util/event"
	"go.uber.org/zap"
)

const (
	MandatoryPluginCiTriggerBlockError = "ci trigger request blocked, mandatory plugins not configured"

	CloningModeFull = "FULL"
)

type CiService interface {
	TriggerCiPipeline(trigger types.Trigger) (int, error)
	GetCiMaterials(pipelineId int, ciMaterials []*pipelineConfig.CiPipelineMaterial) ([]*pipelineConfig.CiPipelineMaterial, error)
	WriteCIFailEvent(ciWorkflow *pipelineConfig.CiWorkflow, ciImage string)
}

type CiServiceImpl struct {
	Logger                        *zap.SugaredLogger
	workflowService               WorkflowService
	ciPipelineMaterialRepository  pipelineConfig.CiPipelineMaterialRepository
	ciWorkflowRepository          pipelineConfig.CiWorkflowRepository
	ciConfig                      *types.CiConfig
	eventClient                   client.EventClient
	eventFactory                  client.EventFactory
	mergeUtil                     *util.MergeUtil
	ciPipelineRepository          pipelineConfig.CiPipelineRepository
	prePostCiScriptHistoryService history.PrePostCiScriptHistoryService
	pipelineStageService          PipelineStageService
	userService                   user.UserService
	ciTemplateService             CiTemplateService
	appCrudOperationService       app.AppCrudOperationService
	globalPolicyService           globalPolicy.GlobalPolicyService
	envRepository                 repository1.EnvironmentRepository
	appRepository                 appRepository.AppRepository
	customTagService              CustomTagService
	config                        *types.CiConfig
	scopedVariableManager         variables.ScopedVariableManager
	pluginInputVariableParser     PluginInputVariableParser
	globalPluginService           plugin.GlobalPluginService
}

func NewCiServiceImpl(Logger *zap.SugaredLogger, workflowService WorkflowService,
	ciPipelineMaterialRepository pipelineConfig.CiPipelineMaterialRepository,
	ciWorkflowRepository pipelineConfig.CiWorkflowRepository, eventClient client.EventClient,
	eventFactory client.EventFactory, mergeUtil *util.MergeUtil, ciPipelineRepository pipelineConfig.CiPipelineRepository,
	prePostCiScriptHistoryService history.PrePostCiScriptHistoryService,
	pipelineStageService PipelineStageService,
	userService user.UserService,
	ciTemplateService CiTemplateService,
	appCrudOperationService app.AppCrudOperationService,
	globalPolicyService globalPolicy.GlobalPolicyService,
	envRepository repository1.EnvironmentRepository,
	appRepository appRepository.AppRepository,
	scopedVariableManager variables.ScopedVariableManager,
	customTagService CustomTagService,
	pluginInputVariableParser PluginInputVariableParser,
	globalPluginService plugin.GlobalPluginService,
) *CiServiceImpl {
	cis := &CiServiceImpl{
		Logger:                        Logger,
		workflowService:               workflowService,
		ciPipelineMaterialRepository:  ciPipelineMaterialRepository,
		ciWorkflowRepository:          ciWorkflowRepository,
		eventClient:                   eventClient,
		eventFactory:                  eventFactory,
		mergeUtil:                     mergeUtil,
		ciPipelineRepository:          ciPipelineRepository,
		prePostCiScriptHistoryService: prePostCiScriptHistoryService,
		pipelineStageService:          pipelineStageService,
		userService:                   userService,
		ciTemplateService:             ciTemplateService,
		appCrudOperationService:       appCrudOperationService,
		globalPolicyService:           globalPolicyService,
		envRepository:                 envRepository,
		appRepository:                 appRepository,
		scopedVariableManager:         scopedVariableManager,
		customTagService:              customTagService,
		pluginInputVariableParser:     pluginInputVariableParser,
		globalPluginService:           globalPluginService,
	}
	config, err := types.GetCiConfig()
	if err != nil {
		return nil
	}
	cis.config = config
	return cis
}

func (impl *CiServiceImpl) GetCiMaterials(pipelineId int, ciMaterials []*pipelineConfig.CiPipelineMaterial) ([]*pipelineConfig.CiPipelineMaterial, error) {
	if !(len(ciMaterials) == 0) {
		return ciMaterials, nil
	} else {
		ciMaterials, err := impl.ciPipelineMaterialRepository.GetByPipelineId(pipelineId)
		if err != nil {
			impl.Logger.Errorw("err", "err", err)
			return nil, err
		}
		impl.Logger.Debug("ciMaterials for pipeline trigger ", ciMaterials)
		return ciMaterials, nil
	}
}

func (impl *CiServiceImpl) TriggerCiPipeline(trigger types.Trigger) (int, error) {

	impl.Logger.Debug("ci pipeline manual trigger", "request", trigger)
	ciMaterials, err := impl.GetCiMaterials(trigger.PipelineId, trigger.CiMaterials)
	if err != nil {
		return 0, err
	}
	if trigger.PipelineType == bean2.CI_JOB && len(ciMaterials) != 0 {
		ciMaterials = []*pipelineConfig.CiPipelineMaterial{ciMaterials[0]}
		ciMaterials[0].GitMaterial = nil
		ciMaterials[0].GitMaterialId = 0
	}
	ciPipelineScripts, err := impl.ciPipelineRepository.FindCiScriptsByCiPipelineId(trigger.PipelineId)
	if err != nil && !util.IsErrNoRows(err) {
		return 0, err
	}

	var pipeline *pipelineConfig.CiPipeline
	for _, m := range ciMaterials {
		pipeline = m.CiPipeline
		break
	}

	ciWorkflowConfig, err := impl.ciWorkflowRepository.FindConfigByPipelineId(trigger.PipelineId)
	if err != nil && !util.IsErrNoRows(err) {
		impl.Logger.Errorw("could not fetch ci config", "pipeline", trigger.PipelineId)
		return 0, err
	}

	scope := resourceQualifiers.Scope{
		AppId: pipeline.App.Id,
	}
	env, isJob, err := impl.getEnvironmentForJob(pipeline, trigger)
	if err != nil {
		return 0, err
	}
	if isJob && env != nil {
		ciWorkflowConfig.Namespace = env.Namespace

		//This will be populated for jobs running in selected environment
		scope.EnvId = env.Id
		scope.ClusterId = env.ClusterId

		scope.SystemMetadata = &resourceQualifiers.SystemMetadata{
			EnvironmentName: env.Name,
			ClusterName:     env.Cluster.ClusterName,
			Namespace:       env.Namespace,
		}
	}
	if ciWorkflowConfig.Namespace == "" {
		ciWorkflowConfig.Namespace = impl.config.GetDefaultNamespace()
	}

	//preCiSteps, postCiSteps, refPluginsData, err := impl.pipelineStageService.BuildPrePostAndRefPluginStepsDataForWfRequest(pipeline.Id, ciEvent)
	prePostAndRefPluginResponse, err := impl.pipelineStageService.BuildPrePostAndRefPluginStepsDataForWfRequest(pipeline.Id, bean2.CiStage, scope)
	if err != nil {
		impl.Logger.Errorw("error in getting pre steps data for wf request", "err", err, "ciPipelineId", pipeline.Id)
		return 0, err
	}
	preCiSteps := prePostAndRefPluginResponse.PreStageSteps
	postCiSteps := prePostAndRefPluginResponse.PostStageSteps
	refPluginsData := prePostAndRefPluginResponse.RefPluginData
	variableSnapshot := prePostAndRefPluginResponse.VariableSnapshot

	if len(preCiSteps) == 0 && isJob {
		return 0, &util.ApiError{
			UserMessage: "No tasks are configured in this job pipeline",
		}
	}
	savedCiWf, err := impl.saveNewWorkflowForCITrigger(pipeline, ciWorkflowConfig, trigger.CommitHashes, trigger.TriggeredBy, ciMaterials, trigger.EnvironmentId, isJob, trigger.ReferenceCiWorkflowId)

	if err != nil {
		impl.Logger.Errorw("could not save new workflow", "err", err)
		return 0, err
	}

	workflowRequest, err := impl.buildWfRequestForCiPipeline(pipeline, trigger, ciMaterials, savedCiWf, ciWorkflowConfig, ciPipelineScripts, preCiSteps, postCiSteps, refPluginsData, isJob)
	if err != nil {
		impl.Logger.Errorw("make workflow req", "err", err)
		return 0, err
	}
	workflowRequest.Scope = scope

	if impl.config != nil && impl.config.BuildxK8sDriverOptions != "" {
		err = impl.setBuildxK8sDriverData(workflowRequest)
		if err != nil {
			impl.Logger.Errorw("error in setBuildxK8sDriverData", "BUILDX_K8S_DRIVER_OPTIONS", impl.config.BuildxK8sDriverOptions, "err", err)
			return 0, err
		}
	}

	//savedCiWf.LogLocation = impl.ciCdConfig.CiDefaultBuildLogsKeyPrefix + "/" + workflowRequest.WorkflowNamePrefix + "/main.log"
	savedCiWf.LogLocation = fmt.Sprintf("%s/%s/main.log", impl.config.GetDefaultBuildLogsKeyPrefix(), workflowRequest.WorkflowNamePrefix)
	err = impl.updateCiWorkflow(workflowRequest, savedCiWf)

	appLabels, err := impl.appCrudOperationService.GetLabelsByAppId(pipeline.AppId)
	if err != nil {
		return 0, err
	}
	workflowRequest.AppId = pipeline.AppId
	workflowRequest.AppLabels = appLabels
	workflowRequest.Env = env
	if isJob {
		workflowRequest.Type = bean2.JOB_WORKFLOW_PIPELINE_TYPE
	} else {
		workflowRequest.Type = bean2.CI_WORKFLOW_PIPELINE_TYPE
	}
	err = impl.executeCiPipeline(workflowRequest)
	if err != nil {
		impl.Logger.Errorw("workflow error", "err", err)
		return 0, err
	}
	impl.Logger.Debugw("ci triggered", " pipeline ", trigger.PipelineId)

	var variableSnapshotHistories = util3.GetBeansPtr(
		repository4.GetSnapshotBean(savedCiWf.Id, repository4.HistoryReferenceTypeCIWORKFLOW, variableSnapshot))
	if len(variableSnapshotHistories) > 0 {
		err = impl.scopedVariableManager.SaveVariableHistoriesForTrigger(variableSnapshotHistories, trigger.TriggeredBy)
		if err != nil {
			impl.Logger.Errorf("Not able to save variable snapshot for CI trigger %s", err)
		}
	}

	middleware.CiTriggerCounter.WithLabelValues(pipeline.App.AppName, pipeline.Name).Inc()
	go impl.WriteCITriggerEvent(trigger, pipeline, workflowRequest)
	return savedCiWf.Id, err
}

func (impl *CiServiceImpl) setBuildxK8sDriverData(workflowRequest *types.WorkflowRequest) error {
	ciBuildConfig := workflowRequest.CiBuildConfig
	if ciBuildConfig != nil {
		if dockerBuildConfig := ciBuildConfig.DockerBuildConfig; dockerBuildConfig != nil {
			buildxK8sDriverOptions := make([]map[string]string, 0)
			err := json.Unmarshal([]byte(impl.config.BuildxK8sDriverOptions), &buildxK8sDriverOptions)
			if err != nil {
				errMsg := "error in parsing BUILDX_K8S_DRIVER_OPTIONS from the devtron-cm, "
				err = errors.New(errMsg + "error : " + err.Error())
				impl.Logger.Errorw(errMsg, "err", err)
				return err
			} else {
				dockerBuildConfig.BuildxK8sDriverOptions = buildxK8sDriverOptions
			}
		}
	}
	return nil
}

func (impl *CiServiceImpl) getEnvironmentForJob(pipeline *pipelineConfig.CiPipeline, trigger types.Trigger) (*repository1.Environment, bool, error) {
	app, err := impl.appRepository.FindById(pipeline.AppId)
	if err != nil {
		impl.Logger.Errorw("could not find app", "err", err)
		return nil, false, err
	}

	var env *repository1.Environment
	isJob := false
	if app.AppType == helper.Job {
		isJob = true
		if trigger.EnvironmentId != 0 {
			env, err = impl.envRepository.FindById(trigger.EnvironmentId)
			if err != nil {
				impl.Logger.Errorw("could not find environment", "err", err)
				return nil, isJob, err
			}
			return env, isJob, nil
		}
	}
	return nil, isJob, nil
}

func (impl *CiServiceImpl) WriteCITriggerEvent(trigger types.Trigger, pipeline *pipelineConfig.CiPipeline, workflowRequest *types.WorkflowRequest) {
	event := impl.eventFactory.Build(util2.Trigger, &pipeline.Id, pipeline.AppId, nil, util2.CI)
	material := &client.MaterialTriggerInfo{}

	material.GitTriggers = trigger.CommitHashes

	event.UserId = int(trigger.TriggeredBy)
	event.CiWorkflowRunnerId = workflowRequest.WorkflowId
	event = impl.eventFactory.BuildExtraCIData(event, material, workflowRequest.CiImage)
	_, evtErr := impl.eventClient.WriteNotificationEvent(event)
	if evtErr != nil {
		impl.Logger.Errorw("error in writing event", "err", evtErr)
	}
}

// TODO: Send all trigger data
func (impl *CiServiceImpl) BuildPayload(trigger types.Trigger, pipeline *pipelineConfig.CiPipeline) *client.Payload {
	payload := &client.Payload{}
	payload.AppName = pipeline.App.AppName
	payload.PipelineName = pipeline.Name
	return payload
}

func (impl *CiServiceImpl) saveNewWorkflowForCITrigger(pipeline *pipelineConfig.CiPipeline, wfConfig *pipelineConfig.CiWorkflowConfig,
	commitHashes map[int]pipelineConfig.GitCommit, userId int32, ciMaterials []*pipelineConfig.CiPipelineMaterial, EnvironmentId int, isJobType bool, refCiWorkflowId int) (*pipelineConfig.CiWorkflow, error) {
<<<<<<< HEAD

	branchesForCheckingBlockageState := make([]string, 0, len(ciMaterials))
	for _, ciMaterial := range ciMaterials {
		// ignore those materials which have inactive git material
		if ciMaterial == nil || ciMaterial.GitMaterial == nil || !ciMaterial.GitMaterial.Active {
			continue
		}
		branchesForCheckingBlockageState = append(branchesForCheckingBlockageState, ciMaterial.Value)
	}
	var err error
	var appDetails *app2.App
	if pipeline != nil {
		appDetails = pipeline.App
	}
	isJob := appDetails != nil && appDetails.AppType == helper.Job
	isCiTriggerBlocked := false
	if !isJob {
		_, isCiTriggerBlocked, _, err = impl.globalPolicyService.GetBlockageStateForACIPipelineTrigger(pipeline.Id, pipeline.ParentCiPipeline, branchesForCheckingBlockageState, true)
		if err != nil {
			impl.Logger.Errorw("error in getting blockage state for ci pipeline", "err", err, "ciPipelineId", pipeline.Id)
			return &pipelineConfig.CiWorkflow{}, err
		}

=======

	branchesForCheckingBlockageState := make([]string, 0, len(ciMaterials))
	for _, ciMaterial := range ciMaterials {
		// ignore those materials which have inactive git material
		if ciMaterial == nil || ciMaterial.GitMaterial == nil || !ciMaterial.GitMaterial.Active {
			continue
		}
		branchesForCheckingBlockageState = append(branchesForCheckingBlockageState, ciMaterial.Value)
	}
	var err error
	var appDetails *app2.App
	if pipeline != nil {
		appDetails = pipeline.App
	}
	isJob := appDetails != nil && appDetails.AppType == helper.Job
	isCiTriggerBlocked := false
	if !isJob {
		_, isCiTriggerBlocked, _, err = impl.globalPolicyService.GetBlockageStateForACIPipelineTrigger(pipeline.Id, pipeline.ParentCiPipeline, branchesForCheckingBlockageState, true)
		if err != nil {
			impl.Logger.Errorw("error in getting blockage state for ci pipeline", "err", err, "ciPipelineId", pipeline.Id)
			return &pipelineConfig.CiWorkflow{}, err
		}

>>>>>>> a9e5f9a3
	}
	ciWorkflow := &pipelineConfig.CiWorkflow{
		Name:                  pipeline.Name + "-" + strconv.Itoa(pipeline.Id),
		Status:                pipelineConfig.WorkflowStarting, //starting CIStage
		Message:               "",
		StartedOn:             time.Now(),
		CiPipelineId:          pipeline.Id,
		Namespace:             impl.config.GetDefaultNamespace(),
		BlobStorageEnabled:    impl.config.BlobStorageEnabled,
		GitTriggers:           commitHashes,
		LogLocation:           "",
		TriggeredBy:           userId,
		ReferenceCiWorkflowId: refCiWorkflowId,
		ExecutorType:          impl.config.GetWorkflowExecutorType(),
	}
	if isJobType {
		ciWorkflow.Namespace = wfConfig.Namespace
		ciWorkflow.EnvironmentId = EnvironmentId
	}
	if isCiTriggerBlocked {
		impl.Logger.Errorw("cannot trigger pipeline, blocked by mandatory plugin policy", "ciPipelineId", pipeline.Id)
		ciWorkflow.Status = pipelineConfig.WorkflowFailed
		ciWorkflow.Message = MandatoryPluginCiTriggerBlockError
		err = impl.ciWorkflowRepository.SaveWorkFlow(ciWorkflow)
		if err != nil {
			impl.Logger.Errorw("saving workflow error", "err", err)
			return &pipelineConfig.CiWorkflow{}, err
		}
		return &pipelineConfig.CiWorkflow{}, &util.ApiError{HttpStatusCode: http.StatusBadRequest, UserMessage: MandatoryPluginCiTriggerBlockError}
	}
	err = impl.ciWorkflowRepository.SaveWorkFlow(ciWorkflow)
	if err != nil {
		impl.Logger.Errorw("saving workflow error", "err", err)
		return &pipelineConfig.CiWorkflow{}, err
	}
	impl.Logger.Debugw("workflow saved ", "id", ciWorkflow.Id)
	return ciWorkflow, nil
}

func (impl *CiServiceImpl) executeCiPipeline(workflowRequest *types.WorkflowRequest) error {
	_, _, err := impl.workflowService.SubmitWorkflow(workflowRequest)
	if err != nil {
		impl.Logger.Errorw("workflow error", "err", err)
		return err
	}
	return nil
}

func (impl *CiServiceImpl) buildS3ArtifactLocation(ciWorkflowConfig *pipelineConfig.CiWorkflowConfig, savedWf *pipelineConfig.CiWorkflow) (string, string, string) {
	ciArtifactLocationFormat := ciWorkflowConfig.CiArtifactLocationFormat
	if ciArtifactLocationFormat == "" {
		ciArtifactLocationFormat = impl.config.GetArtifactLocationFormat()
	}
	ArtifactLocation := fmt.Sprintf("s3://%s/%s/"+ciArtifactLocationFormat, ciWorkflowConfig.LogsBucket, impl.config.GetDefaultArtifactKeyPrefix(), savedWf.Id, savedWf.Id)
	artifactFileName := fmt.Sprintf(impl.config.GetDefaultArtifactKeyPrefix()+"/"+ciArtifactLocationFormat, savedWf.Id, savedWf.Id)
	return ArtifactLocation, ciWorkflowConfig.LogsBucket, artifactFileName
}

func (impl *CiServiceImpl) buildDefaultArtifactLocation(ciWorkflowConfig *pipelineConfig.CiWorkflowConfig, savedWf *pipelineConfig.CiWorkflow) string {
	ciArtifactLocationFormat := ciWorkflowConfig.CiArtifactLocationFormat
	if ciArtifactLocationFormat == "" {
		ciArtifactLocationFormat = impl.config.GetArtifactLocationFormat()
	}
	ArtifactLocation := fmt.Sprintf("%s/"+ciArtifactLocationFormat, impl.config.GetDefaultArtifactKeyPrefix(), savedWf.Id, savedWf.Id)
	return ArtifactLocation
}

func (impl *CiServiceImpl) buildWfRequestForCiPipeline(pipeline *pipelineConfig.CiPipeline, trigger types.Trigger, ciMaterials []*pipelineConfig.CiPipelineMaterial, savedWf *pipelineConfig.CiWorkflow, ciWorkflowConfig *pipelineConfig.CiWorkflowConfig, ciPipelineScripts []*pipelineConfig.CiPipelineScript, preCiSteps []*bean2.StepObject, postCiSteps []*bean2.StepObject, refPluginsData []*bean2.RefPluginObject, isJob bool) (*types.WorkflowRequest, error) {
	var ciProjectDetails []bean2.CiProjectDetails
	commitHashes := trigger.CommitHashes
	for _, ciMaterial := range ciMaterials {
		// ignore those materials which have inactive git material
		if ciMaterial == nil || ciMaterial.GitMaterial == nil || !ciMaterial.GitMaterial.Active {
			continue
		}
		commitHashForPipelineId := commitHashes[ciMaterial.Id]
		ciProjectDetail := bean2.CiProjectDetails{
			GitRepository:   ciMaterial.GitMaterial.Url,
			MaterialName:    ciMaterial.GitMaterial.Name,
			CheckoutPath:    ciMaterial.GitMaterial.CheckoutPath,
			FetchSubmodules: ciMaterial.GitMaterial.FetchSubmodules,
			CommitHash:      commitHashForPipelineId.Commit,
			Author:          commitHashForPipelineId.Author,
			SourceType:      ciMaterial.Type,
			SourceValue:     ciMaterial.Value,
			GitTag:          ciMaterial.GitTag,
			Message:         commitHashForPipelineId.Message,
			Type:            string(ciMaterial.Type),
			CommitTime:      commitHashForPipelineId.Date.Format(bean.LayoutRFC3339),
			GitOptions: bean2.GitOptions{
				UserName:      ciMaterial.GitMaterial.GitProvider.UserName,
				Password:      ciMaterial.GitMaterial.GitProvider.Password,
				SshPrivateKey: ciMaterial.GitMaterial.GitProvider.SshPrivateKey,
				AccessToken:   ciMaterial.GitMaterial.GitProvider.AccessToken,
				AuthMode:      ciMaterial.GitMaterial.GitProvider.AuthMode,
			},
		}
		if executors.IsShallowClonePossible(ciMaterial, impl.config.GitProviders, impl.config.CloningMode) {
			ciProjectDetail.CloningMode = executors.CloningModeShallow
		}

		if ciMaterial.Type == pipelineConfig.SOURCE_TYPE_WEBHOOK {
			webhookData := commitHashForPipelineId.WebhookData
			ciProjectDetail.WebhookData = pipelineConfig.WebhookData{
				Id:              webhookData.Id,
				EventActionType: webhookData.EventActionType,
				Data:            webhookData.Data,
			}
		}

		ciProjectDetails = append(ciProjectDetails, ciProjectDetail)
	}

	var beforeDockerBuildScripts []*bean.CiScript
	var afterDockerBuildScripts []*bean.CiScript
	for _, ciPipelineScript := range ciPipelineScripts {
		ciTask := &bean.CiScript{
			Id:             ciPipelineScript.Id,
			Index:          ciPipelineScript.Index,
			Name:           ciPipelineScript.Name,
			Script:         ciPipelineScript.Script,
			OutputLocation: ciPipelineScript.OutputLocation,
		}

		if ciPipelineScript.Stage == BEFORE_DOCKER_BUILD {
			beforeDockerBuildScripts = append(beforeDockerBuildScripts, ciTask)
		} else if ciPipelineScript.Stage == AFTER_DOCKER_BUILD {
			afterDockerBuildScripts = append(afterDockerBuildScripts, ciTask)
		}
	}

	if !(len(beforeDockerBuildScripts) == 0 && len(afterDockerBuildScripts) == 0) {
		//found beforeDockerBuildScripts/afterDockerBuildScripts
		//building preCiSteps & postCiSteps from them, refPluginsData not needed
		preCiSteps = buildCiStepsDataFromDockerBuildScripts(beforeDockerBuildScripts)
		postCiSteps = buildCiStepsDataFromDockerBuildScripts(afterDockerBuildScripts)
		refPluginsData = []*bean2.RefPluginObject{}
	}

	if ciWorkflowConfig.CiCacheBucket == "" {
		ciWorkflowConfig.CiCacheBucket = impl.config.DefaultCacheBucket
	}

	if ciWorkflowConfig.CiCacheRegion == "" {
		ciWorkflowConfig.CiCacheRegion = impl.config.DefaultCacheBucketRegion
	}

	if ciWorkflowConfig.CiImage == "" {
		ciWorkflowConfig.CiImage = impl.config.GetDefaultImage()
	}
	if ciWorkflowConfig.CiTimeout == 0 {
		ciWorkflowConfig.CiTimeout = impl.config.GetDefaultTimeout()
	}

	ciTemplate := pipeline.CiTemplate
	ciLevelArgs := pipeline.DockerArgs

	if ciLevelArgs == "" {
		ciLevelArgs = "{}"
	}

	if pipeline.CiTemplate.DockerBuildOptions == "" {
		pipeline.CiTemplate.DockerBuildOptions = "{}"
	}
	userEmailId, err := impl.userService.GetEmailById(trigger.TriggeredBy)
	if err != nil {
		impl.Logger.Errorw("unable to find user email by id", "err", err, "id", trigger.TriggeredBy)
		return nil, err
	}
	var dockerfilePath string
	var dockerRepository string
	var checkoutPath string
	var ciBuildConfigBean *bean2.CiBuildConfigBean
	dockerRegistry := &repository3.DockerArtifactStore{}
	if !pipeline.IsExternal && pipeline.IsDockerConfigOverridden {
		templateOverrideBean, err := impl.ciTemplateService.FindTemplateOverrideByCiPipelineId(pipeline.Id)
		if err != nil {
			return nil, err
		}
		ciBuildConfigBean = templateOverrideBean.CiBuildConfig
		templateOverride := templateOverrideBean.CiTemplateOverride
		checkoutPath = templateOverride.GitMaterial.CheckoutPath
		dockerfilePath = templateOverride.DockerfilePath
		dockerRepository = templateOverride.DockerRepository
		dockerRegistry = templateOverride.DockerRegistry
	} else {
		checkoutPath = ciTemplate.GitMaterial.CheckoutPath
		dockerfilePath = ciTemplate.DockerfilePath
		dockerRegistry = ciTemplate.DockerRegistry
		dockerRepository = ciTemplate.DockerRepository
		ciBuildConfigEntity := ciTemplate.CiBuildConfig
		ciBuildConfigBean, err = bean2.ConvertDbBuildConfigToBean(ciBuildConfigEntity)
		if ciBuildConfigBean != nil {
			ciBuildConfigBean.BuildContextGitMaterialId = ciTemplate.BuildContextGitMaterialId
		}
		if err != nil {
			impl.Logger.Errorw("error occurred while converting buildconfig dbEntity to configBean", "ciBuildConfigEntity", ciBuildConfigEntity, "err", err)
			return nil, errors.New("error while parsing ci build config")
		}
	}
	if checkoutPath == "" {
		checkoutPath = "./"
	}
	var dockerImageTag string
	customTag, err := impl.customTagService.GetActiveCustomTagByEntityKeyAndValue(bean2.EntityTypeCiPipelineId, strconv.Itoa(pipeline.Id))
	if err != nil && err != pg.ErrNoRows {
		return nil, err
	}
	if customTag.Id != 0 && customTag.Enabled == true {
		imagePathReservation, err := impl.customTagService.GenerateImagePath(bean2.EntityTypeCiPipelineId, strconv.Itoa(pipeline.Id), dockerRegistry.RegistryURL, dockerRepository)
		if err != nil {
			if errors.Is(err, bean2.ErrImagePathInUse) {
				savedWf.Status = pipelineConfig.WorkflowFailed
				savedWf.Message = bean2.ImageTagUnavailableMessage
				err1 := impl.ciWorkflowRepository.UpdateWorkFlow(savedWf)
				if err1 != nil {
					impl.Logger.Errorw("could not save workflow, after failing due to conflicting image tag")
				}
				return nil, err
			}
			return nil, err
		}
		savedWf.ImagePathReservationIds = []int{imagePathReservation.Id}
		//imagePath = docker.io/avd0/dashboard:fd23414b
		imagePathSplit := strings.Split(imagePathReservation.ImagePath, ":")
		if len(imagePathSplit) >= 1 {
			dockerImageTag = imagePathSplit[len(imagePathSplit)-1]
		}
	} else {
		dockerImageTag = impl.buildImageTag(commitHashes, pipeline.Id, savedWf.Id)
	}

	// copyContainerImage plugin specific logic
	var registryDestinationImageMap map[string][]string
	var registryCredentialMap map[string]plugin.RegistryCredentials
	var pluginArtifactStage string
	var imageReservationIds []int
	if !isJob {
		registryDestinationImageMap, registryCredentialMap, pluginArtifactStage, imageReservationIds, err = impl.GetWorkflowRequestVariablesForCopyContainerImagePlugin(preCiSteps, postCiSteps, dockerImageTag, customTag.Id,
			fmt.Sprintf(bean2.ImagePathPattern,
				dockerRegistry.RegistryURL,
				dockerRepository,
				dockerImageTag),
			dockerRegistry.Id)
		if err != nil {
			impl.Logger.Errorw("error in getting env variables for copyContainerImage plugin")
			savedWf.Status = pipelineConfig.WorkflowFailed
			savedWf.Message = err.Error()
			err1 := impl.ciWorkflowRepository.UpdateWorkFlow(savedWf)
			if err1 != nil {
				impl.Logger.Errorw("could not save workflow, after failing due to conflicting image tag")
			}
			return nil, err
		}

		savedWf.ImagePathReservationIds = append(savedWf.ImagePathReservationIds, imageReservationIds...)
	}
	//mergedArgs := string(merged)
	oldArgs := ciTemplate.Args
	ciBuildConfigBean, err = bean2.OverrideCiBuildConfig(dockerfilePath, oldArgs, ciLevelArgs, ciTemplate.DockerBuildOptions, ciTemplate.TargetPlatform, ciBuildConfigBean)
	if err != nil {
		impl.Logger.Errorw("error occurred while overriding ci build config", "oldArgs", oldArgs, "ciLevelArgs", ciLevelArgs, "error", err)
		return nil, errors.New("error while parsing ci build config")
	}
	buildContextCheckoutPath, err := impl.ciPipelineMaterialRepository.GetCheckoutPath(ciBuildConfigBean.BuildContextGitMaterialId)
	if err != nil && err != pg.ErrNoRows {
		impl.Logger.Errorw("error occurred while getting checkout path from git material", "gitMaterialId", ciBuildConfigBean.BuildContextGitMaterialId, "error", err)
		return nil, err
	}
	if buildContextCheckoutPath == "" {
		buildContextCheckoutPath = checkoutPath
	}
	if ciBuildConfigBean.UseRootBuildContext {
		//use root build context i.e '.'
		buildContextCheckoutPath = "."
	}

	ciBuildConfigBean.PipelineType = trigger.PipelineType

	if ciBuildConfigBean.CiBuildType == bean2.SELF_DOCKERFILE_BUILD_TYPE || ciBuildConfigBean.CiBuildType == bean2.MANAGED_DOCKERFILE_BUILD_TYPE {
		ciBuildConfigBean.DockerBuildConfig.BuildContext = filepath.Join(buildContextCheckoutPath, ciBuildConfigBean.DockerBuildConfig.BuildContext)
		dockerBuildConfig := ciBuildConfigBean.DockerBuildConfig
		dockerfilePath = filepath.Join(checkoutPath, dockerBuildConfig.DockerfilePath)
		dockerBuildConfig.DockerfilePath = dockerfilePath
		checkoutPath = dockerfilePath[:strings.LastIndex(dockerfilePath, "/")+1]
	} else if ciBuildConfigBean.CiBuildType == bean2.BUILDPACK_BUILD_TYPE {
		buildPackConfig := ciBuildConfigBean.BuildPackConfig
		checkoutPath = filepath.Join(checkoutPath, buildPackConfig.ProjectPath)
	}

	defaultTargetPlatform := impl.config.DefaultTargetPlatform
	useBuildx := impl.config.UseBuildx

	if ciBuildConfigBean.DockerBuildConfig != nil {
		if ciBuildConfigBean.DockerBuildConfig.TargetPlatform == "" && useBuildx {
			ciBuildConfigBean.DockerBuildConfig.TargetPlatform = defaultTargetPlatform
			ciBuildConfigBean.DockerBuildConfig.UseBuildx = useBuildx
		}
		ciBuildConfigBean.DockerBuildConfig.BuildxProvenanceMode = impl.config.BuildxProvenanceMode
	}

	workflowRequest := &types.WorkflowRequest{
		WorkflowNamePrefix:          strconv.Itoa(savedWf.Id) + "-" + savedWf.Name,
		PipelineName:                pipeline.Name,
		PipelineId:                  pipeline.Id,
		CiCacheFileName:             pipeline.Name + "-" + strconv.Itoa(pipeline.Id) + ".tar.gz",
		CiProjectDetails:            ciProjectDetails,
		Namespace:                   ciWorkflowConfig.Namespace,
		BlobStorageConfigured:       savedWf.BlobStorageEnabled,
		CiImage:                     ciWorkflowConfig.CiImage,
		ActiveDeadlineSeconds:       ciWorkflowConfig.CiTimeout,
		WorkflowId:                  savedWf.Id,
		TriggeredBy:                 savedWf.TriggeredBy,
		CacheLimit:                  impl.config.CacheLimit,
		ScanEnabled:                 pipeline.ScanEnabled,
		CloudProvider:               impl.config.CloudProvider,
		DefaultAddressPoolBaseCidr:  impl.config.GetDefaultAddressPoolBaseCidr(),
		DefaultAddressPoolSize:      impl.config.GetDefaultAddressPoolSize(),
		PreCiSteps:                  preCiSteps,
		PostCiSteps:                 postCiSteps,
		RefPlugins:                  refPluginsData,
		AppName:                     pipeline.App.AppName,
		TriggerByAuthor:             userEmailId,
		CiBuildConfig:               ciBuildConfigBean,
		CiBuildDockerMtuValue:       impl.config.CiRunnerDockerMTUValue,
		IgnoreDockerCachePush:       impl.config.IgnoreDockerCacheForCI,
		IgnoreDockerCachePull:       impl.config.IgnoreDockerCacheForCI,
		CacheInvalidate:             trigger.InvalidateCache,
		ExtraEnvironmentVariables:   trigger.ExtraEnvironmentVariables,
		EnableBuildContext:          impl.config.EnableBuildContext,
		OrchestratorHost:            impl.config.OrchestratorHost,
		OrchestratorToken:           impl.config.OrchestratorToken,
		ImageRetryCount:             impl.config.ImageRetryCount,
		ImageRetryInterval:          impl.config.ImageRetryInterval,
		WorkflowExecutor:            impl.config.GetWorkflowExecutorType(),
		Type:                        bean2.CI_WORKFLOW_PIPELINE_TYPE,
		CiArtifactLastFetch:         trigger.CiArtifactLastFetch,
		RegistryDestinationImageMap: registryDestinationImageMap,
		RegistryCredentialMap:       registryCredentialMap,
		PluginArtifactStage:         pluginArtifactStage,
	}

	if dockerRegistry != nil {

		workflowRequest.DockerRegistryId = dockerRegistry.Id
		workflowRequest.DockerRegistryType = string(dockerRegistry.RegistryType)
		workflowRequest.DockerImageTag = dockerImageTag
		workflowRequest.DockerRegistryURL = dockerRegistry.RegistryURL
		workflowRequest.DockerRepository = dockerRepository
		workflowRequest.CheckoutPath = checkoutPath
		workflowRequest.DockerUsername = dockerRegistry.Username
		workflowRequest.DockerPassword = dockerRegistry.Password
		workflowRequest.AwsRegion = dockerRegistry.AWSRegion
		workflowRequest.AccessKey = dockerRegistry.AWSAccessKeyId
		workflowRequest.SecretKey = dockerRegistry.AWSSecretAccessKey
		workflowRequest.DockerConnection = dockerRegistry.Connection
		workflowRequest.DockerCert = dockerRegistry.Cert

	}
	if ciWorkflowConfig.LogsBucket == "" {
		ciWorkflowConfig.LogsBucket = impl.config.GetDefaultBuildLogsBucket()
	}
	if len(registryDestinationImageMap) > 0 {
		workflowRequest.PushImageBeforePostCI = true
	}
	switch workflowRequest.CloudProvider {
	case types.BLOB_STORAGE_S3:
		//No AccessKey is used for uploading artifacts, instead IAM based auth is used
		workflowRequest.CiCacheRegion = ciWorkflowConfig.CiCacheRegion
		workflowRequest.CiCacheLocation = ciWorkflowConfig.CiCacheBucket
		workflowRequest.CiArtifactLocation, workflowRequest.CiArtifactBucket, workflowRequest.CiArtifactFileName = impl.buildS3ArtifactLocation(ciWorkflowConfig, savedWf)
		workflowRequest.BlobStorageS3Config = &blob_storage.BlobStorageS3Config{
			AccessKey:                  impl.config.BlobStorageS3AccessKey,
			Passkey:                    impl.config.BlobStorageS3SecretKey,
			EndpointUrl:                impl.config.BlobStorageS3Endpoint,
			IsInSecure:                 impl.config.BlobStorageS3EndpointInsecure,
			CiCacheBucketName:          ciWorkflowConfig.CiCacheBucket,
			CiCacheRegion:              ciWorkflowConfig.CiCacheRegion,
			CiCacheBucketVersioning:    impl.config.BlobStorageS3BucketVersioned,
			CiArtifactBucketName:       workflowRequest.CiArtifactBucket,
			CiArtifactRegion:           impl.config.GetDefaultCdLogsBucketRegion(),
			CiArtifactBucketVersioning: impl.config.BlobStorageS3BucketVersioned,
			CiLogBucketName:            impl.config.GetDefaultBuildLogsBucket(),
			CiLogRegion:                impl.config.GetDefaultCdLogsBucketRegion(),
			CiLogBucketVersioning:      impl.config.BlobStorageS3BucketVersioned,
		}
	case types.BLOB_STORAGE_GCP:
		workflowRequest.GcpBlobConfig = &blob_storage.GcpBlobConfig{
			CredentialFileJsonData: impl.config.BlobStorageGcpCredentialJson,
			CacheBucketName:        ciWorkflowConfig.CiCacheBucket,
			LogBucketName:          ciWorkflowConfig.LogsBucket,
			ArtifactBucketName:     ciWorkflowConfig.LogsBucket,
		}
		workflowRequest.CiArtifactLocation = impl.buildDefaultArtifactLocation(ciWorkflowConfig, savedWf)
		workflowRequest.CiArtifactFileName = workflowRequest.CiArtifactLocation
	case types.BLOB_STORAGE_AZURE:
		workflowRequest.AzureBlobConfig = &blob_storage.AzureBlobConfig{
			Enabled:               impl.config.CloudProvider == types.BLOB_STORAGE_AZURE,
			AccountName:           impl.config.AzureAccountName,
			BlobContainerCiCache:  impl.config.AzureBlobContainerCiCache,
			AccountKey:            impl.config.AzureAccountKey,
			BlobContainerCiLog:    impl.config.AzureBlobContainerCiLog,
			BlobContainerArtifact: impl.config.AzureBlobContainerCiLog,
		}
		workflowRequest.BlobStorageS3Config = &blob_storage.BlobStorageS3Config{
			EndpointUrl:           impl.config.AzureGatewayUrl,
			IsInSecure:            impl.config.AzureGatewayConnectionInsecure,
			CiLogBucketName:       impl.config.AzureBlobContainerCiLog,
			CiLogRegion:           impl.config.DefaultCacheBucketRegion,
			CiLogBucketVersioning: impl.config.BlobStorageS3BucketVersioned,
			AccessKey:             impl.config.AzureAccountName,
		}
		workflowRequest.CiArtifactLocation = impl.buildDefaultArtifactLocation(ciWorkflowConfig, savedWf)
		workflowRequest.CiArtifactFileName = workflowRequest.CiArtifactLocation
	default:
		if impl.config.BlobStorageEnabled {
			return nil, fmt.Errorf("blob storage %s not supported", workflowRequest.CloudProvider)
		}
	}
	return workflowRequest, nil
}

func (impl *CiServiceImpl) GetWorkflowRequestVariablesForCopyContainerImagePlugin(preCiSteps []*bean2.StepObject, postCiSteps []*bean2.StepObject, customTag string, customTagId int, buildImagePath string, buildImagedockerRegistryId string) (map[string][]string, map[string]plugin.RegistryCredentials, string, []int, error) {
	var registryDestinationImageMap map[string][]string
	var registryCredentialMap map[string]plugin.RegistryCredentials
	var pluginArtifactStage string
	var imagePathReservationIds []int
	copyContainerImagePluginId, err := impl.globalPluginService.GetRefPluginIdByRefPluginName(COPY_CONTAINER_IMAGE)
	if err != nil && err != pg.ErrNoRows {
		impl.Logger.Errorw("error in getting copyContainerImage plugin id", "err", err)
		return registryDestinationImageMap, registryCredentialMap, pluginArtifactStage, imagePathReservationIds, err
	}
	for _, step := range preCiSteps {
		if copyContainerImagePluginId != 0 && step.RefPluginId == copyContainerImagePluginId {
			// for copyContainerImage plugin parse destination images and save its data in image path reservation table
			return nil, nil, pluginArtifactStage, nil, errors.New("copyContainerImage plugin not allowed in pre-ci step, please remove it and try again")
		}
	}
	for _, step := range postCiSteps {
		if copyContainerImagePluginId != 0 && step.RefPluginId == copyContainerImagePluginId {
			// for copyContainerImage plugin parse destination images and save its data in image path reservation table
			registryDestinationImageMap, registryCredentialMap, err = impl.pluginInputVariableParser.HandleCopyContainerImagePluginInputVariables(step.InputVars, customTag, buildImagePath, buildImagedockerRegistryId)
			if err != nil {
				impl.Logger.Errorw("error in parsing copyContainerImage input variable", "err", err)
				return registryDestinationImageMap, registryCredentialMap, pluginArtifactStage, imagePathReservationIds, err
			}
			pluginArtifactStage = repository5.POST_CI
		}
	}
	for _, images := range registryDestinationImageMap {
		for _, image := range images {
			if image == buildImagePath {
				return registryDestinationImageMap, registryCredentialMap, pluginArtifactStage, imagePathReservationIds,
					bean2.ErrImagePathInUse
			}
		}
	}
	imagePathReservationIds, err = impl.ReserveImagesGeneratedAtPlugin(customTagId, registryDestinationImageMap)
	if err != nil {
		return nil, nil, pluginArtifactStage, imagePathReservationIds, err
	}
	return registryDestinationImageMap, registryCredentialMap, pluginArtifactStage, imagePathReservationIds, nil
}

func (impl *CiServiceImpl) ReserveImagesGeneratedAtPlugin(customTagId int, registryImageMap map[string][]string) ([]int, error) {
	var imagePathReservationIds []int
	for _, images := range registryImageMap {
		for _, image := range images {
			imagePathReservationData, err := impl.customTagService.ReserveImagePath(image, customTagId)
			if err != nil {
				impl.Logger.Errorw("Error in marking custom tag reserved", "err", err)
				return imagePathReservationIds, err
			}
			imagePathReservationIds = append(imagePathReservationIds, imagePathReservationData.Id)
		}
	}
	return imagePathReservationIds, nil
}

func buildCiStepsDataFromDockerBuildScripts(dockerBuildScripts []*bean.CiScript) []*bean2.StepObject {
	//before plugin support, few variables were set as env vars in ci-runner
	//these variables are now moved to global vars in plugin steps, but to avoid error in old scripts adding those variables in payload
	inputVars := []*bean2.VariableObject{
		{
			Name:                  "DOCKER_IMAGE_TAG",
			Format:                "STRING",
			VariableType:          bean2.VARIABLE_TYPE_REF_GLOBAL,
			ReferenceVariableName: "DOCKER_IMAGE_TAG",
		},
		{
			Name:                  "DOCKER_REPOSITORY",
			Format:                "STRING",
			VariableType:          bean2.VARIABLE_TYPE_REF_GLOBAL,
			ReferenceVariableName: "DOCKER_REPOSITORY",
		},
		{
			Name:                  "DOCKER_REGISTRY_URL",
			Format:                "STRING",
			VariableType:          bean2.VARIABLE_TYPE_REF_GLOBAL,
			ReferenceVariableName: "DOCKER_REGISTRY_URL",
		},
		{
			Name:                  "DOCKER_IMAGE",
			Format:                "STRING",
			VariableType:          bean2.VARIABLE_TYPE_REF_GLOBAL,
			ReferenceVariableName: "DOCKER_IMAGE",
		},
	}
	var ciSteps []*bean2.StepObject
	for _, dockerBuildScript := range dockerBuildScripts {
		ciStep := &bean2.StepObject{
			Name:          dockerBuildScript.Name,
			Index:         dockerBuildScript.Index,
			Script:        dockerBuildScript.Script,
			ArtifactPaths: []string{dockerBuildScript.OutputLocation},
			StepType:      string(repository.PIPELINE_STEP_TYPE_INLINE),
			ExecutorType:  string(repository2.SCRIPT_TYPE_SHELL),
			InputVars:     inputVars,
		}
		ciSteps = append(ciSteps, ciStep)
	}
	return ciSteps
}

func (impl *CiServiceImpl) buildImageTag(commitHashes map[int]pipelineConfig.GitCommit, id int, wfId int) string {
	dockerImageTag := ""
	toAppendDevtronParamInTag := true
	for _, v := range commitHashes {
		if v.WebhookData.Id == 0 {
			if v.Commit == "" {
				continue
			}
			dockerImageTag = getUpdatedDockerImageTagWithCommitOrCheckOutData(dockerImageTag, _getTruncatedImageTag(v.Commit))
		} else {
			_targetCheckout := v.WebhookData.Data[bean.WEBHOOK_SELECTOR_TARGET_CHECKOUT_NAME]
			if _targetCheckout == "" {
				continue
			}
			// if not PR based then meaning tag based
			isPRBasedEvent := v.WebhookData.EventActionType == bean.WEBHOOK_EVENT_MERGED_ACTION_TYPE
			if !isPRBasedEvent && impl.config.CiCdConfig.UseImageTagFromGitProviderForTagBasedBuild {
				dockerImageTag = getUpdatedDockerImageTagWithCommitOrCheckOutData(dockerImageTag, _targetCheckout)
			} else {
				dockerImageTag = getUpdatedDockerImageTagWithCommitOrCheckOutData(dockerImageTag, _getTruncatedImageTag(_targetCheckout))
			}
			if isPRBasedEvent {
				_sourceCheckout := v.WebhookData.Data[bean.WEBHOOK_SELECTOR_SOURCE_CHECKOUT_NAME]
				dockerImageTag = getUpdatedDockerImageTagWithCommitOrCheckOutData(dockerImageTag, _getTruncatedImageTag(_sourceCheckout))
			} else {
				toAppendDevtronParamInTag = !impl.config.CiCdConfig.UseImageTagFromGitProviderForTagBasedBuild
			}
		}
	}
	toAppendDevtronParamInTag = toAppendDevtronParamInTag && dockerImageTag != ""
	if toAppendDevtronParamInTag {
		dockerImageTag = fmt.Sprintf("%s-%d-%d", dockerImageTag, id, wfId)
	}
	// replace / with underscore, as docker image tag doesn't support slash. it gives error
	dockerImageTag = strings.ReplaceAll(dockerImageTag, "/", "_")
	return dockerImageTag
}

func getUpdatedDockerImageTagWithCommitOrCheckOutData(dockerImageTag, commitOrCheckOutData string) string {
	if dockerImageTag == "" {
		dockerImageTag = commitOrCheckOutData
	} else {
		if commitOrCheckOutData != "" {
			dockerImageTag = fmt.Sprintf("%s-%s", dockerImageTag, commitOrCheckOutData)
		}
	}
	return dockerImageTag
}

func (impl *CiServiceImpl) updateCiWorkflow(request *types.WorkflowRequest, savedWf *pipelineConfig.CiWorkflow) error {
	ciBuildConfig := request.CiBuildConfig
	ciBuildType := string(ciBuildConfig.CiBuildType)
	savedWf.CiBuildType = ciBuildType
	return impl.ciWorkflowRepository.UpdateWorkFlow(savedWf)
}

func _getTruncatedImageTag(imageTag string) string {
	_length := len(imageTag)
	if _length == 0 {
		return imageTag
	}

	_truncatedLength := 8

	if _length < _truncatedLength {
		return imageTag
	} else {
		return imageTag[:_truncatedLength]
	}
}

func (impl *CiServiceImpl) WriteCIFailEvent(ciWorkflow *pipelineConfig.CiWorkflow, ciImage string) {
	event := impl.eventFactory.Build(util2.Fail, &ciWorkflow.CiPipelineId, ciWorkflow.CiPipeline.AppId, nil, util2.CI)
	material := &client.MaterialTriggerInfo{}
	material.GitTriggers = ciWorkflow.GitTriggers
	event.CiWorkflowRunnerId = ciWorkflow.Id
	event.UserId = int(ciWorkflow.TriggeredBy)
	event = impl.eventFactory.BuildExtraCIData(event, material, ciImage)
	event.CiArtifactId = 0
	_, evtErr := impl.eventClient.WriteNotificationEvent(event)
	if evtErr != nil {
		impl.Logger.Errorw("error in writing event", "err", evtErr)
	}
}<|MERGE_RESOLUTION|>--- conflicted
+++ resolved
@@ -48,14 +48,6 @@
 	repository4 "github.com/devtron-labs/devtron/pkg/variables/repository"
 	util3 "github.com/devtron-labs/devtron/util"
 	"github.com/go-pg/pg"
-<<<<<<< HEAD
-	"net/http"
-	"path/filepath"
-	"strconv"
-	"strings"
-	"time"
-=======
->>>>>>> a9e5f9a3
 
 	"github.com/devtron-labs/common-lib-private/blob-storage"
 	client "github.com/devtron-labs/devtron/client/events"
@@ -360,7 +352,6 @@
 
 func (impl *CiServiceImpl) saveNewWorkflowForCITrigger(pipeline *pipelineConfig.CiPipeline, wfConfig *pipelineConfig.CiWorkflowConfig,
 	commitHashes map[int]pipelineConfig.GitCommit, userId int32, ciMaterials []*pipelineConfig.CiPipelineMaterial, EnvironmentId int, isJobType bool, refCiWorkflowId int) (*pipelineConfig.CiWorkflow, error) {
-<<<<<<< HEAD
 
 	branchesForCheckingBlockageState := make([]string, 0, len(ciMaterials))
 	for _, ciMaterial := range ciMaterials {
@@ -384,31 +375,6 @@
 			return &pipelineConfig.CiWorkflow{}, err
 		}
 
-=======
-
-	branchesForCheckingBlockageState := make([]string, 0, len(ciMaterials))
-	for _, ciMaterial := range ciMaterials {
-		// ignore those materials which have inactive git material
-		if ciMaterial == nil || ciMaterial.GitMaterial == nil || !ciMaterial.GitMaterial.Active {
-			continue
-		}
-		branchesForCheckingBlockageState = append(branchesForCheckingBlockageState, ciMaterial.Value)
-	}
-	var err error
-	var appDetails *app2.App
-	if pipeline != nil {
-		appDetails = pipeline.App
-	}
-	isJob := appDetails != nil && appDetails.AppType == helper.Job
-	isCiTriggerBlocked := false
-	if !isJob {
-		_, isCiTriggerBlocked, _, err = impl.globalPolicyService.GetBlockageStateForACIPipelineTrigger(pipeline.Id, pipeline.ParentCiPipeline, branchesForCheckingBlockageState, true)
-		if err != nil {
-			impl.Logger.Errorw("error in getting blockage state for ci pipeline", "err", err, "ciPipelineId", pipeline.Id)
-			return &pipelineConfig.CiWorkflow{}, err
-		}
-
->>>>>>> a9e5f9a3
 	}
 	ciWorkflow := &pipelineConfig.CiWorkflow{
 		Name:                  pipeline.Name + "-" + strconv.Itoa(pipeline.Id),
