--- conflicted
+++ resolved
@@ -60,30 +60,6 @@
 }
 
 type CiServiceImpl struct {
-<<<<<<< HEAD
-	Logger                         *zap.SugaredLogger
-	workflowService                WorkflowService
-	ciPipelineMaterialRepository   pipelineConfig.CiPipelineMaterialRepository
-	ciWorkflowRepository           pipelineConfig.CiWorkflowRepository
-	ciConfig                       *types.CiConfig
-	eventClient                    client.EventClient
-	eventFactory                   client.EventFactory
-	mergeUtil                      *util.MergeUtil
-	ciPipelineRepository           pipelineConfig.CiPipelineRepository
-	prePostCiScriptHistoryService  history.PrePostCiScriptHistoryService
-	pipelineStageService           PipelineStageService
-	userService                    user.UserService
-	ciTemplateService              CiTemplateService
-	appCrudOperationService        app.AppCrudOperationService
-	envRepository                  repository1.EnvironmentRepository
-	appRepository                  appRepository.AppRepository
-	customTagService               CustomTagService
-	variableSnapshotHistoryService variables.VariableSnapshotHistoryService
-	config                         *types.CiConfig
-	pluginInputVariableParser      PluginInputVariableParser
-	globalPluginService            plugin.GlobalPluginService
-	scopedVariableManager          variables.ScopedVariableManager
-=======
 	Logger                        *zap.SugaredLogger
 	workflowService               WorkflowService
 	ciPipelineMaterialRepository  pipelineConfig.CiPipelineMaterialRepository
@@ -103,7 +79,8 @@
 	customTagService              CustomTagService
 	config                        *types.CiConfig
 	scopedVariableManager         variables.ScopedVariableManager
->>>>>>> 4edd46ae
+	pluginInputVariableParser     PluginInputVariableParser
+	globalPluginService           plugin.GlobalPluginService
 }
 
 func NewCiServiceImpl(Logger *zap.SugaredLogger, workflowService WorkflowService,
@@ -137,11 +114,8 @@
 		appRepository:                 appRepository,
 		scopedVariableManager:         scopedVariableManager,
 		customTagService:              customTagService,
-<<<<<<< HEAD
 		pluginInputVariableParser:     pluginInputVariableParser,
 		globalPluginService:           globalPluginService,
-=======
->>>>>>> 4edd46ae
 	}
 	config, err := types.GetCiConfig()
 	if err != nil {
@@ -790,7 +764,7 @@
 		for _, image := range images {
 			if image == buildImagePath {
 				return registryDestinationImageMap, registryCredentialMap, pluginArtifactStage, imagePathReservationIds,
-					fmt.Errorf("source image cannot be same as destination image")
+					bean2.ErrImagePathInUse
 			}
 		}
 	}
