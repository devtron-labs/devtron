--- conflicted
+++ resolved
@@ -143,14 +143,9 @@
 	}
 }
 
-<<<<<<< HEAD
-func (impl *CiServiceImpl) TriggerCiPipeline(trigger Trigger) (int, error) {
+func (impl *CiServiceImpl) TriggerCiPipeline(trigger types.Trigger) (int, error) {
 
 	impl.Logger.Debug("ci pipeline manual trigger", "request", trigger)
-=======
-func (impl *CiServiceImpl) TriggerCiPipeline(trigger types.Trigger) (int, error) {
-	impl.Logger.Debug("ci pipeline manual trigger")
->>>>>>> 5911c2ea
 	ciMaterials, err := impl.GetCiMaterials(trigger.PipelineId, trigger.CiMaterials)
 	if err != nil {
 		return 0, err
@@ -409,13 +404,8 @@
 	return ciWorkflow, nil
 }
 
-<<<<<<< HEAD
-func (impl *CiServiceImpl) executeCiPipeline(workflowRequest *WorkflowRequest) error {
+func (impl *CiServiceImpl) executeCiPipeline(workflowRequest *types.WorkflowRequest) error {
 	_, _, err := impl.workflowService.SubmitWorkflow(workflowRequest)
-=======
-func (impl *CiServiceImpl) executeCiPipeline(workflowRequest *types.WorkflowRequest) error {
-	_, err := impl.workflowService.SubmitWorkflow(workflowRequest)
->>>>>>> 5911c2ea
 	if err != nil {
 		impl.Logger.Errorw("workflow error", "err", err)
 		return err
