/*
 * Copyright (c) 2020 Devtron Labs
 *
 * Licensed under the Apache License, Version 2.0 (the "License");
 * you may not use this file except in compliance with the License.
 * You may obtain a copy of the License at
 *
 *    http://www.apache.org/licenses/LICENSE-2.0
 *
 * Unless required by applicable law or agreed to in writing, software
 * distributed under the License is distributed on an "AS IS" BASIS,
 * WITHOUT WARRANTIES OR CONDITIONS OF ANY KIND, either express or implied.
 * See the License for the specific language governing permissions and
 * limitations under the License.
 *
 */

package pipeline

import (
	"errors"
	"fmt"
	repository3 "github.com/devtron-labs/devtron/internal/sql/repository"
	"github.com/devtron-labs/devtron/pkg/app"
	bean2 "github.com/devtron-labs/devtron/pkg/pipeline/bean"
	"github.com/devtron-labs/devtron/pkg/pipeline/history"
	"github.com/devtron-labs/devtron/pkg/pipeline/repository"
	repository2 "github.com/devtron-labs/devtron/pkg/plugin/repository"
	"github.com/devtron-labs/devtron/pkg/user"
	"path/filepath"
	"strconv"
	"strings"
	"time"

	"github.com/argoproj/argo-workflows/v3/pkg/apis/workflow/v1alpha1"
	"github.com/devtron-labs/common-lib/blob-storage"
	client "github.com/devtron-labs/devtron/client/events"
	"github.com/devtron-labs/devtron/internal/middleware"
	"github.com/devtron-labs/devtron/internal/sql/repository/pipelineConfig"
	"github.com/devtron-labs/devtron/internal/util"
	"github.com/devtron-labs/devtron/pkg/bean"
	util2 "github.com/devtron-labs/devtron/util/event"
	"go.uber.org/zap"
)

type CiService interface {
	TriggerCiPipeline(trigger Trigger) (int, error)
	GetCiMaterials(pipelineId int, ciMaterials []*pipelineConfig.CiPipelineMaterial) ([]*pipelineConfig.CiPipelineMaterial, error)
}

type CiServiceImpl struct {
	Logger                        *zap.SugaredLogger
	workflowService               WorkflowService
	ciPipelineMaterialRepository  pipelineConfig.CiPipelineMaterialRepository
	ciWorkflowRepository          pipelineConfig.CiWorkflowRepository
	ciConfig                      *CiConfig
	eventClient                   client.EventClient
	eventFactory                  client.EventFactory
	mergeUtil                     *util.MergeUtil
	ciPipelineRepository          pipelineConfig.CiPipelineRepository
	prePostCiScriptHistoryService history.PrePostCiScriptHistoryService
	pipelineStageService          PipelineStageService
	userService                   user.UserService
<<<<<<< HEAD
	//ciTemplateOverrideRepository  pipelineConfig.CiTemplateOverrideRepository
	ciTemplateService CiTemplateService
=======
	ciTemplateService             CiTemplateService
>>>>>>> fffd7a63
	appCrudOperationService       app.AppCrudOperationService
}

func NewCiServiceImpl(Logger *zap.SugaredLogger, workflowService WorkflowService,
	ciPipelineMaterialRepository pipelineConfig.CiPipelineMaterialRepository,
	ciWorkflowRepository pipelineConfig.CiWorkflowRepository, ciConfig *CiConfig, eventClient client.EventClient,
	eventFactory client.EventFactory, mergeUtil *util.MergeUtil, ciPipelineRepository pipelineConfig.CiPipelineRepository,
	prePostCiScriptHistoryService history.PrePostCiScriptHistoryService,
	pipelineStageService PipelineStageService,
	userService user.UserService,
<<<<<<< HEAD
	ciTemplateOverrideRepository pipelineConfig.CiTemplateOverrideRepository, appCrudOperationService app.AppCrudOperationService,
ciTemplateService CiTemplateService) *CiServiceImpl {
=======
	ciTemplateService CiTemplateService, appCrudOperationService app.AppCrudOperationService) *CiServiceImpl {
>>>>>>> fffd7a63
	return &CiServiceImpl{
		Logger:                        Logger,
		workflowService:               workflowService,
		ciPipelineMaterialRepository:  ciPipelineMaterialRepository,
		ciWorkflowRepository:          ciWorkflowRepository,
		ciConfig:                      ciConfig,
		eventClient:                   eventClient,
		eventFactory:                  eventFactory,
		mergeUtil:                     mergeUtil,
		ciPipelineRepository:          ciPipelineRepository,
		prePostCiScriptHistoryService: prePostCiScriptHistoryService,
		pipelineStageService:          pipelineStageService,
		userService:                   userService,
<<<<<<< HEAD
		//ciTemplateOverrideRepository:  ciTemplateOverrideRepository,
		ciTemplateService: ciTemplateService,
=======
		ciTemplateService:             ciTemplateService,
>>>>>>> fffd7a63
		appCrudOperationService:       appCrudOperationService,
	}
}

const WorkflowStarting = "Starting"
const WorkflowInProgress = "Progressing"
const WorkflowAborted = "Aborted"
const WorkflowFailed = "Failed"

func (impl *CiServiceImpl) GetCiMaterials(pipelineId int, ciMaterials []*pipelineConfig.CiPipelineMaterial) ([]*pipelineConfig.CiPipelineMaterial, error) {
	if !(len(ciMaterials) == 0) {
		return ciMaterials, nil
	} else {
		ciMaterials, err := impl.ciPipelineMaterialRepository.GetByPipelineId(pipelineId)
		if err != nil {
			impl.Logger.Errorw("err", "err", err)
			return nil, err
		}
		impl.Logger.Debug("ciMaterials for pipeline trigger ", ciMaterials)
		return ciMaterials, nil
	}
}

func (impl *CiServiceImpl) TriggerCiPipeline(trigger Trigger) (int, error) {
	impl.Logger.Debug("ci pipeline manual trigger")
	ciMaterials, err := impl.GetCiMaterials(trigger.PipelineId, trigger.CiMaterials)
	if err != nil {
		return 0, err
	}

	ciPipelineScripts, err := impl.ciPipelineRepository.FindCiScriptsByCiPipelineId(trigger.PipelineId)
	if err != nil && !util.IsErrNoRows(err) {
		return 0, err
	}

	var pipeline *pipelineConfig.CiPipeline
	for _, m := range ciMaterials {
		pipeline = m.CiPipeline
		break
	}

	ciWorkflowConfig, err := impl.ciWorkflowRepository.FindConfigByPipelineId(trigger.PipelineId)
	if err != nil && !util.IsErrNoRows(err) {
		impl.Logger.Errorw("could not fetch ci config", "pipeline", trigger.PipelineId)
		return 0, err
	}
	if ciWorkflowConfig.Namespace == "" {
		ciWorkflowConfig.Namespace = impl.ciConfig.DefaultNamespace
	}
	savedCiWf, err := impl.saveNewWorkflow(pipeline, ciWorkflowConfig, trigger.CommitHashes, trigger.TriggeredBy)
	if err != nil {
		impl.Logger.Errorw("could not save new workflow", "err", err)
		return 0, err
	}

	workflowRequest, err := impl.buildWfRequestForCiPipeline(pipeline, trigger, ciMaterials, savedCiWf, ciWorkflowConfig, ciPipelineScripts)
	if err != nil {
		impl.Logger.Errorw("make workflow req", "err", err)
		return 0, err
	}

	appLabels, err := impl.appCrudOperationService.GetLabelsByAppId(pipeline.AppId)
	if err != nil {
		return 0, err
	}

	createdWf, err := impl.executeCiPipeline(workflowRequest, appLabels)
	if err != nil {
		impl.Logger.Errorw("workflow error", "err", err)
		return 0, err
	}
	impl.Logger.Debugw("ci triggered", "wf name ", createdWf.Name, " pipeline ", trigger.PipelineId)

	middleware.CiTriggerCounter.WithLabelValues(strconv.Itoa(pipeline.AppId), strconv.Itoa(trigger.PipelineId)).Inc()
	go impl.WriteCITriggerEvent(trigger, pipeline, workflowRequest)
	return savedCiWf.Id, err
}

func (impl *CiServiceImpl) WriteCITriggerEvent(trigger Trigger, pipeline *pipelineConfig.CiPipeline, workflowRequest *WorkflowRequest) {
	event := impl.eventFactory.Build(util2.Trigger, &pipeline.Id, pipeline.AppId, nil, util2.CI)
	material := &client.MaterialTriggerInfo{}

	gitTriggers := make(map[int]pipelineConfig.GitCommit)

	for k, v := range trigger.CommitHashes {
		gitCommit := pipelineConfig.GitCommit{
			Commit:  v.Commit,
			Author:  v.Author,
			Changes: v.Changes,
			Message: v.Message,
			Date:    v.Date,
		}

		// set webhook data in gitTriggers
		_webhookData := v.WebhookData
		if _webhookData != nil {
			gitCommit.WebhookData = pipelineConfig.WebhookData{
				Id:              _webhookData.Id,
				EventActionType: _webhookData.EventActionType,
				Data:            _webhookData.Data,
			}
		}

		gitTriggers[k] = gitCommit
	}

	material.GitTriggers = gitTriggers

	event.UserId = int(trigger.TriggeredBy)
	event.CiWorkflowRunnerId = workflowRequest.WorkflowId
	event = impl.eventFactory.BuildExtraCIData(event, material, workflowRequest.CiImage)
	_, evtErr := impl.eventClient.WriteNotificationEvent(event)
	if evtErr != nil {
		impl.Logger.Errorw("error in writing event", "err", evtErr)
	}
}

// TODO: Send all trigger data
func (impl *CiServiceImpl) BuildPayload(trigger Trigger, pipeline *pipelineConfig.CiPipeline, workflowRequest *WorkflowRequest) *client.Payload {
	payload := &client.Payload{}
	payload.AppName = pipeline.App.AppName
	payload.PipelineName = pipeline.Name
	return payload
}

func (impl *CiServiceImpl) saveNewWorkflow(pipeline *pipelineConfig.CiPipeline, wfConfig *pipelineConfig.CiWorkflowConfig,
	commitHashes map[int]bean.GitCommit, userId int32) (wf *pipelineConfig.CiWorkflow, error error) {
	gitTriggers := make(map[int]pipelineConfig.GitCommit)
	for k, v := range commitHashes {
		gitCommit := pipelineConfig.GitCommit{
			Commit:                 v.Commit,
			Author:                 v.Author,
			Date:                   v.Date,
			Message:                v.Message,
			Changes:                v.Changes,
			CiConfigureSourceValue: v.CiConfigureSourceValue,
			CiConfigureSourceType:  v.CiConfigureSourceType,
			GitRepoUrl:             v.GitRepoUrl,
			GitRepoName:            v.GitRepoName,
		}
		webhookData := v.WebhookData
		if webhookData != nil {
			gitCommit.WebhookData = pipelineConfig.WebhookData{
				Id:              webhookData.Id,
				EventActionType: webhookData.EventActionType,
				Data:            webhookData.Data,
			}
		}

		gitTriggers[k] = gitCommit
	}

	ciWorkflow := &pipelineConfig.CiWorkflow{
		Name:               pipeline.Name + "-" + strconv.Itoa(pipeline.Id),
		Status:             WorkflowStarting,
		Message:            "",
		StartedOn:          time.Now(),
		CiPipelineId:       pipeline.Id,
		Namespace:          wfConfig.Namespace,
		BlobStorageEnabled: impl.ciConfig.BlobStorageEnabled,
		GitTriggers:        gitTriggers,
		LogLocation:        "",
		TriggeredBy:        userId,
	}
	err := impl.ciWorkflowRepository.SaveWorkFlow(ciWorkflow)
	if err != nil {
		impl.Logger.Errorw("saving workflow error", "err", err)
		return &pipelineConfig.CiWorkflow{}, err
	}
	impl.Logger.Debugw("workflow saved ", "id", ciWorkflow.Id)
	return ciWorkflow, nil
}

func (impl *CiServiceImpl) executeCiPipeline(workflowRequest *WorkflowRequest, appLabels map[string]string) (*v1alpha1.Workflow, error) {
	createdWorkFlow, err := impl.workflowService.SubmitWorkflow(workflowRequest, appLabels)
	if err != nil {
		impl.Logger.Errorw("workflow error", "err", err)
		return nil, err
	}
	return createdWorkFlow, nil
}

func (impl *CiServiceImpl) buildS3ArtifactLocation(ciWorkflowConfig *pipelineConfig.CiWorkflowConfig, savedWf *pipelineConfig.CiWorkflow) (string, string, string) {
	ciArtifactLocationFormat := ciWorkflowConfig.CiArtifactLocationFormat
	if ciArtifactLocationFormat == "" {
		ciArtifactLocationFormat = impl.ciConfig.CiArtifactLocationFormat
	}
	ArtifactLocation := fmt.Sprintf("s3://%s/%s/"+ciArtifactLocationFormat, ciWorkflowConfig.LogsBucket, impl.ciConfig.DefaultArtifactKeyPrefix, savedWf.Id, savedWf.Id)
	artifactFileName := fmt.Sprintf(impl.ciConfig.DefaultArtifactKeyPrefix+"/"+ciArtifactLocationFormat, savedWf.Id, savedWf.Id)
	return ArtifactLocation, ciWorkflowConfig.LogsBucket, artifactFileName
}

func (impl *CiServiceImpl) buildDefaultArtifactLocation(ciWorkflowConfig *pipelineConfig.CiWorkflowConfig, savedWf *pipelineConfig.CiWorkflow) string {
	ciArtifactLocationFormat := ciWorkflowConfig.CiArtifactLocationFormat
	if ciArtifactLocationFormat == "" {
		ciArtifactLocationFormat = impl.ciConfig.CiArtifactLocationFormat
	}
	ArtifactLocation := fmt.Sprintf("%s/"+ciArtifactLocationFormat, impl.ciConfig.DefaultArtifactKeyPrefix, savedWf.Id, savedWf.Id)
	return ArtifactLocation
}

func (impl *CiServiceImpl) buildWfRequestForCiPipeline(pipeline *pipelineConfig.CiPipeline, trigger Trigger,
	ciMaterials []*pipelineConfig.CiPipelineMaterial, savedWf *pipelineConfig.CiWorkflow,
	ciWorkflowConfig *pipelineConfig.CiWorkflowConfig, ciPipelineScripts []*pipelineConfig.CiPipelineScript) (*WorkflowRequest, error) {
	var ciProjectDetails []CiProjectDetails
	commitHashes := trigger.CommitHashes
	for _, ciMaterial := range ciMaterials {
		commitHashForPipelineId := commitHashes[ciMaterial.Id]
		ciProjectDetail := CiProjectDetails{
			GitRepository:   ciMaterial.GitMaterial.Url,
			MaterialName:    ciMaterial.GitMaterial.Name,
			CheckoutPath:    ciMaterial.GitMaterial.CheckoutPath,
			FetchSubmodules: ciMaterial.GitMaterial.FetchSubmodules,
			CommitHash:      commitHashForPipelineId.Commit,
			Author:          commitHashForPipelineId.Author,
			SourceType:      ciMaterial.Type,
			SourceValue:     ciMaterial.Value,
			GitTag:          ciMaterial.GitTag,
			Message:         commitHashForPipelineId.Message,
			Type:            string(ciMaterial.Type),
			CommitTime:      commitHashForPipelineId.Date.Format(bean.LayoutRFC3339),
			GitOptions: GitOptions{
				UserName:      ciMaterial.GitMaterial.GitProvider.UserName,
				Password:      ciMaterial.GitMaterial.GitProvider.Password,
				SshPrivateKey: ciMaterial.GitMaterial.GitProvider.SshPrivateKey,
				AccessToken:   ciMaterial.GitMaterial.GitProvider.AccessToken,
				AuthMode:      ciMaterial.GitMaterial.GitProvider.AuthMode,
			},
		}

		if ciMaterial.Type == pipelineConfig.SOURCE_TYPE_WEBHOOK {
			webhookData := commitHashForPipelineId.WebhookData
			ciProjectDetail.WebhookData = pipelineConfig.WebhookData{
				Id:              webhookData.Id,
				EventActionType: webhookData.EventActionType,
				Data:            webhookData.Data,
			}
		}

		ciProjectDetails = append(ciProjectDetails, ciProjectDetail)
	}

	var beforeDockerBuildScripts []*bean.CiScript
	var afterDockerBuildScripts []*bean.CiScript
	for _, ciPipelineScript := range ciPipelineScripts {
		ciTask := &bean.CiScript{
			Id:             ciPipelineScript.Id,
			Index:          ciPipelineScript.Index,
			Name:           ciPipelineScript.Name,
			Script:         ciPipelineScript.Script,
			OutputLocation: ciPipelineScript.OutputLocation,
		}

		if ciPipelineScript.Stage == BEFORE_DOCKER_BUILD {
			beforeDockerBuildScripts = append(beforeDockerBuildScripts, ciTask)
		} else if ciPipelineScript.Stage == AFTER_DOCKER_BUILD {
			afterDockerBuildScripts = append(afterDockerBuildScripts, ciTask)
		}
	}
	var preCiSteps []*bean2.StepObject
	var postCiSteps []*bean2.StepObject
	var refPluginsData []*bean2.RefPluginObject
	var err error
	if !(len(beforeDockerBuildScripts) == 0 && len(afterDockerBuildScripts) == 0) {
		//found beforeDockerBuildScripts/afterDockerBuildScripts
		//building preCiSteps & postCiSteps from them, refPluginsData not needed
		preCiSteps = buildCiStepsDataFromDockerBuildScripts(beforeDockerBuildScripts)
		postCiSteps = buildCiStepsDataFromDockerBuildScripts(afterDockerBuildScripts)
	} else {
		//beforeDockerBuildScripts & afterDockerBuildScripts not found
		//getting preCiStepsData, postCiStepsData & refPluginsData
		preCiSteps, postCiSteps, refPluginsData, err = impl.pipelineStageService.BuildPrePostAndRefPluginStepsDataForWfRequest(pipeline.Id)
		if err != nil {
			impl.Logger.Errorw("error in getting pre, post & refPlugin steps data for wf request", "err", err, "ciPipelineId", pipeline.Id)
			return nil, err
		}
	}
	dockerImageTag := impl.buildImageTag(commitHashes, pipeline.Id, savedWf.Id)
	if ciWorkflowConfig.CiCacheBucket == "" {
		ciWorkflowConfig.CiCacheBucket = impl.ciConfig.DefaultCacheBucket
	}

	if ciWorkflowConfig.CiCacheRegion == "" {
		ciWorkflowConfig.CiCacheRegion = impl.ciConfig.DefaultCacheBucketRegion
	}
	if ciWorkflowConfig.CiImage == "" {
		ciWorkflowConfig.CiImage = impl.ciConfig.DefaultImage
	}
	if ciWorkflowConfig.CiTimeout == 0 {
		ciWorkflowConfig.CiTimeout = impl.ciConfig.DefaultTimeout
	}

	ciTemplate := pipeline.CiTemplate
	ciLevelArgs := pipeline.DockerArgs

	if ciLevelArgs == "" {
		ciLevelArgs = "{}"
	}

	//mergedArgs, err := impl.mergeUtil.JsonPatch([]byte(args), []byte(ciLevelArgs))
	//if err != nil {
	//	impl.Logger.Errorw("err", "err", err)
	//	return nil, err
	//}
	if pipeline.CiTemplate.DockerBuildOptions == "" {
		pipeline.CiTemplate.DockerBuildOptions = "{}"
	}
	user, err := impl.userService.GetById(trigger.TriggeredBy)
	if err != nil {
		impl.Logger.Errorw("unable to find user by id", "err", err, "id", trigger.TriggeredBy)
		return nil, err
	}
	var dockerfilePath string
	var dockerRepository string
	var checkoutPath string
	var ciBuildConfigBean *bean2.CiBuildConfigBean
	dockerRegistry := &repository3.DockerArtifactStore{}
	if !pipeline.IsExternal && pipeline.IsDockerConfigOverridden {
		templateOverrideBean, err := impl.ciTemplateService.FindTemplateOverrideByCiPipelineId(pipeline.Id)
		if err != nil {
			return nil, err
		}
		ciBuildConfigBean = templateOverrideBean.CiBuildConfig
		templateOverride := templateOverrideBean.CiTemplateOverride
		checkoutPath = templateOverride.GitMaterial.CheckoutPath
		dockerfilePath = filepath.Join(checkoutPath, templateOverride.DockerfilePath)
		dockerRepository = templateOverride.DockerRepository
		dockerRegistry = templateOverride.DockerRegistry
	} else {
		checkoutPath = ciTemplate.GitMaterial.CheckoutPath
		dockerfilePath = filepath.Join(checkoutPath, ciTemplate.DockerfilePath)
		dockerRegistry = ciTemplate.DockerRegistry
		dockerRepository = ciTemplate.DockerRepository
		ciBuildConfigEntity := ciTemplate.CiBuildConfig
		ciBuildConfigBean, err = bean2.ConvertDbBuildConfigToBean(ciBuildConfigEntity)
		if err != nil {
			impl.Logger.Errorw("error occurred while converting buildconfig dbEntity to configBean", "ciBuildConfigEntity", ciBuildConfigEntity, "err", err)
			return nil, errors.New("error while parsing ci build config")
		}
	}
	if checkoutPath == "" {
		checkoutPath = "./"
	}
	//mergedArgs := string(merged)
	oldArgs := ciTemplate.Args
	ciBuildConfigBean, err = bean2.OverrideCiBuildConfig(dockerfilePath, oldArgs, ciLevelArgs, ciTemplate.DockerBuildOptions, ciTemplate.TargetPlatform, ciBuildConfigBean)
	if err != nil {
		impl.Logger.Errorw("error occurred while overriding ci build config", "oldArgs", oldArgs, "ciLevelArgs", ciLevelArgs, "error", err)
		return nil, errors.New("error while parsing ci build config")
	}
	if ciBuildConfigBean.CiBuildType == bean2.SELF_DOCKERFILE_BUILD_TYPE || ciBuildConfigBean.CiBuildType == bean2.MANAGED_DOCKERFILE_BUILD_TYPE {
		dockerBuildConfig := ciBuildConfigBean.DockerBuildConfig
		dockerfilePath = filepath.Join(checkoutPath, dockerBuildConfig.DockerfilePath)
		dockerBuildConfig.DockerfilePath = dockerfilePath
	}
	workflowRequest := &WorkflowRequest{
<<<<<<< HEAD
		WorkflowNamePrefix: strconv.Itoa(savedWf.Id) + "-" + savedWf.Name,
		PipelineName:       pipeline.Name,
		PipelineId:         pipeline.Id,
		DockerRegistryId:   dockerRegistry.Id,
		DockerRegistryType: string(dockerRegistry.RegistryType),
		DockerImageTag:     dockerImageTag,
		DockerRegistryURL:  dockerRegistry.RegistryURL,
		DockerRepository:   dockerRepository,
		//DockerBuildArgs:            string(merged),
		//DockerBuildTargetPlatform:  ciTemplate.TargetPlatform,
		//DockerFileLocation:         dockerfilePath,
=======
		WorkflowNamePrefix:         strconv.Itoa(savedWf.Id) + "-" + savedWf.Name,
		PipelineName:               pipeline.Name,
		PipelineId:                 pipeline.Id,
		DockerRegistryId:           dockerRegistry.Id,
		DockerRegistryType:         string(dockerRegistry.RegistryType),
		DockerImageTag:             dockerImageTag,
		DockerRegistryURL:          dockerRegistry.RegistryURL,
		DockerRepository:           dockerRepository,
>>>>>>> fffd7a63
		CheckoutPath:               checkoutPath,
		DockerUsername:             dockerRegistry.Username,
		DockerPassword:             dockerRegistry.Password,
		AwsRegion:                  dockerRegistry.AWSRegion,
		AccessKey:                  dockerRegistry.AWSAccessKeyId,
		SecretKey:                  dockerRegistry.AWSSecretAccessKey,
		DockerConnection:           dockerRegistry.Connection,
		DockerCert:                 dockerRegistry.Cert,
		CiCacheFileName:            pipeline.Name + "-" + strconv.Itoa(pipeline.Id) + ".tar.gz",
		CiProjectDetails:           ciProjectDetails,
		Namespace:                  ciWorkflowConfig.Namespace,
		BlobStorageConfigured:      savedWf.BlobStorageEnabled,
		CiImage:                    ciWorkflowConfig.CiImage,
		ActiveDeadlineSeconds:      ciWorkflowConfig.CiTimeout,
		WorkflowId:                 savedWf.Id,
		TriggeredBy:                savedWf.TriggeredBy,
		CacheLimit:                 impl.ciConfig.CacheLimit,
		ScanEnabled:                pipeline.ScanEnabled,
		CloudProvider:              impl.ciConfig.CloudProvider,
		DefaultAddressPoolBaseCidr: impl.ciConfig.DefaultAddressPoolBaseCidr,
		DefaultAddressPoolSize:     impl.ciConfig.DefaultAddressPoolSize,
		PreCiSteps:                 preCiSteps,
		PostCiSteps:                postCiSteps,
		RefPlugins:                 refPluginsData,
		AppName:                    pipeline.App.AppName,
		TriggerByAuthor:            user.EmailId,
		CiBuildConfig:              ciBuildConfigBean,
<<<<<<< HEAD
		//DockerBuildOptions:         pipeline.CiTemplate.DockerBuildOptions,
=======
		CiBuildDockerMtuValue:      impl.ciConfig.CiRunnerDockerMTUValue,
>>>>>>> fffd7a63
		IgnoreDockerCachePush:      impl.ciConfig.IgnoreDockerCacheForCI,
		IgnoreDockerCachePull:      impl.ciConfig.IgnoreDockerCacheForCI || trigger.InvalidateCache,
	}

	if ciWorkflowConfig.LogsBucket == "" {
		ciWorkflowConfig.LogsBucket = impl.ciConfig.DefaultBuildLogsBucket
	}

	switch workflowRequest.CloudProvider {
	case BLOB_STORAGE_S3:
		//No AccessKey is used for uploading artifacts, instead IAM based auth is used
		workflowRequest.CiCacheRegion = ciWorkflowConfig.CiCacheRegion
		workflowRequest.CiCacheLocation = ciWorkflowConfig.CiCacheBucket
		workflowRequest.CiArtifactLocation, workflowRequest.CiArtifactBucket, workflowRequest.CiArtifactFileName = impl.buildS3ArtifactLocation(ciWorkflowConfig, savedWf)
		workflowRequest.BlobStorageS3Config = &blob_storage.BlobStorageS3Config{
			AccessKey:                  impl.ciConfig.BlobStorageS3AccessKey,
			Passkey:                    impl.ciConfig.BlobStorageS3SecretKey,
			EndpointUrl:                impl.ciConfig.BlobStorageS3Endpoint,
			IsInSecure:                 impl.ciConfig.BlobStorageS3EndpointInsecure,
			CiCacheBucketName:          ciWorkflowConfig.CiCacheBucket,
			CiCacheRegion:              ciWorkflowConfig.CiCacheRegion,
			CiCacheBucketVersioning:    impl.ciConfig.BlobStorageS3BucketVersioned,
			CiArtifactBucketName:       workflowRequest.CiArtifactBucket,
			CiArtifactRegion:           impl.ciConfig.DefaultCdLogsBucketRegion,
			CiArtifactBucketVersioning: impl.ciConfig.BlobStorageS3BucketVersioned,
			CiLogBucketName:            impl.ciConfig.DefaultBuildLogsBucket,
			CiLogRegion:                impl.ciConfig.DefaultCdLogsBucketRegion,
			CiLogBucketVersioning:      impl.ciConfig.BlobStorageS3BucketVersioned,
		}
	case BLOB_STORAGE_GCP:
		workflowRequest.GcpBlobConfig = &blob_storage.GcpBlobConfig{
			CredentialFileJsonData: impl.ciConfig.BlobStorageGcpCredentialJson,
			CacheBucketName:        ciWorkflowConfig.CiCacheBucket,
			LogBucketName:          ciWorkflowConfig.LogsBucket,
			ArtifactBucketName:     ciWorkflowConfig.LogsBucket,
		}
		workflowRequest.CiArtifactLocation = impl.buildDefaultArtifactLocation(ciWorkflowConfig, savedWf)
		workflowRequest.CiArtifactFileName = workflowRequest.CiArtifactLocation
	case BLOB_STORAGE_AZURE:
		workflowRequest.AzureBlobConfig = &blob_storage.AzureBlobConfig{
			Enabled:               impl.ciConfig.CloudProvider == BLOB_STORAGE_AZURE,
			AccountName:           impl.ciConfig.AzureAccountName,
			BlobContainerCiCache:  impl.ciConfig.AzureBlobContainerCiCache,
			AccountKey:            impl.ciConfig.AzureAccountKey,
			BlobContainerCiLog:    impl.ciConfig.AzureBlobContainerCiLog,
			BlobContainerArtifact: impl.ciConfig.AzureBlobContainerCiLog,
		}
		workflowRequest.BlobStorageS3Config = &blob_storage.BlobStorageS3Config{
			EndpointUrl:           impl.ciConfig.AzureGatewayUrl,
			IsInSecure:            impl.ciConfig.AzureGatewayConnectionInsecure,
			CiLogBucketName:       impl.ciConfig.AzureBlobContainerCiLog,
			CiLogRegion:           impl.ciConfig.DefaultCacheBucketRegion,
			CiLogBucketVersioning: impl.ciConfig.BlobStorageS3BucketVersioned,
			AccessKey:             impl.ciConfig.AzureAccountName,
		}
		workflowRequest.CiArtifactLocation = impl.buildDefaultArtifactLocation(ciWorkflowConfig, savedWf)
		workflowRequest.CiArtifactFileName = workflowRequest.CiArtifactLocation
	default:
		if impl.ciConfig.BlobStorageEnabled {
			return nil, fmt.Errorf("blob storage %s not supported", workflowRequest.CloudProvider)
		}
	}
	return workflowRequest, nil
}

func buildCiStepsDataFromDockerBuildScripts(dockerBuildScripts []*bean.CiScript) []*bean2.StepObject {
	//before plugin support, few variables were set as env vars in ci-runner
	//these variables are now moved to global vars in plugin steps, but to avoid error in old scripts adding those variables in payload
	inputVars := []*bean2.VariableObject{
		{
			Name:                  "DOCKER_IMAGE_TAG",
			Format:                "STRING",
			VariableType:          bean2.VARIABLE_TYPE_REF_GLOBAL,
			ReferenceVariableName: "DOCKER_IMAGE_TAG",
		},
		{
			Name:                  "DOCKER_REPOSITORY",
			Format:                "STRING",
			VariableType:          bean2.VARIABLE_TYPE_REF_GLOBAL,
			ReferenceVariableName: "DOCKER_REPOSITORY",
		},
		{
			Name:                  "DOCKER_REGISTRY_URL",
			Format:                "STRING",
			VariableType:          bean2.VARIABLE_TYPE_REF_GLOBAL,
			ReferenceVariableName: "DOCKER_REGISTRY_URL",
		},
		{
			Name:                  "DOCKER_IMAGE",
			Format:                "STRING",
			VariableType:          bean2.VARIABLE_TYPE_REF_GLOBAL,
			ReferenceVariableName: "DOCKER_IMAGE",
		},
	}
	var ciSteps []*bean2.StepObject
	for _, dockerBuildScript := range dockerBuildScripts {
		ciStep := &bean2.StepObject{
			Name:          dockerBuildScript.Name,
			Index:         dockerBuildScript.Index,
			Script:        dockerBuildScript.Script,
			ArtifactPaths: []string{dockerBuildScript.OutputLocation},
			StepType:      string(repository.PIPELINE_STEP_TYPE_INLINE),
			ExecutorType:  string(repository2.SCRIPT_TYPE_SHELL),
			InputVars:     inputVars,
		}
		ciSteps = append(ciSteps, ciStep)
	}
	return ciSteps
}

func (impl *CiServiceImpl) buildImageTag(commitHashes map[int]bean.GitCommit, id int, wfId int) string {
	dockerImageTag := ""
	for _, v := range commitHashes {
		_truncatedCommit := ""
		if v.WebhookData == nil {
			if v.Commit == "" {
				continue
			}
			_truncatedCommit = _getTruncatedImageTag(v.Commit)
		} else {
			_targetCheckout := v.WebhookData.Data[bean.WEBHOOK_SELECTOR_TARGET_CHECKOUT_NAME]
			if _targetCheckout == "" {
				continue
			}
			_truncatedCommit = _getTruncatedImageTag(_targetCheckout)
			if v.WebhookData.EventActionType == bean.WEBHOOK_EVENT_MERGED_ACTION_TYPE {
				_sourceCheckout := v.WebhookData.Data[bean.WEBHOOK_SELECTOR_SOURCE_CHECKOUT_NAME]
				if len(_sourceCheckout) > 0 {
					_truncatedCommit = _truncatedCommit + "-" + _getTruncatedImageTag(_sourceCheckout)
				}
			}
		}

		if dockerImageTag == "" {
			dockerImageTag = _truncatedCommit
		} else {
			dockerImageTag = dockerImageTag + "-" + _truncatedCommit
		}
	}
	if dockerImageTag != "" {
		dockerImageTag = dockerImageTag + "-" + strconv.Itoa(id) + "-" + strconv.Itoa(wfId)
	}

	// replace / with underscore, as docker image tag doesn't support slash. it gives error
	dockerImageTag = strings.ReplaceAll(dockerImageTag, "/", "_")

	return dockerImageTag
}

func _getTruncatedImageTag(imageTag string) string {
	_length := len(imageTag)
	if _length == 0 {
		return imageTag
	}

	_truncatedLength := 8

	if _length < _truncatedLength {
		return imageTag
	} else {
		return imageTag[:_truncatedLength]
	}

}<|MERGE_RESOLUTION|>--- conflicted
+++ resolved
@@ -61,12 +61,7 @@
 	prePostCiScriptHistoryService history.PrePostCiScriptHistoryService
 	pipelineStageService          PipelineStageService
 	userService                   user.UserService
-<<<<<<< HEAD
-	//ciTemplateOverrideRepository  pipelineConfig.CiTemplateOverrideRepository
-	ciTemplateService CiTemplateService
-=======
 	ciTemplateService             CiTemplateService
->>>>>>> fffd7a63
 	appCrudOperationService       app.AppCrudOperationService
 }
 
@@ -77,12 +72,7 @@
 	prePostCiScriptHistoryService history.PrePostCiScriptHistoryService,
 	pipelineStageService PipelineStageService,
 	userService user.UserService,
-<<<<<<< HEAD
-	ciTemplateOverrideRepository pipelineConfig.CiTemplateOverrideRepository, appCrudOperationService app.AppCrudOperationService,
-ciTemplateService CiTemplateService) *CiServiceImpl {
-=======
 	ciTemplateService CiTemplateService, appCrudOperationService app.AppCrudOperationService) *CiServiceImpl {
->>>>>>> fffd7a63
 	return &CiServiceImpl{
 		Logger:                        Logger,
 		workflowService:               workflowService,
@@ -96,12 +86,7 @@
 		prePostCiScriptHistoryService: prePostCiScriptHistoryService,
 		pipelineStageService:          pipelineStageService,
 		userService:                   userService,
-<<<<<<< HEAD
-		//ciTemplateOverrideRepository:  ciTemplateOverrideRepository,
-		ciTemplateService: ciTemplateService,
-=======
 		ciTemplateService:             ciTemplateService,
->>>>>>> fffd7a63
 		appCrudOperationService:       appCrudOperationService,
 	}
 }
@@ -458,19 +443,6 @@
 		dockerBuildConfig.DockerfilePath = dockerfilePath
 	}
 	workflowRequest := &WorkflowRequest{
-<<<<<<< HEAD
-		WorkflowNamePrefix: strconv.Itoa(savedWf.Id) + "-" + savedWf.Name,
-		PipelineName:       pipeline.Name,
-		PipelineId:         pipeline.Id,
-		DockerRegistryId:   dockerRegistry.Id,
-		DockerRegistryType: string(dockerRegistry.RegistryType),
-		DockerImageTag:     dockerImageTag,
-		DockerRegistryURL:  dockerRegistry.RegistryURL,
-		DockerRepository:   dockerRepository,
-		//DockerBuildArgs:            string(merged),
-		//DockerBuildTargetPlatform:  ciTemplate.TargetPlatform,
-		//DockerFileLocation:         dockerfilePath,
-=======
 		WorkflowNamePrefix:         strconv.Itoa(savedWf.Id) + "-" + savedWf.Name,
 		PipelineName:               pipeline.Name,
 		PipelineId:                 pipeline.Id,
@@ -479,7 +451,6 @@
 		DockerImageTag:             dockerImageTag,
 		DockerRegistryURL:          dockerRegistry.RegistryURL,
 		DockerRepository:           dockerRepository,
->>>>>>> fffd7a63
 		CheckoutPath:               checkoutPath,
 		DockerUsername:             dockerRegistry.Username,
 		DockerPassword:             dockerRegistry.Password,
@@ -507,11 +478,7 @@
 		AppName:                    pipeline.App.AppName,
 		TriggerByAuthor:            user.EmailId,
 		CiBuildConfig:              ciBuildConfigBean,
-<<<<<<< HEAD
-		//DockerBuildOptions:         pipeline.CiTemplate.DockerBuildOptions,
-=======
 		CiBuildDockerMtuValue:      impl.ciConfig.CiRunnerDockerMTUValue,
->>>>>>> fffd7a63
 		IgnoreDockerCachePush:      impl.ciConfig.IgnoreDockerCacheForCI,
 		IgnoreDockerCachePull:      impl.ciConfig.IgnoreDockerCacheForCI || trigger.InvalidateCache,
 	}
