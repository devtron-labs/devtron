/*
 * Copyright (c) 2020 Devtron Labs
 *
 * Licensed under the Apache License, Version 2.0 (the "License");
 * you may not use this file except in compliance with the License.
 * You may obtain a copy of the License at
 *
 *    http://www.apache.org/licenses/LICENSE-2.0
 *
 * Unless required by applicable law or agreed to in writing, software
 * distributed under the License is distributed on an "AS IS" BASIS,
 * WITHOUT WARRANTIES OR CONDITIONS OF ANY KIND, either express or implied.
 * See the License for the specific language governing permissions and
 * limitations under the License.
 *
 */

package pipeline

import (
	"encoding/json"
	"errors"
	"fmt"
	repository5 "github.com/devtron-labs/devtron/internal/sql/repository"
	appRepository "github.com/devtron-labs/devtron/internal/sql/repository/app"
	repository3 "github.com/devtron-labs/devtron/internal/sql/repository/dockerRegistry"
	"github.com/devtron-labs/devtron/internal/sql/repository/helper"
	"github.com/devtron-labs/devtron/pkg/app"
	repository1 "github.com/devtron-labs/devtron/pkg/cluster/repository"
	bean2 "github.com/devtron-labs/devtron/pkg/pipeline/bean"
	"github.com/devtron-labs/devtron/pkg/pipeline/history"
	"github.com/devtron-labs/devtron/pkg/pipeline/repository"
	"github.com/devtron-labs/devtron/pkg/pipeline/types"
	"github.com/devtron-labs/devtron/pkg/plugin"
	repository2 "github.com/devtron-labs/devtron/pkg/plugin/repository"
	"github.com/devtron-labs/devtron/pkg/resourceQualifiers"
	"github.com/devtron-labs/devtron/pkg/user"
	"github.com/devtron-labs/devtron/pkg/variables"
	repository4 "github.com/devtron-labs/devtron/pkg/variables/repository"
	util3 "github.com/devtron-labs/devtron/util"
	"github.com/go-pg/pg"
	"path/filepath"
	"strconv"
	"strings"
	"time"

	"github.com/devtron-labs/common-lib/blob-storage"
	client "github.com/devtron-labs/devtron/client/events"
	"github.com/devtron-labs/devtron/internal/middleware"
	"github.com/devtron-labs/devtron/internal/sql/repository/pipelineConfig"
	"github.com/devtron-labs/devtron/internal/util"
	"github.com/devtron-labs/devtron/pkg/bean"
	util2 "github.com/devtron-labs/devtron/util/event"
	"go.uber.org/zap"
)

type CiService interface {
	TriggerCiPipeline(trigger types.Trigger) (int, error)
	GetCiMaterials(pipelineId int, ciMaterials []*pipelineConfig.CiPipelineMaterial) ([]*pipelineConfig.CiPipelineMaterial, error)
}

type CiServiceImpl struct {
	Logger                        *zap.SugaredLogger
	workflowService               WorkflowService
	ciPipelineMaterialRepository  pipelineConfig.CiPipelineMaterialRepository
	ciWorkflowRepository          pipelineConfig.CiWorkflowRepository
	ciConfig                      *types.CiConfig
	eventClient                   client.EventClient
	eventFactory                  client.EventFactory
	mergeUtil                     *util.MergeUtil
	ciPipelineRepository          pipelineConfig.CiPipelineRepository
	prePostCiScriptHistoryService history.PrePostCiScriptHistoryService
	pipelineStageService          PipelineStageService
	userService                   user.UserService
	ciTemplateService             CiTemplateService
	appCrudOperationService       app.AppCrudOperationService
	envRepository                 repository1.EnvironmentRepository
	appRepository                 appRepository.AppRepository
	customTagService              CustomTagService
	config                        *types.CiConfig
	scopedVariableManager         variables.ScopedVariableManager
	pluginInputVariableParser     PluginInputVariableParser
	globalPluginService           plugin.GlobalPluginService
}

func NewCiServiceImpl(Logger *zap.SugaredLogger, workflowService WorkflowService,
	ciPipelineMaterialRepository pipelineConfig.CiPipelineMaterialRepository,
	ciWorkflowRepository pipelineConfig.CiWorkflowRepository, eventClient client.EventClient,
	eventFactory client.EventFactory, mergeUtil *util.MergeUtil, ciPipelineRepository pipelineConfig.CiPipelineRepository,
	prePostCiScriptHistoryService history.PrePostCiScriptHistoryService,
	pipelineStageService PipelineStageService,
	userService user.UserService,
	ciTemplateService CiTemplateService, appCrudOperationService app.AppCrudOperationService, envRepository repository1.EnvironmentRepository, appRepository appRepository.AppRepository,
	scopedVariableManager variables.ScopedVariableManager,
	customTagService CustomTagService,
	pluginInputVariableParser PluginInputVariableParser,
	globalPluginService plugin.GlobalPluginService,
) *CiServiceImpl {
	cis := &CiServiceImpl{
		Logger:                        Logger,
		workflowService:               workflowService,
		ciPipelineMaterialRepository:  ciPipelineMaterialRepository,
		ciWorkflowRepository:          ciWorkflowRepository,
		eventClient:                   eventClient,
		eventFactory:                  eventFactory,
		mergeUtil:                     mergeUtil,
		ciPipelineRepository:          ciPipelineRepository,
		prePostCiScriptHistoryService: prePostCiScriptHistoryService,
		pipelineStageService:          pipelineStageService,
		userService:                   userService,
		ciTemplateService:             ciTemplateService,
		appCrudOperationService:       appCrudOperationService,
		envRepository:                 envRepository,
		appRepository:                 appRepository,
		scopedVariableManager:         scopedVariableManager,
		customTagService:              customTagService,
<<<<<<< HEAD
=======
		pluginInputVariableParser:     pluginInputVariableParser,
		globalPluginService:           globalPluginService,
>>>>>>> 6afbd30f
	}
	config, err := types.GetCiConfig()
	if err != nil {
		return nil
	}
	cis.config = config
	return cis
}

func (impl *CiServiceImpl) GetCiMaterials(pipelineId int, ciMaterials []*pipelineConfig.CiPipelineMaterial) ([]*pipelineConfig.CiPipelineMaterial, error) {
	if !(len(ciMaterials) == 0) {
		return ciMaterials, nil
	} else {
		ciMaterials, err := impl.ciPipelineMaterialRepository.GetByPipelineId(pipelineId)
		if err != nil {
			impl.Logger.Errorw("err", "err", err)
			return nil, err
		}
		impl.Logger.Debug("ciMaterials for pipeline trigger ", ciMaterials)
		return ciMaterials, nil
	}
}

func (impl *CiServiceImpl) TriggerCiPipeline(trigger types.Trigger) (int, error) {
	impl.Logger.Debug("ci pipeline manual trigger")
	ciMaterials, err := impl.GetCiMaterials(trigger.PipelineId, trigger.CiMaterials)
	if err != nil {
		return 0, err
	}
	if trigger.PipelineType == bean2.CI_JOB && len(ciMaterials) != 0 {
		ciMaterials = []*pipelineConfig.CiPipelineMaterial{ciMaterials[0]}
		ciMaterials[0].GitMaterial = nil
		ciMaterials[0].GitMaterialId = 0
	}
	ciPipelineScripts, err := impl.ciPipelineRepository.FindCiScriptsByCiPipelineId(trigger.PipelineId)
	if err != nil && !util.IsErrNoRows(err) {
		return 0, err
	}

	var pipeline *pipelineConfig.CiPipeline
	for _, m := range ciMaterials {
		pipeline = m.CiPipeline
		break
	}

	ciWorkflowConfig, err := impl.ciWorkflowRepository.FindConfigByPipelineId(trigger.PipelineId)
	if err != nil && !util.IsErrNoRows(err) {
		impl.Logger.Errorw("could not fetch ci config", "pipeline", trigger.PipelineId)
		return 0, err
	}

	scope := resourceQualifiers.Scope{
		AppId: pipeline.App.Id,
	}
	env, isJob, err := impl.getEnvironmentForJob(pipeline, trigger)
	if err != nil {
		return 0, err
	}
	if isJob && env != nil {
		ciWorkflowConfig.Namespace = env.Namespace

		//This will be populated for jobs running in selected environment
		scope.EnvId = env.Id
		scope.ClusterId = env.ClusterId

		scope.SystemMetadata = &resourceQualifiers.SystemMetadata{
			EnvironmentName: env.Name,
			ClusterName:     env.Cluster.ClusterName,
			Namespace:       env.Namespace,
		}
	}
	if ciWorkflowConfig.Namespace == "" {
		ciWorkflowConfig.Namespace = impl.config.GetDefaultNamespace()
	}

	//preCiSteps, postCiSteps, refPluginsData, err := impl.pipelineStageService.BuildPrePostAndRefPluginStepsDataForWfRequest(pipeline.Id, ciEvent)
	prePostAndRefPluginResponse, err := impl.pipelineStageService.BuildPrePostAndRefPluginStepsDataForWfRequest(pipeline.Id, bean2.CiStage, scope)
	if err != nil {
		impl.Logger.Errorw("error in getting pre steps data for wf request", "err", err, "ciPipelineId", pipeline.Id)
		return 0, err
	}
	preCiSteps := prePostAndRefPluginResponse.PreStageSteps
	postCiSteps := prePostAndRefPluginResponse.PostStageSteps
	refPluginsData := prePostAndRefPluginResponse.RefPluginData
	variableSnapshot := prePostAndRefPluginResponse.VariableSnapshot

	if len(preCiSteps) == 0 && isJob {
		return 0, &util.ApiError{
			UserMessage: "No tasks are configured in this job pipeline",
		}
	}
	savedCiWf, err := impl.saveNewWorkflow(pipeline, ciWorkflowConfig, trigger.CommitHashes, trigger.TriggeredBy, trigger.EnvironmentId, isJob, trigger.ReferenceCiWorkflowId)
	if err != nil {
		impl.Logger.Errorw("could not save new workflow", "err", err)
		return 0, err
	}

	workflowRequest, err := impl.buildWfRequestForCiPipeline(pipeline, trigger, ciMaterials, savedCiWf, ciWorkflowConfig, ciPipelineScripts, preCiSteps, postCiSteps, refPluginsData)
	if err != nil {
		impl.Logger.Errorw("make workflow req", "err", err)
		return 0, err
	}
	workflowRequest.Scope = scope

	if impl.config != nil && impl.config.BuildxK8sDriverOptions != "" {
		err = impl.setBuildxK8sDriverData(workflowRequest)
		if err != nil {
			impl.Logger.Errorw("error in setBuildxK8sDriverData", "BUILDX_K8S_DRIVER_OPTIONS", impl.config.BuildxK8sDriverOptions, "err", err)
			return 0, err
		}
	}

	//savedCiWf.LogLocation = impl.ciCdConfig.CiDefaultBuildLogsKeyPrefix + "/" + workflowRequest.WorkflowNamePrefix + "/main.log"
	savedCiWf.LogLocation = fmt.Sprintf("%s/%s/main.log", impl.config.GetDefaultBuildLogsKeyPrefix(), workflowRequest.WorkflowNamePrefix)
	err = impl.updateCiWorkflow(workflowRequest, savedCiWf)

	appLabels, err := impl.appCrudOperationService.GetLabelsByAppId(pipeline.AppId)
	if err != nil {
		return 0, err
	}
	workflowRequest.AppId = pipeline.AppId
	workflowRequest.AppLabels = appLabels
	workflowRequest.Env = env
	if isJob {
		workflowRequest.Type = bean2.JOB_WORKFLOW_PIPELINE_TYPE
	} else {
		workflowRequest.Type = bean2.CI_WORKFLOW_PIPELINE_TYPE
	}
	err = impl.executeCiPipeline(workflowRequest)
	if err != nil {
		impl.Logger.Errorw("workflow error", "err", err)
		return 0, err
	}
	impl.Logger.Debugw("ci triggered", " pipeline ", trigger.PipelineId)

	var variableSnapshotHistories = util3.GetBeansPtr(
		repository4.GetSnapshotBean(savedCiWf.Id, repository4.HistoryReferenceTypeCIWORKFLOW, variableSnapshot))
	if len(variableSnapshotHistories) > 0 {
		err = impl.scopedVariableManager.SaveVariableHistoriesForTrigger(variableSnapshotHistories, trigger.TriggeredBy)
		if err != nil {
			impl.Logger.Errorf("Not able to save variable snapshot for CI trigger %s", err)
		}
	}

	middleware.CiTriggerCounter.WithLabelValues(pipeline.App.AppName, pipeline.Name).Inc()
	go impl.WriteCITriggerEvent(trigger, pipeline, workflowRequest)
	return savedCiWf.Id, err
}

func (impl *CiServiceImpl) setBuildxK8sDriverData(workflowRequest *types.WorkflowRequest) error {
	ciBuildConfig := workflowRequest.CiBuildConfig
	if ciBuildConfig != nil {
		if dockerBuildConfig := ciBuildConfig.DockerBuildConfig; dockerBuildConfig != nil {
			buildxK8sDriverOptions := make([]map[string]string, 0)
			err := json.Unmarshal([]byte(impl.config.BuildxK8sDriverOptions), &buildxK8sDriverOptions)
			if err != nil {
				errMsg := "error in parsing BUILDX_K8S_DRIVER_OPTIONS from the devtron-cm, "
				err = errors.New(errMsg + "error : " + err.Error())
				impl.Logger.Errorw(errMsg, "err", err)
				return err
			} else {
				dockerBuildConfig.BuildxK8sDriverOptions = buildxK8sDriverOptions
			}
		}
	}
	return nil
}

func (impl *CiServiceImpl) getEnvironmentForJob(pipeline *pipelineConfig.CiPipeline, trigger types.Trigger) (*repository1.Environment, bool, error) {
	app, err := impl.appRepository.FindById(pipeline.AppId)
	if err != nil {
		impl.Logger.Errorw("could not find app", "err", err)
		return nil, false, err
	}

	var env *repository1.Environment
	isJob := false
	if app.AppType == helper.Job {
		isJob = true
		if trigger.EnvironmentId != 0 {
			env, err = impl.envRepository.FindById(trigger.EnvironmentId)
			if err != nil {
				impl.Logger.Errorw("could not find environment", "err", err)
				return nil, isJob, err
			}
			return env, isJob, nil
		}
	}
	return nil, isJob, nil
}

func (impl *CiServiceImpl) WriteCITriggerEvent(trigger types.Trigger, pipeline *pipelineConfig.CiPipeline, workflowRequest *types.WorkflowRequest) {
	event := impl.eventFactory.Build(util2.Trigger, &pipeline.Id, pipeline.AppId, nil, util2.CI)
	material := &client.MaterialTriggerInfo{}

	material.GitTriggers = trigger.CommitHashes

	event.UserId = int(trigger.TriggeredBy)
	event.CiWorkflowRunnerId = workflowRequest.WorkflowId
	event = impl.eventFactory.BuildExtraCIData(event, material, workflowRequest.CiImage)
	_, evtErr := impl.eventClient.WriteNotificationEvent(event)
	if evtErr != nil {
		impl.Logger.Errorw("error in writing event", "err", evtErr)
	}
}

// TODO: Send all trigger data
func (impl *CiServiceImpl) BuildPayload(trigger types.Trigger, pipeline *pipelineConfig.CiPipeline) *client.Payload {
	payload := &client.Payload{}
	payload.AppName = pipeline.App.AppName
	payload.PipelineName = pipeline.Name
	return payload
}

func (impl *CiServiceImpl) saveNewWorkflow(pipeline *pipelineConfig.CiPipeline, wfConfig *pipelineConfig.CiWorkflowConfig,
	commitHashes map[int]pipelineConfig.GitCommit, userId int32, EnvironmentId int, isJob bool, refCiWorkflowId int) (wf *pipelineConfig.CiWorkflow, error error) {

	ciWorkflow := &pipelineConfig.CiWorkflow{
		Name:                  pipeline.Name + "-" + strconv.Itoa(pipeline.Id),
		Status:                pipelineConfig.WorkflowStarting, //starting CIStage
		Message:               "",
		StartedOn:             time.Now(),
		CiPipelineId:          pipeline.Id,
		Namespace:             impl.config.GetDefaultNamespace(),
		BlobStorageEnabled:    impl.config.BlobStorageEnabled,
		GitTriggers:           commitHashes,
		LogLocation:           "",
		TriggeredBy:           userId,
		ReferenceCiWorkflowId: refCiWorkflowId,
		ExecutorType:          impl.config.GetWorkflowExecutorType(),
	}
	if isJob {
		ciWorkflow.Namespace = wfConfig.Namespace
		ciWorkflow.EnvironmentId = EnvironmentId
	}
	err := impl.ciWorkflowRepository.SaveWorkFlow(ciWorkflow)
	if err != nil {
		impl.Logger.Errorw("saving workflow error", "err", err)
		return &pipelineConfig.CiWorkflow{}, err
	}
	impl.Logger.Debugw("workflow saved ", "id", ciWorkflow.Id)
	return ciWorkflow, nil
}

func (impl *CiServiceImpl) executeCiPipeline(workflowRequest *types.WorkflowRequest) error {
	_, err := impl.workflowService.SubmitWorkflow(workflowRequest)
	if err != nil {
		impl.Logger.Errorw("workflow error", "err", err)
		return err
	}
	return nil
}

func (impl *CiServiceImpl) buildS3ArtifactLocation(ciWorkflowConfig *pipelineConfig.CiWorkflowConfig, savedWf *pipelineConfig.CiWorkflow) (string, string, string) {
	ciArtifactLocationFormat := ciWorkflowConfig.CiArtifactLocationFormat
	if ciArtifactLocationFormat == "" {
		ciArtifactLocationFormat = impl.config.GetArtifactLocationFormat()
	}
	ArtifactLocation := fmt.Sprintf("s3://%s/%s/"+ciArtifactLocationFormat, ciWorkflowConfig.LogsBucket, impl.config.GetDefaultArtifactKeyPrefix(), savedWf.Id, savedWf.Id)
	artifactFileName := fmt.Sprintf(impl.config.GetDefaultArtifactKeyPrefix()+"/"+ciArtifactLocationFormat, savedWf.Id, savedWf.Id)
	return ArtifactLocation, ciWorkflowConfig.LogsBucket, artifactFileName
}

func (impl *CiServiceImpl) buildDefaultArtifactLocation(ciWorkflowConfig *pipelineConfig.CiWorkflowConfig, savedWf *pipelineConfig.CiWorkflow) string {
	ciArtifactLocationFormat := ciWorkflowConfig.CiArtifactLocationFormat
	if ciArtifactLocationFormat == "" {
		ciArtifactLocationFormat = impl.config.GetArtifactLocationFormat()
	}
	ArtifactLocation := fmt.Sprintf("%s/"+ciArtifactLocationFormat, impl.config.GetDefaultArtifactKeyPrefix(), savedWf.Id, savedWf.Id)
	return ArtifactLocation
}

func (impl *CiServiceImpl) buildWfRequestForCiPipeline(pipeline *pipelineConfig.CiPipeline, trigger types.Trigger,
	ciMaterials []*pipelineConfig.CiPipelineMaterial, savedWf *pipelineConfig.CiWorkflow,
	ciWorkflowConfig *pipelineConfig.CiWorkflowConfig, ciPipelineScripts []*pipelineConfig.CiPipelineScript,
	preCiSteps []*bean2.StepObject, postCiSteps []*bean2.StepObject, refPluginsData []*bean2.RefPluginObject) (*types.WorkflowRequest, error) {
	var ciProjectDetails []bean2.CiProjectDetails
	commitHashes := trigger.CommitHashes
	for _, ciMaterial := range ciMaterials {
		// ignore those materials which have inactive git material
		if ciMaterial == nil || ciMaterial.GitMaterial == nil || !ciMaterial.GitMaterial.Active {
			continue
		}
		commitHashForPipelineId := commitHashes[ciMaterial.Id]
		ciProjectDetail := bean2.CiProjectDetails{
			GitRepository:   ciMaterial.GitMaterial.Url,
			MaterialName:    ciMaterial.GitMaterial.Name,
			CheckoutPath:    ciMaterial.GitMaterial.CheckoutPath,
			FetchSubmodules: ciMaterial.GitMaterial.FetchSubmodules,
			CommitHash:      commitHashForPipelineId.Commit,
			Author:          commitHashForPipelineId.Author,
			SourceType:      ciMaterial.Type,
			SourceValue:     ciMaterial.Value,
			GitTag:          ciMaterial.GitTag,
			Message:         commitHashForPipelineId.Message,
			Type:            string(ciMaterial.Type),
			CommitTime:      commitHashForPipelineId.Date.Format(bean.LayoutRFC3339),
			GitOptions: bean2.GitOptions{
				UserName:      ciMaterial.GitMaterial.GitProvider.UserName,
				Password:      ciMaterial.GitMaterial.GitProvider.Password,
				SshPrivateKey: ciMaterial.GitMaterial.GitProvider.SshPrivateKey,
				AccessToken:   ciMaterial.GitMaterial.GitProvider.AccessToken,
				AuthMode:      ciMaterial.GitMaterial.GitProvider.AuthMode,
			},
		}

		if ciMaterial.Type == pipelineConfig.SOURCE_TYPE_WEBHOOK {
			webhookData := commitHashForPipelineId.WebhookData
			ciProjectDetail.WebhookData = pipelineConfig.WebhookData{
				Id:              webhookData.Id,
				EventActionType: webhookData.EventActionType,
				Data:            webhookData.Data,
			}
		}

		ciProjectDetails = append(ciProjectDetails, ciProjectDetail)
	}

	var beforeDockerBuildScripts []*bean.CiScript
	var afterDockerBuildScripts []*bean.CiScript
	for _, ciPipelineScript := range ciPipelineScripts {
		ciTask := &bean.CiScript{
			Id:             ciPipelineScript.Id,
			Index:          ciPipelineScript.Index,
			Name:           ciPipelineScript.Name,
			Script:         ciPipelineScript.Script,
			OutputLocation: ciPipelineScript.OutputLocation,
		}

		if ciPipelineScript.Stage == BEFORE_DOCKER_BUILD {
			beforeDockerBuildScripts = append(beforeDockerBuildScripts, ciTask)
		} else if ciPipelineScript.Stage == AFTER_DOCKER_BUILD {
			afterDockerBuildScripts = append(afterDockerBuildScripts, ciTask)
		}
	}

	if !(len(beforeDockerBuildScripts) == 0 && len(afterDockerBuildScripts) == 0) {
		//found beforeDockerBuildScripts/afterDockerBuildScripts
		//building preCiSteps & postCiSteps from them, refPluginsData not needed
		preCiSteps = buildCiStepsDataFromDockerBuildScripts(beforeDockerBuildScripts)
		postCiSteps = buildCiStepsDataFromDockerBuildScripts(afterDockerBuildScripts)
		refPluginsData = []*bean2.RefPluginObject{}
	}

	var dockerImageTag string
	customTag, err := impl.customTagService.GetActiveCustomTagByEntityKeyAndValue(bean2.EntityTypeCiPipelineId, strconv.Itoa(pipeline.Id))
	if err != nil && err != pg.ErrNoRows {
		return nil, err
	}
	if customTag.Id != 0 && customTag.Enabled == true {
		imagePathReservation, err := impl.customTagService.GenerateImagePath(bean2.EntityTypeCiPipelineId, strconv.Itoa(pipeline.Id), pipeline.CiTemplate.DockerRegistry.RegistryURL, pipeline.CiTemplate.DockerRepository)
		if err != nil {
			if errors.Is(err, bean2.ErrImagePathInUse) {
				savedWf.Status = pipelineConfig.WorkflowFailed
				savedWf.Message = bean2.ImageTagUnavailableMessage
				err1 := impl.ciWorkflowRepository.UpdateWorkFlow(savedWf)
				if err1 != nil {
					impl.Logger.Errorw("could not save workflow, after failing due to conflicting image tag")
				}
				return nil, err
			}
			return nil, err
		}
		savedWf.ImagePathReservationIds = []int{imagePathReservation.Id}
		//imagePath = docker.io/avd0/dashboard:fd23414b
		dockerImageTag = strings.Split(imagePathReservation.ImagePath, ":")[1]
	} else {
		dockerImageTag = impl.buildImageTag(commitHashes, pipeline.Id, savedWf.Id)
	}

	// copyContainerImage plugin specific logic
	registryDestinationImageMap, registryCredentialMap, pluginArtifactStage, imageReservationIds, err := impl.GetWorkflowRequestVariablesForCopyContainerImagePlugin(
		preCiSteps, postCiSteps, dockerImageTag, customTag.Id,
		fmt.Sprintf(bean2.ImagePathPattern, pipeline.CiTemplate.DockerRegistry.RegistryURL, pipeline.CiTemplate.DockerRepository, dockerImageTag), pipeline.CiTemplate.DockerRegistry.Id)
	if err != nil {
		impl.Logger.Errorw("error in getting env variables for copyContainerImage plugin")
		savedWf.Status = pipelineConfig.WorkflowFailed
		savedWf.Message = err.Error()
		err1 := impl.ciWorkflowRepository.UpdateWorkFlow(savedWf)
		if err1 != nil {
			impl.Logger.Errorw("could not save workflow, after failing due to conflicting image tag")
		}
		return nil, err
	}

	savedWf.ImagePathReservationIds = append(savedWf.ImagePathReservationIds, imageReservationIds...)

	if ciWorkflowConfig.CiCacheBucket == "" {
		ciWorkflowConfig.CiCacheBucket = impl.config.DefaultCacheBucket
	}

	if ciWorkflowConfig.CiCacheRegion == "" {
		ciWorkflowConfig.CiCacheRegion = impl.config.DefaultCacheBucketRegion
	}

	if ciWorkflowConfig.CiImage == "" {
		ciWorkflowConfig.CiImage = impl.config.GetDefaultImage()
	}
	if ciWorkflowConfig.CiTimeout == 0 {
		ciWorkflowConfig.CiTimeout = impl.config.GetDefaultTimeout()
	}

	ciTemplate := pipeline.CiTemplate
	ciLevelArgs := pipeline.DockerArgs

	if ciLevelArgs == "" {
		ciLevelArgs = "{}"
	}

	if pipeline.CiTemplate.DockerBuildOptions == "" {
		pipeline.CiTemplate.DockerBuildOptions = "{}"
	}
	user, err := impl.userService.GetById(trigger.TriggeredBy)
	if err != nil {
		impl.Logger.Errorw("unable to find user by id", "err", err, "id", trigger.TriggeredBy)
		return nil, err
	}
	var dockerfilePath string
	var dockerRepository string
	var checkoutPath string
	var ciBuildConfigBean *bean2.CiBuildConfigBean
	dockerRegistry := &repository3.DockerArtifactStore{}
	if !pipeline.IsExternal && pipeline.IsDockerConfigOverridden {
		templateOverrideBean, err := impl.ciTemplateService.FindTemplateOverrideByCiPipelineId(pipeline.Id)
		if err != nil {
			return nil, err
		}
		ciBuildConfigBean = templateOverrideBean.CiBuildConfig
		templateOverride := templateOverrideBean.CiTemplateOverride
		checkoutPath = templateOverride.GitMaterial.CheckoutPath
		dockerfilePath = templateOverride.DockerfilePath
		dockerRepository = templateOverride.DockerRepository
		dockerRegistry = templateOverride.DockerRegistry
	} else {
		checkoutPath = ciTemplate.GitMaterial.CheckoutPath
		dockerfilePath = ciTemplate.DockerfilePath
		dockerRegistry = ciTemplate.DockerRegistry
		dockerRepository = ciTemplate.DockerRepository
		ciBuildConfigEntity := ciTemplate.CiBuildConfig
		ciBuildConfigBean, err = bean2.ConvertDbBuildConfigToBean(ciBuildConfigEntity)
		if ciBuildConfigBean != nil {
			ciBuildConfigBean.BuildContextGitMaterialId = ciTemplate.BuildContextGitMaterialId
		}
		if err != nil {
			impl.Logger.Errorw("error occurred while converting buildconfig dbEntity to configBean", "ciBuildConfigEntity", ciBuildConfigEntity, "err", err)
			return nil, errors.New("error while parsing ci build config")
		}
	}
	if checkoutPath == "" {
		checkoutPath = "./"
	}
	//mergedArgs := string(merged)
	oldArgs := ciTemplate.Args
	ciBuildConfigBean, err = bean2.OverrideCiBuildConfig(dockerfilePath, oldArgs, ciLevelArgs, ciTemplate.DockerBuildOptions, ciTemplate.TargetPlatform, ciBuildConfigBean)
	if err != nil {
		impl.Logger.Errorw("error occurred while overriding ci build config", "oldArgs", oldArgs, "ciLevelArgs", ciLevelArgs, "error", err)
		return nil, errors.New("error while parsing ci build config")
	}
	buildContextCheckoutPath, err := impl.ciPipelineMaterialRepository.GetCheckoutPath(ciBuildConfigBean.BuildContextGitMaterialId)
	if err != nil && err != pg.ErrNoRows {
		impl.Logger.Errorw("error occurred while getting checkout path from git material", "gitMaterialId", ciBuildConfigBean.BuildContextGitMaterialId, "error", err)
		return nil, err
	}
	if buildContextCheckoutPath == "" {
		buildContextCheckoutPath = checkoutPath
	}
	if ciBuildConfigBean.UseRootBuildContext {
		//use root build context i.e '.'
		buildContextCheckoutPath = "."
	}

	ciBuildConfigBean.PipelineType = trigger.PipelineType

	if ciBuildConfigBean.CiBuildType == bean2.SELF_DOCKERFILE_BUILD_TYPE || ciBuildConfigBean.CiBuildType == bean2.MANAGED_DOCKERFILE_BUILD_TYPE {
		ciBuildConfigBean.DockerBuildConfig.BuildContext = filepath.Join(buildContextCheckoutPath, ciBuildConfigBean.DockerBuildConfig.BuildContext)
		dockerBuildConfig := ciBuildConfigBean.DockerBuildConfig
		dockerfilePath = filepath.Join(checkoutPath, dockerBuildConfig.DockerfilePath)
		dockerBuildConfig.DockerfilePath = dockerfilePath
		checkoutPath = dockerfilePath[:strings.LastIndex(dockerfilePath, "/")+1]
	} else if ciBuildConfigBean.CiBuildType == bean2.BUILDPACK_BUILD_TYPE {
		buildPackConfig := ciBuildConfigBean.BuildPackConfig
		checkoutPath = filepath.Join(checkoutPath, buildPackConfig.ProjectPath)
	}

	defaultTargetPlatform := impl.config.DefaultTargetPlatform
	useBuildx := impl.config.UseBuildx

	if ciBuildConfigBean.DockerBuildConfig != nil {
		if ciBuildConfigBean.DockerBuildConfig.TargetPlatform == "" && useBuildx {
			ciBuildConfigBean.DockerBuildConfig.TargetPlatform = defaultTargetPlatform
			ciBuildConfigBean.DockerBuildConfig.UseBuildx = useBuildx
		}
		ciBuildConfigBean.DockerBuildConfig.BuildxProvenanceMode = impl.config.BuildxProvenanceMode
	}

	workflowRequest := &types.WorkflowRequest{
		WorkflowNamePrefix:          strconv.Itoa(savedWf.Id) + "-" + savedWf.Name,
		PipelineName:                pipeline.Name,
		PipelineId:                  pipeline.Id,
		CiCacheFileName:             pipeline.Name + "-" + strconv.Itoa(pipeline.Id) + ".tar.gz",
		CiProjectDetails:            ciProjectDetails,
		Namespace:                   ciWorkflowConfig.Namespace,
		BlobStorageConfigured:       savedWf.BlobStorageEnabled,
		CiImage:                     ciWorkflowConfig.CiImage,
		ActiveDeadlineSeconds:       ciWorkflowConfig.CiTimeout,
		WorkflowId:                  savedWf.Id,
		TriggeredBy:                 savedWf.TriggeredBy,
		CacheLimit:                  impl.config.CacheLimit,
		ScanEnabled:                 pipeline.ScanEnabled,
		CloudProvider:               impl.config.CloudProvider,
		DefaultAddressPoolBaseCidr:  impl.config.GetDefaultAddressPoolBaseCidr(),
		DefaultAddressPoolSize:      impl.config.GetDefaultAddressPoolSize(),
		PreCiSteps:                  preCiSteps,
		PostCiSteps:                 postCiSteps,
		RefPlugins:                  refPluginsData,
		AppName:                     pipeline.App.AppName,
		TriggerByAuthor:             user.EmailId,
		CiBuildConfig:               ciBuildConfigBean,
		CiBuildDockerMtuValue:       impl.config.CiRunnerDockerMTUValue,
		IgnoreDockerCachePush:       impl.config.IgnoreDockerCacheForCI,
		IgnoreDockerCachePull:       impl.config.IgnoreDockerCacheForCI,
		CacheInvalidate:             trigger.InvalidateCache,
		ExtraEnvironmentVariables:   trigger.ExtraEnvironmentVariables,
		EnableBuildContext:          impl.config.EnableBuildContext,
		OrchestratorHost:            impl.config.OrchestratorHost,
		OrchestratorToken:           impl.config.OrchestratorToken,
		ImageRetryCount:             impl.config.ImageRetryCount,
		ImageRetryInterval:          impl.config.ImageRetryInterval,
		WorkflowExecutor:            impl.config.GetWorkflowExecutorType(),
		Type:                        bean2.CI_WORKFLOW_PIPELINE_TYPE,
		CiArtifactLastFetch:         trigger.CiArtifactLastFetch,
		RegistryDestinationImageMap: registryDestinationImageMap,
		RegistryCredentialMap:       registryCredentialMap,
		PluginArtifactStage:         pluginArtifactStage,
	}

	if dockerRegistry != nil {

		workflowRequest.DockerRegistryId = dockerRegistry.Id
		workflowRequest.DockerRegistryType = string(dockerRegistry.RegistryType)
		workflowRequest.DockerImageTag = dockerImageTag
		workflowRequest.DockerRegistryURL = dockerRegistry.RegistryURL
		workflowRequest.DockerRepository = dockerRepository
		workflowRequest.CheckoutPath = checkoutPath
		workflowRequest.DockerUsername = dockerRegistry.Username
		workflowRequest.DockerPassword = dockerRegistry.Password
		workflowRequest.AwsRegion = dockerRegistry.AWSRegion
		workflowRequest.AccessKey = dockerRegistry.AWSAccessKeyId
		workflowRequest.SecretKey = dockerRegistry.AWSSecretAccessKey
		workflowRequest.DockerConnection = dockerRegistry.Connection
		workflowRequest.DockerCert = dockerRegistry.Cert

	}
	if ciWorkflowConfig.LogsBucket == "" {
		ciWorkflowConfig.LogsBucket = impl.config.GetDefaultBuildLogsBucket()
	}
	if len(registryDestinationImageMap) > 0 {
		workflowRequest.PushImageBeforePostCI = true
	}
	switch workflowRequest.CloudProvider {
	case types.BLOB_STORAGE_S3:
		//No AccessKey is used for uploading artifacts, instead IAM based auth is used
		workflowRequest.CiCacheRegion = ciWorkflowConfig.CiCacheRegion
		workflowRequest.CiCacheLocation = ciWorkflowConfig.CiCacheBucket
		workflowRequest.CiArtifactLocation, workflowRequest.CiArtifactBucket, workflowRequest.CiArtifactFileName = impl.buildS3ArtifactLocation(ciWorkflowConfig, savedWf)
		workflowRequest.BlobStorageS3Config = &blob_storage.BlobStorageS3Config{
			AccessKey:                  impl.config.BlobStorageS3AccessKey,
			Passkey:                    impl.config.BlobStorageS3SecretKey,
			EndpointUrl:                impl.config.BlobStorageS3Endpoint,
			IsInSecure:                 impl.config.BlobStorageS3EndpointInsecure,
			CiCacheBucketName:          ciWorkflowConfig.CiCacheBucket,
			CiCacheRegion:              ciWorkflowConfig.CiCacheRegion,
			CiCacheBucketVersioning:    impl.config.BlobStorageS3BucketVersioned,
			CiArtifactBucketName:       workflowRequest.CiArtifactBucket,
			CiArtifactRegion:           impl.config.GetDefaultCdLogsBucketRegion(),
			CiArtifactBucketVersioning: impl.config.BlobStorageS3BucketVersioned,
			CiLogBucketName:            impl.config.GetDefaultBuildLogsBucket(),
			CiLogRegion:                impl.config.GetDefaultCdLogsBucketRegion(),
			CiLogBucketVersioning:      impl.config.BlobStorageS3BucketVersioned,
		}
	case types.BLOB_STORAGE_GCP:
		workflowRequest.GcpBlobConfig = &blob_storage.GcpBlobConfig{
			CredentialFileJsonData: impl.config.BlobStorageGcpCredentialJson,
			CacheBucketName:        ciWorkflowConfig.CiCacheBucket,
			LogBucketName:          ciWorkflowConfig.LogsBucket,
			ArtifactBucketName:     ciWorkflowConfig.LogsBucket,
		}
		workflowRequest.CiArtifactLocation = impl.buildDefaultArtifactLocation(ciWorkflowConfig, savedWf)
		workflowRequest.CiArtifactFileName = workflowRequest.CiArtifactLocation
	case types.BLOB_STORAGE_AZURE:
		workflowRequest.AzureBlobConfig = &blob_storage.AzureBlobConfig{
			Enabled:               impl.config.CloudProvider == types.BLOB_STORAGE_AZURE,
			AccountName:           impl.config.AzureAccountName,
			BlobContainerCiCache:  impl.config.AzureBlobContainerCiCache,
			AccountKey:            impl.config.AzureAccountKey,
			BlobContainerCiLog:    impl.config.AzureBlobContainerCiLog,
			BlobContainerArtifact: impl.config.AzureBlobContainerCiLog,
		}
		workflowRequest.BlobStorageS3Config = &blob_storage.BlobStorageS3Config{
			EndpointUrl:           impl.config.AzureGatewayUrl,
			IsInSecure:            impl.config.AzureGatewayConnectionInsecure,
			CiLogBucketName:       impl.config.AzureBlobContainerCiLog,
			CiLogRegion:           impl.config.DefaultCacheBucketRegion,
			CiLogBucketVersioning: impl.config.BlobStorageS3BucketVersioned,
			AccessKey:             impl.config.AzureAccountName,
		}
		workflowRequest.CiArtifactLocation = impl.buildDefaultArtifactLocation(ciWorkflowConfig, savedWf)
		workflowRequest.CiArtifactFileName = workflowRequest.CiArtifactLocation
	default:
		if impl.config.BlobStorageEnabled {
			return nil, fmt.Errorf("blob storage %s not supported", workflowRequest.CloudProvider)
		}
	}
	return workflowRequest, nil
}

func (impl *CiServiceImpl) GetWorkflowRequestVariablesForCopyContainerImagePlugin(preCiSteps []*bean2.StepObject, postCiSteps []*bean2.StepObject, customTag string, customTagId int, buildImagePath string, buildImagedockerRegistryId string) (map[string][]string, map[string]plugin.RegistryCredentials, string, []int, error) {
	var registryDestinationImageMap map[string][]string
	var registryCredentialMap map[string]plugin.RegistryCredentials
	var pluginArtifactStage string
	var imagePathReservationIds []int
	copyContainerImagePluginId, err := impl.globalPluginService.GetRefPluginIdByRefPluginName(COPY_CONTAINER_IMAGE)
	if err != nil && err != pg.ErrNoRows {
		impl.Logger.Errorw("error in getting copyContainerImage plugin id", "err", err)
		return registryDestinationImageMap, registryCredentialMap, pluginArtifactStage, imagePathReservationIds, err
	}
	for _, step := range preCiSteps {
		if copyContainerImagePluginId != 0 && step.RefPluginId == copyContainerImagePluginId {
			// for copyContainerImage plugin parse destination images and save its data in image path reservation table
			return nil, nil, pluginArtifactStage, nil, errors.New("copyContainerImage plugin not allowed in pre-ci step, please remove it and try again")
		}
	}
	for _, step := range postCiSteps {
		if copyContainerImagePluginId != 0 && step.RefPluginId == copyContainerImagePluginId {
			// for copyContainerImage plugin parse destination images and save its data in image path reservation table
			registryDestinationImageMap, registryCredentialMap, err = impl.pluginInputVariableParser.HandleCopyContainerImagePluginInputVariables(step.InputVars, customTag, buildImagePath, buildImagedockerRegistryId)
			if err != nil {
				impl.Logger.Errorw("error in parsing copyContainerImage input variable", "err", err)
				return registryDestinationImageMap, registryCredentialMap, pluginArtifactStage, imagePathReservationIds, err
			}
			pluginArtifactStage = repository5.POST_CI
		}
	}
	for _, images := range registryDestinationImageMap {
		for _, image := range images {
			if image == buildImagePath {
				return registryDestinationImageMap, registryCredentialMap, pluginArtifactStage, imagePathReservationIds,
					bean2.ErrImagePathInUse
			}
		}
	}
	imagePathReservationIds, err = impl.ReserveImagesGeneratedAtPlugin(customTagId, registryDestinationImageMap)
	if err != nil {
		return nil, nil, pluginArtifactStage, imagePathReservationIds, err
	}
	return registryDestinationImageMap, registryCredentialMap, pluginArtifactStage, imagePathReservationIds, nil
}

func (impl *CiServiceImpl) ReserveImagesGeneratedAtPlugin(customTagId int, registryImageMap map[string][]string) ([]int, error) {
	var imagePathReservationIds []int
	for _, images := range registryImageMap {
		for _, image := range images {
			imagePathReservationData, err := impl.customTagService.ReserveImagePath(image, customTagId)
			if err != nil {
				impl.Logger.Errorw("Error in marking custom tag reserved", "err", err)
				return imagePathReservationIds, err
			}
			imagePathReservationIds = append(imagePathReservationIds, imagePathReservationData.Id)
		}
	}
	return imagePathReservationIds, nil
}

func buildCiStepsDataFromDockerBuildScripts(dockerBuildScripts []*bean.CiScript) []*bean2.StepObject {
	//before plugin support, few variables were set as env vars in ci-runner
	//these variables are now moved to global vars in plugin steps, but to avoid error in old scripts adding those variables in payload
	inputVars := []*bean2.VariableObject{
		{
			Name:                  "DOCKER_IMAGE_TAG",
			Format:                "STRING",
			VariableType:          bean2.VARIABLE_TYPE_REF_GLOBAL,
			ReferenceVariableName: "DOCKER_IMAGE_TAG",
		},
		{
			Name:                  "DOCKER_REPOSITORY",
			Format:                "STRING",
			VariableType:          bean2.VARIABLE_TYPE_REF_GLOBAL,
			ReferenceVariableName: "DOCKER_REPOSITORY",
		},
		{
			Name:                  "DOCKER_REGISTRY_URL",
			Format:                "STRING",
			VariableType:          bean2.VARIABLE_TYPE_REF_GLOBAL,
			ReferenceVariableName: "DOCKER_REGISTRY_URL",
		},
		{
			Name:                  "DOCKER_IMAGE",
			Format:                "STRING",
			VariableType:          bean2.VARIABLE_TYPE_REF_GLOBAL,
			ReferenceVariableName: "DOCKER_IMAGE",
		},
	}
	var ciSteps []*bean2.StepObject
	for _, dockerBuildScript := range dockerBuildScripts {
		ciStep := &bean2.StepObject{
			Name:          dockerBuildScript.Name,
			Index:         dockerBuildScript.Index,
			Script:        dockerBuildScript.Script,
			ArtifactPaths: []string{dockerBuildScript.OutputLocation},
			StepType:      string(repository.PIPELINE_STEP_TYPE_INLINE),
			ExecutorType:  string(repository2.SCRIPT_TYPE_SHELL),
			InputVars:     inputVars,
		}
		ciSteps = append(ciSteps, ciStep)
	}
	return ciSteps
}

func (impl *CiServiceImpl) buildImageTag(commitHashes map[int]pipelineConfig.GitCommit, id int, wfId int) string {
	dockerImageTag := ""
	for _, v := range commitHashes {
		_truncatedCommit := ""
		if v.WebhookData.Id == 0 {
			if v.Commit == "" {
				continue
			}
			_truncatedCommit = _getTruncatedImageTag(v.Commit)
		} else {
			_targetCheckout := v.WebhookData.Data[bean.WEBHOOK_SELECTOR_TARGET_CHECKOUT_NAME]
			if _targetCheckout == "" {
				continue
			}
			_truncatedCommit = _getTruncatedImageTag(_targetCheckout)
			if v.WebhookData.EventActionType == bean.WEBHOOK_EVENT_MERGED_ACTION_TYPE {
				_sourceCheckout := v.WebhookData.Data[bean.WEBHOOK_SELECTOR_SOURCE_CHECKOUT_NAME]
				if len(_sourceCheckout) > 0 {
					_truncatedCommit = _truncatedCommit + "-" + _getTruncatedImageTag(_sourceCheckout)
				}
			}
		}

		if dockerImageTag == "" {
			dockerImageTag = _truncatedCommit
		} else {
			dockerImageTag = dockerImageTag + "-" + _truncatedCommit
		}
	}
	if dockerImageTag != "" {
		dockerImageTag = dockerImageTag + "-" + strconv.Itoa(id) + "-" + strconv.Itoa(wfId)
	}

	// replace / with underscore, as docker image tag doesn't support slash. it gives error
	dockerImageTag = strings.ReplaceAll(dockerImageTag, "/", "_")

	return dockerImageTag
}

func (impl *CiServiceImpl) updateCiWorkflow(request *types.WorkflowRequest, savedWf *pipelineConfig.CiWorkflow) error {
	ciBuildConfig := request.CiBuildConfig
	ciBuildType := string(ciBuildConfig.CiBuildType)
	savedWf.CiBuildType = ciBuildType
	return impl.ciWorkflowRepository.UpdateWorkFlow(savedWf)
}

func _getTruncatedImageTag(imageTag string) string {
	_length := len(imageTag)
	if _length == 0 {
		return imageTag
	}

	_truncatedLength := 8

	if _length < _truncatedLength {
		return imageTag
	} else {
		return imageTag[:_truncatedLength]
	}
}<|MERGE_RESOLUTION|>--- conflicted
+++ resolved
@@ -114,11 +114,8 @@
 		appRepository:                 appRepository,
 		scopedVariableManager:         scopedVariableManager,
 		customTagService:              customTagService,
-<<<<<<< HEAD
-=======
 		pluginInputVariableParser:     pluginInputVariableParser,
 		globalPluginService:           globalPluginService,
->>>>>>> 6afbd30f
 	}
 	config, err := types.GetCiConfig()
 	if err != nil {
