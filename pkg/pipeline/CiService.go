--- conflicted
+++ resolved
@@ -79,14 +79,11 @@
 	userService                    user.UserService
 	ciTemplateService              CiTemplateService
 	appCrudOperationService        app.AppCrudOperationService
-<<<<<<< HEAD
 	globalPolicyService            globalPolicy.GlobalPolicyService
-=======
->>>>>>> b32607e7
 	envRepository                  repository1.EnvironmentRepository
 	appRepository                  appRepository.AppRepository
 	variableSnapshotHistoryService variables.VariableSnapshotHistoryService
-	config                         *CiConfig
+	config                        *CiConfig
 }
 
 func NewCiServiceImpl(Logger *zap.SugaredLogger, workflowService WorkflowService,
@@ -114,10 +111,7 @@
 		userService:                    userService,
 		ciTemplateService:              ciTemplateService,
 		appCrudOperationService:        appCrudOperationService,
-<<<<<<< HEAD
 		globalPolicyService:            globalPolicyService,
-=======
->>>>>>> b32607e7
 		envRepository:                  envRepository,
 		appRepository:                  appRepository,
 		variableSnapshotHistoryService: variableSnapshotHistoryService,
