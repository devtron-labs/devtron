/*
 * Copyright (c) 2020 Devtron Labs
 *
 * Licensed under the Apache License, Version 2.0 (the "License");
 * you may not use this file except in compliance with the License.
 * You may obtain a copy of the License at
 *
 *    http://www.apache.org/licenses/LICENSE-2.0
 *
 * Unless required by applicable law or agreed to in writing, software
 * distributed under the License is distributed on an "AS IS" BASIS,
 * WITHOUT WARRANTIES OR CONDITIONS OF ANY KIND, either express or implied.
 * See the License for the specific language governing permissions and
 * limitations under the License.
 *
 */

package pipeline

import (
	"errors"
	"fmt"
<<<<<<< HEAD
	app2 "github.com/devtron-labs/devtron/internal/sql/repository/app"
	repository3 "github.com/devtron-labs/devtron/internal/sql/repository/dockerRegistry"
	"github.com/devtron-labs/devtron/internal/sql/repository/helper"
	"github.com/devtron-labs/devtron/pkg/app"
	"github.com/devtron-labs/devtron/pkg/globalPolicy"
=======
	appRepository "github.com/devtron-labs/devtron/internal/sql/repository/app"
	repository3 "github.com/devtron-labs/devtron/internal/sql/repository/dockerRegistry"
	"github.com/devtron-labs/devtron/internal/sql/repository/helper"
	"github.com/devtron-labs/devtron/pkg/app"
	repository1 "github.com/devtron-labs/devtron/pkg/cluster/repository"
>>>>>>> 931eeae1
	bean2 "github.com/devtron-labs/devtron/pkg/pipeline/bean"
	"github.com/devtron-labs/devtron/pkg/pipeline/history"
	"github.com/devtron-labs/devtron/pkg/pipeline/repository"
	repository2 "github.com/devtron-labs/devtron/pkg/plugin/repository"
	"github.com/devtron-labs/devtron/pkg/user"
	"github.com/go-pg/pg"
	"net/http"
	"path/filepath"
	"strconv"
	"strings"
	"time"

	"github.com/argoproj/argo-workflows/v3/pkg/apis/workflow/v1alpha1"
	"github.com/devtron-labs/common-lib/blob-storage"
	client "github.com/devtron-labs/devtron/client/events"
	"github.com/devtron-labs/devtron/internal/middleware"
	"github.com/devtron-labs/devtron/internal/sql/repository/pipelineConfig"
	"github.com/devtron-labs/devtron/internal/util"
	"github.com/devtron-labs/devtron/pkg/bean"
	util2 "github.com/devtron-labs/devtron/util/event"
	"go.uber.org/zap"
)

const MandatoryPluginCiTriggerBlockError = "ci trigger request blocked, mandatory plugins not configured"

type CiService interface {
	TriggerCiPipeline(trigger Trigger) (int, error)
	GetCiMaterials(pipelineId int, ciMaterials []*pipelineConfig.CiPipelineMaterial) ([]*pipelineConfig.CiPipelineMaterial, error)
	WriteCIFailEvent(ciWorkflow *pipelineConfig.CiWorkflow, ciImage string)
}

type CiServiceImpl struct {
	Logger                        *zap.SugaredLogger
	workflowService               WorkflowService
	ciPipelineMaterialRepository  pipelineConfig.CiPipelineMaterialRepository
	ciWorkflowRepository          pipelineConfig.CiWorkflowRepository
	ciConfig                      *CiConfig
	eventClient                   client.EventClient
	eventFactory                  client.EventFactory
	mergeUtil                     *util.MergeUtil
	ciPipelineRepository          pipelineConfig.CiPipelineRepository
	prePostCiScriptHistoryService history.PrePostCiScriptHistoryService
	pipelineStageService          PipelineStageService
	userService                   user.UserService
	ciTemplateService             CiTemplateService
	appCrudOperationService       app.AppCrudOperationService
<<<<<<< HEAD
	globalPolicyService           globalPolicy.GlobalPolicyService
=======
	envRepository                 repository1.EnvironmentRepository
	appRepository                 appRepository.AppRepository
>>>>>>> 931eeae1
}

func NewCiServiceImpl(Logger *zap.SugaredLogger, workflowService WorkflowService,
	ciPipelineMaterialRepository pipelineConfig.CiPipelineMaterialRepository,
	ciWorkflowRepository pipelineConfig.CiWorkflowRepository, ciConfig *CiConfig, eventClient client.EventClient,
	eventFactory client.EventFactory, mergeUtil *util.MergeUtil, ciPipelineRepository pipelineConfig.CiPipelineRepository,
	prePostCiScriptHistoryService history.PrePostCiScriptHistoryService,
	pipelineStageService PipelineStageService,
	userService user.UserService,
<<<<<<< HEAD
	ciTemplateService CiTemplateService, appCrudOperationService app.AppCrudOperationService,
	globalPolicyService globalPolicy.GlobalPolicyService) *CiServiceImpl {
=======
	ciTemplateService CiTemplateService, appCrudOperationService app.AppCrudOperationService, envRepository repository1.EnvironmentRepository, appRepository appRepository.AppRepository) *CiServiceImpl {
>>>>>>> 931eeae1
	return &CiServiceImpl{
		Logger:                        Logger,
		workflowService:               workflowService,
		ciPipelineMaterialRepository:  ciPipelineMaterialRepository,
		ciWorkflowRepository:          ciWorkflowRepository,
		ciConfig:                      ciConfig,
		eventClient:                   eventClient,
		eventFactory:                  eventFactory,
		mergeUtil:                     mergeUtil,
		ciPipelineRepository:          ciPipelineRepository,
		prePostCiScriptHistoryService: prePostCiScriptHistoryService,
		pipelineStageService:          pipelineStageService,
		userService:                   userService,
		ciTemplateService:             ciTemplateService,
		appCrudOperationService:       appCrudOperationService,
<<<<<<< HEAD
		globalPolicyService:           globalPolicyService,
=======
		envRepository:                 envRepository,
		appRepository:                 appRepository,
>>>>>>> 931eeae1
	}
}

func (impl *CiServiceImpl) GetCiMaterials(pipelineId int, ciMaterials []*pipelineConfig.CiPipelineMaterial) ([]*pipelineConfig.CiPipelineMaterial, error) {
	if !(len(ciMaterials) == 0) {
		return ciMaterials, nil
	} else {
		ciMaterials, err := impl.ciPipelineMaterialRepository.GetByPipelineId(pipelineId)
		if err != nil {
			impl.Logger.Errorw("err", "err", err)
			return nil, err
		}
		impl.Logger.Debug("ciMaterials for pipeline trigger ", ciMaterials)
		return ciMaterials, nil
	}
}

func (impl *CiServiceImpl) TriggerCiPipeline(trigger Trigger) (int, error) {

	impl.Logger.Debug("ci pipeline manual trigger", "request", trigger)
	ciMaterials, err := impl.GetCiMaterials(trigger.PipelineId, trigger.CiMaterials)
	if err != nil {
		return 0, err
	}

	ciPipelineScripts, err := impl.ciPipelineRepository.FindCiScriptsByCiPipelineId(trigger.PipelineId)
	if err != nil && !util.IsErrNoRows(err) {
		return 0, err
	}

	var pipeline *pipelineConfig.CiPipeline
	for _, m := range ciMaterials {
		pipeline = m.CiPipeline
		break
	}

	ciWorkflowConfig, err := impl.ciWorkflowRepository.FindConfigByPipelineId(trigger.PipelineId)
	if err != nil && !util.IsErrNoRows(err) {
		impl.Logger.Errorw("could not fetch ci config", "pipeline", trigger.PipelineId)
		return 0, err
	}
	env, isJob, err := impl.getEnvironmentForJob(pipeline, trigger)
	if err != nil {
		return 0, err
	}
	if isJob && env != nil {
		ciWorkflowConfig.Namespace = env.Namespace
	}
	if ciWorkflowConfig.Namespace == "" {
		ciWorkflowConfig.Namespace = impl.ciConfig.DefaultNamespace
	}
<<<<<<< HEAD
	savedCiWf, err := impl.saveNewWorkflowForCITrigger(pipeline, ciWorkflowConfig, trigger.CommitHashes, trigger.TriggeredBy, ciMaterials)
=======

	preCiSteps, postCiSteps, refPluginsData, err := impl.pipelineStageService.BuildPrePostAndRefPluginStepsDataForWfRequest(pipeline.Id)

	if err != nil {
		impl.Logger.Errorw("error in getting pre steps data for wf request", "err", err, "ciPipelineId", pipeline.Id)
		return 0, err
	}

	if len(preCiSteps) == 0 && isJob {
		return 0, &util.ApiError{
			UserMessage: "No tasks are configured in this job pipeline",
		}
	}
	savedCiWf, err := impl.saveNewWorkflow(pipeline, ciWorkflowConfig, trigger.CommitHashes, trigger.TriggeredBy, trigger.EnvironmentId, isJob)
>>>>>>> 931eeae1
	if err != nil {
		impl.Logger.Errorw("could not save new workflow", "err", err)
		return 0, err
	}

	workflowRequest, err := impl.buildWfRequestForCiPipeline(pipeline, trigger, ciMaterials, savedCiWf, ciWorkflowConfig, ciPipelineScripts, preCiSteps, postCiSteps, refPluginsData)
	if err != nil {
		impl.Logger.Errorw("make workflow req", "err", err)
		return 0, err
	}

	//savedCiWf.LogLocation = impl.ciConfig.DefaultBuildLogsKeyPrefix + "/" + workflowRequest.WorkflowNamePrefix + "/main.log"
	savedCiWf.LogLocation = fmt.Sprintf("%s/%s/main.log", impl.ciConfig.DefaultBuildLogsKeyPrefix, workflowRequest.WorkflowNamePrefix)
	err = impl.updateCiWorkflow(workflowRequest, savedCiWf)

	appLabels, err := impl.appCrudOperationService.GetLabelsByAppId(pipeline.AppId)
	if err != nil {
		return 0, err
	}
	workflowRequest.AppId = pipeline.AppId
	createdWf, err := impl.executeCiPipeline(workflowRequest, appLabels, env, isJob)
	if err != nil {
		impl.Logger.Errorw("workflow error", "err", err)
		return 0, err
	}
	impl.Logger.Debugw("ci triggered", "wf name ", createdWf.Name, " pipeline ", trigger.PipelineId)

	middleware.CiTriggerCounter.WithLabelValues(pipeline.App.AppName, pipeline.Name).Inc()
	go impl.WriteCITriggerEvent(trigger, pipeline, workflowRequest)
	return savedCiWf.Id, err
}

func (impl *CiServiceImpl) getEnvironmentForJob(pipeline *pipelineConfig.CiPipeline, trigger Trigger) (*repository1.Environment, bool, error) {
	app, err := impl.appRepository.FindById(pipeline.AppId)
	if err != nil {
		impl.Logger.Errorw("could not find app", "err", err)
		return nil, false, err
	}

	var env *repository1.Environment
	isJob := false
	if app.AppType == helper.Job {
		isJob = true
		if trigger.EnvironmentId != 0 {
			env, err = impl.envRepository.FindById(trigger.EnvironmentId)
			if err != nil {
				impl.Logger.Errorw("could not find environment", "err", err)
				return nil, isJob, err
			}
			return env, isJob, nil
		}
	}
	return nil, isJob, nil
}

func (impl *CiServiceImpl) WriteCITriggerEvent(trigger Trigger, pipeline *pipelineConfig.CiPipeline, workflowRequest *WorkflowRequest) {
	event := impl.eventFactory.Build(util2.Trigger, &pipeline.Id, pipeline.AppId, nil, util2.CI)
	material := &client.MaterialTriggerInfo{}

	gitTriggers := make(map[int]pipelineConfig.GitCommit)

	for k, v := range trigger.CommitHashes {
		gitCommit := pipelineConfig.GitCommit{
			Commit:  v.Commit,
			Author:  v.Author,
			Changes: v.Changes,
			Message: v.Message,
			Date:    v.Date,
		}

		// set webhook data in gitTriggers
		_webhookData := v.WebhookData
		if _webhookData != nil {
			gitCommit.WebhookData = pipelineConfig.WebhookData{
				Id:              _webhookData.Id,
				EventActionType: _webhookData.EventActionType,
				Data:            _webhookData.Data,
			}
		}

		gitTriggers[k] = gitCommit
	}

	material.GitTriggers = gitTriggers

	event.UserId = int(trigger.TriggeredBy)
	event.CiWorkflowRunnerId = workflowRequest.WorkflowId
	event = impl.eventFactory.BuildExtraCIData(event, material, workflowRequest.CiImage)
	_, evtErr := impl.eventClient.WriteNotificationEvent(event)
	if evtErr != nil {
		impl.Logger.Errorw("error in writing event", "err", evtErr)
	}
}

// TODO: Send all trigger data
func (impl *CiServiceImpl) BuildPayload(trigger Trigger, pipeline *pipelineConfig.CiPipeline, workflowRequest *WorkflowRequest) *client.Payload {
	payload := &client.Payload{}
	payload.AppName = pipeline.App.AppName
	payload.PipelineName = pipeline.Name
	return payload
}

<<<<<<< HEAD
func (impl *CiServiceImpl) saveNewWorkflowForCITrigger(pipeline *pipelineConfig.CiPipeline, wfConfig *pipelineConfig.CiWorkflowConfig,
	commitHashes map[int]bean.GitCommit, userId int32, ciMaterials []*pipelineConfig.CiPipelineMaterial) (*pipelineConfig.CiWorkflow, error) {
=======
func (impl *CiServiceImpl) saveNewWorkflow(pipeline *pipelineConfig.CiPipeline, wfConfig *pipelineConfig.CiWorkflowConfig,
	commitHashes map[int]bean.GitCommit, userId int32, EnvironmentId int, isJob bool) (wf *pipelineConfig.CiWorkflow, error error) {
>>>>>>> 931eeae1
	gitTriggers := make(map[int]pipelineConfig.GitCommit)
	branchesForCheckingBlockageState := make([]string, 0, len(ciMaterials))
	for _, ciMaterial := range ciMaterials {
		// ignore those materials which have inactive git material
		if ciMaterial == nil || ciMaterial.GitMaterial == nil || !ciMaterial.GitMaterial.Active {
			continue
		}
		branchesForCheckingBlockageState = append(branchesForCheckingBlockageState, ciMaterial.Value)
	}
	for k, v := range commitHashes {
		gitCommit := pipelineConfig.GitCommit{
			Commit:                 v.Commit,
			Author:                 v.Author,
			Date:                   v.Date,
			Message:                v.Message,
			Changes:                v.Changes,
			CiConfigureSourceValue: v.CiConfigureSourceValue,
			CiConfigureSourceType:  v.CiConfigureSourceType,
			GitRepoUrl:             v.GitRepoUrl,
			GitRepoName:            v.GitRepoName,
		}
		webhookData := v.WebhookData
		if webhookData != nil {
			gitCommit.WebhookData = pipelineConfig.WebhookData{
				Id:              webhookData.Id,
				EventActionType: webhookData.EventActionType,
				Data:            webhookData.Data,
			}
		}

		gitTriggers[k] = gitCommit
	}
	var err error
	var appDetails *app2.App
	if pipeline != nil {
		appDetails = pipeline.App
	}
	isJob := appDetails != nil && appDetails.AppType == helper.Job
	isCiTriggerBlocked := false
	if !isJob {
		_, isCiTriggerBlocked, _, err = impl.globalPolicyService.GetBlockageStateForACIPipelineTrigger(pipeline.Id, pipeline.ParentCiPipeline, branchesForCheckingBlockageState, true)
		if err != nil {
			impl.Logger.Errorw("error in getting blockage state for ci pipeline", "err", err, "ciPipelineId", pipeline.Id)
			return &pipelineConfig.CiWorkflow{}, err
		}

	}
	ciWorkflow := &pipelineConfig.CiWorkflow{
		Name:               pipeline.Name + "-" + strconv.Itoa(pipeline.Id),
		Status:             pipelineConfig.WorkflowStarting,
		Message:            "",
		StartedOn:          time.Now(),
		CiPipelineId:       pipeline.Id,
		Namespace:          impl.ciConfig.DefaultNamespace,
		BlobStorageEnabled: impl.ciConfig.BlobStorageEnabled,
		GitTriggers:        gitTriggers,
		LogLocation:        "",
		TriggeredBy:        userId,
	}
<<<<<<< HEAD
	if isCiTriggerBlocked {
		impl.Logger.Errorw("cannot trigger pipeline, blocked by mandatory plugin policy", "ciPipelineId", pipeline.Id)
		ciWorkflow.Status = pipelineConfig.WorkflowFailed
		ciWorkflow.Message = MandatoryPluginCiTriggerBlockError
		err = impl.ciWorkflowRepository.SaveWorkFlow(ciWorkflow)
		if err != nil {
			impl.Logger.Errorw("saving workflow error", "err", err)
			return &pipelineConfig.CiWorkflow{}, err
		}
		return &pipelineConfig.CiWorkflow{}, &util.ApiError{HttpStatusCode: http.StatusBadRequest, UserMessage: MandatoryPluginCiTriggerBlockError}
	}
	err = impl.ciWorkflowRepository.SaveWorkFlow(ciWorkflow)
=======
	if isJob {
		ciWorkflow.Namespace = wfConfig.Namespace
		ciWorkflow.EnvironmentId = EnvironmentId
	}
	err := impl.ciWorkflowRepository.SaveWorkFlow(ciWorkflow)
>>>>>>> 931eeae1
	if err != nil {
		impl.Logger.Errorw("saving workflow error", "err", err)
		return &pipelineConfig.CiWorkflow{}, err
	}
	impl.Logger.Debugw("workflow saved ", "id", ciWorkflow.Id)
	return ciWorkflow, nil
}

func (impl *CiServiceImpl) executeCiPipeline(workflowRequest *WorkflowRequest, appLabels map[string]string, env *repository1.Environment, isJob bool) (*v1alpha1.Workflow, error) {
	createdWorkFlow, err := impl.workflowService.SubmitWorkflow(workflowRequest, appLabels, env, isJob)
	if err != nil {
		impl.Logger.Errorw("workflow error", "err", err)
		return nil, err
	}
	return createdWorkFlow, nil
}

func (impl *CiServiceImpl) buildS3ArtifactLocation(ciWorkflowConfig *pipelineConfig.CiWorkflowConfig, savedWf *pipelineConfig.CiWorkflow) (string, string, string) {
	ciArtifactLocationFormat := ciWorkflowConfig.CiArtifactLocationFormat
	if ciArtifactLocationFormat == "" {
		ciArtifactLocationFormat = impl.ciConfig.CiArtifactLocationFormat
	}
	ArtifactLocation := fmt.Sprintf("s3://%s/%s/"+ciArtifactLocationFormat, ciWorkflowConfig.LogsBucket, impl.ciConfig.DefaultArtifactKeyPrefix, savedWf.Id, savedWf.Id)
	artifactFileName := fmt.Sprintf(impl.ciConfig.DefaultArtifactKeyPrefix+"/"+ciArtifactLocationFormat, savedWf.Id, savedWf.Id)
	return ArtifactLocation, ciWorkflowConfig.LogsBucket, artifactFileName
}

func (impl *CiServiceImpl) buildDefaultArtifactLocation(ciWorkflowConfig *pipelineConfig.CiWorkflowConfig, savedWf *pipelineConfig.CiWorkflow) string {
	ciArtifactLocationFormat := ciWorkflowConfig.CiArtifactLocationFormat
	if ciArtifactLocationFormat == "" {
		ciArtifactLocationFormat = impl.ciConfig.CiArtifactLocationFormat
	}
	ArtifactLocation := fmt.Sprintf("%s/"+ciArtifactLocationFormat, impl.ciConfig.DefaultArtifactKeyPrefix, savedWf.Id, savedWf.Id)
	return ArtifactLocation
}

func (impl *CiServiceImpl) buildWfRequestForCiPipeline(pipeline *pipelineConfig.CiPipeline, trigger Trigger,
	ciMaterials []*pipelineConfig.CiPipelineMaterial, savedWf *pipelineConfig.CiWorkflow,
	ciWorkflowConfig *pipelineConfig.CiWorkflowConfig, ciPipelineScripts []*pipelineConfig.CiPipelineScript,
	preCiSteps []*bean2.StepObject, postCiSteps []*bean2.StepObject, refPluginsData []*bean2.RefPluginObject) (*WorkflowRequest, error) {
	var ciProjectDetails []CiProjectDetails
	commitHashes := trigger.CommitHashes
	for _, ciMaterial := range ciMaterials {
		// ignore those materials which have inactive git material
		if ciMaterial == nil || ciMaterial.GitMaterial == nil || !ciMaterial.GitMaterial.Active {
			continue
		}
		commitHashForPipelineId := commitHashes[ciMaterial.Id]
		ciProjectDetail := CiProjectDetails{
			GitRepository:   ciMaterial.GitMaterial.Url,
			MaterialName:    ciMaterial.GitMaterial.Name,
			CheckoutPath:    ciMaterial.GitMaterial.CheckoutPath,
			FetchSubmodules: ciMaterial.GitMaterial.FetchSubmodules,
			CommitHash:      commitHashForPipelineId.Commit,
			Author:          commitHashForPipelineId.Author,
			SourceType:      ciMaterial.Type,
			SourceValue:     ciMaterial.Value,
			GitTag:          ciMaterial.GitTag,
			Message:         commitHashForPipelineId.Message,
			Type:            string(ciMaterial.Type),
			CommitTime:      commitHashForPipelineId.Date.Format(bean.LayoutRFC3339),
			GitOptions: GitOptions{
				UserName:      ciMaterial.GitMaterial.GitProvider.UserName,
				Password:      ciMaterial.GitMaterial.GitProvider.Password,
				SshPrivateKey: ciMaterial.GitMaterial.GitProvider.SshPrivateKey,
				AccessToken:   ciMaterial.GitMaterial.GitProvider.AccessToken,
				AuthMode:      ciMaterial.GitMaterial.GitProvider.AuthMode,
			},
		}

		if ciMaterial.Type == pipelineConfig.SOURCE_TYPE_WEBHOOK {
			webhookData := commitHashForPipelineId.WebhookData
			ciProjectDetail.WebhookData = pipelineConfig.WebhookData{
				Id:              webhookData.Id,
				EventActionType: webhookData.EventActionType,
				Data:            webhookData.Data,
			}
		}

		ciProjectDetails = append(ciProjectDetails, ciProjectDetail)
	}

	var beforeDockerBuildScripts []*bean.CiScript
	var afterDockerBuildScripts []*bean.CiScript
	for _, ciPipelineScript := range ciPipelineScripts {
		ciTask := &bean.CiScript{
			Id:             ciPipelineScript.Id,
			Index:          ciPipelineScript.Index,
			Name:           ciPipelineScript.Name,
			Script:         ciPipelineScript.Script,
			OutputLocation: ciPipelineScript.OutputLocation,
		}

		if ciPipelineScript.Stage == BEFORE_DOCKER_BUILD {
			beforeDockerBuildScripts = append(beforeDockerBuildScripts, ciTask)
		} else if ciPipelineScript.Stage == AFTER_DOCKER_BUILD {
			afterDockerBuildScripts = append(afterDockerBuildScripts, ciTask)
		}
	}

	var err error
	if !(len(beforeDockerBuildScripts) == 0 && len(afterDockerBuildScripts) == 0) {
		//found beforeDockerBuildScripts/afterDockerBuildScripts
		//building preCiSteps & postCiSteps from them, refPluginsData not needed
		preCiSteps = buildCiStepsDataFromDockerBuildScripts(beforeDockerBuildScripts)
		postCiSteps = buildCiStepsDataFromDockerBuildScripts(afterDockerBuildScripts)
		refPluginsData = []*bean2.RefPluginObject{}
	}
	dockerImageTag := impl.buildImageTag(commitHashes, pipeline.Id, savedWf.Id)
	if ciWorkflowConfig.CiCacheBucket == "" {
		ciWorkflowConfig.CiCacheBucket = impl.ciConfig.DefaultCacheBucket
	}

	if ciWorkflowConfig.CiCacheRegion == "" {
		ciWorkflowConfig.CiCacheRegion = impl.ciConfig.DefaultCacheBucketRegion
	}
	if ciWorkflowConfig.CiImage == "" {
		ciWorkflowConfig.CiImage = impl.ciConfig.DefaultImage
	}
	if ciWorkflowConfig.CiTimeout == 0 {
		ciWorkflowConfig.CiTimeout = impl.ciConfig.DefaultTimeout
	}

	ciTemplate := pipeline.CiTemplate
	ciLevelArgs := pipeline.DockerArgs

	if ciLevelArgs == "" {
		ciLevelArgs = "{}"
	}

	if pipeline.CiTemplate.DockerBuildOptions == "" {
		pipeline.CiTemplate.DockerBuildOptions = "{}"
	}
	user, err := impl.userService.GetById(trigger.TriggeredBy)
	if err != nil {
		impl.Logger.Errorw("unable to find user by id", "err", err, "id", trigger.TriggeredBy)
		return nil, err
	}
	var dockerfilePath string
	var dockerRepository string
	var checkoutPath string
	var ciBuildConfigBean *bean2.CiBuildConfigBean
	dockerRegistry := &repository3.DockerArtifactStore{}
	if !pipeline.IsExternal && pipeline.IsDockerConfigOverridden {
		templateOverrideBean, err := impl.ciTemplateService.FindTemplateOverrideByCiPipelineId(pipeline.Id)
		if err != nil {
			return nil, err
		}
		ciBuildConfigBean = templateOverrideBean.CiBuildConfig
		templateOverride := templateOverrideBean.CiTemplateOverride
		checkoutPath = templateOverride.GitMaterial.CheckoutPath
		dockerfilePath = templateOverride.DockerfilePath
		dockerRepository = templateOverride.DockerRepository
		dockerRegistry = templateOverride.DockerRegistry
	} else {
		checkoutPath = ciTemplate.GitMaterial.CheckoutPath
		dockerfilePath = ciTemplate.DockerfilePath
		dockerRegistry = ciTemplate.DockerRegistry
		dockerRepository = ciTemplate.DockerRepository
		ciBuildConfigEntity := ciTemplate.CiBuildConfig
		ciBuildConfigBean, err = bean2.ConvertDbBuildConfigToBean(ciBuildConfigEntity)
		if ciBuildConfigBean != nil {
			ciBuildConfigBean.BuildContextGitMaterialId = ciTemplate.BuildContextGitMaterialId
		}
		if err != nil {
			impl.Logger.Errorw("error occurred while converting buildconfig dbEntity to configBean", "ciBuildConfigEntity", ciBuildConfigEntity, "err", err)
			return nil, errors.New("error while parsing ci build config")
		}
	}
	if checkoutPath == "" {
		checkoutPath = "./"
	}
	//mergedArgs := string(merged)
	oldArgs := ciTemplate.Args
	ciBuildConfigBean, err = bean2.OverrideCiBuildConfig(dockerfilePath, oldArgs, ciLevelArgs, ciTemplate.DockerBuildOptions, ciTemplate.TargetPlatform, ciBuildConfigBean)
	if err != nil {
		impl.Logger.Errorw("error occurred while overriding ci build config", "oldArgs", oldArgs, "ciLevelArgs", ciLevelArgs, "error", err)
		return nil, errors.New("error while parsing ci build config")
	}
	buildContextCheckoutPath, err := impl.ciPipelineMaterialRepository.GetCheckoutPath(ciBuildConfigBean.BuildContextGitMaterialId)
	if err != nil && err != pg.ErrNoRows {
		impl.Logger.Errorw("error occurred while getting checkout path from git material", "gitMaterialId", ciBuildConfigBean.BuildContextGitMaterialId, "error", err)
		return nil, err
	}
	if buildContextCheckoutPath == "" {
		buildContextCheckoutPath = checkoutPath
	}
	if ciBuildConfigBean.UseRootBuildContext {
		//use root build context i.e '.'
		buildContextCheckoutPath = "."
	}
	if ciBuildConfigBean.CiBuildType == bean2.SELF_DOCKERFILE_BUILD_TYPE || ciBuildConfigBean.CiBuildType == bean2.MANAGED_DOCKERFILE_BUILD_TYPE {
		ciBuildConfigBean.DockerBuildConfig.BuildContext = filepath.Join(buildContextCheckoutPath, ciBuildConfigBean.DockerBuildConfig.BuildContext)
		dockerBuildConfig := ciBuildConfigBean.DockerBuildConfig
		dockerfilePath = filepath.Join(checkoutPath, dockerBuildConfig.DockerfilePath)
		dockerBuildConfig.DockerfilePath = dockerfilePath
		checkoutPath = dockerfilePath[:strings.LastIndex(dockerfilePath, "/")+1]
	} else if ciBuildConfigBean.CiBuildType == bean2.BUILDPACK_BUILD_TYPE {
		buildPackConfig := ciBuildConfigBean.BuildPackConfig
		checkoutPath = filepath.Join(checkoutPath, buildPackConfig.ProjectPath)
	}

	defaultTargetPlatform := impl.ciConfig.DefaultTargetPlatform
	useBuildx := impl.ciConfig.UseBuildx

	if ciBuildConfigBean.DockerBuildConfig != nil && ciBuildConfigBean.DockerBuildConfig.TargetPlatform == "" && useBuildx {
		ciBuildConfigBean.DockerBuildConfig.TargetPlatform = defaultTargetPlatform
		ciBuildConfigBean.DockerBuildConfig.UseBuildx = useBuildx
	}

	workflowRequest := &WorkflowRequest{
		WorkflowNamePrefix:         strconv.Itoa(savedWf.Id) + "-" + savedWf.Name,
		PipelineName:               pipeline.Name,
		PipelineId:                 pipeline.Id,
		CiCacheFileName:            pipeline.Name + "-" + strconv.Itoa(pipeline.Id) + ".tar.gz",
		CiProjectDetails:           ciProjectDetails,
		Namespace:                  ciWorkflowConfig.Namespace,
		BlobStorageConfigured:      savedWf.BlobStorageEnabled,
		CiImage:                    ciWorkflowConfig.CiImage,
		ActiveDeadlineSeconds:      ciWorkflowConfig.CiTimeout,
		WorkflowId:                 savedWf.Id,
		TriggeredBy:                savedWf.TriggeredBy,
		CacheLimit:                 impl.ciConfig.CacheLimit,
		ScanEnabled:                pipeline.ScanEnabled,
		CloudProvider:              impl.ciConfig.CloudProvider,
		DefaultAddressPoolBaseCidr: impl.ciConfig.DefaultAddressPoolBaseCidr,
		DefaultAddressPoolSize:     impl.ciConfig.DefaultAddressPoolSize,
		PreCiSteps:                 preCiSteps,
		PostCiSteps:                postCiSteps,
		RefPlugins:                 refPluginsData,
		AppName:                    pipeline.App.AppName,
		TriggerByAuthor:            user.EmailId,
		CiBuildConfig:              ciBuildConfigBean,
		CiBuildDockerMtuValue:      impl.ciConfig.CiRunnerDockerMTUValue,
		IgnoreDockerCachePush:      impl.ciConfig.IgnoreDockerCacheForCI,
		IgnoreDockerCachePull:      impl.ciConfig.IgnoreDockerCacheForCI,
		CacheInvalidate:            trigger.InvalidateCache,
		ExtraEnvironmentVariables:  trigger.ExtraEnvironmentVariables,
		EnableBuildContext:         impl.ciConfig.EnableBuildContext,
		OrchestratorHost:           impl.ciConfig.OrchestratorHost,
		OrchestratorToken:          impl.ciConfig.OrchestratorToken,
		ImageRetryCount:            impl.ciConfig.ImageRetryCount,
		ImageRetryInterval:         impl.ciConfig.ImageRetryInterval,
	}
	if dockerRegistry != nil {

		workflowRequest.DockerRegistryId = dockerRegistry.Id
		workflowRequest.DockerRegistryType = string(dockerRegistry.RegistryType)
		workflowRequest.DockerImageTag = dockerImageTag
		workflowRequest.DockerRegistryURL = dockerRegistry.RegistryURL
		workflowRequest.DockerRepository = dockerRepository
		workflowRequest.CheckoutPath = checkoutPath
		workflowRequest.DockerUsername = dockerRegistry.Username
		workflowRequest.DockerPassword = dockerRegistry.Password
		workflowRequest.AwsRegion = dockerRegistry.AWSRegion
		workflowRequest.AccessKey = dockerRegistry.AWSAccessKeyId
		workflowRequest.SecretKey = dockerRegistry.AWSSecretAccessKey
		workflowRequest.DockerConnection = dockerRegistry.Connection
		workflowRequest.DockerCert = dockerRegistry.Cert

	}
	if ciWorkflowConfig.LogsBucket == "" {
		ciWorkflowConfig.LogsBucket = impl.ciConfig.DefaultBuildLogsBucket
	}

	switch workflowRequest.CloudProvider {
	case BLOB_STORAGE_S3:
		//No AccessKey is used for uploading artifacts, instead IAM based auth is used
		workflowRequest.CiCacheRegion = ciWorkflowConfig.CiCacheRegion
		workflowRequest.CiCacheLocation = ciWorkflowConfig.CiCacheBucket
		workflowRequest.CiArtifactLocation, workflowRequest.CiArtifactBucket, workflowRequest.CiArtifactFileName = impl.buildS3ArtifactLocation(ciWorkflowConfig, savedWf)
		workflowRequest.BlobStorageS3Config = &blob_storage.BlobStorageS3Config{
			AccessKey:                  impl.ciConfig.BlobStorageS3AccessKey,
			Passkey:                    impl.ciConfig.BlobStorageS3SecretKey,
			EndpointUrl:                impl.ciConfig.BlobStorageS3Endpoint,
			IsInSecure:                 impl.ciConfig.BlobStorageS3EndpointInsecure,
			CiCacheBucketName:          ciWorkflowConfig.CiCacheBucket,
			CiCacheRegion:              ciWorkflowConfig.CiCacheRegion,
			CiCacheBucketVersioning:    impl.ciConfig.BlobStorageS3BucketVersioned,
			CiArtifactBucketName:       workflowRequest.CiArtifactBucket,
			CiArtifactRegion:           impl.ciConfig.DefaultCdLogsBucketRegion,
			CiArtifactBucketVersioning: impl.ciConfig.BlobStorageS3BucketVersioned,
			CiLogBucketName:            impl.ciConfig.DefaultBuildLogsBucket,
			CiLogRegion:                impl.ciConfig.DefaultCdLogsBucketRegion,
			CiLogBucketVersioning:      impl.ciConfig.BlobStorageS3BucketVersioned,
		}
	case BLOB_STORAGE_GCP:
		workflowRequest.GcpBlobConfig = &blob_storage.GcpBlobConfig{
			CredentialFileJsonData: impl.ciConfig.BlobStorageGcpCredentialJson,
			CacheBucketName:        ciWorkflowConfig.CiCacheBucket,
			LogBucketName:          ciWorkflowConfig.LogsBucket,
			ArtifactBucketName:     ciWorkflowConfig.LogsBucket,
		}
		workflowRequest.CiArtifactLocation = impl.buildDefaultArtifactLocation(ciWorkflowConfig, savedWf)
		workflowRequest.CiArtifactFileName = workflowRequest.CiArtifactLocation
	case BLOB_STORAGE_AZURE:
		workflowRequest.AzureBlobConfig = &blob_storage.AzureBlobConfig{
			Enabled:               impl.ciConfig.CloudProvider == BLOB_STORAGE_AZURE,
			AccountName:           impl.ciConfig.AzureAccountName,
			BlobContainerCiCache:  impl.ciConfig.AzureBlobContainerCiCache,
			AccountKey:            impl.ciConfig.AzureAccountKey,
			BlobContainerCiLog:    impl.ciConfig.AzureBlobContainerCiLog,
			BlobContainerArtifact: impl.ciConfig.AzureBlobContainerCiLog,
		}
		workflowRequest.BlobStorageS3Config = &blob_storage.BlobStorageS3Config{
			EndpointUrl:           impl.ciConfig.AzureGatewayUrl,
			IsInSecure:            impl.ciConfig.AzureGatewayConnectionInsecure,
			CiLogBucketName:       impl.ciConfig.AzureBlobContainerCiLog,
			CiLogRegion:           impl.ciConfig.DefaultCacheBucketRegion,
			CiLogBucketVersioning: impl.ciConfig.BlobStorageS3BucketVersioned,
			AccessKey:             impl.ciConfig.AzureAccountName,
		}
		workflowRequest.CiArtifactLocation = impl.buildDefaultArtifactLocation(ciWorkflowConfig, savedWf)
		workflowRequest.CiArtifactFileName = workflowRequest.CiArtifactLocation
	default:
		if impl.ciConfig.BlobStorageEnabled {
			return nil, fmt.Errorf("blob storage %s not supported", workflowRequest.CloudProvider)
		}
	}
	return workflowRequest, nil
}

func buildCiStepsDataFromDockerBuildScripts(dockerBuildScripts []*bean.CiScript) []*bean2.StepObject {
	//before plugin support, few variables were set as env vars in ci-runner
	//these variables are now moved to global vars in plugin steps, but to avoid error in old scripts adding those variables in payload
	inputVars := []*bean2.VariableObject{
		{
			Name:                  "DOCKER_IMAGE_TAG",
			Format:                "STRING",
			VariableType:          bean2.VARIABLE_TYPE_REF_GLOBAL,
			ReferenceVariableName: "DOCKER_IMAGE_TAG",
		},
		{
			Name:                  "DOCKER_REPOSITORY",
			Format:                "STRING",
			VariableType:          bean2.VARIABLE_TYPE_REF_GLOBAL,
			ReferenceVariableName: "DOCKER_REPOSITORY",
		},
		{
			Name:                  "DOCKER_REGISTRY_URL",
			Format:                "STRING",
			VariableType:          bean2.VARIABLE_TYPE_REF_GLOBAL,
			ReferenceVariableName: "DOCKER_REGISTRY_URL",
		},
		{
			Name:                  "DOCKER_IMAGE",
			Format:                "STRING",
			VariableType:          bean2.VARIABLE_TYPE_REF_GLOBAL,
			ReferenceVariableName: "DOCKER_IMAGE",
		},
	}
	var ciSteps []*bean2.StepObject
	for _, dockerBuildScript := range dockerBuildScripts {
		ciStep := &bean2.StepObject{
			Name:          dockerBuildScript.Name,
			Index:         dockerBuildScript.Index,
			Script:        dockerBuildScript.Script,
			ArtifactPaths: []string{dockerBuildScript.OutputLocation},
			StepType:      string(repository.PIPELINE_STEP_TYPE_INLINE),
			ExecutorType:  string(repository2.SCRIPT_TYPE_SHELL),
			InputVars:     inputVars,
		}
		ciSteps = append(ciSteps, ciStep)
	}
	return ciSteps
}

func (impl *CiServiceImpl) buildImageTag(commitHashes map[int]bean.GitCommit, id int, wfId int) string {
	dockerImageTag := ""
	for _, v := range commitHashes {
		_truncatedCommit := ""
		if v.WebhookData == nil {
			if v.Commit == "" {
				continue
			}
			_truncatedCommit = _getTruncatedImageTag(v.Commit)
		} else {
			_targetCheckout := v.WebhookData.Data[bean.WEBHOOK_SELECTOR_TARGET_CHECKOUT_NAME]
			if _targetCheckout == "" {
				continue
			}
			_truncatedCommit = _getTruncatedImageTag(_targetCheckout)
			if v.WebhookData.EventActionType == bean.WEBHOOK_EVENT_MERGED_ACTION_TYPE {
				_sourceCheckout := v.WebhookData.Data[bean.WEBHOOK_SELECTOR_SOURCE_CHECKOUT_NAME]
				if len(_sourceCheckout) > 0 {
					_truncatedCommit = _truncatedCommit + "-" + _getTruncatedImageTag(_sourceCheckout)
				}
			}
		}

		if dockerImageTag == "" {
			dockerImageTag = _truncatedCommit
		} else {
			dockerImageTag = dockerImageTag + "-" + _truncatedCommit
		}
	}
	if dockerImageTag != "" {
		dockerImageTag = dockerImageTag + "-" + strconv.Itoa(id) + "-" + strconv.Itoa(wfId)
	}

	// replace / with underscore, as docker image tag doesn't support slash. it gives error
	dockerImageTag = strings.ReplaceAll(dockerImageTag, "/", "_")

	return dockerImageTag
}

func (impl *CiServiceImpl) updateCiWorkflow(request *WorkflowRequest, savedWf *pipelineConfig.CiWorkflow) error {
	ciBuildConfig := request.CiBuildConfig
	ciBuildType := string(ciBuildConfig.CiBuildType)
	savedWf.CiBuildType = ciBuildType
	return impl.ciWorkflowRepository.UpdateWorkFlow(savedWf)
}

func _getTruncatedImageTag(imageTag string) string {
	_length := len(imageTag)
	if _length == 0 {
		return imageTag
	}

	_truncatedLength := 8

	if _length < _truncatedLength {
		return imageTag
	} else {
		return imageTag[:_truncatedLength]
	}

}

func (impl *CiServiceImpl) WriteCIFailEvent(ciWorkflow *pipelineConfig.CiWorkflow, ciImage string) {
	event := impl.eventFactory.Build(util2.Fail, &ciWorkflow.CiPipelineId, ciWorkflow.CiPipeline.AppId, nil, util2.CI)
	material := &client.MaterialTriggerInfo{}
	material.GitTriggers = ciWorkflow.GitTriggers
	event.CiWorkflowRunnerId = ciWorkflow.Id
	event.UserId = int(ciWorkflow.TriggeredBy)
	event = impl.eventFactory.BuildExtraCIData(event, material, ciImage)
	event.CiArtifactId = 0
	_, evtErr := impl.eventClient.WriteNotificationEvent(event)
	if evtErr != nil {
		impl.Logger.Errorw("error in writing event", "err", evtErr)
	}
}<|MERGE_RESOLUTION|>--- conflicted
+++ resolved
@@ -20,19 +20,13 @@
 import (
 	"errors"
 	"fmt"
-<<<<<<< HEAD
 	app2 "github.com/devtron-labs/devtron/internal/sql/repository/app"
-	repository3 "github.com/devtron-labs/devtron/internal/sql/repository/dockerRegistry"
-	"github.com/devtron-labs/devtron/internal/sql/repository/helper"
-	"github.com/devtron-labs/devtron/pkg/app"
-	"github.com/devtron-labs/devtron/pkg/globalPolicy"
-=======
 	appRepository "github.com/devtron-labs/devtron/internal/sql/repository/app"
 	repository3 "github.com/devtron-labs/devtron/internal/sql/repository/dockerRegistry"
 	"github.com/devtron-labs/devtron/internal/sql/repository/helper"
 	"github.com/devtron-labs/devtron/pkg/app"
 	repository1 "github.com/devtron-labs/devtron/pkg/cluster/repository"
->>>>>>> 931eeae1
+	"github.com/devtron-labs/devtron/pkg/globalPolicy"
 	bean2 "github.com/devtron-labs/devtron/pkg/pipeline/bean"
 	"github.com/devtron-labs/devtron/pkg/pipeline/history"
 	"github.com/devtron-labs/devtron/pkg/pipeline/repository"
@@ -79,12 +73,9 @@
 	userService                   user.UserService
 	ciTemplateService             CiTemplateService
 	appCrudOperationService       app.AppCrudOperationService
-<<<<<<< HEAD
 	globalPolicyService           globalPolicy.GlobalPolicyService
-=======
 	envRepository                 repository1.EnvironmentRepository
 	appRepository                 appRepository.AppRepository
->>>>>>> 931eeae1
 }
 
 func NewCiServiceImpl(Logger *zap.SugaredLogger, workflowService WorkflowService,
@@ -94,12 +85,10 @@
 	prePostCiScriptHistoryService history.PrePostCiScriptHistoryService,
 	pipelineStageService PipelineStageService,
 	userService user.UserService,
-<<<<<<< HEAD
 	ciTemplateService CiTemplateService, appCrudOperationService app.AppCrudOperationService,
-	globalPolicyService globalPolicy.GlobalPolicyService) *CiServiceImpl {
-=======
-	ciTemplateService CiTemplateService, appCrudOperationService app.AppCrudOperationService, envRepository repository1.EnvironmentRepository, appRepository appRepository.AppRepository) *CiServiceImpl {
->>>>>>> 931eeae1
+	globalPolicyService globalPolicy.GlobalPolicyService,
+	envRepository repository1.EnvironmentRepository,
+	appRepository appRepository.AppRepository) *CiServiceImpl {
 	return &CiServiceImpl{
 		Logger:                        Logger,
 		workflowService:               workflowService,
@@ -115,12 +104,9 @@
 		userService:                   userService,
 		ciTemplateService:             ciTemplateService,
 		appCrudOperationService:       appCrudOperationService,
-<<<<<<< HEAD
 		globalPolicyService:           globalPolicyService,
-=======
 		envRepository:                 envRepository,
 		appRepository:                 appRepository,
->>>>>>> 931eeae1
 	}
 }
 
@@ -172,10 +158,6 @@
 	if ciWorkflowConfig.Namespace == "" {
 		ciWorkflowConfig.Namespace = impl.ciConfig.DefaultNamespace
 	}
-<<<<<<< HEAD
-	savedCiWf, err := impl.saveNewWorkflowForCITrigger(pipeline, ciWorkflowConfig, trigger.CommitHashes, trigger.TriggeredBy, ciMaterials)
-=======
-
 	preCiSteps, postCiSteps, refPluginsData, err := impl.pipelineStageService.BuildPrePostAndRefPluginStepsDataForWfRequest(pipeline.Id)
 
 	if err != nil {
@@ -188,8 +170,8 @@
 			UserMessage: "No tasks are configured in this job pipeline",
 		}
 	}
-	savedCiWf, err := impl.saveNewWorkflow(pipeline, ciWorkflowConfig, trigger.CommitHashes, trigger.TriggeredBy, trigger.EnvironmentId, isJob)
->>>>>>> 931eeae1
+	savedCiWf, err := impl.saveNewWorkflowForCITrigger(pipeline, ciWorkflowConfig, trigger.CommitHashes, trigger.TriggeredBy, ciMaterials, trigger.EnvironmentId, isJob)
+
 	if err != nil {
 		impl.Logger.Errorw("could not save new workflow", "err", err)
 		return 0, err
@@ -292,13 +274,8 @@
 	return payload
 }
 
-<<<<<<< HEAD
 func (impl *CiServiceImpl) saveNewWorkflowForCITrigger(pipeline *pipelineConfig.CiPipeline, wfConfig *pipelineConfig.CiWorkflowConfig,
-	commitHashes map[int]bean.GitCommit, userId int32, ciMaterials []*pipelineConfig.CiPipelineMaterial) (*pipelineConfig.CiWorkflow, error) {
-=======
-func (impl *CiServiceImpl) saveNewWorkflow(pipeline *pipelineConfig.CiPipeline, wfConfig *pipelineConfig.CiWorkflowConfig,
-	commitHashes map[int]bean.GitCommit, userId int32, EnvironmentId int, isJob bool) (wf *pipelineConfig.CiWorkflow, error error) {
->>>>>>> 931eeae1
+	commitHashes map[int]bean.GitCommit, userId int32, ciMaterials []*pipelineConfig.CiPipelineMaterial, EnvironmentId int, isJobType bool) (*pipelineConfig.CiWorkflow, error) {
 	gitTriggers := make(map[int]pipelineConfig.GitCommit)
 	branchesForCheckingBlockageState := make([]string, 0, len(ciMaterials))
 	for _, ciMaterial := range ciMaterials {
@@ -358,7 +335,10 @@
 		LogLocation:        "",
 		TriggeredBy:        userId,
 	}
-<<<<<<< HEAD
+	if isJobType {
+		ciWorkflow.Namespace = wfConfig.Namespace
+		ciWorkflow.EnvironmentId = EnvironmentId
+	}
 	if isCiTriggerBlocked {
 		impl.Logger.Errorw("cannot trigger pipeline, blocked by mandatory plugin policy", "ciPipelineId", pipeline.Id)
 		ciWorkflow.Status = pipelineConfig.WorkflowFailed
@@ -371,13 +351,6 @@
 		return &pipelineConfig.CiWorkflow{}, &util.ApiError{HttpStatusCode: http.StatusBadRequest, UserMessage: MandatoryPluginCiTriggerBlockError}
 	}
 	err = impl.ciWorkflowRepository.SaveWorkFlow(ciWorkflow)
-=======
-	if isJob {
-		ciWorkflow.Namespace = wfConfig.Namespace
-		ciWorkflow.EnvironmentId = EnvironmentId
-	}
-	err := impl.ciWorkflowRepository.SaveWorkFlow(ciWorkflow)
->>>>>>> 931eeae1
 	if err != nil {
 		impl.Logger.Errorw("saving workflow error", "err", err)
 		return &pipelineConfig.CiWorkflow{}, err
