/*
 * Copyright (c) 2020 Devtron Labs
 *
 * Licensed under the Apache License, Version 2.0 (the "License");
 * you may not use this file except in compliance with the License.
 * You may obtain a copy of the License at
 *
 *    http://www.apache.org/licenses/LICENSE-2.0
 *
 * Unless required by applicable law or agreed to in writing, software
 * distributed under the License is distributed on an "AS IS" BASIS,
 * WITHOUT WARRANTIES OR CONDITIONS OF ANY KIND, either express or implied.
 * See the License for the specific language governing permissions and
 * limitations under the License.
 *
 */

package pipeline

import (
	"encoding/json"
	"fmt"
	repository3 "github.com/devtron-labs/devtron/internal/sql/repository"
	bean2 "github.com/devtron-labs/devtron/pkg/pipeline/bean"
	"github.com/devtron-labs/devtron/pkg/pipeline/history"
	"github.com/devtron-labs/devtron/pkg/pipeline/repository"
	repository2 "github.com/devtron-labs/devtron/pkg/plugin/repository"
	"github.com/devtron-labs/devtron/pkg/user"
	"path/filepath"
	"strconv"
	"strings"
	"time"

	"github.com/argoproj/argo-workflows/v3/pkg/apis/workflow/v1alpha1"
	"github.com/devtron-labs/common-lib/blob-storage"
	client "github.com/devtron-labs/devtron/client/events"
	"github.com/devtron-labs/devtron/internal/middleware"
	"github.com/devtron-labs/devtron/internal/sql/repository/pipelineConfig"
	"github.com/devtron-labs/devtron/internal/util"
	"github.com/devtron-labs/devtron/pkg/bean"
	util2 "github.com/devtron-labs/devtron/util/event"
	"go.uber.org/zap"
)

type CiService interface {
	TriggerCiPipeline(trigger Trigger) (int, error)
	GetCiMaterials(pipelineId int, ciMaterials []*pipelineConfig.CiPipelineMaterial) ([]*pipelineConfig.CiPipelineMaterial, error)
}

type CiServiceImpl struct {
	Logger                        *zap.SugaredLogger
	workflowService               WorkflowService
	ciPipelineMaterialRepository  pipelineConfig.CiPipelineMaterialRepository
	ciWorkflowRepository          pipelineConfig.CiWorkflowRepository
	ciConfig                      *CiConfig
	eventClient                   client.EventClient
	eventFactory                  client.EventFactory
	mergeUtil                     *util.MergeUtil
	ciPipelineRepository          pipelineConfig.CiPipelineRepository
	prePostCiScriptHistoryService history.PrePostCiScriptHistoryService
	pipelineStageService          PipelineStageService
	userService                   user.UserService
	ciTemplateOverrideRepository  pipelineConfig.CiTemplateOverrideRepository
}

func NewCiServiceImpl(Logger *zap.SugaredLogger, workflowService WorkflowService,
	ciPipelineMaterialRepository pipelineConfig.CiPipelineMaterialRepository,
	ciWorkflowRepository pipelineConfig.CiWorkflowRepository, ciConfig *CiConfig, eventClient client.EventClient,
	eventFactory client.EventFactory, mergeUtil *util.MergeUtil, ciPipelineRepository pipelineConfig.CiPipelineRepository,
	prePostCiScriptHistoryService history.PrePostCiScriptHistoryService,
	pipelineStageService PipelineStageService,
	userService user.UserService,
	ciTemplateOverrideRepository pipelineConfig.CiTemplateOverrideRepository) *CiServiceImpl {
	return &CiServiceImpl{
		Logger:                        Logger,
		workflowService:               workflowService,
		ciPipelineMaterialRepository:  ciPipelineMaterialRepository,
		ciWorkflowRepository:          ciWorkflowRepository,
		ciConfig:                      ciConfig,
		eventClient:                   eventClient,
		eventFactory:                  eventFactory,
		mergeUtil:                     mergeUtil,
		ciPipelineRepository:          ciPipelineRepository,
		prePostCiScriptHistoryService: prePostCiScriptHistoryService,
		pipelineStageService:          pipelineStageService,
		userService:                   userService,
		ciTemplateOverrideRepository:  ciTemplateOverrideRepository,
	}
}

const WorkflowStarting = "Starting"
const WorkflowInProgress = "Progressing"
const WorkflowAborted = "Aborted"
const WorkflowFailed = "Failed"

func (impl *CiServiceImpl) GetCiMaterials(pipelineId int, ciMaterials []*pipelineConfig.CiPipelineMaterial) ([]*pipelineConfig.CiPipelineMaterial, error) {
	if !(len(ciMaterials) == 0) {
		return ciMaterials, nil
	} else {
		ciMaterials, err := impl.ciPipelineMaterialRepository.GetByPipelineId(pipelineId)
		if err != nil {
			impl.Logger.Errorw("err", "err", err)
			return nil, err
		}
		impl.Logger.Debug("ciMaterials for pipeline trigger ", ciMaterials)
		return ciMaterials, nil
	}
}

func (impl *CiServiceImpl) TriggerCiPipeline(trigger Trigger) (int, error) {
	impl.Logger.Debug("ci pipeline manual trigger")
	ciMaterials, err := impl.GetCiMaterials(trigger.PipelineId, trigger.CiMaterials)
	if err != nil {
		return 0, err
	}

	ciPipelineScripts, err := impl.ciPipelineRepository.FindCiScriptsByCiPipelineId(trigger.PipelineId)
	if err != nil && !util.IsErrNoRows(err) {
		return 0, err
	}

	var pipeline *pipelineConfig.CiPipeline
	for _, m := range ciMaterials {
		pipeline = m.CiPipeline
		break
	}

	ciWorkflowConfig, err := impl.ciWorkflowRepository.FindConfigByPipelineId(trigger.PipelineId)
	if err != nil && !util.IsErrNoRows(err) {
		impl.Logger.Errorw("could not fetch ci config", "pipeline", trigger.PipelineId)
		return 0, err
	}
	if ciWorkflowConfig.Namespace == "" {
		ciWorkflowConfig.Namespace = impl.ciConfig.DefaultNamespace
	}
	savedCiWf, err := impl.saveNewWorkflow(pipeline, ciWorkflowConfig, trigger.CommitHashes, trigger.TriggeredBy)
	if err != nil {
		impl.Logger.Errorw("could not save new workflow", "err", err)
		return 0, err
	}

	workflowRequest, err := impl.buildWfRequestForCiPipeline(pipeline, trigger, ciMaterials, savedCiWf, ciWorkflowConfig, ciPipelineScripts)
	if err != nil {
		impl.Logger.Errorw("make workflow req", "err", err)
		return 0, err
	}

	createdWf, err := impl.executeCiPipeline(workflowRequest)
	if err != nil {
		impl.Logger.Errorw("workflow error", "err", err)
		return 0, err
	}
	impl.Logger.Debugw("ci triggered", "wf name ", createdWf.Name, " pipeline ", trigger.PipelineId)
	middleware.CiTriggerCounter.WithLabelValues(strconv.Itoa(pipeline.AppId), strconv.Itoa(trigger.PipelineId)).Inc()
	go impl.WriteCITriggerEvent(trigger, pipeline, workflowRequest)
	return savedCiWf.Id, err
}

func (impl *CiServiceImpl) WriteCITriggerEvent(trigger Trigger, pipeline *pipelineConfig.CiPipeline, workflowRequest *WorkflowRequest) {
	event := impl.eventFactory.Build(util2.Trigger, &pipeline.Id, pipeline.AppId, nil, util2.CI)
	material := &client.MaterialTriggerInfo{}

	gitTriggers := make(map[int]pipelineConfig.GitCommit)

	for k, v := range trigger.CommitHashes {
		gitCommit := pipelineConfig.GitCommit{
			Commit:  v.Commit,
			Author:  v.Author,
			Changes: v.Changes,
			Message: v.Message,
			Date:    v.Date,
		}

		// set webhook data in gitTriggers
		_webhookData := v.WebhookData
		if _webhookData != nil {
			gitCommit.WebhookData = pipelineConfig.WebhookData{
				Id:              _webhookData.Id,
				EventActionType: _webhookData.EventActionType,
				Data:            _webhookData.Data,
			}
		}

		gitTriggers[k] = gitCommit
	}

	material.GitTriggers = gitTriggers

	event.UserId = int(trigger.TriggeredBy)
	event.CiWorkflowRunnerId = workflowRequest.WorkflowId
	event = impl.eventFactory.BuildExtraCIData(event, material, workflowRequest.CiImage)
	_, evtErr := impl.eventClient.WriteNotificationEvent(event)
	if evtErr != nil {
		impl.Logger.Errorw("error in writing event", "err", evtErr)
	}
}

// TODO: Send all trigger data
func (impl *CiServiceImpl) BuildPayload(trigger Trigger, pipeline *pipelineConfig.CiPipeline, workflowRequest *WorkflowRequest) *client.Payload {
	payload := &client.Payload{}
	payload.AppName = pipeline.App.AppName
	payload.PipelineName = pipeline.Name
	return payload
}

func (impl *CiServiceImpl) saveNewWorkflow(pipeline *pipelineConfig.CiPipeline, wfConfig *pipelineConfig.CiWorkflowConfig,
	commitHashes map[int]bean.GitCommit, userId int32) (wf *pipelineConfig.CiWorkflow, error error) {
	gitTriggers := make(map[int]pipelineConfig.GitCommit)
	for k, v := range commitHashes {
		gitCommit := pipelineConfig.GitCommit{
			Commit:                 v.Commit,
			Author:                 v.Author,
			Date:                   v.Date,
			Message:                v.Message,
			Changes:                v.Changes,
			CiConfigureSourceValue: v.CiConfigureSourceValue,
			CiConfigureSourceType:  v.CiConfigureSourceType,
			GitRepoUrl:             v.GitRepoUrl,
			GitRepoName:            v.GitRepoName,
		}
		webhookData := v.WebhookData
		if webhookData != nil {
			gitCommit.WebhookData = pipelineConfig.WebhookData{
				Id:              webhookData.Id,
				EventActionType: webhookData.EventActionType,
				Data:            webhookData.Data,
			}
		}

		gitTriggers[k] = gitCommit
	}

	ciWorkflow := &pipelineConfig.CiWorkflow{
		Name:               pipeline.Name + "-" + strconv.Itoa(pipeline.Id),
		Status:             WorkflowStarting,
		Message:            "",
		StartedOn:          time.Now(),
		CiPipelineId:       pipeline.Id,
		Namespace:          wfConfig.Namespace,
		BlobStorageEnabled: impl.ciConfig.BlobStorageEnabled,
		GitTriggers:        gitTriggers,
		LogLocation:        "",
		TriggeredBy:        userId,
	}
	err := impl.ciWorkflowRepository.SaveWorkFlow(ciWorkflow)
	if err != nil {
		impl.Logger.Errorw("saving workflow error", "err", err)
		return &pipelineConfig.CiWorkflow{}, err
	}
	impl.Logger.Debugw("workflow saved ", "id", ciWorkflow.Id)
	return ciWorkflow, nil
}

func (impl *CiServiceImpl) executeCiPipeline(workflowRequest *WorkflowRequest) (*v1alpha1.Workflow, error) {
	createdWorkFlow, err := impl.workflowService.SubmitWorkflow(workflowRequest)
	if err != nil {
		impl.Logger.Errorw("workflow error", "err", err)
		return nil, err
	}
	return createdWorkFlow, nil
}
func (impl *CiServiceImpl) buildS3ArtifactLocation(ciWorkflowConfig *pipelineConfig.CiWorkflowConfig, savedWf *pipelineConfig.CiWorkflow) (string, string, string) {
	ciArtifactLocationFormat := ciWorkflowConfig.CiArtifactLocationFormat
	if ciArtifactLocationFormat == "" {
		ciArtifactLocationFormat = impl.ciConfig.CiArtifactLocationFormat
	}
	ArtifactLocation := fmt.Sprintf("s3://%s/%s/"+ciArtifactLocationFormat, ciWorkflowConfig.LogsBucket, impl.ciConfig.DefaultArtifactKeyPrefix, savedWf.Id, savedWf.Id)
	artifactFileName := fmt.Sprintf(impl.ciConfig.DefaultArtifactKeyPrefix+"/"+ciArtifactLocationFormat, savedWf.Id, savedWf.Id)
	return ArtifactLocation, ciWorkflowConfig.LogsBucket, artifactFileName
}

func (impl *CiServiceImpl) buildDefaultArtifactLocation(ciWorkflowConfig *pipelineConfig.CiWorkflowConfig, savedWf *pipelineConfig.CiWorkflow) string {
	ciArtifactLocationFormat := ciWorkflowConfig.CiArtifactLocationFormat
	if ciArtifactLocationFormat == "" {
		ciArtifactLocationFormat = impl.ciConfig.CiArtifactLocationFormat
	}
	ArtifactLocation := fmt.Sprintf("%s/"+ciArtifactLocationFormat, impl.ciConfig.DefaultArtifactKeyPrefix, savedWf.Id, savedWf.Id)
	return ArtifactLocation
}

func (impl *CiServiceImpl) buildWfRequestForCiPipeline(pipeline *pipelineConfig.CiPipeline, trigger Trigger,
	ciMaterials []*pipelineConfig.CiPipelineMaterial, savedWf *pipelineConfig.CiWorkflow,
	ciWorkflowConfig *pipelineConfig.CiWorkflowConfig, ciPipelineScripts []*pipelineConfig.CiPipelineScript) (*WorkflowRequest, error) {
	var ciProjectDetails []CiProjectDetails
	commitHashes := trigger.CommitHashes
	for _, ciMaterial := range ciMaterials {
		commitHashForPipelineId := commitHashes[ciMaterial.Id]
		ciProjectDetail := CiProjectDetails{
			GitRepository:   ciMaterial.GitMaterial.Url,
			MaterialName:    ciMaterial.GitMaterial.Name,
			CheckoutPath:    ciMaterial.GitMaterial.CheckoutPath,
			FetchSubmodules: ciMaterial.GitMaterial.FetchSubmodules,
			CommitHash:      commitHashForPipelineId.Commit,
			Author:          commitHashForPipelineId.Author,
			SourceType:      ciMaterial.Type,
			SourceValue:     ciMaterial.Value,
			GitTag:          ciMaterial.GitTag,
			Message:         commitHashForPipelineId.Message,
			Type:            string(ciMaterial.Type),
			CommitTime:      commitHashForPipelineId.Date,
			GitOptions: GitOptions{
				UserName:      ciMaterial.GitMaterial.GitProvider.UserName,
				Password:      ciMaterial.GitMaterial.GitProvider.Password,
				SshPrivateKey: ciMaterial.GitMaterial.GitProvider.SshPrivateKey,
				AccessToken:   ciMaterial.GitMaterial.GitProvider.AccessToken,
				AuthMode:      ciMaterial.GitMaterial.GitProvider.AuthMode,
			},
		}

		if ciMaterial.Type == pipelineConfig.SOURCE_TYPE_WEBHOOK {
			webhookData := commitHashForPipelineId.WebhookData
			ciProjectDetail.WebhookData = pipelineConfig.WebhookData{
				Id:              webhookData.Id,
				EventActionType: webhookData.EventActionType,
				Data:            webhookData.Data,
			}
		}

		ciProjectDetails = append(ciProjectDetails, ciProjectDetail)
	}

	var beforeDockerBuildScripts []*bean.CiScript
	var afterDockerBuildScripts []*bean.CiScript
	for _, ciPipelineScript := range ciPipelineScripts {
		ciTask := &bean.CiScript{
			Id:             ciPipelineScript.Id,
			Index:          ciPipelineScript.Index,
			Name:           ciPipelineScript.Name,
			Script:         ciPipelineScript.Script,
			OutputLocation: ciPipelineScript.OutputLocation,
		}

		if ciPipelineScript.Stage == BEFORE_DOCKER_BUILD {
			beforeDockerBuildScripts = append(beforeDockerBuildScripts, ciTask)
		} else if ciPipelineScript.Stage == AFTER_DOCKER_BUILD {
			afterDockerBuildScripts = append(afterDockerBuildScripts, ciTask)
		}
	}
	var preCiSteps []*bean2.StepObject
	var postCiSteps []*bean2.StepObject
	var refPluginsData []*bean2.RefPluginObject
	var err error
	if !(len(beforeDockerBuildScripts) == 0 && len(afterDockerBuildScripts) == 0) {
		//found beforeDockerBuildScripts/afterDockerBuildScripts
		//building preCiSteps & postCiSteps from them, refPluginsData not needed
		preCiSteps = buildCiStepsDataFromDockerBuildScripts(beforeDockerBuildScripts)
		postCiSteps = buildCiStepsDataFromDockerBuildScripts(afterDockerBuildScripts)
	} else {
		//beforeDockerBuildScripts & afterDockerBuildScripts not found
		//getting preCiStepsData, postCiStepsData & refPluginsData
		preCiSteps, postCiSteps, refPluginsData, err = impl.pipelineStageService.BuildPrePostAndRefPluginStepsDataForWfRequest(pipeline.Id)
		if err != nil {
			impl.Logger.Errorw("error in getting pre, post & refPlugin steps data for wf request", "err", err, "ciPipelineId", pipeline.Id)
			return nil, err
		}
	}
	dockerImageTag := impl.buildImageTag(commitHashes, pipeline.Id, savedWf.Id)
	if ciWorkflowConfig.CiCacheBucket == "" {
		ciWorkflowConfig.CiCacheBucket = impl.ciConfig.DefaultCacheBucket
	}

	if ciWorkflowConfig.CiCacheRegion == "" {
		ciWorkflowConfig.CiCacheRegion = impl.ciConfig.DefaultCacheBucketRegion
	}
	if ciWorkflowConfig.CiImage == "" {
		ciWorkflowConfig.CiImage = impl.ciConfig.DefaultImage
	}
	if ciWorkflowConfig.CiTimeout == 0 {
		ciWorkflowConfig.CiTimeout = impl.ciConfig.DefaultTimeout
	}

	args := pipeline.CiTemplate.Args
	ciLevelArgs := pipeline.DockerArgs

	if ciLevelArgs == "" {
		ciLevelArgs = "{}"
	}

	mergedArgs, err := impl.mergeUtil.JsonPatch([]byte(args), []byte(ciLevelArgs))
	if err != nil {
		impl.Logger.Errorw("err", "err", err)
		return nil, err
	}
<<<<<<< HEAD
	dockerBuildOptionsByte, err := json.Marshal(pipeline.CiTemplate.DockerBuildOptions)
	if err != nil {
		impl.Logger.Errorw("error in marshaling dockerBuildOptions map", "err", err, "dockerBuildOptions", pipeline.CiTemplate.DockerBuildOptions)
		return nil, err
	}
	checkoutPath := pipeline.CiTemplate.GitMaterial.CheckoutPath
	if checkoutPath == "" {
		checkoutPath = "./"
	}
=======
>>>>>>> bdf13fa4
	user, err := impl.userService.GetById(trigger.TriggeredBy)
	if err != nil {
		impl.Logger.Errorw("unable to find user by id", "err", err, "id", trigger.TriggeredBy)
		return nil, err
	}
	var dockerfilePath string
	var dockerRepository string
	var checkoutPath string
	dockerRegistry := &repository3.DockerArtifactStore{}
	if !pipeline.IsExternal && pipeline.IsDockerConfigOverridden {
		templateOverride, err := impl.ciTemplateOverrideRepository.FindByCiPipelineId(pipeline.Id)
		if err != nil {
			impl.Logger.Errorw("error in getting ciTemplateOverride by ciPipelineId", "err", err, "ciPipelineId", pipeline.Id)
			return nil, err
		}
		dockerfilePath = filepath.Join(templateOverride.GitMaterial.CheckoutPath, templateOverride.DockerfilePath)
		dockerRepository = templateOverride.DockerRepository
		dockerRegistry = templateOverride.DockerRegistry
		checkoutPath = templateOverride.GitMaterial.CheckoutPath
	} else {
		dockerfilePath = filepath.Join(pipeline.CiTemplate.GitMaterial.CheckoutPath, pipeline.CiTemplate.DockerfilePath)
		dockerRegistry = pipeline.CiTemplate.DockerRegistry
		dockerRepository = pipeline.CiTemplate.DockerRepository
		checkoutPath = pipeline.CiTemplate.GitMaterial.CheckoutPath
	}
	if checkoutPath == "" {
		checkoutPath = "./"
	}
	workflowRequest := &WorkflowRequest{
		WorkflowNamePrefix:         strconv.Itoa(savedWf.Id) + "-" + savedWf.Name,
		PipelineName:               pipeline.Name,
		PipelineId:                 pipeline.Id,
		DockerRegistryId:           dockerRegistry.Id,
		DockerRegistryType:         string(dockerRegistry.RegistryType),
		DockerImageTag:             dockerImageTag,
<<<<<<< HEAD
		DockerRegistryURL:          pipeline.CiTemplate.DockerRegistry.RegistryURL,
		DockerRepository:           pipeline.CiTemplate.DockerRepository,
		DockerBuildArgs:            string(mergedArgs),
=======
		DockerRegistryURL:          dockerRegistry.RegistryURL,
		DockerRepository:           dockerRepository,
		DockerBuildArgs:            string(merged),
>>>>>>> bdf13fa4
		DockerBuildTargetPlatform:  pipeline.CiTemplate.TargetPlatform,
		DockerFileLocation:         dockerfilePath,
		DockerUsername:             dockerRegistry.Username,
		DockerPassword:             dockerRegistry.Password,
		AwsRegion:                  dockerRegistry.AWSRegion,
		AccessKey:                  dockerRegistry.AWSAccessKeyId,
		SecretKey:                  dockerRegistry.AWSSecretAccessKey,
		DockerConnection:           dockerRegistry.Connection,
		DockerCert:                 dockerRegistry.Cert,
		CiCacheFileName:            pipeline.Name + "-" + strconv.Itoa(pipeline.Id) + ".tar.gz",
		CiProjectDetails:           ciProjectDetails,
		Namespace:                  ciWorkflowConfig.Namespace,
		BlobStorageConfigured:      savedWf.BlobStorageEnabled,
		CiImage:                    ciWorkflowConfig.CiImage,
		ActiveDeadlineSeconds:      ciWorkflowConfig.CiTimeout,
		WorkflowId:                 savedWf.Id,
		TriggeredBy:                savedWf.TriggeredBy,
		CacheLimit:                 impl.ciConfig.CacheLimit,
		InvalidateCache:            trigger.InvalidateCache,
		ScanEnabled:                pipeline.ScanEnabled,
		CloudProvider:              impl.ciConfig.CloudProvider,
		DefaultAddressPoolBaseCidr: impl.ciConfig.DefaultAddressPoolBaseCidr,
		DefaultAddressPoolSize:     impl.ciConfig.DefaultAddressPoolSize,
		PreCiSteps:                 preCiSteps,
		PostCiSteps:                postCiSteps,
		RefPlugins:                 refPluginsData,
		AppName:                    pipeline.App.AppName,
		TriggerByAuthor:            user.EmailId,
		DockerBuildOptions:         string(dockerBuildOptionsByte),
	}

	if ciWorkflowConfig.LogsBucket == "" {
		ciWorkflowConfig.LogsBucket = impl.ciConfig.DefaultBuildLogsBucket
	}

	switch workflowRequest.CloudProvider {
	case BLOB_STORAGE_S3:
		//No AccessKey is used for uploading artifacts, instead IAM based auth is used
		workflowRequest.CiCacheRegion = ciWorkflowConfig.CiCacheRegion
		workflowRequest.CiCacheLocation = ciWorkflowConfig.CiCacheBucket
		workflowRequest.CiArtifactLocation, workflowRequest.CiArtifactBucket, workflowRequest.CiArtifactFileName = impl.buildS3ArtifactLocation(ciWorkflowConfig, savedWf)
		workflowRequest.BlobStorageS3Config = &blob_storage.BlobStorageS3Config{
			AccessKey:                  impl.ciConfig.BlobStorageS3AccessKey,
			Passkey:                    impl.ciConfig.BlobStorageS3SecretKey,
			EndpointUrl:                impl.ciConfig.BlobStorageS3Endpoint,
			IsInSecure:                 impl.ciConfig.BlobStorageS3EndpointInsecure,
			CiCacheBucketName:          ciWorkflowConfig.CiCacheBucket,
			CiCacheRegion:              ciWorkflowConfig.CiCacheRegion,
			CiCacheBucketVersioning:    impl.ciConfig.BlobStorageS3BucketVersioned,
			CiArtifactBucketName:       workflowRequest.CiArtifactBucket,
			CiArtifactRegion:           impl.ciConfig.DefaultCdLogsBucketRegion,
			CiArtifactBucketVersioning: impl.ciConfig.BlobStorageS3BucketVersioned,
			CiLogBucketName:            impl.ciConfig.DefaultBuildLogsBucket,
			CiLogRegion:                impl.ciConfig.DefaultCdLogsBucketRegion,
			CiLogBucketVersioning:      impl.ciConfig.BlobStorageS3BucketVersioned,
		}
	case BLOB_STORAGE_GCP:
		workflowRequest.GcpBlobConfig = &blob_storage.GcpBlobConfig{
			CredentialFileJsonData: impl.ciConfig.BlobStorageGcpCredentialJson,
			CacheBucketName:        ciWorkflowConfig.CiCacheBucket,
			LogBucketName:          ciWorkflowConfig.LogsBucket,
			ArtifactBucketName:     ciWorkflowConfig.LogsBucket,
		}
		workflowRequest.CiArtifactLocation = impl.buildDefaultArtifactLocation(ciWorkflowConfig, savedWf)
		workflowRequest.CiArtifactFileName = workflowRequest.CiArtifactLocation
	case BLOB_STORAGE_AZURE:
		workflowRequest.AzureBlobConfig = &blob_storage.AzureBlobConfig{
			Enabled:               impl.ciConfig.CloudProvider == BLOB_STORAGE_AZURE,
			AccountName:           impl.ciConfig.AzureAccountName,
			BlobContainerCiCache:  impl.ciConfig.AzureBlobContainerCiCache,
			AccountKey:            impl.ciConfig.AzureAccountKey,
			BlobContainerCiLog:    impl.ciConfig.AzureBlobContainerCiLog,
			BlobContainerArtifact: impl.ciConfig.AzureBlobContainerCiLog,
		}
		workflowRequest.BlobStorageS3Config = &blob_storage.BlobStorageS3Config{
			EndpointUrl:           impl.ciConfig.AzureGatewayUrl,
			IsInSecure:            impl.ciConfig.AzureGatewayConnectionInsecure,
			CiLogBucketName:       impl.ciConfig.AzureBlobContainerCiLog,
			CiLogRegion:           impl.ciConfig.DefaultCacheBucketRegion,
			CiLogBucketVersioning: impl.ciConfig.BlobStorageS3BucketVersioned,
			AccessKey:             impl.ciConfig.AzureAccountName,
		}
		workflowRequest.CiArtifactLocation = impl.buildDefaultArtifactLocation(ciWorkflowConfig, savedWf)
		workflowRequest.CiArtifactFileName = workflowRequest.CiArtifactLocation
	default:
		if impl.ciConfig.BlobStorageEnabled {
			return nil, fmt.Errorf("blob storage %s not supported", workflowRequest.CloudProvider)
		}
	}
	return workflowRequest, nil
}

func buildCiStepsDataFromDockerBuildScripts(dockerBuildScripts []*bean.CiScript) []*bean2.StepObject {
	//before plugin support, few variables were set as env vars in ci-runner
	//these variables are now moved to global vars in plugin steps, but to avoid error in old scripts adding those variables in payload
	inputVars := []*bean2.VariableObject{
		{
			Name:                  "DOCKER_IMAGE_TAG",
			Format:                "STRING",
			VariableType:          bean2.VARIABLE_TYPE_REF_GLOBAL,
			ReferenceVariableName: "DOCKER_IMAGE_TAG",
		},
		{
			Name:                  "DOCKER_REPOSITORY",
			Format:                "STRING",
			VariableType:          bean2.VARIABLE_TYPE_REF_GLOBAL,
			ReferenceVariableName: "DOCKER_REPOSITORY",
		},
		{
			Name:                  "DOCKER_REGISTRY_URL",
			Format:                "STRING",
			VariableType:          bean2.VARIABLE_TYPE_REF_GLOBAL,
			ReferenceVariableName: "DOCKER_REGISTRY_URL",
		},
		{
			Name:                  "DOCKER_IMAGE",
			Format:                "STRING",
			VariableType:          bean2.VARIABLE_TYPE_REF_GLOBAL,
			ReferenceVariableName: "DOCKER_IMAGE",
		},
	}
	var ciSteps []*bean2.StepObject
	for _, dockerBuildScript := range dockerBuildScripts {
		ciStep := &bean2.StepObject{
			Name:          dockerBuildScript.Name,
			Index:         dockerBuildScript.Index,
			Script:        dockerBuildScript.Script,
			ArtifactPaths: []string{dockerBuildScript.OutputLocation},
			StepType:      string(repository.PIPELINE_STEP_TYPE_INLINE),
			ExecutorType:  string(repository2.SCRIPT_TYPE_SHELL),
			InputVars:     inputVars,
		}
		ciSteps = append(ciSteps, ciStep)
	}
	return ciSteps
}

func (impl *CiServiceImpl) buildImageTag(commitHashes map[int]bean.GitCommit, id int, wfId int) string {
	dockerImageTag := ""
	for _, v := range commitHashes {
		_truncatedCommit := ""
		if v.WebhookData == nil {
			if v.Commit == "" {
				continue
			}
			_truncatedCommit = _getTruncatedImageTag(v.Commit)
		} else {
			_targetCheckout := v.WebhookData.Data[bean.WEBHOOK_SELECTOR_TARGET_CHECKOUT_NAME]
			if _targetCheckout == "" {
				continue
			}
			_truncatedCommit = _getTruncatedImageTag(_targetCheckout)
			if v.WebhookData.EventActionType == bean.WEBHOOK_EVENT_MERGED_ACTION_TYPE {
				_sourceCheckout := v.WebhookData.Data[bean.WEBHOOK_SELECTOR_SOURCE_CHECKOUT_NAME]
				if len(_sourceCheckout) > 0 {
					_truncatedCommit = _truncatedCommit + "-" + _getTruncatedImageTag(_sourceCheckout)
				}
			}
		}

		if dockerImageTag == "" {
			dockerImageTag = _truncatedCommit
		} else {
			dockerImageTag = dockerImageTag + "-" + _truncatedCommit
		}
	}
	if dockerImageTag != "" {
		dockerImageTag = dockerImageTag + "-" + strconv.Itoa(id) + "-" + strconv.Itoa(wfId)
	}

	// replace / with underscore, as docker image tag doesn't support slash. it gives error
	dockerImageTag = strings.ReplaceAll(dockerImageTag, "/", "_")

	return dockerImageTag
}

func _getTruncatedImageTag(imageTag string) string {
	_length := len(imageTag)
	if _length == 0 {
		return imageTag
	}

	_truncatedLength := 8

	if _length < _truncatedLength {
		return imageTag
	} else {
		return imageTag[:_truncatedLength]
	}

}<|MERGE_RESOLUTION|>--- conflicted
+++ resolved
@@ -381,18 +381,11 @@
 		impl.Logger.Errorw("err", "err", err)
 		return nil, err
 	}
-<<<<<<< HEAD
 	dockerBuildOptionsByte, err := json.Marshal(pipeline.CiTemplate.DockerBuildOptions)
 	if err != nil {
 		impl.Logger.Errorw("error in marshaling dockerBuildOptions map", "err", err, "dockerBuildOptions", pipeline.CiTemplate.DockerBuildOptions)
 		return nil, err
 	}
-	checkoutPath := pipeline.CiTemplate.GitMaterial.CheckoutPath
-	if checkoutPath == "" {
-		checkoutPath = "./"
-	}
-=======
->>>>>>> bdf13fa4
 	user, err := impl.userService.GetById(trigger.TriggeredBy)
 	if err != nil {
 		impl.Logger.Errorw("unable to find user by id", "err", err, "id", trigger.TriggeredBy)
@@ -428,15 +421,9 @@
 		DockerRegistryId:           dockerRegistry.Id,
 		DockerRegistryType:         string(dockerRegistry.RegistryType),
 		DockerImageTag:             dockerImageTag,
-<<<<<<< HEAD
-		DockerRegistryURL:          pipeline.CiTemplate.DockerRegistry.RegistryURL,
-		DockerRepository:           pipeline.CiTemplate.DockerRepository,
-		DockerBuildArgs:            string(mergedArgs),
-=======
 		DockerRegistryURL:          dockerRegistry.RegistryURL,
 		DockerRepository:           dockerRepository,
-		DockerBuildArgs:            string(merged),
->>>>>>> bdf13fa4
+		DockerBuildArgs:            string(mergedArgs),
 		DockerBuildTargetPlatform:  pipeline.CiTemplate.TargetPlatform,
 		DockerFileLocation:         dockerfilePath,
 		DockerUsername:             dockerRegistry.Username,
