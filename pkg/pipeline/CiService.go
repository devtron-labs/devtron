/*
 * Copyright (c) 2020 Devtron Labs
 *
 * Licensed under the Apache License, Version 2.0 (the "License");
 * you may not use this file except in compliance with the License.
 * You may obtain a copy of the License at
 *
 *    http://www.apache.org/licenses/LICENSE-2.0
 *
 * Unless required by applicable law or agreed to in writing, software
 * distributed under the License is distributed on an "AS IS" BASIS,
 * WITHOUT WARRANTIES OR CONDITIONS OF ANY KIND, either express or implied.
 * See the License for the specific language governing permissions and
 * limitations under the License.
 *
 */

package pipeline

import (
	"errors"
	"fmt"
	repository3 "github.com/devtron-labs/devtron/internal/sql/repository"
	"github.com/devtron-labs/devtron/pkg/app"
	bean2 "github.com/devtron-labs/devtron/pkg/pipeline/bean"
	"github.com/devtron-labs/devtron/pkg/pipeline/history"
	"github.com/devtron-labs/devtron/pkg/pipeline/repository"
	repository2 "github.com/devtron-labs/devtron/pkg/plugin/repository"
	"github.com/devtron-labs/devtron/pkg/user"
	"path/filepath"
	"strconv"
	"strings"
	"time"

	"github.com/argoproj/argo-workflows/v3/pkg/apis/workflow/v1alpha1"
	"github.com/devtron-labs/common-lib/blob-storage"
	client "github.com/devtron-labs/devtron/client/events"
	"github.com/devtron-labs/devtron/internal/middleware"
	"github.com/devtron-labs/devtron/internal/sql/repository/pipelineConfig"
	"github.com/devtron-labs/devtron/internal/util"
	"github.com/devtron-labs/devtron/pkg/bean"
	util2 "github.com/devtron-labs/devtron/util/event"
	"go.uber.org/zap"
)

type CiService interface {
	TriggerCiPipeline(trigger Trigger) (int, error)
	GetCiMaterials(pipelineId int, ciMaterials []*pipelineConfig.CiPipelineMaterial) ([]*pipelineConfig.CiPipelineMaterial, error)
}

type CiServiceImpl struct {
	Logger                        *zap.SugaredLogger
	workflowService               WorkflowService
	ciPipelineMaterialRepository  pipelineConfig.CiPipelineMaterialRepository
	ciWorkflowRepository          pipelineConfig.CiWorkflowRepository
	ciConfig                      *CiConfig
	eventClient                   client.EventClient
	eventFactory                  client.EventFactory
	mergeUtil                     *util.MergeUtil
	ciPipelineRepository          pipelineConfig.CiPipelineRepository
	prePostCiScriptHistoryService history.PrePostCiScriptHistoryService
	pipelineStageService          PipelineStageService
	userService                   user.UserService
<<<<<<< HEAD
	//ciTemplateOverrideRepository  pipelineConfig.CiTemplateOverrideRepository
	ciTemplateService CiTemplateService
=======
	ciTemplateOverrideRepository  pipelineConfig.CiTemplateOverrideRepository
	appCrudOperationService       app.AppCrudOperationService
>>>>>>> 8ec5d86e
}

func NewCiServiceImpl(Logger *zap.SugaredLogger, workflowService WorkflowService,
	ciPipelineMaterialRepository pipelineConfig.CiPipelineMaterialRepository,
	ciWorkflowRepository pipelineConfig.CiWorkflowRepository, ciConfig *CiConfig, eventClient client.EventClient,
	eventFactory client.EventFactory, mergeUtil *util.MergeUtil, ciPipelineRepository pipelineConfig.CiPipelineRepository,
	prePostCiScriptHistoryService history.PrePostCiScriptHistoryService,
	pipelineStageService PipelineStageService,
	userService user.UserService,
<<<<<<< HEAD
	ciTemplateOverrideRepository pipelineConfig.CiTemplateOverrideRepository, ciTemplateService CiTemplateService) *CiServiceImpl {
=======
	ciTemplateOverrideRepository pipelineConfig.CiTemplateOverrideRepository, appCrudOperationService app.AppCrudOperationService) *CiServiceImpl {
>>>>>>> 8ec5d86e
	return &CiServiceImpl{
		Logger:                        Logger,
		workflowService:               workflowService,
		ciPipelineMaterialRepository:  ciPipelineMaterialRepository,
		ciWorkflowRepository:          ciWorkflowRepository,
		ciConfig:                      ciConfig,
		eventClient:                   eventClient,
		eventFactory:                  eventFactory,
		mergeUtil:                     mergeUtil,
		ciPipelineRepository:          ciPipelineRepository,
		prePostCiScriptHistoryService: prePostCiScriptHistoryService,
		pipelineStageService:          pipelineStageService,
		userService:                   userService,
<<<<<<< HEAD
		//ciTemplateOverrideRepository:  ciTemplateOverrideRepository,
		ciTemplateService: ciTemplateService,
=======
		ciTemplateOverrideRepository:  ciTemplateOverrideRepository,
		appCrudOperationService:       appCrudOperationService,
>>>>>>> 8ec5d86e
	}
}

const WorkflowStarting = "Starting"
const WorkflowInProgress = "Progressing"
const WorkflowAborted = "Aborted"
const WorkflowFailed = "Failed"

func (impl *CiServiceImpl) GetCiMaterials(pipelineId int, ciMaterials []*pipelineConfig.CiPipelineMaterial) ([]*pipelineConfig.CiPipelineMaterial, error) {
	if !(len(ciMaterials) == 0) {
		return ciMaterials, nil
	} else {
		ciMaterials, err := impl.ciPipelineMaterialRepository.GetByPipelineId(pipelineId)
		if err != nil {
			impl.Logger.Errorw("err", "err", err)
			return nil, err
		}
		impl.Logger.Debug("ciMaterials for pipeline trigger ", ciMaterials)
		return ciMaterials, nil
	}
}

func (impl *CiServiceImpl) TriggerCiPipeline(trigger Trigger) (int, error) {
	impl.Logger.Debug("ci pipeline manual trigger")
	ciMaterials, err := impl.GetCiMaterials(trigger.PipelineId, trigger.CiMaterials)
	if err != nil {
		return 0, err
	}

	ciPipelineScripts, err := impl.ciPipelineRepository.FindCiScriptsByCiPipelineId(trigger.PipelineId)
	if err != nil && !util.IsErrNoRows(err) {
		return 0, err
	}

	var pipeline *pipelineConfig.CiPipeline
	for _, m := range ciMaterials {
		pipeline = m.CiPipeline
		break
	}

	ciWorkflowConfig, err := impl.ciWorkflowRepository.FindConfigByPipelineId(trigger.PipelineId)
	if err != nil && !util.IsErrNoRows(err) {
		impl.Logger.Errorw("could not fetch ci config", "pipeline", trigger.PipelineId)
		return 0, err
	}
	if ciWorkflowConfig.Namespace == "" {
		ciWorkflowConfig.Namespace = impl.ciConfig.DefaultNamespace
	}
	savedCiWf, err := impl.saveNewWorkflow(pipeline, ciWorkflowConfig, trigger.CommitHashes, trigger.TriggeredBy)
	if err != nil {
		impl.Logger.Errorw("could not save new workflow", "err", err)
		return 0, err
	}

	workflowRequest, err := impl.buildWfRequestForCiPipeline(pipeline, trigger, ciMaterials, savedCiWf, ciWorkflowConfig, ciPipelineScripts)
	if err != nil {
		impl.Logger.Errorw("make workflow req", "err", err)
		return 0, err
	}

	appLabels, err := impl.appCrudOperationService.GetLabelsByAppId(pipeline.AppId)
	if err != nil {
		return 0, err
	}

	createdWf, err := impl.executeCiPipeline(workflowRequest, appLabels)
	if err != nil {
		impl.Logger.Errorw("workflow error", "err", err)
		return 0, err
	}
	impl.Logger.Debugw("ci triggered", "wf name ", createdWf.Name, " pipeline ", trigger.PipelineId)

	middleware.CiTriggerCounter.WithLabelValues(strconv.Itoa(pipeline.AppId), strconv.Itoa(trigger.PipelineId)).Inc()
	go impl.WriteCITriggerEvent(trigger, pipeline, workflowRequest)
	return savedCiWf.Id, err
}

func (impl *CiServiceImpl) WriteCITriggerEvent(trigger Trigger, pipeline *pipelineConfig.CiPipeline, workflowRequest *WorkflowRequest) {
	event := impl.eventFactory.Build(util2.Trigger, &pipeline.Id, pipeline.AppId, nil, util2.CI)
	material := &client.MaterialTriggerInfo{}

	gitTriggers := make(map[int]pipelineConfig.GitCommit)

	for k, v := range trigger.CommitHashes {
		gitCommit := pipelineConfig.GitCommit{
			Commit:  v.Commit,
			Author:  v.Author,
			Changes: v.Changes,
			Message: v.Message,
			Date:    v.Date,
		}

		// set webhook data in gitTriggers
		_webhookData := v.WebhookData
		if _webhookData != nil {
			gitCommit.WebhookData = pipelineConfig.WebhookData{
				Id:              _webhookData.Id,
				EventActionType: _webhookData.EventActionType,
				Data:            _webhookData.Data,
			}
		}

		gitTriggers[k] = gitCommit
	}

	material.GitTriggers = gitTriggers

	event.UserId = int(trigger.TriggeredBy)
	event.CiWorkflowRunnerId = workflowRequest.WorkflowId
	event = impl.eventFactory.BuildExtraCIData(event, material, workflowRequest.CiImage)
	_, evtErr := impl.eventClient.WriteNotificationEvent(event)
	if evtErr != nil {
		impl.Logger.Errorw("error in writing event", "err", evtErr)
	}
}

// TODO: Send all trigger data
func (impl *CiServiceImpl) BuildPayload(trigger Trigger, pipeline *pipelineConfig.CiPipeline, workflowRequest *WorkflowRequest) *client.Payload {
	payload := &client.Payload{}
	payload.AppName = pipeline.App.AppName
	payload.PipelineName = pipeline.Name
	return payload
}

func (impl *CiServiceImpl) saveNewWorkflow(pipeline *pipelineConfig.CiPipeline, wfConfig *pipelineConfig.CiWorkflowConfig,
	commitHashes map[int]bean.GitCommit, userId int32) (wf *pipelineConfig.CiWorkflow, error error) {
	gitTriggers := make(map[int]pipelineConfig.GitCommit)
	for k, v := range commitHashes {
		gitCommit := pipelineConfig.GitCommit{
			Commit:                 v.Commit,
			Author:                 v.Author,
			Date:                   v.Date,
			Message:                v.Message,
			Changes:                v.Changes,
			CiConfigureSourceValue: v.CiConfigureSourceValue,
			CiConfigureSourceType:  v.CiConfigureSourceType,
			GitRepoUrl:             v.GitRepoUrl,
			GitRepoName:            v.GitRepoName,
		}
		webhookData := v.WebhookData
		if webhookData != nil {
			gitCommit.WebhookData = pipelineConfig.WebhookData{
				Id:              webhookData.Id,
				EventActionType: webhookData.EventActionType,
				Data:            webhookData.Data,
			}
		}

		gitTriggers[k] = gitCommit
	}

	ciWorkflow := &pipelineConfig.CiWorkflow{
		Name:               pipeline.Name + "-" + strconv.Itoa(pipeline.Id),
		Status:             WorkflowStarting,
		Message:            "",
		StartedOn:          time.Now(),
		CiPipelineId:       pipeline.Id,
		Namespace:          wfConfig.Namespace,
		BlobStorageEnabled: impl.ciConfig.BlobStorageEnabled,
		GitTriggers:        gitTriggers,
		LogLocation:        "",
		TriggeredBy:        userId,
	}
	err := impl.ciWorkflowRepository.SaveWorkFlow(ciWorkflow)
	if err != nil {
		impl.Logger.Errorw("saving workflow error", "err", err)
		return &pipelineConfig.CiWorkflow{}, err
	}
	impl.Logger.Debugw("workflow saved ", "id", ciWorkflow.Id)
	return ciWorkflow, nil
}

func (impl *CiServiceImpl) executeCiPipeline(workflowRequest *WorkflowRequest, appLabels map[string]string) (*v1alpha1.Workflow, error) {
	createdWorkFlow, err := impl.workflowService.SubmitWorkflow(workflowRequest, appLabels)
	if err != nil {
		impl.Logger.Errorw("workflow error", "err", err)
		return nil, err
	}
	return createdWorkFlow, nil
}

func (impl *CiServiceImpl) buildS3ArtifactLocation(ciWorkflowConfig *pipelineConfig.CiWorkflowConfig, savedWf *pipelineConfig.CiWorkflow) (string, string, string) {
	ciArtifactLocationFormat := ciWorkflowConfig.CiArtifactLocationFormat
	if ciArtifactLocationFormat == "" {
		ciArtifactLocationFormat = impl.ciConfig.CiArtifactLocationFormat
	}
	ArtifactLocation := fmt.Sprintf("s3://%s/%s/"+ciArtifactLocationFormat, ciWorkflowConfig.LogsBucket, impl.ciConfig.DefaultArtifactKeyPrefix, savedWf.Id, savedWf.Id)
	artifactFileName := fmt.Sprintf(impl.ciConfig.DefaultArtifactKeyPrefix+"/"+ciArtifactLocationFormat, savedWf.Id, savedWf.Id)
	return ArtifactLocation, ciWorkflowConfig.LogsBucket, artifactFileName
}

func (impl *CiServiceImpl) buildDefaultArtifactLocation(ciWorkflowConfig *pipelineConfig.CiWorkflowConfig, savedWf *pipelineConfig.CiWorkflow) string {
	ciArtifactLocationFormat := ciWorkflowConfig.CiArtifactLocationFormat
	if ciArtifactLocationFormat == "" {
		ciArtifactLocationFormat = impl.ciConfig.CiArtifactLocationFormat
	}
	ArtifactLocation := fmt.Sprintf("%s/"+ciArtifactLocationFormat, impl.ciConfig.DefaultArtifactKeyPrefix, savedWf.Id, savedWf.Id)
	return ArtifactLocation
}

func (impl *CiServiceImpl) buildWfRequestForCiPipeline(pipeline *pipelineConfig.CiPipeline, trigger Trigger,
	ciMaterials []*pipelineConfig.CiPipelineMaterial, savedWf *pipelineConfig.CiWorkflow,
	ciWorkflowConfig *pipelineConfig.CiWorkflowConfig, ciPipelineScripts []*pipelineConfig.CiPipelineScript) (*WorkflowRequest, error) {
	var ciProjectDetails []CiProjectDetails
	commitHashes := trigger.CommitHashes
	for _, ciMaterial := range ciMaterials {
		commitHashForPipelineId := commitHashes[ciMaterial.Id]
		ciProjectDetail := CiProjectDetails{
			GitRepository:   ciMaterial.GitMaterial.Url,
			MaterialName:    ciMaterial.GitMaterial.Name,
			CheckoutPath:    ciMaterial.GitMaterial.CheckoutPath,
			FetchSubmodules: ciMaterial.GitMaterial.FetchSubmodules,
			CommitHash:      commitHashForPipelineId.Commit,
			Author:          commitHashForPipelineId.Author,
			SourceType:      ciMaterial.Type,
			SourceValue:     ciMaterial.Value,
			GitTag:          ciMaterial.GitTag,
			Message:         commitHashForPipelineId.Message,
			Type:            string(ciMaterial.Type),
			CommitTime:      commitHashForPipelineId.Date.Format(bean.LayoutRFC3339),
			GitOptions: GitOptions{
				UserName:      ciMaterial.GitMaterial.GitProvider.UserName,
				Password:      ciMaterial.GitMaterial.GitProvider.Password,
				SshPrivateKey: ciMaterial.GitMaterial.GitProvider.SshPrivateKey,
				AccessToken:   ciMaterial.GitMaterial.GitProvider.AccessToken,
				AuthMode:      ciMaterial.GitMaterial.GitProvider.AuthMode,
			},
		}

		if ciMaterial.Type == pipelineConfig.SOURCE_TYPE_WEBHOOK {
			webhookData := commitHashForPipelineId.WebhookData
			ciProjectDetail.WebhookData = pipelineConfig.WebhookData{
				Id:              webhookData.Id,
				EventActionType: webhookData.EventActionType,
				Data:            webhookData.Data,
			}
		}

		ciProjectDetails = append(ciProjectDetails, ciProjectDetail)
	}

	var beforeDockerBuildScripts []*bean.CiScript
	var afterDockerBuildScripts []*bean.CiScript
	for _, ciPipelineScript := range ciPipelineScripts {
		ciTask := &bean.CiScript{
			Id:             ciPipelineScript.Id,
			Index:          ciPipelineScript.Index,
			Name:           ciPipelineScript.Name,
			Script:         ciPipelineScript.Script,
			OutputLocation: ciPipelineScript.OutputLocation,
		}

		if ciPipelineScript.Stage == BEFORE_DOCKER_BUILD {
			beforeDockerBuildScripts = append(beforeDockerBuildScripts, ciTask)
		} else if ciPipelineScript.Stage == AFTER_DOCKER_BUILD {
			afterDockerBuildScripts = append(afterDockerBuildScripts, ciTask)
		}
	}
	var preCiSteps []*bean2.StepObject
	var postCiSteps []*bean2.StepObject
	var refPluginsData []*bean2.RefPluginObject
	var err error
	if !(len(beforeDockerBuildScripts) == 0 && len(afterDockerBuildScripts) == 0) {
		//found beforeDockerBuildScripts/afterDockerBuildScripts
		//building preCiSteps & postCiSteps from them, refPluginsData not needed
		preCiSteps = buildCiStepsDataFromDockerBuildScripts(beforeDockerBuildScripts)
		postCiSteps = buildCiStepsDataFromDockerBuildScripts(afterDockerBuildScripts)
	} else {
		//beforeDockerBuildScripts & afterDockerBuildScripts not found
		//getting preCiStepsData, postCiStepsData & refPluginsData
		preCiSteps, postCiSteps, refPluginsData, err = impl.pipelineStageService.BuildPrePostAndRefPluginStepsDataForWfRequest(pipeline.Id)
		if err != nil {
			impl.Logger.Errorw("error in getting pre, post & refPlugin steps data for wf request", "err", err, "ciPipelineId", pipeline.Id)
			return nil, err
		}
	}
	dockerImageTag := impl.buildImageTag(commitHashes, pipeline.Id, savedWf.Id)
	if ciWorkflowConfig.CiCacheBucket == "" {
		ciWorkflowConfig.CiCacheBucket = impl.ciConfig.DefaultCacheBucket
	}

	if ciWorkflowConfig.CiCacheRegion == "" {
		ciWorkflowConfig.CiCacheRegion = impl.ciConfig.DefaultCacheBucketRegion
	}
	if ciWorkflowConfig.CiImage == "" {
		ciWorkflowConfig.CiImage = impl.ciConfig.DefaultImage
	}
	if ciWorkflowConfig.CiTimeout == 0 {
		ciWorkflowConfig.CiTimeout = impl.ciConfig.DefaultTimeout
	}

	ciTemplate := pipeline.CiTemplate
	ciLevelArgs := pipeline.DockerArgs

	if ciLevelArgs == "" {
		ciLevelArgs = "{}"
	}

	//mergedArgs, err := impl.mergeUtil.JsonPatch([]byte(args), []byte(ciLevelArgs))
	//if err != nil {
	//	impl.Logger.Errorw("err", "err", err)
	//	return nil, err
	//}
	if pipeline.CiTemplate.DockerBuildOptions == "" {
		pipeline.CiTemplate.DockerBuildOptions = "{}"
	}
	user, err := impl.userService.GetById(trigger.TriggeredBy)
	if err != nil {
		impl.Logger.Errorw("unable to find user by id", "err", err, "id", trigger.TriggeredBy)
		return nil, err
	}
	var dockerfilePath string
	var dockerRepository string
	var checkoutPath string
	var ciBuildConfigBean *bean2.CiBuildConfigBean
	dockerRegistry := &repository3.DockerArtifactStore{}
	if !pipeline.IsExternal && pipeline.IsDockerConfigOverridden {
		templateOverrideBean, err := impl.ciTemplateService.FindTemplateOverrideByCiPipelineId(pipeline.Id)
		if err != nil {
			return nil, err
		}
		ciBuildConfigBean = templateOverrideBean.CiBuildConfig
		templateOverride := templateOverrideBean.CiTemplateOverride
		checkoutPath = templateOverride.GitMaterial.CheckoutPath
		dockerfilePath = filepath.Join(checkoutPath, templateOverride.DockerfilePath)
		dockerRepository = templateOverride.DockerRepository
		dockerRegistry = templateOverride.DockerRegistry
	} else {
		checkoutPath = ciTemplate.GitMaterial.CheckoutPath
		dockerfilePath = filepath.Join(checkoutPath, ciTemplate.DockerfilePath)
		dockerRegistry = ciTemplate.DockerRegistry
		dockerRepository = ciTemplate.DockerRepository
		ciBuildConfigEntity := ciTemplate.CiBuildConfig
		ciBuildConfigBean, err = bean2.ConvertDbBuildConfigToBean(ciBuildConfigEntity)
		if err != nil {
			impl.Logger.Errorw("error occurred while converting buildconfig dbEntity to configBean", "ciBuildConfigEntity", ciBuildConfigEntity, "err", err)
			return nil, errors.New("error while parsing ci build config")
		}
	}
	if checkoutPath == "" {
		checkoutPath = "./"
	}
	//mergedArgs := string(merged)
	oldArgs := ciTemplate.Args
	ciBuildConfigBean, err = bean2.OverrideCiBuildConfig(dockerfilePath, oldArgs, ciLevelArgs, ciTemplate.DockerBuildOptions, ciTemplate.TargetPlatform, ciBuildConfigBean)
	if err != nil {
		impl.Logger.Errorw("error occurred while overriding ci build config", "oldArgs", oldArgs, "ciLevelArgs", ciLevelArgs, "error", err)
		return nil, errors.New("error while parsing ci build config")
	}
	if ciBuildConfigBean.CiBuildType == bean2.SELF_DOCKERFILE_BUILD_TYPE || ciBuildConfigBean.CiBuildType == bean2.MANAGED_DOCKERFILE_BUILD_TYPE {
		dockerBuildConfig := ciBuildConfigBean.DockerBuildConfig
		dockerfilePath = filepath.Join(checkoutPath, dockerBuildConfig.DockerfilePath)
		dockerBuildConfig.DockerfilePath = dockerfilePath
	}
	workflowRequest := &WorkflowRequest{
		WorkflowNamePrefix: strconv.Itoa(savedWf.Id) + "-" + savedWf.Name,
		PipelineName:       pipeline.Name,
		PipelineId:         pipeline.Id,
		DockerRegistryId:   dockerRegistry.Id,
		DockerRegistryType: string(dockerRegistry.RegistryType),
		DockerImageTag:     dockerImageTag,
		DockerRegistryURL:  dockerRegistry.RegistryURL,
		DockerRepository:   dockerRepository,
		//DockerBuildArgs:            string(merged),
		//DockerBuildTargetPlatform:  ciTemplate.TargetPlatform,
		//DockerFileLocation:         dockerfilePath,
		CheckoutPath:               checkoutPath,
		DockerUsername:             dockerRegistry.Username,
		DockerPassword:             dockerRegistry.Password,
		AwsRegion:                  dockerRegistry.AWSRegion,
		AccessKey:                  dockerRegistry.AWSAccessKeyId,
		SecretKey:                  dockerRegistry.AWSSecretAccessKey,
		DockerConnection:           dockerRegistry.Connection,
		DockerCert:                 dockerRegistry.Cert,
		CiCacheFileName:            pipeline.Name + "-" + strconv.Itoa(pipeline.Id) + ".tar.gz",
		CiProjectDetails:           ciProjectDetails,
		Namespace:                  ciWorkflowConfig.Namespace,
		BlobStorageConfigured:      savedWf.BlobStorageEnabled,
		CiImage:                    ciWorkflowConfig.CiImage,
		ActiveDeadlineSeconds:      ciWorkflowConfig.CiTimeout,
		WorkflowId:                 savedWf.Id,
		TriggeredBy:                savedWf.TriggeredBy,
		CacheLimit:                 impl.ciConfig.CacheLimit,
		ScanEnabled:                pipeline.ScanEnabled,
		CloudProvider:              impl.ciConfig.CloudProvider,
		DefaultAddressPoolBaseCidr: impl.ciConfig.DefaultAddressPoolBaseCidr,
		DefaultAddressPoolSize:     impl.ciConfig.DefaultAddressPoolSize,
		PreCiSteps:                 preCiSteps,
		PostCiSteps:                postCiSteps,
		RefPlugins:                 refPluginsData,
		AppName:                    pipeline.App.AppName,
		TriggerByAuthor:            user.EmailId,
<<<<<<< HEAD
		CiBuildConfig:              ciBuildConfigBean,
		//DockerBuildOptions:         pipeline.CiTemplate.DockerBuildOptions,
=======
		DockerBuildOptions:         pipeline.CiTemplate.DockerBuildOptions,
		IgnoreDockerCachePush:      impl.ciConfig.IgnoreDockerCacheForCI,
		IgnoreDockerCachePull:      impl.ciConfig.IgnoreDockerCacheForCI || trigger.InvalidateCache,
>>>>>>> 8ec5d86e
	}

	if ciWorkflowConfig.LogsBucket == "" {
		ciWorkflowConfig.LogsBucket = impl.ciConfig.DefaultBuildLogsBucket
	}

	switch workflowRequest.CloudProvider {
	case BLOB_STORAGE_S3:
		//No AccessKey is used for uploading artifacts, instead IAM based auth is used
		workflowRequest.CiCacheRegion = ciWorkflowConfig.CiCacheRegion
		workflowRequest.CiCacheLocation = ciWorkflowConfig.CiCacheBucket
		workflowRequest.CiArtifactLocation, workflowRequest.CiArtifactBucket, workflowRequest.CiArtifactFileName = impl.buildS3ArtifactLocation(ciWorkflowConfig, savedWf)
		workflowRequest.BlobStorageS3Config = &blob_storage.BlobStorageS3Config{
			AccessKey:                  impl.ciConfig.BlobStorageS3AccessKey,
			Passkey:                    impl.ciConfig.BlobStorageS3SecretKey,
			EndpointUrl:                impl.ciConfig.BlobStorageS3Endpoint,
			IsInSecure:                 impl.ciConfig.BlobStorageS3EndpointInsecure,
			CiCacheBucketName:          ciWorkflowConfig.CiCacheBucket,
			CiCacheRegion:              ciWorkflowConfig.CiCacheRegion,
			CiCacheBucketVersioning:    impl.ciConfig.BlobStorageS3BucketVersioned,
			CiArtifactBucketName:       workflowRequest.CiArtifactBucket,
			CiArtifactRegion:           impl.ciConfig.DefaultCdLogsBucketRegion,
			CiArtifactBucketVersioning: impl.ciConfig.BlobStorageS3BucketVersioned,
			CiLogBucketName:            impl.ciConfig.DefaultBuildLogsBucket,
			CiLogRegion:                impl.ciConfig.DefaultCdLogsBucketRegion,
			CiLogBucketVersioning:      impl.ciConfig.BlobStorageS3BucketVersioned,
		}
	case BLOB_STORAGE_GCP:
		workflowRequest.GcpBlobConfig = &blob_storage.GcpBlobConfig{
			CredentialFileJsonData: impl.ciConfig.BlobStorageGcpCredentialJson,
			CacheBucketName:        ciWorkflowConfig.CiCacheBucket,
			LogBucketName:          ciWorkflowConfig.LogsBucket,
			ArtifactBucketName:     ciWorkflowConfig.LogsBucket,
		}
		workflowRequest.CiArtifactLocation = impl.buildDefaultArtifactLocation(ciWorkflowConfig, savedWf)
		workflowRequest.CiArtifactFileName = workflowRequest.CiArtifactLocation
	case BLOB_STORAGE_AZURE:
		workflowRequest.AzureBlobConfig = &blob_storage.AzureBlobConfig{
			Enabled:               impl.ciConfig.CloudProvider == BLOB_STORAGE_AZURE,
			AccountName:           impl.ciConfig.AzureAccountName,
			BlobContainerCiCache:  impl.ciConfig.AzureBlobContainerCiCache,
			AccountKey:            impl.ciConfig.AzureAccountKey,
			BlobContainerCiLog:    impl.ciConfig.AzureBlobContainerCiLog,
			BlobContainerArtifact: impl.ciConfig.AzureBlobContainerCiLog,
		}
		workflowRequest.BlobStorageS3Config = &blob_storage.BlobStorageS3Config{
			EndpointUrl:           impl.ciConfig.AzureGatewayUrl,
			IsInSecure:            impl.ciConfig.AzureGatewayConnectionInsecure,
			CiLogBucketName:       impl.ciConfig.AzureBlobContainerCiLog,
			CiLogRegion:           impl.ciConfig.DefaultCacheBucketRegion,
			CiLogBucketVersioning: impl.ciConfig.BlobStorageS3BucketVersioned,
			AccessKey:             impl.ciConfig.AzureAccountName,
		}
		workflowRequest.CiArtifactLocation = impl.buildDefaultArtifactLocation(ciWorkflowConfig, savedWf)
		workflowRequest.CiArtifactFileName = workflowRequest.CiArtifactLocation
	default:
		if impl.ciConfig.BlobStorageEnabled {
			return nil, fmt.Errorf("blob storage %s not supported", workflowRequest.CloudProvider)
		}
	}
	return workflowRequest, nil
}

func buildCiStepsDataFromDockerBuildScripts(dockerBuildScripts []*bean.CiScript) []*bean2.StepObject {
	//before plugin support, few variables were set as env vars in ci-runner
	//these variables are now moved to global vars in plugin steps, but to avoid error in old scripts adding those variables in payload
	inputVars := []*bean2.VariableObject{
		{
			Name:                  "DOCKER_IMAGE_TAG",
			Format:                "STRING",
			VariableType:          bean2.VARIABLE_TYPE_REF_GLOBAL,
			ReferenceVariableName: "DOCKER_IMAGE_TAG",
		},
		{
			Name:                  "DOCKER_REPOSITORY",
			Format:                "STRING",
			VariableType:          bean2.VARIABLE_TYPE_REF_GLOBAL,
			ReferenceVariableName: "DOCKER_REPOSITORY",
		},
		{
			Name:                  "DOCKER_REGISTRY_URL",
			Format:                "STRING",
			VariableType:          bean2.VARIABLE_TYPE_REF_GLOBAL,
			ReferenceVariableName: "DOCKER_REGISTRY_URL",
		},
		{
			Name:                  "DOCKER_IMAGE",
			Format:                "STRING",
			VariableType:          bean2.VARIABLE_TYPE_REF_GLOBAL,
			ReferenceVariableName: "DOCKER_IMAGE",
		},
	}
	var ciSteps []*bean2.StepObject
	for _, dockerBuildScript := range dockerBuildScripts {
		ciStep := &bean2.StepObject{
			Name:          dockerBuildScript.Name,
			Index:         dockerBuildScript.Index,
			Script:        dockerBuildScript.Script,
			ArtifactPaths: []string{dockerBuildScript.OutputLocation},
			StepType:      string(repository.PIPELINE_STEP_TYPE_INLINE),
			ExecutorType:  string(repository2.SCRIPT_TYPE_SHELL),
			InputVars:     inputVars,
		}
		ciSteps = append(ciSteps, ciStep)
	}
	return ciSteps
}

func (impl *CiServiceImpl) buildImageTag(commitHashes map[int]bean.GitCommit, id int, wfId int) string {
	dockerImageTag := ""
	for _, v := range commitHashes {
		_truncatedCommit := ""
		if v.WebhookData == nil {
			if v.Commit == "" {
				continue
			}
			_truncatedCommit = _getTruncatedImageTag(v.Commit)
		} else {
			_targetCheckout := v.WebhookData.Data[bean.WEBHOOK_SELECTOR_TARGET_CHECKOUT_NAME]
			if _targetCheckout == "" {
				continue
			}
			_truncatedCommit = _getTruncatedImageTag(_targetCheckout)
			if v.WebhookData.EventActionType == bean.WEBHOOK_EVENT_MERGED_ACTION_TYPE {
				_sourceCheckout := v.WebhookData.Data[bean.WEBHOOK_SELECTOR_SOURCE_CHECKOUT_NAME]
				if len(_sourceCheckout) > 0 {
					_truncatedCommit = _truncatedCommit + "-" + _getTruncatedImageTag(_sourceCheckout)
				}
			}
		}

		if dockerImageTag == "" {
			dockerImageTag = _truncatedCommit
		} else {
			dockerImageTag = dockerImageTag + "-" + _truncatedCommit
		}
	}
	if dockerImageTag != "" {
		dockerImageTag = dockerImageTag + "-" + strconv.Itoa(id) + "-" + strconv.Itoa(wfId)
	}

	// replace / with underscore, as docker image tag doesn't support slash. it gives error
	dockerImageTag = strings.ReplaceAll(dockerImageTag, "/", "_")

	return dockerImageTag
}

func _getTruncatedImageTag(imageTag string) string {
	_length := len(imageTag)
	if _length == 0 {
		return imageTag
	}

	_truncatedLength := 8

	if _length < _truncatedLength {
		return imageTag
	} else {
		return imageTag[:_truncatedLength]
	}

}<|MERGE_RESOLUTION|>--- conflicted
+++ resolved
@@ -61,13 +61,9 @@
 	prePostCiScriptHistoryService history.PrePostCiScriptHistoryService
 	pipelineStageService          PipelineStageService
 	userService                   user.UserService
-<<<<<<< HEAD
 	//ciTemplateOverrideRepository  pipelineConfig.CiTemplateOverrideRepository
 	ciTemplateService CiTemplateService
-=======
-	ciTemplateOverrideRepository  pipelineConfig.CiTemplateOverrideRepository
 	appCrudOperationService       app.AppCrudOperationService
->>>>>>> 8ec5d86e
 }
 
 func NewCiServiceImpl(Logger *zap.SugaredLogger, workflowService WorkflowService,
@@ -77,11 +73,8 @@
 	prePostCiScriptHistoryService history.PrePostCiScriptHistoryService,
 	pipelineStageService PipelineStageService,
 	userService user.UserService,
-<<<<<<< HEAD
-	ciTemplateOverrideRepository pipelineConfig.CiTemplateOverrideRepository, ciTemplateService CiTemplateService) *CiServiceImpl {
-=======
-	ciTemplateOverrideRepository pipelineConfig.CiTemplateOverrideRepository, appCrudOperationService app.AppCrudOperationService) *CiServiceImpl {
->>>>>>> 8ec5d86e
+	ciTemplateOverrideRepository pipelineConfig.CiTemplateOverrideRepository, appCrudOperationService app.AppCrudOperationService,
+ciTemplateService CiTemplateService) *CiServiceImpl {
 	return &CiServiceImpl{
 		Logger:                        Logger,
 		workflowService:               workflowService,
@@ -95,13 +88,9 @@
 		prePostCiScriptHistoryService: prePostCiScriptHistoryService,
 		pipelineStageService:          pipelineStageService,
 		userService:                   userService,
-<<<<<<< HEAD
 		//ciTemplateOverrideRepository:  ciTemplateOverrideRepository,
 		ciTemplateService: ciTemplateService,
-=======
-		ciTemplateOverrideRepository:  ciTemplateOverrideRepository,
 		appCrudOperationService:       appCrudOperationService,
->>>>>>> 8ec5d86e
 	}
 }
 
@@ -494,14 +483,10 @@
 		RefPlugins:                 refPluginsData,
 		AppName:                    pipeline.App.AppName,
 		TriggerByAuthor:            user.EmailId,
-<<<<<<< HEAD
 		CiBuildConfig:              ciBuildConfigBean,
 		//DockerBuildOptions:         pipeline.CiTemplate.DockerBuildOptions,
-=======
-		DockerBuildOptions:         pipeline.CiTemplate.DockerBuildOptions,
 		IgnoreDockerCachePush:      impl.ciConfig.IgnoreDockerCacheForCI,
 		IgnoreDockerCachePull:      impl.ciConfig.IgnoreDockerCacheForCI || trigger.InvalidateCache,
->>>>>>> 8ec5d86e
 	}
 
 	if ciWorkflowConfig.LogsBucket == "" {
