/*
 * Copyright (c) 2020 Devtron Labs
 *
 * Licensed under the Apache License, Version 2.0 (the "License");
 * you may not use this file except in compliance with the License.
 * You may obtain a copy of the License at
 *
 *    http://www.apache.org/licenses/LICENSE-2.0
 *
 * Unless required by applicable law or agreed to in writing, software
 * distributed under the License is distributed on an "AS IS" BASIS,
 * WITHOUT WARRANTIES OR CONDITIONS OF ANY KIND, either express or implied.
 * See the License for the specific language governing permissions and
 * limitations under the License.
 *
 */

package pipeline

import (
	"encoding/json"
	"errors"
	"fmt"
	appRepository "github.com/devtron-labs/devtron/internal/sql/repository/app"
	repository3 "github.com/devtron-labs/devtron/internal/sql/repository/dockerRegistry"
	"github.com/devtron-labs/devtron/internal/sql/repository/helper"
	"github.com/devtron-labs/devtron/pkg/app"
	repository1 "github.com/devtron-labs/devtron/pkg/cluster/repository"
	bean2 "github.com/devtron-labs/devtron/pkg/pipeline/bean"
	"github.com/devtron-labs/devtron/pkg/pipeline/history"
	"github.com/devtron-labs/devtron/pkg/pipeline/repository"
	repository2 "github.com/devtron-labs/devtron/pkg/plugin/repository"
	"github.com/devtron-labs/devtron/pkg/user"
	"github.com/go-pg/pg"
	"path/filepath"
	"strconv"
	"strings"
	"time"

	"github.com/devtron-labs/common-lib/blob-storage"
	client "github.com/devtron-labs/devtron/client/events"
	"github.com/devtron-labs/devtron/internal/middleware"
	"github.com/devtron-labs/devtron/internal/sql/repository/pipelineConfig"
	"github.com/devtron-labs/devtron/internal/util"
	"github.com/devtron-labs/devtron/pkg/bean"
	util2 "github.com/devtron-labs/devtron/util/event"
	"go.uber.org/zap"
)

type CiService interface {
	TriggerCiPipeline(trigger Trigger) (int, error)
	GetCiMaterials(pipelineId int, ciMaterials []*pipelineConfig.CiPipelineMaterial) ([]*pipelineConfig.CiPipelineMaterial, error)
}

type CiServiceImpl struct {
	Logger                        *zap.SugaredLogger
	workflowService               WorkflowService
	ciPipelineMaterialRepository  pipelineConfig.CiPipelineMaterialRepository
	ciWorkflowRepository          pipelineConfig.CiWorkflowRepository
	eventClient                   client.EventClient
	eventFactory                  client.EventFactory
	mergeUtil                     *util.MergeUtil
	ciPipelineRepository          pipelineConfig.CiPipelineRepository
	prePostCiScriptHistoryService history.PrePostCiScriptHistoryService
	pipelineStageService          PipelineStageService
	userService                   user.UserService
	ciTemplateService             CiTemplateService
	appCrudOperationService       app.AppCrudOperationService
	envRepository                 repository1.EnvironmentRepository
	appRepository                 appRepository.AppRepository
	config                        *CiConfig
}

func NewCiServiceImpl(Logger *zap.SugaredLogger, workflowService WorkflowService,
	ciPipelineMaterialRepository pipelineConfig.CiPipelineMaterialRepository,
	ciWorkflowRepository pipelineConfig.CiWorkflowRepository, eventClient client.EventClient,
	eventFactory client.EventFactory, mergeUtil *util.MergeUtil, ciPipelineRepository pipelineConfig.CiPipelineRepository,
	prePostCiScriptHistoryService history.PrePostCiScriptHistoryService,
	pipelineStageService PipelineStageService,
	userService user.UserService,
	ciTemplateService CiTemplateService, appCrudOperationService app.AppCrudOperationService, envRepository repository1.EnvironmentRepository, appRepository appRepository.AppRepository) *CiServiceImpl {
	cis := &CiServiceImpl{
		Logger:                        Logger,
		workflowService:               workflowService,
		ciPipelineMaterialRepository:  ciPipelineMaterialRepository,
		ciWorkflowRepository:          ciWorkflowRepository,
		eventClient:                   eventClient,
		eventFactory:                  eventFactory,
		mergeUtil:                     mergeUtil,
		ciPipelineRepository:          ciPipelineRepository,
		prePostCiScriptHistoryService: prePostCiScriptHistoryService,
		pipelineStageService:          pipelineStageService,
		userService:                   userService,
		ciTemplateService:             ciTemplateService,
		appCrudOperationService:       appCrudOperationService,
		envRepository:                 envRepository,
		appRepository:                 appRepository,
	}
	config, err := GetCiConfig()
	if err != nil {
		return nil
	}
	cis.config = config
	return cis
}

func (impl *CiServiceImpl) GetCiMaterials(pipelineId int, ciMaterials []*pipelineConfig.CiPipelineMaterial) ([]*pipelineConfig.CiPipelineMaterial, error) {
	if !(len(ciMaterials) == 0) {
		return ciMaterials, nil
	} else {
		ciMaterials, err := impl.ciPipelineMaterialRepository.GetByPipelineId(pipelineId)
		if err != nil {
			impl.Logger.Errorw("err", "err", err)
			return nil, err
		}
		impl.Logger.Debug("ciMaterials for pipeline trigger ", ciMaterials)
		return ciMaterials, nil
	}
}

func (impl *CiServiceImpl) TriggerCiPipeline(trigger Trigger) (int, error) {
	impl.Logger.Debug("ci pipeline manual trigger")
	ciMaterials, err := impl.GetCiMaterials(trigger.PipelineId, trigger.CiMaterials)
	if err != nil {
		return 0, err
	}

	ciPipelineScripts, err := impl.ciPipelineRepository.FindCiScriptsByCiPipelineId(trigger.PipelineId)
	if err != nil && !util.IsErrNoRows(err) {
		return 0, err
	}

	var pipeline *pipelineConfig.CiPipeline
	for _, m := range ciMaterials {
		pipeline = m.CiPipeline
		break
	}

	ciWorkflowConfig, err := impl.ciWorkflowRepository.FindConfigByPipelineId(trigger.PipelineId)
	if err != nil && !util.IsErrNoRows(err) {
		impl.Logger.Errorw("could not fetch ci config", "pipeline", trigger.PipelineId)
		return 0, err
	}
	env, isJob, err := impl.getEnvironmentForJob(pipeline, trigger)
	if err != nil {
		return 0, err
	}
	if isJob && env != nil {
		ciWorkflowConfig.Namespace = env.Namespace
	}
	if ciWorkflowConfig.Namespace == "" {
		ciWorkflowConfig.Namespace = impl.config.GetDefaultNamespace()
	}

	preCiSteps, postCiSteps, refPluginsData, err := impl.pipelineStageService.BuildPrePostAndRefPluginStepsDataForWfRequest(pipeline.Id, bean2.CiStage)

	if err != nil {
		impl.Logger.Errorw("error in getting pre steps data for wf request", "err", err, "ciPipelineId", pipeline.Id)
		return 0, err
	}

	if len(preCiSteps) == 0 && isJob {
		return 0, &util.ApiError{
			UserMessage: "No tasks are configured in this job pipeline",
		}
	}
	savedCiWf, err := impl.saveNewWorkflow(pipeline, ciWorkflowConfig, trigger.CommitHashes, trigger.TriggeredBy, trigger.EnvironmentId, isJob, trigger.ReferenceCiWorkflowId)
	if err != nil {
		impl.Logger.Errorw("could not save new workflow", "err", err)
		return 0, err
	}

	workflowRequest, err := impl.buildWfRequestForCiPipeline(pipeline, trigger, ciMaterials, savedCiWf, ciWorkflowConfig, ciPipelineScripts, preCiSteps, postCiSteps, refPluginsData)
	if err != nil {
		impl.Logger.Errorw("make workflow req", "err", err)
		return 0, err
	}

	if impl.config != nil && impl.config.BuildxK8sDriverOptions != "" {
		err = impl.setBuildxK8sDriverData(workflowRequest)
		if err != nil {
			impl.Logger.Errorw("error in setBuildxK8sDriverData", "BUILDX_K8S_DRIVER_OPTIONS", impl.config.BuildxK8sDriverOptions, "err", err)
			return 0, err
		}
	}

	//savedCiWf.LogLocation = impl.ciCdConfig.CiDefaultBuildLogsKeyPrefix + "/" + workflowRequest.WorkflowNamePrefix + "/main.log"
	savedCiWf.LogLocation = fmt.Sprintf("%s/%s/main.log", impl.config.GetDefaultBuildLogsKeyPrefix(), workflowRequest.WorkflowNamePrefix)
	err = impl.updateCiWorkflow(workflowRequest, savedCiWf)

	appLabels, err := impl.appCrudOperationService.GetLabelsByAppId(pipeline.AppId)
	if err != nil {
		return 0, err
	}
	workflowRequest.AppId = pipeline.AppId
	workflowRequest.AppLabels = appLabels
	workflowRequest.Env = env
	if isJob {
		workflowRequest.Type = bean2.JOB_WORKFLOW_PIPELINE_TYPE
	} else {
		workflowRequest.Type = bean2.CI_WORKFLOW_PIPELINE_TYPE
	}
	err = impl.executeCiPipeline(workflowRequest)
	if err != nil {
		impl.Logger.Errorw("workflow error", "err", err)
		return 0, err
	}
	impl.Logger.Debugw("ci triggered", " pipeline ", trigger.PipelineId)

	middleware.CiTriggerCounter.WithLabelValues(pipeline.App.AppName, pipeline.Name).Inc()
	go impl.WriteCITriggerEvent(trigger, pipeline, workflowRequest)
	return savedCiWf.Id, err
}

func (impl *CiServiceImpl) setBuildxK8sDriverData(workflowRequest *WorkflowRequest) error {
	ciBuildConfig := workflowRequest.CiBuildConfig
	if ciBuildConfig != nil {
		if dockerBuildConfig := ciBuildConfig.DockerBuildConfig; dockerBuildConfig != nil {
			buildxK8sDriverOptions := make([]map[string]string, 0)
			err := json.Unmarshal([]byte(impl.config.BuildxK8sDriverOptions), &buildxK8sDriverOptions)
			if err != nil {
				errMsg := "error in parsing BUILDX_K8S_DRIVER_OPTIONS from the devtron-cm, "
				err = errors.New(errMsg + "error : " + err.Error())
				impl.Logger.Errorw(errMsg, "err", err)
				return err
			} else {
				dockerBuildConfig.BuildxK8sDriverOptions = buildxK8sDriverOptions
			}
		}
	}
	return nil
}

func (impl *CiServiceImpl) getEnvironmentForJob(pipeline *pipelineConfig.CiPipeline, trigger Trigger) (*repository1.Environment, bool, error) {
	app, err := impl.appRepository.FindById(pipeline.AppId)
	if err != nil {
		impl.Logger.Errorw("could not find app", "err", err)
		return nil, false, err
	}

	var env *repository1.Environment
	isJob := false
	if app.AppType == helper.Job {
		isJob = true
		if trigger.EnvironmentId != 0 {
			env, err = impl.envRepository.FindById(trigger.EnvironmentId)
			if err != nil {
				impl.Logger.Errorw("could not find environment", "err", err)
				return nil, isJob, err
			}
			return env, isJob, nil
		}
	}
	return nil, isJob, nil
}

func (impl *CiServiceImpl) WriteCITriggerEvent(trigger Trigger, pipeline *pipelineConfig.CiPipeline, workflowRequest *WorkflowRequest) {
	event := impl.eventFactory.Build(util2.Trigger, &pipeline.Id, pipeline.AppId, nil, util2.CI)
	material := &client.MaterialTriggerInfo{}

	material.GitTriggers = trigger.CommitHashes

	event.UserId = int(trigger.TriggeredBy)
	event.CiWorkflowRunnerId = workflowRequest.WorkflowId
	event = impl.eventFactory.BuildExtraCIData(event, material, workflowRequest.CiImage)
	_, evtErr := impl.eventClient.WriteNotificationEvent(event)
	if evtErr != nil {
		impl.Logger.Errorw("error in writing event", "err", evtErr)
	}
}

// TODO: Send all trigger data
func (impl *CiServiceImpl) BuildPayload(trigger Trigger, pipeline *pipelineConfig.CiPipeline) *client.Payload {
	payload := &client.Payload{}
	payload.AppName = pipeline.App.AppName
	payload.PipelineName = pipeline.Name
	return payload
}

func (impl *CiServiceImpl) saveNewWorkflow(pipeline *pipelineConfig.CiPipeline, wfConfig *pipelineConfig.CiWorkflowConfig,
	commitHashes map[int]pipelineConfig.GitCommit, userId int32, EnvironmentId int, isJob bool, refCiWorkflowId int) (wf *pipelineConfig.CiWorkflow, error error) {

	ciWorkflow := &pipelineConfig.CiWorkflow{
<<<<<<< HEAD
		Name:               pipeline.Name + "-" + strconv.Itoa(pipeline.Id),
		Status:             pipelineConfig.WorkflowStarting,
		Message:            "",
		StartedOn:          time.Now(),
		CiPipelineId:       pipeline.Id,
		Namespace:          impl.config.GetDefaultNamespace(),
		BlobStorageEnabled: impl.config.BlobStorageEnabled,
		GitTriggers:        gitTriggers,
		LogLocation:        "",
		TriggeredBy:        userId,
=======
		Name:                  pipeline.Name + "-" + strconv.Itoa(pipeline.Id),
		Status:                pipelineConfig.WorkflowStarting,
		Message:               "",
		StartedOn:             time.Now(),
		CiPipelineId:          pipeline.Id,
		Namespace:             impl.ciConfig.DefaultNamespace,
		BlobStorageEnabled:    impl.ciConfig.BlobStorageEnabled,
		GitTriggers:           commitHashes,
		LogLocation:           "",
		TriggeredBy:           userId,
		ReferenceCiWorkflowId: refCiWorkflowId,
>>>>>>> 19c02392
	}
	if isJob {
		ciWorkflow.Namespace = wfConfig.Namespace
		ciWorkflow.EnvironmentId = EnvironmentId
	}
	err := impl.ciWorkflowRepository.SaveWorkFlow(ciWorkflow)
	if err != nil {
		impl.Logger.Errorw("saving workflow error", "err", err)
		return &pipelineConfig.CiWorkflow{}, err
	}
	impl.Logger.Debugw("workflow saved ", "id", ciWorkflow.Id)
	return ciWorkflow, nil
}

func (impl *CiServiceImpl) executeCiPipeline(workflowRequest *WorkflowRequest) error {
	_, err := impl.workflowService.SubmitWorkflow(workflowRequest)
	if err != nil {
		impl.Logger.Errorw("workflow error", "err", err)
		return err
	}
	return nil
}

func (impl *CiServiceImpl) buildS3ArtifactLocation(ciWorkflowConfig *pipelineConfig.CiWorkflowConfig, savedWf *pipelineConfig.CiWorkflow) (string, string, string) {
	ciArtifactLocationFormat := ciWorkflowConfig.CiArtifactLocationFormat
	if ciArtifactLocationFormat == "" {
		ciArtifactLocationFormat = impl.config.GetArtifactLocationFormat()
	}
	ArtifactLocation := fmt.Sprintf("s3://%s/%s/"+ciArtifactLocationFormat, ciWorkflowConfig.LogsBucket, impl.config.GetDefaultArtifactKeyPrefix(), savedWf.Id, savedWf.Id)
	artifactFileName := fmt.Sprintf(impl.config.GetDefaultArtifactKeyPrefix()+"/"+ciArtifactLocationFormat, savedWf.Id, savedWf.Id)
	return ArtifactLocation, ciWorkflowConfig.LogsBucket, artifactFileName
}

func (impl *CiServiceImpl) buildDefaultArtifactLocation(ciWorkflowConfig *pipelineConfig.CiWorkflowConfig, savedWf *pipelineConfig.CiWorkflow) string {
	ciArtifactLocationFormat := ciWorkflowConfig.CiArtifactLocationFormat
	if ciArtifactLocationFormat == "" {
		ciArtifactLocationFormat = impl.config.GetArtifactLocationFormat()
	}
	ArtifactLocation := fmt.Sprintf("%s/"+ciArtifactLocationFormat, impl.config.GetDefaultArtifactKeyPrefix(), savedWf.Id, savedWf.Id)
	return ArtifactLocation
}

func (impl *CiServiceImpl) buildWfRequestForCiPipeline(pipeline *pipelineConfig.CiPipeline, trigger Trigger,
	ciMaterials []*pipelineConfig.CiPipelineMaterial, savedWf *pipelineConfig.CiWorkflow,
	ciWorkflowConfig *pipelineConfig.CiWorkflowConfig, ciPipelineScripts []*pipelineConfig.CiPipelineScript,
	preCiSteps []*bean2.StepObject, postCiSteps []*bean2.StepObject, refPluginsData []*bean2.RefPluginObject) (*WorkflowRequest, error) {
	var ciProjectDetails []bean2.CiProjectDetails
	commitHashes := trigger.CommitHashes
	for _, ciMaterial := range ciMaterials {
		// ignore those materials which have inactive git material
		if ciMaterial == nil || ciMaterial.GitMaterial == nil || !ciMaterial.GitMaterial.Active {
			continue
		}
		commitHashForPipelineId := commitHashes[ciMaterial.Id]
		ciProjectDetail := bean2.CiProjectDetails{
			GitRepository:   ciMaterial.GitMaterial.Url,
			MaterialName:    ciMaterial.GitMaterial.Name,
			CheckoutPath:    ciMaterial.GitMaterial.CheckoutPath,
			FetchSubmodules: ciMaterial.GitMaterial.FetchSubmodules,
			CommitHash:      commitHashForPipelineId.Commit,
			Author:          commitHashForPipelineId.Author,
			SourceType:      ciMaterial.Type,
			SourceValue:     ciMaterial.Value,
			GitTag:          ciMaterial.GitTag,
			Message:         commitHashForPipelineId.Message,
			Type:            string(ciMaterial.Type),
			CommitTime:      commitHashForPipelineId.Date.Format(bean.LayoutRFC3339),
			GitOptions: bean2.GitOptions{
				UserName:      ciMaterial.GitMaterial.GitProvider.UserName,
				Password:      ciMaterial.GitMaterial.GitProvider.Password,
				SshPrivateKey: ciMaterial.GitMaterial.GitProvider.SshPrivateKey,
				AccessToken:   ciMaterial.GitMaterial.GitProvider.AccessToken,
				AuthMode:      ciMaterial.GitMaterial.GitProvider.AuthMode,
			},
		}

		if ciMaterial.Type == pipelineConfig.SOURCE_TYPE_WEBHOOK {
			webhookData := commitHashForPipelineId.WebhookData
			ciProjectDetail.WebhookData = pipelineConfig.WebhookData{
				Id:              webhookData.Id,
				EventActionType: webhookData.EventActionType,
				Data:            webhookData.Data,
			}
		}

		ciProjectDetails = append(ciProjectDetails, ciProjectDetail)
	}

	var beforeDockerBuildScripts []*bean.CiScript
	var afterDockerBuildScripts []*bean.CiScript
	for _, ciPipelineScript := range ciPipelineScripts {
		ciTask := &bean.CiScript{
			Id:             ciPipelineScript.Id,
			Index:          ciPipelineScript.Index,
			Name:           ciPipelineScript.Name,
			Script:         ciPipelineScript.Script,
			OutputLocation: ciPipelineScript.OutputLocation,
		}

		if ciPipelineScript.Stage == BEFORE_DOCKER_BUILD {
			beforeDockerBuildScripts = append(beforeDockerBuildScripts, ciTask)
		} else if ciPipelineScript.Stage == AFTER_DOCKER_BUILD {
			afterDockerBuildScripts = append(afterDockerBuildScripts, ciTask)
		}
	}
	var err error
	if !(len(beforeDockerBuildScripts) == 0 && len(afterDockerBuildScripts) == 0) {
		//found beforeDockerBuildScripts/afterDockerBuildScripts
		//building preCiSteps & postCiSteps from them, refPluginsData not needed
		preCiSteps = buildCiStepsDataFromDockerBuildScripts(beforeDockerBuildScripts)
		postCiSteps = buildCiStepsDataFromDockerBuildScripts(afterDockerBuildScripts)
		refPluginsData = []*bean2.RefPluginObject{}
	} else {
		//beforeDockerBuildScripts & afterDockerBuildScripts not found
		//getting preCiStepsData, postCiStepsData & refPluginsData
		preCiSteps, postCiSteps, refPluginsData, err = impl.pipelineStageService.BuildPrePostAndRefPluginStepsDataForWfRequest(pipeline.Id, bean2.CiStage)
		if err != nil {
			impl.Logger.Errorw("error in getting pre, post & refPlugin steps data for wf request", "err", err, "ciPipelineId", pipeline.Id)
			return nil, err
		}
	}
	dockerImageTag := impl.buildImageTag(commitHashes, pipeline.Id, savedWf.Id)
	if ciWorkflowConfig.CiCacheBucket == "" {
		ciWorkflowConfig.CiCacheBucket = impl.config.DefaultCacheBucket
	}

	if ciWorkflowConfig.CiCacheRegion == "" {
		ciWorkflowConfig.CiCacheRegion = impl.config.DefaultCacheBucketRegion
	}

	if ciWorkflowConfig.CiImage == "" {
		ciWorkflowConfig.CiImage = impl.config.GetDefaultImage()
	}
	if ciWorkflowConfig.CiTimeout == 0 {
		ciWorkflowConfig.CiTimeout = impl.config.GetDefaultTimeout()
	}

	ciTemplate := pipeline.CiTemplate
	ciLevelArgs := pipeline.DockerArgs

	if ciLevelArgs == "" {
		ciLevelArgs = "{}"
	}

	if pipeline.CiTemplate.DockerBuildOptions == "" {
		pipeline.CiTemplate.DockerBuildOptions = "{}"
	}
	user, err := impl.userService.GetById(trigger.TriggeredBy)
	if err != nil {
		impl.Logger.Errorw("unable to find user by id", "err", err, "id", trigger.TriggeredBy)
		return nil, err
	}
	var dockerfilePath string
	var dockerRepository string
	var checkoutPath string
	var ciBuildConfigBean *bean2.CiBuildConfigBean
	dockerRegistry := &repository3.DockerArtifactStore{}
	if !pipeline.IsExternal && pipeline.IsDockerConfigOverridden {
		templateOverrideBean, err := impl.ciTemplateService.FindTemplateOverrideByCiPipelineId(pipeline.Id)
		if err != nil {
			return nil, err
		}
		ciBuildConfigBean = templateOverrideBean.CiBuildConfig
		templateOverride := templateOverrideBean.CiTemplateOverride
		checkoutPath = templateOverride.GitMaterial.CheckoutPath
		dockerfilePath = templateOverride.DockerfilePath
		dockerRepository = templateOverride.DockerRepository
		dockerRegistry = templateOverride.DockerRegistry
	} else {
		checkoutPath = ciTemplate.GitMaterial.CheckoutPath
		dockerfilePath = ciTemplate.DockerfilePath
		dockerRegistry = ciTemplate.DockerRegistry
		dockerRepository = ciTemplate.DockerRepository
		ciBuildConfigEntity := ciTemplate.CiBuildConfig
		ciBuildConfigBean, err = bean2.ConvertDbBuildConfigToBean(ciBuildConfigEntity)
		if ciBuildConfigBean != nil {
			ciBuildConfigBean.BuildContextGitMaterialId = ciTemplate.BuildContextGitMaterialId
		}
		if err != nil {
			impl.Logger.Errorw("error occurred while converting buildconfig dbEntity to configBean", "ciBuildConfigEntity", ciBuildConfigEntity, "err", err)
			return nil, errors.New("error while parsing ci build config")
		}
	}
	if checkoutPath == "" {
		checkoutPath = "./"
	}
	//mergedArgs := string(merged)
	oldArgs := ciTemplate.Args
	ciBuildConfigBean, err = bean2.OverrideCiBuildConfig(dockerfilePath, oldArgs, ciLevelArgs, ciTemplate.DockerBuildOptions, ciTemplate.TargetPlatform, ciBuildConfigBean)
	if err != nil {
		impl.Logger.Errorw("error occurred while overriding ci build config", "oldArgs", oldArgs, "ciLevelArgs", ciLevelArgs, "error", err)
		return nil, errors.New("error while parsing ci build config")
	}
	buildContextCheckoutPath, err := impl.ciPipelineMaterialRepository.GetCheckoutPath(ciBuildConfigBean.BuildContextGitMaterialId)
	if err != nil && err != pg.ErrNoRows {
		impl.Logger.Errorw("error occurred while getting checkout path from git material", "gitMaterialId", ciBuildConfigBean.BuildContextGitMaterialId, "error", err)
		return nil, err
	}
	if buildContextCheckoutPath == "" {
		buildContextCheckoutPath = checkoutPath
	}
	if ciBuildConfigBean.UseRootBuildContext {
		//use root build context i.e '.'
		buildContextCheckoutPath = "."
	}
	if ciBuildConfigBean.CiBuildType == bean2.SELF_DOCKERFILE_BUILD_TYPE || ciBuildConfigBean.CiBuildType == bean2.MANAGED_DOCKERFILE_BUILD_TYPE {
		ciBuildConfigBean.DockerBuildConfig.BuildContext = filepath.Join(buildContextCheckoutPath, ciBuildConfigBean.DockerBuildConfig.BuildContext)
		dockerBuildConfig := ciBuildConfigBean.DockerBuildConfig
		dockerfilePath = filepath.Join(checkoutPath, dockerBuildConfig.DockerfilePath)
		dockerBuildConfig.DockerfilePath = dockerfilePath
		checkoutPath = dockerfilePath[:strings.LastIndex(dockerfilePath, "/")+1]
	} else if ciBuildConfigBean.CiBuildType == bean2.BUILDPACK_BUILD_TYPE {
		buildPackConfig := ciBuildConfigBean.BuildPackConfig
		checkoutPath = filepath.Join(checkoutPath, buildPackConfig.ProjectPath)
	}

	defaultTargetPlatform := impl.config.DefaultTargetPlatform
	useBuildx := impl.config.UseBuildx

	if ciBuildConfigBean.DockerBuildConfig != nil {
		if ciBuildConfigBean.DockerBuildConfig.TargetPlatform == "" && useBuildx {
			ciBuildConfigBean.DockerBuildConfig.TargetPlatform = defaultTargetPlatform
			ciBuildConfigBean.DockerBuildConfig.UseBuildx = useBuildx
		}
		ciBuildConfigBean.DockerBuildConfig.BuildxProvenanceMode = impl.ciConfig.BuildxProvenanceMode
	}

	workflowRequest := &WorkflowRequest{
		WorkflowNamePrefix:         strconv.Itoa(savedWf.Id) + "-" + savedWf.Name,
		PipelineName:               pipeline.Name,
		PipelineId:                 pipeline.Id,
		CiCacheFileName:            pipeline.Name + "-" + strconv.Itoa(pipeline.Id) + ".tar.gz",
		CiProjectDetails:           ciProjectDetails,
		Namespace:                  ciWorkflowConfig.Namespace,
		BlobStorageConfigured:      savedWf.BlobStorageEnabled,
		CiImage:                    ciWorkflowConfig.CiImage,
		ActiveDeadlineSeconds:      ciWorkflowConfig.CiTimeout,
		WorkflowId:                 savedWf.Id,
		TriggeredBy:                savedWf.TriggeredBy,
		CacheLimit:                 impl.config.CacheLimit,
		ScanEnabled:                pipeline.ScanEnabled,
		CloudProvider:              impl.config.CloudProvider,
		DefaultAddressPoolBaseCidr: impl.config.GetDefaultAddressPoolBaseCidr(),
		DefaultAddressPoolSize:     impl.config.GetDefaultAddressPoolSize(),
		PreCiSteps:                 preCiSteps,
		PostCiSteps:                postCiSteps,
		RefPlugins:                 refPluginsData,
		AppName:                    pipeline.App.AppName,
		TriggerByAuthor:            user.EmailId,
		CiBuildConfig:              ciBuildConfigBean,
		CiBuildDockerMtuValue:      impl.config.CiRunnerDockerMTUValue,
		IgnoreDockerCachePush:      impl.config.IgnoreDockerCacheForCI,
		IgnoreDockerCachePull:      impl.config.IgnoreDockerCacheForCI,
		CacheInvalidate:            trigger.InvalidateCache,
		ExtraEnvironmentVariables:  trigger.ExtraEnvironmentVariables,
		EnableBuildContext:         impl.config.EnableBuildContext,
		OrchestratorHost:           impl.config.OrchestratorHost,
		OrchestratorToken:          impl.config.OrchestratorToken,
		ImageRetryCount:            impl.config.ImageRetryCount,
		ImageRetryInterval:         impl.config.ImageRetryInterval,
		WorkflowExecutor:           impl.config.GetWorkflowExecutorType(),
		Type:                       bean2.CI_WORKFLOW_PIPELINE_TYPE,
	}
	if dockerRegistry != nil {

		workflowRequest.DockerRegistryId = dockerRegistry.Id
		workflowRequest.DockerRegistryType = string(dockerRegistry.RegistryType)
		workflowRequest.DockerImageTag = dockerImageTag
		workflowRequest.DockerRegistryURL = dockerRegistry.RegistryURL
		workflowRequest.DockerRepository = dockerRepository
		workflowRequest.CheckoutPath = checkoutPath
		workflowRequest.DockerUsername = dockerRegistry.Username
		workflowRequest.DockerPassword = dockerRegistry.Password
		workflowRequest.AwsRegion = dockerRegistry.AWSRegion
		workflowRequest.AccessKey = dockerRegistry.AWSAccessKeyId
		workflowRequest.SecretKey = dockerRegistry.AWSSecretAccessKey
		workflowRequest.DockerConnection = dockerRegistry.Connection
		workflowRequest.DockerCert = dockerRegistry.Cert

	}
	if ciWorkflowConfig.LogsBucket == "" {
		ciWorkflowConfig.LogsBucket = impl.config.GetDefaultBuildLogsBucket()
	}

	switch workflowRequest.CloudProvider {
	case BLOB_STORAGE_S3:
		//No AccessKey is used for uploading artifacts, instead IAM based auth is used
		workflowRequest.CiCacheRegion = ciWorkflowConfig.CiCacheRegion
		workflowRequest.CiCacheLocation = ciWorkflowConfig.CiCacheBucket
		workflowRequest.CiArtifactLocation, workflowRequest.CiArtifactBucket, workflowRequest.CiArtifactFileName = impl.buildS3ArtifactLocation(ciWorkflowConfig, savedWf)
		workflowRequest.BlobStorageS3Config = &blob_storage.BlobStorageS3Config{
			AccessKey:                  impl.config.BlobStorageS3AccessKey,
			Passkey:                    impl.config.BlobStorageS3SecretKey,
			EndpointUrl:                impl.config.BlobStorageS3Endpoint,
			IsInSecure:                 impl.config.BlobStorageS3EndpointInsecure,
			CiCacheBucketName:          ciWorkflowConfig.CiCacheBucket,
			CiCacheRegion:              ciWorkflowConfig.CiCacheRegion,
			CiCacheBucketVersioning:    impl.config.BlobStorageS3BucketVersioned,
			CiArtifactBucketName:       workflowRequest.CiArtifactBucket,
			CiArtifactRegion:           impl.config.GetDefaultCdLogsBucketRegion(),
			CiArtifactBucketVersioning: impl.config.BlobStorageS3BucketVersioned,
			CiLogBucketName:            impl.config.GetDefaultBuildLogsBucket(),
			CiLogRegion:                impl.config.GetDefaultCdLogsBucketRegion(),
			CiLogBucketVersioning:      impl.config.BlobStorageS3BucketVersioned,
		}
	case BLOB_STORAGE_GCP:
		workflowRequest.GcpBlobConfig = &blob_storage.GcpBlobConfig{
			CredentialFileJsonData: impl.config.BlobStorageGcpCredentialJson,
			CacheBucketName:        ciWorkflowConfig.CiCacheBucket,
			LogBucketName:          ciWorkflowConfig.LogsBucket,
			ArtifactBucketName:     ciWorkflowConfig.LogsBucket,
		}
		workflowRequest.CiArtifactLocation = impl.buildDefaultArtifactLocation(ciWorkflowConfig, savedWf)
		workflowRequest.CiArtifactFileName = workflowRequest.CiArtifactLocation
	case BLOB_STORAGE_AZURE:
		workflowRequest.AzureBlobConfig = &blob_storage.AzureBlobConfig{
			Enabled:               impl.config.CloudProvider == BLOB_STORAGE_AZURE,
			AccountName:           impl.config.AzureAccountName,
			BlobContainerCiCache:  impl.config.AzureBlobContainerCiCache,
			AccountKey:            impl.config.AzureAccountKey,
			BlobContainerCiLog:    impl.config.AzureBlobContainerCiLog,
			BlobContainerArtifact: impl.config.AzureBlobContainerCiLog,
		}
		workflowRequest.BlobStorageS3Config = &blob_storage.BlobStorageS3Config{
			EndpointUrl:           impl.config.AzureGatewayUrl,
			IsInSecure:            impl.config.AzureGatewayConnectionInsecure,
			CiLogBucketName:       impl.config.AzureBlobContainerCiLog,
			CiLogRegion:           impl.config.DefaultCacheBucketRegion,
			CiLogBucketVersioning: impl.config.BlobStorageS3BucketVersioned,
			AccessKey:             impl.config.AzureAccountName,
		}
		workflowRequest.CiArtifactLocation = impl.buildDefaultArtifactLocation(ciWorkflowConfig, savedWf)
		workflowRequest.CiArtifactFileName = workflowRequest.CiArtifactLocation
	default:
		if impl.config.BlobStorageEnabled {
			return nil, fmt.Errorf("blob storage %s not supported", workflowRequest.CloudProvider)
		}
	}
	return workflowRequest, nil
}

func buildCiStepsDataFromDockerBuildScripts(dockerBuildScripts []*bean.CiScript) []*bean2.StepObject {
	//before plugin support, few variables were set as env vars in ci-runner
	//these variables are now moved to global vars in plugin steps, but to avoid error in old scripts adding those variables in payload
	inputVars := []*bean2.VariableObject{
		{
			Name:                  "DOCKER_IMAGE_TAG",
			Format:                "STRING",
			VariableType:          bean2.VARIABLE_TYPE_REF_GLOBAL,
			ReferenceVariableName: "DOCKER_IMAGE_TAG",
		},
		{
			Name:                  "DOCKER_REPOSITORY",
			Format:                "STRING",
			VariableType:          bean2.VARIABLE_TYPE_REF_GLOBAL,
			ReferenceVariableName: "DOCKER_REPOSITORY",
		},
		{
			Name:                  "DOCKER_REGISTRY_URL",
			Format:                "STRING",
			VariableType:          bean2.VARIABLE_TYPE_REF_GLOBAL,
			ReferenceVariableName: "DOCKER_REGISTRY_URL",
		},
		{
			Name:                  "DOCKER_IMAGE",
			Format:                "STRING",
			VariableType:          bean2.VARIABLE_TYPE_REF_GLOBAL,
			ReferenceVariableName: "DOCKER_IMAGE",
		},
	}
	var ciSteps []*bean2.StepObject
	for _, dockerBuildScript := range dockerBuildScripts {
		ciStep := &bean2.StepObject{
			Name:          dockerBuildScript.Name,
			Index:         dockerBuildScript.Index,
			Script:        dockerBuildScript.Script,
			ArtifactPaths: []string{dockerBuildScript.OutputLocation},
			StepType:      string(repository.PIPELINE_STEP_TYPE_INLINE),
			ExecutorType:  string(repository2.SCRIPT_TYPE_SHELL),
			InputVars:     inputVars,
		}
		ciSteps = append(ciSteps, ciStep)
	}
	return ciSteps
}

func (impl *CiServiceImpl) buildImageTag(commitHashes map[int]pipelineConfig.GitCommit, id int, wfId int) string {
	dockerImageTag := ""
	for _, v := range commitHashes {
		_truncatedCommit := ""
		if v.WebhookData.Id == 0 {
			if v.Commit == "" {
				continue
			}
			_truncatedCommit = _getTruncatedImageTag(v.Commit)
		} else {
			_targetCheckout := v.WebhookData.Data[bean.WEBHOOK_SELECTOR_TARGET_CHECKOUT_NAME]
			if _targetCheckout == "" {
				continue
			}
			_truncatedCommit = _getTruncatedImageTag(_targetCheckout)
			if v.WebhookData.EventActionType == bean.WEBHOOK_EVENT_MERGED_ACTION_TYPE {
				_sourceCheckout := v.WebhookData.Data[bean.WEBHOOK_SELECTOR_SOURCE_CHECKOUT_NAME]
				if len(_sourceCheckout) > 0 {
					_truncatedCommit = _truncatedCommit + "-" + _getTruncatedImageTag(_sourceCheckout)
				}
			}
		}

		if dockerImageTag == "" {
			dockerImageTag = _truncatedCommit
		} else {
			dockerImageTag = dockerImageTag + "-" + _truncatedCommit
		}
	}
	if dockerImageTag != "" {
		dockerImageTag = dockerImageTag + "-" + strconv.Itoa(id) + "-" + strconv.Itoa(wfId)
	}

	// replace / with underscore, as docker image tag doesn't support slash. it gives error
	dockerImageTag = strings.ReplaceAll(dockerImageTag, "/", "_")

	return dockerImageTag
}

func (impl *CiServiceImpl) updateCiWorkflow(request *WorkflowRequest, savedWf *pipelineConfig.CiWorkflow) error {
	ciBuildConfig := request.CiBuildConfig
	ciBuildType := string(ciBuildConfig.CiBuildType)
	savedWf.CiBuildType = ciBuildType
	return impl.ciWorkflowRepository.UpdateWorkFlow(savedWf)
}

func _getTruncatedImageTag(imageTag string) string {
	_length := len(imageTag)
	if _length == 0 {
		return imageTag
	}

	_truncatedLength := 8

	if _length < _truncatedLength {
		return imageTag
	} else {
		return imageTag[:_truncatedLength]
	}

}<|MERGE_RESOLUTION|>--- conflicted
+++ resolved
@@ -281,30 +281,17 @@
 	commitHashes map[int]pipelineConfig.GitCommit, userId int32, EnvironmentId int, isJob bool, refCiWorkflowId int) (wf *pipelineConfig.CiWorkflow, error error) {
 
 	ciWorkflow := &pipelineConfig.CiWorkflow{
-<<<<<<< HEAD
-		Name:               pipeline.Name + "-" + strconv.Itoa(pipeline.Id),
-		Status:             pipelineConfig.WorkflowStarting,
-		Message:            "",
-		StartedOn:          time.Now(),
-		CiPipelineId:       pipeline.Id,
-		Namespace:          impl.config.GetDefaultNamespace(),
-		BlobStorageEnabled: impl.config.BlobStorageEnabled,
-		GitTriggers:        gitTriggers,
-		LogLocation:        "",
-		TriggeredBy:        userId,
-=======
 		Name:                  pipeline.Name + "-" + strconv.Itoa(pipeline.Id),
 		Status:                pipelineConfig.WorkflowStarting,
 		Message:               "",
 		StartedOn:             time.Now(),
 		CiPipelineId:          pipeline.Id,
-		Namespace:             impl.ciConfig.DefaultNamespace,
-		BlobStorageEnabled:    impl.ciConfig.BlobStorageEnabled,
+		Namespace:             impl.config.GetDefaultNamespace(),
+		BlobStorageEnabled:    impl.config.BlobStorageEnabled,
 		GitTriggers:           commitHashes,
 		LogLocation:           "",
 		TriggeredBy:           userId,
 		ReferenceCiWorkflowId: refCiWorkflowId,
->>>>>>> 19c02392
 	}
 	if isJob {
 		ciWorkflow.Namespace = wfConfig.Namespace
@@ -529,7 +516,7 @@
 			ciBuildConfigBean.DockerBuildConfig.TargetPlatform = defaultTargetPlatform
 			ciBuildConfigBean.DockerBuildConfig.UseBuildx = useBuildx
 		}
-		ciBuildConfigBean.DockerBuildConfig.BuildxProvenanceMode = impl.ciConfig.BuildxProvenanceMode
+		ciBuildConfigBean.DockerBuildConfig.BuildxProvenanceMode = impl.config.BuildxProvenanceMode
 	}
 
 	workflowRequest := &WorkflowRequest{
