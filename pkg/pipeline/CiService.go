--- conflicted
+++ resolved
@@ -11,10 +11,7 @@
 	"github.com/devtron-labs/devtron/pkg/infraConfig"
 	"github.com/devtron-labs/devtron/pkg/pipeline/adapter"
 	"github.com/devtron-labs/devtron/pkg/pipeline/bean/CiPipeline"
-<<<<<<< HEAD
-=======
 	"github.com/devtron-labs/devtron/pkg/pipeline/cacheResourceSelector"
->>>>>>> a6d65626
 	"github.com/devtron-labs/devtron/pkg/pipeline/constants"
 	"github.com/devtron-labs/devtron/pkg/pipeline/infraProviders"
 	"github.com/devtron-labs/devtron/pkg/remoteConnection"
@@ -89,14 +86,9 @@
 	pluginInputVariableParser    PluginInputVariableParser
 	globalPluginService          plugin.GlobalPluginService
 	infraProvider                infraProviders.InfraProvider
-<<<<<<< HEAD
-	remoteConnectionService       remoteConnection.RemoteConnectionService
-	dockerRegistryConfig          *DockerRegistryConfigImpl
-=======
 	remoteConnectionService      remoteConnection.RemoteConnectionService
 	dockerRegistryConfig         *DockerRegistryConfigImpl
 	ciCacheResourceSelector      cacheResourceSelector.CiCacheResourceSelector
->>>>>>> a6d65626
 }
 
 func NewCiServiceImpl(Logger *zap.SugaredLogger, workflowService WorkflowService,
@@ -118,10 +110,7 @@
 	infraProvider infraProviders.InfraProvider,
 	remoteConnectionService remoteConnection.RemoteConnectionService,
 	dockerRegistryConfig *DockerRegistryConfigImpl,
-<<<<<<< HEAD
-=======
 	ciCacheResourceSelector cacheResourceSelector.CiCacheResourceSelector,
->>>>>>> a6d65626
 ) *CiServiceImpl {
 	cis := &CiServiceImpl{
 		Logger:                       Logger,
@@ -143,14 +132,9 @@
 		pluginInputVariableParser:    pluginInputVariableParser,
 		globalPluginService:          globalPluginService,
 		infraProvider:                infraProvider,
-<<<<<<< HEAD
-		remoteConnectionService:       remoteConnectionService,
-		dockerRegistryConfig:          dockerRegistryConfig,
-=======
 		remoteConnectionService:      remoteConnectionService,
 		dockerRegistryConfig:         dockerRegistryConfig,
 		ciCacheResourceSelector:      ciCacheResourceSelector,
->>>>>>> a6d65626
 	}
 	config, err := types.GetCiConfig()
 	if err != nil {
