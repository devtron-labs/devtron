--- conflicted
+++ resolved
@@ -53,10 +53,7 @@
 
 type CiServiceImpl struct {
 	Logger                        *zap.SugaredLogger
-<<<<<<< HEAD
 	workflowService               CommonWorkflowService
-=======
->>>>>>> d37a5ff0
 	ciPipelineMaterialRepository  pipelineConfig.CiPipelineMaterialRepository
 	ciWorkflowRepository          pipelineConfig.CiWorkflowRepository
 	ciConfig                      *CiCdConfig
@@ -71,25 +68,19 @@
 	appCrudOperationService       app.AppCrudOperationService
 	envRepository                 repository1.EnvironmentRepository
 	appRepository                 appRepository.AppRepository
-	commonWorkflowService         CommonWorkflowService
-}
-
-<<<<<<< HEAD
+}
+
 func NewCiServiceImpl(Logger *zap.SugaredLogger, workflowService CommonWorkflowService,
-=======
-func NewCiServiceImpl(Logger *zap.SugaredLogger,
->>>>>>> d37a5ff0
 	ciPipelineMaterialRepository pipelineConfig.CiPipelineMaterialRepository,
 	ciWorkflowRepository pipelineConfig.CiWorkflowRepository, ciConfig *CiCdConfig, eventClient client.EventClient,
 	eventFactory client.EventFactory, mergeUtil *util.MergeUtil, ciPipelineRepository pipelineConfig.CiPipelineRepository,
 	prePostCiScriptHistoryService history.PrePostCiScriptHistoryService,
 	pipelineStageService PipelineStageService,
 	userService user.UserService,
-	ciTemplateService CiTemplateService, appCrudOperationService app.AppCrudOperationService, envRepository repository1.EnvironmentRepository, appRepository appRepository.AppRepository,
-	commonWorkflowService CommonWorkflowService,
-) *CiServiceImpl {
+	ciTemplateService CiTemplateService, appCrudOperationService app.AppCrudOperationService, envRepository repository1.EnvironmentRepository, appRepository appRepository.AppRepository) *CiServiceImpl {
 	return &CiServiceImpl{
 		Logger:                        Logger,
+		workflowService:               workflowService,
 		ciPipelineMaterialRepository:  ciPipelineMaterialRepository,
 		ciWorkflowRepository:          ciWorkflowRepository,
 		ciConfig:                      ciConfig,
@@ -104,7 +95,6 @@
 		appCrudOperationService:       appCrudOperationService,
 		envRepository:                 envRepository,
 		appRepository:                 appRepository,
-		commonWorkflowService:         commonWorkflowService,
 	}
 }
 
@@ -264,11 +254,7 @@
 }
 
 // TODO: Send all trigger data
-<<<<<<< HEAD
-func (impl *CiServiceImpl) BuildPayload(trigger Trigger, pipeline *pipelineConfig.CiPipeline, workflowRequest *CommonWorkflowRequest) *client.Payload {
-=======
 func (impl *CiServiceImpl) BuildPayload(trigger Trigger, pipeline *pipelineConfig.CiPipeline) *client.Payload {
->>>>>>> d37a5ff0
 	payload := &client.Payload{}
 	payload.AppName = pipeline.App.AppName
 	payload.PipelineName = pipeline.Name
@@ -328,11 +314,7 @@
 }
 
 func (impl *CiServiceImpl) executeCiPipeline(workflowRequest *CommonWorkflowRequest, appLabels map[string]string, env *repository1.Environment, isJob bool) error {
-<<<<<<< HEAD
 	err := impl.workflowService.SubmitWorkflow(workflowRequest, nil, env, appLabels, isJob, true)
-=======
-	err := impl.commonWorkflowService.SubmitWorkflow(workflowRequest, nil, env, appLabels, isJob, true)
->>>>>>> d37a5ff0
 	if err != nil {
 		impl.Logger.Errorw("workflow error", "err", err)
 		return err
