--- conflicted
+++ resolved
@@ -27,15 +27,11 @@
 	"github.com/devtron-labs/devtron/internal/sql/repository/pipelineConfig/bean/workflow/cdWorkflow"
 	"github.com/devtron-labs/devtron/pkg/attributes"
 	bean4 "github.com/devtron-labs/devtron/pkg/attributes/bean"
-<<<<<<< HEAD
-	repository1 "github.com/devtron-labs/devtron/pkg/environment/repository"
-	"github.com/devtron-labs/devtron/pkg/infraConfig"
-=======
 	"github.com/devtron-labs/devtron/pkg/build/pipeline"
 	bean6 "github.com/devtron-labs/devtron/pkg/build/pipeline/bean"
+	repository6 "github.com/devtron-labs/devtron/pkg/cluster/environment/repository"
 	bean5 "github.com/devtron-labs/devtron/pkg/infraConfig/bean"
 	util4 "github.com/devtron-labs/devtron/pkg/infraConfig/util"
->>>>>>> 1a119046
 	"github.com/devtron-labs/devtron/pkg/pipeline/adapter"
 	"github.com/devtron-labs/devtron/pkg/pipeline/infraProviders"
 	bean2 "github.com/devtron-labs/devtron/pkg/plugin/bean"
@@ -96,7 +92,7 @@
 	userService                  user.UserService
 	ciTemplateService            pipeline.CiTemplateReadService
 	appCrudOperationService      app.AppCrudOperationService
-	envRepository                repository1.EnvironmentRepository
+	envRepository                repository6.EnvironmentRepository
 	appRepository                appRepository.AppRepository
 	customTagService             CustomTagService
 	config                       *types.CiConfig
@@ -117,7 +113,7 @@
 	ciArtifactRepository repository5.CiArtifactRepository,
 	pipelineStageService PipelineStageService,
 	userService user.UserService,
-	ciTemplateService pipeline.CiTemplateReadService, appCrudOperationService app.AppCrudOperationService, envRepository repository1.EnvironmentRepository, appRepository appRepository.AppRepository,
+	ciTemplateService pipeline.CiTemplateReadService, appCrudOperationService app.AppCrudOperationService, envRepository repository6.EnvironmentRepository, appRepository appRepository.AppRepository,
 	scopedVariableManager variables.ScopedVariableManager,
 	customTagService CustomTagService,
 	pluginInputVariableParser PluginInputVariableParser,
@@ -413,14 +409,14 @@
 	}
 }
 
-func (impl *CiServiceImpl) getEnvironmentForJob(pipeline *pipelineConfig.CiPipeline, trigger types.Trigger) (*repository1.Environment, bool, error) {
+func (impl *CiServiceImpl) getEnvironmentForJob(pipeline *pipelineConfig.CiPipeline, trigger types.Trigger) (*repository6.Environment, bool, error) {
 	app, err := impl.appRepository.FindById(pipeline.AppId)
 	if err != nil {
 		impl.Logger.Errorw("could not find app", "err", err)
 		return nil, false, err
 	}
 
-	var env *repository1.Environment
+	var env *repository6.Environment
 	isJob := false
 	if app.AppType == helper.Job {
 		isJob = true
