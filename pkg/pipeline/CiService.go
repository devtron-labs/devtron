--- conflicted
+++ resolved
@@ -57,11 +57,11 @@
 }
 
 type CiServiceImpl struct {
-<<<<<<< HEAD
 	Logger                        *zap.SugaredLogger
 	workflowService               WorkflowService
 	ciPipelineMaterialRepository  pipelineConfig.CiPipelineMaterialRepository
 	ciWorkflowRepository          pipelineConfig.CiWorkflowRepository
+	ciConfig                      *CiConfig
 	eventClient                   client.EventClient
 	eventFactory                  client.EventFactory
 	mergeUtil                     *util.MergeUtil
@@ -73,29 +73,9 @@
 	appCrudOperationService       app.AppCrudOperationService
 	envRepository                 repository1.EnvironmentRepository
 	appRepository                 appRepository.AppRepository
+	customTagService              CustomTagService
 	scopedVariableManager         variables.ScopedVariableManager
 	config                        *CiConfig
-=======
-	Logger                         *zap.SugaredLogger
-	workflowService                WorkflowService
-	ciPipelineMaterialRepository   pipelineConfig.CiPipelineMaterialRepository
-	ciWorkflowRepository           pipelineConfig.CiWorkflowRepository
-	ciConfig                       *CiConfig
-	eventClient                    client.EventClient
-	eventFactory                   client.EventFactory
-	mergeUtil                      *util.MergeUtil
-	ciPipelineRepository           pipelineConfig.CiPipelineRepository
-	prePostCiScriptHistoryService  history.PrePostCiScriptHistoryService
-	pipelineStageService           PipelineStageService
-	userService                    user.UserService
-	ciTemplateService              CiTemplateService
-	appCrudOperationService        app.AppCrudOperationService
-	envRepository                  repository1.EnvironmentRepository
-	appRepository                  appRepository.AppRepository
-	customTagService               CustomTagService
-	variableSnapshotHistoryService variables.VariableSnapshotHistoryService
-	config                         *CiConfig
->>>>>>> 6770d826
 }
 
 func NewCiServiceImpl(Logger *zap.SugaredLogger, workflowService WorkflowService,
@@ -106,8 +86,8 @@
 	pipelineStageService PipelineStageService,
 	userService user.UserService,
 	ciTemplateService CiTemplateService, appCrudOperationService app.AppCrudOperationService, envRepository repository1.EnvironmentRepository, appRepository appRepository.AppRepository,
-<<<<<<< HEAD
 	scopedVariableManager variables.ScopedVariableManager,
+	customTagService CustomTagService,
 ) *CiServiceImpl {
 	cis := &CiServiceImpl{
 		Logger:                        Logger,
@@ -126,29 +106,7 @@
 		envRepository:                 envRepository,
 		appRepository:                 appRepository,
 		scopedVariableManager:         scopedVariableManager,
-=======
-	variableSnapshotHistoryService variables.VariableSnapshotHistoryService,
-	customTagService CustomTagService,
-) *CiServiceImpl {
-	cis := &CiServiceImpl{
-		Logger:                         Logger,
-		workflowService:                workflowService,
-		ciPipelineMaterialRepository:   ciPipelineMaterialRepository,
-		ciWorkflowRepository:           ciWorkflowRepository,
-		eventClient:                    eventClient,
-		eventFactory:                   eventFactory,
-		mergeUtil:                      mergeUtil,
-		ciPipelineRepository:           ciPipelineRepository,
-		prePostCiScriptHistoryService:  prePostCiScriptHistoryService,
-		pipelineStageService:           pipelineStageService,
-		userService:                    userService,
-		ciTemplateService:              ciTemplateService,
-		appCrudOperationService:        appCrudOperationService,
-		envRepository:                  envRepository,
-		appRepository:                  appRepository,
-		variableSnapshotHistoryService: variableSnapshotHistoryService,
-		customTagService:               customTagService,
->>>>>>> 6770d826
+		customTagService:              customTagService,
 	}
 	config, err := GetCiConfig()
 	if err != nil {
