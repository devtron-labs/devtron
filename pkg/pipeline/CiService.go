/*
 * Copyright (c) 2020 Devtron Labs
 *
 * Licensed under the Apache License, Version 2.0 (the "License");
 * you may not use this file except in compliance with the License.
 * You may obtain a copy of the License at
 *
 *    http://www.apache.org/licenses/LICENSE-2.0
 *
 * Unless required by applicable law or agreed to in writing, software
 * distributed under the License is distributed on an "AS IS" BASIS,
 * WITHOUT WARRANTIES OR CONDITIONS OF ANY KIND, either express or implied.
 * See the License for the specific language governing permissions and
 * limitations under the License.
 *
 */

package pipeline

import (
	"encoding/json"
	"errors"
	"fmt"
	app2 "github.com/devtron-labs/devtron/internal/sql/repository/app"
	appRepository "github.com/devtron-labs/devtron/internal/sql/repository/app"
	repository3 "github.com/devtron-labs/devtron/internal/sql/repository/dockerRegistry"
	"github.com/devtron-labs/devtron/internal/sql/repository/helper"
	"github.com/devtron-labs/devtron/pkg/app"
	repository1 "github.com/devtron-labs/devtron/pkg/cluster/repository"
	"github.com/devtron-labs/devtron/pkg/globalPolicy"
	bean2 "github.com/devtron-labs/devtron/pkg/pipeline/bean"
	"github.com/devtron-labs/devtron/pkg/pipeline/executors"
	"github.com/devtron-labs/devtron/pkg/pipeline/history"
	"github.com/devtron-labs/devtron/pkg/pipeline/repository"
	"github.com/devtron-labs/devtron/pkg/pipeline/types"
	repository2 "github.com/devtron-labs/devtron/pkg/plugin/repository"
	"github.com/devtron-labs/devtron/pkg/resourceQualifiers"
	"github.com/devtron-labs/devtron/pkg/user"
	"github.com/devtron-labs/devtron/pkg/variables"
	repository4 "github.com/devtron-labs/devtron/pkg/variables/repository"
	util3 "github.com/devtron-labs/devtron/util"
	"github.com/go-pg/pg"
	"net/http"
	"path/filepath"
	"strconv"
	"strings"
	"time"

	"github.com/devtron-labs/common-lib-private/blob-storage"
	client "github.com/devtron-labs/devtron/client/events"
	"github.com/devtron-labs/devtron/internal/middleware"
	"github.com/devtron-labs/devtron/internal/sql/repository/pipelineConfig"
	"github.com/devtron-labs/devtron/internal/util"
	"github.com/devtron-labs/devtron/pkg/bean"
	util2 "github.com/devtron-labs/devtron/util/event"
	"go.uber.org/zap"
)

const (
	MandatoryPluginCiTriggerBlockError = "ci trigger request blocked, mandatory plugins not configured"

	CloningModeFull = "FULL"
)

type CiService interface {
	TriggerCiPipeline(trigger types.Trigger) (int, error)
	GetCiMaterials(pipelineId int, ciMaterials []*pipelineConfig.CiPipelineMaterial) ([]*pipelineConfig.CiPipelineMaterial, error)
	WriteCIFailEvent(ciWorkflow *pipelineConfig.CiWorkflow, ciImage string)
}

type CiServiceImpl struct {
<<<<<<< HEAD
	Logger                         *zap.SugaredLogger
	workflowService                WorkflowService
	ciPipelineMaterialRepository   pipelineConfig.CiPipelineMaterialRepository
	ciWorkflowRepository           pipelineConfig.CiWorkflowRepository
	ciConfig                       *types.CiConfig
	eventClient                    client.EventClient
	eventFactory                   client.EventFactory
	mergeUtil                      *util.MergeUtil
	ciPipelineRepository           pipelineConfig.CiPipelineRepository
	prePostCiScriptHistoryService  history.PrePostCiScriptHistoryService
	pipelineStageService           PipelineStageService
	userService                    user.UserService
	ciTemplateService              CiTemplateService
	appCrudOperationService        app.AppCrudOperationService
	globalPolicyService            globalPolicy.GlobalPolicyService
	envRepository                  repository1.EnvironmentRepository
	appRepository                  appRepository.AppRepository
	customTagService               CustomTagService
	config                         *types.CiConfig
=======
	Logger                        *zap.SugaredLogger
	workflowService               WorkflowService
	ciPipelineMaterialRepository  pipelineConfig.CiPipelineMaterialRepository
	ciWorkflowRepository          pipelineConfig.CiWorkflowRepository
	ciConfig                      *types.CiConfig
	eventClient                   client.EventClient
	eventFactory                  client.EventFactory
	mergeUtil                     *util.MergeUtil
	ciPipelineRepository          pipelineConfig.CiPipelineRepository
	prePostCiScriptHistoryService history.PrePostCiScriptHistoryService
	pipelineStageService          PipelineStageService
	userService                   user.UserService
	ciTemplateService             CiTemplateService
	appCrudOperationService       app.AppCrudOperationService
	globalPolicyService           globalPolicy.GlobalPolicyService
	envRepository                 repository1.EnvironmentRepository
	appRepository                 appRepository.AppRepository
	customTagService              CustomTagService
	config                        *types.CiConfig
>>>>>>> 3e6fa875
	scopedVariableManager         variables.ScopedVariableManager
}

func NewCiServiceImpl(Logger *zap.SugaredLogger, workflowService WorkflowService,
	ciPipelineMaterialRepository pipelineConfig.CiPipelineMaterialRepository,
	ciWorkflowRepository pipelineConfig.CiWorkflowRepository, eventClient client.EventClient,
	eventFactory client.EventFactory, mergeUtil *util.MergeUtil, ciPipelineRepository pipelineConfig.CiPipelineRepository,
	prePostCiScriptHistoryService history.PrePostCiScriptHistoryService,
	pipelineStageService PipelineStageService,
	userService user.UserService,
	ciTemplateService CiTemplateService,
	appCrudOperationService app.AppCrudOperationService,
	globalPolicyService globalPolicy.GlobalPolicyService,
	envRepository repository1.EnvironmentRepository,
	appRepository appRepository.AppRepository,
	scopedVariableManager variables.ScopedVariableManager,
	customTagService CustomTagService,
	) *CiServiceImpl {
	cis := &CiServiceImpl{
<<<<<<< HEAD
		Logger:                         Logger,
		workflowService:                workflowService,
		ciPipelineMaterialRepository:   ciPipelineMaterialRepository,
		ciWorkflowRepository:           ciWorkflowRepository,
		eventClient:                    eventClient,
		eventFactory:                   eventFactory,
		mergeUtil:                      mergeUtil,
		ciPipelineRepository:           ciPipelineRepository,
		prePostCiScriptHistoryService:  prePostCiScriptHistoryService,
		pipelineStageService:           pipelineStageService,
		userService:                    userService,
		ciTemplateService:              ciTemplateService,
		appCrudOperationService:        appCrudOperationService,
		globalPolicyService:            globalPolicyService,
		envRepository:                  envRepository,
		appRepository:                  appRepository,
=======
		Logger:                        Logger,
		workflowService:               workflowService,
		ciPipelineMaterialRepository:  ciPipelineMaterialRepository,
		ciWorkflowRepository:          ciWorkflowRepository,
		eventClient:                   eventClient,
		eventFactory:                  eventFactory,
		mergeUtil:                     mergeUtil,
		ciPipelineRepository:          ciPipelineRepository,
		prePostCiScriptHistoryService: prePostCiScriptHistoryService,
		pipelineStageService:          pipelineStageService,
		userService:                   userService,
		ciTemplateService:             ciTemplateService,
		appCrudOperationService:       appCrudOperationService,
		globalPolicyService:           globalPolicyService,
		envRepository:                 envRepository,
		appRepository:                 appRepository,
>>>>>>> 3e6fa875
		scopedVariableManager:         scopedVariableManager,
		customTagService:              customTagService,
	}
	config, err := types.GetCiConfig()
	if err != nil {
		return nil
	}
	cis.config = config
	return cis
}

func (impl *CiServiceImpl) GetCiMaterials(pipelineId int, ciMaterials []*pipelineConfig.CiPipelineMaterial) ([]*pipelineConfig.CiPipelineMaterial, error) {
	if !(len(ciMaterials) == 0) {
		return ciMaterials, nil
	} else {
		ciMaterials, err := impl.ciPipelineMaterialRepository.GetByPipelineId(pipelineId)
		if err != nil {
			impl.Logger.Errorw("err", "err", err)
			return nil, err
		}
		impl.Logger.Debug("ciMaterials for pipeline trigger ", ciMaterials)
		return ciMaterials, nil
	}
}

func (impl *CiServiceImpl) TriggerCiPipeline(trigger types.Trigger) (int, error) {

	impl.Logger.Debug("ci pipeline manual trigger", "request", trigger)
	ciMaterials, err := impl.GetCiMaterials(trigger.PipelineId, trigger.CiMaterials)
	if err != nil {
		return 0, err
	}
	if trigger.PipelineType == bean2.CI_JOB && len(ciMaterials) != 0 {
		ciMaterials = []*pipelineConfig.CiPipelineMaterial{ciMaterials[0]}
		ciMaterials[0].GitMaterial = nil
		ciMaterials[0].GitMaterialId = 0
	}
	ciPipelineScripts, err := impl.ciPipelineRepository.FindCiScriptsByCiPipelineId(trigger.PipelineId)
	if err != nil && !util.IsErrNoRows(err) {
		return 0, err
	}

	var pipeline *pipelineConfig.CiPipeline
	for _, m := range ciMaterials {
		pipeline = m.CiPipeline
		break
	}

	ciWorkflowConfig, err := impl.ciWorkflowRepository.FindConfigByPipelineId(trigger.PipelineId)
	if err != nil && !util.IsErrNoRows(err) {
		impl.Logger.Errorw("could not fetch ci config", "pipeline", trigger.PipelineId)
		return 0, err
	}

	scope := resourceQualifiers.Scope{
		AppId: pipeline.App.Id,
	}
	env, isJob, err := impl.getEnvironmentForJob(pipeline, trigger)
	if err != nil {
		return 0, err
	}
	if isJob && env != nil {
		ciWorkflowConfig.Namespace = env.Namespace

		//This will be populated for jobs running in selected environment
		scope.EnvId = env.Id
		scope.ClusterId = env.ClusterId

		scope.SystemMetadata = &resourceQualifiers.SystemMetadata{
			EnvironmentName: env.Name,
			ClusterName:     env.Cluster.ClusterName,
			Namespace:       env.Namespace,
		}
	}
	if ciWorkflowConfig.Namespace == "" {
		ciWorkflowConfig.Namespace = impl.config.GetDefaultNamespace()
	}

	//preCiSteps, postCiSteps, refPluginsData, err := impl.pipelineStageService.BuildPrePostAndRefPluginStepsDataForWfRequest(pipeline.Id, ciEvent)
	prePostAndRefPluginResponse, err := impl.pipelineStageService.BuildPrePostAndRefPluginStepsDataForWfRequest(pipeline.Id, bean2.CiStage, scope)
	if err != nil {
		impl.Logger.Errorw("error in getting pre steps data for wf request", "err", err, "ciPipelineId", pipeline.Id)
		return 0, err
	}
	preCiSteps := prePostAndRefPluginResponse.PreStageSteps
	postCiSteps := prePostAndRefPluginResponse.PostStageSteps
	refPluginsData := prePostAndRefPluginResponse.RefPluginData
	variableSnapshot := prePostAndRefPluginResponse.VariableSnapshot

	if len(preCiSteps) == 0 && isJob {
		return 0, &util.ApiError{
			UserMessage: "No tasks are configured in this job pipeline",
		}
	}
	savedCiWf, err := impl.saveNewWorkflowForCITrigger(pipeline, ciWorkflowConfig, trigger.CommitHashes, trigger.TriggeredBy, ciMaterials, trigger.EnvironmentId, isJob, trigger.ReferenceCiWorkflowId)

	if err != nil {
		impl.Logger.Errorw("could not save new workflow", "err", err)
		return 0, err
	}

	workflowRequest, err := impl.buildWfRequestForCiPipeline(pipeline, trigger, ciMaterials, savedCiWf, ciWorkflowConfig, ciPipelineScripts, preCiSteps, postCiSteps, refPluginsData)
	if err != nil {
		impl.Logger.Errorw("make workflow req", "err", err)
		return 0, err
	}
	workflowRequest.Scope = scope

	if impl.config != nil && impl.config.BuildxK8sDriverOptions != "" {
		err = impl.setBuildxK8sDriverData(workflowRequest)
		if err != nil {
			impl.Logger.Errorw("error in setBuildxK8sDriverData", "BUILDX_K8S_DRIVER_OPTIONS", impl.config.BuildxK8sDriverOptions, "err", err)
			return 0, err
		}
	}

	//savedCiWf.LogLocation = impl.ciCdConfig.CiDefaultBuildLogsKeyPrefix + "/" + workflowRequest.WorkflowNamePrefix + "/main.log"
	savedCiWf.LogLocation = fmt.Sprintf("%s/%s/main.log", impl.config.GetDefaultBuildLogsKeyPrefix(), workflowRequest.WorkflowNamePrefix)
	err = impl.updateCiWorkflow(workflowRequest, savedCiWf)

	appLabels, err := impl.appCrudOperationService.GetLabelsByAppId(pipeline.AppId)
	if err != nil {
		return 0, err
	}
	workflowRequest.AppId = pipeline.AppId
	workflowRequest.AppLabels = appLabels
	workflowRequest.Env = env
	if isJob {
		workflowRequest.Type = bean2.JOB_WORKFLOW_PIPELINE_TYPE
	} else {
		workflowRequest.Type = bean2.CI_WORKFLOW_PIPELINE_TYPE
	}
	err = impl.executeCiPipeline(workflowRequest)
	if err != nil {
		impl.Logger.Errorw("workflow error", "err", err)
		return 0, err
	}
	impl.Logger.Debugw("ci triggered", " pipeline ", trigger.PipelineId)

	var variableSnapshotHistories = util3.GetBeansPtr(
		repository4.GetSnapshotBean(savedCiWf.Id, repository4.HistoryReferenceTypeCIWORKFLOW, variableSnapshot))
	if len(variableSnapshotHistories) > 0 {
		err = impl.scopedVariableManager.SaveVariableHistoriesForTrigger(variableSnapshotHistories, trigger.TriggeredBy)
		if err != nil {
			impl.Logger.Errorf("Not able to save variable snapshot for CI trigger %s", err)
		}
	}

	middleware.CiTriggerCounter.WithLabelValues(pipeline.App.AppName, pipeline.Name).Inc()
	go impl.WriteCITriggerEvent(trigger, pipeline, workflowRequest)
	return savedCiWf.Id, err
}

func (impl *CiServiceImpl) setBuildxK8sDriverData(workflowRequest *types.WorkflowRequest) error {
	ciBuildConfig := workflowRequest.CiBuildConfig
	if ciBuildConfig != nil {
		if dockerBuildConfig := ciBuildConfig.DockerBuildConfig; dockerBuildConfig != nil {
			buildxK8sDriverOptions := make([]map[string]string, 0)
			err := json.Unmarshal([]byte(impl.config.BuildxK8sDriverOptions), &buildxK8sDriverOptions)
			if err != nil {
				errMsg := "error in parsing BUILDX_K8S_DRIVER_OPTIONS from the devtron-cm, "
				err = errors.New(errMsg + "error : " + err.Error())
				impl.Logger.Errorw(errMsg, "err", err)
				return err
			} else {
				dockerBuildConfig.BuildxK8sDriverOptions = buildxK8sDriverOptions
			}
		}
	}
	return nil
}

func (impl *CiServiceImpl) getEnvironmentForJob(pipeline *pipelineConfig.CiPipeline, trigger types.Trigger) (*repository1.Environment, bool, error) {
	app, err := impl.appRepository.FindById(pipeline.AppId)
	if err != nil {
		impl.Logger.Errorw("could not find app", "err", err)
		return nil, false, err
	}

	var env *repository1.Environment
	isJob := false
	if app.AppType == helper.Job {
		isJob = true
		if trigger.EnvironmentId != 0 {
			env, err = impl.envRepository.FindById(trigger.EnvironmentId)
			if err != nil {
				impl.Logger.Errorw("could not find environment", "err", err)
				return nil, isJob, err
			}
			return env, isJob, nil
		}
	}
	return nil, isJob, nil
}

func (impl *CiServiceImpl) WriteCITriggerEvent(trigger types.Trigger, pipeline *pipelineConfig.CiPipeline, workflowRequest *types.WorkflowRequest) {
	event := impl.eventFactory.Build(util2.Trigger, &pipeline.Id, pipeline.AppId, nil, util2.CI)
	material := &client.MaterialTriggerInfo{}

	material.GitTriggers = trigger.CommitHashes

	event.UserId = int(trigger.TriggeredBy)
	event.CiWorkflowRunnerId = workflowRequest.WorkflowId
	event = impl.eventFactory.BuildExtraCIData(event, material, workflowRequest.CiImage)
	_, evtErr := impl.eventClient.WriteNotificationEvent(event)
	if evtErr != nil {
		impl.Logger.Errorw("error in writing event", "err", evtErr)
	}
}

// TODO: Send all trigger data
func (impl *CiServiceImpl) BuildPayload(trigger types.Trigger, pipeline *pipelineConfig.CiPipeline) *client.Payload {
	payload := &client.Payload{}
	payload.AppName = pipeline.App.AppName
	payload.PipelineName = pipeline.Name
	return payload
}

func (impl *CiServiceImpl) saveNewWorkflowForCITrigger(pipeline *pipelineConfig.CiPipeline, wfConfig *pipelineConfig.CiWorkflowConfig,
	commitHashes map[int]pipelineConfig.GitCommit, userId int32, ciMaterials []*pipelineConfig.CiPipelineMaterial, EnvironmentId int, isJobType bool, refCiWorkflowId int) (*pipelineConfig.CiWorkflow, error) {

	branchesForCheckingBlockageState := make([]string, 0, len(ciMaterials))
	for _, ciMaterial := range ciMaterials {
		// ignore those materials which have inactive git material
		if ciMaterial == nil || ciMaterial.GitMaterial == nil || !ciMaterial.GitMaterial.Active {
			continue
		}
		branchesForCheckingBlockageState = append(branchesForCheckingBlockageState, ciMaterial.Value)
	}
	var err error
	var appDetails *app2.App
	if pipeline != nil {
		appDetails = pipeline.App
	}
	isJob := appDetails != nil && appDetails.AppType == helper.Job
	isCiTriggerBlocked := false
	if !isJob {
		_, isCiTriggerBlocked, _, err = impl.globalPolicyService.GetBlockageStateForACIPipelineTrigger(pipeline.Id, pipeline.ParentCiPipeline, branchesForCheckingBlockageState, true)
		if err != nil {
			impl.Logger.Errorw("error in getting blockage state for ci pipeline", "err", err, "ciPipelineId", pipeline.Id)
			return &pipelineConfig.CiWorkflow{}, err
		}

	}
	ciWorkflow := &pipelineConfig.CiWorkflow{
		Name:                  pipeline.Name + "-" + strconv.Itoa(pipeline.Id),
		Status:                pipelineConfig.WorkflowStarting,
		Message:               "",
		StartedOn:             time.Now(),
		CiPipelineId:          pipeline.Id,
		Namespace:             impl.config.GetDefaultNamespace(),
		BlobStorageEnabled:    impl.config.BlobStorageEnabled,
		GitTriggers:           commitHashes,
		LogLocation:           "",
		TriggeredBy:           userId,
		ReferenceCiWorkflowId: refCiWorkflowId,
		ExecutorType:          impl.config.GetWorkflowExecutorType(),
	}
	if isJobType {
		ciWorkflow.Namespace = wfConfig.Namespace
		ciWorkflow.EnvironmentId = EnvironmentId
	}
	if isCiTriggerBlocked {
		impl.Logger.Errorw("cannot trigger pipeline, blocked by mandatory plugin policy", "ciPipelineId", pipeline.Id)
		ciWorkflow.Status = pipelineConfig.WorkflowFailed
		ciWorkflow.Message = MandatoryPluginCiTriggerBlockError
		err = impl.ciWorkflowRepository.SaveWorkFlow(ciWorkflow)
		if err != nil {
			impl.Logger.Errorw("saving workflow error", "err", err)
			return &pipelineConfig.CiWorkflow{}, err
		}
		return &pipelineConfig.CiWorkflow{}, &util.ApiError{HttpStatusCode: http.StatusBadRequest, UserMessage: MandatoryPluginCiTriggerBlockError}
	}
	err = impl.ciWorkflowRepository.SaveWorkFlow(ciWorkflow)
	if err != nil {
		impl.Logger.Errorw("saving workflow error", "err", err)
		return &pipelineConfig.CiWorkflow{}, err
	}
	impl.Logger.Debugw("workflow saved ", "id", ciWorkflow.Id)
	return ciWorkflow, nil
}

func (impl *CiServiceImpl) executeCiPipeline(workflowRequest *types.WorkflowRequest) error {
	_, _, err := impl.workflowService.SubmitWorkflow(workflowRequest)
	if err != nil {
		impl.Logger.Errorw("workflow error", "err", err)
		return err
	}
	return nil
}

func (impl *CiServiceImpl) buildS3ArtifactLocation(ciWorkflowConfig *pipelineConfig.CiWorkflowConfig, savedWf *pipelineConfig.CiWorkflow) (string, string, string) {
	ciArtifactLocationFormat := ciWorkflowConfig.CiArtifactLocationFormat
	if ciArtifactLocationFormat == "" {
		ciArtifactLocationFormat = impl.config.GetArtifactLocationFormat()
	}
	ArtifactLocation := fmt.Sprintf("s3://%s/%s/"+ciArtifactLocationFormat, ciWorkflowConfig.LogsBucket, impl.config.GetDefaultArtifactKeyPrefix(), savedWf.Id, savedWf.Id)
	artifactFileName := fmt.Sprintf(impl.config.GetDefaultArtifactKeyPrefix()+"/"+ciArtifactLocationFormat, savedWf.Id, savedWf.Id)
	return ArtifactLocation, ciWorkflowConfig.LogsBucket, artifactFileName
}

func (impl *CiServiceImpl) buildDefaultArtifactLocation(ciWorkflowConfig *pipelineConfig.CiWorkflowConfig, savedWf *pipelineConfig.CiWorkflow) string {
	ciArtifactLocationFormat := ciWorkflowConfig.CiArtifactLocationFormat
	if ciArtifactLocationFormat == "" {
		ciArtifactLocationFormat = impl.config.GetArtifactLocationFormat()
	}
	ArtifactLocation := fmt.Sprintf("%s/"+ciArtifactLocationFormat, impl.config.GetDefaultArtifactKeyPrefix(), savedWf.Id, savedWf.Id)
	return ArtifactLocation
}

func (impl *CiServiceImpl) buildWfRequestForCiPipeline(pipeline *pipelineConfig.CiPipeline, trigger types.Trigger,
	ciMaterials []*pipelineConfig.CiPipelineMaterial, savedWf *pipelineConfig.CiWorkflow,
	ciWorkflowConfig *pipelineConfig.CiWorkflowConfig, ciPipelineScripts []*pipelineConfig.CiPipelineScript,
	preCiSteps []*bean2.StepObject, postCiSteps []*bean2.StepObject, refPluginsData []*bean2.RefPluginObject) (*types.WorkflowRequest, error) {
	var ciProjectDetails []bean2.CiProjectDetails
	commitHashes := trigger.CommitHashes
	for _, ciMaterial := range ciMaterials {
		// ignore those materials which have inactive git material
		if ciMaterial == nil || ciMaterial.GitMaterial == nil || !ciMaterial.GitMaterial.Active {
			continue
		}
		commitHashForPipelineId := commitHashes[ciMaterial.Id]
		ciProjectDetail := bean2.CiProjectDetails{
			GitRepository:   ciMaterial.GitMaterial.Url,
			MaterialName:    ciMaterial.GitMaterial.Name,
			CheckoutPath:    ciMaterial.GitMaterial.CheckoutPath,
			FetchSubmodules: ciMaterial.GitMaterial.FetchSubmodules,
			CommitHash:      commitHashForPipelineId.Commit,
			Author:          commitHashForPipelineId.Author,
			SourceType:      ciMaterial.Type,
			SourceValue:     ciMaterial.Value,
			GitTag:          ciMaterial.GitTag,
			Message:         commitHashForPipelineId.Message,
			Type:            string(ciMaterial.Type),
			CommitTime:      commitHashForPipelineId.Date.Format(bean.LayoutRFC3339),
			GitOptions: bean2.GitOptions{
				UserName:      ciMaterial.GitMaterial.GitProvider.UserName,
				Password:      ciMaterial.GitMaterial.GitProvider.Password,
				SshPrivateKey: ciMaterial.GitMaterial.GitProvider.SshPrivateKey,
				AccessToken:   ciMaterial.GitMaterial.GitProvider.AccessToken,
				AuthMode:      ciMaterial.GitMaterial.GitProvider.AuthMode,
			},
		}
		if executors.IsShallowClonePossible(ciMaterial, impl.config.GitProviders, impl.config.CloningMode) {
			ciProjectDetail.CloningMode = executors.CloningModeShallow
		}

		if ciMaterial.Type == pipelineConfig.SOURCE_TYPE_WEBHOOK {
			webhookData := commitHashForPipelineId.WebhookData
			ciProjectDetail.WebhookData = pipelineConfig.WebhookData{
				Id:              webhookData.Id,
				EventActionType: webhookData.EventActionType,
				Data:            webhookData.Data,
			}
		}

		ciProjectDetails = append(ciProjectDetails, ciProjectDetail)
	}

	var beforeDockerBuildScripts []*bean.CiScript
	var afterDockerBuildScripts []*bean.CiScript
	for _, ciPipelineScript := range ciPipelineScripts {
		ciTask := &bean.CiScript{
			Id:             ciPipelineScript.Id,
			Index:          ciPipelineScript.Index,
			Name:           ciPipelineScript.Name,
			Script:         ciPipelineScript.Script,
			OutputLocation: ciPipelineScript.OutputLocation,
		}

		if ciPipelineScript.Stage == BEFORE_DOCKER_BUILD {
			beforeDockerBuildScripts = append(beforeDockerBuildScripts, ciTask)
		} else if ciPipelineScript.Stage == AFTER_DOCKER_BUILD {
			afterDockerBuildScripts = append(afterDockerBuildScripts, ciTask)
		}
	}

	if !(len(beforeDockerBuildScripts) == 0 && len(afterDockerBuildScripts) == 0) {
		//found beforeDockerBuildScripts/afterDockerBuildScripts
		//building preCiSteps & postCiSteps from them, refPluginsData not needed
		preCiSteps = buildCiStepsDataFromDockerBuildScripts(beforeDockerBuildScripts)
		postCiSteps = buildCiStepsDataFromDockerBuildScripts(afterDockerBuildScripts)
		refPluginsData = []*bean2.RefPluginObject{}
	}

	var dockerImageTag string
	customTag, err := impl.customTagService.GetActiveCustomTagByEntityKeyAndValue(bean2.EntityTypeCiPipelineId, strconv.Itoa(pipeline.Id))
	if err != nil && err != pg.ErrNoRows {
		return nil, err
	}
	if customTag.Id != 0 {
		imagePathReservation, err := impl.customTagService.GenerateImagePath(bean2.EntityTypeCiPipelineId, strconv.Itoa(pipeline.Id), pipeline.CiTemplate.DockerRegistry.RegistryURL, pipeline.CiTemplate.DockerRepository)
		if err != nil {
			if errors.Is(err, bean2.ErrImagePathInUse) {
				savedWf.Status = pipelineConfig.WorkflowFailed
				savedWf.Message = bean2.ImageTagUnavailableMessage
				err1 := impl.ciWorkflowRepository.UpdateWorkFlow(savedWf)
				if err1 != nil {
					impl.Logger.Errorw("could not save workflow, after failing due to conflicting image tag")
				}
				return nil, err
			}
			return nil, err
		}
		savedWf.ImagePathReservationId = imagePathReservation.Id
		//imagePath = docker.io/avd0/dashboard:fd23414b
		dockerImageTag = strings.Split(imagePathReservation.ImagePath, ":")[1]
	} else {
		dockerImageTag = impl.buildImageTag(commitHashes, pipeline.Id, savedWf.Id)
	}

	if ciWorkflowConfig.CiCacheBucket == "" {
		ciWorkflowConfig.CiCacheBucket = impl.config.DefaultCacheBucket
	}

	if ciWorkflowConfig.CiCacheRegion == "" {
		ciWorkflowConfig.CiCacheRegion = impl.config.DefaultCacheBucketRegion
	}

	if ciWorkflowConfig.CiImage == "" {
		ciWorkflowConfig.CiImage = impl.config.GetDefaultImage()
	}
	if ciWorkflowConfig.CiTimeout == 0 {
		ciWorkflowConfig.CiTimeout = impl.config.GetDefaultTimeout()
	}

	ciTemplate := pipeline.CiTemplate
	ciLevelArgs := pipeline.DockerArgs

	if ciLevelArgs == "" {
		ciLevelArgs = "{}"
	}

	if pipeline.CiTemplate.DockerBuildOptions == "" {
		pipeline.CiTemplate.DockerBuildOptions = "{}"
	}
	user, err := impl.userService.GetById(trigger.TriggeredBy)
	if err != nil {
		impl.Logger.Errorw("unable to find user by id", "err", err, "id", trigger.TriggeredBy)
		return nil, err
	}
	var dockerfilePath string
	var dockerRepository string
	var checkoutPath string
	var ciBuildConfigBean *bean2.CiBuildConfigBean
	dockerRegistry := &repository3.DockerArtifactStore{}
	if !pipeline.IsExternal && pipeline.IsDockerConfigOverridden {
		templateOverrideBean, err := impl.ciTemplateService.FindTemplateOverrideByCiPipelineId(pipeline.Id)
		if err != nil {
			return nil, err
		}
		ciBuildConfigBean = templateOverrideBean.CiBuildConfig
		templateOverride := templateOverrideBean.CiTemplateOverride
		checkoutPath = templateOverride.GitMaterial.CheckoutPath
		dockerfilePath = templateOverride.DockerfilePath
		dockerRepository = templateOverride.DockerRepository
		dockerRegistry = templateOverride.DockerRegistry
	} else {
		checkoutPath = ciTemplate.GitMaterial.CheckoutPath
		dockerfilePath = ciTemplate.DockerfilePath
		dockerRegistry = ciTemplate.DockerRegistry
		dockerRepository = ciTemplate.DockerRepository
		ciBuildConfigEntity := ciTemplate.CiBuildConfig
		ciBuildConfigBean, err = bean2.ConvertDbBuildConfigToBean(ciBuildConfigEntity)
		if ciBuildConfigBean != nil {
			ciBuildConfigBean.BuildContextGitMaterialId = ciTemplate.BuildContextGitMaterialId
		}
		if err != nil {
			impl.Logger.Errorw("error occurred while converting buildconfig dbEntity to configBean", "ciBuildConfigEntity", ciBuildConfigEntity, "err", err)
			return nil, errors.New("error while parsing ci build config")
		}
	}
	if checkoutPath == "" {
		checkoutPath = "./"
	}
	//mergedArgs := string(merged)
	oldArgs := ciTemplate.Args
	ciBuildConfigBean, err = bean2.OverrideCiBuildConfig(dockerfilePath, oldArgs, ciLevelArgs, ciTemplate.DockerBuildOptions, ciTemplate.TargetPlatform, ciBuildConfigBean)
	if err != nil {
		impl.Logger.Errorw("error occurred while overriding ci build config", "oldArgs", oldArgs, "ciLevelArgs", ciLevelArgs, "error", err)
		return nil, errors.New("error while parsing ci build config")
	}
	buildContextCheckoutPath, err := impl.ciPipelineMaterialRepository.GetCheckoutPath(ciBuildConfigBean.BuildContextGitMaterialId)
	if err != nil && err != pg.ErrNoRows {
		impl.Logger.Errorw("error occurred while getting checkout path from git material", "gitMaterialId", ciBuildConfigBean.BuildContextGitMaterialId, "error", err)
		return nil, err
	}
	if buildContextCheckoutPath == "" {
		buildContextCheckoutPath = checkoutPath
	}
	if ciBuildConfigBean.UseRootBuildContext {
		//use root build context i.e '.'
		buildContextCheckoutPath = "."
	}

	ciBuildConfigBean.PipelineType = trigger.PipelineType

	if ciBuildConfigBean.CiBuildType == bean2.SELF_DOCKERFILE_BUILD_TYPE || ciBuildConfigBean.CiBuildType == bean2.MANAGED_DOCKERFILE_BUILD_TYPE {
		ciBuildConfigBean.DockerBuildConfig.BuildContext = filepath.Join(buildContextCheckoutPath, ciBuildConfigBean.DockerBuildConfig.BuildContext)
		dockerBuildConfig := ciBuildConfigBean.DockerBuildConfig
		dockerfilePath = filepath.Join(checkoutPath, dockerBuildConfig.DockerfilePath)
		dockerBuildConfig.DockerfilePath = dockerfilePath
		checkoutPath = dockerfilePath[:strings.LastIndex(dockerfilePath, "/")+1]
	} else if ciBuildConfigBean.CiBuildType == bean2.BUILDPACK_BUILD_TYPE {
		buildPackConfig := ciBuildConfigBean.BuildPackConfig
		checkoutPath = filepath.Join(checkoutPath, buildPackConfig.ProjectPath)
	}

	defaultTargetPlatform := impl.config.DefaultTargetPlatform
	useBuildx := impl.config.UseBuildx

	if ciBuildConfigBean.DockerBuildConfig != nil {
		if ciBuildConfigBean.DockerBuildConfig.TargetPlatform == "" && useBuildx {
			ciBuildConfigBean.DockerBuildConfig.TargetPlatform = defaultTargetPlatform
			ciBuildConfigBean.DockerBuildConfig.UseBuildx = useBuildx
		}
		ciBuildConfigBean.DockerBuildConfig.BuildxProvenanceMode = impl.config.BuildxProvenanceMode
	}

	workflowRequest := &types.WorkflowRequest{
		WorkflowNamePrefix:         strconv.Itoa(savedWf.Id) + "-" + savedWf.Name,
		PipelineName:               pipeline.Name,
		PipelineId:                 pipeline.Id,
		CiCacheFileName:            pipeline.Name + "-" + strconv.Itoa(pipeline.Id) + ".tar.gz",
		CiProjectDetails:           ciProjectDetails,
		Namespace:                  ciWorkflowConfig.Namespace,
		BlobStorageConfigured:      savedWf.BlobStorageEnabled,
		CiImage:                    ciWorkflowConfig.CiImage,
		ActiveDeadlineSeconds:      ciWorkflowConfig.CiTimeout,
		WorkflowId:                 savedWf.Id,
		TriggeredBy:                savedWf.TriggeredBy,
		CacheLimit:                 impl.config.CacheLimit,
		ScanEnabled:                pipeline.ScanEnabled,
		CloudProvider:              impl.config.CloudProvider,
		DefaultAddressPoolBaseCidr: impl.config.GetDefaultAddressPoolBaseCidr(),
		DefaultAddressPoolSize:     impl.config.GetDefaultAddressPoolSize(),
		PreCiSteps:                 preCiSteps,
		PostCiSteps:                postCiSteps,
		RefPlugins:                 refPluginsData,
		AppName:                    pipeline.App.AppName,
		TriggerByAuthor:            user.EmailId,
		CiBuildConfig:              ciBuildConfigBean,
		CiBuildDockerMtuValue:      impl.config.CiRunnerDockerMTUValue,
		IgnoreDockerCachePush:      impl.config.IgnoreDockerCacheForCI,
		IgnoreDockerCachePull:      impl.config.IgnoreDockerCacheForCI,
		CacheInvalidate:            trigger.InvalidateCache,
		ExtraEnvironmentVariables:  trigger.ExtraEnvironmentVariables,
		EnableBuildContext:         impl.config.EnableBuildContext,
		OrchestratorHost:           impl.config.OrchestratorHost,
		OrchestratorToken:          impl.config.OrchestratorToken,
		ImageRetryCount:            impl.config.ImageRetryCount,
		ImageRetryInterval:         impl.config.ImageRetryInterval,
		WorkflowExecutor:           impl.config.GetWorkflowExecutorType(),
		Type:                       bean2.CI_WORKFLOW_PIPELINE_TYPE,
		CiArtifactLastFetch:        trigger.CiArtifactLastFetch,
	}

	if dockerRegistry != nil {

		workflowRequest.DockerRegistryId = dockerRegistry.Id
		workflowRequest.DockerRegistryType = string(dockerRegistry.RegistryType)
		workflowRequest.DockerImageTag = dockerImageTag
		workflowRequest.DockerRegistryURL = dockerRegistry.RegistryURL
		workflowRequest.DockerRepository = dockerRepository
		workflowRequest.CheckoutPath = checkoutPath
		workflowRequest.DockerUsername = dockerRegistry.Username
		workflowRequest.DockerPassword = dockerRegistry.Password
		workflowRequest.AwsRegion = dockerRegistry.AWSRegion
		workflowRequest.AccessKey = dockerRegistry.AWSAccessKeyId
		workflowRequest.SecretKey = dockerRegistry.AWSSecretAccessKey
		workflowRequest.DockerConnection = dockerRegistry.Connection
		workflowRequest.DockerCert = dockerRegistry.Cert

	}
	if ciWorkflowConfig.LogsBucket == "" {
		ciWorkflowConfig.LogsBucket = impl.config.GetDefaultBuildLogsBucket()
	}

	switch workflowRequest.CloudProvider {
	case types.BLOB_STORAGE_S3:
		//No AccessKey is used for uploading artifacts, instead IAM based auth is used
		workflowRequest.CiCacheRegion = ciWorkflowConfig.CiCacheRegion
		workflowRequest.CiCacheLocation = ciWorkflowConfig.CiCacheBucket
		workflowRequest.CiArtifactLocation, workflowRequest.CiArtifactBucket, workflowRequest.CiArtifactFileName = impl.buildS3ArtifactLocation(ciWorkflowConfig, savedWf)
		workflowRequest.BlobStorageS3Config = &blob_storage.BlobStorageS3Config{
			AccessKey:                  impl.config.BlobStorageS3AccessKey,
			Passkey:                    impl.config.BlobStorageS3SecretKey,
			EndpointUrl:                impl.config.BlobStorageS3Endpoint,
			IsInSecure:                 impl.config.BlobStorageS3EndpointInsecure,
			CiCacheBucketName:          ciWorkflowConfig.CiCacheBucket,
			CiCacheRegion:              ciWorkflowConfig.CiCacheRegion,
			CiCacheBucketVersioning:    impl.config.BlobStorageS3BucketVersioned,
			CiArtifactBucketName:       workflowRequest.CiArtifactBucket,
			CiArtifactRegion:           impl.config.GetDefaultCdLogsBucketRegion(),
			CiArtifactBucketVersioning: impl.config.BlobStorageS3BucketVersioned,
			CiLogBucketName:            impl.config.GetDefaultBuildLogsBucket(),
			CiLogRegion:                impl.config.GetDefaultCdLogsBucketRegion(),
			CiLogBucketVersioning:      impl.config.BlobStorageS3BucketVersioned,
		}
	case types.BLOB_STORAGE_GCP:
		workflowRequest.GcpBlobConfig = &blob_storage.GcpBlobConfig{
			CredentialFileJsonData: impl.config.BlobStorageGcpCredentialJson,
			CacheBucketName:        ciWorkflowConfig.CiCacheBucket,
			LogBucketName:          ciWorkflowConfig.LogsBucket,
			ArtifactBucketName:     ciWorkflowConfig.LogsBucket,
		}
		workflowRequest.CiArtifactLocation = impl.buildDefaultArtifactLocation(ciWorkflowConfig, savedWf)
		workflowRequest.CiArtifactFileName = workflowRequest.CiArtifactLocation
	case types.BLOB_STORAGE_AZURE:
		workflowRequest.AzureBlobConfig = &blob_storage.AzureBlobConfig{
			Enabled:               impl.config.CloudProvider == types.BLOB_STORAGE_AZURE,
			AccountName:           impl.config.AzureAccountName,
			BlobContainerCiCache:  impl.config.AzureBlobContainerCiCache,
			AccountKey:            impl.config.AzureAccountKey,
			BlobContainerCiLog:    impl.config.AzureBlobContainerCiLog,
			BlobContainerArtifact: impl.config.AzureBlobContainerCiLog,
		}
		workflowRequest.BlobStorageS3Config = &blob_storage.BlobStorageS3Config{
			EndpointUrl:           impl.config.AzureGatewayUrl,
			IsInSecure:            impl.config.AzureGatewayConnectionInsecure,
			CiLogBucketName:       impl.config.AzureBlobContainerCiLog,
			CiLogRegion:           impl.config.DefaultCacheBucketRegion,
			CiLogBucketVersioning: impl.config.BlobStorageS3BucketVersioned,
			AccessKey:             impl.config.AzureAccountName,
		}
		workflowRequest.CiArtifactLocation = impl.buildDefaultArtifactLocation(ciWorkflowConfig, savedWf)
		workflowRequest.CiArtifactFileName = workflowRequest.CiArtifactLocation
	default:
		if impl.config.BlobStorageEnabled {
			return nil, fmt.Errorf("blob storage %s not supported", workflowRequest.CloudProvider)
		}
	}
	return workflowRequest, nil
}

func buildCiStepsDataFromDockerBuildScripts(dockerBuildScripts []*bean.CiScript) []*bean2.StepObject {
	//before plugin support, few variables were set as env vars in ci-runner
	//these variables are now moved to global vars in plugin steps, but to avoid error in old scripts adding those variables in payload
	inputVars := []*bean2.VariableObject{
		{
			Name:                  "DOCKER_IMAGE_TAG",
			Format:                "STRING",
			VariableType:          bean2.VARIABLE_TYPE_REF_GLOBAL,
			ReferenceVariableName: "DOCKER_IMAGE_TAG",
		},
		{
			Name:                  "DOCKER_REPOSITORY",
			Format:                "STRING",
			VariableType:          bean2.VARIABLE_TYPE_REF_GLOBAL,
			ReferenceVariableName: "DOCKER_REPOSITORY",
		},
		{
			Name:                  "DOCKER_REGISTRY_URL",
			Format:                "STRING",
			VariableType:          bean2.VARIABLE_TYPE_REF_GLOBAL,
			ReferenceVariableName: "DOCKER_REGISTRY_URL",
		},
		{
			Name:                  "DOCKER_IMAGE",
			Format:                "STRING",
			VariableType:          bean2.VARIABLE_TYPE_REF_GLOBAL,
			ReferenceVariableName: "DOCKER_IMAGE",
		},
	}
	var ciSteps []*bean2.StepObject
	for _, dockerBuildScript := range dockerBuildScripts {
		ciStep := &bean2.StepObject{
			Name:          dockerBuildScript.Name,
			Index:         dockerBuildScript.Index,
			Script:        dockerBuildScript.Script,
			ArtifactPaths: []string{dockerBuildScript.OutputLocation},
			StepType:      string(repository.PIPELINE_STEP_TYPE_INLINE),
			ExecutorType:  string(repository2.SCRIPT_TYPE_SHELL),
			InputVars:     inputVars,
		}
		ciSteps = append(ciSteps, ciStep)
	}
	return ciSteps
}

func (impl *CiServiceImpl) buildImageTag(commitHashes map[int]pipelineConfig.GitCommit, id int, wfId int) string {
	dockerImageTag := ""
	for _, v := range commitHashes {
		_truncatedCommit := ""
		if v.WebhookData.Id == 0 {
			if v.Commit == "" {
				continue
			}
			_truncatedCommit = _getTruncatedImageTag(v.Commit)
		} else {
			_targetCheckout := v.WebhookData.Data[bean.WEBHOOK_SELECTOR_TARGET_CHECKOUT_NAME]
			if _targetCheckout == "" {
				continue
			}
			_truncatedCommit = _getTruncatedImageTag(_targetCheckout)
			if v.WebhookData.EventActionType == bean.WEBHOOK_EVENT_MERGED_ACTION_TYPE {
				_sourceCheckout := v.WebhookData.Data[bean.WEBHOOK_SELECTOR_SOURCE_CHECKOUT_NAME]
				if len(_sourceCheckout) > 0 {
					_truncatedCommit = _truncatedCommit + "-" + _getTruncatedImageTag(_sourceCheckout)
				}
			}
		}

		if dockerImageTag == "" {
			dockerImageTag = _truncatedCommit
		} else {
			dockerImageTag = dockerImageTag + "-" + _truncatedCommit
		}
	}
	if dockerImageTag != "" {
		dockerImageTag = dockerImageTag + "-" + strconv.Itoa(id) + "-" + strconv.Itoa(wfId)
	}

	// replace / with underscore, as docker image tag doesn't support slash. it gives error
	dockerImageTag = strings.ReplaceAll(dockerImageTag, "/", "_")

	return dockerImageTag
}

func (impl *CiServiceImpl) updateCiWorkflow(request *types.WorkflowRequest, savedWf *pipelineConfig.CiWorkflow) error {
	ciBuildConfig := request.CiBuildConfig
	ciBuildType := string(ciBuildConfig.CiBuildType)
	savedWf.CiBuildType = ciBuildType
	return impl.ciWorkflowRepository.UpdateWorkFlow(savedWf)
}

func _getTruncatedImageTag(imageTag string) string {
	_length := len(imageTag)
	if _length == 0 {
		return imageTag
	}

	_truncatedLength := 8

	if _length < _truncatedLength {
		return imageTag
	} else {
		return imageTag[:_truncatedLength]
	}
}

func (impl *CiServiceImpl) WriteCIFailEvent(ciWorkflow *pipelineConfig.CiWorkflow, ciImage string) {
	event := impl.eventFactory.Build(util2.Fail, &ciWorkflow.CiPipelineId, ciWorkflow.CiPipeline.AppId, nil, util2.CI)
	material := &client.MaterialTriggerInfo{}
	material.GitTriggers = ciWorkflow.GitTriggers
	event.CiWorkflowRunnerId = ciWorkflow.Id
	event.UserId = int(ciWorkflow.TriggeredBy)
	event = impl.eventFactory.BuildExtraCIData(event, material, ciImage)
	event.CiArtifactId = 0
	_, evtErr := impl.eventClient.WriteNotificationEvent(event)
	if evtErr != nil {
		impl.Logger.Errorw("error in writing event", "err", evtErr)
	}
}<|MERGE_RESOLUTION|>--- conflicted
+++ resolved
@@ -69,27 +69,6 @@
 }
 
 type CiServiceImpl struct {
-<<<<<<< HEAD
-	Logger                         *zap.SugaredLogger
-	workflowService                WorkflowService
-	ciPipelineMaterialRepository   pipelineConfig.CiPipelineMaterialRepository
-	ciWorkflowRepository           pipelineConfig.CiWorkflowRepository
-	ciConfig                       *types.CiConfig
-	eventClient                    client.EventClient
-	eventFactory                   client.EventFactory
-	mergeUtil                      *util.MergeUtil
-	ciPipelineRepository           pipelineConfig.CiPipelineRepository
-	prePostCiScriptHistoryService  history.PrePostCiScriptHistoryService
-	pipelineStageService           PipelineStageService
-	userService                    user.UserService
-	ciTemplateService              CiTemplateService
-	appCrudOperationService        app.AppCrudOperationService
-	globalPolicyService            globalPolicy.GlobalPolicyService
-	envRepository                  repository1.EnvironmentRepository
-	appRepository                  appRepository.AppRepository
-	customTagService               CustomTagService
-	config                         *types.CiConfig
-=======
 	Logger                        *zap.SugaredLogger
 	workflowService               WorkflowService
 	ciPipelineMaterialRepository  pipelineConfig.CiPipelineMaterialRepository
@@ -109,7 +88,6 @@
 	appRepository                 appRepository.AppRepository
 	customTagService              CustomTagService
 	config                        *types.CiConfig
->>>>>>> 3e6fa875
 	scopedVariableManager         variables.ScopedVariableManager
 }
 
@@ -127,26 +105,8 @@
 	appRepository appRepository.AppRepository,
 	scopedVariableManager variables.ScopedVariableManager,
 	customTagService CustomTagService,
-	) *CiServiceImpl {
+) *CiServiceImpl {
 	cis := &CiServiceImpl{
-<<<<<<< HEAD
-		Logger:                         Logger,
-		workflowService:                workflowService,
-		ciPipelineMaterialRepository:   ciPipelineMaterialRepository,
-		ciWorkflowRepository:           ciWorkflowRepository,
-		eventClient:                    eventClient,
-		eventFactory:                   eventFactory,
-		mergeUtil:                      mergeUtil,
-		ciPipelineRepository:           ciPipelineRepository,
-		prePostCiScriptHistoryService:  prePostCiScriptHistoryService,
-		pipelineStageService:           pipelineStageService,
-		userService:                    userService,
-		ciTemplateService:              ciTemplateService,
-		appCrudOperationService:        appCrudOperationService,
-		globalPolicyService:            globalPolicyService,
-		envRepository:                  envRepository,
-		appRepository:                  appRepository,
-=======
 		Logger:                        Logger,
 		workflowService:               workflowService,
 		ciPipelineMaterialRepository:  ciPipelineMaterialRepository,
@@ -163,7 +123,6 @@
 		globalPolicyService:           globalPolicyService,
 		envRepository:                 envRepository,
 		appRepository:                 appRepository,
->>>>>>> 3e6fa875
 		scopedVariableManager:         scopedVariableManager,
 		customTagService:              customTagService,
 	}
