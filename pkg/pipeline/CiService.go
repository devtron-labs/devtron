--- conflicted
+++ resolved
@@ -319,30 +319,17 @@
 	commitHashes map[int]pipelineConfig.GitCommit, userId int32, EnvironmentId int, isJob bool, refCiWorkflowId int) (wf *pipelineConfig.CiWorkflow, error error) {
 
 	ciWorkflow := &pipelineConfig.CiWorkflow{
-<<<<<<< HEAD
 		Name:                  pipeline.Name + "-" + strconv.Itoa(pipeline.Id),
 		Status:                pipelineConfig.WorkflowStarting,
 		Message:               "",
 		StartedOn:             time.Now(),
 		CiPipelineId:          pipeline.Id,
-		Namespace:             impl.ciConfig.DefaultNamespace,
-		BlobStorageEnabled:    impl.ciConfig.BlobStorageEnabled,
+		Namespace:             impl.config.GetDefaultNamespace(),
+		BlobStorageEnabled:    impl.config.BlobStorageEnabled,
 		GitTriggers:           commitHashes,
 		LogLocation:           "",
 		TriggeredBy:           userId,
 		ReferenceCiWorkflowId: refCiWorkflowId,
-=======
-		Name:               pipeline.Name + "-" + strconv.Itoa(pipeline.Id),
-		Status:             pipelineConfig.WorkflowStarting,
-		Message:            "",
-		StartedOn:          time.Now(),
-		CiPipelineId:       pipeline.Id,
-		Namespace:          impl.config.GetDefaultNamespace(),
-		BlobStorageEnabled: impl.config.BlobStorageEnabled,
-		GitTriggers:        gitTriggers,
-		LogLocation:        "",
-		TriggeredBy:        userId,
->>>>>>> b32607e7
 	}
 	if isJob {
 		ciWorkflow.Namespace = wfConfig.Namespace
