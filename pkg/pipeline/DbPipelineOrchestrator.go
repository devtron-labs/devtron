/*
 * Copyright (c) 2020 Devtron Labs
 *
 * Licensed under the Apache License, Version 2.0 (the "License");
 * you may not use this file except in compliance with the License.
 * You may obtain a copy of the License at
 *
 *    http://www.apache.org/licenses/LICENSE-2.0
 *
 * Unless required by applicable law or agreed to in writing, software
 * distributed under the License is distributed on an "AS IS" BASIS,
 * WITHOUT WARRANTIES OR CONDITIONS OF ANY KIND, either express or implied.
 * See the License for the specific language governing permissions and
 * limitations under the License.
 *
 */

package pipeline

import (
	"crypto/hmac"
	"crypto/sha256"
	"encoding/base64"
	"encoding/hex"
	"encoding/json"
	"errors"
	"fmt"
	app2 "github.com/devtron-labs/devtron/internal/sql/repository/app"
	repository2 "github.com/devtron-labs/devtron/pkg/cluster/repository"
	"github.com/devtron-labs/devtron/pkg/sql"
	"path"
	"strconv"
	"strings"
	"time"

	"github.com/devtron-labs/devtron/client/gitSensor"
	"github.com/devtron-labs/devtron/internal/constants"
	"github.com/devtron-labs/devtron/internal/sql/repository"
	"github.com/devtron-labs/devtron/internal/sql/repository/appWorkflow"
	"github.com/devtron-labs/devtron/internal/sql/repository/pipelineConfig"
	"github.com/devtron-labs/devtron/internal/util"
	"github.com/devtron-labs/devtron/pkg/app"
	"github.com/devtron-labs/devtron/pkg/attributes"
	"github.com/devtron-labs/devtron/pkg/bean"
	"github.com/go-pg/pg"
	"go.uber.org/zap"
)

type DbPipelineOrchestrator interface {
	CreateApp(createRequest *bean.CreateAppDTO) (*bean.CreateAppDTO, error)
	DeleteApp(appId int, userId int32) error
	CreateMaterials(createMaterialRequest *bean.CreateMaterialDTO) (*bean.CreateMaterialDTO, error)
	UpdateMaterial(updateMaterialRequest *bean.UpdateMaterialDTO) (*bean.UpdateMaterialDTO, error)
	CreateCiConf(createRequest *bean.CiConfigRequest, templateId int) (*bean.CiConfigRequest, error)
	CreateCDPipelines(pipelineRequest *bean.CDPipelineConfigObject, appId int, userId int32, tx *pg.Tx) (pipelineId int, err error)
	UpdateCDPipeline(pipelineRequest *bean.CDPipelineConfigObject, userId int32, tx *pg.Tx) (err error)
	DeleteCiPipeline(pipeline *pipelineConfig.CiPipeline, userId int32, tx *pg.Tx) error
	DeleteCdPipeline(pipelineId int, tx *pg.Tx) error
	PatchMaterialValue(createRequest *bean.CiPipeline, userId int32) (*bean.CiPipeline, error)
	PipelineExists(name string) (bool, error)
	GetCdPipelinesForApp(appId int) (cdPipelines *bean.CdPipelines, err error)
	GetCdPipelinesForAppAndEnv(appId int, envId int) (cdPipelines *bean.CdPipelines, err error)
	GetByEnvOverrideId(envOverrideId int) (*bean.CdPipelines, error)
}

type DbPipelineOrchestratorImpl struct {
<<<<<<< HEAD
	appRepository app2.AppRepository
	logger        *zap.SugaredLogger
=======
	appRepository                app2.AppRepository
	logger                       *zap.SugaredLogger
>>>>>>> e7512d45
	materialRepository           pipelineConfig.MaterialRepository
	pipelineRepository           pipelineConfig.PipelineRepository
	ciPipelineRepository         pipelineConfig.CiPipelineRepository
	CiPipelineMaterialRepository pipelineConfig.CiPipelineMaterialRepository
	GitSensorClient              gitSensor.GitSensorClient
	ciConfig                     *CiConfig
<<<<<<< HEAD
	appWorkflowRepository appWorkflow.AppWorkflowRepository
	envRepository         repository2.EnvironmentRepository
	attributesService     attributes.AttributesService
=======
	appWorkflowRepository        appWorkflow.AppWorkflowRepository
	envRepository                repository2.EnvironmentRepository
	attributesService            attributes.AttributesService
>>>>>>> e7512d45
	appListingRepository         repository.AppListingRepository
	appLabelsService             app.AppLabelService
}

func NewDbPipelineOrchestrator(
	pipelineGroupRepository app2.AppRepository,
	logger *zap.SugaredLogger,
	materialRepository pipelineConfig.MaterialRepository,
	pipelineRepository pipelineConfig.PipelineRepository,
	ciPipelineRepository pipelineConfig.CiPipelineRepository,
	CiPipelineMaterialRepository pipelineConfig.CiPipelineMaterialRepository,
	GitSensorClient gitSensor.GitSensorClient, ciConfig *CiConfig,
	appWorkflowRepository appWorkflow.AppWorkflowRepository,
	envRepository repository2.EnvironmentRepository,
	attributesService attributes.AttributesService,
	appListingRepository repository.AppListingRepository,
	appLabelsService app.AppLabelService,
) *DbPipelineOrchestratorImpl {

	return &DbPipelineOrchestratorImpl{
		appRepository:                pipelineGroupRepository,
		logger:                       logger,
		materialRepository:           materialRepository,
		pipelineRepository:           pipelineRepository,
		ciPipelineRepository:         ciPipelineRepository,
		CiPipelineMaterialRepository: CiPipelineMaterialRepository,
		GitSensorClient:              GitSensorClient,
		ciConfig:                     ciConfig,
		appWorkflowRepository:        appWorkflowRepository,
		envRepository:                envRepository,
		attributesService:            attributesService,
		appListingRepository:         appListingRepository,
		appLabelsService:             appLabelsService,
	}
}

const BEFORE_DOCKER_BUILD string = "BEFORE_DOCKER_BUILD"
const AFTER_DOCKER_BUILD string = "AFTER_DOCKER_BUILD"

func (impl DbPipelineOrchestratorImpl) PatchMaterialValue(createRequest *bean.CiPipeline, userId int32) (*bean.CiPipeline, error) {
	argByte, err := json.Marshal(createRequest.DockerArgs)
	if err != nil {
		impl.logger.Error(err)
		return nil, err
	}
	dbConnection := impl.pipelineRepository.GetConnection()
	tx, err := dbConnection.Begin()
	if err != nil {
		return nil, err
	}
	// Rollback tx on error.
	defer tx.Rollback()

	ciPipelineObject := &pipelineConfig.CiPipeline{
		Version:          createRequest.Version,
		Id:               createRequest.Id,
		DockerArgs:       string(argByte),
		Active:           createRequest.Active,
		IsManual:         createRequest.IsManual,
		IsExternal:       createRequest.IsExternal,
		Deleted:          createRequest.Deleted,
		ParentCiPipeline: createRequest.ParentCiPipeline,
		ScanEnabled:      createRequest.ScanEnabled,
		AuditLog:         sql.AuditLog{UpdatedBy: userId, UpdatedOn: time.Now()},
	}
	err = impl.ciPipelineRepository.Update(ciPipelineObject, tx)
	if err != nil {
		return nil, err
	}

	ciPipelineScripts, err := impl.ciPipelineRepository.FindCiScriptsByCiPipelineId(createRequest.Id)
	if err != nil && !util.IsErrNoRows(err) {
		impl.logger.Errorw("failed to fetch ciPipelineScripts", "err", err)
		return nil, err
	}

	existingCiScriptMap := make(map[int]bool)
	existingCiScriptModelMap := make(map[int]*pipelineConfig.CiPipelineScript)
	for _, script := range ciPipelineScripts {
		existingCiScriptMap[script.Id] = true
		existingCiScriptModelMap[script.Id] = script
	}

	err = impl.patchCiScripts(userId, createRequest, existingCiScriptMap, existingCiScriptModelMap, tx)
	if err != nil {
		impl.logger.Errorw("error while patching ci scripts", "err", err)
		return nil, err
	}

	var materials []*pipelineConfig.CiPipelineMaterial
	var materialsAdd []*pipelineConfig.CiPipelineMaterial
	var materialsUpdate []*pipelineConfig.CiPipelineMaterial
	for _, material := range createRequest.CiMaterial {
		pipelineMaterial := &pipelineConfig.CiPipelineMaterial{
			Id:            material.Id,
			Value:         material.Source.Value,
			Type:          material.Source.Type,
			Active:        createRequest.Active,
			GitMaterialId: material.GitMaterialId,
			AuditLog:      sql.AuditLog{UpdatedBy: userId, UpdatedOn: time.Now()},
		}
		if material.Id == 0 {
			pipelineMaterial.CiPipelineId = createRequest.Id
			pipelineMaterial.CreatedBy = userId
			pipelineMaterial.CreatedOn = time.Now()
			materialsAdd = append(materialsAdd, pipelineMaterial)
		} else {
			materialsUpdate = append(materialsUpdate, pipelineMaterial)
		}
	}
	if len(materialsAdd) > 0 {
		err = impl.CiPipelineMaterialRepository.Save(tx, materialsAdd...)
		if err != nil {
			return nil, err
		}
	}
	err = impl.CiPipelineMaterialRepository.Update(tx, materialsUpdate...)
	if err != nil {
		return nil, err
	}
	materials = append(materials, materialsAdd...)
	materials = append(materials, materialsUpdate...)

	if ciPipelineObject.IsExternal {
		createRequest, err = impl.updateExternalCiDetails(createRequest, userId, tx)
		if err != nil {
			impl.logger.Errorw("err", "err", err)
			return nil, err
		}
	} else {
		err = impl.addPipelineMaterialInGitSensor(materials)
		if err != nil {
			impl.logger.Errorf("error in saving pipelineMaterials in git sensor", "materials", materials, "err", err)
			return nil, err
		}
	}

	childrenCiPipelines, err := impl.ciPipelineRepository.FindByParentCiPipelineId(createRequest.Id)
	if err != nil && !util.IsErrNoRows(err) {
		impl.logger.Errorw("err", "err", err)
		return nil, err
	}
	var childrenCiPipelineIds []int
	for _, ci := range childrenCiPipelines {
		childrenCiPipelineIds = append(childrenCiPipelineIds, ci.Id)
		ciPipelineObject := &pipelineConfig.CiPipeline{
			Version:          createRequest.Version,
			Id:               ci.Id,
			DockerArgs:       string(argByte),
			Active:           createRequest.Active,
			IsManual:         createRequest.IsManual,
			IsExternal:       true,
			Deleted:          createRequest.Deleted,
			ParentCiPipeline: createRequest.Id,
			AuditLog:         sql.AuditLog{UpdatedBy: userId, UpdatedOn: time.Now()},
		}
		err = impl.ciPipelineRepository.Update(ciPipelineObject, tx)
		if err != nil {
			impl.logger.Errorw("err", "err", err)
			return nil, err
		}
	}

	if len(childrenCiPipelineIds) > 0 {

		ciPipelineMaterials, err := impl.CiPipelineMaterialRepository.FindByCiPipelineIdsIn(childrenCiPipelineIds)
		if err != nil {
			impl.logger.Errorw("error in fetching  ciPipelineMaterials", "err", err)
			return nil, err
		}
		parentMaterialsMap := make(map[int]*bean.CiMaterial)
		for _, material := range createRequest.CiMaterial {
			parentMaterialsMap[material.GitMaterialId] = material
		}
		var linkedMaterials []*pipelineConfig.CiPipelineMaterial
		for _, ciPipelineMaterial := range ciPipelineMaterials {
			if parentMaterial, ok := parentMaterialsMap[ciPipelineMaterial.GitMaterialId]; ok {
				pipelineMaterial := &pipelineConfig.CiPipelineMaterial{
					Id:       ciPipelineMaterial.Id,
					Value:    parentMaterial.Source.Value,
					Active:   createRequest.Active,
					AuditLog: sql.AuditLog{UpdatedBy: userId, UpdatedOn: time.Now()},
				}
				linkedMaterials = append(linkedMaterials, pipelineMaterial)
			} else {
				impl.logger.Errorw("material not fount in patent", "gitMaterialId", ciPipelineMaterial.GitMaterialId)
				return nil, fmt.Errorf("error while updating linked pipeline")
			}
		}
		err = impl.CiPipelineMaterialRepository.Update(tx, linkedMaterials...)
		if err != nil {
			return nil, err
		}
	}

	err = tx.Commit()
	if err != nil {
		return nil, err
	}

	return createRequest, nil
}

func (impl DbPipelineOrchestratorImpl) patchCiScripts(userId int32, pipeline *bean.CiPipeline, existingCiScriptMap map[int]bool, existingCiScriptModelMap map[int]*pipelineConfig.CiPipelineScript, tx *pg.Tx) error {
	for _, ciScript := range pipeline.BeforeDockerBuildScripts {
		ciPipelineScript := impl.buildCiPipelineScript(userId, ciScript, BEFORE_DOCKER_BUILD, pipeline)
		if _, ok := existingCiScriptMap[ciScript.Id]; ok { // Update
			err := impl.ciPipelineRepository.UpdateCiPipelineScript(ciPipelineScript, tx)
			if err != nil {
				impl.logger.Errorw("error while updating script", "err", err)
				return err
			}
			existingCiScriptMap[ciScript.Id] = false
		} else {
			err := impl.ciPipelineRepository.SaveCiPipelineScript(ciPipelineScript, tx) // Create
			if err != nil {
				impl.logger.Errorw("error while creating script", "err", err)
				return err
			}
		}
	}

	for _, ciScript := range pipeline.AfterDockerBuildScripts {
		ciPipelineScript := impl.buildCiPipelineScript(userId, ciScript, AFTER_DOCKER_BUILD, pipeline)
		if _, ok := existingCiScriptMap[ciScript.Id]; ok { // Update
			err := impl.ciPipelineRepository.UpdateCiPipelineScript(ciPipelineScript, tx)
			if err != nil {
				impl.logger.Errorw("error while updating script", "err", err)
				return err
			}
			existingCiScriptMap[ciScript.Id] = false
		} else {
			err := impl.ciPipelineRepository.SaveCiPipelineScript(ciPipelineScript, tx) // Create
			if err != nil {
				impl.logger.Errorw("error while creating script", "err", err)
				return err
			}
		}
	}

	for k, v := range existingCiScriptMap {
		if v { // Delete
			script := existingCiScriptModelMap[k]
			script.Active = false
			err := impl.ciPipelineRepository.UpdateCiPipelineScript(script, tx)
			if err != nil {
				impl.logger.Errorw("error while deleting script", "err", err)
				return err
			}
		}
	}

	return nil
}

func (impl DbPipelineOrchestratorImpl) DeleteCiPipeline(pipeline *pipelineConfig.CiPipeline, userId int32, tx *pg.Tx) error {
	p := &pipelineConfig.CiPipeline{
		Id:       pipeline.Id,
		Deleted:  true,
		AuditLog: sql.AuditLog{UpdatedBy: userId, UpdatedOn: time.Now()},
	}
	err := impl.ciPipelineRepository.Update(p, tx)
	if err != nil {
		return err
	}
	var materials []*pipelineConfig.CiPipelineMaterial
	for _, material := range pipeline.CiPipelineMaterials {
		pipelineMaterial := &pipelineConfig.CiPipelineMaterial{
			Id:       material.Id,
			Active:   false,
			AuditLog: sql.AuditLog{UpdatedBy: userId, UpdatedOn: time.Now()},
		}
		materials = append(materials, pipelineMaterial)
	}

	rows, err := impl.deleteExternalCiDetails(p, userId, tx)
	if err != nil {
		impl.logger.Errorw("err", err)
		return err
	}

	if rows == 0 {
		err = impl.addPipelineMaterialInGitSensor(materials)
		if err != nil {
			impl.logger.Errorf("error in saving pipelineMaterials in git sensor", "materials", materials, "err", err)
			return err
		}
	}
	err = impl.CiPipelineMaterialRepository.Update(tx, materials...)
	return err
}

func (impl DbPipelineOrchestratorImpl) CreateCiConf(createRequest *bean.CiConfigRequest, templateId int) (*bean.CiConfigRequest, error) {
	//save pipeline in db start
	for _, ciPipeline := range createRequest.CiPipelines {
		scriptNames := make(map[string]bool)
		for _, s := range ciPipeline.BeforeDockerBuildScripts {
			if _, ok := scriptNames[s.Name]; ok {
				impl.logger.Errorw("duplicate script names")
				return nil, errors.New("duplicate script names")
			}
			scriptNames[s.Name] = true
		}
		for _, s := range ciPipeline.AfterDockerBuildScripts {
			if _, ok := scriptNames[s.Name]; ok {
				impl.logger.Errorw("duplicate script names")
				return nil, errors.New("duplicate script names")
			}
			scriptNames[s.Name] = true
		}

		argByte, err := json.Marshal(ciPipeline.DockerArgs)
		if err != nil {
			impl.logger.Errorw("err", "err", err)
			return nil, err
		}

		dbConnection := impl.pipelineRepository.GetConnection()
		tx, err := dbConnection.Begin()
		if err != nil {
			return nil, err
		}
		// Rollback tx on error.
		defer tx.Rollback()

		ciPipelineObject := &pipelineConfig.CiPipeline{
			AppId:            createRequest.AppId,
			IsManual:         ciPipeline.IsManual,
			IsExternal:       ciPipeline.IsExternal,
			CiTemplateId:     templateId,
			Version:          ciPipeline.Version,
			Name:             ciPipeline.Name,
			ParentCiPipeline: ciPipeline.ParentCiPipeline,
			DockerArgs:       string(argByte),
			Active:           true,
			Deleted:          false,
			ScanEnabled:      createRequest.ScanEnabled,
			AuditLog:         sql.AuditLog{UpdatedBy: createRequest.UserId, CreatedBy: createRequest.UserId, UpdatedOn: time.Now(), CreatedOn: time.Now()},
		}
		err = impl.ciPipelineRepository.Save(ciPipelineObject, tx)
		ciPipeline.Id = ciPipelineObject.Id
		if err != nil {
			impl.logger.Errorw("error in saving pipeline", "ciPipelineObject", ciPipelineObject, "err", err)
			return nil, err
		}

		for i, ciScript := range ciPipeline.BeforeDockerBuildScripts {
			ciPipelineScript := impl.buildCiPipelineScript(createRequest.UserId, ciScript, BEFORE_DOCKER_BUILD, ciPipeline)
			err = impl.ciPipelineRepository.SaveCiPipelineScript(ciPipelineScript, tx)
			if err != nil {
				impl.logger.Errorw("error while saving ci script", "err", err)
				return nil, err
			}
			ciPipeline.BeforeDockerBuildScripts[i].Id = ciPipelineScript.Id
		}

		for i, ciScript := range ciPipeline.AfterDockerBuildScripts {
			ciPipelineScript := impl.buildCiPipelineScript(createRequest.UserId, ciScript, AFTER_DOCKER_BUILD, ciPipeline)
			err = impl.ciPipelineRepository.SaveCiPipelineScript(ciPipelineScript, tx)
			if err != nil {
				impl.logger.Errorw("error while saving ci script", "err", err)
				return nil, err
			}
			ciPipeline.AfterDockerBuildScripts[i].Id = ciPipelineScript.Id
		}

		var pipelineMaterials []*pipelineConfig.CiPipelineMaterial
		for _, r := range ciPipeline.CiMaterial {
			material := &pipelineConfig.CiPipelineMaterial{
				GitMaterialId: r.GitMaterialId,
				ScmId:         r.ScmId,
				ScmVersion:    r.ScmVersion,
				ScmName:       r.ScmName,
				Value:         r.Source.Value,
				Type:          r.Source.Type,
				Path:          r.Path,
				CheckoutPath:  r.CheckoutPath,
				CiPipelineId:  ciPipelineObject.Id,
				Active:        true,
				AuditLog:      sql.AuditLog{UpdatedBy: createRequest.UserId, CreatedBy: createRequest.UserId, UpdatedOn: time.Now(), CreatedOn: time.Now()},
			}
			pipelineMaterials = append(pipelineMaterials, material)
		}
		err = impl.CiPipelineMaterialRepository.Save(tx, pipelineMaterials...)
		if err != nil {
			impl.logger.Errorf("error in saving pipelineMaterials in db", "materials", pipelineMaterials, "err", err)
			return nil, err
		}
		pmIds := make(map[string]int)
		for _, pm := range pipelineMaterials {
			key := fmt.Sprintf("%d-%d", pm.CiPipelineId, pm.GitMaterialId)
			pmIds[key] = pm.Id
		}
		for _, r := range ciPipeline.CiMaterial {
			key := fmt.Sprintf("%d-%d", ciPipelineObject.Id, r.GitMaterialId)
			r.Id = pmIds[key]
		}
		if ciPipeline.IsExternal {
			ciPipeline, err = impl.saveExternalCiDetails(ciPipeline, createRequest, tx)
			if err != nil {
				impl.logger.Errorw("err", err)
				return nil, err
			}
		} else {
			//save pipeline in db end
			err = impl.addPipelineMaterialInGitSensor(pipelineMaterials)
			if err != nil {
				impl.logger.Errorf("error in saving pipelineMaterials in git sensor", "materials", pipelineMaterials, "err", err)
				return nil, err
			}
		}

		//adding ci pipeline to workflow
		appWorkflowModel, err := impl.appWorkflowRepository.FindByIdAndAppId(createRequest.AppWorkflowId, createRequest.AppId)
		if err != nil && pg.ErrNoRows != err {
			return createRequest, err
		}
		if appWorkflowModel.Id > 0 {
			appWorkflowMap := &appWorkflow.AppWorkflowMapping{
				AppWorkflowId: appWorkflowModel.Id,
				ParentId:      0,
				ComponentId:   ciPipeline.Id,
				Type:          "CI_PIPELINE",
				Active:        true,
				ParentType:    "",
				AuditLog:      sql.AuditLog{CreatedBy: createRequest.UserId, CreatedOn: time.Now(), UpdatedOn: time.Now(), UpdatedBy: createRequest.UserId},
			}
			_, err = impl.appWorkflowRepository.SaveAppWorkflowMapping(appWorkflowMap, tx)
			if err != nil {
				return createRequest, err
			}
		}
		err = tx.Commit()
		if err != nil {
			return nil, err
		}
		for _, r := range ciPipeline.CiMaterial {
			ciMaterial, err := impl.CiPipelineMaterialRepository.GetById(r.Id)
			if err != nil && pg.ErrNoRows != err {
				return nil, err
			}
			if ciMaterial != nil && ciMaterial.GitMaterial != nil {
				r.GitMaterialName = ciMaterial.GitMaterial.Name[strings.Index(ciMaterial.GitMaterial.Name, "-")+1:]
			}
		}
	}
	return createRequest, nil
}

func (impl DbPipelineOrchestratorImpl) buildCiPipelineScript(userId int32, ciScript *bean.CiScript, scriptStage string, ciPipeline *bean.CiPipeline) *pipelineConfig.CiPipelineScript {
	ciPipelineScript := &pipelineConfig.CiPipelineScript{
		Name:           ciScript.Name,
		Index:          ciScript.Index,
		CiPipelineId:   ciPipeline.Id,
		Script:         ciScript.Script,
		Stage:          scriptStage,
		Active:         true,
		OutputLocation: ciScript.OutputLocation,
		AuditLog: sql.AuditLog{
			CreatedOn: time.Now(),
			CreatedBy: userId,
			UpdatedOn: time.Now(),
			UpdatedBy: userId,
		},
	}
	if ciScript.Id != 0 {
		ciPipelineScript.Id = ciScript.Id
	}
	return ciPipelineScript
}

func (impl DbPipelineOrchestratorImpl) generateApiKey(ciPipelineId int, ciPipelineName string, secret string) (prefix, sha string) {
	hashData := strconv.Itoa(ciPipelineId) + "-" + ciPipelineName + "-" + time.Now().String()
	prefix = base64.StdEncoding.EncodeToString([]byte(strconv.Itoa(ciPipelineId)))
	h := hmac.New(sha256.New, []byte(secret))
	_, err := h.Write([]byte(hashData))
	if err != nil {
		impl.logger.Error(err)
	}
	sha = hex.EncodeToString(h.Sum(nil))
	return prefix, sha
}

func (impl DbPipelineOrchestratorImpl) generateExternalCiPayload(ciPipeline *bean.CiPipeline, externalCiPipeline *pipelineConfig.ExternalCiPipeline, keyPrefix string, apiKey string) *bean.CiPipeline {
	if impl.ciConfig.ExternalCiWebhookUrl == "" {
		hostUrl, err := impl.attributesService.GetByKey(attributes.HostUrlKey)
		if err != nil {
			impl.logger.Errorw("there is no external ci webhook url configured", "ci pipeline", ciPipeline)
			return nil
		}
		if hostUrl != nil {
			impl.ciConfig.ExternalCiWebhookUrl = fmt.Sprintf("%s/%s", hostUrl.Value, ExternalCiWebhookPath)
		}
	}
	accessKey := keyPrefix + "." + apiKey
	ciPipeline.ExternalCiConfig = bean.ExternalCiConfig{
		WebhookUrl: impl.ciConfig.ExternalCiWebhookUrl,
		AccessKey:  accessKey,
		Payload:    impl.ciConfig.ExternalCiPayload,
	}
	return ciPipeline
}

func (impl DbPipelineOrchestratorImpl) saveExternalCiDetails(ciPipeline *bean.CiPipeline, createRequest *bean.CiConfigRequest, tx *pg.Tx) (*bean.CiPipeline, error) {
	var err error
	if ciPipeline.ParentCiPipeline == 0 {
		keyPrefix, apiKey := impl.generateApiKey(ciPipeline.Id, ciPipeline.Name, impl.ciConfig.ExternalCiApiSecret)
		externalCiPipeline := &pipelineConfig.ExternalCiPipeline{
			CiPipelineId: ciPipeline.Id,
			Active:       true,
			AuditLog:     sql.AuditLog{UpdatedBy: createRequest.UserId, CreatedBy: createRequest.UserId, UpdatedOn: time.Now(), CreatedOn: time.Now()},
			AccessToken:  apiKey,
		}
		externalCiPipeline, err = impl.ciPipelineRepository.SaveExternalCi(externalCiPipeline, tx)
		ciPipeline = impl.generateExternalCiPayload(ciPipeline, externalCiPipeline, keyPrefix, apiKey)
	} else {
		externalCiPipeline := &pipelineConfig.ExternalCiPipeline{
			CiPipelineId: ciPipeline.Id,
			Active:       true,
			AuditLog:     sql.AuditLog{UpdatedBy: createRequest.UserId, CreatedBy: createRequest.UserId, UpdatedOn: time.Now(), CreatedOn: time.Now()},
			AccessToken:  "",
		}
		externalCiPipeline, err = impl.ciPipelineRepository.SaveExternalCi(externalCiPipeline, tx)
	}
	return ciPipeline, err
}

func (impl DbPipelineOrchestratorImpl) updateExternalCiDetails(ciPipeline *bean.CiPipeline, userId int32, tx *pg.Tx) (*bean.CiPipeline, error) {
	var err error
	if ciPipeline.ParentCiPipeline == 0 {
		keyPrefix, apiKey := impl.generateApiKey(ciPipeline.Id, ciPipeline.Name, impl.ciConfig.ExternalCiApiSecret)
		externalCiPipeline := &pipelineConfig.ExternalCiPipeline{
			CiPipelineId: ciPipeline.Id,
			Active:       true,
			AuditLog:     sql.AuditLog{UpdatedBy: userId, UpdatedOn: time.Now()},
			AccessToken:  apiKey,
		}
		externalCiPipeline, _, err = impl.ciPipelineRepository.UpdateExternalCi(externalCiPipeline, tx)
		ciPipeline = impl.generateExternalCiPayload(ciPipeline, externalCiPipeline, keyPrefix, apiKey)
	} else {
		externalCiPipeline := &pipelineConfig.ExternalCiPipeline{
			CiPipelineId: ciPipeline.Id,
			Active:       true,
			AuditLog:     sql.AuditLog{UpdatedBy: userId, UpdatedOn: time.Now()},
			AccessToken:  "",
		}
		externalCiPipeline, _, err = impl.ciPipelineRepository.UpdateExternalCi(externalCiPipeline, tx)
	}
	return ciPipeline, err
}

func (impl DbPipelineOrchestratorImpl) deleteExternalCiDetails(ciPipeline *pipelineConfig.CiPipeline, userId int32, tx *pg.Tx) (int, error) {
	externalCiPipeline := &pipelineConfig.ExternalCiPipeline{
		CiPipelineId: ciPipeline.Id,
		Active:       false,
		AuditLog:     sql.AuditLog{UpdatedBy: userId, UpdatedOn: time.Now()},
	}
	externalCiPipeline, rows, err := impl.ciPipelineRepository.UpdateExternalCi(externalCiPipeline, tx)
	return rows, err
}

func (impl DbPipelineOrchestratorImpl) addPipelineMaterialInGitSensor(pipelineMaterials []*pipelineConfig.CiPipelineMaterial) error {
	var materials []*gitSensor.CiPipelineMaterial
	for _, ciPipelineMaterial := range pipelineMaterials {
		material := &gitSensor.CiPipelineMaterial{
			Id:            ciPipelineMaterial.Id,
			Active:        ciPipelineMaterial.Active,
			Value:         ciPipelineMaterial.Value,
			GitMaterialId: ciPipelineMaterial.GitMaterialId,
			Type:          gitSensor.SourceType(ciPipelineMaterial.Type),
		}
		materials = append(materials, material)
	}

	_, err := impl.GitSensorClient.SavePipelineMaterial(materials)
	return err
}

func (impl DbPipelineOrchestratorImpl) CreateApp(createRequest *bean.CreateAppDTO) (*bean.CreateAppDTO, error) {
	dbConnection := impl.appRepository.GetConnection()
	tx, err := dbConnection.Begin()
	if err != nil {
		return nil, err
	}
	// Rollback tx on error.
	defer tx.Rollback()
	app, err := impl.createAppGroup(createRequest.AppName, createRequest.UserId, createRequest.TeamId, tx)
	if err != nil {
		return nil, err
	}
	// create labels and tags with app
	if app.Active && len(createRequest.AppLabels) > 0 {
		for _, label := range createRequest.AppLabels {
			request := &bean.AppLabelDto{
				AppId:  app.Id,
				Key:    label.Key,
				Value:  label.Value,
				UserId: createRequest.UserId,
			}
			_, err := impl.appLabelsService.Create(request, tx)
			if err != nil {
				impl.logger.Errorw("error on creating labels for app id ", "err", err, "appId", app.Id)
				return nil, err
			}
		}
	}
	err = tx.Commit()
	if err != nil {
		impl.logger.Errorw("error in commit repo", "error", err)
		return nil, err
	}
	createRequest.Id = app.Id
	return createRequest, nil
}

func (impl DbPipelineOrchestratorImpl) DeleteApp(appId int, userId int32) error {
	// Delete git materials,call git sensor and delete app
	impl.logger.Debug("deleting materials in orchestrator")
	materials, err := impl.materialRepository.FindByAppId(appId)
	if err != nil && !util.IsErrNoRows(err) {
		impl.logger.Errorw("err", err)
		return err
	}
	for i := range materials {
		materials[i].Active = false
		materials[i].UpdatedOn = time.Now()
		materials[i].UpdatedBy = userId
	}
	err = impl.materialRepository.Update(materials)
	if err != nil {
		impl.logger.Errorw("could not delete materials ", "err", err)
		return err
	}

	impl.logger.Debug("deleting materials in git_sensor")
	for _, m := range materials {
		err = impl.updateRepositoryToGitSensor(m)
		if err != nil {
			impl.logger.Errorw("error in updating to git-sensor", "err", err)
			return err
		}
	}

	app, err := impl.appRepository.FindById(appId)
	if err != nil {
		impl.logger.Errorw("err", err)
		return err
	}
	app.Active = false
	app.UpdatedOn = time.Now()
	app.UpdatedBy = userId
	err = impl.appRepository.Update(app)
	if err != nil {
		impl.logger.Errorw("err", "err", err)
		return err
	}
	return nil
}

func (impl DbPipelineOrchestratorImpl) CreateMaterials(createMaterialRequest *bean.CreateMaterialDTO) (*bean.CreateMaterialDTO, error) {
	existingMaterials, err := impl.materialRepository.FindByAppId(createMaterialRequest.AppId)
	if err != nil {
		impl.logger.Errorw("err", "err", err)
		return nil, err
	}
	checkoutPaths := make(map[int]string)
	impl.logger.Debugw("existing materials", "material", existingMaterials)
	for _, material := range existingMaterials {
		checkoutPaths[material.Id] = material.CheckoutPath
	}
	for i, material := range createMaterialRequest.Material {
		if material.CheckoutPath == "" {
			material.CheckoutPath = "./"
		}
		checkoutPaths[i*-1] = material.CheckoutPath
	}
	duplicatePathErr := impl.validateCheckoutPathsForMultiGit(checkoutPaths)
	if duplicatePathErr != nil {
		impl.logger.Errorw("duplicate checkout paths", "err", err)
		return nil, duplicatePathErr
	}
	var materials []*bean.GitMaterial
	for _, inputMaterial := range createMaterialRequest.Material {
		m, err := impl.createMaterial(inputMaterial, createMaterialRequest.AppId, createMaterialRequest.UserId)
		inputMaterial.Id = m.Id
		if err != nil {
			return nil, err
		}
		materials = append(materials, inputMaterial)
	}
	err = impl.addRepositoryToGitSensor(materials)
	if err != nil {
		impl.logger.Errorw("error in updating to sensor", "err", err)
		return nil, err
	}
	impl.logger.Debugw("all materials are ", "materials", materials)
	return createMaterialRequest, nil
}

func (impl DbPipelineOrchestratorImpl) UpdateMaterial(updateMaterialDTO *bean.UpdateMaterialDTO) (*bean.UpdateMaterialDTO, error) {
	updatedMaterial, err := impl.updateMaterial(updateMaterialDTO)
	if err != nil {
		impl.logger.Errorw("err", "err", err)
		return nil, err
	}

	err = impl.updateRepositoryToGitSensor(updatedMaterial)
	if err != nil {
		impl.logger.Errorw("error in updating to git-sensor", "err", err)
		return nil, err
	}
	return updateMaterialDTO, nil
}

func (impl DbPipelineOrchestratorImpl) updateRepositoryToGitSensor(material *pipelineConfig.GitMaterial) error {
	sensorMaterial := &gitSensor.GitMaterial{
		Name:             material.Name,
		Url:              material.Url,
		Id:               material.Id,
		GitProviderId:    material.GitProviderId,
		CheckoutLocation: material.CheckoutPath,
		Deleted:          !material.Active,
		FetchSubmodules:  material.FetchSubmodules,
	}
	_, err := impl.GitSensorClient.UpdateRepo(sensorMaterial)
	return err
}

func (impl DbPipelineOrchestratorImpl) addRepositoryToGitSensor(materials []*bean.GitMaterial) error {
	var sensorMaterials []*gitSensor.GitMaterial
	for _, material := range materials {
		sensorMaterial := &gitSensor.GitMaterial{
			Name:            material.Name,
			Url:             material.Url,
			Id:              material.Id,
			GitProviderId:   material.GitProviderId,
			Deleted:         false,
			FetchSubmodules: material.FetchSubmodules,
		}
		sensorMaterials = append(sensorMaterials, sensorMaterial)
	}
	_, err := impl.GitSensorClient.AddRepo(sensorMaterials)
	return err
}

//FIXME: not thread safe
func (impl DbPipelineOrchestratorImpl) createAppGroup(name string, userId int32, teamId int, tx *pg.Tx) (*app2.App, error) {
	app, err := impl.appRepository.FindActiveByName(name)
	if err != nil && err != pg.ErrNoRows {
		return nil, err
	}
	if app != nil && app.Id > 0 {
		impl.logger.Warnw("app already exists", "name", name)
		err = &util.ApiError{
			Code:            constants.AppAlreadyExists.Code,
			InternalMessage: "app already exists",
			UserMessage:     constants.AppAlreadyExists.UserMessage(name),
		}
		return nil, err
	}
	pg := &app2.App{
		Active:   true,
		AppName:  name,
		TeamId:   teamId,
		AuditLog: sql.AuditLog{UpdatedBy: userId, CreatedBy: userId, UpdatedOn: time.Now(), CreatedOn: time.Now()},
	}
	err = impl.appRepository.SaveWithTxn(pg, tx)
	if err != nil {
		impl.logger.Errorw("error in saving entity ", "entity", pg)
		return nil, err
	}

	apps, err := impl.appRepository.FindActiveListByName(name)
	if err != nil {
		return nil, err
	}
	appLen := len(apps)
	if appLen > 1 {
		firstElement := apps[0]
		if firstElement.Id != pg.Id {
			pg.Active = false
			err = impl.appRepository.UpdateWithTxn(pg, tx)
			if err != nil {
				impl.logger.Errorw("error in saving entity ", "entity", pg)
				return nil, err
			}
			err = &util.ApiError{
				Code:            constants.AppAlreadyExists.Code,
				InternalMessage: "app already exists",
				UserMessage:     constants.AppAlreadyExists.UserMessage(name),
			}
			return nil, err
		}
	}
	return pg, nil
}

func (impl DbPipelineOrchestratorImpl) validateCheckoutPathsForMultiGit(allPaths map[int]string) error {
	dockerfilePathMap := make(map[string]bool)
	impl.logger.Debugw("all paths ", "path", allPaths)
	isMulti := len(allPaths) > 1
	for _, c := range allPaths {
		if isMulti && (c == "") {
			impl.logger.Errorw("validation err", "err", "checkout path required for multi-git")
			return fmt.Errorf("checkout path required for multi-git")
		}
		if !strings.HasPrefix(c, "./") {
			impl.logger.Errorw("validation err", "err", "invalid checkout path it must start with ./")
			return fmt.Errorf("invalid checkout path it must start with ./ ")
		}
		if _, ok := dockerfilePathMap[c]; ok {
			impl.logger.Error("duplicate checkout paths found")
			return errors.New("duplicate checkout paths found")
		}
		dockerfilePathMap[c] = true
	}
	return nil
}

func (impl DbPipelineOrchestratorImpl) updateMaterial(updateMaterialDTO *bean.UpdateMaterialDTO) (*pipelineConfig.GitMaterial, error) {
	existingMaterials, err := impl.materialRepository.FindByAppId(updateMaterialDTO.AppId)
	if err != nil {
		impl.logger.Errorw("err", "err", err)
		return nil, err
	}
	checkoutPaths := make(map[int]string)
	for _, material := range existingMaterials {
		checkoutPaths[material.Id] = material.CheckoutPath
	}
	var currentMaterial *pipelineConfig.GitMaterial
	for _, m := range existingMaterials {
		if m.Id == updateMaterialDTO.Material.Id {
			currentMaterial = m
			break
		}
	}
	if currentMaterial == nil {
		return nil, errors.New("material to be updated does not exist")
	}
	if updateMaterialDTO.Material.CheckoutPath == "" {
		updateMaterialDTO.Material.CheckoutPath = "./"
	}
	checkoutPaths[updateMaterialDTO.Material.Id] = updateMaterialDTO.Material.CheckoutPath
	validationErr := impl.validateCheckoutPathsForMultiGit(checkoutPaths)
	if validationErr != nil {
		impl.logger.Errorw("validation err", "err", err)
		return nil, validationErr
	}
	currentMaterial.Url = updateMaterialDTO.Material.Url
	basePath := path.Base(updateMaterialDTO.Material.Url)
	basePath = strings.TrimSuffix(basePath, ".git")

	currentMaterial.Name = strconv.Itoa(updateMaterialDTO.Material.GitProviderId) + "-" + basePath
	currentMaterial.GitProviderId = updateMaterialDTO.Material.GitProviderId
	currentMaterial.CheckoutPath = updateMaterialDTO.Material.CheckoutPath
	currentMaterial.FetchSubmodules = updateMaterialDTO.Material.FetchSubmodules
	currentMaterial.AuditLog = sql.AuditLog{UpdatedBy: updateMaterialDTO.UserId, CreatedBy: currentMaterial.CreatedBy, UpdatedOn: time.Now(), CreatedOn: currentMaterial.CreatedOn}

	err = impl.materialRepository.UpdateMaterial(currentMaterial)
	if err != nil {
		impl.logger.Errorw("error in updating material", "material", currentMaterial, "err", err)
		return nil, err
	}
	return currentMaterial, nil
}

func (impl DbPipelineOrchestratorImpl) createMaterial(inputMaterial *bean.GitMaterial, appId int, userId int32) (*pipelineConfig.GitMaterial, error) {
	basePath := path.Base(inputMaterial.Url)
	basePath = strings.TrimSuffix(basePath, ".git")
	material := &pipelineConfig.GitMaterial{
		Url:             inputMaterial.Url,
		AppId:           appId,
		Name:            strconv.Itoa(inputMaterial.GitProviderId) + "-" + basePath,
		GitProviderId:   inputMaterial.GitProviderId,
		Active:          true,
		CheckoutPath:    inputMaterial.CheckoutPath,
		FetchSubmodules: inputMaterial.FetchSubmodules,
		AuditLog:        sql.AuditLog{UpdatedBy: userId, CreatedBy: userId, UpdatedOn: time.Now(), CreatedOn: time.Now()},
	}
	err := impl.materialRepository.SaveMaterial(material)
	if err != nil {
		impl.logger.Errorw("error in saving material", "material", material, "err", err)
		return nil, err
	}
	return material, err
}

func (impl DbPipelineOrchestratorImpl) CreateCDPipelines(pipelineRequest *bean.CDPipelineConfigObject, appId int, userId int32, tx *pg.Tx) (pipelineId int, err error) {
	preStageConfig := ""
	preTriggerType := pipelineConfig.TriggerType("")
	if len(pipelineRequest.PreStage.Config) > 0 {
		preStageConfig = pipelineRequest.PreStage.Config
		preTriggerType = pipelineRequest.PreStage.TriggerType
	}

	postStageConfig := ""
	postTriggerType := pipelineConfig.TriggerType("")
	if len(pipelineRequest.PostStage.Config) > 0 {
		postStageConfig = pipelineRequest.PostStage.Config
		postTriggerType = pipelineRequest.PostStage.TriggerType
	}

	preStageConfigMapSecretNames, err := json.Marshal(&pipelineRequest.PreStageConfigMapSecretNames)
	if err != nil {
		impl.logger.Error(err)
		return 0, err
	}

	postStageConfigMapSecretNames, err := json.Marshal(&pipelineRequest.PostStageConfigMapSecretNames)
	if err != nil {
		impl.logger.Error(err)
		return 0, err
	}

	pipeline := &pipelineConfig.Pipeline{
		EnvironmentId:                 pipelineRequest.EnvironmentId,
		AppId:                         appId,
		Name:                          pipelineRequest.Name,
		Deleted:                       false,
		CiPipelineId:                  pipelineRequest.CiPipelineId,
		TriggerType:                   pipelineRequest.TriggerType,
		PreStageConfig:                preStageConfig,
		PostStageConfig:               postStageConfig,
		PreTriggerType:                preTriggerType,
		PostTriggerType:               postTriggerType,
		PreStageConfigMapSecretNames:  string(preStageConfigMapSecretNames),
		PostStageConfigMapSecretNames: string(postStageConfigMapSecretNames),
		RunPreStageInEnv:              pipelineRequest.RunPreStageInEnv,
		RunPostStageInEnv:             pipelineRequest.RunPostStageInEnv,
		AuditLog:                      sql.AuditLog{UpdatedBy: userId, CreatedBy: userId, UpdatedOn: time.Now(), CreatedOn: time.Now()},
	}
	err = impl.pipelineRepository.Save([]*pipelineConfig.Pipeline{pipeline}, tx)
	return pipeline.Id, err
}

func (impl DbPipelineOrchestratorImpl) UpdateCDPipeline(pipelineRequest *bean.CDPipelineConfigObject, userId int32, tx *pg.Tx) (err error) {
	pipeline, err := impl.pipelineRepository.FindById(pipelineRequest.Id)
	if err == pg.ErrNoRows {
		return fmt.Errorf("no cd pipeline found")
	} else if err != nil {
		return err
	} else if pipeline.Id == 0 {
		return fmt.Errorf("no cd pipeline found")
	}
	preStageConfig := ""
	preTriggerType := pipelineConfig.TriggerType("")
	if len(pipelineRequest.PreStage.Config) > 0 {
		preStageConfig = pipelineRequest.PreStage.Config
		preTriggerType = pipelineRequest.PreStage.TriggerType
	}

	postStageConfig := ""
	postTriggerType := pipelineConfig.TriggerType("")
	if len(pipelineRequest.PostStage.Config) > 0 {
		postStageConfig = pipelineRequest.PostStage.Config
		postTriggerType = pipelineRequest.PostStage.TriggerType
	}

	preStageConfigMapSecretNames, err := json.Marshal(&pipelineRequest.PreStageConfigMapSecretNames)
	if err != nil {
		impl.logger.Error(err)
		return err
	}

	postStageConfigMapSecretNames, err := json.Marshal(&pipelineRequest.PostStageConfigMapSecretNames)
	if err != nil {
		impl.logger.Error(err)
		return err
	}

	pipeline.TriggerType = pipelineRequest.TriggerType
	pipeline.PreStageConfig = preStageConfig
	pipeline.PostStageConfig = postStageConfig
	pipeline.PreTriggerType = preTriggerType
	pipeline.PostTriggerType = postTriggerType
	pipeline.PreStageConfigMapSecretNames = string(preStageConfigMapSecretNames)
	pipeline.PostStageConfigMapSecretNames = string(postStageConfigMapSecretNames)
	pipeline.RunPreStageInEnv = pipelineRequest.RunPreStageInEnv
	pipeline.RunPostStageInEnv = pipelineRequest.RunPostStageInEnv
	pipeline.UpdatedBy = userId
	pipeline.UpdatedOn = time.Now()
	err = impl.pipelineRepository.Update(pipeline, tx)
	if err != nil {
		return err
	}
	return err
}

func (impl DbPipelineOrchestratorImpl) DeleteCdPipeline(pipelineId int, tx *pg.Tx) error {
	return impl.pipelineRepository.Delete(pipelineId, tx)
}

func (impl DbPipelineOrchestratorImpl) PipelineExists(name string) (bool, error) {
	return impl.pipelineRepository.PipelineExists(name)
}

func (impl DbPipelineOrchestratorImpl) GetCdPipelinesForApp(appId int) (cdPipelines *bean.CdPipelines, err error) {
	dbPipelines, err := impl.pipelineRepository.FindActiveByAppId(appId)
	if err != nil {
		impl.logger.Errorw("error in fetching cdPipeline", "appId", appId, "err", err)
	}

	var pipelines []*bean.CDPipelineConfigObject
	for _, dbPipeline := range dbPipelines {
		preStage := bean.CdStage{}
		if len(dbPipeline.PreStageConfig) > 0 {
			preStage.Name = "Pre-Deployment"
			preStage.Config = dbPipeline.PreStageConfig
			preStage.TriggerType = dbPipeline.PreTriggerType
		}
		postStage := bean.CdStage{}
		if len(dbPipeline.PostStageConfig) > 0 {
			postStage.Name = "Post-Deployment"
			postStage.Config = dbPipeline.PostStageConfig
			postStage.TriggerType = dbPipeline.PostTriggerType
		}

		preStageConfigmapSecrets := bean.PreStageConfigMapSecretNames{}
		postStageConfigmapSecrets := bean.PostStageConfigMapSecretNames{}

		if dbPipeline.PreStageConfigMapSecretNames != "" {
			err = json.Unmarshal([]byte(dbPipeline.PreStageConfigMapSecretNames), &preStageConfigmapSecrets)
			if err != nil {
				impl.logger.Error(err)
				return nil, err
			}
		}
		if dbPipeline.PostStageConfigMapSecretNames != "" {
			err = json.Unmarshal([]byte(dbPipeline.PostStageConfigMapSecretNames), &postStageConfigmapSecrets)
			if err != nil {
				impl.logger.Error(err)
				return nil, err
			}
		}

		pipeline := &bean.CDPipelineConfigObject{
			Id:                            dbPipeline.Id,
			Name:                          dbPipeline.Name,
			EnvironmentId:                 dbPipeline.EnvironmentId,
			CiPipelineId:                  dbPipeline.CiPipelineId,
			TriggerType:                   dbPipeline.TriggerType,
			PreStage:                      preStage,
			PostStage:                     postStage,
			RunPreStageInEnv:              dbPipeline.RunPreStageInEnv,
			RunPostStageInEnv:             dbPipeline.RunPostStageInEnv,
			PreStageConfigMapSecretNames:  preStageConfigmapSecrets,
			PostStageConfigMapSecretNames: postStageConfigmapSecrets,
		}
		pipelines = append(pipelines, pipeline)
	}
	cdPipelines = &bean.CdPipelines{
		AppId:     appId,
		Pipelines: pipelines,
	}
	if len(pipelines) == 0 {
		err = &util.ApiError{Code: "404", HttpStatusCode: 200, UserMessage: "no cd pipeline found"}
	} else {
		err = nil
	}
	return cdPipelines, err
}

func (impl DbPipelineOrchestratorImpl) GetCdPipelinesForAppAndEnv(appId int, envId int) (cdPipelines *bean.CdPipelines, err error) {
	dbPipelines, err := impl.pipelineRepository.FindActiveByAppIdAndEnvironmentId(appId, envId)
	if err != nil {
		impl.logger.Errorw("error in fetching cdPipeline", "appId", appId, "err", err)
	}
	var pipelines []*bean.CDPipelineConfigObject
	for _, dbPipeline := range dbPipelines {
		preStage := bean.CdStage{}
		if len(dbPipeline.PreStageConfig) > 0 {
			preStage.Name = "Pre-Deployment"
			preStage.Config = dbPipeline.PreStageConfig
			preStage.TriggerType = dbPipeline.PreTriggerType
		}
		postStage := bean.CdStage{}
		if len(dbPipeline.PostStageConfig) > 0 {
			postStage.Name = "Post-Deployment"
			postStage.Config = dbPipeline.PostStageConfig
			postStage.TriggerType = dbPipeline.PostTriggerType
		}

		preStageConfigmapSecrets := bean.PreStageConfigMapSecretNames{}
		postStageConfigmapSecrets := bean.PostStageConfigMapSecretNames{}

		if dbPipeline.PreStageConfigMapSecretNames != "" {
			err = json.Unmarshal([]byte(dbPipeline.PreStageConfigMapSecretNames), &preStageConfigmapSecrets)
			if err != nil {
				impl.logger.Error(err)
				return nil, err
			}
		}
		if dbPipeline.PostStageConfigMapSecretNames != "" {
			err = json.Unmarshal([]byte(dbPipeline.PostStageConfigMapSecretNames), &postStageConfigmapSecrets)
			if err != nil {
				impl.logger.Error(err)
				return nil, err
			}
		}
		env, err := impl.envRepository.FindById(envId)
		if err != nil {
			impl.logger.Error(err)
			return nil, err
		}
		pipeline := &bean.CDPipelineConfigObject{
			Id:                            dbPipeline.Id,
			Name:                          dbPipeline.Name,
			EnvironmentId:                 dbPipeline.EnvironmentId,
			CiPipelineId:                  dbPipeline.CiPipelineId,
			TriggerType:                   dbPipeline.TriggerType,
			PreStage:                      preStage,
			PostStage:                     postStage,
			PreStageConfigMapSecretNames:  preStageConfigmapSecrets,
			PostStageConfigMapSecretNames: postStageConfigmapSecrets,
			RunPreStageInEnv:              dbPipeline.RunPreStageInEnv,
			RunPostStageInEnv:             dbPipeline.RunPostStageInEnv,
			CdArgoSetup:                   env.Cluster.CdArgoSetup,
		}
		pipelines = append(pipelines, pipeline)
	}
	cdPipelines = &bean.CdPipelines{
		AppId:     appId,
		Pipelines: pipelines,
	}
	return cdPipelines, nil
}

func (impl DbPipelineOrchestratorImpl) GetByEnvOverrideId(envOverrideId int) (*bean.CdPipelines, error) {
	dbPipelines, err := impl.pipelineRepository.GetByEnvOverrideId(envOverrideId)
	if err != nil {
		impl.logger.Errorw("error in fetching cdPipeline", "envOverrideId", envOverrideId, "err", err)
	}
	var pipelines []*bean.CDPipelineConfigObject
	for _, dbPipeline := range dbPipelines {
		pipeline := &bean.CDPipelineConfigObject{
			Id:            dbPipeline.Id,
			Name:          dbPipeline.Name,
			EnvironmentId: dbPipeline.EnvironmentId,
			CiPipelineId:  dbPipeline.CiPipelineId,
			TriggerType:   dbPipeline.TriggerType,
		}
		pipelines = append(pipelines, pipeline)
	}
	cdPipelines := &bean.CdPipelines{
		//AppId:     appId,
		Pipelines: pipelines,
	}
	return cdPipelines, nil
}<|MERGE_RESOLUTION|>--- conflicted
+++ resolved
@@ -64,28 +64,17 @@
 }
 
 type DbPipelineOrchestratorImpl struct {
-<<<<<<< HEAD
-	appRepository app2.AppRepository
-	logger        *zap.SugaredLogger
-=======
 	appRepository                app2.AppRepository
 	logger                       *zap.SugaredLogger
->>>>>>> e7512d45
 	materialRepository           pipelineConfig.MaterialRepository
 	pipelineRepository           pipelineConfig.PipelineRepository
 	ciPipelineRepository         pipelineConfig.CiPipelineRepository
 	CiPipelineMaterialRepository pipelineConfig.CiPipelineMaterialRepository
 	GitSensorClient              gitSensor.GitSensorClient
 	ciConfig                     *CiConfig
-<<<<<<< HEAD
-	appWorkflowRepository appWorkflow.AppWorkflowRepository
-	envRepository         repository2.EnvironmentRepository
-	attributesService     attributes.AttributesService
-=======
 	appWorkflowRepository        appWorkflow.AppWorkflowRepository
 	envRepository                repository2.EnvironmentRepository
 	attributesService            attributes.AttributesService
->>>>>>> e7512d45
 	appListingRepository         repository.AppListingRepository
 	appLabelsService             app.AppLabelService
 }
