/*
 * Copyright (c) 2020 Devtron Labs
 *
 * Licensed under the Apache License, Version 2.0 (the "License");
 * you may not use this file except in compliance with the License.
 * You may obtain a copy of the License at
 *
 *    http://www.apache.org/licenses/LICENSE-2.0
 *
 * Unless required by applicable law or agreed to in writing, software
 * distributed under the License is distributed on an "AS IS" BASIS,
 * WITHOUT WARRANTIES OR CONDITIONS OF ANY KIND, either express or implied.
 * See the License for the specific language governing permissions and
 * limitations under the License.
 *
 */

package pipeline

import (
	"crypto/hmac"
	"crypto/sha256"
	"encoding/base64"
	"encoding/hex"
	"encoding/json"
	"errors"
	"fmt"
	app2 "github.com/devtron-labs/devtron/internal/sql/repository/app"
	repository2 "github.com/devtron-labs/devtron/pkg/cluster/repository"
	bean2 "github.com/devtron-labs/devtron/pkg/pipeline/bean"
	history3 "github.com/devtron-labs/devtron/pkg/pipeline/history"
	repository4 "github.com/devtron-labs/devtron/pkg/pipeline/history/repository"
	repository5 "github.com/devtron-labs/devtron/pkg/pipeline/repository"
	"github.com/devtron-labs/devtron/pkg/sql"
	"github.com/devtron-labs/devtron/pkg/user"
	repository3 "github.com/devtron-labs/devtron/pkg/user/repository"
	"path"
	"regexp"
	"strconv"
	"strings"
	"time"

	"github.com/devtron-labs/devtron/client/gitSensor"
	"github.com/devtron-labs/devtron/internal/constants"
	"github.com/devtron-labs/devtron/internal/sql/repository"
	"github.com/devtron-labs/devtron/internal/sql/repository/appWorkflow"
	"github.com/devtron-labs/devtron/internal/sql/repository/pipelineConfig"
	"github.com/devtron-labs/devtron/internal/util"
	"github.com/devtron-labs/devtron/pkg/app"
	"github.com/devtron-labs/devtron/pkg/attributes"
	"github.com/devtron-labs/devtron/pkg/bean"
	"github.com/go-pg/pg"
	"go.uber.org/zap"
)

type DbPipelineOrchestrator interface {
	CreateApp(createRequest *bean.CreateAppDTO) (*bean.CreateAppDTO, error)
	DeleteApp(appId int, userId int32) error
	CreateMaterials(createMaterialRequest *bean.CreateMaterialDTO) (*bean.CreateMaterialDTO, error)
	UpdateMaterial(updateMaterialRequest *bean.UpdateMaterialDTO) (*bean.UpdateMaterialDTO, error)
	CreateCiConf(createRequest *bean.CiConfigRequest, templateId int) (*bean.CiConfigRequest, error)
	CreateCDPipelines(pipelineRequest *bean.CDPipelineConfigObject, appId int, userId int32, tx *pg.Tx) (pipelineId int, err error)
	UpdateCDPipeline(pipelineRequest *bean.CDPipelineConfigObject, userId int32, tx *pg.Tx) (err error)
	DeleteCiPipeline(pipeline *pipelineConfig.CiPipeline, userId int32, tx *pg.Tx) error
	DeleteCdPipeline(pipelineId int, tx *pg.Tx) error
	PatchMaterialValue(createRequest *bean.CiPipeline, userId int32) (*bean.CiPipeline, error)
	PipelineExists(name string) (bool, error)
	GetCdPipelinesForApp(appId int) (cdPipelines *bean.CdPipelines, err error)
	GetCdPipelinesForAppAndEnv(appId int, envId int) (cdPipelines *bean.CdPipelines, err error)
	GetByEnvOverrideId(envOverrideId int) (*bean.CdPipelines, error)
	BuildCiPipelineScript(userId int32, ciScript *bean.CiScript, scriptStage string, ciPipeline *bean.CiPipeline) *pipelineConfig.CiPipelineScript
	AddPipelineMaterialInGitSensor(pipelineMaterials []*pipelineConfig.CiPipelineMaterial) error
	CheckStringMatchRegex(regex string, value string) bool
}

type DbPipelineOrchestratorImpl struct {
	appRepository                 app2.AppRepository
	logger                        *zap.SugaredLogger
	materialRepository            pipelineConfig.MaterialRepository
	pipelineRepository            pipelineConfig.PipelineRepository
	ciPipelineRepository          pipelineConfig.CiPipelineRepository
	ciPipelineMaterialRepository  pipelineConfig.CiPipelineMaterialRepository
	GitSensorClient               gitSensor.GitSensorClient
	ciConfig                      *CiConfig
	appWorkflowRepository         appWorkflow.AppWorkflowRepository
	envRepository                 repository2.EnvironmentRepository
	attributesService             attributes.AttributesService
	appListingRepository          repository.AppListingRepository
	appLabelsService              app.AppCrudOperationService
	userAuthService               user.UserAuthService
	prePostCdScriptHistoryService history3.PrePostCdScriptHistoryService
	prePostCiScriptHistoryService history3.PrePostCiScriptHistoryService
	pipelineStageService          PipelineStageService
	//ciTemplateOverrideRepository  pipelineConfig.CiTemplateOverrideRepository
	ciTemplateService CiTemplateService
}

func NewDbPipelineOrchestrator(
	pipelineGroupRepository app2.AppRepository,
	logger *zap.SugaredLogger,
	materialRepository pipelineConfig.MaterialRepository,
	pipelineRepository pipelineConfig.PipelineRepository,
	ciPipelineRepository pipelineConfig.CiPipelineRepository,
	ciPipelineMaterialRepository pipelineConfig.CiPipelineMaterialRepository,
	GitSensorClient gitSensor.GitSensorClient, ciConfig *CiConfig,
	appWorkflowRepository appWorkflow.AppWorkflowRepository,
	envRepository repository2.EnvironmentRepository,
	attributesService attributes.AttributesService,
	appListingRepository repository.AppListingRepository,
	appLabelsService app.AppCrudOperationService,
	userAuthService user.UserAuthService,
	prePostCdScriptHistoryService history3.PrePostCdScriptHistoryService,
	prePostCiScriptHistoryService history3.PrePostCiScriptHistoryService,
	pipelineStageService PipelineStageService,
	ciTemplateOverrideRepository pipelineConfig.CiTemplateOverrideRepository, ciTemplateService CiTemplateService) *DbPipelineOrchestratorImpl {
	return &DbPipelineOrchestratorImpl{
		appRepository:                 pipelineGroupRepository,
		logger:                        logger,
		materialRepository:            materialRepository,
		pipelineRepository:            pipelineRepository,
		ciPipelineRepository:          ciPipelineRepository,
		ciPipelineMaterialRepository:  ciPipelineMaterialRepository,
		GitSensorClient:               GitSensorClient,
		ciConfig:                      ciConfig,
		appWorkflowRepository:         appWorkflowRepository,
		envRepository:                 envRepository,
		attributesService:             attributesService,
		appListingRepository:          appListingRepository,
		appLabelsService:              appLabelsService,
		userAuthService:               userAuthService,
		prePostCdScriptHistoryService: prePostCdScriptHistoryService,
		prePostCiScriptHistoryService: prePostCiScriptHistoryService,
		pipelineStageService:          pipelineStageService,
		//ciTemplateOverrideRepository:  ciTemplateOverrideRepository,
		ciTemplateService: ciTemplateService,
	}
}

const BEFORE_DOCKER_BUILD string = "BEFORE_DOCKER_BUILD"
const AFTER_DOCKER_BUILD string = "AFTER_DOCKER_BUILD"

func (impl DbPipelineOrchestratorImpl) PatchMaterialValue(createRequest *bean.CiPipeline, userId int32) (*bean.CiPipeline, error) {
	argByte, err := json.Marshal(createRequest.DockerArgs)
	if err != nil {
		impl.logger.Error(err)
		return nil, err
	}
	dbConnection := impl.pipelineRepository.GetConnection()
	tx, err := dbConnection.Begin()
	if err != nil {
		return nil, err
	}
	// Rollback tx on error.
	defer tx.Rollback()

	ciPipelineObject := &pipelineConfig.CiPipeline{
		Version:                  createRequest.Version,
		Id:                       createRequest.Id,
		DockerArgs:               string(argByte),
		Active:                   createRequest.Active,
		IsManual:                 createRequest.IsManual,
		IsExternal:               createRequest.IsExternal,
		Deleted:                  createRequest.Deleted,
		ParentCiPipeline:         createRequest.ParentCiPipeline,
		ScanEnabled:              createRequest.ScanEnabled,
		IsDockerConfigOverridden: createRequest.IsDockerConfigOverridden,
		AuditLog:                 sql.AuditLog{UpdatedBy: userId, UpdatedOn: time.Now()},
	}
	err = impl.ciPipelineRepository.Update(ciPipelineObject, tx)
	if err != nil {
		return nil, err
	}
	// marking old scripts inactive
	err = impl.ciPipelineRepository.MarkCiPipelineScriptsInactiveByCiPipelineId(createRequest.Id, tx)
	if err != nil {
		impl.logger.Errorw("error in marking ciPipelineScripts inactive", "err", err, "ciPipelineId", createRequest.Id)
		return nil, err
	}
	if createRequest.PreBuildStage != nil {
		//updating pre stage
		err = impl.pipelineStageService.UpdateCiStage(createRequest.PreBuildStage, repository5.PIPELINE_STAGE_TYPE_PRE_CI, createRequest.Id, userId)
		if err != nil {
			impl.logger.Errorw("error in updating pre stage", "err", err, "preBuildStage", createRequest.PreBuildStage, "ciPipelineId", createRequest.Id)
			return nil, err
		}
	}
	if createRequest.PostBuildStage != nil {
		//updating post stage
		err = impl.pipelineStageService.UpdateCiStage(createRequest.PostBuildStage, repository5.PIPELINE_STAGE_TYPE_POST_CI, createRequest.Id, userId)
		if err != nil {
			impl.logger.Errorw("error in updating post stage", "err", err, "postBuildStage", createRequest.PostBuildStage, "ciPipelineId", createRequest.Id)
			return nil, err
		}
	}

	var materials []*pipelineConfig.CiPipelineMaterial
	var materialsAdd []*pipelineConfig.CiPipelineMaterial
	var materialsUpdate []*pipelineConfig.CiPipelineMaterial
	var materialGitMap = make(map[int]string)
	for _, material := range createRequest.CiMaterial {
		pipelineMaterial := &pipelineConfig.CiPipelineMaterial{
			Id:            material.Id,
			Value:         material.Source.Value,
			Type:          material.Source.Type,
			Active:        createRequest.Active,
			Regex:         material.Source.Regex,
			GitMaterialId: material.GitMaterialId,
			AuditLog:      sql.AuditLog{UpdatedBy: userId, UpdatedOn: time.Now()},
		}
		if material.Source.Type == pipelineConfig.SOURCE_TYPE_BRANCH_FIXED {
			materialGitMap[material.GitMaterialId] = material.Source.Value
		}
		if material.Id == 0 {
			pipelineMaterial.CiPipelineId = createRequest.Id
			pipelineMaterial.CreatedBy = userId
			pipelineMaterial.CreatedOn = time.Now()
			materialsAdd = append(materialsAdd, pipelineMaterial)
		} else {
			materialsUpdate = append(materialsUpdate, pipelineMaterial)
		}
	}
	regexMaterial, err := impl.ciPipelineMaterialRepository.GetRegexByPipelineId(createRequest.Id)
	if err != nil {
		impl.logger.Errorw("err", "err", err)
	}
	var errorList string
	if len(regexMaterial) != 0 {
		for _, material := range regexMaterial {
			val, exists := materialGitMap[material.GitMaterialId]
			if exists && !impl.CheckStringMatchRegex(material.Regex, val) {
				if errorList == "" {
					errorList = "string is mismatching with regex " + strconv.Itoa(material.GitMaterialId)
				} else {
					errorList = errorList + "; " + "string is mismatching with regex " + strconv.Itoa(material.GitMaterialId)
				}
			}
		}
	}
	if errorList != "" {
		return nil, errors.New(errorList)
	}
	if len(materialsAdd) > 0 {
		err = impl.ciPipelineMaterialRepository.Save(tx, materialsAdd...)
		if err != nil {
			return nil, err
		}
	}
	err = impl.ciPipelineMaterialRepository.Update(tx, materialsUpdate...)
	if err != nil {
		return nil, err
	}
	materials = append(materials, materialsAdd...)
	materials = append(materials, materialsUpdate...)

	if ciPipelineObject.IsExternal {
		createRequest, err = impl.updateExternalCiDetails(createRequest, userId, tx)
		if err != nil {
			impl.logger.Errorw("err", "err", err)
			return nil, err
		}
	} else {
		err = impl.AddPipelineMaterialInGitSensor(materials)
		if err != nil {
			impl.logger.Errorf("error in saving pipelineMaterials in git sensor", "materials", materials, "err", err)
			return nil, err
		}
	}

	childrenCiPipelines, err := impl.ciPipelineRepository.FindByParentCiPipelineId(createRequest.Id)
	if err != nil && !util.IsErrNoRows(err) {
		impl.logger.Errorw("err", "err", err)
		return nil, err
	}
	var childrenCiPipelineIds []int
	for _, ci := range childrenCiPipelines {
		childrenCiPipelineIds = append(childrenCiPipelineIds, ci.Id)
		ciPipelineObject := &pipelineConfig.CiPipeline{
			Version:          createRequest.Version,
			Id:               ci.Id,
			DockerArgs:       string(argByte),
			Active:           createRequest.Active,
			IsManual:         createRequest.IsManual,
			IsExternal:       true,
			Deleted:          createRequest.Deleted,
			ParentCiPipeline: createRequest.Id,
			AuditLog:         sql.AuditLog{UpdatedBy: userId, UpdatedOn: time.Now()},
		}
		err = impl.ciPipelineRepository.Update(ciPipelineObject, tx)
		if err != nil {
			impl.logger.Errorw("err", "err", err)
			return nil, err
		}
	}
	if !createRequest.IsExternal && createRequest.IsDockerConfigOverridden {
		//get override
		savedTemplateOverrideBean, err := impl.ciTemplateService.FindTemplateOverrideByCiPipelineId(createRequest.Id)
		if err != nil && err != pg.ErrNoRows {
			impl.logger.Errorw("error in getting templateOverride by ciPipelineId", "err", err, "ciPipelineId", createRequest.Id)
			return nil, err
		}
		ciBuildConfigBean := createRequest.DockerConfigOverride.CiBuildConfig
		templateOverrideReq := &pipelineConfig.CiTemplateOverride{
			CiPipelineId:     createRequest.Id,
			DockerRegistryId: createRequest.DockerConfigOverride.DockerRegistry,
			DockerRepository: createRequest.DockerConfigOverride.DockerRepository,
			//DockerfilePath:   createRequest.DockerConfigOverride.DockerBuildConfig.DockerfilePath,
			GitMaterialId: ciBuildConfigBean.GitMaterialId,
			Active:        true,
			AuditLog: sql.AuditLog{
				CreatedOn: time.Now(),
				CreatedBy: userId,
				UpdatedOn: time.Now(),
				UpdatedBy: userId,
			},
		}
		savedTemplateOverride := savedTemplateOverrideBean.CiTemplateOverride
		if savedTemplateOverride != nil && savedTemplateOverride.Id > 0 {
			ciBuildConfigBean.Id = savedTemplateOverride.CiBuildConfigId
			templateOverrideReq.Id = savedTemplateOverride.Id
			templateOverrideReq.CreatedOn = savedTemplateOverride.CreatedOn
			templateOverrideReq.CreatedBy = savedTemplateOverride.CreatedBy
			ciTemplateBean := &bean2.CiTemplateBean{
				CiTemplateOverride: templateOverrideReq,
				CiBuildConfig:      ciBuildConfigBean,
				UserId:             userId,
			}
			err = impl.ciTemplateService.Update(ciTemplateBean)
			if err != nil {
				return nil, err
			}
		} else {
			ciTemplateBean := &bean2.CiTemplateBean{
				CiTemplateOverride: templateOverrideReq,
				CiBuildConfig:      ciBuildConfigBean,
				UserId:             userId,
			}
			err := impl.ciTemplateService.Save(ciTemplateBean)
			if err != nil {
				return nil, err
			}
		}
	}
	if len(childrenCiPipelineIds) > 0 {

		ciPipelineMaterials, err := impl.ciPipelineMaterialRepository.FindByCiPipelineIdsIn(childrenCiPipelineIds)
		if err != nil {
			impl.logger.Errorw("error in fetching  ciPipelineMaterials", "err", err)
			return nil, err
		}
		parentMaterialsMap := make(map[int]*bean.CiMaterial)
		for _, material := range createRequest.CiMaterial {
			parentMaterialsMap[material.GitMaterialId] = material
		}
		var linkedMaterials []*pipelineConfig.CiPipelineMaterial
		for _, ciPipelineMaterial := range ciPipelineMaterials {
			if parentMaterial, ok := parentMaterialsMap[ciPipelineMaterial.GitMaterialId]; ok {
				pipelineMaterial := &pipelineConfig.CiPipelineMaterial{
					Id:       ciPipelineMaterial.Id,
					Value:    parentMaterial.Source.Value,
					Active:   createRequest.Active,
					AuditLog: sql.AuditLog{UpdatedBy: userId, UpdatedOn: time.Now()},
				}
				linkedMaterials = append(linkedMaterials, pipelineMaterial)
			} else {
				impl.logger.Errorw("material not fount in patent", "gitMaterialId", ciPipelineMaterial.GitMaterialId)
				return nil, fmt.Errorf("error while updating linked pipeline")
			}
		}
		err = impl.ciPipelineMaterialRepository.Update(tx, linkedMaterials...)
		if err != nil {
			return nil, err
		}
	}

	err = tx.Commit()
	if err != nil {
		return nil, err
	}

	return createRequest, nil
}

func (impl DbPipelineOrchestratorImpl) DeleteCiPipeline(pipeline *pipelineConfig.CiPipeline, userId int32, tx *pg.Tx) error {
	p := &pipelineConfig.CiPipeline{
		Id:       pipeline.Id,
		Deleted:  true,
		AuditLog: sql.AuditLog{UpdatedBy: userId, UpdatedOn: time.Now()},
	}
	err := impl.ciPipelineRepository.Update(p, tx)
	if err != nil {
		return err
	}
	var materials []*pipelineConfig.CiPipelineMaterial
	for _, material := range pipeline.CiPipelineMaterials {
		materialDbObject, err := impl.ciPipelineMaterialRepository.GetById(material.Id)
		if err != nil {
			return err
		}
		pipelineMaterial := &pipelineConfig.CiPipelineMaterial{
			Id:       material.Id,
			Active:   false,
			Type:     materialDbObject.Type,
			AuditLog: sql.AuditLog{UpdatedBy: userId, UpdatedOn: time.Now()},
		}
		materials = append(materials, pipelineMaterial)
	}

	rows, err := impl.deleteExternalCiDetails(p, userId, tx)
	if err != nil {
		impl.logger.Errorw("err", err)
		return err
	}

	if rows == 0 {
		err = impl.AddPipelineMaterialInGitSensor(materials)
		if err != nil {
			impl.logger.Errorf("error in saving pipelineMaterials in git sensor", "materials", materials, "err", err)
			return err
		}
	}
	err = impl.ciPipelineMaterialRepository.Update(tx, materials...)
	return err
}

func (impl DbPipelineOrchestratorImpl) CreateCiConf(createRequest *bean.CiConfigRequest, templateId int) (*bean.CiConfigRequest, error) {
	//save pipeline in db start
	for _, ciPipeline := range createRequest.CiPipelines {
		argByte, err := json.Marshal(ciPipeline.DockerArgs)
		if err != nil {
			impl.logger.Errorw("err", "err", err)
			return nil, err
		}

		dbConnection := impl.pipelineRepository.GetConnection()
		tx, err := dbConnection.Begin()
		if err != nil {
			return nil, err
		}
		// Rollback tx on error.
		defer tx.Rollback()

		ciPipelineObject := &pipelineConfig.CiPipeline{
			AppId:                    createRequest.AppId,
			IsManual:                 ciPipeline.IsManual,
			IsExternal:               ciPipeline.IsExternal,
			CiTemplateId:             templateId,
			Version:                  ciPipeline.Version,
			Name:                     ciPipeline.Name,
			ParentCiPipeline:         ciPipeline.ParentCiPipeline,
			DockerArgs:               string(argByte),
			Active:                   true,
			Deleted:                  false,
			ScanEnabled:              createRequest.ScanEnabled,
			IsDockerConfigOverridden: ciPipeline.IsDockerConfigOverridden,
			AuditLog:                 sql.AuditLog{UpdatedBy: createRequest.UserId, CreatedBy: createRequest.UserId, UpdatedOn: time.Now(), CreatedOn: time.Now()},
		}
		err = impl.ciPipelineRepository.Save(ciPipelineObject, tx)
		ciPipeline.Id = ciPipelineObject.Id
		if err != nil {
			impl.logger.Errorw("error in saving pipeline", "ciPipelineObject", ciPipelineObject, "err", err)
			return nil, err
		}
		var pipelineMaterials []*pipelineConfig.CiPipelineMaterial
		for _, r := range ciPipeline.CiMaterial {
			material := &pipelineConfig.CiPipelineMaterial{
				GitMaterialId: r.GitMaterialId,
				ScmId:         r.ScmId,
				ScmVersion:    r.ScmVersion,
				ScmName:       r.ScmName,
				Value:         r.Source.Value,
				Type:          r.Source.Type,
				Path:          r.Path,
				CheckoutPath:  r.CheckoutPath,
				CiPipelineId:  ciPipelineObject.Id,
				Active:        true,
				Regex:         r.Source.Regex,
				AuditLog:      sql.AuditLog{UpdatedBy: createRequest.UserId, CreatedBy: createRequest.UserId, UpdatedOn: time.Now(), CreatedOn: time.Now()},
			}
			if material.Regex == "" && r.Source.Type == pipelineConfig.SOURCE_TYPE_BRANCH_REGEX {
				material.Regex = r.Source.Value
			}
			pipelineMaterials = append(pipelineMaterials, material)
		}
		err = impl.ciPipelineMaterialRepository.Save(tx, pipelineMaterials...)
		if err != nil {
			impl.logger.Errorf("error in saving pipelineMaterials in db", "materials", pipelineMaterials, "err", err)
			return nil, err
		}
		pmIds := make(map[string]int)
		for _, pm := range pipelineMaterials {
			key := fmt.Sprintf("%d-%d", pm.CiPipelineId, pm.GitMaterialId)
			pmIds[key] = pm.Id
		}
		for _, r := range ciPipeline.CiMaterial {
			key := fmt.Sprintf("%d-%d", ciPipelineObject.Id, r.GitMaterialId)
			r.Id = pmIds[key]
		}
		if ciPipeline.IsExternal {
			ciPipeline, err = impl.saveExternalCiDetails(ciPipeline, createRequest, tx)
			if err != nil {
				impl.logger.Errorw("err", err)
				return nil, err
			}
		} else {
			//save pipeline in db end
			err = impl.AddPipelineMaterialInGitSensor(pipelineMaterials)
			if err != nil {
				impl.logger.Errorf("error in saving pipelineMaterials in git sensor", "materials", pipelineMaterials, "err", err)
				return nil, err
			}
		}

		//adding ci pipeline to workflow
		appWorkflowModel, err := impl.appWorkflowRepository.FindByIdAndAppId(createRequest.AppWorkflowId, createRequest.AppId)
		if err != nil && pg.ErrNoRows != err {
			return createRequest, err
		}
		if appWorkflowModel.Id > 0 {
			appWorkflowMap := &appWorkflow.AppWorkflowMapping{
				AppWorkflowId: appWorkflowModel.Id,
				ParentId:      0,
				ComponentId:   ciPipeline.Id,
				Type:          "CI_PIPELINE",
				Active:        true,
				ParentType:    "",
				AuditLog:      sql.AuditLog{CreatedBy: createRequest.UserId, CreatedOn: time.Now(), UpdatedOn: time.Now(), UpdatedBy: createRequest.UserId},
			}
			_, err = impl.appWorkflowRepository.SaveAppWorkflowMapping(appWorkflowMap, tx)
			if err != nil {
				return createRequest, err
			}
		}
		err = tx.Commit()
		if err != nil {
			return nil, err
		}

		if !ciPipeline.IsExternal && ciPipeline.IsDockerConfigOverridden {
			//creating template override
			templateOverride := &pipelineConfig.CiTemplateOverride{
				CiPipelineId:     ciPipeline.Id,
				DockerRegistryId: ciPipeline.DockerConfigOverride.DockerRegistry,
				DockerRepository: ciPipeline.DockerConfigOverride.DockerRepository,
				//DockerfilePath:   ciPipeline.DockerConfigOverride.DockerBuildConfig.DockerfilePath,
<<<<<<< HEAD
				//GitMaterialId:    ciPipeline.DockerConfigOverride.DockerBuildConfig.GitMaterialId,
				Active: true,
=======
				GitMaterialId: ciPipeline.DockerConfigOverride.CiBuildConfig.GitMaterialId,
				Active:        true,
>>>>>>> d7ff7fb4
				AuditLog: sql.AuditLog{
					CreatedBy: createRequest.UserId,
					CreatedOn: time.Now(),
					UpdatedBy: createRequest.UserId,
					UpdatedOn: time.Now(),
				},
			}
			ciTemplateBean := &bean2.CiTemplateBean{
				CiTemplateOverride: templateOverride,
				CiBuildConfig:      ciPipeline.DockerConfigOverride.CiBuildConfig,
				UserId:             createRequest.UserId,
			}
			err := impl.ciTemplateService.Save(ciTemplateBean)
			if err != nil {
				return nil, err
			}
		}
		//creating ci stages after tx commit due to FK constraints
		if ciPipeline.PreBuildStage != nil && len(ciPipeline.PreBuildStage.Steps) > 0 {
			//creating pre stage
			err = impl.pipelineStageService.CreateCiStage(ciPipeline.PreBuildStage, repository5.PIPELINE_STAGE_TYPE_PRE_CI, ciPipeline.Id, createRequest.UserId)
			if err != nil {
				impl.logger.Errorw("error in creating pre stage", "err", err, "preBuildStage", ciPipeline.PreBuildStage, "ciPipelineId", ciPipeline.Id)
				return nil, err
			}
		}
		if ciPipeline.PostBuildStage != nil && len(ciPipeline.PostBuildStage.Steps) > 0 {
			//creating post stage
			err = impl.pipelineStageService.CreateCiStage(ciPipeline.PostBuildStage, repository5.PIPELINE_STAGE_TYPE_POST_CI, ciPipeline.Id, createRequest.UserId)
			if err != nil {
				impl.logger.Errorw("error in creating post stage", "err", err, "postBuildStage", ciPipeline.PostBuildStage, "ciPipelineId", ciPipeline.Id)
				return nil, err
			}
		}
		for _, r := range ciPipeline.CiMaterial {
			ciMaterial, err := impl.ciPipelineMaterialRepository.GetById(r.Id)
			if err != nil && pg.ErrNoRows != err {
				return nil, err
			}
			if ciMaterial != nil && ciMaterial.GitMaterial != nil {
				r.GitMaterialName = ciMaterial.GitMaterial.Name[strings.Index(ciMaterial.GitMaterial.Name, "-")+1:]
			}
		}
	}
	return createRequest, nil
}

func (impl DbPipelineOrchestratorImpl) BuildCiPipelineScript(userId int32, ciScript *bean.CiScript, scriptStage string, ciPipeline *bean.CiPipeline) *pipelineConfig.CiPipelineScript {
	ciPipelineScript := &pipelineConfig.CiPipelineScript{
		Name:           ciScript.Name,
		Index:          ciScript.Index,
		CiPipelineId:   ciPipeline.Id,
		Script:         ciScript.Script,
		Stage:          scriptStage,
		Active:         true,
		OutputLocation: ciScript.OutputLocation,
		AuditLog: sql.AuditLog{
			CreatedOn: time.Now(),
			CreatedBy: userId,
			UpdatedOn: time.Now(),
			UpdatedBy: userId,
		},
	}
	if ciScript.Id != 0 {
		ciPipelineScript.Id = ciScript.Id
	}
	return ciPipelineScript
}

func (impl DbPipelineOrchestratorImpl) generateApiKey(ciPipelineId int, ciPipelineName string, secret string) (prefix, sha string) {
	hashData := strconv.Itoa(ciPipelineId) + "-" + ciPipelineName + "-" + time.Now().String()
	prefix = base64.StdEncoding.EncodeToString([]byte(strconv.Itoa(ciPipelineId)))
	h := hmac.New(sha256.New, []byte(secret))
	_, err := h.Write([]byte(hashData))
	if err != nil {
		impl.logger.Error(err)
	}
	sha = hex.EncodeToString(h.Sum(nil))
	return prefix, sha
}

func (impl DbPipelineOrchestratorImpl) generateExternalCiPayload(ciPipeline *bean.CiPipeline, externalCiPipeline *pipelineConfig.ExternalCiPipeline, keyPrefix string, apiKey string) *bean.CiPipeline {
	if impl.ciConfig.ExternalCiWebhookUrl == "" {
		hostUrl, err := impl.attributesService.GetByKey(attributes.HostUrlKey)
		if err != nil {
			impl.logger.Errorw("there is no external ci webhook url configured", "ci pipeline", ciPipeline)
			return nil
		}
		if hostUrl != nil {
			impl.ciConfig.ExternalCiWebhookUrl = fmt.Sprintf("%s/%s", hostUrl.Value, ExternalCiWebhookPath)
		}
	}
	accessKey := keyPrefix + "." + apiKey
	ciPipeline.ExternalCiConfig = bean.ExternalCiConfig{
		WebhookUrl: impl.ciConfig.ExternalCiWebhookUrl,
		AccessKey:  accessKey,
		Payload:    impl.ciConfig.ExternalCiPayload,
	}
	return ciPipeline
}

func (impl DbPipelineOrchestratorImpl) saveExternalCiDetails(ciPipeline *bean.CiPipeline, createRequest *bean.CiConfigRequest, tx *pg.Tx) (*bean.CiPipeline, error) {
	var err error
	if ciPipeline.ParentCiPipeline == 0 {
		keyPrefix, apiKey := impl.generateApiKey(ciPipeline.Id, ciPipeline.Name, impl.ciConfig.ExternalCiApiSecret)
		externalCiPipeline := &pipelineConfig.ExternalCiPipeline{
			CiPipelineId: ciPipeline.Id,
			Active:       true,
			AuditLog:     sql.AuditLog{UpdatedBy: createRequest.UserId, CreatedBy: createRequest.UserId, UpdatedOn: time.Now(), CreatedOn: time.Now()},
			AccessToken:  apiKey,
		}
		externalCiPipeline, err = impl.ciPipelineRepository.SaveExternalCi(externalCiPipeline, tx)
		ciPipeline = impl.generateExternalCiPayload(ciPipeline, externalCiPipeline, keyPrefix, apiKey)
	} else {
		externalCiPipeline := &pipelineConfig.ExternalCiPipeline{
			CiPipelineId: ciPipeline.Id,
			Active:       true,
			AuditLog:     sql.AuditLog{UpdatedBy: createRequest.UserId, CreatedBy: createRequest.UserId, UpdatedOn: time.Now(), CreatedOn: time.Now()},
			AccessToken:  "",
		}
		externalCiPipeline, err = impl.ciPipelineRepository.SaveExternalCi(externalCiPipeline, tx)
	}
	return ciPipeline, err
}

func (impl DbPipelineOrchestratorImpl) updateExternalCiDetails(ciPipeline *bean.CiPipeline, userId int32, tx *pg.Tx) (*bean.CiPipeline, error) {
	var err error
	if ciPipeline.ParentCiPipeline == 0 {
		keyPrefix, apiKey := impl.generateApiKey(ciPipeline.Id, ciPipeline.Name, impl.ciConfig.ExternalCiApiSecret)
		externalCiPipeline := &pipelineConfig.ExternalCiPipeline{
			CiPipelineId: ciPipeline.Id,
			Active:       true,
			AuditLog:     sql.AuditLog{UpdatedBy: userId, UpdatedOn: time.Now()},
			AccessToken:  apiKey,
		}
		externalCiPipeline, _, err = impl.ciPipelineRepository.UpdateExternalCi(externalCiPipeline, tx)
		ciPipeline = impl.generateExternalCiPayload(ciPipeline, externalCiPipeline, keyPrefix, apiKey)
	} else {
		externalCiPipeline := &pipelineConfig.ExternalCiPipeline{
			CiPipelineId: ciPipeline.Id,
			Active:       true,
			AuditLog:     sql.AuditLog{UpdatedBy: userId, UpdatedOn: time.Now()},
			AccessToken:  "",
		}
		externalCiPipeline, _, err = impl.ciPipelineRepository.UpdateExternalCi(externalCiPipeline, tx)
	}
	return ciPipeline, err
}

func (impl DbPipelineOrchestratorImpl) deleteExternalCiDetails(ciPipeline *pipelineConfig.CiPipeline, userId int32, tx *pg.Tx) (int, error) {
	externalCiPipeline := &pipelineConfig.ExternalCiPipeline{
		CiPipelineId: ciPipeline.Id,
		Active:       false,
		AuditLog:     sql.AuditLog{UpdatedBy: userId, UpdatedOn: time.Now()},
	}
	externalCiPipeline, rows, err := impl.ciPipelineRepository.UpdateExternalCi(externalCiPipeline, tx)
	return rows, err
}

func (impl DbPipelineOrchestratorImpl) AddPipelineMaterialInGitSensor(pipelineMaterials []*pipelineConfig.CiPipelineMaterial) error {
	var materials []*gitSensor.CiPipelineMaterial
	for _, ciPipelineMaterial := range pipelineMaterials {
		if ciPipelineMaterial.Type != pipelineConfig.SOURCE_TYPE_BRANCH_REGEX {
			material := &gitSensor.CiPipelineMaterial{
				Id:            ciPipelineMaterial.Id,
				Active:        ciPipelineMaterial.Active,
				Value:         ciPipelineMaterial.Value,
				GitMaterialId: ciPipelineMaterial.GitMaterialId,
				Type:          gitSensor.SourceType(ciPipelineMaterial.Type),
			}
			materials = append(materials, material)
		}
	}

	_, err := impl.GitSensorClient.SavePipelineMaterial(materials)
	return err
}

func (impl DbPipelineOrchestratorImpl) CheckStringMatchRegex(regex string, value string) bool {
	response, err := regexp.MatchString(regex, value)
	if err != nil {
		return false
	}
	return response
}

func (impl DbPipelineOrchestratorImpl) CreateApp(createRequest *bean.CreateAppDTO) (*bean.CreateAppDTO, error) {
	dbConnection := impl.appRepository.GetConnection()
	tx, err := dbConnection.Begin()
	if err != nil {
		return nil, err
	}
	// Rollback tx on error.
	defer tx.Rollback()
	app, err := impl.createAppGroup(createRequest.AppName, createRequest.UserId, createRequest.TeamId, tx)
	if err != nil {
		return nil, err
	}
	// create labels and tags with app
	if app.Active && len(createRequest.AppLabels) > 0 {
		for _, label := range createRequest.AppLabels {
			request := &bean.AppLabelDto{
				AppId:  app.Id,
				Key:    label.Key,
				Value:  label.Value,
				UserId: createRequest.UserId,
			}
			_, err := impl.appLabelsService.Create(request, tx)
			if err != nil {
				impl.logger.Errorw("error on creating labels for app id ", "err", err, "appId", app.Id)
				return nil, err
			}
		}
	}
	err = tx.Commit()
	if err != nil {
		impl.logger.Errorw("error in commit repo", "error", err)
		return nil, err
	}
	createRequest.Id = app.Id
	return createRequest, nil
}

func (impl DbPipelineOrchestratorImpl) DeleteApp(appId int, userId int32) error {
	// Delete git materials,call git sensor and delete app
	impl.logger.Debug("deleting materials in orchestrator")
	materials, err := impl.materialRepository.FindByAppId(appId)
	if err != nil && !util.IsErrNoRows(err) {
		impl.logger.Errorw("err", err)
		return err
	}
	for i := range materials {
		materials[i].Active = false
		materials[i].UpdatedOn = time.Now()
		materials[i].UpdatedBy = userId
	}
	err = impl.materialRepository.Update(materials)
	if err != nil {
		impl.logger.Errorw("could not delete materials ", "err", err)
		return err
	}

	impl.logger.Debug("deleting materials in git_sensor")
	for _, m := range materials {
		err = impl.updateRepositoryToGitSensor(m)
		if err != nil {
			impl.logger.Errorw("error in updating to git-sensor", "err", err)
			return err
		}
	}

	app, err := impl.appRepository.FindById(appId)
	if err != nil {
		impl.logger.Errorw("err", err)
		return err
	}
	dbConnection := impl.appRepository.GetConnection()
	tx, err := dbConnection.Begin()
	if err != nil {
		impl.logger.Errorw("error in establishing connection", "err", err)
		return err
	}
	// Rollback tx on error.
	defer tx.Rollback()
	app.Active = false
	app.UpdatedOn = time.Now()
	app.UpdatedBy = userId
	err = impl.appRepository.UpdateWithTxn(app, tx)
	if err != nil {
		impl.logger.Errorw("err", "err", err)
		return err
	}
	//deleting auth roles entries for this project
	err = impl.userAuthService.DeleteRoles(repository3.APP_TYPE, app.AppName, tx, "")
	if err != nil {
		impl.logger.Errorw("error in deleting auth roles", "err", err)
		return err
	}
	err = tx.Commit()
	if err != nil {
		return err
	}
	return nil
}

func (impl DbPipelineOrchestratorImpl) CreateMaterials(createMaterialRequest *bean.CreateMaterialDTO) (*bean.CreateMaterialDTO, error) {
	existingMaterials, err := impl.materialRepository.FindByAppId(createMaterialRequest.AppId)
	if err != nil {
		impl.logger.Errorw("err", "err", err)
		return nil, err
	}
	checkoutPaths := make(map[int]string)
	impl.logger.Debugw("existing materials", "material", existingMaterials)
	for _, material := range existingMaterials {
		checkoutPaths[material.Id] = material.CheckoutPath
	}
	for i, material := range createMaterialRequest.Material {
		if material.CheckoutPath == "" {
			material.CheckoutPath = "./"
		}
		checkoutPaths[i*-1] = material.CheckoutPath
	}
	duplicatePathErr := impl.validateCheckoutPathsForMultiGit(checkoutPaths)
	if duplicatePathErr != nil {
		impl.logger.Errorw("duplicate checkout paths", "err", err)
		return nil, duplicatePathErr
	}
	var materials []*bean.GitMaterial
	for _, inputMaterial := range createMaterialRequest.Material {
		m, err := impl.createMaterial(inputMaterial, createMaterialRequest.AppId, createMaterialRequest.UserId)
		inputMaterial.Id = m.Id
		if err != nil {
			return nil, err
		}
		materials = append(materials, inputMaterial)
	}
	err = impl.addRepositoryToGitSensor(materials)
	if err != nil {
		impl.logger.Errorw("error in updating to sensor", "err", err)
		return nil, err
	}
	impl.logger.Debugw("all materials are ", "materials", materials)
	return createMaterialRequest, nil
}

func (impl DbPipelineOrchestratorImpl) UpdateMaterial(updateMaterialDTO *bean.UpdateMaterialDTO) (*bean.UpdateMaterialDTO, error) {
	updatedMaterial, err := impl.updateMaterial(updateMaterialDTO)
	if err != nil {
		impl.logger.Errorw("err", "err", err)
		return nil, err
	}

	err = impl.updateRepositoryToGitSensor(updatedMaterial)
	if err != nil {
		impl.logger.Errorw("error in updating to git-sensor", "err", err)
		return nil, err
	}
	return updateMaterialDTO, nil
}

func (impl DbPipelineOrchestratorImpl) updateRepositoryToGitSensor(material *pipelineConfig.GitMaterial) error {
	sensorMaterial := &gitSensor.GitMaterial{
		Name:             material.Name,
		Url:              material.Url,
		Id:               material.Id,
		GitProviderId:    material.GitProviderId,
		CheckoutLocation: material.CheckoutPath,
		Deleted:          !material.Active,
		FetchSubmodules:  material.FetchSubmodules,
	}
	_, err := impl.GitSensorClient.UpdateRepo(sensorMaterial)
	return err
}

func (impl DbPipelineOrchestratorImpl) addRepositoryToGitSensor(materials []*bean.GitMaterial) error {
	var sensorMaterials []*gitSensor.GitMaterial
	for _, material := range materials {
		sensorMaterial := &gitSensor.GitMaterial{
			Name:            material.Name,
			Url:             material.Url,
			Id:              material.Id,
			GitProviderId:   material.GitProviderId,
			Deleted:         false,
			FetchSubmodules: material.FetchSubmodules,
		}
		sensorMaterials = append(sensorMaterials, sensorMaterial)
	}
	_, err := impl.GitSensorClient.AddRepo(sensorMaterials)
	return err
}

// FIXME: not thread safe
func (impl DbPipelineOrchestratorImpl) createAppGroup(name string, userId int32, teamId int, tx *pg.Tx) (*app2.App, error) {
	app, err := impl.appRepository.FindActiveByName(name)
	if err != nil && err != pg.ErrNoRows {
		return nil, err
	}
	if app != nil && app.Id > 0 {
		impl.logger.Warnw("app already exists", "name", name)
		err = &util.ApiError{
			Code:            constants.AppAlreadyExists.Code,
			InternalMessage: "app already exists",
			UserMessage:     constants.AppAlreadyExists.UserMessage(name),
		}
		return nil, err
	}
	pg := &app2.App{
		Active:   true,
		AppName:  name,
		TeamId:   teamId,
		AuditLog: sql.AuditLog{UpdatedBy: userId, CreatedBy: userId, UpdatedOn: time.Now(), CreatedOn: time.Now()},
	}
	err = impl.appRepository.SaveWithTxn(pg, tx)
	if err != nil {
		impl.logger.Errorw("error in saving entity ", "entity", pg)
		return nil, err
	}

	apps, err := impl.appRepository.FindActiveListByName(name)
	if err != nil {
		return nil, err
	}
	appLen := len(apps)
	if appLen > 1 {
		firstElement := apps[0]
		if firstElement.Id != pg.Id {
			pg.Active = false
			err = impl.appRepository.UpdateWithTxn(pg, tx)
			if err != nil {
				impl.logger.Errorw("error in saving entity ", "entity", pg)
				return nil, err
			}
			err = &util.ApiError{
				Code:            constants.AppAlreadyExists.Code,
				InternalMessage: "app already exists",
				UserMessage:     constants.AppAlreadyExists.UserMessage(name),
			}
			return nil, err
		}
	}
	return pg, nil
}

func (impl DbPipelineOrchestratorImpl) validateCheckoutPathsForMultiGit(allPaths map[int]string) error {
	dockerfilePathMap := make(map[string]bool)
	impl.logger.Debugw("all paths ", "path", allPaths)
	isMulti := len(allPaths) > 1
	for _, c := range allPaths {
		if isMulti && (c == "") {
			impl.logger.Errorw("validation err", "err", "checkout path required for multi-git")
			return fmt.Errorf("checkout path required for multi-git")
		}
		if !strings.HasPrefix(c, "./") {
			impl.logger.Errorw("validation err", "err", "invalid checkout path it must start with ./")
			return fmt.Errorf("invalid checkout path it must start with ./ ")
		}
		if _, ok := dockerfilePathMap[c]; ok {
			impl.logger.Error("duplicate checkout paths found")
			return errors.New("duplicate checkout paths found")
		}
		dockerfilePathMap[c] = true
	}
	return nil
}

func (impl DbPipelineOrchestratorImpl) updateMaterial(updateMaterialDTO *bean.UpdateMaterialDTO) (*pipelineConfig.GitMaterial, error) {
	existingMaterials, err := impl.materialRepository.FindByAppId(updateMaterialDTO.AppId)
	if err != nil {
		impl.logger.Errorw("err", "err", err)
		return nil, err
	}
	checkoutPaths := make(map[int]string)
	for _, material := range existingMaterials {
		checkoutPaths[material.Id] = material.CheckoutPath
	}
	var currentMaterial *pipelineConfig.GitMaterial
	for _, m := range existingMaterials {
		if m.Id == updateMaterialDTO.Material.Id {
			currentMaterial = m
			break
		}
	}
	if currentMaterial == nil {
		return nil, errors.New("material to be updated does not exist")
	}
	if updateMaterialDTO.Material.CheckoutPath == "" {
		updateMaterialDTO.Material.CheckoutPath = "./"
	}
	checkoutPaths[updateMaterialDTO.Material.Id] = updateMaterialDTO.Material.CheckoutPath
	validationErr := impl.validateCheckoutPathsForMultiGit(checkoutPaths)
	if validationErr != nil {
		impl.logger.Errorw("validation err", "err", err)
		return nil, validationErr
	}
	currentMaterial.Url = updateMaterialDTO.Material.Url
	basePath := path.Base(updateMaterialDTO.Material.Url)
	basePath = strings.TrimSuffix(basePath, ".git")

	currentMaterial.Name = strconv.Itoa(updateMaterialDTO.Material.GitProviderId) + "-" + basePath
	currentMaterial.GitProviderId = updateMaterialDTO.Material.GitProviderId
	currentMaterial.CheckoutPath = updateMaterialDTO.Material.CheckoutPath
	currentMaterial.FetchSubmodules = updateMaterialDTO.Material.FetchSubmodules
	currentMaterial.AuditLog = sql.AuditLog{UpdatedBy: updateMaterialDTO.UserId, CreatedBy: currentMaterial.CreatedBy, UpdatedOn: time.Now(), CreatedOn: currentMaterial.CreatedOn}

	err = impl.materialRepository.UpdateMaterial(currentMaterial)
	if err != nil {
		impl.logger.Errorw("error in updating material", "material", currentMaterial, "err", err)
		return nil, err
	}
	return currentMaterial, nil
}

func (impl DbPipelineOrchestratorImpl) createMaterial(inputMaterial *bean.GitMaterial, appId int, userId int32) (*pipelineConfig.GitMaterial, error) {
	basePath := path.Base(inputMaterial.Url)
	basePath = strings.TrimSuffix(basePath, ".git")
	material := &pipelineConfig.GitMaterial{
		Url:             inputMaterial.Url,
		AppId:           appId,
		Name:            strconv.Itoa(inputMaterial.GitProviderId) + "-" + basePath,
		GitProviderId:   inputMaterial.GitProviderId,
		Active:          true,
		CheckoutPath:    inputMaterial.CheckoutPath,
		FetchSubmodules: inputMaterial.FetchSubmodules,
		AuditLog:        sql.AuditLog{UpdatedBy: userId, CreatedBy: userId, UpdatedOn: time.Now(), CreatedOn: time.Now()},
	}
	err := impl.materialRepository.SaveMaterial(material)
	if err != nil {
		impl.logger.Errorw("error in saving material", "material", material, "err", err)
		return nil, err
	}
	return material, err
}

func (impl DbPipelineOrchestratorImpl) CreateCDPipelines(pipelineRequest *bean.CDPipelineConfigObject, appId int, userId int32, tx *pg.Tx) (pipelineId int, err error) {
	preStageConfig := ""
	preTriggerType := pipelineConfig.TriggerType("")
	if len(pipelineRequest.PreStage.Config) > 0 {
		preStageConfig = pipelineRequest.PreStage.Config
		preTriggerType = pipelineRequest.PreStage.TriggerType
	}

	postStageConfig := ""
	postTriggerType := pipelineConfig.TriggerType("")
	if len(pipelineRequest.PostStage.Config) > 0 {
		postStageConfig = pipelineRequest.PostStage.Config
		postTriggerType = pipelineRequest.PostStage.TriggerType
	}

	preStageConfigMapSecretNames, err := json.Marshal(&pipelineRequest.PreStageConfigMapSecretNames)
	if err != nil {
		impl.logger.Error(err)
		return 0, err
	}

	postStageConfigMapSecretNames, err := json.Marshal(&pipelineRequest.PostStageConfigMapSecretNames)
	if err != nil {
		impl.logger.Error(err)
		return 0, err
	}

	pipeline := &pipelineConfig.Pipeline{
		EnvironmentId:                 pipelineRequest.EnvironmentId,
		AppId:                         appId,
		Name:                          pipelineRequest.Name,
		Deleted:                       false,
		CiPipelineId:                  pipelineRequest.CiPipelineId,
		TriggerType:                   pipelineRequest.TriggerType,
		PreStageConfig:                preStageConfig,
		PostStageConfig:               postStageConfig,
		PreTriggerType:                preTriggerType,
		PostTriggerType:               postTriggerType,
		PreStageConfigMapSecretNames:  string(preStageConfigMapSecretNames),
		PostStageConfigMapSecretNames: string(postStageConfigMapSecretNames),
		RunPreStageInEnv:              pipelineRequest.RunPreStageInEnv,
		RunPostStageInEnv:             pipelineRequest.RunPostStageInEnv,
		DeploymentAppCreated:          false,
		DeploymentAppType:             pipelineRequest.DeploymentAppType,
		AuditLog:                      sql.AuditLog{UpdatedBy: userId, CreatedBy: userId, UpdatedOn: time.Now(), CreatedOn: time.Now()},
	}
	err = impl.pipelineRepository.Save([]*pipelineConfig.Pipeline{pipeline}, tx)
	if err != nil {
		impl.logger.Errorw("error in saving cd pipeline", "err", err, "pipeline", pipeline)
		return 0, err
	}
	if pipeline.PreStageConfig != "" {
		err = impl.prePostCdScriptHistoryService.CreatePrePostCdScriptHistory(pipeline, tx, repository4.PRE_CD_TYPE, false, 0, time.Time{})
		if err != nil {
			impl.logger.Errorw("error in creating pre cd script entry", "err", err, "pipeline", pipeline)
			return 0, err
		}
	}
	if pipeline.PostStageConfig != "" {
		err = impl.prePostCdScriptHistoryService.CreatePrePostCdScriptHistory(pipeline, tx, repository4.POST_CD_TYPE, false, 0, time.Time{})
		if err != nil {
			impl.logger.Errorw("error in creating post cd script entry", "err", err, "pipeline", pipeline)
			return 0, err
		}
	}
	return pipeline.Id, nil
}

func (impl DbPipelineOrchestratorImpl) UpdateCDPipeline(pipelineRequest *bean.CDPipelineConfigObject, userId int32, tx *pg.Tx) (err error) {
	pipeline, err := impl.pipelineRepository.FindById(pipelineRequest.Id)
	if err == pg.ErrNoRows {
		return fmt.Errorf("no cd pipeline found")
	} else if err != nil {
		return err
	} else if pipeline.Id == 0 {
		return fmt.Errorf("no cd pipeline found")
	}
	preStageConfig := ""
	preTriggerType := pipelineConfig.TriggerType("")
	if len(pipelineRequest.PreStage.Config) > 0 {
		preStageConfig = pipelineRequest.PreStage.Config
		preTriggerType = pipelineRequest.PreStage.TriggerType
	}

	postStageConfig := ""
	postTriggerType := pipelineConfig.TriggerType("")
	if len(pipelineRequest.PostStage.Config) > 0 {
		postStageConfig = pipelineRequest.PostStage.Config
		postTriggerType = pipelineRequest.PostStage.TriggerType
	}

	preStageConfigMapSecretNames, err := json.Marshal(&pipelineRequest.PreStageConfigMapSecretNames)
	if err != nil {
		impl.logger.Error(err)
		return err
	}

	postStageConfigMapSecretNames, err := json.Marshal(&pipelineRequest.PostStageConfigMapSecretNames)
	if err != nil {
		impl.logger.Error(err)
		return err
	}

	pipeline.TriggerType = pipelineRequest.TriggerType
	pipeline.PreStageConfig = preStageConfig
	pipeline.PostStageConfig = postStageConfig
	pipeline.PreTriggerType = preTriggerType
	pipeline.PostTriggerType = postTriggerType
	pipeline.PreStageConfigMapSecretNames = string(preStageConfigMapSecretNames)
	pipeline.PostStageConfigMapSecretNames = string(postStageConfigMapSecretNames)
	pipeline.RunPreStageInEnv = pipelineRequest.RunPreStageInEnv
	pipeline.RunPostStageInEnv = pipelineRequest.RunPostStageInEnv
	pipeline.UpdatedBy = userId
	pipeline.UpdatedOn = time.Now()
	err = impl.pipelineRepository.Update(pipeline, tx)
	if err != nil {
		impl.logger.Errorw("error in updating cd pipeline", "err", err, "pipeline", pipeline)
		return err
	}
	if pipeline.PreStageConfig != "" {
		err = impl.prePostCdScriptHistoryService.CreatePrePostCdScriptHistory(pipeline, tx, repository4.PRE_CD_TYPE, false, 0, time.Time{})
		if err != nil {
			impl.logger.Errorw("error in creating pre cd script entry", "err", err, "pipeline", pipeline)
			return err
		}
	}
	if pipeline.PostStageConfig != "" {
		err = impl.prePostCdScriptHistoryService.CreatePrePostCdScriptHistory(pipeline, tx, repository4.POST_CD_TYPE, false, 0, time.Time{})
		if err != nil {
			impl.logger.Errorw("error in creating post cd script entry", "err", err, "pipeline", pipeline)
			return err
		}
	}
	return err
}

func (impl DbPipelineOrchestratorImpl) DeleteCdPipeline(pipelineId int, tx *pg.Tx) error {
	return impl.pipelineRepository.Delete(pipelineId, tx)
}

func (impl DbPipelineOrchestratorImpl) PipelineExists(name string) (bool, error) {
	return impl.pipelineRepository.PipelineExists(name)
}

func (impl DbPipelineOrchestratorImpl) GetCdPipelinesForApp(appId int) (cdPipelines *bean.CdPipelines, err error) {
	dbPipelines, err := impl.pipelineRepository.FindActiveByAppId(appId)
	if err != nil {
		impl.logger.Errorw("error in fetching cdPipeline", "appId", appId, "err", err)
	}

	var pipelines []*bean.CDPipelineConfigObject
	for _, dbPipeline := range dbPipelines {
		preStage := bean.CdStage{}
		if len(dbPipeline.PreStageConfig) > 0 {
			preStage.Name = "Pre-Deployment"
			preStage.Config = dbPipeline.PreStageConfig
			preStage.TriggerType = dbPipeline.PreTriggerType
		}
		postStage := bean.CdStage{}
		if len(dbPipeline.PostStageConfig) > 0 {
			postStage.Name = "Post-Deployment"
			postStage.Config = dbPipeline.PostStageConfig
			postStage.TriggerType = dbPipeline.PostTriggerType
		}

		preStageConfigmapSecrets := bean.PreStageConfigMapSecretNames{}
		postStageConfigmapSecrets := bean.PostStageConfigMapSecretNames{}

		if dbPipeline.PreStageConfigMapSecretNames != "" {
			err = json.Unmarshal([]byte(dbPipeline.PreStageConfigMapSecretNames), &preStageConfigmapSecrets)
			if err != nil {
				impl.logger.Error(err)
				return nil, err
			}
		}
		if dbPipeline.PostStageConfigMapSecretNames != "" {
			err = json.Unmarshal([]byte(dbPipeline.PostStageConfigMapSecretNames), &postStageConfigmapSecrets)
			if err != nil {
				impl.logger.Error(err)
				return nil, err
			}
		}

		pipeline := &bean.CDPipelineConfigObject{
			Id:                            dbPipeline.Id,
			Name:                          dbPipeline.Name,
			EnvironmentId:                 dbPipeline.EnvironmentId,
			CiPipelineId:                  dbPipeline.CiPipelineId,
			TriggerType:                   dbPipeline.TriggerType,
			PreStage:                      preStage,
			PostStage:                     postStage,
			RunPreStageInEnv:              dbPipeline.RunPreStageInEnv,
			RunPostStageInEnv:             dbPipeline.RunPostStageInEnv,
			PreStageConfigMapSecretNames:  preStageConfigmapSecrets,
			PostStageConfigMapSecretNames: postStageConfigmapSecrets,
			DeploymentAppType:             dbPipeline.DeploymentAppType,
		}
		pipelines = append(pipelines, pipeline)
	}
	cdPipelines = &bean.CdPipelines{
		AppId:     appId,
		Pipelines: pipelines,
	}
	if len(pipelines) == 0 {
		err = &util.ApiError{Code: "404", HttpStatusCode: 200, UserMessage: "no cd pipeline found"}
	} else {
		err = nil
	}
	return cdPipelines, err
}

func (impl DbPipelineOrchestratorImpl) GetCdPipelinesForAppAndEnv(appId int, envId int) (cdPipelines *bean.CdPipelines, err error) {
	dbPipelines, err := impl.pipelineRepository.FindActiveByAppIdAndEnvironmentId(appId, envId)
	if err != nil {
		impl.logger.Errorw("error in fetching cdPipeline", "appId", appId, "err", err)
	}
	var pipelines []*bean.CDPipelineConfigObject
	for _, dbPipeline := range dbPipelines {
		preStage := bean.CdStage{}
		if len(dbPipeline.PreStageConfig) > 0 {
			preStage.Name = "Pre-Deployment"
			preStage.Config = dbPipeline.PreStageConfig
			preStage.TriggerType = dbPipeline.PreTriggerType
		}
		postStage := bean.CdStage{}
		if len(dbPipeline.PostStageConfig) > 0 {
			postStage.Name = "Post-Deployment"
			postStage.Config = dbPipeline.PostStageConfig
			postStage.TriggerType = dbPipeline.PostTriggerType
		}

		preStageConfigmapSecrets := bean.PreStageConfigMapSecretNames{}
		postStageConfigmapSecrets := bean.PostStageConfigMapSecretNames{}

		if dbPipeline.PreStageConfigMapSecretNames != "" {
			err = json.Unmarshal([]byte(dbPipeline.PreStageConfigMapSecretNames), &preStageConfigmapSecrets)
			if err != nil {
				impl.logger.Error(err)
				return nil, err
			}
		}
		if dbPipeline.PostStageConfigMapSecretNames != "" {
			err = json.Unmarshal([]byte(dbPipeline.PostStageConfigMapSecretNames), &postStageConfigmapSecrets)
			if err != nil {
				impl.logger.Error(err)
				return nil, err
			}
		}
		env, err := impl.envRepository.FindById(envId)
		if err != nil {
			impl.logger.Error(err)
			return nil, err
		}
		pipeline := &bean.CDPipelineConfigObject{
			Id:                            dbPipeline.Id,
			Name:                          dbPipeline.Name,
			EnvironmentId:                 dbPipeline.EnvironmentId,
			CiPipelineId:                  dbPipeline.CiPipelineId,
			TriggerType:                   dbPipeline.TriggerType,
			PreStage:                      preStage,
			PostStage:                     postStage,
			PreStageConfigMapSecretNames:  preStageConfigmapSecrets,
			PostStageConfigMapSecretNames: postStageConfigmapSecrets,
			RunPreStageInEnv:              dbPipeline.RunPreStageInEnv,
			RunPostStageInEnv:             dbPipeline.RunPostStageInEnv,
			CdArgoSetup:                   env.Cluster.CdArgoSetup,
		}
		pipelines = append(pipelines, pipeline)
	}
	cdPipelines = &bean.CdPipelines{
		AppId:     appId,
		Pipelines: pipelines,
	}
	return cdPipelines, nil
}

func (impl DbPipelineOrchestratorImpl) GetByEnvOverrideId(envOverrideId int) (*bean.CdPipelines, error) {
	dbPipelines, err := impl.pipelineRepository.GetByEnvOverrideId(envOverrideId)
	if err != nil {
		impl.logger.Errorw("error in fetching cdPipeline", "envOverrideId", envOverrideId, "err", err)
	}
	var pipelines []*bean.CDPipelineConfigObject
	for _, dbPipeline := range dbPipelines {
		pipeline := &bean.CDPipelineConfigObject{
			Id:            dbPipeline.Id,
			Name:          dbPipeline.Name,
			EnvironmentId: dbPipeline.EnvironmentId,
			CiPipelineId:  dbPipeline.CiPipelineId,
			TriggerType:   dbPipeline.TriggerType,
		}
		pipelines = append(pipelines, pipeline)
	}
	cdPipelines := &bean.CdPipelines{
		//AppId:     appId,
		Pipelines: pipelines,
	}
	return cdPipelines, nil
}<|MERGE_RESOLUTION|>--- conflicted
+++ resolved
@@ -542,13 +542,8 @@
 				DockerRegistryId: ciPipeline.DockerConfigOverride.DockerRegistry,
 				DockerRepository: ciPipeline.DockerConfigOverride.DockerRepository,
 				//DockerfilePath:   ciPipeline.DockerConfigOverride.DockerBuildConfig.DockerfilePath,
-<<<<<<< HEAD
-				//GitMaterialId:    ciPipeline.DockerConfigOverride.DockerBuildConfig.GitMaterialId,
-				Active: true,
-=======
 				GitMaterialId: ciPipeline.DockerConfigOverride.CiBuildConfig.GitMaterialId,
 				Active:        true,
->>>>>>> d7ff7fb4
 				AuditLog: sql.AuditLog{
 					CreatedBy: createRequest.UserId,
 					CreatedOn: time.Now(),
