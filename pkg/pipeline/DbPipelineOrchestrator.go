--- conflicted
+++ resolved
@@ -349,11 +349,7 @@
 				return nil, err
 			}
 
-<<<<<<< HEAD
-			err = impl.ciPipelineHistoryService.SaveHistory(createRequest.Id, materials, ciTemplateBean, true, "update")
-=======
 			err = impl.ciPipelineHistoryService.SaveHistory(ciPipelineObject, materials, ciTemplateBean, repository4.TRIGGER_UPDATE)
->>>>>>> 1026dc9d
 
 			if err != nil {
 				impl.logger.Errorw("error in saving history of ci pipeline material")
@@ -370,11 +366,7 @@
 				return nil, err
 			}
 
-<<<<<<< HEAD
-			err = impl.ciPipelineHistoryService.SaveHistory(createRequest.Id, materials, ciTemplateBean, true, "update")
-=======
 			err = impl.ciPipelineHistoryService.SaveHistory(ciPipelineObject, materials, ciTemplateBean, repository4.TRIGGER_UPDATE)
->>>>>>> 1026dc9d
 
 			if err != nil {
 				impl.logger.Errorw("error in saving history of ci pipeline material")
@@ -388,11 +380,7 @@
 			CiBuildConfig:      nil,
 			UserId:             userId,
 		}
-<<<<<<< HEAD
-		err = impl.ciPipelineHistoryService.SaveHistory(createRequest.Id, materials, ciTemplateBean, false, "update")
-=======
 		err = impl.ciPipelineHistoryService.SaveHistory(ciPipelineObject, materials, ciTemplateBean, repository4.TRIGGER_UPDATE)
->>>>>>> 1026dc9d
 
 		if err != nil {
 			impl.logger.Errorw("error in saving history of ci pipeline material")
@@ -494,11 +482,7 @@
 			UserId:             userId,
 		}
 
-<<<<<<< HEAD
-		err := impl.ciPipelineHistoryService.SaveHistory(request.CiPipeline.Id, materials, &CiTemplateBean, request.CiPipeline.IsDockerConfigOverridden, "delete")
-=======
 		err := impl.ciPipelineHistoryService.SaveHistory(p, materials, &CiTemplateBean, repository4.TRIGGER_DELETE)
->>>>>>> 1026dc9d
 
 		if err != nil {
 			impl.logger.Errorw("error in saving delete history for ci pipeline material and ci template overridden")
@@ -525,11 +509,7 @@
 			UserId:        userId,
 		}
 
-<<<<<<< HEAD
-		err := impl.ciPipelineHistoryService.SaveHistory(request.CiPipeline.Id, materials, &CiTemplateBean, request.CiPipeline.IsDockerConfigOverridden, "delete")
-=======
 		err := impl.ciPipelineHistoryService.SaveHistory(p, materials, &CiTemplateBean, repository4.TRIGGER_DELETE)
->>>>>>> 1026dc9d
 
 		if err != nil {
 			impl.logger.Errorw("error in saving delete history for ci pipeline material and ci template overridden")
@@ -679,11 +659,7 @@
 				return nil, err
 			}
 
-<<<<<<< HEAD
-			err = impl.ciPipelineHistoryService.SaveHistory(ciPipeline.Id, pipelineMaterials, ciTemplateBean, true, "add")
-=======
 			err = impl.ciPipelineHistoryService.SaveHistory(ciPipelineObject, pipelineMaterials, ciTemplateBean, repository4.TRIGGER_ADD)
->>>>>>> 1026dc9d
 
 			if err != nil {
 				impl.logger.Errorw("error in saving history for ci pipeline")
@@ -697,11 +673,7 @@
 				UserId:             createRequest.UserId,
 			}
 
-<<<<<<< HEAD
-			err = impl.ciPipelineHistoryService.SaveHistory(ciPipeline.Id, pipelineMaterials, ciTemplateBean, false, "add")
-=======
 			err = impl.ciPipelineHistoryService.SaveHistory(ciPipelineObject, pipelineMaterials, ciTemplateBean, repository4.TRIGGER_ADD)
->>>>>>> 1026dc9d
 
 			if err != nil {
 				impl.logger.Errorw("error in saving history for ci pipeline")
