/*
 * Copyright (c) 2020 Devtron Labs
 *
 * Licensed under the Apache License, Version 2.0 (the "License");
 * you may not use this file except in compliance with the License.
 * You may obtain a copy of the License at
 *
 *    http://www.apache.org/licenses/LICENSE-2.0
 *
 * Unless required by applicable law or agreed to in writing, software
 * distributed under the License is distributed on an "AS IS" BASIS,
 * WITHOUT WARRANTIES OR CONDITIONS OF ANY KIND, either express or implied.
 * See the License for the specific language governing permissions and
 * limitations under the License.
 *
 */

package pipeline

import (
	"crypto/hmac"
	"crypto/sha256"
	"encoding/base64"
	"encoding/hex"
	"encoding/json"
	"errors"
	"fmt"
	app2 "github.com/devtron-labs/devtron/internal/sql/repository/app"
	"github.com/devtron-labs/devtron/internal/sql/repository/history"
	repository2 "github.com/devtron-labs/devtron/pkg/cluster/repository"
	history2 "github.com/devtron-labs/devtron/pkg/history"
	"github.com/devtron-labs/devtron/pkg/sql"
	"github.com/devtron-labs/devtron/pkg/user"
	repository3 "github.com/devtron-labs/devtron/pkg/user/repository"
	"path"
	"strconv"
	"strings"
	"time"

	"github.com/devtron-labs/devtron/client/gitSensor"
	"github.com/devtron-labs/devtron/internal/constants"
	"github.com/devtron-labs/devtron/internal/sql/repository"
	"github.com/devtron-labs/devtron/internal/sql/repository/appWorkflow"
	"github.com/devtron-labs/devtron/internal/sql/repository/pipelineConfig"
	"github.com/devtron-labs/devtron/internal/util"
	"github.com/devtron-labs/devtron/pkg/app"
	"github.com/devtron-labs/devtron/pkg/attributes"
	"github.com/devtron-labs/devtron/pkg/bean"
	"github.com/go-pg/pg"
	"go.uber.org/zap"
)

type DbPipelineOrchestrator interface {
	CreateApp(createRequest *bean.CreateAppDTO) (*bean.CreateAppDTO, error)
	DeleteApp(appId int, userId int32) error
	CreateMaterials(createMaterialRequest *bean.CreateMaterialDTO) (*bean.CreateMaterialDTO, error)
	UpdateMaterial(updateMaterialRequest *bean.UpdateMaterialDTO) (*bean.UpdateMaterialDTO, error)
	CreateCiConf(createRequest *bean.CiConfigRequest, templateId int) (*bean.CiConfigRequest, error)
	CreateCDPipelines(pipelineRequest *bean.CDPipelineConfigObject, appId int, userId int32, tx *pg.Tx) (pipelineId int, err error)
	UpdateCDPipeline(pipelineRequest *bean.CDPipelineConfigObject, userId int32, tx *pg.Tx) (err error)
	DeleteCiPipeline(pipeline *pipelineConfig.CiPipeline, userId int32, tx *pg.Tx) error
	DeleteCdPipeline(pipelineId int, tx *pg.Tx) error
	PatchMaterialValue(createRequest *bean.CiPipeline, userId int32) (*bean.CiPipeline, error)
	PipelineExists(name string) (bool, error)
	GetCdPipelinesForApp(appId int) (cdPipelines *bean.CdPipelines, err error)
	GetCdPipelinesForAppAndEnv(appId int, envId int) (cdPipelines *bean.CdPipelines, err error)
	GetByEnvOverrideId(envOverrideId int) (*bean.CdPipelines, error)
}

type DbPipelineOrchestratorImpl struct {
	appRepository                app2.AppRepository
	logger                       *zap.SugaredLogger
	materialRepository           pipelineConfig.MaterialRepository
	pipelineRepository           pipelineConfig.PipelineRepository
	ciPipelineRepository         pipelineConfig.CiPipelineRepository
	CiPipelineMaterialRepository pipelineConfig.CiPipelineMaterialRepository
	GitSensorClient              gitSensor.GitSensorClient
	ciConfig                     *CiConfig
	appWorkflowRepository        appWorkflow.AppWorkflowRepository
	envRepository                repository2.EnvironmentRepository
	attributesService            attributes.AttributesService
	appListingRepository         repository.AppListingRepository
	appLabelsService             app.AppLabelService
<<<<<<< HEAD
	cdConfigHistoryService       history2.CdConfigHistoryService
	ciScriptHistoryService       history2.CiScriptHistoryService
=======
	userAuthService              user.UserAuthService
>>>>>>> 402a994d
}

func NewDbPipelineOrchestrator(
	pipelineGroupRepository app2.AppRepository,
	logger *zap.SugaredLogger,
	materialRepository pipelineConfig.MaterialRepository,
	pipelineRepository pipelineConfig.PipelineRepository,
	ciPipelineRepository pipelineConfig.CiPipelineRepository,
	CiPipelineMaterialRepository pipelineConfig.CiPipelineMaterialRepository,
	GitSensorClient gitSensor.GitSensorClient, ciConfig *CiConfig,
	appWorkflowRepository appWorkflow.AppWorkflowRepository,
	envRepository repository2.EnvironmentRepository,
	attributesService attributes.AttributesService,
	appListingRepository repository.AppListingRepository,
	appLabelsService app.AppLabelService,
<<<<<<< HEAD
	cdConfigHistoryService history2.CdConfigHistoryService,
	ciScriptHistoryService history2.CiScriptHistoryService) *DbPipelineOrchestratorImpl {
=======
	userAuthService user.UserAuthService) *DbPipelineOrchestratorImpl {
>>>>>>> 402a994d
	return &DbPipelineOrchestratorImpl{
		appRepository:                pipelineGroupRepository,
		logger:                       logger,
		materialRepository:           materialRepository,
		pipelineRepository:           pipelineRepository,
		ciPipelineRepository:         ciPipelineRepository,
		CiPipelineMaterialRepository: CiPipelineMaterialRepository,
		GitSensorClient:              GitSensorClient,
		ciConfig:                     ciConfig,
		appWorkflowRepository:        appWorkflowRepository,
		envRepository:                envRepository,
		attributesService:            attributesService,
		appListingRepository:         appListingRepository,
		appLabelsService:             appLabelsService,
<<<<<<< HEAD
		cdConfigHistoryService:       cdConfigHistoryService,
		ciScriptHistoryService:       ciScriptHistoryService,
=======
		userAuthService:              userAuthService,
>>>>>>> 402a994d
	}
}

const BEFORE_DOCKER_BUILD string = "BEFORE_DOCKER_BUILD"
const AFTER_DOCKER_BUILD string = "AFTER_DOCKER_BUILD"

func (impl DbPipelineOrchestratorImpl) PatchMaterialValue(createRequest *bean.CiPipeline, userId int32) (*bean.CiPipeline, error) {
	argByte, err := json.Marshal(createRequest.DockerArgs)
	if err != nil {
		impl.logger.Error(err)
		return nil, err
	}
	dbConnection := impl.pipelineRepository.GetConnection()
	tx, err := dbConnection.Begin()
	if err != nil {
		return nil, err
	}
	// Rollback tx on error.
	defer tx.Rollback()

	ciPipelineObject := &pipelineConfig.CiPipeline{
		Version:          createRequest.Version,
		Id:               createRequest.Id,
		DockerArgs:       string(argByte),
		Active:           createRequest.Active,
		IsManual:         createRequest.IsManual,
		IsExternal:       createRequest.IsExternal,
		Deleted:          createRequest.Deleted,
		ParentCiPipeline: createRequest.ParentCiPipeline,
		ScanEnabled:      createRequest.ScanEnabled,
		AuditLog:         sql.AuditLog{UpdatedBy: userId, UpdatedOn: time.Now()},
	}
	err = impl.ciPipelineRepository.Update(ciPipelineObject, tx)
	if err != nil {
		return nil, err
	}

	ciPipelineScripts, err := impl.ciPipelineRepository.FindCiScriptsByCiPipelineId(createRequest.Id)
	if err != nil && !util.IsErrNoRows(err) {
		impl.logger.Errorw("failed to fetch ciPipelineScripts", "err", err)
		return nil, err
	}

	existingCiScriptMap := make(map[int]bool)
	existingCiScriptModelMap := make(map[int]*pipelineConfig.CiPipelineScript)
	for _, script := range ciPipelineScripts {
		existingCiScriptMap[script.Id] = true
		existingCiScriptModelMap[script.Id] = script
	}

	err = impl.patchCiScripts(userId, createRequest, existingCiScriptMap, existingCiScriptModelMap, tx)
	if err != nil {
		impl.logger.Errorw("error while patching ci scripts", "err", err)
		return nil, err
	}

	var materials []*pipelineConfig.CiPipelineMaterial
	var materialsAdd []*pipelineConfig.CiPipelineMaterial
	var materialsUpdate []*pipelineConfig.CiPipelineMaterial
	for _, material := range createRequest.CiMaterial {
		pipelineMaterial := &pipelineConfig.CiPipelineMaterial{
			Id:            material.Id,
			Value:         material.Source.Value,
			Type:          material.Source.Type,
			Active:        createRequest.Active,
			GitMaterialId: material.GitMaterialId,
			AuditLog:      sql.AuditLog{UpdatedBy: userId, UpdatedOn: time.Now()},
		}
		if material.Id == 0 {
			pipelineMaterial.CiPipelineId = createRequest.Id
			pipelineMaterial.CreatedBy = userId
			pipelineMaterial.CreatedOn = time.Now()
			materialsAdd = append(materialsAdd, pipelineMaterial)
		} else {
			materialsUpdate = append(materialsUpdate, pipelineMaterial)
		}
	}
	if len(materialsAdd) > 0 {
		err = impl.CiPipelineMaterialRepository.Save(tx, materialsAdd...)
		if err != nil {
			return nil, err
		}
	}
	err = impl.CiPipelineMaterialRepository.Update(tx, materialsUpdate...)
	if err != nil {
		return nil, err
	}
	materials = append(materials, materialsAdd...)
	materials = append(materials, materialsUpdate...)

	if ciPipelineObject.IsExternal {
		createRequest, err = impl.updateExternalCiDetails(createRequest, userId, tx)
		if err != nil {
			impl.logger.Errorw("err", "err", err)
			return nil, err
		}
	} else {
		err = impl.addPipelineMaterialInGitSensor(materials)
		if err != nil {
			impl.logger.Errorf("error in saving pipelineMaterials in git sensor", "materials", materials, "err", err)
			return nil, err
		}
	}

	childrenCiPipelines, err := impl.ciPipelineRepository.FindByParentCiPipelineId(createRequest.Id)
	if err != nil && !util.IsErrNoRows(err) {
		impl.logger.Errorw("err", "err", err)
		return nil, err
	}
	var childrenCiPipelineIds []int
	for _, ci := range childrenCiPipelines {
		childrenCiPipelineIds = append(childrenCiPipelineIds, ci.Id)
		ciPipelineObject := &pipelineConfig.CiPipeline{
			Version:          createRequest.Version,
			Id:               ci.Id,
			DockerArgs:       string(argByte),
			Active:           createRequest.Active,
			IsManual:         createRequest.IsManual,
			IsExternal:       true,
			Deleted:          createRequest.Deleted,
			ParentCiPipeline: createRequest.Id,
			AuditLog:         sql.AuditLog{UpdatedBy: userId, UpdatedOn: time.Now()},
		}
		err = impl.ciPipelineRepository.Update(ciPipelineObject, tx)
		if err != nil {
			impl.logger.Errorw("err", "err", err)
			return nil, err
		}
	}

	if len(childrenCiPipelineIds) > 0 {

		ciPipelineMaterials, err := impl.CiPipelineMaterialRepository.FindByCiPipelineIdsIn(childrenCiPipelineIds)
		if err != nil {
			impl.logger.Errorw("error in fetching  ciPipelineMaterials", "err", err)
			return nil, err
		}
		parentMaterialsMap := make(map[int]*bean.CiMaterial)
		for _, material := range createRequest.CiMaterial {
			parentMaterialsMap[material.GitMaterialId] = material
		}
		var linkedMaterials []*pipelineConfig.CiPipelineMaterial
		for _, ciPipelineMaterial := range ciPipelineMaterials {
			if parentMaterial, ok := parentMaterialsMap[ciPipelineMaterial.GitMaterialId]; ok {
				pipelineMaterial := &pipelineConfig.CiPipelineMaterial{
					Id:       ciPipelineMaterial.Id,
					Value:    parentMaterial.Source.Value,
					Active:   createRequest.Active,
					AuditLog: sql.AuditLog{UpdatedBy: userId, UpdatedOn: time.Now()},
				}
				linkedMaterials = append(linkedMaterials, pipelineMaterial)
			} else {
				impl.logger.Errorw("material not fount in patent", "gitMaterialId", ciPipelineMaterial.GitMaterialId)
				return nil, fmt.Errorf("error while updating linked pipeline")
			}
		}
		err = impl.CiPipelineMaterialRepository.Update(tx, linkedMaterials...)
		if err != nil {
			return nil, err
		}
	}

	err = tx.Commit()
	if err != nil {
		return nil, err
	}

	return createRequest, nil
}

func (impl DbPipelineOrchestratorImpl) patchCiScripts(userId int32, pipeline *bean.CiPipeline, existingCiScriptMap map[int]bool, existingCiScriptModelMap map[int]*pipelineConfig.CiPipelineScript, tx *pg.Tx) error {
	for _, ciScript := range pipeline.BeforeDockerBuildScripts {
		ciPipelineScript := impl.buildCiPipelineScript(userId, ciScript, BEFORE_DOCKER_BUILD, pipeline)
		if _, ok := existingCiScriptMap[ciScript.Id]; ok { // Update
			err := impl.ciPipelineRepository.UpdateCiPipelineScript(ciPipelineScript, tx)
			if err != nil {
				impl.logger.Errorw("error while updating script", "err", err)
				return err
			}
			existingCiScriptMap[ciScript.Id] = false
		} else {
			err := impl.ciPipelineRepository.SaveCiPipelineScript(ciPipelineScript, tx) // Create
			if err != nil {
				impl.logger.Errorw("error while creating script", "err", err)
				return err
			}
		}
		//creating history entry
		_, err := impl.ciScriptHistoryService.CreateCiScriptHistory(ciPipelineScript, tx, false, 0, time.Time{})
		if err != nil {
			impl.logger.Errorw("error in creating ci script history entry", "err", err, "ciPipelineScript", ciPipelineScript)
			return err
		}
	}

	for _, ciScript := range pipeline.AfterDockerBuildScripts {
		ciPipelineScript := impl.buildCiPipelineScript(userId, ciScript, AFTER_DOCKER_BUILD, pipeline)
		if _, ok := existingCiScriptMap[ciScript.Id]; ok { // Update
			err := impl.ciPipelineRepository.UpdateCiPipelineScript(ciPipelineScript, tx)
			if err != nil {
				impl.logger.Errorw("error while updating script", "err", err)
				return err
			}
			existingCiScriptMap[ciScript.Id] = false
		} else {
			err := impl.ciPipelineRepository.SaveCiPipelineScript(ciPipelineScript, tx) // Create
			if err != nil {
				impl.logger.Errorw("error while creating script", "err", err)
				return err
			}
		}
		//creating history entry
		_, err := impl.ciScriptHistoryService.CreateCiScriptHistory(ciPipelineScript, tx, false, 0, time.Time{})
		if err != nil {
			impl.logger.Errorw("error in creating ci script history entry", "err", err, "ciPipelineScript", ciPipelineScript)
			return err
		}
	}

	for k, v := range existingCiScriptMap {
		if v { // Delete
			script := existingCiScriptModelMap[k]
			script.Active = false
			err := impl.ciPipelineRepository.UpdateCiPipelineScript(script, tx)
			if err != nil {
				impl.logger.Errorw("error while deleting script", "err", err)
				return err
			}
		}
	}

	return nil
}

func (impl DbPipelineOrchestratorImpl) DeleteCiPipeline(pipeline *pipelineConfig.CiPipeline, userId int32, tx *pg.Tx) error {
	p := &pipelineConfig.CiPipeline{
		Id:       pipeline.Id,
		Deleted:  true,
		AuditLog: sql.AuditLog{UpdatedBy: userId, UpdatedOn: time.Now()},
	}
	err := impl.ciPipelineRepository.Update(p, tx)
	if err != nil {
		return err
	}
	var materials []*pipelineConfig.CiPipelineMaterial
	for _, material := range pipeline.CiPipelineMaterials {
		pipelineMaterial := &pipelineConfig.CiPipelineMaterial{
			Id:       material.Id,
			Active:   false,
			AuditLog: sql.AuditLog{UpdatedBy: userId, UpdatedOn: time.Now()},
		}
		materials = append(materials, pipelineMaterial)
	}

	rows, err := impl.deleteExternalCiDetails(p, userId, tx)
	if err != nil {
		impl.logger.Errorw("err", err)
		return err
	}

	if rows == 0 {
		err = impl.addPipelineMaterialInGitSensor(materials)
		if err != nil {
			impl.logger.Errorf("error in saving pipelineMaterials in git sensor", "materials", materials, "err", err)
			return err
		}
	}
	err = impl.CiPipelineMaterialRepository.Update(tx, materials...)
	return err
}

func (impl DbPipelineOrchestratorImpl) CreateCiConf(createRequest *bean.CiConfigRequest, templateId int) (*bean.CiConfigRequest, error) {
	//save pipeline in db start
	for _, ciPipeline := range createRequest.CiPipelines {
		scriptNames := make(map[string]bool)
		for _, s := range ciPipeline.BeforeDockerBuildScripts {
			if _, ok := scriptNames[s.Name]; ok {
				impl.logger.Errorw("duplicate script names")
				return nil, errors.New("duplicate script names")
			}
			scriptNames[s.Name] = true
		}
		for _, s := range ciPipeline.AfterDockerBuildScripts {
			if _, ok := scriptNames[s.Name]; ok {
				impl.logger.Errorw("duplicate script names")
				return nil, errors.New("duplicate script names")
			}
			scriptNames[s.Name] = true
		}

		argByte, err := json.Marshal(ciPipeline.DockerArgs)
		if err != nil {
			impl.logger.Errorw("err", "err", err)
			return nil, err
		}

		dbConnection := impl.pipelineRepository.GetConnection()
		tx, err := dbConnection.Begin()
		if err != nil {
			return nil, err
		}
		// Rollback tx on error.
		defer tx.Rollback()

		ciPipelineObject := &pipelineConfig.CiPipeline{
			AppId:            createRequest.AppId,
			IsManual:         ciPipeline.IsManual,
			IsExternal:       ciPipeline.IsExternal,
			CiTemplateId:     templateId,
			Version:          ciPipeline.Version,
			Name:             ciPipeline.Name,
			ParentCiPipeline: ciPipeline.ParentCiPipeline,
			DockerArgs:       string(argByte),
			Active:           true,
			Deleted:          false,
			ScanEnabled:      createRequest.ScanEnabled,
			AuditLog:         sql.AuditLog{UpdatedBy: createRequest.UserId, CreatedBy: createRequest.UserId, UpdatedOn: time.Now(), CreatedOn: time.Now()},
		}
		err = impl.ciPipelineRepository.Save(ciPipelineObject, tx)
		ciPipeline.Id = ciPipelineObject.Id
		if err != nil {
			impl.logger.Errorw("error in saving pipeline", "ciPipelineObject", ciPipelineObject, "err", err)
			return nil, err
		}

		for i, ciScript := range ciPipeline.BeforeDockerBuildScripts {
			ciPipelineScript := impl.buildCiPipelineScript(createRequest.UserId, ciScript, BEFORE_DOCKER_BUILD, ciPipeline)
			err = impl.ciPipelineRepository.SaveCiPipelineScript(ciPipelineScript, tx)
			if err != nil {
				impl.logger.Errorw("error while saving ci script", "err", err)
				return nil, err
			}
			//creating history entry
			_, err = impl.ciScriptHistoryService.CreateCiScriptHistory(ciPipelineScript, tx, false, 0, time.Time{})
			if err != nil {
				impl.logger.Errorw("error in creating ci script history entry", "err", err, "ciPipelineScript", ciPipelineScript)
				return nil, err
			}
			ciPipeline.BeforeDockerBuildScripts[i].Id = ciPipelineScript.Id
		}

		for i, ciScript := range ciPipeline.AfterDockerBuildScripts {
			ciPipelineScript := impl.buildCiPipelineScript(createRequest.UserId, ciScript, AFTER_DOCKER_BUILD, ciPipeline)
			err = impl.ciPipelineRepository.SaveCiPipelineScript(ciPipelineScript, tx)
			if err != nil {
				impl.logger.Errorw("error while saving ci script", "err", err)
				return nil, err
			}
			//creating history entry
			_, err = impl.ciScriptHistoryService.CreateCiScriptHistory(ciPipelineScript, tx, false, 0, time.Time{})
			if err != nil {
				impl.logger.Errorw("error in creating ci script history entry", "err", err, "ciPipelineScript", ciPipelineScript)
				return nil, err
			}
			ciPipeline.AfterDockerBuildScripts[i].Id = ciPipelineScript.Id
		}

		var pipelineMaterials []*pipelineConfig.CiPipelineMaterial
		for _, r := range ciPipeline.CiMaterial {
			material := &pipelineConfig.CiPipelineMaterial{
				GitMaterialId: r.GitMaterialId,
				ScmId:         r.ScmId,
				ScmVersion:    r.ScmVersion,
				ScmName:       r.ScmName,
				Value:         r.Source.Value,
				Type:          r.Source.Type,
				Path:          r.Path,
				CheckoutPath:  r.CheckoutPath,
				CiPipelineId:  ciPipelineObject.Id,
				Active:        true,
				AuditLog:      sql.AuditLog{UpdatedBy: createRequest.UserId, CreatedBy: createRequest.UserId, UpdatedOn: time.Now(), CreatedOn: time.Now()},
			}
			pipelineMaterials = append(pipelineMaterials, material)
		}
		err = impl.CiPipelineMaterialRepository.Save(tx, pipelineMaterials...)
		if err != nil {
			impl.logger.Errorf("error in saving pipelineMaterials in db", "materials", pipelineMaterials, "err", err)
			return nil, err
		}
		pmIds := make(map[string]int)
		for _, pm := range pipelineMaterials {
			key := fmt.Sprintf("%d-%d", pm.CiPipelineId, pm.GitMaterialId)
			pmIds[key] = pm.Id
		}
		for _, r := range ciPipeline.CiMaterial {
			key := fmt.Sprintf("%d-%d", ciPipelineObject.Id, r.GitMaterialId)
			r.Id = pmIds[key]
		}
		if ciPipeline.IsExternal {
			ciPipeline, err = impl.saveExternalCiDetails(ciPipeline, createRequest, tx)
			if err != nil {
				impl.logger.Errorw("err", err)
				return nil, err
			}
		} else {
			//save pipeline in db end
			err = impl.addPipelineMaterialInGitSensor(pipelineMaterials)
			if err != nil {
				impl.logger.Errorf("error in saving pipelineMaterials in git sensor", "materials", pipelineMaterials, "err", err)
				return nil, err
			}
		}

		//adding ci pipeline to workflow
		appWorkflowModel, err := impl.appWorkflowRepository.FindByIdAndAppId(createRequest.AppWorkflowId, createRequest.AppId)
		if err != nil && pg.ErrNoRows != err {
			return createRequest, err
		}
		if appWorkflowModel.Id > 0 {
			appWorkflowMap := &appWorkflow.AppWorkflowMapping{
				AppWorkflowId: appWorkflowModel.Id,
				ParentId:      0,
				ComponentId:   ciPipeline.Id,
				Type:          "CI_PIPELINE",
				Active:        true,
				ParentType:    "",
				AuditLog:      sql.AuditLog{CreatedBy: createRequest.UserId, CreatedOn: time.Now(), UpdatedOn: time.Now(), UpdatedBy: createRequest.UserId},
			}
			_, err = impl.appWorkflowRepository.SaveAppWorkflowMapping(appWorkflowMap, tx)
			if err != nil {
				return createRequest, err
			}
		}
		err = tx.Commit()
		if err != nil {
			return nil, err
		}
		for _, r := range ciPipeline.CiMaterial {
			ciMaterial, err := impl.CiPipelineMaterialRepository.GetById(r.Id)
			if err != nil && pg.ErrNoRows != err {
				return nil, err
			}
			if ciMaterial != nil && ciMaterial.GitMaterial != nil {
				r.GitMaterialName = ciMaterial.GitMaterial.Name[strings.Index(ciMaterial.GitMaterial.Name, "-")+1:]
			}
		}
	}
	return createRequest, nil
}

func (impl DbPipelineOrchestratorImpl) buildCiPipelineScript(userId int32, ciScript *bean.CiScript, scriptStage string, ciPipeline *bean.CiPipeline) *pipelineConfig.CiPipelineScript {
	ciPipelineScript := &pipelineConfig.CiPipelineScript{
		Name:           ciScript.Name,
		Index:          ciScript.Index,
		CiPipelineId:   ciPipeline.Id,
		Script:         ciScript.Script,
		Stage:          scriptStage,
		Active:         true,
		OutputLocation: ciScript.OutputLocation,
		AuditLog: sql.AuditLog{
			CreatedOn: time.Now(),
			CreatedBy: userId,
			UpdatedOn: time.Now(),
			UpdatedBy: userId,
		},
	}
	if ciScript.Id != 0 {
		ciPipelineScript.Id = ciScript.Id
	}
	return ciPipelineScript
}

func (impl DbPipelineOrchestratorImpl) generateApiKey(ciPipelineId int, ciPipelineName string, secret string) (prefix, sha string) {
	hashData := strconv.Itoa(ciPipelineId) + "-" + ciPipelineName + "-" + time.Now().String()
	prefix = base64.StdEncoding.EncodeToString([]byte(strconv.Itoa(ciPipelineId)))
	h := hmac.New(sha256.New, []byte(secret))
	_, err := h.Write([]byte(hashData))
	if err != nil {
		impl.logger.Error(err)
	}
	sha = hex.EncodeToString(h.Sum(nil))
	return prefix, sha
}

func (impl DbPipelineOrchestratorImpl) generateExternalCiPayload(ciPipeline *bean.CiPipeline, externalCiPipeline *pipelineConfig.ExternalCiPipeline, keyPrefix string, apiKey string) *bean.CiPipeline {
	if impl.ciConfig.ExternalCiWebhookUrl == "" {
		hostUrl, err := impl.attributesService.GetByKey(attributes.HostUrlKey)
		if err != nil {
			impl.logger.Errorw("there is no external ci webhook url configured", "ci pipeline", ciPipeline)
			return nil
		}
		if hostUrl != nil {
			impl.ciConfig.ExternalCiWebhookUrl = fmt.Sprintf("%s/%s", hostUrl.Value, ExternalCiWebhookPath)
		}
	}
	accessKey := keyPrefix + "." + apiKey
	ciPipeline.ExternalCiConfig = bean.ExternalCiConfig{
		WebhookUrl: impl.ciConfig.ExternalCiWebhookUrl,
		AccessKey:  accessKey,
		Payload:    impl.ciConfig.ExternalCiPayload,
	}
	return ciPipeline
}

func (impl DbPipelineOrchestratorImpl) saveExternalCiDetails(ciPipeline *bean.CiPipeline, createRequest *bean.CiConfigRequest, tx *pg.Tx) (*bean.CiPipeline, error) {
	var err error
	if ciPipeline.ParentCiPipeline == 0 {
		keyPrefix, apiKey := impl.generateApiKey(ciPipeline.Id, ciPipeline.Name, impl.ciConfig.ExternalCiApiSecret)
		externalCiPipeline := &pipelineConfig.ExternalCiPipeline{
			CiPipelineId: ciPipeline.Id,
			Active:       true,
			AuditLog:     sql.AuditLog{UpdatedBy: createRequest.UserId, CreatedBy: createRequest.UserId, UpdatedOn: time.Now(), CreatedOn: time.Now()},
			AccessToken:  apiKey,
		}
		externalCiPipeline, err = impl.ciPipelineRepository.SaveExternalCi(externalCiPipeline, tx)
		ciPipeline = impl.generateExternalCiPayload(ciPipeline, externalCiPipeline, keyPrefix, apiKey)
	} else {
		externalCiPipeline := &pipelineConfig.ExternalCiPipeline{
			CiPipelineId: ciPipeline.Id,
			Active:       true,
			AuditLog:     sql.AuditLog{UpdatedBy: createRequest.UserId, CreatedBy: createRequest.UserId, UpdatedOn: time.Now(), CreatedOn: time.Now()},
			AccessToken:  "",
		}
		externalCiPipeline, err = impl.ciPipelineRepository.SaveExternalCi(externalCiPipeline, tx)
	}
	return ciPipeline, err
}

func (impl DbPipelineOrchestratorImpl) updateExternalCiDetails(ciPipeline *bean.CiPipeline, userId int32, tx *pg.Tx) (*bean.CiPipeline, error) {
	var err error
	if ciPipeline.ParentCiPipeline == 0 {
		keyPrefix, apiKey := impl.generateApiKey(ciPipeline.Id, ciPipeline.Name, impl.ciConfig.ExternalCiApiSecret)
		externalCiPipeline := &pipelineConfig.ExternalCiPipeline{
			CiPipelineId: ciPipeline.Id,
			Active:       true,
			AuditLog:     sql.AuditLog{UpdatedBy: userId, UpdatedOn: time.Now()},
			AccessToken:  apiKey,
		}
		externalCiPipeline, _, err = impl.ciPipelineRepository.UpdateExternalCi(externalCiPipeline, tx)
		ciPipeline = impl.generateExternalCiPayload(ciPipeline, externalCiPipeline, keyPrefix, apiKey)
	} else {
		externalCiPipeline := &pipelineConfig.ExternalCiPipeline{
			CiPipelineId: ciPipeline.Id,
			Active:       true,
			AuditLog:     sql.AuditLog{UpdatedBy: userId, UpdatedOn: time.Now()},
			AccessToken:  "",
		}
		externalCiPipeline, _, err = impl.ciPipelineRepository.UpdateExternalCi(externalCiPipeline, tx)
	}
	return ciPipeline, err
}

func (impl DbPipelineOrchestratorImpl) deleteExternalCiDetails(ciPipeline *pipelineConfig.CiPipeline, userId int32, tx *pg.Tx) (int, error) {
	externalCiPipeline := &pipelineConfig.ExternalCiPipeline{
		CiPipelineId: ciPipeline.Id,
		Active:       false,
		AuditLog:     sql.AuditLog{UpdatedBy: userId, UpdatedOn: time.Now()},
	}
	externalCiPipeline, rows, err := impl.ciPipelineRepository.UpdateExternalCi(externalCiPipeline, tx)
	return rows, err
}

func (impl DbPipelineOrchestratorImpl) addPipelineMaterialInGitSensor(pipelineMaterials []*pipelineConfig.CiPipelineMaterial) error {
	var materials []*gitSensor.CiPipelineMaterial
	for _, ciPipelineMaterial := range pipelineMaterials {
		material := &gitSensor.CiPipelineMaterial{
			Id:            ciPipelineMaterial.Id,
			Active:        ciPipelineMaterial.Active,
			Value:         ciPipelineMaterial.Value,
			GitMaterialId: ciPipelineMaterial.GitMaterialId,
			Type:          gitSensor.SourceType(ciPipelineMaterial.Type),
		}
		materials = append(materials, material)
	}

	_, err := impl.GitSensorClient.SavePipelineMaterial(materials)
	return err
}

func (impl DbPipelineOrchestratorImpl) CreateApp(createRequest *bean.CreateAppDTO) (*bean.CreateAppDTO, error) {
	dbConnection := impl.appRepository.GetConnection()
	tx, err := dbConnection.Begin()
	if err != nil {
		return nil, err
	}
	// Rollback tx on error.
	defer tx.Rollback()
	app, err := impl.createAppGroup(createRequest.AppName, createRequest.UserId, createRequest.TeamId, tx)
	if err != nil {
		return nil, err
	}
	// create labels and tags with app
	if app.Active && len(createRequest.AppLabels) > 0 {
		for _, label := range createRequest.AppLabels {
			request := &bean.AppLabelDto{
				AppId:  app.Id,
				Key:    label.Key,
				Value:  label.Value,
				UserId: createRequest.UserId,
			}
			_, err := impl.appLabelsService.Create(request, tx)
			if err != nil {
				impl.logger.Errorw("error on creating labels for app id ", "err", err, "appId", app.Id)
				return nil, err
			}
		}
	}
	err = tx.Commit()
	if err != nil {
		impl.logger.Errorw("error in commit repo", "error", err)
		return nil, err
	}
	createRequest.Id = app.Id
	return createRequest, nil
}

func (impl DbPipelineOrchestratorImpl) DeleteApp(appId int, userId int32) error {
	// Delete git materials,call git sensor and delete app
	impl.logger.Debug("deleting materials in orchestrator")
	materials, err := impl.materialRepository.FindByAppId(appId)
	if err != nil && !util.IsErrNoRows(err) {
		impl.logger.Errorw("err", err)
		return err
	}
	for i := range materials {
		materials[i].Active = false
		materials[i].UpdatedOn = time.Now()
		materials[i].UpdatedBy = userId
	}
	err = impl.materialRepository.Update(materials)
	if err != nil {
		impl.logger.Errorw("could not delete materials ", "err", err)
		return err
	}

	impl.logger.Debug("deleting materials in git_sensor")
	for _, m := range materials {
		err = impl.updateRepositoryToGitSensor(m)
		if err != nil {
			impl.logger.Errorw("error in updating to git-sensor", "err", err)
			return err
		}
	}

	app, err := impl.appRepository.FindById(appId)
	if err != nil {
		impl.logger.Errorw("err", err)
		return err
	}
	dbConnection := impl.appRepository.GetConnection()
	tx, err := dbConnection.Begin()
	if err != nil {
		impl.logger.Errorw("error in establishing connection", "err", err)
		return err
	}
	// Rollback tx on error.
	defer tx.Rollback()
	app.Active = false
	app.UpdatedOn = time.Now()
	app.UpdatedBy = userId
	err = impl.appRepository.UpdateWithTxn(app, tx)
	if err != nil {
		impl.logger.Errorw("err", "err", err)
		return err
	}
	//deleting auth roles entries for this project
	err = impl.userAuthService.DeleteRoles(repository3.PROJECT_TYPE, app.AppName, tx)
	if err != nil {
		impl.logger.Errorw("error in deleting auth roles", "err", err)
		return err
	}
	err = tx.Commit()
	if err != nil {
		return err
	}
	return nil
}

func (impl DbPipelineOrchestratorImpl) CreateMaterials(createMaterialRequest *bean.CreateMaterialDTO) (*bean.CreateMaterialDTO, error) {
	existingMaterials, err := impl.materialRepository.FindByAppId(createMaterialRequest.AppId)
	if err != nil {
		impl.logger.Errorw("err", "err", err)
		return nil, err
	}
	checkoutPaths := make(map[int]string)
	impl.logger.Debugw("existing materials", "material", existingMaterials)
	for _, material := range existingMaterials {
		checkoutPaths[material.Id] = material.CheckoutPath
	}
	for i, material := range createMaterialRequest.Material {
		if material.CheckoutPath == "" {
			material.CheckoutPath = "./"
		}
		checkoutPaths[i*-1] = material.CheckoutPath
	}
	duplicatePathErr := impl.validateCheckoutPathsForMultiGit(checkoutPaths)
	if duplicatePathErr != nil {
		impl.logger.Errorw("duplicate checkout paths", "err", err)
		return nil, duplicatePathErr
	}
	var materials []*bean.GitMaterial
	for _, inputMaterial := range createMaterialRequest.Material {
		m, err := impl.createMaterial(inputMaterial, createMaterialRequest.AppId, createMaterialRequest.UserId)
		inputMaterial.Id = m.Id
		if err != nil {
			return nil, err
		}
		materials = append(materials, inputMaterial)
	}
	err = impl.addRepositoryToGitSensor(materials)
	if err != nil {
		impl.logger.Errorw("error in updating to sensor", "err", err)
		return nil, err
	}
	impl.logger.Debugw("all materials are ", "materials", materials)
	return createMaterialRequest, nil
}

func (impl DbPipelineOrchestratorImpl) UpdateMaterial(updateMaterialDTO *bean.UpdateMaterialDTO) (*bean.UpdateMaterialDTO, error) {
	updatedMaterial, err := impl.updateMaterial(updateMaterialDTO)
	if err != nil {
		impl.logger.Errorw("err", "err", err)
		return nil, err
	}

	err = impl.updateRepositoryToGitSensor(updatedMaterial)
	if err != nil {
		impl.logger.Errorw("error in updating to git-sensor", "err", err)
		return nil, err
	}
	return updateMaterialDTO, nil
}

func (impl DbPipelineOrchestratorImpl) updateRepositoryToGitSensor(material *pipelineConfig.GitMaterial) error {
	sensorMaterial := &gitSensor.GitMaterial{
		Name:             material.Name,
		Url:              material.Url,
		Id:               material.Id,
		GitProviderId:    material.GitProviderId,
		CheckoutLocation: material.CheckoutPath,
		Deleted:          !material.Active,
		FetchSubmodules:  material.FetchSubmodules,
	}
	_, err := impl.GitSensorClient.UpdateRepo(sensorMaterial)
	return err
}

func (impl DbPipelineOrchestratorImpl) addRepositoryToGitSensor(materials []*bean.GitMaterial) error {
	var sensorMaterials []*gitSensor.GitMaterial
	for _, material := range materials {
		sensorMaterial := &gitSensor.GitMaterial{
			Name:            material.Name,
			Url:             material.Url,
			Id:              material.Id,
			GitProviderId:   material.GitProviderId,
			Deleted:         false,
			FetchSubmodules: material.FetchSubmodules,
		}
		sensorMaterials = append(sensorMaterials, sensorMaterial)
	}
	_, err := impl.GitSensorClient.AddRepo(sensorMaterials)
	return err
}

//FIXME: not thread safe
func (impl DbPipelineOrchestratorImpl) createAppGroup(name string, userId int32, teamId int, tx *pg.Tx) (*app2.App, error) {
	app, err := impl.appRepository.FindActiveByName(name)
	if err != nil && err != pg.ErrNoRows {
		return nil, err
	}
	if app != nil && app.Id > 0 {
		impl.logger.Warnw("app already exists", "name", name)
		err = &util.ApiError{
			Code:            constants.AppAlreadyExists.Code,
			InternalMessage: "app already exists",
			UserMessage:     constants.AppAlreadyExists.UserMessage(name),
		}
		return nil, err
	}
	pg := &app2.App{
		Active:   true,
		AppName:  name,
		TeamId:   teamId,
		AuditLog: sql.AuditLog{UpdatedBy: userId, CreatedBy: userId, UpdatedOn: time.Now(), CreatedOn: time.Now()},
	}
	err = impl.appRepository.SaveWithTxn(pg, tx)
	if err != nil {
		impl.logger.Errorw("error in saving entity ", "entity", pg)
		return nil, err
	}

	apps, err := impl.appRepository.FindActiveListByName(name)
	if err != nil {
		return nil, err
	}
	appLen := len(apps)
	if appLen > 1 {
		firstElement := apps[0]
		if firstElement.Id != pg.Id {
			pg.Active = false
			err = impl.appRepository.UpdateWithTxn(pg, tx)
			if err != nil {
				impl.logger.Errorw("error in saving entity ", "entity", pg)
				return nil, err
			}
			err = &util.ApiError{
				Code:            constants.AppAlreadyExists.Code,
				InternalMessage: "app already exists",
				UserMessage:     constants.AppAlreadyExists.UserMessage(name),
			}
			return nil, err
		}
	}
	return pg, nil
}

func (impl DbPipelineOrchestratorImpl) validateCheckoutPathsForMultiGit(allPaths map[int]string) error {
	dockerfilePathMap := make(map[string]bool)
	impl.logger.Debugw("all paths ", "path", allPaths)
	isMulti := len(allPaths) > 1
	for _, c := range allPaths {
		if isMulti && (c == "") {
			impl.logger.Errorw("validation err", "err", "checkout path required for multi-git")
			return fmt.Errorf("checkout path required for multi-git")
		}
		if !strings.HasPrefix(c, "./") {
			impl.logger.Errorw("validation err", "err", "invalid checkout path it must start with ./")
			return fmt.Errorf("invalid checkout path it must start with ./ ")
		}
		if _, ok := dockerfilePathMap[c]; ok {
			impl.logger.Error("duplicate checkout paths found")
			return errors.New("duplicate checkout paths found")
		}
		dockerfilePathMap[c] = true
	}
	return nil
}

func (impl DbPipelineOrchestratorImpl) updateMaterial(updateMaterialDTO *bean.UpdateMaterialDTO) (*pipelineConfig.GitMaterial, error) {
	existingMaterials, err := impl.materialRepository.FindByAppId(updateMaterialDTO.AppId)
	if err != nil {
		impl.logger.Errorw("err", "err", err)
		return nil, err
	}
	checkoutPaths := make(map[int]string)
	for _, material := range existingMaterials {
		checkoutPaths[material.Id] = material.CheckoutPath
	}
	var currentMaterial *pipelineConfig.GitMaterial
	for _, m := range existingMaterials {
		if m.Id == updateMaterialDTO.Material.Id {
			currentMaterial = m
			break
		}
	}
	if currentMaterial == nil {
		return nil, errors.New("material to be updated does not exist")
	}
	if updateMaterialDTO.Material.CheckoutPath == "" {
		updateMaterialDTO.Material.CheckoutPath = "./"
	}
	checkoutPaths[updateMaterialDTO.Material.Id] = updateMaterialDTO.Material.CheckoutPath
	validationErr := impl.validateCheckoutPathsForMultiGit(checkoutPaths)
	if validationErr != nil {
		impl.logger.Errorw("validation err", "err", err)
		return nil, validationErr
	}
	currentMaterial.Url = updateMaterialDTO.Material.Url
	basePath := path.Base(updateMaterialDTO.Material.Url)
	basePath = strings.TrimSuffix(basePath, ".git")

	currentMaterial.Name = strconv.Itoa(updateMaterialDTO.Material.GitProviderId) + "-" + basePath
	currentMaterial.GitProviderId = updateMaterialDTO.Material.GitProviderId
	currentMaterial.CheckoutPath = updateMaterialDTO.Material.CheckoutPath
	currentMaterial.FetchSubmodules = updateMaterialDTO.Material.FetchSubmodules
	currentMaterial.AuditLog = sql.AuditLog{UpdatedBy: updateMaterialDTO.UserId, CreatedBy: currentMaterial.CreatedBy, UpdatedOn: time.Now(), CreatedOn: currentMaterial.CreatedOn}

	err = impl.materialRepository.UpdateMaterial(currentMaterial)
	if err != nil {
		impl.logger.Errorw("error in updating material", "material", currentMaterial, "err", err)
		return nil, err
	}
	return currentMaterial, nil
}

func (impl DbPipelineOrchestratorImpl) createMaterial(inputMaterial *bean.GitMaterial, appId int, userId int32) (*pipelineConfig.GitMaterial, error) {
	basePath := path.Base(inputMaterial.Url)
	basePath = strings.TrimSuffix(basePath, ".git")
	material := &pipelineConfig.GitMaterial{
		Url:             inputMaterial.Url,
		AppId:           appId,
		Name:            strconv.Itoa(inputMaterial.GitProviderId) + "-" + basePath,
		GitProviderId:   inputMaterial.GitProviderId,
		Active:          true,
		CheckoutPath:    inputMaterial.CheckoutPath,
		FetchSubmodules: inputMaterial.FetchSubmodules,
		AuditLog:        sql.AuditLog{UpdatedBy: userId, CreatedBy: userId, UpdatedOn: time.Now(), CreatedOn: time.Now()},
	}
	err := impl.materialRepository.SaveMaterial(material)
	if err != nil {
		impl.logger.Errorw("error in saving material", "material", material, "err", err)
		return nil, err
	}
	return material, err
}

func (impl DbPipelineOrchestratorImpl) CreateCDPipelines(pipelineRequest *bean.CDPipelineConfigObject, appId int, userId int32, tx *pg.Tx) (pipelineId int, err error) {
	preStageConfig := ""
	preTriggerType := pipelineConfig.TriggerType("")
	if len(pipelineRequest.PreStage.Config) > 0 {
		preStageConfig = pipelineRequest.PreStage.Config
		preTriggerType = pipelineRequest.PreStage.TriggerType
	}

	postStageConfig := ""
	postTriggerType := pipelineConfig.TriggerType("")
	if len(pipelineRequest.PostStage.Config) > 0 {
		postStageConfig = pipelineRequest.PostStage.Config
		postTriggerType = pipelineRequest.PostStage.TriggerType
	}

	preStageConfigMapSecretNames, err := json.Marshal(&pipelineRequest.PreStageConfigMapSecretNames)
	if err != nil {
		impl.logger.Error(err)
		return 0, err
	}

	postStageConfigMapSecretNames, err := json.Marshal(&pipelineRequest.PostStageConfigMapSecretNames)
	if err != nil {
		impl.logger.Error(err)
		return 0, err
	}

	pipeline := &pipelineConfig.Pipeline{
		EnvironmentId:                 pipelineRequest.EnvironmentId,
		AppId:                         appId,
		Name:                          pipelineRequest.Name,
		Deleted:                       false,
		CiPipelineId:                  pipelineRequest.CiPipelineId,
		TriggerType:                   pipelineRequest.TriggerType,
		PreStageConfig:                preStageConfig,
		PostStageConfig:               postStageConfig,
		PreTriggerType:                preTriggerType,
		PostTriggerType:               postTriggerType,
		PreStageConfigMapSecretNames:  string(preStageConfigMapSecretNames),
		PostStageConfigMapSecretNames: string(postStageConfigMapSecretNames),
		RunPreStageInEnv:              pipelineRequest.RunPreStageInEnv,
		RunPostStageInEnv:             pipelineRequest.RunPostStageInEnv,
		AuditLog:                      sql.AuditLog{UpdatedBy: userId, CreatedBy: userId, UpdatedOn: time.Now(), CreatedOn: time.Now()},
	}
	err = impl.pipelineRepository.Save([]*pipelineConfig.Pipeline{pipeline}, tx)
	if err != nil {
		impl.logger.Errorw("error in saving cd pipeline", "err", err, "pipeline", pipeline)
		return 0, err
	}
	if pipeline.PreStageConfig != "" {
		err = impl.cdConfigHistoryService.CreateCdConfigHistory(pipeline, tx, history.PRE_CD_TYPE, false, 0, time.Time{})
		if err != nil {
			impl.logger.Errorw("error in creating pre cd config entry", "err", err, "pipeline", pipeline)
			return 0, err
		}
	}
	if pipeline.PostStageConfig != "" {
		err = impl.cdConfigHistoryService.CreateCdConfigHistory(pipeline, tx, history.POST_CD_TYPE, false, 0, time.Time{})
		if err != nil {
			impl.logger.Errorw("error in creating post cd config entry", "err", err, "pipeline", pipeline)
			return 0, err
		}
	}
	return pipeline.Id, nil
}

func (impl DbPipelineOrchestratorImpl) UpdateCDPipeline(pipelineRequest *bean.CDPipelineConfigObject, userId int32, tx *pg.Tx) (err error) {
	pipeline, err := impl.pipelineRepository.FindById(pipelineRequest.Id)
	if err == pg.ErrNoRows {
		return fmt.Errorf("no cd pipeline found")
	} else if err != nil {
		return err
	} else if pipeline.Id == 0 {
		return fmt.Errorf("no cd pipeline found")
	}
	preStageConfig := ""
	preTriggerType := pipelineConfig.TriggerType("")
	if len(pipelineRequest.PreStage.Config) > 0 {
		preStageConfig = pipelineRequest.PreStage.Config
		preTriggerType = pipelineRequest.PreStage.TriggerType
	}

	postStageConfig := ""
	postTriggerType := pipelineConfig.TriggerType("")
	if len(pipelineRequest.PostStage.Config) > 0 {
		postStageConfig = pipelineRequest.PostStage.Config
		postTriggerType = pipelineRequest.PostStage.TriggerType
	}

	preStageConfigMapSecretNames, err := json.Marshal(&pipelineRequest.PreStageConfigMapSecretNames)
	if err != nil {
		impl.logger.Error(err)
		return err
	}

	postStageConfigMapSecretNames, err := json.Marshal(&pipelineRequest.PostStageConfigMapSecretNames)
	if err != nil {
		impl.logger.Error(err)
		return err
	}

	pipeline.TriggerType = pipelineRequest.TriggerType
	pipeline.PreStageConfig = preStageConfig
	pipeline.PostStageConfig = postStageConfig
	pipeline.PreTriggerType = preTriggerType
	pipeline.PostTriggerType = postTriggerType
	pipeline.PreStageConfigMapSecretNames = string(preStageConfigMapSecretNames)
	pipeline.PostStageConfigMapSecretNames = string(postStageConfigMapSecretNames)
	pipeline.RunPreStageInEnv = pipelineRequest.RunPreStageInEnv
	pipeline.RunPostStageInEnv = pipelineRequest.RunPostStageInEnv
	pipeline.UpdatedBy = userId
	pipeline.UpdatedOn = time.Now()
	err = impl.pipelineRepository.Update(pipeline, tx)
	if err != nil {
		impl.logger.Errorw("error in updating cd pipeline", "err", err, "pipeline", pipeline)
		return err
	}
	if pipeline.PreStageConfig != "" {
		err = impl.cdConfigHistoryService.CreateCdConfigHistory(pipeline, tx, history.PRE_CD_TYPE, false, 0, time.Time{})
		if err != nil {
			impl.logger.Errorw("error in creating pre cd config entry", "err", err, "pipeline", pipeline)
			return err
		}
	}
	if pipeline.PostStageConfig != "" {
		err = impl.cdConfigHistoryService.CreateCdConfigHistory(pipeline, tx, history.POST_CD_TYPE, false, 0, time.Time{})
		if err != nil {
			impl.logger.Errorw("error in creating post cd config entry", "err", err, "pipeline", pipeline)
			return err
		}
	}
	return err
}

func (impl DbPipelineOrchestratorImpl) DeleteCdPipeline(pipelineId int, tx *pg.Tx) error {
	return impl.pipelineRepository.Delete(pipelineId, tx)
}

func (impl DbPipelineOrchestratorImpl) PipelineExists(name string) (bool, error) {
	return impl.pipelineRepository.PipelineExists(name)
}

func (impl DbPipelineOrchestratorImpl) GetCdPipelinesForApp(appId int) (cdPipelines *bean.CdPipelines, err error) {
	dbPipelines, err := impl.pipelineRepository.FindActiveByAppId(appId)
	if err != nil {
		impl.logger.Errorw("error in fetching cdPipeline", "appId", appId, "err", err)
	}

	var pipelines []*bean.CDPipelineConfigObject
	for _, dbPipeline := range dbPipelines {
		preStage := bean.CdStage{}
		if len(dbPipeline.PreStageConfig) > 0 {
			preStage.Name = "Pre-Deployment"
			preStage.Config = dbPipeline.PreStageConfig
			preStage.TriggerType = dbPipeline.PreTriggerType
		}
		postStage := bean.CdStage{}
		if len(dbPipeline.PostStageConfig) > 0 {
			postStage.Name = "Post-Deployment"
			postStage.Config = dbPipeline.PostStageConfig
			postStage.TriggerType = dbPipeline.PostTriggerType
		}

		preStageConfigmapSecrets := bean.PreStageConfigMapSecretNames{}
		postStageConfigmapSecrets := bean.PostStageConfigMapSecretNames{}

		if dbPipeline.PreStageConfigMapSecretNames != "" {
			err = json.Unmarshal([]byte(dbPipeline.PreStageConfigMapSecretNames), &preStageConfigmapSecrets)
			if err != nil {
				impl.logger.Error(err)
				return nil, err
			}
		}
		if dbPipeline.PostStageConfigMapSecretNames != "" {
			err = json.Unmarshal([]byte(dbPipeline.PostStageConfigMapSecretNames), &postStageConfigmapSecrets)
			if err != nil {
				impl.logger.Error(err)
				return nil, err
			}
		}

		pipeline := &bean.CDPipelineConfigObject{
			Id:                            dbPipeline.Id,
			Name:                          dbPipeline.Name,
			EnvironmentId:                 dbPipeline.EnvironmentId,
			CiPipelineId:                  dbPipeline.CiPipelineId,
			TriggerType:                   dbPipeline.TriggerType,
			PreStage:                      preStage,
			PostStage:                     postStage,
			RunPreStageInEnv:              dbPipeline.RunPreStageInEnv,
			RunPostStageInEnv:             dbPipeline.RunPostStageInEnv,
			PreStageConfigMapSecretNames:  preStageConfigmapSecrets,
			PostStageConfigMapSecretNames: postStageConfigmapSecrets,
		}
		pipelines = append(pipelines, pipeline)
	}
	cdPipelines = &bean.CdPipelines{
		AppId:     appId,
		Pipelines: pipelines,
	}
	if len(pipelines) == 0 {
		err = &util.ApiError{Code: "404", HttpStatusCode: 200, UserMessage: "no cd pipeline found"}
	} else {
		err = nil
	}
	return cdPipelines, err
}

func (impl DbPipelineOrchestratorImpl) GetCdPipelinesForAppAndEnv(appId int, envId int) (cdPipelines *bean.CdPipelines, err error) {
	dbPipelines, err := impl.pipelineRepository.FindActiveByAppIdAndEnvironmentId(appId, envId)
	if err != nil {
		impl.logger.Errorw("error in fetching cdPipeline", "appId", appId, "err", err)
	}
	var pipelines []*bean.CDPipelineConfigObject
	for _, dbPipeline := range dbPipelines {
		preStage := bean.CdStage{}
		if len(dbPipeline.PreStageConfig) > 0 {
			preStage.Name = "Pre-Deployment"
			preStage.Config = dbPipeline.PreStageConfig
			preStage.TriggerType = dbPipeline.PreTriggerType
		}
		postStage := bean.CdStage{}
		if len(dbPipeline.PostStageConfig) > 0 {
			postStage.Name = "Post-Deployment"
			postStage.Config = dbPipeline.PostStageConfig
			postStage.TriggerType = dbPipeline.PostTriggerType
		}

		preStageConfigmapSecrets := bean.PreStageConfigMapSecretNames{}
		postStageConfigmapSecrets := bean.PostStageConfigMapSecretNames{}

		if dbPipeline.PreStageConfigMapSecretNames != "" {
			err = json.Unmarshal([]byte(dbPipeline.PreStageConfigMapSecretNames), &preStageConfigmapSecrets)
			if err != nil {
				impl.logger.Error(err)
				return nil, err
			}
		}
		if dbPipeline.PostStageConfigMapSecretNames != "" {
			err = json.Unmarshal([]byte(dbPipeline.PostStageConfigMapSecretNames), &postStageConfigmapSecrets)
			if err != nil {
				impl.logger.Error(err)
				return nil, err
			}
		}
		env, err := impl.envRepository.FindById(envId)
		if err != nil {
			impl.logger.Error(err)
			return nil, err
		}
		pipeline := &bean.CDPipelineConfigObject{
			Id:                            dbPipeline.Id,
			Name:                          dbPipeline.Name,
			EnvironmentId:                 dbPipeline.EnvironmentId,
			CiPipelineId:                  dbPipeline.CiPipelineId,
			TriggerType:                   dbPipeline.TriggerType,
			PreStage:                      preStage,
			PostStage:                     postStage,
			PreStageConfigMapSecretNames:  preStageConfigmapSecrets,
			PostStageConfigMapSecretNames: postStageConfigmapSecrets,
			RunPreStageInEnv:              dbPipeline.RunPreStageInEnv,
			RunPostStageInEnv:             dbPipeline.RunPostStageInEnv,
			CdArgoSetup:                   env.Cluster.CdArgoSetup,
		}
		pipelines = append(pipelines, pipeline)
	}
	cdPipelines = &bean.CdPipelines{
		AppId:     appId,
		Pipelines: pipelines,
	}
	return cdPipelines, nil
}

func (impl DbPipelineOrchestratorImpl) GetByEnvOverrideId(envOverrideId int) (*bean.CdPipelines, error) {
	dbPipelines, err := impl.pipelineRepository.GetByEnvOverrideId(envOverrideId)
	if err != nil {
		impl.logger.Errorw("error in fetching cdPipeline", "envOverrideId", envOverrideId, "err", err)
	}
	var pipelines []*bean.CDPipelineConfigObject
	for _, dbPipeline := range dbPipelines {
		pipeline := &bean.CDPipelineConfigObject{
			Id:            dbPipeline.Id,
			Name:          dbPipeline.Name,
			EnvironmentId: dbPipeline.EnvironmentId,
			CiPipelineId:  dbPipeline.CiPipelineId,
			TriggerType:   dbPipeline.TriggerType,
		}
		pipelines = append(pipelines, pipeline)
	}
	cdPipelines := &bean.CdPipelines{
		//AppId:     appId,
		Pipelines: pipelines,
	}
	return cdPipelines, nil
}<|MERGE_RESOLUTION|>--- conflicted
+++ resolved
@@ -81,12 +81,9 @@
 	attributesService            attributes.AttributesService
 	appListingRepository         repository.AppListingRepository
 	appLabelsService             app.AppLabelService
-<<<<<<< HEAD
+	userAuthService              user.UserAuthService
 	cdConfigHistoryService       history2.CdConfigHistoryService
 	ciScriptHistoryService       history2.CiScriptHistoryService
-=======
-	userAuthService              user.UserAuthService
->>>>>>> 402a994d
 }
 
 func NewDbPipelineOrchestrator(
@@ -102,12 +99,9 @@
 	attributesService attributes.AttributesService,
 	appListingRepository repository.AppListingRepository,
 	appLabelsService app.AppLabelService,
-<<<<<<< HEAD
+	userAuthService user.UserAuthService,
 	cdConfigHistoryService history2.CdConfigHistoryService,
 	ciScriptHistoryService history2.CiScriptHistoryService) *DbPipelineOrchestratorImpl {
-=======
-	userAuthService user.UserAuthService) *DbPipelineOrchestratorImpl {
->>>>>>> 402a994d
 	return &DbPipelineOrchestratorImpl{
 		appRepository:                pipelineGroupRepository,
 		logger:                       logger,
@@ -122,12 +116,9 @@
 		attributesService:            attributesService,
 		appListingRepository:         appListingRepository,
 		appLabelsService:             appLabelsService,
-<<<<<<< HEAD
+		userAuthService:              userAuthService,
 		cdConfigHistoryService:       cdConfigHistoryService,
 		ciScriptHistoryService:       ciScriptHistoryService,
-=======
-		userAuthService:              userAuthService,
->>>>>>> 402a994d
 	}
 }
 
