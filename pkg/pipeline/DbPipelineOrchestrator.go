--- conflicted
+++ resolved
@@ -91,13 +91,10 @@
 	prePostCdScriptHistoryService history3.PrePostCdScriptHistoryService
 	prePostCiScriptHistoryService history3.PrePostCiScriptHistoryService
 	pipelineStageService          PipelineStageService
-<<<<<<< HEAD
+	//ciTemplateOverrideRepository  pipelineConfig.CiTemplateOverrideRepository
+	ciTemplateService CiTemplateService
 	ciTemplateOverrideRepository  pipelineConfig.CiTemplateOverrideRepository
 	gitMaterialHistoryService     history3.GitMaterialHistoryService
-=======
-	//ciTemplateOverrideRepository  pipelineConfig.CiTemplateOverrideRepository
-	ciTemplateService CiTemplateService
->>>>>>> d5c8b365
 }
 
 func NewDbPipelineOrchestrator(
@@ -117,12 +114,8 @@
 	prePostCdScriptHistoryService history3.PrePostCdScriptHistoryService,
 	prePostCiScriptHistoryService history3.PrePostCiScriptHistoryService,
 	pipelineStageService PipelineStageService,
-<<<<<<< HEAD
 	ciTemplateOverrideRepository pipelineConfig.CiTemplateOverrideRepository,
 	gitMaterialHistoryService history3.GitMaterialHistoryService) *DbPipelineOrchestratorImpl {
-=======
-	ciTemplateOverrideRepository pipelineConfig.CiTemplateOverrideRepository, ciTemplateService CiTemplateService) *DbPipelineOrchestratorImpl {
->>>>>>> d5c8b365
 	return &DbPipelineOrchestratorImpl{
 		appRepository:                 pipelineGroupRepository,
 		logger:                        logger,
@@ -141,13 +134,8 @@
 		prePostCdScriptHistoryService: prePostCdScriptHistoryService,
 		prePostCiScriptHistoryService: prePostCiScriptHistoryService,
 		pipelineStageService:          pipelineStageService,
-<<<<<<< HEAD
 		ciTemplateOverrideRepository:  ciTemplateOverrideRepository,
 		gitMaterialHistoryService:     gitMaterialHistoryService,
-=======
-		//ciTemplateOverrideRepository:  ciTemplateOverrideRepository,
-		ciTemplateService: ciTemplateService,
->>>>>>> d5c8b365
 	}
 }
 
