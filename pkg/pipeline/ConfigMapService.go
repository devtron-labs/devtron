/*
 * Copyright (c) 2020 Devtron Labs
 *
 * Licensed under the Apache License, Version 2.0 (the "License");
 * you may not use this file except in compliance with the License.
 * You may obtain a copy of the License at
 *
 *    http://www.apache.org/licenses/LICENSE-2.0
 *
 * Unless required by applicable law or agreed to in writing, software
 * distributed under the License is distributed on an "AS IS" BASIS,
 * WITHOUT WARRANTIES OR CONDITIONS OF ANY KIND, either express or implied.
 * See the License for the specific language governing permissions and
 * limitations under the License.
 *
 */

package pipeline

import (
	"encoding/json"
	"errors"
	"fmt"
	"github.com/devtron-labs/devtron/internal/sql/repository/app"
	"github.com/devtron-labs/devtron/internal/sql/repository/chartConfig"
	"github.com/devtron-labs/devtron/internal/util"
	chartRepoRepository "github.com/devtron-labs/devtron/pkg/chartRepo/repository"
	repository2 "github.com/devtron-labs/devtron/pkg/cluster/repository"
	"github.com/devtron-labs/devtron/pkg/commonService"
	"github.com/devtron-labs/devtron/pkg/pipeline/bean"
	history2 "github.com/devtron-labs/devtron/pkg/pipeline/history"
	"github.com/devtron-labs/devtron/pkg/pipeline/history/repository"
	"github.com/devtron-labs/devtron/pkg/sql"
	util2 "github.com/devtron-labs/devtron/util"
	"github.com/go-pg/pg"
	"go.uber.org/zap"
	"regexp"
	"time"
)

<<<<<<< HEAD
type ConfigMapRequest struct {
	Id            int             `json:"id"`
	AppId         int             `json:"app_id"`
	EnvironmentId int             `json:"environment_id"`
	PipelineId    int             `json:"pipeline_id"`
	ConfigMapData json.RawMessage `json:"config_map_data"`
	SecretData    json.RawMessage `json:"secret_data"`
	UserId        int32           `json:"-"`
}
=======
//type ConfigMapRequest struct {
//	Id            int             `json:"id"`
//	AppId         int             `json:"app_id"`
//	EnvironmentId int             `json:"environment_id"`
//	PipelineId    int             `json:"pipeline_id"`
//	ConfigMapData json.RawMessage `json:"config_map_data"`
//	SecretData    json.RawMessage `json:"secret_data"`
//	UserId        int32           `json:"-"`
//}
//
//type ConfigDataRequest struct {
//	Id            int           `json:"id"`
//	AppId         int           `json:"appId"`
//	EnvironmentId int           `json:"environmentId,omitempty"`
//	ConfigData    []*ConfigData `json:"configData"`
//	UserId        int32         `json:"-"`
//}
//
//type JobEnvOverrideResponse struct {
//	Id              int    `json:"id"`
//	AppId           int    `json:"appId"`
//	EnvironmentId   int    `json:"environmentId,omitempty"`
//	EnvironmentName string `json:"environmentName,omitempty"`
//}
//
//type BulkPatchRequest struct {
//	Payload     []*BulkPatchPayload `json:"payload"`
//	Filter      *BulkPatchFilter    `json:"filter,omitempty"`
//	ProjectId   int                 `json:"projectId"`
//	Global      bool                `json:"global"`
//	Type        string              `json:"type"`
//	Name        string              `json:"name"`
//	Key         string              `json:"key"`
//	Value       string              `json:"value"`
//	PatchAction int                 `json:"patchAction"` // 1=add, 2=update, 0=delete
//	UserId      int32               `json:"-"`
//}
//
//type BulkPatchPayload struct {
//	AppId int `json:"appId"`
//	EnvId int `json:"envId"`
//}
//
//type CreateJobEnvOverridePayload struct {
//	AppId  int   `json:"appId"`
//	EnvId  int   `json:"envId"`
//	UserId int32 `json:"-"`
//}
//
//type BulkPatchFilter struct {
//	AppNameIncludes string `json:"appNameIncludes,omitempty"`
//	AppNameExcludes string `json:"appNameExcludes,omitempty"`
//	EnvId           int    `json:"envId,omitempty"`
//}
//
//type ExternalSecret struct {
//	Key      string `json:"key"`
//	Name     string `json:"name"`
//	Property string `json:"property,omitempty"`
//	IsBinary bool   `json:"isBinary"`
//}
//
//type ESOSecretData struct {
//	SecretStore     json.RawMessage `json:"secretStore,omitempty"`
//	SecretStoreRef  json.RawMessage `json:"secretStoreRef,omitempty"`
//	EsoData         []ESOData       `json:"esoData,omitempty"`
//	RefreshInterval string          `json:"refreshInterval,omitempty"`
//}
//
//type ESOData struct {
//	SecretKey string `json:"secretKey"`
//	Key       string `json:"key"`
//	Property  string `json:"property,omitempty"`
//}
//type ConfigData struct {
//	Name                  string           `json:"name"`
//	Type                  string           `json:"type"`
//	External              bool             `json:"external"`
//	MountPath             string           `json:"mountPath,omitempty"`
//	Data                  json.RawMessage  `json:"data"`
//	DefaultData           json.RawMessage  `json:"defaultData,omitempty"`
//	DefaultMountPath      string           `json:"defaultMountPath,omitempty"`
//	Global                bool             `json:"global"`
//	ExternalSecretType    string           `json:"externalType"`
//	ESOSecretData         ESOSecretData    `json:"esoSecretData"`
//	DefaultESOSecretData  ESOSecretData    `json:"defaultESOSecretData,omitempty"`
//	ExternalSecret        []ExternalSecret `json:"secretData"`
//	DefaultExternalSecret []ExternalSecret `json:"defaultSecretData,omitempty"`
//	RoleARN               string           `json:"roleARN"`
//	SubPath               bool             `json:"subPath"`
//	FilePermission        string           `json:"filePermission"`
//	Overridden            bool             `json:"overridden"`
//}
>>>>>>> 5158e0ab

const (
	KubernetesSecret  string = "KubernetesSecret"
	AWSSecretsManager string = "AWSSecretsManager"
	AWSSystemManager  string = "AWSSystemManager"
	HashiCorpVault    string = "HashiCorpVault"
)

type ConfigsList struct {
	ConfigData []*bean.ConfigData `json:"maps"`
}
type SecretsList struct {
	ConfigData []*bean.ConfigData `json:"secrets"`
}

type ConfigMapService interface {
	CMGlobalAddUpdate(configMapRequest *bean.ConfigDataRequest) (*bean.ConfigDataRequest, error)
	CMGlobalFetch(appId int) (*bean.ConfigDataRequest, error)
	CMEnvironmentAddUpdate(configMapRequest *bean.ConfigDataRequest) (*bean.ConfigDataRequest, error)
	CMEnvironmentFetch(appId int, envId int) (*bean.ConfigDataRequest, error)
	CMGlobalFetchForEdit(name string, id int) (*bean.ConfigDataRequest, error)
	CMEnvironmentFetchForEdit(name string, id int, appId int, envId int) (*bean.ConfigDataRequest, error)

	CSGlobalAddUpdate(configMapRequest *bean.ConfigDataRequest) (*bean.ConfigDataRequest, error)
	CSGlobalFetch(appId int) (*bean.ConfigDataRequest, error)
	CSEnvironmentAddUpdate(configMapRequest *bean.ConfigDataRequest) (*bean.ConfigDataRequest, error)
	CSEnvironmentFetch(appId int, envId int) (*bean.ConfigDataRequest, error)

	CMGlobalDelete(name string, id int, userId int32) (bool, error)
	CMEnvironmentDelete(name string, id int, userId int32) (bool, error)
	CSGlobalDelete(name string, id int, userId int32) (bool, error)
	CSEnvironmentDelete(name string, id int, userId int32) (bool, error)

	CMGlobalDeleteByAppId(name string, appId int, userId int32) (bool, error)
	CMEnvironmentDeleteByAppIdAndEnvId(name string, appId int, envId int, userId int32) (bool, error)
	CSGlobalDeleteByAppId(name string, appId int, userId int32) (bool, error)
	CSEnvironmentDeleteByAppIdAndEnvId(name string, appId int, envId int, userId int32) (bool, error)

	CSGlobalFetchForEdit(name string, id int) (*bean.ConfigDataRequest, error)
	CSEnvironmentFetchForEdit(name string, id int, appId int, envId int) (*bean.ConfigDataRequest, error)
	ConfigSecretGlobalBulkPatch(bulkPatchRequest *bean.BulkPatchRequest) (*bean.BulkPatchRequest, error)
	ConfigSecretEnvironmentBulkPatch(bulkPatchRequest *bean.BulkPatchRequest) (*bean.BulkPatchRequest, error)

	ConfigSecretEnvironmentCreate(createJobEnvOverrideRequest *bean.CreateJobEnvOverridePayload) (*bean.CreateJobEnvOverridePayload, error)
	ConfigSecretEnvironmentDelete(createJobEnvOverrideRequest *bean.CreateJobEnvOverridePayload) (*bean.CreateJobEnvOverridePayload, error)
	ConfigSecretEnvironmentGet(appId int) ([]bean.JobEnvOverrideResponse, error)
	ConfigSecretEnvironmentClone(appId int, cloneAppId int, userId int32) ([]chartConfig.ConfigMapEnvModel, error)
	EncryptCSData(item *bean.ConfigData) error
}

type ConfigMapServiceImpl struct {
	chartRepository             chartRepoRepository.ChartRepository
	logger                      *zap.SugaredLogger
	repoRepository              chartRepoRepository.ChartRepoRepository
	mergeUtil                   util.MergeUtil
	pipelineConfigRepository    chartConfig.PipelineConfigRepository
	configMapRepository         chartConfig.ConfigMapRepository
	environmentConfigRepository chartConfig.EnvConfigOverrideRepository
	commonService               commonService.CommonService
	appRepository               app.AppRepository
	configMapHistoryService     history2.ConfigMapHistoryService
	environmentRepository       repository2.EnvironmentRepository
}

func NewConfigMapServiceImpl(chartRepository chartRepoRepository.ChartRepository,
	logger *zap.SugaredLogger,
	repoRepository chartRepoRepository.ChartRepoRepository,
	mergeUtil util.MergeUtil,
	pipelineConfigRepository chartConfig.PipelineConfigRepository,
	configMapRepository chartConfig.ConfigMapRepository, environmentConfigRepository chartConfig.EnvConfigOverrideRepository,
	commonService commonService.CommonService, appRepository app.AppRepository,
	configMapHistoryService history2.ConfigMapHistoryService, environmentRepository repository2.EnvironmentRepository) *ConfigMapServiceImpl {
	return &ConfigMapServiceImpl{
		chartRepository:             chartRepository,
		logger:                      logger,
		repoRepository:              repoRepository,
		mergeUtil:                   mergeUtil,
		pipelineConfigRepository:    pipelineConfigRepository,
		configMapRepository:         configMapRepository,
		environmentConfigRepository: environmentConfigRepository,
		commonService:               commonService,
		appRepository:               appRepository,
		configMapHistoryService:     configMapHistoryService,
		environmentRepository:       environmentRepository,
	}
}

<<<<<<< HEAD
func (impl ConfigMapServiceImpl) adapter(model *chartConfig.ConfigMapAppModel) (*ConfigMapRequest, error) {
	configMapRequest := &ConfigMapRequest{
		Id:            model.Id,
		AppId:         model.AppId,
		ConfigMapData: []byte(model.ConfigMapData),
		SecretData:    []byte(model.SecretData),
	}
	return configMapRequest, nil
}
func (impl ConfigMapServiceImpl) adapterEnv(model *chartConfig.ConfigMapEnvModel) (*ConfigMapRequest, error) {
	configMapRequest := &ConfigMapRequest{
		Id:            model.Id,
		AppId:         model.AppId,
		EnvironmentId: model.EnvironmentId,
		ConfigMapData: []byte(model.ConfigMapData),
		SecretData:    []byte(model.SecretData),
	}
	return configMapRequest, nil
}

=======
>>>>>>> 5158e0ab
func (impl ConfigMapServiceImpl) CMGlobalAddUpdate(configMapRequest *bean.ConfigDataRequest) (*bean.ConfigDataRequest, error) {
	if len(configMapRequest.ConfigData) != 1 {
		return nil, fmt.Errorf("invalid request multiple config found for add or update")
	}
	configData := configMapRequest.ConfigData[0]
	valid, err := impl.validateConfigData(configData)
	if err != nil && !valid {
		impl.logger.Errorw("error in validating", "error", err)
		return configMapRequest, err
	}
	var model *chartConfig.ConfigMapAppModel
	if configMapRequest.Id > 0 {
		model, err = impl.configMapRepository.GetByIdAppLevel(configMapRequest.Id)
		if err != nil {
			impl.logger.Errorw("error while fetching from db", "error", err)
			return nil, err
		}
		configsList := &ConfigsList{}
		found := false
		var configs []*bean.ConfigData
		if len(model.ConfigMapData) > 0 {
			err = json.Unmarshal([]byte(model.ConfigMapData), configsList)
			if err != nil {
				impl.logger.Debugw("error while Unmarshal", "error", err)
			}
		}
		for _, item := range configsList.ConfigData {
			if item.Name == configData.Name {
				item.Data = configData.Data
				item.MountPath = configData.MountPath
				item.Type = configData.Type
				item.External = configData.External
				item.ExternalSecretType = configData.ExternalSecretType
				found = true
				item.SubPath = configData.SubPath
				item.FilePermission = configData.FilePermission
			}
			configs = append(configs, item)
		}

		if !found {
			configs = append(configs, configData)
		}
		configsList.ConfigData = configs
		configDataByte, err := json.Marshal(configsList)
		if err != nil {
			return nil, err
		}
		model.ConfigMapData = string(configDataByte)
		model.UpdatedBy = configMapRequest.UserId
		model.UpdatedOn = time.Now()

		configMap, err := impl.configMapRepository.UpdateAppLevel(model)
		if err != nil {
			impl.logger.Errorw("error while fetching from db", "error", err)
			return nil, err
		}
		configMapRequest.Id = configMap.Id

	} else {
		//creating config map record for first time
		configsList := &ConfigsList{
			ConfigData: configMapRequest.ConfigData,
		}
		configDataByte, err := json.Marshal(configsList)
		if err != nil {
			return nil, err
		}
		model = &chartConfig.ConfigMapAppModel{
			AppId:         configMapRequest.AppId,
			ConfigMapData: string(configDataByte),
		}
		model.CreatedBy = configMapRequest.UserId
		model.UpdatedBy = configMapRequest.UserId
		model.CreatedOn = time.Now()
		model.UpdatedOn = time.Now()

		configMap, err := impl.configMapRepository.CreateAppLevel(model)
		if err != nil {
			impl.logger.Errorw("error while creating app level", "error", err)
			return nil, err
		}
		configMapRequest.Id = configMap.Id
	}
	err = impl.configMapHistoryService.CreateHistoryFromAppLevelConfig(model, repository.CONFIGMAP_TYPE)
	if err != nil {
		impl.logger.Errorw("error in creating entry for configmap history", "err", err)
		return nil, err
	}
	return configMapRequest, nil
}

func (impl ConfigMapServiceImpl) CMGlobalFetch(appId int) (*bean.ConfigDataRequest, error) {
	configMapGlobal, err := impl.configMapRepository.GetByAppIdAppLevel(appId)
	if err != nil && pg.ErrNoRows != err {
		impl.logger.Errorw("error while fetching from db", "error", err)
		return nil, err
	}
	if pg.ErrNoRows == err {
		impl.logger.Debugw("no config map data found for this request", "appId", appId)
	}

	configMapGlobalList := &ConfigsList{}
	if len(configMapGlobal.ConfigMapData) > 0 {
		err = json.Unmarshal([]byte(configMapGlobal.ConfigMapData), configMapGlobalList)
		if err != nil {
			impl.logger.Debugw("error while Unmarshal", "error", err)
		}
	}
	configDataRequest := &bean.ConfigDataRequest{}
	configDataRequest.Id = configMapGlobal.Id
	configDataRequest.AppId = appId
	//configDataRequest.ConfigData = configMapGlobalList.ConfigData
	for _, item := range configMapGlobalList.ConfigData {
		item.Global = true
		configDataRequest.ConfigData = append(configDataRequest.ConfigData, item)
	}
	if configDataRequest.ConfigData == nil {
		list := []*bean.ConfigData{}
		configDataRequest.ConfigData = list
	} else {
		//configDataRequest.ConfigData = configMapGlobalList.ConfigData
	}

	return configDataRequest, nil
}

func (impl ConfigMapServiceImpl) CMEnvironmentAddUpdate(configMapRequest *bean.ConfigDataRequest) (*bean.ConfigDataRequest, error) {

	if len(configMapRequest.ConfigData) != 1 {
		return nil, fmt.Errorf("invalid request multiple config found for add or update")
	}
	configData := configMapRequest.ConfigData[0]
	valid, err := impl.validateConfigData(configData)
	if err != nil && !valid {
		impl.logger.Errorw("error in validating", "error", err)
		return configMapRequest, err
	}
	var model *chartConfig.ConfigMapEnvModel
	if configMapRequest.Id > 0 {
		model, err = impl.configMapRepository.GetByIdEnvLevel(configMapRequest.Id)
	} else if configMapRequest.AppId > 0 && configMapRequest.EnvironmentId > 0 {
		model, err = impl.configMapRepository.GetByAppIdAndEnvIdEnvLevel(configMapRequest.AppId, configMapRequest.EnvironmentId)
	}
	if err != nil && err != pg.ErrNoRows {
		impl.logger.Errorw("error while fetching from db", "error", err)
		return nil, err
	}
	if err == nil && model.Id > 0 {
		configsList := &ConfigsList{}
		found := false
		var configs []*bean.ConfigData
		if len(model.ConfigMapData) > 0 {
			err = json.Unmarshal([]byte(model.ConfigMapData), configsList)
			if err != nil {
				impl.logger.Debugw("error while Unmarshal", "error", err)
			}
		}
		for _, item := range configsList.ConfigData {
			if item.Name == configData.Name {
				item.Data = configData.Data
				item.MountPath = configData.MountPath
				item.Type = configData.Type
				item.External = configData.External
				item.ExternalSecretType = configData.ExternalSecretType
				item.SubPath = configData.SubPath
				item.FilePermission = configData.FilePermission
				found = true
			}
			configs = append(configs, item)
		}

		if !found {
			configs = append(configs, configData)
		}
		configsList.ConfigData = configs
		configDataByte, err := json.Marshal(configsList)
		if err != nil {
			return nil, err
		}
		model.ConfigMapData = string(configDataByte)
		model.UpdatedBy = configMapRequest.UserId
		model.UpdatedOn = time.Now()

		configMap, err := impl.configMapRepository.UpdateEnvLevel(model)
		if err != nil {
			impl.logger.Errorw("error while fetching from db", "error", err)
			return nil, err
		}
		configMapRequest.Id = configMap.Id

	} else if err == pg.ErrNoRows {
		//creating config map record for first time
		configsList := &ConfigsList{
			ConfigData: configMapRequest.ConfigData,
		}
		configDataByte, err := json.Marshal(configsList)
		if err != nil {
			return nil, err
		}
		model = &chartConfig.ConfigMapEnvModel{
			AppId:         configMapRequest.AppId,
			EnvironmentId: configMapRequest.EnvironmentId,
			ConfigMapData: string(configDataByte),
		}
		model.CreatedBy = configMapRequest.UserId
		model.UpdatedBy = configMapRequest.UserId

		configMap, err := impl.configMapRepository.CreateEnvLevel(model)
		if err != nil {
			impl.logger.Errorw("error while creating app level", "error", err)
			return nil, err
		}
		configMapRequest.Id = configMap.Id
	}
	err = impl.configMapHistoryService.CreateHistoryFromEnvLevelConfig(model, repository.CONFIGMAP_TYPE)
	if err != nil {
		impl.logger.Errorw("error in creating entry for CM/CS history in bulk update", "err", err)
		return nil, err
	}
	return configMapRequest, nil
}

func (impl ConfigMapServiceImpl) CMGlobalFetchForEdit(name string, id int) (*bean.ConfigDataRequest, error) {
	configMapGlobal, err := impl.configMapRepository.GetByIdAppLevel(id)
	if err != nil && pg.ErrNoRows != err {
		impl.logger.Errorw("error while fetching from db", "error", err)
		return nil, err
	}
	if pg.ErrNoRows == err {
		impl.logger.Debugw("no config map data found for this request", "id", id)
	}

	configMapGlobalList := &ConfigsList{}
	if len(configMapGlobal.ConfigMapData) > 0 {
		err = json.Unmarshal([]byte(configMapGlobal.ConfigMapData), configMapGlobalList)
		if err != nil {
			impl.logger.Debugw("error while Unmarshal", "error", err)
		}
	}
	configDataRequest := &bean.ConfigDataRequest{}
	configDataRequest.Id = configMapGlobal.Id
	for _, item := range configMapGlobalList.ConfigData {
		if item.Name == name {
			item.Global = true
			configDataRequest.ConfigData = append(configDataRequest.ConfigData, item)
			break
		}
	}
	if configDataRequest.ConfigData == nil {
		list := []*bean.ConfigData{}
		configDataRequest.ConfigData = list
	}

	return configDataRequest, nil
}

func (impl ConfigMapServiceImpl) CMEnvironmentFetchForEdit(name string, id int, appId int, envId int) (*bean.ConfigDataRequest, error) {
	configDataRequest, err := impl.CMEnvironmentFetch(appId, envId)
	if err != nil {
		return nil, err
	}
	var configs []*bean.ConfigData
	for _, configData := range configDataRequest.ConfigData {
		if configData.Name == name {
			configs = append(configs, configData)
		}
	}
	configDataRequest.ConfigData = configs
	return configDataRequest, nil
}

func (impl ConfigMapServiceImpl) CMEnvironmentFetch(appId int, envId int) (*bean.ConfigDataRequest, error) {
	configMapGlobal, err := impl.configMapRepository.GetByAppIdAppLevel(appId)
	if err != nil && pg.ErrNoRows != err {
		impl.logger.Errorw("error while fetching from db", "error", err)
		return nil, err
	}
	if pg.ErrNoRows == err {
		impl.logger.Debugw("no config map data found for this request", "appId", appId)
	}
	configMapGlobalList := &ConfigsList{}
	if len(configMapGlobal.ConfigMapData) > 0 {
		err = json.Unmarshal([]byte(configMapGlobal.ConfigMapData), configMapGlobalList)
		if err != nil {
			impl.logger.Errorw("error while Unmarshal", "error", err)
		}
	}
	configMapEnvLevel, err := impl.configMapRepository.GetByAppIdAndEnvIdEnvLevel(appId, envId)
	if err != nil && pg.ErrNoRows != err {
		impl.logger.Errorw("error while fetching from db", "error", err)
		return nil, err
	}
	if pg.ErrNoRows == err {
		impl.logger.Debugw("no config map data found for this request", "appId", appId)
	}
	configsListEnvLevel := &ConfigsList{}
	if len(configMapEnvLevel.ConfigMapData) > 0 {
		err = json.Unmarshal([]byte(configMapEnvLevel.ConfigMapData), configsListEnvLevel)
		if err != nil {
			impl.logger.Debugw("error while Unmarshal", "error", err)
		}
	}
	configDataRequest := &bean.ConfigDataRequest{}
	configDataRequest.Id = configMapEnvLevel.Id
	configDataRequest.AppId = appId
	configDataRequest.EnvironmentId = envId
	//configDataRequest.ConfigData = configsListEnvLevel.ConfigData

	kv1 := make(map[string]json.RawMessage)
	kv11 := make(map[string]string)
	kv2 := make(map[string]json.RawMessage)
	for _, item := range configMapGlobalList.ConfigData {
		kv1[item.Name] = item.Data
		kv11[item.Name] = item.MountPath
	}
	for _, item := range configsListEnvLevel.ConfigData {
		kv2[item.Name] = item.Data
	}

	//add those items which are in global only
	for _, item := range configMapGlobalList.ConfigData {
		if _, ok := kv2[item.Name]; !ok {
			item.Global = true
			item.DefaultData = item.Data
			item.DefaultMountPath = item.MountPath
			item.Data = nil
			item.MountPath = ""
			item.SubPath = item.SubPath
			item.FilePermission = item.FilePermission
			configDataRequest.ConfigData = append(configDataRequest.ConfigData, item)
		}
	}

	//add all the items from environment level, add default data to items which are override from global
	for _, item := range configsListEnvLevel.ConfigData {
		if val, ok := kv1[item.Name]; ok {
			item.DefaultData = val
			item.DefaultMountPath = kv11[item.Name]
			item.Global = true
			item.Overridden = true
			configDataRequest.ConfigData = append(configDataRequest.ConfigData, item)
		} else {
			configDataRequest.ConfigData = append(configDataRequest.ConfigData, item)
		}
	}

	if configDataRequest.ConfigData == nil {
		list := []*bean.ConfigData{}
		configDataRequest.ConfigData = list
	} else {
		//configDataRequest.ConfigData = configMapGlobalList.ConfigData
	}

	return configDataRequest, nil
}

// ---------------------------------------------------------------------------------------------

func (impl ConfigMapServiceImpl) CSGlobalAddUpdate(configMapRequest *bean.ConfigDataRequest) (*bean.ConfigDataRequest, error) {
	if len(configMapRequest.ConfigData) != 1 {
		return nil, fmt.Errorf("invalid request multiple config found for add or update")
	}
	configData := configMapRequest.ConfigData[0]
	valid, err := impl.validateConfigData(configData)
	if err != nil && !valid {
		impl.logger.Errorw("error in validating", "error", err)
		return configMapRequest, err
	}

	valid, err = impl.validateExternalSecretChartCompatibility(configMapRequest.AppId, configMapRequest.EnvironmentId, configData)
	if err != nil && !valid {
		impl.logger.Errorw("error in validating", "error", err)
		return configMapRequest, err
	}
	var model *chartConfig.ConfigMapAppModel
	if configMapRequest.Id > 0 {
		model, err = impl.configMapRepository.GetByIdAppLevel(configMapRequest.Id)
		if err != nil {
			impl.logger.Errorw("error while fetching from db", "error", err)
			return nil, err
		}
		secretsList := &SecretsList{}
		found := false
		var configs []*bean.ConfigData
		if len(model.SecretData) > 0 {
			err = json.Unmarshal([]byte(model.SecretData), secretsList)
			if err != nil {
				impl.logger.Debugw("error while Unmarshal", "error", err)
			}
		}
		for _, item := range secretsList.ConfigData {
			if item.Name == configData.Name {
				found = true
				item.Data = configData.Data
				item.MountPath = configData.MountPath
				item.Type = configData.Type
				item.External = configData.External
				item.ExternalSecretType = configData.ExternalSecretType
				item.ESOSecretData = configData.ESOSecretData
				item.ExternalSecret = configData.ExternalSecret
				item.RoleARN = configData.RoleARN
				item.SubPath = configData.SubPath
				item.FilePermission = configData.FilePermission
			}
			configs = append(configs, item)
		}

		if !found {
			configs = append(configs, configData)
		}
		secretsList.ConfigData = configs
		configDataByte, err := json.Marshal(secretsList)
		if err != nil {
			return nil, err
		}
		model.SecretData = string(configDataByte)
		model.UpdatedBy = configMapRequest.UserId
		model.UpdatedOn = time.Now()

		secret, err := impl.configMapRepository.UpdateAppLevel(model)
		if err != nil {
			impl.logger.Errorw("error while fetching from db", "error", err)
			return nil, err
		}
		configMapRequest.Id = secret.Id

	} else {
		//creating config map record for first time
		secretsList := &SecretsList{
			ConfigData: configMapRequest.ConfigData,
		}
		secretDataByte, err := json.Marshal(secretsList)
		if err != nil {
			return nil, err
		}
		model = &chartConfig.ConfigMapAppModel{
			AppId:      configMapRequest.AppId,
			SecretData: string(secretDataByte),
		}
		model.CreatedBy = configMapRequest.UserId
		model.UpdatedBy = configMapRequest.UserId
		model.CreatedOn = time.Now()
		model.UpdatedOn = time.Now()

		secret, err := impl.configMapRepository.CreateAppLevel(model)
		if err != nil {
			impl.logger.Errorw("error while creating app level", "error", err)
			return nil, err
		}
		configMapRequest.Id = secret.Id
	}
	err = impl.configMapHistoryService.CreateHistoryFromAppLevelConfig(model, repository.SECRET_TYPE)
	if err != nil {
		impl.logger.Errorw("error in creating entry for secret history", "err", err)
		return nil, err
	}
	return configMapRequest, nil
}

func (impl ConfigMapServiceImpl) CSGlobalFetch(appId int) (*bean.ConfigDataRequest, error) {
	configMapGlobal, err := impl.configMapRepository.GetByAppIdAppLevel(appId)
	if err != nil && pg.ErrNoRows != err {
		impl.logger.Errorw("error while fetching from db", "error", err)
		return nil, err
	}
	if pg.ErrNoRows == err {
		impl.logger.Warnw("no app level secret found for this request", "appId", appId)
	}

	configMapGlobalList := &SecretsList{}
	if len(configMapGlobal.SecretData) > 0 {
		err = json.Unmarshal([]byte(configMapGlobal.SecretData), configMapGlobalList)
		if err != nil {
			impl.logger.Warnw("error while Unmarshal", "error", err)
		}
	}
	configDataRequest := &bean.ConfigDataRequest{}
	configDataRequest.Id = configMapGlobal.Id
	configDataRequest.AppId = appId
	//configDataRequest.ConfigData = configMapGlobalList.ConfigData

	for _, item := range configMapGlobalList.ConfigData {
		item.Global = true
		configDataRequest.ConfigData = append(configDataRequest.ConfigData, item)
	}

<<<<<<< HEAD
	var configs []*bean.ConfigData
	for _, item := range configDataRequest.ConfigData {
		err = impl.EncryptCSData(item)
		if err != nil {
			return nil, err
=======
	//removing actual values
	var configs []*bean.ConfigData
	for _, item := range configDataRequest.ConfigData {
		resultMap := make(map[string]string)
		resultMapFinal := make(map[string]string)

		if item.Data != nil {
			err = json.Unmarshal(item.Data, &resultMap)
			if err != nil {
				impl.logger.Warnw("unmarshal failed: ", "error", err)
				configs = append(configs, item)
				continue
			}
			for k := range resultMap {
				resultMapFinal[k] = ""
			}
			resultByte, err := json.Marshal(resultMapFinal)
			if err != nil {
				impl.logger.Errorw("error while marshaling request ", "err", err)
				return nil, err
			}
			item.Data = resultByte
		}

		var externalSecret []bean.ExternalSecret
		if item.ExternalSecret != nil && len(item.ExternalSecret) > 0 {
			for _, es := range item.ExternalSecret {
				externalSecret = append(externalSecret, bean.ExternalSecret{Key: es.Key, Name: es.Name, Property: es.Property, IsBinary: es.IsBinary})
			}
		}
		item.ExternalSecret = externalSecret

		var esoData []bean.ESOData
		if len(item.ESOSecretData.EsoData) > 0 {
			for _, data := range item.ESOSecretData.EsoData {
				esoData = append(esoData, bean.ESOData{Key: data.Key, SecretKey: data.SecretKey, Property: data.Property})
			}
		}

		esoSecretData := bean.ESOSecretData{
			SecretStore:     item.ESOSecretData.SecretStore,
			SecretStoreRef:  item.ESOSecretData.SecretStoreRef,
			EsoData:         esoData,
			RefreshInterval: item.ESOSecretData.RefreshInterval,
>>>>>>> 5158e0ab
		}
		configs = append(configs, item)
	}
	configDataRequest.ConfigData = configs

	if configDataRequest.ConfigData == nil {
		list := []*bean.ConfigData{}
		configDataRequest.ConfigData = list
	} else {
		//configDataRequest.ConfigData = configMapGlobalList.ConfigData
	}

	return configDataRequest, nil
}

<<<<<<< HEAD
func (impl ConfigMapServiceImpl) EncryptCSData(item *bean.ConfigData) error {
	//removing actual values
	resultMap := make(map[string]string)
	resultMapFinal := make(map[string]string)

	if item.Data != nil {
		err := json.Unmarshal(item.Data, &resultMap)
		if err != nil {
			impl.logger.Warnw("unmarshal failed: ", "error", err)
			return nil
		}
		for k := range resultMap {
			resultMapFinal[k] = ""
		}
		resultByte, err := json.Marshal(resultMapFinal)
		if err != nil {
			impl.logger.Errorw("error while marshaling request ", "err", err)
			return err
		}
		item.Data = resultByte
	}

	var externalSecret []bean.ExternalSecret
	if item.ExternalSecret != nil && len(item.ExternalSecret) > 0 {
		for _, es := range item.ExternalSecret {
			externalSecret = append(externalSecret, bean.ExternalSecret{Key: es.Key, Name: es.Name, Property: es.Property, IsBinary: es.IsBinary})
		}
	}
	item.ExternalSecret = externalSecret

	var esoData []bean.ESOData
	if len(item.ESOSecretData.EsoData) > 0 {
		for _, data := range item.ESOSecretData.EsoData {
			esoData = append(esoData, bean.ESOData{Key: data.Key, SecretKey: data.SecretKey, Property: data.Property})
		}
	}

	esoSecretData := bean.ESOSecretData{
		SecretStore:     item.ESOSecretData.SecretStore,
		SecretStoreRef:  item.ESOSecretData.SecretStoreRef,
		EsoData:         esoData,
		RefreshInterval: item.ESOSecretData.RefreshInterval,
	}
	item.ESOSecretData = esoSecretData
	return nil
}

=======
>>>>>>> 5158e0ab
func (impl ConfigMapServiceImpl) CSEnvironmentAddUpdate(configMapRequest *bean.ConfigDataRequest) (*bean.ConfigDataRequest, error) {
	if len(configMapRequest.ConfigData) != 1 {
		return nil, fmt.Errorf("invalid request multiple config found for add or update")
	}

	configData := configMapRequest.ConfigData[0]
	valid, err := impl.validateConfigData(configData)
	if err != nil && !valid {
		impl.logger.Errorw("error in validating", "error", err)
		return configMapRequest, err
	}

	valid, err = impl.validateExternalSecretChartCompatibility(configMapRequest.AppId, configMapRequest.EnvironmentId, configData)
	if err != nil && !valid {
		impl.logger.Errorw("error in validating", "error", err)
		return configMapRequest, err
	}
	var model *chartConfig.ConfigMapEnvModel
	if configMapRequest.Id > 0 {
		model, err = impl.configMapRepository.GetByIdEnvLevel(configMapRequest.Id)
	} else if configMapRequest.AppId > 0 && configMapRequest.EnvironmentId > 0 {
		model, err = impl.configMapRepository.GetByAppIdAndEnvIdEnvLevel(configMapRequest.AppId, configMapRequest.EnvironmentId)
	}
	if err != nil && err != pg.ErrNoRows {
		impl.logger.Errorw("error while fetching from db", "error", err)
		return nil, err
	}
	if err == nil && model.Id > 0 {
		configsList := &SecretsList{}
		found := false
		var configs []*bean.ConfigData
		if len(model.SecretData) > 0 {
			err = json.Unmarshal([]byte(model.SecretData), configsList)
			if err != nil {
				impl.logger.Warnw("error while Unmarshal", "error", err)
			}
		}
		for _, item := range configsList.ConfigData {
			if item.Name == configData.Name {
				item.Data = configData.Data
				item.MountPath = configData.MountPath
				item.Type = configData.Type
				item.External = configData.External
				item.ExternalSecretType = configData.ExternalSecretType
				item.ESOSecretData = configData.ESOSecretData
				item.ExternalSecret = configData.ExternalSecret
				item.RoleARN = configData.RoleARN
				item.SubPath = configData.SubPath
				item.FilePermission = configData.FilePermission
				found = true
			}
			configs = append(configs, item)
		}

		if !found {
			configs = append(configs, configData)
		}
		configsList.ConfigData = configs
		secretDataByte, err := json.Marshal(configsList)
		if err != nil {
			return nil, err
		}
		model.SecretData = string(secretDataByte)
		model.UpdatedBy = configMapRequest.UserId
		model.UpdatedOn = time.Now()

		configMap, err := impl.configMapRepository.UpdateEnvLevel(model)
		if err != nil {
			impl.logger.Errorw("error while fetching from db", "error", err)
			return nil, err
		}
		configMapRequest.Id = configMap.Id

	} else if err == pg.ErrNoRows {
		//creating config map record for first time
		secretsList := &SecretsList{
			ConfigData: configMapRequest.ConfigData,
		}
		secretDataByte, err := json.Marshal(secretsList)
		if err != nil {
			return nil, err
		}
		model = &chartConfig.ConfigMapEnvModel{
			AppId:         configMapRequest.AppId,
			EnvironmentId: configMapRequest.EnvironmentId,
			SecretData:    string(secretDataByte),
		}
		model.CreatedBy = configMapRequest.UserId
		model.UpdatedBy = configMapRequest.UserId

		configMap, err := impl.configMapRepository.CreateEnvLevel(model)
		if err != nil {
			impl.logger.Errorw("error while creating app level", "error", err)
			return nil, err
		}
		configMapRequest.Id = configMap.Id
	}
	err = impl.configMapHistoryService.CreateHistoryFromEnvLevelConfig(model, repository.SECRET_TYPE)
	if err != nil {
		impl.logger.Errorw("error in creating entry for CM/CS history in bulk update", "err", err)
		return nil, err
	}
	return configMapRequest, nil
}

func (impl ConfigMapServiceImpl) CSEnvironmentFetch(appId int, envId int) (*bean.ConfigDataRequest, error) {
	configMapGlobal, err := impl.configMapRepository.GetByAppIdAppLevel(appId)
	if err != nil && pg.ErrNoRows != err {
		impl.logger.Errorw("error while fetching from db", "error", err)
		return nil, err
	}
	if pg.ErrNoRows == err {
		impl.logger.Warnw("no app level secret found for this request", "appId", appId)
	}
	configMapGlobalList := &SecretsList{}
	if len(configMapGlobal.SecretData) > 0 {
		err = json.Unmarshal([]byte(configMapGlobal.SecretData), configMapGlobalList)
		if err != nil {
			impl.logger.Warnw("error while Unmarshal", "error", err)
		}
	}

	configMapEnvLevel, err := impl.configMapRepository.GetByAppIdAndEnvIdEnvLevel(appId, envId)
	if err != nil && pg.ErrNoRows != err {
		impl.logger.Errorw("error while fetching from db", "error", err)
		return nil, err
	}
	if pg.ErrNoRows == err {
		impl.logger.Warnw("no env level secret found for this request", "appId", appId)
	}
	configsListEnvLevel := &SecretsList{}
	if len(configMapEnvLevel.SecretData) > 0 {
		err = json.Unmarshal([]byte(configMapEnvLevel.SecretData), configsListEnvLevel)
		if err != nil {
			impl.logger.Warnw("error while Unmarshal", "error", err)
		}
	}
	configDataRequest := &bean.ConfigDataRequest{}
	configDataRequest.Id = configMapEnvLevel.Id
	configDataRequest.AppId = appId
	configDataRequest.EnvironmentId = envId

	//configDataRequest.ConfigData = configsListEnvLevel.ConfigData
	//var configs []ConfigData
	kv1 := make(map[string]json.RawMessage)
	kv11 := make(map[string]string)
	kv2 := make(map[string]json.RawMessage)

	kv1External := make(map[string][]bean.ExternalSecret)
	kv2External := make(map[string][]bean.ExternalSecret)

	kv1ESOSecret := make(map[string]bean.ESOSecretData)
	kv2ESOSecret := make(map[string]bean.ESOSecretData)
	for _, item := range configMapGlobalList.ConfigData {
		kv1[item.Name] = item.Data
		kv11[item.Name] = item.MountPath
		kv1External[item.Name] = item.ExternalSecret
		kv1ESOSecret[item.Name] = item.ESOSecretData
	}
	for _, item := range configsListEnvLevel.ConfigData {
		kv2[item.Name] = item.Data
		kv2External[item.Name] = item.ExternalSecret
		kv2ESOSecret[item.Name] = item.ESOSecretData
	}

	//add those items which are in global only
	for _, item := range configMapGlobalList.ConfigData {
		if _, ok := kv2[item.Name]; !ok {
			item.Global = true
			if item.Data != nil && item.ExternalSecret == nil {
				item.DefaultData = item.Data
			} else if item.ExternalSecret != nil {
				/*bytes, err := json.Marshal(item.ExternalSecret)
				if err != nil {

				}
				item.DefaultData = bytes*/
				item.DefaultExternalSecret = item.ExternalSecret
			}
			item.DefaultESOSecretData = item.ESOSecretData
			item.ESOSecretData.EsoData = nil
			item.ESOSecretData.SecretStore = nil
			item.ESOSecretData.SecretStoreRef = nil
			item.ESOSecretData.RefreshInterval = ""
			item.DefaultMountPath = item.MountPath
			item.Data = nil
			item.ExternalSecret = nil
			item.MountPath = ""
			item.SubPath = item.SubPath
			item.FilePermission = item.FilePermission
			configDataRequest.ConfigData = append(configDataRequest.ConfigData, item)
		}
	}

	//add all the items from environment level, add default data to items which are override from global
	for _, item := range configsListEnvLevel.ConfigData {
		if val, ok := kv1[item.Name]; ok {
			item.DefaultData = val
			item.DefaultExternalSecret = kv1External[item.Name]
			item.DefaultMountPath = kv11[item.Name]
			item.Global = true
			item.Overridden = true
			item.DefaultESOSecretData = kv1ESOSecret[item.Name]
			item.Overridden = true
			configDataRequest.ConfigData = append(configDataRequest.ConfigData, item)
		} else {
			configDataRequest.ConfigData = append(configDataRequest.ConfigData, item)
		}
	}

	//removing actual values
	var configs []*bean.ConfigData
	for _, item := range configDataRequest.ConfigData {

		if item.Data != nil {
			resultMap := make(map[string]string)
			resultMapFinal := make(map[string]string)
			err = json.Unmarshal(item.Data, &resultMap)
			if err != nil {
				impl.logger.Warnw("unmarshal failed: ", "error", err)
				//item.Data = []byte("[]")
				configs = append(configs, item)
				continue
				//return nil, err
			}
			for k := range resultMap {
				resultMapFinal[k] = ""
			}
			var resultByte []byte
			if resultMapFinal != nil && len(resultMapFinal) > 0 {
				resultByte, err = json.Marshal(resultMapFinal)
				if err != nil {
					impl.logger.Errorw("error while marshaling request ", "err", err)
					return nil, err
				}
			}
			item.Data = resultByte
		}

		var externalSecret []bean.ExternalSecret
		if item.ExternalSecret != nil && len(item.ExternalSecret) > 0 {
			for _, es := range item.ExternalSecret {
				externalSecret = append(externalSecret, bean.ExternalSecret{Key: es.Key, Name: es.Name, Property: es.Property, IsBinary: es.IsBinary})
			}
		}
		item.ExternalSecret = externalSecret

		var esoData []bean.ESOData
		if len(item.ESOSecretData.EsoData) > 0 {
			for _, data := range item.ESOSecretData.EsoData {
				esoData = append(esoData, bean.ESOData{Key: data.Key, SecretKey: data.SecretKey, Property: data.Property})
			}
		}

		esoSecretData := bean.ESOSecretData{
			SecretStore:     item.ESOSecretData.SecretStore,
			SecretStoreRef:  item.ESOSecretData.SecretStoreRef,
			EsoData:         esoData,
			RefreshInterval: item.ESOSecretData.RefreshInterval,
		}
		item.ESOSecretData = esoSecretData

		if item.DefaultData != nil {
			resultMap := make(map[string]string)
			resultMapFinal := make(map[string]string)
			err = json.Unmarshal(item.DefaultData, &resultMap)
			if err != nil {
				impl.logger.Warnw("unmarshal failed: ", "error", err)
				//item.Data = []byte("[]")
				configs = append(configs, item)
				continue
				//return nil, err
			}
			for k := range resultMap {
				resultMapFinal[k] = ""
			}
			resultByte, err := json.Marshal(resultMapFinal)
			if err != nil {
				impl.logger.Errorw("error while marshaling request ", "err", err)
				return nil, err
			}
			item.DefaultData = resultByte
		}

		if item.DefaultExternalSecret != nil {
			var externalSecret []bean.ExternalSecret
			if item.DefaultExternalSecret != nil && len(item.DefaultExternalSecret) > 0 {
				for _, es := range item.DefaultExternalSecret {
					externalSecret = append(externalSecret, bean.ExternalSecret{Key: es.Key, Name: es.Name, Property: es.Property, IsBinary: es.IsBinary})
				}
			}
			item.DefaultExternalSecret = externalSecret
		}
		configs = append(configs, item)
	}
	configDataRequest.ConfigData = configs

	if configDataRequest.ConfigData == nil {
		list := []*bean.ConfigData{}
		configDataRequest.ConfigData = list
	} else {
		//configDataRequest.ConfigData = configMapGlobalList.ConfigData
	}
	return configDataRequest, nil
}

func (impl ConfigMapServiceImpl) CMGlobalDelete(name string, id int, userId int32) (bool, error) {

	model, err := impl.configMapRepository.GetByIdAppLevel(id)
	if err != nil {
		impl.logger.Errorw("error while fetching from db", "error", err)
		return false, err
	}
	configsList := &ConfigsList{}
	found := false
	var configs []*bean.ConfigData
	if len(model.ConfigMapData) > 0 {
		err = json.Unmarshal([]byte(model.ConfigMapData), configsList)
		if err != nil {
			impl.logger.Warnw("error while Unmarshal", "error", err)
		}
	}
	for _, item := range configsList.ConfigData {
		if item.Name == name {
			found = true
		} else {
			configs = append(configs, item)
		}
	}

	if found {
		configsList.ConfigData = configs
		configDataByte, err := json.Marshal(configsList)
		if err != nil {
			return false, err
		}
		model.ConfigMapData = string(configDataByte)
		model.UpdatedBy = userId
		model.UpdatedOn = time.Now()

		_, err = impl.configMapRepository.UpdateAppLevel(model)
		if err != nil {
			impl.logger.Errorw("error while updating at app level", "error", err)
			return false, err
		}
		err = impl.configMapHistoryService.CreateHistoryFromAppLevelConfig(model, repository.CONFIGMAP_TYPE)
		if err != nil {
			impl.logger.Errorw("error in creating entry for configmap history", "err", err)
			return false, err
		}
	} else {
		impl.logger.Debugw("no config map found for delete with this name", "name", name)

	}

	return true, nil
}

func (impl ConfigMapServiceImpl) CMEnvironmentDelete(name string, id int, userId int32) (bool, error) {

	model, err := impl.configMapRepository.GetByIdEnvLevel(id)
	if err != nil {
		impl.logger.Errorw("error while fetching from db", "error", err)
		return false, err
	}
	configsList := &ConfigsList{}
	found := false
	var configs []*bean.ConfigData
	if len(model.ConfigMapData) > 0 {
		err = json.Unmarshal([]byte(model.ConfigMapData), configsList)
		if err != nil {
			impl.logger.Warnw("error while Unmarshal", "error", err)
		}
	}
	for _, item := range configsList.ConfigData {
		if item.Name == name {
			found = true
		} else {
			configs = append(configs, item)
		}
	}

	if found {
		configsList.ConfigData = configs
		configDataByte, err := json.Marshal(configsList)
		if err != nil {
			return false, err
		}
		model.ConfigMapData = string(configDataByte)
		model.UpdatedBy = userId
		model.UpdatedOn = time.Now()

		_, err = impl.configMapRepository.UpdateEnvLevel(model)
		if err != nil {
			impl.logger.Errorw("error while updating at env level", "error", err)
			return false, err
		}
		err = impl.configMapHistoryService.CreateHistoryFromEnvLevelConfig(model, repository.CONFIGMAP_TYPE)
		if err != nil {
			impl.logger.Errorw("error in creating entry for configmap env history", "err", err)
			return false, err
		}
	} else {
		impl.logger.Debugw("no config map found for delete with this name", "name", name)
	}

	return true, nil
}

func (impl ConfigMapServiceImpl) CSGlobalDelete(name string, id int, userId int32) (bool, error) {

	model, err := impl.configMapRepository.GetByIdAppLevel(id)
	if err != nil {
		impl.logger.Errorw("error while fetching from db", "error", err)
		return false, err
	}
	configsList := &SecretsList{}
	found := false
	var configs []*bean.ConfigData
	if len(model.SecretData) > 0 {
		err = json.Unmarshal([]byte(model.SecretData), configsList)
		if err != nil {
			impl.logger.Debugw("error while Unmarshal", "error", err)
		}
	}
	for _, item := range configsList.ConfigData {
		if item.Name == name {
			found = true
		} else {
			configs = append(configs, item)
		}
	}

	if found {
		configsList.ConfigData = configs
		configDataByte, err := json.Marshal(configsList)
		if err != nil {
			return false, err
		}
		model.SecretData = string(configDataByte)
		model.UpdatedBy = userId
		model.UpdatedOn = time.Now()

		_, err = impl.configMapRepository.UpdateAppLevel(model)
		if err != nil {
			impl.logger.Errorw("error while updating at app level", "error", err)
			return false, err
		}
		err = impl.configMapHistoryService.CreateHistoryFromAppLevelConfig(model, repository.SECRET_TYPE)
		if err != nil {
			impl.logger.Errorw("error in creating entry for secret history", "err", err)
			return false, err
		}
	} else {
		impl.logger.Debugw("no config map found for delete with this name", "name", name)

	}

	return true, nil
}

func (impl ConfigMapServiceImpl) CSEnvironmentDelete(name string, id int, userId int32) (bool, error) {

	model, err := impl.configMapRepository.GetByIdEnvLevel(id)
	if err != nil {
		impl.logger.Errorw("error while fetching from db", "error", err)
		return false, err
	}
	configsList := &SecretsList{}
	found := false
	var configs []*bean.ConfigData
	if len(model.SecretData) > 0 {
		err = json.Unmarshal([]byte(model.SecretData), configsList)
		if err != nil {
			impl.logger.Warnw("error while Unmarshal", "error", err)
		}
	}
	for _, item := range configsList.ConfigData {
		if item.Name == name {
			found = true
		} else {
			configs = append(configs, item)
		}
	}

	if found {
		configsList.ConfigData = configs
		configDataByte, err := json.Marshal(configsList)
		if err != nil {
			return false, err
		}
		model.SecretData = string(configDataByte)
		model.UpdatedBy = userId
		model.UpdatedOn = time.Now()

		_, err = impl.configMapRepository.UpdateEnvLevel(model)
		if err != nil {
			impl.logger.Errorw("error while updating at env level ", "error", err)
			return false, err
		}
		err = impl.configMapHistoryService.CreateHistoryFromEnvLevelConfig(model, repository.SECRET_TYPE)
		if err != nil {
			impl.logger.Errorw("error in creating entry for secret env history", "err", err)
			return false, err
		}
	} else {
		impl.logger.Debugw("no config map found for delete with this name", "name", name)
	}

	return true, nil
}

/////

func (impl ConfigMapServiceImpl) CMGlobalDeleteByAppId(name string, appId int, userId int32) (bool, error) {

	model, err := impl.configMapRepository.GetByAppIdAppLevel(appId)
	if err != nil {
		impl.logger.Errorw("error while fetching from db", "error", err)
		return false, err
	}
	configsList := &ConfigsList{}
	found := false
	var configs []*bean.ConfigData
	if len(model.ConfigMapData) > 0 {
		err = json.Unmarshal([]byte(model.ConfigMapData), configsList)
		if err != nil {
			impl.logger.Warnw("error while Unmarshal", "error", err)
		}
	}
	for _, item := range configsList.ConfigData {
		if item.Name == name {
			found = true
		} else {
			configs = append(configs, item)
		}
	}

	if found {
		configsList.ConfigData = configs
		configDataByte, err := json.Marshal(configsList)
		if err != nil {
			return false, err
		}
		model.ConfigMapData = string(configDataByte)
		model.UpdatedBy = userId
		model.UpdatedOn = time.Now()

		_, err = impl.configMapRepository.UpdateAppLevel(model)
		if err != nil {
			impl.logger.Errorw("error while updating at app level", "error", err)
			return false, err
		}
	} else {
		impl.logger.Debugw("no config map found for delete with this name", "name", name)

	}

	return true, nil
}

func (impl ConfigMapServiceImpl) CMEnvironmentDeleteByAppIdAndEnvId(name string, appId int, envId int, userId int32) (bool, error) {

	model, err := impl.configMapRepository.GetByAppIdAndEnvIdEnvLevel(appId, envId)
	if err != nil {
		impl.logger.Errorw("error while fetching from db", "error", err)
		return false, err
	}
	configsList := &ConfigsList{}
	found := false
	var configs []*bean.ConfigData
	if len(model.ConfigMapData) > 0 {
		err = json.Unmarshal([]byte(model.ConfigMapData), configsList)
		if err != nil {
			impl.logger.Warnw("error while Unmarshal", "error", err)
		}
	}
	for _, item := range configsList.ConfigData {
		if item.Name == name {
			found = true
		} else {
			configs = append(configs, item)
		}
	}

	if found {
		configsList.ConfigData = configs
		configDataByte, err := json.Marshal(configsList)
		if err != nil {
			return false, err
		}
		model.ConfigMapData = string(configDataByte)
		model.UpdatedBy = userId
		model.UpdatedOn = time.Now()

		_, err = impl.configMapRepository.UpdateEnvLevel(model)
		if err != nil {
			impl.logger.Errorw("error while updating at env level", "error", err)
			return false, err
		}
	} else {
		impl.logger.Debugw("no config map found for delete with this name", "name", name)
	}

	return true, nil
}

func (impl ConfigMapServiceImpl) CSGlobalDeleteByAppId(name string, appId int, userId int32) (bool, error) {

	model, err := impl.configMapRepository.GetByAppIdAppLevel(appId)
	if err != nil {
		impl.logger.Errorw("error while fetching from db", "error", err)
		return false, err
	}
	configsList := &SecretsList{}
	found := false
	var configs []*bean.ConfigData
	if len(model.SecretData) > 0 {
		err = json.Unmarshal([]byte(model.SecretData), configsList)
		if err != nil {
			impl.logger.Warnw("error while Unmarshal", "error", err)
		}
	}
	for _, item := range configsList.ConfigData {
		if item.Name == name {
			found = true
		} else {
			configs = append(configs, item)
		}
	}

	if found {
		configsList.ConfigData = configs
		configDataByte, err := json.Marshal(configsList)
		if err != nil {
			return false, err
		}
		model.SecretData = string(configDataByte)
		model.UpdatedBy = userId
		model.UpdatedOn = time.Now()

		_, err = impl.configMapRepository.UpdateAppLevel(model)
		if err != nil {
			impl.logger.Errorw("error while updating at app level", "error", err)
			return false, err
		}
	} else {
		impl.logger.Debugw("no config map found for delete with this name", "name", name)

	}

	return true, nil
}

func (impl ConfigMapServiceImpl) CSEnvironmentDeleteByAppIdAndEnvId(name string, appId int, envId int, userId int32) (bool, error) {

	model, err := impl.configMapRepository.GetByAppIdAndEnvIdEnvLevel(appId, envId)
	if err != nil {
		impl.logger.Errorw("error while fetching from db", "error", err)
		return false, err
	}
	configsList := &SecretsList{}
	found := false
	var configs []*bean.ConfigData
	if len(model.SecretData) > 0 {
		err = json.Unmarshal([]byte(model.SecretData), configsList)
		if err != nil {
			impl.logger.Warnw("error while Unmarshal", "error", err)
		}
	}
	for _, item := range configsList.ConfigData {
		if item.Name == name {
			found = true
		} else {
			configs = append(configs, item)
		}
	}

	if found {
		configsList.ConfigData = configs
		configDataByte, err := json.Marshal(configsList)
		if err != nil {
			return false, err
		}
		model.SecretData = string(configDataByte)
		model.UpdatedBy = userId
		model.UpdatedOn = time.Now()

		_, err = impl.configMapRepository.UpdateEnvLevel(model)
		if err != nil {
			impl.logger.Errorw("error while updating at env level ", "error", err)
			return false, err
		}
	} else {
		impl.logger.Debugw("no config map found for delete with this name", "name", name)
	}

	return true, nil
}

////

func (impl ConfigMapServiceImpl) CSGlobalFetchForEdit(name string, id int) (*bean.ConfigDataRequest, error) {
	configMapEnvLevel, err := impl.configMapRepository.GetByIdAppLevel(id)
	if err != nil {
		impl.logger.Errorw("error while fetching from db", "error", err)
		return nil, err
	}

	configsList := &SecretsList{}
	var configs []*bean.ConfigData
	if len(configMapEnvLevel.SecretData) > 0 {
		err = json.Unmarshal([]byte(configMapEnvLevel.SecretData), configsList)
		if err != nil {
			impl.logger.Warnw("error while Unmarshal", "error", err)
		}
	}
	for _, item := range configsList.ConfigData {
		if item.Name == name {
			configs = append(configs, item)
			break
		}
	}

	configDataRequest := &bean.ConfigDataRequest{}
	configDataRequest.Id = configMapEnvLevel.Id
	configDataRequest.AppId = configMapEnvLevel.AppId
	configDataRequest.ConfigData = configs
	return configDataRequest, nil
}

func (impl ConfigMapServiceImpl) CSEnvironmentFetchForEdit(name string, id int, appId int, envId int) (*bean.ConfigDataRequest, error) {
	configDataRequest := &bean.ConfigDataRequest{}
	configsList := &SecretsList{}
	var configs []*bean.ConfigData
	if id > 0 {
		configMapEnvLevel, err := impl.configMapRepository.GetByIdEnvLevel(id)
		if err != nil {
			impl.logger.Errorw("error while fetching from db", "error", err)
			return nil, err
		}
		if len(configMapEnvLevel.SecretData) > 0 {
			err = json.Unmarshal([]byte(configMapEnvLevel.SecretData), configsList)
			if err != nil {
				impl.logger.Warnw("error while Unmarshal", "error", err)
			}
		}
		for _, item := range configsList.ConfigData {
			if item.Name == name {
				configs = append(configs, item)
				break
			}
		}
	}
	if len(configs) == 0 {
		configMapGlobal, err := impl.configMapRepository.GetByAppIdAppLevel(appId)
		if err != nil && pg.ErrNoRows != err {
			impl.logger.Errorw("error while fetching from db", "error", err)
			return nil, err
		}
		if pg.ErrNoRows == err {
			impl.logger.Warnw("no app level secret found for this request", "appId", appId)
		}
		configMapGlobalList := &SecretsList{}
		if len(configMapGlobal.SecretData) > 0 {
			err = json.Unmarshal([]byte(configMapGlobal.SecretData), configMapGlobalList)
			if err != nil {
				impl.logger.Warnw("error while Unmarshal", "error", err)
			}
		}
		for _, item := range configMapGlobalList.ConfigData {
			if item.Name == name {
				configs = append(configs, item)
				break
			}
		}
	}
	configDataRequest.Id = id
	configDataRequest.AppId = appId
	configDataRequest.EnvironmentId = envId
	configDataRequest.ConfigData = configs
	return configDataRequest, nil
}

func (impl ConfigMapServiceImpl) validateConfigData(configData *bean.ConfigData) (bool, error) {
	dataMap := make(map[string]string)
	if configData.Data != nil {
		err := json.Unmarshal(configData.Data, &dataMap)
		if err != nil {
			impl.logger.Errorw("error while Unmarshal", "error", err)
			return false, fmt.Errorf("unmarshal failed for data, please provide valid json")
		}
	}
	re := regexp.MustCompile("[-._a-zA-Z0-9]+") //^[A-ZA-Z0-9_]+$
	for key := range dataMap {
		if !re.MatchString(key) {
			return false, fmt.Errorf("invalid key : %s", key)
		}
	}
	return true, nil
}

func (impl ConfigMapServiceImpl) updateConfigData(configData *bean.ConfigData, syncRequest *bean.BulkPatchRequest) (*bean.ConfigData, error) {
	dataMap := make(map[string]string)
	var updatedData json.RawMessage
	if configData.Data != nil {
		err := json.Unmarshal(configData.Data, &dataMap)
		if err != nil {
			impl.logger.Errorw("error while Unmarshal", "error", err)
			return configData, fmt.Errorf("unmarshal failed for data")
		}
		if syncRequest.PatchAction == 1 {
			dataMap[syncRequest.Key] = syncRequest.Value
		} else if syncRequest.PatchAction == 2 {
			if _, ok := dataMap[syncRequest.Key]; ok {
				dataMap[syncRequest.Key] = syncRequest.Value
			}
		} else if syncRequest.PatchAction == 3 {
			if _, ok := dataMap[syncRequest.Key]; ok {
				delete(dataMap, syncRequest.Key)
			}
		}
		updatedData, err = json.Marshal(dataMap)
		if err != nil {
			impl.logger.Errorw("error while marshal", "error", err)
			return configData, fmt.Errorf("marshal failed for data")
		}
		configData.Data = updatedData
	} else if syncRequest.PatchAction == 1 {
		err := json.Unmarshal(configData.Data, &dataMap)
		if err != nil {
			impl.logger.Errorw("error while Unmarshal", "error", err)
			return configData, fmt.Errorf("unmarshal failed for data")
		}
		dataMap[syncRequest.Key] = syncRequest.Value
		updatedData, err = json.Marshal(dataMap)
		if err != nil {
			impl.logger.Errorw("error while marshal", "error", err)
			return configData, fmt.Errorf("marshal failed for data")
		}
		configData.Data = updatedData
	}
	return configData, nil
}

func (impl ConfigMapServiceImpl) ConfigSecretGlobalBulkPatch(bulkPatchRequest *bean.BulkPatchRequest) (*bean.BulkPatchRequest, error) {
	_, err := impl.buildBulkPayload(bulkPatchRequest)
	if err != nil {
		impl.logger.Errorw("service err, ConfigSecretGlobalBulkPatch", "err", err, "payload", bulkPatchRequest)
		return nil, fmt.Errorf("")
	}
	if len(bulkPatchRequest.Payload) == 0 {
		return nil, fmt.Errorf("invalid request no payload found for sync")
	}
	for _, payload := range bulkPatchRequest.Payload {
		model, err := impl.configMapRepository.GetByAppIdAppLevel(payload.AppId)
		if err != nil && err != pg.ErrNoRows {
			impl.logger.Errorw("error while fetching from db", "error", err)
			return nil, err
		}
		if err == pg.ErrNoRows {
			continue
		}
		if bulkPatchRequest.Type == "CM" {
			configsList := &ConfigsList{}
			var configs []*bean.ConfigData
			if len(model.ConfigMapData) > 0 {
				err = json.Unmarshal([]byte(model.ConfigMapData), configsList)
				if err != nil {
					impl.logger.Warnw("error while Unmarshal", "error", err)
				}
			}
			for _, item := range configsList.ConfigData {
				if item.Name == bulkPatchRequest.Name {
					updatedConfigData, err := impl.updateConfigData(item, bulkPatchRequest)
					if err != nil {
						impl.logger.Warnw("error while updating data", "error", err)
					}
					item.Data = updatedConfigData.Data
				}
				configs = append(configs, item)
			}
			configsList.ConfigData = configs
			configDataByte, err := json.Marshal(configsList)
			if err != nil {
				return nil, err
			}
			model.ConfigMapData = string(configDataByte)
		} else if bulkPatchRequest.Type == "CS" {
			secretsList := &SecretsList{}
			var configs []*bean.ConfigData
			if len(model.SecretData) > 0 {
				err = json.Unmarshal([]byte(model.SecretData), secretsList)
				if err != nil {
					impl.logger.Warnw("error while Unmarshal", "error", err)
				}
			}
			for _, item := range secretsList.ConfigData {
				if item.Name == bulkPatchRequest.Name {
					updatedConfigData, err := impl.updateConfigData(item, bulkPatchRequest)
					if err != nil {
						impl.logger.Warnw("error while updating data", "error", err)
					}
					item.Data = updatedConfigData.Data
				}
				configs = append(configs, item)
			}
			secretsList.ConfigData = configs
			configDataByte, err := json.Marshal(secretsList)
			if err != nil {
				return nil, err
			}
			model.SecretData = string(configDataByte)
		}
		model.UpdatedBy = bulkPatchRequest.UserId
		model.UpdatedOn = time.Now()
		_, err = impl.configMapRepository.UpdateAppLevel(model)
		if err != nil {
			impl.logger.Errorw("error while fetching from db", "error", err)
			return nil, err
		}
		err = impl.configMapHistoryService.CreateHistoryFromAppLevelConfig(model, repository.CONFIGMAP_TYPE)
		if err != nil {
			impl.logger.Errorw("error in creating entry for global CM/CS history in bulk update", "err", err)
			return nil, err
		}
	}
	return bulkPatchRequest, nil
}

func (impl ConfigMapServiceImpl) ConfigSecretEnvironmentBulkPatch(bulkPatchRequest *bean.BulkPatchRequest) (*bean.BulkPatchRequest, error) {
	_, err := impl.buildBulkPayload(bulkPatchRequest)
	if err != nil {
		impl.logger.Errorw("service err, ConfigSecretEnvironmentBulkPatch", "err", err, "payload", bulkPatchRequest)
		return nil, fmt.Errorf("")
	}
	if len(bulkPatchRequest.Payload) == 0 {
		return nil, fmt.Errorf("invalid request no payload found for sync")
	}
	for _, payload := range bulkPatchRequest.Payload {
		if payload.AppId == 0 || payload.EnvId == 0 {
			return nil, fmt.Errorf("invalid request payload not complete for env level patch")
		}
	}
	for _, payload := range bulkPatchRequest.Payload {
		model, err := impl.configMapRepository.GetByAppIdAndEnvIdEnvLevel(payload.AppId, payload.EnvId)
		if err != nil && err != pg.ErrNoRows {
			impl.logger.Errorw("error while fetching from db", "error", err)
			return nil, err
		}
		if err == pg.ErrNoRows {
			continue
		}
		if bulkPatchRequest.Type == "CM" {
			configsList := &ConfigsList{}
			var configs []*bean.ConfigData
			if len(model.ConfigMapData) > 0 {
				err = json.Unmarshal([]byte(model.ConfigMapData), configsList)
				if err != nil {
					impl.logger.Warnw("error while Unmarshal", "error", err)
				}
			}
			for _, item := range configsList.ConfigData {
				if item.Name == bulkPatchRequest.Name {
					updatedConfigData, err := impl.updateConfigData(item, bulkPatchRequest)
					if err != nil {
						impl.logger.Warnw("error while updating data", "error", err)
					}
					item.Data = updatedConfigData.Data
				}
				configs = append(configs, item)
			}
			configsList.ConfigData = configs
			configDataByte, err := json.Marshal(configsList)
			if err != nil {
				return nil, err
			}
			model.ConfigMapData = string(configDataByte)
		} else if bulkPatchRequest.Type == "CS" {
			secretsList := &SecretsList{}
			var configs []*bean.ConfigData
			if len(model.SecretData) > 0 {
				err = json.Unmarshal([]byte(model.SecretData), secretsList)
				if err != nil {
					impl.logger.Warnw("error while Unmarshal", "error", err)
				}
			}
			for _, item := range secretsList.ConfigData {
				if item.Name == bulkPatchRequest.Name {
					updatedConfigData, err := impl.updateConfigData(item, bulkPatchRequest)
					if err != nil {
						impl.logger.Debugw("error while updating data", "error", err)
					}
					item.Data = updatedConfigData.Data
				}
				configs = append(configs, item)
			}
			secretsList.ConfigData = configs
			configDataByte, err := json.Marshal(secretsList)
			if err != nil {
				return nil, err
			}
			model.SecretData = string(configDataByte)
		}
		model.UpdatedBy = bulkPatchRequest.UserId
		model.UpdatedOn = time.Now()
		_, err = impl.configMapRepository.UpdateEnvLevel(model)
		if err != nil {
			impl.logger.Errorw("error while fetching from db", "error", err)
			return nil, err
		}
		err = impl.configMapHistoryService.CreateHistoryFromEnvLevelConfig(model, repository.CONFIGMAP_TYPE)
		if err != nil {
			impl.logger.Errorw("error in creating entry for env CM/CS history in bulk update", "err", err)
			return nil, err
		}
	}
	return bulkPatchRequest, nil
}

func (impl ConfigMapServiceImpl) validateExternalSecretChartCompatibility(appId int, envId int, configData *bean.ConfigData) (bool, error) {

	if configData.ExternalSecret != nil && len(configData.ExternalSecret) > 0 {
		for _, es := range configData.ExternalSecret {
			if len(es.Property) > 0 || es.IsBinary == true {
				chart, err := impl.commonService.FetchLatestChart(appId, envId)
				if err != nil {
					return false, err
				}
				chartVersion := chart.ChartVersion
				chartMajorVersion, chartMinorVersion, err := util2.ExtractChartVersion(chartVersion)
				if err != nil {
					impl.logger.Errorw("chart version parsing", "err", err)
					return false, err
				}
				if chartMajorVersion <= 3 && chartMinorVersion < 8 {
					return false, fmt.Errorf("this chart version dosent support property and isBinary keys, please upgrade chart: %s", configData.Name)
				}
			}
		}
	}
	return true, nil
}

func (impl ConfigMapServiceImpl) buildBulkPayload(bulkPatchRequest *bean.BulkPatchRequest) (*bean.BulkPatchRequest, error) {
	var payload []*bean.BulkPatchPayload
	if bulkPatchRequest.Filter != nil {
		apps, err := impl.appRepository.FetchAppsByFilterV2(bulkPatchRequest.Filter.AppNameIncludes, bulkPatchRequest.Filter.AppNameExcludes, bulkPatchRequest.Filter.EnvId)
		if err != nil {
			impl.logger.Errorw("chart version parsing", "err", err)
			return bulkPatchRequest, err
		}
		for _, item := range apps {
			if bulkPatchRequest.Global {
				payload = append(payload, &bean.BulkPatchPayload{AppId: item.Id})
			} else {
				payload = append(payload, &bean.BulkPatchPayload{AppId: item.Id, EnvId: bulkPatchRequest.Filter.EnvId})
			}
		}
		bulkPatchRequest.Payload = payload
	} else if bulkPatchRequest.ProjectId > 0 && bulkPatchRequest.Global {
		//backward compatibility
		apps, err := impl.appRepository.FindAppsByTeamId(bulkPatchRequest.ProjectId)
		if err != nil {
			impl.logger.Errorw("service err, buildBulkPayload", "err", err, "payload", bulkPatchRequest)
			return bulkPatchRequest, err
		}
		var payload []*bean.BulkPatchPayload
		for _, app := range apps {
			payload = append(payload, &bean.BulkPatchPayload{AppId: app.Id})
		}
		bulkPatchRequest.Payload = payload
	}
	return bulkPatchRequest, nil
}

func (impl ConfigMapServiceImpl) ConfigSecretEnvironmentCreate(createJobEnvOverrideRequest *bean.CreateJobEnvOverridePayload) (*bean.CreateJobEnvOverridePayload, error) {
	configMap, err := impl.configMapRepository.GetByAppIdAndEnvIdEnvLevel(createJobEnvOverrideRequest.AppId, createJobEnvOverrideRequest.EnvId)
	if err != nil && err != pg.ErrNoRows {
		impl.logger.Errorw("error while fetching from db", "error", err)
		return nil, err
	}
	if err != nil {
		model := &chartConfig.ConfigMapEnvModel{
			AppId:         createJobEnvOverrideRequest.AppId,
			EnvironmentId: createJobEnvOverrideRequest.EnvId,
			Deleted:       false,
		}
		model.CreatedBy = createJobEnvOverrideRequest.UserId
		model.UpdatedBy = createJobEnvOverrideRequest.UserId
		configMap, err = impl.configMapRepository.CreateEnvLevel(model)
		if err != nil {
			impl.logger.Errorw("error while creating env level", "error", err)
			return nil, err
		}
		return createJobEnvOverrideRequest, nil

	}
	if configMap.Deleted {
		configMap.Deleted = false
		_, err = impl.configMapRepository.UpdateEnvLevel(configMap)
		if err != nil {
			impl.logger.Errorw("error while creating env level", "error", err)
			return nil, err
		}
		return createJobEnvOverrideRequest, nil
	}
	env, err := impl.environmentRepository.FindById(configMap.EnvironmentId)
	if err != nil {
		impl.logger.Errorw("error while fetching environment from db", "error", err)
		return nil, err
	}
	impl.logger.Warnw("Environment override in this environment already exits", "appId", createJobEnvOverrideRequest.AppId, "envId", createJobEnvOverrideRequest.EnvId)
	return nil, errors.New("Environment " + env.Name + " already exists.")

}

func (impl ConfigMapServiceImpl) ConfigSecretEnvironmentDelete(createJobEnvOverrideRequest *bean.CreateJobEnvOverridePayload) (*bean.CreateJobEnvOverridePayload, error) {
	configMap, err := impl.configMapRepository.GetByAppIdAndEnvIdEnvLevel(createJobEnvOverrideRequest.AppId, createJobEnvOverrideRequest.EnvId)
	if pg.ErrNoRows == err {
		impl.logger.Warnw("Environment override in this environment doesn't exits", "appId", createJobEnvOverrideRequest.AppId, "envId", createJobEnvOverrideRequest.EnvId)
		return nil, err
	}
	if err != nil {
		impl.logger.Errorw("error while fetching from db", "error", err)
		return nil, err
	}
	configMap.Deleted = true
	configMap.ConfigMapData = ""
	configMap.SecretData = ""
	configMap.UpdatedBy = createJobEnvOverrideRequest.UserId
	_, err = impl.configMapRepository.UpdateEnvLevel(configMap)
	if err != nil {
		impl.logger.Errorw("error while updating env level", "error", err)
		return nil, err
	}
	return createJobEnvOverrideRequest, nil
}

func (impl ConfigMapServiceImpl) ConfigSecretEnvironmentGet(appId int) ([]bean.JobEnvOverrideResponse, error) {
	configMap, err := impl.configMapRepository.GetEnvLevelByAppId(appId)
	if err != nil {
		impl.logger.Errorw("error while fetching envConfig from db", "error", err)
		return nil, err
	}
	var envIds []*int
	for _, cm := range configMap {
		envIds = append(envIds, &cm.EnvironmentId)
	}
	var jobEnvOverrideResponse []bean.JobEnvOverrideResponse

	if len(envIds) == 0 {
		return jobEnvOverrideResponse, nil
	}
	envs, err := impl.environmentRepository.FindByIds(envIds)

	if err != nil {
		impl.logger.Errorw("error while fetching environments from db", "error", err)
		return nil, err
	}

	envIdNameMap := make(map[int]string)

	for _, env := range envs {

		envIdNameMap[env.Id] = env.Name
	}

	for _, cm := range configMap {
		jobEnvOverride := bean.JobEnvOverrideResponse{
			EnvironmentId:   cm.EnvironmentId,
			AppId:           cm.AppId,
			Id:              cm.Id,
			EnvironmentName: envIdNameMap[cm.EnvironmentId],
		}
		jobEnvOverrideResponse = append(jobEnvOverrideResponse, jobEnvOverride)
	}

	return jobEnvOverrideResponse, nil
}

func (impl ConfigMapServiceImpl) ConfigSecretEnvironmentClone(appId int, cloneAppId int, userId int32) ([]chartConfig.ConfigMapEnvModel, error) {
	configMap, err := impl.configMapRepository.GetEnvLevelByAppId(appId)
	if err != nil {
		impl.logger.Errorw("error while fetching envConfig from db", "error", err)
		return nil, err
	}
	var jobEnvOverrideResponse []chartConfig.ConfigMapEnvModel

	if err != nil {
		impl.logger.Errorw("error while fetching environments from db", "error", err)
		return nil, err
	}

	for _, cm := range configMap {
		model := &chartConfig.ConfigMapEnvModel{
			AppId:         cloneAppId,
			EnvironmentId: cm.EnvironmentId,
			ConfigMapData: cm.ConfigMapData,
			SecretData:    cm.SecretData,
			Deleted:       cm.Deleted,
			AuditLog: sql.AuditLog{
				CreatedBy: userId,
				UpdatedBy: userId,
			},
		}

		_, err := impl.configMapRepository.CreateEnvLevel(model)
		if err != nil {
			impl.logger.Errorw("error while creating env level", "error", err)
			return nil, err
		}
		jobEnvOverrideResponse = append(jobEnvOverrideResponse, *model)
	}

	return jobEnvOverrideResponse, nil
}<|MERGE_RESOLUTION|>--- conflicted
+++ resolved
@@ -38,7 +38,6 @@
 	"time"
 )
 
-<<<<<<< HEAD
 type ConfigMapRequest struct {
 	Id            int             `json:"id"`
 	AppId         int             `json:"app_id"`
@@ -48,101 +47,6 @@
 	SecretData    json.RawMessage `json:"secret_data"`
 	UserId        int32           `json:"-"`
 }
-=======
-//type ConfigMapRequest struct {
-//	Id            int             `json:"id"`
-//	AppId         int             `json:"app_id"`
-//	EnvironmentId int             `json:"environment_id"`
-//	PipelineId    int             `json:"pipeline_id"`
-//	ConfigMapData json.RawMessage `json:"config_map_data"`
-//	SecretData    json.RawMessage `json:"secret_data"`
-//	UserId        int32           `json:"-"`
-//}
-//
-//type ConfigDataRequest struct {
-//	Id            int           `json:"id"`
-//	AppId         int           `json:"appId"`
-//	EnvironmentId int           `json:"environmentId,omitempty"`
-//	ConfigData    []*ConfigData `json:"configData"`
-//	UserId        int32         `json:"-"`
-//}
-//
-//type JobEnvOverrideResponse struct {
-//	Id              int    `json:"id"`
-//	AppId           int    `json:"appId"`
-//	EnvironmentId   int    `json:"environmentId,omitempty"`
-//	EnvironmentName string `json:"environmentName,omitempty"`
-//}
-//
-//type BulkPatchRequest struct {
-//	Payload     []*BulkPatchPayload `json:"payload"`
-//	Filter      *BulkPatchFilter    `json:"filter,omitempty"`
-//	ProjectId   int                 `json:"projectId"`
-//	Global      bool                `json:"global"`
-//	Type        string              `json:"type"`
-//	Name        string              `json:"name"`
-//	Key         string              `json:"key"`
-//	Value       string              `json:"value"`
-//	PatchAction int                 `json:"patchAction"` // 1=add, 2=update, 0=delete
-//	UserId      int32               `json:"-"`
-//}
-//
-//type BulkPatchPayload struct {
-//	AppId int `json:"appId"`
-//	EnvId int `json:"envId"`
-//}
-//
-//type CreateJobEnvOverridePayload struct {
-//	AppId  int   `json:"appId"`
-//	EnvId  int   `json:"envId"`
-//	UserId int32 `json:"-"`
-//}
-//
-//type BulkPatchFilter struct {
-//	AppNameIncludes string `json:"appNameIncludes,omitempty"`
-//	AppNameExcludes string `json:"appNameExcludes,omitempty"`
-//	EnvId           int    `json:"envId,omitempty"`
-//}
-//
-//type ExternalSecret struct {
-//	Key      string `json:"key"`
-//	Name     string `json:"name"`
-//	Property string `json:"property,omitempty"`
-//	IsBinary bool   `json:"isBinary"`
-//}
-//
-//type ESOSecretData struct {
-//	SecretStore     json.RawMessage `json:"secretStore,omitempty"`
-//	SecretStoreRef  json.RawMessage `json:"secretStoreRef,omitempty"`
-//	EsoData         []ESOData       `json:"esoData,omitempty"`
-//	RefreshInterval string          `json:"refreshInterval,omitempty"`
-//}
-//
-//type ESOData struct {
-//	SecretKey string `json:"secretKey"`
-//	Key       string `json:"key"`
-//	Property  string `json:"property,omitempty"`
-//}
-//type ConfigData struct {
-//	Name                  string           `json:"name"`
-//	Type                  string           `json:"type"`
-//	External              bool             `json:"external"`
-//	MountPath             string           `json:"mountPath,omitempty"`
-//	Data                  json.RawMessage  `json:"data"`
-//	DefaultData           json.RawMessage  `json:"defaultData,omitempty"`
-//	DefaultMountPath      string           `json:"defaultMountPath,omitempty"`
-//	Global                bool             `json:"global"`
-//	ExternalSecretType    string           `json:"externalType"`
-//	ESOSecretData         ESOSecretData    `json:"esoSecretData"`
-//	DefaultESOSecretData  ESOSecretData    `json:"defaultESOSecretData,omitempty"`
-//	ExternalSecret        []ExternalSecret `json:"secretData"`
-//	DefaultExternalSecret []ExternalSecret `json:"defaultSecretData,omitempty"`
-//	RoleARN               string           `json:"roleARN"`
-//	SubPath               bool             `json:"subPath"`
-//	FilePermission        string           `json:"filePermission"`
-//	Overridden            bool             `json:"overridden"`
-//}
->>>>>>> 5158e0ab
 
 const (
 	KubernetesSecret  string = "KubernetesSecret"
@@ -230,29 +134,6 @@
 	}
 }
 
-<<<<<<< HEAD
-func (impl ConfigMapServiceImpl) adapter(model *chartConfig.ConfigMapAppModel) (*ConfigMapRequest, error) {
-	configMapRequest := &ConfigMapRequest{
-		Id:            model.Id,
-		AppId:         model.AppId,
-		ConfigMapData: []byte(model.ConfigMapData),
-		SecretData:    []byte(model.SecretData),
-	}
-	return configMapRequest, nil
-}
-func (impl ConfigMapServiceImpl) adapterEnv(model *chartConfig.ConfigMapEnvModel) (*ConfigMapRequest, error) {
-	configMapRequest := &ConfigMapRequest{
-		Id:            model.Id,
-		AppId:         model.AppId,
-		EnvironmentId: model.EnvironmentId,
-		ConfigMapData: []byte(model.ConfigMapData),
-		SecretData:    []byte(model.SecretData),
-	}
-	return configMapRequest, nil
-}
-
-=======
->>>>>>> 5158e0ab
 func (impl ConfigMapServiceImpl) CMGlobalAddUpdate(configMapRequest *bean.ConfigDataRequest) (*bean.ConfigDataRequest, error) {
 	if len(configMapRequest.ConfigData) != 1 {
 		return nil, fmt.Errorf("invalid request multiple config found for add or update")
@@ -740,58 +621,12 @@
 		configDataRequest.ConfigData = append(configDataRequest.ConfigData, item)
 	}
 
-<<<<<<< HEAD
+	//removing actual values
 	var configs []*bean.ConfigData
 	for _, item := range configDataRequest.ConfigData {
 		err = impl.EncryptCSData(item)
 		if err != nil {
 			return nil, err
-=======
-	//removing actual values
-	var configs []*bean.ConfigData
-	for _, item := range configDataRequest.ConfigData {
-		resultMap := make(map[string]string)
-		resultMapFinal := make(map[string]string)
-
-		if item.Data != nil {
-			err = json.Unmarshal(item.Data, &resultMap)
-			if err != nil {
-				impl.logger.Warnw("unmarshal failed: ", "error", err)
-				configs = append(configs, item)
-				continue
-			}
-			for k := range resultMap {
-				resultMapFinal[k] = ""
-			}
-			resultByte, err := json.Marshal(resultMapFinal)
-			if err != nil {
-				impl.logger.Errorw("error while marshaling request ", "err", err)
-				return nil, err
-			}
-			item.Data = resultByte
-		}
-
-		var externalSecret []bean.ExternalSecret
-		if item.ExternalSecret != nil && len(item.ExternalSecret) > 0 {
-			for _, es := range item.ExternalSecret {
-				externalSecret = append(externalSecret, bean.ExternalSecret{Key: es.Key, Name: es.Name, Property: es.Property, IsBinary: es.IsBinary})
-			}
-		}
-		item.ExternalSecret = externalSecret
-
-		var esoData []bean.ESOData
-		if len(item.ESOSecretData.EsoData) > 0 {
-			for _, data := range item.ESOSecretData.EsoData {
-				esoData = append(esoData, bean.ESOData{Key: data.Key, SecretKey: data.SecretKey, Property: data.Property})
-			}
-		}
-
-		esoSecretData := bean.ESOSecretData{
-			SecretStore:     item.ESOSecretData.SecretStore,
-			SecretStoreRef:  item.ESOSecretData.SecretStoreRef,
-			EsoData:         esoData,
-			RefreshInterval: item.ESOSecretData.RefreshInterval,
->>>>>>> 5158e0ab
 		}
 		configs = append(configs, item)
 	}
@@ -807,7 +642,6 @@
 	return configDataRequest, nil
 }
 
-<<<<<<< HEAD
 func (impl ConfigMapServiceImpl) EncryptCSData(item *bean.ConfigData) error {
 	//removing actual values
 	resultMap := make(map[string]string)
@@ -855,8 +689,6 @@
 	return nil
 }
 
-=======
->>>>>>> 5158e0ab
 func (impl ConfigMapServiceImpl) CSEnvironmentAddUpdate(configMapRequest *bean.ConfigDataRequest) (*bean.ConfigDataRequest, error) {
 	if len(configMapRequest.ConfigData) != 1 {
 		return nil, fmt.Errorf("invalid request multiple config found for add or update")
