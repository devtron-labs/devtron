--- conflicted
+++ resolved
@@ -48,93 +48,6 @@
 	UserId        int32           `json:"-"`
 }
 
-<<<<<<< HEAD
-=======
-type ConfigDataRequest struct {
-	Id            int           `json:"id"`
-	AppId         int           `json:"appId"`
-	EnvironmentId int           `json:"environmentId,omitempty"`
-	ConfigData    []*ConfigData `json:"configData"`
-	UserId        int32         `json:"-"`
-}
-
-type JobEnvOverrideResponse struct {
-	Id              int    `json:"id"`
-	AppId           int    `json:"appId"`
-	EnvironmentId   int    `json:"environmentId,omitempty"`
-	EnvironmentName string `json:"environmentName,omitempty"`
-}
-
-type BulkPatchRequest struct {
-	Payload     []*BulkPatchPayload `json:"payload"`
-	Filter      *BulkPatchFilter    `json:"filter,omitempty"`
-	ProjectId   int                 `json:"projectId"`
-	Global      bool                `json:"global"`
-	Type        string              `json:"type"`
-	Name        string              `json:"name"`
-	Key         string              `json:"key"`
-	Value       string              `json:"value"`
-	PatchAction int                 `json:"patchAction"` // 1=add, 2=update, 0=delete
-	UserId      int32               `json:"-"`
-}
-
-type BulkPatchPayload struct {
-	AppId int `json:"appId"`
-	EnvId int `json:"envId"`
-}
-
-type CreateJobEnvOverridePayload struct {
-	AppId  int   `json:"appId"`
-	EnvId  int   `json:"envId"`
-	UserId int32 `json:"-"`
-}
-
-type BulkPatchFilter struct {
-	AppNameIncludes string `json:"appNameIncludes,omitempty"`
-	AppNameExcludes string `json:"appNameExcludes,omitempty"`
-	EnvId           int    `json:"envId,omitempty"`
-}
-
-type ExternalSecret struct {
-	Key      string `json:"key"`
-	Name     string `json:"name"`
-	Property string `json:"property,omitempty"`
-	IsBinary bool   `json:"isBinary"`
-}
-
-type ESOSecretData struct {
-	SecretStore     json.RawMessage `json:"secretStore,omitempty"`
-	SecretStoreRef  json.RawMessage `json:"secretStoreRef,omitempty"`
-	EsoData         []ESOData       `json:"esoData,omitempty"`
-	RefreshInterval string          `json:"refreshInterval,omitempty"`
-}
-
-type ESOData struct {
-	SecretKey string `json:"secretKey"`
-	Key       string `json:"key"`
-	Property  string `json:"property,omitempty"`
-}
-type ConfigData struct {
-	Name                  string           `json:"name"`
-	Type                  string           `json:"type"`
-	External              bool             `json:"external"`
-	MountPath             string           `json:"mountPath,omitempty"`
-	Data                  json.RawMessage  `json:"data"`
-	DefaultData           json.RawMessage  `json:"defaultData,omitempty"`
-	DefaultMountPath      string           `json:"defaultMountPath,omitempty"`
-	Global                bool             `json:"global"`
-	ExternalSecretType    string           `json:"externalType"`
-	ESOSecretData         ESOSecretData    `json:"esoSecretData"`
-	DefaultESOSecretData  ESOSecretData    `json:"defaultESOSecretData,omitempty"`
-	ExternalSecret        []ExternalSecret `json:"secretData"`
-	DefaultExternalSecret []ExternalSecret `json:"defaultSecretData,omitempty"`
-	RoleARN               string           `json:"roleARN"`
-	SubPath               bool             `json:"subPath"`
-	FilePermission        string           `json:"filePermission"`
-	Overridden            bool             `json:"overridden"`
-}
-
->>>>>>> 634b37bb
 const (
 	KubernetesSecret  string = "KubernetesSecret"
 	AWSSecretsManager string = "AWSSecretsManager"
@@ -150,19 +63,12 @@
 }
 
 type ConfigMapService interface {
-<<<<<<< HEAD
 	CMGlobalAddUpdate(configMapRequest *bean.ConfigDataRequest) (*bean.ConfigDataRequest, error)
 	CMGlobalFetch(appId int) (*bean.ConfigDataRequest, error)
 	CMEnvironmentAddUpdate(configMapRequest *bean.ConfigDataRequest) (*bean.ConfigDataRequest, error)
 	CMEnvironmentFetch(appId int, envId int) (*bean.ConfigDataRequest, error)
-=======
-	CMGlobalAddUpdate(configMapRequest *ConfigDataRequest) (*ConfigDataRequest, error)
-	CMGlobalFetch(appId int) (*ConfigDataRequest, error)
-	CMEnvironmentAddUpdate(configMapRequest *ConfigDataRequest) (*ConfigDataRequest, error)
-	CMEnvironmentFetch(appId int, envId int) (*ConfigDataRequest, error)
-	CMGlobalFetchForEdit(name string, id int) (*ConfigDataRequest, error)
-	CMEnvironmentFetchForEdit(name string, id int, appId int, envId int) (*ConfigDataRequest, error)
->>>>>>> 634b37bb
+	CMGlobalFetchForEdit(name string, id int) (*bean.ConfigDataRequest, error)
+	CMEnvironmentFetchForEdit(name string, id int, appId int, envId int) (*bean.ConfigDataRequest, error)
 
 	CSGlobalAddUpdate(configMapRequest *bean.ConfigDataRequest) (*bean.ConfigDataRequest, error)
 	CSGlobalFetch(appId int) (*bean.ConfigDataRequest, error)
@@ -471,10 +377,7 @@
 	return configMapRequest, nil
 }
 
-<<<<<<< HEAD
-func (impl ConfigMapServiceImpl) CMEnvironmentFetch(appId int, envId int) (*bean.ConfigDataRequest, error) {
-=======
-func (impl ConfigMapServiceImpl) CMGlobalFetchForEdit(name string, id int) (*ConfigDataRequest, error) {
+func (impl ConfigMapServiceImpl) CMGlobalFetchForEdit(name string, id int) (*bean.ConfigDataRequest, error) {
 	configMapGlobal, err := impl.configMapRepository.GetByIdEnvLevel(id)
 	if err != nil && pg.ErrNoRows != err {
 		impl.logger.Errorw("error while fetching from db", "error", err)
@@ -491,7 +394,7 @@
 			impl.logger.Debugw("error while Unmarshal", "error", err)
 		}
 	}
-	configDataRequest := &ConfigDataRequest{}
+	configDataRequest := &bean.ConfigDataRequest{}
 	configDataRequest.Id = configMapGlobal.Id
 	for _, item := range configMapGlobalList.ConfigData {
 		if item.Name == name {
@@ -501,19 +404,19 @@
 		}
 	}
 	if configDataRequest.ConfigData == nil {
-		list := []*ConfigData{}
+		list := []*bean.ConfigData{}
 		configDataRequest.ConfigData = list
 	}
 
 	return configDataRequest, nil
 }
 
-func (impl ConfigMapServiceImpl) CMEnvironmentFetchForEdit(name string, id int, appId int, envId int) (*ConfigDataRequest, error) {
+func (impl ConfigMapServiceImpl) CMEnvironmentFetchForEdit(name string, id int, appId int, envId int) (*bean.ConfigDataRequest, error) {
 	configDataRequest, err := impl.CMEnvironmentFetch(appId, envId)
 	if err != nil {
 		return nil, err
 	}
-	var configs []*ConfigData
+	var configs []*bean.ConfigData
 	for _, configData := range configDataRequest.ConfigData {
 		if configData.Name == name {
 			configs = append(configs, configData)
@@ -523,8 +426,7 @@
 	return configDataRequest, nil
 }
 
-func (impl ConfigMapServiceImpl) CMEnvironmentFetch(appId int, envId int) (*ConfigDataRequest, error) {
->>>>>>> 634b37bb
+func (impl ConfigMapServiceImpl) CMEnvironmentFetch(appId int, envId int) (*bean.ConfigDataRequest, error) {
 	configMapGlobal, err := impl.configMapRepository.GetByAppIdAppLevel(appId)
 	if err != nil && pg.ErrNoRows != err {
 		impl.logger.Errorw("error while fetching from db", "error", err)
