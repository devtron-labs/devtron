--- conflicted
+++ resolved
@@ -146,13 +146,8 @@
 	pipelineConfigRepository    chartConfig.PipelineConfigRepository
 	configMapRepository         chartConfig.ConfigMapRepository
 	environmentConfigRepository chartConfig.EnvConfigOverrideRepository
-<<<<<<< HEAD
-	commonService commonService.CommonService
-	appRepository app.AppRepository
-=======
 	commonService               commonService.CommonService
 	appRepository               app.AppRepository
->>>>>>> e7512d45
 }
 
 func NewConfigMapServiceImpl(chartRepository chartConfig.ChartRepository,
