/*
 * Copyright (c) 2020 Devtron Labs
 *
 * Licensed under the Apache License, Version 2.0 (the "License");
 * you may not use this file except in compliance with the License.
 * You may obtain a copy of the License at
 *
 *    http://www.apache.org/licenses/LICENSE-2.0
 *
 * Unless required by applicable law or agreed to in writing, software
 * distributed under the License is distributed on an "AS IS" BASIS,
 * WITHOUT WARRANTIES OR CONDITIONS OF ANY KIND, either express or implied.
 * See the License for the specific language governing permissions and
 * limitations under the License.
 *
 */

package pipeline

import (
	"context"
	"encoding/json"
	"github.com/argoproj/argo-workflows/v3/pkg/apis/workflow/v1alpha1"
	"github.com/argoproj/argo-workflows/v3/pkg/client/clientset/versioned"
	v1alpha12 "github.com/argoproj/argo-workflows/v3/pkg/client/clientset/versioned/typed/workflow/v1alpha1"
	"github.com/argoproj/argo-workflows/v3/workflow/util"
	blob_storage "github.com/devtron-labs/common-lib/blob-storage"
	"github.com/devtron-labs/devtron/internal/sql/repository"
	"github.com/devtron-labs/devtron/internal/sql/repository/pipelineConfig"
	"github.com/devtron-labs/devtron/pkg/bean"
	bean2 "github.com/devtron-labs/devtron/pkg/pipeline/bean"
	"go.uber.org/zap"
	v12 "k8s.io/api/core/v1"
	"k8s.io/apimachinery/pkg/api/resource"
	v1 "k8s.io/apimachinery/pkg/apis/meta/v1"
	"k8s.io/apimachinery/pkg/util/intstr"
	"k8s.io/client-go/rest"
	"net/url"
	"strconv"
)

type WorkflowService interface {
	SubmitWorkflow(workflowRequest *WorkflowRequest, appLabels map[string]string) (*v1alpha1.Workflow, error)
	DeleteWorkflow(wfName string, namespace string) error
	GetWorkflow(name string, namespace string) (*v1alpha1.Workflow, error)
	ListAllWorkflows(namespace string) (*v1alpha1.WorkflowList, error)
	UpdateWorkflow(wf *v1alpha1.Workflow) (*v1alpha1.Workflow, error)
	TerminateWorkflow(name string, namespace string) error
}

type CiCdTriggerEvent struct {
	Type      string             `json:"type"`
	CiRequest *WorkflowRequest   `json:"ciRequest"`
	CdRequest *CdWorkflowRequest `json:"cdRequest"`
}

type WorkflowServiceImpl struct {
	Logger            *zap.SugaredLogger
	config            *rest.Config
	ciConfig          *CiConfig
	globalCMCSService GlobalCMCSService
}

type WorkflowRequest struct {
	WorkflowNamePrefix         string                            `json:"workflowNamePrefix"`
	PipelineName               string                            `json:"pipelineName"`
	PipelineId                 int                               `json:"pipelineId"`
	DockerImageTag             string                            `json:"dockerImageTag"`
	DockerRegistryId           string                            `json:"dockerRegistryId"`
	DockerRegistryType         string                            `json:"dockerRegistryType"`
	DockerRegistryURL          string                            `json:"dockerRegistryURL"`
	DockerConnection           string                            `json:"dockerConnection"`
	DockerCert                 string                            `json:"dockerCert"`
	DockerRepository           string                            `json:"dockerRepository"`
	CheckoutPath               string                            `json:"checkoutPath"`
	DockerUsername             string                            `json:"dockerUsername"`
	DockerPassword             string                            `json:"dockerPassword"`
	AwsRegion                  string                            `json:"awsRegion"`
	AccessKey                  string                            `json:"accessKey"`
	SecretKey                  string                            `json:"secretKey"`
	CiCacheLocation            string                            `json:"ciCacheLocation"`
	CiCacheRegion              string                            `json:"ciCacheRegion"`
	CiCacheFileName            string                            `json:"ciCacheFileName"`
	CiProjectDetails           []CiProjectDetails                `json:"ciProjectDetails"`
	ContainerResources         ContainerResources                `json:"containerResources"`
	ActiveDeadlineSeconds      int64                             `json:"activeDeadlineSeconds"`
	CiImage                    string                            `json:"ciImage"`
	Namespace                  string                            `json:"namespace"`
	WorkflowId                 int                               `json:"workflowId"`
	TriggeredBy                int32                             `json:"triggeredBy"`
	CacheLimit                 int64                             `json:"cacheLimit"`
	BeforeDockerBuildScripts   []*bean.CiScript                  `json:"beforeDockerBuildScripts"`
	AfterDockerBuildScripts    []*bean.CiScript                  `json:"afterDockerBuildScripts"`
	CiArtifactLocation         string                            `json:"ciArtifactLocation"`
	CiArtifactBucket           string                            `json:"ciArtifactBucket"`
	CiArtifactFileName         string                            `json:"ciArtifactFileName"`
	CiArtifactRegion           string                            `json:"ciArtifactRegion"`
	ScanEnabled                bool                              `json:"scanEnabled"`
	CloudProvider              blob_storage.BlobStorageType      `json:"cloudProvider"`
	BlobStorageConfigured      bool                              `json:"blobStorageConfigured"`
	BlobStorageS3Config        *blob_storage.BlobStorageS3Config `json:"blobStorageS3Config"`
	AzureBlobConfig            *blob_storage.AzureBlobConfig     `json:"azureBlobConfig"`
	GcpBlobConfig              *blob_storage.GcpBlobConfig       `json:"gcpBlobConfig"`
	DefaultAddressPoolBaseCidr string                            `json:"defaultAddressPoolBaseCidr"`
	DefaultAddressPoolSize     int                               `json:"defaultAddressPoolSize"`
	PreCiSteps                 []*bean2.StepObject               `json:"preCiSteps"`
	PostCiSteps                []*bean2.StepObject               `json:"postCiSteps"`
	RefPlugins                 []*bean2.RefPluginObject          `json:"refPlugins"`
	AppName                    string                            `json:"appName"`
	TriggerByAuthor            string                            `json:"triggerByAuthor"`
<<<<<<< HEAD
	CiBuildConfig              *bean2.CiBuildConfigBean          `json:"ciBuildConfig"`
	CiBuildDockerMtuValue      int                               `json:"ciBuildDockerMtuValue"`
=======
	DockerBuildOptions         string                            `json:"dockerBuildOptions"`
	IgnoreDockerCachePush      bool                              `json:"ignoreDockerCachePush"`
	IgnoreDockerCachePull      bool                              `json:"ignoreDockerCachePull"`
>>>>>>> e3a2b505
}

const (
	BLOB_STORAGE_AZURE             = "AZURE"
	BLOB_STORAGE_S3                = "S3"
	BLOB_STORAGE_GCP               = "GCP"
	BLOB_STORAGE_MINIO             = "MINIO"
	CI_WORKFLOW_NAME               = "ci"
	CI_WORKFLOW_WITH_STAGES        = "ci-stages-with-env"
	CI_NODE_SELECTOR_APP_LABEL_KEY = "devtron.ai/node-selector"
)

type ContainerResources struct {
	MinCpu        string `json:"minCpu"`
	MaxCpu        string `json:"maxCpu"`
	MinStorage    string `json:"minStorage"`
	MaxStorage    string `json:"maxStorage"`
	MinEphStorage string `json:"minEphStorage"`
	MaxEphStorage string `json:"maxEphStorage"`
	MinMem        string `json:"minMem"`
	MaxMem        string `json:"maxMem"`
}

// Used for default values
/*func NewContainerResources() ContainerResources {
	return ContainerResources{
		MinCpu:        "",
		MaxCpu:        "0.5",
		MinStorage:    "",
		MaxStorage:    "",
		MinEphStorage: "",
		MaxEphStorage: "",
		MinMem:        "",
		MaxMem:        "200Mi",
	}
}*/

type CiProjectDetails struct {
	GitRepository   string `json:"gitRepository"`
	MaterialName    string `json:"materialName"`
	CheckoutPath    string `json:"checkoutPath"`
	FetchSubmodules bool   `json:"fetchSubmodules"`
	CommitHash      string `json:"commitHash"`
	GitTag          string `json:"gitTag"`
	CommitTime      string `json:"commitTime"`
	//Branch        string          `json:"branch"`
	Type        string                    `json:"type"`
	Message     string                    `json:"message"`
	Author      string                    `json:"author"`
	GitOptions  GitOptions                `json:"gitOptions"`
	SourceType  pipelineConfig.SourceType `json:"sourceType"`
	SourceValue string                    `json:"sourceValue"`
	WebhookData pipelineConfig.WebhookData
}

type GitOptions struct {
	UserName      string              `json:"userName"`
	Password      string              `json:"password"`
	SshPrivateKey string              `json:"sshPrivateKey"`
	AccessToken   string              `json:"accessToken"`
	AuthMode      repository.AuthMode `json:"authMode"`
}

func NewWorkflowServiceImpl(Logger *zap.SugaredLogger, ciConfig *CiConfig,
	globalCMCSService GlobalCMCSService) *WorkflowServiceImpl {
	return &WorkflowServiceImpl{
		Logger:            Logger,
		config:            ciConfig.ClusterConfig,
		ciConfig:          ciConfig,
		globalCMCSService: globalCMCSService,
	}
}

const ciEvent = "CI"
const cdStage = "CD"

func (impl *WorkflowServiceImpl) SubmitWorkflow(workflowRequest *WorkflowRequest, appLabels map[string]string) (*v1alpha1.Workflow, error) {
	containerEnvVariables := []v12.EnvVar{{Name: "IMAGE_SCANNER_ENDPOINT", Value: impl.ciConfig.ImageScannerEndpoint}}
	if impl.ciConfig.CloudProvider == BLOB_STORAGE_S3 && impl.ciConfig.BlobStorageS3AccessKey != "" {
		miniCred := []v12.EnvVar{{Name: "AWS_ACCESS_KEY_ID", Value: impl.ciConfig.BlobStorageS3AccessKey}, {Name: "AWS_SECRET_ACCESS_KEY", Value: impl.ciConfig.BlobStorageS3SecretKey}}
		containerEnvVariables = append(containerEnvVariables, miniCred...)
	}

	ciCdTriggerEvent := CiCdTriggerEvent{
		Type:      ciEvent,
		CiRequest: workflowRequest,
	}

	workflowJson, err := json.Marshal(&ciCdTriggerEvent)
	if err != nil {
		impl.Logger.Errorw("err", err)
		return nil, err
	}
	impl.Logger.Debugw("workflowRequest ---->", "workflowJson", string(workflowJson))

	wfClient, err := impl.getClientInstance(workflowRequest.Namespace)
	if err != nil {
		impl.Logger.Errorw("cannot build wf client", "err", err)
		return nil, err
	}

	privileged := true
	blobStorageConfigured := workflowRequest.BlobStorageConfigured
	archiveLogs := blobStorageConfigured

	limitCpu := impl.ciConfig.LimitCpu
	limitMem := impl.ciConfig.LimitMem

	reqCpu := impl.ciConfig.ReqCpu
	reqMem := impl.ciConfig.ReqMem
	ttl := int32(impl.ciConfig.BuildLogTTLValue)

	gcpBlobConfig := workflowRequest.GcpBlobConfig
	blobStorageS3Config := workflowRequest.BlobStorageS3Config
	cloudStorageKey := impl.ciConfig.DefaultBuildLogsKeyPrefix + "/" + workflowRequest.WorkflowNamePrefix
	var s3Artifact *v1alpha1.S3Artifact
	var gcsArtifact *v1alpha1.GCSArtifact
	if blobStorageConfigured && blobStorageS3Config != nil {
		s3CompatibleEndpointUrl := blobStorageS3Config.EndpointUrl
		if s3CompatibleEndpointUrl == "" {
			s3CompatibleEndpointUrl = "s3.amazonaws.com"
		} else {
			parsedUrl, err := url.Parse(s3CompatibleEndpointUrl)
			if err != nil {
				impl.Logger.Errorw("error occurred while parsing s3CompatibleEndpointUrl, ", "s3CompatibleEndpointUrl", s3CompatibleEndpointUrl, "err", err)
			} else {
				s3CompatibleEndpointUrl = parsedUrl.Host
			}
		}
		isInsecure := blobStorageS3Config.IsInSecure

		var accessKeySelector *v12.SecretKeySelector
		var secretKeySelector *v12.SecretKeySelector
		if blobStorageS3Config.AccessKey != "" {
			accessKeySelector = &v12.SecretKeySelector{
				Key: "accessKey",
				LocalObjectReference: v12.LocalObjectReference{
					Name: "workflow-minio-cred",
				},
			}
			secretKeySelector = &v12.SecretKeySelector{
				Key: "secretKey",
				LocalObjectReference: v12.LocalObjectReference{
					Name: "workflow-minio-cred",
				},
			}
		}
		s3Artifact = &v1alpha1.S3Artifact{
			Key: cloudStorageKey,
			S3Bucket: v1alpha1.S3Bucket{
				Endpoint:        s3CompatibleEndpointUrl,
				AccessKeySecret: accessKeySelector,
				SecretKeySecret: secretKeySelector,
				Bucket:          blobStorageS3Config.CiLogBucketName,
				Region:          blobStorageS3Config.CiLogRegion,
				Insecure:        &isInsecure,
			},
		}
	} else if blobStorageConfigured && gcpBlobConfig != nil {
		gcsArtifact = &v1alpha1.GCSArtifact{
			Key: cloudStorageKey,
			GCSBucket: v1alpha1.GCSBucket{
				Bucket: gcpBlobConfig.LogBucketName,
				ServiceAccountKeySecret: &v12.SecretKeySelector{
					Key: "secretKey",
					LocalObjectReference: v12.LocalObjectReference{
						Name: "workflow-minio-cred",
					},
				},
			},
		}
	}
	//getting all cm/cs to be used by default
	globalCmCsConfigs, err := impl.globalCMCSService.FindAllActive()
	if err != nil {
		impl.Logger.Errorw("error in getting all global cm/cs config", "err", err)
		return nil, err
	}
	for i := range globalCmCsConfigs {
		globalCmCsConfigs[i].Name = globalCmCsConfigs[i].Name + "-" + strconv.Itoa(workflowRequest.WorkflowId)
	}

	configsMapping := make(map[string]string)
	secretsMapping := make(map[string]string)

	var volumes []v12.Volume
	var steps []v1alpha1.ParallelSteps

	cmIndex := 0
	csIndex := 0

	entryPoint := CI_WORKFLOW_NAME
	if len(globalCmCsConfigs) > 0 {
		entryPoint = CI_WORKFLOW_WITH_STAGES
		for _, config := range globalCmCsConfigs {
			if config.ConfigType == repository.CM_TYPE_CONFIG {
				ownerDelete := true
				cmBody := v12.ConfigMap{
					TypeMeta: v1.TypeMeta{
						Kind:       "ConfigMap",
						APIVersion: "v1",
					},
					ObjectMeta: v1.ObjectMeta{
						Name: config.Name,
						OwnerReferences: []v1.OwnerReference{{
							APIVersion:         "argoproj.io/v1alpha1",
							Kind:               "Workflow",
							Name:               "{{workflow.name}}",
							UID:                "{{workflow.uid}}",
							BlockOwnerDeletion: &ownerDelete,
						}},
					},
					Data: config.Data,
				}
				cmJson, err := json.Marshal(cmBody)
				if err != nil {
					impl.Logger.Errorw("error in building json", "err", err)
					return nil, err
				}
				configsMapping[config.Name] = string(cmJson)

				if config.Type == repository.VOLUME_CONFIG {
					volumes = append(volumes, v12.Volume{
						Name: config.Name + "-vol",
						VolumeSource: v12.VolumeSource{
							ConfigMap: &v12.ConfigMapVolumeSource{
								LocalObjectReference: v12.LocalObjectReference{
									Name: config.Name,
								},
							},
						},
					})
				}

				steps = append(steps, v1alpha1.ParallelSteps{
					Steps: []v1alpha1.WorkflowStep{
						{
							Name:     "create-env-cm-" + strconv.Itoa(cmIndex),
							Template: "cm-" + strconv.Itoa(cmIndex),
						},
					},
				})
				cmIndex++
			} else if config.ConfigType == repository.CS_TYPE_CONFIG {
				secretDataMap := make(map[string][]byte)
				for key, value := range config.Data {
					secretDataMap[key] = []byte(value)
				}
				ownerDelete := true
				secretObject := v12.Secret{
					TypeMeta: v1.TypeMeta{
						Kind:       "Secret",
						APIVersion: "v1",
					},
					ObjectMeta: v1.ObjectMeta{
						Name: config.Name,
						OwnerReferences: []v1.OwnerReference{{
							APIVersion:         "argoproj.io/v1alpha1",
							Kind:               "Workflow",
							Name:               "{{workflow.name}}",
							UID:                "{{workflow.uid}}",
							BlockOwnerDeletion: &ownerDelete,
						}},
					},
					Data: secretDataMap,
					Type: "Opaque",
				}
				secretJson, err := json.Marshal(secretObject)
				if err != nil {
					impl.Logger.Errorw("error in building json", "err", err)
					return nil, err
				}
				secretsMapping[config.Name] = string(secretJson)
				if config.Type == repository.VOLUME_CONFIG {
					volumes = append(volumes, v12.Volume{
						Name: config.Name + "-vol",
						VolumeSource: v12.VolumeSource{
							Secret: &v12.SecretVolumeSource{
								SecretName: config.Name,
							},
						},
					})
				}

				steps = append(steps, v1alpha1.ParallelSteps{
					Steps: []v1alpha1.WorkflowStep{
						{
							Name:     "create-env-sec-" + strconv.Itoa(csIndex),
							Template: "sec-" + strconv.Itoa(csIndex),
						},
					},
				})
				csIndex++
			}

		}
	}

	var templates []v1alpha1.Template
	cmIndex = 0
	csIndex = 0
	if len(configsMapping) > 0 {
		for _, manifest := range configsMapping {
			templates = append(templates, v1alpha1.Template{
				Name: "cm-" + strconv.Itoa(cmIndex),
				Resource: &v1alpha1.ResourceTemplate{
					Action:            "create",
					SetOwnerReference: true,
					Manifest:          manifest,
				},
			})
			cmIndex++
		}
	}
	if len(secretsMapping) > 0 {
		for _, manifest := range secretsMapping {
			templates = append(templates, v1alpha1.Template{
				Name: "sec-" + strconv.Itoa(csIndex),
				Resource: &v1alpha1.ResourceTemplate{
					Action:            "create",
					SetOwnerReference: true,
					Manifest:          manifest,
				},
			})
			csIndex++
		}
	}
	steps = append(steps, v1alpha1.ParallelSteps{
		Steps: []v1alpha1.WorkflowStep{
			{
				Name:     "run-wf",
				Template: CI_WORKFLOW_NAME,
			},
		},
	})
	templates = append(templates, v1alpha1.Template{
		Name:  CI_WORKFLOW_WITH_STAGES,
		Steps: steps,
	})

	ciTemplate := v1alpha1.Template{
		Name: CI_WORKFLOW_NAME,
		Container: &v12.Container{
			Env:   containerEnvVariables,
			Image: workflowRequest.CiImage, //TODO need to check whether trigger buildx image or normal image
			Args:  []string{string(workflowJson)},
			SecurityContext: &v12.SecurityContext{
				Privileged: &privileged,
			},
			Resources: v12.ResourceRequirements{
				Limits: v12.ResourceList{
					"cpu":    resource.MustParse(limitCpu),
					"memory": resource.MustParse(limitMem),
				},
				Requests: v12.ResourceList{
					"cpu":    resource.MustParse(reqCpu),
					"memory": resource.MustParse(reqMem),
				},
			},
			Ports: []v12.ContainerPort{{
				//exposed for user specific data from ci container
				Name:          "app-data",
				ContainerPort: 9102,
			}},
		},
		ActiveDeadlineSeconds: &intstr.IntOrString{
			IntVal: int32(workflowRequest.ActiveDeadlineSeconds),
		},
		ArchiveLocation: &v1alpha1.ArtifactLocation{
			ArchiveLogs: &archiveLogs,
			S3:          s3Artifact,
			GCS:         gcsArtifact,
		},
	}

	for _, config := range globalCmCsConfigs {
		if config.Type == repository.VOLUME_CONFIG {
			ciTemplate.Container.VolumeMounts = append(ciTemplate.Container.VolumeMounts, v12.VolumeMount{
				Name:      config.Name + "-vol",
				MountPath: config.MountPath,
			})
		} else if config.Type == repository.ENVIRONMENT_CONFIG {
			if config.ConfigType == repository.CM_TYPE_CONFIG {
				ciTemplate.Container.EnvFrom = append(ciTemplate.Container.EnvFrom, v12.EnvFromSource{
					ConfigMapRef: &v12.ConfigMapEnvSource{
						LocalObjectReference: v12.LocalObjectReference{
							Name: config.Name,
						},
					},
				})
			} else if config.ConfigType == repository.CS_TYPE_CONFIG {
				ciTemplate.Container.EnvFrom = append(ciTemplate.Container.EnvFrom, v12.EnvFromSource{
					SecretRef: &v12.SecretEnvSource{
						LocalObjectReference: v12.LocalObjectReference{
							Name: config.Name,
						},
					},
				})
			}
		}
	}

	// volume mount
	volumeMountsForCiJson := impl.ciConfig.VolumeMountsForCiJson
	if len(volumeMountsForCiJson) > 0 {
		var volumeMountsForCi []CiVolumeMount
		// Unmarshal or Decode the JSON to the interface.
		err = json.Unmarshal([]byte(volumeMountsForCiJson), &volumeMountsForCi)
		if err != nil {
			impl.Logger.Errorw("err in unmarshalling volumeMountsForCiJson", "err", err, "val", volumeMountsForCiJson)
			return nil, err
		}

		for _, volumeMountsForCi := range volumeMountsForCi {
			hostPathDirectoryOrCreate := v12.HostPathDirectoryOrCreate
			ciTemplate.Volumes = append(ciTemplate.Volumes, v12.Volume{
				Name: volumeMountsForCi.Name,
				VolumeSource: v12.VolumeSource{
					HostPath: &v12.HostPathVolumeSource{
						Path: volumeMountsForCi.HostMountPath,
						Type: &hostPathDirectoryOrCreate,
					},
				},
			})
			ciTemplate.Container.VolumeMounts = append(ciTemplate.Container.VolumeMounts, v12.VolumeMount{
				Name:      volumeMountsForCi.Name,
				MountPath: volumeMountsForCi.ContainerMountPath,
			})
		}
	}

	// node selector
	if val, ok := appLabels[CI_NODE_SELECTOR_APP_LABEL_KEY]; ok {
		var nodeSelectors map[string]string
		// Unmarshal or Decode the JSON to the interface.
		err = json.Unmarshal([]byte(val), &nodeSelectors)
		if err != nil {
			impl.Logger.Errorw("err in unmarshalling nodeSelectors", "err", err, "val", val)
			return nil, err
		}
		ciTemplate.NodeSelector = nodeSelectors
	}

	templates = append(templates, ciTemplate)
	var (
		ciWorkflow = v1alpha1.Workflow{
			ObjectMeta: v1.ObjectMeta{
				GenerateName: workflowRequest.WorkflowNamePrefix + "-",
				Labels:       map[string]string{"devtron.ai/workflow-purpose": "ci"},
			},
			Spec: v1alpha1.WorkflowSpec{
				ServiceAccountName: impl.ciConfig.WorkflowServiceAccount,
				//NodeSelector:            map[string]string{impl.ciConfig.TaintKey: impl.ciConfig.TaintValue},
				//Tolerations:             []v12.Toleration{{Key: impl.ciConfig.TaintKey, Value: impl.ciConfig.TaintValue, Operator: v12.TolerationOpEqual, Effect: v12.TaintEffectNoSchedule}},
				Entrypoint: entryPoint,
				TTLStrategy: &v1alpha1.TTLStrategy{
					SecondsAfterCompletion: &ttl,
				},
				Templates: templates,
				Volumes:   volumes,
			},
		}
	)

	if impl.ciConfig.TaintKey != "" || impl.ciConfig.TaintValue != "" {
		ciWorkflow.Spec.Tolerations = []v12.Toleration{{Key: impl.ciConfig.TaintKey, Value: impl.ciConfig.TaintValue, Operator: v12.TolerationOpEqual, Effect: v12.TaintEffectNoSchedule}}
	}
	if len(impl.ciConfig.NodeLabel) > 0 {
		ciWorkflow.Spec.NodeSelector = impl.ciConfig.NodeLabel
	}
	wfTemplate, err := json.Marshal(ciWorkflow)
	if err != nil {
		impl.Logger.Errorw("marshal error", "err", err)
	}
	impl.Logger.Debug("---->", string(wfTemplate))

	createdWf, err := wfClient.Create(context.Background(), &ciWorkflow, v1.CreateOptions{}) // submit the hello world workflow
	impl.Logger.Debug("workflow submitted: " + createdWf.Name)
	impl.checkErr(err)
	return createdWf, err
}

func (impl *WorkflowServiceImpl) getClientInstance(namespace string) (v1alpha12.WorkflowInterface, error) {
	clientSet, err := versioned.NewForConfig(impl.config)
	if err != nil {
		impl.Logger.Errorw("err on get client instance", "err", err)
		return nil, err
	}
	wfClient := clientSet.ArgoprojV1alpha1().Workflows(namespace) // create the workflow client
	return wfClient, nil
}

func (impl *WorkflowServiceImpl) GetWorkflow(name string, namespace string) (*v1alpha1.Workflow, error) {
	impl.Logger.Debug("getting wf", name)
	wfClient, err := impl.getClientInstance(namespace)
	if err != nil {
		impl.Logger.Errorw("cannot build wf client", "err", err)
		return nil, err
	}
	workflow, err := wfClient.Get(context.Background(), name, v1.GetOptions{})
	return workflow, err
}

func (impl *WorkflowServiceImpl) TerminateWorkflow(name string, namespace string) error {
	impl.Logger.Debugw("terminating wf", "name", name)
	wfClient, err := impl.getClientInstance(namespace)
	if err != nil {
		impl.Logger.Errorw("cannot build wf client", "err", err)
		return err
	}
	err = util.TerminateWorkflow(context.Background(), wfClient, name)
	return err
}

func (impl *WorkflowServiceImpl) UpdateWorkflow(wf *v1alpha1.Workflow) (*v1alpha1.Workflow, error) {
	impl.Logger.Debugw("updating wf", "name", wf.Name)
	wfClient, err := impl.getClientInstance(wf.Namespace)
	if err != nil {
		impl.Logger.Errorw("cannot build wf client", "err", err)
		return nil, err
	}
	updatedWf, err := wfClient.Update(context.Background(), wf, v1.UpdateOptions{})
	if err != nil {
		impl.Logger.Errorw("cannot update wf ", "err", err)
		return nil, err
	}
	impl.Logger.Debugw("updated wf", "name", wf.Name)
	return updatedWf, err
}

func (impl *WorkflowServiceImpl) ListAllWorkflows(namespace string) (*v1alpha1.WorkflowList, error) {
	impl.Logger.Debug("listing all wfs")
	wfClient, err := impl.getClientInstance(namespace)
	if err != nil {
		impl.Logger.Errorw("cannot build wf client", "err", err)
		return nil, err
	}
	workflowList, err := wfClient.List(context.Background(), v1.ListOptions{})
	return workflowList, err
}

func (impl *WorkflowServiceImpl) DeleteWorkflow(wfName string, namespace string) error {
	impl.Logger.Debugw("deleting wf", "name", wfName)
	wfClient, err := impl.getClientInstance(namespace)
	if err != nil {
		impl.Logger.Errorw("cannot build wf client", "err", err)
		return err
	}
	err = wfClient.Delete(context.Background(), wfName, v1.DeleteOptions{})
	return err
}

func (impl *WorkflowServiceImpl) checkErr(err error) {
	if err != nil {
		impl.Logger.Errorw("error", "error:", err)
	}
}<|MERGE_RESOLUTION|>--- conflicted
+++ resolved
@@ -108,14 +108,10 @@
 	RefPlugins                 []*bean2.RefPluginObject          `json:"refPlugins"`
 	AppName                    string                            `json:"appName"`
 	TriggerByAuthor            string                            `json:"triggerByAuthor"`
-<<<<<<< HEAD
 	CiBuildConfig              *bean2.CiBuildConfigBean          `json:"ciBuildConfig"`
 	CiBuildDockerMtuValue      int                               `json:"ciBuildDockerMtuValue"`
-=======
-	DockerBuildOptions         string                            `json:"dockerBuildOptions"`
 	IgnoreDockerCachePush      bool                              `json:"ignoreDockerCachePush"`
 	IgnoreDockerCachePull      bool                              `json:"ignoreDockerCachePull"`
->>>>>>> e3a2b505
 }
 
 const (
