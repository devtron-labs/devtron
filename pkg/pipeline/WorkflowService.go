/*
 * Copyright (c) 2020 Devtron Labs
 *
 * Licensed under the Apache License, Version 2.0 (the "License");
 * you may not use this file except in compliance with the License.
 * You may obtain a copy of the License at
 *
 *    http://www.apache.org/licenses/LICENSE-2.0
 *
 * Unless required by applicable law or agreed to in writing, software
 * distributed under the License is distributed on an "AS IS" BASIS,
 * WITHOUT WARRANTIES OR CONDITIONS OF ANY KIND, either express or implied.
 * See the License for the specific language governing permissions and
 * limitations under the License.
 *
 */

package pipeline

import (
	"context"
	"errors"
	"github.com/argoproj/argo-workflows/v3/pkg/apis/workflow/v1alpha1"
	v1alpha12 "github.com/argoproj/argo-workflows/v3/pkg/client/clientset/versioned/typed/workflow/v1alpha1"
	"github.com/argoproj/argo-workflows/v3/workflow/util"
	"github.com/devtron-labs/devtron/api/bean"
	"github.com/devtron-labs/devtron/internal/sql/repository/pipelineConfig"
	"github.com/devtron-labs/devtron/pkg/app"
	"github.com/devtron-labs/devtron/pkg/cluster/repository"
	k8s2 "github.com/devtron-labs/devtron/pkg/k8s"
	bean3 "github.com/devtron-labs/devtron/pkg/pipeline/bean"
	"github.com/devtron-labs/devtron/util/k8s"
	"go.uber.org/zap"
	v12 "k8s.io/api/core/v1"
	v1 "k8s.io/apimachinery/pkg/apis/meta/v1"
	"k8s.io/apimachinery/pkg/apis/meta/v1/unstructured"
	"k8s.io/client-go/rest"
	"strings"
)

// TODO: move isCi/isJob to workflowRequest

type WorkflowService interface {
	SubmitWorkflow(workflowRequest *WorkflowRequest) (*unstructured.UnstructuredList, error)
	//DeleteWorkflow(wfName string, namespace string) error
	GetWorkflow(name string, namespace string, isExt bool, environment *repository.Environment) (*v1alpha1.Workflow, error)
	//ListAllWorkflows(namespace string) (*v1alpha1.WorkflowList, error)
	//UpdateWorkflow(wf *v1alpha1.Workflow) (*v1alpha1.Workflow, error)
	TerminateWorkflow(executorType pipelineConfig.WorkflowExecutorType, name string, namespace string, restConfig *rest.Config, isExt bool, environment *repository.Environment) error
}

type WorkflowServiceImpl struct {
	Logger                 *zap.SugaredLogger
	config                 *rest.Config
	ciCdConfig             *CiCdConfig
	appService             app.AppService
	envRepository          repository.EnvironmentRepository
	globalCMCSService      GlobalCMCSService
	argoWorkflowExecutor   ArgoWorkflowExecutor
	systemWorkflowExecutor SystemWorkflowExecutor
	k8sUtil                *k8s.K8sUtil
	k8sCommonService       k8s2.K8sCommonService
}

// TODO: Move to bean

func NewWorkflowServiceImpl(Logger *zap.SugaredLogger, envRepository repository.EnvironmentRepository, ciCdConfig *CiCdConfig,
	appService app.AppService, globalCMCSService GlobalCMCSService, argoWorkflowExecutor ArgoWorkflowExecutor,
	k8sUtil *k8s.K8sUtil,
	systemWorkflowExecutor SystemWorkflowExecutor, k8sCommonService k8s2.K8sCommonService) (*WorkflowServiceImpl, error) {
	commonWorkflowService := &WorkflowServiceImpl{Logger: Logger,
		ciCdConfig:             ciCdConfig,
		appService:             appService,
		envRepository:          envRepository,
		globalCMCSService:      globalCMCSService,
		argoWorkflowExecutor:   argoWorkflowExecutor,
		k8sUtil:                k8sUtil,
		systemWorkflowExecutor: systemWorkflowExecutor,
		k8sCommonService:       k8sCommonService,
	}
	restConfig, err := k8sUtil.GetK8sInClusterRestConfig()
	if err != nil {
		Logger.Errorw("error in getting in cluster rest config", "err", err)
		return nil, err
	}
	commonWorkflowService.config = restConfig
	return commonWorkflowService, nil
}

const (
	BLOB_STORAGE_AZURE             = "AZURE"
	BLOB_STORAGE_S3                = "S3"
	BLOB_STORAGE_GCP               = "GCP"
	BLOB_STORAGE_MINIO             = "MINIO"
	CI_NODE_SELECTOR_APP_LABEL_KEY = "devtron.ai/node-selector"
	CI_NODE_PVC_ALL_ENV            = "devtron.ai/ci-pvc-all"
	CI_NODE_PVC_PIPELINE_PREFIX    = "devtron.ai/ci-pvc"
	PRE                            = "PRE"
	POST                           = "POST"
)

<<<<<<< HEAD
type ContainerResources struct {
	MinCpu        string `json:"minCpu"`
	MaxCpu        string `json:"maxCpu"`
	MinStorage    string `json:"minStorage"`
	MaxStorage    string `json:"maxStorage"`
	MinEphStorage string `json:"minEphStorage"`
	MaxEphStorage string `json:"maxEphStorage"`
	MinMem        string `json:"minMem"`
	MaxMem        string `json:"maxMem"`
}

// Used for default values
/*func NewContainerResources() ContainerResources {
	return ContainerResources{
		MinCpu:        "",
		MaxCpu:        "0.5",
		MinStorage:    "",
		MaxStorage:    "",
		MinEphStorage: "",
		MaxEphStorage: "",
		MinMem:        "",
		MaxMem:        "200Mi",
	}
}*/

type CiProjectDetails struct {
	GitRepository   string `json:"gitRepository"`
	MaterialName    string `json:"materialName"`
	CheckoutPath    string `json:"checkoutPath"`
	FetchSubmodules bool   `json:"fetchSubmodules"`
	CommitHash      string `json:"commitHash"`
	GitTag          string `json:"gitTag"`
	CommitTime      string `json:"commitTime"`
	//Branch        string          `json:"branch"`
	Type        string                    `json:"type"`
	Message     string                    `json:"message"`
	Author      string                    `json:"author"`
	GitOptions  GitOptions                `json:"gitOptions"`
	SourceType  pipelineConfig.SourceType `json:"sourceType"`
	SourceValue string                    `json:"sourceValue"`
	WebhookData pipelineConfig.WebhookData
	CloningMode string `json:"cloningMode"`
}

type GitOptions struct {
	UserName      string              `json:"userName"`
	Password      string              `json:"password"`
	SshPrivateKey string              `json:"sshPrivateKey"`
	AccessToken   string              `json:"accessToken"`
	AuthMode      repository.AuthMode `json:"authMode"`
}

func NewWorkflowServiceImpl(Logger *zap.SugaredLogger, ciConfig *CiConfig, globalCMCSService GlobalCMCSService,
	appService app.AppService, configMapRepository chartConfig.ConfigMapRepository,
	k8sUtil *k8s.K8sUtil, k8sCommonService k8s2.K8sCommonService) (*WorkflowServiceImpl, error) {
	workflowService := &WorkflowServiceImpl{
		Logger:              Logger,
		ciConfig:            ciConfig,
		globalCMCSService:   globalCMCSService,
		appService:          appService,
		configMapRepository: configMapRepository,
		k8sCommonService:    k8sCommonService,
	}
	restConfig, err := k8sUtil.GetK8sInClusterRestConfig()
=======
func (impl *WorkflowServiceImpl) SubmitWorkflow(workflowRequest *WorkflowRequest) (*unstructured.UnstructuredList, error) {
	workflowTemplate, err := impl.createWorkflowTemplate(workflowRequest)
>>>>>>> b0b3f893
	if err != nil {
		return nil, err
	}
	workflowExecutor := impl.getWorkflowExecutor(workflowRequest.WorkflowExecutor)
	if workflowExecutor == nil {
		return nil, errors.New("workflow executor not found")
	}
	createdWf, err := workflowExecutor.ExecuteWorkflow(workflowTemplate)
	return createdWf, err
}

func (impl *WorkflowServiceImpl) createWorkflowTemplate(workflowRequest *WorkflowRequest) (bean3.WorkflowTemplate, error) {
	workflowJson, err := workflowRequest.GetWorkflowJson(impl.ciCdConfig)
	if err != nil {
		impl.Logger.Errorw("error occurred while getting workflow json", "err", err)
		return bean3.WorkflowTemplate{}, err
	}
	workflowTemplate := workflowRequest.GetWorkflowTemplate(workflowJson, impl.ciCdConfig)
	workflowConfigMaps, workflowSecrets, err := impl.appendGlobalCMCS(workflowRequest)
	if err != nil {
		impl.Logger.Errorw("error occurred while appending CmCs", "err", err)
		return bean3.WorkflowTemplate{}, err
	}
	workflowConfigMaps, workflowSecrets, err = impl.addExistingCmCsInWorkflow(workflowRequest, workflowConfigMaps, workflowSecrets)
	if err != nil {
		impl.Logger.Errorw("error occurred while adding existing CmCs", "err", err)
		return bean3.WorkflowTemplate{}, err
	}

	workflowTemplate.ConfigMaps = workflowConfigMaps
	workflowTemplate.Secrets = workflowSecrets
	workflowTemplate.Volumes = ExtractVolumesFromCmCs(workflowConfigMaps, workflowSecrets)

	workflowRequest.AddNodeConstraintsFromConfig(&workflowTemplate, impl.ciCdConfig)
	workflowMainContainer := workflowRequest.GetWorkflowMainContainer(impl.ciCdConfig, workflowJson, workflowTemplate, workflowConfigMaps, workflowSecrets)
	workflowTemplate.Containers = []v12.Container{workflowMainContainer}
	impl.updateBlobStorageConfig(workflowRequest, &workflowTemplate)

	if workflowRequest.Type == bean3.CD_WORKFLOW_PIPELINE_TYPE {
		workflowTemplate.WfControllerInstanceID = impl.ciCdConfig.WfControllerInstanceID
		workflowTemplate.TerminationGracePeriod = impl.ciCdConfig.TerminationGracePeriod
	}

	clusterConfig, err := impl.getClusterConfig(workflowRequest)
	workflowTemplate.ClusterConfig = clusterConfig
	workflowTemplate.WorkflowType = workflowRequest.GetWorkflowTypeForWorkflowRequest()
	return workflowTemplate, nil
}

func (impl *WorkflowServiceImpl) getClusterConfig(workflowRequest *WorkflowRequest) (*rest.Config, error) {
	env := workflowRequest.Env
	if workflowRequest.IsExtRun {
		configMap := env.Cluster.Config
		bearerToken := configMap[k8s.BearerToken]
		clusterConfig := &k8s.ClusterConfig{
			ClusterName:           env.Cluster.ClusterName,
			BearerToken:           bearerToken,
			Host:                  env.Cluster.ServerUrl,
			InsecureSkipTLSVerify: true,
		}
		restConfig, err := impl.k8sUtil.GetRestConfigByCluster(clusterConfig)
		if err != nil {
			impl.Logger.Errorw("error in getting rest config from cluster config", "err", err, "appId", workflowRequest.AppId)
			return nil, err
		}
		return restConfig, nil
	}
	return impl.config, nil

}

func (impl *WorkflowServiceImpl) appendGlobalCMCS(workflowRequest *WorkflowRequest) ([]bean.ConfigSecretMap, []bean.ConfigSecretMap, error) {
	var workflowConfigMaps []bean.ConfigSecretMap
	var workflowSecrets []bean.ConfigSecretMap
	if !workflowRequest.IsExtRun {
		// inject global variables only if IsExtRun is false
		globalCmCsConfigs, err := impl.globalCMCSService.FindAllActiveByPipelineType(workflowRequest.GetEventTypeForWorkflowRequest())
		if err != nil {
			impl.Logger.Errorw("error in getting all global cm/cs config", "err", err)
			return nil, nil, err
		}
		for i := range globalCmCsConfigs {
			globalCmCsConfigs[i].Name = strings.ToLower(globalCmCsConfigs[i].Name) + "-" + workflowRequest.GetGlobalCmCsNamePrefix()
		}
		workflowConfigMaps, workflowSecrets, err = GetFromGlobalCmCsDtos(globalCmCsConfigs)
		if err != nil {
			impl.Logger.Errorw("error in creating templates for global secrets", "err", err)
			return nil, nil, err
		}
	}
	return workflowConfigMaps, workflowSecrets, nil
}

func (impl *WorkflowServiceImpl) addExistingCmCsInWorkflow(workflowRequest *WorkflowRequest, workflowConfigMaps []bean.ConfigSecretMap, workflowSecrets []bean.ConfigSecretMap) ([]bean.ConfigSecretMap, []bean.ConfigSecretMap, error) {

	pipelineLevelConfigMaps, pipelineLevelSecrets, err := workflowRequest.GetConfiguredCmCs()
	if err != nil {
		impl.Logger.Errorw("error occurred while fetching pipeline configured cm and cs", "pipelineId", workflowRequest.Pipeline.Id, "err", err)
		return nil, nil, err
	}
	isJob := workflowRequest.CheckForJob()
	allowAll := isJob
	namePrefix := workflowRequest.GetExistingCmCsNamePrefix()
	existingConfigMap, existingSecrets, err := impl.appService.GetCmSecretNew(workflowRequest.AppId, workflowRequest.EnvironmentId, isJob)
	if err != nil {
		impl.Logger.Errorw("failed to get configmap data", "err", err)
		return nil, nil, err
	}
	impl.Logger.Debugw("existing cm", "cm", existingConfigMap, "secrets", existingSecrets)

	for _, cm := range existingConfigMap.Maps {
		// HERE we are allowing all existingSecrets in case of JOB
		if _, ok := pipelineLevelConfigMaps[cm.Name]; ok || allowAll {
			if !cm.External {
				cm.Name = cm.Name + "-" + namePrefix
			}
			workflowConfigMaps = append(workflowConfigMaps, cm)
		}
	}
	for _, secret := range existingSecrets.Secrets {
		// HERE we are allowing all existingSecrets in case of JOB
		if _, ok := pipelineLevelSecrets[secret.Name]; ok || allowAll {
			if !secret.External {
				secret.Name = secret.Name + "-" + namePrefix
			}
			workflowSecrets = append(workflowSecrets, *secret)
		}
	}
	return workflowConfigMaps, workflowSecrets, nil
}

func (impl *WorkflowServiceImpl) updateBlobStorageConfig(workflowRequest *WorkflowRequest, workflowTemplate *bean3.WorkflowTemplate) {
	workflowTemplate.BlobStorageConfigured = workflowRequest.BlobStorageConfigured && (workflowRequest.CheckBlobStorageConfig(impl.ciCdConfig) || !workflowRequest.IsExtRun)
	workflowTemplate.BlobStorageS3Config = workflowRequest.BlobStorageS3Config
	workflowTemplate.AzureBlobConfig = workflowRequest.AzureBlobConfig
	workflowTemplate.GcpBlobConfig = workflowRequest.GcpBlobConfig
	workflowTemplate.CloudStorageKey = workflowRequest.BlobStorageLogsKey
}

func (impl *WorkflowServiceImpl) getWorkflowExecutor(executorType pipelineConfig.WorkflowExecutorType) WorkflowExecutor {
	if executorType == pipelineConfig.WORKFLOW_EXECUTOR_TYPE_AWF {
		return impl.argoWorkflowExecutor
	} else if executorType == pipelineConfig.WORKFLOW_EXECUTOR_TYPE_SYSTEM {
		return impl.systemWorkflowExecutor
	}
	impl.Logger.Warnw("workflow executor not found", "type", executorType)
	return nil
}
func (impl *WorkflowServiceImpl) GetWorkflow(name string, namespace string, isExt bool, environment *repository.Environment) (*v1alpha1.Workflow, error) {
	impl.Logger.Debug("getting wf", name)
	wfClient, err := impl.getWfClient(environment, namespace, isExt)

	if err != nil {
		return nil, err
	}

	workflow, err := wfClient.Get(context.Background(), name, v1.GetOptions{})
	return workflow, err
}

func (impl *WorkflowServiceImpl) TerminateWorkflow(executorType pipelineConfig.WorkflowExecutorType, name string, namespace string, restConfig *rest.Config, isExt bool, environment *repository.Environment) error {
	impl.Logger.Debugw("terminating wf", "name", name)
	var err error
	if executorType != "" {
		workflowExecutor := impl.getWorkflowExecutor(executorType)
		err = workflowExecutor.TerminateWorkflow(name, namespace, restConfig)
	} else {
		wfClient, err := impl.getWfClient(environment, namespace, isExt)
		if err != nil {
			return err
		}
		err = util.TerminateWorkflow(context.Background(), wfClient, name)
	}
	return err
}
func (impl *WorkflowServiceImpl) getRuntimeEnvClientInstance(environment *repository.Environment) (v1alpha12.WorkflowInterface, error) {
	restConfig, err, _ := impl.k8sCommonService.GetRestConfigByClusterId(context.Background(), environment.ClusterId)
	if err != nil {
		impl.Logger.Errorw("error in getting rest config by cluster id", "err", err)
		return nil, err
	}
	wfClient, err := GetClientInstance(restConfig, environment.Namespace)
	if err != nil {
		impl.Logger.Errorw("error in getting wfClient", "err", err)
		return nil, err
	}
	return wfClient, nil
}

func (impl *WorkflowServiceImpl) getWfClient(environment *repository.Environment, namespace string, isExt bool) (v1alpha12.WorkflowInterface, error) {
	var wfClient v1alpha12.WorkflowInterface
	var err error
	if isExt {
		wfClient, err = impl.getRuntimeEnvClientInstance(environment)
		if err != nil {
			impl.Logger.Errorw("cannot build wf client", "err", err)
			return nil, err
		}
	} else {
		wfClient, err = GetClientInstance(impl.config, namespace)
		if err != nil {
			impl.Logger.Errorw("cannot build wf client", "err", err)
			return nil, err
		}
	}
	return wfClient, nil
}<|MERGE_RESOLUTION|>--- conflicted
+++ resolved
@@ -19,29 +19,36 @@
 
 import (
 	"context"
+	"encoding/json"
 	"errors"
 	"github.com/argoproj/argo-workflows/v3/pkg/apis/workflow/v1alpha1"
 	v1alpha12 "github.com/argoproj/argo-workflows/v3/pkg/client/clientset/versioned/typed/workflow/v1alpha1"
 	"github.com/argoproj/argo-workflows/v3/workflow/util"
 	"github.com/devtron-labs/devtron/api/bean"
 	"github.com/devtron-labs/devtron/internal/sql/repository/pipelineConfig"
+	util2 "github.com/devtron-labs/devtron/internal/util"
 	"github.com/devtron-labs/devtron/pkg/app"
+	chartRepoRepository "github.com/devtron-labs/devtron/pkg/chartRepo/repository"
 	"github.com/devtron-labs/devtron/pkg/cluster/repository"
 	k8s2 "github.com/devtron-labs/devtron/pkg/k8s"
 	bean3 "github.com/devtron-labs/devtron/pkg/pipeline/bean"
 	"github.com/devtron-labs/devtron/util/k8s"
 	"go.uber.org/zap"
+	"io/ioutil"
 	v12 "k8s.io/api/core/v1"
 	v1 "k8s.io/apimachinery/pkg/apis/meta/v1"
 	"k8s.io/apimachinery/pkg/apis/meta/v1/unstructured"
 	"k8s.io/client-go/rest"
+	"k8s.io/helm/pkg/proto/hapi/chart"
+	"path"
+	"sigs.k8s.io/yaml"
 	"strings"
 )
 
 // TODO: move isCi/isJob to workflowRequest
 
 type WorkflowService interface {
-	SubmitWorkflow(workflowRequest *WorkflowRequest) (*unstructured.UnstructuredList, error)
+	SubmitWorkflow(workflowRequest *WorkflowRequest) (*unstructured.UnstructuredList, string, error)
 	//DeleteWorkflow(wfName string, namespace string) error
 	GetWorkflow(name string, namespace string, isExt bool, environment *repository.Environment) (*v1alpha1.Workflow, error)
 	//ListAllWorkflows(namespace string) (*v1alpha1.WorkflowList, error)
@@ -60,6 +67,9 @@
 	systemWorkflowExecutor SystemWorkflowExecutor
 	k8sUtil                *k8s.K8sUtil
 	k8sCommonService       k8s2.K8sCommonService
+	refChartDir            chartRepoRepository.RefChartDir
+	chartTemplateService   util2.ChartTemplateService
+	mergeUtil              *util2.MergeUtil
 }
 
 // TODO: Move to bean
@@ -67,7 +77,8 @@
 func NewWorkflowServiceImpl(Logger *zap.SugaredLogger, envRepository repository.EnvironmentRepository, ciCdConfig *CiCdConfig,
 	appService app.AppService, globalCMCSService GlobalCMCSService, argoWorkflowExecutor ArgoWorkflowExecutor,
 	k8sUtil *k8s.K8sUtil,
-	systemWorkflowExecutor SystemWorkflowExecutor, k8sCommonService k8s2.K8sCommonService) (*WorkflowServiceImpl, error) {
+	systemWorkflowExecutor SystemWorkflowExecutor, k8sCommonService k8s2.K8sCommonService, refChartDir chartRepoRepository.RefChartDir, chartTemplateService util2.ChartTemplateService,
+	mergeUtil *util2.MergeUtil) (*WorkflowServiceImpl, error) {
 	commonWorkflowService := &WorkflowServiceImpl{Logger: Logger,
 		ciCdConfig:             ciCdConfig,
 		appService:             appService,
@@ -77,6 +88,9 @@
 		k8sUtil:                k8sUtil,
 		systemWorkflowExecutor: systemWorkflowExecutor,
 		k8sCommonService:       k8sCommonService,
+		refChartDir:            refChartDir,
+		chartTemplateService:   chartTemplateService,
+		mergeUtil:              mergeUtil,
 	}
 	restConfig, err := k8sUtil.GetK8sInClusterRestConfig()
 	if err != nil {
@@ -99,84 +113,33 @@
 	POST                           = "POST"
 )
 
-<<<<<<< HEAD
-type ContainerResources struct {
-	MinCpu        string `json:"minCpu"`
-	MaxCpu        string `json:"maxCpu"`
-	MinStorage    string `json:"minStorage"`
-	MaxStorage    string `json:"maxStorage"`
-	MinEphStorage string `json:"minEphStorage"`
-	MaxEphStorage string `json:"maxEphStorage"`
-	MinMem        string `json:"minMem"`
-	MaxMem        string `json:"maxMem"`
-}
-
-// Used for default values
-/*func NewContainerResources() ContainerResources {
-	return ContainerResources{
-		MinCpu:        "",
-		MaxCpu:        "0.5",
-		MinStorage:    "",
-		MaxStorage:    "",
-		MinEphStorage: "",
-		MaxEphStorage: "",
-		MinMem:        "",
-		MaxMem:        "200Mi",
-	}
-}*/
-
-type CiProjectDetails struct {
-	GitRepository   string `json:"gitRepository"`
-	MaterialName    string `json:"materialName"`
-	CheckoutPath    string `json:"checkoutPath"`
-	FetchSubmodules bool   `json:"fetchSubmodules"`
-	CommitHash      string `json:"commitHash"`
-	GitTag          string `json:"gitTag"`
-	CommitTime      string `json:"commitTime"`
-	//Branch        string          `json:"branch"`
-	Type        string                    `json:"type"`
-	Message     string                    `json:"message"`
-	Author      string                    `json:"author"`
-	GitOptions  GitOptions                `json:"gitOptions"`
-	SourceType  pipelineConfig.SourceType `json:"sourceType"`
-	SourceValue string                    `json:"sourceValue"`
-	WebhookData pipelineConfig.WebhookData
-	CloningMode string `json:"cloningMode"`
-}
-
-type GitOptions struct {
-	UserName      string              `json:"userName"`
-	Password      string              `json:"password"`
-	SshPrivateKey string              `json:"sshPrivateKey"`
-	AccessToken   string              `json:"accessToken"`
-	AuthMode      repository.AuthMode `json:"authMode"`
-}
-
-func NewWorkflowServiceImpl(Logger *zap.SugaredLogger, ciConfig *CiConfig, globalCMCSService GlobalCMCSService,
-	appService app.AppService, configMapRepository chartConfig.ConfigMapRepository,
-	k8sUtil *k8s.K8sUtil, k8sCommonService k8s2.K8sCommonService) (*WorkflowServiceImpl, error) {
-	workflowService := &WorkflowServiceImpl{
-		Logger:              Logger,
-		ciConfig:            ciConfig,
-		globalCMCSService:   globalCMCSService,
-		appService:          appService,
-		configMapRepository: configMapRepository,
-		k8sCommonService:    k8sCommonService,
-	}
-	restConfig, err := k8sUtil.GetK8sInClusterRestConfig()
-=======
-func (impl *WorkflowServiceImpl) SubmitWorkflow(workflowRequest *WorkflowRequest) (*unstructured.UnstructuredList, error) {
+func (impl *WorkflowServiceImpl) SubmitWorkflow(workflowRequest *WorkflowRequest) (*unstructured.UnstructuredList, string, error) {
 	workflowTemplate, err := impl.createWorkflowTemplate(workflowRequest)
->>>>>>> b0b3f893
-	if err != nil {
-		return nil, err
-	}
-	workflowExecutor := impl.getWorkflowExecutor(workflowRequest.WorkflowExecutor)
-	if workflowExecutor == nil {
-		return nil, errors.New("workflow executor not found")
-	}
-	createdWf, err := workflowExecutor.ExecuteWorkflow(workflowTemplate)
-	return createdWf, err
+	if err != nil {
+		return nil, "", err
+	}
+	jobHelmChartPath := ""
+	var createdWf *unstructured.UnstructuredList
+	if workflowRequest.IsDryRun {
+		jobManifestTemplate := &bean3.JobManifestTemplate{
+			NameSpace:               workflowRequest.Namespace,
+			Container:               workflowTemplate.Containers[0],
+			ConfigSecrets:           workflowTemplate.ConfigMaps,
+			ConfigMaps:              workflowTemplate.Secrets,
+			NodeSelector:            workflowTemplate.NodeSelector,
+			Toleration:              workflowTemplate.Tolerations,
+			TTLSecondsAfterFinished: workflowTemplate.TTLValue,
+			ActiveDeadlineSeconds:   workflowTemplate.ActiveDeadlineSeconds,
+		}
+		jobHelmChartPath, err = impl.TriggerDryRun(jobManifestTemplate, workflowRequest.StageType)
+	} else {
+		workflowExecutor := impl.getWorkflowExecutor(workflowRequest.WorkflowExecutor)
+		if workflowExecutor == nil {
+			return nil, "", errors.New("workflow executor not found")
+		}
+		createdWf, err = workflowExecutor.ExecuteWorkflow(workflowTemplate)
+	}
+	return createdWf, jobHelmChartPath, err
 }
 
 func (impl *WorkflowServiceImpl) createWorkflowTemplate(workflowRequest *WorkflowRequest) (bean3.WorkflowTemplate, error) {
@@ -374,4 +337,40 @@
 		}
 	}
 	return wfClient, nil
+}
+
+func (impl *WorkflowServiceImpl) TriggerDryRun(jobManifestTemplate *bean3.JobManifestTemplate, stageType string) (builtChartPath string, err error) {
+
+	jobManifestJson, err := json.Marshal(jobManifestTemplate)
+	if err != nil {
+		impl.Logger.Errorw("error in converting to json", "err", err)
+		return builtChartPath, err
+	}
+	jobHelmChartPath := path.Join(string(impl.refChartDir), bean3.HELM_JOB_REF_TEMPLATE_NAME)
+	builtChartPath, err = impl.chartTemplateService.BuildChart(context.Background(),
+		&chart.Metadata{ApiVersion: bean3.JOB_CHART_API_VERSION, Name: bean3.JOB_CHART_NAME, Version: bean3.JOB_CHART_VERSION},
+		jobHelmChartPath)
+
+	valuesFilePath := path.Join(builtChartPath, "values.yaml") //default values of helm chart
+	defaultValues, err := ioutil.ReadFile(valuesFilePath)
+	if err != nil {
+		return builtChartPath, err
+	}
+	defaultValuesJson, err := yaml.YAMLToJSON(defaultValues)
+	if err != nil {
+		return builtChartPath, err
+	}
+	mergedValues, err := impl.mergeUtil.JsonPatch(defaultValuesJson, jobManifestJson)
+	if err != nil {
+		return builtChartPath, err
+	}
+	mergedValuesYaml, err := yaml.JSONToYAML(mergedValues)
+	if err != nil {
+		return builtChartPath, err
+	}
+	err = ioutil.WriteFile(valuesFilePath, mergedValuesYaml, 0600)
+	if err != nil {
+		return builtChartPath, nil
+	}
+	return builtChartPath, nil
 }