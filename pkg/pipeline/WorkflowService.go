--- conflicted
+++ resolved
@@ -109,11 +109,7 @@
 	RefPlugins                 []*bean2.RefPluginObject          `json:"refPlugins"`
 	AppName                    string                            `json:"appName"`
 	TriggerByAuthor            string                            `json:"triggerByAuthor"`
-<<<<<<< HEAD
-	DockerBuildOptions         string                            `json:"dockerBuildOptions"`
-=======
 	CiBuildConfig              *bean2.CiBuildConfigBean          `json:"ciBuildConfig"`
->>>>>>> 1694db00
 }
 
 const (
@@ -151,12 +147,12 @@
 }*/
 
 type CiProjectDetails struct {
-	GitRepository   string    `json:"gitRepository"`
-	MaterialName    string    `json:"materialName"`
-	CheckoutPath    string    `json:"checkoutPath"`
-	FetchSubmodules bool      `json:"fetchSubmodules"`
-	CommitHash      string    `json:"commitHash"`
-	GitTag          string    `json:"gitTag"`
+	GitRepository   string `json:"gitRepository"`
+	MaterialName    string `json:"materialName"`
+	CheckoutPath    string `json:"checkoutPath"`
+	FetchSubmodules bool   `json:"fetchSubmodules"`
+	CommitHash      string `json:"commitHash"`
+	GitTag          string `json:"gitTag"`
 	CommitTime      string `json:"commitTime"`
 	//Branch        string          `json:"branch"`
 	Type        string                    `json:"type"`
