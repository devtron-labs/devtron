--- conflicted
+++ resolved
@@ -128,16 +128,11 @@
 	IsPvcMounted               bool                              `json:"IsPvcMounted"`
 	ExtraEnvironmentVariables  map[string]string                 `json:"extraEnvironmentVariables"`
 	EnableBuildContext         bool                              `json:"enableBuildContext"`
-<<<<<<< HEAD
-	AppId                      int                               `json:"appId,omitempty"`
-	EnvironmentId              int                               `json:"environmentId,omitempty"`
+	AppId                      int                               `json:"appId"`
+	EnvironmentId              int                               `json:"environmentId"`
 	OrchestratorHost           string                            `json:"orchestratorHost"`
 	OrchestratorToken          string                            `json:"orchestratorToken"`
 	IsExtRun                   bool                              `json:"isExtRun"`
-=======
-	AppId                      int                               `json:"appId"`
-	EnvironmentId              int                               `json:"environmentId"`
->>>>>>> f1672fe2
 }
 
 const (
