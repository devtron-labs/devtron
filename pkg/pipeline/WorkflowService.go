/*
 * Copyright (c) 2020 Devtron Labs
 *
 * Licensed under the Apache License, Version 2.0 (the "License");
 * you may not use this file except in compliance with the License.
 * You may obtain a copy of the License at
 *
 *    http://www.apache.org/licenses/LICENSE-2.0
 *
 * Unless required by applicable law or agreed to in writing, software
 * distributed under the License is distributed on an "AS IS" BASIS,
 * WITHOUT WARRANTIES OR CONDITIONS OF ANY KIND, either express or implied.
 * See the License for the specific language governing permissions and
 * limitations under the License.
 *
 */

package pipeline

import (
	"context"
	"encoding/json"
	blob_storage "github.com/devtron-labs/common-lib/blob-storage"
	"k8s.io/apimachinery/pkg/util/intstr"
	"net/url"
	"strconv"
	"time"

	"github.com/argoproj/argo-workflows/v3/pkg/apis/workflow/v1alpha1"
	"github.com/argoproj/argo-workflows/v3/pkg/client/clientset/versioned"
	v1alpha12 "github.com/argoproj/argo-workflows/v3/pkg/client/clientset/versioned/typed/workflow/v1alpha1"
	"github.com/argoproj/argo-workflows/v3/workflow/util"
	"github.com/devtron-labs/devtron/internal/sql/repository"
	"github.com/devtron-labs/devtron/internal/sql/repository/pipelineConfig"
	"github.com/devtron-labs/devtron/pkg/bean"
	bean2 "github.com/devtron-labs/devtron/pkg/pipeline/bean"
	"go.uber.org/zap"
	v12 "k8s.io/api/core/v1"
	"k8s.io/apimachinery/pkg/api/resource"
	v1 "k8s.io/apimachinery/pkg/apis/meta/v1"
	"k8s.io/client-go/rest"
)

type WorkflowService interface {
	SubmitWorkflow(workflowRequest *WorkflowRequest, appLabels map[string]string) (*v1alpha1.Workflow, error)
	DeleteWorkflow(wfName string, namespace string) error
	GetWorkflow(name string, namespace string) (*v1alpha1.Workflow, error)
	ListAllWorkflows(namespace string) (*v1alpha1.WorkflowList, error)
	UpdateWorkflow(wf *v1alpha1.Workflow) (*v1alpha1.Workflow, error)
	TerminateWorkflow(name string, namespace string) error
}

type CiCdTriggerEvent struct {
	Type      string             `json:"type"`
	CiRequest *WorkflowRequest   `json:"ciRequest"`
	CdRequest *CdWorkflowRequest `json:"cdRequest"`
}

type WorkflowServiceImpl struct {
	Logger            *zap.SugaredLogger
	config            *rest.Config
	ciConfig          *CiConfig
	globalCMCSService GlobalCMCSService
}

type WorkflowRequest struct {
	WorkflowNamePrefix         string                            `json:"workflowNamePrefix"`
	PipelineName               string                            `json:"pipelineName"`
	PipelineId                 int                               `json:"pipelineId"`
	DockerImageTag             string                            `json:"dockerImageTag"`
	DockerRegistryId           string                            `json:"dockerRegistryId"`
	DockerRegistryType         string                            `json:"dockerRegistryType"`
	DockerRegistryURL          string                            `json:"dockerRegistryURL"`
	DockerConnection           string                            `json:"dockerConnection"`
	DockerCert                 string                            `json:"dockerCert"`
	DockerRepository           string                            `json:"dockerRepository"`
	CheckoutPath               string                            `json:"checkoutPath"`
	DockerUsername             string                            `json:"dockerUsername"`
	DockerPassword             string                            `json:"dockerPassword"`
	AwsRegion                  string                            `json:"awsRegion"`
	AccessKey                  string                            `json:"accessKey"`
	SecretKey                  string                            `json:"secretKey"`
	CiCacheLocation            string                            `json:"ciCacheLocation"`
	CiCacheRegion              string                            `json:"ciCacheRegion"`
	CiCacheFileName            string                            `json:"ciCacheFileName"`
	CiProjectDetails           []CiProjectDetails                `json:"ciProjectDetails"`
	ContainerResources         ContainerResources                `json:"containerResources"`
	ActiveDeadlineSeconds      int64                             `json:"activeDeadlineSeconds"`
	CiImage                    string                            `json:"ciImage"`
	Namespace                  string                            `json:"namespace"`
	WorkflowId                 int                               `json:"workflowId"`
	TriggeredBy                int32                             `json:"triggeredBy"`
	CacheLimit                 int64                             `json:"cacheLimit"`
	BeforeDockerBuildScripts   []*bean.CiScript                  `json:"beforeDockerBuildScripts"`
	AfterDockerBuildScripts    []*bean.CiScript                  `json:"afterDockerBuildScripts"`
	CiArtifactLocation         string                            `json:"ciArtifactLocation"`
	CiArtifactBucket           string                            `json:"ciArtifactBucket"`
	CiArtifactFileName         string                            `json:"ciArtifactFileName"`
	CiArtifactRegion           string                            `json:"ciArtifactRegion"`
	ScanEnabled                bool                              `json:"scanEnabled"`
	CloudProvider              blob_storage.BlobStorageType      `json:"cloudProvider"`
	BlobStorageConfigured      bool                              `json:"blobStorageConfigured"`
	BlobStorageS3Config        *blob_storage.BlobStorageS3Config `json:"blobStorageS3Config"`
	AzureBlobConfig            *blob_storage.AzureBlobConfig     `json:"azureBlobConfig"`
	GcpBlobConfig              *blob_storage.GcpBlobConfig       `json:"gcpBlobConfig"`
	DefaultAddressPoolBaseCidr string                            `json:"defaultAddressPoolBaseCidr"`
	DefaultAddressPoolSize     int                               `json:"defaultAddressPoolSize"`
	PreCiSteps                 []*bean2.StepObject               `json:"preCiSteps"`
	PostCiSteps                []*bean2.StepObject               `json:"postCiSteps"`
	RefPlugins                 []*bean2.RefPluginObject          `json:"refPlugins"`
	AppName                    string                            `json:"appName"`
	TriggerByAuthor            string                            `json:"triggerByAuthor"`
	CiBuildConfig              *bean2.CiBuildConfigBean          `json:"ciBuildConfig"`
<<<<<<< HEAD
=======
	CiBuildDockerMtuValue      int                               `json:"ciBuildDockerMtuValue"`
	IgnoreDockerCachePush      bool                              `json:"ignoreDockerCachePush"`
	IgnoreDockerCachePull      bool                              `json:"ignoreDockerCachePull"`
>>>>>>> d7ff7fb4
}

const (
	BLOB_STORAGE_AZURE             = "AZURE"
	BLOB_STORAGE_S3                = "S3"
	BLOB_STORAGE_GCP               = "GCP"
	BLOB_STORAGE_MINIO             = "MINIO"
	CI_WORKFLOW_NAME               = "ci"
	CI_WORKFLOW_WITH_STAGES        = "ci-stages-with-env"
	CI_NODE_SELECTOR_APP_LABEL_KEY = "devtron.ai/node-selector"
)

type ContainerResources struct {
	MinCpu        string `json:"minCpu"`
	MaxCpu        string `json:"maxCpu"`
	MinStorage    string `json:"minStorage"`
	MaxStorage    string `json:"maxStorage"`
	MinEphStorage string `json:"minEphStorage"`
	MaxEphStorage string `json:"maxEphStorage"`
	MinMem        string `json:"minMem"`
	MaxMem        string `json:"maxMem"`
}

// Used for default values
/*func NewContainerResources() ContainerResources {
	return ContainerResources{
		MinCpu:        "",
		MaxCpu:        "0.5",
		MinStorage:    "",
		MaxStorage:    "",
		MinEphStorage: "",
		MaxEphStorage: "",
		MinMem:        "",
		MaxMem:        "200Mi",
	}
}*/

type CiProjectDetails struct {
<<<<<<< HEAD
	GitRepository   string    `json:"gitRepository"`
	MaterialName    string    `json:"materialName"`
	CheckoutPath    string    `json:"checkoutPath"`
	FetchSubmodules bool      `json:"fetchSubmodules"`
	CommitHash      string    `json:"commitHash"`
	GitTag          string    `json:"gitTag"`
	CommitTime      time.Time `json:"commitTime"`
=======
	GitRepository   string `json:"gitRepository"`
	MaterialName    string `json:"materialName"`
	CheckoutPath    string `json:"checkoutPath"`
	FetchSubmodules bool   `json:"fetchSubmodules"`
	CommitHash      string `json:"commitHash"`
	GitTag          string `json:"gitTag"`
	CommitTime      string `json:"commitTime"`
>>>>>>> d7ff7fb4
	//Branch        string          `json:"branch"`
	Type        string                    `json:"type"`
	Message     string                    `json:"message"`
	Author      string                    `json:"author"`
	GitOptions  GitOptions                `json:"gitOptions"`
	SourceType  pipelineConfig.SourceType `json:"sourceType"`
	SourceValue string                    `json:"sourceValue"`
	WebhookData pipelineConfig.WebhookData
}

type GitOptions struct {
	UserName      string              `json:"userName"`
	Password      string              `json:"password"`
	SshPrivateKey string              `json:"sshPrivateKey"`
	AccessToken   string              `json:"accessToken"`
	AuthMode      repository.AuthMode `json:"authMode"`
}

func NewWorkflowServiceImpl(Logger *zap.SugaredLogger, ciConfig *CiConfig,
	globalCMCSService GlobalCMCSService) *WorkflowServiceImpl {
	return &WorkflowServiceImpl{
		Logger:            Logger,
		config:            ciConfig.ClusterConfig,
		ciConfig:          ciConfig,
		globalCMCSService: globalCMCSService,
	}
}

const ciEvent = "CI"
const cdStage = "CD"

func (impl *WorkflowServiceImpl) SubmitWorkflow(workflowRequest *WorkflowRequest, appLabels map[string]string) (*v1alpha1.Workflow, error) {
	containerEnvVariables := []v12.EnvVar{{Name: "IMAGE_SCANNER_ENDPOINT", Value: impl.ciConfig.ImageScannerEndpoint}}
	if impl.ciConfig.CloudProvider == BLOB_STORAGE_S3 && impl.ciConfig.BlobStorageS3AccessKey != "" {
		miniCred := []v12.EnvVar{{Name: "AWS_ACCESS_KEY_ID", Value: impl.ciConfig.BlobStorageS3AccessKey}, {Name: "AWS_SECRET_ACCESS_KEY", Value: impl.ciConfig.BlobStorageS3SecretKey}}
		containerEnvVariables = append(containerEnvVariables, miniCred...)
	}

	ciCdTriggerEvent := CiCdTriggerEvent{
		Type:      ciEvent,
		CiRequest: workflowRequest,
	}

	workflowJson, err := json.Marshal(&ciCdTriggerEvent)
	if err != nil {
		impl.Logger.Errorw("err", err)
		return nil, err
	}
	impl.Logger.Debugw("workflowRequest ---->", "workflowJson", string(workflowJson))

	wfClient, err := impl.getClientInstance(workflowRequest.Namespace)
	if err != nil {
		impl.Logger.Errorw("cannot build wf client", "err", err)
		return nil, err
	}

	privileged := true
	blobStorageConfigured := workflowRequest.BlobStorageConfigured
	archiveLogs := blobStorageConfigured

	limitCpu := impl.ciConfig.LimitCpu
	limitMem := impl.ciConfig.LimitMem

	reqCpu := impl.ciConfig.ReqCpu
	reqMem := impl.ciConfig.ReqMem
	ttl := int32(impl.ciConfig.BuildLogTTLValue)

	gcpBlobConfig := workflowRequest.GcpBlobConfig
	blobStorageS3Config := workflowRequest.BlobStorageS3Config
	cloudStorageKey := impl.ciConfig.DefaultBuildLogsKeyPrefix + "/" + workflowRequest.WorkflowNamePrefix
	var s3Artifact *v1alpha1.S3Artifact
	var gcsArtifact *v1alpha1.GCSArtifact
	if blobStorageConfigured && blobStorageS3Config != nil {
		s3CompatibleEndpointUrl := blobStorageS3Config.EndpointUrl
		if s3CompatibleEndpointUrl == "" {
			s3CompatibleEndpointUrl = "s3.amazonaws.com"
		} else {
			parsedUrl, err := url.Parse(s3CompatibleEndpointUrl)
			if err != nil {
				impl.Logger.Errorw("error occurred while parsing s3CompatibleEndpointUrl, ", "s3CompatibleEndpointUrl", s3CompatibleEndpointUrl, "err", err)
			} else {
				s3CompatibleEndpointUrl = parsedUrl.Host
			}
		}
		isInsecure := blobStorageS3Config.IsInSecure

		var accessKeySelector *v12.SecretKeySelector
		var secretKeySelector *v12.SecretKeySelector
		if blobStorageS3Config.AccessKey != "" {
			accessKeySelector = &v12.SecretKeySelector{
				Key: "accessKey",
				LocalObjectReference: v12.LocalObjectReference{
					Name: "workflow-minio-cred",
				},
			}
			secretKeySelector = &v12.SecretKeySelector{
				Key: "secretKey",
				LocalObjectReference: v12.LocalObjectReference{
					Name: "workflow-minio-cred",
				},
			}
		}
		s3Artifact = &v1alpha1.S3Artifact{
			Key: cloudStorageKey,
			S3Bucket: v1alpha1.S3Bucket{
				Endpoint:        s3CompatibleEndpointUrl,
				AccessKeySecret: accessKeySelector,
				SecretKeySecret: secretKeySelector,
				Bucket:          blobStorageS3Config.CiLogBucketName,
				Region:          blobStorageS3Config.CiLogRegion,
				Insecure:        &isInsecure,
			},
		}
	} else if blobStorageConfigured && gcpBlobConfig != nil {
		gcsArtifact = &v1alpha1.GCSArtifact{
			Key: cloudStorageKey,
			GCSBucket: v1alpha1.GCSBucket{
				Bucket: gcpBlobConfig.LogBucketName,
				ServiceAccountKeySecret: &v12.SecretKeySelector{
					Key: "secretKey",
					LocalObjectReference: v12.LocalObjectReference{
						Name: "workflow-minio-cred",
					},
				},
			},
		}
	}
	//getting all cm/cs to be used by default
	globalCmCsConfigs, err := impl.globalCMCSService.FindAllActive()
	if err != nil {
		impl.Logger.Errorw("error in getting all global cm/cs config", "err", err)
		return nil, err
	}
	for i := range globalCmCsConfigs {
		globalCmCsConfigs[i].Name = globalCmCsConfigs[i].Name + "-" + strconv.Itoa(workflowRequest.WorkflowId)
	}

	configsMapping := make(map[string]string)
	secretsMapping := make(map[string]string)

	var volumes []v12.Volume
	var steps []v1alpha1.ParallelSteps

	cmIndex := 0
	csIndex := 0

	entryPoint := CI_WORKFLOW_NAME
	if len(globalCmCsConfigs) > 0 {
		entryPoint = CI_WORKFLOW_WITH_STAGES
		for _, config := range globalCmCsConfigs {
			if config.ConfigType == repository.CM_TYPE_CONFIG {
				ownerDelete := true
				cmBody := v12.ConfigMap{
					TypeMeta: v1.TypeMeta{
						Kind:       "ConfigMap",
						APIVersion: "v1",
					},
					ObjectMeta: v1.ObjectMeta{
						Name: config.Name,
						OwnerReferences: []v1.OwnerReference{{
							APIVersion:         "argoproj.io/v1alpha1",
							Kind:               "Workflow",
							Name:               "{{workflow.name}}",
							UID:                "{{workflow.uid}}",
							BlockOwnerDeletion: &ownerDelete,
						}},
					},
					Data: config.Data,
				}
				cmJson, err := json.Marshal(cmBody)
				if err != nil {
					impl.Logger.Errorw("error in building json", "err", err)
					return nil, err
				}
				configsMapping[config.Name] = string(cmJson)

				if config.Type == repository.VOLUME_CONFIG {
					volumes = append(volumes, v12.Volume{
						Name: config.Name + "-vol",
						VolumeSource: v12.VolumeSource{
							ConfigMap: &v12.ConfigMapVolumeSource{
								LocalObjectReference: v12.LocalObjectReference{
									Name: config.Name,
								},
							},
						},
					})
				}

				steps = append(steps, v1alpha1.ParallelSteps{
					Steps: []v1alpha1.WorkflowStep{
						{
							Name:     "create-env-cm-" + strconv.Itoa(cmIndex),
							Template: "cm-" + strconv.Itoa(cmIndex),
						},
					},
				})
				cmIndex++
			} else if config.ConfigType == repository.CS_TYPE_CONFIG {
				secretDataMap := make(map[string][]byte)
				for key, value := range config.Data {
					secretDataMap[key] = []byte(value)
				}
				ownerDelete := true
				secretObject := v12.Secret{
					TypeMeta: v1.TypeMeta{
						Kind:       "Secret",
						APIVersion: "v1",
					},
					ObjectMeta: v1.ObjectMeta{
						Name: config.Name,
						OwnerReferences: []v1.OwnerReference{{
							APIVersion:         "argoproj.io/v1alpha1",
							Kind:               "Workflow",
							Name:               "{{workflow.name}}",
							UID:                "{{workflow.uid}}",
							BlockOwnerDeletion: &ownerDelete,
						}},
					},
					Data: secretDataMap,
					Type: "Opaque",
				}
				secretJson, err := json.Marshal(secretObject)
				if err != nil {
					impl.Logger.Errorw("error in building json", "err", err)
					return nil, err
				}
				secretsMapping[config.Name] = string(secretJson)
				if config.Type == repository.VOLUME_CONFIG {
					volumes = append(volumes, v12.Volume{
						Name: config.Name + "-vol",
						VolumeSource: v12.VolumeSource{
							Secret: &v12.SecretVolumeSource{
								SecretName: config.Name,
							},
						},
					})
				}

				steps = append(steps, v1alpha1.ParallelSteps{
					Steps: []v1alpha1.WorkflowStep{
						{
							Name:     "create-env-sec-" + strconv.Itoa(csIndex),
							Template: "sec-" + strconv.Itoa(csIndex),
						},
					},
				})
				csIndex++
			}

		}
	}

	var templates []v1alpha1.Template
	cmIndex = 0
	csIndex = 0
	if len(configsMapping) > 0 {
		for _, manifest := range configsMapping {
			templates = append(templates, v1alpha1.Template{
				Name: "cm-" + strconv.Itoa(cmIndex),
				Resource: &v1alpha1.ResourceTemplate{
					Action:            "create",
					SetOwnerReference: true,
					Manifest:          manifest,
				},
			})
			cmIndex++
		}
	}
	if len(secretsMapping) > 0 {
		for _, manifest := range secretsMapping {
			templates = append(templates, v1alpha1.Template{
				Name: "sec-" + strconv.Itoa(csIndex),
				Resource: &v1alpha1.ResourceTemplate{
					Action:            "create",
					SetOwnerReference: true,
					Manifest:          manifest,
				},
			})
			csIndex++
		}
	}
	steps = append(steps, v1alpha1.ParallelSteps{
		Steps: []v1alpha1.WorkflowStep{
			{
				Name:     "run-wf",
				Template: CI_WORKFLOW_NAME,
			},
		},
	})
	templates = append(templates, v1alpha1.Template{
		Name:  CI_WORKFLOW_WITH_STAGES,
		Steps: steps,
	})

	ciTemplate := v1alpha1.Template{
		Name: CI_WORKFLOW_NAME,
		Container: &v12.Container{
			Env:   containerEnvVariables,
			Image: workflowRequest.CiImage, //TODO need to check whether trigger buildx image or normal image
			Args:  []string{string(workflowJson)},
			SecurityContext: &v12.SecurityContext{
				Privileged: &privileged,
			},
			Resources: v12.ResourceRequirements{
				Limits: v12.ResourceList{
					"cpu":    resource.MustParse(limitCpu),
					"memory": resource.MustParse(limitMem),
				},
				Requests: v12.ResourceList{
					"cpu":    resource.MustParse(reqCpu),
					"memory": resource.MustParse(reqMem),
				},
			},
			Ports: []v12.ContainerPort{{
				//exposed for user specific data from ci container
				Name:          "app-data",
				ContainerPort: 9102,
			}},
		},
		ActiveDeadlineSeconds: &intstr.IntOrString{
			IntVal: int32(workflowRequest.ActiveDeadlineSeconds),
		},
		ArchiveLocation: &v1alpha1.ArtifactLocation{
			ArchiveLogs: &archiveLogs,
			S3:          s3Artifact,
			GCS:         gcsArtifact,
		},
	}

	for _, config := range globalCmCsConfigs {
		if config.Type == repository.VOLUME_CONFIG {
			ciTemplate.Container.VolumeMounts = append(ciTemplate.Container.VolumeMounts, v12.VolumeMount{
				Name:      config.Name + "-vol",
				MountPath: config.MountPath,
			})
		} else if config.Type == repository.ENVIRONMENT_CONFIG {
			if config.ConfigType == repository.CM_TYPE_CONFIG {
				ciTemplate.Container.EnvFrom = append(ciTemplate.Container.EnvFrom, v12.EnvFromSource{
					ConfigMapRef: &v12.ConfigMapEnvSource{
						LocalObjectReference: v12.LocalObjectReference{
							Name: config.Name,
						},
					},
				})
			} else if config.ConfigType == repository.CS_TYPE_CONFIG {
				ciTemplate.Container.EnvFrom = append(ciTemplate.Container.EnvFrom, v12.EnvFromSource{
					SecretRef: &v12.SecretEnvSource{
						LocalObjectReference: v12.LocalObjectReference{
							Name: config.Name,
						},
					},
				})
			}
		}
	}

	// volume mount
	volumeMountsForCiJson := impl.ciConfig.VolumeMountsForCiJson
	if len(volumeMountsForCiJson) > 0 {
		var volumeMountsForCi []CiVolumeMount
		// Unmarshal or Decode the JSON to the interface.
		err = json.Unmarshal([]byte(volumeMountsForCiJson), &volumeMountsForCi)
		if err != nil {
			impl.Logger.Errorw("err in unmarshalling volumeMountsForCiJson", "err", err, "val", volumeMountsForCiJson)
			return nil, err
		}

		for _, volumeMountsForCi := range volumeMountsForCi {
			hostPathDirectoryOrCreate := v12.HostPathDirectoryOrCreate
			ciTemplate.Volumes = append(ciTemplate.Volumes, v12.Volume{
				Name: volumeMountsForCi.Name,
				VolumeSource: v12.VolumeSource{
					HostPath: &v12.HostPathVolumeSource{
						Path: volumeMountsForCi.HostMountPath,
						Type: &hostPathDirectoryOrCreate,
					},
				},
			})
			ciTemplate.Container.VolumeMounts = append(ciTemplate.Container.VolumeMounts, v12.VolumeMount{
				Name:      volumeMountsForCi.Name,
				MountPath: volumeMountsForCi.ContainerMountPath,
			})
		}
	}

	// node selector
	if val, ok := appLabels[CI_NODE_SELECTOR_APP_LABEL_KEY]; ok {
		var nodeSelectors map[string]string
		// Unmarshal or Decode the JSON to the interface.
		err = json.Unmarshal([]byte(val), &nodeSelectors)
		if err != nil {
			impl.Logger.Errorw("err in unmarshalling nodeSelectors", "err", err, "val", val)
			return nil, err
		}
		ciTemplate.NodeSelector = nodeSelectors
	}

	templates = append(templates, ciTemplate)
	var (
		ciWorkflow = v1alpha1.Workflow{
			ObjectMeta: v1.ObjectMeta{
				GenerateName: workflowRequest.WorkflowNamePrefix + "-",
				Labels:       map[string]string{"devtron.ai/workflow-purpose": "ci"},
			},
			Spec: v1alpha1.WorkflowSpec{
				ServiceAccountName: impl.ciConfig.WorkflowServiceAccount,
				//NodeSelector:            map[string]string{impl.ciConfig.TaintKey: impl.ciConfig.TaintValue},
				//Tolerations:             []v12.Toleration{{Key: impl.ciConfig.TaintKey, Value: impl.ciConfig.TaintValue, Operator: v12.TolerationOpEqual, Effect: v12.TaintEffectNoSchedule}},
				Entrypoint: entryPoint,
				TTLStrategy: &v1alpha1.TTLStrategy{
					SecondsAfterCompletion: &ttl,
				},
				Templates: templates,
				Volumes:   volumes,
			},
		}
	)

	if impl.ciConfig.TaintKey != "" || impl.ciConfig.TaintValue != "" {
		ciWorkflow.Spec.Tolerations = []v12.Toleration{{Key: impl.ciConfig.TaintKey, Value: impl.ciConfig.TaintValue, Operator: v12.TolerationOpEqual, Effect: v12.TaintEffectNoSchedule}}
	}
	if len(impl.ciConfig.NodeLabel) > 0 {
		ciWorkflow.Spec.NodeSelector = impl.ciConfig.NodeLabel
	}
	wfTemplate, err := json.Marshal(ciWorkflow)
	if err != nil {
		impl.Logger.Errorw("marshal error", "err", err)
	}
	impl.Logger.Debug("---->", string(wfTemplate))

	createdWf, err := wfClient.Create(context.Background(), &ciWorkflow, v1.CreateOptions{}) // submit the hello world workflow
	impl.Logger.Debug("workflow submitted: " + createdWf.Name)
	impl.checkErr(err)
	return createdWf, err
}

func (impl *WorkflowServiceImpl) getClientInstance(namespace string) (v1alpha12.WorkflowInterface, error) {
	clientSet, err := versioned.NewForConfig(impl.config)
	if err != nil {
		impl.Logger.Errorw("err on get client instance", "err", err)
		return nil, err
	}
	wfClient := clientSet.ArgoprojV1alpha1().Workflows(namespace) // create the workflow client
	return wfClient, nil
}

func (impl *WorkflowServiceImpl) GetWorkflow(name string, namespace string) (*v1alpha1.Workflow, error) {
	impl.Logger.Debug("getting wf", name)
	wfClient, err := impl.getClientInstance(namespace)
	if err != nil {
		impl.Logger.Errorw("cannot build wf client", "err", err)
		return nil, err
	}
	workflow, err := wfClient.Get(context.Background(), name, v1.GetOptions{})
	return workflow, err
}

func (impl *WorkflowServiceImpl) TerminateWorkflow(name string, namespace string) error {
	impl.Logger.Debugw("terminating wf", "name", name)
	wfClient, err := impl.getClientInstance(namespace)
	if err != nil {
		impl.Logger.Errorw("cannot build wf client", "err", err)
		return err
	}
	err = util.TerminateWorkflow(context.Background(), wfClient, name)
	return err
}

func (impl *WorkflowServiceImpl) UpdateWorkflow(wf *v1alpha1.Workflow) (*v1alpha1.Workflow, error) {
	impl.Logger.Debugw("updating wf", "name", wf.Name)
	wfClient, err := impl.getClientInstance(wf.Namespace)
	if err != nil {
		impl.Logger.Errorw("cannot build wf client", "err", err)
		return nil, err
	}
	updatedWf, err := wfClient.Update(context.Background(), wf, v1.UpdateOptions{})
	if err != nil {
		impl.Logger.Errorw("cannot update wf ", "err", err)
		return nil, err
	}
	impl.Logger.Debugw("updated wf", "name", wf.Name)
	return updatedWf, err
}

func (impl *WorkflowServiceImpl) ListAllWorkflows(namespace string) (*v1alpha1.WorkflowList, error) {
	impl.Logger.Debug("listing all wfs")
	wfClient, err := impl.getClientInstance(namespace)
	if err != nil {
		impl.Logger.Errorw("cannot build wf client", "err", err)
		return nil, err
	}
	workflowList, err := wfClient.List(context.Background(), v1.ListOptions{})
	return workflowList, err
}

func (impl *WorkflowServiceImpl) DeleteWorkflow(wfName string, namespace string) error {
	impl.Logger.Debugw("deleting wf", "name", wfName)
	wfClient, err := impl.getClientInstance(namespace)
	if err != nil {
		impl.Logger.Errorw("cannot build wf client", "err", err)
		return err
	}
	err = wfClient.Delete(context.Background(), wfName, v1.DeleteOptions{})
	return err
}

func (impl *WorkflowServiceImpl) checkErr(err error) {
	if err != nil {
		impl.Logger.Errorw("error", "error:", err)
	}
}<|MERGE_RESOLUTION|>--- conflicted
+++ resolved
@@ -20,16 +20,11 @@
 import (
 	"context"
 	"encoding/json"
-	blob_storage "github.com/devtron-labs/common-lib/blob-storage"
-	"k8s.io/apimachinery/pkg/util/intstr"
-	"net/url"
-	"strconv"
-	"time"
-
 	"github.com/argoproj/argo-workflows/v3/pkg/apis/workflow/v1alpha1"
 	"github.com/argoproj/argo-workflows/v3/pkg/client/clientset/versioned"
 	v1alpha12 "github.com/argoproj/argo-workflows/v3/pkg/client/clientset/versioned/typed/workflow/v1alpha1"
 	"github.com/argoproj/argo-workflows/v3/workflow/util"
+	blob_storage "github.com/devtron-labs/common-lib/blob-storage"
 	"github.com/devtron-labs/devtron/internal/sql/repository"
 	"github.com/devtron-labs/devtron/internal/sql/repository/pipelineConfig"
 	"github.com/devtron-labs/devtron/pkg/bean"
@@ -38,7 +33,10 @@
 	v12 "k8s.io/api/core/v1"
 	"k8s.io/apimachinery/pkg/api/resource"
 	v1 "k8s.io/apimachinery/pkg/apis/meta/v1"
+	"k8s.io/apimachinery/pkg/util/intstr"
 	"k8s.io/client-go/rest"
+	"net/url"
+	"strconv"
 )
 
 type WorkflowService interface {
@@ -111,12 +109,9 @@
 	AppName                    string                            `json:"appName"`
 	TriggerByAuthor            string                            `json:"triggerByAuthor"`
 	CiBuildConfig              *bean2.CiBuildConfigBean          `json:"ciBuildConfig"`
-<<<<<<< HEAD
-=======
 	CiBuildDockerMtuValue      int                               `json:"ciBuildDockerMtuValue"`
 	IgnoreDockerCachePush      bool                              `json:"ignoreDockerCachePush"`
 	IgnoreDockerCachePull      bool                              `json:"ignoreDockerCachePull"`
->>>>>>> d7ff7fb4
 }
 
 const (
@@ -155,15 +150,6 @@
 }*/
 
 type CiProjectDetails struct {
-<<<<<<< HEAD
-	GitRepository   string    `json:"gitRepository"`
-	MaterialName    string    `json:"materialName"`
-	CheckoutPath    string    `json:"checkoutPath"`
-	FetchSubmodules bool      `json:"fetchSubmodules"`
-	CommitHash      string    `json:"commitHash"`
-	GitTag          string    `json:"gitTag"`
-	CommitTime      time.Time `json:"commitTime"`
-=======
 	GitRepository   string `json:"gitRepository"`
 	MaterialName    string `json:"materialName"`
 	CheckoutPath    string `json:"checkoutPath"`
@@ -171,7 +157,6 @@
 	CommitHash      string `json:"commitHash"`
 	GitTag          string `json:"gitTag"`
 	CommitTime      string `json:"commitTime"`
->>>>>>> d7ff7fb4
 	//Branch        string          `json:"branch"`
 	Type        string                    `json:"type"`
 	Message     string                    `json:"message"`
