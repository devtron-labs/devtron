--- conflicted
+++ resolved
@@ -331,28 +331,19 @@
 		AuditLog:                 sql.AuditLog{UpdatedBy: userId, UpdatedOn: time.Now()},
 	}
 
-<<<<<<< HEAD
-	if createRequest.EnableCustomTag && createRequest.CustomTagObject == nil {
+	if createRequest.EnableCustomTag && len(createRequest.CustomTagObject.TagPattern) == 0 {
 		return nil, errors.New("please input custom tag data if tag is enabled")
 	}
 
 	//If customTagObject has been passed, create or update the resource
 	//Otherwise deleteIfExists
 	if len(createRequest.CustomTagObject.TagPattern) > 0 {
-=======
-	//If customTagObject has been passed, create or update the resource
-	//Otherwise deleteIfExists
-	if createRequest.CustomTagObject != nil {
->>>>>>> 84b39118
 		customTag := bean4.CustomTag{
 			EntityKey:            bean2.EntityTypeCiPipelineId,
 			EntityValue:          strconv.Itoa(ciPipelineObject.Id),
 			TagPattern:           createRequest.CustomTagObject.TagPattern,
 			AutoIncreasingNumber: createRequest.CustomTagObject.CounterX,
-<<<<<<< HEAD
 			Enabled:              createRequest.EnableCustomTag,
-=======
->>>>>>> 84b39118
 		}
 		err = impl.customTagService.CreateOrUpdateCustomTag(&customTag)
 		if err != nil {
@@ -362,10 +353,7 @@
 		customTag := bean4.CustomTag{
 			EntityKey:   bean2.EntityTypeCiPipelineId,
 			EntityValue: strconv.Itoa(ciPipelineObject.Id),
-<<<<<<< HEAD
 			Enabled:     false,
-=======
->>>>>>> 84b39118
 		}
 		err := impl.customTagService.DeleteCustomTagIfExists(customTag)
 		if err != nil {
@@ -787,20 +775,13 @@
 		}
 
 		//If customTagObejct has been passed, save it
-<<<<<<< HEAD
 		if ciPipeline.CustomTagObject != nil && len(ciPipeline.CustomTagObject.TagPattern) != 0 {
-=======
-		if ciPipeline.CustomTagObject != nil {
->>>>>>> 84b39118
 			customTag := &bean4.CustomTag{
 				EntityKey:            bean2.EntityTypeCiPipelineId,
 				EntityValue:          strconv.Itoa(ciPipeline.Id),
 				TagPattern:           ciPipeline.CustomTagObject.TagPattern,
 				AutoIncreasingNumber: ciPipeline.CustomTagObject.CounterX,
-<<<<<<< HEAD
 				Enabled:              ciPipeline.EnableCustomTag,
-=======
->>>>>>> 84b39118
 			}
 			err := impl.customTagService.CreateOrUpdateCustomTag(customTag)
 			if err != nil {
