/*
 * Copyright (c) 2020 Devtron Labs
 *
 * Licensed under the Apache License, Version 2.0 (the "License");
 * you may not use this file except in compliance with the License.
 * You may obtain a copy of the License at
 *
 *    http://www.apache.org/licenses/LICENSE-2.0
 *
 * Unless required by applicable law or agreed to in writing, software
 * distributed under the License is distributed on an "AS IS" BASIS,
 * WITHOUT WARRANTIES OR CONDITIONS OF ANY KIND, either express or implied.
 * See the License for the specific language governing permissions and
 * limitations under the License.
 *
 */

package pipeline

import (
	"context"
	"crypto/hmac"
	"crypto/sha256"
	"encoding/base64"
	"encoding/hex"
	"encoding/json"
	"errors"
	"fmt"
	"github.com/devtron-labs/devtron/client/gitSensor"
	app2 "github.com/devtron-labs/devtron/internal/sql/repository/app"
	dockerRegistryRepository "github.com/devtron-labs/devtron/internal/sql/repository/dockerRegistry"
	"github.com/devtron-labs/devtron/internal/sql/repository/helper"
	repository2 "github.com/devtron-labs/devtron/pkg/cluster/repository"
	bean2 "github.com/devtron-labs/devtron/pkg/pipeline/bean"
	history3 "github.com/devtron-labs/devtron/pkg/pipeline/history"
	repository4 "github.com/devtron-labs/devtron/pkg/pipeline/history/repository"
	repository5 "github.com/devtron-labs/devtron/pkg/pipeline/repository"
	"github.com/devtron-labs/devtron/pkg/sql"
	"github.com/devtron-labs/devtron/pkg/user"
	bean3 "github.com/devtron-labs/devtron/pkg/user/bean"
	util2 "github.com/devtron-labs/devtron/util"
	"path"
	"regexp"
	"strconv"
	"strings"
	"time"

	"github.com/devtron-labs/devtron/internal/constants"
	"github.com/devtron-labs/devtron/internal/sql/repository"
	"github.com/devtron-labs/devtron/internal/sql/repository/appWorkflow"
	"github.com/devtron-labs/devtron/internal/sql/repository/pipelineConfig"
	"github.com/devtron-labs/devtron/internal/util"
	"github.com/devtron-labs/devtron/pkg/app"
	"github.com/devtron-labs/devtron/pkg/attributes"
	"github.com/devtron-labs/devtron/pkg/bean"
	"github.com/go-pg/pg"
	errors1 "github.com/juju/errors"
	"go.uber.org/zap"
)

type CiCdPipelineOrchestrator interface {
	CreateApp(createRequest *bean.CreateAppDTO) (*bean.CreateAppDTO, error)
	DeleteApp(appId int, userId int32) error
	CreateMaterials(createMaterialRequest *bean.CreateMaterialDTO) (*bean.CreateMaterialDTO, error)
	UpdateMaterial(updateMaterialRequest *bean.UpdateMaterialDTO) (*bean.UpdateMaterialDTO, error)
	CreateCiConf(createRequest *bean.CiConfigRequest, templateId int) (*bean.CiConfigRequest, error)
	CreateCDPipelines(pipelineRequest *bean.CDPipelineConfigObject, appId int, userId int32, tx *pg.Tx, appName string) (pipelineId int, err error)
	UpdateCDPipeline(pipelineRequest *bean.CDPipelineConfigObject, userId int32, tx *pg.Tx) (err error)
	DeleteCiPipeline(pipeline *pipelineConfig.CiPipeline, request *bean.CiPatchRequest, tx *pg.Tx) error
	DeleteCdPipeline(pipelineId int, tx *pg.Tx) error
	PatchMaterialValue(createRequest *bean.CiPipeline, userId int32, oldPipeline *pipelineConfig.CiPipeline) (*bean.CiPipeline, error)
	PipelineExists(name string) (bool, error)
	GetCdPipelinesForApp(appId int) (cdPipelines *bean.CdPipelines, err error)
	GetCdPipelinesForAppAndEnv(appId int, envId int) (cdPipelines *bean.CdPipelines, err error)
	GetByEnvOverrideId(envOverrideId int) (*bean.CdPipelines, error)
	BuildCiPipelineScript(userId int32, ciScript *bean.CiScript, scriptStage string, ciPipeline *bean.CiPipeline) *pipelineConfig.CiPipelineScript
	AddPipelineMaterialInGitSensor(pipelineMaterials []*pipelineConfig.CiPipelineMaterial) error
	CheckStringMatchRegex(regex string, value string) bool
	CreateEcrRepo(dockerRepository, AWSRegion, AWSAccessKeyId, AWSSecretAccessKey string) error
	GetCdPipelinesForEnv(envId int, requestedAppIds []int) (cdPipelines *bean.CdPipelines, err error)
}

type CiCdPipelineOrchestratorImpl struct {
	appRepository                 app2.AppRepository
	logger                        *zap.SugaredLogger
	materialRepository            pipelineConfig.MaterialRepository
	pipelineRepository            pipelineConfig.PipelineRepository
	ciPipelineRepository          pipelineConfig.CiPipelineRepository
	ciPipelineMaterialRepository  pipelineConfig.CiPipelineMaterialRepository
	GitSensorClient               gitSensor.Client
	ciConfig                      *CiConfig
	appWorkflowRepository         appWorkflow.AppWorkflowRepository
	envRepository                 repository2.EnvironmentRepository
	attributesService             attributes.AttributesService
	appListingRepository          repository.AppListingRepository
	appLabelsService              app.AppCrudOperationService
	userAuthService               user.UserAuthService
	prePostCdScriptHistoryService history3.PrePostCdScriptHistoryService
	prePostCiScriptHistoryService history3.PrePostCiScriptHistoryService
	pipelineStageService          PipelineStageService
	//ciTemplateOverrideRepository  pipelineConfig.CiTemplateOverrideRepository
	ciTemplateService             CiTemplateService
	ciTemplateOverrideRepository  pipelineConfig.CiTemplateOverrideRepository
	gitMaterialHistoryService     history3.GitMaterialHistoryService
	ciPipelineHistoryService      history3.CiPipelineHistoryService
	dockerArtifactStoreRepository dockerRegistryRepository.DockerArtifactStoreRepository
}

func NewCiCdPipelineOrchestrator(
	pipelineGroupRepository app2.AppRepository,
	logger *zap.SugaredLogger,
	materialRepository pipelineConfig.MaterialRepository,
	pipelineRepository pipelineConfig.PipelineRepository,
	ciPipelineRepository pipelineConfig.CiPipelineRepository,
	ciPipelineMaterialRepository pipelineConfig.CiPipelineMaterialRepository,
	GitSensorClient gitSensor.Client, ciConfig *CiConfig,
	appWorkflowRepository appWorkflow.AppWorkflowRepository,
	envRepository repository2.EnvironmentRepository,
	attributesService attributes.AttributesService,
	appListingRepository repository.AppListingRepository,
	appLabelsService app.AppCrudOperationService,
	userAuthService user.UserAuthService,
	prePostCdScriptHistoryService history3.PrePostCdScriptHistoryService,
	prePostCiScriptHistoryService history3.PrePostCiScriptHistoryService,
	pipelineStageService PipelineStageService,
	ciTemplateOverrideRepository pipelineConfig.CiTemplateOverrideRepository,
	gitMaterialHistoryService history3.GitMaterialHistoryService,
	ciPipelineHistoryService history3.CiPipelineHistoryService,
	ciTemplateService CiTemplateService,
	dockerArtifactStoreRepository dockerRegistryRepository.DockerArtifactStoreRepository) *CiCdPipelineOrchestratorImpl {
	return &CiCdPipelineOrchestratorImpl{
		appRepository:                 pipelineGroupRepository,
		logger:                        logger,
		materialRepository:            materialRepository,
		pipelineRepository:            pipelineRepository,
		ciPipelineRepository:          ciPipelineRepository,
		ciPipelineMaterialRepository:  ciPipelineMaterialRepository,
		GitSensorClient:               GitSensorClient,
		ciConfig:                      ciConfig,
		appWorkflowRepository:         appWorkflowRepository,
		envRepository:                 envRepository,
		attributesService:             attributesService,
		appListingRepository:          appListingRepository,
		appLabelsService:              appLabelsService,
		userAuthService:               userAuthService,
		prePostCdScriptHistoryService: prePostCdScriptHistoryService,
		prePostCiScriptHistoryService: prePostCiScriptHistoryService,
		pipelineStageService:          pipelineStageService,
		ciTemplateOverrideRepository:  ciTemplateOverrideRepository,
		gitMaterialHistoryService:     gitMaterialHistoryService,
		ciPipelineHistoryService:      ciPipelineHistoryService,
		ciTemplateService:             ciTemplateService,
		dockerArtifactStoreRepository: dockerArtifactStoreRepository,
	}
}

const BEFORE_DOCKER_BUILD string = "BEFORE_DOCKER_BUILD"
const AFTER_DOCKER_BUILD string = "AFTER_DOCKER_BUILD"

func (impl CiCdPipelineOrchestratorImpl) PatchMaterialValue(createRequest *bean.CiPipeline, userId int32, oldPipeline *pipelineConfig.CiPipeline) (*bean.CiPipeline, error) {
	argByte, err := json.Marshal(createRequest.DockerArgs)
	if err != nil {
		impl.logger.Error(err)
		return nil, err
	}

	dbConnection := impl.pipelineRepository.GetConnection()
	tx, err := dbConnection.Begin()
	if err != nil {
		return nil, err
	}
	// Rollback tx on error.
	defer tx.Rollback()
	ciPipelineObject := &pipelineConfig.CiPipeline{
		Version:                  createRequest.Version,
		Id:                       createRequest.Id,
		DockerArgs:               string(argByte),
		Active:                   createRequest.Active,
		IsManual:                 createRequest.IsManual,
		IsExternal:               createRequest.IsExternal,
		Deleted:                  createRequest.Deleted,
		ParentCiPipeline:         createRequest.ParentCiPipeline,
		ScanEnabled:              createRequest.ScanEnabled,
		IsDockerConfigOverridden: createRequest.IsDockerConfigOverridden,
		AuditLog:                 sql.AuditLog{UpdatedBy: userId, UpdatedOn: time.Now()},
	}

	createOnTimeMap := make(map[int]time.Time)
	createByMap := make(map[int]int32)
	for _, oldMaterial := range oldPipeline.CiPipelineMaterials {
		createOnTimeMap[oldMaterial.GitMaterialId] = oldMaterial.CreatedOn
		createByMap[oldMaterial.GitMaterialId] = oldMaterial.CreatedBy
	}

	err = impl.ciPipelineRepository.Update(ciPipelineObject, tx)
	if err != nil {
		return nil, err
	}
	// marking old scripts inactive
	err = impl.ciPipelineRepository.MarkCiPipelineScriptsInactiveByCiPipelineId(createRequest.Id, tx)
	if err != nil {
		impl.logger.Errorw("error in marking ciPipelineScripts inactive", "err", err, "ciPipelineId", createRequest.Id)
		return nil, err
	}
	if createRequest.PreBuildStage != nil {
		//updating pre stage
		err = impl.pipelineStageService.UpdateCiStage(createRequest.PreBuildStage, repository5.PIPELINE_STAGE_TYPE_PRE_CI, createRequest.Id, userId)
		if err != nil {
			impl.logger.Errorw("error in updating pre stage", "err", err, "preBuildStage", createRequest.PreBuildStage, "ciPipelineId", createRequest.Id)
			return nil, err
		}
	}
	if createRequest.PostBuildStage != nil {
		//updating post stage
		err = impl.pipelineStageService.UpdateCiStage(createRequest.PostBuildStage, repository5.PIPELINE_STAGE_TYPE_POST_CI, createRequest.Id, userId)
		if err != nil {
			impl.logger.Errorw("error in updating post stage", "err", err, "postBuildStage", createRequest.PostBuildStage, "ciPipelineId", createRequest.Id)
			return nil, err
		}
	}
	for _, material := range createRequest.CiMaterial {
		if material.IsRegex == true && material.Source.Value != "" {
			material.IsRegex = false
		} else if material.IsRegex == false && material.Source.Regex != "" {
			material.IsRegex = true
		}
	}
	var materials []*pipelineConfig.CiPipelineMaterial
	var materialsAdd []*pipelineConfig.CiPipelineMaterial
	var materialsUpdate []*pipelineConfig.CiPipelineMaterial
	var materialGitMap = make(map[int]string)
	for _, material := range createRequest.CiMaterial {
		pipelineMaterial := &pipelineConfig.CiPipelineMaterial{
			Id:            material.Id,
			Value:         material.Source.Value,
			Type:          material.Source.Type,
			Active:        createRequest.Active,
			Regex:         material.Source.Regex,
			GitMaterialId: material.GitMaterialId,
			AuditLog:      sql.AuditLog{UpdatedBy: userId, UpdatedOn: time.Now()},
		}
		if material.Source.Type == pipelineConfig.SOURCE_TYPE_BRANCH_FIXED {
			materialGitMap[material.GitMaterialId] = material.Source.Value
		}
		if material.Id == 0 {
			pipelineMaterial.CiPipelineId = createRequest.Id
			pipelineMaterial.CreatedBy = userId
			pipelineMaterial.CreatedOn = time.Now()
			materialsAdd = append(materialsAdd, pipelineMaterial)
		} else {
			pipelineMaterial.CiPipelineId = createRequest.Id
			pipelineMaterial.CreatedBy = userId
			pipelineMaterial.CreatedOn = createOnTimeMap[material.GitMaterialId]
			pipelineMaterial.UpdatedOn = time.Now()
			pipelineMaterial.UpdatedBy = userId
			materialsUpdate = append(materialsUpdate, pipelineMaterial)
		}
	}
	if len(materialsAdd) > 0 {
		err = impl.ciPipelineMaterialRepository.Save(tx, materialsAdd...)
		if err != nil {
			return nil, err
		}
	}
	if len(materialsUpdate) > 0 {
		err = impl.ciPipelineMaterialRepository.Update(tx, materialsUpdate...)
		if err != nil {
			return nil, err
		}
	}

	materials = append(materials, materialsAdd...)
	materials = append(materials, materialsUpdate...)

	if ciPipelineObject.IsExternal {

	} else {
		err = impl.AddPipelineMaterialInGitSensor(materials)
		if err != nil {
			impl.logger.Errorf("error in saving pipelineMaterials in git sensor", "materials", materials, "err", err)
			return nil, err
		}
	}

	childrenCiPipelines, err := impl.ciPipelineRepository.FindByParentCiPipelineId(createRequest.Id)
	if err != nil && !util.IsErrNoRows(err) {
		impl.logger.Errorw("err", "err", err)
		return nil, err
	}
	var childrenCiPipelineIds []int
	for _, ci := range childrenCiPipelines {
		childrenCiPipelineIds = append(childrenCiPipelineIds, ci.Id)
		ciPipelineObject := &pipelineConfig.CiPipeline{
			Version:          createRequest.Version,
			Id:               ci.Id,
			DockerArgs:       string(argByte),
			Active:           createRequest.Active,
			IsManual:         createRequest.IsManual,
			IsExternal:       true,
			Deleted:          createRequest.Deleted,
			ParentCiPipeline: createRequest.Id,
			AuditLog:         sql.AuditLog{UpdatedBy: userId, UpdatedOn: time.Now()},
		}
		err = impl.ciPipelineRepository.Update(ciPipelineObject, tx)
		if err != nil {
			impl.logger.Errorw("err", "err", err)
			return nil, err
		}
	}
	if !createRequest.IsExternal && createRequest.IsDockerConfigOverridden {
		//get override
		savedTemplateOverrideBean, err := impl.ciTemplateService.FindTemplateOverrideByCiPipelineId(createRequest.Id)
		if err != nil && err != pg.ErrNoRows {
			impl.logger.Errorw("error in getting templateOverride by ciPipelineId", "err", err, "ciPipelineId", createRequest.Id)
			return nil, err
		}
		ciBuildConfigBean := createRequest.DockerConfigOverride.CiBuildConfig
		templateOverrideReq := &pipelineConfig.CiTemplateOverride{
			CiPipelineId:     createRequest.Id,
			DockerRegistryId: createRequest.DockerConfigOverride.DockerRegistry,
			DockerRepository: createRequest.DockerConfigOverride.DockerRepository,
			//DockerfilePath:   createRequest.DockerConfigOverride.DockerBuildConfig.DockerfilePath,
			GitMaterialId:             ciBuildConfigBean.GitMaterialId,
			BuildContextGitMaterialId: ciBuildConfigBean.BuildContextGitMaterialId,
			Active:                    true,
			AuditLog: sql.AuditLog{
				CreatedOn: time.Now(),
				CreatedBy: userId,
				UpdatedOn: time.Now(),
				UpdatedBy: userId,
			},
		}

		savedTemplateOverride := savedTemplateOverrideBean.CiTemplateOverride
		err = impl.createDockerRepoIfNeeded(createRequest.DockerConfigOverride.DockerRegistry, createRequest.DockerConfigOverride.DockerRepository)
		if err != nil {
			impl.logger.Errorw("error, createDockerRepoIfNeeded", "err", err, "dockerRegistryId", createRequest.DockerConfigOverride.DockerRegistry, "dockerRegistry", createRequest.DockerConfigOverride.DockerRepository)
			return nil, err
		}
		if savedTemplateOverride != nil && savedTemplateOverride.Id > 0 {
			ciBuildConfigBean.Id = savedTemplateOverride.CiBuildConfigId
			templateOverrideReq.Id = savedTemplateOverride.Id
			templateOverrideReq.CreatedOn = savedTemplateOverride.CreatedOn
			templateOverrideReq.CreatedBy = savedTemplateOverride.CreatedBy
			ciTemplateBean := &bean2.CiTemplateBean{
				CiTemplateOverride: templateOverrideReq,
				CiBuildConfig:      ciBuildConfigBean,
				UserId:             userId,
			}
			err = impl.ciTemplateService.Update(ciTemplateBean)
			if err != nil {
				return nil, err
			}

			err = impl.ciPipelineHistoryService.SaveHistory(ciPipelineObject, materials, ciTemplateBean, repository4.TRIGGER_UPDATE)

			if err != nil {
				impl.logger.Errorw("error in saving history of ci pipeline material")
			}

		} else {
			ciTemplateBean := &bean2.CiTemplateBean{
				CiTemplateOverride: templateOverrideReq,
				CiBuildConfig:      ciBuildConfigBean,
				UserId:             userId,
			}
			err := impl.ciTemplateService.Save(ciTemplateBean)
			if err != nil {
				return nil, err
			}

			err = impl.ciPipelineHistoryService.SaveHistory(ciPipelineObject, materials, ciTemplateBean, repository4.TRIGGER_UPDATE)

			if err != nil {
				impl.logger.Errorw("error in saving history of ci pipeline material")
			}

		}
	} else {
		ciTemplateBean := &bean2.CiTemplateBean{
			CiTemplateOverride: &pipelineConfig.CiTemplateOverride{},
			CiBuildConfig:      nil,
			UserId:             userId,
		}
		err = impl.ciPipelineHistoryService.SaveHistory(ciPipelineObject, materials, ciTemplateBean, repository4.TRIGGER_UPDATE)
		if err != nil {
			impl.logger.Errorw("error in saving history of ci pipeline material")
		}
	}

	if len(childrenCiPipelineIds) > 0 {

		ciPipelineMaterials, err := impl.ciPipelineMaterialRepository.FindByCiPipelineIdsIn(childrenCiPipelineIds)
		if err != nil {
			impl.logger.Errorw("error in fetching  ciPipelineMaterials", "err", err)
			return nil, err
		}
		parentMaterialsMap := make(map[int]*bean.CiMaterial)
		for _, material := range createRequest.CiMaterial {
			parentMaterialsMap[material.GitMaterialId] = material
		}
		var linkedMaterials []*pipelineConfig.CiPipelineMaterial
		for _, ciPipelineMaterial := range ciPipelineMaterials {
			if parentMaterial, ok := parentMaterialsMap[ciPipelineMaterial.GitMaterialId]; ok {
				pipelineMaterial := &pipelineConfig.CiPipelineMaterial{
					Id:            ciPipelineMaterial.Id,
					Value:         parentMaterial.Source.Value,
					Active:        createRequest.Active,
					Regex:         parentMaterial.Source.Regex,
					AuditLog:      sql.AuditLog{UpdatedBy: userId, UpdatedOn: time.Now(), CreatedOn: time.Now(), CreatedBy: userId},
					Type:          parentMaterial.Source.Type,
					GitMaterialId: parentMaterial.GitMaterialId,
					CiPipelineId:  ciPipelineMaterial.CiPipelineId,
				}
				linkedMaterials = append(linkedMaterials, pipelineMaterial)
			} else {
				impl.logger.Errorw("material not fount in patent", "gitMaterialId", ciPipelineMaterial.GitMaterialId)
				return nil, fmt.Errorf("error while updating linked pipeline")
			}
		}
		err = impl.ciPipelineMaterialRepository.Update(tx, linkedMaterials...)
		if err != nil {
			return nil, err
		}
	}

	err = tx.Commit()
	if err != nil {
		return nil, err
	}

	return createRequest, nil
}

func (impl CiCdPipelineOrchestratorImpl) DeleteCiPipeline(pipeline *pipelineConfig.CiPipeline, request *bean.CiPatchRequest, tx *pg.Tx) error {

	userId := request.UserId

	p := &pipelineConfig.CiPipeline{
		Id:                       pipeline.Id,
		Deleted:                  true,
		ScanEnabled:              pipeline.ScanEnabled,
		IsManual:                 pipeline.IsManual,
		IsDockerConfigOverridden: pipeline.IsDockerConfigOverridden,
		AuditLog:                 sql.AuditLog{UpdatedBy: userId, UpdatedOn: time.Now()},
	}
	err := impl.ciPipelineRepository.Update(p, tx)
	if err != nil {
		impl.logger.Errorw("error in updating ci pipeline, DeleteCiPipeline", "err", err, "pipelineId", pipeline.Id)
		return err
	}
	var materials []*pipelineConfig.CiPipelineMaterial
	for _, material := range pipeline.CiPipelineMaterials {
		materialDbObject, err := impl.ciPipelineMaterialRepository.GetById(material.Id)
		if err != nil {
			return err
		}
		materialDbObject.Active = false
		materials = append(materials, materialDbObject)
	}

	if request.CiPipeline.ExternalCiConfig.Id != 0 {
		err = impl.AddPipelineMaterialInGitSensor(materials)
		if err != nil {
			impl.logger.Errorw("error in saving pipelineMaterials in git sensor", "materials", materials, "err", err)
			return err
		}
	}

	err = impl.ciPipelineMaterialRepository.Update(tx, materials...)
	if err != nil {
		impl.logger.Errorw("error in updating ci pipeline materials, DeleteCiPipeline", "err", err, "pipelineId", pipeline.Id)
		return err
	}
	if !request.CiPipeline.IsDockerConfigOverridden || request.CiPipeline.IsExternal { //if pipeline is external or if config is not overridden then ignore override and ciBuildConfig values
		CiTemplateBean := bean2.CiTemplateBean{
			CiTemplate:         nil,
			CiTemplateOverride: &pipelineConfig.CiTemplateOverride{},
			CiBuildConfig:      &bean2.CiBuildConfigBean{},
			UserId:             userId,
		}
		err = impl.ciPipelineHistoryService.SaveHistory(p, materials, &CiTemplateBean, repository4.TRIGGER_DELETE)
		if err != nil {
			impl.logger.Errorw("error in saving delete history for ci pipeline material and ci template overridden", "err", err)
		}
	} else {
		CiTemplateBean := bean2.CiTemplateBean{
			CiTemplate: nil,
			CiTemplateOverride: &pipelineConfig.CiTemplateOverride{
				CiPipelineId:     request.CiPipeline.Id,
				DockerRegistryId: request.CiPipeline.DockerConfigOverride.DockerRegistry,
				DockerRepository: request.CiPipeline.DockerConfigOverride.DockerRepository,
				//DockerfilePath:   ciPipeline.DockerConfigOverride.DockerBuildConfig.DockerfilePath,
				GitMaterialId: request.CiPipeline.DockerConfigOverride.CiBuildConfig.GitMaterialId,
				Active:        false,
				AuditLog: sql.AuditLog{
					CreatedBy: userId,
					CreatedOn: time.Now(),
					UpdatedBy: userId,
					UpdatedOn: time.Now(),
				},
			},
			CiBuildConfig: request.CiPipeline.DockerConfigOverride.CiBuildConfig,
			UserId:        userId,
		}
		err = impl.ciPipelineHistoryService.SaveHistory(p, materials, &CiTemplateBean, repository4.TRIGGER_DELETE)
		if err != nil {
			impl.logger.Errorw("error in saving delete history for ci pipeline material and ci template overridden", "err", err)
		}
	}

	return err
}

func (impl CiCdPipelineOrchestratorImpl) CreateCiConf(createRequest *bean.CiConfigRequest, templateId int) (*bean.CiConfigRequest, error) {
	//save pipeline in db start
	for _, ciPipeline := range createRequest.CiPipelines {
		argByte, err := json.Marshal(ciPipeline.DockerArgs)
		if err != nil {
			impl.logger.Errorw("err", "err", err)
			return nil, err
		}

		dbConnection := impl.pipelineRepository.GetConnection()
		tx, err := dbConnection.Begin()
		if err != nil {
			return nil, err
		}
		// Rollback tx on error.
		defer tx.Rollback()

		ciPipelineObject := &pipelineConfig.CiPipeline{
			AppId:                    createRequest.AppId,
			IsManual:                 ciPipeline.IsManual,
			IsExternal:               ciPipeline.IsExternal,
			CiTemplateId:             templateId,
			Version:                  ciPipeline.Version,
			Name:                     ciPipeline.Name,
			ParentCiPipeline:         ciPipeline.ParentCiPipeline,
			DockerArgs:               string(argByte),
			Active:                   true,
			Deleted:                  false,
			ScanEnabled:              createRequest.ScanEnabled,
			IsDockerConfigOverridden: ciPipeline.IsDockerConfigOverridden,
			AuditLog:                 sql.AuditLog{UpdatedBy: createRequest.UserId, CreatedBy: createRequest.UserId, UpdatedOn: time.Now(), CreatedOn: time.Now()},
		}
		err = impl.ciPipelineRepository.Save(ciPipelineObject, tx)
		ciPipeline.Id = ciPipelineObject.Id
		if err != nil {
			impl.logger.Errorw("error in saving pipeline", "ciPipelineObject", ciPipelineObject, "err", err)
			return nil, err
		}
		var pipelineMaterials []*pipelineConfig.CiPipelineMaterial
		for _, r := range ciPipeline.CiMaterial {
			material := &pipelineConfig.CiPipelineMaterial{
				GitMaterialId: r.GitMaterialId,
				ScmId:         r.ScmId,
				ScmVersion:    r.ScmVersion,
				ScmName:       r.ScmName,
				Value:         r.Source.Value,
				Type:          r.Source.Type,
				Path:          r.Path,
				CheckoutPath:  r.CheckoutPath,
				CiPipelineId:  ciPipelineObject.Id,
				Active:        true,
				Regex:         r.Source.Regex,
				AuditLog:      sql.AuditLog{UpdatedBy: createRequest.UserId, CreatedBy: createRequest.UserId, UpdatedOn: time.Now(), CreatedOn: time.Now()},
			}
			if material.Regex == "" && r.Source.Type == pipelineConfig.SOURCE_TYPE_BRANCH_REGEX {
				material.Regex = r.Source.Value
			}
			pipelineMaterials = append(pipelineMaterials, material)
		}
		err = impl.ciPipelineMaterialRepository.Save(tx, pipelineMaterials...)
		if err != nil {
			impl.logger.Errorf("error in saving pipelineMaterials in db", "materials", pipelineMaterials, "err", err)
			return nil, err
		}
		pmIds := make(map[string]int)
		for _, pm := range pipelineMaterials {
			key := fmt.Sprintf("%d-%d", pm.CiPipelineId, pm.GitMaterialId)
			pmIds[key] = pm.Id
		}
		for _, r := range ciPipeline.CiMaterial {
			key := fmt.Sprintf("%d-%d", ciPipelineObject.Id, r.GitMaterialId)
			r.Id = pmIds[key]
		}
		if ciPipeline.IsExternal {

		} else {
			//save pipeline in db end
			err = impl.AddPipelineMaterialInGitSensor(pipelineMaterials)
			if err != nil {
				impl.logger.Errorf("error in saving pipelineMaterials in git sensor", "materials", pipelineMaterials, "err", err)
				return nil, err
			}
		}

		//adding ci pipeline to workflow
		appWorkflowModel, err := impl.appWorkflowRepository.FindByIdAndAppId(createRequest.AppWorkflowId, createRequest.AppId)
		if err != nil && pg.ErrNoRows != err {
			return createRequest, err
		}
		if appWorkflowModel.Id > 0 {
			appWorkflowMap := &appWorkflow.AppWorkflowMapping{
				AppWorkflowId: appWorkflowModel.Id,
				ParentId:      0,
				ComponentId:   ciPipeline.Id,
				Type:          "CI_PIPELINE",
				Active:        true,
				ParentType:    "",
				AuditLog:      sql.AuditLog{CreatedBy: createRequest.UserId, CreatedOn: time.Now(), UpdatedOn: time.Now(), UpdatedBy: createRequest.UserId},
			}
			_, err = impl.appWorkflowRepository.SaveAppWorkflowMapping(appWorkflowMap, tx)
			if err != nil {
				return createRequest, err
			}
		}
		err = tx.Commit()
		if err != nil {
			return nil, err
		}
		ciTemplateBean := &bean2.CiTemplateBean{}
		if ciPipeline.IsDockerConfigOverridden {
			//creating template override
			templateOverride := &pipelineConfig.CiTemplateOverride{
				CiPipelineId:     ciPipeline.Id,
				DockerRegistryId: ciPipeline.DockerConfigOverride.DockerRegistry,
				DockerRepository: ciPipeline.DockerConfigOverride.DockerRepository,
				//DockerfilePath:   ciPipeline.DockerConfigOverride.DockerBuildConfig.DockerfilePath,
				GitMaterialId:             ciPipeline.DockerConfigOverride.CiBuildConfig.GitMaterialId,
				BuildContextGitMaterialId: ciPipeline.DockerConfigOverride.CiBuildConfig.BuildContextGitMaterialId,
				Active:                    true,
				AuditLog: sql.AuditLog{
					CreatedBy: createRequest.UserId,
					CreatedOn: time.Now(),
					UpdatedBy: createRequest.UserId,
					UpdatedOn: time.Now(),
				},
			}
			ciTemplateBean = &bean2.CiTemplateBean{
				CiTemplateOverride: templateOverride,
				CiBuildConfig:      ciPipeline.DockerConfigOverride.CiBuildConfig,
				UserId:             createRequest.UserId,
			}
			if !ciPipeline.IsExternal {
				err = impl.createDockerRepoIfNeeded(ciPipeline.DockerConfigOverride.DockerRegistry, ciPipeline.DockerConfigOverride.DockerRepository)
				if err != nil {
					impl.logger.Errorw("error, createDockerRepoIfNeeded", "err", err, "dockerRegistryId", ciPipeline.DockerConfigOverride.DockerRegistry, "dockerRegistry", ciPipeline.DockerConfigOverride.DockerRepository)
					return nil, err
				}
				err := impl.ciTemplateService.Save(ciTemplateBean)
				if err != nil {
					return nil, err
				}
			}
		}
		err = impl.ciPipelineHistoryService.SaveHistory(ciPipelineObject, pipelineMaterials, ciTemplateBean, repository4.TRIGGER_ADD)
		if err != nil {
			impl.logger.Errorw("error in saving history for ci pipeline", "err", err, "ciPipelineId", ciPipelineObject.Id)
		}

		//creating ci stages after tx commit due to FK constraints
		if ciPipeline.PreBuildStage != nil && len(ciPipeline.PreBuildStage.Steps) > 0 {
			//creating pre stage
			err = impl.pipelineStageService.CreateCiStage(ciPipeline.PreBuildStage, repository5.PIPELINE_STAGE_TYPE_PRE_CI, ciPipeline.Id, createRequest.UserId)
			if err != nil {
				impl.logger.Errorw("error in creating pre stage", "err", err, "preBuildStage", ciPipeline.PreBuildStage, "ciPipelineId", ciPipeline.Id)
				return nil, err
			}
		}
		if ciPipeline.PostBuildStage != nil && len(ciPipeline.PostBuildStage.Steps) > 0 {
			//creating post stage
			err = impl.pipelineStageService.CreateCiStage(ciPipeline.PostBuildStage, repository5.PIPELINE_STAGE_TYPE_POST_CI, ciPipeline.Id, createRequest.UserId)
			if err != nil {
				impl.logger.Errorw("error in creating post stage", "err", err, "postBuildStage", ciPipeline.PostBuildStage, "ciPipelineId", ciPipeline.Id)
				return nil, err
			}
		}
		for _, r := range ciPipeline.CiMaterial {
			ciMaterial, err := impl.ciPipelineMaterialRepository.GetById(r.Id)
			if err != nil && pg.ErrNoRows != err {
				return nil, err
			}
			if ciMaterial != nil && ciMaterial.GitMaterial != nil {
				r.GitMaterialName = ciMaterial.GitMaterial.Name[strings.Index(ciMaterial.GitMaterial.Name, "-")+1:]
			}
		}
	}
	return createRequest, nil
}

func (impl CiCdPipelineOrchestratorImpl) BuildCiPipelineScript(userId int32, ciScript *bean.CiScript, scriptStage string, ciPipeline *bean.CiPipeline) *pipelineConfig.CiPipelineScript {
	ciPipelineScript := &pipelineConfig.CiPipelineScript{
		Name:           ciScript.Name,
		Index:          ciScript.Index,
		CiPipelineId:   ciPipeline.Id,
		Script:         ciScript.Script,
		Stage:          scriptStage,
		Active:         true,
		OutputLocation: ciScript.OutputLocation,
		AuditLog: sql.AuditLog{
			CreatedOn: time.Now(),
			CreatedBy: userId,
			UpdatedOn: time.Now(),
			UpdatedBy: userId,
		},
	}
	if ciScript.Id != 0 {
		ciPipelineScript.Id = ciScript.Id
	}
	return ciPipelineScript
}

func (impl CiCdPipelineOrchestratorImpl) generateApiKey(ciPipelineId int, ciPipelineName string, secret string) (prefix, sha string) {
	hashData := strconv.Itoa(ciPipelineId) + "-" + ciPipelineName + "-" + time.Now().String()
	prefix = base64.StdEncoding.EncodeToString([]byte(strconv.Itoa(ciPipelineId)))
	h := hmac.New(sha256.New, []byte(secret))
	_, err := h.Write([]byte(hashData))
	if err != nil {
		impl.logger.Error(err)
	}
	sha = hex.EncodeToString(h.Sum(nil))
	return prefix, sha
}

func (impl CiCdPipelineOrchestratorImpl) generateExternalCiPayload(ciPipeline *bean.CiPipeline, externalCiPipeline *pipelineConfig.ExternalCiPipeline, keyPrefix string, apiKey string) *bean.CiPipeline {
	if impl.ciConfig.ExternalCiWebhookUrl == "" {
		hostUrl, err := impl.attributesService.GetByKey(attributes.HostUrlKey)
		if err != nil {
			impl.logger.Errorw("there is no external ci webhook url configured", "ci pipeline", ciPipeline)
			return nil
		}
		if hostUrl != nil {
			impl.ciConfig.ExternalCiWebhookUrl = fmt.Sprintf("%s/%s", hostUrl.Value, ExternalCiWebhookPath)
		}
	}
	accessKey := keyPrefix + "." + apiKey
	ciPipeline.ExternalCiConfig = bean.ExternalCiConfig{
		WebhookUrl: impl.ciConfig.ExternalCiWebhookUrl,
		AccessKey:  accessKey,
		Payload:    impl.ciConfig.ExternalCiPayload,
	}
	return ciPipeline
}

func (impl CiCdPipelineOrchestratorImpl) AddPipelineMaterialInGitSensor(pipelineMaterials []*pipelineConfig.CiPipelineMaterial) error {
	var materials []*gitSensor.CiPipelineMaterial
	for _, ciPipelineMaterial := range pipelineMaterials {
		if ciPipelineMaterial.Type != pipelineConfig.SOURCE_TYPE_BRANCH_REGEX {
			material := &gitSensor.CiPipelineMaterial{
				Id:            ciPipelineMaterial.Id,
				Active:        ciPipelineMaterial.Active,
				Value:         ciPipelineMaterial.Value,
				GitMaterialId: ciPipelineMaterial.GitMaterialId,
				Type:          gitSensor.SourceType(ciPipelineMaterial.Type),
			}
			materials = append(materials, material)
		}
	}

	return impl.GitSensorClient.SavePipelineMaterial(context.Background(), materials)
}

func (impl CiCdPipelineOrchestratorImpl) CheckStringMatchRegex(regex string, value string) bool {
	response, err := regexp.MatchString(regex, value)
	if err != nil {
		return false
	}
	return response
}

func (impl CiCdPipelineOrchestratorImpl) CreateApp(createRequest *bean.CreateAppDTO) (*bean.CreateAppDTO, error) {
	// validate the labels key-value if propagate is true
	for _, label := range createRequest.AppLabels {
		if !label.Propagate {
			continue
		}
		labelKey := label.Key
		labelValue := label.Value
		err := util2.CheckIfValidLabel(labelKey, labelValue)
		if err != nil {
			return nil, err
		}
	}

	dbConnection := impl.appRepository.GetConnection()
	tx, err := dbConnection.Begin()
	if err != nil {
		return nil, err
	}
	// Rollback tx on error.
	defer tx.Rollback()
	app, err := impl.createAppGroup(createRequest.AppName, createRequest.UserId, createRequest.TeamId, createRequest.AppType, createRequest.Description, tx)
	if err != nil {
		return nil, err
	}
	// create labels and tags with app
	if app.Active && len(createRequest.AppLabels) > 0 {
		for _, label := range createRequest.AppLabels {
			request := &bean.AppLabelDto{
				AppId:     app.Id,
				Key:       label.Key,
				Value:     label.Value,
				Propagate: label.Propagate,
				UserId:    createRequest.UserId,
			}
			_, err := impl.appLabelsService.Create(request, tx)
			if err != nil {
				impl.logger.Errorw("error on creating labels for app id ", "err", err, "appId", app.Id)
				return nil, err
			}
		}
	}
	err = tx.Commit()
	if err != nil {
		impl.logger.Errorw("error in commit repo", "error", err)
		return nil, err
	}
	createRequest.Id = app.Id
	if createRequest.AppType == helper.Job {
		createRequest.AppName = app.DisplayName
	}
	return createRequest, nil
}

func (impl CiCdPipelineOrchestratorImpl) DeleteApp(appId int, userId int32) error {
	// Delete git materials,call git sensor and delete app
	impl.logger.Debug("deleting materials in orchestrator")
	materials, err := impl.materialRepository.FindByAppId(appId)
	if err != nil && !util.IsErrNoRows(err) {
		impl.logger.Errorw("err", err)
		return err
	}
	for i := range materials {
		materials[i].Active = false
		materials[i].UpdatedOn = time.Now()
		materials[i].UpdatedBy = userId
	}
	err = impl.materialRepository.Update(materials)

	if err != nil {
		impl.logger.Errorw("could not delete materials ", "err", err)
		return err
	}

	err = impl.gitMaterialHistoryService.CreateDeleteMaterialHistory(materials)

	impl.logger.Debug("deleting materials in git_sensor")
	for _, m := range materials {
		err = impl.updateRepositoryToGitSensor(m)
		if err != nil {
			impl.logger.Errorw("error in updating to git-sensor", "err", err)
			return err
		}
	}

	app, err := impl.appRepository.FindById(appId)
	if err != nil {
		impl.logger.Errorw("err", err)
		return err
	}
	dbConnection := impl.appRepository.GetConnection()
	tx, err := dbConnection.Begin()
	if err != nil {
		impl.logger.Errorw("error in establishing connection", "err", err)
		return err
	}
	// Rollback tx on error.
	defer tx.Rollback()
	app.Active = false
	app.UpdatedOn = time.Now()
	app.UpdatedBy = userId
	err = impl.appRepository.UpdateWithTxn(app, tx)
	if err != nil {
		impl.logger.Errorw("err", "err", err)
		return err
	}
	//deleting auth roles entries for this project
	err = impl.userAuthService.DeleteRoles(bean3.APP_TYPE, app.AppName, tx, "")
	if err != nil {
		impl.logger.Errorw("error in deleting auth roles", "err", err)
		return err
	}
	err = tx.Commit()
	if err != nil {
		return err
	}
	return nil
}

func (impl CiCdPipelineOrchestratorImpl) CreateMaterials(createMaterialRequest *bean.CreateMaterialDTO) (*bean.CreateMaterialDTO, error) {
	existingMaterials, err := impl.materialRepository.FindByAppId(createMaterialRequest.AppId)
	if err != nil {
		impl.logger.Errorw("err", "err", err)
		return nil, err
	}
	checkoutPaths := make(map[int]string)
	impl.logger.Debugw("existing materials", "material", existingMaterials)
	for _, material := range existingMaterials {
		checkoutPaths[material.Id] = material.CheckoutPath
	}
	for i, material := range createMaterialRequest.Material {
		if material.CheckoutPath == "" {
			material.CheckoutPath = "./"
		}
		checkoutPaths[i*-1] = material.CheckoutPath
	}
	duplicatePathErr := impl.validateCheckoutPathsForMultiGit(checkoutPaths)
	if duplicatePathErr != nil {
		impl.logger.Errorw("duplicate checkout paths", "err", err)
		return nil, duplicatePathErr
	}
	var materials []*bean.GitMaterial
	for _, inputMaterial := range createMaterialRequest.Material {
		m, err := impl.createMaterial(inputMaterial, createMaterialRequest.AppId, createMaterialRequest.UserId)
		inputMaterial.Id = m.Id
		if err != nil {
			return nil, err
		}
		materials = append(materials, inputMaterial)
	}
	err = impl.addRepositoryToGitSensor(materials)
	if err != nil {
		impl.logger.Errorw("error in updating to sensor", "err", err)
		return nil, err
	}
	impl.logger.Debugw("all materials are ", "materials", materials)
	return createMaterialRequest, nil
}

func (impl CiCdPipelineOrchestratorImpl) UpdateMaterial(updateMaterialDTO *bean.UpdateMaterialDTO) (*bean.UpdateMaterialDTO, error) {
	updatedMaterial, err := impl.updateMaterial(updateMaterialDTO)
	if err != nil {
		impl.logger.Errorw("err", "err", err)
		return nil, err
	}

	err = impl.updateRepositoryToGitSensor(updatedMaterial)
	if err != nil {
		impl.logger.Errorw("error in updating to git-sensor", "err", err)
		return nil, err
	}
	return updateMaterialDTO, nil
}

func (impl CiCdPipelineOrchestratorImpl) updateRepositoryToGitSensor(material *pipelineConfig.GitMaterial) error {
	sensorMaterial := &gitSensor.GitMaterial{
		Name:             material.Name,
		Url:              material.Url,
		Id:               material.Id,
		GitProviderId:    material.GitProviderId,
		CheckoutLocation: material.CheckoutPath,
		Deleted:          !material.Active,
		FetchSubmodules:  material.FetchSubmodules,
		FilterPattern:    material.FilterPattern,
	}
	return impl.GitSensorClient.UpdateRepo(context.Background(), sensorMaterial)
}

func (impl CiCdPipelineOrchestratorImpl) addRepositoryToGitSensor(materials []*bean.GitMaterial) error {
	var sensorMaterials []*gitSensor.GitMaterial
	for _, material := range materials {
		sensorMaterial := &gitSensor.GitMaterial{
			Name:            material.Name,
			Url:             material.Url,
			Id:              material.Id,
			GitProviderId:   material.GitProviderId,
			Deleted:         false,
			FetchSubmodules: material.FetchSubmodules,
			FilterPattern:   material.FilterPattern,
		}
		sensorMaterials = append(sensorMaterials, sensorMaterial)
	}
	return impl.GitSensorClient.AddRepo(context.Background(), sensorMaterials)
}

// FIXME: not thread safe
func (impl CiCdPipelineOrchestratorImpl) createAppGroup(name string, userId int32, teamId int, appType helper.AppType, description string, tx *pg.Tx) (*app2.App, error) {
	app, err := impl.appRepository.FindActiveByName(name)
	if err != nil && err != pg.ErrNoRows {
		return nil, err
	}
	if appType != helper.Job {
		if app != nil && app.Id > 0 {
			impl.logger.Warnw("app already exists", "name", name)
			err = &util.ApiError{
				Code:            constants.AppAlreadyExists.Code,
				InternalMessage: "app already exists",
				UserMessage:     constants.AppAlreadyExists.UserMessage(name),
			}
			return nil, err
		}
	} else {
		job, err := impl.appRepository.FindJobByDisplayName(name)
		if err != nil && err != pg.ErrNoRows {
			return nil, err
		}
		if job != nil && job.Id > 0 {
			impl.logger.Warnw("job already exists", "name", name)
			err = &util.ApiError{
				Code:            constants.AppAlreadyExists.Code,
				InternalMessage: "job already exists",
				UserMessage:     constants.AppAlreadyExists.UserMessage(name),
			}
			return nil, err
		}
	}

	displayName := name
	appName := name
	if appType == helper.Job {
		appName = name + "/" + util2.Generate(8) + "J"
	}
	pg := &app2.App{
		Active:      true,
		AppName:     appName,
		DisplayName: displayName,
		TeamId:      teamId,
		AppType:     appType,
		Description: description,
		AuditLog:    sql.AuditLog{UpdatedBy: userId, CreatedBy: userId, UpdatedOn: time.Now(), CreatedOn: time.Now()},
	}
	err = impl.appRepository.SaveWithTxn(pg, tx)
	if err != nil {
		impl.logger.Errorw("error in saving entity ", "entity", pg)
		return nil, err
	}

	apps, err := impl.appRepository.FindActiveListByName(name)
	if err != nil {
		return nil, err
	}
	appLen := len(apps)
	if appLen > 1 {
		firstElement := apps[0]
		if firstElement.Id != pg.Id {
			pg.Active = false
			err = impl.appRepository.UpdateWithTxn(pg, tx)
			if err != nil {
				impl.logger.Errorw("error in saving entity ", "entity", pg)
				return nil, err
			}
			err = &util.ApiError{
				Code:            constants.AppAlreadyExists.Code,
				InternalMessage: "app already exists",
				UserMessage:     constants.AppAlreadyExists.UserMessage(name),
			}
			return nil, err
		}
	}
	return pg, nil
}

func (impl CiCdPipelineOrchestratorImpl) validateCheckoutPathsForMultiGit(allPaths map[int]string) error {
	dockerfilePathMap := make(map[string]bool)
	impl.logger.Debugw("all paths ", "path", allPaths)
	isMulti := len(allPaths) > 1
	for _, c := range allPaths {
		if isMulti && (c == "") {
			impl.logger.Errorw("validation err", "err", "checkout path required for multi-git")
			return fmt.Errorf("checkout path required for multi-git")
		}
		if !strings.HasPrefix(c, "./") {
			impl.logger.Errorw("validation err", "err", "invalid checkout path it must start with ./")
			return fmt.Errorf("invalid checkout path it must start with ./ ")
		}
		if _, ok := dockerfilePathMap[c]; ok {
			impl.logger.Error("duplicate checkout paths found")
			return errors.New("duplicate checkout paths found")
		}
		dockerfilePathMap[c] = true
	}
	return nil
}

func (impl CiCdPipelineOrchestratorImpl) updateMaterial(updateMaterialDTO *bean.UpdateMaterialDTO) (*pipelineConfig.GitMaterial, error) {
	existingMaterials, err := impl.materialRepository.FindByAppId(updateMaterialDTO.AppId)
	if err != nil {
		impl.logger.Errorw("err", "err", err)
		return nil, err
	}
	checkoutPaths := make(map[int]string)
	for _, material := range existingMaterials {
		checkoutPaths[material.Id] = material.CheckoutPath
	}
	var currentMaterial *pipelineConfig.GitMaterial
	for _, m := range existingMaterials {
		if m.Id == updateMaterialDTO.Material.Id {
			currentMaterial = m
			break
		}
	}
	if currentMaterial == nil {
		return nil, errors.New("material to be updated does not exist")
	}
	if updateMaterialDTO.Material.CheckoutPath == "" {
		updateMaterialDTO.Material.CheckoutPath = "./"
	}
	checkoutPaths[updateMaterialDTO.Material.Id] = updateMaterialDTO.Material.CheckoutPath
	validationErr := impl.validateCheckoutPathsForMultiGit(checkoutPaths)
	if validationErr != nil {
		impl.logger.Errorw("validation err", "err", err)
		return nil, validationErr
	}
	currentMaterial.Url = updateMaterialDTO.Material.Url
	basePath := path.Base(updateMaterialDTO.Material.Url)
	basePath = strings.TrimSuffix(basePath, ".git")

	currentMaterial.Name = strconv.Itoa(updateMaterialDTO.Material.GitProviderId) + "-" + basePath
	currentMaterial.GitProviderId = updateMaterialDTO.Material.GitProviderId
	currentMaterial.CheckoutPath = updateMaterialDTO.Material.CheckoutPath
	currentMaterial.FetchSubmodules = updateMaterialDTO.Material.FetchSubmodules
	currentMaterial.FilterPattern = updateMaterialDTO.Material.FilterPattern
	currentMaterial.AuditLog = sql.AuditLog{UpdatedBy: updateMaterialDTO.UserId, CreatedBy: currentMaterial.CreatedBy, UpdatedOn: time.Now(), CreatedOn: currentMaterial.CreatedOn}

	err = impl.materialRepository.UpdateMaterial(currentMaterial)

	if err != nil {
		impl.logger.Errorw("error in updating material", "material", currentMaterial, "err", err)
		return nil, err
	}

	err = impl.gitMaterialHistoryService.CreateMaterialHistory(currentMaterial)

	return currentMaterial, nil
}

func (impl CiCdPipelineOrchestratorImpl) createMaterial(inputMaterial *bean.GitMaterial, appId int, userId int32) (*pipelineConfig.GitMaterial, error) {
	basePath := path.Base(inputMaterial.Url)
	basePath = strings.TrimSuffix(basePath, ".git")
	material := &pipelineConfig.GitMaterial{
		Url:             inputMaterial.Url,
		AppId:           appId,
		Name:            strconv.Itoa(inputMaterial.GitProviderId) + "-" + basePath,
		GitProviderId:   inputMaterial.GitProviderId,
		Active:          true,
		CheckoutPath:    inputMaterial.CheckoutPath,
		FetchSubmodules: inputMaterial.FetchSubmodules,
		FilterPattern:   inputMaterial.FilterPattern,
		AuditLog:        sql.AuditLog{UpdatedBy: userId, CreatedBy: userId, UpdatedOn: time.Now(), CreatedOn: time.Now()},
	}
	err := impl.materialRepository.SaveMaterial(material)
	if err != nil {
		impl.logger.Errorw("error in saving material", "material", material, "err", err)
		return nil, err
	}
	err = impl.gitMaterialHistoryService.CreateMaterialHistory(material)
	return material, err
}

func (impl CiCdPipelineOrchestratorImpl) CreateCDPipelines(pipelineRequest *bean.CDPipelineConfigObject, appId int, userId int32, tx *pg.Tx, appName string) (pipelineId int, err error) {
	preStageConfig := ""
	preTriggerType := pipelineConfig.TriggerType("")
	if len(pipelineRequest.PreStage.Config) > 0 {
		preStageConfig = pipelineRequest.PreStage.Config
		preTriggerType = pipelineRequest.PreStage.TriggerType
	}

	postStageConfig := ""
	postTriggerType := pipelineConfig.TriggerType("")
	if len(pipelineRequest.PostStage.Config) > 0 {
		postStageConfig = pipelineRequest.PostStage.Config
		postTriggerType = pipelineRequest.PostStage.TriggerType
	}

	preStageConfigMapSecretNames, err := json.Marshal(&pipelineRequest.PreStageConfigMapSecretNames)
	if err != nil {
		impl.logger.Error(err)
		return 0, err
	}

	postStageConfigMapSecretNames, err := json.Marshal(&pipelineRequest.PostStageConfigMapSecretNames)
	if err != nil {
		impl.logger.Error(err)
		return 0, err
	}



	env, err := impl.envRepository.FindById(pipelineRequest.EnvironmentId)
	if err != nil {
		impl.logger.Errorw("error in getting environment by id", "err", err)
		return 0, err
	}
	pipeline := &pipelineConfig.Pipeline{
		EnvironmentId:                 pipelineRequest.EnvironmentId,
		AppId:                         appId,
		Name:                          pipelineRequest.Name,
		Deleted:                       false,
		CiPipelineId:                  pipelineRequest.CiPipelineId,
		TriggerType:                   pipelineRequest.TriggerType,
		PreStageConfig:                preStageConfig,
		PostStageConfig:               postStageConfig,
		PreTriggerType:                preTriggerType,
		PostTriggerType:               postTriggerType,
		PreStageConfigMapSecretNames:  string(preStageConfigMapSecretNames),
		PostStageConfigMapSecretNames: string(postStageConfigMapSecretNames),
		RunPreStageInEnv:              pipelineRequest.RunPreStageInEnv,
		RunPostStageInEnv:             pipelineRequest.RunPostStageInEnv,
		DeploymentAppCreated:          false,
		DeploymentAppType:             pipelineRequest.DeploymentAppType,
		DeploymentAppName:             fmt.Sprintf("%s-%s", appName, env.Name),
		AuditLog:                      sql.AuditLog{UpdatedBy: userId, CreatedBy: userId, UpdatedOn: time.Now(), CreatedOn: time.Now()},
	}
	if pipelineRequest.UserApprovalConf != nil {
		userApprovalConf, err := json.Marshal(pipelineRequest.UserApprovalConf)
		if err != nil {
			impl.logger.Error("error occurred while marshalling user approval conf", "pipeline", pipeline, "err", err)
			return 0, err
		}
		pipeline.UserApprovalConfig = string(userApprovalConf)
	}
	err = impl.pipelineRepository.Save([]*pipelineConfig.Pipeline{pipeline}, tx)
	if err != nil {
		impl.logger.Errorw("error in saving cd pipeline", "err", err, "pipeline", pipeline)
		return 0, err
	}
	if pipeline.PreStageConfig != "" {
		err = impl.prePostCdScriptHistoryService.CreatePrePostCdScriptHistory(pipeline, tx, repository4.PRE_CD_TYPE, false, 0, time.Time{})
		if err != nil {
			impl.logger.Errorw("error in creating pre cd script entry", "err", err, "pipeline", pipeline)
			return 0, err
		}
	}
	if pipeline.PostStageConfig != "" {
		err = impl.prePostCdScriptHistoryService.CreatePrePostCdScriptHistory(pipeline, tx, repository4.POST_CD_TYPE, false, 0, time.Time{})
		if err != nil {
			impl.logger.Errorw("error in creating post cd script entry", "err", err, "pipeline", pipeline)
			return 0, err
		}
	}
	return pipeline.Id, nil
}

func (impl CiCdPipelineOrchestratorImpl) UpdateCDPipeline(pipelineRequest *bean.CDPipelineConfigObject, userId int32, tx *pg.Tx) (err error) {
	pipeline, err := impl.pipelineRepository.FindById(pipelineRequest.Id)
	if err == pg.ErrNoRows {
		return fmt.Errorf("no cd pipeline found")
	} else if err != nil {
		return err
	} else if pipeline.Id == 0 {
		return fmt.Errorf("no cd pipeline found")
	}
	preStageConfig := ""
	preTriggerType := pipelineConfig.TriggerType("")
	if len(pipelineRequest.PreStage.Config) > 0 {
		preStageConfig = pipelineRequest.PreStage.Config
		preTriggerType = pipelineRequest.PreStage.TriggerType
	}

	postStageConfig := ""
	postTriggerType := pipelineConfig.TriggerType("")
	if len(pipelineRequest.PostStage.Config) > 0 {
		postStageConfig = pipelineRequest.PostStage.Config
		postTriggerType = pipelineRequest.PostStage.TriggerType
	}

	preStageConfigMapSecretNames, err := json.Marshal(&pipelineRequest.PreStageConfigMapSecretNames)
	if err != nil {
		impl.logger.Error(err)
		return err
	}

	postStageConfigMapSecretNames, err := json.Marshal(&pipelineRequest.PostStageConfigMapSecretNames)
	if err != nil {
		impl.logger.Error(err)
		return err
	}

	pipeline.TriggerType = pipelineRequest.TriggerType
	pipeline.PreStageConfig = preStageConfig
	pipeline.PostStageConfig = postStageConfig
	pipeline.PreTriggerType = preTriggerType
	pipeline.PostTriggerType = postTriggerType
	pipeline.PreStageConfigMapSecretNames = string(preStageConfigMapSecretNames)
	pipeline.PostStageConfigMapSecretNames = string(postStageConfigMapSecretNames)
	pipeline.RunPreStageInEnv = pipelineRequest.RunPreStageInEnv
	pipeline.RunPostStageInEnv = pipelineRequest.RunPostStageInEnv
	if pipelineRequest.UserApprovalConf != nil {
		userApprovalConf, err := json.Marshal(pipelineRequest.UserApprovalConf)
		if err != nil {
			impl.logger.Error("error occurred while marshalling user approval conf", "pipeline", pipeline, "err", err)
			return err
		}
		pipeline.UserApprovalConfig = string(userApprovalConf)
	} else {
		pipeline.UserApprovalConfig = ""
	}
	pipeline.UpdatedBy = userId
	pipeline.UpdatedOn = time.Now()
	err = impl.pipelineRepository.Update(pipeline, tx)
	if err != nil {
		impl.logger.Errorw("error in updating cd pipeline", "err", err, "pipeline", pipeline)
		return err
	}
	if pipeline.PreStageConfig != "" {
		err = impl.prePostCdScriptHistoryService.CreatePrePostCdScriptHistory(pipeline, tx, repository4.PRE_CD_TYPE, false, 0, time.Time{})
		if err != nil {
			impl.logger.Errorw("error in creating pre cd script entry", "err", err, "pipeline", pipeline)
			return err
		}
	}
	if pipeline.PostStageConfig != "" {
		err = impl.prePostCdScriptHistoryService.CreatePrePostCdScriptHistory(pipeline, tx, repository4.POST_CD_TYPE, false, 0, time.Time{})
		if err != nil {
			impl.logger.Errorw("error in creating post cd script entry", "err", err, "pipeline", pipeline)
			return err
		}
	}
	return err
}

func (impl CiCdPipelineOrchestratorImpl) DeleteCdPipeline(pipelineId int, tx *pg.Tx) error {
	return impl.pipelineRepository.Delete(pipelineId, tx)
}

func (impl CiCdPipelineOrchestratorImpl) PipelineExists(name string) (bool, error) {
	return impl.pipelineRepository.PipelineExists(name)
}

func (impl CiCdPipelineOrchestratorImpl) GetCdPipelinesForApp(appId int) (cdPipelines *bean.CdPipelines, err error) {
	dbPipelines, err := impl.pipelineRepository.FindActiveByAppId(appId)
	if err != nil {
		impl.logger.Errorw("error in fetching cdPipeline", "appId", appId, "err", err)
	}

	var pipelines []*bean.CDPipelineConfigObject
	for _, dbPipeline := range dbPipelines {
		preStage := bean.CdStage{}
		if len(dbPipeline.PreStageConfig) > 0 {
			preStage.Name = "Pre-Deployment"
			preStage.Config = dbPipeline.PreStageConfig
			preStage.TriggerType = dbPipeline.PreTriggerType
		}
		postStage := bean.CdStage{}
		if len(dbPipeline.PostStageConfig) > 0 {
			postStage.Name = "Post-Deployment"
			postStage.Config = dbPipeline.PostStageConfig
			postStage.TriggerType = dbPipeline.PostTriggerType
		}

		preStageConfigmapSecrets := bean.PreStageConfigMapSecretNames{}
		postStageConfigmapSecrets := bean.PostStageConfigMapSecretNames{}
		var approvalConfig *pipelineConfig.UserApprovalConfig

		if dbPipeline.PreStageConfigMapSecretNames != "" {
			err = json.Unmarshal([]byte(dbPipeline.PreStageConfigMapSecretNames), &preStageConfigmapSecrets)
			if err != nil {
				impl.logger.Error(err)
				return nil, err
			}
		}
		if dbPipeline.PostStageConfigMapSecretNames != "" {
			err = json.Unmarshal([]byte(dbPipeline.PostStageConfigMapSecretNames), &postStageConfigmapSecrets)
			if err != nil {
				impl.logger.Error(err)
				return nil, err
			}
		}

		if dbPipeline.ApprovalNodeConfigured() {
			approvalConfig = &pipelineConfig.UserApprovalConfig{}
			err = json.Unmarshal([]byte(dbPipeline.UserApprovalConfig), approvalConfig)
			if err != nil {
				impl.logger.Errorw("error occurred while unmarshalling user approval config", "err", err)
				return nil, err
			}
		}

		pipeline := &bean.CDPipelineConfigObject{
			Id:                            dbPipeline.Id,
			Name:                          dbPipeline.Name,
			EnvironmentId:                 dbPipeline.EnvironmentId,
			EnvironmentName:               dbPipeline.Environment.Name,
			Description:                   dbPipeline.Environment.Description,
			CiPipelineId:                  dbPipeline.CiPipelineId,
			TriggerType:                   dbPipeline.TriggerType,
			PreStage:                      preStage,
			PostStage:                     postStage,
			RunPreStageInEnv:              dbPipeline.RunPreStageInEnv,
			RunPostStageInEnv:             dbPipeline.RunPostStageInEnv,
			PreStageConfigMapSecretNames:  preStageConfigmapSecrets,
			PostStageConfigMapSecretNames: postStageConfigmapSecrets,
			DeploymentAppType:             dbPipeline.DeploymentAppType,
			DeploymentAppDeleteRequest:    dbPipeline.DeploymentAppDeleteRequest,
<<<<<<< HEAD
			UserApprovalConf:              approvalConfig,
=======
			IsVirtualEnvironment:          dbPipeline.Environment.IsVirtualEnvironment,
>>>>>>> 8d30ff2c
		}
		pipelines = append(pipelines, pipeline)
	}
	cdPipelines = &bean.CdPipelines{
		AppId:     appId,
		Pipelines: pipelines,
	}
	if len(pipelines) == 0 {
		err = &util.ApiError{Code: "404", HttpStatusCode: 200, UserMessage: "no cd pipeline found"}
	} else {
		err = nil
	}
	return cdPipelines, err
}

func (impl CiCdPipelineOrchestratorImpl) GetCdPipelinesForEnv(envId int, requestedAppIds []int) (cdPipelines *bean.CdPipelines, err error) {
	var dbPipelines []*pipelineConfig.Pipeline
	if len(requestedAppIds) > 0 {
		dbPipelines, err = impl.pipelineRepository.FindActiveByInFilter(envId, requestedAppIds)
	} else {
		dbPipelines, err = impl.pipelineRepository.FindActiveByEnvId(envId)
	}
	if err != nil {
		impl.logger.Errorw("error in fetching pipelines", "envId", envId, "err", err)
		return nil, err
	}

	var appIds []int
	for _, pipeline := range dbPipelines {
		appIds = append(appIds, pipeline.AppId)
	}
	if len(appIds) == 0 {
		err = &util.ApiError{Code: "404", HttpStatusCode: 200, UserMessage: "no cd pipeline found"}
		return cdPipelines, err
	}

	// fetch other environments also which are linked with this app
	dbPipelines, err = impl.pipelineRepository.FindActiveByAppIds(appIds)
	if err != nil && err != pg.ErrNoRows {
		impl.logger.Errorw("error fetching pipelines for env id", "err", err)
		return nil, err
	}

	var pipelines []*bean.CDPipelineConfigObject
	for _, dbPipeline := range dbPipelines {
		pipeline := &bean.CDPipelineConfigObject{
			Id:                    dbPipeline.Id,
			Name:                  dbPipeline.Name,
			EnvironmentId:         dbPipeline.EnvironmentId,
			EnvironmentName:       dbPipeline.Environment.Name,
			CiPipelineId:          dbPipeline.CiPipelineId,
			TriggerType:           dbPipeline.TriggerType,
			RunPreStageInEnv:      dbPipeline.RunPreStageInEnv,
			RunPostStageInEnv:     dbPipeline.RunPostStageInEnv,
			DeploymentAppType:     dbPipeline.DeploymentAppType,
			AppName:               dbPipeline.App.AppName,
			AppId:                 dbPipeline.AppId,
			TeamId:                dbPipeline.App.TeamId,
			EnvironmentIdentifier: dbPipeline.Environment.EnvironmentIdentifier,
		}
		if len(dbPipeline.PreStageConfig) > 0 {
			preStage := bean.CdStage{}
			preStage.Name = "Pre-Deployment"
			preStage.Config = dbPipeline.PreStageConfig
			preStage.TriggerType = dbPipeline.PreTriggerType
			pipeline.PreStage = preStage
		}
		if len(dbPipeline.PostStageConfig) > 0 {
			postStage := bean.CdStage{}
			postStage.Name = "Post-Deployment"
			postStage.Config = dbPipeline.PostStageConfig
			postStage.TriggerType = dbPipeline.PostTriggerType
			pipeline.PostStage = postStage
		}

		var approvalConfig *pipelineConfig.UserApprovalConfig

		if dbPipeline.PreStageConfigMapSecretNames != "" {
			preStageConfigmapSecrets := bean.PreStageConfigMapSecretNames{}
			err = json.Unmarshal([]byte(dbPipeline.PreStageConfigMapSecretNames), &preStageConfigmapSecrets)
			if err != nil {
				impl.logger.Errorw("unmarshal error", "err", err)
				return nil, err
			}
			pipeline.PreStageConfigMapSecretNames = preStageConfigmapSecrets
		}
		if dbPipeline.PostStageConfigMapSecretNames != "" {
			postStageConfigmapSecrets := bean.PostStageConfigMapSecretNames{}
			err = json.Unmarshal([]byte(dbPipeline.PostStageConfigMapSecretNames), &postStageConfigmapSecrets)
			if err != nil {
				impl.logger.Errorw("unmarshal error", "err", err)
				return nil, err
			}
			pipeline.PostStageConfigMapSecretNames = postStageConfigmapSecrets
		}
		if dbPipeline.ApprovalNodeConfigured() {
			approvalConfig = &pipelineConfig.UserApprovalConfig{}
			err = json.Unmarshal([]byte(dbPipeline.UserApprovalConfig), approvalConfig)
			if err != nil {
				impl.logger.Errorw("error occurred while unmarshalling user approval config", "err", err)
				return nil, err
			}
			pipeline.UserApprovalConf = approvalConfig
		}
		pipelines = append(pipelines, pipeline)
	}
	cdPipelines = &bean.CdPipelines{
		Pipelines: pipelines,
	}
	if len(pipelines) == 0 {
		err = &util.ApiError{Code: "404", HttpStatusCode: 200, UserMessage: "no cd pipeline found"}
	} else {
		err = nil
	}
	return cdPipelines, err
}

func (impl CiCdPipelineOrchestratorImpl) GetCdPipelinesForAppAndEnv(appId int, envId int) (cdPipelines *bean.CdPipelines, err error) {
	dbPipelines, err := impl.pipelineRepository.FindActiveByAppIdAndEnvironmentId(appId, envId)
	if err != nil {
		impl.logger.Errorw("error in fetching cdPipeline", "appId", appId, "err", err)
	}
	var pipelines []*bean.CDPipelineConfigObject
	for _, dbPipeline := range dbPipelines {
		preStage := bean.CdStage{}
		if len(dbPipeline.PreStageConfig) > 0 {
			preStage.Name = "Pre-Deployment"
			preStage.Config = dbPipeline.PreStageConfig
			preStage.TriggerType = dbPipeline.PreTriggerType
		}
		postStage := bean.CdStage{}
		if len(dbPipeline.PostStageConfig) > 0 {
			postStage.Name = "Post-Deployment"
			postStage.Config = dbPipeline.PostStageConfig
			postStage.TriggerType = dbPipeline.PostTriggerType
		}

		preStageConfigmapSecrets := bean.PreStageConfigMapSecretNames{}
		postStageConfigmapSecrets := bean.PostStageConfigMapSecretNames{}
		var approvalConfig *pipelineConfig.UserApprovalConfig

		if dbPipeline.PreStageConfigMapSecretNames != "" {
			err = json.Unmarshal([]byte(dbPipeline.PreStageConfigMapSecretNames), &preStageConfigmapSecrets)
			if err != nil {
				impl.logger.Error(err)
				return nil, err
			}
		}
		if dbPipeline.PostStageConfigMapSecretNames != "" {
			err = json.Unmarshal([]byte(dbPipeline.PostStageConfigMapSecretNames), &postStageConfigmapSecrets)
			if err != nil {
				impl.logger.Error(err)
				return nil, err
			}
		}
		if dbPipeline.ApprovalNodeConfigured() {
			approvalConfig = &pipelineConfig.UserApprovalConfig{}
			err = json.Unmarshal([]byte(dbPipeline.UserApprovalConfig), approvalConfig)
			if err != nil {
				impl.logger.Error("error occurred while un-marshalling approver config", "err", err)
				return nil, err
			}
		}
		env, err := impl.envRepository.FindById(envId)
		if err != nil {
			impl.logger.Error(err)
			return nil, err
		}
		pipeline := &bean.CDPipelineConfigObject{
			Id:                            dbPipeline.Id,
			Name:                          dbPipeline.Name,
			EnvironmentId:                 dbPipeline.EnvironmentId,
			CiPipelineId:                  dbPipeline.CiPipelineId,
			TriggerType:                   dbPipeline.TriggerType,
			PreStage:                      preStage,
			PostStage:                     postStage,
			PreStageConfigMapSecretNames:  preStageConfigmapSecrets,
			PostStageConfigMapSecretNames: postStageConfigmapSecrets,
			RunPreStageInEnv:              dbPipeline.RunPreStageInEnv,
			RunPostStageInEnv:             dbPipeline.RunPostStageInEnv,
			CdArgoSetup:                   env.Cluster.CdArgoSetup,
			UserApprovalConf:              approvalConfig,
		}
		pipelines = append(pipelines, pipeline)
	}
	cdPipelines = &bean.CdPipelines{
		AppId:     appId,
		Pipelines: pipelines,
	}
	return cdPipelines, nil
}

func (impl CiCdPipelineOrchestratorImpl) GetByEnvOverrideId(envOverrideId int) (*bean.CdPipelines, error) {
	dbPipelines, err := impl.pipelineRepository.GetByEnvOverrideId(envOverrideId)
	if err != nil {
		impl.logger.Errorw("error in fetching cdPipeline", "envOverrideId", envOverrideId, "err", err)
	}
	var pipelines []*bean.CDPipelineConfigObject
	for _, dbPipeline := range dbPipelines {
		pipeline := &bean.CDPipelineConfigObject{
			Id:            dbPipeline.Id,
			Name:          dbPipeline.Name,
			EnvironmentId: dbPipeline.EnvironmentId,
			CiPipelineId:  dbPipeline.CiPipelineId,
			TriggerType:   dbPipeline.TriggerType,
		}
		pipelines = append(pipelines, pipeline)
	}
	cdPipelines := &bean.CdPipelines{
		//AppId:     appId,
		Pipelines: pipelines,
	}
	return cdPipelines, nil
}

func (impl CiCdPipelineOrchestratorImpl) createDockerRepoIfNeeded(dockerRegistryId, dockerRepository string) error {
	dockerArtifactStore, err := impl.dockerArtifactStoreRepository.FindOne(dockerRegistryId)
	if err != nil {
		impl.logger.Errorw("error in fetching DockerRegistry  for update", "err", err, "registry", dockerRegistryId)
		return err
	}
	if dockerArtifactStore.RegistryType == dockerRegistryRepository.REGISTRYTYPE_ECR {
		err := impl.CreateEcrRepo(dockerRepository, dockerArtifactStore.AWSRegion, dockerArtifactStore.AWSAccessKeyId, dockerArtifactStore.AWSSecretAccessKey)
		if err != nil {
			impl.logger.Errorw("ecr repo creation failed while updating ci template", "err", err, "repo", dockerRepository)
			return err
		}
	}
	return nil
}
func (impl CiCdPipelineOrchestratorImpl) CreateEcrRepo(dockerRepository, AWSRegion, AWSAccessKeyId, AWSSecretAccessKey string) error {
	impl.logger.Debugw("attempting ecr repo creation ", "repo", dockerRepository)
	err := util.CreateEcrRepo(dockerRepository, AWSRegion, AWSAccessKeyId, AWSSecretAccessKey)
	if err != nil {
		if errors1.IsAlreadyExists(err) {
			impl.logger.Warnw("this repo already exists!!, skipping repo creation", "repo", dockerRepository)
		} else {
			impl.logger.Errorw("ecr repo creation failed, it might be due to authorization or any other external "+
				"dependency. please create repo manually before triggering ci", "repo", dockerRepository, "err", err)
			return err
		}
	}
	return nil
}<|MERGE_RESOLUTION|>--- conflicted
+++ resolved
@@ -1175,9 +1175,6 @@
 		impl.logger.Error(err)
 		return 0, err
 	}
-
-
-
 	env, err := impl.envRepository.FindById(pipelineRequest.EnvironmentId)
 	if err != nil {
 		impl.logger.Errorw("error in getting environment by id", "err", err)
@@ -1384,11 +1381,8 @@
 			PostStageConfigMapSecretNames: postStageConfigmapSecrets,
 			DeploymentAppType:             dbPipeline.DeploymentAppType,
 			DeploymentAppDeleteRequest:    dbPipeline.DeploymentAppDeleteRequest,
-<<<<<<< HEAD
 			UserApprovalConf:              approvalConfig,
-=======
 			IsVirtualEnvironment:          dbPipeline.Environment.IsVirtualEnvironment,
->>>>>>> 8d30ff2c
 		}
 		pipelines = append(pipelines, pipeline)
 	}
