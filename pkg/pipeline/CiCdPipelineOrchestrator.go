--- conflicted
+++ resolved
@@ -1384,11 +1384,8 @@
 			PostStageConfigMapSecretNames: postStageConfigmapSecrets,
 			DeploymentAppType:             dbPipeline.DeploymentAppType,
 			DeploymentAppDeleteRequest:    dbPipeline.DeploymentAppDeleteRequest,
-<<<<<<< HEAD
 			UserApprovalConf:              approvalConfig,
-=======
 			IsVirtualEnvironment:          dbPipeline.Environment.IsVirtualEnvironment,
->>>>>>> bbfaf89a
 		}
 		pipelines = append(pipelines, pipeline)
 	}
