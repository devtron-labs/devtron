--- conflicted
+++ resolved
@@ -1287,11 +1287,7 @@
 			subKind = bean6.DevtronResourceDevtronApplication
 		case helper.Job:
 			kind = bean6.DevtronResourceJob
-<<<<<<< HEAD
-			//here not doing for helm app because it is deleted in different method (through installed app)
-=======
 			// here not doing for helm app because it is deleted in different method (through installed app)
->>>>>>> 6054d2a7
 		}
 		errInResourceDelete := impl.devtronResourceService.DeleteObjectAndItsDependency(app.Id, kind,
 			subKind, bean6.DevtronResourceVersion1, userId)
@@ -2096,14 +2092,6 @@
 				impl.logger.Error("error occurred while un-marshalling approver config", "err", err)
 				return nil, err
 			}
-<<<<<<< HEAD
-		}
-		env, err := impl.envRepository.FindById(envId)
-		if err != nil {
-			impl.logger.Error(err)
-			return nil, err
-=======
->>>>>>> 6054d2a7
 		}
 
 		isAppLevelGitOpsConfigured, err := impl.chartService.IsGitOpsRepoConfiguredForDevtronApps(appId)
@@ -2126,12 +2114,9 @@
 			CdArgoSetup:                   env.Cluster.CdArgoSetup,
 			IsGitOpsRepoNotConfigured:     !isAppLevelGitOpsConfigured,
 			UserApprovalConf:              approvalConfig,
-<<<<<<< HEAD
-=======
 			AppName:                       dbPipeline.App.AppName,
 			TeamId:                        dbPipeline.App.TeamId,
 			EnvironmentName:               envName,
->>>>>>> 6054d2a7
 		}
 		if pipelineStages, ok := pipelineIdAndPrePostStageMapping[dbPipeline.Id]; ok {
 			pipeline.PreDeployStage = pipelineStages[0]
