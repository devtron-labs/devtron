--- conflicted
+++ resolved
@@ -348,13 +348,8 @@
 
 	//If customTagObject has been passed, create or update the resource
 	//Otherwise deleteIfExists
-<<<<<<< HEAD
-	if createRequest.CustomTagObject != nil {
+	if len(createRequest.CustomTagObject.TagPattern) > 0 {
 		customTag := bean5.CustomTag{
-=======
-	if len(createRequest.CustomTagObject.TagPattern) > 0 {
-		customTag := bean4.CustomTag{
->>>>>>> ebae885b
 			EntityKey:            bean2.EntityTypeCiPipelineId,
 			EntityValue:          strconv.Itoa(ciPipelineObject.Id),
 			TagPattern:           createRequest.CustomTagObject.TagPattern,
@@ -792,13 +787,8 @@
 		}
 
 		//If customTagObejct has been passed, save it
-<<<<<<< HEAD
-		if ciPipeline.CustomTagObject != nil {
+		if ciPipeline.CustomTagObject != nil && len(ciPipeline.CustomTagObject.TagPattern) != 0 {
 			customTag := &bean5.CustomTag{
-=======
-		if ciPipeline.CustomTagObject != nil && len(ciPipeline.CustomTagObject.TagPattern) != 0 {
-			customTag := &bean4.CustomTag{
->>>>>>> ebae885b
 				EntityKey:            bean2.EntityTypeCiPipelineId,
 				EntityValue:          strconv.Itoa(ciPipeline.Id),
 				TagPattern:           ciPipeline.CustomTagObject.TagPattern,
@@ -1655,11 +1645,7 @@
 			return pipeline, err
 		}
 	}
-<<<<<<< HEAD
-	return pipeline, err
-=======
 	return pipeline, nil
->>>>>>> ebae885b
 }
 
 func (impl CiCdPipelineOrchestratorImpl) DeleteCdPipeline(pipelineId int, userId int32, tx *pg.Tx) error {
