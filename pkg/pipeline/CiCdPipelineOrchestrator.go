/*
 * Copyright (c) 2020 Devtron Labs
 *
 * Licensed under the Apache License, Version 2.0 (the "License");
 * you may not use this file except in compliance with the License.
 * You may obtain a copy of the License at
 *
 *    http://www.apache.org/licenses/LICENSE-2.0
 *
 * Unless required by applicable law or agreed to in writing, software
 * distributed under the License is distributed on an "AS IS" BASIS,
 * WITHOUT WARRANTIES OR CONDITIONS OF ANY KIND, either express or implied.
 * See the License for the specific language governing permissions and
 * limitations under the License.
 *
 */

package pipeline

import (
	"context"
	"crypto/hmac"
	"crypto/sha256"
	"encoding/base64"
	"encoding/hex"
	"encoding/json"
	"errors"
	"fmt"
	attributesBean "github.com/devtron-labs/devtron/pkg/attributes/bean"
	"golang.org/x/exp/slices"
	"net/http"
	"path"
	"regexp"
	"strconv"
	"strings"
	"time"

	"github.com/devtron-labs/devtron/pkg/pipeline/adapter"
	"github.com/devtron-labs/devtron/pkg/pipeline/bean/CiPipeline"
	"github.com/devtron-labs/devtron/util/response/pagination"
	"go.opentelemetry.io/otel"

	util4 "github.com/devtron-labs/common-lib/utils/k8s"
	apiBean "github.com/devtron-labs/devtron/api/bean"
	"github.com/devtron-labs/devtron/client/gitSensor"
	app2 "github.com/devtron-labs/devtron/internal/sql/repository/app"
	"github.com/devtron-labs/devtron/internal/sql/repository/chartConfig"
	dockerRegistryRepository "github.com/devtron-labs/devtron/internal/sql/repository/dockerRegistry"
	"github.com/devtron-labs/devtron/internal/sql/repository/helper"
	bean4 "github.com/devtron-labs/devtron/pkg/app/bean"
	"github.com/devtron-labs/devtron/pkg/auth/authorisation/casbin"
	"github.com/devtron-labs/devtron/pkg/auth/user"
	bean3 "github.com/devtron-labs/devtron/pkg/auth/user/bean"
	"github.com/devtron-labs/devtron/pkg/chart"
	repository2 "github.com/devtron-labs/devtron/pkg/cluster/repository"
	"github.com/devtron-labs/devtron/pkg/devtronResource"
	bean6 "github.com/devtron-labs/devtron/pkg/devtronResource/bean"
	"github.com/devtron-labs/devtron/pkg/genericNotes"
	repository3 "github.com/devtron-labs/devtron/pkg/genericNotes/repository"
	pipelineConfigBean "github.com/devtron-labs/devtron/pkg/pipeline/bean"
	constants1 "github.com/devtron-labs/devtron/pkg/pipeline/constants"
	history3 "github.com/devtron-labs/devtron/pkg/pipeline/history"
	repository4 "github.com/devtron-labs/devtron/pkg/pipeline/history/repository"
	repository5 "github.com/devtron-labs/devtron/pkg/pipeline/repository"
	"github.com/devtron-labs/devtron/pkg/pipeline/types"
	"github.com/devtron-labs/devtron/pkg/sql"
	util2 "github.com/devtron-labs/devtron/util"

	"github.com/devtron-labs/devtron/internal/constants"
	"github.com/devtron-labs/devtron/internal/sql/repository"
	"github.com/devtron-labs/devtron/internal/sql/repository/appWorkflow"
	"github.com/devtron-labs/devtron/internal/sql/repository/pipelineConfig"
	"github.com/devtron-labs/devtron/internal/util"
	"github.com/devtron-labs/devtron/pkg/app"
	"github.com/devtron-labs/devtron/pkg/attributes"
	"github.com/devtron-labs/devtron/pkg/bean"
	"github.com/go-pg/pg"
	errors1 "github.com/juju/errors"
	"go.uber.org/zap"
)

type CiCdPipelineOrchestrator interface {
	CreateApp(createRequest *bean.CreateAppDTO) (*bean.CreateAppDTO, error)
	DeleteApp(appId int, userId int32) error
	CreateMaterials(createMaterialRequest *bean.CreateMaterialDTO) (*bean.CreateMaterialDTO, error)
	UpdateMaterial(updateMaterialRequest *bean.UpdateMaterialDTO) (*bean.UpdateMaterialDTO, error)
	CreateCiConf(createRequest *bean.CiConfigRequest, templateId int) (*bean.CiConfigRequest, error)
	CreateCDPipelines(pipelineRequest *bean.CDPipelineConfigObject, appId int, userId int32, tx *pg.Tx, appName string) (pipelineId int, err error)
	UpdateCDPipeline(pipelineRequest *bean.CDPipelineConfigObject, userId int32, tx *pg.Tx) (pipeline *pipelineConfig.Pipeline, err error)
	DeleteCiPipeline(pipeline *pipelineConfig.CiPipeline, request *bean.CiPatchRequest, tx *pg.Tx) error
	DeleteCiPipelineAndCiEnvMappings(tx *pg.Tx, ciPipeline *pipelineConfig.CiPipeline, userId int32) error
	SaveHistoryOfBaseTemplate(userId int32, pipeline *pipelineConfig.CiPipeline, materials []*pipelineConfig.CiPipelineMaterial) error
	DeleteCdPipeline(pipelineId int, userId int32, tx *pg.Tx) error
	PatchMaterialValue(createRequest *bean.CiPipeline, userId int32, oldPipeline *pipelineConfig.CiPipeline) (*bean.CiPipeline, error)
	PatchCiMaterialSource(ciPipeline *bean.CiMaterialPatchRequest, userId int32) (*bean.CiMaterialPatchRequest, error)
	PatchCiMaterialSourceValue(patchRequest *bean.CiMaterialValuePatchRequest, userId int32, value string, token string, checkAppSpecificAccess func(token, action string, appId int) (bool, error)) (*pipelineConfig.CiPipelineMaterial, error)
	CreateCiTemplateBean(ciPipelineId int, dockerRegistryId string, dockerRepository string, gitMaterialId int, ciBuildConfig *CiPipeline.CiBuildConfigBean, userId int32) pipelineConfigBean.CiTemplateBean
	UpdateCiPipelineMaterials(materialsUpdate []*pipelineConfig.CiPipelineMaterial) error
	PipelineExists(name string) (bool, error)
	GetCdPipelinesForApp(appId int) (cdPipelines *bean.CdPipelines, err error)
	GetCdPipelinesForAppAndEnv(appId int, envId int, envName string) (cdPipelines *bean.CdPipelines, err error)
	GetByEnvOverrideId(envOverrideId int) (*bean.CdPipelines, error)
	BuildCiPipelineScript(userId int32, ciScript *bean.CiScript, scriptStage string, ciPipeline *bean.CiPipeline) *pipelineConfig.CiPipelineScript
	AddPipelineMaterialInGitSensor(pipelineMaterials []*pipelineConfig.CiPipelineMaterial) error
	CheckStringMatchRegex(regex string, value string) bool
	CreateEcrRepo(dockerRepository, AWSRegion, AWSAccessKeyId, AWSSecretAccessKey string) error
	GetCdPipelinesForEnv(envId int, requestedAppIds []int) (cdPipelines *bean.CdPipelines, err error)
	AddPipelineToTemplate(createRequest *bean.CiConfigRequest, isSwitchCiPipelineRequest bool) (resp *bean.CiConfigRequest, err error)
	GetSourceCiDownStreamFilters(ctx context.Context, sourceCiPipelineId int) (*CiPipeline.SourceCiDownStreamEnv, error)
	GetSourceCiDownStreamInfo(ctx context.Context, sourceCIPipeline int, req *CiPipeline.SourceCiDownStreamFilters) (pagination.PaginatedResponse[CiPipeline.SourceCiDownStreamResponse], error)
}

type CiCdPipelineOrchestratorImpl struct {
	appRepository                 app2.AppRepository
	logger                        *zap.SugaredLogger
	materialRepository            pipelineConfig.MaterialRepository
	pipelineRepository            pipelineConfig.PipelineRepository
	ciPipelineRepository          pipelineConfig.CiPipelineRepository
	ciPipelineMaterialRepository  pipelineConfig.CiPipelineMaterialRepository
	cdWorkflowRepository          pipelineConfig.CdWorkflowRepository
	GitSensorClient               gitSensor.Client
	ciConfig                      *types.CiCdConfig
	appWorkflowRepository         appWorkflow.AppWorkflowRepository
	envRepository                 repository2.EnvironmentRepository
	attributesService             attributes.AttributesService
	appLabelsService              app.AppCrudOperationService
	userAuthService               user.UserAuthService
	prePostCdScriptHistoryService history3.PrePostCdScriptHistoryService
	pipelineStageService          PipelineStageService
	ciTemplateService             CiTemplateService
	gitMaterialHistoryService     history3.GitMaterialHistoryService
	ciPipelineHistoryService      history3.CiPipelineHistoryService
	dockerArtifactStoreRepository dockerRegistryRepository.DockerArtifactStoreRepository
	PipelineOverrideRepository    chartConfig.PipelineOverrideRepository
	CiArtifactRepository          repository.CiArtifactRepository
	manifestPushConfigRepository  repository5.ManifestPushConfigRepository
	configMapService              ConfigMapService
	genericNoteService            genericNotes.GenericNoteService
	customTagService              CustomTagService
	devtronResourceService        devtronResource.DevtronResourceService
	chartService                  chart.ChartService
	transactionManager            sql.TransactionWrapper
}

func NewCiCdPipelineOrchestrator(
	pipelineGroupRepository app2.AppRepository,
	logger *zap.SugaredLogger,
	materialRepository pipelineConfig.MaterialRepository,
	pipelineRepository pipelineConfig.PipelineRepository,
	ciPipelineRepository pipelineConfig.CiPipelineRepository,
	ciPipelineMaterialRepository pipelineConfig.CiPipelineMaterialRepository,
	cdWorkflowRepository pipelineConfig.CdWorkflowRepository,
	GitSensorClient gitSensor.Client, ciConfig *types.CiCdConfig,
	appWorkflowRepository appWorkflow.AppWorkflowRepository,
	envRepository repository2.EnvironmentRepository,
	attributesService attributes.AttributesService,
	appLabelsService app.AppCrudOperationService,
	userAuthService user.UserAuthService,
	prePostCdScriptHistoryService history3.PrePostCdScriptHistoryService,
	pipelineStageService PipelineStageService,
	gitMaterialHistoryService history3.GitMaterialHistoryService,
	ciPipelineHistoryService history3.CiPipelineHistoryService,
	ciTemplateService CiTemplateService,
	dockerArtifactStoreRepository dockerRegistryRepository.DockerArtifactStoreRepository,
	PipelineOverrideRepository chartConfig.PipelineOverrideRepository,
	CiArtifactRepository repository.CiArtifactRepository,
	manifestPushConfigRepository repository5.ManifestPushConfigRepository,
	configMapService ConfigMapService,
	customTagService CustomTagService,
	genericNoteService genericNotes.GenericNoteService,
	devtronResourceService devtronResource.DevtronResourceService,
	chartService chart.ChartService,
 transactionManager sql.TransactionWrapper) *CiCdPipelineOrchestratorImpl {
	return &CiCdPipelineOrchestratorImpl{
		appRepository:                 pipelineGroupRepository,
		logger:                        logger,
		materialRepository:            materialRepository,
		pipelineRepository:            pipelineRepository,
		ciPipelineRepository:          ciPipelineRepository,
		ciPipelineMaterialRepository:  ciPipelineMaterialRepository,
		cdWorkflowRepository:          cdWorkflowRepository,
		GitSensorClient:               GitSensorClient,
		ciConfig:                      ciConfig,
		appWorkflowRepository:         appWorkflowRepository,
		envRepository:                 envRepository,
		attributesService:             attributesService,
		appLabelsService:              appLabelsService,
		userAuthService:               userAuthService,
		prePostCdScriptHistoryService: prePostCdScriptHistoryService,
		pipelineStageService:          pipelineStageService,
		gitMaterialHistoryService:     gitMaterialHistoryService,
		ciPipelineHistoryService:      ciPipelineHistoryService,
		ciTemplateService:             ciTemplateService,
		dockerArtifactStoreRepository: dockerArtifactStoreRepository,
		PipelineOverrideRepository:    PipelineOverrideRepository,
		CiArtifactRepository:          CiArtifactRepository,
		manifestPushConfigRepository:  manifestPushConfigRepository,
		configMapService:              configMapService,
		genericNoteService:            genericNoteService,
		customTagService:              customTagService,
		devtronResourceService:        devtronResourceService,
		chartService:                  chartService,
		transactionManager:            transactionManager,
	}
}

const BEFORE_DOCKER_BUILD string = "BEFORE_DOCKER_BUILD"
const AFTER_DOCKER_BUILD string = "AFTER_DOCKER_BUILD"

func (impl CiCdPipelineOrchestratorImpl) PatchCiMaterialSource(patchRequest *bean.CiMaterialPatchRequest, userId int32) (*bean.CiMaterialPatchRequest, error) {
	pipeline, err := impl.findUniquePipelineForAppIdAndEnvironmentId(patchRequest.AppId, patchRequest.EnvironmentId)
	if err != nil {
		return nil, err
	}
	ciPipelineMaterial, err := impl.findUniqueCiPipelineMaterial(pipeline.CiPipelineId)
	if err != nil {
		return nil, err
	}
	ciPipelineMaterial.Type = patchRequest.Source.Type
	ciPipelineMaterial.Value = patchRequest.Source.Value
	ciPipelineMaterial.Regex = patchRequest.Source.Regex
	ciPipelineMaterial.AuditLog.UpdatedBy = userId
	ciPipelineMaterial.AuditLog.UpdatedOn = time.Now()
	if err = impl.saveUpdatedMaterial([]*pipelineConfig.CiPipelineMaterial{ciPipelineMaterial}); err != nil {
		return nil, err
	}
	return patchRequest, nil
}

func (impl CiCdPipelineOrchestratorImpl) PatchCiMaterialSourceValue(patchRequest *bean.CiMaterialValuePatchRequest, userId int32, value string, token string, checkAppSpecificAccess func(token, action string, appId int) (bool, error)) (*pipelineConfig.CiPipelineMaterial, error) {
	pipeline, err := impl.findUniquePipelineForAppIdAndEnvironmentId(patchRequest.AppId, patchRequest.EnvironmentId)
	if err != nil {
		impl.logger.Errorw("Error in getting UniquePipelineForAppIdAndEnvironmentId", "appId", patchRequest.AppId, "envId", patchRequest.EnvironmentId, "err", err)
		return nil, err
	}
	appWorkflowMapping, err := impl.appWorkflowRepository.GetParentDetailsByPipelineId(pipeline.Id)
	if err != nil {
		impl.logger.Errorw("failed to get parent component details",
			"componentId", pipeline.Id,
			"err", err)
		return nil, err
	}
	if appWorkflowMapping.ParentType == appWorkflow.WEBHOOK {
		return nil, errors.New(string(bean.CI_PATCH_SKIP_MESSAGE) + "“Webhook”")
	}
	ciPipelineMaterial, err := impl.findUniqueCiPipelineMaterial(pipeline.CiPipelineId)
	if err != nil {
		impl.logger.Errorw("Error in getting UniqueCiPipelineMaterial", "CiPipelineId", pipeline.CiPipelineId, "err", err)
		if strings.Contains(err.Error(), "ciPipelineMaterial not found") {
			return nil, errors.New(string(bean.CI_BRANCH_TYPE_ERROR))
		}
		return nil, err
	}

	err = impl.validateCiPipelineMaterial(ciPipelineMaterial, value, token, checkAppSpecificAccess, patchRequest.AppId)
	if err != nil {
		impl.logger.Errorw("Validation failed on CiPipelineMaterial", "err", err)
		return nil, err
	}

	ciPipelineMaterial.Value = value
	ciPipelineMaterial.AuditLog.UpdatedBy = userId
	ciPipelineMaterial.AuditLog.UpdatedOn = time.Now()
	return ciPipelineMaterial, nil
}

func (impl CiCdPipelineOrchestratorImpl) UpdateCiPipelineMaterials(materialsUpdate []*pipelineConfig.CiPipelineMaterial) error {
	if err := impl.saveUpdatedMaterial(materialsUpdate); err != nil {
		return err
	}
	return nil
}

func (impl CiCdPipelineOrchestratorImpl) validateCiPipelineMaterial(ciPipelineMaterial *pipelineConfig.CiPipelineMaterial, value string, token string, checkAppSpecificAccess func(token, action string, appId int) (bool, error), appId int) error {
	// Change branch source is supported for SOURCE_TYPE_BRANCH_FIXED and SOURCE_TYPE_BRANCH_REGEX
	if ciPipelineMaterial.Type != pipelineConfig.SOURCE_TYPE_BRANCH_FIXED && ciPipelineMaterial.Type != pipelineConfig.SOURCE_TYPE_BRANCH_REGEX {
		return errors.New(string(bean.CI_BRANCH_TYPE_ERROR))
	}

	if ciPipelineMaterial.CiPipeline.ParentCiPipeline != 0 {
		return errors.New(string(bean.CI_PATCH_SKIP_MESSAGE) + impl.getSkipMessage(ciPipelineMaterial.CiPipeline))
	}
	if ciPipelineMaterial.Regex != "" {
		// Checking Trigger Access for Regex branch
		if ok, err := checkAppSpecificAccess(token, casbin.ActionTrigger, appId); !ok {
			return err
		}
	} else {
		// Checking Admin Access for Fixed branch
		if ok, err := checkAppSpecificAccess(token, casbin.ActionUpdate, appId); !ok {
			return err
		}
	}

	// In case of regex we are check if the branch match the regex
	if ciPipelineMaterial.Regex != "" {
		ok, err := regexp.MatchString(ciPipelineMaterial.Regex, value)
		if err != nil {
			return err
		}
		if !ok {
			return errors.New(string(bean.CI_PATCH_REGEX_ERROR) + "“" + ciPipelineMaterial.Regex + "”")
		}
	}
	return nil
}

func (impl CiCdPipelineOrchestratorImpl) getSkipMessage(ciPipeline *pipelineConfig.CiPipeline) string {
	switch ciPipeline.PipelineType {
	case string(constants1.LINKED_CD):
		return "“Sync with Environment”"
	default:
		return "“Linked Build Pipeline”"
	}
}

func (impl CiCdPipelineOrchestratorImpl) findUniquePipelineForAppIdAndEnvironmentId(appId, environmentId int) (*pipelineConfig.Pipeline, error) {
	pipeline, err := impl.pipelineRepository.FindActiveByAppIdAndEnvironmentId(appId, environmentId)
	if err != nil {
		return nil, err
	}
	if len(pipeline) != 1 {
		return nil, fmt.Errorf("unique pipeline was not found, for the given appId and environmentId")
	}
	return pipeline[0], nil
}

func (impl CiCdPipelineOrchestratorImpl) findUniqueCiPipelineMaterial(ciPipelineId int) (*pipelineConfig.CiPipelineMaterial, error) {
	ciPipelineMaterials, err := impl.ciPipelineMaterialRepository.FindByCiPipelineIdsIn([]int{ciPipelineId})
	if err != nil {
		return nil, err
	}
	if ciPipelineMaterials == nil {
		return nil, fmt.Errorf("ciPipelineMaterial not found")
	}
	if len(ciPipelineMaterials) != 1 {
		return nil, fmt.Errorf(string(bean.CI_PATCH_MULTI_GIT_ERROR))
	}
	return ciPipelineMaterials[0], nil
}

func (impl CiCdPipelineOrchestratorImpl) saveUpdatedMaterial(materialsUpdate []*pipelineConfig.CiPipelineMaterial) error {
	dbConnection := impl.pipelineRepository.GetConnection()
	tx, err := dbConnection.Begin()
	if err != nil {
		return err
	}
	defer tx.Rollback()
	if err = impl.ciPipelineMaterialRepository.Update(tx, materialsUpdate...); err != nil {
		return err
	}
	if err = impl.AddPipelineMaterialInGitSensor(materialsUpdate); err != nil {
		return err
	}
	if err = tx.Commit(); err != nil {
		return err
	}
	return nil
}
func (impl CiCdPipelineOrchestratorImpl) PatchMaterialValue(createRequest *bean.CiPipeline, userId int32, oldPipeline *pipelineConfig.CiPipeline) (*bean.CiPipeline, error) {
	argByte, err := json.Marshal(createRequest.DockerArgs)
	if err != nil {
		impl.logger.Error(err)
		return nil, err
	}
	dbConnection := impl.pipelineRepository.GetConnection()
	tx, err := dbConnection.Begin()
	if err != nil {
		return nil, err
	}
	// Rollback tx on error.
	defer tx.Rollback()
	ciPipelineObject := &pipelineConfig.CiPipeline{
		Version:                  createRequest.Version,
		Id:                       createRequest.Id,
		DockerArgs:               string(argByte),
		Active:                   createRequest.Active,
		IsManual:                 createRequest.IsManual,
		IsExternal:               createRequest.IsExternal,
		Deleted:                  createRequest.Deleted,
		ParentCiPipeline:         createRequest.ParentCiPipeline,
		ScanEnabled:              createRequest.ScanEnabled,
		IsDockerConfigOverridden: createRequest.IsDockerConfigOverridden,
		AuditLog:                 sql.AuditLog{UpdatedBy: userId, UpdatedOn: time.Now()},
	}

	if createRequest.EnableCustomTag && len(createRequest.CustomTagObject.TagPattern) == 0 {
		return nil, errors.New("please input custom tag data if tag is enabled")
	}

	// If customTagObject has been passed, create or update the resource
	// Otherwise deleteIfExists
	if createRequest.CustomTagObject != nil && len(createRequest.CustomTagObject.TagPattern) > 0 {
		customTag := apiBean.CustomTag{
			EntityKey:            pipelineConfigBean.EntityTypeCiPipelineId,
			EntityValue:          strconv.Itoa(ciPipelineObject.Id),
			TagPattern:           createRequest.CustomTagObject.TagPattern,
			AutoIncreasingNumber: createRequest.CustomTagObject.CounterX,
			Enabled:              createRequest.EnableCustomTag,
		}
		err = impl.customTagService.CreateOrUpdateCustomTag(&customTag)
		if err != nil {
			return nil, err
		}
	} else {
		customTag := apiBean.CustomTag{
			EntityKey:   pipelineConfigBean.EntityTypeCiPipelineId,
			EntityValue: strconv.Itoa(ciPipelineObject.Id),
			Enabled:     false,
		}
		err := impl.customTagService.DeleteCustomTagIfExists(customTag)
		if err != nil {
			return nil, err
		}
	}

	createOnTimeMap := make(map[int]time.Time)
	createByMap := make(map[int]int32)
	for _, oldMaterial := range oldPipeline.CiPipelineMaterials {
		createOnTimeMap[oldMaterial.GitMaterialId] = oldMaterial.CreatedOn
		createByMap[oldMaterial.GitMaterialId] = oldMaterial.CreatedBy
	}

	err = impl.ciPipelineRepository.Update(ciPipelineObject, tx)
	if err != nil {
		return nil, err
	}
	var CiEnvMappingObject *pipelineConfig.CiEnvMapping
	if ciPipelineObject.Id != 0 {
		CiEnvMappingObject, err = impl.ciPipelineRepository.FindCiEnvMappingByCiPipelineId(ciPipelineObject.Id)
		if err != nil && err != pg.ErrNoRows {
			impl.logger.Errorw("error in getting CiEnvMappingObject ", "err", err, "ciPipelineId", createRequest.Id)
			return nil, err
		}
	}
	if err == nil && CiEnvMappingObject != nil {
		if CiEnvMappingObject.EnvironmentId != createRequest.EnvironmentId {
			CiEnvMappingObject.EnvironmentId = createRequest.EnvironmentId
			CiEnvMappingObject.AuditLog = sql.AuditLog{UpdatedBy: userId, UpdatedOn: time.Now()}
			err = impl.ciPipelineRepository.UpdateCiEnvMapping(CiEnvMappingObject, tx)
			if err != nil {
				impl.logger.Errorw("error in getting CiEnvMappingObject ", "err", err, "ciPipelineId", createRequest.Id)
				return nil, err
			}
			if createRequest.EnvironmentId != 0 {
				createJobEnvOverrideRequest := &pipelineConfigBean.CreateJobEnvOverridePayload{
					AppId:  createRequest.AppId,
					EnvId:  createRequest.EnvironmentId,
					UserId: userId,
				}
				_, err = impl.configMapService.ConfigSecretEnvironmentCreate(createJobEnvOverrideRequest)
				if err != nil && !strings.Contains(err.Error(), "already exists") {
					impl.logger.Errorw("error in saving env override", "createJobEnvOverrideRequest", createJobEnvOverrideRequest, "err", err)
					return nil, err
				}
			}
		}
	}
	// marking old scripts inactive
	err = impl.ciPipelineRepository.MarkCiPipelineScriptsInactiveByCiPipelineId(createRequest.Id, tx)
	if err != nil {
		impl.logger.Errorw("error in marking ciPipelineScripts inactive", "err", err, "ciPipelineId", createRequest.Id)
		return nil, err
	}
	if createRequest.PreBuildStage != nil {
		// updating pre stage
		err = impl.pipelineStageService.UpdatePipelineStage(createRequest.PreBuildStage, repository5.PIPELINE_STAGE_TYPE_PRE_CI, createRequest.Id, userId)
		if err != nil {
			impl.logger.Errorw("error in updating pre stage", "err", err, "preBuildStage", createRequest.PreBuildStage, "ciPipelineId", createRequest.Id)
			return nil, err
		}
	}
	if createRequest.PostBuildStage != nil {
		// updating post stage
		err = impl.pipelineStageService.UpdatePipelineStage(createRequest.PostBuildStage, repository5.PIPELINE_STAGE_TYPE_POST_CI, createRequest.Id, userId)
		if err != nil {
			impl.logger.Errorw("error in updating post stage", "err", err, "postBuildStage", createRequest.PostBuildStage, "ciPipelineId", createRequest.Id)
			return nil, err
		}
	}
	for _, material := range createRequest.CiMaterial {
		if material.IsRegex == true && material.Source.Value != "" {
			material.IsRegex = false
		} else if material.IsRegex == false && material.Source.Regex != "" {
			material.IsRegex = true
		}
	}
	var materials []*pipelineConfig.CiPipelineMaterial
	var materialsAdd []*pipelineConfig.CiPipelineMaterial
	var materialsUpdate []*pipelineConfig.CiPipelineMaterial
	var materialGitMap = make(map[int]string)
	for _, material := range createRequest.CiMaterial {
		pipelineMaterial := &pipelineConfig.CiPipelineMaterial{
			Id:            material.Id,
			Value:         material.Source.Value,
			Type:          material.Source.Type,
			Active:        createRequest.Active,
			Regex:         material.Source.Regex,
			GitMaterialId: material.GitMaterialId,
			AuditLog:      sql.AuditLog{UpdatedBy: userId, UpdatedOn: time.Now()},
		}
		if material.Source.Type == pipelineConfig.SOURCE_TYPE_BRANCH_FIXED {
			materialGitMap[material.GitMaterialId] = material.Source.Value
		}
		if material.Id == 0 {
			pipelineMaterial.CiPipelineId = createRequest.Id
			pipelineMaterial.CreatedBy = userId
			pipelineMaterial.CreatedOn = time.Now()
			materialsAdd = append(materialsAdd, pipelineMaterial)
		} else {
			pipelineMaterial.CiPipelineId = createRequest.Id
			pipelineMaterial.CreatedBy = userId
			pipelineMaterial.CreatedOn = createOnTimeMap[material.GitMaterialId]
			pipelineMaterial.UpdatedOn = time.Now()
			pipelineMaterial.UpdatedBy = userId
			materialsUpdate = append(materialsUpdate, pipelineMaterial)
		}
	}
	if len(materialsAdd) > 0 {
		err = impl.ciPipelineMaterialRepository.Save(tx, materialsAdd...)
		if err != nil {
			return nil, err
		}
	}
	if len(materialsUpdate) > 0 {
		err = impl.ciPipelineMaterialRepository.Update(tx, materialsUpdate...)
		if err != nil {
			return nil, err
		}
	}

	materials = append(materials, materialsAdd...)
	materials = append(materials, materialsUpdate...)

	if ciPipelineObject.IsExternal {

	} else {
		err = impl.AddPipelineMaterialInGitSensor(materials)
		if err != nil {
			impl.logger.Errorf("error in saving pipelineMaterials in git sensor", "materials", materials, "err", err)
			return nil, err
		}
	}

	childrenCiPipelines, err := impl.ciPipelineRepository.FindByParentCiPipelineId(createRequest.Id)
	if err != nil && !util.IsErrNoRows(err) {
		impl.logger.Errorw("err", "err", err)
		return nil, err
	}
	var childrenCiPipelineIds []int
	for _, ci := range childrenCiPipelines {
		childrenCiPipelineIds = append(childrenCiPipelineIds, ci.Id)
		ciPipelineObject := &pipelineConfig.CiPipeline{
			Version:                  createRequest.Version,
			Id:                       ci.Id,
			DockerArgs:               string(argByte),
			Active:                   createRequest.Active,
			IsManual:                 createRequest.IsManual,
			IsExternal:               true,
			Deleted:                  createRequest.Deleted,
			ParentCiPipeline:         createRequest.Id,
			IsDockerConfigOverridden: createRequest.IsDockerConfigOverridden,
			AuditLog:                 sql.AuditLog{UpdatedBy: userId, UpdatedOn: time.Now()},
		}
		err = impl.ciPipelineRepository.Update(ciPipelineObject, tx)
		if err != nil {
			impl.logger.Errorw("err", "err", err)
			return nil, err
		}
	}
	if !createRequest.IsExternal && createRequest.IsDockerConfigOverridden {
		// get override
		savedTemplateOverrideBean, err := impl.ciTemplateService.FindTemplateOverrideByCiPipelineId(createRequest.Id)
		if err != nil && err != pg.ErrNoRows {
			impl.logger.Errorw("error in getting templateOverride by ciPipelineId", "err", err, "ciPipelineId", createRequest.Id)
			return nil, err
		}
		ciBuildConfigBean := createRequest.DockerConfigOverride.CiBuildConfig
		templateOverrideReq := &pipelineConfig.CiTemplateOverride{
			CiPipelineId:     createRequest.Id,
			DockerRegistryId: createRequest.DockerConfigOverride.DockerRegistry,
			DockerRepository: createRequest.DockerConfigOverride.DockerRepository,
			// DockerfilePath:   createRequest.DockerConfigOverride.DockerBuildConfig.DockerfilePath,
			GitMaterialId:             ciBuildConfigBean.GitMaterialId,
			BuildContextGitMaterialId: ciBuildConfigBean.BuildContextGitMaterialId,
			Active:                    true,
			AuditLog: sql.AuditLog{
				CreatedOn: time.Now(),
				CreatedBy: userId,
				UpdatedOn: time.Now(),
				UpdatedBy: userId,
			},
		}

		savedTemplateOverride := savedTemplateOverrideBean.CiTemplateOverride
		err = impl.createDockerRepoIfNeeded(createRequest.DockerConfigOverride.DockerRegistry, createRequest.DockerConfigOverride.DockerRepository)
		if err != nil {
			impl.logger.Errorw("error, createDockerRepoIfNeeded", "err", err, "dockerRegistryId", createRequest.DockerConfigOverride.DockerRegistry, "dockerRegistry", createRequest.DockerConfigOverride.DockerRepository)
			return nil, err
		}
		if savedTemplateOverride != nil && savedTemplateOverride.Id > 0 {
			ciBuildConfigBean.Id = savedTemplateOverride.CiBuildConfigId
			templateOverrideReq.Id = savedTemplateOverride.Id
			templateOverrideReq.CreatedOn = savedTemplateOverride.CreatedOn
			templateOverrideReq.CreatedBy = savedTemplateOverride.CreatedBy
			ciTemplateBean := &pipelineConfigBean.CiTemplateBean{
				CiTemplateOverride: templateOverrideReq,
				CiBuildConfig:      ciBuildConfigBean,
				UserId:             userId,
			}
			err = impl.ciTemplateService.Update(ciTemplateBean)
			if err != nil {
				return nil, err
			}

			err = impl.ciPipelineHistoryService.SaveHistory(ciPipelineObject, materials, ciTemplateBean, repository4.TRIGGER_UPDATE)

			if err != nil {
				impl.logger.Errorw("error in saving history of ci pipeline material")
			}

		} else {
			ciTemplateBean := &pipelineConfigBean.CiTemplateBean{
				CiTemplateOverride: templateOverrideReq,
				CiBuildConfig:      ciBuildConfigBean,
				UserId:             userId,
			}
			err := impl.ciTemplateService.Save(ciTemplateBean)
			if err != nil {
				return nil, err
			}

			err = impl.ciPipelineHistoryService.SaveHistory(ciPipelineObject, materials, ciTemplateBean, repository4.TRIGGER_UPDATE)

			if err != nil {
				impl.logger.Errorw("error in saving history of ci pipeline material")
			}

		}
	} else {
		ciTemplateBean := &pipelineConfigBean.CiTemplateBean{
			CiTemplateOverride: &pipelineConfig.CiTemplateOverride{},
			CiBuildConfig:      nil,
			UserId:             userId,
		}
		err = impl.ciPipelineHistoryService.SaveHistory(ciPipelineObject, materials, ciTemplateBean, repository4.TRIGGER_UPDATE)
		if err != nil {
			impl.logger.Errorw("error in saving history of ci pipeline material")
		}
	}

	if len(childrenCiPipelineIds) > 0 {

		ciPipelineMaterials, err := impl.ciPipelineMaterialRepository.FindByCiPipelineIdsIn(childrenCiPipelineIds)
		if err != nil {
			impl.logger.Errorw("error in fetching  ciPipelineMaterials", "err", err)
			return nil, err
		}
		parentMaterialsMap := make(map[int]*bean.CiMaterial)
		for _, material := range createRequest.CiMaterial {
			parentMaterialsMap[material.GitMaterialId] = material
		}
		var linkedMaterials []*pipelineConfig.CiPipelineMaterial
		for _, ciPipelineMaterial := range ciPipelineMaterials {
			if parentMaterial, ok := parentMaterialsMap[ciPipelineMaterial.GitMaterialId]; ok {
				pipelineMaterial := &pipelineConfig.CiPipelineMaterial{
					Id:            ciPipelineMaterial.Id,
					Value:         parentMaterial.Source.Value,
					Active:        createRequest.Active,
					Regex:         parentMaterial.Source.Regex,
					AuditLog:      sql.AuditLog{UpdatedBy: userId, UpdatedOn: time.Now(), CreatedOn: time.Now(), CreatedBy: userId},
					Type:          parentMaterial.Source.Type,
					GitMaterialId: parentMaterial.GitMaterialId,
					CiPipelineId:  ciPipelineMaterial.CiPipelineId,
				}
				linkedMaterials = append(linkedMaterials, pipelineMaterial)
			} else {
				impl.logger.Errorw("material not fount in patent", "gitMaterialId", ciPipelineMaterial.GitMaterialId)
				return nil, fmt.Errorf("error while updating linked pipeline")
			}
		}
		err = impl.ciPipelineMaterialRepository.Update(tx, linkedMaterials...)
		if err != nil {
			return nil, err
		}
	}

	err = tx.Commit()
	if err != nil {
		return nil, err
	}

	return createRequest, nil
}

func (impl CiCdPipelineOrchestratorImpl) DeleteCiPipeline(pipeline *pipelineConfig.CiPipeline, request *bean.CiPatchRequest, tx *pg.Tx) error {

	userId := request.UserId
	err := impl.DeleteCiPipelineAndCiEnvMappings(tx, pipeline, userId)
	if err != nil {
		impl.logger.Errorw("error in deleting ciPipeline and ci-env mappings", "err", err, "pipelineId", pipeline.Id)
		return err
	}
	var materials []*pipelineConfig.CiPipelineMaterial
	for _, material := range pipeline.CiPipelineMaterials {
		materialDbObject, err := impl.ciPipelineMaterialRepository.GetById(material.Id)
		if err != nil {
			return err
		}
		materialDbObject.Active = false
		materials = append(materials, materialDbObject)
	}

	if request.CiPipeline.ExternalCiConfig.Id != 0 {
		err = impl.AddPipelineMaterialInGitSensor(materials)
		if err != nil {
			impl.logger.Errorw("error in saving pipelineMaterials in git sensor", "materials", materials, "err", err)
			return err
		}
	}
	if len(materials) > 0 {
		err = impl.ciPipelineMaterialRepository.Update(tx, materials...)
		if err != nil {
			impl.logger.Errorw("error in updating ci pipeline materials, DeleteCiPipeline", "err", err, "pipelineId", pipeline.Id)
			return err
		}
	}

	if !request.CiPipeline.IsDockerConfigOverridden || request.CiPipeline.IsExternal { // if pipeline is external or if config is not overridden then ignore override and ciBuildConfig values
		err = impl.SaveHistoryOfBaseTemplate(userId, pipeline, materials)
		if err != nil {
			return err
		}
	} else {
		CiTemplateBean := impl.CreateCiTemplateBean(request.CiPipeline.Id, request.CiPipeline.DockerConfigOverride.DockerRegistry, request.CiPipeline.DockerConfigOverride.DockerRepository, request.CiPipeline.DockerConfigOverride.CiBuildConfig.GitMaterialId, request.CiPipeline.DockerConfigOverride.CiBuildConfig, userId)
		err = impl.ciPipelineHistoryService.SaveHistory(pipeline, materials, &CiTemplateBean, repository4.TRIGGER_DELETE)
		if err != nil {
			impl.logger.Errorw("error in saving delete history for ci pipeline material and ci template overridden", "err", err)
		}
	}

	return err
}

func (impl CiCdPipelineOrchestratorImpl) DeleteCiPipelineAndCiEnvMappings(tx *pg.Tx, ciPipeline *pipelineConfig.CiPipeline, userId int32) error {
	err := impl.deleteCiEnvMapping(tx, ciPipeline, userId)
	if err != nil {
		impl.logger.Errorw("error in deleting ci-env mappings", "ciPipelineId", ciPipeline.Id, "err", err)
		return err
	}
	ciPipeline.Deleted = true
	ciPipeline.Active = false
	ciPipeline.UpdatedOn = time.Now()
	ciPipeline.UpdatedBy = userId
	err = impl.ciPipelineRepository.Update(ciPipeline, tx)
	if err != nil {
		impl.logger.Errorw("error in updating ci pipeline, DeleteCiPipeline", "pipelineId", ciPipeline.Id, "err", err)
		return err
	}
	return err
}

func (impl CiCdPipelineOrchestratorImpl) CreateCiTemplateBean(ciPipelineId int, dockerRegistryId string, dockerRepository string, gitMaterialId int, ciBuildConfig *CiPipeline.CiBuildConfigBean, userId int32) pipelineConfigBean.CiTemplateBean {
	CiTemplateBean := pipelineConfigBean.CiTemplateBean{
		CiTemplate: nil,
		CiTemplateOverride: &pipelineConfig.CiTemplateOverride{
			CiPipelineId:     ciPipelineId,
			DockerRegistryId: dockerRegistryId,
			DockerRepository: dockerRepository,
			// DockerfilePath:   ciPipelineRequest.DockerConfigOverride.DockerBuildConfig.DockerfilePath,
			GitMaterialId: gitMaterialId,
			Active:        false,
			AuditLog: sql.AuditLog{
				CreatedBy: userId,
				CreatedOn: time.Now(),
				UpdatedBy: userId,
				UpdatedOn: time.Now(),
			},
		},
		CiBuildConfig: ciBuildConfig,
		UserId:        userId,
	}
	return CiTemplateBean
}

func (impl CiCdPipelineOrchestratorImpl) SaveHistoryOfBaseTemplate(userId int32, pipeline *pipelineConfig.CiPipeline, materials []*pipelineConfig.CiPipelineMaterial) error {
	CiTemplateBean := pipelineConfigBean.CiTemplateBean{
		CiTemplate:         nil,
		CiTemplateOverride: &pipelineConfig.CiTemplateOverride{},
		CiBuildConfig:      &CiPipeline.CiBuildConfigBean{},
		UserId:             userId,
	}
	err := impl.ciPipelineHistoryService.SaveHistory(pipeline, materials, &CiTemplateBean, repository4.TRIGGER_DELETE)
	if err != nil {
		impl.logger.Errorw("error in saving delete history for ci pipeline material and ci template overridden", "err", err)
	}
	return err
}

func (impl CiCdPipelineOrchestratorImpl) deleteCiEnvMapping(tx *pg.Tx, ciPipeline *pipelineConfig.CiPipeline, userId int32) error {
	CiEnvMappingObject, err := impl.ciPipelineRepository.FindCiEnvMappingByCiPipelineId(ciPipeline.Id)
	if err != nil && err != pg.ErrNoRows {
		impl.logger.Errorw("error in getting CiEnvMappingObject ", "err", err, "ciPipelineId", ciPipeline.Id)
		return err
	}

	if err == nil && CiEnvMappingObject != nil {
		CiEnvMappingObject.AuditLog = sql.AuditLog{UpdatedBy: userId, UpdatedOn: time.Now()}
		CiEnvMappingObject.Deleted = true
		err = impl.ciPipelineRepository.UpdateCiEnvMapping(CiEnvMappingObject, tx)
		if err != nil {
			impl.logger.Errorw("error in getting CiEnvMappingObject ", "err", err, "ciPipelineId", CiEnvMappingObject.CiPipelineId)
			return err
		}
	}
	return nil
}
func (impl CiCdPipelineOrchestratorImpl) CreateCiConf(createRequest *bean.CiConfigRequest, templateId int) (*bean.CiConfigRequest, error) {
	// save pipeline in db start
	for _, ciPipeline := range createRequest.CiPipelines {
		argByte, err := json.Marshal(ciPipeline.DockerArgs)
		if err != nil {
			impl.logger.Errorw("err", "err", err)
			return nil, err
		}

		dbConnection := impl.pipelineRepository.GetConnection()
		tx, err := dbConnection.Begin()
		if err != nil {
			return nil, err
		}
		// Rollback tx on error.
		defer tx.Rollback()
		if !ciPipeline.PipelineType.IsValidPipelineType() {
			impl.logger.Debugw(" Invalid PipelineType", "ciPipeline.PipelineType", ciPipeline.PipelineType)
<<<<<<< HEAD
			return nil, errors.New(CiPipeline.PIPELINE_TYPE_IS_NOT_VALID)
=======
			errorMessage := fmt.Sprintf(CiPipeline.PIPELINE_TYPE_IS_NOT_VALID, ciPipeline.PipelineType)
			return nil, util.NewApiError().WithHttpStatusCode(http.StatusBadRequest).WithInternalMessage(errorMessage).WithUserMessage(errorMessage)
>>>>>>> 655dfc19
		}
		ciPipelineObject := &pipelineConfig.CiPipeline{
			AppId:                    createRequest.AppId,
			IsManual:                 ciPipeline.IsManual,
			IsExternal:               ciPipeline.IsExternal,
			CiTemplateId:             templateId,
			Version:                  ciPipeline.Version,
			Name:                     ciPipeline.Name,
			ParentCiPipeline:         ciPipeline.ParentCiPipeline,
			DockerArgs:               string(argByte),
			Active:                   true,
			Deleted:                  false,
			ScanEnabled:              createRequest.ScanEnabled,
			IsDockerConfigOverridden: ciPipeline.IsDockerConfigOverridden,
			PipelineType:             string(ciPipeline.PipelineType),
			AuditLog:                 sql.AuditLog{UpdatedBy: createRequest.UserId, CreatedBy: createRequest.UserId, UpdatedOn: time.Now(), CreatedOn: time.Now()},
		}
		err = impl.ciPipelineRepository.Save(ciPipelineObject, tx)
		ciPipeline.Id = ciPipelineObject.Id
		if err != nil {
			impl.logger.Errorw("error in saving pipeline", "ciPipelineObject", ciPipelineObject, "err", err)
			return nil, err
		}

		// If customTagObejct has been passed, save it
		if !ciPipeline.EnableCustomTag {
			err := impl.customTagService.DisableCustomTagIfExist(apiBean.CustomTag{
				EntityKey:   pipelineConfigBean.EntityTypeCiPipelineId,
				EntityValue: strconv.Itoa(ciPipeline.Id),
			})
			if err != nil {
				return nil, err
			}
		} else if ciPipeline.CustomTagObject != nil && len(ciPipeline.CustomTagObject.TagPattern) != 0 {
			customTag := &apiBean.CustomTag{
				EntityKey:            pipelineConfigBean.EntityTypeCiPipelineId,
				EntityValue:          strconv.Itoa(ciPipeline.Id),
				TagPattern:           ciPipeline.CustomTagObject.TagPattern,
				AutoIncreasingNumber: ciPipeline.CustomTagObject.CounterX,
				Enabled:              ciPipeline.EnableCustomTag,
			}
			err := impl.customTagService.CreateOrUpdateCustomTag(customTag)
			if err != nil {
				return nil, err
			}
		}

		if createRequest.IsJob {
			CiEnvMapping := &pipelineConfig.CiEnvMapping{
				CiPipelineId:  ciPipeline.Id,
				EnvironmentId: ciPipeline.EnvironmentId,
				AuditLog:      sql.AuditLog{UpdatedBy: createRequest.UserId, CreatedBy: createRequest.UserId, UpdatedOn: time.Now(), CreatedOn: time.Now()},
			}
			err = impl.ciPipelineRepository.SaveCiEnvMapping(CiEnvMapping, tx)
			if err != nil {
				impl.logger.Errorw("error in saving pipeline", "CiEnvMapping", CiEnvMapping, "err", err)
				return nil, err
			}

			if ciPipeline.EnvironmentId != 0 && !createRequest.IsCloneJob {
				createJobEnvOverrideRequest := &pipelineConfigBean.CreateJobEnvOverridePayload{
					AppId:  createRequest.AppId,
					EnvId:  ciPipeline.EnvironmentId,
					UserId: createRequest.UserId,
				}
				_, err = impl.configMapService.ConfigSecretEnvironmentCreate(createJobEnvOverrideRequest)
				if err != nil && !strings.Contains(err.Error(), "already exists") {
					impl.logger.Errorw("error in saving env override", "createJobEnvOverrideRequest", createJobEnvOverrideRequest, "err", err)
					return nil, err
				}

			}
		}

		var pipelineMaterials []*pipelineConfig.CiPipelineMaterial
		for _, r := range ciPipeline.CiMaterial {
			material := &pipelineConfig.CiPipelineMaterial{
				GitMaterialId: r.GitMaterialId,
				ScmId:         r.ScmId,
				ScmVersion:    r.ScmVersion,
				ScmName:       r.ScmName,
				Value:         r.Source.Value,
				Type:          r.Source.Type,
				Path:          r.Path,
				CheckoutPath:  r.CheckoutPath,
				CiPipelineId:  ciPipelineObject.Id,
				Active:        true,
				Regex:         r.Source.Regex,
				AuditLog:      sql.AuditLog{UpdatedBy: createRequest.UserId, CreatedBy: createRequest.UserId, UpdatedOn: time.Now(), CreatedOn: time.Now()},
			}
			if material.Regex == "" && r.Source.Type == pipelineConfig.SOURCE_TYPE_BRANCH_REGEX {
				material.Regex = r.Source.Value
			}
			pipelineMaterials = append(pipelineMaterials, material)
		}
		if len(pipelineMaterials) != 0 {
			err = impl.ciPipelineMaterialRepository.Save(tx, pipelineMaterials...)
		}
		if err != nil {
			impl.logger.Errorf("error in saving pipelineMaterials in db", "materials", pipelineMaterials, "err", err)
			return nil, err
		}
		pmIds := make(map[string]int)
		for _, pm := range pipelineMaterials {
			key := fmt.Sprintf("%d-%d", pm.CiPipelineId, pm.GitMaterialId)
			pmIds[key] = pm.Id
		}
		for _, r := range ciPipeline.CiMaterial {
			key := fmt.Sprintf("%d-%d", ciPipelineObject.Id, r.GitMaterialId)
			r.Id = pmIds[key]
		}
		if ciPipeline.IsExternal {

		} else {
			// save pipeline in db end
			if len(pipelineMaterials) != 0 {
				err = impl.AddPipelineMaterialInGitSensor(pipelineMaterials)
			}
			if err != nil {
				impl.logger.Errorf("error in saving pipelineMaterials in git sensor", "materials", pipelineMaterials, "err", err)
				return nil, err
			}
		}

		// adding ci pipeline to workflow
		appWorkflowModel, err := impl.appWorkflowRepository.FindByIdAndAppId(createRequest.AppWorkflowId, createRequest.AppId)
		if err != nil && pg.ErrNoRows != err {
			return createRequest, err
		}

		if appWorkflowModel.Id > 0 {
			appWorkflowMap := &appWorkflow.AppWorkflowMapping{
				AppWorkflowId: appWorkflowModel.Id,
				ParentId:      0,
				ComponentId:   ciPipeline.Id,
				Type:          "CI_PIPELINE",
				Active:        true,
				ParentType:    "",
				AuditLog:      sql.AuditLog{CreatedBy: createRequest.UserId, CreatedOn: time.Now(), UpdatedOn: time.Now(), UpdatedBy: createRequest.UserId},
			}
			_, err = impl.appWorkflowRepository.SaveAppWorkflowMapping(appWorkflowMap, tx)
			if err != nil {
				return createRequest, err
			}
			createRequest.AppWorkflowMapping = appWorkflowMap
		}
		err = tx.Commit()
		if err != nil {
			return nil, err
		}
		if createRequest.Artifact != nil {
			createRequest.Artifact.PipelineId = ciPipeline.Id
			_, err := impl.CiArtifactRepository.SaveAll([]*repository.CiArtifact{createRequest.Artifact})
			if err != nil {
				impl.logger.Errorw("error in saving artifacts for CI pipeline", "artifact", createRequest, "err", err)
				return nil, err
			}
		}

		ciTemplateBean := &pipelineConfigBean.CiTemplateBean{}
		if ciPipeline.IsDockerConfigOverridden {
			// creating template override
			templateOverride := &pipelineConfig.CiTemplateOverride{
				CiPipelineId:     ciPipeline.Id,
				DockerRegistryId: ciPipeline.DockerConfigOverride.DockerRegistry,
				DockerRepository: ciPipeline.DockerConfigOverride.DockerRepository,
				// DockerfilePath:   ciPipelineRequest.DockerConfigOverride.DockerBuildConfig.DockerfilePath,
				GitMaterialId:             ciPipeline.DockerConfigOverride.CiBuildConfig.GitMaterialId,
				BuildContextGitMaterialId: ciPipeline.DockerConfigOverride.CiBuildConfig.BuildContextGitMaterialId,
				Active:                    true,
				AuditLog: sql.AuditLog{
					CreatedBy: createRequest.UserId,
					CreatedOn: time.Now(),
					UpdatedBy: createRequest.UserId,
					UpdatedOn: time.Now(),
				},
			}
			ciTemplateBean = &pipelineConfigBean.CiTemplateBean{
				CiTemplateOverride: templateOverride,
				CiBuildConfig:      ciPipeline.DockerConfigOverride.CiBuildConfig,
				UserId:             createRequest.UserId,
			}
			if !ciPipeline.IsExternal { // pipeline is not [linked, webhook] and overridden, then create template override
				err = impl.createDockerRepoIfNeeded(ciPipeline.DockerConfigOverride.DockerRegistry, ciPipeline.DockerConfigOverride.DockerRepository)
				if err != nil {
					impl.logger.Errorw("error, createDockerRepoIfNeeded", "err", err, "dockerRegistryId", ciPipeline.DockerConfigOverride.DockerRegistry, "dockerRegistry", ciPipeline.DockerConfigOverride.DockerRepository)
					return nil, err
				}
				err := impl.ciTemplateService.Save(ciTemplateBean)
				if err != nil {
					return nil, err
				}
			}
		}
		err = impl.ciPipelineHistoryService.SaveHistory(ciPipelineObject, pipelineMaterials, ciTemplateBean, repository4.TRIGGER_ADD)
		if err != nil {
			impl.logger.Errorw("error in saving history for ci pipeline", "err", err, "ciPipelineId", ciPipelineObject.Id)
		}

		// creating ci stages after tx commit due to FK constraints
		if ciPipeline.PreBuildStage != nil && len(ciPipeline.PreBuildStage.Steps) > 0 {
			// creating pre stage
			err = impl.pipelineStageService.CreatePipelineStage(ciPipeline.PreBuildStage, repository5.PIPELINE_STAGE_TYPE_PRE_CI, ciPipeline.Id, createRequest.UserId)
			if err != nil {
				impl.logger.Errorw("error in creating pre stage", "err", err, "preBuildStage", ciPipeline.PreBuildStage, "ciPipelineId", ciPipeline.Id)
				return nil, err
			}
		}
		if ciPipeline.PostBuildStage != nil && len(ciPipeline.PostBuildStage.Steps) > 0 {
			// creating post stage
			err = impl.pipelineStageService.CreatePipelineStage(ciPipeline.PostBuildStage, repository5.PIPELINE_STAGE_TYPE_POST_CI, ciPipeline.Id, createRequest.UserId)
			if err != nil {
				impl.logger.Errorw("error in creating post stage", "err", err, "postBuildStage", ciPipeline.PostBuildStage, "ciPipelineId", ciPipeline.Id)
				return nil, err
			}
		}
		for _, r := range ciPipeline.CiMaterial {
			ciMaterial, err := impl.ciPipelineMaterialRepository.GetById(r.Id)
			if err != nil && pg.ErrNoRows != err {
				return nil, err
			}
			if ciMaterial != nil && ciMaterial.GitMaterial != nil {
				r.GitMaterialName = ciMaterial.GitMaterial.Name[strings.Index(ciMaterial.GitMaterial.Name, "-")+1:]
			}
		}
	}
	return createRequest, nil
}

func (impl CiCdPipelineOrchestratorImpl) BuildCiPipelineScript(userId int32, ciScript *bean.CiScript, scriptStage string, ciPipeline *bean.CiPipeline) *pipelineConfig.CiPipelineScript {
	ciPipelineScript := &pipelineConfig.CiPipelineScript{
		Name:           ciScript.Name,
		Index:          ciScript.Index,
		CiPipelineId:   ciPipeline.Id,
		Script:         ciScript.Script,
		Stage:          scriptStage,
		Active:         true,
		OutputLocation: ciScript.OutputLocation,
		AuditLog: sql.AuditLog{
			CreatedOn: time.Now(),
			CreatedBy: userId,
			UpdatedOn: time.Now(),
			UpdatedBy: userId,
		},
	}
	if ciScript.Id != 0 {
		ciPipelineScript.Id = ciScript.Id
	}
	return ciPipelineScript
}

func (impl CiCdPipelineOrchestratorImpl) generateApiKey(ciPipelineId int, ciPipelineName string, secret string) (prefix, sha string) {
	hashData := strconv.Itoa(ciPipelineId) + "-" + ciPipelineName + "-" + time.Now().String()
	prefix = base64.StdEncoding.EncodeToString([]byte(strconv.Itoa(ciPipelineId)))
	h := hmac.New(sha256.New, []byte(secret))
	_, err := h.Write([]byte(hashData))
	if err != nil {
		impl.logger.Error(err)
	}
	sha = hex.EncodeToString(h.Sum(nil))
	return prefix, sha
}

func (impl CiCdPipelineOrchestratorImpl) generateExternalCiPayload(ciPipeline *bean.CiPipeline, externalCiPipeline *pipelineConfig.ExternalCiPipeline, keyPrefix string, apiKey string) *bean.CiPipeline {
	if impl.ciConfig.ExternalCiWebhookUrl == "" {
		hostUrl, err := impl.attributesService.GetByKey(attributesBean.HostUrlKey)
		if err != nil {
			impl.logger.Errorw("there is no external ci webhook url configured", "ci pipeline", ciPipeline)
			return nil
		}
		if hostUrl != nil {
			impl.ciConfig.ExternalCiWebhookUrl = fmt.Sprintf("%s/%s", hostUrl.Value, types.ExternalCiWebhookPath)
		}
	}
	accessKey := keyPrefix + "." + apiKey
	ciPipeline.ExternalCiConfig = bean.ExternalCiConfig{
		WebhookUrl: impl.ciConfig.ExternalCiWebhookUrl,
		AccessKey:  accessKey,
		Payload:    impl.ciConfig.ExternalCiPayload,
	}
	return ciPipeline
}

func (impl CiCdPipelineOrchestratorImpl) AddPipelineMaterialInGitSensor(pipelineMaterials []*pipelineConfig.CiPipelineMaterial) error {
	var materials []*gitSensor.CiPipelineMaterial
	for _, ciPipelineMaterial := range pipelineMaterials {
		if ciPipelineMaterial.Type != pipelineConfig.SOURCE_TYPE_BRANCH_REGEX {
			material := &gitSensor.CiPipelineMaterial{
				Id:            ciPipelineMaterial.Id,
				Active:        ciPipelineMaterial.Active,
				Value:         ciPipelineMaterial.Value,
				GitMaterialId: ciPipelineMaterial.GitMaterialId,
				Type:          gitSensor.SourceType(ciPipelineMaterial.Type),
			}
			materials = append(materials, material)
		}
	}

	return impl.GitSensorClient.SavePipelineMaterial(context.Background(), materials)
}

func (impl CiCdPipelineOrchestratorImpl) CheckStringMatchRegex(regex string, value string) bool {
	response, err := regexp.MatchString(regex, value)
	if err != nil {
		return false
	}
	return response
}

func (impl CiCdPipelineOrchestratorImpl) CreateApp(createRequest *bean.CreateAppDTO) (*bean.CreateAppDTO, error) {
	// validate the labels key-value if propagate is true
	for _, label := range createRequest.AppLabels {
		if !label.Propagate {
			continue
		}
		labelKey := label.Key
		labelValue := label.Value
		err := util4.CheckIfValidLabel(labelKey, labelValue)
		if err != nil {
			return nil, err
		}
	}

	dbConnection := impl.appRepository.GetConnection()
	tx, err := dbConnection.Begin()
	if err != nil {
		return nil, err
	}
	// Rollback tx on error.
	defer tx.Rollback()
	app, err := impl.createAppGroup(createRequest.AppName, createRequest.Description, createRequest.UserId, createRequest.TeamId, createRequest.AppType, tx)
	if err != nil {
		return nil, err
	}
	err = impl.storeGenericNote(tx, createRequest, app.Id)
	if err != nil {
		impl.logger.Errorw("error in saving generic note", "err", err, "genericNoteObj", createRequest.GenericNote, "userId", createRequest.UserId)
		return nil, err
	}
	// create labels and tags with app
	if app.Active && len(createRequest.AppLabels) > 0 {
		appLabelMap := make(map[string]bool)
		for _, label := range createRequest.AppLabels {
			uniqueLabelExists := fmt.Sprintf("%s:%s:%t", label.Key, label.Value, label.Propagate)
			if _, ok := appLabelMap[uniqueLabelExists]; !ok {
				appLabelMap[uniqueLabelExists] = true
				request := &bean.AppLabelDto{
					AppId:     app.Id,
					Key:       label.Key,
					Value:     label.Value,
					Propagate: label.Propagate,
					UserId:    createRequest.UserId,
				}
				_, err := impl.appLabelsService.Create(request, tx)
				if err != nil {
					impl.logger.Errorw("error on creating labels for app id ", "err", err, "appId", app.Id)
					return nil, err
				}
			}
		}
	}
	err = tx.Commit()
	if err != nil {
		impl.logger.Errorw("error in commit repo", "error", err)
		return nil, err
	}
	createRequest.Id = app.Id
	if createRequest.AppType == helper.Job {
		createRequest.AppName = app.DisplayName
	}
	return createRequest, nil
}

func (impl CiCdPipelineOrchestratorImpl) storeGenericNote(tx *pg.Tx, createRequest *bean.CreateAppDTO, appId int) error {
	if createRequest.GenericNote != nil && createRequest.GenericNote.Description != "" {
		genericNoteObj := repository3.GenericNote{
			Description:    createRequest.GenericNote.Description,
			IdentifierType: repository3.AppType,
			Identifier:     appId,
		}
		note, err := impl.genericNoteService.Save(tx, &genericNoteObj, createRequest.UserId)
		if err != nil {
			impl.logger.Errorw("error in saving description", "err", err, "genericNoteObj", genericNoteObj, "userId", createRequest.UserId)
			return err
		}
		createRequest.GenericNote = note
	}
	return nil
}

func (impl CiCdPipelineOrchestratorImpl) DeleteApp(appId int, userId int32) error {
	// Delete git materials,call git sensor and delete app
	impl.logger.Debug("deleting materials in orchestrator")
	materials, err := impl.materialRepository.FindByAppId(appId)
	if err != nil && !util.IsErrNoRows(err) {
		impl.logger.Errorw("err", err)
		return err
	}
	for i := range materials {
		materials[i].Active = false
		materials[i].UpdatedOn = time.Now()
		materials[i].UpdatedBy = userId
	}
	err = impl.materialRepository.Update(materials)

	if err != nil {
		impl.logger.Errorw("could not delete materials ", "err", err)
		return err
	}

	err = impl.gitMaterialHistoryService.CreateDeleteMaterialHistory(materials)

	impl.logger.Debug("deleting materials in git_sensor")
	for _, m := range materials {
		err = impl.updateRepositoryToGitSensor(m)
		if err != nil {
			impl.logger.Errorw("error in updating to git-sensor", "err", err)
			return err
		}
	}

	app, err := impl.appRepository.FindById(appId)
	if err != nil {
		impl.logger.Errorw("err", err)
		return err
	}
	dbConnection := impl.appRepository.GetConnection()
	tx, err := dbConnection.Begin()
	if err != nil {
		impl.logger.Errorw("error in establishing connection", "err", err)
		return err
	}
	// Rollback tx on error.
	defer tx.Rollback()
	app.Active = false
	app.UpdatedOn = time.Now()
	app.UpdatedBy = userId
	err = impl.appRepository.UpdateWithTxn(app, tx)
	if err != nil {
		impl.logger.Errorw("err", "err", err)
		return err
	}
	// deleting auth roles entries for this project
	err = impl.userAuthService.DeleteRoles(bean3.APP_TYPE, app.AppName, tx, "", "")
	if err != nil {
		impl.logger.Errorw("error in deleting auth roles", "err", err)
		return err
	}
	err = tx.Commit()
	if err != nil {
		return err
	}
	go func() {
		var kind, subKind bean6.DevtronResourceKind
		switch app.AppType {
		case helper.CustomApp:
			kind = bean6.DevtronResourceApplication
			subKind = bean6.DevtronResourceDevtronApplication
		case helper.Job:
			kind = bean6.DevtronResourceJob
			// here not doing for helm app because it is deleted in different method (through installed app)
		}
		errInResourceDelete := impl.devtronResourceService.DeleteObjectAndItsDependency(app.Id, kind,
			subKind, bean6.DevtronResourceVersion1, userId)
		if errInResourceDelete != nil {
			impl.logger.Errorw("error in deleting app resource and dependency data", "err", err, "appId", app.Id)
		}
	}()
	return nil
}

func (impl CiCdPipelineOrchestratorImpl) CreateMaterials(createMaterialRequest *bean.CreateMaterialDTO) (*bean.CreateMaterialDTO, error) {
	tx, err := impl.transactionManager.StartTx()
	if err != nil {
		return nil, err
	}
	defer tx.Rollback()
	existingMaterials, err := impl.materialRepository.FindByAppId(createMaterialRequest.AppId)
	if err != nil {
		impl.logger.Errorw("err", "err", err)
		return nil, err
	}
	checkoutPaths := make(map[int]string)
	impl.logger.Debugw("existing materials", "material", existingMaterials)
	for _, material := range existingMaterials {
		checkoutPaths[material.Id] = material.CheckoutPath
	}
	for i, material := range createMaterialRequest.Material {
		if material.CheckoutPath == "" {
			material.CheckoutPath = "./"
		}
		checkoutPaths[i*-1] = material.CheckoutPath
	}
	duplicatePathErr := impl.validateCheckoutPathsForMultiGit(checkoutPaths)
	if duplicatePathErr != nil {
		impl.logger.Errorw("duplicate checkout paths", "err", err)
		return nil, duplicatePathErr
	}
	var materials []*bean.GitMaterial
	for _, inputMaterial := range createMaterialRequest.Material {
		inputMaterial.UpdateSanitisedGitRepoUrl()
		m, err := impl.createMaterial(tx, inputMaterial, createMaterialRequest.AppId, createMaterialRequest.UserId)
		inputMaterial.Id = m.Id
		if err != nil {
			return nil, err
		}
		materials = append(materials, inputMaterial)
	}
	err = impl.addRepositoryToGitSensor(materials)
	if err != nil {
		impl.logger.Errorw("error in updating to sensor", "err", err)
		return nil, err
	}
	err = impl.transactionManager.CommitTx(tx)
	if err != nil {
		impl.logger.Errorw("error in committing tx Create material", "err", err, "materials", materials)
		return nil, err
	}
	impl.logger.Debugw("all materials are ", "materials", materials)
	return createMaterialRequest, nil
}

func (impl CiCdPipelineOrchestratorImpl) UpdateMaterial(updateMaterialDTO *bean.UpdateMaterialDTO) (*bean.UpdateMaterialDTO, error) {
	tx, err := impl.transactionManager.StartTx()
	if err != nil {
		return nil, err
	}
	defer tx.Rollback()
	updatedMaterial, err := impl.updateMaterial(tx, updateMaterialDTO)
	if err != nil {
		impl.logger.Errorw("err", "err", err)
		return nil, err
	}

	err = impl.updateRepositoryToGitSensor(updatedMaterial)
	if err != nil {
		impl.logger.Errorw("error in updating to git-sensor", "err", err)
		return nil, err
	}
	err = impl.transactionManager.CommitTx(tx)
	if err != nil {
		impl.logger.Errorw("error in committing tx Update material", "err", err)
		return nil, err
	}
	return updateMaterialDTO, nil
}

func (impl CiCdPipelineOrchestratorImpl) updateRepositoryToGitSensor(material *pipelineConfig.GitMaterial) error {
	sensorMaterial := &gitSensor.GitMaterial{
		Name:             material.Name,
		Url:              material.Url,
		Id:               material.Id,
		GitProviderId:    material.GitProviderId,
		CheckoutLocation: material.CheckoutPath,
		Deleted:          !material.Active,
		FetchSubmodules:  material.FetchSubmodules,
		FilterPattern:    material.FilterPattern,
	}
	return impl.GitSensorClient.UpdateRepo(context.Background(), sensorMaterial)
}

func (impl CiCdPipelineOrchestratorImpl) addRepositoryToGitSensor(materials []*bean.GitMaterial) error {
	var sensorMaterials []*gitSensor.GitMaterial
	for _, material := range materials {
		sensorMaterial := &gitSensor.GitMaterial{
			Name:            material.Name,
			Url:             material.Url,
			Id:              material.Id,
			GitProviderId:   material.GitProviderId,
			Deleted:         false,
			FetchSubmodules: material.FetchSubmodules,
			FilterPattern:   material.FilterPattern,
		}
		sensorMaterials = append(sensorMaterials, sensorMaterial)
	}
	return impl.GitSensorClient.AddRepo(context.Background(), sensorMaterials)
}

// FIXME: not thread safe
func (impl CiCdPipelineOrchestratorImpl) createAppGroup(name, description string, userId int32, teamId int, appType helper.AppType, tx *pg.Tx) (*app2.App, error) {
	app, err := impl.appRepository.FindActiveByName(name)
	if err != nil && err != pg.ErrNoRows {
		return nil, err
	}
	if appType != helper.Job {
		if app != nil && app.Id > 0 {
			impl.logger.Warnw("app already exists", "name", name)
			err = &util.ApiError{
				Code:            constants.AppAlreadyExists.Code,
				InternalMessage: "app already exists",
				UserMessage:     constants.AppAlreadyExists.UserMessage(name),
			}
			return nil, err
		}
	} else {
		job, err := impl.appRepository.FindJobByDisplayName(name)
		if err != nil && err != pg.ErrNoRows {
			return nil, err
		}
		if job != nil && job.Id > 0 {
			impl.logger.Warnw("job already exists", "name", name)
			err = &util.ApiError{
				Code:            constants.AppAlreadyExists.Code,
				InternalMessage: "job already exists",
				UserMessage:     constants.AppAlreadyExists.UserMessage(name),
			}
			return nil, err
		}
	}

	displayName := name
	appName := name
	if appType == helper.Job {
		appName = name + "-" + util2.Generate(8) + "J" + CiPipeline.UniquePlaceHolderForAppName
	}
	pg := &app2.App{
		Active:      true,
		AppName:     appName,
		DisplayName: displayName,
		Description: description,
		TeamId:      teamId,
		AppType:     appType,
		AuditLog:    sql.AuditLog{UpdatedBy: userId, CreatedBy: userId, UpdatedOn: time.Now(), CreatedOn: time.Now()},
	}
	err = impl.appRepository.SaveWithTxn(pg, tx)
	if err != nil {
		impl.logger.Errorw("error in saving entity ", "entity", pg)
		return nil, err
	}

	apps, err := impl.appRepository.FindActiveListByName(name)
	if err != nil {
		return nil, err
	}
	appLen := len(apps)
	if appLen > 1 {
		firstElement := apps[0]
		if firstElement.Id != pg.Id {
			pg.Active = false
			err = impl.appRepository.UpdateWithTxn(pg, tx)
			if err != nil {
				impl.logger.Errorw("error in saving entity ", "entity", pg)
				return nil, err
			}
			err = &util.ApiError{
				Code:            constants.AppAlreadyExists.Code,
				InternalMessage: "app already exists",
				UserMessage:     constants.AppAlreadyExists.UserMessage(name),
			}
			return nil, err
		}
	}
	return pg, nil
}

func (impl CiCdPipelineOrchestratorImpl) validateCheckoutPathsForMultiGit(allPaths map[int]string) error {
	dockerfilePathMap := make(map[string]bool)
	impl.logger.Debugw("all paths ", "path", allPaths)
	isMulti := len(allPaths) > 1
	for _, c := range allPaths {
		if isMulti && (c == "") {
			impl.logger.Errorw("validation err", "err", "checkout path required for multi-git")
			return fmt.Errorf("checkout path required for multi-git")
		}
		if !strings.HasPrefix(c, "./") {
			impl.logger.Errorw("validation err", "err", "invalid checkout path it must start with ./")
			return fmt.Errorf("invalid checkout path it must start with ./ ")
		}
		if _, ok := dockerfilePathMap[c]; ok {
			impl.logger.Error("duplicate checkout paths found")
			return errors.New("duplicate checkout paths found")
		}
		dockerfilePathMap[c] = true
	}
	return nil
}

func (impl CiCdPipelineOrchestratorImpl) updateMaterial(tx *pg.Tx, updateMaterialDTO *bean.UpdateMaterialDTO) (*pipelineConfig.GitMaterial, error) {
	existingMaterials, err := impl.materialRepository.FindByAppId(updateMaterialDTO.AppId)
	if err != nil {
		impl.logger.Errorw("err", "err", err)
		return nil, err
	}
	checkoutPaths := make(map[int]string)
	for _, material := range existingMaterials {
		checkoutPaths[material.Id] = material.CheckoutPath
	}
	var currentMaterial *pipelineConfig.GitMaterial
	for _, m := range existingMaterials {
		if m.Id == updateMaterialDTO.Material.Id {
			currentMaterial = m
			break
		}
	}
	if currentMaterial == nil {
		return nil, errors.New("material to be updated does not exist")
	}
	if updateMaterialDTO.Material.CheckoutPath == "" {
		updateMaterialDTO.Material.CheckoutPath = "./"
	}
	checkoutPaths[updateMaterialDTO.Material.Id] = updateMaterialDTO.Material.CheckoutPath
	validationErr := impl.validateCheckoutPathsForMultiGit(checkoutPaths)
	if validationErr != nil {
		impl.logger.Errorw("validation err", "err", err)
		return nil, validationErr
	}
	updateMaterialDTO.Material.UpdateSanitisedGitRepoUrl()
	currentMaterial.Url = updateMaterialDTO.Material.Url
	basePath := path.Base(updateMaterialDTO.Material.Url)
	basePath = strings.TrimSuffix(basePath, ".git")

	currentMaterial.Name = strconv.Itoa(updateMaterialDTO.Material.GitProviderId) + "-" + basePath
	currentMaterial.GitProviderId = updateMaterialDTO.Material.GitProviderId
	currentMaterial.CheckoutPath = updateMaterialDTO.Material.CheckoutPath
	currentMaterial.FetchSubmodules = updateMaterialDTO.Material.FetchSubmodules
	currentMaterial.FilterPattern = updateMaterialDTO.Material.FilterPattern
	currentMaterial.AuditLog = sql.AuditLog{UpdatedBy: updateMaterialDTO.UserId, CreatedBy: currentMaterial.CreatedBy, UpdatedOn: time.Now(), CreatedOn: currentMaterial.CreatedOn}

	err = impl.materialRepository.UpdateMaterial(tx, currentMaterial)

	if err != nil {
		impl.logger.Errorw("error in updating material", "material", currentMaterial, "err", err)
		return nil, err
	}

	err = impl.gitMaterialHistoryService.CreateMaterialHistory(tx, currentMaterial)

	return currentMaterial, nil
}

func (impl CiCdPipelineOrchestratorImpl) createMaterial(tx *pg.Tx, inputMaterial *bean.GitMaterial, appId int, userId int32) (*pipelineConfig.GitMaterial, error) {
	basePath := path.Base(inputMaterial.Url)
	basePath = strings.TrimSuffix(basePath, ".git")
	material := &pipelineConfig.GitMaterial{
		Url:             inputMaterial.Url,
		AppId:           appId,
		Name:            strconv.Itoa(inputMaterial.GitProviderId) + "-" + basePath,
		GitProviderId:   inputMaterial.GitProviderId,
		Active:          true,
		CheckoutPath:    inputMaterial.CheckoutPath,
		FetchSubmodules: inputMaterial.FetchSubmodules,
		FilterPattern:   inputMaterial.FilterPattern,
		AuditLog:        sql.AuditLog{UpdatedBy: userId, CreatedBy: userId, UpdatedOn: time.Now(), CreatedOn: time.Now()},
	}
	err := impl.materialRepository.SaveMaterial(tx, material)
	if err != nil {
		impl.logger.Errorw("error in saving material", "material", material, "err", err)
		return nil, err
	}
	err = impl.gitMaterialHistoryService.CreateMaterialHistory(tx, material)
	return material, err
}

func (impl CiCdPipelineOrchestratorImpl) CreateCDPipelines(pipelineRequest *bean.CDPipelineConfigObject, appId int, userId int32, tx *pg.Tx, appName string) (pipelineId int, err error) {
	preStageConfig := ""
	preTriggerType := pipelineConfig.TriggerType("")
	if len(pipelineRequest.PreStage.Config) > 0 {
		preStageConfig = pipelineRequest.PreStage.Config
		preTriggerType = pipelineRequest.PreStage.TriggerType
	}

	if pipelineRequest.PreDeployStage != nil {
		preTriggerType = pipelineRequest.PreDeployStage.TriggerType
	}

	postStageConfig := ""
	postTriggerType := pipelineConfig.TriggerType("")
	if len(pipelineRequest.PostStage.Config) > 0 {
		postStageConfig = pipelineRequest.PostStage.Config
		postTriggerType = pipelineRequest.PostStage.TriggerType
	}

	if pipelineRequest.PostDeployStage != nil {
		postTriggerType = pipelineRequest.PostDeployStage.TriggerType
	}

	preStageConfigMapSecretNames, err := json.Marshal(&pipelineRequest.PreStageConfigMapSecretNames)
	if err != nil {
		impl.logger.Error(err)
		return 0, err
	}

	postStageConfigMapSecretNames, err := json.Marshal(&pipelineRequest.PostStageConfigMapSecretNames)
	if err != nil {
		impl.logger.Error(err)
		return 0, err
	}
	env, err := impl.envRepository.FindById(pipelineRequest.EnvironmentId)
	if err != nil {
		impl.logger.Errorw("error in getting environment by id", "err", err)
		return 0, err
	}
	pipeline := &pipelineConfig.Pipeline{
		EnvironmentId:                 pipelineRequest.EnvironmentId,
		AppId:                         appId,
		Name:                          pipelineRequest.Name,
		Deleted:                       false,
		CiPipelineId:                  pipelineRequest.CiPipelineId,
		TriggerType:                   pipelineRequest.TriggerType,
		PreStageConfig:                preStageConfig,
		PostStageConfig:               postStageConfig,
		PreTriggerType:                preTriggerType,
		PostTriggerType:               postTriggerType,
		PreStageConfigMapSecretNames:  string(preStageConfigMapSecretNames),
		PostStageConfigMapSecretNames: string(postStageConfigMapSecretNames),
		RunPreStageInEnv:              pipelineRequest.RunPreStageInEnv,
		RunPostStageInEnv:             pipelineRequest.RunPostStageInEnv,
		DeploymentAppCreated:          false,
		DeploymentAppType:             pipelineRequest.DeploymentAppType,
		DeploymentAppName:             fmt.Sprintf("%s-%s", appName, env.Name),
		AuditLog:                      sql.AuditLog{UpdatedBy: userId, CreatedBy: userId, UpdatedOn: time.Now(), CreatedOn: time.Now()},
	}
	if pipelineRequest.UserApprovalConf != nil {
		userApprovalConf, err := json.Marshal(pipelineRequest.UserApprovalConf)
		if err != nil {
			impl.logger.Error("error occurred while marshalling user approval conf", "pipeline", pipeline, "err", err)
			return 0, err
		}
		pipeline.UserApprovalConfig = string(userApprovalConf)
	}
	err = impl.pipelineRepository.Save([]*pipelineConfig.Pipeline{pipeline}, tx)
	if err != nil {
		impl.logger.Errorw("error in saving cd pipeline", "err", err, "pipeline", pipeline)
		return 0, err
	}
	if pipeline.PreStageConfig != "" {
		err = impl.prePostCdScriptHistoryService.CreatePrePostCdScriptHistory(pipeline, tx, repository4.PRE_CD_TYPE, false, 0, time.Time{})
		if err != nil {
			impl.logger.Errorw("error in creating pre cd script entry", "err", err, "pipeline", pipeline)
			return 0, err
		}
	}
	if pipeline.PostStageConfig != "" {
		err = impl.prePostCdScriptHistoryService.CreatePrePostCdScriptHistory(pipeline, tx, repository4.POST_CD_TYPE, false, 0, time.Time{})
		if err != nil {
			impl.logger.Errorw("error in creating post cd script entry", "err", err, "pipeline", pipeline)
			return 0, err
		}
	}
	return pipeline.Id, nil
}

func (impl CiCdPipelineOrchestratorImpl) UpdateCDPipeline(pipelineRequest *bean.CDPipelineConfigObject, userId int32, tx *pg.Tx) (pipeline *pipelineConfig.Pipeline, err error) {
	pipeline, err = impl.pipelineRepository.FindById(pipelineRequest.Id)
	if err == pg.ErrNoRows {
		return pipeline, fmt.Errorf("no cd pipeline found")
	} else if err != nil {
		return pipeline, err
	} else if pipeline.Id == 0 {
		return pipeline, fmt.Errorf("no cd pipeline found")
	}
	preStageConfig := ""
	preTriggerType := pipelineConfig.TriggerType("")
	if len(pipelineRequest.PreStage.Config) > 0 {
		preStageConfig = pipelineRequest.PreStage.Config
		preTriggerType = pipelineRequest.PreStage.TriggerType
	}
	if pipelineRequest.PreDeployStage != nil {
		preTriggerType = pipelineRequest.PreDeployStage.TriggerType
	}

	postStageConfig := ""
	postTriggerType := pipelineConfig.TriggerType("")
	if len(pipelineRequest.PostStage.Config) > 0 {
		postStageConfig = pipelineRequest.PostStage.Config
		postTriggerType = pipelineRequest.PostStage.TriggerType
	}
	if pipelineRequest.PostDeployStage != nil {
		postTriggerType = pipelineRequest.PostDeployStage.TriggerType
	}

	preStageConfigMapSecretNames, err := json.Marshal(&pipelineRequest.PreStageConfigMapSecretNames)
	if err != nil {
		impl.logger.Error(err)
		return pipeline, err
	}

	postStageConfigMapSecretNames, err := json.Marshal(&pipelineRequest.PostStageConfigMapSecretNames)
	if err != nil {
		impl.logger.Error(err)
		return pipeline, err
	}

	pipeline.TriggerType = pipelineRequest.TriggerType
	pipeline.PreTriggerType = preTriggerType
	pipeline.PostTriggerType = postTriggerType
	pipeline.PreStageConfig = preStageConfig
	pipeline.PostStageConfig = postStageConfig
	pipeline.PreStageConfigMapSecretNames = string(preStageConfigMapSecretNames)
	pipeline.PostStageConfigMapSecretNames = string(postStageConfigMapSecretNames)
	pipeline.RunPreStageInEnv = pipelineRequest.RunPreStageInEnv
	pipeline.RunPostStageInEnv = pipelineRequest.RunPostStageInEnv
	if pipelineRequest.UserApprovalConf != nil {
		userApprovalConf, err := json.Marshal(pipelineRequest.UserApprovalConf)
		if err != nil {
			impl.logger.Error("error occurred while marshalling user approval conf", "pipeline", pipeline, "err", err)
			return pipeline, err
		}
		pipeline.UserApprovalConfig = string(userApprovalConf)
	} else {
		pipeline.UserApprovalConfig = ""
	}
	pipeline.UpdatedBy = userId
	pipeline.UpdatedOn = time.Now()
	err = impl.pipelineRepository.Update(pipeline, tx)
	if err != nil {
		impl.logger.Errorw("error in updating cd pipeline", "err", err, "pipeline", pipeline)
		return pipeline, err
	}
	if pipeline.PreStageConfig != "" {
		err = impl.prePostCdScriptHistoryService.CreatePrePostCdScriptHistory(pipeline, tx, repository4.PRE_CD_TYPE, false, 0, time.Time{})
		if err != nil {
			impl.logger.Errorw("error in creating pre cd script entry", "err", err, "pipeline", pipeline)
			return pipeline, err
		}
	}
	if pipeline.PostStageConfig != "" {
		err = impl.prePostCdScriptHistoryService.CreatePrePostCdScriptHistory(pipeline, tx, repository4.POST_CD_TYPE, false, 0, time.Time{})
		if err != nil {
			impl.logger.Errorw("error in creating post cd script entry", "err", err, "pipeline", pipeline)
			return pipeline, err
		}
	}

	if pipelineRequest.PreDeployStage != nil {
		// updating pre stage
		err = impl.pipelineStageService.UpdatePipelineStage(pipelineRequest.PreDeployStage, repository5.PIPELINE_STAGE_TYPE_PRE_CD, pipelineRequest.Id, userId)
		if err != nil {
			impl.logger.Errorw("error in updating pre stage", "err", err, "preDeployStage", pipelineRequest.PreDeployStage, "cdPipelineId", pipelineRequest.Id)
			return pipeline, err
		}
	}
	if pipelineRequest.PostDeployStage != nil {
		// updating post stage
		err = impl.pipelineStageService.UpdatePipelineStage(pipelineRequest.PostDeployStage, repository5.PIPELINE_STAGE_TYPE_POST_CD, pipelineRequest.Id, userId)
		if err != nil {
			impl.logger.Errorw("error in updating post stage", "err", err, "postDeployStage", pipelineRequest.PostDeployStage, "cdPipelineId", pipelineRequest.Id)
			return pipeline, err
		}
	}
	return pipeline, nil
}

func (impl CiCdPipelineOrchestratorImpl) DeleteCdPipeline(pipelineId int, userId int32, tx *pg.Tx) error {
	return impl.pipelineRepository.Delete(pipelineId, userId, tx)
}
func (impl CiCdPipelineOrchestratorImpl) getPipelineIdAndPrePostStageMapping(dbPipelines []*pipelineConfig.Pipeline) (map[int][]*pipelineConfigBean.PipelineStageDto, error) {
	var err error
	pipelineIdAndPrePostStageMapping := make(map[int][]*pipelineConfigBean.PipelineStageDto)
	var dbPipelineIds []int
	for _, pipeline := range dbPipelines {
		dbPipelineIds = append(dbPipelineIds, pipeline.Id)
	}
	if len(dbPipelineIds) > 0 {
		pipelineIdAndPrePostStageMapping, err = impl.pipelineStageService.GetCdPipelineStageDataDeepCopyForPipelineIds(dbPipelineIds)
		if err != nil {
			impl.logger.Errorw("error in fetching pipelinePrePostStageMapping", "err", err, "cdPipelineIds", dbPipelineIds)
			return pipelineIdAndPrePostStageMapping, err
		}
	}
	return pipelineIdAndPrePostStageMapping, nil
}

func (impl CiCdPipelineOrchestratorImpl) PipelineExists(name string) (bool, error) {
	return impl.pipelineRepository.PipelineExists(name)
}

func (impl CiCdPipelineOrchestratorImpl) GetCdPipelinesForApp(appId int) (cdPipelines *bean.CdPipelines, err error) {
	dbPipelines, err := impl.pipelineRepository.FindActiveByAppId(appId)
	if err != nil {
		impl.logger.Errorw("error in fetching cdPipeline", "appId", appId, "err", err)
	}
	pipelineIdAndPrePostStageMapping, err := impl.getPipelineIdAndPrePostStageMapping(dbPipelines)
	if err != nil {
		impl.logger.Errorw("error in fetching pipelineIdAndPrePostStageMapping", "err", err)
		return nil, err
	}

	isAppLevelGitOpsConfigured := false
	if len(dbPipelines) != 0 {
		isAppLevelGitOpsConfigured, err = impl.chartService.IsGitOpsRepoConfiguredForDevtronApps(appId)
		if err != nil {
			impl.logger.Errorw("error in fetching latest chart for app by appId")
			return nil, err
		}
	}

	var pipelines []*bean.CDPipelineConfigObject
	for _, dbPipeline := range dbPipelines {
		preStage := bean.CdStage{}
		if len(dbPipeline.PreStageConfig) > 0 {
			preStage.Name = "Pre-Deployment"
			preStage.Config = dbPipeline.PreStageConfig
			preStage.TriggerType = dbPipeline.PreTriggerType
		}
		postStage := bean.CdStage{}
		if len(dbPipeline.PostStageConfig) > 0 {
			postStage.Name = "Post-Deployment"
			postStage.Config = dbPipeline.PostStageConfig
			postStage.TriggerType = dbPipeline.PostTriggerType
		}

		preStageConfigmapSecrets := bean.PreStageConfigMapSecretNames{}
		postStageConfigmapSecrets := bean.PostStageConfigMapSecretNames{}
		var approvalConfig *pipelineConfig.UserApprovalConfig

		if dbPipeline.PreStageConfigMapSecretNames != "" {
			err = json.Unmarshal([]byte(dbPipeline.PreStageConfigMapSecretNames), &preStageConfigmapSecrets)
			if err != nil {
				impl.logger.Error(err)
				return nil, err
			}
		}
		if dbPipeline.PostStageConfigMapSecretNames != "" {
			err = json.Unmarshal([]byte(dbPipeline.PostStageConfigMapSecretNames), &postStageConfigmapSecrets)
			if err != nil {
				impl.logger.Error(err)
				return nil, err
			}
		}

		if dbPipeline.ApprovalNodeConfigured() {
			approvalConfig = &pipelineConfig.UserApprovalConfig{}
			err = json.Unmarshal([]byte(dbPipeline.UserApprovalConfig), approvalConfig)
			if err != nil {
				impl.logger.Errorw("error occurred while unmarshalling user approval config", "err", err)
				return nil, err
			}
		}

		pco, err := impl.PipelineOverrideRepository.GetLatestRelease(appId, dbPipeline.EnvironmentId)
		if err != nil {
			impl.logger.Errorw("error in fetching pipeline config override by pipeline id", "err", err)
		}
		artifact, err := impl.CiArtifactRepository.Get(pco.CiArtifactId)
		if err != nil {
			impl.logger.Errorw("error in getting ci artifact by id", "err", err)
		}

		manifestPushConfig, err := impl.manifestPushConfigRepository.GetManifestPushConfigByAppIdAndEnvId(appId, dbPipeline.EnvironmentId)
		if err != nil && err != pg.ErrNoRows {
			impl.logger.Errorw("error in fetching manifest push config from db", "err", err)
		}

		var helmPackageName string
		if len(artifact.Image) > 0 {
			imageTag := strings.Split(artifact.Image, ":")[1]
			helmPackageName = fmt.Sprintf("%s-%s-%s", dbPipeline.App.AppName, dbPipeline.Environment.Name, imageTag)
		}

		pipeline := &bean.CDPipelineConfigObject{
			Id:                            dbPipeline.Id,
			Name:                          dbPipeline.Name,
			EnvironmentId:                 dbPipeline.EnvironmentId,
			EnvironmentName:               dbPipeline.Environment.Name,
			Description:                   dbPipeline.Environment.Description,
			CiPipelineId:                  dbPipeline.CiPipelineId,
			TriggerType:                   dbPipeline.TriggerType,
			PreStage:                      preStage,
			PostStage:                     postStage,
			RunPreStageInEnv:              dbPipeline.RunPreStageInEnv,
			RunPostStageInEnv:             dbPipeline.RunPostStageInEnv,
			PreStageConfigMapSecretNames:  preStageConfigmapSecrets,
			PostStageConfigMapSecretNames: postStageConfigmapSecrets,
			DeploymentAppType:             dbPipeline.DeploymentAppType,
			DeploymentAppCreated:          dbPipeline.DeploymentAppCreated,
			DeploymentAppDeleteRequest:    dbPipeline.DeploymentAppDeleteRequest,
			UserApprovalConf:              approvalConfig,
			IsVirtualEnvironment:          dbPipeline.Environment.IsVirtualEnvironment,
			IsGitOpsRepoNotConfigured:     !isAppLevelGitOpsConfigured,
			HelmPackageName:               helmPackageName,
			ManifestStorageType:           manifestPushConfig.StorageType,
		}
		if manifestPushConfig.StorageType == bean.ManifestStorageOCIHelmRepo {
			var credentialsConfig bean4.HelmRepositoryConfig
			err = json.Unmarshal([]byte(manifestPushConfig.CredentialsConfig), &credentialsConfig)
			if err != nil {
				impl.logger.Errorw("error in json unmarshal", "err", err)
			}
			pipeline.RepoName = credentialsConfig.RepositoryName
			pipeline.ContainerRegistryName = credentialsConfig.ContainerRegistryName
		}
		if pipelineStages, ok := pipelineIdAndPrePostStageMapping[dbPipeline.Id]; ok {
			pipeline.PreDeployStage = pipelineStages[0]
			pipeline.PostDeployStage = pipelineStages[1]
		}
		pipelines = append(pipelines, pipeline)
	}
	cdPipelines = &bean.CdPipelines{
		AppId:     appId,
		Pipelines: pipelines,
	}
	if len(pipelines) == 0 {
		err = &util.ApiError{Code: "404", HttpStatusCode: 200, UserMessage: "no cd pipeline found"}
	} else {
		err = nil
	}
	return cdPipelines, err
}

func (impl CiCdPipelineOrchestratorImpl) GetCdPipelinesForEnv(envId int, requestedAppIds []int) (cdPipelines *bean.CdPipelines, err error) {
	var dbPipelines []*pipelineConfig.Pipeline
	if len(requestedAppIds) > 0 {
		dbPipelines, err = impl.pipelineRepository.FindActiveByInFilter(envId, requestedAppIds)
	} else {
		dbPipelines, err = impl.pipelineRepository.FindActiveByEnvId(envId)
	}
	if err != nil {
		impl.logger.Errorw("error in fetching pipelines", "envId", envId, "err", err)
		return nil, err
	}

	var appIds []int
	for _, pipeline := range dbPipelines {
		appIds = append(appIds, pipeline.AppId)
	}
	if len(appIds) == 0 {
		err = &util.ApiError{Code: "404", HttpStatusCode: 200, UserMessage: "no cd pipeline found"}
		return cdPipelines, err
	}

	// fetch other environments also which are linked with this app
	dbPipelines, err = impl.pipelineRepository.FindActiveByAppIds(appIds)
	if err != nil && err != pg.ErrNoRows {
		impl.logger.Errorw("error fetching pipelines for env id", "err", err)
		return nil, err
	}
	pipelineIdAndPrePostStageMapping, err := impl.getPipelineIdAndPrePostStageMapping(dbPipelines)
	if err != nil {
		impl.logger.Errorw("error in fetching pipelineIdAndPrePostStageMapping", "err", err)
		return nil, err
	}
	var pipelines []*bean.CDPipelineConfigObject
	for _, dbPipeline := range dbPipelines {
		isAppLevelGitOpsConfigured, err := impl.chartService.IsGitOpsRepoConfiguredForDevtronApps(dbPipeline.AppId)
		if err != nil {
			impl.logger.Errorw("error in fetching latest chart details for app by appId")
			return nil, err
		}
		pipeline := &bean.CDPipelineConfigObject{
			Id:                        dbPipeline.Id,
			Name:                      dbPipeline.Name,
			EnvironmentId:             dbPipeline.EnvironmentId,
			EnvironmentName:           dbPipeline.Environment.Name,
			CiPipelineId:              dbPipeline.CiPipelineId,
			TriggerType:               dbPipeline.TriggerType,
			RunPreStageInEnv:          dbPipeline.RunPreStageInEnv,
			RunPostStageInEnv:         dbPipeline.RunPostStageInEnv,
			DeploymentAppType:         dbPipeline.DeploymentAppType,
			AppName:                   dbPipeline.App.AppName,
			AppId:                     dbPipeline.AppId,
			TeamId:                    dbPipeline.App.TeamId,
			EnvironmentIdentifier:     dbPipeline.Environment.EnvironmentIdentifier,
			IsVirtualEnvironment:      dbPipeline.Environment.IsVirtualEnvironment,
			IsGitOpsRepoNotConfigured: !isAppLevelGitOpsConfigured,
		}
		if len(dbPipeline.PreStageConfig) > 0 {
			preStage := bean.CdStage{}
			preStage.Name = "Pre-Deployment"
			preStage.Config = dbPipeline.PreStageConfig
			preStage.TriggerType = dbPipeline.PreTriggerType
			pipeline.PreStage = preStage
		}
		if len(dbPipeline.PostStageConfig) > 0 {
			postStage := bean.CdStage{}
			postStage.Name = "Post-Deployment"
			postStage.Config = dbPipeline.PostStageConfig
			postStage.TriggerType = dbPipeline.PostTriggerType
			pipeline.PostStage = postStage
		}
		var approvalConfig *pipelineConfig.UserApprovalConfig

		if pipelineStages, ok := pipelineIdAndPrePostStageMapping[dbPipeline.Id]; ok {
			pipeline.PreDeployStage = pipelineStages[0]
			pipeline.PostDeployStage = pipelineStages[1]
		}

		if dbPipeline.PreStageConfigMapSecretNames != "" {
			preStageConfigmapSecrets := bean.PreStageConfigMapSecretNames{}
			err = json.Unmarshal([]byte(dbPipeline.PreStageConfigMapSecretNames), &preStageConfigmapSecrets)
			if err != nil {
				impl.logger.Errorw("unmarshal error", "err", err)
				return nil, err
			}
			pipeline.PreStageConfigMapSecretNames = preStageConfigmapSecrets
		}
		if dbPipeline.PostStageConfigMapSecretNames != "" {
			postStageConfigmapSecrets := bean.PostStageConfigMapSecretNames{}
			err = json.Unmarshal([]byte(dbPipeline.PostStageConfigMapSecretNames), &postStageConfigmapSecrets)
			if err != nil {
				impl.logger.Errorw("unmarshal error", "err", err)
				return nil, err
			}
			pipeline.PostStageConfigMapSecretNames = postStageConfigmapSecrets
		}
		if dbPipeline.ApprovalNodeConfigured() {
			approvalConfig = &pipelineConfig.UserApprovalConfig{}
			err = json.Unmarshal([]byte(dbPipeline.UserApprovalConfig), approvalConfig)
			if err != nil {
				impl.logger.Errorw("error occurred while unmarshalling user approval config", "err", err)
				return nil, err
			}
			pipeline.UserApprovalConf = approvalConfig
		}
		pipelines = append(pipelines, pipeline)
	}
	cdPipelines = &bean.CdPipelines{
		Pipelines: pipelines,
	}
	if len(pipelines) == 0 {
		err = &util.ApiError{Code: "404", HttpStatusCode: 200, UserMessage: "no cd pipeline found"}
	} else {
		err = nil
	}
	return cdPipelines, err
}

func (impl CiCdPipelineOrchestratorImpl) GetCdPipelinesForAppAndEnv(appId int, envId int, envName string) (cdPipelines *bean.CdPipelines, err error) {

	var env *repository2.Environment
	if envId == 0 {
		env, err = impl.envRepository.FindByName(envName)
		if err != nil {
			impl.logger.Errorw("error in fetching environment by envName", "envName", envName, "err", err)
			return nil, err
		}
		envId = env.Id
	} else {
		env, err = impl.envRepository.FindById(envId)
		if err != nil {
			impl.logger.Error(err)
			return nil, err
		}
	}

	dbPipelines, err := impl.pipelineRepository.FindActiveByAppIdAndEnvironmentId(appId, envId)
	if err != nil {
		impl.logger.Errorw("error in fetching cdPipeline", "appId", appId, "err", err)
		return nil, err
	}
	pipelineIdAndPrePostStageMapping, err := impl.getPipelineIdAndPrePostStageMapping(dbPipelines)
	if err != nil {
		impl.logger.Errorw("error in fetching pipelineIdAndPrePostStageMapping", "err", err)
		return nil, err
	}
	var pipelines []*bean.CDPipelineConfigObject
	for _, dbPipeline := range dbPipelines {
		preStage := bean.CdStage{}
		if len(dbPipeline.PreStageConfig) > 0 {
			preStage.Name = "Pre-Deployment"
			preStage.Config = dbPipeline.PreStageConfig
			preStage.TriggerType = dbPipeline.PreTriggerType
		}
		postStage := bean.CdStage{}
		if len(dbPipeline.PostStageConfig) > 0 {
			postStage.Name = "Post-Deployment"
			postStage.Config = dbPipeline.PostStageConfig
			postStage.TriggerType = dbPipeline.PostTriggerType
		}

		preStageConfigmapSecrets := bean.PreStageConfigMapSecretNames{}
		postStageConfigmapSecrets := bean.PostStageConfigMapSecretNames{}
		var approvalConfig *pipelineConfig.UserApprovalConfig

		if dbPipeline.PreStageConfigMapSecretNames != "" {
			err = json.Unmarshal([]byte(dbPipeline.PreStageConfigMapSecretNames), &preStageConfigmapSecrets)
			if err != nil {
				impl.logger.Error(err)
				return nil, err
			}
		}
		if dbPipeline.PostStageConfigMapSecretNames != "" {
			err = json.Unmarshal([]byte(dbPipeline.PostStageConfigMapSecretNames), &postStageConfigmapSecrets)
			if err != nil {
				impl.logger.Error(err)
				return nil, err
			}
		}
		if dbPipeline.ApprovalNodeConfigured() {
			approvalConfig = &pipelineConfig.UserApprovalConfig{}
			err = json.Unmarshal([]byte(dbPipeline.UserApprovalConfig), approvalConfig)
			if err != nil {
				impl.logger.Error("error occurred while un-marshalling approver config", "err", err)
				return nil, err
			}
		}

		isAppLevelGitOpsConfigured, err := impl.chartService.IsGitOpsRepoConfiguredForDevtronApps(appId)
		if err != nil {
			impl.logger.Errorw("error in fetching latest chart details for app by appId")
			return nil, err
		}
		pipeline := &bean.CDPipelineConfigObject{
			Id:                            dbPipeline.Id,
			Name:                          dbPipeline.Name,
			EnvironmentId:                 dbPipeline.EnvironmentId,
			CiPipelineId:                  dbPipeline.CiPipelineId,
			TriggerType:                   dbPipeline.TriggerType,
			PreStage:                      preStage,
			PostStage:                     postStage,
			PreStageConfigMapSecretNames:  preStageConfigmapSecrets,
			PostStageConfigMapSecretNames: postStageConfigmapSecrets,
			RunPreStageInEnv:              dbPipeline.RunPreStageInEnv,
			RunPostStageInEnv:             dbPipeline.RunPostStageInEnv,
			CdArgoSetup:                   env.Cluster.CdArgoSetup,
			IsGitOpsRepoNotConfigured:     !isAppLevelGitOpsConfigured,
			UserApprovalConf:              approvalConfig,
			AppName:                       dbPipeline.App.AppName,
			TeamId:                        dbPipeline.App.TeamId,
			EnvironmentName:               envName,
		}
		if pipelineStages, ok := pipelineIdAndPrePostStageMapping[dbPipeline.Id]; ok {
			pipeline.PreDeployStage = pipelineStages[0]
			pipeline.PostDeployStage = pipelineStages[1]
		}
		pipelines = append(pipelines, pipeline)
	}
	cdPipelines = &bean.CdPipelines{
		AppId:     appId,
		Pipelines: pipelines,
	}
	return cdPipelines, nil
}

func (impl CiCdPipelineOrchestratorImpl) GetByEnvOverrideId(envOverrideId int) (*bean.CdPipelines, error) {
	dbPipelines, err := impl.pipelineRepository.GetByEnvOverrideId(envOverrideId)
	if err != nil {
		impl.logger.Errorw("error in fetching cdPipeline", "envOverrideId", envOverrideId, "err", err)
	}
	var pipelines []*bean.CDPipelineConfigObject
	for _, dbPipeline := range dbPipelines {
		pipeline := &bean.CDPipelineConfigObject{
			Id:            dbPipeline.Id,
			Name:          dbPipeline.Name,
			EnvironmentId: dbPipeline.EnvironmentId,
			CiPipelineId:  dbPipeline.CiPipelineId,
			TriggerType:   dbPipeline.TriggerType,
		}
		pipelines = append(pipelines, pipeline)
	}
	cdPipelines := &bean.CdPipelines{
		// AppId:     appId,
		Pipelines: pipelines,
	}
	return cdPipelines, nil
}

func (impl CiCdPipelineOrchestratorImpl) createDockerRepoIfNeeded(dockerRegistryId, dockerRepository string) error {
	dockerArtifactStore, err := impl.dockerArtifactStoreRepository.FindOne(dockerRegistryId)
	if err != nil {
		impl.logger.Errorw("error in fetching DockerRegistry  for update", "err", err, "registry", dockerRegistryId)
		return err
	}
	if dockerArtifactStore.RegistryType == dockerRegistryRepository.REGISTRYTYPE_ECR {
		err := impl.CreateEcrRepo(dockerRepository, dockerArtifactStore.AWSRegion, dockerArtifactStore.AWSAccessKeyId, dockerArtifactStore.AWSSecretAccessKey)
		if err != nil {
			impl.logger.Errorw("ecr repo creation failed while updating ci template", "err", err, "repo", dockerRepository)
			return err
		}
	}
	return nil
}
func (impl CiCdPipelineOrchestratorImpl) CreateEcrRepo(dockerRepository, AWSRegion, AWSAccessKeyId, AWSSecretAccessKey string) error {
	impl.logger.Debugw("attempting ecr repo creation ", "repo", dockerRepository)
	if impl.ciConfig.SkipCreatingEcrRepo {
		impl.logger.Warnw("not creating ecr repo, set SKIP_CREATING_ECR_REPO flag false to enable")
		return nil
	}
	err := util.CreateEcrRepo(dockerRepository, AWSRegion, AWSAccessKeyId, AWSSecretAccessKey)
	if err != nil {
		if errors1.IsAlreadyExists(err) {
			impl.logger.Warnw("this repo already exists!!, skipping repo creation", "repo", dockerRepository)
		} else {
			impl.logger.Errorw("ecr repo creation failed, it might be due to authorization or any other external "+
				"dependency. please create repo manually before triggering ci", "repo", dockerRepository, "err", err)
			return err
		}
	}
	return nil
}

func (impl CiCdPipelineOrchestratorImpl) AddPipelineToTemplate(createRequest *bean.CiConfigRequest, isSwitchCiPipelineRequest bool) (resp *bean.CiConfigRequest, err error) {

	if createRequest.AppWorkflowId == 0 {
		// create workflow
		wf := &appWorkflow.AppWorkflow{
			Name:   fmt.Sprintf("wf-%d-%s", createRequest.AppId, util2.Generate(4)),
			AppId:  createRequest.AppId,
			Active: true,
			AuditLog: sql.AuditLog{
				CreatedOn: time.Now(),
				UpdatedOn: time.Now(),
				CreatedBy: createRequest.UserId,
				UpdatedBy: createRequest.UserId,
			},
		}
		savedAppWf, err := impl.appWorkflowRepository.SaveAppWorkflow(wf)
		if err != nil {
			impl.logger.Errorw("err", err)
			return nil, err
		}
		// workflow creation ends
		createRequest.AppWorkflowId = savedAppWf.Id
	}
	// single ci in same wf validation
	workflowMapping, err := impl.appWorkflowRepository.FindWFCIMappingByWorkflowId(createRequest.AppWorkflowId)
	if err != nil && err != pg.ErrNoRows {
		impl.logger.Errorw("error in fetching workflow mapping for ci validation", "err", err)
		return nil, err
	}

	if !isSwitchCiPipelineRequest && len(workflowMapping) > 0 {
		return nil, &util.ApiError{
			InternalMessage:   "pipeline already exists",
			UserDetailMessage: fmt.Sprintf("pipeline already exists in workflow"),
			UserMessage:       fmt.Sprintf("pipeline already exists in workflow")}
	}

	createRequest, err = impl.CreateCiConf(createRequest, createRequest.Id)
	if err != nil {
		return nil, err
	}
	return createRequest, err
}

func (impl CiCdPipelineOrchestratorImpl) GetSourceCiDownStreamFilters(ctx context.Context, sourceCiPipelineId int) (*CiPipeline.SourceCiDownStreamEnv, error) {
	ctx, span := otel.Tracer("orchestrator").Start(ctx, "GetSourceCiDownStreamFilters")
	defer span.End()
	linkedCiPipelines, err := impl.ciPipelineRepository.GetLinkedCiPipelines(ctx, sourceCiPipelineId)
	if err != nil {
		impl.logger.Errorw("error in getting linked Ci pipelines for given source Ci pipeline Id ", "sourceCiPipelineId", sourceCiPipelineId, "err", err)
		return &CiPipeline.SourceCiDownStreamEnv{
			EnvNames: []string{},
		}, err
	}
	envNames, err := impl.getAttachedEnvNamesByCiIds(ctx, linkedCiPipelines)
	if err != nil {
		impl.logger.Errorw("error in fetching environment names for linked Ci pipelines", "linkedCiPipelines", linkedCiPipelines, "err", err)
		return &CiPipeline.SourceCiDownStreamEnv{
			EnvNames: []string{},
		}, err
	}
	res := &CiPipeline.SourceCiDownStreamEnv{
		EnvNames: envNames,
	}
	return res, nil
}

func (impl CiCdPipelineOrchestratorImpl) getAttachedEnvNamesByCiIds(ctx context.Context, linkedCiPipelines []*pipelineConfig.CiPipeline) ([]string, error) {
	ctx, span := otel.Tracer("orchestrator").Start(ctx, "getAttachedEnvNamesByCiIds")
	defer span.End()
	var ciPipelineIds []int
	for _, ciPipeline := range linkedCiPipelines {
		ciPipelineIds = append(ciPipelineIds, ciPipeline.Id)
	}
	pipelines, err := impl.pipelineRepository.FindWithEnvironmentByCiIds(ctx, ciPipelineIds)
	if util.IsErrNoRows(err) {
		impl.logger.Info("no pipelines available for these ciPipelineIds", "ciPipelineIds", ciPipelineIds)
		return []string{}, nil
	} else if err != nil {
		impl.logger.Errorw("error in getting pipelines for these ciPipelineIds ", "ciPipelineIds", ciPipelineIds, "err", err)
		return nil, err
	}
	if pipelines == nil {
		impl.logger.Info("no pipelines available for these ciPipelineIds", "ciPipelineIds", ciPipelineIds)
		return []string{}, nil
	}
	var envNames []string
	for _, pipeline := range pipelines {
		if !slices.Contains(envNames, pipeline.Environment.Name) {
			envNames = append(envNames, pipeline.Environment.Name)
		}
	}
	return envNames, nil
}

func (impl CiCdPipelineOrchestratorImpl) GetSourceCiDownStreamInfo(ctx context.Context, sourceCIPipeline int, req *CiPipeline.SourceCiDownStreamFilters) (pagination.PaginatedResponse[CiPipeline.SourceCiDownStreamResponse], error) {
	ctx, span := otel.Tracer("orchestrator").Start(ctx, "GetSourceCiDownStreamInfo")
	defer span.End()
	response := pagination.NewPaginatedResponse[CiPipeline.SourceCiDownStreamResponse]()
	queryReq := &pagination.RepositoryRequest{
		Order:  req.SortOrder,
		SortBy: req.SortBy,
		Limit:  req.Size,
		Offset: req.Offset,
	}
	linkedCIDetails, totalCount, err := impl.ciPipelineRepository.GetDownStreamInfo(ctx, sourceCIPipeline, req.SearchKey, req.EnvName, queryReq)
	if util.IsErrNoRows(err) {
		impl.logger.Info("no linked ci pipelines available", "SourceCIPipeline", sourceCIPipeline)
		return response, nil
	} else if err != nil {
		impl.logger.Errorw("error in getting linked ci pipelines", "SourceCIPipeline", sourceCIPipeline, "err", err)
		return response, err
	}
	response.UpdateTotalCount(totalCount)
	response.UpdateOffset(req.Offset)
	response.UpdateSize(req.Size)

	var pipelineIds []int
	for _, item := range linkedCIDetails {
		if item.PipelineId != 0 {
			pipelineIds = append(pipelineIds, item.PipelineId)
		}
	}

	latestWfrs, err := impl.cdWorkflowRepository.FindLatestRunnerByPipelineIdsAndRunnerType(ctx, pipelineIds, apiBean.CD_WORKFLOW_TYPE_DEPLOY)
	if util.IsErrNoRows(err) {
		impl.logger.Info("no deployments have been triggered yet", "pipelineIds", pipelineIds)
		// update the response with the pipelineConfig.LinkedCIDetails
		data := adapter.GetSourceCiDownStreamResponse(linkedCIDetails)
		response.PushData(data...)
		return response, nil
	} else if err != nil {
		impl.logger.Errorw("error in getting last deployment status", "pipelineIds", pipelineIds, "err", err)
		return response, err
	}
	data := adapter.GetSourceCiDownStreamResponse(linkedCIDetails, latestWfrs...)
	response.PushData(data...)
	return response, nil
}<|MERGE_RESOLUTION|>--- conflicted
+++ resolved
@@ -833,12 +833,8 @@
 		defer tx.Rollback()
 		if !ciPipeline.PipelineType.IsValidPipelineType() {
 			impl.logger.Debugw(" Invalid PipelineType", "ciPipeline.PipelineType", ciPipeline.PipelineType)
-<<<<<<< HEAD
-			return nil, errors.New(CiPipeline.PIPELINE_TYPE_IS_NOT_VALID)
-=======
 			errorMessage := fmt.Sprintf(CiPipeline.PIPELINE_TYPE_IS_NOT_VALID, ciPipeline.PipelineType)
 			return nil, util.NewApiError().WithHttpStatusCode(http.StatusBadRequest).WithInternalMessage(errorMessage).WithUserMessage(errorMessage)
->>>>>>> 655dfc19
 		}
 		ciPipelineObject := &pipelineConfig.CiPipeline{
 			AppId:                    createRequest.AppId,
