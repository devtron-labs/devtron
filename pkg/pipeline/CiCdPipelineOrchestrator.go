--- conflicted
+++ resolved
@@ -1386,17 +1386,6 @@
 		return err
 	}
 	appDeploymentConfig, err := impl.deploymentConfigService.GetAndMigrateConfigIfAbsentForDevtronApps(appId, 0)
-<<<<<<< HEAD
-	if err != nil {
-		impl.logger.Errorw("error in fetching environment deployment config by appId and envId", "appId", appId, "err", err)
-		return err
-	}
-	appDeploymentConfig.Active = false
-	appDeploymentConfig, err = impl.deploymentConfigService.CreateOrUpdateConfig(tx, appDeploymentConfig, userId)
-	if err != nil {
-		impl.logger.Errorw("error in deleting deployment config for pipeline", "appId", appId, "err", err)
-		return err
-=======
 	if err != nil && !errors.Is(err, pg.ErrNoRows) {
 		impl.logger.Errorw("error in fetching environment deployment config by appId and envId", "appId", appId, "err", err)
 		return err
@@ -1407,7 +1396,6 @@
 			impl.logger.Errorw("error in deleting deployment config for pipeline", "appId", appId, "err", err)
 			return err
 		}
->>>>>>> 3c7a438d
 	}
 	err = tx.Commit()
 	if err != nil {
