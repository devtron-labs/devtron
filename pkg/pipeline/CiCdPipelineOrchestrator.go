--- conflicted
+++ resolved
@@ -139,15 +139,11 @@
 	ciPipelineHistoryService history3.CiPipelineHistoryService,
 	ciTemplateService CiTemplateService,
 	dockerArtifactStoreRepository dockerRegistryRepository.DockerArtifactStoreRepository,
-<<<<<<< HEAD
 	PipelineOverrideRepository chartConfig.PipelineOverrideRepository,
 	CiArtifactRepository repository.CiArtifactRepository,
 	manifestPushConfigRepository repository5.ManifestPushConfigRepository,
-	configMapService ConfigMapService) *CiCdPipelineOrchestratorImpl {
-=======
 	configMapService ConfigMapService,
 	genericNoteService genericNotes.GenericNoteService) *CiCdPipelineOrchestratorImpl {
->>>>>>> 34d46b0f
 	return &CiCdPipelineOrchestratorImpl{
 		appRepository:                 pipelineGroupRepository,
 		logger:                        logger,
