/*
 * Copyright (c) 2020 Devtron Labs
 *
 * Licensed under the Apache License, Version 2.0 (the "License");
 * you may not use this file except in compliance with the License.
 * You may obtain a copy of the License at
 *
 *    http://www.apache.org/licenses/LICENSE-2.0
 *
 * Unless required by applicable law or agreed to in writing, software
 * distributed under the License is distributed on an "AS IS" BASIS,
 * WITHOUT WARRANTIES OR CONDITIONS OF ANY KIND, either express or implied.
 * See the License for the specific language governing permissions and
 * limitations under the License.
 *
 */

package pipeline

import (
	"bytes"
	"context"
	"encoding/json"
	"fmt"
	"github.com/devtron-labs/devtron/internal/sql/repository/app"
	repository4 "github.com/devtron-labs/devtron/pkg/cluster/repository"
	"github.com/devtron-labs/devtron/pkg/sql"
	"io/ioutil"
	"net/http"
	"os"
	"path"
	"path/filepath"
	"strconv"
	"strings"
	"time"

	repository2 "github.com/argoproj/argo-cd/pkg/apiclient/repository"
	"github.com/argoproj/argo-cd/pkg/apis/application/v1alpha1"
	"github.com/devtron-labs/devtron/client/argocdServer/repository"
	"github.com/devtron-labs/devtron/internal/sql/models"
	repository3 "github.com/devtron-labs/devtron/internal/sql/repository"
	"github.com/devtron-labs/devtron/internal/sql/repository/chartConfig"
	"github.com/devtron-labs/devtron/internal/sql/repository/pipelineConfig"
	"github.com/devtron-labs/devtron/internal/util"
	util2 "github.com/devtron-labs/devtron/util"
	"github.com/ghodss/yaml"
	"github.com/go-pg/pg"
	"github.com/juju/errors"
	"github.com/xeipuuv/gojsonschema"
	"go.uber.org/zap"
	"k8s.io/helm/pkg/chartutil"
	"k8s.io/helm/pkg/proto/hapi/chart"
)

type TemplateRequest struct {
	Id                      int             `json:"id"  validate:"number"`
	AppId                   int             `json:"appId,omitempty"  validate:"number,required"`
	RefChartTemplate        string          `json:"refChartTemplate,omitempty"`
	RefChartTemplateVersion string          `json:"refChartTemplateVersion,omitempty"`
	ChartRepositoryId       int             `json:"chartRepositoryId,omitempty"`
	ValuesOverride          json.RawMessage `json:"valuesOverride,omitempty" validate:"required"` //json format user value
	DefaultAppOverride      json.RawMessage `json:"defaultAppOverride,omitempty"`                 //override values available
	ChartRefId              int             `json:"chartRefId,omitempty"  validate:"number"`
	Latest                  bool            `json:"latest"`
	IsAppMetricsEnabled     bool            `json:"isAppMetricsEnabled"`
	UserId                  int32           `json:"-"`
}

type AppMetricEnableDisableRequest struct {
	AppId               int   `json:"appId,omitempty"`
	EnvironmentId       int   `json:"environmentId,omitempty"`
	IsAppMetricsEnabled bool  `json:"isAppMetricsEnabled"`
	UserId              int32 `json:"-"`
}

type ChartUpgradeRequest struct {
	ChartRefId int   `json:"chartRefId"  validate:"number"`
	All        bool  `json:"all"`
	AppIds     []int `json:"appIds"`
	UserId     int32 `json:"-"`
}

type PipelineConfigRequest struct {
	Id                   int             `json:"id"  validate:"number"`
	AppId                int             `json:"appId,omitempty"  validate:"number,required"`
	EnvConfigOverrideId  int             `json:"envConfigOverrideId,omitempty"`
	PipelineConfigValues json.RawMessage `json:"pipelineConfigValues,omitempty" validate:"required"` //json format user value
	PipelineId           int             `json:"PipelineId,omitempty"`
	Latest               bool            `json:"latest"`
	Previous             bool            `json:"previous"`
	EnvId                int             `json:"envId,omitempty"`
	ManualReviewed       bool            `json:"manualReviewed" validate:"required"`
	UserId               int32           `json:"-"`
}
type PipelineConfigRequestResponse struct {
	LatestPipelineConfigRequest   PipelineConfigRequest `json:"latestPipelineConfigRequest"`
	PreviousPipelineConfigRequest PipelineConfigRequest `json:"previousPipelineConfigRequest"`
}

type AppConfigResponse struct {
	//DefaultAppConfig  json.RawMessage `json:"defaultAppConfig"`
	//AppConfig         TemplateRequest            `json:"appConfig"`
	LatestAppConfig   TemplateRequest `json:"latestAppConfig"`
	PreviousAppConfig TemplateRequest `json:"previousAppConfig"`
}

type RefChartDir string
type DefaultChart string

type ChartService interface {
	Create(templateRequest TemplateRequest, ctx context.Context) (chart *TemplateRequest, err error)
	CreateChartFromEnvOverride(templateRequest TemplateRequest, ctx context.Context) (chart *TemplateRequest, err error)
	FindLatestChartForAppByAppId(appId int) (chartTemplate *TemplateRequest, err error)
	GetByAppIdAndChartRefId(appId int, chartRefId int) (chartTemplate *TemplateRequest, err error)
	GetAppOverrideForDefaultTemplate(chartRefId int) (map[string]json.RawMessage, error)
	UpdateAppOverride(templateRequest *TemplateRequest) (*TemplateRequest, error)
	IsReadyToTrigger(appId int, envId int, pipelineId int) (IsReady, error)
	ChartRefAutocomplete() ([]chartRef, error)
	ChartRefAutocompleteForAppOrEnv(appId int, envId int) (*chartRefResponse, error)
	FindPreviousChartByAppId(appId int) (chartTemplate *TemplateRequest, err error)
	UpgradeForApp(appId int, chartRefId int, newAppOverride map[string]json.RawMessage, userId int32, ctx context.Context) (bool, error)
	AppMetricsEnableDisable(appMetricRequest AppMetricEnableDisableRequest) (*AppMetricEnableDisableRequest, error)
	DeploymentTemplateValidate(templatejson interface{}, chartRefId int) (bool, error)
	JsonSchemaExtractFromFile(chartRefId int) (map[string]interface{}, error)
}
type ChartServiceImpl struct {
	chartRepository           chartConfig.ChartRepository
	logger                    *zap.SugaredLogger
	repoRepository            chartConfig.ChartRepoRepository
<<<<<<< HEAD
	chartTemplateService    util.ChartTemplateService
	pipelineGroupRepository app.AppRepository
	mergeUtil               util.MergeUtil
=======
	chartTemplateService      util.ChartTemplateService
	pipelineGroupRepository   app.AppRepository
	mergeUtil                 util.MergeUtil
>>>>>>> e7512d45
	repositoryService         repository.ServiceClient
	refChartDir               RefChartDir
	defaultChart              DefaultChart
	chartRefRepository        chartConfig.ChartRefRepository
	envOverrideRepository     chartConfig.EnvConfigOverrideRepository
	pipelineConfigRepository  chartConfig.PipelineConfigRepository
<<<<<<< HEAD
	configMapRepository   chartConfig.ConfigMapRepository
	environmentRepository repository4.EnvironmentRepository
	pipelineRepository    pipelineConfig.PipelineRepository
=======
	configMapRepository       chartConfig.ConfigMapRepository
	environmentRepository     repository4.EnvironmentRepository
	pipelineRepository        pipelineConfig.PipelineRepository
>>>>>>> e7512d45
	appLevelMetricsRepository repository3.AppLevelMetricsRepository
	client                    *http.Client
}

func NewChartServiceImpl(chartRepository chartConfig.ChartRepository,
	logger *zap.SugaredLogger,
	chartTemplateService util.ChartTemplateService,
	repoRepository chartConfig.ChartRepoRepository,
	pipelineGroupRepository app.AppRepository,
	refChartDir RefChartDir,
	defaultChart DefaultChart,
	mergeUtil util.MergeUtil,
	repositoryService repository.ServiceClient,
	chartRefRepository chartConfig.ChartRefRepository,
	envOverrideRepository chartConfig.EnvConfigOverrideRepository,
	pipelineConfigRepository chartConfig.PipelineConfigRepository,
	configMapRepository chartConfig.ConfigMapRepository,
	environmentRepository repository4.EnvironmentRepository,
	pipelineRepository pipelineConfig.PipelineRepository,
	appLevelMetricsRepository repository3.AppLevelMetricsRepository,
	client *http.Client,
	CustomFormatCheckers *util2.CustomFormatCheckers,
) *ChartServiceImpl {
	return &ChartServiceImpl{
		chartRepository:           chartRepository,
		logger:                    logger,
		chartTemplateService:      chartTemplateService,
		repoRepository:            repoRepository,
		pipelineGroupRepository:   pipelineGroupRepository,
		mergeUtil:                 mergeUtil,
		refChartDir:               refChartDir,
		defaultChart:              defaultChart,
		repositoryService:         repositoryService,
		chartRefRepository:        chartRefRepository,
		envOverrideRepository:     envOverrideRepository,
		pipelineConfigRepository:  pipelineConfigRepository,
		configMapRepository:       configMapRepository,
		environmentRepository:     environmentRepository,
		pipelineRepository:        pipelineRepository,
		appLevelMetricsRepository: appLevelMetricsRepository,
		client:                    client,
	}
}

func (impl ChartServiceImpl) GetAppOverrideForDefaultTemplate(chartRefId int) (map[string]json.RawMessage, error) {
	refChart, _, err, _ := impl.getRefChart(TemplateRequest{ChartRefId: chartRefId})
	if err != nil {
		return nil, err
	}
	appOverrideByte, err := ioutil.ReadFile(filepath.Clean(filepath.Join(refChart, "app-values.yaml")))
	if err != nil {
		return nil, err
	}
	appOverrideByte, err = yaml.YAMLToJSON(appOverrideByte)
	if err != nil {
		return nil, err
	}
	envOverrideByte, err := ioutil.ReadFile(filepath.Clean(filepath.Join(refChart, "env-values.yaml")))
	if err != nil {
		return nil, err
	}
	envOverrideByte, err = yaml.YAMLToJSON(envOverrideByte)
	if err != nil {
		return nil, err
	}

	merged, err := impl.mergeUtil.JsonPatch(appOverrideByte, []byte(envOverrideByte))
	if err != nil {
		return nil, err
	}

	appOverride := json.RawMessage(merged)
	messages := map[string]json.RawMessage{}
	messages["defaultAppOverride"] = appOverride
	return messages, nil
}

type AppMetricsEnabled struct {
	AppMetrics bool `json:"app-metrics"`
}

func (impl ChartServiceImpl) Create(templateRequest TemplateRequest, ctx context.Context) (*TemplateRequest, error) {
	chartMeta, err := impl.getChartMetaData(templateRequest)
	if err != nil {
		return nil, err
	}

	//save chart
	// 1. create chart, 2. push in repo, 3. add value of chart variable 4. save chart
	chartRepo, err := impl.getChartRepo(templateRequest)
	if err != nil {
		impl.logger.Errorw("error in fetching chart repo detail", "req", templateRequest)
		return nil, err
	}

	refChart, templateName, err, chartversion := impl.getRefChart(templateRequest)
	if err != nil {
		return nil, err
	}

	chartMajorVersion, chartMinorVersion, err := util2.ExtractChartVersion(chartversion)
	if err != nil {
		impl.logger.Errorw("chart version parsing", "err", err)
		return nil, err
	}

	existingChart, _ := impl.chartRepository.FindChartByAppIdAndRefId(templateRequest.AppId, templateRequest.ChartRefId)
	if existingChart != nil && existingChart.Id > 0 {
		return nil, fmt.Errorf("this reference chart already has added to appId %d refId %d", templateRequest.AppId, templateRequest.Id)
	}

	// STARTS
	currentLatestChart, err := impl.chartRepository.FindLatestChartForAppByAppId(templateRequest.AppId)
	if err != nil && pg.ErrNoRows != err {
		return nil, err
	}
	impl.logger.Debugw("current latest chart in db", "chartId", currentLatestChart.Id)
	if currentLatestChart.Id > 0 {
		impl.logger.Debugw("updating env and pipeline config which are currently latest in db", "chartId", currentLatestChart.Id)

		impl.logger.Debug("updating all other charts which are not latest but may be set previous true, setting previous=false")
		//step 2
		noLatestCharts, err := impl.chartRepository.FindNoLatestChartForAppByAppId(templateRequest.AppId)
		for _, noLatestChart := range noLatestCharts {
			if noLatestChart.Id != templateRequest.Id {

				noLatestChart.Latest = false // these are already false by d way
				noLatestChart.Previous = false
				err = impl.chartRepository.Update(noLatestChart)
				if err != nil {
					return nil, err
				}
			}
		}

		impl.logger.Debug("now going to update latest entry in db to false and previous flag = true")
		// now finally update latest entry in db to false and previous true
		currentLatestChart.Latest = false // these are already false by d way
		currentLatestChart.Previous = true
		err = impl.chartRepository.Update(currentLatestChart)
		if err != nil {
			return nil, err
		}
	}
	// ENDS

	impl.logger.Debug("now finally create new chart and make it latest entry in db and previous flag = true")

	version, err := impl.getNewVersion(chartRepo.Name, chartMeta.Name, refChart)
	chartMeta.Version = version
	if err != nil {
		return nil, err
	}
	chartValues, chartGitAttr, err := impl.chartTemplateService.CreateChart(chartMeta, refChart, templateName)
	if err != nil {
		return nil, err
	}
	override, err := templateRequest.ValuesOverride.MarshalJSON()
	if err != nil {
		return nil, err
	}
	valuesJson, err := yaml.YAMLToJSON([]byte(chartValues.Values))
	if err != nil {
		return nil, err
	}
	merged, err := impl.mergeUtil.JsonPatch(valuesJson, []byte(templateRequest.ValuesOverride))
	if err != nil {
		return nil, err
	}

	dst := new(bytes.Buffer)
	err = json.Compact(dst, override)
	if err != nil {
		return nil, err
	}
	override = dst.Bytes()

	err = impl.registerInArgo(chartGitAttr, ctx)
	if err != nil {
		return nil, err
	}

	chart := &chartConfig.Chart{
		AppId:                   templateRequest.AppId,
		ChartRepoId:             chartRepo.Id,
		Values:                  string(merged),
		GlobalOverride:          string(override),
		ReleaseOverride:         chartValues.ReleaseOverrides, //image descriptor template
		PipelineOverride:        chartValues.PipelineOverrides,
		ImageDescriptorTemplate: chartValues.ImageDescriptorTemplate,
		ChartName:               chartMeta.Name,
		ChartRepo:               chartRepo.Name,
<<<<<<< HEAD
		ChartRepoUrl:      chartRepo.Url,
		ChartVersion:      chartMeta.Version,
		Status:            models.CHARTSTATUS_NEW,
		Active:            true,
		ChartLocation:     chartGitAttr.ChartLocation,
		GitRepoUrl:        chartGitAttr.RepoUrl,
		ReferenceTemplate: templateName,
		ChartRefId:        templateRequest.ChartRefId,
		Latest:            true,
		Previous:          false,
		AuditLog:          sql.AuditLog{CreatedBy: templateRequest.UserId, CreatedOn: time.Now(), UpdatedOn: time.Now(), UpdatedBy: templateRequest.UserId},
=======
		ChartRepoUrl:            chartRepo.Url,
		ChartVersion:            chartMeta.Version,
		Status:                  models.CHARTSTATUS_NEW,
		Active:                  true,
		ChartLocation:           chartGitAttr.ChartLocation,
		GitRepoUrl:              chartGitAttr.RepoUrl,
		ReferenceTemplate:       templateName,
		ChartRefId:              templateRequest.ChartRefId,
		Latest:                  true,
		Previous:                false,
		AuditLog:                sql.AuditLog{CreatedBy: templateRequest.UserId, CreatedOn: time.Now(), UpdatedOn: time.Now(), UpdatedBy: templateRequest.UserId},
>>>>>>> e7512d45
	}

	err = impl.chartRepository.Save(chart)
	if err != nil {
		impl.logger.Errorw("error in saving chart ", "chart", chart, "error", err)
		//If found any error, rollback chart museum
		return nil, err
	}

	appLevelMetrics, err := impl.appLevelMetricsRepository.FindByAppId(templateRequest.AppId)
	if err != nil && err != pg.ErrNoRows {
		impl.logger.Errorw("error in app metrics app level flag", "error", err)
		return nil, err
	}

	if !(chartMajorVersion >= 3 && chartMinorVersion >= 1) {
		appMetricsRequest := AppMetricEnableDisableRequest{UserId: templateRequest.UserId, AppId: templateRequest.AppId, IsAppMetricsEnabled: false}
		_, err = impl.updateAppLevelMetrics(&appMetricsRequest)
		if err != nil {
			impl.logger.Errorw("err while disable app metrics for lower versions", "err", err)
			return nil, err
		}
	}

	chartVal, err := impl.chartAdaptor(chart, appLevelMetrics)
	return chartVal, err
}

func (impl ChartServiceImpl) CreateChartFromEnvOverride(templateRequest TemplateRequest, ctx context.Context) (*TemplateRequest, error) {
	chartMeta, err := impl.getChartMetaData(templateRequest)
	if err != nil {
		return nil, err
	}

	appMetrics := templateRequest.IsAppMetricsEnabled

	//save chart
	// 1. create chart, 2. push in repo, 3. add value of chart variable 4. save chart
	chartRepo, err := impl.getChartRepo(templateRequest)
	if err != nil {
		impl.logger.Errorw("error in fetching chart repo detail", "req", templateRequest, "err", err)
		return nil, err
	}

	refChart, templateName, err, chartversion := impl.getRefChart(templateRequest)
	if err != nil {
		return nil, err
	}

	chartMajorVersion, chartMinorVersion, err := util2.ExtractChartVersion(chartversion)
	if err != nil {
		impl.logger.Errorw("chart version parsing", "err", err)
		return nil, err
	}

	if appMetrics && !(chartMajorVersion >= 3 && chartMinorVersion >= 1) {
		impl.logger.Error("cannot enable app metrics for older chart versions < 3.1.0")
		return nil, errors.New("cannot enable app metrics for older chart versions < 3.1.0")
	}

	impl.logger.Debug("now finally create new chart and make it latest entry in db and previous flag = true")

	version, err := impl.getNewVersion(chartRepo.Name, chartMeta.Name, refChart)
	chartMeta.Version = version
	if err != nil {
		return nil, err
	}
	chartValues, chartGitAttr, err := impl.chartTemplateService.CreateChart(chartMeta, refChart, templateName)

	if err != nil {
		return nil, err
	}
	override, err := templateRequest.ValuesOverride.MarshalJSON()
	if err != nil {
		return nil, err
	}
	valuesJson, err := yaml.YAMLToJSON([]byte(chartValues.Values))
	if err != nil {
		return nil, err
	}
	merged, err := impl.mergeUtil.JsonPatch(valuesJson, []byte(templateRequest.ValuesOverride))
	if err != nil {
		return nil, err
	}

	dst := new(bytes.Buffer)
	err = json.Compact(dst, override)
	if err != nil {
		return nil, err
	}
	override = dst.Bytes()

	err = impl.registerInArgo(chartGitAttr, ctx)
	if err != nil {
		return nil, err
	}

	chart := &chartConfig.Chart{
		AppId:                   templateRequest.AppId,
		ChartRepoId:             chartRepo.Id,
		Values:                  string(merged),
		GlobalOverride:          string(override),
		ReleaseOverride:         chartValues.ReleaseOverrides,
		PipelineOverride:        chartValues.PipelineOverrides,
		ImageDescriptorTemplate: chartValues.ImageDescriptorTemplate,
		ChartName:               chartMeta.Name,
		ChartRepo:               chartRepo.Name,
<<<<<<< HEAD
		ChartRepoUrl:      chartRepo.Url,
		ChartVersion:      chartMeta.Version,
		Status:            models.CHARTSTATUS_NEW,
		Active:            true,
		ChartLocation:     chartGitAttr.ChartLocation,
		GitRepoUrl:        chartGitAttr.RepoUrl,
		ReferenceTemplate: templateName,
		ChartRefId:        templateRequest.ChartRefId,
		Latest:            false,
		Previous:          false,
		AuditLog:          sql.AuditLog{CreatedBy: templateRequest.UserId, CreatedOn: time.Now(), UpdatedOn: time.Now(), UpdatedBy: templateRequest.UserId},
=======
		ChartRepoUrl:            chartRepo.Url,
		ChartVersion:            chartMeta.Version,
		Status:                  models.CHARTSTATUS_NEW,
		Active:                  true,
		ChartLocation:           chartGitAttr.ChartLocation,
		GitRepoUrl:              chartGitAttr.RepoUrl,
		ReferenceTemplate:       templateName,
		ChartRefId:              templateRequest.ChartRefId,
		Latest:                  false,
		Previous:                false,
		AuditLog:                sql.AuditLog{CreatedBy: templateRequest.UserId, CreatedOn: time.Now(), UpdatedOn: time.Now(), UpdatedBy: templateRequest.UserId},
>>>>>>> e7512d45
	}

	err = impl.chartRepository.Save(chart)
	if err != nil {
		impl.logger.Errorw("error in saving chart ", "chart", chart, "error", err)
		return nil, err
	}

	appLevelMetrics, err := impl.appLevelMetricsRepository.FindByAppId(templateRequest.AppId)
	if err != nil && err != pg.ErrNoRows {
		impl.logger.Errorw("error in app metrics app level flag", "error", err)
		return nil, err
	}
	chartVal, err := impl.chartAdaptor(chart, appLevelMetrics)
	return chartVal, err
}

func (impl ChartServiceImpl) registerInArgo(chartGitAttribute *util.ChartGitAttribute, ctx context.Context) error {
	repo := &v1alpha1.Repository{
		Repo: chartGitAttribute.RepoUrl,
	}
	repo, err := impl.repositoryService.Create(ctx, &repository2.RepoCreateRequest{Repo: repo, Upsert: true})
	if err != nil {
		impl.logger.Errorw("error in creating argo Repository ", "err", err)
	}
	impl.logger.Infow("repo registered in argo", "name", chartGitAttribute.RepoUrl)
	return err
}

//converts db object to bean
func (impl ChartServiceImpl) chartAdaptor(chart *chartConfig.Chart, appLevelMetrics *repository3.AppLevelMetrics) (*TemplateRequest, error) {
	var appMetrics bool
	if chart == nil || chart.Id == 0 {
		return &TemplateRequest{}, &util.ApiError{UserMessage: "no chart found"}
	}
	if appLevelMetrics != nil {
		appMetrics = appLevelMetrics.AppMetrics
	}
	return &TemplateRequest{
		RefChartTemplate:        chart.ReferenceTemplate,
		Id:                      chart.Id,
		AppId:                   chart.AppId,
		ChartRepositoryId:       chart.ChartRepoId,
		DefaultAppOverride:      json.RawMessage(chart.GlobalOverride),
		RefChartTemplateVersion: impl.getParentChartVersion(chart.ChartVersion),
		Latest:                  chart.Latest,
		ChartRefId:              chart.ChartRefId,
		IsAppMetricsEnabled:     appMetrics,
	}, nil
}

func (impl ChartServiceImpl) getChartMetaData(templateRequest TemplateRequest) (*chart.Metadata, error) {
	pg, err := impl.pipelineGroupRepository.FindById(templateRequest.AppId)
	if err != nil {
		impl.logger.Errorw("error in fetching pg", "id", templateRequest.AppId, "err", err)
	}
	metadata := &chart.Metadata{
		Name: pg.AppName,
	}
	return metadata, err
}
func (impl ChartServiceImpl) getRefChart(templateRequest TemplateRequest) (string, string, error, string) {
	var template string
	var version string

	if templateRequest.ChartRefId > 0 {
		chartRef, err := impl.chartRefRepository.FindById(templateRequest.ChartRefId)
		if err != nil {
			chartRef, err = impl.chartRefRepository.GetDefault()
			if err != nil {
				return "", "", err, ""
			}
		}
		template = chartRef.Location
		version = chartRef.Version
	} else {
		chartRef, err := impl.chartRefRepository.GetDefault()
		if err != nil {
			return "", "", err, ""
		}
		template = chartRef.Location
		version = chartRef.Version
	}

	//TODO VIKI- fetch from chart ref table
	chartPath := path.Join(string(impl.refChartDir), template)
	valid, err := chartutil.IsChartDir(chartPath)
	if err != nil || !valid {
		impl.logger.Errorw("invalid base chart", "dir", chartPath, "err", err)
		return "", "", err, ""
	}
	return chartPath, template, nil, version
}

func (impl ChartServiceImpl) getRefChartVersion(templateRequest TemplateRequest) (string, error) {
	var version string
	if templateRequest.ChartRefId > 0 {
		chartRef, err := impl.chartRefRepository.FindById(templateRequest.ChartRefId)
		if err != nil {
			chartRef, err = impl.chartRefRepository.GetDefault()
			if err != nil {
				return "", err
			}
		}
		version = chartRef.Version
	} else {
		chartRef, err := impl.chartRefRepository.GetDefault()
		if err != nil {
			return "", err
		}
		version = chartRef.Location
	}
	return version, nil
}

func (impl ChartServiceImpl) getChartRepo(templateRequest TemplateRequest) (*chartConfig.ChartRepo, error) {
	if templateRequest.ChartRepositoryId == 0 {
		chartRepo, err := impl.repoRepository.GetDefault()
		if err != nil {
			impl.logger.Errorw("error in fetching default repo", "err", err)
			return nil, err
		}
		return chartRepo, err
	} else {
		chartRepo, err := impl.repoRepository.FindById(templateRequest.ChartRepositoryId)
		if err != nil {
			impl.logger.Errorw("error in fetching chart repo", "err", err, "id", templateRequest.ChartRepositoryId)
			return nil, err
		}
		return chartRepo, err
	}
}

func (impl ChartServiceImpl) getParentChartVersion(childVersion string) string {
	placeholders := strings.Split(childVersion, ".")
	return fmt.Sprintf("%s.%s.0", placeholders[0], placeholders[1])
}

//this method is not thread safe
func (impl ChartServiceImpl) getNewVersion(chartRepo, chartName, refChartLocation string) (string, error) {
	parentVersion, err := impl.chartTemplateService.GetChartVersion(refChartLocation)
	if err != nil {
		return "", err
	}
	placeholders := strings.Split(parentVersion, ".")
	if len(placeholders) != 3 || placeholders[2] != "0" {
		return "", fmt.Errorf("invalid parent chart version %s", parentVersion)
	}

	currentVersion, err := impl.chartRepository.FindCurrentChartVersion(chartRepo, chartName, placeholders[0]+"."+placeholders[1])
	if err != nil {
		return placeholders[0] + "." + placeholders[1] + ".1", nil
	}
	patch := strings.Split(currentVersion, ".")[2]
	count, err := strconv.ParseInt(patch, 10, 32)
	if err != nil {
		return "", err
	}
	count += 1

	return placeholders[0] + "." + placeholders[1] + "." + strconv.FormatInt(count, 10), nil
}

func (impl ChartServiceImpl) FindLatestChartForAppByAppId(appId int) (chartTemplate *TemplateRequest, err error) {
	chart, err := impl.chartRepository.FindLatestChartForAppByAppId(appId)
	if err != nil {
		impl.logger.Errorw("error in fetching chart ", "appId", appId, "err", err)
		return nil, err
	}

	appMetrics, err := impl.appLevelMetricsRepository.FindByAppId(appId)
	if err != nil && !util.IsErrNoRows(err) {
		impl.logger.Errorw("error in fetching app-metrics", "appId", appId, "err", err)
		return nil, err
	}

	chartTemplate, err = impl.chartAdaptor(chart, appMetrics)
	return chartTemplate, err
}

func (impl ChartServiceImpl) GetByAppIdAndChartRefId(appId int, chartRefId int) (chartTemplate *TemplateRequest, err error) {
	chart, err := impl.chartRepository.FindChartByAppIdAndRefId(appId, chartRefId)
	if err != nil {
		impl.logger.Errorw("error in fetching chart ", "appId", appId, "err", err)
		return nil, err
	}
	appLevelMetrics, err := impl.appLevelMetricsRepository.FindByAppId(appId)
	if err != nil && !util.IsErrNoRows(err) {
		impl.logger.Errorw("error in fetching app metrics flag", "err", err)
		return nil, err
	}
	chartTemplate, err = impl.chartAdaptor(chart, appLevelMetrics)
	return chartTemplate, err
}

func (impl ChartServiceImpl) UpdateAppOverride(templateRequest *TemplateRequest) (*TemplateRequest, error) {

	template, err := impl.chartRepository.FindById(templateRequest.Id)
	if err != nil {
		impl.logger.Errorw("error in fetching chart config", "id", templateRequest.Id, "err", err)
		return nil, err
	}

	chartMajorVersion, chartMinorVersion, err := util2.ExtractChartVersion(template.ChartVersion)
	if err != nil {
		impl.logger.Errorw("chart version parsing", "err", err)
		return nil, err
	}

	//STARTS
	currentLatestChart, err := impl.chartRepository.FindLatestChartForAppByAppId(templateRequest.AppId)
	if err != nil {
		return nil, err
	}
	if currentLatestChart.Id > 0 && currentLatestChart.Id == templateRequest.Id {

	} else if currentLatestChart.Id != templateRequest.Id {
		impl.logger.Debug("updating env and pipeline config which are currently latest in db", "chartId", currentLatestChart.Id)

		impl.logger.Debugw("updating request chart env config and pipeline config - making configs latest", "chartId", templateRequest.Id)

		impl.logger.Debug("updating all other charts which are not latest but may be set previous true, setting previous=false")
		//step 3
		noLatestCharts, err := impl.chartRepository.FindNoLatestChartForAppByAppId(templateRequest.AppId)
		for _, noLatestChart := range noLatestCharts {
			if noLatestChart.Id != templateRequest.Id {

				noLatestChart.Latest = false // these are already false by d way
				noLatestChart.Previous = false
				err = impl.chartRepository.Update(noLatestChart)
				if err != nil {
					return nil, err
				}
			}
		}

		impl.logger.Debug("now going to update latest entry in db to false and previous flag = true")
		// now finally update latest entry in db to false and previous true
		currentLatestChart.Latest = false // these are already false by d way
		currentLatestChart.Previous = true
		err = impl.chartRepository.Update(currentLatestChart)
		if err != nil {
			return nil, err
		}

	} else {
		return nil, nil
	}
	//ENDS

	impl.logger.Debug("now finally update request chart in db to latest and previous flag = false")
	values, err := impl.mergeUtil.JsonPatch([]byte(template.Values), templateRequest.ValuesOverride)
	if err != nil {
		return nil, err
	}
	template.Values = string(values)
	template.UpdatedOn = time.Now()
	template.UpdatedBy = templateRequest.UserId
	template.GlobalOverride = string(templateRequest.ValuesOverride)
	template.Latest = true
	template.Previous = false
	err = impl.chartRepository.Update(template)
	if err != nil {
		return nil, err
	}

	if !(chartMajorVersion >= 3 && chartMinorVersion >= 1) {
		appMetricRequest := AppMetricEnableDisableRequest{UserId: templateRequest.UserId, AppId: templateRequest.AppId, IsAppMetricsEnabled: false}
		_, err := impl.updateAppLevelMetrics(&appMetricRequest)
		if err != nil {
			impl.logger.Errorw("error in disable app metric flag", "error", err)
			return nil, err
		}
	}

	return templateRequest, nil
}

func (impl ChartServiceImpl) updateAppLevelMetrics(appMetricRequest *AppMetricEnableDisableRequest) (*repository3.AppLevelMetrics, error) {
	existingAppLevelMetrics, err := impl.appLevelMetricsRepository.FindByAppId(appMetricRequest.AppId)
	if err != nil && err != pg.ErrNoRows {
		impl.logger.Errorw("error in app metrics app level flag", "error", err)
		return nil, err
	}
	if existingAppLevelMetrics != nil && existingAppLevelMetrics.Id != 0 {
		existingAppLevelMetrics.AppMetrics = appMetricRequest.IsAppMetricsEnabled
		err := impl.appLevelMetricsRepository.Update(existingAppLevelMetrics)
		if err != nil {
			impl.logger.Errorw("failed to update app level metrics flag", "error", err)
			return nil, err
		}
		return existingAppLevelMetrics, nil
	} else {
		appLevelMetricsNew := &repository3.AppLevelMetrics{
			AppId:        appMetricRequest.AppId,
			AppMetrics:   appMetricRequest.IsAppMetricsEnabled,
			InfraMetrics: true,
			AuditLog: sql.AuditLog{
				CreatedOn: time.Now(),
				UpdatedOn: time.Now(),
				CreatedBy: appMetricRequest.UserId,
				UpdatedBy: appMetricRequest.UserId,
			},
		}
		err = impl.appLevelMetricsRepository.Save(appLevelMetricsNew)
		if err != nil {
			impl.logger.Errorw("error in saving app level metrics flag", "error", err)
			return appLevelMetricsNew, err
		}
		return appLevelMetricsNew, nil
	}
}

type IsReady struct {
	Flag    bool   `json:"flag"`
	Message string `json:"message"`
}

func (impl ChartServiceImpl) IsReadyToTrigger(appId int, envId int, pipelineId int) (IsReady, error) {
	isReady := IsReady{Flag: false}
	envOverride, err := impl.envOverrideRepository.ActiveEnvConfigOverride(appId, envId)
	if err != nil {
		impl.logger.Errorf("invalid state", "err", err, "envId", envId)
		isReady.Message = "Something went wrong"
		return isReady, err
	}

	if envOverride.Latest == false {
		impl.logger.Error("chart is updated for this app, may be environment or pipeline config is older")
		isReady.Message = "chart is updated for this app, may be environment or pipeline config is older"
		return isReady, nil
	}

	strategy, err := impl.pipelineConfigRepository.GetDefaultStrategyByPipelineId(pipelineId)
	if err != nil {
		impl.logger.Errorw("invalid state", "err", err, "req", strategy)
		if errors.IsNotFound(err) {
			isReady.Message = "no strategy found for request pipeline in this environment"
			return isReady, fmt.Errorf("no pipeline config found for request pipeline in this environment")
		}
		isReady.Message = "Something went wrong"
		return isReady, err
	}

	isReady.Flag = true
	isReady.Message = "Pipeline is well enough configured for trigger"
	return isReady, nil
}

type chartRef struct {
	Id      int    `json:"id"`
	Version string `json:"version"`
	Name    string `json:"name"`
}

type chartRefResponse struct {
	ChartRefs         []chartRef `json:"chartRefs"`
	LatestChartRef    int        `json:"latestChartRef"`
	LatestAppChartRef int        `json:"latestAppChartRef"`
	LatestEnvChartRef int        `json:"latestEnvChartRef,omitempty"`
}

func (impl ChartServiceImpl) ChartRefAutocomplete() ([]chartRef, error) {
	var chartRefs []chartRef
	results, err := impl.chartRefRepository.GetAll()
	if err != nil {
		impl.logger.Errorw("error in fetching chart config", "err", err)
		return chartRefs, err
	}

	for _, result := range results {
		chartRefs = append(chartRefs, chartRef{Id: result.Id, Version: result.Version})
	}

	return chartRefs, nil
}

func (impl ChartServiceImpl) ChartRefAutocompleteForAppOrEnv(appId int, envId int) (*chartRefResponse, error) {
	chartRefResponse := &chartRefResponse{}
	var chartRefs []chartRef
	results, err := impl.chartRefRepository.GetAll()
	if err != nil {
		impl.logger.Errorw("error in fetching chart config", "err", err)
		return chartRefResponse, err
	}

	var LatestAppChartRef int
	for _, result := range results {
		if len(result.Name) == 0 {
			result.Name = "Rollout Deployment"
		}
		chartRefs = append(chartRefs, chartRef{Id: result.Id, Version: result.Version, Name: result.Name})
		if result.Default == true {
			LatestAppChartRef = result.Id
		}
	}
	chart, err := impl.chartRepository.FindLatestChartForAppByAppId(appId)
	if err != nil && err != pg.ErrNoRows {
		impl.logger.Errorw("error in fetching latest chart", "err", err)
		return chartRefResponse, err
	}

	if envId > 0 {
		envOverride, err := impl.envOverrideRepository.FindLatestChartForAppByAppIdAndEnvId(appId, envId)
		if err != nil && !errors.IsNotFound(err) {
			impl.logger.Errorw("error in fetching latest chart", "err", err)
			return chartRefResponse, err
		}
		if envOverride != nil && envOverride.Chart != nil {
			chartRefResponse.LatestEnvChartRef = envOverride.Chart.ChartRefId
		} else {
			chartRefResponse.LatestEnvChartRef = chart.ChartRefId
		}
	}
	chartRefResponse.LatestAppChartRef = chart.ChartRefId
	chartRefResponse.ChartRefs = chartRefs
	chartRefResponse.LatestChartRef = LatestAppChartRef
	return chartRefResponse, nil
}

func (impl ChartServiceImpl) FindPreviousChartByAppId(appId int) (chartTemplate *TemplateRequest, err error) {
	chart, err := impl.chartRepository.FindPreviousChartByAppId(appId)
	if err != nil {
		impl.logger.Errorw("error in fetching chart ", "appId", appId, "err", err)
		return nil, err
	}
	chartTemplate, err = impl.chartAdaptor(chart, nil)
	return chartTemplate, err
}

func (impl ChartServiceImpl) UpgradeForApp(appId int, chartRefId int, newAppOverride map[string]json.RawMessage, userId int32, ctx context.Context) (bool, error) {

	currentChart, err := impl.FindLatestChartForAppByAppId(appId)
	if err != nil && pg.ErrNoRows != err {
		impl.logger.Error(err)
		return false, err
	}
	if pg.ErrNoRows == err {
		impl.logger.Errorw("no chart configured for this app", "appId", appId)
		return false, fmt.Errorf("no chart configured for this app, skip it for upgrade")
	}

	templateRequest := TemplateRequest{}
	templateRequest.ChartRefId = chartRefId
	templateRequest.AppId = appId
	templateRequest.ChartRepositoryId = currentChart.ChartRepositoryId
	templateRequest.DefaultAppOverride = newAppOverride["defaultAppOverride"]
	templateRequest.ValuesOverride = currentChart.DefaultAppOverride
	templateRequest.UserId = userId

	upgradedChartReq, err := impl.Create(templateRequest, ctx)
	if err != nil {
		impl.logger.Error(err)
		return false, err
	}
	if upgradedChartReq == nil || upgradedChartReq.Id == 0 {
		impl.logger.Infow("unable to upgrade app", "appId", appId)
		return false, fmt.Errorf("unable to upgrade app, got no error on creating chart but unable to complete")
	}
	updatedChart, err := impl.chartRepository.FindById(upgradedChartReq.Id)
	if err != nil {
		return false, err
	}

	//STEP 2 - env upgrade
	impl.logger.Debugw("creating env and pipeline config for app", "appId", appId)
	//step 1
	envOverrides, err := impl.envOverrideRepository.GetEnvConfigByChartId(currentChart.Id)
	if err != nil && envOverrides == nil {
		return false, err
	}
	for _, envOverride := range envOverrides {

		//STEP 4 = create environment config
		env, err := impl.environmentRepository.FindById(envOverride.TargetEnvironment)
		if err != nil {
			return false, err
		}
		envOverrideNew := &chartConfig.EnvConfigOverride{
			Active:            true,
			ManualReviewed:    true,
			Status:            models.CHARTSTATUS_SUCCESS,
			EnvOverrideValues: string(envOverride.EnvOverrideValues),
			TargetEnvironment: envOverride.TargetEnvironment,
			ChartId:           updatedChart.Id,
			AuditLog:          sql.AuditLog{UpdatedBy: userId, UpdatedOn: time.Now(), CreatedOn: time.Now(), CreatedBy: userId},
			Namespace:         env.Namespace,
			Latest:            true,
			Previous:          false,
		}
		err = impl.envOverrideRepository.Save(envOverrideNew)
		if err != nil {
			impl.logger.Errorw("error in creating env config", "data", envOverride, "error", err)
			return false, err
		}
	}

	return true, nil
}

//Deprecated
func (impl ChartServiceImpl) filterDeploymentTemplateForBackground(deploymentTemplate pipelineConfig.DeploymentTemplate, pipelineOverride string) (string, error) {
	var deploymentType DeploymentType
	err := json.Unmarshal([]byte(pipelineOverride), &deploymentType)
	if err != nil {
		impl.logger.Errorw("err", "err", err)
		return "", err
	}
	if pipelineConfig.DEPLOYMENT_TEMPLATE_BLUE_GREEN == deploymentTemplate {
		newDeploymentType := DeploymentType{
			Deployment: Deployment{
				Strategy: Strategy{
					BlueGreen: deploymentType.Deployment.Strategy.BlueGreen,
				},
			},
		}
		pipelineOverrideBytes, err := json.Marshal(newDeploymentType)
		if err != nil {
			impl.logger.Errorw("err", "err", err)
			return "", err
		}
		pipelineOverride = string(pipelineOverrideBytes)
	} else if pipelineConfig.DEPLOYMENT_TEMPLATE_ROLLING == deploymentTemplate {
		newDeploymentType := DeploymentType{
			Deployment: Deployment{
				Strategy: Strategy{
					Rolling: deploymentType.Deployment.Strategy.Rolling,
				},
			},
		}
		pipelineOverrideBytes, err := json.Marshal(newDeploymentType)
		if err != nil {
			impl.logger.Errorw("err", "err", err)
			return "", err
		}
		pipelineOverride = string(pipelineOverrideBytes)
		return pipelineOverride, nil
	}
	return pipelineOverride, nil
}

func (impl ChartServiceImpl) AppMetricsEnableDisable(appMetricRequest AppMetricEnableDisableRequest) (*AppMetricEnableDisableRequest, error) {

	// validate app metrics compatibility
	if appMetricRequest.IsAppMetricsEnabled == true {
		currentChart, err := impl.chartRepository.FindLatestChartForAppByAppId(appMetricRequest.AppId)
		if err != nil && pg.ErrNoRows != err {
			impl.logger.Error(err)
			return nil, err
		}
		if pg.ErrNoRows == err {
			impl.logger.Errorw("no chart configured for this app", "appId", appMetricRequest.AppId)
			err = &util.ApiError{
				HttpStatusCode:  http.StatusNotFound,
				InternalMessage: "no chart configured for this app",
				UserMessage:     "no chart configured for this app",
			}
			return nil, err
		}
		chartMajorVersion, chartMinorVersion, err := util2.ExtractChartVersion(currentChart.ChartVersion)
		if err != nil {
			impl.logger.Errorw("chart version parsing", "err", err)
			return nil, err
		}

		if !(chartMajorVersion >= 3 && chartMinorVersion >= 1) {
			err = &util.ApiError{
				InternalMessage: "chart version in not compatible for app metrics",
				UserMessage:     "chart version in not compatible for app metrics",
			}
			return nil, err
		}
	}

	//update or create app level app metrics
	appLevelMetrics, err := impl.updateAppLevelMetrics(&appMetricRequest)
	if err != nil {
		impl.logger.Errorw("error in saving app level metrics flag", "error", err)
		return nil, err
	}
	if appLevelMetrics.Id > 0 {
		return &appMetricRequest, nil
	}
	return nil, err
}

const memoryPattern = `"1000Mi" or "1Gi"`
const cpuPattern = `"50m" or "0.05"`
const cpu = "cpu"
const memory = "memory"

func (impl ChartServiceImpl) DeploymentTemplateValidate(templatejson interface{}, chartRefId int) (bool, error) {
	schemajson, err := impl.JsonSchemaExtractFromFile(chartRefId)
	if err != nil {
		impl.logger.Errorw("Json Schema not found err, FindJsonSchema", "err", err)
		return true, nil
	}
	//if err != nil && chartRefId >= 9 {
	//	impl.logger.Errorw("Json Schema not found err, FindJsonSchema", "err", err)
	//	return false, err
	//} else if err != nil {
	//	impl.logger.Errorw("Json Schema not found err, FindJsonSchema", "err", err)
	//	return true, nil
	//}
	schemaLoader := gojsonschema.NewGoLoader(schemajson)
	documentLoader := gojsonschema.NewGoLoader(templatejson)
	marshalTemplatejson, err := json.Marshal(templatejson)
	if err != nil {
		impl.logger.Errorw("json template marshal err, DeploymentTemplateValidate", "err", err)
		return false, err
	}
	result, err := gojsonschema.Validate(schemaLoader, documentLoader)
	if err != nil {
		impl.logger.Errorw("result validate err, DeploymentTemplateValidate", "err", err)
		return false, err
	}
	if result.Valid() {
		var dat map[string]interface{}
		if err := json.Unmarshal(marshalTemplatejson, &dat); err != nil {
			impl.logger.Errorw("json template unmarshal err, DeploymentTemplateValidate", "err", err)
			return false, err
		}

		_, err := util2.CompareLimitsRequests(dat)
		if err != nil {
			impl.logger.Errorw("LimitRequestCompare err, DeploymentTemplateValidate", "err", err)
			return false, err
		}
		_, err = util2.AutoScale(dat)
		if err != nil {
			impl.logger.Errorw("LimitRequestCompare err, DeploymentTemplateValidate", "err", err)
			return false, err
		}

		return true, nil
	} else {
		var stringerror string
		for _, err := range result.Errors() {
			impl.logger.Errorw("result err, DeploymentTemplateValidate", "err", err.Details())
			if err.Details()["format"] == cpu {
				stringerror = stringerror + err.Field() + ": Format should be like " + cpuPattern + "\n"
			} else if err.Details()["format"] == memory {
				stringerror = stringerror + err.Field() + ": Format should be like " + memoryPattern + "\n"
			} else {
				stringerror = stringerror + err.String() + "\n"
			}
		}
		return false, errors.New(stringerror)
	}
}

func (impl ChartServiceImpl) JsonSchemaExtractFromFile(chartRefId int) (map[string]interface{}, error) {
	refChartDir, _, err, _ := impl.getRefChart(TemplateRequest{ChartRefId: chartRefId})
	if err != nil {
		impl.logger.Errorw("refChartDir Not Found err, JsonSchemaExtractFromFile", err)
		return nil, err
	}
	fileStatus := filepath.Join(refChartDir, "schema.json")
	if _, err := os.Stat(fileStatus); os.IsNotExist(err) {
		impl.logger.Errorw("Schema File Not Found err, JsonSchemaExtractFromFile", err)
		return nil, err
	} else {
		jsonFile, err := os.Open(fileStatus)
		if err != nil {
			impl.logger.Errorw("jsonfile open err, JsonSchemaExtractFromFile", "err", err)
			return nil, err
		}
		byteValueJsonFile, err := ioutil.ReadAll(jsonFile)
		if err != nil {
			impl.logger.Errorw("byteValueJsonFile read err, JsonSchemaExtractFromFile", "err", err)
			return nil, err
		}

		var schemajson map[string]interface{}
		err = json.Unmarshal([]byte(byteValueJsonFile), &schemajson)
		if err != nil {
			impl.logger.Errorw("Unmarshal err in byteValueJsonFile, DeploymentTemplateValidate", "err", err)
			return nil, err
		}
		return schemajson, nil
	}
}<|MERGE_RESOLUTION|>--- conflicted
+++ resolved
@@ -127,30 +127,18 @@
 	chartRepository           chartConfig.ChartRepository
 	logger                    *zap.SugaredLogger
 	repoRepository            chartConfig.ChartRepoRepository
-<<<<<<< HEAD
-	chartTemplateService    util.ChartTemplateService
-	pipelineGroupRepository app.AppRepository
-	mergeUtil               util.MergeUtil
-=======
 	chartTemplateService      util.ChartTemplateService
 	pipelineGroupRepository   app.AppRepository
 	mergeUtil                 util.MergeUtil
->>>>>>> e7512d45
 	repositoryService         repository.ServiceClient
 	refChartDir               RefChartDir
 	defaultChart              DefaultChart
 	chartRefRepository        chartConfig.ChartRefRepository
 	envOverrideRepository     chartConfig.EnvConfigOverrideRepository
 	pipelineConfigRepository  chartConfig.PipelineConfigRepository
-<<<<<<< HEAD
-	configMapRepository   chartConfig.ConfigMapRepository
-	environmentRepository repository4.EnvironmentRepository
-	pipelineRepository    pipelineConfig.PipelineRepository
-=======
 	configMapRepository       chartConfig.ConfigMapRepository
 	environmentRepository     repository4.EnvironmentRepository
 	pipelineRepository        pipelineConfig.PipelineRepository
->>>>>>> e7512d45
 	appLevelMetricsRepository repository3.AppLevelMetricsRepository
 	client                    *http.Client
 }
@@ -343,19 +331,6 @@
 		ImageDescriptorTemplate: chartValues.ImageDescriptorTemplate,
 		ChartName:               chartMeta.Name,
 		ChartRepo:               chartRepo.Name,
-<<<<<<< HEAD
-		ChartRepoUrl:      chartRepo.Url,
-		ChartVersion:      chartMeta.Version,
-		Status:            models.CHARTSTATUS_NEW,
-		Active:            true,
-		ChartLocation:     chartGitAttr.ChartLocation,
-		GitRepoUrl:        chartGitAttr.RepoUrl,
-		ReferenceTemplate: templateName,
-		ChartRefId:        templateRequest.ChartRefId,
-		Latest:            true,
-		Previous:          false,
-		AuditLog:          sql.AuditLog{CreatedBy: templateRequest.UserId, CreatedOn: time.Now(), UpdatedOn: time.Now(), UpdatedBy: templateRequest.UserId},
-=======
 		ChartRepoUrl:            chartRepo.Url,
 		ChartVersion:            chartMeta.Version,
 		Status:                  models.CHARTSTATUS_NEW,
@@ -367,7 +342,6 @@
 		Latest:                  true,
 		Previous:                false,
 		AuditLog:                sql.AuditLog{CreatedBy: templateRequest.UserId, CreatedOn: time.Now(), UpdatedOn: time.Now(), UpdatedBy: templateRequest.UserId},
->>>>>>> e7512d45
 	}
 
 	err = impl.chartRepository.Save(chart)
@@ -475,19 +449,6 @@
 		ImageDescriptorTemplate: chartValues.ImageDescriptorTemplate,
 		ChartName:               chartMeta.Name,
 		ChartRepo:               chartRepo.Name,
-<<<<<<< HEAD
-		ChartRepoUrl:      chartRepo.Url,
-		ChartVersion:      chartMeta.Version,
-		Status:            models.CHARTSTATUS_NEW,
-		Active:            true,
-		ChartLocation:     chartGitAttr.ChartLocation,
-		GitRepoUrl:        chartGitAttr.RepoUrl,
-		ReferenceTemplate: templateName,
-		ChartRefId:        templateRequest.ChartRefId,
-		Latest:            false,
-		Previous:          false,
-		AuditLog:          sql.AuditLog{CreatedBy: templateRequest.UserId, CreatedOn: time.Now(), UpdatedOn: time.Now(), UpdatedBy: templateRequest.UserId},
-=======
 		ChartRepoUrl:            chartRepo.Url,
 		ChartVersion:            chartMeta.Version,
 		Status:                  models.CHARTSTATUS_NEW,
@@ -499,7 +460,6 @@
 		Latest:                  false,
 		Previous:                false,
 		AuditLog:                sql.AuditLog{CreatedBy: templateRequest.UserId, CreatedOn: time.Now(), UpdatedOn: time.Now(), UpdatedBy: templateRequest.UserId},
->>>>>>> e7512d45
 	}
 
 	err = impl.chartRepository.Save(chart)
