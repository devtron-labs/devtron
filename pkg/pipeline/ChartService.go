--- conflicted
+++ resolved
@@ -67,11 +67,7 @@
 	Latest                  bool            `json:"latest"`
 	IsAppMetricsEnabled     bool            `json:"isAppMetricsEnabled"`
 	Schema                  json.RawMessage `json:"schema"`
-<<<<<<< HEAD
-	Readme			  		string			`json:"readme"`
-=======
 	Readme                  string          `json:"readme"`
->>>>>>> d675e625
 	UserId                  int32           `json:"-"`
 }
 
@@ -131,11 +127,7 @@
 	AppMetricsEnableDisable(appMetricRequest AppMetricEnableDisableRequest) (*AppMetricEnableDisableRequest, error)
 	DeploymentTemplateValidate(templatejson interface{}, chartRefId int) (bool, error)
 	JsonSchemaExtractFromFile(chartRefId int) (map[string]interface{}, error)
-<<<<<<< HEAD
-	GetSchemaAndReadmeForDefaultTemplate(chartRefId int) (schema []byte, readme []byte, err error)
-=======
 	GetSchemaAndReadmeForTemplateByChartRefId(chartRefId int) (schema []byte, readme []byte, err error)
->>>>>>> d675e625
 }
 type ChartServiceImpl struct {
 	chartRepository           chartRepoRepository.ChartRepository
@@ -197,43 +189,22 @@
 	}
 }
 
-<<<<<<< HEAD
-func (impl ChartServiceImpl) GetSchemaAndReadmeForDefaultTemplate(chartRefId int) ([]byte, []byte, error) {
-	refChart, _, err, _ := impl.getRefChart(TemplateRequest{ChartRefId: chartRefId})
-	if err != nil {
-		impl.logger.Errorw("error in getting refChart", "err", err, "chartRefId", chartRefId)
-		return nil, nil,  err
-=======
 func (impl ChartServiceImpl) GetSchemaAndReadmeForTemplateByChartRefId(chartRefId int) ([]byte, []byte, error) {
 	refChart, _, err, _ := impl.getRefChart(TemplateRequest{ChartRefId: chartRefId})
 	if err != nil {
 		impl.logger.Errorw("error in getting refChart", "err", err, "chartRefId", chartRefId)
 		return nil, nil, err
->>>>>>> d675e625
 	}
 	var schemaByte []byte
 	var readmeByte []byte
 	schemaByte, err = ioutil.ReadFile(filepath.Clean(filepath.Join(refChart, "schema.json")))
-<<<<<<< HEAD
-	if err != nil && !os.IsNotExist(err) {
+	if err != nil {
 		impl.logger.Errorw("error in reading schema.json file for refChart", "err", err, "chartRefId", chartRefId)
-		return nil, nil,  err
 	}
 	readmeByte, err = ioutil.ReadFile(filepath.Clean(filepath.Join(refChart, "README.md")))
-	if err != nil && !os.IsNotExist(err) {
+	if err != nil {
 		impl.logger.Errorw("error in reading readme file for refChart", "err", err, "chartRefId", chartRefId)
-		return nil, nil,  err
-	}
-
-=======
-	if err != nil {
-		impl.logger.Errorw("error in reading schema.json file for refChart", "err", err, "chartRefId", chartRefId)
-	}
-	readmeByte, err = ioutil.ReadFile(filepath.Clean(filepath.Join(refChart, "README.md")))
-	if err != nil {
-		impl.logger.Errorw("error in reading readme file for refChart", "err", err, "chartRefId", chartRefId)
-	}
->>>>>>> d675e625
+	}
 	return schemaByte, readmeByte, nil
 }
 
