/*
 * Copyright (c) 2020 Devtron Labs
 *
 * Licensed under the Apache License, Version 2.0 (the "License");
 * you may not use this file except in compliance with the License.
 * You may obtain a copy of the License at
 *
 *    http://www.apache.org/licenses/LICENSE-2.0
 *
 * Unless required by applicable law or agreed to in writing, software
 * distributed under the License is distributed on an "AS IS" BASIS,
 * WITHOUT WARRANTIES OR CONDITIONS OF ANY KIND, either express or implied.
 * See the License for the specific language governing permissions and
 * limitations under the License.
 *
 */

package gitops

import (
	"context"
	"encoding/json"
	"fmt"
	util4 "github.com/devtron-labs/common-lib/utils/k8s"
<<<<<<< HEAD
	"github.com/devtron-labs/devtron/pkg/deployment/gitOps/config"
	"github.com/devtron-labs/devtron/pkg/deployment/gitOps/config/bean"
	"github.com/devtron-labs/devtron/pkg/deployment/gitOps/git"
=======
	"github.com/devtron-labs/devtron/pkg/commonService"
	"github.com/devtron-labs/devtron/util/gitUtil"
>>>>>>> 3465d29d
	"math/rand"
	"net/http"
	"net/url"
	"os"
	"path"
	"strconv"
	"strings"
	"time"

	cluster3 "github.com/argoproj/argo-cd/v2/pkg/apiclient/cluster"
	bean2 "github.com/devtron-labs/devtron/api/bean"
	cluster2 "github.com/devtron-labs/devtron/client/argocdServer/cluster"
	"github.com/devtron-labs/devtron/internal/sql/repository"
	"github.com/devtron-labs/devtron/internal/util"
	"github.com/devtron-labs/devtron/pkg/cluster"
	"github.com/devtron-labs/devtron/pkg/sql"
	util3 "github.com/devtron-labs/devtron/pkg/util"
	util2 "github.com/devtron-labs/devtron/util"
	"github.com/devtron-labs/devtron/util/argo"
	"github.com/go-pg/pg"
	"github.com/microsoft/azure-devops-go-api/azuredevops"
	"github.com/xanzy/go-gitlab"
	"go.uber.org/zap"
	"k8s.io/apimachinery/pkg/api/errors"
	"sigs.k8s.io/yaml"
)

type GitOpsConfigService interface {
	ValidateAndCreateGitOpsConfig(config *bean2.GitOpsConfigDto) (bean2.DetailedErrorGitOpsConfigResponse, error)
	ValidateAndUpdateGitOpsConfig(config *bean2.GitOpsConfigDto) (bean2.DetailedErrorGitOpsConfigResponse, error)
	GitOpsValidateDryRun(config *bean2.GitOpsConfigDto) bean2.DetailedErrorGitOpsConfigResponse
	CreateGitOpsConfig(ctx context.Context, config *bean2.GitOpsConfigDto) (*bean2.GitOpsConfigDto, error)
	UpdateGitOpsConfig(config *bean2.GitOpsConfigDto) error
	GetGitOpsConfigById(id int) (*bean2.GitOpsConfigDto, error)
	GetAllGitOpsConfig() ([]*bean2.GitOpsConfigDto, error)
	GetGitOpsConfigByProvider(provider string) (*bean2.GitOpsConfigDto, error)
<<<<<<< HEAD
}

const (
	GitOpsSecretName  = "devtron-gitops-secret"
	DryrunRepoName    = "devtron-sample-repo-dryrun-"
	DeleteRepoStage   = "Delete Repo"
	CommitOnRestStage = "Commit On Rest"
	PushStage         = "Push"
	CloneStage        = "Clone"
	GetRepoUrlStage   = "Get Repo RedirectionUrl"
	CreateRepoStage   = "Create Repo"
	CloneHttp         = "Clone Http"
	CreateReadmeStage = "Create Readme"
	GITHUB_PROVIDER   = "GITHUB"
	GITLAB_PROVIDER   = "GITLAB"

	AZURE_DEVOPS_PROVIDER = "AZURE_DEVOPS"
	BITBUCKET_API_HOST    = "https://api.bitbucket.org/2.0/"
=======
	GetGitOpsConfigActive() (*bean2.GitOpsConfigDto, error)
	// ValidateCustomGitRepoURL performs the following validations:
	// "Get Repo URL", "Create Repo (if doesn't exist)", "Organisational URL Validation", "Unique GitOps Repo"
	// And returns: RepoUrl and isNew Repository url and error
	ValidateCustomGitRepoURL(request ValidateCustomGitRepoURLRequest) (string, bool, error)
	GetGitRepoUrl(gitOpsRepoName string) (string, error)
	ExtractErrorMessageByProvider(err error, provider string) error
}

const (
	GitOpsSecretName               = "devtron-gitops-secret"
	DryrunRepoName                 = "devtron-sample-repo-dryrun-"
	DeleteRepoStage                = "Delete Repo"
	CommitOnRestStage              = "Commit On Rest"
	PushStage                      = "Push"
	CloneStage                     = "Clone"
	GetRepoUrlStage                = "Get Repo URL"
	CreateRepoStage                = "Create Repo"
	CloneHttp                      = "Clone Http"
	CloneSSH                       = "Clone Ssh"
	CreateReadmeStage              = "Create Readme"
	ValidateOrganisationalURLStage = "Organisational URL Validation"
	ValidateEmptyRepoStage         = "Empty Repo Validation"
	GITHUB_PROVIDER                = "GITHUB"
	GITLAB_PROVIDER                = "GITLAB"
	BITBUCKET_PROVIDER             = "BITBUCKET_CLOUD"
	AZURE_DEVOPS_PROVIDER          = "AZURE_DEVOPS"
	BITBUCKET_API_HOST             = "https://api.bitbucket.org/2.0/"
>>>>>>> 3465d29d
)

type ExtraValidationStageType int

type ValidateCustomGitRepoURLRequest struct {
	GitRepoURL     string
	AppName        string
	UserId         int32
	GitOpsProvider string
}

type GitOpsConfigServiceImpl struct {
<<<<<<< HEAD
	randSource              rand.Source
	logger                  *zap.SugaredLogger
	globalEnvVariables      *util2.GlobalEnvVariables
	gitOpsRepository        repository.GitOpsConfigRepository
	K8sUtil                 *util4.K8sServiceImpl
	aCDAuthConfig           *util3.ACDAuthConfig
	clusterService          cluster.ClusterService
	gitFactory              *git.GitFactory
	argoUserService         argo.ArgoUserService
	clusterServiceCD        cluster2.ServiceClient
	gitOpsConfigReadService config.GitOpsConfigReadService
=======
	randSource           rand.Source
	logger               *zap.SugaredLogger
	gitOpsRepository     repository.GitOpsConfigRepository
	K8sUtil              *util4.K8sServiceImpl
	aCDAuthConfig        *util3.ACDAuthConfig
	clusterService       cluster.ClusterService
	envService           cluster.EnvironmentService
	versionService       argocdServer.VersionService
	gitFactory           *util.GitFactory
	chartTemplateService util.ChartTemplateService
	argoUserService      argo.ArgoUserService
	commonService        commonService.CommonService
	clusterServiceCD     cluster2.ServiceClient
>>>>>>> 3465d29d
}

func NewGitOpsConfigServiceImpl(Logger *zap.SugaredLogger,
	gitOpsRepository repository.GitOpsConfigRepository, K8sUtil *util4.K8sServiceImpl, aCDAuthConfig *util3.ACDAuthConfig,
<<<<<<< HEAD
	clusterService cluster.ClusterService,
	gitFactory *git.GitFactory, argoUserService argo.ArgoUserService,
	clusterServiceCD cluster2.ServiceClient, gitOpsConfigReadService config.GitOpsConfigReadService) *GitOpsConfigServiceImpl {
	return &GitOpsConfigServiceImpl{
		randSource:              rand.NewSource(time.Now().UnixNano()),
		logger:                  Logger,
		globalEnvVariables:      globalEnvVariables,
		gitOpsRepository:        gitOpsRepository,
		K8sUtil:                 K8sUtil,
		aCDAuthConfig:           aCDAuthConfig,
		clusterService:          clusterService,
		gitFactory:              gitFactory,
		argoUserService:         argoUserService,
		clusterServiceCD:        clusterServiceCD,
		gitOpsConfigReadService: gitOpsConfigReadService,
=======
	clusterService cluster.ClusterService, envService cluster.EnvironmentService, versionService argocdServer.VersionService,
	gitFactory *util.GitFactory, chartTemplateService util.ChartTemplateService, argoUserService argo.ArgoUserService,
	commonService commonService.CommonService, clusterServiceCD cluster2.ServiceClient) *GitOpsConfigServiceImpl {
	return &GitOpsConfigServiceImpl{
		randSource:           rand.NewSource(time.Now().UnixNano()),
		logger:               Logger,
		gitOpsRepository:     gitOpsRepository,
		K8sUtil:              K8sUtil,
		aCDAuthConfig:        aCDAuthConfig,
		clusterService:       clusterService,
		envService:           envService,
		versionService:       versionService,
		gitFactory:           gitFactory,
		chartTemplateService: chartTemplateService,
		argoUserService:      argoUserService,
		commonService:        commonService,
		clusterServiceCD:     clusterServiceCD,
>>>>>>> 3465d29d
	}
}

func (impl *GitOpsConfigServiceImpl) ValidateAndCreateGitOpsConfig(config *bean2.GitOpsConfigDto) (bean2.DetailedErrorGitOpsConfigResponse, error) {
	detailedErrorGitOpsConfigResponse := impl.GitOpsValidateDryRun(config)
	if len(detailedErrorGitOpsConfigResponse.StageErrorMap) == 0 {
		//create argo-cd user, if not created, here argo-cd integration has to be installed
		token := impl.argoUserService.GetOrUpdateArgoCdUserDetail()
		ctx := context.WithValue(context.Background(), "token", token)
		_, err := impl.CreateGitOpsConfig(ctx, config)
		if err != nil {
			impl.logger.Errorw("service err, SaveGitRepoConfig", "err", err, "payload", config)
			return detailedErrorGitOpsConfigResponse, err
		}
	}
	return detailedErrorGitOpsConfigResponse, nil
}

func (impl *GitOpsConfigServiceImpl) GetGitRepoUrl(gitOpsRepoName string) (string, error) {
	gitOpsConfigBitbucket, err := impl.gitOpsRepository.GetGitOpsConfigByProvider(util.BITBUCKET_PROVIDER)
	if err != nil {
		if err == pg.ErrNoRows {
			gitOpsConfigBitbucket.BitBucketWorkspaceId = ""
			gitOpsConfigBitbucket.BitBucketProjectKey = ""
		} else {
			return "", err
		}
	}
	config := &bean2.GitOpsConfigDto{
		GitRepoName:          gitOpsRepoName,
		BitBucketWorkspaceId: gitOpsConfigBitbucket.BitBucketProjectKey,
		BitBucketProjectKey:  gitOpsConfigBitbucket.BitBucketProjectKey,
	}
	repoUrl, err := impl.gitFactory.Client.GetRepoUrl(config)
	if err != nil {
		//will allow to continue to persist status on next operation
		impl.logger.Errorw("fetching error", "err", err)
		return "", err
	}
	return repoUrl, nil
}

func (impl *GitOpsConfigServiceImpl) ValidateAndUpdateGitOpsConfig(config *bean2.GitOpsConfigDto) (bean2.DetailedErrorGitOpsConfigResponse, error) {
	if config.Token == "" {
		model, err := impl.gitOpsRepository.GetGitOpsConfigById(config.Id)
		if err != nil {
			impl.logger.Errorw("No matching entry found for update.", "id", config.Id)
			err = &util.ApiError{
				InternalMessage: "gitops config update failed, does not exist",
				UserMessage:     "gitops config update failed, does not exist",
			}
			return bean2.DetailedErrorGitOpsConfigResponse{}, err
		}
		config.Token = model.Token
	}
	detailedErrorGitOpsConfigResponse := impl.GitOpsValidateDryRun(config)
	if len(detailedErrorGitOpsConfigResponse.StageErrorMap) == 0 {
		err := impl.UpdateGitOpsConfig(config)
		if err != nil {
			impl.logger.Errorw("service err, UpdateGitOpsConfig", "err", err, "payload", config)
			return detailedErrorGitOpsConfigResponse, err
		}
	}
	return detailedErrorGitOpsConfigResponse, nil
}

func (impl *GitOpsConfigServiceImpl) buildGithubOrgUrl(host, orgId string) (orgUrl string, err error) {
	hostUrl, err := url.Parse(host)
	if err != nil {
		return "", err
	}
	hostUrl.Path = path.Join(hostUrl.Path, orgId)
	return hostUrl.String(), nil
}

func (impl *GitOpsConfigServiceImpl) CreateGitOpsConfig(ctx context.Context, request *bean2.GitOpsConfigDto) (*bean2.GitOpsConfigDto, error) {
	impl.logger.Debugw("gitops create request", "req", request)
	dbConnection := impl.gitOpsRepository.GetConnection()
	tx, err := dbConnection.Begin()
	if err != nil {
		return nil, err
	}
	// Rollback tx on error.
	defer tx.Rollback()

	existingModel, err := impl.gitOpsRepository.GetGitOpsConfigActive()
	if err != nil && err != pg.ErrNoRows {
		impl.logger.Errorw("error in creating new gitops config", "error", err)
		return nil, err
	}
	if existingModel != nil && existingModel.Id > 0 {
		existingModel.Active = false
		existingModel.UpdatedOn = time.Now()
		existingModel.UpdatedBy = request.UserId
		err = impl.gitOpsRepository.UpdateGitOpsConfig(existingModel, tx)
		if err != nil {
			impl.logger.Errorw("error in creating new gitops config", "error", err)
			return nil, err
		}
	}
	model := &repository.GitOpsConfig{
		Provider:              strings.ToUpper(request.Provider),
		Username:              request.Username,
		Token:                 request.Token,
		GitHubOrgId:           request.GitHubOrgId,
		GitLabGroupId:         request.GitLabGroupId,
		Host:                  request.Host,
		Active:                true,
		AzureProject:          request.AzureProjectName,
		BitBucketWorkspaceId:  request.BitBucketWorkspaceId,
		BitBucketProjectKey:   request.BitBucketProjectKey,
		AllowCustomRepository: request.AllowCustomRepository,
		AuditLog:              sql.AuditLog{CreatedBy: request.UserId, CreatedOn: time.Now(), UpdatedOn: time.Now(), UpdatedBy: request.UserId},
	}
	model, err = impl.gitOpsRepository.CreateGitOpsConfig(model, tx)
	if err != nil {
		impl.logger.Errorw("error in saving gitops config", "data", model, "err", err)
		err = &util.ApiError{
			InternalMessage: "gitops config failed to create in db",
			UserMessage:     "gitops config failed to create in db",
		}
		return nil, err
	}

	clusterBean, err := impl.clusterService.FindOne(cluster.DEFAULT_CLUSTER)
	if err != nil {
		return nil, err
	}
	cfg, err := clusterBean.GetClusterConfig()
	if err != nil {
		return nil, err
	}

	client, err := impl.K8sUtil.GetCoreV1Client(cfg)
	if err != nil {
		return nil, err
	}
	secret, err := impl.K8sUtil.GetSecret(impl.aCDAuthConfig.ACDConfigMapNamespace, GitOpsSecretName, client)
	statusError, _ := err.(*errors.StatusError)
	if err != nil && statusError.Status().Code != http.StatusNotFound {
		impl.logger.Errorw("secret not found", "err", err)
		return nil, err
	}
	data := make(map[string][]byte)
	data["username"] = []byte(request.Username)
	data["password"] = []byte(request.Token)
	if secret == nil {
		secret, err = impl.K8sUtil.CreateSecret(impl.aCDAuthConfig.ACDConfigMapNamespace, data, GitOpsSecretName, "", client, nil, nil)
		if err != nil {
			impl.logger.Errorw("err on creating secret", "err", err)
			return nil, err
		}
	} else {
		secret.Data = data
		secret, err = impl.K8sUtil.UpdateSecret(impl.aCDAuthConfig.ACDConfigMapNamespace, secret, client)
		if err != nil {
			operationComplete := false
			retryCount := 0
			for !operationComplete && retryCount < 3 {
				retryCount = retryCount + 1
				secret, err := impl.K8sUtil.GetSecret(impl.aCDAuthConfig.ACDConfigMapNamespace, GitOpsSecretName, client)
				if err != nil {
					impl.logger.Errorw("secret not found", "err", err)
					return nil, err
				}
				secret.Data = data
				secret, err = impl.K8sUtil.UpdateSecret(impl.aCDAuthConfig.ACDConfigMapNamespace, secret, client)
				if err != nil {
					continue
				}
				if err == nil {
					operationComplete = true
				}
			}

		}
	}
	switch strings.ToUpper(request.Provider) {
	case GITHUB_PROVIDER:
		orgUrl, err := impl.buildGithubOrgUrl(request.Host, request.GitHubOrgId)
		if err != nil {
			return nil, err
		}
		request.Host = orgUrl

	case GITLAB_PROVIDER:
		groupName, err := impl.gitFactory.GetGitLabGroupPath(request)
		if err != nil {
			return nil, err
		}
		slashSuffixPresent := strings.HasSuffix(request.Host, "/")
		if slashSuffixPresent {
			request.Host += groupName
		} else {
			request.Host = fmt.Sprintf(request.Host+"/%s", groupName)
		}
<<<<<<< HEAD
	}
	if strings.ToUpper(request.Provider) == bean.BITBUCKET_PROVIDER {
		request.Host = git.BITBUCKET_CLONE_BASE_URL + request.BitBucketWorkspaceId
=======
	case BITBUCKET_PROVIDER:
		request.Host = util.BITBUCKET_CLONE_BASE_URL + request.BitBucketWorkspaceId
>>>>>>> 3465d29d
	}
	operationComplete := false
	retryCount := 0
	for !operationComplete && retryCount < 3 {
		retryCount = retryCount + 1

		cm, err := impl.K8sUtil.GetConfigMap(impl.aCDAuthConfig.ACDConfigMapNamespace, impl.aCDAuthConfig.ACDConfigMapName, client)
		if err != nil {
			return nil, err
		}
		updatedData := impl.updateData(cm.Data, request, GitOpsSecretName, existingModel.Host)
		data := cm.Data
		if data == nil {
			data = make(map[string]string, 0)
		}
		data["repository.credentials"] = updatedData["repository.credentials"]
		cm.Data = data
		_, err = impl.K8sUtil.UpdateConfigMap(impl.aCDAuthConfig.ACDConfigMapNamespace, cm, client)
		if err != nil {
			continue
		}
		if err == nil {
			operationComplete = true
		}
	}
	if !operationComplete {
		return nil, fmt.Errorf("resouce version not matched with config map attempted 3 times")
	}

	// if git-ops config is created/saved successfully (just before transaction commit) and this was first git-ops config, then upsert clusters in acd
	isGitOpsConfigured, err := impl.gitOpsConfigReadService.IsGitOpsConfigured()
	if err != nil {
		return nil, err
	}
	if !isGitOpsConfigured {
		clusters, err := impl.clusterService.FindAllActive()
		if err != nil {
			impl.logger.Errorw("Error while fetching all the clusters", "err", err)
			return nil, err
		}
		for _, cluster := range clusters {
			cl := impl.clusterService.ConvertClusterBeanObjectToCluster(&cluster)
			_, err = impl.clusterServiceCD.Create(ctx, &cluster3.ClusterCreateRequest{Upsert: true, Cluster: cl})
			if err != nil {
				impl.logger.Errorw("Error while upserting cluster in acd", "clusterName", cluster.ClusterName, "err", err)
				return nil, err
			}
		}
	}

	// now commit transaction
	err = tx.Commit()
	if err != nil {
		return nil, err
	}

	err = impl.gitFactory.Reload(impl.gitOpsRepository)
	if err != nil {
		return nil, err
	}
	request.Id = model.Id
	return request, nil
}

func (impl *GitOpsConfigServiceImpl) UpdateGitOpsConfig(request *bean2.GitOpsConfigDto) error {
	impl.logger.Debugw("gitops config update request", "req", request)
	dbConnection := impl.gitOpsRepository.GetConnection()
	tx, err := dbConnection.Begin()
	if err != nil {
		return err
	}
	// Rollback tx on error.
	defer tx.Rollback()
	model, err := impl.gitOpsRepository.GetGitOpsConfigById(request.Id)
	if err != nil {
		impl.logger.Errorw("No matching entry found for update.", "id", request.Id)
		err = &util.ApiError{
			InternalMessage: "gitops config update failed, does not exist",
			UserMessage:     "gitops config update failed, does not exist",
		}
		return err
	}

	existingModel, err := impl.gitOpsRepository.GetGitOpsConfigActive()
	if err != nil && err != pg.ErrNoRows {
		impl.logger.Errorw("error in creating new gitops config", "error", err)
		return err
	}
	if request.Active {
		if existingModel != nil && existingModel.Id > 0 && existingModel.Id != model.Id {
			existingModel.Active = false
			existingModel.UpdatedOn = time.Now()
			existingModel.UpdatedBy = request.UserId
			err = impl.gitOpsRepository.UpdateGitOpsConfig(existingModel, tx)
			if err != nil {
				impl.logger.Errorw("error in creating new gitops config", "error", err)
				return err
			}
		}
	} else {
		if existingModel == nil || existingModel.Id == 0 {
			return fmt.Errorf("no active config found, please ensure atleast on gitops config active")
		}
	}

	model.Provider = strings.ToUpper(request.Provider)
	model.Username = request.Username
	model.Token = request.Token
	model.GitLabGroupId = request.GitLabGroupId
	model.GitHubOrgId = request.GitHubOrgId
	model.Host = request.Host
	model.Active = request.Active
	model.AzureProject = request.AzureProjectName
	model.BitBucketWorkspaceId = request.BitBucketWorkspaceId
	model.BitBucketProjectKey = request.BitBucketProjectKey
	model.AllowCustomRepository = request.AllowCustomRepository
	err = impl.gitOpsRepository.UpdateGitOpsConfig(model, tx)
	if err != nil {
		impl.logger.Errorw("error in updating team", "data", model, "err", err)
		err = &util.ApiError{
			InternalMessage: "gitops config failed to update in db",
			UserMessage:     "gitops config failed to update in db",
		}
		return err
	}
	request.Id = model.Id

	clusterBean, err := impl.clusterService.FindOne(cluster.DEFAULT_CLUSTER)
	if err != nil {
		return err
	}
	cfg, err := clusterBean.GetClusterConfig()
	if err != nil {
		return err
	}

	client, err := impl.K8sUtil.GetCoreV1Client(cfg)
	if err != nil {
		return err
	}

	secret, err := impl.K8sUtil.GetSecret(impl.aCDAuthConfig.ACDConfigMapNamespace, GitOpsSecretName, client)
	statusError, _ := err.(*errors.StatusError)
	if err != nil && statusError.Status().Code != http.StatusNotFound {
		impl.logger.Errorw("secret not found", "err", err)
		return err
	}
	data := make(map[string][]byte)
	data["username"] = []byte(request.Username)
	data["password"] = []byte(request.Token)
	if secret == nil {
		secret, err = impl.K8sUtil.CreateSecret(impl.aCDAuthConfig.ACDConfigMapNamespace, data, GitOpsSecretName, "", client, nil, nil)
		if err != nil {
			impl.logger.Errorw("err on creating secret", "err", err)
			return err
		}
	} else {
		secret.Data = data
		secret, err = impl.K8sUtil.UpdateSecret(impl.aCDAuthConfig.ACDConfigMapNamespace, secret, client)
		if err != nil {
			operationComplete := false
			retryCount := 0
			for !operationComplete && retryCount < 3 {
				retryCount = retryCount + 1
				secret, err := impl.K8sUtil.GetSecret(impl.aCDAuthConfig.ACDConfigMapNamespace, GitOpsSecretName, client)
				if err != nil {
					impl.logger.Errorw("secret not found", "err", err)
					return err
				}
				secret.Data = data
				secret, err = impl.K8sUtil.UpdateSecret(impl.aCDAuthConfig.ACDConfigMapNamespace, secret, client)
				if err != nil {
					continue
				}
				if err == nil {
					operationComplete = true
				}
			}

		}
	}
	if strings.ToUpper(request.Provider) == GITHUB_PROVIDER {
		orgUrl, err := impl.buildGithubOrgUrl(request.Host, request.GitHubOrgId)
		if err != nil {
			return err
		}
		request.Host = orgUrl
	}
	if strings.ToUpper(request.Provider) == GITLAB_PROVIDER {
		groupName, err := impl.gitFactory.GetGitLabGroupPath(request)
		if err != nil {
			return err
		}
		slashSuffixPresent := strings.HasSuffix(request.Host, "/")
		if slashSuffixPresent {
			request.Host += groupName
		} else {
			request.Host = fmt.Sprintf(request.Host+"/%s", groupName)
		}
	}
	if strings.ToUpper(request.Provider) == bean.BITBUCKET_PROVIDER {
		request.Host = git.BITBUCKET_CLONE_BASE_URL + request.BitBucketWorkspaceId
	}
	operationComplete := false
	retryCount := 0
	for !operationComplete && retryCount < 3 {
		retryCount = retryCount + 1

		cm, err := impl.K8sUtil.GetConfigMap(impl.aCDAuthConfig.ACDConfigMapNamespace, impl.aCDAuthConfig.ACDConfigMapName, client)
		if err != nil {
			return err
		}
		updatedData := impl.updateData(cm.Data, request, GitOpsSecretName, existingModel.Host)
		data := cm.Data
		data["repository.credentials"] = updatedData["repository.credentials"]
		cm.Data = data
		_, err = impl.K8sUtil.UpdateConfigMap(impl.aCDAuthConfig.ACDConfigMapNamespace, cm, client)
		if err != nil {
			continue
		}
		if err == nil {
			operationComplete = true
		}
	}
	if !operationComplete {
		return fmt.Errorf("resouce version not matched with config map attempted 3 times")
	}

	err = tx.Commit()
	if err != nil {
		return err
	}
	err = impl.gitFactory.Reload(impl.gitOpsRepository)
	if err != nil {
		return err
	}
	return nil
}

func (impl *GitOpsConfigServiceImpl) GetGitOpsConfigById(id int) (*bean2.GitOpsConfigDto, error) {
	model, err := impl.gitOpsRepository.GetGitOpsConfigById(id)
	if err != nil {
		impl.logger.Errorw("GetGitOpsConfigById, error while get by id", "err", err, "id", id)
		return nil, err
	}
	config := &bean2.GitOpsConfigDto{
		Id:                    model.Id,
		Provider:              model.Provider,
		GitHubOrgId:           model.GitHubOrgId,
		GitLabGroupId:         model.GitLabGroupId,
		Username:              model.Username,
		Token:                 model.Token,
		Host:                  model.Host,
		Active:                model.Active,
		UserId:                model.CreatedBy,
		AzureProjectName:      model.AzureProject,
		BitBucketWorkspaceId:  model.BitBucketWorkspaceId,
		BitBucketProjectKey:   model.BitBucketProjectKey,
		AllowCustomRepository: model.AllowCustomRepository,
	}

	return config, err
}

func (impl *GitOpsConfigServiceImpl) GetAllGitOpsConfig() ([]*bean2.GitOpsConfigDto, error) {
	models, err := impl.gitOpsRepository.GetAllGitOpsConfig()
	if err != nil {
		impl.logger.Errorw("GetAllGitOpsConfig, error while fetch all", "err", err)
		return nil, err
	}
	configs := make([]*bean2.GitOpsConfigDto, 0)
	for _, model := range models {
		config := &bean2.GitOpsConfigDto{
			Id:                    model.Id,
			Provider:              model.Provider,
			GitHubOrgId:           model.GitHubOrgId,
			GitLabGroupId:         model.GitLabGroupId,
			Username:              model.Username,
			Token:                 "",
			Host:                  model.Host,
			Active:                model.Active,
			UserId:                model.CreatedBy,
			AzureProjectName:      model.AzureProject,
			BitBucketWorkspaceId:  model.BitBucketWorkspaceId,
			BitBucketProjectKey:   model.BitBucketProjectKey,
			AllowCustomRepository: model.AllowCustomRepository,
		}
		configs = append(configs, config)
	}
	return configs, err
}

func (impl *GitOpsConfigServiceImpl) GetGitOpsConfigByProvider(provider string) (*bean2.GitOpsConfigDto, error) {
	model, err := impl.gitOpsRepository.GetGitOpsConfigByProvider(provider)
	if err != nil {
		impl.logger.Errorw("GetGitOpsConfigByProvider, error while get by name", "err", err, "provider", provider)
		return nil, err
	}
	config := &bean2.GitOpsConfigDto{
		Id:                    model.Id,
		Provider:              model.Provider,
		GitHubOrgId:           model.GitHubOrgId,
		GitLabGroupId:         model.GitLabGroupId,
		Username:              model.Username,
		Token:                 model.Token,
		Host:                  model.Host,
		Active:                model.Active,
		UserId:                model.CreatedBy,
		AzureProjectName:      model.AzureProject,
		BitBucketWorkspaceId:  model.BitBucketWorkspaceId,
		BitBucketProjectKey:   model.BitBucketProjectKey,
		AllowCustomRepository: model.AllowCustomRepository,
	}

	return config, err
}

func (impl *GitOpsConfigServiceImpl) updateData(data map[string]string, request *bean2.GitOpsConfigDto, secretName string, existingHost string) map[string]string {
	var newRepositories []*RepositoryCredentialsDto
	var existingRepositories []*RepositoryCredentialsDto
	repoStr := data["repository.credentials"]
	if len(repoStr) > 0 {
		repoByte, err := yaml.YAMLToJSON([]byte(repoStr))
		if err != nil {
			panic(err)
		}
		err = json.Unmarshal(repoByte, &existingRepositories)
		if err != nil {
			panic(err)
		}
	}

	for _, item := range existingRepositories {
		if item.Url != existingHost {
			newRepositories = append(newRepositories, item)
		}
	}
	repoData := impl.createRepoElement(secretName, request)
	newRepositories = append(newRepositories, repoData)

	rb, err := json.Marshal(newRepositories)
	if err != nil {
		panic(err)
	}
	repositoriesYamlByte, err := yaml.JSONToYAML(rb)
	if err != nil {
		panic(err)
	}
	repositoryCredentials := map[string]string{}
	if len(repositoriesYamlByte) > 0 {
		repositoryCredentials["repository.credentials"] = string(repositoriesYamlByte)
	}
	return repositoryCredentials
}

func (impl *GitOpsConfigServiceImpl) createRepoElement(secretName string, request *bean2.GitOpsConfigDto) *RepositoryCredentialsDto {
	repoData := &RepositoryCredentialsDto{}
	usernameSecret := &KeyDto{Name: secretName, Key: "username"}
	passwordSecret := &KeyDto{Name: secretName, Key: "password"}
	repoData.PasswordSecret = passwordSecret
	repoData.UsernameSecret = usernameSecret
	repoData.Url = request.Host
	return repoData
}

type RepositoryCredentialsDto struct {
	Url            string  `json:"url,omitempty"`
	UsernameSecret *KeyDto `json:"usernameSecret,omitempty"`
	PasswordSecret *KeyDto `json:"passwordSecret,omitempty"`
}

type KeyDto struct {
	Name string `json:"name,omitempty"`
	Key  string `json:"key,omitempty"`
}

<<<<<<< HEAD
func (impl *GitOpsConfigServiceImpl) GitOpsValidateDryRun(config *bean2.GitOpsConfigDto) DetailedErrorGitOpsConfigResponse {
	if impl.globalEnvVariables.SkipGitOpsValidation {
		return DetailedErrorGitOpsConfigResponse{}
=======
func (impl *GitOpsConfigServiceImpl) GetGitOpsConfigActive() (*bean2.GitOpsConfigDto, error) {
	model, err := impl.gitOpsRepository.GetGitOpsConfigActive()
	if err != nil {
		impl.logger.Errorw("GetGitOpsConfigActive, error while getting error", "err", err)
		return nil, err
	}
	config := &bean2.GitOpsConfigDto{
		Id:                    model.Id,
		Username:              model.Username,
		Provider:              model.Provider,
		Host:                  model.Host,
		GitHubOrgId:           model.GitHubOrgId,
		GitLabGroupId:         model.GitLabGroupId,
		Active:                model.Active,
		UserId:                model.CreatedBy,
		AzureProjectName:      model.AzureProject,
		BitBucketWorkspaceId:  model.BitBucketWorkspaceId,
		BitBucketProjectKey:   model.BitBucketProjectKey,
		AllowCustomRepository: model.AllowCustomRepository,
	}
	return config, err
}

func (impl *GitOpsConfigServiceImpl) GitOpsValidateDryRun(config *bean2.GitOpsConfigDto) bean2.DetailedErrorGitOpsConfigResponse {
	if config.AllowCustomRepository {
		return bean2.DetailedErrorGitOpsConfigResponse{
			ValidationSkipped: true,
		}
>>>>>>> 3465d29d
	}
	if config.Token == "" {
		model, err := impl.gitOpsRepository.GetGitOpsConfigById(config.Id)
		if err != nil {
			impl.logger.Errorw("No matching entry found for update.", "id", config.Id)
			err = &util.ApiError{
				InternalMessage: "gitops config update failed, does not exist",
				UserMessage:     "gitops config update failed, does not exist",
			}
			return bean2.DetailedErrorGitOpsConfigResponse{}
		}
		config.Token = model.Token
	}
	detailedErrorGitOpsConfigActions := git.DetailedErrorGitOpsConfigActions{}
	detailedErrorGitOpsConfigActions.StageErrorMap = make(map[string]error)
	/*if strings.ToUpper(config.Provider) == GITHUB_PROVIDER {
		config.Host = GITHUB_HOST
	}*/
	if strings.ToUpper(config.Provider) == bean.BITBUCKET_PROVIDER {
		config.Host = git.BITBUCKET_CLONE_BASE_URL
		config.BitBucketProjectKey = strings.ToUpper(config.BitBucketProjectKey)
	}
	client, gitService, err := impl.gitFactory.NewClientForValidation(config)
	if err != nil {
		impl.logger.Errorw("error in creating new client for validation")
		detailedErrorGitOpsConfigActions.StageErrorMap[fmt.Sprintf("error in connecting with %s", strings.ToUpper(config.Provider))] = impl.ExtractErrorMessageByProvider(err, config.Provider)
		detailedErrorGitOpsConfigActions.ValidatedOn = time.Now()
		detailedErrorGitOpsConfigResponse := impl.convertDetailedErrorToResponse(detailedErrorGitOpsConfigActions)
		return detailedErrorGitOpsConfigResponse
	}
	appName := DryrunRepoName + util2.Generate(6)
	//getting user name & emailId for commit author data
	userEmailId, userName := impl.gitOpsConfigReadService.GetUserEmailIdAndNameForGitOpsCommit(config.UserId)
	config.UserEmailId = userEmailId
	config.GitRepoName = appName
	repoUrl, _, detailedErrorCreateRepo := client.CreateRepository(config)

	detailedErrorGitOpsConfigActions.StageErrorMap = detailedErrorCreateRepo.StageErrorMap
	detailedErrorGitOpsConfigActions.SuccessfulStages = detailedErrorCreateRepo.SuccessfulStages

	for stage, stageErr := range detailedErrorGitOpsConfigActions.StageErrorMap {
		if stage == CreateRepoStage || stage == GetRepoUrlStage {
			_, ok := detailedErrorGitOpsConfigActions.StageErrorMap[GetRepoUrlStage]
			if ok {
				detailedErrorGitOpsConfigActions.StageErrorMap[fmt.Sprintf("error in connecting with %s", strings.ToUpper(config.Provider))] = impl.ExtractErrorMessageByProvider(stageErr, config.Provider)
				delete(detailedErrorGitOpsConfigActions.StageErrorMap, GetRepoUrlStage)
			} else {
				detailedErrorGitOpsConfigActions.StageErrorMap[CreateRepoStage] = impl.ExtractErrorMessageByProvider(stageErr, config.Provider)
			}
			detailedErrorGitOpsConfigActions.ValidatedOn = time.Now()
			detailedErrorGitOpsConfigResponse := impl.convertDetailedErrorToResponse(detailedErrorGitOpsConfigActions)
			return detailedErrorGitOpsConfigResponse
		} else if stage == CloneHttp || stage == CreateReadmeStage {
			detailedErrorGitOpsConfigActions.StageErrorMap[stage] = impl.ExtractErrorMessageByProvider(stageErr, config.Provider)
		}
	}
	chartDir := fmt.Sprintf("%s-%s", appName, impl.getDir())
	clonedDir := gitService.GetCloneDirectory(chartDir)
	if _, err := os.Stat(clonedDir); os.IsNotExist(err) {
		clonedDir, err = gitService.Clone(repoUrl, chartDir)
		if err != nil {
			impl.logger.Errorw("error in cloning repo", "url", repoUrl, "err", err)
			detailedErrorGitOpsConfigActions.StageErrorMap[CloneStage] = err
		} else {
			detailedErrorGitOpsConfigActions.SuccessfulStages = append(detailedErrorGitOpsConfigActions.SuccessfulStages, CloneStage)
		}
	}

	commit, err := gitService.CommitAndPushAllChanges(clonedDir, "first commit", userName, userEmailId)
	if err != nil {
		impl.logger.Errorw("error in commit and pushing git", "err", err)
		if commit == "" {
			detailedErrorGitOpsConfigActions.StageErrorMap[CommitOnRestStage] = err
		} else {
			detailedErrorGitOpsConfigActions.StageErrorMap[PushStage] = err
		}
	} else {
		detailedErrorGitOpsConfigActions.SuccessfulStages = append(detailedErrorGitOpsConfigActions.SuccessfulStages, CommitOnRestStage, PushStage)
	}

	err = client.DeleteRepository(config)
	if err != nil {
		impl.logger.Errorw("error in deleting repo", "err", err)
		//here below the assignment of delete is removed for making this stage optional, and it's failure not preventing it from saving/updating gitOps config
		//detailedErrorGitOpsConfigActions.StageErrorMap[DeleteRepoStage] = impl.ExtractErrorMessageByProvider(err, config.Provider)
		detailedErrorGitOpsConfigActions.DeleteRepoFailed = true
	} else {
		detailedErrorGitOpsConfigActions.SuccessfulStages = append(detailedErrorGitOpsConfigActions.SuccessfulStages, DeleteRepoStage)
	}
	detailedErrorGitOpsConfigActions.ValidatedOn = time.Now()
	defer impl.cleanDir(clonedDir)
	detailedErrorGitOpsConfigResponse := impl.convertDetailedErrorToResponse(detailedErrorGitOpsConfigActions)
	return detailedErrorGitOpsConfigResponse
}

func (impl GitOpsConfigServiceImpl) getValidationErrorForNonOrganisationalURL(activeGitOpsConfig bean2.GitOpsConfigDto) error {
	var errorMessageKey, errorMessage string
	switch strings.ToUpper(activeGitOpsConfig.Provider) {
	case GITHUB_PROVIDER:
		errorMessageKey = "The repository must belong to GitHub organization"
		errorMessage = fmt.Sprintf("%s as configured in global configurations > GitOps", activeGitOpsConfig.GitHubOrgId)

	case GITLAB_PROVIDER:
		errorMessageKey = "The repository must belong to gitLab Group ID"
		errorMessage = fmt.Sprintf("%s as configured in global configurations > GitOps", activeGitOpsConfig.GitHubOrgId)

	case BITBUCKET_PROVIDER:
		errorMessageKey = "The repository must belong to BitBucket Workspace"
		errorMessage = fmt.Sprintf("%s as configured in global configurations > GitOps", activeGitOpsConfig.BitBucketWorkspaceId)

	case AZURE_DEVOPS_PROVIDER:
		errorMessageKey = "The repository must belong to Azure DevOps Project"
		errorMessage = fmt.Sprintf("%s as configured in global configurations > GitOps", activeGitOpsConfig.AzureProjectName)
	}
	return fmt.Errorf("%s: %s", errorMessageKey, errorMessage)
}

func (impl GitOpsConfigServiceImpl) ValidateCustomGitRepoURL(request ValidateCustomGitRepoURLRequest) (string, bool, error) {
	gitOpsRepoName := ""
	if request.GitRepoURL == bean2.GIT_REPO_DEFAULT || len(request.GitRepoURL) == 0 {
		gitOpsRepoName = impl.chartTemplateService.GetGitOpsRepoName(request.AppName)
	} else {
		gitOpsRepoName = gitUtil.GetGitRepoNameFromGitRepoUrl(request.GitRepoURL)
	}

	// CreateGitRepositoryForApp will try to create repository if not present, and returns a sanitized repo url, use this repo url to maintain uniformity
	chartGitAttribute, isNewRepo, err := impl.chartTemplateService.CreateGitRepositoryForApp(gitOpsRepoName, request.UserId)
	if err != nil {
		impl.logger.Errorw("error in validating custom gitops repo", "err", err)
		return "", false, impl.ExtractErrorMessageByProvider(err, request.GitOpsProvider)
	}

	if request.GitRepoURL != bean2.GIT_REPO_DEFAULT {
		// For custom git repo; we expect the chart is not present hence setting isNew flag to be true.
		isNewRepo = true

		// Validate: Organisational URL starts
		activeGitOpsConfig, err := impl.GetGitOpsConfigActive()
		if err != nil {
			impl.logger.Errorw("error in fetching active gitOps config", "err", err)
			return "", false, err
		}
		repoUrl := strings.ReplaceAll(util.SanitiseCustomGitRepoURL(*activeGitOpsConfig, request.GitRepoURL), ".git", "")
		if !strings.Contains(chartGitAttribute.RepoUrl, repoUrl) {
			impl.logger.Errorw("non-organisational custom gitops repo", "expected repo", chartGitAttribute.RepoUrl, "user given repo", repoUrl)
			nonOrgErr := impl.getValidationErrorForNonOrganisationalURL(*activeGitOpsConfig)
			if nonOrgErr != nil {
				impl.logger.Errorw("non-organisational custom gitops repo validation error", "err", err)
				return "", false, nonOrgErr
			}
		}
		// Validate: Organisational URL ends
	}

	// Validate: Unique GitOps repository URL starts
	isValid := impl.commonService.ValidateUniqueGitOpsRepo(chartGitAttribute.RepoUrl)
	if !isValid {
		impl.logger.Errorw("git repo url already exists", "repo url", chartGitAttribute.RepoUrl)
		return "", false, fmt.Errorf("invalid git repository! '%s' is already in use by another application! Use a different repository", chartGitAttribute.RepoUrl)
	}
	// Validate: Unique GitOps repository URL ends

	return chartGitAttribute.RepoUrl, isNewRepo, nil
}

func (impl *GitOpsConfigServiceImpl) cleanDir(dir string) {
	err := os.RemoveAll(dir)
	if err != nil {
		impl.logger.Warnw("error in deleting dir ", "dir", dir)
	}
}

func (impl *GitOpsConfigServiceImpl) getDir() string {
	/* #nosec */
	r1 := rand.New(impl.randSource).Int63()
	return strconv.FormatInt(r1, 10)
}

func (impl *GitOpsConfigServiceImpl) ExtractErrorMessageByProvider(err error, provider string) error {
	switch provider {
	case GITLAB_PROVIDER:
		errorResponse, ok := err.(*gitlab.ErrorResponse)
		if ok {
			errorMessage := fmt.Errorf("gitlab client error: %s", errorResponse.Message)
			return errorMessage
		}
		return fmt.Errorf("gitlab client error: %s", err.Error())
	case AZURE_DEVOPS_PROVIDER:
		if errorResponse, ok := err.(azuredevops.WrappedError); ok {
			errorMessage := fmt.Errorf("azure devops client error: %s", *errorResponse.Message)
			return errorMessage
		} else if errorResponse, ok := err.(*azuredevops.WrappedError); ok {
			errorMessage := fmt.Errorf("azure devops client error: %s", *errorResponse.Message)
			return errorMessage
		}
		return fmt.Errorf("azure devops client error: %s", err.Error())
	case BITBUCKET_PROVIDER:
		return fmt.Errorf("bitbucket client error: %s", err.Error())
	case GITHUB_PROVIDER:
		return fmt.Errorf("github client error: %s", err.Error())
	}
	return err
}

<<<<<<< HEAD
func (impl *GitOpsConfigServiceImpl) convertDetailedErrorToResponse(detailedErrorGitOpsConfigActions git.DetailedErrorGitOpsConfigActions) (detailedErrorResponse DetailedErrorGitOpsConfigResponse) {
=======
func (impl *GitOpsConfigServiceImpl) convertDetailedErrorToResponse(detailedErrorGitOpsConfigActions util.DetailedErrorGitOpsConfigActions) (detailedErrorResponse bean2.DetailedErrorGitOpsConfigResponse) {
>>>>>>> 3465d29d
	detailedErrorResponse.StageErrorMap = make(map[string]string)
	detailedErrorResponse.SuccessfulStages = detailedErrorGitOpsConfigActions.SuccessfulStages
	for stage, err := range detailedErrorGitOpsConfigActions.StageErrorMap {
		detailedErrorResponse.StageErrorMap[stage] = err.Error()
	}
	detailedErrorResponse.DeleteRepoFailed = detailedErrorGitOpsConfigActions.DeleteRepoFailed
	detailedErrorResponse.ValidatedOn = detailedErrorGitOpsConfigActions.ValidatedOn
	return detailedErrorResponse
}<|MERGE_RESOLUTION|>--- conflicted
+++ resolved
@@ -22,187 +22,81 @@
 	"encoding/json"
 	"fmt"
 	util4 "github.com/devtron-labs/common-lib/utils/k8s"
-<<<<<<< HEAD
 	"github.com/devtron-labs/devtron/pkg/deployment/gitOps/config"
-	"github.com/devtron-labs/devtron/pkg/deployment/gitOps/config/bean"
 	"github.com/devtron-labs/devtron/pkg/deployment/gitOps/git"
-=======
-	"github.com/devtron-labs/devtron/pkg/commonService"
-	"github.com/devtron-labs/devtron/util/gitUtil"
->>>>>>> 3465d29d
-	"math/rand"
+	"github.com/devtron-labs/devtron/pkg/deployment/gitOps/validation"
+	gitOpsBean "github.com/devtron-labs/devtron/pkg/gitops/bean"
 	"net/http"
-	"net/url"
-	"os"
-	"path"
-	"strconv"
 	"strings"
 	"time"
 
 	cluster3 "github.com/argoproj/argo-cd/v2/pkg/apiclient/cluster"
-	bean2 "github.com/devtron-labs/devtron/api/bean"
+	apiBean "github.com/devtron-labs/devtron/api/bean"
 	cluster2 "github.com/devtron-labs/devtron/client/argocdServer/cluster"
 	"github.com/devtron-labs/devtron/internal/sql/repository"
 	"github.com/devtron-labs/devtron/internal/util"
 	"github.com/devtron-labs/devtron/pkg/cluster"
 	"github.com/devtron-labs/devtron/pkg/sql"
 	util3 "github.com/devtron-labs/devtron/pkg/util"
-	util2 "github.com/devtron-labs/devtron/util"
 	"github.com/devtron-labs/devtron/util/argo"
 	"github.com/go-pg/pg"
-	"github.com/microsoft/azure-devops-go-api/azuredevops"
-	"github.com/xanzy/go-gitlab"
 	"go.uber.org/zap"
 	"k8s.io/apimachinery/pkg/api/errors"
 	"sigs.k8s.io/yaml"
 )
 
 type GitOpsConfigService interface {
-	ValidateAndCreateGitOpsConfig(config *bean2.GitOpsConfigDto) (bean2.DetailedErrorGitOpsConfigResponse, error)
-	ValidateAndUpdateGitOpsConfig(config *bean2.GitOpsConfigDto) (bean2.DetailedErrorGitOpsConfigResponse, error)
-	GitOpsValidateDryRun(config *bean2.GitOpsConfigDto) bean2.DetailedErrorGitOpsConfigResponse
-	CreateGitOpsConfig(ctx context.Context, config *bean2.GitOpsConfigDto) (*bean2.GitOpsConfigDto, error)
-	UpdateGitOpsConfig(config *bean2.GitOpsConfigDto) error
-	GetGitOpsConfigById(id int) (*bean2.GitOpsConfigDto, error)
-	GetAllGitOpsConfig() ([]*bean2.GitOpsConfigDto, error)
-	GetGitOpsConfigByProvider(provider string) (*bean2.GitOpsConfigDto, error)
-<<<<<<< HEAD
-}
-
-const (
-	GitOpsSecretName  = "devtron-gitops-secret"
-	DryrunRepoName    = "devtron-sample-repo-dryrun-"
-	DeleteRepoStage   = "Delete Repo"
-	CommitOnRestStage = "Commit On Rest"
-	PushStage         = "Push"
-	CloneStage        = "Clone"
-	GetRepoUrlStage   = "Get Repo RedirectionUrl"
-	CreateRepoStage   = "Create Repo"
-	CloneHttp         = "Clone Http"
-	CreateReadmeStage = "Create Readme"
-	GITHUB_PROVIDER   = "GITHUB"
-	GITLAB_PROVIDER   = "GITLAB"
-
-	AZURE_DEVOPS_PROVIDER = "AZURE_DEVOPS"
-	BITBUCKET_API_HOST    = "https://api.bitbucket.org/2.0/"
-=======
-	GetGitOpsConfigActive() (*bean2.GitOpsConfigDto, error)
-	// ValidateCustomGitRepoURL performs the following validations:
-	// "Get Repo URL", "Create Repo (if doesn't exist)", "Organisational URL Validation", "Unique GitOps Repo"
-	// And returns: RepoUrl and isNew Repository url and error
-	ValidateCustomGitRepoURL(request ValidateCustomGitRepoURLRequest) (string, bool, error)
-	GetGitRepoUrl(gitOpsRepoName string) (string, error)
-	ExtractErrorMessageByProvider(err error, provider string) error
-}
-
-const (
-	GitOpsSecretName               = "devtron-gitops-secret"
-	DryrunRepoName                 = "devtron-sample-repo-dryrun-"
-	DeleteRepoStage                = "Delete Repo"
-	CommitOnRestStage              = "Commit On Rest"
-	PushStage                      = "Push"
-	CloneStage                     = "Clone"
-	GetRepoUrlStage                = "Get Repo URL"
-	CreateRepoStage                = "Create Repo"
-	CloneHttp                      = "Clone Http"
-	CloneSSH                       = "Clone Ssh"
-	CreateReadmeStage              = "Create Readme"
-	ValidateOrganisationalURLStage = "Organisational URL Validation"
-	ValidateEmptyRepoStage         = "Empty Repo Validation"
-	GITHUB_PROVIDER                = "GITHUB"
-	GITLAB_PROVIDER                = "GITLAB"
-	BITBUCKET_PROVIDER             = "BITBUCKET_CLOUD"
-	AZURE_DEVOPS_PROVIDER          = "AZURE_DEVOPS"
-	BITBUCKET_API_HOST             = "https://api.bitbucket.org/2.0/"
->>>>>>> 3465d29d
-)
-
-type ExtraValidationStageType int
-
-type ValidateCustomGitRepoURLRequest struct {
-	GitRepoURL     string
-	AppName        string
-	UserId         int32
-	GitOpsProvider string
+	ValidateAndCreateGitOpsConfig(config *apiBean.GitOpsConfigDto) (apiBean.DetailedErrorGitOpsConfigResponse, error)
+	ValidateAndUpdateGitOpsConfig(config *apiBean.GitOpsConfigDto) (apiBean.DetailedErrorGitOpsConfigResponse, error)
+	GitOpsValidateDryRun(config *apiBean.GitOpsConfigDto) apiBean.DetailedErrorGitOpsConfigResponse
+	GetGitOpsConfigById(id int) (*apiBean.GitOpsConfigDto, error)
+	GetAllGitOpsConfig() ([]*apiBean.GitOpsConfigDto, error)
+	GetGitOpsConfigByProvider(provider string) (*apiBean.GitOpsConfigDto, error)
 }
 
 type GitOpsConfigServiceImpl struct {
-<<<<<<< HEAD
-	randSource              rand.Source
 	logger                  *zap.SugaredLogger
-	globalEnvVariables      *util2.GlobalEnvVariables
 	gitOpsRepository        repository.GitOpsConfigRepository
 	K8sUtil                 *util4.K8sServiceImpl
 	aCDAuthConfig           *util3.ACDAuthConfig
 	clusterService          cluster.ClusterService
-	gitFactory              *git.GitFactory
 	argoUserService         argo.ArgoUserService
 	clusterServiceCD        cluster2.ServiceClient
 	gitOpsConfigReadService config.GitOpsConfigReadService
-=======
-	randSource           rand.Source
-	logger               *zap.SugaredLogger
-	gitOpsRepository     repository.GitOpsConfigRepository
-	K8sUtil              *util4.K8sServiceImpl
-	aCDAuthConfig        *util3.ACDAuthConfig
-	clusterService       cluster.ClusterService
-	envService           cluster.EnvironmentService
-	versionService       argocdServer.VersionService
-	gitFactory           *util.GitFactory
-	chartTemplateService util.ChartTemplateService
-	argoUserService      argo.ArgoUserService
-	commonService        commonService.CommonService
-	clusterServiceCD     cluster2.ServiceClient
->>>>>>> 3465d29d
+	gitOperationService     git.GitOperationService
+	gitOpsValidationService validation.GitOpsValidationService
 }
 
 func NewGitOpsConfigServiceImpl(Logger *zap.SugaredLogger,
-	gitOpsRepository repository.GitOpsConfigRepository, K8sUtil *util4.K8sServiceImpl, aCDAuthConfig *util3.ACDAuthConfig,
-<<<<<<< HEAD
+	gitOpsRepository repository.GitOpsConfigRepository,
+	K8sUtil *util4.K8sServiceImpl, aCDAuthConfig *util3.ACDAuthConfig,
 	clusterService cluster.ClusterService,
-	gitFactory *git.GitFactory, argoUserService argo.ArgoUserService,
-	clusterServiceCD cluster2.ServiceClient, gitOpsConfigReadService config.GitOpsConfigReadService) *GitOpsConfigServiceImpl {
+	argoUserService argo.ArgoUserService,
+	clusterServiceCD cluster2.ServiceClient,
+	gitOperationService git.GitOperationService,
+	gitOpsConfigReadService config.GitOpsConfigReadService,
+	gitOpsValidationService validation.GitOpsValidationService) *GitOpsConfigServiceImpl {
 	return &GitOpsConfigServiceImpl{
-		randSource:              rand.NewSource(time.Now().UnixNano()),
 		logger:                  Logger,
-		globalEnvVariables:      globalEnvVariables,
 		gitOpsRepository:        gitOpsRepository,
 		K8sUtil:                 K8sUtil,
 		aCDAuthConfig:           aCDAuthConfig,
 		clusterService:          clusterService,
-		gitFactory:              gitFactory,
 		argoUserService:         argoUserService,
 		clusterServiceCD:        clusterServiceCD,
 		gitOpsConfigReadService: gitOpsConfigReadService,
-=======
-	clusterService cluster.ClusterService, envService cluster.EnvironmentService, versionService argocdServer.VersionService,
-	gitFactory *util.GitFactory, chartTemplateService util.ChartTemplateService, argoUserService argo.ArgoUserService,
-	commonService commonService.CommonService, clusterServiceCD cluster2.ServiceClient) *GitOpsConfigServiceImpl {
-	return &GitOpsConfigServiceImpl{
-		randSource:           rand.NewSource(time.Now().UnixNano()),
-		logger:               Logger,
-		gitOpsRepository:     gitOpsRepository,
-		K8sUtil:              K8sUtil,
-		aCDAuthConfig:        aCDAuthConfig,
-		clusterService:       clusterService,
-		envService:           envService,
-		versionService:       versionService,
-		gitFactory:           gitFactory,
-		chartTemplateService: chartTemplateService,
-		argoUserService:      argoUserService,
-		commonService:        commonService,
-		clusterServiceCD:     clusterServiceCD,
->>>>>>> 3465d29d
-	}
-}
-
-func (impl *GitOpsConfigServiceImpl) ValidateAndCreateGitOpsConfig(config *bean2.GitOpsConfigDto) (bean2.DetailedErrorGitOpsConfigResponse, error) {
+		gitOperationService:     gitOperationService,
+		gitOpsValidationService: gitOpsValidationService,
+	}
+}
+
+func (impl *GitOpsConfigServiceImpl) ValidateAndCreateGitOpsConfig(config *apiBean.GitOpsConfigDto) (apiBean.DetailedErrorGitOpsConfigResponse, error) {
 	detailedErrorGitOpsConfigResponse := impl.GitOpsValidateDryRun(config)
 	if len(detailedErrorGitOpsConfigResponse.StageErrorMap) == 0 {
 		//create argo-cd user, if not created, here argo-cd integration has to be installed
 		token := impl.argoUserService.GetOrUpdateArgoCdUserDetail()
 		ctx := context.WithValue(context.Background(), "token", token)
-		_, err := impl.CreateGitOpsConfig(ctx, config)
+		_, err := impl.createGitOpsConfig(ctx, config)
 		if err != nil {
 			impl.logger.Errorw("service err, SaveGitRepoConfig", "err", err, "payload", config)
 			return detailedErrorGitOpsConfigResponse, err
@@ -211,31 +105,7 @@
 	return detailedErrorGitOpsConfigResponse, nil
 }
 
-func (impl *GitOpsConfigServiceImpl) GetGitRepoUrl(gitOpsRepoName string) (string, error) {
-	gitOpsConfigBitbucket, err := impl.gitOpsRepository.GetGitOpsConfigByProvider(util.BITBUCKET_PROVIDER)
-	if err != nil {
-		if err == pg.ErrNoRows {
-			gitOpsConfigBitbucket.BitBucketWorkspaceId = ""
-			gitOpsConfigBitbucket.BitBucketProjectKey = ""
-		} else {
-			return "", err
-		}
-	}
-	config := &bean2.GitOpsConfigDto{
-		GitRepoName:          gitOpsRepoName,
-		BitBucketWorkspaceId: gitOpsConfigBitbucket.BitBucketProjectKey,
-		BitBucketProjectKey:  gitOpsConfigBitbucket.BitBucketProjectKey,
-	}
-	repoUrl, err := impl.gitFactory.Client.GetRepoUrl(config)
-	if err != nil {
-		//will allow to continue to persist status on next operation
-		impl.logger.Errorw("fetching error", "err", err)
-		return "", err
-	}
-	return repoUrl, nil
-}
-
-func (impl *GitOpsConfigServiceImpl) ValidateAndUpdateGitOpsConfig(config *bean2.GitOpsConfigDto) (bean2.DetailedErrorGitOpsConfigResponse, error) {
+func (impl *GitOpsConfigServiceImpl) ValidateAndUpdateGitOpsConfig(config *apiBean.GitOpsConfigDto) (apiBean.DetailedErrorGitOpsConfigResponse, error) {
 	if config.Token == "" {
 		model, err := impl.gitOpsRepository.GetGitOpsConfigById(config.Id)
 		if err != nil {
@@ -244,31 +114,22 @@
 				InternalMessage: "gitops config update failed, does not exist",
 				UserMessage:     "gitops config update failed, does not exist",
 			}
-			return bean2.DetailedErrorGitOpsConfigResponse{}, err
+			return apiBean.DetailedErrorGitOpsConfigResponse{}, err
 		}
 		config.Token = model.Token
 	}
 	detailedErrorGitOpsConfigResponse := impl.GitOpsValidateDryRun(config)
 	if len(detailedErrorGitOpsConfigResponse.StageErrorMap) == 0 {
-		err := impl.UpdateGitOpsConfig(config)
-		if err != nil {
-			impl.logger.Errorw("service err, UpdateGitOpsConfig", "err", err, "payload", config)
+		err := impl.updateGitOpsConfig(config)
+		if err != nil {
+			impl.logger.Errorw("service err, updateGitOpsConfig", "err", err, "payload", config)
 			return detailedErrorGitOpsConfigResponse, err
 		}
 	}
 	return detailedErrorGitOpsConfigResponse, nil
 }
 
-func (impl *GitOpsConfigServiceImpl) buildGithubOrgUrl(host, orgId string) (orgUrl string, err error) {
-	hostUrl, err := url.Parse(host)
-	if err != nil {
-		return "", err
-	}
-	hostUrl.Path = path.Join(hostUrl.Path, orgId)
-	return hostUrl.String(), nil
-}
-
-func (impl *GitOpsConfigServiceImpl) CreateGitOpsConfig(ctx context.Context, request *bean2.GitOpsConfigDto) (*bean2.GitOpsConfigDto, error) {
+func (impl *GitOpsConfigServiceImpl) createGitOpsConfig(ctx context.Context, request *apiBean.GitOpsConfigDto) (*apiBean.GitOpsConfigDto, error) {
 	impl.logger.Debugw("gitops create request", "req", request)
 	dbConnection := impl.gitOpsRepository.GetConnection()
 	tx, err := dbConnection.Begin()
@@ -330,7 +191,7 @@
 	if err != nil {
 		return nil, err
 	}
-	secret, err := impl.K8sUtil.GetSecret(impl.aCDAuthConfig.ACDConfigMapNamespace, GitOpsSecretName, client)
+	secret, err := impl.K8sUtil.GetSecret(impl.aCDAuthConfig.ACDConfigMapNamespace, gitOpsBean.GitOpsSecretName, client)
 	statusError, _ := err.(*errors.StatusError)
 	if err != nil && statusError.Status().Code != http.StatusNotFound {
 		impl.logger.Errorw("secret not found", "err", err)
@@ -340,7 +201,7 @@
 	data["username"] = []byte(request.Username)
 	data["password"] = []byte(request.Token)
 	if secret == nil {
-		secret, err = impl.K8sUtil.CreateSecret(impl.aCDAuthConfig.ACDConfigMapNamespace, data, GitOpsSecretName, "", client, nil, nil)
+		secret, err = impl.K8sUtil.CreateSecret(impl.aCDAuthConfig.ACDConfigMapNamespace, data, gitOpsBean.GitOpsSecretName, "", client, nil, nil)
 		if err != nil {
 			impl.logger.Errorw("err on creating secret", "err", err)
 			return nil, err
@@ -353,7 +214,7 @@
 			retryCount := 0
 			for !operationComplete && retryCount < 3 {
 				retryCount = retryCount + 1
-				secret, err := impl.K8sUtil.GetSecret(impl.aCDAuthConfig.ACDConfigMapNamespace, GitOpsSecretName, client)
+				secret, err := impl.K8sUtil.GetSecret(impl.aCDAuthConfig.ACDConfigMapNamespace, gitOpsBean.GitOpsSecretName, client)
 				if err != nil {
 					impl.logger.Errorw("secret not found", "err", err)
 					return nil, err
@@ -370,33 +231,9 @@
 
 		}
 	}
-	switch strings.ToUpper(request.Provider) {
-	case GITHUB_PROVIDER:
-		orgUrl, err := impl.buildGithubOrgUrl(request.Host, request.GitHubOrgId)
-		if err != nil {
-			return nil, err
-		}
-		request.Host = orgUrl
-
-	case GITLAB_PROVIDER:
-		groupName, err := impl.gitFactory.GetGitLabGroupPath(request)
-		if err != nil {
-			return nil, err
-		}
-		slashSuffixPresent := strings.HasSuffix(request.Host, "/")
-		if slashSuffixPresent {
-			request.Host += groupName
-		} else {
-			request.Host = fmt.Sprintf(request.Host+"/%s", groupName)
-		}
-<<<<<<< HEAD
-	}
-	if strings.ToUpper(request.Provider) == bean.BITBUCKET_PROVIDER {
-		request.Host = git.BITBUCKET_CLONE_BASE_URL + request.BitBucketWorkspaceId
-=======
-	case BITBUCKET_PROVIDER:
-		request.Host = util.BITBUCKET_CLONE_BASE_URL + request.BitBucketWorkspaceId
->>>>>>> 3465d29d
+	err = impl.gitOperationService.UpdateGitHostUrlByProvider(request)
+	if err != nil {
+		return nil, err
 	}
 	operationComplete := false
 	retryCount := 0
@@ -407,7 +244,7 @@
 		if err != nil {
 			return nil, err
 		}
-		updatedData := impl.updateData(cm.Data, request, GitOpsSecretName, existingModel.Host)
+		updatedData := impl.updateData(cm.Data, request, gitOpsBean.GitOpsSecretName, existingModel.Host)
 		data := cm.Data
 		if data == nil {
 			data = make(map[string]string, 0)
@@ -427,11 +264,11 @@
 	}
 
 	// if git-ops config is created/saved successfully (just before transaction commit) and this was first git-ops config, then upsert clusters in acd
-	isGitOpsConfigured, err := impl.gitOpsConfigReadService.IsGitOpsConfigured()
-	if err != nil {
-		return nil, err
-	}
-	if !isGitOpsConfigured {
+	gitOpsConfigurationStatus, err := impl.gitOpsConfigReadService.IsGitOpsConfigured()
+	if err != nil {
+		return nil, err
+	}
+	if !gitOpsConfigurationStatus.IsGitOpsConfigured {
 		clusters, err := impl.clusterService.FindAllActive()
 		if err != nil {
 			impl.logger.Errorw("Error while fetching all the clusters", "err", err)
@@ -453,7 +290,7 @@
 		return nil, err
 	}
 
-	err = impl.gitFactory.Reload(impl.gitOpsRepository)
+	err = impl.gitOperationService.ReloadGitOpsProvider()
 	if err != nil {
 		return nil, err
 	}
@@ -461,7 +298,7 @@
 	return request, nil
 }
 
-func (impl *GitOpsConfigServiceImpl) UpdateGitOpsConfig(request *bean2.GitOpsConfigDto) error {
+func (impl *GitOpsConfigServiceImpl) updateGitOpsConfig(request *apiBean.GitOpsConfigDto) error {
 	impl.logger.Debugw("gitops config update request", "req", request)
 	dbConnection := impl.gitOpsRepository.GetConnection()
 	tx, err := dbConnection.Begin()
@@ -538,7 +375,7 @@
 		return err
 	}
 
-	secret, err := impl.K8sUtil.GetSecret(impl.aCDAuthConfig.ACDConfigMapNamespace, GitOpsSecretName, client)
+	secret, err := impl.K8sUtil.GetSecret(impl.aCDAuthConfig.ACDConfigMapNamespace, gitOpsBean.GitOpsSecretName, client)
 	statusError, _ := err.(*errors.StatusError)
 	if err != nil && statusError.Status().Code != http.StatusNotFound {
 		impl.logger.Errorw("secret not found", "err", err)
@@ -548,7 +385,7 @@
 	data["username"] = []byte(request.Username)
 	data["password"] = []byte(request.Token)
 	if secret == nil {
-		secret, err = impl.K8sUtil.CreateSecret(impl.aCDAuthConfig.ACDConfigMapNamespace, data, GitOpsSecretName, "", client, nil, nil)
+		secret, err = impl.K8sUtil.CreateSecret(impl.aCDAuthConfig.ACDConfigMapNamespace, data, gitOpsBean.GitOpsSecretName, "", client, nil, nil)
 		if err != nil {
 			impl.logger.Errorw("err on creating secret", "err", err)
 			return err
@@ -561,7 +398,7 @@
 			retryCount := 0
 			for !operationComplete && retryCount < 3 {
 				retryCount = retryCount + 1
-				secret, err := impl.K8sUtil.GetSecret(impl.aCDAuthConfig.ACDConfigMapNamespace, GitOpsSecretName, client)
+				secret, err := impl.K8sUtil.GetSecret(impl.aCDAuthConfig.ACDConfigMapNamespace, gitOpsBean.GitOpsSecretName, client)
 				if err != nil {
 					impl.logger.Errorw("secret not found", "err", err)
 					return err
@@ -578,27 +415,9 @@
 
 		}
 	}
-	if strings.ToUpper(request.Provider) == GITHUB_PROVIDER {
-		orgUrl, err := impl.buildGithubOrgUrl(request.Host, request.GitHubOrgId)
-		if err != nil {
-			return err
-		}
-		request.Host = orgUrl
-	}
-	if strings.ToUpper(request.Provider) == GITLAB_PROVIDER {
-		groupName, err := impl.gitFactory.GetGitLabGroupPath(request)
-		if err != nil {
-			return err
-		}
-		slashSuffixPresent := strings.HasSuffix(request.Host, "/")
-		if slashSuffixPresent {
-			request.Host += groupName
-		} else {
-			request.Host = fmt.Sprintf(request.Host+"/%s", groupName)
-		}
-	}
-	if strings.ToUpper(request.Provider) == bean.BITBUCKET_PROVIDER {
-		request.Host = git.BITBUCKET_CLONE_BASE_URL + request.BitBucketWorkspaceId
+	err = impl.gitOperationService.UpdateGitHostUrlByProvider(request)
+	if err != nil {
+		return err
 	}
 	operationComplete := false
 	retryCount := 0
@@ -609,7 +428,7 @@
 		if err != nil {
 			return err
 		}
-		updatedData := impl.updateData(cm.Data, request, GitOpsSecretName, existingModel.Host)
+		updatedData := impl.updateData(cm.Data, request, gitOpsBean.GitOpsSecretName, existingModel.Host)
 		data := cm.Data
 		data["repository.credentials"] = updatedData["repository.credentials"]
 		cm.Data = data
@@ -629,20 +448,20 @@
 	if err != nil {
 		return err
 	}
-	err = impl.gitFactory.Reload(impl.gitOpsRepository)
+	err = impl.gitOperationService.ReloadGitOpsProvider()
 	if err != nil {
 		return err
 	}
 	return nil
 }
 
-func (impl *GitOpsConfigServiceImpl) GetGitOpsConfigById(id int) (*bean2.GitOpsConfigDto, error) {
+func (impl *GitOpsConfigServiceImpl) GetGitOpsConfigById(id int) (*apiBean.GitOpsConfigDto, error) {
 	model, err := impl.gitOpsRepository.GetGitOpsConfigById(id)
 	if err != nil {
 		impl.logger.Errorw("GetGitOpsConfigById, error while get by id", "err", err, "id", id)
 		return nil, err
 	}
-	config := &bean2.GitOpsConfigDto{
+	config := &apiBean.GitOpsConfigDto{
 		Id:                    model.Id,
 		Provider:              model.Provider,
 		GitHubOrgId:           model.GitHubOrgId,
@@ -661,15 +480,15 @@
 	return config, err
 }
 
-func (impl *GitOpsConfigServiceImpl) GetAllGitOpsConfig() ([]*bean2.GitOpsConfigDto, error) {
+func (impl *GitOpsConfigServiceImpl) GetAllGitOpsConfig() ([]*apiBean.GitOpsConfigDto, error) {
 	models, err := impl.gitOpsRepository.GetAllGitOpsConfig()
 	if err != nil {
 		impl.logger.Errorw("GetAllGitOpsConfig, error while fetch all", "err", err)
 		return nil, err
 	}
-	configs := make([]*bean2.GitOpsConfigDto, 0)
+	configs := make([]*apiBean.GitOpsConfigDto, 0)
 	for _, model := range models {
-		config := &bean2.GitOpsConfigDto{
+		config := &apiBean.GitOpsConfigDto{
 			Id:                    model.Id,
 			Provider:              model.Provider,
 			GitHubOrgId:           model.GitHubOrgId,
@@ -689,13 +508,13 @@
 	return configs, err
 }
 
-func (impl *GitOpsConfigServiceImpl) GetGitOpsConfigByProvider(provider string) (*bean2.GitOpsConfigDto, error) {
+func (impl *GitOpsConfigServiceImpl) GetGitOpsConfigByProvider(provider string) (*apiBean.GitOpsConfigDto, error) {
 	model, err := impl.gitOpsRepository.GetGitOpsConfigByProvider(provider)
 	if err != nil {
 		impl.logger.Errorw("GetGitOpsConfigByProvider, error while get by name", "err", err, "provider", provider)
 		return nil, err
 	}
-	config := &bean2.GitOpsConfigDto{
+	config := &apiBean.GitOpsConfigDto{
 		Id:                    model.Id,
 		Provider:              model.Provider,
 		GitHubOrgId:           model.GitHubOrgId,
@@ -714,100 +533,7 @@
 	return config, err
 }
 
-func (impl *GitOpsConfigServiceImpl) updateData(data map[string]string, request *bean2.GitOpsConfigDto, secretName string, existingHost string) map[string]string {
-	var newRepositories []*RepositoryCredentialsDto
-	var existingRepositories []*RepositoryCredentialsDto
-	repoStr := data["repository.credentials"]
-	if len(repoStr) > 0 {
-		repoByte, err := yaml.YAMLToJSON([]byte(repoStr))
-		if err != nil {
-			panic(err)
-		}
-		err = json.Unmarshal(repoByte, &existingRepositories)
-		if err != nil {
-			panic(err)
-		}
-	}
-
-	for _, item := range existingRepositories {
-		if item.Url != existingHost {
-			newRepositories = append(newRepositories, item)
-		}
-	}
-	repoData := impl.createRepoElement(secretName, request)
-	newRepositories = append(newRepositories, repoData)
-
-	rb, err := json.Marshal(newRepositories)
-	if err != nil {
-		panic(err)
-	}
-	repositoriesYamlByte, err := yaml.JSONToYAML(rb)
-	if err != nil {
-		panic(err)
-	}
-	repositoryCredentials := map[string]string{}
-	if len(repositoriesYamlByte) > 0 {
-		repositoryCredentials["repository.credentials"] = string(repositoriesYamlByte)
-	}
-	return repositoryCredentials
-}
-
-func (impl *GitOpsConfigServiceImpl) createRepoElement(secretName string, request *bean2.GitOpsConfigDto) *RepositoryCredentialsDto {
-	repoData := &RepositoryCredentialsDto{}
-	usernameSecret := &KeyDto{Name: secretName, Key: "username"}
-	passwordSecret := &KeyDto{Name: secretName, Key: "password"}
-	repoData.PasswordSecret = passwordSecret
-	repoData.UsernameSecret = usernameSecret
-	repoData.Url = request.Host
-	return repoData
-}
-
-type RepositoryCredentialsDto struct {
-	Url            string  `json:"url,omitempty"`
-	UsernameSecret *KeyDto `json:"usernameSecret,omitempty"`
-	PasswordSecret *KeyDto `json:"passwordSecret,omitempty"`
-}
-
-type KeyDto struct {
-	Name string `json:"name,omitempty"`
-	Key  string `json:"key,omitempty"`
-}
-
-<<<<<<< HEAD
-func (impl *GitOpsConfigServiceImpl) GitOpsValidateDryRun(config *bean2.GitOpsConfigDto) DetailedErrorGitOpsConfigResponse {
-	if impl.globalEnvVariables.SkipGitOpsValidation {
-		return DetailedErrorGitOpsConfigResponse{}
-=======
-func (impl *GitOpsConfigServiceImpl) GetGitOpsConfigActive() (*bean2.GitOpsConfigDto, error) {
-	model, err := impl.gitOpsRepository.GetGitOpsConfigActive()
-	if err != nil {
-		impl.logger.Errorw("GetGitOpsConfigActive, error while getting error", "err", err)
-		return nil, err
-	}
-	config := &bean2.GitOpsConfigDto{
-		Id:                    model.Id,
-		Username:              model.Username,
-		Provider:              model.Provider,
-		Host:                  model.Host,
-		GitHubOrgId:           model.GitHubOrgId,
-		GitLabGroupId:         model.GitLabGroupId,
-		Active:                model.Active,
-		UserId:                model.CreatedBy,
-		AzureProjectName:      model.AzureProject,
-		BitBucketWorkspaceId:  model.BitBucketWorkspaceId,
-		BitBucketProjectKey:   model.BitBucketProjectKey,
-		AllowCustomRepository: model.AllowCustomRepository,
-	}
-	return config, err
-}
-
-func (impl *GitOpsConfigServiceImpl) GitOpsValidateDryRun(config *bean2.GitOpsConfigDto) bean2.DetailedErrorGitOpsConfigResponse {
-	if config.AllowCustomRepository {
-		return bean2.DetailedErrorGitOpsConfigResponse{
-			ValidationSkipped: true,
-		}
->>>>>>> 3465d29d
-	}
+func (impl *GitOpsConfigServiceImpl) GitOpsValidateDryRun(config *apiBean.GitOpsConfigDto) apiBean.DetailedErrorGitOpsConfigResponse {
 	if config.Token == "" {
 		model, err := impl.gitOpsRepository.GetGitOpsConfigById(config.Id)
 		if err != nil {
@@ -816,212 +542,57 @@
 				InternalMessage: "gitops config update failed, does not exist",
 				UserMessage:     "gitops config update failed, does not exist",
 			}
-			return bean2.DetailedErrorGitOpsConfigResponse{}
+			return apiBean.DetailedErrorGitOpsConfigResponse{}
 		}
 		config.Token = model.Token
 	}
-	detailedErrorGitOpsConfigActions := git.DetailedErrorGitOpsConfigActions{}
-	detailedErrorGitOpsConfigActions.StageErrorMap = make(map[string]error)
-	/*if strings.ToUpper(config.Provider) == GITHUB_PROVIDER {
-		config.Host = GITHUB_HOST
-	}*/
-	if strings.ToUpper(config.Provider) == bean.BITBUCKET_PROVIDER {
-		config.Host = git.BITBUCKET_CLONE_BASE_URL
-		config.BitBucketProjectKey = strings.ToUpper(config.BitBucketProjectKey)
-	}
-	client, gitService, err := impl.gitFactory.NewClientForValidation(config)
-	if err != nil {
-		impl.logger.Errorw("error in creating new client for validation")
-		detailedErrorGitOpsConfigActions.StageErrorMap[fmt.Sprintf("error in connecting with %s", strings.ToUpper(config.Provider))] = impl.ExtractErrorMessageByProvider(err, config.Provider)
-		detailedErrorGitOpsConfigActions.ValidatedOn = time.Now()
-		detailedErrorGitOpsConfigResponse := impl.convertDetailedErrorToResponse(detailedErrorGitOpsConfigActions)
-		return detailedErrorGitOpsConfigResponse
-	}
-	appName := DryrunRepoName + util2.Generate(6)
-	//getting user name & emailId for commit author data
-	userEmailId, userName := impl.gitOpsConfigReadService.GetUserEmailIdAndNameForGitOpsCommit(config.UserId)
-	config.UserEmailId = userEmailId
-	config.GitRepoName = appName
-	repoUrl, _, detailedErrorCreateRepo := client.CreateRepository(config)
-
-	detailedErrorGitOpsConfigActions.StageErrorMap = detailedErrorCreateRepo.StageErrorMap
-	detailedErrorGitOpsConfigActions.SuccessfulStages = detailedErrorCreateRepo.SuccessfulStages
-
-	for stage, stageErr := range detailedErrorGitOpsConfigActions.StageErrorMap {
-		if stage == CreateRepoStage || stage == GetRepoUrlStage {
-			_, ok := detailedErrorGitOpsConfigActions.StageErrorMap[GetRepoUrlStage]
-			if ok {
-				detailedErrorGitOpsConfigActions.StageErrorMap[fmt.Sprintf("error in connecting with %s", strings.ToUpper(config.Provider))] = impl.ExtractErrorMessageByProvider(stageErr, config.Provider)
-				delete(detailedErrorGitOpsConfigActions.StageErrorMap, GetRepoUrlStage)
-			} else {
-				detailedErrorGitOpsConfigActions.StageErrorMap[CreateRepoStage] = impl.ExtractErrorMessageByProvider(stageErr, config.Provider)
-			}
-			detailedErrorGitOpsConfigActions.ValidatedOn = time.Now()
-			detailedErrorGitOpsConfigResponse := impl.convertDetailedErrorToResponse(detailedErrorGitOpsConfigActions)
-			return detailedErrorGitOpsConfigResponse
-		} else if stage == CloneHttp || stage == CreateReadmeStage {
-			detailedErrorGitOpsConfigActions.StageErrorMap[stage] = impl.ExtractErrorMessageByProvider(stageErr, config.Provider)
-		}
-	}
-	chartDir := fmt.Sprintf("%s-%s", appName, impl.getDir())
-	clonedDir := gitService.GetCloneDirectory(chartDir)
-	if _, err := os.Stat(clonedDir); os.IsNotExist(err) {
-		clonedDir, err = gitService.Clone(repoUrl, chartDir)
-		if err != nil {
-			impl.logger.Errorw("error in cloning repo", "url", repoUrl, "err", err)
-			detailedErrorGitOpsConfigActions.StageErrorMap[CloneStage] = err
-		} else {
-			detailedErrorGitOpsConfigActions.SuccessfulStages = append(detailedErrorGitOpsConfigActions.SuccessfulStages, CloneStage)
-		}
-	}
-
-	commit, err := gitService.CommitAndPushAllChanges(clonedDir, "first commit", userName, userEmailId)
-	if err != nil {
-		impl.logger.Errorw("error in commit and pushing git", "err", err)
-		if commit == "" {
-			detailedErrorGitOpsConfigActions.StageErrorMap[CommitOnRestStage] = err
-		} else {
-			detailedErrorGitOpsConfigActions.StageErrorMap[PushStage] = err
-		}
-	} else {
-		detailedErrorGitOpsConfigActions.SuccessfulStages = append(detailedErrorGitOpsConfigActions.SuccessfulStages, CommitOnRestStage, PushStage)
-	}
-
-	err = client.DeleteRepository(config)
-	if err != nil {
-		impl.logger.Errorw("error in deleting repo", "err", err)
-		//here below the assignment of delete is removed for making this stage optional, and it's failure not preventing it from saving/updating gitOps config
-		//detailedErrorGitOpsConfigActions.StageErrorMap[DeleteRepoStage] = impl.ExtractErrorMessageByProvider(err, config.Provider)
-		detailedErrorGitOpsConfigActions.DeleteRepoFailed = true
-	} else {
-		detailedErrorGitOpsConfigActions.SuccessfulStages = append(detailedErrorGitOpsConfigActions.SuccessfulStages, DeleteRepoStage)
-	}
-	detailedErrorGitOpsConfigActions.ValidatedOn = time.Now()
-	defer impl.cleanDir(clonedDir)
-	detailedErrorGitOpsConfigResponse := impl.convertDetailedErrorToResponse(detailedErrorGitOpsConfigActions)
-	return detailedErrorGitOpsConfigResponse
-}
-
-func (impl GitOpsConfigServiceImpl) getValidationErrorForNonOrganisationalURL(activeGitOpsConfig bean2.GitOpsConfigDto) error {
-	var errorMessageKey, errorMessage string
-	switch strings.ToUpper(activeGitOpsConfig.Provider) {
-	case GITHUB_PROVIDER:
-		errorMessageKey = "The repository must belong to GitHub organization"
-		errorMessage = fmt.Sprintf("%s as configured in global configurations > GitOps", activeGitOpsConfig.GitHubOrgId)
-
-	case GITLAB_PROVIDER:
-		errorMessageKey = "The repository must belong to gitLab Group ID"
-		errorMessage = fmt.Sprintf("%s as configured in global configurations > GitOps", activeGitOpsConfig.GitHubOrgId)
-
-	case BITBUCKET_PROVIDER:
-		errorMessageKey = "The repository must belong to BitBucket Workspace"
-		errorMessage = fmt.Sprintf("%s as configured in global configurations > GitOps", activeGitOpsConfig.BitBucketWorkspaceId)
-
-	case AZURE_DEVOPS_PROVIDER:
-		errorMessageKey = "The repository must belong to Azure DevOps Project"
-		errorMessage = fmt.Sprintf("%s as configured in global configurations > GitOps", activeGitOpsConfig.AzureProjectName)
-	}
-	return fmt.Errorf("%s: %s", errorMessageKey, errorMessage)
-}
-
-func (impl GitOpsConfigServiceImpl) ValidateCustomGitRepoURL(request ValidateCustomGitRepoURLRequest) (string, bool, error) {
-	gitOpsRepoName := ""
-	if request.GitRepoURL == bean2.GIT_REPO_DEFAULT || len(request.GitRepoURL) == 0 {
-		gitOpsRepoName = impl.chartTemplateService.GetGitOpsRepoName(request.AppName)
-	} else {
-		gitOpsRepoName = gitUtil.GetGitRepoNameFromGitRepoUrl(request.GitRepoURL)
-	}
-
-	// CreateGitRepositoryForApp will try to create repository if not present, and returns a sanitized repo url, use this repo url to maintain uniformity
-	chartGitAttribute, isNewRepo, err := impl.chartTemplateService.CreateGitRepositoryForApp(gitOpsRepoName, request.UserId)
-	if err != nil {
-		impl.logger.Errorw("error in validating custom gitops repo", "err", err)
-		return "", false, impl.ExtractErrorMessageByProvider(err, request.GitOpsProvider)
-	}
-
-	if request.GitRepoURL != bean2.GIT_REPO_DEFAULT {
-		// For custom git repo; we expect the chart is not present hence setting isNew flag to be true.
-		isNewRepo = true
-
-		// Validate: Organisational URL starts
-		activeGitOpsConfig, err := impl.GetGitOpsConfigActive()
-		if err != nil {
-			impl.logger.Errorw("error in fetching active gitOps config", "err", err)
-			return "", false, err
-		}
-		repoUrl := strings.ReplaceAll(util.SanitiseCustomGitRepoURL(*activeGitOpsConfig, request.GitRepoURL), ".git", "")
-		if !strings.Contains(chartGitAttribute.RepoUrl, repoUrl) {
-			impl.logger.Errorw("non-organisational custom gitops repo", "expected repo", chartGitAttribute.RepoUrl, "user given repo", repoUrl)
-			nonOrgErr := impl.getValidationErrorForNonOrganisationalURL(*activeGitOpsConfig)
-			if nonOrgErr != nil {
-				impl.logger.Errorw("non-organisational custom gitops repo validation error", "err", err)
-				return "", false, nonOrgErr
-			}
-		}
-		// Validate: Organisational URL ends
-	}
-
-	// Validate: Unique GitOps repository URL starts
-	isValid := impl.commonService.ValidateUniqueGitOpsRepo(chartGitAttribute.RepoUrl)
-	if !isValid {
-		impl.logger.Errorw("git repo url already exists", "repo url", chartGitAttribute.RepoUrl)
-		return "", false, fmt.Errorf("invalid git repository! '%s' is already in use by another application! Use a different repository", chartGitAttribute.RepoUrl)
-	}
-	// Validate: Unique GitOps repository URL ends
-
-	return chartGitAttribute.RepoUrl, isNewRepo, nil
-}
-
-func (impl *GitOpsConfigServiceImpl) cleanDir(dir string) {
-	err := os.RemoveAll(dir)
-	if err != nil {
-		impl.logger.Warnw("error in deleting dir ", "dir", dir)
-	}
-}
-
-func (impl *GitOpsConfigServiceImpl) getDir() string {
-	/* #nosec */
-	r1 := rand.New(impl.randSource).Int63()
-	return strconv.FormatInt(r1, 10)
-}
-
-func (impl *GitOpsConfigServiceImpl) ExtractErrorMessageByProvider(err error, provider string) error {
-	switch provider {
-	case GITLAB_PROVIDER:
-		errorResponse, ok := err.(*gitlab.ErrorResponse)
-		if ok {
-			errorMessage := fmt.Errorf("gitlab client error: %s", errorResponse.Message)
-			return errorMessage
-		}
-		return fmt.Errorf("gitlab client error: %s", err.Error())
-	case AZURE_DEVOPS_PROVIDER:
-		if errorResponse, ok := err.(azuredevops.WrappedError); ok {
-			errorMessage := fmt.Errorf("azure devops client error: %s", *errorResponse.Message)
-			return errorMessage
-		} else if errorResponse, ok := err.(*azuredevops.WrappedError); ok {
-			errorMessage := fmt.Errorf("azure devops client error: %s", *errorResponse.Message)
-			return errorMessage
-		}
-		return fmt.Errorf("azure devops client error: %s", err.Error())
-	case BITBUCKET_PROVIDER:
-		return fmt.Errorf("bitbucket client error: %s", err.Error())
-	case GITHUB_PROVIDER:
-		return fmt.Errorf("github client error: %s", err.Error())
-	}
-	return err
-}
-
-<<<<<<< HEAD
-func (impl *GitOpsConfigServiceImpl) convertDetailedErrorToResponse(detailedErrorGitOpsConfigActions git.DetailedErrorGitOpsConfigActions) (detailedErrorResponse DetailedErrorGitOpsConfigResponse) {
-=======
-func (impl *GitOpsConfigServiceImpl) convertDetailedErrorToResponse(detailedErrorGitOpsConfigActions util.DetailedErrorGitOpsConfigActions) (detailedErrorResponse bean2.DetailedErrorGitOpsConfigResponse) {
->>>>>>> 3465d29d
-	detailedErrorResponse.StageErrorMap = make(map[string]string)
-	detailedErrorResponse.SuccessfulStages = detailedErrorGitOpsConfigActions.SuccessfulStages
-	for stage, err := range detailedErrorGitOpsConfigActions.StageErrorMap {
-		detailedErrorResponse.StageErrorMap[stage] = err.Error()
-	}
-	detailedErrorResponse.DeleteRepoFailed = detailedErrorGitOpsConfigActions.DeleteRepoFailed
-	detailedErrorResponse.ValidatedOn = detailedErrorGitOpsConfigActions.ValidatedOn
-	return detailedErrorResponse
+	return impl.gitOpsValidationService.GitOpsValidateDryRun(config)
+}
+
+func (impl *GitOpsConfigServiceImpl) updateData(data map[string]string, request *apiBean.GitOpsConfigDto, secretName string, existingHost string) map[string]string {
+	var newRepositories []*gitOpsBean.RepositoryCredentialsDto
+	var existingRepositories []*gitOpsBean.RepositoryCredentialsDto
+	repoStr := data["repository.credentials"]
+	if len(repoStr) > 0 {
+		repoByte, err := yaml.YAMLToJSON([]byte(repoStr))
+		if err != nil {
+			panic(err)
+		}
+		err = json.Unmarshal(repoByte, &existingRepositories)
+		if err != nil {
+			panic(err)
+		}
+	}
+
+	for _, item := range existingRepositories {
+		if item.Url != existingHost {
+			newRepositories = append(newRepositories, item)
+		}
+	}
+	repoData := impl.createRepoElement(secretName, request)
+	newRepositories = append(newRepositories, repoData)
+
+	rb, err := json.Marshal(newRepositories)
+	if err != nil {
+		panic(err)
+	}
+	repositoriesYamlByte, err := yaml.JSONToYAML(rb)
+	if err != nil {
+		panic(err)
+	}
+	repositoryCredentials := map[string]string{}
+	if len(repositoriesYamlByte) > 0 {
+		repositoryCredentials["repository.credentials"] = string(repositoriesYamlByte)
+	}
+	return repositoryCredentials
+}
+
+func (impl *GitOpsConfigServiceImpl) createRepoElement(secretName string, request *apiBean.GitOpsConfigDto) *gitOpsBean.RepositoryCredentialsDto {
+	repoData := &gitOpsBean.RepositoryCredentialsDto{}
+	usernameSecret := &gitOpsBean.KeyDto{Name: secretName, Key: "username"}
+	passwordSecret := &gitOpsBean.KeyDto{Name: secretName, Key: "password"}
+	repoData.PasswordSecret = passwordSecret
+	repoData.UsernameSecret = usernameSecret
+	repoData.Url = request.Host
+	return repoData
 }