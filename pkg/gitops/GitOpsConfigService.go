--- conflicted
+++ resolved
@@ -274,15 +274,7 @@
 		return nil, err
 	}
 
-<<<<<<< HEAD
 	if model.EnableTLSVerification {
-=======
-	clusterBean, err := impl.clusterService.FindOne(cluster.DEFAULT_CLUSTER)
-	if err != nil {
-		return nil, err
-	}
-	cfg := clusterBean.GetClusterConfig()
->>>>>>> a3c112ca
 
 		acdToken, err := impl.argoUserService.GetLatestDevtronArgoCdUserToken()
 		if err != nil {
@@ -318,14 +310,11 @@
 
 	} else {
 
-		clusterBean, err := impl.clusterService.FindOne(cluster.DEFAULT_CLUSTER)
-		if err != nil {
-			return nil, err
-		}
-		cfg, err := clusterBean.GetClusterConfig()
-		if err != nil {
-			return nil, err
-		}
+	clusterBean, err := impl.clusterService.FindOne(cluster.DEFAULT_CLUSTER)
+	if err != nil {
+		return nil, err
+	}
+	cfg := clusterBean.GetClusterConfig()
 
 		client, err := impl.K8sUtil.GetCoreV1Client(cfg)
 		if err != nil {
@@ -573,15 +562,7 @@
 	}
 	request.Id = model.Id
 
-<<<<<<< HEAD
 	if model.EnableTLSVerification {
-=======
-	clusterBean, err := impl.clusterService.FindOne(cluster.DEFAULT_CLUSTER)
-	if err != nil {
-		return err
-	}
-	cfg := clusterBean.GetClusterConfig()
->>>>>>> a3c112ca
 
 		acdToken, err := impl.argoUserService.GetLatestDevtronArgoCdUserToken()
 		if err != nil {
@@ -621,7 +602,7 @@
 		if err != nil {
 			return err
 		}
-		cfg, err := clusterBean.GetClusterConfig()
+		cfg := clusterBean.GetClusterConfig()
 		if err != nil {
 			return err
 		}
