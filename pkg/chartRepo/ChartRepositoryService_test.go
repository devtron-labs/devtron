--- conflicted
+++ resolved
@@ -2,15 +2,12 @@
 
 import (
 	"encoding/json"
-<<<<<<< HEAD
-	"testing"
-=======
->>>>>>> f5d3cd01
 	"github.com/devtron-labs/devtron/internal/sql/repository"
 	"github.com/devtron-labs/devtron/internal/util"
 	"github.com/ghodss/yaml"
 	"github.com/stretchr/testify/assert"
 	"github.com/stretchr/testify/mock"
+	"testing"
 )
 
 type ChartRepositoryServiceMock struct {
@@ -74,7 +71,6 @@
 			t.Errorf("Expected %v, but got %v", expected, result)
 		}
 	})
-<<<<<<< HEAD
 
 	t.Run("Repository is not found", func(t *testing.T) {
 		data := map[string]string{
@@ -88,21 +84,6 @@
 	})
 }
 
-=======
-
-	t.Run("Repository is not found", func(t *testing.T) {
-		data := map[string]string{
-			"helm.repositories": "null\n",
-			"repositories":      "- name: test-1\n  type: helm\n  url: https://localhost\n- name: test-2\n  type: helm\n  url: https://localhost\n",
-		}
-		_, err := impl.removeRepoData(data, "test-repo")
-		if err == nil {
-			t.Errorf("Expected an error but got nil")
-		}
-	})
-}
-
->>>>>>> f5d3cd01
 func TestUpdateRepository_NewRepository(t *testing.T) {
 	// setup
 	sugaredLogger, err := util.NewSugardLogger()
@@ -127,11 +108,7 @@
 	var newRepositories []*AcdConfigMapRepositoriesDto
 	repoByte, _ := yaml.YAMLToJSON([]byte(newYaml))
 	json.Unmarshal(repoByte, &newRepositories)
-<<<<<<< HEAD
-	
-=======
 
->>>>>>> f5d3cd01
 	// verify
 	assert.Equal(t, "https://github.com/devtron/myrepo2/", newRepositories[1].Url)
 	assert.Equal(t, "myuser", newRepositories[1].UsernameSecret.Name)
