--- conflicted
+++ resolved
@@ -5,21 +5,6 @@
 const ValidationSuccessMsg = "Configurations are validated successfully"
 
 type ChartRepoDto struct {
-<<<<<<< HEAD
-	Id                      int                 `json:"id,omitempty" validate:"number"`
-	Name                    string              `json:"name,omitempty" validate:"required"`
-	Url                     string              `json:"url,omitempty"`
-	UserName                string              `json:"userName,omitempty"`
-	Password                string              `json:"password,omitempty"`
-	SshKey                  string              `json:"sshKey,omitempty"`
-	AccessToken             string              `json:"accessToken,omitempty"`
-	AuthMode                repository.AuthMode `json:"authMode,omitempty"`
-	Active                  bool                `json:"active"`
-	Default                 bool                `json:"default"`
-	UserId                  int32               `json:"-"`
-	IsEditable              bool                `json:"isEditable"`
-	AllowInsecureConnection bool                `json:"allow_insecure_connection"`
-=======
 	Id          int                 `json:"id,omitempty" validate:"number"`
 	Name        string              `json:"name,omitempty" validate:"required"`
 	Url         string              `json:"url,omitempty"`
@@ -31,12 +16,12 @@
 	Active      bool                `json:"active"`
 	Default     bool                `json:"default"`
 	UserId      int32               `json:"-"`
+	AllowInsecureConnection bool                `json:"allow_insecure_connection"`
 }
 
 type ChartRepoWithIsEditableDto struct {
 	ChartRepoDto
 	IsEditable bool `json:"isEditable"`
->>>>>>> a194f936
 }
 
 type DetailedErrorHelmRepoValidation struct {
