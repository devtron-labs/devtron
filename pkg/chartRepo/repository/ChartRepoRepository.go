--- conflicted
+++ resolved
@@ -23,215 +23,7 @@
 	"github.com/go-pg/pg"
 )
 
-<<<<<<< HEAD
-type Chart struct {
-	tableName               struct{}                    `sql:"charts" pg:",discard_unknown_columns"`
-	Id                      int                         `sql:"id,pk"`
-	AppId                   int                         `sql:"app_id"`
-	ChartRepoId             int                         `sql:"chart_repo_id"`
-	ChartName               string                      `sql:"chart_name"` //use composite key as unique id
-	ChartVersion            string                      `sql:"chart_version"`
-	ChartRepo               string                      `sql:"chart_repo"`
-	ChartRepoUrl            string                      `sql:"chart_repo_url"`
-	Values                  string                      `sql:"values_yaml"`       //json format // used at for release. this should be always updated
-	GlobalOverride          string                      `sql:"global_override"`   //json format    // global overrides visible to user only
-	ReleaseOverride         string                      `sql:"release_override"`  //json format   //image descriptor template used for injecting tigger metadata injection
-	PipelineOverride        string                      `sql:"pipeline_override"` //json format  // pipeline values -> strategy values
-	Status                  models.ChartStatus          `sql:"status"`            //(new , deployment-in-progress, deployed-To-production, error )
-	Active                  bool                        `sql:"active"`
-	GitRepoUrl              string                      `sql:"git_repo_url"`   //git repository where chart is stored
-	ChartLocation           string                      `sql:"chart_location"` //location within git repo where current chart is pointing
-	ReferenceTemplate       string                      `sql:"reference_template"`
-	ImageDescriptorTemplate string                      `sql:"image_descriptor_template"`
-	ChartRefId              int                         `sql:"chart_ref_id"`
-	Latest                  bool                        `sql:"latest,notnull"`
-	Previous                bool                        `sql:"previous,notnull"`
-	ReferenceChart          []byte                      `sql:"reference_chart"`
-	IsBasicViewLocked       bool                        `sql:"is_basic_view_locked,notnull"`
-	CurrentViewEditor       models.ChartsViewEditorType `sql:"current_view_editor"`
-	sql.AuditLog
-}
-
-type ChartRepository interface {
-	//ChartReleasedToProduction(chartRepo, appName, chartVersion string) (bool, error)
-	FindOne(chartRepo, appName, chartVersion string) (*Chart, error)
-	Save(*Chart) error
-	FindCurrentChartVersion(chartRepo, chartName, chartVersionPattern string) (string, error)
-	FindActiveChart(appId int) (chart *Chart, err error)
-	FindLatestByAppId(appId int) (chart *Chart, err error)
-	FindById(id int) (chart *Chart, err error)
-	Update(chart *Chart) error
-
-	FindActiveChartsByAppId(appId int) (charts []*Chart, err error)
-	FindLatestChartForAppByAppId(appId int) (chart *Chart, err error)
-	FindChartByAppIdAndRefId(appId int, chartRefId int) (chart *Chart, err error)
-	FindNoLatestChartForAppByAppId(appId int) ([]*Chart, error)
-	FindPreviousChartByAppId(appId int) (chart *Chart, err error)
-	FindNumberOfAppsWithDeploymentTemplate(appIds []int) (int, error)
-	FindChartByGitRepoUrl(gitRepoUrl string) (*Chart, error)
-}
-
-func NewChartRepository(dbConnection *pg.DB) *ChartRepositoryImpl {
-	return &ChartRepositoryImpl{dbConnection: dbConnection}
-}
-
-type ChartRepositoryImpl struct {
-	dbConnection *pg.DB
-}
-
-func (repositoryImpl ChartRepositoryImpl) FindOne(chartRepo, chartName, chartVersion string) (*Chart, error) {
-	chart := &Chart{}
-	err := repositoryImpl.dbConnection.
-		Model(chart).
-		Where("chart_name= ?", chartName).
-		Where("chart_version = ?", chartVersion).
-		Where("chart_repo = ? ", chartRepo).
-		Select()
-	return chart, err
-}
-func (repositoryImpl ChartRepositoryImpl) FindCurrentChartVersion(chartRepo, chartName, chartVersionPattern string) (string, error) {
-	chart := &Chart{}
-	err := repositoryImpl.dbConnection.
-		Model(chart).
-		Where("chart_name= ?", chartName).
-		Where("chart_version like ?", chartVersionPattern+"%").
-		Where("chart_repo = ? ", chartRepo).
-		Order("id Desc").
-		Limit(1).
-		Select()
-	return chart.ChartVersion, err
-}
-
-// Deprecated
-func (repositoryImpl ChartRepositoryImpl) FindActiveChart(appId int) (chart *Chart, err error) {
-	chart = &Chart{}
-	err = repositoryImpl.dbConnection.
-		Model(chart).
-		Where("app_id= ?", appId).
-		Where("active =?", true).
-		Select()
-	return chart, err
-}
-
-// Deprecated
-func (repositoryImpl ChartRepositoryImpl) FindLatestByAppId(appId int) (chart *Chart, err error) {
-	chart = &Chart{}
-	err = repositoryImpl.dbConnection.
-		Model(chart).
-		Where("app_id= ?", appId).
-		Select()
-	return chart, err
-}
-
-func (repositoryImpl ChartRepositoryImpl) FindActiveChartsByAppId(appId int) (charts []*Chart, err error) {
-	var activeCharts []*Chart
-	err = repositoryImpl.dbConnection.
-		Model(&activeCharts).
-		Where("app_id= ?", appId).
-		Where("active= ?", true).
-		Select()
-	return activeCharts, err
-}
-
-func (repositoryImpl ChartRepositoryImpl) FindLatestChartForAppByAppId(appId int) (chart *Chart, err error) {
-	chart = &Chart{}
-	err = repositoryImpl.dbConnection.
-		Model(chart).
-		Where("app_id= ?", appId).
-		Where("latest= ?", true).
-		Select()
-	return chart, err
-}
-
-func (repositoryImpl ChartRepositoryImpl) FindChartByAppIdAndRefId(appId int, chartRefId int) (chart *Chart, err error) {
-	chart = &Chart{}
-	err = repositoryImpl.dbConnection.
-		Model(chart).
-		Where("app_id= ?", appId).
-		Where("chart_ref_id= ?", chartRefId).
-		Select()
-	return chart, err
-}
-
-func (repositoryImpl ChartRepositoryImpl) FindNoLatestChartForAppByAppId(appId int) ([]*Chart, error) {
-	var charts []*Chart
-	err := repositoryImpl.dbConnection.
-		Model(&charts).
-		Where("app_id= ?", appId).
-		Where("latest= ?", false).
-		Select()
-	return charts, err
-}
-
-func (repositoryImpl ChartRepositoryImpl) FindLatestChartForAppByAppIdAndEnvId(appId int, envId int) (chart *Chart, err error) {
-	chart = &Chart{}
-	err = repositoryImpl.dbConnection.
-		Model(chart).
-		Where("app_id= ?", appId).
-		Where("latest= ?", true).
-		Select()
-	return chart, err
-}
-
-func (repositoryImpl ChartRepositoryImpl) FindPreviousChartByAppId(appId int) (chart *Chart, err error) {
-	chart = &Chart{}
-	err = repositoryImpl.dbConnection.
-		Model(chart).
-		Where("app_id= ?", appId).
-		Where("previous= ?", true).
-		Select()
-	return chart, err
-}
-
-func (repositoryImpl ChartRepositoryImpl) Save(chart *Chart) error {
-	return repositoryImpl.dbConnection.Insert(chart)
-}
-
-func (repositoryImpl ChartRepositoryImpl) Update(chart *Chart) error {
-	_, err := repositoryImpl.dbConnection.Model(chart).WherePK().UpdateNotNull()
-	return err
-}
-
-func (repositoryImpl ChartRepositoryImpl) FindById(id int) (chart *Chart, err error) {
-	chart = &Chart{}
-	err = repositoryImpl.dbConnection.Model(chart).
-		Where("id = ?", id).Select()
-	return chart, err
-}
-
-func (repositoryImpl ChartRepositoryImpl) FindChartByGitRepoUrl(gitRepoUrl string) (*Chart, error) {
-	var chart Chart
-	err := repositoryImpl.dbConnection.Model(&chart).
-		Join("INNER JOIN app ON app.id=app_id").
-		Where("app.active = ?", true).
-		Where("chart.git_repo_url = ?", gitRepoUrl).
-		Where("chart.active = ?", true).
-		Limit(1).
-		Select()
-	return &chart, err
-}
-
-func (repositoryImpl ChartRepositoryImpl) FindNumberOfAppsWithDeploymentTemplate(appIds []int) (int, error) {
-	var charts []*Chart
-	count, err := repositoryImpl.dbConnection.
-		Model(&charts).
-		ColumnExpr("DISTINCT app_id").
-		Where("app_id in (?)", pg.In(appIds)).
-		Count()
-	if err != nil {
-		return 0, err
-	}
-
-	return count, nil
-}
-
-//---------------------------chart repository------------------
-
 type ChartRepoFields struct {
-=======
-type ChartRepo struct {
-	tableName   struct{}            `sql:"chart_repo"`
->>>>>>> e76c6539
 	Id          int                 `sql:"id,pk"`
 	Name        string              `sql:"name"`
 	Url         string              `sql:"url"`
