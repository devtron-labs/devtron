--- conflicted
+++ resolved
@@ -653,24 +653,10 @@
 		panic(err)
 	}
 
-<<<<<<< HEAD
 	//SETUP for repositories
 	var repositories []*AcdConfigMapRepositoriesDto
 	repoStr := data["repositories"]
 	repoByte, err := yaml.YAMLToJSON([]byte(repoStr))
-=======
-	chartRepo.Url = request.Url
-	chartRepo.AuthMode = request.AuthMode
-	chartRepo.UserName = request.UserName
-	chartRepo.Password = request.Password
-	chartRepo.Active = request.Active
-	chartRepo.AccessToken = request.AccessToken
-	chartRepo.SshKey = request.SshKey
-	chartRepo.Active = false
-	chartRepo.UpdatedBy = request.UserId
-	chartRepo.UpdatedOn = time.Now()
-	err = impl.repoRepository.MarkChartRepoDeleted(chartRepo, tx)
->>>>>>> c4c32ca3
 	if err != nil {
 		panic(err)
 	}
