/*
 * Copyright (c) 2020 Devtron Labs
 *
 * Licensed under the Apache License, Version 2.0 (the "License");
 * you may not use this file except in compliance with the License.
 * You may obtain a copy of the License at
 *
 *    http://www.apache.org/licenses/LICENSE-2.0
 *
 * Unless required by applicable law or agreed to in writing, software
 * distributed under the License is distributed on an "AS IS" BASIS,
 * WITHOUT WARRANTIES OR CONDITIONS OF ANY KIND, either express or implied.
 * See the License for the specific language governing permissions and
 * limitations under the License.
 *
 */

package chartRepo

import (
	"bytes"
	"encoding/json"
	"fmt"
	"github.com/devtron-labs/devtron/internal/sql/repository"
	"github.com/devtron-labs/devtron/internal/util"
	chartRepoRepository "github.com/devtron-labs/devtron/pkg/chartRepo/repository"
	"github.com/devtron-labs/devtron/pkg/cluster"
	serverEnvConfig "github.com/devtron-labs/devtron/pkg/server/config"
	"github.com/devtron-labs/devtron/pkg/sql"
	util2 "github.com/devtron-labs/devtron/pkg/util"
	"github.com/ghodss/yaml"
	"go.uber.org/zap"
	"io"
	"io/ioutil"
	"k8s.io/helm/pkg/getter"
	"k8s.io/helm/pkg/helm/environment"
	"k8s.io/helm/pkg/repo"
	"k8s.io/helm/pkg/version"
	"net/http"
	"net/url"
	"strings"
	"time"
)

type ChartRepositoryService interface {
	CreateChartRepo(request *ChartRepoDto) (*chartRepoRepository.ChartRepo, error)
	UpdateChartRepo(request *ChartRepoDto) (*chartRepoRepository.ChartRepo, error)
	GetChartRepoById(id int) (*ChartRepoDto, error)
	GetChartRepoByName(name string) (*ChartRepoDto, error)
	GetChartRepoList() ([]*ChartRepoDto, error)
	ValidateChartRepo(request *ChartRepoDto) *DetailedErrorHelmRepoValidation
	ValidateAndCreateChartRepo(request *ChartRepoDto) (*chartRepoRepository.ChartRepo, error, *DetailedErrorHelmRepoValidation)
	ValidateAndUpdateChartRepo(request *ChartRepoDto) (*chartRepoRepository.ChartRepo, error, *DetailedErrorHelmRepoValidation)
	TriggerChartSyncManual() error
	DeleteChartRepo(request *ChartRepoDto) error
}

type ChartRepositoryServiceImpl struct {
	logger          *zap.SugaredLogger
	repoRepository  chartRepoRepository.ChartRepoRepository
	K8sUtil         *util.K8sUtil
	clusterService  cluster.ClusterService
	aCDAuthConfig   *util2.ACDAuthConfig
	client          *http.Client
	serverEnvConfig *serverEnvConfig.ServerEnvConfig
}

func NewChartRepositoryServiceImpl(logger *zap.SugaredLogger, repoRepository chartRepoRepository.ChartRepoRepository, K8sUtil *util.K8sUtil, clusterService cluster.ClusterService,
	aCDAuthConfig *util2.ACDAuthConfig, client *http.Client, serverEnvConfig *serverEnvConfig.ServerEnvConfig) *ChartRepositoryServiceImpl {
	return &ChartRepositoryServiceImpl{
		logger:          logger,
		repoRepository:  repoRepository,
		K8sUtil:         K8sUtil,
		clusterService:  clusterService,
		aCDAuthConfig:   aCDAuthConfig,
		client:          client,
		serverEnvConfig: serverEnvConfig,
	}
}

func (impl *ChartRepositoryServiceImpl) CreateChartRepo(request *ChartRepoDto) (*chartRepoRepository.ChartRepo, error) {
	dbConnection := impl.repoRepository.GetConnection()
	tx, err := dbConnection.Begin()
	if err != nil {
		return nil, err
	}
	// Rollback tx on error.
	defer tx.Rollback()

	chartRepo := &chartRepoRepository.ChartRepo{AuditLog: sql.AuditLog{CreatedBy: request.UserId, CreatedOn: time.Now(), UpdatedOn: time.Now(), UpdatedBy: request.UserId}}
	chartRepo.Name = request.Name
	chartRepo.Url = request.Url
	chartRepo.AuthMode = request.AuthMode
	chartRepo.UserName = request.UserName
	chartRepo.Password = request.Password
	chartRepo.Active = request.Active
	chartRepo.AccessToken = request.AccessToken
	chartRepo.SshKey = request.SshKey
	chartRepo.Active = true
	chartRepo.Default = false
	chartRepo.External = true
	chartRepo.AllowInsecureConnection = request.AllowInsecureConnection
	err = impl.repoRepository.Save(chartRepo, tx)
	if err != nil && !util.IsErrNoRows(err) {
		return nil, err
	}

	clusterBean, err := impl.clusterService.FindOne(cluster.DefaultClusterName)
	if err != nil {
		return nil, err
	}
	cfg, err := impl.clusterService.GetClusterConfig(clusterBean)
	if err != nil {
		return nil, err
	}

	client, err := impl.K8sUtil.GetClient(cfg)
	if err != nil {
		return nil, err
	}

	updateSuccess := false
	retryCount := 0
	for !updateSuccess && retryCount < 3 {
		retryCount = retryCount + 1

		cm, err := impl.K8sUtil.GetConfigMap(impl.aCDAuthConfig.ACDConfigMapNamespace, impl.aCDAuthConfig.ACDConfigMapName, client)
		if err != nil {
			return nil, err
		}
		data := impl.updateData(cm.Data, request)
		cm.Data = data
		_, err = impl.K8sUtil.UpdateConfigMap(impl.aCDAuthConfig.ACDConfigMapNamespace, cm, client)
		if err != nil {
			continue
		}
		if err == nil {
			updateSuccess = true
		}
	}
	if !updateSuccess {
		return nil, fmt.Errorf("resouce version not matched with config map attempted 3 times")
	}
	err = tx.Commit()
	if err != nil {
		return nil, err
	}

	return chartRepo, nil
}

func (impl *ChartRepositoryServiceImpl) UpdateChartRepo(request *ChartRepoDto) (*chartRepoRepository.ChartRepo, error) {
	dbConnection := impl.repoRepository.GetConnection()
	tx, err := dbConnection.Begin()
	if err != nil {
		return nil, err
	}
	// Rollback tx on error.
	defer tx.Rollback()
	chartRepo, err := impl.repoRepository.FindById(request.Id)
	if err != nil && !util.IsErrNoRows(err) {
		return nil, err
	}

	chartRepo.Url = request.Url
	chartRepo.AuthMode = request.AuthMode
	chartRepo.UserName = request.UserName
	chartRepo.Password = request.Password
	chartRepo.Name = request.Name
	chartRepo.AccessToken = request.AccessToken
	chartRepo.SshKey = request.SshKey
	chartRepo.Active = request.Active
	chartRepo.UpdatedBy = request.UserId
	chartRepo.UpdatedOn = time.Now()
<<<<<<< HEAD
	chartRepo.AllowInsecureConnection = request.AllowInsecureConnection
=======
	//}
>>>>>>> bef3eb35
	err = impl.repoRepository.Update(chartRepo, tx)
	if err != nil && !util.IsErrNoRows(err) {
		return nil, err
	}

	// modify configmap
	clusterBean, err := impl.clusterService.FindOne(cluster.DefaultClusterName)
	if err != nil {
		return nil, err
	}
	cfg, err := impl.clusterService.GetClusterConfig(clusterBean)
	if err != nil {
		return nil, err
	}

	client, err := impl.K8sUtil.GetClient(cfg)
	if err != nil {
		return nil, err
	}
	updateSuccess := false
	retryCount := 0
	for !updateSuccess && retryCount < 3 {
		retryCount = retryCount + 1

		cm, err := impl.K8sUtil.GetConfigMap(impl.aCDAuthConfig.ACDConfigMapNamespace, impl.aCDAuthConfig.ACDConfigMapName, client)
		if err != nil {
			return nil, err
		}
		data := impl.updateData(cm.Data, request)
		cm.Data = data
		_, err = impl.K8sUtil.UpdateConfigMap(impl.aCDAuthConfig.ACDConfigMapNamespace, cm, client)
		if err != nil {
			impl.logger.Warnw(" config map failed", "err", err)
			continue
		}
		if err == nil {
			impl.logger.Warnw(" config map apply succeeded", "on retryCount", retryCount)
			updateSuccess = true
		}
	}
	if !updateSuccess {
		return nil, fmt.Errorf("resouce version not matched with config map attempted 3 times")
	}
	err = tx.Commit()
	if err != nil {
		return nil, err
	}

	return chartRepo, nil
}

func (impl *ChartRepositoryServiceImpl) GetChartRepoById(id int) (*ChartRepoDto, error) {
	model, err := impl.repoRepository.FindById(id)
	if err != nil && !util.IsErrNoRows(err) {
		return nil, err
	}
	chartRepo := impl.convertFromDbResponse(model)
	return chartRepo, nil
}

func (impl *ChartRepositoryServiceImpl) GetChartRepoByName(name string) (*ChartRepoDto, error) {
	model, err := impl.repoRepository.FindByName(name)
	if err != nil && !util.IsErrNoRows(err) {
		return nil, err
	}
	chartRepo := impl.convertFromDbResponse(model)
	return chartRepo, nil
}

func (impl *ChartRepositoryServiceImpl) convertFromDbResponse(model *chartRepoRepository.ChartRepo) *ChartRepoDto {
	chartRepo := &ChartRepoDto{}
	chartRepo.Id = model.Id
	chartRepo.Name = model.Name
	chartRepo.Url = model.Url
	chartRepo.AuthMode = model.AuthMode
	chartRepo.Password = model.Password
	chartRepo.UserName = model.UserName
	chartRepo.SshKey = model.SshKey
	chartRepo.AccessToken = model.AccessToken
	chartRepo.Default = model.Default
	chartRepo.Active = model.Active
	chartRepo.AllowInsecureConnection = model.AllowInsecureConnection
	return chartRepo
}

func (impl *ChartRepositoryServiceImpl) GetChartRepoList() ([]*ChartRepoDto, error) {
	var chartRepos []*ChartRepoDto
	models, err := impl.repoRepository.FindAllWithDeploymentCount()
	if err != nil && !util.IsErrNoRows(err) {
		return nil, err
	}
	for _, model := range models {
		chartRepo := &ChartRepoDto{}
		chartRepo.Id = model.Id
		chartRepo.Name = model.Name
		chartRepo.Url = model.Url
		chartRepo.AuthMode = model.AuthMode
		chartRepo.Password = model.Password
		chartRepo.UserName = model.UserName
		chartRepo.SshKey = model.SshKey
		chartRepo.AccessToken = model.AccessToken
		chartRepo.Default = model.Default
		chartRepo.Active = model.Active
<<<<<<< HEAD
		chartRepo.AllowInsecureConnection = model.AllowInsecureConnection
=======
		chartRepo.IsEditable = true
		if model.ActiveDeploymentCount > 0 {
			chartRepo.IsEditable = false
		}
>>>>>>> bef3eb35
		chartRepos = append(chartRepos, chartRepo)
	}
	return chartRepos, nil
}

func (impl *ChartRepositoryServiceImpl) ValidateChartRepo(request *ChartRepoDto) *DetailedErrorHelmRepoValidation {
	var detailedErrorHelmRepoValidation DetailedErrorHelmRepoValidation
	helmRepoConfig := &repo.Entry{
		Name:     request.Name,
		URL:      request.Url,
		Username: request.UserName,
		Password: request.Password,
	}
	helmRepo, err, customMsg := impl.newChartRepository(helmRepoConfig, getter.All(environment.EnvSettings{}))
	if err != nil {
		impl.logger.Errorw("failed to create chart repo for validating", "url", request.Url, "err", err)
		detailedErrorHelmRepoValidation.ActualErrMsg = err.Error()
		detailedErrorHelmRepoValidation.CustomErrMsg = customMsg
		return &detailedErrorHelmRepoValidation
	}
	parsedURL, _ := url.Parse(helmRepo.Config.URL)
	parsedURL.Path = strings.TrimSuffix(parsedURL.Path, "/") + "/index.yaml"
	indexURL := parsedURL.String()
	if t, ok := helmRepo.Client.(*getter.HttpGetter); ok {
		t.SetCredentials(helmRepo.Config.Username, helmRepo.Config.Password)
	}
	resp, err, statusCode := impl.get(indexURL, helmRepo)
	if statusCode == 401 || statusCode == 403 {
		impl.logger.Errorw("authentication or authorization error in request for getting index file", "statusCode", statusCode, "url", request.Url, "err", err)
		detailedErrorHelmRepoValidation.ActualErrMsg = err.Error()
		detailedErrorHelmRepoValidation.CustomErrMsg = fmt.Sprintf("Invalid authentication credentials. Please verify.")
		return &detailedErrorHelmRepoValidation
	} else if statusCode == 404 {
		impl.logger.Errorw("error in getting index file : not found", "url", request.Url, "err", err)
		detailedErrorHelmRepoValidation.ActualErrMsg = err.Error()
		detailedErrorHelmRepoValidation.CustomErrMsg = fmt.Sprintf("Could not find an index.yaml file in the repo directory. Please try another chart repo.")
		return &detailedErrorHelmRepoValidation
	} else if statusCode < 200 || statusCode > 299 {
		impl.logger.Errorw("error in getting index file", "url", request.Url, "err", err)
		detailedErrorHelmRepoValidation.ActualErrMsg = err.Error()
		detailedErrorHelmRepoValidation.CustomErrMsg = fmt.Sprintf("Could not validate the repo. Please try again.")
		return &detailedErrorHelmRepoValidation
	} else {
		_, err = ioutil.ReadAll(resp)
		if err != nil {
			impl.logger.Errorw("error in reading index file")
			detailedErrorHelmRepoValidation.ActualErrMsg = err.Error()
			detailedErrorHelmRepoValidation.CustomErrMsg = fmt.Sprintf("Devtron was unable to read the index.yaml file in the repo directory. Please try another chart repo.")
			return &detailedErrorHelmRepoValidation
		}
	}
	detailedErrorHelmRepoValidation.CustomErrMsg = ValidationSuccessMsg
	return &detailedErrorHelmRepoValidation
}

func (impl *ChartRepositoryServiceImpl) ValidateAndCreateChartRepo(request *ChartRepoDto) (*chartRepoRepository.ChartRepo, error, *DetailedErrorHelmRepoValidation) {
	validationResult := impl.ValidateChartRepo(request)
	if validationResult.CustomErrMsg != ValidationSuccessMsg {
		return nil, nil, validationResult
	}
	chartRepo, err := impl.CreateChartRepo(request)
	if err != nil {
		return nil, err, validationResult
	}

	// Trigger chart sync job, ignore error
	err = impl.TriggerChartSyncManual()
	if err != nil {
		impl.logger.Errorw("Error in triggering chart sync job manually ", "err", err)
	}

	return chartRepo, err, validationResult
}

func (impl *ChartRepositoryServiceImpl) ValidateAndUpdateChartRepo(request *ChartRepoDto) (*chartRepoRepository.ChartRepo, error, *DetailedErrorHelmRepoValidation) {
	validationResult := impl.ValidateChartRepo(request)
	if validationResult.CustomErrMsg != ValidationSuccessMsg {
		return nil, nil, validationResult
	}
	chartRepo, err := impl.UpdateChartRepo(request)
	if err != nil {
		return nil, err, validationResult
	}

	// Trigger chart sync job, ignore error
	err = impl.TriggerChartSyncManual()
	if err != nil {
		impl.logger.Errorw("Error in triggering chart sync job manually", "err", err)
	}

	return chartRepo, nil, validationResult
}

func (impl *ChartRepositoryServiceImpl) TriggerChartSyncManual() error {
	defaultClusterBean, err := impl.clusterService.FindOne(cluster.DefaultClusterName)
	if err != nil {
		impl.logger.Errorw("defaultClusterBean err, TriggerChartSyncManual", "err", err)
		return err
	}

	defaultClusterConfig, err := impl.clusterService.GetClusterConfig(defaultClusterBean)
	if err != nil {
		impl.logger.Errorw("defaultClusterConfig err, TriggerChartSyncManual", "err", err)
		return err
	}

	manualAppSyncJobByteArr := manualAppSyncJobByteArr(impl.serverEnvConfig.AppSyncImage, impl.serverEnvConfig.AppSyncJobResourcesObj)

	err = impl.K8sUtil.DeleteAndCreateJob(manualAppSyncJobByteArr, impl.aCDAuthConfig.ACDConfigMapNamespace, defaultClusterConfig)
	if err != nil {
		impl.logger.Errorw("DeleteAndCreateJob err, TriggerChartSyncManual", "err", err)
		return err
	}

	return nil
}

func (impl *ChartRepositoryServiceImpl) get(href string, chartRepository *repo.ChartRepository) (*bytes.Buffer, error, int) {
	buf := bytes.NewBuffer(nil)

	// Set a helm specific user agent so that a repo server and metrics can
	// separate helm calls from other tools interacting with repos.
	req, err := http.NewRequest("GET", href, nil)
	if err != nil {
		return buf, err, http.StatusBadRequest
	}
	req.Header.Set("User-Agent", "Helm/"+strings.TrimPrefix(version.GetVersion(), "v"))

	if chartRepository.Config.Username != "" && chartRepository.Config.Password != "" {
		req.SetBasicAuth(chartRepository.Config.Username, chartRepository.Config.Password)
	}

	resp, err := impl.client.Do(req)
	if err != nil {
		return buf, err, http.StatusInternalServerError
	}
	if resp.StatusCode != 200 {
		return buf, fmt.Errorf("Failed to fetch %s : %s", href, resp.Status), resp.StatusCode
	}
	_, err = io.Copy(buf, resp.Body)
	resp.Body.Close()
	return buf, err, http.StatusOK
}

// NewChartRepository constructs ChartRepository
func (impl *ChartRepositoryServiceImpl) newChartRepository(cfg *repo.Entry, getters getter.Providers) (*repo.ChartRepository, error, string) {
	u, err := url.Parse(cfg.URL)
	if err != nil {
		return nil, err, fmt.Sprintf("Invalid chart URL format: %s. Please provide a valid URL.", cfg.URL)
	}

	getterConstructor, err := getters.ByScheme(u.Scheme)
	if err != nil {
		return nil, err, fmt.Sprintf("Protocol \"%s\" is not supported. Supported protocols are http/https.", u.Scheme)
	}
	client, err := getterConstructor(cfg.URL, cfg.CertFile, cfg.KeyFile, cfg.CAFile)
	if err != nil {
		return nil, err, fmt.Sprintf("Unable to construct URL for the protocol \"%s\"", u.Scheme)
	}

	return &repo.ChartRepository{
		Config:    cfg,
		IndexFile: repo.NewIndexFile(),
		Client:    client,
	}, nil, fmt.Sprintf("")
}

func (impl *ChartRepositoryServiceImpl) createRepoElement(request *ChartRepoDto) *AcdConfigMapRepositoriesDto {
	repoData := &AcdConfigMapRepositoriesDto{}
	if request.AuthMode == repository.AUTH_MODE_USERNAME_PASSWORD {
		usernameSecret := &KeyDto{Name: request.UserName, Key: "username"}
		passwordSecret := &KeyDto{Name: request.Password, Key: "password"}
		repoData.PasswordSecret = passwordSecret
		repoData.UsernameSecret = usernameSecret
	} else if request.AuthMode == repository.AUTH_MODE_ACCESS_TOKEN {
		// TODO - is it access token or ca cert nd secret
	} else if request.AuthMode == repository.AUTH_MODE_SSH {
		keySecret := &KeyDto{Name: request.SshKey, Key: "key"}
		repoData.KeySecret = keySecret
	}
	repoData.Url = request.Url
	repoData.Name = request.Name
	repoData.Type = "helm"

	return repoData
}

func (impl *ChartRepositoryServiceImpl) updateData(data map[string]string, request *ChartRepoDto) map[string]string {
	helmRepoStr := data["helm.repositories"]
	helmRepoByte, err := yaml.YAMLToJSON([]byte(helmRepoStr))
	if err != nil {
		panic(err)
	}
	var helmRepositories []*AcdConfigMapRepositoriesDto
	err = json.Unmarshal(helmRepoByte, &helmRepositories)
	if err != nil {
		panic(err)
	}

	rb, err := json.Marshal(helmRepositories)
	if err != nil {
		panic(err)
	}
	helmRepositoriesYamlByte, err := yaml.JSONToYAML(rb)
	if err != nil {
		panic(err)
	}

	//SETUP for repositories
	var repositories []*AcdConfigMapRepositoriesDto
	repoStr := data["repositories"]
	repoByte, err := yaml.YAMLToJSON([]byte(repoStr))
	if err != nil {
		panic(err)
	}
	err = json.Unmarshal(repoByte, &repositories)
	if err != nil {
		panic(err)
	}

	found := false
	for _, item := range repositories {
		//if request chart repo found, than update its values
		if item.Name == request.Name {
			if request.AuthMode == repository.AUTH_MODE_USERNAME_PASSWORD {
				usernameSecret := &KeyDto{Name: request.UserName, Key: "username"}
				passwordSecret := &KeyDto{Name: request.Password, Key: "password"}
				item.PasswordSecret = passwordSecret
				item.UsernameSecret = usernameSecret
			} else if request.AuthMode == repository.AUTH_MODE_ACCESS_TOKEN {
				// TODO - is it access token or ca cert nd secret
			} else if request.AuthMode == repository.AUTH_MODE_SSH {
				keySecret := &KeyDto{Name: request.SshKey, Key: "key"}
				item.KeySecret = keySecret
			}
			item.Url = request.Url
			found = true
		}
	}

	// if request chart repo not found, add new one
	if !found {
		repoData := impl.createRepoElement(request)
		repositories = append(repositories, repoData)
	}

	rb, err = json.Marshal(repositories)
	if err != nil {
		panic(err)
	}
	repositoriesYamlByte, err := yaml.JSONToYAML(rb)
	if err != nil {
		panic(err)
	}

	if len(helmRepositoriesYamlByte) > 0 {
		data["helm.repositories"] = string(helmRepositoriesYamlByte)
	}
	if len(repositoriesYamlByte) > 0 {
		data["repositories"] = string(repositoriesYamlByte)
	}
	//dex config copy as it is
	dexConfigStr := data["dex.config"]
	data["dex.config"] = string([]byte(dexConfigStr))
	return data
}

func (impl *ChartRepositoryServiceImpl) DeleteChartRepo(request *ChartRepoDto) error {
	dbConnection := impl.repoRepository.GetConnection()
	tx, err := dbConnection.Begin()
	if err != nil {
		impl.logger.Errorw("error in establishing db connection, DeleteChartRepo", "err", err)
		return err
	}
	// Rollback tx on error.
	defer tx.Rollback()

	chartRepo, err := impl.repoRepository.FindById(request.Id)
	if err != nil && !util.IsErrNoRows(err) {
		impl.logger.Errorw("error in finding chart repo by id", "err", err, "id", request.Id)
		return err
	}

	chartRepo.Url = request.Url
	chartRepo.AuthMode = request.AuthMode
	chartRepo.UserName = request.UserName
	chartRepo.Password = request.Password
	chartRepo.Active = request.Active
	chartRepo.AccessToken = request.AccessToken
	chartRepo.SshKey = request.SshKey
	chartRepo.Active = false
	chartRepo.UpdatedBy = request.UserId
	chartRepo.UpdatedOn = time.Now()
	chartRepo.AllowInsecureConnection = request.AllowInsecureConnection
	err = impl.repoRepository.MarkChartRepoDeleted(chartRepo, tx)
	if err != nil {
		impl.logger.Errorw("error in deleting chart repo", "err", err)
		return err
	}
	err = tx.Commit()
	if err != nil {
		impl.logger.Errorw("error in tx commit, DeleteChartRepo", "err", err)
		return err
	}
	return nil
}<|MERGE_RESOLUTION|>--- conflicted
+++ resolved
@@ -172,11 +172,7 @@
 	chartRepo.Active = request.Active
 	chartRepo.UpdatedBy = request.UserId
 	chartRepo.UpdatedOn = time.Now()
-<<<<<<< HEAD
 	chartRepo.AllowInsecureConnection = request.AllowInsecureConnection
-=======
-	//}
->>>>>>> bef3eb35
 	err = impl.repoRepository.Update(chartRepo, tx)
 	if err != nil && !util.IsErrNoRows(err) {
 		return nil, err
@@ -280,14 +276,11 @@
 		chartRepo.AccessToken = model.AccessToken
 		chartRepo.Default = model.Default
 		chartRepo.Active = model.Active
-<<<<<<< HEAD
-		chartRepo.AllowInsecureConnection = model.AllowInsecureConnection
-=======
 		chartRepo.IsEditable = true
 		if model.ActiveDeploymentCount > 0 {
 			chartRepo.IsEditable = false
 		}
->>>>>>> bef3eb35
+		chartRepo.AllowInsecureConnection = model.AllowInsecureConnection
 		chartRepos = append(chartRepos, chartRepo)
 	}
 	return chartRepos, nil
