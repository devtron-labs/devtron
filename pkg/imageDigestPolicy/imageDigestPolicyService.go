--- conflicted
+++ resolved
@@ -1,10 +1,7 @@
 package imageDigestPolicy
 
 import (
-<<<<<<< HEAD
 	"github.com/devtron-labs/devtron/pkg/cluster/repository"
-=======
->>>>>>> de62cd1e
 	"github.com/devtron-labs/devtron/pkg/devtronResource"
 	"github.com/devtron-labs/devtron/pkg/devtronResource/bean"
 	"github.com/devtron-labs/devtron/pkg/resourceQualifiers"
@@ -16,12 +13,9 @@
 
 type ImageDigestPolicyService interface {
 
-<<<<<<< HEAD
-=======
 	//CreatePolicyForPipeline creates image digest policy for pipeline
-	CreatePolicyForPipeline(pipelineId int, pipelineName string, tx *pg.Tx, UserId int32) (int, error)
-
->>>>>>> de62cd1e
+	CreatePolicyForPipeline(tx *pg.Tx, pipelineId int, pipelineName string, UserId int32) (int, error)
+
 	//CreatePolicyForPipelineIfNotExist creates image digest policy for pipeline if not already created
 	CreatePolicyForPipelineIfNotExist(tx *pg.Tx, pipelineId int, pipelineName string, UserId int32) (int, error)
 
@@ -36,12 +30,6 @@
 
 	//GetAllPoliciesConfiguredForClusterOrEnv get all cluster and environment configured for pull using image digest
 	GetAllPoliciesConfiguredForClusterOrEnv() (*PolicyBean, error)
-
-	//IsPolicyConfiguredForEnvOrCluster for env or cluster or for all clusters
-	IsPolicyConfiguredForEnvOrCluster(envId int, clusterId int) (bool, error)
-
-	//IsPolicyConfiguredForClusterOrEnvOrPipeline for env or cluster or for all clusters or for pipeline
-	IsPolicyConfiguredForClusterOrEnvOrPipeline(envId, clusterId, pipelineId int) (bool, error)
 }
 
 type ImageDigestPolicyServiceImpl struct {
@@ -65,19 +53,16 @@
 	}
 }
 
-func (impl ImageDigestPolicyServiceImpl) CreatePolicyForPipeline(pipelineId int, pipelineName string, tx *pg.Tx, UserId int32) (int, error) {
+func (impl ImageDigestPolicyServiceImpl) CreatePolicyForPipeline(tx *pg.Tx, pipelineId int, pipelineName string, UserId int32) (int, error) {
 
 	var qualifierMappingId int
 
 	devtronResourceSearchableKeyMap := impl.devtronResourceSearchableKey.GetAllSearchableKeyNameIdMap()
 
 	identifierKey := devtronResourceSearchableKeyMap[bean.DEVTRON_RESOURCE_SEARCHABLE_KEY_PIPELINE_ID]
-	identifierValue := pipelineId
-	qualifierMapping := QualifierMappingDao(int(resourceQualifiers.PIPELINE_QUALIFIER),
-		identifierKey,
-		identifierValue,
-		UserId,
-	)
+	identifierValueId := pipelineId
+	identifierValueString := pipelineName
+	qualifierMapping := QualifierMappingDao(int(resourceQualifiers.PIPELINE_QUALIFIER), identifierKey, identifierValueId, identifierValueString, UserId)
 	_, err := impl.qualifierMappingService.CreateQualifierMappings([]*resourceQualifiers.QualifierMapping{qualifierMapping}, tx)
 	if err != nil {
 		impl.logger.Errorw("error in creating image digest policy for pipeline", "err", err, "pipelineId", pipelineId)
@@ -99,26 +84,11 @@
 		return 0, err
 	}
 
-<<<<<<< HEAD
-	if !isDigestPolicyConfiguredForPipeline {
-		identifierKey := devtronResourceSearchableKeyMap[bean.DEVTRON_RESOURCE_SEARCHABLE_KEY_PIPELINE_ID]
-		identifierValue := pipelineId
-		qualifierMapping := QualifierMappingDao(int(resourceQualifiers.PIPELINE_QUALIFIER),
-			identifierKey,
-			identifierValue,
-			UserId,
-		)
-		_, err = impl.qualifierMappingService.CreateQualifierMappings([]*resourceQualifiers.QualifierMapping{qualifierMapping}, tx)
-		if err != nil {
-			impl.logger.Errorw("error in creating image digest policy for pipeline", "err", err, "pipelineId", pipelineId)
-			return qualifierMapping.Id, err
-=======
 	if !digestPolicyConfigurations.DigestConfiguredForPipeline {
-		qualifierMappingId, err = impl.CreatePolicyForPipeline(pipelineId, "", tx, UserId)
+		qualifierMappingId, err = impl.CreatePolicyForPipeline(tx, pipelineId, pipelineName, UserId)
 		if err != nil {
 			impl.logger.Errorw("error in creating policy for pipeline", "err", "pipelineId", pipelineId)
 			return qualifierMappingId, nil
->>>>>>> de62cd1e
 		}
 	}
 	return qualifierMappingId, nil
@@ -133,16 +103,10 @@
 	}
 	policyMappings, err := impl.qualifierMappingService.GetQualifierMappings(resourceQualifiers.ImageDigest, scope, resourceIds)
 	if err != nil && err != pg.ErrNoRows {
-<<<<<<< HEAD
-		return false, err
-	} else if err == pg.ErrNoRows || len(qualifierMappings) == 0 {
-		return false, nil
-=======
 		return digestPolicyConfiguration, err
 	}
 	if err == pg.ErrNoRows || len(policyMappings) == 0 {
 		return digestPolicyConfiguration, nil
->>>>>>> de62cd1e
 	}
 
 	devtronResourceSearchableKeyMap := impl.devtronResourceSearchableKey.GetAllSearchableKeyNameIdMap()
@@ -170,16 +134,7 @@
 		UpdatedBy: userId,
 	}
 	devtronResourceSearchableKeyMap := impl.devtronResourceSearchableKey.GetAllSearchableKeyNameIdMap()
-<<<<<<< HEAD
-	err := impl.qualifierMappingService.DeleteByResourceTypeIdentifierKeyAndValue(
-		resourceQualifiers.ImageDigest,
-		devtronResourceSearchableKeyMap[bean.DEVTRON_RESOURCE_SEARCHABLE_KEY_PIPELINE_ID],
-		pipelineId,
-		auditLog,
-		tx)
-=======
-	err := impl.qualifierMappingService.DeleteByIdentifierKeyValue(resourceQualifiers.ImageDigest, devtronResourceSearchableKeyMap[bean.DEVTRON_RESOURCE_SEARCHABLE_KEY_PIPELINE_ID], pipelineId, auditLog, tx)
->>>>>>> de62cd1e
+	err := impl.qualifierMappingService.DeleteByIdentifierKeyAndValue(resourceQualifiers.ImageDigest, devtronResourceSearchableKeyMap[bean.DEVTRON_RESOURCE_SEARCHABLE_KEY_PIPELINE_ID], pipelineId, auditLog, tx)
 	if err != nil {
 		impl.logger.Errorw("error in deleting image digest policy for pipeline", "err", err, "pipelineId", pipelineId)
 		return pipelineId, err
@@ -262,7 +217,7 @@
 	// step1: create image digest policy for all clusters by setting qualifierId = int(resourceQualifiers.GLOBAL_QUALIFIER)
 	// step2: Delete individual cluster and env level image digest policy mappings
 
-	globalQualifierMapping := QualifierMappingDao(int(resourceQualifiers.GLOBAL_QUALIFIER), 0, 0, userId)
+	globalQualifierMapping := QualifierMappingDao(int(resourceQualifiers.GLOBAL_QUALIFIER), 0, 0, "", userId)
 
 	// creating image digest policy at global level
 	_, err := impl.qualifierMappingService.CreateQualifierMappings([]*resourceQualifiers.QualifierMapping{globalQualifierMapping}, tx)
@@ -329,11 +284,7 @@
 
 			if _, ok := existingConfiguredClusters[policy.ClusterId]; !ok {
 
-				newQualifierMapping := QualifierMappingDao(int(resourceQualifiers.CLUSTER_QUALIFIER),
-					devtronResourceSearchableKeyMap[bean.DEVTRON_RESOURCE_SEARCHABLE_KEY_CLUSTER_ID],
-					policy.ClusterId,
-					requestPolicies.UserId,
-				)
+				newQualifierMapping := QualifierMappingDao(int(resourceQualifiers.CLUSTER_QUALIFIER), devtronResourceSearchableKeyMap[bean.DEVTRON_RESOURCE_SEARCHABLE_KEY_CLUSTER_ID], policy.ClusterId, "", requestPolicies.UserId)
 				newPolicies = append(newPolicies, newQualifierMapping)
 
 			}
@@ -343,11 +294,7 @@
 
 			for _, envId := range policy.EnvironmentIds {
 				if _, ok := existingConfiguredEnvs[envId]; !ok {
-					newQualifierMapping := QualifierMappingDao(int(resourceQualifiers.ENV_QUALIFIER),
-						devtronResourceSearchableKeyMap[bean.DEVTRON_RESOURCE_SEARCHABLE_KEY_ENV_ID],
-						envId,
-						requestPolicies.UserId,
-					)
+					newQualifierMapping := QualifierMappingDao(int(resourceQualifiers.ENV_QUALIFIER), devtronResourceSearchableKeyMap[bean.DEVTRON_RESOURCE_SEARCHABLE_KEY_ENV_ID], envId, "", requestPolicies.UserId)
 					newPolicies = append(newPolicies, newQualifierMapping)
 				}
 				newEnvsConfigured[envId] = true
@@ -494,37 +441,4 @@
 		}
 	}
 	return EnvToClusterMapping, nil
-}
-
-func (impl ImageDigestPolicyServiceImpl) IsPolicyConfiguredForEnvOrCluster(envId int, clusterId int) (bool, error) {
-	scope := &resourceQualifiers.Scope{EnvId: envId, ClusterId: clusterId}
-	resourceIds := []int{resourceQualifiers.ImageDigestResourceId}
-	qualifierMappings, err := impl.qualifierMappingService.GetQualifierMappings(resourceQualifiers.ImageDigest, scope, resourceIds)
-	if err != nil && err != pg.ErrNoRows {
-		return false, err
-	}
-	if len(qualifierMappings) == 0 {
-		return false, nil
-	}
-	return true, nil
-}
-
-func (impl ImageDigestPolicyServiceImpl) IsPolicyConfiguredForClusterOrEnvOrPipeline(envId, clusterId, pipelineId int) (bool, error) {
-	isImageDigestPolicyConfiguredForEnvOrCluster, err :=
-		impl.IsPolicyConfiguredForEnvOrCluster(envId, clusterId)
-	if err != nil {
-		impl.logger.Errorw("error in checking if image digest policy is configured or not", "err", err)
-		return false, err
-	}
-
-	var isDigestPolicyConfiguredForPipeline bool
-	if !isImageDigestPolicyConfiguredForEnvOrCluster {
-		isDigestPolicyConfiguredForPipeline, err = impl.IsPolicyConfiguredForPipeline(pipelineId)
-		if err != nil {
-			impl.logger.Errorw("Error in checking if isDigestPolicyConfiguredForPipeline", "err", err)
-			return false, err
-		}
-	}
-	isDigestConfigured := isImageDigestPolicyConfiguredForEnvOrCluster || isDigestPolicyConfiguredForPipeline
-	return isDigestConfigured, nil
 }