package utils

import (
	mapset "github.com/deckarep/golang-set"
)

// ToInterfaceArray converts an array of string to an array of interface{}
func ToInterfaceArrayAny[T any](arr []T) []interface{} {
	interfaceArr := make([]interface{}, len(arr))
	for i, v := range arr {
		interfaceArr[i] = v
	}
	return interfaceArr
}

// ToInterfaceArray converts an array of string to an array of interface{}
func ToTypedArrayAny[T any](arr []interface{}) []T {
	typedArr := make([]T, len(arr))
	for i, v := range arr {
		typedArr[i] = v.(T)
	}
	return typedArr
}

// ToInterfaceArray converts an array of string to an array of interface{}
func ToInterfaceArray(arr []string) []interface{} {
	interfaceArr := make([]interface{}, len(arr))
	for i, v := range arr {
		interfaceArr[i] = v
	}
	return interfaceArr
}

// ToStringArray converts an array of interface{} back to an array of string
func ToStringArray(interfaceArr []interface{}) []string {
	stringArr := make([]string, len(interfaceArr))
	for i, v := range interfaceArr {
		stringArr[i] = v.(string)
	}
	return stringArr
}

// ToIntArray converts an array of interface{} back to an array of int
func ToIntArray(interfaceArr []interface{}) []int {
	intArr := make([]int, len(interfaceArr))
	for i, v := range interfaceArr {
		intArr[i] = v.(int)
	}
	return intArr
}

// ToIntArray converts an array of interface{} back to an array of int32
func ToInt32Array(interfaceArr []interface{}) []int32 {
	intArr := make([]int32, len(interfaceArr))
	for i, v := range interfaceArr {
		intArr[i] = v.(int32)
	}
	return intArr
}

func FilterDuplicatesInStringArray(items []string) []string {
	itemsSet := mapset.NewSetFromSlice(ToInterfaceArray(items))
	uniqueItems := ToStringArray(itemsSet.ToSlice())
	return uniqueItems
}

func FilterDuplicates[T any](items []T) []T {
	set := mapset.NewSetFromSlice(ToInterfaceArrayAny(items))
	return ToTypedArrayAny[T](set.ToSlice())
<<<<<<< HEAD
=======
}

func PartitionSlice[T any](array []T, chunkSize int) [][]T {
	partitionedArray := make([][]T, 0)
	for index := 0; index < len(array); {
		chunk := make([]T, 0)
		for i := 0; i < chunkSize; i++ {
			if index+i == len(array) {
				break
			}
			chunk = append(chunk, array[index+i])
		}
		partitionedArray = append(partitionedArray, chunk)
		index = index + chunkSize
	}
	return partitionedArray
>>>>>>> 0323f71c
}<|MERGE_RESOLUTION|>--- conflicted
+++ resolved
@@ -67,8 +67,6 @@
 func FilterDuplicates[T any](items []T) []T {
 	set := mapset.NewSetFromSlice(ToInterfaceArrayAny(items))
 	return ToTypedArrayAny[T](set.ToSlice())
-<<<<<<< HEAD
-=======
 }
 
 func PartitionSlice[T any](array []T, chunkSize int) [][]T {
@@ -85,5 +83,4 @@
 		index = index + chunkSize
 	}
 	return partitionedArray
->>>>>>> 0323f71c
 }