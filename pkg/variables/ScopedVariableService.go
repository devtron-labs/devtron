package variables

import (
	"fmt"
	"github.com/caarlos0/env"
<<<<<<< HEAD
	"github.com/devtron-labs/devtron/internal/sql/repository/app"
	"github.com/devtron-labs/devtron/pkg/cluster/repository"
	"github.com/devtron-labs/devtron/pkg/devtronResource"
	"github.com/devtron-labs/devtron/pkg/devtronResource/bean"
=======
	"github.com/devtron-labs/devtron/pkg/resourceQualifiers"

>>>>>>> 129d9d6a
	"github.com/devtron-labs/devtron/pkg/sql"
	"github.com/devtron-labs/devtron/pkg/variables/cache"
	"github.com/devtron-labs/devtron/pkg/variables/helper"
	"github.com/devtron-labs/devtron/pkg/variables/models"
	repository2 "github.com/devtron-labs/devtron/pkg/variables/repository"
	"github.com/devtron-labs/devtron/pkg/variables/utils"
	"github.com/go-pg/pg"
	"go.uber.org/zap"
	"golang.org/x/exp/slices"
	"sync"
	"time"
)

type ScopedVariableService interface {
	CreateVariables(payload models.Payload) error
	GetScopedVariables(scope models.Scope, varNames []string, maskSensitiveData bool) (scopedVariableDataObj []*models.ScopedVariableData, err error)
	GetJsonForVariables() (*models.Payload, error)
}

type ScopedVariableServiceImpl struct {
	logger                   *zap.SugaredLogger
	scopedVariableRepository repository2.ScopedVariableRepository
	qualifierMappingService  resourceQualifiers.QualifierMappingService
	VariableNameConfig       *VariableConfig
	VariableCache            *cache.VariableCacheObj

	//Enterprise only
	appRepository          app.AppRepository
	environmentRepository  repository.EnvironmentRepository
	devtronResourceService devtronResource.DevtronResourceService
	clusterRepository      repository.ClusterRepository
}

<<<<<<< HEAD
func NewScopedVariableServiceImpl(logger *zap.SugaredLogger, scopedVariableRepository repository2.ScopedVariableRepository, appRepository app.AppRepository, environmentRepository repository.EnvironmentRepository, devtronResourceService devtronResource.DevtronResourceService, clusterRepository repository.ClusterRepository) (*ScopedVariableServiceImpl, error) {
=======
func NewScopedVariableServiceImpl(logger *zap.SugaredLogger, scopedVariableRepository repository2.ScopedVariableRepository,
	qualifierMappingService resourceQualifiers.QualifierMappingService) (*ScopedVariableServiceImpl, error) {
>>>>>>> 129d9d6a
	scopedVariableService := &ScopedVariableServiceImpl{
		logger:                   logger,
		scopedVariableRepository: scopedVariableRepository,
		qualifierMappingService:  qualifierMappingService,
		VariableCache:            &cache.VariableCacheObj{CacheLock: &sync.Mutex{}},

		//Enterprise only
		appRepository:          appRepository,
		environmentRepository:  environmentRepository,
		devtronResourceService: devtronResourceService,
		clusterRepository:      clusterRepository,
	}
	cfg, err := GetVariableNameConfig()
	if err != nil {
		return nil, err
	}
	loadVariableCache(cfg, scopedVariableService)
	scopedVariableService.VariableNameConfig = cfg
	return scopedVariableService, nil
}

type VariableConfig struct {
	VariableNameRegex    string `env:"SCOPED_VARIABLE_NAME_REGEX" envDefault:"^[a-zA-Z][a-zA-Z0-9_-]{0,62}[a-zA-Z0-9]$"`
	VariableCacheEnabled bool   `env:"VARIABLE_CACHE_ENABLED" envDefault:"true"`
}

func loadVariableCache(cfg *VariableConfig, service *ScopedVariableServiceImpl) {
	if cfg.VariableCacheEnabled {
		go service.loadVarCache()
	}
}
func GetVariableNameConfig() (*VariableConfig, error) {
	cfg := &VariableConfig{}
	err := env.Parse(cfg)
	return cfg, err
}
func (impl *ScopedVariableServiceImpl) SetVariableCache(cache *cache.VariableCacheObj) {
	impl.VariableCache = cache
}

func (impl *ScopedVariableServiceImpl) loadVarCache() {
	variableCache := impl.VariableCache
	variableCache.ResetCache()
	variableCache.TakeLock()
	defer variableCache.ReleaseLock()
	variableMetadata, err := impl.scopedVariableRepository.GetAllVariableMetadata()
	if err != nil {
		impl.logger.Errorw("error occurred while fetching variable metadata", "err", err)
		return
	}
	variableCache.SetData(variableMetadata)
	impl.logger.Info("variable cache loaded successfully")
}

func (impl *ScopedVariableServiceImpl) CreateVariables(payload models.Payload) error {
	err, _ := impl.isValidPayload(payload)
	if err != nil {
		impl.logger.Errorw("error in variable payload validation", "err", err)
		return err
	}

	auditLog := getAuditLog(payload)
	// Begin Transaction
	tx, err := impl.scopedVariableRepository.StartTx()
	if err != nil {
		impl.logger.Errorw("error in starting transaction of variable creation", "err", err)
		return err
	}
	// Rollback Transaction in case of any error
	defer func(scopedVariableRepository repository2.ScopedVariableRepository, tx *pg.Tx) {
		err = scopedVariableRepository.RollbackTx(tx)
		if err != nil {
			impl.logger.Errorw("error in rollback transaction of variable creation", "err", err)
			return
		}
	}(impl.scopedVariableRepository, tx)

	err = impl.qualifierMappingService.DeleteAllQualifierMappings(auditLog, tx)
	if err != nil {
		impl.logger.Errorw("error in deleting qualifier mappings", "err", err)
		return err
	}
	err = impl.scopedVariableRepository.DeleteVariables(auditLog, tx)
	if err != nil {
		impl.logger.Errorw("error in deleting variables", "err", err)
		return err
	}
	if len(payload.Variables) != 0 {
		varNameIdMap, err := impl.storeVariableDefinitions(payload, auditLog, tx)
		if err != nil {
			return err
		}

		scopeIdToVarData, err := impl.createVariableScopes(payload, varNameIdMap, auditLog, tx)
		if err != nil {
			return err
		}
		err = impl.storeVariableData(scopeIdToVarData, auditLog, tx)
		if err != nil {
			return err
		}

	}
	err = impl.scopedVariableRepository.CommitTx(tx)
	if err != nil {
		impl.logger.Errorw("error in committing transaction of variable creation", "err", err)
		return err
	}
	loadVariableCache(impl.VariableNameConfig, impl)
	return nil
}

func (impl *ScopedVariableServiceImpl) storeVariableData(scopeIdToVarData map[int]string, auditLog sql.AuditLog, tx *pg.Tx) error {
	VariableDataList := make([]*repository2.VariableData, 0)
	for scopeId, data := range scopeIdToVarData {
		varData := &repository2.VariableData{
			VariableScopeId: scopeId,
			Data:            data,
			AuditLog:        auditLog,
		}
		VariableDataList = append(VariableDataList, varData)
	}
	if len(VariableDataList) > 0 {
		err := impl.scopedVariableRepository.CreateVariableData(VariableDataList, tx)
		if err != nil {
			impl.logger.Errorw("error in saving variable data", "err", err)
			return err
		}
	}
	return nil
}

func (impl *ScopedVariableServiceImpl) storeVariableDefinitions(payload models.Payload, auditLog sql.AuditLog, tx *pg.Tx) (map[string]int, error) {
	variableDefinitions := make([]*repository2.VariableDefinition, 0, len(payload.Variables))
	for _, variable := range payload.Variables {
		variableDefinition := repository2.CreateFromDefinition(variable.Definition, auditLog)
		variableDefinitions = append(variableDefinitions, variableDefinition)
	}
	varDef, err := impl.scopedVariableRepository.CreateVariableDefinition(variableDefinitions, tx)
	if err != nil {
		impl.logger.Errorw("error occurred while saving variable definition", "err", err)
		return nil, err
	}
	variableNameToId := make(map[string]int)
	for _, variable := range varDef {
		variableNameToId[variable.Name] = variable.Id
	}
	return variableNameToId, nil
}

func (impl *ScopedVariableServiceImpl) createVariableScopes(payload models.Payload, variableNameToId map[string]int, auditLog sql.AuditLog, tx *pg.Tx) (map[int]string, error) {
<<<<<<< HEAD
	appNameToIdMap, envNameToIdMap, clusterNameToIdMap, err := impl.getAttributesIdMapping(payload)
	if err != nil {
		impl.logger.Errorw("error in getting  variable AttributeNameToIdMappings", "err", err)
		return nil, err
	}
	searchableKeyNameIdMap := impl.devtronResourceService.GetAllSearchableKeyNameIdMap()
	variableScopes := make([]*repository2.VariableScope, 0)
=======

	variableScopes := make([]*models.VariableScope, 0)
>>>>>>> 129d9d6a
	for _, variable := range payload.Variables {
		variableId := variableNameToId[variable.Definition.VarName]
		for _, value := range variable.AttributeValues {
			var varValue string
			varValue, err = utils.StringifyValue(value.VariableValue.Value)
			if err != nil {
				return nil, err
			}
			if value.AttributeType == models.Global {
				scope := &models.VariableScope{
					QualifierMapping: &resourceQualifiers.QualifierMapping{
						ResourceId:   variableId,
						ResourceType: resourceQualifiers.Variable,
						QualifierId:  int(helper.GetQualifierId(value.AttributeType)),
						Active:       true,
						AuditLog:     auditLog,
					},
					Data: varValue,
				}
				variableScopes = append(variableScopes, scope)
			} else {
				var compositeString string
				if value.AttributeType == models.ApplicationEnv {
					compositeString = fmt.Sprintf("%v-%s-%s", variableId, value.AttributeParams[models.ApplicationName], value.AttributeParams[models.EnvName])
				}
				for identifierType, IdentifierName := range value.AttributeParams {
					identifierValue, err := helper.GetIdentifierValue(identifierType, appNameToIdMap, IdentifierName, envNameToIdMap, clusterNameToIdMap)
					if err != nil {
						impl.logger.Errorw("error in getting identifierValue", "err", err)
						return nil, err
					}
					scope := &repository2.VariableScope{
						VariableDefinitionId:  variableId,
						QualifierId:           int(helper.GetQualifierId(value.AttributeType)),
						IdentifierKey:         helper.GetIdentifierKey(identifierType, searchableKeyNameIdMap),
						IdentifierValueInt:    identifierValue,
						Active:                true,
						CompositeKey:          compositeString,
						IdentifierValueString: IdentifierName,
						Data:                  varValue,
						AuditLog:              auditLog,
					}
					variableScopes = append(variableScopes, scope)
				}
			}
		}
	}
	parentVariableScope := make([]*resourceQualifiers.QualifierMapping, 0)
	childrenVariableScope := make([]*resourceQualifiers.QualifierMapping, 0)
	parentScopesMap := make(map[string]*resourceQualifiers.QualifierMapping)

<<<<<<< HEAD
	for _, scope := range variableScopes {
		if scope.QualifierId == 1 && scope.IdentifierKey == searchableKeyNameIdMap[bean.DEVTRON_RESOURCE_SEARCHABLE_KEY_ENV_ID] {
			childrenVariableScope = append(childrenVariableScope, scope)
		} else {
			parentVariableScope = append(parentVariableScope, scope)
			if scope.QualifierId == 1 {
				parentScopesMap[scope.CompositeKey] = scope
			}
		}
=======
	var parentVarScope []*resourceQualifiers.QualifierMapping

	for _, scope := range variableScopes {
		parentVariableScope = append(parentVariableScope, scope.QualifierMapping)
>>>>>>> 129d9d6a
	}
	var parentVarScope []*repository2.VariableScope
	var childVarScope []*repository2.VariableScope
	if len(parentVariableScope) > 0 {
		parentVarScope, err = impl.qualifierMappingService.CreateQualifierMappings(parentVariableScope, tx)
		if err != nil {
			impl.logger.Errorw("error in getting parentVarScope", "parentVarScope", parentVarScope, "err", err)
			return nil, err
		}
	}
	scopeIdToVarData := make(map[int]string)
	for _, parentVar := range variableScopes {
		scopeIdToVarData[parentVar.Id] = parentVar.Data
	}
	for _, childScope := range childrenVariableScope {
		parentScope, exists := parentScopesMap[childScope.CompositeKey]
		if exists {
			childScope.ParentIdentifier = parentScope.Id
		}
	}
	if len(childrenVariableScope) > 0 {
<<<<<<< HEAD
		childVarScope, err = impl.scopedVariableRepository.CreateVariableScope(childrenVariableScope, tx)
=======
		childVarScope, err := impl.qualifierMappingService.CreateQualifierMappings(childrenVariableScope, tx)
>>>>>>> 129d9d6a
		if err != nil {
			impl.logger.Errorw("error in getting childVarScope", "childVarScope", childVarScope, "err", err)
			return nil, err
		}
	}
	return scopeIdToVarData, nil
}

func (impl *ScopedVariableServiceImpl) getMatchedScopedVariables(varScope []*resourceQualifiers.QualifierMapping) map[int]int {
	variableIdToVariableScopes := make(map[int][]*resourceQualifiers.QualifierMapping)
	variableIdToSelectedScopeId := make(map[int]int)
	for _, vScope := range varScope {
		variableId := vScope.ResourceId
		variableIdToVariableScopes[variableId] = append(variableIdToVariableScopes[variableId], vScope)
	}
	// Filter out the unneeded scoped which were fetched from DB for the same variable and qualifier
	for variableId, scopes := range variableIdToVariableScopes {

		selectedScopes := make([]*resourceQualifiers.QualifierMapping, 0)
		compoundQualifierToScopes := make(map[repository2.Qualifier][]*resourceQualifiers.QualifierMapping)

		for _, variableScope := range scopes {
			qualifier := repository2.Qualifier(variableScope.QualifierId)
			if slices.Contains(repository2.CompoundQualifiers, qualifier) {
				compoundQualifierToScopes[qualifier] = append(compoundQualifierToScopes[qualifier], variableScope)
			} else {
				selectedScopes = append(selectedScopes, variableScope)
			}
		}

		for _, qualifier := range repository2.CompoundQualifiers {
			selectedScope := impl.selectScopeForCompoundQualifier(compoundQualifierToScopes[qualifier], repository2.GetNumOfChildQualifiers(qualifier))
			if selectedScope != nil {
				selectedScopes = append(selectedScopes, selectedScope)
			}
		}
		variableIdToVariableScopes[variableId] = selectedScopes
	}

	var minScope *resourceQualifiers.QualifierMapping
	for variableId, scopes := range variableIdToVariableScopes {
		minScope = helper.FindMinWithComparator(scopes, helper.QualifierComparator)
		if minScope != nil {
			variableIdToSelectedScopeId[variableId] = minScope.Id
		}
	}
	return variableIdToSelectedScopeId
}

func (impl *ScopedVariableServiceImpl) selectScopeForCompoundQualifier(scopes []*resourceQualifiers.QualifierMapping, numQualifiers int) *resourceQualifiers.QualifierMapping {
	parentIdToChildScopes := make(map[int][]*resourceQualifiers.QualifierMapping)
	parentScopeIdToScope := make(map[int]*resourceQualifiers.QualifierMapping, 0)
	parentScopeIds := make([]int, 0)
	for _, scope := range scopes {
		// is not parent so append it to the list in the map with key as its parent scopeID
		if scope.ParentIdentifier > 0 {
			parentIdToChildScopes[scope.ParentIdentifier] = append(parentIdToChildScopes[scope.ParentIdentifier], scope)
		} else {
			//is parent so collect IDs and put it in a map for easy retrieval
			parentScopeIds = append(parentScopeIds, scope.Id)
			parentScopeIdToScope[scope.Id] = scope
		}
	}

	for parentScopeId, _ := range parentIdToChildScopes {
		// this deletes the keys in the map where the key does not exist in the collected IDs for parent
		if !slices.Contains(parentScopeIds, parentScopeId) {
			delete(parentIdToChildScopes, parentScopeId)
		}
	}

	// Now in the map only those will exist with all child matched or partial matches.
	// Because only one will entry exist with all matched we'll return that scope.
	var selectedParentScope *resourceQualifiers.QualifierMapping
	for parentScopeId, childScopes := range parentIdToChildScopes {
		if len(childScopes) == numQualifiers {
			selectedParentScope = parentScopeIdToScope[parentScopeId]
		}
	}
	return selectedParentScope
}

func (impl *ScopedVariableServiceImpl) GetScopedVariables(scope models.Scope, varNames []string, maskSensitiveData bool) (scopedVariableDataObj []*models.ScopedVariableData, err error) {

	// getting all variables from cache
	allVariableDefinitions := impl.VariableCache.GetData()

	// cache is loaded and no active variables exist. Returns empty
	if allVariableDefinitions != nil && len(allVariableDefinitions) == 0 {
		return nil, nil
	}

	// Need to get from repo for isSensitive even if cache is loaded since cache only contains metadata
	if allVariableDefinitions == nil {
		allVariableDefinitions, err = impl.scopedVariableRepository.GetAllVariables()

		//Cache was not loaded and no active variables found
		if len(allVariableDefinitions) == 0 {
			return nil, nil
		}
	}

	// filtering out variables whose name is not present in varNames
	var variableDefinitions []*repository2.VariableDefinition
	for _, definition := range allVariableDefinitions {
		// we don't apply filter logic when provided varNames is nil
		if varNames == nil || slices.Contains(varNames, definition.Name) {
			variableDefinitions = append(variableDefinitions, definition)
		}
	}

	variableIds := make([]int, 0)
	variableIdToDefinition := make(map[int]*repository2.VariableDefinition)
	for _, definition := range variableDefinitions {
		variableIds = append(variableIds, definition.Id)
		variableIdToDefinition[definition.Id] = definition
	}

	// This to prevent corner case where no variables were found for the provided names
	if len(varNames) > 0 && len(variableIds) == 0 {
		return make([]*models.ScopedVariableData, 0), nil
	}

<<<<<<< HEAD
	searchableKeyNameIdMap := impl.devtronResourceService.GetAllSearchableKeyNameIdMap()

	varScope, err := impl.scopedVariableRepository.GetScopedVariableData(scope, searchableKeyNameIdMap, variableIds)
=======
	varScope, err := impl.qualifierMappingService.GetQualifierMappings(resourceQualifiers.Variable, variableIds)
>>>>>>> 129d9d6a
	if err != nil {
		impl.logger.Errorw("error in getting varScope", "err", err)
		return nil, err
	}

	variableIdToSelectedScopeId := impl.getMatchedScopedVariables(varScope)

	scopeIds := make([]int, 0)
	foundVarIds := make([]int, 0) // the variable IDs which have data
	for varId, scopeId := range variableIdToSelectedScopeId {
		scopeIds = append(scopeIds, scopeId)
		foundVarIds = append(foundVarIds, varId)
	}
	var variableData []*repository2.VariableData
	if len(scopeIds) != 0 {
		variableData, err = impl.scopedVariableRepository.GetDataForScopeIds(scopeIds)
		if err != nil {
			impl.logger.Errorw("error in getting variable data", "err", err)
			return nil, err
		}
	}

	scopeIdToVarData := make(map[int]*repository2.VariableData)
	for _, varData := range variableData {
		scopeIdToVarData[varData.VariableScopeId] = varData
	}

	for varId, scopeId := range variableIdToSelectedScopeId {
		var value interface{}
		value, err = utils.DestringifyValue(scopeIdToVarData[scopeId].Data)
		if err != nil {
			impl.logger.Errorw("error in validating value", "err", err)
			return nil, err
		}

		var varValue *models.VariableValue
		var isRedacted bool
		if !maskSensitiveData && variableIdToDefinition[varId].VarType == models.PRIVATE {
			varValue = &models.VariableValue{Value: ""}
			isRedacted = true
		} else {
			varValue = &models.VariableValue{Value: value}
		}
		scopedVariableData := &models.ScopedVariableData{
			VariableName:     variableIdToDefinition[varId].Name,
			ShortDescription: variableIdToDefinition[varId].ShortDescription,
			VariableValue:    varValue,
			IsRedacted:       isRedacted}

		scopedVariableDataObj = append(scopedVariableDataObj, scopedVariableData)
	}

	//adding variable def for variables which don't have any scoped data defined
	// This only happens when passed var names is null (called from UI to get all variables with or without data)
	if varNames == nil {
		for _, definition := range allVariableDefinitions {
			if !slices.Contains(foundVarIds, definition.Id) {
				scopedVariableDataObj = append(scopedVariableDataObj, &models.ScopedVariableData{
					VariableName:     definition.Name,
					ShortDescription: definition.ShortDescription,
				})
			}
		}
	}

	return scopedVariableDataObj, err
}

func (impl *ScopedVariableServiceImpl) GetJsonForVariables() (*models.Payload, error) {

	// getting all variables from cache, if empty then no variables exist
	allVariableDefinitions := impl.VariableCache.GetData()
	if allVariableDefinitions != nil && len(allVariableDefinitions) == 0 {
		return nil, nil
	}
	dataForJson, err := impl.scopedVariableRepository.GetAllVariableScopeAndDefinition()
	if err != nil {
		impl.logger.Errorw("error in getting data for json", "err", err)
		return nil, err
	}
	resourceKeyMap := impl.devtronResourceService.GetAllSearchableKeyIdNameMap()

	payload := &models.Payload{
		Variables: make([]*models.Variables, 0),
	}
	variables := make([]*models.Variables, 0)

	varIdVsScopeMappings, varScopeIds, err := impl.getVariableScopes(dataForJson)
	if err != nil {
		return nil, err
	}
	scopeIdVsDataMap, err := impl.getVariableScopeData(varScopeIds)
	if err != nil {
		return nil, err
	}

	for _, data := range dataForJson {
		definition := models.Definition{
			VarName:          data.Name,
			DataType:         data.DataType,
			VarType:          data.VarType,
			Description:      data.Description,
			ShortDescription: data.ShortDescription,
		}
		attributes := make([]models.AttributeValue, 0)

		scopedVariables := varIdVsScopeMappings[data.Id]
		scopeIdToVarScopes := make(map[int][]*resourceQualifiers.QualifierMapping)
		for _, scope := range scopedVariables {
			if scope.ParentIdentifier != 0 {
				scopeIdToVarScopes[scope.ParentIdentifier] = append(scopeIdToVarScopes[scope.ParentIdentifier], scope)
			} else {
				scopeIdToVarScopes[scope.Id] = []*resourceQualifiers.QualifierMapping{scope}
			}
		}
		for parentScopeId, scopes := range scopeIdToVarScopes {
			attribute := models.AttributeValue{
				AttributeParams: make(map[models.IdentifierType]string),
			}
			for _, scope := range scopes {
<<<<<<< HEAD
				if helper.GetIdentifierTypeFromResourceKey(scope.IdentifierKey, resourceKeyMap) != "" {
					attribute.AttributeParams[helper.GetIdentifierTypeFromResourceKey(scope.IdentifierKey, resourceKeyMap)] = scope.IdentifierValueString
				}
				if parentScopeId == scope.Id {
=======
				scopeId := scope.Id
				if parentScopeId == scopeId {
					variableData := scopeIdVsDataMap[scopeId]
>>>>>>> 129d9d6a
					var value interface{}
					value, err = utils.DestringifyValue(variableData.Data)
					if err != nil {
						return nil, err
					}
					attribute.VariableValue = models.VariableValue{
						Value: value,
					}
					attribute.AttributeType = helper.GetAttributeType(repository2.Qualifier(scope.QualifierId))
				}
			}
			if len(attribute.AttributeParams) == 0 {
				attribute.AttributeParams = nil
			}
			attributes = append(attributes, attribute)
		}

		variable := &models.Variables{
			Definition:      definition,
			AttributeValues: attributes,
		}
		variables = append(variables, variable)
	}

	payload.Variables = variables
	if len(payload.Variables) == 0 {
		return nil, nil
	}
	return payload, nil
}

func (impl *ScopedVariableServiceImpl) getVariableScopes(dataForJson []*repository2.VariableDefinition) (map[int][]*resourceQualifiers.QualifierMapping, []int, error) {
	varIdVsScopeMappings := make(map[int][]*resourceQualifiers.QualifierMapping)
	var varScopeIds []int
	varDefnIds := make([]int, len(dataForJson))
	for _, variableDefinition := range dataForJson {
		varDefnIds = append(varDefnIds, variableDefinition.Id)
	}
	scopedVariableMappings, err := impl.qualifierMappingService.GetQualifierMappings(resourceQualifiers.Variable, varDefnIds)
	if err != nil {
		//TODO KB: handle this
		return varIdVsScopeMappings, varScopeIds, err
	}

	for _, scopedVariableMapping := range scopedVariableMappings {
		varId := scopedVariableMapping.ResourceId
		varScopeIds = append(varScopeIds, scopedVariableMapping.Id)
		variableScopes := varIdVsScopeMappings[varId]
		variableScopes = append(variableScopes, scopedVariableMapping)
		varIdVsScopeMappings[varId] = variableScopes
	}
	return varIdVsScopeMappings, varScopeIds, nil
}

func (impl *ScopedVariableServiceImpl) getVariableScopeData(scopeIds []int) (map[int]*repository2.VariableData, error) {
	scopeIdVsVarDataMap := make(map[int]*repository2.VariableData, len(scopeIds))
	variableDataArray, err := impl.scopedVariableRepository.GetDataForScopeIds(scopeIds)
	if err != nil {
		impl.logger.Errorw("error occurred while fetching data for scope ids", "err", err)
		return scopeIdVsVarDataMap, err
	}
	for _, variableData := range variableDataArray {
		variableScopeId := variableData.VariableScopeId
		scopeIdVsVarDataMap[variableScopeId] = variableData
	}
	return scopeIdVsVarDataMap, nil
}

func getAuditLog(payload models.Payload) sql.AuditLog {
	auditLog := sql.AuditLog{
		CreatedOn: time.Now(),
		CreatedBy: payload.UserId,
		UpdatedOn: time.Now(),
		UpdatedBy: payload.UserId,
	}
	return auditLog
}

func (impl *ScopedVariableServiceImpl) getAttributesIdMapping(payload models.Payload) (map[string]int, map[string]int, map[string]int, error) {
	appNames, envNames, clusterNames := helper.GetAttributeNames(payload)
	var appNameToId []*app.App
	var err error
	if len(appNames) != 0 {
		appNameToId, err = impl.appRepository.FindByNames(appNames)
		if err != nil {
			impl.logger.Errorw("error in getting appNameToId", err)
			return nil, nil, nil, err
		}
	}
	appNameToIdMap := make(map[string]int)
	envNameToIdMap := make(map[string]int)
	clusterNameToIdMap := make(map[string]int)
	for _, name := range appNameToId {
		appNameToIdMap[name.AppName] = name.Id
	}
	var envNameToId []*repository.Environment
	if len(envNames) != 0 {
		envNameToId, err = impl.environmentRepository.FindByNames(envNames)
		if err != nil {
			impl.logger.Errorw("error in getting envNameToId", err)
			return nil, nil, nil, err
		}
	}
	for _, val := range envNameToId {
		envNameToIdMap[val.Name] = val.Id

	}
	var clusterNameToId []*repository.Cluster
	if len(clusterNames) != 0 {
		clusterNameToId, err = impl.clusterRepository.FindByNames(clusterNames)
		if err != nil {
			impl.logger.Errorw("error in getting clusterNameToId", err)
			return nil, nil, nil, err
		}

	}

	for _, name := range clusterNameToId {
		clusterNameToIdMap[name.ClusterName] = name.Id
	}
	return appNameToIdMap, envNameToIdMap, clusterNameToIdMap, nil
}<|MERGE_RESOLUTION|>--- conflicted
+++ resolved
@@ -3,15 +3,11 @@
 import (
 	"fmt"
 	"github.com/caarlos0/env"
-<<<<<<< HEAD
+	"github.com/devtron-labs/devtron/pkg/resourceQualifiers"
 	"github.com/devtron-labs/devtron/internal/sql/repository/app"
 	"github.com/devtron-labs/devtron/pkg/cluster/repository"
 	"github.com/devtron-labs/devtron/pkg/devtronResource"
 	"github.com/devtron-labs/devtron/pkg/devtronResource/bean"
-=======
-	"github.com/devtron-labs/devtron/pkg/resourceQualifiers"
-
->>>>>>> 129d9d6a
 	"github.com/devtron-labs/devtron/pkg/sql"
 	"github.com/devtron-labs/devtron/pkg/variables/cache"
 	"github.com/devtron-labs/devtron/pkg/variables/helper"
@@ -45,12 +41,8 @@
 	clusterRepository      repository.ClusterRepository
 }
 
-<<<<<<< HEAD
-func NewScopedVariableServiceImpl(logger *zap.SugaredLogger, scopedVariableRepository repository2.ScopedVariableRepository, appRepository app.AppRepository, environmentRepository repository.EnvironmentRepository, devtronResourceService devtronResource.DevtronResourceService, clusterRepository repository.ClusterRepository) (*ScopedVariableServiceImpl, error) {
-=======
-func NewScopedVariableServiceImpl(logger *zap.SugaredLogger, scopedVariableRepository repository2.ScopedVariableRepository,
+func NewScopedVariableServiceImpl(logger *zap.SugaredLogger, scopedVariableRepository repository2.ScopedVariableRepository, appRepository app.AppRepository, environmentRepository repository.EnvironmentRepository, devtronResourceService devtronResource.DevtronResourceService, clusterRepository repository.ClusterRepository,
 	qualifierMappingService resourceQualifiers.QualifierMappingService) (*ScopedVariableServiceImpl, error) {
->>>>>>> 129d9d6a
 	scopedVariableService := &ScopedVariableServiceImpl{
 		logger:                   logger,
 		scopedVariableRepository: scopedVariableRepository,
@@ -202,23 +194,19 @@
 }
 
 func (impl *ScopedVariableServiceImpl) createVariableScopes(payload models.Payload, variableNameToId map[string]int, auditLog sql.AuditLog, tx *pg.Tx) (map[int]string, error) {
-<<<<<<< HEAD
 	appNameToIdMap, envNameToIdMap, clusterNameToIdMap, err := impl.getAttributesIdMapping(payload)
 	if err != nil {
 		impl.logger.Errorw("error in getting  variable AttributeNameToIdMappings", "err", err)
 		return nil, err
 	}
 	searchableKeyNameIdMap := impl.devtronResourceService.GetAllSearchableKeyNameIdMap()
-	variableScopes := make([]*repository2.VariableScope, 0)
-=======
-
 	variableScopes := make([]*models.VariableScope, 0)
->>>>>>> 129d9d6a
 	for _, variable := range payload.Variables {
+
 		variableId := variableNameToId[variable.Definition.VarName]
 		for _, value := range variable.AttributeValues {
 			var varValue string
-			varValue, err = utils.StringifyValue(value.VariableValue.Value)
+			varValue, err := utils.StringifyValue(value.VariableValue.Value)
 			if err != nil {
 				return nil, err
 			}
@@ -265,25 +253,19 @@
 	childrenVariableScope := make([]*resourceQualifiers.QualifierMapping, 0)
 	parentScopesMap := make(map[string]*resourceQualifiers.QualifierMapping)
 
-<<<<<<< HEAD
 	for _, scope := range variableScopes {
 		if scope.QualifierId == 1 && scope.IdentifierKey == searchableKeyNameIdMap[bean.DEVTRON_RESOURCE_SEARCHABLE_KEY_ENV_ID] {
-			childrenVariableScope = append(childrenVariableScope, scope)
+			childrenVariableScope = append(childrenVariableScope, scope.QualifierMapping)
 		} else {
-			parentVariableScope = append(parentVariableScope, scope)
+			parentVariableScope = append(parentVariableScope, scope.QualifierMapping)
 			if scope.QualifierId == 1 {
-				parentScopesMap[scope.CompositeKey] = scope
-			}
-		}
-=======
+				parentScopesMap[scope.CompositeKey] = scope.QualifierMapping
+			}
+		}
+	}
 	var parentVarScope []*resourceQualifiers.QualifierMapping
-
-	for _, scope := range variableScopes {
-		parentVariableScope = append(parentVariableScope, scope.QualifierMapping)
->>>>>>> 129d9d6a
-	}
-	var parentVarScope []*repository2.VariableScope
-	var childVarScope []*repository2.VariableScope
+	var childVarScope []*resourceQualifiers.QualifierMapping
+
 	if len(parentVariableScope) > 0 {
 		parentVarScope, err = impl.qualifierMappingService.CreateQualifierMappings(parentVariableScope, tx)
 		if err != nil {
@@ -302,13 +284,9 @@
 		}
 	}
 	if len(childrenVariableScope) > 0 {
-<<<<<<< HEAD
-		childVarScope, err = impl.scopedVariableRepository.CreateVariableScope(childrenVariableScope, tx)
-=======
-		childVarScope, err := impl.qualifierMappingService.CreateQualifierMappings(childrenVariableScope, tx)
->>>>>>> 129d9d6a
-		if err != nil {
-			impl.logger.Errorw("error in getting childVarScope", "childVarScope", childVarScope, "err", err)
+		childVarScope, err = impl.qualifierMappingService.CreateQualifierMappings(childrenVariableScope, tx)
+		if err != nil {
+			impl.logger.Errorw("error in getting childVarScope", err, childVarScope)
 			return nil, err
 		}
 	}
@@ -430,13 +408,8 @@
 		return make([]*models.ScopedVariableData, 0), nil
 	}
 
-<<<<<<< HEAD
 	searchableKeyNameIdMap := impl.devtronResourceService.GetAllSearchableKeyNameIdMap()
-
-	varScope, err := impl.scopedVariableRepository.GetScopedVariableData(scope, searchableKeyNameIdMap, variableIds)
-=======
-	varScope, err := impl.qualifierMappingService.GetQualifierMappings(resourceQualifiers.Variable, variableIds)
->>>>>>> 129d9d6a
+	varScope, err := impl.qualifierMappingService.GetQualifierMappings(resourceQualifiers.Variable, scope, searchableKeyNameIdMap, variableIds)
 	if err != nil {
 		impl.logger.Errorw("error in getting varScope", "err", err)
 		return nil, err
@@ -557,16 +530,12 @@
 				AttributeParams: make(map[models.IdentifierType]string),
 			}
 			for _, scope := range scopes {
-<<<<<<< HEAD
 				if helper.GetIdentifierTypeFromResourceKey(scope.IdentifierKey, resourceKeyMap) != "" {
 					attribute.AttributeParams[helper.GetIdentifierTypeFromResourceKey(scope.IdentifierKey, resourceKeyMap)] = scope.IdentifierValueString
 				}
-				if parentScopeId == scope.Id {
-=======
 				scopeId := scope.Id
 				if parentScopeId == scopeId {
 					variableData := scopeIdVsDataMap[scopeId]
->>>>>>> 129d9d6a
 					var value interface{}
 					value, err = utils.DestringifyValue(variableData.Data)
 					if err != nil {
