package variables

import (
	"github.com/devtron-labs/devtron/internal/sql/repository/app"
	"github.com/devtron-labs/devtron/pkg/cluster/repository"
	"github.com/devtron-labs/devtron/pkg/devtronResource"
	"github.com/devtron-labs/devtron/pkg/devtronResource/bean"
	"github.com/devtron-labs/devtron/pkg/pipeline"
	"github.com/devtron-labs/devtron/pkg/sql"
	repository2 "github.com/devtron-labs/devtron/pkg/variables/repository"
	"go.uber.org/zap"
	"time"
)

<<<<<<< HEAD
// Move all this to another file
type ScopedVariables struct {
	CreateScopedVariableDTO []*CreateScopedVariableDTO `json:"createScopedVariableDTO"`
}
type CreateScopedVariableDTO struct {
	VariableDefinition
	ApplicationEnvironmentScope []*ApplicationEnvironmentScope `json:"applicationEnvironmentScope"`
	ApplicationScope            []*ApplicationScope            `json:"applicationScope"`
	EnvironmentScope            []*EnvironmentScope            `json:"environmentScope"`
	ClusterScope                []*ClusterScope                `json:"clusterScope"`
	GlobalScope                 *ScopedVariableValue           `json:"globalScope"`
}
type ScopedVariableValue struct {
	Value string `json:"value"`
}

type ApplicationEnvironmentScope struct {
	ScopedVariableValue
	ApplicationName string `json:"applicationName"`
	EnvironmentName string `json:"environmentName"`
}

type ApplicationScope struct {
	ScopedVariableValue
	ApplicationName string `json:"applicationName"`
}
type EnvironmentScope struct {
	ScopedVariableValue
	EnvironmentName string `json:"environmentName"`
}
type ClusterScope struct {
	ScopedVariableValue
	ClusterName string `json:"clusterName"`
}

type VariableDefinition struct {
	Id          int    `json:"id"`
	Name        string `json:"varName"`
	DataType    string `json:"dataType"`
	VarType     string `json:"varType"`
	Description string `json:"description"`
}

type VariableScope struct {
	Id                    int                                   `json:"id"`
	VariableId            int                                   `json:"variableId"`
	QualifierId           int                                   `json:"qualifierId"`
	IdentifierKey         bean.DevtronResourceSearchableKeyName `json:"identifierKey"`
	IdentifierValueInt    int                                   `json:"identifierValueInt"`
	Active                bool                                  `json:"active"`
	IdentifierValueString string                                `json:"identifierValueString"`
}

type VariableData struct {
	Id      int    `json:"id"`
	ScopeId int    `json:"scopeId"`
	Active  bool   `json:"active"`
	Data    string `json:"data"`
}
=======
>>>>>>> aaaae166
type ScopedVariableData struct {
	VariableName  string `json:"variableName"`
	VariableValue string `json:"variableValue"`
}

type ScopedVariableService interface {
<<<<<<< HEAD
	//SaveVariables(payload Payload) error
	GetScopedVariables(appId, envId, clusterId int, varIds []int) (scopedVariableDataObj []*ScopedVariableData, err error)
	GetScopedVariables2(scope Scope, varIds []string) (scopedVariableDataObj []*ScopedVariableData, err error)
}

type Scope struct {
	AppId     int
	EnvId     int
	ClusterId int
=======
	CreateVariables(payload repository2.Payload) error
	GetScopedVariables(scope Scope, varNames []string) (scopedVariableDataObj []*ScopedVariableData, err error)
>>>>>>> aaaae166
}

type ScopedVariableServiceImpl struct {
	logger                   *zap.SugaredLogger
	scopedVariableRepository repository2.ScopedVariableRepository
	appRepository            app.AppRepository
	environmentRepository    repository.EnvironmentRepository
	devtronResourceService   devtronResource.DevtronResourceService
	clusterRepository        repository.ClusterRepository
	pipelineBuilder          pipeline.PipelineBuilder
}

func NewScopedVariableServiceImpl(logger *zap.SugaredLogger, scopedVariableRepository repository2.ScopedVariableRepository, appRepository app.AppRepository, environmentRepository repository.EnvironmentRepository, devtronResourceService devtronResource.DevtronResourceService, clusterRepository repository.ClusterRepository, pipelineBuilder pipeline.PipelineBuilder) (*ScopedVariableServiceImpl, error) {
	scopedVariableService := &ScopedVariableServiceImpl{
		logger:                   logger,
		scopedVariableRepository: scopedVariableRepository,
		appRepository:            appRepository,
		environmentRepository:    environmentRepository,
		devtronResourceService:   devtronResourceService,
		clusterRepository:        clusterRepository,
		pipelineBuilder:          pipelineBuilder,
	}

	return scopedVariableService, nil
}
func getIdentifierKey(identifierType repository2.IdentifierType, searchableKeyNameIdMap map[bean.DevtronResourceSearchableKeyName]int) int {
	switch identifierType {
	case repository2.ApplicationName:
		return searchableKeyNameIdMap[bean.DEVTRON_RESOURCE_SEARCHABLE_KEY_APP_ID]
	case repository2.ClusterName:
		return searchableKeyNameIdMap[bean.DEVTRON_RESOURCE_SEARCHABLE_KEY_ENV_ID]
	case repository2.EnvName:
		return searchableKeyNameIdMap[bean.DEVTRON_RESOURCE_SEARCHABLE_KEY_ENV_ID]
	default:
		return 0
	}
}

func getQualifierId(attributeType repository2.AttributeType) int {
	switch attributeType {
	case repository2.ApplicationEnv:
		return repository2.APP_AND_ENV_QUALIFIER
	case repository2.Application:
		return repository2.APP_QUALIFIER
	case repository2.Env:
		return repository2.ENV_QUALIFIER
	case repository2.Cluster:
		return repository2.CLUSTER_QUALIFIER

	default:
		return repository2.GLOBAL_QUALIFIER
	}
}

type ValueMapping struct {
	Attribute repository2.AttributeType
	Value     string
}

func (impl *ScopedVariableServiceImpl) CreateVariables(payload repository2.Payload) error {
	searchableKeyNameIdMap := impl.devtronResourceService.GetAllSearchableKeyNameIdMap()
	n := len(payload.Variables)
	if len(payload.Variables) == 0 {
		return nil
	}
	tx, err := impl.scopedVariableRepository.StartTx()
	if err != nil {
		return err
	}
	variableDefinitions := make([]*repository2.VariableDefinition, 0, n)
	for _, variable := range payload.Variables {
		variableDefinition := &repository2.VariableDefinition{
			Name:        variable.Definition.VarName,
			DataType:    variable.Definition.DataType,
			VarType:     variable.Definition.VarType,
			Description: variable.Definition.Description,
			Active:      true,
			AuditLog: sql.AuditLog{
				CreatedOn: time.Now(),
				CreatedBy: payload.UserId,
				UpdatedOn: time.Now(),
				UpdatedBy: payload.UserId,
			},
		}
		variableDefinitions = append(variableDefinitions, variableDefinition)
	}
	variableScopes := make([]*repository2.VariableScope, 0)
	variableNameToIdMap := make(map[string]int)
	var vardef []*repository2.VariableDefinition
	vardef, err = impl.scopedVariableRepository.CreateVariableDefinition(variableDefinitions, tx)
	for _, variable := range vardef {
		variableNameToIdMap[variable.Name] = variable.Id
	}
	appNames := make([]string, 0)
	envNames := make([]string, 0)
	clusterNames := make([]string, 0)
	var envNameToIdMap map[string]int
	for _, variable := range payload.Variables {
		for _, value := range variable.AttributeValues {
			for identifierType, _ := range value.AttributeParams {
				if identifierType == repository2.ApplicationName {
					appNames = append(appNames, value.AttributeParams[identifierType])
				} else if identifierType == repository2.EnvName {
					envNames = append(envNames, value.AttributeParams[identifierType])
				} else if identifierType == repository2.ClusterName {
					clusterNames = append(clusterNames, value.AttributeParams[identifierType])
				}
			}

		}
	}
	appNameToId, err := impl.appRepository.FindIdsByNamesForScopedVariables(appNames)

	if err != nil {
		impl.logger.Errorw("error in getting appNameToId", err)
		return err
	}
	appNameToIdMap := make(map[string]int)
	for _, name := range appNameToId {
		appNameToIdMap[name.AppName] = name.Id
	}
	var envNameToId []*repository.Environment
	envNameToId, err = impl.environmentRepository.FindIdsAndNamesByNames(envNames)
	if err != nil {
		impl.logger.Errorw("error in getting envNameToIdMap", err)
		return err
	}
	for _, name := range envNameToId {
		envNameToIdMap[name.Name] = name.Id
	}
	var clusterNameToId []*repository.Cluster
	clusterNameToId, err = impl.clusterRepository.FindIdsAndNamesByNames(clusterNames)
	if err != nil {
		impl.logger.Errorw("error in getting clusterNameToId", err)
		return err
	}
	clusterNameToIdMap := make(map[string]int)
	for _, name := range clusterNameToId {
		clusterNameToIdMap[name.ClusterName] = name.Id
	}

	for _, variable := range payload.Variables {
		variableId := variableNameToIdMap[variable.Definition.VarName]
		for _, value := range variable.AttributeValues {
			var compositeKey string
			if getQualifierId(value.AttributeType) == 1 {
				compositeKey = value.AttributeParams[repository2.ApplicationName] + value.AttributeParams[repository2.EnvName]
			}
			for identifierType, s := range value.AttributeParams {
				var identifierValue int
				if identifierType == repository2.ApplicationName {
					identifierValue = appNameToIdMap[s]
				} else if identifierType == repository2.EnvName {
					identifierValue = envNameToIdMap[s]
				} else if identifierType == repository2.ClusterName {
					identifierValue = clusterNameToIdMap[s]
				}
				scope := &repository2.VariableScope{
					VariableId:            variableId,
					QualifierId:           getQualifierId(value.AttributeType),
					IdentifierKey:         getIdentifierKey(identifierType, searchableKeyNameIdMap),
					IdentifierValueInt:    identifierValue,
					Active:                true,
					CompositeKey:          compositeKey,
					IdentifierValueString: s,
					AuditLog: sql.AuditLog{
						CreatedOn: time.Now(),
						CreatedBy: payload.UserId,
						UpdatedOn: time.Now(),
						UpdatedBy: payload.UserId,
					},
				}
				variableScopes = append(variableScopes, scope)
			}
		}
	}
	parentVariableDefinition := make([]*repository2.VariableScope, 0)
	childrenVariableDefinition := make([]*repository2.VariableScope, 0)
	parentScopesMap := make(map[string]*repository2.VariableScope)

	for _, scope := range variableScopes {
		if scope.QualifierId == 1 && scope.IdentifierKey == searchableKeyNameIdMap[bean.DEVTRON_RESOURCE_SEARCHABLE_KEY_ENV_ID] {
			childrenVariableDefinition = append(childrenVariableDefinition, scope)
		} else {
			parentVariableDefinition = append(parentVariableDefinition, scope)
			if scope.QualifierId == 1 {
				parentScopesMap[scope.CompositeKey] = scope
			}

		}
	}
	variableNameToVariableValueMap := make(map[int][]*ValueMapping)
	var parentVarScope []*repository2.VariableScope
	var childVarScope []*repository2.VariableScope
	for _, variable := range payload.Variables {
		variableName := variable.Definition.VarName
		if id, exists := variableNameToIdMap[variableName]; exists {
			for _, attrValue := range variable.AttributeValues {
				variableNameToVariableValueMap[id] = append(variableNameToVariableValueMap[id], &ValueMapping{
					Attribute: attrValue.AttributeType,
					Value:     attrValue.VariableValue.Value,
				})
			}
		}
	}
	parentVarScope, err = impl.scopedVariableRepository.CreateVariableScope(parentVariableDefinition, tx)
	if err != nil {
		impl.logger.Errorw("error in getting parentVarScope", parentVarScope)
		return err
	}
	scopeIdToVarData := make(map[int]string)
	for _, parentvar := range parentVarScope {
		if variables, exists := variableNameToVariableValueMap[parentvar.VariableId]; exists {
			for _, varRange := range variables {
				if getQualifierId(varRange.Attribute) == parentvar.QualifierId {
					scopeIdToVarData[parentvar.Id] = varRange.Value
				}
			}

		}
	}
	for _, childScope := range childrenVariableDefinition {
		parentScope, exists := parentScopesMap[childScope.CompositeKey]
		if exists {
			childScope.ParentIdentifier = parentScope.Id
		}
	}
	childVarScope, err = impl.scopedVariableRepository.CreateVariableScope(childrenVariableDefinition, tx)

	if err != nil {
		impl.logger.Errorw("error in getting childVarScope", childVarScope)
		return err
	}
	variableDatas := make([]*repository2.VariableData, 0)

	for scopeId, data := range scopeIdToVarData {
		varData := &repository2.VariableData{
			ScopeId: scopeId,
			Data:    data,
			AuditLog: sql.AuditLog{
				CreatedOn: time.Now(),
				CreatedBy: payload.UserId,
				UpdatedOn: time.Now(),
				UpdatedBy: payload.UserId,
			},
		}
		variableDatas = append(variableDatas, varData)
	}
	err = impl.scopedVariableRepository.CreateVariableData(variableDatas, tx)

	return nil
}
func getPriority(qualifier int) int {
	switch qualifier {
	case repository2.APP_AND_ENV_QUALIFIER:
		return 1
	case repository2.APP_QUALIFIER:
		return 2
	case repository2.ENV_QUALIFIER:
		return 3
	case repository2.CLUSTER_QUALIFIER:
		return 4
	case repository2.GLOBAL_QUALIFIER:
		return 5
	default:
		return 0
	}
}

type VariablePriorityMapping struct {
	ScopeId  int
	Priority int
}

func (impl *ScopedVariableServiceImpl) filterMatch(scope *repository2.VariableScope, identifierId int, searchableKeyName bean.DevtronResourceSearchableKeyName, parentRefId int) bool {
	searchableKeyNameIdMap := impl.devtronResourceService.GetAllSearchableKeyNameIdMap()
	if identifierId != 0 {
		if (scope.IdentifierKey == searchableKeyNameIdMap[searchableKeyName] && scope.IdentifierValueInt == identifierId) || scope.IdentifierKey == 0 {
			if parentRefId != 0 && scope.ParentIdentifier != parentRefId {
				return false
			}
			return true
		} else {
			return false
		}
	}
	return false
}
func (impl *ScopedVariableServiceImpl) getMatchedScopedVariable(varScope []*repository2.VariableScope, appId, envId, clusterId int) map[int]*VariablePriorityMapping {
	variablePriorityMap := make(map[int]*VariablePriorityMapping)
	if appId == 0 && envId == 0 && clusterId == 0 {
		return variablePriorityMap
	}
	for _, scope := range varScope {
		isMatch := false
		if appId != 0 && envId != 0 {
			isMatch = impl.filterMatch(scope, appId, bean.DEVTRON_RESOURCE_SEARCHABLE_KEY_APP_ID, 0)
			if isMatch && scope.IdentifierKey != 0 {
				for _, envScope := range varScope {
					if isMatch = impl.filterMatch(envScope, envId, bean.DEVTRON_RESOURCE_SEARCHABLE_KEY_ENV_ID, scope.Id); isMatch {
						break
					}
				}
			}
		} else if appId != 0 {
			isMatch = impl.filterMatch(scope, appId, bean.DEVTRON_RESOURCE_SEARCHABLE_KEY_APP_ID, 0)
		} else if envId != 0 {
			isMatch = impl.filterMatch(scope, envId, bean.DEVTRON_RESOURCE_SEARCHABLE_KEY_ENV_ID, 0)
		} else if clusterId != 0 {
			isMatch = impl.filterMatch(scope, clusterId, bean.DEVTRON_RESOURCE_SEARCHABLE_KEY_CLUSTER_ID, 0)
		}
		if isMatch {
			priority, ok := variablePriorityMap[scope.VariableId]
			currentPriority := getPriority(scope.QualifierId)
			if !ok || priority.Priority > currentPriority {
				variablePriorityMap[scope.VariableId] = &VariablePriorityMapping{
					ScopeId:  scope.Id,
					Priority: currentPriority,
				}
			}
		}
	}
	return variablePriorityMap
}

type Scope struct {
	AppId     int `json:"appId"`
	EnvId     int `json:"env_id"`
	ClusterId int `json:"clusterId"`
}

func (impl *ScopedVariableServiceImpl) GetScopedVariables(scope Scope, varNames []string) (scopedVariableDataObj []*ScopedVariableData, err error) {
	var varDef []*repository2.VariableDefinition
	var varIds []int
	varDef, err = impl.scopedVariableRepository.GetVariablesByNames(varNames)
	for _, def := range varDef {
		varIds = append(varIds, def.Id)
	}
	searchableKeyNameIdMap := impl.devtronResourceService.GetAllSearchableKeyNameIdMap()
	var varScope []*repository2.VariableScope
	var scopedVariableIds map[int]*VariablePriorityMapping
	scopeIdToVariableScope := make(map[int]*repository2.VariableScope)
	if varIds != nil {
		varScope, err = impl.scopedVariableRepository.GetScopedVariableDataForVarIds(scope.AppId, scope.EnvId, scope.ClusterId, searchableKeyNameIdMap, varIds)
		if err != nil {
			return nil, err
		}
	} else {
		varScope, err = impl.scopedVariableRepository.GetScopedVariableData(scope.AppId, scope.EnvId, scope.ClusterId, searchableKeyNameIdMap)
		if err != nil {
			return nil, err
		}
	}
	for _, scope := range varScope {
		scopeIdToVariableScope[scope.Id] = scope
	}
	scopedVariableIds = impl.getMatchedScopedVariable(varScope, scope.AppId, scope.EnvId, scope.ClusterId)

	var scopeIds, scopedVarIds []int
	for varId, mapping := range scopedVariableIds {
		scopeIds = append(scopeIds, mapping.ScopeId)
		scopedVarIds = append(scopedVarIds, varId)
	}
	varDefs, err := impl.scopedVariableRepository.GetVariablesForVarIds(scopedVarIds)
	if err != nil {

	}
	varDatas, err := impl.scopedVariableRepository.GetDataForScopeIds(scopeIds)
	if err != nil {

	}
	for varId, mapping := range scopedVariableIds {
		scopedVariableData := &ScopedVariableData{}
		for _, varDef := range varDefs {
			if varDef.Id == varId {
				scopedVariableData.VariableName = varDef.Name
				break
			}
		}
		for _, varData := range varDatas {
			if varData.ScopeId == mapping.ScopeId {
				scopedVariableData.VariableValue = varData.Data
			}
		}
		scopedVariableDataObj = append(scopedVariableDataObj, scopedVariableData)
	}
	return scopedVariableDataObj, err

}<|MERGE_RESOLUTION|>--- conflicted
+++ resolved
@@ -12,88 +12,14 @@
 	"time"
 )
 
-<<<<<<< HEAD
-// Move all this to another file
-type ScopedVariables struct {
-	CreateScopedVariableDTO []*CreateScopedVariableDTO `json:"createScopedVariableDTO"`
-}
-type CreateScopedVariableDTO struct {
-	VariableDefinition
-	ApplicationEnvironmentScope []*ApplicationEnvironmentScope `json:"applicationEnvironmentScope"`
-	ApplicationScope            []*ApplicationScope            `json:"applicationScope"`
-	EnvironmentScope            []*EnvironmentScope            `json:"environmentScope"`
-	ClusterScope                []*ClusterScope                `json:"clusterScope"`
-	GlobalScope                 *ScopedVariableValue           `json:"globalScope"`
-}
-type ScopedVariableValue struct {
-	Value string `json:"value"`
-}
-
-type ApplicationEnvironmentScope struct {
-	ScopedVariableValue
-	ApplicationName string `json:"applicationName"`
-	EnvironmentName string `json:"environmentName"`
-}
-
-type ApplicationScope struct {
-	ScopedVariableValue
-	ApplicationName string `json:"applicationName"`
-}
-type EnvironmentScope struct {
-	ScopedVariableValue
-	EnvironmentName string `json:"environmentName"`
-}
-type ClusterScope struct {
-	ScopedVariableValue
-	ClusterName string `json:"clusterName"`
-}
-
-type VariableDefinition struct {
-	Id          int    `json:"id"`
-	Name        string `json:"varName"`
-	DataType    string `json:"dataType"`
-	VarType     string `json:"varType"`
-	Description string `json:"description"`
-}
-
-type VariableScope struct {
-	Id                    int                                   `json:"id"`
-	VariableId            int                                   `json:"variableId"`
-	QualifierId           int                                   `json:"qualifierId"`
-	IdentifierKey         bean.DevtronResourceSearchableKeyName `json:"identifierKey"`
-	IdentifierValueInt    int                                   `json:"identifierValueInt"`
-	Active                bool                                  `json:"active"`
-	IdentifierValueString string                                `json:"identifierValueString"`
-}
-
-type VariableData struct {
-	Id      int    `json:"id"`
-	ScopeId int    `json:"scopeId"`
-	Active  bool   `json:"active"`
-	Data    string `json:"data"`
-}
-=======
->>>>>>> aaaae166
 type ScopedVariableData struct {
 	VariableName  string `json:"variableName"`
 	VariableValue string `json:"variableValue"`
 }
 
 type ScopedVariableService interface {
-<<<<<<< HEAD
-	//SaveVariables(payload Payload) error
-	GetScopedVariables(appId, envId, clusterId int, varIds []int) (scopedVariableDataObj []*ScopedVariableData, err error)
-	GetScopedVariables2(scope Scope, varIds []string) (scopedVariableDataObj []*ScopedVariableData, err error)
-}
-
-type Scope struct {
-	AppId     int
-	EnvId     int
-	ClusterId int
-=======
 	CreateVariables(payload repository2.Payload) error
 	GetScopedVariables(scope Scope, varNames []string) (scopedVariableDataObj []*ScopedVariableData, err error)
->>>>>>> aaaae166
 }
 
 type ScopedVariableServiceImpl struct {
