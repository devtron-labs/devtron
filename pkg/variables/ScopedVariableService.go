--- conflicted
+++ resolved
@@ -16,7 +16,6 @@
 	"github.com/devtron-labs/devtron/pkg/variables/utils"
 	"github.com/go-pg/pg"
 	"go.uber.org/zap"
-	"golang.org/x/exp/maps"
 	"golang.org/x/exp/slices"
 	"regexp"
 	"strings"
@@ -249,11 +248,7 @@
 	for _, variable := range payload.Variables {
 		variableId := variableNameToId[variable.Definition.VarName]
 		for _, value := range variable.AttributeValues {
-<<<<<<< HEAD
-			varValue, err := utils.StringifyValue(value.VariableValue)
-=======
 			varValue, err := utils.StringifyValue(value.VariableValue.Value)
->>>>>>> 6ab57e3a
 			if err != nil {
 				return nil, err
 			}
@@ -262,7 +257,6 @@
 			if err != nil {
 				impl.logger.Errorw("error in getting identifierValue", "err", err)
 				return nil, err
-<<<<<<< HEAD
 			}
 			varScope := &models.VariableScope{
 				Data: varValue,
@@ -273,47 +267,24 @@
 					SelectionIdentifier: selection,
 				},
 			}
-=======
-			}
-			varScope := &models.VariableScope{
-				Data: varValue,
-				ResourceMappingSelection: &resourceQualifiers.ResourceMappingSelection{
-					ResourceType:        resourceQualifiers.Variable,
-					ResourceId:          variableId,
-					QualifierSelector:   selector,
-					SelectionIdentifier: selection,
-				},
-			}
->>>>>>> 6ab57e3a
 			variableScopes = append(variableScopes, varScope)
 		}
 	}
 
 	varScopeToSelection := make(map[*resourceQualifiers.ResourceMappingSelection]*models.VariableScope)
-<<<<<<< HEAD
-	for _, scope := range variableScopes {
-		varScopeToSelection[scope.ResourceMappingSelection] = scope
-	}
-	selections := maps.Keys(varScopeToSelection)
-=======
 	selections := make([]*resourceQualifiers.ResourceMappingSelection, 0)
 	for _, scope := range variableScopes {
 		varScopeToSelection[scope.ResourceMappingSelection] = scope
 		selections = append(selections, scope.ResourceMappingSelection)
 	}
 
->>>>>>> 6ab57e3a
 	savedSelections, err := impl.qualifierMappingService.CreateMappingsForSelections(tx, userId, selections)
 	if err != nil {
 		return nil, err
 	}
 	scopeIdToVarData := make(map[int]string)
 	for _, savedSelection := range savedSelections {
-<<<<<<< HEAD
 		scopeIdToVarData[savedSelection.Id] = varScopeToSelection[savedSelection].Data // parentVar.Data
-=======
-		scopeIdToVarData[savedSelection.Id] = varScopeToSelection[savedSelection].Data //parentVar.Data
->>>>>>> 6ab57e3a
 	}
 	return scopeIdToVarData, nil
 }
