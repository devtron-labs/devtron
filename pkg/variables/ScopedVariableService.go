package variables

import (
	"fmt"
	"github.com/argoproj/argo-workflows/v3/errors"
	"github.com/caarlos0/env"
	"github.com/devtron-labs/devtron/internal/sql/repository/app"
	"github.com/devtron-labs/devtron/pkg/cluster/repository"
	"github.com/devtron-labs/devtron/pkg/devtronResource"
	"github.com/devtron-labs/devtron/pkg/resourceQualifiers"
	"github.com/devtron-labs/devtron/pkg/sql"
	"github.com/devtron-labs/devtron/pkg/variables/cache"
	"github.com/devtron-labs/devtron/pkg/variables/helper"
	"github.com/devtron-labs/devtron/pkg/variables/models"
	repository2 "github.com/devtron-labs/devtron/pkg/variables/repository"
	"github.com/devtron-labs/devtron/pkg/variables/utils"
	"github.com/go-pg/pg"
	"go.uber.org/zap"
	"golang.org/x/exp/slices"
	"regexp"
	"strings"
	"sync"
	"time"
)

type ScopedVariableService interface {
	CreateVariables(payload models.Payload) error
	GetScopedVariables(scope resourceQualifiers.Scope, varNames []string, unmaskSensitiveData bool) (scopedVariableDataObj []*models.ScopedVariableData, err error)
	GetJsonForVariables() (*models.Payload, error)
	CheckForSensitiveVariables(variableNames []string) (map[string]bool, error)
	GetFormattedVariableForName(name string) string
}

type ScopedVariableServiceImpl struct {
	logger                              *zap.SugaredLogger
	scopedVariableRepository            repository2.ScopedVariableRepository
	qualifierMappingService             resourceQualifiers.QualifierMappingService
	devtronResourceSearchableKeyService devtronResource.DevtronResourceSearchableKeyService
	VariableNameConfig                  *VariableConfig
	VariableCache                       *cache.VariableCacheObj

<<<<<<< HEAD
	//Enterprise only
=======
	// Enterprise only
>>>>>>> 6054d2a7
	appRepository         app.AppRepository
	environmentRepository repository.EnvironmentRepository
	clusterRepository     repository.ClusterRepository
}

func NewScopedVariableServiceImpl(logger *zap.SugaredLogger, scopedVariableRepository repository2.ScopedVariableRepository, appRepository app.AppRepository, environmentRepository repository.EnvironmentRepository, devtronResourceSearchableKeyService devtronResource.DevtronResourceSearchableKeyService, clusterRepository repository.ClusterRepository,
	qualifierMappingService resourceQualifiers.QualifierMappingService) (*ScopedVariableServiceImpl, error) {
	scopedVariableService := &ScopedVariableServiceImpl{
		logger:                   logger,
		scopedVariableRepository: scopedVariableRepository,
		qualifierMappingService:  qualifierMappingService,
		VariableCache:            &cache.VariableCacheObj{CacheLock: &sync.Mutex{}},

<<<<<<< HEAD
		//Enterprise only
=======
		// Enterprise only
>>>>>>> 6054d2a7
		appRepository:                       appRepository,
		environmentRepository:               environmentRepository,
		devtronResourceSearchableKeyService: devtronResourceSearchableKeyService,
		clusterRepository:                   clusterRepository,
	}
	cfg, err := GetVariableNameConfig()
	if err != nil {
		return nil, err
	}
	loadVariableCache(cfg, scopedVariableService)
	scopedVariableService.VariableNameConfig = cfg
	return scopedVariableService, nil
}

type VariableConfig struct {
	VariableNameRegex    string `env:"SCOPED_VARIABLE_NAME_REGEX" envDefault:"^[a-zA-Z][a-zA-Z0-9_-]{0,62}[a-zA-Z0-9]$"`
	VariableCacheEnabled bool   `env:"VARIABLE_CACHE_ENABLED" envDefault:"true"`
	SystemVariablePrefix string `env:"SYSTEM_VAR_PREFIX" envDefault:"DEVTRON_"`
	ScopedVariableFormat string `env:"SCOPED_VARIABLE_FORMAT" envDefault:"@{{%s}}"`
}

func loadVariableCache(cfg *VariableConfig, service *ScopedVariableServiceImpl) {
	if cfg.VariableCacheEnabled {
		go service.loadVarCache()
	}
}
func GetVariableNameConfig() (*VariableConfig, error) {
	cfg := &VariableConfig{}
	err := env.Parse(cfg)
	return cfg, err
}
func (impl *ScopedVariableServiceImpl) SetVariableCache(cache *cache.VariableCacheObj) {
	impl.VariableCache = cache
}

func (impl *ScopedVariableServiceImpl) loadVarCache() {
	variableCache := impl.VariableCache
	variableCache.ResetCache()
	variableCache.TakeLock()
	defer variableCache.ReleaseLock()
	variableMetadata, err := impl.scopedVariableRepository.GetAllVariableMetadata()
	if err != nil {
		impl.logger.Errorw("error occurred while fetching variable metadata", "err", err)
		return
	}
	variableCache.SetData(variableMetadata)
	impl.logger.Info("variable cache loaded successfully")
}

func (impl *ScopedVariableServiceImpl) GetFormattedVariableForName(name string) string {
	return fmt.Sprintf(impl.VariableNameConfig.ScopedVariableFormat, name)
}

func (impl *ScopedVariableServiceImpl) CheckForSensitiveVariables(variableNames []string) (map[string]bool, error) {

	// getting all variables from cache
	allVariableDefinitions := impl.VariableCache.GetData()

	var err error
	// cache is not loaded get from repo
	if allVariableDefinitions == nil {
		allVariableDefinitions, err = impl.scopedVariableRepository.GetVariableTypeForVariableNames(variableNames)
		if err != nil {
			return nil, errors.Wrap(err, "400", "error in fetching variable type")
		}
	}

	variableNameToType := make(map[string]models.VariableType)
	for _, definition := range allVariableDefinitions {
		variableNameToType[definition.Name] = definition.VarType
	}

	varNameToIsSensitive := make(map[string]bool)
	for _, name := range variableNames {

		// by default all variables are marked sensitive to handle deleted variables
		// only super admin will be able to see the values once variable is deleted from system
		if varType, ok := variableNameToType[name]; ok {
			varNameToIsSensitive[name] = varType.IsTypeSensitive()
		} else {
			varNameToIsSensitive[name] = true
		}
	}
	return varNameToIsSensitive, nil
}

func (impl *ScopedVariableServiceImpl) CreateVariables(payload models.Payload) error {
	err, _ := impl.isValidPayload(payload)
	if err != nil {
		impl.logger.Errorw("error in variable payload validation", "err", err)
		return err
	}

	auditLog := getAuditLog(payload)
	// Begin Transaction
	tx, err := impl.scopedVariableRepository.StartTx()
	if err != nil {
		impl.logger.Errorw("error in starting transaction of variable creation", "err", err)
		return err
	}
	// Rollback Transaction in case of any error
	defer func(scopedVariableRepository repository2.ScopedVariableRepository, tx *pg.Tx) {
		err = scopedVariableRepository.RollbackTx(tx)
		if err != nil {
			impl.logger.Errorw("error in rollback transaction of variable creation", "err", err)
			return
		}
	}(impl.scopedVariableRepository, tx)

	err = impl.qualifierMappingService.DeleteAllQualifierMappings(resourceQualifiers.Variable, auditLog, tx)
	if err != nil {
		impl.logger.Errorw("error in deleting qualifier mappings", "err", err)
		return err
	}
	err = impl.scopedVariableRepository.DeleteVariables(auditLog, tx)
	if err != nil {
		impl.logger.Errorw("error in deleting variables", "err", err)
		return err
	}
	if len(payload.Variables) != 0 {
		varNameIdMap, err := impl.storeVariableDefinitions(payload, auditLog, tx)
		if err != nil {
			return err
		}

		scopeIdToVarData, err := impl.createVariableScopes(payload, varNameIdMap, auditLog.CreatedBy, tx)
		if err != nil {
			return err
		}
		err = impl.storeVariableData(scopeIdToVarData, auditLog, tx)
		if err != nil {
			return err
		}

	}
	err = impl.scopedVariableRepository.CommitTx(tx)
	if err != nil {
		impl.logger.Errorw("error in committing transaction of variable creation", "err", err)
		return err
	}
	loadVariableCache(impl.VariableNameConfig, impl)
	return nil
}

func (impl *ScopedVariableServiceImpl) storeVariableData(scopeIdToVarData map[int]string, auditLog sql.AuditLog, tx *pg.Tx) error {
	VariableDataList := make([]*repository2.VariableData, 0)
	for scopeId, data := range scopeIdToVarData {
		varData := &repository2.VariableData{
			VariableScopeId: scopeId,
			Data:            data,
			AuditLog:        auditLog,
		}
		VariableDataList = append(VariableDataList, varData)
	}
	if len(VariableDataList) > 0 {
		err := impl.scopedVariableRepository.CreateVariableData(VariableDataList, tx)
		if err != nil {
			impl.logger.Errorw("error in saving variable data", "err", err)
			return err
		}
	}
	return nil
}

func (impl *ScopedVariableServiceImpl) storeVariableDefinitions(payload models.Payload, auditLog sql.AuditLog, tx *pg.Tx) (map[string]int, error) {
	variableDefinitions := make([]*repository2.VariableDefinition, 0, len(payload.Variables))
	for _, variable := range payload.Variables {
		variableDefinition := repository2.CreateFromDefinition(variable.Definition, auditLog)
		variableDefinitions = append(variableDefinitions, variableDefinition)
	}
	varDef, err := impl.scopedVariableRepository.CreateVariableDefinition(variableDefinitions, tx)
	if err != nil {
		impl.logger.Errorw("error occurred while saving variable definition", "err", err)
		return nil, err
	}
	variableNameToId := make(map[string]int)
	for _, variable := range varDef {
		variableNameToId[variable.Name] = variable.Id
	}
	return variableNameToId, nil
}

func (impl *ScopedVariableServiceImpl) createVariableScopes(payload models.Payload, variableNameToId map[string]int, userId int32, tx *pg.Tx) (map[int]string, error) {

	attributesMappings, err := impl.getAttributesIdMapping(payload)
	if err != nil {
		impl.logger.Errorw("error in getting  variable AttributeNameToIdMappings", "err", err)
		return nil, err
	}

	variableScopes := make([]*models.VariableScope, 0)
	for _, variable := range payload.Variables {
		variableId := variableNameToId[variable.Definition.VarName]
		for _, value := range variable.AttributeValues {
			varValue, err := utils.StringifyValue(value.VariableValue.Value)
			if err != nil {
				return nil, err
			}
			selector := helper.GetSelectorForAttributeType(value.AttributeType)
			selection, err := helper.GetSelectionIdentifiersForAttributes(selector, value.AttributeParams, attributesMappings)
			if err != nil {
				impl.logger.Errorw("error in getting identifierValue", "err", err)
				return nil, err
			}
			varScope := &models.VariableScope{
				Data: varValue,
				ResourceMappingSelection: &resourceQualifiers.ResourceMappingSelection{
					ResourceType:        resourceQualifiers.Variable,
					ResourceId:          variableId,
					QualifierSelector:   selector,
					SelectionIdentifier: selection,
				},
			}
			variableScopes = append(variableScopes, varScope)
		}
	}

	varScopeToSelection := make(map[*resourceQualifiers.ResourceMappingSelection]*models.VariableScope)
	selections := make([]*resourceQualifiers.ResourceMappingSelection, 0)
	for _, scope := range variableScopes {
		varScopeToSelection[scope.ResourceMappingSelection] = scope
		selections = append(selections, scope.ResourceMappingSelection)
	}

	savedSelections, err := impl.qualifierMappingService.CreateMappingsForSelections(tx, userId, selections)
	if err != nil {
		return nil, err
	}
	scopeIdToVarData := make(map[int]string)
	for _, savedSelection := range savedSelections {
		scopeIdToVarData[savedSelection.Id] = varScopeToSelection[savedSelection].Data // parentVar.Data
	}
	return scopeIdToVarData, nil
}

func (impl *ScopedVariableServiceImpl) getMatchedScopedVariables(varScope []*resourceQualifiers.QualifierMapping) map[int][]*resourceQualifiers.QualifierMapping {
	variableIdToVariableScopes := make(map[int][]*resourceQualifiers.QualifierMapping)
	for _, vScope := range varScope {
		variableId := vScope.ResourceId
		variableIdToVariableScopes[variableId] = append(variableIdToVariableScopes[variableId], vScope)
	}
	// Filter out the unneeded scoped which were fetched from DB for the same variable and qualifier
	for variableId, scopes := range variableIdToVariableScopes {

		selectedScopes := make([]*resourceQualifiers.QualifierMapping, 0)
		compoundQualifierToScopes := make(map[resourceQualifiers.Qualifier][]*resourceQualifiers.QualifierMapping)

		for _, variableScope := range scopes {
			qualifier := resourceQualifiers.Qualifier(variableScope.QualifierId)
			if slices.Contains(resourceQualifiers.CompoundQualifiers, qualifier) {
				compoundQualifierToScopes[qualifier] = append(compoundQualifierToScopes[qualifier], variableScope)
			} else {
				selectedScopes = append(selectedScopes, variableScope)
			}
		}

		for _, qualifier := range resourceQualifiers.CompoundQualifiers {
			selectedScope := impl.selectScopeForCompoundQualifier(compoundQualifierToScopes[qualifier], qualifier)
			if selectedScope != nil {
				selectedScopes = append(selectedScopes, selectedScope)
			}
		}
		variableIdToVariableScopes[variableId] = selectedScopes
	}

	return variableIdToVariableScopes

}

func (impl *ScopedVariableServiceImpl) getScopeWithPriority(variableIdToVariableScopes map[int][]*resourceQualifiers.QualifierMapping) map[int]int {
	variableIdToSelectedScopeId := make(map[int]int)
	var minScope *resourceQualifiers.QualifierMapping
	for variableId, scopes := range variableIdToVariableScopes {
		minScope = helper.FindMinWithComparator(scopes, helper.QualifierComparator)
		if minScope != nil {
			variableIdToSelectedScopeId[variableId] = minScope.Id
		}
	}
	return variableIdToSelectedScopeId
}

func (impl *ScopedVariableServiceImpl) selectScopeForCompoundQualifier(scopes []*resourceQualifiers.QualifierMapping, qualifier resourceQualifiers.Qualifier) *resourceQualifiers.QualifierMapping {
	numQualifiers := resourceQualifiers.GetNumOfChildQualifiers(qualifier)
	parentIdToChildScopes := make(map[int][]*resourceQualifiers.QualifierMapping)
	parentScopeIdToScope := make(map[int]*resourceQualifiers.QualifierMapping, 0)
	parentScopeIds := make([]int, 0)
	for _, scope := range scopes {
		// is not parent so append it to the list in the map with key as its parent scopeID
		if scope.ParentIdentifier > 0 {
			parentIdToChildScopes[scope.ParentIdentifier] = append(parentIdToChildScopes[scope.ParentIdentifier], scope)
		} else {
			// is parent so collect IDs and put it in a map for easy retrieval
			parentScopeIds = append(parentScopeIds, scope.Id)
			parentScopeIdToScope[scope.Id] = scope
		}
	}

	for parentScopeId, _ := range parentIdToChildScopes {
		// this deletes the keys in the map where the key does not exist in the collected IDs for parent
		if !slices.Contains(parentScopeIds, parentScopeId) {
			delete(parentIdToChildScopes, parentScopeId)
		}
	}

	// Now in the map only those will exist with all child matched or partial matches.
	// Because only one will entry exist with all matched we'll return that scope.
	var selectedParentScope *resourceQualifiers.QualifierMapping
	for parentScopeId, childScopes := range parentIdToChildScopes {
		if len(childScopes) == numQualifiers {
			selectedParentScope = parentScopeIdToScope[parentScopeId]
		}
	}
	return selectedParentScope
}

func (impl *ScopedVariableServiceImpl) GetScopedVariables(scope resourceQualifiers.Scope, varNames []string, unmaskSensitiveData bool) (scopedVariableDataObj []*models.ScopedVariableData, err error) {

	// populating system variables from system metadata
	var systemVariableData, allSystemVariables []*models.ScopedVariableData
	if scope.SystemMetadata != nil {
		systemVariableData, allSystemVariables = impl.getSystemVariablesData(scope.SystemMetadata, varNames)
		scopedVariableDataObj = append(scopedVariableDataObj, systemVariableData...)
	}

	// getting all variables from cache
	allVariableDefinitions := impl.VariableCache.GetData()

	// cache is loaded and no active variables exist. Returns empty
	if allVariableDefinitions != nil && len(allVariableDefinitions) == 0 {
		return scopedVariableDataObj, nil
	}

	// Cache is not loaded
	if allVariableDefinitions == nil {
		allVariableDefinitions, err = impl.scopedVariableRepository.GetAllVariables()

		// Cache was not loaded and no active variables found
		if len(allVariableDefinitions) == 0 {
			return scopedVariableDataObj, nil
		}
	}

	// filtering out variables whose name is not present in varNames
	var variableDefinitions []*repository2.VariableDefinition
	for _, definition := range allVariableDefinitions {
		// we don't apply filter logic when provided varNames is nil
		if varNames == nil || slices.Contains(varNames, definition.Name) {
			variableDefinitions = append(variableDefinitions, definition)
		}
	}

	variableIds := make([]int, 0)
	for _, definition := range variableDefinitions {
		variableIds = append(variableIds, definition.Id)
	}
	// This to prevent corner case where no variables were found for the provided names
	if len(varNames) > 0 && len(variableIds) == 0 {
		return scopedVariableDataObj, nil
	}

	allVariableIds := make([]int, 0)
	variableIdToDefinition := make(map[int]*repository2.VariableDefinition)
	for _, definition := range allVariableDefinitions {
		allVariableIds = append(allVariableIds, definition.Id)
		variableIdToDefinition[definition.Id] = definition
	}

	varScope, err := impl.qualifierMappingService.GetQualifierMappings(resourceQualifiers.Variable, &scope, allVariableIds)
	if err != nil {
		impl.logger.Errorw("error in getting varScope", "err", err)
		return nil, err
	}

	matchedScopes := impl.getMatchedScopedVariables(varScope)
	variableIdToSelectedScopeId := impl.getScopeWithPriority(matchedScopes)

	scopeIds := make([]int, 0)
	foundVarIds := make([]int, 0) // the variable IDs which have data
	for varId, scopeId := range variableIdToSelectedScopeId {
		scopeIds = append(scopeIds, scopeId)
		foundVarIds = append(foundVarIds, varId)
	}
	var variableData []*repository2.VariableData
	if len(scopeIds) != 0 {
		variableData, err = impl.scopedVariableRepository.GetDataForScopeIds(scopeIds)
		if err != nil {
			impl.logger.Errorw("error in getting variable data", "err", err)
			return nil, err
		}
	}

	scopeIdToVarData := make(map[int]*repository2.VariableData)
	for _, varData := range variableData {
		scopeIdToVarData[varData.VariableScopeId] = varData
	}

	for varId, scopeId := range variableIdToSelectedScopeId {
		var value interface{}
		value, err = utils.DestringifyValue(scopeIdToVarData[scopeId].Data)
		if err != nil {
			impl.logger.Errorw("error in validating value", "err", err)
			return nil, err
		}

		var varValue *models.VariableValue
		var isRedacted bool
		if !unmaskSensitiveData && variableIdToDefinition[varId].VarType == models.PRIVATE {
			varValue = &models.VariableValue{Value: models.HiddenValue}
			isRedacted = true
		} else {
			varValue = &models.VariableValue{Value: value}
		}
		scopedVariableData := &models.ScopedVariableData{
			VariableName:     variableIdToDefinition[varId].Name,
			ShortDescription: variableIdToDefinition[varId].ShortDescription,
			VariableValue:    varValue,
			IsRedacted:       isRedacted}

		scopedVariableDataObj = append(scopedVariableDataObj, scopedVariableData)
	}

	allScopedVariableDataObj := scopedVariableDataObj
	usedScopedVariableDataObj := make([]*models.ScopedVariableData, 0)
	for _, data := range scopedVariableDataObj {
		if varNames == nil || slices.Contains(varNames, data.VariableName) {
			usedScopedVariableDataObj = append(usedScopedVariableDataObj, data)
		}
	}

	// adding variable def for variables which don't have any scoped data defined
	// This only happens when passed var names is null (called from UI to get all variables with or without data)
	if varNames == nil {
		for _, definition := range allVariableDefinitions {
			if !slices.Contains(foundVarIds, definition.Id) {
				usedScopedVariableDataObj = append(usedScopedVariableDataObj, &models.ScopedVariableData{
					VariableName:     definition.Name,
					ShortDescription: definition.ShortDescription,
				})
			}
		}
	}

	allScopedVariableDataObj = append(allScopedVariableDataObj, allSystemVariables...)
	impl.deduceVariables(usedScopedVariableDataObj, allScopedVariableDataObj)
	return usedScopedVariableDataObj, err
}

func resolveExpressionWithVariableValues(expr string, varNameToData map[string]*models.ScopedVariableData) (string, error) {
	// regex to find  variable placeholder and extracts a variable name which is alphanumeric
	// and can contain hyphen, underscore and whitespaces. white spaces will be trimmed on lookup
	variableRegex := `@{{([a-zA-Z0-9-_\s]+)}}`

	re := regexp.MustCompile(variableRegex)
	matches := re.FindAllStringSubmatch(expr, -1)

	for _, match := range matches {
		if len(match) == 2 {
			originalMatch := match[0]
			innerContent := match[1]

			variableName := strings.TrimSpace(innerContent)

			if data, ok := varNameToData[variableName]; ok {
				value := data.VariableValue.StringValue()
				expr = strings.Replace(expr, originalMatch, value, 1)
			} else {
				return expr, fmt.Errorf("variable not found %s", variableName)
			}
		}
	}
	return expr, nil
}

func (impl *ScopedVariableServiceImpl) deduceVariables(scopedVariableDataList []*models.ScopedVariableData, systemVariables []*models.ScopedVariableData) {
	varNameToData := make(map[string]*models.ScopedVariableData)
	for _, variable := range systemVariables {
		varNameToData[variable.VariableName] = variable
	}

	for _, data := range scopedVariableDataList {
		if data.VariableValue == nil {
			continue
		}
		value := data.VariableValue.Value
		if utils.IsStringType(value) {
			resolvedValue, err := resolveExpressionWithVariableValues(value.(string), varNameToData)
			if err != nil {
				impl.logger.Warnw("variables not resolved", "err", err, "value", value)
				continue
			}
			data.VariableValue.Value = resolvedValue
		}
	}
}

func (impl *ScopedVariableServiceImpl) getSystemVariablesData(metadata *resourceQualifiers.SystemMetadata, varNames []string) ([]*models.ScopedVariableData, []*models.ScopedVariableData) {
	systemVariables := make([]*models.ScopedVariableData, 0)
	allSystemVariables := make([]*models.ScopedVariableData, 0)
	for _, variable := range resourceQualifiers.SystemVariables {
		if len(metadata.GetDataFromSystemVariable(variable)) > 0 {
			systemVariable := &models.ScopedVariableData{
				VariableName:  string(variable),
				VariableValue: &models.VariableValue{Value: metadata.GetDataFromSystemVariable(variable)},
			}
			allSystemVariables = append(allSystemVariables, systemVariable)
			if slices.Contains(varNames, string(variable)) {
				systemVariables = append(systemVariables, systemVariable)
			}
		}
	}
	return systemVariables, allSystemVariables
}

func (impl *ScopedVariableServiceImpl) GetJsonForVariables() (*models.Payload, error) {

	// getting all variables from cache, if empty then no variables exist
	allVariableDefinitions := impl.VariableCache.GetData()
	if allVariableDefinitions != nil && len(allVariableDefinitions) == 0 {
		return nil, nil
	}
	dataForJson, err := impl.scopedVariableRepository.GetAllVariableDefinition()
	if err != nil {
		impl.logger.Errorw("error in getting data for json", "err", err)
		return nil, err
	}
	resourceKeyMap := impl.devtronResourceSearchableKeyService.GetAllSearchableKeyIdNameMap()

	payload := &models.Payload{
		Variables: make([]*models.Variables, 0),
	}
	variables := make([]*models.Variables, 0)

	varIdVsScopeMappings, varScopeIds, err := impl.getVariableScopes(dataForJson)
	if err != nil {
		return nil, err
	}
	scopeIdVsDataMap, err := impl.getVariableScopeData(varScopeIds)
	if err != nil {
		return nil, err
	}

	for _, data := range dataForJson {
		definition := models.Definition{
			VarName:          data.Name,
			DataType:         data.DataType,
			VarType:          data.VarType,
			Description:      data.Description,
			ShortDescription: data.ShortDescription,
		}
		attributes := make([]models.AttributeValue, 0)

		scopedVariables := varIdVsScopeMappings[data.Id]
		scopeIdToVarScopes := make(map[int][]*resourceQualifiers.QualifierMapping)
		for _, scope := range scopedVariables {
			if scope.ParentIdentifier != 0 {
				scopeIdToVarScopes[scope.ParentIdentifier] = append(scopeIdToVarScopes[scope.ParentIdentifier], scope)
			} else {
				scopeIdToVarScopes[scope.Id] = []*resourceQualifiers.QualifierMapping{scope}
			}
		}
		for parentScopeId, scopes := range scopeIdToVarScopes {
			attribute := models.AttributeValue{
				AttributeParams: make(map[models.IdentifierType]string),
			}
			for _, scope := range scopes {
				if helper.GetIdentifierTypeFromResourceKey(scope.IdentifierKey, resourceKeyMap) != "" {
					attribute.AttributeParams[helper.GetIdentifierTypeFromResourceKey(scope.IdentifierKey, resourceKeyMap)] = scope.IdentifierValueString
				}
				scopeId := scope.Id
				if parentScopeId == scopeId {
					variableData := scopeIdVsDataMap[scopeId]
					var value interface{}
					value, err = utils.DestringifyValue(variableData.Data)
					if err != nil {
						return nil, err
					}
					attribute.VariableValue = models.VariableValue{
						Value: value,
					}
					attribute.AttributeType = helper.GetAttributeType(resourceQualifiers.Qualifier(scope.QualifierId))
				}
			}
			if len(attribute.AttributeParams) == 0 {
				attribute.AttributeParams = nil
			}
			attributes = append(attributes, attribute)
		}

		variable := &models.Variables{
			Definition:      definition,
			AttributeValues: attributes,
		}
		variables = append(variables, variable)
	}

	payload.Variables = variables
	if len(payload.Variables) == 0 {
		return nil, nil
	}
	return payload, nil
}

func (impl *ScopedVariableServiceImpl) getVariableScopes(dataForJson []*repository2.VariableDefinition) (map[int][]*resourceQualifiers.QualifierMapping, []int, error) {
	varIdVsScopeMappings := make(map[int][]*resourceQualifiers.QualifierMapping)
	var varScopeIds []int
	varDefnIds := make([]int, 0, len(dataForJson))
	for _, variableDefinition := range dataForJson {
		varDefnIds = append(varDefnIds, variableDefinition.Id)
	}
	if len(varDefnIds) == 0 {
		return varIdVsScopeMappings, varScopeIds, nil
	}
	scopedVariableMappings, err := impl.qualifierMappingService.GetQualifierMappings(resourceQualifiers.Variable, nil, varDefnIds)
	if err != nil {
		// TODO KB: handle this
		return varIdVsScopeMappings, varScopeIds, err
	}

	for _, scopedVariableMapping := range scopedVariableMappings {
		varId := scopedVariableMapping.ResourceId
		varScopeIds = append(varScopeIds, scopedVariableMapping.Id)
		varIdVsScopeMappings[varId] = append(varIdVsScopeMappings[varId], scopedVariableMapping)
	}
	return varIdVsScopeMappings, varScopeIds, nil
}

func (impl *ScopedVariableServiceImpl) getVariableScopeData(scopeIds []int) (map[int]*repository2.VariableData, error) {
	scopeIdVsVarDataMap := make(map[int]*repository2.VariableData, len(scopeIds))
	if len(scopeIds) == 0 {
		return scopeIdVsVarDataMap, nil
	}
	variableDataArray, err := impl.scopedVariableRepository.GetDataForScopeIds(scopeIds)
	if err != nil {
		impl.logger.Errorw("error occurred while fetching data for scope ids", "err", err)
		return scopeIdVsVarDataMap, err
	}
	for _, variableData := range variableDataArray {
		variableScopeId := variableData.VariableScopeId
		scopeIdVsVarDataMap[variableScopeId] = variableData
	}
	return scopeIdVsVarDataMap, nil
}

func getAuditLog(payload models.Payload) sql.AuditLog {
	auditLog := sql.AuditLog{
		CreatedOn: time.Now(),
		CreatedBy: payload.UserId,
		UpdatedOn: time.Now(),
		UpdatedBy: payload.UserId,
	}
	return auditLog
}

func (impl *ScopedVariableServiceImpl) getAttributesIdMapping(payload models.Payload) (*helper.AttributesMappings, error) {
	appNames, envNames, clusterNames := helper.GetAttributeNames(payload)
	var appNameToId []*app.App
	var err error
	if len(appNames) != 0 {
		appNameToId, err = impl.appRepository.FindByNames(appNames)
		if err != nil {
			impl.logger.Errorw("error in getting appNameToId", err)
			return nil, err
		}
	}
	appNameToIdMap := make(map[string]int)
	envNameToIdMap := make(map[string]int)
	clusterNameToIdMap := make(map[string]int)
	for _, name := range appNameToId {
		appNameToIdMap[name.AppName] = name.Id
	}
	var envNameToId []*repository.Environment
	if len(envNames) != 0 {
		envNameToId, err = impl.environmentRepository.FindByNames(envNames)
		if err != nil {
			impl.logger.Errorw("error in getting envNameToId", err)
			return nil, err
		}
	}
	for _, val := range envNameToId {
		envNameToIdMap[val.Name] = val.Id

	}
	var clusterNameToId []*repository.Cluster
	if len(clusterNames) != 0 {
		clusterNameToId, err = impl.clusterRepository.FindByNames(clusterNames)
		if err != nil {
			impl.logger.Errorw("error in getting clusterNameToId", err)
			return nil, err
		}

	}

	for _, name := range clusterNameToId {
		clusterNameToIdMap[name.ClusterName] = name.Id
	}
	return &helper.AttributesMappings{
		AppNameToId:     appNameToIdMap,
		EnvNameToId:     envNameToIdMap,
		ClusterNameToId: clusterNameToIdMap,
	}, nil
}<|MERGE_RESOLUTION|>--- conflicted
+++ resolved
@@ -39,11 +39,7 @@
 	VariableNameConfig                  *VariableConfig
 	VariableCache                       *cache.VariableCacheObj
 
-<<<<<<< HEAD
-	//Enterprise only
-=======
 	// Enterprise only
->>>>>>> 6054d2a7
 	appRepository         app.AppRepository
 	environmentRepository repository.EnvironmentRepository
 	clusterRepository     repository.ClusterRepository
@@ -57,11 +53,7 @@
 		qualifierMappingService:  qualifierMappingService,
 		VariableCache:            &cache.VariableCacheObj{CacheLock: &sync.Mutex{}},
 
-<<<<<<< HEAD
-		//Enterprise only
-=======
 		// Enterprise only
->>>>>>> 6054d2a7
 		appRepository:                       appRepository,
 		environmentRepository:               environmentRepository,
 		devtronResourceSearchableKeyService: devtronResourceSearchableKeyService,
