package variables

import (
	"fmt"
	"github.com/caarlos0/env"
	"github.com/devtron-labs/devtron/internal/sql/repository/app"
	"github.com/devtron-labs/devtron/pkg/cluster/repository"
	"github.com/devtron-labs/devtron/pkg/devtronResource"
	"github.com/devtron-labs/devtron/pkg/devtronResource/bean"
<<<<<<< HEAD
=======
	"github.com/devtron-labs/devtron/pkg/resourceQualifiers"
>>>>>>> a4bbeca9
	"github.com/devtron-labs/devtron/pkg/sql"
	"github.com/devtron-labs/devtron/pkg/variables/cache"
	"github.com/devtron-labs/devtron/pkg/variables/helper"
	"github.com/devtron-labs/devtron/pkg/variables/models"
	repository2 "github.com/devtron-labs/devtron/pkg/variables/repository"
	"github.com/devtron-labs/devtron/pkg/variables/utils"
	"github.com/go-pg/pg"
	"go.uber.org/zap"
	"golang.org/x/exp/slices"
	"sync"
	"time"
)

type ScopedVariableService interface {
	CreateVariables(payload models.Payload) error
	GetScopedVariables(scope resourceQualifiers.Scope, varNames []string, maskSensitiveData bool) (scopedVariableDataObj []*models.ScopedVariableData, err error)
	GetJsonForVariables() (*models.Payload, error)
}

type ScopedVariableServiceImpl struct {
	logger                   *zap.SugaredLogger
	scopedVariableRepository repository2.ScopedVariableRepository
	qualifierMappingService  resourceQualifiers.QualifierMappingService
	devtronResourceService   devtronResource.DevtronResourceService
	VariableNameConfig       *VariableConfig
	VariableCache            *cache.VariableCacheObj

	//Enterprise only
<<<<<<< HEAD
	appRepository          app.AppRepository
	environmentRepository  repository.EnvironmentRepository
	devtronResourceService devtronResource.DevtronResourceService
	clusterRepository      repository.ClusterRepository
}

func NewScopedVariableServiceImpl(logger *zap.SugaredLogger, scopedVariableRepository repository2.ScopedVariableRepository, appRepository app.AppRepository, environmentRepository repository.EnvironmentRepository, devtronResourceService devtronResource.DevtronResourceService, clusterRepository repository.ClusterRepository) (*ScopedVariableServiceImpl, error) {
=======
	appRepository         app.AppRepository
	environmentRepository repository.EnvironmentRepository
	clusterRepository     repository.ClusterRepository
}

func NewScopedVariableServiceImpl(logger *zap.SugaredLogger, scopedVariableRepository repository2.ScopedVariableRepository, appRepository app.AppRepository, environmentRepository repository.EnvironmentRepository, devtronResourceService devtronResource.DevtronResourceService, clusterRepository repository.ClusterRepository,
	qualifierMappingService resourceQualifiers.QualifierMappingService) (*ScopedVariableServiceImpl, error) {
>>>>>>> a4bbeca9
	scopedVariableService := &ScopedVariableServiceImpl{
		logger:                   logger,
		scopedVariableRepository: scopedVariableRepository,
		qualifierMappingService:  qualifierMappingService,
		VariableCache:            &cache.VariableCacheObj{CacheLock: &sync.Mutex{}},

		//Enterprise only
		appRepository:          appRepository,
		environmentRepository:  environmentRepository,
		devtronResourceService: devtronResourceService,
		clusterRepository:      clusterRepository,
	}
	cfg, err := GetVariableNameConfig()
	if err != nil {
		return nil, err
	}
	loadVariableCache(cfg, scopedVariableService)
	scopedVariableService.VariableNameConfig = cfg
	return scopedVariableService, nil
}

type VariableConfig struct {
	VariableNameRegex    string `env:"SCOPED_VARIABLE_NAME_REGEX" envDefault:"^[a-zA-Z][a-zA-Z0-9_-]{0,62}[a-zA-Z0-9]$"`
	VariableCacheEnabled bool   `env:"VARIABLE_CACHE_ENABLED" envDefault:"true"`
}

func loadVariableCache(cfg *VariableConfig, service *ScopedVariableServiceImpl) {
	if cfg.VariableCacheEnabled {
		go service.loadVarCache()
	}
}
func GetVariableNameConfig() (*VariableConfig, error) {
	cfg := &VariableConfig{}
	err := env.Parse(cfg)
	return cfg, err
}
func (impl *ScopedVariableServiceImpl) SetVariableCache(cache *cache.VariableCacheObj) {
	impl.VariableCache = cache
}

func (impl *ScopedVariableServiceImpl) loadVarCache() {
	variableCache := impl.VariableCache
	variableCache.ResetCache()
	variableCache.TakeLock()
	defer variableCache.ReleaseLock()
	variableMetadata, err := impl.scopedVariableRepository.GetAllVariableMetadata()
	if err != nil {
		impl.logger.Errorw("error occurred while fetching variable metadata", "err", err)
		return
	}
	variableCache.SetData(variableMetadata)
	impl.logger.Info("variable cache loaded successfully")
}

func (impl *ScopedVariableServiceImpl) CreateVariables(payload models.Payload) error {
	err, _ := impl.isValidPayload(payload)
	if err != nil {
		impl.logger.Errorw("error in variable payload validation", "err", err)
		return err
	}

	auditLog := getAuditLog(payload)
	// Begin Transaction
	tx, err := impl.scopedVariableRepository.StartTx()
	if err != nil {
		impl.logger.Errorw("error in starting transaction of variable creation", "err", err)
		return err
	}
	// Rollback Transaction in case of any error
	defer func(scopedVariableRepository repository2.ScopedVariableRepository, tx *pg.Tx) {
		err = scopedVariableRepository.RollbackTx(tx)
		if err != nil {
			impl.logger.Errorw("error in rollback transaction of variable creation", "err", err)
			return
		}
	}(impl.scopedVariableRepository, tx)

	err = impl.qualifierMappingService.DeleteAllQualifierMappings(resourceQualifiers.Variable, auditLog, tx)
	if err != nil {
		impl.logger.Errorw("error in deleting qualifier mappings", "err", err)
		return err
	}
	err = impl.scopedVariableRepository.DeleteVariables(auditLog, tx)
	if err != nil {
		impl.logger.Errorw("error in deleting variables", "err", err)
		return err
	}
	if len(payload.Variables) != 0 {
		varNameIdMap, err := impl.storeVariableDefinitions(payload, auditLog, tx)
		if err != nil {
			return err
		}

		scopeIdToVarData, err := impl.createVariableScopes(payload, varNameIdMap, auditLog, tx)
		if err != nil {
			return err
		}
		err = impl.storeVariableData(scopeIdToVarData, auditLog, tx)
		if err != nil {
			return err
		}

	}
	err = impl.scopedVariableRepository.CommitTx(tx)
	if err != nil {
		impl.logger.Errorw("error in committing transaction of variable creation", "err", err)
		return err
	}
	loadVariableCache(impl.VariableNameConfig, impl)
	return nil
}

func (impl *ScopedVariableServiceImpl) storeVariableData(scopeIdToVarData map[int]string, auditLog sql.AuditLog, tx *pg.Tx) error {
	VariableDataList := make([]*repository2.VariableData, 0)
	for scopeId, data := range scopeIdToVarData {
		varData := &repository2.VariableData{
			VariableScopeId: scopeId,
			Data:            data,
			AuditLog:        auditLog,
		}
		VariableDataList = append(VariableDataList, varData)
	}
	if len(VariableDataList) > 0 {
		err := impl.scopedVariableRepository.CreateVariableData(VariableDataList, tx)
		if err != nil {
			impl.logger.Errorw("error in saving variable data", "err", err)
			return err
		}
	}
	return nil
}

func (impl *ScopedVariableServiceImpl) storeVariableDefinitions(payload models.Payload, auditLog sql.AuditLog, tx *pg.Tx) (map[string]int, error) {
	variableDefinitions := make([]*repository2.VariableDefinition, 0, len(payload.Variables))
	for _, variable := range payload.Variables {
		variableDefinition := repository2.CreateFromDefinition(variable.Definition, auditLog)
		variableDefinitions = append(variableDefinitions, variableDefinition)
	}
	varDef, err := impl.scopedVariableRepository.CreateVariableDefinition(variableDefinitions, tx)
	if err != nil {
		impl.logger.Errorw("error occurred while saving variable definition", "err", err)
		return nil, err
	}
	variableNameToId := make(map[string]int)
	for _, variable := range varDef {
		variableNameToId[variable.Name] = variable.Id
	}
	return variableNameToId, nil
}

func (impl *ScopedVariableServiceImpl) createVariableScopes(payload models.Payload, variableNameToId map[string]int, auditLog sql.AuditLog, tx *pg.Tx) (map[int]string, error) {
	appNameToIdMap, envNameToIdMap, clusterNameToIdMap, err := impl.getAttributesIdMapping(payload)
	if err != nil {
		impl.logger.Errorw("error in getting  variable AttributeNameToIdMappings", "err", err)
		return nil, err
	}
	searchableKeyNameIdMap := impl.devtronResourceService.GetAllSearchableKeyNameIdMap()
<<<<<<< HEAD
	variableScopes := make([]*repository2.VariableScope, 0)
=======
	variableScopes := make([]*models.VariableScope, 0)
>>>>>>> a4bbeca9
	for _, variable := range payload.Variables {

		variableId := variableNameToId[variable.Definition.VarName]
		for _, value := range variable.AttributeValues {
			var varValue string
			varValue, err = utils.StringifyValue(value.VariableValue.Value)
			if err != nil {
				return nil, err
			}
			if value.AttributeType == models.Global {
				scope := &models.VariableScope{
					QualifierMapping: &resourceQualifiers.QualifierMapping{
						ResourceId:   variableId,
						ResourceType: resourceQualifiers.Variable,
						QualifierId:  int(helper.GetQualifierId(value.AttributeType)),
						Active:       true,
						AuditLog:     auditLog,
					},
					Data: varValue,
				}
				variableScopes = append(variableScopes, scope)
			} else {
				var compositeString string
				if value.AttributeType == models.ApplicationEnv {
					compositeString = fmt.Sprintf("%v-%s-%s", variableId, value.AttributeParams[models.ApplicationName], value.AttributeParams[models.EnvName])
				}
				for identifierType, IdentifierName := range value.AttributeParams {
					identifierValue, err := helper.GetIdentifierValue(identifierType, appNameToIdMap, IdentifierName, envNameToIdMap, clusterNameToIdMap)
					if err != nil {
						impl.logger.Errorw("error in getting identifierValue", "err", err)
						return nil, err
					}
<<<<<<< HEAD
					scope := &repository2.VariableScope{
						VariableDefinitionId:  variableId,
						QualifierId:           int(helper.GetQualifierId(value.AttributeType)),
						IdentifierKey:         helper.GetIdentifierKey(identifierType, searchableKeyNameIdMap),
						IdentifierValueInt:    identifierValue,
						Active:                true,
						CompositeKey:          compositeString,
						IdentifierValueString: IdentifierName,
						Data:                  varValue,
						AuditLog:              auditLog,
=======
					scope := &models.VariableScope{
						QualifierMapping: &resourceQualifiers.QualifierMapping{
							ResourceId:            variableId,
							QualifierId:           int(helper.GetQualifierId(value.AttributeType)),
							IdentifierKey:         helper.GetIdentifierKey(identifierType, searchableKeyNameIdMap),
							IdentifierValueInt:    identifierValue,
							Active:                true,
							CompositeKey:          compositeString,
							IdentifierValueString: IdentifierName,
							AuditLog:              auditLog,
						},
						Data: varValue,
>>>>>>> a4bbeca9
					}
					variableScopes = append(variableScopes, scope)
				}
			}
		}
	}
<<<<<<< HEAD
	parentVariableScope := make([]*repository2.VariableScope, 0)
	childrenVariableScope := make([]*repository2.VariableScope, 0)
	parentScopesMap := make(map[string]*repository2.VariableScope)

	for _, scope := range variableScopes {
		if scope.QualifierId == 1 && scope.IdentifierKey == searchableKeyNameIdMap[bean.DEVTRON_RESOURCE_SEARCHABLE_KEY_ENV_ID] {
			childrenVariableScope = append(childrenVariableScope, scope)
		} else {
			parentVariableScope = append(parentVariableScope, scope)
			if scope.QualifierId == 1 {
				parentScopesMap[scope.CompositeKey] = scope
			}
		}
	}
	var parentVarScope []*repository2.VariableScope
	var childVarScope []*repository2.VariableScope
=======
	parentVariableScope := make([]*resourceQualifiers.QualifierMapping, 0)
	childrenVariableScope := make([]*resourceQualifiers.QualifierMapping, 0)
	parentScopesMap := make(map[string]*resourceQualifiers.QualifierMapping)

	for _, scope := range variableScopes {
		if scope.QualifierId == 1 && scope.IdentifierKey == searchableKeyNameIdMap[bean.DEVTRON_RESOURCE_SEARCHABLE_KEY_ENV_ID] {
			childrenVariableScope = append(childrenVariableScope, scope.QualifierMapping)
		} else {
			parentVariableScope = append(parentVariableScope, scope.QualifierMapping)
			if scope.QualifierId == 1 {
				parentScopesMap[scope.CompositeKey] = scope.QualifierMapping
			}
		}
	}
	var parentVarScope []*resourceQualifiers.QualifierMapping
	var childVarScope []*resourceQualifiers.QualifierMapping

>>>>>>> a4bbeca9
	if len(parentVariableScope) > 0 {
		parentVarScope, err = impl.qualifierMappingService.CreateQualifierMappings(parentVariableScope, tx)
		if err != nil {
			impl.logger.Errorw("error in getting parentVarScope", "parentVarScope", parentVarScope, "err", err)
			return nil, err
		}
	}
	scopeIdToVarData := make(map[int]string)
	for _, parentVar := range variableScopes {
		scopeIdToVarData[parentVar.Id] = parentVar.Data
	}
	for _, childScope := range childrenVariableScope {
		parentScope, exists := parentScopesMap[childScope.CompositeKey]
		if exists {
			childScope.ParentIdentifier = parentScope.Id
		}
	}
	if len(childrenVariableScope) > 0 {
<<<<<<< HEAD
		childVarScope, err = impl.scopedVariableRepository.CreateVariableScope(childrenVariableScope, tx)
=======
		childVarScope, err = impl.qualifierMappingService.CreateQualifierMappings(childrenVariableScope, tx)
>>>>>>> a4bbeca9
		if err != nil {
			impl.logger.Errorw("error in getting childVarScope", err, childVarScope)
			return nil, err
		}
	}
	return scopeIdToVarData, nil
}

func (impl *ScopedVariableServiceImpl) getMatchedScopedVariables(varScope []*resourceQualifiers.QualifierMapping) map[int]int {
	variableIdToVariableScopes := make(map[int][]*resourceQualifiers.QualifierMapping)
	variableIdToSelectedScopeId := make(map[int]int)
	for _, vScope := range varScope {
		variableId := vScope.ResourceId
		variableIdToVariableScopes[variableId] = append(variableIdToVariableScopes[variableId], vScope)
	}
	// Filter out the unneeded scoped which were fetched from DB for the same variable and qualifier
	for variableId, scopes := range variableIdToVariableScopes {

		selectedScopes := make([]*resourceQualifiers.QualifierMapping, 0)
		compoundQualifierToScopes := make(map[resourceQualifiers.Qualifier][]*resourceQualifiers.QualifierMapping)

		for _, variableScope := range scopes {
			qualifier := resourceQualifiers.Qualifier(variableScope.QualifierId)
			if slices.Contains(resourceQualifiers.CompoundQualifiers, qualifier) {
				compoundQualifierToScopes[qualifier] = append(compoundQualifierToScopes[qualifier], variableScope)
			} else {
				selectedScopes = append(selectedScopes, variableScope)
			}
		}

		for _, qualifier := range resourceQualifiers.CompoundQualifiers {
			selectedScope := impl.selectScopeForCompoundQualifier(compoundQualifierToScopes[qualifier], resourceQualifiers.GetNumOfChildQualifiers(qualifier))
			if selectedScope != nil {
				selectedScopes = append(selectedScopes, selectedScope)
			}
		}
		variableIdToVariableScopes[variableId] = selectedScopes
	}

	var minScope *resourceQualifiers.QualifierMapping
	for variableId, scopes := range variableIdToVariableScopes {
		minScope = helper.FindMinWithComparator(scopes, helper.QualifierComparator)
		if minScope != nil {
			variableIdToSelectedScopeId[variableId] = minScope.Id
		}
	}
	return variableIdToSelectedScopeId
}

func (impl *ScopedVariableServiceImpl) selectScopeForCompoundQualifier(scopes []*resourceQualifiers.QualifierMapping, numQualifiers int) *resourceQualifiers.QualifierMapping {
	parentIdToChildScopes := make(map[int][]*resourceQualifiers.QualifierMapping)
	parentScopeIdToScope := make(map[int]*resourceQualifiers.QualifierMapping, 0)
	parentScopeIds := make([]int, 0)
	for _, scope := range scopes {
		// is not parent so append it to the list in the map with key as its parent scopeID
		if scope.ParentIdentifier > 0 {
			parentIdToChildScopes[scope.ParentIdentifier] = append(parentIdToChildScopes[scope.ParentIdentifier], scope)
		} else {
			//is parent so collect IDs and put it in a map for easy retrieval
			parentScopeIds = append(parentScopeIds, scope.Id)
			parentScopeIdToScope[scope.Id] = scope
		}
	}

	for parentScopeId, _ := range parentIdToChildScopes {
		// this deletes the keys in the map where the key does not exist in the collected IDs for parent
		if !slices.Contains(parentScopeIds, parentScopeId) {
			delete(parentIdToChildScopes, parentScopeId)
		}
	}

	// Now in the map only those will exist with all child matched or partial matches.
	// Because only one will entry exist with all matched we'll return that scope.
	var selectedParentScope *resourceQualifiers.QualifierMapping
	for parentScopeId, childScopes := range parentIdToChildScopes {
		if len(childScopes) == numQualifiers {
			selectedParentScope = parentScopeIdToScope[parentScopeId]
		}
	}
	return selectedParentScope
}

func (impl *ScopedVariableServiceImpl) GetScopedVariables(scope resourceQualifiers.Scope, varNames []string, maskSensitiveData bool) (scopedVariableDataObj []*models.ScopedVariableData, err error) {

	// getting all variables from cache
	allVariableDefinitions := impl.VariableCache.GetData()

	// cache is loaded and no active variables exist. Returns empty
	if allVariableDefinitions != nil && len(allVariableDefinitions) == 0 {
		return nil, nil
	}

	// Need to get from repo for isSensitive even if cache is loaded since cache only contains metadata
	if allVariableDefinitions == nil {
		allVariableDefinitions, err = impl.scopedVariableRepository.GetAllVariables()

		//Cache was not loaded and no active variables found
		if len(allVariableDefinitions) == 0 {
			return nil, nil
		}
	}

	// filtering out variables whose name is not present in varNames
	var variableDefinitions []*repository2.VariableDefinition
	for _, definition := range allVariableDefinitions {
		// we don't apply filter logic when provided varNames is nil
		if varNames == nil || slices.Contains(varNames, definition.Name) {
			variableDefinitions = append(variableDefinitions, definition)
		}
	}

	variableIds := make([]int, 0)
	variableIdToDefinition := make(map[int]*repository2.VariableDefinition)
	for _, definition := range variableDefinitions {
		variableIds = append(variableIds, definition.Id)
		variableIdToDefinition[definition.Id] = definition
	}

	// This to prevent corner case where no variables were found for the provided names
	if len(varNames) > 0 && len(variableIds) == 0 {
		return make([]*models.ScopedVariableData, 0), nil
	}

	searchableKeyNameIdMap := impl.devtronResourceService.GetAllSearchableKeyNameIdMap()
<<<<<<< HEAD

	varScope, err := impl.scopedVariableRepository.GetScopedVariableData(scope, searchableKeyNameIdMap, variableIds)
=======
	varScope, err := impl.qualifierMappingService.GetQualifierMappings(resourceQualifiers.Variable, scope, searchableKeyNameIdMap, variableIds)
>>>>>>> a4bbeca9
	if err != nil {
		impl.logger.Errorw("error in getting varScope", "err", err)
		return nil, err
	}

	variableIdToSelectedScopeId := impl.getMatchedScopedVariables(varScope)

	scopeIds := make([]int, 0)
	foundVarIds := make([]int, 0) // the variable IDs which have data
	for varId, scopeId := range variableIdToSelectedScopeId {
		scopeIds = append(scopeIds, scopeId)
		foundVarIds = append(foundVarIds, varId)
	}
	var variableData []*repository2.VariableData
	if len(scopeIds) != 0 {
		variableData, err = impl.scopedVariableRepository.GetDataForScopeIds(scopeIds)
		if err != nil {
			impl.logger.Errorw("error in getting variable data", "err", err)
			return nil, err
		}
	}

	scopeIdToVarData := make(map[int]*repository2.VariableData)
	for _, varData := range variableData {
		scopeIdToVarData[varData.VariableScopeId] = varData
	}

	for varId, scopeId := range variableIdToSelectedScopeId {
		var value interface{}
		value, err = utils.DestringifyValue(scopeIdToVarData[scopeId].Data)
		if err != nil {
			impl.logger.Errorw("error in validating value", "err", err)
			return nil, err
		}

		var varValue *models.VariableValue
		var isRedacted bool
		if !maskSensitiveData && variableIdToDefinition[varId].VarType == models.PRIVATE {
			varValue = &models.VariableValue{Value: ""}
			isRedacted = true
		} else {
			varValue = &models.VariableValue{Value: value}
		}
		scopedVariableData := &models.ScopedVariableData{
			VariableName:     variableIdToDefinition[varId].Name,
			ShortDescription: variableIdToDefinition[varId].ShortDescription,
			VariableValue:    varValue,
			IsRedacted:       isRedacted}

		scopedVariableDataObj = append(scopedVariableDataObj, scopedVariableData)
	}

	//adding variable def for variables which don't have any scoped data defined
	// This only happens when passed var names is null (called from UI to get all variables with or without data)
	if varNames == nil {
		for _, definition := range allVariableDefinitions {
			if !slices.Contains(foundVarIds, definition.Id) {
				scopedVariableDataObj = append(scopedVariableDataObj, &models.ScopedVariableData{
					VariableName:     definition.Name,
					ShortDescription: definition.ShortDescription,
				})
			}
		}
	}

	return scopedVariableDataObj, err
}

func (impl *ScopedVariableServiceImpl) GetJsonForVariables() (*models.Payload, error) {

	// getting all variables from cache, if empty then no variables exist
	allVariableDefinitions := impl.VariableCache.GetData()
	if allVariableDefinitions != nil && len(allVariableDefinitions) == 0 {
		return nil, nil
	}
	dataForJson, err := impl.scopedVariableRepository.GetAllVariableDefinition()
	if err != nil {
		impl.logger.Errorw("error in getting data for json", "err", err)
		return nil, err
	}
	resourceKeyMap := impl.devtronResourceService.GetAllSearchableKeyIdNameMap()

	payload := &models.Payload{
		Variables: make([]*models.Variables, 0),
	}
	variables := make([]*models.Variables, 0)

	varIdVsScopeMappings, varScopeIds, err := impl.getVariableScopes(dataForJson)
	if err != nil {
		return nil, err
	}
	scopeIdVsDataMap, err := impl.getVariableScopeData(varScopeIds)
	if err != nil {
		return nil, err
	}

	for _, data := range dataForJson {
		definition := models.Definition{
			VarName:          data.Name,
			DataType:         data.DataType,
			VarType:          data.VarType,
			Description:      data.Description,
			ShortDescription: data.ShortDescription,
		}
		attributes := make([]models.AttributeValue, 0)

		scopedVariables := varIdVsScopeMappings[data.Id]
		scopeIdToVarScopes := make(map[int][]*resourceQualifiers.QualifierMapping)
		for _, scope := range scopedVariables {
			if scope.ParentIdentifier != 0 {
				scopeIdToVarScopes[scope.ParentIdentifier] = append(scopeIdToVarScopes[scope.ParentIdentifier], scope)
			} else {
				scopeIdToVarScopes[scope.Id] = []*resourceQualifiers.QualifierMapping{scope}
			}
		}
		for parentScopeId, scopes := range scopeIdToVarScopes {
			attribute := models.AttributeValue{
				AttributeParams: make(map[models.IdentifierType]string),
			}
			for _, scope := range scopes {
				if helper.GetIdentifierTypeFromResourceKey(scope.IdentifierKey, resourceKeyMap) != "" {
					attribute.AttributeParams[helper.GetIdentifierTypeFromResourceKey(scope.IdentifierKey, resourceKeyMap)] = scope.IdentifierValueString
				}
<<<<<<< HEAD
				if parentScopeId == scope.Id {
=======
				scopeId := scope.Id
				if parentScopeId == scopeId {
					variableData := scopeIdVsDataMap[scopeId]
>>>>>>> a4bbeca9
					var value interface{}
					value, err = utils.DestringifyValue(variableData.Data)
					if err != nil {
						return nil, err
					}
					attribute.VariableValue = models.VariableValue{
						Value: value,
					}
					attribute.AttributeType = helper.GetAttributeType(resourceQualifiers.Qualifier(scope.QualifierId))
				}
			}
			if len(attribute.AttributeParams) == 0 {
				attribute.AttributeParams = nil
			}
			attributes = append(attributes, attribute)
		}

		variable := &models.Variables{
			Definition:      definition,
			AttributeValues: attributes,
		}
		variables = append(variables, variable)
	}

	payload.Variables = variables
	if len(payload.Variables) == 0 {
		return nil, nil
	}
	return payload, nil
}

func (impl *ScopedVariableServiceImpl) getVariableScopes(dataForJson []*repository2.VariableDefinition) (map[int][]*resourceQualifiers.QualifierMapping, []int, error) {
	varIdVsScopeMappings := make(map[int][]*resourceQualifiers.QualifierMapping)
	var varScopeIds []int
	varDefnIds := make([]int, len(dataForJson))
	for _, variableDefinition := range dataForJson {
		varDefnIds = append(varDefnIds, variableDefinition.Id)
	}
	searchableKeyNameIdMap := impl.devtronResourceService.GetAllSearchableKeyNameIdMap()
	scope := resourceQualifiers.Scope{}
	scopedVariableMappings, err := impl.qualifierMappingService.GetQualifierMappings(resourceQualifiers.Variable, scope, searchableKeyNameIdMap, varDefnIds)
	if err != nil {
		//TODO KB: handle this
		return varIdVsScopeMappings, varScopeIds, err
	}

	for _, scopedVariableMapping := range scopedVariableMappings {
		varId := scopedVariableMapping.ResourceId
		varScopeIds = append(varScopeIds, scopedVariableMapping.Id)
		variableScopes := varIdVsScopeMappings[varId]
		variableScopes = append(variableScopes, scopedVariableMapping)
		varIdVsScopeMappings[varId] = variableScopes
	}
	return varIdVsScopeMappings, varScopeIds, nil
}

func (impl *ScopedVariableServiceImpl) getVariableScopeData(scopeIds []int) (map[int]*repository2.VariableData, error) {
	scopeIdVsVarDataMap := make(map[int]*repository2.VariableData, len(scopeIds))
	variableDataArray, err := impl.scopedVariableRepository.GetDataForScopeIds(scopeIds)
	if err != nil {
		impl.logger.Errorw("error occurred while fetching data for scope ids", "err", err)
		return scopeIdVsVarDataMap, err
	}
	for _, variableData := range variableDataArray {
		variableScopeId := variableData.VariableScopeId
		scopeIdVsVarDataMap[variableScopeId] = variableData
	}
	return scopeIdVsVarDataMap, nil
}

func getAuditLog(payload models.Payload) sql.AuditLog {
	auditLog := sql.AuditLog{
		CreatedOn: time.Now(),
		CreatedBy: payload.UserId,
		UpdatedOn: time.Now(),
		UpdatedBy: payload.UserId,
	}
	return auditLog
}

func (impl *ScopedVariableServiceImpl) getAttributesIdMapping(payload models.Payload) (map[string]int, map[string]int, map[string]int, error) {
	appNames, envNames, clusterNames := helper.GetAttributeNames(payload)
	var appNameToId []*app.App
	var err error
	if len(appNames) != 0 {
		appNameToId, err = impl.appRepository.FindByNames(appNames)
		if err != nil {
			impl.logger.Errorw("error in getting appNameToId", err)
			return nil, nil, nil, err
		}
	}
	appNameToIdMap := make(map[string]int)
	envNameToIdMap := make(map[string]int)
	clusterNameToIdMap := make(map[string]int)
	for _, name := range appNameToId {
		appNameToIdMap[name.AppName] = name.Id
	}
	var envNameToId []*repository.Environment
	if len(envNames) != 0 {
		envNameToId, err = impl.environmentRepository.FindByNames(envNames)
		if err != nil {
			impl.logger.Errorw("error in getting envNameToId", err)
			return nil, nil, nil, err
		}
	}
	for _, val := range envNameToId {
		envNameToIdMap[val.Name] = val.Id

	}
	var clusterNameToId []*repository.Cluster
	if len(clusterNames) != 0 {
		clusterNameToId, err = impl.clusterRepository.FindByNames(clusterNames)
		if err != nil {
			impl.logger.Errorw("error in getting clusterNameToId", err)
			return nil, nil, nil, err
		}

	}

	for _, name := range clusterNameToId {
		clusterNameToIdMap[name.ClusterName] = name.Id
	}
	return appNameToIdMap, envNameToIdMap, clusterNameToIdMap, nil
}<|MERGE_RESOLUTION|>--- conflicted
+++ resolved
@@ -7,10 +7,7 @@
 	"github.com/devtron-labs/devtron/pkg/cluster/repository"
 	"github.com/devtron-labs/devtron/pkg/devtronResource"
 	"github.com/devtron-labs/devtron/pkg/devtronResource/bean"
-<<<<<<< HEAD
-=======
 	"github.com/devtron-labs/devtron/pkg/resourceQualifiers"
->>>>>>> a4bbeca9
 	"github.com/devtron-labs/devtron/pkg/sql"
 	"github.com/devtron-labs/devtron/pkg/variables/cache"
 	"github.com/devtron-labs/devtron/pkg/variables/helper"
@@ -39,15 +36,6 @@
 	VariableCache            *cache.VariableCacheObj
 
 	//Enterprise only
-<<<<<<< HEAD
-	appRepository          app.AppRepository
-	environmentRepository  repository.EnvironmentRepository
-	devtronResourceService devtronResource.DevtronResourceService
-	clusterRepository      repository.ClusterRepository
-}
-
-func NewScopedVariableServiceImpl(logger *zap.SugaredLogger, scopedVariableRepository repository2.ScopedVariableRepository, appRepository app.AppRepository, environmentRepository repository.EnvironmentRepository, devtronResourceService devtronResource.DevtronResourceService, clusterRepository repository.ClusterRepository) (*ScopedVariableServiceImpl, error) {
-=======
 	appRepository         app.AppRepository
 	environmentRepository repository.EnvironmentRepository
 	clusterRepository     repository.ClusterRepository
@@ -55,7 +43,6 @@
 
 func NewScopedVariableServiceImpl(logger *zap.SugaredLogger, scopedVariableRepository repository2.ScopedVariableRepository, appRepository app.AppRepository, environmentRepository repository.EnvironmentRepository, devtronResourceService devtronResource.DevtronResourceService, clusterRepository repository.ClusterRepository,
 	qualifierMappingService resourceQualifiers.QualifierMappingService) (*ScopedVariableServiceImpl, error) {
->>>>>>> a4bbeca9
 	scopedVariableService := &ScopedVariableServiceImpl{
 		logger:                   logger,
 		scopedVariableRepository: scopedVariableRepository,
@@ -213,17 +200,13 @@
 		return nil, err
 	}
 	searchableKeyNameIdMap := impl.devtronResourceService.GetAllSearchableKeyNameIdMap()
-<<<<<<< HEAD
-	variableScopes := make([]*repository2.VariableScope, 0)
-=======
 	variableScopes := make([]*models.VariableScope, 0)
->>>>>>> a4bbeca9
 	for _, variable := range payload.Variables {
 
 		variableId := variableNameToId[variable.Definition.VarName]
 		for _, value := range variable.AttributeValues {
 			var varValue string
-			varValue, err = utils.StringifyValue(value.VariableValue.Value)
+			varValue, err := utils.StringifyValue(value.VariableValue.Value)
 			if err != nil {
 				return nil, err
 			}
@@ -250,18 +233,6 @@
 						impl.logger.Errorw("error in getting identifierValue", "err", err)
 						return nil, err
 					}
-<<<<<<< HEAD
-					scope := &repository2.VariableScope{
-						VariableDefinitionId:  variableId,
-						QualifierId:           int(helper.GetQualifierId(value.AttributeType)),
-						IdentifierKey:         helper.GetIdentifierKey(identifierType, searchableKeyNameIdMap),
-						IdentifierValueInt:    identifierValue,
-						Active:                true,
-						CompositeKey:          compositeString,
-						IdentifierValueString: IdentifierName,
-						Data:                  varValue,
-						AuditLog:              auditLog,
-=======
 					scope := &models.VariableScope{
 						QualifierMapping: &resourceQualifiers.QualifierMapping{
 							ResourceId:            variableId,
@@ -274,31 +245,12 @@
 							AuditLog:              auditLog,
 						},
 						Data: varValue,
->>>>>>> a4bbeca9
 					}
 					variableScopes = append(variableScopes, scope)
 				}
 			}
 		}
 	}
-<<<<<<< HEAD
-	parentVariableScope := make([]*repository2.VariableScope, 0)
-	childrenVariableScope := make([]*repository2.VariableScope, 0)
-	parentScopesMap := make(map[string]*repository2.VariableScope)
-
-	for _, scope := range variableScopes {
-		if scope.QualifierId == 1 && scope.IdentifierKey == searchableKeyNameIdMap[bean.DEVTRON_RESOURCE_SEARCHABLE_KEY_ENV_ID] {
-			childrenVariableScope = append(childrenVariableScope, scope)
-		} else {
-			parentVariableScope = append(parentVariableScope, scope)
-			if scope.QualifierId == 1 {
-				parentScopesMap[scope.CompositeKey] = scope
-			}
-		}
-	}
-	var parentVarScope []*repository2.VariableScope
-	var childVarScope []*repository2.VariableScope
-=======
 	parentVariableScope := make([]*resourceQualifiers.QualifierMapping, 0)
 	childrenVariableScope := make([]*resourceQualifiers.QualifierMapping, 0)
 	parentScopesMap := make(map[string]*resourceQualifiers.QualifierMapping)
@@ -316,7 +268,6 @@
 	var parentVarScope []*resourceQualifiers.QualifierMapping
 	var childVarScope []*resourceQualifiers.QualifierMapping
 
->>>>>>> a4bbeca9
 	if len(parentVariableScope) > 0 {
 		parentVarScope, err = impl.qualifierMappingService.CreateQualifierMappings(parentVariableScope, tx)
 		if err != nil {
@@ -335,11 +286,7 @@
 		}
 	}
 	if len(childrenVariableScope) > 0 {
-<<<<<<< HEAD
-		childVarScope, err = impl.scopedVariableRepository.CreateVariableScope(childrenVariableScope, tx)
-=======
 		childVarScope, err = impl.qualifierMappingService.CreateQualifierMappings(childrenVariableScope, tx)
->>>>>>> a4bbeca9
 		if err != nil {
 			impl.logger.Errorw("error in getting childVarScope", err, childVarScope)
 			return nil, err
@@ -464,12 +411,7 @@
 	}
 
 	searchableKeyNameIdMap := impl.devtronResourceService.GetAllSearchableKeyNameIdMap()
-<<<<<<< HEAD
-
-	varScope, err := impl.scopedVariableRepository.GetScopedVariableData(scope, searchableKeyNameIdMap, variableIds)
-=======
 	varScope, err := impl.qualifierMappingService.GetQualifierMappings(resourceQualifiers.Variable, scope, searchableKeyNameIdMap, variableIds)
->>>>>>> a4bbeca9
 	if err != nil {
 		impl.logger.Errorw("error in getting varScope", "err", err)
 		return nil, err
@@ -593,13 +535,9 @@
 				if helper.GetIdentifierTypeFromResourceKey(scope.IdentifierKey, resourceKeyMap) != "" {
 					attribute.AttributeParams[helper.GetIdentifierTypeFromResourceKey(scope.IdentifierKey, resourceKeyMap)] = scope.IdentifierValueString
 				}
-<<<<<<< HEAD
-				if parentScopeId == scope.Id {
-=======
 				scopeId := scope.Id
 				if parentScopeId == scopeId {
 					variableData := scopeIdVsDataMap[scopeId]
->>>>>>> a4bbeca9
 					var value interface{}
 					value, err = utils.DestringifyValue(variableData.Data)
 					if err != nil {
