--- conflicted
+++ resolved
@@ -14,10 +14,6 @@
 	"github.com/go-pg/pg"
 	"go.uber.org/zap"
 	"golang.org/x/exp/slices"
-<<<<<<< HEAD
-	"reflect"
-=======
->>>>>>> 80892788
 	"regexp"
 	"strings"
 	"sync"
@@ -450,15 +446,10 @@
 			}
 		}
 	}
-<<<<<<< HEAD
 
 	allScopedVariableDataObj = append(allScopedVariableDataObj, allSystemVariables...)
 	impl.deduceVariables(usedScopedVariableDataObj, allScopedVariableDataObj)
 	return usedScopedVariableDataObj, err
-}
-
-func isStringType(val interface{}) bool {
-	return reflect.TypeOf(val).Kind() == reflect.String
 }
 
 func resolveExpressionWithVariableValues(expr string, varNameToData map[string]*models.ScopedVariableData) (string, error) {
@@ -487,38 +478,6 @@
 	return expr, nil
 }
 
-=======
-	impl.deduceVariables(scopedVariableDataObj, allSystemVariables)
-	return scopedVariableDataObj, err
-}
-
-func resolveExpressionWithVariableValues(expr string, varNameToData map[string]*models.ScopedVariableData) (string, error) {
-	// regex to find  variable placeholder and extracts a variable name which is alphanumeric
-	// and can contain hyphen, underscore and whitespaces. white spaces will be trimmed on lookup
-	variableRegex := `@{{([a-zA-Z0-9-_\s]+)}}`
-
-	re := regexp.MustCompile(variableRegex)
-	matches := re.FindAllStringSubmatch(expr, -1)
-
-	for _, match := range matches {
-		if len(match) == 2 {
-			originalMatch := match[0]
-			innerContent := match[1]
-
-			variableName := strings.TrimSpace(innerContent)
-
-			if data, ok := varNameToData[variableName]; ok {
-				value := data.VariableValue.StringValue()
-				expr = strings.Replace(expr, originalMatch, value, 1)
-			} else {
-				return expr, fmt.Errorf("variable not found %s", variableName)
-			}
-		}
-	}
-	return expr, nil
-}
-
->>>>>>> 80892788
 func (impl *ScopedVariableServiceImpl) deduceVariables(scopedVariableDataList []*models.ScopedVariableData, systemVariables []*models.ScopedVariableData) {
 	varNameToData := make(map[string]*models.ScopedVariableData)
 	for _, variable := range systemVariables {
@@ -527,11 +486,7 @@
 
 	for _, data := range scopedVariableDataList {
 		value := data.VariableValue.Value
-<<<<<<< HEAD
-		if isStringType(value) {
-=======
 		if utils.IsStringType(value) {
->>>>>>> 80892788
 			resolvedValue, err := resolveExpressionWithVariableValues(value.(string), varNameToData)
 			if err != nil {
 				impl.logger.Warnw("variables not resolved", "err", err, "value", value)
