package variables

import (
	"fmt"
	"github.com/argoproj/argo-workflows/v3/errors"
	"github.com/caarlos0/env"
	"github.com/devtron-labs/devtron/pkg/devtronResource"
	"github.com/devtron-labs/devtron/pkg/resourceQualifiers"
	"github.com/devtron-labs/devtron/pkg/sql"
	"github.com/devtron-labs/devtron/pkg/variables/cache"
	"github.com/devtron-labs/devtron/pkg/variables/helper"
	"github.com/devtron-labs/devtron/pkg/variables/models"
	repository2 "github.com/devtron-labs/devtron/pkg/variables/repository"
	"github.com/devtron-labs/devtron/pkg/variables/utils"
	"github.com/go-pg/pg"
	"go.uber.org/zap"
	"golang.org/x/exp/slices"
	"regexp"
	"strings"
	"sync"
	"time"
)

type ScopedVariableService interface {
	CreateVariables(payload models.Payload) error
	GetScopedVariables(scope resourceQualifiers.Scope, varNames []string, unmaskSensitiveData bool) (scopedVariableDataObj []*models.ScopedVariableData, err error)
	GetJsonForVariables() (*models.Payload, error)
	CheckForSensitiveVariables(variableNames []string) (map[string]bool, error)
<<<<<<< HEAD
=======
	GetFormattedVariableForName(name string) string
>>>>>>> 67e823a6
}

type ScopedVariableServiceImpl struct {
	logger                   *zap.SugaredLogger
	scopedVariableRepository repository2.ScopedVariableRepository
	qualifierMappingService  resourceQualifiers.QualifierMappingService
	devtronResourceService   devtronResource.DevtronResourceService
	VariableNameConfig       *VariableConfig
	VariableCache            *cache.VariableCacheObj
}

func NewScopedVariableServiceImpl(logger *zap.SugaredLogger, scopedVariableRepository repository2.ScopedVariableRepository,
	qualifierMappingService resourceQualifiers.QualifierMappingService) (*ScopedVariableServiceImpl, error) {
	scopedVariableService := &ScopedVariableServiceImpl{
		logger:                   logger,
		scopedVariableRepository: scopedVariableRepository,
		qualifierMappingService:  qualifierMappingService,
		VariableCache:            &cache.VariableCacheObj{CacheLock: &sync.Mutex{}},
	}
	cfg, err := GetVariableNameConfig()
	if err != nil {
		return nil, err
	}
	loadVariableCache(cfg, scopedVariableService)
	scopedVariableService.VariableNameConfig = cfg
	return scopedVariableService, nil
}

type VariableConfig struct {
	VariableNameRegex    string `env:"SCOPED_VARIABLE_NAME_REGEX" envDefault:"^[a-zA-Z][a-zA-Z0-9_-]{0,62}[a-zA-Z0-9]$"`
	VariableCacheEnabled bool   `env:"VARIABLE_CACHE_ENABLED" envDefault:"true"`
	SystemVariablePrefix string `env:"SYSTEM_VAR_PREFIX" envDefault:"DEVTRON_"`
	ScopedVariableFormat string `env:"SCOPED_VARIABLE_FORMAT" envDefault:"@{{%s}}"`
}

func loadVariableCache(cfg *VariableConfig, service *ScopedVariableServiceImpl) {
	if cfg.VariableCacheEnabled {
		go service.loadVarCache()
	}
}
func GetVariableNameConfig() (*VariableConfig, error) {
	cfg := &VariableConfig{}
	err := env.Parse(cfg)
	return cfg, err
}
func (impl *ScopedVariableServiceImpl) SetVariableCache(cache *cache.VariableCacheObj) {
	impl.VariableCache = cache
}

func (impl *ScopedVariableServiceImpl) loadVarCache() {
	variableCache := impl.VariableCache
	variableCache.ResetCache()
	variableCache.TakeLock()
	defer variableCache.ReleaseLock()
	variableMetadata, err := impl.scopedVariableRepository.GetAllVariableMetadata()
	if err != nil {
		impl.logger.Errorw("error occurred while fetching variable metadata", "err", err)
		return
	}
	variableCache.SetData(variableMetadata)
	impl.logger.Info("variable cache loaded successfully")
}

<<<<<<< HEAD
=======
func (impl *ScopedVariableServiceImpl) GetFormattedVariableForName(name string) string {
	return fmt.Sprintf(impl.VariableNameConfig.ScopedVariableFormat, name)
}

>>>>>>> 67e823a6
func (impl *ScopedVariableServiceImpl) CheckForSensitiveVariables(variableNames []string) (map[string]bool, error) {

	// getting all variables from cache
	allVariableDefinitions := impl.VariableCache.GetData()

	var err error
	// cache is not loaded get from repo
	if allVariableDefinitions == nil {
		allVariableDefinitions, err = impl.scopedVariableRepository.GetVariableTypeForVariableNames(variableNames)
		if err != nil {
			return nil, errors.Wrap(err, "400", "error in fetching variable type")
		}
	}

	variableNameToType := make(map[string]models.VariableType)
	for _, definition := range allVariableDefinitions {
		variableNameToType[definition.Name] = definition.VarType
	}

	varNameToIsSensitive := make(map[string]bool)
	for _, name := range variableNames {

		// by default all variables are marked sensitive to handle deleted variables
		// only super admin will be able to see the values once variable is deleted from system
		if varType, ok := variableNameToType[name]; ok {
			varNameToIsSensitive[name] = varType.IsTypeSensitive()
		} else {
			varNameToIsSensitive[name] = true
		}
	}
	return varNameToIsSensitive, nil
}

func (impl *ScopedVariableServiceImpl) CreateVariables(payload models.Payload) error {
	err, _ := impl.isValidPayload(payload)
	if err != nil {
		impl.logger.Errorw("error in variable payload validation", "err", err)
		return err
	}

	auditLog := getAuditLog(payload)
	// Begin Transaction
	tx, err := impl.scopedVariableRepository.StartTx()
	if err != nil {
		impl.logger.Errorw("error in starting transaction of variable creation", "err", err)
		return err
	}
	// Rollback Transaction in case of any error
	defer func(scopedVariableRepository repository2.ScopedVariableRepository, tx *pg.Tx) {
		err = scopedVariableRepository.RollbackTx(tx)
		if err != nil {
			impl.logger.Errorw("error in rollback transaction of variable creation", "err", err)
			return
		}
	}(impl.scopedVariableRepository, tx)

	err = impl.qualifierMappingService.DeleteAllQualifierMappings(resourceQualifiers.Variable, auditLog, tx)
	if err != nil {
		impl.logger.Errorw("error in deleting qualifier mappings", "err", err)
		return err
	}
	err = impl.scopedVariableRepository.DeleteVariables(auditLog, tx)
	if err != nil {
		impl.logger.Errorw("error in deleting variables", "err", err)
		return err
	}
	if len(payload.Variables) != 0 {
		varNameIdMap, err := impl.storeVariableDefinitions(payload, auditLog, tx)
		if err != nil {
			return err
		}

		scopeIdToVarData, err := impl.createVariableScopes(payload, varNameIdMap, auditLog, tx)
		if err != nil {
			return err
		}
		err = impl.storeVariableData(scopeIdToVarData, auditLog, tx)
		if err != nil {
			return err
		}

	}
	err = impl.scopedVariableRepository.CommitTx(tx)
	if err != nil {
		impl.logger.Errorw("error in committing transaction of variable creation", "err", err)
		return err
	}
	loadVariableCache(impl.VariableNameConfig, impl)
	return nil
}

func (impl *ScopedVariableServiceImpl) storeVariableData(scopeIdToVarData map[int]string, auditLog sql.AuditLog, tx *pg.Tx) error {
	VariableDataList := make([]*repository2.VariableData, 0)
	for scopeId, data := range scopeIdToVarData {
		varData := &repository2.VariableData{
			VariableScopeId: scopeId,
			Data:            data,
			AuditLog:        auditLog,
		}
		VariableDataList = append(VariableDataList, varData)
	}
	if len(VariableDataList) > 0 {
		err := impl.scopedVariableRepository.CreateVariableData(VariableDataList, tx)
		if err != nil {
			impl.logger.Errorw("error in saving variable data", "err", err)
			return err
		}
	}
	return nil
}

func (impl *ScopedVariableServiceImpl) storeVariableDefinitions(payload models.Payload, auditLog sql.AuditLog, tx *pg.Tx) (map[string]int, error) {
	variableDefinitions := make([]*repository2.VariableDefinition, 0, len(payload.Variables))
	for _, variable := range payload.Variables {
		variableDefinition := repository2.CreateFromDefinition(variable.Definition, auditLog)
		variableDefinitions = append(variableDefinitions, variableDefinition)
	}
	varDef, err := impl.scopedVariableRepository.CreateVariableDefinition(variableDefinitions, tx)
	if err != nil {
		impl.logger.Errorw("error occurred while saving variable definition", "err", err)
		return nil, err
	}
	variableNameToId := make(map[string]int)
	for _, variable := range varDef {
		variableNameToId[variable.Name] = variable.Id
	}
	return variableNameToId, nil
}

func (impl *ScopedVariableServiceImpl) createVariableScopes(payload models.Payload, variableNameToId map[string]int, auditLog sql.AuditLog, tx *pg.Tx) (map[int]string, error) {

	variableScopes := make([]*models.VariableScope, 0)
	for _, variable := range payload.Variables {
		variableId := variableNameToId[variable.Definition.VarName]
		for _, value := range variable.AttributeValues {
			var varValue string
			varValue, err := utils.StringifyValue(value.VariableValue.Value)
			if err != nil {
				return nil, err
			}
			if value.AttributeType == models.Global {
				scope := &models.VariableScope{
					QualifierMapping: &resourceQualifiers.QualifierMapping{
						ResourceId:   variableId,
						ResourceType: resourceQualifiers.Variable,
						QualifierId:  int(helper.GetQualifierId(value.AttributeType)),
						Active:       true,
						AuditLog:     auditLog,
					},
					Data: varValue,
				}
				variableScopes = append(variableScopes, scope)
			}
		}
	}
	parentVariableScope := make([]*resourceQualifiers.QualifierMapping, 0)
	childrenVariableScope := make([]*resourceQualifiers.QualifierMapping, 0)
	parentScopesMap := make(map[string]*resourceQualifiers.QualifierMapping)

	var parentVarScope []*resourceQualifiers.QualifierMapping

	for _, scope := range variableScopes {
		parentVariableScope = append(parentVariableScope, scope.QualifierMapping)
	}
	var err error
	if len(parentVariableScope) > 0 {
		parentVarScope, err = impl.qualifierMappingService.CreateQualifierMappings(parentVariableScope, tx)
		if err != nil {
			impl.logger.Errorw("error in getting parentVarScope", "parentVarScope", parentVarScope, "err", err)
			return nil, err
		}
	}
	scopeIdToVarData := make(map[int]string)
	for _, parentVar := range variableScopes {
		scopeIdToVarData[parentVar.Id] = parentVar.Data
	}
	for _, childScope := range childrenVariableScope {
		parentScope, exists := parentScopesMap[childScope.CompositeKey]
		if exists {
			childScope.ParentIdentifier = parentScope.Id
		}
	}
	if len(childrenVariableScope) > 0 {
		childVarScope, err := impl.qualifierMappingService.CreateQualifierMappings(childrenVariableScope, tx)
		if err != nil {
			impl.logger.Errorw("error in getting childVarScope", "childVarScope", childVarScope, "err", err)
			return nil, err
		}
	}
	return scopeIdToVarData, nil
}

func (impl *ScopedVariableServiceImpl) getMatchedScopedVariables(varScope []*resourceQualifiers.QualifierMapping) map[int]int {
	variableIdToVariableScopes := make(map[int][]*resourceQualifiers.QualifierMapping)
	variableIdToSelectedScopeId := make(map[int]int)
	for _, vScope := range varScope {
		variableId := vScope.ResourceId
		variableIdToVariableScopes[variableId] = append(variableIdToVariableScopes[variableId], vScope)
	}
	// Filter out the unneeded scoped which were fetched from DB for the same variable and qualifier
	for variableId, scopes := range variableIdToVariableScopes {

		selectedScopes := make([]*resourceQualifiers.QualifierMapping, 0)
		compoundQualifierToScopes := make(map[resourceQualifiers.Qualifier][]*resourceQualifiers.QualifierMapping)

		for _, variableScope := range scopes {
			qualifier := resourceQualifiers.Qualifier(variableScope.QualifierId)
			if slices.Contains(resourceQualifiers.CompoundQualifiers, qualifier) {
				compoundQualifierToScopes[qualifier] = append(compoundQualifierToScopes[qualifier], variableScope)
			} else {
				selectedScopes = append(selectedScopes, variableScope)
			}
		}

		for _, qualifier := range resourceQualifiers.CompoundQualifiers {
			selectedScope := impl.selectScopeForCompoundQualifier(compoundQualifierToScopes[qualifier], resourceQualifiers.GetNumOfChildQualifiers(qualifier))
			if selectedScope != nil {
				selectedScopes = append(selectedScopes, selectedScope)
			}
		}
		variableIdToVariableScopes[variableId] = selectedScopes
	}

	var minScope *resourceQualifiers.QualifierMapping
	for variableId, scopes := range variableIdToVariableScopes {
		minScope = helper.FindMinWithComparator(scopes, helper.QualifierComparator)
		if minScope != nil {
			variableIdToSelectedScopeId[variableId] = minScope.Id
		}
	}
	return variableIdToSelectedScopeId
}

func (impl *ScopedVariableServiceImpl) selectScopeForCompoundQualifier(scopes []*resourceQualifiers.QualifierMapping, numQualifiers int) *resourceQualifiers.QualifierMapping {
	parentIdToChildScopes := make(map[int][]*resourceQualifiers.QualifierMapping)
	parentScopeIdToScope := make(map[int]*resourceQualifiers.QualifierMapping, 0)
	parentScopeIds := make([]int, 0)
	for _, scope := range scopes {
		// is not parent so append it to the list in the map with key as its parent scopeID
		if scope.ParentIdentifier > 0 {
			parentIdToChildScopes[scope.ParentIdentifier] = append(parentIdToChildScopes[scope.ParentIdentifier], scope)
		} else {
			//is parent so collect IDs and put it in a map for easy retrieval
			parentScopeIds = append(parentScopeIds, scope.Id)
			parentScopeIdToScope[scope.Id] = scope
		}
	}

	for parentScopeId, _ := range parentIdToChildScopes {
		// this deletes the keys in the map where the key does not exist in the collected IDs for parent
		if !slices.Contains(parentScopeIds, parentScopeId) {
			delete(parentIdToChildScopes, parentScopeId)
		}
	}

	// Now in the map only those will exist with all child matched or partial matches.
	// Because only one will entry exist with all matched we'll return that scope.
	var selectedParentScope *resourceQualifiers.QualifierMapping
	for parentScopeId, childScopes := range parentIdToChildScopes {
		if len(childScopes) == numQualifiers {
			selectedParentScope = parentScopeIdToScope[parentScopeId]
		}
	}
	return selectedParentScope
}

func (impl *ScopedVariableServiceImpl) GetScopedVariables(scope resourceQualifiers.Scope, varNames []string, unmaskSensitiveData bool) (scopedVariableDataObj []*models.ScopedVariableData, err error) {

	//populating system variables from system metadata
	var systemVariableData, allSystemVariables []*models.ScopedVariableData
	if scope.SystemMetadata != nil {
		systemVariableData, allSystemVariables = impl.getSystemVariablesData(scope.SystemMetadata, varNames)
		scopedVariableDataObj = append(scopedVariableDataObj, systemVariableData...)
	}

	// getting all variables from cache
	allVariableDefinitions := impl.VariableCache.GetData()

	// cache is loaded and no active variables exist. Returns empty
	if allVariableDefinitions != nil && len(allVariableDefinitions) == 0 {
		return scopedVariableDataObj, nil
	}

	// Cache is not loaded
	if allVariableDefinitions == nil {
		allVariableDefinitions, err = impl.scopedVariableRepository.GetAllVariables()

		//Cache was not loaded and no active variables found
		if len(allVariableDefinitions) == 0 {
			return scopedVariableDataObj, nil
		}
	}

	// filtering out variables whose name is not present in varNames
	var variableDefinitions []*repository2.VariableDefinition
	for _, definition := range allVariableDefinitions {
		// we don't apply filter logic when provided varNames is nil
		if varNames == nil || slices.Contains(varNames, definition.Name) {
			variableDefinitions = append(variableDefinitions, definition)
		}
	}

	variableIds := make([]int, 0)
	for _, definition := range variableDefinitions {
		variableIds = append(variableIds, definition.Id)
	}
	// This to prevent corner case where no variables were found for the provided names
	if len(varNames) > 0 && len(variableIds) == 0 {
		return scopedVariableDataObj, nil
	}

	allVariableIds := make([]int, 0)
	variableIdToDefinition := make(map[int]*repository2.VariableDefinition)
	for _, definition := range allVariableDefinitions {
		allVariableIds = append(allVariableIds, definition.Id)
		variableIdToDefinition[definition.Id] = definition
	}

	varScope, err := impl.qualifierMappingService.GetQualifierMappings(resourceQualifiers.Variable, &scope, allVariableIds)
	if err != nil {
		impl.logger.Errorw("error in getting varScope", "err", err)
		return nil, err
	}

	variableIdToSelectedScopeId := impl.getMatchedScopedVariables(varScope)

	scopeIds := make([]int, 0)
	foundVarIds := make([]int, 0) // the variable IDs which have data
	for varId, scopeId := range variableIdToSelectedScopeId {
		scopeIds = append(scopeIds, scopeId)
		foundVarIds = append(foundVarIds, varId)
	}
	var variableData []*repository2.VariableData
	if len(scopeIds) != 0 {
		variableData, err = impl.scopedVariableRepository.GetDataForScopeIds(scopeIds)
		if err != nil {
			impl.logger.Errorw("error in getting variable data", "err", err)
			return nil, err
		}
	}

	scopeIdToVarData := make(map[int]*repository2.VariableData)
	for _, varData := range variableData {
		scopeIdToVarData[varData.VariableScopeId] = varData
	}

	for varId, scopeId := range variableIdToSelectedScopeId {
		var value interface{}
		value, err = utils.DestringifyValue(scopeIdToVarData[scopeId].Data)
		if err != nil {
			impl.logger.Errorw("error in validating value", "err", err)
			return nil, err
		}

		var varValue *models.VariableValue
		var isRedacted bool
		if !unmaskSensitiveData && variableIdToDefinition[varId].VarType == models.PRIVATE {
<<<<<<< HEAD
			varValue = &models.VariableValue{Value: "hidden-value"}
=======
			varValue = &models.VariableValue{Value: models.HiddenValue}
>>>>>>> 67e823a6
			isRedacted = true
		} else {
			varValue = &models.VariableValue{Value: value}
		}
		scopedVariableData := &models.ScopedVariableData{
			VariableName:     variableIdToDefinition[varId].Name,
			ShortDescription: variableIdToDefinition[varId].ShortDescription,
			VariableValue:    varValue,
			IsRedacted:       isRedacted}

		scopedVariableDataObj = append(scopedVariableDataObj, scopedVariableData)
	}

	allScopedVariableDataObj := scopedVariableDataObj
	usedScopedVariableDataObj := make([]*models.ScopedVariableData, 0)
	for _, data := range scopedVariableDataObj {
		if varNames == nil || slices.Contains(varNames, data.VariableName) {
			usedScopedVariableDataObj = append(usedScopedVariableDataObj, data)
		}
	}

	//adding variable def for variables which don't have any scoped data defined
	// This only happens when passed var names is null (called from UI to get all variables with or without data)
	if varNames == nil {
		for _, definition := range allVariableDefinitions {
			if !slices.Contains(foundVarIds, definition.Id) {
				usedScopedVariableDataObj = append(usedScopedVariableDataObj, &models.ScopedVariableData{
					VariableName:     definition.Name,
					ShortDescription: definition.ShortDescription,
				})
			}
		}
	}

	allScopedVariableDataObj = append(allScopedVariableDataObj, allSystemVariables...)
	impl.deduceVariables(usedScopedVariableDataObj, allScopedVariableDataObj)
	return usedScopedVariableDataObj, err
}

func resolveExpressionWithVariableValues(expr string, varNameToData map[string]*models.ScopedVariableData) (string, error) {
	// regex to find  variable placeholder and extracts a variable name which is alphanumeric
	// and can contain hyphen, underscore and whitespaces. white spaces will be trimmed on lookup
	variableRegex := `@{{([a-zA-Z0-9-_\s]+)}}`

	re := regexp.MustCompile(variableRegex)
	matches := re.FindAllStringSubmatch(expr, -1)

	for _, match := range matches {
		if len(match) == 2 {
			originalMatch := match[0]
			innerContent := match[1]

			variableName := strings.TrimSpace(innerContent)

			if data, ok := varNameToData[variableName]; ok {
				value := data.VariableValue.StringValue()
				expr = strings.Replace(expr, originalMatch, value, 1)
			} else {
				return expr, fmt.Errorf("variable not found %s", variableName)
			}
		}
	}
	return expr, nil
}

func (impl *ScopedVariableServiceImpl) deduceVariables(scopedVariableDataList []*models.ScopedVariableData, systemVariables []*models.ScopedVariableData) {
	varNameToData := make(map[string]*models.ScopedVariableData)
	for _, variable := range systemVariables {
		varNameToData[variable.VariableName] = variable
	}

	for _, data := range scopedVariableDataList {
		value := data.VariableValue.Value
		if utils.IsStringType(value) {
			resolvedValue, err := resolveExpressionWithVariableValues(value.(string), varNameToData)
			if err != nil {
				impl.logger.Warnw("variables not resolved", "err", err, "value", value)
				continue
			}
			data.VariableValue.Value = resolvedValue
		}
	}
}

func (impl *ScopedVariableServiceImpl) getSystemVariablesData(metadata *resourceQualifiers.SystemMetadata, varNames []string) ([]*models.ScopedVariableData, []*models.ScopedVariableData) {
	systemVariables := make([]*models.ScopedVariableData, 0)
	allSystemVariables := make([]*models.ScopedVariableData, 0)
	for _, variable := range resourceQualifiers.SystemVariables {
		if len(metadata.GetDataFromSystemVariable(variable)) > 0 {
			systemVariable := &models.ScopedVariableData{
				VariableName:  string(variable),
				VariableValue: &models.VariableValue{Value: metadata.GetDataFromSystemVariable(variable)},
			}
			allSystemVariables = append(allSystemVariables, systemVariable)
			if slices.Contains(varNames, string(variable)) {
				systemVariables = append(systemVariables, systemVariable)
			}
		}
	}
	return systemVariables, allSystemVariables
}

func (impl *ScopedVariableServiceImpl) GetJsonForVariables() (*models.Payload, error) {

	// getting all variables from cache, if empty then no variables exist
	allVariableDefinitions := impl.VariableCache.GetData()
	if allVariableDefinitions != nil && len(allVariableDefinitions) == 0 {
		return nil, nil
	}
	dataForJson, err := impl.scopedVariableRepository.GetAllVariableDefinition()
	if err != nil {
		impl.logger.Errorw("error in getting data for json", "err", err)
		return nil, err
	}

	payload := &models.Payload{
		Variables: make([]*models.Variables, 0),
	}
	variables := make([]*models.Variables, 0)

	varIdVsScopeMappings, varScopeIds, err := impl.getVariableScopes(dataForJson)
	if err != nil {
		return nil, err
	}
	scopeIdVsDataMap, err := impl.getVariableScopeData(varScopeIds)
	if err != nil {
		return nil, err
	}

	for _, data := range dataForJson {
		definition := models.Definition{
			VarName:          data.Name,
			DataType:         data.DataType,
			VarType:          data.VarType,
			Description:      data.Description,
			ShortDescription: data.ShortDescription,
		}
		attributes := make([]models.AttributeValue, 0)

		scopedVariables := varIdVsScopeMappings[data.Id]
		scopeIdToVarScopes := make(map[int][]*resourceQualifiers.QualifierMapping)
		for _, scope := range scopedVariables {
			if scope.ParentIdentifier != 0 {
				scopeIdToVarScopes[scope.ParentIdentifier] = append(scopeIdToVarScopes[scope.ParentIdentifier], scope)
			} else {
				scopeIdToVarScopes[scope.Id] = []*resourceQualifiers.QualifierMapping{scope}
			}
		}
		for parentScopeId, scopes := range scopeIdToVarScopes {
			attribute := models.AttributeValue{
				AttributeParams: make(map[models.IdentifierType]string),
			}
			for _, scope := range scopes {
				scopeId := scope.Id
				if parentScopeId == scopeId {
					variableData := scopeIdVsDataMap[scopeId]
					var value interface{}
					value, err = utils.DestringifyValue(variableData.Data)
					if err != nil {
						return nil, err
					}
					attribute.VariableValue = models.VariableValue{
						Value: value,
					}
					attribute.AttributeType = helper.GetAttributeType(resourceQualifiers.Qualifier(scope.QualifierId))
				}
			}
			if len(attribute.AttributeParams) == 0 {
				attribute.AttributeParams = nil
			}
			attributes = append(attributes, attribute)
		}

		variable := &models.Variables{
			Definition:      definition,
			AttributeValues: attributes,
		}
		variables = append(variables, variable)
	}

	payload.Variables = variables
	if len(payload.Variables) == 0 {
		return nil, nil
	}
	return payload, nil
}

func (impl *ScopedVariableServiceImpl) getVariableScopes(dataForJson []*repository2.VariableDefinition) (map[int][]*resourceQualifiers.QualifierMapping, []int, error) {
	varIdVsScopeMappings := make(map[int][]*resourceQualifiers.QualifierMapping)
	var varScopeIds []int
	varDefnIds := make([]int, 0, len(dataForJson))
	for _, variableDefinition := range dataForJson {
		varDefnIds = append(varDefnIds, variableDefinition.Id)
	}
	if len(varDefnIds) == 0 {
		return varIdVsScopeMappings, varScopeIds, nil
	}
	scopedVariableMappings, err := impl.qualifierMappingService.GetQualifierMappings(resourceQualifiers.Variable, nil, varDefnIds)
	if err != nil {
		//TODO KB: handle this
		return varIdVsScopeMappings, varScopeIds, err
	}

	for _, scopedVariableMapping := range scopedVariableMappings {
		varId := scopedVariableMapping.ResourceId
		varScopeIds = append(varScopeIds, scopedVariableMapping.Id)
		varIdVsScopeMappings[varId] = append(varIdVsScopeMappings[varId], scopedVariableMapping)
	}
	return varIdVsScopeMappings, varScopeIds, nil
}

func (impl *ScopedVariableServiceImpl) getVariableScopeData(scopeIds []int) (map[int]*repository2.VariableData, error) {
	scopeIdVsVarDataMap := make(map[int]*repository2.VariableData, len(scopeIds))
	if len(scopeIds) == 0 {
		return scopeIdVsVarDataMap, nil
	}
	variableDataArray, err := impl.scopedVariableRepository.GetDataForScopeIds(scopeIds)
	if err != nil {
		impl.logger.Errorw("error occurred while fetching data for scope ids", "err", err)
		return scopeIdVsVarDataMap, err
	}
	for _, variableData := range variableDataArray {
		variableScopeId := variableData.VariableScopeId
		scopeIdVsVarDataMap[variableScopeId] = variableData
	}
	return scopeIdVsVarDataMap, nil
}

func getAuditLog(payload models.Payload) sql.AuditLog {
	auditLog := sql.AuditLog{
		CreatedOn: time.Now(),
		CreatedBy: payload.UserId,
		UpdatedOn: time.Now(),
		UpdatedBy: payload.UserId,
	}
	return auditLog
}<|MERGE_RESOLUTION|>--- conflicted
+++ resolved
@@ -26,10 +26,7 @@
 	GetScopedVariables(scope resourceQualifiers.Scope, varNames []string, unmaskSensitiveData bool) (scopedVariableDataObj []*models.ScopedVariableData, err error)
 	GetJsonForVariables() (*models.Payload, error)
 	CheckForSensitiveVariables(variableNames []string) (map[string]bool, error)
-<<<<<<< HEAD
-=======
 	GetFormattedVariableForName(name string) string
->>>>>>> 67e823a6
 }
 
 type ScopedVariableServiceImpl struct {
@@ -93,13 +90,10 @@
 	impl.logger.Info("variable cache loaded successfully")
 }
 
-<<<<<<< HEAD
-=======
 func (impl *ScopedVariableServiceImpl) GetFormattedVariableForName(name string) string {
 	return fmt.Sprintf(impl.VariableNameConfig.ScopedVariableFormat, name)
 }
 
->>>>>>> 67e823a6
 func (impl *ScopedVariableServiceImpl) CheckForSensitiveVariables(variableNames []string) (map[string]bool, error) {
 
 	// getting all variables from cache
@@ -457,11 +451,7 @@
 		var varValue *models.VariableValue
 		var isRedacted bool
 		if !unmaskSensitiveData && variableIdToDefinition[varId].VarType == models.PRIVATE {
-<<<<<<< HEAD
-			varValue = &models.VariableValue{Value: "hidden-value"}
-=======
 			varValue = &models.VariableValue{Value: models.HiddenValue}
->>>>>>> 67e823a6
 			isRedacted = true
 		} else {
 			varValue = &models.VariableValue{Value: value}
