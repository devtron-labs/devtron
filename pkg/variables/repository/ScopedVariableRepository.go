package repository

import (
	"github.com/devtron-labs/devtron/pkg/devtronResource/bean"
	"github.com/devtron-labs/devtron/pkg/sql"
	"github.com/go-pg/pg"
	"go.uber.org/zap"
)

type ScopedVariableRepository interface {
	//transaction util funcs
	sql.TransactionWrapper
	// Create
	CreateVariableDefinition(variableDefinition []*VariableDefinition, tx *pg.Tx) ([]*VariableDefinition, error)
	CreateVariableData(variableDefinition []*VariableData, tx *pg.Tx) error

	// Get
	GetAllVariables() ([]*VariableDefinition, error)
	GetAllVariableMetadata() ([]*VariableDefinition, error)
	GetVariablesForVarIds(ids []int) ([]*VariableDefinition, error)
	GetVariablesByNames(vars []string) ([]*VariableDefinition, error)
<<<<<<< HEAD
	GetAllVariableScopeAndDefinition() ([]*VariableDefinition, error)
	GetScopedVariableData(scope models.Scope, searchableKeyNameIdMap map[bean.DevtronResourceSearchableKeyName]int, varIds []int) ([]*VariableScope, error)
=======
	GetAllVariableDefinition() ([]*VariableDefinition, error)
>>>>>>> a4bbeca9
	GetDataForScopeIds(scopeIds []int) ([]*VariableData, error)

	// Delete
	DeleteVariables(auditLog sql.AuditLog, tx *pg.Tx) error
}

type ScopedVariableRepositoryImpl struct {
	dbConnection *pg.DB
	*sql.TransactionUtilImpl
	logger *zap.SugaredLogger
}

func NewScopedVariableRepository(dbConnection *pg.DB, logger *zap.SugaredLogger) *ScopedVariableRepositoryImpl {
	return &ScopedVariableRepositoryImpl{
		dbConnection:        dbConnection,
		logger:              logger,
		TransactionUtilImpl: sql.NewTransactionUtilImpl(dbConnection),
	}
}

func (impl *ScopedVariableRepositoryImpl) CreateVariableDefinition(variableDefinition []*VariableDefinition, tx *pg.Tx) ([]*VariableDefinition, error) {
	err := tx.Insert(&variableDefinition)
	if err != nil {
		return nil, err
	}
	return variableDefinition, nil
}

func (impl *ScopedVariableRepositoryImpl) CreateVariableData(variableDefinition []*VariableData, tx *pg.Tx) error {
	return tx.Insert(&variableDefinition)
}

func (impl *ScopedVariableRepositoryImpl) GetAllVariables() ([]*VariableDefinition, error) {
	variableDefinition := make([]*VariableDefinition, 0)
	err := impl.
		dbConnection.Model(&variableDefinition).
		Where("variable_definition.active = ?", true).
		Select()
	return variableDefinition, err
}

func (impl *ScopedVariableRepositoryImpl) GetAllVariableMetadata() ([]*VariableDefinition, error) {
	variableDefinition := make([]*VariableDefinition, 0)
	err := impl.
		dbConnection.Model(&variableDefinition).
		Column("id", "name", "data_type", "var_type,short_description").
		Where("active = ?", true).
		Select()
	if err == pg.ErrNoRows {
		err = nil
	}
	return variableDefinition, err
}

func (impl *ScopedVariableRepositoryImpl) GetVariablesForVarIds(ids []int) ([]*VariableDefinition, error) {
	var variableDefinition []*VariableDefinition
	err := impl.
		dbConnection.Model(&variableDefinition).
		Where("id in (?)", pg.In(ids)).
		Where("variable_definition.active = ?", true).
		Select()
	return variableDefinition, err
}

func (impl *ScopedVariableRepositoryImpl) GetVariablesByNames(vars []string) ([]*VariableDefinition, error) {
	var variableDefinition []*VariableDefinition
	err := impl.dbConnection.Model(&variableDefinition).Where("active = ?", true).
		Where("name in (?)", pg.In(vars)).Select()
	impl.logger.Debug("variableDefinition: ", variableDefinition)
	return variableDefinition, err
}

func (impl *ScopedVariableRepositoryImpl) GetAllVariableDefinition() ([]*VariableDefinition, error) {
	var variableDefinition []*VariableDefinition
	err := impl.dbConnection.
		Model(&variableDefinition).
		Column("variable_definition.*").
		Where("variable_definition.active = ?", true).
		Select()
	if err != nil {
		return nil, err
	}
	return variableDefinition, err

}
<<<<<<< HEAD

func (impl *ScopedVariableRepositoryImpl) addScopeWhereClause(query *orm.Query, scope models.Scope, searchableKeyNameIdMap map[bean.DevtronResourceSearchableKeyName]int) *orm.Query {
	return query.Where(
		"(((identifier_key = ? AND identifier_value_int = ?) OR (identifier_key = ? AND identifier_value_int = ?)) AND qualifier_id = ?) "+
			"OR (qualifier_id = ? AND identifier_key = ? AND identifier_value_int = ?) "+
			"OR (qualifier_id = ? AND identifier_key = ? AND identifier_value_int = ?) "+
			"OR (qualifier_id = ? AND identifier_key = ? AND identifier_value_int = ?) "+
			"OR (qualifier_id = ?)",
		searchableKeyNameIdMap[bean.DEVTRON_RESOURCE_SEARCHABLE_KEY_APP_ID], scope.AppId, searchableKeyNameIdMap[bean.DEVTRON_RESOURCE_SEARCHABLE_KEY_ENV_ID], scope.EnvId, APP_AND_ENV_QUALIFIER,
		APP_QUALIFIER, searchableKeyNameIdMap[bean.DEVTRON_RESOURCE_SEARCHABLE_KEY_APP_ID], scope.AppId,
		ENV_QUALIFIER, searchableKeyNameIdMap[bean.DEVTRON_RESOURCE_SEARCHABLE_KEY_ENV_ID], scope.EnvId,
		CLUSTER_QUALIFIER, searchableKeyNameIdMap[bean.DEVTRON_RESOURCE_SEARCHABLE_KEY_CLUSTER_ID], scope.ClusterId,
		GLOBAL_QUALIFIER,
	)
}
func (impl *ScopedVariableRepositoryImpl) GetScopedVariableData(scope models.Scope, searchableKeyNameIdMap map[bean.DevtronResourceSearchableKeyName]int, varIds []int) ([]*VariableScope, error) {
	var variableScopes []*VariableScope
	query := impl.dbConnection.Model(&variableScopes).
		Where("active = ?", true)

	//Enterprise only
	query = impl.addScopeWhereClause(query, scope, searchableKeyNameIdMap)

	if len(varIds) > 0 {
		query = query.Where("variable_definition_id IN (?)", pg.In(varIds))
	}

	err := query.Select()
	if err != nil {
		return nil, err
	}
	return variableScopes, nil
}
=======
>>>>>>> a4bbeca9

func (impl *ScopedVariableRepositoryImpl) GetDataForScopeIds(scopeIds []int) ([]*VariableData, error) {
	var variableData []*VariableData
	err := impl.dbConnection.
		Model(&variableData).
		Where("variable_scope_id in(?)", pg.In(scopeIds)).
		Select()
	return variableData, err

}

func (impl *ScopedVariableRepositoryImpl) DeleteVariables(auditLog sql.AuditLog, tx *pg.Tx) error {
	_, err := tx.Model(&VariableDefinition{}).
		Set("updated_by = ?", auditLog.UpdatedBy).
		Set("updated_on = ?", auditLog.UpdatedOn).
		Set("active = ?", false).
		Where("active = ?", true).
		Update()
	return err
}<|MERGE_RESOLUTION|>--- conflicted
+++ resolved
@@ -1,7 +1,6 @@
 package repository
 
 import (
-	"github.com/devtron-labs/devtron/pkg/devtronResource/bean"
 	"github.com/devtron-labs/devtron/pkg/sql"
 	"github.com/go-pg/pg"
 	"go.uber.org/zap"
@@ -19,12 +18,7 @@
 	GetAllVariableMetadata() ([]*VariableDefinition, error)
 	GetVariablesForVarIds(ids []int) ([]*VariableDefinition, error)
 	GetVariablesByNames(vars []string) ([]*VariableDefinition, error)
-<<<<<<< HEAD
-	GetAllVariableScopeAndDefinition() ([]*VariableDefinition, error)
-	GetScopedVariableData(scope models.Scope, searchableKeyNameIdMap map[bean.DevtronResourceSearchableKeyName]int, varIds []int) ([]*VariableScope, error)
-=======
 	GetAllVariableDefinition() ([]*VariableDefinition, error)
->>>>>>> a4bbeca9
 	GetDataForScopeIds(scopeIds []int) ([]*VariableData, error)
 
 	// Delete
@@ -110,42 +104,6 @@
 	return variableDefinition, err
 
 }
-<<<<<<< HEAD
-
-func (impl *ScopedVariableRepositoryImpl) addScopeWhereClause(query *orm.Query, scope models.Scope, searchableKeyNameIdMap map[bean.DevtronResourceSearchableKeyName]int) *orm.Query {
-	return query.Where(
-		"(((identifier_key = ? AND identifier_value_int = ?) OR (identifier_key = ? AND identifier_value_int = ?)) AND qualifier_id = ?) "+
-			"OR (qualifier_id = ? AND identifier_key = ? AND identifier_value_int = ?) "+
-			"OR (qualifier_id = ? AND identifier_key = ? AND identifier_value_int = ?) "+
-			"OR (qualifier_id = ? AND identifier_key = ? AND identifier_value_int = ?) "+
-			"OR (qualifier_id = ?)",
-		searchableKeyNameIdMap[bean.DEVTRON_RESOURCE_SEARCHABLE_KEY_APP_ID], scope.AppId, searchableKeyNameIdMap[bean.DEVTRON_RESOURCE_SEARCHABLE_KEY_ENV_ID], scope.EnvId, APP_AND_ENV_QUALIFIER,
-		APP_QUALIFIER, searchableKeyNameIdMap[bean.DEVTRON_RESOURCE_SEARCHABLE_KEY_APP_ID], scope.AppId,
-		ENV_QUALIFIER, searchableKeyNameIdMap[bean.DEVTRON_RESOURCE_SEARCHABLE_KEY_ENV_ID], scope.EnvId,
-		CLUSTER_QUALIFIER, searchableKeyNameIdMap[bean.DEVTRON_RESOURCE_SEARCHABLE_KEY_CLUSTER_ID], scope.ClusterId,
-		GLOBAL_QUALIFIER,
-	)
-}
-func (impl *ScopedVariableRepositoryImpl) GetScopedVariableData(scope models.Scope, searchableKeyNameIdMap map[bean.DevtronResourceSearchableKeyName]int, varIds []int) ([]*VariableScope, error) {
-	var variableScopes []*VariableScope
-	query := impl.dbConnection.Model(&variableScopes).
-		Where("active = ?", true)
-
-	//Enterprise only
-	query = impl.addScopeWhereClause(query, scope, searchableKeyNameIdMap)
-
-	if len(varIds) > 0 {
-		query = query.Where("variable_definition_id IN (?)", pg.In(varIds))
-	}
-
-	err := query.Select()
-	if err != nil {
-		return nil, err
-	}
-	return variableScopes, nil
-}
-=======
->>>>>>> a4bbeca9
 
 func (impl *ScopedVariableRepositoryImpl) GetDataForScopeIds(scopeIds []int) ([]*VariableData, error) {
 	var variableData []*VariableData
