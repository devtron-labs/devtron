--- conflicted
+++ resolved
@@ -43,29 +43,6 @@
 	sql.AuditLog
 }
 
-<<<<<<< HEAD
-type Qualifier int
-
-const (
-	APP_AND_ENV_QUALIFIER Qualifier = 1
-	APP_QUALIFIER         Qualifier = 2
-	ENV_QUALIFIER         Qualifier = 3
-	CLUSTER_QUALIFIER     Qualifier = 4
-	GLOBAL_QUALIFIER      Qualifier = 5
-)
-
-var CompoundQualifiers = []Qualifier{APP_AND_ENV_QUALIFIER}
-
-func GetNumOfChildQualifiers(qualifier Qualifier) int {
-	switch qualifier {
-	case APP_AND_ENV_QUALIFIER:
-		return 1
-	}
-	return 0
-}
-
-=======
->>>>>>> a4bbeca9
 func CreateFromDefinition(definition models.Definition, auditLog sql.AuditLog) *VariableDefinition {
 	varDefinition := &VariableDefinition{}
 	varDefinition.Name = definition.VarName
