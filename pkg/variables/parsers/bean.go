package parsers

import (
	"github.com/devtron-labs/devtron/pkg/variables/models"
	"golang.org/x/exp/slices"
)

const InvalidTemplate = "invalid-template"
const VariableParsingFailed = "variable-parsing-failed"
const UnknownVariableFound = "unknown-variable-found"

const UnknownVariableErrorMsg = "unknown variables found, %s"

type VariableTemplateType int

const (
	StringVariableTemplate VariableTemplateType = 0
	JsonVariableTemplate                        = 1
)

const DefaultVariableTemplate = JsonVariableTemplate

type VariableParserRequest struct {
	TemplateType           VariableTemplateType
	Template               string
	Variables              []*models.ScopedVariableData
	IgnoreUnknownVariables bool
}

func (request VariableParserRequest) GetEmptyResponse() VariableParserResponse {
	return VariableParserResponse{
		Request:          request,
		ResolvedTemplate: request.Template,
	}
}

<<<<<<< HEAD
=======
func CreateParserRequest(template string, templateType VariableTemplateType, variables []*models.ScopedVariableData, ignoreUnknownVariables bool) VariableParserRequest {
	return VariableParserRequest{
		TemplateType:           templateType,
		Template:               template,
		Variables:              variables,
		IgnoreUnknownVariables: ignoreUnknownVariables,
	}
}

>>>>>>> 84b39118
type VariableParserResponse struct {
	Request          VariableParserRequest
	ResolvedTemplate string
	Error            error
	DetailedError    string
}

func (request VariableParserRequest) GetValuesMap() map[string]string {
	variablesMap := make(map[string]string)
	variables := request.Variables
	for _, variable := range variables {
		variablesMap[variable.VariableName] = variable.VariableValue.StringValue()
	}
	return variablesMap
}

func (request VariableParserRequest) GetOriginalValuesMap() map[string]interface{} {
	var variableToValue = make(map[string]interface{}, 0)
	for _, variable := range request.Variables {
		variableToValue[variable.VariableName] = variable.VariableValue.Value
	}
	return variableToValue
}

func GetScopedVarData(varData map[string]string, nameToIsSensitive map[string]bool, isSuperAdmin bool) []*models.ScopedVariableData {
	scopedVarData := make([]*models.ScopedVariableData, 0)
	for key, value := range varData {

		finalValue := value
		if !isSuperAdmin && nameToIsSensitive[key] {
			finalValue = models.HiddenValue
		}
		scopedVarData = append(scopedVarData, &models.ScopedVariableData{VariableName: key, VariableValue: &models.VariableValue{Value: models.GetInterfacedValue(finalValue)}})
	}
	return scopedVarData
}

func GetVariableMapForUsedVariables(scopedVariables []*models.ScopedVariableData, usedVars []string) map[string]string {
	variableMap := make(map[string]string)
	for _, variable := range scopedVariables {
		if slices.Contains(usedVars, variable.VariableName) {
			variableMap[variable.VariableName] = variable.VariableValue.StringValue()
		}
	}
	return variableMap
}<|MERGE_RESOLUTION|>--- conflicted
+++ resolved
@@ -34,8 +34,6 @@
 	}
 }
 
-<<<<<<< HEAD
-=======
 func CreateParserRequest(template string, templateType VariableTemplateType, variables []*models.ScopedVariableData, ignoreUnknownVariables bool) VariableParserRequest {
 	return VariableParserRequest{
 		TemplateType:           templateType,
@@ -45,7 +43,6 @@
 	}
 }
 
->>>>>>> 84b39118
 type VariableParserResponse struct {
 	Request          VariableParserRequest
 	ResolvedTemplate string
