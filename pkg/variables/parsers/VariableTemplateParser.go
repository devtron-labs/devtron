package parsers

import (
	"encoding/json"
	"errors"
	"fmt"
	"github.com/caarlos0/env"
	"github.com/devtron-labs/devtron/pkg/variables/utils"
	"github.com/hashicorp/hcl2/hcl"
	"github.com/hashicorp/hcl2/hcl/hclsyntax"
	_ "github.com/hashicorp/hcl2/hcl/hclsyntax"
	"github.com/zclconf/go-cty/cty"
	"github.com/zclconf/go-cty/cty/function"
	"github.com/zclconf/go-cty/cty/function/stdlib"
	ctyJson "github.com/zclconf/go-cty/cty/json"
	"go.uber.org/zap"
	"regexp"
	"strconv"
	"strings"
)

type VariableTemplateParser interface {
	ExtractVariables(template string, templateType VariableTemplateType) ([]string, error)
	//ParseTemplate(template string, values map[string]string) string
	ParseTemplate(parserRequest VariableParserRequest) VariableParserResponse
}

type VariableTemplateParserImpl struct {
	logger                       *zap.SugaredLogger
	variableTemplateParserConfig *VariableTemplateParserConfig
}

func NewVariableTemplateParserImpl(logger *zap.SugaredLogger) (*VariableTemplateParserImpl, error) {
	impl := &VariableTemplateParserImpl{logger: logger}
	cfg, err := getVariableTemplateParserConfig()
	if err != nil {
		return nil, err
	}
	impl.variableTemplateParserConfig = cfg
	return impl, nil
}

const VariableRegex = `@\{\{[a-zA-Z0-9-+/*%_\s]+\}\}`
const VariableSubRegexWithQuotes = `\"@{{([a-zA-Z0-9-+/*%_\s]+)}}\"`

type VariableTemplateParserConfig struct {
	ScopedVariableEnabled          bool `env:"SCOPED_VARIABLE_ENABLED" envDefault:"false"`
	ScopedVariableHandlePrimitives bool `env:"SCOPED_VARIABLE_HANDLE_PRIMITIVES" envDefault:"false"`
}

func getVariableTemplateParserConfig() (*VariableTemplateParserConfig, error) {
	cfg := &VariableTemplateParserConfig{}
	err := env.Parse(cfg)
	return cfg, err
}

func preProcessPlaceholder(template string, variableValueMap map[string]interface{}) string {

	re := regexp.MustCompile(VariableSubRegexWithQuotes)
	matches := re.FindAllStringSubmatch(template, -1)

	// Replace the surrounding quotes for variables whose value is known
	// and type is primitive
	for _, match := range matches {
		if len(match) == 2 {
			originalMatch := match[0]
			innerContent := match[1]
			if val, ok := variableValueMap[innerContent]; ok && utils.IsPrimitiveType(val) {
				replacement := fmt.Sprintf("@{{%s}}", innerContent)
				template = strings.Replace(template, originalMatch, replacement, 1)
			}
		}
	}
	return template
}

func (impl *VariableTemplateParserImpl) ParseTemplate(parserRequest VariableParserRequest) VariableParserResponse {

	if !impl.variableTemplateParserConfig.ScopedVariableEnabled {
		return VariableParserResponse{
			Request:          parserRequest,
			ResolvedTemplate: parserRequest.Template,
		}
	}

	if impl.variableTemplateParserConfig.ScopedVariableHandlePrimitives && parserRequest.TemplateType == JsonVariableTemplate {

		var variableToValue = make(map[string]interface{}, 0)
		for _, variable := range parserRequest.Variables {
			variableToValue[variable.VariableName] = variable.VariableValue.Value
		}
		template := preProcessPlaceholder(parserRequest.Template, variableToValue)
		request := VariableParserRequest{
			TemplateType:           StringVariableTemplate,
			Template:               template,
			Variables:              parserRequest.Variables,
			IgnoreUnknownVariables: parserRequest.IgnoreUnknownVariables,
		}
		return impl.parseTemplate(request)
	} else {
		return impl.parseTemplate(parserRequest)
	}
}

<<<<<<< HEAD
func (impl *VariableTemplateParserImpl) ExtractVariables(template string, templateType VariableTemplateType) ([]string, error) {
=======
func (impl *VariableTemplateParserImpl) ExtractVariables(template string) ([]string, error) {

>>>>>>> b73f536e
	var variables []string

	if !impl.variableTemplateParserConfig.ScopedVariableEnabled {
		return variables, nil
	}

	// preprocess existing template to comment
	template, err := impl.convertToHclCompatible(templateType, template)
	if err != nil {
		return variables, err
	}
	hclExpression, diagnostics := hclsyntax.ParseExpression([]byte(template), "", hcl.Pos{Line: 1, Column: 1, Byte: 0})
	if diagnostics.HasErrors() {
		impl.logger.Errorw("error occurred while extracting variables from template", "template", template, "error", diagnostics.Error())
		return variables, errors.New(InvalidTemplate)
	} else {
		hclVariables := hclExpression.Variables()
		variables = impl.extractVarNames(hclVariables)
	}
	impl.logger.Info("extracted variables from template", variables)
	return variables, nil
}

func (impl *VariableTemplateParserImpl) extractVarNames(hclVariables []hcl.Traversal) []string {
	var variables []string
	for _, hclVariable := range hclVariables {
		variables = append(variables, hclVariable.RootName())
	}
	return variables
}

func (impl *VariableTemplateParserImpl) parseTemplate(parserRequest VariableParserRequest) VariableParserResponse {
	template := parserRequest.Template
	response := VariableParserResponse{Request: parserRequest, ResolvedTemplate: template}
	values := parserRequest.GetValuesMap()
	templateType := parserRequest.TemplateType
	template, err := impl.convertToHclCompatible(templateType, template)
	if err != nil {
		response.Error = err
		return response
	}
	impl.logger.Debug("variable hcl template valueMap", values)
	hclExpression, diagnostics := hclsyntax.ParseExpression([]byte(template), "", hcl.Pos{Line: 1, Column: 1, Byte: 0})
	containsError := impl.checkAndUpdateDiagnosticError(diagnostics, template, &response, InvalidTemplate)
	if containsError {
		return response
	}
	updatedHclExpression, template, containsError := impl.checkForDefaultedVariables(parserRequest, hclExpression.Variables(), template, &response)
	if containsError {
		return response
	}
	if updatedHclExpression != nil {
		hclExpression = updatedHclExpression
	}

	hclVarValues := impl.getHclVarValues(values)
	opValue, diagnostics := hclExpression.Value(&hcl.EvalContext{
		Variables: hclVarValues,
		Functions: impl.getDefaultMappedFunc(),
	})
	containsError = impl.checkAndUpdateDiagnosticError(diagnostics, template, &response, VariableParsingFailed)
	if containsError {
		return response
	}
	output, err := impl.extractResolvedTemplate(templateType, opValue)
	if err != nil {
		output = template
	}
	response.ResolvedTemplate = output
	return response
}

func (impl *VariableTemplateParserImpl) checkForDefaultedVariables(parserRequest VariableParserRequest, variables []hcl.Traversal, template string, response *VariableParserResponse) (hclsyntax.Expression, string, bool) {
	var hclExpression hclsyntax.Expression
	var diagnostics hcl.Diagnostics
	valuesMap := parserRequest.GetValuesMap()
	defaultedVars := impl.getDefaultedVariables(variables, valuesMap)
	ignoreDefaultedVariables := parserRequest.IgnoreUnknownVariables
	if len(defaultedVars) > 0 {
		if ignoreDefaultedVariables {
			template = impl.ignoreDefaultedVars(template, defaultedVars)
			hclExpression, diagnostics = hclsyntax.ParseExpression([]byte(template), "", hcl.Pos{Line: 1, Column: 1, Byte: 0})
			hasErrors := impl.checkAndUpdateDiagnosticError(diagnostics, template, response, InvalidTemplate)
			if hasErrors {
				return nil, template, true
			}
		} else {
			impl.logger.Errorw("error occurred while parsing template, unknown variables found", "defaultedVars", defaultedVars)
			response.Error = errors.New(UnknownVariableFound)
			defaultsVarNames := impl.extractVarNames(defaultedVars)
			response.DetailedError = fmt.Sprintf(UnknownVariableErrorMsg, strings.Join(defaultsVarNames, ","))
			return nil, template, true
		}
	}
	return hclExpression, template, false
}

func (impl *VariableTemplateParserImpl) extractResolvedTemplate(templateType VariableTemplateType, opValue cty.Value) (string, error) {
	var output string
	if templateType == StringVariableTemplate {
		opValueMap := opValue.AsValueMap()
		rootValue := opValueMap["root"]
		output = rootValue.AsString()
	} else {
		simpleJSONValue := ctyJson.SimpleJSONValue{Value: opValue}
		marshalJSON, err := simpleJSONValue.MarshalJSON()
		if err == nil {
			output = string(marshalJSON)
		} else {
			impl.logger.Errorw("error occurred while marshalling json value of parsed template", "err", err)
			return "", err
		}
	}
	return output, nil
}

func (impl *VariableTemplateParserImpl) checkAndUpdateDiagnosticError(diagnostics hcl.Diagnostics, template string, response *VariableParserResponse, errMsg string) bool {
	if !diagnostics.HasErrors() {
		return false
	}
	detailedError := diagnostics.Error()
	impl.logger.Errorw("error occurred while extracting variables from template", "template", template, "error", detailedError)
	response.Error = errors.New(errMsg)
	response.DetailedError = detailedError
	return true
}

//func (impl *VariableTemplateParserImpl) ParseTemplate(template string, values map[string]string) string {
//	//TODO KB: in case of yaml, need to convert it into JSON structure
//	output := template
//	template, _ = impl.convertToHclCompatible(JsonVariableTemplate, template)
//	ignoreDefaultedVariables := true
//	impl.logger.Debug("variable hcl template valueMap", values)
//	//TODO KB: need to check for variables whose value is not present in values map, throw error or ignore variable
//	hclExpression, diagnostics := hclsyntax.ParseExpression([]byte(template), "", hcl.Pos{Line: 1, Column: 1, Byte: 0})
//	if !diagnostics.HasErrors() {
//		hclVariables := hclExpression.Variables()
//		//variables := impl.extractVarNames(hclVariables)
//		hclVarValues := impl.getHclVarValues(values)
//		defaultedVars := impl.getDefaultedVariables(hclVariables, values)
//		if len(defaultedVars) > 0 && ignoreDefaultedVariables {
//			template = impl.ignoreDefaultedVars(template, defaultedVars)
//			hclExpression, diagnostics = hclsyntax.ParseExpression([]byte(template), "", hcl.Pos{Line: 1, Column: 1, Byte: 0})
//			if diagnostics.HasErrors() {
//				//TODO KB: throw error with proper variable names creating problem
//			}
//		}
//		opValue, valueDiagnostics := hclExpression.Value(&hcl.EvalContext{
//			Variables: hclVarValues,
//			Functions: impl.getDefaultMappedFunc(),
//		})
//		if !valueDiagnostics.HasErrors() {
//			//opValueMap := opValue.AsValueMap()
//			//rootValue := opValueMap["root"]
//			//output = rootValue.AsString()
//			simpleJSONValue := ctyJson.SimpleJSONValue{Value: opValue}
//			marshalJSON, err := simpleJSONValue.MarshalJSON()
//			if err == nil {
//				output = string(marshalJSON)
//			}
//		}
//	} else {
//		//TODO KB: handle this case
//	}
//	return output
//}

func (impl *VariableTemplateParserImpl) getDefaultMappedFunc() map[string]function.Function {
	return map[string]function.Function{
		"upper":  stdlib.UpperFunc,
		"toInt":  stdlib.IntFunc,
		"toBool": ParseBoolFunc,
	}
}

func (impl *VariableTemplateParserImpl) convertToHclCompatible(templateType VariableTemplateType, template string) (string, error) {
	if templateType == StringVariableTemplate {
		jsonStringify, err := json.Marshal(template)
		if err != nil {
			impl.logger.Errorw("error occurred while marshalling template, but continuing with the template", "err", err, "templateType", templateType, "template", template)
			//return "", errors.New(InvalidTemplate)
		} else {
			template = string(jsonStringify)
		}
		template = fmt.Sprintf(`{"root":%s}`, template)
	}
	template = impl.diluteExistingHclVars(template, "\\$", "$")
	template = impl.diluteExistingHclVars(template, "%", "%")
	return impl.convertToHclExpression(template), nil
}

func (impl *VariableTemplateParserImpl) diluteExistingHclVars(template string, templateControlKeyword string, replaceKeyword string) string {
	hclVarRegex := regexp.MustCompile(templateControlKeyword + `\{`)
	indexesData := hclVarRegex.FindAllIndex([]byte(template), -1)
	var strBuilder strings.Builder
	strBuilder.Grow(len(template))
	currentIndex := 0
	for _, datum := range indexesData {
		startIndex := datum[0]
		endIndex := datum[1]
		strBuilder.WriteString(template[currentIndex:startIndex] + replaceKeyword + template[startIndex:endIndex])
		currentIndex = endIndex
	}
	if currentIndex <= len(template) {
		strBuilder.WriteString(template[currentIndex:])
	}
	output := strBuilder.String()
	return output
}

func (impl *VariableTemplateParserImpl) convertToHclExpression(template string) string {

	var devtronRegexCompiledPattern = regexp.MustCompile(VariableRegex) //TODO KB: add support of Braces () also
	indexesData := devtronRegexCompiledPattern.FindAllIndex([]byte(template), -1)
	var strBuilder strings.Builder
	strBuilder.Grow(len(template))
	currentIndex := 0
	for _, datum := range indexesData {
		startIndex := datum[0]
		endIndex := datum[1]
		strBuilder.WriteString(template[currentIndex:startIndex])
		initQuoteAdded := false
		if startIndex > 0 && template[startIndex-1] == '"' { // if quotes are already present then ignore
			strBuilder.WriteString("$")
		} else {
			initQuoteAdded = true
			strBuilder.WriteString("$")
			//strBuilder.WriteString("\"$")
		}
		strBuilder.WriteString(template[startIndex+2 : endIndex-1])
		if initQuoteAdded { // adding closing quote
			//strBuilder.WriteString("\"")
		}
		currentIndex = endIndex
	}
	if currentIndex <= len(template) {
		strBuilder.WriteString(template[currentIndex:])
	}
	output := strBuilder.String()
	return output
}

func (impl *VariableTemplateParserImpl) getHclVarValues(values map[string]string) map[string]cty.Value {
	variables := map[string]cty.Value{}
	for varName, varValue := range values {
		variables[varName] = cty.StringVal(varValue)
	}
	return variables
}

func (impl *VariableTemplateParserImpl) getDefaultedVariables(variables []hcl.Traversal, varValues map[string]string) []hcl.Traversal {
	var defaultedVars []hcl.Traversal
	for _, traversal := range variables {
		if _, ok := varValues[traversal.RootName()]; !ok {
			defaultedVars = append(defaultedVars, traversal)
		}
	}
	return defaultedVars
}

func (impl *VariableTemplateParserImpl) ignoreDefaultedVars(template string, hclVars []hcl.Traversal) string {
	var processedDtBuilder strings.Builder
	impl.logger.Info("ignoring defaulted vars", "vars", hclVars)
	maxSize := len(template) + len(hclVars)
	processedDtBuilder.Grow(maxSize)
	currentIndex := 0
	for _, hclVar := range hclVars {
		startIndex := hclVar.SourceRange().Start.Column
		endIndex := hclVar.SourceRange().End.Column
		startIndex = impl.getVarStartIndex(template, startIndex-1)
		if startIndex == -1 {
			continue
		}
		endIndex = impl.getVarEndIndex(template, endIndex-1)
		if endIndex == -1 {
			continue
		}
		processedDtBuilder.WriteString(template[currentIndex:startIndex] + "@{" + template[startIndex+1:endIndex] + "}")
		currentIndex = endIndex
	}
	if currentIndex <= maxSize {
		processedDtBuilder.WriteString(template[currentIndex:])
	}
	return processedDtBuilder.String()
}

func (impl *VariableTemplateParserImpl) getVarStartIndex(template string, startIndex int) int {
	currentIndex := startIndex - 1
	for ; currentIndex > 0; currentIndex-- {
		//fmt.Println("value", string(template[currentIndex]))
		if template[currentIndex] == '{' && template[currentIndex-1] == '$' {
			return currentIndex - 1
		}
	}
	return -1
}

func (impl *VariableTemplateParserImpl) getVarEndIndex(template string, endIndex int) int {
	currentIndex := endIndex
	for ; currentIndex < len(template); currentIndex++ {
		//fmt.Println("value", string(template[currentIndex]))
		if template[currentIndex] == '}' {
			return currentIndex
		}
	}
	return -1
}

var ParseBoolFunc = function.New(&function.Spec{
	Description: `convert to bool value`,
	Params: []function.Parameter{
		{
			Name:             "val",
			Type:             cty.String,
			AllowDynamicType: true,
			AllowMarked:      true,
		},
	},
	Type:         function.StaticReturnType(cty.Bool),
	RefineResult: refineNonNull,
	Impl: func(args []cty.Value, retType cty.Type) (cty.Value, error) {
		boolVal, err := strconv.ParseBool(args[0].AsString())
		return cty.BoolVal(boolVal), err
	},
})

func refineNonNull(b *cty.RefinementBuilder) *cty.RefinementBuilder {
	return b.NotNull()
}<|MERGE_RESOLUTION|>--- conflicted
+++ resolved
@@ -102,12 +102,7 @@
 	}
 }
 
-<<<<<<< HEAD
 func (impl *VariableTemplateParserImpl) ExtractVariables(template string, templateType VariableTemplateType) ([]string, error) {
-=======
-func (impl *VariableTemplateParserImpl) ExtractVariables(template string) ([]string, error) {
-
->>>>>>> b73f536e
 	var variables []string
 
 	if !impl.variableTemplateParserConfig.ScopedVariableEnabled {
