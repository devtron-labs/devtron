package parsers

import (
	"encoding/json"
	"errors"
	"fmt"
	"github.com/caarlos0/env"
	"github.com/devtron-labs/devtron/pkg/variables/utils"
	"github.com/hashicorp/hcl2/hcl"
	"github.com/hashicorp/hcl2/hcl/hclsyntax"
	_ "github.com/hashicorp/hcl2/hcl/hclsyntax"
	"github.com/zclconf/go-cty/cty"
	"github.com/zclconf/go-cty/cty/function"
	"github.com/zclconf/go-cty/cty/function/stdlib"
	ctyJson "github.com/zclconf/go-cty/cty/json"
	"go.uber.org/zap"
	"regexp"
	"strconv"
	"strings"
)

type VariableTemplateParser interface {
	ExtractVariables(template string, templateType VariableTemplateType) ([]string, error)
	//ParseTemplate(template string, values map[string]string) string
	ParseTemplate(parserRequest VariableParserRequest) VariableParserResponse
}

type VariableTemplateParserImpl struct {
	logger                       *zap.SugaredLogger
	variableTemplateParserConfig *VariableTemplateParserConfig
}

func NewVariableTemplateParserImpl(logger *zap.SugaredLogger) (*VariableTemplateParserImpl, error) {
	impl := &VariableTemplateParserImpl{logger: logger}
	cfg, err := getVariableTemplateParserConfig()
	if err != nil {
		return nil, err
	}
	impl.variableTemplateParserConfig = cfg
	return impl, nil
}

type VariableTemplateParserConfig struct {
	ScopedVariableEnabled          bool   `env:"SCOPED_VARIABLE_ENABLED" envDefault:"false"`
	ScopedVariableHandlePrimitives bool   `env:"SCOPED_VARIABLE_HANDLE_PRIMITIVES" envDefault:"false"`
	VariableExpressionRegex        string `env:"VARIABLE_EXPRESSION_REGEX" envDefault:"@{{([^}]+)}}"`
}

func (cfg VariableTemplateParserConfig) isScopedVariablesDisabled() bool {
	return !cfg.ScopedVariableEnabled
}

func getVariableTemplateParserConfig() (*VariableTemplateParserConfig, error) {
	cfg := &VariableTemplateParserConfig{}
	err := env.Parse(cfg)
	return cfg, err
}

func getRegexSubMatches(regex string, input string) [][]string {
	re := regexp.MustCompile(regex)
	matches := re.FindAllStringSubmatch(input, -1)
	return matches
}

const quote = "\""
const escapedQuote = `\\"`

func (impl *VariableTemplateParserImpl) preProcessPlaceholder(template string, variableValueMap map[string]interface{}) string {

	variableSubRegexWithQuotes := quote + impl.variableTemplateParserConfig.VariableExpressionRegex + quote
	variableSubRegexWithEscapedQuotes := escapedQuote + impl.variableTemplateParserConfig.VariableExpressionRegex + escapedQuote

	matches := getRegexSubMatches(variableSubRegexWithQuotes, template)
	matches = append(matches, getRegexSubMatches(variableSubRegexWithEscapedQuotes, template)...)

	// Replace the surrounding quotes for variables whose value is known
	// and type is primitive
	for _, match := range matches {
		if len(match) == 2 {
			originalMatch := match[0]
			innerContent := match[1]
			if val, ok := variableValueMap[innerContent]; ok && utils.IsPrimitiveType(val) {
				replacement := fmt.Sprintf("@{{%s}}", innerContent)
				template = strings.Replace(template, originalMatch, replacement, 1)
			}
		}
	}
	return template
}

func (impl *VariableTemplateParserImpl) ParseTemplate(parserRequest VariableParserRequest) VariableParserResponse {

<<<<<<< HEAD
	//if impl.variableTemplateParserConfig.isScopedVariablesDisabled() {
	//	return parserRequest.GetEmptyResponse()
	//}
	request := parserRequest
	if impl.handlePrimitivesForJson(parserRequest) {
		variableToValue := parserRequest.GetOriginalValuesMap()
		template := impl.preProcessPlaceholder(parserRequest.Template, variableToValue)

		//overriding request to handle primitives in json request
		request.TemplateType = StringVariableTemplate
		request.Template = template
	}
=======
	if impl.variableTemplateParserConfig.isScopedVariablesDisabled() {
		return parserRequest.GetEmptyResponse()
	}
	request := parserRequest
	if impl.handlePrimitivesForJson(parserRequest) {
		variableToValue := parserRequest.GetOriginalValuesMap()
		template := impl.preProcessPlaceholder(parserRequest.Template, variableToValue)

		//overriding request to handle primitives in json request
		request.TemplateType = StringVariableTemplate
		request.Template = template
	}
>>>>>>> 67e823a6
	return impl.parseTemplate(request)
}

func (impl *VariableTemplateParserImpl) handlePrimitivesForJson(parserRequest VariableParserRequest) bool {
	return impl.variableTemplateParserConfig.ScopedVariableHandlePrimitives && parserRequest.TemplateType == JsonVariableTemplate
}

func (impl *VariableTemplateParserImpl) ExtractVariables(template string, templateType VariableTemplateType) ([]string, error) {
	var variables []string

	//if !impl.variableTemplateParserConfig.ScopedVariableEnabled {
	//	return variables, nil
	//}

	// preprocess existing template to comment
	template, err := impl.convertToHclCompatible(templateType, template)
	if err != nil {
		return variables, err
	}
	hclExpression, diagnostics := hclsyntax.ParseExpression([]byte(template), "", hcl.Pos{Line: 1, Column: 1, Byte: 0})
	if diagnostics.HasErrors() {
		impl.logger.Errorw("error occurred while extracting variables from template", "template", template, "error", diagnostics.Error())
		return variables, errors.New(InvalidTemplate)
	} else {
		hclVariables := hclExpression.Variables()
		variables = impl.extractVarNames(hclVariables)
	}
	impl.logger.Info("extracted variables from template", variables)
	return variables, nil
}

func (impl *VariableTemplateParserImpl) extractVarNames(hclVariables []hcl.Traversal) []string {
	var variables []string
	for _, hclVariable := range hclVariables {
		variables = append(variables, hclVariable.RootName())
	}
	return variables
}

func (impl *VariableTemplateParserImpl) parseTemplate(parserRequest VariableParserRequest) VariableParserResponse {
	template := parserRequest.Template
	response := VariableParserResponse{Request: parserRequest, ResolvedTemplate: template}
	values := parserRequest.GetValuesMap()
	templateType := parserRequest.TemplateType
	template, err := impl.convertToHclCompatible(templateType, template)
	if err != nil {
		response.Error = err
		return response
	}
	impl.logger.Debug("variable hcl template valueMap", values)
	hclExpression, diagnostics := hclsyntax.ParseExpression([]byte(template), "", hcl.Pos{Line: 1, Column: 1, Byte: 0})
	containsError := impl.checkAndUpdateDiagnosticError(diagnostics, template, &response, InvalidTemplate)
	if containsError {
		return response
	}
	updatedHclExpression, template, containsError := impl.checkForDefaultedVariables(parserRequest, hclExpression.Variables(), template, &response)
	if containsError {
		return response
	}
	if updatedHclExpression != nil {
		hclExpression = updatedHclExpression
	}

	hclVarValues := impl.getHclVarValues(values)
	opValue, diagnostics := hclExpression.Value(&hcl.EvalContext{
		Variables: hclVarValues,
		Functions: impl.getDefaultMappedFunc(),
	})
	containsError = impl.checkAndUpdateDiagnosticError(diagnostics, template, &response, VariableParsingFailed)
	if containsError {
		return response
	}
	output, err := impl.extractResolvedTemplate(templateType, opValue)
	if err != nil {
		output = template
	}
	response.ResolvedTemplate = output
	return response
}

func (impl *VariableTemplateParserImpl) checkForDefaultedVariables(parserRequest VariableParserRequest, variables []hcl.Traversal, template string, response *VariableParserResponse) (hclsyntax.Expression, string, bool) {
	var hclExpression hclsyntax.Expression
	var diagnostics hcl.Diagnostics
	valuesMap := parserRequest.GetValuesMap()
	defaultedVars := impl.getDefaultedVariables(variables, valuesMap)
	ignoreDefaultedVariables := parserRequest.IgnoreUnknownVariables
	if len(defaultedVars) > 0 {
		if ignoreDefaultedVariables {
			template = impl.ignoreDefaultedVars(template, defaultedVars)
			hclExpression, diagnostics = hclsyntax.ParseExpression([]byte(template), "", hcl.Pos{Line: 1, Column: 1, Byte: 0})
			hasErrors := impl.checkAndUpdateDiagnosticError(diagnostics, template, response, InvalidTemplate)
			if hasErrors {
				return nil, template, true
			}
		} else {
			impl.logger.Errorw("error occurred while parsing template, unknown variables found", "defaultedVars", defaultedVars)
			response.Error = errors.New(UnknownVariableFound)
			defaultsVarNames := impl.extractVarNames(defaultedVars)
			response.DetailedError = fmt.Sprintf(UnknownVariableErrorMsg, strings.Join(defaultsVarNames, ","))
			return nil, template, true
		}
	}
	return hclExpression, template, false
}

func (impl *VariableTemplateParserImpl) extractResolvedTemplate(templateType VariableTemplateType, opValue cty.Value) (string, error) {
	var output string
	if templateType == StringVariableTemplate {
		opValueMap := opValue.AsValueMap()
		rootValue := opValueMap["root"]
		output = rootValue.AsString()
	} else {
		simpleJSONValue := ctyJson.SimpleJSONValue{Value: opValue}
		marshalJSON, err := simpleJSONValue.MarshalJSON()
		if err == nil {
			output = string(marshalJSON)
		} else {
			impl.logger.Errorw("error occurred while marshalling json value of parsed template", "err", err)
			return "", err
		}
	}
	return output, nil
}

func (impl *VariableTemplateParserImpl) checkAndUpdateDiagnosticError(diagnostics hcl.Diagnostics, template string, response *VariableParserResponse, errMsg string) bool {
	if !diagnostics.HasErrors() {
		return false
	}
	detailedError := diagnostics.Error()
	impl.logger.Errorw("error occurred while extracting variables from template", "template", template, "error", detailedError)
	response.Error = errors.New(errMsg)
	response.DetailedError = detailedError
	return true
}

//func (impl *VariableTemplateParserImpl) ParseTemplate(template string, values map[string]string) string {
//	//TODO KB: in case of yaml, need to convert it into JSON structure
//	output := template
//	template, _ = impl.convertToHclCompatible(JsonVariableTemplate, template)
//	ignoreDefaultedVariables := true
//	impl.logger.Debug("variable hcl template valueMap", values)
//	//TODO KB: need to check for variables whose value is not present in values map, throw error or ignore variable
//	hclExpression, diagnostics := hclsyntax.ParseExpression([]byte(template), "", hcl.Pos{Line: 1, Column: 1, Byte: 0})
//	if !diagnostics.HasErrors() {
//		hclVariables := hclExpression.Variables()
//		//variables := impl.extractVarNames(hclVariables)
//		hclVarValues := impl.getHclVarValues(values)
//		defaultedVars := impl.getDefaultedVariables(hclVariables, values)
//		if len(defaultedVars) > 0 && ignoreDefaultedVariables {
//			template = impl.ignoreDefaultedVars(template, defaultedVars)
//			hclExpression, diagnostics = hclsyntax.ParseExpression([]byte(template), "", hcl.Pos{Line: 1, Column: 1, Byte: 0})
//			if diagnostics.HasErrors() {
//				//TODO KB: throw error with proper variable names creating problem
//			}
//		}
//		opValue, valueDiagnostics := hclExpression.Value(&hcl.EvalContext{
//			Variables: hclVarValues,
//			Functions: impl.getDefaultMappedFunc(),
//		})
//		if !valueDiagnostics.HasErrors() {
//			//opValueMap := opValue.AsValueMap()
//			//rootValue := opValueMap["root"]
//			//output = rootValue.AsString()
//			simpleJSONValue := ctyJson.SimpleJSONValue{Value: opValue}
//			marshalJSON, err := simpleJSONValue.MarshalJSON()
//			if err == nil {
//				output = string(marshalJSON)
//			}
//		}
//	} else {
//		//TODO KB: handle this case
//	}
//	return output
//}

func (impl *VariableTemplateParserImpl) getDefaultMappedFunc() map[string]function.Function {
	return map[string]function.Function{
		"upper":  stdlib.UpperFunc,
		"toInt":  stdlib.IntFunc,
		"toBool": ParseBoolFunc,
		"split":  stdlib.SplitFunc,
	}
}

func (impl *VariableTemplateParserImpl) convertToHclCompatible(templateType VariableTemplateType, template string) (string, error) {
	if templateType == StringVariableTemplate {
		jsonStringify, err := json.Marshal(template)
		if err != nil {
			impl.logger.Errorw("error occurred while marshalling template, but continuing with the template", "err", err, "templateType", templateType, "template", template)
			//return "", errors.New(InvalidTemplate)
		} else {
			template = string(jsonStringify)
		}
		template = fmt.Sprintf(`{"root":%s}`, template)
	}
	template = impl.diluteExistingHclVars(template, "\\$", "$")
	template = impl.diluteExistingHclVars(template, "%", "%")
	return impl.convertToHclExpression(template), nil
}

func (impl *VariableTemplateParserImpl) diluteExistingHclVars(template string, templateControlKeyword string, replaceKeyword string) string {
	hclVarRegex := regexp.MustCompile(templateControlKeyword + `\{`)
	indexesData := hclVarRegex.FindAllIndex([]byte(template), -1)
	var strBuilder strings.Builder
	strBuilder.Grow(len(template))
	currentIndex := 0
	for _, datum := range indexesData {
		startIndex := datum[0]
		endIndex := datum[1]
		strBuilder.WriteString(template[currentIndex:startIndex] + replaceKeyword + template[startIndex:endIndex])
		currentIndex = endIndex
	}
	if currentIndex <= len(template) {
		strBuilder.WriteString(template[currentIndex:])
	}
	output := strBuilder.String()
	return output
}

func (impl *VariableTemplateParserImpl) convertToHclExpression(template string) string {

	var devtronRegexCompiledPattern = regexp.MustCompile(impl.variableTemplateParserConfig.VariableExpressionRegex)
	indexesData := devtronRegexCompiledPattern.FindAllIndex([]byte(template), -1)
	var strBuilder strings.Builder
	strBuilder.Grow(len(template))
	currentIndex := 0
	for _, datum := range indexesData {
		startIndex := datum[0]
		endIndex := datum[1]
		strBuilder.WriteString(template[currentIndex:startIndex])
		initQuoteAdded := false
		if startIndex > 0 && template[startIndex-1] == '"' { // if quotes are already present then ignore
			strBuilder.WriteString("$")
		} else {
			initQuoteAdded = true
			strBuilder.WriteString("$")
			//strBuilder.WriteString("\"$")
		}
		strBuilder.WriteString(template[startIndex+2 : endIndex-1])
		if initQuoteAdded { // adding closing quote
			//strBuilder.WriteString("\"")
		}
		currentIndex = endIndex
	}
	if currentIndex <= len(template) {
		strBuilder.WriteString(template[currentIndex:])
	}
	output := strBuilder.String()
	return output
}

func (impl *VariableTemplateParserImpl) getHclVarValues(values map[string]string) map[string]cty.Value {
	variables := map[string]cty.Value{}
	for varName, varValue := range values {
		variables[varName] = cty.StringVal(varValue)
	}
	return variables
}

func (impl *VariableTemplateParserImpl) getDefaultedVariables(variables []hcl.Traversal, varValues map[string]string) []hcl.Traversal {
	var defaultedVars []hcl.Traversal
	for _, traversal := range variables {
		if _, ok := varValues[traversal.RootName()]; !ok {
			defaultedVars = append(defaultedVars, traversal)
		}
	}
	return defaultedVars
}

func (impl *VariableTemplateParserImpl) ignoreDefaultedVars(template string, hclVars []hcl.Traversal) string {
	var processedDtBuilder strings.Builder
	impl.logger.Info("ignoring defaulted vars", "vars", hclVars)
	maxSize := len(template) + len(hclVars)
	processedDtBuilder.Grow(maxSize)
	currentIndex := 0
	for _, hclVar := range hclVars {
		startIndex := hclVar.SourceRange().Start.Column
		endIndex := hclVar.SourceRange().End.Column
		startIndex = impl.getVarStartIndex(template, startIndex-1)
		if startIndex == -1 {
			continue
		}
		endIndex = impl.getVarEndIndex(template, endIndex-1)
		if endIndex == -1 {
			continue
		}
		processedDtBuilder.WriteString(template[currentIndex:startIndex] + "@{" + template[startIndex+1:endIndex] + "}")
		currentIndex = endIndex
	}
	if currentIndex <= maxSize {
		processedDtBuilder.WriteString(template[currentIndex:])
	}
	return processedDtBuilder.String()
}

func (impl *VariableTemplateParserImpl) getVarStartIndex(template string, startIndex int) int {
	currentIndex := startIndex - 1
	for ; currentIndex > 0; currentIndex-- {
		//fmt.Println("value", string(template[currentIndex]))
		if template[currentIndex] == '{' && template[currentIndex-1] == '$' {
			return currentIndex - 1
		}
	}
	return -1
}

func (impl *VariableTemplateParserImpl) getVarEndIndex(template string, endIndex int) int {
	currentIndex := endIndex
	for ; currentIndex < len(template); currentIndex++ {
		//fmt.Println("value", string(template[currentIndex]))
		if template[currentIndex] == '}' {
			return currentIndex
		}
	}
	return -1
}

var ParseBoolFunc = function.New(&function.Spec{
	Description: `convert to bool value`,
	Params: []function.Parameter{
		{
			Name:             "val",
			Type:             cty.String,
			AllowDynamicType: true,
			AllowMarked:      true,
		},
	},
	Type:         function.StaticReturnType(cty.Bool),
	RefineResult: refineNonNull,
	Impl: func(args []cty.Value, retType cty.Type) (cty.Value, error) {
		boolVal, err := strconv.ParseBool(args[0].AsString())
		return cty.BoolVal(boolVal), err
	},
})

func refineNonNull(b *cty.RefinementBuilder) *cty.RefinementBuilder {
	return b.NotNull()
}<|MERGE_RESOLUTION|>--- conflicted
+++ resolved
@@ -90,10 +90,9 @@
 
 func (impl *VariableTemplateParserImpl) ParseTemplate(parserRequest VariableParserRequest) VariableParserResponse {
 
-<<<<<<< HEAD
-	//if impl.variableTemplateParserConfig.isScopedVariablesDisabled() {
-	//	return parserRequest.GetEmptyResponse()
-	//}
+	if impl.variableTemplateParserConfig.isScopedVariablesDisabled() {
+		return parserRequest.GetEmptyResponse()
+	}
 	request := parserRequest
 	if impl.handlePrimitivesForJson(parserRequest) {
 		variableToValue := parserRequest.GetOriginalValuesMap()
@@ -103,20 +102,6 @@
 		request.TemplateType = StringVariableTemplate
 		request.Template = template
 	}
-=======
-	if impl.variableTemplateParserConfig.isScopedVariablesDisabled() {
-		return parserRequest.GetEmptyResponse()
-	}
-	request := parserRequest
-	if impl.handlePrimitivesForJson(parserRequest) {
-		variableToValue := parserRequest.GetOriginalValuesMap()
-		template := impl.preProcessPlaceholder(parserRequest.Template, variableToValue)
-
-		//overriding request to handle primitives in json request
-		request.TemplateType = StringVariableTemplate
-		request.Template = template
-	}
->>>>>>> 67e823a6
 	return impl.parseTemplate(request)
 }
 
@@ -127,9 +112,9 @@
 func (impl *VariableTemplateParserImpl) ExtractVariables(template string, templateType VariableTemplateType) ([]string, error) {
 	var variables []string
 
-	//if !impl.variableTemplateParserConfig.ScopedVariableEnabled {
-	//	return variables, nil
-	//}
+	if !impl.variableTemplateParserConfig.ScopedVariableEnabled {
+		return variables, nil
+	}
 
 	// preprocess existing template to comment
 	template, err := impl.convertToHclCompatible(templateType, template)
