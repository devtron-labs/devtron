--- conflicted
+++ resolved
@@ -10,6 +10,7 @@
 	"github.com/devtron-labs/devtron/internal/util"
 	bean3 "github.com/devtron-labs/devtron/pkg/bean"
 	chartService "github.com/devtron-labs/devtron/pkg/chart"
+	repository4 "github.com/devtron-labs/devtron/pkg/cluster/environment/repository"
 	"github.com/devtron-labs/devtron/pkg/configDiff/adaptor"
 	bean2 "github.com/devtron-labs/devtron/pkg/configDiff/bean"
 	"github.com/devtron-labs/devtron/pkg/configDiff/helper"
@@ -17,11 +18,7 @@
 	"github.com/devtron-labs/devtron/pkg/deployment/manifest/configMapAndSecret"
 	read2 "github.com/devtron-labs/devtron/pkg/deployment/manifest/configMapAndSecret/read"
 	"github.com/devtron-labs/devtron/pkg/deployment/manifest/deploymentTemplate/chartRef"
-<<<<<<< HEAD
-	"github.com/devtron-labs/devtron/pkg/environment/repository"
-=======
 	"github.com/devtron-labs/devtron/pkg/deployment/manifest/deploymentTemplate/read"
->>>>>>> 1a119046
 	"github.com/devtron-labs/devtron/pkg/generateManifest"
 	"github.com/devtron-labs/devtron/pkg/pipeline"
 	"github.com/devtron-labs/devtron/pkg/pipeline/adapter"
@@ -48,7 +45,7 @@
 	logger                               *zap.SugaredLogger
 	configMapService                     pipeline.ConfigMapService
 	appRepository                        appRepository.AppRepository
-	environmentRepository                repository.EnvironmentRepository
+	environmentRepository                repository4.EnvironmentRepository
 	chartService                         chartService.ChartService
 	deploymentTemplateService            generateManifest.DeploymentTemplateService
 	deploymentTemplateHistoryRepository  repository3.DeploymentTemplateHistoryRepository
@@ -67,7 +64,7 @@
 func NewDeploymentConfigurationServiceImpl(logger *zap.SugaredLogger,
 	configMapService pipeline.ConfigMapService,
 	appRepository appRepository.AppRepository,
-	environmentRepository repository.EnvironmentRepository,
+	environmentRepository repository4.EnvironmentRepository,
 	chartService chartService.ChartService,
 	deploymentTemplateService generateManifest.DeploymentTemplateService,
 	deploymentTemplateHistoryRepository repository3.DeploymentTemplateHistoryRepository,
