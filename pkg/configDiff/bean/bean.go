package bean

import "C"
import (
	"encoding/json"
	"fmt"
	"github.com/devtron-labs/devtron/internal/sql/models"
	"github.com/devtron-labs/devtron/internal/sql/repository/pipelineConfig"
	bean3 "github.com/devtron-labs/devtron/pkg/bean"
	"github.com/devtron-labs/devtron/pkg/pipeline/bean"
)

type ConfigState string

const (
	PublishedConfigState ConfigState = "PublishedOnly"
	DraftOnly            ConfigState = "DraftOnly"
	PublishedWithDraft   ConfigState = "PublishedWithDraft"
	PreviousDeployments  ConfigState = "PreviousDeployments"
	DefaultVersion       ConfigState = "DefaultVersion"
)

func (r ConfigState) ToString() string {
	return string(r)
}

type ConfigStage string

const (
	Env        ConfigStage = "Env"
	Inheriting ConfigStage = "Inheriting"
	Overridden ConfigStage = "Overridden"
)

type ConfigArea string

const (
	AppConfiguration  ConfigArea = "AppConfiguration"
	DeploymentHistory ConfigArea = "DeploymentHistory"
	CdRollback        ConfigArea = "CdRollback"
	ResolveData       ConfigArea = "ResolveData"
)

func (r ConfigArea) ToString() string {
	return string(r)
}

type ConfigProperty struct {
	Id          int               `json:"id"`
	Name        string            `json:"name"`
	ConfigState ConfigState       `json:"configState"`
	Type        bean.ResourceType `json:"type"`
	ConfigStage ConfigStage       `json:"configStage"`
}

func NewConfigProperty() *ConfigProperty {
	return &ConfigProperty{}
}

func (r *ConfigProperty) IsConfigPropertyGlobal() bool {
	return r.ConfigStage == Inheriting
}

type ConfigDataResponse struct {
	ResourceConfig []*ConfigProperty `json:"resourceConfig"`
}

func NewConfigDataResponse() *ConfigDataResponse {
	return &ConfigDataResponse{}
}

func (r *ConfigDataResponse) WithResourceConfig(resourceConfig []*ConfigProperty) *ConfigDataResponse {
	r.ResourceConfig = resourceConfig
	return r
}

func (r *ConfigProperty) GetKey() string {
	return fmt.Sprintf("%s-%s", string(r.Type), r.Name)
}

type ConfigPropertyIdentifier struct {
	Name string            `json:"name"`
	Type bean.ResourceType `json:"type"`
}

func (r *ConfigProperty) GetIdentifier() ConfigPropertyIdentifier {
	return ConfigPropertyIdentifier{
		Name: r.Name,
		Type: r.Type,
	}
}

type DeploymentAndCmCsConfig struct {
	ResourceType     bean.ResourceType            `json:"resourceType"`
	Data             json.RawMessage              `json:"data"`
	VariableSnapshot map[string]map[string]string `json:"variableSnapshot"` // for deployment->{Deployment Template: resolvedValuesMap}, for cm->{cmComponentName: resolvedValuesMap}
	ResolvedValue    json.RawMessage              `json:"resolvedValue"`
	// for deployment template
	TemplateVersion     string `json:"templateVersion,omitempty"`
	IsAppMetricsEnabled bool   `json:"isAppMetricsEnabled,omitempty"`
	//for pipeline strategy
	PipelineTriggerType pipelineConfig.TriggerType `json:"pipelineTriggerType,omitempty"`
	Strategy            string                     `json:"strategy,omitempty"`
}

func NewDeploymentAndCmCsConfig() *DeploymentAndCmCsConfig {
	return &DeploymentAndCmCsConfig{}
}

func (r *DeploymentAndCmCsConfig) WithResourceType(resourceType bean.ResourceType) *DeploymentAndCmCsConfig {
	r.ResourceType = resourceType
	return r
}

func (r *DeploymentAndCmCsConfig) WithConfigData(data json.RawMessage) *DeploymentAndCmCsConfig {
	r.Data = data
	return r
}

func (r *DeploymentAndCmCsConfig) WithVariableSnapshot(snapshot map[string]map[string]string) *DeploymentAndCmCsConfig {
	r.VariableSnapshot = snapshot
	return r
}

func (r *DeploymentAndCmCsConfig) WithResolvedValue(resolvedValue json.RawMessage) *DeploymentAndCmCsConfig {
	r.ResolvedValue = resolvedValue
	return r
}

func (r *DeploymentAndCmCsConfig) WithDeploymentConfigMetadata(templateVersion string, isAppMetricsEnabled bool) *DeploymentAndCmCsConfig {
	r.TemplateVersion = templateVersion
	r.IsAppMetricsEnabled = isAppMetricsEnabled
	return r
}

func (r *DeploymentAndCmCsConfig) WithPipelineStrategyMetadata(pipelineTriggerType pipelineConfig.TriggerType, strategy string) *DeploymentAndCmCsConfig {
	r.PipelineTriggerType = pipelineTriggerType
	r.Strategy = strategy
	return r
}

type DeploymentAndCmCsConfigDto struct {
	DeploymentTemplate *DeploymentAndCmCsConfig `json:"deploymentTemplate"`
	ConfigMapsData     *DeploymentAndCmCsConfig `json:"configMapData"`
	SecretsData        *DeploymentAndCmCsConfig `json:"secretsData"`
	PipelineConfigData *DeploymentAndCmCsConfig `json:"pipelineConfigData,omitempty"`
	IsAppAdmin         bool                     `json:"isAppAdmin"`
	Index              int                      `json:"index"`
}

func NewDeploymentAndCmCsConfigDto() *DeploymentAndCmCsConfigDto {
	return &DeploymentAndCmCsConfigDto{}
}

func (r *DeploymentAndCmCsConfigDto) WithDeploymentTemplateData(data *DeploymentAndCmCsConfig) *DeploymentAndCmCsConfigDto {
	r.DeploymentTemplate = data
	return r
}
func (r *DeploymentAndCmCsConfigDto) WithConfigMapData(data *DeploymentAndCmCsConfig) *DeploymentAndCmCsConfigDto {
	r.ConfigMapsData = data
	return r
}
func (r *DeploymentAndCmCsConfigDto) WithSecretData(data *DeploymentAndCmCsConfig) *DeploymentAndCmCsConfigDto {
	r.SecretsData = data
	return r
}
func (r *DeploymentAndCmCsConfigDto) WithPipelineConfigData(data *DeploymentAndCmCsConfig) *DeploymentAndCmCsConfigDto {
	r.PipelineConfigData = data
	return r
}
func (r *DeploymentAndCmCsConfigDto) WithIndex(index int) *DeploymentAndCmCsConfigDto {
	r.Index = index
	return r
}

type ConfigDataQueryParams struct {
	AppName      string `schema:"appName" json:"appName"`
	EnvName      string `schema:"envName" json:"envName"`
	ConfigType   string `schema:"configType" json:"configType"`
	IdentifierId int    `schema:"identifierId" json:"identifierId"`
	PipelineId   int    `schema:"pipelineId" json:"pipelineId"`     // req for fetching previous deployments data
	ResourceName string `schema:"resourceName" json:"resourceName"` // used in case of cm and cs
	ResourceType string `schema:"resourceType" json:"resourceType"` // used in case of cm and cs
	ResourceId   int    `schema:"resourceId" json:"resourceId"`     // used in case of cm and cs
	UserId       int32  `schema:"-"`
	WfrId        int    `schema:"wfrId" json:"wfrId"`
	ConfigArea   string `schema:"configArea" json:"configArea"`
}

<<<<<<< HEAD
type ManifestRequest struct {
	Values             json.RawMessage      `json:"values"`
	MergeStrategy      models.MergeStrategy `json:"mergeStrategy"`
	ResourceType       bean.ResourceType    `json:"resourceType"`
	ResourceId         int                  `json:"resourceId"`
	ResourceName       string               `json:"resourceName"`
	AppId              int                  `json:"appId"`
	EnvironmentId      int                  `json:"environmentId"`
	UserHasAdminAccess bool                 `json:"-"`
}

type ManifestResponse struct {
	Manifest string `json:"manifest"`
}

// FilterCriteria []string `schema:"filterCriteria"`
// OffSet         int      `schema:"offSet"`
// Limit          int      `schema:"limit"`
=======
>>>>>>> 8e1991c6
func (r *ConfigDataQueryParams) IsResourceTypeSecret() bool {
	return r.ResourceType == bean.CS.ToString()
}

func (r *ConfigDataQueryParams) IsResourceTypeConfigMap() bool {
	return r.ResourceType == bean.CM.ToString()
}

func (r *ConfigDataQueryParams) IsEnvNameProvided() bool {
	return len(r.EnvName) > 0
}
func (r *ConfigDataQueryParams) IsValidConfigType() bool {
	return r.ConfigType == PublishedConfigState.ToString()
}

func (r *ConfigDataQueryParams) IsRequestMadeForOneResource() bool {
	return len(r.ResourceName) > 0 && len(r.ResourceType) > 0
}

const (
	InvalidConfigTypeErr = "invalid config type provided, please send a valid config type"
)

type CmCsMetadataDto struct {
	CmMap            map[string]*bean3.ConfigData
	SecretMap        map[string]*bean3.ConfigData
	ConfigAppLevelId int
	ConfigEnvLevelId int
}

type ResolvedCmCsMetadataDto struct {
	ResolvedConfigMapData string
	ResolvedSecretData    string
	VariableMapCM         map[string]map[string]string
	VariableMapCS         map[string]map[string]string
}

type ValuesDto struct {
	Values string `json:"values"`
}

type DeploymentTemplateMetadata struct {
	DeploymentTemplateJson json.RawMessage
	TemplateVersion        string
	IsAppMetricsEnabled    bool
}

const (
	NoDeploymentDoneForSelectedImage      = "there were no deployments done for the selected image"
	ExpectedWfrIdNotPassedInQueryParamErr = "wfrId is expected in the query param which was not passed"
	SecretMaskedValue                     = "********"
	SecretMaskedValueLong                 = "************"
)

type ComparisonItemRequestDto struct {
	Index int `json:"index"`
	*ConfigDataQueryParams
}

type ComparisonRequestDto struct {
	ComparisonItems []*ComparisonItemRequestDto `json:"comparisonItems"` // comparisonItems contains array of objects that a user wants to compare
}

// revisit this maybe we can extract userId out in ComparisonRequestDto,
func (r *ComparisonRequestDto) UpdateUserIdInComparisonItems(userId int32) {
	for _, item := range r.ComparisonItems {
		item.UserId = userId
	}
}

func (r *ComparisonRequestDto) GetAppName() string {
	for _, item := range r.ComparisonItems {
		return item.AppName
	}
	return ""
}

type ComparisonResponseDto struct {
	ComparisonItemResponse []*DeploymentAndCmCsConfigDto `json:"comparisonItemResponse"`
}

func DefaultComparisonResponseDto() *ComparisonResponseDto {
	return &ComparisonResponseDto{ComparisonItemResponse: make([]*DeploymentAndCmCsConfigDto, 0)}
}
func (r *ComparisonResponseDto) WithComparisonItemResponse(comparisonItemResponse []*DeploymentAndCmCsConfigDto) *ComparisonResponseDto {
	r.ComparisonItemResponse = comparisonItemResponse
	return r
}

type AppEnvAndClusterMetadata struct {
	AppId     int
	EnvId     int
	ClusterId int
}

type CmCsScopeVariableMetadata struct {
	ResolvedConfigData []*bean.ConfigData
	VariableSnapShot   map[string]map[string]string
}

type SecretConfigMetadata struct {
	SecretsList                 *bean.SecretsList
	SecretScopeVariableMetadata *CmCsScopeVariableMetadata
}

type Resource string

const (
	ConfigMap          Resource = "cm"
	Secret             Resource = "secret"
	DeploymentTemplate Resource = "dt"
	PipelineStrategy   Resource = "ps"
)

func (r Resource) ToString() string {
	return string(r)
}<|MERGE_RESOLUTION|>--- conflicted
+++ resolved
@@ -187,7 +187,6 @@
 	ConfigArea   string `schema:"configArea" json:"configArea"`
 }
 
-<<<<<<< HEAD
 type ManifestRequest struct {
 	Values             json.RawMessage      `json:"values"`
 	MergeStrategy      models.MergeStrategy `json:"mergeStrategy"`
@@ -206,8 +205,6 @@
 // FilterCriteria []string `schema:"filterCriteria"`
 // OffSet         int      `schema:"offSet"`
 // Limit          int      `schema:"limit"`
-=======
->>>>>>> 8e1991c6
 func (r *ConfigDataQueryParams) IsResourceTypeSecret() bool {
 	return r.ResourceType == bean.CS.ToString()
 }
