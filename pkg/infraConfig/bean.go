--- conflicted
+++ resolved
@@ -96,11 +96,7 @@
 func (configurationBean *ConfigurationBean) ConvertToInfraProfileConfigurationEntity() *InfraProfileConfigurationEntity {
 	value := util.TruncateFloat(configurationBean.Value, 2)
 	if configurationBean.Key == TIME_OUT {
-<<<<<<< HEAD
-		value = math.Min(math.Floor(value), math.MaxInt)
-=======
 		value = math.Min(math.Floor(value), math.MaxInt64)
->>>>>>> 55732a38
 	}
 	return &InfraProfileConfigurationEntity{
 		Id:        configurationBean.Id,
