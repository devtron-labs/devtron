--- conflicted
+++ resolved
@@ -1401,7 +1401,6 @@
 			response[appKey] = pipelineResponse
 			continue
 		}
-<<<<<<< HEAD
 		artifact := artifacts[0] // fetch latest approved artifact in case of approval node configured
 		if artifact.FilterState != resourceFilter.ALLOW {
 			if artifact.FilterState == resourceFilter.ERROR {
@@ -1409,11 +1408,7 @@
 			}
 			continue
 		}
-		err = impl.cdPipelineEventPublishService.PublishBulkTriggerTopicEvent(pipeline.Id, pipeline.AppId, artifact.CiPipelineId, request.UserId)
-=======
-		artifact := artifacts[0]
 		err = impl.cdPipelineEventPublishService.PublishBulkTriggerTopicEvent(pipeline.Id, pipeline.AppId, artifact.Id, request.UserId)
->>>>>>> 1a5ffc17
 		if err != nil {
 			impl.logger.Errorw("error, PublishBulkTriggerTopicEvent", "err", err, "pipeline", pipeline)
 			pipelineResponse := response[appKey]
